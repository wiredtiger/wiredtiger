/* DO NOT EDIT: automatically built by dist/api_config.py. */

#include "wt_internal.h"
const char __WT_CONFIG_CHOICE_NULL[] = ""; /* not set in configuration */

static const WT_CONFIG_CHECK confchk_WT_CONNECTION_close[] = {
  {"final_flush", "boolean", NULL, NULL, NULL, 0, NULL, WT_CONFIG_COMPILED_TYPE_BOOLEAN, 161,
    INT64_MIN, INT64_MAX, NULL},
  {"leak_memory", "boolean", NULL, NULL, NULL, 0, NULL, WT_CONFIG_COMPILED_TYPE_BOOLEAN, 162,
    INT64_MIN, INT64_MAX, NULL},
  {"use_timestamp", "boolean", NULL, NULL, NULL, 0, NULL, WT_CONFIG_COMPILED_TYPE_BOOLEAN, 160,
    INT64_MIN, INT64_MAX, NULL},
  {NULL, NULL, NULL, NULL, NULL, 0, NULL, 0, 0, 0, 0, NULL}};

static const uint8_t confchk_WT_CONNECTION_close_jump[WT_CONFIG_JUMP_TABLE_SIZE] = {0, 0, 0, 0, 0,
  0, 0, 0, 0, 0, 0, 0, 0, 0, 0, 0, 0, 0, 0, 0, 0, 0, 0, 0, 0, 0, 0, 0, 0, 0, 0, 0, 0, 0, 0, 0, 0, 0,
  0, 0, 0, 0, 0, 0, 0, 0, 0, 0, 0, 0, 0, 0, 0, 0, 0, 0, 0, 0, 0, 0, 0, 0, 0, 0, 0, 0, 0, 0, 0, 0, 0,
  0, 0, 0, 0, 0, 0, 0, 0, 0, 0, 0, 0, 0, 0, 0, 0, 0, 0, 0, 0, 0, 0, 0, 0, 0, 0, 0, 0, 0, 0, 0, 0, 1,
  1, 1, 1, 1, 1, 2, 2, 2, 2, 2, 2, 2, 2, 2, 3, 3, 3, 3, 3, 3, 3, 3, 3, 3};

static const WT_CONFIG_CHECK confchk_WT_CONNECTION_debug_info[] = {
  {"backup", "boolean", NULL, NULL, NULL, 0, NULL, WT_CONFIG_COMPILED_TYPE_BOOLEAN, 163, INT64_MIN,
    INT64_MAX, NULL},
  {"cache", "boolean", NULL, NULL, NULL, 0, NULL, WT_CONFIG_COMPILED_TYPE_BOOLEAN, 164, INT64_MIN,
    INT64_MAX, NULL},
  {"cursors", "boolean", NULL, NULL, NULL, 0, NULL, WT_CONFIG_COMPILED_TYPE_BOOLEAN, 165, INT64_MIN,
    INT64_MAX, NULL},
  {"handles", "boolean", NULL, NULL, NULL, 0, NULL, WT_CONFIG_COMPILED_TYPE_BOOLEAN, 166, INT64_MIN,
    INT64_MAX, NULL},
  {"log", "boolean", NULL, NULL, NULL, 0, NULL, WT_CONFIG_COMPILED_TYPE_BOOLEAN, 167, INT64_MIN,
    INT64_MAX, NULL},
  {"sessions", "boolean", NULL, NULL, NULL, 0, NULL, WT_CONFIG_COMPILED_TYPE_BOOLEAN, 168,
    INT64_MIN, INT64_MAX, NULL},
  {"txn", "boolean", NULL, NULL, NULL, 0, NULL, WT_CONFIG_COMPILED_TYPE_BOOLEAN, 169, INT64_MIN,
    INT64_MAX, NULL},
  {NULL, NULL, NULL, NULL, NULL, 0, NULL, 0, 0, 0, 0, NULL}};

static const uint8_t confchk_WT_CONNECTION_debug_info_jump[WT_CONFIG_JUMP_TABLE_SIZE] = {0, 0, 0, 0,
  0, 0, 0, 0, 0, 0, 0, 0, 0, 0, 0, 0, 0, 0, 0, 0, 0, 0, 0, 0, 0, 0, 0, 0, 0, 0, 0, 0, 0, 0, 0, 0, 0,
  0, 0, 0, 0, 0, 0, 0, 0, 0, 0, 0, 0, 0, 0, 0, 0, 0, 0, 0, 0, 0, 0, 0, 0, 0, 0, 0, 0, 0, 0, 0, 0, 0,
  0, 0, 0, 0, 0, 0, 0, 0, 0, 0, 0, 0, 0, 0, 0, 0, 0, 0, 0, 0, 0, 0, 0, 0, 0, 0, 0, 0, 0, 1, 3, 3, 3,
  3, 3, 4, 4, 4, 4, 5, 5, 5, 5, 5, 5, 5, 6, 7, 7, 7, 7, 7, 7, 7, 7, 7, 7, 7};

static const WT_CONFIG_CHECK confchk_WT_CONNECTION_load_extension[] = {
  {"config", "string", NULL, NULL, NULL, 0, NULL, WT_CONFIG_COMPILED_TYPE_STRING, 252, INT64_MIN,
    INT64_MAX, NULL},
  {"early_load", "boolean", NULL, NULL, NULL, 0, NULL, WT_CONFIG_COMPILED_TYPE_BOOLEAN, 253,
    INT64_MIN, INT64_MAX, NULL},
  {"entry", "string", NULL, NULL, NULL, 0, NULL, WT_CONFIG_COMPILED_TYPE_STRING, 254, INT64_MIN,
    INT64_MAX, NULL},
  {"terminate", "string", NULL, NULL, NULL, 0, NULL, WT_CONFIG_COMPILED_TYPE_STRING, 255, INT64_MIN,
    INT64_MAX, NULL},
  {NULL, NULL, NULL, NULL, NULL, 0, NULL, 0, 0, 0, 0, NULL}};

static const uint8_t confchk_WT_CONNECTION_load_extension_jump[WT_CONFIG_JUMP_TABLE_SIZE] = {0, 0,
  0, 0, 0, 0, 0, 0, 0, 0, 0, 0, 0, 0, 0, 0, 0, 0, 0, 0, 0, 0, 0, 0, 0, 0, 0, 0, 0, 0, 0, 0, 0, 0, 0,
  0, 0, 0, 0, 0, 0, 0, 0, 0, 0, 0, 0, 0, 0, 0, 0, 0, 0, 0, 0, 0, 0, 0, 0, 0, 0, 0, 0, 0, 0, 0, 0, 0,
  0, 0, 0, 0, 0, 0, 0, 0, 0, 0, 0, 0, 0, 0, 0, 0, 0, 0, 0, 0, 0, 0, 0, 0, 0, 0, 0, 0, 0, 0, 0, 0, 1,
  1, 3, 3, 3, 3, 3, 3, 3, 3, 3, 3, 3, 3, 3, 3, 3, 4, 4, 4, 4, 4, 4, 4, 4, 4, 4, 4};

static const WT_CONFIG_CHECK confchk_WT_CONNECTION_open_session_debug_subconfigs[] = {
  {"checkpoint_fail_before_turtle_update", "boolean", NULL, NULL, NULL, 0, NULL,
    WT_CONFIG_COMPILED_TYPE_BOOLEAN, 257, INT64_MIN, INT64_MAX, NULL},
  {"release_evict_page", "boolean", NULL, NULL, NULL, 0, NULL, WT_CONFIG_COMPILED_TYPE_BOOLEAN, 258,
    INT64_MIN, INT64_MAX, NULL},
  {NULL, NULL, NULL, NULL, NULL, 0, NULL, 0, 0, 0, 0, NULL}};

static const uint8_t
  confchk_WT_CONNECTION_open_session_debug_subconfigs_jump[WT_CONFIG_JUMP_TABLE_SIZE] = {0, 0, 0, 0,
    0, 0, 0, 0, 0, 0, 0, 0, 0, 0, 0, 0, 0, 0, 0, 0, 0, 0, 0, 0, 0, 0, 0, 0, 0, 0, 0, 0, 0, 0, 0, 0,
    0, 0, 0, 0, 0, 0, 0, 0, 0, 0, 0, 0, 0, 0, 0, 0, 0, 0, 0, 0, 0, 0, 0, 0, 0, 0, 0, 0, 0, 0, 0, 0,
    0, 0, 0, 0, 0, 0, 0, 0, 0, 0, 0, 0, 0, 0, 0, 0, 0, 0, 0, 0, 0, 0, 0, 0, 0, 0, 0, 0, 0, 0, 0, 0,
    1, 1, 1, 1, 1, 1, 1, 1, 1, 1, 1, 1, 1, 1, 1, 2, 2, 2, 2, 2, 2, 2, 2, 2, 2, 2, 2, 2};
const char __WT_CONFIG_CHOICE_read_uncommitted[] = "read-uncommitted";
const char __WT_CONFIG_CHOICE_read_committed[] = "read-committed";
const char __WT_CONFIG_CHOICE_snapshot[] = "snapshot";

static const char *confchk_isolation_choices[] = {__WT_CONFIG_CHOICE_read_uncommitted,
  __WT_CONFIG_CHOICE_read_committed, __WT_CONFIG_CHOICE_snapshot, NULL};

static const WT_CONFIG_CHECK confchk_WT_CONNECTION_open_session_prefetch_subconfigs[] = {
  {"enabled", "boolean", NULL, NULL, NULL, 0, NULL, WT_CONFIG_COMPILED_TYPE_BOOLEAN, 37, INT64_MIN,
    INT64_MAX, NULL},
  {NULL, NULL, NULL, NULL, NULL, 0, NULL, 0, 0, 0, 0, NULL}};

static const uint8_t
  confchk_WT_CONNECTION_open_session_prefetch_subconfigs_jump[WT_CONFIG_JUMP_TABLE_SIZE] = {0, 0, 0,
    0, 0, 0, 0, 0, 0, 0, 0, 0, 0, 0, 0, 0, 0, 0, 0, 0, 0, 0, 0, 0, 0, 0, 0, 0, 0, 0, 0, 0, 0, 0, 0,
    0, 0, 0, 0, 0, 0, 0, 0, 0, 0, 0, 0, 0, 0, 0, 0, 0, 0, 0, 0, 0, 0, 0, 0, 0, 0, 0, 0, 0, 0, 0, 0,
    0, 0, 0, 0, 0, 0, 0, 0, 0, 0, 0, 0, 0, 0, 0, 0, 0, 0, 0, 0, 0, 0, 0, 0, 0, 0, 0, 0, 0, 0, 0, 0,
    0, 0, 0, 1, 1, 1, 1, 1, 1, 1, 1, 1, 1, 1, 1, 1, 1, 1, 1, 1, 1, 1, 1, 1, 1, 1, 1, 1, 1};

static const WT_CONFIG_CHECK confchk_WT_CONNECTION_open_session[] = {
  {"cache_cursors", "boolean", NULL, NULL, NULL, 0, NULL, WT_CONFIG_COMPILED_TYPE_BOOLEAN, 256,
    INT64_MIN, INT64_MAX, NULL},
  {"cache_max_wait_ms", "int", NULL, "min=0", NULL, 0, NULL, WT_CONFIG_COMPILED_TYPE_INT, 181, 0,
    INT64_MAX, NULL},
  {"debug", "category", NULL, NULL, confchk_WT_CONNECTION_open_session_debug_subconfigs, 2,
    confchk_WT_CONNECTION_open_session_debug_subconfigs_jump, WT_CONFIG_COMPILED_TYPE_CATEGORY, 117,
    INT64_MIN, INT64_MAX, NULL},
  {"ignore_cache_size", "boolean", NULL, NULL, NULL, 0, NULL, WT_CONFIG_COMPILED_TYPE_BOOLEAN, 259,
    INT64_MIN, INT64_MAX, NULL},
  {"isolation", "string", NULL,
    "choices=[\"read-uncommitted\",\"read-committed\","
    "\"snapshot\"]",
    NULL, 0, NULL, WT_CONFIG_COMPILED_TYPE_STRING, 150, INT64_MIN, INT64_MAX,
    confchk_isolation_choices},
  {"prefetch", "category", NULL, NULL, confchk_WT_CONNECTION_open_session_prefetch_subconfigs, 1,
    confchk_WT_CONNECTION_open_session_prefetch_subconfigs_jump, WT_CONFIG_COMPILED_TYPE_CATEGORY,
    260, INT64_MIN, INT64_MAX, NULL},
  {NULL, NULL, NULL, NULL, NULL, 0, NULL, 0, 0, 0, 0, NULL}};

static const uint8_t confchk_WT_CONNECTION_open_session_jump[WT_CONFIG_JUMP_TABLE_SIZE] = {0, 0, 0,
  0, 0, 0, 0, 0, 0, 0, 0, 0, 0, 0, 0, 0, 0, 0, 0, 0, 0, 0, 0, 0, 0, 0, 0, 0, 0, 0, 0, 0, 0, 0, 0, 0,
  0, 0, 0, 0, 0, 0, 0, 0, 0, 0, 0, 0, 0, 0, 0, 0, 0, 0, 0, 0, 0, 0, 0, 0, 0, 0, 0, 0, 0, 0, 0, 0, 0,
  0, 0, 0, 0, 0, 0, 0, 0, 0, 0, 0, 0, 0, 0, 0, 0, 0, 0, 0, 0, 0, 0, 0, 0, 0, 0, 0, 0, 0, 0, 0, 2, 3,
  3, 3, 3, 3, 5, 5, 5, 5, 5, 5, 5, 6, 6, 6, 6, 6, 6, 6, 6, 6, 6, 6, 6, 6, 6, 6};
const char __WT_CONFIG_CHOICE_all_durable[] = "all_durable";
const char __WT_CONFIG_CHOICE_last_checkpoint[] = "last_checkpoint";
const char __WT_CONFIG_CHOICE_oldest[] = "oldest";
const char __WT_CONFIG_CHOICE_oldest_reader[] = "oldest_reader";
const char __WT_CONFIG_CHOICE_oldest_timestamp[] = "oldest_timestamp";
const char __WT_CONFIG_CHOICE_pinned[] = "pinned";
const char __WT_CONFIG_CHOICE_recovery[] = "recovery";
const char __WT_CONFIG_CHOICE_stable[] = "stable";
const char __WT_CONFIG_CHOICE_stable_timestamp[] = "stable_timestamp";

static const char *confchk_get_choices[] = {__WT_CONFIG_CHOICE_all_durable,
  __WT_CONFIG_CHOICE_last_checkpoint, __WT_CONFIG_CHOICE_oldest, __WT_CONFIG_CHOICE_oldest_reader,
  __WT_CONFIG_CHOICE_oldest_timestamp, __WT_CONFIG_CHOICE_pinned, __WT_CONFIG_CHOICE_recovery,
  __WT_CONFIG_CHOICE_stable, __WT_CONFIG_CHOICE_stable_timestamp, NULL};

static const WT_CONFIG_CHECK confchk_WT_CONNECTION_query_timestamp[] = {
  {"get", "string", NULL,
    "choices=[\"all_durable\",\"last_checkpoint\",\"oldest\","
    "\"oldest_reader\",\"oldest_timestamp\",\"pinned\",\"recovery\","
    "\"stable\",\"stable_timestamp\"]",
    NULL, 0, NULL, WT_CONFIG_COMPILED_TYPE_STRING, 137, INT64_MIN, INT64_MAX, confchk_get_choices},
  {NULL, NULL, NULL, NULL, NULL, 0, NULL, 0, 0, 0, 0, NULL}};

static const uint8_t confchk_WT_CONNECTION_query_timestamp_jump[WT_CONFIG_JUMP_TABLE_SIZE] = {0, 0,
  0, 0, 0, 0, 0, 0, 0, 0, 0, 0, 0, 0, 0, 0, 0, 0, 0, 0, 0, 0, 0, 0, 0, 0, 0, 0, 0, 0, 0, 0, 0, 0, 0,
  0, 0, 0, 0, 0, 0, 0, 0, 0, 0, 0, 0, 0, 0, 0, 0, 0, 0, 0, 0, 0, 0, 0, 0, 0, 0, 0, 0, 0, 0, 0, 0, 0,
  0, 0, 0, 0, 0, 0, 0, 0, 0, 0, 0, 0, 0, 0, 0, 0, 0, 0, 0, 0, 0, 0, 0, 0, 0, 0, 0, 0, 0, 0, 0, 0, 0,
  0, 0, 0, 1, 1, 1, 1, 1, 1, 1, 1, 1, 1, 1, 1, 1, 1, 1, 1, 1, 1, 1, 1, 1, 1, 1, 1};

static const WT_CONFIG_CHECK confchk_wiredtiger_open_block_cache_subconfigs[] = {
  {"blkcache_eviction_aggression", "int", NULL, "min=1,max=7200", NULL, 0, NULL,
    WT_CONFIG_COMPILED_TYPE_INT, 173, 1, 7200, NULL},
  {"cache_on_checkpoint", "boolean", NULL, NULL, NULL, 0, NULL, WT_CONFIG_COMPILED_TYPE_BOOLEAN,
    171, INT64_MIN, INT64_MAX, NULL},
  {"cache_on_writes", "boolean", NULL, NULL, NULL, 0, NULL, WT_CONFIG_COMPILED_TYPE_BOOLEAN, 172,
    INT64_MIN, INT64_MAX, NULL},
  {"enabled", "boolean", NULL, NULL, NULL, 0, NULL, WT_CONFIG_COMPILED_TYPE_BOOLEAN, 37, INT64_MIN,
    INT64_MAX, NULL},
  {"full_target", "int", NULL, "min=30,max=100", NULL, 0, NULL, WT_CONFIG_COMPILED_TYPE_INT, 174,
    30, 100, NULL},
  {"hashsize", "int", NULL, "min=512,max=256K", NULL, 0, NULL, WT_CONFIG_COMPILED_TYPE_INT, 176,
    512, 256LL * WT_KILOBYTE, NULL},
  {"max_percent_overhead", "int", NULL, "min=1,max=500", NULL, 0, NULL, WT_CONFIG_COMPILED_TYPE_INT,
    177, 1, 500, NULL},
  {"nvram_path", "string", NULL, NULL, NULL, 0, NULL, WT_CONFIG_COMPILED_TYPE_STRING, 178,
    INT64_MIN, INT64_MAX, NULL},
  {"percent_file_in_dram", "int", NULL, "min=0,max=100", NULL, 0, NULL, WT_CONFIG_COMPILED_TYPE_INT,
    179, 0, 100, NULL},
  {"size", "int", NULL, "min=0,max=10TB", NULL, 0, NULL, WT_CONFIG_COMPILED_TYPE_INT, 175, 0,
    10LL * WT_TERABYTE, NULL},
  {"system_ram", "int", NULL, "min=0,max=1024GB", NULL, 0, NULL, WT_CONFIG_COMPILED_TYPE_INT, 180,
    0, 1024LL * WT_GIGABYTE, NULL},
  {"type", "string", NULL, NULL, NULL, 0, NULL, WT_CONFIG_COMPILED_TYPE_STRING, 9, INT64_MIN,
    INT64_MAX, NULL},
  {NULL, NULL, NULL, NULL, NULL, 0, NULL, 0, 0, 0, 0, NULL}};

static const uint8_t
  confchk_wiredtiger_open_block_cache_subconfigs_jump[WT_CONFIG_JUMP_TABLE_SIZE] = {0, 0, 0, 0, 0,
    0, 0, 0, 0, 0, 0, 0, 0, 0, 0, 0, 0, 0, 0, 0, 0, 0, 0, 0, 0, 0, 0, 0, 0, 0, 0, 0, 0, 0, 0, 0, 0,
    0, 0, 0, 0, 0, 0, 0, 0, 0, 0, 0, 0, 0, 0, 0, 0, 0, 0, 0, 0, 0, 0, 0, 0, 0, 0, 0, 0, 0, 0, 0, 0,
    0, 0, 0, 0, 0, 0, 0, 0, 0, 0, 0, 0, 0, 0, 0, 0, 0, 0, 0, 0, 0, 0, 0, 0, 0, 0, 0, 0, 0, 0, 1, 3,
    3, 4, 5, 5, 6, 6, 6, 6, 6, 7, 8, 8, 9, 9, 9, 11, 12, 12, 12, 12, 12, 12, 12, 12, 12, 12, 12};

static const WT_CONFIG_CHECK confchk_wiredtiger_open_checkpoint_subconfigs[] = {
  {"log_size", "int", NULL, "min=0,max=2GB", NULL, 0, NULL, WT_CONFIG_COMPILED_TYPE_INT, 186, 0,
    2LL * WT_GIGABYTE, NULL},
  {"wait", "int", NULL, "min=0,max=100000", NULL, 0, NULL, WT_CONFIG_COMPILED_TYPE_INT, 187, 0,
    100000, NULL},
  {NULL, NULL, NULL, NULL, NULL, 0, NULL, 0, 0, 0, 0, NULL}};

static const uint8_t confchk_wiredtiger_open_checkpoint_subconfigs_jump[WT_CONFIG_JUMP_TABLE_SIZE] =
  {0, 0, 0, 0, 0, 0, 0, 0, 0, 0, 0, 0, 0, 0, 0, 0, 0, 0, 0, 0, 0, 0, 0, 0, 0, 0, 0, 0, 0, 0, 0, 0,
    0, 0, 0, 0, 0, 0, 0, 0, 0, 0, 0, 0, 0, 0, 0, 0, 0, 0, 0, 0, 0, 0, 0, 0, 0, 0, 0, 0, 0, 0, 0, 0,
    0, 0, 0, 0, 0, 0, 0, 0, 0, 0, 0, 0, 0, 0, 0, 0, 0, 0, 0, 0, 0, 0, 0, 0, 0, 0, 0, 0, 0, 0, 0, 0,
    0, 0, 0, 0, 0, 0, 0, 0, 0, 0, 0, 0, 0, 1, 1, 1, 1, 1, 1, 1, 1, 1, 1, 1, 2, 2, 2, 2, 2, 2, 2, 2};
const char __WT_CONFIG_CHOICE_none[] = "none";
const char __WT_CONFIG_CHOICE_reclaim_space[] = "reclaim_space";

static const char *confchk_checkpoint_cleanup_choices[] = {
  __WT_CONFIG_CHOICE_none, __WT_CONFIG_CHOICE_reclaim_space, NULL};

static const WT_CONFIG_CHECK confchk_WT_CONNECTION_reconfigure_chunk_cache_subconfigs[] = {
  {"pinned", "list", NULL, NULL, NULL, 0, NULL, WT_CONFIG_COMPILED_TYPE_LIST, 190, INT64_MIN,
    INT64_MAX, NULL},
  {NULL, NULL, NULL, NULL, NULL, 0, NULL, 0, 0, 0, 0, NULL}};

static const uint8_t
  confchk_WT_CONNECTION_reconfigure_chunk_cache_subconfigs_jump[WT_CONFIG_JUMP_TABLE_SIZE] = {0, 0,
    0, 0, 0, 0, 0, 0, 0, 0, 0, 0, 0, 0, 0, 0, 0, 0, 0, 0, 0, 0, 0, 0, 0, 0, 0, 0, 0, 0, 0, 0, 0, 0,
    0, 0, 0, 0, 0, 0, 0, 0, 0, 0, 0, 0, 0, 0, 0, 0, 0, 0, 0, 0, 0, 0, 0, 0, 0, 0, 0, 0, 0, 0, 0, 0,
    0, 0, 0, 0, 0, 0, 0, 0, 0, 0, 0, 0, 0, 0, 0, 0, 0, 0, 0, 0, 0, 0, 0, 0, 0, 0, 0, 0, 0, 0, 0, 0,
    0, 0, 0, 0, 0, 0, 0, 0, 0, 0, 0, 0, 0, 0, 0, 1, 1, 1, 1, 1, 1, 1, 1, 1, 1, 1, 1, 1, 1, 1};

static const WT_CONFIG_CHECK confchk_WT_CONNECTION_reconfigure_compatibility_subconfigs[] = {
  {"release", "string", NULL, NULL, NULL, 0, NULL, WT_CONFIG_COMPILED_TYPE_STRING, 192, INT64_MIN,
    INT64_MAX, NULL},
  {NULL, NULL, NULL, NULL, NULL, 0, NULL, 0, 0, 0, 0, NULL}};

static const uint8_t
  confchk_WT_CONNECTION_reconfigure_compatibility_subconfigs_jump[WT_CONFIG_JUMP_TABLE_SIZE] = {0,
    0, 0, 0, 0, 0, 0, 0, 0, 0, 0, 0, 0, 0, 0, 0, 0, 0, 0, 0, 0, 0, 0, 0, 0, 0, 0, 0, 0, 0, 0, 0, 0,
    0, 0, 0, 0, 0, 0, 0, 0, 0, 0, 0, 0, 0, 0, 0, 0, 0, 0, 0, 0, 0, 0, 0, 0, 0, 0, 0, 0, 0, 0, 0, 0,
    0, 0, 0, 0, 0, 0, 0, 0, 0, 0, 0, 0, 0, 0, 0, 0, 0, 0, 0, 0, 0, 0, 0, 0, 0, 0, 0, 0, 0, 0, 0, 0,
    0, 0, 0, 0, 0, 0, 0, 0, 0, 0, 0, 0, 0, 0, 0, 0, 0, 0, 1, 1, 1, 1, 1, 1, 1, 1, 1, 1, 1, 1, 1};

static const WT_CONFIG_CHECK confchk_wiredtiger_open_debug_mode_subconfigs[] = {
  {"background_compact", "boolean", NULL, NULL, NULL, 0, NULL, WT_CONFIG_COMPILED_TYPE_BOOLEAN, 194,
    INT64_MIN, INT64_MAX, NULL},
  {"checkpoint_retention", "int", NULL, "min=0,max=1024", NULL, 0, NULL,
    WT_CONFIG_COMPILED_TYPE_INT, 196, 0, 1024, NULL},
  {"corruption_abort", "boolean", NULL, NULL, NULL, 0, NULL, WT_CONFIG_COMPILED_TYPE_BOOLEAN, 195,
    INT64_MIN, INT64_MAX, NULL},
  {"cursor_copy", "boolean", NULL, NULL, NULL, 0, NULL, WT_CONFIG_COMPILED_TYPE_BOOLEAN, 197,
    INT64_MIN, INT64_MAX, NULL},
  {"cursor_reposition", "boolean", NULL, NULL, NULL, 0, NULL, WT_CONFIG_COMPILED_TYPE_BOOLEAN, 198,
    INT64_MIN, INT64_MAX, NULL},
  {"eviction", "boolean", NULL, NULL, NULL, 0, NULL, WT_CONFIG_COMPILED_TYPE_BOOLEAN, 199,
    INT64_MIN, INT64_MAX, NULL},
  {"log_retention", "int", NULL, "min=0,max=1024", NULL, 0, NULL, WT_CONFIG_COMPILED_TYPE_INT, 200,
    0, 1024, NULL},
  {"realloc_exact", "boolean", NULL, NULL, NULL, 0, NULL, WT_CONFIG_COMPILED_TYPE_BOOLEAN, 201,
    INT64_MIN, INT64_MAX, NULL},
  {"realloc_malloc", "boolean", NULL, NULL, NULL, 0, NULL, WT_CONFIG_COMPILED_TYPE_BOOLEAN, 202,
    INT64_MIN, INT64_MAX, NULL},
  {"rollback_error", "int", NULL, "min=0,max=10M", NULL, 0, NULL, WT_CONFIG_COMPILED_TYPE_INT, 203,
    0, 10LL * WT_MEGABYTE, NULL},
  {"slow_checkpoint", "boolean", NULL, NULL, NULL, 0, NULL, WT_CONFIG_COMPILED_TYPE_BOOLEAN, 204,
    INT64_MIN, INT64_MAX, NULL},
  {"stress_skiplist", "boolean", NULL, NULL, NULL, 0, NULL, WT_CONFIG_COMPILED_TYPE_BOOLEAN, 205,
    INT64_MIN, INT64_MAX, NULL},
  {"table_logging", "boolean", NULL, NULL, NULL, 0, NULL, WT_CONFIG_COMPILED_TYPE_BOOLEAN, 206,
    INT64_MIN, INT64_MAX, NULL},
  {"tiered_flush_error_continue", "boolean", NULL, NULL, NULL, 0, NULL,
    WT_CONFIG_COMPILED_TYPE_BOOLEAN, 207, INT64_MIN, INT64_MAX, NULL},
  {"update_restore_evict", "boolean", NULL, NULL, NULL, 0, NULL, WT_CONFIG_COMPILED_TYPE_BOOLEAN,
    208, INT64_MIN, INT64_MAX, NULL},
  {NULL, NULL, NULL, NULL, NULL, 0, NULL, 0, 0, 0, 0, NULL}};

static const uint8_t confchk_wiredtiger_open_debug_mode_subconfigs_jump[WT_CONFIG_JUMP_TABLE_SIZE] =
  {0, 0, 0, 0, 0, 0, 0, 0, 0, 0, 0, 0, 0, 0, 0, 0, 0, 0, 0, 0, 0, 0, 0, 0, 0, 0, 0, 0, 0, 0, 0, 0,
    0, 0, 0, 0, 0, 0, 0, 0, 0, 0, 0, 0, 0, 0, 0, 0, 0, 0, 0, 0, 0, 0, 0, 0, 0, 0, 0, 0, 0, 0, 0, 0,
    0, 0, 0, 0, 0, 0, 0, 0, 0, 0, 0, 0, 0, 0, 0, 0, 0, 0, 0, 0, 0, 0, 0, 0, 0, 0, 0, 0, 0, 0, 0, 0,
    0, 0, 0, 1, 5, 5, 6, 6, 6, 6, 6, 6, 6, 7, 7, 7, 7, 7, 7, 10, 12, 14, 15, 15, 15, 15, 15, 15, 15,
    15, 15, 15};

static const WT_CONFIG_CHECK confchk_wiredtiger_open_eviction_subconfigs[] = {
  {"threads_max", "int", NULL, "min=1,max=20", NULL, 0, NULL, WT_CONFIG_COMPILED_TYPE_INT, 211, 1,
    20, NULL},
  {"threads_min", "int", NULL, "min=1,max=20", NULL, 0, NULL, WT_CONFIG_COMPILED_TYPE_INT, 212, 1,
    20, NULL},
  {NULL, NULL, NULL, NULL, NULL, 0, NULL, 0, 0, 0, 0, NULL}};

static const uint8_t confchk_wiredtiger_open_eviction_subconfigs_jump[WT_CONFIG_JUMP_TABLE_SIZE] = {
  0, 0, 0, 0, 0, 0, 0, 0, 0, 0, 0, 0, 0, 0, 0, 0, 0, 0, 0, 0, 0, 0, 0, 0, 0, 0, 0, 0, 0, 0, 0, 0, 0,
  0, 0, 0, 0, 0, 0, 0, 0, 0, 0, 0, 0, 0, 0, 0, 0, 0, 0, 0, 0, 0, 0, 0, 0, 0, 0, 0, 0, 0, 0, 0, 0, 0,
  0, 0, 0, 0, 0, 0, 0, 0, 0, 0, 0, 0, 0, 0, 0, 0, 0, 0, 0, 0, 0, 0, 0, 0, 0, 0, 0, 0, 0, 0, 0, 0, 0,
  0, 0, 0, 0, 0, 0, 0, 0, 0, 0, 0, 0, 0, 0, 0, 0, 0, 0, 2, 2, 2, 2, 2, 2, 2, 2, 2, 2, 2};
const char __WT_CONFIG_CHOICE_all[] = "all";
const char __WT_CONFIG_CHOICE_checkpoint_validate[] = "checkpoint_validate";
const char __WT_CONFIG_CHOICE_cursor_check[] = "cursor_check";
const char __WT_CONFIG_CHOICE_disk_validate[] = "disk_validate";
const char __WT_CONFIG_CHOICE_eviction_check[] = "eviction_check";
const char __WT_CONFIG_CHOICE_generation_check[] = "generation_check";
const char __WT_CONFIG_CHOICE_hs_validate[] = "hs_validate";
const char __WT_CONFIG_CHOICE_key_out_of_order[] = "key_out_of_order";
const char __WT_CONFIG_CHOICE_log_validate[] = "log_validate";
const char __WT_CONFIG_CHOICE_prepared[] = "prepared";
const char __WT_CONFIG_CHOICE_slow_operation[] = "slow_operation";
const char __WT_CONFIG_CHOICE_txn_visibility[] = "txn_visibility";

static const char *confchk_extra_diagnostics_choices[] = {__WT_CONFIG_CHOICE_all,
  __WT_CONFIG_CHOICE_checkpoint_validate, __WT_CONFIG_CHOICE_cursor_check,
  __WT_CONFIG_CHOICE_disk_validate, __WT_CONFIG_CHOICE_eviction_check,
  __WT_CONFIG_CHOICE_generation_check, __WT_CONFIG_CHOICE_hs_validate,
  __WT_CONFIG_CHOICE_key_out_of_order, __WT_CONFIG_CHOICE_log_validate, __WT_CONFIG_CHOICE_prepared,
  __WT_CONFIG_CHOICE_slow_operation, __WT_CONFIG_CHOICE_txn_visibility, NULL};

static const WT_CONFIG_CHECK confchk_wiredtiger_open_file_manager_subconfigs[] = {
  {"close_handle_minimum", "int", NULL, "min=0", NULL, 0, NULL, WT_CONFIG_COMPILED_TYPE_INT, 222, 0,
    INT64_MAX, NULL},
  {"close_idle_time", "int", NULL, "min=0,max=100000", NULL, 0, NULL, WT_CONFIG_COMPILED_TYPE_INT,
    223, 0, 100000, NULL},
  {"close_scan_interval", "int", NULL, "min=1,max=100000", NULL, 0, NULL,
    WT_CONFIG_COMPILED_TYPE_INT, 224, 1, 100000, NULL},
  {NULL, NULL, NULL, NULL, NULL, 0, NULL, 0, 0, 0, 0, NULL}};

static const uint8_t
  confchk_wiredtiger_open_file_manager_subconfigs_jump[WT_CONFIG_JUMP_TABLE_SIZE] = {0, 0, 0, 0, 0,
    0, 0, 0, 0, 0, 0, 0, 0, 0, 0, 0, 0, 0, 0, 0, 0, 0, 0, 0, 0, 0, 0, 0, 0, 0, 0, 0, 0, 0, 0, 0, 0,
    0, 0, 0, 0, 0, 0, 0, 0, 0, 0, 0, 0, 0, 0, 0, 0, 0, 0, 0, 0, 0, 0, 0, 0, 0, 0, 0, 0, 0, 0, 0, 0,
    0, 0, 0, 0, 0, 0, 0, 0, 0, 0, 0, 0, 0, 0, 0, 0, 0, 0, 0, 0, 0, 0, 0, 0, 0, 0, 0, 0, 0, 0, 0, 3,
    3, 3, 3, 3, 3, 3, 3, 3, 3, 3, 3, 3, 3, 3, 3, 3, 3, 3, 3, 3, 3, 3, 3, 3, 3, 3, 3};

static const WT_CONFIG_CHECK confchk_wiredtiger_open_history_store_subconfigs[] = {
  {"file_max", "int", NULL, "min=0", NULL, 0, NULL, WT_CONFIG_COMPILED_TYPE_INT, 227, 0, INT64_MAX,
    NULL},
  {NULL, NULL, NULL, NULL, NULL, 0, NULL, 0, 0, 0, 0, NULL}};

static const uint8_t
  confchk_wiredtiger_open_history_store_subconfigs_jump[WT_CONFIG_JUMP_TABLE_SIZE] = {0, 0, 0, 0, 0,
    0, 0, 0, 0, 0, 0, 0, 0, 0, 0, 0, 0, 0, 0, 0, 0, 0, 0, 0, 0, 0, 0, 0, 0, 0, 0, 0, 0, 0, 0, 0, 0,
    0, 0, 0, 0, 0, 0, 0, 0, 0, 0, 0, 0, 0, 0, 0, 0, 0, 0, 0, 0, 0, 0, 0, 0, 0, 0, 0, 0, 0, 0, 0, 0,
    0, 0, 0, 0, 0, 0, 0, 0, 0, 0, 0, 0, 0, 0, 0, 0, 0, 0, 0, 0, 0, 0, 0, 0, 0, 0, 0, 0, 0, 0, 0, 0,
    0, 0, 1, 1, 1, 1, 1, 1, 1, 1, 1, 1, 1, 1, 1, 1, 1, 1, 1, 1, 1, 1, 1, 1, 1, 1, 1};

static const WT_CONFIG_CHECK confchk_wiredtiger_open_io_capacity_subconfigs[] = {
  {"chunk_cache", "int", NULL, "min=0,max=1TB", NULL, 0, NULL, WT_CONFIG_COMPILED_TYPE_INT, 230, 0,
    1LL * WT_TERABYTE, NULL},
  {"total", "int", NULL, "min=0,max=1TB", NULL, 0, NULL, WT_CONFIG_COMPILED_TYPE_INT, 229, 0,
    1LL * WT_TERABYTE, NULL},
  {NULL, NULL, NULL, NULL, NULL, 0, NULL, 0, 0, 0, 0, NULL}};

static const uint8_t
  confchk_wiredtiger_open_io_capacity_subconfigs_jump[WT_CONFIG_JUMP_TABLE_SIZE] = {0, 0, 0, 0, 0,
    0, 0, 0, 0, 0, 0, 0, 0, 0, 0, 0, 0, 0, 0, 0, 0, 0, 0, 0, 0, 0, 0, 0, 0, 0, 0, 0, 0, 0, 0, 0, 0,
    0, 0, 0, 0, 0, 0, 0, 0, 0, 0, 0, 0, 0, 0, 0, 0, 0, 0, 0, 0, 0, 0, 0, 0, 0, 0, 0, 0, 0, 0, 0, 0,
    0, 0, 0, 0, 0, 0, 0, 0, 0, 0, 0, 0, 0, 0, 0, 0, 0, 0, 0, 0, 0, 0, 0, 0, 0, 0, 0, 0, 0, 0, 0, 1,
    1, 1, 1, 1, 1, 1, 1, 1, 1, 1, 1, 1, 1, 1, 1, 1, 2, 2, 2, 2, 2, 2, 2, 2, 2, 2, 2};
const char __WT_CONFIG_CHOICE_error[] = "error";
const char __WT_CONFIG_CHOICE_message[] = "message";

static const char *confchk_json_output_choices[] = {
  __WT_CONFIG_CHOICE_error, __WT_CONFIG_CHOICE_message, NULL};

static const WT_CONFIG_CHECK confchk_WT_CONNECTION_reconfigure_log_subconfigs[] = {
  {"archive", "boolean", NULL, NULL, NULL, 0, NULL, WT_CONFIG_COMPILED_TYPE_BOOLEAN, 232, INT64_MIN,
    INT64_MAX, NULL},
  {"os_cache_dirty_pct", "int", NULL, "min=0,max=100", NULL, 0, NULL, WT_CONFIG_COMPILED_TYPE_INT,
    233, 0, 100, NULL},
  {"prealloc", "boolean", NULL, NULL, NULL, 0, NULL, WT_CONFIG_COMPILED_TYPE_BOOLEAN, 234,
    INT64_MIN, INT64_MAX, NULL},
  {"remove", "boolean", NULL, NULL, NULL, 0, NULL, WT_CONFIG_COMPILED_TYPE_BOOLEAN, 235, INT64_MIN,
    INT64_MAX, NULL},
  {"zero_fill", "boolean", NULL, NULL, NULL, 0, NULL, WT_CONFIG_COMPILED_TYPE_BOOLEAN, 236,
    INT64_MIN, INT64_MAX, NULL},
  {NULL, NULL, NULL, NULL, NULL, 0, NULL, 0, 0, 0, 0, NULL}};

static const uint8_t
  confchk_WT_CONNECTION_reconfigure_log_subconfigs_jump[WT_CONFIG_JUMP_TABLE_SIZE] = {0, 0, 0, 0, 0,
    0, 0, 0, 0, 0, 0, 0, 0, 0, 0, 0, 0, 0, 0, 0, 0, 0, 0, 0, 0, 0, 0, 0, 0, 0, 0, 0, 0, 0, 0, 0, 0,
    0, 0, 0, 0, 0, 0, 0, 0, 0, 0, 0, 0, 0, 0, 0, 0, 0, 0, 0, 0, 0, 0, 0, 0, 0, 0, 0, 0, 0, 0, 0, 0,
    0, 0, 0, 0, 0, 0, 0, 0, 0, 0, 0, 0, 0, 0, 0, 0, 0, 0, 0, 0, 0, 0, 0, 0, 0, 0, 0, 0, 0, 1, 1, 1,
    1, 1, 1, 1, 1, 1, 1, 1, 1, 1, 1, 2, 3, 3, 4, 4, 4, 4, 4, 4, 4, 4, 5, 5, 5, 5, 5};

static const WT_CONFIG_CHECK confchk_wiredtiger_open_lsm_manager_subconfigs[] = {
  {"merge", "boolean", NULL, NULL, NULL, 0, NULL, WT_CONFIG_COMPILED_TYPE_BOOLEAN, 239, INT64_MIN,
    INT64_MAX, NULL},
  {"worker_thread_max", "int", NULL, "min=3,max=20", NULL, 0, NULL, WT_CONFIG_COMPILED_TYPE_INT,
    238, 3, 20, NULL},
  {NULL, NULL, NULL, NULL, NULL, 0, NULL, 0, 0, 0, 0, NULL}};

static const uint8_t
  confchk_wiredtiger_open_lsm_manager_subconfigs_jump[WT_CONFIG_JUMP_TABLE_SIZE] = {0, 0, 0, 0, 0,
    0, 0, 0, 0, 0, 0, 0, 0, 0, 0, 0, 0, 0, 0, 0, 0, 0, 0, 0, 0, 0, 0, 0, 0, 0, 0, 0, 0, 0, 0, 0, 0,
    0, 0, 0, 0, 0, 0, 0, 0, 0, 0, 0, 0, 0, 0, 0, 0, 0, 0, 0, 0, 0, 0, 0, 0, 0, 0, 0, 0, 0, 0, 0, 0,
    0, 0, 0, 0, 0, 0, 0, 0, 0, 0, 0, 0, 0, 0, 0, 0, 0, 0, 0, 0, 0, 0, 0, 0, 0, 0, 0, 0, 0, 0, 0, 0,
    0, 0, 0, 0, 0, 0, 0, 0, 0, 1, 1, 1, 1, 1, 1, 1, 1, 1, 1, 2, 2, 2, 2, 2, 2, 2, 2};

static const WT_CONFIG_CHECK confchk_wiredtiger_open_operation_tracking_subconfigs[] = {
  {"enabled", "boolean", NULL, NULL, NULL, 0, NULL, WT_CONFIG_COMPILED_TYPE_BOOLEAN, 37, INT64_MIN,
    INT64_MAX, NULL},
  {"path", "string", NULL, NULL, NULL, 0, NULL, WT_CONFIG_COMPILED_TYPE_STRING, 241, INT64_MIN,
    INT64_MAX, NULL},
  {NULL, NULL, NULL, NULL, NULL, 0, NULL, 0, 0, 0, 0, NULL}};

static const uint8_t
  confchk_wiredtiger_open_operation_tracking_subconfigs_jump[WT_CONFIG_JUMP_TABLE_SIZE] = {0, 0, 0,
    0, 0, 0, 0, 0, 0, 0, 0, 0, 0, 0, 0, 0, 0, 0, 0, 0, 0, 0, 0, 0, 0, 0, 0, 0, 0, 0, 0, 0, 0, 0, 0,
    0, 0, 0, 0, 0, 0, 0, 0, 0, 0, 0, 0, 0, 0, 0, 0, 0, 0, 0, 0, 0, 0, 0, 0, 0, 0, 0, 0, 0, 0, 0, 0,
    0, 0, 0, 0, 0, 0, 0, 0, 0, 0, 0, 0, 0, 0, 0, 0, 0, 0, 0, 0, 0, 0, 0, 0, 0, 0, 0, 0, 0, 0, 0, 0,
    0, 0, 0, 1, 1, 1, 1, 1, 1, 1, 1, 1, 1, 1, 2, 2, 2, 2, 2, 2, 2, 2, 2, 2, 2, 2, 2, 2, 2};

static const WT_CONFIG_CHECK confchk_wiredtiger_open_shared_cache_subconfigs[] = {
  {"chunk", "int", NULL, "min=1MB,max=10TB", NULL, 0, NULL, WT_CONFIG_COMPILED_TYPE_INT, 243,
    1LL * WT_MEGABYTE, 10LL * WT_TERABYTE, NULL},
  {"name", "string", NULL, NULL, NULL, 0, NULL, WT_CONFIG_COMPILED_TYPE_STRING, 20, INT64_MIN,
    INT64_MAX, NULL},
  {"quota", "int", NULL, NULL, NULL, 0, NULL, WT_CONFIG_COMPILED_TYPE_INT, 244, INT64_MIN,
    INT64_MAX, NULL},
  {"reserve", "int", NULL, NULL, NULL, 0, NULL, WT_CONFIG_COMPILED_TYPE_INT, 245, INT64_MIN,
    INT64_MAX, NULL},
  {"size", "int", NULL, "min=1MB,max=10TB", NULL, 0, NULL, WT_CONFIG_COMPILED_TYPE_INT, 175,
    1LL * WT_MEGABYTE, 10LL * WT_TERABYTE, NULL},
  {NULL, NULL, NULL, NULL, NULL, 0, NULL, 0, 0, 0, 0, NULL}};

static const uint8_t
  confchk_wiredtiger_open_shared_cache_subconfigs_jump[WT_CONFIG_JUMP_TABLE_SIZE] = {0, 0, 0, 0, 0,
    0, 0, 0, 0, 0, 0, 0, 0, 0, 0, 0, 0, 0, 0, 0, 0, 0, 0, 0, 0, 0, 0, 0, 0, 0, 0, 0, 0, 0, 0, 0, 0,
    0, 0, 0, 0, 0, 0, 0, 0, 0, 0, 0, 0, 0, 0, 0, 0, 0, 0, 0, 0, 0, 0, 0, 0, 0, 0, 0, 0, 0, 0, 0, 0,
    0, 0, 0, 0, 0, 0, 0, 0, 0, 0, 0, 0, 0, 0, 0, 0, 0, 0, 0, 0, 0, 0, 0, 0, 0, 0, 0, 0, 0, 0, 0, 1,
    1, 1, 1, 1, 1, 1, 1, 1, 1, 1, 2, 2, 2, 3, 4, 5, 5, 5, 5, 5, 5, 5, 5, 5, 5, 5, 5};
const char __WT_CONFIG_CHOICE_cache_walk[] = "cache_walk";
const char __WT_CONFIG_CHOICE_fast[] = "fast";
const char __WT_CONFIG_CHOICE_clear[] = "clear";
const char __WT_CONFIG_CHOICE_tree_walk[] = "tree_walk";

static const char *confchk_statistics_choices[] = {__WT_CONFIG_CHOICE_all,
  __WT_CONFIG_CHOICE_cache_walk, __WT_CONFIG_CHOICE_fast, __WT_CONFIG_CHOICE_none,
  __WT_CONFIG_CHOICE_clear, __WT_CONFIG_CHOICE_tree_walk, NULL};

static const WT_CONFIG_CHECK confchk_WT_CONNECTION_reconfigure_statistics_log_subconfigs[] = {
  {"json", "boolean", NULL, NULL, NULL, 0, NULL, WT_CONFIG_COMPILED_TYPE_BOOLEAN, 247, INT64_MIN,
    INT64_MAX, NULL},
  {"on_close", "boolean", NULL, NULL, NULL, 0, NULL, WT_CONFIG_COMPILED_TYPE_BOOLEAN, 248,
    INT64_MIN, INT64_MAX, NULL},
  {"sources", "list", NULL, NULL, NULL, 0, NULL, WT_CONFIG_COMPILED_TYPE_LIST, 249, INT64_MIN,
    INT64_MAX, NULL},
  {"timestamp", "string", NULL, NULL, NULL, 0, NULL, WT_CONFIG_COMPILED_TYPE_STRING, 250, INT64_MIN,
    INT64_MAX, NULL},
  {"wait", "int", NULL, "min=0,max=100000", NULL, 0, NULL, WT_CONFIG_COMPILED_TYPE_INT, 187, 0,
    100000, NULL},
  {NULL, NULL, NULL, NULL, NULL, 0, NULL, 0, 0, 0, 0, NULL}};

static const uint8_t
  confchk_WT_CONNECTION_reconfigure_statistics_log_subconfigs_jump[WT_CONFIG_JUMP_TABLE_SIZE] = {0,
    0, 0, 0, 0, 0, 0, 0, 0, 0, 0, 0, 0, 0, 0, 0, 0, 0, 0, 0, 0, 0, 0, 0, 0, 0, 0, 0, 0, 0, 0, 0, 0,
    0, 0, 0, 0, 0, 0, 0, 0, 0, 0, 0, 0, 0, 0, 0, 0, 0, 0, 0, 0, 0, 0, 0, 0, 0, 0, 0, 0, 0, 0, 0, 0,
    0, 0, 0, 0, 0, 0, 0, 0, 0, 0, 0, 0, 0, 0, 0, 0, 0, 0, 0, 0, 0, 0, 0, 0, 0, 0, 0, 0, 0, 0, 0, 0,
    0, 0, 0, 0, 0, 0, 0, 0, 0, 0, 1, 1, 1, 1, 1, 2, 2, 2, 2, 3, 4, 4, 4, 5, 5, 5, 5, 5, 5, 5, 5};

static const WT_CONFIG_CHECK confchk_WT_CONNECTION_reconfigure_tiered_storage_subconfigs[] = {
  {"local_retention", "int", NULL, "min=0,max=10000", NULL, 0, NULL, WT_CONFIG_COMPILED_TYPE_INT,
    52, 0, 10000, NULL},
  {NULL, NULL, NULL, NULL, NULL, 0, NULL, 0, 0, 0, 0, NULL}};

static const uint8_t
  confchk_WT_CONNECTION_reconfigure_tiered_storage_subconfigs_jump[WT_CONFIG_JUMP_TABLE_SIZE] = {0,
    0, 0, 0, 0, 0, 0, 0, 0, 0, 0, 0, 0, 0, 0, 0, 0, 0, 0, 0, 0, 0, 0, 0, 0, 0, 0, 0, 0, 0, 0, 0, 0,
    0, 0, 0, 0, 0, 0, 0, 0, 0, 0, 0, 0, 0, 0, 0, 0, 0, 0, 0, 0, 0, 0, 0, 0, 0, 0, 0, 0, 0, 0, 0, 0,
    0, 0, 0, 0, 0, 0, 0, 0, 0, 0, 0, 0, 0, 0, 0, 0, 0, 0, 0, 0, 0, 0, 0, 0, 0, 0, 0, 0, 0, 0, 0, 0,
    0, 0, 0, 0, 0, 0, 0, 0, 0, 0, 0, 0, 1, 1, 1, 1, 1, 1, 1, 1, 1, 1, 1, 1, 1, 1, 1, 1, 1, 1, 1};
const char __WT_CONFIG_CHOICE_aggressive_stash_free[] = "aggressive_stash_free";
const char __WT_CONFIG_CHOICE_aggressive_sweep[] = "aggressive_sweep";
const char __WT_CONFIG_CHOICE_backup_rename[] = "backup_rename";
const char __WT_CONFIG_CHOICE_checkpoint_evict_page[] = "checkpoint_evict_page";
const char __WT_CONFIG_CHOICE_checkpoint_handle[] = "checkpoint_handle";
const char __WT_CONFIG_CHOICE_checkpoint_slow[] = "checkpoint_slow";
const char __WT_CONFIG_CHOICE_checkpoint_stop[] = "checkpoint_stop";
const char __WT_CONFIG_CHOICE_commit_transaction_slow[] = "commit_transaction_slow";
const char __WT_CONFIG_CHOICE_compact_slow[] = "compact_slow";
const char __WT_CONFIG_CHOICE_evict_reposition[] = "evict_reposition";
const char __WT_CONFIG_CHOICE_failpoint_eviction_split[] = "failpoint_eviction_split";
const char __WT_CONFIG_CHOICE_failpoint_history_store_delete_key_from_ts[] =
  "failpoint_history_store_delete_key_from_ts";
const char __WT_CONFIG_CHOICE_history_store_checkpoint_delay[] = "history_store_checkpoint_delay";
const char __WT_CONFIG_CHOICE_history_store_search[] = "history_store_search";
const char __WT_CONFIG_CHOICE_history_store_sweep_race[] = "history_store_sweep_race";
const char __WT_CONFIG_CHOICE_prefix_compare[] = "prefix_compare";
const char __WT_CONFIG_CHOICE_prepare_checkpoint_delay[] = "prepare_checkpoint_delay";
const char __WT_CONFIG_CHOICE_prepare_resolution_1[] = "prepare_resolution_1";
const char __WT_CONFIG_CHOICE_prepare_resolution_2[] = "prepare_resolution_2";
const char __WT_CONFIG_CHOICE_sleep_before_read_overflow_onpage[] =
  "sleep_before_read_overflow_onpage";
const char __WT_CONFIG_CHOICE_split_1[] = "split_1";
const char __WT_CONFIG_CHOICE_split_2[] = "split_2";
const char __WT_CONFIG_CHOICE_split_3[] = "split_3";
const char __WT_CONFIG_CHOICE_split_4[] = "split_4";
const char __WT_CONFIG_CHOICE_split_5[] = "split_5";
const char __WT_CONFIG_CHOICE_split_6[] = "split_6";
const char __WT_CONFIG_CHOICE_split_7[] = "split_7";
const char __WT_CONFIG_CHOICE_split_8[] = "split_8";
const char __WT_CONFIG_CHOICE_tiered_flush_finish[] = "tiered_flush_finish";

static const char *confchk_timing_stress_for_test_choices[] = {
  __WT_CONFIG_CHOICE_aggressive_stash_free, __WT_CONFIG_CHOICE_aggressive_sweep,
  __WT_CONFIG_CHOICE_backup_rename, __WT_CONFIG_CHOICE_checkpoint_evict_page,
  __WT_CONFIG_CHOICE_checkpoint_handle, __WT_CONFIG_CHOICE_checkpoint_slow,
  __WT_CONFIG_CHOICE_checkpoint_stop, __WT_CONFIG_CHOICE_commit_transaction_slow,
  __WT_CONFIG_CHOICE_compact_slow, __WT_CONFIG_CHOICE_evict_reposition,
  __WT_CONFIG_CHOICE_failpoint_eviction_split,
  __WT_CONFIG_CHOICE_failpoint_history_store_delete_key_from_ts,
  __WT_CONFIG_CHOICE_history_store_checkpoint_delay, __WT_CONFIG_CHOICE_history_store_search,
  __WT_CONFIG_CHOICE_history_store_sweep_race, __WT_CONFIG_CHOICE_prefix_compare,
  __WT_CONFIG_CHOICE_prepare_checkpoint_delay, __WT_CONFIG_CHOICE_prepare_resolution_1,
  __WT_CONFIG_CHOICE_prepare_resolution_2, __WT_CONFIG_CHOICE_sleep_before_read_overflow_onpage,
  __WT_CONFIG_CHOICE_split_1, __WT_CONFIG_CHOICE_split_2, __WT_CONFIG_CHOICE_split_3,
  __WT_CONFIG_CHOICE_split_4, __WT_CONFIG_CHOICE_split_5, __WT_CONFIG_CHOICE_split_6,
  __WT_CONFIG_CHOICE_split_7, __WT_CONFIG_CHOICE_split_8, __WT_CONFIG_CHOICE_tiered_flush_finish,
  NULL};
const char __WT_CONFIG_CHOICE_api[] = "api";
const char __WT_CONFIG_CHOICE_backup[] = "backup";
const char __WT_CONFIG_CHOICE_block[] = "block";
const char __WT_CONFIG_CHOICE_block_cache[] = "block_cache";
const char __WT_CONFIG_CHOICE_checkpoint[] = "checkpoint";
const char __WT_CONFIG_CHOICE_checkpoint_cleanup[] = "checkpoint_cleanup";
const char __WT_CONFIG_CHOICE_checkpoint_progress[] = "checkpoint_progress";
const char __WT_CONFIG_CHOICE_chunkcache[] = "chunkcache";
const char __WT_CONFIG_CHOICE_compact[] = "compact";
const char __WT_CONFIG_CHOICE_compact_progress[] = "compact_progress";
const char __WT_CONFIG_CHOICE_configuration[] = "configuration";
const char __WT_CONFIG_CHOICE_error_returns[] = "error_returns";
const char __WT_CONFIG_CHOICE_evict[] = "evict";
const char __WT_CONFIG_CHOICE_evict_stuck[] = "evict_stuck";
const char __WT_CONFIG_CHOICE_evictserver[] = "evictserver";
const char __WT_CONFIG_CHOICE_fileops[] = "fileops";
const char __WT_CONFIG_CHOICE_generation[] = "generation";
const char __WT_CONFIG_CHOICE_handleops[] = "handleops";
const char __WT_CONFIG_CHOICE_history_store[] = "history_store";
const char __WT_CONFIG_CHOICE_history_store_activity[] = "history_store_activity";
const char __WT_CONFIG_CHOICE_log[] = "log";
const char __WT_CONFIG_CHOICE_lsm[] = "lsm";
const char __WT_CONFIG_CHOICE_lsm_manager[] = "lsm_manager";
const char __WT_CONFIG_CHOICE_metadata[] = "metadata";
const char __WT_CONFIG_CHOICE_mutex[] = "mutex";
const char __WT_CONFIG_CHOICE_out_of_order[] = "out_of_order";
const char __WT_CONFIG_CHOICE_overflow[] = "overflow";
const char __WT_CONFIG_CHOICE_read[] = "read";
const char __WT_CONFIG_CHOICE_reconcile[] = "reconcile";
const char __WT_CONFIG_CHOICE_recovery_progress[] = "recovery_progress";
const char __WT_CONFIG_CHOICE_rts[] = "rts";
const char __WT_CONFIG_CHOICE_salvage[] = "salvage";
const char __WT_CONFIG_CHOICE_shared_cache[] = "shared_cache";
const char __WT_CONFIG_CHOICE_split[] = "split";
const char __WT_CONFIG_CHOICE_temporary[] = "temporary";
const char __WT_CONFIG_CHOICE_thread_group[] = "thread_group";
const char __WT_CONFIG_CHOICE_tiered[] = "tiered";
const char __WT_CONFIG_CHOICE_timestamp[] = "timestamp";
const char __WT_CONFIG_CHOICE_transaction[] = "transaction";
const char __WT_CONFIG_CHOICE_verify[] = "verify";
const char __WT_CONFIG_CHOICE_version[] = "version";
const char __WT_CONFIG_CHOICE_write[] = "write";

static const char *confchk_verbose_choices[] = {__WT_CONFIG_CHOICE_all, __WT_CONFIG_CHOICE_api,
  __WT_CONFIG_CHOICE_backup, __WT_CONFIG_CHOICE_block, __WT_CONFIG_CHOICE_block_cache,
  __WT_CONFIG_CHOICE_checkpoint, __WT_CONFIG_CHOICE_checkpoint_cleanup,
  __WT_CONFIG_CHOICE_checkpoint_progress, __WT_CONFIG_CHOICE_chunkcache, __WT_CONFIG_CHOICE_compact,
  __WT_CONFIG_CHOICE_compact_progress, __WT_CONFIG_CHOICE_configuration,
  __WT_CONFIG_CHOICE_error_returns, __WT_CONFIG_CHOICE_evict, __WT_CONFIG_CHOICE_evict_stuck,
  __WT_CONFIG_CHOICE_evictserver, __WT_CONFIG_CHOICE_fileops, __WT_CONFIG_CHOICE_generation,
  __WT_CONFIG_CHOICE_handleops, __WT_CONFIG_CHOICE_history_store,
  __WT_CONFIG_CHOICE_history_store_activity, __WT_CONFIG_CHOICE_log, __WT_CONFIG_CHOICE_lsm,
  __WT_CONFIG_CHOICE_lsm_manager, __WT_CONFIG_CHOICE_metadata, __WT_CONFIG_CHOICE_mutex,
  __WT_CONFIG_CHOICE_out_of_order, __WT_CONFIG_CHOICE_overflow, __WT_CONFIG_CHOICE_read,
  __WT_CONFIG_CHOICE_reconcile, __WT_CONFIG_CHOICE_recovery, __WT_CONFIG_CHOICE_recovery_progress,
  __WT_CONFIG_CHOICE_rts, __WT_CONFIG_CHOICE_salvage, __WT_CONFIG_CHOICE_shared_cache,
  __WT_CONFIG_CHOICE_split, __WT_CONFIG_CHOICE_temporary, __WT_CONFIG_CHOICE_thread_group,
  __WT_CONFIG_CHOICE_tiered, __WT_CONFIG_CHOICE_timestamp, __WT_CONFIG_CHOICE_transaction,
  __WT_CONFIG_CHOICE_verify, __WT_CONFIG_CHOICE_version, __WT_CONFIG_CHOICE_write, NULL};

static const WT_CONFIG_CHECK confchk_WT_CONNECTION_reconfigure[] = {
  {"block_cache", "category", NULL, NULL, confchk_wiredtiger_open_block_cache_subconfigs, 12,
    confchk_wiredtiger_open_block_cache_subconfigs_jump, WT_CONFIG_COMPILED_TYPE_CATEGORY, 170,
    INT64_MIN, INT64_MAX, NULL},
  {"cache_max_wait_ms", "int", NULL, "min=0", NULL, 0, NULL, WT_CONFIG_COMPILED_TYPE_INT, 181, 0,
    INT64_MAX, NULL},
  {"cache_overhead", "int", NULL, "min=0,max=30", NULL, 0, NULL, WT_CONFIG_COMPILED_TYPE_INT, 182,
    0, 30, NULL},
  {"cache_size", "int", NULL, "min=1MB,max=10TB", NULL, 0, NULL, WT_CONFIG_COMPILED_TYPE_INT, 183,
    1LL * WT_MEGABYTE, 10LL * WT_TERABYTE, NULL},
  {"cache_stuck_timeout_ms", "int", NULL, "min=0", NULL, 0, NULL, WT_CONFIG_COMPILED_TYPE_INT, 184,
    0, INT64_MAX, NULL},
  {"checkpoint", "category", NULL, NULL, confchk_wiredtiger_open_checkpoint_subconfigs, 2,
    confchk_wiredtiger_open_checkpoint_subconfigs_jump, WT_CONFIG_COMPILED_TYPE_CATEGORY, 185,
    INT64_MIN, INT64_MAX, NULL},
  {"checkpoint_cleanup", "string", NULL, "choices=[\"none\",\"reclaim_space\"]", NULL, 0, NULL,
    WT_CONFIG_COMPILED_TYPE_STRING, 188, INT64_MIN, INT64_MAX, confchk_checkpoint_cleanup_choices},
  {"chunk_cache", "category", NULL, NULL, confchk_WT_CONNECTION_reconfigure_chunk_cache_subconfigs,
    1, confchk_WT_CONNECTION_reconfigure_chunk_cache_subconfigs_jump,
    WT_CONFIG_COMPILED_TYPE_CATEGORY, 189, INT64_MIN, INT64_MAX, NULL},
  {"compatibility", "category", NULL, NULL,
    confchk_WT_CONNECTION_reconfigure_compatibility_subconfigs, 1,
    confchk_WT_CONNECTION_reconfigure_compatibility_subconfigs_jump,
    WT_CONFIG_COMPILED_TYPE_CATEGORY, 191, INT64_MIN, INT64_MAX, NULL},
  {"debug_mode", "category", NULL, NULL, confchk_wiredtiger_open_debug_mode_subconfigs, 15,
    confchk_wiredtiger_open_debug_mode_subconfigs_jump, WT_CONFIG_COMPILED_TYPE_CATEGORY, 193,
    INT64_MIN, INT64_MAX, NULL},
  {"error_prefix", "string", NULL, NULL, NULL, 0, NULL, WT_CONFIG_COMPILED_TYPE_STRING, 209,
    INT64_MIN, INT64_MAX, NULL},
  {"eviction", "category", NULL, NULL, confchk_wiredtiger_open_eviction_subconfigs, 2,
    confchk_wiredtiger_open_eviction_subconfigs_jump, WT_CONFIG_COMPILED_TYPE_CATEGORY, 210,
    INT64_MIN, INT64_MAX, NULL},
  {"eviction_checkpoint_target", "int", NULL, "min=0,max=10TB", NULL, 0, NULL,
    WT_CONFIG_COMPILED_TYPE_INT, 213, 0, 10LL * WT_TERABYTE, NULL},
  {"eviction_dirty_target", "int", NULL, "min=1,max=10TB", NULL, 0, NULL,
    WT_CONFIG_COMPILED_TYPE_INT, 214, 1, 10LL * WT_TERABYTE, NULL},
  {"eviction_dirty_trigger", "int", NULL, "min=1,max=10TB", NULL, 0, NULL,
    WT_CONFIG_COMPILED_TYPE_INT, 215, 1, 10LL * WT_TERABYTE, NULL},
  {"eviction_target", "int", NULL, "min=10,max=10TB", NULL, 0, NULL, WT_CONFIG_COMPILED_TYPE_INT,
    216, 10, 10LL * WT_TERABYTE, NULL},
  {"eviction_trigger", "int", NULL, "min=10,max=10TB", NULL, 0, NULL, WT_CONFIG_COMPILED_TYPE_INT,
    217, 10, 10LL * WT_TERABYTE, NULL},
  {"eviction_updates_target", "int", NULL, "min=0,max=10TB", NULL, 0, NULL,
    WT_CONFIG_COMPILED_TYPE_INT, 218, 0, 10LL * WT_TERABYTE, NULL},
  {"eviction_updates_trigger", "int", NULL, "min=0,max=10TB", NULL, 0, NULL,
    WT_CONFIG_COMPILED_TYPE_INT, 219, 0, 10LL * WT_TERABYTE, NULL},
  {"extra_diagnostics", "list", NULL,
    "choices=[\"all\",\"checkpoint_validate\",\"cursor_check\""
    ",\"disk_validate\",\"eviction_check\",\"generation_check\","
    "\"hs_validate\",\"key_out_of_order\",\"log_validate\","
    "\"prepared\",\"slow_operation\",\"txn_visibility\"]",
    NULL, 0, NULL, WT_CONFIG_COMPILED_TYPE_LIST, 220, INT64_MIN, INT64_MAX,
    confchk_extra_diagnostics_choices},
  {"file_manager", "category", NULL, NULL, confchk_wiredtiger_open_file_manager_subconfigs, 3,
    confchk_wiredtiger_open_file_manager_subconfigs_jump, WT_CONFIG_COMPILED_TYPE_CATEGORY, 221,
    INT64_MIN, INT64_MAX, NULL},
  {"generation_drain_timeout_ms", "int", NULL, "min=0", NULL, 0, NULL, WT_CONFIG_COMPILED_TYPE_INT,
    225, 0, INT64_MAX, NULL},
  {"history_store", "category", NULL, NULL, confchk_wiredtiger_open_history_store_subconfigs, 1,
    confchk_wiredtiger_open_history_store_subconfigs_jump, WT_CONFIG_COMPILED_TYPE_CATEGORY, 226,
    INT64_MIN, INT64_MAX, NULL},
  {"io_capacity", "category", NULL, NULL, confchk_wiredtiger_open_io_capacity_subconfigs, 2,
    confchk_wiredtiger_open_io_capacity_subconfigs_jump, WT_CONFIG_COMPILED_TYPE_CATEGORY, 228,
    INT64_MIN, INT64_MAX, NULL},
  {"json_output", "list", NULL, "choices=[\"error\",\"message\"]", NULL, 0, NULL,
    WT_CONFIG_COMPILED_TYPE_LIST, 231, INT64_MIN, INT64_MAX, confchk_json_output_choices},
  {"log", "category", NULL, NULL, confchk_WT_CONNECTION_reconfigure_log_subconfigs, 5,
    confchk_WT_CONNECTION_reconfigure_log_subconfigs_jump, WT_CONFIG_COMPILED_TYPE_CATEGORY, 36,
    INT64_MIN, INT64_MAX, NULL},
  {"lsm_manager", "category", NULL, NULL, confchk_wiredtiger_open_lsm_manager_subconfigs, 2,
    confchk_wiredtiger_open_lsm_manager_subconfigs_jump, WT_CONFIG_COMPILED_TYPE_CATEGORY, 237,
    INT64_MIN, INT64_MAX, NULL},
  {"operation_timeout_ms", "int", NULL, "min=0", NULL, 0, NULL, WT_CONFIG_COMPILED_TYPE_INT, 152, 0,
    INT64_MAX, NULL},
  {"operation_tracking", "category", NULL, NULL,
    confchk_wiredtiger_open_operation_tracking_subconfigs, 2,
    confchk_wiredtiger_open_operation_tracking_subconfigs_jump, WT_CONFIG_COMPILED_TYPE_CATEGORY,
    240, INT64_MIN, INT64_MAX, NULL},
  {"shared_cache", "category", NULL, NULL, confchk_wiredtiger_open_shared_cache_subconfigs, 5,
    confchk_wiredtiger_open_shared_cache_subconfigs_jump, WT_CONFIG_COMPILED_TYPE_CATEGORY, 242,
    INT64_MIN, INT64_MAX, NULL},
  {"statistics", "list", NULL,
    "choices=[\"all\",\"cache_walk\",\"fast\",\"none\","
    "\"clear\",\"tree_walk\"]",
    NULL, 0, NULL, WT_CONFIG_COMPILED_TYPE_LIST, 135, INT64_MIN, INT64_MAX,
    confchk_statistics_choices},
  {"statistics_log", "category", NULL, NULL,
    confchk_WT_CONNECTION_reconfigure_statistics_log_subconfigs, 5,
    confchk_WT_CONNECTION_reconfigure_statistics_log_subconfigs_jump,
    WT_CONFIG_COMPILED_TYPE_CATEGORY, 246, INT64_MIN, INT64_MAX, NULL},
  {"tiered_storage", "category", NULL, NULL,
    confchk_WT_CONNECTION_reconfigure_tiered_storage_subconfigs, 1,
    confchk_WT_CONNECTION_reconfigure_tiered_storage_subconfigs_jump,
    WT_CONFIG_COMPILED_TYPE_CATEGORY, 47, INT64_MIN, INT64_MAX, NULL},
  {"timing_stress_for_test", "list", NULL,
    "choices=[\"aggressive_stash_free\",\"aggressive_sweep\","
    "\"backup_rename\",\"checkpoint_evict_page\","
    "\"checkpoint_handle\",\"checkpoint_slow\",\"checkpoint_stop\","
    "\"commit_transaction_slow\",\"compact_slow\","
    "\"evict_reposition\",\"failpoint_eviction_split\","
    "\"failpoint_history_store_delete_key_from_ts\","
    "\"history_store_checkpoint_delay\",\"history_store_search\","
    "\"history_store_sweep_race\",\"prefix_compare\","
    "\"prepare_checkpoint_delay\",\"prepare_resolution_1\","
    "\"prepare_resolution_2\",\"sleep_before_read_overflow_onpage\","
    "\"split_1\",\"split_2\",\"split_3\",\"split_4\",\"split_5\","
    "\"split_6\",\"split_7\",\"split_8\",\"tiered_flush_finish\"]",
    NULL, 0, NULL, WT_CONFIG_COMPILED_TYPE_LIST, 251, INT64_MIN, INT64_MAX,
    confchk_timing_stress_for_test_choices},
  {"verbose", "list", NULL,
    "choices=[\"all\",\"api\",\"backup\",\"block\","
    "\"block_cache\",\"checkpoint\",\"checkpoint_cleanup\","
    "\"checkpoint_progress\",\"chunkcache\",\"compact\","
    "\"compact_progress\",\"configuration\",\"error_returns\","
    "\"evict\",\"evict_stuck\",\"evictserver\",\"fileops\","
    "\"generation\",\"handleops\",\"history_store\","
    "\"history_store_activity\",\"log\",\"lsm\",\"lsm_manager\","
    "\"metadata\",\"mutex\",\"out_of_order\",\"overflow\",\"read\","
    "\"reconcile\",\"recovery\",\"recovery_progress\",\"rts\","
    "\"salvage\",\"shared_cache\",\"split\",\"temporary\","
    "\"thread_group\",\"tiered\",\"timestamp\",\"transaction\","
    "\"verify\",\"version\",\"write\"]",
    NULL, 0, NULL, WT_CONFIG_COMPILED_TYPE_LIST, 10, INT64_MIN, INT64_MAX, confchk_verbose_choices},
  {NULL, NULL, NULL, NULL, NULL, 0, NULL, 0, 0, 0, 0, NULL}};

static const uint8_t confchk_WT_CONNECTION_reconfigure_jump[WT_CONFIG_JUMP_TABLE_SIZE] = {0, 0, 0,
  0, 0, 0, 0, 0, 0, 0, 0, 0, 0, 0, 0, 0, 0, 0, 0, 0, 0, 0, 0, 0, 0, 0, 0, 0, 0, 0, 0, 0, 0, 0, 0, 0,
  0, 0, 0, 0, 0, 0, 0, 0, 0, 0, 0, 0, 0, 0, 0, 0, 0, 0, 0, 0, 0, 0, 0, 0, 0, 0, 0, 0, 0, 0, 0, 0, 0,
  0, 0, 0, 0, 0, 0, 0, 0, 0, 0, 0, 0, 0, 0, 0, 0, 0, 0, 0, 0, 0, 0, 0, 0, 0, 0, 0, 0, 0, 0, 1, 9,
  10, 20, 21, 22, 23, 24, 25, 25, 27, 27, 27, 29, 29, 29, 29, 32, 34, 34, 35, 35, 35, 35, 35, 35,
  35, 35, 35};

static const WT_CONFIG_CHECK confchk_WT_CONNECTION_rollback_to_stable[] = {
  {"dryrun", "boolean", NULL, NULL, NULL, 0, NULL, WT_CONFIG_COMPILED_TYPE_BOOLEAN, 98, INT64_MIN,
    INT64_MAX, NULL},
  {"threads", "int", NULL, "min=0,max=10", NULL, 0, NULL, WT_CONFIG_COMPILED_TYPE_INT, 262, 0, 10,
    NULL},
  {NULL, NULL, NULL, NULL, NULL, 0, NULL, 0, 0, 0, 0, NULL}};

static const uint8_t confchk_WT_CONNECTION_rollback_to_stable_jump[WT_CONFIG_JUMP_TABLE_SIZE] = {0,
  0, 0, 0, 0, 0, 0, 0, 0, 0, 0, 0, 0, 0, 0, 0, 0, 0, 0, 0, 0, 0, 0, 0, 0, 0, 0, 0, 0, 0, 0, 0, 0, 0,
  0, 0, 0, 0, 0, 0, 0, 0, 0, 0, 0, 0, 0, 0, 0, 0, 0, 0, 0, 0, 0, 0, 0, 0, 0, 0, 0, 0, 0, 0, 0, 0, 0,
  0, 0, 0, 0, 0, 0, 0, 0, 0, 0, 0, 0, 0, 0, 0, 0, 0, 0, 0, 0, 0, 0, 0, 0, 0, 0, 0, 0, 0, 0, 0, 0, 0,
  0, 1, 1, 1, 1, 1, 1, 1, 1, 1, 1, 1, 1, 1, 1, 1, 1, 2, 2, 2, 2, 2, 2, 2, 2, 2, 2, 2};

static const WT_CONFIG_CHECK confchk_WT_CONNECTION_set_timestamp[] = {
  {"durable_timestamp", "string", NULL, NULL, NULL, 0, NULL, WT_CONFIG_COMPILED_TYPE_STRING, 3,
    INT64_MIN, INT64_MAX, NULL},
  {"force", "boolean", NULL, NULL, NULL, 0, NULL, WT_CONFIG_COMPILED_TYPE_BOOLEAN, 110, INT64_MIN,
    INT64_MAX, NULL},
  {"oldest_timestamp", "string", NULL, NULL, NULL, 0, NULL, WT_CONFIG_COMPILED_TYPE_STRING, 261,
    INT64_MIN, INT64_MAX, NULL},
  {"stable_timestamp", "string", NULL, NULL, NULL, 0, NULL, WT_CONFIG_COMPILED_TYPE_STRING, 147,
    INT64_MIN, INT64_MAX, NULL},
  {NULL, NULL, NULL, NULL, NULL, 0, NULL, 0, 0, 0, 0, NULL}};

static const uint8_t confchk_WT_CONNECTION_set_timestamp_jump[WT_CONFIG_JUMP_TABLE_SIZE] = {0, 0, 0,
  0, 0, 0, 0, 0, 0, 0, 0, 0, 0, 0, 0, 0, 0, 0, 0, 0, 0, 0, 0, 0, 0, 0, 0, 0, 0, 0, 0, 0, 0, 0, 0, 0,
  0, 0, 0, 0, 0, 0, 0, 0, 0, 0, 0, 0, 0, 0, 0, 0, 0, 0, 0, 0, 0, 0, 0, 0, 0, 0, 0, 0, 0, 0, 0, 0, 0,
  0, 0, 0, 0, 0, 0, 0, 0, 0, 0, 0, 0, 0, 0, 0, 0, 0, 0, 0, 0, 0, 0, 0, 0, 0, 0, 0, 0, 0, 0, 0, 0, 1,
  1, 2, 2, 2, 2, 2, 2, 2, 2, 2, 3, 3, 3, 3, 4, 4, 4, 4, 4, 4, 4, 4, 4, 4, 4, 4};
const char __WT_CONFIG_CHOICE_set[] = "set";

static const char *confchk_action_choices[] = {
  __WT_CONFIG_CHOICE_clear, __WT_CONFIG_CHOICE_set, NULL};
const char __WT_CONFIG_CHOICE_lower[] = "lower";
const char __WT_CONFIG_CHOICE_upper[] = "upper";

static const char *confchk_bound_choices[] = {
  __WT_CONFIG_CHOICE_lower, __WT_CONFIG_CHOICE_upper, NULL};

static const WT_CONFIG_CHECK confchk_WT_CURSOR_bound[] = {
  {"action", "string", NULL, "choices=[\"clear\",\"set\"]", NULL, 0, NULL,
    WT_CONFIG_COMPILED_TYPE_STRING, 93, INT64_MIN, INT64_MAX, confchk_action_choices},
  {"bound", "string", NULL, "choices=[\"lower\",\"upper\"]", NULL, 0, NULL,
    WT_CONFIG_COMPILED_TYPE_STRING, 94, INT64_MIN, INT64_MAX, confchk_bound_choices},
  {"inclusive", "boolean", NULL, NULL, NULL, 0, NULL, WT_CONFIG_COMPILED_TYPE_BOOLEAN, 95,
    INT64_MIN, INT64_MAX, NULL},
  {NULL, NULL, NULL, NULL, NULL, 0, NULL, 0, 0, 0, 0, NULL}};

static const uint8_t confchk_WT_CURSOR_bound_jump[WT_CONFIG_JUMP_TABLE_SIZE] = {0, 0, 0, 0, 0, 0, 0,
  0, 0, 0, 0, 0, 0, 0, 0, 0, 0, 0, 0, 0, 0, 0, 0, 0, 0, 0, 0, 0, 0, 0, 0, 0, 0, 0, 0, 0, 0, 0, 0, 0,
  0, 0, 0, 0, 0, 0, 0, 0, 0, 0, 0, 0, 0, 0, 0, 0, 0, 0, 0, 0, 0, 0, 0, 0, 0, 0, 0, 0, 0, 0, 0, 0, 0,
  0, 0, 0, 0, 0, 0, 0, 0, 0, 0, 0, 0, 0, 0, 0, 0, 0, 0, 0, 0, 0, 0, 0, 0, 0, 1, 2, 2, 2, 2, 2, 2, 2,
  3, 3, 3, 3, 3, 3, 3, 3, 3, 3, 3, 3, 3, 3, 3, 3, 3, 3, 3, 3, 3, 3};

static const WT_CONFIG_CHECK confchk_WT_CURSOR_reconfigure[] = {
  {"append", "boolean", NULL, NULL, NULL, 0, NULL, WT_CONFIG_COMPILED_TYPE_BOOLEAN, 90, INT64_MIN,
    INT64_MAX, NULL},
  {"overwrite", "boolean", NULL, NULL, NULL, 0, NULL, WT_CONFIG_COMPILED_TYPE_BOOLEAN, 91,
    INT64_MIN, INT64_MAX, NULL},
  {"prefix_search", "boolean", NULL, NULL, NULL, 0, NULL, WT_CONFIG_COMPILED_TYPE_BOOLEAN, 92,
    INT64_MIN, INT64_MAX, NULL},
  {NULL, NULL, NULL, NULL, NULL, 0, NULL, 0, 0, 0, 0, NULL}};

static const uint8_t confchk_WT_CURSOR_reconfigure_jump[WT_CONFIG_JUMP_TABLE_SIZE] = {0, 0, 0, 0, 0,
  0, 0, 0, 0, 0, 0, 0, 0, 0, 0, 0, 0, 0, 0, 0, 0, 0, 0, 0, 0, 0, 0, 0, 0, 0, 0, 0, 0, 0, 0, 0, 0, 0,
  0, 0, 0, 0, 0, 0, 0, 0, 0, 0, 0, 0, 0, 0, 0, 0, 0, 0, 0, 0, 0, 0, 0, 0, 0, 0, 0, 0, 0, 0, 0, 0, 0,
  0, 0, 0, 0, 0, 0, 0, 0, 0, 0, 0, 0, 0, 0, 0, 0, 0, 0, 0, 0, 0, 0, 0, 0, 0, 0, 0, 1, 1, 1, 1, 1, 1,
  1, 1, 1, 1, 1, 1, 1, 1, 2, 3, 3, 3, 3, 3, 3, 3, 3, 3, 3, 3, 3, 3, 3, 3};
const char __WT_CONFIG_CHOICE_random[] = "random";
const char __WT_CONFIG_CHOICE_sequential[] = "sequential";

static const char *confchk_access_pattern_hint_choices[] = {
  __WT_CONFIG_CHOICE_none, __WT_CONFIG_CHOICE_random, __WT_CONFIG_CHOICE_sequential, NULL};
const char __WT_CONFIG_CHOICE_always[] = "always";
const char __WT_CONFIG_CHOICE_key_consistent[] = "key_consistent";
const char __WT_CONFIG_CHOICE_never[] = "never";

static const char *confchk_commit_timestamp_choices[] = {__WT_CONFIG_CHOICE_always,
  __WT_CONFIG_CHOICE_key_consistent, __WT_CONFIG_CHOICE_never, __WT_CONFIG_CHOICE_none, NULL};

static const char *confchk_durable_timestamp_choices[] = {__WT_CONFIG_CHOICE_always,
  __WT_CONFIG_CHOICE_key_consistent, __WT_CONFIG_CHOICE_never, __WT_CONFIG_CHOICE_none, NULL};

static const char *confchk_read_timestamp_choices[] = {
  __WT_CONFIG_CHOICE_always, __WT_CONFIG_CHOICE_never, __WT_CONFIG_CHOICE_none, NULL};
const char __WT_CONFIG_CHOICE_off[] = "off";
const char __WT_CONFIG_CHOICE_on[] = "on";

static const char *confchk_write_timestamp_choices[] = {
  __WT_CONFIG_CHOICE_off, __WT_CONFIG_CHOICE_on, NULL};

static const WT_CONFIG_CHECK confchk_WT_SESSION_create_assert_subconfigs[] = {
  {"commit_timestamp", "string", NULL,
    "choices=[\"always\",\"key_consistent\",\"never\","
    "\"none\"]",
    NULL, 0, NULL, WT_CONFIG_COMPILED_TYPE_STRING, 2, INT64_MIN, INT64_MAX,
    confchk_commit_timestamp_choices},
  {"durable_timestamp", "string", NULL,
    "choices=[\"always\",\"key_consistent\",\"never\","
    "\"none\"]",
    NULL, 0, NULL, WT_CONFIG_COMPILED_TYPE_STRING, 3, INT64_MIN, INT64_MAX,
    confchk_durable_timestamp_choices},
  {"read_timestamp", "string", NULL, "choices=[\"always\",\"never\",\"none\"]", NULL, 0, NULL,
    WT_CONFIG_COMPILED_TYPE_STRING, 4, INT64_MIN, INT64_MAX, confchk_read_timestamp_choices},
  {"write_timestamp", "string", NULL, "choices=[\"off\",\"on\"]", NULL, 0, NULL,
    WT_CONFIG_COMPILED_TYPE_STRING, 5, INT64_MIN, INT64_MAX, confchk_write_timestamp_choices},
  {NULL, NULL, NULL, NULL, NULL, 0, NULL, 0, 0, 0, 0, NULL}};

static const uint8_t confchk_WT_SESSION_create_assert_subconfigs_jump[WT_CONFIG_JUMP_TABLE_SIZE] = {
  0, 0, 0, 0, 0, 0, 0, 0, 0, 0, 0, 0, 0, 0, 0, 0, 0, 0, 0, 0, 0, 0, 0, 0, 0, 0, 0, 0, 0, 0, 0, 0, 0,
  0, 0, 0, 0, 0, 0, 0, 0, 0, 0, 0, 0, 0, 0, 0, 0, 0, 0, 0, 0, 0, 0, 0, 0, 0, 0, 0, 0, 0, 0, 0, 0, 0,
  0, 0, 0, 0, 0, 0, 0, 0, 0, 0, 0, 0, 0, 0, 0, 0, 0, 0, 0, 0, 0, 0, 0, 0, 0, 0, 0, 0, 0, 0, 0, 0, 0,
  0, 1, 2, 2, 2, 2, 2, 2, 2, 2, 2, 2, 2, 2, 2, 2, 3, 3, 3, 3, 3, 4, 4, 4, 4, 4, 4, 4, 4};

static const WT_CONFIG_CHECK confchk_WT_SESSION_create_log_subconfigs[] = {
  {"enabled", "boolean", NULL, NULL, NULL, 0, NULL, WT_CONFIG_COMPILED_TYPE_BOOLEAN, 37, INT64_MIN,
    INT64_MAX, NULL},
  {NULL, NULL, NULL, NULL, NULL, 0, NULL, 0, 0, 0, 0, NULL}};

static const uint8_t confchk_WT_SESSION_create_log_subconfigs_jump[WT_CONFIG_JUMP_TABLE_SIZE] = {0,
  0, 0, 0, 0, 0, 0, 0, 0, 0, 0, 0, 0, 0, 0, 0, 0, 0, 0, 0, 0, 0, 0, 0, 0, 0, 0, 0, 0, 0, 0, 0, 0, 0,
  0, 0, 0, 0, 0, 0, 0, 0, 0, 0, 0, 0, 0, 0, 0, 0, 0, 0, 0, 0, 0, 0, 0, 0, 0, 0, 0, 0, 0, 0, 0, 0, 0,
  0, 0, 0, 0, 0, 0, 0, 0, 0, 0, 0, 0, 0, 0, 0, 0, 0, 0, 0, 0, 0, 0, 0, 0, 0, 0, 0, 0, 0, 0, 0, 0, 0,
  0, 0, 1, 1, 1, 1, 1, 1, 1, 1, 1, 1, 1, 1, 1, 1, 1, 1, 1, 1, 1, 1, 1, 1, 1, 1, 1, 1};
const char __WT_CONFIG_CHOICE_write_timestamp[] = "write_timestamp";

static const char *confchk_verbose2_choices[] = {__WT_CONFIG_CHOICE_write_timestamp, NULL};
const char __WT_CONFIG_CHOICE_mixed_mode[] = "mixed_mode";
const char __WT_CONFIG_CHOICE_ordered[] = "ordered";

static const char *confchk_write_timestamp_usage_choices[] = {__WT_CONFIG_CHOICE_always,
  __WT_CONFIG_CHOICE_key_consistent, __WT_CONFIG_CHOICE_mixed_mode, __WT_CONFIG_CHOICE_never,
  __WT_CONFIG_CHOICE_none, __WT_CONFIG_CHOICE_ordered, NULL};

static const WT_CONFIG_CHECK confchk_WT_SESSION_alter[] = {
  {"access_pattern_hint", "string", NULL, "choices=[\"none\",\"random\",\"sequential\"]", NULL, 0,
    NULL, WT_CONFIG_COMPILED_TYPE_STRING, 12, INT64_MIN, INT64_MAX,
    confchk_access_pattern_hint_choices},
  {"app_metadata", "string", NULL, NULL, NULL, 0, NULL, WT_CONFIG_COMPILED_TYPE_STRING, 0,
    INT64_MIN, INT64_MAX, NULL},
  {"assert", "category", NULL, NULL, confchk_WT_SESSION_create_assert_subconfigs, 4,
    confchk_WT_SESSION_create_assert_subconfigs_jump, WT_CONFIG_COMPILED_TYPE_CATEGORY, 1,
    INT64_MIN, INT64_MAX, NULL},
  {"cache_resident", "boolean", NULL, NULL, NULL, 0, NULL, WT_CONFIG_COMPILED_TYPE_BOOLEAN, 16,
    INT64_MIN, INT64_MAX, NULL},
  {"checkpoint", "string", NULL, NULL, NULL, 0, NULL, WT_CONFIG_COMPILED_TYPE_STRING, 56, INT64_MIN,
    INT64_MAX, NULL},
  {"exclusive_refreshed", "boolean", NULL, NULL, NULL, 0, NULL, WT_CONFIG_COMPILED_TYPE_BOOLEAN, 96,
    INT64_MIN, INT64_MAX, NULL},
  {"log", "category", NULL, NULL, confchk_WT_SESSION_create_log_subconfigs, 1,
    confchk_WT_SESSION_create_log_subconfigs_jump, WT_CONFIG_COMPILED_TYPE_CATEGORY, 36, INT64_MIN,
    INT64_MAX, NULL},
  {"os_cache_dirty_max", "int", NULL, "min=0", NULL, 0, NULL, WT_CONFIG_COMPILED_TYPE_INT, 40, 0,
    INT64_MAX, NULL},
  {"os_cache_max", "int", NULL, "min=0", NULL, 0, NULL, WT_CONFIG_COMPILED_TYPE_INT, 41, 0,
    INT64_MAX, NULL},
  {"verbose", "list", NULL, "choices=[\"write_timestamp\"]", NULL, 0, NULL,
    WT_CONFIG_COMPILED_TYPE_LIST, 10, INT64_MIN, INT64_MAX, confchk_verbose2_choices},
  {"write_timestamp_usage", "string", NULL,
    "choices=[\"always\",\"key_consistent\",\"mixed_mode\","
    "\"never\",\"none\",\"ordered\"]",
    NULL, 0, NULL, WT_CONFIG_COMPILED_TYPE_STRING, 11, INT64_MIN, INT64_MAX,
    confchk_write_timestamp_usage_choices},
  {NULL, NULL, NULL, NULL, NULL, 0, NULL, 0, 0, 0, 0, NULL}};

static const uint8_t confchk_WT_SESSION_alter_jump[WT_CONFIG_JUMP_TABLE_SIZE] = {0, 0, 0, 0, 0, 0,
  0, 0, 0, 0, 0, 0, 0, 0, 0, 0, 0, 0, 0, 0, 0, 0, 0, 0, 0, 0, 0, 0, 0, 0, 0, 0, 0, 0, 0, 0, 0, 0, 0,
  0, 0, 0, 0, 0, 0, 0, 0, 0, 0, 0, 0, 0, 0, 0, 0, 0, 0, 0, 0, 0, 0, 0, 0, 0, 0, 0, 0, 0, 0, 0, 0, 0,
  0, 0, 0, 0, 0, 0, 0, 0, 0, 0, 0, 0, 0, 0, 0, 0, 0, 0, 0, 0, 0, 0, 0, 0, 0, 0, 3, 3, 5, 5, 6, 6, 6,
  6, 6, 6, 6, 7, 7, 7, 9, 9, 9, 9, 9, 9, 9, 10, 11, 11, 11, 11, 11, 11, 11, 11};
const char __WT_CONFIG_CHOICE_false[] = "false";
const char __WT_CONFIG_CHOICE_force[] = "force";
const char __WT_CONFIG_CHOICE_true[] = "true";

static const char *confchk_ignore_prepare_choices[] = {
  __WT_CONFIG_CHOICE_false, __WT_CONFIG_CHOICE_force, __WT_CONFIG_CHOICE_true, NULL};

static const char *confchk_isolation2_choices[] = {__WT_CONFIG_CHOICE_read_uncommitted,
  __WT_CONFIG_CHOICE_read_committed, __WT_CONFIG_CHOICE_snapshot, NULL};

static const WT_CONFIG_CHECK confchk_WT_SESSION_begin_transaction_roundup_timestamps_subconfigs[] =
  {{"prepared", "boolean", NULL, NULL, NULL, 0, NULL, WT_CONFIG_COMPILED_TYPE_BOOLEAN, 155,
     INT64_MIN, INT64_MAX, NULL},
    {"read", "boolean", NULL, NULL, NULL, 0, NULL, WT_CONFIG_COMPILED_TYPE_BOOLEAN, 156, INT64_MIN,
      INT64_MAX, NULL},
    {NULL, NULL, NULL, NULL, NULL, 0, NULL, 0, 0, 0, 0, NULL}};

static const uint8_t confchk_WT_SESSION_begin_transaction_roundup_timestamps_subconfigs_jump
  [WT_CONFIG_JUMP_TABLE_SIZE] = {0, 0, 0, 0, 0, 0, 0, 0, 0, 0, 0, 0, 0, 0, 0, 0, 0, 0, 0, 0, 0, 0,
    0, 0, 0, 0, 0, 0, 0, 0, 0, 0, 0, 0, 0, 0, 0, 0, 0, 0, 0, 0, 0, 0, 0, 0, 0, 0, 0, 0, 0, 0, 0, 0,
    0, 0, 0, 0, 0, 0, 0, 0, 0, 0, 0, 0, 0, 0, 0, 0, 0, 0, 0, 0, 0, 0, 0, 0, 0, 0, 0, 0, 0, 0, 0, 0,
    0, 0, 0, 0, 0, 0, 0, 0, 0, 0, 0, 0, 0, 0, 0, 0, 0, 0, 0, 0, 0, 0, 0, 0, 0, 0, 0, 1, 1, 2, 2, 2,
    2, 2, 2, 2, 2, 2, 2, 2, 2, 2};

static const WT_CONFIG_CHECK confchk_WT_SESSION_begin_transaction[] = {
  {"ignore_prepare", "string", NULL, "choices=[\"false\",\"force\",\"true\"]", NULL, 0, NULL,
    WT_CONFIG_COMPILED_TYPE_STRING, 149, INT64_MIN, INT64_MAX, confchk_ignore_prepare_choices},
  {"isolation", "string", NULL,
    "choices=[\"read-uncommitted\",\"read-committed\","
    "\"snapshot\"]",
    NULL, 0, NULL, WT_CONFIG_COMPILED_TYPE_STRING, 150, INT64_MIN, INT64_MAX,
    confchk_isolation2_choices},
  {"name", "string", NULL, NULL, NULL, 0, NULL, WT_CONFIG_COMPILED_TYPE_STRING, 20, INT64_MIN,
    INT64_MAX, NULL},
  {"no_timestamp", "boolean", NULL, NULL, NULL, 0, NULL, WT_CONFIG_COMPILED_TYPE_BOOLEAN, 151,
    INT64_MIN, INT64_MAX, NULL},
  {"operation_timeout_ms", "int", NULL, "min=0", NULL, 0, NULL, WT_CONFIG_COMPILED_TYPE_INT, 152, 0,
    INT64_MAX, NULL},
  {"priority", "int", NULL, "min=-100,max=100", NULL, 0, NULL, WT_CONFIG_COMPILED_TYPE_INT, 153,
    -100, 100, NULL},
  {"read_timestamp", "string", NULL, NULL, NULL, 0, NULL, WT_CONFIG_COMPILED_TYPE_STRING, 4,
    INT64_MIN, INT64_MAX, NULL},
  {"roundup_timestamps", "category", NULL, NULL,
    confchk_WT_SESSION_begin_transaction_roundup_timestamps_subconfigs, 2,
    confchk_WT_SESSION_begin_transaction_roundup_timestamps_subconfigs_jump,
    WT_CONFIG_COMPILED_TYPE_CATEGORY, 154, INT64_MIN, INT64_MAX, NULL},
  {"sync", "boolean", NULL, NULL, NULL, 0, NULL, WT_CONFIG_COMPILED_TYPE_BOOLEAN, 114, INT64_MIN,
    INT64_MAX, NULL},
  {NULL, NULL, NULL, NULL, NULL, 0, NULL, 0, 0, 0, 0, NULL}};

static const uint8_t confchk_WT_SESSION_begin_transaction_jump[WT_CONFIG_JUMP_TABLE_SIZE] = {0, 0,
  0, 0, 0, 0, 0, 0, 0, 0, 0, 0, 0, 0, 0, 0, 0, 0, 0, 0, 0, 0, 0, 0, 0, 0, 0, 0, 0, 0, 0, 0, 0, 0, 0,
  0, 0, 0, 0, 0, 0, 0, 0, 0, 0, 0, 0, 0, 0, 0, 0, 0, 0, 0, 0, 0, 0, 0, 0, 0, 0, 0, 0, 0, 0, 0, 0, 0,
  0, 0, 0, 0, 0, 0, 0, 0, 0, 0, 0, 0, 0, 0, 0, 0, 0, 0, 0, 0, 0, 0, 0, 0, 0, 0, 0, 0, 0, 0, 0, 0, 0,
  0, 0, 0, 0, 0, 2, 2, 2, 2, 2, 4, 5, 6, 6, 8, 9, 9, 9, 9, 9, 9, 9, 9, 9, 9, 9, 9};

static const WT_CONFIG_CHECK confchk_WT_SESSION_checkpoint_flush_tier_subconfigs[] = {
  {"enabled", "boolean", NULL, NULL, NULL, 0, NULL, WT_CONFIG_COMPILED_TYPE_BOOLEAN, 37, INT64_MIN,
    INT64_MAX, NULL},
  {"force", "boolean", NULL, NULL, NULL, 0, NULL, WT_CONFIG_COMPILED_TYPE_BOOLEAN, 110, INT64_MIN,
    INT64_MAX, NULL},
  {"sync", "boolean", NULL, NULL, NULL, 0, NULL, WT_CONFIG_COMPILED_TYPE_BOOLEAN, 114, INT64_MIN,
    INT64_MAX, NULL},
  {"timeout", "int", NULL, NULL, NULL, 0, NULL, WT_CONFIG_COMPILED_TYPE_INT, 102, INT64_MIN,
    INT64_MAX, NULL},
  {NULL, NULL, NULL, NULL, NULL, 0, NULL, 0, 0, 0, 0, NULL}};

static const uint8_t
  confchk_WT_SESSION_checkpoint_flush_tier_subconfigs_jump[WT_CONFIG_JUMP_TABLE_SIZE] = {0, 0, 0, 0,
    0, 0, 0, 0, 0, 0, 0, 0, 0, 0, 0, 0, 0, 0, 0, 0, 0, 0, 0, 0, 0, 0, 0, 0, 0, 0, 0, 0, 0, 0, 0, 0,
    0, 0, 0, 0, 0, 0, 0, 0, 0, 0, 0, 0, 0, 0, 0, 0, 0, 0, 0, 0, 0, 0, 0, 0, 0, 0, 0, 0, 0, 0, 0, 0,
    0, 0, 0, 0, 0, 0, 0, 0, 0, 0, 0, 0, 0, 0, 0, 0, 0, 0, 0, 0, 0, 0, 0, 0, 0, 0, 0, 0, 0, 0, 0, 0,
    0, 0, 1, 2, 2, 2, 2, 2, 2, 2, 2, 2, 2, 2, 2, 2, 3, 4, 4, 4, 4, 4, 4, 4, 4, 4, 4, 4};

static const WT_CONFIG_CHECK confchk_WT_SESSION_checkpoint[] = {
  {"drop", "list", NULL, NULL, NULL, 0, NULL, WT_CONFIG_COMPILED_TYPE_LIST, 158, INT64_MIN,
    INT64_MAX, NULL},
  {"flush_tier", "category", NULL, NULL, confchk_WT_SESSION_checkpoint_flush_tier_subconfigs, 4,
    confchk_WT_SESSION_checkpoint_flush_tier_subconfigs_jump, WT_CONFIG_COMPILED_TYPE_CATEGORY, 159,
    INT64_MIN, INT64_MAX, NULL},
  {"force", "boolean", NULL, NULL, NULL, 0, NULL, WT_CONFIG_COMPILED_TYPE_BOOLEAN, 110, INT64_MIN,
    INT64_MAX, NULL},
  {"name", "string", NULL, NULL, NULL, 0, NULL, WT_CONFIG_COMPILED_TYPE_STRING, 20, INT64_MIN,
    INT64_MAX, NULL},
  {"target", "list", NULL, NULL, NULL, 0, NULL, WT_CONFIG_COMPILED_TYPE_LIST, 136, INT64_MIN,
    INT64_MAX, NULL},
  {"use_timestamp", "boolean", NULL, NULL, NULL, 0, NULL, WT_CONFIG_COMPILED_TYPE_BOOLEAN, 160,
    INT64_MIN, INT64_MAX, NULL},
  {NULL, NULL, NULL, NULL, NULL, 0, NULL, 0, 0, 0, 0, NULL}};

static const uint8_t confchk_WT_SESSION_checkpoint_jump[WT_CONFIG_JUMP_TABLE_SIZE] = {0, 0, 0, 0, 0,
  0, 0, 0, 0, 0, 0, 0, 0, 0, 0, 0, 0, 0, 0, 0, 0, 0, 0, 0, 0, 0, 0, 0, 0, 0, 0, 0, 0, 0, 0, 0, 0, 0,
  0, 0, 0, 0, 0, 0, 0, 0, 0, 0, 0, 0, 0, 0, 0, 0, 0, 0, 0, 0, 0, 0, 0, 0, 0, 0, 0, 0, 0, 0, 0, 0, 0,
  0, 0, 0, 0, 0, 0, 0, 0, 0, 0, 0, 0, 0, 0, 0, 0, 0, 0, 0, 0, 0, 0, 0, 0, 0, 0, 0, 0, 0, 0, 1, 1, 3,
  3, 3, 3, 3, 3, 3, 3, 4, 4, 4, 4, 4, 4, 5, 6, 6, 6, 6, 6, 6, 6, 6, 6, 6};

static const char *confchk_sync_choices[] = {__WT_CONFIG_CHOICE_off, __WT_CONFIG_CHOICE_on, NULL};

static const WT_CONFIG_CHECK confchk_WT_SESSION_commit_transaction[] = {
  {"commit_timestamp", "string", NULL, NULL, NULL, 0, NULL, WT_CONFIG_COMPILED_TYPE_STRING, 2,
    INT64_MIN, INT64_MAX, NULL},
  {"durable_timestamp", "string", NULL, NULL, NULL, 0, NULL, WT_CONFIG_COMPILED_TYPE_STRING, 3,
    INT64_MIN, INT64_MAX, NULL},
  {"operation_timeout_ms", "int", NULL, "min=0", NULL, 0, NULL, WT_CONFIG_COMPILED_TYPE_INT, 152, 0,
    INT64_MAX, NULL},
  {"sync", "string", NULL, "choices=[\"off\",\"on\"]", NULL, 0, NULL,
    WT_CONFIG_COMPILED_TYPE_STRING, 114, INT64_MIN, INT64_MAX, confchk_sync_choices},
  {NULL, NULL, NULL, NULL, NULL, 0, NULL, 0, 0, 0, 0, NULL}};

static const uint8_t confchk_WT_SESSION_commit_transaction_jump[WT_CONFIG_JUMP_TABLE_SIZE] = {0, 0,
  0, 0, 0, 0, 0, 0, 0, 0, 0, 0, 0, 0, 0, 0, 0, 0, 0, 0, 0, 0, 0, 0, 0, 0, 0, 0, 0, 0, 0, 0, 0, 0, 0,
  0, 0, 0, 0, 0, 0, 0, 0, 0, 0, 0, 0, 0, 0, 0, 0, 0, 0, 0, 0, 0, 0, 0, 0, 0, 0, 0, 0, 0, 0, 0, 0, 0,
  0, 0, 0, 0, 0, 0, 0, 0, 0, 0, 0, 0, 0, 0, 0, 0, 0, 0, 0, 0, 0, 0, 0, 0, 0, 0, 0, 0, 0, 0, 0, 0, 1,
  2, 2, 2, 2, 2, 2, 2, 2, 2, 2, 2, 3, 3, 3, 3, 4, 4, 4, 4, 4, 4, 4, 4, 4, 4, 4, 4};

static const WT_CONFIG_CHECK confchk_WT_SESSION_compact[] = {
  {"background", "boolean", NULL, NULL, NULL, 0, NULL, WT_CONFIG_COMPILED_TYPE_BOOLEAN, 97,
    INT64_MIN, INT64_MAX, NULL},
  {"dryrun", "boolean", NULL, NULL, NULL, 0, NULL, WT_CONFIG_COMPILED_TYPE_BOOLEAN, 98, INT64_MIN,
    INT64_MAX, NULL},
  {"exclude", "list", NULL, NULL, NULL, 0, NULL, WT_CONFIG_COMPILED_TYPE_LIST, 99, INT64_MIN,
    INT64_MAX, NULL},
  {"free_space_target", "int", NULL, "min=1MB", NULL, 0, NULL, WT_CONFIG_COMPILED_TYPE_INT, 100,
    1LL * WT_MEGABYTE, INT64_MAX, NULL},
  {"run_once", "boolean", NULL, NULL, NULL, 0, NULL, WT_CONFIG_COMPILED_TYPE_BOOLEAN, 101,
    INT64_MIN, INT64_MAX, NULL},
  {"timeout", "int", NULL, NULL, NULL, 0, NULL, WT_CONFIG_COMPILED_TYPE_INT, 102, INT64_MIN,
    INT64_MAX, NULL},
  {NULL, NULL, NULL, NULL, NULL, 0, NULL, 0, 0, 0, 0, NULL}};

static const uint8_t confchk_WT_SESSION_compact_jump[WT_CONFIG_JUMP_TABLE_SIZE] = {0, 0, 0, 0, 0, 0,
  0, 0, 0, 0, 0, 0, 0, 0, 0, 0, 0, 0, 0, 0, 0, 0, 0, 0, 0, 0, 0, 0, 0, 0, 0, 0, 0, 0, 0, 0, 0, 0, 0,
  0, 0, 0, 0, 0, 0, 0, 0, 0, 0, 0, 0, 0, 0, 0, 0, 0, 0, 0, 0, 0, 0, 0, 0, 0, 0, 0, 0, 0, 0, 0, 0, 0,
  0, 0, 0, 0, 0, 0, 0, 0, 0, 0, 0, 0, 0, 0, 0, 0, 0, 0, 0, 0, 0, 0, 0, 0, 0, 0, 0, 1, 1, 2, 3, 4, 4,
  4, 4, 4, 4, 4, 4, 4, 4, 4, 4, 5, 5, 6, 6, 6, 6, 6, 6, 6, 6, 6, 6, 6};

static const char *confchk_access_pattern_hint2_choices[] = {
  __WT_CONFIG_CHOICE_none, __WT_CONFIG_CHOICE_random, __WT_CONFIG_CHOICE_sequential, NULL};
const char __WT_CONFIG_CHOICE_best[] = "best";
const char __WT_CONFIG_CHOICE_first[] = "first";

static const char *confchk_block_allocation_choices[] = {
  __WT_CONFIG_CHOICE_best, __WT_CONFIG_CHOICE_first, NULL};
const char __WT_CONFIG_CHOICE_uncompressed[] = "uncompressed";
const char __WT_CONFIG_CHOICE_unencrypted[] = "unencrypted";

static const char *confchk_checksum_choices[] = {__WT_CONFIG_CHOICE_on, __WT_CONFIG_CHOICE_off,
  __WT_CONFIG_CHOICE_uncompressed, __WT_CONFIG_CHOICE_unencrypted, NULL};

static const WT_CONFIG_CHECK confchk_WT_SESSION_create_encryption_subconfigs[] = {
  {"keyid", "string", NULL, NULL, NULL, 0, NULL, WT_CONFIG_COMPILED_TYPE_STRING, 21, INT64_MIN,
    INT64_MAX, NULL},
  {"name", "string", NULL, NULL, NULL, 0, NULL, WT_CONFIG_COMPILED_TYPE_STRING, 20, INT64_MIN,
    INT64_MAX, NULL},
  {NULL, NULL, NULL, NULL, NULL, 0, NULL, 0, 0, 0, 0, NULL}};

static const uint8_t
  confchk_WT_SESSION_create_encryption_subconfigs_jump[WT_CONFIG_JUMP_TABLE_SIZE] = {0, 0, 0, 0, 0,
    0, 0, 0, 0, 0, 0, 0, 0, 0, 0, 0, 0, 0, 0, 0, 0, 0, 0, 0, 0, 0, 0, 0, 0, 0, 0, 0, 0, 0, 0, 0, 0,
    0, 0, 0, 0, 0, 0, 0, 0, 0, 0, 0, 0, 0, 0, 0, 0, 0, 0, 0, 0, 0, 0, 0, 0, 0, 0, 0, 0, 0, 0, 0, 0,
    0, 0, 0, 0, 0, 0, 0, 0, 0, 0, 0, 0, 0, 0, 0, 0, 0, 0, 0, 0, 0, 0, 0, 0, 0, 0, 0, 0, 0, 0, 0, 0,
    0, 0, 0, 0, 0, 0, 0, 1, 1, 1, 2, 2, 2, 2, 2, 2, 2, 2, 2, 2, 2, 2, 2, 2, 2, 2, 2};
const char __WT_CONFIG_CHOICE_btree[] = "btree";

static const char *confchk_format_choices[] = {__WT_CONFIG_CHOICE_btree, NULL};

static const char *confchk_compare_timestamp_choices[] = {__WT_CONFIG_CHOICE_oldest,
  __WT_CONFIG_CHOICE_oldest_timestamp, __WT_CONFIG_CHOICE_stable,
  __WT_CONFIG_CHOICE_stable_timestamp, NULL};

static const WT_CONFIG_CHECK confchk_WT_SESSION_create_import_subconfigs[] = {
  {"compare_timestamp", "string", NULL,
    "choices=[\"oldest\",\"oldest_timestamp\",\"stable\","
    "\"stable_timestamp\"]",
    NULL, 0, NULL, WT_CONFIG_COMPILED_TYPE_STRING, 105, INT64_MIN, INT64_MAX,
    confchk_compare_timestamp_choices},
  {"enabled", "boolean", NULL, NULL, NULL, 0, NULL, WT_CONFIG_COMPILED_TYPE_BOOLEAN, 37, INT64_MIN,
    INT64_MAX, NULL},
  {"file_metadata", "string", NULL, NULL, NULL, 0, NULL, WT_CONFIG_COMPILED_TYPE_STRING, 107,
    INT64_MIN, INT64_MAX, NULL},
  {"metadata_file", "string", NULL, NULL, NULL, 0, NULL, WT_CONFIG_COMPILED_TYPE_STRING, 108,
    INT64_MIN, INT64_MAX, NULL},
  {"repair", "boolean", NULL, NULL, NULL, 0, NULL, WT_CONFIG_COMPILED_TYPE_BOOLEAN, 106, INT64_MIN,
    INT64_MAX, NULL},
  {NULL, NULL, NULL, NULL, NULL, 0, NULL, 0, 0, 0, 0, NULL}};

static const uint8_t confchk_WT_SESSION_create_import_subconfigs_jump[WT_CONFIG_JUMP_TABLE_SIZE] = {
  0, 0, 0, 0, 0, 0, 0, 0, 0, 0, 0, 0, 0, 0, 0, 0, 0, 0, 0, 0, 0, 0, 0, 0, 0, 0, 0, 0, 0, 0, 0, 0, 0,
  0, 0, 0, 0, 0, 0, 0, 0, 0, 0, 0, 0, 0, 0, 0, 0, 0, 0, 0, 0, 0, 0, 0, 0, 0, 0, 0, 0, 0, 0, 0, 0, 0,
  0, 0, 0, 0, 0, 0, 0, 0, 0, 0, 0, 0, 0, 0, 0, 0, 0, 0, 0, 0, 0, 0, 0, 0, 0, 0, 0, 0, 0, 0, 0, 0, 0,
  0, 1, 1, 2, 3, 3, 3, 3, 3, 3, 3, 4, 4, 4, 4, 4, 5, 5, 5, 5, 5, 5, 5, 5, 5, 5, 5, 5, 5};

static const WT_CONFIG_CHECK confchk_WT_SESSION_create_merge_custom_subconfigs[] = {
  {"prefix", "string", NULL, NULL, NULL, 0, NULL, WT_CONFIG_COMPILED_TYPE_STRING, 79, INT64_MIN,
    INT64_MAX, NULL},
  {"start_generation", "int", NULL, "min=0,max=10", NULL, 0, NULL, WT_CONFIG_COMPILED_TYPE_INT, 80,
    0, 10, NULL},
  {"suffix", "string", NULL, NULL, NULL, 0, NULL, WT_CONFIG_COMPILED_TYPE_STRING, 81, INT64_MIN,
    INT64_MAX, NULL},
  {NULL, NULL, NULL, NULL, NULL, 0, NULL, 0, 0, 0, 0, NULL}};

static const uint8_t
  confchk_WT_SESSION_create_merge_custom_subconfigs_jump[WT_CONFIG_JUMP_TABLE_SIZE] = {0, 0, 0, 0,
    0, 0, 0, 0, 0, 0, 0, 0, 0, 0, 0, 0, 0, 0, 0, 0, 0, 0, 0, 0, 0, 0, 0, 0, 0, 0, 0, 0, 0, 0, 0, 0,
    0, 0, 0, 0, 0, 0, 0, 0, 0, 0, 0, 0, 0, 0, 0, 0, 0, 0, 0, 0, 0, 0, 0, 0, 0, 0, 0, 0, 0, 0, 0, 0,
    0, 0, 0, 0, 0, 0, 0, 0, 0, 0, 0, 0, 0, 0, 0, 0, 0, 0, 0, 0, 0, 0, 0, 0, 0, 0, 0, 0, 0, 0, 0, 0,
    0, 0, 0, 0, 0, 0, 0, 0, 0, 0, 0, 0, 0, 1, 1, 1, 3, 3, 3, 3, 3, 3, 3, 3, 3, 3, 3, 3};

static const WT_CONFIG_CHECK confchk_WT_SESSION_create_lsm_subconfigs[] = {
  {"auto_throttle", "boolean", NULL, NULL, NULL, 0, NULL, WT_CONFIG_COMPILED_TYPE_BOOLEAN, 69,
    INT64_MIN, INT64_MAX, NULL},
  {"bloom", "boolean", NULL, NULL, NULL, 0, NULL, WT_CONFIG_COMPILED_TYPE_BOOLEAN, 70, INT64_MIN,
    INT64_MAX, NULL},
  {"bloom_bit_count", "int", NULL, "min=2,max=1000", NULL, 0, NULL, WT_CONFIG_COMPILED_TYPE_INT, 71,
    2, 1000, NULL},
  {"bloom_config", "string", NULL, NULL, NULL, 0, NULL, WT_CONFIG_COMPILED_TYPE_STRING, 72,
    INT64_MIN, INT64_MAX, NULL},
  {"bloom_hash_count", "int", NULL, "min=2,max=100", NULL, 0, NULL, WT_CONFIG_COMPILED_TYPE_INT, 73,
    2, 100, NULL},
  {"bloom_oldest", "boolean", NULL, NULL, NULL, 0, NULL, WT_CONFIG_COMPILED_TYPE_BOOLEAN, 74,
    INT64_MIN, INT64_MAX, NULL},
  {"chunk_count_limit", "int", NULL, NULL, NULL, 0, NULL, WT_CONFIG_COMPILED_TYPE_INT, 75,
    INT64_MIN, INT64_MAX, NULL},
  {"chunk_max", "int", NULL, "min=100MB,max=10TB", NULL, 0, NULL, WT_CONFIG_COMPILED_TYPE_INT, 76,
    100LL * WT_MEGABYTE, 10LL * WT_TERABYTE, NULL},
  {"chunk_size", "int", NULL, "min=512K,max=500MB", NULL, 0, NULL, WT_CONFIG_COMPILED_TYPE_INT, 77,
    512LL * WT_KILOBYTE, 500LL * WT_MEGABYTE, NULL},
  {"merge_custom", "category", NULL, NULL, confchk_WT_SESSION_create_merge_custom_subconfigs, 3,
    confchk_WT_SESSION_create_merge_custom_subconfigs_jump, WT_CONFIG_COMPILED_TYPE_CATEGORY, 78,
    INT64_MIN, INT64_MAX, NULL},
  {"merge_max", "int", NULL, "min=2,max=100", NULL, 0, NULL, WT_CONFIG_COMPILED_TYPE_INT, 82, 2,
    100, NULL},
  {"merge_min", "int", NULL, "max=100", NULL, 0, NULL, WT_CONFIG_COMPILED_TYPE_INT, 83, INT64_MIN,
    100, NULL},
  {NULL, NULL, NULL, NULL, NULL, 0, NULL, 0, 0, 0, 0, NULL}};

static const uint8_t confchk_WT_SESSION_create_lsm_subconfigs_jump[WT_CONFIG_JUMP_TABLE_SIZE] = {0,
  0, 0, 0, 0, 0, 0, 0, 0, 0, 0, 0, 0, 0, 0, 0, 0, 0, 0, 0, 0, 0, 0, 0, 0, 0, 0, 0, 0, 0, 0, 0, 0, 0,
  0, 0, 0, 0, 0, 0, 0, 0, 0, 0, 0, 0, 0, 0, 0, 0, 0, 0, 0, 0, 0, 0, 0, 0, 0, 0, 0, 0, 0, 0, 0, 0, 0,
  0, 0, 0, 0, 0, 0, 0, 0, 0, 0, 0, 0, 0, 0, 0, 0, 0, 0, 0, 0, 0, 0, 0, 0, 0, 0, 0, 0, 0, 0, 0, 1, 6,
  9, 9, 9, 9, 9, 9, 9, 9, 9, 9, 12, 12, 12, 12, 12, 12, 12, 12, 12, 12, 12, 12, 12, 12, 12, 12, 12,
  12};

static const WT_CONFIG_CHECK confchk_WT_SESSION_create_tiered_storage_subconfigs[] = {
  {"auth_token", "string", NULL, NULL, NULL, 0, NULL, WT_CONFIG_COMPILED_TYPE_STRING, 48, INT64_MIN,
    INT64_MAX, NULL},
  {"bucket", "string", NULL, NULL, NULL, 0, NULL, WT_CONFIG_COMPILED_TYPE_STRING, 49, INT64_MIN,
    INT64_MAX, NULL},
  {"bucket_prefix", "string", NULL, NULL, NULL, 0, NULL, WT_CONFIG_COMPILED_TYPE_STRING, 50,
    INT64_MIN, INT64_MAX, NULL},
  {"cache_directory", "string", NULL, NULL, NULL, 0, NULL, WT_CONFIG_COMPILED_TYPE_STRING, 51,
    INT64_MIN, INT64_MAX, NULL},
  {"local_retention", "int", NULL, "min=0,max=10000", NULL, 0, NULL, WT_CONFIG_COMPILED_TYPE_INT,
    52, 0, 10000, NULL},
  {"name", "string", NULL, NULL, NULL, 0, NULL, WT_CONFIG_COMPILED_TYPE_STRING, 20, INT64_MIN,
    INT64_MAX, NULL},
  {"object_target_size", "int", NULL, "min=0", NULL, 0, NULL, WT_CONFIG_COMPILED_TYPE_INT, 53, 0,
    INT64_MAX, NULL},
  {"shared", "boolean", NULL, NULL, NULL, 0, NULL, WT_CONFIG_COMPILED_TYPE_BOOLEAN, 54, INT64_MIN,
    INT64_MAX, NULL},
  {NULL, NULL, NULL, NULL, NULL, 0, NULL, 0, 0, 0, 0, NULL}};

static const uint8_t
  confchk_WT_SESSION_create_tiered_storage_subconfigs_jump[WT_CONFIG_JUMP_TABLE_SIZE] = {0, 0, 0, 0,
    0, 0, 0, 0, 0, 0, 0, 0, 0, 0, 0, 0, 0, 0, 0, 0, 0, 0, 0, 0, 0, 0, 0, 0, 0, 0, 0, 0, 0, 0, 0, 0,
    0, 0, 0, 0, 0, 0, 0, 0, 0, 0, 0, 0, 0, 0, 0, 0, 0, 0, 0, 0, 0, 0, 0, 0, 0, 0, 0, 0, 0, 0, 0, 0,
    0, 0, 0, 0, 0, 0, 0, 0, 0, 0, 0, 0, 0, 0, 0, 0, 0, 0, 0, 0, 0, 0, 0, 0, 0, 0, 0, 0, 0, 0, 1, 3,
    4, 4, 4, 4, 4, 4, 4, 4, 4, 5, 5, 6, 7, 7, 7, 7, 8, 8, 8, 8, 8, 8, 8, 8, 8, 8, 8, 8};

static const char *confchk_verbose3_choices[] = {__WT_CONFIG_CHOICE_write_timestamp, NULL};

static const char *confchk_write_timestamp_usage2_choices[] = {__WT_CONFIG_CHOICE_always,
  __WT_CONFIG_CHOICE_key_consistent, __WT_CONFIG_CHOICE_mixed_mode, __WT_CONFIG_CHOICE_never,
  __WT_CONFIG_CHOICE_none, __WT_CONFIG_CHOICE_ordered, NULL};

static const WT_CONFIG_CHECK confchk_WT_SESSION_create[] = {
  {"access_pattern_hint", "string", NULL, "choices=[\"none\",\"random\",\"sequential\"]", NULL, 0,
    NULL, WT_CONFIG_COMPILED_TYPE_STRING, 12, INT64_MIN, INT64_MAX,
    confchk_access_pattern_hint2_choices},
  {"allocation_size", "int", NULL, "min=512B,max=128MB", NULL, 0, NULL, WT_CONFIG_COMPILED_TYPE_INT,
    13, 512, 128LL * WT_MEGABYTE, NULL},
  {"app_metadata", "string", NULL, NULL, NULL, 0, NULL, WT_CONFIG_COMPILED_TYPE_STRING, 0,
    INT64_MIN, INT64_MAX, NULL},
  {"assert", "category", NULL, NULL, confchk_WT_SESSION_create_assert_subconfigs, 4,
    confchk_WT_SESSION_create_assert_subconfigs_jump, WT_CONFIG_COMPILED_TYPE_CATEGORY, 1,
    INT64_MIN, INT64_MAX, NULL},
  {"block_allocation", "string", NULL, "choices=[\"best\",\"first\"]", NULL, 0, NULL,
    WT_CONFIG_COMPILED_TYPE_STRING, 14, INT64_MIN, INT64_MAX, confchk_block_allocation_choices},
  {"block_compressor", "string", NULL, NULL, NULL, 0, NULL, WT_CONFIG_COMPILED_TYPE_STRING, 15,
    INT64_MIN, INT64_MAX, NULL},
  {"cache_resident", "boolean", NULL, NULL, NULL, 0, NULL, WT_CONFIG_COMPILED_TYPE_BOOLEAN, 16,
    INT64_MIN, INT64_MAX, NULL},
  {"checksum", "string", NULL,
    "choices=[\"on\",\"off\",\"uncompressed\","
    "\"unencrypted\"]",
    NULL, 0, NULL, WT_CONFIG_COMPILED_TYPE_STRING, 17, INT64_MIN, INT64_MAX,
    confchk_checksum_choices},
  {"colgroups", "list", NULL, NULL, NULL, 0, NULL, WT_CONFIG_COMPILED_TYPE_LIST, 87, INT64_MIN,
    INT64_MAX, NULL},
  {"collator", "string", NULL, NULL, NULL, 0, NULL, WT_CONFIG_COMPILED_TYPE_STRING, 6, INT64_MIN,
    INT64_MAX, NULL},
  {"columns", "list", NULL, NULL, NULL, 0, NULL, WT_CONFIG_COMPILED_TYPE_LIST, 7, INT64_MIN,
    INT64_MAX, NULL},
  {"dictionary", "int", NULL, "min=0", NULL, 0, NULL, WT_CONFIG_COMPILED_TYPE_INT, 18, 0, INT64_MAX,
    NULL},
  {"encryption", "category", NULL, NULL, confchk_WT_SESSION_create_encryption_subconfigs, 2,
    confchk_WT_SESSION_create_encryption_subconfigs_jump, WT_CONFIG_COMPILED_TYPE_CATEGORY, 19,
    INT64_MIN, INT64_MAX, NULL},
  {"exclusive", "boolean", NULL, NULL, NULL, 0, NULL, WT_CONFIG_COMPILED_TYPE_BOOLEAN, 103,
    INT64_MIN, INT64_MAX, NULL},
  {"extractor", "string", NULL, NULL, NULL, 0, NULL, WT_CONFIG_COMPILED_TYPE_STRING, 63, INT64_MIN,
    INT64_MAX, NULL},
  {"format", "string", NULL, "choices=[\"btree\"]", NULL, 0, NULL, WT_CONFIG_COMPILED_TYPE_STRING,
    22, INT64_MIN, INT64_MAX, confchk_format_choices},
  {"huffman_key", "string", NULL, NULL, NULL, 0, NULL, WT_CONFIG_COMPILED_TYPE_STRING, 23,
    INT64_MIN, INT64_MAX, NULL},
  {"huffman_value", "string", NULL, NULL, NULL, 0, NULL, WT_CONFIG_COMPILED_TYPE_STRING, 24,
    INT64_MIN, INT64_MAX, NULL},
  {"ignore_in_memory_cache_size", "boolean", NULL, NULL, NULL, 0, NULL,
    WT_CONFIG_COMPILED_TYPE_BOOLEAN, 25, INT64_MIN, INT64_MAX, NULL},
  {"immutable", "boolean", NULL, NULL, NULL, 0, NULL, WT_CONFIG_COMPILED_TYPE_BOOLEAN, 64,
    INT64_MIN, INT64_MAX, NULL},
  {"import", "category", NULL, NULL, confchk_WT_SESSION_create_import_subconfigs, 5,
    confchk_WT_SESSION_create_import_subconfigs_jump, WT_CONFIG_COMPILED_TYPE_CATEGORY, 104,
    INT64_MIN, INT64_MAX, NULL},
  {"internal_item_max", "int", NULL, "min=0", NULL, 0, NULL, WT_CONFIG_COMPILED_TYPE_INT, 26, 0,
    INT64_MAX, NULL},
  {"internal_key_max", "int", NULL, "min=0", NULL, 0, NULL, WT_CONFIG_COMPILED_TYPE_INT, 27, 0,
    INT64_MAX, NULL},
  {"internal_key_truncate", "boolean", NULL, NULL, NULL, 0, NULL, WT_CONFIG_COMPILED_TYPE_BOOLEAN,
    28, INT64_MIN, INT64_MAX, NULL},
  {"internal_page_max", "int", NULL, "min=512B,max=512MB", NULL, 0, NULL,
    WT_CONFIG_COMPILED_TYPE_INT, 29, 512, 512LL * WT_MEGABYTE, NULL},
  {"key_format", "format", __wt_struct_confchk, NULL, NULL, 0, NULL, WT_CONFIG_COMPILED_TYPE_FORMAT,
    30, INT64_MIN, INT64_MAX, NULL},
  {"key_gap", "int", NULL, "min=0", NULL, 0, NULL, WT_CONFIG_COMPILED_TYPE_INT, 31, 0, INT64_MAX,
    NULL},
  {"leaf_item_max", "int", NULL, "min=0", NULL, 0, NULL, WT_CONFIG_COMPILED_TYPE_INT, 32, 0,
    INT64_MAX, NULL},
  {"leaf_key_max", "int", NULL, "min=0", NULL, 0, NULL, WT_CONFIG_COMPILED_TYPE_INT, 33, 0,
    INT64_MAX, NULL},
  {"leaf_page_max", "int", NULL, "min=512B,max=512MB", NULL, 0, NULL, WT_CONFIG_COMPILED_TYPE_INT,
    34, 512, 512LL * WT_MEGABYTE, NULL},
  {"leaf_value_max", "int", NULL, "min=0", NULL, 0, NULL, WT_CONFIG_COMPILED_TYPE_INT, 35, 0,
    INT64_MAX, NULL},
  {"log", "category", NULL, NULL, confchk_WT_SESSION_create_log_subconfigs, 1,
    confchk_WT_SESSION_create_log_subconfigs_jump, WT_CONFIG_COMPILED_TYPE_CATEGORY, 36, INT64_MIN,
    INT64_MAX, NULL},
  {"lsm", "category", NULL, NULL, confchk_WT_SESSION_create_lsm_subconfigs, 12,
    confchk_WT_SESSION_create_lsm_subconfigs_jump, WT_CONFIG_COMPILED_TYPE_CATEGORY, 68, INT64_MIN,
    INT64_MAX, NULL},
  {"memory_page_image_max", "int", NULL, "min=0", NULL, 0, NULL, WT_CONFIG_COMPILED_TYPE_INT, 38, 0,
    INT64_MAX, NULL},
  {"memory_page_max", "int", NULL, "min=512B,max=10TB", NULL, 0, NULL, WT_CONFIG_COMPILED_TYPE_INT,
    39, 512, 10LL * WT_TERABYTE, NULL},
  {"os_cache_dirty_max", "int", NULL, "min=0", NULL, 0, NULL, WT_CONFIG_COMPILED_TYPE_INT, 40, 0,
    INT64_MAX, NULL},
  {"os_cache_max", "int", NULL, "min=0", NULL, 0, NULL, WT_CONFIG_COMPILED_TYPE_INT, 41, 0,
    INT64_MAX, NULL},
  {"prefix_compression", "boolean", NULL, NULL, NULL, 0, NULL, WT_CONFIG_COMPILED_TYPE_BOOLEAN, 42,
    INT64_MIN, INT64_MAX, NULL},
  {"prefix_compression_min", "int", NULL, "min=0", NULL, 0, NULL, WT_CONFIG_COMPILED_TYPE_INT, 43,
    0, INT64_MAX, NULL},
  {"source", "string", NULL, NULL, NULL, 0, NULL, WT_CONFIG_COMPILED_TYPE_STRING, 8, INT64_MIN,
    INT64_MAX, NULL},
  {"split_deepen_min_child", "int", NULL, NULL, NULL, 0, NULL, WT_CONFIG_COMPILED_TYPE_INT, 44,
    INT64_MIN, INT64_MAX, NULL},
  {"split_deepen_per_child", "int", NULL, NULL, NULL, 0, NULL, WT_CONFIG_COMPILED_TYPE_INT, 45,
    INT64_MIN, INT64_MAX, NULL},
  {"split_pct", "int", NULL, "min=50,max=100", NULL, 0, NULL, WT_CONFIG_COMPILED_TYPE_INT, 46, 50,
    100, NULL},
  {"tiered_storage", "category", NULL, NULL, confchk_WT_SESSION_create_tiered_storage_subconfigs, 8,
    confchk_WT_SESSION_create_tiered_storage_subconfigs_jump, WT_CONFIG_COMPILED_TYPE_CATEGORY, 47,
    INT64_MIN, INT64_MAX, NULL},
  {"type", "string", NULL, NULL, NULL, 0, NULL, WT_CONFIG_COMPILED_TYPE_STRING, 9, INT64_MIN,
    INT64_MAX, NULL},
  {"value_format", "format", __wt_struct_confchk, NULL, NULL, 0, NULL,
    WT_CONFIG_COMPILED_TYPE_FORMAT, 55, INT64_MIN, INT64_MAX, NULL},
  {"verbose", "list", NULL, "choices=[\"write_timestamp\"]", NULL, 0, NULL,
    WT_CONFIG_COMPILED_TYPE_LIST, 10, INT64_MIN, INT64_MAX, confchk_verbose3_choices},
  {"write_timestamp_usage", "string", NULL,
    "choices=[\"always\",\"key_consistent\",\"mixed_mode\","
    "\"never\",\"none\",\"ordered\"]",
    NULL, 0, NULL, WT_CONFIG_COMPILED_TYPE_STRING, 11, INT64_MIN, INT64_MAX,
    confchk_write_timestamp_usage2_choices},
  {NULL, NULL, NULL, NULL, NULL, 0, NULL, 0, 0, 0, 0, NULL}};

static const uint8_t confchk_WT_SESSION_create_jump[WT_CONFIG_JUMP_TABLE_SIZE] = {0, 0, 0, 0, 0, 0,
  0, 0, 0, 0, 0, 0, 0, 0, 0, 0, 0, 0, 0, 0, 0, 0, 0, 0, 0, 0, 0, 0, 0, 0, 0, 0, 0, 0, 0, 0, 0, 0, 0,
  0, 0, 0, 0, 0, 0, 0, 0, 0, 0, 0, 0, 0, 0, 0, 0, 0, 0, 0, 0, 0, 0, 0, 0, 0, 0, 0, 0, 0, 0, 0, 0, 0,
  0, 0, 0, 0, 0, 0, 0, 0, 0, 0, 0, 0, 0, 0, 0, 0, 0, 0, 0, 0, 0, 0, 0, 0, 0, 0, 4, 6, 11, 12, 15,
  16, 16, 18, 25, 25, 27, 33, 35, 35, 37, 39, 39, 39, 43, 45, 45, 47, 48, 48, 48, 48, 48, 48, 48,
  48};

static const WT_CONFIG_CHECK confchk_WT_SESSION_drop[] = {
  {"checkpoint_wait", "boolean", NULL, NULL, NULL, 0, NULL, WT_CONFIG_COMPILED_TYPE_BOOLEAN, 109,
    INT64_MIN, INT64_MAX, NULL},
  {"force", "boolean", NULL, NULL, NULL, 0, NULL, WT_CONFIG_COMPILED_TYPE_BOOLEAN, 110, INT64_MIN,
    INT64_MAX, NULL},
  {"lock_wait", "boolean", NULL, NULL, NULL, 0, NULL, WT_CONFIG_COMPILED_TYPE_BOOLEAN, 111,
    INT64_MIN, INT64_MAX, NULL},
  {"remove_files", "boolean", NULL, NULL, NULL, 0, NULL, WT_CONFIG_COMPILED_TYPE_BOOLEAN, 112,
    INT64_MIN, INT64_MAX, NULL},
  {"remove_shared", "boolean", NULL, NULL, NULL, 0, NULL, WT_CONFIG_COMPILED_TYPE_BOOLEAN, 113,
    INT64_MIN, INT64_MAX, NULL},
  {NULL, NULL, NULL, NULL, NULL, 0, NULL, 0, 0, 0, 0, NULL}};

static const uint8_t confchk_WT_SESSION_drop_jump[WT_CONFIG_JUMP_TABLE_SIZE] = {0, 0, 0, 0, 0, 0, 0,
  0, 0, 0, 0, 0, 0, 0, 0, 0, 0, 0, 0, 0, 0, 0, 0, 0, 0, 0, 0, 0, 0, 0, 0, 0, 0, 0, 0, 0, 0, 0, 0, 0,
  0, 0, 0, 0, 0, 0, 0, 0, 0, 0, 0, 0, 0, 0, 0, 0, 0, 0, 0, 0, 0, 0, 0, 0, 0, 0, 0, 0, 0, 0, 0, 0, 0,
  0, 0, 0, 0, 0, 0, 0, 0, 0, 0, 0, 0, 0, 0, 0, 0, 0, 0, 0, 0, 0, 0, 0, 0, 0, 0, 0, 1, 1, 1, 2, 2, 2,
  2, 2, 2, 3, 3, 3, 3, 3, 3, 5, 5, 5, 5, 5, 5, 5, 5, 5, 5, 5, 5, 5};

static const char *confchk_sync2_choices[] = {__WT_CONFIG_CHOICE_off, __WT_CONFIG_CHOICE_on, NULL};

static const WT_CONFIG_CHECK confchk_WT_SESSION_log_flush[] = {
  {"sync", "string", NULL, "choices=[\"off\",\"on\"]", NULL, 0, NULL,
    WT_CONFIG_COMPILED_TYPE_STRING, 114, INT64_MIN, INT64_MAX, confchk_sync2_choices},
  {NULL, NULL, NULL, NULL, NULL, 0, NULL, 0, 0, 0, 0, NULL}};

static const uint8_t confchk_WT_SESSION_log_flush_jump[WT_CONFIG_JUMP_TABLE_SIZE] = {0, 0, 0, 0, 0,
  0, 0, 0, 0, 0, 0, 0, 0, 0, 0, 0, 0, 0, 0, 0, 0, 0, 0, 0, 0, 0, 0, 0, 0, 0, 0, 0, 0, 0, 0, 0, 0, 0,
  0, 0, 0, 0, 0, 0, 0, 0, 0, 0, 0, 0, 0, 0, 0, 0, 0, 0, 0, 0, 0, 0, 0, 0, 0, 0, 0, 0, 0, 0, 0, 0, 0,
  0, 0, 0, 0, 0, 0, 0, 0, 0, 0, 0, 0, 0, 0, 0, 0, 0, 0, 0, 0, 0, 0, 0, 0, 0, 0, 0, 0, 0, 0, 0, 0, 0,
  0, 0, 0, 0, 0, 0, 0, 0, 0, 0, 0, 0, 1, 1, 1, 1, 1, 1, 1, 1, 1, 1, 1, 1};

static const WT_CONFIG_CHECK confchk_WT_SESSION_open_cursor_debug_subconfigs[] = {
  {"checkpoint_read_timestamp", "string", NULL, NULL, NULL, 0, NULL, WT_CONFIG_COMPILED_TYPE_STRING,
    118, INT64_MIN, INT64_MAX, NULL},
  {"dump_version", "boolean", NULL, NULL, NULL, 0, NULL, WT_CONFIG_COMPILED_TYPE_BOOLEAN, 119,
    INT64_MIN, INT64_MAX, NULL},
  {"release_evict", "boolean", NULL, NULL, NULL, 0, NULL, WT_CONFIG_COMPILED_TYPE_BOOLEAN, 120,
    INT64_MIN, INT64_MAX, NULL},
  {NULL, NULL, NULL, NULL, NULL, 0, NULL, 0, 0, 0, 0, NULL}};

static const uint8_t
  confchk_WT_SESSION_open_cursor_debug_subconfigs_jump[WT_CONFIG_JUMP_TABLE_SIZE] = {0, 0, 0, 0, 0,
    0, 0, 0, 0, 0, 0, 0, 0, 0, 0, 0, 0, 0, 0, 0, 0, 0, 0, 0, 0, 0, 0, 0, 0, 0, 0, 0, 0, 0, 0, 0, 0,
    0, 0, 0, 0, 0, 0, 0, 0, 0, 0, 0, 0, 0, 0, 0, 0, 0, 0, 0, 0, 0, 0, 0, 0, 0, 0, 0, 0, 0, 0, 0, 0,
    0, 0, 0, 0, 0, 0, 0, 0, 0, 0, 0, 0, 0, 0, 0, 0, 0, 0, 0, 0, 0, 0, 0, 0, 0, 0, 0, 0, 0, 0, 0, 1,
    2, 2, 2, 2, 2, 2, 2, 2, 2, 2, 2, 2, 2, 2, 3, 3, 3, 3, 3, 3, 3, 3, 3, 3, 3, 3, 3};
const char __WT_CONFIG_CHOICE_hex[] = "hex";
const char __WT_CONFIG_CHOICE_json[] = "json";
const char __WT_CONFIG_CHOICE_pretty[] = "pretty";
const char __WT_CONFIG_CHOICE_pretty_hex[] = "pretty_hex";
const char __WT_CONFIG_CHOICE_print[] = "print";

static const char *confchk_dump_choices[] = {__WT_CONFIG_CHOICE_hex, __WT_CONFIG_CHOICE_json,
  __WT_CONFIG_CHOICE_pretty, __WT_CONFIG_CHOICE_pretty_hex, __WT_CONFIG_CHOICE_print, NULL};

static const WT_CONFIG_CHECK confchk_WT_SESSION_open_cursor_incremental_subconfigs[] = {
  {"consolidate", "boolean", NULL, NULL, NULL, 0, NULL, WT_CONFIG_COMPILED_TYPE_BOOLEAN, 123,
    INT64_MIN, INT64_MAX, NULL},
  {"enabled", "boolean", NULL, NULL, NULL, 0, NULL, WT_CONFIG_COMPILED_TYPE_BOOLEAN, 37, INT64_MIN,
    INT64_MAX, NULL},
  {"file", "string", NULL, NULL, NULL, 0, NULL, WT_CONFIG_COMPILED_TYPE_STRING, 124, INT64_MIN,
    INT64_MAX, NULL},
  {"force_stop", "boolean", NULL, NULL, NULL, 0, NULL, WT_CONFIG_COMPILED_TYPE_BOOLEAN, 125,
    INT64_MIN, INT64_MAX, NULL},
  {"granularity", "int", NULL, "min=4KB,max=2GB", NULL, 0, NULL, WT_CONFIG_COMPILED_TYPE_INT, 126,
    4LL * WT_KILOBYTE, 2LL * WT_GIGABYTE, NULL},
  {"src_id", "string", NULL, NULL, NULL, 0, NULL, WT_CONFIG_COMPILED_TYPE_STRING, 127, INT64_MIN,
    INT64_MAX, NULL},
  {"this_id", "string", NULL, NULL, NULL, 0, NULL, WT_CONFIG_COMPILED_TYPE_STRING, 128, INT64_MIN,
    INT64_MAX, NULL},
  {NULL, NULL, NULL, NULL, NULL, 0, NULL, 0, 0, 0, 0, NULL}};

static const uint8_t
  confchk_WT_SESSION_open_cursor_incremental_subconfigs_jump[WT_CONFIG_JUMP_TABLE_SIZE] = {0, 0, 0,
    0, 0, 0, 0, 0, 0, 0, 0, 0, 0, 0, 0, 0, 0, 0, 0, 0, 0, 0, 0, 0, 0, 0, 0, 0, 0, 0, 0, 0, 0, 0, 0,
    0, 0, 0, 0, 0, 0, 0, 0, 0, 0, 0, 0, 0, 0, 0, 0, 0, 0, 0, 0, 0, 0, 0, 0, 0, 0, 0, 0, 0, 0, 0, 0,
    0, 0, 0, 0, 0, 0, 0, 0, 0, 0, 0, 0, 0, 0, 0, 0, 0, 0, 0, 0, 0, 0, 0, 0, 0, 0, 0, 0, 0, 0, 0, 0,
    0, 1, 1, 2, 4, 5, 5, 5, 5, 5, 5, 5, 5, 5, 5, 5, 5, 6, 7, 7, 7, 7, 7, 7, 7, 7, 7, 7, 7};
const char __WT_CONFIG_CHOICE_size[] = "size";

static const char *confchk_statistics2_choices[] = {__WT_CONFIG_CHOICE_all,
  __WT_CONFIG_CHOICE_cache_walk, __WT_CONFIG_CHOICE_fast, __WT_CONFIG_CHOICE_clear,
  __WT_CONFIG_CHOICE_size, __WT_CONFIG_CHOICE_tree_walk, NULL};

static const WT_CONFIG_CHECK confchk_WT_SESSION_open_cursor[] = {
  {"append", "boolean", NULL, NULL, NULL, 0, NULL, WT_CONFIG_COMPILED_TYPE_BOOLEAN, 90, INT64_MIN,
    INT64_MAX, NULL},
  {"bulk", "string", NULL, NULL, NULL, 0, NULL, WT_CONFIG_COMPILED_TYPE_STRING, 115, INT64_MIN,
    INT64_MAX, NULL},
  {"checkpoint", "string", NULL, NULL, NULL, 0, NULL, WT_CONFIG_COMPILED_TYPE_STRING, 56, INT64_MIN,
    INT64_MAX, NULL},
  {"checkpoint_use_history", "boolean", NULL, NULL, NULL, 0, NULL, WT_CONFIG_COMPILED_TYPE_BOOLEAN,
    116, INT64_MIN, INT64_MAX, NULL},
  {"checkpoint_wait", "boolean", NULL, NULL, NULL, 0, NULL, WT_CONFIG_COMPILED_TYPE_BOOLEAN, 109,
    INT64_MIN, INT64_MAX, NULL},
  {"debug", "category", NULL, NULL, confchk_WT_SESSION_open_cursor_debug_subconfigs, 3,
    confchk_WT_SESSION_open_cursor_debug_subconfigs_jump, WT_CONFIG_COMPILED_TYPE_CATEGORY, 117,
    INT64_MIN, INT64_MAX, NULL},
  {"dump", "string", NULL,
    "choices=[\"hex\",\"json\",\"pretty\",\"pretty_hex\","
    "\"print\"]",
    NULL, 0, NULL, WT_CONFIG_COMPILED_TYPE_STRING, 121, INT64_MIN, INT64_MAX, confchk_dump_choices},
  {"incremental", "category", NULL, NULL, confchk_WT_SESSION_open_cursor_incremental_subconfigs, 7,
    confchk_WT_SESSION_open_cursor_incremental_subconfigs_jump, WT_CONFIG_COMPILED_TYPE_CATEGORY,
    122, INT64_MIN, INT64_MAX, NULL},
  {"next_random", "boolean", NULL, NULL, NULL, 0, NULL, WT_CONFIG_COMPILED_TYPE_BOOLEAN, 129,
    INT64_MIN, INT64_MAX, NULL},
  {"next_random_sample_size", "string", NULL, NULL, NULL, 0, NULL, WT_CONFIG_COMPILED_TYPE_STRING,
    130, INT64_MIN, INT64_MAX, NULL},
  {"next_random_seed", "string", NULL, NULL, NULL, 0, NULL, WT_CONFIG_COMPILED_TYPE_STRING, 131,
    INT64_MIN, INT64_MAX, NULL},
  {"overwrite", "boolean", NULL, NULL, NULL, 0, NULL, WT_CONFIG_COMPILED_TYPE_BOOLEAN, 91,
    INT64_MIN, INT64_MAX, NULL},
  {"prefix_search", "boolean", NULL, NULL, NULL, 0, NULL, WT_CONFIG_COMPILED_TYPE_BOOLEAN, 92,
    INT64_MIN, INT64_MAX, NULL},
  {"raw", "boolean", NULL, NULL, NULL, 0, NULL, WT_CONFIG_COMPILED_TYPE_BOOLEAN, 132, INT64_MIN,
    INT64_MAX, NULL},
  {"read_once", "boolean", NULL, NULL, NULL, 0, NULL, WT_CONFIG_COMPILED_TYPE_BOOLEAN, 133,
    INT64_MIN, INT64_MAX, NULL},
  {"readonly", "boolean", NULL, NULL, NULL, 0, NULL, WT_CONFIG_COMPILED_TYPE_BOOLEAN, 60, INT64_MIN,
    INT64_MAX, NULL},
  {"skip_sort_check", "boolean", NULL, NULL, NULL, 0, NULL, WT_CONFIG_COMPILED_TYPE_BOOLEAN, 134,
    INT64_MIN, INT64_MAX, NULL},
  {"statistics", "list", NULL,
    "choices=[\"all\",\"cache_walk\",\"fast\",\"clear\","
    "\"size\",\"tree_walk\"]",
    NULL, 0, NULL, WT_CONFIG_COMPILED_TYPE_LIST, 135, INT64_MIN, INT64_MAX,
    confchk_statistics2_choices},
  {"target", "list", NULL, NULL, NULL, 0, NULL, WT_CONFIG_COMPILED_TYPE_LIST, 136, INT64_MIN,
    INT64_MAX, NULL},
  {NULL, NULL, NULL, NULL, NULL, 0, NULL, 0, 0, 0, 0, NULL}};

static const uint8_t confchk_WT_SESSION_open_cursor_jump[WT_CONFIG_JUMP_TABLE_SIZE] = {0, 0, 0, 0,
  0, 0, 0, 0, 0, 0, 0, 0, 0, 0, 0, 0, 0, 0, 0, 0, 0, 0, 0, 0, 0, 0, 0, 0, 0, 0, 0, 0, 0, 0, 0, 0, 0,
  0, 0, 0, 0, 0, 0, 0, 0, 0, 0, 0, 0, 0, 0, 0, 0, 0, 0, 0, 0, 0, 0, 0, 0, 0, 0, 0, 0, 0, 0, 0, 0, 0,
  0, 0, 0, 0, 0, 0, 0, 0, 0, 0, 0, 0, 0, 0, 0, 0, 0, 0, 0, 0, 0, 0, 0, 0, 0, 0, 0, 0, 1, 2, 5, 7, 7,
  7, 7, 7, 8, 8, 8, 8, 8, 11, 12, 13, 13, 16, 18, 19, 19, 19, 19, 19, 19, 19, 19, 19, 19, 19};

static const WT_CONFIG_CHECK confchk_WT_SESSION_prepare_transaction[] = {
  {"prepare_timestamp", "string", NULL, NULL, NULL, 0, NULL, WT_CONFIG_COMPILED_TYPE_STRING, 157,
    INT64_MIN, INT64_MAX, NULL},
  {NULL, NULL, NULL, NULL, NULL, 0, NULL, 0, 0, 0, 0, NULL}};

static const uint8_t confchk_WT_SESSION_prepare_transaction_jump[WT_CONFIG_JUMP_TABLE_SIZE] = {0, 0,
  0, 0, 0, 0, 0, 0, 0, 0, 0, 0, 0, 0, 0, 0, 0, 0, 0, 0, 0, 0, 0, 0, 0, 0, 0, 0, 0, 0, 0, 0, 0, 0, 0,
  0, 0, 0, 0, 0, 0, 0, 0, 0, 0, 0, 0, 0, 0, 0, 0, 0, 0, 0, 0, 0, 0, 0, 0, 0, 0, 0, 0, 0, 0, 0, 0, 0,
  0, 0, 0, 0, 0, 0, 0, 0, 0, 0, 0, 0, 0, 0, 0, 0, 0, 0, 0, 0, 0, 0, 0, 0, 0, 0, 0, 0, 0, 0, 0, 0, 0,
  0, 0, 0, 0, 0, 0, 0, 0, 0, 0, 0, 0, 1, 1, 1, 1, 1, 1, 1, 1, 1, 1, 1, 1, 1, 1, 1};
const char __WT_CONFIG_CHOICE_commit[] = "commit";
const char __WT_CONFIG_CHOICE_first_commit[] = "first_commit";
const char __WT_CONFIG_CHOICE_prepare[] = "prepare";

static const char *confchk_get2_choices[] = {__WT_CONFIG_CHOICE_commit,
  __WT_CONFIG_CHOICE_first_commit, __WT_CONFIG_CHOICE_prepare, __WT_CONFIG_CHOICE_read, NULL};

static const WT_CONFIG_CHECK confchk_WT_SESSION_query_timestamp[] = {
  {"get", "string", NULL,
    "choices=[\"commit\",\"first_commit\",\"prepare\","
    "\"read\"]",
    NULL, 0, NULL, WT_CONFIG_COMPILED_TYPE_STRING, 137, INT64_MIN, INT64_MAX, confchk_get2_choices},
  {NULL, NULL, NULL, NULL, NULL, 0, NULL, 0, 0, 0, 0, NULL}};

static const uint8_t confchk_WT_SESSION_query_timestamp_jump[WT_CONFIG_JUMP_TABLE_SIZE] = {0, 0, 0,
  0, 0, 0, 0, 0, 0, 0, 0, 0, 0, 0, 0, 0, 0, 0, 0, 0, 0, 0, 0, 0, 0, 0, 0, 0, 0, 0, 0, 0, 0, 0, 0, 0,
  0, 0, 0, 0, 0, 0, 0, 0, 0, 0, 0, 0, 0, 0, 0, 0, 0, 0, 0, 0, 0, 0, 0, 0, 0, 0, 0, 0, 0, 0, 0, 0, 0,
  0, 0, 0, 0, 0, 0, 0, 0, 0, 0, 0, 0, 0, 0, 0, 0, 0, 0, 0, 0, 0, 0, 0, 0, 0, 0, 0, 0, 0, 0, 0, 0, 0,
  0, 0, 1, 1, 1, 1, 1, 1, 1, 1, 1, 1, 1, 1, 1, 1, 1, 1, 1, 1, 1, 1, 1, 1, 1, 1};

static const char *confchk_isolation3_choices[] = {__WT_CONFIG_CHOICE_read_uncommitted,
  __WT_CONFIG_CHOICE_read_committed, __WT_CONFIG_CHOICE_snapshot, NULL};

static const WT_CONFIG_CHECK confchk_WT_SESSION_reconfigure[] = {
  {"cache_cursors", "boolean", NULL, NULL, NULL, 0, NULL, WT_CONFIG_COMPILED_TYPE_BOOLEAN, 256,
    INT64_MIN, INT64_MAX, NULL},
  {"cache_max_wait_ms", "int", NULL, "min=0", NULL, 0, NULL, WT_CONFIG_COMPILED_TYPE_INT, 181, 0,
    INT64_MAX, NULL},
  {"debug", "category", NULL, NULL, confchk_WT_CONNECTION_open_session_debug_subconfigs, 2,
    confchk_WT_CONNECTION_open_session_debug_subconfigs_jump, WT_CONFIG_COMPILED_TYPE_CATEGORY, 117,
    INT64_MIN, INT64_MAX, NULL},
  {"ignore_cache_size", "boolean", NULL, NULL, NULL, 0, NULL, WT_CONFIG_COMPILED_TYPE_BOOLEAN, 259,
    INT64_MIN, INT64_MAX, NULL},
  {"isolation", "string", NULL,
    "choices=[\"read-uncommitted\",\"read-committed\","
    "\"snapshot\"]",
    NULL, 0, NULL, WT_CONFIG_COMPILED_TYPE_STRING, 150, INT64_MIN, INT64_MAX,
    confchk_isolation3_choices},
  {"prefetch", "category", NULL, NULL, confchk_WT_CONNECTION_open_session_prefetch_subconfigs, 1,
    confchk_WT_CONNECTION_open_session_prefetch_subconfigs_jump, WT_CONFIG_COMPILED_TYPE_CATEGORY,
    260, INT64_MIN, INT64_MAX, NULL},
  {NULL, NULL, NULL, NULL, NULL, 0, NULL, 0, 0, 0, 0, NULL}};

static const uint8_t confchk_WT_SESSION_reconfigure_jump[WT_CONFIG_JUMP_TABLE_SIZE] = {0, 0, 0, 0,
  0, 0, 0, 0, 0, 0, 0, 0, 0, 0, 0, 0, 0, 0, 0, 0, 0, 0, 0, 0, 0, 0, 0, 0, 0, 0, 0, 0, 0, 0, 0, 0, 0,
  0, 0, 0, 0, 0, 0, 0, 0, 0, 0, 0, 0, 0, 0, 0, 0, 0, 0, 0, 0, 0, 0, 0, 0, 0, 0, 0, 0, 0, 0, 0, 0, 0,
  0, 0, 0, 0, 0, 0, 0, 0, 0, 0, 0, 0, 0, 0, 0, 0, 0, 0, 0, 0, 0, 0, 0, 0, 0, 0, 0, 0, 0, 0, 2, 3, 3,
  3, 3, 3, 5, 5, 5, 5, 5, 5, 5, 6, 6, 6, 6, 6, 6, 6, 6, 6, 6, 6, 6, 6, 6, 6};

static const WT_CONFIG_CHECK confchk_WT_SESSION_rollback_transaction[] = {
  {"operation_timeout_ms", "int", NULL, "min=0", NULL, 0, NULL, WT_CONFIG_COMPILED_TYPE_INT, 152, 0,
    INT64_MAX, NULL},
  {NULL, NULL, NULL, NULL, NULL, 0, NULL, 0, 0, 0, 0, NULL}};

static const uint8_t confchk_WT_SESSION_rollback_transaction_jump[WT_CONFIG_JUMP_TABLE_SIZE] = {0,
  0, 0, 0, 0, 0, 0, 0, 0, 0, 0, 0, 0, 0, 0, 0, 0, 0, 0, 0, 0, 0, 0, 0, 0, 0, 0, 0, 0, 0, 0, 0, 0, 0,
  0, 0, 0, 0, 0, 0, 0, 0, 0, 0, 0, 0, 0, 0, 0, 0, 0, 0, 0, 0, 0, 0, 0, 0, 0, 0, 0, 0, 0, 0, 0, 0, 0,
  0, 0, 0, 0, 0, 0, 0, 0, 0, 0, 0, 0, 0, 0, 0, 0, 0, 0, 0, 0, 0, 0, 0, 0, 0, 0, 0, 0, 0, 0, 0, 0, 0,
  0, 0, 0, 0, 0, 0, 0, 0, 0, 0, 0, 0, 1, 1, 1, 1, 1, 1, 1, 1, 1, 1, 1, 1, 1, 1, 1, 1};

static const WT_CONFIG_CHECK confchk_WT_SESSION_salvage[] = {
  {"force", "boolean", NULL, NULL, NULL, 0, NULL, WT_CONFIG_COMPILED_TYPE_BOOLEAN, 110, INT64_MIN,
    INT64_MAX, NULL},
  {NULL, NULL, NULL, NULL, NULL, 0, NULL, 0, 0, 0, 0, NULL}};

static const uint8_t confchk_WT_SESSION_salvage_jump[WT_CONFIG_JUMP_TABLE_SIZE] = {0, 0, 0, 0, 0, 0,
  0, 0, 0, 0, 0, 0, 0, 0, 0, 0, 0, 0, 0, 0, 0, 0, 0, 0, 0, 0, 0, 0, 0, 0, 0, 0, 0, 0, 0, 0, 0, 0, 0,
  0, 0, 0, 0, 0, 0, 0, 0, 0, 0, 0, 0, 0, 0, 0, 0, 0, 0, 0, 0, 0, 0, 0, 0, 0, 0, 0, 0, 0, 0, 0, 0, 0,
  0, 0, 0, 0, 0, 0, 0, 0, 0, 0, 0, 0, 0, 0, 0, 0, 0, 0, 0, 0, 0, 0, 0, 0, 0, 0, 0, 0, 0, 0, 0, 1, 1,
  1, 1, 1, 1, 1, 1, 1, 1, 1, 1, 1, 1, 1, 1, 1, 1, 1, 1, 1, 1, 1, 1, 1};

static const WT_CONFIG_CHECK confchk_WT_SESSION_timestamp_transaction[] = {
  {"commit_timestamp", "string", NULL, NULL, NULL, 0, NULL, WT_CONFIG_COMPILED_TYPE_STRING, 2,
    INT64_MIN, INT64_MAX, NULL},
  {"durable_timestamp", "string", NULL, NULL, NULL, 0, NULL, WT_CONFIG_COMPILED_TYPE_STRING, 3,
    INT64_MIN, INT64_MAX, NULL},
  {"prepare_timestamp", "string", NULL, NULL, NULL, 0, NULL, WT_CONFIG_COMPILED_TYPE_STRING, 157,
    INT64_MIN, INT64_MAX, NULL},
  {"read_timestamp", "string", NULL, NULL, NULL, 0, NULL, WT_CONFIG_COMPILED_TYPE_STRING, 4,
    INT64_MIN, INT64_MAX, NULL},
  {NULL, NULL, NULL, NULL, NULL, 0, NULL, 0, 0, 0, 0, NULL}};

static const uint8_t confchk_WT_SESSION_timestamp_transaction_jump[WT_CONFIG_JUMP_TABLE_SIZE] = {0,
  0, 0, 0, 0, 0, 0, 0, 0, 0, 0, 0, 0, 0, 0, 0, 0, 0, 0, 0, 0, 0, 0, 0, 0, 0, 0, 0, 0, 0, 0, 0, 0, 0,
  0, 0, 0, 0, 0, 0, 0, 0, 0, 0, 0, 0, 0, 0, 0, 0, 0, 0, 0, 0, 0, 0, 0, 0, 0, 0, 0, 0, 0, 0, 0, 0, 0,
  0, 0, 0, 0, 0, 0, 0, 0, 0, 0, 0, 0, 0, 0, 0, 0, 0, 0, 0, 0, 0, 0, 0, 0, 0, 0, 0, 0, 0, 0, 0, 0, 0,
  1, 2, 2, 2, 2, 2, 2, 2, 2, 2, 2, 2, 2, 3, 3, 4, 4, 4, 4, 4, 4, 4, 4, 4, 4, 4, 4, 4};

static const WT_CONFIG_CHECK confchk_WT_SESSION_verify[] = {
  {"do_not_clear_txn_id", "boolean", NULL, NULL, NULL, 0, NULL, WT_CONFIG_COMPILED_TYPE_BOOLEAN,
    138, INT64_MIN, INT64_MAX, NULL},
  {"dump_address", "boolean", NULL, NULL, NULL, 0, NULL, WT_CONFIG_COMPILED_TYPE_BOOLEAN, 139,
    INT64_MIN, INT64_MAX, NULL},
  {"dump_all_data", "boolean", NULL, NULL, NULL, 0, NULL, WT_CONFIG_COMPILED_TYPE_BOOLEAN, 140,
    INT64_MIN, INT64_MAX, NULL},
  {"dump_blocks", "boolean", NULL, NULL, NULL, 0, NULL, WT_CONFIG_COMPILED_TYPE_BOOLEAN, 141,
    INT64_MIN, INT64_MAX, NULL},
  {"dump_key_data", "boolean", NULL, NULL, NULL, 0, NULL, WT_CONFIG_COMPILED_TYPE_BOOLEAN, 142,
    INT64_MIN, INT64_MAX, NULL},
  {"dump_layout", "boolean", NULL, NULL, NULL, 0, NULL, WT_CONFIG_COMPILED_TYPE_BOOLEAN, 143,
    INT64_MIN, INT64_MAX, NULL},
  {"dump_offsets", "list", NULL, NULL, NULL, 0, NULL, WT_CONFIG_COMPILED_TYPE_LIST, 144, INT64_MIN,
    INT64_MAX, NULL},
  {"dump_pages", "boolean", NULL, NULL, NULL, 0, NULL, WT_CONFIG_COMPILED_TYPE_BOOLEAN, 145,
    INT64_MIN, INT64_MAX, NULL},
  {"read_corrupt", "boolean", NULL, NULL, NULL, 0, NULL, WT_CONFIG_COMPILED_TYPE_BOOLEAN, 146,
    INT64_MIN, INT64_MAX, NULL},
  {"stable_timestamp", "boolean", NULL, NULL, NULL, 0, NULL, WT_CONFIG_COMPILED_TYPE_BOOLEAN, 147,
    INT64_MIN, INT64_MAX, NULL},
  {"strict", "boolean", NULL, NULL, NULL, 0, NULL, WT_CONFIG_COMPILED_TYPE_BOOLEAN, 148, INT64_MIN,
    INT64_MAX, NULL},
  {NULL, NULL, NULL, NULL, NULL, 0, NULL, 0, 0, 0, 0, NULL}};

static const uint8_t confchk_WT_SESSION_verify_jump[WT_CONFIG_JUMP_TABLE_SIZE] = {0, 0, 0, 0, 0, 0,
  0, 0, 0, 0, 0, 0, 0, 0, 0, 0, 0, 0, 0, 0, 0, 0, 0, 0, 0, 0, 0, 0, 0, 0, 0, 0, 0, 0, 0, 0, 0, 0, 0,
  0, 0, 0, 0, 0, 0, 0, 0, 0, 0, 0, 0, 0, 0, 0, 0, 0, 0, 0, 0, 0, 0, 0, 0, 0, 0, 0, 0, 0, 0, 0, 0, 0,
  0, 0, 0, 0, 0, 0, 0, 0, 0, 0, 0, 0, 0, 0, 0, 0, 0, 0, 0, 0, 0, 0, 0, 0, 0, 0, 0, 0, 0, 8, 8, 8, 8,
  8, 8, 8, 8, 8, 8, 8, 8, 8, 8, 9, 11, 11, 11, 11, 11, 11, 11, 11, 11, 11, 11, 11};

static const char *confchk_verbose4_choices[] = {__WT_CONFIG_CHOICE_write_timestamp, NULL};

static const char *confchk_write_timestamp_usage3_choices[] = {__WT_CONFIG_CHOICE_always,
  __WT_CONFIG_CHOICE_key_consistent, __WT_CONFIG_CHOICE_mixed_mode, __WT_CONFIG_CHOICE_never,
  __WT_CONFIG_CHOICE_none, __WT_CONFIG_CHOICE_ordered, NULL};

static const WT_CONFIG_CHECK confchk_colgroup_meta[] = {
  {"app_metadata", "string", NULL, NULL, NULL, 0, NULL, WT_CONFIG_COMPILED_TYPE_STRING, 0,
    INT64_MIN, INT64_MAX, NULL},
  {"assert", "category", NULL, NULL, confchk_WT_SESSION_create_assert_subconfigs, 4,
    confchk_WT_SESSION_create_assert_subconfigs_jump, WT_CONFIG_COMPILED_TYPE_CATEGORY, 1,
    INT64_MIN, INT64_MAX, NULL},
  {"collator", "string", NULL, NULL, NULL, 0, NULL, WT_CONFIG_COMPILED_TYPE_STRING, 6, INT64_MIN,
    INT64_MAX, NULL},
  {"columns", "list", NULL, NULL, NULL, 0, NULL, WT_CONFIG_COMPILED_TYPE_LIST, 7, INT64_MIN,
    INT64_MAX, NULL},
  {"source", "string", NULL, NULL, NULL, 0, NULL, WT_CONFIG_COMPILED_TYPE_STRING, 8, INT64_MIN,
    INT64_MAX, NULL},
  {"type", "string", NULL, NULL, NULL, 0, NULL, WT_CONFIG_COMPILED_TYPE_STRING, 9, INT64_MIN,
    INT64_MAX, NULL},
  {"verbose", "list", NULL, "choices=[\"write_timestamp\"]", NULL, 0, NULL,
    WT_CONFIG_COMPILED_TYPE_LIST, 10, INT64_MIN, INT64_MAX, confchk_verbose4_choices},
  {"write_timestamp_usage", "string", NULL,
    "choices=[\"always\",\"key_consistent\",\"mixed_mode\","
    "\"never\",\"none\",\"ordered\"]",
    NULL, 0, NULL, WT_CONFIG_COMPILED_TYPE_STRING, 11, INT64_MIN, INT64_MAX,
    confchk_write_timestamp_usage3_choices},
  {NULL, NULL, NULL, NULL, NULL, 0, NULL, 0, 0, 0, 0, NULL}};

static const uint8_t confchk_colgroup_meta_jump[WT_CONFIG_JUMP_TABLE_SIZE] = {0, 0, 0, 0, 0, 0, 0,
  0, 0, 0, 0, 0, 0, 0, 0, 0, 0, 0, 0, 0, 0, 0, 0, 0, 0, 0, 0, 0, 0, 0, 0, 0, 0, 0, 0, 0, 0, 0, 0, 0,
  0, 0, 0, 0, 0, 0, 0, 0, 0, 0, 0, 0, 0, 0, 0, 0, 0, 0, 0, 0, 0, 0, 0, 0, 0, 0, 0, 0, 0, 0, 0, 0, 0,
  0, 0, 0, 0, 0, 0, 0, 0, 0, 0, 0, 0, 0, 0, 0, 0, 0, 0, 0, 0, 0, 0, 0, 0, 0, 2, 2, 4, 4, 4, 4, 4, 4,
  4, 4, 4, 4, 4, 4, 4, 4, 4, 4, 5, 6, 6, 7, 8, 8, 8, 8, 8, 8, 8, 8};

static const char *confchk_access_pattern_hint3_choices[] = {
  __WT_CONFIG_CHOICE_none, __WT_CONFIG_CHOICE_random, __WT_CONFIG_CHOICE_sequential, NULL};

static const char *confchk_block_allocation2_choices[] = {
  __WT_CONFIG_CHOICE_best, __WT_CONFIG_CHOICE_first, NULL};

static const char *confchk_checksum2_choices[] = {__WT_CONFIG_CHOICE_on, __WT_CONFIG_CHOICE_off,
  __WT_CONFIG_CHOICE_uncompressed, __WT_CONFIG_CHOICE_unencrypted, NULL};

static const char *confchk_format2_choices[] = {__WT_CONFIG_CHOICE_btree, NULL};

static const char *confchk_verbose5_choices[] = {__WT_CONFIG_CHOICE_write_timestamp, NULL};

static const char *confchk_write_timestamp_usage4_choices[] = {__WT_CONFIG_CHOICE_always,
  __WT_CONFIG_CHOICE_key_consistent, __WT_CONFIG_CHOICE_mixed_mode, __WT_CONFIG_CHOICE_never,
  __WT_CONFIG_CHOICE_none, __WT_CONFIG_CHOICE_ordered, NULL};

static const WT_CONFIG_CHECK confchk_file_config[] = {
  {"access_pattern_hint", "string", NULL, "choices=[\"none\",\"random\",\"sequential\"]", NULL, 0,
    NULL, WT_CONFIG_COMPILED_TYPE_STRING, 12, INT64_MIN, INT64_MAX,
    confchk_access_pattern_hint3_choices},
  {"allocation_size", "int", NULL, "min=512B,max=128MB", NULL, 0, NULL, WT_CONFIG_COMPILED_TYPE_INT,
    13, 512, 128LL * WT_MEGABYTE, NULL},
  {"app_metadata", "string", NULL, NULL, NULL, 0, NULL, WT_CONFIG_COMPILED_TYPE_STRING, 0,
    INT64_MIN, INT64_MAX, NULL},
  {"assert", "category", NULL, NULL, confchk_WT_SESSION_create_assert_subconfigs, 4,
    confchk_WT_SESSION_create_assert_subconfigs_jump, WT_CONFIG_COMPILED_TYPE_CATEGORY, 1,
    INT64_MIN, INT64_MAX, NULL},
  {"block_allocation", "string", NULL, "choices=[\"best\",\"first\"]", NULL, 0, NULL,
    WT_CONFIG_COMPILED_TYPE_STRING, 14, INT64_MIN, INT64_MAX, confchk_block_allocation2_choices},
  {"block_compressor", "string", NULL, NULL, NULL, 0, NULL, WT_CONFIG_COMPILED_TYPE_STRING, 15,
    INT64_MIN, INT64_MAX, NULL},
  {"cache_resident", "boolean", NULL, NULL, NULL, 0, NULL, WT_CONFIG_COMPILED_TYPE_BOOLEAN, 16,
    INT64_MIN, INT64_MAX, NULL},
  {"checksum", "string", NULL,
    "choices=[\"on\",\"off\",\"uncompressed\","
    "\"unencrypted\"]",
    NULL, 0, NULL, WT_CONFIG_COMPILED_TYPE_STRING, 17, INT64_MIN, INT64_MAX,
    confchk_checksum2_choices},
  {"collator", "string", NULL, NULL, NULL, 0, NULL, WT_CONFIG_COMPILED_TYPE_STRING, 6, INT64_MIN,
    INT64_MAX, NULL},
  {"columns", "list", NULL, NULL, NULL, 0, NULL, WT_CONFIG_COMPILED_TYPE_LIST, 7, INT64_MIN,
    INT64_MAX, NULL},
  {"dictionary", "int", NULL, "min=0", NULL, 0, NULL, WT_CONFIG_COMPILED_TYPE_INT, 18, 0, INT64_MAX,
    NULL},
  {"encryption", "category", NULL, NULL, confchk_WT_SESSION_create_encryption_subconfigs, 2,
    confchk_WT_SESSION_create_encryption_subconfigs_jump, WT_CONFIG_COMPILED_TYPE_CATEGORY, 19,
    INT64_MIN, INT64_MAX, NULL},
  {"format", "string", NULL, "choices=[\"btree\"]", NULL, 0, NULL, WT_CONFIG_COMPILED_TYPE_STRING,
    22, INT64_MIN, INT64_MAX, confchk_format2_choices},
  {"huffman_key", "string", NULL, NULL, NULL, 0, NULL, WT_CONFIG_COMPILED_TYPE_STRING, 23,
    INT64_MIN, INT64_MAX, NULL},
  {"huffman_value", "string", NULL, NULL, NULL, 0, NULL, WT_CONFIG_COMPILED_TYPE_STRING, 24,
    INT64_MIN, INT64_MAX, NULL},
  {"ignore_in_memory_cache_size", "boolean", NULL, NULL, NULL, 0, NULL,
    WT_CONFIG_COMPILED_TYPE_BOOLEAN, 25, INT64_MIN, INT64_MAX, NULL},
  {"internal_item_max", "int", NULL, "min=0", NULL, 0, NULL, WT_CONFIG_COMPILED_TYPE_INT, 26, 0,
    INT64_MAX, NULL},
  {"internal_key_max", "int", NULL, "min=0", NULL, 0, NULL, WT_CONFIG_COMPILED_TYPE_INT, 27, 0,
    INT64_MAX, NULL},
  {"internal_key_truncate", "boolean", NULL, NULL, NULL, 0, NULL, WT_CONFIG_COMPILED_TYPE_BOOLEAN,
    28, INT64_MIN, INT64_MAX, NULL},
  {"internal_page_max", "int", NULL, "min=512B,max=512MB", NULL, 0, NULL,
    WT_CONFIG_COMPILED_TYPE_INT, 29, 512, 512LL * WT_MEGABYTE, NULL},
  {"key_format", "format", __wt_struct_confchk, NULL, NULL, 0, NULL, WT_CONFIG_COMPILED_TYPE_FORMAT,
    30, INT64_MIN, INT64_MAX, NULL},
  {"key_gap", "int", NULL, "min=0", NULL, 0, NULL, WT_CONFIG_COMPILED_TYPE_INT, 31, 0, INT64_MAX,
    NULL},
  {"leaf_item_max", "int", NULL, "min=0", NULL, 0, NULL, WT_CONFIG_COMPILED_TYPE_INT, 32, 0,
    INT64_MAX, NULL},
  {"leaf_key_max", "int", NULL, "min=0", NULL, 0, NULL, WT_CONFIG_COMPILED_TYPE_INT, 33, 0,
    INT64_MAX, NULL},
  {"leaf_page_max", "int", NULL, "min=512B,max=512MB", NULL, 0, NULL, WT_CONFIG_COMPILED_TYPE_INT,
    34, 512, 512LL * WT_MEGABYTE, NULL},
  {"leaf_value_max", "int", NULL, "min=0", NULL, 0, NULL, WT_CONFIG_COMPILED_TYPE_INT, 35, 0,
    INT64_MAX, NULL},
  {"log", "category", NULL, NULL, confchk_WT_SESSION_create_log_subconfigs, 1,
    confchk_WT_SESSION_create_log_subconfigs_jump, WT_CONFIG_COMPILED_TYPE_CATEGORY, 36, INT64_MIN,
    INT64_MAX, NULL},
  {"memory_page_image_max", "int", NULL, "min=0", NULL, 0, NULL, WT_CONFIG_COMPILED_TYPE_INT, 38, 0,
    INT64_MAX, NULL},
  {"memory_page_max", "int", NULL, "min=512B,max=10TB", NULL, 0, NULL, WT_CONFIG_COMPILED_TYPE_INT,
    39, 512, 10LL * WT_TERABYTE, NULL},
  {"os_cache_dirty_max", "int", NULL, "min=0", NULL, 0, NULL, WT_CONFIG_COMPILED_TYPE_INT, 40, 0,
    INT64_MAX, NULL},
  {"os_cache_max", "int", NULL, "min=0", NULL, 0, NULL, WT_CONFIG_COMPILED_TYPE_INT, 41, 0,
    INT64_MAX, NULL},
  {"prefix_compression", "boolean", NULL, NULL, NULL, 0, NULL, WT_CONFIG_COMPILED_TYPE_BOOLEAN, 42,
    INT64_MIN, INT64_MAX, NULL},
  {"prefix_compression_min", "int", NULL, "min=0", NULL, 0, NULL, WT_CONFIG_COMPILED_TYPE_INT, 43,
    0, INT64_MAX, NULL},
  {"split_deepen_min_child", "int", NULL, NULL, NULL, 0, NULL, WT_CONFIG_COMPILED_TYPE_INT, 44,
    INT64_MIN, INT64_MAX, NULL},
  {"split_deepen_per_child", "int", NULL, NULL, NULL, 0, NULL, WT_CONFIG_COMPILED_TYPE_INT, 45,
    INT64_MIN, INT64_MAX, NULL},
  {"split_pct", "int", NULL, "min=50,max=100", NULL, 0, NULL, WT_CONFIG_COMPILED_TYPE_INT, 46, 50,
    100, NULL},
  {"tiered_storage", "category", NULL, NULL, confchk_WT_SESSION_create_tiered_storage_subconfigs, 8,
    confchk_WT_SESSION_create_tiered_storage_subconfigs_jump, WT_CONFIG_COMPILED_TYPE_CATEGORY, 47,
    INT64_MIN, INT64_MAX, NULL},
  {"value_format", "format", __wt_struct_confchk, NULL, NULL, 0, NULL,
    WT_CONFIG_COMPILED_TYPE_FORMAT, 55, INT64_MIN, INT64_MAX, NULL},
  {"verbose", "list", NULL, "choices=[\"write_timestamp\"]", NULL, 0, NULL,
    WT_CONFIG_COMPILED_TYPE_LIST, 10, INT64_MIN, INT64_MAX, confchk_verbose5_choices},
  {"write_timestamp_usage", "string", NULL,
    "choices=[\"always\",\"key_consistent\",\"mixed_mode\","
    "\"never\",\"none\",\"ordered\"]",
    NULL, 0, NULL, WT_CONFIG_COMPILED_TYPE_STRING, 11, INT64_MIN, INT64_MAX,
    confchk_write_timestamp_usage4_choices},
  {NULL, NULL, NULL, NULL, NULL, 0, NULL, 0, 0, 0, 0, NULL}};

static const uint8_t confchk_file_config_jump[WT_CONFIG_JUMP_TABLE_SIZE] = {0, 0, 0, 0, 0, 0, 0, 0,
  0, 0, 0, 0, 0, 0, 0, 0, 0, 0, 0, 0, 0, 0, 0, 0, 0, 0, 0, 0, 0, 0, 0, 0, 0, 0, 0, 0, 0, 0, 0, 0, 0,
  0, 0, 0, 0, 0, 0, 0, 0, 0, 0, 0, 0, 0, 0, 0, 0, 0, 0, 0, 0, 0, 0, 0, 0, 0, 0, 0, 0, 0, 0, 0, 0, 0,
  0, 0, 0, 0, 0, 0, 0, 0, 0, 0, 0, 0, 0, 0, 0, 0, 0, 0, 0, 0, 0, 0, 0, 0, 4, 6, 10, 11, 12, 13, 13,
  15, 20, 20, 22, 27, 29, 29, 31, 33, 33, 33, 36, 37, 37, 39, 40, 40, 40, 40, 40, 40, 40, 40};

static const char *confchk_access_pattern_hint4_choices[] = {
  __WT_CONFIG_CHOICE_none, __WT_CONFIG_CHOICE_random, __WT_CONFIG_CHOICE_sequential, NULL};

static const char *confchk_block_allocation3_choices[] = {
  __WT_CONFIG_CHOICE_best, __WT_CONFIG_CHOICE_first, NULL};

static const char *confchk_checksum3_choices[] = {__WT_CONFIG_CHOICE_on, __WT_CONFIG_CHOICE_off,
  __WT_CONFIG_CHOICE_uncompressed, __WT_CONFIG_CHOICE_unencrypted, NULL};

static const char *confchk_format3_choices[] = {__WT_CONFIG_CHOICE_btree, NULL};

static const char *confchk_verbose6_choices[] = {__WT_CONFIG_CHOICE_write_timestamp, NULL};

static const char *confchk_write_timestamp_usage5_choices[] = {__WT_CONFIG_CHOICE_always,
  __WT_CONFIG_CHOICE_key_consistent, __WT_CONFIG_CHOICE_mixed_mode, __WT_CONFIG_CHOICE_never,
  __WT_CONFIG_CHOICE_none, __WT_CONFIG_CHOICE_ordered, NULL};

static const WT_CONFIG_CHECK confchk_file_meta[] = {
  {"access_pattern_hint", "string", NULL, "choices=[\"none\",\"random\",\"sequential\"]", NULL, 0,
    NULL, WT_CONFIG_COMPILED_TYPE_STRING, 12, INT64_MIN, INT64_MAX,
    confchk_access_pattern_hint4_choices},
  {"allocation_size", "int", NULL, "min=512B,max=128MB", NULL, 0, NULL, WT_CONFIG_COMPILED_TYPE_INT,
    13, 512, 128LL * WT_MEGABYTE, NULL},
  {"app_metadata", "string", NULL, NULL, NULL, 0, NULL, WT_CONFIG_COMPILED_TYPE_STRING, 0,
    INT64_MIN, INT64_MAX, NULL},
  {"assert", "category", NULL, NULL, confchk_WT_SESSION_create_assert_subconfigs, 4,
    confchk_WT_SESSION_create_assert_subconfigs_jump, WT_CONFIG_COMPILED_TYPE_CATEGORY, 1,
    INT64_MIN, INT64_MAX, NULL},
  {"block_allocation", "string", NULL, "choices=[\"best\",\"first\"]", NULL, 0, NULL,
    WT_CONFIG_COMPILED_TYPE_STRING, 14, INT64_MIN, INT64_MAX, confchk_block_allocation3_choices},
  {"block_compressor", "string", NULL, NULL, NULL, 0, NULL, WT_CONFIG_COMPILED_TYPE_STRING, 15,
    INT64_MIN, INT64_MAX, NULL},
  {"cache_resident", "boolean", NULL, NULL, NULL, 0, NULL, WT_CONFIG_COMPILED_TYPE_BOOLEAN, 16,
    INT64_MIN, INT64_MAX, NULL},
  {"checkpoint", "string", NULL, NULL, NULL, 0, NULL, WT_CONFIG_COMPILED_TYPE_STRING, 56, INT64_MIN,
    INT64_MAX, NULL},
  {"checkpoint_backup_info", "string", NULL, NULL, NULL, 0, NULL, WT_CONFIG_COMPILED_TYPE_STRING,
    57, INT64_MIN, INT64_MAX, NULL},
  {"checkpoint_lsn", "string", NULL, NULL, NULL, 0, NULL, WT_CONFIG_COMPILED_TYPE_STRING, 58,
    INT64_MIN, INT64_MAX, NULL},
  {"checksum", "string", NULL,
    "choices=[\"on\",\"off\",\"uncompressed\","
    "\"unencrypted\"]",
    NULL, 0, NULL, WT_CONFIG_COMPILED_TYPE_STRING, 17, INT64_MIN, INT64_MAX,
    confchk_checksum3_choices},
  {"collator", "string", NULL, NULL, NULL, 0, NULL, WT_CONFIG_COMPILED_TYPE_STRING, 6, INT64_MIN,
    INT64_MAX, NULL},
  {"columns", "list", NULL, NULL, NULL, 0, NULL, WT_CONFIG_COMPILED_TYPE_LIST, 7, INT64_MIN,
    INT64_MAX, NULL},
  {"dictionary", "int", NULL, "min=0", NULL, 0, NULL, WT_CONFIG_COMPILED_TYPE_INT, 18, 0, INT64_MAX,
    NULL},
  {"encryption", "category", NULL, NULL, confchk_WT_SESSION_create_encryption_subconfigs, 2,
    confchk_WT_SESSION_create_encryption_subconfigs_jump, WT_CONFIG_COMPILED_TYPE_CATEGORY, 19,
    INT64_MIN, INT64_MAX, NULL},
  {"format", "string", NULL, "choices=[\"btree\"]", NULL, 0, NULL, WT_CONFIG_COMPILED_TYPE_STRING,
    22, INT64_MIN, INT64_MAX, confchk_format3_choices},
  {"huffman_key", "string", NULL, NULL, NULL, 0, NULL, WT_CONFIG_COMPILED_TYPE_STRING, 23,
    INT64_MIN, INT64_MAX, NULL},
  {"huffman_value", "string", NULL, NULL, NULL, 0, NULL, WT_CONFIG_COMPILED_TYPE_STRING, 24,
    INT64_MIN, INT64_MAX, NULL},
  {"id", "string", NULL, NULL, NULL, 0, NULL, WT_CONFIG_COMPILED_TYPE_STRING, 59, INT64_MIN,
    INT64_MAX, NULL},
  {"ignore_in_memory_cache_size", "boolean", NULL, NULL, NULL, 0, NULL,
    WT_CONFIG_COMPILED_TYPE_BOOLEAN, 25, INT64_MIN, INT64_MAX, NULL},
  {"internal_item_max", "int", NULL, "min=0", NULL, 0, NULL, WT_CONFIG_COMPILED_TYPE_INT, 26, 0,
    INT64_MAX, NULL},
  {"internal_key_max", "int", NULL, "min=0", NULL, 0, NULL, WT_CONFIG_COMPILED_TYPE_INT, 27, 0,
    INT64_MAX, NULL},
  {"internal_key_truncate", "boolean", NULL, NULL, NULL, 0, NULL, WT_CONFIG_COMPILED_TYPE_BOOLEAN,
    28, INT64_MIN, INT64_MAX, NULL},
  {"internal_page_max", "int", NULL, "min=512B,max=512MB", NULL, 0, NULL,
    WT_CONFIG_COMPILED_TYPE_INT, 29, 512, 512LL * WT_MEGABYTE, NULL},
  {"key_format", "format", __wt_struct_confchk, NULL, NULL, 0, NULL, WT_CONFIG_COMPILED_TYPE_FORMAT,
    30, INT64_MIN, INT64_MAX, NULL},
  {"key_gap", "int", NULL, "min=0", NULL, 0, NULL, WT_CONFIG_COMPILED_TYPE_INT, 31, 0, INT64_MAX,
    NULL},
  {"leaf_item_max", "int", NULL, "min=0", NULL, 0, NULL, WT_CONFIG_COMPILED_TYPE_INT, 32, 0,
    INT64_MAX, NULL},
  {"leaf_key_max", "int", NULL, "min=0", NULL, 0, NULL, WT_CONFIG_COMPILED_TYPE_INT, 33, 0,
    INT64_MAX, NULL},
  {"leaf_page_max", "int", NULL, "min=512B,max=512MB", NULL, 0, NULL, WT_CONFIG_COMPILED_TYPE_INT,
    34, 512, 512LL * WT_MEGABYTE, NULL},
  {"leaf_value_max", "int", NULL, "min=0", NULL, 0, NULL, WT_CONFIG_COMPILED_TYPE_INT, 35, 0,
    INT64_MAX, NULL},
  {"log", "category", NULL, NULL, confchk_WT_SESSION_create_log_subconfigs, 1,
    confchk_WT_SESSION_create_log_subconfigs_jump, WT_CONFIG_COMPILED_TYPE_CATEGORY, 36, INT64_MIN,
    INT64_MAX, NULL},
  {"memory_page_image_max", "int", NULL, "min=0", NULL, 0, NULL, WT_CONFIG_COMPILED_TYPE_INT, 38, 0,
    INT64_MAX, NULL},
  {"memory_page_max", "int", NULL, "min=512B,max=10TB", NULL, 0, NULL, WT_CONFIG_COMPILED_TYPE_INT,
    39, 512, 10LL * WT_TERABYTE, NULL},
  {"os_cache_dirty_max", "int", NULL, "min=0", NULL, 0, NULL, WT_CONFIG_COMPILED_TYPE_INT, 40, 0,
    INT64_MAX, NULL},
  {"os_cache_max", "int", NULL, "min=0", NULL, 0, NULL, WT_CONFIG_COMPILED_TYPE_INT, 41, 0,
    INT64_MAX, NULL},
  {"prefix_compression", "boolean", NULL, NULL, NULL, 0, NULL, WT_CONFIG_COMPILED_TYPE_BOOLEAN, 42,
    INT64_MIN, INT64_MAX, NULL},
  {"prefix_compression_min", "int", NULL, "min=0", NULL, 0, NULL, WT_CONFIG_COMPILED_TYPE_INT, 43,
    0, INT64_MAX, NULL},
  {"readonly", "boolean", NULL, NULL, NULL, 0, NULL, WT_CONFIG_COMPILED_TYPE_BOOLEAN, 60, INT64_MIN,
    INT64_MAX, NULL},
  {"split_deepen_min_child", "int", NULL, NULL, NULL, 0, NULL, WT_CONFIG_COMPILED_TYPE_INT, 44,
    INT64_MIN, INT64_MAX, NULL},
  {"split_deepen_per_child", "int", NULL, NULL, NULL, 0, NULL, WT_CONFIG_COMPILED_TYPE_INT, 45,
    INT64_MIN, INT64_MAX, NULL},
  {"split_pct", "int", NULL, "min=50,max=100", NULL, 0, NULL, WT_CONFIG_COMPILED_TYPE_INT, 46, 50,
    100, NULL},
  {"tiered_object", "boolean", NULL, NULL, NULL, 0, NULL, WT_CONFIG_COMPILED_TYPE_BOOLEAN, 61,
    INT64_MIN, INT64_MAX, NULL},
  {"tiered_storage", "category", NULL, NULL, confchk_WT_SESSION_create_tiered_storage_subconfigs, 8,
    confchk_WT_SESSION_create_tiered_storage_subconfigs_jump, WT_CONFIG_COMPILED_TYPE_CATEGORY, 47,
    INT64_MIN, INT64_MAX, NULL},
  {"value_format", "format", __wt_struct_confchk, NULL, NULL, 0, NULL,
    WT_CONFIG_COMPILED_TYPE_FORMAT, 55, INT64_MIN, INT64_MAX, NULL},
  {"verbose", "list", NULL, "choices=[\"write_timestamp\"]", NULL, 0, NULL,
    WT_CONFIG_COMPILED_TYPE_LIST, 10, INT64_MIN, INT64_MAX, confchk_verbose6_choices},
  {"version", "string", NULL, NULL, NULL, 0, NULL, WT_CONFIG_COMPILED_TYPE_STRING, 62, INT64_MIN,
    INT64_MAX, NULL},
  {"write_timestamp_usage", "string", NULL,
    "choices=[\"always\",\"key_consistent\",\"mixed_mode\","
    "\"never\",\"none\",\"ordered\"]",
    NULL, 0, NULL, WT_CONFIG_COMPILED_TYPE_STRING, 11, INT64_MIN, INT64_MAX,
    confchk_write_timestamp_usage5_choices},
  {NULL, NULL, NULL, NULL, NULL, 0, NULL, 0, 0, 0, 0, NULL}};

static const uint8_t confchk_file_meta_jump[WT_CONFIG_JUMP_TABLE_SIZE] = {0, 0, 0, 0, 0, 0, 0, 0, 0,
  0, 0, 0, 0, 0, 0, 0, 0, 0, 0, 0, 0, 0, 0, 0, 0, 0, 0, 0, 0, 0, 0, 0, 0, 0, 0, 0, 0, 0, 0, 0, 0, 0,
  0, 0, 0, 0, 0, 0, 0, 0, 0, 0, 0, 0, 0, 0, 0, 0, 0, 0, 0, 0, 0, 0, 0, 0, 0, 0, 0, 0, 0, 0, 0, 0, 0,
  0, 0, 0, 0, 0, 0, 0, 0, 0, 0, 0, 0, 0, 0, 0, 0, 0, 0, 0, 0, 0, 0, 0, 4, 6, 13, 14, 15, 16, 16, 18,
  24, 24, 26, 31, 33, 33, 35, 37, 37, 38, 41, 43, 43, 46, 47, 47, 47, 47, 47, 47, 47, 47};

static const char *confchk_verbose7_choices[] = {__WT_CONFIG_CHOICE_write_timestamp, NULL};

static const char *confchk_write_timestamp_usage6_choices[] = {__WT_CONFIG_CHOICE_always,
  __WT_CONFIG_CHOICE_key_consistent, __WT_CONFIG_CHOICE_mixed_mode, __WT_CONFIG_CHOICE_never,
  __WT_CONFIG_CHOICE_none, __WT_CONFIG_CHOICE_ordered, NULL};

static const WT_CONFIG_CHECK confchk_index_meta[] = {
  {"app_metadata", "string", NULL, NULL, NULL, 0, NULL, WT_CONFIG_COMPILED_TYPE_STRING, 0,
    INT64_MIN, INT64_MAX, NULL},
  {"assert", "category", NULL, NULL, confchk_WT_SESSION_create_assert_subconfigs, 4,
    confchk_WT_SESSION_create_assert_subconfigs_jump, WT_CONFIG_COMPILED_TYPE_CATEGORY, 1,
    INT64_MIN, INT64_MAX, NULL},
  {"collator", "string", NULL, NULL, NULL, 0, NULL, WT_CONFIG_COMPILED_TYPE_STRING, 6, INT64_MIN,
    INT64_MAX, NULL},
  {"columns", "list", NULL, NULL, NULL, 0, NULL, WT_CONFIG_COMPILED_TYPE_LIST, 7, INT64_MIN,
    INT64_MAX, NULL},
  {"extractor", "string", NULL, NULL, NULL, 0, NULL, WT_CONFIG_COMPILED_TYPE_STRING, 63, INT64_MIN,
    INT64_MAX, NULL},
  {"immutable", "boolean", NULL, NULL, NULL, 0, NULL, WT_CONFIG_COMPILED_TYPE_BOOLEAN, 64,
    INT64_MIN, INT64_MAX, NULL},
  {"index_key_columns", "int", NULL, NULL, NULL, 0, NULL, WT_CONFIG_COMPILED_TYPE_INT, 65,
    INT64_MIN, INT64_MAX, NULL},
  {"key_format", "format", __wt_struct_confchk, NULL, NULL, 0, NULL, WT_CONFIG_COMPILED_TYPE_FORMAT,
    30, INT64_MIN, INT64_MAX, NULL},
  {"source", "string", NULL, NULL, NULL, 0, NULL, WT_CONFIG_COMPILED_TYPE_STRING, 8, INT64_MIN,
    INT64_MAX, NULL},
  {"type", "string", NULL, NULL, NULL, 0, NULL, WT_CONFIG_COMPILED_TYPE_STRING, 9, INT64_MIN,
    INT64_MAX, NULL},
  {"value_format", "format", __wt_struct_confchk, NULL, NULL, 0, NULL,
    WT_CONFIG_COMPILED_TYPE_FORMAT, 55, INT64_MIN, INT64_MAX, NULL},
  {"verbose", "list", NULL, "choices=[\"write_timestamp\"]", NULL, 0, NULL,
    WT_CONFIG_COMPILED_TYPE_LIST, 10, INT64_MIN, INT64_MAX, confchk_verbose7_choices},
  {"write_timestamp_usage", "string", NULL,
    "choices=[\"always\",\"key_consistent\",\"mixed_mode\","
    "\"never\",\"none\",\"ordered\"]",
    NULL, 0, NULL, WT_CONFIG_COMPILED_TYPE_STRING, 11, INT64_MIN, INT64_MAX,
    confchk_write_timestamp_usage6_choices},
  {NULL, NULL, NULL, NULL, NULL, 0, NULL, 0, 0, 0, 0, NULL}};

static const uint8_t confchk_index_meta_jump[WT_CONFIG_JUMP_TABLE_SIZE] = {0, 0, 0, 0, 0, 0, 0, 0,
  0, 0, 0, 0, 0, 0, 0, 0, 0, 0, 0, 0, 0, 0, 0, 0, 0, 0, 0, 0, 0, 0, 0, 0, 0, 0, 0, 0, 0, 0, 0, 0, 0,
  0, 0, 0, 0, 0, 0, 0, 0, 0, 0, 0, 0, 0, 0, 0, 0, 0, 0, 0, 0, 0, 0, 0, 0, 0, 0, 0, 0, 0, 0, 0, 0, 0,
  0, 0, 0, 0, 0, 0, 0, 0, 0, 0, 0, 0, 0, 0, 0, 0, 0, 0, 0, 0, 0, 0, 0, 0, 2, 2, 4, 4, 5, 5, 5, 5, 7,
  7, 8, 8, 8, 8, 8, 8, 8, 8, 9, 10, 10, 12, 13, 13, 13, 13, 13, 13, 13, 13};

static const char *confchk_access_pattern_hint5_choices[] = {
  __WT_CONFIG_CHOICE_none, __WT_CONFIG_CHOICE_random, __WT_CONFIG_CHOICE_sequential, NULL};

static const char *confchk_block_allocation4_choices[] = {
  __WT_CONFIG_CHOICE_best, __WT_CONFIG_CHOICE_first, NULL};

static const char *confchk_checksum4_choices[] = {__WT_CONFIG_CHOICE_on, __WT_CONFIG_CHOICE_off,
  __WT_CONFIG_CHOICE_uncompressed, __WT_CONFIG_CHOICE_unencrypted, NULL};

static const char *confchk_format4_choices[] = {__WT_CONFIG_CHOICE_btree, NULL};

static const char *confchk_verbose8_choices[] = {__WT_CONFIG_CHOICE_write_timestamp, NULL};

static const char *confchk_write_timestamp_usage7_choices[] = {__WT_CONFIG_CHOICE_always,
  __WT_CONFIG_CHOICE_key_consistent, __WT_CONFIG_CHOICE_mixed_mode, __WT_CONFIG_CHOICE_never,
  __WT_CONFIG_CHOICE_none, __WT_CONFIG_CHOICE_ordered, NULL};

static const WT_CONFIG_CHECK confchk_lsm_meta[] = {
  {"access_pattern_hint", "string", NULL, "choices=[\"none\",\"random\",\"sequential\"]", NULL, 0,
    NULL, WT_CONFIG_COMPILED_TYPE_STRING, 12, INT64_MIN, INT64_MAX,
    confchk_access_pattern_hint5_choices},
  {"allocation_size", "int", NULL, "min=512B,max=128MB", NULL, 0, NULL, WT_CONFIG_COMPILED_TYPE_INT,
    13, 512, 128LL * WT_MEGABYTE, NULL},
  {"app_metadata", "string", NULL, NULL, NULL, 0, NULL, WT_CONFIG_COMPILED_TYPE_STRING, 0,
    INT64_MIN, INT64_MAX, NULL},
  {"assert", "category", NULL, NULL, confchk_WT_SESSION_create_assert_subconfigs, 4,
    confchk_WT_SESSION_create_assert_subconfigs_jump, WT_CONFIG_COMPILED_TYPE_CATEGORY, 1,
    INT64_MIN, INT64_MAX, NULL},
  {"block_allocation", "string", NULL, "choices=[\"best\",\"first\"]", NULL, 0, NULL,
    WT_CONFIG_COMPILED_TYPE_STRING, 14, INT64_MIN, INT64_MAX, confchk_block_allocation4_choices},
  {"block_compressor", "string", NULL, NULL, NULL, 0, NULL, WT_CONFIG_COMPILED_TYPE_STRING, 15,
    INT64_MIN, INT64_MAX, NULL},
  {"cache_resident", "boolean", NULL, NULL, NULL, 0, NULL, WT_CONFIG_COMPILED_TYPE_BOOLEAN, 16,
    INT64_MIN, INT64_MAX, NULL},
  {"checksum", "string", NULL,
    "choices=[\"on\",\"off\",\"uncompressed\","
    "\"unencrypted\"]",
    NULL, 0, NULL, WT_CONFIG_COMPILED_TYPE_STRING, 17, INT64_MIN, INT64_MAX,
    confchk_checksum4_choices},
  {"chunks", "string", NULL, NULL, NULL, 0, NULL, WT_CONFIG_COMPILED_TYPE_STRING, 66, INT64_MIN,
    INT64_MAX, NULL},
  {"collator", "string", NULL, NULL, NULL, 0, NULL, WT_CONFIG_COMPILED_TYPE_STRING, 6, INT64_MIN,
    INT64_MAX, NULL},
  {"columns", "list", NULL, NULL, NULL, 0, NULL, WT_CONFIG_COMPILED_TYPE_LIST, 7, INT64_MIN,
    INT64_MAX, NULL},
  {"dictionary", "int", NULL, "min=0", NULL, 0, NULL, WT_CONFIG_COMPILED_TYPE_INT, 18, 0, INT64_MAX,
    NULL},
  {"encryption", "category", NULL, NULL, confchk_WT_SESSION_create_encryption_subconfigs, 2,
    confchk_WT_SESSION_create_encryption_subconfigs_jump, WT_CONFIG_COMPILED_TYPE_CATEGORY, 19,
    INT64_MIN, INT64_MAX, NULL},
  {"format", "string", NULL, "choices=[\"btree\"]", NULL, 0, NULL, WT_CONFIG_COMPILED_TYPE_STRING,
    22, INT64_MIN, INT64_MAX, confchk_format4_choices},
  {"huffman_key", "string", NULL, NULL, NULL, 0, NULL, WT_CONFIG_COMPILED_TYPE_STRING, 23,
    INT64_MIN, INT64_MAX, NULL},
  {"huffman_value", "string", NULL, NULL, NULL, 0, NULL, WT_CONFIG_COMPILED_TYPE_STRING, 24,
    INT64_MIN, INT64_MAX, NULL},
  {"ignore_in_memory_cache_size", "boolean", NULL, NULL, NULL, 0, NULL,
    WT_CONFIG_COMPILED_TYPE_BOOLEAN, 25, INT64_MIN, INT64_MAX, NULL},
  {"internal_item_max", "int", NULL, "min=0", NULL, 0, NULL, WT_CONFIG_COMPILED_TYPE_INT, 26, 0,
    INT64_MAX, NULL},
  {"internal_key_max", "int", NULL, "min=0", NULL, 0, NULL, WT_CONFIG_COMPILED_TYPE_INT, 27, 0,
    INT64_MAX, NULL},
  {"internal_key_truncate", "boolean", NULL, NULL, NULL, 0, NULL, WT_CONFIG_COMPILED_TYPE_BOOLEAN,
    28, INT64_MIN, INT64_MAX, NULL},
  {"internal_page_max", "int", NULL, "min=512B,max=512MB", NULL, 0, NULL,
    WT_CONFIG_COMPILED_TYPE_INT, 29, 512, 512LL * WT_MEGABYTE, NULL},
  {"key_format", "format", __wt_struct_confchk, NULL, NULL, 0, NULL, WT_CONFIG_COMPILED_TYPE_FORMAT,
    30, INT64_MIN, INT64_MAX, NULL},
  {"key_gap", "int", NULL, "min=0", NULL, 0, NULL, WT_CONFIG_COMPILED_TYPE_INT, 31, 0, INT64_MAX,
    NULL},
  {"last", "string", NULL, NULL, NULL, 0, NULL, WT_CONFIG_COMPILED_TYPE_STRING, 67, INT64_MIN,
    INT64_MAX, NULL},
  {"leaf_item_max", "int", NULL, "min=0", NULL, 0, NULL, WT_CONFIG_COMPILED_TYPE_INT, 32, 0,
    INT64_MAX, NULL},
  {"leaf_key_max", "int", NULL, "min=0", NULL, 0, NULL, WT_CONFIG_COMPILED_TYPE_INT, 33, 0,
    INT64_MAX, NULL},
  {"leaf_page_max", "int", NULL, "min=512B,max=512MB", NULL, 0, NULL, WT_CONFIG_COMPILED_TYPE_INT,
    34, 512, 512LL * WT_MEGABYTE, NULL},
  {"leaf_value_max", "int", NULL, "min=0", NULL, 0, NULL, WT_CONFIG_COMPILED_TYPE_INT, 35, 0,
    INT64_MAX, NULL},
  {"log", "category", NULL, NULL, confchk_WT_SESSION_create_log_subconfigs, 1,
    confchk_WT_SESSION_create_log_subconfigs_jump, WT_CONFIG_COMPILED_TYPE_CATEGORY, 36, INT64_MIN,
    INT64_MAX, NULL},
  {"lsm", "category", NULL, NULL, confchk_WT_SESSION_create_lsm_subconfigs, 12,
    confchk_WT_SESSION_create_lsm_subconfigs_jump, WT_CONFIG_COMPILED_TYPE_CATEGORY, 68, INT64_MIN,
    INT64_MAX, NULL},
  {"memory_page_image_max", "int", NULL, "min=0", NULL, 0, NULL, WT_CONFIG_COMPILED_TYPE_INT, 38, 0,
    INT64_MAX, NULL},
  {"memory_page_max", "int", NULL, "min=512B,max=10TB", NULL, 0, NULL, WT_CONFIG_COMPILED_TYPE_INT,
    39, 512, 10LL * WT_TERABYTE, NULL},
  {"old_chunks", "string", NULL, NULL, NULL, 0, NULL, WT_CONFIG_COMPILED_TYPE_STRING, 84, INT64_MIN,
    INT64_MAX, NULL},
  {"os_cache_dirty_max", "int", NULL, "min=0", NULL, 0, NULL, WT_CONFIG_COMPILED_TYPE_INT, 40, 0,
    INT64_MAX, NULL},
  {"os_cache_max", "int", NULL, "min=0", NULL, 0, NULL, WT_CONFIG_COMPILED_TYPE_INT, 41, 0,
    INT64_MAX, NULL},
  {"prefix_compression", "boolean", NULL, NULL, NULL, 0, NULL, WT_CONFIG_COMPILED_TYPE_BOOLEAN, 42,
    INT64_MIN, INT64_MAX, NULL},
  {"prefix_compression_min", "int", NULL, "min=0", NULL, 0, NULL, WT_CONFIG_COMPILED_TYPE_INT, 43,
    0, INT64_MAX, NULL},
  {"split_deepen_min_child", "int", NULL, NULL, NULL, 0, NULL, WT_CONFIG_COMPILED_TYPE_INT, 44,
    INT64_MIN, INT64_MAX, NULL},
  {"split_deepen_per_child", "int", NULL, NULL, NULL, 0, NULL, WT_CONFIG_COMPILED_TYPE_INT, 45,
    INT64_MIN, INT64_MAX, NULL},
  {"split_pct", "int", NULL, "min=50,max=100", NULL, 0, NULL, WT_CONFIG_COMPILED_TYPE_INT, 46, 50,
    100, NULL},
  {"tiered_storage", "category", NULL, NULL, confchk_WT_SESSION_create_tiered_storage_subconfigs, 8,
    confchk_WT_SESSION_create_tiered_storage_subconfigs_jump, WT_CONFIG_COMPILED_TYPE_CATEGORY, 47,
    INT64_MIN, INT64_MAX, NULL},
  {"value_format", "format", __wt_struct_confchk, NULL, NULL, 0, NULL,
    WT_CONFIG_COMPILED_TYPE_FORMAT, 55, INT64_MIN, INT64_MAX, NULL},
  {"verbose", "list", NULL, "choices=[\"write_timestamp\"]", NULL, 0, NULL,
    WT_CONFIG_COMPILED_TYPE_LIST, 10, INT64_MIN, INT64_MAX, confchk_verbose8_choices},
  {"write_timestamp_usage", "string", NULL,
    "choices=[\"always\",\"key_consistent\",\"mixed_mode\","
    "\"never\",\"none\",\"ordered\"]",
    NULL, 0, NULL, WT_CONFIG_COMPILED_TYPE_STRING, 11, INT64_MIN, INT64_MAX,
    confchk_write_timestamp_usage7_choices},
  {NULL, NULL, NULL, NULL, NULL, 0, NULL, 0, 0, 0, 0, NULL}};

static const uint8_t confchk_lsm_meta_jump[WT_CONFIG_JUMP_TABLE_SIZE] = {0, 0, 0, 0, 0, 0, 0, 0, 0,
  0, 0, 0, 0, 0, 0, 0, 0, 0, 0, 0, 0, 0, 0, 0, 0, 0, 0, 0, 0, 0, 0, 0, 0, 0, 0, 0, 0, 0, 0, 0, 0, 0,
  0, 0, 0, 0, 0, 0, 0, 0, 0, 0, 0, 0, 0, 0, 0, 0, 0, 0, 0, 0, 0, 0, 0, 0, 0, 0, 0, 0, 0, 0, 0, 0, 0,
  0, 0, 0, 0, 0, 0, 0, 0, 0, 0, 0, 0, 0, 0, 0, 0, 0, 0, 0, 0, 0, 0, 0, 4, 6, 11, 12, 13, 14, 14, 16,
  21, 21, 23, 30, 32, 32, 35, 37, 37, 37, 40, 41, 41, 43, 44, 44, 44, 44, 44, 44, 44, 44};

static const char *confchk_access_pattern_hint6_choices[] = {
  __WT_CONFIG_CHOICE_none, __WT_CONFIG_CHOICE_random, __WT_CONFIG_CHOICE_sequential, NULL};

static const char *confchk_block_allocation5_choices[] = {
  __WT_CONFIG_CHOICE_best, __WT_CONFIG_CHOICE_first, NULL};

static const char *confchk_checksum5_choices[] = {__WT_CONFIG_CHOICE_on, __WT_CONFIG_CHOICE_off,
  __WT_CONFIG_CHOICE_uncompressed, __WT_CONFIG_CHOICE_unencrypted, NULL};

static const char *confchk_format5_choices[] = {__WT_CONFIG_CHOICE_btree, NULL};

static const char *confchk_verbose9_choices[] = {__WT_CONFIG_CHOICE_write_timestamp, NULL};

static const char *confchk_write_timestamp_usage8_choices[] = {__WT_CONFIG_CHOICE_always,
  __WT_CONFIG_CHOICE_key_consistent, __WT_CONFIG_CHOICE_mixed_mode, __WT_CONFIG_CHOICE_never,
  __WT_CONFIG_CHOICE_none, __WT_CONFIG_CHOICE_ordered, NULL};

static const WT_CONFIG_CHECK confchk_object_meta[] = {
  {"access_pattern_hint", "string", NULL, "choices=[\"none\",\"random\",\"sequential\"]", NULL, 0,
    NULL, WT_CONFIG_COMPILED_TYPE_STRING, 12, INT64_MIN, INT64_MAX,
    confchk_access_pattern_hint6_choices},
  {"allocation_size", "int", NULL, "min=512B,max=128MB", NULL, 0, NULL, WT_CONFIG_COMPILED_TYPE_INT,
    13, 512, 128LL * WT_MEGABYTE, NULL},
  {"app_metadata", "string", NULL, NULL, NULL, 0, NULL, WT_CONFIG_COMPILED_TYPE_STRING, 0,
    INT64_MIN, INT64_MAX, NULL},
  {"assert", "category", NULL, NULL, confchk_WT_SESSION_create_assert_subconfigs, 4,
    confchk_WT_SESSION_create_assert_subconfigs_jump, WT_CONFIG_COMPILED_TYPE_CATEGORY, 1,
    INT64_MIN, INT64_MAX, NULL},
  {"block_allocation", "string", NULL, "choices=[\"best\",\"first\"]", NULL, 0, NULL,
    WT_CONFIG_COMPILED_TYPE_STRING, 14, INT64_MIN, INT64_MAX, confchk_block_allocation5_choices},
  {"block_compressor", "string", NULL, NULL, NULL, 0, NULL, WT_CONFIG_COMPILED_TYPE_STRING, 15,
    INT64_MIN, INT64_MAX, NULL},
  {"cache_resident", "boolean", NULL, NULL, NULL, 0, NULL, WT_CONFIG_COMPILED_TYPE_BOOLEAN, 16,
    INT64_MIN, INT64_MAX, NULL},
  {"checkpoint", "string", NULL, NULL, NULL, 0, NULL, WT_CONFIG_COMPILED_TYPE_STRING, 56, INT64_MIN,
    INT64_MAX, NULL},
  {"checkpoint_backup_info", "string", NULL, NULL, NULL, 0, NULL, WT_CONFIG_COMPILED_TYPE_STRING,
    57, INT64_MIN, INT64_MAX, NULL},
  {"checkpoint_lsn", "string", NULL, NULL, NULL, 0, NULL, WT_CONFIG_COMPILED_TYPE_STRING, 58,
    INT64_MIN, INT64_MAX, NULL},
  {"checksum", "string", NULL,
    "choices=[\"on\",\"off\",\"uncompressed\","
    "\"unencrypted\"]",
    NULL, 0, NULL, WT_CONFIG_COMPILED_TYPE_STRING, 17, INT64_MIN, INT64_MAX,
    confchk_checksum5_choices},
  {"collator", "string", NULL, NULL, NULL, 0, NULL, WT_CONFIG_COMPILED_TYPE_STRING, 6, INT64_MIN,
    INT64_MAX, NULL},
  {"columns", "list", NULL, NULL, NULL, 0, NULL, WT_CONFIG_COMPILED_TYPE_LIST, 7, INT64_MIN,
    INT64_MAX, NULL},
  {"dictionary", "int", NULL, "min=0", NULL, 0, NULL, WT_CONFIG_COMPILED_TYPE_INT, 18, 0, INT64_MAX,
    NULL},
  {"encryption", "category", NULL, NULL, confchk_WT_SESSION_create_encryption_subconfigs, 2,
    confchk_WT_SESSION_create_encryption_subconfigs_jump, WT_CONFIG_COMPILED_TYPE_CATEGORY, 19,
    INT64_MIN, INT64_MAX, NULL},
  {"flush_time", "string", NULL, NULL, NULL, 0, NULL, WT_CONFIG_COMPILED_TYPE_STRING, 85, INT64_MIN,
    INT64_MAX, NULL},
  {"flush_timestamp", "string", NULL, NULL, NULL, 0, NULL, WT_CONFIG_COMPILED_TYPE_STRING, 86,
    INT64_MIN, INT64_MAX, NULL},
  {"format", "string", NULL, "choices=[\"btree\"]", NULL, 0, NULL, WT_CONFIG_COMPILED_TYPE_STRING,
    22, INT64_MIN, INT64_MAX, confchk_format5_choices},
  {"huffman_key", "string", NULL, NULL, NULL, 0, NULL, WT_CONFIG_COMPILED_TYPE_STRING, 23,
    INT64_MIN, INT64_MAX, NULL},
  {"huffman_value", "string", NULL, NULL, NULL, 0, NULL, WT_CONFIG_COMPILED_TYPE_STRING, 24,
    INT64_MIN, INT64_MAX, NULL},
  {"id", "string", NULL, NULL, NULL, 0, NULL, WT_CONFIG_COMPILED_TYPE_STRING, 59, INT64_MIN,
    INT64_MAX, NULL},
  {"ignore_in_memory_cache_size", "boolean", NULL, NULL, NULL, 0, NULL,
    WT_CONFIG_COMPILED_TYPE_BOOLEAN, 25, INT64_MIN, INT64_MAX, NULL},
  {"internal_item_max", "int", NULL, "min=0", NULL, 0, NULL, WT_CONFIG_COMPILED_TYPE_INT, 26, 0,
    INT64_MAX, NULL},
  {"internal_key_max", "int", NULL, "min=0", NULL, 0, NULL, WT_CONFIG_COMPILED_TYPE_INT, 27, 0,
    INT64_MAX, NULL},
  {"internal_key_truncate", "boolean", NULL, NULL, NULL, 0, NULL, WT_CONFIG_COMPILED_TYPE_BOOLEAN,
    28, INT64_MIN, INT64_MAX, NULL},
  {"internal_page_max", "int", NULL, "min=512B,max=512MB", NULL, 0, NULL,
    WT_CONFIG_COMPILED_TYPE_INT, 29, 512, 512LL * WT_MEGABYTE, NULL},
  {"key_format", "format", __wt_struct_confchk, NULL, NULL, 0, NULL, WT_CONFIG_COMPILED_TYPE_FORMAT,
    30, INT64_MIN, INT64_MAX, NULL},
  {"key_gap", "int", NULL, "min=0", NULL, 0, NULL, WT_CONFIG_COMPILED_TYPE_INT, 31, 0, INT64_MAX,
    NULL},
  {"leaf_item_max", "int", NULL, "min=0", NULL, 0, NULL, WT_CONFIG_COMPILED_TYPE_INT, 32, 0,
    INT64_MAX, NULL},
  {"leaf_key_max", "int", NULL, "min=0", NULL, 0, NULL, WT_CONFIG_COMPILED_TYPE_INT, 33, 0,
    INT64_MAX, NULL},
  {"leaf_page_max", "int", NULL, "min=512B,max=512MB", NULL, 0, NULL, WT_CONFIG_COMPILED_TYPE_INT,
    34, 512, 512LL * WT_MEGABYTE, NULL},
  {"leaf_value_max", "int", NULL, "min=0", NULL, 0, NULL, WT_CONFIG_COMPILED_TYPE_INT, 35, 0,
    INT64_MAX, NULL},
  {"log", "category", NULL, NULL, confchk_WT_SESSION_create_log_subconfigs, 1,
    confchk_WT_SESSION_create_log_subconfigs_jump, WT_CONFIG_COMPILED_TYPE_CATEGORY, 36, INT64_MIN,
    INT64_MAX, NULL},
  {"memory_page_image_max", "int", NULL, "min=0", NULL, 0, NULL, WT_CONFIG_COMPILED_TYPE_INT, 38, 0,
    INT64_MAX, NULL},
  {"memory_page_max", "int", NULL, "min=512B,max=10TB", NULL, 0, NULL, WT_CONFIG_COMPILED_TYPE_INT,
    39, 512, 10LL * WT_TERABYTE, NULL},
  {"os_cache_dirty_max", "int", NULL, "min=0", NULL, 0, NULL, WT_CONFIG_COMPILED_TYPE_INT, 40, 0,
    INT64_MAX, NULL},
  {"os_cache_max", "int", NULL, "min=0", NULL, 0, NULL, WT_CONFIG_COMPILED_TYPE_INT, 41, 0,
    INT64_MAX, NULL},
  {"prefix_compression", "boolean", NULL, NULL, NULL, 0, NULL, WT_CONFIG_COMPILED_TYPE_BOOLEAN, 42,
    INT64_MIN, INT64_MAX, NULL},
  {"prefix_compression_min", "int", NULL, "min=0", NULL, 0, NULL, WT_CONFIG_COMPILED_TYPE_INT, 43,
    0, INT64_MAX, NULL},
  {"readonly", "boolean", NULL, NULL, NULL, 0, NULL, WT_CONFIG_COMPILED_TYPE_BOOLEAN, 60, INT64_MIN,
    INT64_MAX, NULL},
  {"split_deepen_min_child", "int", NULL, NULL, NULL, 0, NULL, WT_CONFIG_COMPILED_TYPE_INT, 44,
    INT64_MIN, INT64_MAX, NULL},
  {"split_deepen_per_child", "int", NULL, NULL, NULL, 0, NULL, WT_CONFIG_COMPILED_TYPE_INT, 45,
    INT64_MIN, INT64_MAX, NULL},
  {"split_pct", "int", NULL, "min=50,max=100", NULL, 0, NULL, WT_CONFIG_COMPILED_TYPE_INT, 46, 50,
    100, NULL},
  {"tiered_object", "boolean", NULL, NULL, NULL, 0, NULL, WT_CONFIG_COMPILED_TYPE_BOOLEAN, 61,
    INT64_MIN, INT64_MAX, NULL},
  {"tiered_storage", "category", NULL, NULL, confchk_WT_SESSION_create_tiered_storage_subconfigs, 8,
    confchk_WT_SESSION_create_tiered_storage_subconfigs_jump, WT_CONFIG_COMPILED_TYPE_CATEGORY, 47,
    INT64_MIN, INT64_MAX, NULL},
  {"value_format", "format", __wt_struct_confchk, NULL, NULL, 0, NULL,
    WT_CONFIG_COMPILED_TYPE_FORMAT, 55, INT64_MIN, INT64_MAX, NULL},
  {"verbose", "list", NULL, "choices=[\"write_timestamp\"]", NULL, 0, NULL,
    WT_CONFIG_COMPILED_TYPE_LIST, 10, INT64_MIN, INT64_MAX, confchk_verbose9_choices},
  {"version", "string", NULL, NULL, NULL, 0, NULL, WT_CONFIG_COMPILED_TYPE_STRING, 62, INT64_MIN,
    INT64_MAX, NULL},
  {"write_timestamp_usage", "string", NULL,
    "choices=[\"always\",\"key_consistent\",\"mixed_mode\","
    "\"never\",\"none\",\"ordered\"]",
    NULL, 0, NULL, WT_CONFIG_COMPILED_TYPE_STRING, 11, INT64_MIN, INT64_MAX,
    confchk_write_timestamp_usage8_choices},
  {NULL, NULL, NULL, NULL, NULL, 0, NULL, 0, 0, 0, 0, NULL}};

static const uint8_t confchk_object_meta_jump[WT_CONFIG_JUMP_TABLE_SIZE] = {0, 0, 0, 0, 0, 0, 0, 0,
  0, 0, 0, 0, 0, 0, 0, 0, 0, 0, 0, 0, 0, 0, 0, 0, 0, 0, 0, 0, 0, 0, 0, 0, 0, 0, 0, 0, 0, 0, 0, 0, 0,
  0, 0, 0, 0, 0, 0, 0, 0, 0, 0, 0, 0, 0, 0, 0, 0, 0, 0, 0, 0, 0, 0, 0, 0, 0, 0, 0, 0, 0, 0, 0, 0, 0,
  0, 0, 0, 0, 0, 0, 0, 0, 0, 0, 0, 0, 0, 0, 0, 0, 0, 0, 0, 0, 0, 0, 0, 0, 4, 6, 13, 14, 15, 18, 18,
  20, 26, 26, 28, 33, 35, 35, 37, 39, 39, 40, 43, 45, 45, 48, 49, 49, 49, 49, 49, 49, 49, 49};

static const char *confchk_verbose10_choices[] = {__WT_CONFIG_CHOICE_write_timestamp, NULL};

static const char *confchk_write_timestamp_usage9_choices[] = {__WT_CONFIG_CHOICE_always,
  __WT_CONFIG_CHOICE_key_consistent, __WT_CONFIG_CHOICE_mixed_mode, __WT_CONFIG_CHOICE_never,
  __WT_CONFIG_CHOICE_none, __WT_CONFIG_CHOICE_ordered, NULL};

static const WT_CONFIG_CHECK confchk_table_meta[] = {
  {"app_metadata", "string", NULL, NULL, NULL, 0, NULL, WT_CONFIG_COMPILED_TYPE_STRING, 0,
    INT64_MIN, INT64_MAX, NULL},
  {"assert", "category", NULL, NULL, confchk_WT_SESSION_create_assert_subconfigs, 4,
    confchk_WT_SESSION_create_assert_subconfigs_jump, WT_CONFIG_COMPILED_TYPE_CATEGORY, 1,
    INT64_MIN, INT64_MAX, NULL},
  {"colgroups", "list", NULL, NULL, NULL, 0, NULL, WT_CONFIG_COMPILED_TYPE_LIST, 87, INT64_MIN,
    INT64_MAX, NULL},
  {"collator", "string", NULL, NULL, NULL, 0, NULL, WT_CONFIG_COMPILED_TYPE_STRING, 6, INT64_MIN,
    INT64_MAX, NULL},
  {"columns", "list", NULL, NULL, NULL, 0, NULL, WT_CONFIG_COMPILED_TYPE_LIST, 7, INT64_MIN,
    INT64_MAX, NULL},
  {"key_format", "format", __wt_struct_confchk, NULL, NULL, 0, NULL, WT_CONFIG_COMPILED_TYPE_FORMAT,
    30, INT64_MIN, INT64_MAX, NULL},
  {"value_format", "format", __wt_struct_confchk, NULL, NULL, 0, NULL,
    WT_CONFIG_COMPILED_TYPE_FORMAT, 55, INT64_MIN, INT64_MAX, NULL},
  {"verbose", "list", NULL, "choices=[\"write_timestamp\"]", NULL, 0, NULL,
    WT_CONFIG_COMPILED_TYPE_LIST, 10, INT64_MIN, INT64_MAX, confchk_verbose10_choices},
  {"write_timestamp_usage", "string", NULL,
    "choices=[\"always\",\"key_consistent\",\"mixed_mode\","
    "\"never\",\"none\",\"ordered\"]",
    NULL, 0, NULL, WT_CONFIG_COMPILED_TYPE_STRING, 11, INT64_MIN, INT64_MAX,
    confchk_write_timestamp_usage9_choices},
  {NULL, NULL, NULL, NULL, NULL, 0, NULL, 0, 0, 0, 0, NULL}};

static const uint8_t confchk_table_meta_jump[WT_CONFIG_JUMP_TABLE_SIZE] = {0, 0, 0, 0, 0, 0, 0, 0,
  0, 0, 0, 0, 0, 0, 0, 0, 0, 0, 0, 0, 0, 0, 0, 0, 0, 0, 0, 0, 0, 0, 0, 0, 0, 0, 0, 0, 0, 0, 0, 0, 0,
  0, 0, 0, 0, 0, 0, 0, 0, 0, 0, 0, 0, 0, 0, 0, 0, 0, 0, 0, 0, 0, 0, 0, 0, 0, 0, 0, 0, 0, 0, 0, 0, 0,
  0, 0, 0, 0, 0, 0, 0, 0, 0, 0, 0, 0, 0, 0, 0, 0, 0, 0, 0, 0, 0, 0, 0, 0, 2, 2, 5, 5, 5, 5, 5, 5, 5,
  5, 6, 6, 6, 6, 6, 6, 6, 6, 6, 6, 6, 8, 9, 9, 9, 9, 9, 9, 9, 9};

static const char *confchk_access_pattern_hint7_choices[] = {
  __WT_CONFIG_CHOICE_none, __WT_CONFIG_CHOICE_random, __WT_CONFIG_CHOICE_sequential, NULL};

static const char *confchk_block_allocation6_choices[] = {
  __WT_CONFIG_CHOICE_best, __WT_CONFIG_CHOICE_first, NULL};

static const char *confchk_checksum6_choices[] = {__WT_CONFIG_CHOICE_on, __WT_CONFIG_CHOICE_off,
  __WT_CONFIG_CHOICE_uncompressed, __WT_CONFIG_CHOICE_unencrypted, NULL};

static const char *confchk_format6_choices[] = {__WT_CONFIG_CHOICE_btree, NULL};

static const char *confchk_verbose11_choices[] = {__WT_CONFIG_CHOICE_write_timestamp, NULL};

static const char *confchk_write_timestamp_usage10_choices[] = {__WT_CONFIG_CHOICE_always,
  __WT_CONFIG_CHOICE_key_consistent, __WT_CONFIG_CHOICE_mixed_mode, __WT_CONFIG_CHOICE_never,
  __WT_CONFIG_CHOICE_none, __WT_CONFIG_CHOICE_ordered, NULL};

static const WT_CONFIG_CHECK confchk_tier_meta[] = {
  {"access_pattern_hint", "string", NULL, "choices=[\"none\",\"random\",\"sequential\"]", NULL, 0,
    NULL, WT_CONFIG_COMPILED_TYPE_STRING, 12, INT64_MIN, INT64_MAX,
    confchk_access_pattern_hint7_choices},
  {"allocation_size", "int", NULL, "min=512B,max=128MB", NULL, 0, NULL, WT_CONFIG_COMPILED_TYPE_INT,
    13, 512, 128LL * WT_MEGABYTE, NULL},
  {"app_metadata", "string", NULL, NULL, NULL, 0, NULL, WT_CONFIG_COMPILED_TYPE_STRING, 0,
    INT64_MIN, INT64_MAX, NULL},
  {"assert", "category", NULL, NULL, confchk_WT_SESSION_create_assert_subconfigs, 4,
    confchk_WT_SESSION_create_assert_subconfigs_jump, WT_CONFIG_COMPILED_TYPE_CATEGORY, 1,
    INT64_MIN, INT64_MAX, NULL},
  {"block_allocation", "string", NULL, "choices=[\"best\",\"first\"]", NULL, 0, NULL,
    WT_CONFIG_COMPILED_TYPE_STRING, 14, INT64_MIN, INT64_MAX, confchk_block_allocation6_choices},
  {"block_compressor", "string", NULL, NULL, NULL, 0, NULL, WT_CONFIG_COMPILED_TYPE_STRING, 15,
    INT64_MIN, INT64_MAX, NULL},
  {"bucket", "string", NULL, NULL, NULL, 0, NULL, WT_CONFIG_COMPILED_TYPE_STRING, 49, INT64_MIN,
    INT64_MAX, NULL},
  {"bucket_prefix", "string", NULL, NULL, NULL, 0, NULL, WT_CONFIG_COMPILED_TYPE_STRING, 50,
    INT64_MIN, INT64_MAX, NULL},
  {"cache_directory", "string", NULL, NULL, NULL, 0, NULL, WT_CONFIG_COMPILED_TYPE_STRING, 51,
    INT64_MIN, INT64_MAX, NULL},
  {"cache_resident", "boolean", NULL, NULL, NULL, 0, NULL, WT_CONFIG_COMPILED_TYPE_BOOLEAN, 16,
    INT64_MIN, INT64_MAX, NULL},
  {"checkpoint", "string", NULL, NULL, NULL, 0, NULL, WT_CONFIG_COMPILED_TYPE_STRING, 56, INT64_MIN,
    INT64_MAX, NULL},
  {"checkpoint_backup_info", "string", NULL, NULL, NULL, 0, NULL, WT_CONFIG_COMPILED_TYPE_STRING,
    57, INT64_MIN, INT64_MAX, NULL},
  {"checkpoint_lsn", "string", NULL, NULL, NULL, 0, NULL, WT_CONFIG_COMPILED_TYPE_STRING, 58,
    INT64_MIN, INT64_MAX, NULL},
  {"checksum", "string", NULL,
    "choices=[\"on\",\"off\",\"uncompressed\","
    "\"unencrypted\"]",
    NULL, 0, NULL, WT_CONFIG_COMPILED_TYPE_STRING, 17, INT64_MIN, INT64_MAX,
    confchk_checksum6_choices},
  {"collator", "string", NULL, NULL, NULL, 0, NULL, WT_CONFIG_COMPILED_TYPE_STRING, 6, INT64_MIN,
    INT64_MAX, NULL},
  {"columns", "list", NULL, NULL, NULL, 0, NULL, WT_CONFIG_COMPILED_TYPE_LIST, 7, INT64_MIN,
    INT64_MAX, NULL},
  {"dictionary", "int", NULL, "min=0", NULL, 0, NULL, WT_CONFIG_COMPILED_TYPE_INT, 18, 0, INT64_MAX,
    NULL},
  {"encryption", "category", NULL, NULL, confchk_WT_SESSION_create_encryption_subconfigs, 2,
    confchk_WT_SESSION_create_encryption_subconfigs_jump, WT_CONFIG_COMPILED_TYPE_CATEGORY, 19,
    INT64_MIN, INT64_MAX, NULL},
  {"format", "string", NULL, "choices=[\"btree\"]", NULL, 0, NULL, WT_CONFIG_COMPILED_TYPE_STRING,
    22, INT64_MIN, INT64_MAX, confchk_format6_choices},
  {"huffman_key", "string", NULL, NULL, NULL, 0, NULL, WT_CONFIG_COMPILED_TYPE_STRING, 23,
    INT64_MIN, INT64_MAX, NULL},
  {"huffman_value", "string", NULL, NULL, NULL, 0, NULL, WT_CONFIG_COMPILED_TYPE_STRING, 24,
    INT64_MIN, INT64_MAX, NULL},
  {"id", "string", NULL, NULL, NULL, 0, NULL, WT_CONFIG_COMPILED_TYPE_STRING, 59, INT64_MIN,
    INT64_MAX, NULL},
  {"ignore_in_memory_cache_size", "boolean", NULL, NULL, NULL, 0, NULL,
    WT_CONFIG_COMPILED_TYPE_BOOLEAN, 25, INT64_MIN, INT64_MAX, NULL},
  {"internal_item_max", "int", NULL, "min=0", NULL, 0, NULL, WT_CONFIG_COMPILED_TYPE_INT, 26, 0,
    INT64_MAX, NULL},
  {"internal_key_max", "int", NULL, "min=0", NULL, 0, NULL, WT_CONFIG_COMPILED_TYPE_INT, 27, 0,
    INT64_MAX, NULL},
  {"internal_key_truncate", "boolean", NULL, NULL, NULL, 0, NULL, WT_CONFIG_COMPILED_TYPE_BOOLEAN,
    28, INT64_MIN, INT64_MAX, NULL},
  {"internal_page_max", "int", NULL, "min=512B,max=512MB", NULL, 0, NULL,
    WT_CONFIG_COMPILED_TYPE_INT, 29, 512, 512LL * WT_MEGABYTE, NULL},
  {"key_format", "format", __wt_struct_confchk, NULL, NULL, 0, NULL, WT_CONFIG_COMPILED_TYPE_FORMAT,
    30, INT64_MIN, INT64_MAX, NULL},
  {"key_gap", "int", NULL, "min=0", NULL, 0, NULL, WT_CONFIG_COMPILED_TYPE_INT, 31, 0, INT64_MAX,
    NULL},
  {"leaf_item_max", "int", NULL, "min=0", NULL, 0, NULL, WT_CONFIG_COMPILED_TYPE_INT, 32, 0,
    INT64_MAX, NULL},
  {"leaf_key_max", "int", NULL, "min=0", NULL, 0, NULL, WT_CONFIG_COMPILED_TYPE_INT, 33, 0,
    INT64_MAX, NULL},
  {"leaf_page_max", "int", NULL, "min=512B,max=512MB", NULL, 0, NULL, WT_CONFIG_COMPILED_TYPE_INT,
    34, 512, 512LL * WT_MEGABYTE, NULL},
  {"leaf_value_max", "int", NULL, "min=0", NULL, 0, NULL, WT_CONFIG_COMPILED_TYPE_INT, 35, 0,
    INT64_MAX, NULL},
  {"log", "category", NULL, NULL, confchk_WT_SESSION_create_log_subconfigs, 1,
    confchk_WT_SESSION_create_log_subconfigs_jump, WT_CONFIG_COMPILED_TYPE_CATEGORY, 36, INT64_MIN,
    INT64_MAX, NULL},
  {"memory_page_image_max", "int", NULL, "min=0", NULL, 0, NULL, WT_CONFIG_COMPILED_TYPE_INT, 38, 0,
    INT64_MAX, NULL},
  {"memory_page_max", "int", NULL, "min=512B,max=10TB", NULL, 0, NULL, WT_CONFIG_COMPILED_TYPE_INT,
    39, 512, 10LL * WT_TERABYTE, NULL},
  {"os_cache_dirty_max", "int", NULL, "min=0", NULL, 0, NULL, WT_CONFIG_COMPILED_TYPE_INT, 40, 0,
    INT64_MAX, NULL},
  {"os_cache_max", "int", NULL, "min=0", NULL, 0, NULL, WT_CONFIG_COMPILED_TYPE_INT, 41, 0,
    INT64_MAX, NULL},
  {"prefix_compression", "boolean", NULL, NULL, NULL, 0, NULL, WT_CONFIG_COMPILED_TYPE_BOOLEAN, 42,
    INT64_MIN, INT64_MAX, NULL},
  {"prefix_compression_min", "int", NULL, "min=0", NULL, 0, NULL, WT_CONFIG_COMPILED_TYPE_INT, 43,
    0, INT64_MAX, NULL},
  {"readonly", "boolean", NULL, NULL, NULL, 0, NULL, WT_CONFIG_COMPILED_TYPE_BOOLEAN, 60, INT64_MIN,
    INT64_MAX, NULL},
  {"split_deepen_min_child", "int", NULL, NULL, NULL, 0, NULL, WT_CONFIG_COMPILED_TYPE_INT, 44,
    INT64_MIN, INT64_MAX, NULL},
  {"split_deepen_per_child", "int", NULL, NULL, NULL, 0, NULL, WT_CONFIG_COMPILED_TYPE_INT, 45,
    INT64_MIN, INT64_MAX, NULL},
  {"split_pct", "int", NULL, "min=50,max=100", NULL, 0, NULL, WT_CONFIG_COMPILED_TYPE_INT, 46, 50,
    100, NULL},
  {"tiered_object", "boolean", NULL, NULL, NULL, 0, NULL, WT_CONFIG_COMPILED_TYPE_BOOLEAN, 61,
    INT64_MIN, INT64_MAX, NULL},
  {"tiered_storage", "category", NULL, NULL, confchk_WT_SESSION_create_tiered_storage_subconfigs, 8,
    confchk_WT_SESSION_create_tiered_storage_subconfigs_jump, WT_CONFIG_COMPILED_TYPE_CATEGORY, 47,
    INT64_MIN, INT64_MAX, NULL},
  {"value_format", "format", __wt_struct_confchk, NULL, NULL, 0, NULL,
    WT_CONFIG_COMPILED_TYPE_FORMAT, 55, INT64_MIN, INT64_MAX, NULL},
  {"verbose", "list", NULL, "choices=[\"write_timestamp\"]", NULL, 0, NULL,
    WT_CONFIG_COMPILED_TYPE_LIST, 10, INT64_MIN, INT64_MAX, confchk_verbose11_choices},
  {"version", "string", NULL, NULL, NULL, 0, NULL, WT_CONFIG_COMPILED_TYPE_STRING, 62, INT64_MIN,
    INT64_MAX, NULL},
  {"write_timestamp_usage", "string", NULL,
    "choices=[\"always\",\"key_consistent\",\"mixed_mode\","
    "\"never\",\"none\",\"ordered\"]",
    NULL, 0, NULL, WT_CONFIG_COMPILED_TYPE_STRING, 11, INT64_MIN, INT64_MAX,
    confchk_write_timestamp_usage10_choices},
  {NULL, NULL, NULL, NULL, NULL, 0, NULL, 0, 0, 0, 0, NULL}};

static const uint8_t confchk_tier_meta_jump[WT_CONFIG_JUMP_TABLE_SIZE] = {0, 0, 0, 0, 0, 0, 0, 0, 0,
  0, 0, 0, 0, 0, 0, 0, 0, 0, 0, 0, 0, 0, 0, 0, 0, 0, 0, 0, 0, 0, 0, 0, 0, 0, 0, 0, 0, 0, 0, 0, 0, 0,
  0, 0, 0, 0, 0, 0, 0, 0, 0, 0, 0, 0, 0, 0, 0, 0, 0, 0, 0, 0, 0, 0, 0, 0, 0, 0, 0, 0, 0, 0, 0, 0, 0,
  0, 0, 0, 0, 0, 0, 0, 0, 0, 0, 0, 0, 0, 0, 0, 0, 0, 0, 0, 0, 0, 0, 0, 4, 8, 16, 17, 18, 19, 19, 21,
  27, 27, 29, 34, 36, 36, 38, 40, 40, 41, 44, 46, 46, 49, 50, 50, 50, 50, 50, 50, 50, 50};

static const char *confchk_access_pattern_hint8_choices[] = {
  __WT_CONFIG_CHOICE_none, __WT_CONFIG_CHOICE_random, __WT_CONFIG_CHOICE_sequential, NULL};

static const char *confchk_block_allocation7_choices[] = {
  __WT_CONFIG_CHOICE_best, __WT_CONFIG_CHOICE_first, NULL};

static const char *confchk_checksum7_choices[] = {__WT_CONFIG_CHOICE_on, __WT_CONFIG_CHOICE_off,
  __WT_CONFIG_CHOICE_uncompressed, __WT_CONFIG_CHOICE_unencrypted, NULL};

static const char *confchk_format7_choices[] = {__WT_CONFIG_CHOICE_btree, NULL};

static const char *confchk_verbose12_choices[] = {__WT_CONFIG_CHOICE_write_timestamp, NULL};

static const char *confchk_write_timestamp_usage11_choices[] = {__WT_CONFIG_CHOICE_always,
  __WT_CONFIG_CHOICE_key_consistent, __WT_CONFIG_CHOICE_mixed_mode, __WT_CONFIG_CHOICE_never,
  __WT_CONFIG_CHOICE_none, __WT_CONFIG_CHOICE_ordered, NULL};

static const WT_CONFIG_CHECK confchk_tiered_meta[] = {
  {"access_pattern_hint", "string", NULL, "choices=[\"none\",\"random\",\"sequential\"]", NULL, 0,
    NULL, WT_CONFIG_COMPILED_TYPE_STRING, 12, INT64_MIN, INT64_MAX,
    confchk_access_pattern_hint8_choices},
  {"allocation_size", "int", NULL, "min=512B,max=128MB", NULL, 0, NULL, WT_CONFIG_COMPILED_TYPE_INT,
    13, 512, 128LL * WT_MEGABYTE, NULL},
  {"app_metadata", "string", NULL, NULL, NULL, 0, NULL, WT_CONFIG_COMPILED_TYPE_STRING, 0,
    INT64_MIN, INT64_MAX, NULL},
  {"assert", "category", NULL, NULL, confchk_WT_SESSION_create_assert_subconfigs, 4,
    confchk_WT_SESSION_create_assert_subconfigs_jump, WT_CONFIG_COMPILED_TYPE_CATEGORY, 1,
    INT64_MIN, INT64_MAX, NULL},
  {"block_allocation", "string", NULL, "choices=[\"best\",\"first\"]", NULL, 0, NULL,
    WT_CONFIG_COMPILED_TYPE_STRING, 14, INT64_MIN, INT64_MAX, confchk_block_allocation7_choices},
  {"block_compressor", "string", NULL, NULL, NULL, 0, NULL, WT_CONFIG_COMPILED_TYPE_STRING, 15,
    INT64_MIN, INT64_MAX, NULL},
  {"cache_resident", "boolean", NULL, NULL, NULL, 0, NULL, WT_CONFIG_COMPILED_TYPE_BOOLEAN, 16,
    INT64_MIN, INT64_MAX, NULL},
  {"checkpoint", "string", NULL, NULL, NULL, 0, NULL, WT_CONFIG_COMPILED_TYPE_STRING, 56, INT64_MIN,
    INT64_MAX, NULL},
  {"checkpoint_backup_info", "string", NULL, NULL, NULL, 0, NULL, WT_CONFIG_COMPILED_TYPE_STRING,
    57, INT64_MIN, INT64_MAX, NULL},
  {"checkpoint_lsn", "string", NULL, NULL, NULL, 0, NULL, WT_CONFIG_COMPILED_TYPE_STRING, 58,
    INT64_MIN, INT64_MAX, NULL},
  {"checksum", "string", NULL,
    "choices=[\"on\",\"off\",\"uncompressed\","
    "\"unencrypted\"]",
    NULL, 0, NULL, WT_CONFIG_COMPILED_TYPE_STRING, 17, INT64_MIN, INT64_MAX,
    confchk_checksum7_choices},
  {"collator", "string", NULL, NULL, NULL, 0, NULL, WT_CONFIG_COMPILED_TYPE_STRING, 6, INT64_MIN,
    INT64_MAX, NULL},
  {"columns", "list", NULL, NULL, NULL, 0, NULL, WT_CONFIG_COMPILED_TYPE_LIST, 7, INT64_MIN,
    INT64_MAX, NULL},
  {"dictionary", "int", NULL, "min=0", NULL, 0, NULL, WT_CONFIG_COMPILED_TYPE_INT, 18, 0, INT64_MAX,
    NULL},
  {"encryption", "category", NULL, NULL, confchk_WT_SESSION_create_encryption_subconfigs, 2,
    confchk_WT_SESSION_create_encryption_subconfigs_jump, WT_CONFIG_COMPILED_TYPE_CATEGORY, 19,
    INT64_MIN, INT64_MAX, NULL},
  {"flush_time", "string", NULL, NULL, NULL, 0, NULL, WT_CONFIG_COMPILED_TYPE_STRING, 85, INT64_MIN,
    INT64_MAX, NULL},
  {"flush_timestamp", "string", NULL, NULL, NULL, 0, NULL, WT_CONFIG_COMPILED_TYPE_STRING, 86,
    INT64_MIN, INT64_MAX, NULL},
  {"format", "string", NULL, "choices=[\"btree\"]", NULL, 0, NULL, WT_CONFIG_COMPILED_TYPE_STRING,
    22, INT64_MIN, INT64_MAX, confchk_format7_choices},
  {"huffman_key", "string", NULL, NULL, NULL, 0, NULL, WT_CONFIG_COMPILED_TYPE_STRING, 23,
    INT64_MIN, INT64_MAX, NULL},
  {"huffman_value", "string", NULL, NULL, NULL, 0, NULL, WT_CONFIG_COMPILED_TYPE_STRING, 24,
    INT64_MIN, INT64_MAX, NULL},
  {"id", "string", NULL, NULL, NULL, 0, NULL, WT_CONFIG_COMPILED_TYPE_STRING, 59, INT64_MIN,
    INT64_MAX, NULL},
  {"ignore_in_memory_cache_size", "boolean", NULL, NULL, NULL, 0, NULL,
    WT_CONFIG_COMPILED_TYPE_BOOLEAN, 25, INT64_MIN, INT64_MAX, NULL},
  {"internal_item_max", "int", NULL, "min=0", NULL, 0, NULL, WT_CONFIG_COMPILED_TYPE_INT, 26, 0,
    INT64_MAX, NULL},
  {"internal_key_max", "int", NULL, "min=0", NULL, 0, NULL, WT_CONFIG_COMPILED_TYPE_INT, 27, 0,
    INT64_MAX, NULL},
  {"internal_key_truncate", "boolean", NULL, NULL, NULL, 0, NULL, WT_CONFIG_COMPILED_TYPE_BOOLEAN,
    28, INT64_MIN, INT64_MAX, NULL},
  {"internal_page_max", "int", NULL, "min=512B,max=512MB", NULL, 0, NULL,
    WT_CONFIG_COMPILED_TYPE_INT, 29, 512, 512LL * WT_MEGABYTE, NULL},
  {"key_format", "format", __wt_struct_confchk, NULL, NULL, 0, NULL, WT_CONFIG_COMPILED_TYPE_FORMAT,
    30, INT64_MIN, INT64_MAX, NULL},
  {"key_gap", "int", NULL, "min=0", NULL, 0, NULL, WT_CONFIG_COMPILED_TYPE_INT, 31, 0, INT64_MAX,
    NULL},
  {"last", "string", NULL, NULL, NULL, 0, NULL, WT_CONFIG_COMPILED_TYPE_STRING, 67, INT64_MIN,
    INT64_MAX, NULL},
  {"leaf_item_max", "int", NULL, "min=0", NULL, 0, NULL, WT_CONFIG_COMPILED_TYPE_INT, 32, 0,
    INT64_MAX, NULL},
  {"leaf_key_max", "int", NULL, "min=0", NULL, 0, NULL, WT_CONFIG_COMPILED_TYPE_INT, 33, 0,
    INT64_MAX, NULL},
  {"leaf_page_max", "int", NULL, "min=512B,max=512MB", NULL, 0, NULL, WT_CONFIG_COMPILED_TYPE_INT,
    34, 512, 512LL * WT_MEGABYTE, NULL},
  {"leaf_value_max", "int", NULL, "min=0", NULL, 0, NULL, WT_CONFIG_COMPILED_TYPE_INT, 35, 0,
    INT64_MAX, NULL},
  {"log", "category", NULL, NULL, confchk_WT_SESSION_create_log_subconfigs, 1,
    confchk_WT_SESSION_create_log_subconfigs_jump, WT_CONFIG_COMPILED_TYPE_CATEGORY, 36, INT64_MIN,
    INT64_MAX, NULL},
  {"memory_page_image_max", "int", NULL, "min=0", NULL, 0, NULL, WT_CONFIG_COMPILED_TYPE_INT, 38, 0,
    INT64_MAX, NULL},
  {"memory_page_max", "int", NULL, "min=512B,max=10TB", NULL, 0, NULL, WT_CONFIG_COMPILED_TYPE_INT,
    39, 512, 10LL * WT_TERABYTE, NULL},
  {"oldest", "string", NULL, NULL, NULL, 0, NULL, WT_CONFIG_COMPILED_TYPE_STRING, 88, INT64_MIN,
    INT64_MAX, NULL},
  {"os_cache_dirty_max", "int", NULL, "min=0", NULL, 0, NULL, WT_CONFIG_COMPILED_TYPE_INT, 40, 0,
    INT64_MAX, NULL},
  {"os_cache_max", "int", NULL, "min=0", NULL, 0, NULL, WT_CONFIG_COMPILED_TYPE_INT, 41, 0,
    INT64_MAX, NULL},
  {"prefix_compression", "boolean", NULL, NULL, NULL, 0, NULL, WT_CONFIG_COMPILED_TYPE_BOOLEAN, 42,
    INT64_MIN, INT64_MAX, NULL},
  {"prefix_compression_min", "int", NULL, "min=0", NULL, 0, NULL, WT_CONFIG_COMPILED_TYPE_INT, 43,
    0, INT64_MAX, NULL},
  {"readonly", "boolean", NULL, NULL, NULL, 0, NULL, WT_CONFIG_COMPILED_TYPE_BOOLEAN, 60, INT64_MIN,
    INT64_MAX, NULL},
  {"split_deepen_min_child", "int", NULL, NULL, NULL, 0, NULL, WT_CONFIG_COMPILED_TYPE_INT, 44,
    INT64_MIN, INT64_MAX, NULL},
  {"split_deepen_per_child", "int", NULL, NULL, NULL, 0, NULL, WT_CONFIG_COMPILED_TYPE_INT, 45,
    INT64_MIN, INT64_MAX, NULL},
  {"split_pct", "int", NULL, "min=50,max=100", NULL, 0, NULL, WT_CONFIG_COMPILED_TYPE_INT, 46, 50,
    100, NULL},
  {"tiered_object", "boolean", NULL, NULL, NULL, 0, NULL, WT_CONFIG_COMPILED_TYPE_BOOLEAN, 61,
    INT64_MIN, INT64_MAX, NULL},
  {"tiered_storage", "category", NULL, NULL, confchk_WT_SESSION_create_tiered_storage_subconfigs, 8,
    confchk_WT_SESSION_create_tiered_storage_subconfigs_jump, WT_CONFIG_COMPILED_TYPE_CATEGORY, 47,
    INT64_MIN, INT64_MAX, NULL},
  {"tiers", "list", NULL, NULL, NULL, 0, NULL, WT_CONFIG_COMPILED_TYPE_LIST, 89, INT64_MIN,
    INT64_MAX, NULL},
  {"value_format", "format", __wt_struct_confchk, NULL, NULL, 0, NULL,
    WT_CONFIG_COMPILED_TYPE_FORMAT, 55, INT64_MIN, INT64_MAX, NULL},
  {"verbose", "list", NULL, "choices=[\"write_timestamp\"]", NULL, 0, NULL,
    WT_CONFIG_COMPILED_TYPE_LIST, 10, INT64_MIN, INT64_MAX, confchk_verbose12_choices},
  {"version", "string", NULL, NULL, NULL, 0, NULL, WT_CONFIG_COMPILED_TYPE_STRING, 62, INT64_MIN,
    INT64_MAX, NULL},
  {"write_timestamp_usage", "string", NULL,
    "choices=[\"always\",\"key_consistent\",\"mixed_mode\","
    "\"never\",\"none\",\"ordered\"]",
    NULL, 0, NULL, WT_CONFIG_COMPILED_TYPE_STRING, 11, INT64_MIN, INT64_MAX,
    confchk_write_timestamp_usage11_choices},
  {NULL, NULL, NULL, NULL, NULL, 0, NULL, 0, 0, 0, 0, NULL}};

static const uint8_t confchk_tiered_meta_jump[WT_CONFIG_JUMP_TABLE_SIZE] = {0, 0, 0, 0, 0, 0, 0, 0,
  0, 0, 0, 0, 0, 0, 0, 0, 0, 0, 0, 0, 0, 0, 0, 0, 0, 0, 0, 0, 0, 0, 0, 0, 0, 0, 0, 0, 0, 0, 0, 0, 0,
  0, 0, 0, 0, 0, 0, 0, 0, 0, 0, 0, 0, 0, 0, 0, 0, 0, 0, 0, 0, 0, 0, 0, 0, 0, 0, 0, 0, 0, 0, 0, 0, 0,
  0, 0, 0, 0, 0, 0, 0, 0, 0, 0, 0, 0, 0, 0, 0, 0, 0, 0, 0, 0, 0, 0, 0, 0, 4, 6, 13, 14, 15, 18, 18,
  20, 26, 26, 28, 34, 36, 36, 39, 41, 41, 42, 45, 48, 48, 51, 52, 52, 52, 52, 52, 52, 52, 52};

static const char *confchk_checkpoint_cleanup2_choices[] = {
  __WT_CONFIG_CHOICE_none, __WT_CONFIG_CHOICE_reclaim_space, NULL};
const char __WT_CONFIG_CHOICE_FILE[] = "FILE";
const char __WT_CONFIG_CHOICE_DRAM[] = "DRAM";

static const char *confchk_type_choices[] = {
  __WT_CONFIG_CHOICE_FILE, __WT_CONFIG_CHOICE_DRAM, NULL};

static const WT_CONFIG_CHECK confchk_wiredtiger_open_chunk_cache_subconfigs[] = {
  {"capacity", "int", NULL, "min=512KB,max=100TB", NULL, 0, NULL, WT_CONFIG_COMPILED_TYPE_INT, 267,
    512LL * WT_KILOBYTE, 100LL * WT_TERABYTE, NULL},
  {"chunk_cache_evict_trigger", "int", NULL, "min=0,max=100", NULL, 0, NULL,
    WT_CONFIG_COMPILED_TYPE_INT, 268, 0, 100, NULL},
  {"chunk_size", "int", NULL, "min=512KB,max=100GB", NULL, 0, NULL, WT_CONFIG_COMPILED_TYPE_INT, 77,
    512LL * WT_KILOBYTE, 100LL * WT_GIGABYTE, NULL},
  {"enabled", "boolean", NULL, NULL, NULL, 0, NULL, WT_CONFIG_COMPILED_TYPE_BOOLEAN, 37, INT64_MIN,
    INT64_MAX, NULL},
  {"flushed_data_cache_insertion", "boolean", NULL, NULL, NULL, 0, NULL,
    WT_CONFIG_COMPILED_TYPE_BOOLEAN, 270, INT64_MIN, INT64_MAX, NULL},
  {"hashsize", "int", NULL, "min=64,max=1048576", NULL, 0, NULL, WT_CONFIG_COMPILED_TYPE_INT, 176,
    64, 1048576LL, NULL},
  {"pinned", "list", NULL, NULL, NULL, 0, NULL, WT_CONFIG_COMPILED_TYPE_LIST, 190, INT64_MIN,
    INT64_MAX, NULL},
  {"storage_path", "string", NULL, NULL, NULL, 0, NULL, WT_CONFIG_COMPILED_TYPE_STRING, 269,
    INT64_MIN, INT64_MAX, NULL},
  {"type", "string", NULL, "choices=[\"FILE\",\"DRAM\"]", NULL, 0, NULL,
    WT_CONFIG_COMPILED_TYPE_STRING, 9, INT64_MIN, INT64_MAX, confchk_type_choices},
  {NULL, NULL, NULL, NULL, NULL, 0, NULL, 0, 0, 0, 0, NULL}};

static const uint8_t
  confchk_wiredtiger_open_chunk_cache_subconfigs_jump[WT_CONFIG_JUMP_TABLE_SIZE] = {0, 0, 0, 0, 0,
    0, 0, 0, 0, 0, 0, 0, 0, 0, 0, 0, 0, 0, 0, 0, 0, 0, 0, 0, 0, 0, 0, 0, 0, 0, 0, 0, 0, 0, 0, 0, 0,
    0, 0, 0, 0, 0, 0, 0, 0, 0, 0, 0, 0, 0, 0, 0, 0, 0, 0, 0, 0, 0, 0, 0, 0, 0, 0, 0, 0, 0, 0, 0, 0,
    0, 0, 0, 0, 0, 0, 0, 0, 0, 0, 0, 0, 0, 0, 0, 0, 0, 0, 0, 0, 0, 0, 0, 0, 0, 0, 0, 0, 0, 0, 0, 3,
    3, 4, 5, 5, 6, 6, 6, 6, 6, 6, 6, 6, 7, 7, 7, 8, 9, 9, 9, 9, 9, 9, 9, 9, 9, 9, 9};

static const WT_CONFIG_CHECK confchk_wiredtiger_open_compatibility_subconfigs[] = {
  {"release", "string", NULL, NULL, NULL, 0, NULL, WT_CONFIG_COMPILED_TYPE_STRING, 192, INT64_MIN,
    INT64_MAX, NULL},
  {"require_max", "string", NULL, NULL, NULL, 0, NULL, WT_CONFIG_COMPILED_TYPE_STRING, 271,
    INT64_MIN, INT64_MAX, NULL},
  {"require_min", "string", NULL, NULL, NULL, 0, NULL, WT_CONFIG_COMPILED_TYPE_STRING, 272,
    INT64_MIN, INT64_MAX, NULL},
  {NULL, NULL, NULL, NULL, NULL, 0, NULL, 0, 0, 0, 0, NULL}};

static const uint8_t
  confchk_wiredtiger_open_compatibility_subconfigs_jump[WT_CONFIG_JUMP_TABLE_SIZE] = {0, 0, 0, 0, 0,
    0, 0, 0, 0, 0, 0, 0, 0, 0, 0, 0, 0, 0, 0, 0, 0, 0, 0, 0, 0, 0, 0, 0, 0, 0, 0, 0, 0, 0, 0, 0, 0,
    0, 0, 0, 0, 0, 0, 0, 0, 0, 0, 0, 0, 0, 0, 0, 0, 0, 0, 0, 0, 0, 0, 0, 0, 0, 0, 0, 0, 0, 0, 0, 0,
    0, 0, 0, 0, 0, 0, 0, 0, 0, 0, 0, 0, 0, 0, 0, 0, 0, 0, 0, 0, 0, 0, 0, 0, 0, 0, 0, 0, 0, 0, 0, 0,
    0, 0, 0, 0, 0, 0, 0, 0, 0, 0, 0, 0, 0, 0, 3, 3, 3, 3, 3, 3, 3, 3, 3, 3, 3, 3, 3};

static const WT_CONFIG_CHECK confchk_wiredtiger_open_encryption_subconfigs[] = {
  {"keyid", "string", NULL, NULL, NULL, 0, NULL, WT_CONFIG_COMPILED_TYPE_STRING, 21, INT64_MIN,
    INT64_MAX, NULL},
  {"name", "string", NULL, NULL, NULL, 0, NULL, WT_CONFIG_COMPILED_TYPE_STRING, 20, INT64_MIN,
    INT64_MAX, NULL},
  {"secretkey", "string", NULL, NULL, NULL, 0, NULL, WT_CONFIG_COMPILED_TYPE_STRING, 277, INT64_MIN,
    INT64_MAX, NULL},
  {NULL, NULL, NULL, NULL, NULL, 0, NULL, 0, 0, 0, 0, NULL}};

static const uint8_t confchk_wiredtiger_open_encryption_subconfigs_jump[WT_CONFIG_JUMP_TABLE_SIZE] =
  {0, 0, 0, 0, 0, 0, 0, 0, 0, 0, 0, 0, 0, 0, 0, 0, 0, 0, 0, 0, 0, 0, 0, 0, 0, 0, 0, 0, 0, 0, 0, 0,
    0, 0, 0, 0, 0, 0, 0, 0, 0, 0, 0, 0, 0, 0, 0, 0, 0, 0, 0, 0, 0, 0, 0, 0, 0, 0, 0, 0, 0, 0, 0, 0,
    0, 0, 0, 0, 0, 0, 0, 0, 0, 0, 0, 0, 0, 0, 0, 0, 0, 0, 0, 0, 0, 0, 0, 0, 0, 0, 0, 0, 0, 0, 0, 0,
    0, 0, 0, 0, 0, 0, 0, 0, 0, 0, 0, 0, 1, 1, 1, 2, 2, 2, 2, 2, 3, 3, 3, 3, 3, 3, 3, 3, 3, 3, 3, 3};

static const char *confchk_extra_diagnostics2_choices[] = {__WT_CONFIG_CHOICE_all,
  __WT_CONFIG_CHOICE_checkpoint_validate, __WT_CONFIG_CHOICE_cursor_check,
  __WT_CONFIG_CHOICE_disk_validate, __WT_CONFIG_CHOICE_eviction_check,
  __WT_CONFIG_CHOICE_generation_check, __WT_CONFIG_CHOICE_hs_validate,
  __WT_CONFIG_CHOICE_key_out_of_order, __WT_CONFIG_CHOICE_log_validate, __WT_CONFIG_CHOICE_prepared,
  __WT_CONFIG_CHOICE_slow_operation, __WT_CONFIG_CHOICE_txn_visibility, NULL};
const char __WT_CONFIG_CHOICE_data[] = "data";

static const char *confchk_file_extend_choices[] = {
  __WT_CONFIG_CHOICE_data, __WT_CONFIG_CHOICE_log, NULL};

static const WT_CONFIG_CHECK confchk_wiredtiger_open_hash_subconfigs[] = {
  {"buckets", "int", NULL, "min=64,max=65536", NULL, 0, NULL, WT_CONFIG_COMPILED_TYPE_INT, 281, 64,
    65536, NULL},
  {"dhandle_buckets", "int", NULL, "min=64,max=65536", NULL, 0, NULL, WT_CONFIG_COMPILED_TYPE_INT,
    282, 64, 65536, NULL},
  {NULL, NULL, NULL, NULL, NULL, 0, NULL, 0, 0, 0, 0, NULL}};

static const uint8_t confchk_wiredtiger_open_hash_subconfigs_jump[WT_CONFIG_JUMP_TABLE_SIZE] = {0,
  0, 0, 0, 0, 0, 0, 0, 0, 0, 0, 0, 0, 0, 0, 0, 0, 0, 0, 0, 0, 0, 0, 0, 0, 0, 0, 0, 0, 0, 0, 0, 0, 0,
  0, 0, 0, 0, 0, 0, 0, 0, 0, 0, 0, 0, 0, 0, 0, 0, 0, 0, 0, 0, 0, 0, 0, 0, 0, 0, 0, 0, 0, 0, 0, 0, 0,
  0, 0, 0, 0, 0, 0, 0, 0, 0, 0, 0, 0, 0, 0, 0, 0, 0, 0, 0, 0, 0, 0, 0, 0, 0, 0, 0, 0, 0, 0, 0, 0, 1,
  1, 2, 2, 2, 2, 2, 2, 2, 2, 2, 2, 2, 2, 2, 2, 2, 2, 2, 2, 2, 2, 2, 2, 2, 2, 2, 2, 2};

static const char *confchk_json_output2_choices[] = {
  __WT_CONFIG_CHOICE_error, __WT_CONFIG_CHOICE_message, NULL};

static const char *confchk_recover_choices[] = {
  __WT_CONFIG_CHOICE_error, __WT_CONFIG_CHOICE_on, NULL};

static const WT_CONFIG_CHECK confchk_wiredtiger_open_log_subconfigs[] = {
  {"archive", "boolean", NULL, NULL, NULL, 0, NULL, WT_CONFIG_COMPILED_TYPE_BOOLEAN, 232, INT64_MIN,
    INT64_MAX, NULL},
  {"compressor", "string", NULL, NULL, NULL, 0, NULL, WT_CONFIG_COMPILED_TYPE_STRING, 285,
    INT64_MIN, INT64_MAX, NULL},
  {"enabled", "boolean", NULL, NULL, NULL, 0, NULL, WT_CONFIG_COMPILED_TYPE_BOOLEAN, 37, INT64_MIN,
    INT64_MAX, NULL},
  {"file_max", "int", NULL, "min=100KB,max=2GB", NULL, 0, NULL, WT_CONFIG_COMPILED_TYPE_INT, 227,
    100LL * WT_KILOBYTE, 2LL * WT_GIGABYTE, NULL},
  {"force_write_wait", "int", NULL, "min=1,max=60", NULL, 0, NULL, WT_CONFIG_COMPILED_TYPE_INT, 286,
    1, 60, NULL},
  {"os_cache_dirty_pct", "int", NULL, "min=0,max=100", NULL, 0, NULL, WT_CONFIG_COMPILED_TYPE_INT,
    233, 0, 100, NULL},
  {"path", "string", NULL, NULL, NULL, 0, NULL, WT_CONFIG_COMPILED_TYPE_STRING, 241, INT64_MIN,
    INT64_MAX, NULL},
  {"prealloc", "boolean", NULL, NULL, NULL, 0, NULL, WT_CONFIG_COMPILED_TYPE_BOOLEAN, 234,
    INT64_MIN, INT64_MAX, NULL},
  {"recover", "string", NULL, "choices=[\"error\",\"on\"]", NULL, 0, NULL,
    WT_CONFIG_COMPILED_TYPE_STRING, 287, INT64_MIN, INT64_MAX, confchk_recover_choices},
  {"remove", "boolean", NULL, NULL, NULL, 0, NULL, WT_CONFIG_COMPILED_TYPE_BOOLEAN, 235, INT64_MIN,
    INT64_MAX, NULL},
  {"zero_fill", "boolean", NULL, NULL, NULL, 0, NULL, WT_CONFIG_COMPILED_TYPE_BOOLEAN, 236,
    INT64_MIN, INT64_MAX, NULL},
  {NULL, NULL, NULL, NULL, NULL, 0, NULL, 0, 0, 0, 0, NULL}};

static const uint8_t confchk_wiredtiger_open_log_subconfigs_jump[WT_CONFIG_JUMP_TABLE_SIZE] = {0, 0,
  0, 0, 0, 0, 0, 0, 0, 0, 0, 0, 0, 0, 0, 0, 0, 0, 0, 0, 0, 0, 0, 0, 0, 0, 0, 0, 0, 0, 0, 0, 0, 0, 0,
  0, 0, 0, 0, 0, 0, 0, 0, 0, 0, 0, 0, 0, 0, 0, 0, 0, 0, 0, 0, 0, 0, 0, 0, 0, 0, 0, 0, 0, 0, 0, 0, 0,
  0, 0, 0, 0, 0, 0, 0, 0, 0, 0, 0, 0, 0, 0, 0, 0, 0, 0, 0, 0, 0, 0, 0, 0, 0, 0, 0, 0, 0, 0, 1, 1, 2,
  2, 3, 5, 5, 5, 5, 5, 5, 5, 5, 5, 6, 8, 8, 10, 10, 10, 10, 10, 10, 10, 10, 11, 11, 11, 11, 11};

static const WT_CONFIG_CHECK confchk_wiredtiger_open_prefetch_subconfigs[] = {
  {"available", "boolean", NULL, NULL, NULL, 0, NULL, WT_CONFIG_COMPILED_TYPE_BOOLEAN, 291,
    INT64_MIN, INT64_MAX, NULL},
  {"default", "boolean", NULL, NULL, NULL, 0, NULL, WT_CONFIG_COMPILED_TYPE_BOOLEAN, 292, INT64_MIN,
    INT64_MAX, NULL},
  {NULL, NULL, NULL, NULL, NULL, 0, NULL, 0, 0, 0, 0, NULL}};

static const uint8_t confchk_wiredtiger_open_prefetch_subconfigs_jump[WT_CONFIG_JUMP_TABLE_SIZE] = {
  0, 0, 0, 0, 0, 0, 0, 0, 0, 0, 0, 0, 0, 0, 0, 0, 0, 0, 0, 0, 0, 0, 0, 0, 0, 0, 0, 0, 0, 0, 0, 0, 0,
  0, 0, 0, 0, 0, 0, 0, 0, 0, 0, 0, 0, 0, 0, 0, 0, 0, 0, 0, 0, 0, 0, 0, 0, 0, 0, 0, 0, 0, 0, 0, 0, 0,
  0, 0, 0, 0, 0, 0, 0, 0, 0, 0, 0, 0, 0, 0, 0, 0, 0, 0, 0, 0, 0, 0, 0, 0, 0, 0, 0, 0, 0, 0, 0, 0, 1,
  1, 1, 2, 2, 2, 2, 2, 2, 2, 2, 2, 2, 2, 2, 2, 2, 2, 2, 2, 2, 2, 2, 2, 2, 2, 2, 2, 2, 2};

static const char *confchk_statistics3_choices[] = {__WT_CONFIG_CHOICE_all,
  __WT_CONFIG_CHOICE_cache_walk, __WT_CONFIG_CHOICE_fast, __WT_CONFIG_CHOICE_none,
  __WT_CONFIG_CHOICE_clear, __WT_CONFIG_CHOICE_tree_walk, NULL};

static const WT_CONFIG_CHECK confchk_wiredtiger_open_statistics_log_subconfigs[] = {
  {"json", "boolean", NULL, NULL, NULL, 0, NULL, WT_CONFIG_COMPILED_TYPE_BOOLEAN, 247, INT64_MIN,
    INT64_MAX, NULL},
  {"on_close", "boolean", NULL, NULL, NULL, 0, NULL, WT_CONFIG_COMPILED_TYPE_BOOLEAN, 248,
    INT64_MIN, INT64_MAX, NULL},
  {"path", "string", NULL, NULL, NULL, 0, NULL, WT_CONFIG_COMPILED_TYPE_STRING, 241, INT64_MIN,
    INT64_MAX, NULL},
  {"sources", "list", NULL, NULL, NULL, 0, NULL, WT_CONFIG_COMPILED_TYPE_LIST, 249, INT64_MIN,
    INT64_MAX, NULL},
  {"timestamp", "string", NULL, NULL, NULL, 0, NULL, WT_CONFIG_COMPILED_TYPE_STRING, 250, INT64_MIN,
    INT64_MAX, NULL},
  {"wait", "int", NULL, "min=0,max=100000", NULL, 0, NULL, WT_CONFIG_COMPILED_TYPE_INT, 187, 0,
    100000, NULL},
  {NULL, NULL, NULL, NULL, NULL, 0, NULL, 0, 0, 0, 0, NULL}};

static const uint8_t
  confchk_wiredtiger_open_statistics_log_subconfigs_jump[WT_CONFIG_JUMP_TABLE_SIZE] = {0, 0, 0, 0,
    0, 0, 0, 0, 0, 0, 0, 0, 0, 0, 0, 0, 0, 0, 0, 0, 0, 0, 0, 0, 0, 0, 0, 0, 0, 0, 0, 0, 0, 0, 0, 0,
    0, 0, 0, 0, 0, 0, 0, 0, 0, 0, 0, 0, 0, 0, 0, 0, 0, 0, 0, 0, 0, 0, 0, 0, 0, 0, 0, 0, 0, 0, 0, 0,
    0, 0, 0, 0, 0, 0, 0, 0, 0, 0, 0, 0, 0, 0, 0, 0, 0, 0, 0, 0, 0, 0, 0, 0, 0, 0, 0, 0, 0, 0, 0, 0,
    0, 0, 0, 0, 0, 0, 0, 1, 1, 1, 1, 1, 2, 3, 3, 3, 4, 5, 5, 5, 6, 6, 6, 6, 6, 6, 6, 6};

static const WT_CONFIG_CHECK confchk_tiered_storage_subconfigs[] = {
  {"auth_token", "string", NULL, NULL, NULL, 0, NULL, WT_CONFIG_COMPILED_TYPE_STRING, 48, INT64_MIN,
    INT64_MAX, NULL},
  {"bucket", "string", NULL, NULL, NULL, 0, NULL, WT_CONFIG_COMPILED_TYPE_STRING, 49, INT64_MIN,
    INT64_MAX, NULL},
  {"bucket_prefix", "string", NULL, NULL, NULL, 0, NULL, WT_CONFIG_COMPILED_TYPE_STRING, 50,
    INT64_MIN, INT64_MAX, NULL},
  {"cache_directory", "string", NULL, NULL, NULL, 0, NULL, WT_CONFIG_COMPILED_TYPE_STRING, 51,
    INT64_MIN, INT64_MAX, NULL},
  {"interval", "int", NULL, "min=1,max=1000", NULL, 0, NULL, WT_CONFIG_COMPILED_TYPE_INT, 297, 1,
    1000, NULL},
  {"local_retention", "int", NULL, "min=0,max=10000", NULL, 0, NULL, WT_CONFIG_COMPILED_TYPE_INT,
    52, 0, 10000, NULL},
  {"name", "string", NULL, NULL, NULL, 0, NULL, WT_CONFIG_COMPILED_TYPE_STRING, 20, INT64_MIN,
    INT64_MAX, NULL},
  {"shared", "boolean", NULL, NULL, NULL, 0, NULL, WT_CONFIG_COMPILED_TYPE_BOOLEAN, 54, INT64_MIN,
    INT64_MAX, NULL},
  {NULL, NULL, NULL, NULL, NULL, 0, NULL, 0, 0, 0, 0, NULL}};

static const uint8_t confchk_tiered_storage_subconfigs_jump[WT_CONFIG_JUMP_TABLE_SIZE] = {0, 0, 0,
  0, 0, 0, 0, 0, 0, 0, 0, 0, 0, 0, 0, 0, 0, 0, 0, 0, 0, 0, 0, 0, 0, 0, 0, 0, 0, 0, 0, 0, 0, 0, 0, 0,
  0, 0, 0, 0, 0, 0, 0, 0, 0, 0, 0, 0, 0, 0, 0, 0, 0, 0, 0, 0, 0, 0, 0, 0, 0, 0, 0, 0, 0, 0, 0, 0, 0,
  0, 0, 0, 0, 0, 0, 0, 0, 0, 0, 0, 0, 0, 0, 0, 0, 0, 0, 0, 0, 0, 0, 0, 0, 0, 0, 0, 0, 0, 1, 3, 4, 4,
  4, 4, 4, 4, 5, 5, 5, 6, 6, 7, 7, 7, 7, 7, 8, 8, 8, 8, 8, 8, 8, 8, 8, 8, 8, 8};

static const char *confchk_timing_stress_for_test2_choices[] = {
  __WT_CONFIG_CHOICE_aggressive_stash_free, __WT_CONFIG_CHOICE_aggressive_sweep,
  __WT_CONFIG_CHOICE_backup_rename, __WT_CONFIG_CHOICE_checkpoint_evict_page,
  __WT_CONFIG_CHOICE_checkpoint_handle, __WT_CONFIG_CHOICE_checkpoint_slow,
  __WT_CONFIG_CHOICE_checkpoint_stop, __WT_CONFIG_CHOICE_commit_transaction_slow,
  __WT_CONFIG_CHOICE_compact_slow, __WT_CONFIG_CHOICE_evict_reposition,
  __WT_CONFIG_CHOICE_failpoint_eviction_split,
  __WT_CONFIG_CHOICE_failpoint_history_store_delete_key_from_ts,
  __WT_CONFIG_CHOICE_history_store_checkpoint_delay, __WT_CONFIG_CHOICE_history_store_search,
  __WT_CONFIG_CHOICE_history_store_sweep_race, __WT_CONFIG_CHOICE_prefix_compare,
  __WT_CONFIG_CHOICE_prepare_checkpoint_delay, __WT_CONFIG_CHOICE_prepare_resolution_1,
  __WT_CONFIG_CHOICE_prepare_resolution_2, __WT_CONFIG_CHOICE_sleep_before_read_overflow_onpage,
  __WT_CONFIG_CHOICE_split_1, __WT_CONFIG_CHOICE_split_2, __WT_CONFIG_CHOICE_split_3,
  __WT_CONFIG_CHOICE_split_4, __WT_CONFIG_CHOICE_split_5, __WT_CONFIG_CHOICE_split_6,
  __WT_CONFIG_CHOICE_split_7, __WT_CONFIG_CHOICE_split_8, __WT_CONFIG_CHOICE_tiered_flush_finish,
  NULL};
const char __WT_CONFIG_CHOICE_dsync[] = "dsync";
const char __WT_CONFIG_CHOICE_fsync[] = "fsync";

static const char *confchk_method_choices[] = {
  __WT_CONFIG_CHOICE_dsync, __WT_CONFIG_CHOICE_fsync, __WT_CONFIG_CHOICE_none, NULL};

static const WT_CONFIG_CHECK confchk_wiredtiger_open_transaction_sync_subconfigs[] = {
  {"enabled", "boolean", NULL, NULL, NULL, 0, NULL, WT_CONFIG_COMPILED_TYPE_BOOLEAN, 37, INT64_MIN,
    INT64_MAX, NULL},
  {"method", "string", NULL, "choices=[\"dsync\",\"fsync\",\"none\"]", NULL, 0, NULL,
    WT_CONFIG_COMPILED_TYPE_STRING, 299, INT64_MIN, INT64_MAX, confchk_method_choices},
  {NULL, NULL, NULL, NULL, NULL, 0, NULL, 0, 0, 0, 0, NULL}};

static const uint8_t
  confchk_wiredtiger_open_transaction_sync_subconfigs_jump[WT_CONFIG_JUMP_TABLE_SIZE] = {0, 0, 0, 0,
    0, 0, 0, 0, 0, 0, 0, 0, 0, 0, 0, 0, 0, 0, 0, 0, 0, 0, 0, 0, 0, 0, 0, 0, 0, 0, 0, 0, 0, 0, 0, 0,
    0, 0, 0, 0, 0, 0, 0, 0, 0, 0, 0, 0, 0, 0, 0, 0, 0, 0, 0, 0, 0, 0, 0, 0, 0, 0, 0, 0, 0, 0, 0, 0,
    0, 0, 0, 0, 0, 0, 0, 0, 0, 0, 0, 0, 0, 0, 0, 0, 0, 0, 0, 0, 0, 0, 0, 0, 0, 0, 0, 0, 0, 0, 0, 0,
    0, 0, 1, 1, 1, 1, 1, 1, 1, 1, 2, 2, 2, 2, 2, 2, 2, 2, 2, 2, 2, 2, 2, 2, 2, 2, 2, 2};

static const char *confchk_verbose13_choices[] = {__WT_CONFIG_CHOICE_all, __WT_CONFIG_CHOICE_api,
  __WT_CONFIG_CHOICE_backup, __WT_CONFIG_CHOICE_block, __WT_CONFIG_CHOICE_block_cache,
  __WT_CONFIG_CHOICE_checkpoint, __WT_CONFIG_CHOICE_checkpoint_cleanup,
  __WT_CONFIG_CHOICE_checkpoint_progress, __WT_CONFIG_CHOICE_chunkcache, __WT_CONFIG_CHOICE_compact,
  __WT_CONFIG_CHOICE_compact_progress, __WT_CONFIG_CHOICE_configuration,
  __WT_CONFIG_CHOICE_error_returns, __WT_CONFIG_CHOICE_evict, __WT_CONFIG_CHOICE_evict_stuck,
  __WT_CONFIG_CHOICE_evictserver, __WT_CONFIG_CHOICE_fileops, __WT_CONFIG_CHOICE_generation,
  __WT_CONFIG_CHOICE_handleops, __WT_CONFIG_CHOICE_history_store,
  __WT_CONFIG_CHOICE_history_store_activity, __WT_CONFIG_CHOICE_log, __WT_CONFIG_CHOICE_lsm,
  __WT_CONFIG_CHOICE_lsm_manager, __WT_CONFIG_CHOICE_metadata, __WT_CONFIG_CHOICE_mutex,
  __WT_CONFIG_CHOICE_out_of_order, __WT_CONFIG_CHOICE_overflow, __WT_CONFIG_CHOICE_read,
  __WT_CONFIG_CHOICE_reconcile, __WT_CONFIG_CHOICE_recovery, __WT_CONFIG_CHOICE_recovery_progress,
  __WT_CONFIG_CHOICE_rts, __WT_CONFIG_CHOICE_salvage, __WT_CONFIG_CHOICE_shared_cache,
  __WT_CONFIG_CHOICE_split, __WT_CONFIG_CHOICE_temporary, __WT_CONFIG_CHOICE_thread_group,
  __WT_CONFIG_CHOICE_tiered, __WT_CONFIG_CHOICE_timestamp, __WT_CONFIG_CHOICE_transaction,
  __WT_CONFIG_CHOICE_verify, __WT_CONFIG_CHOICE_version, __WT_CONFIG_CHOICE_write, NULL};

static const char *confchk_write_through_choices[] = {
  __WT_CONFIG_CHOICE_data, __WT_CONFIG_CHOICE_log, NULL};

static const WT_CONFIG_CHECK confchk_wiredtiger_open[] = {
  {"backup_restore_target", "list", NULL, NULL, NULL, 0, NULL, WT_CONFIG_COMPILED_TYPE_LIST, 263,
    INT64_MIN, INT64_MAX, NULL},
  {"block_cache", "category", NULL, NULL, confchk_wiredtiger_open_block_cache_subconfigs, 12,
    confchk_wiredtiger_open_block_cache_subconfigs_jump, WT_CONFIG_COMPILED_TYPE_CATEGORY, 170,
    INT64_MIN, INT64_MAX, NULL},
  {"buffer_alignment", "int", NULL, "min=-1,max=1MB", NULL, 0, NULL, WT_CONFIG_COMPILED_TYPE_INT,
    264, -1, 1LL * WT_MEGABYTE, NULL},
  {"builtin_extension_config", "string", NULL, NULL, NULL, 0, NULL, WT_CONFIG_COMPILED_TYPE_STRING,
    265, INT64_MIN, INT64_MAX, NULL},
  {"cache_cursors", "boolean", NULL, NULL, NULL, 0, NULL, WT_CONFIG_COMPILED_TYPE_BOOLEAN, 256,
    INT64_MIN, INT64_MAX, NULL},
  {"cache_max_wait_ms", "int", NULL, "min=0", NULL, 0, NULL, WT_CONFIG_COMPILED_TYPE_INT, 181, 0,
    INT64_MAX, NULL},
  {"cache_overhead", "int", NULL, "min=0,max=30", NULL, 0, NULL, WT_CONFIG_COMPILED_TYPE_INT, 182,
    0, 30, NULL},
  {"cache_size", "int", NULL, "min=1MB,max=10TB", NULL, 0, NULL, WT_CONFIG_COMPILED_TYPE_INT, 183,
    1LL * WT_MEGABYTE, 10LL * WT_TERABYTE, NULL},
  {"cache_stuck_timeout_ms", "int", NULL, "min=0", NULL, 0, NULL, WT_CONFIG_COMPILED_TYPE_INT, 184,
    0, INT64_MAX, NULL},
  {"checkpoint", "category", NULL, NULL, confchk_wiredtiger_open_checkpoint_subconfigs, 2,
    confchk_wiredtiger_open_checkpoint_subconfigs_jump, WT_CONFIG_COMPILED_TYPE_CATEGORY, 185,
    INT64_MIN, INT64_MAX, NULL},
  {"checkpoint_cleanup", "string", NULL, "choices=[\"none\",\"reclaim_space\"]", NULL, 0, NULL,
    WT_CONFIG_COMPILED_TYPE_STRING, 188, INT64_MIN, INT64_MAX, confchk_checkpoint_cleanup2_choices},
  {"checkpoint_sync", "boolean", NULL, NULL, NULL, 0, NULL, WT_CONFIG_COMPILED_TYPE_BOOLEAN, 266,
    INT64_MIN, INT64_MAX, NULL},
  {"chunk_cache", "category", NULL, NULL, confchk_wiredtiger_open_chunk_cache_subconfigs, 9,
    confchk_wiredtiger_open_chunk_cache_subconfigs_jump, WT_CONFIG_COMPILED_TYPE_CATEGORY, 189,
    INT64_MIN, INT64_MAX, NULL},
  {"compatibility", "category", NULL, NULL, confchk_wiredtiger_open_compatibility_subconfigs, 3,
    confchk_wiredtiger_open_compatibility_subconfigs_jump, WT_CONFIG_COMPILED_TYPE_CATEGORY, 191,
    INT64_MIN, INT64_MAX, NULL},
  {"compile_configuration_count", "int", NULL, "min=500", NULL, 0, NULL,
    WT_CONFIG_COMPILED_TYPE_INT, 273, 500, INT64_MAX, NULL},
  {"config_base", "boolean", NULL, NULL, NULL, 0, NULL, WT_CONFIG_COMPILED_TYPE_BOOLEAN, 274,
    INT64_MIN, INT64_MAX, NULL},
  {"create", "boolean", NULL, NULL, NULL, 0, NULL, WT_CONFIG_COMPILED_TYPE_BOOLEAN, 275, INT64_MIN,
    INT64_MAX, NULL},
  {"debug_mode", "category", NULL, NULL, confchk_wiredtiger_open_debug_mode_subconfigs, 15,
    confchk_wiredtiger_open_debug_mode_subconfigs_jump, WT_CONFIG_COMPILED_TYPE_CATEGORY, 193,
    INT64_MIN, INT64_MAX, NULL},
<<<<<<< HEAD
  {"direct_io", "list", NULL, NULL, NULL, 0, NULL, WT_CONFIG_COMPILED_TYPE_LIST, 281, INT64_MIN,
    INT64_MAX, NULL},
=======
  {"direct_io", "list", NULL, "choices=[\"checkpoint\",\"data\",\"log\"]", NULL, 0, NULL,
    WT_CONFIG_COMPILED_TYPE_LIST, 276, INT64_MIN, INT64_MAX, confchk_direct_io_choices},
>>>>>>> e20c2a3f
  {"encryption", "category", NULL, NULL, confchk_wiredtiger_open_encryption_subconfigs, 3,
    confchk_wiredtiger_open_encryption_subconfigs_jump, WT_CONFIG_COMPILED_TYPE_CATEGORY, 19,
    INT64_MIN, INT64_MAX, NULL},
  {"error_prefix", "string", NULL, NULL, NULL, 0, NULL, WT_CONFIG_COMPILED_TYPE_STRING, 209,
    INT64_MIN, INT64_MAX, NULL},
  {"eviction", "category", NULL, NULL, confchk_wiredtiger_open_eviction_subconfigs, 2,
    confchk_wiredtiger_open_eviction_subconfigs_jump, WT_CONFIG_COMPILED_TYPE_CATEGORY, 210,
    INT64_MIN, INT64_MAX, NULL},
  {"eviction_checkpoint_target", "int", NULL, "min=0,max=10TB", NULL, 0, NULL,
    WT_CONFIG_COMPILED_TYPE_INT, 213, 0, 10LL * WT_TERABYTE, NULL},
  {"eviction_dirty_target", "int", NULL, "min=1,max=10TB", NULL, 0, NULL,
    WT_CONFIG_COMPILED_TYPE_INT, 214, 1, 10LL * WT_TERABYTE, NULL},
  {"eviction_dirty_trigger", "int", NULL, "min=1,max=10TB", NULL, 0, NULL,
    WT_CONFIG_COMPILED_TYPE_INT, 215, 1, 10LL * WT_TERABYTE, NULL},
  {"eviction_target", "int", NULL, "min=10,max=10TB", NULL, 0, NULL, WT_CONFIG_COMPILED_TYPE_INT,
    216, 10, 10LL * WT_TERABYTE, NULL},
  {"eviction_trigger", "int", NULL, "min=10,max=10TB", NULL, 0, NULL, WT_CONFIG_COMPILED_TYPE_INT,
    217, 10, 10LL * WT_TERABYTE, NULL},
  {"eviction_updates_target", "int", NULL, "min=0,max=10TB", NULL, 0, NULL,
    WT_CONFIG_COMPILED_TYPE_INT, 218, 0, 10LL * WT_TERABYTE, NULL},
  {"eviction_updates_trigger", "int", NULL, "min=0,max=10TB", NULL, 0, NULL,
    WT_CONFIG_COMPILED_TYPE_INT, 219, 0, 10LL * WT_TERABYTE, NULL},
  {"exclusive", "boolean", NULL, NULL, NULL, 0, NULL, WT_CONFIG_COMPILED_TYPE_BOOLEAN, 103,
    INT64_MIN, INT64_MAX, NULL},
  {"extensions", "list", NULL, NULL, NULL, 0, NULL, WT_CONFIG_COMPILED_TYPE_LIST, 278, INT64_MIN,
    INT64_MAX, NULL},
  {"extra_diagnostics", "list", NULL,
    "choices=[\"all\",\"checkpoint_validate\",\"cursor_check\""
    ",\"disk_validate\",\"eviction_check\",\"generation_check\","
    "\"hs_validate\",\"key_out_of_order\",\"log_validate\","
    "\"prepared\",\"slow_operation\",\"txn_visibility\"]",
    NULL, 0, NULL, WT_CONFIG_COMPILED_TYPE_LIST, 220, INT64_MIN, INT64_MAX,
    confchk_extra_diagnostics2_choices},
  {"file_extend", "list", NULL, "choices=[\"data\",\"log\"]", NULL, 0, NULL,
    WT_CONFIG_COMPILED_TYPE_LIST, 279, INT64_MIN, INT64_MAX, confchk_file_extend_choices},
  {"file_manager", "category", NULL, NULL, confchk_wiredtiger_open_file_manager_subconfigs, 3,
    confchk_wiredtiger_open_file_manager_subconfigs_jump, WT_CONFIG_COMPILED_TYPE_CATEGORY, 221,
    INT64_MIN, INT64_MAX, NULL},
  {"generation_drain_timeout_ms", "int", NULL, "min=0", NULL, 0, NULL, WT_CONFIG_COMPILED_TYPE_INT,
    225, 0, INT64_MAX, NULL},
  {"hash", "category", NULL, NULL, confchk_wiredtiger_open_hash_subconfigs, 2,
    confchk_wiredtiger_open_hash_subconfigs_jump, WT_CONFIG_COMPILED_TYPE_CATEGORY, 280, INT64_MIN,
    INT64_MAX, NULL},
  {"hazard_max", "int", NULL, "min=15", NULL, 0, NULL, WT_CONFIG_COMPILED_TYPE_INT, 283, 15,
    INT64_MAX, NULL},
  {"history_store", "category", NULL, NULL, confchk_wiredtiger_open_history_store_subconfigs, 1,
    confchk_wiredtiger_open_history_store_subconfigs_jump, WT_CONFIG_COMPILED_TYPE_CATEGORY, 226,
    INT64_MIN, INT64_MAX, NULL},
  {"in_memory", "boolean", NULL, NULL, NULL, 0, NULL, WT_CONFIG_COMPILED_TYPE_BOOLEAN, 284,
    INT64_MIN, INT64_MAX, NULL},
  {"io_capacity", "category", NULL, NULL, confchk_wiredtiger_open_io_capacity_subconfigs, 2,
    confchk_wiredtiger_open_io_capacity_subconfigs_jump, WT_CONFIG_COMPILED_TYPE_CATEGORY, 228,
    INT64_MIN, INT64_MAX, NULL},
  {"json_output", "list", NULL, "choices=[\"error\",\"message\"]", NULL, 0, NULL,
    WT_CONFIG_COMPILED_TYPE_LIST, 231, INT64_MIN, INT64_MAX, confchk_json_output2_choices},
  {"log", "category", NULL, NULL, confchk_wiredtiger_open_log_subconfigs, 11,
    confchk_wiredtiger_open_log_subconfigs_jump, WT_CONFIG_COMPILED_TYPE_CATEGORY, 36, INT64_MIN,
    INT64_MAX, NULL},
  {"lsm_manager", "category", NULL, NULL, confchk_wiredtiger_open_lsm_manager_subconfigs, 2,
    confchk_wiredtiger_open_lsm_manager_subconfigs_jump, WT_CONFIG_COMPILED_TYPE_CATEGORY, 237,
    INT64_MIN, INT64_MAX, NULL},
  {"mmap", "boolean", NULL, NULL, NULL, 0, NULL, WT_CONFIG_COMPILED_TYPE_BOOLEAN, 288, INT64_MIN,
    INT64_MAX, NULL},
  {"mmap_all", "boolean", NULL, NULL, NULL, 0, NULL, WT_CONFIG_COMPILED_TYPE_BOOLEAN, 289,
    INT64_MIN, INT64_MAX, NULL},
  {"multiprocess", "boolean", NULL, NULL, NULL, 0, NULL, WT_CONFIG_COMPILED_TYPE_BOOLEAN, 290,
    INT64_MIN, INT64_MAX, NULL},
  {"operation_timeout_ms", "int", NULL, "min=0", NULL, 0, NULL, WT_CONFIG_COMPILED_TYPE_INT, 152, 0,
    INT64_MAX, NULL},
  {"operation_tracking", "category", NULL, NULL,
    confchk_wiredtiger_open_operation_tracking_subconfigs, 2,
    confchk_wiredtiger_open_operation_tracking_subconfigs_jump, WT_CONFIG_COMPILED_TYPE_CATEGORY,
    240, INT64_MIN, INT64_MAX, NULL},
  {"prefetch", "category", NULL, NULL, confchk_wiredtiger_open_prefetch_subconfigs, 2,
    confchk_wiredtiger_open_prefetch_subconfigs_jump, WT_CONFIG_COMPILED_TYPE_CATEGORY, 260,
    INT64_MIN, INT64_MAX, NULL},
  {"readonly", "boolean", NULL, NULL, NULL, 0, NULL, WT_CONFIG_COMPILED_TYPE_BOOLEAN, 60, INT64_MIN,
    INT64_MAX, NULL},
  {"salvage", "boolean", NULL, NULL, NULL, 0, NULL, WT_CONFIG_COMPILED_TYPE_BOOLEAN, 293, INT64_MIN,
    INT64_MAX, NULL},
  {"session_max", "int", NULL, "min=1", NULL, 0, NULL, WT_CONFIG_COMPILED_TYPE_INT, 294, 1,
    INT64_MAX, NULL},
  {"session_scratch_max", "int", NULL, NULL, NULL, 0, NULL, WT_CONFIG_COMPILED_TYPE_INT, 295,
    INT64_MIN, INT64_MAX, NULL},
  {"session_table_cache", "boolean", NULL, NULL, NULL, 0, NULL, WT_CONFIG_COMPILED_TYPE_BOOLEAN,
    296, INT64_MIN, INT64_MAX, NULL},
  {"shared_cache", "category", NULL, NULL, confchk_wiredtiger_open_shared_cache_subconfigs, 5,
    confchk_wiredtiger_open_shared_cache_subconfigs_jump, WT_CONFIG_COMPILED_TYPE_CATEGORY, 242,
    INT64_MIN, INT64_MAX, NULL},
  {"statistics", "list", NULL,
    "choices=[\"all\",\"cache_walk\",\"fast\",\"none\","
    "\"clear\",\"tree_walk\"]",
    NULL, 0, NULL, WT_CONFIG_COMPILED_TYPE_LIST, 135, INT64_MIN, INT64_MAX,
    confchk_statistics3_choices},
  {"statistics_log", "category", NULL, NULL, confchk_wiredtiger_open_statistics_log_subconfigs, 6,
    confchk_wiredtiger_open_statistics_log_subconfigs_jump, WT_CONFIG_COMPILED_TYPE_CATEGORY, 246,
    INT64_MIN, INT64_MAX, NULL},
  {"tiered_storage", "category", NULL, NULL, confchk_tiered_storage_subconfigs, 8,
    confchk_tiered_storage_subconfigs_jump, WT_CONFIG_COMPILED_TYPE_CATEGORY, 47, INT64_MIN,
    INT64_MAX, NULL},
  {"timing_stress_for_test", "list", NULL,
    "choices=[\"aggressive_stash_free\",\"aggressive_sweep\","
    "\"backup_rename\",\"checkpoint_evict_page\","
    "\"checkpoint_handle\",\"checkpoint_slow\",\"checkpoint_stop\","
    "\"commit_transaction_slow\",\"compact_slow\","
    "\"evict_reposition\",\"failpoint_eviction_split\","
    "\"failpoint_history_store_delete_key_from_ts\","
    "\"history_store_checkpoint_delay\",\"history_store_search\","
    "\"history_store_sweep_race\",\"prefix_compare\","
    "\"prepare_checkpoint_delay\",\"prepare_resolution_1\","
    "\"prepare_resolution_2\",\"sleep_before_read_overflow_onpage\","
    "\"split_1\",\"split_2\",\"split_3\",\"split_4\",\"split_5\","
    "\"split_6\",\"split_7\",\"split_8\",\"tiered_flush_finish\"]",
    NULL, 0, NULL, WT_CONFIG_COMPILED_TYPE_LIST, 251, INT64_MIN, INT64_MAX,
    confchk_timing_stress_for_test2_choices},
  {"transaction_sync", "category", NULL, NULL, confchk_wiredtiger_open_transaction_sync_subconfigs,
    2, confchk_wiredtiger_open_transaction_sync_subconfigs_jump, WT_CONFIG_COMPILED_TYPE_CATEGORY,
    298, INT64_MIN, INT64_MAX, NULL},
  {"use_environment", "boolean", NULL, NULL, NULL, 0, NULL, WT_CONFIG_COMPILED_TYPE_BOOLEAN, 300,
    INT64_MIN, INT64_MAX, NULL},
  {"use_environment_priv", "boolean", NULL, NULL, NULL, 0, NULL, WT_CONFIG_COMPILED_TYPE_BOOLEAN,
    301, INT64_MIN, INT64_MAX, NULL},
  {"verbose", "list", NULL,
    "choices=[\"all\",\"api\",\"backup\",\"block\","
    "\"block_cache\",\"checkpoint\",\"checkpoint_cleanup\","
    "\"checkpoint_progress\",\"chunkcache\",\"compact\","
    "\"compact_progress\",\"configuration\",\"error_returns\","
    "\"evict\",\"evict_stuck\",\"evictserver\",\"fileops\","
    "\"generation\",\"handleops\",\"history_store\","
    "\"history_store_activity\",\"log\",\"lsm\",\"lsm_manager\","
    "\"metadata\",\"mutex\",\"out_of_order\",\"overflow\",\"read\","
    "\"reconcile\",\"recovery\",\"recovery_progress\",\"rts\","
    "\"salvage\",\"shared_cache\",\"split\",\"temporary\","
    "\"thread_group\",\"tiered\",\"timestamp\",\"transaction\","
    "\"verify\",\"version\",\"write\"]",
    NULL, 0, NULL, WT_CONFIG_COMPILED_TYPE_LIST, 10, INT64_MIN, INT64_MAX,
    confchk_verbose13_choices},
  {"verify_metadata", "boolean", NULL, NULL, NULL, 0, NULL, WT_CONFIG_COMPILED_TYPE_BOOLEAN, 302,
    INT64_MIN, INT64_MAX, NULL},
  {"write_through", "list", NULL, "choices=[\"data\",\"log\"]", NULL, 0, NULL,
    WT_CONFIG_COMPILED_TYPE_LIST, 303, INT64_MIN, INT64_MAX, confchk_write_through_choices},
  {NULL, NULL, NULL, NULL, NULL, 0, NULL, 0, 0, 0, 0, NULL}};

static const uint8_t confchk_wiredtiger_open_jump[WT_CONFIG_JUMP_TABLE_SIZE] = {0, 0, 0, 0, 0, 0, 0,
  0, 0, 0, 0, 0, 0, 0, 0, 0, 0, 0, 0, 0, 0, 0, 0, 0, 0, 0, 0, 0, 0, 0, 0, 0, 0, 0, 0, 0, 0, 0, 0, 0,
  0, 0, 0, 0, 0, 0, 0, 0, 0, 0, 0, 0, 0, 0, 0, 0, 0, 0, 0, 0, 0, 0, 0, 0, 0, 0, 0, 0, 0, 0, 0, 0, 0,
  0, 0, 0, 0, 0, 0, 0, 0, 0, 0, 0, 0, 0, 0, 0, 0, 0, 0, 0, 0, 0, 0, 0, 0, 0, 0, 4, 17, 19, 32, 34,
  35, 38, 40, 41, 41, 43, 46, 46, 48, 49, 49, 50, 57, 60, 62, 64, 65, 65, 65, 65, 65, 65, 65, 65};

static const char *confchk_checkpoint_cleanup3_choices[] = {
  __WT_CONFIG_CHOICE_none, __WT_CONFIG_CHOICE_reclaim_space, NULL};

static const char *confchk_extra_diagnostics3_choices[] = {__WT_CONFIG_CHOICE_all,
  __WT_CONFIG_CHOICE_checkpoint_validate, __WT_CONFIG_CHOICE_cursor_check,
  __WT_CONFIG_CHOICE_disk_validate, __WT_CONFIG_CHOICE_eviction_check,
  __WT_CONFIG_CHOICE_generation_check, __WT_CONFIG_CHOICE_hs_validate,
  __WT_CONFIG_CHOICE_key_out_of_order, __WT_CONFIG_CHOICE_log_validate, __WT_CONFIG_CHOICE_prepared,
  __WT_CONFIG_CHOICE_slow_operation, __WT_CONFIG_CHOICE_txn_visibility, NULL};

static const char *confchk_file_extend2_choices[] = {
  __WT_CONFIG_CHOICE_data, __WT_CONFIG_CHOICE_log, NULL};

static const char *confchk_json_output3_choices[] = {
  __WT_CONFIG_CHOICE_error, __WT_CONFIG_CHOICE_message, NULL};

static const char *confchk_statistics4_choices[] = {__WT_CONFIG_CHOICE_all,
  __WT_CONFIG_CHOICE_cache_walk, __WT_CONFIG_CHOICE_fast, __WT_CONFIG_CHOICE_none,
  __WT_CONFIG_CHOICE_clear, __WT_CONFIG_CHOICE_tree_walk, NULL};

static const char *confchk_timing_stress_for_test3_choices[] = {
  __WT_CONFIG_CHOICE_aggressive_stash_free, __WT_CONFIG_CHOICE_aggressive_sweep,
  __WT_CONFIG_CHOICE_backup_rename, __WT_CONFIG_CHOICE_checkpoint_evict_page,
  __WT_CONFIG_CHOICE_checkpoint_handle, __WT_CONFIG_CHOICE_checkpoint_slow,
  __WT_CONFIG_CHOICE_checkpoint_stop, __WT_CONFIG_CHOICE_commit_transaction_slow,
  __WT_CONFIG_CHOICE_compact_slow, __WT_CONFIG_CHOICE_evict_reposition,
  __WT_CONFIG_CHOICE_failpoint_eviction_split,
  __WT_CONFIG_CHOICE_failpoint_history_store_delete_key_from_ts,
  __WT_CONFIG_CHOICE_history_store_checkpoint_delay, __WT_CONFIG_CHOICE_history_store_search,
  __WT_CONFIG_CHOICE_history_store_sweep_race, __WT_CONFIG_CHOICE_prefix_compare,
  __WT_CONFIG_CHOICE_prepare_checkpoint_delay, __WT_CONFIG_CHOICE_prepare_resolution_1,
  __WT_CONFIG_CHOICE_prepare_resolution_2, __WT_CONFIG_CHOICE_sleep_before_read_overflow_onpage,
  __WT_CONFIG_CHOICE_split_1, __WT_CONFIG_CHOICE_split_2, __WT_CONFIG_CHOICE_split_3,
  __WT_CONFIG_CHOICE_split_4, __WT_CONFIG_CHOICE_split_5, __WT_CONFIG_CHOICE_split_6,
  __WT_CONFIG_CHOICE_split_7, __WT_CONFIG_CHOICE_split_8, __WT_CONFIG_CHOICE_tiered_flush_finish,
  NULL};

static const char *confchk_verbose14_choices[] = {__WT_CONFIG_CHOICE_all, __WT_CONFIG_CHOICE_api,
  __WT_CONFIG_CHOICE_backup, __WT_CONFIG_CHOICE_block, __WT_CONFIG_CHOICE_block_cache,
  __WT_CONFIG_CHOICE_checkpoint, __WT_CONFIG_CHOICE_checkpoint_cleanup,
  __WT_CONFIG_CHOICE_checkpoint_progress, __WT_CONFIG_CHOICE_chunkcache, __WT_CONFIG_CHOICE_compact,
  __WT_CONFIG_CHOICE_compact_progress, __WT_CONFIG_CHOICE_configuration,
  __WT_CONFIG_CHOICE_error_returns, __WT_CONFIG_CHOICE_evict, __WT_CONFIG_CHOICE_evict_stuck,
  __WT_CONFIG_CHOICE_evictserver, __WT_CONFIG_CHOICE_fileops, __WT_CONFIG_CHOICE_generation,
  __WT_CONFIG_CHOICE_handleops, __WT_CONFIG_CHOICE_history_store,
  __WT_CONFIG_CHOICE_history_store_activity, __WT_CONFIG_CHOICE_log, __WT_CONFIG_CHOICE_lsm,
  __WT_CONFIG_CHOICE_lsm_manager, __WT_CONFIG_CHOICE_metadata, __WT_CONFIG_CHOICE_mutex,
  __WT_CONFIG_CHOICE_out_of_order, __WT_CONFIG_CHOICE_overflow, __WT_CONFIG_CHOICE_read,
  __WT_CONFIG_CHOICE_reconcile, __WT_CONFIG_CHOICE_recovery, __WT_CONFIG_CHOICE_recovery_progress,
  __WT_CONFIG_CHOICE_rts, __WT_CONFIG_CHOICE_salvage, __WT_CONFIG_CHOICE_shared_cache,
  __WT_CONFIG_CHOICE_split, __WT_CONFIG_CHOICE_temporary, __WT_CONFIG_CHOICE_thread_group,
  __WT_CONFIG_CHOICE_tiered, __WT_CONFIG_CHOICE_timestamp, __WT_CONFIG_CHOICE_transaction,
  __WT_CONFIG_CHOICE_verify, __WT_CONFIG_CHOICE_version, __WT_CONFIG_CHOICE_write, NULL};

static const char *confchk_write_through2_choices[] = {
  __WT_CONFIG_CHOICE_data, __WT_CONFIG_CHOICE_log, NULL};

static const WT_CONFIG_CHECK confchk_wiredtiger_open_all[] = {
  {"backup_restore_target", "list", NULL, NULL, NULL, 0, NULL, WT_CONFIG_COMPILED_TYPE_LIST, 263,
    INT64_MIN, INT64_MAX, NULL},
  {"block_cache", "category", NULL, NULL, confchk_wiredtiger_open_block_cache_subconfigs, 12,
    confchk_wiredtiger_open_block_cache_subconfigs_jump, WT_CONFIG_COMPILED_TYPE_CATEGORY, 170,
    INT64_MIN, INT64_MAX, NULL},
  {"buffer_alignment", "int", NULL, "min=-1,max=1MB", NULL, 0, NULL, WT_CONFIG_COMPILED_TYPE_INT,
    264, -1, 1LL * WT_MEGABYTE, NULL},
  {"builtin_extension_config", "string", NULL, NULL, NULL, 0, NULL, WT_CONFIG_COMPILED_TYPE_STRING,
    265, INT64_MIN, INT64_MAX, NULL},
  {"cache_cursors", "boolean", NULL, NULL, NULL, 0, NULL, WT_CONFIG_COMPILED_TYPE_BOOLEAN, 256,
    INT64_MIN, INT64_MAX, NULL},
  {"cache_max_wait_ms", "int", NULL, "min=0", NULL, 0, NULL, WT_CONFIG_COMPILED_TYPE_INT, 181, 0,
    INT64_MAX, NULL},
  {"cache_overhead", "int", NULL, "min=0,max=30", NULL, 0, NULL, WT_CONFIG_COMPILED_TYPE_INT, 182,
    0, 30, NULL},
  {"cache_size", "int", NULL, "min=1MB,max=10TB", NULL, 0, NULL, WT_CONFIG_COMPILED_TYPE_INT, 183,
    1LL * WT_MEGABYTE, 10LL * WT_TERABYTE, NULL},
  {"cache_stuck_timeout_ms", "int", NULL, "min=0", NULL, 0, NULL, WT_CONFIG_COMPILED_TYPE_INT, 184,
    0, INT64_MAX, NULL},
  {"checkpoint", "category", NULL, NULL, confchk_wiredtiger_open_checkpoint_subconfigs, 2,
    confchk_wiredtiger_open_checkpoint_subconfigs_jump, WT_CONFIG_COMPILED_TYPE_CATEGORY, 185,
    INT64_MIN, INT64_MAX, NULL},
  {"checkpoint_cleanup", "string", NULL, "choices=[\"none\",\"reclaim_space\"]", NULL, 0, NULL,
    WT_CONFIG_COMPILED_TYPE_STRING, 188, INT64_MIN, INT64_MAX, confchk_checkpoint_cleanup3_choices},
  {"checkpoint_sync", "boolean", NULL, NULL, NULL, 0, NULL, WT_CONFIG_COMPILED_TYPE_BOOLEAN, 266,
    INT64_MIN, INT64_MAX, NULL},
  {"chunk_cache", "category", NULL, NULL, confchk_wiredtiger_open_chunk_cache_subconfigs, 9,
    confchk_wiredtiger_open_chunk_cache_subconfigs_jump, WT_CONFIG_COMPILED_TYPE_CATEGORY, 189,
    INT64_MIN, INT64_MAX, NULL},
  {"compatibility", "category", NULL, NULL, confchk_wiredtiger_open_compatibility_subconfigs, 3,
    confchk_wiredtiger_open_compatibility_subconfigs_jump, WT_CONFIG_COMPILED_TYPE_CATEGORY, 191,
    INT64_MIN, INT64_MAX, NULL},
  {"compile_configuration_count", "int", NULL, "min=500", NULL, 0, NULL,
    WT_CONFIG_COMPILED_TYPE_INT, 273, 500, INT64_MAX, NULL},
  {"config_base", "boolean", NULL, NULL, NULL, 0, NULL, WT_CONFIG_COMPILED_TYPE_BOOLEAN, 274,
    INT64_MIN, INT64_MAX, NULL},
  {"create", "boolean", NULL, NULL, NULL, 0, NULL, WT_CONFIG_COMPILED_TYPE_BOOLEAN, 275, INT64_MIN,
    INT64_MAX, NULL},
  {"debug_mode", "category", NULL, NULL, confchk_wiredtiger_open_debug_mode_subconfigs, 15,
    confchk_wiredtiger_open_debug_mode_subconfigs_jump, WT_CONFIG_COMPILED_TYPE_CATEGORY, 193,
    INT64_MIN, INT64_MAX, NULL},
<<<<<<< HEAD
  {"direct_io", "list", NULL, NULL, NULL, 0, NULL, WT_CONFIG_COMPILED_TYPE_LIST, 281, INT64_MIN,
    INT64_MAX, NULL},
=======
  {"direct_io", "list", NULL, "choices=[\"checkpoint\",\"data\",\"log\"]", NULL, 0, NULL,
    WT_CONFIG_COMPILED_TYPE_LIST, 276, INT64_MIN, INT64_MAX, confchk_direct_io2_choices},
>>>>>>> e20c2a3f
  {"encryption", "category", NULL, NULL, confchk_wiredtiger_open_encryption_subconfigs, 3,
    confchk_wiredtiger_open_encryption_subconfigs_jump, WT_CONFIG_COMPILED_TYPE_CATEGORY, 19,
    INT64_MIN, INT64_MAX, NULL},
  {"error_prefix", "string", NULL, NULL, NULL, 0, NULL, WT_CONFIG_COMPILED_TYPE_STRING, 209,
    INT64_MIN, INT64_MAX, NULL},
  {"eviction", "category", NULL, NULL, confchk_wiredtiger_open_eviction_subconfigs, 2,
    confchk_wiredtiger_open_eviction_subconfigs_jump, WT_CONFIG_COMPILED_TYPE_CATEGORY, 210,
    INT64_MIN, INT64_MAX, NULL},
  {"eviction_checkpoint_target", "int", NULL, "min=0,max=10TB", NULL, 0, NULL,
    WT_CONFIG_COMPILED_TYPE_INT, 213, 0, 10LL * WT_TERABYTE, NULL},
  {"eviction_dirty_target", "int", NULL, "min=1,max=10TB", NULL, 0, NULL,
    WT_CONFIG_COMPILED_TYPE_INT, 214, 1, 10LL * WT_TERABYTE, NULL},
  {"eviction_dirty_trigger", "int", NULL, "min=1,max=10TB", NULL, 0, NULL,
    WT_CONFIG_COMPILED_TYPE_INT, 215, 1, 10LL * WT_TERABYTE, NULL},
  {"eviction_target", "int", NULL, "min=10,max=10TB", NULL, 0, NULL, WT_CONFIG_COMPILED_TYPE_INT,
    216, 10, 10LL * WT_TERABYTE, NULL},
  {"eviction_trigger", "int", NULL, "min=10,max=10TB", NULL, 0, NULL, WT_CONFIG_COMPILED_TYPE_INT,
    217, 10, 10LL * WT_TERABYTE, NULL},
  {"eviction_updates_target", "int", NULL, "min=0,max=10TB", NULL, 0, NULL,
    WT_CONFIG_COMPILED_TYPE_INT, 218, 0, 10LL * WT_TERABYTE, NULL},
  {"eviction_updates_trigger", "int", NULL, "min=0,max=10TB", NULL, 0, NULL,
    WT_CONFIG_COMPILED_TYPE_INT, 219, 0, 10LL * WT_TERABYTE, NULL},
  {"exclusive", "boolean", NULL, NULL, NULL, 0, NULL, WT_CONFIG_COMPILED_TYPE_BOOLEAN, 103,
    INT64_MIN, INT64_MAX, NULL},
  {"extensions", "list", NULL, NULL, NULL, 0, NULL, WT_CONFIG_COMPILED_TYPE_LIST, 278, INT64_MIN,
    INT64_MAX, NULL},
  {"extra_diagnostics", "list", NULL,
    "choices=[\"all\",\"checkpoint_validate\",\"cursor_check\""
    ",\"disk_validate\",\"eviction_check\",\"generation_check\","
    "\"hs_validate\",\"key_out_of_order\",\"log_validate\","
    "\"prepared\",\"slow_operation\",\"txn_visibility\"]",
    NULL, 0, NULL, WT_CONFIG_COMPILED_TYPE_LIST, 220, INT64_MIN, INT64_MAX,
    confchk_extra_diagnostics3_choices},
  {"file_extend", "list", NULL, "choices=[\"data\",\"log\"]", NULL, 0, NULL,
    WT_CONFIG_COMPILED_TYPE_LIST, 279, INT64_MIN, INT64_MAX, confchk_file_extend2_choices},
  {"file_manager", "category", NULL, NULL, confchk_wiredtiger_open_file_manager_subconfigs, 3,
    confchk_wiredtiger_open_file_manager_subconfigs_jump, WT_CONFIG_COMPILED_TYPE_CATEGORY, 221,
    INT64_MIN, INT64_MAX, NULL},
  {"generation_drain_timeout_ms", "int", NULL, "min=0", NULL, 0, NULL, WT_CONFIG_COMPILED_TYPE_INT,
    225, 0, INT64_MAX, NULL},
  {"hash", "category", NULL, NULL, confchk_wiredtiger_open_hash_subconfigs, 2,
    confchk_wiredtiger_open_hash_subconfigs_jump, WT_CONFIG_COMPILED_TYPE_CATEGORY, 280, INT64_MIN,
    INT64_MAX, NULL},
  {"hazard_max", "int", NULL, "min=15", NULL, 0, NULL, WT_CONFIG_COMPILED_TYPE_INT, 283, 15,
    INT64_MAX, NULL},
  {"history_store", "category", NULL, NULL, confchk_wiredtiger_open_history_store_subconfigs, 1,
    confchk_wiredtiger_open_history_store_subconfigs_jump, WT_CONFIG_COMPILED_TYPE_CATEGORY, 226,
    INT64_MIN, INT64_MAX, NULL},
  {"in_memory", "boolean", NULL, NULL, NULL, 0, NULL, WT_CONFIG_COMPILED_TYPE_BOOLEAN, 284,
    INT64_MIN, INT64_MAX, NULL},
  {"io_capacity", "category", NULL, NULL, confchk_wiredtiger_open_io_capacity_subconfigs, 2,
    confchk_wiredtiger_open_io_capacity_subconfigs_jump, WT_CONFIG_COMPILED_TYPE_CATEGORY, 228,
    INT64_MIN, INT64_MAX, NULL},
  {"json_output", "list", NULL, "choices=[\"error\",\"message\"]", NULL, 0, NULL,
    WT_CONFIG_COMPILED_TYPE_LIST, 231, INT64_MIN, INT64_MAX, confchk_json_output3_choices},
  {"log", "category", NULL, NULL, confchk_wiredtiger_open_log_subconfigs, 11,
    confchk_wiredtiger_open_log_subconfigs_jump, WT_CONFIG_COMPILED_TYPE_CATEGORY, 36, INT64_MIN,
    INT64_MAX, NULL},
  {"lsm_manager", "category", NULL, NULL, confchk_wiredtiger_open_lsm_manager_subconfigs, 2,
    confchk_wiredtiger_open_lsm_manager_subconfigs_jump, WT_CONFIG_COMPILED_TYPE_CATEGORY, 237,
    INT64_MIN, INT64_MAX, NULL},
  {"mmap", "boolean", NULL, NULL, NULL, 0, NULL, WT_CONFIG_COMPILED_TYPE_BOOLEAN, 288, INT64_MIN,
    INT64_MAX, NULL},
  {"mmap_all", "boolean", NULL, NULL, NULL, 0, NULL, WT_CONFIG_COMPILED_TYPE_BOOLEAN, 289,
    INT64_MIN, INT64_MAX, NULL},
  {"multiprocess", "boolean", NULL, NULL, NULL, 0, NULL, WT_CONFIG_COMPILED_TYPE_BOOLEAN, 290,
    INT64_MIN, INT64_MAX, NULL},
  {"operation_timeout_ms", "int", NULL, "min=0", NULL, 0, NULL, WT_CONFIG_COMPILED_TYPE_INT, 152, 0,
    INT64_MAX, NULL},
  {"operation_tracking", "category", NULL, NULL,
    confchk_wiredtiger_open_operation_tracking_subconfigs, 2,
    confchk_wiredtiger_open_operation_tracking_subconfigs_jump, WT_CONFIG_COMPILED_TYPE_CATEGORY,
    240, INT64_MIN, INT64_MAX, NULL},
  {"prefetch", "category", NULL, NULL, confchk_wiredtiger_open_prefetch_subconfigs, 2,
    confchk_wiredtiger_open_prefetch_subconfigs_jump, WT_CONFIG_COMPILED_TYPE_CATEGORY, 260,
    INT64_MIN, INT64_MAX, NULL},
  {"readonly", "boolean", NULL, NULL, NULL, 0, NULL, WT_CONFIG_COMPILED_TYPE_BOOLEAN, 60, INT64_MIN,
    INT64_MAX, NULL},
  {"salvage", "boolean", NULL, NULL, NULL, 0, NULL, WT_CONFIG_COMPILED_TYPE_BOOLEAN, 293, INT64_MIN,
    INT64_MAX, NULL},
  {"session_max", "int", NULL, "min=1", NULL, 0, NULL, WT_CONFIG_COMPILED_TYPE_INT, 294, 1,
    INT64_MAX, NULL},
  {"session_scratch_max", "int", NULL, NULL, NULL, 0, NULL, WT_CONFIG_COMPILED_TYPE_INT, 295,
    INT64_MIN, INT64_MAX, NULL},
  {"session_table_cache", "boolean", NULL, NULL, NULL, 0, NULL, WT_CONFIG_COMPILED_TYPE_BOOLEAN,
    296, INT64_MIN, INT64_MAX, NULL},
  {"shared_cache", "category", NULL, NULL, confchk_wiredtiger_open_shared_cache_subconfigs, 5,
    confchk_wiredtiger_open_shared_cache_subconfigs_jump, WT_CONFIG_COMPILED_TYPE_CATEGORY, 242,
    INT64_MIN, INT64_MAX, NULL},
  {"statistics", "list", NULL,
    "choices=[\"all\",\"cache_walk\",\"fast\",\"none\","
    "\"clear\",\"tree_walk\"]",
    NULL, 0, NULL, WT_CONFIG_COMPILED_TYPE_LIST, 135, INT64_MIN, INT64_MAX,
    confchk_statistics4_choices},
  {"statistics_log", "category", NULL, NULL, confchk_wiredtiger_open_statistics_log_subconfigs, 6,
    confchk_wiredtiger_open_statistics_log_subconfigs_jump, WT_CONFIG_COMPILED_TYPE_CATEGORY, 246,
    INT64_MIN, INT64_MAX, NULL},
  {"tiered_storage", "category", NULL, NULL, confchk_tiered_storage_subconfigs, 8,
    confchk_tiered_storage_subconfigs_jump, WT_CONFIG_COMPILED_TYPE_CATEGORY, 47, INT64_MIN,
    INT64_MAX, NULL},
  {"timing_stress_for_test", "list", NULL,
    "choices=[\"aggressive_stash_free\",\"aggressive_sweep\","
    "\"backup_rename\",\"checkpoint_evict_page\","
    "\"checkpoint_handle\",\"checkpoint_slow\",\"checkpoint_stop\","
    "\"commit_transaction_slow\",\"compact_slow\","
    "\"evict_reposition\",\"failpoint_eviction_split\","
    "\"failpoint_history_store_delete_key_from_ts\","
    "\"history_store_checkpoint_delay\",\"history_store_search\","
    "\"history_store_sweep_race\",\"prefix_compare\","
    "\"prepare_checkpoint_delay\",\"prepare_resolution_1\","
    "\"prepare_resolution_2\",\"sleep_before_read_overflow_onpage\","
    "\"split_1\",\"split_2\",\"split_3\",\"split_4\",\"split_5\","
    "\"split_6\",\"split_7\",\"split_8\",\"tiered_flush_finish\"]",
    NULL, 0, NULL, WT_CONFIG_COMPILED_TYPE_LIST, 251, INT64_MIN, INT64_MAX,
    confchk_timing_stress_for_test3_choices},
  {"transaction_sync", "category", NULL, NULL, confchk_wiredtiger_open_transaction_sync_subconfigs,
    2, confchk_wiredtiger_open_transaction_sync_subconfigs_jump, WT_CONFIG_COMPILED_TYPE_CATEGORY,
    298, INT64_MIN, INT64_MAX, NULL},
  {"use_environment", "boolean", NULL, NULL, NULL, 0, NULL, WT_CONFIG_COMPILED_TYPE_BOOLEAN, 300,
    INT64_MIN, INT64_MAX, NULL},
  {"use_environment_priv", "boolean", NULL, NULL, NULL, 0, NULL, WT_CONFIG_COMPILED_TYPE_BOOLEAN,
    301, INT64_MIN, INT64_MAX, NULL},
  {"verbose", "list", NULL,
    "choices=[\"all\",\"api\",\"backup\",\"block\","
    "\"block_cache\",\"checkpoint\",\"checkpoint_cleanup\","
    "\"checkpoint_progress\",\"chunkcache\",\"compact\","
    "\"compact_progress\",\"configuration\",\"error_returns\","
    "\"evict\",\"evict_stuck\",\"evictserver\",\"fileops\","
    "\"generation\",\"handleops\",\"history_store\","
    "\"history_store_activity\",\"log\",\"lsm\",\"lsm_manager\","
    "\"metadata\",\"mutex\",\"out_of_order\",\"overflow\",\"read\","
    "\"reconcile\",\"recovery\",\"recovery_progress\",\"rts\","
    "\"salvage\",\"shared_cache\",\"split\",\"temporary\","
    "\"thread_group\",\"tiered\",\"timestamp\",\"transaction\","
    "\"verify\",\"version\",\"write\"]",
    NULL, 0, NULL, WT_CONFIG_COMPILED_TYPE_LIST, 10, INT64_MIN, INT64_MAX,
    confchk_verbose14_choices},
  {"verify_metadata", "boolean", NULL, NULL, NULL, 0, NULL, WT_CONFIG_COMPILED_TYPE_BOOLEAN, 302,
    INT64_MIN, INT64_MAX, NULL},
  {"version", "string", NULL, NULL, NULL, 0, NULL, WT_CONFIG_COMPILED_TYPE_STRING, 62, INT64_MIN,
    INT64_MAX, NULL},
  {"write_through", "list", NULL, "choices=[\"data\",\"log\"]", NULL, 0, NULL,
    WT_CONFIG_COMPILED_TYPE_LIST, 303, INT64_MIN, INT64_MAX, confchk_write_through2_choices},
  {NULL, NULL, NULL, NULL, NULL, 0, NULL, 0, 0, 0, 0, NULL}};

static const uint8_t confchk_wiredtiger_open_all_jump[WT_CONFIG_JUMP_TABLE_SIZE] = {0, 0, 0, 0, 0,
  0, 0, 0, 0, 0, 0, 0, 0, 0, 0, 0, 0, 0, 0, 0, 0, 0, 0, 0, 0, 0, 0, 0, 0, 0, 0, 0, 0, 0, 0, 0, 0, 0,
  0, 0, 0, 0, 0, 0, 0, 0, 0, 0, 0, 0, 0, 0, 0, 0, 0, 0, 0, 0, 0, 0, 0, 0, 0, 0, 0, 0, 0, 0, 0, 0, 0,
  0, 0, 0, 0, 0, 0, 0, 0, 0, 0, 0, 0, 0, 0, 0, 0, 0, 0, 0, 0, 0, 0, 0, 0, 0, 0, 0, 0, 4, 17, 19, 32,
  34, 35, 38, 40, 41, 41, 43, 46, 46, 48, 49, 49, 50, 57, 60, 62, 65, 66, 66, 66, 66, 66, 66, 66,
  66};

static const char *confchk_checkpoint_cleanup4_choices[] = {
  __WT_CONFIG_CHOICE_none, __WT_CONFIG_CHOICE_reclaim_space, NULL};

static const char *confchk_extra_diagnostics4_choices[] = {__WT_CONFIG_CHOICE_all,
  __WT_CONFIG_CHOICE_checkpoint_validate, __WT_CONFIG_CHOICE_cursor_check,
  __WT_CONFIG_CHOICE_disk_validate, __WT_CONFIG_CHOICE_eviction_check,
  __WT_CONFIG_CHOICE_generation_check, __WT_CONFIG_CHOICE_hs_validate,
  __WT_CONFIG_CHOICE_key_out_of_order, __WT_CONFIG_CHOICE_log_validate, __WT_CONFIG_CHOICE_prepared,
  __WT_CONFIG_CHOICE_slow_operation, __WT_CONFIG_CHOICE_txn_visibility, NULL};

static const char *confchk_file_extend3_choices[] = {
  __WT_CONFIG_CHOICE_data, __WT_CONFIG_CHOICE_log, NULL};

static const char *confchk_json_output4_choices[] = {
  __WT_CONFIG_CHOICE_error, __WT_CONFIG_CHOICE_message, NULL};

static const char *confchk_statistics5_choices[] = {__WT_CONFIG_CHOICE_all,
  __WT_CONFIG_CHOICE_cache_walk, __WT_CONFIG_CHOICE_fast, __WT_CONFIG_CHOICE_none,
  __WT_CONFIG_CHOICE_clear, __WT_CONFIG_CHOICE_tree_walk, NULL};

static const char *confchk_timing_stress_for_test4_choices[] = {
  __WT_CONFIG_CHOICE_aggressive_stash_free, __WT_CONFIG_CHOICE_aggressive_sweep,
  __WT_CONFIG_CHOICE_backup_rename, __WT_CONFIG_CHOICE_checkpoint_evict_page,
  __WT_CONFIG_CHOICE_checkpoint_handle, __WT_CONFIG_CHOICE_checkpoint_slow,
  __WT_CONFIG_CHOICE_checkpoint_stop, __WT_CONFIG_CHOICE_commit_transaction_slow,
  __WT_CONFIG_CHOICE_compact_slow, __WT_CONFIG_CHOICE_evict_reposition,
  __WT_CONFIG_CHOICE_failpoint_eviction_split,
  __WT_CONFIG_CHOICE_failpoint_history_store_delete_key_from_ts,
  __WT_CONFIG_CHOICE_history_store_checkpoint_delay, __WT_CONFIG_CHOICE_history_store_search,
  __WT_CONFIG_CHOICE_history_store_sweep_race, __WT_CONFIG_CHOICE_prefix_compare,
  __WT_CONFIG_CHOICE_prepare_checkpoint_delay, __WT_CONFIG_CHOICE_prepare_resolution_1,
  __WT_CONFIG_CHOICE_prepare_resolution_2, __WT_CONFIG_CHOICE_sleep_before_read_overflow_onpage,
  __WT_CONFIG_CHOICE_split_1, __WT_CONFIG_CHOICE_split_2, __WT_CONFIG_CHOICE_split_3,
  __WT_CONFIG_CHOICE_split_4, __WT_CONFIG_CHOICE_split_5, __WT_CONFIG_CHOICE_split_6,
  __WT_CONFIG_CHOICE_split_7, __WT_CONFIG_CHOICE_split_8, __WT_CONFIG_CHOICE_tiered_flush_finish,
  NULL};

static const char *confchk_verbose15_choices[] = {__WT_CONFIG_CHOICE_all, __WT_CONFIG_CHOICE_api,
  __WT_CONFIG_CHOICE_backup, __WT_CONFIG_CHOICE_block, __WT_CONFIG_CHOICE_block_cache,
  __WT_CONFIG_CHOICE_checkpoint, __WT_CONFIG_CHOICE_checkpoint_cleanup,
  __WT_CONFIG_CHOICE_checkpoint_progress, __WT_CONFIG_CHOICE_chunkcache, __WT_CONFIG_CHOICE_compact,
  __WT_CONFIG_CHOICE_compact_progress, __WT_CONFIG_CHOICE_configuration,
  __WT_CONFIG_CHOICE_error_returns, __WT_CONFIG_CHOICE_evict, __WT_CONFIG_CHOICE_evict_stuck,
  __WT_CONFIG_CHOICE_evictserver, __WT_CONFIG_CHOICE_fileops, __WT_CONFIG_CHOICE_generation,
  __WT_CONFIG_CHOICE_handleops, __WT_CONFIG_CHOICE_history_store,
  __WT_CONFIG_CHOICE_history_store_activity, __WT_CONFIG_CHOICE_log, __WT_CONFIG_CHOICE_lsm,
  __WT_CONFIG_CHOICE_lsm_manager, __WT_CONFIG_CHOICE_metadata, __WT_CONFIG_CHOICE_mutex,
  __WT_CONFIG_CHOICE_out_of_order, __WT_CONFIG_CHOICE_overflow, __WT_CONFIG_CHOICE_read,
  __WT_CONFIG_CHOICE_reconcile, __WT_CONFIG_CHOICE_recovery, __WT_CONFIG_CHOICE_recovery_progress,
  __WT_CONFIG_CHOICE_rts, __WT_CONFIG_CHOICE_salvage, __WT_CONFIG_CHOICE_shared_cache,
  __WT_CONFIG_CHOICE_split, __WT_CONFIG_CHOICE_temporary, __WT_CONFIG_CHOICE_thread_group,
  __WT_CONFIG_CHOICE_tiered, __WT_CONFIG_CHOICE_timestamp, __WT_CONFIG_CHOICE_transaction,
  __WT_CONFIG_CHOICE_verify, __WT_CONFIG_CHOICE_version, __WT_CONFIG_CHOICE_write, NULL};

static const char *confchk_write_through3_choices[] = {
  __WT_CONFIG_CHOICE_data, __WT_CONFIG_CHOICE_log, NULL};

static const WT_CONFIG_CHECK confchk_wiredtiger_open_basecfg[] = {
  {"backup_restore_target", "list", NULL, NULL, NULL, 0, NULL, WT_CONFIG_COMPILED_TYPE_LIST, 263,
    INT64_MIN, INT64_MAX, NULL},
  {"block_cache", "category", NULL, NULL, confchk_wiredtiger_open_block_cache_subconfigs, 12,
    confchk_wiredtiger_open_block_cache_subconfigs_jump, WT_CONFIG_COMPILED_TYPE_CATEGORY, 170,
    INT64_MIN, INT64_MAX, NULL},
  {"buffer_alignment", "int", NULL, "min=-1,max=1MB", NULL, 0, NULL, WT_CONFIG_COMPILED_TYPE_INT,
    264, -1, 1LL * WT_MEGABYTE, NULL},
  {"builtin_extension_config", "string", NULL, NULL, NULL, 0, NULL, WT_CONFIG_COMPILED_TYPE_STRING,
    265, INT64_MIN, INT64_MAX, NULL},
  {"cache_cursors", "boolean", NULL, NULL, NULL, 0, NULL, WT_CONFIG_COMPILED_TYPE_BOOLEAN, 256,
    INT64_MIN, INT64_MAX, NULL},
  {"cache_max_wait_ms", "int", NULL, "min=0", NULL, 0, NULL, WT_CONFIG_COMPILED_TYPE_INT, 181, 0,
    INT64_MAX, NULL},
  {"cache_overhead", "int", NULL, "min=0,max=30", NULL, 0, NULL, WT_CONFIG_COMPILED_TYPE_INT, 182,
    0, 30, NULL},
  {"cache_size", "int", NULL, "min=1MB,max=10TB", NULL, 0, NULL, WT_CONFIG_COMPILED_TYPE_INT, 183,
    1LL * WT_MEGABYTE, 10LL * WT_TERABYTE, NULL},
  {"cache_stuck_timeout_ms", "int", NULL, "min=0", NULL, 0, NULL, WT_CONFIG_COMPILED_TYPE_INT, 184,
    0, INT64_MAX, NULL},
  {"checkpoint", "category", NULL, NULL, confchk_wiredtiger_open_checkpoint_subconfigs, 2,
    confchk_wiredtiger_open_checkpoint_subconfigs_jump, WT_CONFIG_COMPILED_TYPE_CATEGORY, 185,
    INT64_MIN, INT64_MAX, NULL},
  {"checkpoint_cleanup", "string", NULL, "choices=[\"none\",\"reclaim_space\"]", NULL, 0, NULL,
    WT_CONFIG_COMPILED_TYPE_STRING, 188, INT64_MIN, INT64_MAX, confchk_checkpoint_cleanup4_choices},
  {"checkpoint_sync", "boolean", NULL, NULL, NULL, 0, NULL, WT_CONFIG_COMPILED_TYPE_BOOLEAN, 266,
    INT64_MIN, INT64_MAX, NULL},
  {"chunk_cache", "category", NULL, NULL, confchk_wiredtiger_open_chunk_cache_subconfigs, 9,
    confchk_wiredtiger_open_chunk_cache_subconfigs_jump, WT_CONFIG_COMPILED_TYPE_CATEGORY, 189,
    INT64_MIN, INT64_MAX, NULL},
  {"compatibility", "category", NULL, NULL, confchk_wiredtiger_open_compatibility_subconfigs, 3,
    confchk_wiredtiger_open_compatibility_subconfigs_jump, WT_CONFIG_COMPILED_TYPE_CATEGORY, 191,
    INT64_MIN, INT64_MAX, NULL},
  {"compile_configuration_count", "int", NULL, "min=500", NULL, 0, NULL,
    WT_CONFIG_COMPILED_TYPE_INT, 273, 500, INT64_MAX, NULL},
  {"debug_mode", "category", NULL, NULL, confchk_wiredtiger_open_debug_mode_subconfigs, 15,
    confchk_wiredtiger_open_debug_mode_subconfigs_jump, WT_CONFIG_COMPILED_TYPE_CATEGORY, 193,
    INT64_MIN, INT64_MAX, NULL},
<<<<<<< HEAD
  {"direct_io", "list", NULL, NULL, NULL, 0, NULL, WT_CONFIG_COMPILED_TYPE_LIST, 281, INT64_MIN,
    INT64_MAX, NULL},
=======
  {"direct_io", "list", NULL, "choices=[\"checkpoint\",\"data\",\"log\"]", NULL, 0, NULL,
    WT_CONFIG_COMPILED_TYPE_LIST, 276, INT64_MIN, INT64_MAX, confchk_direct_io3_choices},
>>>>>>> e20c2a3f
  {"encryption", "category", NULL, NULL, confchk_wiredtiger_open_encryption_subconfigs, 3,
    confchk_wiredtiger_open_encryption_subconfigs_jump, WT_CONFIG_COMPILED_TYPE_CATEGORY, 19,
    INT64_MIN, INT64_MAX, NULL},
  {"error_prefix", "string", NULL, NULL, NULL, 0, NULL, WT_CONFIG_COMPILED_TYPE_STRING, 209,
    INT64_MIN, INT64_MAX, NULL},
  {"eviction", "category", NULL, NULL, confchk_wiredtiger_open_eviction_subconfigs, 2,
    confchk_wiredtiger_open_eviction_subconfigs_jump, WT_CONFIG_COMPILED_TYPE_CATEGORY, 210,
    INT64_MIN, INT64_MAX, NULL},
  {"eviction_checkpoint_target", "int", NULL, "min=0,max=10TB", NULL, 0, NULL,
    WT_CONFIG_COMPILED_TYPE_INT, 213, 0, 10LL * WT_TERABYTE, NULL},
  {"eviction_dirty_target", "int", NULL, "min=1,max=10TB", NULL, 0, NULL,
    WT_CONFIG_COMPILED_TYPE_INT, 214, 1, 10LL * WT_TERABYTE, NULL},
  {"eviction_dirty_trigger", "int", NULL, "min=1,max=10TB", NULL, 0, NULL,
    WT_CONFIG_COMPILED_TYPE_INT, 215, 1, 10LL * WT_TERABYTE, NULL},
  {"eviction_target", "int", NULL, "min=10,max=10TB", NULL, 0, NULL, WT_CONFIG_COMPILED_TYPE_INT,
    216, 10, 10LL * WT_TERABYTE, NULL},
  {"eviction_trigger", "int", NULL, "min=10,max=10TB", NULL, 0, NULL, WT_CONFIG_COMPILED_TYPE_INT,
    217, 10, 10LL * WT_TERABYTE, NULL},
  {"eviction_updates_target", "int", NULL, "min=0,max=10TB", NULL, 0, NULL,
    WT_CONFIG_COMPILED_TYPE_INT, 218, 0, 10LL * WT_TERABYTE, NULL},
  {"eviction_updates_trigger", "int", NULL, "min=0,max=10TB", NULL, 0, NULL,
    WT_CONFIG_COMPILED_TYPE_INT, 219, 0, 10LL * WT_TERABYTE, NULL},
  {"extensions", "list", NULL, NULL, NULL, 0, NULL, WT_CONFIG_COMPILED_TYPE_LIST, 278, INT64_MIN,
    INT64_MAX, NULL},
  {"extra_diagnostics", "list", NULL,
    "choices=[\"all\",\"checkpoint_validate\",\"cursor_check\""
    ",\"disk_validate\",\"eviction_check\",\"generation_check\","
    "\"hs_validate\",\"key_out_of_order\",\"log_validate\","
    "\"prepared\",\"slow_operation\",\"txn_visibility\"]",
    NULL, 0, NULL, WT_CONFIG_COMPILED_TYPE_LIST, 220, INT64_MIN, INT64_MAX,
    confchk_extra_diagnostics4_choices},
  {"file_extend", "list", NULL, "choices=[\"data\",\"log\"]", NULL, 0, NULL,
    WT_CONFIG_COMPILED_TYPE_LIST, 279, INT64_MIN, INT64_MAX, confchk_file_extend3_choices},
  {"file_manager", "category", NULL, NULL, confchk_wiredtiger_open_file_manager_subconfigs, 3,
    confchk_wiredtiger_open_file_manager_subconfigs_jump, WT_CONFIG_COMPILED_TYPE_CATEGORY, 221,
    INT64_MIN, INT64_MAX, NULL},
  {"generation_drain_timeout_ms", "int", NULL, "min=0", NULL, 0, NULL, WT_CONFIG_COMPILED_TYPE_INT,
    225, 0, INT64_MAX, NULL},
  {"hash", "category", NULL, NULL, confchk_wiredtiger_open_hash_subconfigs, 2,
    confchk_wiredtiger_open_hash_subconfigs_jump, WT_CONFIG_COMPILED_TYPE_CATEGORY, 280, INT64_MIN,
    INT64_MAX, NULL},
  {"hazard_max", "int", NULL, "min=15", NULL, 0, NULL, WT_CONFIG_COMPILED_TYPE_INT, 283, 15,
    INT64_MAX, NULL},
  {"history_store", "category", NULL, NULL, confchk_wiredtiger_open_history_store_subconfigs, 1,
    confchk_wiredtiger_open_history_store_subconfigs_jump, WT_CONFIG_COMPILED_TYPE_CATEGORY, 226,
    INT64_MIN, INT64_MAX, NULL},
  {"io_capacity", "category", NULL, NULL, confchk_wiredtiger_open_io_capacity_subconfigs, 2,
    confchk_wiredtiger_open_io_capacity_subconfigs_jump, WT_CONFIG_COMPILED_TYPE_CATEGORY, 228,
    INT64_MIN, INT64_MAX, NULL},
  {"json_output", "list", NULL, "choices=[\"error\",\"message\"]", NULL, 0, NULL,
    WT_CONFIG_COMPILED_TYPE_LIST, 231, INT64_MIN, INT64_MAX, confchk_json_output4_choices},
  {"log", "category", NULL, NULL, confchk_wiredtiger_open_log_subconfigs, 11,
    confchk_wiredtiger_open_log_subconfigs_jump, WT_CONFIG_COMPILED_TYPE_CATEGORY, 36, INT64_MIN,
    INT64_MAX, NULL},
  {"lsm_manager", "category", NULL, NULL, confchk_wiredtiger_open_lsm_manager_subconfigs, 2,
    confchk_wiredtiger_open_lsm_manager_subconfigs_jump, WT_CONFIG_COMPILED_TYPE_CATEGORY, 237,
    INT64_MIN, INT64_MAX, NULL},
  {"mmap", "boolean", NULL, NULL, NULL, 0, NULL, WT_CONFIG_COMPILED_TYPE_BOOLEAN, 288, INT64_MIN,
    INT64_MAX, NULL},
  {"mmap_all", "boolean", NULL, NULL, NULL, 0, NULL, WT_CONFIG_COMPILED_TYPE_BOOLEAN, 289,
    INT64_MIN, INT64_MAX, NULL},
  {"multiprocess", "boolean", NULL, NULL, NULL, 0, NULL, WT_CONFIG_COMPILED_TYPE_BOOLEAN, 290,
    INT64_MIN, INT64_MAX, NULL},
  {"operation_timeout_ms", "int", NULL, "min=0", NULL, 0, NULL, WT_CONFIG_COMPILED_TYPE_INT, 152, 0,
    INT64_MAX, NULL},
  {"operation_tracking", "category", NULL, NULL,
    confchk_wiredtiger_open_operation_tracking_subconfigs, 2,
    confchk_wiredtiger_open_operation_tracking_subconfigs_jump, WT_CONFIG_COMPILED_TYPE_CATEGORY,
    240, INT64_MIN, INT64_MAX, NULL},
  {"prefetch", "category", NULL, NULL, confchk_wiredtiger_open_prefetch_subconfigs, 2,
    confchk_wiredtiger_open_prefetch_subconfigs_jump, WT_CONFIG_COMPILED_TYPE_CATEGORY, 260,
    INT64_MIN, INT64_MAX, NULL},
  {"readonly", "boolean", NULL, NULL, NULL, 0, NULL, WT_CONFIG_COMPILED_TYPE_BOOLEAN, 60, INT64_MIN,
    INT64_MAX, NULL},
  {"salvage", "boolean", NULL, NULL, NULL, 0, NULL, WT_CONFIG_COMPILED_TYPE_BOOLEAN, 293, INT64_MIN,
    INT64_MAX, NULL},
  {"session_max", "int", NULL, "min=1", NULL, 0, NULL, WT_CONFIG_COMPILED_TYPE_INT, 294, 1,
    INT64_MAX, NULL},
  {"session_scratch_max", "int", NULL, NULL, NULL, 0, NULL, WT_CONFIG_COMPILED_TYPE_INT, 295,
    INT64_MIN, INT64_MAX, NULL},
  {"session_table_cache", "boolean", NULL, NULL, NULL, 0, NULL, WT_CONFIG_COMPILED_TYPE_BOOLEAN,
    296, INT64_MIN, INT64_MAX, NULL},
  {"shared_cache", "category", NULL, NULL, confchk_wiredtiger_open_shared_cache_subconfigs, 5,
    confchk_wiredtiger_open_shared_cache_subconfigs_jump, WT_CONFIG_COMPILED_TYPE_CATEGORY, 242,
    INT64_MIN, INT64_MAX, NULL},
  {"statistics", "list", NULL,
    "choices=[\"all\",\"cache_walk\",\"fast\",\"none\","
    "\"clear\",\"tree_walk\"]",
    NULL, 0, NULL, WT_CONFIG_COMPILED_TYPE_LIST, 135, INT64_MIN, INT64_MAX,
    confchk_statistics5_choices},
  {"statistics_log", "category", NULL, NULL, confchk_wiredtiger_open_statistics_log_subconfigs, 6,
    confchk_wiredtiger_open_statistics_log_subconfigs_jump, WT_CONFIG_COMPILED_TYPE_CATEGORY, 246,
    INT64_MIN, INT64_MAX, NULL},
  {"tiered_storage", "category", NULL, NULL, confchk_tiered_storage_subconfigs, 8,
    confchk_tiered_storage_subconfigs_jump, WT_CONFIG_COMPILED_TYPE_CATEGORY, 47, INT64_MIN,
    INT64_MAX, NULL},
  {"timing_stress_for_test", "list", NULL,
    "choices=[\"aggressive_stash_free\",\"aggressive_sweep\","
    "\"backup_rename\",\"checkpoint_evict_page\","
    "\"checkpoint_handle\",\"checkpoint_slow\",\"checkpoint_stop\","
    "\"commit_transaction_slow\",\"compact_slow\","
    "\"evict_reposition\",\"failpoint_eviction_split\","
    "\"failpoint_history_store_delete_key_from_ts\","
    "\"history_store_checkpoint_delay\",\"history_store_search\","
    "\"history_store_sweep_race\",\"prefix_compare\","
    "\"prepare_checkpoint_delay\",\"prepare_resolution_1\","
    "\"prepare_resolution_2\",\"sleep_before_read_overflow_onpage\","
    "\"split_1\",\"split_2\",\"split_3\",\"split_4\",\"split_5\","
    "\"split_6\",\"split_7\",\"split_8\",\"tiered_flush_finish\"]",
    NULL, 0, NULL, WT_CONFIG_COMPILED_TYPE_LIST, 251, INT64_MIN, INT64_MAX,
    confchk_timing_stress_for_test4_choices},
  {"transaction_sync", "category", NULL, NULL, confchk_wiredtiger_open_transaction_sync_subconfigs,
    2, confchk_wiredtiger_open_transaction_sync_subconfigs_jump, WT_CONFIG_COMPILED_TYPE_CATEGORY,
    298, INT64_MIN, INT64_MAX, NULL},
  {"verbose", "list", NULL,
    "choices=[\"all\",\"api\",\"backup\",\"block\","
    "\"block_cache\",\"checkpoint\",\"checkpoint_cleanup\","
    "\"checkpoint_progress\",\"chunkcache\",\"compact\","
    "\"compact_progress\",\"configuration\",\"error_returns\","
    "\"evict\",\"evict_stuck\",\"evictserver\",\"fileops\","
    "\"generation\",\"handleops\",\"history_store\","
    "\"history_store_activity\",\"log\",\"lsm\",\"lsm_manager\","
    "\"metadata\",\"mutex\",\"out_of_order\",\"overflow\",\"read\","
    "\"reconcile\",\"recovery\",\"recovery_progress\",\"rts\","
    "\"salvage\",\"shared_cache\",\"split\",\"temporary\","
    "\"thread_group\",\"tiered\",\"timestamp\",\"transaction\","
    "\"verify\",\"version\",\"write\"]",
    NULL, 0, NULL, WT_CONFIG_COMPILED_TYPE_LIST, 10, INT64_MIN, INT64_MAX,
    confchk_verbose15_choices},
  {"verify_metadata", "boolean", NULL, NULL, NULL, 0, NULL, WT_CONFIG_COMPILED_TYPE_BOOLEAN, 302,
    INT64_MIN, INT64_MAX, NULL},
  {"version", "string", NULL, NULL, NULL, 0, NULL, WT_CONFIG_COMPILED_TYPE_STRING, 62, INT64_MIN,
    INT64_MAX, NULL},
  {"write_through", "list", NULL, "choices=[\"data\",\"log\"]", NULL, 0, NULL,
    WT_CONFIG_COMPILED_TYPE_LIST, 303, INT64_MIN, INT64_MAX, confchk_write_through3_choices},
  {NULL, NULL, NULL, NULL, NULL, 0, NULL, 0, 0, 0, 0, NULL}};

static const uint8_t confchk_wiredtiger_open_basecfg_jump[WT_CONFIG_JUMP_TABLE_SIZE] = {0, 0, 0, 0,
  0, 0, 0, 0, 0, 0, 0, 0, 0, 0, 0, 0, 0, 0, 0, 0, 0, 0, 0, 0, 0, 0, 0, 0, 0, 0, 0, 0, 0, 0, 0, 0, 0,
  0, 0, 0, 0, 0, 0, 0, 0, 0, 0, 0, 0, 0, 0, 0, 0, 0, 0, 0, 0, 0, 0, 0, 0, 0, 0, 0, 0, 0, 0, 0, 0, 0,
  0, 0, 0, 0, 0, 0, 0, 0, 0, 0, 0, 0, 0, 0, 0, 0, 0, 0, 0, 0, 0, 0, 0, 0, 0, 0, 0, 0, 0, 4, 15, 17,
  29, 31, 32, 35, 36, 37, 37, 39, 42, 42, 44, 45, 45, 46, 53, 56, 56, 59, 60, 60, 60, 60, 60, 60,
  60, 60};

static const char *confchk_checkpoint_cleanup5_choices[] = {
  __WT_CONFIG_CHOICE_none, __WT_CONFIG_CHOICE_reclaim_space, NULL};

static const char *confchk_extra_diagnostics5_choices[] = {__WT_CONFIG_CHOICE_all,
  __WT_CONFIG_CHOICE_checkpoint_validate, __WT_CONFIG_CHOICE_cursor_check,
  __WT_CONFIG_CHOICE_disk_validate, __WT_CONFIG_CHOICE_eviction_check,
  __WT_CONFIG_CHOICE_generation_check, __WT_CONFIG_CHOICE_hs_validate,
  __WT_CONFIG_CHOICE_key_out_of_order, __WT_CONFIG_CHOICE_log_validate, __WT_CONFIG_CHOICE_prepared,
  __WT_CONFIG_CHOICE_slow_operation, __WT_CONFIG_CHOICE_txn_visibility, NULL};

static const char *confchk_file_extend4_choices[] = {
  __WT_CONFIG_CHOICE_data, __WT_CONFIG_CHOICE_log, NULL};

static const char *confchk_json_output5_choices[] = {
  __WT_CONFIG_CHOICE_error, __WT_CONFIG_CHOICE_message, NULL};

static const char *confchk_statistics6_choices[] = {__WT_CONFIG_CHOICE_all,
  __WT_CONFIG_CHOICE_cache_walk, __WT_CONFIG_CHOICE_fast, __WT_CONFIG_CHOICE_none,
  __WT_CONFIG_CHOICE_clear, __WT_CONFIG_CHOICE_tree_walk, NULL};

static const char *confchk_timing_stress_for_test5_choices[] = {
  __WT_CONFIG_CHOICE_aggressive_stash_free, __WT_CONFIG_CHOICE_aggressive_sweep,
  __WT_CONFIG_CHOICE_backup_rename, __WT_CONFIG_CHOICE_checkpoint_evict_page,
  __WT_CONFIG_CHOICE_checkpoint_handle, __WT_CONFIG_CHOICE_checkpoint_slow,
  __WT_CONFIG_CHOICE_checkpoint_stop, __WT_CONFIG_CHOICE_commit_transaction_slow,
  __WT_CONFIG_CHOICE_compact_slow, __WT_CONFIG_CHOICE_evict_reposition,
  __WT_CONFIG_CHOICE_failpoint_eviction_split,
  __WT_CONFIG_CHOICE_failpoint_history_store_delete_key_from_ts,
  __WT_CONFIG_CHOICE_history_store_checkpoint_delay, __WT_CONFIG_CHOICE_history_store_search,
  __WT_CONFIG_CHOICE_history_store_sweep_race, __WT_CONFIG_CHOICE_prefix_compare,
  __WT_CONFIG_CHOICE_prepare_checkpoint_delay, __WT_CONFIG_CHOICE_prepare_resolution_1,
  __WT_CONFIG_CHOICE_prepare_resolution_2, __WT_CONFIG_CHOICE_sleep_before_read_overflow_onpage,
  __WT_CONFIG_CHOICE_split_1, __WT_CONFIG_CHOICE_split_2, __WT_CONFIG_CHOICE_split_3,
  __WT_CONFIG_CHOICE_split_4, __WT_CONFIG_CHOICE_split_5, __WT_CONFIG_CHOICE_split_6,
  __WT_CONFIG_CHOICE_split_7, __WT_CONFIG_CHOICE_split_8, __WT_CONFIG_CHOICE_tiered_flush_finish,
  NULL};

static const char *confchk_verbose16_choices[] = {__WT_CONFIG_CHOICE_all, __WT_CONFIG_CHOICE_api,
  __WT_CONFIG_CHOICE_backup, __WT_CONFIG_CHOICE_block, __WT_CONFIG_CHOICE_block_cache,
  __WT_CONFIG_CHOICE_checkpoint, __WT_CONFIG_CHOICE_checkpoint_cleanup,
  __WT_CONFIG_CHOICE_checkpoint_progress, __WT_CONFIG_CHOICE_chunkcache, __WT_CONFIG_CHOICE_compact,
  __WT_CONFIG_CHOICE_compact_progress, __WT_CONFIG_CHOICE_configuration,
  __WT_CONFIG_CHOICE_error_returns, __WT_CONFIG_CHOICE_evict, __WT_CONFIG_CHOICE_evict_stuck,
  __WT_CONFIG_CHOICE_evictserver, __WT_CONFIG_CHOICE_fileops, __WT_CONFIG_CHOICE_generation,
  __WT_CONFIG_CHOICE_handleops, __WT_CONFIG_CHOICE_history_store,
  __WT_CONFIG_CHOICE_history_store_activity, __WT_CONFIG_CHOICE_log, __WT_CONFIG_CHOICE_lsm,
  __WT_CONFIG_CHOICE_lsm_manager, __WT_CONFIG_CHOICE_metadata, __WT_CONFIG_CHOICE_mutex,
  __WT_CONFIG_CHOICE_out_of_order, __WT_CONFIG_CHOICE_overflow, __WT_CONFIG_CHOICE_read,
  __WT_CONFIG_CHOICE_reconcile, __WT_CONFIG_CHOICE_recovery, __WT_CONFIG_CHOICE_recovery_progress,
  __WT_CONFIG_CHOICE_rts, __WT_CONFIG_CHOICE_salvage, __WT_CONFIG_CHOICE_shared_cache,
  __WT_CONFIG_CHOICE_split, __WT_CONFIG_CHOICE_temporary, __WT_CONFIG_CHOICE_thread_group,
  __WT_CONFIG_CHOICE_tiered, __WT_CONFIG_CHOICE_timestamp, __WT_CONFIG_CHOICE_transaction,
  __WT_CONFIG_CHOICE_verify, __WT_CONFIG_CHOICE_version, __WT_CONFIG_CHOICE_write, NULL};

static const char *confchk_write_through4_choices[] = {
  __WT_CONFIG_CHOICE_data, __WT_CONFIG_CHOICE_log, NULL};

static const WT_CONFIG_CHECK confchk_wiredtiger_open_usercfg[] = {
  {"backup_restore_target", "list", NULL, NULL, NULL, 0, NULL, WT_CONFIG_COMPILED_TYPE_LIST, 263,
    INT64_MIN, INT64_MAX, NULL},
  {"block_cache", "category", NULL, NULL, confchk_wiredtiger_open_block_cache_subconfigs, 12,
    confchk_wiredtiger_open_block_cache_subconfigs_jump, WT_CONFIG_COMPILED_TYPE_CATEGORY, 170,
    INT64_MIN, INT64_MAX, NULL},
  {"buffer_alignment", "int", NULL, "min=-1,max=1MB", NULL, 0, NULL, WT_CONFIG_COMPILED_TYPE_INT,
    264, -1, 1LL * WT_MEGABYTE, NULL},
  {"builtin_extension_config", "string", NULL, NULL, NULL, 0, NULL, WT_CONFIG_COMPILED_TYPE_STRING,
    265, INT64_MIN, INT64_MAX, NULL},
  {"cache_cursors", "boolean", NULL, NULL, NULL, 0, NULL, WT_CONFIG_COMPILED_TYPE_BOOLEAN, 256,
    INT64_MIN, INT64_MAX, NULL},
  {"cache_max_wait_ms", "int", NULL, "min=0", NULL, 0, NULL, WT_CONFIG_COMPILED_TYPE_INT, 181, 0,
    INT64_MAX, NULL},
  {"cache_overhead", "int", NULL, "min=0,max=30", NULL, 0, NULL, WT_CONFIG_COMPILED_TYPE_INT, 182,
    0, 30, NULL},
  {"cache_size", "int", NULL, "min=1MB,max=10TB", NULL, 0, NULL, WT_CONFIG_COMPILED_TYPE_INT, 183,
    1LL * WT_MEGABYTE, 10LL * WT_TERABYTE, NULL},
  {"cache_stuck_timeout_ms", "int", NULL, "min=0", NULL, 0, NULL, WT_CONFIG_COMPILED_TYPE_INT, 184,
    0, INT64_MAX, NULL},
  {"checkpoint", "category", NULL, NULL, confchk_wiredtiger_open_checkpoint_subconfigs, 2,
    confchk_wiredtiger_open_checkpoint_subconfigs_jump, WT_CONFIG_COMPILED_TYPE_CATEGORY, 185,
    INT64_MIN, INT64_MAX, NULL},
  {"checkpoint_cleanup", "string", NULL, "choices=[\"none\",\"reclaim_space\"]", NULL, 0, NULL,
    WT_CONFIG_COMPILED_TYPE_STRING, 188, INT64_MIN, INT64_MAX, confchk_checkpoint_cleanup5_choices},
  {"checkpoint_sync", "boolean", NULL, NULL, NULL, 0, NULL, WT_CONFIG_COMPILED_TYPE_BOOLEAN, 266,
    INT64_MIN, INT64_MAX, NULL},
  {"chunk_cache", "category", NULL, NULL, confchk_wiredtiger_open_chunk_cache_subconfigs, 9,
    confchk_wiredtiger_open_chunk_cache_subconfigs_jump, WT_CONFIG_COMPILED_TYPE_CATEGORY, 189,
    INT64_MIN, INT64_MAX, NULL},
  {"compatibility", "category", NULL, NULL, confchk_wiredtiger_open_compatibility_subconfigs, 3,
    confchk_wiredtiger_open_compatibility_subconfigs_jump, WT_CONFIG_COMPILED_TYPE_CATEGORY, 191,
    INT64_MIN, INT64_MAX, NULL},
  {"compile_configuration_count", "int", NULL, "min=500", NULL, 0, NULL,
    WT_CONFIG_COMPILED_TYPE_INT, 273, 500, INT64_MAX, NULL},
  {"debug_mode", "category", NULL, NULL, confchk_wiredtiger_open_debug_mode_subconfigs, 15,
    confchk_wiredtiger_open_debug_mode_subconfigs_jump, WT_CONFIG_COMPILED_TYPE_CATEGORY, 193,
    INT64_MIN, INT64_MAX, NULL},
<<<<<<< HEAD
  {"direct_io", "list", NULL, NULL, NULL, 0, NULL, WT_CONFIG_COMPILED_TYPE_LIST, 281, INT64_MIN,
    INT64_MAX, NULL},
=======
  {"direct_io", "list", NULL, "choices=[\"checkpoint\",\"data\",\"log\"]", NULL, 0, NULL,
    WT_CONFIG_COMPILED_TYPE_LIST, 276, INT64_MIN, INT64_MAX, confchk_direct_io4_choices},
>>>>>>> e20c2a3f
  {"encryption", "category", NULL, NULL, confchk_wiredtiger_open_encryption_subconfigs, 3,
    confchk_wiredtiger_open_encryption_subconfigs_jump, WT_CONFIG_COMPILED_TYPE_CATEGORY, 19,
    INT64_MIN, INT64_MAX, NULL},
  {"error_prefix", "string", NULL, NULL, NULL, 0, NULL, WT_CONFIG_COMPILED_TYPE_STRING, 209,
    INT64_MIN, INT64_MAX, NULL},
  {"eviction", "category", NULL, NULL, confchk_wiredtiger_open_eviction_subconfigs, 2,
    confchk_wiredtiger_open_eviction_subconfigs_jump, WT_CONFIG_COMPILED_TYPE_CATEGORY, 210,
    INT64_MIN, INT64_MAX, NULL},
  {"eviction_checkpoint_target", "int", NULL, "min=0,max=10TB", NULL, 0, NULL,
    WT_CONFIG_COMPILED_TYPE_INT, 213, 0, 10LL * WT_TERABYTE, NULL},
  {"eviction_dirty_target", "int", NULL, "min=1,max=10TB", NULL, 0, NULL,
    WT_CONFIG_COMPILED_TYPE_INT, 214, 1, 10LL * WT_TERABYTE, NULL},
  {"eviction_dirty_trigger", "int", NULL, "min=1,max=10TB", NULL, 0, NULL,
    WT_CONFIG_COMPILED_TYPE_INT, 215, 1, 10LL * WT_TERABYTE, NULL},
  {"eviction_target", "int", NULL, "min=10,max=10TB", NULL, 0, NULL, WT_CONFIG_COMPILED_TYPE_INT,
    216, 10, 10LL * WT_TERABYTE, NULL},
  {"eviction_trigger", "int", NULL, "min=10,max=10TB", NULL, 0, NULL, WT_CONFIG_COMPILED_TYPE_INT,
    217, 10, 10LL * WT_TERABYTE, NULL},
  {"eviction_updates_target", "int", NULL, "min=0,max=10TB", NULL, 0, NULL,
    WT_CONFIG_COMPILED_TYPE_INT, 218, 0, 10LL * WT_TERABYTE, NULL},
  {"eviction_updates_trigger", "int", NULL, "min=0,max=10TB", NULL, 0, NULL,
    WT_CONFIG_COMPILED_TYPE_INT, 219, 0, 10LL * WT_TERABYTE, NULL},
  {"extensions", "list", NULL, NULL, NULL, 0, NULL, WT_CONFIG_COMPILED_TYPE_LIST, 278, INT64_MIN,
    INT64_MAX, NULL},
  {"extra_diagnostics", "list", NULL,
    "choices=[\"all\",\"checkpoint_validate\",\"cursor_check\""
    ",\"disk_validate\",\"eviction_check\",\"generation_check\","
    "\"hs_validate\",\"key_out_of_order\",\"log_validate\","
    "\"prepared\",\"slow_operation\",\"txn_visibility\"]",
    NULL, 0, NULL, WT_CONFIG_COMPILED_TYPE_LIST, 220, INT64_MIN, INT64_MAX,
    confchk_extra_diagnostics5_choices},
  {"file_extend", "list", NULL, "choices=[\"data\",\"log\"]", NULL, 0, NULL,
    WT_CONFIG_COMPILED_TYPE_LIST, 279, INT64_MIN, INT64_MAX, confchk_file_extend4_choices},
  {"file_manager", "category", NULL, NULL, confchk_wiredtiger_open_file_manager_subconfigs, 3,
    confchk_wiredtiger_open_file_manager_subconfigs_jump, WT_CONFIG_COMPILED_TYPE_CATEGORY, 221,
    INT64_MIN, INT64_MAX, NULL},
  {"generation_drain_timeout_ms", "int", NULL, "min=0", NULL, 0, NULL, WT_CONFIG_COMPILED_TYPE_INT,
    225, 0, INT64_MAX, NULL},
  {"hash", "category", NULL, NULL, confchk_wiredtiger_open_hash_subconfigs, 2,
    confchk_wiredtiger_open_hash_subconfigs_jump, WT_CONFIG_COMPILED_TYPE_CATEGORY, 280, INT64_MIN,
    INT64_MAX, NULL},
  {"hazard_max", "int", NULL, "min=15", NULL, 0, NULL, WT_CONFIG_COMPILED_TYPE_INT, 283, 15,
    INT64_MAX, NULL},
  {"history_store", "category", NULL, NULL, confchk_wiredtiger_open_history_store_subconfigs, 1,
    confchk_wiredtiger_open_history_store_subconfigs_jump, WT_CONFIG_COMPILED_TYPE_CATEGORY, 226,
    INT64_MIN, INT64_MAX, NULL},
  {"io_capacity", "category", NULL, NULL, confchk_wiredtiger_open_io_capacity_subconfigs, 2,
    confchk_wiredtiger_open_io_capacity_subconfigs_jump, WT_CONFIG_COMPILED_TYPE_CATEGORY, 228,
    INT64_MIN, INT64_MAX, NULL},
  {"json_output", "list", NULL, "choices=[\"error\",\"message\"]", NULL, 0, NULL,
    WT_CONFIG_COMPILED_TYPE_LIST, 231, INT64_MIN, INT64_MAX, confchk_json_output5_choices},
  {"log", "category", NULL, NULL, confchk_wiredtiger_open_log_subconfigs, 11,
    confchk_wiredtiger_open_log_subconfigs_jump, WT_CONFIG_COMPILED_TYPE_CATEGORY, 36, INT64_MIN,
    INT64_MAX, NULL},
  {"lsm_manager", "category", NULL, NULL, confchk_wiredtiger_open_lsm_manager_subconfigs, 2,
    confchk_wiredtiger_open_lsm_manager_subconfigs_jump, WT_CONFIG_COMPILED_TYPE_CATEGORY, 237,
    INT64_MIN, INT64_MAX, NULL},
  {"mmap", "boolean", NULL, NULL, NULL, 0, NULL, WT_CONFIG_COMPILED_TYPE_BOOLEAN, 288, INT64_MIN,
    INT64_MAX, NULL},
  {"mmap_all", "boolean", NULL, NULL, NULL, 0, NULL, WT_CONFIG_COMPILED_TYPE_BOOLEAN, 289,
    INT64_MIN, INT64_MAX, NULL},
  {"multiprocess", "boolean", NULL, NULL, NULL, 0, NULL, WT_CONFIG_COMPILED_TYPE_BOOLEAN, 290,
    INT64_MIN, INT64_MAX, NULL},
  {"operation_timeout_ms", "int", NULL, "min=0", NULL, 0, NULL, WT_CONFIG_COMPILED_TYPE_INT, 152, 0,
    INT64_MAX, NULL},
  {"operation_tracking", "category", NULL, NULL,
    confchk_wiredtiger_open_operation_tracking_subconfigs, 2,
    confchk_wiredtiger_open_operation_tracking_subconfigs_jump, WT_CONFIG_COMPILED_TYPE_CATEGORY,
    240, INT64_MIN, INT64_MAX, NULL},
  {"prefetch", "category", NULL, NULL, confchk_wiredtiger_open_prefetch_subconfigs, 2,
    confchk_wiredtiger_open_prefetch_subconfigs_jump, WT_CONFIG_COMPILED_TYPE_CATEGORY, 260,
    INT64_MIN, INT64_MAX, NULL},
  {"readonly", "boolean", NULL, NULL, NULL, 0, NULL, WT_CONFIG_COMPILED_TYPE_BOOLEAN, 60, INT64_MIN,
    INT64_MAX, NULL},
  {"salvage", "boolean", NULL, NULL, NULL, 0, NULL, WT_CONFIG_COMPILED_TYPE_BOOLEAN, 293, INT64_MIN,
    INT64_MAX, NULL},
  {"session_max", "int", NULL, "min=1", NULL, 0, NULL, WT_CONFIG_COMPILED_TYPE_INT, 294, 1,
    INT64_MAX, NULL},
  {"session_scratch_max", "int", NULL, NULL, NULL, 0, NULL, WT_CONFIG_COMPILED_TYPE_INT, 295,
    INT64_MIN, INT64_MAX, NULL},
  {"session_table_cache", "boolean", NULL, NULL, NULL, 0, NULL, WT_CONFIG_COMPILED_TYPE_BOOLEAN,
    296, INT64_MIN, INT64_MAX, NULL},
  {"shared_cache", "category", NULL, NULL, confchk_wiredtiger_open_shared_cache_subconfigs, 5,
    confchk_wiredtiger_open_shared_cache_subconfigs_jump, WT_CONFIG_COMPILED_TYPE_CATEGORY, 242,
    INT64_MIN, INT64_MAX, NULL},
  {"statistics", "list", NULL,
    "choices=[\"all\",\"cache_walk\",\"fast\",\"none\","
    "\"clear\",\"tree_walk\"]",
    NULL, 0, NULL, WT_CONFIG_COMPILED_TYPE_LIST, 135, INT64_MIN, INT64_MAX,
    confchk_statistics6_choices},
  {"statistics_log", "category", NULL, NULL, confchk_wiredtiger_open_statistics_log_subconfigs, 6,
    confchk_wiredtiger_open_statistics_log_subconfigs_jump, WT_CONFIG_COMPILED_TYPE_CATEGORY, 246,
    INT64_MIN, INT64_MAX, NULL},
  {"tiered_storage", "category", NULL, NULL, confchk_tiered_storage_subconfigs, 8,
    confchk_tiered_storage_subconfigs_jump, WT_CONFIG_COMPILED_TYPE_CATEGORY, 47, INT64_MIN,
    INT64_MAX, NULL},
  {"timing_stress_for_test", "list", NULL,
    "choices=[\"aggressive_stash_free\",\"aggressive_sweep\","
    "\"backup_rename\",\"checkpoint_evict_page\","
    "\"checkpoint_handle\",\"checkpoint_slow\",\"checkpoint_stop\","
    "\"commit_transaction_slow\",\"compact_slow\","
    "\"evict_reposition\",\"failpoint_eviction_split\","
    "\"failpoint_history_store_delete_key_from_ts\","
    "\"history_store_checkpoint_delay\",\"history_store_search\","
    "\"history_store_sweep_race\",\"prefix_compare\","
    "\"prepare_checkpoint_delay\",\"prepare_resolution_1\","
    "\"prepare_resolution_2\",\"sleep_before_read_overflow_onpage\","
    "\"split_1\",\"split_2\",\"split_3\",\"split_4\",\"split_5\","
    "\"split_6\",\"split_7\",\"split_8\",\"tiered_flush_finish\"]",
    NULL, 0, NULL, WT_CONFIG_COMPILED_TYPE_LIST, 251, INT64_MIN, INT64_MAX,
    confchk_timing_stress_for_test5_choices},
  {"transaction_sync", "category", NULL, NULL, confchk_wiredtiger_open_transaction_sync_subconfigs,
    2, confchk_wiredtiger_open_transaction_sync_subconfigs_jump, WT_CONFIG_COMPILED_TYPE_CATEGORY,
    298, INT64_MIN, INT64_MAX, NULL},
  {"verbose", "list", NULL,
    "choices=[\"all\",\"api\",\"backup\",\"block\","
    "\"block_cache\",\"checkpoint\",\"checkpoint_cleanup\","
    "\"checkpoint_progress\",\"chunkcache\",\"compact\","
    "\"compact_progress\",\"configuration\",\"error_returns\","
    "\"evict\",\"evict_stuck\",\"evictserver\",\"fileops\","
    "\"generation\",\"handleops\",\"history_store\","
    "\"history_store_activity\",\"log\",\"lsm\",\"lsm_manager\","
    "\"metadata\",\"mutex\",\"out_of_order\",\"overflow\",\"read\","
    "\"reconcile\",\"recovery\",\"recovery_progress\",\"rts\","
    "\"salvage\",\"shared_cache\",\"split\",\"temporary\","
    "\"thread_group\",\"tiered\",\"timestamp\",\"transaction\","
    "\"verify\",\"version\",\"write\"]",
    NULL, 0, NULL, WT_CONFIG_COMPILED_TYPE_LIST, 10, INT64_MIN, INT64_MAX,
    confchk_verbose16_choices},
  {"verify_metadata", "boolean", NULL, NULL, NULL, 0, NULL, WT_CONFIG_COMPILED_TYPE_BOOLEAN, 302,
    INT64_MIN, INT64_MAX, NULL},
  {"write_through", "list", NULL, "choices=[\"data\",\"log\"]", NULL, 0, NULL,
    WT_CONFIG_COMPILED_TYPE_LIST, 303, INT64_MIN, INT64_MAX, confchk_write_through4_choices},
  {NULL, NULL, NULL, NULL, NULL, 0, NULL, 0, 0, 0, 0, NULL}};

static const uint8_t confchk_wiredtiger_open_usercfg_jump[WT_CONFIG_JUMP_TABLE_SIZE] = {0, 0, 0, 0,
  0, 0, 0, 0, 0, 0, 0, 0, 0, 0, 0, 0, 0, 0, 0, 0, 0, 0, 0, 0, 0, 0, 0, 0, 0, 0, 0, 0, 0, 0, 0, 0, 0,
  0, 0, 0, 0, 0, 0, 0, 0, 0, 0, 0, 0, 0, 0, 0, 0, 0, 0, 0, 0, 0, 0, 0, 0, 0, 0, 0, 0, 0, 0, 0, 0, 0,
  0, 0, 0, 0, 0, 0, 0, 0, 0, 0, 0, 0, 0, 0, 0, 0, 0, 0, 0, 0, 0, 0, 0, 0, 0, 0, 0, 0, 0, 4, 15, 17,
  29, 31, 32, 35, 36, 37, 37, 39, 42, 42, 44, 45, 45, 46, 53, 56, 56, 58, 59, 59, 59, 59, 59, 59,
  59, 59};

static const WT_CONFIG_ENTRY config_entries[] = {
  {"WT_CONNECTION.add_collator", "", NULL, 0, NULL, 0, WT_CONF_SIZING_NONE, false},
  {"WT_CONNECTION.add_compressor", "", NULL, 0, NULL, 1, WT_CONF_SIZING_NONE, false},
  {"WT_CONNECTION.add_data_source", "", NULL, 0, NULL, 2, WT_CONF_SIZING_NONE, false},
  {"WT_CONNECTION.add_encryptor", "", NULL, 0, NULL, 3, WT_CONF_SIZING_NONE, false},
  {"WT_CONNECTION.add_extractor", "", NULL, 0, NULL, 4, WT_CONF_SIZING_NONE, false},
  {"WT_CONNECTION.add_storage_source", "", NULL, 0, NULL, 5, WT_CONF_SIZING_NONE, false},
  {"WT_CONNECTION.close", "final_flush=false,leak_memory=false,use_timestamp=true",
    confchk_WT_CONNECTION_close, 3, confchk_WT_CONNECTION_close_jump, 6, WT_CONF_SIZING_NONE,
    false},
  {"WT_CONNECTION.debug_info",
    "backup=false,cache=false,cursors=false,handles=false,log=false,"
    "sessions=false,txn=false",
    confchk_WT_CONNECTION_debug_info, 7, confchk_WT_CONNECTION_debug_info_jump, 7,
    WT_CONF_SIZING_NONE, false},
  {"WT_CONNECTION.load_extension",
    "config=,early_load=false,entry=wiredtiger_extension_init,"
    "terminate=wiredtiger_extension_terminate",
    confchk_WT_CONNECTION_load_extension, 4, confchk_WT_CONNECTION_load_extension_jump, 8,
    WT_CONF_SIZING_NONE, false},
  {"WT_CONNECTION.open_session",
    "cache_cursors=true,cache_max_wait_ms=0,"
    "debug=(checkpoint_fail_before_turtle_update=false,"
    "release_evict_page=false),ignore_cache_size=false,"
    "isolation=snapshot,prefetch=(enabled=false)",
    confchk_WT_CONNECTION_open_session, 6, confchk_WT_CONNECTION_open_session_jump, 9,
    WT_CONF_SIZING_NONE, false},
  {"WT_CONNECTION.query_timestamp", "get=all_durable", confchk_WT_CONNECTION_query_timestamp, 1,
    confchk_WT_CONNECTION_query_timestamp_jump, 10, WT_CONF_SIZING_NONE, false},
  {"WT_CONNECTION.reconfigure",
    "block_cache=(blkcache_eviction_aggression=1800,"
    "cache_on_checkpoint=true,cache_on_writes=true,enabled=false,"
    "full_target=95,hashsize=32768,max_percent_overhead=10,"
    "nvram_path=,percent_file_in_dram=50,size=0,system_ram=0,type=),"
    "cache_max_wait_ms=0,cache_overhead=8,cache_size=100MB,"
    "cache_stuck_timeout_ms=300000,checkpoint=(log_size=0,wait=0),"
    "checkpoint_cleanup=none,chunk_cache=(pinned=),"
    "compatibility=(release=),debug_mode=(background_compact=false,"
    "checkpoint_retention=0,corruption_abort=true,cursor_copy=false,"
    "cursor_reposition=false,eviction=false,log_retention=0,"
    "realloc_exact=false,realloc_malloc=false,rollback_error=0,"
    "slow_checkpoint=false,stress_skiplist=false,table_logging=false,"
    "tiered_flush_error_continue=false,update_restore_evict=false),"
    "error_prefix=,eviction=(threads_max=8,threads_min=1),"
    "eviction_checkpoint_target=1,eviction_dirty_target=5,"
    "eviction_dirty_trigger=20,eviction_target=80,eviction_trigger=95"
    ",eviction_updates_target=0,eviction_updates_trigger=0,"
    "extra_diagnostics=[],file_manager=(close_handle_minimum=250,"
    "close_idle_time=30,close_scan_interval=10),"
    "generation_drain_timeout_ms=240000,history_store=(file_max=0),"
    "io_capacity=(chunk_cache=0,total=0),json_output=[],"
    "log=(archive=true,os_cache_dirty_pct=0,prealloc=true,remove=true"
    ",zero_fill=false),lsm_manager=(merge=true,worker_thread_max=4),"
    "operation_timeout_ms=0,operation_tracking=(enabled=false,"
    "path=\".\"),shared_cache=(chunk=10MB,name=,quota=0,reserve=0,"
    "size=500MB),statistics=none,statistics_log=(json=false,"
    "on_close=false,sources=,timestamp=\"%b %d %H:%M:%S\",wait=0),"
    "tiered_storage=(local_retention=300),timing_stress_for_test=,"
    "verbose=[]",
    confchk_WT_CONNECTION_reconfigure, 35, confchk_WT_CONNECTION_reconfigure_jump, 11,
    WT_CONF_SIZING_NONE, false},
  {"WT_CONNECTION.rollback_to_stable", "dryrun=false,threads=4",
    confchk_WT_CONNECTION_rollback_to_stable, 2, confchk_WT_CONNECTION_rollback_to_stable_jump, 12,
    WT_CONF_SIZING_NONE, false},
  {"WT_CONNECTION.set_file_system", "", NULL, 0, NULL, 13, WT_CONF_SIZING_NONE, false},
  {"WT_CONNECTION.set_timestamp",
    "durable_timestamp=,force=false,oldest_timestamp=,"
    "stable_timestamp=",
    confchk_WT_CONNECTION_set_timestamp, 4, confchk_WT_CONNECTION_set_timestamp_jump, 14,
    WT_CONF_SIZING_NONE, false},
  {"WT_CURSOR.bound", "action=set,bound=,inclusive=true", confchk_WT_CURSOR_bound, 3,
    confchk_WT_CURSOR_bound_jump, 15, WT_CONF_SIZING_NONE, false},
  {"WT_CURSOR.close", "", NULL, 0, NULL, 16, WT_CONF_SIZING_NONE, false},
  {"WT_CURSOR.reconfigure", "append=false,overwrite=true,prefix_search=false",
    confchk_WT_CURSOR_reconfigure, 3, confchk_WT_CURSOR_reconfigure_jump, 17, WT_CONF_SIZING_NONE,
    false},
  {"WT_SESSION.alter",
    "access_pattern_hint=none,app_metadata=,"
    "assert=(commit_timestamp=none,durable_timestamp=none,"
    "read_timestamp=none,write_timestamp=off),cache_resident=false,"
    "checkpoint=,exclusive_refreshed=true,log=(enabled=true),"
    "os_cache_dirty_max=0,os_cache_max=0,verbose=[],"
    "write_timestamp_usage=none",
    confchk_WT_SESSION_alter, 11, confchk_WT_SESSION_alter_jump, 18, WT_CONF_SIZING_NONE, false},
  {"WT_SESSION.begin_transaction",
    "ignore_prepare=false,isolation=,name=,no_timestamp=false,"
    "operation_timeout_ms=0,priority=0,read_timestamp=,"
    "roundup_timestamps=(prepared=false,read=false),sync=",
    confchk_WT_SESSION_begin_transaction, 9, confchk_WT_SESSION_begin_transaction_jump, 19,
    WT_CONF_SIZING_INITIALIZE(WT_SESSION, begin_transaction), true},
  {"WT_SESSION.checkpoint",
    "drop=,flush_tier=(enabled=false,force=false,sync=true,timeout=0)"
    ",force=false,name=,target=,use_timestamp=true",
    confchk_WT_SESSION_checkpoint, 6, confchk_WT_SESSION_checkpoint_jump, 20, WT_CONF_SIZING_NONE,
    false},
  {"WT_SESSION.close", "", NULL, 0, NULL, 21, WT_CONF_SIZING_NONE, false},
  {"WT_SESSION.commit_transaction",
    "commit_timestamp=,durable_timestamp=,operation_timeout_ms=0,"
    "sync=",
    confchk_WT_SESSION_commit_transaction, 4, confchk_WT_SESSION_commit_transaction_jump, 22,
    WT_CONF_SIZING_NONE, false},
  {"WT_SESSION.compact",
    "background=,dryrun=false,exclude=,free_space_target=20MB,"
    "run_once=false,timeout=1200",
    confchk_WT_SESSION_compact, 6, confchk_WT_SESSION_compact_jump, 23, WT_CONF_SIZING_NONE, false},
  {"WT_SESSION.create",
    "access_pattern_hint=none,allocation_size=4KB,app_metadata=,"
    "assert=(commit_timestamp=none,durable_timestamp=none,"
    "read_timestamp=none,write_timestamp=off),block_allocation=best,"
    "block_compressor=,cache_resident=false,checksum=on,colgroups=,"
    "collator=,columns=,dictionary=0,encryption=(keyid=,name=),"
    "exclusive=false,extractor=,format=btree,huffman_key=,"
    "huffman_value=,ignore_in_memory_cache_size=false,immutable=false"
    ",import=(compare_timestamp=oldest_timestamp,enabled=false,"
    "file_metadata=,metadata_file=,repair=false),internal_item_max=0,"
    "internal_key_max=0,internal_key_truncate=true,"
    "internal_page_max=4KB,key_format=u,key_gap=10,leaf_item_max=0,"
    "leaf_key_max=0,leaf_page_max=32KB,leaf_value_max=0,"
    "log=(enabled=true),lsm=(auto_throttle=true,bloom=true,"
    "bloom_bit_count=16,bloom_config=,bloom_hash_count=8,"
    "bloom_oldest=false,chunk_count_limit=0,chunk_max=5GB,"
    "chunk_size=10MB,merge_custom=(prefix=,start_generation=0,"
    "suffix=),merge_max=15,merge_min=0),memory_page_image_max=0,"
    "memory_page_max=5MB,os_cache_dirty_max=0,os_cache_max=0,"
    "prefix_compression=false,prefix_compression_min=4,source=,"
    "split_deepen_min_child=0,split_deepen_per_child=0,split_pct=90,"
    "tiered_storage=(auth_token=,bucket=,bucket_prefix=,"
    "cache_directory=,local_retention=300,name=,object_target_size=0,"
    "shared=false),type=file,value_format=u,verbose=[],"
    "write_timestamp_usage=none",
    confchk_WT_SESSION_create, 48, confchk_WT_SESSION_create_jump, 24, WT_CONF_SIZING_NONE, false},
  {"WT_SESSION.drop",
    "checkpoint_wait=true,force=false,lock_wait=true,"
    "remove_files=true,remove_shared=false",
    confchk_WT_SESSION_drop, 5, confchk_WT_SESSION_drop_jump, 25, WT_CONF_SIZING_NONE, false},
  {"WT_SESSION.log_flush", "sync=on", confchk_WT_SESSION_log_flush, 1,
    confchk_WT_SESSION_log_flush_jump, 26, WT_CONF_SIZING_NONE, false},
  {"WT_SESSION.log_printf", "", NULL, 0, NULL, 27, WT_CONF_SIZING_NONE, false},
  {"WT_SESSION.open_cursor",
    "append=false,bulk=false,checkpoint=,checkpoint_use_history=true,"
    "checkpoint_wait=true,debug=(checkpoint_read_timestamp=,"
    "dump_version=false,release_evict=false),dump=,"
    "incremental=(consolidate=false,enabled=false,file=,"
    "force_stop=false,granularity=16MB,src_id=,this_id=),"
    "next_random=false,next_random_sample_size=0,next_random_seed=0,"
    "overwrite=true,prefix_search=false,raw=false,read_once=false,"
    "readonly=false,skip_sort_check=false,statistics=,target=",
    confchk_WT_SESSION_open_cursor, 19, confchk_WT_SESSION_open_cursor_jump, 28,
    WT_CONF_SIZING_NONE, false},
  {"WT_SESSION.prepare_transaction", "prepare_timestamp=", confchk_WT_SESSION_prepare_transaction,
    1, confchk_WT_SESSION_prepare_transaction_jump, 29, WT_CONF_SIZING_NONE, false},
  {"WT_SESSION.query_timestamp", "get=read", confchk_WT_SESSION_query_timestamp, 1,
    confchk_WT_SESSION_query_timestamp_jump, 30, WT_CONF_SIZING_NONE, false},
  {"WT_SESSION.reconfigure",
    "cache_cursors=true,cache_max_wait_ms=0,"
    "debug=(checkpoint_fail_before_turtle_update=false,"
    "release_evict_page=false),ignore_cache_size=false,"
    "isolation=snapshot,prefetch=(enabled=false)",
    confchk_WT_SESSION_reconfigure, 6, confchk_WT_SESSION_reconfigure_jump, 31, WT_CONF_SIZING_NONE,
    false},
  {"WT_SESSION.reset", "", NULL, 0, NULL, 32, WT_CONF_SIZING_NONE, false},
  {"WT_SESSION.reset_snapshot", "", NULL, 0, NULL, 33, WT_CONF_SIZING_NONE, false},
  {"WT_SESSION.rollback_transaction", "operation_timeout_ms=0",
    confchk_WT_SESSION_rollback_transaction, 1, confchk_WT_SESSION_rollback_transaction_jump, 34,
    WT_CONF_SIZING_NONE, false},
  {"WT_SESSION.salvage", "force=false", confchk_WT_SESSION_salvage, 1,
    confchk_WT_SESSION_salvage_jump, 35, WT_CONF_SIZING_NONE, false},
  {"WT_SESSION.strerror", "", NULL, 0, NULL, 36, WT_CONF_SIZING_NONE, false},
  {"WT_SESSION.timestamp_transaction",
    "commit_timestamp=,durable_timestamp=,prepare_timestamp=,"
    "read_timestamp=",
    confchk_WT_SESSION_timestamp_transaction, 4, confchk_WT_SESSION_timestamp_transaction_jump, 37,
    WT_CONF_SIZING_NONE, false},
  {"WT_SESSION.timestamp_transaction_uint", "", NULL, 0, NULL, 38, WT_CONF_SIZING_NONE, false},
  {"WT_SESSION.truncate", "", NULL, 0, NULL, 39, WT_CONF_SIZING_NONE, false},
  {"WT_SESSION.upgrade", "", NULL, 0, NULL, 40, WT_CONF_SIZING_NONE, false},
  {"WT_SESSION.verify",
    "do_not_clear_txn_id=false,dump_address=false,dump_all_data=false"
    ",dump_blocks=false,dump_key_data=false,dump_layout=false,"
    "dump_offsets=,dump_pages=false,read_corrupt=false,"
    "stable_timestamp=false,strict=false",
    confchk_WT_SESSION_verify, 11, confchk_WT_SESSION_verify_jump, 41, WT_CONF_SIZING_NONE, false},
  {"colgroup.meta",
    "app_metadata=,assert=(commit_timestamp=none,"
    "durable_timestamp=none,read_timestamp=none,write_timestamp=off),"
    "collator=,columns=,source=,type=file,verbose=[],"
    "write_timestamp_usage=none",
    confchk_colgroup_meta, 8, confchk_colgroup_meta_jump, 42, WT_CONF_SIZING_NONE, false},
  {"file.config",
    "access_pattern_hint=none,allocation_size=4KB,app_metadata=,"
    "assert=(commit_timestamp=none,durable_timestamp=none,"
    "read_timestamp=none,write_timestamp=off),block_allocation=best,"
    "block_compressor=,cache_resident=false,checksum=on,collator=,"
    "columns=,dictionary=0,encryption=(keyid=,name=),format=btree,"
    "huffman_key=,huffman_value=,ignore_in_memory_cache_size=false,"
    "internal_item_max=0,internal_key_max=0,"
    "internal_key_truncate=true,internal_page_max=4KB,key_format=u,"
    "key_gap=10,leaf_item_max=0,leaf_key_max=0,leaf_page_max=32KB,"
    "leaf_value_max=0,log=(enabled=true),memory_page_image_max=0,"
    "memory_page_max=5MB,os_cache_dirty_max=0,os_cache_max=0,"
    "prefix_compression=false,prefix_compression_min=4,"
    "split_deepen_min_child=0,split_deepen_per_child=0,split_pct=90,"
    "tiered_storage=(auth_token=,bucket=,bucket_prefix=,"
    "cache_directory=,local_retention=300,name=,object_target_size=0,"
    "shared=false),value_format=u,verbose=[],"
    "write_timestamp_usage=none",
    confchk_file_config, 40, confchk_file_config_jump, 43, WT_CONF_SIZING_NONE, false},
  {"file.meta",
    "access_pattern_hint=none,allocation_size=4KB,app_metadata=,"
    "assert=(commit_timestamp=none,durable_timestamp=none,"
    "read_timestamp=none,write_timestamp=off),block_allocation=best,"
    "block_compressor=,cache_resident=false,checkpoint=,"
    "checkpoint_backup_info=,checkpoint_lsn=,checksum=on,collator=,"
    "columns=,dictionary=0,encryption=(keyid=,name=),format=btree,"
    "huffman_key=,huffman_value=,id=,"
    "ignore_in_memory_cache_size=false,internal_item_max=0,"
    "internal_key_max=0,internal_key_truncate=true,"
    "internal_page_max=4KB,key_format=u,key_gap=10,leaf_item_max=0,"
    "leaf_key_max=0,leaf_page_max=32KB,leaf_value_max=0,"
    "log=(enabled=true),memory_page_image_max=0,memory_page_max=5MB,"
    "os_cache_dirty_max=0,os_cache_max=0,prefix_compression=false,"
    "prefix_compression_min=4,readonly=false,split_deepen_min_child=0"
    ",split_deepen_per_child=0,split_pct=90,tiered_object=false,"
    "tiered_storage=(auth_token=,bucket=,bucket_prefix=,"
    "cache_directory=,local_retention=300,name=,object_target_size=0,"
    "shared=false),value_format=u,verbose=[],version=(major=0,"
    "minor=0),write_timestamp_usage=none",
    confchk_file_meta, 47, confchk_file_meta_jump, 44, WT_CONF_SIZING_NONE, false},
  {"index.meta",
    "app_metadata=,assert=(commit_timestamp=none,"
    "durable_timestamp=none,read_timestamp=none,write_timestamp=off),"
    "collator=,columns=,extractor=,immutable=false,index_key_columns="
    ",key_format=u,source=,type=file,value_format=u,verbose=[],"
    "write_timestamp_usage=none",
    confchk_index_meta, 13, confchk_index_meta_jump, 45, WT_CONF_SIZING_NONE, false},
  {"lsm.meta",
    "access_pattern_hint=none,allocation_size=4KB,app_metadata=,"
    "assert=(commit_timestamp=none,durable_timestamp=none,"
    "read_timestamp=none,write_timestamp=off),block_allocation=best,"
    "block_compressor=,cache_resident=false,checksum=on,chunks=,"
    "collator=,columns=,dictionary=0,encryption=(keyid=,name=),"
    "format=btree,huffman_key=,huffman_value=,"
    "ignore_in_memory_cache_size=false,internal_item_max=0,"
    "internal_key_max=0,internal_key_truncate=true,"
    "internal_page_max=4KB,key_format=u,key_gap=10,last=0,"
    "leaf_item_max=0,leaf_key_max=0,leaf_page_max=32KB,"
    "leaf_value_max=0,log=(enabled=true),lsm=(auto_throttle=true,"
    "bloom=true,bloom_bit_count=16,bloom_config=,bloom_hash_count=8,"
    "bloom_oldest=false,chunk_count_limit=0,chunk_max=5GB,"
    "chunk_size=10MB,merge_custom=(prefix=,start_generation=0,"
    "suffix=),merge_max=15,merge_min=0),memory_page_image_max=0,"
    "memory_page_max=5MB,old_chunks=,os_cache_dirty_max=0,"
    "os_cache_max=0,prefix_compression=false,prefix_compression_min=4"
    ",split_deepen_min_child=0,split_deepen_per_child=0,split_pct=90,"
    "tiered_storage=(auth_token=,bucket=,bucket_prefix=,"
    "cache_directory=,local_retention=300,name=,object_target_size=0,"
    "shared=false),value_format=u,verbose=[],"
    "write_timestamp_usage=none",
    confchk_lsm_meta, 44, confchk_lsm_meta_jump, 46, WT_CONF_SIZING_NONE, false},
  {"object.meta",
    "access_pattern_hint=none,allocation_size=4KB,app_metadata=,"
    "assert=(commit_timestamp=none,durable_timestamp=none,"
    "read_timestamp=none,write_timestamp=off),block_allocation=best,"
    "block_compressor=,cache_resident=false,checkpoint=,"
    "checkpoint_backup_info=,checkpoint_lsn=,checksum=on,collator=,"
    "columns=,dictionary=0,encryption=(keyid=,name=),flush_time=0,"
    "flush_timestamp=0,format=btree,huffman_key=,huffman_value=,id=,"
    "ignore_in_memory_cache_size=false,internal_item_max=0,"
    "internal_key_max=0,internal_key_truncate=true,"
    "internal_page_max=4KB,key_format=u,key_gap=10,leaf_item_max=0,"
    "leaf_key_max=0,leaf_page_max=32KB,leaf_value_max=0,"
    "log=(enabled=true),memory_page_image_max=0,memory_page_max=5MB,"
    "os_cache_dirty_max=0,os_cache_max=0,prefix_compression=false,"
    "prefix_compression_min=4,readonly=false,split_deepen_min_child=0"
    ",split_deepen_per_child=0,split_pct=90,tiered_object=false,"
    "tiered_storage=(auth_token=,bucket=,bucket_prefix=,"
    "cache_directory=,local_retention=300,name=,object_target_size=0,"
    "shared=false),value_format=u,verbose=[],version=(major=0,"
    "minor=0),write_timestamp_usage=none",
    confchk_object_meta, 49, confchk_object_meta_jump, 47, WT_CONF_SIZING_NONE, false},
  {"table.meta",
    "app_metadata=,assert=(commit_timestamp=none,"
    "durable_timestamp=none,read_timestamp=none,write_timestamp=off),"
    "colgroups=,collator=,columns=,key_format=u,value_format=u,"
    "verbose=[],write_timestamp_usage=none",
    confchk_table_meta, 9, confchk_table_meta_jump, 48, WT_CONF_SIZING_NONE, false},
  {"tier.meta",
    "access_pattern_hint=none,allocation_size=4KB,app_metadata=,"
    "assert=(commit_timestamp=none,durable_timestamp=none,"
    "read_timestamp=none,write_timestamp=off),block_allocation=best,"
    "block_compressor=,bucket=,bucket_prefix=,cache_directory=,"
    "cache_resident=false,checkpoint=,checkpoint_backup_info=,"
    "checkpoint_lsn=,checksum=on,collator=,columns=,dictionary=0,"
    "encryption=(keyid=,name=),format=btree,huffman_key=,"
    "huffman_value=,id=,ignore_in_memory_cache_size=false,"
    "internal_item_max=0,internal_key_max=0,"
    "internal_key_truncate=true,internal_page_max=4KB,key_format=u,"
    "key_gap=10,leaf_item_max=0,leaf_key_max=0,leaf_page_max=32KB,"
    "leaf_value_max=0,log=(enabled=true),memory_page_image_max=0,"
    "memory_page_max=5MB,os_cache_dirty_max=0,os_cache_max=0,"
    "prefix_compression=false,prefix_compression_min=4,readonly=false"
    ",split_deepen_min_child=0,split_deepen_per_child=0,split_pct=90,"
    "tiered_object=false,tiered_storage=(auth_token=,bucket=,"
    "bucket_prefix=,cache_directory=,local_retention=300,name=,"
    "object_target_size=0,shared=false),value_format=u,verbose=[],"
    "version=(major=0,minor=0),write_timestamp_usage=none",
    confchk_tier_meta, 50, confchk_tier_meta_jump, 49, WT_CONF_SIZING_NONE, false},
  {"tiered.meta",
    "access_pattern_hint=none,allocation_size=4KB,app_metadata=,"
    "assert=(commit_timestamp=none,durable_timestamp=none,"
    "read_timestamp=none,write_timestamp=off),block_allocation=best,"
    "block_compressor=,cache_resident=false,checkpoint=,"
    "checkpoint_backup_info=,checkpoint_lsn=,checksum=on,collator=,"
    "columns=,dictionary=0,encryption=(keyid=,name=),flush_time=0,"
    "flush_timestamp=0,format=btree,huffman_key=,huffman_value=,id=,"
    "ignore_in_memory_cache_size=false,internal_item_max=0,"
    "internal_key_max=0,internal_key_truncate=true,"
    "internal_page_max=4KB,key_format=u,key_gap=10,last=0,"
    "leaf_item_max=0,leaf_key_max=0,leaf_page_max=32KB,"
    "leaf_value_max=0,log=(enabled=true),memory_page_image_max=0,"
    "memory_page_max=5MB,oldest=1,os_cache_dirty_max=0,os_cache_max=0"
    ",prefix_compression=false,prefix_compression_min=4,"
    "readonly=false,split_deepen_min_child=0,split_deepen_per_child=0"
    ",split_pct=90,tiered_object=false,tiered_storage=(auth_token=,"
    "bucket=,bucket_prefix=,cache_directory=,local_retention=300,"
    "name=,object_target_size=0,shared=false),tiers=,value_format=u,"
    "verbose=[],version=(major=0,minor=0),write_timestamp_usage=none",
    confchk_tiered_meta, 52, confchk_tiered_meta_jump, 50, WT_CONF_SIZING_NONE, false},
  {"wiredtiger_open",
    "backup_restore_target=,"
    "block_cache=(blkcache_eviction_aggression=1800,"
    "cache_on_checkpoint=true,cache_on_writes=true,enabled=false,"
    "full_target=95,hashsize=32768,max_percent_overhead=10,"
    "nvram_path=,percent_file_in_dram=50,size=0,system_ram=0,type=),"
    "buffer_alignment=,builtin_extension_config=,cache_cursors=true,"
    "cache_max_wait_ms=0,cache_overhead=8,cache_size=100MB,"
    "cache_stuck_timeout_ms=300000,checkpoint=(log_size=0,wait=0),"
    "checkpoint_cleanup=none,checkpoint_sync=true,"
    "chunk_cache=(capacity=10GB,chunk_cache_evict_trigger=90,"
    "chunk_size=1MB,enabled=false,flushed_data_cache_insertion=true,"
    "hashsize=1024,pinned=,storage_path=,type=FILE),"
    "compatibility=(release=,require_max=,require_min=),"
    "compile_configuration_count=1000,config_base=true,create=false,"
    "debug_mode=(background_compact=false,checkpoint_retention=0,"
    "corruption_abort=true,cursor_copy=false,cursor_reposition=false,"
    "eviction=false,log_retention=0,realloc_exact=false,"
    "realloc_malloc=false,rollback_error=0,slow_checkpoint=false,"
    "stress_skiplist=false,table_logging=false,"
    "tiered_flush_error_continue=false,update_restore_evict=false),"
    "direct_io=,encryption=(keyid=,name=,secretkey=),error_prefix=,"
    "eviction=(threads_max=8,threads_min=1),"
    "eviction_checkpoint_target=1,eviction_dirty_target=5,"
    "eviction_dirty_trigger=20,eviction_target=80,eviction_trigger=95"
    ",eviction_updates_target=0,eviction_updates_trigger=0,"
    "exclusive=false,extensions=,extra_diagnostics=[],file_extend=,"
    "file_manager=(close_handle_minimum=250,close_idle_time=30,"
    "close_scan_interval=10),generation_drain_timeout_ms=240000,"
    "hash=(buckets=512,dhandle_buckets=512),hazard_max=1000,"
    "history_store=(file_max=0),in_memory=false,"
    "io_capacity=(chunk_cache=0,total=0),json_output=[],"
    "log=(archive=true,compressor=,enabled=false,file_max=100MB,"
    "force_write_wait=0,os_cache_dirty_pct=0,path=\".\",prealloc=true"
    ",recover=on,remove=true,zero_fill=false),lsm_manager=(merge=true"
    ",worker_thread_max=4),mmap=true,mmap_all=false,"
    "multiprocess=false,operation_timeout_ms=0,"
    "operation_tracking=(enabled=false,path=\".\"),"
    "prefetch=(available=false,default=false),readonly=false,"
    "salvage=false,session_max=100,session_scratch_max=2MB,"
    "session_table_cache=true,shared_cache=(chunk=10MB,name=,quota=0,"
    "reserve=0,size=500MB),statistics=none,statistics_log=(json=false"
    ",on_close=false,path=\".\",sources=,timestamp=\"%b %d %H:%M:%S\""
    ",wait=0),tiered_storage=(auth_token=,bucket=,bucket_prefix=,"
    "cache_directory=,interval=60,local_retention=300,name=,"
    "shared=false),timing_stress_for_test=,"
    "transaction_sync=(enabled=false,method=fsync),"
    "use_environment=true,use_environment_priv=false,verbose=[],"
    "verify_metadata=false,write_through=",
    confchk_wiredtiger_open, 65, confchk_wiredtiger_open_jump, 51, WT_CONF_SIZING_NONE, false},
  {"wiredtiger_open_all",
    "backup_restore_target=,"
    "block_cache=(blkcache_eviction_aggression=1800,"
    "cache_on_checkpoint=true,cache_on_writes=true,enabled=false,"
    "full_target=95,hashsize=32768,max_percent_overhead=10,"
    "nvram_path=,percent_file_in_dram=50,size=0,system_ram=0,type=),"
    "buffer_alignment=,builtin_extension_config=,cache_cursors=true,"
    "cache_max_wait_ms=0,cache_overhead=8,cache_size=100MB,"
    "cache_stuck_timeout_ms=300000,checkpoint=(log_size=0,wait=0),"
    "checkpoint_cleanup=none,checkpoint_sync=true,"
    "chunk_cache=(capacity=10GB,chunk_cache_evict_trigger=90,"
    "chunk_size=1MB,enabled=false,flushed_data_cache_insertion=true,"
    "hashsize=1024,pinned=,storage_path=,type=FILE),"
    "compatibility=(release=,require_max=,require_min=),"
    "compile_configuration_count=1000,config_base=true,create=false,"
    "debug_mode=(background_compact=false,checkpoint_retention=0,"
    "corruption_abort=true,cursor_copy=false,cursor_reposition=false,"
    "eviction=false,log_retention=0,realloc_exact=false,"
    "realloc_malloc=false,rollback_error=0,slow_checkpoint=false,"
    "stress_skiplist=false,table_logging=false,"
    "tiered_flush_error_continue=false,update_restore_evict=false),"
    "direct_io=,encryption=(keyid=,name=,secretkey=),error_prefix=,"
    "eviction=(threads_max=8,threads_min=1),"
    "eviction_checkpoint_target=1,eviction_dirty_target=5,"
    "eviction_dirty_trigger=20,eviction_target=80,eviction_trigger=95"
    ",eviction_updates_target=0,eviction_updates_trigger=0,"
    "exclusive=false,extensions=,extra_diagnostics=[],file_extend=,"
    "file_manager=(close_handle_minimum=250,close_idle_time=30,"
    "close_scan_interval=10),generation_drain_timeout_ms=240000,"
    "hash=(buckets=512,dhandle_buckets=512),hazard_max=1000,"
    "history_store=(file_max=0),in_memory=false,"
    "io_capacity=(chunk_cache=0,total=0),json_output=[],"
    "log=(archive=true,compressor=,enabled=false,file_max=100MB,"
    "force_write_wait=0,os_cache_dirty_pct=0,path=\".\",prealloc=true"
    ",recover=on,remove=true,zero_fill=false),lsm_manager=(merge=true"
    ",worker_thread_max=4),mmap=true,mmap_all=false,"
    "multiprocess=false,operation_timeout_ms=0,"
    "operation_tracking=(enabled=false,path=\".\"),"
    "prefetch=(available=false,default=false),readonly=false,"
    "salvage=false,session_max=100,session_scratch_max=2MB,"
    "session_table_cache=true,shared_cache=(chunk=10MB,name=,quota=0,"
    "reserve=0,size=500MB),statistics=none,statistics_log=(json=false"
    ",on_close=false,path=\".\",sources=,timestamp=\"%b %d %H:%M:%S\""
    ",wait=0),tiered_storage=(auth_token=,bucket=,bucket_prefix=,"
    "cache_directory=,interval=60,local_retention=300,name=,"
    "shared=false),timing_stress_for_test=,"
    "transaction_sync=(enabled=false,method=fsync),"
    "use_environment=true,use_environment_priv=false,verbose=[],"
    "verify_metadata=false,version=(major=0,minor=0),write_through=",
    confchk_wiredtiger_open_all, 66, confchk_wiredtiger_open_all_jump, 52, WT_CONF_SIZING_NONE,
    false},
  {"wiredtiger_open_basecfg",
    "backup_restore_target=,"
    "block_cache=(blkcache_eviction_aggression=1800,"
    "cache_on_checkpoint=true,cache_on_writes=true,enabled=false,"
    "full_target=95,hashsize=32768,max_percent_overhead=10,"
    "nvram_path=,percent_file_in_dram=50,size=0,system_ram=0,type=),"
    "buffer_alignment=,builtin_extension_config=,cache_cursors=true,"
    "cache_max_wait_ms=0,cache_overhead=8,cache_size=100MB,"
    "cache_stuck_timeout_ms=300000,checkpoint=(log_size=0,wait=0),"
    "checkpoint_cleanup=none,checkpoint_sync=true,"
    "chunk_cache=(capacity=10GB,chunk_cache_evict_trigger=90,"
    "chunk_size=1MB,enabled=false,flushed_data_cache_insertion=true,"
    "hashsize=1024,pinned=,storage_path=,type=FILE),"
    "compatibility=(release=,require_max=,require_min=),"
    "compile_configuration_count=1000,"
    "debug_mode=(background_compact=false,checkpoint_retention=0,"
    "corruption_abort=true,cursor_copy=false,cursor_reposition=false,"
    "eviction=false,log_retention=0,realloc_exact=false,"
    "realloc_malloc=false,rollback_error=0,slow_checkpoint=false,"
    "stress_skiplist=false,table_logging=false,"
    "tiered_flush_error_continue=false,update_restore_evict=false),"
    "direct_io=,encryption=(keyid=,name=,secretkey=),error_prefix=,"
    "eviction=(threads_max=8,threads_min=1),"
    "eviction_checkpoint_target=1,eviction_dirty_target=5,"
    "eviction_dirty_trigger=20,eviction_target=80,eviction_trigger=95"
    ",eviction_updates_target=0,eviction_updates_trigger=0,"
    "extensions=,extra_diagnostics=[],file_extend=,"
    "file_manager=(close_handle_minimum=250,close_idle_time=30,"
    "close_scan_interval=10),generation_drain_timeout_ms=240000,"
    "hash=(buckets=512,dhandle_buckets=512),hazard_max=1000,"
    "history_store=(file_max=0),io_capacity=(chunk_cache=0,total=0),"
    "json_output=[],log=(archive=true,compressor=,enabled=false,"
    "file_max=100MB,force_write_wait=0,os_cache_dirty_pct=0,"
    "path=\".\",prealloc=true,recover=on,remove=true,zero_fill=false)"
    ",lsm_manager=(merge=true,worker_thread_max=4),mmap=true,"
    "mmap_all=false,multiprocess=false,operation_timeout_ms=0,"
    "operation_tracking=(enabled=false,path=\".\"),"
    "prefetch=(available=false,default=false),readonly=false,"
    "salvage=false,session_max=100,session_scratch_max=2MB,"
    "session_table_cache=true,shared_cache=(chunk=10MB,name=,quota=0,"
    "reserve=0,size=500MB),statistics=none,statistics_log=(json=false"
    ",on_close=false,path=\".\",sources=,timestamp=\"%b %d %H:%M:%S\""
    ",wait=0),tiered_storage=(auth_token=,bucket=,bucket_prefix=,"
    "cache_directory=,interval=60,local_retention=300,name=,"
    "shared=false),timing_stress_for_test=,"
    "transaction_sync=(enabled=false,method=fsync),verbose=[],"
    "verify_metadata=false,version=(major=0,minor=0),write_through=",
    confchk_wiredtiger_open_basecfg, 60, confchk_wiredtiger_open_basecfg_jump, 53,
    WT_CONF_SIZING_NONE, false},
  {"wiredtiger_open_usercfg",
    "backup_restore_target=,"
    "block_cache=(blkcache_eviction_aggression=1800,"
    "cache_on_checkpoint=true,cache_on_writes=true,enabled=false,"
    "full_target=95,hashsize=32768,max_percent_overhead=10,"
    "nvram_path=,percent_file_in_dram=50,size=0,system_ram=0,type=),"
    "buffer_alignment=,builtin_extension_config=,cache_cursors=true,"
    "cache_max_wait_ms=0,cache_overhead=8,cache_size=100MB,"
    "cache_stuck_timeout_ms=300000,checkpoint=(log_size=0,wait=0),"
    "checkpoint_cleanup=none,checkpoint_sync=true,"
    "chunk_cache=(capacity=10GB,chunk_cache_evict_trigger=90,"
    "chunk_size=1MB,enabled=false,flushed_data_cache_insertion=true,"
    "hashsize=1024,pinned=,storage_path=,type=FILE),"
    "compatibility=(release=,require_max=,require_min=),"
    "compile_configuration_count=1000,"
    "debug_mode=(background_compact=false,checkpoint_retention=0,"
    "corruption_abort=true,cursor_copy=false,cursor_reposition=false,"
    "eviction=false,log_retention=0,realloc_exact=false,"
    "realloc_malloc=false,rollback_error=0,slow_checkpoint=false,"
    "stress_skiplist=false,table_logging=false,"
    "tiered_flush_error_continue=false,update_restore_evict=false),"
    "direct_io=,encryption=(keyid=,name=,secretkey=),error_prefix=,"
    "eviction=(threads_max=8,threads_min=1),"
    "eviction_checkpoint_target=1,eviction_dirty_target=5,"
    "eviction_dirty_trigger=20,eviction_target=80,eviction_trigger=95"
    ",eviction_updates_target=0,eviction_updates_trigger=0,"
    "extensions=,extra_diagnostics=[],file_extend=,"
    "file_manager=(close_handle_minimum=250,close_idle_time=30,"
    "close_scan_interval=10),generation_drain_timeout_ms=240000,"
    "hash=(buckets=512,dhandle_buckets=512),hazard_max=1000,"
    "history_store=(file_max=0),io_capacity=(chunk_cache=0,total=0),"
    "json_output=[],log=(archive=true,compressor=,enabled=false,"
    "file_max=100MB,force_write_wait=0,os_cache_dirty_pct=0,"
    "path=\".\",prealloc=true,recover=on,remove=true,zero_fill=false)"
    ",lsm_manager=(merge=true,worker_thread_max=4),mmap=true,"
    "mmap_all=false,multiprocess=false,operation_timeout_ms=0,"
    "operation_tracking=(enabled=false,path=\".\"),"
    "prefetch=(available=false,default=false),readonly=false,"
    "salvage=false,session_max=100,session_scratch_max=2MB,"
    "session_table_cache=true,shared_cache=(chunk=10MB,name=,quota=0,"
    "reserve=0,size=500MB),statistics=none,statistics_log=(json=false"
    ",on_close=false,path=\".\",sources=,timestamp=\"%b %d %H:%M:%S\""
    ",wait=0),tiered_storage=(auth_token=,bucket=,bucket_prefix=,"
    "cache_directory=,interval=60,local_retention=300,name=,"
    "shared=false),timing_stress_for_test=,"
    "transaction_sync=(enabled=false,method=fsync),verbose=[],"
    "verify_metadata=false,write_through=",
    confchk_wiredtiger_open_usercfg, 59, confchk_wiredtiger_open_usercfg_jump, 54,
    WT_CONF_SIZING_NONE, false},
  {NULL, NULL, NULL, 0, NULL, 0, WT_CONF_SIZING_NONE, false}};

int
__wt_conn_config_init(WT_SESSION_IMPL *session)
{
    WT_CONNECTION_IMPL *conn;
    const WT_CONFIG_ENTRY *ep, **epp;

    conn = S2C(session);

    /* Build a list of pointers to the configuration information. */
    WT_RET(__wt_calloc_def(session, WT_ELEMENTS(config_entries), &epp));
    conn->config_entries = epp;

    /* Fill in the list to reference the default information. */
    for (ep = config_entries;;) {
        *epp++ = ep++;
        if (ep->method == NULL)
            break;
    }
    return (0);
}

void
__wt_conn_config_discard(WT_SESSION_IMPL *session)
{
    WT_CONNECTION_IMPL *conn;

    conn = S2C(session);

    __wt_free(session, conn->config_entries);
}

/*
 * __wt_conn_config_match --
 *     Return the static configuration entry for a method.
 */
const WT_CONFIG_ENTRY *
__wt_conn_config_match(const char *method)
{
    const WT_CONFIG_ENTRY *ep;

    for (ep = config_entries; ep->method != NULL; ++ep)
        if (strcmp(method, ep->method) == 0)
            return (ep);
    return (NULL);
}<|MERGE_RESOLUTION|>--- conflicted
+++ resolved
@@ -2712,13 +2712,8 @@
   {"debug_mode", "category", NULL, NULL, confchk_wiredtiger_open_debug_mode_subconfigs, 15,
     confchk_wiredtiger_open_debug_mode_subconfigs_jump, WT_CONFIG_COMPILED_TYPE_CATEGORY, 193,
     INT64_MIN, INT64_MAX, NULL},
-<<<<<<< HEAD
   {"direct_io", "list", NULL, NULL, NULL, 0, NULL, WT_CONFIG_COMPILED_TYPE_LIST, 281, INT64_MIN,
     INT64_MAX, NULL},
-=======
-  {"direct_io", "list", NULL, "choices=[\"checkpoint\",\"data\",\"log\"]", NULL, 0, NULL,
-    WT_CONFIG_COMPILED_TYPE_LIST, 276, INT64_MIN, INT64_MAX, confchk_direct_io_choices},
->>>>>>> e20c2a3f
   {"encryption", "category", NULL, NULL, confchk_wiredtiger_open_encryption_subconfigs, 3,
     confchk_wiredtiger_open_encryption_subconfigs_jump, WT_CONFIG_COMPILED_TYPE_CATEGORY, 19,
     INT64_MIN, INT64_MAX, NULL},
@@ -2967,13 +2962,8 @@
   {"debug_mode", "category", NULL, NULL, confchk_wiredtiger_open_debug_mode_subconfigs, 15,
     confchk_wiredtiger_open_debug_mode_subconfigs_jump, WT_CONFIG_COMPILED_TYPE_CATEGORY, 193,
     INT64_MIN, INT64_MAX, NULL},
-<<<<<<< HEAD
-  {"direct_io", "list", NULL, NULL, NULL, 0, NULL, WT_CONFIG_COMPILED_TYPE_LIST, 281, INT64_MIN,
-    INT64_MAX, NULL},
-=======
   {"direct_io", "list", NULL, "choices=[\"checkpoint\",\"data\",\"log\"]", NULL, 0, NULL,
-    WT_CONFIG_COMPILED_TYPE_LIST, 276, INT64_MIN, INT64_MAX, confchk_direct_io2_choices},
->>>>>>> e20c2a3f
+    WT_CONFIG_COMPILED_TYPE_LIST, 281, INT64_MIN, INT64_MAX, confchk_direct_io2_choices},
   {"encryption", "category", NULL, NULL, confchk_wiredtiger_open_encryption_subconfigs, 3,
     confchk_wiredtiger_open_encryption_subconfigs_jump, WT_CONFIG_COMPILED_TYPE_CATEGORY, 19,
     INT64_MIN, INT64_MAX, NULL},
@@ -3221,13 +3211,8 @@
   {"debug_mode", "category", NULL, NULL, confchk_wiredtiger_open_debug_mode_subconfigs, 15,
     confchk_wiredtiger_open_debug_mode_subconfigs_jump, WT_CONFIG_COMPILED_TYPE_CATEGORY, 193,
     INT64_MIN, INT64_MAX, NULL},
-<<<<<<< HEAD
-  {"direct_io", "list", NULL, NULL, NULL, 0, NULL, WT_CONFIG_COMPILED_TYPE_LIST, 281, INT64_MIN,
-    INT64_MAX, NULL},
-=======
   {"direct_io", "list", NULL, "choices=[\"checkpoint\",\"data\",\"log\"]", NULL, 0, NULL,
-    WT_CONFIG_COMPILED_TYPE_LIST, 276, INT64_MIN, INT64_MAX, confchk_direct_io3_choices},
->>>>>>> e20c2a3f
+    WT_CONFIG_COMPILED_TYPE_LIST, 281, INT64_MIN, INT64_MAX, confchk_direct_io3_choices},
   {"encryption", "category", NULL, NULL, confchk_wiredtiger_open_encryption_subconfigs, 3,
     confchk_wiredtiger_open_encryption_subconfigs_jump, WT_CONFIG_COMPILED_TYPE_CATEGORY, 19,
     INT64_MIN, INT64_MAX, NULL},
@@ -3467,13 +3452,8 @@
   {"debug_mode", "category", NULL, NULL, confchk_wiredtiger_open_debug_mode_subconfigs, 15,
     confchk_wiredtiger_open_debug_mode_subconfigs_jump, WT_CONFIG_COMPILED_TYPE_CATEGORY, 193,
     INT64_MIN, INT64_MAX, NULL},
-<<<<<<< HEAD
-  {"direct_io", "list", NULL, NULL, NULL, 0, NULL, WT_CONFIG_COMPILED_TYPE_LIST, 281, INT64_MIN,
-    INT64_MAX, NULL},
-=======
   {"direct_io", "list", NULL, "choices=[\"checkpoint\",\"data\",\"log\"]", NULL, 0, NULL,
-    WT_CONFIG_COMPILED_TYPE_LIST, 276, INT64_MIN, INT64_MAX, confchk_direct_io4_choices},
->>>>>>> e20c2a3f
+    WT_CONFIG_COMPILED_TYPE_LIST, 281, INT64_MIN, INT64_MAX, confchk_direct_io4_choices},
   {"encryption", "category", NULL, NULL, confchk_wiredtiger_open_encryption_subconfigs, 3,
     confchk_wiredtiger_open_encryption_subconfigs_jump, WT_CONFIG_COMPILED_TYPE_CATEGORY, 19,
     INT64_MIN, INT64_MAX, NULL},
