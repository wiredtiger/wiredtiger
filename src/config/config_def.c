/* DO NOT EDIT: automatically built by dist/api_config.py. */

#include "wt_internal.h"

static const WT_CONFIG_CHECK confchk_WT_CONNECTION_close[] = {
  {"final_flush", "boolean", NULL, NULL, NULL, 0}, {"leak_memory", "boolean", NULL, NULL, NULL, 0},
  {"use_timestamp", "boolean", NULL, NULL, NULL, 0}, {NULL, NULL, NULL, NULL, NULL, 0}};

static const WT_CONFIG_CHECK confchk_WT_CONNECTION_debug_info[] = {
  {"cache", "boolean", NULL, NULL, NULL, 0}, {"cursors", "boolean", NULL, NULL, NULL, 0},
  {"handles", "boolean", NULL, NULL, NULL, 0}, {"log", "boolean", NULL, NULL, NULL, 0},
  {"sessions", "boolean", NULL, NULL, NULL, 0}, {"txn", "boolean", NULL, NULL, NULL, 0},
  {NULL, NULL, NULL, NULL, NULL, 0}};

static const WT_CONFIG_CHECK confchk_WT_CONNECTION_load_extension[] = {
  {"config", "string", NULL, NULL, NULL, 0}, {"early_load", "boolean", NULL, NULL, NULL, 0},
  {"entry", "string", NULL, NULL, NULL, 0}, {"terminate", "string", NULL, NULL, NULL, 0},
  {NULL, NULL, NULL, NULL, NULL, 0}};

static const WT_CONFIG_CHECK confchk_WT_CONNECTION_open_session_debug_subconfigs[] = {
  {"release_evict_page", "boolean", NULL, NULL, NULL, 0}, {NULL, NULL, NULL, NULL, NULL, 0}};

static const WT_CONFIG_CHECK confchk_WT_CONNECTION_open_session[] = {
  {"cache_cursors", "boolean", NULL, NULL, NULL, 0},
  {"cache_max_wait_ms", "int", NULL, "min=0", NULL, 0},
  {"debug", "category", NULL, NULL, confchk_WT_CONNECTION_open_session_debug_subconfigs, 1},
  {"diagnostic_asserts", "string", NULL, "choices=[\"off\",\"on\",\"connection\"]", NULL, 0},
  {"ignore_cache_size", "boolean", NULL, NULL, NULL, 0},
  {"isolation", "string", NULL,
    "choices=[\"read-uncommitted\",\"read-committed\","
    "\"snapshot\"]",
    NULL, 0},
  {NULL, NULL, NULL, NULL, NULL, 0}};

static const WT_CONFIG_CHECK confchk_WT_CONNECTION_query_timestamp[] = {
  {"get", "string", NULL,
    "choices=[\"all_durable\",\"last_checkpoint\",\"oldest\","
    "\"oldest_reader\",\"oldest_timestamp\",\"pinned\",\"recovery\","
    "\"stable\",\"stable_timestamp\"]",
    NULL, 0},
  {NULL, NULL, NULL, NULL, NULL, 0}};

static const WT_CONFIG_CHECK confchk_wiredtiger_open_block_cache_subconfigs[] = {
  {"blkcache_eviction_aggression", "int", NULL, "min=1,max=7200", NULL, 0},
  {"cache_on_checkpoint", "boolean", NULL, NULL, NULL, 0},
  {"cache_on_writes", "boolean", NULL, NULL, NULL, 0}, {"enabled", "boolean", NULL, NULL, NULL, 0},
  {"full_target", "int", NULL, "min=30,max=100", NULL, 0},
  {"hashsize", "int", NULL, "min=512,max=256K", NULL, 0},
  {"max_percent_overhead", "int", NULL, "min=1,max=500", NULL, 0},
  {"nvram_path", "string", NULL, NULL, NULL, 0},
  {"percent_file_in_dram", "int", NULL, "min=0,max=100", NULL, 0},
  {"size", "int", NULL, "min=0,max=10TB", NULL, 0},
  {"system_ram", "int", NULL, "min=0,max=1024GB", NULL, 0}, {"type", "string", NULL, NULL, NULL, 0},
  {NULL, NULL, NULL, NULL, NULL, 0}};

static const WT_CONFIG_CHECK confchk_wiredtiger_open_checkpoint_subconfigs[] = {
  {"log_size", "int", NULL, "min=0,max=2GB", NULL, 0},
  {"wait", "int", NULL, "min=0,max=100000", NULL, 0}, {NULL, NULL, NULL, NULL, NULL, 0}};

static const WT_CONFIG_CHECK confchk_WT_CONNECTION_reconfigure_compatibility_subconfigs[] = {
  {"release", "string", NULL, NULL, NULL, 0}, {NULL, NULL, NULL, NULL, NULL, 0}};

static const WT_CONFIG_CHECK confchk_wiredtiger_open_debug_mode_subconfigs[] = {
  {"checkpoint_retention", "int", NULL, "min=0,max=1024", NULL, 0},
  {"corruption_abort", "boolean", NULL, NULL, NULL, 0},
  {"cursor_copy", "boolean", NULL, NULL, NULL, 0},
  {"cursor_reposition", "boolean", NULL, NULL, NULL, 0},
  {"eviction", "boolean", NULL, NULL, NULL, 0},
  {"log_retention", "int", NULL, "min=0,max=1024", NULL, 0},
  {"realloc_exact", "boolean", NULL, NULL, NULL, 0},
  {"realloc_malloc", "boolean", NULL, NULL, NULL, 0},
  {"rollback_error", "int", NULL, "min=0,max=10M", NULL, 0},
  {"slow_checkpoint", "boolean", NULL, NULL, NULL, 0},
  {"table_logging", "boolean", NULL, NULL, NULL, 0},
  {"update_restore_evict", "boolean", NULL, NULL, NULL, 0}, {NULL, NULL, NULL, NULL, NULL, 0}};

static const WT_CONFIG_CHECK confchk_wiredtiger_open_eviction_subconfigs[] = {
  {"threads_max", "int", NULL, "min=1,max=20", NULL, 0},
  {"threads_min", "int", NULL, "min=1,max=20", NULL, 0}, {NULL, NULL, NULL, NULL, NULL, 0}};

static const WT_CONFIG_CHECK confchk_wiredtiger_open_file_manager_subconfigs[] = {
  {"close_handle_minimum", "int", NULL, "min=0", NULL, 0},
  {"close_idle_time", "int", NULL, "min=0,max=100000", NULL, 0},
  {"close_scan_interval", "int", NULL, "min=1,max=100000", NULL, 0},
  {NULL, NULL, NULL, NULL, NULL, 0}};

static const WT_CONFIG_CHECK confchk_wiredtiger_open_history_store_subconfigs[] = {
  {"file_max", "int", NULL, "min=0", NULL, 0}, {NULL, NULL, NULL, NULL, NULL, 0}};

static const WT_CONFIG_CHECK confchk_wiredtiger_open_io_capacity_subconfigs[] = {
  {"total", "int", NULL, "min=0,max=1TB", NULL, 0}, {NULL, NULL, NULL, NULL, NULL, 0}};

static const WT_CONFIG_CHECK confchk_WT_CONNECTION_reconfigure_log_subconfigs[] = {
  {"archive", "boolean", NULL, NULL, NULL, 0},
  {"os_cache_dirty_pct", "int", NULL, "min=0,max=100", NULL, 0},
  {"prealloc", "boolean", NULL, NULL, NULL, 0}, {"remove", "boolean", NULL, NULL, NULL, 0},
  {"zero_fill", "boolean", NULL, NULL, NULL, 0}, {NULL, NULL, NULL, NULL, NULL, 0}};

static const WT_CONFIG_CHECK confchk_wiredtiger_open_lsm_manager_subconfigs[] = {
  {"merge", "boolean", NULL, NULL, NULL, 0},
  {"worker_thread_max", "int", NULL, "min=3,max=20", NULL, 0}, {NULL, NULL, NULL, NULL, NULL, 0}};

static const WT_CONFIG_CHECK confchk_wiredtiger_open_operation_tracking_subconfigs[] = {
  {"enabled", "boolean", NULL, NULL, NULL, 0}, {"path", "string", NULL, NULL, NULL, 0},
  {NULL, NULL, NULL, NULL, NULL, 0}};

static const WT_CONFIG_CHECK confchk_wiredtiger_open_shared_cache_subconfigs[] = {
  {"chunk", "int", NULL, "min=1MB,max=10TB", NULL, 0}, {"name", "string", NULL, NULL, NULL, 0},
  {"quota", "int", NULL, NULL, NULL, 0}, {"reserve", "int", NULL, NULL, NULL, 0},
  {"size", "int", NULL, "min=1MB,max=10TB", NULL, 0}, {NULL, NULL, NULL, NULL, NULL, 0}};

static const WT_CONFIG_CHECK confchk_WT_CONNECTION_reconfigure_statistics_log_subconfigs[] = {
  {"json", "boolean", NULL, NULL, NULL, 0}, {"on_close", "boolean", NULL, NULL, NULL, 0},
  {"sources", "list", NULL, NULL, NULL, 0}, {"timestamp", "string", NULL, NULL, NULL, 0},
  {"wait", "int", NULL, "min=0,max=100000", NULL, 0}, {NULL, NULL, NULL, NULL, NULL, 0}};

static const WT_CONFIG_CHECK confchk_WT_CONNECTION_reconfigure_tiered_storage_subconfigs[] = {
  {"local_retention", "int", NULL, "min=0,max=10000", NULL, 0}, {NULL, NULL, NULL, NULL, NULL, 0}};

static const WT_CONFIG_CHECK confchk_WT_CONNECTION_reconfigure[] = {
  {"block_cache", "category", NULL, NULL, confchk_wiredtiger_open_block_cache_subconfigs, 12},
  {"cache_max_wait_ms", "int", NULL, "min=0", NULL, 0},
  {"cache_overhead", "int", NULL, "min=0,max=30", NULL, 0},
  {"cache_size", "int", NULL, "min=1MB,max=10TB", NULL, 0},
  {"checkpoint", "category", NULL, NULL, confchk_wiredtiger_open_checkpoint_subconfigs, 2},
  {"compatibility", "category", NULL, NULL,
    confchk_WT_CONNECTION_reconfigure_compatibility_subconfigs, 1},
  {"debug_mode", "category", NULL, NULL, confchk_wiredtiger_open_debug_mode_subconfigs, 12},
  {"diagnostic_asserts", "string", NULL, "choices=[\"off\",\"on\"]", NULL, 0},
  {"error_prefix", "string", NULL, NULL, NULL, 0},
  {"eviction", "category", NULL, NULL, confchk_wiredtiger_open_eviction_subconfigs, 2},
  {"eviction_checkpoint_target", "int", NULL, "min=0,max=10TB", NULL, 0},
  {"eviction_dirty_target", "int", NULL, "min=1,max=10TB", NULL, 0},
  {"eviction_dirty_trigger", "int", NULL, "min=1,max=10TB", NULL, 0},
  {"eviction_target", "int", NULL, "min=10,max=10TB", NULL, 0},
  {"eviction_trigger", "int", NULL, "min=10,max=10TB", NULL, 0},
  {"eviction_updates_target", "int", NULL, "min=0,max=10TB", NULL, 0},
  {"eviction_updates_trigger", "int", NULL, "min=0,max=10TB", NULL, 0},
  {"file_manager", "category", NULL, NULL, confchk_wiredtiger_open_file_manager_subconfigs, 3},
  {"history_store", "category", NULL, NULL, confchk_wiredtiger_open_history_store_subconfigs, 1},
  {"io_capacity", "category", NULL, NULL, confchk_wiredtiger_open_io_capacity_subconfigs, 1},
  {"json_output", "list", NULL, "choices=[\"error\",\"message\"]", NULL, 0},
  {"log", "category", NULL, NULL, confchk_WT_CONNECTION_reconfigure_log_subconfigs, 5},
  {"lsm_manager", "category", NULL, NULL, confchk_wiredtiger_open_lsm_manager_subconfigs, 2},
  {"operation_timeout_ms", "int", NULL, "min=0", NULL, 0},
  {"operation_tracking", "category", NULL, NULL,
    confchk_wiredtiger_open_operation_tracking_subconfigs, 2},
  {"shared_cache", "category", NULL, NULL, confchk_wiredtiger_open_shared_cache_subconfigs, 5},
  {"statistics", "list", NULL,
    "choices=[\"all\",\"cache_walk\",\"fast\",\"none\","
    "\"clear\",\"tree_walk\"]",
    NULL, 0},
  {"statistics_log", "category", NULL, NULL,
    confchk_WT_CONNECTION_reconfigure_statistics_log_subconfigs, 5},
  {"tiered_storage", "category", NULL, NULL,
    confchk_WT_CONNECTION_reconfigure_tiered_storage_subconfigs, 1},
  {"timing_stress_for_test", "list", NULL,
    "choices=[\"aggressive_sweep\",\"backup_rename\","
    "\"checkpoint_evict_page\",\"checkpoint_slow\","
    "\"checkpoint_stop\",\"compact_slow\",\"evict_reposition\","
    "\"failpoint_eviction_fail_after_reconciliation\","
    "\"failpoint_history_store_delete_key_from_ts\","
    "\"history_store_checkpoint_delay\",\"history_store_search\","
    "\"history_store_sweep_race\",\"prepare_checkpoint_delay\","
    "\"sleep_before_read_overflow_onpage\",\"split_1\",\"split_2\","
    "\"split_3\",\"split_4\",\"split_5\",\"split_6\",\"split_7\","
    "\"tiered_flush_finish\"]",
    NULL, 0},
  {"verbose", "list", NULL,
    "choices=[\"api\",\"backup\",\"block\",\"block_cache\","
    "\"checkpoint\",\"checkpoint_cleanup\",\"checkpoint_progress\","
    "\"compact\",\"compact_progress\",\"error_returns\",\"evict\","
    "\"evict_stuck\",\"evictserver\",\"fileops\",\"generation\","
    "\"handleops\",\"history_store\",\"history_store_activity\","
    "\"log\",\"lsm\",\"lsm_manager\",\"metadata\",\"mutex\","
    "\"out_of_order\",\"overflow\",\"read\",\"reconcile\","
    "\"recovery\",\"recovery_progress\",\"rts\",\"salvage\","
    "\"shared_cache\",\"split\",\"temporary\",\"thread_group\","
    "\"tiered\",\"timestamp\",\"transaction\",\"verify\",\"version\","
    "\"write\"]",
    NULL, 0},
  {NULL, NULL, NULL, NULL, NULL, 0}};

static const WT_CONFIG_CHECK confchk_WT_CONNECTION_rollback_to_stable[] = {
  {"dryrun", "boolean", NULL, NULL, NULL, 0}, {NULL, NULL, NULL, NULL, NULL, 0}};

static const WT_CONFIG_CHECK confchk_WT_CONNECTION_set_timestamp[] = {
  {"durable_timestamp", "string", NULL, NULL, NULL, 0}, {"force", "boolean", NULL, NULL, NULL, 0},
  {"oldest_timestamp", "string", NULL, NULL, NULL, 0},
  {"stable_timestamp", "string", NULL, NULL, NULL, 0}, {NULL, NULL, NULL, NULL, NULL, 0}};

static const WT_CONFIG_CHECK confchk_WT_CURSOR_bound[] = {
  {"action", "string", NULL, "choices=[\"clear\",\"set\"]", NULL, 0},
  {"bound", "string", NULL, "choices=[\"lower\",\"upper\"]", NULL, 0},
  {"inclusive", "boolean", NULL, NULL, NULL, 0}, {NULL, NULL, NULL, NULL, NULL, 0}};

static const WT_CONFIG_CHECK confchk_WT_CURSOR_reconfigure[] = {
  {"append", "boolean", NULL, NULL, NULL, 0}, {"overwrite", "boolean", NULL, NULL, NULL, 0},
  {"prefix_search", "boolean", NULL, NULL, NULL, 0}, {NULL, NULL, NULL, NULL, NULL, 0}};

static const WT_CONFIG_CHECK confchk_WT_SESSION_create_assert_subconfigs[] = {
  {"commit_timestamp", "string", NULL,
    "choices=[\"always\",\"key_consistent\",\"never\","
    "\"none\"]",
    NULL, 0},
  {"durable_timestamp", "string", NULL,
    "choices=[\"always\",\"key_consistent\",\"never\","
    "\"none\"]",
    NULL, 0},
  {"read_timestamp", "string", NULL, "choices=[\"always\",\"never\",\"none\"]", NULL, 0},
  {"write_timestamp", "string", NULL, "choices=[\"off\",\"on\"]", NULL, 0},
  {NULL, NULL, NULL, NULL, NULL, 0}};

static const WT_CONFIG_CHECK confchk_WT_SESSION_create_log_subconfigs[] = {
  {"enabled", "boolean", NULL, NULL, NULL, 0}, {NULL, NULL, NULL, NULL, NULL, 0}};

static const WT_CONFIG_CHECK confchk_WT_SESSION_alter[] = {
  {"access_pattern_hint", "string", NULL, "choices=[\"none\",\"random\",\"sequential\"]", NULL, 0},
  {"app_metadata", "string", NULL, NULL, NULL, 0},
  {"assert", "category", NULL, NULL, confchk_WT_SESSION_create_assert_subconfigs, 4},
  {"cache_resident", "boolean", NULL, NULL, NULL, 0}, {"checkpoint", "string", NULL, NULL, NULL, 0},
  {"exclusive_refreshed", "boolean", NULL, NULL, NULL, 0},
  {"log", "category", NULL, NULL, confchk_WT_SESSION_create_log_subconfigs, 1},
  {"os_cache_dirty_max", "int", NULL, "min=0", NULL, 0},
  {"os_cache_max", "int", NULL, "min=0", NULL, 0},
  {"verbose", "list", NULL, "choices=[\"write_timestamp\"]", NULL, 0},
  {"write_timestamp_usage", "string", NULL,
    "choices=[\"always\",\"key_consistent\",\"mixed_mode\","
    "\"never\",\"none\",\"ordered\"]",
    NULL, 0},
  {NULL, NULL, NULL, NULL, NULL, 0}};

static const WT_CONFIG_CHECK confchk_WT_SESSION_begin_transaction_roundup_timestamps_subconfigs[] =
  {{"prepared", "boolean", NULL, NULL, NULL, 0}, {"read", "boolean", NULL, NULL, NULL, 0},
    {NULL, NULL, NULL, NULL, NULL, 0}};

static const WT_CONFIG_CHECK confchk_WT_SESSION_begin_transaction[] = {
  {"ignore_prepare", "string", NULL, "choices=[\"false\",\"force\",\"true\"]", NULL, 0},
  {"isolation", "string", NULL,
    "choices=[\"read-uncommitted\",\"read-committed\","
    "\"snapshot\"]",
    NULL, 0},
  {"name", "string", NULL, NULL, NULL, 0}, {"no_timestamp", "boolean", NULL, NULL, NULL, 0},
  {"operation_timeout_ms", "int", NULL, "min=1", NULL, 0},
  {"priority", "int", NULL, "min=-100,max=100", NULL, 0},
  {"read_timestamp", "string", NULL, NULL, NULL, 0},
  {"roundup_timestamps", "category", NULL, NULL,
    confchk_WT_SESSION_begin_transaction_roundup_timestamps_subconfigs, 2},
  {"sync", "boolean", NULL, NULL, NULL, 0}, {NULL, NULL, NULL, NULL, NULL, 0}};

static const WT_CONFIG_CHECK confchk_WT_SESSION_checkpoint_flush_tier_subconfigs[] = {
  {"enabled", "boolean", NULL, NULL, NULL, 0}, {"force", "boolean", NULL, NULL, NULL, 0},
  {"sync", "boolean", NULL, NULL, NULL, 0}, {"timeout", "int", NULL, NULL, NULL, 0},
  {NULL, NULL, NULL, NULL, NULL, 0}};

static const WT_CONFIG_CHECK confchk_WT_SESSION_checkpoint[] = {
  {"drop", "list", NULL, NULL, NULL, 0},
  {"flush_tier", "category", NULL, NULL, confchk_WT_SESSION_checkpoint_flush_tier_subconfigs, 4},
  {"force", "boolean", NULL, NULL, NULL, 0}, {"name", "string", NULL, NULL, NULL, 0},
  {"target", "list", NULL, NULL, NULL, 0}, {"use_timestamp", "boolean", NULL, NULL, NULL, 0},
  {NULL, NULL, NULL, NULL, NULL, 0}};

static const WT_CONFIG_CHECK confchk_WT_SESSION_commit_transaction[] = {
  {"commit_timestamp", "string", NULL, NULL, NULL, 0},
  {"durable_timestamp", "string", NULL, NULL, NULL, 0},
  {"operation_timeout_ms", "int", NULL, "min=1", NULL, 0},
  {"sync", "string", NULL, "choices=[\"off\",\"on\"]", NULL, 0}, {NULL, NULL, NULL, NULL, NULL, 0}};

static const WT_CONFIG_CHECK confchk_WT_SESSION_compact[] = {
  {"timeout", "int", NULL, NULL, NULL, 0}, {NULL, NULL, NULL, NULL, NULL, 0}};

static const WT_CONFIG_CHECK confchk_WT_SESSION_create_encryption_subconfigs[] = {
  {"keyid", "string", NULL, NULL, NULL, 0}, {"name", "string", NULL, NULL, NULL, 0},
  {NULL, NULL, NULL, NULL, NULL, 0}};

static const WT_CONFIG_CHECK confchk_WT_SESSION_create_import_subconfigs[] = {
  {"compare_timestamp", "string", NULL,
    "choices=[\"oldest\",\"oldest_timestamp\",\"stable\","
    "\"stable_timestamp\"]",
    NULL, 0},
  {"enabled", "boolean", NULL, NULL, NULL, 0}, {"file_metadata", "string", NULL, NULL, NULL, 0},
  {"metadata_file", "string", NULL, NULL, NULL, 0}, {"repair", "boolean", NULL, NULL, NULL, 0},
  {NULL, NULL, NULL, NULL, NULL, 0}};

static const WT_CONFIG_CHECK confchk_WT_SESSION_create_merge_custom_subconfigs[] = {
  {"prefix", "string", NULL, NULL, NULL, 0},
  {"start_generation", "int", NULL, "min=0,max=10", NULL, 0},
  {"suffix", "string", NULL, NULL, NULL, 0}, {NULL, NULL, NULL, NULL, NULL, 0}};

static const WT_CONFIG_CHECK confchk_WT_SESSION_create_lsm_subconfigs[] = {
  {"auto_throttle", "boolean", NULL, NULL, NULL, 0}, {"bloom", "boolean", NULL, NULL, NULL, 0},
  {"bloom_bit_count", "int", NULL, "min=2,max=1000", NULL, 0},
  {"bloom_config", "string", NULL, NULL, NULL, 0},
  {"bloom_hash_count", "int", NULL, "min=2,max=100", NULL, 0},
  {"bloom_oldest", "boolean", NULL, NULL, NULL, 0},
  {"chunk_count_limit", "int", NULL, NULL, NULL, 0},
  {"chunk_max", "int", NULL, "min=100MB,max=10TB", NULL, 0},
  {"chunk_size", "int", NULL, "min=512K,max=500MB", NULL, 0},
  {"merge_custom", "category", NULL, NULL, confchk_WT_SESSION_create_merge_custom_subconfigs, 3},
  {"merge_max", "int", NULL, "min=2,max=100", NULL, 0},
  {"merge_min", "int", NULL, "max=100", NULL, 0}, {NULL, NULL, NULL, NULL, NULL, 0}};

static const WT_CONFIG_CHECK confchk_WT_SESSION_create_tiered_storage_subconfigs[] = {
  {"auth_token", "string", NULL, NULL, NULL, 0}, {"bucket", "string", NULL, NULL, NULL, 0},
  {"bucket_prefix", "string", NULL, NULL, NULL, 0},
  {"cache_directory", "string", NULL, NULL, NULL, 0},
  {"local_retention", "int", NULL, "min=0,max=10000", NULL, 0},
  {"name", "string", NULL, NULL, NULL, 0}, {"object_target_size", "int", NULL, "min=0", NULL, 0},
  {NULL, NULL, NULL, NULL, NULL, 0}};

static const WT_CONFIG_CHECK confchk_WT_SESSION_create[] = {
  {"access_pattern_hint", "string", NULL, "choices=[\"none\",\"random\",\"sequential\"]", NULL, 0},
  {"allocation_size", "int", NULL, "min=512B,max=128MB", NULL, 0},
  {"app_metadata", "string", NULL, NULL, NULL, 0},
  {"assert", "category", NULL, NULL, confchk_WT_SESSION_create_assert_subconfigs, 4},
  {"block_allocation", "string", NULL, "choices=[\"best\",\"first\"]", NULL, 0},
  {"block_compressor", "string", NULL, NULL, NULL, 0},
  {"cache_resident", "boolean", NULL, NULL, NULL, 0},
  {"checksum", "string", NULL,
    "choices=[\"on\",\"off\",\"uncompressed\","
    "\"unencrypted\"]",
    NULL, 0},
  {"colgroups", "list", NULL, NULL, NULL, 0}, {"collator", "string", NULL, NULL, NULL, 0},
  {"columns", "list", NULL, NULL, NULL, 0}, {"dictionary", "int", NULL, "min=0", NULL, 0},
  {"encryption", "category", NULL, NULL, confchk_WT_SESSION_create_encryption_subconfigs, 2},
  {"exclusive", "boolean", NULL, NULL, NULL, 0}, {"extractor", "string", NULL, NULL, NULL, 0},
  {"format", "string", NULL, "choices=[\"btree\"]", NULL, 0},
  {"huffman_key", "string", NULL, NULL, NULL, 0}, {"huffman_value", "string", NULL, NULL, NULL, 0},
  {"ignore_in_memory_cache_size", "boolean", NULL, NULL, NULL, 0},
  {"immutable", "boolean", NULL, NULL, NULL, 0},
  {"import", "category", NULL, NULL, confchk_WT_SESSION_create_import_subconfigs, 5},
  {"internal_item_max", "int", NULL, "min=0", NULL, 0},
  {"internal_key_max", "int", NULL, "min=0", NULL, 0},
  {"internal_key_truncate", "boolean", NULL, NULL, NULL, 0},
  {"internal_page_max", "int", NULL, "min=512B,max=512MB", NULL, 0},
  {"key_format", "format", __wt_struct_confchk, NULL, NULL, 0},
  {"key_gap", "int", NULL, "min=0", NULL, 0}, {"leaf_item_max", "int", NULL, "min=0", NULL, 0},
  {"leaf_key_max", "int", NULL, "min=0", NULL, 0},
  {"leaf_page_max", "int", NULL, "min=512B,max=512MB", NULL, 0},
  {"leaf_value_max", "int", NULL, "min=0", NULL, 0},
  {"log", "category", NULL, NULL, confchk_WT_SESSION_create_log_subconfigs, 1},
  {"lsm", "category", NULL, NULL, confchk_WT_SESSION_create_lsm_subconfigs, 12},
  {"memory_page_image_max", "int", NULL, "min=0", NULL, 0},
  {"memory_page_max", "int", NULL, "min=512B,max=10TB", NULL, 0},
  {"os_cache_dirty_max", "int", NULL, "min=0", NULL, 0},
  {"os_cache_max", "int", NULL, "min=0", NULL, 0},
  {"prefix_compression", "boolean", NULL, NULL, NULL, 0},
  {"prefix_compression_min", "int", NULL, "min=0", NULL, 0},
  {"source", "string", NULL, NULL, NULL, 0}, {"split_deepen_min_child", "int", NULL, NULL, NULL, 0},
  {"split_deepen_per_child", "int", NULL, NULL, NULL, 0},
  {"split_pct", "int", NULL, "min=50,max=100", NULL, 0},
  {"tiered_storage", "category", NULL, NULL, confchk_WT_SESSION_create_tiered_storage_subconfigs,
    7},
  {"type", "string", NULL, NULL, NULL, 0},
  {"value_format", "format", __wt_struct_confchk, NULL, NULL, 0},
  {"verbose", "list", NULL, "choices=[\"write_timestamp\"]", NULL, 0},
  {"write_timestamp_usage", "string", NULL,
    "choices=[\"always\",\"key_consistent\",\"mixed_mode\","
    "\"never\",\"none\",\"ordered\"]",
    NULL, 0},
  {NULL, NULL, NULL, NULL, NULL, 0}};

static const WT_CONFIG_CHECK confchk_WT_SESSION_drop[] = {
  {"checkpoint_wait", "boolean", NULL, NULL, NULL, 0}, {"force", "boolean", NULL, NULL, NULL, 0},
  {"lock_wait", "boolean", NULL, NULL, NULL, 0}, {"remove_files", "boolean", NULL, NULL, NULL, 0},
  {"remove_shared", "boolean", NULL, NULL, NULL, 0}, {NULL, NULL, NULL, NULL, NULL, 0}};

static const WT_CONFIG_CHECK confchk_WT_SESSION_flush_tier[] = {
  {"force", "boolean", NULL, NULL, NULL, 0}, {"lock_wait", "boolean", NULL, NULL, NULL, 0},
  {"sync", "string", NULL, "choices=[\"off\",\"on\"]", NULL, 0},
  {"timeout", "int", NULL, NULL, NULL, 0}, {NULL, NULL, NULL, NULL, NULL, 0}};

static const WT_CONFIG_CHECK confchk_WT_SESSION_join[] = {
  {"bloom_bit_count", "int", NULL, "min=2,max=1000", NULL, 0},
  {"bloom_false_positives", "boolean", NULL, NULL, NULL, 0},
  {"bloom_hash_count", "int", NULL, "min=2,max=100", NULL, 0},
  {"compare", "string", NULL, "choices=[\"eq\",\"ge\",\"gt\",\"le\",\"lt\"]", NULL, 0},
  {"count", "int", NULL, NULL, NULL, 0},
  {"operation", "string", NULL, "choices=[\"and\",\"or\"]", NULL, 0},
  {"strategy", "string", NULL, "choices=[\"bloom\",\"default\"]", NULL, 0},
  {NULL, NULL, NULL, NULL, NULL, 0}};

static const WT_CONFIG_CHECK confchk_WT_SESSION_log_flush[] = {
  {"sync", "string", NULL, "choices=[\"off\",\"on\"]", NULL, 0}, {NULL, NULL, NULL, NULL, NULL, 0}};

static const WT_CONFIG_CHECK confchk_WT_SESSION_open_cursor_debug_subconfigs[] = {
  {"checkpoint_read_timestamp", "string", NULL, NULL, NULL, 0},
  {"dump_version", "boolean", NULL, NULL, NULL, 0},
  {"release_evict", "boolean", NULL, NULL, NULL, 0}, {NULL, NULL, NULL, NULL, NULL, 0}};

static const WT_CONFIG_CHECK confchk_WT_SESSION_open_cursor_incremental_subconfigs[] = {
  {"consolidate", "boolean", NULL, NULL, NULL, 0}, {"enabled", "boolean", NULL, NULL, NULL, 0},
  {"file", "string", NULL, NULL, NULL, 0}, {"force_stop", "boolean", NULL, NULL, NULL, 0},
  {"granularity", "int", NULL, "min=4KB,max=2GB", NULL, 0},
  {"src_id", "string", NULL, NULL, NULL, 0}, {"this_id", "string", NULL, NULL, NULL, 0},
  {NULL, NULL, NULL, NULL, NULL, 0}};

static const WT_CONFIG_CHECK confchk_WT_SESSION_open_cursor[] = {
  {"append", "boolean", NULL, NULL, NULL, 0}, {"bulk", "string", NULL, NULL, NULL, 0},
  {"checkpoint", "string", NULL, NULL, NULL, 0},
  {"checkpoint_use_history", "boolean", NULL, NULL, NULL, 0},
  {"checkpoint_wait", "boolean", NULL, NULL, NULL, 0},
  {"debug", "category", NULL, NULL, confchk_WT_SESSION_open_cursor_debug_subconfigs, 3},
  {"dump", "string", NULL,
    "choices=[\"hex\",\"json\",\"pretty\",\"pretty_hex\","
    "\"print\"]",
    NULL, 0},
  {"incremental", "category", NULL, NULL, confchk_WT_SESSION_open_cursor_incremental_subconfigs, 7},
  {"next_random", "boolean", NULL, NULL, NULL, 0},
  {"next_random_sample_size", "string", NULL, NULL, NULL, 0},
  {"overwrite", "boolean", NULL, NULL, NULL, 0}, {"prefix_search", "boolean", NULL, NULL, NULL, 0},
  {"raw", "boolean", NULL, NULL, NULL, 0}, {"read_once", "boolean", NULL, NULL, NULL, 0},
  {"readonly", "boolean", NULL, NULL, NULL, 0}, {"skip_sort_check", "boolean", NULL, NULL, NULL, 0},
  {"statistics", "list", NULL,
    "choices=[\"all\",\"cache_walk\",\"fast\",\"clear\","
    "\"size\",\"tree_walk\"]",
    NULL, 0},
  {"target", "list", NULL, NULL, NULL, 0}, {NULL, NULL, NULL, NULL, NULL, 0}};

static const WT_CONFIG_CHECK confchk_WT_SESSION_prepare_transaction[] = {
  {"prepare_timestamp", "string", NULL, NULL, NULL, 0}, {NULL, NULL, NULL, NULL, NULL, 0}};

static const WT_CONFIG_CHECK confchk_WT_SESSION_query_timestamp[] = {
  {"get", "string", NULL,
    "choices=[\"commit\",\"first_commit\",\"prepare\","
    "\"read\"]",
    NULL, 0},
  {NULL, NULL, NULL, NULL, NULL, 0}};

static const WT_CONFIG_CHECK confchk_WT_SESSION_reconfigure[] = {
  {"cache_cursors", "boolean", NULL, NULL, NULL, 0},
  {"cache_max_wait_ms", "int", NULL, "min=0", NULL, 0},
  {"debug", "category", NULL, NULL, confchk_WT_CONNECTION_open_session_debug_subconfigs, 1},
  {"diagnostic_asserts", "string", NULL, "choices=[\"off\",\"on\",\"connection\"]", NULL, 0},
  {"ignore_cache_size", "boolean", NULL, NULL, NULL, 0},
  {"isolation", "string", NULL,
    "choices=[\"read-uncommitted\",\"read-committed\","
    "\"snapshot\"]",
    NULL, 0},
  {NULL, NULL, NULL, NULL, NULL, 0}};

static const WT_CONFIG_CHECK confchk_WT_SESSION_rollback_transaction[] = {
  {"operation_timeout_ms", "int", NULL, "min=1", NULL, 0}, {NULL, NULL, NULL, NULL, NULL, 0}};

static const WT_CONFIG_CHECK confchk_WT_SESSION_salvage[] = {
  {"force", "boolean", NULL, NULL, NULL, 0}, {NULL, NULL, NULL, NULL, NULL, 0}};

static const WT_CONFIG_CHECK confchk_WT_SESSION_timestamp_transaction[] = {
  {"commit_timestamp", "string", NULL, NULL, NULL, 0},
  {"durable_timestamp", "string", NULL, NULL, NULL, 0},
  {"prepare_timestamp", "string", NULL, NULL, NULL, 0},
  {"read_timestamp", "string", NULL, NULL, NULL, 0}, {NULL, NULL, NULL, NULL, NULL, 0}};

static const WT_CONFIG_CHECK confchk_WT_SESSION_verify[] = {
  {"do_not_clear_txn_id", "boolean", NULL, NULL, NULL, 0},
  {"dump_address", "boolean", NULL, NULL, NULL, 0},
  {"dump_app_data", "boolean", NULL, NULL, NULL, 0},
  {"dump_blocks", "boolean", NULL, NULL, NULL, 0}, {"dump_layout", "boolean", NULL, NULL, NULL, 0},
  {"dump_offsets", "list", NULL, NULL, NULL, 0}, {"dump_pages", "boolean", NULL, NULL, NULL, 0},
  {"read_corrupt", "boolean", NULL, NULL, NULL, 0},
  {"stable_timestamp", "boolean", NULL, NULL, NULL, 0}, {"strict", "boolean", NULL, NULL, NULL, 0},
  {NULL, NULL, NULL, NULL, NULL, 0}};

static const WT_CONFIG_CHECK confchk_colgroup_meta[] = {
  {"app_metadata", "string", NULL, NULL, NULL, 0},
  {"assert", "category", NULL, NULL, confchk_WT_SESSION_create_assert_subconfigs, 4},
  {"collator", "string", NULL, NULL, NULL, 0}, {"columns", "list", NULL, NULL, NULL, 0},
  {"source", "string", NULL, NULL, NULL, 0}, {"type", "string", NULL, NULL, NULL, 0},
  {"verbose", "list", NULL, "choices=[\"write_timestamp\"]", NULL, 0},
  {"write_timestamp_usage", "string", NULL,
    "choices=[\"always\",\"key_consistent\",\"mixed_mode\","
    "\"never\",\"none\",\"ordered\"]",
    NULL, 0},
  {NULL, NULL, NULL, NULL, NULL, 0}};

static const WT_CONFIG_CHECK confchk_file_config[] = {
  {"access_pattern_hint", "string", NULL, "choices=[\"none\",\"random\",\"sequential\"]", NULL, 0},
  {"allocation_size", "int", NULL, "min=512B,max=128MB", NULL, 0},
  {"app_metadata", "string", NULL, NULL, NULL, 0},
  {"assert", "category", NULL, NULL, confchk_WT_SESSION_create_assert_subconfigs, 4},
  {"block_allocation", "string", NULL, "choices=[\"best\",\"first\"]", NULL, 0},
  {"block_compressor", "string", NULL, NULL, NULL, 0},
  {"cache_resident", "boolean", NULL, NULL, NULL, 0},
  {"checksum", "string", NULL,
    "choices=[\"on\",\"off\",\"uncompressed\","
    "\"unencrypted\"]",
    NULL, 0},
  {"collator", "string", NULL, NULL, NULL, 0}, {"columns", "list", NULL, NULL, NULL, 0},
  {"dictionary", "int", NULL, "min=0", NULL, 0},
  {"encryption", "category", NULL, NULL, confchk_WT_SESSION_create_encryption_subconfigs, 2},
  {"format", "string", NULL, "choices=[\"btree\"]", NULL, 0},
  {"huffman_key", "string", NULL, NULL, NULL, 0}, {"huffman_value", "string", NULL, NULL, NULL, 0},
  {"ignore_in_memory_cache_size", "boolean", NULL, NULL, NULL, 0},
  {"internal_item_max", "int", NULL, "min=0", NULL, 0},
  {"internal_key_max", "int", NULL, "min=0", NULL, 0},
  {"internal_key_truncate", "boolean", NULL, NULL, NULL, 0},
  {"internal_page_max", "int", NULL, "min=512B,max=512MB", NULL, 0},
  {"key_format", "format", __wt_struct_confchk, NULL, NULL, 0},
  {"key_gap", "int", NULL, "min=0", NULL, 0}, {"leaf_item_max", "int", NULL, "min=0", NULL, 0},
  {"leaf_key_max", "int", NULL, "min=0", NULL, 0},
  {"leaf_page_max", "int", NULL, "min=512B,max=512MB", NULL, 0},
  {"leaf_value_max", "int", NULL, "min=0", NULL, 0},
  {"log", "category", NULL, NULL, confchk_WT_SESSION_create_log_subconfigs, 1},
  {"memory_page_image_max", "int", NULL, "min=0", NULL, 0},
  {"memory_page_max", "int", NULL, "min=512B,max=10TB", NULL, 0},
  {"os_cache_dirty_max", "int", NULL, "min=0", NULL, 0},
  {"os_cache_max", "int", NULL, "min=0", NULL, 0},
  {"prefix_compression", "boolean", NULL, NULL, NULL, 0},
  {"prefix_compression_min", "int", NULL, "min=0", NULL, 0},
  {"split_deepen_min_child", "int", NULL, NULL, NULL, 0},
  {"split_deepen_per_child", "int", NULL, NULL, NULL, 0},
  {"split_pct", "int", NULL, "min=50,max=100", NULL, 0},
  {"tiered_storage", "category", NULL, NULL, confchk_WT_SESSION_create_tiered_storage_subconfigs,
    7},
  {"value_format", "format", __wt_struct_confchk, NULL, NULL, 0},
  {"verbose", "list", NULL, "choices=[\"write_timestamp\"]", NULL, 0},
  {"write_timestamp_usage", "string", NULL,
    "choices=[\"always\",\"key_consistent\",\"mixed_mode\","
    "\"never\",\"none\",\"ordered\"]",
    NULL, 0},
  {NULL, NULL, NULL, NULL, NULL, 0}};

static const WT_CONFIG_CHECK confchk_file_meta[] = {
  {"access_pattern_hint", "string", NULL, "choices=[\"none\",\"random\",\"sequential\"]", NULL, 0},
  {"allocation_size", "int", NULL, "min=512B,max=128MB", NULL, 0},
  {"app_metadata", "string", NULL, NULL, NULL, 0},
  {"assert", "category", NULL, NULL, confchk_WT_SESSION_create_assert_subconfigs, 4},
  {"block_allocation", "string", NULL, "choices=[\"best\",\"first\"]", NULL, 0},
  {"block_compressor", "string", NULL, NULL, NULL, 0},
  {"cache_resident", "boolean", NULL, NULL, NULL, 0}, {"checkpoint", "string", NULL, NULL, NULL, 0},
  {"checkpoint_backup_info", "string", NULL, NULL, NULL, 0},
  {"checkpoint_lsn", "string", NULL, NULL, NULL, 0},
  {"checksum", "string", NULL,
    "choices=[\"on\",\"off\",\"uncompressed\","
    "\"unencrypted\"]",
    NULL, 0},
  {"collator", "string", NULL, NULL, NULL, 0}, {"columns", "list", NULL, NULL, NULL, 0},
  {"dictionary", "int", NULL, "min=0", NULL, 0},
  {"encryption", "category", NULL, NULL, confchk_WT_SESSION_create_encryption_subconfigs, 2},
  {"format", "string", NULL, "choices=[\"btree\"]", NULL, 0},
  {"huffman_key", "string", NULL, NULL, NULL, 0}, {"huffman_value", "string", NULL, NULL, NULL, 0},
  {"id", "string", NULL, NULL, NULL, 0},
  {"ignore_in_memory_cache_size", "boolean", NULL, NULL, NULL, 0},
  {"internal_item_max", "int", NULL, "min=0", NULL, 0},
  {"internal_key_max", "int", NULL, "min=0", NULL, 0},
  {"internal_key_truncate", "boolean", NULL, NULL, NULL, 0},
  {"internal_page_max", "int", NULL, "min=512B,max=512MB", NULL, 0},
  {"key_format", "format", __wt_struct_confchk, NULL, NULL, 0},
  {"key_gap", "int", NULL, "min=0", NULL, 0}, {"leaf_item_max", "int", NULL, "min=0", NULL, 0},
  {"leaf_key_max", "int", NULL, "min=0", NULL, 0},
  {"leaf_page_max", "int", NULL, "min=512B,max=512MB", NULL, 0},
  {"leaf_value_max", "int", NULL, "min=0", NULL, 0},
  {"log", "category", NULL, NULL, confchk_WT_SESSION_create_log_subconfigs, 1},
  {"memory_page_image_max", "int", NULL, "min=0", NULL, 0},
  {"memory_page_max", "int", NULL, "min=512B,max=10TB", NULL, 0},
  {"os_cache_dirty_max", "int", NULL, "min=0", NULL, 0},
  {"os_cache_max", "int", NULL, "min=0", NULL, 0},
  {"prefix_compression", "boolean", NULL, NULL, NULL, 0},
  {"prefix_compression_min", "int", NULL, "min=0", NULL, 0},
  {"readonly", "boolean", NULL, NULL, NULL, 0},
  {"split_deepen_min_child", "int", NULL, NULL, NULL, 0},
  {"split_deepen_per_child", "int", NULL, NULL, NULL, 0},
  {"split_pct", "int", NULL, "min=50,max=100", NULL, 0},
  {"tiered_object", "boolean", NULL, NULL, NULL, 0},
  {"tiered_storage", "category", NULL, NULL, confchk_WT_SESSION_create_tiered_storage_subconfigs,
    7},
  {"value_format", "format", __wt_struct_confchk, NULL, NULL, 0},
  {"verbose", "list", NULL, "choices=[\"write_timestamp\"]", NULL, 0},
  {"version", "string", NULL, NULL, NULL, 0},
  {"write_timestamp_usage", "string", NULL,
    "choices=[\"always\",\"key_consistent\",\"mixed_mode\","
    "\"never\",\"none\",\"ordered\"]",
    NULL, 0},
  {NULL, NULL, NULL, NULL, NULL, 0}};

static const WT_CONFIG_CHECK confchk_index_meta[] = {
  {"app_metadata", "string", NULL, NULL, NULL, 0},
  {"assert", "category", NULL, NULL, confchk_WT_SESSION_create_assert_subconfigs, 4},
  {"collator", "string", NULL, NULL, NULL, 0}, {"columns", "list", NULL, NULL, NULL, 0},
  {"extractor", "string", NULL, NULL, NULL, 0}, {"immutable", "boolean", NULL, NULL, NULL, 0},
  {"index_key_columns", "int", NULL, NULL, NULL, 0},
  {"key_format", "format", __wt_struct_confchk, NULL, NULL, 0},
  {"source", "string", NULL, NULL, NULL, 0}, {"type", "string", NULL, NULL, NULL, 0},
  {"value_format", "format", __wt_struct_confchk, NULL, NULL, 0},
  {"verbose", "list", NULL, "choices=[\"write_timestamp\"]", NULL, 0},
  {"write_timestamp_usage", "string", NULL,
    "choices=[\"always\",\"key_consistent\",\"mixed_mode\","
    "\"never\",\"none\",\"ordered\"]",
    NULL, 0},
  {NULL, NULL, NULL, NULL, NULL, 0}};

static const WT_CONFIG_CHECK confchk_lsm_meta[] = {
  {"access_pattern_hint", "string", NULL, "choices=[\"none\",\"random\",\"sequential\"]", NULL, 0},
  {"allocation_size", "int", NULL, "min=512B,max=128MB", NULL, 0},
  {"app_metadata", "string", NULL, NULL, NULL, 0},
  {"assert", "category", NULL, NULL, confchk_WT_SESSION_create_assert_subconfigs, 4},
  {"block_allocation", "string", NULL, "choices=[\"best\",\"first\"]", NULL, 0},
  {"block_compressor", "string", NULL, NULL, NULL, 0},
  {"cache_resident", "boolean", NULL, NULL, NULL, 0},
  {"checksum", "string", NULL,
    "choices=[\"on\",\"off\",\"uncompressed\","
    "\"unencrypted\"]",
    NULL, 0},
  {"chunks", "string", NULL, NULL, NULL, 0}, {"collator", "string", NULL, NULL, NULL, 0},
  {"columns", "list", NULL, NULL, NULL, 0}, {"dictionary", "int", NULL, "min=0", NULL, 0},
  {"encryption", "category", NULL, NULL, confchk_WT_SESSION_create_encryption_subconfigs, 2},
  {"format", "string", NULL, "choices=[\"btree\"]", NULL, 0},
  {"huffman_key", "string", NULL, NULL, NULL, 0}, {"huffman_value", "string", NULL, NULL, NULL, 0},
  {"ignore_in_memory_cache_size", "boolean", NULL, NULL, NULL, 0},
  {"internal_item_max", "int", NULL, "min=0", NULL, 0},
  {"internal_key_max", "int", NULL, "min=0", NULL, 0},
  {"internal_key_truncate", "boolean", NULL, NULL, NULL, 0},
  {"internal_page_max", "int", NULL, "min=512B,max=512MB", NULL, 0},
  {"key_format", "format", __wt_struct_confchk, NULL, NULL, 0},
  {"key_gap", "int", NULL, "min=0", NULL, 0}, {"last", "string", NULL, NULL, NULL, 0},
  {"leaf_item_max", "int", NULL, "min=0", NULL, 0}, {"leaf_key_max", "int", NULL, "min=0", NULL, 0},
  {"leaf_page_max", "int", NULL, "min=512B,max=512MB", NULL, 0},
  {"leaf_value_max", "int", NULL, "min=0", NULL, 0},
  {"log", "category", NULL, NULL, confchk_WT_SESSION_create_log_subconfigs, 1},
  {"lsm", "category", NULL, NULL, confchk_WT_SESSION_create_lsm_subconfigs, 12},
  {"memory_page_image_max", "int", NULL, "min=0", NULL, 0},
  {"memory_page_max", "int", NULL, "min=512B,max=10TB", NULL, 0},
  {"old_chunks", "string", NULL, NULL, NULL, 0},
  {"os_cache_dirty_max", "int", NULL, "min=0", NULL, 0},
  {"os_cache_max", "int", NULL, "min=0", NULL, 0},
  {"prefix_compression", "boolean", NULL, NULL, NULL, 0},
  {"prefix_compression_min", "int", NULL, "min=0", NULL, 0},
  {"split_deepen_min_child", "int", NULL, NULL, NULL, 0},
  {"split_deepen_per_child", "int", NULL, NULL, NULL, 0},
  {"split_pct", "int", NULL, "min=50,max=100", NULL, 0},
  {"tiered_storage", "category", NULL, NULL, confchk_WT_SESSION_create_tiered_storage_subconfigs,
    7},
  {"value_format", "format", __wt_struct_confchk, NULL, NULL, 0},
  {"verbose", "list", NULL, "choices=[\"write_timestamp\"]", NULL, 0},
  {"write_timestamp_usage", "string", NULL,
    "choices=[\"always\",\"key_consistent\",\"mixed_mode\","
    "\"never\",\"none\",\"ordered\"]",
    NULL, 0},
  {NULL, NULL, NULL, NULL, NULL, 0}};

static const WT_CONFIG_CHECK confchk_object_meta[] = {
  {"access_pattern_hint", "string", NULL, "choices=[\"none\",\"random\",\"sequential\"]", NULL, 0},
  {"allocation_size", "int", NULL, "min=512B,max=128MB", NULL, 0},
  {"app_metadata", "string", NULL, NULL, NULL, 0},
  {"assert", "category", NULL, NULL, confchk_WT_SESSION_create_assert_subconfigs, 4},
  {"block_allocation", "string", NULL, "choices=[\"best\",\"first\"]", NULL, 0},
  {"block_compressor", "string", NULL, NULL, NULL, 0},
  {"cache_resident", "boolean", NULL, NULL, NULL, 0}, {"checkpoint", "string", NULL, NULL, NULL, 0},
  {"checkpoint_backup_info", "string", NULL, NULL, NULL, 0},
  {"checkpoint_lsn", "string", NULL, NULL, NULL, 0},
  {"checksum", "string", NULL,
    "choices=[\"on\",\"off\",\"uncompressed\","
    "\"unencrypted\"]",
    NULL, 0},
  {"collator", "string", NULL, NULL, NULL, 0}, {"columns", "list", NULL, NULL, NULL, 0},
  {"dictionary", "int", NULL, "min=0", NULL, 0},
  {"encryption", "category", NULL, NULL, confchk_WT_SESSION_create_encryption_subconfigs, 2},
  {"flush_time", "string", NULL, NULL, NULL, 0}, {"flush_timestamp", "string", NULL, NULL, NULL, 0},
  {"format", "string", NULL, "choices=[\"btree\"]", NULL, 0},
  {"huffman_key", "string", NULL, NULL, NULL, 0}, {"huffman_value", "string", NULL, NULL, NULL, 0},
  {"id", "string", NULL, NULL, NULL, 0},
  {"ignore_in_memory_cache_size", "boolean", NULL, NULL, NULL, 0},
  {"internal_item_max", "int", NULL, "min=0", NULL, 0},
  {"internal_key_max", "int", NULL, "min=0", NULL, 0},
  {"internal_key_truncate", "boolean", NULL, NULL, NULL, 0},
  {"internal_page_max", "int", NULL, "min=512B,max=512MB", NULL, 0},
  {"key_format", "format", __wt_struct_confchk, NULL, NULL, 0},
  {"key_gap", "int", NULL, "min=0", NULL, 0}, {"leaf_item_max", "int", NULL, "min=0", NULL, 0},
  {"leaf_key_max", "int", NULL, "min=0", NULL, 0},
  {"leaf_page_max", "int", NULL, "min=512B,max=512MB", NULL, 0},
  {"leaf_value_max", "int", NULL, "min=0", NULL, 0},
  {"log", "category", NULL, NULL, confchk_WT_SESSION_create_log_subconfigs, 1},
  {"memory_page_image_max", "int", NULL, "min=0", NULL, 0},
  {"memory_page_max", "int", NULL, "min=512B,max=10TB", NULL, 0},
  {"os_cache_dirty_max", "int", NULL, "min=0", NULL, 0},
  {"os_cache_max", "int", NULL, "min=0", NULL, 0},
  {"prefix_compression", "boolean", NULL, NULL, NULL, 0},
  {"prefix_compression_min", "int", NULL, "min=0", NULL, 0},
  {"readonly", "boolean", NULL, NULL, NULL, 0},
  {"split_deepen_min_child", "int", NULL, NULL, NULL, 0},
  {"split_deepen_per_child", "int", NULL, NULL, NULL, 0},
  {"split_pct", "int", NULL, "min=50,max=100", NULL, 0},
  {"tiered_object", "boolean", NULL, NULL, NULL, 0},
  {"tiered_storage", "category", NULL, NULL, confchk_WT_SESSION_create_tiered_storage_subconfigs,
    7},
  {"value_format", "format", __wt_struct_confchk, NULL, NULL, 0},
  {"verbose", "list", NULL, "choices=[\"write_timestamp\"]", NULL, 0},
  {"version", "string", NULL, NULL, NULL, 0},
  {"write_timestamp_usage", "string", NULL,
    "choices=[\"always\",\"key_consistent\",\"mixed_mode\","
    "\"never\",\"none\",\"ordered\"]",
    NULL, 0},
  {NULL, NULL, NULL, NULL, NULL, 0}};

static const WT_CONFIG_CHECK confchk_table_meta[] = {
  {"app_metadata", "string", NULL, NULL, NULL, 0},
  {"assert", "category", NULL, NULL, confchk_WT_SESSION_create_assert_subconfigs, 4},
  {"colgroups", "list", NULL, NULL, NULL, 0}, {"collator", "string", NULL, NULL, NULL, 0},
  {"columns", "list", NULL, NULL, NULL, 0},
  {"key_format", "format", __wt_struct_confchk, NULL, NULL, 0},
  {"value_format", "format", __wt_struct_confchk, NULL, NULL, 0},
  {"verbose", "list", NULL, "choices=[\"write_timestamp\"]", NULL, 0},
  {"write_timestamp_usage", "string", NULL,
    "choices=[\"always\",\"key_consistent\",\"mixed_mode\","
    "\"never\",\"none\",\"ordered\"]",
    NULL, 0},
  {NULL, NULL, NULL, NULL, NULL, 0}};

static const WT_CONFIG_CHECK confchk_tier_meta[] = {
  {"access_pattern_hint", "string", NULL, "choices=[\"none\",\"random\",\"sequential\"]", NULL, 0},
  {"allocation_size", "int", NULL, "min=512B,max=128MB", NULL, 0},
  {"app_metadata", "string", NULL, NULL, NULL, 0},
  {"assert", "category", NULL, NULL, confchk_WT_SESSION_create_assert_subconfigs, 4},
  {"block_allocation", "string", NULL, "choices=[\"best\",\"first\"]", NULL, 0},
  {"block_compressor", "string", NULL, NULL, NULL, 0}, {"bucket", "string", NULL, NULL, NULL, 0},
  {"bucket_prefix", "string", NULL, NULL, NULL, 0},
  {"cache_directory", "string", NULL, NULL, NULL, 0},
  {"cache_resident", "boolean", NULL, NULL, NULL, 0}, {"checkpoint", "string", NULL, NULL, NULL, 0},
  {"checkpoint_backup_info", "string", NULL, NULL, NULL, 0},
  {"checkpoint_lsn", "string", NULL, NULL, NULL, 0},
  {"checksum", "string", NULL,
    "choices=[\"on\",\"off\",\"uncompressed\","
    "\"unencrypted\"]",
    NULL, 0},
  {"collator", "string", NULL, NULL, NULL, 0}, {"columns", "list", NULL, NULL, NULL, 0},
  {"dictionary", "int", NULL, "min=0", NULL, 0},
  {"encryption", "category", NULL, NULL, confchk_WT_SESSION_create_encryption_subconfigs, 2},
  {"format", "string", NULL, "choices=[\"btree\"]", NULL, 0},
  {"huffman_key", "string", NULL, NULL, NULL, 0}, {"huffman_value", "string", NULL, NULL, NULL, 0},
  {"id", "string", NULL, NULL, NULL, 0},
  {"ignore_in_memory_cache_size", "boolean", NULL, NULL, NULL, 0},
  {"internal_item_max", "int", NULL, "min=0", NULL, 0},
  {"internal_key_max", "int", NULL, "min=0", NULL, 0},
  {"internal_key_truncate", "boolean", NULL, NULL, NULL, 0},
  {"internal_page_max", "int", NULL, "min=512B,max=512MB", NULL, 0},
  {"key_format", "format", __wt_struct_confchk, NULL, NULL, 0},
  {"key_gap", "int", NULL, "min=0", NULL, 0}, {"leaf_item_max", "int", NULL, "min=0", NULL, 0},
  {"leaf_key_max", "int", NULL, "min=0", NULL, 0},
  {"leaf_page_max", "int", NULL, "min=512B,max=512MB", NULL, 0},
  {"leaf_value_max", "int", NULL, "min=0", NULL, 0},
  {"log", "category", NULL, NULL, confchk_WT_SESSION_create_log_subconfigs, 1},
  {"memory_page_image_max", "int", NULL, "min=0", NULL, 0},
  {"memory_page_max", "int", NULL, "min=512B,max=10TB", NULL, 0},
  {"os_cache_dirty_max", "int", NULL, "min=0", NULL, 0},
  {"os_cache_max", "int", NULL, "min=0", NULL, 0},
  {"prefix_compression", "boolean", NULL, NULL, NULL, 0},
  {"prefix_compression_min", "int", NULL, "min=0", NULL, 0},
  {"readonly", "boolean", NULL, NULL, NULL, 0},
  {"split_deepen_min_child", "int", NULL, NULL, NULL, 0},
  {"split_deepen_per_child", "int", NULL, NULL, NULL, 0},
  {"split_pct", "int", NULL, "min=50,max=100", NULL, 0},
  {"tiered_object", "boolean", NULL, NULL, NULL, 0},
  {"tiered_storage", "category", NULL, NULL, confchk_WT_SESSION_create_tiered_storage_subconfigs,
    7},
  {"value_format", "format", __wt_struct_confchk, NULL, NULL, 0},
  {"verbose", "list", NULL, "choices=[\"write_timestamp\"]", NULL, 0},
  {"version", "string", NULL, NULL, NULL, 0},
  {"write_timestamp_usage", "string", NULL,
    "choices=[\"always\",\"key_consistent\",\"mixed_mode\","
    "\"never\",\"none\",\"ordered\"]",
    NULL, 0},
  {NULL, NULL, NULL, NULL, NULL, 0}};

static const WT_CONFIG_CHECK confchk_tiered_meta[] = {
  {"access_pattern_hint", "string", NULL, "choices=[\"none\",\"random\",\"sequential\"]", NULL, 0},
  {"allocation_size", "int", NULL, "min=512B,max=128MB", NULL, 0},
  {"app_metadata", "string", NULL, NULL, NULL, 0},
  {"assert", "category", NULL, NULL, confchk_WT_SESSION_create_assert_subconfigs, 4},
  {"block_allocation", "string", NULL, "choices=[\"best\",\"first\"]", NULL, 0},
  {"block_compressor", "string", NULL, NULL, NULL, 0},
  {"cache_resident", "boolean", NULL, NULL, NULL, 0}, {"checkpoint", "string", NULL, NULL, NULL, 0},
  {"checkpoint_backup_info", "string", NULL, NULL, NULL, 0},
  {"checkpoint_lsn", "string", NULL, NULL, NULL, 0},
  {"checksum", "string", NULL,
    "choices=[\"on\",\"off\",\"uncompressed\","
    "\"unencrypted\"]",
    NULL, 0},
  {"collator", "string", NULL, NULL, NULL, 0}, {"columns", "list", NULL, NULL, NULL, 0},
  {"dictionary", "int", NULL, "min=0", NULL, 0},
  {"encryption", "category", NULL, NULL, confchk_WT_SESSION_create_encryption_subconfigs, 2},
  {"flush_time", "string", NULL, NULL, NULL, 0}, {"flush_timestamp", "string", NULL, NULL, NULL, 0},
  {"format", "string", NULL, "choices=[\"btree\"]", NULL, 0},
  {"huffman_key", "string", NULL, NULL, NULL, 0}, {"huffman_value", "string", NULL, NULL, NULL, 0},
  {"id", "string", NULL, NULL, NULL, 0},
  {"ignore_in_memory_cache_size", "boolean", NULL, NULL, NULL, 0},
  {"internal_item_max", "int", NULL, "min=0", NULL, 0},
  {"internal_key_max", "int", NULL, "min=0", NULL, 0},
  {"internal_key_truncate", "boolean", NULL, NULL, NULL, 0},
  {"internal_page_max", "int", NULL, "min=512B,max=512MB", NULL, 0},
  {"key_format", "format", __wt_struct_confchk, NULL, NULL, 0},
  {"key_gap", "int", NULL, "min=0", NULL, 0}, {"last", "string", NULL, NULL, NULL, 0},
  {"leaf_item_max", "int", NULL, "min=0", NULL, 0}, {"leaf_key_max", "int", NULL, "min=0", NULL, 0},
  {"leaf_page_max", "int", NULL, "min=512B,max=512MB", NULL, 0},
  {"leaf_value_max", "int", NULL, "min=0", NULL, 0},
  {"log", "category", NULL, NULL, confchk_WT_SESSION_create_log_subconfigs, 1},
  {"memory_page_image_max", "int", NULL, "min=0", NULL, 0},
  {"memory_page_max", "int", NULL, "min=512B,max=10TB", NULL, 0},
  {"oldest", "string", NULL, NULL, NULL, 0}, {"os_cache_dirty_max", "int", NULL, "min=0", NULL, 0},
  {"os_cache_max", "int", NULL, "min=0", NULL, 0},
  {"prefix_compression", "boolean", NULL, NULL, NULL, 0},
  {"prefix_compression_min", "int", NULL, "min=0", NULL, 0},
  {"readonly", "boolean", NULL, NULL, NULL, 0},
  {"split_deepen_min_child", "int", NULL, NULL, NULL, 0},
  {"split_deepen_per_child", "int", NULL, NULL, NULL, 0},
  {"split_pct", "int", NULL, "min=50,max=100", NULL, 0},
  {"tiered_object", "boolean", NULL, NULL, NULL, 0},
  {"tiered_storage", "category", NULL, NULL, confchk_WT_SESSION_create_tiered_storage_subconfigs,
    7},
  {"tiers", "list", NULL, NULL, NULL, 0},
  {"value_format", "format", __wt_struct_confchk, NULL, NULL, 0},
  {"verbose", "list", NULL, "choices=[\"write_timestamp\"]", NULL, 0},
  {"version", "string", NULL, NULL, NULL, 0},
  {"write_timestamp_usage", "string", NULL,
    "choices=[\"always\",\"key_consistent\",\"mixed_mode\","
    "\"never\",\"none\",\"ordered\"]",
    NULL, 0},
  {NULL, NULL, NULL, NULL, NULL, 0}};

static const WT_CONFIG_CHECK confchk_wiredtiger_open_compatibility_subconfigs[] = {
  {"release", "string", NULL, NULL, NULL, 0}, {"require_max", "string", NULL, NULL, NULL, 0},
  {"require_min", "string", NULL, NULL, NULL, 0}, {NULL, NULL, NULL, NULL, NULL, 0}};

static const WT_CONFIG_CHECK confchk_wiredtiger_open_encryption_subconfigs[] = {
  {"keyid", "string", NULL, NULL, NULL, 0}, {"name", "string", NULL, NULL, NULL, 0},
  {"secretkey", "string", NULL, NULL, NULL, 0}, {NULL, NULL, NULL, NULL, NULL, 0}};

static const WT_CONFIG_CHECK confchk_wiredtiger_open_hash_subconfigs[] = {
  {"buckets", "int", NULL, "min=64,max=65536", NULL, 0},
  {"dhandle_buckets", "int", NULL, "min=64,max=65536", NULL, 0}, {NULL, NULL, NULL, NULL, NULL, 0}};

static const WT_CONFIG_CHECK confchk_wiredtiger_open_log_subconfigs[] = {
  {"archive", "boolean", NULL, NULL, NULL, 0}, {"compressor", "string", NULL, NULL, NULL, 0},
  {"enabled", "boolean", NULL, NULL, NULL, 0},
  {"file_max", "int", NULL, "min=100KB,max=2GB", NULL, 0},
  {"force_write_wait", "int", NULL, "min=1,max=60", NULL, 0},
  {"os_cache_dirty_pct", "int", NULL, "min=0,max=100", NULL, 0},
  {"path", "string", NULL, NULL, NULL, 0}, {"prealloc", "boolean", NULL, NULL, NULL, 0},
  {"recover", "string", NULL, "choices=[\"error\",\"on\"]", NULL, 0},
  {"remove", "boolean", NULL, NULL, NULL, 0}, {"zero_fill", "boolean", NULL, NULL, NULL, 0},
  {NULL, NULL, NULL, NULL, NULL, 0}};

static const WT_CONFIG_CHECK confchk_wiredtiger_open_statistics_log_subconfigs[] = {
  {"json", "boolean", NULL, NULL, NULL, 0}, {"on_close", "boolean", NULL, NULL, NULL, 0},
  {"path", "string", NULL, NULL, NULL, 0}, {"sources", "list", NULL, NULL, NULL, 0},
  {"timestamp", "string", NULL, NULL, NULL, 0}, {"wait", "int", NULL, "min=0,max=100000", NULL, 0},
  {NULL, NULL, NULL, NULL, NULL, 0}};

static const WT_CONFIG_CHECK confchk_tiered_storage_subconfigs[] = {
  {"auth_token", "string", NULL, NULL, NULL, 0}, {"bucket", "string", NULL, NULL, NULL, 0},
  {"bucket_prefix", "string", NULL, NULL, NULL, 0},
  {"cache_directory", "string", NULL, NULL, NULL, 0},
  {"interval", "int", NULL, "min=1,max=1000", NULL, 0},
  {"local_retention", "int", NULL, "min=0,max=10000", NULL, 0},
  {"name", "string", NULL, NULL, NULL, 0}, {NULL, NULL, NULL, NULL, NULL, 0}};

static const WT_CONFIG_CHECK confchk_wiredtiger_open_transaction_sync_subconfigs[] = {
  {"enabled", "boolean", NULL, NULL, NULL, 0},
  {"method", "string", NULL, "choices=[\"dsync\",\"fsync\",\"none\"]", NULL, 0},
  {NULL, NULL, NULL, NULL, NULL, 0}};

static const WT_CONFIG_CHECK confchk_wiredtiger_open[] = {
  {"backup_restore_target", "list", NULL, NULL, NULL, 0},
  {"block_cache", "category", NULL, NULL, confchk_wiredtiger_open_block_cache_subconfigs, 12},
  {"buffer_alignment", "int", NULL, "min=-1,max=1MB", NULL, 0},
  {"builtin_extension_config", "string", NULL, NULL, NULL, 0},
  {"cache_cursors", "boolean", NULL, NULL, NULL, 0},
  {"cache_max_wait_ms", "int", NULL, "min=0", NULL, 0},
  {"cache_overhead", "int", NULL, "min=0,max=30", NULL, 0},
  {"cache_size", "int", NULL, "min=1MB,max=10TB", NULL, 0},
  {"checkpoint", "category", NULL, NULL, confchk_wiredtiger_open_checkpoint_subconfigs, 2},
  {"checkpoint_sync", "boolean", NULL, NULL, NULL, 0},
  {"compatibility", "category", NULL, NULL, confchk_wiredtiger_open_compatibility_subconfigs, 3},
  {"config_base", "boolean", NULL, NULL, NULL, 0}, {"create", "boolean", NULL, NULL, NULL, 0},
  {"debug_mode", "category", NULL, NULL, confchk_wiredtiger_open_debug_mode_subconfigs, 12},
  {"diagnostic_asserts", "string", NULL, "choices=[\"off\",\"on\"]", NULL, 0},
  {"direct_io", "list", NULL, "choices=[\"checkpoint\",\"data\",\"log\"]", NULL, 0},
  {"encryption", "category", NULL, NULL, confchk_wiredtiger_open_encryption_subconfigs, 3},
  {"error_prefix", "string", NULL, NULL, NULL, 0},
  {"eviction", "category", NULL, NULL, confchk_wiredtiger_open_eviction_subconfigs, 2},
  {"eviction_checkpoint_target", "int", NULL, "min=0,max=10TB", NULL, 0},
  {"eviction_dirty_target", "int", NULL, "min=1,max=10TB", NULL, 0},
  {"eviction_dirty_trigger", "int", NULL, "min=1,max=10TB", NULL, 0},
  {"eviction_target", "int", NULL, "min=10,max=10TB", NULL, 0},
  {"eviction_trigger", "int", NULL, "min=10,max=10TB", NULL, 0},
  {"eviction_updates_target", "int", NULL, "min=0,max=10TB", NULL, 0},
  {"eviction_updates_trigger", "int", NULL, "min=0,max=10TB", NULL, 0},
  {"exclusive", "boolean", NULL, NULL, NULL, 0}, {"extensions", "list", NULL, NULL, NULL, 0},
  {"file_extend", "list", NULL, "choices=[\"data\",\"log\"]", NULL, 0},
  {"file_manager", "category", NULL, NULL, confchk_wiredtiger_open_file_manager_subconfigs, 3},
  {"hash", "category", NULL, NULL, confchk_wiredtiger_open_hash_subconfigs, 2},
  {"hazard_max", "int", NULL, "min=15", NULL, 0},
  {"history_store", "category", NULL, NULL, confchk_wiredtiger_open_history_store_subconfigs, 1},
  {"in_memory", "boolean", NULL, NULL, NULL, 0},
  {"io_capacity", "category", NULL, NULL, confchk_wiredtiger_open_io_capacity_subconfigs, 1},
  {"json_output", "list", NULL, "choices=[\"error\",\"message\"]", NULL, 0},
  {"log", "category", NULL, NULL, confchk_wiredtiger_open_log_subconfigs, 11},
  {"lsm_manager", "category", NULL, NULL, confchk_wiredtiger_open_lsm_manager_subconfigs, 2},
  {"mmap", "boolean", NULL, NULL, NULL, 0}, {"mmap_all", "boolean", NULL, NULL, NULL, 0},
  {"multiprocess", "boolean", NULL, NULL, NULL, 0},
  {"operation_timeout_ms", "int", NULL, "min=0", NULL, 0},
  {"operation_tracking", "category", NULL, NULL,
    confchk_wiredtiger_open_operation_tracking_subconfigs, 2},
  {"readonly", "boolean", NULL, NULL, NULL, 0}, {"salvage", "boolean", NULL, NULL, NULL, 0},
  {"session_max", "int", NULL, "min=1", NULL, 0},
  {"session_scratch_max", "int", NULL, NULL, NULL, 0},
  {"session_table_cache", "boolean", NULL, NULL, NULL, 0},
  {"shared_cache", "category", NULL, NULL, confchk_wiredtiger_open_shared_cache_subconfigs, 5},
  {"statistics", "list", NULL,
    "choices=[\"all\",\"cache_walk\",\"fast\",\"none\","
    "\"clear\",\"tree_walk\"]",
    NULL, 0},
  {"statistics_log", "category", NULL, NULL, confchk_wiredtiger_open_statistics_log_subconfigs, 6},
  {"tiered_storage", "category", NULL, NULL, confchk_tiered_storage_subconfigs, 7},
  {"timing_stress_for_test", "list", NULL,
    "choices=[\"aggressive_sweep\",\"backup_rename\","
    "\"checkpoint_evict_page\",\"checkpoint_slow\","
    "\"checkpoint_stop\",\"compact_slow\",\"evict_reposition\","
    "\"failpoint_eviction_fail_after_reconciliation\","
    "\"failpoint_history_store_delete_key_from_ts\","
    "\"history_store_checkpoint_delay\",\"history_store_search\","
    "\"history_store_sweep_race\",\"prepare_checkpoint_delay\","
    "\"sleep_before_read_overflow_onpage\",\"split_1\",\"split_2\","
    "\"split_3\",\"split_4\",\"split_5\",\"split_6\",\"split_7\","
    "\"tiered_flush_finish\"]",
    NULL, 0},
  {"transaction_sync", "category", NULL, NULL, confchk_wiredtiger_open_transaction_sync_subconfigs,
    2},
  {"use_environment", "boolean", NULL, NULL, NULL, 0},
  {"use_environment_priv", "boolean", NULL, NULL, NULL, 0},
  {"verbose", "list", NULL,
    "choices=[\"api\",\"backup\",\"block\",\"block_cache\","
    "\"checkpoint\",\"checkpoint_cleanup\",\"checkpoint_progress\","
    "\"compact\",\"compact_progress\",\"error_returns\",\"evict\","
    "\"evict_stuck\",\"evictserver\",\"fileops\",\"generation\","
    "\"handleops\",\"history_store\",\"history_store_activity\","
    "\"log\",\"lsm\",\"lsm_manager\",\"metadata\",\"mutex\","
    "\"out_of_order\",\"overflow\",\"read\",\"reconcile\","
    "\"recovery\",\"recovery_progress\",\"rts\",\"salvage\","
    "\"shared_cache\",\"split\",\"temporary\",\"thread_group\","
    "\"tiered\",\"timestamp\",\"transaction\",\"verify\",\"version\","
    "\"write\"]",
    NULL, 0},
  {"verify_metadata", "boolean", NULL, NULL, NULL, 0},
  {"write_through", "list", NULL, "choices=[\"data\",\"log\"]", NULL, 0},
  {NULL, NULL, NULL, NULL, NULL, 0}};

static const WT_CONFIG_CHECK confchk_wiredtiger_open_all[] = {
  {"backup_restore_target", "list", NULL, NULL, NULL, 0},
  {"block_cache", "category", NULL, NULL, confchk_wiredtiger_open_block_cache_subconfigs, 12},
  {"buffer_alignment", "int", NULL, "min=-1,max=1MB", NULL, 0},
  {"builtin_extension_config", "string", NULL, NULL, NULL, 0},
  {"cache_cursors", "boolean", NULL, NULL, NULL, 0},
  {"cache_max_wait_ms", "int", NULL, "min=0", NULL, 0},
  {"cache_overhead", "int", NULL, "min=0,max=30", NULL, 0},
  {"cache_size", "int", NULL, "min=1MB,max=10TB", NULL, 0},
  {"checkpoint", "category", NULL, NULL, confchk_wiredtiger_open_checkpoint_subconfigs, 2},
  {"checkpoint_sync", "boolean", NULL, NULL, NULL, 0},
  {"compatibility", "category", NULL, NULL, confchk_wiredtiger_open_compatibility_subconfigs, 3},
  {"config_base", "boolean", NULL, NULL, NULL, 0}, {"create", "boolean", NULL, NULL, NULL, 0},
  {"debug_mode", "category", NULL, NULL, confchk_wiredtiger_open_debug_mode_subconfigs, 12},
  {"diagnostic_asserts", "string", NULL, "choices=[\"off\",\"on\"]", NULL, 0},
  {"direct_io", "list", NULL, "choices=[\"checkpoint\",\"data\",\"log\"]", NULL, 0},
  {"encryption", "category", NULL, NULL, confchk_wiredtiger_open_encryption_subconfigs, 3},
  {"error_prefix", "string", NULL, NULL, NULL, 0},
  {"eviction", "category", NULL, NULL, confchk_wiredtiger_open_eviction_subconfigs, 2},
  {"eviction_checkpoint_target", "int", NULL, "min=0,max=10TB", NULL, 0},
  {"eviction_dirty_target", "int", NULL, "min=1,max=10TB", NULL, 0},
  {"eviction_dirty_trigger", "int", NULL, "min=1,max=10TB", NULL, 0},
  {"eviction_target", "int", NULL, "min=10,max=10TB", NULL, 0},
  {"eviction_trigger", "int", NULL, "min=10,max=10TB", NULL, 0},
  {"eviction_updates_target", "int", NULL, "min=0,max=10TB", NULL, 0},
  {"eviction_updates_trigger", "int", NULL, "min=0,max=10TB", NULL, 0},
  {"exclusive", "boolean", NULL, NULL, NULL, 0}, {"extensions", "list", NULL, NULL, NULL, 0},
  {"file_extend", "list", NULL, "choices=[\"data\",\"log\"]", NULL, 0},
  {"file_manager", "category", NULL, NULL, confchk_wiredtiger_open_file_manager_subconfigs, 3},
  {"hash", "category", NULL, NULL, confchk_wiredtiger_open_hash_subconfigs, 2},
  {"hazard_max", "int", NULL, "min=15", NULL, 0},
  {"history_store", "category", NULL, NULL, confchk_wiredtiger_open_history_store_subconfigs, 1},
  {"in_memory", "boolean", NULL, NULL, NULL, 0},
  {"io_capacity", "category", NULL, NULL, confchk_wiredtiger_open_io_capacity_subconfigs, 1},
  {"json_output", "list", NULL, "choices=[\"error\",\"message\"]", NULL, 0},
  {"log", "category", NULL, NULL, confchk_wiredtiger_open_log_subconfigs, 11},
  {"lsm_manager", "category", NULL, NULL, confchk_wiredtiger_open_lsm_manager_subconfigs, 2},
  {"mmap", "boolean", NULL, NULL, NULL, 0}, {"mmap_all", "boolean", NULL, NULL, NULL, 0},
  {"multiprocess", "boolean", NULL, NULL, NULL, 0},
  {"operation_timeout_ms", "int", NULL, "min=0", NULL, 0},
  {"operation_tracking", "category", NULL, NULL,
    confchk_wiredtiger_open_operation_tracking_subconfigs, 2},
  {"readonly", "boolean", NULL, NULL, NULL, 0}, {"salvage", "boolean", NULL, NULL, NULL, 0},
  {"session_max", "int", NULL, "min=1", NULL, 0},
  {"session_scratch_max", "int", NULL, NULL, NULL, 0},
  {"session_table_cache", "boolean", NULL, NULL, NULL, 0},
  {"shared_cache", "category", NULL, NULL, confchk_wiredtiger_open_shared_cache_subconfigs, 5},
  {"statistics", "list", NULL,
    "choices=[\"all\",\"cache_walk\",\"fast\",\"none\","
    "\"clear\",\"tree_walk\"]",
    NULL, 0},
  {"statistics_log", "category", NULL, NULL, confchk_wiredtiger_open_statistics_log_subconfigs, 6},
  {"tiered_storage", "category", NULL, NULL, confchk_tiered_storage_subconfigs, 7},
  {"timing_stress_for_test", "list", NULL,
    "choices=[\"aggressive_sweep\",\"backup_rename\","
    "\"checkpoint_evict_page\",\"checkpoint_slow\","
    "\"checkpoint_stop\",\"compact_slow\",\"evict_reposition\","
    "\"failpoint_eviction_fail_after_reconciliation\","
    "\"failpoint_history_store_delete_key_from_ts\","
    "\"history_store_checkpoint_delay\",\"history_store_search\","
    "\"history_store_sweep_race\",\"prepare_checkpoint_delay\","
    "\"sleep_before_read_overflow_onpage\",\"split_1\",\"split_2\","
    "\"split_3\",\"split_4\",\"split_5\",\"split_6\",\"split_7\","
    "\"tiered_flush_finish\"]",
    NULL, 0},
  {"transaction_sync", "category", NULL, NULL, confchk_wiredtiger_open_transaction_sync_subconfigs,
    2},
  {"use_environment", "boolean", NULL, NULL, NULL, 0},
  {"use_environment_priv", "boolean", NULL, NULL, NULL, 0},
  {"verbose", "list", NULL,
    "choices=[\"api\",\"backup\",\"block\",\"block_cache\","
    "\"checkpoint\",\"checkpoint_cleanup\",\"checkpoint_progress\","
    "\"compact\",\"compact_progress\",\"error_returns\",\"evict\","
    "\"evict_stuck\",\"evictserver\",\"fileops\",\"generation\","
    "\"handleops\",\"history_store\",\"history_store_activity\","
    "\"log\",\"lsm\",\"lsm_manager\",\"metadata\",\"mutex\","
    "\"out_of_order\",\"overflow\",\"read\",\"reconcile\","
    "\"recovery\",\"recovery_progress\",\"rts\",\"salvage\","
    "\"shared_cache\",\"split\",\"temporary\",\"thread_group\","
    "\"tiered\",\"timestamp\",\"transaction\",\"verify\",\"version\","
    "\"write\"]",
    NULL, 0},
  {"verify_metadata", "boolean", NULL, NULL, NULL, 0}, {"version", "string", NULL, NULL, NULL, 0},
  {"write_through", "list", NULL, "choices=[\"data\",\"log\"]", NULL, 0},
  {NULL, NULL, NULL, NULL, NULL, 0}};

static const WT_CONFIG_CHECK confchk_wiredtiger_open_basecfg[] = {
  {"backup_restore_target", "list", NULL, NULL, NULL, 0},
  {"block_cache", "category", NULL, NULL, confchk_wiredtiger_open_block_cache_subconfigs, 12},
  {"buffer_alignment", "int", NULL, "min=-1,max=1MB", NULL, 0},
  {"builtin_extension_config", "string", NULL, NULL, NULL, 0},
  {"cache_cursors", "boolean", NULL, NULL, NULL, 0},
  {"cache_max_wait_ms", "int", NULL, "min=0", NULL, 0},
  {"cache_overhead", "int", NULL, "min=0,max=30", NULL, 0},
  {"cache_size", "int", NULL, "min=1MB,max=10TB", NULL, 0},
  {"checkpoint", "category", NULL, NULL, confchk_wiredtiger_open_checkpoint_subconfigs, 2},
  {"checkpoint_sync", "boolean", NULL, NULL, NULL, 0},
  {"compatibility", "category", NULL, NULL, confchk_wiredtiger_open_compatibility_subconfigs, 3},
  {"debug_mode", "category", NULL, NULL, confchk_wiredtiger_open_debug_mode_subconfigs, 12},
  {"diagnostic_asserts", "string", NULL, "choices=[\"off\",\"on\"]", NULL, 0},
  {"direct_io", "list", NULL, "choices=[\"checkpoint\",\"data\",\"log\"]", NULL, 0},
  {"encryption", "category", NULL, NULL, confchk_wiredtiger_open_encryption_subconfigs, 3},
  {"error_prefix", "string", NULL, NULL, NULL, 0},
  {"eviction", "category", NULL, NULL, confchk_wiredtiger_open_eviction_subconfigs, 2},
  {"eviction_checkpoint_target", "int", NULL, "min=0,max=10TB", NULL, 0},
  {"eviction_dirty_target", "int", NULL, "min=1,max=10TB", NULL, 0},
  {"eviction_dirty_trigger", "int", NULL, "min=1,max=10TB", NULL, 0},
  {"eviction_target", "int", NULL, "min=10,max=10TB", NULL, 0},
  {"eviction_trigger", "int", NULL, "min=10,max=10TB", NULL, 0},
  {"eviction_updates_target", "int", NULL, "min=0,max=10TB", NULL, 0},
  {"eviction_updates_trigger", "int", NULL, "min=0,max=10TB", NULL, 0},
  {"extensions", "list", NULL, NULL, NULL, 0},
  {"file_extend", "list", NULL, "choices=[\"data\",\"log\"]", NULL, 0},
  {"file_manager", "category", NULL, NULL, confchk_wiredtiger_open_file_manager_subconfigs, 3},
  {"hash", "category", NULL, NULL, confchk_wiredtiger_open_hash_subconfigs, 2},
  {"hazard_max", "int", NULL, "min=15", NULL, 0},
  {"history_store", "category", NULL, NULL, confchk_wiredtiger_open_history_store_subconfigs, 1},
  {"io_capacity", "category", NULL, NULL, confchk_wiredtiger_open_io_capacity_subconfigs, 1},
  {"json_output", "list", NULL, "choices=[\"error\",\"message\"]", NULL, 0},
  {"log", "category", NULL, NULL, confchk_wiredtiger_open_log_subconfigs, 11},
  {"lsm_manager", "category", NULL, NULL, confchk_wiredtiger_open_lsm_manager_subconfigs, 2},
  {"mmap", "boolean", NULL, NULL, NULL, 0}, {"mmap_all", "boolean", NULL, NULL, NULL, 0},
  {"multiprocess", "boolean", NULL, NULL, NULL, 0},
  {"operation_timeout_ms", "int", NULL, "min=0", NULL, 0},
  {"operation_tracking", "category", NULL, NULL,
    confchk_wiredtiger_open_operation_tracking_subconfigs, 2},
  {"readonly", "boolean", NULL, NULL, NULL, 0}, {"salvage", "boolean", NULL, NULL, NULL, 0},
  {"session_max", "int", NULL, "min=1", NULL, 0},
  {"session_scratch_max", "int", NULL, NULL, NULL, 0},
  {"session_table_cache", "boolean", NULL, NULL, NULL, 0},
  {"shared_cache", "category", NULL, NULL, confchk_wiredtiger_open_shared_cache_subconfigs, 5},
  {"statistics", "list", NULL,
    "choices=[\"all\",\"cache_walk\",\"fast\",\"none\","
    "\"clear\",\"tree_walk\"]",
    NULL, 0},
  {"statistics_log", "category", NULL, NULL, confchk_wiredtiger_open_statistics_log_subconfigs, 6},
  {"tiered_storage", "category", NULL, NULL, confchk_tiered_storage_subconfigs, 7},
  {"timing_stress_for_test", "list", NULL,
    "choices=[\"aggressive_sweep\",\"backup_rename\","
    "\"checkpoint_evict_page\",\"checkpoint_slow\","
    "\"checkpoint_stop\",\"compact_slow\",\"evict_reposition\","
    "\"failpoint_eviction_fail_after_reconciliation\","
    "\"failpoint_history_store_delete_key_from_ts\","
    "\"history_store_checkpoint_delay\",\"history_store_search\","
    "\"history_store_sweep_race\",\"prepare_checkpoint_delay\","
    "\"sleep_before_read_overflow_onpage\",\"split_1\",\"split_2\","
    "\"split_3\",\"split_4\",\"split_5\",\"split_6\",\"split_7\","
    "\"tiered_flush_finish\"]",
    NULL, 0},
  {"transaction_sync", "category", NULL, NULL, confchk_wiredtiger_open_transaction_sync_subconfigs,
    2},
  {"verbose", "list", NULL,
    "choices=[\"api\",\"backup\",\"block\",\"block_cache\","
    "\"checkpoint\",\"checkpoint_cleanup\",\"checkpoint_progress\","
    "\"compact\",\"compact_progress\",\"error_returns\",\"evict\","
    "\"evict_stuck\",\"evictserver\",\"fileops\",\"generation\","
    "\"handleops\",\"history_store\",\"history_store_activity\","
    "\"log\",\"lsm\",\"lsm_manager\",\"metadata\",\"mutex\","
    "\"out_of_order\",\"overflow\",\"read\",\"reconcile\","
    "\"recovery\",\"recovery_progress\",\"rts\",\"salvage\","
    "\"shared_cache\",\"split\",\"temporary\",\"thread_group\","
    "\"tiered\",\"timestamp\",\"transaction\",\"verify\",\"version\","
    "\"write\"]",
    NULL, 0},
  {"verify_metadata", "boolean", NULL, NULL, NULL, 0}, {"version", "string", NULL, NULL, NULL, 0},
  {"write_through", "list", NULL, "choices=[\"data\",\"log\"]", NULL, 0},
  {NULL, NULL, NULL, NULL, NULL, 0}};

static const WT_CONFIG_CHECK confchk_wiredtiger_open_usercfg[] = {
  {"backup_restore_target", "list", NULL, NULL, NULL, 0},
  {"block_cache", "category", NULL, NULL, confchk_wiredtiger_open_block_cache_subconfigs, 12},
  {"buffer_alignment", "int", NULL, "min=-1,max=1MB", NULL, 0},
  {"builtin_extension_config", "string", NULL, NULL, NULL, 0},
  {"cache_cursors", "boolean", NULL, NULL, NULL, 0},
  {"cache_max_wait_ms", "int", NULL, "min=0", NULL, 0},
  {"cache_overhead", "int", NULL, "min=0,max=30", NULL, 0},
  {"cache_size", "int", NULL, "min=1MB,max=10TB", NULL, 0},
  {"checkpoint", "category", NULL, NULL, confchk_wiredtiger_open_checkpoint_subconfigs, 2},
  {"checkpoint_sync", "boolean", NULL, NULL, NULL, 0},
  {"compatibility", "category", NULL, NULL, confchk_wiredtiger_open_compatibility_subconfigs, 3},
  {"debug_mode", "category", NULL, NULL, confchk_wiredtiger_open_debug_mode_subconfigs, 12},
  {"diagnostic_asserts", "string", NULL, "choices=[\"off\",\"on\"]", NULL, 0},
  {"direct_io", "list", NULL, "choices=[\"checkpoint\",\"data\",\"log\"]", NULL, 0},
  {"encryption", "category", NULL, NULL, confchk_wiredtiger_open_encryption_subconfigs, 3},
  {"error_prefix", "string", NULL, NULL, NULL, 0},
  {"eviction", "category", NULL, NULL, confchk_wiredtiger_open_eviction_subconfigs, 2},
  {"eviction_checkpoint_target", "int", NULL, "min=0,max=10TB", NULL, 0},
  {"eviction_dirty_target", "int", NULL, "min=1,max=10TB", NULL, 0},
  {"eviction_dirty_trigger", "int", NULL, "min=1,max=10TB", NULL, 0},
  {"eviction_target", "int", NULL, "min=10,max=10TB", NULL, 0},
  {"eviction_trigger", "int", NULL, "min=10,max=10TB", NULL, 0},
  {"eviction_updates_target", "int", NULL, "min=0,max=10TB", NULL, 0},
  {"eviction_updates_trigger", "int", NULL, "min=0,max=10TB", NULL, 0},
  {"extensions", "list", NULL, NULL, NULL, 0},
  {"file_extend", "list", NULL, "choices=[\"data\",\"log\"]", NULL, 0},
  {"file_manager", "category", NULL, NULL, confchk_wiredtiger_open_file_manager_subconfigs, 3},
  {"hash", "category", NULL, NULL, confchk_wiredtiger_open_hash_subconfigs, 2},
  {"hazard_max", "int", NULL, "min=15", NULL, 0},
  {"history_store", "category", NULL, NULL, confchk_wiredtiger_open_history_store_subconfigs, 1},
  {"io_capacity", "category", NULL, NULL, confchk_wiredtiger_open_io_capacity_subconfigs, 1},
  {"json_output", "list", NULL, "choices=[\"error\",\"message\"]", NULL, 0},
  {"log", "category", NULL, NULL, confchk_wiredtiger_open_log_subconfigs, 11},
  {"lsm_manager", "category", NULL, NULL, confchk_wiredtiger_open_lsm_manager_subconfigs, 2},
  {"mmap", "boolean", NULL, NULL, NULL, 0}, {"mmap_all", "boolean", NULL, NULL, NULL, 0},
  {"multiprocess", "boolean", NULL, NULL, NULL, 0},
  {"operation_timeout_ms", "int", NULL, "min=0", NULL, 0},
  {"operation_tracking", "category", NULL, NULL,
    confchk_wiredtiger_open_operation_tracking_subconfigs, 2},
  {"readonly", "boolean", NULL, NULL, NULL, 0}, {"salvage", "boolean", NULL, NULL, NULL, 0},
  {"session_max", "int", NULL, "min=1", NULL, 0},
  {"session_scratch_max", "int", NULL, NULL, NULL, 0},
  {"session_table_cache", "boolean", NULL, NULL, NULL, 0},
  {"shared_cache", "category", NULL, NULL, confchk_wiredtiger_open_shared_cache_subconfigs, 5},
  {"statistics", "list", NULL,
    "choices=[\"all\",\"cache_walk\",\"fast\",\"none\","
    "\"clear\",\"tree_walk\"]",
    NULL, 0},
  {"statistics_log", "category", NULL, NULL, confchk_wiredtiger_open_statistics_log_subconfigs, 6},
  {"tiered_storage", "category", NULL, NULL, confchk_tiered_storage_subconfigs, 7},
  {"timing_stress_for_test", "list", NULL,
    "choices=[\"aggressive_sweep\",\"backup_rename\","
    "\"checkpoint_evict_page\",\"checkpoint_slow\","
    "\"checkpoint_stop\",\"compact_slow\",\"evict_reposition\","
    "\"failpoint_eviction_fail_after_reconciliation\","
    "\"failpoint_history_store_delete_key_from_ts\","
    "\"history_store_checkpoint_delay\",\"history_store_search\","
    "\"history_store_sweep_race\",\"prepare_checkpoint_delay\","
    "\"sleep_before_read_overflow_onpage\",\"split_1\",\"split_2\","
    "\"split_3\",\"split_4\",\"split_5\",\"split_6\",\"split_7\","
    "\"tiered_flush_finish\"]",
    NULL, 0},
  {"transaction_sync", "category", NULL, NULL, confchk_wiredtiger_open_transaction_sync_subconfigs,
    2},
  {"verbose", "list", NULL,
    "choices=[\"api\",\"backup\",\"block\",\"block_cache\","
    "\"checkpoint\",\"checkpoint_cleanup\",\"checkpoint_progress\","
    "\"compact\",\"compact_progress\",\"error_returns\",\"evict\","
    "\"evict_stuck\",\"evictserver\",\"fileops\",\"generation\","
    "\"handleops\",\"history_store\",\"history_store_activity\","
    "\"log\",\"lsm\",\"lsm_manager\",\"metadata\",\"mutex\","
    "\"out_of_order\",\"overflow\",\"read\",\"reconcile\","
    "\"recovery\",\"recovery_progress\",\"rts\",\"salvage\","
    "\"shared_cache\",\"split\",\"temporary\",\"thread_group\","
    "\"tiered\",\"timestamp\",\"transaction\",\"verify\",\"version\","
    "\"write\"]",
    NULL, 0},
  {"verify_metadata", "boolean", NULL, NULL, NULL, 0},
  {"write_through", "list", NULL, "choices=[\"data\",\"log\"]", NULL, 0},
  {NULL, NULL, NULL, NULL, NULL, 0}};

static const WT_CONFIG_ENTRY config_entries[] = {{"WT_CONNECTION.add_collator", "", NULL, 0},
  {"WT_CONNECTION.add_compressor", "", NULL, 0}, {"WT_CONNECTION.add_data_source", "", NULL, 0},
  {"WT_CONNECTION.add_encryptor", "", NULL, 0}, {"WT_CONNECTION.add_extractor", "", NULL, 0},
  {"WT_CONNECTION.add_storage_source", "", NULL, 0},
  {"WT_CONNECTION.close", "final_flush=false,leak_memory=false,use_timestamp=true",
    confchk_WT_CONNECTION_close, 3},
  {"WT_CONNECTION.debug_info",
    "cache=false,cursors=false,handles=false,log=false,sessions=false"
    ",txn=false",
    confchk_WT_CONNECTION_debug_info, 6},
  {"WT_CONNECTION.load_extension",
    "config=,early_load=false,entry=wiredtiger_extension_init,"
    "terminate=wiredtiger_extension_terminate",
    confchk_WT_CONNECTION_load_extension, 4},
  {"WT_CONNECTION.open_session",
    "cache_cursors=true,cache_max_wait_ms=0,"
    "debug=(release_evict_page=false),diagnostic_asserts=,"
    "ignore_cache_size=false,isolation=snapshot",
    confchk_WT_CONNECTION_open_session, 6},
  {"WT_CONNECTION.query_timestamp", "get=all_durable", confchk_WT_CONNECTION_query_timestamp, 1},
  {"WT_CONNECTION.reconfigure",
    "block_cache=(blkcache_eviction_aggression=1800,"
    "cache_on_checkpoint=true,cache_on_writes=true,enabled=false,"
    "full_target=95,hashsize=0,max_percent_overhead=10,nvram_path=,"
    "percent_file_in_dram=50,size=0,system_ram=0,type=),"
    "cache_max_wait_ms=0,cache_overhead=8,cache_size=100MB,"
    "checkpoint=(log_size=0,wait=0),compatibility=(release=),"
    "debug_mode=(checkpoint_retention=0,corruption_abort=true,"
    "cursor_copy=false,cursor_reposition=false,eviction=false,"
    "log_retention=0,realloc_exact=false,realloc_malloc=false,"
    "rollback_error=0,slow_checkpoint=false,table_logging=false,"
    "update_restore_evict=false),diagnostic_asserts=,error_prefix=,"
    "eviction=(threads_max=8,threads_min=1),"
    "eviction_checkpoint_target=1,eviction_dirty_target=5,"
    "eviction_dirty_trigger=20,eviction_target=80,eviction_trigger=95"
    ",eviction_updates_target=0,eviction_updates_trigger=0,"
    "file_manager=(close_handle_minimum=250,close_idle_time=30,"
    "close_scan_interval=10),history_store=(file_max=0),"
    "io_capacity=(total=0),json_output=[],log=(archive=true,"
    "os_cache_dirty_pct=0,prealloc=true,remove=true,zero_fill=false),"
    "lsm_manager=(merge=true,worker_thread_max=4),"
    "operation_timeout_ms=0,operation_tracking=(enabled=false,"
    "path=\".\"),shared_cache=(chunk=10MB,name=,quota=0,reserve=0,"
    "size=500MB),statistics=none,statistics_log=(json=false,"
    "on_close=false,sources=,timestamp=\"%b %d %H:%M:%S\",wait=0),"
    "tiered_storage=(local_retention=300),timing_stress_for_test=,"
    "verbose=[]",
<<<<<<< HEAD
    confchk_WT_CONNECTION_reconfigure, 31},
  {"WT_CONNECTION.rollback_to_stable", "", NULL, 0}, {"WT_CONNECTION.set_file_system", "", NULL, 0},
=======
    confchk_WT_CONNECTION_reconfigure, 30},
  {"WT_CONNECTION.rollback_to_stable", "dryrun=false", confchk_WT_CONNECTION_rollback_to_stable, 1},
  {"WT_CONNECTION.set_file_system", "", NULL, 0},
>>>>>>> 9d1ff639
  {"WT_CONNECTION.set_timestamp",
    "durable_timestamp=,force=false,oldest_timestamp=,"
    "stable_timestamp=",
    confchk_WT_CONNECTION_set_timestamp, 4},
  {"WT_CURSOR.bound", "action=set,bound=,inclusive=true", confchk_WT_CURSOR_bound, 3},
  {"WT_CURSOR.close", "", NULL, 0},
  {"WT_CURSOR.reconfigure", "append=false,overwrite=true,prefix_search=false",
    confchk_WT_CURSOR_reconfigure, 3},
  {"WT_SESSION.alter",
    "access_pattern_hint=none,app_metadata=,"
    "assert=(commit_timestamp=none,durable_timestamp=none,"
    "read_timestamp=none,write_timestamp=off),cache_resident=false,"
    "checkpoint=,exclusive_refreshed=true,log=(enabled=true),"
    "os_cache_dirty_max=0,os_cache_max=0,verbose=[],"
    "write_timestamp_usage=none",
    confchk_WT_SESSION_alter, 11},
  {"WT_SESSION.begin_transaction",
    "ignore_prepare=false,isolation=,name=,no_timestamp=false,"
    "operation_timeout_ms=0,priority=0,read_timestamp=,"
    "roundup_timestamps=(prepared=false,read=false),sync=",
    confchk_WT_SESSION_begin_transaction, 9},
  {"WT_SESSION.checkpoint",
    "drop=,flush_tier=(enabled=false,force=false,sync=true,timeout=0)"
    ",force=false,name=,target=,use_timestamp=true",
    confchk_WT_SESSION_checkpoint, 6},
  {"WT_SESSION.close", "", NULL, 0},
  {"WT_SESSION.commit_transaction",
    "commit_timestamp=,durable_timestamp=,operation_timeout_ms=0,"
    "sync=",
    confchk_WT_SESSION_commit_transaction, 4},
  {"WT_SESSION.compact", "timeout=1200", confchk_WT_SESSION_compact, 1},
  {"WT_SESSION.count", "", NULL, 0},
  {"WT_SESSION.create",
    "access_pattern_hint=none,allocation_size=4KB,app_metadata=,"
    "assert=(commit_timestamp=none,durable_timestamp=none,"
    "read_timestamp=none,write_timestamp=off),block_allocation=best,"
    "block_compressor=,cache_resident=false,checksum=on,colgroups=,"
    "collator=,columns=,dictionary=0,encryption=(keyid=,name=),"
    "exclusive=false,extractor=,format=btree,huffman_key=,"
    "huffman_value=,ignore_in_memory_cache_size=false,immutable=false"
    ",import=(compare_timestamp=oldest_timestamp,enabled=false,"
    "file_metadata=,metadata_file=,repair=false),internal_item_max=0,"
    "internal_key_max=0,internal_key_truncate=true,"
    "internal_page_max=4KB,key_format=u,key_gap=10,leaf_item_max=0,"
    "leaf_key_max=0,leaf_page_max=32KB,leaf_value_max=0,"
    "log=(enabled=true),lsm=(auto_throttle=true,bloom=true,"
    "bloom_bit_count=16,bloom_config=,bloom_hash_count=8,"
    "bloom_oldest=false,chunk_count_limit=0,chunk_max=5GB,"
    "chunk_size=10MB,merge_custom=(prefix=,start_generation=0,"
    "suffix=),merge_max=15,merge_min=0),memory_page_image_max=0,"
    "memory_page_max=5MB,os_cache_dirty_max=0,os_cache_max=0,"
    "prefix_compression=false,prefix_compression_min=4,source=,"
    "split_deepen_min_child=0,split_deepen_per_child=0,split_pct=90,"
    "tiered_storage=(auth_token=,bucket=,bucket_prefix=,"
    "cache_directory=,local_retention=300,name=,object_target_size=0)"
    ",type=file,value_format=u,verbose=[],write_timestamp_usage=none",
    confchk_WT_SESSION_create, 48},
  {"WT_SESSION.drop",
    "checkpoint_wait=true,force=false,lock_wait=true,"
    "remove_files=true,remove_shared=false",
    confchk_WT_SESSION_drop, 5},
  {"WT_SESSION.flush_tier", "force=false,lock_wait=true,sync=on,timeout=0",
    confchk_WT_SESSION_flush_tier, 4},
  {"WT_SESSION.join",
    "bloom_bit_count=16,bloom_false_positives=false,"
    "bloom_hash_count=8,compare=\"eq\",count=0,operation=\"and\","
    "strategy=",
    confchk_WT_SESSION_join, 7},
  {"WT_SESSION.log_flush", "sync=on", confchk_WT_SESSION_log_flush, 1},
  {"WT_SESSION.log_printf", "", NULL, 0},
  {"WT_SESSION.open_cursor",
    "append=false,bulk=false,checkpoint=,checkpoint_use_history=true,"
    "checkpoint_wait=true,debug=(checkpoint_read_timestamp=,"
    "dump_version=false,release_evict=false),dump=,"
    "incremental=(consolidate=false,enabled=false,file=,"
    "force_stop=false,granularity=16MB,src_id=,this_id=),"
    "next_random=false,next_random_sample_size=0,overwrite=true,"
    "prefix_search=false,raw=false,read_once=false,readonly=false,"
    "skip_sort_check=false,statistics=,target=",
    confchk_WT_SESSION_open_cursor, 18},
  {"WT_SESSION.prepare_transaction", "prepare_timestamp=", confchk_WT_SESSION_prepare_transaction,
    1},
  {"WT_SESSION.query_timestamp", "get=read", confchk_WT_SESSION_query_timestamp, 1},
  {"WT_SESSION.reconfigure",
    "cache_cursors=true,cache_max_wait_ms=0,"
    "debug=(release_evict_page=false),diagnostic_asserts=,"
    "ignore_cache_size=false,isolation=snapshot",
    confchk_WT_SESSION_reconfigure, 6},
  {"WT_SESSION.rename", "", NULL, 0}, {"WT_SESSION.reset", "", NULL, 0},
  {"WT_SESSION.reset_snapshot", "", NULL, 0},
  {"WT_SESSION.rollback_transaction", "operation_timeout_ms=0",
    confchk_WT_SESSION_rollback_transaction, 1},
  {"WT_SESSION.salvage", "force=false", confchk_WT_SESSION_salvage, 1},
  {"WT_SESSION.strerror", "", NULL, 0},
  {"WT_SESSION.timestamp_transaction",
    "commit_timestamp=,durable_timestamp=,prepare_timestamp=,"
    "read_timestamp=",
    confchk_WT_SESSION_timestamp_transaction, 4},
  {"WT_SESSION.timestamp_transaction_uint", "", NULL, 0}, {"WT_SESSION.truncate", "", NULL, 0},
  {"WT_SESSION.upgrade", "", NULL, 0},
  {"WT_SESSION.verify",
    "do_not_clear_txn_id=false,dump_address=false,dump_app_data=false"
    ",dump_blocks=false,dump_layout=false,dump_offsets=,"
    "dump_pages=false,read_corrupt=false,stable_timestamp=false,"
    "strict=false",
    confchk_WT_SESSION_verify, 10},
  {"colgroup.meta",
    "app_metadata=,assert=(commit_timestamp=none,"
    "durable_timestamp=none,read_timestamp=none,write_timestamp=off),"
    "collator=,columns=,source=,type=file,verbose=[],"
    "write_timestamp_usage=none",
    confchk_colgroup_meta, 8},
  {"file.config",
    "access_pattern_hint=none,allocation_size=4KB,app_metadata=,"
    "assert=(commit_timestamp=none,durable_timestamp=none,"
    "read_timestamp=none,write_timestamp=off),block_allocation=best,"
    "block_compressor=,cache_resident=false,checksum=on,collator=,"
    "columns=,dictionary=0,encryption=(keyid=,name=),format=btree,"
    "huffman_key=,huffman_value=,ignore_in_memory_cache_size=false,"
    "internal_item_max=0,internal_key_max=0,"
    "internal_key_truncate=true,internal_page_max=4KB,key_format=u,"
    "key_gap=10,leaf_item_max=0,leaf_key_max=0,leaf_page_max=32KB,"
    "leaf_value_max=0,log=(enabled=true),memory_page_image_max=0,"
    "memory_page_max=5MB,os_cache_dirty_max=0,os_cache_max=0,"
    "prefix_compression=false,prefix_compression_min=4,"
    "split_deepen_min_child=0,split_deepen_per_child=0,split_pct=90,"
    "tiered_storage=(auth_token=,bucket=,bucket_prefix=,"
    "cache_directory=,local_retention=300,name=,object_target_size=0)"
    ",value_format=u,verbose=[],write_timestamp_usage=none",
    confchk_file_config, 40},
  {"file.meta",
    "access_pattern_hint=none,allocation_size=4KB,app_metadata=,"
    "assert=(commit_timestamp=none,durable_timestamp=none,"
    "read_timestamp=none,write_timestamp=off),block_allocation=best,"
    "block_compressor=,cache_resident=false,checkpoint=,"
    "checkpoint_backup_info=,checkpoint_lsn=,checksum=on,collator=,"
    "columns=,dictionary=0,encryption=(keyid=,name=),format=btree,"
    "huffman_key=,huffman_value=,id=,"
    "ignore_in_memory_cache_size=false,internal_item_max=0,"
    "internal_key_max=0,internal_key_truncate=true,"
    "internal_page_max=4KB,key_format=u,key_gap=10,leaf_item_max=0,"
    "leaf_key_max=0,leaf_page_max=32KB,leaf_value_max=0,"
    "log=(enabled=true),memory_page_image_max=0,memory_page_max=5MB,"
    "os_cache_dirty_max=0,os_cache_max=0,prefix_compression=false,"
    "prefix_compression_min=4,readonly=false,split_deepen_min_child=0"
    ",split_deepen_per_child=0,split_pct=90,tiered_object=false,"
    "tiered_storage=(auth_token=,bucket=,bucket_prefix=,"
    "cache_directory=,local_retention=300,name=,object_target_size=0)"
    ",value_format=u,verbose=[],version=(major=0,minor=0),"
    "write_timestamp_usage=none",
    confchk_file_meta, 47},
  {"index.meta",
    "app_metadata=,assert=(commit_timestamp=none,"
    "durable_timestamp=none,read_timestamp=none,write_timestamp=off),"
    "collator=,columns=,extractor=,immutable=false,index_key_columns="
    ",key_format=u,source=,type=file,value_format=u,verbose=[],"
    "write_timestamp_usage=none",
    confchk_index_meta, 13},
  {"lsm.meta",
    "access_pattern_hint=none,allocation_size=4KB,app_metadata=,"
    "assert=(commit_timestamp=none,durable_timestamp=none,"
    "read_timestamp=none,write_timestamp=off),block_allocation=best,"
    "block_compressor=,cache_resident=false,checksum=on,chunks=,"
    "collator=,columns=,dictionary=0,encryption=(keyid=,name=),"
    "format=btree,huffman_key=,huffman_value=,"
    "ignore_in_memory_cache_size=false,internal_item_max=0,"
    "internal_key_max=0,internal_key_truncate=true,"
    "internal_page_max=4KB,key_format=u,key_gap=10,last=0,"
    "leaf_item_max=0,leaf_key_max=0,leaf_page_max=32KB,"
    "leaf_value_max=0,log=(enabled=true),lsm=(auto_throttle=true,"
    "bloom=true,bloom_bit_count=16,bloom_config=,bloom_hash_count=8,"
    "bloom_oldest=false,chunk_count_limit=0,chunk_max=5GB,"
    "chunk_size=10MB,merge_custom=(prefix=,start_generation=0,"
    "suffix=),merge_max=15,merge_min=0),memory_page_image_max=0,"
    "memory_page_max=5MB,old_chunks=,os_cache_dirty_max=0,"
    "os_cache_max=0,prefix_compression=false,prefix_compression_min=4"
    ",split_deepen_min_child=0,split_deepen_per_child=0,split_pct=90,"
    "tiered_storage=(auth_token=,bucket=,bucket_prefix=,"
    "cache_directory=,local_retention=300,name=,object_target_size=0)"
    ",value_format=u,verbose=[],write_timestamp_usage=none",
    confchk_lsm_meta, 44},
  {"object.meta",
    "access_pattern_hint=none,allocation_size=4KB,app_metadata=,"
    "assert=(commit_timestamp=none,durable_timestamp=none,"
    "read_timestamp=none,write_timestamp=off),block_allocation=best,"
    "block_compressor=,cache_resident=false,checkpoint=,"
    "checkpoint_backup_info=,checkpoint_lsn=,checksum=on,collator=,"
    "columns=,dictionary=0,encryption=(keyid=,name=),flush_time=0,"
    "flush_timestamp=0,format=btree,huffman_key=,huffman_value=,id=,"
    "ignore_in_memory_cache_size=false,internal_item_max=0,"
    "internal_key_max=0,internal_key_truncate=true,"
    "internal_page_max=4KB,key_format=u,key_gap=10,leaf_item_max=0,"
    "leaf_key_max=0,leaf_page_max=32KB,leaf_value_max=0,"
    "log=(enabled=true),memory_page_image_max=0,memory_page_max=5MB,"
    "os_cache_dirty_max=0,os_cache_max=0,prefix_compression=false,"
    "prefix_compression_min=4,readonly=false,split_deepen_min_child=0"
    ",split_deepen_per_child=0,split_pct=90,tiered_object=false,"
    "tiered_storage=(auth_token=,bucket=,bucket_prefix=,"
    "cache_directory=,local_retention=300,name=,object_target_size=0)"
    ",value_format=u,verbose=[],version=(major=0,minor=0),"
    "write_timestamp_usage=none",
    confchk_object_meta, 49},
  {"table.meta",
    "app_metadata=,assert=(commit_timestamp=none,"
    "durable_timestamp=none,read_timestamp=none,write_timestamp=off),"
    "colgroups=,collator=,columns=,key_format=u,value_format=u,"
    "verbose=[],write_timestamp_usage=none",
    confchk_table_meta, 9},
  {"tier.meta",
    "access_pattern_hint=none,allocation_size=4KB,app_metadata=,"
    "assert=(commit_timestamp=none,durable_timestamp=none,"
    "read_timestamp=none,write_timestamp=off),block_allocation=best,"
    "block_compressor=,bucket=,bucket_prefix=,cache_directory=,"
    "cache_resident=false,checkpoint=,checkpoint_backup_info=,"
    "checkpoint_lsn=,checksum=on,collator=,columns=,dictionary=0,"
    "encryption=(keyid=,name=),format=btree,huffman_key=,"
    "huffman_value=,id=,ignore_in_memory_cache_size=false,"
    "internal_item_max=0,internal_key_max=0,"
    "internal_key_truncate=true,internal_page_max=4KB,key_format=u,"
    "key_gap=10,leaf_item_max=0,leaf_key_max=0,leaf_page_max=32KB,"
    "leaf_value_max=0,log=(enabled=true),memory_page_image_max=0,"
    "memory_page_max=5MB,os_cache_dirty_max=0,os_cache_max=0,"
    "prefix_compression=false,prefix_compression_min=4,readonly=false"
    ",split_deepen_min_child=0,split_deepen_per_child=0,split_pct=90,"
    "tiered_object=false,tiered_storage=(auth_token=,bucket=,"
    "bucket_prefix=,cache_directory=,local_retention=300,name=,"
    "object_target_size=0),value_format=u,verbose=[],version=(major=0"
    ",minor=0),write_timestamp_usage=none",
    confchk_tier_meta, 50},
  {"tiered.meta",
    "access_pattern_hint=none,allocation_size=4KB,app_metadata=,"
    "assert=(commit_timestamp=none,durable_timestamp=none,"
    "read_timestamp=none,write_timestamp=off),block_allocation=best,"
    "block_compressor=,cache_resident=false,checkpoint=,"
    "checkpoint_backup_info=,checkpoint_lsn=,checksum=on,collator=,"
    "columns=,dictionary=0,encryption=(keyid=,name=),flush_time=0,"
    "flush_timestamp=0,format=btree,huffman_key=,huffman_value=,id=,"
    "ignore_in_memory_cache_size=false,internal_item_max=0,"
    "internal_key_max=0,internal_key_truncate=true,"
    "internal_page_max=4KB,key_format=u,key_gap=10,last=0,"
    "leaf_item_max=0,leaf_key_max=0,leaf_page_max=32KB,"
    "leaf_value_max=0,log=(enabled=true),memory_page_image_max=0,"
    "memory_page_max=5MB,oldest=1,os_cache_dirty_max=0,os_cache_max=0"
    ",prefix_compression=false,prefix_compression_min=4,"
    "readonly=false,split_deepen_min_child=0,split_deepen_per_child=0"
    ",split_pct=90,tiered_object=false,tiered_storage=(auth_token=,"
    "bucket=,bucket_prefix=,cache_directory=,local_retention=300,"
    "name=,object_target_size=0),tiers=,value_format=u,verbose=[],"
    "version=(major=0,minor=0),write_timestamp_usage=none",
    confchk_tiered_meta, 52},
  {"wiredtiger_open",
    "backup_restore_target=,"
    "block_cache=(blkcache_eviction_aggression=1800,"
    "cache_on_checkpoint=true,cache_on_writes=true,enabled=false,"
    "full_target=95,hashsize=0,max_percent_overhead=10,nvram_path=,"
    "percent_file_in_dram=50,size=0,system_ram=0,type=),"
    "buffer_alignment=-1,builtin_extension_config=,cache_cursors=true"
    ",cache_max_wait_ms=0,cache_overhead=8,cache_size=100MB,"
    "checkpoint=(log_size=0,wait=0),checkpoint_sync=true,"
    "compatibility=(release=,require_max=,require_min=),"
    "config_base=true,create=false,debug_mode=(checkpoint_retention=0"
    ",corruption_abort=true,cursor_copy=false,cursor_reposition=false"
    ",eviction=false,log_retention=0,realloc_exact=false,"
    "realloc_malloc=false,rollback_error=0,slow_checkpoint=false,"
    "table_logging=false,update_restore_evict=false),"
    "diagnostic_asserts=,direct_io=,encryption=(keyid=,name=,"
    "secretkey=),error_prefix=,eviction=(threads_max=8,threads_min=1)"
    ",eviction_checkpoint_target=1,eviction_dirty_target=5,"
    "eviction_dirty_trigger=20,eviction_target=80,eviction_trigger=95"
    ",eviction_updates_target=0,eviction_updates_trigger=0,"
    "exclusive=false,extensions=,file_extend=,"
    "file_manager=(close_handle_minimum=250,close_idle_time=30,"
    "close_scan_interval=10),hash=(buckets=512,dhandle_buckets=512),"
    "hazard_max=1000,history_store=(file_max=0),in_memory=false,"
    "io_capacity=(total=0),json_output=[],log=(archive=true,"
    "compressor=,enabled=false,file_max=100MB,force_write_wait=0,"
    "os_cache_dirty_pct=0,path=\".\",prealloc=true,recover=on,"
    "remove=true,zero_fill=false),lsm_manager=(merge=true,"
    "worker_thread_max=4),mmap=true,mmap_all=false,multiprocess=false"
    ",operation_timeout_ms=0,operation_tracking=(enabled=false,"
    "path=\".\"),readonly=false,salvage=false,session_max=100,"
    "session_scratch_max=2MB,session_table_cache=true,"
    "shared_cache=(chunk=10MB,name=,quota=0,reserve=0,size=500MB),"
    "statistics=none,statistics_log=(json=false,on_close=false,"
    "path=\".\",sources=,timestamp=\"%b %d %H:%M:%S\",wait=0),"
    "tiered_storage=(auth_token=,bucket=,bucket_prefix=,"
    "cache_directory=,interval=60,local_retention=300,name=),"
    "timing_stress_for_test=,transaction_sync=(enabled=false,"
    "method=fsync),use_environment=true,use_environment_priv=false,"
    "verbose=[],verify_metadata=false,write_through=",
    confchk_wiredtiger_open, 59},
  {"wiredtiger_open_all",
    "backup_restore_target=,"
    "block_cache=(blkcache_eviction_aggression=1800,"
    "cache_on_checkpoint=true,cache_on_writes=true,enabled=false,"
    "full_target=95,hashsize=0,max_percent_overhead=10,nvram_path=,"
    "percent_file_in_dram=50,size=0,system_ram=0,type=),"
    "buffer_alignment=-1,builtin_extension_config=,cache_cursors=true"
    ",cache_max_wait_ms=0,cache_overhead=8,cache_size=100MB,"
    "checkpoint=(log_size=0,wait=0),checkpoint_sync=true,"
    "compatibility=(release=,require_max=,require_min=),"
    "config_base=true,create=false,debug_mode=(checkpoint_retention=0"
    ",corruption_abort=true,cursor_copy=false,cursor_reposition=false"
    ",eviction=false,log_retention=0,realloc_exact=false,"
    "realloc_malloc=false,rollback_error=0,slow_checkpoint=false,"
    "table_logging=false,update_restore_evict=false),"
    "diagnostic_asserts=,direct_io=,encryption=(keyid=,name=,"
    "secretkey=),error_prefix=,eviction=(threads_max=8,threads_min=1)"
    ",eviction_checkpoint_target=1,eviction_dirty_target=5,"
    "eviction_dirty_trigger=20,eviction_target=80,eviction_trigger=95"
    ",eviction_updates_target=0,eviction_updates_trigger=0,"
    "exclusive=false,extensions=,file_extend=,"
    "file_manager=(close_handle_minimum=250,close_idle_time=30,"
    "close_scan_interval=10),hash=(buckets=512,dhandle_buckets=512),"
    "hazard_max=1000,history_store=(file_max=0),in_memory=false,"
    "io_capacity=(total=0),json_output=[],log=(archive=true,"
    "compressor=,enabled=false,file_max=100MB,force_write_wait=0,"
    "os_cache_dirty_pct=0,path=\".\",prealloc=true,recover=on,"
    "remove=true,zero_fill=false),lsm_manager=(merge=true,"
    "worker_thread_max=4),mmap=true,mmap_all=false,multiprocess=false"
    ",operation_timeout_ms=0,operation_tracking=(enabled=false,"
    "path=\".\"),readonly=false,salvage=false,session_max=100,"
    "session_scratch_max=2MB,session_table_cache=true,"
    "shared_cache=(chunk=10MB,name=,quota=0,reserve=0,size=500MB),"
    "statistics=none,statistics_log=(json=false,on_close=false,"
    "path=\".\",sources=,timestamp=\"%b %d %H:%M:%S\",wait=0),"
    "tiered_storage=(auth_token=,bucket=,bucket_prefix=,"
    "cache_directory=,interval=60,local_retention=300,name=),"
    "timing_stress_for_test=,transaction_sync=(enabled=false,"
    "method=fsync),use_environment=true,use_environment_priv=false,"
    "verbose=[],verify_metadata=false,version=(major=0,minor=0),"
    "write_through=",
    confchk_wiredtiger_open_all, 60},
  {"wiredtiger_open_basecfg",
    "backup_restore_target=,"
    "block_cache=(blkcache_eviction_aggression=1800,"
    "cache_on_checkpoint=true,cache_on_writes=true,enabled=false,"
    "full_target=95,hashsize=0,max_percent_overhead=10,nvram_path=,"
    "percent_file_in_dram=50,size=0,system_ram=0,type=),"
    "buffer_alignment=-1,builtin_extension_config=,cache_cursors=true"
    ",cache_max_wait_ms=0,cache_overhead=8,cache_size=100MB,"
    "checkpoint=(log_size=0,wait=0),checkpoint_sync=true,"
    "compatibility=(release=,require_max=,require_min=),"
    "debug_mode=(checkpoint_retention=0,corruption_abort=true,"
    "cursor_copy=false,cursor_reposition=false,eviction=false,"
    "log_retention=0,realloc_exact=false,realloc_malloc=false,"
    "rollback_error=0,slow_checkpoint=false,table_logging=false,"
    "update_restore_evict=false),diagnostic_asserts=,direct_io=,"
    "encryption=(keyid=,name=,secretkey=),error_prefix=,"
    "eviction=(threads_max=8,threads_min=1),"
    "eviction_checkpoint_target=1,eviction_dirty_target=5,"
    "eviction_dirty_trigger=20,eviction_target=80,eviction_trigger=95"
    ",eviction_updates_target=0,eviction_updates_trigger=0,"
    "extensions=,file_extend=,file_manager=(close_handle_minimum=250,"
    "close_idle_time=30,close_scan_interval=10),hash=(buckets=512,"
    "dhandle_buckets=512),hazard_max=1000,history_store=(file_max=0),"
    "io_capacity=(total=0),json_output=[],log=(archive=true,"
    "compressor=,enabled=false,file_max=100MB,force_write_wait=0,"
    "os_cache_dirty_pct=0,path=\".\",prealloc=true,recover=on,"
    "remove=true,zero_fill=false),lsm_manager=(merge=true,"
    "worker_thread_max=4),mmap=true,mmap_all=false,multiprocess=false"
    ",operation_timeout_ms=0,operation_tracking=(enabled=false,"
    "path=\".\"),readonly=false,salvage=false,session_max=100,"
    "session_scratch_max=2MB,session_table_cache=true,"
    "shared_cache=(chunk=10MB,name=,quota=0,reserve=0,size=500MB),"
    "statistics=none,statistics_log=(json=false,on_close=false,"
    "path=\".\",sources=,timestamp=\"%b %d %H:%M:%S\",wait=0),"
    "tiered_storage=(auth_token=,bucket=,bucket_prefix=,"
    "cache_directory=,interval=60,local_retention=300,name=),"
    "timing_stress_for_test=,transaction_sync=(enabled=false,"
    "method=fsync),verbose=[],verify_metadata=false,version=(major=0,"
    "minor=0),write_through=",
    confchk_wiredtiger_open_basecfg, 54},
  {"wiredtiger_open_usercfg",
    "backup_restore_target=,"
    "block_cache=(blkcache_eviction_aggression=1800,"
    "cache_on_checkpoint=true,cache_on_writes=true,enabled=false,"
    "full_target=95,hashsize=0,max_percent_overhead=10,nvram_path=,"
    "percent_file_in_dram=50,size=0,system_ram=0,type=),"
    "buffer_alignment=-1,builtin_extension_config=,cache_cursors=true"
    ",cache_max_wait_ms=0,cache_overhead=8,cache_size=100MB,"
    "checkpoint=(log_size=0,wait=0),checkpoint_sync=true,"
    "compatibility=(release=,require_max=,require_min=),"
    "debug_mode=(checkpoint_retention=0,corruption_abort=true,"
    "cursor_copy=false,cursor_reposition=false,eviction=false,"
    "log_retention=0,realloc_exact=false,realloc_malloc=false,"
    "rollback_error=0,slow_checkpoint=false,table_logging=false,"
    "update_restore_evict=false),diagnostic_asserts=,direct_io=,"
    "encryption=(keyid=,name=,secretkey=),error_prefix=,"
    "eviction=(threads_max=8,threads_min=1),"
    "eviction_checkpoint_target=1,eviction_dirty_target=5,"
    "eviction_dirty_trigger=20,eviction_target=80,eviction_trigger=95"
    ",eviction_updates_target=0,eviction_updates_trigger=0,"
    "extensions=,file_extend=,file_manager=(close_handle_minimum=250,"
    "close_idle_time=30,close_scan_interval=10),hash=(buckets=512,"
    "dhandle_buckets=512),hazard_max=1000,history_store=(file_max=0),"
    "io_capacity=(total=0),json_output=[],log=(archive=true,"
    "compressor=,enabled=false,file_max=100MB,force_write_wait=0,"
    "os_cache_dirty_pct=0,path=\".\",prealloc=true,recover=on,"
    "remove=true,zero_fill=false),lsm_manager=(merge=true,"
    "worker_thread_max=4),mmap=true,mmap_all=false,multiprocess=false"
    ",operation_timeout_ms=0,operation_tracking=(enabled=false,"
    "path=\".\"),readonly=false,salvage=false,session_max=100,"
    "session_scratch_max=2MB,session_table_cache=true,"
    "shared_cache=(chunk=10MB,name=,quota=0,reserve=0,size=500MB),"
    "statistics=none,statistics_log=(json=false,on_close=false,"
    "path=\".\",sources=,timestamp=\"%b %d %H:%M:%S\",wait=0),"
    "tiered_storage=(auth_token=,bucket=,bucket_prefix=,"
    "cache_directory=,interval=60,local_retention=300,name=),"
    "timing_stress_for_test=,transaction_sync=(enabled=false,"
    "method=fsync),verbose=[],verify_metadata=false,write_through=",
    confchk_wiredtiger_open_usercfg, 53},
  {NULL, NULL, NULL, 0}};

int
__wt_conn_config_init(WT_SESSION_IMPL *session)
{
    WT_CONNECTION_IMPL *conn;
    const WT_CONFIG_ENTRY *ep, **epp;

    conn = S2C(session);

    /* Build a list of pointers to the configuration information. */
    WT_RET(__wt_calloc_def(session, WT_ELEMENTS(config_entries), &epp));
    conn->config_entries = epp;

    /* Fill in the list to reference the default information. */
    for (ep = config_entries;;) {
        *epp++ = ep++;
        if (ep->method == NULL)
            break;
    }
    return (0);
}

void
__wt_conn_config_discard(WT_SESSION_IMPL *session)
{
    WT_CONNECTION_IMPL *conn;

    conn = S2C(session);

    __wt_free(session, conn->config_entries);
}

/*
 * __wt_conn_config_match --
 *     Return the static configuration entry for a method.
 */
const WT_CONFIG_ENTRY *
__wt_conn_config_match(const char *method)
{
    const WT_CONFIG_ENTRY *ep;

    for (ep = config_entries; ep->method != NULL; ++ep)
        if (strcmp(method, ep->method) == 0)
            return (ep);
    return (NULL);
}<|MERGE_RESOLUTION|>--- conflicted
+++ resolved
@@ -1241,14 +1241,9 @@
     "on_close=false,sources=,timestamp=\"%b %d %H:%M:%S\",wait=0),"
     "tiered_storage=(local_retention=300),timing_stress_for_test=,"
     "verbose=[]",
-<<<<<<< HEAD
-    confchk_WT_CONNECTION_reconfigure, 31},
-  {"WT_CONNECTION.rollback_to_stable", "", NULL, 0}, {"WT_CONNECTION.set_file_system", "", NULL, 0},
-=======
     confchk_WT_CONNECTION_reconfigure, 30},
   {"WT_CONNECTION.rollback_to_stable", "dryrun=false", confchk_WT_CONNECTION_rollback_to_stable, 1},
   {"WT_CONNECTION.set_file_system", "", NULL, 0},
->>>>>>> 9d1ff639
   {"WT_CONNECTION.set_timestamp",
     "durable_timestamp=,force=false,oldest_timestamp=,"
     "stable_timestamp=",
