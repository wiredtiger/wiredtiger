/* DO NOT EDIT: automatically built by dist/api_config.py. */

#include "wt_internal.h"
const char __WT_CONFIG_CHOICE_NULL[] = ""; /* not set in configuration */

static const WT_CONFIG_CHECK confchk_WT_CONNECTION_close[] = {
  {"final_flush", "boolean", NULL, NULL, NULL, 0, NULL, WT_CONFIG_COMPILED_TYPE_BOOLEAN, 168,
    INT64_MIN, INT64_MAX, NULL},
  {"leak_memory", "boolean", NULL, NULL, NULL, 0, NULL, WT_CONFIG_COMPILED_TYPE_BOOLEAN, 169,
    INT64_MIN, INT64_MAX, NULL},
  {"use_timestamp", "boolean", NULL, NULL, NULL, 0, NULL, WT_CONFIG_COMPILED_TYPE_BOOLEAN, 167,
    INT64_MIN, INT64_MAX, NULL},
  {NULL, NULL, NULL, NULL, NULL, 0, NULL, 0, 0, 0, 0, NULL}};

static const uint8_t confchk_WT_CONNECTION_close_jump[WT_CONFIG_JUMP_TABLE_SIZE] = {0, 0, 0, 0, 0,
  0, 0, 0, 0, 0, 0, 0, 0, 0, 0, 0, 0, 0, 0, 0, 0, 0, 0, 0, 0, 0, 0, 0, 0, 0, 0, 0, 0, 0, 0, 0, 0, 0,
  0, 0, 0, 0, 0, 0, 0, 0, 0, 0, 0, 0, 0, 0, 0, 0, 0, 0, 0, 0, 0, 0, 0, 0, 0, 0, 0, 0, 0, 0, 0, 0, 0,
  0, 0, 0, 0, 0, 0, 0, 0, 0, 0, 0, 0, 0, 0, 0, 0, 0, 0, 0, 0, 0, 0, 0, 0, 0, 0, 0, 0, 0, 0, 0, 0, 1,
  1, 1, 1, 1, 1, 2, 2, 2, 2, 2, 2, 2, 2, 2, 3, 3, 3, 3, 3, 3, 3, 3, 3, 3};

static const WT_CONFIG_CHECK confchk_WT_CONNECTION_debug_info[] = {
  {"backup", "boolean", NULL, NULL, NULL, 0, NULL, WT_CONFIG_COMPILED_TYPE_BOOLEAN, 170, INT64_MIN,
    INT64_MAX, NULL},
  {"cache", "boolean", NULL, NULL, NULL, 0, NULL, WT_CONFIG_COMPILED_TYPE_BOOLEAN, 171, INT64_MIN,
    INT64_MAX, NULL},
  {"cursors", "boolean", NULL, NULL, NULL, 0, NULL, WT_CONFIG_COMPILED_TYPE_BOOLEAN, 172, INT64_MIN,
    INT64_MAX, NULL},
  {"handles", "boolean", NULL, NULL, NULL, 0, NULL, WT_CONFIG_COMPILED_TYPE_BOOLEAN, 173, INT64_MIN,
    INT64_MAX, NULL},
  {"log", "boolean", NULL, NULL, NULL, 0, NULL, WT_CONFIG_COMPILED_TYPE_BOOLEAN, 174, INT64_MIN,
    INT64_MAX, NULL},
  {"sessions", "boolean", NULL, NULL, NULL, 0, NULL, WT_CONFIG_COMPILED_TYPE_BOOLEAN, 175,
    INT64_MIN, INT64_MAX, NULL},
  {"txn", "boolean", NULL, NULL, NULL, 0, NULL, WT_CONFIG_COMPILED_TYPE_BOOLEAN, 176, INT64_MIN,
    INT64_MAX, NULL},
  {NULL, NULL, NULL, NULL, NULL, 0, NULL, 0, 0, 0, 0, NULL}};

static const uint8_t confchk_WT_CONNECTION_debug_info_jump[WT_CONFIG_JUMP_TABLE_SIZE] = {0, 0, 0, 0,
  0, 0, 0, 0, 0, 0, 0, 0, 0, 0, 0, 0, 0, 0, 0, 0, 0, 0, 0, 0, 0, 0, 0, 0, 0, 0, 0, 0, 0, 0, 0, 0, 0,
  0, 0, 0, 0, 0, 0, 0, 0, 0, 0, 0, 0, 0, 0, 0, 0, 0, 0, 0, 0, 0, 0, 0, 0, 0, 0, 0, 0, 0, 0, 0, 0, 0,
  0, 0, 0, 0, 0, 0, 0, 0, 0, 0, 0, 0, 0, 0, 0, 0, 0, 0, 0, 0, 0, 0, 0, 0, 0, 0, 0, 0, 0, 1, 3, 3, 3,
  3, 3, 4, 4, 4, 4, 5, 5, 5, 5, 5, 5, 5, 6, 7, 7, 7, 7, 7, 7, 7, 7, 7, 7, 7};

static const WT_CONFIG_CHECK confchk_WT_CONNECTION_load_extension[] = {
  {"config", "string", NULL, NULL, NULL, 0, NULL, WT_CONFIG_COMPILED_TYPE_STRING, 268, INT64_MIN,
    INT64_MAX, NULL},
  {"early_load", "boolean", NULL, NULL, NULL, 0, NULL, WT_CONFIG_COMPILED_TYPE_BOOLEAN, 269,
    INT64_MIN, INT64_MAX, NULL},
  {"entry", "string", NULL, NULL, NULL, 0, NULL, WT_CONFIG_COMPILED_TYPE_STRING, 270, INT64_MIN,
    INT64_MAX, NULL},
  {"terminate", "string", NULL, NULL, NULL, 0, NULL, WT_CONFIG_COMPILED_TYPE_STRING, 271, INT64_MIN,
    INT64_MAX, NULL},
  {NULL, NULL, NULL, NULL, NULL, 0, NULL, 0, 0, 0, 0, NULL}};

static const uint8_t confchk_WT_CONNECTION_load_extension_jump[WT_CONFIG_JUMP_TABLE_SIZE] = {0, 0,
  0, 0, 0, 0, 0, 0, 0, 0, 0, 0, 0, 0, 0, 0, 0, 0, 0, 0, 0, 0, 0, 0, 0, 0, 0, 0, 0, 0, 0, 0, 0, 0, 0,
  0, 0, 0, 0, 0, 0, 0, 0, 0, 0, 0, 0, 0, 0, 0, 0, 0, 0, 0, 0, 0, 0, 0, 0, 0, 0, 0, 0, 0, 0, 0, 0, 0,
  0, 0, 0, 0, 0, 0, 0, 0, 0, 0, 0, 0, 0, 0, 0, 0, 0, 0, 0, 0, 0, 0, 0, 0, 0, 0, 0, 0, 0, 0, 0, 0, 1,
  1, 3, 3, 3, 3, 3, 3, 3, 3, 3, 3, 3, 3, 3, 3, 3, 4, 4, 4, 4, 4, 4, 4, 4, 4, 4, 4};

static const WT_CONFIG_CHECK confchk_WT_CONNECTION_open_session_debug_subconfigs[] = {
  {"checkpoint_fail_before_turtle_update", "boolean", NULL, NULL, NULL, 0, NULL,
    WT_CONFIG_COMPILED_TYPE_BOOLEAN, 273, INT64_MIN, INT64_MAX, NULL},
  {"release_evict_page", "boolean", NULL, NULL, NULL, 0, NULL, WT_CONFIG_COMPILED_TYPE_BOOLEAN, 274,
    INT64_MIN, INT64_MAX, NULL},
  {NULL, NULL, NULL, NULL, NULL, 0, NULL, 0, 0, 0, 0, NULL}};

static const uint8_t
  confchk_WT_CONNECTION_open_session_debug_subconfigs_jump[WT_CONFIG_JUMP_TABLE_SIZE] = {0, 0, 0, 0,
    0, 0, 0, 0, 0, 0, 0, 0, 0, 0, 0, 0, 0, 0, 0, 0, 0, 0, 0, 0, 0, 0, 0, 0, 0, 0, 0, 0, 0, 0, 0, 0,
    0, 0, 0, 0, 0, 0, 0, 0, 0, 0, 0, 0, 0, 0, 0, 0, 0, 0, 0, 0, 0, 0, 0, 0, 0, 0, 0, 0, 0, 0, 0, 0,
    0, 0, 0, 0, 0, 0, 0, 0, 0, 0, 0, 0, 0, 0, 0, 0, 0, 0, 0, 0, 0, 0, 0, 0, 0, 0, 0, 0, 0, 0, 0, 0,
    1, 1, 1, 1, 1, 1, 1, 1, 1, 1, 1, 1, 1, 1, 1, 2, 2, 2, 2, 2, 2, 2, 2, 2, 2, 2, 2, 2};
const char __WT_CONFIG_CHOICE_read_uncommitted[] = "read-uncommitted";
const char __WT_CONFIG_CHOICE_read_committed[] = "read-committed";
const char __WT_CONFIG_CHOICE_snapshot[] = "snapshot";

static const char *confchk_isolation_choices[] = {__WT_CONFIG_CHOICE_read_uncommitted,
  __WT_CONFIG_CHOICE_read_committed, __WT_CONFIG_CHOICE_snapshot, NULL};

static const WT_CONFIG_CHECK confchk_WT_CONNECTION_open_session_thread_0_subconfigs[] = {
  {"microseconds", "int", NULL, "min=1,max=9223372036854775807", NULL, 0, NULL,
    WT_CONFIG_COMPILED_TYPE_INT, 279, 1, 9223372036854775807LL, NULL},
  {"seconds", "int", NULL, "min=1,max=9223372036854775807", NULL, 0, NULL,
    WT_CONFIG_COMPILED_TYPE_INT, 278, 1, 9223372036854775807LL, NULL},
  {"skip_count", "int", NULL, "min=1,max=9223372036854775807", NULL, 0, NULL,
    WT_CONFIG_COMPILED_TYPE_INT, 280, 1, 9223372036854775807LL, NULL},
  {NULL, NULL, NULL, NULL, NULL, 0, NULL, 0, 0, 0, 0, NULL}};

static const uint8_t
  confchk_WT_CONNECTION_open_session_thread_0_subconfigs_jump[WT_CONFIG_JUMP_TABLE_SIZE] = {0, 0, 0,
    0, 0, 0, 0, 0, 0, 0, 0, 0, 0, 0, 0, 0, 0, 0, 0, 0, 0, 0, 0, 0, 0, 0, 0, 0, 0, 0, 0, 0, 0, 0, 0,
    0, 0, 0, 0, 0, 0, 0, 0, 0, 0, 0, 0, 0, 0, 0, 0, 0, 0, 0, 0, 0, 0, 0, 0, 0, 0, 0, 0, 0, 0, 0, 0,
    0, 0, 0, 0, 0, 0, 0, 0, 0, 0, 0, 0, 0, 0, 0, 0, 0, 0, 0, 0, 0, 0, 0, 0, 0, 0, 0, 0, 0, 0, 0, 0,
    0, 0, 0, 0, 0, 0, 0, 0, 0, 0, 0, 1, 1, 1, 1, 1, 1, 3, 3, 3, 3, 3, 3, 3, 3, 3, 3, 3, 3};

static const WT_CONFIG_CHECK
  confchk_WT_CONNECTION_open_session_per_session_control_points_subconfigs[] = {
    {"thread_0", "category", NULL, NULL, confchk_WT_CONNECTION_open_session_thread_0_subconfigs, 3,
      confchk_WT_CONNECTION_open_session_thread_0_subconfigs_jump, WT_CONFIG_COMPILED_TYPE_CATEGORY,
      277, INT64_MIN, INT64_MAX, NULL},
    {NULL, NULL, NULL, NULL, NULL, 0, NULL, 0, 0, 0, 0, NULL}};

static const uint8_t confchk_WT_CONNECTION_open_session_per_session_control_points_subconfigs_jump
  [WT_CONFIG_JUMP_TABLE_SIZE] = {0, 0, 0, 0, 0, 0, 0, 0, 0, 0, 0, 0, 0, 0, 0, 0, 0, 0, 0, 0, 0, 0,
    0, 0, 0, 0, 0, 0, 0, 0, 0, 0, 0, 0, 0, 0, 0, 0, 0, 0, 0, 0, 0, 0, 0, 0, 0, 0, 0, 0, 0, 0, 0, 0,
    0, 0, 0, 0, 0, 0, 0, 0, 0, 0, 0, 0, 0, 0, 0, 0, 0, 0, 0, 0, 0, 0, 0, 0, 0, 0, 0, 0, 0, 0, 0, 0,
    0, 0, 0, 0, 0, 0, 0, 0, 0, 0, 0, 0, 0, 0, 0, 0, 0, 0, 0, 0, 0, 0, 0, 0, 0, 0, 0, 0, 0, 0, 0, 1,
    1, 1, 1, 1, 1, 1, 1, 1, 1, 1};

static const WT_CONFIG_CHECK confchk_WT_CONNECTION_open_session_prefetch_subconfigs[] = {
  {"enabled", "boolean", NULL, NULL, NULL, 0, NULL, WT_CONFIG_COMPILED_TYPE_BOOLEAN, 37, INT64_MIN,
    INT64_MAX, NULL},
  {NULL, NULL, NULL, NULL, NULL, 0, NULL, 0, 0, 0, 0, NULL}};

static const uint8_t
  confchk_WT_CONNECTION_open_session_prefetch_subconfigs_jump[WT_CONFIG_JUMP_TABLE_SIZE] = {0, 0, 0,
    0, 0, 0, 0, 0, 0, 0, 0, 0, 0, 0, 0, 0, 0, 0, 0, 0, 0, 0, 0, 0, 0, 0, 0, 0, 0, 0, 0, 0, 0, 0, 0,
    0, 0, 0, 0, 0, 0, 0, 0, 0, 0, 0, 0, 0, 0, 0, 0, 0, 0, 0, 0, 0, 0, 0, 0, 0, 0, 0, 0, 0, 0, 0, 0,
    0, 0, 0, 0, 0, 0, 0, 0, 0, 0, 0, 0, 0, 0, 0, 0, 0, 0, 0, 0, 0, 0, 0, 0, 0, 0, 0, 0, 0, 0, 0, 0,
    0, 0, 0, 1, 1, 1, 1, 1, 1, 1, 1, 1, 1, 1, 1, 1, 1, 1, 1, 1, 1, 1, 1, 1, 1, 1, 1, 1, 1};

static const WT_CONFIG_CHECK confchk_WT_CONNECTION_open_session[] = {
  {"cache_cursors", "boolean", NULL, NULL, NULL, 0, NULL, WT_CONFIG_COMPILED_TYPE_BOOLEAN, 272,
    INT64_MIN, INT64_MAX, NULL},
  {"cache_max_wait_ms", "int", NULL, "min=0", NULL, 0, NULL, WT_CONFIG_COMPILED_TYPE_INT, 188, 0,
    INT64_MAX, NULL},
  {"debug", "category", NULL, NULL, confchk_WT_CONNECTION_open_session_debug_subconfigs, 2,
    confchk_WT_CONNECTION_open_session_debug_subconfigs_jump, WT_CONFIG_COMPILED_TYPE_CATEGORY, 122,
    INT64_MIN, INT64_MAX, NULL},
  {"ignore_cache_size", "boolean", NULL, NULL, NULL, 0, NULL, WT_CONFIG_COMPILED_TYPE_BOOLEAN, 275,
    INT64_MIN, INT64_MAX, NULL},
  {"isolation", "string", NULL,
    "choices=[\"read-uncommitted\",\"read-committed\","
    "\"snapshot\"]",
    NULL, 0, NULL, WT_CONFIG_COMPILED_TYPE_STRING, 156, INT64_MIN, INT64_MAX,
    confchk_isolation_choices},
  {"per_session_control_points", "category", NULL, NULL,
    confchk_WT_CONNECTION_open_session_per_session_control_points_subconfigs, 1,
    confchk_WT_CONNECTION_open_session_per_session_control_points_subconfigs_jump,
    WT_CONFIG_COMPILED_TYPE_CATEGORY, 276, INT64_MIN, INT64_MAX, NULL},
  {"prefetch", "category", NULL, NULL, confchk_WT_CONNECTION_open_session_prefetch_subconfigs, 1,
    confchk_WT_CONNECTION_open_session_prefetch_subconfigs_jump, WT_CONFIG_COMPILED_TYPE_CATEGORY,
    281, INT64_MIN, INT64_MAX, NULL},
  {NULL, NULL, NULL, NULL, NULL, 0, NULL, 0, 0, 0, 0, NULL}};

static const uint8_t confchk_WT_CONNECTION_open_session_jump[WT_CONFIG_JUMP_TABLE_SIZE] = {0, 0, 0,
  0, 0, 0, 0, 0, 0, 0, 0, 0, 0, 0, 0, 0, 0, 0, 0, 0, 0, 0, 0, 0, 0, 0, 0, 0, 0, 0, 0, 0, 0, 0, 0, 0,
  0, 0, 0, 0, 0, 0, 0, 0, 0, 0, 0, 0, 0, 0, 0, 0, 0, 0, 0, 0, 0, 0, 0, 0, 0, 0, 0, 0, 0, 0, 0, 0, 0,
  0, 0, 0, 0, 0, 0, 0, 0, 0, 0, 0, 0, 0, 0, 0, 0, 0, 0, 0, 0, 0, 0, 0, 0, 0, 0, 0, 0, 0, 0, 0, 2, 3,
  3, 3, 3, 3, 5, 5, 5, 5, 5, 5, 5, 7, 7, 7, 7, 7, 7, 7, 7, 7, 7, 7, 7, 7, 7, 7};
const char __WT_CONFIG_CHOICE_all_durable[] = "all_durable";
const char __WT_CONFIG_CHOICE_last_checkpoint[] = "last_checkpoint";
const char __WT_CONFIG_CHOICE_oldest[] = "oldest";
const char __WT_CONFIG_CHOICE_oldest_reader[] = "oldest_reader";
const char __WT_CONFIG_CHOICE_oldest_timestamp[] = "oldest_timestamp";
const char __WT_CONFIG_CHOICE_pinned[] = "pinned";
const char __WT_CONFIG_CHOICE_recovery[] = "recovery";
const char __WT_CONFIG_CHOICE_stable[] = "stable";
const char __WT_CONFIG_CHOICE_stable_timestamp[] = "stable_timestamp";

static const char *confchk_get_choices[] = {__WT_CONFIG_CHOICE_all_durable,
  __WT_CONFIG_CHOICE_last_checkpoint, __WT_CONFIG_CHOICE_oldest, __WT_CONFIG_CHOICE_oldest_reader,
  __WT_CONFIG_CHOICE_oldest_timestamp, __WT_CONFIG_CHOICE_pinned, __WT_CONFIG_CHOICE_recovery,
  __WT_CONFIG_CHOICE_stable, __WT_CONFIG_CHOICE_stable_timestamp, NULL};

static const WT_CONFIG_CHECK confchk_WT_CONNECTION_query_timestamp[] = {
  {"get", "string", NULL,
    "choices=[\"all_durable\",\"last_checkpoint\",\"oldest\","
    "\"oldest_reader\",\"oldest_timestamp\",\"pinned\",\"recovery\","
    "\"stable\",\"stable_timestamp\"]",
    NULL, 0, NULL, WT_CONFIG_COMPILED_TYPE_STRING, 142, INT64_MIN, INT64_MAX, confchk_get_choices},
  {NULL, NULL, NULL, NULL, NULL, 0, NULL, 0, 0, 0, 0, NULL}};

static const uint8_t confchk_WT_CONNECTION_query_timestamp_jump[WT_CONFIG_JUMP_TABLE_SIZE] = {0, 0,
  0, 0, 0, 0, 0, 0, 0, 0, 0, 0, 0, 0, 0, 0, 0, 0, 0, 0, 0, 0, 0, 0, 0, 0, 0, 0, 0, 0, 0, 0, 0, 0, 0,
  0, 0, 0, 0, 0, 0, 0, 0, 0, 0, 0, 0, 0, 0, 0, 0, 0, 0, 0, 0, 0, 0, 0, 0, 0, 0, 0, 0, 0, 0, 0, 0, 0,
  0, 0, 0, 0, 0, 0, 0, 0, 0, 0, 0, 0, 0, 0, 0, 0, 0, 0, 0, 0, 0, 0, 0, 0, 0, 0, 0, 0, 0, 0, 0, 0, 0,
  0, 0, 0, 1, 1, 1, 1, 1, 1, 1, 1, 1, 1, 1, 1, 1, 1, 1, 1, 1, 1, 1, 1, 1, 1, 1, 1};

static const WT_CONFIG_CHECK confchk_wiredtiger_open_block_cache_subconfigs[] = {
  {"blkcache_eviction_aggression", "int", NULL, "min=1,max=7200", NULL, 0, NULL,
    WT_CONFIG_COMPILED_TYPE_INT, 180, 1, 7200, NULL},
  {"cache_on_checkpoint", "boolean", NULL, NULL, NULL, 0, NULL, WT_CONFIG_COMPILED_TYPE_BOOLEAN,
    178, INT64_MIN, INT64_MAX, NULL},
  {"cache_on_writes", "boolean", NULL, NULL, NULL, 0, NULL, WT_CONFIG_COMPILED_TYPE_BOOLEAN, 179,
    INT64_MIN, INT64_MAX, NULL},
  {"enabled", "boolean", NULL, NULL, NULL, 0, NULL, WT_CONFIG_COMPILED_TYPE_BOOLEAN, 37, INT64_MIN,
    INT64_MAX, NULL},
  {"full_target", "int", NULL, "min=30,max=100", NULL, 0, NULL, WT_CONFIG_COMPILED_TYPE_INT, 181,
    30, 100, NULL},
  {"hashsize", "int", NULL, "min=512,max=256K", NULL, 0, NULL, WT_CONFIG_COMPILED_TYPE_INT, 183,
    512, 256LL * WT_KILOBYTE, NULL},
  {"max_percent_overhead", "int", NULL, "min=1,max=500", NULL, 0, NULL, WT_CONFIG_COMPILED_TYPE_INT,
    184, 1, 500, NULL},
  {"nvram_path", "string", NULL, NULL, NULL, 0, NULL, WT_CONFIG_COMPILED_TYPE_STRING, 185,
    INT64_MIN, INT64_MAX, NULL},
  {"percent_file_in_dram", "int", NULL, "min=0,max=100", NULL, 0, NULL, WT_CONFIG_COMPILED_TYPE_INT,
    186, 0, 100, NULL},
  {"size", "int", NULL, "min=0,max=10TB", NULL, 0, NULL, WT_CONFIG_COMPILED_TYPE_INT, 182, 0,
    10LL * WT_TERABYTE, NULL},
  {"system_ram", "int", NULL, "min=0,max=1024GB", NULL, 0, NULL, WT_CONFIG_COMPILED_TYPE_INT, 187,
    0, 1024LL * WT_GIGABYTE, NULL},
  {"type", "string", NULL, NULL, NULL, 0, NULL, WT_CONFIG_COMPILED_TYPE_STRING, 9, INT64_MIN,
    INT64_MAX, NULL},
  {NULL, NULL, NULL, NULL, NULL, 0, NULL, 0, 0, 0, 0, NULL}};

static const uint8_t
  confchk_wiredtiger_open_block_cache_subconfigs_jump[WT_CONFIG_JUMP_TABLE_SIZE] = {0, 0, 0, 0, 0,
    0, 0, 0, 0, 0, 0, 0, 0, 0, 0, 0, 0, 0, 0, 0, 0, 0, 0, 0, 0, 0, 0, 0, 0, 0, 0, 0, 0, 0, 0, 0, 0,
    0, 0, 0, 0, 0, 0, 0, 0, 0, 0, 0, 0, 0, 0, 0, 0, 0, 0, 0, 0, 0, 0, 0, 0, 0, 0, 0, 0, 0, 0, 0, 0,
    0, 0, 0, 0, 0, 0, 0, 0, 0, 0, 0, 0, 0, 0, 0, 0, 0, 0, 0, 0, 0, 0, 0, 0, 0, 0, 0, 0, 0, 0, 1, 3,
    3, 4, 5, 5, 6, 6, 6, 6, 6, 7, 8, 8, 9, 9, 9, 11, 12, 12, 12, 12, 12, 12, 12, 12, 12, 12, 12};

static const WT_CONFIG_CHECK confchk_wiredtiger_open_checkpoint_subconfigs[] = {
  {"log_size", "int", NULL, "min=0,max=2GB", NULL, 0, NULL, WT_CONFIG_COMPILED_TYPE_INT, 193, 0,
    2LL * WT_GIGABYTE, NULL},
  {"wait", "int", NULL, "min=0,max=100000", NULL, 0, NULL, WT_CONFIG_COMPILED_TYPE_INT, 194, 0,
    100000, NULL},
  {NULL, NULL, NULL, NULL, NULL, 0, NULL, 0, 0, 0, 0, NULL}};

static const uint8_t confchk_wiredtiger_open_checkpoint_subconfigs_jump[WT_CONFIG_JUMP_TABLE_SIZE] =
  {0, 0, 0, 0, 0, 0, 0, 0, 0, 0, 0, 0, 0, 0, 0, 0, 0, 0, 0, 0, 0, 0, 0, 0, 0, 0, 0, 0, 0, 0, 0, 0,
    0, 0, 0, 0, 0, 0, 0, 0, 0, 0, 0, 0, 0, 0, 0, 0, 0, 0, 0, 0, 0, 0, 0, 0, 0, 0, 0, 0, 0, 0, 0, 0,
    0, 0, 0, 0, 0, 0, 0, 0, 0, 0, 0, 0, 0, 0, 0, 0, 0, 0, 0, 0, 0, 0, 0, 0, 0, 0, 0, 0, 0, 0, 0, 0,
    0, 0, 0, 0, 0, 0, 0, 0, 0, 0, 0, 0, 0, 1, 1, 1, 1, 1, 1, 1, 1, 1, 1, 1, 2, 2, 2, 2, 2, 2, 2, 2};
const char __WT_CONFIG_CHOICE_none[] = "none";
const char __WT_CONFIG_CHOICE_reclaim_space[] = "reclaim_space";

static const char *confchk_method_choices[] = {
  __WT_CONFIG_CHOICE_none, __WT_CONFIG_CHOICE_reclaim_space, NULL};

static const WT_CONFIG_CHECK confchk_wiredtiger_open_checkpoint_cleanup_subconfigs[] = {
  {"method", "string", NULL, "choices=[\"none\",\"reclaim_space\"]", NULL, 0, NULL,
    WT_CONFIG_COMPILED_TYPE_STRING, 196, INT64_MIN, INT64_MAX, confchk_method_choices},
  {"wait", "int", NULL, "min=60,max=100000", NULL, 0, NULL, WT_CONFIG_COMPILED_TYPE_INT, 194, 60,
    100000, NULL},
  {NULL, NULL, NULL, NULL, NULL, 0, NULL, 0, 0, 0, 0, NULL}};

static const uint8_t
  confchk_wiredtiger_open_checkpoint_cleanup_subconfigs_jump[WT_CONFIG_JUMP_TABLE_SIZE] = {0, 0, 0,
    0, 0, 0, 0, 0, 0, 0, 0, 0, 0, 0, 0, 0, 0, 0, 0, 0, 0, 0, 0, 0, 0, 0, 0, 0, 0, 0, 0, 0, 0, 0, 0,
    0, 0, 0, 0, 0, 0, 0, 0, 0, 0, 0, 0, 0, 0, 0, 0, 0, 0, 0, 0, 0, 0, 0, 0, 0, 0, 0, 0, 0, 0, 0, 0,
    0, 0, 0, 0, 0, 0, 0, 0, 0, 0, 0, 0, 0, 0, 0, 0, 0, 0, 0, 0, 0, 0, 0, 0, 0, 0, 0, 0, 0, 0, 0, 0,
    0, 0, 0, 0, 0, 0, 0, 0, 0, 0, 0, 1, 1, 1, 1, 1, 1, 1, 1, 1, 1, 2, 2, 2, 2, 2, 2, 2, 2};

static const WT_CONFIG_CHECK confchk_WT_CONNECTION_reconfigure_chunk_cache_subconfigs[] = {
  {"pinned", "list", NULL, NULL, NULL, 0, NULL, WT_CONFIG_COMPILED_TYPE_LIST, 198, INT64_MIN,
    INT64_MAX, NULL},
  {NULL, NULL, NULL, NULL, NULL, 0, NULL, 0, 0, 0, 0, NULL}};

static const uint8_t
  confchk_WT_CONNECTION_reconfigure_chunk_cache_subconfigs_jump[WT_CONFIG_JUMP_TABLE_SIZE] = {0, 0,
    0, 0, 0, 0, 0, 0, 0, 0, 0, 0, 0, 0, 0, 0, 0, 0, 0, 0, 0, 0, 0, 0, 0, 0, 0, 0, 0, 0, 0, 0, 0, 0,
    0, 0, 0, 0, 0, 0, 0, 0, 0, 0, 0, 0, 0, 0, 0, 0, 0, 0, 0, 0, 0, 0, 0, 0, 0, 0, 0, 0, 0, 0, 0, 0,
    0, 0, 0, 0, 0, 0, 0, 0, 0, 0, 0, 0, 0, 0, 0, 0, 0, 0, 0, 0, 0, 0, 0, 0, 0, 0, 0, 0, 0, 0, 0, 0,
    0, 0, 0, 0, 0, 0, 0, 0, 0, 0, 0, 0, 0, 0, 0, 1, 1, 1, 1, 1, 1, 1, 1, 1, 1, 1, 1, 1, 1, 1};

static const WT_CONFIG_CHECK confchk_WT_CONNECTION_reconfigure_compatibility_subconfigs[] = {
  {"release", "string", NULL, NULL, NULL, 0, NULL, WT_CONFIG_COMPILED_TYPE_STRING, 200, INT64_MIN,
    INT64_MAX, NULL},
  {NULL, NULL, NULL, NULL, NULL, 0, NULL, 0, 0, 0, 0, NULL}};

static const uint8_t
  confchk_WT_CONNECTION_reconfigure_compatibility_subconfigs_jump[WT_CONFIG_JUMP_TABLE_SIZE] = {0,
    0, 0, 0, 0, 0, 0, 0, 0, 0, 0, 0, 0, 0, 0, 0, 0, 0, 0, 0, 0, 0, 0, 0, 0, 0, 0, 0, 0, 0, 0, 0, 0,
    0, 0, 0, 0, 0, 0, 0, 0, 0, 0, 0, 0, 0, 0, 0, 0, 0, 0, 0, 0, 0, 0, 0, 0, 0, 0, 0, 0, 0, 0, 0, 0,
    0, 0, 0, 0, 0, 0, 0, 0, 0, 0, 0, 0, 0, 0, 0, 0, 0, 0, 0, 0, 0, 0, 0, 0, 0, 0, 0, 0, 0, 0, 0, 0,
    0, 0, 0, 0, 0, 0, 0, 0, 0, 0, 0, 0, 0, 0, 0, 0, 0, 0, 1, 1, 1, 1, 1, 1, 1, 1, 1, 1, 1, 1, 1};

static const WT_CONFIG_CHECK confchk_wiredtiger_open_debug_mode_subconfigs[] = {
  {"background_compact", "boolean", NULL, NULL, NULL, 0, NULL, WT_CONFIG_COMPILED_TYPE_BOOLEAN, 202,
    INT64_MIN, INT64_MAX, NULL},
  {"checkpoint_retention", "int", NULL, "min=0,max=1024", NULL, 0, NULL,
    WT_CONFIG_COMPILED_TYPE_INT, 204, 0, 1024, NULL},
  {"configuration", "boolean", NULL, NULL, NULL, 0, NULL, WT_CONFIG_COMPILED_TYPE_BOOLEAN, 205,
    INT64_MIN, INT64_MAX, NULL},
  {"corruption_abort", "boolean", NULL, NULL, NULL, 0, NULL, WT_CONFIG_COMPILED_TYPE_BOOLEAN, 203,
    INT64_MIN, INT64_MAX, NULL},
  {"cursor_copy", "boolean", NULL, NULL, NULL, 0, NULL, WT_CONFIG_COMPILED_TYPE_BOOLEAN, 206,
    INT64_MIN, INT64_MAX, NULL},
  {"cursor_reposition", "boolean", NULL, NULL, NULL, 0, NULL, WT_CONFIG_COMPILED_TYPE_BOOLEAN, 207,
    INT64_MIN, INT64_MAX, NULL},
  {"eviction", "boolean", NULL, NULL, NULL, 0, NULL, WT_CONFIG_COMPILED_TYPE_BOOLEAN, 208,
    INT64_MIN, INT64_MAX, NULL},
  {"eviction_checkpoint_ts_ordering", "boolean", NULL, NULL, NULL, 0, NULL,
    WT_CONFIG_COMPILED_TYPE_BOOLEAN, 218, INT64_MIN, INT64_MAX, NULL},
  {"log_retention", "int", NULL, "min=0,max=1024", NULL, 0, NULL, WT_CONFIG_COMPILED_TYPE_INT, 209,
    0, 1024, NULL},
  {"realloc_exact", "boolean", NULL, NULL, NULL, 0, NULL, WT_CONFIG_COMPILED_TYPE_BOOLEAN, 210,
    INT64_MIN, INT64_MAX, NULL},
  {"realloc_malloc", "boolean", NULL, NULL, NULL, 0, NULL, WT_CONFIG_COMPILED_TYPE_BOOLEAN, 211,
    INT64_MIN, INT64_MAX, NULL},
  {"rollback_error", "int", NULL, "min=0,max=10M", NULL, 0, NULL, WT_CONFIG_COMPILED_TYPE_INT, 212,
    0, 10LL * WT_MEGABYTE, NULL},
  {"slow_checkpoint", "boolean", NULL, NULL, NULL, 0, NULL, WT_CONFIG_COMPILED_TYPE_BOOLEAN, 213,
    INT64_MIN, INT64_MAX, NULL},
  {"stress_skiplist", "boolean", NULL, NULL, NULL, 0, NULL, WT_CONFIG_COMPILED_TYPE_BOOLEAN, 214,
    INT64_MIN, INT64_MAX, NULL},
  {"table_logging", "boolean", NULL, NULL, NULL, 0, NULL, WT_CONFIG_COMPILED_TYPE_BOOLEAN, 215,
    INT64_MIN, INT64_MAX, NULL},
  {"tiered_flush_error_continue", "boolean", NULL, NULL, NULL, 0, NULL,
    WT_CONFIG_COMPILED_TYPE_BOOLEAN, 216, INT64_MIN, INT64_MAX, NULL},
  {"update_restore_evict", "boolean", NULL, NULL, NULL, 0, NULL, WT_CONFIG_COMPILED_TYPE_BOOLEAN,
    217, INT64_MIN, INT64_MAX, NULL},
  {NULL, NULL, NULL, NULL, NULL, 0, NULL, 0, 0, 0, 0, NULL}};

static const uint8_t confchk_wiredtiger_open_debug_mode_subconfigs_jump[WT_CONFIG_JUMP_TABLE_SIZE] =
  {0, 0, 0, 0, 0, 0, 0, 0, 0, 0, 0, 0, 0, 0, 0, 0, 0, 0, 0, 0, 0, 0, 0, 0, 0, 0, 0, 0, 0, 0, 0, 0,
    0, 0, 0, 0, 0, 0, 0, 0, 0, 0, 0, 0, 0, 0, 0, 0, 0, 0, 0, 0, 0, 0, 0, 0, 0, 0, 0, 0, 0, 0, 0, 0,
    0, 0, 0, 0, 0, 0, 0, 0, 0, 0, 0, 0, 0, 0, 0, 0, 0, 0, 0, 0, 0, 0, 0, 0, 0, 0, 0, 0, 0, 0, 0, 0,
    0, 0, 0, 1, 6, 6, 8, 8, 8, 8, 8, 8, 8, 9, 9, 9, 9, 9, 9, 12, 14, 16, 17, 17, 17, 17, 17, 17, 17,
    17, 17, 17};

static const WT_CONFIG_CHECK confchk_wiredtiger_open_eviction_subconfigs[] = {
  {"evict_sample_inmem", "boolean", NULL, NULL, NULL, 0, NULL, WT_CONFIG_COMPILED_TYPE_BOOLEAN, 223,
    INT64_MIN, INT64_MAX, NULL},
  {"threads_max", "int", NULL, "min=1,max=20", NULL, 0, NULL, WT_CONFIG_COMPILED_TYPE_INT, 221, 1,
    20, NULL},
  {"threads_min", "int", NULL, "min=1,max=20", NULL, 0, NULL, WT_CONFIG_COMPILED_TYPE_INT, 222, 1,
    20, NULL},
  {NULL, NULL, NULL, NULL, NULL, 0, NULL, 0, 0, 0, 0, NULL}};

static const uint8_t confchk_wiredtiger_open_eviction_subconfigs_jump[WT_CONFIG_JUMP_TABLE_SIZE] = {
  0, 0, 0, 0, 0, 0, 0, 0, 0, 0, 0, 0, 0, 0, 0, 0, 0, 0, 0, 0, 0, 0, 0, 0, 0, 0, 0, 0, 0, 0, 0, 0, 0,
  0, 0, 0, 0, 0, 0, 0, 0, 0, 0, 0, 0, 0, 0, 0, 0, 0, 0, 0, 0, 0, 0, 0, 0, 0, 0, 0, 0, 0, 0, 0, 0, 0,
  0, 0, 0, 0, 0, 0, 0, 0, 0, 0, 0, 0, 0, 0, 0, 0, 0, 0, 0, 0, 0, 0, 0, 0, 0, 0, 0, 0, 0, 0, 0, 0, 0,
  0, 0, 0, 1, 1, 1, 1, 1, 1, 1, 1, 1, 1, 1, 1, 1, 1, 1, 3, 3, 3, 3, 3, 3, 3, 3, 3, 3, 3};
const char __WT_CONFIG_CHOICE_all[] = "all";
const char __WT_CONFIG_CHOICE_checkpoint_validate[] = "checkpoint_validate";
const char __WT_CONFIG_CHOICE_cursor_check[] = "cursor_check";
const char __WT_CONFIG_CHOICE_disk_validate[] = "disk_validate";
const char __WT_CONFIG_CHOICE_eviction_check[] = "eviction_check";
const char __WT_CONFIG_CHOICE_generation_check[] = "generation_check";
const char __WT_CONFIG_CHOICE_hs_validate[] = "hs_validate";
const char __WT_CONFIG_CHOICE_key_out_of_order[] = "key_out_of_order";
const char __WT_CONFIG_CHOICE_log_validate[] = "log_validate";
const char __WT_CONFIG_CHOICE_prepared[] = "prepared";
const char __WT_CONFIG_CHOICE_slow_operation[] = "slow_operation";
const char __WT_CONFIG_CHOICE_txn_visibility[] = "txn_visibility";

static const char *confchk_extra_diagnostics_choices[] = {__WT_CONFIG_CHOICE_all,
  __WT_CONFIG_CHOICE_checkpoint_validate, __WT_CONFIG_CHOICE_cursor_check,
  __WT_CONFIG_CHOICE_disk_validate, __WT_CONFIG_CHOICE_eviction_check,
  __WT_CONFIG_CHOICE_generation_check, __WT_CONFIG_CHOICE_hs_validate,
  __WT_CONFIG_CHOICE_key_out_of_order, __WT_CONFIG_CHOICE_log_validate, __WT_CONFIG_CHOICE_prepared,
  __WT_CONFIG_CHOICE_slow_operation, __WT_CONFIG_CHOICE_txn_visibility, NULL};

static const WT_CONFIG_CHECK confchk_wiredtiger_open_file_manager_subconfigs[] = {
  {"close_handle_minimum", "int", NULL, "min=0", NULL, 0, NULL, WT_CONFIG_COMPILED_TYPE_INT, 233, 0,
    INT64_MAX, NULL},
  {"close_idle_time", "int", NULL, "min=0,max=100000", NULL, 0, NULL, WT_CONFIG_COMPILED_TYPE_INT,
    234, 0, 100000, NULL},
  {"close_scan_interval", "int", NULL, "min=1,max=100000", NULL, 0, NULL,
    WT_CONFIG_COMPILED_TYPE_INT, 235, 1, 100000, NULL},
  {NULL, NULL, NULL, NULL, NULL, 0, NULL, 0, 0, 0, 0, NULL}};

static const uint8_t
  confchk_wiredtiger_open_file_manager_subconfigs_jump[WT_CONFIG_JUMP_TABLE_SIZE] = {0, 0, 0, 0, 0,
    0, 0, 0, 0, 0, 0, 0, 0, 0, 0, 0, 0, 0, 0, 0, 0, 0, 0, 0, 0, 0, 0, 0, 0, 0, 0, 0, 0, 0, 0, 0, 0,
    0, 0, 0, 0, 0, 0, 0, 0, 0, 0, 0, 0, 0, 0, 0, 0, 0, 0, 0, 0, 0, 0, 0, 0, 0, 0, 0, 0, 0, 0, 0, 0,
    0, 0, 0, 0, 0, 0, 0, 0, 0, 0, 0, 0, 0, 0, 0, 0, 0, 0, 0, 0, 0, 0, 0, 0, 0, 0, 0, 0, 0, 0, 0, 3,
    3, 3, 3, 3, 3, 3, 3, 3, 3, 3, 3, 3, 3, 3, 3, 3, 3, 3, 3, 3, 3, 3, 3, 3, 3, 3, 3};

static const WT_CONFIG_CHECK confchk_wiredtiger_open_heuristic_controls_subconfigs[] = {
  {"checkpoint_cleanup_obsolete_tw_pages_dirty_max", "int", NULL, "min=0,max=100000", NULL, 0, NULL,
    WT_CONFIG_COMPILED_TYPE_INT, 238, 0, 100000, NULL},
  {"eviction_obsolete_tw_pages_dirty_max", "int", NULL, "min=0,max=100000", NULL, 0, NULL,
    WT_CONFIG_COMPILED_TYPE_INT, 239, 0, 100000, NULL},
  {"obsolete_tw_btree_max", "int", NULL, "min=0,max=500000", NULL, 0, NULL,
    WT_CONFIG_COMPILED_TYPE_INT, 240, 0, 500000, NULL},
  {NULL, NULL, NULL, NULL, NULL, 0, NULL, 0, 0, 0, 0, NULL}};

static const uint8_t
  confchk_wiredtiger_open_heuristic_controls_subconfigs_jump[WT_CONFIG_JUMP_TABLE_SIZE] = {0, 0, 0,
    0, 0, 0, 0, 0, 0, 0, 0, 0, 0, 0, 0, 0, 0, 0, 0, 0, 0, 0, 0, 0, 0, 0, 0, 0, 0, 0, 0, 0, 0, 0, 0,
    0, 0, 0, 0, 0, 0, 0, 0, 0, 0, 0, 0, 0, 0, 0, 0, 0, 0, 0, 0, 0, 0, 0, 0, 0, 0, 0, 0, 0, 0, 0, 0,
    0, 0, 0, 0, 0, 0, 0, 0, 0, 0, 0, 0, 0, 0, 0, 0, 0, 0, 0, 0, 0, 0, 0, 0, 0, 0, 0, 0, 0, 0, 0, 0,
    0, 1, 1, 2, 2, 2, 2, 2, 2, 2, 2, 2, 2, 3, 3, 3, 3, 3, 3, 3, 3, 3, 3, 3, 3, 3, 3, 3, 3};

static const WT_CONFIG_CHECK confchk_wiredtiger_open_history_store_subconfigs[] = {
  {"file_max", "int", NULL, "min=0", NULL, 0, NULL, WT_CONFIG_COMPILED_TYPE_INT, 242, 0, INT64_MAX,
    NULL},
  {NULL, NULL, NULL, NULL, NULL, 0, NULL, 0, 0, 0, 0, NULL}};

static const uint8_t
  confchk_wiredtiger_open_history_store_subconfigs_jump[WT_CONFIG_JUMP_TABLE_SIZE] = {0, 0, 0, 0, 0,
    0, 0, 0, 0, 0, 0, 0, 0, 0, 0, 0, 0, 0, 0, 0, 0, 0, 0, 0, 0, 0, 0, 0, 0, 0, 0, 0, 0, 0, 0, 0, 0,
    0, 0, 0, 0, 0, 0, 0, 0, 0, 0, 0, 0, 0, 0, 0, 0, 0, 0, 0, 0, 0, 0, 0, 0, 0, 0, 0, 0, 0, 0, 0, 0,
    0, 0, 0, 0, 0, 0, 0, 0, 0, 0, 0, 0, 0, 0, 0, 0, 0, 0, 0, 0, 0, 0, 0, 0, 0, 0, 0, 0, 0, 0, 0, 0,
    0, 0, 1, 1, 1, 1, 1, 1, 1, 1, 1, 1, 1, 1, 1, 1, 1, 1, 1, 1, 1, 1, 1, 1, 1, 1, 1};

static const WT_CONFIG_CHECK confchk_wiredtiger_open_io_capacity_subconfigs[] = {
  {"chunk_cache", "int", NULL, "min=0,max=1TB", NULL, 0, NULL, WT_CONFIG_COMPILED_TYPE_INT, 245, 0,
    1LL * WT_TERABYTE, NULL},
  {"total", "int", NULL, "min=0,max=1TB", NULL, 0, NULL, WT_CONFIG_COMPILED_TYPE_INT, 244, 0,
    1LL * WT_TERABYTE, NULL},
  {NULL, NULL, NULL, NULL, NULL, 0, NULL, 0, 0, 0, 0, NULL}};

static const uint8_t
  confchk_wiredtiger_open_io_capacity_subconfigs_jump[WT_CONFIG_JUMP_TABLE_SIZE] = {0, 0, 0, 0, 0,
    0, 0, 0, 0, 0, 0, 0, 0, 0, 0, 0, 0, 0, 0, 0, 0, 0, 0, 0, 0, 0, 0, 0, 0, 0, 0, 0, 0, 0, 0, 0, 0,
    0, 0, 0, 0, 0, 0, 0, 0, 0, 0, 0, 0, 0, 0, 0, 0, 0, 0, 0, 0, 0, 0, 0, 0, 0, 0, 0, 0, 0, 0, 0, 0,
    0, 0, 0, 0, 0, 0, 0, 0, 0, 0, 0, 0, 0, 0, 0, 0, 0, 0, 0, 0, 0, 0, 0, 0, 0, 0, 0, 0, 0, 0, 0, 1,
    1, 1, 1, 1, 1, 1, 1, 1, 1, 1, 1, 1, 1, 1, 1, 1, 2, 2, 2, 2, 2, 2, 2, 2, 2, 2, 2};
const char __WT_CONFIG_CHOICE_error[] = "error";
const char __WT_CONFIG_CHOICE_message[] = "message";

static const char *confchk_json_output_choices[] = {
  __WT_CONFIG_CHOICE_error, __WT_CONFIG_CHOICE_message, NULL};

static const WT_CONFIG_CHECK confchk_WT_CONNECTION_reconfigure_log_subconfigs[] = {
  {"archive", "boolean", NULL, NULL, NULL, 0, NULL, WT_CONFIG_COMPILED_TYPE_BOOLEAN, 247, INT64_MIN,
    INT64_MAX, NULL},
  {"os_cache_dirty_pct", "int", NULL, "min=0,max=100", NULL, 0, NULL, WT_CONFIG_COMPILED_TYPE_INT,
    248, 0, 100, NULL},
  {"prealloc", "boolean", NULL, NULL, NULL, 0, NULL, WT_CONFIG_COMPILED_TYPE_BOOLEAN, 249,
    INT64_MIN, INT64_MAX, NULL},
  {"prealloc_init_count", "int", NULL, "min=1,max=500", NULL, 0, NULL, WT_CONFIG_COMPILED_TYPE_INT,
    250, 1, 500, NULL},
  {"remove", "boolean", NULL, NULL, NULL, 0, NULL, WT_CONFIG_COMPILED_TYPE_BOOLEAN, 251, INT64_MIN,
    INT64_MAX, NULL},
  {"zero_fill", "boolean", NULL, NULL, NULL, 0, NULL, WT_CONFIG_COMPILED_TYPE_BOOLEAN, 252,
    INT64_MIN, INT64_MAX, NULL},
  {NULL, NULL, NULL, NULL, NULL, 0, NULL, 0, 0, 0, 0, NULL}};

static const uint8_t
  confchk_WT_CONNECTION_reconfigure_log_subconfigs_jump[WT_CONFIG_JUMP_TABLE_SIZE] = {0, 0, 0, 0, 0,
    0, 0, 0, 0, 0, 0, 0, 0, 0, 0, 0, 0, 0, 0, 0, 0, 0, 0, 0, 0, 0, 0, 0, 0, 0, 0, 0, 0, 0, 0, 0, 0,
    0, 0, 0, 0, 0, 0, 0, 0, 0, 0, 0, 0, 0, 0, 0, 0, 0, 0, 0, 0, 0, 0, 0, 0, 0, 0, 0, 0, 0, 0, 0, 0,
    0, 0, 0, 0, 0, 0, 0, 0, 0, 0, 0, 0, 0, 0, 0, 0, 0, 0, 0, 0, 0, 0, 0, 0, 0, 0, 0, 0, 0, 1, 1, 1,
    1, 1, 1, 1, 1, 1, 1, 1, 1, 1, 1, 2, 4, 4, 5, 5, 5, 5, 5, 5, 5, 5, 6, 6, 6, 6, 6};

static const WT_CONFIG_CHECK confchk_wiredtiger_open_lsm_manager_subconfigs[] = {
  {"merge", "boolean", NULL, NULL, NULL, 0, NULL, WT_CONFIG_COMPILED_TYPE_BOOLEAN, 255, INT64_MIN,
    INT64_MAX, NULL},
  {"worker_thread_max", "int", NULL, "min=3,max=20", NULL, 0, NULL, WT_CONFIG_COMPILED_TYPE_INT,
    254, 3, 20, NULL},
  {NULL, NULL, NULL, NULL, NULL, 0, NULL, 0, 0, 0, 0, NULL}};

static const uint8_t
  confchk_wiredtiger_open_lsm_manager_subconfigs_jump[WT_CONFIG_JUMP_TABLE_SIZE] = {0, 0, 0, 0, 0,
    0, 0, 0, 0, 0, 0, 0, 0, 0, 0, 0, 0, 0, 0, 0, 0, 0, 0, 0, 0, 0, 0, 0, 0, 0, 0, 0, 0, 0, 0, 0, 0,
    0, 0, 0, 0, 0, 0, 0, 0, 0, 0, 0, 0, 0, 0, 0, 0, 0, 0, 0, 0, 0, 0, 0, 0, 0, 0, 0, 0, 0, 0, 0, 0,
    0, 0, 0, 0, 0, 0, 0, 0, 0, 0, 0, 0, 0, 0, 0, 0, 0, 0, 0, 0, 0, 0, 0, 0, 0, 0, 0, 0, 0, 0, 0, 0,
    0, 0, 0, 0, 0, 0, 0, 0, 0, 1, 1, 1, 1, 1, 1, 1, 1, 1, 1, 2, 2, 2, 2, 2, 2, 2, 2};

static const WT_CONFIG_CHECK confchk_wiredtiger_open_operation_tracking_subconfigs[] = {
  {"enabled", "boolean", NULL, NULL, NULL, 0, NULL, WT_CONFIG_COMPILED_TYPE_BOOLEAN, 37, INT64_MIN,
    INT64_MAX, NULL},
  {"path", "string", NULL, NULL, NULL, 0, NULL, WT_CONFIG_COMPILED_TYPE_STRING, 257, INT64_MIN,
    INT64_MAX, NULL},
  {NULL, NULL, NULL, NULL, NULL, 0, NULL, 0, 0, 0, 0, NULL}};

static const uint8_t
  confchk_wiredtiger_open_operation_tracking_subconfigs_jump[WT_CONFIG_JUMP_TABLE_SIZE] = {0, 0, 0,
    0, 0, 0, 0, 0, 0, 0, 0, 0, 0, 0, 0, 0, 0, 0, 0, 0, 0, 0, 0, 0, 0, 0, 0, 0, 0, 0, 0, 0, 0, 0, 0,
    0, 0, 0, 0, 0, 0, 0, 0, 0, 0, 0, 0, 0, 0, 0, 0, 0, 0, 0, 0, 0, 0, 0, 0, 0, 0, 0, 0, 0, 0, 0, 0,
    0, 0, 0, 0, 0, 0, 0, 0, 0, 0, 0, 0, 0, 0, 0, 0, 0, 0, 0, 0, 0, 0, 0, 0, 0, 0, 0, 0, 0, 0, 0, 0,
    0, 0, 0, 1, 1, 1, 1, 1, 1, 1, 1, 1, 1, 1, 2, 2, 2, 2, 2, 2, 2, 2, 2, 2, 2, 2, 2, 2, 2};

static const WT_CONFIG_CHECK confchk_wiredtiger_open_shared_cache_subconfigs[] = {
  {"chunk", "int", NULL, "min=1MB,max=10TB", NULL, 0, NULL, WT_CONFIG_COMPILED_TYPE_INT, 259,
    1LL * WT_MEGABYTE, 10LL * WT_TERABYTE, NULL},
  {"name", "string", NULL, NULL, NULL, 0, NULL, WT_CONFIG_COMPILED_TYPE_STRING, 20, INT64_MIN,
    INT64_MAX, NULL},
  {"quota", "int", NULL, NULL, NULL, 0, NULL, WT_CONFIG_COMPILED_TYPE_INT, 260, INT64_MIN,
    INT64_MAX, NULL},
  {"reserve", "int", NULL, NULL, NULL, 0, NULL, WT_CONFIG_COMPILED_TYPE_INT, 261, INT64_MIN,
    INT64_MAX, NULL},
  {"size", "int", NULL, "min=1MB,max=10TB", NULL, 0, NULL, WT_CONFIG_COMPILED_TYPE_INT, 182,
    1LL * WT_MEGABYTE, 10LL * WT_TERABYTE, NULL},
  {NULL, NULL, NULL, NULL, NULL, 0, NULL, 0, 0, 0, 0, NULL}};

static const uint8_t
  confchk_wiredtiger_open_shared_cache_subconfigs_jump[WT_CONFIG_JUMP_TABLE_SIZE] = {0, 0, 0, 0, 0,
    0, 0, 0, 0, 0, 0, 0, 0, 0, 0, 0, 0, 0, 0, 0, 0, 0, 0, 0, 0, 0, 0, 0, 0, 0, 0, 0, 0, 0, 0, 0, 0,
    0, 0, 0, 0, 0, 0, 0, 0, 0, 0, 0, 0, 0, 0, 0, 0, 0, 0, 0, 0, 0, 0, 0, 0, 0, 0, 0, 0, 0, 0, 0, 0,
    0, 0, 0, 0, 0, 0, 0, 0, 0, 0, 0, 0, 0, 0, 0, 0, 0, 0, 0, 0, 0, 0, 0, 0, 0, 0, 0, 0, 0, 0, 0, 1,
    1, 1, 1, 1, 1, 1, 1, 1, 1, 1, 2, 2, 2, 3, 4, 5, 5, 5, 5, 5, 5, 5, 5, 5, 5, 5, 5};
const char __WT_CONFIG_CHOICE_cache_walk[] = "cache_walk";
const char __WT_CONFIG_CHOICE_fast[] = "fast";
const char __WT_CONFIG_CHOICE_clear[] = "clear";
const char __WT_CONFIG_CHOICE_tree_walk[] = "tree_walk";

static const char *confchk_statistics_choices[] = {__WT_CONFIG_CHOICE_all,
  __WT_CONFIG_CHOICE_cache_walk, __WT_CONFIG_CHOICE_fast, __WT_CONFIG_CHOICE_none,
  __WT_CONFIG_CHOICE_clear, __WT_CONFIG_CHOICE_tree_walk, NULL};

static const WT_CONFIG_CHECK confchk_WT_CONNECTION_reconfigure_statistics_log_subconfigs[] = {
  {"json", "boolean", NULL, NULL, NULL, 0, NULL, WT_CONFIG_COMPILED_TYPE_BOOLEAN, 263, INT64_MIN,
    INT64_MAX, NULL},
  {"on_close", "boolean", NULL, NULL, NULL, 0, NULL, WT_CONFIG_COMPILED_TYPE_BOOLEAN, 264,
    INT64_MIN, INT64_MAX, NULL},
  {"sources", "list", NULL, NULL, NULL, 0, NULL, WT_CONFIG_COMPILED_TYPE_LIST, 265, INT64_MIN,
    INT64_MAX, NULL},
  {"timestamp", "string", NULL, NULL, NULL, 0, NULL, WT_CONFIG_COMPILED_TYPE_STRING, 266, INT64_MIN,
    INT64_MAX, NULL},
  {"wait", "int", NULL, "min=0,max=100000", NULL, 0, NULL, WT_CONFIG_COMPILED_TYPE_INT, 194, 0,
    100000, NULL},
  {NULL, NULL, NULL, NULL, NULL, 0, NULL, 0, 0, 0, 0, NULL}};

static const uint8_t
  confchk_WT_CONNECTION_reconfigure_statistics_log_subconfigs_jump[WT_CONFIG_JUMP_TABLE_SIZE] = {0,
    0, 0, 0, 0, 0, 0, 0, 0, 0, 0, 0, 0, 0, 0, 0, 0, 0, 0, 0, 0, 0, 0, 0, 0, 0, 0, 0, 0, 0, 0, 0, 0,
    0, 0, 0, 0, 0, 0, 0, 0, 0, 0, 0, 0, 0, 0, 0, 0, 0, 0, 0, 0, 0, 0, 0, 0, 0, 0, 0, 0, 0, 0, 0, 0,
    0, 0, 0, 0, 0, 0, 0, 0, 0, 0, 0, 0, 0, 0, 0, 0, 0, 0, 0, 0, 0, 0, 0, 0, 0, 0, 0, 0, 0, 0, 0, 0,
    0, 0, 0, 0, 0, 0, 0, 0, 0, 0, 1, 1, 1, 1, 1, 2, 2, 2, 2, 3, 4, 4, 4, 5, 5, 5, 5, 5, 5, 5, 5};

static const WT_CONFIG_CHECK confchk_WT_CONNECTION_reconfigure_tiered_storage_subconfigs[] = {
  {"local_retention", "int", NULL, "min=0,max=10000", NULL, 0, NULL, WT_CONFIG_COMPILED_TYPE_INT,
    52, 0, 10000, NULL},
  {NULL, NULL, NULL, NULL, NULL, 0, NULL, 0, 0, 0, 0, NULL}};

static const uint8_t
  confchk_WT_CONNECTION_reconfigure_tiered_storage_subconfigs_jump[WT_CONFIG_JUMP_TABLE_SIZE] = {0,
    0, 0, 0, 0, 0, 0, 0, 0, 0, 0, 0, 0, 0, 0, 0, 0, 0, 0, 0, 0, 0, 0, 0, 0, 0, 0, 0, 0, 0, 0, 0, 0,
    0, 0, 0, 0, 0, 0, 0, 0, 0, 0, 0, 0, 0, 0, 0, 0, 0, 0, 0, 0, 0, 0, 0, 0, 0, 0, 0, 0, 0, 0, 0, 0,
    0, 0, 0, 0, 0, 0, 0, 0, 0, 0, 0, 0, 0, 0, 0, 0, 0, 0, 0, 0, 0, 0, 0, 0, 0, 0, 0, 0, 0, 0, 0, 0,
    0, 0, 0, 0, 0, 0, 0, 0, 0, 0, 0, 0, 1, 1, 1, 1, 1, 1, 1, 1, 1, 1, 1, 1, 1, 1, 1, 1, 1, 1, 1};
const char __WT_CONFIG_CHOICE_aggressive_stash_free[] = "aggressive_stash_free";
const char __WT_CONFIG_CHOICE_aggressive_sweep[] = "aggressive_sweep";
const char __WT_CONFIG_CHOICE_backup_rename[] = "backup_rename";
const char __WT_CONFIG_CHOICE_checkpoint_evict_page[] = "checkpoint_evict_page";
const char __WT_CONFIG_CHOICE_checkpoint_handle[] = "checkpoint_handle";
const char __WT_CONFIG_CHOICE_checkpoint_slow[] = "checkpoint_slow";
const char __WT_CONFIG_CHOICE_checkpoint_stop[] = "checkpoint_stop";
const char __WT_CONFIG_CHOICE_commit_transaction_slow[] = "commit_transaction_slow";
const char __WT_CONFIG_CHOICE_compact_slow[] = "compact_slow";
const char __WT_CONFIG_CHOICE_evict_reposition[] = "evict_reposition";
const char __WT_CONFIG_CHOICE_failpoint_eviction_split[] = "failpoint_eviction_split";
const char __WT_CONFIG_CHOICE_failpoint_history_store_delete_key_from_ts[] =
  "failpoint_history_store_delete_key_from_ts";
const char __WT_CONFIG_CHOICE_history_store_checkpoint_delay[] = "history_store_checkpoint_delay";
const char __WT_CONFIG_CHOICE_history_store_search[] = "history_store_search";
const char __WT_CONFIG_CHOICE_history_store_sweep_race[] = "history_store_sweep_race";
const char __WT_CONFIG_CHOICE_prefetch_1[] = "prefetch_1";
const char __WT_CONFIG_CHOICE_prefetch_2[] = "prefetch_2";
const char __WT_CONFIG_CHOICE_prefetch_3[] = "prefetch_3";
const char __WT_CONFIG_CHOICE_prefix_compare[] = "prefix_compare";
const char __WT_CONFIG_CHOICE_prepare_checkpoint_delay[] = "prepare_checkpoint_delay";
const char __WT_CONFIG_CHOICE_prepare_resolution_1[] = "prepare_resolution_1";
const char __WT_CONFIG_CHOICE_prepare_resolution_2[] = "prepare_resolution_2";
const char __WT_CONFIG_CHOICE_sleep_before_read_overflow_onpage[] =
  "sleep_before_read_overflow_onpage";
const char __WT_CONFIG_CHOICE_split_1[] = "split_1";
const char __WT_CONFIG_CHOICE_split_2[] = "split_2";
const char __WT_CONFIG_CHOICE_split_3[] = "split_3";
const char __WT_CONFIG_CHOICE_split_4[] = "split_4";
const char __WT_CONFIG_CHOICE_split_5[] = "split_5";
const char __WT_CONFIG_CHOICE_split_6[] = "split_6";
const char __WT_CONFIG_CHOICE_split_7[] = "split_7";
const char __WT_CONFIG_CHOICE_split_8[] = "split_8";
const char __WT_CONFIG_CHOICE_tiered_flush_finish[] = "tiered_flush_finish";

static const char *confchk_timing_stress_for_test_choices[] = {
  __WT_CONFIG_CHOICE_aggressive_stash_free, __WT_CONFIG_CHOICE_aggressive_sweep,
  __WT_CONFIG_CHOICE_backup_rename, __WT_CONFIG_CHOICE_checkpoint_evict_page,
  __WT_CONFIG_CHOICE_checkpoint_handle, __WT_CONFIG_CHOICE_checkpoint_slow,
  __WT_CONFIG_CHOICE_checkpoint_stop, __WT_CONFIG_CHOICE_commit_transaction_slow,
  __WT_CONFIG_CHOICE_compact_slow, __WT_CONFIG_CHOICE_evict_reposition,
  __WT_CONFIG_CHOICE_failpoint_eviction_split,
  __WT_CONFIG_CHOICE_failpoint_history_store_delete_key_from_ts,
  __WT_CONFIG_CHOICE_history_store_checkpoint_delay, __WT_CONFIG_CHOICE_history_store_search,
  __WT_CONFIG_CHOICE_history_store_sweep_race, __WT_CONFIG_CHOICE_prefetch_1,
  __WT_CONFIG_CHOICE_prefetch_2, __WT_CONFIG_CHOICE_prefetch_3, __WT_CONFIG_CHOICE_prefix_compare,
  __WT_CONFIG_CHOICE_prepare_checkpoint_delay, __WT_CONFIG_CHOICE_prepare_resolution_1,
  __WT_CONFIG_CHOICE_prepare_resolution_2, __WT_CONFIG_CHOICE_sleep_before_read_overflow_onpage,
  __WT_CONFIG_CHOICE_split_1, __WT_CONFIG_CHOICE_split_2, __WT_CONFIG_CHOICE_split_3,
  __WT_CONFIG_CHOICE_split_4, __WT_CONFIG_CHOICE_split_5, __WT_CONFIG_CHOICE_split_6,
  __WT_CONFIG_CHOICE_split_7, __WT_CONFIG_CHOICE_split_8, __WT_CONFIG_CHOICE_tiered_flush_finish,
  NULL};
const char __WT_CONFIG_CHOICE_api[] = "api";
const char __WT_CONFIG_CHOICE_backup[] = "backup";
const char __WT_CONFIG_CHOICE_block[] = "block";
const char __WT_CONFIG_CHOICE_block_cache[] = "block_cache";
const char __WT_CONFIG_CHOICE_checkpoint[] = "checkpoint";
const char __WT_CONFIG_CHOICE_checkpoint_cleanup[] = "checkpoint_cleanup";
const char __WT_CONFIG_CHOICE_checkpoint_progress[] = "checkpoint_progress";
const char __WT_CONFIG_CHOICE_chunkcache[] = "chunkcache";
const char __WT_CONFIG_CHOICE_compact[] = "compact";
const char __WT_CONFIG_CHOICE_compact_progress[] = "compact_progress";
const char __WT_CONFIG_CHOICE_configuration[] = "configuration";
const char __WT_CONFIG_CHOICE_control_point[] = "control_point";
const char __WT_CONFIG_CHOICE_error_returns[] = "error_returns";
const char __WT_CONFIG_CHOICE_eviction[] = "eviction";
const char __WT_CONFIG_CHOICE_fileops[] = "fileops";
const char __WT_CONFIG_CHOICE_generation[] = "generation";
const char __WT_CONFIG_CHOICE_handleops[] = "handleops";
const char __WT_CONFIG_CHOICE_history_store[] = "history_store";
const char __WT_CONFIG_CHOICE_history_store_activity[] = "history_store_activity";
const char __WT_CONFIG_CHOICE_log[] = "log";
const char __WT_CONFIG_CHOICE_lsm[] = "lsm";
const char __WT_CONFIG_CHOICE_lsm_manager[] = "lsm_manager";
const char __WT_CONFIG_CHOICE_metadata[] = "metadata";
const char __WT_CONFIG_CHOICE_mutex[] = "mutex";
const char __WT_CONFIG_CHOICE_out_of_order[] = "out_of_order";
const char __WT_CONFIG_CHOICE_overflow[] = "overflow";
const char __WT_CONFIG_CHOICE_prefetch[] = "prefetch";
const char __WT_CONFIG_CHOICE_read[] = "read";
const char __WT_CONFIG_CHOICE_reconcile[] = "reconcile";
const char __WT_CONFIG_CHOICE_recovery_progress[] = "recovery_progress";
const char __WT_CONFIG_CHOICE_rts[] = "rts";
const char __WT_CONFIG_CHOICE_salvage[] = "salvage";
const char __WT_CONFIG_CHOICE_shared_cache[] = "shared_cache";
const char __WT_CONFIG_CHOICE_split[] = "split";
const char __WT_CONFIG_CHOICE_temporary[] = "temporary";
const char __WT_CONFIG_CHOICE_thread_group[] = "thread_group";
const char __WT_CONFIG_CHOICE_tiered[] = "tiered";
const char __WT_CONFIG_CHOICE_timestamp[] = "timestamp";
const char __WT_CONFIG_CHOICE_transaction[] = "transaction";
const char __WT_CONFIG_CHOICE_verify[] = "verify";
const char __WT_CONFIG_CHOICE_version[] = "version";
const char __WT_CONFIG_CHOICE_write[] = "write";

static const char *confchk_verbose_choices[] = {__WT_CONFIG_CHOICE_all, __WT_CONFIG_CHOICE_api,
  __WT_CONFIG_CHOICE_backup, __WT_CONFIG_CHOICE_block, __WT_CONFIG_CHOICE_block_cache,
  __WT_CONFIG_CHOICE_checkpoint, __WT_CONFIG_CHOICE_checkpoint_cleanup,
  __WT_CONFIG_CHOICE_checkpoint_progress, __WT_CONFIG_CHOICE_chunkcache, __WT_CONFIG_CHOICE_compact,
  __WT_CONFIG_CHOICE_compact_progress, __WT_CONFIG_CHOICE_configuration,
  __WT_CONFIG_CHOICE_control_point, __WT_CONFIG_CHOICE_error_returns, __WT_CONFIG_CHOICE_eviction,
  __WT_CONFIG_CHOICE_fileops, __WT_CONFIG_CHOICE_generation, __WT_CONFIG_CHOICE_handleops,
  __WT_CONFIG_CHOICE_history_store, __WT_CONFIG_CHOICE_history_store_activity,
  __WT_CONFIG_CHOICE_log, __WT_CONFIG_CHOICE_lsm, __WT_CONFIG_CHOICE_lsm_manager,
  __WT_CONFIG_CHOICE_metadata, __WT_CONFIG_CHOICE_mutex, __WT_CONFIG_CHOICE_out_of_order,
  __WT_CONFIG_CHOICE_overflow, __WT_CONFIG_CHOICE_prefetch, __WT_CONFIG_CHOICE_read,
  __WT_CONFIG_CHOICE_reconcile, __WT_CONFIG_CHOICE_recovery, __WT_CONFIG_CHOICE_recovery_progress,
  __WT_CONFIG_CHOICE_rts, __WT_CONFIG_CHOICE_salvage, __WT_CONFIG_CHOICE_shared_cache,
  __WT_CONFIG_CHOICE_split, __WT_CONFIG_CHOICE_temporary, __WT_CONFIG_CHOICE_thread_group,
  __WT_CONFIG_CHOICE_tiered, __WT_CONFIG_CHOICE_timestamp, __WT_CONFIG_CHOICE_transaction,
  __WT_CONFIG_CHOICE_verify, __WT_CONFIG_CHOICE_version, __WT_CONFIG_CHOICE_write, NULL};

static const WT_CONFIG_CHECK confchk_WT_CONNECTION_reconfigure[] = {
  {"block_cache", "category", NULL, NULL, confchk_wiredtiger_open_block_cache_subconfigs, 12,
    confchk_wiredtiger_open_block_cache_subconfigs_jump, WT_CONFIG_COMPILED_TYPE_CATEGORY, 177,
    INT64_MIN, INT64_MAX, NULL},
  {"cache_max_wait_ms", "int", NULL, "min=0", NULL, 0, NULL, WT_CONFIG_COMPILED_TYPE_INT, 188, 0,
    INT64_MAX, NULL},
  {"cache_overhead", "int", NULL, "min=0,max=30", NULL, 0, NULL, WT_CONFIG_COMPILED_TYPE_INT, 189,
    0, 30, NULL},
  {"cache_size", "int", NULL, "min=1MB,max=10TB", NULL, 0, NULL, WT_CONFIG_COMPILED_TYPE_INT, 190,
    1LL * WT_MEGABYTE, 10LL * WT_TERABYTE, NULL},
  {"cache_stuck_timeout_ms", "int", NULL, "min=0", NULL, 0, NULL, WT_CONFIG_COMPILED_TYPE_INT, 191,
    0, INT64_MAX, NULL},
  {"checkpoint", "category", NULL, NULL, confchk_wiredtiger_open_checkpoint_subconfigs, 2,
    confchk_wiredtiger_open_checkpoint_subconfigs_jump, WT_CONFIG_COMPILED_TYPE_CATEGORY, 192,
    INT64_MIN, INT64_MAX, NULL},
  {"checkpoint_cleanup", "category", NULL, NULL,
    confchk_wiredtiger_open_checkpoint_cleanup_subconfigs, 2,
    confchk_wiredtiger_open_checkpoint_cleanup_subconfigs_jump, WT_CONFIG_COMPILED_TYPE_CATEGORY,
    195, INT64_MIN, INT64_MAX, NULL},
  {"chunk_cache", "category", NULL, NULL, confchk_WT_CONNECTION_reconfigure_chunk_cache_subconfigs,
    1, confchk_WT_CONNECTION_reconfigure_chunk_cache_subconfigs_jump,
    WT_CONFIG_COMPILED_TYPE_CATEGORY, 197, INT64_MIN, INT64_MAX, NULL},
  {"compatibility", "category", NULL, NULL,
    confchk_WT_CONNECTION_reconfigure_compatibility_subconfigs, 1,
    confchk_WT_CONNECTION_reconfigure_compatibility_subconfigs_jump,
    WT_CONFIG_COMPILED_TYPE_CATEGORY, 199, INT64_MIN, INT64_MAX, NULL},
  {"debug_mode", "category", NULL, NULL, confchk_wiredtiger_open_debug_mode_subconfigs, 17,
    confchk_wiredtiger_open_debug_mode_subconfigs_jump, WT_CONFIG_COMPILED_TYPE_CATEGORY, 201,
    INT64_MIN, INT64_MAX, NULL},
  {"error_prefix", "string", NULL, NULL, NULL, 0, NULL, WT_CONFIG_COMPILED_TYPE_STRING, 219,
    INT64_MIN, INT64_MAX, NULL},
  {"eviction", "category", NULL, NULL, confchk_wiredtiger_open_eviction_subconfigs, 3,
    confchk_wiredtiger_open_eviction_subconfigs_jump, WT_CONFIG_COMPILED_TYPE_CATEGORY, 220,
    INT64_MIN, INT64_MAX, NULL},
  {"eviction_checkpoint_target", "int", NULL, "min=0,max=10TB", NULL, 0, NULL,
    WT_CONFIG_COMPILED_TYPE_INT, 224, 0, 10LL * WT_TERABYTE, NULL},
  {"eviction_dirty_target", "int", NULL, "min=1,max=10TB", NULL, 0, NULL,
    WT_CONFIG_COMPILED_TYPE_INT, 225, 1, 10LL * WT_TERABYTE, NULL},
  {"eviction_dirty_trigger", "int", NULL, "min=1,max=10TB", NULL, 0, NULL,
    WT_CONFIG_COMPILED_TYPE_INT, 226, 1, 10LL * WT_TERABYTE, NULL},
  {"eviction_target", "int", NULL, "min=10,max=10TB", NULL, 0, NULL, WT_CONFIG_COMPILED_TYPE_INT,
    227, 10, 10LL * WT_TERABYTE, NULL},
  {"eviction_trigger", "int", NULL, "min=10,max=10TB", NULL, 0, NULL, WT_CONFIG_COMPILED_TYPE_INT,
    228, 10, 10LL * WT_TERABYTE, NULL},
  {"eviction_updates_target", "int", NULL, "min=0,max=10TB", NULL, 0, NULL,
    WT_CONFIG_COMPILED_TYPE_INT, 229, 0, 10LL * WT_TERABYTE, NULL},
  {"eviction_updates_trigger", "int", NULL, "min=0,max=10TB", NULL, 0, NULL,
    WT_CONFIG_COMPILED_TYPE_INT, 230, 0, 10LL * WT_TERABYTE, NULL},
  {"extra_diagnostics", "list", NULL,
    "choices=[\"all\",\"checkpoint_validate\",\"cursor_check\""
    ",\"disk_validate\",\"eviction_check\",\"generation_check\","
    "\"hs_validate\",\"key_out_of_order\",\"log_validate\","
    "\"prepared\",\"slow_operation\",\"txn_visibility\"]",
    NULL, 0, NULL, WT_CONFIG_COMPILED_TYPE_LIST, 231, INT64_MIN, INT64_MAX,
    confchk_extra_diagnostics_choices},
  {"file_manager", "category", NULL, NULL, confchk_wiredtiger_open_file_manager_subconfigs, 3,
    confchk_wiredtiger_open_file_manager_subconfigs_jump, WT_CONFIG_COMPILED_TYPE_CATEGORY, 232,
    INT64_MIN, INT64_MAX, NULL},
  {"generation_drain_timeout_ms", "int", NULL, "min=0", NULL, 0, NULL, WT_CONFIG_COMPILED_TYPE_INT,
    236, 0, INT64_MAX, NULL},
  {"heuristic_controls", "category", NULL, NULL,
    confchk_wiredtiger_open_heuristic_controls_subconfigs, 3,
    confchk_wiredtiger_open_heuristic_controls_subconfigs_jump, WT_CONFIG_COMPILED_TYPE_CATEGORY,
    237, INT64_MIN, INT64_MAX, NULL},
  {"history_store", "category", NULL, NULL, confchk_wiredtiger_open_history_store_subconfigs, 1,
    confchk_wiredtiger_open_history_store_subconfigs_jump, WT_CONFIG_COMPILED_TYPE_CATEGORY, 241,
    INT64_MIN, INT64_MAX, NULL},
  {"io_capacity", "category", NULL, NULL, confchk_wiredtiger_open_io_capacity_subconfigs, 2,
    confchk_wiredtiger_open_io_capacity_subconfigs_jump, WT_CONFIG_COMPILED_TYPE_CATEGORY, 243,
    INT64_MIN, INT64_MAX, NULL},
  {"json_output", "list", NULL, "choices=[\"error\",\"message\"]", NULL, 0, NULL,
    WT_CONFIG_COMPILED_TYPE_LIST, 246, INT64_MIN, INT64_MAX, confchk_json_output_choices},
  {"log", "category", NULL, NULL, confchk_WT_CONNECTION_reconfigure_log_subconfigs, 6,
    confchk_WT_CONNECTION_reconfigure_log_subconfigs_jump, WT_CONFIG_COMPILED_TYPE_CATEGORY, 36,
    INT64_MIN, INT64_MAX, NULL},
  {"lsm_manager", "category", NULL, NULL, confchk_wiredtiger_open_lsm_manager_subconfigs, 2,
    confchk_wiredtiger_open_lsm_manager_subconfigs_jump, WT_CONFIG_COMPILED_TYPE_CATEGORY, 253,
    INT64_MIN, INT64_MAX, NULL},
  {"operation_timeout_ms", "int", NULL, "min=0", NULL, 0, NULL, WT_CONFIG_COMPILED_TYPE_INT, 158, 0,
    INT64_MAX, NULL},
  {"operation_tracking", "category", NULL, NULL,
    confchk_wiredtiger_open_operation_tracking_subconfigs, 2,
    confchk_wiredtiger_open_operation_tracking_subconfigs_jump, WT_CONFIG_COMPILED_TYPE_CATEGORY,
    256, INT64_MIN, INT64_MAX, NULL},
  {"shared_cache", "category", NULL, NULL, confchk_wiredtiger_open_shared_cache_subconfigs, 5,
    confchk_wiredtiger_open_shared_cache_subconfigs_jump, WT_CONFIG_COMPILED_TYPE_CATEGORY, 258,
    INT64_MIN, INT64_MAX, NULL},
  {"statistics", "list", NULL,
    "choices=[\"all\",\"cache_walk\",\"fast\",\"none\","
    "\"clear\",\"tree_walk\"]",
    NULL, 0, NULL, WT_CONFIG_COMPILED_TYPE_LIST, 140, INT64_MIN, INT64_MAX,
    confchk_statistics_choices},
  {"statistics_log", "category", NULL, NULL,
    confchk_WT_CONNECTION_reconfigure_statistics_log_subconfigs, 5,
    confchk_WT_CONNECTION_reconfigure_statistics_log_subconfigs_jump,
    WT_CONFIG_COMPILED_TYPE_CATEGORY, 262, INT64_MIN, INT64_MAX, NULL},
  {"tiered_storage", "category", NULL, NULL,
    confchk_WT_CONNECTION_reconfigure_tiered_storage_subconfigs, 1,
    confchk_WT_CONNECTION_reconfigure_tiered_storage_subconfigs_jump,
    WT_CONFIG_COMPILED_TYPE_CATEGORY, 47, INT64_MIN, INT64_MAX, NULL},
  {"timing_stress_for_test", "list", NULL,
    "choices=[\"aggressive_stash_free\",\"aggressive_sweep\","
    "\"backup_rename\",\"checkpoint_evict_page\","
    "\"checkpoint_handle\",\"checkpoint_slow\",\"checkpoint_stop\","
    "\"commit_transaction_slow\",\"compact_slow\","
    "\"evict_reposition\",\"failpoint_eviction_split\","
    "\"failpoint_history_store_delete_key_from_ts\","
    "\"history_store_checkpoint_delay\",\"history_store_search\","
    "\"history_store_sweep_race\",\"prefetch_1\",\"prefetch_2\","
    "\"prefetch_3\",\"prefix_compare\",\"prepare_checkpoint_delay\","
    "\"prepare_resolution_1\",\"prepare_resolution_2\","
    "\"sleep_before_read_overflow_onpage\",\"split_1\",\"split_2\","
    "\"split_3\",\"split_4\",\"split_5\",\"split_6\",\"split_7\","
    "\"split_8\",\"tiered_flush_finish\"]",
    NULL, 0, NULL, WT_CONFIG_COMPILED_TYPE_LIST, 267, INT64_MIN, INT64_MAX,
    confchk_timing_stress_for_test_choices},
  {"verbose", "list", NULL,
    "choices=[\"all\",\"api\",\"backup\",\"block\","
    "\"block_cache\",\"checkpoint\",\"checkpoint_cleanup\","
    "\"checkpoint_progress\",\"chunkcache\",\"compact\","
    "\"compact_progress\",\"configuration\",\"control_point\","
    "\"error_returns\",\"eviction\",\"fileops\",\"generation\","
    "\"handleops\",\"history_store\",\"history_store_activity\","
    "\"log\",\"lsm\",\"lsm_manager\",\"metadata\",\"mutex\","
    "\"out_of_order\",\"overflow\",\"prefetch\",\"read\","
    "\"reconcile\",\"recovery\",\"recovery_progress\",\"rts\","
    "\"salvage\",\"shared_cache\",\"split\",\"temporary\","
    "\"thread_group\",\"tiered\",\"timestamp\",\"transaction\","
    "\"verify\",\"version\",\"write\"]",
    NULL, 0, NULL, WT_CONFIG_COMPILED_TYPE_LIST, 10, INT64_MIN, INT64_MAX, confchk_verbose_choices},
  {NULL, NULL, NULL, NULL, NULL, 0, NULL, 0, 0, 0, 0, NULL}};

static const uint8_t confchk_WT_CONNECTION_reconfigure_jump[WT_CONFIG_JUMP_TABLE_SIZE] = {0, 0, 0,
  0, 0, 0, 0, 0, 0, 0, 0, 0, 0, 0, 0, 0, 0, 0, 0, 0, 0, 0, 0, 0, 0, 0, 0, 0, 0, 0, 0, 0, 0, 0, 0, 0,
  0, 0, 0, 0, 0, 0, 0, 0, 0, 0, 0, 0, 0, 0, 0, 0, 0, 0, 0, 0, 0, 0, 0, 0, 0, 0, 0, 0, 0, 0, 0, 0, 0,
  0, 0, 0, 0, 0, 0, 0, 0, 0, 0, 0, 0, 0, 0, 0, 0, 0, 0, 0, 0, 0, 0, 0, 0, 0, 0, 0, 0, 0, 0, 1, 9,
  10, 20, 21, 22, 24, 25, 26, 26, 28, 28, 28, 30, 30, 30, 30, 33, 35, 35, 36, 36, 36, 36, 36, 36,
  36, 36, 36};

static const WT_CONFIG_CHECK confchk_WT_CONNECTION_rollback_to_stable[] = {
  {"dryrun", "boolean", NULL, NULL, NULL, 0, NULL, WT_CONFIG_COMPILED_TYPE_BOOLEAN, 98, INT64_MIN,
    INT64_MAX, NULL},
  {"threads", "int", NULL, "min=0,max=10", NULL, 0, NULL, WT_CONFIG_COMPILED_TYPE_INT, 283, 0, 10,
    NULL},
  {NULL, NULL, NULL, NULL, NULL, 0, NULL, 0, 0, 0, 0, NULL}};

static const uint8_t confchk_WT_CONNECTION_rollback_to_stable_jump[WT_CONFIG_JUMP_TABLE_SIZE] = {0,
  0, 0, 0, 0, 0, 0, 0, 0, 0, 0, 0, 0, 0, 0, 0, 0, 0, 0, 0, 0, 0, 0, 0, 0, 0, 0, 0, 0, 0, 0, 0, 0, 0,
  0, 0, 0, 0, 0, 0, 0, 0, 0, 0, 0, 0, 0, 0, 0, 0, 0, 0, 0, 0, 0, 0, 0, 0, 0, 0, 0, 0, 0, 0, 0, 0, 0,
  0, 0, 0, 0, 0, 0, 0, 0, 0, 0, 0, 0, 0, 0, 0, 0, 0, 0, 0, 0, 0, 0, 0, 0, 0, 0, 0, 0, 0, 0, 0, 0, 0,
  0, 1, 1, 1, 1, 1, 1, 1, 1, 1, 1, 1, 1, 1, 1, 1, 1, 2, 2, 2, 2, 2, 2, 2, 2, 2, 2, 2};

static const WT_CONFIG_CHECK confchk_WT_CONNECTION_set_timestamp[] = {
  {"durable_timestamp", "string", NULL, NULL, NULL, 0, NULL, WT_CONFIG_COMPILED_TYPE_STRING, 3,
    INT64_MIN, INT64_MAX, NULL},
  {"force", "boolean", NULL, NULL, NULL, 0, NULL, WT_CONFIG_COMPILED_TYPE_BOOLEAN, 110, INT64_MIN,
    INT64_MAX, NULL},
  {"oldest_timestamp", "string", NULL, NULL, NULL, 0, NULL, WT_CONFIG_COMPILED_TYPE_STRING, 282,
    INT64_MIN, INT64_MAX, NULL},
  {"stable_timestamp", "string", NULL, NULL, NULL, 0, NULL, WT_CONFIG_COMPILED_TYPE_STRING, 153,
    INT64_MIN, INT64_MAX, NULL},
  {NULL, NULL, NULL, NULL, NULL, 0, NULL, 0, 0, 0, 0, NULL}};

static const uint8_t confchk_WT_CONNECTION_set_timestamp_jump[WT_CONFIG_JUMP_TABLE_SIZE] = {0, 0, 0,
  0, 0, 0, 0, 0, 0, 0, 0, 0, 0, 0, 0, 0, 0, 0, 0, 0, 0, 0, 0, 0, 0, 0, 0, 0, 0, 0, 0, 0, 0, 0, 0, 0,
  0, 0, 0, 0, 0, 0, 0, 0, 0, 0, 0, 0, 0, 0, 0, 0, 0, 0, 0, 0, 0, 0, 0, 0, 0, 0, 0, 0, 0, 0, 0, 0, 0,
  0, 0, 0, 0, 0, 0, 0, 0, 0, 0, 0, 0, 0, 0, 0, 0, 0, 0, 0, 0, 0, 0, 0, 0, 0, 0, 0, 0, 0, 0, 0, 0, 1,
  1, 2, 2, 2, 2, 2, 2, 2, 2, 2, 3, 3, 3, 3, 4, 4, 4, 4, 4, 4, 4, 4, 4, 4, 4, 4};
const char __WT_CONFIG_CHOICE_set[] = "set";

static const char *confchk_action_choices[] = {
  __WT_CONFIG_CHOICE_clear, __WT_CONFIG_CHOICE_set, NULL};
const char __WT_CONFIG_CHOICE_lower[] = "lower";
const char __WT_CONFIG_CHOICE_upper[] = "upper";

static const char *confchk_bound_choices[] = {
  __WT_CONFIG_CHOICE_lower, __WT_CONFIG_CHOICE_upper, NULL};

static const WT_CONFIG_CHECK confchk_WT_CURSOR_bound[] = {
  {"action", "string", NULL, "choices=[\"clear\",\"set\"]", NULL, 0, NULL,
    WT_CONFIG_COMPILED_TYPE_STRING, 93, INT64_MIN, INT64_MAX, confchk_action_choices},
  {"bound", "string", NULL, "choices=[\"lower\",\"upper\"]", NULL, 0, NULL,
    WT_CONFIG_COMPILED_TYPE_STRING, 94, INT64_MIN, INT64_MAX, confchk_bound_choices},
  {"inclusive", "boolean", NULL, NULL, NULL, 0, NULL, WT_CONFIG_COMPILED_TYPE_BOOLEAN, 95,
    INT64_MIN, INT64_MAX, NULL},
  {NULL, NULL, NULL, NULL, NULL, 0, NULL, 0, 0, 0, 0, NULL}};

static const uint8_t confchk_WT_CURSOR_bound_jump[WT_CONFIG_JUMP_TABLE_SIZE] = {0, 0, 0, 0, 0, 0, 0,
  0, 0, 0, 0, 0, 0, 0, 0, 0, 0, 0, 0, 0, 0, 0, 0, 0, 0, 0, 0, 0, 0, 0, 0, 0, 0, 0, 0, 0, 0, 0, 0, 0,
  0, 0, 0, 0, 0, 0, 0, 0, 0, 0, 0, 0, 0, 0, 0, 0, 0, 0, 0, 0, 0, 0, 0, 0, 0, 0, 0, 0, 0, 0, 0, 0, 0,
  0, 0, 0, 0, 0, 0, 0, 0, 0, 0, 0, 0, 0, 0, 0, 0, 0, 0, 0, 0, 0, 0, 0, 0, 0, 1, 2, 2, 2, 2, 2, 2, 2,
  3, 3, 3, 3, 3, 3, 3, 3, 3, 3, 3, 3, 3, 3, 3, 3, 3, 3, 3, 3, 3, 3};

static const WT_CONFIG_CHECK confchk_WT_CURSOR_reconfigure[] = {
  {"append", "boolean", NULL, NULL, NULL, 0, NULL, WT_CONFIG_COMPILED_TYPE_BOOLEAN, 90, INT64_MIN,
    INT64_MAX, NULL},
  {"overwrite", "boolean", NULL, NULL, NULL, 0, NULL, WT_CONFIG_COMPILED_TYPE_BOOLEAN, 91,
    INT64_MIN, INT64_MAX, NULL},
  {"prefix_search", "boolean", NULL, NULL, NULL, 0, NULL, WT_CONFIG_COMPILED_TYPE_BOOLEAN, 92,
    INT64_MIN, INT64_MAX, NULL},
  {NULL, NULL, NULL, NULL, NULL, 0, NULL, 0, 0, 0, 0, NULL}};

static const uint8_t confchk_WT_CURSOR_reconfigure_jump[WT_CONFIG_JUMP_TABLE_SIZE] = {0, 0, 0, 0, 0,
  0, 0, 0, 0, 0, 0, 0, 0, 0, 0, 0, 0, 0, 0, 0, 0, 0, 0, 0, 0, 0, 0, 0, 0, 0, 0, 0, 0, 0, 0, 0, 0, 0,
  0, 0, 0, 0, 0, 0, 0, 0, 0, 0, 0, 0, 0, 0, 0, 0, 0, 0, 0, 0, 0, 0, 0, 0, 0, 0, 0, 0, 0, 0, 0, 0, 0,
  0, 0, 0, 0, 0, 0, 0, 0, 0, 0, 0, 0, 0, 0, 0, 0, 0, 0, 0, 0, 0, 0, 0, 0, 0, 0, 0, 1, 1, 1, 1, 1, 1,
  1, 1, 1, 1, 1, 1, 1, 1, 2, 3, 3, 3, 3, 3, 3, 3, 3, 3, 3, 3, 3, 3, 3, 3};
const char __WT_CONFIG_CHOICE_random[] = "random";
const char __WT_CONFIG_CHOICE_sequential[] = "sequential";

static const char *confchk_access_pattern_hint_choices[] = {
  __WT_CONFIG_CHOICE_none, __WT_CONFIG_CHOICE_random, __WT_CONFIG_CHOICE_sequential, NULL};
const char __WT_CONFIG_CHOICE_always[] = "always";
const char __WT_CONFIG_CHOICE_key_consistent[] = "key_consistent";
const char __WT_CONFIG_CHOICE_never[] = "never";

static const char *confchk_commit_timestamp_choices[] = {__WT_CONFIG_CHOICE_always,
  __WT_CONFIG_CHOICE_key_consistent, __WT_CONFIG_CHOICE_never, __WT_CONFIG_CHOICE_none, NULL};

static const char *confchk_durable_timestamp_choices[] = {__WT_CONFIG_CHOICE_always,
  __WT_CONFIG_CHOICE_key_consistent, __WT_CONFIG_CHOICE_never, __WT_CONFIG_CHOICE_none, NULL};

static const char *confchk_read_timestamp_choices[] = {
  __WT_CONFIG_CHOICE_always, __WT_CONFIG_CHOICE_never, __WT_CONFIG_CHOICE_none, NULL};
const char __WT_CONFIG_CHOICE_off[] = "off";
const char __WT_CONFIG_CHOICE_on[] = "on";

static const char *confchk_write_timestamp_choices[] = {
  __WT_CONFIG_CHOICE_off, __WT_CONFIG_CHOICE_on, NULL};

static const WT_CONFIG_CHECK confchk_WT_SESSION_create_assert_subconfigs[] = {
  {"commit_timestamp", "string", NULL,
    "choices=[\"always\",\"key_consistent\",\"never\","
    "\"none\"]",
    NULL, 0, NULL, WT_CONFIG_COMPILED_TYPE_STRING, 2, INT64_MIN, INT64_MAX,
    confchk_commit_timestamp_choices},
  {"durable_timestamp", "string", NULL,
    "choices=[\"always\",\"key_consistent\",\"never\","
    "\"none\"]",
    NULL, 0, NULL, WT_CONFIG_COMPILED_TYPE_STRING, 3, INT64_MIN, INT64_MAX,
    confchk_durable_timestamp_choices},
  {"read_timestamp", "string", NULL, "choices=[\"always\",\"never\",\"none\"]", NULL, 0, NULL,
    WT_CONFIG_COMPILED_TYPE_STRING, 4, INT64_MIN, INT64_MAX, confchk_read_timestamp_choices},
  {"write_timestamp", "string", NULL, "choices=[\"off\",\"on\"]", NULL, 0, NULL,
    WT_CONFIG_COMPILED_TYPE_STRING, 5, INT64_MIN, INT64_MAX, confchk_write_timestamp_choices},
  {NULL, NULL, NULL, NULL, NULL, 0, NULL, 0, 0, 0, 0, NULL}};

static const uint8_t confchk_WT_SESSION_create_assert_subconfigs_jump[WT_CONFIG_JUMP_TABLE_SIZE] = {
  0, 0, 0, 0, 0, 0, 0, 0, 0, 0, 0, 0, 0, 0, 0, 0, 0, 0, 0, 0, 0, 0, 0, 0, 0, 0, 0, 0, 0, 0, 0, 0, 0,
  0, 0, 0, 0, 0, 0, 0, 0, 0, 0, 0, 0, 0, 0, 0, 0, 0, 0, 0, 0, 0, 0, 0, 0, 0, 0, 0, 0, 0, 0, 0, 0, 0,
  0, 0, 0, 0, 0, 0, 0, 0, 0, 0, 0, 0, 0, 0, 0, 0, 0, 0, 0, 0, 0, 0, 0, 0, 0, 0, 0, 0, 0, 0, 0, 0, 0,
  0, 1, 2, 2, 2, 2, 2, 2, 2, 2, 2, 2, 2, 2, 2, 2, 3, 3, 3, 3, 3, 4, 4, 4, 4, 4, 4, 4, 4};

static const WT_CONFIG_CHECK confchk_WT_SESSION_create_log_subconfigs[] = {
  {"enabled", "boolean", NULL, NULL, NULL, 0, NULL, WT_CONFIG_COMPILED_TYPE_BOOLEAN, 37, INT64_MIN,
    INT64_MAX, NULL},
  {NULL, NULL, NULL, NULL, NULL, 0, NULL, 0, 0, 0, 0, NULL}};

static const uint8_t confchk_WT_SESSION_create_log_subconfigs_jump[WT_CONFIG_JUMP_TABLE_SIZE] = {0,
  0, 0, 0, 0, 0, 0, 0, 0, 0, 0, 0, 0, 0, 0, 0, 0, 0, 0, 0, 0, 0, 0, 0, 0, 0, 0, 0, 0, 0, 0, 0, 0, 0,
  0, 0, 0, 0, 0, 0, 0, 0, 0, 0, 0, 0, 0, 0, 0, 0, 0, 0, 0, 0, 0, 0, 0, 0, 0, 0, 0, 0, 0, 0, 0, 0, 0,
  0, 0, 0, 0, 0, 0, 0, 0, 0, 0, 0, 0, 0, 0, 0, 0, 0, 0, 0, 0, 0, 0, 0, 0, 0, 0, 0, 0, 0, 0, 0, 0, 0,
  0, 0, 1, 1, 1, 1, 1, 1, 1, 1, 1, 1, 1, 1, 1, 1, 1, 1, 1, 1, 1, 1, 1, 1, 1, 1, 1, 1};
const char __WT_CONFIG_CHOICE_write_timestamp[] = "write_timestamp";

static const char *confchk_verbose2_choices[] = {__WT_CONFIG_CHOICE_write_timestamp, NULL};
const char __WT_CONFIG_CHOICE_mixed_mode[] = "mixed_mode";
const char __WT_CONFIG_CHOICE_ordered[] = "ordered";

static const char *confchk_write_timestamp_usage_choices[] = {__WT_CONFIG_CHOICE_always,
  __WT_CONFIG_CHOICE_key_consistent, __WT_CONFIG_CHOICE_mixed_mode, __WT_CONFIG_CHOICE_never,
  __WT_CONFIG_CHOICE_none, __WT_CONFIG_CHOICE_ordered, NULL};

static const WT_CONFIG_CHECK confchk_WT_SESSION_alter[] = {
  {"access_pattern_hint", "string", NULL, "choices=[\"none\",\"random\",\"sequential\"]", NULL, 0,
    NULL, WT_CONFIG_COMPILED_TYPE_STRING, 12, INT64_MIN, INT64_MAX,
    confchk_access_pattern_hint_choices},
  {"app_metadata", "string", NULL, NULL, NULL, 0, NULL, WT_CONFIG_COMPILED_TYPE_STRING, 0,
    INT64_MIN, INT64_MAX, NULL},
  {"assert", "category", NULL, NULL, confchk_WT_SESSION_create_assert_subconfigs, 4,
    confchk_WT_SESSION_create_assert_subconfigs_jump, WT_CONFIG_COMPILED_TYPE_CATEGORY, 1,
    INT64_MIN, INT64_MAX, NULL},
  {"cache_resident", "boolean", NULL, NULL, NULL, 0, NULL, WT_CONFIG_COMPILED_TYPE_BOOLEAN, 16,
    INT64_MIN, INT64_MAX, NULL},
  {"checkpoint", "string", NULL, NULL, NULL, 0, NULL, WT_CONFIG_COMPILED_TYPE_STRING, 56, INT64_MIN,
    INT64_MAX, NULL},
  {"exclusive_refreshed", "boolean", NULL, NULL, NULL, 0, NULL, WT_CONFIG_COMPILED_TYPE_BOOLEAN, 96,
    INT64_MIN, INT64_MAX, NULL},
  {"log", "category", NULL, NULL, confchk_WT_SESSION_create_log_subconfigs, 1,
    confchk_WT_SESSION_create_log_subconfigs_jump, WT_CONFIG_COMPILED_TYPE_CATEGORY, 36, INT64_MIN,
    INT64_MAX, NULL},
  {"os_cache_dirty_max", "int", NULL, "min=0", NULL, 0, NULL, WT_CONFIG_COMPILED_TYPE_INT, 40, 0,
    INT64_MAX, NULL},
  {"os_cache_max", "int", NULL, "min=0", NULL, 0, NULL, WT_CONFIG_COMPILED_TYPE_INT, 41, 0,
    INT64_MAX, NULL},
  {"verbose", "list", NULL, "choices=[\"write_timestamp\"]", NULL, 0, NULL,
    WT_CONFIG_COMPILED_TYPE_LIST, 10, INT64_MIN, INT64_MAX, confchk_verbose2_choices},
  {"write_timestamp_usage", "string", NULL,
    "choices=[\"always\",\"key_consistent\",\"mixed_mode\","
    "\"never\",\"none\",\"ordered\"]",
    NULL, 0, NULL, WT_CONFIG_COMPILED_TYPE_STRING, 11, INT64_MIN, INT64_MAX,
    confchk_write_timestamp_usage_choices},
  {NULL, NULL, NULL, NULL, NULL, 0, NULL, 0, 0, 0, 0, NULL}};

static const uint8_t confchk_WT_SESSION_alter_jump[WT_CONFIG_JUMP_TABLE_SIZE] = {0, 0, 0, 0, 0, 0,
  0, 0, 0, 0, 0, 0, 0, 0, 0, 0, 0, 0, 0, 0, 0, 0, 0, 0, 0, 0, 0, 0, 0, 0, 0, 0, 0, 0, 0, 0, 0, 0, 0,
  0, 0, 0, 0, 0, 0, 0, 0, 0, 0, 0, 0, 0, 0, 0, 0, 0, 0, 0, 0, 0, 0, 0, 0, 0, 0, 0, 0, 0, 0, 0, 0, 0,
  0, 0, 0, 0, 0, 0, 0, 0, 0, 0, 0, 0, 0, 0, 0, 0, 0, 0, 0, 0, 0, 0, 0, 0, 0, 0, 3, 3, 5, 5, 6, 6, 6,
  6, 6, 6, 6, 7, 7, 7, 9, 9, 9, 9, 9, 9, 9, 10, 11, 11, 11, 11, 11, 11, 11, 11};
const char __WT_CONFIG_CHOICE_false[] = "false";
const char __WT_CONFIG_CHOICE_force[] = "force";
const char __WT_CONFIG_CHOICE_true[] = "true";

static const char *confchk_ignore_prepare_choices[] = {
  __WT_CONFIG_CHOICE_false, __WT_CONFIG_CHOICE_force, __WT_CONFIG_CHOICE_true, NULL};

static const char *confchk_isolation2_choices[] = {__WT_CONFIG_CHOICE_read_uncommitted,
  __WT_CONFIG_CHOICE_read_committed, __WT_CONFIG_CHOICE_snapshot, NULL};

static const WT_CONFIG_CHECK confchk_WT_SESSION_begin_transaction_roundup_timestamps_subconfigs[] =
  {{"prepared", "boolean", NULL, NULL, NULL, 0, NULL, WT_CONFIG_COMPILED_TYPE_BOOLEAN, 161,
     INT64_MIN, INT64_MAX, NULL},
    {"read", "boolean", NULL, NULL, NULL, 0, NULL, WT_CONFIG_COMPILED_TYPE_BOOLEAN, 162, INT64_MIN,
      INT64_MAX, NULL},
    {NULL, NULL, NULL, NULL, NULL, 0, NULL, 0, 0, 0, 0, NULL}};

static const uint8_t confchk_WT_SESSION_begin_transaction_roundup_timestamps_subconfigs_jump
  [WT_CONFIG_JUMP_TABLE_SIZE] = {0, 0, 0, 0, 0, 0, 0, 0, 0, 0, 0, 0, 0, 0, 0, 0, 0, 0, 0, 0, 0, 0,
    0, 0, 0, 0, 0, 0, 0, 0, 0, 0, 0, 0, 0, 0, 0, 0, 0, 0, 0, 0, 0, 0, 0, 0, 0, 0, 0, 0, 0, 0, 0, 0,
    0, 0, 0, 0, 0, 0, 0, 0, 0, 0, 0, 0, 0, 0, 0, 0, 0, 0, 0, 0, 0, 0, 0, 0, 0, 0, 0, 0, 0, 0, 0, 0,
    0, 0, 0, 0, 0, 0, 0, 0, 0, 0, 0, 0, 0, 0, 0, 0, 0, 0, 0, 0, 0, 0, 0, 0, 0, 0, 0, 1, 1, 2, 2, 2,
    2, 2, 2, 2, 2, 2, 2, 2, 2, 2};

static const WT_CONFIG_CHECK confchk_WT_SESSION_begin_transaction[] = {
  {"ignore_prepare", "string", NULL, "choices=[\"false\",\"force\",\"true\"]", NULL, 0, NULL,
    WT_CONFIG_COMPILED_TYPE_STRING, 155, INT64_MIN, INT64_MAX, confchk_ignore_prepare_choices},
  {"isolation", "string", NULL,
    "choices=[\"read-uncommitted\",\"read-committed\","
    "\"snapshot\"]",
    NULL, 0, NULL, WT_CONFIG_COMPILED_TYPE_STRING, 156, INT64_MIN, INT64_MAX,
    confchk_isolation2_choices},
  {"name", "string", NULL, NULL, NULL, 0, NULL, WT_CONFIG_COMPILED_TYPE_STRING, 20, INT64_MIN,
    INT64_MAX, NULL},
  {"no_timestamp", "boolean", NULL, NULL, NULL, 0, NULL, WT_CONFIG_COMPILED_TYPE_BOOLEAN, 157,
    INT64_MIN, INT64_MAX, NULL},
  {"operation_timeout_ms", "int", NULL, "min=0", NULL, 0, NULL, WT_CONFIG_COMPILED_TYPE_INT, 158, 0,
    INT64_MAX, NULL},
  {"priority", "int", NULL, "min=-100,max=100", NULL, 0, NULL, WT_CONFIG_COMPILED_TYPE_INT, 159,
    -100, 100, NULL},
  {"read_timestamp", "string", NULL, NULL, NULL, 0, NULL, WT_CONFIG_COMPILED_TYPE_STRING, 4,
    INT64_MIN, INT64_MAX, NULL},
  {"roundup_timestamps", "category", NULL, NULL,
    confchk_WT_SESSION_begin_transaction_roundup_timestamps_subconfigs, 2,
    confchk_WT_SESSION_begin_transaction_roundup_timestamps_subconfigs_jump,
    WT_CONFIG_COMPILED_TYPE_CATEGORY, 160, INT64_MIN, INT64_MAX, NULL},
  {"sync", "boolean", NULL, NULL, NULL, 0, NULL, WT_CONFIG_COMPILED_TYPE_BOOLEAN, 119, INT64_MIN,
    INT64_MAX, NULL},
  {NULL, NULL, NULL, NULL, NULL, 0, NULL, 0, 0, 0, 0, NULL}};

static const uint8_t confchk_WT_SESSION_begin_transaction_jump[WT_CONFIG_JUMP_TABLE_SIZE] = {0, 0,
  0, 0, 0, 0, 0, 0, 0, 0, 0, 0, 0, 0, 0, 0, 0, 0, 0, 0, 0, 0, 0, 0, 0, 0, 0, 0, 0, 0, 0, 0, 0, 0, 0,
  0, 0, 0, 0, 0, 0, 0, 0, 0, 0, 0, 0, 0, 0, 0, 0, 0, 0, 0, 0, 0, 0, 0, 0, 0, 0, 0, 0, 0, 0, 0, 0, 0,
  0, 0, 0, 0, 0, 0, 0, 0, 0, 0, 0, 0, 0, 0, 0, 0, 0, 0, 0, 0, 0, 0, 0, 0, 0, 0, 0, 0, 0, 0, 0, 0, 0,
  0, 0, 0, 0, 0, 2, 2, 2, 2, 2, 4, 5, 6, 6, 8, 9, 9, 9, 9, 9, 9, 9, 9, 9, 9, 9, 9};

static const WT_CONFIG_CHECK confchk_WT_SESSION_checkpoint_debug_subconfigs[] = {
  {"checkpoint_cleanup", "boolean", NULL, NULL, NULL, 0, NULL, WT_CONFIG_COMPILED_TYPE_BOOLEAN, 164,
    INT64_MIN, INT64_MAX, NULL},
  {NULL, NULL, NULL, NULL, NULL, 0, NULL, 0, 0, 0, 0, NULL}};

static const uint8_t
  confchk_WT_SESSION_checkpoint_debug_subconfigs_jump[WT_CONFIG_JUMP_TABLE_SIZE] = {0, 0, 0, 0, 0,
    0, 0, 0, 0, 0, 0, 0, 0, 0, 0, 0, 0, 0, 0, 0, 0, 0, 0, 0, 0, 0, 0, 0, 0, 0, 0, 0, 0, 0, 0, 0, 0,
    0, 0, 0, 0, 0, 0, 0, 0, 0, 0, 0, 0, 0, 0, 0, 0, 0, 0, 0, 0, 0, 0, 0, 0, 0, 0, 0, 0, 0, 0, 0, 0,
    0, 0, 0, 0, 0, 0, 0, 0, 0, 0, 0, 0, 0, 0, 0, 0, 0, 0, 0, 0, 0, 0, 0, 0, 0, 0, 0, 0, 0, 0, 0, 1,
    1, 1, 1, 1, 1, 1, 1, 1, 1, 1, 1, 1, 1, 1, 1, 1, 1, 1, 1, 1, 1, 1, 1, 1, 1, 1, 1};

static const WT_CONFIG_CHECK confchk_WT_SESSION_checkpoint_flush_tier_subconfigs[] = {
  {"enabled", "boolean", NULL, NULL, NULL, 0, NULL, WT_CONFIG_COMPILED_TYPE_BOOLEAN, 37, INT64_MIN,
    INT64_MAX, NULL},
  {"force", "boolean", NULL, NULL, NULL, 0, NULL, WT_CONFIG_COMPILED_TYPE_BOOLEAN, 110, INT64_MIN,
    INT64_MAX, NULL},
  {"sync", "boolean", NULL, NULL, NULL, 0, NULL, WT_CONFIG_COMPILED_TYPE_BOOLEAN, 119, INT64_MIN,
    INT64_MAX, NULL},
  {"timeout", "int", NULL, NULL, NULL, 0, NULL, WT_CONFIG_COMPILED_TYPE_INT, 102, INT64_MIN,
    INT64_MAX, NULL},
  {NULL, NULL, NULL, NULL, NULL, 0, NULL, 0, 0, 0, 0, NULL}};

static const uint8_t
  confchk_WT_SESSION_checkpoint_flush_tier_subconfigs_jump[WT_CONFIG_JUMP_TABLE_SIZE] = {0, 0, 0, 0,
    0, 0, 0, 0, 0, 0, 0, 0, 0, 0, 0, 0, 0, 0, 0, 0, 0, 0, 0, 0, 0, 0, 0, 0, 0, 0, 0, 0, 0, 0, 0, 0,
    0, 0, 0, 0, 0, 0, 0, 0, 0, 0, 0, 0, 0, 0, 0, 0, 0, 0, 0, 0, 0, 0, 0, 0, 0, 0, 0, 0, 0, 0, 0, 0,
    0, 0, 0, 0, 0, 0, 0, 0, 0, 0, 0, 0, 0, 0, 0, 0, 0, 0, 0, 0, 0, 0, 0, 0, 0, 0, 0, 0, 0, 0, 0, 0,
    0, 0, 1, 2, 2, 2, 2, 2, 2, 2, 2, 2, 2, 2, 2, 2, 3, 4, 4, 4, 4, 4, 4, 4, 4, 4, 4, 4};

static const WT_CONFIG_CHECK confchk_WT_SESSION_checkpoint[] = {
  {"debug", "category", NULL, NULL, confchk_WT_SESSION_checkpoint_debug_subconfigs, 1,
    confchk_WT_SESSION_checkpoint_debug_subconfigs_jump, WT_CONFIG_COMPILED_TYPE_CATEGORY, 122,
    INT64_MIN, INT64_MAX, NULL},
  {"drop", "list", NULL, NULL, NULL, 0, NULL, WT_CONFIG_COMPILED_TYPE_LIST, 165, INT64_MIN,
    INT64_MAX, NULL},
  {"flush_tier", "category", NULL, NULL, confchk_WT_SESSION_checkpoint_flush_tier_subconfigs, 4,
    confchk_WT_SESSION_checkpoint_flush_tier_subconfigs_jump, WT_CONFIG_COMPILED_TYPE_CATEGORY, 166,
    INT64_MIN, INT64_MAX, NULL},
  {"force", "boolean", NULL, NULL, NULL, 0, NULL, WT_CONFIG_COMPILED_TYPE_BOOLEAN, 110, INT64_MIN,
    INT64_MAX, NULL},
  {"name", "string", NULL, NULL, NULL, 0, NULL, WT_CONFIG_COMPILED_TYPE_STRING, 20, INT64_MIN,
    INT64_MAX, NULL},
  {"target", "list", NULL, NULL, NULL, 0, NULL, WT_CONFIG_COMPILED_TYPE_LIST, 141, INT64_MIN,
    INT64_MAX, NULL},
  {"use_timestamp", "boolean", NULL, NULL, NULL, 0, NULL, WT_CONFIG_COMPILED_TYPE_BOOLEAN, 167,
    INT64_MIN, INT64_MAX, NULL},
  {NULL, NULL, NULL, NULL, NULL, 0, NULL, 0, 0, 0, 0, NULL}};

static const uint8_t confchk_WT_SESSION_checkpoint_jump[WT_CONFIG_JUMP_TABLE_SIZE] = {0, 0, 0, 0, 0,
  0, 0, 0, 0, 0, 0, 0, 0, 0, 0, 0, 0, 0, 0, 0, 0, 0, 0, 0, 0, 0, 0, 0, 0, 0, 0, 0, 0, 0, 0, 0, 0, 0,
  0, 0, 0, 0, 0, 0, 0, 0, 0, 0, 0, 0, 0, 0, 0, 0, 0, 0, 0, 0, 0, 0, 0, 0, 0, 0, 0, 0, 0, 0, 0, 0, 0,
  0, 0, 0, 0, 0, 0, 0, 0, 0, 0, 0, 0, 0, 0, 0, 0, 0, 0, 0, 0, 0, 0, 0, 0, 0, 0, 0, 0, 0, 0, 2, 2, 4,
  4, 4, 4, 4, 4, 4, 4, 5, 5, 5, 5, 5, 5, 6, 7, 7, 7, 7, 7, 7, 7, 7, 7, 7};

static const char *confchk_sync_choices[] = {__WT_CONFIG_CHOICE_off, __WT_CONFIG_CHOICE_on, NULL};

static const WT_CONFIG_CHECK confchk_WT_SESSION_commit_transaction[] = {
  {"commit_timestamp", "string", NULL, NULL, NULL, 0, NULL, WT_CONFIG_COMPILED_TYPE_STRING, 2,
    INT64_MIN, INT64_MAX, NULL},
  {"durable_timestamp", "string", NULL, NULL, NULL, 0, NULL, WT_CONFIG_COMPILED_TYPE_STRING, 3,
    INT64_MIN, INT64_MAX, NULL},
  {"operation_timeout_ms", "int", NULL, "min=0", NULL, 0, NULL, WT_CONFIG_COMPILED_TYPE_INT, 158, 0,
    INT64_MAX, NULL},
  {"sync", "string", NULL, "choices=[\"off\",\"on\"]", NULL, 0, NULL,
    WT_CONFIG_COMPILED_TYPE_STRING, 119, INT64_MIN, INT64_MAX, confchk_sync_choices},
  {NULL, NULL, NULL, NULL, NULL, 0, NULL, 0, 0, 0, 0, NULL}};

static const uint8_t confchk_WT_SESSION_commit_transaction_jump[WT_CONFIG_JUMP_TABLE_SIZE] = {0, 0,
  0, 0, 0, 0, 0, 0, 0, 0, 0, 0, 0, 0, 0, 0, 0, 0, 0, 0, 0, 0, 0, 0, 0, 0, 0, 0, 0, 0, 0, 0, 0, 0, 0,
  0, 0, 0, 0, 0, 0, 0, 0, 0, 0, 0, 0, 0, 0, 0, 0, 0, 0, 0, 0, 0, 0, 0, 0, 0, 0, 0, 0, 0, 0, 0, 0, 0,
  0, 0, 0, 0, 0, 0, 0, 0, 0, 0, 0, 0, 0, 0, 0, 0, 0, 0, 0, 0, 0, 0, 0, 0, 0, 0, 0, 0, 0, 0, 0, 0, 1,
  2, 2, 2, 2, 2, 2, 2, 2, 2, 2, 2, 3, 3, 3, 3, 4, 4, 4, 4, 4, 4, 4, 4, 4, 4, 4, 4};

static const WT_CONFIG_CHECK confchk_WT_SESSION_compact[] = {
  {"background", "boolean", NULL, NULL, NULL, 0, NULL, WT_CONFIG_COMPILED_TYPE_BOOLEAN, 97,
    INT64_MIN, INT64_MAX, NULL},
  {"dryrun", "boolean", NULL, NULL, NULL, 0, NULL, WT_CONFIG_COMPILED_TYPE_BOOLEAN, 98, INT64_MIN,
    INT64_MAX, NULL},
  {"exclude", "list", NULL, NULL, NULL, 0, NULL, WT_CONFIG_COMPILED_TYPE_LIST, 99, INT64_MIN,
    INT64_MAX, NULL},
  {"free_space_target", "int", NULL, "min=1MB", NULL, 0, NULL, WT_CONFIG_COMPILED_TYPE_INT, 100,
    1LL * WT_MEGABYTE, INT64_MAX, NULL},
  {"run_once", "boolean", NULL, NULL, NULL, 0, NULL, WT_CONFIG_COMPILED_TYPE_BOOLEAN, 101,
    INT64_MIN, INT64_MAX, NULL},
  {"timeout", "int", NULL, NULL, NULL, 0, NULL, WT_CONFIG_COMPILED_TYPE_INT, 102, INT64_MIN,
    INT64_MAX, NULL},
  {NULL, NULL, NULL, NULL, NULL, 0, NULL, 0, 0, 0, 0, NULL}};

static const uint8_t confchk_WT_SESSION_compact_jump[WT_CONFIG_JUMP_TABLE_SIZE] = {0, 0, 0, 0, 0, 0,
  0, 0, 0, 0, 0, 0, 0, 0, 0, 0, 0, 0, 0, 0, 0, 0, 0, 0, 0, 0, 0, 0, 0, 0, 0, 0, 0, 0, 0, 0, 0, 0, 0,
  0, 0, 0, 0, 0, 0, 0, 0, 0, 0, 0, 0, 0, 0, 0, 0, 0, 0, 0, 0, 0, 0, 0, 0, 0, 0, 0, 0, 0, 0, 0, 0, 0,
  0, 0, 0, 0, 0, 0, 0, 0, 0, 0, 0, 0, 0, 0, 0, 0, 0, 0, 0, 0, 0, 0, 0, 0, 0, 0, 0, 1, 1, 2, 3, 4, 4,
  4, 4, 4, 4, 4, 4, 4, 4, 4, 4, 5, 5, 6, 6, 6, 6, 6, 6, 6, 6, 6, 6, 6};

static const char *confchk_access_pattern_hint2_choices[] = {
  __WT_CONFIG_CHOICE_none, __WT_CONFIG_CHOICE_random, __WT_CONFIG_CHOICE_sequential, NULL};
const char __WT_CONFIG_CHOICE_best[] = "best";
const char __WT_CONFIG_CHOICE_first[] = "first";

static const char *confchk_block_allocation_choices[] = {
  __WT_CONFIG_CHOICE_best, __WT_CONFIG_CHOICE_first, NULL};
const char __WT_CONFIG_CHOICE_uncompressed[] = "uncompressed";
const char __WT_CONFIG_CHOICE_unencrypted[] = "unencrypted";

static const char *confchk_checksum_choices[] = {__WT_CONFIG_CHOICE_on, __WT_CONFIG_CHOICE_off,
  __WT_CONFIG_CHOICE_uncompressed, __WT_CONFIG_CHOICE_unencrypted, NULL};

static const WT_CONFIG_CHECK confchk_WT_SESSION_create_encryption_subconfigs[] = {
  {"keyid", "string", NULL, NULL, NULL, 0, NULL, WT_CONFIG_COMPILED_TYPE_STRING, 21, INT64_MIN,
    INT64_MAX, NULL},
  {"name", "string", NULL, NULL, NULL, 0, NULL, WT_CONFIG_COMPILED_TYPE_STRING, 20, INT64_MIN,
    INT64_MAX, NULL},
  {NULL, NULL, NULL, NULL, NULL, 0, NULL, 0, 0, 0, 0, NULL}};

static const uint8_t
  confchk_WT_SESSION_create_encryption_subconfigs_jump[WT_CONFIG_JUMP_TABLE_SIZE] = {0, 0, 0, 0, 0,
    0, 0, 0, 0, 0, 0, 0, 0, 0, 0, 0, 0, 0, 0, 0, 0, 0, 0, 0, 0, 0, 0, 0, 0, 0, 0, 0, 0, 0, 0, 0, 0,
    0, 0, 0, 0, 0, 0, 0, 0, 0, 0, 0, 0, 0, 0, 0, 0, 0, 0, 0, 0, 0, 0, 0, 0, 0, 0, 0, 0, 0, 0, 0, 0,
    0, 0, 0, 0, 0, 0, 0, 0, 0, 0, 0, 0, 0, 0, 0, 0, 0, 0, 0, 0, 0, 0, 0, 0, 0, 0, 0, 0, 0, 0, 0, 0,
    0, 0, 0, 0, 0, 0, 0, 1, 1, 1, 2, 2, 2, 2, 2, 2, 2, 2, 2, 2, 2, 2, 2, 2, 2, 2, 2};
const char __WT_CONFIG_CHOICE_btree[] = "btree";

static const char *confchk_format_choices[] = {__WT_CONFIG_CHOICE_btree, NULL};

static const char *confchk_compare_timestamp_choices[] = {__WT_CONFIG_CHOICE_oldest,
  __WT_CONFIG_CHOICE_oldest_timestamp, __WT_CONFIG_CHOICE_stable,
  __WT_CONFIG_CHOICE_stable_timestamp, NULL};

static const WT_CONFIG_CHECK confchk_WT_SESSION_create_import_subconfigs[] = {
  {"compare_timestamp", "string", NULL,
    "choices=[\"oldest\",\"oldest_timestamp\",\"stable\","
    "\"stable_timestamp\"]",
    NULL, 0, NULL, WT_CONFIG_COMPILED_TYPE_STRING, 105, INT64_MIN, INT64_MAX,
    confchk_compare_timestamp_choices},
  {"enabled", "boolean", NULL, NULL, NULL, 0, NULL, WT_CONFIG_COMPILED_TYPE_BOOLEAN, 37, INT64_MIN,
    INT64_MAX, NULL},
  {"file_metadata", "string", NULL, NULL, NULL, 0, NULL, WT_CONFIG_COMPILED_TYPE_STRING, 107,
    INT64_MIN, INT64_MAX, NULL},
  {"metadata_file", "string", NULL, NULL, NULL, 0, NULL, WT_CONFIG_COMPILED_TYPE_STRING, 108,
    INT64_MIN, INT64_MAX, NULL},
  {"repair", "boolean", NULL, NULL, NULL, 0, NULL, WT_CONFIG_COMPILED_TYPE_BOOLEAN, 106, INT64_MIN,
    INT64_MAX, NULL},
  {NULL, NULL, NULL, NULL, NULL, 0, NULL, 0, 0, 0, 0, NULL}};

static const uint8_t confchk_WT_SESSION_create_import_subconfigs_jump[WT_CONFIG_JUMP_TABLE_SIZE] = {
  0, 0, 0, 0, 0, 0, 0, 0, 0, 0, 0, 0, 0, 0, 0, 0, 0, 0, 0, 0, 0, 0, 0, 0, 0, 0, 0, 0, 0, 0, 0, 0, 0,
  0, 0, 0, 0, 0, 0, 0, 0, 0, 0, 0, 0, 0, 0, 0, 0, 0, 0, 0, 0, 0, 0, 0, 0, 0, 0, 0, 0, 0, 0, 0, 0, 0,
  0, 0, 0, 0, 0, 0, 0, 0, 0, 0, 0, 0, 0, 0, 0, 0, 0, 0, 0, 0, 0, 0, 0, 0, 0, 0, 0, 0, 0, 0, 0, 0, 0,
  0, 1, 1, 2, 3, 3, 3, 3, 3, 3, 3, 4, 4, 4, 4, 4, 5, 5, 5, 5, 5, 5, 5, 5, 5, 5, 5, 5, 5};

static const WT_CONFIG_CHECK confchk_WT_SESSION_create_merge_custom_subconfigs[] = {
  {"prefix", "string", NULL, NULL, NULL, 0, NULL, WT_CONFIG_COMPILED_TYPE_STRING, 79, INT64_MIN,
    INT64_MAX, NULL},
  {"start_generation", "int", NULL, "min=0,max=10", NULL, 0, NULL, WT_CONFIG_COMPILED_TYPE_INT, 80,
    0, 10, NULL},
  {"suffix", "string", NULL, NULL, NULL, 0, NULL, WT_CONFIG_COMPILED_TYPE_STRING, 81, INT64_MIN,
    INT64_MAX, NULL},
  {NULL, NULL, NULL, NULL, NULL, 0, NULL, 0, 0, 0, 0, NULL}};

static const uint8_t
  confchk_WT_SESSION_create_merge_custom_subconfigs_jump[WT_CONFIG_JUMP_TABLE_SIZE] = {0, 0, 0, 0,
    0, 0, 0, 0, 0, 0, 0, 0, 0, 0, 0, 0, 0, 0, 0, 0, 0, 0, 0, 0, 0, 0, 0, 0, 0, 0, 0, 0, 0, 0, 0, 0,
    0, 0, 0, 0, 0, 0, 0, 0, 0, 0, 0, 0, 0, 0, 0, 0, 0, 0, 0, 0, 0, 0, 0, 0, 0, 0, 0, 0, 0, 0, 0, 0,
    0, 0, 0, 0, 0, 0, 0, 0, 0, 0, 0, 0, 0, 0, 0, 0, 0, 0, 0, 0, 0, 0, 0, 0, 0, 0, 0, 0, 0, 0, 0, 0,
    0, 0, 0, 0, 0, 0, 0, 0, 0, 0, 0, 0, 0, 1, 1, 1, 3, 3, 3, 3, 3, 3, 3, 3, 3, 3, 3, 3};

static const WT_CONFIG_CHECK confchk_WT_SESSION_create_lsm_subconfigs[] = {
  {"auto_throttle", "boolean", NULL, NULL, NULL, 0, NULL, WT_CONFIG_COMPILED_TYPE_BOOLEAN, 69,
    INT64_MIN, INT64_MAX, NULL},
  {"bloom", "boolean", NULL, NULL, NULL, 0, NULL, WT_CONFIG_COMPILED_TYPE_BOOLEAN, 70, INT64_MIN,
    INT64_MAX, NULL},
  {"bloom_bit_count", "int", NULL, "min=2,max=1000", NULL, 0, NULL, WT_CONFIG_COMPILED_TYPE_INT, 71,
    2, 1000, NULL},
  {"bloom_config", "string", NULL, NULL, NULL, 0, NULL, WT_CONFIG_COMPILED_TYPE_STRING, 72,
    INT64_MIN, INT64_MAX, NULL},
  {"bloom_hash_count", "int", NULL, "min=2,max=100", NULL, 0, NULL, WT_CONFIG_COMPILED_TYPE_INT, 73,
    2, 100, NULL},
  {"bloom_oldest", "boolean", NULL, NULL, NULL, 0, NULL, WT_CONFIG_COMPILED_TYPE_BOOLEAN, 74,
    INT64_MIN, INT64_MAX, NULL},
  {"chunk_count_limit", "int", NULL, NULL, NULL, 0, NULL, WT_CONFIG_COMPILED_TYPE_INT, 75,
    INT64_MIN, INT64_MAX, NULL},
  {"chunk_max", "int", NULL, "min=100MB,max=10TB", NULL, 0, NULL, WT_CONFIG_COMPILED_TYPE_INT, 76,
    100LL * WT_MEGABYTE, 10LL * WT_TERABYTE, NULL},
  {"chunk_size", "int", NULL, "min=512K,max=500MB", NULL, 0, NULL, WT_CONFIG_COMPILED_TYPE_INT, 77,
    512LL * WT_KILOBYTE, 500LL * WT_MEGABYTE, NULL},
  {"merge_custom", "category", NULL, NULL, confchk_WT_SESSION_create_merge_custom_subconfigs, 3,
    confchk_WT_SESSION_create_merge_custom_subconfigs_jump, WT_CONFIG_COMPILED_TYPE_CATEGORY, 78,
    INT64_MIN, INT64_MAX, NULL},
  {"merge_max", "int", NULL, "min=2,max=100", NULL, 0, NULL, WT_CONFIG_COMPILED_TYPE_INT, 82, 2,
    100, NULL},
  {"merge_min", "int", NULL, "max=100", NULL, 0, NULL, WT_CONFIG_COMPILED_TYPE_INT, 83, INT64_MIN,
    100, NULL},
  {NULL, NULL, NULL, NULL, NULL, 0, NULL, 0, 0, 0, 0, NULL}};

static const uint8_t confchk_WT_SESSION_create_lsm_subconfigs_jump[WT_CONFIG_JUMP_TABLE_SIZE] = {0,
  0, 0, 0, 0, 0, 0, 0, 0, 0, 0, 0, 0, 0, 0, 0, 0, 0, 0, 0, 0, 0, 0, 0, 0, 0, 0, 0, 0, 0, 0, 0, 0, 0,
  0, 0, 0, 0, 0, 0, 0, 0, 0, 0, 0, 0, 0, 0, 0, 0, 0, 0, 0, 0, 0, 0, 0, 0, 0, 0, 0, 0, 0, 0, 0, 0, 0,
  0, 0, 0, 0, 0, 0, 0, 0, 0, 0, 0, 0, 0, 0, 0, 0, 0, 0, 0, 0, 0, 0, 0, 0, 0, 0, 0, 0, 0, 0, 0, 1, 6,
  9, 9, 9, 9, 9, 9, 9, 9, 9, 9, 12, 12, 12, 12, 12, 12, 12, 12, 12, 12, 12, 12, 12, 12, 12, 12, 12,
  12};

static const WT_CONFIG_CHECK confchk_WT_SESSION_create_tiered_storage_subconfigs[] = {
  {"auth_token", "string", NULL, NULL, NULL, 0, NULL, WT_CONFIG_COMPILED_TYPE_STRING, 48, INT64_MIN,
    INT64_MAX, NULL},
  {"bucket", "string", NULL, NULL, NULL, 0, NULL, WT_CONFIG_COMPILED_TYPE_STRING, 49, INT64_MIN,
    INT64_MAX, NULL},
  {"bucket_prefix", "string", NULL, NULL, NULL, 0, NULL, WT_CONFIG_COMPILED_TYPE_STRING, 50,
    INT64_MIN, INT64_MAX, NULL},
  {"cache_directory", "string", NULL, NULL, NULL, 0, NULL, WT_CONFIG_COMPILED_TYPE_STRING, 51,
    INT64_MIN, INT64_MAX, NULL},
  {"local_retention", "int", NULL, "min=0,max=10000", NULL, 0, NULL, WT_CONFIG_COMPILED_TYPE_INT,
    52, 0, 10000, NULL},
  {"name", "string", NULL, NULL, NULL, 0, NULL, WT_CONFIG_COMPILED_TYPE_STRING, 20, INT64_MIN,
    INT64_MAX, NULL},
  {"object_target_size", "int", NULL, "min=0", NULL, 0, NULL, WT_CONFIG_COMPILED_TYPE_INT, 53, 0,
    INT64_MAX, NULL},
  {"shared", "boolean", NULL, NULL, NULL, 0, NULL, WT_CONFIG_COMPILED_TYPE_BOOLEAN, 54, INT64_MIN,
    INT64_MAX, NULL},
  {NULL, NULL, NULL, NULL, NULL, 0, NULL, 0, 0, 0, 0, NULL}};

static const uint8_t
  confchk_WT_SESSION_create_tiered_storage_subconfigs_jump[WT_CONFIG_JUMP_TABLE_SIZE] = {0, 0, 0, 0,
    0, 0, 0, 0, 0, 0, 0, 0, 0, 0, 0, 0, 0, 0, 0, 0, 0, 0, 0, 0, 0, 0, 0, 0, 0, 0, 0, 0, 0, 0, 0, 0,
    0, 0, 0, 0, 0, 0, 0, 0, 0, 0, 0, 0, 0, 0, 0, 0, 0, 0, 0, 0, 0, 0, 0, 0, 0, 0, 0, 0, 0, 0, 0, 0,
    0, 0, 0, 0, 0, 0, 0, 0, 0, 0, 0, 0, 0, 0, 0, 0, 0, 0, 0, 0, 0, 0, 0, 0, 0, 0, 0, 0, 0, 0, 1, 3,
    4, 4, 4, 4, 4, 4, 4, 4, 4, 5, 5, 6, 7, 7, 7, 7, 8, 8, 8, 8, 8, 8, 8, 8, 8, 8, 8, 8};

static const char *confchk_verbose3_choices[] = {__WT_CONFIG_CHOICE_write_timestamp, NULL};

static const char *confchk_write_timestamp_usage2_choices[] = {__WT_CONFIG_CHOICE_always,
  __WT_CONFIG_CHOICE_key_consistent, __WT_CONFIG_CHOICE_mixed_mode, __WT_CONFIG_CHOICE_never,
  __WT_CONFIG_CHOICE_none, __WT_CONFIG_CHOICE_ordered, NULL};

static const WT_CONFIG_CHECK confchk_WT_SESSION_create[] = {
  {"access_pattern_hint", "string", NULL, "choices=[\"none\",\"random\",\"sequential\"]", NULL, 0,
    NULL, WT_CONFIG_COMPILED_TYPE_STRING, 12, INT64_MIN, INT64_MAX,
    confchk_access_pattern_hint2_choices},
  {"allocation_size", "int", NULL, "min=512B,max=128MB", NULL, 0, NULL, WT_CONFIG_COMPILED_TYPE_INT,
    13, 512, 128LL * WT_MEGABYTE, NULL},
  {"app_metadata", "string", NULL, NULL, NULL, 0, NULL, WT_CONFIG_COMPILED_TYPE_STRING, 0,
    INT64_MIN, INT64_MAX, NULL},
  {"assert", "category", NULL, NULL, confchk_WT_SESSION_create_assert_subconfigs, 4,
    confchk_WT_SESSION_create_assert_subconfigs_jump, WT_CONFIG_COMPILED_TYPE_CATEGORY, 1,
    INT64_MIN, INT64_MAX, NULL},
  {"block_allocation", "string", NULL, "choices=[\"best\",\"first\"]", NULL, 0, NULL,
    WT_CONFIG_COMPILED_TYPE_STRING, 14, INT64_MIN, INT64_MAX, confchk_block_allocation_choices},
  {"block_compressor", "string", NULL, NULL, NULL, 0, NULL, WT_CONFIG_COMPILED_TYPE_STRING, 15,
    INT64_MIN, INT64_MAX, NULL},
  {"cache_resident", "boolean", NULL, NULL, NULL, 0, NULL, WT_CONFIG_COMPILED_TYPE_BOOLEAN, 16,
    INT64_MIN, INT64_MAX, NULL},
  {"checksum", "string", NULL,
    "choices=[\"on\",\"off\",\"uncompressed\","
    "\"unencrypted\"]",
    NULL, 0, NULL, WT_CONFIG_COMPILED_TYPE_STRING, 17, INT64_MIN, INT64_MAX,
    confchk_checksum_choices},
  {"colgroups", "list", NULL, NULL, NULL, 0, NULL, WT_CONFIG_COMPILED_TYPE_LIST, 87, INT64_MIN,
    INT64_MAX, NULL},
  {"collator", "string", NULL, NULL, NULL, 0, NULL, WT_CONFIG_COMPILED_TYPE_STRING, 6, INT64_MIN,
    INT64_MAX, NULL},
  {"columns", "list", NULL, NULL, NULL, 0, NULL, WT_CONFIG_COMPILED_TYPE_LIST, 7, INT64_MIN,
    INT64_MAX, NULL},
  {"dictionary", "int", NULL, "min=0", NULL, 0, NULL, WT_CONFIG_COMPILED_TYPE_INT, 18, 0, INT64_MAX,
    NULL},
  {"encryption", "category", NULL, NULL, confchk_WT_SESSION_create_encryption_subconfigs, 2,
    confchk_WT_SESSION_create_encryption_subconfigs_jump, WT_CONFIG_COMPILED_TYPE_CATEGORY, 19,
    INT64_MIN, INT64_MAX, NULL},
  {"exclusive", "boolean", NULL, NULL, NULL, 0, NULL, WT_CONFIG_COMPILED_TYPE_BOOLEAN, 103,
    INT64_MIN, INT64_MAX, NULL},
  {"extractor", "string", NULL, NULL, NULL, 0, NULL, WT_CONFIG_COMPILED_TYPE_STRING, 63, INT64_MIN,
    INT64_MAX, NULL},
  {"format", "string", NULL, "choices=[\"btree\"]", NULL, 0, NULL, WT_CONFIG_COMPILED_TYPE_STRING,
    22, INT64_MIN, INT64_MAX, confchk_format_choices},
  {"huffman_key", "string", NULL, NULL, NULL, 0, NULL, WT_CONFIG_COMPILED_TYPE_STRING, 23,
    INT64_MIN, INT64_MAX, NULL},
  {"huffman_value", "string", NULL, NULL, NULL, 0, NULL, WT_CONFIG_COMPILED_TYPE_STRING, 24,
    INT64_MIN, INT64_MAX, NULL},
  {"ignore_in_memory_cache_size", "boolean", NULL, NULL, NULL, 0, NULL,
    WT_CONFIG_COMPILED_TYPE_BOOLEAN, 25, INT64_MIN, INT64_MAX, NULL},
  {"immutable", "boolean", NULL, NULL, NULL, 0, NULL, WT_CONFIG_COMPILED_TYPE_BOOLEAN, 64,
    INT64_MIN, INT64_MAX, NULL},
  {"import", "category", NULL, NULL, confchk_WT_SESSION_create_import_subconfigs, 5,
    confchk_WT_SESSION_create_import_subconfigs_jump, WT_CONFIG_COMPILED_TYPE_CATEGORY, 104,
    INT64_MIN, INT64_MAX, NULL},
  {"internal_item_max", "int", NULL, "min=0", NULL, 0, NULL, WT_CONFIG_COMPILED_TYPE_INT, 26, 0,
    INT64_MAX, NULL},
  {"internal_key_max", "int", NULL, "min=0", NULL, 0, NULL, WT_CONFIG_COMPILED_TYPE_INT, 27, 0,
    INT64_MAX, NULL},
  {"internal_key_truncate", "boolean", NULL, NULL, NULL, 0, NULL, WT_CONFIG_COMPILED_TYPE_BOOLEAN,
    28, INT64_MIN, INT64_MAX, NULL},
  {"internal_page_max", "int", NULL, "min=512B,max=512MB", NULL, 0, NULL,
    WT_CONFIG_COMPILED_TYPE_INT, 29, 512, 512LL * WT_MEGABYTE, NULL},
  {"key_format", "format", __wt_struct_confchk, NULL, NULL, 0, NULL, WT_CONFIG_COMPILED_TYPE_FORMAT,
    30, INT64_MIN, INT64_MAX, NULL},
  {"key_gap", "int", NULL, "min=0", NULL, 0, NULL, WT_CONFIG_COMPILED_TYPE_INT, 31, 0, INT64_MAX,
    NULL},
  {"leaf_item_max", "int", NULL, "min=0", NULL, 0, NULL, WT_CONFIG_COMPILED_TYPE_INT, 32, 0,
    INT64_MAX, NULL},
  {"leaf_key_max", "int", NULL, "min=0", NULL, 0, NULL, WT_CONFIG_COMPILED_TYPE_INT, 33, 0,
    INT64_MAX, NULL},
  {"leaf_page_max", "int", NULL, "min=512B,max=512MB", NULL, 0, NULL, WT_CONFIG_COMPILED_TYPE_INT,
    34, 512, 512LL * WT_MEGABYTE, NULL},
  {"leaf_value_max", "int", NULL, "min=0", NULL, 0, NULL, WT_CONFIG_COMPILED_TYPE_INT, 35, 0,
    INT64_MAX, NULL},
  {"log", "category", NULL, NULL, confchk_WT_SESSION_create_log_subconfigs, 1,
    confchk_WT_SESSION_create_log_subconfigs_jump, WT_CONFIG_COMPILED_TYPE_CATEGORY, 36, INT64_MIN,
    INT64_MAX, NULL},
  {"lsm", "category", NULL, NULL, confchk_WT_SESSION_create_lsm_subconfigs, 12,
    confchk_WT_SESSION_create_lsm_subconfigs_jump, WT_CONFIG_COMPILED_TYPE_CATEGORY, 68, INT64_MIN,
    INT64_MAX, NULL},
  {"memory_page_image_max", "int", NULL, "min=0", NULL, 0, NULL, WT_CONFIG_COMPILED_TYPE_INT, 38, 0,
    INT64_MAX, NULL},
  {"memory_page_max", "int", NULL, "min=512B,max=10TB", NULL, 0, NULL, WT_CONFIG_COMPILED_TYPE_INT,
    39, 512, 10LL * WT_TERABYTE, NULL},
  {"os_cache_dirty_max", "int", NULL, "min=0", NULL, 0, NULL, WT_CONFIG_COMPILED_TYPE_INT, 40, 0,
    INT64_MAX, NULL},
  {"os_cache_max", "int", NULL, "min=0", NULL, 0, NULL, WT_CONFIG_COMPILED_TYPE_INT, 41, 0,
    INT64_MAX, NULL},
  {"prefix_compression", "boolean", NULL, NULL, NULL, 0, NULL, WT_CONFIG_COMPILED_TYPE_BOOLEAN, 42,
    INT64_MIN, INT64_MAX, NULL},
  {"prefix_compression_min", "int", NULL, "min=0", NULL, 0, NULL, WT_CONFIG_COMPILED_TYPE_INT, 43,
    0, INT64_MAX, NULL},
  {"source", "string", NULL, NULL, NULL, 0, NULL, WT_CONFIG_COMPILED_TYPE_STRING, 8, INT64_MIN,
    INT64_MAX, NULL},
  {"split_deepen_min_child", "int", NULL, NULL, NULL, 0, NULL, WT_CONFIG_COMPILED_TYPE_INT, 44,
    INT64_MIN, INT64_MAX, NULL},
  {"split_deepen_per_child", "int", NULL, NULL, NULL, 0, NULL, WT_CONFIG_COMPILED_TYPE_INT, 45,
    INT64_MIN, INT64_MAX, NULL},
  {"split_pct", "int", NULL, "min=50,max=100", NULL, 0, NULL, WT_CONFIG_COMPILED_TYPE_INT, 46, 50,
    100, NULL},
  {"tiered_storage", "category", NULL, NULL, confchk_WT_SESSION_create_tiered_storage_subconfigs, 8,
    confchk_WT_SESSION_create_tiered_storage_subconfigs_jump, WT_CONFIG_COMPILED_TYPE_CATEGORY, 47,
    INT64_MIN, INT64_MAX, NULL},
  {"type", "string", NULL, NULL, NULL, 0, NULL, WT_CONFIG_COMPILED_TYPE_STRING, 9, INT64_MIN,
    INT64_MAX, NULL},
  {"value_format", "format", __wt_struct_confchk, NULL, NULL, 0, NULL,
    WT_CONFIG_COMPILED_TYPE_FORMAT, 55, INT64_MIN, INT64_MAX, NULL},
  {"verbose", "list", NULL, "choices=[\"write_timestamp\"]", NULL, 0, NULL,
    WT_CONFIG_COMPILED_TYPE_LIST, 10, INT64_MIN, INT64_MAX, confchk_verbose3_choices},
  {"write_timestamp_usage", "string", NULL,
    "choices=[\"always\",\"key_consistent\",\"mixed_mode\","
    "\"never\",\"none\",\"ordered\"]",
    NULL, 0, NULL, WT_CONFIG_COMPILED_TYPE_STRING, 11, INT64_MIN, INT64_MAX,
    confchk_write_timestamp_usage2_choices},
  {NULL, NULL, NULL, NULL, NULL, 0, NULL, 0, 0, 0, 0, NULL}};

static const uint8_t confchk_WT_SESSION_create_jump[WT_CONFIG_JUMP_TABLE_SIZE] = {0, 0, 0, 0, 0, 0,
  0, 0, 0, 0, 0, 0, 0, 0, 0, 0, 0, 0, 0, 0, 0, 0, 0, 0, 0, 0, 0, 0, 0, 0, 0, 0, 0, 0, 0, 0, 0, 0, 0,
  0, 0, 0, 0, 0, 0, 0, 0, 0, 0, 0, 0, 0, 0, 0, 0, 0, 0, 0, 0, 0, 0, 0, 0, 0, 0, 0, 0, 0, 0, 0, 0, 0,
  0, 0, 0, 0, 0, 0, 0, 0, 0, 0, 0, 0, 0, 0, 0, 0, 0, 0, 0, 0, 0, 0, 0, 0, 0, 0, 4, 6, 11, 12, 15,
  16, 16, 18, 25, 25, 27, 33, 35, 35, 37, 39, 39, 39, 43, 45, 45, 47, 48, 48, 48, 48, 48, 48, 48,
  48};

static const WT_CONFIG_CHECK confchk_WT_SESSION_drop[] = {
  {"checkpoint_wait", "boolean", NULL, NULL, NULL, 0, NULL, WT_CONFIG_COMPILED_TYPE_BOOLEAN, 109,
    INT64_MIN, INT64_MAX, NULL},
  {"force", "boolean", NULL, NULL, NULL, 0, NULL, WT_CONFIG_COMPILED_TYPE_BOOLEAN, 110, INT64_MIN,
    INT64_MAX, NULL},
  {"lock_wait", "boolean", NULL, NULL, NULL, 0, NULL, WT_CONFIG_COMPILED_TYPE_BOOLEAN, 111,
    INT64_MIN, INT64_MAX, NULL},
  {"remove_files", "boolean", NULL, NULL, NULL, 0, NULL, WT_CONFIG_COMPILED_TYPE_BOOLEAN, 112,
    INT64_MIN, INT64_MAX, NULL},
  {"remove_shared", "boolean", NULL, NULL, NULL, 0, NULL, WT_CONFIG_COMPILED_TYPE_BOOLEAN, 113,
    INT64_MIN, INT64_MAX, NULL},
  {NULL, NULL, NULL, NULL, NULL, 0, NULL, 0, 0, 0, 0, NULL}};

static const uint8_t confchk_WT_SESSION_drop_jump[WT_CONFIG_JUMP_TABLE_SIZE] = {0, 0, 0, 0, 0, 0, 0,
  0, 0, 0, 0, 0, 0, 0, 0, 0, 0, 0, 0, 0, 0, 0, 0, 0, 0, 0, 0, 0, 0, 0, 0, 0, 0, 0, 0, 0, 0, 0, 0, 0,
  0, 0, 0, 0, 0, 0, 0, 0, 0, 0, 0, 0, 0, 0, 0, 0, 0, 0, 0, 0, 0, 0, 0, 0, 0, 0, 0, 0, 0, 0, 0, 0, 0,
  0, 0, 0, 0, 0, 0, 0, 0, 0, 0, 0, 0, 0, 0, 0, 0, 0, 0, 0, 0, 0, 0, 0, 0, 0, 0, 0, 1, 1, 1, 2, 2, 2,
  2, 2, 2, 3, 3, 3, 3, 3, 3, 5, 5, 5, 5, 5, 5, 5, 5, 5, 5, 5, 5, 5};
const char __WT_CONFIG_CHOICE_eq[] = "eq";
const char __WT_CONFIG_CHOICE_ge[] = "ge";
const char __WT_CONFIG_CHOICE_gt[] = "gt";
const char __WT_CONFIG_CHOICE_le[] = "le";
const char __WT_CONFIG_CHOICE_lt[] = "lt";

static const char *confchk_compare_choices[] = {__WT_CONFIG_CHOICE_eq, __WT_CONFIG_CHOICE_ge,
  __WT_CONFIG_CHOICE_gt, __WT_CONFIG_CHOICE_le, __WT_CONFIG_CHOICE_lt, NULL};
const char __WT_CONFIG_CHOICE_and[] = "and";
const char __WT_CONFIG_CHOICE_or[] = "or";

static const char *confchk_operation_choices[] = {
  __WT_CONFIG_CHOICE_and, __WT_CONFIG_CHOICE_or, NULL};
const char __WT_CONFIG_CHOICE_bloom[] = "bloom";
const char __WT_CONFIG_CHOICE_default[] = "default";

static const char *confchk_strategy_choices[] = {
  __WT_CONFIG_CHOICE_bloom, __WT_CONFIG_CHOICE_default, NULL};

static const WT_CONFIG_CHECK confchk_WT_SESSION_join[] = {
  {"bloom_bit_count", "int", NULL, "min=2,max=1000", NULL, 0, NULL, WT_CONFIG_COMPILED_TYPE_INT, 71,
    2, 1000, NULL},
  {"bloom_false_positives", "boolean", NULL, NULL, NULL, 0, NULL, WT_CONFIG_COMPILED_TYPE_BOOLEAN,
    114, INT64_MIN, INT64_MAX, NULL},
  {"bloom_hash_count", "int", NULL, "min=2,max=100", NULL, 0, NULL, WT_CONFIG_COMPILED_TYPE_INT, 73,
    2, 100, NULL},
  {"compare", "string", NULL, "choices=[\"eq\",\"ge\",\"gt\",\"le\",\"lt\"]", NULL, 0, NULL,
    WT_CONFIG_COMPILED_TYPE_STRING, 115, INT64_MIN, INT64_MAX, confchk_compare_choices},
  {"count", "int", NULL, NULL, NULL, 0, NULL, WT_CONFIG_COMPILED_TYPE_INT, 116, INT64_MIN,
    INT64_MAX, NULL},
  {"operation", "string", NULL, "choices=[\"and\",\"or\"]", NULL, 0, NULL,
    WT_CONFIG_COMPILED_TYPE_STRING, 117, INT64_MIN, INT64_MAX, confchk_operation_choices},
  {"strategy", "string", NULL, "choices=[\"bloom\",\"default\"]", NULL, 0, NULL,
    WT_CONFIG_COMPILED_TYPE_STRING, 118, INT64_MIN, INT64_MAX, confchk_strategy_choices},
  {NULL, NULL, NULL, NULL, NULL, 0, NULL, 0, 0, 0, 0, NULL}};

static const uint8_t confchk_WT_SESSION_join_jump[WT_CONFIG_JUMP_TABLE_SIZE] = {0, 0, 0, 0, 0, 0, 0,
  0, 0, 0, 0, 0, 0, 0, 0, 0, 0, 0, 0, 0, 0, 0, 0, 0, 0, 0, 0, 0, 0, 0, 0, 0, 0, 0, 0, 0, 0, 0, 0, 0,
  0, 0, 0, 0, 0, 0, 0, 0, 0, 0, 0, 0, 0, 0, 0, 0, 0, 0, 0, 0, 0, 0, 0, 0, 0, 0, 0, 0, 0, 0, 0, 0, 0,
  0, 0, 0, 0, 0, 0, 0, 0, 0, 0, 0, 0, 0, 0, 0, 0, 0, 0, 0, 0, 0, 0, 0, 0, 0, 0, 3, 5, 5, 5, 5, 5, 5,
  5, 5, 5, 5, 5, 5, 6, 6, 6, 6, 7, 7, 7, 7, 7, 7, 7, 7, 7, 7, 7, 7};

static const char *confchk_sync2_choices[] = {__WT_CONFIG_CHOICE_off, __WT_CONFIG_CHOICE_on, NULL};

static const WT_CONFIG_CHECK confchk_WT_SESSION_log_flush[] = {
  {"sync", "string", NULL, "choices=[\"off\",\"on\"]", NULL, 0, NULL,
    WT_CONFIG_COMPILED_TYPE_STRING, 119, INT64_MIN, INT64_MAX, confchk_sync2_choices},
  {NULL, NULL, NULL, NULL, NULL, 0, NULL, 0, 0, 0, 0, NULL}};

static const uint8_t confchk_WT_SESSION_log_flush_jump[WT_CONFIG_JUMP_TABLE_SIZE] = {0, 0, 0, 0, 0,
  0, 0, 0, 0, 0, 0, 0, 0, 0, 0, 0, 0, 0, 0, 0, 0, 0, 0, 0, 0, 0, 0, 0, 0, 0, 0, 0, 0, 0, 0, 0, 0, 0,
  0, 0, 0, 0, 0, 0, 0, 0, 0, 0, 0, 0, 0, 0, 0, 0, 0, 0, 0, 0, 0, 0, 0, 0, 0, 0, 0, 0, 0, 0, 0, 0, 0,
  0, 0, 0, 0, 0, 0, 0, 0, 0, 0, 0, 0, 0, 0, 0, 0, 0, 0, 0, 0, 0, 0, 0, 0, 0, 0, 0, 0, 0, 0, 0, 0, 0,
  0, 0, 0, 0, 0, 0, 0, 0, 0, 0, 0, 0, 1, 1, 1, 1, 1, 1, 1, 1, 1, 1, 1, 1};

static const WT_CONFIG_CHECK confchk_WT_SESSION_open_cursor_debug_subconfigs[] = {
  {"checkpoint_read_timestamp", "string", NULL, NULL, NULL, 0, NULL, WT_CONFIG_COMPILED_TYPE_STRING,
    123, INT64_MIN, INT64_MAX, NULL},
  {"dump_version", "boolean", NULL, NULL, NULL, 0, NULL, WT_CONFIG_COMPILED_TYPE_BOOLEAN, 124,
    INT64_MIN, INT64_MAX, NULL},
  {"release_evict", "boolean", NULL, NULL, NULL, 0, NULL, WT_CONFIG_COMPILED_TYPE_BOOLEAN, 125,
    INT64_MIN, INT64_MAX, NULL},
  {NULL, NULL, NULL, NULL, NULL, 0, NULL, 0, 0, 0, 0, NULL}};

static const uint8_t
  confchk_WT_SESSION_open_cursor_debug_subconfigs_jump[WT_CONFIG_JUMP_TABLE_SIZE] = {0, 0, 0, 0, 0,
    0, 0, 0, 0, 0, 0, 0, 0, 0, 0, 0, 0, 0, 0, 0, 0, 0, 0, 0, 0, 0, 0, 0, 0, 0, 0, 0, 0, 0, 0, 0, 0,
    0, 0, 0, 0, 0, 0, 0, 0, 0, 0, 0, 0, 0, 0, 0, 0, 0, 0, 0, 0, 0, 0, 0, 0, 0, 0, 0, 0, 0, 0, 0, 0,
    0, 0, 0, 0, 0, 0, 0, 0, 0, 0, 0, 0, 0, 0, 0, 0, 0, 0, 0, 0, 0, 0, 0, 0, 0, 0, 0, 0, 0, 0, 0, 1,
    2, 2, 2, 2, 2, 2, 2, 2, 2, 2, 2, 2, 2, 2, 3, 3, 3, 3, 3, 3, 3, 3, 3, 3, 3, 3, 3};
const char __WT_CONFIG_CHOICE_hex[] = "hex";
const char __WT_CONFIG_CHOICE_json[] = "json";
const char __WT_CONFIG_CHOICE_pretty[] = "pretty";
const char __WT_CONFIG_CHOICE_pretty_hex[] = "pretty_hex";
const char __WT_CONFIG_CHOICE_print[] = "print";

static const char *confchk_dump_choices[] = {__WT_CONFIG_CHOICE_hex, __WT_CONFIG_CHOICE_json,
  __WT_CONFIG_CHOICE_pretty, __WT_CONFIG_CHOICE_pretty_hex, __WT_CONFIG_CHOICE_print, NULL};

static const WT_CONFIG_CHECK confchk_WT_SESSION_open_cursor_incremental_subconfigs[] = {
  {"consolidate", "boolean", NULL, NULL, NULL, 0, NULL, WT_CONFIG_COMPILED_TYPE_BOOLEAN, 128,
    INT64_MIN, INT64_MAX, NULL},
  {"enabled", "boolean", NULL, NULL, NULL, 0, NULL, WT_CONFIG_COMPILED_TYPE_BOOLEAN, 37, INT64_MIN,
    INT64_MAX, NULL},
  {"file", "string", NULL, NULL, NULL, 0, NULL, WT_CONFIG_COMPILED_TYPE_STRING, 129, INT64_MIN,
    INT64_MAX, NULL},
  {"force_stop", "boolean", NULL, NULL, NULL, 0, NULL, WT_CONFIG_COMPILED_TYPE_BOOLEAN, 130,
    INT64_MIN, INT64_MAX, NULL},
  {"granularity", "int", NULL, "min=4KB,max=2GB", NULL, 0, NULL, WT_CONFIG_COMPILED_TYPE_INT, 131,
    4LL * WT_KILOBYTE, 2LL * WT_GIGABYTE, NULL},
  {"src_id", "string", NULL, NULL, NULL, 0, NULL, WT_CONFIG_COMPILED_TYPE_STRING, 132, INT64_MIN,
    INT64_MAX, NULL},
  {"this_id", "string", NULL, NULL, NULL, 0, NULL, WT_CONFIG_COMPILED_TYPE_STRING, 133, INT64_MIN,
    INT64_MAX, NULL},
  {NULL, NULL, NULL, NULL, NULL, 0, NULL, 0, 0, 0, 0, NULL}};

static const uint8_t
  confchk_WT_SESSION_open_cursor_incremental_subconfigs_jump[WT_CONFIG_JUMP_TABLE_SIZE] = {0, 0, 0,
    0, 0, 0, 0, 0, 0, 0, 0, 0, 0, 0, 0, 0, 0, 0, 0, 0, 0, 0, 0, 0, 0, 0, 0, 0, 0, 0, 0, 0, 0, 0, 0,
    0, 0, 0, 0, 0, 0, 0, 0, 0, 0, 0, 0, 0, 0, 0, 0, 0, 0, 0, 0, 0, 0, 0, 0, 0, 0, 0, 0, 0, 0, 0, 0,
    0, 0, 0, 0, 0, 0, 0, 0, 0, 0, 0, 0, 0, 0, 0, 0, 0, 0, 0, 0, 0, 0, 0, 0, 0, 0, 0, 0, 0, 0, 0, 0,
    0, 1, 1, 2, 4, 5, 5, 5, 5, 5, 5, 5, 5, 5, 5, 5, 5, 6, 7, 7, 7, 7, 7, 7, 7, 7, 7, 7, 7};
const char __WT_CONFIG_CHOICE_size[] = "size";

static const char *confchk_statistics2_choices[] = {__WT_CONFIG_CHOICE_all,
  __WT_CONFIG_CHOICE_cache_walk, __WT_CONFIG_CHOICE_fast, __WT_CONFIG_CHOICE_clear,
  __WT_CONFIG_CHOICE_size, __WT_CONFIG_CHOICE_tree_walk, NULL};

static const WT_CONFIG_CHECK confchk_WT_SESSION_open_cursor[] = {
  {"append", "boolean", NULL, NULL, NULL, 0, NULL, WT_CONFIG_COMPILED_TYPE_BOOLEAN, 90, INT64_MIN,
    INT64_MAX, NULL},
  {"bulk", "string", NULL, NULL, NULL, 0, NULL, WT_CONFIG_COMPILED_TYPE_STRING, 120, INT64_MIN,
    INT64_MAX, NULL},
  {"checkpoint", "string", NULL, NULL, NULL, 0, NULL, WT_CONFIG_COMPILED_TYPE_STRING, 56, INT64_MIN,
    INT64_MAX, NULL},
  {"checkpoint_use_history", "boolean", NULL, NULL, NULL, 0, NULL, WT_CONFIG_COMPILED_TYPE_BOOLEAN,
    121, INT64_MIN, INT64_MAX, NULL},
  {"checkpoint_wait", "boolean", NULL, NULL, NULL, 0, NULL, WT_CONFIG_COMPILED_TYPE_BOOLEAN, 109,
    INT64_MIN, INT64_MAX, NULL},
  {"debug", "category", NULL, NULL, confchk_WT_SESSION_open_cursor_debug_subconfigs, 3,
    confchk_WT_SESSION_open_cursor_debug_subconfigs_jump, WT_CONFIG_COMPILED_TYPE_CATEGORY, 122,
    INT64_MIN, INT64_MAX, NULL},
  {"dump", "string", NULL,
    "choices=[\"hex\",\"json\",\"pretty\",\"pretty_hex\","
    "\"print\"]",
    NULL, 0, NULL, WT_CONFIG_COMPILED_TYPE_STRING, 126, INT64_MIN, INT64_MAX, confchk_dump_choices},
  {"incremental", "category", NULL, NULL, confchk_WT_SESSION_open_cursor_incremental_subconfigs, 7,
    confchk_WT_SESSION_open_cursor_incremental_subconfigs_jump, WT_CONFIG_COMPILED_TYPE_CATEGORY,
    127, INT64_MIN, INT64_MAX, NULL},
  {"next_random", "boolean", NULL, NULL, NULL, 0, NULL, WT_CONFIG_COMPILED_TYPE_BOOLEAN, 134,
    INT64_MIN, INT64_MAX, NULL},
  {"next_random_sample_size", "string", NULL, NULL, NULL, 0, NULL, WT_CONFIG_COMPILED_TYPE_STRING,
    135, INT64_MIN, INT64_MAX, NULL},
  {"next_random_seed", "string", NULL, NULL, NULL, 0, NULL, WT_CONFIG_COMPILED_TYPE_STRING, 136,
    INT64_MIN, INT64_MAX, NULL},
  {"overwrite", "boolean", NULL, NULL, NULL, 0, NULL, WT_CONFIG_COMPILED_TYPE_BOOLEAN, 91,
    INT64_MIN, INT64_MAX, NULL},
  {"prefix_search", "boolean", NULL, NULL, NULL, 0, NULL, WT_CONFIG_COMPILED_TYPE_BOOLEAN, 92,
    INT64_MIN, INT64_MAX, NULL},
  {"raw", "boolean", NULL, NULL, NULL, 0, NULL, WT_CONFIG_COMPILED_TYPE_BOOLEAN, 137, INT64_MIN,
    INT64_MAX, NULL},
  {"read_once", "boolean", NULL, NULL, NULL, 0, NULL, WT_CONFIG_COMPILED_TYPE_BOOLEAN, 138,
    INT64_MIN, INT64_MAX, NULL},
  {"readonly", "boolean", NULL, NULL, NULL, 0, NULL, WT_CONFIG_COMPILED_TYPE_BOOLEAN, 60, INT64_MIN,
    INT64_MAX, NULL},
  {"skip_sort_check", "boolean", NULL, NULL, NULL, 0, NULL, WT_CONFIG_COMPILED_TYPE_BOOLEAN, 139,
    INT64_MIN, INT64_MAX, NULL},
  {"statistics", "list", NULL,
    "choices=[\"all\",\"cache_walk\",\"fast\",\"clear\","
    "\"size\",\"tree_walk\"]",
    NULL, 0, NULL, WT_CONFIG_COMPILED_TYPE_LIST, 140, INT64_MIN, INT64_MAX,
    confchk_statistics2_choices},
  {"target", "list", NULL, NULL, NULL, 0, NULL, WT_CONFIG_COMPILED_TYPE_LIST, 141, INT64_MIN,
    INT64_MAX, NULL},
  {NULL, NULL, NULL, NULL, NULL, 0, NULL, 0, 0, 0, 0, NULL}};

static const uint8_t confchk_WT_SESSION_open_cursor_jump[WT_CONFIG_JUMP_TABLE_SIZE] = {0, 0, 0, 0,
  0, 0, 0, 0, 0, 0, 0, 0, 0, 0, 0, 0, 0, 0, 0, 0, 0, 0, 0, 0, 0, 0, 0, 0, 0, 0, 0, 0, 0, 0, 0, 0, 0,
  0, 0, 0, 0, 0, 0, 0, 0, 0, 0, 0, 0, 0, 0, 0, 0, 0, 0, 0, 0, 0, 0, 0, 0, 0, 0, 0, 0, 0, 0, 0, 0, 0,
  0, 0, 0, 0, 0, 0, 0, 0, 0, 0, 0, 0, 0, 0, 0, 0, 0, 0, 0, 0, 0, 0, 0, 0, 0, 0, 0, 0, 1, 2, 5, 7, 7,
  7, 7, 7, 8, 8, 8, 8, 8, 11, 12, 13, 13, 16, 18, 19, 19, 19, 19, 19, 19, 19, 19, 19, 19, 19};

static const WT_CONFIG_CHECK confchk_WT_SESSION_prepare_transaction[] = {
  {"prepare_timestamp", "string", NULL, NULL, NULL, 0, NULL, WT_CONFIG_COMPILED_TYPE_STRING, 163,
    INT64_MIN, INT64_MAX, NULL},
  {NULL, NULL, NULL, NULL, NULL, 0, NULL, 0, 0, 0, 0, NULL}};

static const uint8_t confchk_WT_SESSION_prepare_transaction_jump[WT_CONFIG_JUMP_TABLE_SIZE] = {0, 0,
  0, 0, 0, 0, 0, 0, 0, 0, 0, 0, 0, 0, 0, 0, 0, 0, 0, 0, 0, 0, 0, 0, 0, 0, 0, 0, 0, 0, 0, 0, 0, 0, 0,
  0, 0, 0, 0, 0, 0, 0, 0, 0, 0, 0, 0, 0, 0, 0, 0, 0, 0, 0, 0, 0, 0, 0, 0, 0, 0, 0, 0, 0, 0, 0, 0, 0,
  0, 0, 0, 0, 0, 0, 0, 0, 0, 0, 0, 0, 0, 0, 0, 0, 0, 0, 0, 0, 0, 0, 0, 0, 0, 0, 0, 0, 0, 0, 0, 0, 0,
  0, 0, 0, 0, 0, 0, 0, 0, 0, 0, 0, 0, 1, 1, 1, 1, 1, 1, 1, 1, 1, 1, 1, 1, 1, 1, 1};
const char __WT_CONFIG_CHOICE_commit[] = "commit";
const char __WT_CONFIG_CHOICE_first_commit[] = "first_commit";
const char __WT_CONFIG_CHOICE_prepare[] = "prepare";

static const char *confchk_get2_choices[] = {__WT_CONFIG_CHOICE_commit,
  __WT_CONFIG_CHOICE_first_commit, __WT_CONFIG_CHOICE_prepare, __WT_CONFIG_CHOICE_read, NULL};

static const WT_CONFIG_CHECK confchk_WT_SESSION_query_timestamp[] = {
  {"get", "string", NULL,
    "choices=[\"commit\",\"first_commit\",\"prepare\","
    "\"read\"]",
    NULL, 0, NULL, WT_CONFIG_COMPILED_TYPE_STRING, 142, INT64_MIN, INT64_MAX, confchk_get2_choices},
  {NULL, NULL, NULL, NULL, NULL, 0, NULL, 0, 0, 0, 0, NULL}};

static const uint8_t confchk_WT_SESSION_query_timestamp_jump[WT_CONFIG_JUMP_TABLE_SIZE] = {0, 0, 0,
  0, 0, 0, 0, 0, 0, 0, 0, 0, 0, 0, 0, 0, 0, 0, 0, 0, 0, 0, 0, 0, 0, 0, 0, 0, 0, 0, 0, 0, 0, 0, 0, 0,
  0, 0, 0, 0, 0, 0, 0, 0, 0, 0, 0, 0, 0, 0, 0, 0, 0, 0, 0, 0, 0, 0, 0, 0, 0, 0, 0, 0, 0, 0, 0, 0, 0,
  0, 0, 0, 0, 0, 0, 0, 0, 0, 0, 0, 0, 0, 0, 0, 0, 0, 0, 0, 0, 0, 0, 0, 0, 0, 0, 0, 0, 0, 0, 0, 0, 0,
  0, 0, 1, 1, 1, 1, 1, 1, 1, 1, 1, 1, 1, 1, 1, 1, 1, 1, 1, 1, 1, 1, 1, 1, 1, 1};

static const char *confchk_isolation3_choices[] = {__WT_CONFIG_CHOICE_read_uncommitted,
  __WT_CONFIG_CHOICE_read_committed, __WT_CONFIG_CHOICE_snapshot, NULL};

static const WT_CONFIG_CHECK confchk_WT_SESSION_reconfigure[] = {
  {"cache_cursors", "boolean", NULL, NULL, NULL, 0, NULL, WT_CONFIG_COMPILED_TYPE_BOOLEAN, 272,
    INT64_MIN, INT64_MAX, NULL},
  {"cache_max_wait_ms", "int", NULL, "min=0", NULL, 0, NULL, WT_CONFIG_COMPILED_TYPE_INT, 188, 0,
    INT64_MAX, NULL},
  {"debug", "category", NULL, NULL, confchk_WT_CONNECTION_open_session_debug_subconfigs, 2,
    confchk_WT_CONNECTION_open_session_debug_subconfigs_jump, WT_CONFIG_COMPILED_TYPE_CATEGORY, 122,
    INT64_MIN, INT64_MAX, NULL},
  {"ignore_cache_size", "boolean", NULL, NULL, NULL, 0, NULL, WT_CONFIG_COMPILED_TYPE_BOOLEAN, 275,
    INT64_MIN, INT64_MAX, NULL},
  {"isolation", "string", NULL,
    "choices=[\"read-uncommitted\",\"read-committed\","
    "\"snapshot\"]",
    NULL, 0, NULL, WT_CONFIG_COMPILED_TYPE_STRING, 156, INT64_MIN, INT64_MAX,
    confchk_isolation3_choices},
  {"per_session_control_points", "category", NULL, NULL,
    confchk_WT_CONNECTION_open_session_per_session_control_points_subconfigs, 1,
    confchk_WT_CONNECTION_open_session_per_session_control_points_subconfigs_jump,
    WT_CONFIG_COMPILED_TYPE_CATEGORY, 276, INT64_MIN, INT64_MAX, NULL},
  {"prefetch", "category", NULL, NULL, confchk_WT_CONNECTION_open_session_prefetch_subconfigs, 1,
    confchk_WT_CONNECTION_open_session_prefetch_subconfigs_jump, WT_CONFIG_COMPILED_TYPE_CATEGORY,
    281, INT64_MIN, INT64_MAX, NULL},
  {NULL, NULL, NULL, NULL, NULL, 0, NULL, 0, 0, 0, 0, NULL}};

static const uint8_t confchk_WT_SESSION_reconfigure_jump[WT_CONFIG_JUMP_TABLE_SIZE] = {0, 0, 0, 0,
  0, 0, 0, 0, 0, 0, 0, 0, 0, 0, 0, 0, 0, 0, 0, 0, 0, 0, 0, 0, 0, 0, 0, 0, 0, 0, 0, 0, 0, 0, 0, 0, 0,
  0, 0, 0, 0, 0, 0, 0, 0, 0, 0, 0, 0, 0, 0, 0, 0, 0, 0, 0, 0, 0, 0, 0, 0, 0, 0, 0, 0, 0, 0, 0, 0, 0,
  0, 0, 0, 0, 0, 0, 0, 0, 0, 0, 0, 0, 0, 0, 0, 0, 0, 0, 0, 0, 0, 0, 0, 0, 0, 0, 0, 0, 0, 0, 2, 3, 3,
  3, 3, 3, 5, 5, 5, 5, 5, 5, 5, 7, 7, 7, 7, 7, 7, 7, 7, 7, 7, 7, 7, 7, 7, 7};

static const WT_CONFIG_CHECK confchk_WT_SESSION_rollback_transaction[] = {
  {"operation_timeout_ms", "int", NULL, "min=0", NULL, 0, NULL, WT_CONFIG_COMPILED_TYPE_INT, 158, 0,
    INT64_MAX, NULL},
  {NULL, NULL, NULL, NULL, NULL, 0, NULL, 0, 0, 0, 0, NULL}};

static const uint8_t confchk_WT_SESSION_rollback_transaction_jump[WT_CONFIG_JUMP_TABLE_SIZE] = {0,
  0, 0, 0, 0, 0, 0, 0, 0, 0, 0, 0, 0, 0, 0, 0, 0, 0, 0, 0, 0, 0, 0, 0, 0, 0, 0, 0, 0, 0, 0, 0, 0, 0,
  0, 0, 0, 0, 0, 0, 0, 0, 0, 0, 0, 0, 0, 0, 0, 0, 0, 0, 0, 0, 0, 0, 0, 0, 0, 0, 0, 0, 0, 0, 0, 0, 0,
  0, 0, 0, 0, 0, 0, 0, 0, 0, 0, 0, 0, 0, 0, 0, 0, 0, 0, 0, 0, 0, 0, 0, 0, 0, 0, 0, 0, 0, 0, 0, 0, 0,
  0, 0, 0, 0, 0, 0, 0, 0, 0, 0, 0, 0, 1, 1, 1, 1, 1, 1, 1, 1, 1, 1, 1, 1, 1, 1, 1, 1};

static const WT_CONFIG_CHECK confchk_WT_SESSION_salvage[] = {
  {"force", "boolean", NULL, NULL, NULL, 0, NULL, WT_CONFIG_COMPILED_TYPE_BOOLEAN, 110, INT64_MIN,
    INT64_MAX, NULL},
  {NULL, NULL, NULL, NULL, NULL, 0, NULL, 0, 0, 0, 0, NULL}};

static const uint8_t confchk_WT_SESSION_salvage_jump[WT_CONFIG_JUMP_TABLE_SIZE] = {0, 0, 0, 0, 0, 0,
  0, 0, 0, 0, 0, 0, 0, 0, 0, 0, 0, 0, 0, 0, 0, 0, 0, 0, 0, 0, 0, 0, 0, 0, 0, 0, 0, 0, 0, 0, 0, 0, 0,
  0, 0, 0, 0, 0, 0, 0, 0, 0, 0, 0, 0, 0, 0, 0, 0, 0, 0, 0, 0, 0, 0, 0, 0, 0, 0, 0, 0, 0, 0, 0, 0, 0,
  0, 0, 0, 0, 0, 0, 0, 0, 0, 0, 0, 0, 0, 0, 0, 0, 0, 0, 0, 0, 0, 0, 0, 0, 0, 0, 0, 0, 0, 0, 0, 1, 1,
  1, 1, 1, 1, 1, 1, 1, 1, 1, 1, 1, 1, 1, 1, 1, 1, 1, 1, 1, 1, 1, 1, 1};

static const WT_CONFIG_CHECK confchk_WT_SESSION_timestamp_transaction[] = {
  {"commit_timestamp", "string", NULL, NULL, NULL, 0, NULL, WT_CONFIG_COMPILED_TYPE_STRING, 2,
    INT64_MIN, INT64_MAX, NULL},
  {"durable_timestamp", "string", NULL, NULL, NULL, 0, NULL, WT_CONFIG_COMPILED_TYPE_STRING, 3,
    INT64_MIN, INT64_MAX, NULL},
  {"prepare_timestamp", "string", NULL, NULL, NULL, 0, NULL, WT_CONFIG_COMPILED_TYPE_STRING, 163,
    INT64_MIN, INT64_MAX, NULL},
  {"read_timestamp", "string", NULL, NULL, NULL, 0, NULL, WT_CONFIG_COMPILED_TYPE_STRING, 4,
    INT64_MIN, INT64_MAX, NULL},
  {NULL, NULL, NULL, NULL, NULL, 0, NULL, 0, 0, 0, 0, NULL}};

static const uint8_t confchk_WT_SESSION_timestamp_transaction_jump[WT_CONFIG_JUMP_TABLE_SIZE] = {0,
  0, 0, 0, 0, 0, 0, 0, 0, 0, 0, 0, 0, 0, 0, 0, 0, 0, 0, 0, 0, 0, 0, 0, 0, 0, 0, 0, 0, 0, 0, 0, 0, 0,
  0, 0, 0, 0, 0, 0, 0, 0, 0, 0, 0, 0, 0, 0, 0, 0, 0, 0, 0, 0, 0, 0, 0, 0, 0, 0, 0, 0, 0, 0, 0, 0, 0,
  0, 0, 0, 0, 0, 0, 0, 0, 0, 0, 0, 0, 0, 0, 0, 0, 0, 0, 0, 0, 0, 0, 0, 0, 0, 0, 0, 0, 0, 0, 0, 0, 0,
  1, 2, 2, 2, 2, 2, 2, 2, 2, 2, 2, 2, 2, 3, 3, 4, 4, 4, 4, 4, 4, 4, 4, 4, 4, 4, 4, 4};

static const WT_CONFIG_CHECK confchk_WT_SESSION_verify[] = {
  {"do_not_clear_txn_id", "boolean", NULL, NULL, NULL, 0, NULL, WT_CONFIG_COMPILED_TYPE_BOOLEAN,
    143, INT64_MIN, INT64_MAX, NULL},
  {"dump_address", "boolean", NULL, NULL, NULL, 0, NULL, WT_CONFIG_COMPILED_TYPE_BOOLEAN, 144,
    INT64_MIN, INT64_MAX, NULL},
  {"dump_all_data", "boolean", NULL, NULL, NULL, 0, NULL, WT_CONFIG_COMPILED_TYPE_BOOLEAN, 145,
    INT64_MIN, INT64_MAX, NULL},
  {"dump_blocks", "boolean", NULL, NULL, NULL, 0, NULL, WT_CONFIG_COMPILED_TYPE_BOOLEAN, 146,
    INT64_MIN, INT64_MAX, NULL},
  {"dump_key_data", "boolean", NULL, NULL, NULL, 0, NULL, WT_CONFIG_COMPILED_TYPE_BOOLEAN, 147,
    INT64_MIN, INT64_MAX, NULL},
  {"dump_layout", "boolean", NULL, NULL, NULL, 0, NULL, WT_CONFIG_COMPILED_TYPE_BOOLEAN, 148,
    INT64_MIN, INT64_MAX, NULL},
  {"dump_offsets", "list", NULL, NULL, NULL, 0, NULL, WT_CONFIG_COMPILED_TYPE_LIST, 149, INT64_MIN,
    INT64_MAX, NULL},
  {"dump_pages", "boolean", NULL, NULL, NULL, 0, NULL, WT_CONFIG_COMPILED_TYPE_BOOLEAN, 150,
    INT64_MIN, INT64_MAX, NULL},
  {"dump_tree_shape", "boolean", NULL, NULL, NULL, 0, NULL, WT_CONFIG_COMPILED_TYPE_BOOLEAN, 151,
    INT64_MIN, INT64_MAX, NULL},
  {"read_corrupt", "boolean", NULL, NULL, NULL, 0, NULL, WT_CONFIG_COMPILED_TYPE_BOOLEAN, 152,
    INT64_MIN, INT64_MAX, NULL},
  {"stable_timestamp", "boolean", NULL, NULL, NULL, 0, NULL, WT_CONFIG_COMPILED_TYPE_BOOLEAN, 153,
    INT64_MIN, INT64_MAX, NULL},
  {"strict", "boolean", NULL, NULL, NULL, 0, NULL, WT_CONFIG_COMPILED_TYPE_BOOLEAN, 154, INT64_MIN,
    INT64_MAX, NULL},
  {NULL, NULL, NULL, NULL, NULL, 0, NULL, 0, 0, 0, 0, NULL}};

static const uint8_t confchk_WT_SESSION_verify_jump[WT_CONFIG_JUMP_TABLE_SIZE] = {0, 0, 0, 0, 0, 0,
  0, 0, 0, 0, 0, 0, 0, 0, 0, 0, 0, 0, 0, 0, 0, 0, 0, 0, 0, 0, 0, 0, 0, 0, 0, 0, 0, 0, 0, 0, 0, 0, 0,
  0, 0, 0, 0, 0, 0, 0, 0, 0, 0, 0, 0, 0, 0, 0, 0, 0, 0, 0, 0, 0, 0, 0, 0, 0, 0, 0, 0, 0, 0, 0, 0, 0,
  0, 0, 0, 0, 0, 0, 0, 0, 0, 0, 0, 0, 0, 0, 0, 0, 0, 0, 0, 0, 0, 0, 0, 0, 0, 0, 0, 0, 0, 9, 9, 9, 9,
  9, 9, 9, 9, 9, 9, 9, 9, 9, 9, 10, 12, 12, 12, 12, 12, 12, 12, 12, 12, 12, 12, 12};

static const char *confchk_verbose4_choices[] = {__WT_CONFIG_CHOICE_write_timestamp, NULL};

static const char *confchk_write_timestamp_usage3_choices[] = {__WT_CONFIG_CHOICE_always,
  __WT_CONFIG_CHOICE_key_consistent, __WT_CONFIG_CHOICE_mixed_mode, __WT_CONFIG_CHOICE_never,
  __WT_CONFIG_CHOICE_none, __WT_CONFIG_CHOICE_ordered, NULL};

static const WT_CONFIG_CHECK confchk_colgroup_meta[] = {
  {"app_metadata", "string", NULL, NULL, NULL, 0, NULL, WT_CONFIG_COMPILED_TYPE_STRING, 0,
    INT64_MIN, INT64_MAX, NULL},
  {"assert", "category", NULL, NULL, confchk_WT_SESSION_create_assert_subconfigs, 4,
    confchk_WT_SESSION_create_assert_subconfigs_jump, WT_CONFIG_COMPILED_TYPE_CATEGORY, 1,
    INT64_MIN, INT64_MAX, NULL},
  {"collator", "string", NULL, NULL, NULL, 0, NULL, WT_CONFIG_COMPILED_TYPE_STRING, 6, INT64_MIN,
    INT64_MAX, NULL},
  {"columns", "list", NULL, NULL, NULL, 0, NULL, WT_CONFIG_COMPILED_TYPE_LIST, 7, INT64_MIN,
    INT64_MAX, NULL},
  {"source", "string", NULL, NULL, NULL, 0, NULL, WT_CONFIG_COMPILED_TYPE_STRING, 8, INT64_MIN,
    INT64_MAX, NULL},
  {"type", "string", NULL, NULL, NULL, 0, NULL, WT_CONFIG_COMPILED_TYPE_STRING, 9, INT64_MIN,
    INT64_MAX, NULL},
  {"verbose", "list", NULL, "choices=[\"write_timestamp\"]", NULL, 0, NULL,
    WT_CONFIG_COMPILED_TYPE_LIST, 10, INT64_MIN, INT64_MAX, confchk_verbose4_choices},
  {"write_timestamp_usage", "string", NULL,
    "choices=[\"always\",\"key_consistent\",\"mixed_mode\","
    "\"never\",\"none\",\"ordered\"]",
    NULL, 0, NULL, WT_CONFIG_COMPILED_TYPE_STRING, 11, INT64_MIN, INT64_MAX,
    confchk_write_timestamp_usage3_choices},
  {NULL, NULL, NULL, NULL, NULL, 0, NULL, 0, 0, 0, 0, NULL}};

static const uint8_t confchk_colgroup_meta_jump[WT_CONFIG_JUMP_TABLE_SIZE] = {0, 0, 0, 0, 0, 0, 0,
  0, 0, 0, 0, 0, 0, 0, 0, 0, 0, 0, 0, 0, 0, 0, 0, 0, 0, 0, 0, 0, 0, 0, 0, 0, 0, 0, 0, 0, 0, 0, 0, 0,
  0, 0, 0, 0, 0, 0, 0, 0, 0, 0, 0, 0, 0, 0, 0, 0, 0, 0, 0, 0, 0, 0, 0, 0, 0, 0, 0, 0, 0, 0, 0, 0, 0,
  0, 0, 0, 0, 0, 0, 0, 0, 0, 0, 0, 0, 0, 0, 0, 0, 0, 0, 0, 0, 0, 0, 0, 0, 0, 2, 2, 4, 4, 4, 4, 4, 4,
  4, 4, 4, 4, 4, 4, 4, 4, 4, 4, 5, 6, 6, 7, 8, 8, 8, 8, 8, 8, 8, 8};

static const char *confchk_access_pattern_hint3_choices[] = {
  __WT_CONFIG_CHOICE_none, __WT_CONFIG_CHOICE_random, __WT_CONFIG_CHOICE_sequential, NULL};

static const char *confchk_block_allocation2_choices[] = {
  __WT_CONFIG_CHOICE_best, __WT_CONFIG_CHOICE_first, NULL};

static const char *confchk_checksum2_choices[] = {__WT_CONFIG_CHOICE_on, __WT_CONFIG_CHOICE_off,
  __WT_CONFIG_CHOICE_uncompressed, __WT_CONFIG_CHOICE_unencrypted, NULL};

static const char *confchk_format2_choices[] = {__WT_CONFIG_CHOICE_btree, NULL};

static const char *confchk_verbose5_choices[] = {__WT_CONFIG_CHOICE_write_timestamp, NULL};

static const char *confchk_write_timestamp_usage4_choices[] = {__WT_CONFIG_CHOICE_always,
  __WT_CONFIG_CHOICE_key_consistent, __WT_CONFIG_CHOICE_mixed_mode, __WT_CONFIG_CHOICE_never,
  __WT_CONFIG_CHOICE_none, __WT_CONFIG_CHOICE_ordered, NULL};

static const WT_CONFIG_CHECK confchk_file_config[] = {
  {"access_pattern_hint", "string", NULL, "choices=[\"none\",\"random\",\"sequential\"]", NULL, 0,
    NULL, WT_CONFIG_COMPILED_TYPE_STRING, 12, INT64_MIN, INT64_MAX,
    confchk_access_pattern_hint3_choices},
  {"allocation_size", "int", NULL, "min=512B,max=128MB", NULL, 0, NULL, WT_CONFIG_COMPILED_TYPE_INT,
    13, 512, 128LL * WT_MEGABYTE, NULL},
  {"app_metadata", "string", NULL, NULL, NULL, 0, NULL, WT_CONFIG_COMPILED_TYPE_STRING, 0,
    INT64_MIN, INT64_MAX, NULL},
  {"assert", "category", NULL, NULL, confchk_WT_SESSION_create_assert_subconfigs, 4,
    confchk_WT_SESSION_create_assert_subconfigs_jump, WT_CONFIG_COMPILED_TYPE_CATEGORY, 1,
    INT64_MIN, INT64_MAX, NULL},
  {"block_allocation", "string", NULL, "choices=[\"best\",\"first\"]", NULL, 0, NULL,
    WT_CONFIG_COMPILED_TYPE_STRING, 14, INT64_MIN, INT64_MAX, confchk_block_allocation2_choices},
  {"block_compressor", "string", NULL, NULL, NULL, 0, NULL, WT_CONFIG_COMPILED_TYPE_STRING, 15,
    INT64_MIN, INT64_MAX, NULL},
  {"cache_resident", "boolean", NULL, NULL, NULL, 0, NULL, WT_CONFIG_COMPILED_TYPE_BOOLEAN, 16,
    INT64_MIN, INT64_MAX, NULL},
  {"checksum", "string", NULL,
    "choices=[\"on\",\"off\",\"uncompressed\","
    "\"unencrypted\"]",
    NULL, 0, NULL, WT_CONFIG_COMPILED_TYPE_STRING, 17, INT64_MIN, INT64_MAX,
    confchk_checksum2_choices},
  {"collator", "string", NULL, NULL, NULL, 0, NULL, WT_CONFIG_COMPILED_TYPE_STRING, 6, INT64_MIN,
    INT64_MAX, NULL},
  {"columns", "list", NULL, NULL, NULL, 0, NULL, WT_CONFIG_COMPILED_TYPE_LIST, 7, INT64_MIN,
    INT64_MAX, NULL},
  {"dictionary", "int", NULL, "min=0", NULL, 0, NULL, WT_CONFIG_COMPILED_TYPE_INT, 18, 0, INT64_MAX,
    NULL},
  {"encryption", "category", NULL, NULL, confchk_WT_SESSION_create_encryption_subconfigs, 2,
    confchk_WT_SESSION_create_encryption_subconfigs_jump, WT_CONFIG_COMPILED_TYPE_CATEGORY, 19,
    INT64_MIN, INT64_MAX, NULL},
  {"format", "string", NULL, "choices=[\"btree\"]", NULL, 0, NULL, WT_CONFIG_COMPILED_TYPE_STRING,
    22, INT64_MIN, INT64_MAX, confchk_format2_choices},
  {"huffman_key", "string", NULL, NULL, NULL, 0, NULL, WT_CONFIG_COMPILED_TYPE_STRING, 23,
    INT64_MIN, INT64_MAX, NULL},
  {"huffman_value", "string", NULL, NULL, NULL, 0, NULL, WT_CONFIG_COMPILED_TYPE_STRING, 24,
    INT64_MIN, INT64_MAX, NULL},
  {"ignore_in_memory_cache_size", "boolean", NULL, NULL, NULL, 0, NULL,
    WT_CONFIG_COMPILED_TYPE_BOOLEAN, 25, INT64_MIN, INT64_MAX, NULL},
  {"internal_item_max", "int", NULL, "min=0", NULL, 0, NULL, WT_CONFIG_COMPILED_TYPE_INT, 26, 0,
    INT64_MAX, NULL},
  {"internal_key_max", "int", NULL, "min=0", NULL, 0, NULL, WT_CONFIG_COMPILED_TYPE_INT, 27, 0,
    INT64_MAX, NULL},
  {"internal_key_truncate", "boolean", NULL, NULL, NULL, 0, NULL, WT_CONFIG_COMPILED_TYPE_BOOLEAN,
    28, INT64_MIN, INT64_MAX, NULL},
  {"internal_page_max", "int", NULL, "min=512B,max=512MB", NULL, 0, NULL,
    WT_CONFIG_COMPILED_TYPE_INT, 29, 512, 512LL * WT_MEGABYTE, NULL},
  {"key_format", "format", __wt_struct_confchk, NULL, NULL, 0, NULL, WT_CONFIG_COMPILED_TYPE_FORMAT,
    30, INT64_MIN, INT64_MAX, NULL},
  {"key_gap", "int", NULL, "min=0", NULL, 0, NULL, WT_CONFIG_COMPILED_TYPE_INT, 31, 0, INT64_MAX,
    NULL},
  {"leaf_item_max", "int", NULL, "min=0", NULL, 0, NULL, WT_CONFIG_COMPILED_TYPE_INT, 32, 0,
    INT64_MAX, NULL},
  {"leaf_key_max", "int", NULL, "min=0", NULL, 0, NULL, WT_CONFIG_COMPILED_TYPE_INT, 33, 0,
    INT64_MAX, NULL},
  {"leaf_page_max", "int", NULL, "min=512B,max=512MB", NULL, 0, NULL, WT_CONFIG_COMPILED_TYPE_INT,
    34, 512, 512LL * WT_MEGABYTE, NULL},
  {"leaf_value_max", "int", NULL, "min=0", NULL, 0, NULL, WT_CONFIG_COMPILED_TYPE_INT, 35, 0,
    INT64_MAX, NULL},
  {"log", "category", NULL, NULL, confchk_WT_SESSION_create_log_subconfigs, 1,
    confchk_WT_SESSION_create_log_subconfigs_jump, WT_CONFIG_COMPILED_TYPE_CATEGORY, 36, INT64_MIN,
    INT64_MAX, NULL},
  {"memory_page_image_max", "int", NULL, "min=0", NULL, 0, NULL, WT_CONFIG_COMPILED_TYPE_INT, 38, 0,
    INT64_MAX, NULL},
  {"memory_page_max", "int", NULL, "min=512B,max=10TB", NULL, 0, NULL, WT_CONFIG_COMPILED_TYPE_INT,
    39, 512, 10LL * WT_TERABYTE, NULL},
  {"os_cache_dirty_max", "int", NULL, "min=0", NULL, 0, NULL, WT_CONFIG_COMPILED_TYPE_INT, 40, 0,
    INT64_MAX, NULL},
  {"os_cache_max", "int", NULL, "min=0", NULL, 0, NULL, WT_CONFIG_COMPILED_TYPE_INT, 41, 0,
    INT64_MAX, NULL},
  {"prefix_compression", "boolean", NULL, NULL, NULL, 0, NULL, WT_CONFIG_COMPILED_TYPE_BOOLEAN, 42,
    INT64_MIN, INT64_MAX, NULL},
  {"prefix_compression_min", "int", NULL, "min=0", NULL, 0, NULL, WT_CONFIG_COMPILED_TYPE_INT, 43,
    0, INT64_MAX, NULL},
  {"split_deepen_min_child", "int", NULL, NULL, NULL, 0, NULL, WT_CONFIG_COMPILED_TYPE_INT, 44,
    INT64_MIN, INT64_MAX, NULL},
  {"split_deepen_per_child", "int", NULL, NULL, NULL, 0, NULL, WT_CONFIG_COMPILED_TYPE_INT, 45,
    INT64_MIN, INT64_MAX, NULL},
  {"split_pct", "int", NULL, "min=50,max=100", NULL, 0, NULL, WT_CONFIG_COMPILED_TYPE_INT, 46, 50,
    100, NULL},
  {"tiered_storage", "category", NULL, NULL, confchk_WT_SESSION_create_tiered_storage_subconfigs, 8,
    confchk_WT_SESSION_create_tiered_storage_subconfigs_jump, WT_CONFIG_COMPILED_TYPE_CATEGORY, 47,
    INT64_MIN, INT64_MAX, NULL},
  {"value_format", "format", __wt_struct_confchk, NULL, NULL, 0, NULL,
    WT_CONFIG_COMPILED_TYPE_FORMAT, 55, INT64_MIN, INT64_MAX, NULL},
  {"verbose", "list", NULL, "choices=[\"write_timestamp\"]", NULL, 0, NULL,
    WT_CONFIG_COMPILED_TYPE_LIST, 10, INT64_MIN, INT64_MAX, confchk_verbose5_choices},
  {"write_timestamp_usage", "string", NULL,
    "choices=[\"always\",\"key_consistent\",\"mixed_mode\","
    "\"never\",\"none\",\"ordered\"]",
    NULL, 0, NULL, WT_CONFIG_COMPILED_TYPE_STRING, 11, INT64_MIN, INT64_MAX,
    confchk_write_timestamp_usage4_choices},
  {NULL, NULL, NULL, NULL, NULL, 0, NULL, 0, 0, 0, 0, NULL}};

static const uint8_t confchk_file_config_jump[WT_CONFIG_JUMP_TABLE_SIZE] = {0, 0, 0, 0, 0, 0, 0, 0,
  0, 0, 0, 0, 0, 0, 0, 0, 0, 0, 0, 0, 0, 0, 0, 0, 0, 0, 0, 0, 0, 0, 0, 0, 0, 0, 0, 0, 0, 0, 0, 0, 0,
  0, 0, 0, 0, 0, 0, 0, 0, 0, 0, 0, 0, 0, 0, 0, 0, 0, 0, 0, 0, 0, 0, 0, 0, 0, 0, 0, 0, 0, 0, 0, 0, 0,
  0, 0, 0, 0, 0, 0, 0, 0, 0, 0, 0, 0, 0, 0, 0, 0, 0, 0, 0, 0, 0, 0, 0, 0, 4, 6, 10, 11, 12, 13, 13,
  15, 20, 20, 22, 27, 29, 29, 31, 33, 33, 33, 36, 37, 37, 39, 40, 40, 40, 40, 40, 40, 40, 40};

static const char *confchk_access_pattern_hint4_choices[] = {
  __WT_CONFIG_CHOICE_none, __WT_CONFIG_CHOICE_random, __WT_CONFIG_CHOICE_sequential, NULL};

static const char *confchk_block_allocation3_choices[] = {
  __WT_CONFIG_CHOICE_best, __WT_CONFIG_CHOICE_first, NULL};

static const char *confchk_checksum3_choices[] = {__WT_CONFIG_CHOICE_on, __WT_CONFIG_CHOICE_off,
  __WT_CONFIG_CHOICE_uncompressed, __WT_CONFIG_CHOICE_unencrypted, NULL};

static const char *confchk_format3_choices[] = {__WT_CONFIG_CHOICE_btree, NULL};

static const char *confchk_verbose6_choices[] = {__WT_CONFIG_CHOICE_write_timestamp, NULL};

static const char *confchk_write_timestamp_usage5_choices[] = {__WT_CONFIG_CHOICE_always,
  __WT_CONFIG_CHOICE_key_consistent, __WT_CONFIG_CHOICE_mixed_mode, __WT_CONFIG_CHOICE_never,
  __WT_CONFIG_CHOICE_none, __WT_CONFIG_CHOICE_ordered, NULL};

static const WT_CONFIG_CHECK confchk_file_meta[] = {
  {"access_pattern_hint", "string", NULL, "choices=[\"none\",\"random\",\"sequential\"]", NULL, 0,
    NULL, WT_CONFIG_COMPILED_TYPE_STRING, 12, INT64_MIN, INT64_MAX,
    confchk_access_pattern_hint4_choices},
  {"allocation_size", "int", NULL, "min=512B,max=128MB", NULL, 0, NULL, WT_CONFIG_COMPILED_TYPE_INT,
    13, 512, 128LL * WT_MEGABYTE, NULL},
  {"app_metadata", "string", NULL, NULL, NULL, 0, NULL, WT_CONFIG_COMPILED_TYPE_STRING, 0,
    INT64_MIN, INT64_MAX, NULL},
  {"assert", "category", NULL, NULL, confchk_WT_SESSION_create_assert_subconfigs, 4,
    confchk_WT_SESSION_create_assert_subconfigs_jump, WT_CONFIG_COMPILED_TYPE_CATEGORY, 1,
    INT64_MIN, INT64_MAX, NULL},
  {"block_allocation", "string", NULL, "choices=[\"best\",\"first\"]", NULL, 0, NULL,
    WT_CONFIG_COMPILED_TYPE_STRING, 14, INT64_MIN, INT64_MAX, confchk_block_allocation3_choices},
  {"block_compressor", "string", NULL, NULL, NULL, 0, NULL, WT_CONFIG_COMPILED_TYPE_STRING, 15,
    INT64_MIN, INT64_MAX, NULL},
  {"cache_resident", "boolean", NULL, NULL, NULL, 0, NULL, WT_CONFIG_COMPILED_TYPE_BOOLEAN, 16,
    INT64_MIN, INT64_MAX, NULL},
  {"checkpoint", "string", NULL, NULL, NULL, 0, NULL, WT_CONFIG_COMPILED_TYPE_STRING, 56, INT64_MIN,
    INT64_MAX, NULL},
  {"checkpoint_backup_info", "string", NULL, NULL, NULL, 0, NULL, WT_CONFIG_COMPILED_TYPE_STRING,
    57, INT64_MIN, INT64_MAX, NULL},
  {"checkpoint_lsn", "string", NULL, NULL, NULL, 0, NULL, WT_CONFIG_COMPILED_TYPE_STRING, 58,
    INT64_MIN, INT64_MAX, NULL},
  {"checksum", "string", NULL,
    "choices=[\"on\",\"off\",\"uncompressed\","
    "\"unencrypted\"]",
    NULL, 0, NULL, WT_CONFIG_COMPILED_TYPE_STRING, 17, INT64_MIN, INT64_MAX,
    confchk_checksum3_choices},
  {"collator", "string", NULL, NULL, NULL, 0, NULL, WT_CONFIG_COMPILED_TYPE_STRING, 6, INT64_MIN,
    INT64_MAX, NULL},
  {"columns", "list", NULL, NULL, NULL, 0, NULL, WT_CONFIG_COMPILED_TYPE_LIST, 7, INT64_MIN,
    INT64_MAX, NULL},
  {"dictionary", "int", NULL, "min=0", NULL, 0, NULL, WT_CONFIG_COMPILED_TYPE_INT, 18, 0, INT64_MAX,
    NULL},
  {"encryption", "category", NULL, NULL, confchk_WT_SESSION_create_encryption_subconfigs, 2,
    confchk_WT_SESSION_create_encryption_subconfigs_jump, WT_CONFIG_COMPILED_TYPE_CATEGORY, 19,
    INT64_MIN, INT64_MAX, NULL},
  {"format", "string", NULL, "choices=[\"btree\"]", NULL, 0, NULL, WT_CONFIG_COMPILED_TYPE_STRING,
    22, INT64_MIN, INT64_MAX, confchk_format3_choices},
  {"huffman_key", "string", NULL, NULL, NULL, 0, NULL, WT_CONFIG_COMPILED_TYPE_STRING, 23,
    INT64_MIN, INT64_MAX, NULL},
  {"huffman_value", "string", NULL, NULL, NULL, 0, NULL, WT_CONFIG_COMPILED_TYPE_STRING, 24,
    INT64_MIN, INT64_MAX, NULL},
  {"id", "string", NULL, NULL, NULL, 0, NULL, WT_CONFIG_COMPILED_TYPE_STRING, 59, INT64_MIN,
    INT64_MAX, NULL},
  {"ignore_in_memory_cache_size", "boolean", NULL, NULL, NULL, 0, NULL,
    WT_CONFIG_COMPILED_TYPE_BOOLEAN, 25, INT64_MIN, INT64_MAX, NULL},
  {"internal_item_max", "int", NULL, "min=0", NULL, 0, NULL, WT_CONFIG_COMPILED_TYPE_INT, 26, 0,
    INT64_MAX, NULL},
  {"internal_key_max", "int", NULL, "min=0", NULL, 0, NULL, WT_CONFIG_COMPILED_TYPE_INT, 27, 0,
    INT64_MAX, NULL},
  {"internal_key_truncate", "boolean", NULL, NULL, NULL, 0, NULL, WT_CONFIG_COMPILED_TYPE_BOOLEAN,
    28, INT64_MIN, INT64_MAX, NULL},
  {"internal_page_max", "int", NULL, "min=512B,max=512MB", NULL, 0, NULL,
    WT_CONFIG_COMPILED_TYPE_INT, 29, 512, 512LL * WT_MEGABYTE, NULL},
  {"key_format", "format", __wt_struct_confchk, NULL, NULL, 0, NULL, WT_CONFIG_COMPILED_TYPE_FORMAT,
    30, INT64_MIN, INT64_MAX, NULL},
  {"key_gap", "int", NULL, "min=0", NULL, 0, NULL, WT_CONFIG_COMPILED_TYPE_INT, 31, 0, INT64_MAX,
    NULL},
  {"leaf_item_max", "int", NULL, "min=0", NULL, 0, NULL, WT_CONFIG_COMPILED_TYPE_INT, 32, 0,
    INT64_MAX, NULL},
  {"leaf_key_max", "int", NULL, "min=0", NULL, 0, NULL, WT_CONFIG_COMPILED_TYPE_INT, 33, 0,
    INT64_MAX, NULL},
  {"leaf_page_max", "int", NULL, "min=512B,max=512MB", NULL, 0, NULL, WT_CONFIG_COMPILED_TYPE_INT,
    34, 512, 512LL * WT_MEGABYTE, NULL},
  {"leaf_value_max", "int", NULL, "min=0", NULL, 0, NULL, WT_CONFIG_COMPILED_TYPE_INT, 35, 0,
    INT64_MAX, NULL},
  {"log", "category", NULL, NULL, confchk_WT_SESSION_create_log_subconfigs, 1,
    confchk_WT_SESSION_create_log_subconfigs_jump, WT_CONFIG_COMPILED_TYPE_CATEGORY, 36, INT64_MIN,
    INT64_MAX, NULL},
  {"memory_page_image_max", "int", NULL, "min=0", NULL, 0, NULL, WT_CONFIG_COMPILED_TYPE_INT, 38, 0,
    INT64_MAX, NULL},
  {"memory_page_max", "int", NULL, "min=512B,max=10TB", NULL, 0, NULL, WT_CONFIG_COMPILED_TYPE_INT,
    39, 512, 10LL * WT_TERABYTE, NULL},
  {"os_cache_dirty_max", "int", NULL, "min=0", NULL, 0, NULL, WT_CONFIG_COMPILED_TYPE_INT, 40, 0,
    INT64_MAX, NULL},
  {"os_cache_max", "int", NULL, "min=0", NULL, 0, NULL, WT_CONFIG_COMPILED_TYPE_INT, 41, 0,
    INT64_MAX, NULL},
  {"prefix_compression", "boolean", NULL, NULL, NULL, 0, NULL, WT_CONFIG_COMPILED_TYPE_BOOLEAN, 42,
    INT64_MIN, INT64_MAX, NULL},
  {"prefix_compression_min", "int", NULL, "min=0", NULL, 0, NULL, WT_CONFIG_COMPILED_TYPE_INT, 43,
    0, INT64_MAX, NULL},
  {"readonly", "boolean", NULL, NULL, NULL, 0, NULL, WT_CONFIG_COMPILED_TYPE_BOOLEAN, 60, INT64_MIN,
    INT64_MAX, NULL},
  {"split_deepen_min_child", "int", NULL, NULL, NULL, 0, NULL, WT_CONFIG_COMPILED_TYPE_INT, 44,
    INT64_MIN, INT64_MAX, NULL},
  {"split_deepen_per_child", "int", NULL, NULL, NULL, 0, NULL, WT_CONFIG_COMPILED_TYPE_INT, 45,
    INT64_MIN, INT64_MAX, NULL},
  {"split_pct", "int", NULL, "min=50,max=100", NULL, 0, NULL, WT_CONFIG_COMPILED_TYPE_INT, 46, 50,
    100, NULL},
  {"tiered_object", "boolean", NULL, NULL, NULL, 0, NULL, WT_CONFIG_COMPILED_TYPE_BOOLEAN, 61,
    INT64_MIN, INT64_MAX, NULL},
  {"tiered_storage", "category", NULL, NULL, confchk_WT_SESSION_create_tiered_storage_subconfigs, 8,
    confchk_WT_SESSION_create_tiered_storage_subconfigs_jump, WT_CONFIG_COMPILED_TYPE_CATEGORY, 47,
    INT64_MIN, INT64_MAX, NULL},
  {"value_format", "format", __wt_struct_confchk, NULL, NULL, 0, NULL,
    WT_CONFIG_COMPILED_TYPE_FORMAT, 55, INT64_MIN, INT64_MAX, NULL},
  {"verbose", "list", NULL, "choices=[\"write_timestamp\"]", NULL, 0, NULL,
    WT_CONFIG_COMPILED_TYPE_LIST, 10, INT64_MIN, INT64_MAX, confchk_verbose6_choices},
  {"version", "string", NULL, NULL, NULL, 0, NULL, WT_CONFIG_COMPILED_TYPE_STRING, 62, INT64_MIN,
    INT64_MAX, NULL},
  {"write_timestamp_usage", "string", NULL,
    "choices=[\"always\",\"key_consistent\",\"mixed_mode\","
    "\"never\",\"none\",\"ordered\"]",
    NULL, 0, NULL, WT_CONFIG_COMPILED_TYPE_STRING, 11, INT64_MIN, INT64_MAX,
    confchk_write_timestamp_usage5_choices},
  {NULL, NULL, NULL, NULL, NULL, 0, NULL, 0, 0, 0, 0, NULL}};

static const uint8_t confchk_file_meta_jump[WT_CONFIG_JUMP_TABLE_SIZE] = {0, 0, 0, 0, 0, 0, 0, 0, 0,
  0, 0, 0, 0, 0, 0, 0, 0, 0, 0, 0, 0, 0, 0, 0, 0, 0, 0, 0, 0, 0, 0, 0, 0, 0, 0, 0, 0, 0, 0, 0, 0, 0,
  0, 0, 0, 0, 0, 0, 0, 0, 0, 0, 0, 0, 0, 0, 0, 0, 0, 0, 0, 0, 0, 0, 0, 0, 0, 0, 0, 0, 0, 0, 0, 0, 0,
  0, 0, 0, 0, 0, 0, 0, 0, 0, 0, 0, 0, 0, 0, 0, 0, 0, 0, 0, 0, 0, 0, 0, 4, 6, 13, 14, 15, 16, 16, 18,
  24, 24, 26, 31, 33, 33, 35, 37, 37, 38, 41, 43, 43, 46, 47, 47, 47, 47, 47, 47, 47, 47};

static const char *confchk_verbose7_choices[] = {__WT_CONFIG_CHOICE_write_timestamp, NULL};

static const char *confchk_write_timestamp_usage6_choices[] = {__WT_CONFIG_CHOICE_always,
  __WT_CONFIG_CHOICE_key_consistent, __WT_CONFIG_CHOICE_mixed_mode, __WT_CONFIG_CHOICE_never,
  __WT_CONFIG_CHOICE_none, __WT_CONFIG_CHOICE_ordered, NULL};

static const WT_CONFIG_CHECK confchk_index_meta[] = {
  {"app_metadata", "string", NULL, NULL, NULL, 0, NULL, WT_CONFIG_COMPILED_TYPE_STRING, 0,
    INT64_MIN, INT64_MAX, NULL},
  {"assert", "category", NULL, NULL, confchk_WT_SESSION_create_assert_subconfigs, 4,
    confchk_WT_SESSION_create_assert_subconfigs_jump, WT_CONFIG_COMPILED_TYPE_CATEGORY, 1,
    INT64_MIN, INT64_MAX, NULL},
  {"collator", "string", NULL, NULL, NULL, 0, NULL, WT_CONFIG_COMPILED_TYPE_STRING, 6, INT64_MIN,
    INT64_MAX, NULL},
  {"columns", "list", NULL, NULL, NULL, 0, NULL, WT_CONFIG_COMPILED_TYPE_LIST, 7, INT64_MIN,
    INT64_MAX, NULL},
  {"extractor", "string", NULL, NULL, NULL, 0, NULL, WT_CONFIG_COMPILED_TYPE_STRING, 63, INT64_MIN,
    INT64_MAX, NULL},
  {"immutable", "boolean", NULL, NULL, NULL, 0, NULL, WT_CONFIG_COMPILED_TYPE_BOOLEAN, 64,
    INT64_MIN, INT64_MAX, NULL},
  {"index_key_columns", "int", NULL, NULL, NULL, 0, NULL, WT_CONFIG_COMPILED_TYPE_INT, 65,
    INT64_MIN, INT64_MAX, NULL},
  {"key_format", "format", __wt_struct_confchk, NULL, NULL, 0, NULL, WT_CONFIG_COMPILED_TYPE_FORMAT,
    30, INT64_MIN, INT64_MAX, NULL},
  {"source", "string", NULL, NULL, NULL, 0, NULL, WT_CONFIG_COMPILED_TYPE_STRING, 8, INT64_MIN,
    INT64_MAX, NULL},
  {"type", "string", NULL, NULL, NULL, 0, NULL, WT_CONFIG_COMPILED_TYPE_STRING, 9, INT64_MIN,
    INT64_MAX, NULL},
  {"value_format", "format", __wt_struct_confchk, NULL, NULL, 0, NULL,
    WT_CONFIG_COMPILED_TYPE_FORMAT, 55, INT64_MIN, INT64_MAX, NULL},
  {"verbose", "list", NULL, "choices=[\"write_timestamp\"]", NULL, 0, NULL,
    WT_CONFIG_COMPILED_TYPE_LIST, 10, INT64_MIN, INT64_MAX, confchk_verbose7_choices},
  {"write_timestamp_usage", "string", NULL,
    "choices=[\"always\",\"key_consistent\",\"mixed_mode\","
    "\"never\",\"none\",\"ordered\"]",
    NULL, 0, NULL, WT_CONFIG_COMPILED_TYPE_STRING, 11, INT64_MIN, INT64_MAX,
    confchk_write_timestamp_usage6_choices},
  {NULL, NULL, NULL, NULL, NULL, 0, NULL, 0, 0, 0, 0, NULL}};

static const uint8_t confchk_index_meta_jump[WT_CONFIG_JUMP_TABLE_SIZE] = {0, 0, 0, 0, 0, 0, 0, 0,
  0, 0, 0, 0, 0, 0, 0, 0, 0, 0, 0, 0, 0, 0, 0, 0, 0, 0, 0, 0, 0, 0, 0, 0, 0, 0, 0, 0, 0, 0, 0, 0, 0,
  0, 0, 0, 0, 0, 0, 0, 0, 0, 0, 0, 0, 0, 0, 0, 0, 0, 0, 0, 0, 0, 0, 0, 0, 0, 0, 0, 0, 0, 0, 0, 0, 0,
  0, 0, 0, 0, 0, 0, 0, 0, 0, 0, 0, 0, 0, 0, 0, 0, 0, 0, 0, 0, 0, 0, 0, 0, 2, 2, 4, 4, 5, 5, 5, 5, 7,
  7, 8, 8, 8, 8, 8, 8, 8, 8, 9, 10, 10, 12, 13, 13, 13, 13, 13, 13, 13, 13};

static const char *confchk_access_pattern_hint5_choices[] = {
  __WT_CONFIG_CHOICE_none, __WT_CONFIG_CHOICE_random, __WT_CONFIG_CHOICE_sequential, NULL};

static const char *confchk_block_allocation4_choices[] = {
  __WT_CONFIG_CHOICE_best, __WT_CONFIG_CHOICE_first, NULL};

static const char *confchk_checksum4_choices[] = {__WT_CONFIG_CHOICE_on, __WT_CONFIG_CHOICE_off,
  __WT_CONFIG_CHOICE_uncompressed, __WT_CONFIG_CHOICE_unencrypted, NULL};

static const char *confchk_format4_choices[] = {__WT_CONFIG_CHOICE_btree, NULL};

static const char *confchk_verbose8_choices[] = {__WT_CONFIG_CHOICE_write_timestamp, NULL};

static const char *confchk_write_timestamp_usage7_choices[] = {__WT_CONFIG_CHOICE_always,
  __WT_CONFIG_CHOICE_key_consistent, __WT_CONFIG_CHOICE_mixed_mode, __WT_CONFIG_CHOICE_never,
  __WT_CONFIG_CHOICE_none, __WT_CONFIG_CHOICE_ordered, NULL};

static const WT_CONFIG_CHECK confchk_lsm_meta[] = {
  {"access_pattern_hint", "string", NULL, "choices=[\"none\",\"random\",\"sequential\"]", NULL, 0,
    NULL, WT_CONFIG_COMPILED_TYPE_STRING, 12, INT64_MIN, INT64_MAX,
    confchk_access_pattern_hint5_choices},
  {"allocation_size", "int", NULL, "min=512B,max=128MB", NULL, 0, NULL, WT_CONFIG_COMPILED_TYPE_INT,
    13, 512, 128LL * WT_MEGABYTE, NULL},
  {"app_metadata", "string", NULL, NULL, NULL, 0, NULL, WT_CONFIG_COMPILED_TYPE_STRING, 0,
    INT64_MIN, INT64_MAX, NULL},
  {"assert", "category", NULL, NULL, confchk_WT_SESSION_create_assert_subconfigs, 4,
    confchk_WT_SESSION_create_assert_subconfigs_jump, WT_CONFIG_COMPILED_TYPE_CATEGORY, 1,
    INT64_MIN, INT64_MAX, NULL},
  {"block_allocation", "string", NULL, "choices=[\"best\",\"first\"]", NULL, 0, NULL,
    WT_CONFIG_COMPILED_TYPE_STRING, 14, INT64_MIN, INT64_MAX, confchk_block_allocation4_choices},
  {"block_compressor", "string", NULL, NULL, NULL, 0, NULL, WT_CONFIG_COMPILED_TYPE_STRING, 15,
    INT64_MIN, INT64_MAX, NULL},
  {"cache_resident", "boolean", NULL, NULL, NULL, 0, NULL, WT_CONFIG_COMPILED_TYPE_BOOLEAN, 16,
    INT64_MIN, INT64_MAX, NULL},
  {"checksum", "string", NULL,
    "choices=[\"on\",\"off\",\"uncompressed\","
    "\"unencrypted\"]",
    NULL, 0, NULL, WT_CONFIG_COMPILED_TYPE_STRING, 17, INT64_MIN, INT64_MAX,
    confchk_checksum4_choices},
  {"chunks", "string", NULL, NULL, NULL, 0, NULL, WT_CONFIG_COMPILED_TYPE_STRING, 66, INT64_MIN,
    INT64_MAX, NULL},
  {"collator", "string", NULL, NULL, NULL, 0, NULL, WT_CONFIG_COMPILED_TYPE_STRING, 6, INT64_MIN,
    INT64_MAX, NULL},
  {"columns", "list", NULL, NULL, NULL, 0, NULL, WT_CONFIG_COMPILED_TYPE_LIST, 7, INT64_MIN,
    INT64_MAX, NULL},
  {"dictionary", "int", NULL, "min=0", NULL, 0, NULL, WT_CONFIG_COMPILED_TYPE_INT, 18, 0, INT64_MAX,
    NULL},
  {"encryption", "category", NULL, NULL, confchk_WT_SESSION_create_encryption_subconfigs, 2,
    confchk_WT_SESSION_create_encryption_subconfigs_jump, WT_CONFIG_COMPILED_TYPE_CATEGORY, 19,
    INT64_MIN, INT64_MAX, NULL},
  {"format", "string", NULL, "choices=[\"btree\"]", NULL, 0, NULL, WT_CONFIG_COMPILED_TYPE_STRING,
    22, INT64_MIN, INT64_MAX, confchk_format4_choices},
  {"huffman_key", "string", NULL, NULL, NULL, 0, NULL, WT_CONFIG_COMPILED_TYPE_STRING, 23,
    INT64_MIN, INT64_MAX, NULL},
  {"huffman_value", "string", NULL, NULL, NULL, 0, NULL, WT_CONFIG_COMPILED_TYPE_STRING, 24,
    INT64_MIN, INT64_MAX, NULL},
  {"ignore_in_memory_cache_size", "boolean", NULL, NULL, NULL, 0, NULL,
    WT_CONFIG_COMPILED_TYPE_BOOLEAN, 25, INT64_MIN, INT64_MAX, NULL},
  {"internal_item_max", "int", NULL, "min=0", NULL, 0, NULL, WT_CONFIG_COMPILED_TYPE_INT, 26, 0,
    INT64_MAX, NULL},
  {"internal_key_max", "int", NULL, "min=0", NULL, 0, NULL, WT_CONFIG_COMPILED_TYPE_INT, 27, 0,
    INT64_MAX, NULL},
  {"internal_key_truncate", "boolean", NULL, NULL, NULL, 0, NULL, WT_CONFIG_COMPILED_TYPE_BOOLEAN,
    28, INT64_MIN, INT64_MAX, NULL},
  {"internal_page_max", "int", NULL, "min=512B,max=512MB", NULL, 0, NULL,
    WT_CONFIG_COMPILED_TYPE_INT, 29, 512, 512LL * WT_MEGABYTE, NULL},
  {"key_format", "format", __wt_struct_confchk, NULL, NULL, 0, NULL, WT_CONFIG_COMPILED_TYPE_FORMAT,
    30, INT64_MIN, INT64_MAX, NULL},
  {"key_gap", "int", NULL, "min=0", NULL, 0, NULL, WT_CONFIG_COMPILED_TYPE_INT, 31, 0, INT64_MAX,
    NULL},
  {"last", "string", NULL, NULL, NULL, 0, NULL, WT_CONFIG_COMPILED_TYPE_STRING, 67, INT64_MIN,
    INT64_MAX, NULL},
  {"leaf_item_max", "int", NULL, "min=0", NULL, 0, NULL, WT_CONFIG_COMPILED_TYPE_INT, 32, 0,
    INT64_MAX, NULL},
  {"leaf_key_max", "int", NULL, "min=0", NULL, 0, NULL, WT_CONFIG_COMPILED_TYPE_INT, 33, 0,
    INT64_MAX, NULL},
  {"leaf_page_max", "int", NULL, "min=512B,max=512MB", NULL, 0, NULL, WT_CONFIG_COMPILED_TYPE_INT,
    34, 512, 512LL * WT_MEGABYTE, NULL},
  {"leaf_value_max", "int", NULL, "min=0", NULL, 0, NULL, WT_CONFIG_COMPILED_TYPE_INT, 35, 0,
    INT64_MAX, NULL},
  {"log", "category", NULL, NULL, confchk_WT_SESSION_create_log_subconfigs, 1,
    confchk_WT_SESSION_create_log_subconfigs_jump, WT_CONFIG_COMPILED_TYPE_CATEGORY, 36, INT64_MIN,
    INT64_MAX, NULL},
  {"lsm", "category", NULL, NULL, confchk_WT_SESSION_create_lsm_subconfigs, 12,
    confchk_WT_SESSION_create_lsm_subconfigs_jump, WT_CONFIG_COMPILED_TYPE_CATEGORY, 68, INT64_MIN,
    INT64_MAX, NULL},
  {"memory_page_image_max", "int", NULL, "min=0", NULL, 0, NULL, WT_CONFIG_COMPILED_TYPE_INT, 38, 0,
    INT64_MAX, NULL},
  {"memory_page_max", "int", NULL, "min=512B,max=10TB", NULL, 0, NULL, WT_CONFIG_COMPILED_TYPE_INT,
    39, 512, 10LL * WT_TERABYTE, NULL},
  {"old_chunks", "string", NULL, NULL, NULL, 0, NULL, WT_CONFIG_COMPILED_TYPE_STRING, 84, INT64_MIN,
    INT64_MAX, NULL},
  {"os_cache_dirty_max", "int", NULL, "min=0", NULL, 0, NULL, WT_CONFIG_COMPILED_TYPE_INT, 40, 0,
    INT64_MAX, NULL},
  {"os_cache_max", "int", NULL, "min=0", NULL, 0, NULL, WT_CONFIG_COMPILED_TYPE_INT, 41, 0,
    INT64_MAX, NULL},
  {"prefix_compression", "boolean", NULL, NULL, NULL, 0, NULL, WT_CONFIG_COMPILED_TYPE_BOOLEAN, 42,
    INT64_MIN, INT64_MAX, NULL},
  {"prefix_compression_min", "int", NULL, "min=0", NULL, 0, NULL, WT_CONFIG_COMPILED_TYPE_INT, 43,
    0, INT64_MAX, NULL},
  {"split_deepen_min_child", "int", NULL, NULL, NULL, 0, NULL, WT_CONFIG_COMPILED_TYPE_INT, 44,
    INT64_MIN, INT64_MAX, NULL},
  {"split_deepen_per_child", "int", NULL, NULL, NULL, 0, NULL, WT_CONFIG_COMPILED_TYPE_INT, 45,
    INT64_MIN, INT64_MAX, NULL},
  {"split_pct", "int", NULL, "min=50,max=100", NULL, 0, NULL, WT_CONFIG_COMPILED_TYPE_INT, 46, 50,
    100, NULL},
  {"tiered_storage", "category", NULL, NULL, confchk_WT_SESSION_create_tiered_storage_subconfigs, 8,
    confchk_WT_SESSION_create_tiered_storage_subconfigs_jump, WT_CONFIG_COMPILED_TYPE_CATEGORY, 47,
    INT64_MIN, INT64_MAX, NULL},
  {"value_format", "format", __wt_struct_confchk, NULL, NULL, 0, NULL,
    WT_CONFIG_COMPILED_TYPE_FORMAT, 55, INT64_MIN, INT64_MAX, NULL},
  {"verbose", "list", NULL, "choices=[\"write_timestamp\"]", NULL, 0, NULL,
    WT_CONFIG_COMPILED_TYPE_LIST, 10, INT64_MIN, INT64_MAX, confchk_verbose8_choices},
  {"write_timestamp_usage", "string", NULL,
    "choices=[\"always\",\"key_consistent\",\"mixed_mode\","
    "\"never\",\"none\",\"ordered\"]",
    NULL, 0, NULL, WT_CONFIG_COMPILED_TYPE_STRING, 11, INT64_MIN, INT64_MAX,
    confchk_write_timestamp_usage7_choices},
  {NULL, NULL, NULL, NULL, NULL, 0, NULL, 0, 0, 0, 0, NULL}};

static const uint8_t confchk_lsm_meta_jump[WT_CONFIG_JUMP_TABLE_SIZE] = {0, 0, 0, 0, 0, 0, 0, 0, 0,
  0, 0, 0, 0, 0, 0, 0, 0, 0, 0, 0, 0, 0, 0, 0, 0, 0, 0, 0, 0, 0, 0, 0, 0, 0, 0, 0, 0, 0, 0, 0, 0, 0,
  0, 0, 0, 0, 0, 0, 0, 0, 0, 0, 0, 0, 0, 0, 0, 0, 0, 0, 0, 0, 0, 0, 0, 0, 0, 0, 0, 0, 0, 0, 0, 0, 0,
  0, 0, 0, 0, 0, 0, 0, 0, 0, 0, 0, 0, 0, 0, 0, 0, 0, 0, 0, 0, 0, 0, 0, 4, 6, 11, 12, 13, 14, 14, 16,
  21, 21, 23, 30, 32, 32, 35, 37, 37, 37, 40, 41, 41, 43, 44, 44, 44, 44, 44, 44, 44, 44};

static const char *confchk_access_pattern_hint6_choices[] = {
  __WT_CONFIG_CHOICE_none, __WT_CONFIG_CHOICE_random, __WT_CONFIG_CHOICE_sequential, NULL};

static const char *confchk_block_allocation5_choices[] = {
  __WT_CONFIG_CHOICE_best, __WT_CONFIG_CHOICE_first, NULL};

static const char *confchk_checksum5_choices[] = {__WT_CONFIG_CHOICE_on, __WT_CONFIG_CHOICE_off,
  __WT_CONFIG_CHOICE_uncompressed, __WT_CONFIG_CHOICE_unencrypted, NULL};

static const char *confchk_format5_choices[] = {__WT_CONFIG_CHOICE_btree, NULL};

static const char *confchk_verbose9_choices[] = {__WT_CONFIG_CHOICE_write_timestamp, NULL};

static const char *confchk_write_timestamp_usage8_choices[] = {__WT_CONFIG_CHOICE_always,
  __WT_CONFIG_CHOICE_key_consistent, __WT_CONFIG_CHOICE_mixed_mode, __WT_CONFIG_CHOICE_never,
  __WT_CONFIG_CHOICE_none, __WT_CONFIG_CHOICE_ordered, NULL};

static const WT_CONFIG_CHECK confchk_object_meta[] = {
  {"access_pattern_hint", "string", NULL, "choices=[\"none\",\"random\",\"sequential\"]", NULL, 0,
    NULL, WT_CONFIG_COMPILED_TYPE_STRING, 12, INT64_MIN, INT64_MAX,
    confchk_access_pattern_hint6_choices},
  {"allocation_size", "int", NULL, "min=512B,max=128MB", NULL, 0, NULL, WT_CONFIG_COMPILED_TYPE_INT,
    13, 512, 128LL * WT_MEGABYTE, NULL},
  {"app_metadata", "string", NULL, NULL, NULL, 0, NULL, WT_CONFIG_COMPILED_TYPE_STRING, 0,
    INT64_MIN, INT64_MAX, NULL},
  {"assert", "category", NULL, NULL, confchk_WT_SESSION_create_assert_subconfigs, 4,
    confchk_WT_SESSION_create_assert_subconfigs_jump, WT_CONFIG_COMPILED_TYPE_CATEGORY, 1,
    INT64_MIN, INT64_MAX, NULL},
  {"block_allocation", "string", NULL, "choices=[\"best\",\"first\"]", NULL, 0, NULL,
    WT_CONFIG_COMPILED_TYPE_STRING, 14, INT64_MIN, INT64_MAX, confchk_block_allocation5_choices},
  {"block_compressor", "string", NULL, NULL, NULL, 0, NULL, WT_CONFIG_COMPILED_TYPE_STRING, 15,
    INT64_MIN, INT64_MAX, NULL},
  {"cache_resident", "boolean", NULL, NULL, NULL, 0, NULL, WT_CONFIG_COMPILED_TYPE_BOOLEAN, 16,
    INT64_MIN, INT64_MAX, NULL},
  {"checkpoint", "string", NULL, NULL, NULL, 0, NULL, WT_CONFIG_COMPILED_TYPE_STRING, 56, INT64_MIN,
    INT64_MAX, NULL},
  {"checkpoint_backup_info", "string", NULL, NULL, NULL, 0, NULL, WT_CONFIG_COMPILED_TYPE_STRING,
    57, INT64_MIN, INT64_MAX, NULL},
  {"checkpoint_lsn", "string", NULL, NULL, NULL, 0, NULL, WT_CONFIG_COMPILED_TYPE_STRING, 58,
    INT64_MIN, INT64_MAX, NULL},
  {"checksum", "string", NULL,
    "choices=[\"on\",\"off\",\"uncompressed\","
    "\"unencrypted\"]",
    NULL, 0, NULL, WT_CONFIG_COMPILED_TYPE_STRING, 17, INT64_MIN, INT64_MAX,
    confchk_checksum5_choices},
  {"collator", "string", NULL, NULL, NULL, 0, NULL, WT_CONFIG_COMPILED_TYPE_STRING, 6, INT64_MIN,
    INT64_MAX, NULL},
  {"columns", "list", NULL, NULL, NULL, 0, NULL, WT_CONFIG_COMPILED_TYPE_LIST, 7, INT64_MIN,
    INT64_MAX, NULL},
  {"dictionary", "int", NULL, "min=0", NULL, 0, NULL, WT_CONFIG_COMPILED_TYPE_INT, 18, 0, INT64_MAX,
    NULL},
  {"encryption", "category", NULL, NULL, confchk_WT_SESSION_create_encryption_subconfigs, 2,
    confchk_WT_SESSION_create_encryption_subconfigs_jump, WT_CONFIG_COMPILED_TYPE_CATEGORY, 19,
    INT64_MIN, INT64_MAX, NULL},
  {"flush_time", "string", NULL, NULL, NULL, 0, NULL, WT_CONFIG_COMPILED_TYPE_STRING, 85, INT64_MIN,
    INT64_MAX, NULL},
  {"flush_timestamp", "string", NULL, NULL, NULL, 0, NULL, WT_CONFIG_COMPILED_TYPE_STRING, 86,
    INT64_MIN, INT64_MAX, NULL},
  {"format", "string", NULL, "choices=[\"btree\"]", NULL, 0, NULL, WT_CONFIG_COMPILED_TYPE_STRING,
    22, INT64_MIN, INT64_MAX, confchk_format5_choices},
  {"huffman_key", "string", NULL, NULL, NULL, 0, NULL, WT_CONFIG_COMPILED_TYPE_STRING, 23,
    INT64_MIN, INT64_MAX, NULL},
  {"huffman_value", "string", NULL, NULL, NULL, 0, NULL, WT_CONFIG_COMPILED_TYPE_STRING, 24,
    INT64_MIN, INT64_MAX, NULL},
  {"id", "string", NULL, NULL, NULL, 0, NULL, WT_CONFIG_COMPILED_TYPE_STRING, 59, INT64_MIN,
    INT64_MAX, NULL},
  {"ignore_in_memory_cache_size", "boolean", NULL, NULL, NULL, 0, NULL,
    WT_CONFIG_COMPILED_TYPE_BOOLEAN, 25, INT64_MIN, INT64_MAX, NULL},
  {"internal_item_max", "int", NULL, "min=0", NULL, 0, NULL, WT_CONFIG_COMPILED_TYPE_INT, 26, 0,
    INT64_MAX, NULL},
  {"internal_key_max", "int", NULL, "min=0", NULL, 0, NULL, WT_CONFIG_COMPILED_TYPE_INT, 27, 0,
    INT64_MAX, NULL},
  {"internal_key_truncate", "boolean", NULL, NULL, NULL, 0, NULL, WT_CONFIG_COMPILED_TYPE_BOOLEAN,
    28, INT64_MIN, INT64_MAX, NULL},
  {"internal_page_max", "int", NULL, "min=512B,max=512MB", NULL, 0, NULL,
    WT_CONFIG_COMPILED_TYPE_INT, 29, 512, 512LL * WT_MEGABYTE, NULL},
  {"key_format", "format", __wt_struct_confchk, NULL, NULL, 0, NULL, WT_CONFIG_COMPILED_TYPE_FORMAT,
    30, INT64_MIN, INT64_MAX, NULL},
  {"key_gap", "int", NULL, "min=0", NULL, 0, NULL, WT_CONFIG_COMPILED_TYPE_INT, 31, 0, INT64_MAX,
    NULL},
  {"leaf_item_max", "int", NULL, "min=0", NULL, 0, NULL, WT_CONFIG_COMPILED_TYPE_INT, 32, 0,
    INT64_MAX, NULL},
  {"leaf_key_max", "int", NULL, "min=0", NULL, 0, NULL, WT_CONFIG_COMPILED_TYPE_INT, 33, 0,
    INT64_MAX, NULL},
  {"leaf_page_max", "int", NULL, "min=512B,max=512MB", NULL, 0, NULL, WT_CONFIG_COMPILED_TYPE_INT,
    34, 512, 512LL * WT_MEGABYTE, NULL},
  {"leaf_value_max", "int", NULL, "min=0", NULL, 0, NULL, WT_CONFIG_COMPILED_TYPE_INT, 35, 0,
    INT64_MAX, NULL},
  {"log", "category", NULL, NULL, confchk_WT_SESSION_create_log_subconfigs, 1,
    confchk_WT_SESSION_create_log_subconfigs_jump, WT_CONFIG_COMPILED_TYPE_CATEGORY, 36, INT64_MIN,
    INT64_MAX, NULL},
  {"memory_page_image_max", "int", NULL, "min=0", NULL, 0, NULL, WT_CONFIG_COMPILED_TYPE_INT, 38, 0,
    INT64_MAX, NULL},
  {"memory_page_max", "int", NULL, "min=512B,max=10TB", NULL, 0, NULL, WT_CONFIG_COMPILED_TYPE_INT,
    39, 512, 10LL * WT_TERABYTE, NULL},
  {"os_cache_dirty_max", "int", NULL, "min=0", NULL, 0, NULL, WT_CONFIG_COMPILED_TYPE_INT, 40, 0,
    INT64_MAX, NULL},
  {"os_cache_max", "int", NULL, "min=0", NULL, 0, NULL, WT_CONFIG_COMPILED_TYPE_INT, 41, 0,
    INT64_MAX, NULL},
  {"prefix_compression", "boolean", NULL, NULL, NULL, 0, NULL, WT_CONFIG_COMPILED_TYPE_BOOLEAN, 42,
    INT64_MIN, INT64_MAX, NULL},
  {"prefix_compression_min", "int", NULL, "min=0", NULL, 0, NULL, WT_CONFIG_COMPILED_TYPE_INT, 43,
    0, INT64_MAX, NULL},
  {"readonly", "boolean", NULL, NULL, NULL, 0, NULL, WT_CONFIG_COMPILED_TYPE_BOOLEAN, 60, INT64_MIN,
    INT64_MAX, NULL},
  {"split_deepen_min_child", "int", NULL, NULL, NULL, 0, NULL, WT_CONFIG_COMPILED_TYPE_INT, 44,
    INT64_MIN, INT64_MAX, NULL},
  {"split_deepen_per_child", "int", NULL, NULL, NULL, 0, NULL, WT_CONFIG_COMPILED_TYPE_INT, 45,
    INT64_MIN, INT64_MAX, NULL},
  {"split_pct", "int", NULL, "min=50,max=100", NULL, 0, NULL, WT_CONFIG_COMPILED_TYPE_INT, 46, 50,
    100, NULL},
  {"tiered_object", "boolean", NULL, NULL, NULL, 0, NULL, WT_CONFIG_COMPILED_TYPE_BOOLEAN, 61,
    INT64_MIN, INT64_MAX, NULL},
  {"tiered_storage", "category", NULL, NULL, confchk_WT_SESSION_create_tiered_storage_subconfigs, 8,
    confchk_WT_SESSION_create_tiered_storage_subconfigs_jump, WT_CONFIG_COMPILED_TYPE_CATEGORY, 47,
    INT64_MIN, INT64_MAX, NULL},
  {"value_format", "format", __wt_struct_confchk, NULL, NULL, 0, NULL,
    WT_CONFIG_COMPILED_TYPE_FORMAT, 55, INT64_MIN, INT64_MAX, NULL},
  {"verbose", "list", NULL, "choices=[\"write_timestamp\"]", NULL, 0, NULL,
    WT_CONFIG_COMPILED_TYPE_LIST, 10, INT64_MIN, INT64_MAX, confchk_verbose9_choices},
  {"version", "string", NULL, NULL, NULL, 0, NULL, WT_CONFIG_COMPILED_TYPE_STRING, 62, INT64_MIN,
    INT64_MAX, NULL},
  {"write_timestamp_usage", "string", NULL,
    "choices=[\"always\",\"key_consistent\",\"mixed_mode\","
    "\"never\",\"none\",\"ordered\"]",
    NULL, 0, NULL, WT_CONFIG_COMPILED_TYPE_STRING, 11, INT64_MIN, INT64_MAX,
    confchk_write_timestamp_usage8_choices},
  {NULL, NULL, NULL, NULL, NULL, 0, NULL, 0, 0, 0, 0, NULL}};

static const uint8_t confchk_object_meta_jump[WT_CONFIG_JUMP_TABLE_SIZE] = {0, 0, 0, 0, 0, 0, 0, 0,
  0, 0, 0, 0, 0, 0, 0, 0, 0, 0, 0, 0, 0, 0, 0, 0, 0, 0, 0, 0, 0, 0, 0, 0, 0, 0, 0, 0, 0, 0, 0, 0, 0,
  0, 0, 0, 0, 0, 0, 0, 0, 0, 0, 0, 0, 0, 0, 0, 0, 0, 0, 0, 0, 0, 0, 0, 0, 0, 0, 0, 0, 0, 0, 0, 0, 0,
  0, 0, 0, 0, 0, 0, 0, 0, 0, 0, 0, 0, 0, 0, 0, 0, 0, 0, 0, 0, 0, 0, 0, 0, 4, 6, 13, 14, 15, 18, 18,
  20, 26, 26, 28, 33, 35, 35, 37, 39, 39, 40, 43, 45, 45, 48, 49, 49, 49, 49, 49, 49, 49, 49};

static const char *confchk_verbose10_choices[] = {__WT_CONFIG_CHOICE_write_timestamp, NULL};

static const char *confchk_write_timestamp_usage9_choices[] = {__WT_CONFIG_CHOICE_always,
  __WT_CONFIG_CHOICE_key_consistent, __WT_CONFIG_CHOICE_mixed_mode, __WT_CONFIG_CHOICE_never,
  __WT_CONFIG_CHOICE_none, __WT_CONFIG_CHOICE_ordered, NULL};

static const WT_CONFIG_CHECK confchk_table_meta[] = {
  {"app_metadata", "string", NULL, NULL, NULL, 0, NULL, WT_CONFIG_COMPILED_TYPE_STRING, 0,
    INT64_MIN, INT64_MAX, NULL},
  {"assert", "category", NULL, NULL, confchk_WT_SESSION_create_assert_subconfigs, 4,
    confchk_WT_SESSION_create_assert_subconfigs_jump, WT_CONFIG_COMPILED_TYPE_CATEGORY, 1,
    INT64_MIN, INT64_MAX, NULL},
  {"colgroups", "list", NULL, NULL, NULL, 0, NULL, WT_CONFIG_COMPILED_TYPE_LIST, 87, INT64_MIN,
    INT64_MAX, NULL},
  {"collator", "string", NULL, NULL, NULL, 0, NULL, WT_CONFIG_COMPILED_TYPE_STRING, 6, INT64_MIN,
    INT64_MAX, NULL},
  {"columns", "list", NULL, NULL, NULL, 0, NULL, WT_CONFIG_COMPILED_TYPE_LIST, 7, INT64_MIN,
    INT64_MAX, NULL},
  {"key_format", "format", __wt_struct_confchk, NULL, NULL, 0, NULL, WT_CONFIG_COMPILED_TYPE_FORMAT,
    30, INT64_MIN, INT64_MAX, NULL},
  {"value_format", "format", __wt_struct_confchk, NULL, NULL, 0, NULL,
    WT_CONFIG_COMPILED_TYPE_FORMAT, 55, INT64_MIN, INT64_MAX, NULL},
  {"verbose", "list", NULL, "choices=[\"write_timestamp\"]", NULL, 0, NULL,
    WT_CONFIG_COMPILED_TYPE_LIST, 10, INT64_MIN, INT64_MAX, confchk_verbose10_choices},
  {"write_timestamp_usage", "string", NULL,
    "choices=[\"always\",\"key_consistent\",\"mixed_mode\","
    "\"never\",\"none\",\"ordered\"]",
    NULL, 0, NULL, WT_CONFIG_COMPILED_TYPE_STRING, 11, INT64_MIN, INT64_MAX,
    confchk_write_timestamp_usage9_choices},
  {NULL, NULL, NULL, NULL, NULL, 0, NULL, 0, 0, 0, 0, NULL}};

static const uint8_t confchk_table_meta_jump[WT_CONFIG_JUMP_TABLE_SIZE] = {0, 0, 0, 0, 0, 0, 0, 0,
  0, 0, 0, 0, 0, 0, 0, 0, 0, 0, 0, 0, 0, 0, 0, 0, 0, 0, 0, 0, 0, 0, 0, 0, 0, 0, 0, 0, 0, 0, 0, 0, 0,
  0, 0, 0, 0, 0, 0, 0, 0, 0, 0, 0, 0, 0, 0, 0, 0, 0, 0, 0, 0, 0, 0, 0, 0, 0, 0, 0, 0, 0, 0, 0, 0, 0,
  0, 0, 0, 0, 0, 0, 0, 0, 0, 0, 0, 0, 0, 0, 0, 0, 0, 0, 0, 0, 0, 0, 0, 0, 2, 2, 5, 5, 5, 5, 5, 5, 5,
  5, 6, 6, 6, 6, 6, 6, 6, 6, 6, 6, 6, 8, 9, 9, 9, 9, 9, 9, 9, 9};

static const char *confchk_access_pattern_hint7_choices[] = {
  __WT_CONFIG_CHOICE_none, __WT_CONFIG_CHOICE_random, __WT_CONFIG_CHOICE_sequential, NULL};

static const char *confchk_block_allocation6_choices[] = {
  __WT_CONFIG_CHOICE_best, __WT_CONFIG_CHOICE_first, NULL};

static const char *confchk_checksum6_choices[] = {__WT_CONFIG_CHOICE_on, __WT_CONFIG_CHOICE_off,
  __WT_CONFIG_CHOICE_uncompressed, __WT_CONFIG_CHOICE_unencrypted, NULL};

static const char *confchk_format6_choices[] = {__WT_CONFIG_CHOICE_btree, NULL};

static const char *confchk_verbose11_choices[] = {__WT_CONFIG_CHOICE_write_timestamp, NULL};

static const char *confchk_write_timestamp_usage10_choices[] = {__WT_CONFIG_CHOICE_always,
  __WT_CONFIG_CHOICE_key_consistent, __WT_CONFIG_CHOICE_mixed_mode, __WT_CONFIG_CHOICE_never,
  __WT_CONFIG_CHOICE_none, __WT_CONFIG_CHOICE_ordered, NULL};

static const WT_CONFIG_CHECK confchk_tier_meta[] = {
  {"access_pattern_hint", "string", NULL, "choices=[\"none\",\"random\",\"sequential\"]", NULL, 0,
    NULL, WT_CONFIG_COMPILED_TYPE_STRING, 12, INT64_MIN, INT64_MAX,
    confchk_access_pattern_hint7_choices},
  {"allocation_size", "int", NULL, "min=512B,max=128MB", NULL, 0, NULL, WT_CONFIG_COMPILED_TYPE_INT,
    13, 512, 128LL * WT_MEGABYTE, NULL},
  {"app_metadata", "string", NULL, NULL, NULL, 0, NULL, WT_CONFIG_COMPILED_TYPE_STRING, 0,
    INT64_MIN, INT64_MAX, NULL},
  {"assert", "category", NULL, NULL, confchk_WT_SESSION_create_assert_subconfigs, 4,
    confchk_WT_SESSION_create_assert_subconfigs_jump, WT_CONFIG_COMPILED_TYPE_CATEGORY, 1,
    INT64_MIN, INT64_MAX, NULL},
  {"block_allocation", "string", NULL, "choices=[\"best\",\"first\"]", NULL, 0, NULL,
    WT_CONFIG_COMPILED_TYPE_STRING, 14, INT64_MIN, INT64_MAX, confchk_block_allocation6_choices},
  {"block_compressor", "string", NULL, NULL, NULL, 0, NULL, WT_CONFIG_COMPILED_TYPE_STRING, 15,
    INT64_MIN, INT64_MAX, NULL},
  {"bucket", "string", NULL, NULL, NULL, 0, NULL, WT_CONFIG_COMPILED_TYPE_STRING, 49, INT64_MIN,
    INT64_MAX, NULL},
  {"bucket_prefix", "string", NULL, NULL, NULL, 0, NULL, WT_CONFIG_COMPILED_TYPE_STRING, 50,
    INT64_MIN, INT64_MAX, NULL},
  {"cache_directory", "string", NULL, NULL, NULL, 0, NULL, WT_CONFIG_COMPILED_TYPE_STRING, 51,
    INT64_MIN, INT64_MAX, NULL},
  {"cache_resident", "boolean", NULL, NULL, NULL, 0, NULL, WT_CONFIG_COMPILED_TYPE_BOOLEAN, 16,
    INT64_MIN, INT64_MAX, NULL},
  {"checkpoint", "string", NULL, NULL, NULL, 0, NULL, WT_CONFIG_COMPILED_TYPE_STRING, 56, INT64_MIN,
    INT64_MAX, NULL},
  {"checkpoint_backup_info", "string", NULL, NULL, NULL, 0, NULL, WT_CONFIG_COMPILED_TYPE_STRING,
    57, INT64_MIN, INT64_MAX, NULL},
  {"checkpoint_lsn", "string", NULL, NULL, NULL, 0, NULL, WT_CONFIG_COMPILED_TYPE_STRING, 58,
    INT64_MIN, INT64_MAX, NULL},
  {"checksum", "string", NULL,
    "choices=[\"on\",\"off\",\"uncompressed\","
    "\"unencrypted\"]",
    NULL, 0, NULL, WT_CONFIG_COMPILED_TYPE_STRING, 17, INT64_MIN, INT64_MAX,
    confchk_checksum6_choices},
  {"collator", "string", NULL, NULL, NULL, 0, NULL, WT_CONFIG_COMPILED_TYPE_STRING, 6, INT64_MIN,
    INT64_MAX, NULL},
  {"columns", "list", NULL, NULL, NULL, 0, NULL, WT_CONFIG_COMPILED_TYPE_LIST, 7, INT64_MIN,
    INT64_MAX, NULL},
  {"dictionary", "int", NULL, "min=0", NULL, 0, NULL, WT_CONFIG_COMPILED_TYPE_INT, 18, 0, INT64_MAX,
    NULL},
  {"encryption", "category", NULL, NULL, confchk_WT_SESSION_create_encryption_subconfigs, 2,
    confchk_WT_SESSION_create_encryption_subconfigs_jump, WT_CONFIG_COMPILED_TYPE_CATEGORY, 19,
    INT64_MIN, INT64_MAX, NULL},
  {"format", "string", NULL, "choices=[\"btree\"]", NULL, 0, NULL, WT_CONFIG_COMPILED_TYPE_STRING,
    22, INT64_MIN, INT64_MAX, confchk_format6_choices},
  {"huffman_key", "string", NULL, NULL, NULL, 0, NULL, WT_CONFIG_COMPILED_TYPE_STRING, 23,
    INT64_MIN, INT64_MAX, NULL},
  {"huffman_value", "string", NULL, NULL, NULL, 0, NULL, WT_CONFIG_COMPILED_TYPE_STRING, 24,
    INT64_MIN, INT64_MAX, NULL},
  {"id", "string", NULL, NULL, NULL, 0, NULL, WT_CONFIG_COMPILED_TYPE_STRING, 59, INT64_MIN,
    INT64_MAX, NULL},
  {"ignore_in_memory_cache_size", "boolean", NULL, NULL, NULL, 0, NULL,
    WT_CONFIG_COMPILED_TYPE_BOOLEAN, 25, INT64_MIN, INT64_MAX, NULL},
  {"internal_item_max", "int", NULL, "min=0", NULL, 0, NULL, WT_CONFIG_COMPILED_TYPE_INT, 26, 0,
    INT64_MAX, NULL},
  {"internal_key_max", "int", NULL, "min=0", NULL, 0, NULL, WT_CONFIG_COMPILED_TYPE_INT, 27, 0,
    INT64_MAX, NULL},
  {"internal_key_truncate", "boolean", NULL, NULL, NULL, 0, NULL, WT_CONFIG_COMPILED_TYPE_BOOLEAN,
    28, INT64_MIN, INT64_MAX, NULL},
  {"internal_page_max", "int", NULL, "min=512B,max=512MB", NULL, 0, NULL,
    WT_CONFIG_COMPILED_TYPE_INT, 29, 512, 512LL * WT_MEGABYTE, NULL},
  {"key_format", "format", __wt_struct_confchk, NULL, NULL, 0, NULL, WT_CONFIG_COMPILED_TYPE_FORMAT,
    30, INT64_MIN, INT64_MAX, NULL},
  {"key_gap", "int", NULL, "min=0", NULL, 0, NULL, WT_CONFIG_COMPILED_TYPE_INT, 31, 0, INT64_MAX,
    NULL},
  {"leaf_item_max", "int", NULL, "min=0", NULL, 0, NULL, WT_CONFIG_COMPILED_TYPE_INT, 32, 0,
    INT64_MAX, NULL},
  {"leaf_key_max", "int", NULL, "min=0", NULL, 0, NULL, WT_CONFIG_COMPILED_TYPE_INT, 33, 0,
    INT64_MAX, NULL},
  {"leaf_page_max", "int", NULL, "min=512B,max=512MB", NULL, 0, NULL, WT_CONFIG_COMPILED_TYPE_INT,
    34, 512, 512LL * WT_MEGABYTE, NULL},
  {"leaf_value_max", "int", NULL, "min=0", NULL, 0, NULL, WT_CONFIG_COMPILED_TYPE_INT, 35, 0,
    INT64_MAX, NULL},
  {"log", "category", NULL, NULL, confchk_WT_SESSION_create_log_subconfigs, 1,
    confchk_WT_SESSION_create_log_subconfigs_jump, WT_CONFIG_COMPILED_TYPE_CATEGORY, 36, INT64_MIN,
    INT64_MAX, NULL},
  {"memory_page_image_max", "int", NULL, "min=0", NULL, 0, NULL, WT_CONFIG_COMPILED_TYPE_INT, 38, 0,
    INT64_MAX, NULL},
  {"memory_page_max", "int", NULL, "min=512B,max=10TB", NULL, 0, NULL, WT_CONFIG_COMPILED_TYPE_INT,
    39, 512, 10LL * WT_TERABYTE, NULL},
  {"os_cache_dirty_max", "int", NULL, "min=0", NULL, 0, NULL, WT_CONFIG_COMPILED_TYPE_INT, 40, 0,
    INT64_MAX, NULL},
  {"os_cache_max", "int", NULL, "min=0", NULL, 0, NULL, WT_CONFIG_COMPILED_TYPE_INT, 41, 0,
    INT64_MAX, NULL},
  {"prefix_compression", "boolean", NULL, NULL, NULL, 0, NULL, WT_CONFIG_COMPILED_TYPE_BOOLEAN, 42,
    INT64_MIN, INT64_MAX, NULL},
  {"prefix_compression_min", "int", NULL, "min=0", NULL, 0, NULL, WT_CONFIG_COMPILED_TYPE_INT, 43,
    0, INT64_MAX, NULL},
  {"readonly", "boolean", NULL, NULL, NULL, 0, NULL, WT_CONFIG_COMPILED_TYPE_BOOLEAN, 60, INT64_MIN,
    INT64_MAX, NULL},
  {"split_deepen_min_child", "int", NULL, NULL, NULL, 0, NULL, WT_CONFIG_COMPILED_TYPE_INT, 44,
    INT64_MIN, INT64_MAX, NULL},
  {"split_deepen_per_child", "int", NULL, NULL, NULL, 0, NULL, WT_CONFIG_COMPILED_TYPE_INT, 45,
    INT64_MIN, INT64_MAX, NULL},
  {"split_pct", "int", NULL, "min=50,max=100", NULL, 0, NULL, WT_CONFIG_COMPILED_TYPE_INT, 46, 50,
    100, NULL},
  {"tiered_object", "boolean", NULL, NULL, NULL, 0, NULL, WT_CONFIG_COMPILED_TYPE_BOOLEAN, 61,
    INT64_MIN, INT64_MAX, NULL},
  {"tiered_storage", "category", NULL, NULL, confchk_WT_SESSION_create_tiered_storage_subconfigs, 8,
    confchk_WT_SESSION_create_tiered_storage_subconfigs_jump, WT_CONFIG_COMPILED_TYPE_CATEGORY, 47,
    INT64_MIN, INT64_MAX, NULL},
  {"value_format", "format", __wt_struct_confchk, NULL, NULL, 0, NULL,
    WT_CONFIG_COMPILED_TYPE_FORMAT, 55, INT64_MIN, INT64_MAX, NULL},
  {"verbose", "list", NULL, "choices=[\"write_timestamp\"]", NULL, 0, NULL,
    WT_CONFIG_COMPILED_TYPE_LIST, 10, INT64_MIN, INT64_MAX, confchk_verbose11_choices},
  {"version", "string", NULL, NULL, NULL, 0, NULL, WT_CONFIG_COMPILED_TYPE_STRING, 62, INT64_MIN,
    INT64_MAX, NULL},
  {"write_timestamp_usage", "string", NULL,
    "choices=[\"always\",\"key_consistent\",\"mixed_mode\","
    "\"never\",\"none\",\"ordered\"]",
    NULL, 0, NULL, WT_CONFIG_COMPILED_TYPE_STRING, 11, INT64_MIN, INT64_MAX,
    confchk_write_timestamp_usage10_choices},
  {NULL, NULL, NULL, NULL, NULL, 0, NULL, 0, 0, 0, 0, NULL}};

static const uint8_t confchk_tier_meta_jump[WT_CONFIG_JUMP_TABLE_SIZE] = {0, 0, 0, 0, 0, 0, 0, 0, 0,
  0, 0, 0, 0, 0, 0, 0, 0, 0, 0, 0, 0, 0, 0, 0, 0, 0, 0, 0, 0, 0, 0, 0, 0, 0, 0, 0, 0, 0, 0, 0, 0, 0,
  0, 0, 0, 0, 0, 0, 0, 0, 0, 0, 0, 0, 0, 0, 0, 0, 0, 0, 0, 0, 0, 0, 0, 0, 0, 0, 0, 0, 0, 0, 0, 0, 0,
  0, 0, 0, 0, 0, 0, 0, 0, 0, 0, 0, 0, 0, 0, 0, 0, 0, 0, 0, 0, 0, 0, 0, 4, 8, 16, 17, 18, 19, 19, 21,
  27, 27, 29, 34, 36, 36, 38, 40, 40, 41, 44, 46, 46, 49, 50, 50, 50, 50, 50, 50, 50, 50};

static const char *confchk_access_pattern_hint8_choices[] = {
  __WT_CONFIG_CHOICE_none, __WT_CONFIG_CHOICE_random, __WT_CONFIG_CHOICE_sequential, NULL};

static const char *confchk_block_allocation7_choices[] = {
  __WT_CONFIG_CHOICE_best, __WT_CONFIG_CHOICE_first, NULL};

static const char *confchk_checksum7_choices[] = {__WT_CONFIG_CHOICE_on, __WT_CONFIG_CHOICE_off,
  __WT_CONFIG_CHOICE_uncompressed, __WT_CONFIG_CHOICE_unencrypted, NULL};

static const char *confchk_format7_choices[] = {__WT_CONFIG_CHOICE_btree, NULL};

static const char *confchk_verbose12_choices[] = {__WT_CONFIG_CHOICE_write_timestamp, NULL};

static const char *confchk_write_timestamp_usage11_choices[] = {__WT_CONFIG_CHOICE_always,
  __WT_CONFIG_CHOICE_key_consistent, __WT_CONFIG_CHOICE_mixed_mode, __WT_CONFIG_CHOICE_never,
  __WT_CONFIG_CHOICE_none, __WT_CONFIG_CHOICE_ordered, NULL};

static const WT_CONFIG_CHECK confchk_tiered_meta[] = {
  {"access_pattern_hint", "string", NULL, "choices=[\"none\",\"random\",\"sequential\"]", NULL, 0,
    NULL, WT_CONFIG_COMPILED_TYPE_STRING, 12, INT64_MIN, INT64_MAX,
    confchk_access_pattern_hint8_choices},
  {"allocation_size", "int", NULL, "min=512B,max=128MB", NULL, 0, NULL, WT_CONFIG_COMPILED_TYPE_INT,
    13, 512, 128LL * WT_MEGABYTE, NULL},
  {"app_metadata", "string", NULL, NULL, NULL, 0, NULL, WT_CONFIG_COMPILED_TYPE_STRING, 0,
    INT64_MIN, INT64_MAX, NULL},
  {"assert", "category", NULL, NULL, confchk_WT_SESSION_create_assert_subconfigs, 4,
    confchk_WT_SESSION_create_assert_subconfigs_jump, WT_CONFIG_COMPILED_TYPE_CATEGORY, 1,
    INT64_MIN, INT64_MAX, NULL},
  {"block_allocation", "string", NULL, "choices=[\"best\",\"first\"]", NULL, 0, NULL,
    WT_CONFIG_COMPILED_TYPE_STRING, 14, INT64_MIN, INT64_MAX, confchk_block_allocation7_choices},
  {"block_compressor", "string", NULL, NULL, NULL, 0, NULL, WT_CONFIG_COMPILED_TYPE_STRING, 15,
    INT64_MIN, INT64_MAX, NULL},
  {"cache_resident", "boolean", NULL, NULL, NULL, 0, NULL, WT_CONFIG_COMPILED_TYPE_BOOLEAN, 16,
    INT64_MIN, INT64_MAX, NULL},
  {"checkpoint", "string", NULL, NULL, NULL, 0, NULL, WT_CONFIG_COMPILED_TYPE_STRING, 56, INT64_MIN,
    INT64_MAX, NULL},
  {"checkpoint_backup_info", "string", NULL, NULL, NULL, 0, NULL, WT_CONFIG_COMPILED_TYPE_STRING,
    57, INT64_MIN, INT64_MAX, NULL},
  {"checkpoint_lsn", "string", NULL, NULL, NULL, 0, NULL, WT_CONFIG_COMPILED_TYPE_STRING, 58,
    INT64_MIN, INT64_MAX, NULL},
  {"checksum", "string", NULL,
    "choices=[\"on\",\"off\",\"uncompressed\","
    "\"unencrypted\"]",
    NULL, 0, NULL, WT_CONFIG_COMPILED_TYPE_STRING, 17, INT64_MIN, INT64_MAX,
    confchk_checksum7_choices},
  {"collator", "string", NULL, NULL, NULL, 0, NULL, WT_CONFIG_COMPILED_TYPE_STRING, 6, INT64_MIN,
    INT64_MAX, NULL},
  {"columns", "list", NULL, NULL, NULL, 0, NULL, WT_CONFIG_COMPILED_TYPE_LIST, 7, INT64_MIN,
    INT64_MAX, NULL},
  {"dictionary", "int", NULL, "min=0", NULL, 0, NULL, WT_CONFIG_COMPILED_TYPE_INT, 18, 0, INT64_MAX,
    NULL},
  {"encryption", "category", NULL, NULL, confchk_WT_SESSION_create_encryption_subconfigs, 2,
    confchk_WT_SESSION_create_encryption_subconfigs_jump, WT_CONFIG_COMPILED_TYPE_CATEGORY, 19,
    INT64_MIN, INT64_MAX, NULL},
  {"flush_time", "string", NULL, NULL, NULL, 0, NULL, WT_CONFIG_COMPILED_TYPE_STRING, 85, INT64_MIN,
    INT64_MAX, NULL},
  {"flush_timestamp", "string", NULL, NULL, NULL, 0, NULL, WT_CONFIG_COMPILED_TYPE_STRING, 86,
    INT64_MIN, INT64_MAX, NULL},
  {"format", "string", NULL, "choices=[\"btree\"]", NULL, 0, NULL, WT_CONFIG_COMPILED_TYPE_STRING,
    22, INT64_MIN, INT64_MAX, confchk_format7_choices},
  {"huffman_key", "string", NULL, NULL, NULL, 0, NULL, WT_CONFIG_COMPILED_TYPE_STRING, 23,
    INT64_MIN, INT64_MAX, NULL},
  {"huffman_value", "string", NULL, NULL, NULL, 0, NULL, WT_CONFIG_COMPILED_TYPE_STRING, 24,
    INT64_MIN, INT64_MAX, NULL},
  {"id", "string", NULL, NULL, NULL, 0, NULL, WT_CONFIG_COMPILED_TYPE_STRING, 59, INT64_MIN,
    INT64_MAX, NULL},
  {"ignore_in_memory_cache_size", "boolean", NULL, NULL, NULL, 0, NULL,
    WT_CONFIG_COMPILED_TYPE_BOOLEAN, 25, INT64_MIN, INT64_MAX, NULL},
  {"internal_item_max", "int", NULL, "min=0", NULL, 0, NULL, WT_CONFIG_COMPILED_TYPE_INT, 26, 0,
    INT64_MAX, NULL},
  {"internal_key_max", "int", NULL, "min=0", NULL, 0, NULL, WT_CONFIG_COMPILED_TYPE_INT, 27, 0,
    INT64_MAX, NULL},
  {"internal_key_truncate", "boolean", NULL, NULL, NULL, 0, NULL, WT_CONFIG_COMPILED_TYPE_BOOLEAN,
    28, INT64_MIN, INT64_MAX, NULL},
  {"internal_page_max", "int", NULL, "min=512B,max=512MB", NULL, 0, NULL,
    WT_CONFIG_COMPILED_TYPE_INT, 29, 512, 512LL * WT_MEGABYTE, NULL},
  {"key_format", "format", __wt_struct_confchk, NULL, NULL, 0, NULL, WT_CONFIG_COMPILED_TYPE_FORMAT,
    30, INT64_MIN, INT64_MAX, NULL},
  {"key_gap", "int", NULL, "min=0", NULL, 0, NULL, WT_CONFIG_COMPILED_TYPE_INT, 31, 0, INT64_MAX,
    NULL},
  {"last", "string", NULL, NULL, NULL, 0, NULL, WT_CONFIG_COMPILED_TYPE_STRING, 67, INT64_MIN,
    INT64_MAX, NULL},
  {"leaf_item_max", "int", NULL, "min=0", NULL, 0, NULL, WT_CONFIG_COMPILED_TYPE_INT, 32, 0,
    INT64_MAX, NULL},
  {"leaf_key_max", "int", NULL, "min=0", NULL, 0, NULL, WT_CONFIG_COMPILED_TYPE_INT, 33, 0,
    INT64_MAX, NULL},
  {"leaf_page_max", "int", NULL, "min=512B,max=512MB", NULL, 0, NULL, WT_CONFIG_COMPILED_TYPE_INT,
    34, 512, 512LL * WT_MEGABYTE, NULL},
  {"leaf_value_max", "int", NULL, "min=0", NULL, 0, NULL, WT_CONFIG_COMPILED_TYPE_INT, 35, 0,
    INT64_MAX, NULL},
  {"log", "category", NULL, NULL, confchk_WT_SESSION_create_log_subconfigs, 1,
    confchk_WT_SESSION_create_log_subconfigs_jump, WT_CONFIG_COMPILED_TYPE_CATEGORY, 36, INT64_MIN,
    INT64_MAX, NULL},
  {"memory_page_image_max", "int", NULL, "min=0", NULL, 0, NULL, WT_CONFIG_COMPILED_TYPE_INT, 38, 0,
    INT64_MAX, NULL},
  {"memory_page_max", "int", NULL, "min=512B,max=10TB", NULL, 0, NULL, WT_CONFIG_COMPILED_TYPE_INT,
    39, 512, 10LL * WT_TERABYTE, NULL},
  {"oldest", "string", NULL, NULL, NULL, 0, NULL, WT_CONFIG_COMPILED_TYPE_STRING, 88, INT64_MIN,
    INT64_MAX, NULL},
  {"os_cache_dirty_max", "int", NULL, "min=0", NULL, 0, NULL, WT_CONFIG_COMPILED_TYPE_INT, 40, 0,
    INT64_MAX, NULL},
  {"os_cache_max", "int", NULL, "min=0", NULL, 0, NULL, WT_CONFIG_COMPILED_TYPE_INT, 41, 0,
    INT64_MAX, NULL},
  {"prefix_compression", "boolean", NULL, NULL, NULL, 0, NULL, WT_CONFIG_COMPILED_TYPE_BOOLEAN, 42,
    INT64_MIN, INT64_MAX, NULL},
  {"prefix_compression_min", "int", NULL, "min=0", NULL, 0, NULL, WT_CONFIG_COMPILED_TYPE_INT, 43,
    0, INT64_MAX, NULL},
  {"readonly", "boolean", NULL, NULL, NULL, 0, NULL, WT_CONFIG_COMPILED_TYPE_BOOLEAN, 60, INT64_MIN,
    INT64_MAX, NULL},
  {"split_deepen_min_child", "int", NULL, NULL, NULL, 0, NULL, WT_CONFIG_COMPILED_TYPE_INT, 44,
    INT64_MIN, INT64_MAX, NULL},
  {"split_deepen_per_child", "int", NULL, NULL, NULL, 0, NULL, WT_CONFIG_COMPILED_TYPE_INT, 45,
    INT64_MIN, INT64_MAX, NULL},
  {"split_pct", "int", NULL, "min=50,max=100", NULL, 0, NULL, WT_CONFIG_COMPILED_TYPE_INT, 46, 50,
    100, NULL},
  {"tiered_object", "boolean", NULL, NULL, NULL, 0, NULL, WT_CONFIG_COMPILED_TYPE_BOOLEAN, 61,
    INT64_MIN, INT64_MAX, NULL},
  {"tiered_storage", "category", NULL, NULL, confchk_WT_SESSION_create_tiered_storage_subconfigs, 8,
    confchk_WT_SESSION_create_tiered_storage_subconfigs_jump, WT_CONFIG_COMPILED_TYPE_CATEGORY, 47,
    INT64_MIN, INT64_MAX, NULL},
  {"tiers", "list", NULL, NULL, NULL, 0, NULL, WT_CONFIG_COMPILED_TYPE_LIST, 89, INT64_MIN,
    INT64_MAX, NULL},
  {"value_format", "format", __wt_struct_confchk, NULL, NULL, 0, NULL,
    WT_CONFIG_COMPILED_TYPE_FORMAT, 55, INT64_MIN, INT64_MAX, NULL},
  {"verbose", "list", NULL, "choices=[\"write_timestamp\"]", NULL, 0, NULL,
    WT_CONFIG_COMPILED_TYPE_LIST, 10, INT64_MIN, INT64_MAX, confchk_verbose12_choices},
  {"version", "string", NULL, NULL, NULL, 0, NULL, WT_CONFIG_COMPILED_TYPE_STRING, 62, INT64_MIN,
    INT64_MAX, NULL},
  {"write_timestamp_usage", "string", NULL,
    "choices=[\"always\",\"key_consistent\",\"mixed_mode\","
    "\"never\",\"none\",\"ordered\"]",
    NULL, 0, NULL, WT_CONFIG_COMPILED_TYPE_STRING, 11, INT64_MIN, INT64_MAX,
    confchk_write_timestamp_usage11_choices},
  {NULL, NULL, NULL, NULL, NULL, 0, NULL, 0, 0, 0, 0, NULL}};

static const uint8_t confchk_tiered_meta_jump[WT_CONFIG_JUMP_TABLE_SIZE] = {0, 0, 0, 0, 0, 0, 0, 0,
  0, 0, 0, 0, 0, 0, 0, 0, 0, 0, 0, 0, 0, 0, 0, 0, 0, 0, 0, 0, 0, 0, 0, 0, 0, 0, 0, 0, 0, 0, 0, 0, 0,
  0, 0, 0, 0, 0, 0, 0, 0, 0, 0, 0, 0, 0, 0, 0, 0, 0, 0, 0, 0, 0, 0, 0, 0, 0, 0, 0, 0, 0, 0, 0, 0, 0,
  0, 0, 0, 0, 0, 0, 0, 0, 0, 0, 0, 0, 0, 0, 0, 0, 0, 0, 0, 0, 0, 0, 0, 0, 4, 6, 13, 14, 15, 18, 18,
  20, 26, 26, 28, 34, 36, 36, 39, 41, 41, 42, 45, 48, 48, 51, 52, 52, 52, 52, 52, 52, 52, 52};
const char __WT_CONFIG_CHOICE_FILE[] = "FILE";
const char __WT_CONFIG_CHOICE_DRAM[] = "DRAM";

static const char *confchk_type_choices[] = {
  __WT_CONFIG_CHOICE_FILE, __WT_CONFIG_CHOICE_DRAM, NULL};

static const WT_CONFIG_CHECK confchk_wiredtiger_open_chunk_cache_subconfigs[] = {
  {"capacity", "int", NULL, "min=512KB,max=100TB", NULL, 0, NULL, WT_CONFIG_COMPILED_TYPE_INT, 288,
    512LL * WT_KILOBYTE, 100LL * WT_TERABYTE, NULL},
  {"chunk_cache_evict_trigger", "int", NULL, "min=0,max=100", NULL, 0, NULL,
    WT_CONFIG_COMPILED_TYPE_INT, 289, 0, 100, NULL},
  {"chunk_size", "int", NULL, "min=512KB,max=100GB", NULL, 0, NULL, WT_CONFIG_COMPILED_TYPE_INT, 77,
    512LL * WT_KILOBYTE, 100LL * WT_GIGABYTE, NULL},
  {"enabled", "boolean", NULL, NULL, NULL, 0, NULL, WT_CONFIG_COMPILED_TYPE_BOOLEAN, 37, INT64_MIN,
    INT64_MAX, NULL},
  {"flushed_data_cache_insertion", "boolean", NULL, NULL, NULL, 0, NULL,
    WT_CONFIG_COMPILED_TYPE_BOOLEAN, 291, INT64_MIN, INT64_MAX, NULL},
  {"hashsize", "int", NULL, "min=64,max=1048576", NULL, 0, NULL, WT_CONFIG_COMPILED_TYPE_INT, 183,
    64, 1048576LL, NULL},
  {"pinned", "list", NULL, NULL, NULL, 0, NULL, WT_CONFIG_COMPILED_TYPE_LIST, 198, INT64_MIN,
    INT64_MAX, NULL},
  {"storage_path", "string", NULL, NULL, NULL, 0, NULL, WT_CONFIG_COMPILED_TYPE_STRING, 290,
    INT64_MIN, INT64_MAX, NULL},
  {"type", "string", NULL, "choices=[\"FILE\",\"DRAM\"]", NULL, 0, NULL,
    WT_CONFIG_COMPILED_TYPE_STRING, 9, INT64_MIN, INT64_MAX, confchk_type_choices},
  {NULL, NULL, NULL, NULL, NULL, 0, NULL, 0, 0, 0, 0, NULL}};

static const uint8_t
  confchk_wiredtiger_open_chunk_cache_subconfigs_jump[WT_CONFIG_JUMP_TABLE_SIZE] = {0, 0, 0, 0, 0,
    0, 0, 0, 0, 0, 0, 0, 0, 0, 0, 0, 0, 0, 0, 0, 0, 0, 0, 0, 0, 0, 0, 0, 0, 0, 0, 0, 0, 0, 0, 0, 0,
    0, 0, 0, 0, 0, 0, 0, 0, 0, 0, 0, 0, 0, 0, 0, 0, 0, 0, 0, 0, 0, 0, 0, 0, 0, 0, 0, 0, 0, 0, 0, 0,
    0, 0, 0, 0, 0, 0, 0, 0, 0, 0, 0, 0, 0, 0, 0, 0, 0, 0, 0, 0, 0, 0, 0, 0, 0, 0, 0, 0, 0, 0, 0, 3,
    3, 4, 5, 5, 6, 6, 6, 6, 6, 6, 6, 6, 7, 7, 7, 8, 9, 9, 9, 9, 9, 9, 9, 9, 9, 9, 9};

static const WT_CONFIG_CHECK confchk_wiredtiger_open_compatibility_subconfigs[] = {
  {"release", "string", NULL, NULL, NULL, 0, NULL, WT_CONFIG_COMPILED_TYPE_STRING, 200, INT64_MIN,
    INT64_MAX, NULL},
  {"require_max", "string", NULL, NULL, NULL, 0, NULL, WT_CONFIG_COMPILED_TYPE_STRING, 292,
    INT64_MIN, INT64_MAX, NULL},
  {"require_min", "string", NULL, NULL, NULL, 0, NULL, WT_CONFIG_COMPILED_TYPE_STRING, 293,
    INT64_MIN, INT64_MAX, NULL},
  {NULL, NULL, NULL, NULL, NULL, 0, NULL, 0, 0, 0, 0, NULL}};

static const uint8_t
  confchk_wiredtiger_open_compatibility_subconfigs_jump[WT_CONFIG_JUMP_TABLE_SIZE] = {0, 0, 0, 0, 0,
    0, 0, 0, 0, 0, 0, 0, 0, 0, 0, 0, 0, 0, 0, 0, 0, 0, 0, 0, 0, 0, 0, 0, 0, 0, 0, 0, 0, 0, 0, 0, 0,
    0, 0, 0, 0, 0, 0, 0, 0, 0, 0, 0, 0, 0, 0, 0, 0, 0, 0, 0, 0, 0, 0, 0, 0, 0, 0, 0, 0, 0, 0, 0, 0,
    0, 0, 0, 0, 0, 0, 0, 0, 0, 0, 0, 0, 0, 0, 0, 0, 0, 0, 0, 0, 0, 0, 0, 0, 0, 0, 0, 0, 0, 0, 0, 0,
    0, 0, 0, 0, 0, 0, 0, 0, 0, 0, 0, 0, 0, 0, 3, 3, 3, 3, 3, 3, 3, 3, 3, 3, 3, 3, 3};
const char __WT_CONFIG_CHOICE_data[] = "data";

static const char *confchk_direct_io_choices[] = {
  __WT_CONFIG_CHOICE_checkpoint, __WT_CONFIG_CHOICE_data, __WT_CONFIG_CHOICE_log, NULL};

static const WT_CONFIG_CHECK confchk_wiredtiger_open_encryption_subconfigs[] = {
  {"keyid", "string", NULL, NULL, NULL, 0, NULL, WT_CONFIG_COMPILED_TYPE_STRING, 21, INT64_MIN,
    INT64_MAX, NULL},
  {"name", "string", NULL, NULL, NULL, 0, NULL, WT_CONFIG_COMPILED_TYPE_STRING, 20, INT64_MIN,
    INT64_MAX, NULL},
  {"secretkey", "string", NULL, NULL, NULL, 0, NULL, WT_CONFIG_COMPILED_TYPE_STRING, 298, INT64_MIN,
    INT64_MAX, NULL},
  {NULL, NULL, NULL, NULL, NULL, 0, NULL, 0, 0, 0, 0, NULL}};

static const uint8_t confchk_wiredtiger_open_encryption_subconfigs_jump[WT_CONFIG_JUMP_TABLE_SIZE] =
  {0, 0, 0, 0, 0, 0, 0, 0, 0, 0, 0, 0, 0, 0, 0, 0, 0, 0, 0, 0, 0, 0, 0, 0, 0, 0, 0, 0, 0, 0, 0, 0,
    0, 0, 0, 0, 0, 0, 0, 0, 0, 0, 0, 0, 0, 0, 0, 0, 0, 0, 0, 0, 0, 0, 0, 0, 0, 0, 0, 0, 0, 0, 0, 0,
    0, 0, 0, 0, 0, 0, 0, 0, 0, 0, 0, 0, 0, 0, 0, 0, 0, 0, 0, 0, 0, 0, 0, 0, 0, 0, 0, 0, 0, 0, 0, 0,
    0, 0, 0, 0, 0, 0, 0, 0, 0, 0, 0, 0, 1, 1, 1, 2, 2, 2, 2, 2, 3, 3, 3, 3, 3, 3, 3, 3, 3, 3, 3, 3};

static const char *confchk_extra_diagnostics2_choices[] = {__WT_CONFIG_CHOICE_all,
  __WT_CONFIG_CHOICE_checkpoint_validate, __WT_CONFIG_CHOICE_cursor_check,
  __WT_CONFIG_CHOICE_disk_validate, __WT_CONFIG_CHOICE_eviction_check,
  __WT_CONFIG_CHOICE_generation_check, __WT_CONFIG_CHOICE_hs_validate,
  __WT_CONFIG_CHOICE_key_out_of_order, __WT_CONFIG_CHOICE_log_validate, __WT_CONFIG_CHOICE_prepared,
  __WT_CONFIG_CHOICE_slow_operation, __WT_CONFIG_CHOICE_txn_visibility, NULL};

static const char *confchk_file_extend_choices[] = {
  __WT_CONFIG_CHOICE_data, __WT_CONFIG_CHOICE_log, NULL};

static const WT_CONFIG_CHECK confchk_wiredtiger_open_hash_subconfigs[] = {
  {"buckets", "int", NULL, "min=64,max=65536", NULL, 0, NULL, WT_CONFIG_COMPILED_TYPE_INT, 302, 64,
    65536, NULL},
  {"dhandle_buckets", "int", NULL, "min=64,max=65536", NULL, 0, NULL, WT_CONFIG_COMPILED_TYPE_INT,
    303, 64, 65536, NULL},
  {NULL, NULL, NULL, NULL, NULL, 0, NULL, 0, 0, 0, 0, NULL}};

static const uint8_t confchk_wiredtiger_open_hash_subconfigs_jump[WT_CONFIG_JUMP_TABLE_SIZE] = {0,
  0, 0, 0, 0, 0, 0, 0, 0, 0, 0, 0, 0, 0, 0, 0, 0, 0, 0, 0, 0, 0, 0, 0, 0, 0, 0, 0, 0, 0, 0, 0, 0, 0,
  0, 0, 0, 0, 0, 0, 0, 0, 0, 0, 0, 0, 0, 0, 0, 0, 0, 0, 0, 0, 0, 0, 0, 0, 0, 0, 0, 0, 0, 0, 0, 0, 0,
  0, 0, 0, 0, 0, 0, 0, 0, 0, 0, 0, 0, 0, 0, 0, 0, 0, 0, 0, 0, 0, 0, 0, 0, 0, 0, 0, 0, 0, 0, 0, 0, 1,
  1, 2, 2, 2, 2, 2, 2, 2, 2, 2, 2, 2, 2, 2, 2, 2, 2, 2, 2, 2, 2, 2, 2, 2, 2, 2, 2, 2};

static const char *confchk_json_output2_choices[] = {
  __WT_CONFIG_CHOICE_error, __WT_CONFIG_CHOICE_message, NULL};

static const char *confchk_recover_choices[] = {
  __WT_CONFIG_CHOICE_error, __WT_CONFIG_CHOICE_on, NULL};

static const WT_CONFIG_CHECK confchk_wiredtiger_open_log_subconfigs[] = {
  {"archive", "boolean", NULL, NULL, NULL, 0, NULL, WT_CONFIG_COMPILED_TYPE_BOOLEAN, 247, INT64_MIN,
    INT64_MAX, NULL},
  {"compressor", "string", NULL, NULL, NULL, 0, NULL, WT_CONFIG_COMPILED_TYPE_STRING, 306,
    INT64_MIN, INT64_MAX, NULL},
  {"enabled", "boolean", NULL, NULL, NULL, 0, NULL, WT_CONFIG_COMPILED_TYPE_BOOLEAN, 37, INT64_MIN,
    INT64_MAX, NULL},
  {"file_max", "int", NULL, "min=100KB,max=2GB", NULL, 0, NULL, WT_CONFIG_COMPILED_TYPE_INT, 242,
    100LL * WT_KILOBYTE, 2LL * WT_GIGABYTE, NULL},
  {"force_write_wait", "int", NULL, "min=1,max=60", NULL, 0, NULL, WT_CONFIG_COMPILED_TYPE_INT, 307,
    1, 60, NULL},
  {"os_cache_dirty_pct", "int", NULL, "min=0,max=100", NULL, 0, NULL, WT_CONFIG_COMPILED_TYPE_INT,
    248, 0, 100, NULL},
  {"path", "string", NULL, NULL, NULL, 0, NULL, WT_CONFIG_COMPILED_TYPE_STRING, 257, INT64_MIN,
    INT64_MAX, NULL},
  {"prealloc", "boolean", NULL, NULL, NULL, 0, NULL, WT_CONFIG_COMPILED_TYPE_BOOLEAN, 249,
    INT64_MIN, INT64_MAX, NULL},
  {"prealloc_init_count", "int", NULL, "min=1,max=500", NULL, 0, NULL, WT_CONFIG_COMPILED_TYPE_INT,
    250, 1, 500, NULL},
  {"recover", "string", NULL, "choices=[\"error\",\"on\"]", NULL, 0, NULL,
    WT_CONFIG_COMPILED_TYPE_STRING, 308, INT64_MIN, INT64_MAX, confchk_recover_choices},
  {"remove", "boolean", NULL, NULL, NULL, 0, NULL, WT_CONFIG_COMPILED_TYPE_BOOLEAN, 251, INT64_MIN,
    INT64_MAX, NULL},
  {"zero_fill", "boolean", NULL, NULL, NULL, 0, NULL, WT_CONFIG_COMPILED_TYPE_BOOLEAN, 252,
    INT64_MIN, INT64_MAX, NULL},
  {NULL, NULL, NULL, NULL, NULL, 0, NULL, 0, 0, 0, 0, NULL}};

static const uint8_t confchk_wiredtiger_open_log_subconfigs_jump[WT_CONFIG_JUMP_TABLE_SIZE] = {0, 0,
  0, 0, 0, 0, 0, 0, 0, 0, 0, 0, 0, 0, 0, 0, 0, 0, 0, 0, 0, 0, 0, 0, 0, 0, 0, 0, 0, 0, 0, 0, 0, 0, 0,
  0, 0, 0, 0, 0, 0, 0, 0, 0, 0, 0, 0, 0, 0, 0, 0, 0, 0, 0, 0, 0, 0, 0, 0, 0, 0, 0, 0, 0, 0, 0, 0, 0,
  0, 0, 0, 0, 0, 0, 0, 0, 0, 0, 0, 0, 0, 0, 0, 0, 0, 0, 0, 0, 0, 0, 0, 0, 0, 0, 0, 0, 0, 0, 1, 1, 2,
  2, 3, 5, 5, 5, 5, 5, 5, 5, 5, 5, 6, 9, 9, 11, 11, 11, 11, 11, 11, 11, 11, 12, 12, 12, 12, 12};

static const WT_CONFIG_CHECK confchk_wiredtiger_open_main_start_printing_subconfigs[] = {
  {"wait_count", "int", NULL, "min=1,max=9223372036854775807", NULL, 0, NULL,
    WT_CONFIG_COMPILED_TYPE_INT, 314, 1, 9223372036854775807LL, NULL},
  {NULL, NULL, NULL, NULL, NULL, 0, NULL, 0, 0, 0, 0, NULL}};

static const uint8_t
  confchk_wiredtiger_open_main_start_printing_subconfigs_jump[WT_CONFIG_JUMP_TABLE_SIZE] = {0, 0, 0,
    0, 0, 0, 0, 0, 0, 0, 0, 0, 0, 0, 0, 0, 0, 0, 0, 0, 0, 0, 0, 0, 0, 0, 0, 0, 0, 0, 0, 0, 0, 0, 0,
    0, 0, 0, 0, 0, 0, 0, 0, 0, 0, 0, 0, 0, 0, 0, 0, 0, 0, 0, 0, 0, 0, 0, 0, 0, 0, 0, 0, 0, 0, 0, 0,
    0, 0, 0, 0, 0, 0, 0, 0, 0, 0, 0, 0, 0, 0, 0, 0, 0, 0, 0, 0, 0, 0, 0, 0, 0, 0, 0, 0, 0, 0, 0, 0,
    0, 0, 0, 0, 0, 0, 0, 0, 0, 0, 0, 0, 0, 0, 0, 0, 0, 0, 0, 0, 0, 1, 1, 1, 1, 1, 1, 1, 1};

static const WT_CONFIG_CHECK confchk_wiredtiger_open_thread_0_subconfigs[] = {
  {"wait_count", "int", NULL, "min=1,max=9223372036854775807", NULL, 0, NULL,
    WT_CONFIG_COMPILED_TYPE_INT, 314, 1, 9223372036854775807LL, NULL},
  {NULL, NULL, NULL, NULL, NULL, 0, NULL, 0, 0, 0, 0, NULL}};

static const uint8_t confchk_wiredtiger_open_thread_0_subconfigs_jump[WT_CONFIG_JUMP_TABLE_SIZE] = {
  0, 0, 0, 0, 0, 0, 0, 0, 0, 0, 0, 0, 0, 0, 0, 0, 0, 0, 0, 0, 0, 0, 0, 0, 0, 0, 0, 0, 0, 0, 0, 0, 0,
  0, 0, 0, 0, 0, 0, 0, 0, 0, 0, 0, 0, 0, 0, 0, 0, 0, 0, 0, 0, 0, 0, 0, 0, 0, 0, 0, 0, 0, 0, 0, 0, 0,
  0, 0, 0, 0, 0, 0, 0, 0, 0, 0, 0, 0, 0, 0, 0, 0, 0, 0, 0, 0, 0, 0, 0, 0, 0, 0, 0, 0, 0, 0, 0, 0, 0,
  0, 0, 0, 0, 0, 0, 0, 0, 0, 0, 0, 0, 0, 0, 0, 0, 0, 0, 0, 0, 0, 1, 1, 1, 1, 1, 1, 1, 1};

static const WT_CONFIG_CHECK confchk_wiredtiger_open_thread_1_subconfigs[] = {
  {"wait_count", "int", NULL, "min=1,max=9223372036854775807", NULL, 0, NULL,
    WT_CONFIG_COMPILED_TYPE_INT, 314, 1, 9223372036854775807LL, NULL},
  {NULL, NULL, NULL, NULL, NULL, 0, NULL, 0, 0, 0, 0, NULL}};

static const uint8_t confchk_wiredtiger_open_thread_1_subconfigs_jump[WT_CONFIG_JUMP_TABLE_SIZE] = {
  0, 0, 0, 0, 0, 0, 0, 0, 0, 0, 0, 0, 0, 0, 0, 0, 0, 0, 0, 0, 0, 0, 0, 0, 0, 0, 0, 0, 0, 0, 0, 0, 0,
  0, 0, 0, 0, 0, 0, 0, 0, 0, 0, 0, 0, 0, 0, 0, 0, 0, 0, 0, 0, 0, 0, 0, 0, 0, 0, 0, 0, 0, 0, 0, 0, 0,
  0, 0, 0, 0, 0, 0, 0, 0, 0, 0, 0, 0, 0, 0, 0, 0, 0, 0, 0, 0, 0, 0, 0, 0, 0, 0, 0, 0, 0, 0, 0, 0, 0,
  0, 0, 0, 0, 0, 0, 0, 0, 0, 0, 0, 0, 0, 0, 0, 0, 0, 0, 0, 0, 0, 1, 1, 1, 1, 1, 1, 1, 1};

static const WT_CONFIG_CHECK confchk_wiredtiger_open_thread_2_subconfigs[] = {
  {"wait_count", "int", NULL, "min=1,max=9223372036854775807", NULL, 0, NULL,
    WT_CONFIG_COMPILED_TYPE_INT, 314, 1, 9223372036854775807LL, NULL},
  {NULL, NULL, NULL, NULL, NULL, 0, NULL, 0, 0, 0, 0, NULL}};

static const uint8_t confchk_wiredtiger_open_thread_2_subconfigs_jump[WT_CONFIG_JUMP_TABLE_SIZE] = {
  0, 0, 0, 0, 0, 0, 0, 0, 0, 0, 0, 0, 0, 0, 0, 0, 0, 0, 0, 0, 0, 0, 0, 0, 0, 0, 0, 0, 0, 0, 0, 0, 0,
  0, 0, 0, 0, 0, 0, 0, 0, 0, 0, 0, 0, 0, 0, 0, 0, 0, 0, 0, 0, 0, 0, 0, 0, 0, 0, 0, 0, 0, 0, 0, 0, 0,
  0, 0, 0, 0, 0, 0, 0, 0, 0, 0, 0, 0, 0, 0, 0, 0, 0, 0, 0, 0, 0, 0, 0, 0, 0, 0, 0, 0, 0, 0, 0, 0, 0,
  0, 0, 0, 0, 0, 0, 0, 0, 0, 0, 0, 0, 0, 0, 0, 0, 0, 0, 0, 0, 0, 1, 1, 1, 1, 1, 1, 1, 1};

static const WT_CONFIG_CHECK confchk_wiredtiger_open_thread_3_subconfigs[] = {
  {"wait_count", "int", NULL, "min=1,max=9223372036854775807", NULL, 0, NULL,
    WT_CONFIG_COMPILED_TYPE_INT, 314, 1, 9223372036854775807LL, NULL},
  {NULL, NULL, NULL, NULL, NULL, 0, NULL, 0, 0, 0, 0, NULL}};

static const uint8_t confchk_wiredtiger_open_thread_3_subconfigs_jump[WT_CONFIG_JUMP_TABLE_SIZE] = {
  0, 0, 0, 0, 0, 0, 0, 0, 0, 0, 0, 0, 0, 0, 0, 0, 0, 0, 0, 0, 0, 0, 0, 0, 0, 0, 0, 0, 0, 0, 0, 0, 0,
  0, 0, 0, 0, 0, 0, 0, 0, 0, 0, 0, 0, 0, 0, 0, 0, 0, 0, 0, 0, 0, 0, 0, 0, 0, 0, 0, 0, 0, 0, 0, 0, 0,
  0, 0, 0, 0, 0, 0, 0, 0, 0, 0, 0, 0, 0, 0, 0, 0, 0, 0, 0, 0, 0, 0, 0, 0, 0, 0, 0, 0, 0, 0, 0, 0, 0,
  0, 0, 0, 0, 0, 0, 0, 0, 0, 0, 0, 0, 0, 0, 0, 0, 0, 0, 0, 0, 0, 1, 1, 1, 1, 1, 1, 1, 1};

static const WT_CONFIG_CHECK confchk_wiredtiger_open_thread_4_subconfigs[] = {
  {"wait_count", "int", NULL, "min=1,max=9223372036854775807", NULL, 0, NULL,
    WT_CONFIG_COMPILED_TYPE_INT, 314, 1, 9223372036854775807LL, NULL},
  {NULL, NULL, NULL, NULL, NULL, 0, NULL, 0, 0, 0, 0, NULL}};

static const uint8_t confchk_wiredtiger_open_thread_4_subconfigs_jump[WT_CONFIG_JUMP_TABLE_SIZE] = {
  0, 0, 0, 0, 0, 0, 0, 0, 0, 0, 0, 0, 0, 0, 0, 0, 0, 0, 0, 0, 0, 0, 0, 0, 0, 0, 0, 0, 0, 0, 0, 0, 0,
  0, 0, 0, 0, 0, 0, 0, 0, 0, 0, 0, 0, 0, 0, 0, 0, 0, 0, 0, 0, 0, 0, 0, 0, 0, 0, 0, 0, 0, 0, 0, 0, 0,
  0, 0, 0, 0, 0, 0, 0, 0, 0, 0, 0, 0, 0, 0, 0, 0, 0, 0, 0, 0, 0, 0, 0, 0, 0, 0, 0, 0, 0, 0, 0, 0, 0,
  0, 0, 0, 0, 0, 0, 0, 0, 0, 0, 0, 0, 0, 0, 0, 0, 0, 0, 0, 0, 0, 1, 1, 1, 1, 1, 1, 1, 1};

<<<<<<< HEAD
static const WT_CONFIG_CHECK confchk_wiredtiger_open_thread_wait_for_upd_abort_subconfigs[] = {
  {"enable_count", "int", NULL, "min=0,max=9223372036854775807", NULL, 0, NULL,
    WT_CONFIG_COMPILED_TYPE_INT, 320, 0, 9223372036854775807LL, NULL},
  {"wait_count", "int", NULL, "min=1,max=4294967295", NULL, 0, NULL, WT_CONFIG_COMPILED_TYPE_INT,
    314, 1, 4294967295LL, NULL},
  {NULL, NULL, NULL, NULL, NULL, 0, NULL, 0, 0, 0, 0, NULL}};

static const uint8_t
  confchk_wiredtiger_open_thread_wait_for_upd_abort_subconfigs_jump[WT_CONFIG_JUMP_TABLE_SIZE] = {0,
    0, 0, 0, 0, 0, 0, 0, 0, 0, 0, 0, 0, 0, 0, 0, 0, 0, 0, 0, 0, 0, 0, 0, 0, 0, 0, 0, 0, 0, 0, 0, 0,
    0, 0, 0, 0, 0, 0, 0, 0, 0, 0, 0, 0, 0, 0, 0, 0, 0, 0, 0, 0, 0, 0, 0, 0, 0, 0, 0, 0, 0, 0, 0, 0,
    0, 0, 0, 0, 0, 0, 0, 0, 0, 0, 0, 0, 0, 0, 0, 0, 0, 0, 0, 0, 0, 0, 0, 0, 0, 0, 0, 0, 0, 0, 0, 0,
    0, 0, 0, 0, 0, 1, 1, 1, 1, 1, 1, 1, 1, 1, 1, 1, 1, 1, 1, 1, 1, 1, 1, 2, 2, 2, 2, 2, 2, 2, 2};
=======
static const WT_CONFIG_CHECK confchk_wiredtiger_open_wt_13450_ckpt_subconfigs[] = {
  {"match_value", "int", NULL, "min=0,max=9223372036854775807", NULL, 0, NULL,
    WT_CONFIG_COMPILED_TYPE_INT, 320, 0, 9223372036854775807LL, NULL},
  {"wait_count", "int", NULL, "min=1,max=9223372036854775807", NULL, 0, NULL,
    WT_CONFIG_COMPILED_TYPE_INT, 314, 1, 9223372036854775807LL, NULL},
  {NULL, NULL, NULL, NULL, NULL, 0, NULL, 0, 0, 0, 0, NULL}};

static const uint8_t
  confchk_wiredtiger_open_wt_13450_ckpt_subconfigs_jump[WT_CONFIG_JUMP_TABLE_SIZE] = {0, 0, 0, 0, 0,
    0, 0, 0, 0, 0, 0, 0, 0, 0, 0, 0, 0, 0, 0, 0, 0, 0, 0, 0, 0, 0, 0, 0, 0, 0, 0, 0, 0, 0, 0, 0, 0,
    0, 0, 0, 0, 0, 0, 0, 0, 0, 0, 0, 0, 0, 0, 0, 0, 0, 0, 0, 0, 0, 0, 0, 0, 0, 0, 0, 0, 0, 0, 0, 0,
    0, 0, 0, 0, 0, 0, 0, 0, 0, 0, 0, 0, 0, 0, 0, 0, 0, 0, 0, 0, 0, 0, 0, 0, 0, 0, 0, 0, 0, 0, 0, 0,
    0, 0, 0, 0, 0, 0, 0, 0, 0, 1, 1, 1, 1, 1, 1, 1, 1, 1, 1, 2, 2, 2, 2, 2, 2, 2, 2};

static const WT_CONFIG_CHECK confchk_wiredtiger_open_wt_13450_test_subconfigs[] = {
  {"wait_count", "int", NULL, "min=1,max=9223372036854775807", NULL, 0, NULL,
    WT_CONFIG_COMPILED_TYPE_INT, 314, 1, 9223372036854775807LL, NULL},
  {NULL, NULL, NULL, NULL, NULL, 0, NULL, 0, 0, 0, 0, NULL}};

static const uint8_t
  confchk_wiredtiger_open_wt_13450_test_subconfigs_jump[WT_CONFIG_JUMP_TABLE_SIZE] = {0, 0, 0, 0, 0,
    0, 0, 0, 0, 0, 0, 0, 0, 0, 0, 0, 0, 0, 0, 0, 0, 0, 0, 0, 0, 0, 0, 0, 0, 0, 0, 0, 0, 0, 0, 0, 0,
    0, 0, 0, 0, 0, 0, 0, 0, 0, 0, 0, 0, 0, 0, 0, 0, 0, 0, 0, 0, 0, 0, 0, 0, 0, 0, 0, 0, 0, 0, 0, 0,
    0, 0, 0, 0, 0, 0, 0, 0, 0, 0, 0, 0, 0, 0, 0, 0, 0, 0, 0, 0, 0, 0, 0, 0, 0, 0, 0, 0, 0, 0, 0, 0,
    0, 0, 0, 0, 0, 0, 0, 0, 0, 0, 0, 0, 0, 0, 0, 0, 0, 0, 0, 1, 1, 1, 1, 1, 1, 1, 1};
>>>>>>> 7d2c9d2a

static const WT_CONFIG_CHECK confchk_wiredtiger_open_per_connection_control_points_subconfigs[] = {
  {"main_start_printing", "category", NULL, NULL,
    confchk_wiredtiger_open_main_start_printing_subconfigs, 1,
    confchk_wiredtiger_open_main_start_printing_subconfigs_jump, WT_CONFIG_COMPILED_TYPE_CATEGORY,
    313, INT64_MIN, INT64_MAX, NULL},
  {"thread_0", "category", NULL, NULL, confchk_wiredtiger_open_thread_0_subconfigs, 1,
    confchk_wiredtiger_open_thread_0_subconfigs_jump, WT_CONFIG_COMPILED_TYPE_CATEGORY, 277,
    INT64_MIN, INT64_MAX, NULL},
  {"thread_1", "category", NULL, NULL, confchk_wiredtiger_open_thread_1_subconfigs, 1,
    confchk_wiredtiger_open_thread_1_subconfigs_jump, WT_CONFIG_COMPILED_TYPE_CATEGORY, 315,
    INT64_MIN, INT64_MAX, NULL},
  {"thread_2", "category", NULL, NULL, confchk_wiredtiger_open_thread_2_subconfigs, 1,
    confchk_wiredtiger_open_thread_2_subconfigs_jump, WT_CONFIG_COMPILED_TYPE_CATEGORY, 316,
    INT64_MIN, INT64_MAX, NULL},
  {"thread_3", "category", NULL, NULL, confchk_wiredtiger_open_thread_3_subconfigs, 1,
    confchk_wiredtiger_open_thread_3_subconfigs_jump, WT_CONFIG_COMPILED_TYPE_CATEGORY, 317,
    INT64_MIN, INT64_MAX, NULL},
  {"thread_4", "category", NULL, NULL, confchk_wiredtiger_open_thread_4_subconfigs, 1,
    confchk_wiredtiger_open_thread_4_subconfigs_jump, WT_CONFIG_COMPILED_TYPE_CATEGORY, 318,
    INT64_MIN, INT64_MAX, NULL},
<<<<<<< HEAD
  {"thread_wait_for_upd_abort", "category", NULL, NULL,
    confchk_wiredtiger_open_thread_wait_for_upd_abort_subconfigs, 2,
    confchk_wiredtiger_open_thread_wait_for_upd_abort_subconfigs_jump,
    WT_CONFIG_COMPILED_TYPE_CATEGORY, 319, INT64_MIN, INT64_MAX, NULL},
=======
  {"wt_13450_ckpt", "category", NULL, NULL, confchk_wiredtiger_open_wt_13450_ckpt_subconfigs, 2,
    confchk_wiredtiger_open_wt_13450_ckpt_subconfigs_jump, WT_CONFIG_COMPILED_TYPE_CATEGORY, 319,
    INT64_MIN, INT64_MAX, NULL},
  {"wt_13450_test", "category", NULL, NULL, confchk_wiredtiger_open_wt_13450_test_subconfigs, 1,
    confchk_wiredtiger_open_wt_13450_test_subconfigs_jump, WT_CONFIG_COMPILED_TYPE_CATEGORY, 321,
    INT64_MIN, INT64_MAX, NULL},
>>>>>>> 7d2c9d2a
  {NULL, NULL, NULL, NULL, NULL, 0, NULL, 0, 0, 0, 0, NULL}};

static const uint8_t
  confchk_wiredtiger_open_per_connection_control_points_subconfigs_jump[WT_CONFIG_JUMP_TABLE_SIZE] =
    {0, 0, 0, 0, 0, 0, 0, 0, 0, 0, 0, 0, 0, 0, 0, 0, 0, 0, 0, 0, 0, 0, 0, 0, 0, 0, 0, 0, 0, 0, 0, 0,
      0, 0, 0, 0, 0, 0, 0, 0, 0, 0, 0, 0, 0, 0, 0, 0, 0, 0, 0, 0, 0, 0, 0, 0, 0, 0, 0, 0, 0, 0, 0,
      0, 0, 0, 0, 0, 0, 0, 0, 0, 0, 0, 0, 0, 0, 0, 0, 0, 0, 0, 0, 0, 0, 0, 0, 0, 0, 0, 0, 0, 0, 0,
<<<<<<< HEAD
      0, 0, 0, 0, 0, 0, 0, 0, 0, 0, 0, 0, 0, 0, 0, 0, 1, 1, 1, 1, 1, 1, 1, 7, 7, 7, 7, 7, 7, 7, 7,
      7, 7, 7};

static const WT_CONFIG_CHECK confchk_wiredtiger_open_prefetch_subconfigs[] = {
  {"available", "boolean", NULL, NULL, NULL, 0, NULL, WT_CONFIG_COMPILED_TYPE_BOOLEAN, 321,
    INT64_MIN, INT64_MAX, NULL},
  {"default", "boolean", NULL, NULL, NULL, 0, NULL, WT_CONFIG_COMPILED_TYPE_BOOLEAN, 322, INT64_MIN,
=======
      0, 0, 0, 0, 0, 0, 0, 0, 0, 0, 0, 0, 0, 0, 0, 0, 1, 1, 1, 1, 1, 1, 1, 6, 6, 6, 8, 8, 8, 8, 8,
      8, 8, 8};

static const WT_CONFIG_CHECK confchk_wiredtiger_open_prefetch_subconfigs[] = {
  {"available", "boolean", NULL, NULL, NULL, 0, NULL, WT_CONFIG_COMPILED_TYPE_BOOLEAN, 322,
    INT64_MIN, INT64_MAX, NULL},
  {"default", "boolean", NULL, NULL, NULL, 0, NULL, WT_CONFIG_COMPILED_TYPE_BOOLEAN, 323, INT64_MIN,
>>>>>>> 7d2c9d2a
    INT64_MAX, NULL},
  {NULL, NULL, NULL, NULL, NULL, 0, NULL, 0, 0, 0, 0, NULL}};

static const uint8_t confchk_wiredtiger_open_prefetch_subconfigs_jump[WT_CONFIG_JUMP_TABLE_SIZE] = {
  0, 0, 0, 0, 0, 0, 0, 0, 0, 0, 0, 0, 0, 0, 0, 0, 0, 0, 0, 0, 0, 0, 0, 0, 0, 0, 0, 0, 0, 0, 0, 0, 0,
  0, 0, 0, 0, 0, 0, 0, 0, 0, 0, 0, 0, 0, 0, 0, 0, 0, 0, 0, 0, 0, 0, 0, 0, 0, 0, 0, 0, 0, 0, 0, 0, 0,
  0, 0, 0, 0, 0, 0, 0, 0, 0, 0, 0, 0, 0, 0, 0, 0, 0, 0, 0, 0, 0, 0, 0, 0, 0, 0, 0, 0, 0, 0, 0, 0, 1,
  1, 1, 2, 2, 2, 2, 2, 2, 2, 2, 2, 2, 2, 2, 2, 2, 2, 2, 2, 2, 2, 2, 2, 2, 2, 2, 2, 2, 2};

static const char *confchk_statistics3_choices[] = {__WT_CONFIG_CHOICE_all,
  __WT_CONFIG_CHOICE_cache_walk, __WT_CONFIG_CHOICE_fast, __WT_CONFIG_CHOICE_none,
  __WT_CONFIG_CHOICE_clear, __WT_CONFIG_CHOICE_tree_walk, NULL};

static const WT_CONFIG_CHECK confchk_wiredtiger_open_statistics_log_subconfigs[] = {
  {"json", "boolean", NULL, NULL, NULL, 0, NULL, WT_CONFIG_COMPILED_TYPE_BOOLEAN, 263, INT64_MIN,
    INT64_MAX, NULL},
  {"on_close", "boolean", NULL, NULL, NULL, 0, NULL, WT_CONFIG_COMPILED_TYPE_BOOLEAN, 264,
    INT64_MIN, INT64_MAX, NULL},
  {"path", "string", NULL, NULL, NULL, 0, NULL, WT_CONFIG_COMPILED_TYPE_STRING, 257, INT64_MIN,
    INT64_MAX, NULL},
  {"sources", "list", NULL, NULL, NULL, 0, NULL, WT_CONFIG_COMPILED_TYPE_LIST, 265, INT64_MIN,
    INT64_MAX, NULL},
  {"timestamp", "string", NULL, NULL, NULL, 0, NULL, WT_CONFIG_COMPILED_TYPE_STRING, 266, INT64_MIN,
    INT64_MAX, NULL},
  {"wait", "int", NULL, "min=0,max=100000", NULL, 0, NULL, WT_CONFIG_COMPILED_TYPE_INT, 194, 0,
    100000, NULL},
  {NULL, NULL, NULL, NULL, NULL, 0, NULL, 0, 0, 0, 0, NULL}};

static const uint8_t
  confchk_wiredtiger_open_statistics_log_subconfigs_jump[WT_CONFIG_JUMP_TABLE_SIZE] = {0, 0, 0, 0,
    0, 0, 0, 0, 0, 0, 0, 0, 0, 0, 0, 0, 0, 0, 0, 0, 0, 0, 0, 0, 0, 0, 0, 0, 0, 0, 0, 0, 0, 0, 0, 0,
    0, 0, 0, 0, 0, 0, 0, 0, 0, 0, 0, 0, 0, 0, 0, 0, 0, 0, 0, 0, 0, 0, 0, 0, 0, 0, 0, 0, 0, 0, 0, 0,
    0, 0, 0, 0, 0, 0, 0, 0, 0, 0, 0, 0, 0, 0, 0, 0, 0, 0, 0, 0, 0, 0, 0, 0, 0, 0, 0, 0, 0, 0, 0, 0,
    0, 0, 0, 0, 0, 0, 0, 1, 1, 1, 1, 1, 2, 3, 3, 3, 4, 5, 5, 5, 6, 6, 6, 6, 6, 6, 6, 6};

static const WT_CONFIG_CHECK confchk_tiered_storage_subconfigs[] = {
  {"auth_token", "string", NULL, NULL, NULL, 0, NULL, WT_CONFIG_COMPILED_TYPE_STRING, 48, INT64_MIN,
    INT64_MAX, NULL},
  {"bucket", "string", NULL, NULL, NULL, 0, NULL, WT_CONFIG_COMPILED_TYPE_STRING, 49, INT64_MIN,
    INT64_MAX, NULL},
  {"bucket_prefix", "string", NULL, NULL, NULL, 0, NULL, WT_CONFIG_COMPILED_TYPE_STRING, 50,
    INT64_MIN, INT64_MAX, NULL},
  {"cache_directory", "string", NULL, NULL, NULL, 0, NULL, WT_CONFIG_COMPILED_TYPE_STRING, 51,
    INT64_MIN, INT64_MAX, NULL},
<<<<<<< HEAD
  {"interval", "int", NULL, "min=1,max=1000", NULL, 0, NULL, WT_CONFIG_COMPILED_TYPE_INT, 327, 1,
=======
  {"interval", "int", NULL, "min=1,max=1000", NULL, 0, NULL, WT_CONFIG_COMPILED_TYPE_INT, 328, 1,
>>>>>>> 7d2c9d2a
    1000, NULL},
  {"local_retention", "int", NULL, "min=0,max=10000", NULL, 0, NULL, WT_CONFIG_COMPILED_TYPE_INT,
    52, 0, 10000, NULL},
  {"name", "string", NULL, NULL, NULL, 0, NULL, WT_CONFIG_COMPILED_TYPE_STRING, 20, INT64_MIN,
    INT64_MAX, NULL},
  {"shared", "boolean", NULL, NULL, NULL, 0, NULL, WT_CONFIG_COMPILED_TYPE_BOOLEAN, 54, INT64_MIN,
    INT64_MAX, NULL},
  {NULL, NULL, NULL, NULL, NULL, 0, NULL, 0, 0, 0, 0, NULL}};

static const uint8_t confchk_tiered_storage_subconfigs_jump[WT_CONFIG_JUMP_TABLE_SIZE] = {0, 0, 0,
  0, 0, 0, 0, 0, 0, 0, 0, 0, 0, 0, 0, 0, 0, 0, 0, 0, 0, 0, 0, 0, 0, 0, 0, 0, 0, 0, 0, 0, 0, 0, 0, 0,
  0, 0, 0, 0, 0, 0, 0, 0, 0, 0, 0, 0, 0, 0, 0, 0, 0, 0, 0, 0, 0, 0, 0, 0, 0, 0, 0, 0, 0, 0, 0, 0, 0,
  0, 0, 0, 0, 0, 0, 0, 0, 0, 0, 0, 0, 0, 0, 0, 0, 0, 0, 0, 0, 0, 0, 0, 0, 0, 0, 0, 0, 0, 1, 3, 4, 4,
  4, 4, 4, 4, 5, 5, 5, 6, 6, 7, 7, 7, 7, 7, 8, 8, 8, 8, 8, 8, 8, 8, 8, 8, 8, 8};

static const char *confchk_timing_stress_for_test2_choices[] = {
  __WT_CONFIG_CHOICE_aggressive_stash_free, __WT_CONFIG_CHOICE_aggressive_sweep,
  __WT_CONFIG_CHOICE_backup_rename, __WT_CONFIG_CHOICE_checkpoint_evict_page,
  __WT_CONFIG_CHOICE_checkpoint_handle, __WT_CONFIG_CHOICE_checkpoint_slow,
  __WT_CONFIG_CHOICE_checkpoint_stop, __WT_CONFIG_CHOICE_commit_transaction_slow,
  __WT_CONFIG_CHOICE_compact_slow, __WT_CONFIG_CHOICE_evict_reposition,
  __WT_CONFIG_CHOICE_failpoint_eviction_split,
  __WT_CONFIG_CHOICE_failpoint_history_store_delete_key_from_ts,
  __WT_CONFIG_CHOICE_history_store_checkpoint_delay, __WT_CONFIG_CHOICE_history_store_search,
  __WT_CONFIG_CHOICE_history_store_sweep_race, __WT_CONFIG_CHOICE_prefetch_1,
  __WT_CONFIG_CHOICE_prefetch_2, __WT_CONFIG_CHOICE_prefetch_3, __WT_CONFIG_CHOICE_prefix_compare,
  __WT_CONFIG_CHOICE_prepare_checkpoint_delay, __WT_CONFIG_CHOICE_prepare_resolution_1,
  __WT_CONFIG_CHOICE_prepare_resolution_2, __WT_CONFIG_CHOICE_sleep_before_read_overflow_onpage,
  __WT_CONFIG_CHOICE_split_1, __WT_CONFIG_CHOICE_split_2, __WT_CONFIG_CHOICE_split_3,
  __WT_CONFIG_CHOICE_split_4, __WT_CONFIG_CHOICE_split_5, __WT_CONFIG_CHOICE_split_6,
  __WT_CONFIG_CHOICE_split_7, __WT_CONFIG_CHOICE_split_8, __WT_CONFIG_CHOICE_tiered_flush_finish,
  NULL};
const char __WT_CONFIG_CHOICE_dsync[] = "dsync";
const char __WT_CONFIG_CHOICE_fsync[] = "fsync";

static const char *confchk_method2_choices[] = {
  __WT_CONFIG_CHOICE_dsync, __WT_CONFIG_CHOICE_fsync, __WT_CONFIG_CHOICE_none, NULL};

static const WT_CONFIG_CHECK confchk_wiredtiger_open_transaction_sync_subconfigs[] = {
  {"enabled", "boolean", NULL, NULL, NULL, 0, NULL, WT_CONFIG_COMPILED_TYPE_BOOLEAN, 37, INT64_MIN,
    INT64_MAX, NULL},
  {"method", "string", NULL, "choices=[\"dsync\",\"fsync\",\"none\"]", NULL, 0, NULL,
    WT_CONFIG_COMPILED_TYPE_STRING, 196, INT64_MIN, INT64_MAX, confchk_method2_choices},
  {NULL, NULL, NULL, NULL, NULL, 0, NULL, 0, 0, 0, 0, NULL}};

static const uint8_t
  confchk_wiredtiger_open_transaction_sync_subconfigs_jump[WT_CONFIG_JUMP_TABLE_SIZE] = {0, 0, 0, 0,
    0, 0, 0, 0, 0, 0, 0, 0, 0, 0, 0, 0, 0, 0, 0, 0, 0, 0, 0, 0, 0, 0, 0, 0, 0, 0, 0, 0, 0, 0, 0, 0,
    0, 0, 0, 0, 0, 0, 0, 0, 0, 0, 0, 0, 0, 0, 0, 0, 0, 0, 0, 0, 0, 0, 0, 0, 0, 0, 0, 0, 0, 0, 0, 0,
    0, 0, 0, 0, 0, 0, 0, 0, 0, 0, 0, 0, 0, 0, 0, 0, 0, 0, 0, 0, 0, 0, 0, 0, 0, 0, 0, 0, 0, 0, 0, 0,
    0, 0, 1, 1, 1, 1, 1, 1, 1, 1, 2, 2, 2, 2, 2, 2, 2, 2, 2, 2, 2, 2, 2, 2, 2, 2, 2, 2};

static const char *confchk_verbose13_choices[] = {__WT_CONFIG_CHOICE_all, __WT_CONFIG_CHOICE_api,
  __WT_CONFIG_CHOICE_backup, __WT_CONFIG_CHOICE_block, __WT_CONFIG_CHOICE_block_cache,
  __WT_CONFIG_CHOICE_checkpoint, __WT_CONFIG_CHOICE_checkpoint_cleanup,
  __WT_CONFIG_CHOICE_checkpoint_progress, __WT_CONFIG_CHOICE_chunkcache, __WT_CONFIG_CHOICE_compact,
  __WT_CONFIG_CHOICE_compact_progress, __WT_CONFIG_CHOICE_configuration,
  __WT_CONFIG_CHOICE_control_point, __WT_CONFIG_CHOICE_error_returns, __WT_CONFIG_CHOICE_eviction,
  __WT_CONFIG_CHOICE_fileops, __WT_CONFIG_CHOICE_generation, __WT_CONFIG_CHOICE_handleops,
  __WT_CONFIG_CHOICE_history_store, __WT_CONFIG_CHOICE_history_store_activity,
  __WT_CONFIG_CHOICE_log, __WT_CONFIG_CHOICE_lsm, __WT_CONFIG_CHOICE_lsm_manager,
  __WT_CONFIG_CHOICE_metadata, __WT_CONFIG_CHOICE_mutex, __WT_CONFIG_CHOICE_out_of_order,
  __WT_CONFIG_CHOICE_overflow, __WT_CONFIG_CHOICE_prefetch, __WT_CONFIG_CHOICE_read,
  __WT_CONFIG_CHOICE_reconcile, __WT_CONFIG_CHOICE_recovery, __WT_CONFIG_CHOICE_recovery_progress,
  __WT_CONFIG_CHOICE_rts, __WT_CONFIG_CHOICE_salvage, __WT_CONFIG_CHOICE_shared_cache,
  __WT_CONFIG_CHOICE_split, __WT_CONFIG_CHOICE_temporary, __WT_CONFIG_CHOICE_thread_group,
  __WT_CONFIG_CHOICE_tiered, __WT_CONFIG_CHOICE_timestamp, __WT_CONFIG_CHOICE_transaction,
  __WT_CONFIG_CHOICE_verify, __WT_CONFIG_CHOICE_version, __WT_CONFIG_CHOICE_write, NULL};

static const char *confchk_write_through_choices[] = {
  __WT_CONFIG_CHOICE_data, __WT_CONFIG_CHOICE_log, NULL};

static const WT_CONFIG_CHECK confchk_wiredtiger_open[] = {
  {"backup_restore_target", "list", NULL, NULL, NULL, 0, NULL, WT_CONFIG_COMPILED_TYPE_LIST, 284,
    INT64_MIN, INT64_MAX, NULL},
  {"block_cache", "category", NULL, NULL, confchk_wiredtiger_open_block_cache_subconfigs, 12,
    confchk_wiredtiger_open_block_cache_subconfigs_jump, WT_CONFIG_COMPILED_TYPE_CATEGORY, 177,
    INT64_MIN, INT64_MAX, NULL},
  {"buffer_alignment", "int", NULL, "min=-1,max=1MB", NULL, 0, NULL, WT_CONFIG_COMPILED_TYPE_INT,
    285, -1, 1LL * WT_MEGABYTE, NULL},
  {"builtin_extension_config", "string", NULL, NULL, NULL, 0, NULL, WT_CONFIG_COMPILED_TYPE_STRING,
    286, INT64_MIN, INT64_MAX, NULL},
  {"cache_cursors", "boolean", NULL, NULL, NULL, 0, NULL, WT_CONFIG_COMPILED_TYPE_BOOLEAN, 272,
    INT64_MIN, INT64_MAX, NULL},
  {"cache_max_wait_ms", "int", NULL, "min=0", NULL, 0, NULL, WT_CONFIG_COMPILED_TYPE_INT, 188, 0,
    INT64_MAX, NULL},
  {"cache_overhead", "int", NULL, "min=0,max=30", NULL, 0, NULL, WT_CONFIG_COMPILED_TYPE_INT, 189,
    0, 30, NULL},
  {"cache_size", "int", NULL, "min=1MB,max=10TB", NULL, 0, NULL, WT_CONFIG_COMPILED_TYPE_INT, 190,
    1LL * WT_MEGABYTE, 10LL * WT_TERABYTE, NULL},
  {"cache_stuck_timeout_ms", "int", NULL, "min=0", NULL, 0, NULL, WT_CONFIG_COMPILED_TYPE_INT, 191,
    0, INT64_MAX, NULL},
  {"checkpoint", "category", NULL, NULL, confchk_wiredtiger_open_checkpoint_subconfigs, 2,
    confchk_wiredtiger_open_checkpoint_subconfigs_jump, WT_CONFIG_COMPILED_TYPE_CATEGORY, 192,
    INT64_MIN, INT64_MAX, NULL},
  {"checkpoint_cleanup", "category", NULL, NULL,
    confchk_wiredtiger_open_checkpoint_cleanup_subconfigs, 2,
    confchk_wiredtiger_open_checkpoint_cleanup_subconfigs_jump, WT_CONFIG_COMPILED_TYPE_CATEGORY,
    195, INT64_MIN, INT64_MAX, NULL},
  {"checkpoint_sync", "boolean", NULL, NULL, NULL, 0, NULL, WT_CONFIG_COMPILED_TYPE_BOOLEAN, 287,
    INT64_MIN, INT64_MAX, NULL},
  {"chunk_cache", "category", NULL, NULL, confchk_wiredtiger_open_chunk_cache_subconfigs, 9,
    confchk_wiredtiger_open_chunk_cache_subconfigs_jump, WT_CONFIG_COMPILED_TYPE_CATEGORY, 197,
    INT64_MIN, INT64_MAX, NULL},
  {"compatibility", "category", NULL, NULL, confchk_wiredtiger_open_compatibility_subconfigs, 3,
    confchk_wiredtiger_open_compatibility_subconfigs_jump, WT_CONFIG_COMPILED_TYPE_CATEGORY, 199,
    INT64_MIN, INT64_MAX, NULL},
  {"compile_configuration_count", "int", NULL, "min=500", NULL, 0, NULL,
    WT_CONFIG_COMPILED_TYPE_INT, 294, 500, INT64_MAX, NULL},
  {"config_base", "boolean", NULL, NULL, NULL, 0, NULL, WT_CONFIG_COMPILED_TYPE_BOOLEAN, 295,
    INT64_MIN, INT64_MAX, NULL},
  {"create", "boolean", NULL, NULL, NULL, 0, NULL, WT_CONFIG_COMPILED_TYPE_BOOLEAN, 296, INT64_MIN,
    INT64_MAX, NULL},
  {"debug_mode", "category", NULL, NULL, confchk_wiredtiger_open_debug_mode_subconfigs, 17,
    confchk_wiredtiger_open_debug_mode_subconfigs_jump, WT_CONFIG_COMPILED_TYPE_CATEGORY, 201,
    INT64_MIN, INT64_MAX, NULL},
  {"direct_io", "list", NULL, "choices=[\"checkpoint\",\"data\",\"log\"]", NULL, 0, NULL,
    WT_CONFIG_COMPILED_TYPE_LIST, 297, INT64_MIN, INT64_MAX, confchk_direct_io_choices},
  {"encryption", "category", NULL, NULL, confchk_wiredtiger_open_encryption_subconfigs, 3,
    confchk_wiredtiger_open_encryption_subconfigs_jump, WT_CONFIG_COMPILED_TYPE_CATEGORY, 19,
    INT64_MIN, INT64_MAX, NULL},
  {"error_prefix", "string", NULL, NULL, NULL, 0, NULL, WT_CONFIG_COMPILED_TYPE_STRING, 219,
    INT64_MIN, INT64_MAX, NULL},
  {"eviction", "category", NULL, NULL, confchk_wiredtiger_open_eviction_subconfigs, 3,
    confchk_wiredtiger_open_eviction_subconfigs_jump, WT_CONFIG_COMPILED_TYPE_CATEGORY, 220,
    INT64_MIN, INT64_MAX, NULL},
  {"eviction_checkpoint_target", "int", NULL, "min=0,max=10TB", NULL, 0, NULL,
    WT_CONFIG_COMPILED_TYPE_INT, 224, 0, 10LL * WT_TERABYTE, NULL},
  {"eviction_dirty_target", "int", NULL, "min=1,max=10TB", NULL, 0, NULL,
    WT_CONFIG_COMPILED_TYPE_INT, 225, 1, 10LL * WT_TERABYTE, NULL},
  {"eviction_dirty_trigger", "int", NULL, "min=1,max=10TB", NULL, 0, NULL,
    WT_CONFIG_COMPILED_TYPE_INT, 226, 1, 10LL * WT_TERABYTE, NULL},
  {"eviction_target", "int", NULL, "min=10,max=10TB", NULL, 0, NULL, WT_CONFIG_COMPILED_TYPE_INT,
    227, 10, 10LL * WT_TERABYTE, NULL},
  {"eviction_trigger", "int", NULL, "min=10,max=10TB", NULL, 0, NULL, WT_CONFIG_COMPILED_TYPE_INT,
    228, 10, 10LL * WT_TERABYTE, NULL},
  {"eviction_updates_target", "int", NULL, "min=0,max=10TB", NULL, 0, NULL,
    WT_CONFIG_COMPILED_TYPE_INT, 229, 0, 10LL * WT_TERABYTE, NULL},
  {"eviction_updates_trigger", "int", NULL, "min=0,max=10TB", NULL, 0, NULL,
    WT_CONFIG_COMPILED_TYPE_INT, 230, 0, 10LL * WT_TERABYTE, NULL},
  {"exclusive", "boolean", NULL, NULL, NULL, 0, NULL, WT_CONFIG_COMPILED_TYPE_BOOLEAN, 103,
    INT64_MIN, INT64_MAX, NULL},
  {"extensions", "list", NULL, NULL, NULL, 0, NULL, WT_CONFIG_COMPILED_TYPE_LIST, 299, INT64_MIN,
    INT64_MAX, NULL},
  {"extra_diagnostics", "list", NULL,
    "choices=[\"all\",\"checkpoint_validate\",\"cursor_check\""
    ",\"disk_validate\",\"eviction_check\",\"generation_check\","
    "\"hs_validate\",\"key_out_of_order\",\"log_validate\","
    "\"prepared\",\"slow_operation\",\"txn_visibility\"]",
    NULL, 0, NULL, WT_CONFIG_COMPILED_TYPE_LIST, 231, INT64_MIN, INT64_MAX,
    confchk_extra_diagnostics2_choices},
  {"file_extend", "list", NULL, "choices=[\"data\",\"log\"]", NULL, 0, NULL,
    WT_CONFIG_COMPILED_TYPE_LIST, 300, INT64_MIN, INT64_MAX, confchk_file_extend_choices},
  {"file_manager", "category", NULL, NULL, confchk_wiredtiger_open_file_manager_subconfigs, 3,
    confchk_wiredtiger_open_file_manager_subconfigs_jump, WT_CONFIG_COMPILED_TYPE_CATEGORY, 232,
    INT64_MIN, INT64_MAX, NULL},
  {"generation_drain_timeout_ms", "int", NULL, "min=0", NULL, 0, NULL, WT_CONFIG_COMPILED_TYPE_INT,
    236, 0, INT64_MAX, NULL},
  {"hash", "category", NULL, NULL, confchk_wiredtiger_open_hash_subconfigs, 2,
    confchk_wiredtiger_open_hash_subconfigs_jump, WT_CONFIG_COMPILED_TYPE_CATEGORY, 301, INT64_MIN,
    INT64_MAX, NULL},
  {"hazard_max", "int", NULL, "min=15", NULL, 0, NULL, WT_CONFIG_COMPILED_TYPE_INT, 304, 15,
    INT64_MAX, NULL},
  {"heuristic_controls", "category", NULL, NULL,
    confchk_wiredtiger_open_heuristic_controls_subconfigs, 3,
    confchk_wiredtiger_open_heuristic_controls_subconfigs_jump, WT_CONFIG_COMPILED_TYPE_CATEGORY,
    237, INT64_MIN, INT64_MAX, NULL},
  {"history_store", "category", NULL, NULL, confchk_wiredtiger_open_history_store_subconfigs, 1,
    confchk_wiredtiger_open_history_store_subconfigs_jump, WT_CONFIG_COMPILED_TYPE_CATEGORY, 241,
    INT64_MIN, INT64_MAX, NULL},
  {"in_memory", "boolean", NULL, NULL, NULL, 0, NULL, WT_CONFIG_COMPILED_TYPE_BOOLEAN, 305,
    INT64_MIN, INT64_MAX, NULL},
  {"io_capacity", "category", NULL, NULL, confchk_wiredtiger_open_io_capacity_subconfigs, 2,
    confchk_wiredtiger_open_io_capacity_subconfigs_jump, WT_CONFIG_COMPILED_TYPE_CATEGORY, 243,
    INT64_MIN, INT64_MAX, NULL},
  {"json_output", "list", NULL, "choices=[\"error\",\"message\"]", NULL, 0, NULL,
    WT_CONFIG_COMPILED_TYPE_LIST, 246, INT64_MIN, INT64_MAX, confchk_json_output2_choices},
  {"log", "category", NULL, NULL, confchk_wiredtiger_open_log_subconfigs, 12,
    confchk_wiredtiger_open_log_subconfigs_jump, WT_CONFIG_COMPILED_TYPE_CATEGORY, 36, INT64_MIN,
    INT64_MAX, NULL},
  {"lsm_manager", "category", NULL, NULL, confchk_wiredtiger_open_lsm_manager_subconfigs, 2,
    confchk_wiredtiger_open_lsm_manager_subconfigs_jump, WT_CONFIG_COMPILED_TYPE_CATEGORY, 253,
    INT64_MIN, INT64_MAX, NULL},
  {"mmap", "boolean", NULL, NULL, NULL, 0, NULL, WT_CONFIG_COMPILED_TYPE_BOOLEAN, 309, INT64_MIN,
    INT64_MAX, NULL},
  {"mmap_all", "boolean", NULL, NULL, NULL, 0, NULL, WT_CONFIG_COMPILED_TYPE_BOOLEAN, 310,
    INT64_MIN, INT64_MAX, NULL},
  {"multiprocess", "boolean", NULL, NULL, NULL, 0, NULL, WT_CONFIG_COMPILED_TYPE_BOOLEAN, 311,
    INT64_MIN, INT64_MAX, NULL},
  {"operation_timeout_ms", "int", NULL, "min=0", NULL, 0, NULL, WT_CONFIG_COMPILED_TYPE_INT, 158, 0,
    INT64_MAX, NULL},
  {"operation_tracking", "category", NULL, NULL,
    confchk_wiredtiger_open_operation_tracking_subconfigs, 2,
    confchk_wiredtiger_open_operation_tracking_subconfigs_jump, WT_CONFIG_COMPILED_TYPE_CATEGORY,
    256, INT64_MIN, INT64_MAX, NULL},
  {"per_connection_control_points", "category", NULL, NULL,
<<<<<<< HEAD
    confchk_wiredtiger_open_per_connection_control_points_subconfigs, 7,
=======
    confchk_wiredtiger_open_per_connection_control_points_subconfigs, 8,
>>>>>>> 7d2c9d2a
    confchk_wiredtiger_open_per_connection_control_points_subconfigs_jump,
    WT_CONFIG_COMPILED_TYPE_CATEGORY, 312, INT64_MIN, INT64_MAX, NULL},
  {"prefetch", "category", NULL, NULL, confchk_wiredtiger_open_prefetch_subconfigs, 2,
    confchk_wiredtiger_open_prefetch_subconfigs_jump, WT_CONFIG_COMPILED_TYPE_CATEGORY, 281,
    INT64_MIN, INT64_MAX, NULL},
  {"readonly", "boolean", NULL, NULL, NULL, 0, NULL, WT_CONFIG_COMPILED_TYPE_BOOLEAN, 60, INT64_MIN,
    INT64_MAX, NULL},
<<<<<<< HEAD
  {"salvage", "boolean", NULL, NULL, NULL, 0, NULL, WT_CONFIG_COMPILED_TYPE_BOOLEAN, 323, INT64_MIN,
    INT64_MAX, NULL},
  {"session_max", "int", NULL, "min=1", NULL, 0, NULL, WT_CONFIG_COMPILED_TYPE_INT, 324, 1,
    INT64_MAX, NULL},
  {"session_scratch_max", "int", NULL, NULL, NULL, 0, NULL, WT_CONFIG_COMPILED_TYPE_INT, 325,
    INT64_MIN, INT64_MAX, NULL},
  {"session_table_cache", "boolean", NULL, NULL, NULL, 0, NULL, WT_CONFIG_COMPILED_TYPE_BOOLEAN,
    326, INT64_MIN, INT64_MAX, NULL},
=======
  {"salvage", "boolean", NULL, NULL, NULL, 0, NULL, WT_CONFIG_COMPILED_TYPE_BOOLEAN, 324, INT64_MIN,
    INT64_MAX, NULL},
  {"session_max", "int", NULL, "min=1", NULL, 0, NULL, WT_CONFIG_COMPILED_TYPE_INT, 325, 1,
    INT64_MAX, NULL},
  {"session_scratch_max", "int", NULL, NULL, NULL, 0, NULL, WT_CONFIG_COMPILED_TYPE_INT, 326,
    INT64_MIN, INT64_MAX, NULL},
  {"session_table_cache", "boolean", NULL, NULL, NULL, 0, NULL, WT_CONFIG_COMPILED_TYPE_BOOLEAN,
    327, INT64_MIN, INT64_MAX, NULL},
>>>>>>> 7d2c9d2a
  {"shared_cache", "category", NULL, NULL, confchk_wiredtiger_open_shared_cache_subconfigs, 5,
    confchk_wiredtiger_open_shared_cache_subconfigs_jump, WT_CONFIG_COMPILED_TYPE_CATEGORY, 258,
    INT64_MIN, INT64_MAX, NULL},
  {"statistics", "list", NULL,
    "choices=[\"all\",\"cache_walk\",\"fast\",\"none\","
    "\"clear\",\"tree_walk\"]",
    NULL, 0, NULL, WT_CONFIG_COMPILED_TYPE_LIST, 140, INT64_MIN, INT64_MAX,
    confchk_statistics3_choices},
  {"statistics_log", "category", NULL, NULL, confchk_wiredtiger_open_statistics_log_subconfigs, 6,
    confchk_wiredtiger_open_statistics_log_subconfigs_jump, WT_CONFIG_COMPILED_TYPE_CATEGORY, 262,
    INT64_MIN, INT64_MAX, NULL},
  {"tiered_storage", "category", NULL, NULL, confchk_tiered_storage_subconfigs, 8,
    confchk_tiered_storage_subconfigs_jump, WT_CONFIG_COMPILED_TYPE_CATEGORY, 47, INT64_MIN,
    INT64_MAX, NULL},
  {"timing_stress_for_test", "list", NULL,
    "choices=[\"aggressive_stash_free\",\"aggressive_sweep\","
    "\"backup_rename\",\"checkpoint_evict_page\","
    "\"checkpoint_handle\",\"checkpoint_slow\",\"checkpoint_stop\","
    "\"commit_transaction_slow\",\"compact_slow\","
    "\"evict_reposition\",\"failpoint_eviction_split\","
    "\"failpoint_history_store_delete_key_from_ts\","
    "\"history_store_checkpoint_delay\",\"history_store_search\","
    "\"history_store_sweep_race\",\"prefetch_1\",\"prefetch_2\","
    "\"prefetch_3\",\"prefix_compare\",\"prepare_checkpoint_delay\","
    "\"prepare_resolution_1\",\"prepare_resolution_2\","
    "\"sleep_before_read_overflow_onpage\",\"split_1\",\"split_2\","
    "\"split_3\",\"split_4\",\"split_5\",\"split_6\",\"split_7\","
    "\"split_8\",\"tiered_flush_finish\"]",
    NULL, 0, NULL, WT_CONFIG_COMPILED_TYPE_LIST, 267, INT64_MIN, INT64_MAX,
    confchk_timing_stress_for_test2_choices},
  {"transaction_sync", "category", NULL, NULL, confchk_wiredtiger_open_transaction_sync_subconfigs,
    2, confchk_wiredtiger_open_transaction_sync_subconfigs_jump, WT_CONFIG_COMPILED_TYPE_CATEGORY,
<<<<<<< HEAD
    328, INT64_MIN, INT64_MAX, NULL},
  {"use_environment", "boolean", NULL, NULL, NULL, 0, NULL, WT_CONFIG_COMPILED_TYPE_BOOLEAN, 329,
    INT64_MIN, INT64_MAX, NULL},
  {"use_environment_priv", "boolean", NULL, NULL, NULL, 0, NULL, WT_CONFIG_COMPILED_TYPE_BOOLEAN,
    330, INT64_MIN, INT64_MAX, NULL},
=======
    329, INT64_MIN, INT64_MAX, NULL},
  {"use_environment", "boolean", NULL, NULL, NULL, 0, NULL, WT_CONFIG_COMPILED_TYPE_BOOLEAN, 330,
    INT64_MIN, INT64_MAX, NULL},
  {"use_environment_priv", "boolean", NULL, NULL, NULL, 0, NULL, WT_CONFIG_COMPILED_TYPE_BOOLEAN,
    331, INT64_MIN, INT64_MAX, NULL},
>>>>>>> 7d2c9d2a
  {"verbose", "list", NULL,
    "choices=[\"all\",\"api\",\"backup\",\"block\","
    "\"block_cache\",\"checkpoint\",\"checkpoint_cleanup\","
    "\"checkpoint_progress\",\"chunkcache\",\"compact\","
    "\"compact_progress\",\"configuration\",\"control_point\","
    "\"error_returns\",\"eviction\",\"fileops\",\"generation\","
    "\"handleops\",\"history_store\",\"history_store_activity\","
    "\"log\",\"lsm\",\"lsm_manager\",\"metadata\",\"mutex\","
    "\"out_of_order\",\"overflow\",\"prefetch\",\"read\","
    "\"reconcile\",\"recovery\",\"recovery_progress\",\"rts\","
    "\"salvage\",\"shared_cache\",\"split\",\"temporary\","
    "\"thread_group\",\"tiered\",\"timestamp\",\"transaction\","
    "\"verify\",\"version\",\"write\"]",
    NULL, 0, NULL, WT_CONFIG_COMPILED_TYPE_LIST, 10, INT64_MIN, INT64_MAX,
    confchk_verbose13_choices},
<<<<<<< HEAD
  {"verify_metadata", "boolean", NULL, NULL, NULL, 0, NULL, WT_CONFIG_COMPILED_TYPE_BOOLEAN, 331,
    INT64_MIN, INT64_MAX, NULL},
  {"write_through", "list", NULL, "choices=[\"data\",\"log\"]", NULL, 0, NULL,
    WT_CONFIG_COMPILED_TYPE_LIST, 332, INT64_MIN, INT64_MAX, confchk_write_through_choices},
=======
  {"verify_metadata", "boolean", NULL, NULL, NULL, 0, NULL, WT_CONFIG_COMPILED_TYPE_BOOLEAN, 332,
    INT64_MIN, INT64_MAX, NULL},
  {"write_through", "list", NULL, "choices=[\"data\",\"log\"]", NULL, 0, NULL,
    WT_CONFIG_COMPILED_TYPE_LIST, 333, INT64_MIN, INT64_MAX, confchk_write_through_choices},
>>>>>>> 7d2c9d2a
  {NULL, NULL, NULL, NULL, NULL, 0, NULL, 0, 0, 0, 0, NULL}};

static const uint8_t confchk_wiredtiger_open_jump[WT_CONFIG_JUMP_TABLE_SIZE] = {0, 0, 0, 0, 0, 0, 0,
  0, 0, 0, 0, 0, 0, 0, 0, 0, 0, 0, 0, 0, 0, 0, 0, 0, 0, 0, 0, 0, 0, 0, 0, 0, 0, 0, 0, 0, 0, 0, 0, 0,
  0, 0, 0, 0, 0, 0, 0, 0, 0, 0, 0, 0, 0, 0, 0, 0, 0, 0, 0, 0, 0, 0, 0, 0, 0, 0, 0, 0, 0, 0, 0, 0, 0,
  0, 0, 0, 0, 0, 0, 0, 0, 0, 0, 0, 0, 0, 0, 0, 0, 0, 0, 0, 0, 0, 0, 0, 0, 0, 0, 4, 17, 19, 32, 34,
  35, 39, 41, 42, 42, 44, 47, 47, 49, 51, 51, 52, 59, 62, 64, 66, 67, 67, 67, 67, 67, 67, 67, 67};

static const char *confchk_direct_io2_choices[] = {
  __WT_CONFIG_CHOICE_checkpoint, __WT_CONFIG_CHOICE_data, __WT_CONFIG_CHOICE_log, NULL};

static const char *confchk_extra_diagnostics3_choices[] = {__WT_CONFIG_CHOICE_all,
  __WT_CONFIG_CHOICE_checkpoint_validate, __WT_CONFIG_CHOICE_cursor_check,
  __WT_CONFIG_CHOICE_disk_validate, __WT_CONFIG_CHOICE_eviction_check,
  __WT_CONFIG_CHOICE_generation_check, __WT_CONFIG_CHOICE_hs_validate,
  __WT_CONFIG_CHOICE_key_out_of_order, __WT_CONFIG_CHOICE_log_validate, __WT_CONFIG_CHOICE_prepared,
  __WT_CONFIG_CHOICE_slow_operation, __WT_CONFIG_CHOICE_txn_visibility, NULL};

static const char *confchk_file_extend2_choices[] = {
  __WT_CONFIG_CHOICE_data, __WT_CONFIG_CHOICE_log, NULL};

static const char *confchk_json_output3_choices[] = {
  __WT_CONFIG_CHOICE_error, __WT_CONFIG_CHOICE_message, NULL};

static const char *confchk_statistics4_choices[] = {__WT_CONFIG_CHOICE_all,
  __WT_CONFIG_CHOICE_cache_walk, __WT_CONFIG_CHOICE_fast, __WT_CONFIG_CHOICE_none,
  __WT_CONFIG_CHOICE_clear, __WT_CONFIG_CHOICE_tree_walk, NULL};

static const char *confchk_timing_stress_for_test3_choices[] = {
  __WT_CONFIG_CHOICE_aggressive_stash_free, __WT_CONFIG_CHOICE_aggressive_sweep,
  __WT_CONFIG_CHOICE_backup_rename, __WT_CONFIG_CHOICE_checkpoint_evict_page,
  __WT_CONFIG_CHOICE_checkpoint_handle, __WT_CONFIG_CHOICE_checkpoint_slow,
  __WT_CONFIG_CHOICE_checkpoint_stop, __WT_CONFIG_CHOICE_commit_transaction_slow,
  __WT_CONFIG_CHOICE_compact_slow, __WT_CONFIG_CHOICE_evict_reposition,
  __WT_CONFIG_CHOICE_failpoint_eviction_split,
  __WT_CONFIG_CHOICE_failpoint_history_store_delete_key_from_ts,
  __WT_CONFIG_CHOICE_history_store_checkpoint_delay, __WT_CONFIG_CHOICE_history_store_search,
  __WT_CONFIG_CHOICE_history_store_sweep_race, __WT_CONFIG_CHOICE_prefetch_1,
  __WT_CONFIG_CHOICE_prefetch_2, __WT_CONFIG_CHOICE_prefetch_3, __WT_CONFIG_CHOICE_prefix_compare,
  __WT_CONFIG_CHOICE_prepare_checkpoint_delay, __WT_CONFIG_CHOICE_prepare_resolution_1,
  __WT_CONFIG_CHOICE_prepare_resolution_2, __WT_CONFIG_CHOICE_sleep_before_read_overflow_onpage,
  __WT_CONFIG_CHOICE_split_1, __WT_CONFIG_CHOICE_split_2, __WT_CONFIG_CHOICE_split_3,
  __WT_CONFIG_CHOICE_split_4, __WT_CONFIG_CHOICE_split_5, __WT_CONFIG_CHOICE_split_6,
  __WT_CONFIG_CHOICE_split_7, __WT_CONFIG_CHOICE_split_8, __WT_CONFIG_CHOICE_tiered_flush_finish,
  NULL};

static const char *confchk_verbose14_choices[] = {__WT_CONFIG_CHOICE_all, __WT_CONFIG_CHOICE_api,
  __WT_CONFIG_CHOICE_backup, __WT_CONFIG_CHOICE_block, __WT_CONFIG_CHOICE_block_cache,
  __WT_CONFIG_CHOICE_checkpoint, __WT_CONFIG_CHOICE_checkpoint_cleanup,
  __WT_CONFIG_CHOICE_checkpoint_progress, __WT_CONFIG_CHOICE_chunkcache, __WT_CONFIG_CHOICE_compact,
  __WT_CONFIG_CHOICE_compact_progress, __WT_CONFIG_CHOICE_configuration,
  __WT_CONFIG_CHOICE_control_point, __WT_CONFIG_CHOICE_error_returns, __WT_CONFIG_CHOICE_eviction,
  __WT_CONFIG_CHOICE_fileops, __WT_CONFIG_CHOICE_generation, __WT_CONFIG_CHOICE_handleops,
  __WT_CONFIG_CHOICE_history_store, __WT_CONFIG_CHOICE_history_store_activity,
  __WT_CONFIG_CHOICE_log, __WT_CONFIG_CHOICE_lsm, __WT_CONFIG_CHOICE_lsm_manager,
  __WT_CONFIG_CHOICE_metadata, __WT_CONFIG_CHOICE_mutex, __WT_CONFIG_CHOICE_out_of_order,
  __WT_CONFIG_CHOICE_overflow, __WT_CONFIG_CHOICE_prefetch, __WT_CONFIG_CHOICE_read,
  __WT_CONFIG_CHOICE_reconcile, __WT_CONFIG_CHOICE_recovery, __WT_CONFIG_CHOICE_recovery_progress,
  __WT_CONFIG_CHOICE_rts, __WT_CONFIG_CHOICE_salvage, __WT_CONFIG_CHOICE_shared_cache,
  __WT_CONFIG_CHOICE_split, __WT_CONFIG_CHOICE_temporary, __WT_CONFIG_CHOICE_thread_group,
  __WT_CONFIG_CHOICE_tiered, __WT_CONFIG_CHOICE_timestamp, __WT_CONFIG_CHOICE_transaction,
  __WT_CONFIG_CHOICE_verify, __WT_CONFIG_CHOICE_version, __WT_CONFIG_CHOICE_write, NULL};

static const char *confchk_write_through2_choices[] = {
  __WT_CONFIG_CHOICE_data, __WT_CONFIG_CHOICE_log, NULL};

static const WT_CONFIG_CHECK confchk_wiredtiger_open_all[] = {
  {"backup_restore_target", "list", NULL, NULL, NULL, 0, NULL, WT_CONFIG_COMPILED_TYPE_LIST, 284,
    INT64_MIN, INT64_MAX, NULL},
  {"block_cache", "category", NULL, NULL, confchk_wiredtiger_open_block_cache_subconfigs, 12,
    confchk_wiredtiger_open_block_cache_subconfigs_jump, WT_CONFIG_COMPILED_TYPE_CATEGORY, 177,
    INT64_MIN, INT64_MAX, NULL},
  {"buffer_alignment", "int", NULL, "min=-1,max=1MB", NULL, 0, NULL, WT_CONFIG_COMPILED_TYPE_INT,
    285, -1, 1LL * WT_MEGABYTE, NULL},
  {"builtin_extension_config", "string", NULL, NULL, NULL, 0, NULL, WT_CONFIG_COMPILED_TYPE_STRING,
    286, INT64_MIN, INT64_MAX, NULL},
  {"cache_cursors", "boolean", NULL, NULL, NULL, 0, NULL, WT_CONFIG_COMPILED_TYPE_BOOLEAN, 272,
    INT64_MIN, INT64_MAX, NULL},
  {"cache_max_wait_ms", "int", NULL, "min=0", NULL, 0, NULL, WT_CONFIG_COMPILED_TYPE_INT, 188, 0,
    INT64_MAX, NULL},
  {"cache_overhead", "int", NULL, "min=0,max=30", NULL, 0, NULL, WT_CONFIG_COMPILED_TYPE_INT, 189,
    0, 30, NULL},
  {"cache_size", "int", NULL, "min=1MB,max=10TB", NULL, 0, NULL, WT_CONFIG_COMPILED_TYPE_INT, 190,
    1LL * WT_MEGABYTE, 10LL * WT_TERABYTE, NULL},
  {"cache_stuck_timeout_ms", "int", NULL, "min=0", NULL, 0, NULL, WT_CONFIG_COMPILED_TYPE_INT, 191,
    0, INT64_MAX, NULL},
  {"checkpoint", "category", NULL, NULL, confchk_wiredtiger_open_checkpoint_subconfigs, 2,
    confchk_wiredtiger_open_checkpoint_subconfigs_jump, WT_CONFIG_COMPILED_TYPE_CATEGORY, 192,
    INT64_MIN, INT64_MAX, NULL},
  {"checkpoint_cleanup", "category", NULL, NULL,
    confchk_wiredtiger_open_checkpoint_cleanup_subconfigs, 2,
    confchk_wiredtiger_open_checkpoint_cleanup_subconfigs_jump, WT_CONFIG_COMPILED_TYPE_CATEGORY,
    195, INT64_MIN, INT64_MAX, NULL},
  {"checkpoint_sync", "boolean", NULL, NULL, NULL, 0, NULL, WT_CONFIG_COMPILED_TYPE_BOOLEAN, 287,
    INT64_MIN, INT64_MAX, NULL},
  {"chunk_cache", "category", NULL, NULL, confchk_wiredtiger_open_chunk_cache_subconfigs, 9,
    confchk_wiredtiger_open_chunk_cache_subconfigs_jump, WT_CONFIG_COMPILED_TYPE_CATEGORY, 197,
    INT64_MIN, INT64_MAX, NULL},
  {"compatibility", "category", NULL, NULL, confchk_wiredtiger_open_compatibility_subconfigs, 3,
    confchk_wiredtiger_open_compatibility_subconfigs_jump, WT_CONFIG_COMPILED_TYPE_CATEGORY, 199,
    INT64_MIN, INT64_MAX, NULL},
  {"compile_configuration_count", "int", NULL, "min=500", NULL, 0, NULL,
    WT_CONFIG_COMPILED_TYPE_INT, 294, 500, INT64_MAX, NULL},
  {"config_base", "boolean", NULL, NULL, NULL, 0, NULL, WT_CONFIG_COMPILED_TYPE_BOOLEAN, 295,
    INT64_MIN, INT64_MAX, NULL},
  {"create", "boolean", NULL, NULL, NULL, 0, NULL, WT_CONFIG_COMPILED_TYPE_BOOLEAN, 296, INT64_MIN,
    INT64_MAX, NULL},
  {"debug_mode", "category", NULL, NULL, confchk_wiredtiger_open_debug_mode_subconfigs, 17,
    confchk_wiredtiger_open_debug_mode_subconfigs_jump, WT_CONFIG_COMPILED_TYPE_CATEGORY, 201,
    INT64_MIN, INT64_MAX, NULL},
  {"direct_io", "list", NULL, "choices=[\"checkpoint\",\"data\",\"log\"]", NULL, 0, NULL,
    WT_CONFIG_COMPILED_TYPE_LIST, 297, INT64_MIN, INT64_MAX, confchk_direct_io2_choices},
  {"encryption", "category", NULL, NULL, confchk_wiredtiger_open_encryption_subconfigs, 3,
    confchk_wiredtiger_open_encryption_subconfigs_jump, WT_CONFIG_COMPILED_TYPE_CATEGORY, 19,
    INT64_MIN, INT64_MAX, NULL},
  {"error_prefix", "string", NULL, NULL, NULL, 0, NULL, WT_CONFIG_COMPILED_TYPE_STRING, 219,
    INT64_MIN, INT64_MAX, NULL},
  {"eviction", "category", NULL, NULL, confchk_wiredtiger_open_eviction_subconfigs, 3,
    confchk_wiredtiger_open_eviction_subconfigs_jump, WT_CONFIG_COMPILED_TYPE_CATEGORY, 220,
    INT64_MIN, INT64_MAX, NULL},
  {"eviction_checkpoint_target", "int", NULL, "min=0,max=10TB", NULL, 0, NULL,
    WT_CONFIG_COMPILED_TYPE_INT, 224, 0, 10LL * WT_TERABYTE, NULL},
  {"eviction_dirty_target", "int", NULL, "min=1,max=10TB", NULL, 0, NULL,
    WT_CONFIG_COMPILED_TYPE_INT, 225, 1, 10LL * WT_TERABYTE, NULL},
  {"eviction_dirty_trigger", "int", NULL, "min=1,max=10TB", NULL, 0, NULL,
    WT_CONFIG_COMPILED_TYPE_INT, 226, 1, 10LL * WT_TERABYTE, NULL},
  {"eviction_target", "int", NULL, "min=10,max=10TB", NULL, 0, NULL, WT_CONFIG_COMPILED_TYPE_INT,
    227, 10, 10LL * WT_TERABYTE, NULL},
  {"eviction_trigger", "int", NULL, "min=10,max=10TB", NULL, 0, NULL, WT_CONFIG_COMPILED_TYPE_INT,
    228, 10, 10LL * WT_TERABYTE, NULL},
  {"eviction_updates_target", "int", NULL, "min=0,max=10TB", NULL, 0, NULL,
    WT_CONFIG_COMPILED_TYPE_INT, 229, 0, 10LL * WT_TERABYTE, NULL},
  {"eviction_updates_trigger", "int", NULL, "min=0,max=10TB", NULL, 0, NULL,
    WT_CONFIG_COMPILED_TYPE_INT, 230, 0, 10LL * WT_TERABYTE, NULL},
  {"exclusive", "boolean", NULL, NULL, NULL, 0, NULL, WT_CONFIG_COMPILED_TYPE_BOOLEAN, 103,
    INT64_MIN, INT64_MAX, NULL},
  {"extensions", "list", NULL, NULL, NULL, 0, NULL, WT_CONFIG_COMPILED_TYPE_LIST, 299, INT64_MIN,
    INT64_MAX, NULL},
  {"extra_diagnostics", "list", NULL,
    "choices=[\"all\",\"checkpoint_validate\",\"cursor_check\""
    ",\"disk_validate\",\"eviction_check\",\"generation_check\","
    "\"hs_validate\",\"key_out_of_order\",\"log_validate\","
    "\"prepared\",\"slow_operation\",\"txn_visibility\"]",
    NULL, 0, NULL, WT_CONFIG_COMPILED_TYPE_LIST, 231, INT64_MIN, INT64_MAX,
    confchk_extra_diagnostics3_choices},
  {"file_extend", "list", NULL, "choices=[\"data\",\"log\"]", NULL, 0, NULL,
    WT_CONFIG_COMPILED_TYPE_LIST, 300, INT64_MIN, INT64_MAX, confchk_file_extend2_choices},
  {"file_manager", "category", NULL, NULL, confchk_wiredtiger_open_file_manager_subconfigs, 3,
    confchk_wiredtiger_open_file_manager_subconfigs_jump, WT_CONFIG_COMPILED_TYPE_CATEGORY, 232,
    INT64_MIN, INT64_MAX, NULL},
  {"generation_drain_timeout_ms", "int", NULL, "min=0", NULL, 0, NULL, WT_CONFIG_COMPILED_TYPE_INT,
    236, 0, INT64_MAX, NULL},
  {"hash", "category", NULL, NULL, confchk_wiredtiger_open_hash_subconfigs, 2,
    confchk_wiredtiger_open_hash_subconfigs_jump, WT_CONFIG_COMPILED_TYPE_CATEGORY, 301, INT64_MIN,
    INT64_MAX, NULL},
  {"hazard_max", "int", NULL, "min=15", NULL, 0, NULL, WT_CONFIG_COMPILED_TYPE_INT, 304, 15,
    INT64_MAX, NULL},
  {"heuristic_controls", "category", NULL, NULL,
    confchk_wiredtiger_open_heuristic_controls_subconfigs, 3,
    confchk_wiredtiger_open_heuristic_controls_subconfigs_jump, WT_CONFIG_COMPILED_TYPE_CATEGORY,
    237, INT64_MIN, INT64_MAX, NULL},
  {"history_store", "category", NULL, NULL, confchk_wiredtiger_open_history_store_subconfigs, 1,
    confchk_wiredtiger_open_history_store_subconfigs_jump, WT_CONFIG_COMPILED_TYPE_CATEGORY, 241,
    INT64_MIN, INT64_MAX, NULL},
  {"in_memory", "boolean", NULL, NULL, NULL, 0, NULL, WT_CONFIG_COMPILED_TYPE_BOOLEAN, 305,
    INT64_MIN, INT64_MAX, NULL},
  {"io_capacity", "category", NULL, NULL, confchk_wiredtiger_open_io_capacity_subconfigs, 2,
    confchk_wiredtiger_open_io_capacity_subconfigs_jump, WT_CONFIG_COMPILED_TYPE_CATEGORY, 243,
    INT64_MIN, INT64_MAX, NULL},
  {"json_output", "list", NULL, "choices=[\"error\",\"message\"]", NULL, 0, NULL,
    WT_CONFIG_COMPILED_TYPE_LIST, 246, INT64_MIN, INT64_MAX, confchk_json_output3_choices},
  {"log", "category", NULL, NULL, confchk_wiredtiger_open_log_subconfigs, 12,
    confchk_wiredtiger_open_log_subconfigs_jump, WT_CONFIG_COMPILED_TYPE_CATEGORY, 36, INT64_MIN,
    INT64_MAX, NULL},
  {"lsm_manager", "category", NULL, NULL, confchk_wiredtiger_open_lsm_manager_subconfigs, 2,
    confchk_wiredtiger_open_lsm_manager_subconfigs_jump, WT_CONFIG_COMPILED_TYPE_CATEGORY, 253,
    INT64_MIN, INT64_MAX, NULL},
  {"mmap", "boolean", NULL, NULL, NULL, 0, NULL, WT_CONFIG_COMPILED_TYPE_BOOLEAN, 309, INT64_MIN,
    INT64_MAX, NULL},
  {"mmap_all", "boolean", NULL, NULL, NULL, 0, NULL, WT_CONFIG_COMPILED_TYPE_BOOLEAN, 310,
    INT64_MIN, INT64_MAX, NULL},
  {"multiprocess", "boolean", NULL, NULL, NULL, 0, NULL, WT_CONFIG_COMPILED_TYPE_BOOLEAN, 311,
    INT64_MIN, INT64_MAX, NULL},
  {"operation_timeout_ms", "int", NULL, "min=0", NULL, 0, NULL, WT_CONFIG_COMPILED_TYPE_INT, 158, 0,
    INT64_MAX, NULL},
  {"operation_tracking", "category", NULL, NULL,
    confchk_wiredtiger_open_operation_tracking_subconfigs, 2,
    confchk_wiredtiger_open_operation_tracking_subconfigs_jump, WT_CONFIG_COMPILED_TYPE_CATEGORY,
    256, INT64_MIN, INT64_MAX, NULL},
  {"per_connection_control_points", "category", NULL, NULL,
<<<<<<< HEAD
    confchk_wiredtiger_open_per_connection_control_points_subconfigs, 7,
=======
    confchk_wiredtiger_open_per_connection_control_points_subconfigs, 8,
>>>>>>> 7d2c9d2a
    confchk_wiredtiger_open_per_connection_control_points_subconfigs_jump,
    WT_CONFIG_COMPILED_TYPE_CATEGORY, 312, INT64_MIN, INT64_MAX, NULL},
  {"prefetch", "category", NULL, NULL, confchk_wiredtiger_open_prefetch_subconfigs, 2,
    confchk_wiredtiger_open_prefetch_subconfigs_jump, WT_CONFIG_COMPILED_TYPE_CATEGORY, 281,
    INT64_MIN, INT64_MAX, NULL},
  {"readonly", "boolean", NULL, NULL, NULL, 0, NULL, WT_CONFIG_COMPILED_TYPE_BOOLEAN, 60, INT64_MIN,
    INT64_MAX, NULL},
<<<<<<< HEAD
  {"salvage", "boolean", NULL, NULL, NULL, 0, NULL, WT_CONFIG_COMPILED_TYPE_BOOLEAN, 323, INT64_MIN,
    INT64_MAX, NULL},
  {"session_max", "int", NULL, "min=1", NULL, 0, NULL, WT_CONFIG_COMPILED_TYPE_INT, 324, 1,
    INT64_MAX, NULL},
  {"session_scratch_max", "int", NULL, NULL, NULL, 0, NULL, WT_CONFIG_COMPILED_TYPE_INT, 325,
    INT64_MIN, INT64_MAX, NULL},
  {"session_table_cache", "boolean", NULL, NULL, NULL, 0, NULL, WT_CONFIG_COMPILED_TYPE_BOOLEAN,
    326, INT64_MIN, INT64_MAX, NULL},
=======
  {"salvage", "boolean", NULL, NULL, NULL, 0, NULL, WT_CONFIG_COMPILED_TYPE_BOOLEAN, 324, INT64_MIN,
    INT64_MAX, NULL},
  {"session_max", "int", NULL, "min=1", NULL, 0, NULL, WT_CONFIG_COMPILED_TYPE_INT, 325, 1,
    INT64_MAX, NULL},
  {"session_scratch_max", "int", NULL, NULL, NULL, 0, NULL, WT_CONFIG_COMPILED_TYPE_INT, 326,
    INT64_MIN, INT64_MAX, NULL},
  {"session_table_cache", "boolean", NULL, NULL, NULL, 0, NULL, WT_CONFIG_COMPILED_TYPE_BOOLEAN,
    327, INT64_MIN, INT64_MAX, NULL},
>>>>>>> 7d2c9d2a
  {"shared_cache", "category", NULL, NULL, confchk_wiredtiger_open_shared_cache_subconfigs, 5,
    confchk_wiredtiger_open_shared_cache_subconfigs_jump, WT_CONFIG_COMPILED_TYPE_CATEGORY, 258,
    INT64_MIN, INT64_MAX, NULL},
  {"statistics", "list", NULL,
    "choices=[\"all\",\"cache_walk\",\"fast\",\"none\","
    "\"clear\",\"tree_walk\"]",
    NULL, 0, NULL, WT_CONFIG_COMPILED_TYPE_LIST, 140, INT64_MIN, INT64_MAX,
    confchk_statistics4_choices},
  {"statistics_log", "category", NULL, NULL, confchk_wiredtiger_open_statistics_log_subconfigs, 6,
    confchk_wiredtiger_open_statistics_log_subconfigs_jump, WT_CONFIG_COMPILED_TYPE_CATEGORY, 262,
    INT64_MIN, INT64_MAX, NULL},
  {"tiered_storage", "category", NULL, NULL, confchk_tiered_storage_subconfigs, 8,
    confchk_tiered_storage_subconfigs_jump, WT_CONFIG_COMPILED_TYPE_CATEGORY, 47, INT64_MIN,
    INT64_MAX, NULL},
  {"timing_stress_for_test", "list", NULL,
    "choices=[\"aggressive_stash_free\",\"aggressive_sweep\","
    "\"backup_rename\",\"checkpoint_evict_page\","
    "\"checkpoint_handle\",\"checkpoint_slow\",\"checkpoint_stop\","
    "\"commit_transaction_slow\",\"compact_slow\","
    "\"evict_reposition\",\"failpoint_eviction_split\","
    "\"failpoint_history_store_delete_key_from_ts\","
    "\"history_store_checkpoint_delay\",\"history_store_search\","
    "\"history_store_sweep_race\",\"prefetch_1\",\"prefetch_2\","
    "\"prefetch_3\",\"prefix_compare\",\"prepare_checkpoint_delay\","
    "\"prepare_resolution_1\",\"prepare_resolution_2\","
    "\"sleep_before_read_overflow_onpage\",\"split_1\",\"split_2\","
    "\"split_3\",\"split_4\",\"split_5\",\"split_6\",\"split_7\","
    "\"split_8\",\"tiered_flush_finish\"]",
    NULL, 0, NULL, WT_CONFIG_COMPILED_TYPE_LIST, 267, INT64_MIN, INT64_MAX,
    confchk_timing_stress_for_test3_choices},
  {"transaction_sync", "category", NULL, NULL, confchk_wiredtiger_open_transaction_sync_subconfigs,
    2, confchk_wiredtiger_open_transaction_sync_subconfigs_jump, WT_CONFIG_COMPILED_TYPE_CATEGORY,
<<<<<<< HEAD
    328, INT64_MIN, INT64_MAX, NULL},
  {"use_environment", "boolean", NULL, NULL, NULL, 0, NULL, WT_CONFIG_COMPILED_TYPE_BOOLEAN, 329,
    INT64_MIN, INT64_MAX, NULL},
  {"use_environment_priv", "boolean", NULL, NULL, NULL, 0, NULL, WT_CONFIG_COMPILED_TYPE_BOOLEAN,
    330, INT64_MIN, INT64_MAX, NULL},
=======
    329, INT64_MIN, INT64_MAX, NULL},
  {"use_environment", "boolean", NULL, NULL, NULL, 0, NULL, WT_CONFIG_COMPILED_TYPE_BOOLEAN, 330,
    INT64_MIN, INT64_MAX, NULL},
  {"use_environment_priv", "boolean", NULL, NULL, NULL, 0, NULL, WT_CONFIG_COMPILED_TYPE_BOOLEAN,
    331, INT64_MIN, INT64_MAX, NULL},
>>>>>>> 7d2c9d2a
  {"verbose", "list", NULL,
    "choices=[\"all\",\"api\",\"backup\",\"block\","
    "\"block_cache\",\"checkpoint\",\"checkpoint_cleanup\","
    "\"checkpoint_progress\",\"chunkcache\",\"compact\","
    "\"compact_progress\",\"configuration\",\"control_point\","
    "\"error_returns\",\"eviction\",\"fileops\",\"generation\","
    "\"handleops\",\"history_store\",\"history_store_activity\","
    "\"log\",\"lsm\",\"lsm_manager\",\"metadata\",\"mutex\","
    "\"out_of_order\",\"overflow\",\"prefetch\",\"read\","
    "\"reconcile\",\"recovery\",\"recovery_progress\",\"rts\","
    "\"salvage\",\"shared_cache\",\"split\",\"temporary\","
    "\"thread_group\",\"tiered\",\"timestamp\",\"transaction\","
    "\"verify\",\"version\",\"write\"]",
    NULL, 0, NULL, WT_CONFIG_COMPILED_TYPE_LIST, 10, INT64_MIN, INT64_MAX,
    confchk_verbose14_choices},
<<<<<<< HEAD
  {"verify_metadata", "boolean", NULL, NULL, NULL, 0, NULL, WT_CONFIG_COMPILED_TYPE_BOOLEAN, 331,
=======
  {"verify_metadata", "boolean", NULL, NULL, NULL, 0, NULL, WT_CONFIG_COMPILED_TYPE_BOOLEAN, 332,
>>>>>>> 7d2c9d2a
    INT64_MIN, INT64_MAX, NULL},
  {"version", "string", NULL, NULL, NULL, 0, NULL, WT_CONFIG_COMPILED_TYPE_STRING, 62, INT64_MIN,
    INT64_MAX, NULL},
  {"write_through", "list", NULL, "choices=[\"data\",\"log\"]", NULL, 0, NULL,
<<<<<<< HEAD
    WT_CONFIG_COMPILED_TYPE_LIST, 332, INT64_MIN, INT64_MAX, confchk_write_through2_choices},
=======
    WT_CONFIG_COMPILED_TYPE_LIST, 333, INT64_MIN, INT64_MAX, confchk_write_through2_choices},
>>>>>>> 7d2c9d2a
  {NULL, NULL, NULL, NULL, NULL, 0, NULL, 0, 0, 0, 0, NULL}};

static const uint8_t confchk_wiredtiger_open_all_jump[WT_CONFIG_JUMP_TABLE_SIZE] = {0, 0, 0, 0, 0,
  0, 0, 0, 0, 0, 0, 0, 0, 0, 0, 0, 0, 0, 0, 0, 0, 0, 0, 0, 0, 0, 0, 0, 0, 0, 0, 0, 0, 0, 0, 0, 0, 0,
  0, 0, 0, 0, 0, 0, 0, 0, 0, 0, 0, 0, 0, 0, 0, 0, 0, 0, 0, 0, 0, 0, 0, 0, 0, 0, 0, 0, 0, 0, 0, 0, 0,
  0, 0, 0, 0, 0, 0, 0, 0, 0, 0, 0, 0, 0, 0, 0, 0, 0, 0, 0, 0, 0, 0, 0, 0, 0, 0, 0, 0, 4, 17, 19, 32,
  34, 35, 39, 41, 42, 42, 44, 47, 47, 49, 51, 51, 52, 59, 62, 64, 67, 68, 68, 68, 68, 68, 68, 68,
  68};

static const char *confchk_direct_io3_choices[] = {
  __WT_CONFIG_CHOICE_checkpoint, __WT_CONFIG_CHOICE_data, __WT_CONFIG_CHOICE_log, NULL};

static const char *confchk_extra_diagnostics4_choices[] = {__WT_CONFIG_CHOICE_all,
  __WT_CONFIG_CHOICE_checkpoint_validate, __WT_CONFIG_CHOICE_cursor_check,
  __WT_CONFIG_CHOICE_disk_validate, __WT_CONFIG_CHOICE_eviction_check,
  __WT_CONFIG_CHOICE_generation_check, __WT_CONFIG_CHOICE_hs_validate,
  __WT_CONFIG_CHOICE_key_out_of_order, __WT_CONFIG_CHOICE_log_validate, __WT_CONFIG_CHOICE_prepared,
  __WT_CONFIG_CHOICE_slow_operation, __WT_CONFIG_CHOICE_txn_visibility, NULL};

static const char *confchk_file_extend3_choices[] = {
  __WT_CONFIG_CHOICE_data, __WT_CONFIG_CHOICE_log, NULL};

static const char *confchk_json_output4_choices[] = {
  __WT_CONFIG_CHOICE_error, __WT_CONFIG_CHOICE_message, NULL};

static const char *confchk_statistics5_choices[] = {__WT_CONFIG_CHOICE_all,
  __WT_CONFIG_CHOICE_cache_walk, __WT_CONFIG_CHOICE_fast, __WT_CONFIG_CHOICE_none,
  __WT_CONFIG_CHOICE_clear, __WT_CONFIG_CHOICE_tree_walk, NULL};

static const char *confchk_timing_stress_for_test4_choices[] = {
  __WT_CONFIG_CHOICE_aggressive_stash_free, __WT_CONFIG_CHOICE_aggressive_sweep,
  __WT_CONFIG_CHOICE_backup_rename, __WT_CONFIG_CHOICE_checkpoint_evict_page,
  __WT_CONFIG_CHOICE_checkpoint_handle, __WT_CONFIG_CHOICE_checkpoint_slow,
  __WT_CONFIG_CHOICE_checkpoint_stop, __WT_CONFIG_CHOICE_commit_transaction_slow,
  __WT_CONFIG_CHOICE_compact_slow, __WT_CONFIG_CHOICE_evict_reposition,
  __WT_CONFIG_CHOICE_failpoint_eviction_split,
  __WT_CONFIG_CHOICE_failpoint_history_store_delete_key_from_ts,
  __WT_CONFIG_CHOICE_history_store_checkpoint_delay, __WT_CONFIG_CHOICE_history_store_search,
  __WT_CONFIG_CHOICE_history_store_sweep_race, __WT_CONFIG_CHOICE_prefetch_1,
  __WT_CONFIG_CHOICE_prefetch_2, __WT_CONFIG_CHOICE_prefetch_3, __WT_CONFIG_CHOICE_prefix_compare,
  __WT_CONFIG_CHOICE_prepare_checkpoint_delay, __WT_CONFIG_CHOICE_prepare_resolution_1,
  __WT_CONFIG_CHOICE_prepare_resolution_2, __WT_CONFIG_CHOICE_sleep_before_read_overflow_onpage,
  __WT_CONFIG_CHOICE_split_1, __WT_CONFIG_CHOICE_split_2, __WT_CONFIG_CHOICE_split_3,
  __WT_CONFIG_CHOICE_split_4, __WT_CONFIG_CHOICE_split_5, __WT_CONFIG_CHOICE_split_6,
  __WT_CONFIG_CHOICE_split_7, __WT_CONFIG_CHOICE_split_8, __WT_CONFIG_CHOICE_tiered_flush_finish,
  NULL};

static const char *confchk_verbose15_choices[] = {__WT_CONFIG_CHOICE_all, __WT_CONFIG_CHOICE_api,
  __WT_CONFIG_CHOICE_backup, __WT_CONFIG_CHOICE_block, __WT_CONFIG_CHOICE_block_cache,
  __WT_CONFIG_CHOICE_checkpoint, __WT_CONFIG_CHOICE_checkpoint_cleanup,
  __WT_CONFIG_CHOICE_checkpoint_progress, __WT_CONFIG_CHOICE_chunkcache, __WT_CONFIG_CHOICE_compact,
  __WT_CONFIG_CHOICE_compact_progress, __WT_CONFIG_CHOICE_configuration,
  __WT_CONFIG_CHOICE_control_point, __WT_CONFIG_CHOICE_error_returns, __WT_CONFIG_CHOICE_eviction,
  __WT_CONFIG_CHOICE_fileops, __WT_CONFIG_CHOICE_generation, __WT_CONFIG_CHOICE_handleops,
  __WT_CONFIG_CHOICE_history_store, __WT_CONFIG_CHOICE_history_store_activity,
  __WT_CONFIG_CHOICE_log, __WT_CONFIG_CHOICE_lsm, __WT_CONFIG_CHOICE_lsm_manager,
  __WT_CONFIG_CHOICE_metadata, __WT_CONFIG_CHOICE_mutex, __WT_CONFIG_CHOICE_out_of_order,
  __WT_CONFIG_CHOICE_overflow, __WT_CONFIG_CHOICE_prefetch, __WT_CONFIG_CHOICE_read,
  __WT_CONFIG_CHOICE_reconcile, __WT_CONFIG_CHOICE_recovery, __WT_CONFIG_CHOICE_recovery_progress,
  __WT_CONFIG_CHOICE_rts, __WT_CONFIG_CHOICE_salvage, __WT_CONFIG_CHOICE_shared_cache,
  __WT_CONFIG_CHOICE_split, __WT_CONFIG_CHOICE_temporary, __WT_CONFIG_CHOICE_thread_group,
  __WT_CONFIG_CHOICE_tiered, __WT_CONFIG_CHOICE_timestamp, __WT_CONFIG_CHOICE_transaction,
  __WT_CONFIG_CHOICE_verify, __WT_CONFIG_CHOICE_version, __WT_CONFIG_CHOICE_write, NULL};

static const char *confchk_write_through3_choices[] = {
  __WT_CONFIG_CHOICE_data, __WT_CONFIG_CHOICE_log, NULL};

static const WT_CONFIG_CHECK confchk_wiredtiger_open_basecfg[] = {
  {"backup_restore_target", "list", NULL, NULL, NULL, 0, NULL, WT_CONFIG_COMPILED_TYPE_LIST, 284,
    INT64_MIN, INT64_MAX, NULL},
  {"block_cache", "category", NULL, NULL, confchk_wiredtiger_open_block_cache_subconfigs, 12,
    confchk_wiredtiger_open_block_cache_subconfigs_jump, WT_CONFIG_COMPILED_TYPE_CATEGORY, 177,
    INT64_MIN, INT64_MAX, NULL},
  {"buffer_alignment", "int", NULL, "min=-1,max=1MB", NULL, 0, NULL, WT_CONFIG_COMPILED_TYPE_INT,
    285, -1, 1LL * WT_MEGABYTE, NULL},
  {"builtin_extension_config", "string", NULL, NULL, NULL, 0, NULL, WT_CONFIG_COMPILED_TYPE_STRING,
    286, INT64_MIN, INT64_MAX, NULL},
  {"cache_cursors", "boolean", NULL, NULL, NULL, 0, NULL, WT_CONFIG_COMPILED_TYPE_BOOLEAN, 272,
    INT64_MIN, INT64_MAX, NULL},
  {"cache_max_wait_ms", "int", NULL, "min=0", NULL, 0, NULL, WT_CONFIG_COMPILED_TYPE_INT, 188, 0,
    INT64_MAX, NULL},
  {"cache_overhead", "int", NULL, "min=0,max=30", NULL, 0, NULL, WT_CONFIG_COMPILED_TYPE_INT, 189,
    0, 30, NULL},
  {"cache_size", "int", NULL, "min=1MB,max=10TB", NULL, 0, NULL, WT_CONFIG_COMPILED_TYPE_INT, 190,
    1LL * WT_MEGABYTE, 10LL * WT_TERABYTE, NULL},
  {"cache_stuck_timeout_ms", "int", NULL, "min=0", NULL, 0, NULL, WT_CONFIG_COMPILED_TYPE_INT, 191,
    0, INT64_MAX, NULL},
  {"checkpoint", "category", NULL, NULL, confchk_wiredtiger_open_checkpoint_subconfigs, 2,
    confchk_wiredtiger_open_checkpoint_subconfigs_jump, WT_CONFIG_COMPILED_TYPE_CATEGORY, 192,
    INT64_MIN, INT64_MAX, NULL},
  {"checkpoint_cleanup", "category", NULL, NULL,
    confchk_wiredtiger_open_checkpoint_cleanup_subconfigs, 2,
    confchk_wiredtiger_open_checkpoint_cleanup_subconfigs_jump, WT_CONFIG_COMPILED_TYPE_CATEGORY,
    195, INT64_MIN, INT64_MAX, NULL},
  {"checkpoint_sync", "boolean", NULL, NULL, NULL, 0, NULL, WT_CONFIG_COMPILED_TYPE_BOOLEAN, 287,
    INT64_MIN, INT64_MAX, NULL},
  {"chunk_cache", "category", NULL, NULL, confchk_wiredtiger_open_chunk_cache_subconfigs, 9,
    confchk_wiredtiger_open_chunk_cache_subconfigs_jump, WT_CONFIG_COMPILED_TYPE_CATEGORY, 197,
    INT64_MIN, INT64_MAX, NULL},
  {"compatibility", "category", NULL, NULL, confchk_wiredtiger_open_compatibility_subconfigs, 3,
    confchk_wiredtiger_open_compatibility_subconfigs_jump, WT_CONFIG_COMPILED_TYPE_CATEGORY, 199,
    INT64_MIN, INT64_MAX, NULL},
  {"compile_configuration_count", "int", NULL, "min=500", NULL, 0, NULL,
    WT_CONFIG_COMPILED_TYPE_INT, 294, 500, INT64_MAX, NULL},
  {"debug_mode", "category", NULL, NULL, confchk_wiredtiger_open_debug_mode_subconfigs, 17,
    confchk_wiredtiger_open_debug_mode_subconfigs_jump, WT_CONFIG_COMPILED_TYPE_CATEGORY, 201,
    INT64_MIN, INT64_MAX, NULL},
  {"direct_io", "list", NULL, "choices=[\"checkpoint\",\"data\",\"log\"]", NULL, 0, NULL,
    WT_CONFIG_COMPILED_TYPE_LIST, 297, INT64_MIN, INT64_MAX, confchk_direct_io3_choices},
  {"encryption", "category", NULL, NULL, confchk_wiredtiger_open_encryption_subconfigs, 3,
    confchk_wiredtiger_open_encryption_subconfigs_jump, WT_CONFIG_COMPILED_TYPE_CATEGORY, 19,
    INT64_MIN, INT64_MAX, NULL},
  {"error_prefix", "string", NULL, NULL, NULL, 0, NULL, WT_CONFIG_COMPILED_TYPE_STRING, 219,
    INT64_MIN, INT64_MAX, NULL},
  {"eviction", "category", NULL, NULL, confchk_wiredtiger_open_eviction_subconfigs, 3,
    confchk_wiredtiger_open_eviction_subconfigs_jump, WT_CONFIG_COMPILED_TYPE_CATEGORY, 220,
    INT64_MIN, INT64_MAX, NULL},
  {"eviction_checkpoint_target", "int", NULL, "min=0,max=10TB", NULL, 0, NULL,
    WT_CONFIG_COMPILED_TYPE_INT, 224, 0, 10LL * WT_TERABYTE, NULL},
  {"eviction_dirty_target", "int", NULL, "min=1,max=10TB", NULL, 0, NULL,
    WT_CONFIG_COMPILED_TYPE_INT, 225, 1, 10LL * WT_TERABYTE, NULL},
  {"eviction_dirty_trigger", "int", NULL, "min=1,max=10TB", NULL, 0, NULL,
    WT_CONFIG_COMPILED_TYPE_INT, 226, 1, 10LL * WT_TERABYTE, NULL},
  {"eviction_target", "int", NULL, "min=10,max=10TB", NULL, 0, NULL, WT_CONFIG_COMPILED_TYPE_INT,
    227, 10, 10LL * WT_TERABYTE, NULL},
  {"eviction_trigger", "int", NULL, "min=10,max=10TB", NULL, 0, NULL, WT_CONFIG_COMPILED_TYPE_INT,
    228, 10, 10LL * WT_TERABYTE, NULL},
  {"eviction_updates_target", "int", NULL, "min=0,max=10TB", NULL, 0, NULL,
    WT_CONFIG_COMPILED_TYPE_INT, 229, 0, 10LL * WT_TERABYTE, NULL},
  {"eviction_updates_trigger", "int", NULL, "min=0,max=10TB", NULL, 0, NULL,
    WT_CONFIG_COMPILED_TYPE_INT, 230, 0, 10LL * WT_TERABYTE, NULL},
  {"extensions", "list", NULL, NULL, NULL, 0, NULL, WT_CONFIG_COMPILED_TYPE_LIST, 299, INT64_MIN,
    INT64_MAX, NULL},
  {"extra_diagnostics", "list", NULL,
    "choices=[\"all\",\"checkpoint_validate\",\"cursor_check\""
    ",\"disk_validate\",\"eviction_check\",\"generation_check\","
    "\"hs_validate\",\"key_out_of_order\",\"log_validate\","
    "\"prepared\",\"slow_operation\",\"txn_visibility\"]",
    NULL, 0, NULL, WT_CONFIG_COMPILED_TYPE_LIST, 231, INT64_MIN, INT64_MAX,
    confchk_extra_diagnostics4_choices},
  {"file_extend", "list", NULL, "choices=[\"data\",\"log\"]", NULL, 0, NULL,
    WT_CONFIG_COMPILED_TYPE_LIST, 300, INT64_MIN, INT64_MAX, confchk_file_extend3_choices},
  {"file_manager", "category", NULL, NULL, confchk_wiredtiger_open_file_manager_subconfigs, 3,
    confchk_wiredtiger_open_file_manager_subconfigs_jump, WT_CONFIG_COMPILED_TYPE_CATEGORY, 232,
    INT64_MIN, INT64_MAX, NULL},
  {"generation_drain_timeout_ms", "int", NULL, "min=0", NULL, 0, NULL, WT_CONFIG_COMPILED_TYPE_INT,
    236, 0, INT64_MAX, NULL},
  {"hash", "category", NULL, NULL, confchk_wiredtiger_open_hash_subconfigs, 2,
    confchk_wiredtiger_open_hash_subconfigs_jump, WT_CONFIG_COMPILED_TYPE_CATEGORY, 301, INT64_MIN,
    INT64_MAX, NULL},
  {"hazard_max", "int", NULL, "min=15", NULL, 0, NULL, WT_CONFIG_COMPILED_TYPE_INT, 304, 15,
    INT64_MAX, NULL},
  {"heuristic_controls", "category", NULL, NULL,
    confchk_wiredtiger_open_heuristic_controls_subconfigs, 3,
    confchk_wiredtiger_open_heuristic_controls_subconfigs_jump, WT_CONFIG_COMPILED_TYPE_CATEGORY,
    237, INT64_MIN, INT64_MAX, NULL},
  {"history_store", "category", NULL, NULL, confchk_wiredtiger_open_history_store_subconfigs, 1,
    confchk_wiredtiger_open_history_store_subconfigs_jump, WT_CONFIG_COMPILED_TYPE_CATEGORY, 241,
    INT64_MIN, INT64_MAX, NULL},
  {"io_capacity", "category", NULL, NULL, confchk_wiredtiger_open_io_capacity_subconfigs, 2,
    confchk_wiredtiger_open_io_capacity_subconfigs_jump, WT_CONFIG_COMPILED_TYPE_CATEGORY, 243,
    INT64_MIN, INT64_MAX, NULL},
  {"json_output", "list", NULL, "choices=[\"error\",\"message\"]", NULL, 0, NULL,
    WT_CONFIG_COMPILED_TYPE_LIST, 246, INT64_MIN, INT64_MAX, confchk_json_output4_choices},
  {"log", "category", NULL, NULL, confchk_wiredtiger_open_log_subconfigs, 12,
    confchk_wiredtiger_open_log_subconfigs_jump, WT_CONFIG_COMPILED_TYPE_CATEGORY, 36, INT64_MIN,
    INT64_MAX, NULL},
  {"lsm_manager", "category", NULL, NULL, confchk_wiredtiger_open_lsm_manager_subconfigs, 2,
    confchk_wiredtiger_open_lsm_manager_subconfigs_jump, WT_CONFIG_COMPILED_TYPE_CATEGORY, 253,
    INT64_MIN, INT64_MAX, NULL},
  {"mmap", "boolean", NULL, NULL, NULL, 0, NULL, WT_CONFIG_COMPILED_TYPE_BOOLEAN, 309, INT64_MIN,
    INT64_MAX, NULL},
  {"mmap_all", "boolean", NULL, NULL, NULL, 0, NULL, WT_CONFIG_COMPILED_TYPE_BOOLEAN, 310,
    INT64_MIN, INT64_MAX, NULL},
  {"multiprocess", "boolean", NULL, NULL, NULL, 0, NULL, WT_CONFIG_COMPILED_TYPE_BOOLEAN, 311,
    INT64_MIN, INT64_MAX, NULL},
  {"operation_timeout_ms", "int", NULL, "min=0", NULL, 0, NULL, WT_CONFIG_COMPILED_TYPE_INT, 158, 0,
    INT64_MAX, NULL},
  {"operation_tracking", "category", NULL, NULL,
    confchk_wiredtiger_open_operation_tracking_subconfigs, 2,
    confchk_wiredtiger_open_operation_tracking_subconfigs_jump, WT_CONFIG_COMPILED_TYPE_CATEGORY,
    256, INT64_MIN, INT64_MAX, NULL},
  {"per_connection_control_points", "category", NULL, NULL,
<<<<<<< HEAD
    confchk_wiredtiger_open_per_connection_control_points_subconfigs, 7,
=======
    confchk_wiredtiger_open_per_connection_control_points_subconfigs, 8,
>>>>>>> 7d2c9d2a
    confchk_wiredtiger_open_per_connection_control_points_subconfigs_jump,
    WT_CONFIG_COMPILED_TYPE_CATEGORY, 312, INT64_MIN, INT64_MAX, NULL},
  {"prefetch", "category", NULL, NULL, confchk_wiredtiger_open_prefetch_subconfigs, 2,
    confchk_wiredtiger_open_prefetch_subconfigs_jump, WT_CONFIG_COMPILED_TYPE_CATEGORY, 281,
    INT64_MIN, INT64_MAX, NULL},
  {"readonly", "boolean", NULL, NULL, NULL, 0, NULL, WT_CONFIG_COMPILED_TYPE_BOOLEAN, 60, INT64_MIN,
    INT64_MAX, NULL},
<<<<<<< HEAD
  {"salvage", "boolean", NULL, NULL, NULL, 0, NULL, WT_CONFIG_COMPILED_TYPE_BOOLEAN, 323, INT64_MIN,
    INT64_MAX, NULL},
  {"session_max", "int", NULL, "min=1", NULL, 0, NULL, WT_CONFIG_COMPILED_TYPE_INT, 324, 1,
    INT64_MAX, NULL},
  {"session_scratch_max", "int", NULL, NULL, NULL, 0, NULL, WT_CONFIG_COMPILED_TYPE_INT, 325,
    INT64_MIN, INT64_MAX, NULL},
  {"session_table_cache", "boolean", NULL, NULL, NULL, 0, NULL, WT_CONFIG_COMPILED_TYPE_BOOLEAN,
    326, INT64_MIN, INT64_MAX, NULL},
=======
  {"salvage", "boolean", NULL, NULL, NULL, 0, NULL, WT_CONFIG_COMPILED_TYPE_BOOLEAN, 324, INT64_MIN,
    INT64_MAX, NULL},
  {"session_max", "int", NULL, "min=1", NULL, 0, NULL, WT_CONFIG_COMPILED_TYPE_INT, 325, 1,
    INT64_MAX, NULL},
  {"session_scratch_max", "int", NULL, NULL, NULL, 0, NULL, WT_CONFIG_COMPILED_TYPE_INT, 326,
    INT64_MIN, INT64_MAX, NULL},
  {"session_table_cache", "boolean", NULL, NULL, NULL, 0, NULL, WT_CONFIG_COMPILED_TYPE_BOOLEAN,
    327, INT64_MIN, INT64_MAX, NULL},
>>>>>>> 7d2c9d2a
  {"shared_cache", "category", NULL, NULL, confchk_wiredtiger_open_shared_cache_subconfigs, 5,
    confchk_wiredtiger_open_shared_cache_subconfigs_jump, WT_CONFIG_COMPILED_TYPE_CATEGORY, 258,
    INT64_MIN, INT64_MAX, NULL},
  {"statistics", "list", NULL,
    "choices=[\"all\",\"cache_walk\",\"fast\",\"none\","
    "\"clear\",\"tree_walk\"]",
    NULL, 0, NULL, WT_CONFIG_COMPILED_TYPE_LIST, 140, INT64_MIN, INT64_MAX,
    confchk_statistics5_choices},
  {"statistics_log", "category", NULL, NULL, confchk_wiredtiger_open_statistics_log_subconfigs, 6,
    confchk_wiredtiger_open_statistics_log_subconfigs_jump, WT_CONFIG_COMPILED_TYPE_CATEGORY, 262,
    INT64_MIN, INT64_MAX, NULL},
  {"tiered_storage", "category", NULL, NULL, confchk_tiered_storage_subconfigs, 8,
    confchk_tiered_storage_subconfigs_jump, WT_CONFIG_COMPILED_TYPE_CATEGORY, 47, INT64_MIN,
    INT64_MAX, NULL},
  {"timing_stress_for_test", "list", NULL,
    "choices=[\"aggressive_stash_free\",\"aggressive_sweep\","
    "\"backup_rename\",\"checkpoint_evict_page\","
    "\"checkpoint_handle\",\"checkpoint_slow\",\"checkpoint_stop\","
    "\"commit_transaction_slow\",\"compact_slow\","
    "\"evict_reposition\",\"failpoint_eviction_split\","
    "\"failpoint_history_store_delete_key_from_ts\","
    "\"history_store_checkpoint_delay\",\"history_store_search\","
    "\"history_store_sweep_race\",\"prefetch_1\",\"prefetch_2\","
    "\"prefetch_3\",\"prefix_compare\",\"prepare_checkpoint_delay\","
    "\"prepare_resolution_1\",\"prepare_resolution_2\","
    "\"sleep_before_read_overflow_onpage\",\"split_1\",\"split_2\","
    "\"split_3\",\"split_4\",\"split_5\",\"split_6\",\"split_7\","
    "\"split_8\",\"tiered_flush_finish\"]",
    NULL, 0, NULL, WT_CONFIG_COMPILED_TYPE_LIST, 267, INT64_MIN, INT64_MAX,
    confchk_timing_stress_for_test4_choices},
  {"transaction_sync", "category", NULL, NULL, confchk_wiredtiger_open_transaction_sync_subconfigs,
    2, confchk_wiredtiger_open_transaction_sync_subconfigs_jump, WT_CONFIG_COMPILED_TYPE_CATEGORY,
<<<<<<< HEAD
    328, INT64_MIN, INT64_MAX, NULL},
=======
    329, INT64_MIN, INT64_MAX, NULL},
>>>>>>> 7d2c9d2a
  {"verbose", "list", NULL,
    "choices=[\"all\",\"api\",\"backup\",\"block\","
    "\"block_cache\",\"checkpoint\",\"checkpoint_cleanup\","
    "\"checkpoint_progress\",\"chunkcache\",\"compact\","
    "\"compact_progress\",\"configuration\",\"control_point\","
    "\"error_returns\",\"eviction\",\"fileops\",\"generation\","
    "\"handleops\",\"history_store\",\"history_store_activity\","
    "\"log\",\"lsm\",\"lsm_manager\",\"metadata\",\"mutex\","
    "\"out_of_order\",\"overflow\",\"prefetch\",\"read\","
    "\"reconcile\",\"recovery\",\"recovery_progress\",\"rts\","
    "\"salvage\",\"shared_cache\",\"split\",\"temporary\","
    "\"thread_group\",\"tiered\",\"timestamp\",\"transaction\","
    "\"verify\",\"version\",\"write\"]",
    NULL, 0, NULL, WT_CONFIG_COMPILED_TYPE_LIST, 10, INT64_MIN, INT64_MAX,
    confchk_verbose15_choices},
<<<<<<< HEAD
  {"verify_metadata", "boolean", NULL, NULL, NULL, 0, NULL, WT_CONFIG_COMPILED_TYPE_BOOLEAN, 331,
=======
  {"verify_metadata", "boolean", NULL, NULL, NULL, 0, NULL, WT_CONFIG_COMPILED_TYPE_BOOLEAN, 332,
>>>>>>> 7d2c9d2a
    INT64_MIN, INT64_MAX, NULL},
  {"version", "string", NULL, NULL, NULL, 0, NULL, WT_CONFIG_COMPILED_TYPE_STRING, 62, INT64_MIN,
    INT64_MAX, NULL},
  {"write_through", "list", NULL, "choices=[\"data\",\"log\"]", NULL, 0, NULL,
<<<<<<< HEAD
    WT_CONFIG_COMPILED_TYPE_LIST, 332, INT64_MIN, INT64_MAX, confchk_write_through3_choices},
=======
    WT_CONFIG_COMPILED_TYPE_LIST, 333, INT64_MIN, INT64_MAX, confchk_write_through3_choices},
>>>>>>> 7d2c9d2a
  {NULL, NULL, NULL, NULL, NULL, 0, NULL, 0, 0, 0, 0, NULL}};

static const uint8_t confchk_wiredtiger_open_basecfg_jump[WT_CONFIG_JUMP_TABLE_SIZE] = {0, 0, 0, 0,
  0, 0, 0, 0, 0, 0, 0, 0, 0, 0, 0, 0, 0, 0, 0, 0, 0, 0, 0, 0, 0, 0, 0, 0, 0, 0, 0, 0, 0, 0, 0, 0, 0,
  0, 0, 0, 0, 0, 0, 0, 0, 0, 0, 0, 0, 0, 0, 0, 0, 0, 0, 0, 0, 0, 0, 0, 0, 0, 0, 0, 0, 0, 0, 0, 0, 0,
  0, 0, 0, 0, 0, 0, 0, 0, 0, 0, 0, 0, 0, 0, 0, 0, 0, 0, 0, 0, 0, 0, 0, 0, 0, 0, 0, 0, 0, 4, 15, 17,
  29, 31, 32, 36, 37, 38, 38, 40, 43, 43, 45, 47, 47, 48, 55, 58, 58, 61, 62, 62, 62, 62, 62, 62,
  62, 62};

static const char *confchk_direct_io4_choices[] = {
  __WT_CONFIG_CHOICE_checkpoint, __WT_CONFIG_CHOICE_data, __WT_CONFIG_CHOICE_log, NULL};

static const char *confchk_extra_diagnostics5_choices[] = {__WT_CONFIG_CHOICE_all,
  __WT_CONFIG_CHOICE_checkpoint_validate, __WT_CONFIG_CHOICE_cursor_check,
  __WT_CONFIG_CHOICE_disk_validate, __WT_CONFIG_CHOICE_eviction_check,
  __WT_CONFIG_CHOICE_generation_check, __WT_CONFIG_CHOICE_hs_validate,
  __WT_CONFIG_CHOICE_key_out_of_order, __WT_CONFIG_CHOICE_log_validate, __WT_CONFIG_CHOICE_prepared,
  __WT_CONFIG_CHOICE_slow_operation, __WT_CONFIG_CHOICE_txn_visibility, NULL};

static const char *confchk_file_extend4_choices[] = {
  __WT_CONFIG_CHOICE_data, __WT_CONFIG_CHOICE_log, NULL};

static const char *confchk_json_output5_choices[] = {
  __WT_CONFIG_CHOICE_error, __WT_CONFIG_CHOICE_message, NULL};

static const char *confchk_statistics6_choices[] = {__WT_CONFIG_CHOICE_all,
  __WT_CONFIG_CHOICE_cache_walk, __WT_CONFIG_CHOICE_fast, __WT_CONFIG_CHOICE_none,
  __WT_CONFIG_CHOICE_clear, __WT_CONFIG_CHOICE_tree_walk, NULL};

static const char *confchk_timing_stress_for_test5_choices[] = {
  __WT_CONFIG_CHOICE_aggressive_stash_free, __WT_CONFIG_CHOICE_aggressive_sweep,
  __WT_CONFIG_CHOICE_backup_rename, __WT_CONFIG_CHOICE_checkpoint_evict_page,
  __WT_CONFIG_CHOICE_checkpoint_handle, __WT_CONFIG_CHOICE_checkpoint_slow,
  __WT_CONFIG_CHOICE_checkpoint_stop, __WT_CONFIG_CHOICE_commit_transaction_slow,
  __WT_CONFIG_CHOICE_compact_slow, __WT_CONFIG_CHOICE_evict_reposition,
  __WT_CONFIG_CHOICE_failpoint_eviction_split,
  __WT_CONFIG_CHOICE_failpoint_history_store_delete_key_from_ts,
  __WT_CONFIG_CHOICE_history_store_checkpoint_delay, __WT_CONFIG_CHOICE_history_store_search,
  __WT_CONFIG_CHOICE_history_store_sweep_race, __WT_CONFIG_CHOICE_prefetch_1,
  __WT_CONFIG_CHOICE_prefetch_2, __WT_CONFIG_CHOICE_prefetch_3, __WT_CONFIG_CHOICE_prefix_compare,
  __WT_CONFIG_CHOICE_prepare_checkpoint_delay, __WT_CONFIG_CHOICE_prepare_resolution_1,
  __WT_CONFIG_CHOICE_prepare_resolution_2, __WT_CONFIG_CHOICE_sleep_before_read_overflow_onpage,
  __WT_CONFIG_CHOICE_split_1, __WT_CONFIG_CHOICE_split_2, __WT_CONFIG_CHOICE_split_3,
  __WT_CONFIG_CHOICE_split_4, __WT_CONFIG_CHOICE_split_5, __WT_CONFIG_CHOICE_split_6,
  __WT_CONFIG_CHOICE_split_7, __WT_CONFIG_CHOICE_split_8, __WT_CONFIG_CHOICE_tiered_flush_finish,
  NULL};

static const char *confchk_verbose16_choices[] = {__WT_CONFIG_CHOICE_all, __WT_CONFIG_CHOICE_api,
  __WT_CONFIG_CHOICE_backup, __WT_CONFIG_CHOICE_block, __WT_CONFIG_CHOICE_block_cache,
  __WT_CONFIG_CHOICE_checkpoint, __WT_CONFIG_CHOICE_checkpoint_cleanup,
  __WT_CONFIG_CHOICE_checkpoint_progress, __WT_CONFIG_CHOICE_chunkcache, __WT_CONFIG_CHOICE_compact,
  __WT_CONFIG_CHOICE_compact_progress, __WT_CONFIG_CHOICE_configuration,
  __WT_CONFIG_CHOICE_control_point, __WT_CONFIG_CHOICE_error_returns, __WT_CONFIG_CHOICE_eviction,
  __WT_CONFIG_CHOICE_fileops, __WT_CONFIG_CHOICE_generation, __WT_CONFIG_CHOICE_handleops,
  __WT_CONFIG_CHOICE_history_store, __WT_CONFIG_CHOICE_history_store_activity,
  __WT_CONFIG_CHOICE_log, __WT_CONFIG_CHOICE_lsm, __WT_CONFIG_CHOICE_lsm_manager,
  __WT_CONFIG_CHOICE_metadata, __WT_CONFIG_CHOICE_mutex, __WT_CONFIG_CHOICE_out_of_order,
  __WT_CONFIG_CHOICE_overflow, __WT_CONFIG_CHOICE_prefetch, __WT_CONFIG_CHOICE_read,
  __WT_CONFIG_CHOICE_reconcile, __WT_CONFIG_CHOICE_recovery, __WT_CONFIG_CHOICE_recovery_progress,
  __WT_CONFIG_CHOICE_rts, __WT_CONFIG_CHOICE_salvage, __WT_CONFIG_CHOICE_shared_cache,
  __WT_CONFIG_CHOICE_split, __WT_CONFIG_CHOICE_temporary, __WT_CONFIG_CHOICE_thread_group,
  __WT_CONFIG_CHOICE_tiered, __WT_CONFIG_CHOICE_timestamp, __WT_CONFIG_CHOICE_transaction,
  __WT_CONFIG_CHOICE_verify, __WT_CONFIG_CHOICE_version, __WT_CONFIG_CHOICE_write, NULL};

static const char *confchk_write_through4_choices[] = {
  __WT_CONFIG_CHOICE_data, __WT_CONFIG_CHOICE_log, NULL};

static const WT_CONFIG_CHECK confchk_wiredtiger_open_usercfg[] = {
  {"backup_restore_target", "list", NULL, NULL, NULL, 0, NULL, WT_CONFIG_COMPILED_TYPE_LIST, 284,
    INT64_MIN, INT64_MAX, NULL},
  {"block_cache", "category", NULL, NULL, confchk_wiredtiger_open_block_cache_subconfigs, 12,
    confchk_wiredtiger_open_block_cache_subconfigs_jump, WT_CONFIG_COMPILED_TYPE_CATEGORY, 177,
    INT64_MIN, INT64_MAX, NULL},
  {"buffer_alignment", "int", NULL, "min=-1,max=1MB", NULL, 0, NULL, WT_CONFIG_COMPILED_TYPE_INT,
    285, -1, 1LL * WT_MEGABYTE, NULL},
  {"builtin_extension_config", "string", NULL, NULL, NULL, 0, NULL, WT_CONFIG_COMPILED_TYPE_STRING,
    286, INT64_MIN, INT64_MAX, NULL},
  {"cache_cursors", "boolean", NULL, NULL, NULL, 0, NULL, WT_CONFIG_COMPILED_TYPE_BOOLEAN, 272,
    INT64_MIN, INT64_MAX, NULL},
  {"cache_max_wait_ms", "int", NULL, "min=0", NULL, 0, NULL, WT_CONFIG_COMPILED_TYPE_INT, 188, 0,
    INT64_MAX, NULL},
  {"cache_overhead", "int", NULL, "min=0,max=30", NULL, 0, NULL, WT_CONFIG_COMPILED_TYPE_INT, 189,
    0, 30, NULL},
  {"cache_size", "int", NULL, "min=1MB,max=10TB", NULL, 0, NULL, WT_CONFIG_COMPILED_TYPE_INT, 190,
    1LL * WT_MEGABYTE, 10LL * WT_TERABYTE, NULL},
  {"cache_stuck_timeout_ms", "int", NULL, "min=0", NULL, 0, NULL, WT_CONFIG_COMPILED_TYPE_INT, 191,
    0, INT64_MAX, NULL},
  {"checkpoint", "category", NULL, NULL, confchk_wiredtiger_open_checkpoint_subconfigs, 2,
    confchk_wiredtiger_open_checkpoint_subconfigs_jump, WT_CONFIG_COMPILED_TYPE_CATEGORY, 192,
    INT64_MIN, INT64_MAX, NULL},
  {"checkpoint_cleanup", "category", NULL, NULL,
    confchk_wiredtiger_open_checkpoint_cleanup_subconfigs, 2,
    confchk_wiredtiger_open_checkpoint_cleanup_subconfigs_jump, WT_CONFIG_COMPILED_TYPE_CATEGORY,
    195, INT64_MIN, INT64_MAX, NULL},
  {"checkpoint_sync", "boolean", NULL, NULL, NULL, 0, NULL, WT_CONFIG_COMPILED_TYPE_BOOLEAN, 287,
    INT64_MIN, INT64_MAX, NULL},
  {"chunk_cache", "category", NULL, NULL, confchk_wiredtiger_open_chunk_cache_subconfigs, 9,
    confchk_wiredtiger_open_chunk_cache_subconfigs_jump, WT_CONFIG_COMPILED_TYPE_CATEGORY, 197,
    INT64_MIN, INT64_MAX, NULL},
  {"compatibility", "category", NULL, NULL, confchk_wiredtiger_open_compatibility_subconfigs, 3,
    confchk_wiredtiger_open_compatibility_subconfigs_jump, WT_CONFIG_COMPILED_TYPE_CATEGORY, 199,
    INT64_MIN, INT64_MAX, NULL},
  {"compile_configuration_count", "int", NULL, "min=500", NULL, 0, NULL,
    WT_CONFIG_COMPILED_TYPE_INT, 294, 500, INT64_MAX, NULL},
  {"debug_mode", "category", NULL, NULL, confchk_wiredtiger_open_debug_mode_subconfigs, 17,
    confchk_wiredtiger_open_debug_mode_subconfigs_jump, WT_CONFIG_COMPILED_TYPE_CATEGORY, 201,
    INT64_MIN, INT64_MAX, NULL},
  {"direct_io", "list", NULL, "choices=[\"checkpoint\",\"data\",\"log\"]", NULL, 0, NULL,
    WT_CONFIG_COMPILED_TYPE_LIST, 297, INT64_MIN, INT64_MAX, confchk_direct_io4_choices},
  {"encryption", "category", NULL, NULL, confchk_wiredtiger_open_encryption_subconfigs, 3,
    confchk_wiredtiger_open_encryption_subconfigs_jump, WT_CONFIG_COMPILED_TYPE_CATEGORY, 19,
    INT64_MIN, INT64_MAX, NULL},
  {"error_prefix", "string", NULL, NULL, NULL, 0, NULL, WT_CONFIG_COMPILED_TYPE_STRING, 219,
    INT64_MIN, INT64_MAX, NULL},
  {"eviction", "category", NULL, NULL, confchk_wiredtiger_open_eviction_subconfigs, 3,
    confchk_wiredtiger_open_eviction_subconfigs_jump, WT_CONFIG_COMPILED_TYPE_CATEGORY, 220,
    INT64_MIN, INT64_MAX, NULL},
  {"eviction_checkpoint_target", "int", NULL, "min=0,max=10TB", NULL, 0, NULL,
    WT_CONFIG_COMPILED_TYPE_INT, 224, 0, 10LL * WT_TERABYTE, NULL},
  {"eviction_dirty_target", "int", NULL, "min=1,max=10TB", NULL, 0, NULL,
    WT_CONFIG_COMPILED_TYPE_INT, 225, 1, 10LL * WT_TERABYTE, NULL},
  {"eviction_dirty_trigger", "int", NULL, "min=1,max=10TB", NULL, 0, NULL,
    WT_CONFIG_COMPILED_TYPE_INT, 226, 1, 10LL * WT_TERABYTE, NULL},
  {"eviction_target", "int", NULL, "min=10,max=10TB", NULL, 0, NULL, WT_CONFIG_COMPILED_TYPE_INT,
    227, 10, 10LL * WT_TERABYTE, NULL},
  {"eviction_trigger", "int", NULL, "min=10,max=10TB", NULL, 0, NULL, WT_CONFIG_COMPILED_TYPE_INT,
    228, 10, 10LL * WT_TERABYTE, NULL},
  {"eviction_updates_target", "int", NULL, "min=0,max=10TB", NULL, 0, NULL,
    WT_CONFIG_COMPILED_TYPE_INT, 229, 0, 10LL * WT_TERABYTE, NULL},
  {"eviction_updates_trigger", "int", NULL, "min=0,max=10TB", NULL, 0, NULL,
    WT_CONFIG_COMPILED_TYPE_INT, 230, 0, 10LL * WT_TERABYTE, NULL},
  {"extensions", "list", NULL, NULL, NULL, 0, NULL, WT_CONFIG_COMPILED_TYPE_LIST, 299, INT64_MIN,
    INT64_MAX, NULL},
  {"extra_diagnostics", "list", NULL,
    "choices=[\"all\",\"checkpoint_validate\",\"cursor_check\""
    ",\"disk_validate\",\"eviction_check\",\"generation_check\","
    "\"hs_validate\",\"key_out_of_order\",\"log_validate\","
    "\"prepared\",\"slow_operation\",\"txn_visibility\"]",
    NULL, 0, NULL, WT_CONFIG_COMPILED_TYPE_LIST, 231, INT64_MIN, INT64_MAX,
    confchk_extra_diagnostics5_choices},
  {"file_extend", "list", NULL, "choices=[\"data\",\"log\"]", NULL, 0, NULL,
    WT_CONFIG_COMPILED_TYPE_LIST, 300, INT64_MIN, INT64_MAX, confchk_file_extend4_choices},
  {"file_manager", "category", NULL, NULL, confchk_wiredtiger_open_file_manager_subconfigs, 3,
    confchk_wiredtiger_open_file_manager_subconfigs_jump, WT_CONFIG_COMPILED_TYPE_CATEGORY, 232,
    INT64_MIN, INT64_MAX, NULL},
  {"generation_drain_timeout_ms", "int", NULL, "min=0", NULL, 0, NULL, WT_CONFIG_COMPILED_TYPE_INT,
    236, 0, INT64_MAX, NULL},
  {"hash", "category", NULL, NULL, confchk_wiredtiger_open_hash_subconfigs, 2,
    confchk_wiredtiger_open_hash_subconfigs_jump, WT_CONFIG_COMPILED_TYPE_CATEGORY, 301, INT64_MIN,
    INT64_MAX, NULL},
  {"hazard_max", "int", NULL, "min=15", NULL, 0, NULL, WT_CONFIG_COMPILED_TYPE_INT, 304, 15,
    INT64_MAX, NULL},
  {"heuristic_controls", "category", NULL, NULL,
    confchk_wiredtiger_open_heuristic_controls_subconfigs, 3,
    confchk_wiredtiger_open_heuristic_controls_subconfigs_jump, WT_CONFIG_COMPILED_TYPE_CATEGORY,
    237, INT64_MIN, INT64_MAX, NULL},
  {"history_store", "category", NULL, NULL, confchk_wiredtiger_open_history_store_subconfigs, 1,
    confchk_wiredtiger_open_history_store_subconfigs_jump, WT_CONFIG_COMPILED_TYPE_CATEGORY, 241,
    INT64_MIN, INT64_MAX, NULL},
  {"io_capacity", "category", NULL, NULL, confchk_wiredtiger_open_io_capacity_subconfigs, 2,
    confchk_wiredtiger_open_io_capacity_subconfigs_jump, WT_CONFIG_COMPILED_TYPE_CATEGORY, 243,
    INT64_MIN, INT64_MAX, NULL},
  {"json_output", "list", NULL, "choices=[\"error\",\"message\"]", NULL, 0, NULL,
    WT_CONFIG_COMPILED_TYPE_LIST, 246, INT64_MIN, INT64_MAX, confchk_json_output5_choices},
  {"log", "category", NULL, NULL, confchk_wiredtiger_open_log_subconfigs, 12,
    confchk_wiredtiger_open_log_subconfigs_jump, WT_CONFIG_COMPILED_TYPE_CATEGORY, 36, INT64_MIN,
    INT64_MAX, NULL},
  {"lsm_manager", "category", NULL, NULL, confchk_wiredtiger_open_lsm_manager_subconfigs, 2,
    confchk_wiredtiger_open_lsm_manager_subconfigs_jump, WT_CONFIG_COMPILED_TYPE_CATEGORY, 253,
    INT64_MIN, INT64_MAX, NULL},
  {"mmap", "boolean", NULL, NULL, NULL, 0, NULL, WT_CONFIG_COMPILED_TYPE_BOOLEAN, 309, INT64_MIN,
    INT64_MAX, NULL},
  {"mmap_all", "boolean", NULL, NULL, NULL, 0, NULL, WT_CONFIG_COMPILED_TYPE_BOOLEAN, 310,
    INT64_MIN, INT64_MAX, NULL},
  {"multiprocess", "boolean", NULL, NULL, NULL, 0, NULL, WT_CONFIG_COMPILED_TYPE_BOOLEAN, 311,
    INT64_MIN, INT64_MAX, NULL},
  {"operation_timeout_ms", "int", NULL, "min=0", NULL, 0, NULL, WT_CONFIG_COMPILED_TYPE_INT, 158, 0,
    INT64_MAX, NULL},
  {"operation_tracking", "category", NULL, NULL,
    confchk_wiredtiger_open_operation_tracking_subconfigs, 2,
    confchk_wiredtiger_open_operation_tracking_subconfigs_jump, WT_CONFIG_COMPILED_TYPE_CATEGORY,
    256, INT64_MIN, INT64_MAX, NULL},
  {"per_connection_control_points", "category", NULL, NULL,
<<<<<<< HEAD
    confchk_wiredtiger_open_per_connection_control_points_subconfigs, 7,
=======
    confchk_wiredtiger_open_per_connection_control_points_subconfigs, 8,
>>>>>>> 7d2c9d2a
    confchk_wiredtiger_open_per_connection_control_points_subconfigs_jump,
    WT_CONFIG_COMPILED_TYPE_CATEGORY, 312, INT64_MIN, INT64_MAX, NULL},
  {"prefetch", "category", NULL, NULL, confchk_wiredtiger_open_prefetch_subconfigs, 2,
    confchk_wiredtiger_open_prefetch_subconfigs_jump, WT_CONFIG_COMPILED_TYPE_CATEGORY, 281,
    INT64_MIN, INT64_MAX, NULL},
  {"readonly", "boolean", NULL, NULL, NULL, 0, NULL, WT_CONFIG_COMPILED_TYPE_BOOLEAN, 60, INT64_MIN,
    INT64_MAX, NULL},
<<<<<<< HEAD
  {"salvage", "boolean", NULL, NULL, NULL, 0, NULL, WT_CONFIG_COMPILED_TYPE_BOOLEAN, 323, INT64_MIN,
    INT64_MAX, NULL},
  {"session_max", "int", NULL, "min=1", NULL, 0, NULL, WT_CONFIG_COMPILED_TYPE_INT, 324, 1,
    INT64_MAX, NULL},
  {"session_scratch_max", "int", NULL, NULL, NULL, 0, NULL, WT_CONFIG_COMPILED_TYPE_INT, 325,
    INT64_MIN, INT64_MAX, NULL},
  {"session_table_cache", "boolean", NULL, NULL, NULL, 0, NULL, WT_CONFIG_COMPILED_TYPE_BOOLEAN,
    326, INT64_MIN, INT64_MAX, NULL},
=======
  {"salvage", "boolean", NULL, NULL, NULL, 0, NULL, WT_CONFIG_COMPILED_TYPE_BOOLEAN, 324, INT64_MIN,
    INT64_MAX, NULL},
  {"session_max", "int", NULL, "min=1", NULL, 0, NULL, WT_CONFIG_COMPILED_TYPE_INT, 325, 1,
    INT64_MAX, NULL},
  {"session_scratch_max", "int", NULL, NULL, NULL, 0, NULL, WT_CONFIG_COMPILED_TYPE_INT, 326,
    INT64_MIN, INT64_MAX, NULL},
  {"session_table_cache", "boolean", NULL, NULL, NULL, 0, NULL, WT_CONFIG_COMPILED_TYPE_BOOLEAN,
    327, INT64_MIN, INT64_MAX, NULL},
>>>>>>> 7d2c9d2a
  {"shared_cache", "category", NULL, NULL, confchk_wiredtiger_open_shared_cache_subconfigs, 5,
    confchk_wiredtiger_open_shared_cache_subconfigs_jump, WT_CONFIG_COMPILED_TYPE_CATEGORY, 258,
    INT64_MIN, INT64_MAX, NULL},
  {"statistics", "list", NULL,
    "choices=[\"all\",\"cache_walk\",\"fast\",\"none\","
    "\"clear\",\"tree_walk\"]",
    NULL, 0, NULL, WT_CONFIG_COMPILED_TYPE_LIST, 140, INT64_MIN, INT64_MAX,
    confchk_statistics6_choices},
  {"statistics_log", "category", NULL, NULL, confchk_wiredtiger_open_statistics_log_subconfigs, 6,
    confchk_wiredtiger_open_statistics_log_subconfigs_jump, WT_CONFIG_COMPILED_TYPE_CATEGORY, 262,
    INT64_MIN, INT64_MAX, NULL},
  {"tiered_storage", "category", NULL, NULL, confchk_tiered_storage_subconfigs, 8,
    confchk_tiered_storage_subconfigs_jump, WT_CONFIG_COMPILED_TYPE_CATEGORY, 47, INT64_MIN,
    INT64_MAX, NULL},
  {"timing_stress_for_test", "list", NULL,
    "choices=[\"aggressive_stash_free\",\"aggressive_sweep\","
    "\"backup_rename\",\"checkpoint_evict_page\","
    "\"checkpoint_handle\",\"checkpoint_slow\",\"checkpoint_stop\","
    "\"commit_transaction_slow\",\"compact_slow\","
    "\"evict_reposition\",\"failpoint_eviction_split\","
    "\"failpoint_history_store_delete_key_from_ts\","
    "\"history_store_checkpoint_delay\",\"history_store_search\","
    "\"history_store_sweep_race\",\"prefetch_1\",\"prefetch_2\","
    "\"prefetch_3\",\"prefix_compare\",\"prepare_checkpoint_delay\","
    "\"prepare_resolution_1\",\"prepare_resolution_2\","
    "\"sleep_before_read_overflow_onpage\",\"split_1\",\"split_2\","
    "\"split_3\",\"split_4\",\"split_5\",\"split_6\",\"split_7\","
    "\"split_8\",\"tiered_flush_finish\"]",
    NULL, 0, NULL, WT_CONFIG_COMPILED_TYPE_LIST, 267, INT64_MIN, INT64_MAX,
    confchk_timing_stress_for_test5_choices},
  {"transaction_sync", "category", NULL, NULL, confchk_wiredtiger_open_transaction_sync_subconfigs,
    2, confchk_wiredtiger_open_transaction_sync_subconfigs_jump, WT_CONFIG_COMPILED_TYPE_CATEGORY,
<<<<<<< HEAD
    328, INT64_MIN, INT64_MAX, NULL},
=======
    329, INT64_MIN, INT64_MAX, NULL},
>>>>>>> 7d2c9d2a
  {"verbose", "list", NULL,
    "choices=[\"all\",\"api\",\"backup\",\"block\","
    "\"block_cache\",\"checkpoint\",\"checkpoint_cleanup\","
    "\"checkpoint_progress\",\"chunkcache\",\"compact\","
    "\"compact_progress\",\"configuration\",\"control_point\","
    "\"error_returns\",\"eviction\",\"fileops\",\"generation\","
    "\"handleops\",\"history_store\",\"history_store_activity\","
    "\"log\",\"lsm\",\"lsm_manager\",\"metadata\",\"mutex\","
    "\"out_of_order\",\"overflow\",\"prefetch\",\"read\","
    "\"reconcile\",\"recovery\",\"recovery_progress\",\"rts\","
    "\"salvage\",\"shared_cache\",\"split\",\"temporary\","
    "\"thread_group\",\"tiered\",\"timestamp\",\"transaction\","
    "\"verify\",\"version\",\"write\"]",
    NULL, 0, NULL, WT_CONFIG_COMPILED_TYPE_LIST, 10, INT64_MIN, INT64_MAX,
    confchk_verbose16_choices},
<<<<<<< HEAD
  {"verify_metadata", "boolean", NULL, NULL, NULL, 0, NULL, WT_CONFIG_COMPILED_TYPE_BOOLEAN, 331,
    INT64_MIN, INT64_MAX, NULL},
  {"write_through", "list", NULL, "choices=[\"data\",\"log\"]", NULL, 0, NULL,
    WT_CONFIG_COMPILED_TYPE_LIST, 332, INT64_MIN, INT64_MAX, confchk_write_through4_choices},
=======
  {"verify_metadata", "boolean", NULL, NULL, NULL, 0, NULL, WT_CONFIG_COMPILED_TYPE_BOOLEAN, 332,
    INT64_MIN, INT64_MAX, NULL},
  {"write_through", "list", NULL, "choices=[\"data\",\"log\"]", NULL, 0, NULL,
    WT_CONFIG_COMPILED_TYPE_LIST, 333, INT64_MIN, INT64_MAX, confchk_write_through4_choices},
>>>>>>> 7d2c9d2a
  {NULL, NULL, NULL, NULL, NULL, 0, NULL, 0, 0, 0, 0, NULL}};

static const uint8_t confchk_wiredtiger_open_usercfg_jump[WT_CONFIG_JUMP_TABLE_SIZE] = {0, 0, 0, 0,
  0, 0, 0, 0, 0, 0, 0, 0, 0, 0, 0, 0, 0, 0, 0, 0, 0, 0, 0, 0, 0, 0, 0, 0, 0, 0, 0, 0, 0, 0, 0, 0, 0,
  0, 0, 0, 0, 0, 0, 0, 0, 0, 0, 0, 0, 0, 0, 0, 0, 0, 0, 0, 0, 0, 0, 0, 0, 0, 0, 0, 0, 0, 0, 0, 0, 0,
  0, 0, 0, 0, 0, 0, 0, 0, 0, 0, 0, 0, 0, 0, 0, 0, 0, 0, 0, 0, 0, 0, 0, 0, 0, 0, 0, 0, 0, 4, 15, 17,
  29, 31, 32, 36, 37, 38, 38, 40, 43, 43, 45, 47, 47, 48, 55, 58, 58, 60, 61, 61, 61, 61, 61, 61,
  61, 61};

static const WT_CONFIG_ENTRY config_entries[] = {
  {"WT_CONNECTION.add_collator", "", NULL, 0, NULL, 0, WT_CONF_SIZING_NONE, false},
  {"WT_CONNECTION.add_compressor", "", NULL, 0, NULL, 1, WT_CONF_SIZING_NONE, false},
  {"WT_CONNECTION.add_data_source", "", NULL, 0, NULL, 2, WT_CONF_SIZING_NONE, false},
  {"WT_CONNECTION.add_encryptor", "", NULL, 0, NULL, 3, WT_CONF_SIZING_NONE, false},
  {"WT_CONNECTION.add_extractor", "", NULL, 0, NULL, 4, WT_CONF_SIZING_NONE, false},
  {"WT_CONNECTION.add_storage_source", "", NULL, 0, NULL, 5, WT_CONF_SIZING_NONE, false},
  {"WT_CONNECTION.close", "final_flush=false,leak_memory=false,use_timestamp=true",
    confchk_WT_CONNECTION_close, 3, confchk_WT_CONNECTION_close_jump, 6, WT_CONF_SIZING_NONE,
    false},
  {"WT_CONNECTION.debug_info",
    "backup=false,cache=false,cursors=false,handles=false,log=false,"
    "sessions=false,txn=false",
    confchk_WT_CONNECTION_debug_info, 7, confchk_WT_CONNECTION_debug_info_jump, 7,
    WT_CONF_SIZING_NONE, false},
  {"WT_CONNECTION.load_extension",
    "config=,early_load=false,entry=wiredtiger_extension_init,"
    "terminate=wiredtiger_extension_terminate",
    confchk_WT_CONNECTION_load_extension, 4, confchk_WT_CONNECTION_load_extension_jump, 8,
    WT_CONF_SIZING_NONE, false},
  {"WT_CONNECTION.open_session",
    "cache_cursors=true,cache_max_wait_ms=0,"
    "debug=(checkpoint_fail_before_turtle_update=false,"
    "release_evict_page=false),ignore_cache_size=false,"
    "isolation=snapshot,"
    "per_session_control_points=(thread_0=(microseconds=0,seconds=3,"
    "skip_count=1)),prefetch=(enabled=false)",
    confchk_WT_CONNECTION_open_session, 7, confchk_WT_CONNECTION_open_session_jump, 9,
    WT_CONF_SIZING_NONE, false},
  {"WT_CONNECTION.query_timestamp", "get=all_durable", confchk_WT_CONNECTION_query_timestamp, 1,
    confchk_WT_CONNECTION_query_timestamp_jump, 10, WT_CONF_SIZING_NONE, false},
  {"WT_CONNECTION.reconfigure",
    "block_cache=(blkcache_eviction_aggression=1800,"
    "cache_on_checkpoint=true,cache_on_writes=true,enabled=false,"
    "full_target=95,hashsize=32768,max_percent_overhead=10,"
    "nvram_path=,percent_file_in_dram=50,size=0,system_ram=0,type=),"
    "cache_max_wait_ms=0,cache_overhead=8,cache_size=100MB,"
    "cache_stuck_timeout_ms=300000,checkpoint=(log_size=0,wait=0),"
    "checkpoint_cleanup=(method=none,wait=300),chunk_cache=(pinned=),"
    "compatibility=(release=),debug_mode=(background_compact=false,"
    "checkpoint_retention=0,configuration=false,corruption_abort=true"
    ",cursor_copy=false,cursor_reposition=false,eviction=false,"
    "eviction_checkpoint_ts_ordering=false,log_retention=0,"
    "realloc_exact=false,realloc_malloc=false,rollback_error=0,"
    "slow_checkpoint=false,stress_skiplist=false,table_logging=false,"
    "tiered_flush_error_continue=false,update_restore_evict=false),"
    "error_prefix=,eviction=(evict_sample_inmem=true,threads_max=8,"
    "threads_min=1),eviction_checkpoint_target=1,"
    "eviction_dirty_target=5,eviction_dirty_trigger=20,"
    "eviction_target=80,eviction_trigger=95,eviction_updates_target=0"
    ",eviction_updates_trigger=0,extra_diagnostics=[],"
    "file_manager=(close_handle_minimum=250,close_idle_time=30,"
    "close_scan_interval=10),generation_drain_timeout_ms=240000,"
    "heuristic_controls=(checkpoint_cleanup_obsolete_tw_pages_dirty_max=100"
    ",eviction_obsolete_tw_pages_dirty_max=100,"
    "obsolete_tw_btree_max=100),history_store=(file_max=0),"
    "io_capacity=(chunk_cache=0,total=0),json_output=[],"
    "log=(archive=true,os_cache_dirty_pct=0,prealloc=true,"
    "prealloc_init_count=1,remove=true,zero_fill=false),"
    "lsm_manager=(merge=true,worker_thread_max=4),"
    "operation_timeout_ms=0,operation_tracking=(enabled=false,"
    "path=\".\"),shared_cache=(chunk=10MB,name=,quota=0,reserve=0,"
    "size=500MB),statistics=none,statistics_log=(json=false,"
    "on_close=false,sources=,timestamp=\"%b %d %H:%M:%S\",wait=0),"
    "tiered_storage=(local_retention=300),timing_stress_for_test=,"
    "verbose=[]",
    confchk_WT_CONNECTION_reconfigure, 36, confchk_WT_CONNECTION_reconfigure_jump, 11,
    WT_CONF_SIZING_NONE, false},
  {"WT_CONNECTION.rollback_to_stable", "dryrun=false,threads=4",
    confchk_WT_CONNECTION_rollback_to_stable, 2, confchk_WT_CONNECTION_rollback_to_stable_jump, 12,
    WT_CONF_SIZING_NONE, false},
  {"WT_CONNECTION.set_file_system", "", NULL, 0, NULL, 13, WT_CONF_SIZING_NONE, false},
  {"WT_CONNECTION.set_timestamp",
    "durable_timestamp=,force=false,oldest_timestamp=,"
    "stable_timestamp=",
    confchk_WT_CONNECTION_set_timestamp, 4, confchk_WT_CONNECTION_set_timestamp_jump, 14,
    WT_CONF_SIZING_NONE, false},
  {"WT_CURSOR.bound", "action=set,bound=,inclusive=true", confchk_WT_CURSOR_bound, 3,
    confchk_WT_CURSOR_bound_jump, 15, WT_CONF_SIZING_INITIALIZE(WT_CURSOR, bound), true},
  {"WT_CURSOR.close", "", NULL, 0, NULL, 16, WT_CONF_SIZING_NONE, false},
  {"WT_CURSOR.reconfigure", "append=false,overwrite=true,prefix_search=false",
    confchk_WT_CURSOR_reconfigure, 3, confchk_WT_CURSOR_reconfigure_jump, 17, WT_CONF_SIZING_NONE,
    false},
  {"WT_SESSION.alter",
    "access_pattern_hint=none,app_metadata=,"
    "assert=(commit_timestamp=none,durable_timestamp=none,"
    "read_timestamp=none,write_timestamp=off),cache_resident=false,"
    "checkpoint=,exclusive_refreshed=true,log=(enabled=true),"
    "os_cache_dirty_max=0,os_cache_max=0,verbose=[],"
    "write_timestamp_usage=none",
    confchk_WT_SESSION_alter, 11, confchk_WT_SESSION_alter_jump, 18, WT_CONF_SIZING_NONE, false},
  {"WT_SESSION.begin_transaction",
    "ignore_prepare=false,isolation=,name=,no_timestamp=false,"
    "operation_timeout_ms=0,priority=0,read_timestamp=,"
    "roundup_timestamps=(prepared=false,read=false),sync=",
    confchk_WT_SESSION_begin_transaction, 9, confchk_WT_SESSION_begin_transaction_jump, 19,
    WT_CONF_SIZING_INITIALIZE(WT_SESSION, begin_transaction), true},
  {"WT_SESSION.checkpoint",
    "debug=(checkpoint_cleanup=false),drop=,flush_tier=(enabled=false"
    ",force=false,sync=true,timeout=0),force=false,name=,target=,"
    "use_timestamp=true",
    confchk_WT_SESSION_checkpoint, 7, confchk_WT_SESSION_checkpoint_jump, 20, WT_CONF_SIZING_NONE,
    false},
  {"WT_SESSION.close", "", NULL, 0, NULL, 21, WT_CONF_SIZING_NONE, false},
  {"WT_SESSION.commit_transaction",
    "commit_timestamp=,durable_timestamp=,operation_timeout_ms=0,"
    "sync=",
    confchk_WT_SESSION_commit_transaction, 4, confchk_WT_SESSION_commit_transaction_jump, 22,
    WT_CONF_SIZING_NONE, false},
  {"WT_SESSION.compact",
    "background=,dryrun=false,exclude=,free_space_target=20MB,"
    "run_once=false,timeout=1200",
    confchk_WT_SESSION_compact, 6, confchk_WT_SESSION_compact_jump, 23, WT_CONF_SIZING_NONE, false},
  {"WT_SESSION.create",
    "access_pattern_hint=none,allocation_size=4KB,app_metadata=,"
    "assert=(commit_timestamp=none,durable_timestamp=none,"
    "read_timestamp=none,write_timestamp=off),block_allocation=best,"
    "block_compressor=,cache_resident=false,checksum=on,colgroups=,"
    "collator=,columns=,dictionary=0,encryption=(keyid=,name=),"
    "exclusive=false,extractor=,format=btree,huffman_key=,"
    "huffman_value=,ignore_in_memory_cache_size=false,immutable=false"
    ",import=(compare_timestamp=oldest_timestamp,enabled=false,"
    "file_metadata=,metadata_file=,repair=false),internal_item_max=0,"
    "internal_key_max=0,internal_key_truncate=true,"
    "internal_page_max=4KB,key_format=u,key_gap=10,leaf_item_max=0,"
    "leaf_key_max=0,leaf_page_max=32KB,leaf_value_max=0,"
    "log=(enabled=true),lsm=(auto_throttle=true,bloom=true,"
    "bloom_bit_count=16,bloom_config=,bloom_hash_count=8,"
    "bloom_oldest=false,chunk_count_limit=0,chunk_max=5GB,"
    "chunk_size=10MB,merge_custom=(prefix=,start_generation=0,"
    "suffix=),merge_max=15,merge_min=0),memory_page_image_max=0,"
    "memory_page_max=5MB,os_cache_dirty_max=0,os_cache_max=0,"
    "prefix_compression=false,prefix_compression_min=4,source=,"
    "split_deepen_min_child=0,split_deepen_per_child=0,split_pct=90,"
    "tiered_storage=(auth_token=,bucket=,bucket_prefix=,"
    "cache_directory=,local_retention=300,name=,object_target_size=0,"
    "shared=false),type=file,value_format=u,verbose=[],"
    "write_timestamp_usage=none",
    confchk_WT_SESSION_create, 48, confchk_WT_SESSION_create_jump, 24, WT_CONF_SIZING_NONE, false},
  {"WT_SESSION.drop",
    "checkpoint_wait=true,force=false,lock_wait=true,"
    "remove_files=true,remove_shared=false",
    confchk_WT_SESSION_drop, 5, confchk_WT_SESSION_drop_jump, 25, WT_CONF_SIZING_NONE, false},
  {"WT_SESSION.join",
    "bloom_bit_count=16,bloom_false_positives=false,"
    "bloom_hash_count=8,compare=\"eq\",count=0,operation=\"and\","
    "strategy=",
    confchk_WT_SESSION_join, 7, confchk_WT_SESSION_join_jump, 26, WT_CONF_SIZING_NONE, false},
  {"WT_SESSION.log_flush", "sync=on", confchk_WT_SESSION_log_flush, 1,
    confchk_WT_SESSION_log_flush_jump, 27, WT_CONF_SIZING_NONE, false},
  {"WT_SESSION.log_printf", "", NULL, 0, NULL, 28, WT_CONF_SIZING_NONE, false},
  {"WT_SESSION.open_cursor",
    "append=false,bulk=false,checkpoint=,checkpoint_use_history=true,"
    "checkpoint_wait=true,debug=(checkpoint_read_timestamp=,"
    "dump_version=false,release_evict=false),dump=,"
    "incremental=(consolidate=false,enabled=false,file=,"
    "force_stop=false,granularity=16MB,src_id=,this_id=),"
    "next_random=false,next_random_sample_size=0,next_random_seed=0,"
    "overwrite=true,prefix_search=false,raw=false,read_once=false,"
    "readonly=false,skip_sort_check=false,statistics=,target=",
    confchk_WT_SESSION_open_cursor, 19, confchk_WT_SESSION_open_cursor_jump, 29,
    WT_CONF_SIZING_NONE, false},
  {"WT_SESSION.prepare_transaction", "prepare_timestamp=", confchk_WT_SESSION_prepare_transaction,
    1, confchk_WT_SESSION_prepare_transaction_jump, 30, WT_CONF_SIZING_NONE, false},
  {"WT_SESSION.query_timestamp", "get=read", confchk_WT_SESSION_query_timestamp, 1,
    confchk_WT_SESSION_query_timestamp_jump, 31, WT_CONF_SIZING_NONE, false},
  {"WT_SESSION.reconfigure",
    "cache_cursors=true,cache_max_wait_ms=0,"
    "debug=(checkpoint_fail_before_turtle_update=false,"
    "release_evict_page=false),ignore_cache_size=false,"
    "isolation=snapshot,"
    "per_session_control_points=(thread_0=(microseconds=0,seconds=3,"
    "skip_count=1)),prefetch=(enabled=false)",
    confchk_WT_SESSION_reconfigure, 7, confchk_WT_SESSION_reconfigure_jump, 32, WT_CONF_SIZING_NONE,
    false},
  {"WT_SESSION.rename", "", NULL, 0, NULL, 33, WT_CONF_SIZING_NONE, false},
  {"WT_SESSION.reset", "", NULL, 0, NULL, 34, WT_CONF_SIZING_NONE, false},
  {"WT_SESSION.reset_snapshot", "", NULL, 0, NULL, 35, WT_CONF_SIZING_NONE, false},
  {"WT_SESSION.rollback_transaction", "operation_timeout_ms=0",
    confchk_WT_SESSION_rollback_transaction, 1, confchk_WT_SESSION_rollback_transaction_jump, 36,
    WT_CONF_SIZING_NONE, false},
  {"WT_SESSION.salvage", "force=false", confchk_WT_SESSION_salvage, 1,
    confchk_WT_SESSION_salvage_jump, 37, WT_CONF_SIZING_NONE, false},
  {"WT_SESSION.strerror", "", NULL, 0, NULL, 38, WT_CONF_SIZING_NONE, false},
  {"WT_SESSION.timestamp_transaction",
    "commit_timestamp=,durable_timestamp=,prepare_timestamp=,"
    "read_timestamp=",
    confchk_WT_SESSION_timestamp_transaction, 4, confchk_WT_SESSION_timestamp_transaction_jump, 39,
    WT_CONF_SIZING_NONE, false},
  {"WT_SESSION.timestamp_transaction_uint", "", NULL, 0, NULL, 40, WT_CONF_SIZING_NONE, false},
  {"WT_SESSION.truncate", "", NULL, 0, NULL, 41, WT_CONF_SIZING_NONE, false},
  {"WT_SESSION.verify",
    "do_not_clear_txn_id=false,dump_address=false,dump_all_data=false"
    ",dump_blocks=false,dump_key_data=false,dump_layout=false,"
    "dump_offsets=,dump_pages=false,dump_tree_shape=false,"
    "read_corrupt=false,stable_timestamp=false,strict=false",
    confchk_WT_SESSION_verify, 12, confchk_WT_SESSION_verify_jump, 42, WT_CONF_SIZING_NONE, false},
  {"colgroup.meta",
    "app_metadata=,assert=(commit_timestamp=none,"
    "durable_timestamp=none,read_timestamp=none,write_timestamp=off),"
    "collator=,columns=,source=,type=file,verbose=[],"
    "write_timestamp_usage=none",
    confchk_colgroup_meta, 8, confchk_colgroup_meta_jump, 43, WT_CONF_SIZING_NONE, false},
  {"file.config",
    "access_pattern_hint=none,allocation_size=4KB,app_metadata=,"
    "assert=(commit_timestamp=none,durable_timestamp=none,"
    "read_timestamp=none,write_timestamp=off),block_allocation=best,"
    "block_compressor=,cache_resident=false,checksum=on,collator=,"
    "columns=,dictionary=0,encryption=(keyid=,name=),format=btree,"
    "huffman_key=,huffman_value=,ignore_in_memory_cache_size=false,"
    "internal_item_max=0,internal_key_max=0,"
    "internal_key_truncate=true,internal_page_max=4KB,key_format=u,"
    "key_gap=10,leaf_item_max=0,leaf_key_max=0,leaf_page_max=32KB,"
    "leaf_value_max=0,log=(enabled=true),memory_page_image_max=0,"
    "memory_page_max=5MB,os_cache_dirty_max=0,os_cache_max=0,"
    "prefix_compression=false,prefix_compression_min=4,"
    "split_deepen_min_child=0,split_deepen_per_child=0,split_pct=90,"
    "tiered_storage=(auth_token=,bucket=,bucket_prefix=,"
    "cache_directory=,local_retention=300,name=,object_target_size=0,"
    "shared=false),value_format=u,verbose=[],"
    "write_timestamp_usage=none",
    confchk_file_config, 40, confchk_file_config_jump, 44, WT_CONF_SIZING_NONE, false},
  {"file.meta",
    "access_pattern_hint=none,allocation_size=4KB,app_metadata=,"
    "assert=(commit_timestamp=none,durable_timestamp=none,"
    "read_timestamp=none,write_timestamp=off),block_allocation=best,"
    "block_compressor=,cache_resident=false,checkpoint=,"
    "checkpoint_backup_info=,checkpoint_lsn=,checksum=on,collator=,"
    "columns=,dictionary=0,encryption=(keyid=,name=),format=btree,"
    "huffman_key=,huffman_value=,id=,"
    "ignore_in_memory_cache_size=false,internal_item_max=0,"
    "internal_key_max=0,internal_key_truncate=true,"
    "internal_page_max=4KB,key_format=u,key_gap=10,leaf_item_max=0,"
    "leaf_key_max=0,leaf_page_max=32KB,leaf_value_max=0,"
    "log=(enabled=true),memory_page_image_max=0,memory_page_max=5MB,"
    "os_cache_dirty_max=0,os_cache_max=0,prefix_compression=false,"
    "prefix_compression_min=4,readonly=false,split_deepen_min_child=0"
    ",split_deepen_per_child=0,split_pct=90,tiered_object=false,"
    "tiered_storage=(auth_token=,bucket=,bucket_prefix=,"
    "cache_directory=,local_retention=300,name=,object_target_size=0,"
    "shared=false),value_format=u,verbose=[],version=(major=0,"
    "minor=0),write_timestamp_usage=none",
    confchk_file_meta, 47, confchk_file_meta_jump, 45, WT_CONF_SIZING_NONE, false},
  {"index.meta",
    "app_metadata=,assert=(commit_timestamp=none,"
    "durable_timestamp=none,read_timestamp=none,write_timestamp=off),"
    "collator=,columns=,extractor=,immutable=false,index_key_columns="
    ",key_format=u,source=,type=file,value_format=u,verbose=[],"
    "write_timestamp_usage=none",
    confchk_index_meta, 13, confchk_index_meta_jump, 46, WT_CONF_SIZING_NONE, false},
  {"lsm.meta",
    "access_pattern_hint=none,allocation_size=4KB,app_metadata=,"
    "assert=(commit_timestamp=none,durable_timestamp=none,"
    "read_timestamp=none,write_timestamp=off),block_allocation=best,"
    "block_compressor=,cache_resident=false,checksum=on,chunks=,"
    "collator=,columns=,dictionary=0,encryption=(keyid=,name=),"
    "format=btree,huffman_key=,huffman_value=,"
    "ignore_in_memory_cache_size=false,internal_item_max=0,"
    "internal_key_max=0,internal_key_truncate=true,"
    "internal_page_max=4KB,key_format=u,key_gap=10,last=0,"
    "leaf_item_max=0,leaf_key_max=0,leaf_page_max=32KB,"
    "leaf_value_max=0,log=(enabled=true),lsm=(auto_throttle=true,"
    "bloom=true,bloom_bit_count=16,bloom_config=,bloom_hash_count=8,"
    "bloom_oldest=false,chunk_count_limit=0,chunk_max=5GB,"
    "chunk_size=10MB,merge_custom=(prefix=,start_generation=0,"
    "suffix=),merge_max=15,merge_min=0),memory_page_image_max=0,"
    "memory_page_max=5MB,old_chunks=,os_cache_dirty_max=0,"
    "os_cache_max=0,prefix_compression=false,prefix_compression_min=4"
    ",split_deepen_min_child=0,split_deepen_per_child=0,split_pct=90,"
    "tiered_storage=(auth_token=,bucket=,bucket_prefix=,"
    "cache_directory=,local_retention=300,name=,object_target_size=0,"
    "shared=false),value_format=u,verbose=[],"
    "write_timestamp_usage=none",
    confchk_lsm_meta, 44, confchk_lsm_meta_jump, 47, WT_CONF_SIZING_NONE, false},
  {"object.meta",
    "access_pattern_hint=none,allocation_size=4KB,app_metadata=,"
    "assert=(commit_timestamp=none,durable_timestamp=none,"
    "read_timestamp=none,write_timestamp=off),block_allocation=best,"
    "block_compressor=,cache_resident=false,checkpoint=,"
    "checkpoint_backup_info=,checkpoint_lsn=,checksum=on,collator=,"
    "columns=,dictionary=0,encryption=(keyid=,name=),flush_time=0,"
    "flush_timestamp=0,format=btree,huffman_key=,huffman_value=,id=,"
    "ignore_in_memory_cache_size=false,internal_item_max=0,"
    "internal_key_max=0,internal_key_truncate=true,"
    "internal_page_max=4KB,key_format=u,key_gap=10,leaf_item_max=0,"
    "leaf_key_max=0,leaf_page_max=32KB,leaf_value_max=0,"
    "log=(enabled=true),memory_page_image_max=0,memory_page_max=5MB,"
    "os_cache_dirty_max=0,os_cache_max=0,prefix_compression=false,"
    "prefix_compression_min=4,readonly=false,split_deepen_min_child=0"
    ",split_deepen_per_child=0,split_pct=90,tiered_object=false,"
    "tiered_storage=(auth_token=,bucket=,bucket_prefix=,"
    "cache_directory=,local_retention=300,name=,object_target_size=0,"
    "shared=false),value_format=u,verbose=[],version=(major=0,"
    "minor=0),write_timestamp_usage=none",
    confchk_object_meta, 49, confchk_object_meta_jump, 48, WT_CONF_SIZING_NONE, false},
  {"table.meta",
    "app_metadata=,assert=(commit_timestamp=none,"
    "durable_timestamp=none,read_timestamp=none,write_timestamp=off),"
    "colgroups=,collator=,columns=,key_format=u,value_format=u,"
    "verbose=[],write_timestamp_usage=none",
    confchk_table_meta, 9, confchk_table_meta_jump, 49, WT_CONF_SIZING_NONE, false},
  {"tier.meta",
    "access_pattern_hint=none,allocation_size=4KB,app_metadata=,"
    "assert=(commit_timestamp=none,durable_timestamp=none,"
    "read_timestamp=none,write_timestamp=off),block_allocation=best,"
    "block_compressor=,bucket=,bucket_prefix=,cache_directory=,"
    "cache_resident=false,checkpoint=,checkpoint_backup_info=,"
    "checkpoint_lsn=,checksum=on,collator=,columns=,dictionary=0,"
    "encryption=(keyid=,name=),format=btree,huffman_key=,"
    "huffman_value=,id=,ignore_in_memory_cache_size=false,"
    "internal_item_max=0,internal_key_max=0,"
    "internal_key_truncate=true,internal_page_max=4KB,key_format=u,"
    "key_gap=10,leaf_item_max=0,leaf_key_max=0,leaf_page_max=32KB,"
    "leaf_value_max=0,log=(enabled=true),memory_page_image_max=0,"
    "memory_page_max=5MB,os_cache_dirty_max=0,os_cache_max=0,"
    "prefix_compression=false,prefix_compression_min=4,readonly=false"
    ",split_deepen_min_child=0,split_deepen_per_child=0,split_pct=90,"
    "tiered_object=false,tiered_storage=(auth_token=,bucket=,"
    "bucket_prefix=,cache_directory=,local_retention=300,name=,"
    "object_target_size=0,shared=false),value_format=u,verbose=[],"
    "version=(major=0,minor=0),write_timestamp_usage=none",
    confchk_tier_meta, 50, confchk_tier_meta_jump, 50, WT_CONF_SIZING_NONE, false},
  {"tiered.meta",
    "access_pattern_hint=none,allocation_size=4KB,app_metadata=,"
    "assert=(commit_timestamp=none,durable_timestamp=none,"
    "read_timestamp=none,write_timestamp=off),block_allocation=best,"
    "block_compressor=,cache_resident=false,checkpoint=,"
    "checkpoint_backup_info=,checkpoint_lsn=,checksum=on,collator=,"
    "columns=,dictionary=0,encryption=(keyid=,name=),flush_time=0,"
    "flush_timestamp=0,format=btree,huffman_key=,huffman_value=,id=,"
    "ignore_in_memory_cache_size=false,internal_item_max=0,"
    "internal_key_max=0,internal_key_truncate=true,"
    "internal_page_max=4KB,key_format=u,key_gap=10,last=0,"
    "leaf_item_max=0,leaf_key_max=0,leaf_page_max=32KB,"
    "leaf_value_max=0,log=(enabled=true),memory_page_image_max=0,"
    "memory_page_max=5MB,oldest=1,os_cache_dirty_max=0,os_cache_max=0"
    ",prefix_compression=false,prefix_compression_min=4,"
    "readonly=false,split_deepen_min_child=0,split_deepen_per_child=0"
    ",split_pct=90,tiered_object=false,tiered_storage=(auth_token=,"
    "bucket=,bucket_prefix=,cache_directory=,local_retention=300,"
    "name=,object_target_size=0,shared=false),tiers=,value_format=u,"
    "verbose=[],version=(major=0,minor=0),write_timestamp_usage=none",
    confchk_tiered_meta, 52, confchk_tiered_meta_jump, 51, WT_CONF_SIZING_NONE, false},
  {"wiredtiger_open",
    "backup_restore_target=,"
    "block_cache=(blkcache_eviction_aggression=1800,"
    "cache_on_checkpoint=true,cache_on_writes=true,enabled=false,"
    "full_target=95,hashsize=32768,max_percent_overhead=10,"
    "nvram_path=,percent_file_in_dram=50,size=0,system_ram=0,type=),"
    "buffer_alignment=-1,builtin_extension_config=,cache_cursors=true"
    ",cache_max_wait_ms=0,cache_overhead=8,cache_size=100MB,"
    "cache_stuck_timeout_ms=300000,checkpoint=(log_size=0,wait=0),"
    "checkpoint_cleanup=(method=none,wait=300),checkpoint_sync=true,"
    "chunk_cache=(capacity=10GB,chunk_cache_evict_trigger=90,"
    "chunk_size=1MB,enabled=false,flushed_data_cache_insertion=true,"
    "hashsize=1024,pinned=,storage_path=,type=FILE),"
    "compatibility=(release=,require_max=,require_min=),"
    "compile_configuration_count=1000,config_base=true,create=false,"
    "debug_mode=(background_compact=false,checkpoint_retention=0,"
    "configuration=false,corruption_abort=true,cursor_copy=false,"
    "cursor_reposition=false,eviction=false,"
    "eviction_checkpoint_ts_ordering=false,log_retention=0,"
    "realloc_exact=false,realloc_malloc=false,rollback_error=0,"
    "slow_checkpoint=false,stress_skiplist=false,table_logging=false,"
    "tiered_flush_error_continue=false,update_restore_evict=false),"
    "direct_io=,encryption=(keyid=,name=,secretkey=),error_prefix=,"
    "eviction=(evict_sample_inmem=true,threads_max=8,threads_min=1),"
    "eviction_checkpoint_target=1,eviction_dirty_target=5,"
    "eviction_dirty_trigger=20,eviction_target=80,eviction_trigger=95"
    ",eviction_updates_target=0,eviction_updates_trigger=0,"
    "exclusive=false,extensions=,extra_diagnostics=[],file_extend=,"
    "file_manager=(close_handle_minimum=250,close_idle_time=30,"
    "close_scan_interval=10),generation_drain_timeout_ms=240000,"
    "hash=(buckets=512,dhandle_buckets=512),hazard_max=1000,"
    "heuristic_controls=(checkpoint_cleanup_obsolete_tw_pages_dirty_max=100"
    ",eviction_obsolete_tw_pages_dirty_max=100,"
    "obsolete_tw_btree_max=100),history_store=(file_max=0),"
    "in_memory=false,io_capacity=(chunk_cache=0,total=0),"
    "json_output=[],log=(archive=true,compressor=,enabled=false,"
    "file_max=100MB,force_write_wait=0,os_cache_dirty_pct=0,"
    "path=\".\",prealloc=true,prealloc_init_count=1,recover=on,"
    "remove=true,zero_fill=false),lsm_manager=(merge=true,"
    "worker_thread_max=4),mmap=true,mmap_all=false,multiprocess=false"
    ",operation_timeout_ms=0,operation_tracking=(enabled=false,"
    "path=\".\"),"
    "per_connection_control_points=(main_start_printing=(wait_count=1)"
    ",thread_0=(wait_count=1),thread_1=(wait_count=1),"
    "thread_2=(wait_count=1),thread_3=(wait_count=1),"
<<<<<<< HEAD
    "thread_4=(wait_count=1),"
    "thread_wait_for_upd_abort=(enable_count=1,wait_count=1)),"
=======
    "thread_4=(wait_count=1),wt_13450_ckpt=(match_value=1,"
    "wait_count=1),wt_13450_test=(wait_count=1)),"
>>>>>>> 7d2c9d2a
    "prefetch=(available=false,default=false),readonly=false,"
    "salvage=false,session_max=100,session_scratch_max=2MB,"
    "session_table_cache=true,shared_cache=(chunk=10MB,name=,quota=0,"
    "reserve=0,size=500MB),statistics=none,statistics_log=(json=false"
    ",on_close=false,path=\".\",sources=,timestamp=\"%b %d %H:%M:%S\""
    ",wait=0),tiered_storage=(auth_token=,bucket=,bucket_prefix=,"
    "cache_directory=,interval=60,local_retention=300,name=,"
    "shared=false),timing_stress_for_test=,"
    "transaction_sync=(enabled=false,method=fsync),"
    "use_environment=true,use_environment_priv=false,verbose=[],"
    "verify_metadata=false,write_through=",
    confchk_wiredtiger_open, 67, confchk_wiredtiger_open_jump, 52, WT_CONF_SIZING_NONE, false},
  {"wiredtiger_open_all",
    "backup_restore_target=,"
    "block_cache=(blkcache_eviction_aggression=1800,"
    "cache_on_checkpoint=true,cache_on_writes=true,enabled=false,"
    "full_target=95,hashsize=32768,max_percent_overhead=10,"
    "nvram_path=,percent_file_in_dram=50,size=0,system_ram=0,type=),"
    "buffer_alignment=-1,builtin_extension_config=,cache_cursors=true"
    ",cache_max_wait_ms=0,cache_overhead=8,cache_size=100MB,"
    "cache_stuck_timeout_ms=300000,checkpoint=(log_size=0,wait=0),"
    "checkpoint_cleanup=(method=none,wait=300),checkpoint_sync=true,"
    "chunk_cache=(capacity=10GB,chunk_cache_evict_trigger=90,"
    "chunk_size=1MB,enabled=false,flushed_data_cache_insertion=true,"
    "hashsize=1024,pinned=,storage_path=,type=FILE),"
    "compatibility=(release=,require_max=,require_min=),"
    "compile_configuration_count=1000,config_base=true,create=false,"
    "debug_mode=(background_compact=false,checkpoint_retention=0,"
    "configuration=false,corruption_abort=true,cursor_copy=false,"
    "cursor_reposition=false,eviction=false,"
    "eviction_checkpoint_ts_ordering=false,log_retention=0,"
    "realloc_exact=false,realloc_malloc=false,rollback_error=0,"
    "slow_checkpoint=false,stress_skiplist=false,table_logging=false,"
    "tiered_flush_error_continue=false,update_restore_evict=false),"
    "direct_io=,encryption=(keyid=,name=,secretkey=),error_prefix=,"
    "eviction=(evict_sample_inmem=true,threads_max=8,threads_min=1),"
    "eviction_checkpoint_target=1,eviction_dirty_target=5,"
    "eviction_dirty_trigger=20,eviction_target=80,eviction_trigger=95"
    ",eviction_updates_target=0,eviction_updates_trigger=0,"
    "exclusive=false,extensions=,extra_diagnostics=[],file_extend=,"
    "file_manager=(close_handle_minimum=250,close_idle_time=30,"
    "close_scan_interval=10),generation_drain_timeout_ms=240000,"
    "hash=(buckets=512,dhandle_buckets=512),hazard_max=1000,"
    "heuristic_controls=(checkpoint_cleanup_obsolete_tw_pages_dirty_max=100"
    ",eviction_obsolete_tw_pages_dirty_max=100,"
    "obsolete_tw_btree_max=100),history_store=(file_max=0),"
    "in_memory=false,io_capacity=(chunk_cache=0,total=0),"
    "json_output=[],log=(archive=true,compressor=,enabled=false,"
    "file_max=100MB,force_write_wait=0,os_cache_dirty_pct=0,"
    "path=\".\",prealloc=true,prealloc_init_count=1,recover=on,"
    "remove=true,zero_fill=false),lsm_manager=(merge=true,"
    "worker_thread_max=4),mmap=true,mmap_all=false,multiprocess=false"
    ",operation_timeout_ms=0,operation_tracking=(enabled=false,"
    "path=\".\"),"
    "per_connection_control_points=(main_start_printing=(wait_count=1)"
    ",thread_0=(wait_count=1),thread_1=(wait_count=1),"
    "thread_2=(wait_count=1),thread_3=(wait_count=1),"
<<<<<<< HEAD
    "thread_4=(wait_count=1),"
    "thread_wait_for_upd_abort=(enable_count=1,wait_count=1)),"
=======
    "thread_4=(wait_count=1),wt_13450_ckpt=(match_value=1,"
    "wait_count=1),wt_13450_test=(wait_count=1)),"
>>>>>>> 7d2c9d2a
    "prefetch=(available=false,default=false),readonly=false,"
    "salvage=false,session_max=100,session_scratch_max=2MB,"
    "session_table_cache=true,shared_cache=(chunk=10MB,name=,quota=0,"
    "reserve=0,size=500MB),statistics=none,statistics_log=(json=false"
    ",on_close=false,path=\".\",sources=,timestamp=\"%b %d %H:%M:%S\""
    ",wait=0),tiered_storage=(auth_token=,bucket=,bucket_prefix=,"
    "cache_directory=,interval=60,local_retention=300,name=,"
    "shared=false),timing_stress_for_test=,"
    "transaction_sync=(enabled=false,method=fsync),"
    "use_environment=true,use_environment_priv=false,verbose=[],"
    "verify_metadata=false,version=(major=0,minor=0),write_through=",
    confchk_wiredtiger_open_all, 68, confchk_wiredtiger_open_all_jump, 53, WT_CONF_SIZING_NONE,
    false},
  {"wiredtiger_open_basecfg",
    "backup_restore_target=,"
    "block_cache=(blkcache_eviction_aggression=1800,"
    "cache_on_checkpoint=true,cache_on_writes=true,enabled=false,"
    "full_target=95,hashsize=32768,max_percent_overhead=10,"
    "nvram_path=,percent_file_in_dram=50,size=0,system_ram=0,type=),"
    "buffer_alignment=-1,builtin_extension_config=,cache_cursors=true"
    ",cache_max_wait_ms=0,cache_overhead=8,cache_size=100MB,"
    "cache_stuck_timeout_ms=300000,checkpoint=(log_size=0,wait=0),"
    "checkpoint_cleanup=(method=none,wait=300),checkpoint_sync=true,"
    "chunk_cache=(capacity=10GB,chunk_cache_evict_trigger=90,"
    "chunk_size=1MB,enabled=false,flushed_data_cache_insertion=true,"
    "hashsize=1024,pinned=,storage_path=,type=FILE),"
    "compatibility=(release=,require_max=,require_min=),"
    "compile_configuration_count=1000,"
    "debug_mode=(background_compact=false,checkpoint_retention=0,"
    "configuration=false,corruption_abort=true,cursor_copy=false,"
    "cursor_reposition=false,eviction=false,"
    "eviction_checkpoint_ts_ordering=false,log_retention=0,"
    "realloc_exact=false,realloc_malloc=false,rollback_error=0,"
    "slow_checkpoint=false,stress_skiplist=false,table_logging=false,"
    "tiered_flush_error_continue=false,update_restore_evict=false),"
    "direct_io=,encryption=(keyid=,name=,secretkey=),error_prefix=,"
    "eviction=(evict_sample_inmem=true,threads_max=8,threads_min=1),"
    "eviction_checkpoint_target=1,eviction_dirty_target=5,"
    "eviction_dirty_trigger=20,eviction_target=80,eviction_trigger=95"
    ",eviction_updates_target=0,eviction_updates_trigger=0,"
    "extensions=,extra_diagnostics=[],file_extend=,"
    "file_manager=(close_handle_minimum=250,close_idle_time=30,"
    "close_scan_interval=10),generation_drain_timeout_ms=240000,"
    "hash=(buckets=512,dhandle_buckets=512),hazard_max=1000,"
    "heuristic_controls=(checkpoint_cleanup_obsolete_tw_pages_dirty_max=100"
    ",eviction_obsolete_tw_pages_dirty_max=100,"
    "obsolete_tw_btree_max=100),history_store=(file_max=0),"
    "io_capacity=(chunk_cache=0,total=0),json_output=[],"
    "log=(archive=true,compressor=,enabled=false,file_max=100MB,"
    "force_write_wait=0,os_cache_dirty_pct=0,path=\".\",prealloc=true"
    ",prealloc_init_count=1,recover=on,remove=true,zero_fill=false),"
    "lsm_manager=(merge=true,worker_thread_max=4),mmap=true,"
    "mmap_all=false,multiprocess=false,operation_timeout_ms=0,"
    "operation_tracking=(enabled=false,path=\".\"),"
    "per_connection_control_points=(main_start_printing=(wait_count=1)"
    ",thread_0=(wait_count=1),thread_1=(wait_count=1),"
    "thread_2=(wait_count=1),thread_3=(wait_count=1),"
<<<<<<< HEAD
    "thread_4=(wait_count=1),"
    "thread_wait_for_upd_abort=(enable_count=1,wait_count=1)),"
=======
    "thread_4=(wait_count=1),wt_13450_ckpt=(match_value=1,"
    "wait_count=1),wt_13450_test=(wait_count=1)),"
>>>>>>> 7d2c9d2a
    "prefetch=(available=false,default=false),readonly=false,"
    "salvage=false,session_max=100,session_scratch_max=2MB,"
    "session_table_cache=true,shared_cache=(chunk=10MB,name=,quota=0,"
    "reserve=0,size=500MB),statistics=none,statistics_log=(json=false"
    ",on_close=false,path=\".\",sources=,timestamp=\"%b %d %H:%M:%S\""
    ",wait=0),tiered_storage=(auth_token=,bucket=,bucket_prefix=,"
    "cache_directory=,interval=60,local_retention=300,name=,"
    "shared=false),timing_stress_for_test=,"
    "transaction_sync=(enabled=false,method=fsync),verbose=[],"
    "verify_metadata=false,version=(major=0,minor=0),write_through=",
    confchk_wiredtiger_open_basecfg, 62, confchk_wiredtiger_open_basecfg_jump, 54,
    WT_CONF_SIZING_NONE, false},
  {"wiredtiger_open_usercfg",
    "backup_restore_target=,"
    "block_cache=(blkcache_eviction_aggression=1800,"
    "cache_on_checkpoint=true,cache_on_writes=true,enabled=false,"
    "full_target=95,hashsize=32768,max_percent_overhead=10,"
    "nvram_path=,percent_file_in_dram=50,size=0,system_ram=0,type=),"
    "buffer_alignment=-1,builtin_extension_config=,cache_cursors=true"
    ",cache_max_wait_ms=0,cache_overhead=8,cache_size=100MB,"
    "cache_stuck_timeout_ms=300000,checkpoint=(log_size=0,wait=0),"
    "checkpoint_cleanup=(method=none,wait=300),checkpoint_sync=true,"
    "chunk_cache=(capacity=10GB,chunk_cache_evict_trigger=90,"
    "chunk_size=1MB,enabled=false,flushed_data_cache_insertion=true,"
    "hashsize=1024,pinned=,storage_path=,type=FILE),"
    "compatibility=(release=,require_max=,require_min=),"
    "compile_configuration_count=1000,"
    "debug_mode=(background_compact=false,checkpoint_retention=0,"
    "configuration=false,corruption_abort=true,cursor_copy=false,"
    "cursor_reposition=false,eviction=false,"
    "eviction_checkpoint_ts_ordering=false,log_retention=0,"
    "realloc_exact=false,realloc_malloc=false,rollback_error=0,"
    "slow_checkpoint=false,stress_skiplist=false,table_logging=false,"
    "tiered_flush_error_continue=false,update_restore_evict=false),"
    "direct_io=,encryption=(keyid=,name=,secretkey=),error_prefix=,"
    "eviction=(evict_sample_inmem=true,threads_max=8,threads_min=1),"
    "eviction_checkpoint_target=1,eviction_dirty_target=5,"
    "eviction_dirty_trigger=20,eviction_target=80,eviction_trigger=95"
    ",eviction_updates_target=0,eviction_updates_trigger=0,"
    "extensions=,extra_diagnostics=[],file_extend=,"
    "file_manager=(close_handle_minimum=250,close_idle_time=30,"
    "close_scan_interval=10),generation_drain_timeout_ms=240000,"
    "hash=(buckets=512,dhandle_buckets=512),hazard_max=1000,"
    "heuristic_controls=(checkpoint_cleanup_obsolete_tw_pages_dirty_max=100"
    ",eviction_obsolete_tw_pages_dirty_max=100,"
    "obsolete_tw_btree_max=100),history_store=(file_max=0),"
    "io_capacity=(chunk_cache=0,total=0),json_output=[],"
    "log=(archive=true,compressor=,enabled=false,file_max=100MB,"
    "force_write_wait=0,os_cache_dirty_pct=0,path=\".\",prealloc=true"
    ",prealloc_init_count=1,recover=on,remove=true,zero_fill=false),"
    "lsm_manager=(merge=true,worker_thread_max=4),mmap=true,"
    "mmap_all=false,multiprocess=false,operation_timeout_ms=0,"
    "operation_tracking=(enabled=false,path=\".\"),"
    "per_connection_control_points=(main_start_printing=(wait_count=1)"
    ",thread_0=(wait_count=1),thread_1=(wait_count=1),"
    "thread_2=(wait_count=1),thread_3=(wait_count=1),"
<<<<<<< HEAD
    "thread_4=(wait_count=1),"
    "thread_wait_for_upd_abort=(enable_count=1,wait_count=1)),"
=======
    "thread_4=(wait_count=1),wt_13450_ckpt=(match_value=1,"
    "wait_count=1),wt_13450_test=(wait_count=1)),"
>>>>>>> 7d2c9d2a
    "prefetch=(available=false,default=false),readonly=false,"
    "salvage=false,session_max=100,session_scratch_max=2MB,"
    "session_table_cache=true,shared_cache=(chunk=10MB,name=,quota=0,"
    "reserve=0,size=500MB),statistics=none,statistics_log=(json=false"
    ",on_close=false,path=\".\",sources=,timestamp=\"%b %d %H:%M:%S\""
    ",wait=0),tiered_storage=(auth_token=,bucket=,bucket_prefix=,"
    "cache_directory=,interval=60,local_retention=300,name=,"
    "shared=false),timing_stress_for_test=,"
    "transaction_sync=(enabled=false,method=fsync),verbose=[],"
    "verify_metadata=false,write_through=",
    confchk_wiredtiger_open_usercfg, 61, confchk_wiredtiger_open_usercfg_jump, 55,
    WT_CONF_SIZING_NONE, false},
  {NULL, NULL, NULL, 0, NULL, 0, WT_CONF_SIZING_NONE, false}};

int
__wt_conn_config_init(WT_SESSION_IMPL *session)
{
    WT_CONNECTION_IMPL *conn;
    const WT_CONFIG_ENTRY *ep, **epp;

    conn = S2C(session);

    /* Build a list of pointers to the configuration information. */
    WT_RET(__wt_calloc_def(session, WT_ELEMENTS(config_entries), &epp));
    conn->config_entries = epp;

    /* Fill in the list to reference the default information. */
    for (ep = config_entries;;) {
        *epp++ = ep++;
        if (ep->method == NULL)
            break;
    }
    return (0);
}

void
__wt_conn_config_discard(WT_SESSION_IMPL *session)
{
    WT_CONNECTION_IMPL *conn;

    conn = S2C(session);

    __wt_free(session, conn->config_entries);
}

/*
 * __wt_conn_config_match --
 *     Return the static configuration entry for a method.
 */
const WT_CONFIG_ENTRY *
__wt_conn_config_match(const char *method)
{
    const WT_CONFIG_ENTRY *ep;

    for (ep = config_entries; ep->method != NULL; ++ep)
        if (strcmp(method, ep->method) == 0)
            return (ep);
    return (NULL);
}<|MERGE_RESOLUTION|>--- conflicted
+++ resolved
@@ -2764,7 +2764,6 @@
   0, 0, 0, 0, 0, 0, 0, 0, 0, 0, 0, 0, 0, 0, 0, 0, 0, 0, 0, 0, 0, 0, 0, 0, 0, 0, 0, 0, 0, 0, 0, 0, 0,
   0, 0, 0, 0, 0, 0, 0, 0, 0, 0, 0, 0, 0, 0, 0, 0, 0, 0, 0, 0, 0, 1, 1, 1, 1, 1, 1, 1, 1};
 
-<<<<<<< HEAD
 static const WT_CONFIG_CHECK confchk_wiredtiger_open_thread_wait_for_upd_abort_subconfigs[] = {
   {"enable_count", "int", NULL, "min=0,max=9223372036854775807", NULL, 0, NULL,
     WT_CONFIG_COMPILED_TYPE_INT, 320, 0, 9223372036854775807LL, NULL},
@@ -2778,10 +2777,10 @@
     0, 0, 0, 0, 0, 0, 0, 0, 0, 0, 0, 0, 0, 0, 0, 0, 0, 0, 0, 0, 0, 0, 0, 0, 0, 0, 0, 0, 0, 0, 0, 0,
     0, 0, 0, 0, 0, 0, 0, 0, 0, 0, 0, 0, 0, 0, 0, 0, 0, 0, 0, 0, 0, 0, 0, 0, 0, 0, 0, 0, 0, 0, 0, 0,
     0, 0, 0, 0, 0, 1, 1, 1, 1, 1, 1, 1, 1, 1, 1, 1, 1, 1, 1, 1, 1, 1, 1, 2, 2, 2, 2, 2, 2, 2, 2};
-=======
+
 static const WT_CONFIG_CHECK confchk_wiredtiger_open_wt_13450_ckpt_subconfigs[] = {
   {"match_value", "int", NULL, "min=0,max=9223372036854775807", NULL, 0, NULL,
-    WT_CONFIG_COMPILED_TYPE_INT, 320, 0, 9223372036854775807LL, NULL},
+    WT_CONFIG_COMPILED_TYPE_INT, 322, 0, 9223372036854775807LL, NULL},
   {"wait_count", "int", NULL, "min=1,max=9223372036854775807", NULL, 0, NULL,
     WT_CONFIG_COMPILED_TYPE_INT, 314, 1, 9223372036854775807LL, NULL},
   {NULL, NULL, NULL, NULL, NULL, 0, NULL, 0, 0, 0, 0, NULL}};
@@ -2804,7 +2803,6 @@
     0, 0, 0, 0, 0, 0, 0, 0, 0, 0, 0, 0, 0, 0, 0, 0, 0, 0, 0, 0, 0, 0, 0, 0, 0, 0, 0, 0, 0, 0, 0, 0,
     0, 0, 0, 0, 0, 0, 0, 0, 0, 0, 0, 0, 0, 0, 0, 0, 0, 0, 0, 0, 0, 0, 0, 0, 0, 0, 0, 0, 0, 0, 0, 0,
     0, 0, 0, 0, 0, 0, 0, 0, 0, 0, 0, 0, 0, 0, 0, 0, 0, 0, 0, 1, 1, 1, 1, 1, 1, 1, 1};
->>>>>>> 7d2c9d2a
 
 static const WT_CONFIG_CHECK confchk_wiredtiger_open_per_connection_control_points_subconfigs[] = {
   {"main_start_printing", "category", NULL, NULL,
@@ -2826,19 +2824,16 @@
   {"thread_4", "category", NULL, NULL, confchk_wiredtiger_open_thread_4_subconfigs, 1,
     confchk_wiredtiger_open_thread_4_subconfigs_jump, WT_CONFIG_COMPILED_TYPE_CATEGORY, 318,
     INT64_MIN, INT64_MAX, NULL},
-<<<<<<< HEAD
   {"thread_wait_for_upd_abort", "category", NULL, NULL,
     confchk_wiredtiger_open_thread_wait_for_upd_abort_subconfigs, 2,
     confchk_wiredtiger_open_thread_wait_for_upd_abort_subconfigs_jump,
     WT_CONFIG_COMPILED_TYPE_CATEGORY, 319, INT64_MIN, INT64_MAX, NULL},
-=======
   {"wt_13450_ckpt", "category", NULL, NULL, confchk_wiredtiger_open_wt_13450_ckpt_subconfigs, 2,
-    confchk_wiredtiger_open_wt_13450_ckpt_subconfigs_jump, WT_CONFIG_COMPILED_TYPE_CATEGORY, 319,
+    confchk_wiredtiger_open_wt_13450_ckpt_subconfigs_jump, WT_CONFIG_COMPILED_TYPE_CATEGORY, 321,
     INT64_MIN, INT64_MAX, NULL},
   {"wt_13450_test", "category", NULL, NULL, confchk_wiredtiger_open_wt_13450_test_subconfigs, 1,
-    confchk_wiredtiger_open_wt_13450_test_subconfigs_jump, WT_CONFIG_COMPILED_TYPE_CATEGORY, 321,
-    INT64_MIN, INT64_MAX, NULL},
->>>>>>> 7d2c9d2a
+    confchk_wiredtiger_open_wt_13450_test_subconfigs_jump, WT_CONFIG_COMPILED_TYPE_CATEGORY, 323,
+    INT64_MIN, INT64_MAX, NULL},
   {NULL, NULL, NULL, NULL, NULL, 0, NULL, 0, 0, 0, 0, NULL}};
 
 static const uint8_t
@@ -2846,23 +2841,13 @@
     {0, 0, 0, 0, 0, 0, 0, 0, 0, 0, 0, 0, 0, 0, 0, 0, 0, 0, 0, 0, 0, 0, 0, 0, 0, 0, 0, 0, 0, 0, 0, 0,
       0, 0, 0, 0, 0, 0, 0, 0, 0, 0, 0, 0, 0, 0, 0, 0, 0, 0, 0, 0, 0, 0, 0, 0, 0, 0, 0, 0, 0, 0, 0,
       0, 0, 0, 0, 0, 0, 0, 0, 0, 0, 0, 0, 0, 0, 0, 0, 0, 0, 0, 0, 0, 0, 0, 0, 0, 0, 0, 0, 0, 0, 0,
-<<<<<<< HEAD
-      0, 0, 0, 0, 0, 0, 0, 0, 0, 0, 0, 0, 0, 0, 0, 0, 1, 1, 1, 1, 1, 1, 1, 7, 7, 7, 7, 7, 7, 7, 7,
-      7, 7, 7};
+      0, 0, 0, 0, 0, 0, 0, 0, 0, 0, 0, 0, 0, 0, 0, 0, 1, 1, 1, 1, 1, 1, 1, 7, 7, 7, 9, 9, 9, 9, 9,
+      9, 9, 9};
 
 static const WT_CONFIG_CHECK confchk_wiredtiger_open_prefetch_subconfigs[] = {
-  {"available", "boolean", NULL, NULL, NULL, 0, NULL, WT_CONFIG_COMPILED_TYPE_BOOLEAN, 321,
-    INT64_MIN, INT64_MAX, NULL},
-  {"default", "boolean", NULL, NULL, NULL, 0, NULL, WT_CONFIG_COMPILED_TYPE_BOOLEAN, 322, INT64_MIN,
-=======
-      0, 0, 0, 0, 0, 0, 0, 0, 0, 0, 0, 0, 0, 0, 0, 0, 1, 1, 1, 1, 1, 1, 1, 6, 6, 6, 8, 8, 8, 8, 8,
-      8, 8, 8};
-
-static const WT_CONFIG_CHECK confchk_wiredtiger_open_prefetch_subconfigs[] = {
-  {"available", "boolean", NULL, NULL, NULL, 0, NULL, WT_CONFIG_COMPILED_TYPE_BOOLEAN, 322,
-    INT64_MIN, INT64_MAX, NULL},
-  {"default", "boolean", NULL, NULL, NULL, 0, NULL, WT_CONFIG_COMPILED_TYPE_BOOLEAN, 323, INT64_MIN,
->>>>>>> 7d2c9d2a
+  {"available", "boolean", NULL, NULL, NULL, 0, NULL, WT_CONFIG_COMPILED_TYPE_BOOLEAN, 324,
+    INT64_MIN, INT64_MAX, NULL},
+  {"default", "boolean", NULL, NULL, NULL, 0, NULL, WT_CONFIG_COMPILED_TYPE_BOOLEAN, 325, INT64_MIN,
     INT64_MAX, NULL},
   {NULL, NULL, NULL, NULL, NULL, 0, NULL, 0, 0, 0, 0, NULL}};
 
@@ -2907,11 +2892,7 @@
     INT64_MIN, INT64_MAX, NULL},
   {"cache_directory", "string", NULL, NULL, NULL, 0, NULL, WT_CONFIG_COMPILED_TYPE_STRING, 51,
     INT64_MIN, INT64_MAX, NULL},
-<<<<<<< HEAD
-  {"interval", "int", NULL, "min=1,max=1000", NULL, 0, NULL, WT_CONFIG_COMPILED_TYPE_INT, 327, 1,
-=======
-  {"interval", "int", NULL, "min=1,max=1000", NULL, 0, NULL, WT_CONFIG_COMPILED_TYPE_INT, 328, 1,
->>>>>>> 7d2c9d2a
+  {"interval", "int", NULL, "min=1,max=1000", NULL, 0, NULL, WT_CONFIG_COMPILED_TYPE_INT, 330, 1,
     1000, NULL},
   {"local_retention", "int", NULL, "min=0,max=10000", NULL, 0, NULL, WT_CONFIG_COMPILED_TYPE_INT,
     52, 0, 10000, NULL},
@@ -3108,11 +3089,7 @@
     confchk_wiredtiger_open_operation_tracking_subconfigs_jump, WT_CONFIG_COMPILED_TYPE_CATEGORY,
     256, INT64_MIN, INT64_MAX, NULL},
   {"per_connection_control_points", "category", NULL, NULL,
-<<<<<<< HEAD
-    confchk_wiredtiger_open_per_connection_control_points_subconfigs, 7,
-=======
-    confchk_wiredtiger_open_per_connection_control_points_subconfigs, 8,
->>>>>>> 7d2c9d2a
+    confchk_wiredtiger_open_per_connection_control_points_subconfigs, 9,
     confchk_wiredtiger_open_per_connection_control_points_subconfigs_jump,
     WT_CONFIG_COMPILED_TYPE_CATEGORY, 312, INT64_MIN, INT64_MAX, NULL},
   {"prefetch", "category", NULL, NULL, confchk_wiredtiger_open_prefetch_subconfigs, 2,
@@ -3120,25 +3097,14 @@
     INT64_MIN, INT64_MAX, NULL},
   {"readonly", "boolean", NULL, NULL, NULL, 0, NULL, WT_CONFIG_COMPILED_TYPE_BOOLEAN, 60, INT64_MIN,
     INT64_MAX, NULL},
-<<<<<<< HEAD
-  {"salvage", "boolean", NULL, NULL, NULL, 0, NULL, WT_CONFIG_COMPILED_TYPE_BOOLEAN, 323, INT64_MIN,
-    INT64_MAX, NULL},
-  {"session_max", "int", NULL, "min=1", NULL, 0, NULL, WT_CONFIG_COMPILED_TYPE_INT, 324, 1,
-    INT64_MAX, NULL},
-  {"session_scratch_max", "int", NULL, NULL, NULL, 0, NULL, WT_CONFIG_COMPILED_TYPE_INT, 325,
+  {"salvage", "boolean", NULL, NULL, NULL, 0, NULL, WT_CONFIG_COMPILED_TYPE_BOOLEAN, 326, INT64_MIN,
+    INT64_MAX, NULL},
+  {"session_max", "int", NULL, "min=1", NULL, 0, NULL, WT_CONFIG_COMPILED_TYPE_INT, 327, 1,
+    INT64_MAX, NULL},
+  {"session_scratch_max", "int", NULL, NULL, NULL, 0, NULL, WT_CONFIG_COMPILED_TYPE_INT, 328,
     INT64_MIN, INT64_MAX, NULL},
   {"session_table_cache", "boolean", NULL, NULL, NULL, 0, NULL, WT_CONFIG_COMPILED_TYPE_BOOLEAN,
-    326, INT64_MIN, INT64_MAX, NULL},
-=======
-  {"salvage", "boolean", NULL, NULL, NULL, 0, NULL, WT_CONFIG_COMPILED_TYPE_BOOLEAN, 324, INT64_MIN,
-    INT64_MAX, NULL},
-  {"session_max", "int", NULL, "min=1", NULL, 0, NULL, WT_CONFIG_COMPILED_TYPE_INT, 325, 1,
-    INT64_MAX, NULL},
-  {"session_scratch_max", "int", NULL, NULL, NULL, 0, NULL, WT_CONFIG_COMPILED_TYPE_INT, 326,
-    INT64_MIN, INT64_MAX, NULL},
-  {"session_table_cache", "boolean", NULL, NULL, NULL, 0, NULL, WT_CONFIG_COMPILED_TYPE_BOOLEAN,
-    327, INT64_MIN, INT64_MAX, NULL},
->>>>>>> 7d2c9d2a
+    329, INT64_MIN, INT64_MAX, NULL},
   {"shared_cache", "category", NULL, NULL, confchk_wiredtiger_open_shared_cache_subconfigs, 5,
     confchk_wiredtiger_open_shared_cache_subconfigs_jump, WT_CONFIG_COMPILED_TYPE_CATEGORY, 258,
     INT64_MIN, INT64_MAX, NULL},
@@ -3171,19 +3137,11 @@
     confchk_timing_stress_for_test2_choices},
   {"transaction_sync", "category", NULL, NULL, confchk_wiredtiger_open_transaction_sync_subconfigs,
     2, confchk_wiredtiger_open_transaction_sync_subconfigs_jump, WT_CONFIG_COMPILED_TYPE_CATEGORY,
-<<<<<<< HEAD
-    328, INT64_MIN, INT64_MAX, NULL},
-  {"use_environment", "boolean", NULL, NULL, NULL, 0, NULL, WT_CONFIG_COMPILED_TYPE_BOOLEAN, 329,
+    331, INT64_MIN, INT64_MAX, NULL},
+  {"use_environment", "boolean", NULL, NULL, NULL, 0, NULL, WT_CONFIG_COMPILED_TYPE_BOOLEAN, 332,
     INT64_MIN, INT64_MAX, NULL},
   {"use_environment_priv", "boolean", NULL, NULL, NULL, 0, NULL, WT_CONFIG_COMPILED_TYPE_BOOLEAN,
-    330, INT64_MIN, INT64_MAX, NULL},
-=======
-    329, INT64_MIN, INT64_MAX, NULL},
-  {"use_environment", "boolean", NULL, NULL, NULL, 0, NULL, WT_CONFIG_COMPILED_TYPE_BOOLEAN, 330,
-    INT64_MIN, INT64_MAX, NULL},
-  {"use_environment_priv", "boolean", NULL, NULL, NULL, 0, NULL, WT_CONFIG_COMPILED_TYPE_BOOLEAN,
-    331, INT64_MIN, INT64_MAX, NULL},
->>>>>>> 7d2c9d2a
+    333, INT64_MIN, INT64_MAX, NULL},
   {"verbose", "list", NULL,
     "choices=[\"all\",\"api\",\"backup\",\"block\","
     "\"block_cache\",\"checkpoint\",\"checkpoint_cleanup\","
@@ -3199,17 +3157,10 @@
     "\"verify\",\"version\",\"write\"]",
     NULL, 0, NULL, WT_CONFIG_COMPILED_TYPE_LIST, 10, INT64_MIN, INT64_MAX,
     confchk_verbose13_choices},
-<<<<<<< HEAD
-  {"verify_metadata", "boolean", NULL, NULL, NULL, 0, NULL, WT_CONFIG_COMPILED_TYPE_BOOLEAN, 331,
+  {"verify_metadata", "boolean", NULL, NULL, NULL, 0, NULL, WT_CONFIG_COMPILED_TYPE_BOOLEAN, 334,
     INT64_MIN, INT64_MAX, NULL},
   {"write_through", "list", NULL, "choices=[\"data\",\"log\"]", NULL, 0, NULL,
-    WT_CONFIG_COMPILED_TYPE_LIST, 332, INT64_MIN, INT64_MAX, confchk_write_through_choices},
-=======
-  {"verify_metadata", "boolean", NULL, NULL, NULL, 0, NULL, WT_CONFIG_COMPILED_TYPE_BOOLEAN, 332,
-    INT64_MIN, INT64_MAX, NULL},
-  {"write_through", "list", NULL, "choices=[\"data\",\"log\"]", NULL, 0, NULL,
-    WT_CONFIG_COMPILED_TYPE_LIST, 333, INT64_MIN, INT64_MAX, confchk_write_through_choices},
->>>>>>> 7d2c9d2a
+    WT_CONFIG_COMPILED_TYPE_LIST, 335, INT64_MIN, INT64_MAX, confchk_write_through_choices},
   {NULL, NULL, NULL, NULL, NULL, 0, NULL, 0, 0, 0, 0, NULL}};
 
 static const uint8_t confchk_wiredtiger_open_jump[WT_CONFIG_JUMP_TABLE_SIZE] = {0, 0, 0, 0, 0, 0, 0,
@@ -3400,11 +3351,7 @@
     confchk_wiredtiger_open_operation_tracking_subconfigs_jump, WT_CONFIG_COMPILED_TYPE_CATEGORY,
     256, INT64_MIN, INT64_MAX, NULL},
   {"per_connection_control_points", "category", NULL, NULL,
-<<<<<<< HEAD
-    confchk_wiredtiger_open_per_connection_control_points_subconfigs, 7,
-=======
-    confchk_wiredtiger_open_per_connection_control_points_subconfigs, 8,
->>>>>>> 7d2c9d2a
+    confchk_wiredtiger_open_per_connection_control_points_subconfigs, 9,
     confchk_wiredtiger_open_per_connection_control_points_subconfigs_jump,
     WT_CONFIG_COMPILED_TYPE_CATEGORY, 312, INT64_MIN, INT64_MAX, NULL},
   {"prefetch", "category", NULL, NULL, confchk_wiredtiger_open_prefetch_subconfigs, 2,
@@ -3412,25 +3359,14 @@
     INT64_MIN, INT64_MAX, NULL},
   {"readonly", "boolean", NULL, NULL, NULL, 0, NULL, WT_CONFIG_COMPILED_TYPE_BOOLEAN, 60, INT64_MIN,
     INT64_MAX, NULL},
-<<<<<<< HEAD
-  {"salvage", "boolean", NULL, NULL, NULL, 0, NULL, WT_CONFIG_COMPILED_TYPE_BOOLEAN, 323, INT64_MIN,
-    INT64_MAX, NULL},
-  {"session_max", "int", NULL, "min=1", NULL, 0, NULL, WT_CONFIG_COMPILED_TYPE_INT, 324, 1,
-    INT64_MAX, NULL},
-  {"session_scratch_max", "int", NULL, NULL, NULL, 0, NULL, WT_CONFIG_COMPILED_TYPE_INT, 325,
+  {"salvage", "boolean", NULL, NULL, NULL, 0, NULL, WT_CONFIG_COMPILED_TYPE_BOOLEAN, 326, INT64_MIN,
+    INT64_MAX, NULL},
+  {"session_max", "int", NULL, "min=1", NULL, 0, NULL, WT_CONFIG_COMPILED_TYPE_INT, 327, 1,
+    INT64_MAX, NULL},
+  {"session_scratch_max", "int", NULL, NULL, NULL, 0, NULL, WT_CONFIG_COMPILED_TYPE_INT, 328,
     INT64_MIN, INT64_MAX, NULL},
   {"session_table_cache", "boolean", NULL, NULL, NULL, 0, NULL, WT_CONFIG_COMPILED_TYPE_BOOLEAN,
-    326, INT64_MIN, INT64_MAX, NULL},
-=======
-  {"salvage", "boolean", NULL, NULL, NULL, 0, NULL, WT_CONFIG_COMPILED_TYPE_BOOLEAN, 324, INT64_MIN,
-    INT64_MAX, NULL},
-  {"session_max", "int", NULL, "min=1", NULL, 0, NULL, WT_CONFIG_COMPILED_TYPE_INT, 325, 1,
-    INT64_MAX, NULL},
-  {"session_scratch_max", "int", NULL, NULL, NULL, 0, NULL, WT_CONFIG_COMPILED_TYPE_INT, 326,
-    INT64_MIN, INT64_MAX, NULL},
-  {"session_table_cache", "boolean", NULL, NULL, NULL, 0, NULL, WT_CONFIG_COMPILED_TYPE_BOOLEAN,
-    327, INT64_MIN, INT64_MAX, NULL},
->>>>>>> 7d2c9d2a
+    329, INT64_MIN, INT64_MAX, NULL},
   {"shared_cache", "category", NULL, NULL, confchk_wiredtiger_open_shared_cache_subconfigs, 5,
     confchk_wiredtiger_open_shared_cache_subconfigs_jump, WT_CONFIG_COMPILED_TYPE_CATEGORY, 258,
     INT64_MIN, INT64_MAX, NULL},
@@ -3463,19 +3399,11 @@
     confchk_timing_stress_for_test3_choices},
   {"transaction_sync", "category", NULL, NULL, confchk_wiredtiger_open_transaction_sync_subconfigs,
     2, confchk_wiredtiger_open_transaction_sync_subconfigs_jump, WT_CONFIG_COMPILED_TYPE_CATEGORY,
-<<<<<<< HEAD
-    328, INT64_MIN, INT64_MAX, NULL},
-  {"use_environment", "boolean", NULL, NULL, NULL, 0, NULL, WT_CONFIG_COMPILED_TYPE_BOOLEAN, 329,
+    331, INT64_MIN, INT64_MAX, NULL},
+  {"use_environment", "boolean", NULL, NULL, NULL, 0, NULL, WT_CONFIG_COMPILED_TYPE_BOOLEAN, 332,
     INT64_MIN, INT64_MAX, NULL},
   {"use_environment_priv", "boolean", NULL, NULL, NULL, 0, NULL, WT_CONFIG_COMPILED_TYPE_BOOLEAN,
-    330, INT64_MIN, INT64_MAX, NULL},
-=======
-    329, INT64_MIN, INT64_MAX, NULL},
-  {"use_environment", "boolean", NULL, NULL, NULL, 0, NULL, WT_CONFIG_COMPILED_TYPE_BOOLEAN, 330,
-    INT64_MIN, INT64_MAX, NULL},
-  {"use_environment_priv", "boolean", NULL, NULL, NULL, 0, NULL, WT_CONFIG_COMPILED_TYPE_BOOLEAN,
-    331, INT64_MIN, INT64_MAX, NULL},
->>>>>>> 7d2c9d2a
+    333, INT64_MIN, INT64_MAX, NULL},
   {"verbose", "list", NULL,
     "choices=[\"all\",\"api\",\"backup\",\"block\","
     "\"block_cache\",\"checkpoint\",\"checkpoint_cleanup\","
@@ -3491,20 +3419,12 @@
     "\"verify\",\"version\",\"write\"]",
     NULL, 0, NULL, WT_CONFIG_COMPILED_TYPE_LIST, 10, INT64_MIN, INT64_MAX,
     confchk_verbose14_choices},
-<<<<<<< HEAD
-  {"verify_metadata", "boolean", NULL, NULL, NULL, 0, NULL, WT_CONFIG_COMPILED_TYPE_BOOLEAN, 331,
-=======
-  {"verify_metadata", "boolean", NULL, NULL, NULL, 0, NULL, WT_CONFIG_COMPILED_TYPE_BOOLEAN, 332,
->>>>>>> 7d2c9d2a
+  {"verify_metadata", "boolean", NULL, NULL, NULL, 0, NULL, WT_CONFIG_COMPILED_TYPE_BOOLEAN, 334,
     INT64_MIN, INT64_MAX, NULL},
   {"version", "string", NULL, NULL, NULL, 0, NULL, WT_CONFIG_COMPILED_TYPE_STRING, 62, INT64_MIN,
     INT64_MAX, NULL},
   {"write_through", "list", NULL, "choices=[\"data\",\"log\"]", NULL, 0, NULL,
-<<<<<<< HEAD
-    WT_CONFIG_COMPILED_TYPE_LIST, 332, INT64_MIN, INT64_MAX, confchk_write_through2_choices},
-=======
-    WT_CONFIG_COMPILED_TYPE_LIST, 333, INT64_MIN, INT64_MAX, confchk_write_through2_choices},
->>>>>>> 7d2c9d2a
+    WT_CONFIG_COMPILED_TYPE_LIST, 335, INT64_MIN, INT64_MAX, confchk_write_through2_choices},
   {NULL, NULL, NULL, NULL, NULL, 0, NULL, 0, 0, 0, 0, NULL}};
 
 static const uint8_t confchk_wiredtiger_open_all_jump[WT_CONFIG_JUMP_TABLE_SIZE] = {0, 0, 0, 0, 0,
@@ -3688,11 +3608,7 @@
     confchk_wiredtiger_open_operation_tracking_subconfigs_jump, WT_CONFIG_COMPILED_TYPE_CATEGORY,
     256, INT64_MIN, INT64_MAX, NULL},
   {"per_connection_control_points", "category", NULL, NULL,
-<<<<<<< HEAD
-    confchk_wiredtiger_open_per_connection_control_points_subconfigs, 7,
-=======
-    confchk_wiredtiger_open_per_connection_control_points_subconfigs, 8,
->>>>>>> 7d2c9d2a
+    confchk_wiredtiger_open_per_connection_control_points_subconfigs, 9,
     confchk_wiredtiger_open_per_connection_control_points_subconfigs_jump,
     WT_CONFIG_COMPILED_TYPE_CATEGORY, 312, INT64_MIN, INT64_MAX, NULL},
   {"prefetch", "category", NULL, NULL, confchk_wiredtiger_open_prefetch_subconfigs, 2,
@@ -3700,25 +3616,14 @@
     INT64_MIN, INT64_MAX, NULL},
   {"readonly", "boolean", NULL, NULL, NULL, 0, NULL, WT_CONFIG_COMPILED_TYPE_BOOLEAN, 60, INT64_MIN,
     INT64_MAX, NULL},
-<<<<<<< HEAD
-  {"salvage", "boolean", NULL, NULL, NULL, 0, NULL, WT_CONFIG_COMPILED_TYPE_BOOLEAN, 323, INT64_MIN,
-    INT64_MAX, NULL},
-  {"session_max", "int", NULL, "min=1", NULL, 0, NULL, WT_CONFIG_COMPILED_TYPE_INT, 324, 1,
-    INT64_MAX, NULL},
-  {"session_scratch_max", "int", NULL, NULL, NULL, 0, NULL, WT_CONFIG_COMPILED_TYPE_INT, 325,
+  {"salvage", "boolean", NULL, NULL, NULL, 0, NULL, WT_CONFIG_COMPILED_TYPE_BOOLEAN, 326, INT64_MIN,
+    INT64_MAX, NULL},
+  {"session_max", "int", NULL, "min=1", NULL, 0, NULL, WT_CONFIG_COMPILED_TYPE_INT, 327, 1,
+    INT64_MAX, NULL},
+  {"session_scratch_max", "int", NULL, NULL, NULL, 0, NULL, WT_CONFIG_COMPILED_TYPE_INT, 328,
     INT64_MIN, INT64_MAX, NULL},
   {"session_table_cache", "boolean", NULL, NULL, NULL, 0, NULL, WT_CONFIG_COMPILED_TYPE_BOOLEAN,
-    326, INT64_MIN, INT64_MAX, NULL},
-=======
-  {"salvage", "boolean", NULL, NULL, NULL, 0, NULL, WT_CONFIG_COMPILED_TYPE_BOOLEAN, 324, INT64_MIN,
-    INT64_MAX, NULL},
-  {"session_max", "int", NULL, "min=1", NULL, 0, NULL, WT_CONFIG_COMPILED_TYPE_INT, 325, 1,
-    INT64_MAX, NULL},
-  {"session_scratch_max", "int", NULL, NULL, NULL, 0, NULL, WT_CONFIG_COMPILED_TYPE_INT, 326,
-    INT64_MIN, INT64_MAX, NULL},
-  {"session_table_cache", "boolean", NULL, NULL, NULL, 0, NULL, WT_CONFIG_COMPILED_TYPE_BOOLEAN,
-    327, INT64_MIN, INT64_MAX, NULL},
->>>>>>> 7d2c9d2a
+    329, INT64_MIN, INT64_MAX, NULL},
   {"shared_cache", "category", NULL, NULL, confchk_wiredtiger_open_shared_cache_subconfigs, 5,
     confchk_wiredtiger_open_shared_cache_subconfigs_jump, WT_CONFIG_COMPILED_TYPE_CATEGORY, 258,
     INT64_MIN, INT64_MAX, NULL},
@@ -3751,11 +3656,7 @@
     confchk_timing_stress_for_test4_choices},
   {"transaction_sync", "category", NULL, NULL, confchk_wiredtiger_open_transaction_sync_subconfigs,
     2, confchk_wiredtiger_open_transaction_sync_subconfigs_jump, WT_CONFIG_COMPILED_TYPE_CATEGORY,
-<<<<<<< HEAD
-    328, INT64_MIN, INT64_MAX, NULL},
-=======
-    329, INT64_MIN, INT64_MAX, NULL},
->>>>>>> 7d2c9d2a
+    331, INT64_MIN, INT64_MAX, NULL},
   {"verbose", "list", NULL,
     "choices=[\"all\",\"api\",\"backup\",\"block\","
     "\"block_cache\",\"checkpoint\",\"checkpoint_cleanup\","
@@ -3771,20 +3672,12 @@
     "\"verify\",\"version\",\"write\"]",
     NULL, 0, NULL, WT_CONFIG_COMPILED_TYPE_LIST, 10, INT64_MIN, INT64_MAX,
     confchk_verbose15_choices},
-<<<<<<< HEAD
-  {"verify_metadata", "boolean", NULL, NULL, NULL, 0, NULL, WT_CONFIG_COMPILED_TYPE_BOOLEAN, 331,
-=======
-  {"verify_metadata", "boolean", NULL, NULL, NULL, 0, NULL, WT_CONFIG_COMPILED_TYPE_BOOLEAN, 332,
->>>>>>> 7d2c9d2a
+  {"verify_metadata", "boolean", NULL, NULL, NULL, 0, NULL, WT_CONFIG_COMPILED_TYPE_BOOLEAN, 334,
     INT64_MIN, INT64_MAX, NULL},
   {"version", "string", NULL, NULL, NULL, 0, NULL, WT_CONFIG_COMPILED_TYPE_STRING, 62, INT64_MIN,
     INT64_MAX, NULL},
   {"write_through", "list", NULL, "choices=[\"data\",\"log\"]", NULL, 0, NULL,
-<<<<<<< HEAD
-    WT_CONFIG_COMPILED_TYPE_LIST, 332, INT64_MIN, INT64_MAX, confchk_write_through3_choices},
-=======
-    WT_CONFIG_COMPILED_TYPE_LIST, 333, INT64_MIN, INT64_MAX, confchk_write_through3_choices},
->>>>>>> 7d2c9d2a
+    WT_CONFIG_COMPILED_TYPE_LIST, 335, INT64_MIN, INT64_MAX, confchk_write_through3_choices},
   {NULL, NULL, NULL, NULL, NULL, 0, NULL, 0, 0, 0, 0, NULL}};
 
 static const uint8_t confchk_wiredtiger_open_basecfg_jump[WT_CONFIG_JUMP_TABLE_SIZE] = {0, 0, 0, 0,
@@ -3968,11 +3861,7 @@
     confchk_wiredtiger_open_operation_tracking_subconfigs_jump, WT_CONFIG_COMPILED_TYPE_CATEGORY,
     256, INT64_MIN, INT64_MAX, NULL},
   {"per_connection_control_points", "category", NULL, NULL,
-<<<<<<< HEAD
-    confchk_wiredtiger_open_per_connection_control_points_subconfigs, 7,
-=======
-    confchk_wiredtiger_open_per_connection_control_points_subconfigs, 8,
->>>>>>> 7d2c9d2a
+    confchk_wiredtiger_open_per_connection_control_points_subconfigs, 9,
     confchk_wiredtiger_open_per_connection_control_points_subconfigs_jump,
     WT_CONFIG_COMPILED_TYPE_CATEGORY, 312, INT64_MIN, INT64_MAX, NULL},
   {"prefetch", "category", NULL, NULL, confchk_wiredtiger_open_prefetch_subconfigs, 2,
@@ -3980,25 +3869,14 @@
     INT64_MIN, INT64_MAX, NULL},
   {"readonly", "boolean", NULL, NULL, NULL, 0, NULL, WT_CONFIG_COMPILED_TYPE_BOOLEAN, 60, INT64_MIN,
     INT64_MAX, NULL},
-<<<<<<< HEAD
-  {"salvage", "boolean", NULL, NULL, NULL, 0, NULL, WT_CONFIG_COMPILED_TYPE_BOOLEAN, 323, INT64_MIN,
-    INT64_MAX, NULL},
-  {"session_max", "int", NULL, "min=1", NULL, 0, NULL, WT_CONFIG_COMPILED_TYPE_INT, 324, 1,
-    INT64_MAX, NULL},
-  {"session_scratch_max", "int", NULL, NULL, NULL, 0, NULL, WT_CONFIG_COMPILED_TYPE_INT, 325,
+  {"salvage", "boolean", NULL, NULL, NULL, 0, NULL, WT_CONFIG_COMPILED_TYPE_BOOLEAN, 326, INT64_MIN,
+    INT64_MAX, NULL},
+  {"session_max", "int", NULL, "min=1", NULL, 0, NULL, WT_CONFIG_COMPILED_TYPE_INT, 327, 1,
+    INT64_MAX, NULL},
+  {"session_scratch_max", "int", NULL, NULL, NULL, 0, NULL, WT_CONFIG_COMPILED_TYPE_INT, 328,
     INT64_MIN, INT64_MAX, NULL},
   {"session_table_cache", "boolean", NULL, NULL, NULL, 0, NULL, WT_CONFIG_COMPILED_TYPE_BOOLEAN,
-    326, INT64_MIN, INT64_MAX, NULL},
-=======
-  {"salvage", "boolean", NULL, NULL, NULL, 0, NULL, WT_CONFIG_COMPILED_TYPE_BOOLEAN, 324, INT64_MIN,
-    INT64_MAX, NULL},
-  {"session_max", "int", NULL, "min=1", NULL, 0, NULL, WT_CONFIG_COMPILED_TYPE_INT, 325, 1,
-    INT64_MAX, NULL},
-  {"session_scratch_max", "int", NULL, NULL, NULL, 0, NULL, WT_CONFIG_COMPILED_TYPE_INT, 326,
-    INT64_MIN, INT64_MAX, NULL},
-  {"session_table_cache", "boolean", NULL, NULL, NULL, 0, NULL, WT_CONFIG_COMPILED_TYPE_BOOLEAN,
-    327, INT64_MIN, INT64_MAX, NULL},
->>>>>>> 7d2c9d2a
+    329, INT64_MIN, INT64_MAX, NULL},
   {"shared_cache", "category", NULL, NULL, confchk_wiredtiger_open_shared_cache_subconfigs, 5,
     confchk_wiredtiger_open_shared_cache_subconfigs_jump, WT_CONFIG_COMPILED_TYPE_CATEGORY, 258,
     INT64_MIN, INT64_MAX, NULL},
@@ -4031,11 +3909,7 @@
     confchk_timing_stress_for_test5_choices},
   {"transaction_sync", "category", NULL, NULL, confchk_wiredtiger_open_transaction_sync_subconfigs,
     2, confchk_wiredtiger_open_transaction_sync_subconfigs_jump, WT_CONFIG_COMPILED_TYPE_CATEGORY,
-<<<<<<< HEAD
-    328, INT64_MIN, INT64_MAX, NULL},
-=======
-    329, INT64_MIN, INT64_MAX, NULL},
->>>>>>> 7d2c9d2a
+    331, INT64_MIN, INT64_MAX, NULL},
   {"verbose", "list", NULL,
     "choices=[\"all\",\"api\",\"backup\",\"block\","
     "\"block_cache\",\"checkpoint\",\"checkpoint_cleanup\","
@@ -4051,17 +3925,10 @@
     "\"verify\",\"version\",\"write\"]",
     NULL, 0, NULL, WT_CONFIG_COMPILED_TYPE_LIST, 10, INT64_MIN, INT64_MAX,
     confchk_verbose16_choices},
-<<<<<<< HEAD
-  {"verify_metadata", "boolean", NULL, NULL, NULL, 0, NULL, WT_CONFIG_COMPILED_TYPE_BOOLEAN, 331,
+  {"verify_metadata", "boolean", NULL, NULL, NULL, 0, NULL, WT_CONFIG_COMPILED_TYPE_BOOLEAN, 334,
     INT64_MIN, INT64_MAX, NULL},
   {"write_through", "list", NULL, "choices=[\"data\",\"log\"]", NULL, 0, NULL,
-    WT_CONFIG_COMPILED_TYPE_LIST, 332, INT64_MIN, INT64_MAX, confchk_write_through4_choices},
-=======
-  {"verify_metadata", "boolean", NULL, NULL, NULL, 0, NULL, WT_CONFIG_COMPILED_TYPE_BOOLEAN, 332,
-    INT64_MIN, INT64_MAX, NULL},
-  {"write_through", "list", NULL, "choices=[\"data\",\"log\"]", NULL, 0, NULL,
-    WT_CONFIG_COMPILED_TYPE_LIST, 333, INT64_MIN, INT64_MAX, confchk_write_through4_choices},
->>>>>>> 7d2c9d2a
+    WT_CONFIG_COMPILED_TYPE_LIST, 335, INT64_MIN, INT64_MAX, confchk_write_through4_choices},
   {NULL, NULL, NULL, NULL, NULL, 0, NULL, 0, 0, 0, 0, NULL}};
 
 static const uint8_t confchk_wiredtiger_open_usercfg_jump[WT_CONFIG_JUMP_TABLE_SIZE] = {0, 0, 0, 0,
@@ -4459,19 +4326,16 @@
     "per_connection_control_points=(main_start_printing=(wait_count=1)"
     ",thread_0=(wait_count=1),thread_1=(wait_count=1),"
     "thread_2=(wait_count=1),thread_3=(wait_count=1),"
-<<<<<<< HEAD
     "thread_4=(wait_count=1),"
-    "thread_wait_for_upd_abort=(enable_count=1,wait_count=1)),"
-=======
-    "thread_4=(wait_count=1),wt_13450_ckpt=(match_value=1,"
-    "wait_count=1),wt_13450_test=(wait_count=1)),"
->>>>>>> 7d2c9d2a
-    "prefetch=(available=false,default=false),readonly=false,"
-    "salvage=false,session_max=100,session_scratch_max=2MB,"
-    "session_table_cache=true,shared_cache=(chunk=10MB,name=,quota=0,"
-    "reserve=0,size=500MB),statistics=none,statistics_log=(json=false"
-    ",on_close=false,path=\".\",sources=,timestamp=\"%b %d %H:%M:%S\""
-    ",wait=0),tiered_storage=(auth_token=,bucket=,bucket_prefix=,"
+    "thread_wait_for_upd_abort=(enable_count=1,wait_count=1),"
+    "wt_13450_ckpt=(match_value=1,wait_count=1),"
+    "wt_13450_test=(wait_count=1)),prefetch=(available=false,"
+    "default=false),readonly=false,salvage=false,session_max=100,"
+    "session_scratch_max=2MB,session_table_cache=true,"
+    "shared_cache=(chunk=10MB,name=,quota=0,reserve=0,size=500MB),"
+    "statistics=none,statistics_log=(json=false,on_close=false,"
+    "path=\".\",sources=,timestamp=\"%b %d %H:%M:%S\",wait=0),"
+    "tiered_storage=(auth_token=,bucket=,bucket_prefix=,"
     "cache_directory=,interval=60,local_retention=300,name=,"
     "shared=false),timing_stress_for_test=,"
     "transaction_sync=(enabled=false,method=fsync),"
@@ -4523,19 +4387,16 @@
     "per_connection_control_points=(main_start_printing=(wait_count=1)"
     ",thread_0=(wait_count=1),thread_1=(wait_count=1),"
     "thread_2=(wait_count=1),thread_3=(wait_count=1),"
-<<<<<<< HEAD
     "thread_4=(wait_count=1),"
-    "thread_wait_for_upd_abort=(enable_count=1,wait_count=1)),"
-=======
-    "thread_4=(wait_count=1),wt_13450_ckpt=(match_value=1,"
-    "wait_count=1),wt_13450_test=(wait_count=1)),"
->>>>>>> 7d2c9d2a
-    "prefetch=(available=false,default=false),readonly=false,"
-    "salvage=false,session_max=100,session_scratch_max=2MB,"
-    "session_table_cache=true,shared_cache=(chunk=10MB,name=,quota=0,"
-    "reserve=0,size=500MB),statistics=none,statistics_log=(json=false"
-    ",on_close=false,path=\".\",sources=,timestamp=\"%b %d %H:%M:%S\""
-    ",wait=0),tiered_storage=(auth_token=,bucket=,bucket_prefix=,"
+    "thread_wait_for_upd_abort=(enable_count=1,wait_count=1),"
+    "wt_13450_ckpt=(match_value=1,wait_count=1),"
+    "wt_13450_test=(wait_count=1)),prefetch=(available=false,"
+    "default=false),readonly=false,salvage=false,session_max=100,"
+    "session_scratch_max=2MB,session_table_cache=true,"
+    "shared_cache=(chunk=10MB,name=,quota=0,reserve=0,size=500MB),"
+    "statistics=none,statistics_log=(json=false,on_close=false,"
+    "path=\".\",sources=,timestamp=\"%b %d %H:%M:%S\",wait=0),"
+    "tiered_storage=(auth_token=,bucket=,bucket_prefix=,"
     "cache_directory=,interval=60,local_retention=300,name=,"
     "shared=false),timing_stress_for_test=,"
     "transaction_sync=(enabled=false,method=fsync),"
@@ -4587,19 +4448,16 @@
     "per_connection_control_points=(main_start_printing=(wait_count=1)"
     ",thread_0=(wait_count=1),thread_1=(wait_count=1),"
     "thread_2=(wait_count=1),thread_3=(wait_count=1),"
-<<<<<<< HEAD
     "thread_4=(wait_count=1),"
-    "thread_wait_for_upd_abort=(enable_count=1,wait_count=1)),"
-=======
-    "thread_4=(wait_count=1),wt_13450_ckpt=(match_value=1,"
-    "wait_count=1),wt_13450_test=(wait_count=1)),"
->>>>>>> 7d2c9d2a
-    "prefetch=(available=false,default=false),readonly=false,"
-    "salvage=false,session_max=100,session_scratch_max=2MB,"
-    "session_table_cache=true,shared_cache=(chunk=10MB,name=,quota=0,"
-    "reserve=0,size=500MB),statistics=none,statistics_log=(json=false"
-    ",on_close=false,path=\".\",sources=,timestamp=\"%b %d %H:%M:%S\""
-    ",wait=0),tiered_storage=(auth_token=,bucket=,bucket_prefix=,"
+    "thread_wait_for_upd_abort=(enable_count=1,wait_count=1),"
+    "wt_13450_ckpt=(match_value=1,wait_count=1),"
+    "wt_13450_test=(wait_count=1)),prefetch=(available=false,"
+    "default=false),readonly=false,salvage=false,session_max=100,"
+    "session_scratch_max=2MB,session_table_cache=true,"
+    "shared_cache=(chunk=10MB,name=,quota=0,reserve=0,size=500MB),"
+    "statistics=none,statistics_log=(json=false,on_close=false,"
+    "path=\".\",sources=,timestamp=\"%b %d %H:%M:%S\",wait=0),"
+    "tiered_storage=(auth_token=,bucket=,bucket_prefix=,"
     "cache_directory=,interval=60,local_retention=300,name=,"
     "shared=false),timing_stress_for_test=,"
     "transaction_sync=(enabled=false,method=fsync),verbose=[],"
@@ -4650,19 +4508,16 @@
     "per_connection_control_points=(main_start_printing=(wait_count=1)"
     ",thread_0=(wait_count=1),thread_1=(wait_count=1),"
     "thread_2=(wait_count=1),thread_3=(wait_count=1),"
-<<<<<<< HEAD
     "thread_4=(wait_count=1),"
-    "thread_wait_for_upd_abort=(enable_count=1,wait_count=1)),"
-=======
-    "thread_4=(wait_count=1),wt_13450_ckpt=(match_value=1,"
-    "wait_count=1),wt_13450_test=(wait_count=1)),"
->>>>>>> 7d2c9d2a
-    "prefetch=(available=false,default=false),readonly=false,"
-    "salvage=false,session_max=100,session_scratch_max=2MB,"
-    "session_table_cache=true,shared_cache=(chunk=10MB,name=,quota=0,"
-    "reserve=0,size=500MB),statistics=none,statistics_log=(json=false"
-    ",on_close=false,path=\".\",sources=,timestamp=\"%b %d %H:%M:%S\""
-    ",wait=0),tiered_storage=(auth_token=,bucket=,bucket_prefix=,"
+    "thread_wait_for_upd_abort=(enable_count=1,wait_count=1),"
+    "wt_13450_ckpt=(match_value=1,wait_count=1),"
+    "wt_13450_test=(wait_count=1)),prefetch=(available=false,"
+    "default=false),readonly=false,salvage=false,session_max=100,"
+    "session_scratch_max=2MB,session_table_cache=true,"
+    "shared_cache=(chunk=10MB,name=,quota=0,reserve=0,size=500MB),"
+    "statistics=none,statistics_log=(json=false,on_close=false,"
+    "path=\".\",sources=,timestamp=\"%b %d %H:%M:%S\",wait=0),"
+    "tiered_storage=(auth_token=,bucket=,bucket_prefix=,"
     "cache_directory=,interval=60,local_retention=300,name=,"
     "shared=false),timing_stress_for_test=,"
     "transaction_sync=(enabled=false,method=fsync),verbose=[],"
