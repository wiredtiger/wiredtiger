--- conflicted
+++ resolved
@@ -2510,17 +2510,11 @@
   {"operation_timeout_ms", "int", NULL, "min=0", NULL, 0, NULL, WT_CONFIG_COMPILED_TYPE_INT, 0,
     INT64_MAX, NULL},
   {"operation_tracking", "category", NULL, NULL,
-<<<<<<< HEAD
-    confchk_wiredtiger_open_operation_tracking_subconfigs, 2},
-  {"read_ahead", "boolean", NULL, NULL, NULL, 0}, {"readonly", "boolean", NULL, NULL, NULL, 0},
-  {"salvage", "boolean", NULL, NULL, NULL, 0}, {"session_max", "int", NULL, "min=1", NULL, 0},
-  {"session_scratch_max", "int", NULL, NULL, NULL, 0},
-  {"session_table_cache", "boolean", NULL, NULL, NULL, 0},
-  {"shared_cache", "category", NULL, NULL, confchk_wiredtiger_open_shared_cache_subconfigs, 5},
-=======
     confchk_wiredtiger_open_operation_tracking_subconfigs, 2,
     confchk_wiredtiger_open_operation_tracking_subconfigs_jump, WT_CONFIG_COMPILED_TYPE_CATEGORY,
     INT64_MIN, INT64_MAX, NULL},
+  {"read_ahead", "boolean", NULL, NULL, NULL, 0, NULL, WT_CONFIG_COMPILED_TYPE_BOOLEAN, INT64_MIN,
+    INT64_MAX, NULL},
   {"readonly", "boolean", NULL, NULL, NULL, 0, NULL, WT_CONFIG_COMPILED_TYPE_BOOLEAN, INT64_MIN,
     INT64_MAX, NULL},
   {"salvage", "boolean", NULL, NULL, NULL, 0, NULL, WT_CONFIG_COMPILED_TYPE_BOOLEAN, INT64_MIN,
@@ -2534,7 +2528,6 @@
   {"shared_cache", "category", NULL, NULL, confchk_wiredtiger_open_shared_cache_subconfigs, 5,
     confchk_wiredtiger_open_shared_cache_subconfigs_jump, WT_CONFIG_COMPILED_TYPE_CATEGORY,
     INT64_MIN, INT64_MAX, NULL},
->>>>>>> 1555a9f3
   {"statistics", "list", NULL,
     "choices=[\"all\",\"cache_walk\",\"fast\",\"none\","
     "\"clear\",\"tree_walk\"]",
@@ -2590,7 +2583,7 @@
   0, 0, 0, 0, 0, 0, 0, 0, 0, 0, 0, 0, 0, 0, 0, 0, 0, 0, 0, 0, 0, 0, 0, 0, 0, 0, 0, 0, 0, 0, 0, 0, 0,
   0, 0, 0, 0, 0, 0, 0, 0, 0, 0, 0, 0, 0, 0, 0, 0, 0, 0, 0, 0, 0, 0, 0, 0, 0, 0, 0, 0, 0, 0, 0, 0, 0,
   0, 0, 0, 0, 0, 0, 0, 0, 0, 0, 0, 0, 0, 0, 0, 0, 0, 0, 0, 0, 0, 0, 0, 0, 0, 0, 4, 16, 18, 31, 33,
-  34, 37, 39, 40, 40, 42, 45, 45, 47, 47, 47, 48, 55, 58, 60, 62, 63, 63, 63, 63, 63, 63, 63, 63};
+  34, 37, 39, 40, 40, 42, 45, 45, 47, 47, 47, 49, 56, 59, 61, 63, 64, 64, 64, 64, 64, 64, 64, 64};
 
 static const char *confchk_checkpoint_cleanup3_choices[] = {"none", "reclaim_space", NULL};
 
@@ -2738,17 +2731,11 @@
   {"operation_timeout_ms", "int", NULL, "min=0", NULL, 0, NULL, WT_CONFIG_COMPILED_TYPE_INT, 0,
     INT64_MAX, NULL},
   {"operation_tracking", "category", NULL, NULL,
-<<<<<<< HEAD
-    confchk_wiredtiger_open_operation_tracking_subconfigs, 2},
-  {"read_ahead", "boolean", NULL, NULL, NULL, 0}, {"readonly", "boolean", NULL, NULL, NULL, 0},
-  {"salvage", "boolean", NULL, NULL, NULL, 0}, {"session_max", "int", NULL, "min=1", NULL, 0},
-  {"session_scratch_max", "int", NULL, NULL, NULL, 0},
-  {"session_table_cache", "boolean", NULL, NULL, NULL, 0},
-  {"shared_cache", "category", NULL, NULL, confchk_wiredtiger_open_shared_cache_subconfigs, 5},
-=======
     confchk_wiredtiger_open_operation_tracking_subconfigs, 2,
     confchk_wiredtiger_open_operation_tracking_subconfigs_jump, WT_CONFIG_COMPILED_TYPE_CATEGORY,
     INT64_MIN, INT64_MAX, NULL},
+  {"read_ahead", "boolean", NULL, NULL, NULL, 0, NULL, WT_CONFIG_COMPILED_TYPE_BOOLEAN, INT64_MIN,
+    INT64_MAX, NULL},
   {"readonly", "boolean", NULL, NULL, NULL, 0, NULL, WT_CONFIG_COMPILED_TYPE_BOOLEAN, INT64_MIN,
     INT64_MAX, NULL},
   {"salvage", "boolean", NULL, NULL, NULL, 0, NULL, WT_CONFIG_COMPILED_TYPE_BOOLEAN, INT64_MIN,
@@ -2762,7 +2749,6 @@
   {"shared_cache", "category", NULL, NULL, confchk_wiredtiger_open_shared_cache_subconfigs, 5,
     confchk_wiredtiger_open_shared_cache_subconfigs_jump, WT_CONFIG_COMPILED_TYPE_CATEGORY,
     INT64_MIN, INT64_MAX, NULL},
->>>>>>> 1555a9f3
   {"statistics", "list", NULL,
     "choices=[\"all\",\"cache_walk\",\"fast\",\"none\","
     "\"clear\",\"tree_walk\"]",
@@ -2820,8 +2806,8 @@
   0, 0, 0, 0, 0, 0, 0, 0, 0, 0, 0, 0, 0, 0, 0, 0, 0, 0, 0, 0, 0, 0, 0, 0, 0, 0, 0, 0, 0, 0, 0, 0, 0,
   0, 0, 0, 0, 0, 0, 0, 0, 0, 0, 0, 0, 0, 0, 0, 0, 0, 0, 0, 0, 0, 0, 0, 0, 0, 0, 0, 0, 0, 0, 0, 0, 0,
   0, 0, 0, 0, 0, 0, 0, 0, 0, 0, 0, 0, 0, 0, 0, 0, 0, 0, 0, 0, 0, 0, 0, 0, 0, 0, 0, 0, 4, 16, 18, 31,
-  33, 34, 37, 39, 40, 40, 42, 45, 45, 47, 47, 47, 48, 55, 58, 60, 63, 64, 64, 64, 64, 64, 64, 64,
-  64};
+  33, 34, 37, 39, 40, 40, 42, 45, 45, 47, 47, 47, 49, 56, 59, 61, 64, 65, 65, 65, 65, 65, 65, 65,
+  65};
 
 static const char *confchk_checkpoint_cleanup4_choices[] = {"none", "reclaim_space", NULL};
 
@@ -2961,17 +2947,11 @@
   {"operation_timeout_ms", "int", NULL, "min=0", NULL, 0, NULL, WT_CONFIG_COMPILED_TYPE_INT, 0,
     INT64_MAX, NULL},
   {"operation_tracking", "category", NULL, NULL,
-<<<<<<< HEAD
-    confchk_wiredtiger_open_operation_tracking_subconfigs, 2},
-  {"read_ahead", "boolean", NULL, NULL, NULL, 0}, {"readonly", "boolean", NULL, NULL, NULL, 0},
-  {"salvage", "boolean", NULL, NULL, NULL, 0}, {"session_max", "int", NULL, "min=1", NULL, 0},
-  {"session_scratch_max", "int", NULL, NULL, NULL, 0},
-  {"session_table_cache", "boolean", NULL, NULL, NULL, 0},
-  {"shared_cache", "category", NULL, NULL, confchk_wiredtiger_open_shared_cache_subconfigs, 5},
-=======
     confchk_wiredtiger_open_operation_tracking_subconfigs, 2,
     confchk_wiredtiger_open_operation_tracking_subconfigs_jump, WT_CONFIG_COMPILED_TYPE_CATEGORY,
     INT64_MIN, INT64_MAX, NULL},
+  {"read_ahead", "boolean", NULL, NULL, NULL, 0, NULL, WT_CONFIG_COMPILED_TYPE_BOOLEAN, INT64_MIN,
+    INT64_MAX, NULL},
   {"readonly", "boolean", NULL, NULL, NULL, 0, NULL, WT_CONFIG_COMPILED_TYPE_BOOLEAN, INT64_MIN,
     INT64_MAX, NULL},
   {"salvage", "boolean", NULL, NULL, NULL, 0, NULL, WT_CONFIG_COMPILED_TYPE_BOOLEAN, INT64_MIN,
@@ -2985,7 +2965,6 @@
   {"shared_cache", "category", NULL, NULL, confchk_wiredtiger_open_shared_cache_subconfigs, 5,
     confchk_wiredtiger_open_shared_cache_subconfigs_jump, WT_CONFIG_COMPILED_TYPE_CATEGORY,
     INT64_MIN, INT64_MAX, NULL},
->>>>>>> 1555a9f3
   {"statistics", "list", NULL,
     "choices=[\"all\",\"cache_walk\",\"fast\",\"none\","
     "\"clear\",\"tree_walk\"]",
@@ -3039,8 +3018,8 @@
   0, 0, 0, 0, 0, 0, 0, 0, 0, 0, 0, 0, 0, 0, 0, 0, 0, 0, 0, 0, 0, 0, 0, 0, 0, 0, 0, 0, 0, 0, 0, 0, 0,
   0, 0, 0, 0, 0, 0, 0, 0, 0, 0, 0, 0, 0, 0, 0, 0, 0, 0, 0, 0, 0, 0, 0, 0, 0, 0, 0, 0, 0, 0, 0, 0, 0,
   0, 0, 0, 0, 0, 0, 0, 0, 0, 0, 0, 0, 0, 0, 0, 0, 0, 0, 0, 0, 0, 0, 0, 0, 0, 0, 0, 0, 0, 4, 14, 16,
-  28, 30, 31, 34, 35, 36, 36, 38, 41, 41, 43, 43, 43, 44, 51, 54, 54, 57, 58, 58, 58, 58, 58, 58,
-  58, 58};
+  28, 30, 31, 34, 35, 36, 36, 38, 41, 41, 43, 43, 43, 45, 52, 55, 55, 58, 59, 59, 59, 59, 59, 59,
+  59, 59};
 
 static const char *confchk_checkpoint_cleanup5_choices[] = {"none", "reclaim_space", NULL};
 
@@ -3180,17 +3159,11 @@
   {"operation_timeout_ms", "int", NULL, "min=0", NULL, 0, NULL, WT_CONFIG_COMPILED_TYPE_INT, 0,
     INT64_MAX, NULL},
   {"operation_tracking", "category", NULL, NULL,
-<<<<<<< HEAD
-    confchk_wiredtiger_open_operation_tracking_subconfigs, 2},
-  {"read_ahead", "boolean", NULL, NULL, NULL, 0}, {"readonly", "boolean", NULL, NULL, NULL, 0},
-  {"salvage", "boolean", NULL, NULL, NULL, 0}, {"session_max", "int", NULL, "min=1", NULL, 0},
-  {"session_scratch_max", "int", NULL, NULL, NULL, 0},
-  {"session_table_cache", "boolean", NULL, NULL, NULL, 0},
-  {"shared_cache", "category", NULL, NULL, confchk_wiredtiger_open_shared_cache_subconfigs, 5},
-=======
     confchk_wiredtiger_open_operation_tracking_subconfigs, 2,
     confchk_wiredtiger_open_operation_tracking_subconfigs_jump, WT_CONFIG_COMPILED_TYPE_CATEGORY,
     INT64_MIN, INT64_MAX, NULL},
+  {"read_ahead", "boolean", NULL, NULL, NULL, 0, NULL, WT_CONFIG_COMPILED_TYPE_BOOLEAN, INT64_MIN,
+    INT64_MAX, NULL},
   {"readonly", "boolean", NULL, NULL, NULL, 0, NULL, WT_CONFIG_COMPILED_TYPE_BOOLEAN, INT64_MIN,
     INT64_MAX, NULL},
   {"salvage", "boolean", NULL, NULL, NULL, 0, NULL, WT_CONFIG_COMPILED_TYPE_BOOLEAN, INT64_MIN,
@@ -3204,7 +3177,6 @@
   {"shared_cache", "category", NULL, NULL, confchk_wiredtiger_open_shared_cache_subconfigs, 5,
     confchk_wiredtiger_open_shared_cache_subconfigs_jump, WT_CONFIG_COMPILED_TYPE_CATEGORY,
     INT64_MIN, INT64_MAX, NULL},
->>>>>>> 1555a9f3
   {"statistics", "list", NULL,
     "choices=[\"all\",\"cache_walk\",\"fast\",\"none\","
     "\"clear\",\"tree_walk\"]",
@@ -3256,8 +3228,8 @@
   0, 0, 0, 0, 0, 0, 0, 0, 0, 0, 0, 0, 0, 0, 0, 0, 0, 0, 0, 0, 0, 0, 0, 0, 0, 0, 0, 0, 0, 0, 0, 0, 0,
   0, 0, 0, 0, 0, 0, 0, 0, 0, 0, 0, 0, 0, 0, 0, 0, 0, 0, 0, 0, 0, 0, 0, 0, 0, 0, 0, 0, 0, 0, 0, 0, 0,
   0, 0, 0, 0, 0, 0, 0, 0, 0, 0, 0, 0, 0, 0, 0, 0, 0, 0, 0, 0, 0, 0, 0, 0, 0, 0, 0, 0, 0, 4, 14, 16,
-  28, 30, 31, 34, 35, 36, 36, 38, 41, 41, 43, 43, 43, 44, 51, 54, 54, 56, 57, 57, 57, 57, 57, 57,
-  57, 57};
+  28, 30, 31, 34, 35, 36, 36, 38, 41, 41, 43, 43, 43, 45, 52, 55, 55, 57, 58, 58, 58, 58, 58, 58,
+  58, 58};
 
 static const WT_CONFIG_ENTRY config_entries[] = {{"WT_CONNECTION.add_collator", "", NULL, 0, NULL},
   {"WT_CONNECTION.add_compressor", "", NULL, 0, NULL},
@@ -3599,22 +3571,6 @@
     ",eviction_updates_target=0,eviction_updates_trigger=0,"
     "exclusive=false,extensions=,extra_diagnostics=[],file_extend=,"
     "file_manager=(close_handle_minimum=250,close_idle_time=30,"
-<<<<<<< HEAD
-    "close_scan_interval=10),hash=(buckets=512,dhandle_buckets=512),"
-    "hazard_max=1000,history_store=(file_max=0),in_memory=false,"
-    "io_capacity=(total=0),json_output=[],log=(archive=true,"
-    "compressor=,enabled=false,file_max=100MB,force_write_wait=0,"
-    "os_cache_dirty_pct=0,path=\".\",prealloc=true,recover=on,"
-    "remove=true,zero_fill=false),lsm_manager=(merge=true,"
-    "worker_thread_max=4),mmap=true,mmap_all=false,multiprocess=false"
-    ",operation_timeout_ms=0,operation_tracking=(enabled=false,"
-    "path=\".\"),read_ahead=false,readonly=false,salvage=false,"
-    "session_max=100,session_scratch_max=2MB,session_table_cache=true"
-    ",shared_cache=(chunk=10MB,name=,quota=0,reserve=0,size=500MB),"
-    "statistics=none,statistics_log=(json=false,on_close=false,"
-    "path=\".\",sources=,timestamp=\"%b %d %H:%M:%S\",wait=0),"
-    "tiered_storage=(auth_token=,bucket=,bucket_prefix=,"
-=======
     "close_scan_interval=10),generation_drain_timeout_ms=240000,"
     "hash=(buckets=512,dhandle_buckets=512),hazard_max=1000,"
     "history_store=(file_max=0),in_memory=false,io_capacity=(total=0)"
@@ -3623,23 +3579,19 @@
     "path=\".\",prealloc=true,recover=on,remove=true,zero_fill=false)"
     ",lsm_manager=(merge=true,worker_thread_max=4),mmap=true,"
     "mmap_all=false,multiprocess=false,operation_timeout_ms=0,"
-    "operation_tracking=(enabled=false,path=\".\"),readonly=false,"
-    "salvage=false,session_max=100,session_scratch_max=2MB,"
-    "session_table_cache=true,shared_cache=(chunk=10MB,name=,quota=0,"
-    "reserve=0,size=500MB),statistics=none,statistics_log=(json=false"
-    ",on_close=false,path=\".\",sources=,timestamp=\"%b %d %H:%M:%S\""
-    ",wait=0),tiered_storage=(auth_token=,bucket=,bucket_prefix=,"
->>>>>>> 1555a9f3
+    "operation_tracking=(enabled=false,path=\".\"),read_ahead=false,"
+    "readonly=false,salvage=false,session_max=100,"
+    "session_scratch_max=2MB,session_table_cache=true,"
+    "shared_cache=(chunk=10MB,name=,quota=0,reserve=0,size=500MB),"
+    "statistics=none,statistics_log=(json=false,on_close=false,"
+    "path=\".\",sources=,timestamp=\"%b %d %H:%M:%S\",wait=0),"
+    "tiered_storage=(auth_token=,bucket=,bucket_prefix=,"
     "cache_directory=,interval=60,local_retention=300,name=,"
     "shared=false),timing_stress_for_test=,"
     "transaction_sync=(enabled=false,method=fsync),"
     "use_environment=true,use_environment_priv=false,verbose=[],"
     "verify_metadata=false,write_through=",
-<<<<<<< HEAD
-    confchk_wiredtiger_open, 61},
-=======
-    confchk_wiredtiger_open, 63, confchk_wiredtiger_open_jump},
->>>>>>> 1555a9f3
+    confchk_wiredtiger_open, 64, confchk_wiredtiger_open_jump},
   {"wiredtiger_open_all",
     "backup_restore_target=,"
     "block_cache=(blkcache_eviction_aggression=1800,"
@@ -3668,22 +3620,6 @@
     ",eviction_updates_target=0,eviction_updates_trigger=0,"
     "exclusive=false,extensions=,extra_diagnostics=[],file_extend=,"
     "file_manager=(close_handle_minimum=250,close_idle_time=30,"
-<<<<<<< HEAD
-    "close_scan_interval=10),hash=(buckets=512,dhandle_buckets=512),"
-    "hazard_max=1000,history_store=(file_max=0),in_memory=false,"
-    "io_capacity=(total=0),json_output=[],log=(archive=true,"
-    "compressor=,enabled=false,file_max=100MB,force_write_wait=0,"
-    "os_cache_dirty_pct=0,path=\".\",prealloc=true,recover=on,"
-    "remove=true,zero_fill=false),lsm_manager=(merge=true,"
-    "worker_thread_max=4),mmap=true,mmap_all=false,multiprocess=false"
-    ",operation_timeout_ms=0,operation_tracking=(enabled=false,"
-    "path=\".\"),read_ahead=false,readonly=false,salvage=false,"
-    "session_max=100,session_scratch_max=2MB,session_table_cache=true"
-    ",shared_cache=(chunk=10MB,name=,quota=0,reserve=0,size=500MB),"
-    "statistics=none,statistics_log=(json=false,on_close=false,"
-    "path=\".\",sources=,timestamp=\"%b %d %H:%M:%S\",wait=0),"
-    "tiered_storage=(auth_token=,bucket=,bucket_prefix=,"
-=======
     "close_scan_interval=10),generation_drain_timeout_ms=240000,"
     "hash=(buckets=512,dhandle_buckets=512),hazard_max=1000,"
     "history_store=(file_max=0),in_memory=false,io_capacity=(total=0)"
@@ -3692,23 +3628,19 @@
     "path=\".\",prealloc=true,recover=on,remove=true,zero_fill=false)"
     ",lsm_manager=(merge=true,worker_thread_max=4),mmap=true,"
     "mmap_all=false,multiprocess=false,operation_timeout_ms=0,"
-    "operation_tracking=(enabled=false,path=\".\"),readonly=false,"
-    "salvage=false,session_max=100,session_scratch_max=2MB,"
-    "session_table_cache=true,shared_cache=(chunk=10MB,name=,quota=0,"
-    "reserve=0,size=500MB),statistics=none,statistics_log=(json=false"
-    ",on_close=false,path=\".\",sources=,timestamp=\"%b %d %H:%M:%S\""
-    ",wait=0),tiered_storage=(auth_token=,bucket=,bucket_prefix=,"
->>>>>>> 1555a9f3
+    "operation_tracking=(enabled=false,path=\".\"),read_ahead=false,"
+    "readonly=false,salvage=false,session_max=100,"
+    "session_scratch_max=2MB,session_table_cache=true,"
+    "shared_cache=(chunk=10MB,name=,quota=0,reserve=0,size=500MB),"
+    "statistics=none,statistics_log=(json=false,on_close=false,"
+    "path=\".\",sources=,timestamp=\"%b %d %H:%M:%S\",wait=0),"
+    "tiered_storage=(auth_token=,bucket=,bucket_prefix=,"
     "cache_directory=,interval=60,local_retention=300,name=,"
     "shared=false),timing_stress_for_test=,"
     "transaction_sync=(enabled=false,method=fsync),"
     "use_environment=true,use_environment_priv=false,verbose=[],"
     "verify_metadata=false,version=(major=0,minor=0),write_through=",
-<<<<<<< HEAD
-    confchk_wiredtiger_open_all, 62},
-=======
-    confchk_wiredtiger_open_all, 64, confchk_wiredtiger_open_all_jump},
->>>>>>> 1555a9f3
+    confchk_wiredtiger_open_all, 65, confchk_wiredtiger_open_all_jump},
   {"wiredtiger_open_basecfg",
     "backup_restore_target=,"
     "block_cache=(blkcache_eviction_aggression=1800,"
@@ -3736,22 +3668,6 @@
     ",eviction_updates_target=0,eviction_updates_trigger=0,"
     "extensions=,extra_diagnostics=[],file_extend=,"
     "file_manager=(close_handle_minimum=250,close_idle_time=30,"
-<<<<<<< HEAD
-    "close_scan_interval=10),hash=(buckets=512,dhandle_buckets=512),"
-    "hazard_max=1000,history_store=(file_max=0),io_capacity=(total=0)"
-    ",json_output=[],log=(archive=true,compressor=,enabled=false,"
-    "file_max=100MB,force_write_wait=0,os_cache_dirty_pct=0,"
-    "path=\".\",prealloc=true,recover=on,remove=true,zero_fill=false)"
-    ",lsm_manager=(merge=true,worker_thread_max=4),mmap=true,"
-    "mmap_all=false,multiprocess=false,operation_timeout_ms=0,"
-    "operation_tracking=(enabled=false,path=\".\"),read_ahead=false,"
-    "readonly=false,salvage=false,session_max=100,"
-    "session_scratch_max=2MB,session_table_cache=true,"
-    "shared_cache=(chunk=10MB,name=,quota=0,reserve=0,size=500MB),"
-    "statistics=none,statistics_log=(json=false,on_close=false,"
-    "path=\".\",sources=,timestamp=\"%b %d %H:%M:%S\",wait=0),"
-    "tiered_storage=(auth_token=,bucket=,bucket_prefix=,"
-=======
     "close_scan_interval=10),generation_drain_timeout_ms=240000,"
     "hash=(buckets=512,dhandle_buckets=512),hazard_max=1000,"
     "history_store=(file_max=0),io_capacity=(total=0),json_output=[],"
@@ -3760,22 +3676,18 @@
     ",recover=on,remove=true,zero_fill=false),lsm_manager=(merge=true"
     ",worker_thread_max=4),mmap=true,mmap_all=false,"
     "multiprocess=false,operation_timeout_ms=0,"
-    "operation_tracking=(enabled=false,path=\".\"),readonly=false,"
-    "salvage=false,session_max=100,session_scratch_max=2MB,"
-    "session_table_cache=true,shared_cache=(chunk=10MB,name=,quota=0,"
-    "reserve=0,size=500MB),statistics=none,statistics_log=(json=false"
-    ",on_close=false,path=\".\",sources=,timestamp=\"%b %d %H:%M:%S\""
-    ",wait=0),tiered_storage=(auth_token=,bucket=,bucket_prefix=,"
->>>>>>> 1555a9f3
+    "operation_tracking=(enabled=false,path=\".\"),read_ahead=false,"
+    "readonly=false,salvage=false,session_max=100,"
+    "session_scratch_max=2MB,session_table_cache=true,"
+    "shared_cache=(chunk=10MB,name=,quota=0,reserve=0,size=500MB),"
+    "statistics=none,statistics_log=(json=false,on_close=false,"
+    "path=\".\",sources=,timestamp=\"%b %d %H:%M:%S\",wait=0),"
+    "tiered_storage=(auth_token=,bucket=,bucket_prefix=,"
     "cache_directory=,interval=60,local_retention=300,name=,"
     "shared=false),timing_stress_for_test=,"
     "transaction_sync=(enabled=false,method=fsync),verbose=[],"
     "verify_metadata=false,version=(major=0,minor=0),write_through=",
-<<<<<<< HEAD
-    confchk_wiredtiger_open_basecfg, 56},
-=======
-    confchk_wiredtiger_open_basecfg, 58, confchk_wiredtiger_open_basecfg_jump},
->>>>>>> 1555a9f3
+    confchk_wiredtiger_open_basecfg, 59, confchk_wiredtiger_open_basecfg_jump},
   {"wiredtiger_open_usercfg",
     "backup_restore_target=,"
     "block_cache=(blkcache_eviction_aggression=1800,"
@@ -3803,22 +3715,6 @@
     ",eviction_updates_target=0,eviction_updates_trigger=0,"
     "extensions=,extra_diagnostics=[],file_extend=,"
     "file_manager=(close_handle_minimum=250,close_idle_time=30,"
-<<<<<<< HEAD
-    "close_scan_interval=10),hash=(buckets=512,dhandle_buckets=512),"
-    "hazard_max=1000,history_store=(file_max=0),io_capacity=(total=0)"
-    ",json_output=[],log=(archive=true,compressor=,enabled=false,"
-    "file_max=100MB,force_write_wait=0,os_cache_dirty_pct=0,"
-    "path=\".\",prealloc=true,recover=on,remove=true,zero_fill=false)"
-    ",lsm_manager=(merge=true,worker_thread_max=4),mmap=true,"
-    "mmap_all=false,multiprocess=false,operation_timeout_ms=0,"
-    "operation_tracking=(enabled=false,path=\".\"),read_ahead=false,"
-    "readonly=false,salvage=false,session_max=100,"
-    "session_scratch_max=2MB,session_table_cache=true,"
-    "shared_cache=(chunk=10MB,name=,quota=0,reserve=0,size=500MB),"
-    "statistics=none,statistics_log=(json=false,on_close=false,"
-    "path=\".\",sources=,timestamp=\"%b %d %H:%M:%S\",wait=0),"
-    "tiered_storage=(auth_token=,bucket=,bucket_prefix=,"
-=======
     "close_scan_interval=10),generation_drain_timeout_ms=240000,"
     "hash=(buckets=512,dhandle_buckets=512),hazard_max=1000,"
     "history_store=(file_max=0),io_capacity=(total=0),json_output=[],"
@@ -3827,24 +3723,19 @@
     ",recover=on,remove=true,zero_fill=false),lsm_manager=(merge=true"
     ",worker_thread_max=4),mmap=true,mmap_all=false,"
     "multiprocess=false,operation_timeout_ms=0,"
-    "operation_tracking=(enabled=false,path=\".\"),readonly=false,"
-    "salvage=false,session_max=100,session_scratch_max=2MB,"
-    "session_table_cache=true,shared_cache=(chunk=10MB,name=,quota=0,"
-    "reserve=0,size=500MB),statistics=none,statistics_log=(json=false"
-    ",on_close=false,path=\".\",sources=,timestamp=\"%b %d %H:%M:%S\""
-    ",wait=0),tiered_storage=(auth_token=,bucket=,bucket_prefix=,"
->>>>>>> 1555a9f3
+    "operation_tracking=(enabled=false,path=\".\"),read_ahead=false,"
+    "readonly=false,salvage=false,session_max=100,"
+    "session_scratch_max=2MB,session_table_cache=true,"
+    "shared_cache=(chunk=10MB,name=,quota=0,reserve=0,size=500MB),"
+    "statistics=none,statistics_log=(json=false,on_close=false,"
+    "path=\".\",sources=,timestamp=\"%b %d %H:%M:%S\",wait=0),"
+    "tiered_storage=(auth_token=,bucket=,bucket_prefix=,"
     "cache_directory=,interval=60,local_retention=300,name=,"
     "shared=false),timing_stress_for_test=,"
     "transaction_sync=(enabled=false,method=fsync),verbose=[],"
     "verify_metadata=false,write_through=",
-<<<<<<< HEAD
-    confchk_wiredtiger_open_usercfg, 55},
-  {NULL, NULL, NULL, 0}};
-=======
-    confchk_wiredtiger_open_usercfg, 57, confchk_wiredtiger_open_usercfg_jump},
+    confchk_wiredtiger_open_usercfg, 58, confchk_wiredtiger_open_usercfg_jump},
   {NULL, NULL, NULL, 0, NULL}};
->>>>>>> 1555a9f3
 
 int
 __wt_conn_config_init(WT_SESSION_IMPL *session)
