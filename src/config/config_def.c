/* DO NOT EDIT: automatically built by dist/api_config.py. */

#include "wt_internal.h"
const char __WT_CONFIG_CHOICE_NULL[] = ""; /* not set in configuration */

static const WT_CONFIG_CHECK confchk_WT_CONNECTION_close[] = {
  {"final_flush", "boolean", NULL, NULL, NULL, 0, NULL, WT_CONFIG_COMPILED_TYPE_BOOLEAN, 187,
    INT64_MIN, INT64_MAX, NULL},
  {"leak_memory", "boolean", NULL, NULL, NULL, 0, NULL, WT_CONFIG_COMPILED_TYPE_BOOLEAN, 188,
    INT64_MIN, INT64_MAX, NULL},
  {"use_timestamp", "boolean", NULL, NULL, NULL, 0, NULL, WT_CONFIG_COMPILED_TYPE_BOOLEAN, 186,
    INT64_MIN, INT64_MAX, NULL},
  {NULL, NULL, NULL, NULL, NULL, 0, NULL, 0, 0, 0, 0, NULL}};

static const uint8_t confchk_WT_CONNECTION_close_jump[WT_CONFIG_JUMP_TABLE_SIZE] = {0, 0, 0, 0, 0,
  0, 0, 0, 0, 0, 0, 0, 0, 0, 0, 0, 0, 0, 0, 0, 0, 0, 0, 0, 0, 0, 0, 0, 0, 0, 0, 0, 0, 0, 0, 0, 0, 0,
  0, 0, 0, 0, 0, 0, 0, 0, 0, 0, 0, 0, 0, 0, 0, 0, 0, 0, 0, 0, 0, 0, 0, 0, 0, 0, 0, 0, 0, 0, 0, 0, 0,
  0, 0, 0, 0, 0, 0, 0, 0, 0, 0, 0, 0, 0, 0, 0, 0, 0, 0, 0, 0, 0, 0, 0, 0, 0, 0, 0, 0, 0, 0, 0, 0, 1,
  1, 1, 1, 1, 1, 2, 2, 2, 2, 2, 2, 2, 2, 2, 3, 3, 3, 3, 3, 3, 3, 3, 3, 3};

static const WT_CONFIG_CHECK confchk_WT_CONNECTION_debug_info[] = {
  {"backup", "boolean", NULL, NULL, NULL, 0, NULL, WT_CONFIG_COMPILED_TYPE_BOOLEAN, 189, INT64_MIN,
    INT64_MAX, NULL},
  {"cache", "boolean", NULL, NULL, NULL, 0, NULL, WT_CONFIG_COMPILED_TYPE_BOOLEAN, 190, INT64_MIN,
    INT64_MAX, NULL},
  {"cursors", "boolean", NULL, NULL, NULL, 0, NULL, WT_CONFIG_COMPILED_TYPE_BOOLEAN, 191, INT64_MIN,
    INT64_MAX, NULL},
  {"handles", "boolean", NULL, NULL, NULL, 0, NULL, WT_CONFIG_COMPILED_TYPE_BOOLEAN, 192, INT64_MIN,
    INT64_MAX, NULL},
  {"log", "boolean", NULL, NULL, NULL, 0, NULL, WT_CONFIG_COMPILED_TYPE_BOOLEAN, 193, INT64_MIN,
    INT64_MAX, NULL},
  {"metadata", "boolean", NULL, NULL, NULL, 0, NULL, WT_CONFIG_COMPILED_TYPE_BOOLEAN, 194,
    INT64_MIN, INT64_MAX, NULL},
  {"sessions", "boolean", NULL, NULL, NULL, 0, NULL, WT_CONFIG_COMPILED_TYPE_BOOLEAN, 195,
    INT64_MIN, INT64_MAX, NULL},
  {"txn", "boolean", NULL, NULL, NULL, 0, NULL, WT_CONFIG_COMPILED_TYPE_BOOLEAN, 196, INT64_MIN,
    INT64_MAX, NULL},
  {NULL, NULL, NULL, NULL, NULL, 0, NULL, 0, 0, 0, 0, NULL}};

static const uint8_t confchk_WT_CONNECTION_debug_info_jump[WT_CONFIG_JUMP_TABLE_SIZE] = {0, 0, 0, 0,
  0, 0, 0, 0, 0, 0, 0, 0, 0, 0, 0, 0, 0, 0, 0, 0, 0, 0, 0, 0, 0, 0, 0, 0, 0, 0, 0, 0, 0, 0, 0, 0, 0,
  0, 0, 0, 0, 0, 0, 0, 0, 0, 0, 0, 0, 0, 0, 0, 0, 0, 0, 0, 0, 0, 0, 0, 0, 0, 0, 0, 0, 0, 0, 0, 0, 0,
  0, 0, 0, 0, 0, 0, 0, 0, 0, 0, 0, 0, 0, 0, 0, 0, 0, 0, 0, 0, 0, 0, 0, 0, 0, 0, 0, 0, 0, 1, 3, 3, 3,
  3, 3, 4, 4, 4, 4, 5, 6, 6, 6, 6, 6, 6, 7, 8, 8, 8, 8, 8, 8, 8, 8, 8, 8, 8};

static const WT_CONFIG_CHECK confchk_WT_CONNECTION_load_extension[] = {
  {"config", "string", NULL, NULL, NULL, 0, NULL, WT_CONFIG_COMPILED_TYPE_STRING, 284, INT64_MIN,
    INT64_MAX, NULL},
  {"early_load", "boolean", NULL, NULL, NULL, 0, NULL, WT_CONFIG_COMPILED_TYPE_BOOLEAN, 285,
    INT64_MIN, INT64_MAX, NULL},
  {"entry", "string", NULL, NULL, NULL, 0, NULL, WT_CONFIG_COMPILED_TYPE_STRING, 286, INT64_MIN,
    INT64_MAX, NULL},
  {"terminate", "string", NULL, NULL, NULL, 0, NULL, WT_CONFIG_COMPILED_TYPE_STRING, 287, INT64_MIN,
    INT64_MAX, NULL},
  {NULL, NULL, NULL, NULL, NULL, 0, NULL, 0, 0, 0, 0, NULL}};

static const uint8_t confchk_WT_CONNECTION_load_extension_jump[WT_CONFIG_JUMP_TABLE_SIZE] = {0, 0,
  0, 0, 0, 0, 0, 0, 0, 0, 0, 0, 0, 0, 0, 0, 0, 0, 0, 0, 0, 0, 0, 0, 0, 0, 0, 0, 0, 0, 0, 0, 0, 0, 0,
  0, 0, 0, 0, 0, 0, 0, 0, 0, 0, 0, 0, 0, 0, 0, 0, 0, 0, 0, 0, 0, 0, 0, 0, 0, 0, 0, 0, 0, 0, 0, 0, 0,
  0, 0, 0, 0, 0, 0, 0, 0, 0, 0, 0, 0, 0, 0, 0, 0, 0, 0, 0, 0, 0, 0, 0, 0, 0, 0, 0, 0, 0, 0, 0, 0, 1,
  1, 3, 3, 3, 3, 3, 3, 3, 3, 3, 3, 3, 3, 3, 3, 3, 4, 4, 4, 4, 4, 4, 4, 4, 4, 4, 4};

static const WT_CONFIG_CHECK confchk_WT_CONNECTION_open_session_debug_subconfigs[] = {
  {"checkpoint_fail_before_turtle_update", "boolean", NULL, NULL, NULL, 0, NULL,
    WT_CONFIG_COMPILED_TYPE_BOOLEAN, 289, INT64_MIN, INT64_MAX, NULL},
  {"release_evict_page", "boolean", NULL, NULL, NULL, 0, NULL, WT_CONFIG_COMPILED_TYPE_BOOLEAN, 290,
    INT64_MIN, INT64_MAX, NULL},
  {NULL, NULL, NULL, NULL, NULL, 0, NULL, 0, 0, 0, 0, NULL}};

static const uint8_t
  confchk_WT_CONNECTION_open_session_debug_subconfigs_jump[WT_CONFIG_JUMP_TABLE_SIZE] = {0, 0, 0, 0,
    0, 0, 0, 0, 0, 0, 0, 0, 0, 0, 0, 0, 0, 0, 0, 0, 0, 0, 0, 0, 0, 0, 0, 0, 0, 0, 0, 0, 0, 0, 0, 0,
    0, 0, 0, 0, 0, 0, 0, 0, 0, 0, 0, 0, 0, 0, 0, 0, 0, 0, 0, 0, 0, 0, 0, 0, 0, 0, 0, 0, 0, 0, 0, 0,
    0, 0, 0, 0, 0, 0, 0, 0, 0, 0, 0, 0, 0, 0, 0, 0, 0, 0, 0, 0, 0, 0, 0, 0, 0, 0, 0, 0, 0, 0, 0, 0,
    1, 1, 1, 1, 1, 1, 1, 1, 1, 1, 1, 1, 1, 1, 1, 2, 2, 2, 2, 2, 2, 2, 2, 2, 2, 2, 2, 2};
const char __WT_CONFIG_CHOICE_read_uncommitted[] = "read-uncommitted";
const char __WT_CONFIG_CHOICE_read_committed[] = "read-committed";
const char __WT_CONFIG_CHOICE_snapshot[] = "snapshot";

static const char *confchk_isolation_choices[] = {__WT_CONFIG_CHOICE_read_uncommitted,
  __WT_CONFIG_CHOICE_read_committed, __WT_CONFIG_CHOICE_snapshot, NULL};

static const WT_CONFIG_CHECK confchk_WT_CONNECTION_open_session_prefetch_subconfigs[] = {
  {"enabled", "boolean", NULL, NULL, NULL, 0, NULL, WT_CONFIG_COMPILED_TYPE_BOOLEAN, 43, INT64_MIN,
    INT64_MAX, NULL},
  {NULL, NULL, NULL, NULL, NULL, 0, NULL, 0, 0, 0, 0, NULL}};

static const uint8_t
  confchk_WT_CONNECTION_open_session_prefetch_subconfigs_jump[WT_CONFIG_JUMP_TABLE_SIZE] = {0, 0, 0,
    0, 0, 0, 0, 0, 0, 0, 0, 0, 0, 0, 0, 0, 0, 0, 0, 0, 0, 0, 0, 0, 0, 0, 0, 0, 0, 0, 0, 0, 0, 0, 0,
    0, 0, 0, 0, 0, 0, 0, 0, 0, 0, 0, 0, 0, 0, 0, 0, 0, 0, 0, 0, 0, 0, 0, 0, 0, 0, 0, 0, 0, 0, 0, 0,
    0, 0, 0, 0, 0, 0, 0, 0, 0, 0, 0, 0, 0, 0, 0, 0, 0, 0, 0, 0, 0, 0, 0, 0, 0, 0, 0, 0, 0, 0, 0, 0,
    0, 0, 0, 1, 1, 1, 1, 1, 1, 1, 1, 1, 1, 1, 1, 1, 1, 1, 1, 1, 1, 1, 1, 1, 1, 1, 1, 1, 1};

static const WT_CONFIG_CHECK confchk_WT_CONNECTION_open_session[] = {
  {"cache_cursors", "boolean", NULL, NULL, NULL, 0, NULL, WT_CONFIG_COMPILED_TYPE_BOOLEAN, 288,
    INT64_MIN, INT64_MAX, NULL},
  {"cache_max_wait_ms", "int", NULL, "min=0", NULL, 0, NULL, WT_CONFIG_COMPILED_TYPE_INT, 208, 0,
    INT64_MAX, NULL},
  {"debug", "category", NULL, NULL, confchk_WT_CONNECTION_open_session_debug_subconfigs, 2,
    confchk_WT_CONNECTION_open_session_debug_subconfigs_jump, WT_CONFIG_COMPILED_TYPE_CATEGORY, 138,
    INT64_MIN, INT64_MAX, NULL},
  {"ignore_cache_size", "boolean", NULL, NULL, NULL, 0, NULL, WT_CONFIG_COMPILED_TYPE_BOOLEAN, 291,
    INT64_MIN, INT64_MAX, NULL},
  {"isolation", "string", NULL,
    "choices=[\"read-uncommitted\",\"read-committed\","
    "\"snapshot\"]",
    NULL, 0, NULL, WT_CONFIG_COMPILED_TYPE_STRING, 175, INT64_MIN, INT64_MAX,
    confchk_isolation_choices},
  {"prefetch", "category", NULL, NULL, confchk_WT_CONNECTION_open_session_prefetch_subconfigs, 1,
    confchk_WT_CONNECTION_open_session_prefetch_subconfigs_jump, WT_CONFIG_COMPILED_TYPE_CATEGORY,
    292, INT64_MIN, INT64_MAX, NULL},
  {NULL, NULL, NULL, NULL, NULL, 0, NULL, 0, 0, 0, 0, NULL}};

static const uint8_t confchk_WT_CONNECTION_open_session_jump[WT_CONFIG_JUMP_TABLE_SIZE] = {0, 0, 0,
  0, 0, 0, 0, 0, 0, 0, 0, 0, 0, 0, 0, 0, 0, 0, 0, 0, 0, 0, 0, 0, 0, 0, 0, 0, 0, 0, 0, 0, 0, 0, 0, 0,
  0, 0, 0, 0, 0, 0, 0, 0, 0, 0, 0, 0, 0, 0, 0, 0, 0, 0, 0, 0, 0, 0, 0, 0, 0, 0, 0, 0, 0, 0, 0, 0, 0,
  0, 0, 0, 0, 0, 0, 0, 0, 0, 0, 0, 0, 0, 0, 0, 0, 0, 0, 0, 0, 0, 0, 0, 0, 0, 0, 0, 0, 0, 0, 0, 2, 3,
  3, 3, 3, 3, 5, 5, 5, 5, 5, 5, 5, 6, 6, 6, 6, 6, 6, 6, 6, 6, 6, 6, 6, 6, 6, 6};
const char __WT_CONFIG_CHOICE_all_durable[] = "all_durable";
const char __WT_CONFIG_CHOICE_last_checkpoint[] = "last_checkpoint";
const char __WT_CONFIG_CHOICE_oldest[] = "oldest";
const char __WT_CONFIG_CHOICE_oldest_reader[] = "oldest_reader";
const char __WT_CONFIG_CHOICE_oldest_timestamp[] = "oldest_timestamp";
const char __WT_CONFIG_CHOICE_pinned[] = "pinned";
const char __WT_CONFIG_CHOICE_recovery[] = "recovery";
const char __WT_CONFIG_CHOICE_stable[] = "stable";
const char __WT_CONFIG_CHOICE_stable_timestamp[] = "stable_timestamp";

static const char *confchk_get_choices[] = {__WT_CONFIG_CHOICE_all_durable,
  __WT_CONFIG_CHOICE_last_checkpoint, __WT_CONFIG_CHOICE_oldest, __WT_CONFIG_CHOICE_oldest_reader,
  __WT_CONFIG_CHOICE_oldest_timestamp, __WT_CONFIG_CHOICE_pinned, __WT_CONFIG_CHOICE_recovery,
  __WT_CONFIG_CHOICE_stable, __WT_CONFIG_CHOICE_stable_timestamp, NULL};

static const WT_CONFIG_CHECK confchk_WT_CONNECTION_query_timestamp[] = {
  {"get", "string", NULL,
    "choices=[\"all_durable\",\"last_checkpoint\",\"oldest\","
    "\"oldest_reader\",\"oldest_timestamp\",\"pinned\",\"recovery\","
    "\"stable\",\"stable_timestamp\"]",
    NULL, 0, NULL, WT_CONFIG_COMPILED_TYPE_STRING, 162, INT64_MIN, INT64_MAX, confchk_get_choices},
  {NULL, NULL, NULL, NULL, NULL, 0, NULL, 0, 0, 0, 0, NULL}};

static const uint8_t confchk_WT_CONNECTION_query_timestamp_jump[WT_CONFIG_JUMP_TABLE_SIZE] = {0, 0,
  0, 0, 0, 0, 0, 0, 0, 0, 0, 0, 0, 0, 0, 0, 0, 0, 0, 0, 0, 0, 0, 0, 0, 0, 0, 0, 0, 0, 0, 0, 0, 0, 0,
  0, 0, 0, 0, 0, 0, 0, 0, 0, 0, 0, 0, 0, 0, 0, 0, 0, 0, 0, 0, 0, 0, 0, 0, 0, 0, 0, 0, 0, 0, 0, 0, 0,
  0, 0, 0, 0, 0, 0, 0, 0, 0, 0, 0, 0, 0, 0, 0, 0, 0, 0, 0, 0, 0, 0, 0, 0, 0, 0, 0, 0, 0, 0, 0, 0, 0,
  0, 0, 0, 1, 1, 1, 1, 1, 1, 1, 1, 1, 1, 1, 1, 1, 1, 1, 1, 1, 1, 1, 1, 1, 1, 1, 1};

static const WT_CONFIG_CHECK confchk_wiredtiger_open_block_cache_subconfigs[] = {
  {"blkcache_eviction_aggression", "int", NULL, "min=1,max=7200", NULL, 0, NULL,
    WT_CONFIG_COMPILED_TYPE_INT, 200, 1, 7200, NULL},
  {"cache_on_checkpoint", "boolean", NULL, NULL, NULL, 0, NULL, WT_CONFIG_COMPILED_TYPE_BOOLEAN,
    198, INT64_MIN, INT64_MAX, NULL},
  {"cache_on_writes", "boolean", NULL, NULL, NULL, 0, NULL, WT_CONFIG_COMPILED_TYPE_BOOLEAN, 199,
    INT64_MIN, INT64_MAX, NULL},
  {"enabled", "boolean", NULL, NULL, NULL, 0, NULL, WT_CONFIG_COMPILED_TYPE_BOOLEAN, 43, INT64_MIN,
    INT64_MAX, NULL},
  {"full_target", "int", NULL, "min=30,max=100", NULL, 0, NULL, WT_CONFIG_COMPILED_TYPE_INT, 201,
    30, 100, NULL},
  {"hashsize", "int", NULL, "min=512,max=256K", NULL, 0, NULL, WT_CONFIG_COMPILED_TYPE_INT, 203,
    512, 256LL * WT_KILOBYTE, NULL},
  {"max_percent_overhead", "int", NULL, "min=1,max=500", NULL, 0, NULL, WT_CONFIG_COMPILED_TYPE_INT,
    204, 1, 500, NULL},
  {"nvram_path", "string", NULL, NULL, NULL, 0, NULL, WT_CONFIG_COMPILED_TYPE_STRING, 205,
    INT64_MIN, INT64_MAX, NULL},
  {"percent_file_in_dram", "int", NULL, "min=0,max=100", NULL, 0, NULL, WT_CONFIG_COMPILED_TYPE_INT,
    206, 0, 100, NULL},
  {"size", "int", NULL, "min=0,max=10TB", NULL, 0, NULL, WT_CONFIG_COMPILED_TYPE_INT, 202, 0,
    10LL * WT_TERABYTE, NULL},
  {"system_ram", "int", NULL, "min=0,max=1024GB", NULL, 0, NULL, WT_CONFIG_COMPILED_TYPE_INT, 207,
    0, 1024LL * WT_GIGABYTE, NULL},
  {"type", "string", NULL, NULL, NULL, 0, NULL, WT_CONFIG_COMPILED_TYPE_STRING, 9, INT64_MIN,
    INT64_MAX, NULL},
  {NULL, NULL, NULL, NULL, NULL, 0, NULL, 0, 0, 0, 0, NULL}};

static const uint8_t
  confchk_wiredtiger_open_block_cache_subconfigs_jump[WT_CONFIG_JUMP_TABLE_SIZE] = {0, 0, 0, 0, 0,
    0, 0, 0, 0, 0, 0, 0, 0, 0, 0, 0, 0, 0, 0, 0, 0, 0, 0, 0, 0, 0, 0, 0, 0, 0, 0, 0, 0, 0, 0, 0, 0,
    0, 0, 0, 0, 0, 0, 0, 0, 0, 0, 0, 0, 0, 0, 0, 0, 0, 0, 0, 0, 0, 0, 0, 0, 0, 0, 0, 0, 0, 0, 0, 0,
    0, 0, 0, 0, 0, 0, 0, 0, 0, 0, 0, 0, 0, 0, 0, 0, 0, 0, 0, 0, 0, 0, 0, 0, 0, 0, 0, 0, 0, 0, 1, 3,
    3, 4, 5, 5, 6, 6, 6, 6, 6, 7, 8, 8, 9, 9, 9, 11, 12, 12, 12, 12, 12, 12, 12, 12, 12, 12, 12};

static const WT_CONFIG_CHECK confchk_wiredtiger_open_checkpoint_subconfigs[] = {
  {"log_size", "int", NULL, "min=0,max=2GB", NULL, 0, NULL, WT_CONFIG_COMPILED_TYPE_INT, 213, 0,
    2LL * WT_GIGABYTE, NULL},
  {"precise", "boolean", NULL, NULL, NULL, 0, NULL, WT_CONFIG_COMPILED_TYPE_BOOLEAN, 215, INT64_MIN,
    INT64_MAX, NULL},
  {"wait", "int", NULL, "min=0,max=100000", NULL, 0, NULL, WT_CONFIG_COMPILED_TYPE_INT, 214, 0,
    100000, NULL},
  {NULL, NULL, NULL, NULL, NULL, 0, NULL, 0, 0, 0, 0, NULL}};

static const uint8_t confchk_wiredtiger_open_checkpoint_subconfigs_jump[WT_CONFIG_JUMP_TABLE_SIZE] =
  {0, 0, 0, 0, 0, 0, 0, 0, 0, 0, 0, 0, 0, 0, 0, 0, 0, 0, 0, 0, 0, 0, 0, 0, 0, 0, 0, 0, 0, 0, 0, 0,
    0, 0, 0, 0, 0, 0, 0, 0, 0, 0, 0, 0, 0, 0, 0, 0, 0, 0, 0, 0, 0, 0, 0, 0, 0, 0, 0, 0, 0, 0, 0, 0,
    0, 0, 0, 0, 0, 0, 0, 0, 0, 0, 0, 0, 0, 0, 0, 0, 0, 0, 0, 0, 0, 0, 0, 0, 0, 0, 0, 0, 0, 0, 0, 0,
    0, 0, 0, 0, 0, 0, 0, 0, 0, 0, 0, 0, 0, 1, 1, 1, 1, 2, 2, 2, 2, 2, 2, 2, 3, 3, 3, 3, 3, 3, 3, 3};
const char __WT_CONFIG_CHOICE_none[] = "none";
const char __WT_CONFIG_CHOICE_reclaim_space[] = "reclaim_space";

static const char *confchk_method_choices[] = {
  __WT_CONFIG_CHOICE_none, __WT_CONFIG_CHOICE_reclaim_space, NULL};

static const WT_CONFIG_CHECK confchk_wiredtiger_open_checkpoint_cleanup_subconfigs[] = {
  {"method", "string", NULL, "choices=[\"none\",\"reclaim_space\"]", NULL, 0, NULL,
    WT_CONFIG_COMPILED_TYPE_STRING, 217, INT64_MIN, INT64_MAX, confchk_method_choices},
  {"wait", "int", NULL, "min=60,max=100000", NULL, 0, NULL, WT_CONFIG_COMPILED_TYPE_INT, 214, 60,
    100000, NULL},
  {NULL, NULL, NULL, NULL, NULL, 0, NULL, 0, 0, 0, 0, NULL}};

static const uint8_t
  confchk_wiredtiger_open_checkpoint_cleanup_subconfigs_jump[WT_CONFIG_JUMP_TABLE_SIZE] = {0, 0, 0,
    0, 0, 0, 0, 0, 0, 0, 0, 0, 0, 0, 0, 0, 0, 0, 0, 0, 0, 0, 0, 0, 0, 0, 0, 0, 0, 0, 0, 0, 0, 0, 0,
    0, 0, 0, 0, 0, 0, 0, 0, 0, 0, 0, 0, 0, 0, 0, 0, 0, 0, 0, 0, 0, 0, 0, 0, 0, 0, 0, 0, 0, 0, 0, 0,
    0, 0, 0, 0, 0, 0, 0, 0, 0, 0, 0, 0, 0, 0, 0, 0, 0, 0, 0, 0, 0, 0, 0, 0, 0, 0, 0, 0, 0, 0, 0, 0,
    0, 0, 0, 0, 0, 0, 0, 0, 0, 0, 0, 1, 1, 1, 1, 1, 1, 1, 1, 1, 1, 2, 2, 2, 2, 2, 2, 2, 2};

static const WT_CONFIG_CHECK confchk_WT_CONNECTION_reconfigure_chunk_cache_subconfigs[] = {
  {"pinned", "list", NULL, NULL, NULL, 0, NULL, WT_CONFIG_COMPILED_TYPE_LIST, 219, INT64_MIN,
    INT64_MAX, NULL},
  {NULL, NULL, NULL, NULL, NULL, 0, NULL, 0, 0, 0, 0, NULL}};

static const uint8_t
  confchk_WT_CONNECTION_reconfigure_chunk_cache_subconfigs_jump[WT_CONFIG_JUMP_TABLE_SIZE] = {0, 0,
    0, 0, 0, 0, 0, 0, 0, 0, 0, 0, 0, 0, 0, 0, 0, 0, 0, 0, 0, 0, 0, 0, 0, 0, 0, 0, 0, 0, 0, 0, 0, 0,
    0, 0, 0, 0, 0, 0, 0, 0, 0, 0, 0, 0, 0, 0, 0, 0, 0, 0, 0, 0, 0, 0, 0, 0, 0, 0, 0, 0, 0, 0, 0, 0,
    0, 0, 0, 0, 0, 0, 0, 0, 0, 0, 0, 0, 0, 0, 0, 0, 0, 0, 0, 0, 0, 0, 0, 0, 0, 0, 0, 0, 0, 0, 0, 0,
    0, 0, 0, 0, 0, 0, 0, 0, 0, 0, 0, 0, 0, 0, 0, 1, 1, 1, 1, 1, 1, 1, 1, 1, 1, 1, 1, 1, 1, 1};

static const WT_CONFIG_CHECK confchk_WT_CONNECTION_reconfigure_compatibility_subconfigs[] = {
  {"release", "string", NULL, NULL, NULL, 0, NULL, WT_CONFIG_COMPILED_TYPE_STRING, 221, INT64_MIN,
    INT64_MAX, NULL},
  {NULL, NULL, NULL, NULL, NULL, 0, NULL, 0, 0, 0, 0, NULL}};

static const uint8_t
  confchk_WT_CONNECTION_reconfigure_compatibility_subconfigs_jump[WT_CONFIG_JUMP_TABLE_SIZE] = {0,
    0, 0, 0, 0, 0, 0, 0, 0, 0, 0, 0, 0, 0, 0, 0, 0, 0, 0, 0, 0, 0, 0, 0, 0, 0, 0, 0, 0, 0, 0, 0, 0,
    0, 0, 0, 0, 0, 0, 0, 0, 0, 0, 0, 0, 0, 0, 0, 0, 0, 0, 0, 0, 0, 0, 0, 0, 0, 0, 0, 0, 0, 0, 0, 0,
    0, 0, 0, 0, 0, 0, 0, 0, 0, 0, 0, 0, 0, 0, 0, 0, 0, 0, 0, 0, 0, 0, 0, 0, 0, 0, 0, 0, 0, 0, 0, 0,
    0, 0, 0, 0, 0, 0, 0, 0, 0, 0, 0, 0, 0, 0, 0, 0, 0, 0, 1, 1, 1, 1, 1, 1, 1, 1, 1, 1, 1, 1, 1};

static const WT_CONFIG_CHECK confchk_wiredtiger_open_debug_mode_subconfigs[] = {
  {"background_compact", "boolean", NULL, NULL, NULL, 0, NULL, WT_CONFIG_COMPILED_TYPE_BOOLEAN, 223,
    INT64_MIN, INT64_MAX, NULL},
  {"checkpoint_retention", "int", NULL, "min=0,max=1024", NULL, 0, NULL,
    WT_CONFIG_COMPILED_TYPE_INT, 225, 0, 1024, NULL},
  {"corruption_abort", "boolean", NULL, NULL, NULL, 0, NULL, WT_CONFIG_COMPILED_TYPE_BOOLEAN, 224,
    INT64_MIN, INT64_MAX, NULL},
  {"cursor_copy", "boolean", NULL, NULL, NULL, 0, NULL, WT_CONFIG_COMPILED_TYPE_BOOLEAN, 226,
    INT64_MIN, INT64_MAX, NULL},
  {"cursor_reposition", "boolean", NULL, NULL, NULL, 0, NULL, WT_CONFIG_COMPILED_TYPE_BOOLEAN, 227,
    INT64_MIN, INT64_MAX, NULL},
  {"eviction", "boolean", NULL, NULL, NULL, 0, NULL, WT_CONFIG_COMPILED_TYPE_BOOLEAN, 228,
    INT64_MIN, INT64_MAX, NULL},
  {"log_retention", "int", NULL, "min=0,max=1024", NULL, 0, NULL, WT_CONFIG_COMPILED_TYPE_INT, 229,
    0, 1024, NULL},
  {"page_history", "boolean", NULL, NULL, NULL, 0, NULL, WT_CONFIG_COMPILED_TYPE_BOOLEAN, 230,
    INT64_MIN, INT64_MAX, NULL},
  {"realloc_exact", "boolean", NULL, NULL, NULL, 0, NULL, WT_CONFIG_COMPILED_TYPE_BOOLEAN, 231,
    INT64_MIN, INT64_MAX, NULL},
  {"realloc_malloc", "boolean", NULL, NULL, NULL, 0, NULL, WT_CONFIG_COMPILED_TYPE_BOOLEAN, 232,
    INT64_MIN, INT64_MAX, NULL},
  {"rollback_error", "int", NULL, "min=0,max=10M", NULL, 0, NULL, WT_CONFIG_COMPILED_TYPE_INT, 233,
    0, 10LL * WT_MEGABYTE, NULL},
  {"slow_checkpoint", "boolean", NULL, NULL, NULL, 0, NULL, WT_CONFIG_COMPILED_TYPE_BOOLEAN, 234,
    INT64_MIN, INT64_MAX, NULL},
  {"stress_skiplist", "boolean", NULL, NULL, NULL, 0, NULL, WT_CONFIG_COMPILED_TYPE_BOOLEAN, 235,
    INT64_MIN, INT64_MAX, NULL},
  {"table_logging", "boolean", NULL, NULL, NULL, 0, NULL, WT_CONFIG_COMPILED_TYPE_BOOLEAN, 236,
    INT64_MIN, INT64_MAX, NULL},
  {"tiered_flush_error_continue", "boolean", NULL, NULL, NULL, 0, NULL,
    WT_CONFIG_COMPILED_TYPE_BOOLEAN, 237, INT64_MIN, INT64_MAX, NULL},
  {"update_restore_evict", "boolean", NULL, NULL, NULL, 0, NULL, WT_CONFIG_COMPILED_TYPE_BOOLEAN,
    238, INT64_MIN, INT64_MAX, NULL},
  {NULL, NULL, NULL, NULL, NULL, 0, NULL, 0, 0, 0, 0, NULL}};

static const uint8_t confchk_wiredtiger_open_debug_mode_subconfigs_jump[WT_CONFIG_JUMP_TABLE_SIZE] =
  {0, 0, 0, 0, 0, 0, 0, 0, 0, 0, 0, 0, 0, 0, 0, 0, 0, 0, 0, 0, 0, 0, 0, 0, 0, 0, 0, 0, 0, 0, 0, 0,
    0, 0, 0, 0, 0, 0, 0, 0, 0, 0, 0, 0, 0, 0, 0, 0, 0, 0, 0, 0, 0, 0, 0, 0, 0, 0, 0, 0, 0, 0, 0, 0,
    0, 0, 0, 0, 0, 0, 0, 0, 0, 0, 0, 0, 0, 0, 0, 0, 0, 0, 0, 0, 0, 0, 0, 0, 0, 0, 0, 0, 0, 0, 0, 0,
    0, 0, 0, 1, 5, 5, 6, 6, 6, 6, 6, 6, 6, 7, 7, 7, 7, 8, 8, 11, 13, 15, 16, 16, 16, 16, 16, 16, 16,
    16, 16, 16};
const char __WT_CONFIG_CHOICE_leader[] = "leader";
const char __WT_CONFIG_CHOICE_follower[] = "follower";

static const char *confchk_role_choices[] = {
  __WT_CONFIG_CHOICE_leader, __WT_CONFIG_CHOICE_follower, NULL};

static const WT_CONFIG_CHECK confchk_WT_CONNECTION_reconfigure_disaggregated_subconfigs[] = {
  {"checkpoint_id", "int", NULL, "min=-1", NULL, 0, NULL, WT_CONFIG_COMPILED_TYPE_INT, 93, -1,
    INT64_MAX, NULL},
  {"checkpoint_meta", "string", NULL, NULL, NULL, 0, NULL, WT_CONFIG_COMPILED_TYPE_STRING, 94,
    INT64_MIN, INT64_MAX, NULL},
  {"internal_page_delta", "boolean", NULL, NULL, NULL, 0, NULL, WT_CONFIG_COMPILED_TYPE_BOOLEAN, 95,
    INT64_MIN, INT64_MAX, NULL},
  {"last_materialized_lsn", "int", NULL, NULL, NULL, 0, NULL, WT_CONFIG_COMPILED_TYPE_INT, 96,
    INT64_MIN, INT64_MAX, NULL},
  {"leaf_page_delta", "boolean", NULL, NULL, NULL, 0, NULL, WT_CONFIG_COMPILED_TYPE_BOOLEAN, 97,
    INT64_MIN, INT64_MAX, NULL},
  {"lose_all_my_data", "boolean", NULL, NULL, NULL, 0, NULL, WT_CONFIG_COMPILED_TYPE_BOOLEAN, 98,
    INT64_MIN, INT64_MAX, NULL},
  {"next_checkpoint_id", "int", NULL, "min=-1", NULL, 0, NULL, WT_CONFIG_COMPILED_TYPE_INT, 99, -1,
    INT64_MAX, NULL},
  {"role", "string", NULL, "choices=[\"leader\",\"follower\"]", NULL, 0, NULL,
    WT_CONFIG_COMPILED_TYPE_STRING, 100, INT64_MIN, INT64_MAX, confchk_role_choices},
  {NULL, NULL, NULL, NULL, NULL, 0, NULL, 0, 0, 0, 0, NULL}};

static const uint8_t
  confchk_WT_CONNECTION_reconfigure_disaggregated_subconfigs_jump[WT_CONFIG_JUMP_TABLE_SIZE] = {0,
    0, 0, 0, 0, 0, 0, 0, 0, 0, 0, 0, 0, 0, 0, 0, 0, 0, 0, 0, 0, 0, 0, 0, 0, 0, 0, 0, 0, 0, 0, 0, 0,
    0, 0, 0, 0, 0, 0, 0, 0, 0, 0, 0, 0, 0, 0, 0, 0, 0, 0, 0, 0, 0, 0, 0, 0, 0, 0, 0, 0, 0, 0, 0, 0,
    0, 0, 0, 0, 0, 0, 0, 0, 0, 0, 0, 0, 0, 0, 0, 0, 0, 0, 0, 0, 0, 0, 0, 0, 0, 0, 0, 0, 0, 0, 0, 0,
    0, 0, 0, 2, 2, 2, 2, 2, 2, 3, 3, 3, 6, 6, 7, 7, 7, 7, 8, 8, 8, 8, 8, 8, 8, 8, 8, 8, 8, 8, 8};

static const WT_CONFIG_CHECK confchk_wiredtiger_open_eviction_subconfigs[] = {
  {"evict_sample_inmem", "boolean", NULL, NULL, NULL, 0, NULL, WT_CONFIG_COMPILED_TYPE_BOOLEAN, 243,
    INT64_MIN, INT64_MAX, NULL},
  {"threads_max", "int", NULL, "min=1,max=20", NULL, 0, NULL, WT_CONFIG_COMPILED_TYPE_INT, 241, 1,
    20, NULL},
  {"threads_min", "int", NULL, "min=1,max=20", NULL, 0, NULL, WT_CONFIG_COMPILED_TYPE_INT, 242, 1,
    20, NULL},
  {NULL, NULL, NULL, NULL, NULL, 0, NULL, 0, 0, 0, 0, NULL}};

static const uint8_t confchk_wiredtiger_open_eviction_subconfigs_jump[WT_CONFIG_JUMP_TABLE_SIZE] = {
  0, 0, 0, 0, 0, 0, 0, 0, 0, 0, 0, 0, 0, 0, 0, 0, 0, 0, 0, 0, 0, 0, 0, 0, 0, 0, 0, 0, 0, 0, 0, 0, 0,
  0, 0, 0, 0, 0, 0, 0, 0, 0, 0, 0, 0, 0, 0, 0, 0, 0, 0, 0, 0, 0, 0, 0, 0, 0, 0, 0, 0, 0, 0, 0, 0, 0,
  0, 0, 0, 0, 0, 0, 0, 0, 0, 0, 0, 0, 0, 0, 0, 0, 0, 0, 0, 0, 0, 0, 0, 0, 0, 0, 0, 0, 0, 0, 0, 0, 0,
  0, 0, 0, 1, 1, 1, 1, 1, 1, 1, 1, 1, 1, 1, 1, 1, 1, 1, 3, 3, 3, 3, 3, 3, 3, 3, 3, 3, 3};
const char __WT_CONFIG_CHOICE_all[] = "all";
const char __WT_CONFIG_CHOICE_checkpoint_validate[] = "checkpoint_validate";
const char __WT_CONFIG_CHOICE_cursor_check[] = "cursor_check";
const char __WT_CONFIG_CHOICE_disk_validate[] = "disk_validate";
const char __WT_CONFIG_CHOICE_eviction_check[] = "eviction_check";
const char __WT_CONFIG_CHOICE_generation_check[] = "generation_check";
const char __WT_CONFIG_CHOICE_hs_validate[] = "hs_validate";
const char __WT_CONFIG_CHOICE_key_out_of_order[] = "key_out_of_order";
const char __WT_CONFIG_CHOICE_log_validate[] = "log_validate";
const char __WT_CONFIG_CHOICE_prepared[] = "prepared";
const char __WT_CONFIG_CHOICE_slow_operation[] = "slow_operation";
const char __WT_CONFIG_CHOICE_txn_visibility[] = "txn_visibility";

static const char *confchk_extra_diagnostics_choices[] = {__WT_CONFIG_CHOICE_all,
  __WT_CONFIG_CHOICE_checkpoint_validate, __WT_CONFIG_CHOICE_cursor_check,
  __WT_CONFIG_CHOICE_disk_validate, __WT_CONFIG_CHOICE_eviction_check,
  __WT_CONFIG_CHOICE_generation_check, __WT_CONFIG_CHOICE_hs_validate,
  __WT_CONFIG_CHOICE_key_out_of_order, __WT_CONFIG_CHOICE_log_validate, __WT_CONFIG_CHOICE_prepared,
  __WT_CONFIG_CHOICE_slow_operation, __WT_CONFIG_CHOICE_txn_visibility, NULL};

static const WT_CONFIG_CHECK confchk_wiredtiger_open_file_manager_subconfigs[] = {
  {"close_handle_minimum", "int", NULL, "min=0", NULL, 0, NULL, WT_CONFIG_COMPILED_TYPE_INT, 253, 0,
    INT64_MAX, NULL},
  {"close_idle_time", "int", NULL, "min=0,max=100000", NULL, 0, NULL, WT_CONFIG_COMPILED_TYPE_INT,
    254, 0, 100000, NULL},
  {"close_scan_interval", "int", NULL, "min=1,max=100000", NULL, 0, NULL,
    WT_CONFIG_COMPILED_TYPE_INT, 255, 1, 100000, NULL},
  {NULL, NULL, NULL, NULL, NULL, 0, NULL, 0, 0, 0, 0, NULL}};

static const uint8_t
  confchk_wiredtiger_open_file_manager_subconfigs_jump[WT_CONFIG_JUMP_TABLE_SIZE] = {0, 0, 0, 0, 0,
    0, 0, 0, 0, 0, 0, 0, 0, 0, 0, 0, 0, 0, 0, 0, 0, 0, 0, 0, 0, 0, 0, 0, 0, 0, 0, 0, 0, 0, 0, 0, 0,
    0, 0, 0, 0, 0, 0, 0, 0, 0, 0, 0, 0, 0, 0, 0, 0, 0, 0, 0, 0, 0, 0, 0, 0, 0, 0, 0, 0, 0, 0, 0, 0,
    0, 0, 0, 0, 0, 0, 0, 0, 0, 0, 0, 0, 0, 0, 0, 0, 0, 0, 0, 0, 0, 0, 0, 0, 0, 0, 0, 0, 0, 0, 0, 3,
    3, 3, 3, 3, 3, 3, 3, 3, 3, 3, 3, 3, 3, 3, 3, 3, 3, 3, 3, 3, 3, 3, 3, 3, 3, 3, 3};

static const WT_CONFIG_CHECK confchk_wiredtiger_open_history_store_subconfigs[] = {
  {"file_max", "int", NULL, "min=0", NULL, 0, NULL, WT_CONFIG_COMPILED_TYPE_INT, 258, 0, INT64_MAX,
    NULL},
  {NULL, NULL, NULL, NULL, NULL, 0, NULL, 0, 0, 0, 0, NULL}};

static const uint8_t
  confchk_wiredtiger_open_history_store_subconfigs_jump[WT_CONFIG_JUMP_TABLE_SIZE] = {0, 0, 0, 0, 0,
    0, 0, 0, 0, 0, 0, 0, 0, 0, 0, 0, 0, 0, 0, 0, 0, 0, 0, 0, 0, 0, 0, 0, 0, 0, 0, 0, 0, 0, 0, 0, 0,
    0, 0, 0, 0, 0, 0, 0, 0, 0, 0, 0, 0, 0, 0, 0, 0, 0, 0, 0, 0, 0, 0, 0, 0, 0, 0, 0, 0, 0, 0, 0, 0,
    0, 0, 0, 0, 0, 0, 0, 0, 0, 0, 0, 0, 0, 0, 0, 0, 0, 0, 0, 0, 0, 0, 0, 0, 0, 0, 0, 0, 0, 0, 0, 0,
    0, 0, 1, 1, 1, 1, 1, 1, 1, 1, 1, 1, 1, 1, 1, 1, 1, 1, 1, 1, 1, 1, 1, 1, 1, 1, 1};

static const WT_CONFIG_CHECK confchk_wiredtiger_open_io_capacity_subconfigs[] = {
  {"chunk_cache", "int", NULL, "min=0,max=1TB", NULL, 0, NULL, WT_CONFIG_COMPILED_TYPE_INT, 261, 0,
    1LL * WT_TERABYTE, NULL},
  {"total", "int", NULL, "min=0,max=1TB", NULL, 0, NULL, WT_CONFIG_COMPILED_TYPE_INT, 260, 0,
    1LL * WT_TERABYTE, NULL},
  {NULL, NULL, NULL, NULL, NULL, 0, NULL, 0, 0, 0, 0, NULL}};

static const uint8_t
  confchk_wiredtiger_open_io_capacity_subconfigs_jump[WT_CONFIG_JUMP_TABLE_SIZE] = {0, 0, 0, 0, 0,
    0, 0, 0, 0, 0, 0, 0, 0, 0, 0, 0, 0, 0, 0, 0, 0, 0, 0, 0, 0, 0, 0, 0, 0, 0, 0, 0, 0, 0, 0, 0, 0,
    0, 0, 0, 0, 0, 0, 0, 0, 0, 0, 0, 0, 0, 0, 0, 0, 0, 0, 0, 0, 0, 0, 0, 0, 0, 0, 0, 0, 0, 0, 0, 0,
    0, 0, 0, 0, 0, 0, 0, 0, 0, 0, 0, 0, 0, 0, 0, 0, 0, 0, 0, 0, 0, 0, 0, 0, 0, 0, 0, 0, 0, 0, 0, 1,
    1, 1, 1, 1, 1, 1, 1, 1, 1, 1, 1, 1, 1, 1, 1, 1, 2, 2, 2, 2, 2, 2, 2, 2, 2, 2, 2};
const char __WT_CONFIG_CHOICE_error[] = "error";
const char __WT_CONFIG_CHOICE_message[] = "message";

static const char *confchk_json_output_choices[] = {
  __WT_CONFIG_CHOICE_error, __WT_CONFIG_CHOICE_message, NULL};

static const WT_CONFIG_CHECK confchk_WT_CONNECTION_reconfigure_log_subconfigs[] = {
  {"archive", "boolean", NULL, NULL, NULL, 0, NULL, WT_CONFIG_COMPILED_TYPE_BOOLEAN, 263, INT64_MIN,
    INT64_MAX, NULL},
  {"os_cache_dirty_pct", "int", NULL, "min=0,max=100", NULL, 0, NULL, WT_CONFIG_COMPILED_TYPE_INT,
    264, 0, 100, NULL},
  {"prealloc", "boolean", NULL, NULL, NULL, 0, NULL, WT_CONFIG_COMPILED_TYPE_BOOLEAN, 265,
    INT64_MIN, INT64_MAX, NULL},
  {"prealloc_init_count", "int", NULL, "min=1,max=500", NULL, 0, NULL, WT_CONFIG_COMPILED_TYPE_INT,
    266, 1, 500, NULL},
  {"remove", "boolean", NULL, NULL, NULL, 0, NULL, WT_CONFIG_COMPILED_TYPE_BOOLEAN, 267, INT64_MIN,
    INT64_MAX, NULL},
  {"zero_fill", "boolean", NULL, NULL, NULL, 0, NULL, WT_CONFIG_COMPILED_TYPE_BOOLEAN, 268,
    INT64_MIN, INT64_MAX, NULL},
  {NULL, NULL, NULL, NULL, NULL, 0, NULL, 0, 0, 0, 0, NULL}};

static const uint8_t
  confchk_WT_CONNECTION_reconfigure_log_subconfigs_jump[WT_CONFIG_JUMP_TABLE_SIZE] = {0, 0, 0, 0, 0,
    0, 0, 0, 0, 0, 0, 0, 0, 0, 0, 0, 0, 0, 0, 0, 0, 0, 0, 0, 0, 0, 0, 0, 0, 0, 0, 0, 0, 0, 0, 0, 0,
    0, 0, 0, 0, 0, 0, 0, 0, 0, 0, 0, 0, 0, 0, 0, 0, 0, 0, 0, 0, 0, 0, 0, 0, 0, 0, 0, 0, 0, 0, 0, 0,
    0, 0, 0, 0, 0, 0, 0, 0, 0, 0, 0, 0, 0, 0, 0, 0, 0, 0, 0, 0, 0, 0, 0, 0, 0, 0, 0, 0, 0, 1, 1, 1,
    1, 1, 1, 1, 1, 1, 1, 1, 1, 1, 1, 2, 4, 4, 5, 5, 5, 5, 5, 5, 5, 5, 6, 6, 6, 6, 6};

static const WT_CONFIG_CHECK confchk_wiredtiger_open_lsm_manager_subconfigs[] = {
  {"merge", "boolean", NULL, NULL, NULL, 0, NULL, WT_CONFIG_COMPILED_TYPE_BOOLEAN, 271, INT64_MIN,
    INT64_MAX, NULL},
  {"worker_thread_max", "int", NULL, "min=3,max=20", NULL, 0, NULL, WT_CONFIG_COMPILED_TYPE_INT,
    270, 3, 20, NULL},
  {NULL, NULL, NULL, NULL, NULL, 0, NULL, 0, 0, 0, 0, NULL}};

static const uint8_t
  confchk_wiredtiger_open_lsm_manager_subconfigs_jump[WT_CONFIG_JUMP_TABLE_SIZE] = {0, 0, 0, 0, 0,
    0, 0, 0, 0, 0, 0, 0, 0, 0, 0, 0, 0, 0, 0, 0, 0, 0, 0, 0, 0, 0, 0, 0, 0, 0, 0, 0, 0, 0, 0, 0, 0,
    0, 0, 0, 0, 0, 0, 0, 0, 0, 0, 0, 0, 0, 0, 0, 0, 0, 0, 0, 0, 0, 0, 0, 0, 0, 0, 0, 0, 0, 0, 0, 0,
    0, 0, 0, 0, 0, 0, 0, 0, 0, 0, 0, 0, 0, 0, 0, 0, 0, 0, 0, 0, 0, 0, 0, 0, 0, 0, 0, 0, 0, 0, 0, 0,
    0, 0, 0, 0, 0, 0, 0, 0, 0, 1, 1, 1, 1, 1, 1, 1, 1, 1, 1, 2, 2, 2, 2, 2, 2, 2, 2};

static const WT_CONFIG_CHECK confchk_wiredtiger_open_operation_tracking_subconfigs[] = {
  {"enabled", "boolean", NULL, NULL, NULL, 0, NULL, WT_CONFIG_COMPILED_TYPE_BOOLEAN, 43, INT64_MIN,
    INT64_MAX, NULL},
  {"path", "string", NULL, NULL, NULL, 0, NULL, WT_CONFIG_COMPILED_TYPE_STRING, 273, INT64_MIN,
    INT64_MAX, NULL},
  {NULL, NULL, NULL, NULL, NULL, 0, NULL, 0, 0, 0, 0, NULL}};

static const uint8_t
  confchk_wiredtiger_open_operation_tracking_subconfigs_jump[WT_CONFIG_JUMP_TABLE_SIZE] = {0, 0, 0,
    0, 0, 0, 0, 0, 0, 0, 0, 0, 0, 0, 0, 0, 0, 0, 0, 0, 0, 0, 0, 0, 0, 0, 0, 0, 0, 0, 0, 0, 0, 0, 0,
    0, 0, 0, 0, 0, 0, 0, 0, 0, 0, 0, 0, 0, 0, 0, 0, 0, 0, 0, 0, 0, 0, 0, 0, 0, 0, 0, 0, 0, 0, 0, 0,
    0, 0, 0, 0, 0, 0, 0, 0, 0, 0, 0, 0, 0, 0, 0, 0, 0, 0, 0, 0, 0, 0, 0, 0, 0, 0, 0, 0, 0, 0, 0, 0,
    0, 0, 0, 1, 1, 1, 1, 1, 1, 1, 1, 1, 1, 1, 2, 2, 2, 2, 2, 2, 2, 2, 2, 2, 2, 2, 2, 2, 2};

static const WT_CONFIG_CHECK confchk_wiredtiger_open_shared_cache_subconfigs[] = {
  {"chunk", "int", NULL, "min=1MB,max=10TB", NULL, 0, NULL, WT_CONFIG_COMPILED_TYPE_INT, 275,
    1LL * WT_MEGABYTE, 10LL * WT_TERABYTE, NULL},
  {"name", "string", NULL, NULL, NULL, 0, NULL, WT_CONFIG_COMPILED_TYPE_STRING, 25, INT64_MIN,
    INT64_MAX, NULL},
  {"quota", "int", NULL, NULL, NULL, 0, NULL, WT_CONFIG_COMPILED_TYPE_INT, 276, INT64_MIN,
    INT64_MAX, NULL},
  {"reserve", "int", NULL, NULL, NULL, 0, NULL, WT_CONFIG_COMPILED_TYPE_INT, 277, INT64_MIN,
    INT64_MAX, NULL},
  {"size", "int", NULL, "min=1MB,max=10TB", NULL, 0, NULL, WT_CONFIG_COMPILED_TYPE_INT, 202,
    1LL * WT_MEGABYTE, 10LL * WT_TERABYTE, NULL},
  {NULL, NULL, NULL, NULL, NULL, 0, NULL, 0, 0, 0, 0, NULL}};

static const uint8_t
  confchk_wiredtiger_open_shared_cache_subconfigs_jump[WT_CONFIG_JUMP_TABLE_SIZE] = {0, 0, 0, 0, 0,
    0, 0, 0, 0, 0, 0, 0, 0, 0, 0, 0, 0, 0, 0, 0, 0, 0, 0, 0, 0, 0, 0, 0, 0, 0, 0, 0, 0, 0, 0, 0, 0,
    0, 0, 0, 0, 0, 0, 0, 0, 0, 0, 0, 0, 0, 0, 0, 0, 0, 0, 0, 0, 0, 0, 0, 0, 0, 0, 0, 0, 0, 0, 0, 0,
    0, 0, 0, 0, 0, 0, 0, 0, 0, 0, 0, 0, 0, 0, 0, 0, 0, 0, 0, 0, 0, 0, 0, 0, 0, 0, 0, 0, 0, 0, 0, 1,
    1, 1, 1, 1, 1, 1, 1, 1, 1, 1, 2, 2, 2, 3, 4, 5, 5, 5, 5, 5, 5, 5, 5, 5, 5, 5, 5};
const char __WT_CONFIG_CHOICE_cache_walk[] = "cache_walk";
const char __WT_CONFIG_CHOICE_fast[] = "fast";
const char __WT_CONFIG_CHOICE_clear[] = "clear";
const char __WT_CONFIG_CHOICE_tree_walk[] = "tree_walk";

static const char *confchk_statistics_choices[] = {__WT_CONFIG_CHOICE_all,
  __WT_CONFIG_CHOICE_cache_walk, __WT_CONFIG_CHOICE_fast, __WT_CONFIG_CHOICE_none,
  __WT_CONFIG_CHOICE_clear, __WT_CONFIG_CHOICE_tree_walk, NULL};

static const WT_CONFIG_CHECK confchk_WT_CONNECTION_reconfigure_statistics_log_subconfigs[] = {
  {"json", "boolean", NULL, NULL, NULL, 0, NULL, WT_CONFIG_COMPILED_TYPE_BOOLEAN, 279, INT64_MIN,
    INT64_MAX, NULL},
  {"on_close", "boolean", NULL, NULL, NULL, 0, NULL, WT_CONFIG_COMPILED_TYPE_BOOLEAN, 280,
    INT64_MIN, INT64_MAX, NULL},
  {"sources", "list", NULL, NULL, NULL, 0, NULL, WT_CONFIG_COMPILED_TYPE_LIST, 281, INT64_MIN,
    INT64_MAX, NULL},
  {"timestamp", "string", NULL, NULL, NULL, 0, NULL, WT_CONFIG_COMPILED_TYPE_STRING, 282, INT64_MIN,
    INT64_MAX, NULL},
  {"wait", "int", NULL, "min=0,max=100000", NULL, 0, NULL, WT_CONFIG_COMPILED_TYPE_INT, 214, 0,
    100000, NULL},
  {NULL, NULL, NULL, NULL, NULL, 0, NULL, 0, 0, 0, 0, NULL}};

static const uint8_t
  confchk_WT_CONNECTION_reconfigure_statistics_log_subconfigs_jump[WT_CONFIG_JUMP_TABLE_SIZE] = {0,
    0, 0, 0, 0, 0, 0, 0, 0, 0, 0, 0, 0, 0, 0, 0, 0, 0, 0, 0, 0, 0, 0, 0, 0, 0, 0, 0, 0, 0, 0, 0, 0,
    0, 0, 0, 0, 0, 0, 0, 0, 0, 0, 0, 0, 0, 0, 0, 0, 0, 0, 0, 0, 0, 0, 0, 0, 0, 0, 0, 0, 0, 0, 0, 0,
    0, 0, 0, 0, 0, 0, 0, 0, 0, 0, 0, 0, 0, 0, 0, 0, 0, 0, 0, 0, 0, 0, 0, 0, 0, 0, 0, 0, 0, 0, 0, 0,
    0, 0, 0, 0, 0, 0, 0, 0, 0, 0, 1, 1, 1, 1, 1, 2, 2, 2, 2, 3, 4, 4, 4, 5, 5, 5, 5, 5, 5, 5, 5};

static const WT_CONFIG_CHECK confchk_WT_CONNECTION_reconfigure_tiered_storage_subconfigs[] = {
  {"local_retention", "int", NULL, "min=0,max=10000", NULL, 0, NULL, WT_CONFIG_COMPILED_TYPE_INT,
    58, 0, 10000, NULL},
  {NULL, NULL, NULL, NULL, NULL, 0, NULL, 0, 0, 0, 0, NULL}};

static const uint8_t
  confchk_WT_CONNECTION_reconfigure_tiered_storage_subconfigs_jump[WT_CONFIG_JUMP_TABLE_SIZE] = {0,
    0, 0, 0, 0, 0, 0, 0, 0, 0, 0, 0, 0, 0, 0, 0, 0, 0, 0, 0, 0, 0, 0, 0, 0, 0, 0, 0, 0, 0, 0, 0, 0,
    0, 0, 0, 0, 0, 0, 0, 0, 0, 0, 0, 0, 0, 0, 0, 0, 0, 0, 0, 0, 0, 0, 0, 0, 0, 0, 0, 0, 0, 0, 0, 0,
    0, 0, 0, 0, 0, 0, 0, 0, 0, 0, 0, 0, 0, 0, 0, 0, 0, 0, 0, 0, 0, 0, 0, 0, 0, 0, 0, 0, 0, 0, 0, 0,
    0, 0, 0, 0, 0, 0, 0, 0, 0, 0, 0, 0, 1, 1, 1, 1, 1, 1, 1, 1, 1, 1, 1, 1, 1, 1, 1, 1, 1, 1, 1};
const char __WT_CONFIG_CHOICE_aggressive_stash_free[] = "aggressive_stash_free";
const char __WT_CONFIG_CHOICE_aggressive_sweep[] = "aggressive_sweep";
const char __WT_CONFIG_CHOICE_backup_rename[] = "backup_rename";
const char __WT_CONFIG_CHOICE_checkpoint_evict_page[] = "checkpoint_evict_page";
const char __WT_CONFIG_CHOICE_checkpoint_handle[] = "checkpoint_handle";
const char __WT_CONFIG_CHOICE_checkpoint_slow[] = "checkpoint_slow";
const char __WT_CONFIG_CHOICE_checkpoint_stop[] = "checkpoint_stop";
const char __WT_CONFIG_CHOICE_commit_transaction_slow[] = "commit_transaction_slow";
const char __WT_CONFIG_CHOICE_compact_slow[] = "compact_slow";
const char __WT_CONFIG_CHOICE_evict_reposition[] = "evict_reposition";
const char __WT_CONFIG_CHOICE_failpoint_eviction_split[] = "failpoint_eviction_split";
const char __WT_CONFIG_CHOICE_failpoint_history_store_delete_key_from_ts[] =
  "failpoint_history_store_delete_key_from_ts";
const char __WT_CONFIG_CHOICE_history_store_checkpoint_delay[] = "history_store_checkpoint_delay";
const char __WT_CONFIG_CHOICE_history_store_search[] = "history_store_search";
const char __WT_CONFIG_CHOICE_history_store_sweep_race[] = "history_store_sweep_race";
const char __WT_CONFIG_CHOICE_prefetch_1[] = "prefetch_1";
const char __WT_CONFIG_CHOICE_prefetch_2[] = "prefetch_2";
const char __WT_CONFIG_CHOICE_prefetch_3[] = "prefetch_3";
const char __WT_CONFIG_CHOICE_prefix_compare[] = "prefix_compare";
const char __WT_CONFIG_CHOICE_prepare_checkpoint_delay[] = "prepare_checkpoint_delay";
const char __WT_CONFIG_CHOICE_prepare_resolution_1[] = "prepare_resolution_1";
const char __WT_CONFIG_CHOICE_prepare_resolution_2[] = "prepare_resolution_2";
const char __WT_CONFIG_CHOICE_sleep_before_read_overflow_onpage[] =
  "sleep_before_read_overflow_onpage";
const char __WT_CONFIG_CHOICE_split_1[] = "split_1";
const char __WT_CONFIG_CHOICE_split_2[] = "split_2";
const char __WT_CONFIG_CHOICE_split_3[] = "split_3";
const char __WT_CONFIG_CHOICE_split_4[] = "split_4";
const char __WT_CONFIG_CHOICE_split_5[] = "split_5";
const char __WT_CONFIG_CHOICE_split_6[] = "split_6";
const char __WT_CONFIG_CHOICE_split_7[] = "split_7";
const char __WT_CONFIG_CHOICE_split_8[] = "split_8";
const char __WT_CONFIG_CHOICE_tiered_flush_finish[] = "tiered_flush_finish";

static const char *confchk_timing_stress_for_test_choices[] = {
  __WT_CONFIG_CHOICE_aggressive_stash_free, __WT_CONFIG_CHOICE_aggressive_sweep,
  __WT_CONFIG_CHOICE_backup_rename, __WT_CONFIG_CHOICE_checkpoint_evict_page,
  __WT_CONFIG_CHOICE_checkpoint_handle, __WT_CONFIG_CHOICE_checkpoint_slow,
  __WT_CONFIG_CHOICE_checkpoint_stop, __WT_CONFIG_CHOICE_commit_transaction_slow,
  __WT_CONFIG_CHOICE_compact_slow, __WT_CONFIG_CHOICE_evict_reposition,
  __WT_CONFIG_CHOICE_failpoint_eviction_split,
  __WT_CONFIG_CHOICE_failpoint_history_store_delete_key_from_ts,
  __WT_CONFIG_CHOICE_history_store_checkpoint_delay, __WT_CONFIG_CHOICE_history_store_search,
  __WT_CONFIG_CHOICE_history_store_sweep_race, __WT_CONFIG_CHOICE_prefetch_1,
  __WT_CONFIG_CHOICE_prefetch_2, __WT_CONFIG_CHOICE_prefetch_3, __WT_CONFIG_CHOICE_prefix_compare,
  __WT_CONFIG_CHOICE_prepare_checkpoint_delay, __WT_CONFIG_CHOICE_prepare_resolution_1,
  __WT_CONFIG_CHOICE_prepare_resolution_2, __WT_CONFIG_CHOICE_sleep_before_read_overflow_onpage,
  __WT_CONFIG_CHOICE_split_1, __WT_CONFIG_CHOICE_split_2, __WT_CONFIG_CHOICE_split_3,
  __WT_CONFIG_CHOICE_split_4, __WT_CONFIG_CHOICE_split_5, __WT_CONFIG_CHOICE_split_6,
  __WT_CONFIG_CHOICE_split_7, __WT_CONFIG_CHOICE_split_8, __WT_CONFIG_CHOICE_tiered_flush_finish,
  NULL};
const char __WT_CONFIG_CHOICE_api[] = "api";
const char __WT_CONFIG_CHOICE_backup[] = "backup";
const char __WT_CONFIG_CHOICE_block[] = "block";
const char __WT_CONFIG_CHOICE_block_cache[] = "block_cache";
const char __WT_CONFIG_CHOICE_checkpoint[] = "checkpoint";
const char __WT_CONFIG_CHOICE_checkpoint_cleanup[] = "checkpoint_cleanup";
const char __WT_CONFIG_CHOICE_checkpoint_progress[] = "checkpoint_progress";
const char __WT_CONFIG_CHOICE_chunkcache[] = "chunkcache";
const char __WT_CONFIG_CHOICE_compact[] = "compact";
const char __WT_CONFIG_CHOICE_compact_progress[] = "compact_progress";
const char __WT_CONFIG_CHOICE_configuration[] = "configuration";
const char __WT_CONFIG_CHOICE_disaggregated_storage[] = "disaggregated_storage";
const char __WT_CONFIG_CHOICE_error_returns[] = "error_returns";
const char __WT_CONFIG_CHOICE_evict[] = "evict";
const char __WT_CONFIG_CHOICE_evict_stuck[] = "evict_stuck";
const char __WT_CONFIG_CHOICE_evictserver[] = "evictserver";
const char __WT_CONFIG_CHOICE_fileops[] = "fileops";
const char __WT_CONFIG_CHOICE_generation[] = "generation";
const char __WT_CONFIG_CHOICE_handleops[] = "handleops";
const char __WT_CONFIG_CHOICE_history_store[] = "history_store";
const char __WT_CONFIG_CHOICE_history_store_activity[] = "history_store_activity";
const char __WT_CONFIG_CHOICE_layered[] = "layered";
const char __WT_CONFIG_CHOICE_log[] = "log";
const char __WT_CONFIG_CHOICE_lsm[] = "lsm";
const char __WT_CONFIG_CHOICE_lsm_manager[] = "lsm_manager";
const char __WT_CONFIG_CHOICE_metadata[] = "metadata";
const char __WT_CONFIG_CHOICE_mutex[] = "mutex";
const char __WT_CONFIG_CHOICE_out_of_order[] = "out_of_order";
const char __WT_CONFIG_CHOICE_overflow[] = "overflow";
const char __WT_CONFIG_CHOICE_page_delta[] = "page_delta";
const char __WT_CONFIG_CHOICE_prefetch[] = "prefetch";
const char __WT_CONFIG_CHOICE_read[] = "read";
const char __WT_CONFIG_CHOICE_reconcile[] = "reconcile";
const char __WT_CONFIG_CHOICE_recovery_progress[] = "recovery_progress";
const char __WT_CONFIG_CHOICE_rts[] = "rts";
const char __WT_CONFIG_CHOICE_salvage[] = "salvage";
const char __WT_CONFIG_CHOICE_shared_cache[] = "shared_cache";
const char __WT_CONFIG_CHOICE_split[] = "split";
const char __WT_CONFIG_CHOICE_temporary[] = "temporary";
const char __WT_CONFIG_CHOICE_thread_group[] = "thread_group";
const char __WT_CONFIG_CHOICE_tiered[] = "tiered";
const char __WT_CONFIG_CHOICE_timestamp[] = "timestamp";
const char __WT_CONFIG_CHOICE_transaction[] = "transaction";
const char __WT_CONFIG_CHOICE_verify[] = "verify";
const char __WT_CONFIG_CHOICE_version[] = "version";
const char __WT_CONFIG_CHOICE_write[] = "write";

static const char *confchk_verbose_choices[] = {__WT_CONFIG_CHOICE_all, __WT_CONFIG_CHOICE_api,
  __WT_CONFIG_CHOICE_backup, __WT_CONFIG_CHOICE_block, __WT_CONFIG_CHOICE_block_cache,
  __WT_CONFIG_CHOICE_checkpoint, __WT_CONFIG_CHOICE_checkpoint_cleanup,
  __WT_CONFIG_CHOICE_checkpoint_progress, __WT_CONFIG_CHOICE_chunkcache, __WT_CONFIG_CHOICE_compact,
  __WT_CONFIG_CHOICE_compact_progress, __WT_CONFIG_CHOICE_configuration,
  __WT_CONFIG_CHOICE_disaggregated_storage, __WT_CONFIG_CHOICE_error_returns,
  __WT_CONFIG_CHOICE_evict, __WT_CONFIG_CHOICE_evict_stuck, __WT_CONFIG_CHOICE_evictserver,
  __WT_CONFIG_CHOICE_fileops, __WT_CONFIG_CHOICE_generation, __WT_CONFIG_CHOICE_handleops,
  __WT_CONFIG_CHOICE_history_store, __WT_CONFIG_CHOICE_history_store_activity,
  __WT_CONFIG_CHOICE_layered, __WT_CONFIG_CHOICE_log, __WT_CONFIG_CHOICE_lsm,
  __WT_CONFIG_CHOICE_lsm_manager, __WT_CONFIG_CHOICE_metadata, __WT_CONFIG_CHOICE_mutex,
  __WT_CONFIG_CHOICE_out_of_order, __WT_CONFIG_CHOICE_overflow, __WT_CONFIG_CHOICE_page_delta,
  __WT_CONFIG_CHOICE_prefetch, __WT_CONFIG_CHOICE_read, __WT_CONFIG_CHOICE_reconcile,
  __WT_CONFIG_CHOICE_recovery, __WT_CONFIG_CHOICE_recovery_progress, __WT_CONFIG_CHOICE_rts,
  __WT_CONFIG_CHOICE_salvage, __WT_CONFIG_CHOICE_shared_cache, __WT_CONFIG_CHOICE_split,
  __WT_CONFIG_CHOICE_temporary, __WT_CONFIG_CHOICE_thread_group, __WT_CONFIG_CHOICE_tiered,
  __WT_CONFIG_CHOICE_timestamp, __WT_CONFIG_CHOICE_transaction, __WT_CONFIG_CHOICE_verify,
  __WT_CONFIG_CHOICE_version, __WT_CONFIG_CHOICE_write, NULL};

static const WT_CONFIG_CHECK confchk_WT_CONNECTION_reconfigure[] = {
  {"block_cache", "category", NULL, NULL, confchk_wiredtiger_open_block_cache_subconfigs, 12,
    confchk_wiredtiger_open_block_cache_subconfigs_jump, WT_CONFIG_COMPILED_TYPE_CATEGORY, 197,
    INT64_MIN, INT64_MAX, NULL},
  {"cache_max_wait_ms", "int", NULL, "min=0", NULL, 0, NULL, WT_CONFIG_COMPILED_TYPE_INT, 208, 0,
    INT64_MAX, NULL},
  {"cache_overhead", "int", NULL, "min=0,max=30", NULL, 0, NULL, WT_CONFIG_COMPILED_TYPE_INT, 209,
    0, 30, NULL},
  {"cache_size", "int", NULL, "min=1MB,max=10TB", NULL, 0, NULL, WT_CONFIG_COMPILED_TYPE_INT, 210,
    1LL * WT_MEGABYTE, 10LL * WT_TERABYTE, NULL},
  {"cache_stuck_timeout_ms", "int", NULL, "min=0", NULL, 0, NULL, WT_CONFIG_COMPILED_TYPE_INT, 211,
    0, INT64_MAX, NULL},
  {"checkpoint", "category", NULL, NULL, confchk_wiredtiger_open_checkpoint_subconfigs, 3,
    confchk_wiredtiger_open_checkpoint_subconfigs_jump, WT_CONFIG_COMPILED_TYPE_CATEGORY, 212,
    INT64_MIN, INT64_MAX, NULL},
  {"checkpoint_cleanup", "category", NULL, NULL,
    confchk_wiredtiger_open_checkpoint_cleanup_subconfigs, 2,
    confchk_wiredtiger_open_checkpoint_cleanup_subconfigs_jump, WT_CONFIG_COMPILED_TYPE_CATEGORY,
    216, INT64_MIN, INT64_MAX, NULL},
  {"chunk_cache", "category", NULL, NULL, confchk_WT_CONNECTION_reconfigure_chunk_cache_subconfigs,
    1, confchk_WT_CONNECTION_reconfigure_chunk_cache_subconfigs_jump,
    WT_CONFIG_COMPILED_TYPE_CATEGORY, 218, INT64_MIN, INT64_MAX, NULL},
  {"compatibility", "category", NULL, NULL,
    confchk_WT_CONNECTION_reconfigure_compatibility_subconfigs, 1,
    confchk_WT_CONNECTION_reconfigure_compatibility_subconfigs_jump,
    WT_CONFIG_COMPILED_TYPE_CATEGORY, 220, INT64_MIN, INT64_MAX, NULL},
  {"debug_mode", "category", NULL, NULL, confchk_wiredtiger_open_debug_mode_subconfigs, 16,
    confchk_wiredtiger_open_debug_mode_subconfigs_jump, WT_CONFIG_COMPILED_TYPE_CATEGORY, 222,
    INT64_MIN, INT64_MAX, NULL},
  {"disaggregated", "category", NULL, NULL,
    confchk_WT_CONNECTION_reconfigure_disaggregated_subconfigs, 8,
    confchk_WT_CONNECTION_reconfigure_disaggregated_subconfigs_jump,
    WT_CONFIG_COMPILED_TYPE_CATEGORY, 20, INT64_MIN, INT64_MAX, NULL},
  {"error_prefix", "string", NULL, NULL, NULL, 0, NULL, WT_CONFIG_COMPILED_TYPE_STRING, 239,
    INT64_MIN, INT64_MAX, NULL},
  {"eviction", "category", NULL, NULL, confchk_wiredtiger_open_eviction_subconfigs, 3,
    confchk_wiredtiger_open_eviction_subconfigs_jump, WT_CONFIG_COMPILED_TYPE_CATEGORY, 240,
    INT64_MIN, INT64_MAX, NULL},
  {"eviction_checkpoint_target", "int", NULL, "min=0,max=10TB", NULL, 0, NULL,
    WT_CONFIG_COMPILED_TYPE_INT, 244, 0, 10LL * WT_TERABYTE, NULL},
  {"eviction_dirty_target", "int", NULL, "min=1,max=10TB", NULL, 0, NULL,
    WT_CONFIG_COMPILED_TYPE_INT, 245, 1, 10LL * WT_TERABYTE, NULL},
  {"eviction_dirty_trigger", "int", NULL, "min=1,max=10TB", NULL, 0, NULL,
    WT_CONFIG_COMPILED_TYPE_INT, 246, 1, 10LL * WT_TERABYTE, NULL},
  {"eviction_target", "int", NULL, "min=10,max=10TB", NULL, 0, NULL, WT_CONFIG_COMPILED_TYPE_INT,
    247, 10, 10LL * WT_TERABYTE, NULL},
  {"eviction_trigger", "int", NULL, "min=10,max=10TB", NULL, 0, NULL, WT_CONFIG_COMPILED_TYPE_INT,
    248, 10, 10LL * WT_TERABYTE, NULL},
  {"eviction_updates_target", "int", NULL, "min=0,max=10TB", NULL, 0, NULL,
    WT_CONFIG_COMPILED_TYPE_INT, 249, 0, 10LL * WT_TERABYTE, NULL},
  {"eviction_updates_trigger", "int", NULL, "min=0,max=10TB", NULL, 0, NULL,
    WT_CONFIG_COMPILED_TYPE_INT, 250, 0, 10LL * WT_TERABYTE, NULL},
  {"extra_diagnostics", "list", NULL,
    "choices=[\"all\",\"checkpoint_validate\",\"cursor_check\""
    ",\"disk_validate\",\"eviction_check\",\"generation_check\","
    "\"hs_validate\",\"key_out_of_order\",\"log_validate\","
    "\"prepared\",\"slow_operation\",\"txn_visibility\"]",
    NULL, 0, NULL, WT_CONFIG_COMPILED_TYPE_LIST, 251, INT64_MIN, INT64_MAX,
    confchk_extra_diagnostics_choices},
  {"file_manager", "category", NULL, NULL, confchk_wiredtiger_open_file_manager_subconfigs, 3,
    confchk_wiredtiger_open_file_manager_subconfigs_jump, WT_CONFIG_COMPILED_TYPE_CATEGORY, 252,
    INT64_MIN, INT64_MAX, NULL},
  {"generation_drain_timeout_ms", "int", NULL, "min=0", NULL, 0, NULL, WT_CONFIG_COMPILED_TYPE_INT,
    256, 0, INT64_MAX, NULL},
  {"history_store", "category", NULL, NULL, confchk_wiredtiger_open_history_store_subconfigs, 1,
    confchk_wiredtiger_open_history_store_subconfigs_jump, WT_CONFIG_COMPILED_TYPE_CATEGORY, 257,
    INT64_MIN, INT64_MAX, NULL},
  {"io_capacity", "category", NULL, NULL, confchk_wiredtiger_open_io_capacity_subconfigs, 2,
    confchk_wiredtiger_open_io_capacity_subconfigs_jump, WT_CONFIG_COMPILED_TYPE_CATEGORY, 259,
    INT64_MIN, INT64_MAX, NULL},
  {"json_output", "list", NULL, "choices=[\"error\",\"message\"]", NULL, 0, NULL,
    WT_CONFIG_COMPILED_TYPE_LIST, 262, INT64_MIN, INT64_MAX, confchk_json_output_choices},
  {"log", "category", NULL, NULL, confchk_WT_CONNECTION_reconfigure_log_subconfigs, 6,
    confchk_WT_CONNECTION_reconfigure_log_subconfigs_jump, WT_CONFIG_COMPILED_TYPE_CATEGORY, 42,
    INT64_MIN, INT64_MAX, NULL},
  {"lsm_manager", "category", NULL, NULL, confchk_wiredtiger_open_lsm_manager_subconfigs, 2,
    confchk_wiredtiger_open_lsm_manager_subconfigs_jump, WT_CONFIG_COMPILED_TYPE_CATEGORY, 269,
    INT64_MIN, INT64_MAX, NULL},
  {"operation_timeout_ms", "int", NULL, "min=0", NULL, 0, NULL, WT_CONFIG_COMPILED_TYPE_INT, 177, 0,
    INT64_MAX, NULL},
  {"operation_tracking", "category", NULL, NULL,
    confchk_wiredtiger_open_operation_tracking_subconfigs, 2,
    confchk_wiredtiger_open_operation_tracking_subconfigs_jump, WT_CONFIG_COMPILED_TYPE_CATEGORY,
    272, INT64_MIN, INT64_MAX, NULL},
  {"shared_cache", "category", NULL, NULL, confchk_wiredtiger_open_shared_cache_subconfigs, 5,
    confchk_wiredtiger_open_shared_cache_subconfigs_jump, WT_CONFIG_COMPILED_TYPE_CATEGORY, 274,
    INT64_MIN, INT64_MAX, NULL},
  {"statistics", "list", NULL,
    "choices=[\"all\",\"cache_walk\",\"fast\",\"none\","
    "\"clear\",\"tree_walk\"]",
    NULL, 0, NULL, WT_CONFIG_COMPILED_TYPE_LIST, 160, INT64_MIN, INT64_MAX,
    confchk_statistics_choices},
  {"statistics_log", "category", NULL, NULL,
    confchk_WT_CONNECTION_reconfigure_statistics_log_subconfigs, 5,
    confchk_WT_CONNECTION_reconfigure_statistics_log_subconfigs_jump,
    WT_CONFIG_COMPILED_TYPE_CATEGORY, 278, INT64_MIN, INT64_MAX, NULL},
  {"tiered_storage", "category", NULL, NULL,
    confchk_WT_CONNECTION_reconfigure_tiered_storage_subconfigs, 1,
    confchk_WT_CONNECTION_reconfigure_tiered_storage_subconfigs_jump,
    WT_CONFIG_COMPILED_TYPE_CATEGORY, 53, INT64_MIN, INT64_MAX, NULL},
  {"timing_stress_for_test", "list", NULL,
    "choices=[\"aggressive_stash_free\",\"aggressive_sweep\","
    "\"backup_rename\",\"checkpoint_evict_page\","
    "\"checkpoint_handle\",\"checkpoint_slow\",\"checkpoint_stop\","
    "\"commit_transaction_slow\",\"compact_slow\","
    "\"evict_reposition\",\"failpoint_eviction_split\","
    "\"failpoint_history_store_delete_key_from_ts\","
    "\"history_store_checkpoint_delay\",\"history_store_search\","
    "\"history_store_sweep_race\",\"prefetch_1\",\"prefetch_2\","
    "\"prefetch_3\",\"prefix_compare\",\"prepare_checkpoint_delay\","
    "\"prepare_resolution_1\",\"prepare_resolution_2\","
    "\"sleep_before_read_overflow_onpage\",\"split_1\",\"split_2\","
    "\"split_3\",\"split_4\",\"split_5\",\"split_6\",\"split_7\","
    "\"split_8\",\"tiered_flush_finish\"]",
    NULL, 0, NULL, WT_CONFIG_COMPILED_TYPE_LIST, 283, INT64_MIN, INT64_MAX,
    confchk_timing_stress_for_test_choices},
  {"verbose", "list", NULL,
    "choices=[\"all\",\"api\",\"backup\",\"block\","
    "\"block_cache\",\"checkpoint\",\"checkpoint_cleanup\","
    "\"checkpoint_progress\",\"chunkcache\",\"compact\","
    "\"compact_progress\",\"configuration\",\"disaggregated_storage\""
    ",\"error_returns\",\"evict\",\"evict_stuck\",\"evictserver\","
    "\"fileops\",\"generation\",\"handleops\",\"history_store\","
    "\"history_store_activity\",\"layered\",\"log\",\"lsm\","
    "\"lsm_manager\",\"metadata\",\"mutex\",\"out_of_order\","
    "\"overflow\",\"page_delta\",\"prefetch\",\"read\",\"reconcile\","
    "\"recovery\",\"recovery_progress\",\"rts\",\"salvage\","
    "\"shared_cache\",\"split\",\"temporary\",\"thread_group\","
    "\"tiered\",\"timestamp\",\"transaction\",\"verify\",\"version\","
    "\"write\"]",
    NULL, 0, NULL, WT_CONFIG_COMPILED_TYPE_LIST, 10, INT64_MIN, INT64_MAX, confchk_verbose_choices},
  {NULL, NULL, NULL, NULL, NULL, 0, NULL, 0, 0, 0, 0, NULL}};

static const uint8_t confchk_WT_CONNECTION_reconfigure_jump[WT_CONFIG_JUMP_TABLE_SIZE] = {0, 0, 0,
  0, 0, 0, 0, 0, 0, 0, 0, 0, 0, 0, 0, 0, 0, 0, 0, 0, 0, 0, 0, 0, 0, 0, 0, 0, 0, 0, 0, 0, 0, 0, 0, 0,
  0, 0, 0, 0, 0, 0, 0, 0, 0, 0, 0, 0, 0, 0, 0, 0, 0, 0, 0, 0, 0, 0, 0, 0, 0, 0, 0, 0, 0, 0, 0, 0, 0,
  0, 0, 0, 0, 0, 0, 0, 0, 0, 0, 0, 0, 0, 0, 0, 0, 0, 0, 0, 0, 0, 0, 0, 0, 0, 0, 0, 0, 0, 0, 1, 9,
  11, 21, 22, 23, 24, 25, 26, 26, 28, 28, 28, 30, 30, 30, 30, 33, 35, 35, 36, 36, 36, 36, 36, 36,
  36, 36, 36};

static const WT_CONFIG_CHECK confchk_WT_CONNECTION_rollback_to_stable[] = {
  {"dryrun", "boolean", NULL, NULL, NULL, 0, NULL, WT_CONFIG_COMPILED_TYPE_BOOLEAN, 114, INT64_MIN,
    INT64_MAX, NULL},
  {"threads", "int", NULL, "min=0,max=10", NULL, 0, NULL, WT_CONFIG_COMPILED_TYPE_INT, 294, 0, 10,
    NULL},
  {NULL, NULL, NULL, NULL, NULL, 0, NULL, 0, 0, 0, 0, NULL}};

static const uint8_t confchk_WT_CONNECTION_rollback_to_stable_jump[WT_CONFIG_JUMP_TABLE_SIZE] = {0,
  0, 0, 0, 0, 0, 0, 0, 0, 0, 0, 0, 0, 0, 0, 0, 0, 0, 0, 0, 0, 0, 0, 0, 0, 0, 0, 0, 0, 0, 0, 0, 0, 0,
  0, 0, 0, 0, 0, 0, 0, 0, 0, 0, 0, 0, 0, 0, 0, 0, 0, 0, 0, 0, 0, 0, 0, 0, 0, 0, 0, 0, 0, 0, 0, 0, 0,
  0, 0, 0, 0, 0, 0, 0, 0, 0, 0, 0, 0, 0, 0, 0, 0, 0, 0, 0, 0, 0, 0, 0, 0, 0, 0, 0, 0, 0, 0, 0, 0, 0,
  0, 1, 1, 1, 1, 1, 1, 1, 1, 1, 1, 1, 1, 1, 1, 1, 1, 2, 2, 2, 2, 2, 2, 2, 2, 2, 2, 2};

static const WT_CONFIG_CHECK confchk_WT_CONNECTION_set_timestamp[] = {
  {"durable_timestamp", "string", NULL, NULL, NULL, 0, NULL, WT_CONFIG_COMPILED_TYPE_STRING, 3,
    INT64_MIN, INT64_MAX, NULL},
  {"force", "boolean", NULL, NULL, NULL, 0, NULL, WT_CONFIG_COMPILED_TYPE_BOOLEAN, 126, INT64_MIN,
    INT64_MAX, NULL},
  {"oldest_timestamp", "string", NULL, NULL, NULL, 0, NULL, WT_CONFIG_COMPILED_TYPE_STRING, 293,
    INT64_MIN, INT64_MAX, NULL},
  {"stable_timestamp", "string", NULL, NULL, NULL, 0, NULL, WT_CONFIG_COMPILED_TYPE_STRING, 172,
    INT64_MIN, INT64_MAX, NULL},
  {NULL, NULL, NULL, NULL, NULL, 0, NULL, 0, 0, 0, 0, NULL}};

static const uint8_t confchk_WT_CONNECTION_set_timestamp_jump[WT_CONFIG_JUMP_TABLE_SIZE] = {0, 0, 0,
  0, 0, 0, 0, 0, 0, 0, 0, 0, 0, 0, 0, 0, 0, 0, 0, 0, 0, 0, 0, 0, 0, 0, 0, 0, 0, 0, 0, 0, 0, 0, 0, 0,
  0, 0, 0, 0, 0, 0, 0, 0, 0, 0, 0, 0, 0, 0, 0, 0, 0, 0, 0, 0, 0, 0, 0, 0, 0, 0, 0, 0, 0, 0, 0, 0, 0,
  0, 0, 0, 0, 0, 0, 0, 0, 0, 0, 0, 0, 0, 0, 0, 0, 0, 0, 0, 0, 0, 0, 0, 0, 0, 0, 0, 0, 0, 0, 0, 0, 1,
  1, 2, 2, 2, 2, 2, 2, 2, 2, 2, 3, 3, 3, 3, 4, 4, 4, 4, 4, 4, 4, 4, 4, 4, 4, 4};
const char __WT_CONFIG_CHOICE_set[] = "set";

static const char *confchk_action_choices[] = {
  __WT_CONFIG_CHOICE_clear, __WT_CONFIG_CHOICE_set, NULL};
const char __WT_CONFIG_CHOICE_lower[] = "lower";
const char __WT_CONFIG_CHOICE_upper[] = "upper";

static const char *confchk_bound_choices[] = {
  __WT_CONFIG_CHOICE_lower, __WT_CONFIG_CHOICE_upper, NULL};

static const WT_CONFIG_CHECK confchk_WT_CURSOR_bound[] = {
  {"action", "string", NULL, "choices=[\"clear\",\"set\"]", NULL, 0, NULL,
    WT_CONFIG_COMPILED_TYPE_STRING, 109, INT64_MIN, INT64_MAX, confchk_action_choices},
  {"bound", "string", NULL, "choices=[\"lower\",\"upper\"]", NULL, 0, NULL,
    WT_CONFIG_COMPILED_TYPE_STRING, 110, INT64_MIN, INT64_MAX, confchk_bound_choices},
  {"inclusive", "boolean", NULL, NULL, NULL, 0, NULL, WT_CONFIG_COMPILED_TYPE_BOOLEAN, 111,
    INT64_MIN, INT64_MAX, NULL},
  {NULL, NULL, NULL, NULL, NULL, 0, NULL, 0, 0, 0, 0, NULL}};

static const uint8_t confchk_WT_CURSOR_bound_jump[WT_CONFIG_JUMP_TABLE_SIZE] = {0, 0, 0, 0, 0, 0, 0,
  0, 0, 0, 0, 0, 0, 0, 0, 0, 0, 0, 0, 0, 0, 0, 0, 0, 0, 0, 0, 0, 0, 0, 0, 0, 0, 0, 0, 0, 0, 0, 0, 0,
  0, 0, 0, 0, 0, 0, 0, 0, 0, 0, 0, 0, 0, 0, 0, 0, 0, 0, 0, 0, 0, 0, 0, 0, 0, 0, 0, 0, 0, 0, 0, 0, 0,
  0, 0, 0, 0, 0, 0, 0, 0, 0, 0, 0, 0, 0, 0, 0, 0, 0, 0, 0, 0, 0, 0, 0, 0, 0, 1, 2, 2, 2, 2, 2, 2, 2,
  3, 3, 3, 3, 3, 3, 3, 3, 3, 3, 3, 3, 3, 3, 3, 3, 3, 3, 3, 3, 3, 3};

static const WT_CONFIG_CHECK confchk_WT_CURSOR_reconfigure[] = {
  {"append", "boolean", NULL, NULL, NULL, 0, NULL, WT_CONFIG_COMPILED_TYPE_BOOLEAN, 106, INT64_MIN,
    INT64_MAX, NULL},
  {"overwrite", "boolean", NULL, NULL, NULL, 0, NULL, WT_CONFIG_COMPILED_TYPE_BOOLEAN, 107,
    INT64_MIN, INT64_MAX, NULL},
  {"prefix_search", "boolean", NULL, NULL, NULL, 0, NULL, WT_CONFIG_COMPILED_TYPE_BOOLEAN, 108,
    INT64_MIN, INT64_MAX, NULL},
  {NULL, NULL, NULL, NULL, NULL, 0, NULL, 0, 0, 0, 0, NULL}};

static const uint8_t confchk_WT_CURSOR_reconfigure_jump[WT_CONFIG_JUMP_TABLE_SIZE] = {0, 0, 0, 0, 0,
  0, 0, 0, 0, 0, 0, 0, 0, 0, 0, 0, 0, 0, 0, 0, 0, 0, 0, 0, 0, 0, 0, 0, 0, 0, 0, 0, 0, 0, 0, 0, 0, 0,
  0, 0, 0, 0, 0, 0, 0, 0, 0, 0, 0, 0, 0, 0, 0, 0, 0, 0, 0, 0, 0, 0, 0, 0, 0, 0, 0, 0, 0, 0, 0, 0, 0,
  0, 0, 0, 0, 0, 0, 0, 0, 0, 0, 0, 0, 0, 0, 0, 0, 0, 0, 0, 0, 0, 0, 0, 0, 0, 0, 0, 1, 1, 1, 1, 1, 1,
  1, 1, 1, 1, 1, 1, 1, 1, 2, 3, 3, 3, 3, 3, 3, 3, 3, 3, 3, 3, 3, 3, 3, 3};
const char __WT_CONFIG_CHOICE_random[] = "random";
const char __WT_CONFIG_CHOICE_sequential[] = "sequential";

static const char *confchk_access_pattern_hint_choices[] = {
  __WT_CONFIG_CHOICE_none, __WT_CONFIG_CHOICE_random, __WT_CONFIG_CHOICE_sequential, NULL};
const char __WT_CONFIG_CHOICE_always[] = "always";
const char __WT_CONFIG_CHOICE_key_consistent[] = "key_consistent";
const char __WT_CONFIG_CHOICE_never[] = "never";

static const char *confchk_commit_timestamp_choices[] = {__WT_CONFIG_CHOICE_always,
  __WT_CONFIG_CHOICE_key_consistent, __WT_CONFIG_CHOICE_never, __WT_CONFIG_CHOICE_none, NULL};

static const char *confchk_durable_timestamp_choices[] = {__WT_CONFIG_CHOICE_always,
  __WT_CONFIG_CHOICE_key_consistent, __WT_CONFIG_CHOICE_never, __WT_CONFIG_CHOICE_none, NULL};

static const char *confchk_read_timestamp_choices[] = {
  __WT_CONFIG_CHOICE_always, __WT_CONFIG_CHOICE_never, __WT_CONFIG_CHOICE_none, NULL};
const char __WT_CONFIG_CHOICE_off[] = "off";
const char __WT_CONFIG_CHOICE_on[] = "on";

static const char *confchk_write_timestamp_choices[] = {
  __WT_CONFIG_CHOICE_off, __WT_CONFIG_CHOICE_on, NULL};

static const WT_CONFIG_CHECK confchk_WT_SESSION_create_assert_subconfigs[] = {
  {"commit_timestamp", "string", NULL,
    "choices=[\"always\",\"key_consistent\",\"never\","
    "\"none\"]",
    NULL, 0, NULL, WT_CONFIG_COMPILED_TYPE_STRING, 2, INT64_MIN, INT64_MAX,
    confchk_commit_timestamp_choices},
  {"durable_timestamp", "string", NULL,
    "choices=[\"always\",\"key_consistent\",\"never\","
    "\"none\"]",
    NULL, 0, NULL, WT_CONFIG_COMPILED_TYPE_STRING, 3, INT64_MIN, INT64_MAX,
    confchk_durable_timestamp_choices},
  {"read_timestamp", "string", NULL, "choices=[\"always\",\"never\",\"none\"]", NULL, 0, NULL,
    WT_CONFIG_COMPILED_TYPE_STRING, 4, INT64_MIN, INT64_MAX, confchk_read_timestamp_choices},
  {"write_timestamp", "string", NULL, "choices=[\"off\",\"on\"]", NULL, 0, NULL,
    WT_CONFIG_COMPILED_TYPE_STRING, 5, INT64_MIN, INT64_MAX, confchk_write_timestamp_choices},
  {NULL, NULL, NULL, NULL, NULL, 0, NULL, 0, 0, 0, 0, NULL}};

static const uint8_t confchk_WT_SESSION_create_assert_subconfigs_jump[WT_CONFIG_JUMP_TABLE_SIZE] = {
  0, 0, 0, 0, 0, 0, 0, 0, 0, 0, 0, 0, 0, 0, 0, 0, 0, 0, 0, 0, 0, 0, 0, 0, 0, 0, 0, 0, 0, 0, 0, 0, 0,
  0, 0, 0, 0, 0, 0, 0, 0, 0, 0, 0, 0, 0, 0, 0, 0, 0, 0, 0, 0, 0, 0, 0, 0, 0, 0, 0, 0, 0, 0, 0, 0, 0,
  0, 0, 0, 0, 0, 0, 0, 0, 0, 0, 0, 0, 0, 0, 0, 0, 0, 0, 0, 0, 0, 0, 0, 0, 0, 0, 0, 0, 0, 0, 0, 0, 0,
  0, 1, 2, 2, 2, 2, 2, 2, 2, 2, 2, 2, 2, 2, 2, 2, 3, 3, 3, 3, 3, 4, 4, 4, 4, 4, 4, 4, 4};

static const WT_CONFIG_CHECK confchk_WT_SESSION_create_log_subconfigs[] = {
  {"enabled", "boolean", NULL, NULL, NULL, 0, NULL, WT_CONFIG_COMPILED_TYPE_BOOLEAN, 43, INT64_MIN,
    INT64_MAX, NULL},
  {NULL, NULL, NULL, NULL, NULL, 0, NULL, 0, 0, 0, 0, NULL}};

static const uint8_t confchk_WT_SESSION_create_log_subconfigs_jump[WT_CONFIG_JUMP_TABLE_SIZE] = {0,
  0, 0, 0, 0, 0, 0, 0, 0, 0, 0, 0, 0, 0, 0, 0, 0, 0, 0, 0, 0, 0, 0, 0, 0, 0, 0, 0, 0, 0, 0, 0, 0, 0,
  0, 0, 0, 0, 0, 0, 0, 0, 0, 0, 0, 0, 0, 0, 0, 0, 0, 0, 0, 0, 0, 0, 0, 0, 0, 0, 0, 0, 0, 0, 0, 0, 0,
  0, 0, 0, 0, 0, 0, 0, 0, 0, 0, 0, 0, 0, 0, 0, 0, 0, 0, 0, 0, 0, 0, 0, 0, 0, 0, 0, 0, 0, 0, 0, 0, 0,
  0, 0, 1, 1, 1, 1, 1, 1, 1, 1, 1, 1, 1, 1, 1, 1, 1, 1, 1, 1, 1, 1, 1, 1, 1, 1, 1, 1};
const char __WT_CONFIG_CHOICE_write_timestamp[] = "write_timestamp";

static const char *confchk_verbose2_choices[] = {__WT_CONFIG_CHOICE_write_timestamp, NULL};
const char __WT_CONFIG_CHOICE_mixed_mode[] = "mixed_mode";
const char __WT_CONFIG_CHOICE_ordered[] = "ordered";

static const char *confchk_write_timestamp_usage_choices[] = {__WT_CONFIG_CHOICE_always,
  __WT_CONFIG_CHOICE_key_consistent, __WT_CONFIG_CHOICE_mixed_mode, __WT_CONFIG_CHOICE_never,
  __WT_CONFIG_CHOICE_none, __WT_CONFIG_CHOICE_ordered, NULL};

static const WT_CONFIG_CHECK confchk_WT_SESSION_alter[] = {
  {"access_pattern_hint", "string", NULL, "choices=[\"none\",\"random\",\"sequential\"]", NULL, 0,
    NULL, WT_CONFIG_COMPILED_TYPE_STRING, 12, INT64_MIN, INT64_MAX,
    confchk_access_pattern_hint_choices},
  {"app_metadata", "string", NULL, NULL, NULL, 0, NULL, WT_CONFIG_COMPILED_TYPE_STRING, 0,
    INT64_MIN, INT64_MAX, NULL},
  {"assert", "category", NULL, NULL, confchk_WT_SESSION_create_assert_subconfigs, 4,
    confchk_WT_SESSION_create_assert_subconfigs_jump, WT_CONFIG_COMPILED_TYPE_CATEGORY, 1,
    INT64_MIN, INT64_MAX, NULL},
  {"cache_resident", "boolean", NULL, NULL, NULL, 0, NULL, WT_CONFIG_COMPILED_TYPE_BOOLEAN, 17,
    INT64_MIN, INT64_MAX, NULL},
  {"checkpoint", "string", NULL, NULL, NULL, 0, NULL, WT_CONFIG_COMPILED_TYPE_STRING, 62, INT64_MIN,
    INT64_MAX, NULL},
  {"exclusive_refreshed", "boolean", NULL, NULL, NULL, 0, NULL, WT_CONFIG_COMPILED_TYPE_BOOLEAN,
    112, INT64_MIN, INT64_MAX, NULL},
  {"log", "category", NULL, NULL, confchk_WT_SESSION_create_log_subconfigs, 1,
    confchk_WT_SESSION_create_log_subconfigs_jump, WT_CONFIG_COMPILED_TYPE_CATEGORY, 42, INT64_MIN,
    INT64_MAX, NULL},
  {"os_cache_dirty_max", "int", NULL, "min=0", NULL, 0, NULL, WT_CONFIG_COMPILED_TYPE_INT, 46, 0,
    INT64_MAX, NULL},
  {"os_cache_max", "int", NULL, "min=0", NULL, 0, NULL, WT_CONFIG_COMPILED_TYPE_INT, 47, 0,
    INT64_MAX, NULL},
  {"verbose", "list", NULL, "choices=[\"write_timestamp\"]", NULL, 0, NULL,
    WT_CONFIG_COMPILED_TYPE_LIST, 10, INT64_MIN, INT64_MAX, confchk_verbose2_choices},
  {"write_timestamp_usage", "string", NULL,
    "choices=[\"always\",\"key_consistent\",\"mixed_mode\","
    "\"never\",\"none\",\"ordered\"]",
    NULL, 0, NULL, WT_CONFIG_COMPILED_TYPE_STRING, 11, INT64_MIN, INT64_MAX,
    confchk_write_timestamp_usage_choices},
  {NULL, NULL, NULL, NULL, NULL, 0, NULL, 0, 0, 0, 0, NULL}};

static const uint8_t confchk_WT_SESSION_alter_jump[WT_CONFIG_JUMP_TABLE_SIZE] = {0, 0, 0, 0, 0, 0,
  0, 0, 0, 0, 0, 0, 0, 0, 0, 0, 0, 0, 0, 0, 0, 0, 0, 0, 0, 0, 0, 0, 0, 0, 0, 0, 0, 0, 0, 0, 0, 0, 0,
  0, 0, 0, 0, 0, 0, 0, 0, 0, 0, 0, 0, 0, 0, 0, 0, 0, 0, 0, 0, 0, 0, 0, 0, 0, 0, 0, 0, 0, 0, 0, 0, 0,
  0, 0, 0, 0, 0, 0, 0, 0, 0, 0, 0, 0, 0, 0, 0, 0, 0, 0, 0, 0, 0, 0, 0, 0, 0, 0, 3, 3, 5, 5, 6, 6, 6,
  6, 6, 6, 6, 7, 7, 7, 9, 9, 9, 9, 9, 9, 9, 10, 11, 11, 11, 11, 11, 11, 11, 11};
const char __WT_CONFIG_CHOICE_false[] = "false";
const char __WT_CONFIG_CHOICE_force[] = "force";
const char __WT_CONFIG_CHOICE_true[] = "true";

static const char *confchk_ignore_prepare_choices[] = {
  __WT_CONFIG_CHOICE_false, __WT_CONFIG_CHOICE_force, __WT_CONFIG_CHOICE_true, NULL};

static const char *confchk_isolation2_choices[] = {__WT_CONFIG_CHOICE_read_uncommitted,
  __WT_CONFIG_CHOICE_read_committed, __WT_CONFIG_CHOICE_snapshot, NULL};

static const WT_CONFIG_CHECK confchk_WT_SESSION_begin_transaction_roundup_timestamps_subconfigs[] =
  {{"prepared", "boolean", NULL, NULL, NULL, 0, NULL, WT_CONFIG_COMPILED_TYPE_BOOLEAN, 180,
     INT64_MIN, INT64_MAX, NULL},
    {"read", "boolean", NULL, NULL, NULL, 0, NULL, WT_CONFIG_COMPILED_TYPE_BOOLEAN, 181, INT64_MIN,
      INT64_MAX, NULL},
    {NULL, NULL, NULL, NULL, NULL, 0, NULL, 0, 0, 0, 0, NULL}};

static const uint8_t confchk_WT_SESSION_begin_transaction_roundup_timestamps_subconfigs_jump
  [WT_CONFIG_JUMP_TABLE_SIZE] = {0, 0, 0, 0, 0, 0, 0, 0, 0, 0, 0, 0, 0, 0, 0, 0, 0, 0, 0, 0, 0, 0,
    0, 0, 0, 0, 0, 0, 0, 0, 0, 0, 0, 0, 0, 0, 0, 0, 0, 0, 0, 0, 0, 0, 0, 0, 0, 0, 0, 0, 0, 0, 0, 0,
    0, 0, 0, 0, 0, 0, 0, 0, 0, 0, 0, 0, 0, 0, 0, 0, 0, 0, 0, 0, 0, 0, 0, 0, 0, 0, 0, 0, 0, 0, 0, 0,
    0, 0, 0, 0, 0, 0, 0, 0, 0, 0, 0, 0, 0, 0, 0, 0, 0, 0, 0, 0, 0, 0, 0, 0, 0, 0, 0, 1, 1, 2, 2, 2,
    2, 2, 2, 2, 2, 2, 2, 2, 2, 2};

static const WT_CONFIG_CHECK confchk_WT_SESSION_begin_transaction[] = {
  {"ignore_prepare", "string", NULL, "choices=[\"false\",\"force\",\"true\"]", NULL, 0, NULL,
    WT_CONFIG_COMPILED_TYPE_STRING, 174, INT64_MIN, INT64_MAX, confchk_ignore_prepare_choices},
  {"isolation", "string", NULL,
    "choices=[\"read-uncommitted\",\"read-committed\","
    "\"snapshot\"]",
    NULL, 0, NULL, WT_CONFIG_COMPILED_TYPE_STRING, 175, INT64_MIN, INT64_MAX,
    confchk_isolation2_choices},
  {"name", "string", NULL, NULL, NULL, 0, NULL, WT_CONFIG_COMPILED_TYPE_STRING, 25, INT64_MIN,
    INT64_MAX, NULL},
  {"no_timestamp", "boolean", NULL, NULL, NULL, 0, NULL, WT_CONFIG_COMPILED_TYPE_BOOLEAN, 176,
    INT64_MIN, INT64_MAX, NULL},
  {"operation_timeout_ms", "int", NULL, "min=0", NULL, 0, NULL, WT_CONFIG_COMPILED_TYPE_INT, 177, 0,
    INT64_MAX, NULL},
  {"priority", "int", NULL, "min=-100,max=100", NULL, 0, NULL, WT_CONFIG_COMPILED_TYPE_INT, 178,
    -100, 100, NULL},
  {"read_timestamp", "string", NULL, NULL, NULL, 0, NULL, WT_CONFIG_COMPILED_TYPE_STRING, 4,
    INT64_MIN, INT64_MAX, NULL},
  {"roundup_timestamps", "category", NULL, NULL,
    confchk_WT_SESSION_begin_transaction_roundup_timestamps_subconfigs, 2,
    confchk_WT_SESSION_begin_transaction_roundup_timestamps_subconfigs_jump,
    WT_CONFIG_COMPILED_TYPE_CATEGORY, 179, INT64_MIN, INT64_MAX, NULL},
  {"sync", "boolean", NULL, NULL, NULL, 0, NULL, WT_CONFIG_COMPILED_TYPE_BOOLEAN, 135, INT64_MIN,
    INT64_MAX, NULL},
  {NULL, NULL, NULL, NULL, NULL, 0, NULL, 0, 0, 0, 0, NULL}};

static const uint8_t confchk_WT_SESSION_begin_transaction_jump[WT_CONFIG_JUMP_TABLE_SIZE] = {0, 0,
  0, 0, 0, 0, 0, 0, 0, 0, 0, 0, 0, 0, 0, 0, 0, 0, 0, 0, 0, 0, 0, 0, 0, 0, 0, 0, 0, 0, 0, 0, 0, 0, 0,
  0, 0, 0, 0, 0, 0, 0, 0, 0, 0, 0, 0, 0, 0, 0, 0, 0, 0, 0, 0, 0, 0, 0, 0, 0, 0, 0, 0, 0, 0, 0, 0, 0,
  0, 0, 0, 0, 0, 0, 0, 0, 0, 0, 0, 0, 0, 0, 0, 0, 0, 0, 0, 0, 0, 0, 0, 0, 0, 0, 0, 0, 0, 0, 0, 0, 0,
  0, 0, 0, 0, 0, 2, 2, 2, 2, 2, 4, 5, 6, 6, 8, 9, 9, 9, 9, 9, 9, 9, 9, 9, 9, 9, 9};

static const WT_CONFIG_CHECK confchk_WT_SESSION_checkpoint_debug_subconfigs[] = {
  {"checkpoint_cleanup", "boolean", NULL, NULL, NULL, 0, NULL, WT_CONFIG_COMPILED_TYPE_BOOLEAN, 183,
    INT64_MIN, INT64_MAX, NULL},
  {NULL, NULL, NULL, NULL, NULL, 0, NULL, 0, 0, 0, 0, NULL}};

static const uint8_t
  confchk_WT_SESSION_checkpoint_debug_subconfigs_jump[WT_CONFIG_JUMP_TABLE_SIZE] = {0, 0, 0, 0, 0,
    0, 0, 0, 0, 0, 0, 0, 0, 0, 0, 0, 0, 0, 0, 0, 0, 0, 0, 0, 0, 0, 0, 0, 0, 0, 0, 0, 0, 0, 0, 0, 0,
    0, 0, 0, 0, 0, 0, 0, 0, 0, 0, 0, 0, 0, 0, 0, 0, 0, 0, 0, 0, 0, 0, 0, 0, 0, 0, 0, 0, 0, 0, 0, 0,
    0, 0, 0, 0, 0, 0, 0, 0, 0, 0, 0, 0, 0, 0, 0, 0, 0, 0, 0, 0, 0, 0, 0, 0, 0, 0, 0, 0, 0, 0, 0, 1,
    1, 1, 1, 1, 1, 1, 1, 1, 1, 1, 1, 1, 1, 1, 1, 1, 1, 1, 1, 1, 1, 1, 1, 1, 1, 1, 1};

static const WT_CONFIG_CHECK confchk_WT_SESSION_checkpoint_flush_tier_subconfigs[] = {
  {"enabled", "boolean", NULL, NULL, NULL, 0, NULL, WT_CONFIG_COMPILED_TYPE_BOOLEAN, 43, INT64_MIN,
    INT64_MAX, NULL},
  {"force", "boolean", NULL, NULL, NULL, 0, NULL, WT_CONFIG_COMPILED_TYPE_BOOLEAN, 126, INT64_MIN,
    INT64_MAX, NULL},
  {"sync", "boolean", NULL, NULL, NULL, 0, NULL, WT_CONFIG_COMPILED_TYPE_BOOLEAN, 135, INT64_MIN,
    INT64_MAX, NULL},
  {"timeout", "int", NULL, NULL, NULL, 0, NULL, WT_CONFIG_COMPILED_TYPE_INT, 118, INT64_MIN,
    INT64_MAX, NULL},
  {NULL, NULL, NULL, NULL, NULL, 0, NULL, 0, 0, 0, 0, NULL}};

static const uint8_t
  confchk_WT_SESSION_checkpoint_flush_tier_subconfigs_jump[WT_CONFIG_JUMP_TABLE_SIZE] = {0, 0, 0, 0,
    0, 0, 0, 0, 0, 0, 0, 0, 0, 0, 0, 0, 0, 0, 0, 0, 0, 0, 0, 0, 0, 0, 0, 0, 0, 0, 0, 0, 0, 0, 0, 0,
    0, 0, 0, 0, 0, 0, 0, 0, 0, 0, 0, 0, 0, 0, 0, 0, 0, 0, 0, 0, 0, 0, 0, 0, 0, 0, 0, 0, 0, 0, 0, 0,
    0, 0, 0, 0, 0, 0, 0, 0, 0, 0, 0, 0, 0, 0, 0, 0, 0, 0, 0, 0, 0, 0, 0, 0, 0, 0, 0, 0, 0, 0, 0, 0,
    0, 0, 1, 2, 2, 2, 2, 2, 2, 2, 2, 2, 2, 2, 2, 2, 3, 4, 4, 4, 4, 4, 4, 4, 4, 4, 4, 4};

static const WT_CONFIG_CHECK confchk_WT_SESSION_checkpoint[] = {
  {"debug", "category", NULL, NULL, confchk_WT_SESSION_checkpoint_debug_subconfigs, 1,
    confchk_WT_SESSION_checkpoint_debug_subconfigs_jump, WT_CONFIG_COMPILED_TYPE_CATEGORY, 138,
    INT64_MIN, INT64_MAX, NULL},
  {"drop", "list", NULL, NULL, NULL, 0, NULL, WT_CONFIG_COMPILED_TYPE_LIST, 184, INT64_MIN,
    INT64_MAX, NULL},
  {"flush_tier", "category", NULL, NULL, confchk_WT_SESSION_checkpoint_flush_tier_subconfigs, 4,
    confchk_WT_SESSION_checkpoint_flush_tier_subconfigs_jump, WT_CONFIG_COMPILED_TYPE_CATEGORY, 185,
    INT64_MIN, INT64_MAX, NULL},
  {"force", "boolean", NULL, NULL, NULL, 0, NULL, WT_CONFIG_COMPILED_TYPE_BOOLEAN, 126, INT64_MIN,
    INT64_MAX, NULL},
  {"name", "string", NULL, NULL, NULL, 0, NULL, WT_CONFIG_COMPILED_TYPE_STRING, 25, INT64_MIN,
    INT64_MAX, NULL},
  {"target", "list", NULL, NULL, NULL, 0, NULL, WT_CONFIG_COMPILED_TYPE_LIST, 161, INT64_MIN,
    INT64_MAX, NULL},
  {"use_timestamp", "boolean", NULL, NULL, NULL, 0, NULL, WT_CONFIG_COMPILED_TYPE_BOOLEAN, 186,
    INT64_MIN, INT64_MAX, NULL},
  {NULL, NULL, NULL, NULL, NULL, 0, NULL, 0, 0, 0, 0, NULL}};

static const uint8_t confchk_WT_SESSION_checkpoint_jump[WT_CONFIG_JUMP_TABLE_SIZE] = {0, 0, 0, 0, 0,
  0, 0, 0, 0, 0, 0, 0, 0, 0, 0, 0, 0, 0, 0, 0, 0, 0, 0, 0, 0, 0, 0, 0, 0, 0, 0, 0, 0, 0, 0, 0, 0, 0,
  0, 0, 0, 0, 0, 0, 0, 0, 0, 0, 0, 0, 0, 0, 0, 0, 0, 0, 0, 0, 0, 0, 0, 0, 0, 0, 0, 0, 0, 0, 0, 0, 0,
  0, 0, 0, 0, 0, 0, 0, 0, 0, 0, 0, 0, 0, 0, 0, 0, 0, 0, 0, 0, 0, 0, 0, 0, 0, 0, 0, 0, 0, 0, 2, 2, 4,
  4, 4, 4, 4, 4, 4, 4, 5, 5, 5, 5, 5, 5, 6, 7, 7, 7, 7, 7, 7, 7, 7, 7, 7};

static const char *confchk_sync_choices[] = {__WT_CONFIG_CHOICE_off, __WT_CONFIG_CHOICE_on, NULL};

static const WT_CONFIG_CHECK confchk_WT_SESSION_commit_transaction[] = {
  {"commit_timestamp", "string", NULL, NULL, NULL, 0, NULL, WT_CONFIG_COMPILED_TYPE_STRING, 2,
    INT64_MIN, INT64_MAX, NULL},
  {"durable_timestamp", "string", NULL, NULL, NULL, 0, NULL, WT_CONFIG_COMPILED_TYPE_STRING, 3,
    INT64_MIN, INT64_MAX, NULL},
  {"operation_timeout_ms", "int", NULL, "min=0", NULL, 0, NULL, WT_CONFIG_COMPILED_TYPE_INT, 177, 0,
    INT64_MAX, NULL},
  {"sync", "string", NULL, "choices=[\"off\",\"on\"]", NULL, 0, NULL,
    WT_CONFIG_COMPILED_TYPE_STRING, 135, INT64_MIN, INT64_MAX, confchk_sync_choices},
  {NULL, NULL, NULL, NULL, NULL, 0, NULL, 0, 0, 0, 0, NULL}};

static const uint8_t confchk_WT_SESSION_commit_transaction_jump[WT_CONFIG_JUMP_TABLE_SIZE] = {0, 0,
  0, 0, 0, 0, 0, 0, 0, 0, 0, 0, 0, 0, 0, 0, 0, 0, 0, 0, 0, 0, 0, 0, 0, 0, 0, 0, 0, 0, 0, 0, 0, 0, 0,
  0, 0, 0, 0, 0, 0, 0, 0, 0, 0, 0, 0, 0, 0, 0, 0, 0, 0, 0, 0, 0, 0, 0, 0, 0, 0, 0, 0, 0, 0, 0, 0, 0,
  0, 0, 0, 0, 0, 0, 0, 0, 0, 0, 0, 0, 0, 0, 0, 0, 0, 0, 0, 0, 0, 0, 0, 0, 0, 0, 0, 0, 0, 0, 0, 0, 1,
  2, 2, 2, 2, 2, 2, 2, 2, 2, 2, 2, 3, 3, 3, 3, 4, 4, 4, 4, 4, 4, 4, 4, 4, 4, 4, 4};

static const WT_CONFIG_CHECK confchk_WT_SESSION_compact[] = {
  {"background", "boolean", NULL, NULL, NULL, 0, NULL, WT_CONFIG_COMPILED_TYPE_BOOLEAN, 113,
    INT64_MIN, INT64_MAX, NULL},
  {"dryrun", "boolean", NULL, NULL, NULL, 0, NULL, WT_CONFIG_COMPILED_TYPE_BOOLEAN, 114, INT64_MIN,
    INT64_MAX, NULL},
  {"exclude", "list", NULL, NULL, NULL, 0, NULL, WT_CONFIG_COMPILED_TYPE_LIST, 115, INT64_MIN,
    INT64_MAX, NULL},
  {"free_space_target", "int", NULL, "min=1MB", NULL, 0, NULL, WT_CONFIG_COMPILED_TYPE_INT, 116,
    1LL * WT_MEGABYTE, INT64_MAX, NULL},
  {"run_once", "boolean", NULL, NULL, NULL, 0, NULL, WT_CONFIG_COMPILED_TYPE_BOOLEAN, 117,
    INT64_MIN, INT64_MAX, NULL},
  {"timeout", "int", NULL, NULL, NULL, 0, NULL, WT_CONFIG_COMPILED_TYPE_INT, 118, INT64_MIN,
    INT64_MAX, NULL},
  {NULL, NULL, NULL, NULL, NULL, 0, NULL, 0, 0, 0, 0, NULL}};

static const uint8_t confchk_WT_SESSION_compact_jump[WT_CONFIG_JUMP_TABLE_SIZE] = {0, 0, 0, 0, 0, 0,
  0, 0, 0, 0, 0, 0, 0, 0, 0, 0, 0, 0, 0, 0, 0, 0, 0, 0, 0, 0, 0, 0, 0, 0, 0, 0, 0, 0, 0, 0, 0, 0, 0,
  0, 0, 0, 0, 0, 0, 0, 0, 0, 0, 0, 0, 0, 0, 0, 0, 0, 0, 0, 0, 0, 0, 0, 0, 0, 0, 0, 0, 0, 0, 0, 0, 0,
  0, 0, 0, 0, 0, 0, 0, 0, 0, 0, 0, 0, 0, 0, 0, 0, 0, 0, 0, 0, 0, 0, 0, 0, 0, 0, 0, 1, 1, 2, 3, 4, 4,
  4, 4, 4, 4, 4, 4, 4, 4, 4, 4, 5, 5, 6, 6, 6, 6, 6, 6, 6, 6, 6, 6, 6};

static const char *confchk_access_pattern_hint2_choices[] = {
  __WT_CONFIG_CHOICE_none, __WT_CONFIG_CHOICE_random, __WT_CONFIG_CHOICE_sequential, NULL};
const char __WT_CONFIG_CHOICE_best[] = "best";
const char __WT_CONFIG_CHOICE_first[] = "first";

static const char *confchk_block_allocation_choices[] = {
  __WT_CONFIG_CHOICE_best, __WT_CONFIG_CHOICE_first, NULL};
const char __WT_CONFIG_CHOICE_default[] = "default";
const char __WT_CONFIG_CHOICE_disagg[] = "disagg";

static const char *confchk_block_manager_choices[] = {
  __WT_CONFIG_CHOICE_default, __WT_CONFIG_CHOICE_disagg, NULL};
const char __WT_CONFIG_CHOICE_uncompressed[] = "uncompressed";
const char __WT_CONFIG_CHOICE_unencrypted[] = "unencrypted";

static const char *confchk_checksum_choices[] = {__WT_CONFIG_CHOICE_on, __WT_CONFIG_CHOICE_off,
  __WT_CONFIG_CHOICE_uncompressed, __WT_CONFIG_CHOICE_unencrypted, NULL};

static const WT_CONFIG_CHECK confchk_WT_SESSION_create_disaggregated_subconfigs[] = {
  {"delta_pct", "int", NULL, "min=1,max=1000", NULL, 0, NULL, WT_CONFIG_COMPILED_TYPE_INT, 22, 1,
    1000, NULL},
  {"max_consecutive_delta", "int", NULL, "min=1,max=32", NULL, 0, NULL, WT_CONFIG_COMPILED_TYPE_INT,
    23, 1, 32, NULL},
  {"page_log", "string", NULL, NULL, NULL, 0, NULL, WT_CONFIG_COMPILED_TYPE_STRING, 21, INT64_MIN,
    INT64_MAX, NULL},
  {NULL, NULL, NULL, NULL, NULL, 0, NULL, 0, 0, 0, 0, NULL}};

static const uint8_t
  confchk_WT_SESSION_create_disaggregated_subconfigs_jump[WT_CONFIG_JUMP_TABLE_SIZE] = {0, 0, 0, 0,
    0, 0, 0, 0, 0, 0, 0, 0, 0, 0, 0, 0, 0, 0, 0, 0, 0, 0, 0, 0, 0, 0, 0, 0, 0, 0, 0, 0, 0, 0, 0, 0,
    0, 0, 0, 0, 0, 0, 0, 0, 0, 0, 0, 0, 0, 0, 0, 0, 0, 0, 0, 0, 0, 0, 0, 0, 0, 0, 0, 0, 0, 0, 0, 0,
    0, 0, 0, 0, 0, 0, 0, 0, 0, 0, 0, 0, 0, 0, 0, 0, 0, 0, 0, 0, 0, 0, 0, 0, 0, 0, 0, 0, 0, 0, 0, 0,
    0, 1, 1, 1, 1, 1, 1, 1, 1, 1, 2, 2, 2, 3, 3, 3, 3, 3, 3, 3, 3, 3, 3, 3, 3, 3, 3, 3};

static const WT_CONFIG_CHECK confchk_WT_SESSION_create_encryption_subconfigs[] = {
  {"keyid", "string", NULL, NULL, NULL, 0, NULL, WT_CONFIG_COMPILED_TYPE_STRING, 26, INT64_MIN,
    INT64_MAX, NULL},
  {"name", "string", NULL, NULL, NULL, 0, NULL, WT_CONFIG_COMPILED_TYPE_STRING, 25, INT64_MIN,
    INT64_MAX, NULL},
  {NULL, NULL, NULL, NULL, NULL, 0, NULL, 0, 0, 0, 0, NULL}};

static const uint8_t
  confchk_WT_SESSION_create_encryption_subconfigs_jump[WT_CONFIG_JUMP_TABLE_SIZE] = {0, 0, 0, 0, 0,
    0, 0, 0, 0, 0, 0, 0, 0, 0, 0, 0, 0, 0, 0, 0, 0, 0, 0, 0, 0, 0, 0, 0, 0, 0, 0, 0, 0, 0, 0, 0, 0,
    0, 0, 0, 0, 0, 0, 0, 0, 0, 0, 0, 0, 0, 0, 0, 0, 0, 0, 0, 0, 0, 0, 0, 0, 0, 0, 0, 0, 0, 0, 0, 0,
    0, 0, 0, 0, 0, 0, 0, 0, 0, 0, 0, 0, 0, 0, 0, 0, 0, 0, 0, 0, 0, 0, 0, 0, 0, 0, 0, 0, 0, 0, 0, 0,
    0, 0, 0, 0, 0, 0, 0, 1, 1, 1, 2, 2, 2, 2, 2, 2, 2, 2, 2, 2, 2, 2, 2, 2, 2, 2, 2};
const char __WT_CONFIG_CHOICE_btree[] = "btree";

static const char *confchk_format_choices[] = {__WT_CONFIG_CHOICE_btree, NULL};

static const char *confchk_compare_timestamp_choices[] = {__WT_CONFIG_CHOICE_oldest,
  __WT_CONFIG_CHOICE_oldest_timestamp, __WT_CONFIG_CHOICE_stable,
  __WT_CONFIG_CHOICE_stable_timestamp, NULL};

static const WT_CONFIG_CHECK confchk_WT_SESSION_create_import_subconfigs[] = {
  {"compare_timestamp", "string", NULL,
    "choices=[\"oldest\",\"oldest_timestamp\",\"stable\","
    "\"stable_timestamp\"]",
    NULL, 0, NULL, WT_CONFIG_COMPILED_TYPE_STRING, 121, INT64_MIN, INT64_MAX,
    confchk_compare_timestamp_choices},
  {"enabled", "boolean", NULL, NULL, NULL, 0, NULL, WT_CONFIG_COMPILED_TYPE_BOOLEAN, 43, INT64_MIN,
    INT64_MAX, NULL},
  {"file_metadata", "string", NULL, NULL, NULL, 0, NULL, WT_CONFIG_COMPILED_TYPE_STRING, 123,
    INT64_MIN, INT64_MAX, NULL},
  {"metadata_file", "string", NULL, NULL, NULL, 0, NULL, WT_CONFIG_COMPILED_TYPE_STRING, 124,
    INT64_MIN, INT64_MAX, NULL},
  {"repair", "boolean", NULL, NULL, NULL, 0, NULL, WT_CONFIG_COMPILED_TYPE_BOOLEAN, 122, INT64_MIN,
    INT64_MAX, NULL},
  {NULL, NULL, NULL, NULL, NULL, 0, NULL, 0, 0, 0, 0, NULL}};

static const uint8_t confchk_WT_SESSION_create_import_subconfigs_jump[WT_CONFIG_JUMP_TABLE_SIZE] = {
  0, 0, 0, 0, 0, 0, 0, 0, 0, 0, 0, 0, 0, 0, 0, 0, 0, 0, 0, 0, 0, 0, 0, 0, 0, 0, 0, 0, 0, 0, 0, 0, 0,
  0, 0, 0, 0, 0, 0, 0, 0, 0, 0, 0, 0, 0, 0, 0, 0, 0, 0, 0, 0, 0, 0, 0, 0, 0, 0, 0, 0, 0, 0, 0, 0, 0,
  0, 0, 0, 0, 0, 0, 0, 0, 0, 0, 0, 0, 0, 0, 0, 0, 0, 0, 0, 0, 0, 0, 0, 0, 0, 0, 0, 0, 0, 0, 0, 0, 0,
  0, 1, 1, 2, 3, 3, 3, 3, 3, 3, 3, 4, 4, 4, 4, 4, 5, 5, 5, 5, 5, 5, 5, 5, 5, 5, 5, 5, 5};

static const WT_CONFIG_CHECK confchk_WT_SESSION_create_merge_custom_subconfigs[] = {
  {"prefix", "string", NULL, NULL, NULL, 0, NULL, WT_CONFIG_COMPILED_TYPE_STRING, 85, INT64_MIN,
    INT64_MAX, NULL},
  {"start_generation", "int", NULL, "min=0,max=10", NULL, 0, NULL, WT_CONFIG_COMPILED_TYPE_INT, 86,
    0, 10, NULL},
  {"suffix", "string", NULL, NULL, NULL, 0, NULL, WT_CONFIG_COMPILED_TYPE_STRING, 87, INT64_MIN,
    INT64_MAX, NULL},
  {NULL, NULL, NULL, NULL, NULL, 0, NULL, 0, 0, 0, 0, NULL}};

static const uint8_t
  confchk_WT_SESSION_create_merge_custom_subconfigs_jump[WT_CONFIG_JUMP_TABLE_SIZE] = {0, 0, 0, 0,
    0, 0, 0, 0, 0, 0, 0, 0, 0, 0, 0, 0, 0, 0, 0, 0, 0, 0, 0, 0, 0, 0, 0, 0, 0, 0, 0, 0, 0, 0, 0, 0,
    0, 0, 0, 0, 0, 0, 0, 0, 0, 0, 0, 0, 0, 0, 0, 0, 0, 0, 0, 0, 0, 0, 0, 0, 0, 0, 0, 0, 0, 0, 0, 0,
    0, 0, 0, 0, 0, 0, 0, 0, 0, 0, 0, 0, 0, 0, 0, 0, 0, 0, 0, 0, 0, 0, 0, 0, 0, 0, 0, 0, 0, 0, 0, 0,
    0, 0, 0, 0, 0, 0, 0, 0, 0, 0, 0, 0, 0, 1, 1, 1, 3, 3, 3, 3, 3, 3, 3, 3, 3, 3, 3, 3};

static const WT_CONFIG_CHECK confchk_WT_SESSION_create_lsm_subconfigs[] = {
  {"auto_throttle", "boolean", NULL, NULL, NULL, 0, NULL, WT_CONFIG_COMPILED_TYPE_BOOLEAN, 75,
    INT64_MIN, INT64_MAX, NULL},
  {"bloom", "boolean", NULL, NULL, NULL, 0, NULL, WT_CONFIG_COMPILED_TYPE_BOOLEAN, 76, INT64_MIN,
    INT64_MAX, NULL},
  {"bloom_bit_count", "int", NULL, "min=2,max=1000", NULL, 0, NULL, WT_CONFIG_COMPILED_TYPE_INT, 77,
    2, 1000, NULL},
  {"bloom_config", "string", NULL, NULL, NULL, 0, NULL, WT_CONFIG_COMPILED_TYPE_STRING, 78,
    INT64_MIN, INT64_MAX, NULL},
  {"bloom_hash_count", "int", NULL, "min=2,max=100", NULL, 0, NULL, WT_CONFIG_COMPILED_TYPE_INT, 79,
    2, 100, NULL},
  {"bloom_oldest", "boolean", NULL, NULL, NULL, 0, NULL, WT_CONFIG_COMPILED_TYPE_BOOLEAN, 80,
    INT64_MIN, INT64_MAX, NULL},
  {"chunk_count_limit", "int", NULL, NULL, NULL, 0, NULL, WT_CONFIG_COMPILED_TYPE_INT, 81,
    INT64_MIN, INT64_MAX, NULL},
  {"chunk_max", "int", NULL, "min=100MB,max=10TB", NULL, 0, NULL, WT_CONFIG_COMPILED_TYPE_INT, 82,
    100LL * WT_MEGABYTE, 10LL * WT_TERABYTE, NULL},
  {"chunk_size", "int", NULL, "min=512K,max=500MB", NULL, 0, NULL, WT_CONFIG_COMPILED_TYPE_INT, 83,
    512LL * WT_KILOBYTE, 500LL * WT_MEGABYTE, NULL},
  {"merge_custom", "category", NULL, NULL, confchk_WT_SESSION_create_merge_custom_subconfigs, 3,
    confchk_WT_SESSION_create_merge_custom_subconfigs_jump, WT_CONFIG_COMPILED_TYPE_CATEGORY, 84,
    INT64_MIN, INT64_MAX, NULL},
  {"merge_max", "int", NULL, "min=2,max=100", NULL, 0, NULL, WT_CONFIG_COMPILED_TYPE_INT, 88, 2,
    100, NULL},
  {"merge_min", "int", NULL, "max=100", NULL, 0, NULL, WT_CONFIG_COMPILED_TYPE_INT, 89, INT64_MIN,
    100, NULL},
  {NULL, NULL, NULL, NULL, NULL, 0, NULL, 0, 0, 0, 0, NULL}};

static const uint8_t confchk_WT_SESSION_create_lsm_subconfigs_jump[WT_CONFIG_JUMP_TABLE_SIZE] = {0,
  0, 0, 0, 0, 0, 0, 0, 0, 0, 0, 0, 0, 0, 0, 0, 0, 0, 0, 0, 0, 0, 0, 0, 0, 0, 0, 0, 0, 0, 0, 0, 0, 0,
  0, 0, 0, 0, 0, 0, 0, 0, 0, 0, 0, 0, 0, 0, 0, 0, 0, 0, 0, 0, 0, 0, 0, 0, 0, 0, 0, 0, 0, 0, 0, 0, 0,
  0, 0, 0, 0, 0, 0, 0, 0, 0, 0, 0, 0, 0, 0, 0, 0, 0, 0, 0, 0, 0, 0, 0, 0, 0, 0, 0, 0, 0, 0, 0, 1, 6,
  9, 9, 9, 9, 9, 9, 9, 9, 9, 9, 12, 12, 12, 12, 12, 12, 12, 12, 12, 12, 12, 12, 12, 12, 12, 12, 12,
  12};

static const WT_CONFIG_CHECK confchk_WT_SESSION_create_tiered_storage_subconfigs[] = {
  {"auth_token", "string", NULL, NULL, NULL, 0, NULL, WT_CONFIG_COMPILED_TYPE_STRING, 54, INT64_MIN,
    INT64_MAX, NULL},
  {"bucket", "string", NULL, NULL, NULL, 0, NULL, WT_CONFIG_COMPILED_TYPE_STRING, 55, INT64_MIN,
    INT64_MAX, NULL},
  {"bucket_prefix", "string", NULL, NULL, NULL, 0, NULL, WT_CONFIG_COMPILED_TYPE_STRING, 56,
    INT64_MIN, INT64_MAX, NULL},
  {"cache_directory", "string", NULL, NULL, NULL, 0, NULL, WT_CONFIG_COMPILED_TYPE_STRING, 57,
    INT64_MIN, INT64_MAX, NULL},
  {"local_retention", "int", NULL, "min=0,max=10000", NULL, 0, NULL, WT_CONFIG_COMPILED_TYPE_INT,
    58, 0, 10000, NULL},
  {"name", "string", NULL, NULL, NULL, 0, NULL, WT_CONFIG_COMPILED_TYPE_STRING, 25, INT64_MIN,
    INT64_MAX, NULL},
  {"object_target_size", "int", NULL, "min=0", NULL, 0, NULL, WT_CONFIG_COMPILED_TYPE_INT, 59, 0,
    INT64_MAX, NULL},
  {"shared", "boolean", NULL, NULL, NULL, 0, NULL, WT_CONFIG_COMPILED_TYPE_BOOLEAN, 60, INT64_MIN,
    INT64_MAX, NULL},
  {NULL, NULL, NULL, NULL, NULL, 0, NULL, 0, 0, 0, 0, NULL}};

static const uint8_t
  confchk_WT_SESSION_create_tiered_storage_subconfigs_jump[WT_CONFIG_JUMP_TABLE_SIZE] = {0, 0, 0, 0,
    0, 0, 0, 0, 0, 0, 0, 0, 0, 0, 0, 0, 0, 0, 0, 0, 0, 0, 0, 0, 0, 0, 0, 0, 0, 0, 0, 0, 0, 0, 0, 0,
    0, 0, 0, 0, 0, 0, 0, 0, 0, 0, 0, 0, 0, 0, 0, 0, 0, 0, 0, 0, 0, 0, 0, 0, 0, 0, 0, 0, 0, 0, 0, 0,
    0, 0, 0, 0, 0, 0, 0, 0, 0, 0, 0, 0, 0, 0, 0, 0, 0, 0, 0, 0, 0, 0, 0, 0, 0, 0, 0, 0, 0, 0, 1, 3,
    4, 4, 4, 4, 4, 4, 4, 4, 4, 5, 5, 6, 7, 7, 7, 7, 8, 8, 8, 8, 8, 8, 8, 8, 8, 8, 8, 8};

static const char *confchk_verbose3_choices[] = {__WT_CONFIG_CHOICE_write_timestamp, NULL};

static const char *confchk_write_timestamp_usage2_choices[] = {__WT_CONFIG_CHOICE_always,
  __WT_CONFIG_CHOICE_key_consistent, __WT_CONFIG_CHOICE_mixed_mode, __WT_CONFIG_CHOICE_never,
  __WT_CONFIG_CHOICE_none, __WT_CONFIG_CHOICE_ordered, NULL};

static const WT_CONFIG_CHECK confchk_WT_SESSION_create[] = {
  {"access_pattern_hint", "string", NULL, "choices=[\"none\",\"random\",\"sequential\"]", NULL, 0,
    NULL, WT_CONFIG_COMPILED_TYPE_STRING, 12, INT64_MIN, INT64_MAX,
    confchk_access_pattern_hint2_choices},
  {"allocation_size", "int", NULL, "min=512B,max=128MB", NULL, 0, NULL, WT_CONFIG_COMPILED_TYPE_INT,
    13, 512, 128LL * WT_MEGABYTE, NULL},
  {"app_metadata", "string", NULL, NULL, NULL, 0, NULL, WT_CONFIG_COMPILED_TYPE_STRING, 0,
    INT64_MIN, INT64_MAX, NULL},
  {"assert", "category", NULL, NULL, confchk_WT_SESSION_create_assert_subconfigs, 4,
    confchk_WT_SESSION_create_assert_subconfigs_jump, WT_CONFIG_COMPILED_TYPE_CATEGORY, 1,
    INT64_MIN, INT64_MAX, NULL},
  {"block_allocation", "string", NULL, "choices=[\"best\",\"first\"]", NULL, 0, NULL,
    WT_CONFIG_COMPILED_TYPE_STRING, 14, INT64_MIN, INT64_MAX, confchk_block_allocation_choices},
  {"block_compressor", "string", NULL, NULL, NULL, 0, NULL, WT_CONFIG_COMPILED_TYPE_STRING, 15,
    INT64_MIN, INT64_MAX, NULL},
  {"block_manager", "string", NULL, "choices=[\"default\",\"disagg\"]", NULL, 0, NULL,
    WT_CONFIG_COMPILED_TYPE_STRING, 16, INT64_MIN, INT64_MAX, confchk_block_manager_choices},
  {"cache_resident", "boolean", NULL, NULL, NULL, 0, NULL, WT_CONFIG_COMPILED_TYPE_BOOLEAN, 17,
    INT64_MIN, INT64_MAX, NULL},
  {"checksum", "string", NULL,
    "choices=[\"on\",\"off\",\"uncompressed\","
    "\"unencrypted\"]",
    NULL, 0, NULL, WT_CONFIG_COMPILED_TYPE_STRING, 18, INT64_MIN, INT64_MAX,
    confchk_checksum_choices},
  {"colgroups", "list", NULL, NULL, NULL, 0, NULL, WT_CONFIG_COMPILED_TYPE_LIST, 103, INT64_MIN,
    INT64_MAX, NULL},
  {"collator", "string", NULL, NULL, NULL, 0, NULL, WT_CONFIG_COMPILED_TYPE_STRING, 6, INT64_MIN,
    INT64_MAX, NULL},
  {"columns", "list", NULL, NULL, NULL, 0, NULL, WT_CONFIG_COMPILED_TYPE_LIST, 7, INT64_MIN,
    INT64_MAX, NULL},
  {"dictionary", "int", NULL, "min=0", NULL, 0, NULL, WT_CONFIG_COMPILED_TYPE_INT, 19, 0, INT64_MAX,
    NULL},
  {"disaggregated", "category", NULL, NULL, confchk_WT_SESSION_create_disaggregated_subconfigs, 3,
    confchk_WT_SESSION_create_disaggregated_subconfigs_jump, WT_CONFIG_COMPILED_TYPE_CATEGORY, 20,
    INT64_MIN, INT64_MAX, NULL},
  {"encryption", "category", NULL, NULL, confchk_WT_SESSION_create_encryption_subconfigs, 2,
    confchk_WT_SESSION_create_encryption_subconfigs_jump, WT_CONFIG_COMPILED_TYPE_CATEGORY, 24,
    INT64_MIN, INT64_MAX, NULL},
  {"exclusive", "boolean", NULL, NULL, NULL, 0, NULL, WT_CONFIG_COMPILED_TYPE_BOOLEAN, 119,
    INT64_MIN, INT64_MAX, NULL},
  {"extractor", "string", NULL, NULL, NULL, 0, NULL, WT_CONFIG_COMPILED_TYPE_STRING, 69, INT64_MIN,
    INT64_MAX, NULL},
  {"format", "string", NULL, "choices=[\"btree\"]", NULL, 0, NULL, WT_CONFIG_COMPILED_TYPE_STRING,
    27, INT64_MIN, INT64_MAX, confchk_format_choices},
  {"huffman_key", "string", NULL, NULL, NULL, 0, NULL, WT_CONFIG_COMPILED_TYPE_STRING, 28,
    INT64_MIN, INT64_MAX, NULL},
  {"huffman_value", "string", NULL, NULL, NULL, 0, NULL, WT_CONFIG_COMPILED_TYPE_STRING, 29,
    INT64_MIN, INT64_MAX, NULL},
  {"ignore_in_memory_cache_size", "boolean", NULL, NULL, NULL, 0, NULL,
    WT_CONFIG_COMPILED_TYPE_BOOLEAN, 30, INT64_MIN, INT64_MAX, NULL},
  {"immutable", "boolean", NULL, NULL, NULL, 0, NULL, WT_CONFIG_COMPILED_TYPE_BOOLEAN, 70,
    INT64_MIN, INT64_MAX, NULL},
  {"import", "category", NULL, NULL, confchk_WT_SESSION_create_import_subconfigs, 5,
    confchk_WT_SESSION_create_import_subconfigs_jump, WT_CONFIG_COMPILED_TYPE_CATEGORY, 120,
    INT64_MIN, INT64_MAX, NULL},
  {"in_memory", "boolean", NULL, NULL, NULL, 0, NULL, WT_CONFIG_COMPILED_TYPE_BOOLEAN, 31,
    INT64_MIN, INT64_MAX, NULL},
  {"ingest", "string", NULL, NULL, NULL, 0, NULL, WT_CONFIG_COMPILED_TYPE_STRING, 101, INT64_MIN,
    INT64_MAX, NULL},
  {"internal_item_max", "int", NULL, "min=0", NULL, 0, NULL, WT_CONFIG_COMPILED_TYPE_INT, 32, 0,
    INT64_MAX, NULL},
  {"internal_key_max", "int", NULL, "min=0", NULL, 0, NULL, WT_CONFIG_COMPILED_TYPE_INT, 33, 0,
    INT64_MAX, NULL},
  {"internal_key_truncate", "boolean", NULL, NULL, NULL, 0, NULL, WT_CONFIG_COMPILED_TYPE_BOOLEAN,
    34, INT64_MIN, INT64_MAX, NULL},
  {"internal_page_max", "int", NULL, "min=512B,max=512MB", NULL, 0, NULL,
    WT_CONFIG_COMPILED_TYPE_INT, 35, 512, 512LL * WT_MEGABYTE, NULL},
  {"key_format", "format", __wt_struct_confchk, NULL, NULL, 0, NULL, WT_CONFIG_COMPILED_TYPE_FORMAT,
    36, INT64_MIN, INT64_MAX, NULL},
  {"key_gap", "int", NULL, "min=0", NULL, 0, NULL, WT_CONFIG_COMPILED_TYPE_INT, 37, 0, INT64_MAX,
    NULL},
  {"leaf_item_max", "int", NULL, "min=0", NULL, 0, NULL, WT_CONFIG_COMPILED_TYPE_INT, 38, 0,
    INT64_MAX, NULL},
  {"leaf_key_max", "int", NULL, "min=0", NULL, 0, NULL, WT_CONFIG_COMPILED_TYPE_INT, 39, 0,
    INT64_MAX, NULL},
  {"leaf_page_max", "int", NULL, "min=512B,max=512MB", NULL, 0, NULL, WT_CONFIG_COMPILED_TYPE_INT,
    40, 512, 512LL * WT_MEGABYTE, NULL},
  {"leaf_value_max", "int", NULL, "min=0", NULL, 0, NULL, WT_CONFIG_COMPILED_TYPE_INT, 41, 0,
    INT64_MAX, NULL},
  {"log", "category", NULL, NULL, confchk_WT_SESSION_create_log_subconfigs, 1,
    confchk_WT_SESSION_create_log_subconfigs_jump, WT_CONFIG_COMPILED_TYPE_CATEGORY, 42, INT64_MIN,
    INT64_MAX, NULL},
  {"lsm", "category", NULL, NULL, confchk_WT_SESSION_create_lsm_subconfigs, 12,
    confchk_WT_SESSION_create_lsm_subconfigs_jump, WT_CONFIG_COMPILED_TYPE_CATEGORY, 74, INT64_MIN,
    INT64_MAX, NULL},
  {"memory_page_image_max", "int", NULL, "min=0", NULL, 0, NULL, WT_CONFIG_COMPILED_TYPE_INT, 44, 0,
    INT64_MAX, NULL},
  {"memory_page_max", "int", NULL, "min=512B,max=10TB", NULL, 0, NULL, WT_CONFIG_COMPILED_TYPE_INT,
    45, 512, 10LL * WT_TERABYTE, NULL},
  {"os_cache_dirty_max", "int", NULL, "min=0", NULL, 0, NULL, WT_CONFIG_COMPILED_TYPE_INT, 46, 0,
    INT64_MAX, NULL},
  {"os_cache_max", "int", NULL, "min=0", NULL, 0, NULL, WT_CONFIG_COMPILED_TYPE_INT, 47, 0,
    INT64_MAX, NULL},
  {"prefix_compression", "boolean", NULL, NULL, NULL, 0, NULL, WT_CONFIG_COMPILED_TYPE_BOOLEAN, 48,
    INT64_MIN, INT64_MAX, NULL},
  {"prefix_compression_min", "int", NULL, "min=0", NULL, 0, NULL, WT_CONFIG_COMPILED_TYPE_INT, 49,
    0, INT64_MAX, NULL},
  {"source", "string", NULL, NULL, NULL, 0, NULL, WT_CONFIG_COMPILED_TYPE_STRING, 8, INT64_MIN,
    INT64_MAX, NULL},
  {"split_deepen_min_child", "int", NULL, NULL, NULL, 0, NULL, WT_CONFIG_COMPILED_TYPE_INT, 50,
    INT64_MIN, INT64_MAX, NULL},
  {"split_deepen_per_child", "int", NULL, NULL, NULL, 0, NULL, WT_CONFIG_COMPILED_TYPE_INT, 51,
    INT64_MIN, INT64_MAX, NULL},
  {"split_pct", "int", NULL, "min=50,max=100", NULL, 0, NULL, WT_CONFIG_COMPILED_TYPE_INT, 52, 50,
    100, NULL},
  {"stable", "string", NULL, NULL, NULL, 0, NULL, WT_CONFIG_COMPILED_TYPE_STRING, 102, INT64_MIN,
    INT64_MAX, NULL},
  {"tiered_storage", "category", NULL, NULL, confchk_WT_SESSION_create_tiered_storage_subconfigs, 8,
    confchk_WT_SESSION_create_tiered_storage_subconfigs_jump, WT_CONFIG_COMPILED_TYPE_CATEGORY, 53,
    INT64_MIN, INT64_MAX, NULL},
  {"type", "string", NULL, NULL, NULL, 0, NULL, WT_CONFIG_COMPILED_TYPE_STRING, 9, INT64_MIN,
    INT64_MAX, NULL},
  {"value_format", "format", __wt_struct_confchk, NULL, NULL, 0, NULL,
    WT_CONFIG_COMPILED_TYPE_FORMAT, 61, INT64_MIN, INT64_MAX, NULL},
  {"verbose", "list", NULL, "choices=[\"write_timestamp\"]", NULL, 0, NULL,
    WT_CONFIG_COMPILED_TYPE_LIST, 10, INT64_MIN, INT64_MAX, confchk_verbose3_choices},
  {"write_timestamp_usage", "string", NULL,
    "choices=[\"always\",\"key_consistent\",\"mixed_mode\","
    "\"never\",\"none\",\"ordered\"]",
    NULL, 0, NULL, WT_CONFIG_COMPILED_TYPE_STRING, 11, INT64_MIN, INT64_MAX,
    confchk_write_timestamp_usage2_choices},
  {NULL, NULL, NULL, NULL, NULL, 0, NULL, 0, 0, 0, 0, NULL}};

static const uint8_t confchk_WT_SESSION_create_jump[WT_CONFIG_JUMP_TABLE_SIZE] = {0, 0, 0, 0, 0, 0,
  0, 0, 0, 0, 0, 0, 0, 0, 0, 0, 0, 0, 0, 0, 0, 0, 0, 0, 0, 0, 0, 0, 0, 0, 0, 0, 0, 0, 0, 0, 0, 0, 0,
  0, 0, 0, 0, 0, 0, 0, 0, 0, 0, 0, 0, 0, 0, 0, 0, 0, 0, 0, 0, 0, 0, 0, 0, 0, 0, 0, 0, 0, 0, 0, 0, 0,
  0, 0, 0, 0, 0, 0, 0, 0, 0, 0, 0, 0, 0, 0, 0, 0, 0, 0, 0, 0, 0, 0, 0, 0, 0, 0, 4, 7, 12, 14, 17,
  18, 18, 20, 29, 29, 31, 37, 39, 39, 41, 43, 43, 43, 48, 50, 50, 52, 53, 53, 53, 53, 53, 53, 53,
  53};

static const WT_CONFIG_CHECK confchk_WT_SESSION_drop[] = {
  {"checkpoint_wait", "boolean", NULL, NULL, NULL, 0, NULL, WT_CONFIG_COMPILED_TYPE_BOOLEAN, 125,
    INT64_MIN, INT64_MAX, NULL},
  {"force", "boolean", NULL, NULL, NULL, 0, NULL, WT_CONFIG_COMPILED_TYPE_BOOLEAN, 126, INT64_MIN,
    INT64_MAX, NULL},
  {"lock_wait", "boolean", NULL, NULL, NULL, 0, NULL, WT_CONFIG_COMPILED_TYPE_BOOLEAN, 127,
    INT64_MIN, INT64_MAX, NULL},
  {"remove_files", "boolean", NULL, NULL, NULL, 0, NULL, WT_CONFIG_COMPILED_TYPE_BOOLEAN, 128,
    INT64_MIN, INT64_MAX, NULL},
  {"remove_shared", "boolean", NULL, NULL, NULL, 0, NULL, WT_CONFIG_COMPILED_TYPE_BOOLEAN, 129,
    INT64_MIN, INT64_MAX, NULL},
  {NULL, NULL, NULL, NULL, NULL, 0, NULL, 0, 0, 0, 0, NULL}};

static const uint8_t confchk_WT_SESSION_drop_jump[WT_CONFIG_JUMP_TABLE_SIZE] = {0, 0, 0, 0, 0, 0, 0,
  0, 0, 0, 0, 0, 0, 0, 0, 0, 0, 0, 0, 0, 0, 0, 0, 0, 0, 0, 0, 0, 0, 0, 0, 0, 0, 0, 0, 0, 0, 0, 0, 0,
  0, 0, 0, 0, 0, 0, 0, 0, 0, 0, 0, 0, 0, 0, 0, 0, 0, 0, 0, 0, 0, 0, 0, 0, 0, 0, 0, 0, 0, 0, 0, 0, 0,
  0, 0, 0, 0, 0, 0, 0, 0, 0, 0, 0, 0, 0, 0, 0, 0, 0, 0, 0, 0, 0, 0, 0, 0, 0, 0, 0, 1, 1, 1, 2, 2, 2,
  2, 2, 2, 3, 3, 3, 3, 3, 3, 5, 5, 5, 5, 5, 5, 5, 5, 5, 5, 5, 5, 5};
const char __WT_CONFIG_CHOICE_eq[] = "eq";
const char __WT_CONFIG_CHOICE_ge[] = "ge";
const char __WT_CONFIG_CHOICE_gt[] = "gt";
const char __WT_CONFIG_CHOICE_le[] = "le";
const char __WT_CONFIG_CHOICE_lt[] = "lt";

static const char *confchk_compare_choices[] = {__WT_CONFIG_CHOICE_eq, __WT_CONFIG_CHOICE_ge,
  __WT_CONFIG_CHOICE_gt, __WT_CONFIG_CHOICE_le, __WT_CONFIG_CHOICE_lt, NULL};
const char __WT_CONFIG_CHOICE_and[] = "and";
const char __WT_CONFIG_CHOICE_or[] = "or";

static const char *confchk_operation_choices[] = {
  __WT_CONFIG_CHOICE_and, __WT_CONFIG_CHOICE_or, NULL};
const char __WT_CONFIG_CHOICE_bloom[] = "bloom";

static const char *confchk_strategy_choices[] = {
  __WT_CONFIG_CHOICE_bloom, __WT_CONFIG_CHOICE_default, NULL};

static const WT_CONFIG_CHECK confchk_WT_SESSION_join[] = {
  {"bloom_bit_count", "int", NULL, "min=2,max=1000", NULL, 0, NULL, WT_CONFIG_COMPILED_TYPE_INT, 77,
    2, 1000, NULL},
  {"bloom_false_positives", "boolean", NULL, NULL, NULL, 0, NULL, WT_CONFIG_COMPILED_TYPE_BOOLEAN,
    130, INT64_MIN, INT64_MAX, NULL},
  {"bloom_hash_count", "int", NULL, "min=2,max=100", NULL, 0, NULL, WT_CONFIG_COMPILED_TYPE_INT, 79,
    2, 100, NULL},
  {"compare", "string", NULL, "choices=[\"eq\",\"ge\",\"gt\",\"le\",\"lt\"]", NULL, 0, NULL,
    WT_CONFIG_COMPILED_TYPE_STRING, 131, INT64_MIN, INT64_MAX, confchk_compare_choices},
  {"count", "int", NULL, NULL, NULL, 0, NULL, WT_CONFIG_COMPILED_TYPE_INT, 132, INT64_MIN,
    INT64_MAX, NULL},
  {"operation", "string", NULL, "choices=[\"and\",\"or\"]", NULL, 0, NULL,
    WT_CONFIG_COMPILED_TYPE_STRING, 133, INT64_MIN, INT64_MAX, confchk_operation_choices},
  {"strategy", "string", NULL, "choices=[\"bloom\",\"default\"]", NULL, 0, NULL,
    WT_CONFIG_COMPILED_TYPE_STRING, 134, INT64_MIN, INT64_MAX, confchk_strategy_choices},
  {NULL, NULL, NULL, NULL, NULL, 0, NULL, 0, 0, 0, 0, NULL}};

static const uint8_t confchk_WT_SESSION_join_jump[WT_CONFIG_JUMP_TABLE_SIZE] = {0, 0, 0, 0, 0, 0, 0,
  0, 0, 0, 0, 0, 0, 0, 0, 0, 0, 0, 0, 0, 0, 0, 0, 0, 0, 0, 0, 0, 0, 0, 0, 0, 0, 0, 0, 0, 0, 0, 0, 0,
  0, 0, 0, 0, 0, 0, 0, 0, 0, 0, 0, 0, 0, 0, 0, 0, 0, 0, 0, 0, 0, 0, 0, 0, 0, 0, 0, 0, 0, 0, 0, 0, 0,
  0, 0, 0, 0, 0, 0, 0, 0, 0, 0, 0, 0, 0, 0, 0, 0, 0, 0, 0, 0, 0, 0, 0, 0, 0, 0, 3, 5, 5, 5, 5, 5, 5,
  5, 5, 5, 5, 5, 5, 6, 6, 6, 6, 7, 7, 7, 7, 7, 7, 7, 7, 7, 7, 7, 7};

static const char *confchk_sync2_choices[] = {__WT_CONFIG_CHOICE_off, __WT_CONFIG_CHOICE_on, NULL};

static const WT_CONFIG_CHECK confchk_WT_SESSION_log_flush[] = {
  {"sync", "string", NULL, "choices=[\"off\",\"on\"]", NULL, 0, NULL,
    WT_CONFIG_COMPILED_TYPE_STRING, 135, INT64_MIN, INT64_MAX, confchk_sync2_choices},
  {NULL, NULL, NULL, NULL, NULL, 0, NULL, 0, 0, 0, 0, NULL}};

static const uint8_t confchk_WT_SESSION_log_flush_jump[WT_CONFIG_JUMP_TABLE_SIZE] = {0, 0, 0, 0, 0,
  0, 0, 0, 0, 0, 0, 0, 0, 0, 0, 0, 0, 0, 0, 0, 0, 0, 0, 0, 0, 0, 0, 0, 0, 0, 0, 0, 0, 0, 0, 0, 0, 0,
  0, 0, 0, 0, 0, 0, 0, 0, 0, 0, 0, 0, 0, 0, 0, 0, 0, 0, 0, 0, 0, 0, 0, 0, 0, 0, 0, 0, 0, 0, 0, 0, 0,
  0, 0, 0, 0, 0, 0, 0, 0, 0, 0, 0, 0, 0, 0, 0, 0, 0, 0, 0, 0, 0, 0, 0, 0, 0, 0, 0, 0, 0, 0, 0, 0, 0,
  0, 0, 0, 0, 0, 0, 0, 0, 0, 0, 0, 0, 1, 1, 1, 1, 1, 1, 1, 1, 1, 1, 1, 1};

static const WT_CONFIG_CHECK confchk_WT_SESSION_open_cursor_dump_version_subconfigs[] = {
  {"enabled", "boolean", NULL, NULL, NULL, 0, NULL, WT_CONFIG_COMPILED_TYPE_BOOLEAN, 43, INT64_MIN,
    INT64_MAX, NULL},
  {"raw_key_value", "boolean", NULL, NULL, NULL, 0, NULL, WT_CONFIG_COMPILED_TYPE_BOOLEAN, 144,
    INT64_MIN, INT64_MAX, NULL},
  {"start_timestamp", "string", NULL, NULL, NULL, 0, NULL, WT_CONFIG_COMPILED_TYPE_STRING, 142,
    INT64_MIN, INT64_MAX, NULL},
  {"timestamp_order", "boolean", NULL, NULL, NULL, 0, NULL, WT_CONFIG_COMPILED_TYPE_BOOLEAN, 143,
    INT64_MIN, INT64_MAX, NULL},
  {"visible_only", "boolean", NULL, NULL, NULL, 0, NULL, WT_CONFIG_COMPILED_TYPE_BOOLEAN, 141,
    INT64_MIN, INT64_MAX, NULL},
  {NULL, NULL, NULL, NULL, NULL, 0, NULL, 0, 0, 0, 0, NULL}};

static const uint8_t
  confchk_WT_SESSION_open_cursor_dump_version_subconfigs_jump[WT_CONFIG_JUMP_TABLE_SIZE] = {0, 0, 0,
    0, 0, 0, 0, 0, 0, 0, 0, 0, 0, 0, 0, 0, 0, 0, 0, 0, 0, 0, 0, 0, 0, 0, 0, 0, 0, 0, 0, 0, 0, 0, 0,
    0, 0, 0, 0, 0, 0, 0, 0, 0, 0, 0, 0, 0, 0, 0, 0, 0, 0, 0, 0, 0, 0, 0, 0, 0, 0, 0, 0, 0, 0, 0, 0,
    0, 0, 0, 0, 0, 0, 0, 0, 0, 0, 0, 0, 0, 0, 0, 0, 0, 0, 0, 0, 0, 0, 0, 0, 0, 0, 0, 0, 0, 0, 0, 0,
    0, 0, 0, 1, 1, 1, 1, 1, 1, 1, 1, 1, 1, 1, 1, 1, 2, 3, 4, 4, 5, 5, 5, 5, 5, 5, 5, 5, 5};

static const WT_CONFIG_CHECK confchk_WT_SESSION_open_cursor_debug_subconfigs[] = {
  {"checkpoint_read_timestamp", "string", NULL, NULL, NULL, 0, NULL, WT_CONFIG_COMPILED_TYPE_STRING,
    139, INT64_MIN, INT64_MAX, NULL},
  {"dump_version", "category", NULL, NULL, confchk_WT_SESSION_open_cursor_dump_version_subconfigs,
    5, confchk_WT_SESSION_open_cursor_dump_version_subconfigs_jump,
    WT_CONFIG_COMPILED_TYPE_CATEGORY, 140, INT64_MIN, INT64_MAX, NULL},
  {"release_evict", "boolean", NULL, NULL, NULL, 0, NULL, WT_CONFIG_COMPILED_TYPE_BOOLEAN, 145,
    INT64_MIN, INT64_MAX, NULL},
  {NULL, NULL, NULL, NULL, NULL, 0, NULL, 0, 0, 0, 0, NULL}};

static const uint8_t
  confchk_WT_SESSION_open_cursor_debug_subconfigs_jump[WT_CONFIG_JUMP_TABLE_SIZE] = {0, 0, 0, 0, 0,
    0, 0, 0, 0, 0, 0, 0, 0, 0, 0, 0, 0, 0, 0, 0, 0, 0, 0, 0, 0, 0, 0, 0, 0, 0, 0, 0, 0, 0, 0, 0, 0,
    0, 0, 0, 0, 0, 0, 0, 0, 0, 0, 0, 0, 0, 0, 0, 0, 0, 0, 0, 0, 0, 0, 0, 0, 0, 0, 0, 0, 0, 0, 0, 0,
    0, 0, 0, 0, 0, 0, 0, 0, 0, 0, 0, 0, 0, 0, 0, 0, 0, 0, 0, 0, 0, 0, 0, 0, 0, 0, 0, 0, 0, 0, 0, 1,
    2, 2, 2, 2, 2, 2, 2, 2, 2, 2, 2, 2, 2, 2, 3, 3, 3, 3, 3, 3, 3, 3, 3, 3, 3, 3, 3};
const char __WT_CONFIG_CHOICE_hex[] = "hex";
const char __WT_CONFIG_CHOICE_json[] = "json";
const char __WT_CONFIG_CHOICE_pretty[] = "pretty";
const char __WT_CONFIG_CHOICE_pretty_hex[] = "pretty_hex";
const char __WT_CONFIG_CHOICE_print[] = "print";

static const char *confchk_dump_choices[] = {__WT_CONFIG_CHOICE_hex, __WT_CONFIG_CHOICE_json,
  __WT_CONFIG_CHOICE_pretty, __WT_CONFIG_CHOICE_pretty_hex, __WT_CONFIG_CHOICE_print, NULL};

static const WT_CONFIG_CHECK confchk_WT_SESSION_open_cursor_incremental_subconfigs[] = {
  {"consolidate", "boolean", NULL, NULL, NULL, 0, NULL, WT_CONFIG_COMPILED_TYPE_BOOLEAN, 148,
    INT64_MIN, INT64_MAX, NULL},
  {"enabled", "boolean", NULL, NULL, NULL, 0, NULL, WT_CONFIG_COMPILED_TYPE_BOOLEAN, 43, INT64_MIN,
    INT64_MAX, NULL},
  {"file", "string", NULL, NULL, NULL, 0, NULL, WT_CONFIG_COMPILED_TYPE_STRING, 149, INT64_MIN,
    INT64_MAX, NULL},
  {"force_stop", "boolean", NULL, NULL, NULL, 0, NULL, WT_CONFIG_COMPILED_TYPE_BOOLEAN, 150,
    INT64_MIN, INT64_MAX, NULL},
  {"granularity", "int", NULL, "min=4KB,max=2GB", NULL, 0, NULL, WT_CONFIG_COMPILED_TYPE_INT, 151,
    4LL * WT_KILOBYTE, 2LL * WT_GIGABYTE, NULL},
  {"src_id", "string", NULL, NULL, NULL, 0, NULL, WT_CONFIG_COMPILED_TYPE_STRING, 152, INT64_MIN,
    INT64_MAX, NULL},
  {"this_id", "string", NULL, NULL, NULL, 0, NULL, WT_CONFIG_COMPILED_TYPE_STRING, 153, INT64_MIN,
    INT64_MAX, NULL},
  {NULL, NULL, NULL, NULL, NULL, 0, NULL, 0, 0, 0, 0, NULL}};

static const uint8_t
  confchk_WT_SESSION_open_cursor_incremental_subconfigs_jump[WT_CONFIG_JUMP_TABLE_SIZE] = {0, 0, 0,
    0, 0, 0, 0, 0, 0, 0, 0, 0, 0, 0, 0, 0, 0, 0, 0, 0, 0, 0, 0, 0, 0, 0, 0, 0, 0, 0, 0, 0, 0, 0, 0,
    0, 0, 0, 0, 0, 0, 0, 0, 0, 0, 0, 0, 0, 0, 0, 0, 0, 0, 0, 0, 0, 0, 0, 0, 0, 0, 0, 0, 0, 0, 0, 0,
    0, 0, 0, 0, 0, 0, 0, 0, 0, 0, 0, 0, 0, 0, 0, 0, 0, 0, 0, 0, 0, 0, 0, 0, 0, 0, 0, 0, 0, 0, 0, 0,
    0, 1, 1, 2, 4, 5, 5, 5, 5, 5, 5, 5, 5, 5, 5, 5, 5, 6, 7, 7, 7, 7, 7, 7, 7, 7, 7, 7, 7};
const char __WT_CONFIG_CHOICE_size[] = "size";

static const char *confchk_statistics2_choices[] = {__WT_CONFIG_CHOICE_all,
  __WT_CONFIG_CHOICE_cache_walk, __WT_CONFIG_CHOICE_fast, __WT_CONFIG_CHOICE_clear,
  __WT_CONFIG_CHOICE_size, __WT_CONFIG_CHOICE_tree_walk, NULL};

static const WT_CONFIG_CHECK confchk_WT_SESSION_open_cursor[] = {
  {"append", "boolean", NULL, NULL, NULL, 0, NULL, WT_CONFIG_COMPILED_TYPE_BOOLEAN, 106, INT64_MIN,
    INT64_MAX, NULL},
  {"bulk", "string", NULL, NULL, NULL, 0, NULL, WT_CONFIG_COMPILED_TYPE_STRING, 136, INT64_MIN,
    INT64_MAX, NULL},
  {"checkpoint", "string", NULL, NULL, NULL, 0, NULL, WT_CONFIG_COMPILED_TYPE_STRING, 62, INT64_MIN,
    INT64_MAX, NULL},
  {"checkpoint_use_history", "boolean", NULL, NULL, NULL, 0, NULL, WT_CONFIG_COMPILED_TYPE_BOOLEAN,
    137, INT64_MIN, INT64_MAX, NULL},
  {"checkpoint_wait", "boolean", NULL, NULL, NULL, 0, NULL, WT_CONFIG_COMPILED_TYPE_BOOLEAN, 125,
    INT64_MIN, INT64_MAX, NULL},
  {"debug", "category", NULL, NULL, confchk_WT_SESSION_open_cursor_debug_subconfigs, 3,
    confchk_WT_SESSION_open_cursor_debug_subconfigs_jump, WT_CONFIG_COMPILED_TYPE_CATEGORY, 138,
    INT64_MIN, INT64_MAX, NULL},
  {"dump", "string", NULL,
    "choices=[\"hex\",\"json\",\"pretty\",\"pretty_hex\","
    "\"print\"]",
    NULL, 0, NULL, WT_CONFIG_COMPILED_TYPE_STRING, 146, INT64_MIN, INT64_MAX, confchk_dump_choices},
  {"incremental", "category", NULL, NULL, confchk_WT_SESSION_open_cursor_incremental_subconfigs, 7,
    confchk_WT_SESSION_open_cursor_incremental_subconfigs_jump, WT_CONFIG_COMPILED_TYPE_CATEGORY,
    147, INT64_MIN, INT64_MAX, NULL},
  {"next_random", "boolean", NULL, NULL, NULL, 0, NULL, WT_CONFIG_COMPILED_TYPE_BOOLEAN, 154,
    INT64_MIN, INT64_MAX, NULL},
  {"next_random_sample_size", "string", NULL, NULL, NULL, 0, NULL, WT_CONFIG_COMPILED_TYPE_STRING,
    155, INT64_MIN, INT64_MAX, NULL},
  {"next_random_seed", "string", NULL, NULL, NULL, 0, NULL, WT_CONFIG_COMPILED_TYPE_STRING, 156,
    INT64_MIN, INT64_MAX, NULL},
  {"overwrite", "boolean", NULL, NULL, NULL, 0, NULL, WT_CONFIG_COMPILED_TYPE_BOOLEAN, 107,
    INT64_MIN, INT64_MAX, NULL},
  {"prefix_search", "boolean", NULL, NULL, NULL, 0, NULL, WT_CONFIG_COMPILED_TYPE_BOOLEAN, 108,
    INT64_MIN, INT64_MAX, NULL},
  {"raw", "boolean", NULL, NULL, NULL, 0, NULL, WT_CONFIG_COMPILED_TYPE_BOOLEAN, 157, INT64_MIN,
    INT64_MAX, NULL},
  {"read_once", "boolean", NULL, NULL, NULL, 0, NULL, WT_CONFIG_COMPILED_TYPE_BOOLEAN, 158,
    INT64_MIN, INT64_MAX, NULL},
  {"readonly", "boolean", NULL, NULL, NULL, 0, NULL, WT_CONFIG_COMPILED_TYPE_BOOLEAN, 66, INT64_MIN,
    INT64_MAX, NULL},
  {"skip_sort_check", "boolean", NULL, NULL, NULL, 0, NULL, WT_CONFIG_COMPILED_TYPE_BOOLEAN, 159,
    INT64_MIN, INT64_MAX, NULL},
  {"statistics", "list", NULL,
    "choices=[\"all\",\"cache_walk\",\"fast\",\"clear\","
    "\"size\",\"tree_walk\"]",
    NULL, 0, NULL, WT_CONFIG_COMPILED_TYPE_LIST, 160, INT64_MIN, INT64_MAX,
    confchk_statistics2_choices},
  {"target", "list", NULL, NULL, NULL, 0, NULL, WT_CONFIG_COMPILED_TYPE_LIST, 161, INT64_MIN,
    INT64_MAX, NULL},
  {NULL, NULL, NULL, NULL, NULL, 0, NULL, 0, 0, 0, 0, NULL}};

static const uint8_t confchk_WT_SESSION_open_cursor_jump[WT_CONFIG_JUMP_TABLE_SIZE] = {0, 0, 0, 0,
  0, 0, 0, 0, 0, 0, 0, 0, 0, 0, 0, 0, 0, 0, 0, 0, 0, 0, 0, 0, 0, 0, 0, 0, 0, 0, 0, 0, 0, 0, 0, 0, 0,
  0, 0, 0, 0, 0, 0, 0, 0, 0, 0, 0, 0, 0, 0, 0, 0, 0, 0, 0, 0, 0, 0, 0, 0, 0, 0, 0, 0, 0, 0, 0, 0, 0,
  0, 0, 0, 0, 0, 0, 0, 0, 0, 0, 0, 0, 0, 0, 0, 0, 0, 0, 0, 0, 0, 0, 0, 0, 0, 0, 0, 0, 1, 2, 5, 7, 7,
  7, 7, 7, 8, 8, 8, 8, 8, 11, 12, 13, 13, 16, 18, 19, 19, 19, 19, 19, 19, 19, 19, 19, 19, 19};

static const WT_CONFIG_CHECK confchk_WT_SESSION_prepare_transaction[] = {
  {"prepare_timestamp", "string", NULL, NULL, NULL, 0, NULL, WT_CONFIG_COMPILED_TYPE_STRING, 182,
    INT64_MIN, INT64_MAX, NULL},
  {NULL, NULL, NULL, NULL, NULL, 0, NULL, 0, 0, 0, 0, NULL}};

static const uint8_t confchk_WT_SESSION_prepare_transaction_jump[WT_CONFIG_JUMP_TABLE_SIZE] = {0, 0,
  0, 0, 0, 0, 0, 0, 0, 0, 0, 0, 0, 0, 0, 0, 0, 0, 0, 0, 0, 0, 0, 0, 0, 0, 0, 0, 0, 0, 0, 0, 0, 0, 0,
  0, 0, 0, 0, 0, 0, 0, 0, 0, 0, 0, 0, 0, 0, 0, 0, 0, 0, 0, 0, 0, 0, 0, 0, 0, 0, 0, 0, 0, 0, 0, 0, 0,
  0, 0, 0, 0, 0, 0, 0, 0, 0, 0, 0, 0, 0, 0, 0, 0, 0, 0, 0, 0, 0, 0, 0, 0, 0, 0, 0, 0, 0, 0, 0, 0, 0,
  0, 0, 0, 0, 0, 0, 0, 0, 0, 0, 0, 0, 1, 1, 1, 1, 1, 1, 1, 1, 1, 1, 1, 1, 1, 1, 1};
const char __WT_CONFIG_CHOICE_commit[] = "commit";
const char __WT_CONFIG_CHOICE_first_commit[] = "first_commit";
const char __WT_CONFIG_CHOICE_prepare[] = "prepare";

static const char *confchk_get2_choices[] = {__WT_CONFIG_CHOICE_commit,
  __WT_CONFIG_CHOICE_first_commit, __WT_CONFIG_CHOICE_prepare, __WT_CONFIG_CHOICE_read, NULL};

static const WT_CONFIG_CHECK confchk_WT_SESSION_query_timestamp[] = {
  {"get", "string", NULL,
    "choices=[\"commit\",\"first_commit\",\"prepare\","
    "\"read\"]",
    NULL, 0, NULL, WT_CONFIG_COMPILED_TYPE_STRING, 162, INT64_MIN, INT64_MAX, confchk_get2_choices},
  {NULL, NULL, NULL, NULL, NULL, 0, NULL, 0, 0, 0, 0, NULL}};

static const uint8_t confchk_WT_SESSION_query_timestamp_jump[WT_CONFIG_JUMP_TABLE_SIZE] = {0, 0, 0,
  0, 0, 0, 0, 0, 0, 0, 0, 0, 0, 0, 0, 0, 0, 0, 0, 0, 0, 0, 0, 0, 0, 0, 0, 0, 0, 0, 0, 0, 0, 0, 0, 0,
  0, 0, 0, 0, 0, 0, 0, 0, 0, 0, 0, 0, 0, 0, 0, 0, 0, 0, 0, 0, 0, 0, 0, 0, 0, 0, 0, 0, 0, 0, 0, 0, 0,
  0, 0, 0, 0, 0, 0, 0, 0, 0, 0, 0, 0, 0, 0, 0, 0, 0, 0, 0, 0, 0, 0, 0, 0, 0, 0, 0, 0, 0, 0, 0, 0, 0,
  0, 0, 1, 1, 1, 1, 1, 1, 1, 1, 1, 1, 1, 1, 1, 1, 1, 1, 1, 1, 1, 1, 1, 1, 1, 1};

static const char *confchk_isolation3_choices[] = {__WT_CONFIG_CHOICE_read_uncommitted,
  __WT_CONFIG_CHOICE_read_committed, __WT_CONFIG_CHOICE_snapshot, NULL};

static const WT_CONFIG_CHECK confchk_WT_SESSION_reconfigure[] = {
  {"cache_cursors", "boolean", NULL, NULL, NULL, 0, NULL, WT_CONFIG_COMPILED_TYPE_BOOLEAN, 288,
    INT64_MIN, INT64_MAX, NULL},
  {"cache_max_wait_ms", "int", NULL, "min=0", NULL, 0, NULL, WT_CONFIG_COMPILED_TYPE_INT, 208, 0,
    INT64_MAX, NULL},
  {"debug", "category", NULL, NULL, confchk_WT_CONNECTION_open_session_debug_subconfigs, 2,
    confchk_WT_CONNECTION_open_session_debug_subconfigs_jump, WT_CONFIG_COMPILED_TYPE_CATEGORY, 138,
    INT64_MIN, INT64_MAX, NULL},
  {"ignore_cache_size", "boolean", NULL, NULL, NULL, 0, NULL, WT_CONFIG_COMPILED_TYPE_BOOLEAN, 291,
    INT64_MIN, INT64_MAX, NULL},
  {"isolation", "string", NULL,
    "choices=[\"read-uncommitted\",\"read-committed\","
    "\"snapshot\"]",
    NULL, 0, NULL, WT_CONFIG_COMPILED_TYPE_STRING, 175, INT64_MIN, INT64_MAX,
    confchk_isolation3_choices},
  {"prefetch", "category", NULL, NULL, confchk_WT_CONNECTION_open_session_prefetch_subconfigs, 1,
    confchk_WT_CONNECTION_open_session_prefetch_subconfigs_jump, WT_CONFIG_COMPILED_TYPE_CATEGORY,
    292, INT64_MIN, INT64_MAX, NULL},
  {NULL, NULL, NULL, NULL, NULL, 0, NULL, 0, 0, 0, 0, NULL}};

static const uint8_t confchk_WT_SESSION_reconfigure_jump[WT_CONFIG_JUMP_TABLE_SIZE] = {0, 0, 0, 0,
  0, 0, 0, 0, 0, 0, 0, 0, 0, 0, 0, 0, 0, 0, 0, 0, 0, 0, 0, 0, 0, 0, 0, 0, 0, 0, 0, 0, 0, 0, 0, 0, 0,
  0, 0, 0, 0, 0, 0, 0, 0, 0, 0, 0, 0, 0, 0, 0, 0, 0, 0, 0, 0, 0, 0, 0, 0, 0, 0, 0, 0, 0, 0, 0, 0, 0,
  0, 0, 0, 0, 0, 0, 0, 0, 0, 0, 0, 0, 0, 0, 0, 0, 0, 0, 0, 0, 0, 0, 0, 0, 0, 0, 0, 0, 0, 0, 2, 3, 3,
  3, 3, 3, 5, 5, 5, 5, 5, 5, 5, 6, 6, 6, 6, 6, 6, 6, 6, 6, 6, 6, 6, 6, 6, 6};

static const WT_CONFIG_CHECK confchk_WT_SESSION_rollback_transaction[] = {
  {"operation_timeout_ms", "int", NULL, "min=0", NULL, 0, NULL, WT_CONFIG_COMPILED_TYPE_INT, 177, 0,
    INT64_MAX, NULL},
  {NULL, NULL, NULL, NULL, NULL, 0, NULL, 0, 0, 0, 0, NULL}};

static const uint8_t confchk_WT_SESSION_rollback_transaction_jump[WT_CONFIG_JUMP_TABLE_SIZE] = {0,
  0, 0, 0, 0, 0, 0, 0, 0, 0, 0, 0, 0, 0, 0, 0, 0, 0, 0, 0, 0, 0, 0, 0, 0, 0, 0, 0, 0, 0, 0, 0, 0, 0,
  0, 0, 0, 0, 0, 0, 0, 0, 0, 0, 0, 0, 0, 0, 0, 0, 0, 0, 0, 0, 0, 0, 0, 0, 0, 0, 0, 0, 0, 0, 0, 0, 0,
  0, 0, 0, 0, 0, 0, 0, 0, 0, 0, 0, 0, 0, 0, 0, 0, 0, 0, 0, 0, 0, 0, 0, 0, 0, 0, 0, 0, 0, 0, 0, 0, 0,
  0, 0, 0, 0, 0, 0, 0, 0, 0, 0, 0, 0, 1, 1, 1, 1, 1, 1, 1, 1, 1, 1, 1, 1, 1, 1, 1, 1};

static const WT_CONFIG_CHECK confchk_WT_SESSION_salvage[] = {
  {"force", "boolean", NULL, NULL, NULL, 0, NULL, WT_CONFIG_COMPILED_TYPE_BOOLEAN, 126, INT64_MIN,
    INT64_MAX, NULL},
  {NULL, NULL, NULL, NULL, NULL, 0, NULL, 0, 0, 0, 0, NULL}};

static const uint8_t confchk_WT_SESSION_salvage_jump[WT_CONFIG_JUMP_TABLE_SIZE] = {0, 0, 0, 0, 0, 0,
  0, 0, 0, 0, 0, 0, 0, 0, 0, 0, 0, 0, 0, 0, 0, 0, 0, 0, 0, 0, 0, 0, 0, 0, 0, 0, 0, 0, 0, 0, 0, 0, 0,
  0, 0, 0, 0, 0, 0, 0, 0, 0, 0, 0, 0, 0, 0, 0, 0, 0, 0, 0, 0, 0, 0, 0, 0, 0, 0, 0, 0, 0, 0, 0, 0, 0,
  0, 0, 0, 0, 0, 0, 0, 0, 0, 0, 0, 0, 0, 0, 0, 0, 0, 0, 0, 0, 0, 0, 0, 0, 0, 0, 0, 0, 0, 0, 0, 1, 1,
  1, 1, 1, 1, 1, 1, 1, 1, 1, 1, 1, 1, 1, 1, 1, 1, 1, 1, 1, 1, 1, 1, 1};

static const WT_CONFIG_CHECK confchk_WT_SESSION_timestamp_transaction[] = {
  {"commit_timestamp", "string", NULL, NULL, NULL, 0, NULL, WT_CONFIG_COMPILED_TYPE_STRING, 2,
    INT64_MIN, INT64_MAX, NULL},
  {"durable_timestamp", "string", NULL, NULL, NULL, 0, NULL, WT_CONFIG_COMPILED_TYPE_STRING, 3,
    INT64_MIN, INT64_MAX, NULL},
  {"prepare_timestamp", "string", NULL, NULL, NULL, 0, NULL, WT_CONFIG_COMPILED_TYPE_STRING, 182,
    INT64_MIN, INT64_MAX, NULL},
  {"read_timestamp", "string", NULL, NULL, NULL, 0, NULL, WT_CONFIG_COMPILED_TYPE_STRING, 4,
    INT64_MIN, INT64_MAX, NULL},
  {NULL, NULL, NULL, NULL, NULL, 0, NULL, 0, 0, 0, 0, NULL}};

static const uint8_t confchk_WT_SESSION_timestamp_transaction_jump[WT_CONFIG_JUMP_TABLE_SIZE] = {0,
  0, 0, 0, 0, 0, 0, 0, 0, 0, 0, 0, 0, 0, 0, 0, 0, 0, 0, 0, 0, 0, 0, 0, 0, 0, 0, 0, 0, 0, 0, 0, 0, 0,
  0, 0, 0, 0, 0, 0, 0, 0, 0, 0, 0, 0, 0, 0, 0, 0, 0, 0, 0, 0, 0, 0, 0, 0, 0, 0, 0, 0, 0, 0, 0, 0, 0,
  0, 0, 0, 0, 0, 0, 0, 0, 0, 0, 0, 0, 0, 0, 0, 0, 0, 0, 0, 0, 0, 0, 0, 0, 0, 0, 0, 0, 0, 0, 0, 0, 0,
  1, 2, 2, 2, 2, 2, 2, 2, 2, 2, 2, 2, 2, 3, 3, 4, 4, 4, 4, 4, 4, 4, 4, 4, 4, 4, 4, 4};

static const WT_CONFIG_CHECK confchk_WT_SESSION_verify[] = {
  {"do_not_clear_txn_id", "boolean", NULL, NULL, NULL, 0, NULL, WT_CONFIG_COMPILED_TYPE_BOOLEAN,
    163, INT64_MIN, INT64_MAX, NULL},
  {"dump_address", "boolean", NULL, NULL, NULL, 0, NULL, WT_CONFIG_COMPILED_TYPE_BOOLEAN, 164,
    INT64_MIN, INT64_MAX, NULL},
  {"dump_all_data", "boolean", NULL, NULL, NULL, 0, NULL, WT_CONFIG_COMPILED_TYPE_BOOLEAN, 165,
    INT64_MIN, INT64_MAX, NULL},
  {"dump_blocks", "boolean", NULL, NULL, NULL, 0, NULL, WT_CONFIG_COMPILED_TYPE_BOOLEAN, 166,
    INT64_MIN, INT64_MAX, NULL},
  {"dump_key_data", "boolean", NULL, NULL, NULL, 0, NULL, WT_CONFIG_COMPILED_TYPE_BOOLEAN, 167,
    INT64_MIN, INT64_MAX, NULL},
  {"dump_layout", "boolean", NULL, NULL, NULL, 0, NULL, WT_CONFIG_COMPILED_TYPE_BOOLEAN, 168,
    INT64_MIN, INT64_MAX, NULL},
  {"dump_offsets", "list", NULL, NULL, NULL, 0, NULL, WT_CONFIG_COMPILED_TYPE_LIST, 169, INT64_MIN,
    INT64_MAX, NULL},
  {"dump_pages", "boolean", NULL, NULL, NULL, 0, NULL, WT_CONFIG_COMPILED_TYPE_BOOLEAN, 170,
    INT64_MIN, INT64_MAX, NULL},
  {"read_corrupt", "boolean", NULL, NULL, NULL, 0, NULL, WT_CONFIG_COMPILED_TYPE_BOOLEAN, 171,
    INT64_MIN, INT64_MAX, NULL},
  {"stable_timestamp", "boolean", NULL, NULL, NULL, 0, NULL, WT_CONFIG_COMPILED_TYPE_BOOLEAN, 172,
    INT64_MIN, INT64_MAX, NULL},
  {"strict", "boolean", NULL, NULL, NULL, 0, NULL, WT_CONFIG_COMPILED_TYPE_BOOLEAN, 173, INT64_MIN,
    INT64_MAX, NULL},
  {NULL, NULL, NULL, NULL, NULL, 0, NULL, 0, 0, 0, 0, NULL}};

static const uint8_t confchk_WT_SESSION_verify_jump[WT_CONFIG_JUMP_TABLE_SIZE] = {0, 0, 0, 0, 0, 0,
  0, 0, 0, 0, 0, 0, 0, 0, 0, 0, 0, 0, 0, 0, 0, 0, 0, 0, 0, 0, 0, 0, 0, 0, 0, 0, 0, 0, 0, 0, 0, 0, 0,
  0, 0, 0, 0, 0, 0, 0, 0, 0, 0, 0, 0, 0, 0, 0, 0, 0, 0, 0, 0, 0, 0, 0, 0, 0, 0, 0, 0, 0, 0, 0, 0, 0,
  0, 0, 0, 0, 0, 0, 0, 0, 0, 0, 0, 0, 0, 0, 0, 0, 0, 0, 0, 0, 0, 0, 0, 0, 0, 0, 0, 0, 0, 8, 8, 8, 8,
  8, 8, 8, 8, 8, 8, 8, 8, 8, 8, 9, 11, 11, 11, 11, 11, 11, 11, 11, 11, 11, 11, 11};

static const char *confchk_verbose4_choices[] = {__WT_CONFIG_CHOICE_write_timestamp, NULL};

static const char *confchk_write_timestamp_usage3_choices[] = {__WT_CONFIG_CHOICE_always,
  __WT_CONFIG_CHOICE_key_consistent, __WT_CONFIG_CHOICE_mixed_mode, __WT_CONFIG_CHOICE_never,
  __WT_CONFIG_CHOICE_none, __WT_CONFIG_CHOICE_ordered, NULL};

static const WT_CONFIG_CHECK confchk_colgroup_meta[] = {
  {"app_metadata", "string", NULL, NULL, NULL, 0, NULL, WT_CONFIG_COMPILED_TYPE_STRING, 0,
    INT64_MIN, INT64_MAX, NULL},
  {"assert", "category", NULL, NULL, confchk_WT_SESSION_create_assert_subconfigs, 4,
    confchk_WT_SESSION_create_assert_subconfigs_jump, WT_CONFIG_COMPILED_TYPE_CATEGORY, 1,
    INT64_MIN, INT64_MAX, NULL},
  {"collator", "string", NULL, NULL, NULL, 0, NULL, WT_CONFIG_COMPILED_TYPE_STRING, 6, INT64_MIN,
    INT64_MAX, NULL},
  {"columns", "list", NULL, NULL, NULL, 0, NULL, WT_CONFIG_COMPILED_TYPE_LIST, 7, INT64_MIN,
    INT64_MAX, NULL},
  {"source", "string", NULL, NULL, NULL, 0, NULL, WT_CONFIG_COMPILED_TYPE_STRING, 8, INT64_MIN,
    INT64_MAX, NULL},
  {"type", "string", NULL, NULL, NULL, 0, NULL, WT_CONFIG_COMPILED_TYPE_STRING, 9, INT64_MIN,
    INT64_MAX, NULL},
  {"verbose", "list", NULL, "choices=[\"write_timestamp\"]", NULL, 0, NULL,
    WT_CONFIG_COMPILED_TYPE_LIST, 10, INT64_MIN, INT64_MAX, confchk_verbose4_choices},
  {"write_timestamp_usage", "string", NULL,
    "choices=[\"always\",\"key_consistent\",\"mixed_mode\","
    "\"never\",\"none\",\"ordered\"]",
    NULL, 0, NULL, WT_CONFIG_COMPILED_TYPE_STRING, 11, INT64_MIN, INT64_MAX,
    confchk_write_timestamp_usage3_choices},
  {NULL, NULL, NULL, NULL, NULL, 0, NULL, 0, 0, 0, 0, NULL}};

static const uint8_t confchk_colgroup_meta_jump[WT_CONFIG_JUMP_TABLE_SIZE] = {0, 0, 0, 0, 0, 0, 0,
  0, 0, 0, 0, 0, 0, 0, 0, 0, 0, 0, 0, 0, 0, 0, 0, 0, 0, 0, 0, 0, 0, 0, 0, 0, 0, 0, 0, 0, 0, 0, 0, 0,
  0, 0, 0, 0, 0, 0, 0, 0, 0, 0, 0, 0, 0, 0, 0, 0, 0, 0, 0, 0, 0, 0, 0, 0, 0, 0, 0, 0, 0, 0, 0, 0, 0,
  0, 0, 0, 0, 0, 0, 0, 0, 0, 0, 0, 0, 0, 0, 0, 0, 0, 0, 0, 0, 0, 0, 0, 0, 0, 2, 2, 4, 4, 4, 4, 4, 4,
  4, 4, 4, 4, 4, 4, 4, 4, 4, 4, 5, 6, 6, 7, 8, 8, 8, 8, 8, 8, 8, 8};

static const char *confchk_access_pattern_hint3_choices[] = {
  __WT_CONFIG_CHOICE_none, __WT_CONFIG_CHOICE_random, __WT_CONFIG_CHOICE_sequential, NULL};

static const char *confchk_block_allocation2_choices[] = {
  __WT_CONFIG_CHOICE_best, __WT_CONFIG_CHOICE_first, NULL};

static const char *confchk_block_manager2_choices[] = {
  __WT_CONFIG_CHOICE_default, __WT_CONFIG_CHOICE_disagg, NULL};

static const char *confchk_checksum2_choices[] = {__WT_CONFIG_CHOICE_on, __WT_CONFIG_CHOICE_off,
  __WT_CONFIG_CHOICE_uncompressed, __WT_CONFIG_CHOICE_unencrypted, NULL};

static const char *confchk_format2_choices[] = {__WT_CONFIG_CHOICE_btree, NULL};

static const char *confchk_verbose5_choices[] = {__WT_CONFIG_CHOICE_write_timestamp, NULL};

static const char *confchk_write_timestamp_usage4_choices[] = {__WT_CONFIG_CHOICE_always,
  __WT_CONFIG_CHOICE_key_consistent, __WT_CONFIG_CHOICE_mixed_mode, __WT_CONFIG_CHOICE_never,
  __WT_CONFIG_CHOICE_none, __WT_CONFIG_CHOICE_ordered, NULL};

static const WT_CONFIG_CHECK confchk_file_config[] = {
  {"access_pattern_hint", "string", NULL, "choices=[\"none\",\"random\",\"sequential\"]", NULL, 0,
    NULL, WT_CONFIG_COMPILED_TYPE_STRING, 12, INT64_MIN, INT64_MAX,
    confchk_access_pattern_hint3_choices},
  {"allocation_size", "int", NULL, "min=512B,max=128MB", NULL, 0, NULL, WT_CONFIG_COMPILED_TYPE_INT,
    13, 512, 128LL * WT_MEGABYTE, NULL},
  {"app_metadata", "string", NULL, NULL, NULL, 0, NULL, WT_CONFIG_COMPILED_TYPE_STRING, 0,
    INT64_MIN, INT64_MAX, NULL},
  {"assert", "category", NULL, NULL, confchk_WT_SESSION_create_assert_subconfigs, 4,
    confchk_WT_SESSION_create_assert_subconfigs_jump, WT_CONFIG_COMPILED_TYPE_CATEGORY, 1,
    INT64_MIN, INT64_MAX, NULL},
  {"block_allocation", "string", NULL, "choices=[\"best\",\"first\"]", NULL, 0, NULL,
    WT_CONFIG_COMPILED_TYPE_STRING, 14, INT64_MIN, INT64_MAX, confchk_block_allocation2_choices},
  {"block_compressor", "string", NULL, NULL, NULL, 0, NULL, WT_CONFIG_COMPILED_TYPE_STRING, 15,
    INT64_MIN, INT64_MAX, NULL},
  {"block_manager", "string", NULL, "choices=[\"default\",\"disagg\"]", NULL, 0, NULL,
    WT_CONFIG_COMPILED_TYPE_STRING, 16, INT64_MIN, INT64_MAX, confchk_block_manager2_choices},
  {"cache_resident", "boolean", NULL, NULL, NULL, 0, NULL, WT_CONFIG_COMPILED_TYPE_BOOLEAN, 17,
    INT64_MIN, INT64_MAX, NULL},
  {"checksum", "string", NULL,
    "choices=[\"on\",\"off\",\"uncompressed\","
    "\"unencrypted\"]",
    NULL, 0, NULL, WT_CONFIG_COMPILED_TYPE_STRING, 18, INT64_MIN, INT64_MAX,
    confchk_checksum2_choices},
  {"collator", "string", NULL, NULL, NULL, 0, NULL, WT_CONFIG_COMPILED_TYPE_STRING, 6, INT64_MIN,
    INT64_MAX, NULL},
  {"columns", "list", NULL, NULL, NULL, 0, NULL, WT_CONFIG_COMPILED_TYPE_LIST, 7, INT64_MIN,
    INT64_MAX, NULL},
  {"dictionary", "int", NULL, "min=0", NULL, 0, NULL, WT_CONFIG_COMPILED_TYPE_INT, 19, 0, INT64_MAX,
    NULL},
  {"disaggregated", "category", NULL, NULL, confchk_WT_SESSION_create_disaggregated_subconfigs, 3,
    confchk_WT_SESSION_create_disaggregated_subconfigs_jump, WT_CONFIG_COMPILED_TYPE_CATEGORY, 20,
    INT64_MIN, INT64_MAX, NULL},
  {"encryption", "category", NULL, NULL, confchk_WT_SESSION_create_encryption_subconfigs, 2,
    confchk_WT_SESSION_create_encryption_subconfigs_jump, WT_CONFIG_COMPILED_TYPE_CATEGORY, 24,
    INT64_MIN, INT64_MAX, NULL},
  {"format", "string", NULL, "choices=[\"btree\"]", NULL, 0, NULL, WT_CONFIG_COMPILED_TYPE_STRING,
    27, INT64_MIN, INT64_MAX, confchk_format2_choices},
  {"huffman_key", "string", NULL, NULL, NULL, 0, NULL, WT_CONFIG_COMPILED_TYPE_STRING, 28,
    INT64_MIN, INT64_MAX, NULL},
  {"huffman_value", "string", NULL, NULL, NULL, 0, NULL, WT_CONFIG_COMPILED_TYPE_STRING, 29,
    INT64_MIN, INT64_MAX, NULL},
  {"ignore_in_memory_cache_size", "boolean", NULL, NULL, NULL, 0, NULL,
    WT_CONFIG_COMPILED_TYPE_BOOLEAN, 30, INT64_MIN, INT64_MAX, NULL},
  {"in_memory", "boolean", NULL, NULL, NULL, 0, NULL, WT_CONFIG_COMPILED_TYPE_BOOLEAN, 31,
    INT64_MIN, INT64_MAX, NULL},
  {"internal_item_max", "int", NULL, "min=0", NULL, 0, NULL, WT_CONFIG_COMPILED_TYPE_INT, 32, 0,
    INT64_MAX, NULL},
  {"internal_key_max", "int", NULL, "min=0", NULL, 0, NULL, WT_CONFIG_COMPILED_TYPE_INT, 33, 0,
    INT64_MAX, NULL},
  {"internal_key_truncate", "boolean", NULL, NULL, NULL, 0, NULL, WT_CONFIG_COMPILED_TYPE_BOOLEAN,
    34, INT64_MIN, INT64_MAX, NULL},
  {"internal_page_max", "int", NULL, "min=512B,max=512MB", NULL, 0, NULL,
    WT_CONFIG_COMPILED_TYPE_INT, 35, 512, 512LL * WT_MEGABYTE, NULL},
  {"key_format", "format", __wt_struct_confchk, NULL, NULL, 0, NULL, WT_CONFIG_COMPILED_TYPE_FORMAT,
    36, INT64_MIN, INT64_MAX, NULL},
  {"key_gap", "int", NULL, "min=0", NULL, 0, NULL, WT_CONFIG_COMPILED_TYPE_INT, 37, 0, INT64_MAX,
    NULL},
  {"leaf_item_max", "int", NULL, "min=0", NULL, 0, NULL, WT_CONFIG_COMPILED_TYPE_INT, 38, 0,
    INT64_MAX, NULL},
  {"leaf_key_max", "int", NULL, "min=0", NULL, 0, NULL, WT_CONFIG_COMPILED_TYPE_INT, 39, 0,
    INT64_MAX, NULL},
  {"leaf_page_max", "int", NULL, "min=512B,max=512MB", NULL, 0, NULL, WT_CONFIG_COMPILED_TYPE_INT,
    40, 512, 512LL * WT_MEGABYTE, NULL},
  {"leaf_value_max", "int", NULL, "min=0", NULL, 0, NULL, WT_CONFIG_COMPILED_TYPE_INT, 41, 0,
    INT64_MAX, NULL},
  {"log", "category", NULL, NULL, confchk_WT_SESSION_create_log_subconfigs, 1,
    confchk_WT_SESSION_create_log_subconfigs_jump, WT_CONFIG_COMPILED_TYPE_CATEGORY, 42, INT64_MIN,
    INT64_MAX, NULL},
  {"memory_page_image_max", "int", NULL, "min=0", NULL, 0, NULL, WT_CONFIG_COMPILED_TYPE_INT, 44, 0,
    INT64_MAX, NULL},
  {"memory_page_max", "int", NULL, "min=512B,max=10TB", NULL, 0, NULL, WT_CONFIG_COMPILED_TYPE_INT,
    45, 512, 10LL * WT_TERABYTE, NULL},
  {"os_cache_dirty_max", "int", NULL, "min=0", NULL, 0, NULL, WT_CONFIG_COMPILED_TYPE_INT, 46, 0,
    INT64_MAX, NULL},
  {"os_cache_max", "int", NULL, "min=0", NULL, 0, NULL, WT_CONFIG_COMPILED_TYPE_INT, 47, 0,
    INT64_MAX, NULL},
  {"prefix_compression", "boolean", NULL, NULL, NULL, 0, NULL, WT_CONFIG_COMPILED_TYPE_BOOLEAN, 48,
    INT64_MIN, INT64_MAX, NULL},
  {"prefix_compression_min", "int", NULL, "min=0", NULL, 0, NULL, WT_CONFIG_COMPILED_TYPE_INT, 49,
    0, INT64_MAX, NULL},
  {"split_deepen_min_child", "int", NULL, NULL, NULL, 0, NULL, WT_CONFIG_COMPILED_TYPE_INT, 50,
    INT64_MIN, INT64_MAX, NULL},
  {"split_deepen_per_child", "int", NULL, NULL, NULL, 0, NULL, WT_CONFIG_COMPILED_TYPE_INT, 51,
    INT64_MIN, INT64_MAX, NULL},
  {"split_pct", "int", NULL, "min=50,max=100", NULL, 0, NULL, WT_CONFIG_COMPILED_TYPE_INT, 52, 50,
    100, NULL},
  {"tiered_storage", "category", NULL, NULL, confchk_WT_SESSION_create_tiered_storage_subconfigs, 8,
    confchk_WT_SESSION_create_tiered_storage_subconfigs_jump, WT_CONFIG_COMPILED_TYPE_CATEGORY, 53,
    INT64_MIN, INT64_MAX, NULL},
  {"value_format", "format", __wt_struct_confchk, NULL, NULL, 0, NULL,
    WT_CONFIG_COMPILED_TYPE_FORMAT, 61, INT64_MIN, INT64_MAX, NULL},
  {"verbose", "list", NULL, "choices=[\"write_timestamp\"]", NULL, 0, NULL,
    WT_CONFIG_COMPILED_TYPE_LIST, 10, INT64_MIN, INT64_MAX, confchk_verbose5_choices},
  {"write_timestamp_usage", "string", NULL,
    "choices=[\"always\",\"key_consistent\",\"mixed_mode\","
    "\"never\",\"none\",\"ordered\"]",
    NULL, 0, NULL, WT_CONFIG_COMPILED_TYPE_STRING, 11, INT64_MIN, INT64_MAX,
    confchk_write_timestamp_usage4_choices},
  {NULL, NULL, NULL, NULL, NULL, 0, NULL, 0, 0, 0, 0, NULL}};

static const uint8_t confchk_file_config_jump[WT_CONFIG_JUMP_TABLE_SIZE] = {0, 0, 0, 0, 0, 0, 0, 0,
  0, 0, 0, 0, 0, 0, 0, 0, 0, 0, 0, 0, 0, 0, 0, 0, 0, 0, 0, 0, 0, 0, 0, 0, 0, 0, 0, 0, 0, 0, 0, 0, 0,
  0, 0, 0, 0, 0, 0, 0, 0, 0, 0, 0, 0, 0, 0, 0, 0, 0, 0, 0, 0, 0, 0, 0, 0, 0, 0, 0, 0, 0, 0, 0, 0, 0,
  0, 0, 0, 0, 0, 0, 0, 0, 0, 0, 0, 0, 0, 0, 0, 0, 0, 0, 0, 0, 0, 0, 0, 0, 4, 7, 11, 13, 14, 15, 15,
  17, 23, 23, 25, 30, 32, 32, 34, 36, 36, 36, 39, 40, 40, 42, 43, 43, 43, 43, 43, 43, 43, 43};

static const char *confchk_access_pattern_hint4_choices[] = {
  __WT_CONFIG_CHOICE_none, __WT_CONFIG_CHOICE_random, __WT_CONFIG_CHOICE_sequential, NULL};

static const char *confchk_block_allocation3_choices[] = {
  __WT_CONFIG_CHOICE_best, __WT_CONFIG_CHOICE_first, NULL};

static const char *confchk_block_manager3_choices[] = {
  __WT_CONFIG_CHOICE_default, __WT_CONFIG_CHOICE_disagg, NULL};

static const char *confchk_checksum3_choices[] = {__WT_CONFIG_CHOICE_on, __WT_CONFIG_CHOICE_off,
  __WT_CONFIG_CHOICE_uncompressed, __WT_CONFIG_CHOICE_unencrypted, NULL};

static const char *confchk_format3_choices[] = {__WT_CONFIG_CHOICE_btree, NULL};

static const char *confchk_verbose6_choices[] = {__WT_CONFIG_CHOICE_write_timestamp, NULL};

static const char *confchk_write_timestamp_usage5_choices[] = {__WT_CONFIG_CHOICE_always,
  __WT_CONFIG_CHOICE_key_consistent, __WT_CONFIG_CHOICE_mixed_mode, __WT_CONFIG_CHOICE_never,
  __WT_CONFIG_CHOICE_none, __WT_CONFIG_CHOICE_ordered, NULL};

static const WT_CONFIG_CHECK confchk_file_meta[] = {
  {"access_pattern_hint", "string", NULL, "choices=[\"none\",\"random\",\"sequential\"]", NULL, 0,
    NULL, WT_CONFIG_COMPILED_TYPE_STRING, 12, INT64_MIN, INT64_MAX,
    confchk_access_pattern_hint4_choices},
  {"allocation_size", "int", NULL, "min=512B,max=128MB", NULL, 0, NULL, WT_CONFIG_COMPILED_TYPE_INT,
    13, 512, 128LL * WT_MEGABYTE, NULL},
  {"app_metadata", "string", NULL, NULL, NULL, 0, NULL, WT_CONFIG_COMPILED_TYPE_STRING, 0,
    INT64_MIN, INT64_MAX, NULL},
  {"assert", "category", NULL, NULL, confchk_WT_SESSION_create_assert_subconfigs, 4,
    confchk_WT_SESSION_create_assert_subconfigs_jump, WT_CONFIG_COMPILED_TYPE_CATEGORY, 1,
    INT64_MIN, INT64_MAX, NULL},
  {"block_allocation", "string", NULL, "choices=[\"best\",\"first\"]", NULL, 0, NULL,
    WT_CONFIG_COMPILED_TYPE_STRING, 14, INT64_MIN, INT64_MAX, confchk_block_allocation3_choices},
  {"block_compressor", "string", NULL, NULL, NULL, 0, NULL, WT_CONFIG_COMPILED_TYPE_STRING, 15,
    INT64_MIN, INT64_MAX, NULL},
  {"block_manager", "string", NULL, "choices=[\"default\",\"disagg\"]", NULL, 0, NULL,
    WT_CONFIG_COMPILED_TYPE_STRING, 16, INT64_MIN, INT64_MAX, confchk_block_manager3_choices},
  {"cache_resident", "boolean", NULL, NULL, NULL, 0, NULL, WT_CONFIG_COMPILED_TYPE_BOOLEAN, 17,
    INT64_MIN, INT64_MAX, NULL},
  {"checkpoint", "string", NULL, NULL, NULL, 0, NULL, WT_CONFIG_COMPILED_TYPE_STRING, 62, INT64_MIN,
    INT64_MAX, NULL},
  {"checkpoint_backup_info", "string", NULL, NULL, NULL, 0, NULL, WT_CONFIG_COMPILED_TYPE_STRING,
    63, INT64_MIN, INT64_MAX, NULL},
  {"checkpoint_lsn", "string", NULL, NULL, NULL, 0, NULL, WT_CONFIG_COMPILED_TYPE_STRING, 64,
    INT64_MIN, INT64_MAX, NULL},
  {"checksum", "string", NULL,
    "choices=[\"on\",\"off\",\"uncompressed\","
    "\"unencrypted\"]",
    NULL, 0, NULL, WT_CONFIG_COMPILED_TYPE_STRING, 18, INT64_MIN, INT64_MAX,
    confchk_checksum3_choices},
  {"collator", "string", NULL, NULL, NULL, 0, NULL, WT_CONFIG_COMPILED_TYPE_STRING, 6, INT64_MIN,
    INT64_MAX, NULL},
  {"columns", "list", NULL, NULL, NULL, 0, NULL, WT_CONFIG_COMPILED_TYPE_LIST, 7, INT64_MIN,
    INT64_MAX, NULL},
  {"dictionary", "int", NULL, "min=0", NULL, 0, NULL, WT_CONFIG_COMPILED_TYPE_INT, 19, 0, INT64_MAX,
    NULL},
  {"disaggregated", "category", NULL, NULL, confchk_WT_SESSION_create_disaggregated_subconfigs, 3,
    confchk_WT_SESSION_create_disaggregated_subconfigs_jump, WT_CONFIG_COMPILED_TYPE_CATEGORY, 20,
    INT64_MIN, INT64_MAX, NULL},
  {"encryption", "category", NULL, NULL, confchk_WT_SESSION_create_encryption_subconfigs, 2,
    confchk_WT_SESSION_create_encryption_subconfigs_jump, WT_CONFIG_COMPILED_TYPE_CATEGORY, 24,
    INT64_MIN, INT64_MAX, NULL},
  {"format", "string", NULL, "choices=[\"btree\"]", NULL, 0, NULL, WT_CONFIG_COMPILED_TYPE_STRING,
    27, INT64_MIN, INT64_MAX, confchk_format3_choices},
  {"huffman_key", "string", NULL, NULL, NULL, 0, NULL, WT_CONFIG_COMPILED_TYPE_STRING, 28,
    INT64_MIN, INT64_MAX, NULL},
  {"huffman_value", "string", NULL, NULL, NULL, 0, NULL, WT_CONFIG_COMPILED_TYPE_STRING, 29,
    INT64_MIN, INT64_MAX, NULL},
  {"id", "string", NULL, NULL, NULL, 0, NULL, WT_CONFIG_COMPILED_TYPE_STRING, 65, INT64_MIN,
    INT64_MAX, NULL},
  {"ignore_in_memory_cache_size", "boolean", NULL, NULL, NULL, 0, NULL,
    WT_CONFIG_COMPILED_TYPE_BOOLEAN, 30, INT64_MIN, INT64_MAX, NULL},
  {"in_memory", "boolean", NULL, NULL, NULL, 0, NULL, WT_CONFIG_COMPILED_TYPE_BOOLEAN, 31,
    INT64_MIN, INT64_MAX, NULL},
  {"internal_item_max", "int", NULL, "min=0", NULL, 0, NULL, WT_CONFIG_COMPILED_TYPE_INT, 32, 0,
    INT64_MAX, NULL},
  {"internal_key_max", "int", NULL, "min=0", NULL, 0, NULL, WT_CONFIG_COMPILED_TYPE_INT, 33, 0,
    INT64_MAX, NULL},
  {"internal_key_truncate", "boolean", NULL, NULL, NULL, 0, NULL, WT_CONFIG_COMPILED_TYPE_BOOLEAN,
    34, INT64_MIN, INT64_MAX, NULL},
  {"internal_page_max", "int", NULL, "min=512B,max=512MB", NULL, 0, NULL,
    WT_CONFIG_COMPILED_TYPE_INT, 35, 512, 512LL * WT_MEGABYTE, NULL},
  {"key_format", "format", __wt_struct_confchk, NULL, NULL, 0, NULL, WT_CONFIG_COMPILED_TYPE_FORMAT,
    36, INT64_MIN, INT64_MAX, NULL},
  {"key_gap", "int", NULL, "min=0", NULL, 0, NULL, WT_CONFIG_COMPILED_TYPE_INT, 37, 0, INT64_MAX,
    NULL},
  {"leaf_item_max", "int", NULL, "min=0", NULL, 0, NULL, WT_CONFIG_COMPILED_TYPE_INT, 38, 0,
    INT64_MAX, NULL},
  {"leaf_key_max", "int", NULL, "min=0", NULL, 0, NULL, WT_CONFIG_COMPILED_TYPE_INT, 39, 0,
    INT64_MAX, NULL},
  {"leaf_page_max", "int", NULL, "min=512B,max=512MB", NULL, 0, NULL, WT_CONFIG_COMPILED_TYPE_INT,
    40, 512, 512LL * WT_MEGABYTE, NULL},
  {"leaf_value_max", "int", NULL, "min=0", NULL, 0, NULL, WT_CONFIG_COMPILED_TYPE_INT, 41, 0,
    INT64_MAX, NULL},
  {"log", "category", NULL, NULL, confchk_WT_SESSION_create_log_subconfigs, 1,
    confchk_WT_SESSION_create_log_subconfigs_jump, WT_CONFIG_COMPILED_TYPE_CATEGORY, 42, INT64_MIN,
    INT64_MAX, NULL},
  {"memory_page_image_max", "int", NULL, "min=0", NULL, 0, NULL, WT_CONFIG_COMPILED_TYPE_INT, 44, 0,
    INT64_MAX, NULL},
  {"memory_page_max", "int", NULL, "min=512B,max=10TB", NULL, 0, NULL, WT_CONFIG_COMPILED_TYPE_INT,
    45, 512, 10LL * WT_TERABYTE, NULL},
  {"os_cache_dirty_max", "int", NULL, "min=0", NULL, 0, NULL, WT_CONFIG_COMPILED_TYPE_INT, 46, 0,
    INT64_MAX, NULL},
  {"os_cache_max", "int", NULL, "min=0", NULL, 0, NULL, WT_CONFIG_COMPILED_TYPE_INT, 47, 0,
    INT64_MAX, NULL},
  {"prefix_compression", "boolean", NULL, NULL, NULL, 0, NULL, WT_CONFIG_COMPILED_TYPE_BOOLEAN, 48,
    INT64_MIN, INT64_MAX, NULL},
  {"prefix_compression_min", "int", NULL, "min=0", NULL, 0, NULL, WT_CONFIG_COMPILED_TYPE_INT, 49,
    0, INT64_MAX, NULL},
  {"readonly", "boolean", NULL, NULL, NULL, 0, NULL, WT_CONFIG_COMPILED_TYPE_BOOLEAN, 66, INT64_MIN,
    INT64_MAX, NULL},
  {"split_deepen_min_child", "int", NULL, NULL, NULL, 0, NULL, WT_CONFIG_COMPILED_TYPE_INT, 50,
    INT64_MIN, INT64_MAX, NULL},
  {"split_deepen_per_child", "int", NULL, NULL, NULL, 0, NULL, WT_CONFIG_COMPILED_TYPE_INT, 51,
    INT64_MIN, INT64_MAX, NULL},
  {"split_pct", "int", NULL, "min=50,max=100", NULL, 0, NULL, WT_CONFIG_COMPILED_TYPE_INT, 52, 50,
    100, NULL},
  {"tiered_object", "boolean", NULL, NULL, NULL, 0, NULL, WT_CONFIG_COMPILED_TYPE_BOOLEAN, 67,
    INT64_MIN, INT64_MAX, NULL},
  {"tiered_storage", "category", NULL, NULL, confchk_WT_SESSION_create_tiered_storage_subconfigs, 8,
    confchk_WT_SESSION_create_tiered_storage_subconfigs_jump, WT_CONFIG_COMPILED_TYPE_CATEGORY, 53,
    INT64_MIN, INT64_MAX, NULL},
  {"value_format", "format", __wt_struct_confchk, NULL, NULL, 0, NULL,
    WT_CONFIG_COMPILED_TYPE_FORMAT, 61, INT64_MIN, INT64_MAX, NULL},
  {"verbose", "list", NULL, "choices=[\"write_timestamp\"]", NULL, 0, NULL,
    WT_CONFIG_COMPILED_TYPE_LIST, 10, INT64_MIN, INT64_MAX, confchk_verbose6_choices},
  {"version", "string", NULL, NULL, NULL, 0, NULL, WT_CONFIG_COMPILED_TYPE_STRING, 68, INT64_MIN,
    INT64_MAX, NULL},
  {"write_timestamp_usage", "string", NULL,
    "choices=[\"always\",\"key_consistent\",\"mixed_mode\","
    "\"never\",\"none\",\"ordered\"]",
    NULL, 0, NULL, WT_CONFIG_COMPILED_TYPE_STRING, 11, INT64_MIN, INT64_MAX,
    confchk_write_timestamp_usage5_choices},
  {NULL, NULL, NULL, NULL, NULL, 0, NULL, 0, 0, 0, 0, NULL}};

static const uint8_t confchk_file_meta_jump[WT_CONFIG_JUMP_TABLE_SIZE] = {0, 0, 0, 0, 0, 0, 0, 0, 0,
  0, 0, 0, 0, 0, 0, 0, 0, 0, 0, 0, 0, 0, 0, 0, 0, 0, 0, 0, 0, 0, 0, 0, 0, 0, 0, 0, 0, 0, 0, 0, 0, 0,
  0, 0, 0, 0, 0, 0, 0, 0, 0, 0, 0, 0, 0, 0, 0, 0, 0, 0, 0, 0, 0, 0, 0, 0, 0, 0, 0, 0, 0, 0, 0, 0, 0,
  0, 0, 0, 0, 0, 0, 0, 0, 0, 0, 0, 0, 0, 0, 0, 0, 0, 0, 0, 0, 0, 0, 0, 4, 7, 14, 16, 17, 18, 18, 20,
  27, 27, 29, 34, 36, 36, 38, 40, 40, 41, 44, 46, 46, 49, 50, 50, 50, 50, 50, 50, 50, 50};

static const char *confchk_verbose7_choices[] = {__WT_CONFIG_CHOICE_write_timestamp, NULL};

static const char *confchk_write_timestamp_usage6_choices[] = {__WT_CONFIG_CHOICE_always,
  __WT_CONFIG_CHOICE_key_consistent, __WT_CONFIG_CHOICE_mixed_mode, __WT_CONFIG_CHOICE_never,
  __WT_CONFIG_CHOICE_none, __WT_CONFIG_CHOICE_ordered, NULL};

static const WT_CONFIG_CHECK confchk_index_meta[] = {
  {"app_metadata", "string", NULL, NULL, NULL, 0, NULL, WT_CONFIG_COMPILED_TYPE_STRING, 0,
    INT64_MIN, INT64_MAX, NULL},
  {"assert", "category", NULL, NULL, confchk_WT_SESSION_create_assert_subconfigs, 4,
    confchk_WT_SESSION_create_assert_subconfigs_jump, WT_CONFIG_COMPILED_TYPE_CATEGORY, 1,
    INT64_MIN, INT64_MAX, NULL},
  {"collator", "string", NULL, NULL, NULL, 0, NULL, WT_CONFIG_COMPILED_TYPE_STRING, 6, INT64_MIN,
    INT64_MAX, NULL},
  {"columns", "list", NULL, NULL, NULL, 0, NULL, WT_CONFIG_COMPILED_TYPE_LIST, 7, INT64_MIN,
    INT64_MAX, NULL},
  {"extractor", "string", NULL, NULL, NULL, 0, NULL, WT_CONFIG_COMPILED_TYPE_STRING, 69, INT64_MIN,
    INT64_MAX, NULL},
  {"immutable", "boolean", NULL, NULL, NULL, 0, NULL, WT_CONFIG_COMPILED_TYPE_BOOLEAN, 70,
    INT64_MIN, INT64_MAX, NULL},
  {"index_key_columns", "int", NULL, NULL, NULL, 0, NULL, WT_CONFIG_COMPILED_TYPE_INT, 71,
    INT64_MIN, INT64_MAX, NULL},
  {"key_format", "format", __wt_struct_confchk, NULL, NULL, 0, NULL, WT_CONFIG_COMPILED_TYPE_FORMAT,
    36, INT64_MIN, INT64_MAX, NULL},
  {"source", "string", NULL, NULL, NULL, 0, NULL, WT_CONFIG_COMPILED_TYPE_STRING, 8, INT64_MIN,
    INT64_MAX, NULL},
  {"type", "string", NULL, NULL, NULL, 0, NULL, WT_CONFIG_COMPILED_TYPE_STRING, 9, INT64_MIN,
    INT64_MAX, NULL},
  {"value_format", "format", __wt_struct_confchk, NULL, NULL, 0, NULL,
    WT_CONFIG_COMPILED_TYPE_FORMAT, 61, INT64_MIN, INT64_MAX, NULL},
  {"verbose", "list", NULL, "choices=[\"write_timestamp\"]", NULL, 0, NULL,
    WT_CONFIG_COMPILED_TYPE_LIST, 10, INT64_MIN, INT64_MAX, confchk_verbose7_choices},
  {"write_timestamp_usage", "string", NULL,
    "choices=[\"always\",\"key_consistent\",\"mixed_mode\","
    "\"never\",\"none\",\"ordered\"]",
    NULL, 0, NULL, WT_CONFIG_COMPILED_TYPE_STRING, 11, INT64_MIN, INT64_MAX,
    confchk_write_timestamp_usage6_choices},
  {NULL, NULL, NULL, NULL, NULL, 0, NULL, 0, 0, 0, 0, NULL}};

static const uint8_t confchk_index_meta_jump[WT_CONFIG_JUMP_TABLE_SIZE] = {0, 0, 0, 0, 0, 0, 0, 0,
  0, 0, 0, 0, 0, 0, 0, 0, 0, 0, 0, 0, 0, 0, 0, 0, 0, 0, 0, 0, 0, 0, 0, 0, 0, 0, 0, 0, 0, 0, 0, 0, 0,
  0, 0, 0, 0, 0, 0, 0, 0, 0, 0, 0, 0, 0, 0, 0, 0, 0, 0, 0, 0, 0, 0, 0, 0, 0, 0, 0, 0, 0, 0, 0, 0, 0,
  0, 0, 0, 0, 0, 0, 0, 0, 0, 0, 0, 0, 0, 0, 0, 0, 0, 0, 0, 0, 0, 0, 0, 0, 2, 2, 4, 4, 5, 5, 5, 5, 7,
  7, 8, 8, 8, 8, 8, 8, 8, 8, 9, 10, 10, 12, 13, 13, 13, 13, 13, 13, 13, 13};

static const char *confchk_role2_choices[] = {
  __WT_CONFIG_CHOICE_leader, __WT_CONFIG_CHOICE_follower, NULL};

static const WT_CONFIG_CHECK confchk_wiredtiger_open_disaggregated_subconfigs[] = {
  {"checkpoint_id", "int", NULL, "min=-1", NULL, 0, NULL, WT_CONFIG_COMPILED_TYPE_INT, 93, -1,
    INT64_MAX, NULL},
  {"checkpoint_meta", "string", NULL, NULL, NULL, 0, NULL, WT_CONFIG_COMPILED_TYPE_STRING, 94,
    INT64_MIN, INT64_MAX, NULL},
  {"internal_page_delta", "boolean", NULL, NULL, NULL, 0, NULL, WT_CONFIG_COMPILED_TYPE_BOOLEAN, 95,
    INT64_MIN, INT64_MAX, NULL},
  {"last_materialized_lsn", "int", NULL, NULL, NULL, 0, NULL, WT_CONFIG_COMPILED_TYPE_INT, 96,
    INT64_MIN, INT64_MAX, NULL},
  {"leaf_page_delta", "boolean", NULL, NULL, NULL, 0, NULL, WT_CONFIG_COMPILED_TYPE_BOOLEAN, 97,
    INT64_MIN, INT64_MAX, NULL},
  {"lose_all_my_data", "boolean", NULL, NULL, NULL, 0, NULL, WT_CONFIG_COMPILED_TYPE_BOOLEAN, 98,
    INT64_MIN, INT64_MAX, NULL},
  {"next_checkpoint_id", "int", NULL, "min=-1", NULL, 0, NULL, WT_CONFIG_COMPILED_TYPE_INT, 99, -1,
    INT64_MAX, NULL},
  {"page_log", "string", NULL, NULL, NULL, 0, NULL, WT_CONFIG_COMPILED_TYPE_STRING, 21, INT64_MIN,
    INT64_MAX, NULL},
  {"role", "string", NULL, "choices=[\"leader\",\"follower\"]", NULL, 0, NULL,
    WT_CONFIG_COMPILED_TYPE_STRING, 100, INT64_MIN, INT64_MAX, confchk_role2_choices},
  {NULL, NULL, NULL, NULL, NULL, 0, NULL, 0, 0, 0, 0, NULL}};

static const uint8_t
  confchk_wiredtiger_open_disaggregated_subconfigs_jump[WT_CONFIG_JUMP_TABLE_SIZE] = {0, 0, 0, 0, 0,
    0, 0, 0, 0, 0, 0, 0, 0, 0, 0, 0, 0, 0, 0, 0, 0, 0, 0, 0, 0, 0, 0, 0, 0, 0, 0, 0, 0, 0, 0, 0, 0,
    0, 0, 0, 0, 0, 0, 0, 0, 0, 0, 0, 0, 0, 0, 0, 0, 0, 0, 0, 0, 0, 0, 0, 0, 0, 0, 0, 0, 0, 0, 0, 0,
    0, 0, 0, 0, 0, 0, 0, 0, 0, 0, 0, 0, 0, 0, 0, 0, 0, 0, 0, 0, 0, 0, 0, 0, 0, 0, 0, 0, 0, 0, 0, 2,
    2, 2, 2, 2, 2, 3, 3, 3, 6, 6, 7, 7, 8, 8, 9, 9, 9, 9, 9, 9, 9, 9, 9, 9, 9, 9, 9};

static const char *confchk_verbose8_choices[] = {__WT_CONFIG_CHOICE_write_timestamp, NULL};

static const char *confchk_write_timestamp_usage7_choices[] = {__WT_CONFIG_CHOICE_always,
  __WT_CONFIG_CHOICE_key_consistent, __WT_CONFIG_CHOICE_mixed_mode, __WT_CONFIG_CHOICE_never,
  __WT_CONFIG_CHOICE_none, __WT_CONFIG_CHOICE_ordered, NULL};

static const WT_CONFIG_CHECK confchk_layered_meta[] = {
  {"app_metadata", "string", NULL, NULL, NULL, 0, NULL, WT_CONFIG_COMPILED_TYPE_STRING, 0,
    INT64_MIN, INT64_MAX, NULL},
  {"assert", "category", NULL, NULL, confchk_WT_SESSION_create_assert_subconfigs, 4,
    confchk_WT_SESSION_create_assert_subconfigs_jump, WT_CONFIG_COMPILED_TYPE_CATEGORY, 1,
    INT64_MIN, INT64_MAX, NULL},
  {"collator", "string", NULL, NULL, NULL, 0, NULL, WT_CONFIG_COMPILED_TYPE_STRING, 6, INT64_MIN,
    INT64_MAX, NULL},
  {"columns", "list", NULL, NULL, NULL, 0, NULL, WT_CONFIG_COMPILED_TYPE_LIST, 7, INT64_MIN,
    INT64_MAX, NULL},
  {"disaggregated", "category", NULL, NULL, confchk_wiredtiger_open_disaggregated_subconfigs, 9,
    confchk_wiredtiger_open_disaggregated_subconfigs_jump, WT_CONFIG_COMPILED_TYPE_CATEGORY, 20,
    INT64_MIN, INT64_MAX, NULL},
  {"ingest", "string", NULL, NULL, NULL, 0, NULL, WT_CONFIG_COMPILED_TYPE_STRING, 101, INT64_MIN,
    INT64_MAX, NULL},
  {"key_format", "format", __wt_struct_confchk, NULL, NULL, 0, NULL, WT_CONFIG_COMPILED_TYPE_FORMAT,
    36, INT64_MIN, INT64_MAX, NULL},
  {"log", "category", NULL, NULL, confchk_WT_SESSION_create_log_subconfigs, 1,
    confchk_WT_SESSION_create_log_subconfigs_jump, WT_CONFIG_COMPILED_TYPE_CATEGORY, 42, INT64_MIN,
    INT64_MAX, NULL},
  {"stable", "string", NULL, NULL, NULL, 0, NULL, WT_CONFIG_COMPILED_TYPE_STRING, 102, INT64_MIN,
    INT64_MAX, NULL},
  {"value_format", "format", __wt_struct_confchk, NULL, NULL, 0, NULL,
    WT_CONFIG_COMPILED_TYPE_FORMAT, 61, INT64_MIN, INT64_MAX, NULL},
  {"verbose", "list", NULL, "choices=[\"write_timestamp\"]", NULL, 0, NULL,
    WT_CONFIG_COMPILED_TYPE_LIST, 10, INT64_MIN, INT64_MAX, confchk_verbose8_choices},
  {"write_timestamp_usage", "string", NULL,
    "choices=[\"always\",\"key_consistent\",\"mixed_mode\","
    "\"never\",\"none\",\"ordered\"]",
    NULL, 0, NULL, WT_CONFIG_COMPILED_TYPE_STRING, 11, INT64_MIN, INT64_MAX,
    confchk_write_timestamp_usage7_choices},
  {NULL, NULL, NULL, NULL, NULL, 0, NULL, 0, 0, 0, 0, NULL}};

static const uint8_t confchk_layered_meta_jump[WT_CONFIG_JUMP_TABLE_SIZE] = {0, 0, 0, 0, 0, 0, 0, 0,
  0, 0, 0, 0, 0, 0, 0, 0, 0, 0, 0, 0, 0, 0, 0, 0, 0, 0, 0, 0, 0, 0, 0, 0, 0, 0, 0, 0, 0, 0, 0, 0, 0,
  0, 0, 0, 0, 0, 0, 0, 0, 0, 0, 0, 0, 0, 0, 0, 0, 0, 0, 0, 0, 0, 0, 0, 0, 0, 0, 0, 0, 0, 0, 0, 0, 0,
  0, 0, 0, 0, 0, 0, 0, 0, 0, 0, 0, 0, 0, 0, 0, 0, 0, 0, 0, 0, 0, 0, 0, 0, 2, 2, 4, 5, 5, 5, 5, 5, 6,
  6, 7, 8, 8, 8, 8, 8, 8, 8, 9, 9, 9, 11, 12, 12, 12, 12, 12, 12, 12, 12};

static const char *confchk_access_pattern_hint5_choices[] = {
  __WT_CONFIG_CHOICE_none, __WT_CONFIG_CHOICE_random, __WT_CONFIG_CHOICE_sequential, NULL};

static const char *confchk_block_allocation4_choices[] = {
  __WT_CONFIG_CHOICE_best, __WT_CONFIG_CHOICE_first, NULL};

static const char *confchk_block_manager4_choices[] = {
  __WT_CONFIG_CHOICE_default, __WT_CONFIG_CHOICE_disagg, NULL};

static const char *confchk_checksum4_choices[] = {__WT_CONFIG_CHOICE_on, __WT_CONFIG_CHOICE_off,
  __WT_CONFIG_CHOICE_uncompressed, __WT_CONFIG_CHOICE_unencrypted, NULL};

static const char *confchk_format4_choices[] = {__WT_CONFIG_CHOICE_btree, NULL};

static const char *confchk_verbose9_choices[] = {__WT_CONFIG_CHOICE_write_timestamp, NULL};

static const char *confchk_write_timestamp_usage8_choices[] = {__WT_CONFIG_CHOICE_always,
  __WT_CONFIG_CHOICE_key_consistent, __WT_CONFIG_CHOICE_mixed_mode, __WT_CONFIG_CHOICE_never,
  __WT_CONFIG_CHOICE_none, __WT_CONFIG_CHOICE_ordered, NULL};

static const WT_CONFIG_CHECK confchk_lsm_meta[] = {
  {"access_pattern_hint", "string", NULL, "choices=[\"none\",\"random\",\"sequential\"]", NULL, 0,
    NULL, WT_CONFIG_COMPILED_TYPE_STRING, 12, INT64_MIN, INT64_MAX,
    confchk_access_pattern_hint5_choices},
  {"allocation_size", "int", NULL, "min=512B,max=128MB", NULL, 0, NULL, WT_CONFIG_COMPILED_TYPE_INT,
    13, 512, 128LL * WT_MEGABYTE, NULL},
  {"app_metadata", "string", NULL, NULL, NULL, 0, NULL, WT_CONFIG_COMPILED_TYPE_STRING, 0,
    INT64_MIN, INT64_MAX, NULL},
  {"assert", "category", NULL, NULL, confchk_WT_SESSION_create_assert_subconfigs, 4,
    confchk_WT_SESSION_create_assert_subconfigs_jump, WT_CONFIG_COMPILED_TYPE_CATEGORY, 1,
    INT64_MIN, INT64_MAX, NULL},
  {"block_allocation", "string", NULL, "choices=[\"best\",\"first\"]", NULL, 0, NULL,
    WT_CONFIG_COMPILED_TYPE_STRING, 14, INT64_MIN, INT64_MAX, confchk_block_allocation4_choices},
  {"block_compressor", "string", NULL, NULL, NULL, 0, NULL, WT_CONFIG_COMPILED_TYPE_STRING, 15,
    INT64_MIN, INT64_MAX, NULL},
  {"block_manager", "string", NULL, "choices=[\"default\",\"disagg\"]", NULL, 0, NULL,
    WT_CONFIG_COMPILED_TYPE_STRING, 16, INT64_MIN, INT64_MAX, confchk_block_manager4_choices},
  {"cache_resident", "boolean", NULL, NULL, NULL, 0, NULL, WT_CONFIG_COMPILED_TYPE_BOOLEAN, 17,
    INT64_MIN, INT64_MAX, NULL},
  {"checksum", "string", NULL,
    "choices=[\"on\",\"off\",\"uncompressed\","
    "\"unencrypted\"]",
    NULL, 0, NULL, WT_CONFIG_COMPILED_TYPE_STRING, 18, INT64_MIN, INT64_MAX,
    confchk_checksum4_choices},
  {"chunks", "string", NULL, NULL, NULL, 0, NULL, WT_CONFIG_COMPILED_TYPE_STRING, 72, INT64_MIN,
    INT64_MAX, NULL},
  {"collator", "string", NULL, NULL, NULL, 0, NULL, WT_CONFIG_COMPILED_TYPE_STRING, 6, INT64_MIN,
    INT64_MAX, NULL},
  {"columns", "list", NULL, NULL, NULL, 0, NULL, WT_CONFIG_COMPILED_TYPE_LIST, 7, INT64_MIN,
    INT64_MAX, NULL},
  {"dictionary", "int", NULL, "min=0", NULL, 0, NULL, WT_CONFIG_COMPILED_TYPE_INT, 19, 0, INT64_MAX,
    NULL},
  {"disaggregated", "category", NULL, NULL, confchk_WT_SESSION_create_disaggregated_subconfigs, 3,
    confchk_WT_SESSION_create_disaggregated_subconfigs_jump, WT_CONFIG_COMPILED_TYPE_CATEGORY, 20,
    INT64_MIN, INT64_MAX, NULL},
  {"encryption", "category", NULL, NULL, confchk_WT_SESSION_create_encryption_subconfigs, 2,
    confchk_WT_SESSION_create_encryption_subconfigs_jump, WT_CONFIG_COMPILED_TYPE_CATEGORY, 24,
    INT64_MIN, INT64_MAX, NULL},
  {"format", "string", NULL, "choices=[\"btree\"]", NULL, 0, NULL, WT_CONFIG_COMPILED_TYPE_STRING,
    27, INT64_MIN, INT64_MAX, confchk_format4_choices},
  {"huffman_key", "string", NULL, NULL, NULL, 0, NULL, WT_CONFIG_COMPILED_TYPE_STRING, 28,
    INT64_MIN, INT64_MAX, NULL},
  {"huffman_value", "string", NULL, NULL, NULL, 0, NULL, WT_CONFIG_COMPILED_TYPE_STRING, 29,
    INT64_MIN, INT64_MAX, NULL},
  {"ignore_in_memory_cache_size", "boolean", NULL, NULL, NULL, 0, NULL,
    WT_CONFIG_COMPILED_TYPE_BOOLEAN, 30, INT64_MIN, INT64_MAX, NULL},
  {"in_memory", "boolean", NULL, NULL, NULL, 0, NULL, WT_CONFIG_COMPILED_TYPE_BOOLEAN, 31,
    INT64_MIN, INT64_MAX, NULL},
  {"internal_item_max", "int", NULL, "min=0", NULL, 0, NULL, WT_CONFIG_COMPILED_TYPE_INT, 32, 0,
    INT64_MAX, NULL},
  {"internal_key_max", "int", NULL, "min=0", NULL, 0, NULL, WT_CONFIG_COMPILED_TYPE_INT, 33, 0,
    INT64_MAX, NULL},
  {"internal_key_truncate", "boolean", NULL, NULL, NULL, 0, NULL, WT_CONFIG_COMPILED_TYPE_BOOLEAN,
    34, INT64_MIN, INT64_MAX, NULL},
  {"internal_page_max", "int", NULL, "min=512B,max=512MB", NULL, 0, NULL,
    WT_CONFIG_COMPILED_TYPE_INT, 35, 512, 512LL * WT_MEGABYTE, NULL},
  {"key_format", "format", __wt_struct_confchk, NULL, NULL, 0, NULL, WT_CONFIG_COMPILED_TYPE_FORMAT,
    36, INT64_MIN, INT64_MAX, NULL},
  {"key_gap", "int", NULL, "min=0", NULL, 0, NULL, WT_CONFIG_COMPILED_TYPE_INT, 37, 0, INT64_MAX,
    NULL},
  {"last", "string", NULL, NULL, NULL, 0, NULL, WT_CONFIG_COMPILED_TYPE_STRING, 73, INT64_MIN,
    INT64_MAX, NULL},
  {"leaf_item_max", "int", NULL, "min=0", NULL, 0, NULL, WT_CONFIG_COMPILED_TYPE_INT, 38, 0,
    INT64_MAX, NULL},
  {"leaf_key_max", "int", NULL, "min=0", NULL, 0, NULL, WT_CONFIG_COMPILED_TYPE_INT, 39, 0,
    INT64_MAX, NULL},
  {"leaf_page_max", "int", NULL, "min=512B,max=512MB", NULL, 0, NULL, WT_CONFIG_COMPILED_TYPE_INT,
    40, 512, 512LL * WT_MEGABYTE, NULL},
  {"leaf_value_max", "int", NULL, "min=0", NULL, 0, NULL, WT_CONFIG_COMPILED_TYPE_INT, 41, 0,
    INT64_MAX, NULL},
  {"log", "category", NULL, NULL, confchk_WT_SESSION_create_log_subconfigs, 1,
    confchk_WT_SESSION_create_log_subconfigs_jump, WT_CONFIG_COMPILED_TYPE_CATEGORY, 42, INT64_MIN,
    INT64_MAX, NULL},
  {"lsm", "category", NULL, NULL, confchk_WT_SESSION_create_lsm_subconfigs, 12,
    confchk_WT_SESSION_create_lsm_subconfigs_jump, WT_CONFIG_COMPILED_TYPE_CATEGORY, 74, INT64_MIN,
    INT64_MAX, NULL},
  {"memory_page_image_max", "int", NULL, "min=0", NULL, 0, NULL, WT_CONFIG_COMPILED_TYPE_INT, 44, 0,
    INT64_MAX, NULL},
  {"memory_page_max", "int", NULL, "min=512B,max=10TB", NULL, 0, NULL, WT_CONFIG_COMPILED_TYPE_INT,
    45, 512, 10LL * WT_TERABYTE, NULL},
  {"old_chunks", "string", NULL, NULL, NULL, 0, NULL, WT_CONFIG_COMPILED_TYPE_STRING, 90, INT64_MIN,
    INT64_MAX, NULL},
  {"os_cache_dirty_max", "int", NULL, "min=0", NULL, 0, NULL, WT_CONFIG_COMPILED_TYPE_INT, 46, 0,
    INT64_MAX, NULL},
  {"os_cache_max", "int", NULL, "min=0", NULL, 0, NULL, WT_CONFIG_COMPILED_TYPE_INT, 47, 0,
    INT64_MAX, NULL},
  {"prefix_compression", "boolean", NULL, NULL, NULL, 0, NULL, WT_CONFIG_COMPILED_TYPE_BOOLEAN, 48,
    INT64_MIN, INT64_MAX, NULL},
  {"prefix_compression_min", "int", NULL, "min=0", NULL, 0, NULL, WT_CONFIG_COMPILED_TYPE_INT, 49,
    0, INT64_MAX, NULL},
  {"split_deepen_min_child", "int", NULL, NULL, NULL, 0, NULL, WT_CONFIG_COMPILED_TYPE_INT, 50,
    INT64_MIN, INT64_MAX, NULL},
  {"split_deepen_per_child", "int", NULL, NULL, NULL, 0, NULL, WT_CONFIG_COMPILED_TYPE_INT, 51,
    INT64_MIN, INT64_MAX, NULL},
  {"split_pct", "int", NULL, "min=50,max=100", NULL, 0, NULL, WT_CONFIG_COMPILED_TYPE_INT, 52, 50,
    100, NULL},
  {"tiered_storage", "category", NULL, NULL, confchk_WT_SESSION_create_tiered_storage_subconfigs, 8,
    confchk_WT_SESSION_create_tiered_storage_subconfigs_jump, WT_CONFIG_COMPILED_TYPE_CATEGORY, 53,
    INT64_MIN, INT64_MAX, NULL},
  {"value_format", "format", __wt_struct_confchk, NULL, NULL, 0, NULL,
    WT_CONFIG_COMPILED_TYPE_FORMAT, 61, INT64_MIN, INT64_MAX, NULL},
  {"verbose", "list", NULL, "choices=[\"write_timestamp\"]", NULL, 0, NULL,
    WT_CONFIG_COMPILED_TYPE_LIST, 10, INT64_MIN, INT64_MAX, confchk_verbose9_choices},
  {"write_timestamp_usage", "string", NULL,
    "choices=[\"always\",\"key_consistent\",\"mixed_mode\","
    "\"never\",\"none\",\"ordered\"]",
    NULL, 0, NULL, WT_CONFIG_COMPILED_TYPE_STRING, 11, INT64_MIN, INT64_MAX,
    confchk_write_timestamp_usage8_choices},
  {NULL, NULL, NULL, NULL, NULL, 0, NULL, 0, 0, 0, 0, NULL}};

static const uint8_t confchk_lsm_meta_jump[WT_CONFIG_JUMP_TABLE_SIZE] = {0, 0, 0, 0, 0, 0, 0, 0, 0,
  0, 0, 0, 0, 0, 0, 0, 0, 0, 0, 0, 0, 0, 0, 0, 0, 0, 0, 0, 0, 0, 0, 0, 0, 0, 0, 0, 0, 0, 0, 0, 0, 0,
  0, 0, 0, 0, 0, 0, 0, 0, 0, 0, 0, 0, 0, 0, 0, 0, 0, 0, 0, 0, 0, 0, 0, 0, 0, 0, 0, 0, 0, 0, 0, 0, 0,
  0, 0, 0, 0, 0, 0, 0, 0, 0, 0, 0, 0, 0, 0, 0, 0, 0, 0, 0, 0, 0, 0, 0, 4, 7, 12, 14, 15, 16, 16, 18,
  24, 24, 26, 33, 35, 35, 38, 40, 40, 40, 43, 44, 44, 46, 47, 47, 47, 47, 47, 47, 47, 47};

static const char *confchk_access_pattern_hint6_choices[] = {
  __WT_CONFIG_CHOICE_none, __WT_CONFIG_CHOICE_random, __WT_CONFIG_CHOICE_sequential, NULL};

static const char *confchk_block_allocation5_choices[] = {
  __WT_CONFIG_CHOICE_best, __WT_CONFIG_CHOICE_first, NULL};

static const char *confchk_block_manager5_choices[] = {
  __WT_CONFIG_CHOICE_default, __WT_CONFIG_CHOICE_disagg, NULL};

static const char *confchk_checksum5_choices[] = {__WT_CONFIG_CHOICE_on, __WT_CONFIG_CHOICE_off,
  __WT_CONFIG_CHOICE_uncompressed, __WT_CONFIG_CHOICE_unencrypted, NULL};

static const char *confchk_format5_choices[] = {__WT_CONFIG_CHOICE_btree, NULL};

static const char *confchk_verbose10_choices[] = {__WT_CONFIG_CHOICE_write_timestamp, NULL};

static const char *confchk_write_timestamp_usage9_choices[] = {__WT_CONFIG_CHOICE_always,
  __WT_CONFIG_CHOICE_key_consistent, __WT_CONFIG_CHOICE_mixed_mode, __WT_CONFIG_CHOICE_never,
  __WT_CONFIG_CHOICE_none, __WT_CONFIG_CHOICE_ordered, NULL};

static const WT_CONFIG_CHECK confchk_object_meta[] = {
  {"access_pattern_hint", "string", NULL, "choices=[\"none\",\"random\",\"sequential\"]", NULL, 0,
    NULL, WT_CONFIG_COMPILED_TYPE_STRING, 12, INT64_MIN, INT64_MAX,
    confchk_access_pattern_hint6_choices},
  {"allocation_size", "int", NULL, "min=512B,max=128MB", NULL, 0, NULL, WT_CONFIG_COMPILED_TYPE_INT,
    13, 512, 128LL * WT_MEGABYTE, NULL},
  {"app_metadata", "string", NULL, NULL, NULL, 0, NULL, WT_CONFIG_COMPILED_TYPE_STRING, 0,
    INT64_MIN, INT64_MAX, NULL},
  {"assert", "category", NULL, NULL, confchk_WT_SESSION_create_assert_subconfigs, 4,
    confchk_WT_SESSION_create_assert_subconfigs_jump, WT_CONFIG_COMPILED_TYPE_CATEGORY, 1,
    INT64_MIN, INT64_MAX, NULL},
  {"block_allocation", "string", NULL, "choices=[\"best\",\"first\"]", NULL, 0, NULL,
    WT_CONFIG_COMPILED_TYPE_STRING, 14, INT64_MIN, INT64_MAX, confchk_block_allocation5_choices},
  {"block_compressor", "string", NULL, NULL, NULL, 0, NULL, WT_CONFIG_COMPILED_TYPE_STRING, 15,
    INT64_MIN, INT64_MAX, NULL},
  {"block_manager", "string", NULL, "choices=[\"default\",\"disagg\"]", NULL, 0, NULL,
    WT_CONFIG_COMPILED_TYPE_STRING, 16, INT64_MIN, INT64_MAX, confchk_block_manager5_choices},
  {"cache_resident", "boolean", NULL, NULL, NULL, 0, NULL, WT_CONFIG_COMPILED_TYPE_BOOLEAN, 17,
    INT64_MIN, INT64_MAX, NULL},
  {"checkpoint", "string", NULL, NULL, NULL, 0, NULL, WT_CONFIG_COMPILED_TYPE_STRING, 62, INT64_MIN,
    INT64_MAX, NULL},
  {"checkpoint_backup_info", "string", NULL, NULL, NULL, 0, NULL, WT_CONFIG_COMPILED_TYPE_STRING,
    63, INT64_MIN, INT64_MAX, NULL},
  {"checkpoint_lsn", "string", NULL, NULL, NULL, 0, NULL, WT_CONFIG_COMPILED_TYPE_STRING, 64,
    INT64_MIN, INT64_MAX, NULL},
  {"checksum", "string", NULL,
    "choices=[\"on\",\"off\",\"uncompressed\","
    "\"unencrypted\"]",
    NULL, 0, NULL, WT_CONFIG_COMPILED_TYPE_STRING, 18, INT64_MIN, INT64_MAX,
    confchk_checksum5_choices},
  {"collator", "string", NULL, NULL, NULL, 0, NULL, WT_CONFIG_COMPILED_TYPE_STRING, 6, INT64_MIN,
    INT64_MAX, NULL},
  {"columns", "list", NULL, NULL, NULL, 0, NULL, WT_CONFIG_COMPILED_TYPE_LIST, 7, INT64_MIN,
    INT64_MAX, NULL},
  {"dictionary", "int", NULL, "min=0", NULL, 0, NULL, WT_CONFIG_COMPILED_TYPE_INT, 19, 0, INT64_MAX,
    NULL},
  {"disaggregated", "category", NULL, NULL, confchk_WT_SESSION_create_disaggregated_subconfigs, 3,
    confchk_WT_SESSION_create_disaggregated_subconfigs_jump, WT_CONFIG_COMPILED_TYPE_CATEGORY, 20,
    INT64_MIN, INT64_MAX, NULL},
  {"encryption", "category", NULL, NULL, confchk_WT_SESSION_create_encryption_subconfigs, 2,
    confchk_WT_SESSION_create_encryption_subconfigs_jump, WT_CONFIG_COMPILED_TYPE_CATEGORY, 24,
    INT64_MIN, INT64_MAX, NULL},
  {"flush_time", "string", NULL, NULL, NULL, 0, NULL, WT_CONFIG_COMPILED_TYPE_STRING, 91, INT64_MIN,
    INT64_MAX, NULL},
  {"flush_timestamp", "string", NULL, NULL, NULL, 0, NULL, WT_CONFIG_COMPILED_TYPE_STRING, 92,
    INT64_MIN, INT64_MAX, NULL},
  {"format", "string", NULL, "choices=[\"btree\"]", NULL, 0, NULL, WT_CONFIG_COMPILED_TYPE_STRING,
    27, INT64_MIN, INT64_MAX, confchk_format5_choices},
  {"huffman_key", "string", NULL, NULL, NULL, 0, NULL, WT_CONFIG_COMPILED_TYPE_STRING, 28,
    INT64_MIN, INT64_MAX, NULL},
  {"huffman_value", "string", NULL, NULL, NULL, 0, NULL, WT_CONFIG_COMPILED_TYPE_STRING, 29,
    INT64_MIN, INT64_MAX, NULL},
  {"id", "string", NULL, NULL, NULL, 0, NULL, WT_CONFIG_COMPILED_TYPE_STRING, 65, INT64_MIN,
    INT64_MAX, NULL},
  {"ignore_in_memory_cache_size", "boolean", NULL, NULL, NULL, 0, NULL,
    WT_CONFIG_COMPILED_TYPE_BOOLEAN, 30, INT64_MIN, INT64_MAX, NULL},
  {"in_memory", "boolean", NULL, NULL, NULL, 0, NULL, WT_CONFIG_COMPILED_TYPE_BOOLEAN, 31,
    INT64_MIN, INT64_MAX, NULL},
  {"internal_item_max", "int", NULL, "min=0", NULL, 0, NULL, WT_CONFIG_COMPILED_TYPE_INT, 32, 0,
    INT64_MAX, NULL},
  {"internal_key_max", "int", NULL, "min=0", NULL, 0, NULL, WT_CONFIG_COMPILED_TYPE_INT, 33, 0,
    INT64_MAX, NULL},
  {"internal_key_truncate", "boolean", NULL, NULL, NULL, 0, NULL, WT_CONFIG_COMPILED_TYPE_BOOLEAN,
    34, INT64_MIN, INT64_MAX, NULL},
  {"internal_page_max", "int", NULL, "min=512B,max=512MB", NULL, 0, NULL,
    WT_CONFIG_COMPILED_TYPE_INT, 35, 512, 512LL * WT_MEGABYTE, NULL},
  {"key_format", "format", __wt_struct_confchk, NULL, NULL, 0, NULL, WT_CONFIG_COMPILED_TYPE_FORMAT,
    36, INT64_MIN, INT64_MAX, NULL},
  {"key_gap", "int", NULL, "min=0", NULL, 0, NULL, WT_CONFIG_COMPILED_TYPE_INT, 37, 0, INT64_MAX,
    NULL},
  {"leaf_item_max", "int", NULL, "min=0", NULL, 0, NULL, WT_CONFIG_COMPILED_TYPE_INT, 38, 0,
    INT64_MAX, NULL},
  {"leaf_key_max", "int", NULL, "min=0", NULL, 0, NULL, WT_CONFIG_COMPILED_TYPE_INT, 39, 0,
    INT64_MAX, NULL},
  {"leaf_page_max", "int", NULL, "min=512B,max=512MB", NULL, 0, NULL, WT_CONFIG_COMPILED_TYPE_INT,
    40, 512, 512LL * WT_MEGABYTE, NULL},
  {"leaf_value_max", "int", NULL, "min=0", NULL, 0, NULL, WT_CONFIG_COMPILED_TYPE_INT, 41, 0,
    INT64_MAX, NULL},
  {"log", "category", NULL, NULL, confchk_WT_SESSION_create_log_subconfigs, 1,
    confchk_WT_SESSION_create_log_subconfigs_jump, WT_CONFIG_COMPILED_TYPE_CATEGORY, 42, INT64_MIN,
    INT64_MAX, NULL},
  {"memory_page_image_max", "int", NULL, "min=0", NULL, 0, NULL, WT_CONFIG_COMPILED_TYPE_INT, 44, 0,
    INT64_MAX, NULL},
  {"memory_page_max", "int", NULL, "min=512B,max=10TB", NULL, 0, NULL, WT_CONFIG_COMPILED_TYPE_INT,
    45, 512, 10LL * WT_TERABYTE, NULL},
  {"os_cache_dirty_max", "int", NULL, "min=0", NULL, 0, NULL, WT_CONFIG_COMPILED_TYPE_INT, 46, 0,
    INT64_MAX, NULL},
  {"os_cache_max", "int", NULL, "min=0", NULL, 0, NULL, WT_CONFIG_COMPILED_TYPE_INT, 47, 0,
    INT64_MAX, NULL},
  {"prefix_compression", "boolean", NULL, NULL, NULL, 0, NULL, WT_CONFIG_COMPILED_TYPE_BOOLEAN, 48,
    INT64_MIN, INT64_MAX, NULL},
  {"prefix_compression_min", "int", NULL, "min=0", NULL, 0, NULL, WT_CONFIG_COMPILED_TYPE_INT, 49,
    0, INT64_MAX, NULL},
  {"readonly", "boolean", NULL, NULL, NULL, 0, NULL, WT_CONFIG_COMPILED_TYPE_BOOLEAN, 66, INT64_MIN,
    INT64_MAX, NULL},
  {"split_deepen_min_child", "int", NULL, NULL, NULL, 0, NULL, WT_CONFIG_COMPILED_TYPE_INT, 50,
    INT64_MIN, INT64_MAX, NULL},
  {"split_deepen_per_child", "int", NULL, NULL, NULL, 0, NULL, WT_CONFIG_COMPILED_TYPE_INT, 51,
    INT64_MIN, INT64_MAX, NULL},
  {"split_pct", "int", NULL, "min=50,max=100", NULL, 0, NULL, WT_CONFIG_COMPILED_TYPE_INT, 52, 50,
    100, NULL},
  {"tiered_object", "boolean", NULL, NULL, NULL, 0, NULL, WT_CONFIG_COMPILED_TYPE_BOOLEAN, 67,
    INT64_MIN, INT64_MAX, NULL},
  {"tiered_storage", "category", NULL, NULL, confchk_WT_SESSION_create_tiered_storage_subconfigs, 8,
    confchk_WT_SESSION_create_tiered_storage_subconfigs_jump, WT_CONFIG_COMPILED_TYPE_CATEGORY, 53,
    INT64_MIN, INT64_MAX, NULL},
  {"value_format", "format", __wt_struct_confchk, NULL, NULL, 0, NULL,
    WT_CONFIG_COMPILED_TYPE_FORMAT, 61, INT64_MIN, INT64_MAX, NULL},
  {"verbose", "list", NULL, "choices=[\"write_timestamp\"]", NULL, 0, NULL,
    WT_CONFIG_COMPILED_TYPE_LIST, 10, INT64_MIN, INT64_MAX, confchk_verbose10_choices},
  {"version", "string", NULL, NULL, NULL, 0, NULL, WT_CONFIG_COMPILED_TYPE_STRING, 68, INT64_MIN,
    INT64_MAX, NULL},
  {"write_timestamp_usage", "string", NULL,
    "choices=[\"always\",\"key_consistent\",\"mixed_mode\","
    "\"never\",\"none\",\"ordered\"]",
    NULL, 0, NULL, WT_CONFIG_COMPILED_TYPE_STRING, 11, INT64_MIN, INT64_MAX,
    confchk_write_timestamp_usage9_choices},
  {NULL, NULL, NULL, NULL, NULL, 0, NULL, 0, 0, 0, 0, NULL}};

static const uint8_t confchk_object_meta_jump[WT_CONFIG_JUMP_TABLE_SIZE] = {0, 0, 0, 0, 0, 0, 0, 0,
  0, 0, 0, 0, 0, 0, 0, 0, 0, 0, 0, 0, 0, 0, 0, 0, 0, 0, 0, 0, 0, 0, 0, 0, 0, 0, 0, 0, 0, 0, 0, 0, 0,
  0, 0, 0, 0, 0, 0, 0, 0, 0, 0, 0, 0, 0, 0, 0, 0, 0, 0, 0, 0, 0, 0, 0, 0, 0, 0, 0, 0, 0, 0, 0, 0, 0,
  0, 0, 0, 0, 0, 0, 0, 0, 0, 0, 0, 0, 0, 0, 0, 0, 0, 0, 0, 0, 0, 0, 0, 0, 4, 7, 14, 16, 17, 20, 20,
  22, 29, 29, 31, 36, 38, 38, 40, 42, 42, 43, 46, 48, 48, 51, 52, 52, 52, 52, 52, 52, 52, 52};

static const char *confchk_verbose11_choices[] = {__WT_CONFIG_CHOICE_write_timestamp, NULL};

static const char *confchk_write_timestamp_usage10_choices[] = {__WT_CONFIG_CHOICE_always,
  __WT_CONFIG_CHOICE_key_consistent, __WT_CONFIG_CHOICE_mixed_mode, __WT_CONFIG_CHOICE_never,
  __WT_CONFIG_CHOICE_none, __WT_CONFIG_CHOICE_ordered, NULL};

static const WT_CONFIG_CHECK confchk_table_meta[] = {
  {"app_metadata", "string", NULL, NULL, NULL, 0, NULL, WT_CONFIG_COMPILED_TYPE_STRING, 0,
    INT64_MIN, INT64_MAX, NULL},
  {"assert", "category", NULL, NULL, confchk_WT_SESSION_create_assert_subconfigs, 4,
    confchk_WT_SESSION_create_assert_subconfigs_jump, WT_CONFIG_COMPILED_TYPE_CATEGORY, 1,
    INT64_MIN, INT64_MAX, NULL},
  {"colgroups", "list", NULL, NULL, NULL, 0, NULL, WT_CONFIG_COMPILED_TYPE_LIST, 103, INT64_MIN,
    INT64_MAX, NULL},
  {"collator", "string", NULL, NULL, NULL, 0, NULL, WT_CONFIG_COMPILED_TYPE_STRING, 6, INT64_MIN,
    INT64_MAX, NULL},
  {"columns", "list", NULL, NULL, NULL, 0, NULL, WT_CONFIG_COMPILED_TYPE_LIST, 7, INT64_MIN,
    INT64_MAX, NULL},
  {"key_format", "format", __wt_struct_confchk, NULL, NULL, 0, NULL, WT_CONFIG_COMPILED_TYPE_FORMAT,
    36, INT64_MIN, INT64_MAX, NULL},
  {"value_format", "format", __wt_struct_confchk, NULL, NULL, 0, NULL,
    WT_CONFIG_COMPILED_TYPE_FORMAT, 61, INT64_MIN, INT64_MAX, NULL},
  {"verbose", "list", NULL, "choices=[\"write_timestamp\"]", NULL, 0, NULL,
    WT_CONFIG_COMPILED_TYPE_LIST, 10, INT64_MIN, INT64_MAX, confchk_verbose11_choices},
  {"write_timestamp_usage", "string", NULL,
    "choices=[\"always\",\"key_consistent\",\"mixed_mode\","
    "\"never\",\"none\",\"ordered\"]",
    NULL, 0, NULL, WT_CONFIG_COMPILED_TYPE_STRING, 11, INT64_MIN, INT64_MAX,
    confchk_write_timestamp_usage10_choices},
  {NULL, NULL, NULL, NULL, NULL, 0, NULL, 0, 0, 0, 0, NULL}};

static const uint8_t confchk_table_meta_jump[WT_CONFIG_JUMP_TABLE_SIZE] = {0, 0, 0, 0, 0, 0, 0, 0,
  0, 0, 0, 0, 0, 0, 0, 0, 0, 0, 0, 0, 0, 0, 0, 0, 0, 0, 0, 0, 0, 0, 0, 0, 0, 0, 0, 0, 0, 0, 0, 0, 0,
  0, 0, 0, 0, 0, 0, 0, 0, 0, 0, 0, 0, 0, 0, 0, 0, 0, 0, 0, 0, 0, 0, 0, 0, 0, 0, 0, 0, 0, 0, 0, 0, 0,
  0, 0, 0, 0, 0, 0, 0, 0, 0, 0, 0, 0, 0, 0, 0, 0, 0, 0, 0, 0, 0, 0, 0, 0, 2, 2, 5, 5, 5, 5, 5, 5, 5,
  5, 6, 6, 6, 6, 6, 6, 6, 6, 6, 6, 6, 8, 9, 9, 9, 9, 9, 9, 9, 9};

static const char *confchk_access_pattern_hint7_choices[] = {
  __WT_CONFIG_CHOICE_none, __WT_CONFIG_CHOICE_random, __WT_CONFIG_CHOICE_sequential, NULL};

static const char *confchk_block_allocation6_choices[] = {
  __WT_CONFIG_CHOICE_best, __WT_CONFIG_CHOICE_first, NULL};

static const char *confchk_block_manager6_choices[] = {
  __WT_CONFIG_CHOICE_default, __WT_CONFIG_CHOICE_disagg, NULL};

static const char *confchk_checksum6_choices[] = {__WT_CONFIG_CHOICE_on, __WT_CONFIG_CHOICE_off,
  __WT_CONFIG_CHOICE_uncompressed, __WT_CONFIG_CHOICE_unencrypted, NULL};

static const char *confchk_format6_choices[] = {__WT_CONFIG_CHOICE_btree, NULL};

static const char *confchk_verbose12_choices[] = {__WT_CONFIG_CHOICE_write_timestamp, NULL};

static const char *confchk_write_timestamp_usage11_choices[] = {__WT_CONFIG_CHOICE_always,
  __WT_CONFIG_CHOICE_key_consistent, __WT_CONFIG_CHOICE_mixed_mode, __WT_CONFIG_CHOICE_never,
  __WT_CONFIG_CHOICE_none, __WT_CONFIG_CHOICE_ordered, NULL};

static const WT_CONFIG_CHECK confchk_tier_meta[] = {
  {"access_pattern_hint", "string", NULL, "choices=[\"none\",\"random\",\"sequential\"]", NULL, 0,
    NULL, WT_CONFIG_COMPILED_TYPE_STRING, 12, INT64_MIN, INT64_MAX,
    confchk_access_pattern_hint7_choices},
  {"allocation_size", "int", NULL, "min=512B,max=128MB", NULL, 0, NULL, WT_CONFIG_COMPILED_TYPE_INT,
    13, 512, 128LL * WT_MEGABYTE, NULL},
  {"app_metadata", "string", NULL, NULL, NULL, 0, NULL, WT_CONFIG_COMPILED_TYPE_STRING, 0,
    INT64_MIN, INT64_MAX, NULL},
  {"assert", "category", NULL, NULL, confchk_WT_SESSION_create_assert_subconfigs, 4,
    confchk_WT_SESSION_create_assert_subconfigs_jump, WT_CONFIG_COMPILED_TYPE_CATEGORY, 1,
    INT64_MIN, INT64_MAX, NULL},
  {"block_allocation", "string", NULL, "choices=[\"best\",\"first\"]", NULL, 0, NULL,
    WT_CONFIG_COMPILED_TYPE_STRING, 14, INT64_MIN, INT64_MAX, confchk_block_allocation6_choices},
  {"block_compressor", "string", NULL, NULL, NULL, 0, NULL, WT_CONFIG_COMPILED_TYPE_STRING, 15,
    INT64_MIN, INT64_MAX, NULL},
  {"block_manager", "string", NULL, "choices=[\"default\",\"disagg\"]", NULL, 0, NULL,
    WT_CONFIG_COMPILED_TYPE_STRING, 16, INT64_MIN, INT64_MAX, confchk_block_manager6_choices},
  {"bucket", "string", NULL, NULL, NULL, 0, NULL, WT_CONFIG_COMPILED_TYPE_STRING, 55, INT64_MIN,
    INT64_MAX, NULL},
  {"bucket_prefix", "string", NULL, NULL, NULL, 0, NULL, WT_CONFIG_COMPILED_TYPE_STRING, 56,
    INT64_MIN, INT64_MAX, NULL},
  {"cache_directory", "string", NULL, NULL, NULL, 0, NULL, WT_CONFIG_COMPILED_TYPE_STRING, 57,
    INT64_MIN, INT64_MAX, NULL},
  {"cache_resident", "boolean", NULL, NULL, NULL, 0, NULL, WT_CONFIG_COMPILED_TYPE_BOOLEAN, 17,
    INT64_MIN, INT64_MAX, NULL},
  {"checkpoint", "string", NULL, NULL, NULL, 0, NULL, WT_CONFIG_COMPILED_TYPE_STRING, 62, INT64_MIN,
    INT64_MAX, NULL},
  {"checkpoint_backup_info", "string", NULL, NULL, NULL, 0, NULL, WT_CONFIG_COMPILED_TYPE_STRING,
    63, INT64_MIN, INT64_MAX, NULL},
  {"checkpoint_lsn", "string", NULL, NULL, NULL, 0, NULL, WT_CONFIG_COMPILED_TYPE_STRING, 64,
    INT64_MIN, INT64_MAX, NULL},
  {"checksum", "string", NULL,
    "choices=[\"on\",\"off\",\"uncompressed\","
    "\"unencrypted\"]",
    NULL, 0, NULL, WT_CONFIG_COMPILED_TYPE_STRING, 18, INT64_MIN, INT64_MAX,
    confchk_checksum6_choices},
  {"collator", "string", NULL, NULL, NULL, 0, NULL, WT_CONFIG_COMPILED_TYPE_STRING, 6, INT64_MIN,
    INT64_MAX, NULL},
  {"columns", "list", NULL, NULL, NULL, 0, NULL, WT_CONFIG_COMPILED_TYPE_LIST, 7, INT64_MIN,
    INT64_MAX, NULL},
  {"dictionary", "int", NULL, "min=0", NULL, 0, NULL, WT_CONFIG_COMPILED_TYPE_INT, 19, 0, INT64_MAX,
    NULL},
  {"disaggregated", "category", NULL, NULL, confchk_WT_SESSION_create_disaggregated_subconfigs, 3,
    confchk_WT_SESSION_create_disaggregated_subconfigs_jump, WT_CONFIG_COMPILED_TYPE_CATEGORY, 20,
    INT64_MIN, INT64_MAX, NULL},
  {"encryption", "category", NULL, NULL, confchk_WT_SESSION_create_encryption_subconfigs, 2,
    confchk_WT_SESSION_create_encryption_subconfigs_jump, WT_CONFIG_COMPILED_TYPE_CATEGORY, 24,
    INT64_MIN, INT64_MAX, NULL},
  {"format", "string", NULL, "choices=[\"btree\"]", NULL, 0, NULL, WT_CONFIG_COMPILED_TYPE_STRING,
    27, INT64_MIN, INT64_MAX, confchk_format6_choices},
  {"huffman_key", "string", NULL, NULL, NULL, 0, NULL, WT_CONFIG_COMPILED_TYPE_STRING, 28,
    INT64_MIN, INT64_MAX, NULL},
  {"huffman_value", "string", NULL, NULL, NULL, 0, NULL, WT_CONFIG_COMPILED_TYPE_STRING, 29,
    INT64_MIN, INT64_MAX, NULL},
  {"id", "string", NULL, NULL, NULL, 0, NULL, WT_CONFIG_COMPILED_TYPE_STRING, 65, INT64_MIN,
    INT64_MAX, NULL},
  {"ignore_in_memory_cache_size", "boolean", NULL, NULL, NULL, 0, NULL,
    WT_CONFIG_COMPILED_TYPE_BOOLEAN, 30, INT64_MIN, INT64_MAX, NULL},
  {"in_memory", "boolean", NULL, NULL, NULL, 0, NULL, WT_CONFIG_COMPILED_TYPE_BOOLEAN, 31,
    INT64_MIN, INT64_MAX, NULL},
  {"internal_item_max", "int", NULL, "min=0", NULL, 0, NULL, WT_CONFIG_COMPILED_TYPE_INT, 32, 0,
    INT64_MAX, NULL},
  {"internal_key_max", "int", NULL, "min=0", NULL, 0, NULL, WT_CONFIG_COMPILED_TYPE_INT, 33, 0,
    INT64_MAX, NULL},
  {"internal_key_truncate", "boolean", NULL, NULL, NULL, 0, NULL, WT_CONFIG_COMPILED_TYPE_BOOLEAN,
    34, INT64_MIN, INT64_MAX, NULL},
  {"internal_page_max", "int", NULL, "min=512B,max=512MB", NULL, 0, NULL,
    WT_CONFIG_COMPILED_TYPE_INT, 35, 512, 512LL * WT_MEGABYTE, NULL},
  {"key_format", "format", __wt_struct_confchk, NULL, NULL, 0, NULL, WT_CONFIG_COMPILED_TYPE_FORMAT,
    36, INT64_MIN, INT64_MAX, NULL},
  {"key_gap", "int", NULL, "min=0", NULL, 0, NULL, WT_CONFIG_COMPILED_TYPE_INT, 37, 0, INT64_MAX,
    NULL},
  {"leaf_item_max", "int", NULL, "min=0", NULL, 0, NULL, WT_CONFIG_COMPILED_TYPE_INT, 38, 0,
    INT64_MAX, NULL},
  {"leaf_key_max", "int", NULL, "min=0", NULL, 0, NULL, WT_CONFIG_COMPILED_TYPE_INT, 39, 0,
    INT64_MAX, NULL},
  {"leaf_page_max", "int", NULL, "min=512B,max=512MB", NULL, 0, NULL, WT_CONFIG_COMPILED_TYPE_INT,
    40, 512, 512LL * WT_MEGABYTE, NULL},
  {"leaf_value_max", "int", NULL, "min=0", NULL, 0, NULL, WT_CONFIG_COMPILED_TYPE_INT, 41, 0,
    INT64_MAX, NULL},
  {"log", "category", NULL, NULL, confchk_WT_SESSION_create_log_subconfigs, 1,
    confchk_WT_SESSION_create_log_subconfigs_jump, WT_CONFIG_COMPILED_TYPE_CATEGORY, 42, INT64_MIN,
    INT64_MAX, NULL},
  {"memory_page_image_max", "int", NULL, "min=0", NULL, 0, NULL, WT_CONFIG_COMPILED_TYPE_INT, 44, 0,
    INT64_MAX, NULL},
  {"memory_page_max", "int", NULL, "min=512B,max=10TB", NULL, 0, NULL, WT_CONFIG_COMPILED_TYPE_INT,
    45, 512, 10LL * WT_TERABYTE, NULL},
  {"os_cache_dirty_max", "int", NULL, "min=0", NULL, 0, NULL, WT_CONFIG_COMPILED_TYPE_INT, 46, 0,
    INT64_MAX, NULL},
  {"os_cache_max", "int", NULL, "min=0", NULL, 0, NULL, WT_CONFIG_COMPILED_TYPE_INT, 47, 0,
    INT64_MAX, NULL},
  {"prefix_compression", "boolean", NULL, NULL, NULL, 0, NULL, WT_CONFIG_COMPILED_TYPE_BOOLEAN, 48,
    INT64_MIN, INT64_MAX, NULL},
  {"prefix_compression_min", "int", NULL, "min=0", NULL, 0, NULL, WT_CONFIG_COMPILED_TYPE_INT, 49,
    0, INT64_MAX, NULL},
  {"readonly", "boolean", NULL, NULL, NULL, 0, NULL, WT_CONFIG_COMPILED_TYPE_BOOLEAN, 66, INT64_MIN,
    INT64_MAX, NULL},
  {"split_deepen_min_child", "int", NULL, NULL, NULL, 0, NULL, WT_CONFIG_COMPILED_TYPE_INT, 50,
    INT64_MIN, INT64_MAX, NULL},
  {"split_deepen_per_child", "int", NULL, NULL, NULL, 0, NULL, WT_CONFIG_COMPILED_TYPE_INT, 51,
    INT64_MIN, INT64_MAX, NULL},
  {"split_pct", "int", NULL, "min=50,max=100", NULL, 0, NULL, WT_CONFIG_COMPILED_TYPE_INT, 52, 50,
    100, NULL},
  {"tiered_object", "boolean", NULL, NULL, NULL, 0, NULL, WT_CONFIG_COMPILED_TYPE_BOOLEAN, 67,
    INT64_MIN, INT64_MAX, NULL},
  {"tiered_storage", "category", NULL, NULL, confchk_WT_SESSION_create_tiered_storage_subconfigs, 8,
    confchk_WT_SESSION_create_tiered_storage_subconfigs_jump, WT_CONFIG_COMPILED_TYPE_CATEGORY, 53,
    INT64_MIN, INT64_MAX, NULL},
  {"value_format", "format", __wt_struct_confchk, NULL, NULL, 0, NULL,
    WT_CONFIG_COMPILED_TYPE_FORMAT, 61, INT64_MIN, INT64_MAX, NULL},
  {"verbose", "list", NULL, "choices=[\"write_timestamp\"]", NULL, 0, NULL,
    WT_CONFIG_COMPILED_TYPE_LIST, 10, INT64_MIN, INT64_MAX, confchk_verbose12_choices},
  {"version", "string", NULL, NULL, NULL, 0, NULL, WT_CONFIG_COMPILED_TYPE_STRING, 68, INT64_MIN,
    INT64_MAX, NULL},
  {"write_timestamp_usage", "string", NULL,
    "choices=[\"always\",\"key_consistent\",\"mixed_mode\","
    "\"never\",\"none\",\"ordered\"]",
    NULL, 0, NULL, WT_CONFIG_COMPILED_TYPE_STRING, 11, INT64_MIN, INT64_MAX,
    confchk_write_timestamp_usage11_choices},
  {NULL, NULL, NULL, NULL, NULL, 0, NULL, 0, 0, 0, 0, NULL}};

static const uint8_t confchk_tier_meta_jump[WT_CONFIG_JUMP_TABLE_SIZE] = {0, 0, 0, 0, 0, 0, 0, 0, 0,
  0, 0, 0, 0, 0, 0, 0, 0, 0, 0, 0, 0, 0, 0, 0, 0, 0, 0, 0, 0, 0, 0, 0, 0, 0, 0, 0, 0, 0, 0, 0, 0, 0,
  0, 0, 0, 0, 0, 0, 0, 0, 0, 0, 0, 0, 0, 0, 0, 0, 0, 0, 0, 0, 0, 0, 0, 0, 0, 0, 0, 0, 0, 0, 0, 0, 0,
  0, 0, 0, 0, 0, 0, 0, 0, 0, 0, 0, 0, 0, 0, 0, 0, 0, 0, 0, 0, 0, 0, 0, 4, 9, 17, 19, 20, 21, 21, 23,
  30, 30, 32, 37, 39, 39, 41, 43, 43, 44, 47, 49, 49, 52, 53, 53, 53, 53, 53, 53, 53, 53};

static const char *confchk_access_pattern_hint8_choices[] = {
  __WT_CONFIG_CHOICE_none, __WT_CONFIG_CHOICE_random, __WT_CONFIG_CHOICE_sequential, NULL};

static const char *confchk_block_allocation7_choices[] = {
  __WT_CONFIG_CHOICE_best, __WT_CONFIG_CHOICE_first, NULL};

static const char *confchk_block_manager7_choices[] = {
  __WT_CONFIG_CHOICE_default, __WT_CONFIG_CHOICE_disagg, NULL};

static const char *confchk_checksum7_choices[] = {__WT_CONFIG_CHOICE_on, __WT_CONFIG_CHOICE_off,
  __WT_CONFIG_CHOICE_uncompressed, __WT_CONFIG_CHOICE_unencrypted, NULL};

static const char *confchk_format7_choices[] = {__WT_CONFIG_CHOICE_btree, NULL};

static const char *confchk_verbose13_choices[] = {__WT_CONFIG_CHOICE_write_timestamp, NULL};

static const char *confchk_write_timestamp_usage12_choices[] = {__WT_CONFIG_CHOICE_always,
  __WT_CONFIG_CHOICE_key_consistent, __WT_CONFIG_CHOICE_mixed_mode, __WT_CONFIG_CHOICE_never,
  __WT_CONFIG_CHOICE_none, __WT_CONFIG_CHOICE_ordered, NULL};

static const WT_CONFIG_CHECK confchk_tiered_meta[] = {
  {"access_pattern_hint", "string", NULL, "choices=[\"none\",\"random\",\"sequential\"]", NULL, 0,
    NULL, WT_CONFIG_COMPILED_TYPE_STRING, 12, INT64_MIN, INT64_MAX,
    confchk_access_pattern_hint8_choices},
  {"allocation_size", "int", NULL, "min=512B,max=128MB", NULL, 0, NULL, WT_CONFIG_COMPILED_TYPE_INT,
    13, 512, 128LL * WT_MEGABYTE, NULL},
  {"app_metadata", "string", NULL, NULL, NULL, 0, NULL, WT_CONFIG_COMPILED_TYPE_STRING, 0,
    INT64_MIN, INT64_MAX, NULL},
  {"assert", "category", NULL, NULL, confchk_WT_SESSION_create_assert_subconfigs, 4,
    confchk_WT_SESSION_create_assert_subconfigs_jump, WT_CONFIG_COMPILED_TYPE_CATEGORY, 1,
    INT64_MIN, INT64_MAX, NULL},
  {"block_allocation", "string", NULL, "choices=[\"best\",\"first\"]", NULL, 0, NULL,
    WT_CONFIG_COMPILED_TYPE_STRING, 14, INT64_MIN, INT64_MAX, confchk_block_allocation7_choices},
  {"block_compressor", "string", NULL, NULL, NULL, 0, NULL, WT_CONFIG_COMPILED_TYPE_STRING, 15,
    INT64_MIN, INT64_MAX, NULL},
  {"block_manager", "string", NULL, "choices=[\"default\",\"disagg\"]", NULL, 0, NULL,
    WT_CONFIG_COMPILED_TYPE_STRING, 16, INT64_MIN, INT64_MAX, confchk_block_manager7_choices},
  {"cache_resident", "boolean", NULL, NULL, NULL, 0, NULL, WT_CONFIG_COMPILED_TYPE_BOOLEAN, 17,
    INT64_MIN, INT64_MAX, NULL},
  {"checkpoint", "string", NULL, NULL, NULL, 0, NULL, WT_CONFIG_COMPILED_TYPE_STRING, 62, INT64_MIN,
    INT64_MAX, NULL},
  {"checkpoint_backup_info", "string", NULL, NULL, NULL, 0, NULL, WT_CONFIG_COMPILED_TYPE_STRING,
    63, INT64_MIN, INT64_MAX, NULL},
  {"checkpoint_lsn", "string", NULL, NULL, NULL, 0, NULL, WT_CONFIG_COMPILED_TYPE_STRING, 64,
    INT64_MIN, INT64_MAX, NULL},
  {"checksum", "string", NULL,
    "choices=[\"on\",\"off\",\"uncompressed\","
    "\"unencrypted\"]",
    NULL, 0, NULL, WT_CONFIG_COMPILED_TYPE_STRING, 18, INT64_MIN, INT64_MAX,
    confchk_checksum7_choices},
  {"collator", "string", NULL, NULL, NULL, 0, NULL, WT_CONFIG_COMPILED_TYPE_STRING, 6, INT64_MIN,
    INT64_MAX, NULL},
  {"columns", "list", NULL, NULL, NULL, 0, NULL, WT_CONFIG_COMPILED_TYPE_LIST, 7, INT64_MIN,
    INT64_MAX, NULL},
  {"dictionary", "int", NULL, "min=0", NULL, 0, NULL, WT_CONFIG_COMPILED_TYPE_INT, 19, 0, INT64_MAX,
    NULL},
  {"disaggregated", "category", NULL, NULL, confchk_WT_SESSION_create_disaggregated_subconfigs, 3,
    confchk_WT_SESSION_create_disaggregated_subconfigs_jump, WT_CONFIG_COMPILED_TYPE_CATEGORY, 20,
    INT64_MIN, INT64_MAX, NULL},
  {"encryption", "category", NULL, NULL, confchk_WT_SESSION_create_encryption_subconfigs, 2,
    confchk_WT_SESSION_create_encryption_subconfigs_jump, WT_CONFIG_COMPILED_TYPE_CATEGORY, 24,
    INT64_MIN, INT64_MAX, NULL},
  {"flush_time", "string", NULL, NULL, NULL, 0, NULL, WT_CONFIG_COMPILED_TYPE_STRING, 91, INT64_MIN,
    INT64_MAX, NULL},
  {"flush_timestamp", "string", NULL, NULL, NULL, 0, NULL, WT_CONFIG_COMPILED_TYPE_STRING, 92,
    INT64_MIN, INT64_MAX, NULL},
  {"format", "string", NULL, "choices=[\"btree\"]", NULL, 0, NULL, WT_CONFIG_COMPILED_TYPE_STRING,
    27, INT64_MIN, INT64_MAX, confchk_format7_choices},
  {"huffman_key", "string", NULL, NULL, NULL, 0, NULL, WT_CONFIG_COMPILED_TYPE_STRING, 28,
    INT64_MIN, INT64_MAX, NULL},
  {"huffman_value", "string", NULL, NULL, NULL, 0, NULL, WT_CONFIG_COMPILED_TYPE_STRING, 29,
    INT64_MIN, INT64_MAX, NULL},
  {"id", "string", NULL, NULL, NULL, 0, NULL, WT_CONFIG_COMPILED_TYPE_STRING, 65, INT64_MIN,
    INT64_MAX, NULL},
  {"ignore_in_memory_cache_size", "boolean", NULL, NULL, NULL, 0, NULL,
    WT_CONFIG_COMPILED_TYPE_BOOLEAN, 30, INT64_MIN, INT64_MAX, NULL},
  {"in_memory", "boolean", NULL, NULL, NULL, 0, NULL, WT_CONFIG_COMPILED_TYPE_BOOLEAN, 31,
    INT64_MIN, INT64_MAX, NULL},
  {"internal_item_max", "int", NULL, "min=0", NULL, 0, NULL, WT_CONFIG_COMPILED_TYPE_INT, 32, 0,
    INT64_MAX, NULL},
  {"internal_key_max", "int", NULL, "min=0", NULL, 0, NULL, WT_CONFIG_COMPILED_TYPE_INT, 33, 0,
    INT64_MAX, NULL},
  {"internal_key_truncate", "boolean", NULL, NULL, NULL, 0, NULL, WT_CONFIG_COMPILED_TYPE_BOOLEAN,
    34, INT64_MIN, INT64_MAX, NULL},
  {"internal_page_max", "int", NULL, "min=512B,max=512MB", NULL, 0, NULL,
    WT_CONFIG_COMPILED_TYPE_INT, 35, 512, 512LL * WT_MEGABYTE, NULL},
  {"key_format", "format", __wt_struct_confchk, NULL, NULL, 0, NULL, WT_CONFIG_COMPILED_TYPE_FORMAT,
    36, INT64_MIN, INT64_MAX, NULL},
  {"key_gap", "int", NULL, "min=0", NULL, 0, NULL, WT_CONFIG_COMPILED_TYPE_INT, 37, 0, INT64_MAX,
    NULL},
  {"last", "string", NULL, NULL, NULL, 0, NULL, WT_CONFIG_COMPILED_TYPE_STRING, 73, INT64_MIN,
    INT64_MAX, NULL},
  {"leaf_item_max", "int", NULL, "min=0", NULL, 0, NULL, WT_CONFIG_COMPILED_TYPE_INT, 38, 0,
    INT64_MAX, NULL},
  {"leaf_key_max", "int", NULL, "min=0", NULL, 0, NULL, WT_CONFIG_COMPILED_TYPE_INT, 39, 0,
    INT64_MAX, NULL},
  {"leaf_page_max", "int", NULL, "min=512B,max=512MB", NULL, 0, NULL, WT_CONFIG_COMPILED_TYPE_INT,
    40, 512, 512LL * WT_MEGABYTE, NULL},
  {"leaf_value_max", "int", NULL, "min=0", NULL, 0, NULL, WT_CONFIG_COMPILED_TYPE_INT, 41, 0,
    INT64_MAX, NULL},
  {"log", "category", NULL, NULL, confchk_WT_SESSION_create_log_subconfigs, 1,
    confchk_WT_SESSION_create_log_subconfigs_jump, WT_CONFIG_COMPILED_TYPE_CATEGORY, 42, INT64_MIN,
    INT64_MAX, NULL},
  {"memory_page_image_max", "int", NULL, "min=0", NULL, 0, NULL, WT_CONFIG_COMPILED_TYPE_INT, 44, 0,
    INT64_MAX, NULL},
  {"memory_page_max", "int", NULL, "min=512B,max=10TB", NULL, 0, NULL, WT_CONFIG_COMPILED_TYPE_INT,
    45, 512, 10LL * WT_TERABYTE, NULL},
  {"oldest", "string", NULL, NULL, NULL, 0, NULL, WT_CONFIG_COMPILED_TYPE_STRING, 104, INT64_MIN,
    INT64_MAX, NULL},
  {"os_cache_dirty_max", "int", NULL, "min=0", NULL, 0, NULL, WT_CONFIG_COMPILED_TYPE_INT, 46, 0,
    INT64_MAX, NULL},
  {"os_cache_max", "int", NULL, "min=0", NULL, 0, NULL, WT_CONFIG_COMPILED_TYPE_INT, 47, 0,
    INT64_MAX, NULL},
  {"prefix_compression", "boolean", NULL, NULL, NULL, 0, NULL, WT_CONFIG_COMPILED_TYPE_BOOLEAN, 48,
    INT64_MIN, INT64_MAX, NULL},
  {"prefix_compression_min", "int", NULL, "min=0", NULL, 0, NULL, WT_CONFIG_COMPILED_TYPE_INT, 49,
    0, INT64_MAX, NULL},
  {"readonly", "boolean", NULL, NULL, NULL, 0, NULL, WT_CONFIG_COMPILED_TYPE_BOOLEAN, 66, INT64_MIN,
    INT64_MAX, NULL},
  {"split_deepen_min_child", "int", NULL, NULL, NULL, 0, NULL, WT_CONFIG_COMPILED_TYPE_INT, 50,
    INT64_MIN, INT64_MAX, NULL},
  {"split_deepen_per_child", "int", NULL, NULL, NULL, 0, NULL, WT_CONFIG_COMPILED_TYPE_INT, 51,
    INT64_MIN, INT64_MAX, NULL},
  {"split_pct", "int", NULL, "min=50,max=100", NULL, 0, NULL, WT_CONFIG_COMPILED_TYPE_INT, 52, 50,
    100, NULL},
  {"tiered_object", "boolean", NULL, NULL, NULL, 0, NULL, WT_CONFIG_COMPILED_TYPE_BOOLEAN, 67,
    INT64_MIN, INT64_MAX, NULL},
  {"tiered_storage", "category", NULL, NULL, confchk_WT_SESSION_create_tiered_storage_subconfigs, 8,
    confchk_WT_SESSION_create_tiered_storage_subconfigs_jump, WT_CONFIG_COMPILED_TYPE_CATEGORY, 53,
    INT64_MIN, INT64_MAX, NULL},
  {"tiers", "list", NULL, NULL, NULL, 0, NULL, WT_CONFIG_COMPILED_TYPE_LIST, 105, INT64_MIN,
    INT64_MAX, NULL},
  {"value_format", "format", __wt_struct_confchk, NULL, NULL, 0, NULL,
    WT_CONFIG_COMPILED_TYPE_FORMAT, 61, INT64_MIN, INT64_MAX, NULL},
  {"verbose", "list", NULL, "choices=[\"write_timestamp\"]", NULL, 0, NULL,
    WT_CONFIG_COMPILED_TYPE_LIST, 10, INT64_MIN, INT64_MAX, confchk_verbose13_choices},
  {"version", "string", NULL, NULL, NULL, 0, NULL, WT_CONFIG_COMPILED_TYPE_STRING, 68, INT64_MIN,
    INT64_MAX, NULL},
  {"write_timestamp_usage", "string", NULL,
    "choices=[\"always\",\"key_consistent\",\"mixed_mode\","
    "\"never\",\"none\",\"ordered\"]",
    NULL, 0, NULL, WT_CONFIG_COMPILED_TYPE_STRING, 11, INT64_MIN, INT64_MAX,
    confchk_write_timestamp_usage12_choices},
  {NULL, NULL, NULL, NULL, NULL, 0, NULL, 0, 0, 0, 0, NULL}};

static const uint8_t confchk_tiered_meta_jump[WT_CONFIG_JUMP_TABLE_SIZE] = {0, 0, 0, 0, 0, 0, 0, 0,
  0, 0, 0, 0, 0, 0, 0, 0, 0, 0, 0, 0, 0, 0, 0, 0, 0, 0, 0, 0, 0, 0, 0, 0, 0, 0, 0, 0, 0, 0, 0, 0, 0,
  0, 0, 0, 0, 0, 0, 0, 0, 0, 0, 0, 0, 0, 0, 0, 0, 0, 0, 0, 0, 0, 0, 0, 0, 0, 0, 0, 0, 0, 0, 0, 0, 0,
  0, 0, 0, 0, 0, 0, 0, 0, 0, 0, 0, 0, 0, 0, 0, 0, 0, 0, 0, 0, 0, 0, 0, 0, 4, 7, 14, 16, 17, 20, 20,
  22, 29, 29, 31, 37, 39, 39, 42, 44, 44, 45, 48, 51, 51, 54, 55, 55, 55, 55, 55, 55, 55, 55};
const char __WT_CONFIG_CHOICE_FILE[] = "FILE";
const char __WT_CONFIG_CHOICE_DRAM[] = "DRAM";

static const char *confchk_type_choices[] = {
  __WT_CONFIG_CHOICE_FILE, __WT_CONFIG_CHOICE_DRAM, NULL};

static const WT_CONFIG_CHECK confchk_wiredtiger_open_chunk_cache_subconfigs[] = {
  {"capacity", "int", NULL, "min=512KB,max=100TB", NULL, 0, NULL, WT_CONFIG_COMPILED_TYPE_INT, 299,
    512LL * WT_KILOBYTE, 100LL * WT_TERABYTE, NULL},
  {"chunk_cache_evict_trigger", "int", NULL, "min=0,max=100", NULL, 0, NULL,
    WT_CONFIG_COMPILED_TYPE_INT, 300, 0, 100, NULL},
  {"chunk_size", "int", NULL, "min=512KB,max=100GB", NULL, 0, NULL, WT_CONFIG_COMPILED_TYPE_INT, 83,
    512LL * WT_KILOBYTE, 100LL * WT_GIGABYTE, NULL},
  {"enabled", "boolean", NULL, NULL, NULL, 0, NULL, WT_CONFIG_COMPILED_TYPE_BOOLEAN, 43, INT64_MIN,
    INT64_MAX, NULL},
  {"flushed_data_cache_insertion", "boolean", NULL, NULL, NULL, 0, NULL,
    WT_CONFIG_COMPILED_TYPE_BOOLEAN, 302, INT64_MIN, INT64_MAX, NULL},
  {"hashsize", "int", NULL, "min=64,max=1048576", NULL, 0, NULL, WT_CONFIG_COMPILED_TYPE_INT, 203,
    64, 1048576LL, NULL},
  {"pinned", "list", NULL, NULL, NULL, 0, NULL, WT_CONFIG_COMPILED_TYPE_LIST, 219, INT64_MIN,
    INT64_MAX, NULL},
  {"storage_path", "string", NULL, NULL, NULL, 0, NULL, WT_CONFIG_COMPILED_TYPE_STRING, 301,
    INT64_MIN, INT64_MAX, NULL},
  {"type", "string", NULL, "choices=[\"FILE\",\"DRAM\"]", NULL, 0, NULL,
    WT_CONFIG_COMPILED_TYPE_STRING, 9, INT64_MIN, INT64_MAX, confchk_type_choices},
  {NULL, NULL, NULL, NULL, NULL, 0, NULL, 0, 0, 0, 0, NULL}};

static const uint8_t
  confchk_wiredtiger_open_chunk_cache_subconfigs_jump[WT_CONFIG_JUMP_TABLE_SIZE] = {0, 0, 0, 0, 0,
    0, 0, 0, 0, 0, 0, 0, 0, 0, 0, 0, 0, 0, 0, 0, 0, 0, 0, 0, 0, 0, 0, 0, 0, 0, 0, 0, 0, 0, 0, 0, 0,
    0, 0, 0, 0, 0, 0, 0, 0, 0, 0, 0, 0, 0, 0, 0, 0, 0, 0, 0, 0, 0, 0, 0, 0, 0, 0, 0, 0, 0, 0, 0, 0,
    0, 0, 0, 0, 0, 0, 0, 0, 0, 0, 0, 0, 0, 0, 0, 0, 0, 0, 0, 0, 0, 0, 0, 0, 0, 0, 0, 0, 0, 0, 0, 3,
    3, 4, 5, 5, 6, 6, 6, 6, 6, 6, 6, 6, 7, 7, 7, 8, 9, 9, 9, 9, 9, 9, 9, 9, 9, 9, 9};

static const WT_CONFIG_CHECK confchk_wiredtiger_open_compatibility_subconfigs[] = {
  {"release", "string", NULL, NULL, NULL, 0, NULL, WT_CONFIG_COMPILED_TYPE_STRING, 221, INT64_MIN,
    INT64_MAX, NULL},
  {"require_max", "string", NULL, NULL, NULL, 0, NULL, WT_CONFIG_COMPILED_TYPE_STRING, 303,
    INT64_MIN, INT64_MAX, NULL},
  {"require_min", "string", NULL, NULL, NULL, 0, NULL, WT_CONFIG_COMPILED_TYPE_STRING, 304,
    INT64_MIN, INT64_MAX, NULL},
  {NULL, NULL, NULL, NULL, NULL, 0, NULL, 0, 0, 0, 0, NULL}};

static const uint8_t
  confchk_wiredtiger_open_compatibility_subconfigs_jump[WT_CONFIG_JUMP_TABLE_SIZE] = {0, 0, 0, 0, 0,
    0, 0, 0, 0, 0, 0, 0, 0, 0, 0, 0, 0, 0, 0, 0, 0, 0, 0, 0, 0, 0, 0, 0, 0, 0, 0, 0, 0, 0, 0, 0, 0,
    0, 0, 0, 0, 0, 0, 0, 0, 0, 0, 0, 0, 0, 0, 0, 0, 0, 0, 0, 0, 0, 0, 0, 0, 0, 0, 0, 0, 0, 0, 0, 0,
    0, 0, 0, 0, 0, 0, 0, 0, 0, 0, 0, 0, 0, 0, 0, 0, 0, 0, 0, 0, 0, 0, 0, 0, 0, 0, 0, 0, 0, 0, 0, 0,
    0, 0, 0, 0, 0, 0, 0, 0, 0, 0, 0, 0, 0, 0, 3, 3, 3, 3, 3, 3, 3, 3, 3, 3, 3, 3, 3};
const char __WT_CONFIG_CHOICE_data[] = "data";

static const char *confchk_direct_io_choices[] = {
  __WT_CONFIG_CHOICE_checkpoint, __WT_CONFIG_CHOICE_data, __WT_CONFIG_CHOICE_log, NULL};

static const WT_CONFIG_CHECK confchk_wiredtiger_open_encryption_subconfigs[] = {
  {"keyid", "string", NULL, NULL, NULL, 0, NULL, WT_CONFIG_COMPILED_TYPE_STRING, 26, INT64_MIN,
    INT64_MAX, NULL},
  {"name", "string", NULL, NULL, NULL, 0, NULL, WT_CONFIG_COMPILED_TYPE_STRING, 25, INT64_MIN,
    INT64_MAX, NULL},
  {"secretkey", "string", NULL, NULL, NULL, 0, NULL, WT_CONFIG_COMPILED_TYPE_STRING, 309, INT64_MIN,
    INT64_MAX, NULL},
  {NULL, NULL, NULL, NULL, NULL, 0, NULL, 0, 0, 0, 0, NULL}};

static const uint8_t confchk_wiredtiger_open_encryption_subconfigs_jump[WT_CONFIG_JUMP_TABLE_SIZE] =
  {0, 0, 0, 0, 0, 0, 0, 0, 0, 0, 0, 0, 0, 0, 0, 0, 0, 0, 0, 0, 0, 0, 0, 0, 0, 0, 0, 0, 0, 0, 0, 0,
    0, 0, 0, 0, 0, 0, 0, 0, 0, 0, 0, 0, 0, 0, 0, 0, 0, 0, 0, 0, 0, 0, 0, 0, 0, 0, 0, 0, 0, 0, 0, 0,
    0, 0, 0, 0, 0, 0, 0, 0, 0, 0, 0, 0, 0, 0, 0, 0, 0, 0, 0, 0, 0, 0, 0, 0, 0, 0, 0, 0, 0, 0, 0, 0,
    0, 0, 0, 0, 0, 0, 0, 0, 0, 0, 0, 0, 1, 1, 1, 2, 2, 2, 2, 2, 3, 3, 3, 3, 3, 3, 3, 3, 3, 3, 3, 3};

static const char *confchk_extra_diagnostics2_choices[] = {__WT_CONFIG_CHOICE_all,
  __WT_CONFIG_CHOICE_checkpoint_validate, __WT_CONFIG_CHOICE_cursor_check,
  __WT_CONFIG_CHOICE_disk_validate, __WT_CONFIG_CHOICE_eviction_check,
  __WT_CONFIG_CHOICE_generation_check, __WT_CONFIG_CHOICE_hs_validate,
  __WT_CONFIG_CHOICE_key_out_of_order, __WT_CONFIG_CHOICE_log_validate, __WT_CONFIG_CHOICE_prepared,
  __WT_CONFIG_CHOICE_slow_operation, __WT_CONFIG_CHOICE_txn_visibility, NULL};

static const char *confchk_file_extend_choices[] = {
  __WT_CONFIG_CHOICE_data, __WT_CONFIG_CHOICE_log, NULL};

static const WT_CONFIG_CHECK confchk_wiredtiger_open_hash_subconfigs[] = {
  {"buckets", "int", NULL, "min=64,max=65536", NULL, 0, NULL, WT_CONFIG_COMPILED_TYPE_INT, 313, 64,
    65536, NULL},
  {"dhandle_buckets", "int", NULL, "min=64,max=65536", NULL, 0, NULL, WT_CONFIG_COMPILED_TYPE_INT,
    314, 64, 65536, NULL},
  {NULL, NULL, NULL, NULL, NULL, 0, NULL, 0, 0, 0, 0, NULL}};

static const uint8_t confchk_wiredtiger_open_hash_subconfigs_jump[WT_CONFIG_JUMP_TABLE_SIZE] = {0,
  0, 0, 0, 0, 0, 0, 0, 0, 0, 0, 0, 0, 0, 0, 0, 0, 0, 0, 0, 0, 0, 0, 0, 0, 0, 0, 0, 0, 0, 0, 0, 0, 0,
  0, 0, 0, 0, 0, 0, 0, 0, 0, 0, 0, 0, 0, 0, 0, 0, 0, 0, 0, 0, 0, 0, 0, 0, 0, 0, 0, 0, 0, 0, 0, 0, 0,
  0, 0, 0, 0, 0, 0, 0, 0, 0, 0, 0, 0, 0, 0, 0, 0, 0, 0, 0, 0, 0, 0, 0, 0, 0, 0, 0, 0, 0, 0, 0, 0, 1,
  1, 2, 2, 2, 2, 2, 2, 2, 2, 2, 2, 2, 2, 2, 2, 2, 2, 2, 2, 2, 2, 2, 2, 2, 2, 2, 2, 2};

static const char *confchk_json_output2_choices[] = {
  __WT_CONFIG_CHOICE_error, __WT_CONFIG_CHOICE_message, NULL};

static const char *confchk_recover_choices[] = {
  __WT_CONFIG_CHOICE_error, __WT_CONFIG_CHOICE_on, NULL};

static const WT_CONFIG_CHECK confchk_wiredtiger_open_log_subconfigs[] = {
  {"archive", "boolean", NULL, NULL, NULL, 0, NULL, WT_CONFIG_COMPILED_TYPE_BOOLEAN, 263, INT64_MIN,
    INT64_MAX, NULL},
  {"compressor", "string", NULL, NULL, NULL, 0, NULL, WT_CONFIG_COMPILED_TYPE_STRING, 316,
    INT64_MIN, INT64_MAX, NULL},
  {"enabled", "boolean", NULL, NULL, NULL, 0, NULL, WT_CONFIG_COMPILED_TYPE_BOOLEAN, 43, INT64_MIN,
    INT64_MAX, NULL},
  {"file_max", "int", NULL, "min=100KB,max=2GB", NULL, 0, NULL, WT_CONFIG_COMPILED_TYPE_INT, 258,
    100LL * WT_KILOBYTE, 2LL * WT_GIGABYTE, NULL},
  {"force_write_wait", "int", NULL, "min=1,max=60", NULL, 0, NULL, WT_CONFIG_COMPILED_TYPE_INT, 317,
    1, 60, NULL},
  {"os_cache_dirty_pct", "int", NULL, "min=0,max=100", NULL, 0, NULL, WT_CONFIG_COMPILED_TYPE_INT,
    264, 0, 100, NULL},
  {"path", "string", NULL, NULL, NULL, 0, NULL, WT_CONFIG_COMPILED_TYPE_STRING, 273, INT64_MIN,
    INT64_MAX, NULL},
  {"prealloc", "boolean", NULL, NULL, NULL, 0, NULL, WT_CONFIG_COMPILED_TYPE_BOOLEAN, 265,
    INT64_MIN, INT64_MAX, NULL},
  {"prealloc_init_count", "int", NULL, "min=1,max=500", NULL, 0, NULL, WT_CONFIG_COMPILED_TYPE_INT,
    266, 1, 500, NULL},
  {"recover", "string", NULL, "choices=[\"error\",\"on\"]", NULL, 0, NULL,
    WT_CONFIG_COMPILED_TYPE_STRING, 318, INT64_MIN, INT64_MAX, confchk_recover_choices},
  {"remove", "boolean", NULL, NULL, NULL, 0, NULL, WT_CONFIG_COMPILED_TYPE_BOOLEAN, 267, INT64_MIN,
    INT64_MAX, NULL},
  {"zero_fill", "boolean", NULL, NULL, NULL, 0, NULL, WT_CONFIG_COMPILED_TYPE_BOOLEAN, 268,
    INT64_MIN, INT64_MAX, NULL},
  {NULL, NULL, NULL, NULL, NULL, 0, NULL, 0, 0, 0, 0, NULL}};

static const uint8_t confchk_wiredtiger_open_log_subconfigs_jump[WT_CONFIG_JUMP_TABLE_SIZE] = {0, 0,
  0, 0, 0, 0, 0, 0, 0, 0, 0, 0, 0, 0, 0, 0, 0, 0, 0, 0, 0, 0, 0, 0, 0, 0, 0, 0, 0, 0, 0, 0, 0, 0, 0,
  0, 0, 0, 0, 0, 0, 0, 0, 0, 0, 0, 0, 0, 0, 0, 0, 0, 0, 0, 0, 0, 0, 0, 0, 0, 0, 0, 0, 0, 0, 0, 0, 0,
  0, 0, 0, 0, 0, 0, 0, 0, 0, 0, 0, 0, 0, 0, 0, 0, 0, 0, 0, 0, 0, 0, 0, 0, 0, 0, 0, 0, 0, 0, 1, 1, 2,
  2, 3, 5, 5, 5, 5, 5, 5, 5, 5, 5, 6, 9, 9, 11, 11, 11, 11, 11, 11, 11, 11, 12, 12, 12, 12, 12};

static const WT_CONFIG_CHECK confchk_wiredtiger_open_prefetch_subconfigs[] = {
  {"available", "boolean", NULL, NULL, NULL, 0, NULL, WT_CONFIG_COMPILED_TYPE_BOOLEAN, 322,
    INT64_MIN, INT64_MAX, NULL},
  {"default", "boolean", NULL, NULL, NULL, 0, NULL, WT_CONFIG_COMPILED_TYPE_BOOLEAN, 323, INT64_MIN,
    INT64_MAX, NULL},
  {NULL, NULL, NULL, NULL, NULL, 0, NULL, 0, 0, 0, 0, NULL}};

static const uint8_t confchk_wiredtiger_open_prefetch_subconfigs_jump[WT_CONFIG_JUMP_TABLE_SIZE] = {
  0, 0, 0, 0, 0, 0, 0, 0, 0, 0, 0, 0, 0, 0, 0, 0, 0, 0, 0, 0, 0, 0, 0, 0, 0, 0, 0, 0, 0, 0, 0, 0, 0,
  0, 0, 0, 0, 0, 0, 0, 0, 0, 0, 0, 0, 0, 0, 0, 0, 0, 0, 0, 0, 0, 0, 0, 0, 0, 0, 0, 0, 0, 0, 0, 0, 0,
  0, 0, 0, 0, 0, 0, 0, 0, 0, 0, 0, 0, 0, 0, 0, 0, 0, 0, 0, 0, 0, 0, 0, 0, 0, 0, 0, 0, 0, 0, 0, 0, 1,
  1, 1, 2, 2, 2, 2, 2, 2, 2, 2, 2, 2, 2, 2, 2, 2, 2, 2, 2, 2, 2, 2, 2, 2, 2, 2, 2, 2, 2};

static const char *confchk_statistics3_choices[] = {__WT_CONFIG_CHOICE_all,
  __WT_CONFIG_CHOICE_cache_walk, __WT_CONFIG_CHOICE_fast, __WT_CONFIG_CHOICE_none,
  __WT_CONFIG_CHOICE_clear, __WT_CONFIG_CHOICE_tree_walk, NULL};

static const WT_CONFIG_CHECK confchk_wiredtiger_open_statistics_log_subconfigs[] = {
  {"json", "boolean", NULL, NULL, NULL, 0, NULL, WT_CONFIG_COMPILED_TYPE_BOOLEAN, 279, INT64_MIN,
    INT64_MAX, NULL},
  {"on_close", "boolean", NULL, NULL, NULL, 0, NULL, WT_CONFIG_COMPILED_TYPE_BOOLEAN, 280,
    INT64_MIN, INT64_MAX, NULL},
  {"path", "string", NULL, NULL, NULL, 0, NULL, WT_CONFIG_COMPILED_TYPE_STRING, 273, INT64_MIN,
    INT64_MAX, NULL},
  {"sources", "list", NULL, NULL, NULL, 0, NULL, WT_CONFIG_COMPILED_TYPE_LIST, 281, INT64_MIN,
    INT64_MAX, NULL},
  {"timestamp", "string", NULL, NULL, NULL, 0, NULL, WT_CONFIG_COMPILED_TYPE_STRING, 282, INT64_MIN,
    INT64_MAX, NULL},
  {"wait", "int", NULL, "min=0,max=100000", NULL, 0, NULL, WT_CONFIG_COMPILED_TYPE_INT, 214, 0,
    100000, NULL},
  {NULL, NULL, NULL, NULL, NULL, 0, NULL, 0, 0, 0, 0, NULL}};

static const uint8_t
  confchk_wiredtiger_open_statistics_log_subconfigs_jump[WT_CONFIG_JUMP_TABLE_SIZE] = {0, 0, 0, 0,
    0, 0, 0, 0, 0, 0, 0, 0, 0, 0, 0, 0, 0, 0, 0, 0, 0, 0, 0, 0, 0, 0, 0, 0, 0, 0, 0, 0, 0, 0, 0, 0,
    0, 0, 0, 0, 0, 0, 0, 0, 0, 0, 0, 0, 0, 0, 0, 0, 0, 0, 0, 0, 0, 0, 0, 0, 0, 0, 0, 0, 0, 0, 0, 0,
    0, 0, 0, 0, 0, 0, 0, 0, 0, 0, 0, 0, 0, 0, 0, 0, 0, 0, 0, 0, 0, 0, 0, 0, 0, 0, 0, 0, 0, 0, 0, 0,
    0, 0, 0, 0, 0, 0, 0, 1, 1, 1, 1, 1, 2, 3, 3, 3, 4, 5, 5, 5, 6, 6, 6, 6, 6, 6, 6, 6};

static const WT_CONFIG_CHECK confchk_tiered_storage_subconfigs[] = {
  {"auth_token", "string", NULL, NULL, NULL, 0, NULL, WT_CONFIG_COMPILED_TYPE_STRING, 54, INT64_MIN,
    INT64_MAX, NULL},
  {"bucket", "string", NULL, NULL, NULL, 0, NULL, WT_CONFIG_COMPILED_TYPE_STRING, 55, INT64_MIN,
    INT64_MAX, NULL},
  {"bucket_prefix", "string", NULL, NULL, NULL, 0, NULL, WT_CONFIG_COMPILED_TYPE_STRING, 56,
    INT64_MIN, INT64_MAX, NULL},
  {"cache_directory", "string", NULL, NULL, NULL, 0, NULL, WT_CONFIG_COMPILED_TYPE_STRING, 57,
    INT64_MIN, INT64_MAX, NULL},
  {"interval", "int", NULL, "min=1,max=1000", NULL, 0, NULL, WT_CONFIG_COMPILED_TYPE_INT, 328, 1,
    1000, NULL},
  {"local_retention", "int", NULL, "min=0,max=10000", NULL, 0, NULL, WT_CONFIG_COMPILED_TYPE_INT,
    58, 0, 10000, NULL},
  {"name", "string", NULL, NULL, NULL, 0, NULL, WT_CONFIG_COMPILED_TYPE_STRING, 25, INT64_MIN,
    INT64_MAX, NULL},
  {"shared", "boolean", NULL, NULL, NULL, 0, NULL, WT_CONFIG_COMPILED_TYPE_BOOLEAN, 60, INT64_MIN,
    INT64_MAX, NULL},
  {NULL, NULL, NULL, NULL, NULL, 0, NULL, 0, 0, 0, 0, NULL}};

static const uint8_t confchk_tiered_storage_subconfigs_jump[WT_CONFIG_JUMP_TABLE_SIZE] = {0, 0, 0,
  0, 0, 0, 0, 0, 0, 0, 0, 0, 0, 0, 0, 0, 0, 0, 0, 0, 0, 0, 0, 0, 0, 0, 0, 0, 0, 0, 0, 0, 0, 0, 0, 0,
  0, 0, 0, 0, 0, 0, 0, 0, 0, 0, 0, 0, 0, 0, 0, 0, 0, 0, 0, 0, 0, 0, 0, 0, 0, 0, 0, 0, 0, 0, 0, 0, 0,
  0, 0, 0, 0, 0, 0, 0, 0, 0, 0, 0, 0, 0, 0, 0, 0, 0, 0, 0, 0, 0, 0, 0, 0, 0, 0, 0, 0, 0, 1, 3, 4, 4,
  4, 4, 4, 4, 5, 5, 5, 6, 6, 7, 7, 7, 7, 7, 8, 8, 8, 8, 8, 8, 8, 8, 8, 8, 8, 8};

static const char *confchk_timing_stress_for_test2_choices[] = {
  __WT_CONFIG_CHOICE_aggressive_stash_free, __WT_CONFIG_CHOICE_aggressive_sweep,
  __WT_CONFIG_CHOICE_backup_rename, __WT_CONFIG_CHOICE_checkpoint_evict_page,
  __WT_CONFIG_CHOICE_checkpoint_handle, __WT_CONFIG_CHOICE_checkpoint_slow,
  __WT_CONFIG_CHOICE_checkpoint_stop, __WT_CONFIG_CHOICE_commit_transaction_slow,
  __WT_CONFIG_CHOICE_compact_slow, __WT_CONFIG_CHOICE_evict_reposition,
  __WT_CONFIG_CHOICE_failpoint_eviction_split,
  __WT_CONFIG_CHOICE_failpoint_history_store_delete_key_from_ts,
  __WT_CONFIG_CHOICE_history_store_checkpoint_delay, __WT_CONFIG_CHOICE_history_store_search,
  __WT_CONFIG_CHOICE_history_store_sweep_race, __WT_CONFIG_CHOICE_prefetch_1,
  __WT_CONFIG_CHOICE_prefetch_2, __WT_CONFIG_CHOICE_prefetch_3, __WT_CONFIG_CHOICE_prefix_compare,
  __WT_CONFIG_CHOICE_prepare_checkpoint_delay, __WT_CONFIG_CHOICE_prepare_resolution_1,
  __WT_CONFIG_CHOICE_prepare_resolution_2, __WT_CONFIG_CHOICE_sleep_before_read_overflow_onpage,
  __WT_CONFIG_CHOICE_split_1, __WT_CONFIG_CHOICE_split_2, __WT_CONFIG_CHOICE_split_3,
  __WT_CONFIG_CHOICE_split_4, __WT_CONFIG_CHOICE_split_5, __WT_CONFIG_CHOICE_split_6,
  __WT_CONFIG_CHOICE_split_7, __WT_CONFIG_CHOICE_split_8, __WT_CONFIG_CHOICE_tiered_flush_finish,
  NULL};
const char __WT_CONFIG_CHOICE_dsync[] = "dsync";
const char __WT_CONFIG_CHOICE_fsync[] = "fsync";

static const char *confchk_method2_choices[] = {
  __WT_CONFIG_CHOICE_dsync, __WT_CONFIG_CHOICE_fsync, __WT_CONFIG_CHOICE_none, NULL};

static const WT_CONFIG_CHECK confchk_wiredtiger_open_transaction_sync_subconfigs[] = {
  {"enabled", "boolean", NULL, NULL, NULL, 0, NULL, WT_CONFIG_COMPILED_TYPE_BOOLEAN, 43, INT64_MIN,
    INT64_MAX, NULL},
  {"method", "string", NULL, "choices=[\"dsync\",\"fsync\",\"none\"]", NULL, 0, NULL,
    WT_CONFIG_COMPILED_TYPE_STRING, 217, INT64_MIN, INT64_MAX, confchk_method2_choices},
  {NULL, NULL, NULL, NULL, NULL, 0, NULL, 0, 0, 0, 0, NULL}};

static const uint8_t
  confchk_wiredtiger_open_transaction_sync_subconfigs_jump[WT_CONFIG_JUMP_TABLE_SIZE] = {0, 0, 0, 0,
    0, 0, 0, 0, 0, 0, 0, 0, 0, 0, 0, 0, 0, 0, 0, 0, 0, 0, 0, 0, 0, 0, 0, 0, 0, 0, 0, 0, 0, 0, 0, 0,
    0, 0, 0, 0, 0, 0, 0, 0, 0, 0, 0, 0, 0, 0, 0, 0, 0, 0, 0, 0, 0, 0, 0, 0, 0, 0, 0, 0, 0, 0, 0, 0,
    0, 0, 0, 0, 0, 0, 0, 0, 0, 0, 0, 0, 0, 0, 0, 0, 0, 0, 0, 0, 0, 0, 0, 0, 0, 0, 0, 0, 0, 0, 0, 0,
    0, 0, 1, 1, 1, 1, 1, 1, 1, 1, 2, 2, 2, 2, 2, 2, 2, 2, 2, 2, 2, 2, 2, 2, 2, 2, 2, 2};

static const char *confchk_verbose14_choices[] = {__WT_CONFIG_CHOICE_all, __WT_CONFIG_CHOICE_api,
  __WT_CONFIG_CHOICE_backup, __WT_CONFIG_CHOICE_block, __WT_CONFIG_CHOICE_block_cache,
  __WT_CONFIG_CHOICE_checkpoint, __WT_CONFIG_CHOICE_checkpoint_cleanup,
  __WT_CONFIG_CHOICE_checkpoint_progress, __WT_CONFIG_CHOICE_chunkcache, __WT_CONFIG_CHOICE_compact,
  __WT_CONFIG_CHOICE_compact_progress, __WT_CONFIG_CHOICE_configuration,
  __WT_CONFIG_CHOICE_disaggregated_storage, __WT_CONFIG_CHOICE_error_returns,
  __WT_CONFIG_CHOICE_evict, __WT_CONFIG_CHOICE_evict_stuck, __WT_CONFIG_CHOICE_evictserver,
  __WT_CONFIG_CHOICE_fileops, __WT_CONFIG_CHOICE_generation, __WT_CONFIG_CHOICE_handleops,
  __WT_CONFIG_CHOICE_history_store, __WT_CONFIG_CHOICE_history_store_activity,
  __WT_CONFIG_CHOICE_layered, __WT_CONFIG_CHOICE_log, __WT_CONFIG_CHOICE_lsm,
  __WT_CONFIG_CHOICE_lsm_manager, __WT_CONFIG_CHOICE_metadata, __WT_CONFIG_CHOICE_mutex,
  __WT_CONFIG_CHOICE_out_of_order, __WT_CONFIG_CHOICE_overflow, __WT_CONFIG_CHOICE_page_delta,
  __WT_CONFIG_CHOICE_prefetch, __WT_CONFIG_CHOICE_read, __WT_CONFIG_CHOICE_reconcile,
  __WT_CONFIG_CHOICE_recovery, __WT_CONFIG_CHOICE_recovery_progress, __WT_CONFIG_CHOICE_rts,
  __WT_CONFIG_CHOICE_salvage, __WT_CONFIG_CHOICE_shared_cache, __WT_CONFIG_CHOICE_split,
  __WT_CONFIG_CHOICE_temporary, __WT_CONFIG_CHOICE_thread_group, __WT_CONFIG_CHOICE_tiered,
  __WT_CONFIG_CHOICE_timestamp, __WT_CONFIG_CHOICE_transaction, __WT_CONFIG_CHOICE_verify,
  __WT_CONFIG_CHOICE_version, __WT_CONFIG_CHOICE_write, NULL};

static const char *confchk_write_through_choices[] = {
  __WT_CONFIG_CHOICE_data, __WT_CONFIG_CHOICE_log, NULL};

static const WT_CONFIG_CHECK confchk_wiredtiger_open[] = {
  {"backup_restore_target", "list", NULL, NULL, NULL, 0, NULL, WT_CONFIG_COMPILED_TYPE_LIST, 295,
    INT64_MIN, INT64_MAX, NULL},
  {"block_cache", "category", NULL, NULL, confchk_wiredtiger_open_block_cache_subconfigs, 12,
    confchk_wiredtiger_open_block_cache_subconfigs_jump, WT_CONFIG_COMPILED_TYPE_CATEGORY, 197,
    INT64_MIN, INT64_MAX, NULL},
  {"buffer_alignment", "int", NULL, "min=-1,max=1MB", NULL, 0, NULL, WT_CONFIG_COMPILED_TYPE_INT,
    296, -1, 1LL * WT_MEGABYTE, NULL},
  {"builtin_extension_config", "string", NULL, NULL, NULL, 0, NULL, WT_CONFIG_COMPILED_TYPE_STRING,
    297, INT64_MIN, INT64_MAX, NULL},
  {"cache_cursors", "boolean", NULL, NULL, NULL, 0, NULL, WT_CONFIG_COMPILED_TYPE_BOOLEAN, 288,
    INT64_MIN, INT64_MAX, NULL},
  {"cache_max_wait_ms", "int", NULL, "min=0", NULL, 0, NULL, WT_CONFIG_COMPILED_TYPE_INT, 208, 0,
    INT64_MAX, NULL},
  {"cache_overhead", "int", NULL, "min=0,max=30", NULL, 0, NULL, WT_CONFIG_COMPILED_TYPE_INT, 209,
    0, 30, NULL},
  {"cache_size", "int", NULL, "min=1MB,max=10TB", NULL, 0, NULL, WT_CONFIG_COMPILED_TYPE_INT, 210,
    1LL * WT_MEGABYTE, 10LL * WT_TERABYTE, NULL},
  {"cache_stuck_timeout_ms", "int", NULL, "min=0", NULL, 0, NULL, WT_CONFIG_COMPILED_TYPE_INT, 211,
    0, INT64_MAX, NULL},
  {"checkpoint", "category", NULL, NULL, confchk_wiredtiger_open_checkpoint_subconfigs, 3,
    confchk_wiredtiger_open_checkpoint_subconfigs_jump, WT_CONFIG_COMPILED_TYPE_CATEGORY, 212,
    INT64_MIN, INT64_MAX, NULL},
  {"checkpoint_cleanup", "category", NULL, NULL,
    confchk_wiredtiger_open_checkpoint_cleanup_subconfigs, 2,
    confchk_wiredtiger_open_checkpoint_cleanup_subconfigs_jump, WT_CONFIG_COMPILED_TYPE_CATEGORY,
    216, INT64_MIN, INT64_MAX, NULL},
  {"checkpoint_sync", "boolean", NULL, NULL, NULL, 0, NULL, WT_CONFIG_COMPILED_TYPE_BOOLEAN, 298,
    INT64_MIN, INT64_MAX, NULL},
  {"chunk_cache", "category", NULL, NULL, confchk_wiredtiger_open_chunk_cache_subconfigs, 9,
    confchk_wiredtiger_open_chunk_cache_subconfigs_jump, WT_CONFIG_COMPILED_TYPE_CATEGORY, 218,
    INT64_MIN, INT64_MAX, NULL},
  {"compatibility", "category", NULL, NULL, confchk_wiredtiger_open_compatibility_subconfigs, 3,
    confchk_wiredtiger_open_compatibility_subconfigs_jump, WT_CONFIG_COMPILED_TYPE_CATEGORY, 220,
    INT64_MIN, INT64_MAX, NULL},
  {"compile_configuration_count", "int", NULL, "min=500", NULL, 0, NULL,
    WT_CONFIG_COMPILED_TYPE_INT, 305, 500, INT64_MAX, NULL},
  {"config_base", "boolean", NULL, NULL, NULL, 0, NULL, WT_CONFIG_COMPILED_TYPE_BOOLEAN, 306,
    INT64_MIN, INT64_MAX, NULL},
  {"create", "boolean", NULL, NULL, NULL, 0, NULL, WT_CONFIG_COMPILED_TYPE_BOOLEAN, 307, INT64_MIN,
    INT64_MAX, NULL},
  {"debug_mode", "category", NULL, NULL, confchk_wiredtiger_open_debug_mode_subconfigs, 16,
    confchk_wiredtiger_open_debug_mode_subconfigs_jump, WT_CONFIG_COMPILED_TYPE_CATEGORY, 222,
    INT64_MIN, INT64_MAX, NULL},
  {"direct_io", "list", NULL, "choices=[\"checkpoint\",\"data\",\"log\"]", NULL, 0, NULL,
    WT_CONFIG_COMPILED_TYPE_LIST, 308, INT64_MIN, INT64_MAX, confchk_direct_io_choices},
  {"disaggregated", "category", NULL, NULL, confchk_wiredtiger_open_disaggregated_subconfigs, 9,
    confchk_wiredtiger_open_disaggregated_subconfigs_jump, WT_CONFIG_COMPILED_TYPE_CATEGORY, 20,
    INT64_MIN, INT64_MAX, NULL},
  {"encryption", "category", NULL, NULL, confchk_wiredtiger_open_encryption_subconfigs, 3,
    confchk_wiredtiger_open_encryption_subconfigs_jump, WT_CONFIG_COMPILED_TYPE_CATEGORY, 24,
    INT64_MIN, INT64_MAX, NULL},
  {"error_prefix", "string", NULL, NULL, NULL, 0, NULL, WT_CONFIG_COMPILED_TYPE_STRING, 239,
    INT64_MIN, INT64_MAX, NULL},
  {"eviction", "category", NULL, NULL, confchk_wiredtiger_open_eviction_subconfigs, 3,
    confchk_wiredtiger_open_eviction_subconfigs_jump, WT_CONFIG_COMPILED_TYPE_CATEGORY, 240,
    INT64_MIN, INT64_MAX, NULL},
  {"eviction_checkpoint_target", "int", NULL, "min=0,max=10TB", NULL, 0, NULL,
    WT_CONFIG_COMPILED_TYPE_INT, 244, 0, 10LL * WT_TERABYTE, NULL},
  {"eviction_dirty_target", "int", NULL, "min=1,max=10TB", NULL, 0, NULL,
    WT_CONFIG_COMPILED_TYPE_INT, 245, 1, 10LL * WT_TERABYTE, NULL},
  {"eviction_dirty_trigger", "int", NULL, "min=1,max=10TB", NULL, 0, NULL,
    WT_CONFIG_COMPILED_TYPE_INT, 246, 1, 10LL * WT_TERABYTE, NULL},
  {"eviction_target", "int", NULL, "min=10,max=10TB", NULL, 0, NULL, WT_CONFIG_COMPILED_TYPE_INT,
    247, 10, 10LL * WT_TERABYTE, NULL},
  {"eviction_trigger", "int", NULL, "min=10,max=10TB", NULL, 0, NULL, WT_CONFIG_COMPILED_TYPE_INT,
    248, 10, 10LL * WT_TERABYTE, NULL},
  {"eviction_updates_target", "int", NULL, "min=0,max=10TB", NULL, 0, NULL,
    WT_CONFIG_COMPILED_TYPE_INT, 249, 0, 10LL * WT_TERABYTE, NULL},
<<<<<<< HEAD
  {"eviction_updates_trigger", "int", NULL, "min=0,max=10TB", NULL, 0, NULL,
    WT_CONFIG_COMPILED_TYPE_INT, 250, 0, 10LL * WT_TERABYTE, NULL},
  {"exclusive", "boolean", NULL, NULL, NULL, 0, NULL, WT_CONFIG_COMPILED_TYPE_BOOLEAN, 120,
=======
  {"exclusive", "boolean", NULL, NULL, NULL, 0, NULL, WT_CONFIG_COMPILED_TYPE_BOOLEAN, 119,
>>>>>>> 5e2791a7
    INT64_MIN, INT64_MAX, NULL},
  {"extensions", "list", NULL, NULL, NULL, 0, NULL, WT_CONFIG_COMPILED_TYPE_LIST, 310, INT64_MIN,
    INT64_MAX, NULL},
  {"extra_diagnostics", "list", NULL,
    "choices=[\"all\",\"checkpoint_validate\",\"cursor_check\""
    ",\"disk_validate\",\"eviction_check\",\"generation_check\","
    "\"hs_validate\",\"key_out_of_order\",\"log_validate\","
    "\"prepared\",\"slow_operation\",\"txn_visibility\"]",
    NULL, 0, NULL, WT_CONFIG_COMPILED_TYPE_LIST, 251, INT64_MIN, INT64_MAX,
    confchk_extra_diagnostics2_choices},
  {"file_extend", "list", NULL, "choices=[\"data\",\"log\"]", NULL, 0, NULL,
    WT_CONFIG_COMPILED_TYPE_LIST, 311, INT64_MIN, INT64_MAX, confchk_file_extend_choices},
  {"file_manager", "category", NULL, NULL, confchk_wiredtiger_open_file_manager_subconfigs, 3,
    confchk_wiredtiger_open_file_manager_subconfigs_jump, WT_CONFIG_COMPILED_TYPE_CATEGORY, 252,
    INT64_MIN, INT64_MAX, NULL},
  {"generation_drain_timeout_ms", "int", NULL, "min=0", NULL, 0, NULL, WT_CONFIG_COMPILED_TYPE_INT,
    256, 0, INT64_MAX, NULL},
  {"hash", "category", NULL, NULL, confchk_wiredtiger_open_hash_subconfigs, 2,
    confchk_wiredtiger_open_hash_subconfigs_jump, WT_CONFIG_COMPILED_TYPE_CATEGORY, 312, INT64_MIN,
    INT64_MAX, NULL},
  {"hazard_max", "int", NULL, "min=15", NULL, 0, NULL, WT_CONFIG_COMPILED_TYPE_INT, 315, 15,
    INT64_MAX, NULL},
  {"history_store", "category", NULL, NULL, confchk_wiredtiger_open_history_store_subconfigs, 1,
    confchk_wiredtiger_open_history_store_subconfigs_jump, WT_CONFIG_COMPILED_TYPE_CATEGORY, 257,
    INT64_MIN, INT64_MAX, NULL},
  {"in_memory", "boolean", NULL, NULL, NULL, 0, NULL, WT_CONFIG_COMPILED_TYPE_BOOLEAN, 31,
    INT64_MIN, INT64_MAX, NULL},
  {"io_capacity", "category", NULL, NULL, confchk_wiredtiger_open_io_capacity_subconfigs, 2,
    confchk_wiredtiger_open_io_capacity_subconfigs_jump, WT_CONFIG_COMPILED_TYPE_CATEGORY, 259,
    INT64_MIN, INT64_MAX, NULL},
  {"json_output", "list", NULL, "choices=[\"error\",\"message\"]", NULL, 0, NULL,
    WT_CONFIG_COMPILED_TYPE_LIST, 262, INT64_MIN, INT64_MAX, confchk_json_output2_choices},
  {"log", "category", NULL, NULL, confchk_wiredtiger_open_log_subconfigs, 12,
    confchk_wiredtiger_open_log_subconfigs_jump, WT_CONFIG_COMPILED_TYPE_CATEGORY, 42, INT64_MIN,
    INT64_MAX, NULL},
  {"lsm_manager", "category", NULL, NULL, confchk_wiredtiger_open_lsm_manager_subconfigs, 2,
    confchk_wiredtiger_open_lsm_manager_subconfigs_jump, WT_CONFIG_COMPILED_TYPE_CATEGORY, 269,
    INT64_MIN, INT64_MAX, NULL},
  {"mmap", "boolean", NULL, NULL, NULL, 0, NULL, WT_CONFIG_COMPILED_TYPE_BOOLEAN, 319, INT64_MIN,
    INT64_MAX, NULL},
  {"mmap_all", "boolean", NULL, NULL, NULL, 0, NULL, WT_CONFIG_COMPILED_TYPE_BOOLEAN, 320,
    INT64_MIN, INT64_MAX, NULL},
  {"multiprocess", "boolean", NULL, NULL, NULL, 0, NULL, WT_CONFIG_COMPILED_TYPE_BOOLEAN, 321,
    INT64_MIN, INT64_MAX, NULL},
  {"operation_timeout_ms", "int", NULL, "min=0", NULL, 0, NULL, WT_CONFIG_COMPILED_TYPE_INT, 177, 0,
    INT64_MAX, NULL},
  {"operation_tracking", "category", NULL, NULL,
    confchk_wiredtiger_open_operation_tracking_subconfigs, 2,
    confchk_wiredtiger_open_operation_tracking_subconfigs_jump, WT_CONFIG_COMPILED_TYPE_CATEGORY,
    272, INT64_MIN, INT64_MAX, NULL},
  {"prefetch", "category", NULL, NULL, confchk_wiredtiger_open_prefetch_subconfigs, 2,
    confchk_wiredtiger_open_prefetch_subconfigs_jump, WT_CONFIG_COMPILED_TYPE_CATEGORY, 292,
    INT64_MIN, INT64_MAX, NULL},
  {"readonly", "boolean", NULL, NULL, NULL, 0, NULL, WT_CONFIG_COMPILED_TYPE_BOOLEAN, 66, INT64_MIN,
    INT64_MAX, NULL},
  {"salvage", "boolean", NULL, NULL, NULL, 0, NULL, WT_CONFIG_COMPILED_TYPE_BOOLEAN, 324, INT64_MIN,
    INT64_MAX, NULL},
  {"session_max", "int", NULL, "min=1", NULL, 0, NULL, WT_CONFIG_COMPILED_TYPE_INT, 325, 1,
    INT64_MAX, NULL},
  {"session_scratch_max", "int", NULL, NULL, NULL, 0, NULL, WT_CONFIG_COMPILED_TYPE_INT, 326,
    INT64_MIN, INT64_MAX, NULL},
  {"session_table_cache", "boolean", NULL, NULL, NULL, 0, NULL, WT_CONFIG_COMPILED_TYPE_BOOLEAN,
    327, INT64_MIN, INT64_MAX, NULL},
  {"shared_cache", "category", NULL, NULL, confchk_wiredtiger_open_shared_cache_subconfigs, 5,
    confchk_wiredtiger_open_shared_cache_subconfigs_jump, WT_CONFIG_COMPILED_TYPE_CATEGORY, 274,
    INT64_MIN, INT64_MAX, NULL},
  {"statistics", "list", NULL,
    "choices=[\"all\",\"cache_walk\",\"fast\",\"none\","
    "\"clear\",\"tree_walk\"]",
    NULL, 0, NULL, WT_CONFIG_COMPILED_TYPE_LIST, 160, INT64_MIN, INT64_MAX,
    confchk_statistics3_choices},
  {"statistics_log", "category", NULL, NULL, confchk_wiredtiger_open_statistics_log_subconfigs, 6,
    confchk_wiredtiger_open_statistics_log_subconfigs_jump, WT_CONFIG_COMPILED_TYPE_CATEGORY, 278,
    INT64_MIN, INT64_MAX, NULL},
  {"tiered_storage", "category", NULL, NULL, confchk_tiered_storage_subconfigs, 8,
    confchk_tiered_storage_subconfigs_jump, WT_CONFIG_COMPILED_TYPE_CATEGORY, 53, INT64_MIN,
    INT64_MAX, NULL},
  {"timing_stress_for_test", "list", NULL,
    "choices=[\"aggressive_stash_free\",\"aggressive_sweep\","
    "\"backup_rename\",\"checkpoint_evict_page\","
    "\"checkpoint_handle\",\"checkpoint_slow\",\"checkpoint_stop\","
    "\"commit_transaction_slow\",\"compact_slow\","
    "\"evict_reposition\",\"failpoint_eviction_split\","
    "\"failpoint_history_store_delete_key_from_ts\","
    "\"history_store_checkpoint_delay\",\"history_store_search\","
    "\"history_store_sweep_race\",\"prefetch_1\",\"prefetch_2\","
    "\"prefetch_3\",\"prefix_compare\",\"prepare_checkpoint_delay\","
    "\"prepare_resolution_1\",\"prepare_resolution_2\","
    "\"sleep_before_read_overflow_onpage\",\"split_1\",\"split_2\","
    "\"split_3\",\"split_4\",\"split_5\",\"split_6\",\"split_7\","
    "\"split_8\",\"tiered_flush_finish\"]",
    NULL, 0, NULL, WT_CONFIG_COMPILED_TYPE_LIST, 283, INT64_MIN, INT64_MAX,
    confchk_timing_stress_for_test2_choices},
  {"transaction_sync", "category", NULL, NULL, confchk_wiredtiger_open_transaction_sync_subconfigs,
    2, confchk_wiredtiger_open_transaction_sync_subconfigs_jump, WT_CONFIG_COMPILED_TYPE_CATEGORY,
    329, INT64_MIN, INT64_MAX, NULL},
  {"use_environment", "boolean", NULL, NULL, NULL, 0, NULL, WT_CONFIG_COMPILED_TYPE_BOOLEAN, 330,
    INT64_MIN, INT64_MAX, NULL},
  {"use_environment_priv", "boolean", NULL, NULL, NULL, 0, NULL, WT_CONFIG_COMPILED_TYPE_BOOLEAN,
    331, INT64_MIN, INT64_MAX, NULL},
  {"verbose", "list", NULL,
    "choices=[\"all\",\"api\",\"backup\",\"block\","
    "\"block_cache\",\"checkpoint\",\"checkpoint_cleanup\","
    "\"checkpoint_progress\",\"chunkcache\",\"compact\","
    "\"compact_progress\",\"configuration\",\"disaggregated_storage\""
    ",\"error_returns\",\"evict\",\"evict_stuck\",\"evictserver\","
    "\"fileops\",\"generation\",\"handleops\",\"history_store\","
    "\"history_store_activity\",\"layered\",\"log\",\"lsm\","
    "\"lsm_manager\",\"metadata\",\"mutex\",\"out_of_order\","
    "\"overflow\",\"page_delta\",\"prefetch\",\"read\",\"reconcile\","
    "\"recovery\",\"recovery_progress\",\"rts\",\"salvage\","
    "\"shared_cache\",\"split\",\"temporary\",\"thread_group\","
    "\"tiered\",\"timestamp\",\"transaction\",\"verify\",\"version\","
    "\"write\"]",
    NULL, 0, NULL, WT_CONFIG_COMPILED_TYPE_LIST, 10, INT64_MIN, INT64_MAX,
    confchk_verbose14_choices},
  {"verify_metadata", "boolean", NULL, NULL, NULL, 0, NULL, WT_CONFIG_COMPILED_TYPE_BOOLEAN, 332,
    INT64_MIN, INT64_MAX, NULL},
  {"write_through", "list", NULL, "choices=[\"data\",\"log\"]", NULL, 0, NULL,
    WT_CONFIG_COMPILED_TYPE_LIST, 333, INT64_MIN, INT64_MAX, confchk_write_through_choices},
  {NULL, NULL, NULL, NULL, NULL, 0, NULL, 0, 0, 0, 0, NULL}};

static const uint8_t confchk_wiredtiger_open_jump[WT_CONFIG_JUMP_TABLE_SIZE] = {0, 0, 0, 0, 0, 0, 0,
  0, 0, 0, 0, 0, 0, 0, 0, 0, 0, 0, 0, 0, 0, 0, 0, 0, 0, 0, 0, 0, 0, 0, 0, 0, 0, 0, 0, 0, 0, 0, 0, 0,
  0, 0, 0, 0, 0, 0, 0, 0, 0, 0, 0, 0, 0, 0, 0, 0, 0, 0, 0, 0, 0, 0, 0, 0, 0, 0, 0, 0, 0, 0, 0, 0, 0,
  0, 0, 0, 0, 0, 0, 0, 0, 0, 0, 0, 0, 0, 0, 0, 0, 0, 0, 0, 0, 0, 0, 0, 0, 0, 0, 4, 17, 20, 33, 35,
  36, 39, 41, 42, 42, 44, 47, 47, 49, 50, 50, 51, 58, 61, 63, 65, 66, 66, 66, 66, 66, 66, 66, 66};

static const char *confchk_direct_io2_choices[] = {
  __WT_CONFIG_CHOICE_checkpoint, __WT_CONFIG_CHOICE_data, __WT_CONFIG_CHOICE_log, NULL};

static const char *confchk_extra_diagnostics3_choices[] = {__WT_CONFIG_CHOICE_all,
  __WT_CONFIG_CHOICE_checkpoint_validate, __WT_CONFIG_CHOICE_cursor_check,
  __WT_CONFIG_CHOICE_disk_validate, __WT_CONFIG_CHOICE_eviction_check,
  __WT_CONFIG_CHOICE_generation_check, __WT_CONFIG_CHOICE_hs_validate,
  __WT_CONFIG_CHOICE_key_out_of_order, __WT_CONFIG_CHOICE_log_validate, __WT_CONFIG_CHOICE_prepared,
  __WT_CONFIG_CHOICE_slow_operation, __WT_CONFIG_CHOICE_txn_visibility, NULL};

static const char *confchk_file_extend2_choices[] = {
  __WT_CONFIG_CHOICE_data, __WT_CONFIG_CHOICE_log, NULL};

static const char *confchk_json_output3_choices[] = {
  __WT_CONFIG_CHOICE_error, __WT_CONFIG_CHOICE_message, NULL};

static const char *confchk_statistics4_choices[] = {__WT_CONFIG_CHOICE_all,
  __WT_CONFIG_CHOICE_cache_walk, __WT_CONFIG_CHOICE_fast, __WT_CONFIG_CHOICE_none,
  __WT_CONFIG_CHOICE_clear, __WT_CONFIG_CHOICE_tree_walk, NULL};

static const char *confchk_timing_stress_for_test3_choices[] = {
  __WT_CONFIG_CHOICE_aggressive_stash_free, __WT_CONFIG_CHOICE_aggressive_sweep,
  __WT_CONFIG_CHOICE_backup_rename, __WT_CONFIG_CHOICE_checkpoint_evict_page,
  __WT_CONFIG_CHOICE_checkpoint_handle, __WT_CONFIG_CHOICE_checkpoint_slow,
  __WT_CONFIG_CHOICE_checkpoint_stop, __WT_CONFIG_CHOICE_commit_transaction_slow,
  __WT_CONFIG_CHOICE_compact_slow, __WT_CONFIG_CHOICE_evict_reposition,
  __WT_CONFIG_CHOICE_failpoint_eviction_split,
  __WT_CONFIG_CHOICE_failpoint_history_store_delete_key_from_ts,
  __WT_CONFIG_CHOICE_history_store_checkpoint_delay, __WT_CONFIG_CHOICE_history_store_search,
  __WT_CONFIG_CHOICE_history_store_sweep_race, __WT_CONFIG_CHOICE_prefetch_1,
  __WT_CONFIG_CHOICE_prefetch_2, __WT_CONFIG_CHOICE_prefetch_3, __WT_CONFIG_CHOICE_prefix_compare,
  __WT_CONFIG_CHOICE_prepare_checkpoint_delay, __WT_CONFIG_CHOICE_prepare_resolution_1,
  __WT_CONFIG_CHOICE_prepare_resolution_2, __WT_CONFIG_CHOICE_sleep_before_read_overflow_onpage,
  __WT_CONFIG_CHOICE_split_1, __WT_CONFIG_CHOICE_split_2, __WT_CONFIG_CHOICE_split_3,
  __WT_CONFIG_CHOICE_split_4, __WT_CONFIG_CHOICE_split_5, __WT_CONFIG_CHOICE_split_6,
  __WT_CONFIG_CHOICE_split_7, __WT_CONFIG_CHOICE_split_8, __WT_CONFIG_CHOICE_tiered_flush_finish,
  NULL};

static const char *confchk_verbose15_choices[] = {__WT_CONFIG_CHOICE_all, __WT_CONFIG_CHOICE_api,
  __WT_CONFIG_CHOICE_backup, __WT_CONFIG_CHOICE_block, __WT_CONFIG_CHOICE_block_cache,
  __WT_CONFIG_CHOICE_checkpoint, __WT_CONFIG_CHOICE_checkpoint_cleanup,
  __WT_CONFIG_CHOICE_checkpoint_progress, __WT_CONFIG_CHOICE_chunkcache, __WT_CONFIG_CHOICE_compact,
  __WT_CONFIG_CHOICE_compact_progress, __WT_CONFIG_CHOICE_configuration,
  __WT_CONFIG_CHOICE_disaggregated_storage, __WT_CONFIG_CHOICE_error_returns,
  __WT_CONFIG_CHOICE_evict, __WT_CONFIG_CHOICE_evict_stuck, __WT_CONFIG_CHOICE_evictserver,
  __WT_CONFIG_CHOICE_fileops, __WT_CONFIG_CHOICE_generation, __WT_CONFIG_CHOICE_handleops,
  __WT_CONFIG_CHOICE_history_store, __WT_CONFIG_CHOICE_history_store_activity,
  __WT_CONFIG_CHOICE_layered, __WT_CONFIG_CHOICE_log, __WT_CONFIG_CHOICE_lsm,
  __WT_CONFIG_CHOICE_lsm_manager, __WT_CONFIG_CHOICE_metadata, __WT_CONFIG_CHOICE_mutex,
  __WT_CONFIG_CHOICE_out_of_order, __WT_CONFIG_CHOICE_overflow, __WT_CONFIG_CHOICE_page_delta,
  __WT_CONFIG_CHOICE_prefetch, __WT_CONFIG_CHOICE_read, __WT_CONFIG_CHOICE_reconcile,
  __WT_CONFIG_CHOICE_recovery, __WT_CONFIG_CHOICE_recovery_progress, __WT_CONFIG_CHOICE_rts,
  __WT_CONFIG_CHOICE_salvage, __WT_CONFIG_CHOICE_shared_cache, __WT_CONFIG_CHOICE_split,
  __WT_CONFIG_CHOICE_temporary, __WT_CONFIG_CHOICE_thread_group, __WT_CONFIG_CHOICE_tiered,
  __WT_CONFIG_CHOICE_timestamp, __WT_CONFIG_CHOICE_transaction, __WT_CONFIG_CHOICE_verify,
  __WT_CONFIG_CHOICE_version, __WT_CONFIG_CHOICE_write, NULL};

static const char *confchk_write_through2_choices[] = {
  __WT_CONFIG_CHOICE_data, __WT_CONFIG_CHOICE_log, NULL};

static const WT_CONFIG_CHECK confchk_wiredtiger_open_all[] = {
  {"backup_restore_target", "list", NULL, NULL, NULL, 0, NULL, WT_CONFIG_COMPILED_TYPE_LIST, 295,
    INT64_MIN, INT64_MAX, NULL},
  {"block_cache", "category", NULL, NULL, confchk_wiredtiger_open_block_cache_subconfigs, 12,
    confchk_wiredtiger_open_block_cache_subconfigs_jump, WT_CONFIG_COMPILED_TYPE_CATEGORY, 197,
    INT64_MIN, INT64_MAX, NULL},
  {"buffer_alignment", "int", NULL, "min=-1,max=1MB", NULL, 0, NULL, WT_CONFIG_COMPILED_TYPE_INT,
    296, -1, 1LL * WT_MEGABYTE, NULL},
  {"builtin_extension_config", "string", NULL, NULL, NULL, 0, NULL, WT_CONFIG_COMPILED_TYPE_STRING,
    297, INT64_MIN, INT64_MAX, NULL},
  {"cache_cursors", "boolean", NULL, NULL, NULL, 0, NULL, WT_CONFIG_COMPILED_TYPE_BOOLEAN, 288,
    INT64_MIN, INT64_MAX, NULL},
  {"cache_max_wait_ms", "int", NULL, "min=0", NULL, 0, NULL, WT_CONFIG_COMPILED_TYPE_INT, 208, 0,
    INT64_MAX, NULL},
  {"cache_overhead", "int", NULL, "min=0,max=30", NULL, 0, NULL, WT_CONFIG_COMPILED_TYPE_INT, 209,
    0, 30, NULL},
  {"cache_size", "int", NULL, "min=1MB,max=10TB", NULL, 0, NULL, WT_CONFIG_COMPILED_TYPE_INT, 210,
    1LL * WT_MEGABYTE, 10LL * WT_TERABYTE, NULL},
  {"cache_stuck_timeout_ms", "int", NULL, "min=0", NULL, 0, NULL, WT_CONFIG_COMPILED_TYPE_INT, 211,
    0, INT64_MAX, NULL},
  {"checkpoint", "category", NULL, NULL, confchk_wiredtiger_open_checkpoint_subconfigs, 3,
    confchk_wiredtiger_open_checkpoint_subconfigs_jump, WT_CONFIG_COMPILED_TYPE_CATEGORY, 212,
    INT64_MIN, INT64_MAX, NULL},
  {"checkpoint_cleanup", "category", NULL, NULL,
    confchk_wiredtiger_open_checkpoint_cleanup_subconfigs, 2,
    confchk_wiredtiger_open_checkpoint_cleanup_subconfigs_jump, WT_CONFIG_COMPILED_TYPE_CATEGORY,
    216, INT64_MIN, INT64_MAX, NULL},
  {"checkpoint_sync", "boolean", NULL, NULL, NULL, 0, NULL, WT_CONFIG_COMPILED_TYPE_BOOLEAN, 298,
    INT64_MIN, INT64_MAX, NULL},
  {"chunk_cache", "category", NULL, NULL, confchk_wiredtiger_open_chunk_cache_subconfigs, 9,
    confchk_wiredtiger_open_chunk_cache_subconfigs_jump, WT_CONFIG_COMPILED_TYPE_CATEGORY, 218,
    INT64_MIN, INT64_MAX, NULL},
  {"compatibility", "category", NULL, NULL, confchk_wiredtiger_open_compatibility_subconfigs, 3,
    confchk_wiredtiger_open_compatibility_subconfigs_jump, WT_CONFIG_COMPILED_TYPE_CATEGORY, 220,
    INT64_MIN, INT64_MAX, NULL},
  {"compile_configuration_count", "int", NULL, "min=500", NULL, 0, NULL,
    WT_CONFIG_COMPILED_TYPE_INT, 305, 500, INT64_MAX, NULL},
  {"config_base", "boolean", NULL, NULL, NULL, 0, NULL, WT_CONFIG_COMPILED_TYPE_BOOLEAN, 306,
    INT64_MIN, INT64_MAX, NULL},
  {"create", "boolean", NULL, NULL, NULL, 0, NULL, WT_CONFIG_COMPILED_TYPE_BOOLEAN, 307, INT64_MIN,
    INT64_MAX, NULL},
  {"debug_mode", "category", NULL, NULL, confchk_wiredtiger_open_debug_mode_subconfigs, 16,
    confchk_wiredtiger_open_debug_mode_subconfigs_jump, WT_CONFIG_COMPILED_TYPE_CATEGORY, 222,
    INT64_MIN, INT64_MAX, NULL},
  {"direct_io", "list", NULL, "choices=[\"checkpoint\",\"data\",\"log\"]", NULL, 0, NULL,
    WT_CONFIG_COMPILED_TYPE_LIST, 308, INT64_MIN, INT64_MAX, confchk_direct_io2_choices},
  {"disaggregated", "category", NULL, NULL, confchk_wiredtiger_open_disaggregated_subconfigs, 9,
    confchk_wiredtiger_open_disaggregated_subconfigs_jump, WT_CONFIG_COMPILED_TYPE_CATEGORY, 20,
    INT64_MIN, INT64_MAX, NULL},
  {"encryption", "category", NULL, NULL, confchk_wiredtiger_open_encryption_subconfigs, 3,
    confchk_wiredtiger_open_encryption_subconfigs_jump, WT_CONFIG_COMPILED_TYPE_CATEGORY, 24,
    INT64_MIN, INT64_MAX, NULL},
  {"error_prefix", "string", NULL, NULL, NULL, 0, NULL, WT_CONFIG_COMPILED_TYPE_STRING, 239,
    INT64_MIN, INT64_MAX, NULL},
  {"eviction", "category", NULL, NULL, confchk_wiredtiger_open_eviction_subconfigs, 3,
    confchk_wiredtiger_open_eviction_subconfigs_jump, WT_CONFIG_COMPILED_TYPE_CATEGORY, 240,
    INT64_MIN, INT64_MAX, NULL},
  {"eviction_checkpoint_target", "int", NULL, "min=0,max=10TB", NULL, 0, NULL,
    WT_CONFIG_COMPILED_TYPE_INT, 244, 0, 10LL * WT_TERABYTE, NULL},
  {"eviction_dirty_target", "int", NULL, "min=1,max=10TB", NULL, 0, NULL,
    WT_CONFIG_COMPILED_TYPE_INT, 245, 1, 10LL * WT_TERABYTE, NULL},
  {"eviction_dirty_trigger", "int", NULL, "min=1,max=10TB", NULL, 0, NULL,
    WT_CONFIG_COMPILED_TYPE_INT, 246, 1, 10LL * WT_TERABYTE, NULL},
  {"eviction_target", "int", NULL, "min=10,max=10TB", NULL, 0, NULL, WT_CONFIG_COMPILED_TYPE_INT,
    247, 10, 10LL * WT_TERABYTE, NULL},
  {"eviction_trigger", "int", NULL, "min=10,max=10TB", NULL, 0, NULL, WT_CONFIG_COMPILED_TYPE_INT,
    248, 10, 10LL * WT_TERABYTE, NULL},
  {"eviction_updates_target", "int", NULL, "min=0,max=10TB", NULL, 0, NULL,
    WT_CONFIG_COMPILED_TYPE_INT, 249, 0, 10LL * WT_TERABYTE, NULL},
<<<<<<< HEAD
  {"eviction_updates_trigger", "int", NULL, "min=0,max=10TB", NULL, 0, NULL,
    WT_CONFIG_COMPILED_TYPE_INT, 250, 0, 10LL * WT_TERABYTE, NULL},
  {"exclusive", "boolean", NULL, NULL, NULL, 0, NULL, WT_CONFIG_COMPILED_TYPE_BOOLEAN, 120,
=======
  {"exclusive", "boolean", NULL, NULL, NULL, 0, NULL, WT_CONFIG_COMPILED_TYPE_BOOLEAN, 119,
>>>>>>> 5e2791a7
    INT64_MIN, INT64_MAX, NULL},
  {"extensions", "list", NULL, NULL, NULL, 0, NULL, WT_CONFIG_COMPILED_TYPE_LIST, 310, INT64_MIN,
    INT64_MAX, NULL},
  {"extra_diagnostics", "list", NULL,
    "choices=[\"all\",\"checkpoint_validate\",\"cursor_check\""
    ",\"disk_validate\",\"eviction_check\",\"generation_check\","
    "\"hs_validate\",\"key_out_of_order\",\"log_validate\","
    "\"prepared\",\"slow_operation\",\"txn_visibility\"]",
    NULL, 0, NULL, WT_CONFIG_COMPILED_TYPE_LIST, 251, INT64_MIN, INT64_MAX,
    confchk_extra_diagnostics3_choices},
  {"file_extend", "list", NULL, "choices=[\"data\",\"log\"]", NULL, 0, NULL,
    WT_CONFIG_COMPILED_TYPE_LIST, 311, INT64_MIN, INT64_MAX, confchk_file_extend2_choices},
  {"file_manager", "category", NULL, NULL, confchk_wiredtiger_open_file_manager_subconfigs, 3,
    confchk_wiredtiger_open_file_manager_subconfigs_jump, WT_CONFIG_COMPILED_TYPE_CATEGORY, 252,
    INT64_MIN, INT64_MAX, NULL},
  {"generation_drain_timeout_ms", "int", NULL, "min=0", NULL, 0, NULL, WT_CONFIG_COMPILED_TYPE_INT,
    256, 0, INT64_MAX, NULL},
  {"hash", "category", NULL, NULL, confchk_wiredtiger_open_hash_subconfigs, 2,
    confchk_wiredtiger_open_hash_subconfigs_jump, WT_CONFIG_COMPILED_TYPE_CATEGORY, 312, INT64_MIN,
    INT64_MAX, NULL},
  {"hazard_max", "int", NULL, "min=15", NULL, 0, NULL, WT_CONFIG_COMPILED_TYPE_INT, 315, 15,
    INT64_MAX, NULL},
  {"history_store", "category", NULL, NULL, confchk_wiredtiger_open_history_store_subconfigs, 1,
    confchk_wiredtiger_open_history_store_subconfigs_jump, WT_CONFIG_COMPILED_TYPE_CATEGORY, 257,
    INT64_MIN, INT64_MAX, NULL},
  {"in_memory", "boolean", NULL, NULL, NULL, 0, NULL, WT_CONFIG_COMPILED_TYPE_BOOLEAN, 31,
    INT64_MIN, INT64_MAX, NULL},
  {"io_capacity", "category", NULL, NULL, confchk_wiredtiger_open_io_capacity_subconfigs, 2,
    confchk_wiredtiger_open_io_capacity_subconfigs_jump, WT_CONFIG_COMPILED_TYPE_CATEGORY, 259,
    INT64_MIN, INT64_MAX, NULL},
  {"json_output", "list", NULL, "choices=[\"error\",\"message\"]", NULL, 0, NULL,
    WT_CONFIG_COMPILED_TYPE_LIST, 262, INT64_MIN, INT64_MAX, confchk_json_output3_choices},
  {"log", "category", NULL, NULL, confchk_wiredtiger_open_log_subconfigs, 12,
    confchk_wiredtiger_open_log_subconfigs_jump, WT_CONFIG_COMPILED_TYPE_CATEGORY, 42, INT64_MIN,
    INT64_MAX, NULL},
  {"lsm_manager", "category", NULL, NULL, confchk_wiredtiger_open_lsm_manager_subconfigs, 2,
    confchk_wiredtiger_open_lsm_manager_subconfigs_jump, WT_CONFIG_COMPILED_TYPE_CATEGORY, 269,
    INT64_MIN, INT64_MAX, NULL},
  {"mmap", "boolean", NULL, NULL, NULL, 0, NULL, WT_CONFIG_COMPILED_TYPE_BOOLEAN, 319, INT64_MIN,
    INT64_MAX, NULL},
  {"mmap_all", "boolean", NULL, NULL, NULL, 0, NULL, WT_CONFIG_COMPILED_TYPE_BOOLEAN, 320,
    INT64_MIN, INT64_MAX, NULL},
  {"multiprocess", "boolean", NULL, NULL, NULL, 0, NULL, WT_CONFIG_COMPILED_TYPE_BOOLEAN, 321,
    INT64_MIN, INT64_MAX, NULL},
  {"operation_timeout_ms", "int", NULL, "min=0", NULL, 0, NULL, WT_CONFIG_COMPILED_TYPE_INT, 177, 0,
    INT64_MAX, NULL},
  {"operation_tracking", "category", NULL, NULL,
    confchk_wiredtiger_open_operation_tracking_subconfigs, 2,
    confchk_wiredtiger_open_operation_tracking_subconfigs_jump, WT_CONFIG_COMPILED_TYPE_CATEGORY,
    272, INT64_MIN, INT64_MAX, NULL},
  {"prefetch", "category", NULL, NULL, confchk_wiredtiger_open_prefetch_subconfigs, 2,
    confchk_wiredtiger_open_prefetch_subconfigs_jump, WT_CONFIG_COMPILED_TYPE_CATEGORY, 292,
    INT64_MIN, INT64_MAX, NULL},
  {"readonly", "boolean", NULL, NULL, NULL, 0, NULL, WT_CONFIG_COMPILED_TYPE_BOOLEAN, 66, INT64_MIN,
    INT64_MAX, NULL},
  {"salvage", "boolean", NULL, NULL, NULL, 0, NULL, WT_CONFIG_COMPILED_TYPE_BOOLEAN, 324, INT64_MIN,
    INT64_MAX, NULL},
  {"session_max", "int", NULL, "min=1", NULL, 0, NULL, WT_CONFIG_COMPILED_TYPE_INT, 325, 1,
    INT64_MAX, NULL},
  {"session_scratch_max", "int", NULL, NULL, NULL, 0, NULL, WT_CONFIG_COMPILED_TYPE_INT, 326,
    INT64_MIN, INT64_MAX, NULL},
  {"session_table_cache", "boolean", NULL, NULL, NULL, 0, NULL, WT_CONFIG_COMPILED_TYPE_BOOLEAN,
    327, INT64_MIN, INT64_MAX, NULL},
  {"shared_cache", "category", NULL, NULL, confchk_wiredtiger_open_shared_cache_subconfigs, 5,
    confchk_wiredtiger_open_shared_cache_subconfigs_jump, WT_CONFIG_COMPILED_TYPE_CATEGORY, 274,
    INT64_MIN, INT64_MAX, NULL},
  {"statistics", "list", NULL,
    "choices=[\"all\",\"cache_walk\",\"fast\",\"none\","
    "\"clear\",\"tree_walk\"]",
    NULL, 0, NULL, WT_CONFIG_COMPILED_TYPE_LIST, 160, INT64_MIN, INT64_MAX,
    confchk_statistics4_choices},
  {"statistics_log", "category", NULL, NULL, confchk_wiredtiger_open_statistics_log_subconfigs, 6,
    confchk_wiredtiger_open_statistics_log_subconfigs_jump, WT_CONFIG_COMPILED_TYPE_CATEGORY, 278,
    INT64_MIN, INT64_MAX, NULL},
  {"tiered_storage", "category", NULL, NULL, confchk_tiered_storage_subconfigs, 8,
    confchk_tiered_storage_subconfigs_jump, WT_CONFIG_COMPILED_TYPE_CATEGORY, 53, INT64_MIN,
    INT64_MAX, NULL},
  {"timing_stress_for_test", "list", NULL,
    "choices=[\"aggressive_stash_free\",\"aggressive_sweep\","
    "\"backup_rename\",\"checkpoint_evict_page\","
    "\"checkpoint_handle\",\"checkpoint_slow\",\"checkpoint_stop\","
    "\"commit_transaction_slow\",\"compact_slow\","
    "\"evict_reposition\",\"failpoint_eviction_split\","
    "\"failpoint_history_store_delete_key_from_ts\","
    "\"history_store_checkpoint_delay\",\"history_store_search\","
    "\"history_store_sweep_race\",\"prefetch_1\",\"prefetch_2\","
    "\"prefetch_3\",\"prefix_compare\",\"prepare_checkpoint_delay\","
    "\"prepare_resolution_1\",\"prepare_resolution_2\","
    "\"sleep_before_read_overflow_onpage\",\"split_1\",\"split_2\","
    "\"split_3\",\"split_4\",\"split_5\",\"split_6\",\"split_7\","
    "\"split_8\",\"tiered_flush_finish\"]",
    NULL, 0, NULL, WT_CONFIG_COMPILED_TYPE_LIST, 283, INT64_MIN, INT64_MAX,
    confchk_timing_stress_for_test3_choices},
  {"transaction_sync", "category", NULL, NULL, confchk_wiredtiger_open_transaction_sync_subconfigs,
    2, confchk_wiredtiger_open_transaction_sync_subconfigs_jump, WT_CONFIG_COMPILED_TYPE_CATEGORY,
    329, INT64_MIN, INT64_MAX, NULL},
  {"use_environment", "boolean", NULL, NULL, NULL, 0, NULL, WT_CONFIG_COMPILED_TYPE_BOOLEAN, 330,
    INT64_MIN, INT64_MAX, NULL},
  {"use_environment_priv", "boolean", NULL, NULL, NULL, 0, NULL, WT_CONFIG_COMPILED_TYPE_BOOLEAN,
    331, INT64_MIN, INT64_MAX, NULL},
  {"verbose", "list", NULL,
    "choices=[\"all\",\"api\",\"backup\",\"block\","
    "\"block_cache\",\"checkpoint\",\"checkpoint_cleanup\","
    "\"checkpoint_progress\",\"chunkcache\",\"compact\","
    "\"compact_progress\",\"configuration\",\"disaggregated_storage\""
    ",\"error_returns\",\"evict\",\"evict_stuck\",\"evictserver\","
    "\"fileops\",\"generation\",\"handleops\",\"history_store\","
    "\"history_store_activity\",\"layered\",\"log\",\"lsm\","
    "\"lsm_manager\",\"metadata\",\"mutex\",\"out_of_order\","
    "\"overflow\",\"page_delta\",\"prefetch\",\"read\",\"reconcile\","
    "\"recovery\",\"recovery_progress\",\"rts\",\"salvage\","
    "\"shared_cache\",\"split\",\"temporary\",\"thread_group\","
    "\"tiered\",\"timestamp\",\"transaction\",\"verify\",\"version\","
    "\"write\"]",
    NULL, 0, NULL, WT_CONFIG_COMPILED_TYPE_LIST, 10, INT64_MIN, INT64_MAX,
    confchk_verbose15_choices},
  {"verify_metadata", "boolean", NULL, NULL, NULL, 0, NULL, WT_CONFIG_COMPILED_TYPE_BOOLEAN, 332,
    INT64_MIN, INT64_MAX, NULL},
  {"version", "string", NULL, NULL, NULL, 0, NULL, WT_CONFIG_COMPILED_TYPE_STRING, 68, INT64_MIN,
    INT64_MAX, NULL},
  {"write_through", "list", NULL, "choices=[\"data\",\"log\"]", NULL, 0, NULL,
    WT_CONFIG_COMPILED_TYPE_LIST, 333, INT64_MIN, INT64_MAX, confchk_write_through2_choices},
  {NULL, NULL, NULL, NULL, NULL, 0, NULL, 0, 0, 0, 0, NULL}};

static const uint8_t confchk_wiredtiger_open_all_jump[WT_CONFIG_JUMP_TABLE_SIZE] = {0, 0, 0, 0, 0,
  0, 0, 0, 0, 0, 0, 0, 0, 0, 0, 0, 0, 0, 0, 0, 0, 0, 0, 0, 0, 0, 0, 0, 0, 0, 0, 0, 0, 0, 0, 0, 0, 0,
  0, 0, 0, 0, 0, 0, 0, 0, 0, 0, 0, 0, 0, 0, 0, 0, 0, 0, 0, 0, 0, 0, 0, 0, 0, 0, 0, 0, 0, 0, 0, 0, 0,
  0, 0, 0, 0, 0, 0, 0, 0, 0, 0, 0, 0, 0, 0, 0, 0, 0, 0, 0, 0, 0, 0, 0, 0, 0, 0, 0, 0, 4, 17, 20, 33,
  35, 36, 39, 41, 42, 42, 44, 47, 47, 49, 50, 50, 51, 58, 61, 63, 66, 67, 67, 67, 67, 67, 67, 67,
  67};

static const char *confchk_direct_io3_choices[] = {
  __WT_CONFIG_CHOICE_checkpoint, __WT_CONFIG_CHOICE_data, __WT_CONFIG_CHOICE_log, NULL};

static const char *confchk_extra_diagnostics4_choices[] = {__WT_CONFIG_CHOICE_all,
  __WT_CONFIG_CHOICE_checkpoint_validate, __WT_CONFIG_CHOICE_cursor_check,
  __WT_CONFIG_CHOICE_disk_validate, __WT_CONFIG_CHOICE_eviction_check,
  __WT_CONFIG_CHOICE_generation_check, __WT_CONFIG_CHOICE_hs_validate,
  __WT_CONFIG_CHOICE_key_out_of_order, __WT_CONFIG_CHOICE_log_validate, __WT_CONFIG_CHOICE_prepared,
  __WT_CONFIG_CHOICE_slow_operation, __WT_CONFIG_CHOICE_txn_visibility, NULL};

static const char *confchk_file_extend3_choices[] = {
  __WT_CONFIG_CHOICE_data, __WT_CONFIG_CHOICE_log, NULL};

static const char *confchk_json_output4_choices[] = {
  __WT_CONFIG_CHOICE_error, __WT_CONFIG_CHOICE_message, NULL};

static const char *confchk_statistics5_choices[] = {__WT_CONFIG_CHOICE_all,
  __WT_CONFIG_CHOICE_cache_walk, __WT_CONFIG_CHOICE_fast, __WT_CONFIG_CHOICE_none,
  __WT_CONFIG_CHOICE_clear, __WT_CONFIG_CHOICE_tree_walk, NULL};

static const char *confchk_timing_stress_for_test4_choices[] = {
  __WT_CONFIG_CHOICE_aggressive_stash_free, __WT_CONFIG_CHOICE_aggressive_sweep,
  __WT_CONFIG_CHOICE_backup_rename, __WT_CONFIG_CHOICE_checkpoint_evict_page,
  __WT_CONFIG_CHOICE_checkpoint_handle, __WT_CONFIG_CHOICE_checkpoint_slow,
  __WT_CONFIG_CHOICE_checkpoint_stop, __WT_CONFIG_CHOICE_commit_transaction_slow,
  __WT_CONFIG_CHOICE_compact_slow, __WT_CONFIG_CHOICE_evict_reposition,
  __WT_CONFIG_CHOICE_failpoint_eviction_split,
  __WT_CONFIG_CHOICE_failpoint_history_store_delete_key_from_ts,
  __WT_CONFIG_CHOICE_history_store_checkpoint_delay, __WT_CONFIG_CHOICE_history_store_search,
  __WT_CONFIG_CHOICE_history_store_sweep_race, __WT_CONFIG_CHOICE_prefetch_1,
  __WT_CONFIG_CHOICE_prefetch_2, __WT_CONFIG_CHOICE_prefetch_3, __WT_CONFIG_CHOICE_prefix_compare,
  __WT_CONFIG_CHOICE_prepare_checkpoint_delay, __WT_CONFIG_CHOICE_prepare_resolution_1,
  __WT_CONFIG_CHOICE_prepare_resolution_2, __WT_CONFIG_CHOICE_sleep_before_read_overflow_onpage,
  __WT_CONFIG_CHOICE_split_1, __WT_CONFIG_CHOICE_split_2, __WT_CONFIG_CHOICE_split_3,
  __WT_CONFIG_CHOICE_split_4, __WT_CONFIG_CHOICE_split_5, __WT_CONFIG_CHOICE_split_6,
  __WT_CONFIG_CHOICE_split_7, __WT_CONFIG_CHOICE_split_8, __WT_CONFIG_CHOICE_tiered_flush_finish,
  NULL};

static const char *confchk_verbose16_choices[] = {__WT_CONFIG_CHOICE_all, __WT_CONFIG_CHOICE_api,
  __WT_CONFIG_CHOICE_backup, __WT_CONFIG_CHOICE_block, __WT_CONFIG_CHOICE_block_cache,
  __WT_CONFIG_CHOICE_checkpoint, __WT_CONFIG_CHOICE_checkpoint_cleanup,
  __WT_CONFIG_CHOICE_checkpoint_progress, __WT_CONFIG_CHOICE_chunkcache, __WT_CONFIG_CHOICE_compact,
  __WT_CONFIG_CHOICE_compact_progress, __WT_CONFIG_CHOICE_configuration,
  __WT_CONFIG_CHOICE_disaggregated_storage, __WT_CONFIG_CHOICE_error_returns,
  __WT_CONFIG_CHOICE_evict, __WT_CONFIG_CHOICE_evict_stuck, __WT_CONFIG_CHOICE_evictserver,
  __WT_CONFIG_CHOICE_fileops, __WT_CONFIG_CHOICE_generation, __WT_CONFIG_CHOICE_handleops,
  __WT_CONFIG_CHOICE_history_store, __WT_CONFIG_CHOICE_history_store_activity,
  __WT_CONFIG_CHOICE_layered, __WT_CONFIG_CHOICE_log, __WT_CONFIG_CHOICE_lsm,
  __WT_CONFIG_CHOICE_lsm_manager, __WT_CONFIG_CHOICE_metadata, __WT_CONFIG_CHOICE_mutex,
  __WT_CONFIG_CHOICE_out_of_order, __WT_CONFIG_CHOICE_overflow, __WT_CONFIG_CHOICE_page_delta,
  __WT_CONFIG_CHOICE_prefetch, __WT_CONFIG_CHOICE_read, __WT_CONFIG_CHOICE_reconcile,
  __WT_CONFIG_CHOICE_recovery, __WT_CONFIG_CHOICE_recovery_progress, __WT_CONFIG_CHOICE_rts,
  __WT_CONFIG_CHOICE_salvage, __WT_CONFIG_CHOICE_shared_cache, __WT_CONFIG_CHOICE_split,
  __WT_CONFIG_CHOICE_temporary, __WT_CONFIG_CHOICE_thread_group, __WT_CONFIG_CHOICE_tiered,
  __WT_CONFIG_CHOICE_timestamp, __WT_CONFIG_CHOICE_transaction, __WT_CONFIG_CHOICE_verify,
  __WT_CONFIG_CHOICE_version, __WT_CONFIG_CHOICE_write, NULL};

static const char *confchk_write_through3_choices[] = {
  __WT_CONFIG_CHOICE_data, __WT_CONFIG_CHOICE_log, NULL};

static const WT_CONFIG_CHECK confchk_wiredtiger_open_basecfg[] = {
  {"backup_restore_target", "list", NULL, NULL, NULL, 0, NULL, WT_CONFIG_COMPILED_TYPE_LIST, 295,
    INT64_MIN, INT64_MAX, NULL},
  {"block_cache", "category", NULL, NULL, confchk_wiredtiger_open_block_cache_subconfigs, 12,
    confchk_wiredtiger_open_block_cache_subconfigs_jump, WT_CONFIG_COMPILED_TYPE_CATEGORY, 197,
    INT64_MIN, INT64_MAX, NULL},
  {"buffer_alignment", "int", NULL, "min=-1,max=1MB", NULL, 0, NULL, WT_CONFIG_COMPILED_TYPE_INT,
    296, -1, 1LL * WT_MEGABYTE, NULL},
  {"builtin_extension_config", "string", NULL, NULL, NULL, 0, NULL, WT_CONFIG_COMPILED_TYPE_STRING,
    297, INT64_MIN, INT64_MAX, NULL},
  {"cache_cursors", "boolean", NULL, NULL, NULL, 0, NULL, WT_CONFIG_COMPILED_TYPE_BOOLEAN, 288,
    INT64_MIN, INT64_MAX, NULL},
  {"cache_max_wait_ms", "int", NULL, "min=0", NULL, 0, NULL, WT_CONFIG_COMPILED_TYPE_INT, 208, 0,
    INT64_MAX, NULL},
  {"cache_overhead", "int", NULL, "min=0,max=30", NULL, 0, NULL, WT_CONFIG_COMPILED_TYPE_INT, 209,
    0, 30, NULL},
  {"cache_size", "int", NULL, "min=1MB,max=10TB", NULL, 0, NULL, WT_CONFIG_COMPILED_TYPE_INT, 210,
    1LL * WT_MEGABYTE, 10LL * WT_TERABYTE, NULL},
  {"cache_stuck_timeout_ms", "int", NULL, "min=0", NULL, 0, NULL, WT_CONFIG_COMPILED_TYPE_INT, 211,
    0, INT64_MAX, NULL},
  {"checkpoint", "category", NULL, NULL, confchk_wiredtiger_open_checkpoint_subconfigs, 3,
    confchk_wiredtiger_open_checkpoint_subconfigs_jump, WT_CONFIG_COMPILED_TYPE_CATEGORY, 212,
    INT64_MIN, INT64_MAX, NULL},
  {"checkpoint_cleanup", "category", NULL, NULL,
    confchk_wiredtiger_open_checkpoint_cleanup_subconfigs, 2,
    confchk_wiredtiger_open_checkpoint_cleanup_subconfigs_jump, WT_CONFIG_COMPILED_TYPE_CATEGORY,
    216, INT64_MIN, INT64_MAX, NULL},
  {"checkpoint_sync", "boolean", NULL, NULL, NULL, 0, NULL, WT_CONFIG_COMPILED_TYPE_BOOLEAN, 298,
    INT64_MIN, INT64_MAX, NULL},
  {"chunk_cache", "category", NULL, NULL, confchk_wiredtiger_open_chunk_cache_subconfigs, 9,
    confchk_wiredtiger_open_chunk_cache_subconfigs_jump, WT_CONFIG_COMPILED_TYPE_CATEGORY, 218,
    INT64_MIN, INT64_MAX, NULL},
  {"compatibility", "category", NULL, NULL, confchk_wiredtiger_open_compatibility_subconfigs, 3,
    confchk_wiredtiger_open_compatibility_subconfigs_jump, WT_CONFIG_COMPILED_TYPE_CATEGORY, 220,
    INT64_MIN, INT64_MAX, NULL},
  {"compile_configuration_count", "int", NULL, "min=500", NULL, 0, NULL,
    WT_CONFIG_COMPILED_TYPE_INT, 305, 500, INT64_MAX, NULL},
  {"debug_mode", "category", NULL, NULL, confchk_wiredtiger_open_debug_mode_subconfigs, 16,
    confchk_wiredtiger_open_debug_mode_subconfigs_jump, WT_CONFIG_COMPILED_TYPE_CATEGORY, 222,
    INT64_MIN, INT64_MAX, NULL},
  {"direct_io", "list", NULL, "choices=[\"checkpoint\",\"data\",\"log\"]", NULL, 0, NULL,
    WT_CONFIG_COMPILED_TYPE_LIST, 308, INT64_MIN, INT64_MAX, confchk_direct_io3_choices},
  {"disaggregated", "category", NULL, NULL, confchk_wiredtiger_open_disaggregated_subconfigs, 9,
    confchk_wiredtiger_open_disaggregated_subconfigs_jump, WT_CONFIG_COMPILED_TYPE_CATEGORY, 20,
    INT64_MIN, INT64_MAX, NULL},
  {"encryption", "category", NULL, NULL, confchk_wiredtiger_open_encryption_subconfigs, 3,
    confchk_wiredtiger_open_encryption_subconfigs_jump, WT_CONFIG_COMPILED_TYPE_CATEGORY, 24,
    INT64_MIN, INT64_MAX, NULL},
  {"error_prefix", "string", NULL, NULL, NULL, 0, NULL, WT_CONFIG_COMPILED_TYPE_STRING, 239,
    INT64_MIN, INT64_MAX, NULL},
  {"eviction", "category", NULL, NULL, confchk_wiredtiger_open_eviction_subconfigs, 3,
    confchk_wiredtiger_open_eviction_subconfigs_jump, WT_CONFIG_COMPILED_TYPE_CATEGORY, 240,
    INT64_MIN, INT64_MAX, NULL},
  {"eviction_checkpoint_target", "int", NULL, "min=0,max=10TB", NULL, 0, NULL,
    WT_CONFIG_COMPILED_TYPE_INT, 244, 0, 10LL * WT_TERABYTE, NULL},
  {"eviction_dirty_target", "int", NULL, "min=1,max=10TB", NULL, 0, NULL,
    WT_CONFIG_COMPILED_TYPE_INT, 245, 1, 10LL * WT_TERABYTE, NULL},
  {"eviction_dirty_trigger", "int", NULL, "min=1,max=10TB", NULL, 0, NULL,
    WT_CONFIG_COMPILED_TYPE_INT, 246, 1, 10LL * WT_TERABYTE, NULL},
  {"eviction_target", "int", NULL, "min=10,max=10TB", NULL, 0, NULL, WT_CONFIG_COMPILED_TYPE_INT,
    247, 10, 10LL * WT_TERABYTE, NULL},
  {"eviction_trigger", "int", NULL, "min=10,max=10TB", NULL, 0, NULL, WT_CONFIG_COMPILED_TYPE_INT,
    248, 10, 10LL * WT_TERABYTE, NULL},
  {"eviction_updates_target", "int", NULL, "min=0,max=10TB", NULL, 0, NULL,
    WT_CONFIG_COMPILED_TYPE_INT, 249, 0, 10LL * WT_TERABYTE, NULL},
  {"eviction_updates_trigger", "int", NULL, "min=0,max=10TB", NULL, 0, NULL,
    WT_CONFIG_COMPILED_TYPE_INT, 250, 0, 10LL * WT_TERABYTE, NULL},
  {"extensions", "list", NULL, NULL, NULL, 0, NULL, WT_CONFIG_COMPILED_TYPE_LIST, 310, INT64_MIN,
    INT64_MAX, NULL},
  {"extra_diagnostics", "list", NULL,
    "choices=[\"all\",\"checkpoint_validate\",\"cursor_check\""
    ",\"disk_validate\",\"eviction_check\",\"generation_check\","
    "\"hs_validate\",\"key_out_of_order\",\"log_validate\","
    "\"prepared\",\"slow_operation\",\"txn_visibility\"]",
    NULL, 0, NULL, WT_CONFIG_COMPILED_TYPE_LIST, 251, INT64_MIN, INT64_MAX,
    confchk_extra_diagnostics4_choices},
  {"file_extend", "list", NULL, "choices=[\"data\",\"log\"]", NULL, 0, NULL,
    WT_CONFIG_COMPILED_TYPE_LIST, 311, INT64_MIN, INT64_MAX, confchk_file_extend3_choices},
  {"file_manager", "category", NULL, NULL, confchk_wiredtiger_open_file_manager_subconfigs, 3,
    confchk_wiredtiger_open_file_manager_subconfigs_jump, WT_CONFIG_COMPILED_TYPE_CATEGORY, 252,
    INT64_MIN, INT64_MAX, NULL},
  {"generation_drain_timeout_ms", "int", NULL, "min=0", NULL, 0, NULL, WT_CONFIG_COMPILED_TYPE_INT,
    256, 0, INT64_MAX, NULL},
  {"hash", "category", NULL, NULL, confchk_wiredtiger_open_hash_subconfigs, 2,
    confchk_wiredtiger_open_hash_subconfigs_jump, WT_CONFIG_COMPILED_TYPE_CATEGORY, 312, INT64_MIN,
    INT64_MAX, NULL},
  {"hazard_max", "int", NULL, "min=15", NULL, 0, NULL, WT_CONFIG_COMPILED_TYPE_INT, 315, 15,
    INT64_MAX, NULL},
  {"history_store", "category", NULL, NULL, confchk_wiredtiger_open_history_store_subconfigs, 1,
    confchk_wiredtiger_open_history_store_subconfigs_jump, WT_CONFIG_COMPILED_TYPE_CATEGORY, 257,
    INT64_MIN, INT64_MAX, NULL},
  {"io_capacity", "category", NULL, NULL, confchk_wiredtiger_open_io_capacity_subconfigs, 2,
    confchk_wiredtiger_open_io_capacity_subconfigs_jump, WT_CONFIG_COMPILED_TYPE_CATEGORY, 259,
    INT64_MIN, INT64_MAX, NULL},
  {"json_output", "list", NULL, "choices=[\"error\",\"message\"]", NULL, 0, NULL,
    WT_CONFIG_COMPILED_TYPE_LIST, 262, INT64_MIN, INT64_MAX, confchk_json_output4_choices},
  {"log", "category", NULL, NULL, confchk_wiredtiger_open_log_subconfigs, 12,
    confchk_wiredtiger_open_log_subconfigs_jump, WT_CONFIG_COMPILED_TYPE_CATEGORY, 42, INT64_MIN,
    INT64_MAX, NULL},
  {"lsm_manager", "category", NULL, NULL, confchk_wiredtiger_open_lsm_manager_subconfigs, 2,
    confchk_wiredtiger_open_lsm_manager_subconfigs_jump, WT_CONFIG_COMPILED_TYPE_CATEGORY, 269,
    INT64_MIN, INT64_MAX, NULL},
  {"mmap", "boolean", NULL, NULL, NULL, 0, NULL, WT_CONFIG_COMPILED_TYPE_BOOLEAN, 319, INT64_MIN,
    INT64_MAX, NULL},
  {"mmap_all", "boolean", NULL, NULL, NULL, 0, NULL, WT_CONFIG_COMPILED_TYPE_BOOLEAN, 320,
    INT64_MIN, INT64_MAX, NULL},
  {"multiprocess", "boolean", NULL, NULL, NULL, 0, NULL, WT_CONFIG_COMPILED_TYPE_BOOLEAN, 321,
    INT64_MIN, INT64_MAX, NULL},
  {"operation_timeout_ms", "int", NULL, "min=0", NULL, 0, NULL, WT_CONFIG_COMPILED_TYPE_INT, 177, 0,
    INT64_MAX, NULL},
  {"operation_tracking", "category", NULL, NULL,
    confchk_wiredtiger_open_operation_tracking_subconfigs, 2,
    confchk_wiredtiger_open_operation_tracking_subconfigs_jump, WT_CONFIG_COMPILED_TYPE_CATEGORY,
    272, INT64_MIN, INT64_MAX, NULL},
  {"prefetch", "category", NULL, NULL, confchk_wiredtiger_open_prefetch_subconfigs, 2,
    confchk_wiredtiger_open_prefetch_subconfigs_jump, WT_CONFIG_COMPILED_TYPE_CATEGORY, 292,
    INT64_MIN, INT64_MAX, NULL},
  {"readonly", "boolean", NULL, NULL, NULL, 0, NULL, WT_CONFIG_COMPILED_TYPE_BOOLEAN, 66, INT64_MIN,
    INT64_MAX, NULL},
  {"salvage", "boolean", NULL, NULL, NULL, 0, NULL, WT_CONFIG_COMPILED_TYPE_BOOLEAN, 324, INT64_MIN,
    INT64_MAX, NULL},
  {"session_max", "int", NULL, "min=1", NULL, 0, NULL, WT_CONFIG_COMPILED_TYPE_INT, 325, 1,
    INT64_MAX, NULL},
  {"session_scratch_max", "int", NULL, NULL, NULL, 0, NULL, WT_CONFIG_COMPILED_TYPE_INT, 326,
    INT64_MIN, INT64_MAX, NULL},
  {"session_table_cache", "boolean", NULL, NULL, NULL, 0, NULL, WT_CONFIG_COMPILED_TYPE_BOOLEAN,
    327, INT64_MIN, INT64_MAX, NULL},
  {"shared_cache", "category", NULL, NULL, confchk_wiredtiger_open_shared_cache_subconfigs, 5,
    confchk_wiredtiger_open_shared_cache_subconfigs_jump, WT_CONFIG_COMPILED_TYPE_CATEGORY, 274,
    INT64_MIN, INT64_MAX, NULL},
  {"statistics", "list", NULL,
    "choices=[\"all\",\"cache_walk\",\"fast\",\"none\","
    "\"clear\",\"tree_walk\"]",
    NULL, 0, NULL, WT_CONFIG_COMPILED_TYPE_LIST, 160, INT64_MIN, INT64_MAX,
    confchk_statistics5_choices},
  {"statistics_log", "category", NULL, NULL, confchk_wiredtiger_open_statistics_log_subconfigs, 6,
    confchk_wiredtiger_open_statistics_log_subconfigs_jump, WT_CONFIG_COMPILED_TYPE_CATEGORY, 278,
    INT64_MIN, INT64_MAX, NULL},
  {"tiered_storage", "category", NULL, NULL, confchk_tiered_storage_subconfigs, 8,
    confchk_tiered_storage_subconfigs_jump, WT_CONFIG_COMPILED_TYPE_CATEGORY, 53, INT64_MIN,
    INT64_MAX, NULL},
  {"timing_stress_for_test", "list", NULL,
    "choices=[\"aggressive_stash_free\",\"aggressive_sweep\","
    "\"backup_rename\",\"checkpoint_evict_page\","
    "\"checkpoint_handle\",\"checkpoint_slow\",\"checkpoint_stop\","
    "\"commit_transaction_slow\",\"compact_slow\","
    "\"evict_reposition\",\"failpoint_eviction_split\","
    "\"failpoint_history_store_delete_key_from_ts\","
    "\"history_store_checkpoint_delay\",\"history_store_search\","
    "\"history_store_sweep_race\",\"prefetch_1\",\"prefetch_2\","
    "\"prefetch_3\",\"prefix_compare\",\"prepare_checkpoint_delay\","
    "\"prepare_resolution_1\",\"prepare_resolution_2\","
    "\"sleep_before_read_overflow_onpage\",\"split_1\",\"split_2\","
    "\"split_3\",\"split_4\",\"split_5\",\"split_6\",\"split_7\","
    "\"split_8\",\"tiered_flush_finish\"]",
    NULL, 0, NULL, WT_CONFIG_COMPILED_TYPE_LIST, 283, INT64_MIN, INT64_MAX,
    confchk_timing_stress_for_test4_choices},
  {"transaction_sync", "category", NULL, NULL, confchk_wiredtiger_open_transaction_sync_subconfigs,
    2, confchk_wiredtiger_open_transaction_sync_subconfigs_jump, WT_CONFIG_COMPILED_TYPE_CATEGORY,
    329, INT64_MIN, INT64_MAX, NULL},
  {"verbose", "list", NULL,
    "choices=[\"all\",\"api\",\"backup\",\"block\","
    "\"block_cache\",\"checkpoint\",\"checkpoint_cleanup\","
    "\"checkpoint_progress\",\"chunkcache\",\"compact\","
    "\"compact_progress\",\"configuration\",\"disaggregated_storage\""
    ",\"error_returns\",\"evict\",\"evict_stuck\",\"evictserver\","
    "\"fileops\",\"generation\",\"handleops\",\"history_store\","
    "\"history_store_activity\",\"layered\",\"log\",\"lsm\","
    "\"lsm_manager\",\"metadata\",\"mutex\",\"out_of_order\","
    "\"overflow\",\"page_delta\",\"prefetch\",\"read\",\"reconcile\","
    "\"recovery\",\"recovery_progress\",\"rts\",\"salvage\","
    "\"shared_cache\",\"split\",\"temporary\",\"thread_group\","
    "\"tiered\",\"timestamp\",\"transaction\",\"verify\",\"version\","
    "\"write\"]",
    NULL, 0, NULL, WT_CONFIG_COMPILED_TYPE_LIST, 10, INT64_MIN, INT64_MAX,
    confchk_verbose16_choices},
  {"verify_metadata", "boolean", NULL, NULL, NULL, 0, NULL, WT_CONFIG_COMPILED_TYPE_BOOLEAN, 332,
    INT64_MIN, INT64_MAX, NULL},
  {"version", "string", NULL, NULL, NULL, 0, NULL, WT_CONFIG_COMPILED_TYPE_STRING, 68, INT64_MIN,
    INT64_MAX, NULL},
  {"write_through", "list", NULL, "choices=[\"data\",\"log\"]", NULL, 0, NULL,
    WT_CONFIG_COMPILED_TYPE_LIST, 333, INT64_MIN, INT64_MAX, confchk_write_through3_choices},
  {NULL, NULL, NULL, NULL, NULL, 0, NULL, 0, 0, 0, 0, NULL}};

static const uint8_t confchk_wiredtiger_open_basecfg_jump[WT_CONFIG_JUMP_TABLE_SIZE] = {0, 0, 0, 0,
  0, 0, 0, 0, 0, 0, 0, 0, 0, 0, 0, 0, 0, 0, 0, 0, 0, 0, 0, 0, 0, 0, 0, 0, 0, 0, 0, 0, 0, 0, 0, 0, 0,
  0, 0, 0, 0, 0, 0, 0, 0, 0, 0, 0, 0, 0, 0, 0, 0, 0, 0, 0, 0, 0, 0, 0, 0, 0, 0, 0, 0, 0, 0, 0, 0, 0,
  0, 0, 0, 0, 0, 0, 0, 0, 0, 0, 0, 0, 0, 0, 0, 0, 0, 0, 0, 0, 0, 0, 0, 0, 0, 0, 0, 0, 0, 4, 15, 18,
  30, 32, 33, 36, 37, 38, 38, 40, 43, 43, 45, 46, 46, 47, 54, 57, 57, 60, 61, 61, 61, 61, 61, 61,
  61, 61};

static const char *confchk_direct_io4_choices[] = {
  __WT_CONFIG_CHOICE_checkpoint, __WT_CONFIG_CHOICE_data, __WT_CONFIG_CHOICE_log, NULL};

static const char *confchk_extra_diagnostics5_choices[] = {__WT_CONFIG_CHOICE_all,
  __WT_CONFIG_CHOICE_checkpoint_validate, __WT_CONFIG_CHOICE_cursor_check,
  __WT_CONFIG_CHOICE_disk_validate, __WT_CONFIG_CHOICE_eviction_check,
  __WT_CONFIG_CHOICE_generation_check, __WT_CONFIG_CHOICE_hs_validate,
  __WT_CONFIG_CHOICE_key_out_of_order, __WT_CONFIG_CHOICE_log_validate, __WT_CONFIG_CHOICE_prepared,
  __WT_CONFIG_CHOICE_slow_operation, __WT_CONFIG_CHOICE_txn_visibility, NULL};

static const char *confchk_file_extend4_choices[] = {
  __WT_CONFIG_CHOICE_data, __WT_CONFIG_CHOICE_log, NULL};

static const char *confchk_json_output5_choices[] = {
  __WT_CONFIG_CHOICE_error, __WT_CONFIG_CHOICE_message, NULL};

static const char *confchk_statistics6_choices[] = {__WT_CONFIG_CHOICE_all,
  __WT_CONFIG_CHOICE_cache_walk, __WT_CONFIG_CHOICE_fast, __WT_CONFIG_CHOICE_none,
  __WT_CONFIG_CHOICE_clear, __WT_CONFIG_CHOICE_tree_walk, NULL};

static const char *confchk_timing_stress_for_test5_choices[] = {
  __WT_CONFIG_CHOICE_aggressive_stash_free, __WT_CONFIG_CHOICE_aggressive_sweep,
  __WT_CONFIG_CHOICE_backup_rename, __WT_CONFIG_CHOICE_checkpoint_evict_page,
  __WT_CONFIG_CHOICE_checkpoint_handle, __WT_CONFIG_CHOICE_checkpoint_slow,
  __WT_CONFIG_CHOICE_checkpoint_stop, __WT_CONFIG_CHOICE_commit_transaction_slow,
  __WT_CONFIG_CHOICE_compact_slow, __WT_CONFIG_CHOICE_evict_reposition,
  __WT_CONFIG_CHOICE_failpoint_eviction_split,
  __WT_CONFIG_CHOICE_failpoint_history_store_delete_key_from_ts,
  __WT_CONFIG_CHOICE_history_store_checkpoint_delay, __WT_CONFIG_CHOICE_history_store_search,
  __WT_CONFIG_CHOICE_history_store_sweep_race, __WT_CONFIG_CHOICE_prefetch_1,
  __WT_CONFIG_CHOICE_prefetch_2, __WT_CONFIG_CHOICE_prefetch_3, __WT_CONFIG_CHOICE_prefix_compare,
  __WT_CONFIG_CHOICE_prepare_checkpoint_delay, __WT_CONFIG_CHOICE_prepare_resolution_1,
  __WT_CONFIG_CHOICE_prepare_resolution_2, __WT_CONFIG_CHOICE_sleep_before_read_overflow_onpage,
  __WT_CONFIG_CHOICE_split_1, __WT_CONFIG_CHOICE_split_2, __WT_CONFIG_CHOICE_split_3,
  __WT_CONFIG_CHOICE_split_4, __WT_CONFIG_CHOICE_split_5, __WT_CONFIG_CHOICE_split_6,
  __WT_CONFIG_CHOICE_split_7, __WT_CONFIG_CHOICE_split_8, __WT_CONFIG_CHOICE_tiered_flush_finish,
  NULL};

static const char *confchk_verbose17_choices[] = {__WT_CONFIG_CHOICE_all, __WT_CONFIG_CHOICE_api,
  __WT_CONFIG_CHOICE_backup, __WT_CONFIG_CHOICE_block, __WT_CONFIG_CHOICE_block_cache,
  __WT_CONFIG_CHOICE_checkpoint, __WT_CONFIG_CHOICE_checkpoint_cleanup,
  __WT_CONFIG_CHOICE_checkpoint_progress, __WT_CONFIG_CHOICE_chunkcache, __WT_CONFIG_CHOICE_compact,
  __WT_CONFIG_CHOICE_compact_progress, __WT_CONFIG_CHOICE_configuration,
  __WT_CONFIG_CHOICE_disaggregated_storage, __WT_CONFIG_CHOICE_error_returns,
  __WT_CONFIG_CHOICE_evict, __WT_CONFIG_CHOICE_evict_stuck, __WT_CONFIG_CHOICE_evictserver,
  __WT_CONFIG_CHOICE_fileops, __WT_CONFIG_CHOICE_generation, __WT_CONFIG_CHOICE_handleops,
  __WT_CONFIG_CHOICE_history_store, __WT_CONFIG_CHOICE_history_store_activity,
  __WT_CONFIG_CHOICE_layered, __WT_CONFIG_CHOICE_log, __WT_CONFIG_CHOICE_lsm,
  __WT_CONFIG_CHOICE_lsm_manager, __WT_CONFIG_CHOICE_metadata, __WT_CONFIG_CHOICE_mutex,
  __WT_CONFIG_CHOICE_out_of_order, __WT_CONFIG_CHOICE_overflow, __WT_CONFIG_CHOICE_page_delta,
  __WT_CONFIG_CHOICE_prefetch, __WT_CONFIG_CHOICE_read, __WT_CONFIG_CHOICE_reconcile,
  __WT_CONFIG_CHOICE_recovery, __WT_CONFIG_CHOICE_recovery_progress, __WT_CONFIG_CHOICE_rts,
  __WT_CONFIG_CHOICE_salvage, __WT_CONFIG_CHOICE_shared_cache, __WT_CONFIG_CHOICE_split,
  __WT_CONFIG_CHOICE_temporary, __WT_CONFIG_CHOICE_thread_group, __WT_CONFIG_CHOICE_tiered,
  __WT_CONFIG_CHOICE_timestamp, __WT_CONFIG_CHOICE_transaction, __WT_CONFIG_CHOICE_verify,
  __WT_CONFIG_CHOICE_version, __WT_CONFIG_CHOICE_write, NULL};

static const char *confchk_write_through4_choices[] = {
  __WT_CONFIG_CHOICE_data, __WT_CONFIG_CHOICE_log, NULL};

static const WT_CONFIG_CHECK confchk_wiredtiger_open_usercfg[] = {
  {"backup_restore_target", "list", NULL, NULL, NULL, 0, NULL, WT_CONFIG_COMPILED_TYPE_LIST, 295,
    INT64_MIN, INT64_MAX, NULL},
  {"block_cache", "category", NULL, NULL, confchk_wiredtiger_open_block_cache_subconfigs, 12,
    confchk_wiredtiger_open_block_cache_subconfigs_jump, WT_CONFIG_COMPILED_TYPE_CATEGORY, 197,
    INT64_MIN, INT64_MAX, NULL},
  {"buffer_alignment", "int", NULL, "min=-1,max=1MB", NULL, 0, NULL, WT_CONFIG_COMPILED_TYPE_INT,
    296, -1, 1LL * WT_MEGABYTE, NULL},
  {"builtin_extension_config", "string", NULL, NULL, NULL, 0, NULL, WT_CONFIG_COMPILED_TYPE_STRING,
    297, INT64_MIN, INT64_MAX, NULL},
  {"cache_cursors", "boolean", NULL, NULL, NULL, 0, NULL, WT_CONFIG_COMPILED_TYPE_BOOLEAN, 288,
    INT64_MIN, INT64_MAX, NULL},
  {"cache_max_wait_ms", "int", NULL, "min=0", NULL, 0, NULL, WT_CONFIG_COMPILED_TYPE_INT, 208, 0,
    INT64_MAX, NULL},
  {"cache_overhead", "int", NULL, "min=0,max=30", NULL, 0, NULL, WT_CONFIG_COMPILED_TYPE_INT, 209,
    0, 30, NULL},
  {"cache_size", "int", NULL, "min=1MB,max=10TB", NULL, 0, NULL, WT_CONFIG_COMPILED_TYPE_INT, 210,
    1LL * WT_MEGABYTE, 10LL * WT_TERABYTE, NULL},
  {"cache_stuck_timeout_ms", "int", NULL, "min=0", NULL, 0, NULL, WT_CONFIG_COMPILED_TYPE_INT, 211,
    0, INT64_MAX, NULL},
  {"checkpoint", "category", NULL, NULL, confchk_wiredtiger_open_checkpoint_subconfigs, 3,
    confchk_wiredtiger_open_checkpoint_subconfigs_jump, WT_CONFIG_COMPILED_TYPE_CATEGORY, 212,
    INT64_MIN, INT64_MAX, NULL},
  {"checkpoint_cleanup", "category", NULL, NULL,
    confchk_wiredtiger_open_checkpoint_cleanup_subconfigs, 2,
    confchk_wiredtiger_open_checkpoint_cleanup_subconfigs_jump, WT_CONFIG_COMPILED_TYPE_CATEGORY,
    216, INT64_MIN, INT64_MAX, NULL},
  {"checkpoint_sync", "boolean", NULL, NULL, NULL, 0, NULL, WT_CONFIG_COMPILED_TYPE_BOOLEAN, 298,
    INT64_MIN, INT64_MAX, NULL},
  {"chunk_cache", "category", NULL, NULL, confchk_wiredtiger_open_chunk_cache_subconfigs, 9,
    confchk_wiredtiger_open_chunk_cache_subconfigs_jump, WT_CONFIG_COMPILED_TYPE_CATEGORY, 218,
    INT64_MIN, INT64_MAX, NULL},
  {"compatibility", "category", NULL, NULL, confchk_wiredtiger_open_compatibility_subconfigs, 3,
    confchk_wiredtiger_open_compatibility_subconfigs_jump, WT_CONFIG_COMPILED_TYPE_CATEGORY, 220,
    INT64_MIN, INT64_MAX, NULL},
  {"compile_configuration_count", "int", NULL, "min=500", NULL, 0, NULL,
    WT_CONFIG_COMPILED_TYPE_INT, 305, 500, INT64_MAX, NULL},
  {"debug_mode", "category", NULL, NULL, confchk_wiredtiger_open_debug_mode_subconfigs, 16,
    confchk_wiredtiger_open_debug_mode_subconfigs_jump, WT_CONFIG_COMPILED_TYPE_CATEGORY, 222,
    INT64_MIN, INT64_MAX, NULL},
  {"direct_io", "list", NULL, "choices=[\"checkpoint\",\"data\",\"log\"]", NULL, 0, NULL,
    WT_CONFIG_COMPILED_TYPE_LIST, 308, INT64_MIN, INT64_MAX, confchk_direct_io4_choices},
  {"disaggregated", "category", NULL, NULL, confchk_wiredtiger_open_disaggregated_subconfigs, 9,
    confchk_wiredtiger_open_disaggregated_subconfigs_jump, WT_CONFIG_COMPILED_TYPE_CATEGORY, 20,
    INT64_MIN, INT64_MAX, NULL},
  {"encryption", "category", NULL, NULL, confchk_wiredtiger_open_encryption_subconfigs, 3,
    confchk_wiredtiger_open_encryption_subconfigs_jump, WT_CONFIG_COMPILED_TYPE_CATEGORY, 24,
    INT64_MIN, INT64_MAX, NULL},
  {"error_prefix", "string", NULL, NULL, NULL, 0, NULL, WT_CONFIG_COMPILED_TYPE_STRING, 239,
    INT64_MIN, INT64_MAX, NULL},
  {"eviction", "category", NULL, NULL, confchk_wiredtiger_open_eviction_subconfigs, 3,
    confchk_wiredtiger_open_eviction_subconfigs_jump, WT_CONFIG_COMPILED_TYPE_CATEGORY, 240,
    INT64_MIN, INT64_MAX, NULL},
  {"eviction_checkpoint_target", "int", NULL, "min=0,max=10TB", NULL, 0, NULL,
    WT_CONFIG_COMPILED_TYPE_INT, 244, 0, 10LL * WT_TERABYTE, NULL},
  {"eviction_dirty_target", "int", NULL, "min=1,max=10TB", NULL, 0, NULL,
    WT_CONFIG_COMPILED_TYPE_INT, 245, 1, 10LL * WT_TERABYTE, NULL},
  {"eviction_dirty_trigger", "int", NULL, "min=1,max=10TB", NULL, 0, NULL,
    WT_CONFIG_COMPILED_TYPE_INT, 246, 1, 10LL * WT_TERABYTE, NULL},
  {"eviction_target", "int", NULL, "min=10,max=10TB", NULL, 0, NULL, WT_CONFIG_COMPILED_TYPE_INT,
    247, 10, 10LL * WT_TERABYTE, NULL},
  {"eviction_trigger", "int", NULL, "min=10,max=10TB", NULL, 0, NULL, WT_CONFIG_COMPILED_TYPE_INT,
    248, 10, 10LL * WT_TERABYTE, NULL},
  {"eviction_updates_target", "int", NULL, "min=0,max=10TB", NULL, 0, NULL,
    WT_CONFIG_COMPILED_TYPE_INT, 249, 0, 10LL * WT_TERABYTE, NULL},
  {"eviction_updates_trigger", "int", NULL, "min=0,max=10TB", NULL, 0, NULL,
    WT_CONFIG_COMPILED_TYPE_INT, 250, 0, 10LL * WT_TERABYTE, NULL},
  {"extensions", "list", NULL, NULL, NULL, 0, NULL, WT_CONFIG_COMPILED_TYPE_LIST, 310, INT64_MIN,
    INT64_MAX, NULL},
  {"extra_diagnostics", "list", NULL,
    "choices=[\"all\",\"checkpoint_validate\",\"cursor_check\""
    ",\"disk_validate\",\"eviction_check\",\"generation_check\","
    "\"hs_validate\",\"key_out_of_order\",\"log_validate\","
    "\"prepared\",\"slow_operation\",\"txn_visibility\"]",
    NULL, 0, NULL, WT_CONFIG_COMPILED_TYPE_LIST, 251, INT64_MIN, INT64_MAX,
    confchk_extra_diagnostics5_choices},
  {"file_extend", "list", NULL, "choices=[\"data\",\"log\"]", NULL, 0, NULL,
    WT_CONFIG_COMPILED_TYPE_LIST, 311, INT64_MIN, INT64_MAX, confchk_file_extend4_choices},
  {"file_manager", "category", NULL, NULL, confchk_wiredtiger_open_file_manager_subconfigs, 3,
    confchk_wiredtiger_open_file_manager_subconfigs_jump, WT_CONFIG_COMPILED_TYPE_CATEGORY, 252,
    INT64_MIN, INT64_MAX, NULL},
  {"generation_drain_timeout_ms", "int", NULL, "min=0", NULL, 0, NULL, WT_CONFIG_COMPILED_TYPE_INT,
    256, 0, INT64_MAX, NULL},
  {"hash", "category", NULL, NULL, confchk_wiredtiger_open_hash_subconfigs, 2,
    confchk_wiredtiger_open_hash_subconfigs_jump, WT_CONFIG_COMPILED_TYPE_CATEGORY, 312, INT64_MIN,
    INT64_MAX, NULL},
  {"hazard_max", "int", NULL, "min=15", NULL, 0, NULL, WT_CONFIG_COMPILED_TYPE_INT, 315, 15,
    INT64_MAX, NULL},
  {"history_store", "category", NULL, NULL, confchk_wiredtiger_open_history_store_subconfigs, 1,
    confchk_wiredtiger_open_history_store_subconfigs_jump, WT_CONFIG_COMPILED_TYPE_CATEGORY, 257,
    INT64_MIN, INT64_MAX, NULL},
  {"io_capacity", "category", NULL, NULL, confchk_wiredtiger_open_io_capacity_subconfigs, 2,
    confchk_wiredtiger_open_io_capacity_subconfigs_jump, WT_CONFIG_COMPILED_TYPE_CATEGORY, 259,
    INT64_MIN, INT64_MAX, NULL},
  {"json_output", "list", NULL, "choices=[\"error\",\"message\"]", NULL, 0, NULL,
    WT_CONFIG_COMPILED_TYPE_LIST, 262, INT64_MIN, INT64_MAX, confchk_json_output5_choices},
  {"log", "category", NULL, NULL, confchk_wiredtiger_open_log_subconfigs, 12,
    confchk_wiredtiger_open_log_subconfigs_jump, WT_CONFIG_COMPILED_TYPE_CATEGORY, 42, INT64_MIN,
    INT64_MAX, NULL},
  {"lsm_manager", "category", NULL, NULL, confchk_wiredtiger_open_lsm_manager_subconfigs, 2,
    confchk_wiredtiger_open_lsm_manager_subconfigs_jump, WT_CONFIG_COMPILED_TYPE_CATEGORY, 269,
    INT64_MIN, INT64_MAX, NULL},
  {"mmap", "boolean", NULL, NULL, NULL, 0, NULL, WT_CONFIG_COMPILED_TYPE_BOOLEAN, 319, INT64_MIN,
    INT64_MAX, NULL},
  {"mmap_all", "boolean", NULL, NULL, NULL, 0, NULL, WT_CONFIG_COMPILED_TYPE_BOOLEAN, 320,
    INT64_MIN, INT64_MAX, NULL},
  {"multiprocess", "boolean", NULL, NULL, NULL, 0, NULL, WT_CONFIG_COMPILED_TYPE_BOOLEAN, 321,
    INT64_MIN, INT64_MAX, NULL},
  {"operation_timeout_ms", "int", NULL, "min=0", NULL, 0, NULL, WT_CONFIG_COMPILED_TYPE_INT, 177, 0,
    INT64_MAX, NULL},
  {"operation_tracking", "category", NULL, NULL,
    confchk_wiredtiger_open_operation_tracking_subconfigs, 2,
    confchk_wiredtiger_open_operation_tracking_subconfigs_jump, WT_CONFIG_COMPILED_TYPE_CATEGORY,
    272, INT64_MIN, INT64_MAX, NULL},
  {"prefetch", "category", NULL, NULL, confchk_wiredtiger_open_prefetch_subconfigs, 2,
    confchk_wiredtiger_open_prefetch_subconfigs_jump, WT_CONFIG_COMPILED_TYPE_CATEGORY, 292,
    INT64_MIN, INT64_MAX, NULL},
  {"readonly", "boolean", NULL, NULL, NULL, 0, NULL, WT_CONFIG_COMPILED_TYPE_BOOLEAN, 66, INT64_MIN,
    INT64_MAX, NULL},
  {"salvage", "boolean", NULL, NULL, NULL, 0, NULL, WT_CONFIG_COMPILED_TYPE_BOOLEAN, 324, INT64_MIN,
    INT64_MAX, NULL},
  {"session_max", "int", NULL, "min=1", NULL, 0, NULL, WT_CONFIG_COMPILED_TYPE_INT, 325, 1,
    INT64_MAX, NULL},
  {"session_scratch_max", "int", NULL, NULL, NULL, 0, NULL, WT_CONFIG_COMPILED_TYPE_INT, 326,
    INT64_MIN, INT64_MAX, NULL},
  {"session_table_cache", "boolean", NULL, NULL, NULL, 0, NULL, WT_CONFIG_COMPILED_TYPE_BOOLEAN,
    327, INT64_MIN, INT64_MAX, NULL},
  {"shared_cache", "category", NULL, NULL, confchk_wiredtiger_open_shared_cache_subconfigs, 5,
    confchk_wiredtiger_open_shared_cache_subconfigs_jump, WT_CONFIG_COMPILED_TYPE_CATEGORY, 274,
    INT64_MIN, INT64_MAX, NULL},
  {"statistics", "list", NULL,
    "choices=[\"all\",\"cache_walk\",\"fast\",\"none\","
    "\"clear\",\"tree_walk\"]",
    NULL, 0, NULL, WT_CONFIG_COMPILED_TYPE_LIST, 160, INT64_MIN, INT64_MAX,
    confchk_statistics6_choices},
  {"statistics_log", "category", NULL, NULL, confchk_wiredtiger_open_statistics_log_subconfigs, 6,
    confchk_wiredtiger_open_statistics_log_subconfigs_jump, WT_CONFIG_COMPILED_TYPE_CATEGORY, 278,
    INT64_MIN, INT64_MAX, NULL},
  {"tiered_storage", "category", NULL, NULL, confchk_tiered_storage_subconfigs, 8,
    confchk_tiered_storage_subconfigs_jump, WT_CONFIG_COMPILED_TYPE_CATEGORY, 53, INT64_MIN,
    INT64_MAX, NULL},
  {"timing_stress_for_test", "list", NULL,
    "choices=[\"aggressive_stash_free\",\"aggressive_sweep\","
    "\"backup_rename\",\"checkpoint_evict_page\","
    "\"checkpoint_handle\",\"checkpoint_slow\",\"checkpoint_stop\","
    "\"commit_transaction_slow\",\"compact_slow\","
    "\"evict_reposition\",\"failpoint_eviction_split\","
    "\"failpoint_history_store_delete_key_from_ts\","
    "\"history_store_checkpoint_delay\",\"history_store_search\","
    "\"history_store_sweep_race\",\"prefetch_1\",\"prefetch_2\","
    "\"prefetch_3\",\"prefix_compare\",\"prepare_checkpoint_delay\","
    "\"prepare_resolution_1\",\"prepare_resolution_2\","
    "\"sleep_before_read_overflow_onpage\",\"split_1\",\"split_2\","
    "\"split_3\",\"split_4\",\"split_5\",\"split_6\",\"split_7\","
    "\"split_8\",\"tiered_flush_finish\"]",
    NULL, 0, NULL, WT_CONFIG_COMPILED_TYPE_LIST, 283, INT64_MIN, INT64_MAX,
    confchk_timing_stress_for_test5_choices},
  {"transaction_sync", "category", NULL, NULL, confchk_wiredtiger_open_transaction_sync_subconfigs,
    2, confchk_wiredtiger_open_transaction_sync_subconfigs_jump, WT_CONFIG_COMPILED_TYPE_CATEGORY,
    329, INT64_MIN, INT64_MAX, NULL},
  {"verbose", "list", NULL,
    "choices=[\"all\",\"api\",\"backup\",\"block\","
    "\"block_cache\",\"checkpoint\",\"checkpoint_cleanup\","
    "\"checkpoint_progress\",\"chunkcache\",\"compact\","
    "\"compact_progress\",\"configuration\",\"disaggregated_storage\""
    ",\"error_returns\",\"evict\",\"evict_stuck\",\"evictserver\","
    "\"fileops\",\"generation\",\"handleops\",\"history_store\","
    "\"history_store_activity\",\"layered\",\"log\",\"lsm\","
    "\"lsm_manager\",\"metadata\",\"mutex\",\"out_of_order\","
    "\"overflow\",\"page_delta\",\"prefetch\",\"read\",\"reconcile\","
    "\"recovery\",\"recovery_progress\",\"rts\",\"salvage\","
    "\"shared_cache\",\"split\",\"temporary\",\"thread_group\","
    "\"tiered\",\"timestamp\",\"transaction\",\"verify\",\"version\","
    "\"write\"]",
    NULL, 0, NULL, WT_CONFIG_COMPILED_TYPE_LIST, 10, INT64_MIN, INT64_MAX,
    confchk_verbose17_choices},
  {"verify_metadata", "boolean", NULL, NULL, NULL, 0, NULL, WT_CONFIG_COMPILED_TYPE_BOOLEAN, 332,
    INT64_MIN, INT64_MAX, NULL},
  {"write_through", "list", NULL, "choices=[\"data\",\"log\"]", NULL, 0, NULL,
    WT_CONFIG_COMPILED_TYPE_LIST, 333, INT64_MIN, INT64_MAX, confchk_write_through4_choices},
  {NULL, NULL, NULL, NULL, NULL, 0, NULL, 0, 0, 0, 0, NULL}};

static const uint8_t confchk_wiredtiger_open_usercfg_jump[WT_CONFIG_JUMP_TABLE_SIZE] = {0, 0, 0, 0,
  0, 0, 0, 0, 0, 0, 0, 0, 0, 0, 0, 0, 0, 0, 0, 0, 0, 0, 0, 0, 0, 0, 0, 0, 0, 0, 0, 0, 0, 0, 0, 0, 0,
  0, 0, 0, 0, 0, 0, 0, 0, 0, 0, 0, 0, 0, 0, 0, 0, 0, 0, 0, 0, 0, 0, 0, 0, 0, 0, 0, 0, 0, 0, 0, 0, 0,
  0, 0, 0, 0, 0, 0, 0, 0, 0, 0, 0, 0, 0, 0, 0, 0, 0, 0, 0, 0, 0, 0, 0, 0, 0, 0, 0, 0, 0, 4, 15, 18,
  30, 32, 33, 36, 37, 38, 38, 40, 43, 43, 45, 46, 46, 47, 54, 57, 57, 59, 60, 60, 60, 60, 60, 60,
  60, 60};

static const WT_CONFIG_ENTRY config_entries[] = {
  {"WT_CONNECTION.add_collator", "", NULL, 0, NULL, 0, WT_CONF_SIZING_NONE, false},
  {"WT_CONNECTION.add_compressor", "", NULL, 0, NULL, 1, WT_CONF_SIZING_NONE, false},
  {"WT_CONNECTION.add_data_source", "", NULL, 0, NULL, 2, WT_CONF_SIZING_NONE, false},
  {"WT_CONNECTION.add_encryptor", "", NULL, 0, NULL, 3, WT_CONF_SIZING_NONE, false},
  {"WT_CONNECTION.add_extractor", "", NULL, 0, NULL, 4, WT_CONF_SIZING_NONE, false},
  {"WT_CONNECTION.add_page_log", "", NULL, 0, NULL, 5, WT_CONF_SIZING_NONE, false},
  {"WT_CONNECTION.add_storage_source", "", NULL, 0, NULL, 6, WT_CONF_SIZING_NONE, false},
  {"WT_CONNECTION.close", "final_flush=false,leak_memory=false,use_timestamp=true",
    confchk_WT_CONNECTION_close, 3, confchk_WT_CONNECTION_close_jump, 7, WT_CONF_SIZING_NONE,
    false},
  {"WT_CONNECTION.debug_info",
    "backup=false,cache=false,cursors=false,handles=false,log=false,"
    "metadata=false,sessions=false,txn=false",
    confchk_WT_CONNECTION_debug_info, 8, confchk_WT_CONNECTION_debug_info_jump, 8,
    WT_CONF_SIZING_NONE, false},
  {"WT_CONNECTION.load_extension",
    "config=,early_load=false,entry=wiredtiger_extension_init,"
    "terminate=wiredtiger_extension_terminate",
    confchk_WT_CONNECTION_load_extension, 4, confchk_WT_CONNECTION_load_extension_jump, 9,
    WT_CONF_SIZING_NONE, false},
  {"WT_CONNECTION.open_session",
    "cache_cursors=true,cache_max_wait_ms=0,"
    "debug=(checkpoint_fail_before_turtle_update=false,"
    "release_evict_page=false),ignore_cache_size=false,"
    "isolation=snapshot,prefetch=(enabled=false)",
    confchk_WT_CONNECTION_open_session, 6, confchk_WT_CONNECTION_open_session_jump, 10,
    WT_CONF_SIZING_NONE, false},
  {"WT_CONNECTION.query_timestamp", "get=all_durable", confchk_WT_CONNECTION_query_timestamp, 1,
    confchk_WT_CONNECTION_query_timestamp_jump, 11, WT_CONF_SIZING_NONE, false},
  {"WT_CONNECTION.reconfigure",
    "block_cache=(blkcache_eviction_aggression=1800,"
    "cache_on_checkpoint=true,cache_on_writes=true,enabled=false,"
    "full_target=95,hashsize=32768,max_percent_overhead=10,"
    "nvram_path=,percent_file_in_dram=50,size=0,system_ram=0,type=),"
    "cache_max_wait_ms=0,cache_overhead=8,cache_size=100MB,"
    "cache_stuck_timeout_ms=300000,checkpoint=(log_size=0,"
    "precise=false,wait=0),checkpoint_cleanup=(method=none,wait=300),"
    "chunk_cache=(pinned=),compatibility=(release=),"
    "debug_mode=(background_compact=false,checkpoint_retention=0,"
    "corruption_abort=true,cursor_copy=false,cursor_reposition=false,"
    "eviction=false,log_retention=0,page_history=false,"
    "realloc_exact=false,realloc_malloc=false,rollback_error=0,"
    "slow_checkpoint=false,stress_skiplist=false,table_logging=false,"
    "tiered_flush_error_continue=false,update_restore_evict=false),"
    "disaggregated=(checkpoint_id=-1,checkpoint_meta=,"
    "internal_page_delta=true,last_materialized_lsn=,"
    "leaf_page_delta=true,lose_all_my_data=false,"
    "next_checkpoint_id=-1,role=),error_prefix=,"
    "eviction=(evict_sample_inmem=true,threads_max=8,threads_min=1),"
    "eviction_checkpoint_target=1,eviction_dirty_target=5,"
    "eviction_dirty_trigger=20,eviction_target=80,eviction_trigger=95"
    ",eviction_updates_target=0,eviction_updates_trigger=0,"
    "extra_diagnostics=[],file_manager=(close_handle_minimum=250,"
    "close_idle_time=30,close_scan_interval=10),"
    "generation_drain_timeout_ms=240000,history_store=(file_max=0),"
    "io_capacity=(chunk_cache=0,total=0),json_output=[],"
    "log=(archive=true,os_cache_dirty_pct=0,prealloc=true,"
    "prealloc_init_count=1,remove=true,zero_fill=false),"
    "lsm_manager=(merge=true,worker_thread_max=4),"
    "operation_timeout_ms=0,operation_tracking=(enabled=false,"
    "path=\".\"),shared_cache=(chunk=10MB,name=,quota=0,reserve=0,"
    "size=500MB),statistics=none,statistics_log=(json=false,"
    "on_close=false,sources=,timestamp=\"%b %d %H:%M:%S\",wait=0),"
    "tiered_storage=(local_retention=300),timing_stress_for_test=,"
    "verbose=[]",
    confchk_WT_CONNECTION_reconfigure, 36, confchk_WT_CONNECTION_reconfigure_jump, 12,
    WT_CONF_SIZING_NONE, false},
  {"WT_CONNECTION.rollback_to_stable", "dryrun=false,threads=4",
    confchk_WT_CONNECTION_rollback_to_stable, 2, confchk_WT_CONNECTION_rollback_to_stable_jump, 13,
    WT_CONF_SIZING_NONE, false},
  {"WT_CONNECTION.set_file_system", "", NULL, 0, NULL, 14, WT_CONF_SIZING_NONE, false},
  {"WT_CONNECTION.set_timestamp",
    "durable_timestamp=,force=false,oldest_timestamp=,"
    "stable_timestamp=",
    confchk_WT_CONNECTION_set_timestamp, 4, confchk_WT_CONNECTION_set_timestamp_jump, 15,
    WT_CONF_SIZING_NONE, false},
  {"WT_CURSOR.bound", "action=set,bound=,inclusive=true", confchk_WT_CURSOR_bound, 3,
    confchk_WT_CURSOR_bound_jump, 16, WT_CONF_SIZING_INITIALIZE(WT_CURSOR, bound), true},
  {"WT_CURSOR.close", "", NULL, 0, NULL, 17, WT_CONF_SIZING_NONE, false},
  {"WT_CURSOR.reconfigure", "append=false,overwrite=true,prefix_search=false",
    confchk_WT_CURSOR_reconfigure, 3, confchk_WT_CURSOR_reconfigure_jump, 18, WT_CONF_SIZING_NONE,
    false},
  {"WT_SESSION.alter",
    "access_pattern_hint=none,app_metadata=,"
    "assert=(commit_timestamp=none,durable_timestamp=none,"
    "read_timestamp=none,write_timestamp=off),cache_resident=false,"
    "checkpoint=,exclusive_refreshed=true,log=(enabled=true),"
    "os_cache_dirty_max=0,os_cache_max=0,verbose=[],"
    "write_timestamp_usage=none",
    confchk_WT_SESSION_alter, 11, confchk_WT_SESSION_alter_jump, 19, WT_CONF_SIZING_NONE, false},
  {"WT_SESSION.begin_transaction",
    "ignore_prepare=false,isolation=,name=,no_timestamp=false,"
    "operation_timeout_ms=0,priority=0,read_timestamp=,"
    "roundup_timestamps=(prepared=false,read=false),sync=",
    confchk_WT_SESSION_begin_transaction, 9, confchk_WT_SESSION_begin_transaction_jump, 20,
    WT_CONF_SIZING_INITIALIZE(WT_SESSION, begin_transaction), true},
  {"WT_SESSION.checkpoint",
    "debug=(checkpoint_cleanup=false),drop=,flush_tier=(enabled=false"
    ",force=false,sync=true,timeout=0),force=false,name=,target=,"
    "use_timestamp=true",
    confchk_WT_SESSION_checkpoint, 7, confchk_WT_SESSION_checkpoint_jump, 21, WT_CONF_SIZING_NONE,
    false},
  {"WT_SESSION.close", "", NULL, 0, NULL, 22, WT_CONF_SIZING_NONE, false},
  {"WT_SESSION.commit_transaction",
    "commit_timestamp=,durable_timestamp=,operation_timeout_ms=0,"
    "sync=",
    confchk_WT_SESSION_commit_transaction, 4, confchk_WT_SESSION_commit_transaction_jump, 23,
    WT_CONF_SIZING_NONE, false},
  {"WT_SESSION.compact",
    "background=,dryrun=false,exclude=,free_space_target=20MB,"
    "run_once=false,timeout=1200",
    confchk_WT_SESSION_compact, 6, confchk_WT_SESSION_compact_jump, 24, WT_CONF_SIZING_NONE, false},
  {"WT_SESSION.create",
    "access_pattern_hint=none,allocation_size=4KB,app_metadata=,"
    "assert=(commit_timestamp=none,durable_timestamp=none,"
    "read_timestamp=none,write_timestamp=off),block_allocation=best,"
    "block_compressor=,block_manager=default,cache_resident=false,"
    "checksum=on,colgroups=,collator=,columns=,dictionary=0,"
    "disaggregated=(delta_pct=20,max_consecutive_delta=32,page_log=),"
    "encryption=(keyid=,name=),exclusive=false,extractor=,"
    "format=btree,huffman_key=,huffman_value=,"
    "ignore_in_memory_cache_size=false,immutable=false,"
    "import=(compare_timestamp=oldest_timestamp,enabled=false,"
    "file_metadata=,metadata_file=,repair=false),in_memory=false,"
    "ingest=,internal_item_max=0,internal_key_max=0,"
    "internal_key_truncate=true,internal_page_max=4KB,key_format=u,"
    "key_gap=10,leaf_item_max=0,leaf_key_max=0,leaf_page_max=32KB,"
    "leaf_value_max=0,log=(enabled=true),lsm=(auto_throttle=true,"
    "bloom=true,bloom_bit_count=16,bloom_config=,bloom_hash_count=8,"
    "bloom_oldest=false,chunk_count_limit=0,chunk_max=5GB,"
    "chunk_size=10MB,merge_custom=(prefix=,start_generation=0,"
    "suffix=),merge_max=15,merge_min=0),memory_page_image_max=0,"
    "memory_page_max=5MB,os_cache_dirty_max=0,os_cache_max=0,"
    "prefix_compression=false,prefix_compression_min=4,source=,"
    "split_deepen_min_child=0,split_deepen_per_child=0,split_pct=90,"
    "stable=,tiered_storage=(auth_token=,bucket=,bucket_prefix=,"
    "cache_directory=,local_retention=300,name=,object_target_size=0,"
    "shared=false),type=file,value_format=u,verbose=[],"
    "write_timestamp_usage=none",
    confchk_WT_SESSION_create, 53, confchk_WT_SESSION_create_jump, 25, WT_CONF_SIZING_NONE, false},
  {"WT_SESSION.drop",
    "checkpoint_wait=true,force=false,lock_wait=true,"
    "remove_files=true,remove_shared=false",
    confchk_WT_SESSION_drop, 5, confchk_WT_SESSION_drop_jump, 26, WT_CONF_SIZING_NONE, false},
  {"WT_SESSION.join",
    "bloom_bit_count=16,bloom_false_positives=false,"
    "bloom_hash_count=8,compare=\"eq\",count=0,operation=\"and\","
    "strategy=",
    confchk_WT_SESSION_join, 7, confchk_WT_SESSION_join_jump, 27, WT_CONF_SIZING_NONE, false},
  {"WT_SESSION.log_flush", "sync=on", confchk_WT_SESSION_log_flush, 1,
    confchk_WT_SESSION_log_flush_jump, 28, WT_CONF_SIZING_NONE, false},
  {"WT_SESSION.log_printf", "", NULL, 0, NULL, 29, WT_CONF_SIZING_NONE, false},
  {"WT_SESSION.open_cursor",
    "append=false,bulk=false,checkpoint=,checkpoint_use_history=true,"
    "checkpoint_wait=true,debug=(checkpoint_read_timestamp=,"
    "dump_version=false,release_evict=false),dump=,"
    "incremental=(consolidate=false,enabled=false,file=,"
    "force_stop=false,granularity=16MB,src_id=,this_id=),"
    "next_random=false,next_random_sample_size=0,next_random_seed=0,"
    "overwrite=true,prefix_search=false,raw=false,read_once=false,"
    "readonly=false,skip_sort_check=false,statistics=,target=",
    confchk_WT_SESSION_open_cursor, 19, confchk_WT_SESSION_open_cursor_jump, 30,
    WT_CONF_SIZING_NONE, false},
  {"WT_SESSION.prepare_transaction", "prepare_timestamp=", confchk_WT_SESSION_prepare_transaction,
    1, confchk_WT_SESSION_prepare_transaction_jump, 31, WT_CONF_SIZING_NONE, false},
  {"WT_SESSION.query_timestamp", "get=read", confchk_WT_SESSION_query_timestamp, 1,
    confchk_WT_SESSION_query_timestamp_jump, 32, WT_CONF_SIZING_NONE, false},
  {"WT_SESSION.reconfigure",
    "cache_cursors=true,cache_max_wait_ms=0,"
    "debug=(checkpoint_fail_before_turtle_update=false,"
    "release_evict_page=false),ignore_cache_size=false,"
    "isolation=snapshot,prefetch=(enabled=false)",
    confchk_WT_SESSION_reconfigure, 6, confchk_WT_SESSION_reconfigure_jump, 33, WT_CONF_SIZING_NONE,
    false},
  {"WT_SESSION.rename", "", NULL, 0, NULL, 34, WT_CONF_SIZING_NONE, false},
  {"WT_SESSION.reset", "", NULL, 0, NULL, 35, WT_CONF_SIZING_NONE, false},
  {"WT_SESSION.reset_snapshot", "", NULL, 0, NULL, 36, WT_CONF_SIZING_NONE, false},
  {"WT_SESSION.rollback_transaction", "operation_timeout_ms=0",
    confchk_WT_SESSION_rollback_transaction, 1, confchk_WT_SESSION_rollback_transaction_jump, 37,
    WT_CONF_SIZING_NONE, false},
  {"WT_SESSION.salvage", "force=false", confchk_WT_SESSION_salvage, 1,
    confchk_WT_SESSION_salvage_jump, 38, WT_CONF_SIZING_NONE, false},
  {"WT_SESSION.strerror", "", NULL, 0, NULL, 39, WT_CONF_SIZING_NONE, false},
  {"WT_SESSION.timestamp_transaction",
    "commit_timestamp=,durable_timestamp=,prepare_timestamp=,"
    "read_timestamp=",
    confchk_WT_SESSION_timestamp_transaction, 4, confchk_WT_SESSION_timestamp_transaction_jump, 40,
    WT_CONF_SIZING_NONE, false},
  {"WT_SESSION.timestamp_transaction_uint", "", NULL, 0, NULL, 41, WT_CONF_SIZING_NONE, false},
  {"WT_SESSION.truncate", "", NULL, 0, NULL, 42, WT_CONF_SIZING_NONE, false},
  {"WT_SESSION.upgrade", "", NULL, 0, NULL, 43, WT_CONF_SIZING_NONE, false},
  {"WT_SESSION.verify",
    "do_not_clear_txn_id=false,dump_address=false,dump_all_data=false"
    ",dump_blocks=false,dump_key_data=false,dump_layout=false,"
    "dump_offsets=,dump_pages=false,read_corrupt=false,"
    "stable_timestamp=false,strict=false",
    confchk_WT_SESSION_verify, 11, confchk_WT_SESSION_verify_jump, 44, WT_CONF_SIZING_NONE, false},
  {"colgroup.meta",
    "app_metadata=,assert=(commit_timestamp=none,"
    "durable_timestamp=none,read_timestamp=none,write_timestamp=off),"
    "collator=,columns=,source=,type=file,verbose=[],"
    "write_timestamp_usage=none",
    confchk_colgroup_meta, 8, confchk_colgroup_meta_jump, 45, WT_CONF_SIZING_NONE, false},
  {"file.config",
    "access_pattern_hint=none,allocation_size=4KB,app_metadata=,"
    "assert=(commit_timestamp=none,durable_timestamp=none,"
    "read_timestamp=none,write_timestamp=off),block_allocation=best,"
    "block_compressor=,block_manager=default,cache_resident=false,"
    "checksum=on,collator=,columns=,dictionary=0,"
    "disaggregated=(delta_pct=20,max_consecutive_delta=32,page_log=),"
    "encryption=(keyid=,name=),format=btree,huffman_key=,"
    "huffman_value=,ignore_in_memory_cache_size=false,in_memory=false"
    ",internal_item_max=0,internal_key_max=0,"
    "internal_key_truncate=true,internal_page_max=4KB,key_format=u,"
    "key_gap=10,leaf_item_max=0,leaf_key_max=0,leaf_page_max=32KB,"
    "leaf_value_max=0,log=(enabled=true),memory_page_image_max=0,"
    "memory_page_max=5MB,os_cache_dirty_max=0,os_cache_max=0,"
    "prefix_compression=false,prefix_compression_min=4,"
    "split_deepen_min_child=0,split_deepen_per_child=0,split_pct=90,"
    "tiered_storage=(auth_token=,bucket=,bucket_prefix=,"
    "cache_directory=,local_retention=300,name=,object_target_size=0,"
    "shared=false),value_format=u,verbose=[],"
    "write_timestamp_usage=none",
    confchk_file_config, 43, confchk_file_config_jump, 46, WT_CONF_SIZING_NONE, false},
  {"file.meta",
    "access_pattern_hint=none,allocation_size=4KB,app_metadata=,"
    "assert=(commit_timestamp=none,durable_timestamp=none,"
    "read_timestamp=none,write_timestamp=off),block_allocation=best,"
    "block_compressor=,block_manager=default,cache_resident=false,"
    "checkpoint=,checkpoint_backup_info=,checkpoint_lsn=,checksum=on,"
    "collator=,columns=,dictionary=0,disaggregated=(delta_pct=20,"
    "max_consecutive_delta=32,page_log=),encryption=(keyid=,name=),"
    "format=btree,huffman_key=,huffman_value=,id=,"
    "ignore_in_memory_cache_size=false,in_memory=false,"
    "internal_item_max=0,internal_key_max=0,"
    "internal_key_truncate=true,internal_page_max=4KB,key_format=u,"
    "key_gap=10,leaf_item_max=0,leaf_key_max=0,leaf_page_max=32KB,"
    "leaf_value_max=0,log=(enabled=true),memory_page_image_max=0,"
    "memory_page_max=5MB,os_cache_dirty_max=0,os_cache_max=0,"
    "prefix_compression=false,prefix_compression_min=4,readonly=false"
    ",split_deepen_min_child=0,split_deepen_per_child=0,split_pct=90,"
    "tiered_object=false,tiered_storage=(auth_token=,bucket=,"
    "bucket_prefix=,cache_directory=,local_retention=300,name=,"
    "object_target_size=0,shared=false),value_format=u,verbose=[],"
    "version=(major=0,minor=0),write_timestamp_usage=none",
    confchk_file_meta, 50, confchk_file_meta_jump, 47, WT_CONF_SIZING_NONE, false},
  {"index.meta",
    "app_metadata=,assert=(commit_timestamp=none,"
    "durable_timestamp=none,read_timestamp=none,write_timestamp=off),"
    "collator=,columns=,extractor=,immutable=false,index_key_columns="
    ",key_format=u,source=,type=file,value_format=u,verbose=[],"
    "write_timestamp_usage=none",
    confchk_index_meta, 13, confchk_index_meta_jump, 48, WT_CONF_SIZING_NONE, false},
  {"layered.meta",
    "app_metadata=,assert=(commit_timestamp=none,"
    "durable_timestamp=none,read_timestamp=none,write_timestamp=off),"
    "collator=,columns=,disaggregated=(checkpoint_id=-1,"
    "checkpoint_meta=,internal_page_delta=true,last_materialized_lsn="
    ",leaf_page_delta=true,lose_all_my_data=false,"
    "next_checkpoint_id=-1,page_log=,role=),ingest=,key_format=u,"
    "log=(enabled=true),stable=,value_format=u,verbose=[],"
    "write_timestamp_usage=none",
    confchk_layered_meta, 12, confchk_layered_meta_jump, 49, WT_CONF_SIZING_NONE, false},
  {"lsm.meta",
    "access_pattern_hint=none,allocation_size=4KB,app_metadata=,"
    "assert=(commit_timestamp=none,durable_timestamp=none,"
    "read_timestamp=none,write_timestamp=off),block_allocation=best,"
    "block_compressor=,block_manager=default,cache_resident=false,"
    "checksum=on,chunks=,collator=,columns=,dictionary=0,"
    "disaggregated=(delta_pct=20,max_consecutive_delta=32,page_log=),"
    "encryption=(keyid=,name=),format=btree,huffman_key=,"
    "huffman_value=,ignore_in_memory_cache_size=false,in_memory=false"
    ",internal_item_max=0,internal_key_max=0,"
    "internal_key_truncate=true,internal_page_max=4KB,key_format=u,"
    "key_gap=10,last=0,leaf_item_max=0,leaf_key_max=0,"
    "leaf_page_max=32KB,leaf_value_max=0,log=(enabled=true),"
    "lsm=(auto_throttle=true,bloom=true,bloom_bit_count=16,"
    "bloom_config=,bloom_hash_count=8,bloom_oldest=false,"
    "chunk_count_limit=0,chunk_max=5GB,chunk_size=10MB,"
    "merge_custom=(prefix=,start_generation=0,suffix=),merge_max=15,"
    "merge_min=0),memory_page_image_max=0,memory_page_max=5MB,"
    "old_chunks=,os_cache_dirty_max=0,os_cache_max=0,"
    "prefix_compression=false,prefix_compression_min=4,"
    "split_deepen_min_child=0,split_deepen_per_child=0,split_pct=90,"
    "tiered_storage=(auth_token=,bucket=,bucket_prefix=,"
    "cache_directory=,local_retention=300,name=,object_target_size=0,"
    "shared=false),value_format=u,verbose=[],"
    "write_timestamp_usage=none",
    confchk_lsm_meta, 47, confchk_lsm_meta_jump, 50, WT_CONF_SIZING_NONE, false},
  {"object.meta",
    "access_pattern_hint=none,allocation_size=4KB,app_metadata=,"
    "assert=(commit_timestamp=none,durable_timestamp=none,"
    "read_timestamp=none,write_timestamp=off),block_allocation=best,"
    "block_compressor=,block_manager=default,cache_resident=false,"
    "checkpoint=,checkpoint_backup_info=,checkpoint_lsn=,checksum=on,"
    "collator=,columns=,dictionary=0,disaggregated=(delta_pct=20,"
    "max_consecutive_delta=32,page_log=),encryption=(keyid=,name=),"
    "flush_time=0,flush_timestamp=0,format=btree,huffman_key=,"
    "huffman_value=,id=,ignore_in_memory_cache_size=false,"
    "in_memory=false,internal_item_max=0,internal_key_max=0,"
    "internal_key_truncate=true,internal_page_max=4KB,key_format=u,"
    "key_gap=10,leaf_item_max=0,leaf_key_max=0,leaf_page_max=32KB,"
    "leaf_value_max=0,log=(enabled=true),memory_page_image_max=0,"
    "memory_page_max=5MB,os_cache_dirty_max=0,os_cache_max=0,"
    "prefix_compression=false,prefix_compression_min=4,readonly=false"
    ",split_deepen_min_child=0,split_deepen_per_child=0,split_pct=90,"
    "tiered_object=false,tiered_storage=(auth_token=,bucket=,"
    "bucket_prefix=,cache_directory=,local_retention=300,name=,"
    "object_target_size=0,shared=false),value_format=u,verbose=[],"
    "version=(major=0,minor=0),write_timestamp_usage=none",
    confchk_object_meta, 52, confchk_object_meta_jump, 51, WT_CONF_SIZING_NONE, false},
  {"table.meta",
    "app_metadata=,assert=(commit_timestamp=none,"
    "durable_timestamp=none,read_timestamp=none,write_timestamp=off),"
    "colgroups=,collator=,columns=,key_format=u,value_format=u,"
    "verbose=[],write_timestamp_usage=none",
    confchk_table_meta, 9, confchk_table_meta_jump, 52, WT_CONF_SIZING_NONE, false},
  {"tier.meta",
    "access_pattern_hint=none,allocation_size=4KB,app_metadata=,"
    "assert=(commit_timestamp=none,durable_timestamp=none,"
    "read_timestamp=none,write_timestamp=off),block_allocation=best,"
    "block_compressor=,block_manager=default,bucket=,bucket_prefix=,"
    "cache_directory=,cache_resident=false,checkpoint=,"
    "checkpoint_backup_info=,checkpoint_lsn=,checksum=on,collator=,"
    "columns=,dictionary=0,disaggregated=(delta_pct=20,"
    "max_consecutive_delta=32,page_log=),encryption=(keyid=,name=),"
    "format=btree,huffman_key=,huffman_value=,id=,"
    "ignore_in_memory_cache_size=false,in_memory=false,"
    "internal_item_max=0,internal_key_max=0,"
    "internal_key_truncate=true,internal_page_max=4KB,key_format=u,"
    "key_gap=10,leaf_item_max=0,leaf_key_max=0,leaf_page_max=32KB,"
    "leaf_value_max=0,log=(enabled=true),memory_page_image_max=0,"
    "memory_page_max=5MB,os_cache_dirty_max=0,os_cache_max=0,"
    "prefix_compression=false,prefix_compression_min=4,readonly=false"
    ",split_deepen_min_child=0,split_deepen_per_child=0,split_pct=90,"
    "tiered_object=false,tiered_storage=(auth_token=,bucket=,"
    "bucket_prefix=,cache_directory=,local_retention=300,name=,"
    "object_target_size=0,shared=false),value_format=u,verbose=[],"
    "version=(major=0,minor=0),write_timestamp_usage=none",
    confchk_tier_meta, 53, confchk_tier_meta_jump, 53, WT_CONF_SIZING_NONE, false},
  {"tiered.meta",
    "access_pattern_hint=none,allocation_size=4KB,app_metadata=,"
    "assert=(commit_timestamp=none,durable_timestamp=none,"
    "read_timestamp=none,write_timestamp=off),block_allocation=best,"
    "block_compressor=,block_manager=default,cache_resident=false,"
    "checkpoint=,checkpoint_backup_info=,checkpoint_lsn=,checksum=on,"
    "collator=,columns=,dictionary=0,disaggregated=(delta_pct=20,"
    "max_consecutive_delta=32,page_log=),encryption=(keyid=,name=),"
    "flush_time=0,flush_timestamp=0,format=btree,huffman_key=,"
    "huffman_value=,id=,ignore_in_memory_cache_size=false,"
    "in_memory=false,internal_item_max=0,internal_key_max=0,"
    "internal_key_truncate=true,internal_page_max=4KB,key_format=u,"
    "key_gap=10,last=0,leaf_item_max=0,leaf_key_max=0,"
    "leaf_page_max=32KB,leaf_value_max=0,log=(enabled=true),"
    "memory_page_image_max=0,memory_page_max=5MB,oldest=1,"
    "os_cache_dirty_max=0,os_cache_max=0,prefix_compression=false,"
    "prefix_compression_min=4,readonly=false,split_deepen_min_child=0"
    ",split_deepen_per_child=0,split_pct=90,tiered_object=false,"
    "tiered_storage=(auth_token=,bucket=,bucket_prefix=,"
    "cache_directory=,local_retention=300,name=,object_target_size=0,"
    "shared=false),tiers=,value_format=u,verbose=[],version=(major=0,"
    "minor=0),write_timestamp_usage=none",
    confchk_tiered_meta, 55, confchk_tiered_meta_jump, 54, WT_CONF_SIZING_NONE, false},
  {"wiredtiger_open",
    "backup_restore_target=,"
    "block_cache=(blkcache_eviction_aggression=1800,"
    "cache_on_checkpoint=true,cache_on_writes=true,enabled=false,"
    "full_target=95,hashsize=32768,max_percent_overhead=10,"
    "nvram_path=,percent_file_in_dram=50,size=0,system_ram=0,type=),"
    "buffer_alignment=-1,builtin_extension_config=,cache_cursors=true"
    ",cache_max_wait_ms=0,cache_overhead=8,cache_size=100MB,"
    "cache_stuck_timeout_ms=300000,checkpoint=(log_size=0,"
    "precise=false,wait=0),checkpoint_cleanup=(method=none,wait=300),"
    "checkpoint_sync=true,chunk_cache=(capacity=10GB,"
    "chunk_cache_evict_trigger=90,chunk_size=1MB,enabled=false,"
    "flushed_data_cache_insertion=true,hashsize=1024,pinned=,"
    "storage_path=,type=FILE),compatibility=(release=,require_max=,"
    "require_min=),compile_configuration_count=1000,config_base=true,"
    "create=false,debug_mode=(background_compact=false,"
    "checkpoint_retention=0,corruption_abort=true,cursor_copy=false,"
    "cursor_reposition=false,eviction=false,log_retention=0,"
    "page_history=false,realloc_exact=false,realloc_malloc=false,"
    "rollback_error=0,slow_checkpoint=false,stress_skiplist=false,"
    "table_logging=false,tiered_flush_error_continue=false,"
    "update_restore_evict=false),direct_io=,"
    "disaggregated=(checkpoint_id=-1,checkpoint_meta=,"
    "internal_page_delta=true,last_materialized_lsn=,"
    "leaf_page_delta=true,lose_all_my_data=false,"
    "next_checkpoint_id=-1,page_log=,role=),encryption=(keyid=,name=,"
    "secretkey=),error_prefix=,eviction=(evict_sample_inmem=true,"
    "threads_max=8,threads_min=1),eviction_checkpoint_target=1,"
    "eviction_dirty_target=5,eviction_dirty_trigger=20,"
    "eviction_target=80,eviction_trigger=95,eviction_updates_target=0"
    ",eviction_updates_trigger=0,exclusive=false,extensions=,"
    "extra_diagnostics=[],file_extend=,"
    "file_manager=(close_handle_minimum=250,close_idle_time=30,"
    "close_scan_interval=10),generation_drain_timeout_ms=240000,"
    "hash=(buckets=512,dhandle_buckets=512),hazard_max=1000,"
    "history_store=(file_max=0),in_memory=false,"
    "io_capacity=(chunk_cache=0,total=0),json_output=[],"
    "log=(archive=true,compressor=,enabled=false,file_max=100MB,"
    "force_write_wait=0,os_cache_dirty_pct=0,path=\".\",prealloc=true"
    ",prealloc_init_count=1,recover=on,remove=true,zero_fill=false),"
    "lsm_manager=(merge=true,worker_thread_max=4),mmap=true,"
    "mmap_all=false,multiprocess=false,operation_timeout_ms=0,"
    "operation_tracking=(enabled=false,path=\".\"),"
    "prefetch=(available=false,default=false),readonly=false,"
    "salvage=false,session_max=100,session_scratch_max=2MB,"
    "session_table_cache=true,shared_cache=(chunk=10MB,name=,quota=0,"
    "reserve=0,size=500MB),statistics=none,statistics_log=(json=false"
    ",on_close=false,path=\".\",sources=,timestamp=\"%b %d %H:%M:%S\""
    ",wait=0),tiered_storage=(auth_token=,bucket=,bucket_prefix=,"
    "cache_directory=,interval=60,local_retention=300,name=,"
    "shared=false),timing_stress_for_test=,"
    "transaction_sync=(enabled=false,method=fsync),"
    "use_environment=true,use_environment_priv=false,verbose=[],"
    "verify_metadata=false,write_through=",
    confchk_wiredtiger_open, 66, confchk_wiredtiger_open_jump, 55, WT_CONF_SIZING_NONE, false},
  {"wiredtiger_open_all",
    "backup_restore_target=,"
    "block_cache=(blkcache_eviction_aggression=1800,"
    "cache_on_checkpoint=true,cache_on_writes=true,enabled=false,"
    "full_target=95,hashsize=32768,max_percent_overhead=10,"
    "nvram_path=,percent_file_in_dram=50,size=0,system_ram=0,type=),"
    "buffer_alignment=-1,builtin_extension_config=,cache_cursors=true"
    ",cache_max_wait_ms=0,cache_overhead=8,cache_size=100MB,"
    "cache_stuck_timeout_ms=300000,checkpoint=(log_size=0,"
    "precise=false,wait=0),checkpoint_cleanup=(method=none,wait=300),"
    "checkpoint_sync=true,chunk_cache=(capacity=10GB,"
    "chunk_cache_evict_trigger=90,chunk_size=1MB,enabled=false,"
    "flushed_data_cache_insertion=true,hashsize=1024,pinned=,"
    "storage_path=,type=FILE),compatibility=(release=,require_max=,"
    "require_min=),compile_configuration_count=1000,config_base=true,"
    "create=false,debug_mode=(background_compact=false,"
    "checkpoint_retention=0,corruption_abort=true,cursor_copy=false,"
    "cursor_reposition=false,eviction=false,log_retention=0,"
    "page_history=false,realloc_exact=false,realloc_malloc=false,"
    "rollback_error=0,slow_checkpoint=false,stress_skiplist=false,"
    "table_logging=false,tiered_flush_error_continue=false,"
    "update_restore_evict=false),direct_io=,"
    "disaggregated=(checkpoint_id=-1,checkpoint_meta=,"
    "internal_page_delta=true,last_materialized_lsn=,"
    "leaf_page_delta=true,lose_all_my_data=false,"
    "next_checkpoint_id=-1,page_log=,role=),encryption=(keyid=,name=,"
    "secretkey=),error_prefix=,eviction=(evict_sample_inmem=true,"
    "threads_max=8,threads_min=1),eviction_checkpoint_target=1,"
    "eviction_dirty_target=5,eviction_dirty_trigger=20,"
    "eviction_target=80,eviction_trigger=95,eviction_updates_target=0"
    ",eviction_updates_trigger=0,exclusive=false,extensions=,"
    "extra_diagnostics=[],file_extend=,"
    "file_manager=(close_handle_minimum=250,close_idle_time=30,"
    "close_scan_interval=10),generation_drain_timeout_ms=240000,"
    "hash=(buckets=512,dhandle_buckets=512),hazard_max=1000,"
    "history_store=(file_max=0),in_memory=false,"
    "io_capacity=(chunk_cache=0,total=0),json_output=[],"
    "log=(archive=true,compressor=,enabled=false,file_max=100MB,"
    "force_write_wait=0,os_cache_dirty_pct=0,path=\".\",prealloc=true"
    ",prealloc_init_count=1,recover=on,remove=true,zero_fill=false),"
    "lsm_manager=(merge=true,worker_thread_max=4),mmap=true,"
    "mmap_all=false,multiprocess=false,operation_timeout_ms=0,"
    "operation_tracking=(enabled=false,path=\".\"),"
    "prefetch=(available=false,default=false),readonly=false,"
    "salvage=false,session_max=100,session_scratch_max=2MB,"
    "session_table_cache=true,shared_cache=(chunk=10MB,name=,quota=0,"
    "reserve=0,size=500MB),statistics=none,statistics_log=(json=false"
    ",on_close=false,path=\".\",sources=,timestamp=\"%b %d %H:%M:%S\""
    ",wait=0),tiered_storage=(auth_token=,bucket=,bucket_prefix=,"
    "cache_directory=,interval=60,local_retention=300,name=,"
    "shared=false),timing_stress_for_test=,"
    "transaction_sync=(enabled=false,method=fsync),"
    "use_environment=true,use_environment_priv=false,verbose=[],"
    "verify_metadata=false,version=(major=0,minor=0),write_through=",
    confchk_wiredtiger_open_all, 67, confchk_wiredtiger_open_all_jump, 56, WT_CONF_SIZING_NONE,
    false},
  {"wiredtiger_open_basecfg",
    "backup_restore_target=,"
    "block_cache=(blkcache_eviction_aggression=1800,"
    "cache_on_checkpoint=true,cache_on_writes=true,enabled=false,"
    "full_target=95,hashsize=32768,max_percent_overhead=10,"
    "nvram_path=,percent_file_in_dram=50,size=0,system_ram=0,type=),"
    "buffer_alignment=-1,builtin_extension_config=,cache_cursors=true"
    ",cache_max_wait_ms=0,cache_overhead=8,cache_size=100MB,"
    "cache_stuck_timeout_ms=300000,checkpoint=(log_size=0,"
    "precise=false,wait=0),checkpoint_cleanup=(method=none,wait=300),"
    "checkpoint_sync=true,chunk_cache=(capacity=10GB,"
    "chunk_cache_evict_trigger=90,chunk_size=1MB,enabled=false,"
    "flushed_data_cache_insertion=true,hashsize=1024,pinned=,"
    "storage_path=,type=FILE),compatibility=(release=,require_max=,"
    "require_min=),compile_configuration_count=1000,"
    "debug_mode=(background_compact=false,checkpoint_retention=0,"
    "corruption_abort=true,cursor_copy=false,cursor_reposition=false,"
    "eviction=false,log_retention=0,page_history=false,"
    "realloc_exact=false,realloc_malloc=false,rollback_error=0,"
    "slow_checkpoint=false,stress_skiplist=false,table_logging=false,"
    "tiered_flush_error_continue=false,update_restore_evict=false),"
    "direct_io=,disaggregated=(checkpoint_id=-1,checkpoint_meta=,"
    "internal_page_delta=true,last_materialized_lsn=,"
    "leaf_page_delta=true,lose_all_my_data=false,"
    "next_checkpoint_id=-1,page_log=,role=),encryption=(keyid=,name=,"
    "secretkey=),error_prefix=,eviction=(evict_sample_inmem=true,"
    "threads_max=8,threads_min=1),eviction_checkpoint_target=1,"
    "eviction_dirty_target=5,eviction_dirty_trigger=20,"
    "eviction_target=80,eviction_trigger=95,eviction_updates_target=0"
    ",eviction_updates_trigger=0,extensions=,extra_diagnostics=[],"
    "file_extend=,file_manager=(close_handle_minimum=250,"
    "close_idle_time=30,close_scan_interval=10),"
    "generation_drain_timeout_ms=240000,hash=(buckets=512,"
    "dhandle_buckets=512),hazard_max=1000,history_store=(file_max=0),"
    "io_capacity=(chunk_cache=0,total=0),json_output=[],"
    "log=(archive=true,compressor=,enabled=false,file_max=100MB,"
    "force_write_wait=0,os_cache_dirty_pct=0,path=\".\",prealloc=true"
    ",prealloc_init_count=1,recover=on,remove=true,zero_fill=false),"
    "lsm_manager=(merge=true,worker_thread_max=4),mmap=true,"
    "mmap_all=false,multiprocess=false,operation_timeout_ms=0,"
    "operation_tracking=(enabled=false,path=\".\"),"
    "prefetch=(available=false,default=false),readonly=false,"
    "salvage=false,session_max=100,session_scratch_max=2MB,"
    "session_table_cache=true,shared_cache=(chunk=10MB,name=,quota=0,"
    "reserve=0,size=500MB),statistics=none,statistics_log=(json=false"
    ",on_close=false,path=\".\",sources=,timestamp=\"%b %d %H:%M:%S\""
    ",wait=0),tiered_storage=(auth_token=,bucket=,bucket_prefix=,"
    "cache_directory=,interval=60,local_retention=300,name=,"
    "shared=false),timing_stress_for_test=,"
    "transaction_sync=(enabled=false,method=fsync),verbose=[],"
    "verify_metadata=false,version=(major=0,minor=0),write_through=",
    confchk_wiredtiger_open_basecfg, 61, confchk_wiredtiger_open_basecfg_jump, 57,
    WT_CONF_SIZING_NONE, false},
  {"wiredtiger_open_usercfg",
    "backup_restore_target=,"
    "block_cache=(blkcache_eviction_aggression=1800,"
    "cache_on_checkpoint=true,cache_on_writes=true,enabled=false,"
    "full_target=95,hashsize=32768,max_percent_overhead=10,"
    "nvram_path=,percent_file_in_dram=50,size=0,system_ram=0,type=),"
    "buffer_alignment=-1,builtin_extension_config=,cache_cursors=true"
    ",cache_max_wait_ms=0,cache_overhead=8,cache_size=100MB,"
    "cache_stuck_timeout_ms=300000,checkpoint=(log_size=0,"
    "precise=false,wait=0),checkpoint_cleanup=(method=none,wait=300),"
    "checkpoint_sync=true,chunk_cache=(capacity=10GB,"
    "chunk_cache_evict_trigger=90,chunk_size=1MB,enabled=false,"
    "flushed_data_cache_insertion=true,hashsize=1024,pinned=,"
    "storage_path=,type=FILE),compatibility=(release=,require_max=,"
    "require_min=),compile_configuration_count=1000,"
    "debug_mode=(background_compact=false,checkpoint_retention=0,"
    "corruption_abort=true,cursor_copy=false,cursor_reposition=false,"
    "eviction=false,log_retention=0,page_history=false,"
    "realloc_exact=false,realloc_malloc=false,rollback_error=0,"
    "slow_checkpoint=false,stress_skiplist=false,table_logging=false,"
    "tiered_flush_error_continue=false,update_restore_evict=false),"
    "direct_io=,disaggregated=(checkpoint_id=-1,checkpoint_meta=,"
    "internal_page_delta=true,last_materialized_lsn=,"
    "leaf_page_delta=true,lose_all_my_data=false,"
    "next_checkpoint_id=-1,page_log=,role=),encryption=(keyid=,name=,"
    "secretkey=),error_prefix=,eviction=(evict_sample_inmem=true,"
    "threads_max=8,threads_min=1),eviction_checkpoint_target=1,"
    "eviction_dirty_target=5,eviction_dirty_trigger=20,"
    "eviction_target=80,eviction_trigger=95,eviction_updates_target=0"
    ",eviction_updates_trigger=0,extensions=,extra_diagnostics=[],"
    "file_extend=,file_manager=(close_handle_minimum=250,"
    "close_idle_time=30,close_scan_interval=10),"
    "generation_drain_timeout_ms=240000,hash=(buckets=512,"
    "dhandle_buckets=512),hazard_max=1000,history_store=(file_max=0),"
    "io_capacity=(chunk_cache=0,total=0),json_output=[],"
    "log=(archive=true,compressor=,enabled=false,file_max=100MB,"
    "force_write_wait=0,os_cache_dirty_pct=0,path=\".\",prealloc=true"
    ",prealloc_init_count=1,recover=on,remove=true,zero_fill=false),"
    "lsm_manager=(merge=true,worker_thread_max=4),mmap=true,"
    "mmap_all=false,multiprocess=false,operation_timeout_ms=0,"
    "operation_tracking=(enabled=false,path=\".\"),"
    "prefetch=(available=false,default=false),readonly=false,"
    "salvage=false,session_max=100,session_scratch_max=2MB,"
    "session_table_cache=true,shared_cache=(chunk=10MB,name=,quota=0,"
    "reserve=0,size=500MB),statistics=none,statistics_log=(json=false"
    ",on_close=false,path=\".\",sources=,timestamp=\"%b %d %H:%M:%S\""
    ",wait=0),tiered_storage=(auth_token=,bucket=,bucket_prefix=,"
    "cache_directory=,interval=60,local_retention=300,name=,"
    "shared=false),timing_stress_for_test=,"
    "transaction_sync=(enabled=false,method=fsync),verbose=[],"
    "verify_metadata=false,write_through=",
    confchk_wiredtiger_open_usercfg, 60, confchk_wiredtiger_open_usercfg_jump, 58,
    WT_CONF_SIZING_NONE, false},
  {NULL, NULL, NULL, 0, NULL, 0, WT_CONF_SIZING_NONE, false}};

int
__wt_conn_config_init(WT_SESSION_IMPL *session)
{
    WT_CONNECTION_IMPL *conn;
    const WT_CONFIG_ENTRY *ep, **epp;

    conn = S2C(session);

    /* Build a list of pointers to the configuration information. */
    WT_RET(__wt_calloc_def(session, WT_ELEMENTS(config_entries), &epp));
    conn->config_entries = epp;

    /* Fill in the list to reference the default information. */
    for (ep = config_entries;;) {
        *epp++ = ep++;
        if (ep->method == NULL)
            break;
    }
    return (0);
}

void
__wt_conn_config_discard(WT_SESSION_IMPL *session)
{
    WT_CONNECTION_IMPL *conn;

    conn = S2C(session);

    __wt_free(session, conn->config_entries);
}

/*
 * __wt_conn_config_match --
 *     Return the static configuration entry for a method.
 */
const WT_CONFIG_ENTRY *
__wt_conn_config_match(const char *method)
{
    const WT_CONFIG_ENTRY *ep;

    for (ep = config_entries; ep->method != NULL; ++ep)
        if (strcmp(method, ep->method) == 0)
            return (ep);
    return (NULL);
}<|MERGE_RESOLUTION|>--- conflicted
+++ resolved
@@ -3061,13 +3061,9 @@
     248, 10, 10LL * WT_TERABYTE, NULL},
   {"eviction_updates_target", "int", NULL, "min=0,max=10TB", NULL, 0, NULL,
     WT_CONFIG_COMPILED_TYPE_INT, 249, 0, 10LL * WT_TERABYTE, NULL},
-<<<<<<< HEAD
   {"eviction_updates_trigger", "int", NULL, "min=0,max=10TB", NULL, 0, NULL,
     WT_CONFIG_COMPILED_TYPE_INT, 250, 0, 10LL * WT_TERABYTE, NULL},
-  {"exclusive", "boolean", NULL, NULL, NULL, 0, NULL, WT_CONFIG_COMPILED_TYPE_BOOLEAN, 120,
-=======
   {"exclusive", "boolean", NULL, NULL, NULL, 0, NULL, WT_CONFIG_COMPILED_TYPE_BOOLEAN, 119,
->>>>>>> 5e2791a7
     INT64_MIN, INT64_MAX, NULL},
   {"extensions", "list", NULL, NULL, NULL, 0, NULL, WT_CONFIG_COMPILED_TYPE_LIST, 310, INT64_MIN,
     INT64_MAX, NULL},
@@ -3325,13 +3321,9 @@
     248, 10, 10LL * WT_TERABYTE, NULL},
   {"eviction_updates_target", "int", NULL, "min=0,max=10TB", NULL, 0, NULL,
     WT_CONFIG_COMPILED_TYPE_INT, 249, 0, 10LL * WT_TERABYTE, NULL},
-<<<<<<< HEAD
   {"eviction_updates_trigger", "int", NULL, "min=0,max=10TB", NULL, 0, NULL,
     WT_CONFIG_COMPILED_TYPE_INT, 250, 0, 10LL * WT_TERABYTE, NULL},
-  {"exclusive", "boolean", NULL, NULL, NULL, 0, NULL, WT_CONFIG_COMPILED_TYPE_BOOLEAN, 120,
-=======
   {"exclusive", "boolean", NULL, NULL, NULL, 0, NULL, WT_CONFIG_COMPILED_TYPE_BOOLEAN, 119,
->>>>>>> 5e2791a7
     INT64_MIN, INT64_MAX, NULL},
   {"extensions", "list", NULL, NULL, NULL, 0, NULL, WT_CONFIG_COMPILED_TYPE_LIST, 310, INT64_MIN,
     INT64_MAX, NULL},
