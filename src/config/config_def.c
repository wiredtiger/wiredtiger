--- conflicted
+++ resolved
@@ -2101,14 +2101,10 @@
     INT64_MAX, NULL},
   {"key_format", "format", __wt_struct_confchk, NULL, NULL, 0, NULL, WT_CONFIG_COMPILED_TYPE_FORMAT,
     36, INT64_MIN, INT64_MAX, NULL},
-<<<<<<< HEAD
-  {"stable", "string", NULL, NULL, NULL, 0, NULL, WT_CONFIG_COMPILED_TYPE_STRING, 102, INT64_MIN,
-=======
   {"log", "category", NULL, NULL, confchk_WT_SESSION_create_log_subconfigs, 1,
     confchk_WT_SESSION_create_log_subconfigs_jump, WT_CONFIG_COMPILED_TYPE_CATEGORY, 42, INT64_MIN,
     INT64_MAX, NULL},
-  {"stable", "string", NULL, NULL, NULL, 0, NULL, WT_CONFIG_COMPILED_TYPE_STRING, 101, INT64_MIN,
->>>>>>> 43aa223e
+  {"stable", "string", NULL, NULL, NULL, 0, NULL, WT_CONFIG_COMPILED_TYPE_STRING, 102, INT64_MIN,
     INT64_MAX, NULL},
   {"value_format", "format", __wt_struct_confchk, NULL, NULL, 0, NULL,
     WT_CONFIG_COMPILED_TYPE_FORMAT, 61, INT64_MIN, INT64_MAX, NULL},
@@ -4218,17 +4214,11 @@
     "durable_timestamp=none,read_timestamp=none,write_timestamp=off),"
     "collator=,columns=,disaggregated=(checkpoint_id=-1,"
     "checkpoint_meta=,internal_page_delta=true,last_materialized_lsn="
-<<<<<<< HEAD
     ",leaf_page_delta=true,lose_all_my_data=false,"
     "next_checkpoint_id=-1,page_log=,role=),ingest=,key_format=u,"
-    "stable=,value_format=u,verbose=[],write_timestamp_usage=none",
-    confchk_layered_meta, 11, confchk_layered_meta_jump, 49, WT_CONF_SIZING_NONE, false},
-=======
-    ",leaf_page_delta=true,next_checkpoint_id=-1,page_log=,role=),"
-    "ingest=,key_format=u,log=(enabled=true),stable=,value_format=u,"
-    "verbose=[],write_timestamp_usage=none",
+    "log=(enabled=true),stable=,value_format=u,verbose=[],"
+    "write_timestamp_usage=none",
     confchk_layered_meta, 12, confchk_layered_meta_jump, 49, WT_CONF_SIZING_NONE, false},
->>>>>>> 43aa223e
   {"lsm.meta",
     "access_pattern_hint=none,allocation_size=4KB,app_metadata=,"
     "assert=(commit_timestamp=none,durable_timestamp=none,"
