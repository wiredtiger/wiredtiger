--- conflicted
+++ resolved
@@ -134,18 +134,11 @@
 
 static const WT_CONFIG_CHECK confchk_WT_CONNECTION_query_timestamp[] = {
   {"get", "string", NULL,
-<<<<<<< HEAD
-    "choices=[\"all_durable\",\"last_checkpoint\",\"oldest\","
-    "\"oldest_reader\",\"oldest_timestamp\",\"pinned\",\"recovery\","
-    "\"stable\",\"stable_timestamp\"]",
-    NULL, 0, NULL, WT_CONFIG_COMPILED_TYPE_STRING, 159, INT64_MIN, INT64_MAX, confchk_get_choices},
-=======
     "choices=[\"all_durable\",\"backup_checkpoint\","
     "\"last_checkpoint\",\"oldest\",\"oldest_reader\","
     "\"oldest_timestamp\",\"pinned\",\"recovery\",\"stable\","
     "\"stable_timestamp\"]",
-    NULL, 0, NULL, WT_CONFIG_COMPILED_TYPE_STRING, 142, INT64_MIN, INT64_MAX, confchk_get_choices},
->>>>>>> ba820bef
+    NULL, 0, NULL, WT_CONFIG_COMPILED_TYPE_STRING, 159, INT64_MIN, INT64_MAX, confchk_get_choices},
   {NULL, NULL, NULL, NULL, NULL, 0, NULL, 0, 0, 0, 0, NULL}};
 
 static const uint8_t confchk_WT_CONNECTION_query_timestamp_jump[WT_CONFIG_JUMP_TABLE_SIZE] = {0, 0,
