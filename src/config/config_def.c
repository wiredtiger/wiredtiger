--- conflicted
+++ resolved
@@ -1272,11 +1272,7 @@
     "tiered_storage=(auth_token=,bucket=,bucket_prefix=,"
     "local_retention=300,name=,object_target_size=10M),value_format=u"
     ",verbose=[],version=(major=0,minor=0),write_timestamp_usage=none",
-<<<<<<< HEAD
-    confchk_object_meta, 45},
-=======
-    confchk_object_meta, 47},
->>>>>>> 7464d9c1
+    confchk_object_meta, 46},
   {"table.meta",
     "app_metadata=,assert=(commit_timestamp=none,"
     "durable_timestamp=none,read_timestamp=none,write_timestamp=off),"
