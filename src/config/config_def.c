/* DO NOT EDIT: automatically built by dist/api_config.py. */

#include "wt_internal.h"
const char __WT_CONFIG_CHOICE_NULL[] = ""; /* not set in configuration */

static const WT_CONFIG_CHECK confchk_WT_CONNECTION_close[] = {
  {"final_flush", "boolean", NULL, NULL, NULL, 0, NULL, WT_CONFIG_COMPILED_TYPE_BOOLEAN, 180,
    INT64_MIN, INT64_MAX, NULL},
  {"leak_memory", "boolean", NULL, NULL, NULL, 0, NULL, WT_CONFIG_COMPILED_TYPE_BOOLEAN, 181,
    INT64_MIN, INT64_MAX, NULL},
  {"use_timestamp", "boolean", NULL, NULL, NULL, 0, NULL, WT_CONFIG_COMPILED_TYPE_BOOLEAN, 179,
    INT64_MIN, INT64_MAX, NULL},
  {NULL, NULL, NULL, NULL, NULL, 0, NULL, 0, 0, 0, 0, NULL}};

static const uint8_t confchk_WT_CONNECTION_close_jump[WT_CONFIG_JUMP_TABLE_SIZE] = {0, 0, 0, 0, 0,
  0, 0, 0, 0, 0, 0, 0, 0, 0, 0, 0, 0, 0, 0, 0, 0, 0, 0, 0, 0, 0, 0, 0, 0, 0, 0, 0, 0, 0, 0, 0, 0, 0,
  0, 0, 0, 0, 0, 0, 0, 0, 0, 0, 0, 0, 0, 0, 0, 0, 0, 0, 0, 0, 0, 0, 0, 0, 0, 0, 0, 0, 0, 0, 0, 0, 0,
  0, 0, 0, 0, 0, 0, 0, 0, 0, 0, 0, 0, 0, 0, 0, 0, 0, 0, 0, 0, 0, 0, 0, 0, 0, 0, 0, 0, 0, 0, 0, 0, 1,
  1, 1, 1, 1, 1, 2, 2, 2, 2, 2, 2, 2, 2, 2, 3, 3, 3, 3, 3, 3, 3, 3, 3, 3};

static const WT_CONFIG_CHECK confchk_WT_CONNECTION_debug_info[] = {
  {"backup", "boolean", NULL, NULL, NULL, 0, NULL, WT_CONFIG_COMPILED_TYPE_BOOLEAN, 182, INT64_MIN,
    INT64_MAX, NULL},
  {"cache", "boolean", NULL, NULL, NULL, 0, NULL, WT_CONFIG_COMPILED_TYPE_BOOLEAN, 183, INT64_MIN,
    INT64_MAX, NULL},
  {"cursors", "boolean", NULL, NULL, NULL, 0, NULL, WT_CONFIG_COMPILED_TYPE_BOOLEAN, 184, INT64_MIN,
    INT64_MAX, NULL},
  {"handles", "boolean", NULL, NULL, NULL, 0, NULL, WT_CONFIG_COMPILED_TYPE_BOOLEAN, 185, INT64_MIN,
    INT64_MAX, NULL},
  {"log", "boolean", NULL, NULL, NULL, 0, NULL, WT_CONFIG_COMPILED_TYPE_BOOLEAN, 186, INT64_MIN,
    INT64_MAX, NULL},
  {"sessions", "boolean", NULL, NULL, NULL, 0, NULL, WT_CONFIG_COMPILED_TYPE_BOOLEAN, 187,
    INT64_MIN, INT64_MAX, NULL},
  {"txn", "boolean", NULL, NULL, NULL, 0, NULL, WT_CONFIG_COMPILED_TYPE_BOOLEAN, 188, INT64_MIN,
    INT64_MAX, NULL},
  {NULL, NULL, NULL, NULL, NULL, 0, NULL, 0, 0, 0, 0, NULL}};

static const uint8_t confchk_WT_CONNECTION_debug_info_jump[WT_CONFIG_JUMP_TABLE_SIZE] = {0, 0, 0, 0,
  0, 0, 0, 0, 0, 0, 0, 0, 0, 0, 0, 0, 0, 0, 0, 0, 0, 0, 0, 0, 0, 0, 0, 0, 0, 0, 0, 0, 0, 0, 0, 0, 0,
  0, 0, 0, 0, 0, 0, 0, 0, 0, 0, 0, 0, 0, 0, 0, 0, 0, 0, 0, 0, 0, 0, 0, 0, 0, 0, 0, 0, 0, 0, 0, 0, 0,
  0, 0, 0, 0, 0, 0, 0, 0, 0, 0, 0, 0, 0, 0, 0, 0, 0, 0, 0, 0, 0, 0, 0, 0, 0, 0, 0, 0, 0, 1, 3, 3, 3,
  3, 3, 4, 4, 4, 4, 5, 5, 5, 5, 5, 5, 5, 6, 7, 7, 7, 7, 7, 7, 7, 7, 7, 7, 7};

static const WT_CONFIG_CHECK confchk_WT_CONNECTION_load_extension[] = {
  {"config", "string", NULL, NULL, NULL, 0, NULL, WT_CONFIG_COMPILED_TYPE_STRING, 284, INT64_MIN,
    INT64_MAX, NULL},
  {"early_load", "boolean", NULL, NULL, NULL, 0, NULL, WT_CONFIG_COMPILED_TYPE_BOOLEAN, 285,
    INT64_MIN, INT64_MAX, NULL},
  {"entry", "string", NULL, NULL, NULL, 0, NULL, WT_CONFIG_COMPILED_TYPE_STRING, 286, INT64_MIN,
    INT64_MAX, NULL},
  {"terminate", "string", NULL, NULL, NULL, 0, NULL, WT_CONFIG_COMPILED_TYPE_STRING, 287, INT64_MIN,
    INT64_MAX, NULL},
  {NULL, NULL, NULL, NULL, NULL, 0, NULL, 0, 0, 0, 0, NULL}};

static const uint8_t confchk_WT_CONNECTION_load_extension_jump[WT_CONFIG_JUMP_TABLE_SIZE] = {0, 0,
  0, 0, 0, 0, 0, 0, 0, 0, 0, 0, 0, 0, 0, 0, 0, 0, 0, 0, 0, 0, 0, 0, 0, 0, 0, 0, 0, 0, 0, 0, 0, 0, 0,
  0, 0, 0, 0, 0, 0, 0, 0, 0, 0, 0, 0, 0, 0, 0, 0, 0, 0, 0, 0, 0, 0, 0, 0, 0, 0, 0, 0, 0, 0, 0, 0, 0,
  0, 0, 0, 0, 0, 0, 0, 0, 0, 0, 0, 0, 0, 0, 0, 0, 0, 0, 0, 0, 0, 0, 0, 0, 0, 0, 0, 0, 0, 0, 0, 0, 1,
  1, 3, 3, 3, 3, 3, 3, 3, 3, 3, 3, 3, 3, 3, 3, 3, 4, 4, 4, 4, 4, 4, 4, 4, 4, 4, 4};

static const WT_CONFIG_CHECK confchk_WT_CONNECTION_open_session_debug_subconfigs[] = {
  {"checkpoint_fail_before_turtle_update", "boolean", NULL, NULL, NULL, 0, NULL,
    WT_CONFIG_COMPILED_TYPE_BOOLEAN, 289, INT64_MIN, INT64_MAX, NULL},
  {"release_evict_page", "boolean", NULL, NULL, NULL, 0, NULL, WT_CONFIG_COMPILED_TYPE_BOOLEAN, 290,
    INT64_MIN, INT64_MAX, NULL},
  {NULL, NULL, NULL, NULL, NULL, 0, NULL, 0, 0, 0, 0, NULL}};

static const uint8_t
  confchk_WT_CONNECTION_open_session_debug_subconfigs_jump[WT_CONFIG_JUMP_TABLE_SIZE] = {0, 0, 0, 0,
    0, 0, 0, 0, 0, 0, 0, 0, 0, 0, 0, 0, 0, 0, 0, 0, 0, 0, 0, 0, 0, 0, 0, 0, 0, 0, 0, 0, 0, 0, 0, 0,
    0, 0, 0, 0, 0, 0, 0, 0, 0, 0, 0, 0, 0, 0, 0, 0, 0, 0, 0, 0, 0, 0, 0, 0, 0, 0, 0, 0, 0, 0, 0, 0,
    0, 0, 0, 0, 0, 0, 0, 0, 0, 0, 0, 0, 0, 0, 0, 0, 0, 0, 0, 0, 0, 0, 0, 0, 0, 0, 0, 0, 0, 0, 0, 0,
    1, 1, 1, 1, 1, 1, 1, 1, 1, 1, 1, 1, 1, 1, 1, 2, 2, 2, 2, 2, 2, 2, 2, 2, 2, 2, 2, 2};
const char __WT_CONFIG_CHOICE_read_uncommitted[] = "read-uncommitted";
const char __WT_CONFIG_CHOICE_read_committed[] = "read-committed";
const char __WT_CONFIG_CHOICE_snapshot[] = "snapshot";

static const char *confchk_isolation_choices[] = {__WT_CONFIG_CHOICE_read_uncommitted,
  __WT_CONFIG_CHOICE_read_committed, __WT_CONFIG_CHOICE_snapshot, NULL};

static const WT_CONFIG_CHECK confchk_WT_CONNECTION_open_session_prefetch_subconfigs[] = {
  {"enabled", "boolean", NULL, NULL, NULL, 0, NULL, WT_CONFIG_COMPILED_TYPE_BOOLEAN, 43, INT64_MIN,
    INT64_MAX, NULL},
  {NULL, NULL, NULL, NULL, NULL, 0, NULL, 0, 0, 0, 0, NULL}};

static const uint8_t
  confchk_WT_CONNECTION_open_session_prefetch_subconfigs_jump[WT_CONFIG_JUMP_TABLE_SIZE] = {0, 0, 0,
    0, 0, 0, 0, 0, 0, 0, 0, 0, 0, 0, 0, 0, 0, 0, 0, 0, 0, 0, 0, 0, 0, 0, 0, 0, 0, 0, 0, 0, 0, 0, 0,
    0, 0, 0, 0, 0, 0, 0, 0, 0, 0, 0, 0, 0, 0, 0, 0, 0, 0, 0, 0, 0, 0, 0, 0, 0, 0, 0, 0, 0, 0, 0, 0,
    0, 0, 0, 0, 0, 0, 0, 0, 0, 0, 0, 0, 0, 0, 0, 0, 0, 0, 0, 0, 0, 0, 0, 0, 0, 0, 0, 0, 0, 0, 0, 0,
    0, 0, 0, 1, 1, 1, 1, 1, 1, 1, 1, 1, 1, 1, 1, 1, 1, 1, 1, 1, 1, 1, 1, 1, 1, 1, 1, 1, 1};

static const WT_CONFIG_CHECK confchk_WT_CONNECTION_open_session[] = {
  {"cache_cursors", "boolean", NULL, NULL, NULL, 0, NULL, WT_CONFIG_COMPILED_TYPE_BOOLEAN, 288,
    INT64_MIN, INT64_MAX, NULL},
  {"cache_max_wait_ms", "int", NULL, "min=0", NULL, 0, NULL, WT_CONFIG_COMPILED_TYPE_INT, 200, 0,
    INT64_MAX, NULL},
  {"debug", "category", NULL, NULL, confchk_WT_CONNECTION_open_session_debug_subconfigs, 2,
    confchk_WT_CONNECTION_open_session_debug_subconfigs_jump, WT_CONFIG_COMPILED_TYPE_CATEGORY, 129,
    INT64_MIN, INT64_MAX, NULL},
  {"ignore_cache_size", "boolean", NULL, NULL, NULL, 0, NULL, WT_CONFIG_COMPILED_TYPE_BOOLEAN, 291,
    INT64_MIN, INT64_MAX, NULL},
  {"isolation", "string", NULL,
    "choices=[\"read-uncommitted\",\"read-committed\","
    "\"snapshot\"]",
    NULL, 0, NULL, WT_CONFIG_COMPILED_TYPE_STRING, 167, INT64_MIN, INT64_MAX,
    confchk_isolation_choices},
  {"prefetch", "category", NULL, NULL, confchk_WT_CONNECTION_open_session_prefetch_subconfigs, 1,
    confchk_WT_CONNECTION_open_session_prefetch_subconfigs_jump, WT_CONFIG_COMPILED_TYPE_CATEGORY,
    292, INT64_MIN, INT64_MAX, NULL},
  {NULL, NULL, NULL, NULL, NULL, 0, NULL, 0, 0, 0, 0, NULL}};

static const uint8_t confchk_WT_CONNECTION_open_session_jump[WT_CONFIG_JUMP_TABLE_SIZE] = {0, 0, 0,
  0, 0, 0, 0, 0, 0, 0, 0, 0, 0, 0, 0, 0, 0, 0, 0, 0, 0, 0, 0, 0, 0, 0, 0, 0, 0, 0, 0, 0, 0, 0, 0, 0,
  0, 0, 0, 0, 0, 0, 0, 0, 0, 0, 0, 0, 0, 0, 0, 0, 0, 0, 0, 0, 0, 0, 0, 0, 0, 0, 0, 0, 0, 0, 0, 0, 0,
  0, 0, 0, 0, 0, 0, 0, 0, 0, 0, 0, 0, 0, 0, 0, 0, 0, 0, 0, 0, 0, 0, 0, 0, 0, 0, 0, 0, 0, 0, 0, 2, 3,
  3, 3, 3, 3, 5, 5, 5, 5, 5, 5, 5, 6, 6, 6, 6, 6, 6, 6, 6, 6, 6, 6, 6, 6, 6, 6};
const char __WT_CONFIG_CHOICE_all_durable[] = "all_durable";
const char __WT_CONFIG_CHOICE_backup_checkpoint[] = "backup_checkpoint";
const char __WT_CONFIG_CHOICE_last_checkpoint[] = "last_checkpoint";
const char __WT_CONFIG_CHOICE_oldest[] = "oldest";
const char __WT_CONFIG_CHOICE_oldest_reader[] = "oldest_reader";
const char __WT_CONFIG_CHOICE_oldest_timestamp[] = "oldest_timestamp";
const char __WT_CONFIG_CHOICE_pinned[] = "pinned";
const char __WT_CONFIG_CHOICE_recovery[] = "recovery";
const char __WT_CONFIG_CHOICE_stable[] = "stable";
const char __WT_CONFIG_CHOICE_stable_timestamp[] = "stable_timestamp";

static const char *confchk_get_choices[] = {__WT_CONFIG_CHOICE_all_durable,
  __WT_CONFIG_CHOICE_backup_checkpoint, __WT_CONFIG_CHOICE_last_checkpoint,
  __WT_CONFIG_CHOICE_oldest, __WT_CONFIG_CHOICE_oldest_reader, __WT_CONFIG_CHOICE_oldest_timestamp,
  __WT_CONFIG_CHOICE_pinned, __WT_CONFIG_CHOICE_recovery, __WT_CONFIG_CHOICE_stable,
  __WT_CONFIG_CHOICE_stable_timestamp, NULL};

static const WT_CONFIG_CHECK confchk_WT_CONNECTION_query_timestamp[] = {
  {"get", "string", NULL,
    "choices=[\"all_durable\",\"backup_checkpoint\","
    "\"last_checkpoint\",\"oldest\",\"oldest_reader\","
    "\"oldest_timestamp\",\"pinned\",\"recovery\",\"stable\","
    "\"stable_timestamp\"]",
    NULL, 0, NULL, WT_CONFIG_COMPILED_TYPE_STRING, 153, INT64_MIN, INT64_MAX, confchk_get_choices},
  {NULL, NULL, NULL, NULL, NULL, 0, NULL, 0, 0, 0, 0, NULL}};

static const uint8_t confchk_WT_CONNECTION_query_timestamp_jump[WT_CONFIG_JUMP_TABLE_SIZE] = {0, 0,
  0, 0, 0, 0, 0, 0, 0, 0, 0, 0, 0, 0, 0, 0, 0, 0, 0, 0, 0, 0, 0, 0, 0, 0, 0, 0, 0, 0, 0, 0, 0, 0, 0,
  0, 0, 0, 0, 0, 0, 0, 0, 0, 0, 0, 0, 0, 0, 0, 0, 0, 0, 0, 0, 0, 0, 0, 0, 0, 0, 0, 0, 0, 0, 0, 0, 0,
  0, 0, 0, 0, 0, 0, 0, 0, 0, 0, 0, 0, 0, 0, 0, 0, 0, 0, 0, 0, 0, 0, 0, 0, 0, 0, 0, 0, 0, 0, 0, 0, 0,
  0, 0, 0, 1, 1, 1, 1, 1, 1, 1, 1, 1, 1, 1, 1, 1, 1, 1, 1, 1, 1, 1, 1, 1, 1, 1, 1};

static const WT_CONFIG_CHECK confchk_wiredtiger_open_block_cache_subconfigs[] = {
  {"blkcache_eviction_aggression", "int", NULL, "min=1,max=7200", NULL, 0, NULL,
    WT_CONFIG_COMPILED_TYPE_INT, 192, 1, 7200, NULL},
  {"cache_on_checkpoint", "boolean", NULL, NULL, NULL, 0, NULL, WT_CONFIG_COMPILED_TYPE_BOOLEAN,
    190, INT64_MIN, INT64_MAX, NULL},
  {"cache_on_writes", "boolean", NULL, NULL, NULL, 0, NULL, WT_CONFIG_COMPILED_TYPE_BOOLEAN, 191,
    INT64_MIN, INT64_MAX, NULL},
  {"enabled", "boolean", NULL, NULL, NULL, 0, NULL, WT_CONFIG_COMPILED_TYPE_BOOLEAN, 43, INT64_MIN,
    INT64_MAX, NULL},
  {"full_target", "int", NULL, "min=30,max=100", NULL, 0, NULL, WT_CONFIG_COMPILED_TYPE_INT, 193,
    30, 100, NULL},
  {"hashsize", "int", NULL, "min=512,max=256K", NULL, 0, NULL, WT_CONFIG_COMPILED_TYPE_INT, 195,
    512, 256LL * WT_KILOBYTE, NULL},
  {"max_percent_overhead", "int", NULL, "min=1,max=500", NULL, 0, NULL, WT_CONFIG_COMPILED_TYPE_INT,
    196, 1, 500, NULL},
  {"nvram_path", "string", NULL, NULL, NULL, 0, NULL, WT_CONFIG_COMPILED_TYPE_STRING, 197,
    INT64_MIN, INT64_MAX, NULL},
  {"percent_file_in_dram", "int", NULL, "min=0,max=100", NULL, 0, NULL, WT_CONFIG_COMPILED_TYPE_INT,
    198, 0, 100, NULL},
  {"size", "int", NULL, "min=0,max=10TB", NULL, 0, NULL, WT_CONFIG_COMPILED_TYPE_INT, 194, 0,
    10LL * WT_TERABYTE, NULL},
  {"system_ram", "int", NULL, "min=0,max=1024GB", NULL, 0, NULL, WT_CONFIG_COMPILED_TYPE_INT, 199,
    0, 1024LL * WT_GIGABYTE, NULL},
  {"type", "string", NULL, NULL, NULL, 0, NULL, WT_CONFIG_COMPILED_TYPE_STRING, 9, INT64_MIN,
    INT64_MAX, NULL},
  {NULL, NULL, NULL, NULL, NULL, 0, NULL, 0, 0, 0, 0, NULL}};

static const uint8_t
  confchk_wiredtiger_open_block_cache_subconfigs_jump[WT_CONFIG_JUMP_TABLE_SIZE] = {0, 0, 0, 0, 0,
    0, 0, 0, 0, 0, 0, 0, 0, 0, 0, 0, 0, 0, 0, 0, 0, 0, 0, 0, 0, 0, 0, 0, 0, 0, 0, 0, 0, 0, 0, 0, 0,
    0, 0, 0, 0, 0, 0, 0, 0, 0, 0, 0, 0, 0, 0, 0, 0, 0, 0, 0, 0, 0, 0, 0, 0, 0, 0, 0, 0, 0, 0, 0, 0,
    0, 0, 0, 0, 0, 0, 0, 0, 0, 0, 0, 0, 0, 0, 0, 0, 0, 0, 0, 0, 0, 0, 0, 0, 0, 0, 0, 0, 0, 0, 1, 3,
    3, 4, 5, 5, 6, 6, 6, 6, 6, 7, 8, 8, 9, 9, 9, 11, 12, 12, 12, 12, 12, 12, 12, 12, 12, 12, 12};

static const WT_CONFIG_CHECK confchk_wiredtiger_open_checkpoint_subconfigs[] = {
  {"log_size", "int", NULL, "min=0,max=2GB", NULL, 0, NULL, WT_CONFIG_COMPILED_TYPE_INT, 205, 0,
    2LL * WT_GIGABYTE, NULL},
  {"precise", "boolean", NULL, NULL, NULL, 0, NULL, WT_CONFIG_COMPILED_TYPE_BOOLEAN, 207, INT64_MIN,
    INT64_MAX, NULL},
  {"wait", "int", NULL, "min=0,max=100000", NULL, 0, NULL, WT_CONFIG_COMPILED_TYPE_INT, 206, 0,
    100000, NULL},
  {NULL, NULL, NULL, NULL, NULL, 0, NULL, 0, 0, 0, 0, NULL}};

static const uint8_t confchk_wiredtiger_open_checkpoint_subconfigs_jump[WT_CONFIG_JUMP_TABLE_SIZE] =
  {0, 0, 0, 0, 0, 0, 0, 0, 0, 0, 0, 0, 0, 0, 0, 0, 0, 0, 0, 0, 0, 0, 0, 0, 0, 0, 0, 0, 0, 0, 0, 0,
    0, 0, 0, 0, 0, 0, 0, 0, 0, 0, 0, 0, 0, 0, 0, 0, 0, 0, 0, 0, 0, 0, 0, 0, 0, 0, 0, 0, 0, 0, 0, 0,
    0, 0, 0, 0, 0, 0, 0, 0, 0, 0, 0, 0, 0, 0, 0, 0, 0, 0, 0, 0, 0, 0, 0, 0, 0, 0, 0, 0, 0, 0, 0, 0,
    0, 0, 0, 0, 0, 0, 0, 0, 0, 0, 0, 0, 0, 1, 1, 1, 1, 2, 2, 2, 2, 2, 2, 2, 3, 3, 3, 3, 3, 3, 3, 3};
const char __WT_CONFIG_CHOICE_none[] = "none";
const char __WT_CONFIG_CHOICE_reclaim_space[] = "reclaim_space";

static const char *confchk_method_choices[] = {
  __WT_CONFIG_CHOICE_none, __WT_CONFIG_CHOICE_reclaim_space, NULL};

static const WT_CONFIG_CHECK confchk_wiredtiger_open_checkpoint_cleanup_subconfigs[] = {
  {"method", "string", NULL, "choices=[\"none\",\"reclaim_space\"]", NULL, 0, NULL,
    WT_CONFIG_COMPILED_TYPE_STRING, 209, INT64_MIN, INT64_MAX, confchk_method_choices},
  {"wait", "int", NULL, "min=60,max=100000", NULL, 0, NULL, WT_CONFIG_COMPILED_TYPE_INT, 206, 60,
    100000, NULL},
  {NULL, NULL, NULL, NULL, NULL, 0, NULL, 0, 0, 0, 0, NULL}};

static const uint8_t
  confchk_wiredtiger_open_checkpoint_cleanup_subconfigs_jump[WT_CONFIG_JUMP_TABLE_SIZE] = {0, 0, 0,
    0, 0, 0, 0, 0, 0, 0, 0, 0, 0, 0, 0, 0, 0, 0, 0, 0, 0, 0, 0, 0, 0, 0, 0, 0, 0, 0, 0, 0, 0, 0, 0,
    0, 0, 0, 0, 0, 0, 0, 0, 0, 0, 0, 0, 0, 0, 0, 0, 0, 0, 0, 0, 0, 0, 0, 0, 0, 0, 0, 0, 0, 0, 0, 0,
    0, 0, 0, 0, 0, 0, 0, 0, 0, 0, 0, 0, 0, 0, 0, 0, 0, 0, 0, 0, 0, 0, 0, 0, 0, 0, 0, 0, 0, 0, 0, 0,
    0, 0, 0, 0, 0, 0, 0, 0, 0, 0, 0, 1, 1, 1, 1, 1, 1, 1, 1, 1, 1, 2, 2, 2, 2, 2, 2, 2, 2};

static const WT_CONFIG_CHECK confchk_WT_CONNECTION_reconfigure_chunk_cache_subconfigs[] = {
  {"pinned", "list", NULL, NULL, NULL, 0, NULL, WT_CONFIG_COMPILED_TYPE_LIST, 211, INT64_MIN,
    INT64_MAX, NULL},
  {NULL, NULL, NULL, NULL, NULL, 0, NULL, 0, 0, 0, 0, NULL}};

static const uint8_t
  confchk_WT_CONNECTION_reconfigure_chunk_cache_subconfigs_jump[WT_CONFIG_JUMP_TABLE_SIZE] = {0, 0,
    0, 0, 0, 0, 0, 0, 0, 0, 0, 0, 0, 0, 0, 0, 0, 0, 0, 0, 0, 0, 0, 0, 0, 0, 0, 0, 0, 0, 0, 0, 0, 0,
    0, 0, 0, 0, 0, 0, 0, 0, 0, 0, 0, 0, 0, 0, 0, 0, 0, 0, 0, 0, 0, 0, 0, 0, 0, 0, 0, 0, 0, 0, 0, 0,
    0, 0, 0, 0, 0, 0, 0, 0, 0, 0, 0, 0, 0, 0, 0, 0, 0, 0, 0, 0, 0, 0, 0, 0, 0, 0, 0, 0, 0, 0, 0, 0,
    0, 0, 0, 0, 0, 0, 0, 0, 0, 0, 0, 0, 0, 0, 0, 1, 1, 1, 1, 1, 1, 1, 1, 1, 1, 1, 1, 1, 1, 1};

static const WT_CONFIG_CHECK confchk_WT_CONNECTION_reconfigure_compatibility_subconfigs[] = {
  {"release", "string", NULL, NULL, NULL, 0, NULL, WT_CONFIG_COMPILED_TYPE_STRING, 213, INT64_MIN,
    INT64_MAX, NULL},
  {NULL, NULL, NULL, NULL, NULL, 0, NULL, 0, 0, 0, 0, NULL}};

static const uint8_t
  confchk_WT_CONNECTION_reconfigure_compatibility_subconfigs_jump[WT_CONFIG_JUMP_TABLE_SIZE] = {0,
    0, 0, 0, 0, 0, 0, 0, 0, 0, 0, 0, 0, 0, 0, 0, 0, 0, 0, 0, 0, 0, 0, 0, 0, 0, 0, 0, 0, 0, 0, 0, 0,
    0, 0, 0, 0, 0, 0, 0, 0, 0, 0, 0, 0, 0, 0, 0, 0, 0, 0, 0, 0, 0, 0, 0, 0, 0, 0, 0, 0, 0, 0, 0, 0,
    0, 0, 0, 0, 0, 0, 0, 0, 0, 0, 0, 0, 0, 0, 0, 0, 0, 0, 0, 0, 0, 0, 0, 0, 0, 0, 0, 0, 0, 0, 0, 0,
    0, 0, 0, 0, 0, 0, 0, 0, 0, 0, 0, 0, 0, 0, 0, 0, 0, 0, 1, 1, 1, 1, 1, 1, 1, 1, 1, 1, 1, 1, 1};

static const WT_CONFIG_CHECK confchk_wiredtiger_open_debug_mode_subconfigs[] = {
  {"background_compact", "boolean", NULL, NULL, NULL, 0, NULL, WT_CONFIG_COMPILED_TYPE_BOOLEAN, 215,
    INT64_MIN, INT64_MAX, NULL},
  {"checkpoint_retention", "int", NULL, "min=0,max=1024", NULL, 0, NULL,
    WT_CONFIG_COMPILED_TYPE_INT, 217, 0, 1024, NULL},
  {"configuration", "boolean", NULL, NULL, NULL, 0, NULL, WT_CONFIG_COMPILED_TYPE_BOOLEAN, 218,
    INT64_MIN, INT64_MAX, NULL},
  {"corruption_abort", "boolean", NULL, NULL, NULL, 0, NULL, WT_CONFIG_COMPILED_TYPE_BOOLEAN, 216,
    INT64_MIN, INT64_MAX, NULL},
  {"cursor_copy", "boolean", NULL, NULL, NULL, 0, NULL, WT_CONFIG_COMPILED_TYPE_BOOLEAN, 219,
    INT64_MIN, INT64_MAX, NULL},
  {"cursor_reposition", "boolean", NULL, NULL, NULL, 0, NULL, WT_CONFIG_COMPILED_TYPE_BOOLEAN, 220,
    INT64_MIN, INT64_MAX, NULL},
  {"eviction", "boolean", NULL, NULL, NULL, 0, NULL, WT_CONFIG_COMPILED_TYPE_BOOLEAN, 221,
    INT64_MIN, INT64_MAX, NULL},
  {"eviction_checkpoint_ts_ordering", "boolean", NULL, NULL, NULL, 0, NULL,
    WT_CONFIG_COMPILED_TYPE_BOOLEAN, 231, INT64_MIN, INT64_MAX, NULL},
  {"log_retention", "int", NULL, "min=0,max=1024", NULL, 0, NULL, WT_CONFIG_COMPILED_TYPE_INT, 222,
    0, 1024, NULL},
  {"realloc_exact", "boolean", NULL, NULL, NULL, 0, NULL, WT_CONFIG_COMPILED_TYPE_BOOLEAN, 223,
    INT64_MIN, INT64_MAX, NULL},
  {"realloc_malloc", "boolean", NULL, NULL, NULL, 0, NULL, WT_CONFIG_COMPILED_TYPE_BOOLEAN, 224,
    INT64_MIN, INT64_MAX, NULL},
  {"rollback_error", "int", NULL, "min=0,max=10M", NULL, 0, NULL, WT_CONFIG_COMPILED_TYPE_INT, 225,
    0, 10LL * WT_MEGABYTE, NULL},
  {"slow_checkpoint", "boolean", NULL, NULL, NULL, 0, NULL, WT_CONFIG_COMPILED_TYPE_BOOLEAN, 226,
    INT64_MIN, INT64_MAX, NULL},
  {"stress_skiplist", "boolean", NULL, NULL, NULL, 0, NULL, WT_CONFIG_COMPILED_TYPE_BOOLEAN, 227,
    INT64_MIN, INT64_MAX, NULL},
  {"table_logging", "boolean", NULL, NULL, NULL, 0, NULL, WT_CONFIG_COMPILED_TYPE_BOOLEAN, 228,
    INT64_MIN, INT64_MAX, NULL},
  {"tiered_flush_error_continue", "boolean", NULL, NULL, NULL, 0, NULL,
    WT_CONFIG_COMPILED_TYPE_BOOLEAN, 229, INT64_MIN, INT64_MAX, NULL},
  {"update_restore_evict", "boolean", NULL, NULL, NULL, 0, NULL, WT_CONFIG_COMPILED_TYPE_BOOLEAN,
    230, INT64_MIN, INT64_MAX, NULL},
  {NULL, NULL, NULL, NULL, NULL, 0, NULL, 0, 0, 0, 0, NULL}};

static const uint8_t confchk_wiredtiger_open_debug_mode_subconfigs_jump[WT_CONFIG_JUMP_TABLE_SIZE] =
  {0, 0, 0, 0, 0, 0, 0, 0, 0, 0, 0, 0, 0, 0, 0, 0, 0, 0, 0, 0, 0, 0, 0, 0, 0, 0, 0, 0, 0, 0, 0, 0,
    0, 0, 0, 0, 0, 0, 0, 0, 0, 0, 0, 0, 0, 0, 0, 0, 0, 0, 0, 0, 0, 0, 0, 0, 0, 0, 0, 0, 0, 0, 0, 0,
    0, 0, 0, 0, 0, 0, 0, 0, 0, 0, 0, 0, 0, 0, 0, 0, 0, 0, 0, 0, 0, 0, 0, 0, 0, 0, 0, 0, 0, 0, 0, 0,
    0, 0, 0, 1, 6, 6, 8, 8, 8, 8, 8, 8, 8, 9, 9, 9, 9, 9, 9, 12, 14, 16, 17, 17, 17, 17, 17, 17, 17,
    17, 17, 17};
const char __WT_CONFIG_CHOICE_leader[] = "leader";
const char __WT_CONFIG_CHOICE_follower[] = "follower";

static const char *confchk_role_choices[] = {
  __WT_CONFIG_CHOICE_leader, __WT_CONFIG_CHOICE_follower, NULL};

static const WT_CONFIG_CHECK confchk_WT_CONNECTION_reconfigure_disaggregated_subconfigs[] = {
  {"checkpoint_id", "int", NULL, "min=-1", NULL, 0, NULL, WT_CONFIG_COMPILED_TYPE_INT, 91, -1,
    INT64_MAX, NULL},
  {"checkpoint_meta", "string", NULL, NULL, NULL, 0, NULL, WT_CONFIG_COMPILED_TYPE_STRING, 92,
    INT64_MIN, INT64_MAX, NULL},
  {"next_checkpoint_id", "int", NULL, "min=-1", NULL, 0, NULL, WT_CONFIG_COMPILED_TYPE_INT, 93, -1,
    INT64_MAX, NULL},
  {"role", "string", NULL, "choices=[\"leader\",\"follower\"]", NULL, 0, NULL,
    WT_CONFIG_COMPILED_TYPE_STRING, 94, INT64_MIN, INT64_MAX, confchk_role_choices},
  {"shutdown_checkpoint", "boolean", NULL, NULL, NULL, 0, NULL, WT_CONFIG_COMPILED_TYPE_BOOLEAN, 95,
    INT64_MIN, INT64_MAX, NULL},
  {NULL, NULL, NULL, NULL, NULL, 0, NULL, 0, 0, 0, 0, NULL}};

static const uint8_t
  confchk_WT_CONNECTION_reconfigure_disaggregated_subconfigs_jump[WT_CONFIG_JUMP_TABLE_SIZE] = {0,
    0, 0, 0, 0, 0, 0, 0, 0, 0, 0, 0, 0, 0, 0, 0, 0, 0, 0, 0, 0, 0, 0, 0, 0, 0, 0, 0, 0, 0, 0, 0, 0,
    0, 0, 0, 0, 0, 0, 0, 0, 0, 0, 0, 0, 0, 0, 0, 0, 0, 0, 0, 0, 0, 0, 0, 0, 0, 0, 0, 0, 0, 0, 0, 0,
    0, 0, 0, 0, 0, 0, 0, 0, 0, 0, 0, 0, 0, 0, 0, 0, 0, 0, 0, 0, 0, 0, 0, 0, 0, 0, 0, 0, 0, 0, 0, 0,
    0, 0, 0, 2, 2, 2, 2, 2, 2, 2, 2, 2, 2, 2, 3, 3, 3, 3, 4, 5, 5, 5, 5, 5, 5, 5, 5, 5, 5, 5, 5};

static const WT_CONFIG_CHECK confchk_wiredtiger_open_eviction_subconfigs[] = {
  {"evict_sample_inmem", "boolean", NULL, NULL, NULL, 0, NULL, WT_CONFIG_COMPILED_TYPE_BOOLEAN, 236,
    INT64_MIN, INT64_MAX, NULL},
  {"evict_use_softptr", "boolean", NULL, NULL, NULL, 0, NULL, WT_CONFIG_COMPILED_TYPE_BOOLEAN, 237,
    INT64_MIN, INT64_MAX, NULL},
  {"threads_max", "int", NULL, "min=1,max=20", NULL, 0, NULL, WT_CONFIG_COMPILED_TYPE_INT, 234, 1,
    20, NULL},
  {"threads_min", "int", NULL, "min=1,max=20", NULL, 0, NULL, WT_CONFIG_COMPILED_TYPE_INT, 235, 1,
    20, NULL},
  {NULL, NULL, NULL, NULL, NULL, 0, NULL, 0, 0, 0, 0, NULL}};

static const uint8_t confchk_wiredtiger_open_eviction_subconfigs_jump[WT_CONFIG_JUMP_TABLE_SIZE] = {
  0, 0, 0, 0, 0, 0, 0, 0, 0, 0, 0, 0, 0, 0, 0, 0, 0, 0, 0, 0, 0, 0, 0, 0, 0, 0, 0, 0, 0, 0, 0, 0, 0,
  0, 0, 0, 0, 0, 0, 0, 0, 0, 0, 0, 0, 0, 0, 0, 0, 0, 0, 0, 0, 0, 0, 0, 0, 0, 0, 0, 0, 0, 0, 0, 0, 0,
  0, 0, 0, 0, 0, 0, 0, 0, 0, 0, 0, 0, 0, 0, 0, 0, 0, 0, 0, 0, 0, 0, 0, 0, 0, 0, 0, 0, 0, 0, 0, 0, 0,
  0, 0, 0, 2, 2, 2, 2, 2, 2, 2, 2, 2, 2, 2, 2, 2, 2, 2, 4, 4, 4, 4, 4, 4, 4, 4, 4, 4, 4};
const char __WT_CONFIG_CHOICE_all[] = "all";
const char __WT_CONFIG_CHOICE_checkpoint_validate[] = "checkpoint_validate";
const char __WT_CONFIG_CHOICE_cursor_check[] = "cursor_check";
const char __WT_CONFIG_CHOICE_disk_validate[] = "disk_validate";
const char __WT_CONFIG_CHOICE_eviction_check[] = "eviction_check";
const char __WT_CONFIG_CHOICE_generation_check[] = "generation_check";
const char __WT_CONFIG_CHOICE_hs_validate[] = "hs_validate";
const char __WT_CONFIG_CHOICE_key_out_of_order[] = "key_out_of_order";
const char __WT_CONFIG_CHOICE_log_validate[] = "log_validate";
const char __WT_CONFIG_CHOICE_prepared[] = "prepared";
const char __WT_CONFIG_CHOICE_slow_operation[] = "slow_operation";
const char __WT_CONFIG_CHOICE_txn_visibility[] = "txn_visibility";

static const char *confchk_extra_diagnostics_choices[] = {__WT_CONFIG_CHOICE_all,
  __WT_CONFIG_CHOICE_checkpoint_validate, __WT_CONFIG_CHOICE_cursor_check,
  __WT_CONFIG_CHOICE_disk_validate, __WT_CONFIG_CHOICE_eviction_check,
  __WT_CONFIG_CHOICE_generation_check, __WT_CONFIG_CHOICE_hs_validate,
  __WT_CONFIG_CHOICE_key_out_of_order, __WT_CONFIG_CHOICE_log_validate, __WT_CONFIG_CHOICE_prepared,
  __WT_CONFIG_CHOICE_slow_operation, __WT_CONFIG_CHOICE_txn_visibility, NULL};

static const WT_CONFIG_CHECK confchk_wiredtiger_open_file_manager_subconfigs[] = {
  {"close_handle_minimum", "int", NULL, "min=0", NULL, 0, NULL, WT_CONFIG_COMPILED_TYPE_INT, 247, 0,
    INT64_MAX, NULL},
  {"close_idle_time", "int", NULL, "min=0,max=100000", NULL, 0, NULL, WT_CONFIG_COMPILED_TYPE_INT,
    248, 0, 100000, NULL},
  {"close_scan_interval", "int", NULL, "min=1,max=100000", NULL, 0, NULL,
    WT_CONFIG_COMPILED_TYPE_INT, 249, 1, 100000, NULL},
  {NULL, NULL, NULL, NULL, NULL, 0, NULL, 0, 0, 0, 0, NULL}};

static const uint8_t
  confchk_wiredtiger_open_file_manager_subconfigs_jump[WT_CONFIG_JUMP_TABLE_SIZE] = {0, 0, 0, 0, 0,
    0, 0, 0, 0, 0, 0, 0, 0, 0, 0, 0, 0, 0, 0, 0, 0, 0, 0, 0, 0, 0, 0, 0, 0, 0, 0, 0, 0, 0, 0, 0, 0,
    0, 0, 0, 0, 0, 0, 0, 0, 0, 0, 0, 0, 0, 0, 0, 0, 0, 0, 0, 0, 0, 0, 0, 0, 0, 0, 0, 0, 0, 0, 0, 0,
    0, 0, 0, 0, 0, 0, 0, 0, 0, 0, 0, 0, 0, 0, 0, 0, 0, 0, 0, 0, 0, 0, 0, 0, 0, 0, 0, 0, 0, 0, 0, 3,
    3, 3, 3, 3, 3, 3, 3, 3, 3, 3, 3, 3, 3, 3, 3, 3, 3, 3, 3, 3, 3, 3, 3, 3, 3, 3, 3};

static const WT_CONFIG_CHECK confchk_wiredtiger_open_heuristic_controls_subconfigs[] = {
  {"checkpoint_cleanup_obsolete_tw_pages_dirty_max", "int", NULL, "min=0,max=100000", NULL, 0, NULL,
    WT_CONFIG_COMPILED_TYPE_INT, 252, 0, 100000, NULL},
  {"eviction_obsolete_tw_pages_dirty_max", "int", NULL, "min=0,max=100000", NULL, 0, NULL,
    WT_CONFIG_COMPILED_TYPE_INT, 253, 0, 100000, NULL},
  {"obsolete_tw_btree_max", "int", NULL, "min=0,max=500000", NULL, 0, NULL,
    WT_CONFIG_COMPILED_TYPE_INT, 254, 0, 500000, NULL},
  {NULL, NULL, NULL, NULL, NULL, 0, NULL, 0, 0, 0, 0, NULL}};

static const uint8_t
  confchk_wiredtiger_open_heuristic_controls_subconfigs_jump[WT_CONFIG_JUMP_TABLE_SIZE] = {0, 0, 0,
    0, 0, 0, 0, 0, 0, 0, 0, 0, 0, 0, 0, 0, 0, 0, 0, 0, 0, 0, 0, 0, 0, 0, 0, 0, 0, 0, 0, 0, 0, 0, 0,
    0, 0, 0, 0, 0, 0, 0, 0, 0, 0, 0, 0, 0, 0, 0, 0, 0, 0, 0, 0, 0, 0, 0, 0, 0, 0, 0, 0, 0, 0, 0, 0,
    0, 0, 0, 0, 0, 0, 0, 0, 0, 0, 0, 0, 0, 0, 0, 0, 0, 0, 0, 0, 0, 0, 0, 0, 0, 0, 0, 0, 0, 0, 0, 0,
    0, 1, 1, 2, 2, 2, 2, 2, 2, 2, 2, 2, 2, 3, 3, 3, 3, 3, 3, 3, 3, 3, 3, 3, 3, 3, 3, 3, 3};

static const WT_CONFIG_CHECK confchk_wiredtiger_open_history_store_subconfigs[] = {
  {"file_max", "int", NULL, "min=0", NULL, 0, NULL, WT_CONFIG_COMPILED_TYPE_INT, 256, 0, INT64_MAX,
    NULL},
  {NULL, NULL, NULL, NULL, NULL, 0, NULL, 0, 0, 0, 0, NULL}};

static const uint8_t
  confchk_wiredtiger_open_history_store_subconfigs_jump[WT_CONFIG_JUMP_TABLE_SIZE] = {0, 0, 0, 0, 0,
    0, 0, 0, 0, 0, 0, 0, 0, 0, 0, 0, 0, 0, 0, 0, 0, 0, 0, 0, 0, 0, 0, 0, 0, 0, 0, 0, 0, 0, 0, 0, 0,
    0, 0, 0, 0, 0, 0, 0, 0, 0, 0, 0, 0, 0, 0, 0, 0, 0, 0, 0, 0, 0, 0, 0, 0, 0, 0, 0, 0, 0, 0, 0, 0,
    0, 0, 0, 0, 0, 0, 0, 0, 0, 0, 0, 0, 0, 0, 0, 0, 0, 0, 0, 0, 0, 0, 0, 0, 0, 0, 0, 0, 0, 0, 0, 0,
    0, 0, 1, 1, 1, 1, 1, 1, 1, 1, 1, 1, 1, 1, 1, 1, 1, 1, 1, 1, 1, 1, 1, 1, 1, 1, 1};

static const WT_CONFIG_CHECK confchk_wiredtiger_open_io_capacity_subconfigs[] = {
  {"chunk_cache", "int", NULL, "min=0,max=1TB", NULL, 0, NULL, WT_CONFIG_COMPILED_TYPE_INT, 259, 0,
    1LL * WT_TERABYTE, NULL},
  {"total", "int", NULL, "min=0,max=1TB", NULL, 0, NULL, WT_CONFIG_COMPILED_TYPE_INT, 258, 0,
    1LL * WT_TERABYTE, NULL},
  {NULL, NULL, NULL, NULL, NULL, 0, NULL, 0, 0, 0, 0, NULL}};

static const uint8_t
  confchk_wiredtiger_open_io_capacity_subconfigs_jump[WT_CONFIG_JUMP_TABLE_SIZE] = {0, 0, 0, 0, 0,
    0, 0, 0, 0, 0, 0, 0, 0, 0, 0, 0, 0, 0, 0, 0, 0, 0, 0, 0, 0, 0, 0, 0, 0, 0, 0, 0, 0, 0, 0, 0, 0,
    0, 0, 0, 0, 0, 0, 0, 0, 0, 0, 0, 0, 0, 0, 0, 0, 0, 0, 0, 0, 0, 0, 0, 0, 0, 0, 0, 0, 0, 0, 0, 0,
    0, 0, 0, 0, 0, 0, 0, 0, 0, 0, 0, 0, 0, 0, 0, 0, 0, 0, 0, 0, 0, 0, 0, 0, 0, 0, 0, 0, 0, 0, 0, 1,
    1, 1, 1, 1, 1, 1, 1, 1, 1, 1, 1, 1, 1, 1, 1, 1, 2, 2, 2, 2, 2, 2, 2, 2, 2, 2, 2};
const char __WT_CONFIG_CHOICE_error[] = "error";
const char __WT_CONFIG_CHOICE_message[] = "message";

static const char *confchk_json_output_choices[] = {
  __WT_CONFIG_CHOICE_error, __WT_CONFIG_CHOICE_message, NULL};

static const WT_CONFIG_CHECK confchk_WT_CONNECTION_reconfigure_log_subconfigs[] = {
  {"archive", "boolean", NULL, NULL, NULL, 0, NULL, WT_CONFIG_COMPILED_TYPE_BOOLEAN, 261, INT64_MIN,
    INT64_MAX, NULL},
  {"os_cache_dirty_pct", "int", NULL, "min=0,max=100", NULL, 0, NULL, WT_CONFIG_COMPILED_TYPE_INT,
    262, 0, 100, NULL},
  {"prealloc", "boolean", NULL, NULL, NULL, 0, NULL, WT_CONFIG_COMPILED_TYPE_BOOLEAN, 263,
    INT64_MIN, INT64_MAX, NULL},
  {"prealloc_init_count", "int", NULL, "min=1,max=500", NULL, 0, NULL, WT_CONFIG_COMPILED_TYPE_INT,
    264, 1, 500, NULL},
  {"remove", "boolean", NULL, NULL, NULL, 0, NULL, WT_CONFIG_COMPILED_TYPE_BOOLEAN, 265, INT64_MIN,
    INT64_MAX, NULL},
  {"zero_fill", "boolean", NULL, NULL, NULL, 0, NULL, WT_CONFIG_COMPILED_TYPE_BOOLEAN, 266,
    INT64_MIN, INT64_MAX, NULL},
  {NULL, NULL, NULL, NULL, NULL, 0, NULL, 0, 0, 0, 0, NULL}};

static const uint8_t
  confchk_WT_CONNECTION_reconfigure_log_subconfigs_jump[WT_CONFIG_JUMP_TABLE_SIZE] = {0, 0, 0, 0, 0,
    0, 0, 0, 0, 0, 0, 0, 0, 0, 0, 0, 0, 0, 0, 0, 0, 0, 0, 0, 0, 0, 0, 0, 0, 0, 0, 0, 0, 0, 0, 0, 0,
    0, 0, 0, 0, 0, 0, 0, 0, 0, 0, 0, 0, 0, 0, 0, 0, 0, 0, 0, 0, 0, 0, 0, 0, 0, 0, 0, 0, 0, 0, 0, 0,
    0, 0, 0, 0, 0, 0, 0, 0, 0, 0, 0, 0, 0, 0, 0, 0, 0, 0, 0, 0, 0, 0, 0, 0, 0, 0, 0, 0, 0, 1, 1, 1,
    1, 1, 1, 1, 1, 1, 1, 1, 1, 1, 1, 2, 4, 4, 5, 5, 5, 5, 5, 5, 5, 5, 6, 6, 6, 6, 6};

static const WT_CONFIG_CHECK confchk_wiredtiger_open_lsm_manager_subconfigs[] = {
  {"merge", "boolean", NULL, NULL, NULL, 0, NULL, WT_CONFIG_COMPILED_TYPE_BOOLEAN, 269, INT64_MIN,
    INT64_MAX, NULL},
  {"worker_thread_max", "int", NULL, "min=3,max=20", NULL, 0, NULL, WT_CONFIG_COMPILED_TYPE_INT,
    268, 3, 20, NULL},
  {NULL, NULL, NULL, NULL, NULL, 0, NULL, 0, 0, 0, 0, NULL}};

static const uint8_t
  confchk_wiredtiger_open_lsm_manager_subconfigs_jump[WT_CONFIG_JUMP_TABLE_SIZE] = {0, 0, 0, 0, 0,
    0, 0, 0, 0, 0, 0, 0, 0, 0, 0, 0, 0, 0, 0, 0, 0, 0, 0, 0, 0, 0, 0, 0, 0, 0, 0, 0, 0, 0, 0, 0, 0,
    0, 0, 0, 0, 0, 0, 0, 0, 0, 0, 0, 0, 0, 0, 0, 0, 0, 0, 0, 0, 0, 0, 0, 0, 0, 0, 0, 0, 0, 0, 0, 0,
    0, 0, 0, 0, 0, 0, 0, 0, 0, 0, 0, 0, 0, 0, 0, 0, 0, 0, 0, 0, 0, 0, 0, 0, 0, 0, 0, 0, 0, 0, 0, 0,
    0, 0, 0, 0, 0, 0, 0, 0, 0, 1, 1, 1, 1, 1, 1, 1, 1, 1, 1, 2, 2, 2, 2, 2, 2, 2, 2};

static const WT_CONFIG_CHECK confchk_wiredtiger_open_operation_tracking_subconfigs[] = {
  {"enabled", "boolean", NULL, NULL, NULL, 0, NULL, WT_CONFIG_COMPILED_TYPE_BOOLEAN, 43, INT64_MIN,
    INT64_MAX, NULL},
  {"path", "string", NULL, NULL, NULL, 0, NULL, WT_CONFIG_COMPILED_TYPE_STRING, 271, INT64_MIN,
    INT64_MAX, NULL},
  {NULL, NULL, NULL, NULL, NULL, 0, NULL, 0, 0, 0, 0, NULL}};

static const uint8_t
  confchk_wiredtiger_open_operation_tracking_subconfigs_jump[WT_CONFIG_JUMP_TABLE_SIZE] = {0, 0, 0,
    0, 0, 0, 0, 0, 0, 0, 0, 0, 0, 0, 0, 0, 0, 0, 0, 0, 0, 0, 0, 0, 0, 0, 0, 0, 0, 0, 0, 0, 0, 0, 0,
    0, 0, 0, 0, 0, 0, 0, 0, 0, 0, 0, 0, 0, 0, 0, 0, 0, 0, 0, 0, 0, 0, 0, 0, 0, 0, 0, 0, 0, 0, 0, 0,
    0, 0, 0, 0, 0, 0, 0, 0, 0, 0, 0, 0, 0, 0, 0, 0, 0, 0, 0, 0, 0, 0, 0, 0, 0, 0, 0, 0, 0, 0, 0, 0,
    0, 0, 0, 1, 1, 1, 1, 1, 1, 1, 1, 1, 1, 1, 2, 2, 2, 2, 2, 2, 2, 2, 2, 2, 2, 2, 2, 2, 2};

static const WT_CONFIG_CHECK confchk_wiredtiger_open_rollback_to_stable_subconfigs[] = {
  {"threads", "int", NULL, "min=0,max=10", NULL, 0, NULL, WT_CONFIG_COMPILED_TYPE_INT, 273, 0, 10,
    NULL},
  {NULL, NULL, NULL, NULL, NULL, 0, NULL, 0, 0, 0, 0, NULL}};

static const uint8_t
  confchk_wiredtiger_open_rollback_to_stable_subconfigs_jump[WT_CONFIG_JUMP_TABLE_SIZE] = {0, 0, 0,
    0, 0, 0, 0, 0, 0, 0, 0, 0, 0, 0, 0, 0, 0, 0, 0, 0, 0, 0, 0, 0, 0, 0, 0, 0, 0, 0, 0, 0, 0, 0, 0,
    0, 0, 0, 0, 0, 0, 0, 0, 0, 0, 0, 0, 0, 0, 0, 0, 0, 0, 0, 0, 0, 0, 0, 0, 0, 0, 0, 0, 0, 0, 0, 0,
    0, 0, 0, 0, 0, 0, 0, 0, 0, 0, 0, 0, 0, 0, 0, 0, 0, 0, 0, 0, 0, 0, 0, 0, 0, 0, 0, 0, 0, 0, 0, 0,
    0, 0, 0, 0, 0, 0, 0, 0, 0, 0, 0, 0, 0, 0, 0, 0, 0, 0, 1, 1, 1, 1, 1, 1, 1, 1, 1, 1, 1};

static const WT_CONFIG_CHECK confchk_wiredtiger_open_shared_cache_subconfigs[] = {
  {"chunk", "int", NULL, "min=1MB,max=10TB", NULL, 0, NULL, WT_CONFIG_COMPILED_TYPE_INT, 275,
    1LL * WT_MEGABYTE, 10LL * WT_TERABYTE, NULL},
  {"name", "string", NULL, NULL, NULL, 0, NULL, WT_CONFIG_COMPILED_TYPE_STRING, 25, INT64_MIN,
    INT64_MAX, NULL},
  {"quota", "int", NULL, NULL, NULL, 0, NULL, WT_CONFIG_COMPILED_TYPE_INT, 276, INT64_MIN,
    INT64_MAX, NULL},
  {"reserve", "int", NULL, NULL, NULL, 0, NULL, WT_CONFIG_COMPILED_TYPE_INT, 277, INT64_MIN,
    INT64_MAX, NULL},
  {"size", "int", NULL, "min=1MB,max=10TB", NULL, 0, NULL, WT_CONFIG_COMPILED_TYPE_INT, 194,
    1LL * WT_MEGABYTE, 10LL * WT_TERABYTE, NULL},
  {NULL, NULL, NULL, NULL, NULL, 0, NULL, 0, 0, 0, 0, NULL}};

static const uint8_t
  confchk_wiredtiger_open_shared_cache_subconfigs_jump[WT_CONFIG_JUMP_TABLE_SIZE] = {0, 0, 0, 0, 0,
    0, 0, 0, 0, 0, 0, 0, 0, 0, 0, 0, 0, 0, 0, 0, 0, 0, 0, 0, 0, 0, 0, 0, 0, 0, 0, 0, 0, 0, 0, 0, 0,
    0, 0, 0, 0, 0, 0, 0, 0, 0, 0, 0, 0, 0, 0, 0, 0, 0, 0, 0, 0, 0, 0, 0, 0, 0, 0, 0, 0, 0, 0, 0, 0,
    0, 0, 0, 0, 0, 0, 0, 0, 0, 0, 0, 0, 0, 0, 0, 0, 0, 0, 0, 0, 0, 0, 0, 0, 0, 0, 0, 0, 0, 0, 0, 1,
    1, 1, 1, 1, 1, 1, 1, 1, 1, 1, 2, 2, 2, 3, 4, 5, 5, 5, 5, 5, 5, 5, 5, 5, 5, 5, 5};
const char __WT_CONFIG_CHOICE_cache_walk[] = "cache_walk";
const char __WT_CONFIG_CHOICE_fast[] = "fast";
const char __WT_CONFIG_CHOICE_clear[] = "clear";
const char __WT_CONFIG_CHOICE_tree_walk[] = "tree_walk";

static const char *confchk_statistics_choices[] = {__WT_CONFIG_CHOICE_all,
  __WT_CONFIG_CHOICE_cache_walk, __WT_CONFIG_CHOICE_fast, __WT_CONFIG_CHOICE_none,
  __WT_CONFIG_CHOICE_clear, __WT_CONFIG_CHOICE_tree_walk, NULL};

static const WT_CONFIG_CHECK confchk_WT_CONNECTION_reconfigure_statistics_log_subconfigs[] = {
  {"json", "boolean", NULL, NULL, NULL, 0, NULL, WT_CONFIG_COMPILED_TYPE_BOOLEAN, 279, INT64_MIN,
    INT64_MAX, NULL},
  {"on_close", "boolean", NULL, NULL, NULL, 0, NULL, WT_CONFIG_COMPILED_TYPE_BOOLEAN, 280,
    INT64_MIN, INT64_MAX, NULL},
  {"sources", "list", NULL, NULL, NULL, 0, NULL, WT_CONFIG_COMPILED_TYPE_LIST, 281, INT64_MIN,
    INT64_MAX, NULL},
  {"timestamp", "string", NULL, NULL, NULL, 0, NULL, WT_CONFIG_COMPILED_TYPE_STRING, 282, INT64_MIN,
    INT64_MAX, NULL},
  {"wait", "int", NULL, "min=0,max=100000", NULL, 0, NULL, WT_CONFIG_COMPILED_TYPE_INT, 206, 0,
    100000, NULL},
  {NULL, NULL, NULL, NULL, NULL, 0, NULL, 0, 0, 0, 0, NULL}};

static const uint8_t
  confchk_WT_CONNECTION_reconfigure_statistics_log_subconfigs_jump[WT_CONFIG_JUMP_TABLE_SIZE] = {0,
    0, 0, 0, 0, 0, 0, 0, 0, 0, 0, 0, 0, 0, 0, 0, 0, 0, 0, 0, 0, 0, 0, 0, 0, 0, 0, 0, 0, 0, 0, 0, 0,
    0, 0, 0, 0, 0, 0, 0, 0, 0, 0, 0, 0, 0, 0, 0, 0, 0, 0, 0, 0, 0, 0, 0, 0, 0, 0, 0, 0, 0, 0, 0, 0,
    0, 0, 0, 0, 0, 0, 0, 0, 0, 0, 0, 0, 0, 0, 0, 0, 0, 0, 0, 0, 0, 0, 0, 0, 0, 0, 0, 0, 0, 0, 0, 0,
    0, 0, 0, 0, 0, 0, 0, 0, 0, 0, 1, 1, 1, 1, 1, 2, 2, 2, 2, 3, 4, 4, 4, 5, 5, 5, 5, 5, 5, 5, 5};

static const WT_CONFIG_CHECK confchk_WT_CONNECTION_reconfigure_tiered_storage_subconfigs[] = {
  {"local_retention", "int", NULL, "min=0,max=10000", NULL, 0, NULL, WT_CONFIG_COMPILED_TYPE_INT,
    58, 0, 10000, NULL},
  {NULL, NULL, NULL, NULL, NULL, 0, NULL, 0, 0, 0, 0, NULL}};

static const uint8_t
  confchk_WT_CONNECTION_reconfigure_tiered_storage_subconfigs_jump[WT_CONFIG_JUMP_TABLE_SIZE] = {0,
    0, 0, 0, 0, 0, 0, 0, 0, 0, 0, 0, 0, 0, 0, 0, 0, 0, 0, 0, 0, 0, 0, 0, 0, 0, 0, 0, 0, 0, 0, 0, 0,
    0, 0, 0, 0, 0, 0, 0, 0, 0, 0, 0, 0, 0, 0, 0, 0, 0, 0, 0, 0, 0, 0, 0, 0, 0, 0, 0, 0, 0, 0, 0, 0,
    0, 0, 0, 0, 0, 0, 0, 0, 0, 0, 0, 0, 0, 0, 0, 0, 0, 0, 0, 0, 0, 0, 0, 0, 0, 0, 0, 0, 0, 0, 0, 0,
    0, 0, 0, 0, 0, 0, 0, 0, 0, 0, 0, 0, 1, 1, 1, 1, 1, 1, 1, 1, 1, 1, 1, 1, 1, 1, 1, 1, 1, 1, 1};
const char __WT_CONFIG_CHOICE_aggressive_stash_free[] = "aggressive_stash_free";
const char __WT_CONFIG_CHOICE_aggressive_sweep[] = "aggressive_sweep";
const char __WT_CONFIG_CHOICE_backup_rename[] = "backup_rename";
const char __WT_CONFIG_CHOICE_checkpoint_evict_page[] = "checkpoint_evict_page";
const char __WT_CONFIG_CHOICE_checkpoint_handle[] = "checkpoint_handle";
const char __WT_CONFIG_CHOICE_checkpoint_slow[] = "checkpoint_slow";
const char __WT_CONFIG_CHOICE_checkpoint_stop[] = "checkpoint_stop";
const char __WT_CONFIG_CHOICE_commit_transaction_slow[] = "commit_transaction_slow";
const char __WT_CONFIG_CHOICE_compact_slow[] = "compact_slow";
const char __WT_CONFIG_CHOICE_evict_reposition[] = "evict_reposition";
const char __WT_CONFIG_CHOICE_failpoint_eviction_split[] = "failpoint_eviction_split";
const char __WT_CONFIG_CHOICE_failpoint_history_store_delete_key_from_ts[] =
  "failpoint_history_store_delete_key_from_ts";
const char __WT_CONFIG_CHOICE_history_store_checkpoint_delay[] = "history_store_checkpoint_delay";
const char __WT_CONFIG_CHOICE_history_store_search[] = "history_store_search";
const char __WT_CONFIG_CHOICE_history_store_sweep_race[] = "history_store_sweep_race";
const char __WT_CONFIG_CHOICE_prefetch_1[] = "prefetch_1";
const char __WT_CONFIG_CHOICE_prefetch_2[] = "prefetch_2";
const char __WT_CONFIG_CHOICE_prefetch_3[] = "prefetch_3";
const char __WT_CONFIG_CHOICE_prefetch_delay[] = "prefetch_delay";
const char __WT_CONFIG_CHOICE_prefix_compare[] = "prefix_compare";
const char __WT_CONFIG_CHOICE_prepare_checkpoint_delay[] = "prepare_checkpoint_delay";
const char __WT_CONFIG_CHOICE_prepare_resolution_1[] = "prepare_resolution_1";
const char __WT_CONFIG_CHOICE_prepare_resolution_2[] = "prepare_resolution_2";
const char __WT_CONFIG_CHOICE_sleep_before_read_overflow_onpage[] =
  "sleep_before_read_overflow_onpage";
const char __WT_CONFIG_CHOICE_split_1[] = "split_1";
const char __WT_CONFIG_CHOICE_split_2[] = "split_2";
const char __WT_CONFIG_CHOICE_split_3[] = "split_3";
const char __WT_CONFIG_CHOICE_split_4[] = "split_4";
const char __WT_CONFIG_CHOICE_split_5[] = "split_5";
const char __WT_CONFIG_CHOICE_split_6[] = "split_6";
const char __WT_CONFIG_CHOICE_split_7[] = "split_7";
const char __WT_CONFIG_CHOICE_split_8[] = "split_8";
const char __WT_CONFIG_CHOICE_tiered_flush_finish[] = "tiered_flush_finish";

static const char *confchk_timing_stress_for_test_choices[] = {
  __WT_CONFIG_CHOICE_aggressive_stash_free, __WT_CONFIG_CHOICE_aggressive_sweep,
  __WT_CONFIG_CHOICE_backup_rename, __WT_CONFIG_CHOICE_checkpoint_evict_page,
  __WT_CONFIG_CHOICE_checkpoint_handle, __WT_CONFIG_CHOICE_checkpoint_slow,
  __WT_CONFIG_CHOICE_checkpoint_stop, __WT_CONFIG_CHOICE_commit_transaction_slow,
  __WT_CONFIG_CHOICE_compact_slow, __WT_CONFIG_CHOICE_evict_reposition,
  __WT_CONFIG_CHOICE_failpoint_eviction_split,
  __WT_CONFIG_CHOICE_failpoint_history_store_delete_key_from_ts,
  __WT_CONFIG_CHOICE_history_store_checkpoint_delay, __WT_CONFIG_CHOICE_history_store_search,
  __WT_CONFIG_CHOICE_history_store_sweep_race, __WT_CONFIG_CHOICE_prefetch_1,
  __WT_CONFIG_CHOICE_prefetch_2, __WT_CONFIG_CHOICE_prefetch_3, __WT_CONFIG_CHOICE_prefetch_delay,
  __WT_CONFIG_CHOICE_prefix_compare, __WT_CONFIG_CHOICE_prepare_checkpoint_delay,
  __WT_CONFIG_CHOICE_prepare_resolution_1, __WT_CONFIG_CHOICE_prepare_resolution_2,
  __WT_CONFIG_CHOICE_sleep_before_read_overflow_onpage, __WT_CONFIG_CHOICE_split_1,
  __WT_CONFIG_CHOICE_split_2, __WT_CONFIG_CHOICE_split_3, __WT_CONFIG_CHOICE_split_4,
  __WT_CONFIG_CHOICE_split_5, __WT_CONFIG_CHOICE_split_6, __WT_CONFIG_CHOICE_split_7,
  __WT_CONFIG_CHOICE_split_8, __WT_CONFIG_CHOICE_tiered_flush_finish, NULL};
const char __WT_CONFIG_CHOICE_api[] = "api";
const char __WT_CONFIG_CHOICE_backup[] = "backup";
const char __WT_CONFIG_CHOICE_block[] = "block";
const char __WT_CONFIG_CHOICE_block_cache[] = "block_cache";
const char __WT_CONFIG_CHOICE_checkpoint[] = "checkpoint";
const char __WT_CONFIG_CHOICE_checkpoint_cleanup[] = "checkpoint_cleanup";
const char __WT_CONFIG_CHOICE_checkpoint_progress[] = "checkpoint_progress";
const char __WT_CONFIG_CHOICE_chunkcache[] = "chunkcache";
const char __WT_CONFIG_CHOICE_compact[] = "compact";
const char __WT_CONFIG_CHOICE_compact_progress[] = "compact_progress";
const char __WT_CONFIG_CHOICE_configuration[] = "configuration";
const char __WT_CONFIG_CHOICE_disaggregated_storage[] = "disaggregated_storage";
const char __WT_CONFIG_CHOICE_error_returns[] = "error_returns";
const char __WT_CONFIG_CHOICE_eviction[] = "eviction";
const char __WT_CONFIG_CHOICE_fileops[] = "fileops";
const char __WT_CONFIG_CHOICE_generation[] = "generation";
const char __WT_CONFIG_CHOICE_handleops[] = "handleops";
const char __WT_CONFIG_CHOICE_history_store[] = "history_store";
const char __WT_CONFIG_CHOICE_history_store_activity[] = "history_store_activity";
const char __WT_CONFIG_CHOICE_layered[] = "layered";
const char __WT_CONFIG_CHOICE_log[] = "log";
const char __WT_CONFIG_CHOICE_lsm[] = "lsm";
const char __WT_CONFIG_CHOICE_lsm_manager[] = "lsm_manager";
const char __WT_CONFIG_CHOICE_metadata[] = "metadata";
const char __WT_CONFIG_CHOICE_mutex[] = "mutex";
const char __WT_CONFIG_CHOICE_out_of_order[] = "out_of_order";
const char __WT_CONFIG_CHOICE_overflow[] = "overflow";
const char __WT_CONFIG_CHOICE_page_delta[] = "page_delta";
const char __WT_CONFIG_CHOICE_prefetch[] = "prefetch";
const char __WT_CONFIG_CHOICE_read[] = "read";
const char __WT_CONFIG_CHOICE_reconcile[] = "reconcile";
const char __WT_CONFIG_CHOICE_recovery_progress[] = "recovery_progress";
const char __WT_CONFIG_CHOICE_rts[] = "rts";
const char __WT_CONFIG_CHOICE_salvage[] = "salvage";
const char __WT_CONFIG_CHOICE_shared_cache[] = "shared_cache";
const char __WT_CONFIG_CHOICE_split[] = "split";
const char __WT_CONFIG_CHOICE_temporary[] = "temporary";
const char __WT_CONFIG_CHOICE_thread_group[] = "thread_group";
const char __WT_CONFIG_CHOICE_tiered[] = "tiered";
const char __WT_CONFIG_CHOICE_timestamp[] = "timestamp";
const char __WT_CONFIG_CHOICE_transaction[] = "transaction";
const char __WT_CONFIG_CHOICE_verify[] = "verify";
const char __WT_CONFIG_CHOICE_version[] = "version";
const char __WT_CONFIG_CHOICE_write[] = "write";

static const char *confchk_verbose_choices[] = {__WT_CONFIG_CHOICE_all, __WT_CONFIG_CHOICE_api,
  __WT_CONFIG_CHOICE_backup, __WT_CONFIG_CHOICE_block, __WT_CONFIG_CHOICE_block_cache,
  __WT_CONFIG_CHOICE_checkpoint, __WT_CONFIG_CHOICE_checkpoint_cleanup,
  __WT_CONFIG_CHOICE_checkpoint_progress, __WT_CONFIG_CHOICE_chunkcache, __WT_CONFIG_CHOICE_compact,
  __WT_CONFIG_CHOICE_compact_progress, __WT_CONFIG_CHOICE_configuration,
  __WT_CONFIG_CHOICE_disaggregated_storage, __WT_CONFIG_CHOICE_error_returns,
  __WT_CONFIG_CHOICE_eviction, __WT_CONFIG_CHOICE_fileops, __WT_CONFIG_CHOICE_generation,
  __WT_CONFIG_CHOICE_handleops, __WT_CONFIG_CHOICE_history_store,
  __WT_CONFIG_CHOICE_history_store_activity, __WT_CONFIG_CHOICE_layered, __WT_CONFIG_CHOICE_log,
  __WT_CONFIG_CHOICE_lsm, __WT_CONFIG_CHOICE_lsm_manager, __WT_CONFIG_CHOICE_metadata,
  __WT_CONFIG_CHOICE_mutex, __WT_CONFIG_CHOICE_out_of_order, __WT_CONFIG_CHOICE_overflow,
  __WT_CONFIG_CHOICE_page_delta, __WT_CONFIG_CHOICE_prefetch, __WT_CONFIG_CHOICE_read,
  __WT_CONFIG_CHOICE_reconcile, __WT_CONFIG_CHOICE_recovery, __WT_CONFIG_CHOICE_recovery_progress,
  __WT_CONFIG_CHOICE_rts, __WT_CONFIG_CHOICE_salvage, __WT_CONFIG_CHOICE_shared_cache,
  __WT_CONFIG_CHOICE_split, __WT_CONFIG_CHOICE_temporary, __WT_CONFIG_CHOICE_thread_group,
  __WT_CONFIG_CHOICE_tiered, __WT_CONFIG_CHOICE_timestamp, __WT_CONFIG_CHOICE_transaction,
  __WT_CONFIG_CHOICE_verify, __WT_CONFIG_CHOICE_version, __WT_CONFIG_CHOICE_write, NULL};

static const WT_CONFIG_CHECK confchk_WT_CONNECTION_reconfigure[] = {
  {"block_cache", "category", NULL, NULL, confchk_wiredtiger_open_block_cache_subconfigs, 12,
    confchk_wiredtiger_open_block_cache_subconfigs_jump, WT_CONFIG_COMPILED_TYPE_CATEGORY, 189,
    INT64_MIN, INT64_MAX, NULL},
  {"cache_max_wait_ms", "int", NULL, "min=0", NULL, 0, NULL, WT_CONFIG_COMPILED_TYPE_INT, 200, 0,
    INT64_MAX, NULL},
  {"cache_overhead", "int", NULL, "min=0,max=30", NULL, 0, NULL, WT_CONFIG_COMPILED_TYPE_INT, 201,
    0, 30, NULL},
  {"cache_size", "int", NULL, "min=1MB,max=10TB", NULL, 0, NULL, WT_CONFIG_COMPILED_TYPE_INT, 202,
    1LL * WT_MEGABYTE, 10LL * WT_TERABYTE, NULL},
  {"cache_stuck_timeout_ms", "int", NULL, "min=0", NULL, 0, NULL, WT_CONFIG_COMPILED_TYPE_INT, 203,
    0, INT64_MAX, NULL},
  {"checkpoint", "category", NULL, NULL, confchk_wiredtiger_open_checkpoint_subconfigs, 3,
    confchk_wiredtiger_open_checkpoint_subconfigs_jump, WT_CONFIG_COMPILED_TYPE_CATEGORY, 204,
    INT64_MIN, INT64_MAX, NULL},
  {"checkpoint_cleanup", "category", NULL, NULL,
    confchk_wiredtiger_open_checkpoint_cleanup_subconfigs, 2,
    confchk_wiredtiger_open_checkpoint_cleanup_subconfigs_jump, WT_CONFIG_COMPILED_TYPE_CATEGORY,
    208, INT64_MIN, INT64_MAX, NULL},
  {"chunk_cache", "category", NULL, NULL, confchk_WT_CONNECTION_reconfigure_chunk_cache_subconfigs,
    1, confchk_WT_CONNECTION_reconfigure_chunk_cache_subconfigs_jump,
    WT_CONFIG_COMPILED_TYPE_CATEGORY, 210, INT64_MIN, INT64_MAX, NULL},
  {"compatibility", "category", NULL, NULL,
    confchk_WT_CONNECTION_reconfigure_compatibility_subconfigs, 1,
    confchk_WT_CONNECTION_reconfigure_compatibility_subconfigs_jump,
    WT_CONFIG_COMPILED_TYPE_CATEGORY, 212, INT64_MIN, INT64_MAX, NULL},
  {"debug_mode", "category", NULL, NULL, confchk_wiredtiger_open_debug_mode_subconfigs, 17,
    confchk_wiredtiger_open_debug_mode_subconfigs_jump, WT_CONFIG_COMPILED_TYPE_CATEGORY, 214,
    INT64_MIN, INT64_MAX, NULL},
  {"disaggregated", "category", NULL, NULL,
    confchk_WT_CONNECTION_reconfigure_disaggregated_subconfigs, 5,
    confchk_WT_CONNECTION_reconfigure_disaggregated_subconfigs_jump,
    WT_CONFIG_COMPILED_TYPE_CATEGORY, 20, INT64_MIN, INT64_MAX, NULL},
  {"error_prefix", "string", NULL, NULL, NULL, 0, NULL, WT_CONFIG_COMPILED_TYPE_STRING, 232,
    INT64_MIN, INT64_MAX, NULL},
  {"eviction", "category", NULL, NULL, confchk_wiredtiger_open_eviction_subconfigs, 4,
    confchk_wiredtiger_open_eviction_subconfigs_jump, WT_CONFIG_COMPILED_TYPE_CATEGORY, 233,
    INT64_MIN, INT64_MAX, NULL},
  {"eviction_checkpoint_target", "int", NULL, "min=0,max=10TB", NULL, 0, NULL,
    WT_CONFIG_COMPILED_TYPE_INT, 238, 0, 10LL * WT_TERABYTE, NULL},
  {"eviction_dirty_target", "int", NULL, "min=1,max=10TB", NULL, 0, NULL,
    WT_CONFIG_COMPILED_TYPE_INT, 239, 1, 10LL * WT_TERABYTE, NULL},
  {"eviction_dirty_trigger", "int", NULL, "min=1,max=10TB", NULL, 0, NULL,
    WT_CONFIG_COMPILED_TYPE_INT, 240, 1, 10LL * WT_TERABYTE, NULL},
  {"eviction_target", "int", NULL, "min=10,max=10TB", NULL, 0, NULL, WT_CONFIG_COMPILED_TYPE_INT,
    241, 10, 10LL * WT_TERABYTE, NULL},
  {"eviction_trigger", "int", NULL, "min=10,max=10TB", NULL, 0, NULL, WT_CONFIG_COMPILED_TYPE_INT,
    242, 10, 10LL * WT_TERABYTE, NULL},
  {"eviction_updates_target", "int", NULL, "min=0,max=10TB", NULL, 0, NULL,
    WT_CONFIG_COMPILED_TYPE_INT, 243, 0, 10LL * WT_TERABYTE, NULL},
  {"eviction_updates_trigger", "int", NULL, "min=0,max=10TB", NULL, 0, NULL,
    WT_CONFIG_COMPILED_TYPE_INT, 244, 0, 10LL * WT_TERABYTE, NULL},
  {"extra_diagnostics", "list", NULL,
    "choices=[\"all\",\"checkpoint_validate\",\"cursor_check\""
    ",\"disk_validate\",\"eviction_check\",\"generation_check\","
    "\"hs_validate\",\"key_out_of_order\",\"log_validate\","
    "\"prepared\",\"slow_operation\",\"txn_visibility\"]",
    NULL, 0, NULL, WT_CONFIG_COMPILED_TYPE_LIST, 245, INT64_MIN, INT64_MAX,
    confchk_extra_diagnostics_choices},
  {"file_manager", "category", NULL, NULL, confchk_wiredtiger_open_file_manager_subconfigs, 3,
    confchk_wiredtiger_open_file_manager_subconfigs_jump, WT_CONFIG_COMPILED_TYPE_CATEGORY, 246,
    INT64_MIN, INT64_MAX, NULL},
  {"generation_drain_timeout_ms", "int", NULL, "min=0", NULL, 0, NULL, WT_CONFIG_COMPILED_TYPE_INT,
    250, 0, INT64_MAX, NULL},
  {"heuristic_controls", "category", NULL, NULL,
    confchk_wiredtiger_open_heuristic_controls_subconfigs, 3,
    confchk_wiredtiger_open_heuristic_controls_subconfigs_jump, WT_CONFIG_COMPILED_TYPE_CATEGORY,
    251, INT64_MIN, INT64_MAX, NULL},
  {"history_store", "category", NULL, NULL, confchk_wiredtiger_open_history_store_subconfigs, 1,
    confchk_wiredtiger_open_history_store_subconfigs_jump, WT_CONFIG_COMPILED_TYPE_CATEGORY, 255,
    INT64_MIN, INT64_MAX, NULL},
  {"io_capacity", "category", NULL, NULL, confchk_wiredtiger_open_io_capacity_subconfigs, 2,
    confchk_wiredtiger_open_io_capacity_subconfigs_jump, WT_CONFIG_COMPILED_TYPE_CATEGORY, 257,
    INT64_MIN, INT64_MAX, NULL},
  {"json_output", "list", NULL, "choices=[\"error\",\"message\"]", NULL, 0, NULL,
    WT_CONFIG_COMPILED_TYPE_LIST, 260, INT64_MIN, INT64_MAX, confchk_json_output_choices},
  {"log", "category", NULL, NULL, confchk_WT_CONNECTION_reconfigure_log_subconfigs, 6,
    confchk_WT_CONNECTION_reconfigure_log_subconfigs_jump, WT_CONFIG_COMPILED_TYPE_CATEGORY, 42,
    INT64_MIN, INT64_MAX, NULL},
  {"lsm_manager", "category", NULL, NULL, confchk_wiredtiger_open_lsm_manager_subconfigs, 2,
    confchk_wiredtiger_open_lsm_manager_subconfigs_jump, WT_CONFIG_COMPILED_TYPE_CATEGORY, 267,
    INT64_MIN, INT64_MAX, NULL},
  {"operation_timeout_ms", "int", NULL, "min=0", NULL, 0, NULL, WT_CONFIG_COMPILED_TYPE_INT, 169, 0,
    INT64_MAX, NULL},
  {"operation_tracking", "category", NULL, NULL,
    confchk_wiredtiger_open_operation_tracking_subconfigs, 2,
    confchk_wiredtiger_open_operation_tracking_subconfigs_jump, WT_CONFIG_COMPILED_TYPE_CATEGORY,
    270, INT64_MIN, INT64_MAX, NULL},
  {"rollback_to_stable", "category", NULL, NULL,
    confchk_wiredtiger_open_rollback_to_stable_subconfigs, 1,
    confchk_wiredtiger_open_rollback_to_stable_subconfigs_jump, WT_CONFIG_COMPILED_TYPE_CATEGORY,
    272, INT64_MIN, INT64_MAX, NULL},
  {"shared_cache", "category", NULL, NULL, confchk_wiredtiger_open_shared_cache_subconfigs, 5,
    confchk_wiredtiger_open_shared_cache_subconfigs_jump, WT_CONFIG_COMPILED_TYPE_CATEGORY, 274,
    INT64_MIN, INT64_MAX, NULL},
  {"statistics", "list", NULL,
    "choices=[\"all\",\"cache_walk\",\"fast\",\"none\","
    "\"clear\",\"tree_walk\"]",
    NULL, 0, NULL, WT_CONFIG_COMPILED_TYPE_LIST, 151, INT64_MIN, INT64_MAX,
    confchk_statistics_choices},
  {"statistics_log", "category", NULL, NULL,
    confchk_WT_CONNECTION_reconfigure_statistics_log_subconfigs, 5,
    confchk_WT_CONNECTION_reconfigure_statistics_log_subconfigs_jump,
    WT_CONFIG_COMPILED_TYPE_CATEGORY, 278, INT64_MIN, INT64_MAX, NULL},
  {"tiered_storage", "category", NULL, NULL,
    confchk_WT_CONNECTION_reconfigure_tiered_storage_subconfigs, 1,
    confchk_WT_CONNECTION_reconfigure_tiered_storage_subconfigs_jump,
    WT_CONFIG_COMPILED_TYPE_CATEGORY, 53, INT64_MIN, INT64_MAX, NULL},
  {"timing_stress_for_test", "list", NULL,
    "choices=[\"aggressive_stash_free\",\"aggressive_sweep\","
    "\"backup_rename\",\"checkpoint_evict_page\","
    "\"checkpoint_handle\",\"checkpoint_slow\",\"checkpoint_stop\","
    "\"commit_transaction_slow\",\"compact_slow\","
    "\"evict_reposition\",\"failpoint_eviction_split\","
    "\"failpoint_history_store_delete_key_from_ts\","
    "\"history_store_checkpoint_delay\",\"history_store_search\","
    "\"history_store_sweep_race\",\"prefetch_1\",\"prefetch_2\","
    "\"prefetch_3\",\"prefetch_delay\",\"prefix_compare\","
    "\"prepare_checkpoint_delay\",\"prepare_resolution_1\","
    "\"prepare_resolution_2\",\"sleep_before_read_overflow_onpage\","
    "\"split_1\",\"split_2\",\"split_3\",\"split_4\",\"split_5\","
    "\"split_6\",\"split_7\",\"split_8\",\"tiered_flush_finish\"]",
    NULL, 0, NULL, WT_CONFIG_COMPILED_TYPE_LIST, 283, INT64_MIN, INT64_MAX,
    confchk_timing_stress_for_test_choices},
  {"verbose", "list", NULL,
    "choices=[\"all\",\"api\",\"backup\",\"block\","
    "\"block_cache\",\"checkpoint\",\"checkpoint_cleanup\","
    "\"checkpoint_progress\",\"chunkcache\",\"compact\","
    "\"compact_progress\",\"configuration\",\"disaggregated_storage\""
    ",\"error_returns\",\"eviction\",\"fileops\",\"generation\","
    "\"handleops\",\"history_store\",\"history_store_activity\","
    "\"layered\",\"log\",\"lsm\",\"lsm_manager\",\"metadata\","
    "\"mutex\",\"out_of_order\",\"overflow\",\"page_delta\","
    "\"prefetch\",\"read\",\"reconcile\",\"recovery\","
    "\"recovery_progress\",\"rts\",\"salvage\",\"shared_cache\","
    "\"split\",\"temporary\",\"thread_group\",\"tiered\","
    "\"timestamp\",\"transaction\",\"verify\",\"version\",\"write\"]",
    NULL, 0, NULL, WT_CONFIG_COMPILED_TYPE_LIST, 10, INT64_MIN, INT64_MAX, confchk_verbose_choices},
  {NULL, NULL, NULL, NULL, NULL, 0, NULL, 0, 0, 0, 0, NULL}};

static const uint8_t confchk_WT_CONNECTION_reconfigure_jump[WT_CONFIG_JUMP_TABLE_SIZE] = {0, 0, 0,
  0, 0, 0, 0, 0, 0, 0, 0, 0, 0, 0, 0, 0, 0, 0, 0, 0, 0, 0, 0, 0, 0, 0, 0, 0, 0, 0, 0, 0, 0, 0, 0, 0,
  0, 0, 0, 0, 0, 0, 0, 0, 0, 0, 0, 0, 0, 0, 0, 0, 0, 0, 0, 0, 0, 0, 0, 0, 0, 0, 0, 0, 0, 0, 0, 0, 0,
  0, 0, 0, 0, 0, 0, 0, 0, 0, 0, 0, 0, 0, 0, 0, 0, 0, 0, 0, 0, 0, 0, 0, 0, 0, 0, 0, 0, 0, 0, 1, 9,
  11, 21, 22, 23, 25, 26, 27, 27, 29, 29, 29, 31, 31, 31, 32, 35, 37, 37, 38, 38, 38, 38, 38, 38,
  38, 38, 38};

static const WT_CONFIG_CHECK confchk_WT_CONNECTION_rollback_to_stable[] = {
  {"dryrun", "boolean", NULL, NULL, NULL, 0, NULL, WT_CONFIG_COMPILED_TYPE_BOOLEAN, 110, INT64_MIN,
    INT64_MAX, NULL},
  {"threads", "int", NULL, "min=0,max=10", NULL, 0, NULL, WT_CONFIG_COMPILED_TYPE_INT, 273, 0, 10,
    NULL},
  {NULL, NULL, NULL, NULL, NULL, 0, NULL, 0, 0, 0, 0, NULL}};

static const uint8_t confchk_WT_CONNECTION_rollback_to_stable_jump[WT_CONFIG_JUMP_TABLE_SIZE] = {0,
  0, 0, 0, 0, 0, 0, 0, 0, 0, 0, 0, 0, 0, 0, 0, 0, 0, 0, 0, 0, 0, 0, 0, 0, 0, 0, 0, 0, 0, 0, 0, 0, 0,
  0, 0, 0, 0, 0, 0, 0, 0, 0, 0, 0, 0, 0, 0, 0, 0, 0, 0, 0, 0, 0, 0, 0, 0, 0, 0, 0, 0, 0, 0, 0, 0, 0,
  0, 0, 0, 0, 0, 0, 0, 0, 0, 0, 0, 0, 0, 0, 0, 0, 0, 0, 0, 0, 0, 0, 0, 0, 0, 0, 0, 0, 0, 0, 0, 0, 0,
  0, 1, 1, 1, 1, 1, 1, 1, 1, 1, 1, 1, 1, 1, 1, 1, 1, 2, 2, 2, 2, 2, 2, 2, 2, 2, 2, 2};

static const WT_CONFIG_CHECK confchk_WT_CONNECTION_set_timestamp[] = {
  {"durable_timestamp", "string", NULL, NULL, NULL, 0, NULL, WT_CONFIG_COMPILED_TYPE_STRING, 3,
    INT64_MIN, INT64_MAX, NULL},
  {"force", "boolean", NULL, NULL, NULL, 0, NULL, WT_CONFIG_COMPILED_TYPE_BOOLEAN, 102, INT64_MIN,
    INT64_MAX, NULL},
  {"oldest_timestamp", "string", NULL, NULL, NULL, 0, NULL, WT_CONFIG_COMPILED_TYPE_STRING, 293,
    INT64_MIN, INT64_MAX, NULL},
  {"stable_timestamp", "string", NULL, NULL, NULL, 0, NULL, WT_CONFIG_COMPILED_TYPE_STRING, 164,
    INT64_MIN, INT64_MAX, NULL},
  {NULL, NULL, NULL, NULL, NULL, 0, NULL, 0, 0, 0, 0, NULL}};

static const uint8_t confchk_WT_CONNECTION_set_timestamp_jump[WT_CONFIG_JUMP_TABLE_SIZE] = {0, 0, 0,
  0, 0, 0, 0, 0, 0, 0, 0, 0, 0, 0, 0, 0, 0, 0, 0, 0, 0, 0, 0, 0, 0, 0, 0, 0, 0, 0, 0, 0, 0, 0, 0, 0,
  0, 0, 0, 0, 0, 0, 0, 0, 0, 0, 0, 0, 0, 0, 0, 0, 0, 0, 0, 0, 0, 0, 0, 0, 0, 0, 0, 0, 0, 0, 0, 0, 0,
  0, 0, 0, 0, 0, 0, 0, 0, 0, 0, 0, 0, 0, 0, 0, 0, 0, 0, 0, 0, 0, 0, 0, 0, 0, 0, 0, 0, 0, 0, 0, 0, 1,
  1, 2, 2, 2, 2, 2, 2, 2, 2, 2, 3, 3, 3, 3, 4, 4, 4, 4, 4, 4, 4, 4, 4, 4, 4, 4};
const char __WT_CONFIG_CHOICE_set[] = "set";

static const char *confchk_action_choices[] = {
  __WT_CONFIG_CHOICE_clear, __WT_CONFIG_CHOICE_set, NULL};
const char __WT_CONFIG_CHOICE_lower[] = "lower";
const char __WT_CONFIG_CHOICE_upper[] = "upper";

static const char *confchk_bound_choices[] = {
  __WT_CONFIG_CHOICE_lower, __WT_CONFIG_CHOICE_upper, NULL};

static const WT_CONFIG_CHECK confchk_WT_CURSOR_bound[] = {
  {"action", "string", NULL, "choices=[\"clear\",\"set\"]", NULL, 0, NULL,
    WT_CONFIG_COMPILED_TYPE_STRING, 105, INT64_MIN, INT64_MAX, confchk_action_choices},
  {"bound", "string", NULL, "choices=[\"lower\",\"upper\"]", NULL, 0, NULL,
    WT_CONFIG_COMPILED_TYPE_STRING, 106, INT64_MIN, INT64_MAX, confchk_bound_choices},
  {"inclusive", "boolean", NULL, NULL, NULL, 0, NULL, WT_CONFIG_COMPILED_TYPE_BOOLEAN, 107,
    INT64_MIN, INT64_MAX, NULL},
  {NULL, NULL, NULL, NULL, NULL, 0, NULL, 0, 0, 0, 0, NULL}};

static const uint8_t confchk_WT_CURSOR_bound_jump[WT_CONFIG_JUMP_TABLE_SIZE] = {0, 0, 0, 0, 0, 0, 0,
  0, 0, 0, 0, 0, 0, 0, 0, 0, 0, 0, 0, 0, 0, 0, 0, 0, 0, 0, 0, 0, 0, 0, 0, 0, 0, 0, 0, 0, 0, 0, 0, 0,
  0, 0, 0, 0, 0, 0, 0, 0, 0, 0, 0, 0, 0, 0, 0, 0, 0, 0, 0, 0, 0, 0, 0, 0, 0, 0, 0, 0, 0, 0, 0, 0, 0,
  0, 0, 0, 0, 0, 0, 0, 0, 0, 0, 0, 0, 0, 0, 0, 0, 0, 0, 0, 0, 0, 0, 0, 0, 0, 1, 2, 2, 2, 2, 2, 2, 2,
  3, 3, 3, 3, 3, 3, 3, 3, 3, 3, 3, 3, 3, 3, 3, 3, 3, 3, 3, 3, 3, 3};

static const WT_CONFIG_CHECK confchk_WT_CURSOR_reconfigure[] = {
  {"append", "boolean", NULL, NULL, NULL, 0, NULL, WT_CONFIG_COMPILED_TYPE_BOOLEAN, 101, INT64_MIN,
    INT64_MAX, NULL},
  {"force", "boolean", NULL, NULL, NULL, 0, NULL, WT_CONFIG_COMPILED_TYPE_BOOLEAN, 102, INT64_MIN,
    INT64_MAX, NULL},
  {"overwrite", "boolean", NULL, NULL, NULL, 0, NULL, WT_CONFIG_COMPILED_TYPE_BOOLEAN, 103,
    INT64_MIN, INT64_MAX, NULL},
  {"prefix_search", "boolean", NULL, NULL, NULL, 0, NULL, WT_CONFIG_COMPILED_TYPE_BOOLEAN, 104,
    INT64_MIN, INT64_MAX, NULL},
  {NULL, NULL, NULL, NULL, NULL, 0, NULL, 0, 0, 0, 0, NULL}};

static const uint8_t confchk_WT_CURSOR_reconfigure_jump[WT_CONFIG_JUMP_TABLE_SIZE] = {0, 0, 0, 0, 0,
  0, 0, 0, 0, 0, 0, 0, 0, 0, 0, 0, 0, 0, 0, 0, 0, 0, 0, 0, 0, 0, 0, 0, 0, 0, 0, 0, 0, 0, 0, 0, 0, 0,
  0, 0, 0, 0, 0, 0, 0, 0, 0, 0, 0, 0, 0, 0, 0, 0, 0, 0, 0, 0, 0, 0, 0, 0, 0, 0, 0, 0, 0, 0, 0, 0, 0,
  0, 0, 0, 0, 0, 0, 0, 0, 0, 0, 0, 0, 0, 0, 0, 0, 0, 0, 0, 0, 0, 0, 0, 0, 0, 0, 0, 1, 1, 1, 1, 1, 2,
  2, 2, 2, 2, 2, 2, 2, 2, 3, 4, 4, 4, 4, 4, 4, 4, 4, 4, 4, 4, 4, 4, 4, 4};
const char __WT_CONFIG_CHOICE_random[] = "random";
const char __WT_CONFIG_CHOICE_sequential[] = "sequential";

static const char *confchk_access_pattern_hint_choices[] = {
  __WT_CONFIG_CHOICE_none, __WT_CONFIG_CHOICE_random, __WT_CONFIG_CHOICE_sequential, NULL};
const char __WT_CONFIG_CHOICE_always[] = "always";
const char __WT_CONFIG_CHOICE_key_consistent[] = "key_consistent";
const char __WT_CONFIG_CHOICE_never[] = "never";

static const char *confchk_commit_timestamp_choices[] = {__WT_CONFIG_CHOICE_always,
  __WT_CONFIG_CHOICE_key_consistent, __WT_CONFIG_CHOICE_never, __WT_CONFIG_CHOICE_none, NULL};

static const char *confchk_durable_timestamp_choices[] = {__WT_CONFIG_CHOICE_always,
  __WT_CONFIG_CHOICE_key_consistent, __WT_CONFIG_CHOICE_never, __WT_CONFIG_CHOICE_none, NULL};

static const char *confchk_read_timestamp_choices[] = {
  __WT_CONFIG_CHOICE_always, __WT_CONFIG_CHOICE_never, __WT_CONFIG_CHOICE_none, NULL};
const char __WT_CONFIG_CHOICE_off[] = "off";
const char __WT_CONFIG_CHOICE_on[] = "on";

static const char *confchk_write_timestamp_choices[] = {
  __WT_CONFIG_CHOICE_off, __WT_CONFIG_CHOICE_on, NULL};

static const WT_CONFIG_CHECK confchk_WT_SESSION_create_assert_subconfigs[] = {
  {"commit_timestamp", "string", NULL,
    "choices=[\"always\",\"key_consistent\",\"never\","
    "\"none\"]",
    NULL, 0, NULL, WT_CONFIG_COMPILED_TYPE_STRING, 2, INT64_MIN, INT64_MAX,
    confchk_commit_timestamp_choices},
  {"durable_timestamp", "string", NULL,
    "choices=[\"always\",\"key_consistent\",\"never\","
    "\"none\"]",
    NULL, 0, NULL, WT_CONFIG_COMPILED_TYPE_STRING, 3, INT64_MIN, INT64_MAX,
    confchk_durable_timestamp_choices},
  {"read_timestamp", "string", NULL, "choices=[\"always\",\"never\",\"none\"]", NULL, 0, NULL,
    WT_CONFIG_COMPILED_TYPE_STRING, 4, INT64_MIN, INT64_MAX, confchk_read_timestamp_choices},
  {"write_timestamp", "string", NULL, "choices=[\"off\",\"on\"]", NULL, 0, NULL,
    WT_CONFIG_COMPILED_TYPE_STRING, 5, INT64_MIN, INT64_MAX, confchk_write_timestamp_choices},
  {NULL, NULL, NULL, NULL, NULL, 0, NULL, 0, 0, 0, 0, NULL}};

static const uint8_t confchk_WT_SESSION_create_assert_subconfigs_jump[WT_CONFIG_JUMP_TABLE_SIZE] = {
  0, 0, 0, 0, 0, 0, 0, 0, 0, 0, 0, 0, 0, 0, 0, 0, 0, 0, 0, 0, 0, 0, 0, 0, 0, 0, 0, 0, 0, 0, 0, 0, 0,
  0, 0, 0, 0, 0, 0, 0, 0, 0, 0, 0, 0, 0, 0, 0, 0, 0, 0, 0, 0, 0, 0, 0, 0, 0, 0, 0, 0, 0, 0, 0, 0, 0,
  0, 0, 0, 0, 0, 0, 0, 0, 0, 0, 0, 0, 0, 0, 0, 0, 0, 0, 0, 0, 0, 0, 0, 0, 0, 0, 0, 0, 0, 0, 0, 0, 0,
  0, 1, 2, 2, 2, 2, 2, 2, 2, 2, 2, 2, 2, 2, 2, 2, 3, 3, 3, 3, 3, 4, 4, 4, 4, 4, 4, 4, 4};

static const WT_CONFIG_CHECK confchk_WT_SESSION_create_log_subconfigs[] = {
  {"enabled", "boolean", NULL, NULL, NULL, 0, NULL, WT_CONFIG_COMPILED_TYPE_BOOLEAN, 43, INT64_MIN,
    INT64_MAX, NULL},
  {NULL, NULL, NULL, NULL, NULL, 0, NULL, 0, 0, 0, 0, NULL}};

static const uint8_t confchk_WT_SESSION_create_log_subconfigs_jump[WT_CONFIG_JUMP_TABLE_SIZE] = {0,
  0, 0, 0, 0, 0, 0, 0, 0, 0, 0, 0, 0, 0, 0, 0, 0, 0, 0, 0, 0, 0, 0, 0, 0, 0, 0, 0, 0, 0, 0, 0, 0, 0,
  0, 0, 0, 0, 0, 0, 0, 0, 0, 0, 0, 0, 0, 0, 0, 0, 0, 0, 0, 0, 0, 0, 0, 0, 0, 0, 0, 0, 0, 0, 0, 0, 0,
  0, 0, 0, 0, 0, 0, 0, 0, 0, 0, 0, 0, 0, 0, 0, 0, 0, 0, 0, 0, 0, 0, 0, 0, 0, 0, 0, 0, 0, 0, 0, 0, 0,
  0, 0, 1, 1, 1, 1, 1, 1, 1, 1, 1, 1, 1, 1, 1, 1, 1, 1, 1, 1, 1, 1, 1, 1, 1, 1, 1, 1};
const char __WT_CONFIG_CHOICE_write_timestamp[] = "write_timestamp";

static const char *confchk_verbose2_choices[] = {__WT_CONFIG_CHOICE_write_timestamp, NULL};
const char __WT_CONFIG_CHOICE_mixed_mode[] = "mixed_mode";
const char __WT_CONFIG_CHOICE_ordered[] = "ordered";

static const char *confchk_write_timestamp_usage_choices[] = {__WT_CONFIG_CHOICE_always,
  __WT_CONFIG_CHOICE_key_consistent, __WT_CONFIG_CHOICE_mixed_mode, __WT_CONFIG_CHOICE_never,
  __WT_CONFIG_CHOICE_none, __WT_CONFIG_CHOICE_ordered, NULL};

static const WT_CONFIG_CHECK confchk_WT_SESSION_alter[] = {
  {"access_pattern_hint", "string", NULL, "choices=[\"none\",\"random\",\"sequential\"]", NULL, 0,
    NULL, WT_CONFIG_COMPILED_TYPE_STRING, 12, INT64_MIN, INT64_MAX,
    confchk_access_pattern_hint_choices},
  {"app_metadata", "string", NULL, NULL, NULL, 0, NULL, WT_CONFIG_COMPILED_TYPE_STRING, 0,
    INT64_MIN, INT64_MAX, NULL},
  {"assert", "category", NULL, NULL, confchk_WT_SESSION_create_assert_subconfigs, 4,
    confchk_WT_SESSION_create_assert_subconfigs_jump, WT_CONFIG_COMPILED_TYPE_CATEGORY, 1,
    INT64_MIN, INT64_MAX, NULL},
  {"cache_resident", "boolean", NULL, NULL, NULL, 0, NULL, WT_CONFIG_COMPILED_TYPE_BOOLEAN, 17,
    INT64_MIN, INT64_MAX, NULL},
  {"checkpoint", "string", NULL, NULL, NULL, 0, NULL, WT_CONFIG_COMPILED_TYPE_STRING, 62, INT64_MIN,
    INT64_MAX, NULL},
  {"exclusive_refreshed", "boolean", NULL, NULL, NULL, 0, NULL, WT_CONFIG_COMPILED_TYPE_BOOLEAN,
    108, INT64_MIN, INT64_MAX, NULL},
  {"log", "category", NULL, NULL, confchk_WT_SESSION_create_log_subconfigs, 1,
    confchk_WT_SESSION_create_log_subconfigs_jump, WT_CONFIG_COMPILED_TYPE_CATEGORY, 42, INT64_MIN,
    INT64_MAX, NULL},
  {"os_cache_dirty_max", "int", NULL, "min=0", NULL, 0, NULL, WT_CONFIG_COMPILED_TYPE_INT, 46, 0,
    INT64_MAX, NULL},
  {"os_cache_max", "int", NULL, "min=0", NULL, 0, NULL, WT_CONFIG_COMPILED_TYPE_INT, 47, 0,
    INT64_MAX, NULL},
  {"verbose", "list", NULL, "choices=[\"write_timestamp\"]", NULL, 0, NULL,
    WT_CONFIG_COMPILED_TYPE_LIST, 10, INT64_MIN, INT64_MAX, confchk_verbose2_choices},
  {"write_timestamp_usage", "string", NULL,
    "choices=[\"always\",\"key_consistent\",\"mixed_mode\","
    "\"never\",\"none\",\"ordered\"]",
    NULL, 0, NULL, WT_CONFIG_COMPILED_TYPE_STRING, 11, INT64_MIN, INT64_MAX,
    confchk_write_timestamp_usage_choices},
  {NULL, NULL, NULL, NULL, NULL, 0, NULL, 0, 0, 0, 0, NULL}};

static const uint8_t confchk_WT_SESSION_alter_jump[WT_CONFIG_JUMP_TABLE_SIZE] = {0, 0, 0, 0, 0, 0,
  0, 0, 0, 0, 0, 0, 0, 0, 0, 0, 0, 0, 0, 0, 0, 0, 0, 0, 0, 0, 0, 0, 0, 0, 0, 0, 0, 0, 0, 0, 0, 0, 0,
  0, 0, 0, 0, 0, 0, 0, 0, 0, 0, 0, 0, 0, 0, 0, 0, 0, 0, 0, 0, 0, 0, 0, 0, 0, 0, 0, 0, 0, 0, 0, 0, 0,
  0, 0, 0, 0, 0, 0, 0, 0, 0, 0, 0, 0, 0, 0, 0, 0, 0, 0, 0, 0, 0, 0, 0, 0, 0, 0, 3, 3, 5, 5, 6, 6, 6,
  6, 6, 6, 6, 7, 7, 7, 9, 9, 9, 9, 9, 9, 9, 10, 11, 11, 11, 11, 11, 11, 11, 11};
const char __WT_CONFIG_CHOICE_false[] = "false";
const char __WT_CONFIG_CHOICE_force[] = "force";
const char __WT_CONFIG_CHOICE_true[] = "true";

static const char *confchk_ignore_prepare_choices[] = {
  __WT_CONFIG_CHOICE_false, __WT_CONFIG_CHOICE_force, __WT_CONFIG_CHOICE_true, NULL};

static const char *confchk_isolation2_choices[] = {__WT_CONFIG_CHOICE_read_uncommitted,
  __WT_CONFIG_CHOICE_read_committed, __WT_CONFIG_CHOICE_snapshot, NULL};

static const WT_CONFIG_CHECK confchk_WT_SESSION_begin_transaction_roundup_timestamps_subconfigs[] =
  {{"prepared", "boolean", NULL, NULL, NULL, 0, NULL, WT_CONFIG_COMPILED_TYPE_BOOLEAN, 172,
     INT64_MIN, INT64_MAX, NULL},
    {"read", "boolean", NULL, NULL, NULL, 0, NULL, WT_CONFIG_COMPILED_TYPE_BOOLEAN, 173, INT64_MIN,
      INT64_MAX, NULL},
    {NULL, NULL, NULL, NULL, NULL, 0, NULL, 0, 0, 0, 0, NULL}};

static const uint8_t confchk_WT_SESSION_begin_transaction_roundup_timestamps_subconfigs_jump
  [WT_CONFIG_JUMP_TABLE_SIZE] = {0, 0, 0, 0, 0, 0, 0, 0, 0, 0, 0, 0, 0, 0, 0, 0, 0, 0, 0, 0, 0, 0,
    0, 0, 0, 0, 0, 0, 0, 0, 0, 0, 0, 0, 0, 0, 0, 0, 0, 0, 0, 0, 0, 0, 0, 0, 0, 0, 0, 0, 0, 0, 0, 0,
    0, 0, 0, 0, 0, 0, 0, 0, 0, 0, 0, 0, 0, 0, 0, 0, 0, 0, 0, 0, 0, 0, 0, 0, 0, 0, 0, 0, 0, 0, 0, 0,
    0, 0, 0, 0, 0, 0, 0, 0, 0, 0, 0, 0, 0, 0, 0, 0, 0, 0, 0, 0, 0, 0, 0, 0, 0, 0, 0, 1, 1, 2, 2, 2,
    2, 2, 2, 2, 2, 2, 2, 2, 2, 2};

static const WT_CONFIG_CHECK confchk_WT_SESSION_begin_transaction[] = {
  {"ignore_prepare", "string", NULL, "choices=[\"false\",\"force\",\"true\"]", NULL, 0, NULL,
    WT_CONFIG_COMPILED_TYPE_STRING, 166, INT64_MIN, INT64_MAX, confchk_ignore_prepare_choices},
  {"isolation", "string", NULL,
    "choices=[\"read-uncommitted\",\"read-committed\","
    "\"snapshot\"]",
    NULL, 0, NULL, WT_CONFIG_COMPILED_TYPE_STRING, 167, INT64_MIN, INT64_MAX,
    confchk_isolation2_choices},
  {"name", "string", NULL, NULL, NULL, 0, NULL, WT_CONFIG_COMPILED_TYPE_STRING, 25, INT64_MIN,
    INT64_MAX, NULL},
  {"no_timestamp", "boolean", NULL, NULL, NULL, 0, NULL, WT_CONFIG_COMPILED_TYPE_BOOLEAN, 168,
    INT64_MIN, INT64_MAX, NULL},
  {"operation_timeout_ms", "int", NULL, "min=0", NULL, 0, NULL, WT_CONFIG_COMPILED_TYPE_INT, 169, 0,
    INT64_MAX, NULL},
  {"priority", "int", NULL, "min=-100,max=100", NULL, 0, NULL, WT_CONFIG_COMPILED_TYPE_INT, 170,
    -100, 100, NULL},
  {"read_timestamp", "string", NULL, NULL, NULL, 0, NULL, WT_CONFIG_COMPILED_TYPE_STRING, 4,
    INT64_MIN, INT64_MAX, NULL},
  {"roundup_timestamps", "category", NULL, NULL,
    confchk_WT_SESSION_begin_transaction_roundup_timestamps_subconfigs, 2,
    confchk_WT_SESSION_begin_transaction_roundup_timestamps_subconfigs_jump,
    WT_CONFIG_COMPILED_TYPE_CATEGORY, 171, INT64_MIN, INT64_MAX, NULL},
  {"sync", "boolean", NULL, NULL, NULL, 0, NULL, WT_CONFIG_COMPILED_TYPE_BOOLEAN, 126, INT64_MIN,
    INT64_MAX, NULL},
  {NULL, NULL, NULL, NULL, NULL, 0, NULL, 0, 0, 0, 0, NULL}};

static const uint8_t confchk_WT_SESSION_begin_transaction_jump[WT_CONFIG_JUMP_TABLE_SIZE] = {0, 0,
  0, 0, 0, 0, 0, 0, 0, 0, 0, 0, 0, 0, 0, 0, 0, 0, 0, 0, 0, 0, 0, 0, 0, 0, 0, 0, 0, 0, 0, 0, 0, 0, 0,
  0, 0, 0, 0, 0, 0, 0, 0, 0, 0, 0, 0, 0, 0, 0, 0, 0, 0, 0, 0, 0, 0, 0, 0, 0, 0, 0, 0, 0, 0, 0, 0, 0,
  0, 0, 0, 0, 0, 0, 0, 0, 0, 0, 0, 0, 0, 0, 0, 0, 0, 0, 0, 0, 0, 0, 0, 0, 0, 0, 0, 0, 0, 0, 0, 0, 0,
  0, 0, 0, 0, 0, 2, 2, 2, 2, 2, 4, 5, 6, 6, 8, 9, 9, 9, 9, 9, 9, 9, 9, 9, 9, 9, 9};

static const WT_CONFIG_CHECK confchk_WT_SESSION_checkpoint_debug_subconfigs[] = {
  {"checkpoint_cleanup", "boolean", NULL, NULL, NULL, 0, NULL, WT_CONFIG_COMPILED_TYPE_BOOLEAN, 175,
    INT64_MIN, INT64_MAX, NULL},
  {"checkpoint_crash_point", "int", NULL, NULL, NULL, 0, NULL, WT_CONFIG_COMPILED_TYPE_INT, 176,
    INT64_MIN, INT64_MAX, NULL},
  {NULL, NULL, NULL, NULL, NULL, 0, NULL, 0, 0, 0, 0, NULL}};

static const uint8_t
  confchk_WT_SESSION_checkpoint_debug_subconfigs_jump[WT_CONFIG_JUMP_TABLE_SIZE] = {0, 0, 0, 0, 0,
    0, 0, 0, 0, 0, 0, 0, 0, 0, 0, 0, 0, 0, 0, 0, 0, 0, 0, 0, 0, 0, 0, 0, 0, 0, 0, 0, 0, 0, 0, 0, 0,
    0, 0, 0, 0, 0, 0, 0, 0, 0, 0, 0, 0, 0, 0, 0, 0, 0, 0, 0, 0, 0, 0, 0, 0, 0, 0, 0, 0, 0, 0, 0, 0,
    0, 0, 0, 0, 0, 0, 0, 0, 0, 0, 0, 0, 0, 0, 0, 0, 0, 0, 0, 0, 0, 0, 0, 0, 0, 0, 0, 0, 0, 0, 0, 2,
    2, 2, 2, 2, 2, 2, 2, 2, 2, 2, 2, 2, 2, 2, 2, 2, 2, 2, 2, 2, 2, 2, 2, 2, 2, 2, 2};

static const WT_CONFIG_CHECK confchk_WT_SESSION_checkpoint_flush_tier_subconfigs[] = {
  {"enabled", "boolean", NULL, NULL, NULL, 0, NULL, WT_CONFIG_COMPILED_TYPE_BOOLEAN, 43, INT64_MIN,
    INT64_MAX, NULL},
  {"force", "boolean", NULL, NULL, NULL, 0, NULL, WT_CONFIG_COMPILED_TYPE_BOOLEAN, 102, INT64_MIN,
    INT64_MAX, NULL},
  {"sync", "boolean", NULL, NULL, NULL, 0, NULL, WT_CONFIG_COMPILED_TYPE_BOOLEAN, 126, INT64_MIN,
    INT64_MAX, NULL},
  {"timeout", "int", NULL, NULL, NULL, 0, NULL, WT_CONFIG_COMPILED_TYPE_INT, 114, INT64_MIN,
    INT64_MAX, NULL},
  {NULL, NULL, NULL, NULL, NULL, 0, NULL, 0, 0, 0, 0, NULL}};

static const uint8_t
  confchk_WT_SESSION_checkpoint_flush_tier_subconfigs_jump[WT_CONFIG_JUMP_TABLE_SIZE] = {0, 0, 0, 0,
    0, 0, 0, 0, 0, 0, 0, 0, 0, 0, 0, 0, 0, 0, 0, 0, 0, 0, 0, 0, 0, 0, 0, 0, 0, 0, 0, 0, 0, 0, 0, 0,
    0, 0, 0, 0, 0, 0, 0, 0, 0, 0, 0, 0, 0, 0, 0, 0, 0, 0, 0, 0, 0, 0, 0, 0, 0, 0, 0, 0, 0, 0, 0, 0,
    0, 0, 0, 0, 0, 0, 0, 0, 0, 0, 0, 0, 0, 0, 0, 0, 0, 0, 0, 0, 0, 0, 0, 0, 0, 0, 0, 0, 0, 0, 0, 0,
    0, 0, 1, 2, 2, 2, 2, 2, 2, 2, 2, 2, 2, 2, 2, 2, 3, 4, 4, 4, 4, 4, 4, 4, 4, 4, 4, 4};

static const WT_CONFIG_CHECK confchk_WT_SESSION_checkpoint[] = {
  {"debug", "category", NULL, NULL, confchk_WT_SESSION_checkpoint_debug_subconfigs, 2,
    confchk_WT_SESSION_checkpoint_debug_subconfigs_jump, WT_CONFIG_COMPILED_TYPE_CATEGORY, 129,
    INT64_MIN, INT64_MAX, NULL},
  {"drop", "list", NULL, NULL, NULL, 0, NULL, WT_CONFIG_COMPILED_TYPE_LIST, 177, INT64_MIN,
    INT64_MAX, NULL},
  {"flush_tier", "category", NULL, NULL, confchk_WT_SESSION_checkpoint_flush_tier_subconfigs, 4,
    confchk_WT_SESSION_checkpoint_flush_tier_subconfigs_jump, WT_CONFIG_COMPILED_TYPE_CATEGORY, 178,
    INT64_MIN, INT64_MAX, NULL},
  {"force", "boolean", NULL, NULL, NULL, 0, NULL, WT_CONFIG_COMPILED_TYPE_BOOLEAN, 102, INT64_MIN,
    INT64_MAX, NULL},
  {"name", "string", NULL, NULL, NULL, 0, NULL, WT_CONFIG_COMPILED_TYPE_STRING, 25, INT64_MIN,
    INT64_MAX, NULL},
  {"use_timestamp", "boolean", NULL, NULL, NULL, 0, NULL, WT_CONFIG_COMPILED_TYPE_BOOLEAN, 179,
    INT64_MIN, INT64_MAX, NULL},
  {NULL, NULL, NULL, NULL, NULL, 0, NULL, 0, 0, 0, 0, NULL}};

static const uint8_t confchk_WT_SESSION_checkpoint_jump[WT_CONFIG_JUMP_TABLE_SIZE] = {0, 0, 0, 0, 0,
  0, 0, 0, 0, 0, 0, 0, 0, 0, 0, 0, 0, 0, 0, 0, 0, 0, 0, 0, 0, 0, 0, 0, 0, 0, 0, 0, 0, 0, 0, 0, 0, 0,
  0, 0, 0, 0, 0, 0, 0, 0, 0, 0, 0, 0, 0, 0, 0, 0, 0, 0, 0, 0, 0, 0, 0, 0, 0, 0, 0, 0, 0, 0, 0, 0, 0,
  0, 0, 0, 0, 0, 0, 0, 0, 0, 0, 0, 0, 0, 0, 0, 0, 0, 0, 0, 0, 0, 0, 0, 0, 0, 0, 0, 0, 0, 0, 2, 2, 4,
  4, 4, 4, 4, 4, 4, 4, 5, 5, 5, 5, 5, 5, 5, 6, 6, 6, 6, 6, 6, 6, 6, 6, 6};

static const char *confchk_sync_choices[] = {__WT_CONFIG_CHOICE_off, __WT_CONFIG_CHOICE_on, NULL};

static const WT_CONFIG_CHECK confchk_WT_SESSION_commit_transaction[] = {
  {"commit_timestamp", "string", NULL, NULL, NULL, 0, NULL, WT_CONFIG_COMPILED_TYPE_STRING, 2,
    INT64_MIN, INT64_MAX, NULL},
  {"durable_timestamp", "string", NULL, NULL, NULL, 0, NULL, WT_CONFIG_COMPILED_TYPE_STRING, 3,
    INT64_MIN, INT64_MAX, NULL},
  {"operation_timeout_ms", "int", NULL, "min=0", NULL, 0, NULL, WT_CONFIG_COMPILED_TYPE_INT, 169, 0,
    INT64_MAX, NULL},
  {"sync", "string", NULL, "choices=[\"off\",\"on\"]", NULL, 0, NULL,
    WT_CONFIG_COMPILED_TYPE_STRING, 126, INT64_MIN, INT64_MAX, confchk_sync_choices},
  {NULL, NULL, NULL, NULL, NULL, 0, NULL, 0, 0, 0, 0, NULL}};

static const uint8_t confchk_WT_SESSION_commit_transaction_jump[WT_CONFIG_JUMP_TABLE_SIZE] = {0, 0,
  0, 0, 0, 0, 0, 0, 0, 0, 0, 0, 0, 0, 0, 0, 0, 0, 0, 0, 0, 0, 0, 0, 0, 0, 0, 0, 0, 0, 0, 0, 0, 0, 0,
  0, 0, 0, 0, 0, 0, 0, 0, 0, 0, 0, 0, 0, 0, 0, 0, 0, 0, 0, 0, 0, 0, 0, 0, 0, 0, 0, 0, 0, 0, 0, 0, 0,
  0, 0, 0, 0, 0, 0, 0, 0, 0, 0, 0, 0, 0, 0, 0, 0, 0, 0, 0, 0, 0, 0, 0, 0, 0, 0, 0, 0, 0, 0, 0, 0, 1,
  2, 2, 2, 2, 2, 2, 2, 2, 2, 2, 2, 3, 3, 3, 3, 4, 4, 4, 4, 4, 4, 4, 4, 4, 4, 4, 4};

static const WT_CONFIG_CHECK confchk_WT_SESSION_compact[] = {
  {"background", "boolean", NULL, NULL, NULL, 0, NULL, WT_CONFIG_COMPILED_TYPE_BOOLEAN, 109,
    INT64_MIN, INT64_MAX, NULL},
  {"dryrun", "boolean", NULL, NULL, NULL, 0, NULL, WT_CONFIG_COMPILED_TYPE_BOOLEAN, 110, INT64_MIN,
    INT64_MAX, NULL},
  {"exclude", "list", NULL, NULL, NULL, 0, NULL, WT_CONFIG_COMPILED_TYPE_LIST, 111, INT64_MIN,
    INT64_MAX, NULL},
  {"free_space_target", "int", NULL, "min=1MB", NULL, 0, NULL, WT_CONFIG_COMPILED_TYPE_INT, 112,
    1LL * WT_MEGABYTE, INT64_MAX, NULL},
  {"run_once", "boolean", NULL, NULL, NULL, 0, NULL, WT_CONFIG_COMPILED_TYPE_BOOLEAN, 113,
    INT64_MIN, INT64_MAX, NULL},
  {"timeout", "int", NULL, NULL, NULL, 0, NULL, WT_CONFIG_COMPILED_TYPE_INT, 114, INT64_MIN,
    INT64_MAX, NULL},
  {NULL, NULL, NULL, NULL, NULL, 0, NULL, 0, 0, 0, 0, NULL}};

static const uint8_t confchk_WT_SESSION_compact_jump[WT_CONFIG_JUMP_TABLE_SIZE] = {0, 0, 0, 0, 0, 0,
  0, 0, 0, 0, 0, 0, 0, 0, 0, 0, 0, 0, 0, 0, 0, 0, 0, 0, 0, 0, 0, 0, 0, 0, 0, 0, 0, 0, 0, 0, 0, 0, 0,
  0, 0, 0, 0, 0, 0, 0, 0, 0, 0, 0, 0, 0, 0, 0, 0, 0, 0, 0, 0, 0, 0, 0, 0, 0, 0, 0, 0, 0, 0, 0, 0, 0,
  0, 0, 0, 0, 0, 0, 0, 0, 0, 0, 0, 0, 0, 0, 0, 0, 0, 0, 0, 0, 0, 0, 0, 0, 0, 0, 0, 1, 1, 2, 3, 4, 4,
  4, 4, 4, 4, 4, 4, 4, 4, 4, 4, 5, 5, 6, 6, 6, 6, 6, 6, 6, 6, 6, 6, 6};

static const char *confchk_access_pattern_hint2_choices[] = {
  __WT_CONFIG_CHOICE_none, __WT_CONFIG_CHOICE_random, __WT_CONFIG_CHOICE_sequential, NULL};
const char __WT_CONFIG_CHOICE_best[] = "best";
const char __WT_CONFIG_CHOICE_first[] = "first";

static const char *confchk_block_allocation_choices[] = {
  __WT_CONFIG_CHOICE_best, __WT_CONFIG_CHOICE_first, NULL};
const char __WT_CONFIG_CHOICE_default[] = "default";
const char __WT_CONFIG_CHOICE_disagg[] = "disagg";

static const char *confchk_block_manager_choices[] = {
  __WT_CONFIG_CHOICE_default, __WT_CONFIG_CHOICE_disagg, NULL};
const char __WT_CONFIG_CHOICE_uncompressed[] = "uncompressed";
const char __WT_CONFIG_CHOICE_unencrypted[] = "unencrypted";

static const char *confchk_checksum_choices[] = {__WT_CONFIG_CHOICE_on, __WT_CONFIG_CHOICE_off,
  __WT_CONFIG_CHOICE_uncompressed, __WT_CONFIG_CHOICE_unencrypted, NULL};

static const WT_CONFIG_CHECK confchk_WT_SESSION_create_disaggregated_subconfigs[] = {
  {"delta_pct", "int", NULL, "min=1,max=1000", NULL, 0, NULL, WT_CONFIG_COMPILED_TYPE_INT, 22, 1,
    1000, NULL},
  {"max_consecutive_delta", "int", NULL, "min=1,max=32", NULL, 0, NULL, WT_CONFIG_COMPILED_TYPE_INT,
    23, 1, 32, NULL},
  {"page_log", "string", NULL, NULL, NULL, 0, NULL, WT_CONFIG_COMPILED_TYPE_STRING, 21, INT64_MIN,
    INT64_MAX, NULL},
  {NULL, NULL, NULL, NULL, NULL, 0, NULL, 0, 0, 0, 0, NULL}};

static const uint8_t
  confchk_WT_SESSION_create_disaggregated_subconfigs_jump[WT_CONFIG_JUMP_TABLE_SIZE] = {0, 0, 0, 0,
    0, 0, 0, 0, 0, 0, 0, 0, 0, 0, 0, 0, 0, 0, 0, 0, 0, 0, 0, 0, 0, 0, 0, 0, 0, 0, 0, 0, 0, 0, 0, 0,
    0, 0, 0, 0, 0, 0, 0, 0, 0, 0, 0, 0, 0, 0, 0, 0, 0, 0, 0, 0, 0, 0, 0, 0, 0, 0, 0, 0, 0, 0, 0, 0,
    0, 0, 0, 0, 0, 0, 0, 0, 0, 0, 0, 0, 0, 0, 0, 0, 0, 0, 0, 0, 0, 0, 0, 0, 0, 0, 0, 0, 0, 0, 0, 0,
    0, 1, 1, 1, 1, 1, 1, 1, 1, 1, 2, 2, 2, 3, 3, 3, 3, 3, 3, 3, 3, 3, 3, 3, 3, 3, 3, 3};

static const WT_CONFIG_CHECK confchk_WT_SESSION_create_encryption_subconfigs[] = {
  {"keyid", "string", NULL, NULL, NULL, 0, NULL, WT_CONFIG_COMPILED_TYPE_STRING, 26, INT64_MIN,
    INT64_MAX, NULL},
  {"name", "string", NULL, NULL, NULL, 0, NULL, WT_CONFIG_COMPILED_TYPE_STRING, 25, INT64_MIN,
    INT64_MAX, NULL},
  {NULL, NULL, NULL, NULL, NULL, 0, NULL, 0, 0, 0, 0, NULL}};

static const uint8_t
  confchk_WT_SESSION_create_encryption_subconfigs_jump[WT_CONFIG_JUMP_TABLE_SIZE] = {0, 0, 0, 0, 0,
    0, 0, 0, 0, 0, 0, 0, 0, 0, 0, 0, 0, 0, 0, 0, 0, 0, 0, 0, 0, 0, 0, 0, 0, 0, 0, 0, 0, 0, 0, 0, 0,
    0, 0, 0, 0, 0, 0, 0, 0, 0, 0, 0, 0, 0, 0, 0, 0, 0, 0, 0, 0, 0, 0, 0, 0, 0, 0, 0, 0, 0, 0, 0, 0,
    0, 0, 0, 0, 0, 0, 0, 0, 0, 0, 0, 0, 0, 0, 0, 0, 0, 0, 0, 0, 0, 0, 0, 0, 0, 0, 0, 0, 0, 0, 0, 0,
    0, 0, 0, 0, 0, 0, 0, 1, 1, 1, 2, 2, 2, 2, 2, 2, 2, 2, 2, 2, 2, 2, 2, 2, 2, 2, 2};
const char __WT_CONFIG_CHOICE_btree[] = "btree";

static const char *confchk_format_choices[] = {__WT_CONFIG_CHOICE_btree, NULL};

static const char *confchk_compare_timestamp_choices[] = {__WT_CONFIG_CHOICE_oldest,
  __WT_CONFIG_CHOICE_oldest_timestamp, __WT_CONFIG_CHOICE_stable,
  __WT_CONFIG_CHOICE_stable_timestamp, NULL};

static const WT_CONFIG_CHECK confchk_WT_SESSION_create_import_subconfigs[] = {
  {"compare_timestamp", "string", NULL,
    "choices=[\"oldest\",\"oldest_timestamp\",\"stable\","
    "\"stable_timestamp\"]",
    NULL, 0, NULL, WT_CONFIG_COMPILED_TYPE_STRING, 117, INT64_MIN, INT64_MAX,
    confchk_compare_timestamp_choices},
  {"enabled", "boolean", NULL, NULL, NULL, 0, NULL, WT_CONFIG_COMPILED_TYPE_BOOLEAN, 43, INT64_MIN,
    INT64_MAX, NULL},
  {"file_metadata", "string", NULL, NULL, NULL, 0, NULL, WT_CONFIG_COMPILED_TYPE_STRING, 118,
    INT64_MIN, INT64_MAX, NULL},
  {"metadata_file", "string", NULL, NULL, NULL, 0, NULL, WT_CONFIG_COMPILED_TYPE_STRING, 119,
    INT64_MIN, INT64_MAX, NULL},
  {"panic_corrupt", "boolean", NULL, NULL, NULL, 0, NULL, WT_CONFIG_COMPILED_TYPE_BOOLEAN, 120,
    INT64_MIN, INT64_MAX, NULL},
  {"repair", "boolean", NULL, NULL, NULL, 0, NULL, WT_CONFIG_COMPILED_TYPE_BOOLEAN, 121, INT64_MIN,
    INT64_MAX, NULL},
  {NULL, NULL, NULL, NULL, NULL, 0, NULL, 0, 0, 0, 0, NULL}};

static const uint8_t confchk_WT_SESSION_create_import_subconfigs_jump[WT_CONFIG_JUMP_TABLE_SIZE] = {
  0, 0, 0, 0, 0, 0, 0, 0, 0, 0, 0, 0, 0, 0, 0, 0, 0, 0, 0, 0, 0, 0, 0, 0, 0, 0, 0, 0, 0, 0, 0, 0, 0,
  0, 0, 0, 0, 0, 0, 0, 0, 0, 0, 0, 0, 0, 0, 0, 0, 0, 0, 0, 0, 0, 0, 0, 0, 0, 0, 0, 0, 0, 0, 0, 0, 0,
  0, 0, 0, 0, 0, 0, 0, 0, 0, 0, 0, 0, 0, 0, 0, 0, 0, 0, 0, 0, 0, 0, 0, 0, 0, 0, 0, 0, 0, 0, 0, 0, 0,
  0, 1, 1, 2, 3, 3, 3, 3, 3, 3, 3, 4, 4, 4, 5, 5, 6, 6, 6, 6, 6, 6, 6, 6, 6, 6, 6, 6, 6};

static const WT_CONFIG_CHECK confchk_WT_SESSION_create_merge_custom_subconfigs[] = {
  {"prefix", "string", NULL, NULL, NULL, 0, NULL, WT_CONFIG_COMPILED_TYPE_STRING, 83, INT64_MIN,
    INT64_MAX, NULL},
  {"start_generation", "int", NULL, "min=0,max=10", NULL, 0, NULL, WT_CONFIG_COMPILED_TYPE_INT, 84,
    0, 10, NULL},
  {"suffix", "string", NULL, NULL, NULL, 0, NULL, WT_CONFIG_COMPILED_TYPE_STRING, 85, INT64_MIN,
    INT64_MAX, NULL},
  {NULL, NULL, NULL, NULL, NULL, 0, NULL, 0, 0, 0, 0, NULL}};

static const uint8_t
  confchk_WT_SESSION_create_merge_custom_subconfigs_jump[WT_CONFIG_JUMP_TABLE_SIZE] = {0, 0, 0, 0,
    0, 0, 0, 0, 0, 0, 0, 0, 0, 0, 0, 0, 0, 0, 0, 0, 0, 0, 0, 0, 0, 0, 0, 0, 0, 0, 0, 0, 0, 0, 0, 0,
    0, 0, 0, 0, 0, 0, 0, 0, 0, 0, 0, 0, 0, 0, 0, 0, 0, 0, 0, 0, 0, 0, 0, 0, 0, 0, 0, 0, 0, 0, 0, 0,
    0, 0, 0, 0, 0, 0, 0, 0, 0, 0, 0, 0, 0, 0, 0, 0, 0, 0, 0, 0, 0, 0, 0, 0, 0, 0, 0, 0, 0, 0, 0, 0,
    0, 0, 0, 0, 0, 0, 0, 0, 0, 0, 0, 0, 0, 1, 1, 1, 3, 3, 3, 3, 3, 3, 3, 3, 3, 3, 3, 3};

static const WT_CONFIG_CHECK confchk_WT_SESSION_create_lsm_subconfigs[] = {
  {"auto_throttle", "boolean", NULL, NULL, NULL, 0, NULL, WT_CONFIG_COMPILED_TYPE_BOOLEAN, 73,
    INT64_MIN, INT64_MAX, NULL},
  {"bloom", "boolean", NULL, NULL, NULL, 0, NULL, WT_CONFIG_COMPILED_TYPE_BOOLEAN, 74, INT64_MIN,
    INT64_MAX, NULL},
  {"bloom_bit_count", "int", NULL, "min=2,max=1000", NULL, 0, NULL, WT_CONFIG_COMPILED_TYPE_INT, 75,
    2, 1000, NULL},
  {"bloom_config", "string", NULL, NULL, NULL, 0, NULL, WT_CONFIG_COMPILED_TYPE_STRING, 76,
    INT64_MIN, INT64_MAX, NULL},
  {"bloom_hash_count", "int", NULL, "min=2,max=100", NULL, 0, NULL, WT_CONFIG_COMPILED_TYPE_INT, 77,
    2, 100, NULL},
  {"bloom_oldest", "boolean", NULL, NULL, NULL, 0, NULL, WT_CONFIG_COMPILED_TYPE_BOOLEAN, 78,
    INT64_MIN, INT64_MAX, NULL},
  {"chunk_count_limit", "int", NULL, NULL, NULL, 0, NULL, WT_CONFIG_COMPILED_TYPE_INT, 79,
    INT64_MIN, INT64_MAX, NULL},
  {"chunk_max", "int", NULL, "min=100MB,max=10TB", NULL, 0, NULL, WT_CONFIG_COMPILED_TYPE_INT, 80,
    100LL * WT_MEGABYTE, 10LL * WT_TERABYTE, NULL},
  {"chunk_size", "int", NULL, "min=512K,max=500MB", NULL, 0, NULL, WT_CONFIG_COMPILED_TYPE_INT, 81,
    512LL * WT_KILOBYTE, 500LL * WT_MEGABYTE, NULL},
  {"merge_custom", "category", NULL, NULL, confchk_WT_SESSION_create_merge_custom_subconfigs, 3,
    confchk_WT_SESSION_create_merge_custom_subconfigs_jump, WT_CONFIG_COMPILED_TYPE_CATEGORY, 82,
    INT64_MIN, INT64_MAX, NULL},
  {"merge_max", "int", NULL, "min=2,max=100", NULL, 0, NULL, WT_CONFIG_COMPILED_TYPE_INT, 86, 2,
    100, NULL},
  {"merge_min", "int", NULL, "max=100", NULL, 0, NULL, WT_CONFIG_COMPILED_TYPE_INT, 87, INT64_MIN,
    100, NULL},
  {NULL, NULL, NULL, NULL, NULL, 0, NULL, 0, 0, 0, 0, NULL}};

static const uint8_t confchk_WT_SESSION_create_lsm_subconfigs_jump[WT_CONFIG_JUMP_TABLE_SIZE] = {0,
  0, 0, 0, 0, 0, 0, 0, 0, 0, 0, 0, 0, 0, 0, 0, 0, 0, 0, 0, 0, 0, 0, 0, 0, 0, 0, 0, 0, 0, 0, 0, 0, 0,
  0, 0, 0, 0, 0, 0, 0, 0, 0, 0, 0, 0, 0, 0, 0, 0, 0, 0, 0, 0, 0, 0, 0, 0, 0, 0, 0, 0, 0, 0, 0, 0, 0,
  0, 0, 0, 0, 0, 0, 0, 0, 0, 0, 0, 0, 0, 0, 0, 0, 0, 0, 0, 0, 0, 0, 0, 0, 0, 0, 0, 0, 0, 0, 0, 1, 6,
  9, 9, 9, 9, 9, 9, 9, 9, 9, 9, 12, 12, 12, 12, 12, 12, 12, 12, 12, 12, 12, 12, 12, 12, 12, 12, 12,
  12};

static const WT_CONFIG_CHECK confchk_WT_SESSION_create_tiered_storage_subconfigs[] = {
  {"auth_token", "string", NULL, NULL, NULL, 0, NULL, WT_CONFIG_COMPILED_TYPE_STRING, 54, INT64_MIN,
    INT64_MAX, NULL},
  {"bucket", "string", NULL, NULL, NULL, 0, NULL, WT_CONFIG_COMPILED_TYPE_STRING, 55, INT64_MIN,
    INT64_MAX, NULL},
  {"bucket_prefix", "string", NULL, NULL, NULL, 0, NULL, WT_CONFIG_COMPILED_TYPE_STRING, 56,
    INT64_MIN, INT64_MAX, NULL},
  {"cache_directory", "string", NULL, NULL, NULL, 0, NULL, WT_CONFIG_COMPILED_TYPE_STRING, 57,
    INT64_MIN, INT64_MAX, NULL},
  {"local_retention", "int", NULL, "min=0,max=10000", NULL, 0, NULL, WT_CONFIG_COMPILED_TYPE_INT,
    58, 0, 10000, NULL},
  {"name", "string", NULL, NULL, NULL, 0, NULL, WT_CONFIG_COMPILED_TYPE_STRING, 25, INT64_MIN,
    INT64_MAX, NULL},
  {"object_target_size", "int", NULL, "min=0", NULL, 0, NULL, WT_CONFIG_COMPILED_TYPE_INT, 59, 0,
    INT64_MAX, NULL},
  {"shared", "boolean", NULL, NULL, NULL, 0, NULL, WT_CONFIG_COMPILED_TYPE_BOOLEAN, 60, INT64_MIN,
    INT64_MAX, NULL},
  {NULL, NULL, NULL, NULL, NULL, 0, NULL, 0, 0, 0, 0, NULL}};

static const uint8_t
  confchk_WT_SESSION_create_tiered_storage_subconfigs_jump[WT_CONFIG_JUMP_TABLE_SIZE] = {0, 0, 0, 0,
    0, 0, 0, 0, 0, 0, 0, 0, 0, 0, 0, 0, 0, 0, 0, 0, 0, 0, 0, 0, 0, 0, 0, 0, 0, 0, 0, 0, 0, 0, 0, 0,
    0, 0, 0, 0, 0, 0, 0, 0, 0, 0, 0, 0, 0, 0, 0, 0, 0, 0, 0, 0, 0, 0, 0, 0, 0, 0, 0, 0, 0, 0, 0, 0,
    0, 0, 0, 0, 0, 0, 0, 0, 0, 0, 0, 0, 0, 0, 0, 0, 0, 0, 0, 0, 0, 0, 0, 0, 0, 0, 0, 0, 0, 0, 1, 3,
    4, 4, 4, 4, 4, 4, 4, 4, 4, 5, 5, 6, 7, 7, 7, 7, 8, 8, 8, 8, 8, 8, 8, 8, 8, 8, 8, 8};

static const char *confchk_verbose3_choices[] = {__WT_CONFIG_CHOICE_write_timestamp, NULL};

static const char *confchk_write_timestamp_usage2_choices[] = {__WT_CONFIG_CHOICE_always,
  __WT_CONFIG_CHOICE_key_consistent, __WT_CONFIG_CHOICE_mixed_mode, __WT_CONFIG_CHOICE_never,
  __WT_CONFIG_CHOICE_none, __WT_CONFIG_CHOICE_ordered, NULL};

static const WT_CONFIG_CHECK confchk_WT_SESSION_create[] = {
  {"access_pattern_hint", "string", NULL, "choices=[\"none\",\"random\",\"sequential\"]", NULL, 0,
    NULL, WT_CONFIG_COMPILED_TYPE_STRING, 12, INT64_MIN, INT64_MAX,
    confchk_access_pattern_hint2_choices},
  {"allocation_size", "int", NULL, "min=512B,max=128MB", NULL, 0, NULL, WT_CONFIG_COMPILED_TYPE_INT,
    13, 512, 128LL * WT_MEGABYTE, NULL},
  {"app_metadata", "string", NULL, NULL, NULL, 0, NULL, WT_CONFIG_COMPILED_TYPE_STRING, 0,
    INT64_MIN, INT64_MAX, NULL},
  {"assert", "category", NULL, NULL, confchk_WT_SESSION_create_assert_subconfigs, 4,
    confchk_WT_SESSION_create_assert_subconfigs_jump, WT_CONFIG_COMPILED_TYPE_CATEGORY, 1,
    INT64_MIN, INT64_MAX, NULL},
  {"block_allocation", "string", NULL, "choices=[\"best\",\"first\"]", NULL, 0, NULL,
    WT_CONFIG_COMPILED_TYPE_STRING, 14, INT64_MIN, INT64_MAX, confchk_block_allocation_choices},
  {"block_compressor", "string", NULL, NULL, NULL, 0, NULL, WT_CONFIG_COMPILED_TYPE_STRING, 15,
    INT64_MIN, INT64_MAX, NULL},
  {"block_manager", "string", NULL, "choices=[\"default\",\"disagg\"]", NULL, 0, NULL,
    WT_CONFIG_COMPILED_TYPE_STRING, 16, INT64_MIN, INT64_MAX, confchk_block_manager_choices},
  {"cache_resident", "boolean", NULL, NULL, NULL, 0, NULL, WT_CONFIG_COMPILED_TYPE_BOOLEAN, 17,
    INT64_MIN, INT64_MAX, NULL},
  {"checksum", "string", NULL,
    "choices=[\"on\",\"off\",\"uncompressed\","
    "\"unencrypted\"]",
    NULL, 0, NULL, WT_CONFIG_COMPILED_TYPE_STRING, 18, INT64_MIN, INT64_MAX,
    confchk_checksum_choices},
  {"colgroups", "list", NULL, NULL, NULL, 0, NULL, WT_CONFIG_COMPILED_TYPE_LIST, 98, INT64_MIN,
    INT64_MAX, NULL},
  {"collator", "string", NULL, NULL, NULL, 0, NULL, WT_CONFIG_COMPILED_TYPE_STRING, 6, INT64_MIN,
    INT64_MAX, NULL},
  {"columns", "list", NULL, NULL, NULL, 0, NULL, WT_CONFIG_COMPILED_TYPE_LIST, 7, INT64_MIN,
    INT64_MAX, NULL},
  {"dictionary", "int", NULL, "min=0", NULL, 0, NULL, WT_CONFIG_COMPILED_TYPE_INT, 19, 0, INT64_MAX,
    NULL},
  {"disaggregated", "category", NULL, NULL, confchk_WT_SESSION_create_disaggregated_subconfigs, 3,
    confchk_WT_SESSION_create_disaggregated_subconfigs_jump, WT_CONFIG_COMPILED_TYPE_CATEGORY, 20,
    INT64_MIN, INT64_MAX, NULL},
  {"encryption", "category", NULL, NULL, confchk_WT_SESSION_create_encryption_subconfigs, 2,
    confchk_WT_SESSION_create_encryption_subconfigs_jump, WT_CONFIG_COMPILED_TYPE_CATEGORY, 24,
    INT64_MIN, INT64_MAX, NULL},
  {"exclusive", "boolean", NULL, NULL, NULL, 0, NULL, WT_CONFIG_COMPILED_TYPE_BOOLEAN, 115,
    INT64_MIN, INT64_MAX, NULL},
  {"format", "string", NULL, "choices=[\"btree\"]", NULL, 0, NULL, WT_CONFIG_COMPILED_TYPE_STRING,
    27, INT64_MIN, INT64_MAX, confchk_format_choices},
  {"huffman_key", "string", NULL, NULL, NULL, 0, NULL, WT_CONFIG_COMPILED_TYPE_STRING, 28,
    INT64_MIN, INT64_MAX, NULL},
  {"huffman_value", "string", NULL, NULL, NULL, 0, NULL, WT_CONFIG_COMPILED_TYPE_STRING, 29,
    INT64_MIN, INT64_MAX, NULL},
  {"ignore_in_memory_cache_size", "boolean", NULL, NULL, NULL, 0, NULL,
    WT_CONFIG_COMPILED_TYPE_BOOLEAN, 30, INT64_MIN, INT64_MAX, NULL},
  {"immutable", "boolean", NULL, NULL, NULL, 0, NULL, WT_CONFIG_COMPILED_TYPE_BOOLEAN, 69,
    INT64_MIN, INT64_MAX, NULL},
  {"import", "category", NULL, NULL, confchk_WT_SESSION_create_import_subconfigs, 6,
    confchk_WT_SESSION_create_import_subconfigs_jump, WT_CONFIG_COMPILED_TYPE_CATEGORY, 116,
    INT64_MIN, INT64_MAX, NULL},
  {"in_memory", "boolean", NULL, NULL, NULL, 0, NULL, WT_CONFIG_COMPILED_TYPE_BOOLEAN, 31,
    INT64_MIN, INT64_MAX, NULL},
  {"ingest", "string", NULL, NULL, NULL, 0, NULL, WT_CONFIG_COMPILED_TYPE_STRING, 96, INT64_MIN,
    INT64_MAX, NULL},
  {"internal_item_max", "int", NULL, "min=0", NULL, 0, NULL, WT_CONFIG_COMPILED_TYPE_INT, 32, 0,
    INT64_MAX, NULL},
  {"internal_key_max", "int", NULL, "min=0", NULL, 0, NULL, WT_CONFIG_COMPILED_TYPE_INT, 33, 0,
    INT64_MAX, NULL},
  {"internal_key_truncate", "boolean", NULL, NULL, NULL, 0, NULL, WT_CONFIG_COMPILED_TYPE_BOOLEAN,
    34, INT64_MIN, INT64_MAX, NULL},
  {"internal_page_max", "int", NULL, "min=512B,max=512MB", NULL, 0, NULL,
    WT_CONFIG_COMPILED_TYPE_INT, 35, 512, 512LL * WT_MEGABYTE, NULL},
  {"key_format", "format", __wt_struct_confchk, NULL, NULL, 0, NULL, WT_CONFIG_COMPILED_TYPE_FORMAT,
    36, INT64_MIN, INT64_MAX, NULL},
  {"key_gap", "int", NULL, "min=0", NULL, 0, NULL, WT_CONFIG_COMPILED_TYPE_INT, 37, 0, INT64_MAX,
    NULL},
  {"leaf_item_max", "int", NULL, "min=0", NULL, 0, NULL, WT_CONFIG_COMPILED_TYPE_INT, 38, 0,
    INT64_MAX, NULL},
  {"leaf_key_max", "int", NULL, "min=0", NULL, 0, NULL, WT_CONFIG_COMPILED_TYPE_INT, 39, 0,
    INT64_MAX, NULL},
  {"leaf_page_max", "int", NULL, "min=512B,max=512MB", NULL, 0, NULL, WT_CONFIG_COMPILED_TYPE_INT,
    40, 512, 512LL * WT_MEGABYTE, NULL},
  {"leaf_value_max", "int", NULL, "min=0", NULL, 0, NULL, WT_CONFIG_COMPILED_TYPE_INT, 41, 0,
    INT64_MAX, NULL},
  {"log", "category", NULL, NULL, confchk_WT_SESSION_create_log_subconfigs, 1,
    confchk_WT_SESSION_create_log_subconfigs_jump, WT_CONFIG_COMPILED_TYPE_CATEGORY, 42, INT64_MIN,
    INT64_MAX, NULL},
  {"lsm", "category", NULL, NULL, confchk_WT_SESSION_create_lsm_subconfigs, 12,
    confchk_WT_SESSION_create_lsm_subconfigs_jump, WT_CONFIG_COMPILED_TYPE_CATEGORY, 72, INT64_MIN,
    INT64_MAX, NULL},
  {"memory_page_image_max", "int", NULL, "min=0", NULL, 0, NULL, WT_CONFIG_COMPILED_TYPE_INT, 44, 0,
    INT64_MAX, NULL},
  {"memory_page_max", "int", NULL, "min=512B,max=10TB", NULL, 0, NULL, WT_CONFIG_COMPILED_TYPE_INT,
    45, 512, 10LL * WT_TERABYTE, NULL},
  {"os_cache_dirty_max", "int", NULL, "min=0", NULL, 0, NULL, WT_CONFIG_COMPILED_TYPE_INT, 46, 0,
    INT64_MAX, NULL},
  {"os_cache_max", "int", NULL, "min=0", NULL, 0, NULL, WT_CONFIG_COMPILED_TYPE_INT, 47, 0,
    INT64_MAX, NULL},
  {"prefix_compression", "boolean", NULL, NULL, NULL, 0, NULL, WT_CONFIG_COMPILED_TYPE_BOOLEAN, 48,
    INT64_MIN, INT64_MAX, NULL},
  {"prefix_compression_min", "int", NULL, "min=0", NULL, 0, NULL, WT_CONFIG_COMPILED_TYPE_INT, 49,
    0, INT64_MAX, NULL},
  {"source", "string", NULL, NULL, NULL, 0, NULL, WT_CONFIG_COMPILED_TYPE_STRING, 8, INT64_MIN,
    INT64_MAX, NULL},
  {"split_deepen_min_child", "int", NULL, NULL, NULL, 0, NULL, WT_CONFIG_COMPILED_TYPE_INT, 50,
    INT64_MIN, INT64_MAX, NULL},
  {"split_deepen_per_child", "int", NULL, NULL, NULL, 0, NULL, WT_CONFIG_COMPILED_TYPE_INT, 51,
    INT64_MIN, INT64_MAX, NULL},
  {"split_pct", "int", NULL, "min=50,max=100", NULL, 0, NULL, WT_CONFIG_COMPILED_TYPE_INT, 52, 50,
    100, NULL},
  {"stable", "string", NULL, NULL, NULL, 0, NULL, WT_CONFIG_COMPILED_TYPE_STRING, 97, INT64_MIN,
    INT64_MAX, NULL},
  {"tiered_storage", "category", NULL, NULL, confchk_WT_SESSION_create_tiered_storage_subconfigs, 8,
    confchk_WT_SESSION_create_tiered_storage_subconfigs_jump, WT_CONFIG_COMPILED_TYPE_CATEGORY, 53,
    INT64_MIN, INT64_MAX, NULL},
  {"type", "string", NULL, NULL, NULL, 0, NULL, WT_CONFIG_COMPILED_TYPE_STRING, 9, INT64_MIN,
    INT64_MAX, NULL},
  {"value_format", "format", __wt_struct_confchk, NULL, NULL, 0, NULL,
    WT_CONFIG_COMPILED_TYPE_FORMAT, 61, INT64_MIN, INT64_MAX, NULL},
  {"verbose", "list", NULL, "choices=[\"write_timestamp\"]", NULL, 0, NULL,
    WT_CONFIG_COMPILED_TYPE_LIST, 10, INT64_MIN, INT64_MAX, confchk_verbose3_choices},
  {"write_timestamp_usage", "string", NULL,
    "choices=[\"always\",\"key_consistent\",\"mixed_mode\","
    "\"never\",\"none\",\"ordered\"]",
    NULL, 0, NULL, WT_CONFIG_COMPILED_TYPE_STRING, 11, INT64_MIN, INT64_MAX,
    confchk_write_timestamp_usage2_choices},
  {NULL, NULL, NULL, NULL, NULL, 0, NULL, 0, 0, 0, 0, NULL}};

static const uint8_t confchk_WT_SESSION_create_jump[WT_CONFIG_JUMP_TABLE_SIZE] = {0, 0, 0, 0, 0, 0,
  0, 0, 0, 0, 0, 0, 0, 0, 0, 0, 0, 0, 0, 0, 0, 0, 0, 0, 0, 0, 0, 0, 0, 0, 0, 0, 0, 0, 0, 0, 0, 0, 0,
  0, 0, 0, 0, 0, 0, 0, 0, 0, 0, 0, 0, 0, 0, 0, 0, 0, 0, 0, 0, 0, 0, 0, 0, 0, 0, 0, 0, 0, 0, 0, 0, 0,
  0, 0, 0, 0, 0, 0, 0, 0, 0, 0, 0, 0, 0, 0, 0, 0, 0, 0, 0, 0, 0, 0, 0, 0, 0, 0, 4, 7, 12, 14, 16,
  17, 17, 19, 28, 28, 30, 36, 38, 38, 40, 42, 42, 42, 47, 49, 49, 51, 52, 52, 52, 52, 52, 52, 52,
  52};

static const WT_CONFIG_CHECK confchk_WT_SESSION_drop[] = {
  {"checkpoint_wait", "boolean", NULL, NULL, NULL, 0, NULL, WT_CONFIG_COMPILED_TYPE_BOOLEAN, 122,
    INT64_MIN, INT64_MAX, NULL},
  {"force", "boolean", NULL, NULL, NULL, 0, NULL, WT_CONFIG_COMPILED_TYPE_BOOLEAN, 102, INT64_MIN,
    INT64_MAX, NULL},
  {"lock_wait", "boolean", NULL, NULL, NULL, 0, NULL, WT_CONFIG_COMPILED_TYPE_BOOLEAN, 123,
    INT64_MIN, INT64_MAX, NULL},
  {"remove_files", "boolean", NULL, NULL, NULL, 0, NULL, WT_CONFIG_COMPILED_TYPE_BOOLEAN, 124,
    INT64_MIN, INT64_MAX, NULL},
  {"remove_shared", "boolean", NULL, NULL, NULL, 0, NULL, WT_CONFIG_COMPILED_TYPE_BOOLEAN, 125,
    INT64_MIN, INT64_MAX, NULL},
  {NULL, NULL, NULL, NULL, NULL, 0, NULL, 0, 0, 0, 0, NULL}};

static const uint8_t confchk_WT_SESSION_drop_jump[WT_CONFIG_JUMP_TABLE_SIZE] = {0, 0, 0, 0, 0, 0, 0,
  0, 0, 0, 0, 0, 0, 0, 0, 0, 0, 0, 0, 0, 0, 0, 0, 0, 0, 0, 0, 0, 0, 0, 0, 0, 0, 0, 0, 0, 0, 0, 0, 0,
  0, 0, 0, 0, 0, 0, 0, 0, 0, 0, 0, 0, 0, 0, 0, 0, 0, 0, 0, 0, 0, 0, 0, 0, 0, 0, 0, 0, 0, 0, 0, 0, 0,
  0, 0, 0, 0, 0, 0, 0, 0, 0, 0, 0, 0, 0, 0, 0, 0, 0, 0, 0, 0, 0, 0, 0, 0, 0, 0, 0, 1, 1, 1, 2, 2, 2,
  2, 2, 2, 3, 3, 3, 3, 3, 3, 5, 5, 5, 5, 5, 5, 5, 5, 5, 5, 5, 5, 5};

static const char *confchk_sync2_choices[] = {__WT_CONFIG_CHOICE_off, __WT_CONFIG_CHOICE_on, NULL};

static const WT_CONFIG_CHECK confchk_WT_SESSION_log_flush[] = {
  {"sync", "string", NULL, "choices=[\"off\",\"on\"]", NULL, 0, NULL,
    WT_CONFIG_COMPILED_TYPE_STRING, 126, INT64_MIN, INT64_MAX, confchk_sync2_choices},
  {NULL, NULL, NULL, NULL, NULL, 0, NULL, 0, 0, 0, 0, NULL}};

static const uint8_t confchk_WT_SESSION_log_flush_jump[WT_CONFIG_JUMP_TABLE_SIZE] = {0, 0, 0, 0, 0,
  0, 0, 0, 0, 0, 0, 0, 0, 0, 0, 0, 0, 0, 0, 0, 0, 0, 0, 0, 0, 0, 0, 0, 0, 0, 0, 0, 0, 0, 0, 0, 0, 0,
  0, 0, 0, 0, 0, 0, 0, 0, 0, 0, 0, 0, 0, 0, 0, 0, 0, 0, 0, 0, 0, 0, 0, 0, 0, 0, 0, 0, 0, 0, 0, 0, 0,
  0, 0, 0, 0, 0, 0, 0, 0, 0, 0, 0, 0, 0, 0, 0, 0, 0, 0, 0, 0, 0, 0, 0, 0, 0, 0, 0, 0, 0, 0, 0, 0, 0,
  0, 0, 0, 0, 0, 0, 0, 0, 0, 0, 0, 0, 1, 1, 1, 1, 1, 1, 1, 1, 1, 1, 1, 1};

static const WT_CONFIG_CHECK confchk_WT_SESSION_open_cursor_dump_version_subconfigs[] = {
  {"enabled", "boolean", NULL, NULL, NULL, 0, NULL, WT_CONFIG_COMPILED_TYPE_BOOLEAN, 43, INT64_MIN,
    INT64_MAX, NULL},
  {"raw_key_value", "boolean", NULL, NULL, NULL, 0, NULL, WT_CONFIG_COMPILED_TYPE_BOOLEAN, 135,
    INT64_MIN, INT64_MAX, NULL},
  {"start_timestamp", "string", NULL, NULL, NULL, 0, NULL, WT_CONFIG_COMPILED_TYPE_STRING, 133,
    INT64_MIN, INT64_MAX, NULL},
  {"timestamp_order", "boolean", NULL, NULL, NULL, 0, NULL, WT_CONFIG_COMPILED_TYPE_BOOLEAN, 134,
    INT64_MIN, INT64_MAX, NULL},
  {"visible_only", "boolean", NULL, NULL, NULL, 0, NULL, WT_CONFIG_COMPILED_TYPE_BOOLEAN, 132,
    INT64_MIN, INT64_MAX, NULL},
  {NULL, NULL, NULL, NULL, NULL, 0, NULL, 0, 0, 0, 0, NULL}};

static const uint8_t
  confchk_WT_SESSION_open_cursor_dump_version_subconfigs_jump[WT_CONFIG_JUMP_TABLE_SIZE] = {0, 0, 0,
    0, 0, 0, 0, 0, 0, 0, 0, 0, 0, 0, 0, 0, 0, 0, 0, 0, 0, 0, 0, 0, 0, 0, 0, 0, 0, 0, 0, 0, 0, 0, 0,
    0, 0, 0, 0, 0, 0, 0, 0, 0, 0, 0, 0, 0, 0, 0, 0, 0, 0, 0, 0, 0, 0, 0, 0, 0, 0, 0, 0, 0, 0, 0, 0,
    0, 0, 0, 0, 0, 0, 0, 0, 0, 0, 0, 0, 0, 0, 0, 0, 0, 0, 0, 0, 0, 0, 0, 0, 0, 0, 0, 0, 0, 0, 0, 0,
    0, 0, 0, 1, 1, 1, 1, 1, 1, 1, 1, 1, 1, 1, 1, 1, 2, 3, 4, 4, 5, 5, 5, 5, 5, 5, 5, 5, 5};

static const WT_CONFIG_CHECK confchk_WT_SESSION_open_cursor_debug_subconfigs[] = {
  {"checkpoint_read_timestamp", "string", NULL, NULL, NULL, 0, NULL, WT_CONFIG_COMPILED_TYPE_STRING,
    130, INT64_MIN, INT64_MAX, NULL},
  {"dump_version", "category", NULL, NULL, confchk_WT_SESSION_open_cursor_dump_version_subconfigs,
    5, confchk_WT_SESSION_open_cursor_dump_version_subconfigs_jump,
    WT_CONFIG_COMPILED_TYPE_CATEGORY, 131, INT64_MIN, INT64_MAX, NULL},
  {"release_evict", "boolean", NULL, NULL, NULL, 0, NULL, WT_CONFIG_COMPILED_TYPE_BOOLEAN, 136,
    INT64_MIN, INT64_MAX, NULL},
  {NULL, NULL, NULL, NULL, NULL, 0, NULL, 0, 0, 0, 0, NULL}};

static const uint8_t
  confchk_WT_SESSION_open_cursor_debug_subconfigs_jump[WT_CONFIG_JUMP_TABLE_SIZE] = {0, 0, 0, 0, 0,
    0, 0, 0, 0, 0, 0, 0, 0, 0, 0, 0, 0, 0, 0, 0, 0, 0, 0, 0, 0, 0, 0, 0, 0, 0, 0, 0, 0, 0, 0, 0, 0,
    0, 0, 0, 0, 0, 0, 0, 0, 0, 0, 0, 0, 0, 0, 0, 0, 0, 0, 0, 0, 0, 0, 0, 0, 0, 0, 0, 0, 0, 0, 0, 0,
    0, 0, 0, 0, 0, 0, 0, 0, 0, 0, 0, 0, 0, 0, 0, 0, 0, 0, 0, 0, 0, 0, 0, 0, 0, 0, 0, 0, 0, 0, 0, 1,
    2, 2, 2, 2, 2, 2, 2, 2, 2, 2, 2, 2, 2, 2, 3, 3, 3, 3, 3, 3, 3, 3, 3, 3, 3, 3, 3};
const char __WT_CONFIG_CHOICE_hex[] = "hex";
const char __WT_CONFIG_CHOICE_json[] = "json";
const char __WT_CONFIG_CHOICE_pretty[] = "pretty";
const char __WT_CONFIG_CHOICE_pretty_hex[] = "pretty_hex";
const char __WT_CONFIG_CHOICE_print[] = "print";

static const char *confchk_dump_choices[] = {__WT_CONFIG_CHOICE_hex, __WT_CONFIG_CHOICE_json,
  __WT_CONFIG_CHOICE_pretty, __WT_CONFIG_CHOICE_pretty_hex, __WT_CONFIG_CHOICE_print, NULL};

static const WT_CONFIG_CHECK confchk_WT_SESSION_open_cursor_incremental_subconfigs[] = {
  {"consolidate", "boolean", NULL, NULL, NULL, 0, NULL, WT_CONFIG_COMPILED_TYPE_BOOLEAN, 139,
    INT64_MIN, INT64_MAX, NULL},
  {"enabled", "boolean", NULL, NULL, NULL, 0, NULL, WT_CONFIG_COMPILED_TYPE_BOOLEAN, 43, INT64_MIN,
    INT64_MAX, NULL},
  {"file", "string", NULL, NULL, NULL, 0, NULL, WT_CONFIG_COMPILED_TYPE_STRING, 140, INT64_MIN,
    INT64_MAX, NULL},
  {"force_stop", "boolean", NULL, NULL, NULL, 0, NULL, WT_CONFIG_COMPILED_TYPE_BOOLEAN, 141,
    INT64_MIN, INT64_MAX, NULL},
  {"granularity", "int", NULL, "min=4KB,max=2GB", NULL, 0, NULL, WT_CONFIG_COMPILED_TYPE_INT, 142,
    4LL * WT_KILOBYTE, 2LL * WT_GIGABYTE, NULL},
  {"src_id", "string", NULL, NULL, NULL, 0, NULL, WT_CONFIG_COMPILED_TYPE_STRING, 143, INT64_MIN,
    INT64_MAX, NULL},
  {"this_id", "string", NULL, NULL, NULL, 0, NULL, WT_CONFIG_COMPILED_TYPE_STRING, 144, INT64_MIN,
    INT64_MAX, NULL},
  {NULL, NULL, NULL, NULL, NULL, 0, NULL, 0, 0, 0, 0, NULL}};

static const uint8_t
  confchk_WT_SESSION_open_cursor_incremental_subconfigs_jump[WT_CONFIG_JUMP_TABLE_SIZE] = {0, 0, 0,
    0, 0, 0, 0, 0, 0, 0, 0, 0, 0, 0, 0, 0, 0, 0, 0, 0, 0, 0, 0, 0, 0, 0, 0, 0, 0, 0, 0, 0, 0, 0, 0,
    0, 0, 0, 0, 0, 0, 0, 0, 0, 0, 0, 0, 0, 0, 0, 0, 0, 0, 0, 0, 0, 0, 0, 0, 0, 0, 0, 0, 0, 0, 0, 0,
    0, 0, 0, 0, 0, 0, 0, 0, 0, 0, 0, 0, 0, 0, 0, 0, 0, 0, 0, 0, 0, 0, 0, 0, 0, 0, 0, 0, 0, 0, 0, 0,
    0, 1, 1, 2, 4, 5, 5, 5, 5, 5, 5, 5, 5, 5, 5, 5, 5, 6, 7, 7, 7, 7, 7, 7, 7, 7, 7, 7, 7};
const char __WT_CONFIG_CHOICE_size[] = "size";

static const char *confchk_statistics2_choices[] = {__WT_CONFIG_CHOICE_all,
  __WT_CONFIG_CHOICE_cache_walk, __WT_CONFIG_CHOICE_fast, __WT_CONFIG_CHOICE_clear,
  __WT_CONFIG_CHOICE_size, __WT_CONFIG_CHOICE_tree_walk, NULL};

static const WT_CONFIG_CHECK confchk_WT_SESSION_open_cursor[] = {
  {"append", "boolean", NULL, NULL, NULL, 0, NULL, WT_CONFIG_COMPILED_TYPE_BOOLEAN, 101, INT64_MIN,
    INT64_MAX, NULL},
  {"bulk", "string", NULL, NULL, NULL, 0, NULL, WT_CONFIG_COMPILED_TYPE_STRING, 127, INT64_MIN,
    INT64_MAX, NULL},
  {"checkpoint", "string", NULL, NULL, NULL, 0, NULL, WT_CONFIG_COMPILED_TYPE_STRING, 62, INT64_MIN,
    INT64_MAX, NULL},
  {"checkpoint_use_history", "boolean", NULL, NULL, NULL, 0, NULL, WT_CONFIG_COMPILED_TYPE_BOOLEAN,
    128, INT64_MIN, INT64_MAX, NULL},
  {"checkpoint_wait", "boolean", NULL, NULL, NULL, 0, NULL, WT_CONFIG_COMPILED_TYPE_BOOLEAN, 122,
    INT64_MIN, INT64_MAX, NULL},
  {"debug", "category", NULL, NULL, confchk_WT_SESSION_open_cursor_debug_subconfigs, 3,
    confchk_WT_SESSION_open_cursor_debug_subconfigs_jump, WT_CONFIG_COMPILED_TYPE_CATEGORY, 129,
    INT64_MIN, INT64_MAX, NULL},
  {"dump", "string", NULL,
    "choices=[\"hex\",\"json\",\"pretty\",\"pretty_hex\","
    "\"print\"]",
    NULL, 0, NULL, WT_CONFIG_COMPILED_TYPE_STRING, 137, INT64_MIN, INT64_MAX, confchk_dump_choices},
  {"force", "boolean", NULL, NULL, NULL, 0, NULL, WT_CONFIG_COMPILED_TYPE_BOOLEAN, 102, INT64_MIN,
    INT64_MAX, NULL},
  {"incremental", "category", NULL, NULL, confchk_WT_SESSION_open_cursor_incremental_subconfigs, 7,
    confchk_WT_SESSION_open_cursor_incremental_subconfigs_jump, WT_CONFIG_COMPILED_TYPE_CATEGORY,
    138, INT64_MIN, INT64_MAX, NULL},
  {"next_random", "boolean", NULL, NULL, NULL, 0, NULL, WT_CONFIG_COMPILED_TYPE_BOOLEAN, 145,
    INT64_MIN, INT64_MAX, NULL},
  {"next_random_sample_size", "string", NULL, NULL, NULL, 0, NULL, WT_CONFIG_COMPILED_TYPE_STRING,
    146, INT64_MIN, INT64_MAX, NULL},
  {"next_random_seed", "string", NULL, NULL, NULL, 0, NULL, WT_CONFIG_COMPILED_TYPE_STRING, 147,
    INT64_MIN, INT64_MAX, NULL},
  {"overwrite", "boolean", NULL, NULL, NULL, 0, NULL, WT_CONFIG_COMPILED_TYPE_BOOLEAN, 103,
    INT64_MIN, INT64_MAX, NULL},
  {"prefix_search", "boolean", NULL, NULL, NULL, 0, NULL, WT_CONFIG_COMPILED_TYPE_BOOLEAN, 104,
    INT64_MIN, INT64_MAX, NULL},
  {"raw", "boolean", NULL, NULL, NULL, 0, NULL, WT_CONFIG_COMPILED_TYPE_BOOLEAN, 148, INT64_MIN,
    INT64_MAX, NULL},
  {"read_once", "boolean", NULL, NULL, NULL, 0, NULL, WT_CONFIG_COMPILED_TYPE_BOOLEAN, 149,
    INT64_MIN, INT64_MAX, NULL},
  {"readonly", "boolean", NULL, NULL, NULL, 0, NULL, WT_CONFIG_COMPILED_TYPE_BOOLEAN, 66, INT64_MIN,
    INT64_MAX, NULL},
  {"skip_sort_check", "boolean", NULL, NULL, NULL, 0, NULL, WT_CONFIG_COMPILED_TYPE_BOOLEAN, 150,
    INT64_MIN, INT64_MAX, NULL},
  {"statistics", "list", NULL,
    "choices=[\"all\",\"cache_walk\",\"fast\",\"clear\","
    "\"size\",\"tree_walk\"]",
    NULL, 0, NULL, WT_CONFIG_COMPILED_TYPE_LIST, 151, INT64_MIN, INT64_MAX,
    confchk_statistics2_choices},
  {"target", "list", NULL, NULL, NULL, 0, NULL, WT_CONFIG_COMPILED_TYPE_LIST, 152, INT64_MIN,
    INT64_MAX, NULL},
  {NULL, NULL, NULL, NULL, NULL, 0, NULL, 0, 0, 0, 0, NULL}};

static const uint8_t confchk_WT_SESSION_open_cursor_jump[WT_CONFIG_JUMP_TABLE_SIZE] = {0, 0, 0, 0,
  0, 0, 0, 0, 0, 0, 0, 0, 0, 0, 0, 0, 0, 0, 0, 0, 0, 0, 0, 0, 0, 0, 0, 0, 0, 0, 0, 0, 0, 0, 0, 0, 0,
  0, 0, 0, 0, 0, 0, 0, 0, 0, 0, 0, 0, 0, 0, 0, 0, 0, 0, 0, 0, 0, 0, 0, 0, 0, 0, 0, 0, 0, 0, 0, 0, 0,
  0, 0, 0, 0, 0, 0, 0, 0, 0, 0, 0, 0, 0, 0, 0, 0, 0, 0, 0, 0, 0, 0, 0, 0, 0, 0, 0, 0, 1, 2, 5, 7, 7,
  8, 8, 8, 9, 9, 9, 9, 9, 12, 13, 14, 14, 17, 19, 20, 20, 20, 20, 20, 20, 20, 20, 20, 20, 20};

static const WT_CONFIG_CHECK confchk_WT_SESSION_prepare_transaction[] = {
  {"prepare_timestamp", "string", NULL, NULL, NULL, 0, NULL, WT_CONFIG_COMPILED_TYPE_STRING, 174,
    INT64_MIN, INT64_MAX, NULL},
  {NULL, NULL, NULL, NULL, NULL, 0, NULL, 0, 0, 0, 0, NULL}};

static const uint8_t confchk_WT_SESSION_prepare_transaction_jump[WT_CONFIG_JUMP_TABLE_SIZE] = {0, 0,
  0, 0, 0, 0, 0, 0, 0, 0, 0, 0, 0, 0, 0, 0, 0, 0, 0, 0, 0, 0, 0, 0, 0, 0, 0, 0, 0, 0, 0, 0, 0, 0, 0,
  0, 0, 0, 0, 0, 0, 0, 0, 0, 0, 0, 0, 0, 0, 0, 0, 0, 0, 0, 0, 0, 0, 0, 0, 0, 0, 0, 0, 0, 0, 0, 0, 0,
  0, 0, 0, 0, 0, 0, 0, 0, 0, 0, 0, 0, 0, 0, 0, 0, 0, 0, 0, 0, 0, 0, 0, 0, 0, 0, 0, 0, 0, 0, 0, 0, 0,
  0, 0, 0, 0, 0, 0, 0, 0, 0, 0, 0, 0, 1, 1, 1, 1, 1, 1, 1, 1, 1, 1, 1, 1, 1, 1, 1};
const char __WT_CONFIG_CHOICE_commit[] = "commit";
const char __WT_CONFIG_CHOICE_first_commit[] = "first_commit";
const char __WT_CONFIG_CHOICE_prepare[] = "prepare";

static const char *confchk_get2_choices[] = {__WT_CONFIG_CHOICE_commit,
  __WT_CONFIG_CHOICE_first_commit, __WT_CONFIG_CHOICE_prepare, __WT_CONFIG_CHOICE_read, NULL};

static const WT_CONFIG_CHECK confchk_WT_SESSION_query_timestamp[] = {
  {"get", "string", NULL,
    "choices=[\"commit\",\"first_commit\",\"prepare\","
    "\"read\"]",
    NULL, 0, NULL, WT_CONFIG_COMPILED_TYPE_STRING, 153, INT64_MIN, INT64_MAX, confchk_get2_choices},
  {NULL, NULL, NULL, NULL, NULL, 0, NULL, 0, 0, 0, 0, NULL}};

static const uint8_t confchk_WT_SESSION_query_timestamp_jump[WT_CONFIG_JUMP_TABLE_SIZE] = {0, 0, 0,
  0, 0, 0, 0, 0, 0, 0, 0, 0, 0, 0, 0, 0, 0, 0, 0, 0, 0, 0, 0, 0, 0, 0, 0, 0, 0, 0, 0, 0, 0, 0, 0, 0,
  0, 0, 0, 0, 0, 0, 0, 0, 0, 0, 0, 0, 0, 0, 0, 0, 0, 0, 0, 0, 0, 0, 0, 0, 0, 0, 0, 0, 0, 0, 0, 0, 0,
  0, 0, 0, 0, 0, 0, 0, 0, 0, 0, 0, 0, 0, 0, 0, 0, 0, 0, 0, 0, 0, 0, 0, 0, 0, 0, 0, 0, 0, 0, 0, 0, 0,
  0, 0, 1, 1, 1, 1, 1, 1, 1, 1, 1, 1, 1, 1, 1, 1, 1, 1, 1, 1, 1, 1, 1, 1, 1, 1};

static const char *confchk_isolation3_choices[] = {__WT_CONFIG_CHOICE_read_uncommitted,
  __WT_CONFIG_CHOICE_read_committed, __WT_CONFIG_CHOICE_snapshot, NULL};

static const WT_CONFIG_CHECK confchk_WT_SESSION_reconfigure[] = {
  {"cache_cursors", "boolean", NULL, NULL, NULL, 0, NULL, WT_CONFIG_COMPILED_TYPE_BOOLEAN, 288,
    INT64_MIN, INT64_MAX, NULL},
  {"cache_max_wait_ms", "int", NULL, "min=0", NULL, 0, NULL, WT_CONFIG_COMPILED_TYPE_INT, 200, 0,
    INT64_MAX, NULL},
  {"debug", "category", NULL, NULL, confchk_WT_CONNECTION_open_session_debug_subconfigs, 2,
    confchk_WT_CONNECTION_open_session_debug_subconfigs_jump, WT_CONFIG_COMPILED_TYPE_CATEGORY, 129,
    INT64_MIN, INT64_MAX, NULL},
  {"ignore_cache_size", "boolean", NULL, NULL, NULL, 0, NULL, WT_CONFIG_COMPILED_TYPE_BOOLEAN, 291,
    INT64_MIN, INT64_MAX, NULL},
  {"isolation", "string", NULL,
    "choices=[\"read-uncommitted\",\"read-committed\","
    "\"snapshot\"]",
    NULL, 0, NULL, WT_CONFIG_COMPILED_TYPE_STRING, 167, INT64_MIN, INT64_MAX,
    confchk_isolation3_choices},
  {"prefetch", "category", NULL, NULL, confchk_WT_CONNECTION_open_session_prefetch_subconfigs, 1,
    confchk_WT_CONNECTION_open_session_prefetch_subconfigs_jump, WT_CONFIG_COMPILED_TYPE_CATEGORY,
    292, INT64_MIN, INT64_MAX, NULL},
  {NULL, NULL, NULL, NULL, NULL, 0, NULL, 0, 0, 0, 0, NULL}};

static const uint8_t confchk_WT_SESSION_reconfigure_jump[WT_CONFIG_JUMP_TABLE_SIZE] = {0, 0, 0, 0,
  0, 0, 0, 0, 0, 0, 0, 0, 0, 0, 0, 0, 0, 0, 0, 0, 0, 0, 0, 0, 0, 0, 0, 0, 0, 0, 0, 0, 0, 0, 0, 0, 0,
  0, 0, 0, 0, 0, 0, 0, 0, 0, 0, 0, 0, 0, 0, 0, 0, 0, 0, 0, 0, 0, 0, 0, 0, 0, 0, 0, 0, 0, 0, 0, 0, 0,
  0, 0, 0, 0, 0, 0, 0, 0, 0, 0, 0, 0, 0, 0, 0, 0, 0, 0, 0, 0, 0, 0, 0, 0, 0, 0, 0, 0, 0, 0, 2, 3, 3,
  3, 3, 3, 5, 5, 5, 5, 5, 5, 5, 6, 6, 6, 6, 6, 6, 6, 6, 6, 6, 6, 6, 6, 6, 6};

static const WT_CONFIG_CHECK confchk_WT_SESSION_rollback_transaction[] = {
  {"operation_timeout_ms", "int", NULL, "min=0", NULL, 0, NULL, WT_CONFIG_COMPILED_TYPE_INT, 169, 0,
    INT64_MAX, NULL},
  {NULL, NULL, NULL, NULL, NULL, 0, NULL, 0, 0, 0, 0, NULL}};

static const uint8_t confchk_WT_SESSION_rollback_transaction_jump[WT_CONFIG_JUMP_TABLE_SIZE] = {0,
  0, 0, 0, 0, 0, 0, 0, 0, 0, 0, 0, 0, 0, 0, 0, 0, 0, 0, 0, 0, 0, 0, 0, 0, 0, 0, 0, 0, 0, 0, 0, 0, 0,
  0, 0, 0, 0, 0, 0, 0, 0, 0, 0, 0, 0, 0, 0, 0, 0, 0, 0, 0, 0, 0, 0, 0, 0, 0, 0, 0, 0, 0, 0, 0, 0, 0,
  0, 0, 0, 0, 0, 0, 0, 0, 0, 0, 0, 0, 0, 0, 0, 0, 0, 0, 0, 0, 0, 0, 0, 0, 0, 0, 0, 0, 0, 0, 0, 0, 0,
  0, 0, 0, 0, 0, 0, 0, 0, 0, 0, 0, 0, 1, 1, 1, 1, 1, 1, 1, 1, 1, 1, 1, 1, 1, 1, 1, 1};

static const WT_CONFIG_CHECK confchk_WT_SESSION_salvage[] = {
  {"force", "boolean", NULL, NULL, NULL, 0, NULL, WT_CONFIG_COMPILED_TYPE_BOOLEAN, 102, INT64_MIN,
    INT64_MAX, NULL},
  {NULL, NULL, NULL, NULL, NULL, 0, NULL, 0, 0, 0, 0, NULL}};

static const uint8_t confchk_WT_SESSION_salvage_jump[WT_CONFIG_JUMP_TABLE_SIZE] = {0, 0, 0, 0, 0, 0,
  0, 0, 0, 0, 0, 0, 0, 0, 0, 0, 0, 0, 0, 0, 0, 0, 0, 0, 0, 0, 0, 0, 0, 0, 0, 0, 0, 0, 0, 0, 0, 0, 0,
  0, 0, 0, 0, 0, 0, 0, 0, 0, 0, 0, 0, 0, 0, 0, 0, 0, 0, 0, 0, 0, 0, 0, 0, 0, 0, 0, 0, 0, 0, 0, 0, 0,
  0, 0, 0, 0, 0, 0, 0, 0, 0, 0, 0, 0, 0, 0, 0, 0, 0, 0, 0, 0, 0, 0, 0, 0, 0, 0, 0, 0, 0, 0, 0, 1, 1,
  1, 1, 1, 1, 1, 1, 1, 1, 1, 1, 1, 1, 1, 1, 1, 1, 1, 1, 1, 1, 1, 1, 1};

static const WT_CONFIG_CHECK confchk_WT_SESSION_timestamp_transaction[] = {
  {"commit_timestamp", "string", NULL, NULL, NULL, 0, NULL, WT_CONFIG_COMPILED_TYPE_STRING, 2,
    INT64_MIN, INT64_MAX, NULL},
  {"durable_timestamp", "string", NULL, NULL, NULL, 0, NULL, WT_CONFIG_COMPILED_TYPE_STRING, 3,
    INT64_MIN, INT64_MAX, NULL},
  {"prepare_timestamp", "string", NULL, NULL, NULL, 0, NULL, WT_CONFIG_COMPILED_TYPE_STRING, 174,
    INT64_MIN, INT64_MAX, NULL},
  {"read_timestamp", "string", NULL, NULL, NULL, 0, NULL, WT_CONFIG_COMPILED_TYPE_STRING, 4,
    INT64_MIN, INT64_MAX, NULL},
  {NULL, NULL, NULL, NULL, NULL, 0, NULL, 0, 0, 0, 0, NULL}};

static const uint8_t confchk_WT_SESSION_timestamp_transaction_jump[WT_CONFIG_JUMP_TABLE_SIZE] = {0,
  0, 0, 0, 0, 0, 0, 0, 0, 0, 0, 0, 0, 0, 0, 0, 0, 0, 0, 0, 0, 0, 0, 0, 0, 0, 0, 0, 0, 0, 0, 0, 0, 0,
  0, 0, 0, 0, 0, 0, 0, 0, 0, 0, 0, 0, 0, 0, 0, 0, 0, 0, 0, 0, 0, 0, 0, 0, 0, 0, 0, 0, 0, 0, 0, 0, 0,
  0, 0, 0, 0, 0, 0, 0, 0, 0, 0, 0, 0, 0, 0, 0, 0, 0, 0, 0, 0, 0, 0, 0, 0, 0, 0, 0, 0, 0, 0, 0, 0, 0,
  1, 2, 2, 2, 2, 2, 2, 2, 2, 2, 2, 2, 2, 3, 3, 4, 4, 4, 4, 4, 4, 4, 4, 4, 4, 4, 4, 4};

static const WT_CONFIG_CHECK confchk_WT_SESSION_verify[] = {
  {"do_not_clear_txn_id", "boolean", NULL, NULL, NULL, 0, NULL, WT_CONFIG_COMPILED_TYPE_BOOLEAN,
    154, INT64_MIN, INT64_MAX, NULL},
  {"dump_address", "boolean", NULL, NULL, NULL, 0, NULL, WT_CONFIG_COMPILED_TYPE_BOOLEAN, 155,
    INT64_MIN, INT64_MAX, NULL},
  {"dump_all_data", "boolean", NULL, NULL, NULL, 0, NULL, WT_CONFIG_COMPILED_TYPE_BOOLEAN, 156,
    INT64_MIN, INT64_MAX, NULL},
  {"dump_blocks", "boolean", NULL, NULL, NULL, 0, NULL, WT_CONFIG_COMPILED_TYPE_BOOLEAN, 157,
    INT64_MIN, INT64_MAX, NULL},
  {"dump_key_data", "boolean", NULL, NULL, NULL, 0, NULL, WT_CONFIG_COMPILED_TYPE_BOOLEAN, 158,
    INT64_MIN, INT64_MAX, NULL},
  {"dump_layout", "boolean", NULL, NULL, NULL, 0, NULL, WT_CONFIG_COMPILED_TYPE_BOOLEAN, 159,
    INT64_MIN, INT64_MAX, NULL},
  {"dump_offsets", "list", NULL, NULL, NULL, 0, NULL, WT_CONFIG_COMPILED_TYPE_LIST, 160, INT64_MIN,
    INT64_MAX, NULL},
  {"dump_pages", "boolean", NULL, NULL, NULL, 0, NULL, WT_CONFIG_COMPILED_TYPE_BOOLEAN, 161,
    INT64_MIN, INT64_MAX, NULL},
  {"dump_tree_shape", "boolean", NULL, NULL, NULL, 0, NULL, WT_CONFIG_COMPILED_TYPE_BOOLEAN, 162,
    INT64_MIN, INT64_MAX, NULL},
  {"read_corrupt", "boolean", NULL, NULL, NULL, 0, NULL, WT_CONFIG_COMPILED_TYPE_BOOLEAN, 163,
    INT64_MIN, INT64_MAX, NULL},
  {"stable_timestamp", "boolean", NULL, NULL, NULL, 0, NULL, WT_CONFIG_COMPILED_TYPE_BOOLEAN, 164,
    INT64_MIN, INT64_MAX, NULL},
  {"strict", "boolean", NULL, NULL, NULL, 0, NULL, WT_CONFIG_COMPILED_TYPE_BOOLEAN, 165, INT64_MIN,
    INT64_MAX, NULL},
  {NULL, NULL, NULL, NULL, NULL, 0, NULL, 0, 0, 0, 0, NULL}};

static const uint8_t confchk_WT_SESSION_verify_jump[WT_CONFIG_JUMP_TABLE_SIZE] = {0, 0, 0, 0, 0, 0,
  0, 0, 0, 0, 0, 0, 0, 0, 0, 0, 0, 0, 0, 0, 0, 0, 0, 0, 0, 0, 0, 0, 0, 0, 0, 0, 0, 0, 0, 0, 0, 0, 0,
  0, 0, 0, 0, 0, 0, 0, 0, 0, 0, 0, 0, 0, 0, 0, 0, 0, 0, 0, 0, 0, 0, 0, 0, 0, 0, 0, 0, 0, 0, 0, 0, 0,
  0, 0, 0, 0, 0, 0, 0, 0, 0, 0, 0, 0, 0, 0, 0, 0, 0, 0, 0, 0, 0, 0, 0, 0, 0, 0, 0, 0, 0, 9, 9, 9, 9,
  9, 9, 9, 9, 9, 9, 9, 9, 9, 9, 10, 12, 12, 12, 12, 12, 12, 12, 12, 12, 12, 12, 12};

static const char *confchk_verbose4_choices[] = {__WT_CONFIG_CHOICE_write_timestamp, NULL};

static const char *confchk_write_timestamp_usage3_choices[] = {__WT_CONFIG_CHOICE_always,
  __WT_CONFIG_CHOICE_key_consistent, __WT_CONFIG_CHOICE_mixed_mode, __WT_CONFIG_CHOICE_never,
  __WT_CONFIG_CHOICE_none, __WT_CONFIG_CHOICE_ordered, NULL};

static const WT_CONFIG_CHECK confchk_colgroup_meta[] = {
  {"app_metadata", "string", NULL, NULL, NULL, 0, NULL, WT_CONFIG_COMPILED_TYPE_STRING, 0,
    INT64_MIN, INT64_MAX, NULL},
  {"assert", "category", NULL, NULL, confchk_WT_SESSION_create_assert_subconfigs, 4,
    confchk_WT_SESSION_create_assert_subconfigs_jump, WT_CONFIG_COMPILED_TYPE_CATEGORY, 1,
    INT64_MIN, INT64_MAX, NULL},
  {"collator", "string", NULL, NULL, NULL, 0, NULL, WT_CONFIG_COMPILED_TYPE_STRING, 6, INT64_MIN,
    INT64_MAX, NULL},
  {"columns", "list", NULL, NULL, NULL, 0, NULL, WT_CONFIG_COMPILED_TYPE_LIST, 7, INT64_MIN,
    INT64_MAX, NULL},
  {"source", "string", NULL, NULL, NULL, 0, NULL, WT_CONFIG_COMPILED_TYPE_STRING, 8, INT64_MIN,
    INT64_MAX, NULL},
  {"type", "string", NULL, NULL, NULL, 0, NULL, WT_CONFIG_COMPILED_TYPE_STRING, 9, INT64_MIN,
    INT64_MAX, NULL},
  {"verbose", "list", NULL, "choices=[\"write_timestamp\"]", NULL, 0, NULL,
    WT_CONFIG_COMPILED_TYPE_LIST, 10, INT64_MIN, INT64_MAX, confchk_verbose4_choices},
  {"write_timestamp_usage", "string", NULL,
    "choices=[\"always\",\"key_consistent\",\"mixed_mode\","
    "\"never\",\"none\",\"ordered\"]",
    NULL, 0, NULL, WT_CONFIG_COMPILED_TYPE_STRING, 11, INT64_MIN, INT64_MAX,
    confchk_write_timestamp_usage3_choices},
  {NULL, NULL, NULL, NULL, NULL, 0, NULL, 0, 0, 0, 0, NULL}};

static const uint8_t confchk_colgroup_meta_jump[WT_CONFIG_JUMP_TABLE_SIZE] = {0, 0, 0, 0, 0, 0, 0,
  0, 0, 0, 0, 0, 0, 0, 0, 0, 0, 0, 0, 0, 0, 0, 0, 0, 0, 0, 0, 0, 0, 0, 0, 0, 0, 0, 0, 0, 0, 0, 0, 0,
  0, 0, 0, 0, 0, 0, 0, 0, 0, 0, 0, 0, 0, 0, 0, 0, 0, 0, 0, 0, 0, 0, 0, 0, 0, 0, 0, 0, 0, 0, 0, 0, 0,
  0, 0, 0, 0, 0, 0, 0, 0, 0, 0, 0, 0, 0, 0, 0, 0, 0, 0, 0, 0, 0, 0, 0, 0, 0, 2, 2, 4, 4, 4, 4, 4, 4,
  4, 4, 4, 4, 4, 4, 4, 4, 4, 4, 5, 6, 6, 7, 8, 8, 8, 8, 8, 8, 8, 8};

static const char *confchk_access_pattern_hint3_choices[] = {
  __WT_CONFIG_CHOICE_none, __WT_CONFIG_CHOICE_random, __WT_CONFIG_CHOICE_sequential, NULL};

static const char *confchk_block_allocation2_choices[] = {
  __WT_CONFIG_CHOICE_best, __WT_CONFIG_CHOICE_first, NULL};

static const char *confchk_block_manager2_choices[] = {
  __WT_CONFIG_CHOICE_default, __WT_CONFIG_CHOICE_disagg, NULL};

static const char *confchk_checksum2_choices[] = {__WT_CONFIG_CHOICE_on, __WT_CONFIG_CHOICE_off,
  __WT_CONFIG_CHOICE_uncompressed, __WT_CONFIG_CHOICE_unencrypted, NULL};

static const char *confchk_format2_choices[] = {__WT_CONFIG_CHOICE_btree, NULL};

static const char *confchk_verbose5_choices[] = {__WT_CONFIG_CHOICE_write_timestamp, NULL};

static const char *confchk_write_timestamp_usage4_choices[] = {__WT_CONFIG_CHOICE_always,
  __WT_CONFIG_CHOICE_key_consistent, __WT_CONFIG_CHOICE_mixed_mode, __WT_CONFIG_CHOICE_never,
  __WT_CONFIG_CHOICE_none, __WT_CONFIG_CHOICE_ordered, NULL};

static const WT_CONFIG_CHECK confchk_file_config[] = {
  {"access_pattern_hint", "string", NULL, "choices=[\"none\",\"random\",\"sequential\"]", NULL, 0,
    NULL, WT_CONFIG_COMPILED_TYPE_STRING, 12, INT64_MIN, INT64_MAX,
    confchk_access_pattern_hint3_choices},
  {"allocation_size", "int", NULL, "min=512B,max=128MB", NULL, 0, NULL, WT_CONFIG_COMPILED_TYPE_INT,
    13, 512, 128LL * WT_MEGABYTE, NULL},
  {"app_metadata", "string", NULL, NULL, NULL, 0, NULL, WT_CONFIG_COMPILED_TYPE_STRING, 0,
    INT64_MIN, INT64_MAX, NULL},
  {"assert", "category", NULL, NULL, confchk_WT_SESSION_create_assert_subconfigs, 4,
    confchk_WT_SESSION_create_assert_subconfigs_jump, WT_CONFIG_COMPILED_TYPE_CATEGORY, 1,
    INT64_MIN, INT64_MAX, NULL},
  {"block_allocation", "string", NULL, "choices=[\"best\",\"first\"]", NULL, 0, NULL,
    WT_CONFIG_COMPILED_TYPE_STRING, 14, INT64_MIN, INT64_MAX, confchk_block_allocation2_choices},
  {"block_compressor", "string", NULL, NULL, NULL, 0, NULL, WT_CONFIG_COMPILED_TYPE_STRING, 15,
    INT64_MIN, INT64_MAX, NULL},
  {"block_manager", "string", NULL, "choices=[\"default\",\"disagg\"]", NULL, 0, NULL,
    WT_CONFIG_COMPILED_TYPE_STRING, 16, INT64_MIN, INT64_MAX, confchk_block_manager2_choices},
  {"cache_resident", "boolean", NULL, NULL, NULL, 0, NULL, WT_CONFIG_COMPILED_TYPE_BOOLEAN, 17,
    INT64_MIN, INT64_MAX, NULL},
  {"checksum", "string", NULL,
    "choices=[\"on\",\"off\",\"uncompressed\","
    "\"unencrypted\"]",
    NULL, 0, NULL, WT_CONFIG_COMPILED_TYPE_STRING, 18, INT64_MIN, INT64_MAX,
    confchk_checksum2_choices},
  {"collator", "string", NULL, NULL, NULL, 0, NULL, WT_CONFIG_COMPILED_TYPE_STRING, 6, INT64_MIN,
    INT64_MAX, NULL},
  {"columns", "list", NULL, NULL, NULL, 0, NULL, WT_CONFIG_COMPILED_TYPE_LIST, 7, INT64_MIN,
    INT64_MAX, NULL},
  {"dictionary", "int", NULL, "min=0", NULL, 0, NULL, WT_CONFIG_COMPILED_TYPE_INT, 19, 0, INT64_MAX,
    NULL},
  {"disaggregated", "category", NULL, NULL, confchk_WT_SESSION_create_disaggregated_subconfigs, 3,
    confchk_WT_SESSION_create_disaggregated_subconfigs_jump, WT_CONFIG_COMPILED_TYPE_CATEGORY, 20,
    INT64_MIN, INT64_MAX, NULL},
  {"encryption", "category", NULL, NULL, confchk_WT_SESSION_create_encryption_subconfigs, 2,
    confchk_WT_SESSION_create_encryption_subconfigs_jump, WT_CONFIG_COMPILED_TYPE_CATEGORY, 24,
    INT64_MIN, INT64_MAX, NULL},
  {"format", "string", NULL, "choices=[\"btree\"]", NULL, 0, NULL, WT_CONFIG_COMPILED_TYPE_STRING,
    27, INT64_MIN, INT64_MAX, confchk_format2_choices},
  {"huffman_key", "string", NULL, NULL, NULL, 0, NULL, WT_CONFIG_COMPILED_TYPE_STRING, 28,
    INT64_MIN, INT64_MAX, NULL},
  {"huffman_value", "string", NULL, NULL, NULL, 0, NULL, WT_CONFIG_COMPILED_TYPE_STRING, 29,
    INT64_MIN, INT64_MAX, NULL},
  {"ignore_in_memory_cache_size", "boolean", NULL, NULL, NULL, 0, NULL,
    WT_CONFIG_COMPILED_TYPE_BOOLEAN, 30, INT64_MIN, INT64_MAX, NULL},
  {"in_memory", "boolean", NULL, NULL, NULL, 0, NULL, WT_CONFIG_COMPILED_TYPE_BOOLEAN, 31,
    INT64_MIN, INT64_MAX, NULL},
  {"internal_item_max", "int", NULL, "min=0", NULL, 0, NULL, WT_CONFIG_COMPILED_TYPE_INT, 32, 0,
    INT64_MAX, NULL},
  {"internal_key_max", "int", NULL, "min=0", NULL, 0, NULL, WT_CONFIG_COMPILED_TYPE_INT, 33, 0,
    INT64_MAX, NULL},
  {"internal_key_truncate", "boolean", NULL, NULL, NULL, 0, NULL, WT_CONFIG_COMPILED_TYPE_BOOLEAN,
    34, INT64_MIN, INT64_MAX, NULL},
  {"internal_page_max", "int", NULL, "min=512B,max=512MB", NULL, 0, NULL,
    WT_CONFIG_COMPILED_TYPE_INT, 35, 512, 512LL * WT_MEGABYTE, NULL},
  {"key_format", "format", __wt_struct_confchk, NULL, NULL, 0, NULL, WT_CONFIG_COMPILED_TYPE_FORMAT,
    36, INT64_MIN, INT64_MAX, NULL},
  {"key_gap", "int", NULL, "min=0", NULL, 0, NULL, WT_CONFIG_COMPILED_TYPE_INT, 37, 0, INT64_MAX,
    NULL},
  {"leaf_item_max", "int", NULL, "min=0", NULL, 0, NULL, WT_CONFIG_COMPILED_TYPE_INT, 38, 0,
    INT64_MAX, NULL},
  {"leaf_key_max", "int", NULL, "min=0", NULL, 0, NULL, WT_CONFIG_COMPILED_TYPE_INT, 39, 0,
    INT64_MAX, NULL},
  {"leaf_page_max", "int", NULL, "min=512B,max=512MB", NULL, 0, NULL, WT_CONFIG_COMPILED_TYPE_INT,
    40, 512, 512LL * WT_MEGABYTE, NULL},
  {"leaf_value_max", "int", NULL, "min=0", NULL, 0, NULL, WT_CONFIG_COMPILED_TYPE_INT, 41, 0,
    INT64_MAX, NULL},
  {"log", "category", NULL, NULL, confchk_WT_SESSION_create_log_subconfigs, 1,
    confchk_WT_SESSION_create_log_subconfigs_jump, WT_CONFIG_COMPILED_TYPE_CATEGORY, 42, INT64_MIN,
    INT64_MAX, NULL},
  {"memory_page_image_max", "int", NULL, "min=0", NULL, 0, NULL, WT_CONFIG_COMPILED_TYPE_INT, 44, 0,
    INT64_MAX, NULL},
  {"memory_page_max", "int", NULL, "min=512B,max=10TB", NULL, 0, NULL, WT_CONFIG_COMPILED_TYPE_INT,
    45, 512, 10LL * WT_TERABYTE, NULL},
  {"os_cache_dirty_max", "int", NULL, "min=0", NULL, 0, NULL, WT_CONFIG_COMPILED_TYPE_INT, 46, 0,
    INT64_MAX, NULL},
  {"os_cache_max", "int", NULL, "min=0", NULL, 0, NULL, WT_CONFIG_COMPILED_TYPE_INT, 47, 0,
    INT64_MAX, NULL},
  {"prefix_compression", "boolean", NULL, NULL, NULL, 0, NULL, WT_CONFIG_COMPILED_TYPE_BOOLEAN, 48,
    INT64_MIN, INT64_MAX, NULL},
  {"prefix_compression_min", "int", NULL, "min=0", NULL, 0, NULL, WT_CONFIG_COMPILED_TYPE_INT, 49,
    0, INT64_MAX, NULL},
  {"split_deepen_min_child", "int", NULL, NULL, NULL, 0, NULL, WT_CONFIG_COMPILED_TYPE_INT, 50,
    INT64_MIN, INT64_MAX, NULL},
  {"split_deepen_per_child", "int", NULL, NULL, NULL, 0, NULL, WT_CONFIG_COMPILED_TYPE_INT, 51,
    INT64_MIN, INT64_MAX, NULL},
  {"split_pct", "int", NULL, "min=50,max=100", NULL, 0, NULL, WT_CONFIG_COMPILED_TYPE_INT, 52, 50,
    100, NULL},
  {"tiered_storage", "category", NULL, NULL, confchk_WT_SESSION_create_tiered_storage_subconfigs, 8,
    confchk_WT_SESSION_create_tiered_storage_subconfigs_jump, WT_CONFIG_COMPILED_TYPE_CATEGORY, 53,
    INT64_MIN, INT64_MAX, NULL},
  {"value_format", "format", __wt_struct_confchk, NULL, NULL, 0, NULL,
    WT_CONFIG_COMPILED_TYPE_FORMAT, 61, INT64_MIN, INT64_MAX, NULL},
  {"verbose", "list", NULL, "choices=[\"write_timestamp\"]", NULL, 0, NULL,
    WT_CONFIG_COMPILED_TYPE_LIST, 10, INT64_MIN, INT64_MAX, confchk_verbose5_choices},
  {"write_timestamp_usage", "string", NULL,
    "choices=[\"always\",\"key_consistent\",\"mixed_mode\","
    "\"never\",\"none\",\"ordered\"]",
    NULL, 0, NULL, WT_CONFIG_COMPILED_TYPE_STRING, 11, INT64_MIN, INT64_MAX,
    confchk_write_timestamp_usage4_choices},
  {NULL, NULL, NULL, NULL, NULL, 0, NULL, 0, 0, 0, 0, NULL}};

static const uint8_t confchk_file_config_jump[WT_CONFIG_JUMP_TABLE_SIZE] = {0, 0, 0, 0, 0, 0, 0, 0,
  0, 0, 0, 0, 0, 0, 0, 0, 0, 0, 0, 0, 0, 0, 0, 0, 0, 0, 0, 0, 0, 0, 0, 0, 0, 0, 0, 0, 0, 0, 0, 0, 0,
  0, 0, 0, 0, 0, 0, 0, 0, 0, 0, 0, 0, 0, 0, 0, 0, 0, 0, 0, 0, 0, 0, 0, 0, 0, 0, 0, 0, 0, 0, 0, 0, 0,
  0, 0, 0, 0, 0, 0, 0, 0, 0, 0, 0, 0, 0, 0, 0, 0, 0, 0, 0, 0, 0, 0, 0, 0, 4, 7, 11, 13, 14, 15, 15,
  17, 23, 23, 25, 30, 32, 32, 34, 36, 36, 36, 39, 40, 40, 42, 43, 43, 43, 43, 43, 43, 43, 43};

static const char *confchk_access_pattern_hint4_choices[] = {
  __WT_CONFIG_CHOICE_none, __WT_CONFIG_CHOICE_random, __WT_CONFIG_CHOICE_sequential, NULL};

static const char *confchk_block_allocation3_choices[] = {
  __WT_CONFIG_CHOICE_best, __WT_CONFIG_CHOICE_first, NULL};

static const char *confchk_block_manager3_choices[] = {
  __WT_CONFIG_CHOICE_default, __WT_CONFIG_CHOICE_disagg, NULL};

static const char *confchk_checksum3_choices[] = {__WT_CONFIG_CHOICE_on, __WT_CONFIG_CHOICE_off,
  __WT_CONFIG_CHOICE_uncompressed, __WT_CONFIG_CHOICE_unencrypted, NULL};

static const char *confchk_format3_choices[] = {__WT_CONFIG_CHOICE_btree, NULL};

static const char *confchk_verbose6_choices[] = {__WT_CONFIG_CHOICE_write_timestamp, NULL};

static const char *confchk_write_timestamp_usage5_choices[] = {__WT_CONFIG_CHOICE_always,
  __WT_CONFIG_CHOICE_key_consistent, __WT_CONFIG_CHOICE_mixed_mode, __WT_CONFIG_CHOICE_never,
  __WT_CONFIG_CHOICE_none, __WT_CONFIG_CHOICE_ordered, NULL};

static const WT_CONFIG_CHECK confchk_file_meta[] = {
  {"access_pattern_hint", "string", NULL, "choices=[\"none\",\"random\",\"sequential\"]", NULL, 0,
    NULL, WT_CONFIG_COMPILED_TYPE_STRING, 12, INT64_MIN, INT64_MAX,
    confchk_access_pattern_hint4_choices},
  {"allocation_size", "int", NULL, "min=512B,max=128MB", NULL, 0, NULL, WT_CONFIG_COMPILED_TYPE_INT,
    13, 512, 128LL * WT_MEGABYTE, NULL},
  {"app_metadata", "string", NULL, NULL, NULL, 0, NULL, WT_CONFIG_COMPILED_TYPE_STRING, 0,
    INT64_MIN, INT64_MAX, NULL},
  {"assert", "category", NULL, NULL, confchk_WT_SESSION_create_assert_subconfigs, 4,
    confchk_WT_SESSION_create_assert_subconfigs_jump, WT_CONFIG_COMPILED_TYPE_CATEGORY, 1,
    INT64_MIN, INT64_MAX, NULL},
  {"block_allocation", "string", NULL, "choices=[\"best\",\"first\"]", NULL, 0, NULL,
    WT_CONFIG_COMPILED_TYPE_STRING, 14, INT64_MIN, INT64_MAX, confchk_block_allocation3_choices},
  {"block_compressor", "string", NULL, NULL, NULL, 0, NULL, WT_CONFIG_COMPILED_TYPE_STRING, 15,
    INT64_MIN, INT64_MAX, NULL},
  {"block_manager", "string", NULL, "choices=[\"default\",\"disagg\"]", NULL, 0, NULL,
    WT_CONFIG_COMPILED_TYPE_STRING, 16, INT64_MIN, INT64_MAX, confchk_block_manager3_choices},
  {"cache_resident", "boolean", NULL, NULL, NULL, 0, NULL, WT_CONFIG_COMPILED_TYPE_BOOLEAN, 17,
    INT64_MIN, INT64_MAX, NULL},
  {"checkpoint", "string", NULL, NULL, NULL, 0, NULL, WT_CONFIG_COMPILED_TYPE_STRING, 62, INT64_MIN,
    INT64_MAX, NULL},
  {"checkpoint_backup_info", "string", NULL, NULL, NULL, 0, NULL, WT_CONFIG_COMPILED_TYPE_STRING,
    63, INT64_MIN, INT64_MAX, NULL},
  {"checkpoint_lsn", "string", NULL, NULL, NULL, 0, NULL, WT_CONFIG_COMPILED_TYPE_STRING, 64,
    INT64_MIN, INT64_MAX, NULL},
  {"checksum", "string", NULL,
    "choices=[\"on\",\"off\",\"uncompressed\","
    "\"unencrypted\"]",
    NULL, 0, NULL, WT_CONFIG_COMPILED_TYPE_STRING, 18, INT64_MIN, INT64_MAX,
    confchk_checksum3_choices},
  {"collator", "string", NULL, NULL, NULL, 0, NULL, WT_CONFIG_COMPILED_TYPE_STRING, 6, INT64_MIN,
    INT64_MAX, NULL},
  {"columns", "list", NULL, NULL, NULL, 0, NULL, WT_CONFIG_COMPILED_TYPE_LIST, 7, INT64_MIN,
    INT64_MAX, NULL},
  {"dictionary", "int", NULL, "min=0", NULL, 0, NULL, WT_CONFIG_COMPILED_TYPE_INT, 19, 0, INT64_MAX,
    NULL},
  {"disaggregated", "category", NULL, NULL, confchk_WT_SESSION_create_disaggregated_subconfigs, 3,
    confchk_WT_SESSION_create_disaggregated_subconfigs_jump, WT_CONFIG_COMPILED_TYPE_CATEGORY, 20,
    INT64_MIN, INT64_MAX, NULL},
  {"encryption", "category", NULL, NULL, confchk_WT_SESSION_create_encryption_subconfigs, 2,
    confchk_WT_SESSION_create_encryption_subconfigs_jump, WT_CONFIG_COMPILED_TYPE_CATEGORY, 24,
    INT64_MIN, INT64_MAX, NULL},
  {"format", "string", NULL, "choices=[\"btree\"]", NULL, 0, NULL, WT_CONFIG_COMPILED_TYPE_STRING,
    27, INT64_MIN, INT64_MAX, confchk_format3_choices},
  {"huffman_key", "string", NULL, NULL, NULL, 0, NULL, WT_CONFIG_COMPILED_TYPE_STRING, 28,
    INT64_MIN, INT64_MAX, NULL},
  {"huffman_value", "string", NULL, NULL, NULL, 0, NULL, WT_CONFIG_COMPILED_TYPE_STRING, 29,
    INT64_MIN, INT64_MAX, NULL},
  {"id", "string", NULL, NULL, NULL, 0, NULL, WT_CONFIG_COMPILED_TYPE_STRING, 65, INT64_MIN,
    INT64_MAX, NULL},
  {"ignore_in_memory_cache_size", "boolean", NULL, NULL, NULL, 0, NULL,
    WT_CONFIG_COMPILED_TYPE_BOOLEAN, 30, INT64_MIN, INT64_MAX, NULL},
  {"in_memory", "boolean", NULL, NULL, NULL, 0, NULL, WT_CONFIG_COMPILED_TYPE_BOOLEAN, 31,
    INT64_MIN, INT64_MAX, NULL},
  {"internal_item_max", "int", NULL, "min=0", NULL, 0, NULL, WT_CONFIG_COMPILED_TYPE_INT, 32, 0,
    INT64_MAX, NULL},
  {"internal_key_max", "int", NULL, "min=0", NULL, 0, NULL, WT_CONFIG_COMPILED_TYPE_INT, 33, 0,
    INT64_MAX, NULL},
  {"internal_key_truncate", "boolean", NULL, NULL, NULL, 0, NULL, WT_CONFIG_COMPILED_TYPE_BOOLEAN,
    34, INT64_MIN, INT64_MAX, NULL},
  {"internal_page_max", "int", NULL, "min=512B,max=512MB", NULL, 0, NULL,
    WT_CONFIG_COMPILED_TYPE_INT, 35, 512, 512LL * WT_MEGABYTE, NULL},
  {"key_format", "format", __wt_struct_confchk, NULL, NULL, 0, NULL, WT_CONFIG_COMPILED_TYPE_FORMAT,
    36, INT64_MIN, INT64_MAX, NULL},
  {"key_gap", "int", NULL, "min=0", NULL, 0, NULL, WT_CONFIG_COMPILED_TYPE_INT, 37, 0, INT64_MAX,
    NULL},
  {"leaf_item_max", "int", NULL, "min=0", NULL, 0, NULL, WT_CONFIG_COMPILED_TYPE_INT, 38, 0,
    INT64_MAX, NULL},
  {"leaf_key_max", "int", NULL, "min=0", NULL, 0, NULL, WT_CONFIG_COMPILED_TYPE_INT, 39, 0,
    INT64_MAX, NULL},
  {"leaf_page_max", "int", NULL, "min=512B,max=512MB", NULL, 0, NULL, WT_CONFIG_COMPILED_TYPE_INT,
    40, 512, 512LL * WT_MEGABYTE, NULL},
  {"leaf_value_max", "int", NULL, "min=0", NULL, 0, NULL, WT_CONFIG_COMPILED_TYPE_INT, 41, 0,
    INT64_MAX, NULL},
  {"log", "category", NULL, NULL, confchk_WT_SESSION_create_log_subconfigs, 1,
    confchk_WT_SESSION_create_log_subconfigs_jump, WT_CONFIG_COMPILED_TYPE_CATEGORY, 42, INT64_MIN,
    INT64_MAX, NULL},
  {"memory_page_image_max", "int", NULL, "min=0", NULL, 0, NULL, WT_CONFIG_COMPILED_TYPE_INT, 44, 0,
    INT64_MAX, NULL},
  {"memory_page_max", "int", NULL, "min=512B,max=10TB", NULL, 0, NULL, WT_CONFIG_COMPILED_TYPE_INT,
    45, 512, 10LL * WT_TERABYTE, NULL},
  {"os_cache_dirty_max", "int", NULL, "min=0", NULL, 0, NULL, WT_CONFIG_COMPILED_TYPE_INT, 46, 0,
    INT64_MAX, NULL},
  {"os_cache_max", "int", NULL, "min=0", NULL, 0, NULL, WT_CONFIG_COMPILED_TYPE_INT, 47, 0,
    INT64_MAX, NULL},
  {"prefix_compression", "boolean", NULL, NULL, NULL, 0, NULL, WT_CONFIG_COMPILED_TYPE_BOOLEAN, 48,
    INT64_MIN, INT64_MAX, NULL},
  {"prefix_compression_min", "int", NULL, "min=0", NULL, 0, NULL, WT_CONFIG_COMPILED_TYPE_INT, 49,
    0, INT64_MAX, NULL},
  {"readonly", "boolean", NULL, NULL, NULL, 0, NULL, WT_CONFIG_COMPILED_TYPE_BOOLEAN, 66, INT64_MIN,
    INT64_MAX, NULL},
  {"split_deepen_min_child", "int", NULL, NULL, NULL, 0, NULL, WT_CONFIG_COMPILED_TYPE_INT, 50,
    INT64_MIN, INT64_MAX, NULL},
  {"split_deepen_per_child", "int", NULL, NULL, NULL, 0, NULL, WT_CONFIG_COMPILED_TYPE_INT, 51,
    INT64_MIN, INT64_MAX, NULL},
  {"split_pct", "int", NULL, "min=50,max=100", NULL, 0, NULL, WT_CONFIG_COMPILED_TYPE_INT, 52, 50,
    100, NULL},
  {"tiered_object", "boolean", NULL, NULL, NULL, 0, NULL, WT_CONFIG_COMPILED_TYPE_BOOLEAN, 67,
    INT64_MIN, INT64_MAX, NULL},
  {"tiered_storage", "category", NULL, NULL, confchk_WT_SESSION_create_tiered_storage_subconfigs, 8,
    confchk_WT_SESSION_create_tiered_storage_subconfigs_jump, WT_CONFIG_COMPILED_TYPE_CATEGORY, 53,
    INT64_MIN, INT64_MAX, NULL},
  {"value_format", "format", __wt_struct_confchk, NULL, NULL, 0, NULL,
    WT_CONFIG_COMPILED_TYPE_FORMAT, 61, INT64_MIN, INT64_MAX, NULL},
  {"verbose", "list", NULL, "choices=[\"write_timestamp\"]", NULL, 0, NULL,
    WT_CONFIG_COMPILED_TYPE_LIST, 10, INT64_MIN, INT64_MAX, confchk_verbose6_choices},
  {"version", "string", NULL, NULL, NULL, 0, NULL, WT_CONFIG_COMPILED_TYPE_STRING, 68, INT64_MIN,
    INT64_MAX, NULL},
  {"write_timestamp_usage", "string", NULL,
    "choices=[\"always\",\"key_consistent\",\"mixed_mode\","
    "\"never\",\"none\",\"ordered\"]",
    NULL, 0, NULL, WT_CONFIG_COMPILED_TYPE_STRING, 11, INT64_MIN, INT64_MAX,
    confchk_write_timestamp_usage5_choices},
  {NULL, NULL, NULL, NULL, NULL, 0, NULL, 0, 0, 0, 0, NULL}};

static const uint8_t confchk_file_meta_jump[WT_CONFIG_JUMP_TABLE_SIZE] = {0, 0, 0, 0, 0, 0, 0, 0, 0,
  0, 0, 0, 0, 0, 0, 0, 0, 0, 0, 0, 0, 0, 0, 0, 0, 0, 0, 0, 0, 0, 0, 0, 0, 0, 0, 0, 0, 0, 0, 0, 0, 0,
  0, 0, 0, 0, 0, 0, 0, 0, 0, 0, 0, 0, 0, 0, 0, 0, 0, 0, 0, 0, 0, 0, 0, 0, 0, 0, 0, 0, 0, 0, 0, 0, 0,
  0, 0, 0, 0, 0, 0, 0, 0, 0, 0, 0, 0, 0, 0, 0, 0, 0, 0, 0, 0, 0, 0, 0, 4, 7, 14, 16, 17, 18, 18, 20,
  27, 27, 29, 34, 36, 36, 38, 40, 40, 41, 44, 46, 46, 49, 50, 50, 50, 50, 50, 50, 50, 50};

static const char *confchk_verbose7_choices[] = {__WT_CONFIG_CHOICE_write_timestamp, NULL};

static const char *confchk_write_timestamp_usage6_choices[] = {__WT_CONFIG_CHOICE_always,
  __WT_CONFIG_CHOICE_key_consistent, __WT_CONFIG_CHOICE_mixed_mode, __WT_CONFIG_CHOICE_never,
  __WT_CONFIG_CHOICE_none, __WT_CONFIG_CHOICE_ordered, NULL};

static const WT_CONFIG_CHECK confchk_index_meta[] = {
  {"app_metadata", "string", NULL, NULL, NULL, 0, NULL, WT_CONFIG_COMPILED_TYPE_STRING, 0,
    INT64_MIN, INT64_MAX, NULL},
  {"assert", "category", NULL, NULL, confchk_WT_SESSION_create_assert_subconfigs, 4,
    confchk_WT_SESSION_create_assert_subconfigs_jump, WT_CONFIG_COMPILED_TYPE_CATEGORY, 1,
    INT64_MIN, INT64_MAX, NULL},
  {"collator", "string", NULL, NULL, NULL, 0, NULL, WT_CONFIG_COMPILED_TYPE_STRING, 6, INT64_MIN,
    INT64_MAX, NULL},
  {"columns", "list", NULL, NULL, NULL, 0, NULL, WT_CONFIG_COMPILED_TYPE_LIST, 7, INT64_MIN,
    INT64_MAX, NULL},
  {"immutable", "boolean", NULL, NULL, NULL, 0, NULL, WT_CONFIG_COMPILED_TYPE_BOOLEAN, 69,
    INT64_MIN, INT64_MAX, NULL},
  {"key_format", "format", __wt_struct_confchk, NULL, NULL, 0, NULL, WT_CONFIG_COMPILED_TYPE_FORMAT,
    36, INT64_MIN, INT64_MAX, NULL},
  {"source", "string", NULL, NULL, NULL, 0, NULL, WT_CONFIG_COMPILED_TYPE_STRING, 8, INT64_MIN,
    INT64_MAX, NULL},
  {"type", "string", NULL, NULL, NULL, 0, NULL, WT_CONFIG_COMPILED_TYPE_STRING, 9, INT64_MIN,
    INT64_MAX, NULL},
  {"value_format", "format", __wt_struct_confchk, NULL, NULL, 0, NULL,
    WT_CONFIG_COMPILED_TYPE_FORMAT, 61, INT64_MIN, INT64_MAX, NULL},
  {"verbose", "list", NULL, "choices=[\"write_timestamp\"]", NULL, 0, NULL,
    WT_CONFIG_COMPILED_TYPE_LIST, 10, INT64_MIN, INT64_MAX, confchk_verbose7_choices},
  {"write_timestamp_usage", "string", NULL,
    "choices=[\"always\",\"key_consistent\",\"mixed_mode\","
    "\"never\",\"none\",\"ordered\"]",
    NULL, 0, NULL, WT_CONFIG_COMPILED_TYPE_STRING, 11, INT64_MIN, INT64_MAX,
    confchk_write_timestamp_usage6_choices},
  {NULL, NULL, NULL, NULL, NULL, 0, NULL, 0, 0, 0, 0, NULL}};

static const uint8_t confchk_index_meta_jump[WT_CONFIG_JUMP_TABLE_SIZE] = {0, 0, 0, 0, 0, 0, 0, 0,
  0, 0, 0, 0, 0, 0, 0, 0, 0, 0, 0, 0, 0, 0, 0, 0, 0, 0, 0, 0, 0, 0, 0, 0, 0, 0, 0, 0, 0, 0, 0, 0, 0,
  0, 0, 0, 0, 0, 0, 0, 0, 0, 0, 0, 0, 0, 0, 0, 0, 0, 0, 0, 0, 0, 0, 0, 0, 0, 0, 0, 0, 0, 0, 0, 0, 0,
  0, 0, 0, 0, 0, 0, 0, 0, 0, 0, 0, 0, 0, 0, 0, 0, 0, 0, 0, 0, 0, 0, 0, 0, 2, 2, 4, 4, 4, 4, 4, 4, 5,
  5, 6, 6, 6, 6, 6, 6, 6, 6, 7, 8, 8, 10, 11, 11, 11, 11, 11, 11, 11, 11};

static const char *confchk_role2_choices[] = {
  __WT_CONFIG_CHOICE_leader, __WT_CONFIG_CHOICE_follower, NULL};

static const WT_CONFIG_CHECK confchk_wiredtiger_open_disaggregated_subconfigs[] = {
  {"checkpoint_id", "int", NULL, "min=-1", NULL, 0, NULL, WT_CONFIG_COMPILED_TYPE_INT, 91, -1,
    INT64_MAX, NULL},
  {"checkpoint_meta", "string", NULL, NULL, NULL, 0, NULL, WT_CONFIG_COMPILED_TYPE_STRING, 92,
    INT64_MIN, INT64_MAX, NULL},
  {"next_checkpoint_id", "int", NULL, "min=-1", NULL, 0, NULL, WT_CONFIG_COMPILED_TYPE_INT, 93, -1,
    INT64_MAX, NULL},
  {"page_log", "string", NULL, NULL, NULL, 0, NULL, WT_CONFIG_COMPILED_TYPE_STRING, 21, INT64_MIN,
    INT64_MAX, NULL},
  {"role", "string", NULL, "choices=[\"leader\",\"follower\"]", NULL, 0, NULL,
    WT_CONFIG_COMPILED_TYPE_STRING, 94, INT64_MIN, INT64_MAX, confchk_role2_choices},
  {"shutdown_checkpoint", "boolean", NULL, NULL, NULL, 0, NULL, WT_CONFIG_COMPILED_TYPE_BOOLEAN, 95,
    INT64_MIN, INT64_MAX, NULL},
  {NULL, NULL, NULL, NULL, NULL, 0, NULL, 0, 0, 0, 0, NULL}};

static const uint8_t
  confchk_wiredtiger_open_disaggregated_subconfigs_jump[WT_CONFIG_JUMP_TABLE_SIZE] = {0, 0, 0, 0, 0,
    0, 0, 0, 0, 0, 0, 0, 0, 0, 0, 0, 0, 0, 0, 0, 0, 0, 0, 0, 0, 0, 0, 0, 0, 0, 0, 0, 0, 0, 0, 0, 0,
    0, 0, 0, 0, 0, 0, 0, 0, 0, 0, 0, 0, 0, 0, 0, 0, 0, 0, 0, 0, 0, 0, 0, 0, 0, 0, 0, 0, 0, 0, 0, 0,
    0, 0, 0, 0, 0, 0, 0, 0, 0, 0, 0, 0, 0, 0, 0, 0, 0, 0, 0, 0, 0, 0, 0, 0, 0, 0, 0, 0, 0, 0, 0, 2,
    2, 2, 2, 2, 2, 2, 2, 2, 2, 2, 3, 3, 4, 4, 5, 6, 6, 6, 6, 6, 6, 6, 6, 6, 6, 6, 6};

static const char *confchk_verbose8_choices[] = {__WT_CONFIG_CHOICE_write_timestamp, NULL};

static const char *confchk_write_timestamp_usage7_choices[] = {__WT_CONFIG_CHOICE_always,
  __WT_CONFIG_CHOICE_key_consistent, __WT_CONFIG_CHOICE_mixed_mode, __WT_CONFIG_CHOICE_never,
  __WT_CONFIG_CHOICE_none, __WT_CONFIG_CHOICE_ordered, NULL};

static const WT_CONFIG_CHECK confchk_layered_meta[] = {
  {"app_metadata", "string", NULL, NULL, NULL, 0, NULL, WT_CONFIG_COMPILED_TYPE_STRING, 0,
    INT64_MIN, INT64_MAX, NULL},
  {"assert", "category", NULL, NULL, confchk_WT_SESSION_create_assert_subconfigs, 4,
    confchk_WT_SESSION_create_assert_subconfigs_jump, WT_CONFIG_COMPILED_TYPE_CATEGORY, 1,
    INT64_MIN, INT64_MAX, NULL},
  {"collator", "string", NULL, NULL, NULL, 0, NULL, WT_CONFIG_COMPILED_TYPE_STRING, 6, INT64_MIN,
    INT64_MAX, NULL},
  {"columns", "list", NULL, NULL, NULL, 0, NULL, WT_CONFIG_COMPILED_TYPE_LIST, 7, INT64_MIN,
    INT64_MAX, NULL},
  {"disaggregated", "category", NULL, NULL, confchk_wiredtiger_open_disaggregated_subconfigs, 6,
    confchk_wiredtiger_open_disaggregated_subconfigs_jump, WT_CONFIG_COMPILED_TYPE_CATEGORY, 20,
    INT64_MIN, INT64_MAX, NULL},
  {"ingest", "string", NULL, NULL, NULL, 0, NULL, WT_CONFIG_COMPILED_TYPE_STRING, 96, INT64_MIN,
    INT64_MAX, NULL},
  {"key_format", "format", __wt_struct_confchk, NULL, NULL, 0, NULL, WT_CONFIG_COMPILED_TYPE_FORMAT,
    36, INT64_MIN, INT64_MAX, NULL},
  {"stable", "string", NULL, NULL, NULL, 0, NULL, WT_CONFIG_COMPILED_TYPE_STRING, 97, INT64_MIN,
    INT64_MAX, NULL},
  {"value_format", "format", __wt_struct_confchk, NULL, NULL, 0, NULL,
    WT_CONFIG_COMPILED_TYPE_FORMAT, 61, INT64_MIN, INT64_MAX, NULL},
  {"verbose", "list", NULL, "choices=[\"write_timestamp\"]", NULL, 0, NULL,
    WT_CONFIG_COMPILED_TYPE_LIST, 10, INT64_MIN, INT64_MAX, confchk_verbose8_choices},
  {"write_timestamp_usage", "string", NULL,
    "choices=[\"always\",\"key_consistent\",\"mixed_mode\","
    "\"never\",\"none\",\"ordered\"]",
    NULL, 0, NULL, WT_CONFIG_COMPILED_TYPE_STRING, 11, INT64_MIN, INT64_MAX,
    confchk_write_timestamp_usage7_choices},
  {NULL, NULL, NULL, NULL, NULL, 0, NULL, 0, 0, 0, 0, NULL}};

static const uint8_t confchk_layered_meta_jump[WT_CONFIG_JUMP_TABLE_SIZE] = {0, 0, 0, 0, 0, 0, 0, 0,
  0, 0, 0, 0, 0, 0, 0, 0, 0, 0, 0, 0, 0, 0, 0, 0, 0, 0, 0, 0, 0, 0, 0, 0, 0, 0, 0, 0, 0, 0, 0, 0, 0,
  0, 0, 0, 0, 0, 0, 0, 0, 0, 0, 0, 0, 0, 0, 0, 0, 0, 0, 0, 0, 0, 0, 0, 0, 0, 0, 0, 0, 0, 0, 0, 0, 0,
  0, 0, 0, 0, 0, 0, 0, 0, 0, 0, 0, 0, 0, 0, 0, 0, 0, 0, 0, 0, 0, 0, 0, 0, 2, 2, 4, 5, 5, 5, 5, 5, 6,
  6, 7, 7, 7, 7, 7, 7, 7, 7, 8, 8, 8, 10, 11, 11, 11, 11, 11, 11, 11, 11};

static const char *confchk_access_pattern_hint5_choices[] = {
  __WT_CONFIG_CHOICE_none, __WT_CONFIG_CHOICE_random, __WT_CONFIG_CHOICE_sequential, NULL};

static const char *confchk_block_allocation4_choices[] = {
  __WT_CONFIG_CHOICE_best, __WT_CONFIG_CHOICE_first, NULL};

static const char *confchk_block_manager4_choices[] = {
  __WT_CONFIG_CHOICE_default, __WT_CONFIG_CHOICE_disagg, NULL};

static const char *confchk_checksum4_choices[] = {__WT_CONFIG_CHOICE_on, __WT_CONFIG_CHOICE_off,
  __WT_CONFIG_CHOICE_uncompressed, __WT_CONFIG_CHOICE_unencrypted, NULL};

static const char *confchk_format4_choices[] = {__WT_CONFIG_CHOICE_btree, NULL};

static const char *confchk_verbose9_choices[] = {__WT_CONFIG_CHOICE_write_timestamp, NULL};

static const char *confchk_write_timestamp_usage8_choices[] = {__WT_CONFIG_CHOICE_always,
  __WT_CONFIG_CHOICE_key_consistent, __WT_CONFIG_CHOICE_mixed_mode, __WT_CONFIG_CHOICE_never,
  __WT_CONFIG_CHOICE_none, __WT_CONFIG_CHOICE_ordered, NULL};

static const WT_CONFIG_CHECK confchk_lsm_meta[] = {
  {"access_pattern_hint", "string", NULL, "choices=[\"none\",\"random\",\"sequential\"]", NULL, 0,
    NULL, WT_CONFIG_COMPILED_TYPE_STRING, 12, INT64_MIN, INT64_MAX,
    confchk_access_pattern_hint5_choices},
  {"allocation_size", "int", NULL, "min=512B,max=128MB", NULL, 0, NULL, WT_CONFIG_COMPILED_TYPE_INT,
    13, 512, 128LL * WT_MEGABYTE, NULL},
  {"app_metadata", "string", NULL, NULL, NULL, 0, NULL, WT_CONFIG_COMPILED_TYPE_STRING, 0,
    INT64_MIN, INT64_MAX, NULL},
  {"assert", "category", NULL, NULL, confchk_WT_SESSION_create_assert_subconfigs, 4,
    confchk_WT_SESSION_create_assert_subconfigs_jump, WT_CONFIG_COMPILED_TYPE_CATEGORY, 1,
    INT64_MIN, INT64_MAX, NULL},
  {"block_allocation", "string", NULL, "choices=[\"best\",\"first\"]", NULL, 0, NULL,
    WT_CONFIG_COMPILED_TYPE_STRING, 14, INT64_MIN, INT64_MAX, confchk_block_allocation4_choices},
  {"block_compressor", "string", NULL, NULL, NULL, 0, NULL, WT_CONFIG_COMPILED_TYPE_STRING, 15,
    INT64_MIN, INT64_MAX, NULL},
  {"block_manager", "string", NULL, "choices=[\"default\",\"disagg\"]", NULL, 0, NULL,
    WT_CONFIG_COMPILED_TYPE_STRING, 16, INT64_MIN, INT64_MAX, confchk_block_manager4_choices},
  {"cache_resident", "boolean", NULL, NULL, NULL, 0, NULL, WT_CONFIG_COMPILED_TYPE_BOOLEAN, 17,
    INT64_MIN, INT64_MAX, NULL},
  {"checksum", "string", NULL,
    "choices=[\"on\",\"off\",\"uncompressed\","
    "\"unencrypted\"]",
    NULL, 0, NULL, WT_CONFIG_COMPILED_TYPE_STRING, 18, INT64_MIN, INT64_MAX,
    confchk_checksum4_choices},
  {"chunks", "string", NULL, NULL, NULL, 0, NULL, WT_CONFIG_COMPILED_TYPE_STRING, 70, INT64_MIN,
    INT64_MAX, NULL},
  {"collator", "string", NULL, NULL, NULL, 0, NULL, WT_CONFIG_COMPILED_TYPE_STRING, 6, INT64_MIN,
    INT64_MAX, NULL},
  {"columns", "list", NULL, NULL, NULL, 0, NULL, WT_CONFIG_COMPILED_TYPE_LIST, 7, INT64_MIN,
    INT64_MAX, NULL},
  {"dictionary", "int", NULL, "min=0", NULL, 0, NULL, WT_CONFIG_COMPILED_TYPE_INT, 19, 0, INT64_MAX,
    NULL},
  {"disaggregated", "category", NULL, NULL, confchk_WT_SESSION_create_disaggregated_subconfigs, 3,
    confchk_WT_SESSION_create_disaggregated_subconfigs_jump, WT_CONFIG_COMPILED_TYPE_CATEGORY, 20,
    INT64_MIN, INT64_MAX, NULL},
  {"encryption", "category", NULL, NULL, confchk_WT_SESSION_create_encryption_subconfigs, 2,
    confchk_WT_SESSION_create_encryption_subconfigs_jump, WT_CONFIG_COMPILED_TYPE_CATEGORY, 24,
    INT64_MIN, INT64_MAX, NULL},
  {"format", "string", NULL, "choices=[\"btree\"]", NULL, 0, NULL, WT_CONFIG_COMPILED_TYPE_STRING,
    27, INT64_MIN, INT64_MAX, confchk_format4_choices},
  {"huffman_key", "string", NULL, NULL, NULL, 0, NULL, WT_CONFIG_COMPILED_TYPE_STRING, 28,
    INT64_MIN, INT64_MAX, NULL},
  {"huffman_value", "string", NULL, NULL, NULL, 0, NULL, WT_CONFIG_COMPILED_TYPE_STRING, 29,
    INT64_MIN, INT64_MAX, NULL},
  {"ignore_in_memory_cache_size", "boolean", NULL, NULL, NULL, 0, NULL,
    WT_CONFIG_COMPILED_TYPE_BOOLEAN, 30, INT64_MIN, INT64_MAX, NULL},
  {"in_memory", "boolean", NULL, NULL, NULL, 0, NULL, WT_CONFIG_COMPILED_TYPE_BOOLEAN, 31,
    INT64_MIN, INT64_MAX, NULL},
  {"internal_item_max", "int", NULL, "min=0", NULL, 0, NULL, WT_CONFIG_COMPILED_TYPE_INT, 32, 0,
    INT64_MAX, NULL},
  {"internal_key_max", "int", NULL, "min=0", NULL, 0, NULL, WT_CONFIG_COMPILED_TYPE_INT, 33, 0,
    INT64_MAX, NULL},
  {"internal_key_truncate", "boolean", NULL, NULL, NULL, 0, NULL, WT_CONFIG_COMPILED_TYPE_BOOLEAN,
    34, INT64_MIN, INT64_MAX, NULL},
  {"internal_page_max", "int", NULL, "min=512B,max=512MB", NULL, 0, NULL,
    WT_CONFIG_COMPILED_TYPE_INT, 35, 512, 512LL * WT_MEGABYTE, NULL},
  {"key_format", "format", __wt_struct_confchk, NULL, NULL, 0, NULL, WT_CONFIG_COMPILED_TYPE_FORMAT,
    36, INT64_MIN, INT64_MAX, NULL},
  {"key_gap", "int", NULL, "min=0", NULL, 0, NULL, WT_CONFIG_COMPILED_TYPE_INT, 37, 0, INT64_MAX,
    NULL},
  {"last", "string", NULL, NULL, NULL, 0, NULL, WT_CONFIG_COMPILED_TYPE_STRING, 71, INT64_MIN,
    INT64_MAX, NULL},
  {"leaf_item_max", "int", NULL, "min=0", NULL, 0, NULL, WT_CONFIG_COMPILED_TYPE_INT, 38, 0,
    INT64_MAX, NULL},
  {"leaf_key_max", "int", NULL, "min=0", NULL, 0, NULL, WT_CONFIG_COMPILED_TYPE_INT, 39, 0,
    INT64_MAX, NULL},
  {"leaf_page_max", "int", NULL, "min=512B,max=512MB", NULL, 0, NULL, WT_CONFIG_COMPILED_TYPE_INT,
    40, 512, 512LL * WT_MEGABYTE, NULL},
  {"leaf_value_max", "int", NULL, "min=0", NULL, 0, NULL, WT_CONFIG_COMPILED_TYPE_INT, 41, 0,
    INT64_MAX, NULL},
  {"log", "category", NULL, NULL, confchk_WT_SESSION_create_log_subconfigs, 1,
    confchk_WT_SESSION_create_log_subconfigs_jump, WT_CONFIG_COMPILED_TYPE_CATEGORY, 42, INT64_MIN,
    INT64_MAX, NULL},
  {"lsm", "category", NULL, NULL, confchk_WT_SESSION_create_lsm_subconfigs, 12,
    confchk_WT_SESSION_create_lsm_subconfigs_jump, WT_CONFIG_COMPILED_TYPE_CATEGORY, 72, INT64_MIN,
    INT64_MAX, NULL},
  {"memory_page_image_max", "int", NULL, "min=0", NULL, 0, NULL, WT_CONFIG_COMPILED_TYPE_INT, 44, 0,
    INT64_MAX, NULL},
  {"memory_page_max", "int", NULL, "min=512B,max=10TB", NULL, 0, NULL, WT_CONFIG_COMPILED_TYPE_INT,
    45, 512, 10LL * WT_TERABYTE, NULL},
  {"old_chunks", "string", NULL, NULL, NULL, 0, NULL, WT_CONFIG_COMPILED_TYPE_STRING, 88, INT64_MIN,
    INT64_MAX, NULL},
  {"os_cache_dirty_max", "int", NULL, "min=0", NULL, 0, NULL, WT_CONFIG_COMPILED_TYPE_INT, 46, 0,
    INT64_MAX, NULL},
  {"os_cache_max", "int", NULL, "min=0", NULL, 0, NULL, WT_CONFIG_COMPILED_TYPE_INT, 47, 0,
    INT64_MAX, NULL},
  {"prefix_compression", "boolean", NULL, NULL, NULL, 0, NULL, WT_CONFIG_COMPILED_TYPE_BOOLEAN, 48,
    INT64_MIN, INT64_MAX, NULL},
  {"prefix_compression_min", "int", NULL, "min=0", NULL, 0, NULL, WT_CONFIG_COMPILED_TYPE_INT, 49,
    0, INT64_MAX, NULL},
  {"split_deepen_min_child", "int", NULL, NULL, NULL, 0, NULL, WT_CONFIG_COMPILED_TYPE_INT, 50,
    INT64_MIN, INT64_MAX, NULL},
  {"split_deepen_per_child", "int", NULL, NULL, NULL, 0, NULL, WT_CONFIG_COMPILED_TYPE_INT, 51,
    INT64_MIN, INT64_MAX, NULL},
  {"split_pct", "int", NULL, "min=50,max=100", NULL, 0, NULL, WT_CONFIG_COMPILED_TYPE_INT, 52, 50,
    100, NULL},
  {"tiered_storage", "category", NULL, NULL, confchk_WT_SESSION_create_tiered_storage_subconfigs, 8,
    confchk_WT_SESSION_create_tiered_storage_subconfigs_jump, WT_CONFIG_COMPILED_TYPE_CATEGORY, 53,
    INT64_MIN, INT64_MAX, NULL},
  {"value_format", "format", __wt_struct_confchk, NULL, NULL, 0, NULL,
    WT_CONFIG_COMPILED_TYPE_FORMAT, 61, INT64_MIN, INT64_MAX, NULL},
  {"verbose", "list", NULL, "choices=[\"write_timestamp\"]", NULL, 0, NULL,
    WT_CONFIG_COMPILED_TYPE_LIST, 10, INT64_MIN, INT64_MAX, confchk_verbose9_choices},
  {"write_timestamp_usage", "string", NULL,
    "choices=[\"always\",\"key_consistent\",\"mixed_mode\","
    "\"never\",\"none\",\"ordered\"]",
    NULL, 0, NULL, WT_CONFIG_COMPILED_TYPE_STRING, 11, INT64_MIN, INT64_MAX,
    confchk_write_timestamp_usage8_choices},
  {NULL, NULL, NULL, NULL, NULL, 0, NULL, 0, 0, 0, 0, NULL}};

static const uint8_t confchk_lsm_meta_jump[WT_CONFIG_JUMP_TABLE_SIZE] = {0, 0, 0, 0, 0, 0, 0, 0, 0,
  0, 0, 0, 0, 0, 0, 0, 0, 0, 0, 0, 0, 0, 0, 0, 0, 0, 0, 0, 0, 0, 0, 0, 0, 0, 0, 0, 0, 0, 0, 0, 0, 0,
  0, 0, 0, 0, 0, 0, 0, 0, 0, 0, 0, 0, 0, 0, 0, 0, 0, 0, 0, 0, 0, 0, 0, 0, 0, 0, 0, 0, 0, 0, 0, 0, 0,
  0, 0, 0, 0, 0, 0, 0, 0, 0, 0, 0, 0, 0, 0, 0, 0, 0, 0, 0, 0, 0, 0, 0, 4, 7, 12, 14, 15, 16, 16, 18,
  24, 24, 26, 33, 35, 35, 38, 40, 40, 40, 43, 44, 44, 46, 47, 47, 47, 47, 47, 47, 47, 47};

static const char *confchk_access_pattern_hint6_choices[] = {
  __WT_CONFIG_CHOICE_none, __WT_CONFIG_CHOICE_random, __WT_CONFIG_CHOICE_sequential, NULL};

static const char *confchk_block_allocation5_choices[] = {
  __WT_CONFIG_CHOICE_best, __WT_CONFIG_CHOICE_first, NULL};

static const char *confchk_block_manager5_choices[] = {
  __WT_CONFIG_CHOICE_default, __WT_CONFIG_CHOICE_disagg, NULL};

static const char *confchk_checksum5_choices[] = {__WT_CONFIG_CHOICE_on, __WT_CONFIG_CHOICE_off,
  __WT_CONFIG_CHOICE_uncompressed, __WT_CONFIG_CHOICE_unencrypted, NULL};

static const char *confchk_format5_choices[] = {__WT_CONFIG_CHOICE_btree, NULL};

static const char *confchk_verbose10_choices[] = {__WT_CONFIG_CHOICE_write_timestamp, NULL};

static const char *confchk_write_timestamp_usage9_choices[] = {__WT_CONFIG_CHOICE_always,
  __WT_CONFIG_CHOICE_key_consistent, __WT_CONFIG_CHOICE_mixed_mode, __WT_CONFIG_CHOICE_never,
  __WT_CONFIG_CHOICE_none, __WT_CONFIG_CHOICE_ordered, NULL};

static const WT_CONFIG_CHECK confchk_object_meta[] = {
  {"access_pattern_hint", "string", NULL, "choices=[\"none\",\"random\",\"sequential\"]", NULL, 0,
    NULL, WT_CONFIG_COMPILED_TYPE_STRING, 12, INT64_MIN, INT64_MAX,
    confchk_access_pattern_hint6_choices},
  {"allocation_size", "int", NULL, "min=512B,max=128MB", NULL, 0, NULL, WT_CONFIG_COMPILED_TYPE_INT,
    13, 512, 128LL * WT_MEGABYTE, NULL},
  {"app_metadata", "string", NULL, NULL, NULL, 0, NULL, WT_CONFIG_COMPILED_TYPE_STRING, 0,
    INT64_MIN, INT64_MAX, NULL},
  {"assert", "category", NULL, NULL, confchk_WT_SESSION_create_assert_subconfigs, 4,
    confchk_WT_SESSION_create_assert_subconfigs_jump, WT_CONFIG_COMPILED_TYPE_CATEGORY, 1,
    INT64_MIN, INT64_MAX, NULL},
  {"block_allocation", "string", NULL, "choices=[\"best\",\"first\"]", NULL, 0, NULL,
    WT_CONFIG_COMPILED_TYPE_STRING, 14, INT64_MIN, INT64_MAX, confchk_block_allocation5_choices},
  {"block_compressor", "string", NULL, NULL, NULL, 0, NULL, WT_CONFIG_COMPILED_TYPE_STRING, 15,
    INT64_MIN, INT64_MAX, NULL},
  {"block_manager", "string", NULL, "choices=[\"default\",\"disagg\"]", NULL, 0, NULL,
    WT_CONFIG_COMPILED_TYPE_STRING, 16, INT64_MIN, INT64_MAX, confchk_block_manager5_choices},
  {"cache_resident", "boolean", NULL, NULL, NULL, 0, NULL, WT_CONFIG_COMPILED_TYPE_BOOLEAN, 17,
    INT64_MIN, INT64_MAX, NULL},
  {"checkpoint", "string", NULL, NULL, NULL, 0, NULL, WT_CONFIG_COMPILED_TYPE_STRING, 62, INT64_MIN,
    INT64_MAX, NULL},
  {"checkpoint_backup_info", "string", NULL, NULL, NULL, 0, NULL, WT_CONFIG_COMPILED_TYPE_STRING,
    63, INT64_MIN, INT64_MAX, NULL},
  {"checkpoint_lsn", "string", NULL, NULL, NULL, 0, NULL, WT_CONFIG_COMPILED_TYPE_STRING, 64,
    INT64_MIN, INT64_MAX, NULL},
  {"checksum", "string", NULL,
    "choices=[\"on\",\"off\",\"uncompressed\","
    "\"unencrypted\"]",
    NULL, 0, NULL, WT_CONFIG_COMPILED_TYPE_STRING, 18, INT64_MIN, INT64_MAX,
    confchk_checksum5_choices},
  {"collator", "string", NULL, NULL, NULL, 0, NULL, WT_CONFIG_COMPILED_TYPE_STRING, 6, INT64_MIN,
    INT64_MAX, NULL},
  {"columns", "list", NULL, NULL, NULL, 0, NULL, WT_CONFIG_COMPILED_TYPE_LIST, 7, INT64_MIN,
    INT64_MAX, NULL},
  {"dictionary", "int", NULL, "min=0", NULL, 0, NULL, WT_CONFIG_COMPILED_TYPE_INT, 19, 0, INT64_MAX,
    NULL},
  {"disaggregated", "category", NULL, NULL, confchk_WT_SESSION_create_disaggregated_subconfigs, 3,
    confchk_WT_SESSION_create_disaggregated_subconfigs_jump, WT_CONFIG_COMPILED_TYPE_CATEGORY, 20,
    INT64_MIN, INT64_MAX, NULL},
  {"encryption", "category", NULL, NULL, confchk_WT_SESSION_create_encryption_subconfigs, 2,
    confchk_WT_SESSION_create_encryption_subconfigs_jump, WT_CONFIG_COMPILED_TYPE_CATEGORY, 24,
    INT64_MIN, INT64_MAX, NULL},
  {"flush_time", "string", NULL, NULL, NULL, 0, NULL, WT_CONFIG_COMPILED_TYPE_STRING, 89, INT64_MIN,
    INT64_MAX, NULL},
  {"flush_timestamp", "string", NULL, NULL, NULL, 0, NULL, WT_CONFIG_COMPILED_TYPE_STRING, 90,
    INT64_MIN, INT64_MAX, NULL},
  {"format", "string", NULL, "choices=[\"btree\"]", NULL, 0, NULL, WT_CONFIG_COMPILED_TYPE_STRING,
    27, INT64_MIN, INT64_MAX, confchk_format5_choices},
  {"huffman_key", "string", NULL, NULL, NULL, 0, NULL, WT_CONFIG_COMPILED_TYPE_STRING, 28,
    INT64_MIN, INT64_MAX, NULL},
  {"huffman_value", "string", NULL, NULL, NULL, 0, NULL, WT_CONFIG_COMPILED_TYPE_STRING, 29,
    INT64_MIN, INT64_MAX, NULL},
  {"id", "string", NULL, NULL, NULL, 0, NULL, WT_CONFIG_COMPILED_TYPE_STRING, 65, INT64_MIN,
    INT64_MAX, NULL},
  {"ignore_in_memory_cache_size", "boolean", NULL, NULL, NULL, 0, NULL,
    WT_CONFIG_COMPILED_TYPE_BOOLEAN, 30, INT64_MIN, INT64_MAX, NULL},
  {"in_memory", "boolean", NULL, NULL, NULL, 0, NULL, WT_CONFIG_COMPILED_TYPE_BOOLEAN, 31,
    INT64_MIN, INT64_MAX, NULL},
  {"internal_item_max", "int", NULL, "min=0", NULL, 0, NULL, WT_CONFIG_COMPILED_TYPE_INT, 32, 0,
    INT64_MAX, NULL},
  {"internal_key_max", "int", NULL, "min=0", NULL, 0, NULL, WT_CONFIG_COMPILED_TYPE_INT, 33, 0,
    INT64_MAX, NULL},
  {"internal_key_truncate", "boolean", NULL, NULL, NULL, 0, NULL, WT_CONFIG_COMPILED_TYPE_BOOLEAN,
    34, INT64_MIN, INT64_MAX, NULL},
  {"internal_page_max", "int", NULL, "min=512B,max=512MB", NULL, 0, NULL,
    WT_CONFIG_COMPILED_TYPE_INT, 35, 512, 512LL * WT_MEGABYTE, NULL},
  {"key_format", "format", __wt_struct_confchk, NULL, NULL, 0, NULL, WT_CONFIG_COMPILED_TYPE_FORMAT,
    36, INT64_MIN, INT64_MAX, NULL},
  {"key_gap", "int", NULL, "min=0", NULL, 0, NULL, WT_CONFIG_COMPILED_TYPE_INT, 37, 0, INT64_MAX,
    NULL},
  {"leaf_item_max", "int", NULL, "min=0", NULL, 0, NULL, WT_CONFIG_COMPILED_TYPE_INT, 38, 0,
    INT64_MAX, NULL},
  {"leaf_key_max", "int", NULL, "min=0", NULL, 0, NULL, WT_CONFIG_COMPILED_TYPE_INT, 39, 0,
    INT64_MAX, NULL},
  {"leaf_page_max", "int", NULL, "min=512B,max=512MB", NULL, 0, NULL, WT_CONFIG_COMPILED_TYPE_INT,
    40, 512, 512LL * WT_MEGABYTE, NULL},
  {"leaf_value_max", "int", NULL, "min=0", NULL, 0, NULL, WT_CONFIG_COMPILED_TYPE_INT, 41, 0,
    INT64_MAX, NULL},
  {"log", "category", NULL, NULL, confchk_WT_SESSION_create_log_subconfigs, 1,
    confchk_WT_SESSION_create_log_subconfigs_jump, WT_CONFIG_COMPILED_TYPE_CATEGORY, 42, INT64_MIN,
    INT64_MAX, NULL},
  {"memory_page_image_max", "int", NULL, "min=0", NULL, 0, NULL, WT_CONFIG_COMPILED_TYPE_INT, 44, 0,
    INT64_MAX, NULL},
  {"memory_page_max", "int", NULL, "min=512B,max=10TB", NULL, 0, NULL, WT_CONFIG_COMPILED_TYPE_INT,
    45, 512, 10LL * WT_TERABYTE, NULL},
  {"os_cache_dirty_max", "int", NULL, "min=0", NULL, 0, NULL, WT_CONFIG_COMPILED_TYPE_INT, 46, 0,
    INT64_MAX, NULL},
  {"os_cache_max", "int", NULL, "min=0", NULL, 0, NULL, WT_CONFIG_COMPILED_TYPE_INT, 47, 0,
    INT64_MAX, NULL},
  {"prefix_compression", "boolean", NULL, NULL, NULL, 0, NULL, WT_CONFIG_COMPILED_TYPE_BOOLEAN, 48,
    INT64_MIN, INT64_MAX, NULL},
  {"prefix_compression_min", "int", NULL, "min=0", NULL, 0, NULL, WT_CONFIG_COMPILED_TYPE_INT, 49,
    0, INT64_MAX, NULL},
  {"readonly", "boolean", NULL, NULL, NULL, 0, NULL, WT_CONFIG_COMPILED_TYPE_BOOLEAN, 66, INT64_MIN,
    INT64_MAX, NULL},
  {"split_deepen_min_child", "int", NULL, NULL, NULL, 0, NULL, WT_CONFIG_COMPILED_TYPE_INT, 50,
    INT64_MIN, INT64_MAX, NULL},
  {"split_deepen_per_child", "int", NULL, NULL, NULL, 0, NULL, WT_CONFIG_COMPILED_TYPE_INT, 51,
    INT64_MIN, INT64_MAX, NULL},
  {"split_pct", "int", NULL, "min=50,max=100", NULL, 0, NULL, WT_CONFIG_COMPILED_TYPE_INT, 52, 50,
    100, NULL},
  {"tiered_object", "boolean", NULL, NULL, NULL, 0, NULL, WT_CONFIG_COMPILED_TYPE_BOOLEAN, 67,
    INT64_MIN, INT64_MAX, NULL},
  {"tiered_storage", "category", NULL, NULL, confchk_WT_SESSION_create_tiered_storage_subconfigs, 8,
    confchk_WT_SESSION_create_tiered_storage_subconfigs_jump, WT_CONFIG_COMPILED_TYPE_CATEGORY, 53,
    INT64_MIN, INT64_MAX, NULL},
  {"value_format", "format", __wt_struct_confchk, NULL, NULL, 0, NULL,
    WT_CONFIG_COMPILED_TYPE_FORMAT, 61, INT64_MIN, INT64_MAX, NULL},
  {"verbose", "list", NULL, "choices=[\"write_timestamp\"]", NULL, 0, NULL,
    WT_CONFIG_COMPILED_TYPE_LIST, 10, INT64_MIN, INT64_MAX, confchk_verbose10_choices},
  {"version", "string", NULL, NULL, NULL, 0, NULL, WT_CONFIG_COMPILED_TYPE_STRING, 68, INT64_MIN,
    INT64_MAX, NULL},
  {"write_timestamp_usage", "string", NULL,
    "choices=[\"always\",\"key_consistent\",\"mixed_mode\","
    "\"never\",\"none\",\"ordered\"]",
    NULL, 0, NULL, WT_CONFIG_COMPILED_TYPE_STRING, 11, INT64_MIN, INT64_MAX,
    confchk_write_timestamp_usage9_choices},
  {NULL, NULL, NULL, NULL, NULL, 0, NULL, 0, 0, 0, 0, NULL}};

static const uint8_t confchk_object_meta_jump[WT_CONFIG_JUMP_TABLE_SIZE] = {0, 0, 0, 0, 0, 0, 0, 0,
  0, 0, 0, 0, 0, 0, 0, 0, 0, 0, 0, 0, 0, 0, 0, 0, 0, 0, 0, 0, 0, 0, 0, 0, 0, 0, 0, 0, 0, 0, 0, 0, 0,
  0, 0, 0, 0, 0, 0, 0, 0, 0, 0, 0, 0, 0, 0, 0, 0, 0, 0, 0, 0, 0, 0, 0, 0, 0, 0, 0, 0, 0, 0, 0, 0, 0,
  0, 0, 0, 0, 0, 0, 0, 0, 0, 0, 0, 0, 0, 0, 0, 0, 0, 0, 0, 0, 0, 0, 0, 0, 4, 7, 14, 16, 17, 20, 20,
  22, 29, 29, 31, 36, 38, 38, 40, 42, 42, 43, 46, 48, 48, 51, 52, 52, 52, 52, 52, 52, 52, 52};

static const char *confchk_verbose11_choices[] = {__WT_CONFIG_CHOICE_write_timestamp, NULL};

static const char *confchk_write_timestamp_usage10_choices[] = {__WT_CONFIG_CHOICE_always,
  __WT_CONFIG_CHOICE_key_consistent, __WT_CONFIG_CHOICE_mixed_mode, __WT_CONFIG_CHOICE_never,
  __WT_CONFIG_CHOICE_none, __WT_CONFIG_CHOICE_ordered, NULL};

static const WT_CONFIG_CHECK confchk_table_meta[] = {
  {"app_metadata", "string", NULL, NULL, NULL, 0, NULL, WT_CONFIG_COMPILED_TYPE_STRING, 0,
    INT64_MIN, INT64_MAX, NULL},
  {"assert", "category", NULL, NULL, confchk_WT_SESSION_create_assert_subconfigs, 4,
    confchk_WT_SESSION_create_assert_subconfigs_jump, WT_CONFIG_COMPILED_TYPE_CATEGORY, 1,
    INT64_MIN, INT64_MAX, NULL},
  {"colgroups", "list", NULL, NULL, NULL, 0, NULL, WT_CONFIG_COMPILED_TYPE_LIST, 98, INT64_MIN,
    INT64_MAX, NULL},
  {"collator", "string", NULL, NULL, NULL, 0, NULL, WT_CONFIG_COMPILED_TYPE_STRING, 6, INT64_MIN,
    INT64_MAX, NULL},
  {"columns", "list", NULL, NULL, NULL, 0, NULL, WT_CONFIG_COMPILED_TYPE_LIST, 7, INT64_MIN,
    INT64_MAX, NULL},
  {"key_format", "format", __wt_struct_confchk, NULL, NULL, 0, NULL, WT_CONFIG_COMPILED_TYPE_FORMAT,
    36, INT64_MIN, INT64_MAX, NULL},
  {"value_format", "format", __wt_struct_confchk, NULL, NULL, 0, NULL,
    WT_CONFIG_COMPILED_TYPE_FORMAT, 61, INT64_MIN, INT64_MAX, NULL},
  {"verbose", "list", NULL, "choices=[\"write_timestamp\"]", NULL, 0, NULL,
    WT_CONFIG_COMPILED_TYPE_LIST, 10, INT64_MIN, INT64_MAX, confchk_verbose11_choices},
  {"write_timestamp_usage", "string", NULL,
    "choices=[\"always\",\"key_consistent\",\"mixed_mode\","
    "\"never\",\"none\",\"ordered\"]",
    NULL, 0, NULL, WT_CONFIG_COMPILED_TYPE_STRING, 11, INT64_MIN, INT64_MAX,
    confchk_write_timestamp_usage10_choices},
  {NULL, NULL, NULL, NULL, NULL, 0, NULL, 0, 0, 0, 0, NULL}};

static const uint8_t confchk_table_meta_jump[WT_CONFIG_JUMP_TABLE_SIZE] = {0, 0, 0, 0, 0, 0, 0, 0,
  0, 0, 0, 0, 0, 0, 0, 0, 0, 0, 0, 0, 0, 0, 0, 0, 0, 0, 0, 0, 0, 0, 0, 0, 0, 0, 0, 0, 0, 0, 0, 0, 0,
  0, 0, 0, 0, 0, 0, 0, 0, 0, 0, 0, 0, 0, 0, 0, 0, 0, 0, 0, 0, 0, 0, 0, 0, 0, 0, 0, 0, 0, 0, 0, 0, 0,
  0, 0, 0, 0, 0, 0, 0, 0, 0, 0, 0, 0, 0, 0, 0, 0, 0, 0, 0, 0, 0, 0, 0, 0, 2, 2, 5, 5, 5, 5, 5, 5, 5,
  5, 6, 6, 6, 6, 6, 6, 6, 6, 6, 6, 6, 8, 9, 9, 9, 9, 9, 9, 9, 9};

static const char *confchk_access_pattern_hint7_choices[] = {
  __WT_CONFIG_CHOICE_none, __WT_CONFIG_CHOICE_random, __WT_CONFIG_CHOICE_sequential, NULL};

static const char *confchk_block_allocation6_choices[] = {
  __WT_CONFIG_CHOICE_best, __WT_CONFIG_CHOICE_first, NULL};

static const char *confchk_block_manager6_choices[] = {
  __WT_CONFIG_CHOICE_default, __WT_CONFIG_CHOICE_disagg, NULL};

static const char *confchk_checksum6_choices[] = {__WT_CONFIG_CHOICE_on, __WT_CONFIG_CHOICE_off,
  __WT_CONFIG_CHOICE_uncompressed, __WT_CONFIG_CHOICE_unencrypted, NULL};

static const char *confchk_format6_choices[] = {__WT_CONFIG_CHOICE_btree, NULL};

static const char *confchk_verbose12_choices[] = {__WT_CONFIG_CHOICE_write_timestamp, NULL};

static const char *confchk_write_timestamp_usage11_choices[] = {__WT_CONFIG_CHOICE_always,
  __WT_CONFIG_CHOICE_key_consistent, __WT_CONFIG_CHOICE_mixed_mode, __WT_CONFIG_CHOICE_never,
  __WT_CONFIG_CHOICE_none, __WT_CONFIG_CHOICE_ordered, NULL};

static const WT_CONFIG_CHECK confchk_tier_meta[] = {
  {"access_pattern_hint", "string", NULL, "choices=[\"none\",\"random\",\"sequential\"]", NULL, 0,
    NULL, WT_CONFIG_COMPILED_TYPE_STRING, 12, INT64_MIN, INT64_MAX,
    confchk_access_pattern_hint7_choices},
  {"allocation_size", "int", NULL, "min=512B,max=128MB", NULL, 0, NULL, WT_CONFIG_COMPILED_TYPE_INT,
    13, 512, 128LL * WT_MEGABYTE, NULL},
  {"app_metadata", "string", NULL, NULL, NULL, 0, NULL, WT_CONFIG_COMPILED_TYPE_STRING, 0,
    INT64_MIN, INT64_MAX, NULL},
  {"assert", "category", NULL, NULL, confchk_WT_SESSION_create_assert_subconfigs, 4,
    confchk_WT_SESSION_create_assert_subconfigs_jump, WT_CONFIG_COMPILED_TYPE_CATEGORY, 1,
    INT64_MIN, INT64_MAX, NULL},
  {"block_allocation", "string", NULL, "choices=[\"best\",\"first\"]", NULL, 0, NULL,
    WT_CONFIG_COMPILED_TYPE_STRING, 14, INT64_MIN, INT64_MAX, confchk_block_allocation6_choices},
  {"block_compressor", "string", NULL, NULL, NULL, 0, NULL, WT_CONFIG_COMPILED_TYPE_STRING, 15,
    INT64_MIN, INT64_MAX, NULL},
  {"block_manager", "string", NULL, "choices=[\"default\",\"disagg\"]", NULL, 0, NULL,
    WT_CONFIG_COMPILED_TYPE_STRING, 16, INT64_MIN, INT64_MAX, confchk_block_manager6_choices},
  {"bucket", "string", NULL, NULL, NULL, 0, NULL, WT_CONFIG_COMPILED_TYPE_STRING, 55, INT64_MIN,
    INT64_MAX, NULL},
  {"bucket_prefix", "string", NULL, NULL, NULL, 0, NULL, WT_CONFIG_COMPILED_TYPE_STRING, 56,
    INT64_MIN, INT64_MAX, NULL},
  {"cache_directory", "string", NULL, NULL, NULL, 0, NULL, WT_CONFIG_COMPILED_TYPE_STRING, 57,
    INT64_MIN, INT64_MAX, NULL},
  {"cache_resident", "boolean", NULL, NULL, NULL, 0, NULL, WT_CONFIG_COMPILED_TYPE_BOOLEAN, 17,
    INT64_MIN, INT64_MAX, NULL},
  {"checkpoint", "string", NULL, NULL, NULL, 0, NULL, WT_CONFIG_COMPILED_TYPE_STRING, 62, INT64_MIN,
    INT64_MAX, NULL},
  {"checkpoint_backup_info", "string", NULL, NULL, NULL, 0, NULL, WT_CONFIG_COMPILED_TYPE_STRING,
    63, INT64_MIN, INT64_MAX, NULL},
  {"checkpoint_lsn", "string", NULL, NULL, NULL, 0, NULL, WT_CONFIG_COMPILED_TYPE_STRING, 64,
    INT64_MIN, INT64_MAX, NULL},
  {"checksum", "string", NULL,
    "choices=[\"on\",\"off\",\"uncompressed\","
    "\"unencrypted\"]",
    NULL, 0, NULL, WT_CONFIG_COMPILED_TYPE_STRING, 18, INT64_MIN, INT64_MAX,
    confchk_checksum6_choices},
  {"collator", "string", NULL, NULL, NULL, 0, NULL, WT_CONFIG_COMPILED_TYPE_STRING, 6, INT64_MIN,
    INT64_MAX, NULL},
  {"columns", "list", NULL, NULL, NULL, 0, NULL, WT_CONFIG_COMPILED_TYPE_LIST, 7, INT64_MIN,
    INT64_MAX, NULL},
  {"dictionary", "int", NULL, "min=0", NULL, 0, NULL, WT_CONFIG_COMPILED_TYPE_INT, 19, 0, INT64_MAX,
    NULL},
  {"disaggregated", "category", NULL, NULL, confchk_WT_SESSION_create_disaggregated_subconfigs, 3,
    confchk_WT_SESSION_create_disaggregated_subconfigs_jump, WT_CONFIG_COMPILED_TYPE_CATEGORY, 20,
    INT64_MIN, INT64_MAX, NULL},
  {"encryption", "category", NULL, NULL, confchk_WT_SESSION_create_encryption_subconfigs, 2,
    confchk_WT_SESSION_create_encryption_subconfigs_jump, WT_CONFIG_COMPILED_TYPE_CATEGORY, 24,
    INT64_MIN, INT64_MAX, NULL},
  {"format", "string", NULL, "choices=[\"btree\"]", NULL, 0, NULL, WT_CONFIG_COMPILED_TYPE_STRING,
    27, INT64_MIN, INT64_MAX, confchk_format6_choices},
  {"huffman_key", "string", NULL, NULL, NULL, 0, NULL, WT_CONFIG_COMPILED_TYPE_STRING, 28,
    INT64_MIN, INT64_MAX, NULL},
  {"huffman_value", "string", NULL, NULL, NULL, 0, NULL, WT_CONFIG_COMPILED_TYPE_STRING, 29,
    INT64_MIN, INT64_MAX, NULL},
  {"id", "string", NULL, NULL, NULL, 0, NULL, WT_CONFIG_COMPILED_TYPE_STRING, 65, INT64_MIN,
    INT64_MAX, NULL},
  {"ignore_in_memory_cache_size", "boolean", NULL, NULL, NULL, 0, NULL,
    WT_CONFIG_COMPILED_TYPE_BOOLEAN, 30, INT64_MIN, INT64_MAX, NULL},
  {"in_memory", "boolean", NULL, NULL, NULL, 0, NULL, WT_CONFIG_COMPILED_TYPE_BOOLEAN, 31,
    INT64_MIN, INT64_MAX, NULL},
  {"internal_item_max", "int", NULL, "min=0", NULL, 0, NULL, WT_CONFIG_COMPILED_TYPE_INT, 32, 0,
    INT64_MAX, NULL},
  {"internal_key_max", "int", NULL, "min=0", NULL, 0, NULL, WT_CONFIG_COMPILED_TYPE_INT, 33, 0,
    INT64_MAX, NULL},
  {"internal_key_truncate", "boolean", NULL, NULL, NULL, 0, NULL, WT_CONFIG_COMPILED_TYPE_BOOLEAN,
    34, INT64_MIN, INT64_MAX, NULL},
  {"internal_page_max", "int", NULL, "min=512B,max=512MB", NULL, 0, NULL,
    WT_CONFIG_COMPILED_TYPE_INT, 35, 512, 512LL * WT_MEGABYTE, NULL},
  {"key_format", "format", __wt_struct_confchk, NULL, NULL, 0, NULL, WT_CONFIG_COMPILED_TYPE_FORMAT,
    36, INT64_MIN, INT64_MAX, NULL},
  {"key_gap", "int", NULL, "min=0", NULL, 0, NULL, WT_CONFIG_COMPILED_TYPE_INT, 37, 0, INT64_MAX,
    NULL},
  {"leaf_item_max", "int", NULL, "min=0", NULL, 0, NULL, WT_CONFIG_COMPILED_TYPE_INT, 38, 0,
    INT64_MAX, NULL},
  {"leaf_key_max", "int", NULL, "min=0", NULL, 0, NULL, WT_CONFIG_COMPILED_TYPE_INT, 39, 0,
    INT64_MAX, NULL},
  {"leaf_page_max", "int", NULL, "min=512B,max=512MB", NULL, 0, NULL, WT_CONFIG_COMPILED_TYPE_INT,
    40, 512, 512LL * WT_MEGABYTE, NULL},
  {"leaf_value_max", "int", NULL, "min=0", NULL, 0, NULL, WT_CONFIG_COMPILED_TYPE_INT, 41, 0,
    INT64_MAX, NULL},
  {"log", "category", NULL, NULL, confchk_WT_SESSION_create_log_subconfigs, 1,
    confchk_WT_SESSION_create_log_subconfigs_jump, WT_CONFIG_COMPILED_TYPE_CATEGORY, 42, INT64_MIN,
    INT64_MAX, NULL},
  {"memory_page_image_max", "int", NULL, "min=0", NULL, 0, NULL, WT_CONFIG_COMPILED_TYPE_INT, 44, 0,
    INT64_MAX, NULL},
  {"memory_page_max", "int", NULL, "min=512B,max=10TB", NULL, 0, NULL, WT_CONFIG_COMPILED_TYPE_INT,
    45, 512, 10LL * WT_TERABYTE, NULL},
  {"os_cache_dirty_max", "int", NULL, "min=0", NULL, 0, NULL, WT_CONFIG_COMPILED_TYPE_INT, 46, 0,
    INT64_MAX, NULL},
  {"os_cache_max", "int", NULL, "min=0", NULL, 0, NULL, WT_CONFIG_COMPILED_TYPE_INT, 47, 0,
    INT64_MAX, NULL},
  {"prefix_compression", "boolean", NULL, NULL, NULL, 0, NULL, WT_CONFIG_COMPILED_TYPE_BOOLEAN, 48,
    INT64_MIN, INT64_MAX, NULL},
  {"prefix_compression_min", "int", NULL, "min=0", NULL, 0, NULL, WT_CONFIG_COMPILED_TYPE_INT, 49,
    0, INT64_MAX, NULL},
  {"readonly", "boolean", NULL, NULL, NULL, 0, NULL, WT_CONFIG_COMPILED_TYPE_BOOLEAN, 66, INT64_MIN,
    INT64_MAX, NULL},
  {"split_deepen_min_child", "int", NULL, NULL, NULL, 0, NULL, WT_CONFIG_COMPILED_TYPE_INT, 50,
    INT64_MIN, INT64_MAX, NULL},
  {"split_deepen_per_child", "int", NULL, NULL, NULL, 0, NULL, WT_CONFIG_COMPILED_TYPE_INT, 51,
    INT64_MIN, INT64_MAX, NULL},
  {"split_pct", "int", NULL, "min=50,max=100", NULL, 0, NULL, WT_CONFIG_COMPILED_TYPE_INT, 52, 50,
    100, NULL},
  {"tiered_object", "boolean", NULL, NULL, NULL, 0, NULL, WT_CONFIG_COMPILED_TYPE_BOOLEAN, 67,
    INT64_MIN, INT64_MAX, NULL},
  {"tiered_storage", "category", NULL, NULL, confchk_WT_SESSION_create_tiered_storage_subconfigs, 8,
    confchk_WT_SESSION_create_tiered_storage_subconfigs_jump, WT_CONFIG_COMPILED_TYPE_CATEGORY, 53,
    INT64_MIN, INT64_MAX, NULL},
  {"value_format", "format", __wt_struct_confchk, NULL, NULL, 0, NULL,
    WT_CONFIG_COMPILED_TYPE_FORMAT, 61, INT64_MIN, INT64_MAX, NULL},
  {"verbose", "list", NULL, "choices=[\"write_timestamp\"]", NULL, 0, NULL,
    WT_CONFIG_COMPILED_TYPE_LIST, 10, INT64_MIN, INT64_MAX, confchk_verbose12_choices},
  {"version", "string", NULL, NULL, NULL, 0, NULL, WT_CONFIG_COMPILED_TYPE_STRING, 68, INT64_MIN,
    INT64_MAX, NULL},
  {"write_timestamp_usage", "string", NULL,
    "choices=[\"always\",\"key_consistent\",\"mixed_mode\","
    "\"never\",\"none\",\"ordered\"]",
    NULL, 0, NULL, WT_CONFIG_COMPILED_TYPE_STRING, 11, INT64_MIN, INT64_MAX,
    confchk_write_timestamp_usage11_choices},
  {NULL, NULL, NULL, NULL, NULL, 0, NULL, 0, 0, 0, 0, NULL}};

static const uint8_t confchk_tier_meta_jump[WT_CONFIG_JUMP_TABLE_SIZE] = {0, 0, 0, 0, 0, 0, 0, 0, 0,
  0, 0, 0, 0, 0, 0, 0, 0, 0, 0, 0, 0, 0, 0, 0, 0, 0, 0, 0, 0, 0, 0, 0, 0, 0, 0, 0, 0, 0, 0, 0, 0, 0,
  0, 0, 0, 0, 0, 0, 0, 0, 0, 0, 0, 0, 0, 0, 0, 0, 0, 0, 0, 0, 0, 0, 0, 0, 0, 0, 0, 0, 0, 0, 0, 0, 0,
  0, 0, 0, 0, 0, 0, 0, 0, 0, 0, 0, 0, 0, 0, 0, 0, 0, 0, 0, 0, 0, 0, 0, 4, 9, 17, 19, 20, 21, 21, 23,
  30, 30, 32, 37, 39, 39, 41, 43, 43, 44, 47, 49, 49, 52, 53, 53, 53, 53, 53, 53, 53, 53};

static const char *confchk_access_pattern_hint8_choices[] = {
  __WT_CONFIG_CHOICE_none, __WT_CONFIG_CHOICE_random, __WT_CONFIG_CHOICE_sequential, NULL};

static const char *confchk_block_allocation7_choices[] = {
  __WT_CONFIG_CHOICE_best, __WT_CONFIG_CHOICE_first, NULL};

static const char *confchk_block_manager7_choices[] = {
  __WT_CONFIG_CHOICE_default, __WT_CONFIG_CHOICE_disagg, NULL};

static const char *confchk_checksum7_choices[] = {__WT_CONFIG_CHOICE_on, __WT_CONFIG_CHOICE_off,
  __WT_CONFIG_CHOICE_uncompressed, __WT_CONFIG_CHOICE_unencrypted, NULL};

static const char *confchk_format7_choices[] = {__WT_CONFIG_CHOICE_btree, NULL};

static const char *confchk_verbose13_choices[] = {__WT_CONFIG_CHOICE_write_timestamp, NULL};

static const char *confchk_write_timestamp_usage12_choices[] = {__WT_CONFIG_CHOICE_always,
  __WT_CONFIG_CHOICE_key_consistent, __WT_CONFIG_CHOICE_mixed_mode, __WT_CONFIG_CHOICE_never,
  __WT_CONFIG_CHOICE_none, __WT_CONFIG_CHOICE_ordered, NULL};

static const WT_CONFIG_CHECK confchk_tiered_meta[] = {
  {"access_pattern_hint", "string", NULL, "choices=[\"none\",\"random\",\"sequential\"]", NULL, 0,
    NULL, WT_CONFIG_COMPILED_TYPE_STRING, 12, INT64_MIN, INT64_MAX,
    confchk_access_pattern_hint8_choices},
  {"allocation_size", "int", NULL, "min=512B,max=128MB", NULL, 0, NULL, WT_CONFIG_COMPILED_TYPE_INT,
    13, 512, 128LL * WT_MEGABYTE, NULL},
  {"app_metadata", "string", NULL, NULL, NULL, 0, NULL, WT_CONFIG_COMPILED_TYPE_STRING, 0,
    INT64_MIN, INT64_MAX, NULL},
  {"assert", "category", NULL, NULL, confchk_WT_SESSION_create_assert_subconfigs, 4,
    confchk_WT_SESSION_create_assert_subconfigs_jump, WT_CONFIG_COMPILED_TYPE_CATEGORY, 1,
    INT64_MIN, INT64_MAX, NULL},
  {"block_allocation", "string", NULL, "choices=[\"best\",\"first\"]", NULL, 0, NULL,
    WT_CONFIG_COMPILED_TYPE_STRING, 14, INT64_MIN, INT64_MAX, confchk_block_allocation7_choices},
  {"block_compressor", "string", NULL, NULL, NULL, 0, NULL, WT_CONFIG_COMPILED_TYPE_STRING, 15,
    INT64_MIN, INT64_MAX, NULL},
  {"block_manager", "string", NULL, "choices=[\"default\",\"disagg\"]", NULL, 0, NULL,
    WT_CONFIG_COMPILED_TYPE_STRING, 16, INT64_MIN, INT64_MAX, confchk_block_manager7_choices},
  {"cache_resident", "boolean", NULL, NULL, NULL, 0, NULL, WT_CONFIG_COMPILED_TYPE_BOOLEAN, 17,
    INT64_MIN, INT64_MAX, NULL},
  {"checkpoint", "string", NULL, NULL, NULL, 0, NULL, WT_CONFIG_COMPILED_TYPE_STRING, 62, INT64_MIN,
    INT64_MAX, NULL},
  {"checkpoint_backup_info", "string", NULL, NULL, NULL, 0, NULL, WT_CONFIG_COMPILED_TYPE_STRING,
    63, INT64_MIN, INT64_MAX, NULL},
  {"checkpoint_lsn", "string", NULL, NULL, NULL, 0, NULL, WT_CONFIG_COMPILED_TYPE_STRING, 64,
    INT64_MIN, INT64_MAX, NULL},
  {"checksum", "string", NULL,
    "choices=[\"on\",\"off\",\"uncompressed\","
    "\"unencrypted\"]",
    NULL, 0, NULL, WT_CONFIG_COMPILED_TYPE_STRING, 18, INT64_MIN, INT64_MAX,
    confchk_checksum7_choices},
  {"collator", "string", NULL, NULL, NULL, 0, NULL, WT_CONFIG_COMPILED_TYPE_STRING, 6, INT64_MIN,
    INT64_MAX, NULL},
  {"columns", "list", NULL, NULL, NULL, 0, NULL, WT_CONFIG_COMPILED_TYPE_LIST, 7, INT64_MIN,
    INT64_MAX, NULL},
  {"dictionary", "int", NULL, "min=0", NULL, 0, NULL, WT_CONFIG_COMPILED_TYPE_INT, 19, 0, INT64_MAX,
    NULL},
  {"disaggregated", "category", NULL, NULL, confchk_WT_SESSION_create_disaggregated_subconfigs, 3,
    confchk_WT_SESSION_create_disaggregated_subconfigs_jump, WT_CONFIG_COMPILED_TYPE_CATEGORY, 20,
    INT64_MIN, INT64_MAX, NULL},
  {"encryption", "category", NULL, NULL, confchk_WT_SESSION_create_encryption_subconfigs, 2,
    confchk_WT_SESSION_create_encryption_subconfigs_jump, WT_CONFIG_COMPILED_TYPE_CATEGORY, 24,
    INT64_MIN, INT64_MAX, NULL},
  {"flush_time", "string", NULL, NULL, NULL, 0, NULL, WT_CONFIG_COMPILED_TYPE_STRING, 89, INT64_MIN,
    INT64_MAX, NULL},
  {"flush_timestamp", "string", NULL, NULL, NULL, 0, NULL, WT_CONFIG_COMPILED_TYPE_STRING, 90,
    INT64_MIN, INT64_MAX, NULL},
  {"format", "string", NULL, "choices=[\"btree\"]", NULL, 0, NULL, WT_CONFIG_COMPILED_TYPE_STRING,
    27, INT64_MIN, INT64_MAX, confchk_format7_choices},
  {"huffman_key", "string", NULL, NULL, NULL, 0, NULL, WT_CONFIG_COMPILED_TYPE_STRING, 28,
    INT64_MIN, INT64_MAX, NULL},
  {"huffman_value", "string", NULL, NULL, NULL, 0, NULL, WT_CONFIG_COMPILED_TYPE_STRING, 29,
    INT64_MIN, INT64_MAX, NULL},
  {"id", "string", NULL, NULL, NULL, 0, NULL, WT_CONFIG_COMPILED_TYPE_STRING, 65, INT64_MIN,
    INT64_MAX, NULL},
  {"ignore_in_memory_cache_size", "boolean", NULL, NULL, NULL, 0, NULL,
    WT_CONFIG_COMPILED_TYPE_BOOLEAN, 30, INT64_MIN, INT64_MAX, NULL},
  {"in_memory", "boolean", NULL, NULL, NULL, 0, NULL, WT_CONFIG_COMPILED_TYPE_BOOLEAN, 31,
    INT64_MIN, INT64_MAX, NULL},
  {"internal_item_max", "int", NULL, "min=0", NULL, 0, NULL, WT_CONFIG_COMPILED_TYPE_INT, 32, 0,
    INT64_MAX, NULL},
  {"internal_key_max", "int", NULL, "min=0", NULL, 0, NULL, WT_CONFIG_COMPILED_TYPE_INT, 33, 0,
    INT64_MAX, NULL},
  {"internal_key_truncate", "boolean", NULL, NULL, NULL, 0, NULL, WT_CONFIG_COMPILED_TYPE_BOOLEAN,
    34, INT64_MIN, INT64_MAX, NULL},
  {"internal_page_max", "int", NULL, "min=512B,max=512MB", NULL, 0, NULL,
    WT_CONFIG_COMPILED_TYPE_INT, 35, 512, 512LL * WT_MEGABYTE, NULL},
  {"key_format", "format", __wt_struct_confchk, NULL, NULL, 0, NULL, WT_CONFIG_COMPILED_TYPE_FORMAT,
    36, INT64_MIN, INT64_MAX, NULL},
  {"key_gap", "int", NULL, "min=0", NULL, 0, NULL, WT_CONFIG_COMPILED_TYPE_INT, 37, 0, INT64_MAX,
    NULL},
  {"last", "string", NULL, NULL, NULL, 0, NULL, WT_CONFIG_COMPILED_TYPE_STRING, 71, INT64_MIN,
    INT64_MAX, NULL},
  {"leaf_item_max", "int", NULL, "min=0", NULL, 0, NULL, WT_CONFIG_COMPILED_TYPE_INT, 38, 0,
    INT64_MAX, NULL},
  {"leaf_key_max", "int", NULL, "min=0", NULL, 0, NULL, WT_CONFIG_COMPILED_TYPE_INT, 39, 0,
    INT64_MAX, NULL},
  {"leaf_page_max", "int", NULL, "min=512B,max=512MB", NULL, 0, NULL, WT_CONFIG_COMPILED_TYPE_INT,
    40, 512, 512LL * WT_MEGABYTE, NULL},
  {"leaf_value_max", "int", NULL, "min=0", NULL, 0, NULL, WT_CONFIG_COMPILED_TYPE_INT, 41, 0,
    INT64_MAX, NULL},
  {"log", "category", NULL, NULL, confchk_WT_SESSION_create_log_subconfigs, 1,
    confchk_WT_SESSION_create_log_subconfigs_jump, WT_CONFIG_COMPILED_TYPE_CATEGORY, 42, INT64_MIN,
    INT64_MAX, NULL},
  {"memory_page_image_max", "int", NULL, "min=0", NULL, 0, NULL, WT_CONFIG_COMPILED_TYPE_INT, 44, 0,
    INT64_MAX, NULL},
  {"memory_page_max", "int", NULL, "min=512B,max=10TB", NULL, 0, NULL, WT_CONFIG_COMPILED_TYPE_INT,
    45, 512, 10LL * WT_TERABYTE, NULL},
  {"oldest", "string", NULL, NULL, NULL, 0, NULL, WT_CONFIG_COMPILED_TYPE_STRING, 99, INT64_MIN,
    INT64_MAX, NULL},
  {"os_cache_dirty_max", "int", NULL, "min=0", NULL, 0, NULL, WT_CONFIG_COMPILED_TYPE_INT, 46, 0,
    INT64_MAX, NULL},
  {"os_cache_max", "int", NULL, "min=0", NULL, 0, NULL, WT_CONFIG_COMPILED_TYPE_INT, 47, 0,
    INT64_MAX, NULL},
  {"prefix_compression", "boolean", NULL, NULL, NULL, 0, NULL, WT_CONFIG_COMPILED_TYPE_BOOLEAN, 48,
    INT64_MIN, INT64_MAX, NULL},
  {"prefix_compression_min", "int", NULL, "min=0", NULL, 0, NULL, WT_CONFIG_COMPILED_TYPE_INT, 49,
    0, INT64_MAX, NULL},
  {"readonly", "boolean", NULL, NULL, NULL, 0, NULL, WT_CONFIG_COMPILED_TYPE_BOOLEAN, 66, INT64_MIN,
    INT64_MAX, NULL},
  {"split_deepen_min_child", "int", NULL, NULL, NULL, 0, NULL, WT_CONFIG_COMPILED_TYPE_INT, 50,
    INT64_MIN, INT64_MAX, NULL},
  {"split_deepen_per_child", "int", NULL, NULL, NULL, 0, NULL, WT_CONFIG_COMPILED_TYPE_INT, 51,
    INT64_MIN, INT64_MAX, NULL},
  {"split_pct", "int", NULL, "min=50,max=100", NULL, 0, NULL, WT_CONFIG_COMPILED_TYPE_INT, 52, 50,
    100, NULL},
  {"tiered_object", "boolean", NULL, NULL, NULL, 0, NULL, WT_CONFIG_COMPILED_TYPE_BOOLEAN, 67,
    INT64_MIN, INT64_MAX, NULL},
  {"tiered_storage", "category", NULL, NULL, confchk_WT_SESSION_create_tiered_storage_subconfigs, 8,
    confchk_WT_SESSION_create_tiered_storage_subconfigs_jump, WT_CONFIG_COMPILED_TYPE_CATEGORY, 53,
    INT64_MIN, INT64_MAX, NULL},
  {"tiers", "list", NULL, NULL, NULL, 0, NULL, WT_CONFIG_COMPILED_TYPE_LIST, 100, INT64_MIN,
    INT64_MAX, NULL},
  {"value_format", "format", __wt_struct_confchk, NULL, NULL, 0, NULL,
    WT_CONFIG_COMPILED_TYPE_FORMAT, 61, INT64_MIN, INT64_MAX, NULL},
  {"verbose", "list", NULL, "choices=[\"write_timestamp\"]", NULL, 0, NULL,
    WT_CONFIG_COMPILED_TYPE_LIST, 10, INT64_MIN, INT64_MAX, confchk_verbose13_choices},
  {"version", "string", NULL, NULL, NULL, 0, NULL, WT_CONFIG_COMPILED_TYPE_STRING, 68, INT64_MIN,
    INT64_MAX, NULL},
  {"write_timestamp_usage", "string", NULL,
    "choices=[\"always\",\"key_consistent\",\"mixed_mode\","
    "\"never\",\"none\",\"ordered\"]",
    NULL, 0, NULL, WT_CONFIG_COMPILED_TYPE_STRING, 11, INT64_MIN, INT64_MAX,
    confchk_write_timestamp_usage12_choices},
  {NULL, NULL, NULL, NULL, NULL, 0, NULL, 0, 0, 0, 0, NULL}};

static const uint8_t confchk_tiered_meta_jump[WT_CONFIG_JUMP_TABLE_SIZE] = {0, 0, 0, 0, 0, 0, 0, 0,
  0, 0, 0, 0, 0, 0, 0, 0, 0, 0, 0, 0, 0, 0, 0, 0, 0, 0, 0, 0, 0, 0, 0, 0, 0, 0, 0, 0, 0, 0, 0, 0, 0,
  0, 0, 0, 0, 0, 0, 0, 0, 0, 0, 0, 0, 0, 0, 0, 0, 0, 0, 0, 0, 0, 0, 0, 0, 0, 0, 0, 0, 0, 0, 0, 0, 0,
  0, 0, 0, 0, 0, 0, 0, 0, 0, 0, 0, 0, 0, 0, 0, 0, 0, 0, 0, 0, 0, 0, 0, 0, 4, 7, 14, 16, 17, 20, 20,
  22, 29, 29, 31, 37, 39, 39, 42, 44, 44, 45, 48, 51, 51, 54, 55, 55, 55, 55, 55, 55, 55, 55};
const char __WT_CONFIG_CHOICE_FILE[] = "FILE";
const char __WT_CONFIG_CHOICE_DRAM[] = "DRAM";

static const char *confchk_type_choices[] = {
  __WT_CONFIG_CHOICE_FILE, __WT_CONFIG_CHOICE_DRAM, NULL};

static const WT_CONFIG_CHECK confchk_wiredtiger_open_chunk_cache_subconfigs[] = {
<<<<<<< HEAD
  {"capacity", "int", NULL, "min=512KB,max=100TB", NULL, 0, NULL, WT_CONFIG_COMPILED_TYPE_INT, 298,
    512LL * WT_KILOBYTE, 100LL * WT_TERABYTE, NULL},
  {"chunk_cache_evict_trigger", "int", NULL, "min=0,max=100", NULL, 0, NULL,
    WT_CONFIG_COMPILED_TYPE_INT, 299, 0, 100, NULL},
  {"chunk_size", "int", NULL, "min=512KB,max=100GB", NULL, 0, NULL, WT_CONFIG_COMPILED_TYPE_INT, 81,
=======
  {"capacity", "int", NULL, "min=512KB,max=100TB", NULL, 0, NULL, WT_CONFIG_COMPILED_TYPE_INT, 281,
    512LL * WT_KILOBYTE, 100LL * WT_TERABYTE, NULL},
  {"chunk_cache_evict_trigger", "int", NULL, "min=0,max=100", NULL, 0, NULL,
    WT_CONFIG_COMPILED_TYPE_INT, 282, 0, 100, NULL},
  {"chunk_size", "int", NULL, "min=512KB,max=100GB", NULL, 0, NULL, WT_CONFIG_COMPILED_TYPE_INT, 75,
>>>>>>> 2bf61971
    512LL * WT_KILOBYTE, 100LL * WT_GIGABYTE, NULL},
  {"enabled", "boolean", NULL, NULL, NULL, 0, NULL, WT_CONFIG_COMPILED_TYPE_BOOLEAN, 43, INT64_MIN,
    INT64_MAX, NULL},
  {"flushed_data_cache_insertion", "boolean", NULL, NULL, NULL, 0, NULL,
<<<<<<< HEAD
    WT_CONFIG_COMPILED_TYPE_BOOLEAN, 301, INT64_MIN, INT64_MAX, NULL},
  {"hashsize", "int", NULL, "min=64,max=1048576", NULL, 0, NULL, WT_CONFIG_COMPILED_TYPE_INT, 195,
=======
    WT_CONFIG_COMPILED_TYPE_BOOLEAN, 284, INT64_MIN, INT64_MAX, NULL},
  {"hashsize", "int", NULL, "min=64,max=1048576", NULL, 0, NULL, WT_CONFIG_COMPILED_TYPE_INT, 178,
>>>>>>> 2bf61971
    64, 1048576LL, NULL},
  {"pinned", "list", NULL, NULL, NULL, 0, NULL, WT_CONFIG_COMPILED_TYPE_LIST, 211, INT64_MIN,
    INT64_MAX, NULL},
<<<<<<< HEAD
  {"storage_path", "string", NULL, NULL, NULL, 0, NULL, WT_CONFIG_COMPILED_TYPE_STRING, 300,
=======
  {"storage_path", "string", NULL, NULL, NULL, 0, NULL, WT_CONFIG_COMPILED_TYPE_STRING, 283,
>>>>>>> 2bf61971
    INT64_MIN, INT64_MAX, NULL},
  {"type", "string", NULL, "choices=[\"FILE\",\"DRAM\"]", NULL, 0, NULL,
    WT_CONFIG_COMPILED_TYPE_STRING, 9, INT64_MIN, INT64_MAX, confchk_type_choices},
  {NULL, NULL, NULL, NULL, NULL, 0, NULL, 0, 0, 0, 0, NULL}};

static const uint8_t
  confchk_wiredtiger_open_chunk_cache_subconfigs_jump[WT_CONFIG_JUMP_TABLE_SIZE] = {0, 0, 0, 0, 0,
    0, 0, 0, 0, 0, 0, 0, 0, 0, 0, 0, 0, 0, 0, 0, 0, 0, 0, 0, 0, 0, 0, 0, 0, 0, 0, 0, 0, 0, 0, 0, 0,
    0, 0, 0, 0, 0, 0, 0, 0, 0, 0, 0, 0, 0, 0, 0, 0, 0, 0, 0, 0, 0, 0, 0, 0, 0, 0, 0, 0, 0, 0, 0, 0,
    0, 0, 0, 0, 0, 0, 0, 0, 0, 0, 0, 0, 0, 0, 0, 0, 0, 0, 0, 0, 0, 0, 0, 0, 0, 0, 0, 0, 0, 0, 0, 3,
    3, 4, 5, 5, 6, 6, 6, 6, 6, 6, 6, 6, 7, 7, 7, 8, 9, 9, 9, 9, 9, 9, 9, 9, 9, 9, 9};

static const WT_CONFIG_CHECK confchk_wiredtiger_open_compatibility_subconfigs[] = {
  {"release", "string", NULL, NULL, NULL, 0, NULL, WT_CONFIG_COMPILED_TYPE_STRING, 213, INT64_MIN,
    INT64_MAX, NULL},
<<<<<<< HEAD
  {"require_max", "string", NULL, NULL, NULL, 0, NULL, WT_CONFIG_COMPILED_TYPE_STRING, 302,
    INT64_MIN, INT64_MAX, NULL},
  {"require_min", "string", NULL, NULL, NULL, 0, NULL, WT_CONFIG_COMPILED_TYPE_STRING, 303,
=======
  {"require_max", "string", NULL, NULL, NULL, 0, NULL, WT_CONFIG_COMPILED_TYPE_STRING, 285,
    INT64_MIN, INT64_MAX, NULL},
  {"require_min", "string", NULL, NULL, NULL, 0, NULL, WT_CONFIG_COMPILED_TYPE_STRING, 286,
>>>>>>> 2bf61971
    INT64_MIN, INT64_MAX, NULL},
  {NULL, NULL, NULL, NULL, NULL, 0, NULL, 0, 0, 0, 0, NULL}};

static const uint8_t
  confchk_wiredtiger_open_compatibility_subconfigs_jump[WT_CONFIG_JUMP_TABLE_SIZE] = {0, 0, 0, 0, 0,
    0, 0, 0, 0, 0, 0, 0, 0, 0, 0, 0, 0, 0, 0, 0, 0, 0, 0, 0, 0, 0, 0, 0, 0, 0, 0, 0, 0, 0, 0, 0, 0,
    0, 0, 0, 0, 0, 0, 0, 0, 0, 0, 0, 0, 0, 0, 0, 0, 0, 0, 0, 0, 0, 0, 0, 0, 0, 0, 0, 0, 0, 0, 0, 0,
    0, 0, 0, 0, 0, 0, 0, 0, 0, 0, 0, 0, 0, 0, 0, 0, 0, 0, 0, 0, 0, 0, 0, 0, 0, 0, 0, 0, 0, 0, 0, 0,
    0, 0, 0, 0, 0, 0, 0, 0, 0, 0, 0, 0, 0, 0, 3, 3, 3, 3, 3, 3, 3, 3, 3, 3, 3, 3, 3};

static const WT_CONFIG_CHECK confchk_wiredtiger_open_encryption_subconfigs[] = {
  {"keyid", "string", NULL, NULL, NULL, 0, NULL, WT_CONFIG_COMPILED_TYPE_STRING, 26, INT64_MIN,
    INT64_MAX, NULL},
  {"name", "string", NULL, NULL, NULL, 0, NULL, WT_CONFIG_COMPILED_TYPE_STRING, 25, INT64_MIN,
    INT64_MAX, NULL},
<<<<<<< HEAD
  {"secretkey", "string", NULL, NULL, NULL, 0, NULL, WT_CONFIG_COMPILED_TYPE_STRING, 308, INT64_MIN,
=======
  {"secretkey", "string", NULL, NULL, NULL, 0, NULL, WT_CONFIG_COMPILED_TYPE_STRING, 291, INT64_MIN,
>>>>>>> 2bf61971
    INT64_MAX, NULL},
  {NULL, NULL, NULL, NULL, NULL, 0, NULL, 0, 0, 0, 0, NULL}};

static const uint8_t confchk_wiredtiger_open_encryption_subconfigs_jump[WT_CONFIG_JUMP_TABLE_SIZE] =
  {0, 0, 0, 0, 0, 0, 0, 0, 0, 0, 0, 0, 0, 0, 0, 0, 0, 0, 0, 0, 0, 0, 0, 0, 0, 0, 0, 0, 0, 0, 0, 0,
    0, 0, 0, 0, 0, 0, 0, 0, 0, 0, 0, 0, 0, 0, 0, 0, 0, 0, 0, 0, 0, 0, 0, 0, 0, 0, 0, 0, 0, 0, 0, 0,
    0, 0, 0, 0, 0, 0, 0, 0, 0, 0, 0, 0, 0, 0, 0, 0, 0, 0, 0, 0, 0, 0, 0, 0, 0, 0, 0, 0, 0, 0, 0, 0,
    0, 0, 0, 0, 0, 0, 0, 0, 0, 0, 0, 0, 1, 1, 1, 2, 2, 2, 2, 2, 3, 3, 3, 3, 3, 3, 3, 3, 3, 3, 3, 3};

static const char *confchk_extra_diagnostics2_choices[] = {__WT_CONFIG_CHOICE_all,
  __WT_CONFIG_CHOICE_checkpoint_validate, __WT_CONFIG_CHOICE_cursor_check,
  __WT_CONFIG_CHOICE_disk_validate, __WT_CONFIG_CHOICE_eviction_check,
  __WT_CONFIG_CHOICE_generation_check, __WT_CONFIG_CHOICE_hs_validate,
  __WT_CONFIG_CHOICE_key_out_of_order, __WT_CONFIG_CHOICE_log_validate, __WT_CONFIG_CHOICE_prepared,
  __WT_CONFIG_CHOICE_slow_operation, __WT_CONFIG_CHOICE_txn_visibility, NULL};
const char __WT_CONFIG_CHOICE_data[] = "data";

static const char *confchk_file_extend_choices[] = {
  __WT_CONFIG_CHOICE_data, __WT_CONFIG_CHOICE_log, NULL};

static const WT_CONFIG_CHECK confchk_wiredtiger_open_hash_subconfigs[] = {
<<<<<<< HEAD
  {"buckets", "int", NULL, "min=64,max=65536", NULL, 0, NULL, WT_CONFIG_COMPILED_TYPE_INT, 312, 64,
    65536, NULL},
  {"dhandle_buckets", "int", NULL, "min=64,max=65536", NULL, 0, NULL, WT_CONFIG_COMPILED_TYPE_INT,
    313, 64, 65536, NULL},
=======
  {"buckets", "int", NULL, "min=64,max=65536", NULL, 0, NULL, WT_CONFIG_COMPILED_TYPE_INT, 295, 64,
    65536, NULL},
  {"dhandle_buckets", "int", NULL, "min=64,max=65536", NULL, 0, NULL, WT_CONFIG_COMPILED_TYPE_INT,
    296, 64, 65536, NULL},
>>>>>>> 2bf61971
  {NULL, NULL, NULL, NULL, NULL, 0, NULL, 0, 0, 0, 0, NULL}};

static const uint8_t confchk_wiredtiger_open_hash_subconfigs_jump[WT_CONFIG_JUMP_TABLE_SIZE] = {0,
  0, 0, 0, 0, 0, 0, 0, 0, 0, 0, 0, 0, 0, 0, 0, 0, 0, 0, 0, 0, 0, 0, 0, 0, 0, 0, 0, 0, 0, 0, 0, 0, 0,
  0, 0, 0, 0, 0, 0, 0, 0, 0, 0, 0, 0, 0, 0, 0, 0, 0, 0, 0, 0, 0, 0, 0, 0, 0, 0, 0, 0, 0, 0, 0, 0, 0,
  0, 0, 0, 0, 0, 0, 0, 0, 0, 0, 0, 0, 0, 0, 0, 0, 0, 0, 0, 0, 0, 0, 0, 0, 0, 0, 0, 0, 0, 0, 0, 0, 1,
  1, 2, 2, 2, 2, 2, 2, 2, 2, 2, 2, 2, 2, 2, 2, 2, 2, 2, 2, 2, 2, 2, 2, 2, 2, 2, 2, 2};

static const char *confchk_json_output2_choices[] = {
  __WT_CONFIG_CHOICE_error, __WT_CONFIG_CHOICE_message, NULL};

static const char *confchk_recover_choices[] = {
  __WT_CONFIG_CHOICE_error, __WT_CONFIG_CHOICE_on, NULL};

static const WT_CONFIG_CHECK confchk_wiredtiger_open_log_subconfigs[] = {
  {"archive", "boolean", NULL, NULL, NULL, 0, NULL, WT_CONFIG_COMPILED_TYPE_BOOLEAN, 261, INT64_MIN,
    INT64_MAX, NULL},
<<<<<<< HEAD
  {"compressor", "string", NULL, NULL, NULL, 0, NULL, WT_CONFIG_COMPILED_TYPE_STRING, 315,
=======
  {"compressor", "string", NULL, NULL, NULL, 0, NULL, WT_CONFIG_COMPILED_TYPE_STRING, 299,
>>>>>>> 2bf61971
    INT64_MIN, INT64_MAX, NULL},
  {"enabled", "boolean", NULL, NULL, NULL, 0, NULL, WT_CONFIG_COMPILED_TYPE_BOOLEAN, 43, INT64_MIN,
    INT64_MAX, NULL},
  {"file_max", "int", NULL, "min=100KB,max=2GB", NULL, 0, NULL, WT_CONFIG_COMPILED_TYPE_INT, 256,
    100LL * WT_KILOBYTE, 2LL * WT_GIGABYTE, NULL},
<<<<<<< HEAD
  {"force_write_wait", "int", NULL, "min=1,max=60", NULL, 0, NULL, WT_CONFIG_COMPILED_TYPE_INT, 316,
=======
  {"force_write_wait", "int", NULL, "min=1,max=60", NULL, 0, NULL, WT_CONFIG_COMPILED_TYPE_INT, 300,
>>>>>>> 2bf61971
    1, 60, NULL},
  {"os_cache_dirty_pct", "int", NULL, "min=0,max=100", NULL, 0, NULL, WT_CONFIG_COMPILED_TYPE_INT,
    262, 0, 100, NULL},
  {"path", "string", NULL, NULL, NULL, 0, NULL, WT_CONFIG_COMPILED_TYPE_STRING, 271, INT64_MIN,
    INT64_MAX, NULL},
  {"prealloc", "boolean", NULL, NULL, NULL, 0, NULL, WT_CONFIG_COMPILED_TYPE_BOOLEAN, 263,
    INT64_MIN, INT64_MAX, NULL},
  {"prealloc_init_count", "int", NULL, "min=1,max=500", NULL, 0, NULL, WT_CONFIG_COMPILED_TYPE_INT,
    264, 1, 500, NULL},
  {"recover", "string", NULL, "choices=[\"error\",\"on\"]", NULL, 0, NULL,
<<<<<<< HEAD
    WT_CONFIG_COMPILED_TYPE_STRING, 317, INT64_MIN, INT64_MAX, confchk_recover_choices},
  {"remove", "boolean", NULL, NULL, NULL, 0, NULL, WT_CONFIG_COMPILED_TYPE_BOOLEAN, 265, INT64_MIN,
=======
    WT_CONFIG_COMPILED_TYPE_STRING, 301, INT64_MIN, INT64_MAX, confchk_recover_choices},
  {"remove", "boolean", NULL, NULL, NULL, 0, NULL, WT_CONFIG_COMPILED_TYPE_BOOLEAN, 247, INT64_MIN,
>>>>>>> 2bf61971
    INT64_MAX, NULL},
  {"zero_fill", "boolean", NULL, NULL, NULL, 0, NULL, WT_CONFIG_COMPILED_TYPE_BOOLEAN, 266,
    INT64_MIN, INT64_MAX, NULL},
  {NULL, NULL, NULL, NULL, NULL, 0, NULL, 0, 0, 0, 0, NULL}};

static const uint8_t confchk_wiredtiger_open_log_subconfigs_jump[WT_CONFIG_JUMP_TABLE_SIZE] = {0, 0,
  0, 0, 0, 0, 0, 0, 0, 0, 0, 0, 0, 0, 0, 0, 0, 0, 0, 0, 0, 0, 0, 0, 0, 0, 0, 0, 0, 0, 0, 0, 0, 0, 0,
  0, 0, 0, 0, 0, 0, 0, 0, 0, 0, 0, 0, 0, 0, 0, 0, 0, 0, 0, 0, 0, 0, 0, 0, 0, 0, 0, 0, 0, 0, 0, 0, 0,
  0, 0, 0, 0, 0, 0, 0, 0, 0, 0, 0, 0, 0, 0, 0, 0, 0, 0, 0, 0, 0, 0, 0, 0, 0, 0, 0, 0, 0, 0, 1, 1, 2,
  2, 3, 5, 5, 5, 5, 5, 5, 5, 5, 5, 6, 9, 9, 11, 11, 11, 11, 11, 11, 11, 11, 12, 12, 12, 12, 12};

static const WT_CONFIG_CHECK confchk_wiredtiger_open_prefetch_subconfigs[] = {
<<<<<<< HEAD
  {"available", "boolean", NULL, NULL, NULL, 0, NULL, WT_CONFIG_COMPILED_TYPE_BOOLEAN, 321,
    INT64_MIN, INT64_MAX, NULL},
  {"default", "boolean", NULL, NULL, NULL, 0, NULL, WT_CONFIG_COMPILED_TYPE_BOOLEAN, 322, INT64_MIN,
=======
  {"available", "boolean", NULL, NULL, NULL, 0, NULL, WT_CONFIG_COMPILED_TYPE_BOOLEAN, 305,
    INT64_MIN, INT64_MAX, NULL},
  {"default", "boolean", NULL, NULL, NULL, 0, NULL, WT_CONFIG_COMPILED_TYPE_BOOLEAN, 306, INT64_MIN,
>>>>>>> 2bf61971
    INT64_MAX, NULL},
  {NULL, NULL, NULL, NULL, NULL, 0, NULL, 0, 0, 0, 0, NULL}};

static const uint8_t confchk_wiredtiger_open_prefetch_subconfigs_jump[WT_CONFIG_JUMP_TABLE_SIZE] = {
  0, 0, 0, 0, 0, 0, 0, 0, 0, 0, 0, 0, 0, 0, 0, 0, 0, 0, 0, 0, 0, 0, 0, 0, 0, 0, 0, 0, 0, 0, 0, 0, 0,
  0, 0, 0, 0, 0, 0, 0, 0, 0, 0, 0, 0, 0, 0, 0, 0, 0, 0, 0, 0, 0, 0, 0, 0, 0, 0, 0, 0, 0, 0, 0, 0, 0,
  0, 0, 0, 0, 0, 0, 0, 0, 0, 0, 0, 0, 0, 0, 0, 0, 0, 0, 0, 0, 0, 0, 0, 0, 0, 0, 0, 0, 0, 0, 0, 0, 1,
  1, 1, 2, 2, 2, 2, 2, 2, 2, 2, 2, 2, 2, 2, 2, 2, 2, 2, 2, 2, 2, 2, 2, 2, 2, 2, 2, 2, 2};

static const char *confchk_statistics3_choices[] = {__WT_CONFIG_CHOICE_all,
  __WT_CONFIG_CHOICE_cache_walk, __WT_CONFIG_CHOICE_fast, __WT_CONFIG_CHOICE_none,
  __WT_CONFIG_CHOICE_clear, __WT_CONFIG_CHOICE_tree_walk, NULL};

static const WT_CONFIG_CHECK confchk_wiredtiger_open_statistics_log_subconfigs[] = {
  {"json", "boolean", NULL, NULL, NULL, 0, NULL, WT_CONFIG_COMPILED_TYPE_BOOLEAN, 279, INT64_MIN,
    INT64_MAX, NULL},
  {"on_close", "boolean", NULL, NULL, NULL, 0, NULL, WT_CONFIG_COMPILED_TYPE_BOOLEAN, 280,
    INT64_MIN, INT64_MAX, NULL},
  {"path", "string", NULL, NULL, NULL, 0, NULL, WT_CONFIG_COMPILED_TYPE_STRING, 271, INT64_MIN,
    INT64_MAX, NULL},
  {"sources", "list", NULL, NULL, NULL, 0, NULL, WT_CONFIG_COMPILED_TYPE_LIST, 281, INT64_MIN,
    INT64_MAX, NULL},
  {"timestamp", "string", NULL, NULL, NULL, 0, NULL, WT_CONFIG_COMPILED_TYPE_STRING, 282, INT64_MIN,
    INT64_MAX, NULL},
  {"wait", "int", NULL, "min=0,max=100000", NULL, 0, NULL, WT_CONFIG_COMPILED_TYPE_INT, 206, 0,
    100000, NULL},
  {NULL, NULL, NULL, NULL, NULL, 0, NULL, 0, 0, 0, 0, NULL}};

static const uint8_t
  confchk_wiredtiger_open_statistics_log_subconfigs_jump[WT_CONFIG_JUMP_TABLE_SIZE] = {0, 0, 0, 0,
    0, 0, 0, 0, 0, 0, 0, 0, 0, 0, 0, 0, 0, 0, 0, 0, 0, 0, 0, 0, 0, 0, 0, 0, 0, 0, 0, 0, 0, 0, 0, 0,
    0, 0, 0, 0, 0, 0, 0, 0, 0, 0, 0, 0, 0, 0, 0, 0, 0, 0, 0, 0, 0, 0, 0, 0, 0, 0, 0, 0, 0, 0, 0, 0,
    0, 0, 0, 0, 0, 0, 0, 0, 0, 0, 0, 0, 0, 0, 0, 0, 0, 0, 0, 0, 0, 0, 0, 0, 0, 0, 0, 0, 0, 0, 0, 0,
    0, 0, 0, 0, 0, 0, 0, 1, 1, 1, 1, 1, 2, 3, 3, 3, 4, 5, 5, 5, 6, 6, 6, 6, 6, 6, 6, 6};

static const WT_CONFIG_CHECK confchk_tiered_storage_subconfigs[] = {
  {"auth_token", "string", NULL, NULL, NULL, 0, NULL, WT_CONFIG_COMPILED_TYPE_STRING, 54, INT64_MIN,
    INT64_MAX, NULL},
  {"bucket", "string", NULL, NULL, NULL, 0, NULL, WT_CONFIG_COMPILED_TYPE_STRING, 55, INT64_MIN,
    INT64_MAX, NULL},
  {"bucket_prefix", "string", NULL, NULL, NULL, 0, NULL, WT_CONFIG_COMPILED_TYPE_STRING, 56,
    INT64_MIN, INT64_MAX, NULL},
  {"cache_directory", "string", NULL, NULL, NULL, 0, NULL, WT_CONFIG_COMPILED_TYPE_STRING, 57,
    INT64_MIN, INT64_MAX, NULL},
<<<<<<< HEAD
  {"interval", "int", NULL, "min=1,max=1000", NULL, 0, NULL, WT_CONFIG_COMPILED_TYPE_INT, 327, 1,
=======
  {"interval", "int", NULL, "min=1,max=1000", NULL, 0, NULL, WT_CONFIG_COMPILED_TYPE_INT, 311, 1,
>>>>>>> 2bf61971
    1000, NULL},
  {"local_retention", "int", NULL, "min=0,max=10000", NULL, 0, NULL, WT_CONFIG_COMPILED_TYPE_INT,
    58, 0, 10000, NULL},
  {"name", "string", NULL, NULL, NULL, 0, NULL, WT_CONFIG_COMPILED_TYPE_STRING, 25, INT64_MIN,
    INT64_MAX, NULL},
  {"shared", "boolean", NULL, NULL, NULL, 0, NULL, WT_CONFIG_COMPILED_TYPE_BOOLEAN, 60, INT64_MIN,
    INT64_MAX, NULL},
  {NULL, NULL, NULL, NULL, NULL, 0, NULL, 0, 0, 0, 0, NULL}};

static const uint8_t confchk_tiered_storage_subconfigs_jump[WT_CONFIG_JUMP_TABLE_SIZE] = {0, 0, 0,
  0, 0, 0, 0, 0, 0, 0, 0, 0, 0, 0, 0, 0, 0, 0, 0, 0, 0, 0, 0, 0, 0, 0, 0, 0, 0, 0, 0, 0, 0, 0, 0, 0,
  0, 0, 0, 0, 0, 0, 0, 0, 0, 0, 0, 0, 0, 0, 0, 0, 0, 0, 0, 0, 0, 0, 0, 0, 0, 0, 0, 0, 0, 0, 0, 0, 0,
  0, 0, 0, 0, 0, 0, 0, 0, 0, 0, 0, 0, 0, 0, 0, 0, 0, 0, 0, 0, 0, 0, 0, 0, 0, 0, 0, 0, 0, 1, 3, 4, 4,
  4, 4, 4, 4, 5, 5, 5, 6, 6, 7, 7, 7, 7, 7, 8, 8, 8, 8, 8, 8, 8, 8, 8, 8, 8, 8};

static const char *confchk_timing_stress_for_test2_choices[] = {
  __WT_CONFIG_CHOICE_aggressive_stash_free, __WT_CONFIG_CHOICE_aggressive_sweep,
  __WT_CONFIG_CHOICE_backup_rename, __WT_CONFIG_CHOICE_checkpoint_evict_page,
  __WT_CONFIG_CHOICE_checkpoint_handle, __WT_CONFIG_CHOICE_checkpoint_slow,
  __WT_CONFIG_CHOICE_checkpoint_stop, __WT_CONFIG_CHOICE_commit_transaction_slow,
  __WT_CONFIG_CHOICE_compact_slow, __WT_CONFIG_CHOICE_evict_reposition,
  __WT_CONFIG_CHOICE_failpoint_eviction_split,
  __WT_CONFIG_CHOICE_failpoint_history_store_delete_key_from_ts,
  __WT_CONFIG_CHOICE_history_store_checkpoint_delay, __WT_CONFIG_CHOICE_history_store_search,
  __WT_CONFIG_CHOICE_history_store_sweep_race, __WT_CONFIG_CHOICE_prefetch_1,
  __WT_CONFIG_CHOICE_prefetch_2, __WT_CONFIG_CHOICE_prefetch_3, __WT_CONFIG_CHOICE_prefetch_delay,
  __WT_CONFIG_CHOICE_prefix_compare, __WT_CONFIG_CHOICE_prepare_checkpoint_delay,
  __WT_CONFIG_CHOICE_prepare_resolution_1, __WT_CONFIG_CHOICE_prepare_resolution_2,
  __WT_CONFIG_CHOICE_sleep_before_read_overflow_onpage, __WT_CONFIG_CHOICE_split_1,
  __WT_CONFIG_CHOICE_split_2, __WT_CONFIG_CHOICE_split_3, __WT_CONFIG_CHOICE_split_4,
  __WT_CONFIG_CHOICE_split_5, __WT_CONFIG_CHOICE_split_6, __WT_CONFIG_CHOICE_split_7,
  __WT_CONFIG_CHOICE_split_8, __WT_CONFIG_CHOICE_tiered_flush_finish, NULL};
const char __WT_CONFIG_CHOICE_dsync[] = "dsync";
const char __WT_CONFIG_CHOICE_fsync[] = "fsync";

static const char *confchk_method2_choices[] = {
  __WT_CONFIG_CHOICE_dsync, __WT_CONFIG_CHOICE_fsync, __WT_CONFIG_CHOICE_none, NULL};

static const WT_CONFIG_CHECK confchk_wiredtiger_open_transaction_sync_subconfigs[] = {
  {"enabled", "boolean", NULL, NULL, NULL, 0, NULL, WT_CONFIG_COMPILED_TYPE_BOOLEAN, 43, INT64_MIN,
    INT64_MAX, NULL},
  {"method", "string", NULL, "choices=[\"dsync\",\"fsync\",\"none\"]", NULL, 0, NULL,
    WT_CONFIG_COMPILED_TYPE_STRING, 209, INT64_MIN, INT64_MAX, confchk_method2_choices},
  {NULL, NULL, NULL, NULL, NULL, 0, NULL, 0, 0, 0, 0, NULL}};

static const uint8_t
  confchk_wiredtiger_open_transaction_sync_subconfigs_jump[WT_CONFIG_JUMP_TABLE_SIZE] = {0, 0, 0, 0,
    0, 0, 0, 0, 0, 0, 0, 0, 0, 0, 0, 0, 0, 0, 0, 0, 0, 0, 0, 0, 0, 0, 0, 0, 0, 0, 0, 0, 0, 0, 0, 0,
    0, 0, 0, 0, 0, 0, 0, 0, 0, 0, 0, 0, 0, 0, 0, 0, 0, 0, 0, 0, 0, 0, 0, 0, 0, 0, 0, 0, 0, 0, 0, 0,
    0, 0, 0, 0, 0, 0, 0, 0, 0, 0, 0, 0, 0, 0, 0, 0, 0, 0, 0, 0, 0, 0, 0, 0, 0, 0, 0, 0, 0, 0, 0, 0,
    0, 0, 1, 1, 1, 1, 1, 1, 1, 1, 2, 2, 2, 2, 2, 2, 2, 2, 2, 2, 2, 2, 2, 2, 2, 2, 2, 2};

static const char *confchk_verbose14_choices[] = {__WT_CONFIG_CHOICE_all, __WT_CONFIG_CHOICE_api,
  __WT_CONFIG_CHOICE_backup, __WT_CONFIG_CHOICE_block, __WT_CONFIG_CHOICE_block_cache,
  __WT_CONFIG_CHOICE_checkpoint, __WT_CONFIG_CHOICE_checkpoint_cleanup,
  __WT_CONFIG_CHOICE_checkpoint_progress, __WT_CONFIG_CHOICE_chunkcache, __WT_CONFIG_CHOICE_compact,
  __WT_CONFIG_CHOICE_compact_progress, __WT_CONFIG_CHOICE_configuration,
  __WT_CONFIG_CHOICE_disaggregated_storage, __WT_CONFIG_CHOICE_error_returns,
  __WT_CONFIG_CHOICE_eviction, __WT_CONFIG_CHOICE_fileops, __WT_CONFIG_CHOICE_generation,
  __WT_CONFIG_CHOICE_handleops, __WT_CONFIG_CHOICE_history_store,
  __WT_CONFIG_CHOICE_history_store_activity, __WT_CONFIG_CHOICE_layered, __WT_CONFIG_CHOICE_log,
  __WT_CONFIG_CHOICE_lsm, __WT_CONFIG_CHOICE_lsm_manager, __WT_CONFIG_CHOICE_metadata,
  __WT_CONFIG_CHOICE_mutex, __WT_CONFIG_CHOICE_out_of_order, __WT_CONFIG_CHOICE_overflow,
  __WT_CONFIG_CHOICE_page_delta, __WT_CONFIG_CHOICE_prefetch, __WT_CONFIG_CHOICE_read,
  __WT_CONFIG_CHOICE_reconcile, __WT_CONFIG_CHOICE_recovery, __WT_CONFIG_CHOICE_recovery_progress,
  __WT_CONFIG_CHOICE_rts, __WT_CONFIG_CHOICE_salvage, __WT_CONFIG_CHOICE_shared_cache,
  __WT_CONFIG_CHOICE_split, __WT_CONFIG_CHOICE_temporary, __WT_CONFIG_CHOICE_thread_group,
  __WT_CONFIG_CHOICE_tiered, __WT_CONFIG_CHOICE_timestamp, __WT_CONFIG_CHOICE_transaction,
  __WT_CONFIG_CHOICE_verify, __WT_CONFIG_CHOICE_version, __WT_CONFIG_CHOICE_write, NULL};

static const char *confchk_write_through_choices[] = {
  __WT_CONFIG_CHOICE_data, __WT_CONFIG_CHOICE_log, NULL};

static const WT_CONFIG_CHECK confchk_wiredtiger_open[] = {
<<<<<<< HEAD
  {"backup_restore_target", "list", NULL, NULL, NULL, 0, NULL, WT_CONFIG_COMPILED_TYPE_LIST, 294,
=======
  {"aux_path", "string", NULL, NULL, NULL, 0, NULL, WT_CONFIG_COMPILED_TYPE_STRING, 276, INT64_MIN,
    INT64_MAX, NULL},
  {"backup_restore_target", "list", NULL, NULL, NULL, 0, NULL, WT_CONFIG_COMPILED_TYPE_LIST, 277,
>>>>>>> 2bf61971
    INT64_MIN, INT64_MAX, NULL},
  {"block_cache", "category", NULL, NULL, confchk_wiredtiger_open_block_cache_subconfigs, 12,
    confchk_wiredtiger_open_block_cache_subconfigs_jump, WT_CONFIG_COMPILED_TYPE_CATEGORY, 189,
    INT64_MIN, INT64_MAX, NULL},
  {"buffer_alignment", "int", NULL, "min=-1,max=1MB", NULL, 0, NULL, WT_CONFIG_COMPILED_TYPE_INT,
<<<<<<< HEAD
    295, -1, 1LL * WT_MEGABYTE, NULL},
  {"builtin_extension_config", "string", NULL, NULL, NULL, 0, NULL, WT_CONFIG_COMPILED_TYPE_STRING,
    296, INT64_MIN, INT64_MAX, NULL},
  {"cache_cursors", "boolean", NULL, NULL, NULL, 0, NULL, WT_CONFIG_COMPILED_TYPE_BOOLEAN, 288,
=======
    278, -1, 1LL * WT_MEGABYTE, NULL},
  {"builtin_extension_config", "string", NULL, NULL, NULL, 0, NULL, WT_CONFIG_COMPILED_TYPE_STRING,
    279, INT64_MIN, INT64_MAX, NULL},
  {"cache_cursors", "boolean", NULL, NULL, NULL, 0, NULL, WT_CONFIG_COMPILED_TYPE_BOOLEAN, 270,
>>>>>>> 2bf61971
    INT64_MIN, INT64_MAX, NULL},
  {"cache_max_wait_ms", "int", NULL, "min=0", NULL, 0, NULL, WT_CONFIG_COMPILED_TYPE_INT, 200, 0,
    INT64_MAX, NULL},
  {"cache_overhead", "int", NULL, "min=0,max=30", NULL, 0, NULL, WT_CONFIG_COMPILED_TYPE_INT, 201,
    0, 30, NULL},
  {"cache_size", "int", NULL, "min=1MB,max=10TB", NULL, 0, NULL, WT_CONFIG_COMPILED_TYPE_INT, 202,
    1LL * WT_MEGABYTE, 10LL * WT_TERABYTE, NULL},
  {"cache_stuck_timeout_ms", "int", NULL, "min=0", NULL, 0, NULL, WT_CONFIG_COMPILED_TYPE_INT, 203,
    0, INT64_MAX, NULL},
  {"checkpoint", "category", NULL, NULL, confchk_wiredtiger_open_checkpoint_subconfigs, 3,
    confchk_wiredtiger_open_checkpoint_subconfigs_jump, WT_CONFIG_COMPILED_TYPE_CATEGORY, 204,
    INT64_MIN, INT64_MAX, NULL},
  {"checkpoint_cleanup", "category", NULL, NULL,
    confchk_wiredtiger_open_checkpoint_cleanup_subconfigs, 2,
    confchk_wiredtiger_open_checkpoint_cleanup_subconfigs_jump, WT_CONFIG_COMPILED_TYPE_CATEGORY,
<<<<<<< HEAD
    208, INT64_MIN, INT64_MAX, NULL},
  {"checkpoint_sync", "boolean", NULL, NULL, NULL, 0, NULL, WT_CONFIG_COMPILED_TYPE_BOOLEAN, 297,
=======
    190, INT64_MIN, INT64_MAX, NULL},
  {"checkpoint_sync", "boolean", NULL, NULL, NULL, 0, NULL, WT_CONFIG_COMPILED_TYPE_BOOLEAN, 280,
>>>>>>> 2bf61971
    INT64_MIN, INT64_MAX, NULL},
  {"chunk_cache", "category", NULL, NULL, confchk_wiredtiger_open_chunk_cache_subconfigs, 9,
    confchk_wiredtiger_open_chunk_cache_subconfigs_jump, WT_CONFIG_COMPILED_TYPE_CATEGORY, 210,
    INT64_MIN, INT64_MAX, NULL},
  {"compatibility", "category", NULL, NULL, confchk_wiredtiger_open_compatibility_subconfigs, 3,
    confchk_wiredtiger_open_compatibility_subconfigs_jump, WT_CONFIG_COMPILED_TYPE_CATEGORY, 212,
    INT64_MIN, INT64_MAX, NULL},
  {"compile_configuration_count", "int", NULL, "min=500", NULL, 0, NULL,
<<<<<<< HEAD
    WT_CONFIG_COMPILED_TYPE_INT, 304, 500, INT64_MAX, NULL},
  {"config_base", "boolean", NULL, NULL, NULL, 0, NULL, WT_CONFIG_COMPILED_TYPE_BOOLEAN, 305,
    INT64_MIN, INT64_MAX, NULL},
  {"create", "boolean", NULL, NULL, NULL, 0, NULL, WT_CONFIG_COMPILED_TYPE_BOOLEAN, 306, INT64_MIN,
=======
    WT_CONFIG_COMPILED_TYPE_INT, 287, 500, INT64_MAX, NULL},
  {"config_base", "boolean", NULL, NULL, NULL, 0, NULL, WT_CONFIG_COMPILED_TYPE_BOOLEAN, 288,
    INT64_MIN, INT64_MAX, NULL},
  {"create", "boolean", NULL, NULL, NULL, 0, NULL, WT_CONFIG_COMPILED_TYPE_BOOLEAN, 289, INT64_MIN,
>>>>>>> 2bf61971
    INT64_MAX, NULL},
  {"debug_mode", "category", NULL, NULL, confchk_wiredtiger_open_debug_mode_subconfigs, 17,
    confchk_wiredtiger_open_debug_mode_subconfigs_jump, WT_CONFIG_COMPILED_TYPE_CATEGORY, 214,
    INT64_MIN, INT64_MAX, NULL},
<<<<<<< HEAD
  {"direct_io", "list", NULL, NULL, NULL, 0, NULL, WT_CONFIG_COMPILED_TYPE_LIST, 307, INT64_MIN,
=======
  {"direct_io", "list", NULL, NULL, NULL, 0, NULL, WT_CONFIG_COMPILED_TYPE_LIST, 290, INT64_MIN,
>>>>>>> 2bf61971
    INT64_MAX, NULL},
  {"disaggregated", "category", NULL, NULL, confchk_wiredtiger_open_disaggregated_subconfigs, 6,
    confchk_wiredtiger_open_disaggregated_subconfigs_jump, WT_CONFIG_COMPILED_TYPE_CATEGORY, 20,
    INT64_MIN, INT64_MAX, NULL},
  {"encryption", "category", NULL, NULL, confchk_wiredtiger_open_encryption_subconfigs, 3,
    confchk_wiredtiger_open_encryption_subconfigs_jump, WT_CONFIG_COMPILED_TYPE_CATEGORY, 24,
    INT64_MIN, INT64_MAX, NULL},
  {"error_prefix", "string", NULL, NULL, NULL, 0, NULL, WT_CONFIG_COMPILED_TYPE_STRING, 232,
    INT64_MIN, INT64_MAX, NULL},
  {"eviction", "category", NULL, NULL, confchk_wiredtiger_open_eviction_subconfigs, 4,
    confchk_wiredtiger_open_eviction_subconfigs_jump, WT_CONFIG_COMPILED_TYPE_CATEGORY, 233,
    INT64_MIN, INT64_MAX, NULL},
  {"eviction_checkpoint_target", "int", NULL, "min=0,max=10TB", NULL, 0, NULL,
    WT_CONFIG_COMPILED_TYPE_INT, 238, 0, 10LL * WT_TERABYTE, NULL},
  {"eviction_dirty_target", "int", NULL, "min=1,max=10TB", NULL, 0, NULL,
    WT_CONFIG_COMPILED_TYPE_INT, 239, 1, 10LL * WT_TERABYTE, NULL},
  {"eviction_dirty_trigger", "int", NULL, "min=1,max=10TB", NULL, 0, NULL,
    WT_CONFIG_COMPILED_TYPE_INT, 240, 1, 10LL * WT_TERABYTE, NULL},
  {"eviction_target", "int", NULL, "min=10,max=10TB", NULL, 0, NULL, WT_CONFIG_COMPILED_TYPE_INT,
    241, 10, 10LL * WT_TERABYTE, NULL},
  {"eviction_trigger", "int", NULL, "min=10,max=10TB", NULL, 0, NULL, WT_CONFIG_COMPILED_TYPE_INT,
    242, 10, 10LL * WT_TERABYTE, NULL},
  {"eviction_updates_target", "int", NULL, "min=0,max=10TB", NULL, 0, NULL,
    WT_CONFIG_COMPILED_TYPE_INT, 243, 0, 10LL * WT_TERABYTE, NULL},
  {"eviction_updates_trigger", "int", NULL, "min=0,max=10TB", NULL, 0, NULL,
    WT_CONFIG_COMPILED_TYPE_INT, 244, 0, 10LL * WT_TERABYTE, NULL},
  {"exclusive", "boolean", NULL, NULL, NULL, 0, NULL, WT_CONFIG_COMPILED_TYPE_BOOLEAN, 115,
    INT64_MIN, INT64_MAX, NULL},
<<<<<<< HEAD
  {"extensions", "list", NULL, NULL, NULL, 0, NULL, WT_CONFIG_COMPILED_TYPE_LIST, 309, INT64_MIN,
=======
  {"extensions", "list", NULL, NULL, NULL, 0, NULL, WT_CONFIG_COMPILED_TYPE_LIST, 292, INT64_MIN,
>>>>>>> 2bf61971
    INT64_MAX, NULL},
  {"extra_diagnostics", "list", NULL,
    "choices=[\"all\",\"checkpoint_validate\",\"cursor_check\""
    ",\"disk_validate\",\"eviction_check\",\"generation_check\","
    "\"hs_validate\",\"key_out_of_order\",\"log_validate\","
    "\"prepared\",\"slow_operation\",\"txn_visibility\"]",
    NULL, 0, NULL, WT_CONFIG_COMPILED_TYPE_LIST, 245, INT64_MIN, INT64_MAX,
    confchk_extra_diagnostics2_choices},
  {"file_extend", "list", NULL, "choices=[\"data\",\"log\"]", NULL, 0, NULL,
<<<<<<< HEAD
    WT_CONFIG_COMPILED_TYPE_LIST, 310, INT64_MIN, INT64_MAX, confchk_file_extend_choices},
=======
    WT_CONFIG_COMPILED_TYPE_LIST, 293, INT64_MIN, INT64_MAX, confchk_file_extend_choices},
>>>>>>> 2bf61971
  {"file_manager", "category", NULL, NULL, confchk_wiredtiger_open_file_manager_subconfigs, 3,
    confchk_wiredtiger_open_file_manager_subconfigs_jump, WT_CONFIG_COMPILED_TYPE_CATEGORY, 246,
    INT64_MIN, INT64_MAX, NULL},
  {"generation_drain_timeout_ms", "int", NULL, "min=0", NULL, 0, NULL, WT_CONFIG_COMPILED_TYPE_INT,
    250, 0, INT64_MAX, NULL},
  {"hash", "category", NULL, NULL, confchk_wiredtiger_open_hash_subconfigs, 2,
<<<<<<< HEAD
    confchk_wiredtiger_open_hash_subconfigs_jump, WT_CONFIG_COMPILED_TYPE_CATEGORY, 311, INT64_MIN,
    INT64_MAX, NULL},
  {"hazard_max", "int", NULL, "min=15", NULL, 0, NULL, WT_CONFIG_COMPILED_TYPE_INT, 314, 15,
=======
    confchk_wiredtiger_open_hash_subconfigs_jump, WT_CONFIG_COMPILED_TYPE_CATEGORY, 294, INT64_MIN,
    INT64_MAX, NULL},
  {"hazard_max", "int", NULL, "min=15", NULL, 0, NULL, WT_CONFIG_COMPILED_TYPE_INT, 297, 15,
>>>>>>> 2bf61971
    INT64_MAX, NULL},
  {"heuristic_controls", "category", NULL, NULL,
    confchk_wiredtiger_open_heuristic_controls_subconfigs, 3,
    confchk_wiredtiger_open_heuristic_controls_subconfigs_jump, WT_CONFIG_COMPILED_TYPE_CATEGORY,
    251, INT64_MIN, INT64_MAX, NULL},
  {"history_store", "category", NULL, NULL, confchk_wiredtiger_open_history_store_subconfigs, 1,
    confchk_wiredtiger_open_history_store_subconfigs_jump, WT_CONFIG_COMPILED_TYPE_CATEGORY, 255,
    INT64_MIN, INT64_MAX, NULL},
<<<<<<< HEAD
  {"in_memory", "boolean", NULL, NULL, NULL, 0, NULL, WT_CONFIG_COMPILED_TYPE_BOOLEAN, 31,
=======
  {"in_memory", "boolean", NULL, NULL, NULL, 0, NULL, WT_CONFIG_COMPILED_TYPE_BOOLEAN, 298,
>>>>>>> 2bf61971
    INT64_MIN, INT64_MAX, NULL},
  {"io_capacity", "category", NULL, NULL, confchk_wiredtiger_open_io_capacity_subconfigs, 2,
    confchk_wiredtiger_open_io_capacity_subconfigs_jump, WT_CONFIG_COMPILED_TYPE_CATEGORY, 257,
    INT64_MIN, INT64_MAX, NULL},
  {"json_output", "list", NULL, "choices=[\"error\",\"message\"]", NULL, 0, NULL,
    WT_CONFIG_COMPILED_TYPE_LIST, 260, INT64_MIN, INT64_MAX, confchk_json_output2_choices},
  {"log", "category", NULL, NULL, confchk_wiredtiger_open_log_subconfigs, 12,
    confchk_wiredtiger_open_log_subconfigs_jump, WT_CONFIG_COMPILED_TYPE_CATEGORY, 42, INT64_MIN,
    INT64_MAX, NULL},
  {"lsm_manager", "category", NULL, NULL, confchk_wiredtiger_open_lsm_manager_subconfigs, 2,
    confchk_wiredtiger_open_lsm_manager_subconfigs_jump, WT_CONFIG_COMPILED_TYPE_CATEGORY, 267,
    INT64_MIN, INT64_MAX, NULL},
<<<<<<< HEAD
  {"mmap", "boolean", NULL, NULL, NULL, 0, NULL, WT_CONFIG_COMPILED_TYPE_BOOLEAN, 318, INT64_MIN,
    INT64_MAX, NULL},
  {"mmap_all", "boolean", NULL, NULL, NULL, 0, NULL, WT_CONFIG_COMPILED_TYPE_BOOLEAN, 319,
    INT64_MIN, INT64_MAX, NULL},
  {"multiprocess", "boolean", NULL, NULL, NULL, 0, NULL, WT_CONFIG_COMPILED_TYPE_BOOLEAN, 320,
=======
  {"mmap", "boolean", NULL, NULL, NULL, 0, NULL, WT_CONFIG_COMPILED_TYPE_BOOLEAN, 302, INT64_MIN,
    INT64_MAX, NULL},
  {"mmap_all", "boolean", NULL, NULL, NULL, 0, NULL, WT_CONFIG_COMPILED_TYPE_BOOLEAN, 303,
    INT64_MIN, INT64_MAX, NULL},
  {"multiprocess", "boolean", NULL, NULL, NULL, 0, NULL, WT_CONFIG_COMPILED_TYPE_BOOLEAN, 304,
>>>>>>> 2bf61971
    INT64_MIN, INT64_MAX, NULL},
  {"operation_timeout_ms", "int", NULL, "min=0", NULL, 0, NULL, WT_CONFIG_COMPILED_TYPE_INT, 169, 0,
    INT64_MAX, NULL},
  {"operation_tracking", "category", NULL, NULL,
    confchk_wiredtiger_open_operation_tracking_subconfigs, 2,
    confchk_wiredtiger_open_operation_tracking_subconfigs_jump, WT_CONFIG_COMPILED_TYPE_CATEGORY,
    270, INT64_MIN, INT64_MAX, NULL},
  {"prefetch", "category", NULL, NULL, confchk_wiredtiger_open_prefetch_subconfigs, 2,
    confchk_wiredtiger_open_prefetch_subconfigs_jump, WT_CONFIG_COMPILED_TYPE_CATEGORY, 292,
    INT64_MIN, INT64_MAX, NULL},
  {"readonly", "boolean", NULL, NULL, NULL, 0, NULL, WT_CONFIG_COMPILED_TYPE_BOOLEAN, 66, INT64_MIN,
    INT64_MAX, NULL},
  {"rollback_to_stable", "category", NULL, NULL,
    confchk_wiredtiger_open_rollback_to_stable_subconfigs, 1,
    confchk_wiredtiger_open_rollback_to_stable_subconfigs_jump, WT_CONFIG_COMPILED_TYPE_CATEGORY,
<<<<<<< HEAD
    272, INT64_MIN, INT64_MAX, NULL},
  {"salvage", "boolean", NULL, NULL, NULL, 0, NULL, WT_CONFIG_COMPILED_TYPE_BOOLEAN, 323, INT64_MIN,
    INT64_MAX, NULL},
  {"session_max", "int", NULL, "min=1", NULL, 0, NULL, WT_CONFIG_COMPILED_TYPE_INT, 324, 1,
    INT64_MAX, NULL},
  {"session_scratch_max", "int", NULL, NULL, NULL, 0, NULL, WT_CONFIG_COMPILED_TYPE_INT, 325,
    INT64_MIN, INT64_MAX, NULL},
  {"session_table_cache", "boolean", NULL, NULL, NULL, 0, NULL, WT_CONFIG_COMPILED_TYPE_BOOLEAN,
    326, INT64_MIN, INT64_MAX, NULL},
=======
    254, INT64_MIN, INT64_MAX, NULL},
  {"salvage", "boolean", NULL, NULL, NULL, 0, NULL, WT_CONFIG_COMPILED_TYPE_BOOLEAN, 307, INT64_MIN,
    INT64_MAX, NULL},
  {"session_max", "int", NULL, "min=1", NULL, 0, NULL, WT_CONFIG_COMPILED_TYPE_INT, 308, 1,
    INT64_MAX, NULL},
  {"session_scratch_max", "int", NULL, NULL, NULL, 0, NULL, WT_CONFIG_COMPILED_TYPE_INT, 309,
    INT64_MIN, INT64_MAX, NULL},
  {"session_table_cache", "boolean", NULL, NULL, NULL, 0, NULL, WT_CONFIG_COMPILED_TYPE_BOOLEAN,
    310, INT64_MIN, INT64_MAX, NULL},
>>>>>>> 2bf61971
  {"shared_cache", "category", NULL, NULL, confchk_wiredtiger_open_shared_cache_subconfigs, 5,
    confchk_wiredtiger_open_shared_cache_subconfigs_jump, WT_CONFIG_COMPILED_TYPE_CATEGORY, 274,
    INT64_MIN, INT64_MAX, NULL},
  {"statistics", "list", NULL,
    "choices=[\"all\",\"cache_walk\",\"fast\",\"none\","
    "\"clear\",\"tree_walk\"]",
    NULL, 0, NULL, WT_CONFIG_COMPILED_TYPE_LIST, 151, INT64_MIN, INT64_MAX,
    confchk_statistics3_choices},
  {"statistics_log", "category", NULL, NULL, confchk_wiredtiger_open_statistics_log_subconfigs, 6,
    confchk_wiredtiger_open_statistics_log_subconfigs_jump, WT_CONFIG_COMPILED_TYPE_CATEGORY, 278,
    INT64_MIN, INT64_MAX, NULL},
  {"tiered_storage", "category", NULL, NULL, confchk_tiered_storage_subconfigs, 8,
    confchk_tiered_storage_subconfigs_jump, WT_CONFIG_COMPILED_TYPE_CATEGORY, 53, INT64_MIN,
    INT64_MAX, NULL},
  {"timing_stress_for_test", "list", NULL,
    "choices=[\"aggressive_stash_free\",\"aggressive_sweep\","
    "\"backup_rename\",\"checkpoint_evict_page\","
    "\"checkpoint_handle\",\"checkpoint_slow\",\"checkpoint_stop\","
    "\"commit_transaction_slow\",\"compact_slow\","
    "\"evict_reposition\",\"failpoint_eviction_split\","
    "\"failpoint_history_store_delete_key_from_ts\","
    "\"history_store_checkpoint_delay\",\"history_store_search\","
    "\"history_store_sweep_race\",\"prefetch_1\",\"prefetch_2\","
    "\"prefetch_3\",\"prefetch_delay\",\"prefix_compare\","
    "\"prepare_checkpoint_delay\",\"prepare_resolution_1\","
    "\"prepare_resolution_2\",\"sleep_before_read_overflow_onpage\","
    "\"split_1\",\"split_2\",\"split_3\",\"split_4\",\"split_5\","
    "\"split_6\",\"split_7\",\"split_8\",\"tiered_flush_finish\"]",
    NULL, 0, NULL, WT_CONFIG_COMPILED_TYPE_LIST, 283, INT64_MIN, INT64_MAX,
    confchk_timing_stress_for_test2_choices},
  {"transaction_sync", "category", NULL, NULL, confchk_wiredtiger_open_transaction_sync_subconfigs,
    2, confchk_wiredtiger_open_transaction_sync_subconfigs_jump, WT_CONFIG_COMPILED_TYPE_CATEGORY,
<<<<<<< HEAD
    328, INT64_MIN, INT64_MAX, NULL},
  {"use_environment", "boolean", NULL, NULL, NULL, 0, NULL, WT_CONFIG_COMPILED_TYPE_BOOLEAN, 329,
    INT64_MIN, INT64_MAX, NULL},
  {"use_environment_priv", "boolean", NULL, NULL, NULL, 0, NULL, WT_CONFIG_COMPILED_TYPE_BOOLEAN,
    330, INT64_MIN, INT64_MAX, NULL},
=======
    312, INT64_MIN, INT64_MAX, NULL},
  {"use_environment", "boolean", NULL, NULL, NULL, 0, NULL, WT_CONFIG_COMPILED_TYPE_BOOLEAN, 313,
    INT64_MIN, INT64_MAX, NULL},
  {"use_environment_priv", "boolean", NULL, NULL, NULL, 0, NULL, WT_CONFIG_COMPILED_TYPE_BOOLEAN,
    314, INT64_MIN, INT64_MAX, NULL},
>>>>>>> 2bf61971
  {"verbose", "list", NULL,
    "choices=[\"all\",\"api\",\"backup\",\"block\","
    "\"block_cache\",\"checkpoint\",\"checkpoint_cleanup\","
    "\"checkpoint_progress\",\"chunkcache\",\"compact\","
    "\"compact_progress\",\"configuration\",\"disaggregated_storage\""
    ",\"error_returns\",\"eviction\",\"fileops\",\"generation\","
    "\"handleops\",\"history_store\",\"history_store_activity\","
    "\"layered\",\"log\",\"lsm\",\"lsm_manager\",\"metadata\","
    "\"mutex\",\"out_of_order\",\"overflow\",\"page_delta\","
    "\"prefetch\",\"read\",\"reconcile\",\"recovery\","
    "\"recovery_progress\",\"rts\",\"salvage\",\"shared_cache\","
    "\"split\",\"temporary\",\"thread_group\",\"tiered\","
    "\"timestamp\",\"transaction\",\"verify\",\"version\",\"write\"]",
    NULL, 0, NULL, WT_CONFIG_COMPILED_TYPE_LIST, 10, INT64_MIN, INT64_MAX,
<<<<<<< HEAD
    confchk_verbose14_choices},
  {"verify_metadata", "boolean", NULL, NULL, NULL, 0, NULL, WT_CONFIG_COMPILED_TYPE_BOOLEAN, 331,
    INT64_MIN, INT64_MAX, NULL},
  {"write_through", "list", NULL, "choices=[\"data\",\"log\"]", NULL, 0, NULL,
    WT_CONFIG_COMPILED_TYPE_LIST, 332, INT64_MIN, INT64_MAX, confchk_write_through_choices},
=======
    confchk_verbose13_choices},
  {"verify_metadata", "boolean", NULL, NULL, NULL, 0, NULL, WT_CONFIG_COMPILED_TYPE_BOOLEAN, 315,
    INT64_MIN, INT64_MAX, NULL},
  {"write_through", "list", NULL, "choices=[\"data\",\"log\"]", NULL, 0, NULL,
    WT_CONFIG_COMPILED_TYPE_LIST, 316, INT64_MIN, INT64_MAX, confchk_write_through_choices},
>>>>>>> 2bf61971
  {NULL, NULL, NULL, NULL, NULL, 0, NULL, 0, 0, 0, 0, NULL}};

static const uint8_t confchk_wiredtiger_open_jump[WT_CONFIG_JUMP_TABLE_SIZE] = {0, 0, 0, 0, 0, 0, 0,
  0, 0, 0, 0, 0, 0, 0, 0, 0, 0, 0, 0, 0, 0, 0, 0, 0, 0, 0, 0, 0, 0, 0, 0, 0, 0, 0, 0, 0, 0, 0, 0, 0,
  0, 0, 0, 0, 0, 0, 0, 0, 0, 0, 0, 0, 0, 0, 0, 0, 0, 0, 0, 0, 0, 0, 0, 0, 0, 0, 0, 0, 0, 0, 0, 0, 0,
<<<<<<< HEAD
  0, 0, 0, 0, 0, 0, 0, 0, 0, 0, 0, 0, 0, 0, 0, 0, 0, 0, 0, 0, 0, 0, 0, 0, 0, 0, 4, 17, 20, 33, 35,
=======
  0, 0, 0, 0, 0, 0, 0, 0, 0, 0, 0, 0, 0, 0, 0, 0, 0, 0, 0, 0, 0, 0, 0, 0, 0, 1, 5, 18, 20, 33, 35,
>>>>>>> 2bf61971
  36, 40, 42, 43, 43, 45, 48, 48, 50, 51, 51, 53, 60, 63, 65, 67, 68, 68, 68, 68, 68, 68, 68, 68};

static const char *confchk_extra_diagnostics3_choices[] = {__WT_CONFIG_CHOICE_all,
  __WT_CONFIG_CHOICE_checkpoint_validate, __WT_CONFIG_CHOICE_cursor_check,
  __WT_CONFIG_CHOICE_disk_validate, __WT_CONFIG_CHOICE_eviction_check,
  __WT_CONFIG_CHOICE_generation_check, __WT_CONFIG_CHOICE_hs_validate,
  __WT_CONFIG_CHOICE_key_out_of_order, __WT_CONFIG_CHOICE_log_validate, __WT_CONFIG_CHOICE_prepared,
  __WT_CONFIG_CHOICE_slow_operation, __WT_CONFIG_CHOICE_txn_visibility, NULL};

static const char *confchk_file_extend2_choices[] = {
  __WT_CONFIG_CHOICE_data, __WT_CONFIG_CHOICE_log, NULL};

static const char *confchk_json_output3_choices[] = {
  __WT_CONFIG_CHOICE_error, __WT_CONFIG_CHOICE_message, NULL};

static const char *confchk_statistics4_choices[] = {__WT_CONFIG_CHOICE_all,
  __WT_CONFIG_CHOICE_cache_walk, __WT_CONFIG_CHOICE_fast, __WT_CONFIG_CHOICE_none,
  __WT_CONFIG_CHOICE_clear, __WT_CONFIG_CHOICE_tree_walk, NULL};

static const char *confchk_timing_stress_for_test3_choices[] = {
  __WT_CONFIG_CHOICE_aggressive_stash_free, __WT_CONFIG_CHOICE_aggressive_sweep,
  __WT_CONFIG_CHOICE_backup_rename, __WT_CONFIG_CHOICE_checkpoint_evict_page,
  __WT_CONFIG_CHOICE_checkpoint_handle, __WT_CONFIG_CHOICE_checkpoint_slow,
  __WT_CONFIG_CHOICE_checkpoint_stop, __WT_CONFIG_CHOICE_commit_transaction_slow,
  __WT_CONFIG_CHOICE_compact_slow, __WT_CONFIG_CHOICE_evict_reposition,
  __WT_CONFIG_CHOICE_failpoint_eviction_split,
  __WT_CONFIG_CHOICE_failpoint_history_store_delete_key_from_ts,
  __WT_CONFIG_CHOICE_history_store_checkpoint_delay, __WT_CONFIG_CHOICE_history_store_search,
  __WT_CONFIG_CHOICE_history_store_sweep_race, __WT_CONFIG_CHOICE_prefetch_1,
  __WT_CONFIG_CHOICE_prefetch_2, __WT_CONFIG_CHOICE_prefetch_3, __WT_CONFIG_CHOICE_prefetch_delay,
  __WT_CONFIG_CHOICE_prefix_compare, __WT_CONFIG_CHOICE_prepare_checkpoint_delay,
  __WT_CONFIG_CHOICE_prepare_resolution_1, __WT_CONFIG_CHOICE_prepare_resolution_2,
  __WT_CONFIG_CHOICE_sleep_before_read_overflow_onpage, __WT_CONFIG_CHOICE_split_1,
  __WT_CONFIG_CHOICE_split_2, __WT_CONFIG_CHOICE_split_3, __WT_CONFIG_CHOICE_split_4,
  __WT_CONFIG_CHOICE_split_5, __WT_CONFIG_CHOICE_split_6, __WT_CONFIG_CHOICE_split_7,
  __WT_CONFIG_CHOICE_split_8, __WT_CONFIG_CHOICE_tiered_flush_finish, NULL};

static const char *confchk_verbose15_choices[] = {__WT_CONFIG_CHOICE_all, __WT_CONFIG_CHOICE_api,
  __WT_CONFIG_CHOICE_backup, __WT_CONFIG_CHOICE_block, __WT_CONFIG_CHOICE_block_cache,
  __WT_CONFIG_CHOICE_checkpoint, __WT_CONFIG_CHOICE_checkpoint_cleanup,
  __WT_CONFIG_CHOICE_checkpoint_progress, __WT_CONFIG_CHOICE_chunkcache, __WT_CONFIG_CHOICE_compact,
  __WT_CONFIG_CHOICE_compact_progress, __WT_CONFIG_CHOICE_configuration,
  __WT_CONFIG_CHOICE_disaggregated_storage, __WT_CONFIG_CHOICE_error_returns,
  __WT_CONFIG_CHOICE_eviction, __WT_CONFIG_CHOICE_fileops, __WT_CONFIG_CHOICE_generation,
  __WT_CONFIG_CHOICE_handleops, __WT_CONFIG_CHOICE_history_store,
  __WT_CONFIG_CHOICE_history_store_activity, __WT_CONFIG_CHOICE_layered, __WT_CONFIG_CHOICE_log,
  __WT_CONFIG_CHOICE_lsm, __WT_CONFIG_CHOICE_lsm_manager, __WT_CONFIG_CHOICE_metadata,
  __WT_CONFIG_CHOICE_mutex, __WT_CONFIG_CHOICE_out_of_order, __WT_CONFIG_CHOICE_overflow,
  __WT_CONFIG_CHOICE_page_delta, __WT_CONFIG_CHOICE_prefetch, __WT_CONFIG_CHOICE_read,
  __WT_CONFIG_CHOICE_reconcile, __WT_CONFIG_CHOICE_recovery, __WT_CONFIG_CHOICE_recovery_progress,
  __WT_CONFIG_CHOICE_rts, __WT_CONFIG_CHOICE_salvage, __WT_CONFIG_CHOICE_shared_cache,
  __WT_CONFIG_CHOICE_split, __WT_CONFIG_CHOICE_temporary, __WT_CONFIG_CHOICE_thread_group,
  __WT_CONFIG_CHOICE_tiered, __WT_CONFIG_CHOICE_timestamp, __WT_CONFIG_CHOICE_transaction,
  __WT_CONFIG_CHOICE_verify, __WT_CONFIG_CHOICE_version, __WT_CONFIG_CHOICE_write, NULL};

static const char *confchk_write_through2_choices[] = {
  __WT_CONFIG_CHOICE_data, __WT_CONFIG_CHOICE_log, NULL};

static const WT_CONFIG_CHECK confchk_wiredtiger_open_all[] = {
<<<<<<< HEAD
  {"backup_restore_target", "list", NULL, NULL, NULL, 0, NULL, WT_CONFIG_COMPILED_TYPE_LIST, 294,
=======
  {"aux_path", "string", NULL, NULL, NULL, 0, NULL, WT_CONFIG_COMPILED_TYPE_STRING, 276, INT64_MIN,
    INT64_MAX, NULL},
  {"backup_restore_target", "list", NULL, NULL, NULL, 0, NULL, WT_CONFIG_COMPILED_TYPE_LIST, 277,
>>>>>>> 2bf61971
    INT64_MIN, INT64_MAX, NULL},
  {"block_cache", "category", NULL, NULL, confchk_wiredtiger_open_block_cache_subconfigs, 12,
    confchk_wiredtiger_open_block_cache_subconfigs_jump, WT_CONFIG_COMPILED_TYPE_CATEGORY, 189,
    INT64_MIN, INT64_MAX, NULL},
  {"buffer_alignment", "int", NULL, "min=-1,max=1MB", NULL, 0, NULL, WT_CONFIG_COMPILED_TYPE_INT,
<<<<<<< HEAD
    295, -1, 1LL * WT_MEGABYTE, NULL},
  {"builtin_extension_config", "string", NULL, NULL, NULL, 0, NULL, WT_CONFIG_COMPILED_TYPE_STRING,
    296, INT64_MIN, INT64_MAX, NULL},
  {"cache_cursors", "boolean", NULL, NULL, NULL, 0, NULL, WT_CONFIG_COMPILED_TYPE_BOOLEAN, 288,
=======
    278, -1, 1LL * WT_MEGABYTE, NULL},
  {"builtin_extension_config", "string", NULL, NULL, NULL, 0, NULL, WT_CONFIG_COMPILED_TYPE_STRING,
    279, INT64_MIN, INT64_MAX, NULL},
  {"cache_cursors", "boolean", NULL, NULL, NULL, 0, NULL, WT_CONFIG_COMPILED_TYPE_BOOLEAN, 270,
>>>>>>> 2bf61971
    INT64_MIN, INT64_MAX, NULL},
  {"cache_max_wait_ms", "int", NULL, "min=0", NULL, 0, NULL, WT_CONFIG_COMPILED_TYPE_INT, 200, 0,
    INT64_MAX, NULL},
  {"cache_overhead", "int", NULL, "min=0,max=30", NULL, 0, NULL, WT_CONFIG_COMPILED_TYPE_INT, 201,
    0, 30, NULL},
  {"cache_size", "int", NULL, "min=1MB,max=10TB", NULL, 0, NULL, WT_CONFIG_COMPILED_TYPE_INT, 202,
    1LL * WT_MEGABYTE, 10LL * WT_TERABYTE, NULL},
  {"cache_stuck_timeout_ms", "int", NULL, "min=0", NULL, 0, NULL, WT_CONFIG_COMPILED_TYPE_INT, 203,
    0, INT64_MAX, NULL},
  {"checkpoint", "category", NULL, NULL, confchk_wiredtiger_open_checkpoint_subconfigs, 3,
    confchk_wiredtiger_open_checkpoint_subconfigs_jump, WT_CONFIG_COMPILED_TYPE_CATEGORY, 204,
    INT64_MIN, INT64_MAX, NULL},
  {"checkpoint_cleanup", "category", NULL, NULL,
    confchk_wiredtiger_open_checkpoint_cleanup_subconfigs, 2,
    confchk_wiredtiger_open_checkpoint_cleanup_subconfigs_jump, WT_CONFIG_COMPILED_TYPE_CATEGORY,
<<<<<<< HEAD
    208, INT64_MIN, INT64_MAX, NULL},
  {"checkpoint_sync", "boolean", NULL, NULL, NULL, 0, NULL, WT_CONFIG_COMPILED_TYPE_BOOLEAN, 297,
=======
    190, INT64_MIN, INT64_MAX, NULL},
  {"checkpoint_sync", "boolean", NULL, NULL, NULL, 0, NULL, WT_CONFIG_COMPILED_TYPE_BOOLEAN, 280,
>>>>>>> 2bf61971
    INT64_MIN, INT64_MAX, NULL},
  {"chunk_cache", "category", NULL, NULL, confchk_wiredtiger_open_chunk_cache_subconfigs, 9,
    confchk_wiredtiger_open_chunk_cache_subconfigs_jump, WT_CONFIG_COMPILED_TYPE_CATEGORY, 210,
    INT64_MIN, INT64_MAX, NULL},
  {"compatibility", "category", NULL, NULL, confchk_wiredtiger_open_compatibility_subconfigs, 3,
    confchk_wiredtiger_open_compatibility_subconfigs_jump, WT_CONFIG_COMPILED_TYPE_CATEGORY, 212,
    INT64_MIN, INT64_MAX, NULL},
  {"compile_configuration_count", "int", NULL, "min=500", NULL, 0, NULL,
<<<<<<< HEAD
    WT_CONFIG_COMPILED_TYPE_INT, 304, 500, INT64_MAX, NULL},
  {"config_base", "boolean", NULL, NULL, NULL, 0, NULL, WT_CONFIG_COMPILED_TYPE_BOOLEAN, 305,
    INT64_MIN, INT64_MAX, NULL},
  {"create", "boolean", NULL, NULL, NULL, 0, NULL, WT_CONFIG_COMPILED_TYPE_BOOLEAN, 306, INT64_MIN,
=======
    WT_CONFIG_COMPILED_TYPE_INT, 287, 500, INT64_MAX, NULL},
  {"config_base", "boolean", NULL, NULL, NULL, 0, NULL, WT_CONFIG_COMPILED_TYPE_BOOLEAN, 288,
    INT64_MIN, INT64_MAX, NULL},
  {"create", "boolean", NULL, NULL, NULL, 0, NULL, WT_CONFIG_COMPILED_TYPE_BOOLEAN, 289, INT64_MIN,
>>>>>>> 2bf61971
    INT64_MAX, NULL},
  {"debug_mode", "category", NULL, NULL, confchk_wiredtiger_open_debug_mode_subconfigs, 17,
    confchk_wiredtiger_open_debug_mode_subconfigs_jump, WT_CONFIG_COMPILED_TYPE_CATEGORY, 214,
    INT64_MIN, INT64_MAX, NULL},
<<<<<<< HEAD
  {"direct_io", "list", NULL, NULL, NULL, 0, NULL, WT_CONFIG_COMPILED_TYPE_LIST, 307, INT64_MIN,
=======
  {"direct_io", "list", NULL, NULL, NULL, 0, NULL, WT_CONFIG_COMPILED_TYPE_LIST, 290, INT64_MIN,
>>>>>>> 2bf61971
    INT64_MAX, NULL},
  {"disaggregated", "category", NULL, NULL, confchk_wiredtiger_open_disaggregated_subconfigs, 6,
    confchk_wiredtiger_open_disaggregated_subconfigs_jump, WT_CONFIG_COMPILED_TYPE_CATEGORY, 20,
    INT64_MIN, INT64_MAX, NULL},
  {"encryption", "category", NULL, NULL, confchk_wiredtiger_open_encryption_subconfigs, 3,
    confchk_wiredtiger_open_encryption_subconfigs_jump, WT_CONFIG_COMPILED_TYPE_CATEGORY, 24,
    INT64_MIN, INT64_MAX, NULL},
  {"error_prefix", "string", NULL, NULL, NULL, 0, NULL, WT_CONFIG_COMPILED_TYPE_STRING, 232,
    INT64_MIN, INT64_MAX, NULL},
  {"eviction", "category", NULL, NULL, confchk_wiredtiger_open_eviction_subconfigs, 4,
    confchk_wiredtiger_open_eviction_subconfigs_jump, WT_CONFIG_COMPILED_TYPE_CATEGORY, 233,
    INT64_MIN, INT64_MAX, NULL},
  {"eviction_checkpoint_target", "int", NULL, "min=0,max=10TB", NULL, 0, NULL,
    WT_CONFIG_COMPILED_TYPE_INT, 238, 0, 10LL * WT_TERABYTE, NULL},
  {"eviction_dirty_target", "int", NULL, "min=1,max=10TB", NULL, 0, NULL,
    WT_CONFIG_COMPILED_TYPE_INT, 239, 1, 10LL * WT_TERABYTE, NULL},
  {"eviction_dirty_trigger", "int", NULL, "min=1,max=10TB", NULL, 0, NULL,
    WT_CONFIG_COMPILED_TYPE_INT, 240, 1, 10LL * WT_TERABYTE, NULL},
  {"eviction_target", "int", NULL, "min=10,max=10TB", NULL, 0, NULL, WT_CONFIG_COMPILED_TYPE_INT,
    241, 10, 10LL * WT_TERABYTE, NULL},
  {"eviction_trigger", "int", NULL, "min=10,max=10TB", NULL, 0, NULL, WT_CONFIG_COMPILED_TYPE_INT,
    242, 10, 10LL * WT_TERABYTE, NULL},
  {"eviction_updates_target", "int", NULL, "min=0,max=10TB", NULL, 0, NULL,
    WT_CONFIG_COMPILED_TYPE_INT, 243, 0, 10LL * WT_TERABYTE, NULL},
  {"eviction_updates_trigger", "int", NULL, "min=0,max=10TB", NULL, 0, NULL,
    WT_CONFIG_COMPILED_TYPE_INT, 244, 0, 10LL * WT_TERABYTE, NULL},
  {"exclusive", "boolean", NULL, NULL, NULL, 0, NULL, WT_CONFIG_COMPILED_TYPE_BOOLEAN, 115,
    INT64_MIN, INT64_MAX, NULL},
<<<<<<< HEAD
  {"extensions", "list", NULL, NULL, NULL, 0, NULL, WT_CONFIG_COMPILED_TYPE_LIST, 309, INT64_MIN,
=======
  {"extensions", "list", NULL, NULL, NULL, 0, NULL, WT_CONFIG_COMPILED_TYPE_LIST, 292, INT64_MIN,
>>>>>>> 2bf61971
    INT64_MAX, NULL},
  {"extra_diagnostics", "list", NULL,
    "choices=[\"all\",\"checkpoint_validate\",\"cursor_check\""
    ",\"disk_validate\",\"eviction_check\",\"generation_check\","
    "\"hs_validate\",\"key_out_of_order\",\"log_validate\","
    "\"prepared\",\"slow_operation\",\"txn_visibility\"]",
    NULL, 0, NULL, WT_CONFIG_COMPILED_TYPE_LIST, 245, INT64_MIN, INT64_MAX,
    confchk_extra_diagnostics3_choices},
  {"file_extend", "list", NULL, "choices=[\"data\",\"log\"]", NULL, 0, NULL,
<<<<<<< HEAD
    WT_CONFIG_COMPILED_TYPE_LIST, 310, INT64_MIN, INT64_MAX, confchk_file_extend2_choices},
=======
    WT_CONFIG_COMPILED_TYPE_LIST, 293, INT64_MIN, INT64_MAX, confchk_file_extend2_choices},
>>>>>>> 2bf61971
  {"file_manager", "category", NULL, NULL, confchk_wiredtiger_open_file_manager_subconfigs, 3,
    confchk_wiredtiger_open_file_manager_subconfigs_jump, WT_CONFIG_COMPILED_TYPE_CATEGORY, 246,
    INT64_MIN, INT64_MAX, NULL},
  {"generation_drain_timeout_ms", "int", NULL, "min=0", NULL, 0, NULL, WT_CONFIG_COMPILED_TYPE_INT,
    250, 0, INT64_MAX, NULL},
  {"hash", "category", NULL, NULL, confchk_wiredtiger_open_hash_subconfigs, 2,
<<<<<<< HEAD
    confchk_wiredtiger_open_hash_subconfigs_jump, WT_CONFIG_COMPILED_TYPE_CATEGORY, 311, INT64_MIN,
    INT64_MAX, NULL},
  {"hazard_max", "int", NULL, "min=15", NULL, 0, NULL, WT_CONFIG_COMPILED_TYPE_INT, 314, 15,
=======
    confchk_wiredtiger_open_hash_subconfigs_jump, WT_CONFIG_COMPILED_TYPE_CATEGORY, 294, INT64_MIN,
    INT64_MAX, NULL},
  {"hazard_max", "int", NULL, "min=15", NULL, 0, NULL, WT_CONFIG_COMPILED_TYPE_INT, 297, 15,
>>>>>>> 2bf61971
    INT64_MAX, NULL},
  {"heuristic_controls", "category", NULL, NULL,
    confchk_wiredtiger_open_heuristic_controls_subconfigs, 3,
    confchk_wiredtiger_open_heuristic_controls_subconfigs_jump, WT_CONFIG_COMPILED_TYPE_CATEGORY,
    251, INT64_MIN, INT64_MAX, NULL},
  {"history_store", "category", NULL, NULL, confchk_wiredtiger_open_history_store_subconfigs, 1,
    confchk_wiredtiger_open_history_store_subconfigs_jump, WT_CONFIG_COMPILED_TYPE_CATEGORY, 255,
    INT64_MIN, INT64_MAX, NULL},
<<<<<<< HEAD
  {"in_memory", "boolean", NULL, NULL, NULL, 0, NULL, WT_CONFIG_COMPILED_TYPE_BOOLEAN, 31,
=======
  {"in_memory", "boolean", NULL, NULL, NULL, 0, NULL, WT_CONFIG_COMPILED_TYPE_BOOLEAN, 298,
>>>>>>> 2bf61971
    INT64_MIN, INT64_MAX, NULL},
  {"io_capacity", "category", NULL, NULL, confchk_wiredtiger_open_io_capacity_subconfigs, 2,
    confchk_wiredtiger_open_io_capacity_subconfigs_jump, WT_CONFIG_COMPILED_TYPE_CATEGORY, 257,
    INT64_MIN, INT64_MAX, NULL},
  {"json_output", "list", NULL, "choices=[\"error\",\"message\"]", NULL, 0, NULL,
    WT_CONFIG_COMPILED_TYPE_LIST, 260, INT64_MIN, INT64_MAX, confchk_json_output3_choices},
  {"log", "category", NULL, NULL, confchk_wiredtiger_open_log_subconfigs, 12,
    confchk_wiredtiger_open_log_subconfigs_jump, WT_CONFIG_COMPILED_TYPE_CATEGORY, 42, INT64_MIN,
    INT64_MAX, NULL},
  {"lsm_manager", "category", NULL, NULL, confchk_wiredtiger_open_lsm_manager_subconfigs, 2,
    confchk_wiredtiger_open_lsm_manager_subconfigs_jump, WT_CONFIG_COMPILED_TYPE_CATEGORY, 267,
    INT64_MIN, INT64_MAX, NULL},
<<<<<<< HEAD
  {"mmap", "boolean", NULL, NULL, NULL, 0, NULL, WT_CONFIG_COMPILED_TYPE_BOOLEAN, 318, INT64_MIN,
    INT64_MAX, NULL},
  {"mmap_all", "boolean", NULL, NULL, NULL, 0, NULL, WT_CONFIG_COMPILED_TYPE_BOOLEAN, 319,
    INT64_MIN, INT64_MAX, NULL},
  {"multiprocess", "boolean", NULL, NULL, NULL, 0, NULL, WT_CONFIG_COMPILED_TYPE_BOOLEAN, 320,
=======
  {"mmap", "boolean", NULL, NULL, NULL, 0, NULL, WT_CONFIG_COMPILED_TYPE_BOOLEAN, 302, INT64_MIN,
    INT64_MAX, NULL},
  {"mmap_all", "boolean", NULL, NULL, NULL, 0, NULL, WT_CONFIG_COMPILED_TYPE_BOOLEAN, 303,
    INT64_MIN, INT64_MAX, NULL},
  {"multiprocess", "boolean", NULL, NULL, NULL, 0, NULL, WT_CONFIG_COMPILED_TYPE_BOOLEAN, 304,
>>>>>>> 2bf61971
    INT64_MIN, INT64_MAX, NULL},
  {"operation_timeout_ms", "int", NULL, "min=0", NULL, 0, NULL, WT_CONFIG_COMPILED_TYPE_INT, 169, 0,
    INT64_MAX, NULL},
  {"operation_tracking", "category", NULL, NULL,
    confchk_wiredtiger_open_operation_tracking_subconfigs, 2,
    confchk_wiredtiger_open_operation_tracking_subconfigs_jump, WT_CONFIG_COMPILED_TYPE_CATEGORY,
    270, INT64_MIN, INT64_MAX, NULL},
  {"prefetch", "category", NULL, NULL, confchk_wiredtiger_open_prefetch_subconfigs, 2,
    confchk_wiredtiger_open_prefetch_subconfigs_jump, WT_CONFIG_COMPILED_TYPE_CATEGORY, 292,
    INT64_MIN, INT64_MAX, NULL},
  {"readonly", "boolean", NULL, NULL, NULL, 0, NULL, WT_CONFIG_COMPILED_TYPE_BOOLEAN, 66, INT64_MIN,
    INT64_MAX, NULL},
  {"rollback_to_stable", "category", NULL, NULL,
    confchk_wiredtiger_open_rollback_to_stable_subconfigs, 1,
    confchk_wiredtiger_open_rollback_to_stable_subconfigs_jump, WT_CONFIG_COMPILED_TYPE_CATEGORY,
<<<<<<< HEAD
    272, INT64_MIN, INT64_MAX, NULL},
  {"salvage", "boolean", NULL, NULL, NULL, 0, NULL, WT_CONFIG_COMPILED_TYPE_BOOLEAN, 323, INT64_MIN,
    INT64_MAX, NULL},
  {"session_max", "int", NULL, "min=1", NULL, 0, NULL, WT_CONFIG_COMPILED_TYPE_INT, 324, 1,
    INT64_MAX, NULL},
  {"session_scratch_max", "int", NULL, NULL, NULL, 0, NULL, WT_CONFIG_COMPILED_TYPE_INT, 325,
    INT64_MIN, INT64_MAX, NULL},
  {"session_table_cache", "boolean", NULL, NULL, NULL, 0, NULL, WT_CONFIG_COMPILED_TYPE_BOOLEAN,
    326, INT64_MIN, INT64_MAX, NULL},
=======
    254, INT64_MIN, INT64_MAX, NULL},
  {"salvage", "boolean", NULL, NULL, NULL, 0, NULL, WT_CONFIG_COMPILED_TYPE_BOOLEAN, 307, INT64_MIN,
    INT64_MAX, NULL},
  {"session_max", "int", NULL, "min=1", NULL, 0, NULL, WT_CONFIG_COMPILED_TYPE_INT, 308, 1,
    INT64_MAX, NULL},
  {"session_scratch_max", "int", NULL, NULL, NULL, 0, NULL, WT_CONFIG_COMPILED_TYPE_INT, 309,
    INT64_MIN, INT64_MAX, NULL},
  {"session_table_cache", "boolean", NULL, NULL, NULL, 0, NULL, WT_CONFIG_COMPILED_TYPE_BOOLEAN,
    310, INT64_MIN, INT64_MAX, NULL},
>>>>>>> 2bf61971
  {"shared_cache", "category", NULL, NULL, confchk_wiredtiger_open_shared_cache_subconfigs, 5,
    confchk_wiredtiger_open_shared_cache_subconfigs_jump, WT_CONFIG_COMPILED_TYPE_CATEGORY, 274,
    INT64_MIN, INT64_MAX, NULL},
  {"statistics", "list", NULL,
    "choices=[\"all\",\"cache_walk\",\"fast\",\"none\","
    "\"clear\",\"tree_walk\"]",
    NULL, 0, NULL, WT_CONFIG_COMPILED_TYPE_LIST, 151, INT64_MIN, INT64_MAX,
    confchk_statistics4_choices},
  {"statistics_log", "category", NULL, NULL, confchk_wiredtiger_open_statistics_log_subconfigs, 6,
    confchk_wiredtiger_open_statistics_log_subconfigs_jump, WT_CONFIG_COMPILED_TYPE_CATEGORY, 278,
    INT64_MIN, INT64_MAX, NULL},
  {"tiered_storage", "category", NULL, NULL, confchk_tiered_storage_subconfigs, 8,
    confchk_tiered_storage_subconfigs_jump, WT_CONFIG_COMPILED_TYPE_CATEGORY, 53, INT64_MIN,
    INT64_MAX, NULL},
  {"timing_stress_for_test", "list", NULL,
    "choices=[\"aggressive_stash_free\",\"aggressive_sweep\","
    "\"backup_rename\",\"checkpoint_evict_page\","
    "\"checkpoint_handle\",\"checkpoint_slow\",\"checkpoint_stop\","
    "\"commit_transaction_slow\",\"compact_slow\","
    "\"evict_reposition\",\"failpoint_eviction_split\","
    "\"failpoint_history_store_delete_key_from_ts\","
    "\"history_store_checkpoint_delay\",\"history_store_search\","
    "\"history_store_sweep_race\",\"prefetch_1\",\"prefetch_2\","
    "\"prefetch_3\",\"prefetch_delay\",\"prefix_compare\","
    "\"prepare_checkpoint_delay\",\"prepare_resolution_1\","
    "\"prepare_resolution_2\",\"sleep_before_read_overflow_onpage\","
    "\"split_1\",\"split_2\",\"split_3\",\"split_4\",\"split_5\","
    "\"split_6\",\"split_7\",\"split_8\",\"tiered_flush_finish\"]",
    NULL, 0, NULL, WT_CONFIG_COMPILED_TYPE_LIST, 283, INT64_MIN, INT64_MAX,
    confchk_timing_stress_for_test3_choices},
  {"transaction_sync", "category", NULL, NULL, confchk_wiredtiger_open_transaction_sync_subconfigs,
    2, confchk_wiredtiger_open_transaction_sync_subconfigs_jump, WT_CONFIG_COMPILED_TYPE_CATEGORY,
<<<<<<< HEAD
    328, INT64_MIN, INT64_MAX, NULL},
  {"use_environment", "boolean", NULL, NULL, NULL, 0, NULL, WT_CONFIG_COMPILED_TYPE_BOOLEAN, 329,
    INT64_MIN, INT64_MAX, NULL},
  {"use_environment_priv", "boolean", NULL, NULL, NULL, 0, NULL, WT_CONFIG_COMPILED_TYPE_BOOLEAN,
    330, INT64_MIN, INT64_MAX, NULL},
=======
    312, INT64_MIN, INT64_MAX, NULL},
  {"use_environment", "boolean", NULL, NULL, NULL, 0, NULL, WT_CONFIG_COMPILED_TYPE_BOOLEAN, 313,
    INT64_MIN, INT64_MAX, NULL},
  {"use_environment_priv", "boolean", NULL, NULL, NULL, 0, NULL, WT_CONFIG_COMPILED_TYPE_BOOLEAN,
    314, INT64_MIN, INT64_MAX, NULL},
>>>>>>> 2bf61971
  {"verbose", "list", NULL,
    "choices=[\"all\",\"api\",\"backup\",\"block\","
    "\"block_cache\",\"checkpoint\",\"checkpoint_cleanup\","
    "\"checkpoint_progress\",\"chunkcache\",\"compact\","
    "\"compact_progress\",\"configuration\",\"disaggregated_storage\""
    ",\"error_returns\",\"eviction\",\"fileops\",\"generation\","
    "\"handleops\",\"history_store\",\"history_store_activity\","
    "\"layered\",\"log\",\"lsm\",\"lsm_manager\",\"metadata\","
    "\"mutex\",\"out_of_order\",\"overflow\",\"page_delta\","
    "\"prefetch\",\"read\",\"reconcile\",\"recovery\","
    "\"recovery_progress\",\"rts\",\"salvage\",\"shared_cache\","
    "\"split\",\"temporary\",\"thread_group\",\"tiered\","
    "\"timestamp\",\"transaction\",\"verify\",\"version\",\"write\"]",
    NULL, 0, NULL, WT_CONFIG_COMPILED_TYPE_LIST, 10, INT64_MIN, INT64_MAX,
<<<<<<< HEAD
    confchk_verbose15_choices},
  {"verify_metadata", "boolean", NULL, NULL, NULL, 0, NULL, WT_CONFIG_COMPILED_TYPE_BOOLEAN, 331,
=======
    confchk_verbose14_choices},
  {"verify_metadata", "boolean", NULL, NULL, NULL, 0, NULL, WT_CONFIG_COMPILED_TYPE_BOOLEAN, 315,
>>>>>>> 2bf61971
    INT64_MIN, INT64_MAX, NULL},
  {"version", "string", NULL, NULL, NULL, 0, NULL, WT_CONFIG_COMPILED_TYPE_STRING, 68, INT64_MIN,
    INT64_MAX, NULL},
  {"write_through", "list", NULL, "choices=[\"data\",\"log\"]", NULL, 0, NULL,
<<<<<<< HEAD
    WT_CONFIG_COMPILED_TYPE_LIST, 332, INT64_MIN, INT64_MAX, confchk_write_through2_choices},
=======
    WT_CONFIG_COMPILED_TYPE_LIST, 316, INT64_MIN, INT64_MAX, confchk_write_through2_choices},
>>>>>>> 2bf61971
  {NULL, NULL, NULL, NULL, NULL, 0, NULL, 0, 0, 0, 0, NULL}};

static const uint8_t confchk_wiredtiger_open_all_jump[WT_CONFIG_JUMP_TABLE_SIZE] = {0, 0, 0, 0, 0,
  0, 0, 0, 0, 0, 0, 0, 0, 0, 0, 0, 0, 0, 0, 0, 0, 0, 0, 0, 0, 0, 0, 0, 0, 0, 0, 0, 0, 0, 0, 0, 0, 0,
  0, 0, 0, 0, 0, 0, 0, 0, 0, 0, 0, 0, 0, 0, 0, 0, 0, 0, 0, 0, 0, 0, 0, 0, 0, 0, 0, 0, 0, 0, 0, 0, 0,
<<<<<<< HEAD
  0, 0, 0, 0, 0, 0, 0, 0, 0, 0, 0, 0, 0, 0, 0, 0, 0, 0, 0, 0, 0, 0, 0, 0, 0, 0, 0, 0, 4, 17, 20, 33,
=======
  0, 0, 0, 0, 0, 0, 0, 0, 0, 0, 0, 0, 0, 0, 0, 0, 0, 0, 0, 0, 0, 0, 0, 0, 0, 0, 0, 1, 5, 18, 20, 33,
>>>>>>> 2bf61971
  35, 36, 40, 42, 43, 43, 45, 48, 48, 50, 51, 51, 53, 60, 63, 65, 68, 69, 69, 69, 69, 69, 69, 69,
  69};

static const char *confchk_extra_diagnostics4_choices[] = {__WT_CONFIG_CHOICE_all,
  __WT_CONFIG_CHOICE_checkpoint_validate, __WT_CONFIG_CHOICE_cursor_check,
  __WT_CONFIG_CHOICE_disk_validate, __WT_CONFIG_CHOICE_eviction_check,
  __WT_CONFIG_CHOICE_generation_check, __WT_CONFIG_CHOICE_hs_validate,
  __WT_CONFIG_CHOICE_key_out_of_order, __WT_CONFIG_CHOICE_log_validate, __WT_CONFIG_CHOICE_prepared,
  __WT_CONFIG_CHOICE_slow_operation, __WT_CONFIG_CHOICE_txn_visibility, NULL};

static const char *confchk_file_extend3_choices[] = {
  __WT_CONFIG_CHOICE_data, __WT_CONFIG_CHOICE_log, NULL};

static const char *confchk_json_output4_choices[] = {
  __WT_CONFIG_CHOICE_error, __WT_CONFIG_CHOICE_message, NULL};

static const char *confchk_statistics5_choices[] = {__WT_CONFIG_CHOICE_all,
  __WT_CONFIG_CHOICE_cache_walk, __WT_CONFIG_CHOICE_fast, __WT_CONFIG_CHOICE_none,
  __WT_CONFIG_CHOICE_clear, __WT_CONFIG_CHOICE_tree_walk, NULL};

static const char *confchk_timing_stress_for_test4_choices[] = {
  __WT_CONFIG_CHOICE_aggressive_stash_free, __WT_CONFIG_CHOICE_aggressive_sweep,
  __WT_CONFIG_CHOICE_backup_rename, __WT_CONFIG_CHOICE_checkpoint_evict_page,
  __WT_CONFIG_CHOICE_checkpoint_handle, __WT_CONFIG_CHOICE_checkpoint_slow,
  __WT_CONFIG_CHOICE_checkpoint_stop, __WT_CONFIG_CHOICE_commit_transaction_slow,
  __WT_CONFIG_CHOICE_compact_slow, __WT_CONFIG_CHOICE_evict_reposition,
  __WT_CONFIG_CHOICE_failpoint_eviction_split,
  __WT_CONFIG_CHOICE_failpoint_history_store_delete_key_from_ts,
  __WT_CONFIG_CHOICE_history_store_checkpoint_delay, __WT_CONFIG_CHOICE_history_store_search,
  __WT_CONFIG_CHOICE_history_store_sweep_race, __WT_CONFIG_CHOICE_prefetch_1,
  __WT_CONFIG_CHOICE_prefetch_2, __WT_CONFIG_CHOICE_prefetch_3, __WT_CONFIG_CHOICE_prefetch_delay,
  __WT_CONFIG_CHOICE_prefix_compare, __WT_CONFIG_CHOICE_prepare_checkpoint_delay,
  __WT_CONFIG_CHOICE_prepare_resolution_1, __WT_CONFIG_CHOICE_prepare_resolution_2,
  __WT_CONFIG_CHOICE_sleep_before_read_overflow_onpage, __WT_CONFIG_CHOICE_split_1,
  __WT_CONFIG_CHOICE_split_2, __WT_CONFIG_CHOICE_split_3, __WT_CONFIG_CHOICE_split_4,
  __WT_CONFIG_CHOICE_split_5, __WT_CONFIG_CHOICE_split_6, __WT_CONFIG_CHOICE_split_7,
  __WT_CONFIG_CHOICE_split_8, __WT_CONFIG_CHOICE_tiered_flush_finish, NULL};

static const char *confchk_verbose16_choices[] = {__WT_CONFIG_CHOICE_all, __WT_CONFIG_CHOICE_api,
  __WT_CONFIG_CHOICE_backup, __WT_CONFIG_CHOICE_block, __WT_CONFIG_CHOICE_block_cache,
  __WT_CONFIG_CHOICE_checkpoint, __WT_CONFIG_CHOICE_checkpoint_cleanup,
  __WT_CONFIG_CHOICE_checkpoint_progress, __WT_CONFIG_CHOICE_chunkcache, __WT_CONFIG_CHOICE_compact,
  __WT_CONFIG_CHOICE_compact_progress, __WT_CONFIG_CHOICE_configuration,
  __WT_CONFIG_CHOICE_disaggregated_storage, __WT_CONFIG_CHOICE_error_returns,
  __WT_CONFIG_CHOICE_eviction, __WT_CONFIG_CHOICE_fileops, __WT_CONFIG_CHOICE_generation,
  __WT_CONFIG_CHOICE_handleops, __WT_CONFIG_CHOICE_history_store,
  __WT_CONFIG_CHOICE_history_store_activity, __WT_CONFIG_CHOICE_layered, __WT_CONFIG_CHOICE_log,
  __WT_CONFIG_CHOICE_lsm, __WT_CONFIG_CHOICE_lsm_manager, __WT_CONFIG_CHOICE_metadata,
  __WT_CONFIG_CHOICE_mutex, __WT_CONFIG_CHOICE_out_of_order, __WT_CONFIG_CHOICE_overflow,
  __WT_CONFIG_CHOICE_page_delta, __WT_CONFIG_CHOICE_prefetch, __WT_CONFIG_CHOICE_read,
  __WT_CONFIG_CHOICE_reconcile, __WT_CONFIG_CHOICE_recovery, __WT_CONFIG_CHOICE_recovery_progress,
  __WT_CONFIG_CHOICE_rts, __WT_CONFIG_CHOICE_salvage, __WT_CONFIG_CHOICE_shared_cache,
  __WT_CONFIG_CHOICE_split, __WT_CONFIG_CHOICE_temporary, __WT_CONFIG_CHOICE_thread_group,
  __WT_CONFIG_CHOICE_tiered, __WT_CONFIG_CHOICE_timestamp, __WT_CONFIG_CHOICE_transaction,
  __WT_CONFIG_CHOICE_verify, __WT_CONFIG_CHOICE_version, __WT_CONFIG_CHOICE_write, NULL};

static const char *confchk_write_through3_choices[] = {
  __WT_CONFIG_CHOICE_data, __WT_CONFIG_CHOICE_log, NULL};

static const WT_CONFIG_CHECK confchk_wiredtiger_open_basecfg[] = {
<<<<<<< HEAD
  {"backup_restore_target", "list", NULL, NULL, NULL, 0, NULL, WT_CONFIG_COMPILED_TYPE_LIST, 294,
=======
  {"aux_path", "string", NULL, NULL, NULL, 0, NULL, WT_CONFIG_COMPILED_TYPE_STRING, 276, INT64_MIN,
    INT64_MAX, NULL},
  {"backup_restore_target", "list", NULL, NULL, NULL, 0, NULL, WT_CONFIG_COMPILED_TYPE_LIST, 277,
>>>>>>> 2bf61971
    INT64_MIN, INT64_MAX, NULL},
  {"block_cache", "category", NULL, NULL, confchk_wiredtiger_open_block_cache_subconfigs, 12,
    confchk_wiredtiger_open_block_cache_subconfigs_jump, WT_CONFIG_COMPILED_TYPE_CATEGORY, 189,
    INT64_MIN, INT64_MAX, NULL},
  {"buffer_alignment", "int", NULL, "min=-1,max=1MB", NULL, 0, NULL, WT_CONFIG_COMPILED_TYPE_INT,
<<<<<<< HEAD
    295, -1, 1LL * WT_MEGABYTE, NULL},
  {"builtin_extension_config", "string", NULL, NULL, NULL, 0, NULL, WT_CONFIG_COMPILED_TYPE_STRING,
    296, INT64_MIN, INT64_MAX, NULL},
  {"cache_cursors", "boolean", NULL, NULL, NULL, 0, NULL, WT_CONFIG_COMPILED_TYPE_BOOLEAN, 288,
=======
    278, -1, 1LL * WT_MEGABYTE, NULL},
  {"builtin_extension_config", "string", NULL, NULL, NULL, 0, NULL, WT_CONFIG_COMPILED_TYPE_STRING,
    279, INT64_MIN, INT64_MAX, NULL},
  {"cache_cursors", "boolean", NULL, NULL, NULL, 0, NULL, WT_CONFIG_COMPILED_TYPE_BOOLEAN, 270,
>>>>>>> 2bf61971
    INT64_MIN, INT64_MAX, NULL},
  {"cache_max_wait_ms", "int", NULL, "min=0", NULL, 0, NULL, WT_CONFIG_COMPILED_TYPE_INT, 200, 0,
    INT64_MAX, NULL},
  {"cache_overhead", "int", NULL, "min=0,max=30", NULL, 0, NULL, WT_CONFIG_COMPILED_TYPE_INT, 201,
    0, 30, NULL},
  {"cache_size", "int", NULL, "min=1MB,max=10TB", NULL, 0, NULL, WT_CONFIG_COMPILED_TYPE_INT, 202,
    1LL * WT_MEGABYTE, 10LL * WT_TERABYTE, NULL},
  {"cache_stuck_timeout_ms", "int", NULL, "min=0", NULL, 0, NULL, WT_CONFIG_COMPILED_TYPE_INT, 203,
    0, INT64_MAX, NULL},
  {"checkpoint", "category", NULL, NULL, confchk_wiredtiger_open_checkpoint_subconfigs, 3,
    confchk_wiredtiger_open_checkpoint_subconfigs_jump, WT_CONFIG_COMPILED_TYPE_CATEGORY, 204,
    INT64_MIN, INT64_MAX, NULL},
  {"checkpoint_cleanup", "category", NULL, NULL,
    confchk_wiredtiger_open_checkpoint_cleanup_subconfigs, 2,
    confchk_wiredtiger_open_checkpoint_cleanup_subconfigs_jump, WT_CONFIG_COMPILED_TYPE_CATEGORY,
<<<<<<< HEAD
    208, INT64_MIN, INT64_MAX, NULL},
  {"checkpoint_sync", "boolean", NULL, NULL, NULL, 0, NULL, WT_CONFIG_COMPILED_TYPE_BOOLEAN, 297,
=======
    190, INT64_MIN, INT64_MAX, NULL},
  {"checkpoint_sync", "boolean", NULL, NULL, NULL, 0, NULL, WT_CONFIG_COMPILED_TYPE_BOOLEAN, 280,
>>>>>>> 2bf61971
    INT64_MIN, INT64_MAX, NULL},
  {"chunk_cache", "category", NULL, NULL, confchk_wiredtiger_open_chunk_cache_subconfigs, 9,
    confchk_wiredtiger_open_chunk_cache_subconfigs_jump, WT_CONFIG_COMPILED_TYPE_CATEGORY, 210,
    INT64_MIN, INT64_MAX, NULL},
  {"compatibility", "category", NULL, NULL, confchk_wiredtiger_open_compatibility_subconfigs, 3,
    confchk_wiredtiger_open_compatibility_subconfigs_jump, WT_CONFIG_COMPILED_TYPE_CATEGORY, 212,
    INT64_MIN, INT64_MAX, NULL},
  {"compile_configuration_count", "int", NULL, "min=500", NULL, 0, NULL,
<<<<<<< HEAD
    WT_CONFIG_COMPILED_TYPE_INT, 304, 500, INT64_MAX, NULL},
=======
    WT_CONFIG_COMPILED_TYPE_INT, 287, 500, INT64_MAX, NULL},
>>>>>>> 2bf61971
  {"debug_mode", "category", NULL, NULL, confchk_wiredtiger_open_debug_mode_subconfigs, 17,
    confchk_wiredtiger_open_debug_mode_subconfigs_jump, WT_CONFIG_COMPILED_TYPE_CATEGORY, 214,
    INT64_MIN, INT64_MAX, NULL},
<<<<<<< HEAD
  {"direct_io", "list", NULL, NULL, NULL, 0, NULL, WT_CONFIG_COMPILED_TYPE_LIST, 307, INT64_MIN,
=======
  {"direct_io", "list", NULL, NULL, NULL, 0, NULL, WT_CONFIG_COMPILED_TYPE_LIST, 290, INT64_MIN,
>>>>>>> 2bf61971
    INT64_MAX, NULL},
  {"disaggregated", "category", NULL, NULL, confchk_wiredtiger_open_disaggregated_subconfigs, 6,
    confchk_wiredtiger_open_disaggregated_subconfigs_jump, WT_CONFIG_COMPILED_TYPE_CATEGORY, 20,
    INT64_MIN, INT64_MAX, NULL},
  {"encryption", "category", NULL, NULL, confchk_wiredtiger_open_encryption_subconfigs, 3,
    confchk_wiredtiger_open_encryption_subconfigs_jump, WT_CONFIG_COMPILED_TYPE_CATEGORY, 24,
    INT64_MIN, INT64_MAX, NULL},
  {"error_prefix", "string", NULL, NULL, NULL, 0, NULL, WT_CONFIG_COMPILED_TYPE_STRING, 232,
    INT64_MIN, INT64_MAX, NULL},
  {"eviction", "category", NULL, NULL, confchk_wiredtiger_open_eviction_subconfigs, 4,
    confchk_wiredtiger_open_eviction_subconfigs_jump, WT_CONFIG_COMPILED_TYPE_CATEGORY, 233,
    INT64_MIN, INT64_MAX, NULL},
  {"eviction_checkpoint_target", "int", NULL, "min=0,max=10TB", NULL, 0, NULL,
    WT_CONFIG_COMPILED_TYPE_INT, 238, 0, 10LL * WT_TERABYTE, NULL},
  {"eviction_dirty_target", "int", NULL, "min=1,max=10TB", NULL, 0, NULL,
    WT_CONFIG_COMPILED_TYPE_INT, 239, 1, 10LL * WT_TERABYTE, NULL},
  {"eviction_dirty_trigger", "int", NULL, "min=1,max=10TB", NULL, 0, NULL,
    WT_CONFIG_COMPILED_TYPE_INT, 240, 1, 10LL * WT_TERABYTE, NULL},
  {"eviction_target", "int", NULL, "min=10,max=10TB", NULL, 0, NULL, WT_CONFIG_COMPILED_TYPE_INT,
    241, 10, 10LL * WT_TERABYTE, NULL},
  {"eviction_trigger", "int", NULL, "min=10,max=10TB", NULL, 0, NULL, WT_CONFIG_COMPILED_TYPE_INT,
    242, 10, 10LL * WT_TERABYTE, NULL},
  {"eviction_updates_target", "int", NULL, "min=0,max=10TB", NULL, 0, NULL,
    WT_CONFIG_COMPILED_TYPE_INT, 243, 0, 10LL * WT_TERABYTE, NULL},
  {"eviction_updates_trigger", "int", NULL, "min=0,max=10TB", NULL, 0, NULL,
<<<<<<< HEAD
    WT_CONFIG_COMPILED_TYPE_INT, 244, 0, 10LL * WT_TERABYTE, NULL},
  {"extensions", "list", NULL, NULL, NULL, 0, NULL, WT_CONFIG_COMPILED_TYPE_LIST, 309, INT64_MIN,
=======
    WT_CONFIG_COMPILED_TYPE_INT, 226, 0, 10LL * WT_TERABYTE, NULL},
  {"extensions", "list", NULL, NULL, NULL, 0, NULL, WT_CONFIG_COMPILED_TYPE_LIST, 292, INT64_MIN,
>>>>>>> 2bf61971
    INT64_MAX, NULL},
  {"extra_diagnostics", "list", NULL,
    "choices=[\"all\",\"checkpoint_validate\",\"cursor_check\""
    ",\"disk_validate\",\"eviction_check\",\"generation_check\","
    "\"hs_validate\",\"key_out_of_order\",\"log_validate\","
    "\"prepared\",\"slow_operation\",\"txn_visibility\"]",
    NULL, 0, NULL, WT_CONFIG_COMPILED_TYPE_LIST, 245, INT64_MIN, INT64_MAX,
    confchk_extra_diagnostics4_choices},
  {"file_extend", "list", NULL, "choices=[\"data\",\"log\"]", NULL, 0, NULL,
<<<<<<< HEAD
    WT_CONFIG_COMPILED_TYPE_LIST, 310, INT64_MIN, INT64_MAX, confchk_file_extend3_choices},
=======
    WT_CONFIG_COMPILED_TYPE_LIST, 293, INT64_MIN, INT64_MAX, confchk_file_extend3_choices},
>>>>>>> 2bf61971
  {"file_manager", "category", NULL, NULL, confchk_wiredtiger_open_file_manager_subconfigs, 3,
    confchk_wiredtiger_open_file_manager_subconfigs_jump, WT_CONFIG_COMPILED_TYPE_CATEGORY, 246,
    INT64_MIN, INT64_MAX, NULL},
  {"generation_drain_timeout_ms", "int", NULL, "min=0", NULL, 0, NULL, WT_CONFIG_COMPILED_TYPE_INT,
    250, 0, INT64_MAX, NULL},
  {"hash", "category", NULL, NULL, confchk_wiredtiger_open_hash_subconfigs, 2,
<<<<<<< HEAD
    confchk_wiredtiger_open_hash_subconfigs_jump, WT_CONFIG_COMPILED_TYPE_CATEGORY, 311, INT64_MIN,
    INT64_MAX, NULL},
  {"hazard_max", "int", NULL, "min=15", NULL, 0, NULL, WT_CONFIG_COMPILED_TYPE_INT, 314, 15,
=======
    confchk_wiredtiger_open_hash_subconfigs_jump, WT_CONFIG_COMPILED_TYPE_CATEGORY, 294, INT64_MIN,
    INT64_MAX, NULL},
  {"hazard_max", "int", NULL, "min=15", NULL, 0, NULL, WT_CONFIG_COMPILED_TYPE_INT, 297, 15,
>>>>>>> 2bf61971
    INT64_MAX, NULL},
  {"heuristic_controls", "category", NULL, NULL,
    confchk_wiredtiger_open_heuristic_controls_subconfigs, 3,
    confchk_wiredtiger_open_heuristic_controls_subconfigs_jump, WT_CONFIG_COMPILED_TYPE_CATEGORY,
    251, INT64_MIN, INT64_MAX, NULL},
  {"history_store", "category", NULL, NULL, confchk_wiredtiger_open_history_store_subconfigs, 1,
    confchk_wiredtiger_open_history_store_subconfigs_jump, WT_CONFIG_COMPILED_TYPE_CATEGORY, 255,
    INT64_MIN, INT64_MAX, NULL},
  {"io_capacity", "category", NULL, NULL, confchk_wiredtiger_open_io_capacity_subconfigs, 2,
    confchk_wiredtiger_open_io_capacity_subconfigs_jump, WT_CONFIG_COMPILED_TYPE_CATEGORY, 257,
    INT64_MIN, INT64_MAX, NULL},
  {"json_output", "list", NULL, "choices=[\"error\",\"message\"]", NULL, 0, NULL,
    WT_CONFIG_COMPILED_TYPE_LIST, 260, INT64_MIN, INT64_MAX, confchk_json_output4_choices},
  {"log", "category", NULL, NULL, confchk_wiredtiger_open_log_subconfigs, 12,
    confchk_wiredtiger_open_log_subconfigs_jump, WT_CONFIG_COMPILED_TYPE_CATEGORY, 42, INT64_MIN,
    INT64_MAX, NULL},
  {"lsm_manager", "category", NULL, NULL, confchk_wiredtiger_open_lsm_manager_subconfigs, 2,
    confchk_wiredtiger_open_lsm_manager_subconfigs_jump, WT_CONFIG_COMPILED_TYPE_CATEGORY, 267,
    INT64_MIN, INT64_MAX, NULL},
<<<<<<< HEAD
  {"mmap", "boolean", NULL, NULL, NULL, 0, NULL, WT_CONFIG_COMPILED_TYPE_BOOLEAN, 318, INT64_MIN,
    INT64_MAX, NULL},
  {"mmap_all", "boolean", NULL, NULL, NULL, 0, NULL, WT_CONFIG_COMPILED_TYPE_BOOLEAN, 319,
    INT64_MIN, INT64_MAX, NULL},
  {"multiprocess", "boolean", NULL, NULL, NULL, 0, NULL, WT_CONFIG_COMPILED_TYPE_BOOLEAN, 320,
=======
  {"mmap", "boolean", NULL, NULL, NULL, 0, NULL, WT_CONFIG_COMPILED_TYPE_BOOLEAN, 302, INT64_MIN,
    INT64_MAX, NULL},
  {"mmap_all", "boolean", NULL, NULL, NULL, 0, NULL, WT_CONFIG_COMPILED_TYPE_BOOLEAN, 303,
    INT64_MIN, INT64_MAX, NULL},
  {"multiprocess", "boolean", NULL, NULL, NULL, 0, NULL, WT_CONFIG_COMPILED_TYPE_BOOLEAN, 304,
>>>>>>> 2bf61971
    INT64_MIN, INT64_MAX, NULL},
  {"operation_timeout_ms", "int", NULL, "min=0", NULL, 0, NULL, WT_CONFIG_COMPILED_TYPE_INT, 169, 0,
    INT64_MAX, NULL},
  {"operation_tracking", "category", NULL, NULL,
    confchk_wiredtiger_open_operation_tracking_subconfigs, 2,
    confchk_wiredtiger_open_operation_tracking_subconfigs_jump, WT_CONFIG_COMPILED_TYPE_CATEGORY,
    270, INT64_MIN, INT64_MAX, NULL},
  {"prefetch", "category", NULL, NULL, confchk_wiredtiger_open_prefetch_subconfigs, 2,
    confchk_wiredtiger_open_prefetch_subconfigs_jump, WT_CONFIG_COMPILED_TYPE_CATEGORY, 292,
    INT64_MIN, INT64_MAX, NULL},
  {"readonly", "boolean", NULL, NULL, NULL, 0, NULL, WT_CONFIG_COMPILED_TYPE_BOOLEAN, 66, INT64_MIN,
    INT64_MAX, NULL},
  {"rollback_to_stable", "category", NULL, NULL,
    confchk_wiredtiger_open_rollback_to_stable_subconfigs, 1,
    confchk_wiredtiger_open_rollback_to_stable_subconfigs_jump, WT_CONFIG_COMPILED_TYPE_CATEGORY,
<<<<<<< HEAD
    272, INT64_MIN, INT64_MAX, NULL},
  {"salvage", "boolean", NULL, NULL, NULL, 0, NULL, WT_CONFIG_COMPILED_TYPE_BOOLEAN, 323, INT64_MIN,
    INT64_MAX, NULL},
  {"session_max", "int", NULL, "min=1", NULL, 0, NULL, WT_CONFIG_COMPILED_TYPE_INT, 324, 1,
    INT64_MAX, NULL},
  {"session_scratch_max", "int", NULL, NULL, NULL, 0, NULL, WT_CONFIG_COMPILED_TYPE_INT, 325,
    INT64_MIN, INT64_MAX, NULL},
  {"session_table_cache", "boolean", NULL, NULL, NULL, 0, NULL, WT_CONFIG_COMPILED_TYPE_BOOLEAN,
    326, INT64_MIN, INT64_MAX, NULL},
=======
    254, INT64_MIN, INT64_MAX, NULL},
  {"salvage", "boolean", NULL, NULL, NULL, 0, NULL, WT_CONFIG_COMPILED_TYPE_BOOLEAN, 307, INT64_MIN,
    INT64_MAX, NULL},
  {"session_max", "int", NULL, "min=1", NULL, 0, NULL, WT_CONFIG_COMPILED_TYPE_INT, 308, 1,
    INT64_MAX, NULL},
  {"session_scratch_max", "int", NULL, NULL, NULL, 0, NULL, WT_CONFIG_COMPILED_TYPE_INT, 309,
    INT64_MIN, INT64_MAX, NULL},
  {"session_table_cache", "boolean", NULL, NULL, NULL, 0, NULL, WT_CONFIG_COMPILED_TYPE_BOOLEAN,
    310, INT64_MIN, INT64_MAX, NULL},
>>>>>>> 2bf61971
  {"shared_cache", "category", NULL, NULL, confchk_wiredtiger_open_shared_cache_subconfigs, 5,
    confchk_wiredtiger_open_shared_cache_subconfigs_jump, WT_CONFIG_COMPILED_TYPE_CATEGORY, 274,
    INT64_MIN, INT64_MAX, NULL},
  {"statistics", "list", NULL,
    "choices=[\"all\",\"cache_walk\",\"fast\",\"none\","
    "\"clear\",\"tree_walk\"]",
    NULL, 0, NULL, WT_CONFIG_COMPILED_TYPE_LIST, 151, INT64_MIN, INT64_MAX,
    confchk_statistics5_choices},
  {"statistics_log", "category", NULL, NULL, confchk_wiredtiger_open_statistics_log_subconfigs, 6,
    confchk_wiredtiger_open_statistics_log_subconfigs_jump, WT_CONFIG_COMPILED_TYPE_CATEGORY, 278,
    INT64_MIN, INT64_MAX, NULL},
  {"tiered_storage", "category", NULL, NULL, confchk_tiered_storage_subconfigs, 8,
    confchk_tiered_storage_subconfigs_jump, WT_CONFIG_COMPILED_TYPE_CATEGORY, 53, INT64_MIN,
    INT64_MAX, NULL},
  {"timing_stress_for_test", "list", NULL,
    "choices=[\"aggressive_stash_free\",\"aggressive_sweep\","
    "\"backup_rename\",\"checkpoint_evict_page\","
    "\"checkpoint_handle\",\"checkpoint_slow\",\"checkpoint_stop\","
    "\"commit_transaction_slow\",\"compact_slow\","
    "\"evict_reposition\",\"failpoint_eviction_split\","
    "\"failpoint_history_store_delete_key_from_ts\","
    "\"history_store_checkpoint_delay\",\"history_store_search\","
    "\"history_store_sweep_race\",\"prefetch_1\",\"prefetch_2\","
    "\"prefetch_3\",\"prefetch_delay\",\"prefix_compare\","
    "\"prepare_checkpoint_delay\",\"prepare_resolution_1\","
    "\"prepare_resolution_2\",\"sleep_before_read_overflow_onpage\","
    "\"split_1\",\"split_2\",\"split_3\",\"split_4\",\"split_5\","
    "\"split_6\",\"split_7\",\"split_8\",\"tiered_flush_finish\"]",
    NULL, 0, NULL, WT_CONFIG_COMPILED_TYPE_LIST, 283, INT64_MIN, INT64_MAX,
    confchk_timing_stress_for_test4_choices},
  {"transaction_sync", "category", NULL, NULL, confchk_wiredtiger_open_transaction_sync_subconfigs,
    2, confchk_wiredtiger_open_transaction_sync_subconfigs_jump, WT_CONFIG_COMPILED_TYPE_CATEGORY,
<<<<<<< HEAD
    328, INT64_MIN, INT64_MAX, NULL},
=======
    312, INT64_MIN, INT64_MAX, NULL},
>>>>>>> 2bf61971
  {"verbose", "list", NULL,
    "choices=[\"all\",\"api\",\"backup\",\"block\","
    "\"block_cache\",\"checkpoint\",\"checkpoint_cleanup\","
    "\"checkpoint_progress\",\"chunkcache\",\"compact\","
    "\"compact_progress\",\"configuration\",\"disaggregated_storage\""
    ",\"error_returns\",\"eviction\",\"fileops\",\"generation\","
    "\"handleops\",\"history_store\",\"history_store_activity\","
    "\"layered\",\"log\",\"lsm\",\"lsm_manager\",\"metadata\","
    "\"mutex\",\"out_of_order\",\"overflow\",\"page_delta\","
    "\"prefetch\",\"read\",\"reconcile\",\"recovery\","
    "\"recovery_progress\",\"rts\",\"salvage\",\"shared_cache\","
    "\"split\",\"temporary\",\"thread_group\",\"tiered\","
    "\"timestamp\",\"transaction\",\"verify\",\"version\",\"write\"]",
    NULL, 0, NULL, WT_CONFIG_COMPILED_TYPE_LIST, 10, INT64_MIN, INT64_MAX,
<<<<<<< HEAD
    confchk_verbose16_choices},
  {"verify_metadata", "boolean", NULL, NULL, NULL, 0, NULL, WT_CONFIG_COMPILED_TYPE_BOOLEAN, 331,
=======
    confchk_verbose15_choices},
  {"verify_metadata", "boolean", NULL, NULL, NULL, 0, NULL, WT_CONFIG_COMPILED_TYPE_BOOLEAN, 315,
>>>>>>> 2bf61971
    INT64_MIN, INT64_MAX, NULL},
  {"version", "string", NULL, NULL, NULL, 0, NULL, WT_CONFIG_COMPILED_TYPE_STRING, 68, INT64_MIN,
    INT64_MAX, NULL},
  {"write_through", "list", NULL, "choices=[\"data\",\"log\"]", NULL, 0, NULL,
<<<<<<< HEAD
    WT_CONFIG_COMPILED_TYPE_LIST, 332, INT64_MIN, INT64_MAX, confchk_write_through3_choices},
=======
    WT_CONFIG_COMPILED_TYPE_LIST, 316, INT64_MIN, INT64_MAX, confchk_write_through3_choices},
>>>>>>> 2bf61971
  {NULL, NULL, NULL, NULL, NULL, 0, NULL, 0, 0, 0, 0, NULL}};

static const uint8_t confchk_wiredtiger_open_basecfg_jump[WT_CONFIG_JUMP_TABLE_SIZE] = {0, 0, 0, 0,
  0, 0, 0, 0, 0, 0, 0, 0, 0, 0, 0, 0, 0, 0, 0, 0, 0, 0, 0, 0, 0, 0, 0, 0, 0, 0, 0, 0, 0, 0, 0, 0, 0,
  0, 0, 0, 0, 0, 0, 0, 0, 0, 0, 0, 0, 0, 0, 0, 0, 0, 0, 0, 0, 0, 0, 0, 0, 0, 0, 0, 0, 0, 0, 0, 0, 0,
<<<<<<< HEAD
  0, 0, 0, 0, 0, 0, 0, 0, 0, 0, 0, 0, 0, 0, 0, 0, 0, 0, 0, 0, 0, 0, 0, 0, 0, 0, 0, 0, 0, 4, 15, 18,
=======
  0, 0, 0, 0, 0, 0, 0, 0, 0, 0, 0, 0, 0, 0, 0, 0, 0, 0, 0, 0, 0, 0, 0, 0, 0, 0, 0, 0, 1, 5, 16, 18,
>>>>>>> 2bf61971
  30, 32, 33, 37, 38, 39, 39, 41, 44, 44, 46, 47, 47, 49, 56, 59, 59, 62, 63, 63, 63, 63, 63, 63,
  63, 63};

static const char *confchk_extra_diagnostics5_choices[] = {__WT_CONFIG_CHOICE_all,
  __WT_CONFIG_CHOICE_checkpoint_validate, __WT_CONFIG_CHOICE_cursor_check,
  __WT_CONFIG_CHOICE_disk_validate, __WT_CONFIG_CHOICE_eviction_check,
  __WT_CONFIG_CHOICE_generation_check, __WT_CONFIG_CHOICE_hs_validate,
  __WT_CONFIG_CHOICE_key_out_of_order, __WT_CONFIG_CHOICE_log_validate, __WT_CONFIG_CHOICE_prepared,
  __WT_CONFIG_CHOICE_slow_operation, __WT_CONFIG_CHOICE_txn_visibility, NULL};

static const char *confchk_file_extend4_choices[] = {
  __WT_CONFIG_CHOICE_data, __WT_CONFIG_CHOICE_log, NULL};

static const char *confchk_json_output5_choices[] = {
  __WT_CONFIG_CHOICE_error, __WT_CONFIG_CHOICE_message, NULL};

static const char *confchk_statistics6_choices[] = {__WT_CONFIG_CHOICE_all,
  __WT_CONFIG_CHOICE_cache_walk, __WT_CONFIG_CHOICE_fast, __WT_CONFIG_CHOICE_none,
  __WT_CONFIG_CHOICE_clear, __WT_CONFIG_CHOICE_tree_walk, NULL};

static const char *confchk_timing_stress_for_test5_choices[] = {
  __WT_CONFIG_CHOICE_aggressive_stash_free, __WT_CONFIG_CHOICE_aggressive_sweep,
  __WT_CONFIG_CHOICE_backup_rename, __WT_CONFIG_CHOICE_checkpoint_evict_page,
  __WT_CONFIG_CHOICE_checkpoint_handle, __WT_CONFIG_CHOICE_checkpoint_slow,
  __WT_CONFIG_CHOICE_checkpoint_stop, __WT_CONFIG_CHOICE_commit_transaction_slow,
  __WT_CONFIG_CHOICE_compact_slow, __WT_CONFIG_CHOICE_evict_reposition,
  __WT_CONFIG_CHOICE_failpoint_eviction_split,
  __WT_CONFIG_CHOICE_failpoint_history_store_delete_key_from_ts,
  __WT_CONFIG_CHOICE_history_store_checkpoint_delay, __WT_CONFIG_CHOICE_history_store_search,
  __WT_CONFIG_CHOICE_history_store_sweep_race, __WT_CONFIG_CHOICE_prefetch_1,
  __WT_CONFIG_CHOICE_prefetch_2, __WT_CONFIG_CHOICE_prefetch_3, __WT_CONFIG_CHOICE_prefetch_delay,
  __WT_CONFIG_CHOICE_prefix_compare, __WT_CONFIG_CHOICE_prepare_checkpoint_delay,
  __WT_CONFIG_CHOICE_prepare_resolution_1, __WT_CONFIG_CHOICE_prepare_resolution_2,
  __WT_CONFIG_CHOICE_sleep_before_read_overflow_onpage, __WT_CONFIG_CHOICE_split_1,
  __WT_CONFIG_CHOICE_split_2, __WT_CONFIG_CHOICE_split_3, __WT_CONFIG_CHOICE_split_4,
  __WT_CONFIG_CHOICE_split_5, __WT_CONFIG_CHOICE_split_6, __WT_CONFIG_CHOICE_split_7,
  __WT_CONFIG_CHOICE_split_8, __WT_CONFIG_CHOICE_tiered_flush_finish, NULL};

static const char *confchk_verbose17_choices[] = {__WT_CONFIG_CHOICE_all, __WT_CONFIG_CHOICE_api,
  __WT_CONFIG_CHOICE_backup, __WT_CONFIG_CHOICE_block, __WT_CONFIG_CHOICE_block_cache,
  __WT_CONFIG_CHOICE_checkpoint, __WT_CONFIG_CHOICE_checkpoint_cleanup,
  __WT_CONFIG_CHOICE_checkpoint_progress, __WT_CONFIG_CHOICE_chunkcache, __WT_CONFIG_CHOICE_compact,
  __WT_CONFIG_CHOICE_compact_progress, __WT_CONFIG_CHOICE_configuration,
  __WT_CONFIG_CHOICE_disaggregated_storage, __WT_CONFIG_CHOICE_error_returns,
  __WT_CONFIG_CHOICE_eviction, __WT_CONFIG_CHOICE_fileops, __WT_CONFIG_CHOICE_generation,
  __WT_CONFIG_CHOICE_handleops, __WT_CONFIG_CHOICE_history_store,
  __WT_CONFIG_CHOICE_history_store_activity, __WT_CONFIG_CHOICE_layered, __WT_CONFIG_CHOICE_log,
  __WT_CONFIG_CHOICE_lsm, __WT_CONFIG_CHOICE_lsm_manager, __WT_CONFIG_CHOICE_metadata,
  __WT_CONFIG_CHOICE_mutex, __WT_CONFIG_CHOICE_out_of_order, __WT_CONFIG_CHOICE_overflow,
  __WT_CONFIG_CHOICE_page_delta, __WT_CONFIG_CHOICE_prefetch, __WT_CONFIG_CHOICE_read,
  __WT_CONFIG_CHOICE_reconcile, __WT_CONFIG_CHOICE_recovery, __WT_CONFIG_CHOICE_recovery_progress,
  __WT_CONFIG_CHOICE_rts, __WT_CONFIG_CHOICE_salvage, __WT_CONFIG_CHOICE_shared_cache,
  __WT_CONFIG_CHOICE_split, __WT_CONFIG_CHOICE_temporary, __WT_CONFIG_CHOICE_thread_group,
  __WT_CONFIG_CHOICE_tiered, __WT_CONFIG_CHOICE_timestamp, __WT_CONFIG_CHOICE_transaction,
  __WT_CONFIG_CHOICE_verify, __WT_CONFIG_CHOICE_version, __WT_CONFIG_CHOICE_write, NULL};

static const char *confchk_write_through4_choices[] = {
  __WT_CONFIG_CHOICE_data, __WT_CONFIG_CHOICE_log, NULL};

static const WT_CONFIG_CHECK confchk_wiredtiger_open_usercfg[] = {
<<<<<<< HEAD
  {"backup_restore_target", "list", NULL, NULL, NULL, 0, NULL, WT_CONFIG_COMPILED_TYPE_LIST, 294,
=======
  {"aux_path", "string", NULL, NULL, NULL, 0, NULL, WT_CONFIG_COMPILED_TYPE_STRING, 276, INT64_MIN,
    INT64_MAX, NULL},
  {"backup_restore_target", "list", NULL, NULL, NULL, 0, NULL, WT_CONFIG_COMPILED_TYPE_LIST, 277,
>>>>>>> 2bf61971
    INT64_MIN, INT64_MAX, NULL},
  {"block_cache", "category", NULL, NULL, confchk_wiredtiger_open_block_cache_subconfigs, 12,
    confchk_wiredtiger_open_block_cache_subconfigs_jump, WT_CONFIG_COMPILED_TYPE_CATEGORY, 189,
    INT64_MIN, INT64_MAX, NULL},
  {"buffer_alignment", "int", NULL, "min=-1,max=1MB", NULL, 0, NULL, WT_CONFIG_COMPILED_TYPE_INT,
<<<<<<< HEAD
    295, -1, 1LL * WT_MEGABYTE, NULL},
  {"builtin_extension_config", "string", NULL, NULL, NULL, 0, NULL, WT_CONFIG_COMPILED_TYPE_STRING,
    296, INT64_MIN, INT64_MAX, NULL},
  {"cache_cursors", "boolean", NULL, NULL, NULL, 0, NULL, WT_CONFIG_COMPILED_TYPE_BOOLEAN, 288,
=======
    278, -1, 1LL * WT_MEGABYTE, NULL},
  {"builtin_extension_config", "string", NULL, NULL, NULL, 0, NULL, WT_CONFIG_COMPILED_TYPE_STRING,
    279, INT64_MIN, INT64_MAX, NULL},
  {"cache_cursors", "boolean", NULL, NULL, NULL, 0, NULL, WT_CONFIG_COMPILED_TYPE_BOOLEAN, 270,
>>>>>>> 2bf61971
    INT64_MIN, INT64_MAX, NULL},
  {"cache_max_wait_ms", "int", NULL, "min=0", NULL, 0, NULL, WT_CONFIG_COMPILED_TYPE_INT, 200, 0,
    INT64_MAX, NULL},
  {"cache_overhead", "int", NULL, "min=0,max=30", NULL, 0, NULL, WT_CONFIG_COMPILED_TYPE_INT, 201,
    0, 30, NULL},
  {"cache_size", "int", NULL, "min=1MB,max=10TB", NULL, 0, NULL, WT_CONFIG_COMPILED_TYPE_INT, 202,
    1LL * WT_MEGABYTE, 10LL * WT_TERABYTE, NULL},
  {"cache_stuck_timeout_ms", "int", NULL, "min=0", NULL, 0, NULL, WT_CONFIG_COMPILED_TYPE_INT, 203,
    0, INT64_MAX, NULL},
  {"checkpoint", "category", NULL, NULL, confchk_wiredtiger_open_checkpoint_subconfigs, 3,
    confchk_wiredtiger_open_checkpoint_subconfigs_jump, WT_CONFIG_COMPILED_TYPE_CATEGORY, 204,
    INT64_MIN, INT64_MAX, NULL},
  {"checkpoint_cleanup", "category", NULL, NULL,
    confchk_wiredtiger_open_checkpoint_cleanup_subconfigs, 2,
    confchk_wiredtiger_open_checkpoint_cleanup_subconfigs_jump, WT_CONFIG_COMPILED_TYPE_CATEGORY,
<<<<<<< HEAD
    208, INT64_MIN, INT64_MAX, NULL},
  {"checkpoint_sync", "boolean", NULL, NULL, NULL, 0, NULL, WT_CONFIG_COMPILED_TYPE_BOOLEAN, 297,
=======
    190, INT64_MIN, INT64_MAX, NULL},
  {"checkpoint_sync", "boolean", NULL, NULL, NULL, 0, NULL, WT_CONFIG_COMPILED_TYPE_BOOLEAN, 280,
>>>>>>> 2bf61971
    INT64_MIN, INT64_MAX, NULL},
  {"chunk_cache", "category", NULL, NULL, confchk_wiredtiger_open_chunk_cache_subconfigs, 9,
    confchk_wiredtiger_open_chunk_cache_subconfigs_jump, WT_CONFIG_COMPILED_TYPE_CATEGORY, 210,
    INT64_MIN, INT64_MAX, NULL},
  {"compatibility", "category", NULL, NULL, confchk_wiredtiger_open_compatibility_subconfigs, 3,
    confchk_wiredtiger_open_compatibility_subconfigs_jump, WT_CONFIG_COMPILED_TYPE_CATEGORY, 212,
    INT64_MIN, INT64_MAX, NULL},
  {"compile_configuration_count", "int", NULL, "min=500", NULL, 0, NULL,
<<<<<<< HEAD
    WT_CONFIG_COMPILED_TYPE_INT, 304, 500, INT64_MAX, NULL},
=======
    WT_CONFIG_COMPILED_TYPE_INT, 287, 500, INT64_MAX, NULL},
>>>>>>> 2bf61971
  {"debug_mode", "category", NULL, NULL, confchk_wiredtiger_open_debug_mode_subconfigs, 17,
    confchk_wiredtiger_open_debug_mode_subconfigs_jump, WT_CONFIG_COMPILED_TYPE_CATEGORY, 214,
    INT64_MIN, INT64_MAX, NULL},
<<<<<<< HEAD
  {"direct_io", "list", NULL, NULL, NULL, 0, NULL, WT_CONFIG_COMPILED_TYPE_LIST, 307, INT64_MIN,
=======
  {"direct_io", "list", NULL, NULL, NULL, 0, NULL, WT_CONFIG_COMPILED_TYPE_LIST, 290, INT64_MIN,
>>>>>>> 2bf61971
    INT64_MAX, NULL},
  {"disaggregated", "category", NULL, NULL, confchk_wiredtiger_open_disaggregated_subconfigs, 6,
    confchk_wiredtiger_open_disaggregated_subconfigs_jump, WT_CONFIG_COMPILED_TYPE_CATEGORY, 20,
    INT64_MIN, INT64_MAX, NULL},
  {"encryption", "category", NULL, NULL, confchk_wiredtiger_open_encryption_subconfigs, 3,
    confchk_wiredtiger_open_encryption_subconfigs_jump, WT_CONFIG_COMPILED_TYPE_CATEGORY, 24,
    INT64_MIN, INT64_MAX, NULL},
  {"error_prefix", "string", NULL, NULL, NULL, 0, NULL, WT_CONFIG_COMPILED_TYPE_STRING, 232,
    INT64_MIN, INT64_MAX, NULL},
  {"eviction", "category", NULL, NULL, confchk_wiredtiger_open_eviction_subconfigs, 4,
    confchk_wiredtiger_open_eviction_subconfigs_jump, WT_CONFIG_COMPILED_TYPE_CATEGORY, 233,
    INT64_MIN, INT64_MAX, NULL},
  {"eviction_checkpoint_target", "int", NULL, "min=0,max=10TB", NULL, 0, NULL,
    WT_CONFIG_COMPILED_TYPE_INT, 238, 0, 10LL * WT_TERABYTE, NULL},
  {"eviction_dirty_target", "int", NULL, "min=1,max=10TB", NULL, 0, NULL,
    WT_CONFIG_COMPILED_TYPE_INT, 239, 1, 10LL * WT_TERABYTE, NULL},
  {"eviction_dirty_trigger", "int", NULL, "min=1,max=10TB", NULL, 0, NULL,
    WT_CONFIG_COMPILED_TYPE_INT, 240, 1, 10LL * WT_TERABYTE, NULL},
  {"eviction_target", "int", NULL, "min=10,max=10TB", NULL, 0, NULL, WT_CONFIG_COMPILED_TYPE_INT,
    241, 10, 10LL * WT_TERABYTE, NULL},
  {"eviction_trigger", "int", NULL, "min=10,max=10TB", NULL, 0, NULL, WT_CONFIG_COMPILED_TYPE_INT,
    242, 10, 10LL * WT_TERABYTE, NULL},
  {"eviction_updates_target", "int", NULL, "min=0,max=10TB", NULL, 0, NULL,
    WT_CONFIG_COMPILED_TYPE_INT, 243, 0, 10LL * WT_TERABYTE, NULL},
  {"eviction_updates_trigger", "int", NULL, "min=0,max=10TB", NULL, 0, NULL,
<<<<<<< HEAD
    WT_CONFIG_COMPILED_TYPE_INT, 244, 0, 10LL * WT_TERABYTE, NULL},
  {"extensions", "list", NULL, NULL, NULL, 0, NULL, WT_CONFIG_COMPILED_TYPE_LIST, 309, INT64_MIN,
=======
    WT_CONFIG_COMPILED_TYPE_INT, 226, 0, 10LL * WT_TERABYTE, NULL},
  {"extensions", "list", NULL, NULL, NULL, 0, NULL, WT_CONFIG_COMPILED_TYPE_LIST, 292, INT64_MIN,
>>>>>>> 2bf61971
    INT64_MAX, NULL},
  {"extra_diagnostics", "list", NULL,
    "choices=[\"all\",\"checkpoint_validate\",\"cursor_check\""
    ",\"disk_validate\",\"eviction_check\",\"generation_check\","
    "\"hs_validate\",\"key_out_of_order\",\"log_validate\","
    "\"prepared\",\"slow_operation\",\"txn_visibility\"]",
    NULL, 0, NULL, WT_CONFIG_COMPILED_TYPE_LIST, 245, INT64_MIN, INT64_MAX,
    confchk_extra_diagnostics5_choices},
  {"file_extend", "list", NULL, "choices=[\"data\",\"log\"]", NULL, 0, NULL,
<<<<<<< HEAD
    WT_CONFIG_COMPILED_TYPE_LIST, 310, INT64_MIN, INT64_MAX, confchk_file_extend4_choices},
=======
    WT_CONFIG_COMPILED_TYPE_LIST, 293, INT64_MIN, INT64_MAX, confchk_file_extend4_choices},
>>>>>>> 2bf61971
  {"file_manager", "category", NULL, NULL, confchk_wiredtiger_open_file_manager_subconfigs, 3,
    confchk_wiredtiger_open_file_manager_subconfigs_jump, WT_CONFIG_COMPILED_TYPE_CATEGORY, 246,
    INT64_MIN, INT64_MAX, NULL},
  {"generation_drain_timeout_ms", "int", NULL, "min=0", NULL, 0, NULL, WT_CONFIG_COMPILED_TYPE_INT,
    250, 0, INT64_MAX, NULL},
  {"hash", "category", NULL, NULL, confchk_wiredtiger_open_hash_subconfigs, 2,
<<<<<<< HEAD
    confchk_wiredtiger_open_hash_subconfigs_jump, WT_CONFIG_COMPILED_TYPE_CATEGORY, 311, INT64_MIN,
    INT64_MAX, NULL},
  {"hazard_max", "int", NULL, "min=15", NULL, 0, NULL, WT_CONFIG_COMPILED_TYPE_INT, 314, 15,
=======
    confchk_wiredtiger_open_hash_subconfigs_jump, WT_CONFIG_COMPILED_TYPE_CATEGORY, 294, INT64_MIN,
    INT64_MAX, NULL},
  {"hazard_max", "int", NULL, "min=15", NULL, 0, NULL, WT_CONFIG_COMPILED_TYPE_INT, 297, 15,
>>>>>>> 2bf61971
    INT64_MAX, NULL},
  {"heuristic_controls", "category", NULL, NULL,
    confchk_wiredtiger_open_heuristic_controls_subconfigs, 3,
    confchk_wiredtiger_open_heuristic_controls_subconfigs_jump, WT_CONFIG_COMPILED_TYPE_CATEGORY,
    251, INT64_MIN, INT64_MAX, NULL},
  {"history_store", "category", NULL, NULL, confchk_wiredtiger_open_history_store_subconfigs, 1,
    confchk_wiredtiger_open_history_store_subconfigs_jump, WT_CONFIG_COMPILED_TYPE_CATEGORY, 255,
    INT64_MIN, INT64_MAX, NULL},
  {"io_capacity", "category", NULL, NULL, confchk_wiredtiger_open_io_capacity_subconfigs, 2,
    confchk_wiredtiger_open_io_capacity_subconfigs_jump, WT_CONFIG_COMPILED_TYPE_CATEGORY, 257,
    INT64_MIN, INT64_MAX, NULL},
  {"json_output", "list", NULL, "choices=[\"error\",\"message\"]", NULL, 0, NULL,
    WT_CONFIG_COMPILED_TYPE_LIST, 260, INT64_MIN, INT64_MAX, confchk_json_output5_choices},
  {"log", "category", NULL, NULL, confchk_wiredtiger_open_log_subconfigs, 12,
    confchk_wiredtiger_open_log_subconfigs_jump, WT_CONFIG_COMPILED_TYPE_CATEGORY, 42, INT64_MIN,
    INT64_MAX, NULL},
  {"lsm_manager", "category", NULL, NULL, confchk_wiredtiger_open_lsm_manager_subconfigs, 2,
    confchk_wiredtiger_open_lsm_manager_subconfigs_jump, WT_CONFIG_COMPILED_TYPE_CATEGORY, 267,
    INT64_MIN, INT64_MAX, NULL},
<<<<<<< HEAD
  {"mmap", "boolean", NULL, NULL, NULL, 0, NULL, WT_CONFIG_COMPILED_TYPE_BOOLEAN, 318, INT64_MIN,
    INT64_MAX, NULL},
  {"mmap_all", "boolean", NULL, NULL, NULL, 0, NULL, WT_CONFIG_COMPILED_TYPE_BOOLEAN, 319,
    INT64_MIN, INT64_MAX, NULL},
  {"multiprocess", "boolean", NULL, NULL, NULL, 0, NULL, WT_CONFIG_COMPILED_TYPE_BOOLEAN, 320,
=======
  {"mmap", "boolean", NULL, NULL, NULL, 0, NULL, WT_CONFIG_COMPILED_TYPE_BOOLEAN, 302, INT64_MIN,
    INT64_MAX, NULL},
  {"mmap_all", "boolean", NULL, NULL, NULL, 0, NULL, WT_CONFIG_COMPILED_TYPE_BOOLEAN, 303,
    INT64_MIN, INT64_MAX, NULL},
  {"multiprocess", "boolean", NULL, NULL, NULL, 0, NULL, WT_CONFIG_COMPILED_TYPE_BOOLEAN, 304,
>>>>>>> 2bf61971
    INT64_MIN, INT64_MAX, NULL},
  {"operation_timeout_ms", "int", NULL, "min=0", NULL, 0, NULL, WT_CONFIG_COMPILED_TYPE_INT, 169, 0,
    INT64_MAX, NULL},
  {"operation_tracking", "category", NULL, NULL,
    confchk_wiredtiger_open_operation_tracking_subconfigs, 2,
    confchk_wiredtiger_open_operation_tracking_subconfigs_jump, WT_CONFIG_COMPILED_TYPE_CATEGORY,
    270, INT64_MIN, INT64_MAX, NULL},
  {"prefetch", "category", NULL, NULL, confchk_wiredtiger_open_prefetch_subconfigs, 2,
    confchk_wiredtiger_open_prefetch_subconfigs_jump, WT_CONFIG_COMPILED_TYPE_CATEGORY, 292,
    INT64_MIN, INT64_MAX, NULL},
  {"readonly", "boolean", NULL, NULL, NULL, 0, NULL, WT_CONFIG_COMPILED_TYPE_BOOLEAN, 66, INT64_MIN,
    INT64_MAX, NULL},
  {"rollback_to_stable", "category", NULL, NULL,
    confchk_wiredtiger_open_rollback_to_stable_subconfigs, 1,
    confchk_wiredtiger_open_rollback_to_stable_subconfigs_jump, WT_CONFIG_COMPILED_TYPE_CATEGORY,
<<<<<<< HEAD
    272, INT64_MIN, INT64_MAX, NULL},
  {"salvage", "boolean", NULL, NULL, NULL, 0, NULL, WT_CONFIG_COMPILED_TYPE_BOOLEAN, 323, INT64_MIN,
    INT64_MAX, NULL},
  {"session_max", "int", NULL, "min=1", NULL, 0, NULL, WT_CONFIG_COMPILED_TYPE_INT, 324, 1,
    INT64_MAX, NULL},
  {"session_scratch_max", "int", NULL, NULL, NULL, 0, NULL, WT_CONFIG_COMPILED_TYPE_INT, 325,
    INT64_MIN, INT64_MAX, NULL},
  {"session_table_cache", "boolean", NULL, NULL, NULL, 0, NULL, WT_CONFIG_COMPILED_TYPE_BOOLEAN,
    326, INT64_MIN, INT64_MAX, NULL},
=======
    254, INT64_MIN, INT64_MAX, NULL},
  {"salvage", "boolean", NULL, NULL, NULL, 0, NULL, WT_CONFIG_COMPILED_TYPE_BOOLEAN, 307, INT64_MIN,
    INT64_MAX, NULL},
  {"session_max", "int", NULL, "min=1", NULL, 0, NULL, WT_CONFIG_COMPILED_TYPE_INT, 308, 1,
    INT64_MAX, NULL},
  {"session_scratch_max", "int", NULL, NULL, NULL, 0, NULL, WT_CONFIG_COMPILED_TYPE_INT, 309,
    INT64_MIN, INT64_MAX, NULL},
  {"session_table_cache", "boolean", NULL, NULL, NULL, 0, NULL, WT_CONFIG_COMPILED_TYPE_BOOLEAN,
    310, INT64_MIN, INT64_MAX, NULL},
>>>>>>> 2bf61971
  {"shared_cache", "category", NULL, NULL, confchk_wiredtiger_open_shared_cache_subconfigs, 5,
    confchk_wiredtiger_open_shared_cache_subconfigs_jump, WT_CONFIG_COMPILED_TYPE_CATEGORY, 274,
    INT64_MIN, INT64_MAX, NULL},
  {"statistics", "list", NULL,
    "choices=[\"all\",\"cache_walk\",\"fast\",\"none\","
    "\"clear\",\"tree_walk\"]",
    NULL, 0, NULL, WT_CONFIG_COMPILED_TYPE_LIST, 151, INT64_MIN, INT64_MAX,
    confchk_statistics6_choices},
  {"statistics_log", "category", NULL, NULL, confchk_wiredtiger_open_statistics_log_subconfigs, 6,
    confchk_wiredtiger_open_statistics_log_subconfigs_jump, WT_CONFIG_COMPILED_TYPE_CATEGORY, 278,
    INT64_MIN, INT64_MAX, NULL},
  {"tiered_storage", "category", NULL, NULL, confchk_tiered_storage_subconfigs, 8,
    confchk_tiered_storage_subconfigs_jump, WT_CONFIG_COMPILED_TYPE_CATEGORY, 53, INT64_MIN,
    INT64_MAX, NULL},
  {"timing_stress_for_test", "list", NULL,
    "choices=[\"aggressive_stash_free\",\"aggressive_sweep\","
    "\"backup_rename\",\"checkpoint_evict_page\","
    "\"checkpoint_handle\",\"checkpoint_slow\",\"checkpoint_stop\","
    "\"commit_transaction_slow\",\"compact_slow\","
    "\"evict_reposition\",\"failpoint_eviction_split\","
    "\"failpoint_history_store_delete_key_from_ts\","
    "\"history_store_checkpoint_delay\",\"history_store_search\","
    "\"history_store_sweep_race\",\"prefetch_1\",\"prefetch_2\","
    "\"prefetch_3\",\"prefetch_delay\",\"prefix_compare\","
    "\"prepare_checkpoint_delay\",\"prepare_resolution_1\","
    "\"prepare_resolution_2\",\"sleep_before_read_overflow_onpage\","
    "\"split_1\",\"split_2\",\"split_3\",\"split_4\",\"split_5\","
    "\"split_6\",\"split_7\",\"split_8\",\"tiered_flush_finish\"]",
    NULL, 0, NULL, WT_CONFIG_COMPILED_TYPE_LIST, 283, INT64_MIN, INT64_MAX,
    confchk_timing_stress_for_test5_choices},
  {"transaction_sync", "category", NULL, NULL, confchk_wiredtiger_open_transaction_sync_subconfigs,
    2, confchk_wiredtiger_open_transaction_sync_subconfigs_jump, WT_CONFIG_COMPILED_TYPE_CATEGORY,
<<<<<<< HEAD
    328, INT64_MIN, INT64_MAX, NULL},
=======
    312, INT64_MIN, INT64_MAX, NULL},
>>>>>>> 2bf61971
  {"verbose", "list", NULL,
    "choices=[\"all\",\"api\",\"backup\",\"block\","
    "\"block_cache\",\"checkpoint\",\"checkpoint_cleanup\","
    "\"checkpoint_progress\",\"chunkcache\",\"compact\","
    "\"compact_progress\",\"configuration\",\"disaggregated_storage\""
    ",\"error_returns\",\"eviction\",\"fileops\",\"generation\","
    "\"handleops\",\"history_store\",\"history_store_activity\","
    "\"layered\",\"log\",\"lsm\",\"lsm_manager\",\"metadata\","
    "\"mutex\",\"out_of_order\",\"overflow\",\"page_delta\","
    "\"prefetch\",\"read\",\"reconcile\",\"recovery\","
    "\"recovery_progress\",\"rts\",\"salvage\",\"shared_cache\","
    "\"split\",\"temporary\",\"thread_group\",\"tiered\","
    "\"timestamp\",\"transaction\",\"verify\",\"version\",\"write\"]",
    NULL, 0, NULL, WT_CONFIG_COMPILED_TYPE_LIST, 10, INT64_MIN, INT64_MAX,
<<<<<<< HEAD
    confchk_verbose17_choices},
  {"verify_metadata", "boolean", NULL, NULL, NULL, 0, NULL, WT_CONFIG_COMPILED_TYPE_BOOLEAN, 331,
    INT64_MIN, INT64_MAX, NULL},
  {"write_through", "list", NULL, "choices=[\"data\",\"log\"]", NULL, 0, NULL,
    WT_CONFIG_COMPILED_TYPE_LIST, 332, INT64_MIN, INT64_MAX, confchk_write_through4_choices},
=======
    confchk_verbose16_choices},
  {"verify_metadata", "boolean", NULL, NULL, NULL, 0, NULL, WT_CONFIG_COMPILED_TYPE_BOOLEAN, 315,
    INT64_MIN, INT64_MAX, NULL},
  {"write_through", "list", NULL, "choices=[\"data\",\"log\"]", NULL, 0, NULL,
    WT_CONFIG_COMPILED_TYPE_LIST, 316, INT64_MIN, INT64_MAX, confchk_write_through4_choices},
>>>>>>> 2bf61971
  {NULL, NULL, NULL, NULL, NULL, 0, NULL, 0, 0, 0, 0, NULL}};

static const uint8_t confchk_wiredtiger_open_usercfg_jump[WT_CONFIG_JUMP_TABLE_SIZE] = {0, 0, 0, 0,
  0, 0, 0, 0, 0, 0, 0, 0, 0, 0, 0, 0, 0, 0, 0, 0, 0, 0, 0, 0, 0, 0, 0, 0, 0, 0, 0, 0, 0, 0, 0, 0, 0,
  0, 0, 0, 0, 0, 0, 0, 0, 0, 0, 0, 0, 0, 0, 0, 0, 0, 0, 0, 0, 0, 0, 0, 0, 0, 0, 0, 0, 0, 0, 0, 0, 0,
<<<<<<< HEAD
  0, 0, 0, 0, 0, 0, 0, 0, 0, 0, 0, 0, 0, 0, 0, 0, 0, 0, 0, 0, 0, 0, 0, 0, 0, 0, 0, 0, 0, 4, 15, 18,
=======
  0, 0, 0, 0, 0, 0, 0, 0, 0, 0, 0, 0, 0, 0, 0, 0, 0, 0, 0, 0, 0, 0, 0, 0, 0, 0, 0, 0, 1, 5, 16, 18,
>>>>>>> 2bf61971
  30, 32, 33, 37, 38, 39, 39, 41, 44, 44, 46, 47, 47, 49, 56, 59, 59, 61, 62, 62, 62, 62, 62, 62,
  62, 62};

static const WT_CONFIG_ENTRY config_entries[] = {
  {"WT_CONNECTION.add_collator", "", NULL, 0, NULL, 0, WT_CONF_SIZING_NONE, false},
  {"WT_CONNECTION.add_compressor", "", NULL, 0, NULL, 1, WT_CONF_SIZING_NONE, false},
  {"WT_CONNECTION.add_data_source", "", NULL, 0, NULL, 2, WT_CONF_SIZING_NONE, false},
  {"WT_CONNECTION.add_encryptor", "", NULL, 0, NULL, 3, WT_CONF_SIZING_NONE, false},
  {"WT_CONNECTION.add_page_log", "", NULL, 0, NULL, 4, WT_CONF_SIZING_NONE, false},
  {"WT_CONNECTION.add_storage_source", "", NULL, 0, NULL, 5, WT_CONF_SIZING_NONE, false},
  {"WT_CONNECTION.close", "final_flush=false,leak_memory=false,use_timestamp=true",
    confchk_WT_CONNECTION_close, 3, confchk_WT_CONNECTION_close_jump, 6, WT_CONF_SIZING_NONE,
    false},
  {"WT_CONNECTION.debug_info",
    "backup=false,cache=false,cursors=false,handles=false,log=false,"
    "sessions=false,txn=false",
    confchk_WT_CONNECTION_debug_info, 7, confchk_WT_CONNECTION_debug_info_jump, 7,
    WT_CONF_SIZING_NONE, false},
  {"WT_CONNECTION.load_extension",
    "config=,early_load=false,entry=wiredtiger_extension_init,"
    "terminate=wiredtiger_extension_terminate",
    confchk_WT_CONNECTION_load_extension, 4, confchk_WT_CONNECTION_load_extension_jump, 8,
    WT_CONF_SIZING_NONE, false},
  {"WT_CONNECTION.open_session",
    "cache_cursors=true,cache_max_wait_ms=0,"
    "debug=(checkpoint_fail_before_turtle_update=false,"
    "release_evict_page=false),ignore_cache_size=false,"
    "isolation=snapshot,prefetch=(enabled=false)",
    confchk_WT_CONNECTION_open_session, 6, confchk_WT_CONNECTION_open_session_jump, 9,
    WT_CONF_SIZING_NONE, false},
  {"WT_CONNECTION.query_timestamp", "get=all_durable", confchk_WT_CONNECTION_query_timestamp, 1,
    confchk_WT_CONNECTION_query_timestamp_jump, 10, WT_CONF_SIZING_NONE, false},
  {"WT_CONNECTION.reconfigure",
    "block_cache=(blkcache_eviction_aggression=1800,"
    "cache_on_checkpoint=true,cache_on_writes=true,enabled=false,"
    "full_target=95,hashsize=32768,max_percent_overhead=10,"
    "nvram_path=,percent_file_in_dram=50,size=0,system_ram=0,type=),"
    "cache_max_wait_ms=0,cache_overhead=8,cache_size=100MB,"
    "cache_stuck_timeout_ms=300000,checkpoint=(log_size=0,"
    "precise=false,wait=0),checkpoint_cleanup=(method=none,wait=300),"
    "chunk_cache=(pinned=),compatibility=(release=),"
    "debug_mode=(background_compact=false,checkpoint_retention=0,"
    "configuration=false,corruption_abort=true,cursor_copy=false,"
    "cursor_reposition=false,eviction=false,"
    "eviction_checkpoint_ts_ordering=false,log_retention=0,"
    "realloc_exact=false,realloc_malloc=false,rollback_error=0,"
    "slow_checkpoint=false,stress_skiplist=false,table_logging=false,"
    "tiered_flush_error_continue=false,update_restore_evict=false),"
    "disaggregated=(checkpoint_id=-1,checkpoint_meta=,"
    "next_checkpoint_id=-1,role=,shutdown_checkpoint=false),"
    "error_prefix=,eviction=(evict_sample_inmem=true,"
    "evict_use_softptr=false,threads_max=8,threads_min=1),"
    "eviction_checkpoint_target=1,eviction_dirty_target=5,"
    "eviction_dirty_trigger=20,eviction_target=80,eviction_trigger=95"
    ",eviction_updates_target=0,eviction_updates_trigger=0,"
    "extra_diagnostics=[],file_manager=(close_handle_minimum=250,"
    "close_idle_time=30,close_scan_interval=10),"
    "generation_drain_timeout_ms=240000,"
    "heuristic_controls=(checkpoint_cleanup_obsolete_tw_pages_dirty_max=100"
    ",eviction_obsolete_tw_pages_dirty_max=100,"
    "obsolete_tw_btree_max=100),history_store=(file_max=0),"
    "io_capacity=(chunk_cache=0,total=0),json_output=[],"
    "log=(archive=true,os_cache_dirty_pct=0,prealloc=true,"
    "prealloc_init_count=1,remove=true,zero_fill=false),"
    "lsm_manager=(merge=true,worker_thread_max=4),"
    "operation_timeout_ms=0,operation_tracking=(enabled=false,"
    "path=\".\"),rollback_to_stable=(threads=4),"
    "shared_cache=(chunk=10MB,name=,quota=0,reserve=0,size=500MB),"
    "statistics=none,statistics_log=(json=false,on_close=false,"
    "sources=,timestamp=\"%b %d %H:%M:%S\",wait=0),"
    "tiered_storage=(local_retention=300),timing_stress_for_test=,"
    "verbose=[]",
    confchk_WT_CONNECTION_reconfigure, 38, confchk_WT_CONNECTION_reconfigure_jump, 11,
    WT_CONF_SIZING_NONE, false},
  {"WT_CONNECTION.rollback_to_stable", "dryrun=false,threads=4",
    confchk_WT_CONNECTION_rollback_to_stable, 2, confchk_WT_CONNECTION_rollback_to_stable_jump, 12,
    WT_CONF_SIZING_NONE, false},
  {"WT_CONNECTION.set_file_system", "", NULL, 0, NULL, 13, WT_CONF_SIZING_NONE, false},
  {"WT_CONNECTION.set_timestamp",
    "durable_timestamp=,force=false,oldest_timestamp=,"
    "stable_timestamp=",
    confchk_WT_CONNECTION_set_timestamp, 4, confchk_WT_CONNECTION_set_timestamp_jump, 14,
    WT_CONF_SIZING_NONE, false},
  {"WT_CURSOR.bound", "action=set,bound=,inclusive=true", confchk_WT_CURSOR_bound, 3,
    confchk_WT_CURSOR_bound_jump, 15, WT_CONF_SIZING_INITIALIZE(WT_CURSOR, bound), true},
  {"WT_CURSOR.close", "", NULL, 0, NULL, 16, WT_CONF_SIZING_NONE, false},
  {"WT_CURSOR.reconfigure", "append=false,force=false,overwrite=true,prefix_search=false",
    confchk_WT_CURSOR_reconfigure, 4, confchk_WT_CURSOR_reconfigure_jump, 17, WT_CONF_SIZING_NONE,
    false},
  {"WT_SESSION.alter",
    "access_pattern_hint=none,app_metadata=,"
    "assert=(commit_timestamp=none,durable_timestamp=none,"
    "read_timestamp=none,write_timestamp=off),cache_resident=false,"
    "checkpoint=,exclusive_refreshed=true,log=(enabled=true),"
    "os_cache_dirty_max=0,os_cache_max=0,verbose=[],"
    "write_timestamp_usage=none",
    confchk_WT_SESSION_alter, 11, confchk_WT_SESSION_alter_jump, 18, WT_CONF_SIZING_NONE, false},
  {"WT_SESSION.begin_transaction",
    "ignore_prepare=false,isolation=,name=,no_timestamp=false,"
    "operation_timeout_ms=0,priority=0,read_timestamp=,"
    "roundup_timestamps=(prepared=false,read=false),sync=",
    confchk_WT_SESSION_begin_transaction, 9, confchk_WT_SESSION_begin_transaction_jump, 19,
    WT_CONF_SIZING_INITIALIZE(WT_SESSION, begin_transaction), true},
  {"WT_SESSION.checkpoint",
    "debug=(checkpoint_cleanup=false,checkpoint_crash_point=-1),drop="
    ",flush_tier=(enabled=false,force=false,sync=true,timeout=0),"
    "force=false,name=,use_timestamp=true",
    confchk_WT_SESSION_checkpoint, 6, confchk_WT_SESSION_checkpoint_jump, 20, WT_CONF_SIZING_NONE,
    false},
  {"WT_SESSION.close", "", NULL, 0, NULL, 21, WT_CONF_SIZING_NONE, false},
  {"WT_SESSION.commit_transaction",
    "commit_timestamp=,durable_timestamp=,operation_timeout_ms=0,"
    "sync=",
    confchk_WT_SESSION_commit_transaction, 4, confchk_WT_SESSION_commit_transaction_jump, 22,
    WT_CONF_SIZING_NONE, false},
  {"WT_SESSION.compact",
    "background=,dryrun=false,exclude=,free_space_target=20MB,"
    "run_once=false,timeout=1200",
    confchk_WT_SESSION_compact, 6, confchk_WT_SESSION_compact_jump, 23, WT_CONF_SIZING_NONE, false},
  {"WT_SESSION.create",
    "access_pattern_hint=none,allocation_size=4KB,app_metadata=,"
    "assert=(commit_timestamp=none,durable_timestamp=none,"
    "read_timestamp=none,write_timestamp=off),block_allocation=best,"
    "block_compressor=,block_manager=default,cache_resident=false,"
    "checksum=on,colgroups=,collator=,columns=,dictionary=0,"
    "disaggregated=(delta_pct=20,max_consecutive_delta=32,page_log=),"
    "encryption=(keyid=,name=),exclusive=false,format=btree,"
    "huffman_key=,huffman_value=,ignore_in_memory_cache_size=false,"
    "immutable=false,import=(compare_timestamp=oldest_timestamp,"
    "enabled=false,file_metadata=,metadata_file=,panic_corrupt=true,"
    "repair=false),in_memory=false,ingest=,internal_item_max=0,"
    "internal_key_max=0,internal_key_truncate=true,"
    "internal_page_max=4KB,key_format=u,key_gap=10,leaf_item_max=0,"
    "leaf_key_max=0,leaf_page_max=32KB,leaf_value_max=0,"
    "log=(enabled=true),lsm=(auto_throttle=true,bloom=true,"
    "bloom_bit_count=16,bloom_config=,bloom_hash_count=8,"
    "bloom_oldest=false,chunk_count_limit=0,chunk_max=5GB,"
    "chunk_size=10MB,merge_custom=(prefix=,start_generation=0,"
    "suffix=),merge_max=15,merge_min=0),memory_page_image_max=0,"
    "memory_page_max=5MB,os_cache_dirty_max=0,os_cache_max=0,"
    "prefix_compression=false,prefix_compression_min=4,source=,"
    "split_deepen_min_child=0,split_deepen_per_child=0,split_pct=90,"
    "stable=,tiered_storage=(auth_token=,bucket=,bucket_prefix=,"
    "cache_directory=,local_retention=300,name=,object_target_size=0,"
    "shared=false),type=file,value_format=u,verbose=[],"
    "write_timestamp_usage=none",
    confchk_WT_SESSION_create, 52, confchk_WT_SESSION_create_jump, 24, WT_CONF_SIZING_NONE, false},
  {"WT_SESSION.drop",
    "checkpoint_wait=true,force=false,lock_wait=true,"
    "remove_files=true,remove_shared=false",
    confchk_WT_SESSION_drop, 5, confchk_WT_SESSION_drop_jump, 25, WT_CONF_SIZING_NONE, false},
  {"WT_SESSION.log_flush", "sync=on", confchk_WT_SESSION_log_flush, 1,
    confchk_WT_SESSION_log_flush_jump, 26, WT_CONF_SIZING_NONE, false},
  {"WT_SESSION.log_printf", "", NULL, 0, NULL, 27, WT_CONF_SIZING_NONE, false},
  {"WT_SESSION.open_cursor",
    "append=false,bulk=false,checkpoint=,checkpoint_use_history=true,"
    "checkpoint_wait=true,debug=(checkpoint_read_timestamp=,"
    "dump_version=false,release_evict=false),dump=,force=false,"
    "incremental=(consolidate=false,enabled=false,file=,"
    "force_stop=false,granularity=16MB,src_id=,this_id=),"
    "next_random=false,next_random_sample_size=0,next_random_seed=0,"
    "overwrite=true,prefix_search=false,raw=false,read_once=false,"
    "readonly=false,skip_sort_check=false,statistics=,target=",
    confchk_WT_SESSION_open_cursor, 20, confchk_WT_SESSION_open_cursor_jump, 28,
    WT_CONF_SIZING_NONE, false},
  {"WT_SESSION.prepare_transaction", "prepare_timestamp=", confchk_WT_SESSION_prepare_transaction,
    1, confchk_WT_SESSION_prepare_transaction_jump, 29, WT_CONF_SIZING_NONE, false},
  {"WT_SESSION.query_timestamp", "get=read", confchk_WT_SESSION_query_timestamp, 1,
    confchk_WT_SESSION_query_timestamp_jump, 30, WT_CONF_SIZING_NONE, false},
  {"WT_SESSION.reconfigure",
    "cache_cursors=true,cache_max_wait_ms=0,"
    "debug=(checkpoint_fail_before_turtle_update=false,"
    "release_evict_page=false),ignore_cache_size=false,"
    "isolation=snapshot,prefetch=(enabled=false)",
    confchk_WT_SESSION_reconfigure, 6, confchk_WT_SESSION_reconfigure_jump, 31, WT_CONF_SIZING_NONE,
    false},
  {"WT_SESSION.reset", "", NULL, 0, NULL, 32, WT_CONF_SIZING_NONE, false},
  {"WT_SESSION.reset_snapshot", "", NULL, 0, NULL, 33, WT_CONF_SIZING_NONE, false},
  {"WT_SESSION.rollback_transaction", "operation_timeout_ms=0",
    confchk_WT_SESSION_rollback_transaction, 1, confchk_WT_SESSION_rollback_transaction_jump, 34,
    WT_CONF_SIZING_NONE, false},
  {"WT_SESSION.salvage", "force=false", confchk_WT_SESSION_salvage, 1,
    confchk_WT_SESSION_salvage_jump, 35, WT_CONF_SIZING_NONE, false},
  {"WT_SESSION.strerror", "", NULL, 0, NULL, 36, WT_CONF_SIZING_NONE, false},
  {"WT_SESSION.timestamp_transaction",
    "commit_timestamp=,durable_timestamp=,prepare_timestamp=,"
    "read_timestamp=",
    confchk_WT_SESSION_timestamp_transaction, 4, confchk_WT_SESSION_timestamp_transaction_jump, 37,
    WT_CONF_SIZING_NONE, false},
  {"WT_SESSION.timestamp_transaction_uint", "", NULL, 0, NULL, 38, WT_CONF_SIZING_NONE, false},
  {"WT_SESSION.truncate", "", NULL, 0, NULL, 39, WT_CONF_SIZING_NONE, false},
  {"WT_SESSION.verify",
    "do_not_clear_txn_id=false,dump_address=false,dump_all_data=false"
    ",dump_blocks=false,dump_key_data=false,dump_layout=false,"
    "dump_offsets=,dump_pages=false,dump_tree_shape=false,"
    "read_corrupt=false,stable_timestamp=false,strict=false",
    confchk_WT_SESSION_verify, 12, confchk_WT_SESSION_verify_jump, 40, WT_CONF_SIZING_NONE, false},
  {"colgroup.meta",
    "app_metadata=,assert=(commit_timestamp=none,"
    "durable_timestamp=none,read_timestamp=none,write_timestamp=off),"
    "collator=,columns=,source=,type=file,verbose=[],"
    "write_timestamp_usage=none",
    confchk_colgroup_meta, 8, confchk_colgroup_meta_jump, 41, WT_CONF_SIZING_NONE, false},
  {"file.config",
    "access_pattern_hint=none,allocation_size=4KB,app_metadata=,"
    "assert=(commit_timestamp=none,durable_timestamp=none,"
    "read_timestamp=none,write_timestamp=off),block_allocation=best,"
    "block_compressor=,block_manager=default,cache_resident=false,"
    "checksum=on,collator=,columns=,dictionary=0,"
    "disaggregated=(delta_pct=20,max_consecutive_delta=32,page_log=),"
    "encryption=(keyid=,name=),format=btree,huffman_key=,"
    "huffman_value=,ignore_in_memory_cache_size=false,in_memory=false"
    ",internal_item_max=0,internal_key_max=0,"
    "internal_key_truncate=true,internal_page_max=4KB,key_format=u,"
    "key_gap=10,leaf_item_max=0,leaf_key_max=0,leaf_page_max=32KB,"
    "leaf_value_max=0,log=(enabled=true),memory_page_image_max=0,"
    "memory_page_max=5MB,os_cache_dirty_max=0,os_cache_max=0,"
    "prefix_compression=false,prefix_compression_min=4,"
    "split_deepen_min_child=0,split_deepen_per_child=0,split_pct=90,"
    "tiered_storage=(auth_token=,bucket=,bucket_prefix=,"
    "cache_directory=,local_retention=300,name=,object_target_size=0,"
    "shared=false),value_format=u,verbose=[],"
    "write_timestamp_usage=none",
    confchk_file_config, 43, confchk_file_config_jump, 42, WT_CONF_SIZING_NONE, false},
  {"file.meta",
    "access_pattern_hint=none,allocation_size=4KB,app_metadata=,"
    "assert=(commit_timestamp=none,durable_timestamp=none,"
    "read_timestamp=none,write_timestamp=off),block_allocation=best,"
    "block_compressor=,block_manager=default,cache_resident=false,"
    "checkpoint=,checkpoint_backup_info=,checkpoint_lsn=,checksum=on,"
    "collator=,columns=,dictionary=0,disaggregated=(delta_pct=20,"
    "max_consecutive_delta=32,page_log=),encryption=(keyid=,name=),"
    "format=btree,huffman_key=,huffman_value=,id=,"
    "ignore_in_memory_cache_size=false,in_memory=false,"
    "internal_item_max=0,internal_key_max=0,"
    "internal_key_truncate=true,internal_page_max=4KB,key_format=u,"
    "key_gap=10,leaf_item_max=0,leaf_key_max=0,leaf_page_max=32KB,"
    "leaf_value_max=0,log=(enabled=true),memory_page_image_max=0,"
    "memory_page_max=5MB,os_cache_dirty_max=0,os_cache_max=0,"
    "prefix_compression=false,prefix_compression_min=4,readonly=false"
    ",split_deepen_min_child=0,split_deepen_per_child=0,split_pct=90,"
    "tiered_object=false,tiered_storage=(auth_token=,bucket=,"
    "bucket_prefix=,cache_directory=,local_retention=300,name=,"
    "object_target_size=0,shared=false),value_format=u,verbose=[],"
    "version=(major=0,minor=0),write_timestamp_usage=none",
    confchk_file_meta, 50, confchk_file_meta_jump, 43, WT_CONF_SIZING_NONE, false},
  {"index.meta",
    "app_metadata=,assert=(commit_timestamp=none,"
    "durable_timestamp=none,read_timestamp=none,write_timestamp=off),"
    "collator=,columns=,immutable=false,key_format=u,source=,"
    "type=file,value_format=u,verbose=[],write_timestamp_usage=none",
    confchk_index_meta, 11, confchk_index_meta_jump, 44, WT_CONF_SIZING_NONE, false},
  {"layered.meta",
    "app_metadata=,assert=(commit_timestamp=none,"
    "durable_timestamp=none,read_timestamp=none,write_timestamp=off),"
    "collator=,columns=,disaggregated=(checkpoint_id=-1,"
    "checkpoint_meta=,next_checkpoint_id=-1,page_log=,role=,"
    "shutdown_checkpoint=false),ingest=,key_format=u,stable=,"
    "value_format=u,verbose=[],write_timestamp_usage=none",
    confchk_layered_meta, 11, confchk_layered_meta_jump, 45, WT_CONF_SIZING_NONE, false},
  {"lsm.meta",
    "access_pattern_hint=none,allocation_size=4KB,app_metadata=,"
    "assert=(commit_timestamp=none,durable_timestamp=none,"
    "read_timestamp=none,write_timestamp=off),block_allocation=best,"
    "block_compressor=,block_manager=default,cache_resident=false,"
    "checksum=on,chunks=,collator=,columns=,dictionary=0,"
    "disaggregated=(delta_pct=20,max_consecutive_delta=32,page_log=),"
    "encryption=(keyid=,name=),format=btree,huffman_key=,"
    "huffman_value=,ignore_in_memory_cache_size=false,in_memory=false"
    ",internal_item_max=0,internal_key_max=0,"
    "internal_key_truncate=true,internal_page_max=4KB,key_format=u,"
    "key_gap=10,last=0,leaf_item_max=0,leaf_key_max=0,"
    "leaf_page_max=32KB,leaf_value_max=0,log=(enabled=true),"
    "lsm=(auto_throttle=true,bloom=true,bloom_bit_count=16,"
    "bloom_config=,bloom_hash_count=8,bloom_oldest=false,"
    "chunk_count_limit=0,chunk_max=5GB,chunk_size=10MB,"
    "merge_custom=(prefix=,start_generation=0,suffix=),merge_max=15,"
    "merge_min=0),memory_page_image_max=0,memory_page_max=5MB,"
    "old_chunks=,os_cache_dirty_max=0,os_cache_max=0,"
    "prefix_compression=false,prefix_compression_min=4,"
    "split_deepen_min_child=0,split_deepen_per_child=0,split_pct=90,"
    "tiered_storage=(auth_token=,bucket=,bucket_prefix=,"
    "cache_directory=,local_retention=300,name=,object_target_size=0,"
    "shared=false),value_format=u,verbose=[],"
    "write_timestamp_usage=none",
    confchk_lsm_meta, 47, confchk_lsm_meta_jump, 46, WT_CONF_SIZING_NONE, false},
  {"object.meta",
    "access_pattern_hint=none,allocation_size=4KB,app_metadata=,"
    "assert=(commit_timestamp=none,durable_timestamp=none,"
    "read_timestamp=none,write_timestamp=off),block_allocation=best,"
    "block_compressor=,block_manager=default,cache_resident=false,"
    "checkpoint=,checkpoint_backup_info=,checkpoint_lsn=,checksum=on,"
    "collator=,columns=,dictionary=0,disaggregated=(delta_pct=20,"
    "max_consecutive_delta=32,page_log=),encryption=(keyid=,name=),"
    "flush_time=0,flush_timestamp=0,format=btree,huffman_key=,"
    "huffman_value=,id=,ignore_in_memory_cache_size=false,"
    "in_memory=false,internal_item_max=0,internal_key_max=0,"
    "internal_key_truncate=true,internal_page_max=4KB,key_format=u,"
    "key_gap=10,leaf_item_max=0,leaf_key_max=0,leaf_page_max=32KB,"
    "leaf_value_max=0,log=(enabled=true),memory_page_image_max=0,"
    "memory_page_max=5MB,os_cache_dirty_max=0,os_cache_max=0,"
    "prefix_compression=false,prefix_compression_min=4,readonly=false"
    ",split_deepen_min_child=0,split_deepen_per_child=0,split_pct=90,"
    "tiered_object=false,tiered_storage=(auth_token=,bucket=,"
    "bucket_prefix=,cache_directory=,local_retention=300,name=,"
    "object_target_size=0,shared=false),value_format=u,verbose=[],"
    "version=(major=0,minor=0),write_timestamp_usage=none",
    confchk_object_meta, 52, confchk_object_meta_jump, 47, WT_CONF_SIZING_NONE, false},
  {"table.meta",
    "app_metadata=,assert=(commit_timestamp=none,"
    "durable_timestamp=none,read_timestamp=none,write_timestamp=off),"
    "colgroups=,collator=,columns=,key_format=u,value_format=u,"
    "verbose=[],write_timestamp_usage=none",
    confchk_table_meta, 9, confchk_table_meta_jump, 48, WT_CONF_SIZING_NONE, false},
  {"tier.meta",
    "access_pattern_hint=none,allocation_size=4KB,app_metadata=,"
    "assert=(commit_timestamp=none,durable_timestamp=none,"
    "read_timestamp=none,write_timestamp=off),block_allocation=best,"
    "block_compressor=,block_manager=default,bucket=,bucket_prefix=,"
    "cache_directory=,cache_resident=false,checkpoint=,"
    "checkpoint_backup_info=,checkpoint_lsn=,checksum=on,collator=,"
    "columns=,dictionary=0,disaggregated=(delta_pct=20,"
    "max_consecutive_delta=32,page_log=),encryption=(keyid=,name=),"
    "format=btree,huffman_key=,huffman_value=,id=,"
    "ignore_in_memory_cache_size=false,in_memory=false,"
    "internal_item_max=0,internal_key_max=0,"
    "internal_key_truncate=true,internal_page_max=4KB,key_format=u,"
    "key_gap=10,leaf_item_max=0,leaf_key_max=0,leaf_page_max=32KB,"
    "leaf_value_max=0,log=(enabled=true),memory_page_image_max=0,"
    "memory_page_max=5MB,os_cache_dirty_max=0,os_cache_max=0,"
    "prefix_compression=false,prefix_compression_min=4,readonly=false"
    ",split_deepen_min_child=0,split_deepen_per_child=0,split_pct=90,"
    "tiered_object=false,tiered_storage=(auth_token=,bucket=,"
    "bucket_prefix=,cache_directory=,local_retention=300,name=,"
    "object_target_size=0,shared=false),value_format=u,verbose=[],"
    "version=(major=0,minor=0),write_timestamp_usage=none",
    confchk_tier_meta, 53, confchk_tier_meta_jump, 49, WT_CONF_SIZING_NONE, false},
  {"tiered.meta",
    "access_pattern_hint=none,allocation_size=4KB,app_metadata=,"
    "assert=(commit_timestamp=none,durable_timestamp=none,"
    "read_timestamp=none,write_timestamp=off),block_allocation=best,"
    "block_compressor=,block_manager=default,cache_resident=false,"
    "checkpoint=,checkpoint_backup_info=,checkpoint_lsn=,checksum=on,"
    "collator=,columns=,dictionary=0,disaggregated=(delta_pct=20,"
    "max_consecutive_delta=32,page_log=),encryption=(keyid=,name=),"
    "flush_time=0,flush_timestamp=0,format=btree,huffman_key=,"
    "huffman_value=,id=,ignore_in_memory_cache_size=false,"
    "in_memory=false,internal_item_max=0,internal_key_max=0,"
    "internal_key_truncate=true,internal_page_max=4KB,key_format=u,"
    "key_gap=10,last=0,leaf_item_max=0,leaf_key_max=0,"
    "leaf_page_max=32KB,leaf_value_max=0,log=(enabled=true),"
    "memory_page_image_max=0,memory_page_max=5MB,oldest=1,"
    "os_cache_dirty_max=0,os_cache_max=0,prefix_compression=false,"
    "prefix_compression_min=4,readonly=false,split_deepen_min_child=0"
    ",split_deepen_per_child=0,split_pct=90,tiered_object=false,"
    "tiered_storage=(auth_token=,bucket=,bucket_prefix=,"
    "cache_directory=,local_retention=300,name=,object_target_size=0,"
    "shared=false),tiers=,value_format=u,verbose=[],version=(major=0,"
    "minor=0),write_timestamp_usage=none",
    confchk_tiered_meta, 55, confchk_tiered_meta_jump, 50, WT_CONF_SIZING_NONE, false},
  {"wiredtiger_open",
    "aux_path=,backup_restore_target=,"
    "block_cache=(blkcache_eviction_aggression=1800,"
    "cache_on_checkpoint=true,cache_on_writes=true,enabled=false,"
    "full_target=95,hashsize=32768,max_percent_overhead=10,"
    "nvram_path=,percent_file_in_dram=50,size=0,system_ram=0,type=),"
    "buffer_alignment=,builtin_extension_config=,cache_cursors=true,"
    "cache_max_wait_ms=0,cache_overhead=8,cache_size=100MB,"
    "cache_stuck_timeout_ms=300000,checkpoint=(log_size=0,"
    "precise=false,wait=0),checkpoint_cleanup=(method=none,wait=300),"
    "checkpoint_sync=true,chunk_cache=(capacity=10GB,"
    "chunk_cache_evict_trigger=90,chunk_size=1MB,enabled=false,"
    "flushed_data_cache_insertion=true,hashsize=1024,pinned=,"
    "storage_path=,type=FILE),compatibility=(release=,require_max=,"
    "require_min=),compile_configuration_count=1000,config_base=true,"
    "create=false,debug_mode=(background_compact=false,"
    "checkpoint_retention=0,configuration=false,corruption_abort=true"
    ",cursor_copy=false,cursor_reposition=false,eviction=false,"
    "eviction_checkpoint_ts_ordering=false,log_retention=0,"
    "realloc_exact=false,realloc_malloc=false,rollback_error=0,"
    "slow_checkpoint=false,stress_skiplist=false,table_logging=false,"
    "tiered_flush_error_continue=false,update_restore_evict=false),"
    "direct_io=,disaggregated=(checkpoint_id=-1,checkpoint_meta=,"
    "next_checkpoint_id=-1,page_log=,role=,shutdown_checkpoint=false)"
    ",encryption=(keyid=,name=,secretkey=),error_prefix=,"
    "eviction=(evict_sample_inmem=true,evict_use_softptr=false,"
    "threads_max=8,threads_min=1),eviction_checkpoint_target=1,"
    "eviction_dirty_target=5,eviction_dirty_trigger=20,"
    "eviction_target=80,eviction_trigger=95,eviction_updates_target=0"
    ",eviction_updates_trigger=0,exclusive=false,extensions=,"
    "extra_diagnostics=[],file_extend=,"
    "file_manager=(close_handle_minimum=250,close_idle_time=30,"
    "close_scan_interval=10),generation_drain_timeout_ms=240000,"
    "hash=(buckets=512,dhandle_buckets=512),hazard_max=1000,"
    "heuristic_controls=(checkpoint_cleanup_obsolete_tw_pages_dirty_max=100"
    ",eviction_obsolete_tw_pages_dirty_max=100,"
    "obsolete_tw_btree_max=100),history_store=(file_max=0),"
    "in_memory=false,io_capacity=(chunk_cache=0,total=0),"
    "json_output=[],log=(archive=true,compressor=,enabled=false,"
    "file_max=100MB,force_write_wait=0,os_cache_dirty_pct=0,"
    "path=\".\",prealloc=true,prealloc_init_count=1,recover=on,"
    "remove=true,zero_fill=false),lsm_manager=(merge=true,"
    "worker_thread_max=4),mmap=true,mmap_all=false,multiprocess=false"
    ",operation_timeout_ms=0,operation_tracking=(enabled=false,"
    "path=\".\"),prefetch=(available=false,default=false),"
    "readonly=false,rollback_to_stable=(threads=4),salvage=false,"
    "session_max=100,session_scratch_max=2MB,session_table_cache=true"
    ",shared_cache=(chunk=10MB,name=,quota=0,reserve=0,size=500MB),"
    "statistics=none,statistics_log=(json=false,on_close=false,"
    "path=\".\",sources=,timestamp=\"%b %d %H:%M:%S\",wait=0),"
    "tiered_storage=(auth_token=,bucket=,bucket_prefix=,"
    "cache_directory=,interval=60,local_retention=300,name=,"
    "shared=false),timing_stress_for_test=,"
    "transaction_sync=(enabled=false,method=fsync),"
    "use_environment=true,use_environment_priv=false,verbose=[],"
    "verify_metadata=false,write_through=",
<<<<<<< HEAD
    confchk_wiredtiger_open, 68, confchk_wiredtiger_open_jump, 51, WT_CONF_SIZING_NONE, false},
=======
    confchk_wiredtiger_open, 68, confchk_wiredtiger_open_jump, 49, WT_CONF_SIZING_NONE, false},
>>>>>>> 2bf61971
  {"wiredtiger_open_all",
    "aux_path=,backup_restore_target=,"
    "block_cache=(blkcache_eviction_aggression=1800,"
    "cache_on_checkpoint=true,cache_on_writes=true,enabled=false,"
    "full_target=95,hashsize=32768,max_percent_overhead=10,"
    "nvram_path=,percent_file_in_dram=50,size=0,system_ram=0,type=),"
    "buffer_alignment=,builtin_extension_config=,cache_cursors=true,"
    "cache_max_wait_ms=0,cache_overhead=8,cache_size=100MB,"
    "cache_stuck_timeout_ms=300000,checkpoint=(log_size=0,"
    "precise=false,wait=0),checkpoint_cleanup=(method=none,wait=300),"
    "checkpoint_sync=true,chunk_cache=(capacity=10GB,"
    "chunk_cache_evict_trigger=90,chunk_size=1MB,enabled=false,"
    "flushed_data_cache_insertion=true,hashsize=1024,pinned=,"
    "storage_path=,type=FILE),compatibility=(release=,require_max=,"
    "require_min=),compile_configuration_count=1000,config_base=true,"
    "create=false,debug_mode=(background_compact=false,"
    "checkpoint_retention=0,configuration=false,corruption_abort=true"
    ",cursor_copy=false,cursor_reposition=false,eviction=false,"
    "eviction_checkpoint_ts_ordering=false,log_retention=0,"
    "realloc_exact=false,realloc_malloc=false,rollback_error=0,"
    "slow_checkpoint=false,stress_skiplist=false,table_logging=false,"
    "tiered_flush_error_continue=false,update_restore_evict=false),"
    "direct_io=,disaggregated=(checkpoint_id=-1,checkpoint_meta=,"
    "next_checkpoint_id=-1,page_log=,role=,shutdown_checkpoint=false)"
    ",encryption=(keyid=,name=,secretkey=),error_prefix=,"
    "eviction=(evict_sample_inmem=true,evict_use_softptr=false,"
    "threads_max=8,threads_min=1),eviction_checkpoint_target=1,"
    "eviction_dirty_target=5,eviction_dirty_trigger=20,"
    "eviction_target=80,eviction_trigger=95,eviction_updates_target=0"
    ",eviction_updates_trigger=0,exclusive=false,extensions=,"
    "extra_diagnostics=[],file_extend=,"
    "file_manager=(close_handle_minimum=250,close_idle_time=30,"
    "close_scan_interval=10),generation_drain_timeout_ms=240000,"
    "hash=(buckets=512,dhandle_buckets=512),hazard_max=1000,"
    "heuristic_controls=(checkpoint_cleanup_obsolete_tw_pages_dirty_max=100"
    ",eviction_obsolete_tw_pages_dirty_max=100,"
    "obsolete_tw_btree_max=100),history_store=(file_max=0),"
    "in_memory=false,io_capacity=(chunk_cache=0,total=0),"
    "json_output=[],log=(archive=true,compressor=,enabled=false,"
    "file_max=100MB,force_write_wait=0,os_cache_dirty_pct=0,"
    "path=\".\",prealloc=true,prealloc_init_count=1,recover=on,"
    "remove=true,zero_fill=false),lsm_manager=(merge=true,"
    "worker_thread_max=4),mmap=true,mmap_all=false,multiprocess=false"
    ",operation_timeout_ms=0,operation_tracking=(enabled=false,"
    "path=\".\"),prefetch=(available=false,default=false),"
    "readonly=false,rollback_to_stable=(threads=4),salvage=false,"
    "session_max=100,session_scratch_max=2MB,session_table_cache=true"
    ",shared_cache=(chunk=10MB,name=,quota=0,reserve=0,size=500MB),"
    "statistics=none,statistics_log=(json=false,on_close=false,"
    "path=\".\",sources=,timestamp=\"%b %d %H:%M:%S\",wait=0),"
    "tiered_storage=(auth_token=,bucket=,bucket_prefix=,"
    "cache_directory=,interval=60,local_retention=300,name=,"
    "shared=false),timing_stress_for_test=,"
    "transaction_sync=(enabled=false,method=fsync),"
    "use_environment=true,use_environment_priv=false,verbose=[],"
    "verify_metadata=false,version=(major=0,minor=0),write_through=",
<<<<<<< HEAD
    confchk_wiredtiger_open_all, 69, confchk_wiredtiger_open_all_jump, 52, WT_CONF_SIZING_NONE,
=======
    confchk_wiredtiger_open_all, 69, confchk_wiredtiger_open_all_jump, 50, WT_CONF_SIZING_NONE,
>>>>>>> 2bf61971
    false},
  {"wiredtiger_open_basecfg",
    "aux_path=,backup_restore_target=,"
    "block_cache=(blkcache_eviction_aggression=1800,"
    "cache_on_checkpoint=true,cache_on_writes=true,enabled=false,"
    "full_target=95,hashsize=32768,max_percent_overhead=10,"
    "nvram_path=,percent_file_in_dram=50,size=0,system_ram=0,type=),"
    "buffer_alignment=,builtin_extension_config=,cache_cursors=true,"
    "cache_max_wait_ms=0,cache_overhead=8,cache_size=100MB,"
    "cache_stuck_timeout_ms=300000,checkpoint=(log_size=0,"
    "precise=false,wait=0),checkpoint_cleanup=(method=none,wait=300),"
    "checkpoint_sync=true,chunk_cache=(capacity=10GB,"
    "chunk_cache_evict_trigger=90,chunk_size=1MB,enabled=false,"
    "flushed_data_cache_insertion=true,hashsize=1024,pinned=,"
    "storage_path=,type=FILE),compatibility=(release=,require_max=,"
    "require_min=),compile_configuration_count=1000,"
    "debug_mode=(background_compact=false,checkpoint_retention=0,"
    "configuration=false,corruption_abort=true,cursor_copy=false,"
    "cursor_reposition=false,eviction=false,"
    "eviction_checkpoint_ts_ordering=false,log_retention=0,"
    "realloc_exact=false,realloc_malloc=false,rollback_error=0,"
    "slow_checkpoint=false,stress_skiplist=false,table_logging=false,"
    "tiered_flush_error_continue=false,update_restore_evict=false),"
    "direct_io=,disaggregated=(checkpoint_id=-1,checkpoint_meta=,"
    "next_checkpoint_id=-1,page_log=,role=,shutdown_checkpoint=false)"
    ",encryption=(keyid=,name=,secretkey=),error_prefix=,"
    "eviction=(evict_sample_inmem=true,evict_use_softptr=false,"
    "threads_max=8,threads_min=1),eviction_checkpoint_target=1,"
    "eviction_dirty_target=5,eviction_dirty_trigger=20,"
    "eviction_target=80,eviction_trigger=95,eviction_updates_target=0"
    ",eviction_updates_trigger=0,extensions=,extra_diagnostics=[],"
    "file_extend=,file_manager=(close_handle_minimum=250,"
    "close_idle_time=30,close_scan_interval=10),"
    "generation_drain_timeout_ms=240000,hash=(buckets=512,"
    "dhandle_buckets=512),hazard_max=1000,"
    "heuristic_controls=(checkpoint_cleanup_obsolete_tw_pages_dirty_max=100"
    ",eviction_obsolete_tw_pages_dirty_max=100,"
    "obsolete_tw_btree_max=100),history_store=(file_max=0),"
    "io_capacity=(chunk_cache=0,total=0),json_output=[],"
    "log=(archive=true,compressor=,enabled=false,file_max=100MB,"
    "force_write_wait=0,os_cache_dirty_pct=0,path=\".\",prealloc=true"
    ",prealloc_init_count=1,recover=on,remove=true,zero_fill=false),"
    "lsm_manager=(merge=true,worker_thread_max=4),mmap=true,"
    "mmap_all=false,multiprocess=false,operation_timeout_ms=0,"
    "operation_tracking=(enabled=false,path=\".\"),"
    "prefetch=(available=false,default=false),readonly=false,"
    "rollback_to_stable=(threads=4),salvage=false,session_max=100,"
    "session_scratch_max=2MB,session_table_cache=true,"
    "shared_cache=(chunk=10MB,name=,quota=0,reserve=0,size=500MB),"
    "statistics=none,statistics_log=(json=false,on_close=false,"
    "path=\".\",sources=,timestamp=\"%b %d %H:%M:%S\",wait=0),"
    "tiered_storage=(auth_token=,bucket=,bucket_prefix=,"
    "cache_directory=,interval=60,local_retention=300,name=,"
    "shared=false),timing_stress_for_test=,"
    "transaction_sync=(enabled=false,method=fsync),verbose=[],"
    "verify_metadata=false,version=(major=0,minor=0),write_through=",
<<<<<<< HEAD
    confchk_wiredtiger_open_basecfg, 63, confchk_wiredtiger_open_basecfg_jump, 53,
=======
    confchk_wiredtiger_open_basecfg, 63, confchk_wiredtiger_open_basecfg_jump, 51,
>>>>>>> 2bf61971
    WT_CONF_SIZING_NONE, false},
  {"wiredtiger_open_usercfg",
    "aux_path=,backup_restore_target=,"
    "block_cache=(blkcache_eviction_aggression=1800,"
    "cache_on_checkpoint=true,cache_on_writes=true,enabled=false,"
    "full_target=95,hashsize=32768,max_percent_overhead=10,"
    "nvram_path=,percent_file_in_dram=50,size=0,system_ram=0,type=),"
    "buffer_alignment=,builtin_extension_config=,cache_cursors=true,"
    "cache_max_wait_ms=0,cache_overhead=8,cache_size=100MB,"
    "cache_stuck_timeout_ms=300000,checkpoint=(log_size=0,"
    "precise=false,wait=0),checkpoint_cleanup=(method=none,wait=300),"
    "checkpoint_sync=true,chunk_cache=(capacity=10GB,"
    "chunk_cache_evict_trigger=90,chunk_size=1MB,enabled=false,"
    "flushed_data_cache_insertion=true,hashsize=1024,pinned=,"
    "storage_path=,type=FILE),compatibility=(release=,require_max=,"
    "require_min=),compile_configuration_count=1000,"
    "debug_mode=(background_compact=false,checkpoint_retention=0,"
    "configuration=false,corruption_abort=true,cursor_copy=false,"
    "cursor_reposition=false,eviction=false,"
    "eviction_checkpoint_ts_ordering=false,log_retention=0,"
    "realloc_exact=false,realloc_malloc=false,rollback_error=0,"
    "slow_checkpoint=false,stress_skiplist=false,table_logging=false,"
    "tiered_flush_error_continue=false,update_restore_evict=false),"
    "direct_io=,disaggregated=(checkpoint_id=-1,checkpoint_meta=,"
    "next_checkpoint_id=-1,page_log=,role=,shutdown_checkpoint=false)"
    ",encryption=(keyid=,name=,secretkey=),error_prefix=,"
    "eviction=(evict_sample_inmem=true,evict_use_softptr=false,"
    "threads_max=8,threads_min=1),eviction_checkpoint_target=1,"
    "eviction_dirty_target=5,eviction_dirty_trigger=20,"
    "eviction_target=80,eviction_trigger=95,eviction_updates_target=0"
    ",eviction_updates_trigger=0,extensions=,extra_diagnostics=[],"
    "file_extend=,file_manager=(close_handle_minimum=250,"
    "close_idle_time=30,close_scan_interval=10),"
    "generation_drain_timeout_ms=240000,hash=(buckets=512,"
    "dhandle_buckets=512),hazard_max=1000,"
    "heuristic_controls=(checkpoint_cleanup_obsolete_tw_pages_dirty_max=100"
    ",eviction_obsolete_tw_pages_dirty_max=100,"
    "obsolete_tw_btree_max=100),history_store=(file_max=0),"
    "io_capacity=(chunk_cache=0,total=0),json_output=[],"
    "log=(archive=true,compressor=,enabled=false,file_max=100MB,"
    "force_write_wait=0,os_cache_dirty_pct=0,path=\".\",prealloc=true"
    ",prealloc_init_count=1,recover=on,remove=true,zero_fill=false),"
    "lsm_manager=(merge=true,worker_thread_max=4),mmap=true,"
    "mmap_all=false,multiprocess=false,operation_timeout_ms=0,"
    "operation_tracking=(enabled=false,path=\".\"),"
    "prefetch=(available=false,default=false),readonly=false,"
    "rollback_to_stable=(threads=4),salvage=false,session_max=100,"
    "session_scratch_max=2MB,session_table_cache=true,"
    "shared_cache=(chunk=10MB,name=,quota=0,reserve=0,size=500MB),"
    "statistics=none,statistics_log=(json=false,on_close=false,"
    "path=\".\",sources=,timestamp=\"%b %d %H:%M:%S\",wait=0),"
    "tiered_storage=(auth_token=,bucket=,bucket_prefix=,"
    "cache_directory=,interval=60,local_retention=300,name=,"
    "shared=false),timing_stress_for_test=,"
    "transaction_sync=(enabled=false,method=fsync),verbose=[],"
    "verify_metadata=false,write_through=",
<<<<<<< HEAD
    confchk_wiredtiger_open_usercfg, 62, confchk_wiredtiger_open_usercfg_jump, 54,
=======
    confchk_wiredtiger_open_usercfg, 62, confchk_wiredtiger_open_usercfg_jump, 52,
>>>>>>> 2bf61971
    WT_CONF_SIZING_NONE, false},
  {NULL, NULL, NULL, 0, NULL, 0, WT_CONF_SIZING_NONE, false}};

int
__wt_conn_config_init(WT_SESSION_IMPL *session)
{
    WT_CONNECTION_IMPL *conn;
    const WT_CONFIG_ENTRY *ep, **epp;

    conn = S2C(session);

    /* Build a list of pointers to the configuration information. */
    WT_RET(__wt_calloc_def(session, WT_ELEMENTS(config_entries), &epp));
    conn->config_entries = epp;

    /* Fill in the list to reference the default information. */
    for (ep = config_entries;;) {
        *epp++ = ep++;
        if (ep->method == NULL)
            break;
    }
    return (0);
}

void
__wt_conn_config_discard(WT_SESSION_IMPL *session)
{
    WT_CONNECTION_IMPL *conn;

    conn = S2C(session);

    __wt_free(session, conn->config_entries);
}

/*
 * __wt_conn_config_match --
 *     Return the static configuration entry for a method.
 */
const WT_CONFIG_ENTRY *
__wt_conn_config_match(const char *method)
{
    const WT_CONFIG_ENTRY *ep;

    for (ep = config_entries; ep->method != NULL; ++ep)
        if (strcmp(method, ep->method) == 0)
            return (ep);
    return (NULL);
}<|MERGE_RESOLUTION|>--- conflicted
+++ resolved
@@ -2730,38 +2730,21 @@
   __WT_CONFIG_CHOICE_FILE, __WT_CONFIG_CHOICE_DRAM, NULL};
 
 static const WT_CONFIG_CHECK confchk_wiredtiger_open_chunk_cache_subconfigs[] = {
-<<<<<<< HEAD
-  {"capacity", "int", NULL, "min=512KB,max=100TB", NULL, 0, NULL, WT_CONFIG_COMPILED_TYPE_INT, 298,
+  {"capacity", "int", NULL, "min=512KB,max=100TB", NULL, 0, NULL, WT_CONFIG_COMPILED_TYPE_INT, 299,
     512LL * WT_KILOBYTE, 100LL * WT_TERABYTE, NULL},
   {"chunk_cache_evict_trigger", "int", NULL, "min=0,max=100", NULL, 0, NULL,
-    WT_CONFIG_COMPILED_TYPE_INT, 299, 0, 100, NULL},
+    WT_CONFIG_COMPILED_TYPE_INT, 300, 0, 100, NULL},
   {"chunk_size", "int", NULL, "min=512KB,max=100GB", NULL, 0, NULL, WT_CONFIG_COMPILED_TYPE_INT, 81,
-=======
-  {"capacity", "int", NULL, "min=512KB,max=100TB", NULL, 0, NULL, WT_CONFIG_COMPILED_TYPE_INT, 281,
-    512LL * WT_KILOBYTE, 100LL * WT_TERABYTE, NULL},
-  {"chunk_cache_evict_trigger", "int", NULL, "min=0,max=100", NULL, 0, NULL,
-    WT_CONFIG_COMPILED_TYPE_INT, 282, 0, 100, NULL},
-  {"chunk_size", "int", NULL, "min=512KB,max=100GB", NULL, 0, NULL, WT_CONFIG_COMPILED_TYPE_INT, 75,
->>>>>>> 2bf61971
     512LL * WT_KILOBYTE, 100LL * WT_GIGABYTE, NULL},
   {"enabled", "boolean", NULL, NULL, NULL, 0, NULL, WT_CONFIG_COMPILED_TYPE_BOOLEAN, 43, INT64_MIN,
     INT64_MAX, NULL},
   {"flushed_data_cache_insertion", "boolean", NULL, NULL, NULL, 0, NULL,
-<<<<<<< HEAD
-    WT_CONFIG_COMPILED_TYPE_BOOLEAN, 301, INT64_MIN, INT64_MAX, NULL},
+    WT_CONFIG_COMPILED_TYPE_BOOLEAN, 302, INT64_MIN, INT64_MAX, NULL},
   {"hashsize", "int", NULL, "min=64,max=1048576", NULL, 0, NULL, WT_CONFIG_COMPILED_TYPE_INT, 195,
-=======
-    WT_CONFIG_COMPILED_TYPE_BOOLEAN, 284, INT64_MIN, INT64_MAX, NULL},
-  {"hashsize", "int", NULL, "min=64,max=1048576", NULL, 0, NULL, WT_CONFIG_COMPILED_TYPE_INT, 178,
->>>>>>> 2bf61971
     64, 1048576LL, NULL},
   {"pinned", "list", NULL, NULL, NULL, 0, NULL, WT_CONFIG_COMPILED_TYPE_LIST, 211, INT64_MIN,
     INT64_MAX, NULL},
-<<<<<<< HEAD
-  {"storage_path", "string", NULL, NULL, NULL, 0, NULL, WT_CONFIG_COMPILED_TYPE_STRING, 300,
-=======
-  {"storage_path", "string", NULL, NULL, NULL, 0, NULL, WT_CONFIG_COMPILED_TYPE_STRING, 283,
->>>>>>> 2bf61971
+  {"storage_path", "string", NULL, NULL, NULL, 0, NULL, WT_CONFIG_COMPILED_TYPE_STRING, 301,
     INT64_MIN, INT64_MAX, NULL},
   {"type", "string", NULL, "choices=[\"FILE\",\"DRAM\"]", NULL, 0, NULL,
     WT_CONFIG_COMPILED_TYPE_STRING, 9, INT64_MIN, INT64_MAX, confchk_type_choices},
@@ -2777,15 +2760,9 @@
 static const WT_CONFIG_CHECK confchk_wiredtiger_open_compatibility_subconfigs[] = {
   {"release", "string", NULL, NULL, NULL, 0, NULL, WT_CONFIG_COMPILED_TYPE_STRING, 213, INT64_MIN,
     INT64_MAX, NULL},
-<<<<<<< HEAD
-  {"require_max", "string", NULL, NULL, NULL, 0, NULL, WT_CONFIG_COMPILED_TYPE_STRING, 302,
-    INT64_MIN, INT64_MAX, NULL},
-  {"require_min", "string", NULL, NULL, NULL, 0, NULL, WT_CONFIG_COMPILED_TYPE_STRING, 303,
-=======
-  {"require_max", "string", NULL, NULL, NULL, 0, NULL, WT_CONFIG_COMPILED_TYPE_STRING, 285,
-    INT64_MIN, INT64_MAX, NULL},
-  {"require_min", "string", NULL, NULL, NULL, 0, NULL, WT_CONFIG_COMPILED_TYPE_STRING, 286,
->>>>>>> 2bf61971
+  {"require_max", "string", NULL, NULL, NULL, 0, NULL, WT_CONFIG_COMPILED_TYPE_STRING, 303,
+    INT64_MIN, INT64_MAX, NULL},
+  {"require_min", "string", NULL, NULL, NULL, 0, NULL, WT_CONFIG_COMPILED_TYPE_STRING, 304,
     INT64_MIN, INT64_MAX, NULL},
   {NULL, NULL, NULL, NULL, NULL, 0, NULL, 0, 0, 0, 0, NULL}};
 
@@ -2801,11 +2778,7 @@
     INT64_MAX, NULL},
   {"name", "string", NULL, NULL, NULL, 0, NULL, WT_CONFIG_COMPILED_TYPE_STRING, 25, INT64_MIN,
     INT64_MAX, NULL},
-<<<<<<< HEAD
-  {"secretkey", "string", NULL, NULL, NULL, 0, NULL, WT_CONFIG_COMPILED_TYPE_STRING, 308, INT64_MIN,
-=======
-  {"secretkey", "string", NULL, NULL, NULL, 0, NULL, WT_CONFIG_COMPILED_TYPE_STRING, 291, INT64_MIN,
->>>>>>> 2bf61971
+  {"secretkey", "string", NULL, NULL, NULL, 0, NULL, WT_CONFIG_COMPILED_TYPE_STRING, 309, INT64_MIN,
     INT64_MAX, NULL},
   {NULL, NULL, NULL, NULL, NULL, 0, NULL, 0, 0, 0, 0, NULL}};
 
@@ -2827,17 +2800,10 @@
   __WT_CONFIG_CHOICE_data, __WT_CONFIG_CHOICE_log, NULL};
 
 static const WT_CONFIG_CHECK confchk_wiredtiger_open_hash_subconfigs[] = {
-<<<<<<< HEAD
-  {"buckets", "int", NULL, "min=64,max=65536", NULL, 0, NULL, WT_CONFIG_COMPILED_TYPE_INT, 312, 64,
+  {"buckets", "int", NULL, "min=64,max=65536", NULL, 0, NULL, WT_CONFIG_COMPILED_TYPE_INT, 313, 64,
     65536, NULL},
   {"dhandle_buckets", "int", NULL, "min=64,max=65536", NULL, 0, NULL, WT_CONFIG_COMPILED_TYPE_INT,
-    313, 64, 65536, NULL},
-=======
-  {"buckets", "int", NULL, "min=64,max=65536", NULL, 0, NULL, WT_CONFIG_COMPILED_TYPE_INT, 295, 64,
-    65536, NULL},
-  {"dhandle_buckets", "int", NULL, "min=64,max=65536", NULL, 0, NULL, WT_CONFIG_COMPILED_TYPE_INT,
-    296, 64, 65536, NULL},
->>>>>>> 2bf61971
+    314, 64, 65536, NULL},
   {NULL, NULL, NULL, NULL, NULL, 0, NULL, 0, 0, 0, 0, NULL}};
 
 static const uint8_t confchk_wiredtiger_open_hash_subconfigs_jump[WT_CONFIG_JUMP_TABLE_SIZE] = {0,
@@ -2855,21 +2821,13 @@
 static const WT_CONFIG_CHECK confchk_wiredtiger_open_log_subconfigs[] = {
   {"archive", "boolean", NULL, NULL, NULL, 0, NULL, WT_CONFIG_COMPILED_TYPE_BOOLEAN, 261, INT64_MIN,
     INT64_MAX, NULL},
-<<<<<<< HEAD
-  {"compressor", "string", NULL, NULL, NULL, 0, NULL, WT_CONFIG_COMPILED_TYPE_STRING, 315,
-=======
-  {"compressor", "string", NULL, NULL, NULL, 0, NULL, WT_CONFIG_COMPILED_TYPE_STRING, 299,
->>>>>>> 2bf61971
+  {"compressor", "string", NULL, NULL, NULL, 0, NULL, WT_CONFIG_COMPILED_TYPE_STRING, 316,
     INT64_MIN, INT64_MAX, NULL},
   {"enabled", "boolean", NULL, NULL, NULL, 0, NULL, WT_CONFIG_COMPILED_TYPE_BOOLEAN, 43, INT64_MIN,
     INT64_MAX, NULL},
   {"file_max", "int", NULL, "min=100KB,max=2GB", NULL, 0, NULL, WT_CONFIG_COMPILED_TYPE_INT, 256,
     100LL * WT_KILOBYTE, 2LL * WT_GIGABYTE, NULL},
-<<<<<<< HEAD
-  {"force_write_wait", "int", NULL, "min=1,max=60", NULL, 0, NULL, WT_CONFIG_COMPILED_TYPE_INT, 316,
-=======
-  {"force_write_wait", "int", NULL, "min=1,max=60", NULL, 0, NULL, WT_CONFIG_COMPILED_TYPE_INT, 300,
->>>>>>> 2bf61971
+  {"force_write_wait", "int", NULL, "min=1,max=60", NULL, 0, NULL, WT_CONFIG_COMPILED_TYPE_INT, 317,
     1, 60, NULL},
   {"os_cache_dirty_pct", "int", NULL, "min=0,max=100", NULL, 0, NULL, WT_CONFIG_COMPILED_TYPE_INT,
     262, 0, 100, NULL},
@@ -2880,13 +2838,8 @@
   {"prealloc_init_count", "int", NULL, "min=1,max=500", NULL, 0, NULL, WT_CONFIG_COMPILED_TYPE_INT,
     264, 1, 500, NULL},
   {"recover", "string", NULL, "choices=[\"error\",\"on\"]", NULL, 0, NULL,
-<<<<<<< HEAD
-    WT_CONFIG_COMPILED_TYPE_STRING, 317, INT64_MIN, INT64_MAX, confchk_recover_choices},
+    WT_CONFIG_COMPILED_TYPE_STRING, 318, INT64_MIN, INT64_MAX, confchk_recover_choices},
   {"remove", "boolean", NULL, NULL, NULL, 0, NULL, WT_CONFIG_COMPILED_TYPE_BOOLEAN, 265, INT64_MIN,
-=======
-    WT_CONFIG_COMPILED_TYPE_STRING, 301, INT64_MIN, INT64_MAX, confchk_recover_choices},
-  {"remove", "boolean", NULL, NULL, NULL, 0, NULL, WT_CONFIG_COMPILED_TYPE_BOOLEAN, 247, INT64_MIN,
->>>>>>> 2bf61971
     INT64_MAX, NULL},
   {"zero_fill", "boolean", NULL, NULL, NULL, 0, NULL, WT_CONFIG_COMPILED_TYPE_BOOLEAN, 266,
     INT64_MIN, INT64_MAX, NULL},
@@ -2899,15 +2852,9 @@
   2, 3, 5, 5, 5, 5, 5, 5, 5, 5, 5, 6, 9, 9, 11, 11, 11, 11, 11, 11, 11, 11, 12, 12, 12, 12, 12};
 
 static const WT_CONFIG_CHECK confchk_wiredtiger_open_prefetch_subconfigs[] = {
-<<<<<<< HEAD
-  {"available", "boolean", NULL, NULL, NULL, 0, NULL, WT_CONFIG_COMPILED_TYPE_BOOLEAN, 321,
-    INT64_MIN, INT64_MAX, NULL},
-  {"default", "boolean", NULL, NULL, NULL, 0, NULL, WT_CONFIG_COMPILED_TYPE_BOOLEAN, 322, INT64_MIN,
-=======
-  {"available", "boolean", NULL, NULL, NULL, 0, NULL, WT_CONFIG_COMPILED_TYPE_BOOLEAN, 305,
-    INT64_MIN, INT64_MAX, NULL},
-  {"default", "boolean", NULL, NULL, NULL, 0, NULL, WT_CONFIG_COMPILED_TYPE_BOOLEAN, 306, INT64_MIN,
->>>>>>> 2bf61971
+  {"available", "boolean", NULL, NULL, NULL, 0, NULL, WT_CONFIG_COMPILED_TYPE_BOOLEAN, 322,
+    INT64_MIN, INT64_MAX, NULL},
+  {"default", "boolean", NULL, NULL, NULL, 0, NULL, WT_CONFIG_COMPILED_TYPE_BOOLEAN, 323, INT64_MIN,
     INT64_MAX, NULL},
   {NULL, NULL, NULL, NULL, NULL, 0, NULL, 0, 0, 0, 0, NULL}};
 
@@ -2952,11 +2899,7 @@
     INT64_MIN, INT64_MAX, NULL},
   {"cache_directory", "string", NULL, NULL, NULL, 0, NULL, WT_CONFIG_COMPILED_TYPE_STRING, 57,
     INT64_MIN, INT64_MAX, NULL},
-<<<<<<< HEAD
-  {"interval", "int", NULL, "min=1,max=1000", NULL, 0, NULL, WT_CONFIG_COMPILED_TYPE_INT, 327, 1,
-=======
-  {"interval", "int", NULL, "min=1,max=1000", NULL, 0, NULL, WT_CONFIG_COMPILED_TYPE_INT, 311, 1,
->>>>>>> 2bf61971
+  {"interval", "int", NULL, "min=1,max=1000", NULL, 0, NULL, WT_CONFIG_COMPILED_TYPE_INT, 328, 1,
     1000, NULL},
   {"local_retention", "int", NULL, "min=0,max=10000", NULL, 0, NULL, WT_CONFIG_COMPILED_TYPE_INT,
     58, 0, 10000, NULL},
@@ -3031,29 +2974,18 @@
   __WT_CONFIG_CHOICE_data, __WT_CONFIG_CHOICE_log, NULL};
 
 static const WT_CONFIG_CHECK confchk_wiredtiger_open[] = {
-<<<<<<< HEAD
-  {"backup_restore_target", "list", NULL, NULL, NULL, 0, NULL, WT_CONFIG_COMPILED_TYPE_LIST, 294,
-=======
-  {"aux_path", "string", NULL, NULL, NULL, 0, NULL, WT_CONFIG_COMPILED_TYPE_STRING, 276, INT64_MIN,
-    INT64_MAX, NULL},
-  {"backup_restore_target", "list", NULL, NULL, NULL, 0, NULL, WT_CONFIG_COMPILED_TYPE_LIST, 277,
->>>>>>> 2bf61971
+  {"aux_path", "string", NULL, NULL, NULL, 0, NULL, WT_CONFIG_COMPILED_TYPE_STRING, 294, INT64_MIN,
+    INT64_MAX, NULL},
+  {"backup_restore_target", "list", NULL, NULL, NULL, 0, NULL, WT_CONFIG_COMPILED_TYPE_LIST, 295,
     INT64_MIN, INT64_MAX, NULL},
   {"block_cache", "category", NULL, NULL, confchk_wiredtiger_open_block_cache_subconfigs, 12,
     confchk_wiredtiger_open_block_cache_subconfigs_jump, WT_CONFIG_COMPILED_TYPE_CATEGORY, 189,
     INT64_MIN, INT64_MAX, NULL},
   {"buffer_alignment", "int", NULL, "min=-1,max=1MB", NULL, 0, NULL, WT_CONFIG_COMPILED_TYPE_INT,
-<<<<<<< HEAD
-    295, -1, 1LL * WT_MEGABYTE, NULL},
+    296, -1, 1LL * WT_MEGABYTE, NULL},
   {"builtin_extension_config", "string", NULL, NULL, NULL, 0, NULL, WT_CONFIG_COMPILED_TYPE_STRING,
-    296, INT64_MIN, INT64_MAX, NULL},
+    297, INT64_MIN, INT64_MAX, NULL},
   {"cache_cursors", "boolean", NULL, NULL, NULL, 0, NULL, WT_CONFIG_COMPILED_TYPE_BOOLEAN, 288,
-=======
-    278, -1, 1LL * WT_MEGABYTE, NULL},
-  {"builtin_extension_config", "string", NULL, NULL, NULL, 0, NULL, WT_CONFIG_COMPILED_TYPE_STRING,
-    279, INT64_MIN, INT64_MAX, NULL},
-  {"cache_cursors", "boolean", NULL, NULL, NULL, 0, NULL, WT_CONFIG_COMPILED_TYPE_BOOLEAN, 270,
->>>>>>> 2bf61971
     INT64_MIN, INT64_MAX, NULL},
   {"cache_max_wait_ms", "int", NULL, "min=0", NULL, 0, NULL, WT_CONFIG_COMPILED_TYPE_INT, 200, 0,
     INT64_MAX, NULL},
@@ -3069,13 +3001,8 @@
   {"checkpoint_cleanup", "category", NULL, NULL,
     confchk_wiredtiger_open_checkpoint_cleanup_subconfigs, 2,
     confchk_wiredtiger_open_checkpoint_cleanup_subconfigs_jump, WT_CONFIG_COMPILED_TYPE_CATEGORY,
-<<<<<<< HEAD
     208, INT64_MIN, INT64_MAX, NULL},
-  {"checkpoint_sync", "boolean", NULL, NULL, NULL, 0, NULL, WT_CONFIG_COMPILED_TYPE_BOOLEAN, 297,
-=======
-    190, INT64_MIN, INT64_MAX, NULL},
-  {"checkpoint_sync", "boolean", NULL, NULL, NULL, 0, NULL, WT_CONFIG_COMPILED_TYPE_BOOLEAN, 280,
->>>>>>> 2bf61971
+  {"checkpoint_sync", "boolean", NULL, NULL, NULL, 0, NULL, WT_CONFIG_COMPILED_TYPE_BOOLEAN, 298,
     INT64_MIN, INT64_MAX, NULL},
   {"chunk_cache", "category", NULL, NULL, confchk_wiredtiger_open_chunk_cache_subconfigs, 9,
     confchk_wiredtiger_open_chunk_cache_subconfigs_jump, WT_CONFIG_COMPILED_TYPE_CATEGORY, 210,
@@ -3084,26 +3011,15 @@
     confchk_wiredtiger_open_compatibility_subconfigs_jump, WT_CONFIG_COMPILED_TYPE_CATEGORY, 212,
     INT64_MIN, INT64_MAX, NULL},
   {"compile_configuration_count", "int", NULL, "min=500", NULL, 0, NULL,
-<<<<<<< HEAD
-    WT_CONFIG_COMPILED_TYPE_INT, 304, 500, INT64_MAX, NULL},
-  {"config_base", "boolean", NULL, NULL, NULL, 0, NULL, WT_CONFIG_COMPILED_TYPE_BOOLEAN, 305,
-    INT64_MIN, INT64_MAX, NULL},
-  {"create", "boolean", NULL, NULL, NULL, 0, NULL, WT_CONFIG_COMPILED_TYPE_BOOLEAN, 306, INT64_MIN,
-=======
-    WT_CONFIG_COMPILED_TYPE_INT, 287, 500, INT64_MAX, NULL},
-  {"config_base", "boolean", NULL, NULL, NULL, 0, NULL, WT_CONFIG_COMPILED_TYPE_BOOLEAN, 288,
-    INT64_MIN, INT64_MAX, NULL},
-  {"create", "boolean", NULL, NULL, NULL, 0, NULL, WT_CONFIG_COMPILED_TYPE_BOOLEAN, 289, INT64_MIN,
->>>>>>> 2bf61971
+    WT_CONFIG_COMPILED_TYPE_INT, 305, 500, INT64_MAX, NULL},
+  {"config_base", "boolean", NULL, NULL, NULL, 0, NULL, WT_CONFIG_COMPILED_TYPE_BOOLEAN, 306,
+    INT64_MIN, INT64_MAX, NULL},
+  {"create", "boolean", NULL, NULL, NULL, 0, NULL, WT_CONFIG_COMPILED_TYPE_BOOLEAN, 307, INT64_MIN,
     INT64_MAX, NULL},
   {"debug_mode", "category", NULL, NULL, confchk_wiredtiger_open_debug_mode_subconfigs, 17,
     confchk_wiredtiger_open_debug_mode_subconfigs_jump, WT_CONFIG_COMPILED_TYPE_CATEGORY, 214,
     INT64_MIN, INT64_MAX, NULL},
-<<<<<<< HEAD
-  {"direct_io", "list", NULL, NULL, NULL, 0, NULL, WT_CONFIG_COMPILED_TYPE_LIST, 307, INT64_MIN,
-=======
-  {"direct_io", "list", NULL, NULL, NULL, 0, NULL, WT_CONFIG_COMPILED_TYPE_LIST, 290, INT64_MIN,
->>>>>>> 2bf61971
+  {"direct_io", "list", NULL, NULL, NULL, 0, NULL, WT_CONFIG_COMPILED_TYPE_LIST, 308, INT64_MIN,
     INT64_MAX, NULL},
   {"disaggregated", "category", NULL, NULL, confchk_wiredtiger_open_disaggregated_subconfigs, 6,
     confchk_wiredtiger_open_disaggregated_subconfigs_jump, WT_CONFIG_COMPILED_TYPE_CATEGORY, 20,
@@ -3132,11 +3048,7 @@
     WT_CONFIG_COMPILED_TYPE_INT, 244, 0, 10LL * WT_TERABYTE, NULL},
   {"exclusive", "boolean", NULL, NULL, NULL, 0, NULL, WT_CONFIG_COMPILED_TYPE_BOOLEAN, 115,
     INT64_MIN, INT64_MAX, NULL},
-<<<<<<< HEAD
-  {"extensions", "list", NULL, NULL, NULL, 0, NULL, WT_CONFIG_COMPILED_TYPE_LIST, 309, INT64_MIN,
-=======
-  {"extensions", "list", NULL, NULL, NULL, 0, NULL, WT_CONFIG_COMPILED_TYPE_LIST, 292, INT64_MIN,
->>>>>>> 2bf61971
+  {"extensions", "list", NULL, NULL, NULL, 0, NULL, WT_CONFIG_COMPILED_TYPE_LIST, 310, INT64_MIN,
     INT64_MAX, NULL},
   {"extra_diagnostics", "list", NULL,
     "choices=[\"all\",\"checkpoint_validate\",\"cursor_check\""
@@ -3146,26 +3058,16 @@
     NULL, 0, NULL, WT_CONFIG_COMPILED_TYPE_LIST, 245, INT64_MIN, INT64_MAX,
     confchk_extra_diagnostics2_choices},
   {"file_extend", "list", NULL, "choices=[\"data\",\"log\"]", NULL, 0, NULL,
-<<<<<<< HEAD
-    WT_CONFIG_COMPILED_TYPE_LIST, 310, INT64_MIN, INT64_MAX, confchk_file_extend_choices},
-=======
-    WT_CONFIG_COMPILED_TYPE_LIST, 293, INT64_MIN, INT64_MAX, confchk_file_extend_choices},
->>>>>>> 2bf61971
+    WT_CONFIG_COMPILED_TYPE_LIST, 311, INT64_MIN, INT64_MAX, confchk_file_extend_choices},
   {"file_manager", "category", NULL, NULL, confchk_wiredtiger_open_file_manager_subconfigs, 3,
     confchk_wiredtiger_open_file_manager_subconfigs_jump, WT_CONFIG_COMPILED_TYPE_CATEGORY, 246,
     INT64_MIN, INT64_MAX, NULL},
   {"generation_drain_timeout_ms", "int", NULL, "min=0", NULL, 0, NULL, WT_CONFIG_COMPILED_TYPE_INT,
     250, 0, INT64_MAX, NULL},
   {"hash", "category", NULL, NULL, confchk_wiredtiger_open_hash_subconfigs, 2,
-<<<<<<< HEAD
-    confchk_wiredtiger_open_hash_subconfigs_jump, WT_CONFIG_COMPILED_TYPE_CATEGORY, 311, INT64_MIN,
-    INT64_MAX, NULL},
-  {"hazard_max", "int", NULL, "min=15", NULL, 0, NULL, WT_CONFIG_COMPILED_TYPE_INT, 314, 15,
-=======
-    confchk_wiredtiger_open_hash_subconfigs_jump, WT_CONFIG_COMPILED_TYPE_CATEGORY, 294, INT64_MIN,
-    INT64_MAX, NULL},
-  {"hazard_max", "int", NULL, "min=15", NULL, 0, NULL, WT_CONFIG_COMPILED_TYPE_INT, 297, 15,
->>>>>>> 2bf61971
+    confchk_wiredtiger_open_hash_subconfigs_jump, WT_CONFIG_COMPILED_TYPE_CATEGORY, 312, INT64_MIN,
+    INT64_MAX, NULL},
+  {"hazard_max", "int", NULL, "min=15", NULL, 0, NULL, WT_CONFIG_COMPILED_TYPE_INT, 315, 15,
     INT64_MAX, NULL},
   {"heuristic_controls", "category", NULL, NULL,
     confchk_wiredtiger_open_heuristic_controls_subconfigs, 3,
@@ -3174,11 +3076,7 @@
   {"history_store", "category", NULL, NULL, confchk_wiredtiger_open_history_store_subconfigs, 1,
     confchk_wiredtiger_open_history_store_subconfigs_jump, WT_CONFIG_COMPILED_TYPE_CATEGORY, 255,
     INT64_MIN, INT64_MAX, NULL},
-<<<<<<< HEAD
   {"in_memory", "boolean", NULL, NULL, NULL, 0, NULL, WT_CONFIG_COMPILED_TYPE_BOOLEAN, 31,
-=======
-  {"in_memory", "boolean", NULL, NULL, NULL, 0, NULL, WT_CONFIG_COMPILED_TYPE_BOOLEAN, 298,
->>>>>>> 2bf61971
     INT64_MIN, INT64_MAX, NULL},
   {"io_capacity", "category", NULL, NULL, confchk_wiredtiger_open_io_capacity_subconfigs, 2,
     confchk_wiredtiger_open_io_capacity_subconfigs_jump, WT_CONFIG_COMPILED_TYPE_CATEGORY, 257,
@@ -3191,19 +3089,11 @@
   {"lsm_manager", "category", NULL, NULL, confchk_wiredtiger_open_lsm_manager_subconfigs, 2,
     confchk_wiredtiger_open_lsm_manager_subconfigs_jump, WT_CONFIG_COMPILED_TYPE_CATEGORY, 267,
     INT64_MIN, INT64_MAX, NULL},
-<<<<<<< HEAD
-  {"mmap", "boolean", NULL, NULL, NULL, 0, NULL, WT_CONFIG_COMPILED_TYPE_BOOLEAN, 318, INT64_MIN,
-    INT64_MAX, NULL},
-  {"mmap_all", "boolean", NULL, NULL, NULL, 0, NULL, WT_CONFIG_COMPILED_TYPE_BOOLEAN, 319,
-    INT64_MIN, INT64_MAX, NULL},
-  {"multiprocess", "boolean", NULL, NULL, NULL, 0, NULL, WT_CONFIG_COMPILED_TYPE_BOOLEAN, 320,
-=======
-  {"mmap", "boolean", NULL, NULL, NULL, 0, NULL, WT_CONFIG_COMPILED_TYPE_BOOLEAN, 302, INT64_MIN,
-    INT64_MAX, NULL},
-  {"mmap_all", "boolean", NULL, NULL, NULL, 0, NULL, WT_CONFIG_COMPILED_TYPE_BOOLEAN, 303,
-    INT64_MIN, INT64_MAX, NULL},
-  {"multiprocess", "boolean", NULL, NULL, NULL, 0, NULL, WT_CONFIG_COMPILED_TYPE_BOOLEAN, 304,
->>>>>>> 2bf61971
+  {"mmap", "boolean", NULL, NULL, NULL, 0, NULL, WT_CONFIG_COMPILED_TYPE_BOOLEAN, 319, INT64_MIN,
+    INT64_MAX, NULL},
+  {"mmap_all", "boolean", NULL, NULL, NULL, 0, NULL, WT_CONFIG_COMPILED_TYPE_BOOLEAN, 320,
+    INT64_MIN, INT64_MAX, NULL},
+  {"multiprocess", "boolean", NULL, NULL, NULL, 0, NULL, WT_CONFIG_COMPILED_TYPE_BOOLEAN, 321,
     INT64_MIN, INT64_MAX, NULL},
   {"operation_timeout_ms", "int", NULL, "min=0", NULL, 0, NULL, WT_CONFIG_COMPILED_TYPE_INT, 169, 0,
     INT64_MAX, NULL},
@@ -3219,27 +3109,15 @@
   {"rollback_to_stable", "category", NULL, NULL,
     confchk_wiredtiger_open_rollback_to_stable_subconfigs, 1,
     confchk_wiredtiger_open_rollback_to_stable_subconfigs_jump, WT_CONFIG_COMPILED_TYPE_CATEGORY,
-<<<<<<< HEAD
     272, INT64_MIN, INT64_MAX, NULL},
-  {"salvage", "boolean", NULL, NULL, NULL, 0, NULL, WT_CONFIG_COMPILED_TYPE_BOOLEAN, 323, INT64_MIN,
-    INT64_MAX, NULL},
-  {"session_max", "int", NULL, "min=1", NULL, 0, NULL, WT_CONFIG_COMPILED_TYPE_INT, 324, 1,
-    INT64_MAX, NULL},
-  {"session_scratch_max", "int", NULL, NULL, NULL, 0, NULL, WT_CONFIG_COMPILED_TYPE_INT, 325,
+  {"salvage", "boolean", NULL, NULL, NULL, 0, NULL, WT_CONFIG_COMPILED_TYPE_BOOLEAN, 324, INT64_MIN,
+    INT64_MAX, NULL},
+  {"session_max", "int", NULL, "min=1", NULL, 0, NULL, WT_CONFIG_COMPILED_TYPE_INT, 325, 1,
+    INT64_MAX, NULL},
+  {"session_scratch_max", "int", NULL, NULL, NULL, 0, NULL, WT_CONFIG_COMPILED_TYPE_INT, 326,
     INT64_MIN, INT64_MAX, NULL},
   {"session_table_cache", "boolean", NULL, NULL, NULL, 0, NULL, WT_CONFIG_COMPILED_TYPE_BOOLEAN,
-    326, INT64_MIN, INT64_MAX, NULL},
-=======
-    254, INT64_MIN, INT64_MAX, NULL},
-  {"salvage", "boolean", NULL, NULL, NULL, 0, NULL, WT_CONFIG_COMPILED_TYPE_BOOLEAN, 307, INT64_MIN,
-    INT64_MAX, NULL},
-  {"session_max", "int", NULL, "min=1", NULL, 0, NULL, WT_CONFIG_COMPILED_TYPE_INT, 308, 1,
-    INT64_MAX, NULL},
-  {"session_scratch_max", "int", NULL, NULL, NULL, 0, NULL, WT_CONFIG_COMPILED_TYPE_INT, 309,
-    INT64_MIN, INT64_MAX, NULL},
-  {"session_table_cache", "boolean", NULL, NULL, NULL, 0, NULL, WT_CONFIG_COMPILED_TYPE_BOOLEAN,
-    310, INT64_MIN, INT64_MAX, NULL},
->>>>>>> 2bf61971
+    327, INT64_MIN, INT64_MAX, NULL},
   {"shared_cache", "category", NULL, NULL, confchk_wiredtiger_open_shared_cache_subconfigs, 5,
     confchk_wiredtiger_open_shared_cache_subconfigs_jump, WT_CONFIG_COMPILED_TYPE_CATEGORY, 274,
     INT64_MIN, INT64_MAX, NULL},
@@ -3272,19 +3150,11 @@
     confchk_timing_stress_for_test2_choices},
   {"transaction_sync", "category", NULL, NULL, confchk_wiredtiger_open_transaction_sync_subconfigs,
     2, confchk_wiredtiger_open_transaction_sync_subconfigs_jump, WT_CONFIG_COMPILED_TYPE_CATEGORY,
-<<<<<<< HEAD
-    328, INT64_MIN, INT64_MAX, NULL},
-  {"use_environment", "boolean", NULL, NULL, NULL, 0, NULL, WT_CONFIG_COMPILED_TYPE_BOOLEAN, 329,
+    329, INT64_MIN, INT64_MAX, NULL},
+  {"use_environment", "boolean", NULL, NULL, NULL, 0, NULL, WT_CONFIG_COMPILED_TYPE_BOOLEAN, 330,
     INT64_MIN, INT64_MAX, NULL},
   {"use_environment_priv", "boolean", NULL, NULL, NULL, 0, NULL, WT_CONFIG_COMPILED_TYPE_BOOLEAN,
-    330, INT64_MIN, INT64_MAX, NULL},
-=======
-    312, INT64_MIN, INT64_MAX, NULL},
-  {"use_environment", "boolean", NULL, NULL, NULL, 0, NULL, WT_CONFIG_COMPILED_TYPE_BOOLEAN, 313,
-    INT64_MIN, INT64_MAX, NULL},
-  {"use_environment_priv", "boolean", NULL, NULL, NULL, 0, NULL, WT_CONFIG_COMPILED_TYPE_BOOLEAN,
-    314, INT64_MIN, INT64_MAX, NULL},
->>>>>>> 2bf61971
+    331, INT64_MIN, INT64_MAX, NULL},
   {"verbose", "list", NULL,
     "choices=[\"all\",\"api\",\"backup\",\"block\","
     "\"block_cache\",\"checkpoint\",\"checkpoint_cleanup\","
@@ -3299,30 +3169,18 @@
     "\"split\",\"temporary\",\"thread_group\",\"tiered\","
     "\"timestamp\",\"transaction\",\"verify\",\"version\",\"write\"]",
     NULL, 0, NULL, WT_CONFIG_COMPILED_TYPE_LIST, 10, INT64_MIN, INT64_MAX,
-<<<<<<< HEAD
     confchk_verbose14_choices},
-  {"verify_metadata", "boolean", NULL, NULL, NULL, 0, NULL, WT_CONFIG_COMPILED_TYPE_BOOLEAN, 331,
+  {"verify_metadata", "boolean", NULL, NULL, NULL, 0, NULL, WT_CONFIG_COMPILED_TYPE_BOOLEAN, 332,
     INT64_MIN, INT64_MAX, NULL},
   {"write_through", "list", NULL, "choices=[\"data\",\"log\"]", NULL, 0, NULL,
-    WT_CONFIG_COMPILED_TYPE_LIST, 332, INT64_MIN, INT64_MAX, confchk_write_through_choices},
-=======
-    confchk_verbose13_choices},
-  {"verify_metadata", "boolean", NULL, NULL, NULL, 0, NULL, WT_CONFIG_COMPILED_TYPE_BOOLEAN, 315,
-    INT64_MIN, INT64_MAX, NULL},
-  {"write_through", "list", NULL, "choices=[\"data\",\"log\"]", NULL, 0, NULL,
-    WT_CONFIG_COMPILED_TYPE_LIST, 316, INT64_MIN, INT64_MAX, confchk_write_through_choices},
->>>>>>> 2bf61971
+    WT_CONFIG_COMPILED_TYPE_LIST, 333, INT64_MIN, INT64_MAX, confchk_write_through_choices},
   {NULL, NULL, NULL, NULL, NULL, 0, NULL, 0, 0, 0, 0, NULL}};
 
 static const uint8_t confchk_wiredtiger_open_jump[WT_CONFIG_JUMP_TABLE_SIZE] = {0, 0, 0, 0, 0, 0, 0,
   0, 0, 0, 0, 0, 0, 0, 0, 0, 0, 0, 0, 0, 0, 0, 0, 0, 0, 0, 0, 0, 0, 0, 0, 0, 0, 0, 0, 0, 0, 0, 0, 0,
   0, 0, 0, 0, 0, 0, 0, 0, 0, 0, 0, 0, 0, 0, 0, 0, 0, 0, 0, 0, 0, 0, 0, 0, 0, 0, 0, 0, 0, 0, 0, 0, 0,
-<<<<<<< HEAD
-  0, 0, 0, 0, 0, 0, 0, 0, 0, 0, 0, 0, 0, 0, 0, 0, 0, 0, 0, 0, 0, 0, 0, 0, 0, 0, 4, 17, 20, 33, 35,
-=======
-  0, 0, 0, 0, 0, 0, 0, 0, 0, 0, 0, 0, 0, 0, 0, 0, 0, 0, 0, 0, 0, 0, 0, 0, 0, 1, 5, 18, 20, 33, 35,
->>>>>>> 2bf61971
-  36, 40, 42, 43, 43, 45, 48, 48, 50, 51, 51, 53, 60, 63, 65, 67, 68, 68, 68, 68, 68, 68, 68, 68};
+  0, 0, 0, 0, 0, 0, 0, 0, 0, 0, 0, 0, 0, 0, 0, 0, 0, 0, 0, 0, 0, 0, 0, 0, 0, 1, 5, 18, 21, 34, 36,
+  37, 41, 43, 44, 44, 46, 49, 49, 51, 52, 52, 54, 61, 64, 66, 68, 69, 69, 69, 69, 69, 69, 69, 69};
 
 static const char *confchk_extra_diagnostics3_choices[] = {__WT_CONFIG_CHOICE_all,
   __WT_CONFIG_CHOICE_checkpoint_validate, __WT_CONFIG_CHOICE_cursor_check,
@@ -3381,29 +3239,18 @@
   __WT_CONFIG_CHOICE_data, __WT_CONFIG_CHOICE_log, NULL};
 
 static const WT_CONFIG_CHECK confchk_wiredtiger_open_all[] = {
-<<<<<<< HEAD
-  {"backup_restore_target", "list", NULL, NULL, NULL, 0, NULL, WT_CONFIG_COMPILED_TYPE_LIST, 294,
-=======
-  {"aux_path", "string", NULL, NULL, NULL, 0, NULL, WT_CONFIG_COMPILED_TYPE_STRING, 276, INT64_MIN,
-    INT64_MAX, NULL},
-  {"backup_restore_target", "list", NULL, NULL, NULL, 0, NULL, WT_CONFIG_COMPILED_TYPE_LIST, 277,
->>>>>>> 2bf61971
+  {"aux_path", "string", NULL, NULL, NULL, 0, NULL, WT_CONFIG_COMPILED_TYPE_STRING, 294, INT64_MIN,
+    INT64_MAX, NULL},
+  {"backup_restore_target", "list", NULL, NULL, NULL, 0, NULL, WT_CONFIG_COMPILED_TYPE_LIST, 295,
     INT64_MIN, INT64_MAX, NULL},
   {"block_cache", "category", NULL, NULL, confchk_wiredtiger_open_block_cache_subconfigs, 12,
     confchk_wiredtiger_open_block_cache_subconfigs_jump, WT_CONFIG_COMPILED_TYPE_CATEGORY, 189,
     INT64_MIN, INT64_MAX, NULL},
   {"buffer_alignment", "int", NULL, "min=-1,max=1MB", NULL, 0, NULL, WT_CONFIG_COMPILED_TYPE_INT,
-<<<<<<< HEAD
-    295, -1, 1LL * WT_MEGABYTE, NULL},
+    296, -1, 1LL * WT_MEGABYTE, NULL},
   {"builtin_extension_config", "string", NULL, NULL, NULL, 0, NULL, WT_CONFIG_COMPILED_TYPE_STRING,
-    296, INT64_MIN, INT64_MAX, NULL},
+    297, INT64_MIN, INT64_MAX, NULL},
   {"cache_cursors", "boolean", NULL, NULL, NULL, 0, NULL, WT_CONFIG_COMPILED_TYPE_BOOLEAN, 288,
-=======
-    278, -1, 1LL * WT_MEGABYTE, NULL},
-  {"builtin_extension_config", "string", NULL, NULL, NULL, 0, NULL, WT_CONFIG_COMPILED_TYPE_STRING,
-    279, INT64_MIN, INT64_MAX, NULL},
-  {"cache_cursors", "boolean", NULL, NULL, NULL, 0, NULL, WT_CONFIG_COMPILED_TYPE_BOOLEAN, 270,
->>>>>>> 2bf61971
     INT64_MIN, INT64_MAX, NULL},
   {"cache_max_wait_ms", "int", NULL, "min=0", NULL, 0, NULL, WT_CONFIG_COMPILED_TYPE_INT, 200, 0,
     INT64_MAX, NULL},
@@ -3419,13 +3266,8 @@
   {"checkpoint_cleanup", "category", NULL, NULL,
     confchk_wiredtiger_open_checkpoint_cleanup_subconfigs, 2,
     confchk_wiredtiger_open_checkpoint_cleanup_subconfigs_jump, WT_CONFIG_COMPILED_TYPE_CATEGORY,
-<<<<<<< HEAD
     208, INT64_MIN, INT64_MAX, NULL},
-  {"checkpoint_sync", "boolean", NULL, NULL, NULL, 0, NULL, WT_CONFIG_COMPILED_TYPE_BOOLEAN, 297,
-=======
-    190, INT64_MIN, INT64_MAX, NULL},
-  {"checkpoint_sync", "boolean", NULL, NULL, NULL, 0, NULL, WT_CONFIG_COMPILED_TYPE_BOOLEAN, 280,
->>>>>>> 2bf61971
+  {"checkpoint_sync", "boolean", NULL, NULL, NULL, 0, NULL, WT_CONFIG_COMPILED_TYPE_BOOLEAN, 298,
     INT64_MIN, INT64_MAX, NULL},
   {"chunk_cache", "category", NULL, NULL, confchk_wiredtiger_open_chunk_cache_subconfigs, 9,
     confchk_wiredtiger_open_chunk_cache_subconfigs_jump, WT_CONFIG_COMPILED_TYPE_CATEGORY, 210,
@@ -3434,26 +3276,15 @@
     confchk_wiredtiger_open_compatibility_subconfigs_jump, WT_CONFIG_COMPILED_TYPE_CATEGORY, 212,
     INT64_MIN, INT64_MAX, NULL},
   {"compile_configuration_count", "int", NULL, "min=500", NULL, 0, NULL,
-<<<<<<< HEAD
-    WT_CONFIG_COMPILED_TYPE_INT, 304, 500, INT64_MAX, NULL},
-  {"config_base", "boolean", NULL, NULL, NULL, 0, NULL, WT_CONFIG_COMPILED_TYPE_BOOLEAN, 305,
-    INT64_MIN, INT64_MAX, NULL},
-  {"create", "boolean", NULL, NULL, NULL, 0, NULL, WT_CONFIG_COMPILED_TYPE_BOOLEAN, 306, INT64_MIN,
-=======
-    WT_CONFIG_COMPILED_TYPE_INT, 287, 500, INT64_MAX, NULL},
-  {"config_base", "boolean", NULL, NULL, NULL, 0, NULL, WT_CONFIG_COMPILED_TYPE_BOOLEAN, 288,
-    INT64_MIN, INT64_MAX, NULL},
-  {"create", "boolean", NULL, NULL, NULL, 0, NULL, WT_CONFIG_COMPILED_TYPE_BOOLEAN, 289, INT64_MIN,
->>>>>>> 2bf61971
+    WT_CONFIG_COMPILED_TYPE_INT, 305, 500, INT64_MAX, NULL},
+  {"config_base", "boolean", NULL, NULL, NULL, 0, NULL, WT_CONFIG_COMPILED_TYPE_BOOLEAN, 306,
+    INT64_MIN, INT64_MAX, NULL},
+  {"create", "boolean", NULL, NULL, NULL, 0, NULL, WT_CONFIG_COMPILED_TYPE_BOOLEAN, 307, INT64_MIN,
     INT64_MAX, NULL},
   {"debug_mode", "category", NULL, NULL, confchk_wiredtiger_open_debug_mode_subconfigs, 17,
     confchk_wiredtiger_open_debug_mode_subconfigs_jump, WT_CONFIG_COMPILED_TYPE_CATEGORY, 214,
     INT64_MIN, INT64_MAX, NULL},
-<<<<<<< HEAD
-  {"direct_io", "list", NULL, NULL, NULL, 0, NULL, WT_CONFIG_COMPILED_TYPE_LIST, 307, INT64_MIN,
-=======
-  {"direct_io", "list", NULL, NULL, NULL, 0, NULL, WT_CONFIG_COMPILED_TYPE_LIST, 290, INT64_MIN,
->>>>>>> 2bf61971
+  {"direct_io", "list", NULL, NULL, NULL, 0, NULL, WT_CONFIG_COMPILED_TYPE_LIST, 308, INT64_MIN,
     INT64_MAX, NULL},
   {"disaggregated", "category", NULL, NULL, confchk_wiredtiger_open_disaggregated_subconfigs, 6,
     confchk_wiredtiger_open_disaggregated_subconfigs_jump, WT_CONFIG_COMPILED_TYPE_CATEGORY, 20,
@@ -3482,11 +3313,7 @@
     WT_CONFIG_COMPILED_TYPE_INT, 244, 0, 10LL * WT_TERABYTE, NULL},
   {"exclusive", "boolean", NULL, NULL, NULL, 0, NULL, WT_CONFIG_COMPILED_TYPE_BOOLEAN, 115,
     INT64_MIN, INT64_MAX, NULL},
-<<<<<<< HEAD
-  {"extensions", "list", NULL, NULL, NULL, 0, NULL, WT_CONFIG_COMPILED_TYPE_LIST, 309, INT64_MIN,
-=======
-  {"extensions", "list", NULL, NULL, NULL, 0, NULL, WT_CONFIG_COMPILED_TYPE_LIST, 292, INT64_MIN,
->>>>>>> 2bf61971
+  {"extensions", "list", NULL, NULL, NULL, 0, NULL, WT_CONFIG_COMPILED_TYPE_LIST, 310, INT64_MIN,
     INT64_MAX, NULL},
   {"extra_diagnostics", "list", NULL,
     "choices=[\"all\",\"checkpoint_validate\",\"cursor_check\""
@@ -3496,26 +3323,16 @@
     NULL, 0, NULL, WT_CONFIG_COMPILED_TYPE_LIST, 245, INT64_MIN, INT64_MAX,
     confchk_extra_diagnostics3_choices},
   {"file_extend", "list", NULL, "choices=[\"data\",\"log\"]", NULL, 0, NULL,
-<<<<<<< HEAD
-    WT_CONFIG_COMPILED_TYPE_LIST, 310, INT64_MIN, INT64_MAX, confchk_file_extend2_choices},
-=======
-    WT_CONFIG_COMPILED_TYPE_LIST, 293, INT64_MIN, INT64_MAX, confchk_file_extend2_choices},
->>>>>>> 2bf61971
+    WT_CONFIG_COMPILED_TYPE_LIST, 311, INT64_MIN, INT64_MAX, confchk_file_extend2_choices},
   {"file_manager", "category", NULL, NULL, confchk_wiredtiger_open_file_manager_subconfigs, 3,
     confchk_wiredtiger_open_file_manager_subconfigs_jump, WT_CONFIG_COMPILED_TYPE_CATEGORY, 246,
     INT64_MIN, INT64_MAX, NULL},
   {"generation_drain_timeout_ms", "int", NULL, "min=0", NULL, 0, NULL, WT_CONFIG_COMPILED_TYPE_INT,
     250, 0, INT64_MAX, NULL},
   {"hash", "category", NULL, NULL, confchk_wiredtiger_open_hash_subconfigs, 2,
-<<<<<<< HEAD
-    confchk_wiredtiger_open_hash_subconfigs_jump, WT_CONFIG_COMPILED_TYPE_CATEGORY, 311, INT64_MIN,
-    INT64_MAX, NULL},
-  {"hazard_max", "int", NULL, "min=15", NULL, 0, NULL, WT_CONFIG_COMPILED_TYPE_INT, 314, 15,
-=======
-    confchk_wiredtiger_open_hash_subconfigs_jump, WT_CONFIG_COMPILED_TYPE_CATEGORY, 294, INT64_MIN,
-    INT64_MAX, NULL},
-  {"hazard_max", "int", NULL, "min=15", NULL, 0, NULL, WT_CONFIG_COMPILED_TYPE_INT, 297, 15,
->>>>>>> 2bf61971
+    confchk_wiredtiger_open_hash_subconfigs_jump, WT_CONFIG_COMPILED_TYPE_CATEGORY, 312, INT64_MIN,
+    INT64_MAX, NULL},
+  {"hazard_max", "int", NULL, "min=15", NULL, 0, NULL, WT_CONFIG_COMPILED_TYPE_INT, 315, 15,
     INT64_MAX, NULL},
   {"heuristic_controls", "category", NULL, NULL,
     confchk_wiredtiger_open_heuristic_controls_subconfigs, 3,
@@ -3524,11 +3341,7 @@
   {"history_store", "category", NULL, NULL, confchk_wiredtiger_open_history_store_subconfigs, 1,
     confchk_wiredtiger_open_history_store_subconfigs_jump, WT_CONFIG_COMPILED_TYPE_CATEGORY, 255,
     INT64_MIN, INT64_MAX, NULL},
-<<<<<<< HEAD
   {"in_memory", "boolean", NULL, NULL, NULL, 0, NULL, WT_CONFIG_COMPILED_TYPE_BOOLEAN, 31,
-=======
-  {"in_memory", "boolean", NULL, NULL, NULL, 0, NULL, WT_CONFIG_COMPILED_TYPE_BOOLEAN, 298,
->>>>>>> 2bf61971
     INT64_MIN, INT64_MAX, NULL},
   {"io_capacity", "category", NULL, NULL, confchk_wiredtiger_open_io_capacity_subconfigs, 2,
     confchk_wiredtiger_open_io_capacity_subconfigs_jump, WT_CONFIG_COMPILED_TYPE_CATEGORY, 257,
@@ -3541,19 +3354,11 @@
   {"lsm_manager", "category", NULL, NULL, confchk_wiredtiger_open_lsm_manager_subconfigs, 2,
     confchk_wiredtiger_open_lsm_manager_subconfigs_jump, WT_CONFIG_COMPILED_TYPE_CATEGORY, 267,
     INT64_MIN, INT64_MAX, NULL},
-<<<<<<< HEAD
-  {"mmap", "boolean", NULL, NULL, NULL, 0, NULL, WT_CONFIG_COMPILED_TYPE_BOOLEAN, 318, INT64_MIN,
-    INT64_MAX, NULL},
-  {"mmap_all", "boolean", NULL, NULL, NULL, 0, NULL, WT_CONFIG_COMPILED_TYPE_BOOLEAN, 319,
-    INT64_MIN, INT64_MAX, NULL},
-  {"multiprocess", "boolean", NULL, NULL, NULL, 0, NULL, WT_CONFIG_COMPILED_TYPE_BOOLEAN, 320,
-=======
-  {"mmap", "boolean", NULL, NULL, NULL, 0, NULL, WT_CONFIG_COMPILED_TYPE_BOOLEAN, 302, INT64_MIN,
-    INT64_MAX, NULL},
-  {"mmap_all", "boolean", NULL, NULL, NULL, 0, NULL, WT_CONFIG_COMPILED_TYPE_BOOLEAN, 303,
-    INT64_MIN, INT64_MAX, NULL},
-  {"multiprocess", "boolean", NULL, NULL, NULL, 0, NULL, WT_CONFIG_COMPILED_TYPE_BOOLEAN, 304,
->>>>>>> 2bf61971
+  {"mmap", "boolean", NULL, NULL, NULL, 0, NULL, WT_CONFIG_COMPILED_TYPE_BOOLEAN, 319, INT64_MIN,
+    INT64_MAX, NULL},
+  {"mmap_all", "boolean", NULL, NULL, NULL, 0, NULL, WT_CONFIG_COMPILED_TYPE_BOOLEAN, 320,
+    INT64_MIN, INT64_MAX, NULL},
+  {"multiprocess", "boolean", NULL, NULL, NULL, 0, NULL, WT_CONFIG_COMPILED_TYPE_BOOLEAN, 321,
     INT64_MIN, INT64_MAX, NULL},
   {"operation_timeout_ms", "int", NULL, "min=0", NULL, 0, NULL, WT_CONFIG_COMPILED_TYPE_INT, 169, 0,
     INT64_MAX, NULL},
@@ -3569,27 +3374,15 @@
   {"rollback_to_stable", "category", NULL, NULL,
     confchk_wiredtiger_open_rollback_to_stable_subconfigs, 1,
     confchk_wiredtiger_open_rollback_to_stable_subconfigs_jump, WT_CONFIG_COMPILED_TYPE_CATEGORY,
-<<<<<<< HEAD
     272, INT64_MIN, INT64_MAX, NULL},
-  {"salvage", "boolean", NULL, NULL, NULL, 0, NULL, WT_CONFIG_COMPILED_TYPE_BOOLEAN, 323, INT64_MIN,
-    INT64_MAX, NULL},
-  {"session_max", "int", NULL, "min=1", NULL, 0, NULL, WT_CONFIG_COMPILED_TYPE_INT, 324, 1,
-    INT64_MAX, NULL},
-  {"session_scratch_max", "int", NULL, NULL, NULL, 0, NULL, WT_CONFIG_COMPILED_TYPE_INT, 325,
+  {"salvage", "boolean", NULL, NULL, NULL, 0, NULL, WT_CONFIG_COMPILED_TYPE_BOOLEAN, 324, INT64_MIN,
+    INT64_MAX, NULL},
+  {"session_max", "int", NULL, "min=1", NULL, 0, NULL, WT_CONFIG_COMPILED_TYPE_INT, 325, 1,
+    INT64_MAX, NULL},
+  {"session_scratch_max", "int", NULL, NULL, NULL, 0, NULL, WT_CONFIG_COMPILED_TYPE_INT, 326,
     INT64_MIN, INT64_MAX, NULL},
   {"session_table_cache", "boolean", NULL, NULL, NULL, 0, NULL, WT_CONFIG_COMPILED_TYPE_BOOLEAN,
-    326, INT64_MIN, INT64_MAX, NULL},
-=======
-    254, INT64_MIN, INT64_MAX, NULL},
-  {"salvage", "boolean", NULL, NULL, NULL, 0, NULL, WT_CONFIG_COMPILED_TYPE_BOOLEAN, 307, INT64_MIN,
-    INT64_MAX, NULL},
-  {"session_max", "int", NULL, "min=1", NULL, 0, NULL, WT_CONFIG_COMPILED_TYPE_INT, 308, 1,
-    INT64_MAX, NULL},
-  {"session_scratch_max", "int", NULL, NULL, NULL, 0, NULL, WT_CONFIG_COMPILED_TYPE_INT, 309,
-    INT64_MIN, INT64_MAX, NULL},
-  {"session_table_cache", "boolean", NULL, NULL, NULL, 0, NULL, WT_CONFIG_COMPILED_TYPE_BOOLEAN,
-    310, INT64_MIN, INT64_MAX, NULL},
->>>>>>> 2bf61971
+    327, INT64_MIN, INT64_MAX, NULL},
   {"shared_cache", "category", NULL, NULL, confchk_wiredtiger_open_shared_cache_subconfigs, 5,
     confchk_wiredtiger_open_shared_cache_subconfigs_jump, WT_CONFIG_COMPILED_TYPE_CATEGORY, 274,
     INT64_MIN, INT64_MAX, NULL},
@@ -3622,19 +3415,11 @@
     confchk_timing_stress_for_test3_choices},
   {"transaction_sync", "category", NULL, NULL, confchk_wiredtiger_open_transaction_sync_subconfigs,
     2, confchk_wiredtiger_open_transaction_sync_subconfigs_jump, WT_CONFIG_COMPILED_TYPE_CATEGORY,
-<<<<<<< HEAD
-    328, INT64_MIN, INT64_MAX, NULL},
-  {"use_environment", "boolean", NULL, NULL, NULL, 0, NULL, WT_CONFIG_COMPILED_TYPE_BOOLEAN, 329,
+    329, INT64_MIN, INT64_MAX, NULL},
+  {"use_environment", "boolean", NULL, NULL, NULL, 0, NULL, WT_CONFIG_COMPILED_TYPE_BOOLEAN, 330,
     INT64_MIN, INT64_MAX, NULL},
   {"use_environment_priv", "boolean", NULL, NULL, NULL, 0, NULL, WT_CONFIG_COMPILED_TYPE_BOOLEAN,
-    330, INT64_MIN, INT64_MAX, NULL},
-=======
-    312, INT64_MIN, INT64_MAX, NULL},
-  {"use_environment", "boolean", NULL, NULL, NULL, 0, NULL, WT_CONFIG_COMPILED_TYPE_BOOLEAN, 313,
-    INT64_MIN, INT64_MAX, NULL},
-  {"use_environment_priv", "boolean", NULL, NULL, NULL, 0, NULL, WT_CONFIG_COMPILED_TYPE_BOOLEAN,
-    314, INT64_MIN, INT64_MAX, NULL},
->>>>>>> 2bf61971
+    331, INT64_MIN, INT64_MAX, NULL},
   {"verbose", "list", NULL,
     "choices=[\"all\",\"api\",\"backup\",\"block\","
     "\"block_cache\",\"checkpoint\",\"checkpoint_cleanup\","
@@ -3649,34 +3434,21 @@
     "\"split\",\"temporary\",\"thread_group\",\"tiered\","
     "\"timestamp\",\"transaction\",\"verify\",\"version\",\"write\"]",
     NULL, 0, NULL, WT_CONFIG_COMPILED_TYPE_LIST, 10, INT64_MIN, INT64_MAX,
-<<<<<<< HEAD
     confchk_verbose15_choices},
-  {"verify_metadata", "boolean", NULL, NULL, NULL, 0, NULL, WT_CONFIG_COMPILED_TYPE_BOOLEAN, 331,
-=======
-    confchk_verbose14_choices},
-  {"verify_metadata", "boolean", NULL, NULL, NULL, 0, NULL, WT_CONFIG_COMPILED_TYPE_BOOLEAN, 315,
->>>>>>> 2bf61971
+  {"verify_metadata", "boolean", NULL, NULL, NULL, 0, NULL, WT_CONFIG_COMPILED_TYPE_BOOLEAN, 332,
     INT64_MIN, INT64_MAX, NULL},
   {"version", "string", NULL, NULL, NULL, 0, NULL, WT_CONFIG_COMPILED_TYPE_STRING, 68, INT64_MIN,
     INT64_MAX, NULL},
   {"write_through", "list", NULL, "choices=[\"data\",\"log\"]", NULL, 0, NULL,
-<<<<<<< HEAD
-    WT_CONFIG_COMPILED_TYPE_LIST, 332, INT64_MIN, INT64_MAX, confchk_write_through2_choices},
-=======
-    WT_CONFIG_COMPILED_TYPE_LIST, 316, INT64_MIN, INT64_MAX, confchk_write_through2_choices},
->>>>>>> 2bf61971
+    WT_CONFIG_COMPILED_TYPE_LIST, 333, INT64_MIN, INT64_MAX, confchk_write_through2_choices},
   {NULL, NULL, NULL, NULL, NULL, 0, NULL, 0, 0, 0, 0, NULL}};
 
 static const uint8_t confchk_wiredtiger_open_all_jump[WT_CONFIG_JUMP_TABLE_SIZE] = {0, 0, 0, 0, 0,
   0, 0, 0, 0, 0, 0, 0, 0, 0, 0, 0, 0, 0, 0, 0, 0, 0, 0, 0, 0, 0, 0, 0, 0, 0, 0, 0, 0, 0, 0, 0, 0, 0,
   0, 0, 0, 0, 0, 0, 0, 0, 0, 0, 0, 0, 0, 0, 0, 0, 0, 0, 0, 0, 0, 0, 0, 0, 0, 0, 0, 0, 0, 0, 0, 0, 0,
-<<<<<<< HEAD
-  0, 0, 0, 0, 0, 0, 0, 0, 0, 0, 0, 0, 0, 0, 0, 0, 0, 0, 0, 0, 0, 0, 0, 0, 0, 0, 0, 0, 4, 17, 20, 33,
-=======
-  0, 0, 0, 0, 0, 0, 0, 0, 0, 0, 0, 0, 0, 0, 0, 0, 0, 0, 0, 0, 0, 0, 0, 0, 0, 0, 0, 1, 5, 18, 20, 33,
->>>>>>> 2bf61971
-  35, 36, 40, 42, 43, 43, 45, 48, 48, 50, 51, 51, 53, 60, 63, 65, 68, 69, 69, 69, 69, 69, 69, 69,
-  69};
+  0, 0, 0, 0, 0, 0, 0, 0, 0, 0, 0, 0, 0, 0, 0, 0, 0, 0, 0, 0, 0, 0, 0, 0, 0, 0, 0, 1, 5, 18, 21, 34,
+  36, 37, 41, 43, 44, 44, 46, 49, 49, 51, 52, 52, 54, 61, 64, 66, 69, 70, 70, 70, 70, 70, 70, 70,
+  70};
 
 static const char *confchk_extra_diagnostics4_choices[] = {__WT_CONFIG_CHOICE_all,
   __WT_CONFIG_CHOICE_checkpoint_validate, __WT_CONFIG_CHOICE_cursor_check,
@@ -3735,29 +3507,18 @@
   __WT_CONFIG_CHOICE_data, __WT_CONFIG_CHOICE_log, NULL};
 
 static const WT_CONFIG_CHECK confchk_wiredtiger_open_basecfg[] = {
-<<<<<<< HEAD
-  {"backup_restore_target", "list", NULL, NULL, NULL, 0, NULL, WT_CONFIG_COMPILED_TYPE_LIST, 294,
-=======
-  {"aux_path", "string", NULL, NULL, NULL, 0, NULL, WT_CONFIG_COMPILED_TYPE_STRING, 276, INT64_MIN,
-    INT64_MAX, NULL},
-  {"backup_restore_target", "list", NULL, NULL, NULL, 0, NULL, WT_CONFIG_COMPILED_TYPE_LIST, 277,
->>>>>>> 2bf61971
+  {"aux_path", "string", NULL, NULL, NULL, 0, NULL, WT_CONFIG_COMPILED_TYPE_STRING, 294, INT64_MIN,
+    INT64_MAX, NULL},
+  {"backup_restore_target", "list", NULL, NULL, NULL, 0, NULL, WT_CONFIG_COMPILED_TYPE_LIST, 295,
     INT64_MIN, INT64_MAX, NULL},
   {"block_cache", "category", NULL, NULL, confchk_wiredtiger_open_block_cache_subconfigs, 12,
     confchk_wiredtiger_open_block_cache_subconfigs_jump, WT_CONFIG_COMPILED_TYPE_CATEGORY, 189,
     INT64_MIN, INT64_MAX, NULL},
   {"buffer_alignment", "int", NULL, "min=-1,max=1MB", NULL, 0, NULL, WT_CONFIG_COMPILED_TYPE_INT,
-<<<<<<< HEAD
-    295, -1, 1LL * WT_MEGABYTE, NULL},
+    296, -1, 1LL * WT_MEGABYTE, NULL},
   {"builtin_extension_config", "string", NULL, NULL, NULL, 0, NULL, WT_CONFIG_COMPILED_TYPE_STRING,
-    296, INT64_MIN, INT64_MAX, NULL},
+    297, INT64_MIN, INT64_MAX, NULL},
   {"cache_cursors", "boolean", NULL, NULL, NULL, 0, NULL, WT_CONFIG_COMPILED_TYPE_BOOLEAN, 288,
-=======
-    278, -1, 1LL * WT_MEGABYTE, NULL},
-  {"builtin_extension_config", "string", NULL, NULL, NULL, 0, NULL, WT_CONFIG_COMPILED_TYPE_STRING,
-    279, INT64_MIN, INT64_MAX, NULL},
-  {"cache_cursors", "boolean", NULL, NULL, NULL, 0, NULL, WT_CONFIG_COMPILED_TYPE_BOOLEAN, 270,
->>>>>>> 2bf61971
     INT64_MIN, INT64_MAX, NULL},
   {"cache_max_wait_ms", "int", NULL, "min=0", NULL, 0, NULL, WT_CONFIG_COMPILED_TYPE_INT, 200, 0,
     INT64_MAX, NULL},
@@ -3773,13 +3534,8 @@
   {"checkpoint_cleanup", "category", NULL, NULL,
     confchk_wiredtiger_open_checkpoint_cleanup_subconfigs, 2,
     confchk_wiredtiger_open_checkpoint_cleanup_subconfigs_jump, WT_CONFIG_COMPILED_TYPE_CATEGORY,
-<<<<<<< HEAD
     208, INT64_MIN, INT64_MAX, NULL},
-  {"checkpoint_sync", "boolean", NULL, NULL, NULL, 0, NULL, WT_CONFIG_COMPILED_TYPE_BOOLEAN, 297,
-=======
-    190, INT64_MIN, INT64_MAX, NULL},
-  {"checkpoint_sync", "boolean", NULL, NULL, NULL, 0, NULL, WT_CONFIG_COMPILED_TYPE_BOOLEAN, 280,
->>>>>>> 2bf61971
+  {"checkpoint_sync", "boolean", NULL, NULL, NULL, 0, NULL, WT_CONFIG_COMPILED_TYPE_BOOLEAN, 298,
     INT64_MIN, INT64_MAX, NULL},
   {"chunk_cache", "category", NULL, NULL, confchk_wiredtiger_open_chunk_cache_subconfigs, 9,
     confchk_wiredtiger_open_chunk_cache_subconfigs_jump, WT_CONFIG_COMPILED_TYPE_CATEGORY, 210,
@@ -3788,19 +3544,11 @@
     confchk_wiredtiger_open_compatibility_subconfigs_jump, WT_CONFIG_COMPILED_TYPE_CATEGORY, 212,
     INT64_MIN, INT64_MAX, NULL},
   {"compile_configuration_count", "int", NULL, "min=500", NULL, 0, NULL,
-<<<<<<< HEAD
-    WT_CONFIG_COMPILED_TYPE_INT, 304, 500, INT64_MAX, NULL},
-=======
-    WT_CONFIG_COMPILED_TYPE_INT, 287, 500, INT64_MAX, NULL},
->>>>>>> 2bf61971
+    WT_CONFIG_COMPILED_TYPE_INT, 305, 500, INT64_MAX, NULL},
   {"debug_mode", "category", NULL, NULL, confchk_wiredtiger_open_debug_mode_subconfigs, 17,
     confchk_wiredtiger_open_debug_mode_subconfigs_jump, WT_CONFIG_COMPILED_TYPE_CATEGORY, 214,
     INT64_MIN, INT64_MAX, NULL},
-<<<<<<< HEAD
-  {"direct_io", "list", NULL, NULL, NULL, 0, NULL, WT_CONFIG_COMPILED_TYPE_LIST, 307, INT64_MIN,
-=======
-  {"direct_io", "list", NULL, NULL, NULL, 0, NULL, WT_CONFIG_COMPILED_TYPE_LIST, 290, INT64_MIN,
->>>>>>> 2bf61971
+  {"direct_io", "list", NULL, NULL, NULL, 0, NULL, WT_CONFIG_COMPILED_TYPE_LIST, 308, INT64_MIN,
     INT64_MAX, NULL},
   {"disaggregated", "category", NULL, NULL, confchk_wiredtiger_open_disaggregated_subconfigs, 6,
     confchk_wiredtiger_open_disaggregated_subconfigs_jump, WT_CONFIG_COMPILED_TYPE_CATEGORY, 20,
@@ -3826,13 +3574,8 @@
   {"eviction_updates_target", "int", NULL, "min=0,max=10TB", NULL, 0, NULL,
     WT_CONFIG_COMPILED_TYPE_INT, 243, 0, 10LL * WT_TERABYTE, NULL},
   {"eviction_updates_trigger", "int", NULL, "min=0,max=10TB", NULL, 0, NULL,
-<<<<<<< HEAD
     WT_CONFIG_COMPILED_TYPE_INT, 244, 0, 10LL * WT_TERABYTE, NULL},
-  {"extensions", "list", NULL, NULL, NULL, 0, NULL, WT_CONFIG_COMPILED_TYPE_LIST, 309, INT64_MIN,
-=======
-    WT_CONFIG_COMPILED_TYPE_INT, 226, 0, 10LL * WT_TERABYTE, NULL},
-  {"extensions", "list", NULL, NULL, NULL, 0, NULL, WT_CONFIG_COMPILED_TYPE_LIST, 292, INT64_MIN,
->>>>>>> 2bf61971
+  {"extensions", "list", NULL, NULL, NULL, 0, NULL, WT_CONFIG_COMPILED_TYPE_LIST, 310, INT64_MIN,
     INT64_MAX, NULL},
   {"extra_diagnostics", "list", NULL,
     "choices=[\"all\",\"checkpoint_validate\",\"cursor_check\""
@@ -3842,26 +3585,16 @@
     NULL, 0, NULL, WT_CONFIG_COMPILED_TYPE_LIST, 245, INT64_MIN, INT64_MAX,
     confchk_extra_diagnostics4_choices},
   {"file_extend", "list", NULL, "choices=[\"data\",\"log\"]", NULL, 0, NULL,
-<<<<<<< HEAD
-    WT_CONFIG_COMPILED_TYPE_LIST, 310, INT64_MIN, INT64_MAX, confchk_file_extend3_choices},
-=======
-    WT_CONFIG_COMPILED_TYPE_LIST, 293, INT64_MIN, INT64_MAX, confchk_file_extend3_choices},
->>>>>>> 2bf61971
+    WT_CONFIG_COMPILED_TYPE_LIST, 311, INT64_MIN, INT64_MAX, confchk_file_extend3_choices},
   {"file_manager", "category", NULL, NULL, confchk_wiredtiger_open_file_manager_subconfigs, 3,
     confchk_wiredtiger_open_file_manager_subconfigs_jump, WT_CONFIG_COMPILED_TYPE_CATEGORY, 246,
     INT64_MIN, INT64_MAX, NULL},
   {"generation_drain_timeout_ms", "int", NULL, "min=0", NULL, 0, NULL, WT_CONFIG_COMPILED_TYPE_INT,
     250, 0, INT64_MAX, NULL},
   {"hash", "category", NULL, NULL, confchk_wiredtiger_open_hash_subconfigs, 2,
-<<<<<<< HEAD
-    confchk_wiredtiger_open_hash_subconfigs_jump, WT_CONFIG_COMPILED_TYPE_CATEGORY, 311, INT64_MIN,
-    INT64_MAX, NULL},
-  {"hazard_max", "int", NULL, "min=15", NULL, 0, NULL, WT_CONFIG_COMPILED_TYPE_INT, 314, 15,
-=======
-    confchk_wiredtiger_open_hash_subconfigs_jump, WT_CONFIG_COMPILED_TYPE_CATEGORY, 294, INT64_MIN,
-    INT64_MAX, NULL},
-  {"hazard_max", "int", NULL, "min=15", NULL, 0, NULL, WT_CONFIG_COMPILED_TYPE_INT, 297, 15,
->>>>>>> 2bf61971
+    confchk_wiredtiger_open_hash_subconfigs_jump, WT_CONFIG_COMPILED_TYPE_CATEGORY, 312, INT64_MIN,
+    INT64_MAX, NULL},
+  {"hazard_max", "int", NULL, "min=15", NULL, 0, NULL, WT_CONFIG_COMPILED_TYPE_INT, 315, 15,
     INT64_MAX, NULL},
   {"heuristic_controls", "category", NULL, NULL,
     confchk_wiredtiger_open_heuristic_controls_subconfigs, 3,
@@ -3881,19 +3614,11 @@
   {"lsm_manager", "category", NULL, NULL, confchk_wiredtiger_open_lsm_manager_subconfigs, 2,
     confchk_wiredtiger_open_lsm_manager_subconfigs_jump, WT_CONFIG_COMPILED_TYPE_CATEGORY, 267,
     INT64_MIN, INT64_MAX, NULL},
-<<<<<<< HEAD
-  {"mmap", "boolean", NULL, NULL, NULL, 0, NULL, WT_CONFIG_COMPILED_TYPE_BOOLEAN, 318, INT64_MIN,
-    INT64_MAX, NULL},
-  {"mmap_all", "boolean", NULL, NULL, NULL, 0, NULL, WT_CONFIG_COMPILED_TYPE_BOOLEAN, 319,
-    INT64_MIN, INT64_MAX, NULL},
-  {"multiprocess", "boolean", NULL, NULL, NULL, 0, NULL, WT_CONFIG_COMPILED_TYPE_BOOLEAN, 320,
-=======
-  {"mmap", "boolean", NULL, NULL, NULL, 0, NULL, WT_CONFIG_COMPILED_TYPE_BOOLEAN, 302, INT64_MIN,
-    INT64_MAX, NULL},
-  {"mmap_all", "boolean", NULL, NULL, NULL, 0, NULL, WT_CONFIG_COMPILED_TYPE_BOOLEAN, 303,
-    INT64_MIN, INT64_MAX, NULL},
-  {"multiprocess", "boolean", NULL, NULL, NULL, 0, NULL, WT_CONFIG_COMPILED_TYPE_BOOLEAN, 304,
->>>>>>> 2bf61971
+  {"mmap", "boolean", NULL, NULL, NULL, 0, NULL, WT_CONFIG_COMPILED_TYPE_BOOLEAN, 319, INT64_MIN,
+    INT64_MAX, NULL},
+  {"mmap_all", "boolean", NULL, NULL, NULL, 0, NULL, WT_CONFIG_COMPILED_TYPE_BOOLEAN, 320,
+    INT64_MIN, INT64_MAX, NULL},
+  {"multiprocess", "boolean", NULL, NULL, NULL, 0, NULL, WT_CONFIG_COMPILED_TYPE_BOOLEAN, 321,
     INT64_MIN, INT64_MAX, NULL},
   {"operation_timeout_ms", "int", NULL, "min=0", NULL, 0, NULL, WT_CONFIG_COMPILED_TYPE_INT, 169, 0,
     INT64_MAX, NULL},
@@ -3909,27 +3634,15 @@
   {"rollback_to_stable", "category", NULL, NULL,
     confchk_wiredtiger_open_rollback_to_stable_subconfigs, 1,
     confchk_wiredtiger_open_rollback_to_stable_subconfigs_jump, WT_CONFIG_COMPILED_TYPE_CATEGORY,
-<<<<<<< HEAD
     272, INT64_MIN, INT64_MAX, NULL},
-  {"salvage", "boolean", NULL, NULL, NULL, 0, NULL, WT_CONFIG_COMPILED_TYPE_BOOLEAN, 323, INT64_MIN,
-    INT64_MAX, NULL},
-  {"session_max", "int", NULL, "min=1", NULL, 0, NULL, WT_CONFIG_COMPILED_TYPE_INT, 324, 1,
-    INT64_MAX, NULL},
-  {"session_scratch_max", "int", NULL, NULL, NULL, 0, NULL, WT_CONFIG_COMPILED_TYPE_INT, 325,
+  {"salvage", "boolean", NULL, NULL, NULL, 0, NULL, WT_CONFIG_COMPILED_TYPE_BOOLEAN, 324, INT64_MIN,
+    INT64_MAX, NULL},
+  {"session_max", "int", NULL, "min=1", NULL, 0, NULL, WT_CONFIG_COMPILED_TYPE_INT, 325, 1,
+    INT64_MAX, NULL},
+  {"session_scratch_max", "int", NULL, NULL, NULL, 0, NULL, WT_CONFIG_COMPILED_TYPE_INT, 326,
     INT64_MIN, INT64_MAX, NULL},
   {"session_table_cache", "boolean", NULL, NULL, NULL, 0, NULL, WT_CONFIG_COMPILED_TYPE_BOOLEAN,
-    326, INT64_MIN, INT64_MAX, NULL},
-=======
-    254, INT64_MIN, INT64_MAX, NULL},
-  {"salvage", "boolean", NULL, NULL, NULL, 0, NULL, WT_CONFIG_COMPILED_TYPE_BOOLEAN, 307, INT64_MIN,
-    INT64_MAX, NULL},
-  {"session_max", "int", NULL, "min=1", NULL, 0, NULL, WT_CONFIG_COMPILED_TYPE_INT, 308, 1,
-    INT64_MAX, NULL},
-  {"session_scratch_max", "int", NULL, NULL, NULL, 0, NULL, WT_CONFIG_COMPILED_TYPE_INT, 309,
-    INT64_MIN, INT64_MAX, NULL},
-  {"session_table_cache", "boolean", NULL, NULL, NULL, 0, NULL, WT_CONFIG_COMPILED_TYPE_BOOLEAN,
-    310, INT64_MIN, INT64_MAX, NULL},
->>>>>>> 2bf61971
+    327, INT64_MIN, INT64_MAX, NULL},
   {"shared_cache", "category", NULL, NULL, confchk_wiredtiger_open_shared_cache_subconfigs, 5,
     confchk_wiredtiger_open_shared_cache_subconfigs_jump, WT_CONFIG_COMPILED_TYPE_CATEGORY, 274,
     INT64_MIN, INT64_MAX, NULL},
@@ -3962,11 +3675,7 @@
     confchk_timing_stress_for_test4_choices},
   {"transaction_sync", "category", NULL, NULL, confchk_wiredtiger_open_transaction_sync_subconfigs,
     2, confchk_wiredtiger_open_transaction_sync_subconfigs_jump, WT_CONFIG_COMPILED_TYPE_CATEGORY,
-<<<<<<< HEAD
-    328, INT64_MIN, INT64_MAX, NULL},
-=======
-    312, INT64_MIN, INT64_MAX, NULL},
->>>>>>> 2bf61971
+    329, INT64_MIN, INT64_MAX, NULL},
   {"verbose", "list", NULL,
     "choices=[\"all\",\"api\",\"backup\",\"block\","
     "\"block_cache\",\"checkpoint\",\"checkpoint_cleanup\","
@@ -3981,34 +3690,21 @@
     "\"split\",\"temporary\",\"thread_group\",\"tiered\","
     "\"timestamp\",\"transaction\",\"verify\",\"version\",\"write\"]",
     NULL, 0, NULL, WT_CONFIG_COMPILED_TYPE_LIST, 10, INT64_MIN, INT64_MAX,
-<<<<<<< HEAD
     confchk_verbose16_choices},
-  {"verify_metadata", "boolean", NULL, NULL, NULL, 0, NULL, WT_CONFIG_COMPILED_TYPE_BOOLEAN, 331,
-=======
-    confchk_verbose15_choices},
-  {"verify_metadata", "boolean", NULL, NULL, NULL, 0, NULL, WT_CONFIG_COMPILED_TYPE_BOOLEAN, 315,
->>>>>>> 2bf61971
+  {"verify_metadata", "boolean", NULL, NULL, NULL, 0, NULL, WT_CONFIG_COMPILED_TYPE_BOOLEAN, 332,
     INT64_MIN, INT64_MAX, NULL},
   {"version", "string", NULL, NULL, NULL, 0, NULL, WT_CONFIG_COMPILED_TYPE_STRING, 68, INT64_MIN,
     INT64_MAX, NULL},
   {"write_through", "list", NULL, "choices=[\"data\",\"log\"]", NULL, 0, NULL,
-<<<<<<< HEAD
-    WT_CONFIG_COMPILED_TYPE_LIST, 332, INT64_MIN, INT64_MAX, confchk_write_through3_choices},
-=======
-    WT_CONFIG_COMPILED_TYPE_LIST, 316, INT64_MIN, INT64_MAX, confchk_write_through3_choices},
->>>>>>> 2bf61971
+    WT_CONFIG_COMPILED_TYPE_LIST, 333, INT64_MIN, INT64_MAX, confchk_write_through3_choices},
   {NULL, NULL, NULL, NULL, NULL, 0, NULL, 0, 0, 0, 0, NULL}};
 
 static const uint8_t confchk_wiredtiger_open_basecfg_jump[WT_CONFIG_JUMP_TABLE_SIZE] = {0, 0, 0, 0,
   0, 0, 0, 0, 0, 0, 0, 0, 0, 0, 0, 0, 0, 0, 0, 0, 0, 0, 0, 0, 0, 0, 0, 0, 0, 0, 0, 0, 0, 0, 0, 0, 0,
   0, 0, 0, 0, 0, 0, 0, 0, 0, 0, 0, 0, 0, 0, 0, 0, 0, 0, 0, 0, 0, 0, 0, 0, 0, 0, 0, 0, 0, 0, 0, 0, 0,
-<<<<<<< HEAD
-  0, 0, 0, 0, 0, 0, 0, 0, 0, 0, 0, 0, 0, 0, 0, 0, 0, 0, 0, 0, 0, 0, 0, 0, 0, 0, 0, 0, 0, 4, 15, 18,
-=======
-  0, 0, 0, 0, 0, 0, 0, 0, 0, 0, 0, 0, 0, 0, 0, 0, 0, 0, 0, 0, 0, 0, 0, 0, 0, 0, 0, 0, 1, 5, 16, 18,
->>>>>>> 2bf61971
-  30, 32, 33, 37, 38, 39, 39, 41, 44, 44, 46, 47, 47, 49, 56, 59, 59, 62, 63, 63, 63, 63, 63, 63,
-  63, 63};
+  0, 0, 0, 0, 0, 0, 0, 0, 0, 0, 0, 0, 0, 0, 0, 0, 0, 0, 0, 0, 0, 0, 0, 0, 0, 0, 0, 0, 1, 5, 16, 19,
+  31, 33, 34, 38, 39, 40, 40, 42, 45, 45, 47, 48, 48, 50, 57, 60, 60, 63, 64, 64, 64, 64, 64, 64,
+  64, 64};
 
 static const char *confchk_extra_diagnostics5_choices[] = {__WT_CONFIG_CHOICE_all,
   __WT_CONFIG_CHOICE_checkpoint_validate, __WT_CONFIG_CHOICE_cursor_check,
@@ -4067,29 +3763,18 @@
   __WT_CONFIG_CHOICE_data, __WT_CONFIG_CHOICE_log, NULL};
 
 static const WT_CONFIG_CHECK confchk_wiredtiger_open_usercfg[] = {
-<<<<<<< HEAD
-  {"backup_restore_target", "list", NULL, NULL, NULL, 0, NULL, WT_CONFIG_COMPILED_TYPE_LIST, 294,
-=======
-  {"aux_path", "string", NULL, NULL, NULL, 0, NULL, WT_CONFIG_COMPILED_TYPE_STRING, 276, INT64_MIN,
-    INT64_MAX, NULL},
-  {"backup_restore_target", "list", NULL, NULL, NULL, 0, NULL, WT_CONFIG_COMPILED_TYPE_LIST, 277,
->>>>>>> 2bf61971
+  {"aux_path", "string", NULL, NULL, NULL, 0, NULL, WT_CONFIG_COMPILED_TYPE_STRING, 294, INT64_MIN,
+    INT64_MAX, NULL},
+  {"backup_restore_target", "list", NULL, NULL, NULL, 0, NULL, WT_CONFIG_COMPILED_TYPE_LIST, 295,
     INT64_MIN, INT64_MAX, NULL},
   {"block_cache", "category", NULL, NULL, confchk_wiredtiger_open_block_cache_subconfigs, 12,
     confchk_wiredtiger_open_block_cache_subconfigs_jump, WT_CONFIG_COMPILED_TYPE_CATEGORY, 189,
     INT64_MIN, INT64_MAX, NULL},
   {"buffer_alignment", "int", NULL, "min=-1,max=1MB", NULL, 0, NULL, WT_CONFIG_COMPILED_TYPE_INT,
-<<<<<<< HEAD
-    295, -1, 1LL * WT_MEGABYTE, NULL},
+    296, -1, 1LL * WT_MEGABYTE, NULL},
   {"builtin_extension_config", "string", NULL, NULL, NULL, 0, NULL, WT_CONFIG_COMPILED_TYPE_STRING,
-    296, INT64_MIN, INT64_MAX, NULL},
+    297, INT64_MIN, INT64_MAX, NULL},
   {"cache_cursors", "boolean", NULL, NULL, NULL, 0, NULL, WT_CONFIG_COMPILED_TYPE_BOOLEAN, 288,
-=======
-    278, -1, 1LL * WT_MEGABYTE, NULL},
-  {"builtin_extension_config", "string", NULL, NULL, NULL, 0, NULL, WT_CONFIG_COMPILED_TYPE_STRING,
-    279, INT64_MIN, INT64_MAX, NULL},
-  {"cache_cursors", "boolean", NULL, NULL, NULL, 0, NULL, WT_CONFIG_COMPILED_TYPE_BOOLEAN, 270,
->>>>>>> 2bf61971
     INT64_MIN, INT64_MAX, NULL},
   {"cache_max_wait_ms", "int", NULL, "min=0", NULL, 0, NULL, WT_CONFIG_COMPILED_TYPE_INT, 200, 0,
     INT64_MAX, NULL},
@@ -4105,13 +3790,8 @@
   {"checkpoint_cleanup", "category", NULL, NULL,
     confchk_wiredtiger_open_checkpoint_cleanup_subconfigs, 2,
     confchk_wiredtiger_open_checkpoint_cleanup_subconfigs_jump, WT_CONFIG_COMPILED_TYPE_CATEGORY,
-<<<<<<< HEAD
     208, INT64_MIN, INT64_MAX, NULL},
-  {"checkpoint_sync", "boolean", NULL, NULL, NULL, 0, NULL, WT_CONFIG_COMPILED_TYPE_BOOLEAN, 297,
-=======
-    190, INT64_MIN, INT64_MAX, NULL},
-  {"checkpoint_sync", "boolean", NULL, NULL, NULL, 0, NULL, WT_CONFIG_COMPILED_TYPE_BOOLEAN, 280,
->>>>>>> 2bf61971
+  {"checkpoint_sync", "boolean", NULL, NULL, NULL, 0, NULL, WT_CONFIG_COMPILED_TYPE_BOOLEAN, 298,
     INT64_MIN, INT64_MAX, NULL},
   {"chunk_cache", "category", NULL, NULL, confchk_wiredtiger_open_chunk_cache_subconfigs, 9,
     confchk_wiredtiger_open_chunk_cache_subconfigs_jump, WT_CONFIG_COMPILED_TYPE_CATEGORY, 210,
@@ -4120,19 +3800,11 @@
     confchk_wiredtiger_open_compatibility_subconfigs_jump, WT_CONFIG_COMPILED_TYPE_CATEGORY, 212,
     INT64_MIN, INT64_MAX, NULL},
   {"compile_configuration_count", "int", NULL, "min=500", NULL, 0, NULL,
-<<<<<<< HEAD
-    WT_CONFIG_COMPILED_TYPE_INT, 304, 500, INT64_MAX, NULL},
-=======
-    WT_CONFIG_COMPILED_TYPE_INT, 287, 500, INT64_MAX, NULL},
->>>>>>> 2bf61971
+    WT_CONFIG_COMPILED_TYPE_INT, 305, 500, INT64_MAX, NULL},
   {"debug_mode", "category", NULL, NULL, confchk_wiredtiger_open_debug_mode_subconfigs, 17,
     confchk_wiredtiger_open_debug_mode_subconfigs_jump, WT_CONFIG_COMPILED_TYPE_CATEGORY, 214,
     INT64_MIN, INT64_MAX, NULL},
-<<<<<<< HEAD
-  {"direct_io", "list", NULL, NULL, NULL, 0, NULL, WT_CONFIG_COMPILED_TYPE_LIST, 307, INT64_MIN,
-=======
-  {"direct_io", "list", NULL, NULL, NULL, 0, NULL, WT_CONFIG_COMPILED_TYPE_LIST, 290, INT64_MIN,
->>>>>>> 2bf61971
+  {"direct_io", "list", NULL, NULL, NULL, 0, NULL, WT_CONFIG_COMPILED_TYPE_LIST, 308, INT64_MIN,
     INT64_MAX, NULL},
   {"disaggregated", "category", NULL, NULL, confchk_wiredtiger_open_disaggregated_subconfigs, 6,
     confchk_wiredtiger_open_disaggregated_subconfigs_jump, WT_CONFIG_COMPILED_TYPE_CATEGORY, 20,
@@ -4158,13 +3830,8 @@
   {"eviction_updates_target", "int", NULL, "min=0,max=10TB", NULL, 0, NULL,
     WT_CONFIG_COMPILED_TYPE_INT, 243, 0, 10LL * WT_TERABYTE, NULL},
   {"eviction_updates_trigger", "int", NULL, "min=0,max=10TB", NULL, 0, NULL,
-<<<<<<< HEAD
     WT_CONFIG_COMPILED_TYPE_INT, 244, 0, 10LL * WT_TERABYTE, NULL},
-  {"extensions", "list", NULL, NULL, NULL, 0, NULL, WT_CONFIG_COMPILED_TYPE_LIST, 309, INT64_MIN,
-=======
-    WT_CONFIG_COMPILED_TYPE_INT, 226, 0, 10LL * WT_TERABYTE, NULL},
-  {"extensions", "list", NULL, NULL, NULL, 0, NULL, WT_CONFIG_COMPILED_TYPE_LIST, 292, INT64_MIN,
->>>>>>> 2bf61971
+  {"extensions", "list", NULL, NULL, NULL, 0, NULL, WT_CONFIG_COMPILED_TYPE_LIST, 310, INT64_MIN,
     INT64_MAX, NULL},
   {"extra_diagnostics", "list", NULL,
     "choices=[\"all\",\"checkpoint_validate\",\"cursor_check\""
@@ -4174,26 +3841,16 @@
     NULL, 0, NULL, WT_CONFIG_COMPILED_TYPE_LIST, 245, INT64_MIN, INT64_MAX,
     confchk_extra_diagnostics5_choices},
   {"file_extend", "list", NULL, "choices=[\"data\",\"log\"]", NULL, 0, NULL,
-<<<<<<< HEAD
-    WT_CONFIG_COMPILED_TYPE_LIST, 310, INT64_MIN, INT64_MAX, confchk_file_extend4_choices},
-=======
-    WT_CONFIG_COMPILED_TYPE_LIST, 293, INT64_MIN, INT64_MAX, confchk_file_extend4_choices},
->>>>>>> 2bf61971
+    WT_CONFIG_COMPILED_TYPE_LIST, 311, INT64_MIN, INT64_MAX, confchk_file_extend4_choices},
   {"file_manager", "category", NULL, NULL, confchk_wiredtiger_open_file_manager_subconfigs, 3,
     confchk_wiredtiger_open_file_manager_subconfigs_jump, WT_CONFIG_COMPILED_TYPE_CATEGORY, 246,
     INT64_MIN, INT64_MAX, NULL},
   {"generation_drain_timeout_ms", "int", NULL, "min=0", NULL, 0, NULL, WT_CONFIG_COMPILED_TYPE_INT,
     250, 0, INT64_MAX, NULL},
   {"hash", "category", NULL, NULL, confchk_wiredtiger_open_hash_subconfigs, 2,
-<<<<<<< HEAD
-    confchk_wiredtiger_open_hash_subconfigs_jump, WT_CONFIG_COMPILED_TYPE_CATEGORY, 311, INT64_MIN,
-    INT64_MAX, NULL},
-  {"hazard_max", "int", NULL, "min=15", NULL, 0, NULL, WT_CONFIG_COMPILED_TYPE_INT, 314, 15,
-=======
-    confchk_wiredtiger_open_hash_subconfigs_jump, WT_CONFIG_COMPILED_TYPE_CATEGORY, 294, INT64_MIN,
-    INT64_MAX, NULL},
-  {"hazard_max", "int", NULL, "min=15", NULL, 0, NULL, WT_CONFIG_COMPILED_TYPE_INT, 297, 15,
->>>>>>> 2bf61971
+    confchk_wiredtiger_open_hash_subconfigs_jump, WT_CONFIG_COMPILED_TYPE_CATEGORY, 312, INT64_MIN,
+    INT64_MAX, NULL},
+  {"hazard_max", "int", NULL, "min=15", NULL, 0, NULL, WT_CONFIG_COMPILED_TYPE_INT, 315, 15,
     INT64_MAX, NULL},
   {"heuristic_controls", "category", NULL, NULL,
     confchk_wiredtiger_open_heuristic_controls_subconfigs, 3,
@@ -4213,19 +3870,11 @@
   {"lsm_manager", "category", NULL, NULL, confchk_wiredtiger_open_lsm_manager_subconfigs, 2,
     confchk_wiredtiger_open_lsm_manager_subconfigs_jump, WT_CONFIG_COMPILED_TYPE_CATEGORY, 267,
     INT64_MIN, INT64_MAX, NULL},
-<<<<<<< HEAD
-  {"mmap", "boolean", NULL, NULL, NULL, 0, NULL, WT_CONFIG_COMPILED_TYPE_BOOLEAN, 318, INT64_MIN,
-    INT64_MAX, NULL},
-  {"mmap_all", "boolean", NULL, NULL, NULL, 0, NULL, WT_CONFIG_COMPILED_TYPE_BOOLEAN, 319,
-    INT64_MIN, INT64_MAX, NULL},
-  {"multiprocess", "boolean", NULL, NULL, NULL, 0, NULL, WT_CONFIG_COMPILED_TYPE_BOOLEAN, 320,
-=======
-  {"mmap", "boolean", NULL, NULL, NULL, 0, NULL, WT_CONFIG_COMPILED_TYPE_BOOLEAN, 302, INT64_MIN,
-    INT64_MAX, NULL},
-  {"mmap_all", "boolean", NULL, NULL, NULL, 0, NULL, WT_CONFIG_COMPILED_TYPE_BOOLEAN, 303,
-    INT64_MIN, INT64_MAX, NULL},
-  {"multiprocess", "boolean", NULL, NULL, NULL, 0, NULL, WT_CONFIG_COMPILED_TYPE_BOOLEAN, 304,
->>>>>>> 2bf61971
+  {"mmap", "boolean", NULL, NULL, NULL, 0, NULL, WT_CONFIG_COMPILED_TYPE_BOOLEAN, 319, INT64_MIN,
+    INT64_MAX, NULL},
+  {"mmap_all", "boolean", NULL, NULL, NULL, 0, NULL, WT_CONFIG_COMPILED_TYPE_BOOLEAN, 320,
+    INT64_MIN, INT64_MAX, NULL},
+  {"multiprocess", "boolean", NULL, NULL, NULL, 0, NULL, WT_CONFIG_COMPILED_TYPE_BOOLEAN, 321,
     INT64_MIN, INT64_MAX, NULL},
   {"operation_timeout_ms", "int", NULL, "min=0", NULL, 0, NULL, WT_CONFIG_COMPILED_TYPE_INT, 169, 0,
     INT64_MAX, NULL},
@@ -4241,27 +3890,15 @@
   {"rollback_to_stable", "category", NULL, NULL,
     confchk_wiredtiger_open_rollback_to_stable_subconfigs, 1,
     confchk_wiredtiger_open_rollback_to_stable_subconfigs_jump, WT_CONFIG_COMPILED_TYPE_CATEGORY,
-<<<<<<< HEAD
     272, INT64_MIN, INT64_MAX, NULL},
-  {"salvage", "boolean", NULL, NULL, NULL, 0, NULL, WT_CONFIG_COMPILED_TYPE_BOOLEAN, 323, INT64_MIN,
-    INT64_MAX, NULL},
-  {"session_max", "int", NULL, "min=1", NULL, 0, NULL, WT_CONFIG_COMPILED_TYPE_INT, 324, 1,
-    INT64_MAX, NULL},
-  {"session_scratch_max", "int", NULL, NULL, NULL, 0, NULL, WT_CONFIG_COMPILED_TYPE_INT, 325,
+  {"salvage", "boolean", NULL, NULL, NULL, 0, NULL, WT_CONFIG_COMPILED_TYPE_BOOLEAN, 324, INT64_MIN,
+    INT64_MAX, NULL},
+  {"session_max", "int", NULL, "min=1", NULL, 0, NULL, WT_CONFIG_COMPILED_TYPE_INT, 325, 1,
+    INT64_MAX, NULL},
+  {"session_scratch_max", "int", NULL, NULL, NULL, 0, NULL, WT_CONFIG_COMPILED_TYPE_INT, 326,
     INT64_MIN, INT64_MAX, NULL},
   {"session_table_cache", "boolean", NULL, NULL, NULL, 0, NULL, WT_CONFIG_COMPILED_TYPE_BOOLEAN,
-    326, INT64_MIN, INT64_MAX, NULL},
-=======
-    254, INT64_MIN, INT64_MAX, NULL},
-  {"salvage", "boolean", NULL, NULL, NULL, 0, NULL, WT_CONFIG_COMPILED_TYPE_BOOLEAN, 307, INT64_MIN,
-    INT64_MAX, NULL},
-  {"session_max", "int", NULL, "min=1", NULL, 0, NULL, WT_CONFIG_COMPILED_TYPE_INT, 308, 1,
-    INT64_MAX, NULL},
-  {"session_scratch_max", "int", NULL, NULL, NULL, 0, NULL, WT_CONFIG_COMPILED_TYPE_INT, 309,
-    INT64_MIN, INT64_MAX, NULL},
-  {"session_table_cache", "boolean", NULL, NULL, NULL, 0, NULL, WT_CONFIG_COMPILED_TYPE_BOOLEAN,
-    310, INT64_MIN, INT64_MAX, NULL},
->>>>>>> 2bf61971
+    327, INT64_MIN, INT64_MAX, NULL},
   {"shared_cache", "category", NULL, NULL, confchk_wiredtiger_open_shared_cache_subconfigs, 5,
     confchk_wiredtiger_open_shared_cache_subconfigs_jump, WT_CONFIG_COMPILED_TYPE_CATEGORY, 274,
     INT64_MIN, INT64_MAX, NULL},
@@ -4294,11 +3931,7 @@
     confchk_timing_stress_for_test5_choices},
   {"transaction_sync", "category", NULL, NULL, confchk_wiredtiger_open_transaction_sync_subconfigs,
     2, confchk_wiredtiger_open_transaction_sync_subconfigs_jump, WT_CONFIG_COMPILED_TYPE_CATEGORY,
-<<<<<<< HEAD
-    328, INT64_MIN, INT64_MAX, NULL},
-=======
-    312, INT64_MIN, INT64_MAX, NULL},
->>>>>>> 2bf61971
+    329, INT64_MIN, INT64_MAX, NULL},
   {"verbose", "list", NULL,
     "choices=[\"all\",\"api\",\"backup\",\"block\","
     "\"block_cache\",\"checkpoint\",\"checkpoint_cleanup\","
@@ -4313,31 +3946,19 @@
     "\"split\",\"temporary\",\"thread_group\",\"tiered\","
     "\"timestamp\",\"transaction\",\"verify\",\"version\",\"write\"]",
     NULL, 0, NULL, WT_CONFIG_COMPILED_TYPE_LIST, 10, INT64_MIN, INT64_MAX,
-<<<<<<< HEAD
     confchk_verbose17_choices},
-  {"verify_metadata", "boolean", NULL, NULL, NULL, 0, NULL, WT_CONFIG_COMPILED_TYPE_BOOLEAN, 331,
+  {"verify_metadata", "boolean", NULL, NULL, NULL, 0, NULL, WT_CONFIG_COMPILED_TYPE_BOOLEAN, 332,
     INT64_MIN, INT64_MAX, NULL},
   {"write_through", "list", NULL, "choices=[\"data\",\"log\"]", NULL, 0, NULL,
-    WT_CONFIG_COMPILED_TYPE_LIST, 332, INT64_MIN, INT64_MAX, confchk_write_through4_choices},
-=======
-    confchk_verbose16_choices},
-  {"verify_metadata", "boolean", NULL, NULL, NULL, 0, NULL, WT_CONFIG_COMPILED_TYPE_BOOLEAN, 315,
-    INT64_MIN, INT64_MAX, NULL},
-  {"write_through", "list", NULL, "choices=[\"data\",\"log\"]", NULL, 0, NULL,
-    WT_CONFIG_COMPILED_TYPE_LIST, 316, INT64_MIN, INT64_MAX, confchk_write_through4_choices},
->>>>>>> 2bf61971
+    WT_CONFIG_COMPILED_TYPE_LIST, 333, INT64_MIN, INT64_MAX, confchk_write_through4_choices},
   {NULL, NULL, NULL, NULL, NULL, 0, NULL, 0, 0, 0, 0, NULL}};
 
 static const uint8_t confchk_wiredtiger_open_usercfg_jump[WT_CONFIG_JUMP_TABLE_SIZE] = {0, 0, 0, 0,
   0, 0, 0, 0, 0, 0, 0, 0, 0, 0, 0, 0, 0, 0, 0, 0, 0, 0, 0, 0, 0, 0, 0, 0, 0, 0, 0, 0, 0, 0, 0, 0, 0,
   0, 0, 0, 0, 0, 0, 0, 0, 0, 0, 0, 0, 0, 0, 0, 0, 0, 0, 0, 0, 0, 0, 0, 0, 0, 0, 0, 0, 0, 0, 0, 0, 0,
-<<<<<<< HEAD
-  0, 0, 0, 0, 0, 0, 0, 0, 0, 0, 0, 0, 0, 0, 0, 0, 0, 0, 0, 0, 0, 0, 0, 0, 0, 0, 0, 0, 0, 4, 15, 18,
-=======
-  0, 0, 0, 0, 0, 0, 0, 0, 0, 0, 0, 0, 0, 0, 0, 0, 0, 0, 0, 0, 0, 0, 0, 0, 0, 0, 0, 0, 1, 5, 16, 18,
->>>>>>> 2bf61971
-  30, 32, 33, 37, 38, 39, 39, 41, 44, 44, 46, 47, 47, 49, 56, 59, 59, 61, 62, 62, 62, 62, 62, 62,
-  62, 62};
+  0, 0, 0, 0, 0, 0, 0, 0, 0, 0, 0, 0, 0, 0, 0, 0, 0, 0, 0, 0, 0, 0, 0, 0, 0, 0, 0, 0, 1, 5, 16, 19,
+  31, 33, 34, 38, 39, 40, 40, 42, 45, 45, 47, 48, 48, 50, 57, 60, 60, 62, 63, 63, 63, 63, 63, 63,
+  63, 63};
 
 static const WT_CONFIG_ENTRY config_entries[] = {
   {"WT_CONNECTION.add_collator", "", NULL, 0, NULL, 0, WT_CONF_SIZING_NONE, false},
@@ -4752,11 +4373,7 @@
     "transaction_sync=(enabled=false,method=fsync),"
     "use_environment=true,use_environment_priv=false,verbose=[],"
     "verify_metadata=false,write_through=",
-<<<<<<< HEAD
-    confchk_wiredtiger_open, 68, confchk_wiredtiger_open_jump, 51, WT_CONF_SIZING_NONE, false},
-=======
-    confchk_wiredtiger_open, 68, confchk_wiredtiger_open_jump, 49, WT_CONF_SIZING_NONE, false},
->>>>>>> 2bf61971
+    confchk_wiredtiger_open, 69, confchk_wiredtiger_open_jump, 51, WT_CONF_SIZING_NONE, false},
   {"wiredtiger_open_all",
     "aux_path=,backup_restore_target=,"
     "block_cache=(blkcache_eviction_aggression=1800,"
@@ -4813,11 +4430,7 @@
     "transaction_sync=(enabled=false,method=fsync),"
     "use_environment=true,use_environment_priv=false,verbose=[],"
     "verify_metadata=false,version=(major=0,minor=0),write_through=",
-<<<<<<< HEAD
-    confchk_wiredtiger_open_all, 69, confchk_wiredtiger_open_all_jump, 52, WT_CONF_SIZING_NONE,
-=======
-    confchk_wiredtiger_open_all, 69, confchk_wiredtiger_open_all_jump, 50, WT_CONF_SIZING_NONE,
->>>>>>> 2bf61971
+    confchk_wiredtiger_open_all, 70, confchk_wiredtiger_open_all_jump, 52, WT_CONF_SIZING_NONE,
     false},
   {"wiredtiger_open_basecfg",
     "aux_path=,backup_restore_target=,"
@@ -4874,11 +4487,7 @@
     "shared=false),timing_stress_for_test=,"
     "transaction_sync=(enabled=false,method=fsync),verbose=[],"
     "verify_metadata=false,version=(major=0,minor=0),write_through=",
-<<<<<<< HEAD
-    confchk_wiredtiger_open_basecfg, 63, confchk_wiredtiger_open_basecfg_jump, 53,
-=======
-    confchk_wiredtiger_open_basecfg, 63, confchk_wiredtiger_open_basecfg_jump, 51,
->>>>>>> 2bf61971
+    confchk_wiredtiger_open_basecfg, 64, confchk_wiredtiger_open_basecfg_jump, 53,
     WT_CONF_SIZING_NONE, false},
   {"wiredtiger_open_usercfg",
     "aux_path=,backup_restore_target=,"
@@ -4935,11 +4544,7 @@
     "shared=false),timing_stress_for_test=,"
     "transaction_sync=(enabled=false,method=fsync),verbose=[],"
     "verify_metadata=false,write_through=",
-<<<<<<< HEAD
-    confchk_wiredtiger_open_usercfg, 62, confchk_wiredtiger_open_usercfg_jump, 54,
-=======
-    confchk_wiredtiger_open_usercfg, 62, confchk_wiredtiger_open_usercfg_jump, 52,
->>>>>>> 2bf61971
+    confchk_wiredtiger_open_usercfg, 63, confchk_wiredtiger_open_usercfg_jump, 54,
     WT_CONF_SIZING_NONE, false},
   {NULL, NULL, NULL, 0, NULL, 0, WT_CONF_SIZING_NONE, false}};
 
