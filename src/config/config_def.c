/* DO NOT EDIT: automatically built by dist/api_config.py. */

#include "wt_internal.h"
const char __WT_CONFIG_CHOICE_NULL[] = ""; /* not set in configuration */

static const WT_CONFIG_CHECK confchk_WT_CONNECTION_close[] = {
  {"final_flush", "boolean", NULL, NULL, NULL, 0, NULL, WT_CONFIG_COMPILED_TYPE_BOOLEAN, 163,
    INT64_MIN, INT64_MAX, NULL},
  {"leak_memory", "boolean", NULL, NULL, NULL, 0, NULL, WT_CONFIG_COMPILED_TYPE_BOOLEAN, 164,
    INT64_MIN, INT64_MAX, NULL},
  {"use_timestamp", "boolean", NULL, NULL, NULL, 0, NULL, WT_CONFIG_COMPILED_TYPE_BOOLEAN, 162,
    INT64_MIN, INT64_MAX, NULL},
  {NULL, NULL, NULL, NULL, NULL, 0, NULL, 0, 0, 0, 0, NULL}};

static const uint8_t confchk_WT_CONNECTION_close_jump[WT_CONFIG_JUMP_TABLE_SIZE] = {0, 0, 0, 0, 0,
  0, 0, 0, 0, 0, 0, 0, 0, 0, 0, 0, 0, 0, 0, 0, 0, 0, 0, 0, 0, 0, 0, 0, 0, 0, 0, 0, 0, 0, 0, 0, 0, 0,
  0, 0, 0, 0, 0, 0, 0, 0, 0, 0, 0, 0, 0, 0, 0, 0, 0, 0, 0, 0, 0, 0, 0, 0, 0, 0, 0, 0, 0, 0, 0, 0, 0,
  0, 0, 0, 0, 0, 0, 0, 0, 0, 0, 0, 0, 0, 0, 0, 0, 0, 0, 0, 0, 0, 0, 0, 0, 0, 0, 0, 0, 0, 0, 0, 0, 1,
  1, 1, 1, 1, 1, 2, 2, 2, 2, 2, 2, 2, 2, 2, 3, 3, 3, 3, 3, 3, 3, 3, 3, 3};

static const WT_CONFIG_CHECK confchk_WT_CONNECTION_debug_info[] = {
  {"backup", "boolean", NULL, NULL, NULL, 0, NULL, WT_CONFIG_COMPILED_TYPE_BOOLEAN, 165, INT64_MIN,
    INT64_MAX, NULL},
  {"cache", "boolean", NULL, NULL, NULL, 0, NULL, WT_CONFIG_COMPILED_TYPE_BOOLEAN, 166, INT64_MIN,
    INT64_MAX, NULL},
  {"cursors", "boolean", NULL, NULL, NULL, 0, NULL, WT_CONFIG_COMPILED_TYPE_BOOLEAN, 167, INT64_MIN,
    INT64_MAX, NULL},
  {"handles", "boolean", NULL, NULL, NULL, 0, NULL, WT_CONFIG_COMPILED_TYPE_BOOLEAN, 168, INT64_MIN,
    INT64_MAX, NULL},
  {"log", "boolean", NULL, NULL, NULL, 0, NULL, WT_CONFIG_COMPILED_TYPE_BOOLEAN, 169, INT64_MIN,
    INT64_MAX, NULL},
  {"sessions", "boolean", NULL, NULL, NULL, 0, NULL, WT_CONFIG_COMPILED_TYPE_BOOLEAN, 170,
    INT64_MIN, INT64_MAX, NULL},
  {"txn", "boolean", NULL, NULL, NULL, 0, NULL, WT_CONFIG_COMPILED_TYPE_BOOLEAN, 171, INT64_MIN,
    INT64_MAX, NULL},
  {NULL, NULL, NULL, NULL, NULL, 0, NULL, 0, 0, 0, 0, NULL}};

static const uint8_t confchk_WT_CONNECTION_debug_info_jump[WT_CONFIG_JUMP_TABLE_SIZE] = {0, 0, 0, 0,
  0, 0, 0, 0, 0, 0, 0, 0, 0, 0, 0, 0, 0, 0, 0, 0, 0, 0, 0, 0, 0, 0, 0, 0, 0, 0, 0, 0, 0, 0, 0, 0, 0,
  0, 0, 0, 0, 0, 0, 0, 0, 0, 0, 0, 0, 0, 0, 0, 0, 0, 0, 0, 0, 0, 0, 0, 0, 0, 0, 0, 0, 0, 0, 0, 0, 0,
  0, 0, 0, 0, 0, 0, 0, 0, 0, 0, 0, 0, 0, 0, 0, 0, 0, 0, 0, 0, 0, 0, 0, 0, 0, 0, 0, 0, 0, 1, 3, 3, 3,
  3, 3, 4, 4, 4, 4, 5, 5, 5, 5, 5, 5, 5, 6, 7, 7, 7, 7, 7, 7, 7, 7, 7, 7, 7};

static const WT_CONFIG_CHECK confchk_WT_CONNECTION_load_extension[] = {
  {"config", "string", NULL, NULL, NULL, 0, NULL, WT_CONFIG_COMPILED_TYPE_STRING, 266, INT64_MIN,
    INT64_MAX, NULL},
  {"early_load", "boolean", NULL, NULL, NULL, 0, NULL, WT_CONFIG_COMPILED_TYPE_BOOLEAN, 267,
    INT64_MIN, INT64_MAX, NULL},
  {"entry", "string", NULL, NULL, NULL, 0, NULL, WT_CONFIG_COMPILED_TYPE_STRING, 268, INT64_MIN,
    INT64_MAX, NULL},
  {"terminate", "string", NULL, NULL, NULL, 0, NULL, WT_CONFIG_COMPILED_TYPE_STRING, 269, INT64_MIN,
    INT64_MAX, NULL},
  {NULL, NULL, NULL, NULL, NULL, 0, NULL, 0, 0, 0, 0, NULL}};

static const uint8_t confchk_WT_CONNECTION_load_extension_jump[WT_CONFIG_JUMP_TABLE_SIZE] = {0, 0,
  0, 0, 0, 0, 0, 0, 0, 0, 0, 0, 0, 0, 0, 0, 0, 0, 0, 0, 0, 0, 0, 0, 0, 0, 0, 0, 0, 0, 0, 0, 0, 0, 0,
  0, 0, 0, 0, 0, 0, 0, 0, 0, 0, 0, 0, 0, 0, 0, 0, 0, 0, 0, 0, 0, 0, 0, 0, 0, 0, 0, 0, 0, 0, 0, 0, 0,
  0, 0, 0, 0, 0, 0, 0, 0, 0, 0, 0, 0, 0, 0, 0, 0, 0, 0, 0, 0, 0, 0, 0, 0, 0, 0, 0, 0, 0, 0, 0, 0, 1,
  1, 3, 3, 3, 3, 3, 3, 3, 3, 3, 3, 3, 3, 3, 3, 3, 4, 4, 4, 4, 4, 4, 4, 4, 4, 4, 4};

static const WT_CONFIG_CHECK confchk_WT_CONNECTION_open_session_debug_subconfigs[] = {
  {"checkpoint_fail_before_turtle_update", "boolean", NULL, NULL, NULL, 0, NULL,
    WT_CONFIG_COMPILED_TYPE_BOOLEAN, 271, INT64_MIN, INT64_MAX, NULL},
  {"release_evict_page", "boolean", NULL, NULL, NULL, 0, NULL, WT_CONFIG_COMPILED_TYPE_BOOLEAN, 272,
    INT64_MIN, INT64_MAX, NULL},
  {NULL, NULL, NULL, NULL, NULL, 0, NULL, 0, 0, 0, 0, NULL}};

static const uint8_t
  confchk_WT_CONNECTION_open_session_debug_subconfigs_jump[WT_CONFIG_JUMP_TABLE_SIZE] = {0, 0, 0, 0,
    0, 0, 0, 0, 0, 0, 0, 0, 0, 0, 0, 0, 0, 0, 0, 0, 0, 0, 0, 0, 0, 0, 0, 0, 0, 0, 0, 0, 0, 0, 0, 0,
    0, 0, 0, 0, 0, 0, 0, 0, 0, 0, 0, 0, 0, 0, 0, 0, 0, 0, 0, 0, 0, 0, 0, 0, 0, 0, 0, 0, 0, 0, 0, 0,
    0, 0, 0, 0, 0, 0, 0, 0, 0, 0, 0, 0, 0, 0, 0, 0, 0, 0, 0, 0, 0, 0, 0, 0, 0, 0, 0, 0, 0, 0, 0, 0,
    1, 1, 1, 1, 1, 1, 1, 1, 1, 1, 1, 1, 1, 1, 1, 2, 2, 2, 2, 2, 2, 2, 2, 2, 2, 2, 2, 2};
const char __WT_CONFIG_CHOICE_read_uncommitted[] = "read-uncommitted";
const char __WT_CONFIG_CHOICE_read_committed[] = "read-committed";
const char __WT_CONFIG_CHOICE_snapshot[] = "snapshot";

static const char *confchk_isolation_choices[] = {__WT_CONFIG_CHOICE_read_uncommitted,
  __WT_CONFIG_CHOICE_read_committed, __WT_CONFIG_CHOICE_snapshot, NULL};

static const WT_CONFIG_CHECK confchk_WT_CONNECTION_open_session_prefetch_subconfigs[] = {
  {"enabled", "boolean", NULL, NULL, NULL, 0, NULL, WT_CONFIG_COMPILED_TYPE_BOOLEAN, 37, INT64_MIN,
    INT64_MAX, NULL},
  {NULL, NULL, NULL, NULL, NULL, 0, NULL, 0, 0, 0, 0, NULL}};

static const uint8_t
  confchk_WT_CONNECTION_open_session_prefetch_subconfigs_jump[WT_CONFIG_JUMP_TABLE_SIZE] = {0, 0, 0,
    0, 0, 0, 0, 0, 0, 0, 0, 0, 0, 0, 0, 0, 0, 0, 0, 0, 0, 0, 0, 0, 0, 0, 0, 0, 0, 0, 0, 0, 0, 0, 0,
    0, 0, 0, 0, 0, 0, 0, 0, 0, 0, 0, 0, 0, 0, 0, 0, 0, 0, 0, 0, 0, 0, 0, 0, 0, 0, 0, 0, 0, 0, 0, 0,
    0, 0, 0, 0, 0, 0, 0, 0, 0, 0, 0, 0, 0, 0, 0, 0, 0, 0, 0, 0, 0, 0, 0, 0, 0, 0, 0, 0, 0, 0, 0, 0,
    0, 0, 0, 1, 1, 1, 1, 1, 1, 1, 1, 1, 1, 1, 1, 1, 1, 1, 1, 1, 1, 1, 1, 1, 1, 1, 1, 1, 1};

static const WT_CONFIG_CHECK confchk_WT_CONNECTION_open_session[] = {
  {"cache_cursors", "boolean", NULL, NULL, NULL, 0, NULL, WT_CONFIG_COMPILED_TYPE_BOOLEAN, 270,
    INT64_MIN, INT64_MAX, NULL},
  {"cache_max_wait_ms", "int", NULL, "min=0", NULL, 0, NULL, WT_CONFIG_COMPILED_TYPE_INT, 183, 0,
    INT64_MAX, NULL},
  {"debug", "category", NULL, NULL, confchk_WT_CONNECTION_open_session_debug_subconfigs, 2,
    confchk_WT_CONNECTION_open_session_debug_subconfigs_jump, WT_CONFIG_COMPILED_TYPE_CATEGORY, 116,
    INT64_MIN, INT64_MAX, NULL},
  {"ignore_cache_size", "boolean", NULL, NULL, NULL, 0, NULL, WT_CONFIG_COMPILED_TYPE_BOOLEAN, 273,
    INT64_MIN, INT64_MAX, NULL},
  {"isolation", "string", NULL,
    "choices=[\"read-uncommitted\",\"read-committed\","
    "\"snapshot\"]",
    NULL, 0, NULL, WT_CONFIG_COMPILED_TYPE_STRING, 150, INT64_MIN, INT64_MAX,
    confchk_isolation_choices},
  {"prefetch", "category", NULL, NULL, confchk_WT_CONNECTION_open_session_prefetch_subconfigs, 1,
    confchk_WT_CONNECTION_open_session_prefetch_subconfigs_jump, WT_CONFIG_COMPILED_TYPE_CATEGORY,
    274, INT64_MIN, INT64_MAX, NULL},
  {NULL, NULL, NULL, NULL, NULL, 0, NULL, 0, 0, 0, 0, NULL}};

static const uint8_t confchk_WT_CONNECTION_open_session_jump[WT_CONFIG_JUMP_TABLE_SIZE] = {0, 0, 0,
  0, 0, 0, 0, 0, 0, 0, 0, 0, 0, 0, 0, 0, 0, 0, 0, 0, 0, 0, 0, 0, 0, 0, 0, 0, 0, 0, 0, 0, 0, 0, 0, 0,
  0, 0, 0, 0, 0, 0, 0, 0, 0, 0, 0, 0, 0, 0, 0, 0, 0, 0, 0, 0, 0, 0, 0, 0, 0, 0, 0, 0, 0, 0, 0, 0, 0,
  0, 0, 0, 0, 0, 0, 0, 0, 0, 0, 0, 0, 0, 0, 0, 0, 0, 0, 0, 0, 0, 0, 0, 0, 0, 0, 0, 0, 0, 0, 0, 2, 3,
  3, 3, 3, 3, 5, 5, 5, 5, 5, 5, 5, 6, 6, 6, 6, 6, 6, 6, 6, 6, 6, 6, 6, 6, 6, 6};
const char __WT_CONFIG_CHOICE_all_durable[] = "all_durable";
const char __WT_CONFIG_CHOICE_backup_checkpoint[] = "backup_checkpoint";
const char __WT_CONFIG_CHOICE_last_checkpoint[] = "last_checkpoint";
const char __WT_CONFIG_CHOICE_oldest[] = "oldest";
const char __WT_CONFIG_CHOICE_oldest_reader[] = "oldest_reader";
const char __WT_CONFIG_CHOICE_oldest_timestamp[] = "oldest_timestamp";
const char __WT_CONFIG_CHOICE_pinned[] = "pinned";
const char __WT_CONFIG_CHOICE_recovery[] = "recovery";
const char __WT_CONFIG_CHOICE_stable[] = "stable";
const char __WT_CONFIG_CHOICE_stable_timestamp[] = "stable_timestamp";

static const char *confchk_get_choices[] = {__WT_CONFIG_CHOICE_all_durable,
  __WT_CONFIG_CHOICE_backup_checkpoint, __WT_CONFIG_CHOICE_last_checkpoint,
  __WT_CONFIG_CHOICE_oldest, __WT_CONFIG_CHOICE_oldest_reader, __WT_CONFIG_CHOICE_oldest_timestamp,
  __WT_CONFIG_CHOICE_pinned, __WT_CONFIG_CHOICE_recovery, __WT_CONFIG_CHOICE_stable,
  __WT_CONFIG_CHOICE_stable_timestamp, NULL};

static const WT_CONFIG_CHECK confchk_WT_CONNECTION_query_timestamp[] = {
  {"get", "string", NULL,
    "choices=[\"all_durable\",\"backup_checkpoint\","
    "\"last_checkpoint\",\"oldest\",\"oldest_reader\","
    "\"oldest_timestamp\",\"pinned\",\"recovery\",\"stable\","
    "\"stable_timestamp\"]",
    NULL, 0, NULL, WT_CONFIG_COMPILED_TYPE_STRING, 136, INT64_MIN, INT64_MAX, confchk_get_choices},
  {NULL, NULL, NULL, NULL, NULL, 0, NULL, 0, 0, 0, 0, NULL}};

static const uint8_t confchk_WT_CONNECTION_query_timestamp_jump[WT_CONFIG_JUMP_TABLE_SIZE] = {0, 0,
  0, 0, 0, 0, 0, 0, 0, 0, 0, 0, 0, 0, 0, 0, 0, 0, 0, 0, 0, 0, 0, 0, 0, 0, 0, 0, 0, 0, 0, 0, 0, 0, 0,
  0, 0, 0, 0, 0, 0, 0, 0, 0, 0, 0, 0, 0, 0, 0, 0, 0, 0, 0, 0, 0, 0, 0, 0, 0, 0, 0, 0, 0, 0, 0, 0, 0,
  0, 0, 0, 0, 0, 0, 0, 0, 0, 0, 0, 0, 0, 0, 0, 0, 0, 0, 0, 0, 0, 0, 0, 0, 0, 0, 0, 0, 0, 0, 0, 0, 0,
  0, 0, 0, 1, 1, 1, 1, 1, 1, 1, 1, 1, 1, 1, 1, 1, 1, 1, 1, 1, 1, 1, 1, 1, 1, 1, 1};

static const WT_CONFIG_CHECK confchk_wiredtiger_open_block_cache_subconfigs[] = {
  {"blkcache_eviction_aggression", "int", NULL, "min=1,max=7200", NULL, 0, NULL,
    WT_CONFIG_COMPILED_TYPE_INT, 175, 1, 7200, NULL},
  {"cache_on_checkpoint", "boolean", NULL, NULL, NULL, 0, NULL, WT_CONFIG_COMPILED_TYPE_BOOLEAN,
    173, INT64_MIN, INT64_MAX, NULL},
  {"cache_on_writes", "boolean", NULL, NULL, NULL, 0, NULL, WT_CONFIG_COMPILED_TYPE_BOOLEAN, 174,
    INT64_MIN, INT64_MAX, NULL},
  {"enabled", "boolean", NULL, NULL, NULL, 0, NULL, WT_CONFIG_COMPILED_TYPE_BOOLEAN, 37, INT64_MIN,
    INT64_MAX, NULL},
  {"full_target", "int", NULL, "min=30,max=100", NULL, 0, NULL, WT_CONFIG_COMPILED_TYPE_INT, 176,
    30, 100, NULL},
  {"hashsize", "int", NULL, "min=512,max=256K", NULL, 0, NULL, WT_CONFIG_COMPILED_TYPE_INT, 178,
    512, 256LL * WT_KILOBYTE, NULL},
  {"max_percent_overhead", "int", NULL, "min=1,max=500", NULL, 0, NULL, WT_CONFIG_COMPILED_TYPE_INT,
    179, 1, 500, NULL},
  {"nvram_path", "string", NULL, NULL, NULL, 0, NULL, WT_CONFIG_COMPILED_TYPE_STRING, 180,
    INT64_MIN, INT64_MAX, NULL},
  {"percent_file_in_dram", "int", NULL, "min=0,max=100", NULL, 0, NULL, WT_CONFIG_COMPILED_TYPE_INT,
    181, 0, 100, NULL},
  {"size", "int", NULL, "min=0,max=10TB", NULL, 0, NULL, WT_CONFIG_COMPILED_TYPE_INT, 177, 0,
    10LL * WT_TERABYTE, NULL},
  {"system_ram", "int", NULL, "min=0,max=1024GB", NULL, 0, NULL, WT_CONFIG_COMPILED_TYPE_INT, 182,
    0, 1024LL * WT_GIGABYTE, NULL},
  {"type", "string", NULL, NULL, NULL, 0, NULL, WT_CONFIG_COMPILED_TYPE_STRING, 9, INT64_MIN,
    INT64_MAX, NULL},
  {NULL, NULL, NULL, NULL, NULL, 0, NULL, 0, 0, 0, 0, NULL}};

static const uint8_t
  confchk_wiredtiger_open_block_cache_subconfigs_jump[WT_CONFIG_JUMP_TABLE_SIZE] = {0, 0, 0, 0, 0,
    0, 0, 0, 0, 0, 0, 0, 0, 0, 0, 0, 0, 0, 0, 0, 0, 0, 0, 0, 0, 0, 0, 0, 0, 0, 0, 0, 0, 0, 0, 0, 0,
    0, 0, 0, 0, 0, 0, 0, 0, 0, 0, 0, 0, 0, 0, 0, 0, 0, 0, 0, 0, 0, 0, 0, 0, 0, 0, 0, 0, 0, 0, 0, 0,
    0, 0, 0, 0, 0, 0, 0, 0, 0, 0, 0, 0, 0, 0, 0, 0, 0, 0, 0, 0, 0, 0, 0, 0, 0, 0, 0, 0, 0, 0, 1, 3,
    3, 4, 5, 5, 6, 6, 6, 6, 6, 7, 8, 8, 9, 9, 9, 11, 12, 12, 12, 12, 12, 12, 12, 12, 12, 12, 12};

static const WT_CONFIG_CHECK confchk_wiredtiger_open_checkpoint_subconfigs[] = {
  {"log_size", "int", NULL, "min=0,max=2GB", NULL, 0, NULL, WT_CONFIG_COMPILED_TYPE_INT, 188, 0,
    2LL * WT_GIGABYTE, NULL},
  {"wait", "int", NULL, "min=0,max=100000", NULL, 0, NULL, WT_CONFIG_COMPILED_TYPE_INT, 189, 0,
    100000, NULL},
  {NULL, NULL, NULL, NULL, NULL, 0, NULL, 0, 0, 0, 0, NULL}};

static const uint8_t confchk_wiredtiger_open_checkpoint_subconfigs_jump[WT_CONFIG_JUMP_TABLE_SIZE] =
  {0, 0, 0, 0, 0, 0, 0, 0, 0, 0, 0, 0, 0, 0, 0, 0, 0, 0, 0, 0, 0, 0, 0, 0, 0, 0, 0, 0, 0, 0, 0, 0,
    0, 0, 0, 0, 0, 0, 0, 0, 0, 0, 0, 0, 0, 0, 0, 0, 0, 0, 0, 0, 0, 0, 0, 0, 0, 0, 0, 0, 0, 0, 0, 0,
    0, 0, 0, 0, 0, 0, 0, 0, 0, 0, 0, 0, 0, 0, 0, 0, 0, 0, 0, 0, 0, 0, 0, 0, 0, 0, 0, 0, 0, 0, 0, 0,
    0, 0, 0, 0, 0, 0, 0, 0, 0, 0, 0, 0, 0, 1, 1, 1, 1, 1, 1, 1, 1, 1, 1, 1, 2, 2, 2, 2, 2, 2, 2, 2};
const char __WT_CONFIG_CHOICE_none[] = "none";
const char __WT_CONFIG_CHOICE_reclaim_space[] = "reclaim_space";

static const char *confchk_method_choices[] = {
  __WT_CONFIG_CHOICE_none, __WT_CONFIG_CHOICE_reclaim_space, NULL};

static const WT_CONFIG_CHECK confchk_wiredtiger_open_checkpoint_cleanup_subconfigs[] = {
  {"method", "string", NULL, "choices=[\"none\",\"reclaim_space\"]", NULL, 0, NULL,
    WT_CONFIG_COMPILED_TYPE_STRING, 191, INT64_MIN, INT64_MAX, confchk_method_choices},
  {"wait", "int", NULL, "min=60,max=100000", NULL, 0, NULL, WT_CONFIG_COMPILED_TYPE_INT, 189, 60,
    100000, NULL},
  {NULL, NULL, NULL, NULL, NULL, 0, NULL, 0, 0, 0, 0, NULL}};

static const uint8_t
  confchk_wiredtiger_open_checkpoint_cleanup_subconfigs_jump[WT_CONFIG_JUMP_TABLE_SIZE] = {0, 0, 0,
    0, 0, 0, 0, 0, 0, 0, 0, 0, 0, 0, 0, 0, 0, 0, 0, 0, 0, 0, 0, 0, 0, 0, 0, 0, 0, 0, 0, 0, 0, 0, 0,
    0, 0, 0, 0, 0, 0, 0, 0, 0, 0, 0, 0, 0, 0, 0, 0, 0, 0, 0, 0, 0, 0, 0, 0, 0, 0, 0, 0, 0, 0, 0, 0,
    0, 0, 0, 0, 0, 0, 0, 0, 0, 0, 0, 0, 0, 0, 0, 0, 0, 0, 0, 0, 0, 0, 0, 0, 0, 0, 0, 0, 0, 0, 0, 0,
    0, 0, 0, 0, 0, 0, 0, 0, 0, 0, 0, 1, 1, 1, 1, 1, 1, 1, 1, 1, 1, 2, 2, 2, 2, 2, 2, 2, 2};

static const WT_CONFIG_CHECK confchk_WT_CONNECTION_reconfigure_chunk_cache_subconfigs[] = {
  {"pinned", "list", NULL, NULL, NULL, 0, NULL, WT_CONFIG_COMPILED_TYPE_LIST, 193, INT64_MIN,
    INT64_MAX, NULL},
  {NULL, NULL, NULL, NULL, NULL, 0, NULL, 0, 0, 0, 0, NULL}};

static const uint8_t
  confchk_WT_CONNECTION_reconfigure_chunk_cache_subconfigs_jump[WT_CONFIG_JUMP_TABLE_SIZE] = {0, 0,
    0, 0, 0, 0, 0, 0, 0, 0, 0, 0, 0, 0, 0, 0, 0, 0, 0, 0, 0, 0, 0, 0, 0, 0, 0, 0, 0, 0, 0, 0, 0, 0,
    0, 0, 0, 0, 0, 0, 0, 0, 0, 0, 0, 0, 0, 0, 0, 0, 0, 0, 0, 0, 0, 0, 0, 0, 0, 0, 0, 0, 0, 0, 0, 0,
    0, 0, 0, 0, 0, 0, 0, 0, 0, 0, 0, 0, 0, 0, 0, 0, 0, 0, 0, 0, 0, 0, 0, 0, 0, 0, 0, 0, 0, 0, 0, 0,
    0, 0, 0, 0, 0, 0, 0, 0, 0, 0, 0, 0, 0, 0, 0, 1, 1, 1, 1, 1, 1, 1, 1, 1, 1, 1, 1, 1, 1, 1};

static const WT_CONFIG_CHECK confchk_WT_CONNECTION_reconfigure_compatibility_subconfigs[] = {
  {"release", "string", NULL, NULL, NULL, 0, NULL, WT_CONFIG_COMPILED_TYPE_STRING, 195, INT64_MIN,
    INT64_MAX, NULL},
  {NULL, NULL, NULL, NULL, NULL, 0, NULL, 0, 0, 0, 0, NULL}};

static const uint8_t
  confchk_WT_CONNECTION_reconfigure_compatibility_subconfigs_jump[WT_CONFIG_JUMP_TABLE_SIZE] = {0,
    0, 0, 0, 0, 0, 0, 0, 0, 0, 0, 0, 0, 0, 0, 0, 0, 0, 0, 0, 0, 0, 0, 0, 0, 0, 0, 0, 0, 0, 0, 0, 0,
    0, 0, 0, 0, 0, 0, 0, 0, 0, 0, 0, 0, 0, 0, 0, 0, 0, 0, 0, 0, 0, 0, 0, 0, 0, 0, 0, 0, 0, 0, 0, 0,
    0, 0, 0, 0, 0, 0, 0, 0, 0, 0, 0, 0, 0, 0, 0, 0, 0, 0, 0, 0, 0, 0, 0, 0, 0, 0, 0, 0, 0, 0, 0, 0,
    0, 0, 0, 0, 0, 0, 0, 0, 0, 0, 0, 0, 0, 0, 0, 0, 0, 0, 1, 1, 1, 1, 1, 1, 1, 1, 1, 1, 1, 1, 1};

static const WT_CONFIG_CHECK confchk_wiredtiger_open_debug_mode_subconfigs[] = {
  {"background_compact", "boolean", NULL, NULL, NULL, 0, NULL, WT_CONFIG_COMPILED_TYPE_BOOLEAN, 197,
    INT64_MIN, INT64_MAX, NULL},
  {"checkpoint_retention", "int", NULL, "min=0,max=1024", NULL, 0, NULL,
    WT_CONFIG_COMPILED_TYPE_INT, 199, 0, 1024, NULL},
  {"configuration", "boolean", NULL, NULL, NULL, 0, NULL, WT_CONFIG_COMPILED_TYPE_BOOLEAN, 200,
    INT64_MIN, INT64_MAX, NULL},
  {"corruption_abort", "boolean", NULL, NULL, NULL, 0, NULL, WT_CONFIG_COMPILED_TYPE_BOOLEAN, 198,
    INT64_MIN, INT64_MAX, NULL},
  {"cursor_copy", "boolean", NULL, NULL, NULL, 0, NULL, WT_CONFIG_COMPILED_TYPE_BOOLEAN, 201,
    INT64_MIN, INT64_MAX, NULL},
  {"cursor_reposition", "boolean", NULL, NULL, NULL, 0, NULL, WT_CONFIG_COMPILED_TYPE_BOOLEAN, 202,
    INT64_MIN, INT64_MAX, NULL},
  {"eviction", "boolean", NULL, NULL, NULL, 0, NULL, WT_CONFIG_COMPILED_TYPE_BOOLEAN, 203,
    INT64_MIN, INT64_MAX, NULL},
  {"eviction_checkpoint_ts_ordering", "boolean", NULL, NULL, NULL, 0, NULL,
    WT_CONFIG_COMPILED_TYPE_BOOLEAN, 213, INT64_MIN, INT64_MAX, NULL},
  {"log_retention", "int", NULL, "min=0,max=1024", NULL, 0, NULL, WT_CONFIG_COMPILED_TYPE_INT, 204,
    0, 1024, NULL},
  {"realloc_exact", "boolean", NULL, NULL, NULL, 0, NULL, WT_CONFIG_COMPILED_TYPE_BOOLEAN, 205,
    INT64_MIN, INT64_MAX, NULL},
  {"realloc_malloc", "boolean", NULL, NULL, NULL, 0, NULL, WT_CONFIG_COMPILED_TYPE_BOOLEAN, 206,
    INT64_MIN, INT64_MAX, NULL},
  {"rollback_error", "int", NULL, "min=0,max=10M", NULL, 0, NULL, WT_CONFIG_COMPILED_TYPE_INT, 207,
    0, 10LL * WT_MEGABYTE, NULL},
  {"slow_checkpoint", "boolean", NULL, NULL, NULL, 0, NULL, WT_CONFIG_COMPILED_TYPE_BOOLEAN, 208,
    INT64_MIN, INT64_MAX, NULL},
  {"stress_skiplist", "boolean", NULL, NULL, NULL, 0, NULL, WT_CONFIG_COMPILED_TYPE_BOOLEAN, 209,
    INT64_MIN, INT64_MAX, NULL},
  {"table_logging", "boolean", NULL, NULL, NULL, 0, NULL, WT_CONFIG_COMPILED_TYPE_BOOLEAN, 210,
    INT64_MIN, INT64_MAX, NULL},
  {"tiered_flush_error_continue", "boolean", NULL, NULL, NULL, 0, NULL,
    WT_CONFIG_COMPILED_TYPE_BOOLEAN, 211, INT64_MIN, INT64_MAX, NULL},
  {"update_restore_evict", "boolean", NULL, NULL, NULL, 0, NULL, WT_CONFIG_COMPILED_TYPE_BOOLEAN,
    212, INT64_MIN, INT64_MAX, NULL},
  {NULL, NULL, NULL, NULL, NULL, 0, NULL, 0, 0, 0, 0, NULL}};

static const uint8_t confchk_wiredtiger_open_debug_mode_subconfigs_jump[WT_CONFIG_JUMP_TABLE_SIZE] =
  {0, 0, 0, 0, 0, 0, 0, 0, 0, 0, 0, 0, 0, 0, 0, 0, 0, 0, 0, 0, 0, 0, 0, 0, 0, 0, 0, 0, 0, 0, 0, 0,
    0, 0, 0, 0, 0, 0, 0, 0, 0, 0, 0, 0, 0, 0, 0, 0, 0, 0, 0, 0, 0, 0, 0, 0, 0, 0, 0, 0, 0, 0, 0, 0,
    0, 0, 0, 0, 0, 0, 0, 0, 0, 0, 0, 0, 0, 0, 0, 0, 0, 0, 0, 0, 0, 0, 0, 0, 0, 0, 0, 0, 0, 0, 0, 0,
    0, 0, 0, 1, 6, 6, 8, 8, 8, 8, 8, 8, 8, 9, 9, 9, 9, 9, 9, 12, 14, 16, 17, 17, 17, 17, 17, 17, 17,
    17, 17, 17};

static const WT_CONFIG_CHECK confchk_wiredtiger_open_eviction_subconfigs[] = {
  {"evict_sample_inmem", "boolean", NULL, NULL, NULL, 0, NULL, WT_CONFIG_COMPILED_TYPE_BOOLEAN, 218,
    INT64_MIN, INT64_MAX, NULL},
  {"evict_use_softptr", "boolean", NULL, NULL, NULL, 0, NULL, WT_CONFIG_COMPILED_TYPE_BOOLEAN, 219,
    INT64_MIN, INT64_MAX, NULL},
  {"threads_max", "int", NULL, "min=1,max=20", NULL, 0, NULL, WT_CONFIG_COMPILED_TYPE_INT, 216, 1,
    20, NULL},
  {"threads_min", "int", NULL, "min=1,max=20", NULL, 0, NULL, WT_CONFIG_COMPILED_TYPE_INT, 217, 1,
    20, NULL},
  {NULL, NULL, NULL, NULL, NULL, 0, NULL, 0, 0, 0, 0, NULL}};

static const uint8_t confchk_wiredtiger_open_eviction_subconfigs_jump[WT_CONFIG_JUMP_TABLE_SIZE] = {
  0, 0, 0, 0, 0, 0, 0, 0, 0, 0, 0, 0, 0, 0, 0, 0, 0, 0, 0, 0, 0, 0, 0, 0, 0, 0, 0, 0, 0, 0, 0, 0, 0,
  0, 0, 0, 0, 0, 0, 0, 0, 0, 0, 0, 0, 0, 0, 0, 0, 0, 0, 0, 0, 0, 0, 0, 0, 0, 0, 0, 0, 0, 0, 0, 0, 0,
  0, 0, 0, 0, 0, 0, 0, 0, 0, 0, 0, 0, 0, 0, 0, 0, 0, 0, 0, 0, 0, 0, 0, 0, 0, 0, 0, 0, 0, 0, 0, 0, 0,
  0, 0, 0, 2, 2, 2, 2, 2, 2, 2, 2, 2, 2, 2, 2, 2, 2, 2, 4, 4, 4, 4, 4, 4, 4, 4, 4, 4, 4};
const char __WT_CONFIG_CHOICE_all[] = "all";
const char __WT_CONFIG_CHOICE_checkpoint_validate[] = "checkpoint_validate";
const char __WT_CONFIG_CHOICE_cursor_check[] = "cursor_check";
const char __WT_CONFIG_CHOICE_disk_validate[] = "disk_validate";
const char __WT_CONFIG_CHOICE_eviction_check[] = "eviction_check";
const char __WT_CONFIG_CHOICE_generation_check[] = "generation_check";
const char __WT_CONFIG_CHOICE_hs_validate[] = "hs_validate";
const char __WT_CONFIG_CHOICE_key_out_of_order[] = "key_out_of_order";
const char __WT_CONFIG_CHOICE_log_validate[] = "log_validate";
const char __WT_CONFIG_CHOICE_prepared[] = "prepared";
const char __WT_CONFIG_CHOICE_slow_operation[] = "slow_operation";
const char __WT_CONFIG_CHOICE_txn_visibility[] = "txn_visibility";

static const char *confchk_extra_diagnostics_choices[] = {__WT_CONFIG_CHOICE_all,
  __WT_CONFIG_CHOICE_checkpoint_validate, __WT_CONFIG_CHOICE_cursor_check,
  __WT_CONFIG_CHOICE_disk_validate, __WT_CONFIG_CHOICE_eviction_check,
  __WT_CONFIG_CHOICE_generation_check, __WT_CONFIG_CHOICE_hs_validate,
  __WT_CONFIG_CHOICE_key_out_of_order, __WT_CONFIG_CHOICE_log_validate, __WT_CONFIG_CHOICE_prepared,
  __WT_CONFIG_CHOICE_slow_operation, __WT_CONFIG_CHOICE_txn_visibility, NULL};

static const WT_CONFIG_CHECK confchk_wiredtiger_open_file_manager_subconfigs[] = {
  {"close_handle_minimum", "int", NULL, "min=0", NULL, 0, NULL, WT_CONFIG_COMPILED_TYPE_INT, 229, 0,
    INT64_MAX, NULL},
  {"close_idle_time", "int", NULL, "min=0,max=100000", NULL, 0, NULL, WT_CONFIG_COMPILED_TYPE_INT,
    230, 0, 100000, NULL},
  {"close_scan_interval", "int", NULL, "min=1,max=100000", NULL, 0, NULL,
    WT_CONFIG_COMPILED_TYPE_INT, 231, 1, 100000, NULL},
  {NULL, NULL, NULL, NULL, NULL, 0, NULL, 0, 0, 0, 0, NULL}};

static const uint8_t
  confchk_wiredtiger_open_file_manager_subconfigs_jump[WT_CONFIG_JUMP_TABLE_SIZE] = {0, 0, 0, 0, 0,
    0, 0, 0, 0, 0, 0, 0, 0, 0, 0, 0, 0, 0, 0, 0, 0, 0, 0, 0, 0, 0, 0, 0, 0, 0, 0, 0, 0, 0, 0, 0, 0,
    0, 0, 0, 0, 0, 0, 0, 0, 0, 0, 0, 0, 0, 0, 0, 0, 0, 0, 0, 0, 0, 0, 0, 0, 0, 0, 0, 0, 0, 0, 0, 0,
    0, 0, 0, 0, 0, 0, 0, 0, 0, 0, 0, 0, 0, 0, 0, 0, 0, 0, 0, 0, 0, 0, 0, 0, 0, 0, 0, 0, 0, 0, 0, 3,
    3, 3, 3, 3, 3, 3, 3, 3, 3, 3, 3, 3, 3, 3, 3, 3, 3, 3, 3, 3, 3, 3, 3, 3, 3, 3, 3};

static const WT_CONFIG_CHECK confchk_wiredtiger_open_heuristic_controls_subconfigs[] = {
  {"checkpoint_cleanup_obsolete_tw_pages_dirty_max", "int", NULL, "min=0,max=100000", NULL, 0, NULL,
    WT_CONFIG_COMPILED_TYPE_INT, 234, 0, 100000, NULL},
  {"eviction_obsolete_tw_pages_dirty_max", "int", NULL, "min=0,max=100000", NULL, 0, NULL,
    WT_CONFIG_COMPILED_TYPE_INT, 235, 0, 100000, NULL},
  {"obsolete_tw_btree_max", "int", NULL, "min=0,max=500000", NULL, 0, NULL,
    WT_CONFIG_COMPILED_TYPE_INT, 236, 0, 500000, NULL},
  {NULL, NULL, NULL, NULL, NULL, 0, NULL, 0, 0, 0, 0, NULL}};

static const uint8_t
  confchk_wiredtiger_open_heuristic_controls_subconfigs_jump[WT_CONFIG_JUMP_TABLE_SIZE] = {0, 0, 0,
    0, 0, 0, 0, 0, 0, 0, 0, 0, 0, 0, 0, 0, 0, 0, 0, 0, 0, 0, 0, 0, 0, 0, 0, 0, 0, 0, 0, 0, 0, 0, 0,
    0, 0, 0, 0, 0, 0, 0, 0, 0, 0, 0, 0, 0, 0, 0, 0, 0, 0, 0, 0, 0, 0, 0, 0, 0, 0, 0, 0, 0, 0, 0, 0,
    0, 0, 0, 0, 0, 0, 0, 0, 0, 0, 0, 0, 0, 0, 0, 0, 0, 0, 0, 0, 0, 0, 0, 0, 0, 0, 0, 0, 0, 0, 0, 0,
    0, 1, 1, 2, 2, 2, 2, 2, 2, 2, 2, 2, 2, 3, 3, 3, 3, 3, 3, 3, 3, 3, 3, 3, 3, 3, 3, 3, 3};

static const WT_CONFIG_CHECK confchk_wiredtiger_open_history_store_subconfigs[] = {
  {"file_max", "int", NULL, "min=0", NULL, 0, NULL, WT_CONFIG_COMPILED_TYPE_INT, 238, 0, INT64_MAX,
    NULL},
  {NULL, NULL, NULL, NULL, NULL, 0, NULL, 0, 0, 0, 0, NULL}};

static const uint8_t
  confchk_wiredtiger_open_history_store_subconfigs_jump[WT_CONFIG_JUMP_TABLE_SIZE] = {0, 0, 0, 0, 0,
    0, 0, 0, 0, 0, 0, 0, 0, 0, 0, 0, 0, 0, 0, 0, 0, 0, 0, 0, 0, 0, 0, 0, 0, 0, 0, 0, 0, 0, 0, 0, 0,
    0, 0, 0, 0, 0, 0, 0, 0, 0, 0, 0, 0, 0, 0, 0, 0, 0, 0, 0, 0, 0, 0, 0, 0, 0, 0, 0, 0, 0, 0, 0, 0,
    0, 0, 0, 0, 0, 0, 0, 0, 0, 0, 0, 0, 0, 0, 0, 0, 0, 0, 0, 0, 0, 0, 0, 0, 0, 0, 0, 0, 0, 0, 0, 0,
    0, 0, 1, 1, 1, 1, 1, 1, 1, 1, 1, 1, 1, 1, 1, 1, 1, 1, 1, 1, 1, 1, 1, 1, 1, 1, 1};

static const WT_CONFIG_CHECK confchk_wiredtiger_open_io_capacity_subconfigs[] = {
  {"chunk_cache", "int", NULL, "min=0,max=1TB", NULL, 0, NULL, WT_CONFIG_COMPILED_TYPE_INT, 241, 0,
    1LL * WT_TERABYTE, NULL},
  {"total", "int", NULL, "min=0,max=1TB", NULL, 0, NULL, WT_CONFIG_COMPILED_TYPE_INT, 240, 0,
    1LL * WT_TERABYTE, NULL},
  {NULL, NULL, NULL, NULL, NULL, 0, NULL, 0, 0, 0, 0, NULL}};

static const uint8_t
  confchk_wiredtiger_open_io_capacity_subconfigs_jump[WT_CONFIG_JUMP_TABLE_SIZE] = {0, 0, 0, 0, 0,
    0, 0, 0, 0, 0, 0, 0, 0, 0, 0, 0, 0, 0, 0, 0, 0, 0, 0, 0, 0, 0, 0, 0, 0, 0, 0, 0, 0, 0, 0, 0, 0,
    0, 0, 0, 0, 0, 0, 0, 0, 0, 0, 0, 0, 0, 0, 0, 0, 0, 0, 0, 0, 0, 0, 0, 0, 0, 0, 0, 0, 0, 0, 0, 0,
    0, 0, 0, 0, 0, 0, 0, 0, 0, 0, 0, 0, 0, 0, 0, 0, 0, 0, 0, 0, 0, 0, 0, 0, 0, 0, 0, 0, 0, 0, 0, 1,
    1, 1, 1, 1, 1, 1, 1, 1, 1, 1, 1, 1, 1, 1, 1, 1, 2, 2, 2, 2, 2, 2, 2, 2, 2, 2, 2};
const char __WT_CONFIG_CHOICE_error[] = "error";
const char __WT_CONFIG_CHOICE_message[] = "message";

static const char *confchk_json_output_choices[] = {
  __WT_CONFIG_CHOICE_error, __WT_CONFIG_CHOICE_message, NULL};

static const WT_CONFIG_CHECK confchk_WT_CONNECTION_reconfigure_log_subconfigs[] = {
  {"archive", "boolean", NULL, NULL, NULL, 0, NULL, WT_CONFIG_COMPILED_TYPE_BOOLEAN, 243, INT64_MIN,
    INT64_MAX, NULL},
  {"os_cache_dirty_pct", "int", NULL, "min=0,max=100", NULL, 0, NULL, WT_CONFIG_COMPILED_TYPE_INT,
    244, 0, 100, NULL},
  {"prealloc", "boolean", NULL, NULL, NULL, 0, NULL, WT_CONFIG_COMPILED_TYPE_BOOLEAN, 245,
    INT64_MIN, INT64_MAX, NULL},
  {"prealloc_init_count", "int", NULL, "min=1,max=500", NULL, 0, NULL, WT_CONFIG_COMPILED_TYPE_INT,
    246, 1, 500, NULL},
  {"remove", "boolean", NULL, NULL, NULL, 0, NULL, WT_CONFIG_COMPILED_TYPE_BOOLEAN, 247, INT64_MIN,
    INT64_MAX, NULL},
  {"zero_fill", "boolean", NULL, NULL, NULL, 0, NULL, WT_CONFIG_COMPILED_TYPE_BOOLEAN, 248,
    INT64_MIN, INT64_MAX, NULL},
  {NULL, NULL, NULL, NULL, NULL, 0, NULL, 0, 0, 0, 0, NULL}};

static const uint8_t
  confchk_WT_CONNECTION_reconfigure_log_subconfigs_jump[WT_CONFIG_JUMP_TABLE_SIZE] = {0, 0, 0, 0, 0,
    0, 0, 0, 0, 0, 0, 0, 0, 0, 0, 0, 0, 0, 0, 0, 0, 0, 0, 0, 0, 0, 0, 0, 0, 0, 0, 0, 0, 0, 0, 0, 0,
    0, 0, 0, 0, 0, 0, 0, 0, 0, 0, 0, 0, 0, 0, 0, 0, 0, 0, 0, 0, 0, 0, 0, 0, 0, 0, 0, 0, 0, 0, 0, 0,
    0, 0, 0, 0, 0, 0, 0, 0, 0, 0, 0, 0, 0, 0, 0, 0, 0, 0, 0, 0, 0, 0, 0, 0, 0, 0, 0, 0, 0, 1, 1, 1,
    1, 1, 1, 1, 1, 1, 1, 1, 1, 1, 1, 2, 4, 4, 5, 5, 5, 5, 5, 5, 5, 5, 6, 6, 6, 6, 6};

static const WT_CONFIG_CHECK confchk_wiredtiger_open_lsm_manager_subconfigs[] = {
  {"merge", "boolean", NULL, NULL, NULL, 0, NULL, WT_CONFIG_COMPILED_TYPE_BOOLEAN, 251, INT64_MIN,
    INT64_MAX, NULL},
  {"worker_thread_max", "int", NULL, "min=3,max=20", NULL, 0, NULL, WT_CONFIG_COMPILED_TYPE_INT,
    250, 3, 20, NULL},
  {NULL, NULL, NULL, NULL, NULL, 0, NULL, 0, 0, 0, 0, NULL}};

static const uint8_t
  confchk_wiredtiger_open_lsm_manager_subconfigs_jump[WT_CONFIG_JUMP_TABLE_SIZE] = {0, 0, 0, 0, 0,
    0, 0, 0, 0, 0, 0, 0, 0, 0, 0, 0, 0, 0, 0, 0, 0, 0, 0, 0, 0, 0, 0, 0, 0, 0, 0, 0, 0, 0, 0, 0, 0,
    0, 0, 0, 0, 0, 0, 0, 0, 0, 0, 0, 0, 0, 0, 0, 0, 0, 0, 0, 0, 0, 0, 0, 0, 0, 0, 0, 0, 0, 0, 0, 0,
    0, 0, 0, 0, 0, 0, 0, 0, 0, 0, 0, 0, 0, 0, 0, 0, 0, 0, 0, 0, 0, 0, 0, 0, 0, 0, 0, 0, 0, 0, 0, 0,
    0, 0, 0, 0, 0, 0, 0, 0, 0, 1, 1, 1, 1, 1, 1, 1, 1, 1, 1, 2, 2, 2, 2, 2, 2, 2, 2};

static const WT_CONFIG_CHECK confchk_wiredtiger_open_operation_tracking_subconfigs[] = {
  {"enabled", "boolean", NULL, NULL, NULL, 0, NULL, WT_CONFIG_COMPILED_TYPE_BOOLEAN, 37, INT64_MIN,
    INT64_MAX, NULL},
  {"path", "string", NULL, NULL, NULL, 0, NULL, WT_CONFIG_COMPILED_TYPE_STRING, 253, INT64_MIN,
    INT64_MAX, NULL},
  {NULL, NULL, NULL, NULL, NULL, 0, NULL, 0, 0, 0, 0, NULL}};

static const uint8_t
  confchk_wiredtiger_open_operation_tracking_subconfigs_jump[WT_CONFIG_JUMP_TABLE_SIZE] = {0, 0, 0,
    0, 0, 0, 0, 0, 0, 0, 0, 0, 0, 0, 0, 0, 0, 0, 0, 0, 0, 0, 0, 0, 0, 0, 0, 0, 0, 0, 0, 0, 0, 0, 0,
    0, 0, 0, 0, 0, 0, 0, 0, 0, 0, 0, 0, 0, 0, 0, 0, 0, 0, 0, 0, 0, 0, 0, 0, 0, 0, 0, 0, 0, 0, 0, 0,
    0, 0, 0, 0, 0, 0, 0, 0, 0, 0, 0, 0, 0, 0, 0, 0, 0, 0, 0, 0, 0, 0, 0, 0, 0, 0, 0, 0, 0, 0, 0, 0,
    0, 0, 0, 1, 1, 1, 1, 1, 1, 1, 1, 1, 1, 1, 2, 2, 2, 2, 2, 2, 2, 2, 2, 2, 2, 2, 2, 2, 2};

static const WT_CONFIG_CHECK confchk_wiredtiger_open_rollback_to_stable_subconfigs[] = {
  {"threads", "int", NULL, "min=0,max=10", NULL, 0, NULL, WT_CONFIG_COMPILED_TYPE_INT, 255, 0, 10,
    NULL},
  {NULL, NULL, NULL, NULL, NULL, 0, NULL, 0, 0, 0, 0, NULL}};

static const uint8_t
  confchk_wiredtiger_open_rollback_to_stable_subconfigs_jump[WT_CONFIG_JUMP_TABLE_SIZE] = {0, 0, 0,
    0, 0, 0, 0, 0, 0, 0, 0, 0, 0, 0, 0, 0, 0, 0, 0, 0, 0, 0, 0, 0, 0, 0, 0, 0, 0, 0, 0, 0, 0, 0, 0,
    0, 0, 0, 0, 0, 0, 0, 0, 0, 0, 0, 0, 0, 0, 0, 0, 0, 0, 0, 0, 0, 0, 0, 0, 0, 0, 0, 0, 0, 0, 0, 0,
    0, 0, 0, 0, 0, 0, 0, 0, 0, 0, 0, 0, 0, 0, 0, 0, 0, 0, 0, 0, 0, 0, 0, 0, 0, 0, 0, 0, 0, 0, 0, 0,
    0, 0, 0, 0, 0, 0, 0, 0, 0, 0, 0, 0, 0, 0, 0, 0, 0, 0, 1, 1, 1, 1, 1, 1, 1, 1, 1, 1, 1};

static const WT_CONFIG_CHECK confchk_wiredtiger_open_shared_cache_subconfigs[] = {
  {"chunk", "int", NULL, "min=1MB,max=10TB", NULL, 0, NULL, WT_CONFIG_COMPILED_TYPE_INT, 257,
    1LL * WT_MEGABYTE, 10LL * WT_TERABYTE, NULL},
  {"name", "string", NULL, NULL, NULL, 0, NULL, WT_CONFIG_COMPILED_TYPE_STRING, 20, INT64_MIN,
    INT64_MAX, NULL},
  {"quota", "int", NULL, NULL, NULL, 0, NULL, WT_CONFIG_COMPILED_TYPE_INT, 258, INT64_MIN,
    INT64_MAX, NULL},
  {"reserve", "int", NULL, NULL, NULL, 0, NULL, WT_CONFIG_COMPILED_TYPE_INT, 259, INT64_MIN,
    INT64_MAX, NULL},
  {"size", "int", NULL, "min=1MB,max=10TB", NULL, 0, NULL, WT_CONFIG_COMPILED_TYPE_INT, 177,
    1LL * WT_MEGABYTE, 10LL * WT_TERABYTE, NULL},
  {NULL, NULL, NULL, NULL, NULL, 0, NULL, 0, 0, 0, 0, NULL}};

static const uint8_t
  confchk_wiredtiger_open_shared_cache_subconfigs_jump[WT_CONFIG_JUMP_TABLE_SIZE] = {0, 0, 0, 0, 0,
    0, 0, 0, 0, 0, 0, 0, 0, 0, 0, 0, 0, 0, 0, 0, 0, 0, 0, 0, 0, 0, 0, 0, 0, 0, 0, 0, 0, 0, 0, 0, 0,
    0, 0, 0, 0, 0, 0, 0, 0, 0, 0, 0, 0, 0, 0, 0, 0, 0, 0, 0, 0, 0, 0, 0, 0, 0, 0, 0, 0, 0, 0, 0, 0,
    0, 0, 0, 0, 0, 0, 0, 0, 0, 0, 0, 0, 0, 0, 0, 0, 0, 0, 0, 0, 0, 0, 0, 0, 0, 0, 0, 0, 0, 0, 0, 1,
    1, 1, 1, 1, 1, 1, 1, 1, 1, 1, 2, 2, 2, 3, 4, 5, 5, 5, 5, 5, 5, 5, 5, 5, 5, 5, 5};
const char __WT_CONFIG_CHOICE_cache_walk[] = "cache_walk";
const char __WT_CONFIG_CHOICE_fast[] = "fast";
const char __WT_CONFIG_CHOICE_clear[] = "clear";
const char __WT_CONFIG_CHOICE_tree_walk[] = "tree_walk";

static const char *confchk_statistics_choices[] = {__WT_CONFIG_CHOICE_all,
  __WT_CONFIG_CHOICE_cache_walk, __WT_CONFIG_CHOICE_fast, __WT_CONFIG_CHOICE_none,
  __WT_CONFIG_CHOICE_clear, __WT_CONFIG_CHOICE_tree_walk, NULL};

static const WT_CONFIG_CHECK confchk_WT_CONNECTION_reconfigure_statistics_log_subconfigs[] = {
  {"json", "boolean", NULL, NULL, NULL, 0, NULL, WT_CONFIG_COMPILED_TYPE_BOOLEAN, 261, INT64_MIN,
    INT64_MAX, NULL},
  {"on_close", "boolean", NULL, NULL, NULL, 0, NULL, WT_CONFIG_COMPILED_TYPE_BOOLEAN, 262,
    INT64_MIN, INT64_MAX, NULL},
  {"sources", "list", NULL, NULL, NULL, 0, NULL, WT_CONFIG_COMPILED_TYPE_LIST, 263, INT64_MIN,
    INT64_MAX, NULL},
  {"timestamp", "string", NULL, NULL, NULL, 0, NULL, WT_CONFIG_COMPILED_TYPE_STRING, 264, INT64_MIN,
    INT64_MAX, NULL},
  {"wait", "int", NULL, "min=0,max=100000", NULL, 0, NULL, WT_CONFIG_COMPILED_TYPE_INT, 189, 0,
    100000, NULL},
  {NULL, NULL, NULL, NULL, NULL, 0, NULL, 0, 0, 0, 0, NULL}};

static const uint8_t
  confchk_WT_CONNECTION_reconfigure_statistics_log_subconfigs_jump[WT_CONFIG_JUMP_TABLE_SIZE] = {0,
    0, 0, 0, 0, 0, 0, 0, 0, 0, 0, 0, 0, 0, 0, 0, 0, 0, 0, 0, 0, 0, 0, 0, 0, 0, 0, 0, 0, 0, 0, 0, 0,
    0, 0, 0, 0, 0, 0, 0, 0, 0, 0, 0, 0, 0, 0, 0, 0, 0, 0, 0, 0, 0, 0, 0, 0, 0, 0, 0, 0, 0, 0, 0, 0,
    0, 0, 0, 0, 0, 0, 0, 0, 0, 0, 0, 0, 0, 0, 0, 0, 0, 0, 0, 0, 0, 0, 0, 0, 0, 0, 0, 0, 0, 0, 0, 0,
    0, 0, 0, 0, 0, 0, 0, 0, 0, 0, 1, 1, 1, 1, 1, 2, 2, 2, 2, 3, 4, 4, 4, 5, 5, 5, 5, 5, 5, 5, 5};

static const WT_CONFIG_CHECK confchk_WT_CONNECTION_reconfigure_tiered_storage_subconfigs[] = {
  {"local_retention", "int", NULL, "min=0,max=10000", NULL, 0, NULL, WT_CONFIG_COMPILED_TYPE_INT,
    52, 0, 10000, NULL},
  {NULL, NULL, NULL, NULL, NULL, 0, NULL, 0, 0, 0, 0, NULL}};

static const uint8_t
  confchk_WT_CONNECTION_reconfigure_tiered_storage_subconfigs_jump[WT_CONFIG_JUMP_TABLE_SIZE] = {0,
    0, 0, 0, 0, 0, 0, 0, 0, 0, 0, 0, 0, 0, 0, 0, 0, 0, 0, 0, 0, 0, 0, 0, 0, 0, 0, 0, 0, 0, 0, 0, 0,
    0, 0, 0, 0, 0, 0, 0, 0, 0, 0, 0, 0, 0, 0, 0, 0, 0, 0, 0, 0, 0, 0, 0, 0, 0, 0, 0, 0, 0, 0, 0, 0,
    0, 0, 0, 0, 0, 0, 0, 0, 0, 0, 0, 0, 0, 0, 0, 0, 0, 0, 0, 0, 0, 0, 0, 0, 0, 0, 0, 0, 0, 0, 0, 0,
    0, 0, 0, 0, 0, 0, 0, 0, 0, 0, 0, 0, 1, 1, 1, 1, 1, 1, 1, 1, 1, 1, 1, 1, 1, 1, 1, 1, 1, 1, 1};
const char __WT_CONFIG_CHOICE_aggressive_stash_free[] = "aggressive_stash_free";
const char __WT_CONFIG_CHOICE_aggressive_sweep[] = "aggressive_sweep";
const char __WT_CONFIG_CHOICE_backup_rename[] = "backup_rename";
const char __WT_CONFIG_CHOICE_checkpoint_evict_page[] = "checkpoint_evict_page";
const char __WT_CONFIG_CHOICE_checkpoint_handle[] = "checkpoint_handle";
const char __WT_CONFIG_CHOICE_checkpoint_slow[] = "checkpoint_slow";
const char __WT_CONFIG_CHOICE_checkpoint_stop[] = "checkpoint_stop";
const char __WT_CONFIG_CHOICE_commit_transaction_slow[] = "commit_transaction_slow";
const char __WT_CONFIG_CHOICE_compact_slow[] = "compact_slow";
const char __WT_CONFIG_CHOICE_evict_reposition[] = "evict_reposition";
const char __WT_CONFIG_CHOICE_failpoint_eviction_split[] = "failpoint_eviction_split";
const char __WT_CONFIG_CHOICE_failpoint_history_store_delete_key_from_ts[] =
  "failpoint_history_store_delete_key_from_ts";
const char __WT_CONFIG_CHOICE_history_store_checkpoint_delay[] = "history_store_checkpoint_delay";
const char __WT_CONFIG_CHOICE_history_store_search[] = "history_store_search";
const char __WT_CONFIG_CHOICE_history_store_sweep_race[] = "history_store_sweep_race";
const char __WT_CONFIG_CHOICE_prefetch_1[] = "prefetch_1";
const char __WT_CONFIG_CHOICE_prefetch_2[] = "prefetch_2";
const char __WT_CONFIG_CHOICE_prefetch_3[] = "prefetch_3";
const char __WT_CONFIG_CHOICE_prefix_compare[] = "prefix_compare";
const char __WT_CONFIG_CHOICE_prepare_checkpoint_delay[] = "prepare_checkpoint_delay";
const char __WT_CONFIG_CHOICE_prepare_resolution_1[] = "prepare_resolution_1";
const char __WT_CONFIG_CHOICE_prepare_resolution_2[] = "prepare_resolution_2";
const char __WT_CONFIG_CHOICE_sleep_before_read_overflow_onpage[] =
  "sleep_before_read_overflow_onpage";
const char __WT_CONFIG_CHOICE_split_1[] = "split_1";
const char __WT_CONFIG_CHOICE_split_2[] = "split_2";
const char __WT_CONFIG_CHOICE_split_3[] = "split_3";
const char __WT_CONFIG_CHOICE_split_4[] = "split_4";
const char __WT_CONFIG_CHOICE_split_5[] = "split_5";
const char __WT_CONFIG_CHOICE_split_6[] = "split_6";
const char __WT_CONFIG_CHOICE_split_7[] = "split_7";
const char __WT_CONFIG_CHOICE_split_8[] = "split_8";
const char __WT_CONFIG_CHOICE_tiered_flush_finish[] = "tiered_flush_finish";

static const char *confchk_timing_stress_for_test_choices[] = {
  __WT_CONFIG_CHOICE_aggressive_stash_free, __WT_CONFIG_CHOICE_aggressive_sweep,
  __WT_CONFIG_CHOICE_backup_rename, __WT_CONFIG_CHOICE_checkpoint_evict_page,
  __WT_CONFIG_CHOICE_checkpoint_handle, __WT_CONFIG_CHOICE_checkpoint_slow,
  __WT_CONFIG_CHOICE_checkpoint_stop, __WT_CONFIG_CHOICE_commit_transaction_slow,
  __WT_CONFIG_CHOICE_compact_slow, __WT_CONFIG_CHOICE_evict_reposition,
  __WT_CONFIG_CHOICE_failpoint_eviction_split,
  __WT_CONFIG_CHOICE_failpoint_history_store_delete_key_from_ts,
  __WT_CONFIG_CHOICE_history_store_checkpoint_delay, __WT_CONFIG_CHOICE_history_store_search,
  __WT_CONFIG_CHOICE_history_store_sweep_race, __WT_CONFIG_CHOICE_prefetch_1,
  __WT_CONFIG_CHOICE_prefetch_2, __WT_CONFIG_CHOICE_prefetch_3, __WT_CONFIG_CHOICE_prefix_compare,
  __WT_CONFIG_CHOICE_prepare_checkpoint_delay, __WT_CONFIG_CHOICE_prepare_resolution_1,
  __WT_CONFIG_CHOICE_prepare_resolution_2, __WT_CONFIG_CHOICE_sleep_before_read_overflow_onpage,
  __WT_CONFIG_CHOICE_split_1, __WT_CONFIG_CHOICE_split_2, __WT_CONFIG_CHOICE_split_3,
  __WT_CONFIG_CHOICE_split_4, __WT_CONFIG_CHOICE_split_5, __WT_CONFIG_CHOICE_split_6,
  __WT_CONFIG_CHOICE_split_7, __WT_CONFIG_CHOICE_split_8, __WT_CONFIG_CHOICE_tiered_flush_finish,
  NULL};
const char __WT_CONFIG_CHOICE_api[] = "api";
const char __WT_CONFIG_CHOICE_backup[] = "backup";
const char __WT_CONFIG_CHOICE_block[] = "block";
const char __WT_CONFIG_CHOICE_block_cache[] = "block_cache";
const char __WT_CONFIG_CHOICE_checkpoint[] = "checkpoint";
const char __WT_CONFIG_CHOICE_checkpoint_cleanup[] = "checkpoint_cleanup";
const char __WT_CONFIG_CHOICE_checkpoint_progress[] = "checkpoint_progress";
const char __WT_CONFIG_CHOICE_chunkcache[] = "chunkcache";
const char __WT_CONFIG_CHOICE_compact[] = "compact";
const char __WT_CONFIG_CHOICE_compact_progress[] = "compact_progress";
const char __WT_CONFIG_CHOICE_configuration[] = "configuration";
const char __WT_CONFIG_CHOICE_error_returns[] = "error_returns";
const char __WT_CONFIG_CHOICE_eviction[] = "eviction";
const char __WT_CONFIG_CHOICE_fileops[] = "fileops";
const char __WT_CONFIG_CHOICE_generation[] = "generation";
const char __WT_CONFIG_CHOICE_handleops[] = "handleops";
const char __WT_CONFIG_CHOICE_history_store[] = "history_store";
const char __WT_CONFIG_CHOICE_history_store_activity[] = "history_store_activity";
const char __WT_CONFIG_CHOICE_log[] = "log";
const char __WT_CONFIG_CHOICE_lsm[] = "lsm";
const char __WT_CONFIG_CHOICE_lsm_manager[] = "lsm_manager";
const char __WT_CONFIG_CHOICE_metadata[] = "metadata";
const char __WT_CONFIG_CHOICE_mutex[] = "mutex";
const char __WT_CONFIG_CHOICE_out_of_order[] = "out_of_order";
const char __WT_CONFIG_CHOICE_overflow[] = "overflow";
const char __WT_CONFIG_CHOICE_prefetch[] = "prefetch";
const char __WT_CONFIG_CHOICE_read[] = "read";
const char __WT_CONFIG_CHOICE_reconcile[] = "reconcile";
const char __WT_CONFIG_CHOICE_recovery_progress[] = "recovery_progress";
const char __WT_CONFIG_CHOICE_rts[] = "rts";
const char __WT_CONFIG_CHOICE_salvage[] = "salvage";
const char __WT_CONFIG_CHOICE_shared_cache[] = "shared_cache";
const char __WT_CONFIG_CHOICE_split[] = "split";
const char __WT_CONFIG_CHOICE_temporary[] = "temporary";
const char __WT_CONFIG_CHOICE_thread_group[] = "thread_group";
const char __WT_CONFIG_CHOICE_tiered[] = "tiered";
const char __WT_CONFIG_CHOICE_timestamp[] = "timestamp";
const char __WT_CONFIG_CHOICE_transaction[] = "transaction";
const char __WT_CONFIG_CHOICE_verify[] = "verify";
const char __WT_CONFIG_CHOICE_version[] = "version";
const char __WT_CONFIG_CHOICE_write[] = "write";

static const char *confchk_verbose_choices[] = {__WT_CONFIG_CHOICE_all, __WT_CONFIG_CHOICE_api,
  __WT_CONFIG_CHOICE_backup, __WT_CONFIG_CHOICE_block, __WT_CONFIG_CHOICE_block_cache,
  __WT_CONFIG_CHOICE_checkpoint, __WT_CONFIG_CHOICE_checkpoint_cleanup,
  __WT_CONFIG_CHOICE_checkpoint_progress, __WT_CONFIG_CHOICE_chunkcache, __WT_CONFIG_CHOICE_compact,
  __WT_CONFIG_CHOICE_compact_progress, __WT_CONFIG_CHOICE_configuration,
  __WT_CONFIG_CHOICE_error_returns, __WT_CONFIG_CHOICE_eviction, __WT_CONFIG_CHOICE_fileops,
  __WT_CONFIG_CHOICE_generation, __WT_CONFIG_CHOICE_handleops, __WT_CONFIG_CHOICE_history_store,
  __WT_CONFIG_CHOICE_history_store_activity, __WT_CONFIG_CHOICE_log, __WT_CONFIG_CHOICE_lsm,
  __WT_CONFIG_CHOICE_lsm_manager, __WT_CONFIG_CHOICE_metadata, __WT_CONFIG_CHOICE_mutex,
  __WT_CONFIG_CHOICE_out_of_order, __WT_CONFIG_CHOICE_overflow, __WT_CONFIG_CHOICE_prefetch,
  __WT_CONFIG_CHOICE_read, __WT_CONFIG_CHOICE_reconcile, __WT_CONFIG_CHOICE_recovery,
  __WT_CONFIG_CHOICE_recovery_progress, __WT_CONFIG_CHOICE_rts, __WT_CONFIG_CHOICE_salvage,
  __WT_CONFIG_CHOICE_shared_cache, __WT_CONFIG_CHOICE_split, __WT_CONFIG_CHOICE_temporary,
  __WT_CONFIG_CHOICE_thread_group, __WT_CONFIG_CHOICE_tiered, __WT_CONFIG_CHOICE_timestamp,
  __WT_CONFIG_CHOICE_transaction, __WT_CONFIG_CHOICE_verify, __WT_CONFIG_CHOICE_version,
  __WT_CONFIG_CHOICE_write, NULL};

static const WT_CONFIG_CHECK confchk_WT_CONNECTION_reconfigure[] = {
  {"block_cache", "category", NULL, NULL, confchk_wiredtiger_open_block_cache_subconfigs, 12,
    confchk_wiredtiger_open_block_cache_subconfigs_jump, WT_CONFIG_COMPILED_TYPE_CATEGORY, 172,
    INT64_MIN, INT64_MAX, NULL},
  {"cache_max_wait_ms", "int", NULL, "min=0", NULL, 0, NULL, WT_CONFIG_COMPILED_TYPE_INT, 183, 0,
    INT64_MAX, NULL},
  {"cache_overhead", "int", NULL, "min=0,max=30", NULL, 0, NULL, WT_CONFIG_COMPILED_TYPE_INT, 184,
    0, 30, NULL},
  {"cache_size", "int", NULL, "min=1MB,max=10TB", NULL, 0, NULL, WT_CONFIG_COMPILED_TYPE_INT, 185,
    1LL * WT_MEGABYTE, 10LL * WT_TERABYTE, NULL},
  {"cache_stuck_timeout_ms", "int", NULL, "min=0", NULL, 0, NULL, WT_CONFIG_COMPILED_TYPE_INT, 186,
    0, INT64_MAX, NULL},
  {"checkpoint", "category", NULL, NULL, confchk_wiredtiger_open_checkpoint_subconfigs, 2,
    confchk_wiredtiger_open_checkpoint_subconfigs_jump, WT_CONFIG_COMPILED_TYPE_CATEGORY, 187,
    INT64_MIN, INT64_MAX, NULL},
  {"checkpoint_cleanup", "category", NULL, NULL,
    confchk_wiredtiger_open_checkpoint_cleanup_subconfigs, 2,
    confchk_wiredtiger_open_checkpoint_cleanup_subconfigs_jump, WT_CONFIG_COMPILED_TYPE_CATEGORY,
    190, INT64_MIN, INT64_MAX, NULL},
  {"chunk_cache", "category", NULL, NULL, confchk_WT_CONNECTION_reconfigure_chunk_cache_subconfigs,
    1, confchk_WT_CONNECTION_reconfigure_chunk_cache_subconfigs_jump,
    WT_CONFIG_COMPILED_TYPE_CATEGORY, 192, INT64_MIN, INT64_MAX, NULL},
  {"compatibility", "category", NULL, NULL,
    confchk_WT_CONNECTION_reconfigure_compatibility_subconfigs, 1,
    confchk_WT_CONNECTION_reconfigure_compatibility_subconfigs_jump,
    WT_CONFIG_COMPILED_TYPE_CATEGORY, 194, INT64_MIN, INT64_MAX, NULL},
  {"debug_mode", "category", NULL, NULL, confchk_wiredtiger_open_debug_mode_subconfigs, 17,
    confchk_wiredtiger_open_debug_mode_subconfigs_jump, WT_CONFIG_COMPILED_TYPE_CATEGORY, 196,
    INT64_MIN, INT64_MAX, NULL},
  {"error_prefix", "string", NULL, NULL, NULL, 0, NULL, WT_CONFIG_COMPILED_TYPE_STRING, 214,
    INT64_MIN, INT64_MAX, NULL},
  {"eviction", "category", NULL, NULL, confchk_wiredtiger_open_eviction_subconfigs, 4,
    confchk_wiredtiger_open_eviction_subconfigs_jump, WT_CONFIG_COMPILED_TYPE_CATEGORY, 215,
    INT64_MIN, INT64_MAX, NULL},
  {"eviction_checkpoint_target", "int", NULL, "min=0,max=10TB", NULL, 0, NULL,
    WT_CONFIG_COMPILED_TYPE_INT, 220, 0, 10LL * WT_TERABYTE, NULL},
  {"eviction_dirty_target", "int", NULL, "min=1,max=10TB", NULL, 0, NULL,
    WT_CONFIG_COMPILED_TYPE_INT, 221, 1, 10LL * WT_TERABYTE, NULL},
  {"eviction_dirty_trigger", "int", NULL, "min=1,max=10TB", NULL, 0, NULL,
    WT_CONFIG_COMPILED_TYPE_INT, 222, 1, 10LL * WT_TERABYTE, NULL},
  {"eviction_target", "int", NULL, "min=10,max=10TB", NULL, 0, NULL, WT_CONFIG_COMPILED_TYPE_INT,
    223, 10, 10LL * WT_TERABYTE, NULL},
  {"eviction_trigger", "int", NULL, "min=10,max=10TB", NULL, 0, NULL, WT_CONFIG_COMPILED_TYPE_INT,
    224, 10, 10LL * WT_TERABYTE, NULL},
  {"eviction_updates_target", "int", NULL, "min=0,max=10TB", NULL, 0, NULL,
    WT_CONFIG_COMPILED_TYPE_INT, 225, 0, 10LL * WT_TERABYTE, NULL},
  {"eviction_updates_trigger", "int", NULL, "min=0,max=10TB", NULL, 0, NULL,
    WT_CONFIG_COMPILED_TYPE_INT, 226, 0, 10LL * WT_TERABYTE, NULL},
  {"extra_diagnostics", "list", NULL,
    "choices=[\"all\",\"checkpoint_validate\",\"cursor_check\""
    ",\"disk_validate\",\"eviction_check\",\"generation_check\","
    "\"hs_validate\",\"key_out_of_order\",\"log_validate\","
    "\"prepared\",\"slow_operation\",\"txn_visibility\"]",
    NULL, 0, NULL, WT_CONFIG_COMPILED_TYPE_LIST, 227, INT64_MIN, INT64_MAX,
    confchk_extra_diagnostics_choices},
  {"file_manager", "category", NULL, NULL, confchk_wiredtiger_open_file_manager_subconfigs, 3,
    confchk_wiredtiger_open_file_manager_subconfigs_jump, WT_CONFIG_COMPILED_TYPE_CATEGORY, 228,
    INT64_MIN, INT64_MAX, NULL},
  {"generation_drain_timeout_ms", "int", NULL, "min=0", NULL, 0, NULL, WT_CONFIG_COMPILED_TYPE_INT,
    232, 0, INT64_MAX, NULL},
  {"heuristic_controls", "category", NULL, NULL,
    confchk_wiredtiger_open_heuristic_controls_subconfigs, 3,
    confchk_wiredtiger_open_heuristic_controls_subconfigs_jump, WT_CONFIG_COMPILED_TYPE_CATEGORY,
    233, INT64_MIN, INT64_MAX, NULL},
  {"history_store", "category", NULL, NULL, confchk_wiredtiger_open_history_store_subconfigs, 1,
    confchk_wiredtiger_open_history_store_subconfigs_jump, WT_CONFIG_COMPILED_TYPE_CATEGORY, 237,
    INT64_MIN, INT64_MAX, NULL},
  {"io_capacity", "category", NULL, NULL, confchk_wiredtiger_open_io_capacity_subconfigs, 2,
    confchk_wiredtiger_open_io_capacity_subconfigs_jump, WT_CONFIG_COMPILED_TYPE_CATEGORY, 239,
    INT64_MIN, INT64_MAX, NULL},
  {"json_output", "list", NULL, "choices=[\"error\",\"message\"]", NULL, 0, NULL,
    WT_CONFIG_COMPILED_TYPE_LIST, 242, INT64_MIN, INT64_MAX, confchk_json_output_choices},
  {"log", "category", NULL, NULL, confchk_WT_CONNECTION_reconfigure_log_subconfigs, 6,
    confchk_WT_CONNECTION_reconfigure_log_subconfigs_jump, WT_CONFIG_COMPILED_TYPE_CATEGORY, 36,
    INT64_MIN, INT64_MAX, NULL},
  {"lsm_manager", "category", NULL, NULL, confchk_wiredtiger_open_lsm_manager_subconfigs, 2,
    confchk_wiredtiger_open_lsm_manager_subconfigs_jump, WT_CONFIG_COMPILED_TYPE_CATEGORY, 249,
    INT64_MIN, INT64_MAX, NULL},
  {"operation_timeout_ms", "int", NULL, "min=0", NULL, 0, NULL, WT_CONFIG_COMPILED_TYPE_INT, 152, 0,
    INT64_MAX, NULL},
  {"operation_tracking", "category", NULL, NULL,
    confchk_wiredtiger_open_operation_tracking_subconfigs, 2,
    confchk_wiredtiger_open_operation_tracking_subconfigs_jump, WT_CONFIG_COMPILED_TYPE_CATEGORY,
    252, INT64_MIN, INT64_MAX, NULL},
  {"rollback_to_stable", "category", NULL, NULL,
    confchk_wiredtiger_open_rollback_to_stable_subconfigs, 1,
    confchk_wiredtiger_open_rollback_to_stable_subconfigs_jump, WT_CONFIG_COMPILED_TYPE_CATEGORY,
    254, INT64_MIN, INT64_MAX, NULL},
  {"shared_cache", "category", NULL, NULL, confchk_wiredtiger_open_shared_cache_subconfigs, 5,
    confchk_wiredtiger_open_shared_cache_subconfigs_jump, WT_CONFIG_COMPILED_TYPE_CATEGORY, 256,
    INT64_MIN, INT64_MAX, NULL},
  {"statistics", "list", NULL,
    "choices=[\"all\",\"cache_walk\",\"fast\",\"none\","
    "\"clear\",\"tree_walk\"]",
    NULL, 0, NULL, WT_CONFIG_COMPILED_TYPE_LIST, 134, INT64_MIN, INT64_MAX,
    confchk_statistics_choices},
  {"statistics_log", "category", NULL, NULL,
    confchk_WT_CONNECTION_reconfigure_statistics_log_subconfigs, 5,
    confchk_WT_CONNECTION_reconfigure_statistics_log_subconfigs_jump,
    WT_CONFIG_COMPILED_TYPE_CATEGORY, 260, INT64_MIN, INT64_MAX, NULL},
  {"tiered_storage", "category", NULL, NULL,
    confchk_WT_CONNECTION_reconfigure_tiered_storage_subconfigs, 1,
    confchk_WT_CONNECTION_reconfigure_tiered_storage_subconfigs_jump,
    WT_CONFIG_COMPILED_TYPE_CATEGORY, 47, INT64_MIN, INT64_MAX, NULL},
  {"timing_stress_for_test", "list", NULL,
    "choices=[\"aggressive_stash_free\",\"aggressive_sweep\","
    "\"backup_rename\",\"checkpoint_evict_page\","
    "\"checkpoint_handle\",\"checkpoint_slow\",\"checkpoint_stop\","
    "\"commit_transaction_slow\",\"compact_slow\","
    "\"evict_reposition\",\"failpoint_eviction_split\","
    "\"failpoint_history_store_delete_key_from_ts\","
    "\"history_store_checkpoint_delay\",\"history_store_search\","
    "\"history_store_sweep_race\",\"prefetch_1\",\"prefetch_2\","
    "\"prefetch_3\",\"prefix_compare\",\"prepare_checkpoint_delay\","
    "\"prepare_resolution_1\",\"prepare_resolution_2\","
    "\"sleep_before_read_overflow_onpage\",\"split_1\",\"split_2\","
    "\"split_3\",\"split_4\",\"split_5\",\"split_6\",\"split_7\","
    "\"split_8\",\"tiered_flush_finish\"]",
    NULL, 0, NULL, WT_CONFIG_COMPILED_TYPE_LIST, 265, INT64_MIN, INT64_MAX,
    confchk_timing_stress_for_test_choices},
  {"verbose", "list", NULL,
    "choices=[\"all\",\"api\",\"backup\",\"block\","
    "\"block_cache\",\"checkpoint\",\"checkpoint_cleanup\","
    "\"checkpoint_progress\",\"chunkcache\",\"compact\","
    "\"compact_progress\",\"configuration\",\"error_returns\","
    "\"eviction\",\"fileops\",\"generation\",\"handleops\","
    "\"history_store\",\"history_store_activity\",\"log\",\"lsm\","
    "\"lsm_manager\",\"metadata\",\"mutex\",\"out_of_order\","
    "\"overflow\",\"prefetch\",\"read\",\"reconcile\",\"recovery\","
    "\"recovery_progress\",\"rts\",\"salvage\",\"shared_cache\","
    "\"split\",\"temporary\",\"thread_group\",\"tiered\","
    "\"timestamp\",\"transaction\",\"verify\",\"version\",\"write\"]",
    NULL, 0, NULL, WT_CONFIG_COMPILED_TYPE_LIST, 10, INT64_MIN, INT64_MAX, confchk_verbose_choices},
  {NULL, NULL, NULL, NULL, NULL, 0, NULL, 0, 0, 0, 0, NULL}};

static const uint8_t confchk_WT_CONNECTION_reconfigure_jump[WT_CONFIG_JUMP_TABLE_SIZE] = {0, 0, 0,
  0, 0, 0, 0, 0, 0, 0, 0, 0, 0, 0, 0, 0, 0, 0, 0, 0, 0, 0, 0, 0, 0, 0, 0, 0, 0, 0, 0, 0, 0, 0, 0, 0,
  0, 0, 0, 0, 0, 0, 0, 0, 0, 0, 0, 0, 0, 0, 0, 0, 0, 0, 0, 0, 0, 0, 0, 0, 0, 0, 0, 0, 0, 0, 0, 0, 0,
  0, 0, 0, 0, 0, 0, 0, 0, 0, 0, 0, 0, 0, 0, 0, 0, 0, 0, 0, 0, 0, 0, 0, 0, 0, 0, 0, 0, 0, 0, 1, 9,
  10, 20, 21, 22, 24, 25, 26, 26, 28, 28, 28, 30, 30, 30, 31, 34, 36, 36, 37, 37, 37, 37, 37, 37,
  37, 37, 37};

static const WT_CONFIG_CHECK confchk_WT_CONNECTION_rollback_to_stable[] = {
  {"dryrun", "boolean", NULL, NULL, NULL, 0, NULL, WT_CONFIG_COMPILED_TYPE_BOOLEAN, 96, INT64_MIN,
    INT64_MAX, NULL},
  {"threads", "int", NULL, "min=0,max=10", NULL, 0, NULL, WT_CONFIG_COMPILED_TYPE_INT, 255, 0, 10,
    NULL},
  {NULL, NULL, NULL, NULL, NULL, 0, NULL, 0, 0, 0, 0, NULL}};

static const uint8_t confchk_WT_CONNECTION_rollback_to_stable_jump[WT_CONFIG_JUMP_TABLE_SIZE] = {0,
  0, 0, 0, 0, 0, 0, 0, 0, 0, 0, 0, 0, 0, 0, 0, 0, 0, 0, 0, 0, 0, 0, 0, 0, 0, 0, 0, 0, 0, 0, 0, 0, 0,
  0, 0, 0, 0, 0, 0, 0, 0, 0, 0, 0, 0, 0, 0, 0, 0, 0, 0, 0, 0, 0, 0, 0, 0, 0, 0, 0, 0, 0, 0, 0, 0, 0,
  0, 0, 0, 0, 0, 0, 0, 0, 0, 0, 0, 0, 0, 0, 0, 0, 0, 0, 0, 0, 0, 0, 0, 0, 0, 0, 0, 0, 0, 0, 0, 0, 0,
  0, 1, 1, 1, 1, 1, 1, 1, 1, 1, 1, 1, 1, 1, 1, 1, 1, 2, 2, 2, 2, 2, 2, 2, 2, 2, 2, 2};

static const WT_CONFIG_CHECK confchk_WT_CONNECTION_set_timestamp[] = {
  {"durable_timestamp", "string", NULL, NULL, NULL, 0, NULL, WT_CONFIG_COMPILED_TYPE_STRING, 3,
    INT64_MIN, INT64_MAX, NULL},
  {"force", "boolean", NULL, NULL, NULL, 0, NULL, WT_CONFIG_COMPILED_TYPE_BOOLEAN, 109, INT64_MIN,
    INT64_MAX, NULL},
  {"oldest_timestamp", "string", NULL, NULL, NULL, 0, NULL, WT_CONFIG_COMPILED_TYPE_STRING, 275,
    INT64_MIN, INT64_MAX, NULL},
  {"stable_timestamp", "string", NULL, NULL, NULL, 0, NULL, WT_CONFIG_COMPILED_TYPE_STRING, 147,
    INT64_MIN, INT64_MAX, NULL},
  {NULL, NULL, NULL, NULL, NULL, 0, NULL, 0, 0, 0, 0, NULL}};

static const uint8_t confchk_WT_CONNECTION_set_timestamp_jump[WT_CONFIG_JUMP_TABLE_SIZE] = {0, 0, 0,
  0, 0, 0, 0, 0, 0, 0, 0, 0, 0, 0, 0, 0, 0, 0, 0, 0, 0, 0, 0, 0, 0, 0, 0, 0, 0, 0, 0, 0, 0, 0, 0, 0,
  0, 0, 0, 0, 0, 0, 0, 0, 0, 0, 0, 0, 0, 0, 0, 0, 0, 0, 0, 0, 0, 0, 0, 0, 0, 0, 0, 0, 0, 0, 0, 0, 0,
  0, 0, 0, 0, 0, 0, 0, 0, 0, 0, 0, 0, 0, 0, 0, 0, 0, 0, 0, 0, 0, 0, 0, 0, 0, 0, 0, 0, 0, 0, 0, 0, 1,
  1, 2, 2, 2, 2, 2, 2, 2, 2, 2, 3, 3, 3, 3, 4, 4, 4, 4, 4, 4, 4, 4, 4, 4, 4, 4};
const char __WT_CONFIG_CHOICE_set[] = "set";

static const char *confchk_action_choices[] = {
  __WT_CONFIG_CHOICE_clear, __WT_CONFIG_CHOICE_set, NULL};
const char __WT_CONFIG_CHOICE_lower[] = "lower";
const char __WT_CONFIG_CHOICE_upper[] = "upper";

static const char *confchk_bound_choices[] = {
  __WT_CONFIG_CHOICE_lower, __WT_CONFIG_CHOICE_upper, NULL};

static const WT_CONFIG_CHECK confchk_WT_CURSOR_bound[] = {
  {"action", "string", NULL, "choices=[\"clear\",\"set\"]", NULL, 0, NULL,
    WT_CONFIG_COMPILED_TYPE_STRING, 91, INT64_MIN, INT64_MAX, confchk_action_choices},
  {"bound", "string", NULL, "choices=[\"lower\",\"upper\"]", NULL, 0, NULL,
    WT_CONFIG_COMPILED_TYPE_STRING, 92, INT64_MIN, INT64_MAX, confchk_bound_choices},
  {"inclusive", "boolean", NULL, NULL, NULL, 0, NULL, WT_CONFIG_COMPILED_TYPE_BOOLEAN, 93,
    INT64_MIN, INT64_MAX, NULL},
  {NULL, NULL, NULL, NULL, NULL, 0, NULL, 0, 0, 0, 0, NULL}};

static const uint8_t confchk_WT_CURSOR_bound_jump[WT_CONFIG_JUMP_TABLE_SIZE] = {0, 0, 0, 0, 0, 0, 0,
  0, 0, 0, 0, 0, 0, 0, 0, 0, 0, 0, 0, 0, 0, 0, 0, 0, 0, 0, 0, 0, 0, 0, 0, 0, 0, 0, 0, 0, 0, 0, 0, 0,
  0, 0, 0, 0, 0, 0, 0, 0, 0, 0, 0, 0, 0, 0, 0, 0, 0, 0, 0, 0, 0, 0, 0, 0, 0, 0, 0, 0, 0, 0, 0, 0, 0,
  0, 0, 0, 0, 0, 0, 0, 0, 0, 0, 0, 0, 0, 0, 0, 0, 0, 0, 0, 0, 0, 0, 0, 0, 0, 1, 2, 2, 2, 2, 2, 2, 2,
  3, 3, 3, 3, 3, 3, 3, 3, 3, 3, 3, 3, 3, 3, 3, 3, 3, 3, 3, 3, 3, 3};

static const WT_CONFIG_CHECK confchk_WT_CURSOR_reconfigure[] = {
  {"append", "boolean", NULL, NULL, NULL, 0, NULL, WT_CONFIG_COMPILED_TYPE_BOOLEAN, 88, INT64_MIN,
    INT64_MAX, NULL},
  {"overwrite", "boolean", NULL, NULL, NULL, 0, NULL, WT_CONFIG_COMPILED_TYPE_BOOLEAN, 89,
    INT64_MIN, INT64_MAX, NULL},
  {"prefix_search", "boolean", NULL, NULL, NULL, 0, NULL, WT_CONFIG_COMPILED_TYPE_BOOLEAN, 90,
    INT64_MIN, INT64_MAX, NULL},
  {NULL, NULL, NULL, NULL, NULL, 0, NULL, 0, 0, 0, 0, NULL}};

static const uint8_t confchk_WT_CURSOR_reconfigure_jump[WT_CONFIG_JUMP_TABLE_SIZE] = {0, 0, 0, 0, 0,
  0, 0, 0, 0, 0, 0, 0, 0, 0, 0, 0, 0, 0, 0, 0, 0, 0, 0, 0, 0, 0, 0, 0, 0, 0, 0, 0, 0, 0, 0, 0, 0, 0,
  0, 0, 0, 0, 0, 0, 0, 0, 0, 0, 0, 0, 0, 0, 0, 0, 0, 0, 0, 0, 0, 0, 0, 0, 0, 0, 0, 0, 0, 0, 0, 0, 0,
  0, 0, 0, 0, 0, 0, 0, 0, 0, 0, 0, 0, 0, 0, 0, 0, 0, 0, 0, 0, 0, 0, 0, 0, 0, 0, 0, 1, 1, 1, 1, 1, 1,
  1, 1, 1, 1, 1, 1, 1, 1, 2, 3, 3, 3, 3, 3, 3, 3, 3, 3, 3, 3, 3, 3, 3, 3};
const char __WT_CONFIG_CHOICE_random[] = "random";
const char __WT_CONFIG_CHOICE_sequential[] = "sequential";

static const char *confchk_access_pattern_hint_choices[] = {
  __WT_CONFIG_CHOICE_none, __WT_CONFIG_CHOICE_random, __WT_CONFIG_CHOICE_sequential, NULL};
const char __WT_CONFIG_CHOICE_always[] = "always";
const char __WT_CONFIG_CHOICE_key_consistent[] = "key_consistent";
const char __WT_CONFIG_CHOICE_never[] = "never";

static const char *confchk_commit_timestamp_choices[] = {__WT_CONFIG_CHOICE_always,
  __WT_CONFIG_CHOICE_key_consistent, __WT_CONFIG_CHOICE_never, __WT_CONFIG_CHOICE_none, NULL};

static const char *confchk_durable_timestamp_choices[] = {__WT_CONFIG_CHOICE_always,
  __WT_CONFIG_CHOICE_key_consistent, __WT_CONFIG_CHOICE_never, __WT_CONFIG_CHOICE_none, NULL};

static const char *confchk_read_timestamp_choices[] = {
  __WT_CONFIG_CHOICE_always, __WT_CONFIG_CHOICE_never, __WT_CONFIG_CHOICE_none, NULL};
const char __WT_CONFIG_CHOICE_off[] = "off";
const char __WT_CONFIG_CHOICE_on[] = "on";

static const char *confchk_write_timestamp_choices[] = {
  __WT_CONFIG_CHOICE_off, __WT_CONFIG_CHOICE_on, NULL};

static const WT_CONFIG_CHECK confchk_WT_SESSION_create_assert_subconfigs[] = {
  {"commit_timestamp", "string", NULL,
    "choices=[\"always\",\"key_consistent\",\"never\","
    "\"none\"]",
    NULL, 0, NULL, WT_CONFIG_COMPILED_TYPE_STRING, 2, INT64_MIN, INT64_MAX,
    confchk_commit_timestamp_choices},
  {"durable_timestamp", "string", NULL,
    "choices=[\"always\",\"key_consistent\",\"never\","
    "\"none\"]",
    NULL, 0, NULL, WT_CONFIG_COMPILED_TYPE_STRING, 3, INT64_MIN, INT64_MAX,
    confchk_durable_timestamp_choices},
  {"read_timestamp", "string", NULL, "choices=[\"always\",\"never\",\"none\"]", NULL, 0, NULL,
    WT_CONFIG_COMPILED_TYPE_STRING, 4, INT64_MIN, INT64_MAX, confchk_read_timestamp_choices},
  {"write_timestamp", "string", NULL, "choices=[\"off\",\"on\"]", NULL, 0, NULL,
    WT_CONFIG_COMPILED_TYPE_STRING, 5, INT64_MIN, INT64_MAX, confchk_write_timestamp_choices},
  {NULL, NULL, NULL, NULL, NULL, 0, NULL, 0, 0, 0, 0, NULL}};

static const uint8_t confchk_WT_SESSION_create_assert_subconfigs_jump[WT_CONFIG_JUMP_TABLE_SIZE] = {
  0, 0, 0, 0, 0, 0, 0, 0, 0, 0, 0, 0, 0, 0, 0, 0, 0, 0, 0, 0, 0, 0, 0, 0, 0, 0, 0, 0, 0, 0, 0, 0, 0,
  0, 0, 0, 0, 0, 0, 0, 0, 0, 0, 0, 0, 0, 0, 0, 0, 0, 0, 0, 0, 0, 0, 0, 0, 0, 0, 0, 0, 0, 0, 0, 0, 0,
  0, 0, 0, 0, 0, 0, 0, 0, 0, 0, 0, 0, 0, 0, 0, 0, 0, 0, 0, 0, 0, 0, 0, 0, 0, 0, 0, 0, 0, 0, 0, 0, 0,
  0, 1, 2, 2, 2, 2, 2, 2, 2, 2, 2, 2, 2, 2, 2, 2, 3, 3, 3, 3, 3, 4, 4, 4, 4, 4, 4, 4, 4};

static const WT_CONFIG_CHECK confchk_WT_SESSION_create_log_subconfigs[] = {
  {"enabled", "boolean", NULL, NULL, NULL, 0, NULL, WT_CONFIG_COMPILED_TYPE_BOOLEAN, 37, INT64_MIN,
    INT64_MAX, NULL},
  {NULL, NULL, NULL, NULL, NULL, 0, NULL, 0, 0, 0, 0, NULL}};

static const uint8_t confchk_WT_SESSION_create_log_subconfigs_jump[WT_CONFIG_JUMP_TABLE_SIZE] = {0,
  0, 0, 0, 0, 0, 0, 0, 0, 0, 0, 0, 0, 0, 0, 0, 0, 0, 0, 0, 0, 0, 0, 0, 0, 0, 0, 0, 0, 0, 0, 0, 0, 0,
  0, 0, 0, 0, 0, 0, 0, 0, 0, 0, 0, 0, 0, 0, 0, 0, 0, 0, 0, 0, 0, 0, 0, 0, 0, 0, 0, 0, 0, 0, 0, 0, 0,
  0, 0, 0, 0, 0, 0, 0, 0, 0, 0, 0, 0, 0, 0, 0, 0, 0, 0, 0, 0, 0, 0, 0, 0, 0, 0, 0, 0, 0, 0, 0, 0, 0,
  0, 0, 1, 1, 1, 1, 1, 1, 1, 1, 1, 1, 1, 1, 1, 1, 1, 1, 1, 1, 1, 1, 1, 1, 1, 1, 1, 1};
const char __WT_CONFIG_CHOICE_write_timestamp[] = "write_timestamp";

static const char *confchk_verbose2_choices[] = {__WT_CONFIG_CHOICE_write_timestamp, NULL};
const char __WT_CONFIG_CHOICE_mixed_mode[] = "mixed_mode";
const char __WT_CONFIG_CHOICE_ordered[] = "ordered";

static const char *confchk_write_timestamp_usage_choices[] = {__WT_CONFIG_CHOICE_always,
  __WT_CONFIG_CHOICE_key_consistent, __WT_CONFIG_CHOICE_mixed_mode, __WT_CONFIG_CHOICE_never,
  __WT_CONFIG_CHOICE_none, __WT_CONFIG_CHOICE_ordered, NULL};

static const WT_CONFIG_CHECK confchk_WT_SESSION_alter[] = {
  {"access_pattern_hint", "string", NULL, "choices=[\"none\",\"random\",\"sequential\"]", NULL, 0,
    NULL, WT_CONFIG_COMPILED_TYPE_STRING, 12, INT64_MIN, INT64_MAX,
    confchk_access_pattern_hint_choices},
  {"app_metadata", "string", NULL, NULL, NULL, 0, NULL, WT_CONFIG_COMPILED_TYPE_STRING, 0,
    INT64_MIN, INT64_MAX, NULL},
  {"assert", "category", NULL, NULL, confchk_WT_SESSION_create_assert_subconfigs, 4,
    confchk_WT_SESSION_create_assert_subconfigs_jump, WT_CONFIG_COMPILED_TYPE_CATEGORY, 1,
    INT64_MIN, INT64_MAX, NULL},
  {"cache_resident", "boolean", NULL, NULL, NULL, 0, NULL, WT_CONFIG_COMPILED_TYPE_BOOLEAN, 16,
    INT64_MIN, INT64_MAX, NULL},
  {"checkpoint", "string", NULL, NULL, NULL, 0, NULL, WT_CONFIG_COMPILED_TYPE_STRING, 56, INT64_MIN,
    INT64_MAX, NULL},
  {"exclusive_refreshed", "boolean", NULL, NULL, NULL, 0, NULL, WT_CONFIG_COMPILED_TYPE_BOOLEAN, 94,
    INT64_MIN, INT64_MAX, NULL},
  {"log", "category", NULL, NULL, confchk_WT_SESSION_create_log_subconfigs, 1,
    confchk_WT_SESSION_create_log_subconfigs_jump, WT_CONFIG_COMPILED_TYPE_CATEGORY, 36, INT64_MIN,
    INT64_MAX, NULL},
  {"os_cache_dirty_max", "int", NULL, "min=0", NULL, 0, NULL, WT_CONFIG_COMPILED_TYPE_INT, 40, 0,
    INT64_MAX, NULL},
  {"os_cache_max", "int", NULL, "min=0", NULL, 0, NULL, WT_CONFIG_COMPILED_TYPE_INT, 41, 0,
    INT64_MAX, NULL},
  {"verbose", "list", NULL, "choices=[\"write_timestamp\"]", NULL, 0, NULL,
    WT_CONFIG_COMPILED_TYPE_LIST, 10, INT64_MIN, INT64_MAX, confchk_verbose2_choices},
  {"write_timestamp_usage", "string", NULL,
    "choices=[\"always\",\"key_consistent\",\"mixed_mode\","
    "\"never\",\"none\",\"ordered\"]",
    NULL, 0, NULL, WT_CONFIG_COMPILED_TYPE_STRING, 11, INT64_MIN, INT64_MAX,
    confchk_write_timestamp_usage_choices},
  {NULL, NULL, NULL, NULL, NULL, 0, NULL, 0, 0, 0, 0, NULL}};

static const uint8_t confchk_WT_SESSION_alter_jump[WT_CONFIG_JUMP_TABLE_SIZE] = {0, 0, 0, 0, 0, 0,
  0, 0, 0, 0, 0, 0, 0, 0, 0, 0, 0, 0, 0, 0, 0, 0, 0, 0, 0, 0, 0, 0, 0, 0, 0, 0, 0, 0, 0, 0, 0, 0, 0,
  0, 0, 0, 0, 0, 0, 0, 0, 0, 0, 0, 0, 0, 0, 0, 0, 0, 0, 0, 0, 0, 0, 0, 0, 0, 0, 0, 0, 0, 0, 0, 0, 0,
  0, 0, 0, 0, 0, 0, 0, 0, 0, 0, 0, 0, 0, 0, 0, 0, 0, 0, 0, 0, 0, 0, 0, 0, 0, 0, 3, 3, 5, 5, 6, 6, 6,
  6, 6, 6, 6, 7, 7, 7, 9, 9, 9, 9, 9, 9, 9, 10, 11, 11, 11, 11, 11, 11, 11, 11};
const char __WT_CONFIG_CHOICE_false[] = "false";
const char __WT_CONFIG_CHOICE_force[] = "force";
const char __WT_CONFIG_CHOICE_true[] = "true";

static const char *confchk_ignore_prepare_choices[] = {
  __WT_CONFIG_CHOICE_false, __WT_CONFIG_CHOICE_force, __WT_CONFIG_CHOICE_true, NULL};

static const char *confchk_isolation2_choices[] = {__WT_CONFIG_CHOICE_read_uncommitted,
  __WT_CONFIG_CHOICE_read_committed, __WT_CONFIG_CHOICE_snapshot, NULL};

static const WT_CONFIG_CHECK confchk_WT_SESSION_begin_transaction_roundup_timestamps_subconfigs[] =
  {{"prepared", "boolean", NULL, NULL, NULL, 0, NULL, WT_CONFIG_COMPILED_TYPE_BOOLEAN, 155,
     INT64_MIN, INT64_MAX, NULL},
    {"read", "boolean", NULL, NULL, NULL, 0, NULL, WT_CONFIG_COMPILED_TYPE_BOOLEAN, 156, INT64_MIN,
      INT64_MAX, NULL},
    {NULL, NULL, NULL, NULL, NULL, 0, NULL, 0, 0, 0, 0, NULL}};

static const uint8_t confchk_WT_SESSION_begin_transaction_roundup_timestamps_subconfigs_jump
  [WT_CONFIG_JUMP_TABLE_SIZE] = {0, 0, 0, 0, 0, 0, 0, 0, 0, 0, 0, 0, 0, 0, 0, 0, 0, 0, 0, 0, 0, 0,
    0, 0, 0, 0, 0, 0, 0, 0, 0, 0, 0, 0, 0, 0, 0, 0, 0, 0, 0, 0, 0, 0, 0, 0, 0, 0, 0, 0, 0, 0, 0, 0,
    0, 0, 0, 0, 0, 0, 0, 0, 0, 0, 0, 0, 0, 0, 0, 0, 0, 0, 0, 0, 0, 0, 0, 0, 0, 0, 0, 0, 0, 0, 0, 0,
    0, 0, 0, 0, 0, 0, 0, 0, 0, 0, 0, 0, 0, 0, 0, 0, 0, 0, 0, 0, 0, 0, 0, 0, 0, 0, 0, 1, 1, 2, 2, 2,
    2, 2, 2, 2, 2, 2, 2, 2, 2, 2};

static const WT_CONFIG_CHECK confchk_WT_SESSION_begin_transaction[] = {
  {"ignore_prepare", "string", NULL, "choices=[\"false\",\"force\",\"true\"]", NULL, 0, NULL,
    WT_CONFIG_COMPILED_TYPE_STRING, 149, INT64_MIN, INT64_MAX, confchk_ignore_prepare_choices},
  {"isolation", "string", NULL,
    "choices=[\"read-uncommitted\",\"read-committed\","
    "\"snapshot\"]",
    NULL, 0, NULL, WT_CONFIG_COMPILED_TYPE_STRING, 150, INT64_MIN, INT64_MAX,
    confchk_isolation2_choices},
  {"name", "string", NULL, NULL, NULL, 0, NULL, WT_CONFIG_COMPILED_TYPE_STRING, 20, INT64_MIN,
    INT64_MAX, NULL},
  {"no_timestamp", "boolean", NULL, NULL, NULL, 0, NULL, WT_CONFIG_COMPILED_TYPE_BOOLEAN, 151,
    INT64_MIN, INT64_MAX, NULL},
  {"operation_timeout_ms", "int", NULL, "min=0", NULL, 0, NULL, WT_CONFIG_COMPILED_TYPE_INT, 152, 0,
    INT64_MAX, NULL},
  {"priority", "int", NULL, "min=-100,max=100", NULL, 0, NULL, WT_CONFIG_COMPILED_TYPE_INT, 153,
    -100, 100, NULL},
  {"read_timestamp", "string", NULL, NULL, NULL, 0, NULL, WT_CONFIG_COMPILED_TYPE_STRING, 4,
    INT64_MIN, INT64_MAX, NULL},
  {"roundup_timestamps", "category", NULL, NULL,
    confchk_WT_SESSION_begin_transaction_roundup_timestamps_subconfigs, 2,
    confchk_WT_SESSION_begin_transaction_roundup_timestamps_subconfigs_jump,
    WT_CONFIG_COMPILED_TYPE_CATEGORY, 154, INT64_MIN, INT64_MAX, NULL},
  {"sync", "boolean", NULL, NULL, NULL, 0, NULL, WT_CONFIG_COMPILED_TYPE_BOOLEAN, 113, INT64_MIN,
    INT64_MAX, NULL},
  {NULL, NULL, NULL, NULL, NULL, 0, NULL, 0, 0, 0, 0, NULL}};

static const uint8_t confchk_WT_SESSION_begin_transaction_jump[WT_CONFIG_JUMP_TABLE_SIZE] = {0, 0,
  0, 0, 0, 0, 0, 0, 0, 0, 0, 0, 0, 0, 0, 0, 0, 0, 0, 0, 0, 0, 0, 0, 0, 0, 0, 0, 0, 0, 0, 0, 0, 0, 0,
  0, 0, 0, 0, 0, 0, 0, 0, 0, 0, 0, 0, 0, 0, 0, 0, 0, 0, 0, 0, 0, 0, 0, 0, 0, 0, 0, 0, 0, 0, 0, 0, 0,
  0, 0, 0, 0, 0, 0, 0, 0, 0, 0, 0, 0, 0, 0, 0, 0, 0, 0, 0, 0, 0, 0, 0, 0, 0, 0, 0, 0, 0, 0, 0, 0, 0,
  0, 0, 0, 0, 0, 2, 2, 2, 2, 2, 4, 5, 6, 6, 8, 9, 9, 9, 9, 9, 9, 9, 9, 9, 9, 9, 9};

static const WT_CONFIG_CHECK confchk_WT_SESSION_checkpoint_debug_subconfigs[] = {
  {"checkpoint_cleanup", "boolean", NULL, NULL, NULL, 0, NULL, WT_CONFIG_COMPILED_TYPE_BOOLEAN, 158,
    INT64_MIN, INT64_MAX, NULL},
  {"checkpoint_crash_point", "int", NULL, NULL, NULL, 0, NULL, WT_CONFIG_COMPILED_TYPE_INT, 159,
    INT64_MIN, INT64_MAX, NULL},
  {NULL, NULL, NULL, NULL, NULL, 0, NULL, 0, 0, 0, 0, NULL}};

static const uint8_t
  confchk_WT_SESSION_checkpoint_debug_subconfigs_jump[WT_CONFIG_JUMP_TABLE_SIZE] = {0, 0, 0, 0, 0,
    0, 0, 0, 0, 0, 0, 0, 0, 0, 0, 0, 0, 0, 0, 0, 0, 0, 0, 0, 0, 0, 0, 0, 0, 0, 0, 0, 0, 0, 0, 0, 0,
    0, 0, 0, 0, 0, 0, 0, 0, 0, 0, 0, 0, 0, 0, 0, 0, 0, 0, 0, 0, 0, 0, 0, 0, 0, 0, 0, 0, 0, 0, 0, 0,
    0, 0, 0, 0, 0, 0, 0, 0, 0, 0, 0, 0, 0, 0, 0, 0, 0, 0, 0, 0, 0, 0, 0, 0, 0, 0, 0, 0, 0, 0, 0, 2,
    2, 2, 2, 2, 2, 2, 2, 2, 2, 2, 2, 2, 2, 2, 2, 2, 2, 2, 2, 2, 2, 2, 2, 2, 2, 2, 2};

static const WT_CONFIG_CHECK confchk_WT_SESSION_checkpoint_flush_tier_subconfigs[] = {
  {"enabled", "boolean", NULL, NULL, NULL, 0, NULL, WT_CONFIG_COMPILED_TYPE_BOOLEAN, 37, INT64_MIN,
    INT64_MAX, NULL},
  {"force", "boolean", NULL, NULL, NULL, 0, NULL, WT_CONFIG_COMPILED_TYPE_BOOLEAN, 109, INT64_MIN,
    INT64_MAX, NULL},
  {"sync", "boolean", NULL, NULL, NULL, 0, NULL, WT_CONFIG_COMPILED_TYPE_BOOLEAN, 113, INT64_MIN,
    INT64_MAX, NULL},
  {"timeout", "int", NULL, NULL, NULL, 0, NULL, WT_CONFIG_COMPILED_TYPE_INT, 100, INT64_MIN,
    INT64_MAX, NULL},
  {NULL, NULL, NULL, NULL, NULL, 0, NULL, 0, 0, 0, 0, NULL}};

static const uint8_t
  confchk_WT_SESSION_checkpoint_flush_tier_subconfigs_jump[WT_CONFIG_JUMP_TABLE_SIZE] = {0, 0, 0, 0,
    0, 0, 0, 0, 0, 0, 0, 0, 0, 0, 0, 0, 0, 0, 0, 0, 0, 0, 0, 0, 0, 0, 0, 0, 0, 0, 0, 0, 0, 0, 0, 0,
    0, 0, 0, 0, 0, 0, 0, 0, 0, 0, 0, 0, 0, 0, 0, 0, 0, 0, 0, 0, 0, 0, 0, 0, 0, 0, 0, 0, 0, 0, 0, 0,
    0, 0, 0, 0, 0, 0, 0, 0, 0, 0, 0, 0, 0, 0, 0, 0, 0, 0, 0, 0, 0, 0, 0, 0, 0, 0, 0, 0, 0, 0, 0, 0,
    0, 0, 1, 2, 2, 2, 2, 2, 2, 2, 2, 2, 2, 2, 2, 2, 3, 4, 4, 4, 4, 4, 4, 4, 4, 4, 4, 4};

static const WT_CONFIG_CHECK confchk_WT_SESSION_checkpoint[] = {
  {"debug", "category", NULL, NULL, confchk_WT_SESSION_checkpoint_debug_subconfigs, 2,
    confchk_WT_SESSION_checkpoint_debug_subconfigs_jump, WT_CONFIG_COMPILED_TYPE_CATEGORY, 116,
    INT64_MIN, INT64_MAX, NULL},
  {"drop", "list", NULL, NULL, NULL, 0, NULL, WT_CONFIG_COMPILED_TYPE_LIST, 160, INT64_MIN,
    INT64_MAX, NULL},
  {"flush_tier", "category", NULL, NULL, confchk_WT_SESSION_checkpoint_flush_tier_subconfigs, 4,
    confchk_WT_SESSION_checkpoint_flush_tier_subconfigs_jump, WT_CONFIG_COMPILED_TYPE_CATEGORY, 161,
    INT64_MIN, INT64_MAX, NULL},
  {"force", "boolean", NULL, NULL, NULL, 0, NULL, WT_CONFIG_COMPILED_TYPE_BOOLEAN, 109, INT64_MIN,
    INT64_MAX, NULL},
  {"name", "string", NULL, NULL, NULL, 0, NULL, WT_CONFIG_COMPILED_TYPE_STRING, 20, INT64_MIN,
    INT64_MAX, NULL},
  {"use_timestamp", "boolean", NULL, NULL, NULL, 0, NULL, WT_CONFIG_COMPILED_TYPE_BOOLEAN, 162,
    INT64_MIN, INT64_MAX, NULL},
  {NULL, NULL, NULL, NULL, NULL, 0, NULL, 0, 0, 0, 0, NULL}};

static const uint8_t confchk_WT_SESSION_checkpoint_jump[WT_CONFIG_JUMP_TABLE_SIZE] = {0, 0, 0, 0, 0,
  0, 0, 0, 0, 0, 0, 0, 0, 0, 0, 0, 0, 0, 0, 0, 0, 0, 0, 0, 0, 0, 0, 0, 0, 0, 0, 0, 0, 0, 0, 0, 0, 0,
  0, 0, 0, 0, 0, 0, 0, 0, 0, 0, 0, 0, 0, 0, 0, 0, 0, 0, 0, 0, 0, 0, 0, 0, 0, 0, 0, 0, 0, 0, 0, 0, 0,
  0, 0, 0, 0, 0, 0, 0, 0, 0, 0, 0, 0, 0, 0, 0, 0, 0, 0, 0, 0, 0, 0, 0, 0, 0, 0, 0, 0, 0, 0, 2, 2, 4,
  4, 4, 4, 4, 4, 4, 4, 5, 5, 5, 5, 5, 5, 5, 6, 6, 6, 6, 6, 6, 6, 6, 6, 6};

static const char *confchk_sync_choices[] = {__WT_CONFIG_CHOICE_off, __WT_CONFIG_CHOICE_on, NULL};

static const WT_CONFIG_CHECK confchk_WT_SESSION_commit_transaction[] = {
  {"commit_timestamp", "string", NULL, NULL, NULL, 0, NULL, WT_CONFIG_COMPILED_TYPE_STRING, 2,
    INT64_MIN, INT64_MAX, NULL},
  {"durable_timestamp", "string", NULL, NULL, NULL, 0, NULL, WT_CONFIG_COMPILED_TYPE_STRING, 3,
    INT64_MIN, INT64_MAX, NULL},
  {"operation_timeout_ms", "int", NULL, "min=0", NULL, 0, NULL, WT_CONFIG_COMPILED_TYPE_INT, 152, 0,
    INT64_MAX, NULL},
  {"sync", "string", NULL, "choices=[\"off\",\"on\"]", NULL, 0, NULL,
    WT_CONFIG_COMPILED_TYPE_STRING, 113, INT64_MIN, INT64_MAX, confchk_sync_choices},
  {NULL, NULL, NULL, NULL, NULL, 0, NULL, 0, 0, 0, 0, NULL}};

static const uint8_t confchk_WT_SESSION_commit_transaction_jump[WT_CONFIG_JUMP_TABLE_SIZE] = {0, 0,
  0, 0, 0, 0, 0, 0, 0, 0, 0, 0, 0, 0, 0, 0, 0, 0, 0, 0, 0, 0, 0, 0, 0, 0, 0, 0, 0, 0, 0, 0, 0, 0, 0,
  0, 0, 0, 0, 0, 0, 0, 0, 0, 0, 0, 0, 0, 0, 0, 0, 0, 0, 0, 0, 0, 0, 0, 0, 0, 0, 0, 0, 0, 0, 0, 0, 0,
  0, 0, 0, 0, 0, 0, 0, 0, 0, 0, 0, 0, 0, 0, 0, 0, 0, 0, 0, 0, 0, 0, 0, 0, 0, 0, 0, 0, 0, 0, 0, 0, 1,
  2, 2, 2, 2, 2, 2, 2, 2, 2, 2, 2, 3, 3, 3, 3, 4, 4, 4, 4, 4, 4, 4, 4, 4, 4, 4, 4};

static const WT_CONFIG_CHECK confchk_WT_SESSION_compact[] = {
  {"background", "boolean", NULL, NULL, NULL, 0, NULL, WT_CONFIG_COMPILED_TYPE_BOOLEAN, 95,
    INT64_MIN, INT64_MAX, NULL},
  {"dryrun", "boolean", NULL, NULL, NULL, 0, NULL, WT_CONFIG_COMPILED_TYPE_BOOLEAN, 96, INT64_MIN,
    INT64_MAX, NULL},
  {"exclude", "list", NULL, NULL, NULL, 0, NULL, WT_CONFIG_COMPILED_TYPE_LIST, 97, INT64_MIN,
    INT64_MAX, NULL},
  {"free_space_target", "int", NULL, "min=1MB", NULL, 0, NULL, WT_CONFIG_COMPILED_TYPE_INT, 98,
    1LL * WT_MEGABYTE, INT64_MAX, NULL},
  {"run_once", "boolean", NULL, NULL, NULL, 0, NULL, WT_CONFIG_COMPILED_TYPE_BOOLEAN, 99, INT64_MIN,
    INT64_MAX, NULL},
  {"timeout", "int", NULL, NULL, NULL, 0, NULL, WT_CONFIG_COMPILED_TYPE_INT, 100, INT64_MIN,
    INT64_MAX, NULL},
  {NULL, NULL, NULL, NULL, NULL, 0, NULL, 0, 0, 0, 0, NULL}};

static const uint8_t confchk_WT_SESSION_compact_jump[WT_CONFIG_JUMP_TABLE_SIZE] = {0, 0, 0, 0, 0, 0,
  0, 0, 0, 0, 0, 0, 0, 0, 0, 0, 0, 0, 0, 0, 0, 0, 0, 0, 0, 0, 0, 0, 0, 0, 0, 0, 0, 0, 0, 0, 0, 0, 0,
  0, 0, 0, 0, 0, 0, 0, 0, 0, 0, 0, 0, 0, 0, 0, 0, 0, 0, 0, 0, 0, 0, 0, 0, 0, 0, 0, 0, 0, 0, 0, 0, 0,
  0, 0, 0, 0, 0, 0, 0, 0, 0, 0, 0, 0, 0, 0, 0, 0, 0, 0, 0, 0, 0, 0, 0, 0, 0, 0, 0, 1, 1, 2, 3, 4, 4,
  4, 4, 4, 4, 4, 4, 4, 4, 4, 4, 5, 5, 6, 6, 6, 6, 6, 6, 6, 6, 6, 6, 6};

static const char *confchk_access_pattern_hint2_choices[] = {
  __WT_CONFIG_CHOICE_none, __WT_CONFIG_CHOICE_random, __WT_CONFIG_CHOICE_sequential, NULL};
const char __WT_CONFIG_CHOICE_best[] = "best";
const char __WT_CONFIG_CHOICE_first[] = "first";

static const char *confchk_block_allocation_choices[] = {
  __WT_CONFIG_CHOICE_best, __WT_CONFIG_CHOICE_first, NULL};
const char __WT_CONFIG_CHOICE_uncompressed[] = "uncompressed";
const char __WT_CONFIG_CHOICE_unencrypted[] = "unencrypted";

static const char *confchk_checksum_choices[] = {__WT_CONFIG_CHOICE_on, __WT_CONFIG_CHOICE_off,
  __WT_CONFIG_CHOICE_uncompressed, __WT_CONFIG_CHOICE_unencrypted, NULL};

static const WT_CONFIG_CHECK confchk_WT_SESSION_create_encryption_subconfigs[] = {
  {"keyid", "string", NULL, NULL, NULL, 0, NULL, WT_CONFIG_COMPILED_TYPE_STRING, 21, INT64_MIN,
    INT64_MAX, NULL},
  {"name", "string", NULL, NULL, NULL, 0, NULL, WT_CONFIG_COMPILED_TYPE_STRING, 20, INT64_MIN,
    INT64_MAX, NULL},
  {NULL, NULL, NULL, NULL, NULL, 0, NULL, 0, 0, 0, 0, NULL}};

static const uint8_t
  confchk_WT_SESSION_create_encryption_subconfigs_jump[WT_CONFIG_JUMP_TABLE_SIZE] = {0, 0, 0, 0, 0,
    0, 0, 0, 0, 0, 0, 0, 0, 0, 0, 0, 0, 0, 0, 0, 0, 0, 0, 0, 0, 0, 0, 0, 0, 0, 0, 0, 0, 0, 0, 0, 0,
    0, 0, 0, 0, 0, 0, 0, 0, 0, 0, 0, 0, 0, 0, 0, 0, 0, 0, 0, 0, 0, 0, 0, 0, 0, 0, 0, 0, 0, 0, 0, 0,
    0, 0, 0, 0, 0, 0, 0, 0, 0, 0, 0, 0, 0, 0, 0, 0, 0, 0, 0, 0, 0, 0, 0, 0, 0, 0, 0, 0, 0, 0, 0, 0,
    0, 0, 0, 0, 0, 0, 0, 1, 1, 1, 2, 2, 2, 2, 2, 2, 2, 2, 2, 2, 2, 2, 2, 2, 2, 2, 2};
const char __WT_CONFIG_CHOICE_btree[] = "btree";

static const char *confchk_format_choices[] = {__WT_CONFIG_CHOICE_btree, NULL};

static const char *confchk_compare_timestamp_choices[] = {__WT_CONFIG_CHOICE_oldest,
  __WT_CONFIG_CHOICE_oldest_timestamp, __WT_CONFIG_CHOICE_stable,
  __WT_CONFIG_CHOICE_stable_timestamp, NULL};

static const WT_CONFIG_CHECK confchk_WT_SESSION_create_import_subconfigs[] = {
  {"compare_timestamp", "string", NULL,
    "choices=[\"oldest\",\"oldest_timestamp\",\"stable\","
    "\"stable_timestamp\"]",
    NULL, 0, NULL, WT_CONFIG_COMPILED_TYPE_STRING, 103, INT64_MIN, INT64_MAX,
    confchk_compare_timestamp_choices},
  {"enabled", "boolean", NULL, NULL, NULL, 0, NULL, WT_CONFIG_COMPILED_TYPE_BOOLEAN, 37, INT64_MIN,
    INT64_MAX, NULL},
  {"file_metadata", "string", NULL, NULL, NULL, 0, NULL, WT_CONFIG_COMPILED_TYPE_STRING, 104,
    INT64_MIN, INT64_MAX, NULL},
  {"metadata_file", "string", NULL, NULL, NULL, 0, NULL, WT_CONFIG_COMPILED_TYPE_STRING, 105,
    INT64_MIN, INT64_MAX, NULL},
  {"panic_corrupt", "boolean", NULL, NULL, NULL, 0, NULL, WT_CONFIG_COMPILED_TYPE_BOOLEAN, 106,
    INT64_MIN, INT64_MAX, NULL},
  {"repair", "boolean", NULL, NULL, NULL, 0, NULL, WT_CONFIG_COMPILED_TYPE_BOOLEAN, 107, INT64_MIN,
    INT64_MAX, NULL},
  {NULL, NULL, NULL, NULL, NULL, 0, NULL, 0, 0, 0, 0, NULL}};

static const uint8_t confchk_WT_SESSION_create_import_subconfigs_jump[WT_CONFIG_JUMP_TABLE_SIZE] = {
  0, 0, 0, 0, 0, 0, 0, 0, 0, 0, 0, 0, 0, 0, 0, 0, 0, 0, 0, 0, 0, 0, 0, 0, 0, 0, 0, 0, 0, 0, 0, 0, 0,
  0, 0, 0, 0, 0, 0, 0, 0, 0, 0, 0, 0, 0, 0, 0, 0, 0, 0, 0, 0, 0, 0, 0, 0, 0, 0, 0, 0, 0, 0, 0, 0, 0,
  0, 0, 0, 0, 0, 0, 0, 0, 0, 0, 0, 0, 0, 0, 0, 0, 0, 0, 0, 0, 0, 0, 0, 0, 0, 0, 0, 0, 0, 0, 0, 0, 0,
  0, 1, 1, 2, 3, 3, 3, 3, 3, 3, 3, 4, 4, 4, 5, 5, 6, 6, 6, 6, 6, 6, 6, 6, 6, 6, 6, 6, 6};

static const WT_CONFIG_CHECK confchk_WT_SESSION_create_merge_custom_subconfigs[] = {
  {"prefix", "string", NULL, NULL, NULL, 0, NULL, WT_CONFIG_COMPILED_TYPE_STRING, 77, INT64_MIN,
    INT64_MAX, NULL},
  {"start_generation", "int", NULL, "min=0,max=10", NULL, 0, NULL, WT_CONFIG_COMPILED_TYPE_INT, 78,
    0, 10, NULL},
  {"suffix", "string", NULL, NULL, NULL, 0, NULL, WT_CONFIG_COMPILED_TYPE_STRING, 79, INT64_MIN,
    INT64_MAX, NULL},
  {NULL, NULL, NULL, NULL, NULL, 0, NULL, 0, 0, 0, 0, NULL}};

static const uint8_t
  confchk_WT_SESSION_create_merge_custom_subconfigs_jump[WT_CONFIG_JUMP_TABLE_SIZE] = {0, 0, 0, 0,
    0, 0, 0, 0, 0, 0, 0, 0, 0, 0, 0, 0, 0, 0, 0, 0, 0, 0, 0, 0, 0, 0, 0, 0, 0, 0, 0, 0, 0, 0, 0, 0,
    0, 0, 0, 0, 0, 0, 0, 0, 0, 0, 0, 0, 0, 0, 0, 0, 0, 0, 0, 0, 0, 0, 0, 0, 0, 0, 0, 0, 0, 0, 0, 0,
    0, 0, 0, 0, 0, 0, 0, 0, 0, 0, 0, 0, 0, 0, 0, 0, 0, 0, 0, 0, 0, 0, 0, 0, 0, 0, 0, 0, 0, 0, 0, 0,
    0, 0, 0, 0, 0, 0, 0, 0, 0, 0, 0, 0, 0, 1, 1, 1, 3, 3, 3, 3, 3, 3, 3, 3, 3, 3, 3, 3};

static const WT_CONFIG_CHECK confchk_WT_SESSION_create_lsm_subconfigs[] = {
  {"auto_throttle", "boolean", NULL, NULL, NULL, 0, NULL, WT_CONFIG_COMPILED_TYPE_BOOLEAN, 67,
    INT64_MIN, INT64_MAX, NULL},
  {"bloom", "boolean", NULL, NULL, NULL, 0, NULL, WT_CONFIG_COMPILED_TYPE_BOOLEAN, 68, INT64_MIN,
    INT64_MAX, NULL},
  {"bloom_bit_count", "int", NULL, "min=2,max=1000", NULL, 0, NULL, WT_CONFIG_COMPILED_TYPE_INT, 69,
    2, 1000, NULL},
  {"bloom_config", "string", NULL, NULL, NULL, 0, NULL, WT_CONFIG_COMPILED_TYPE_STRING, 70,
    INT64_MIN, INT64_MAX, NULL},
  {"bloom_hash_count", "int", NULL, "min=2,max=100", NULL, 0, NULL, WT_CONFIG_COMPILED_TYPE_INT, 71,
    2, 100, NULL},
  {"bloom_oldest", "boolean", NULL, NULL, NULL, 0, NULL, WT_CONFIG_COMPILED_TYPE_BOOLEAN, 72,
    INT64_MIN, INT64_MAX, NULL},
  {"chunk_count_limit", "int", NULL, NULL, NULL, 0, NULL, WT_CONFIG_COMPILED_TYPE_INT, 73,
    INT64_MIN, INT64_MAX, NULL},
  {"chunk_max", "int", NULL, "min=100MB,max=10TB", NULL, 0, NULL, WT_CONFIG_COMPILED_TYPE_INT, 74,
    100LL * WT_MEGABYTE, 10LL * WT_TERABYTE, NULL},
  {"chunk_size", "int", NULL, "min=512K,max=500MB", NULL, 0, NULL, WT_CONFIG_COMPILED_TYPE_INT, 75,
    512LL * WT_KILOBYTE, 500LL * WT_MEGABYTE, NULL},
  {"merge_custom", "category", NULL, NULL, confchk_WT_SESSION_create_merge_custom_subconfigs, 3,
    confchk_WT_SESSION_create_merge_custom_subconfigs_jump, WT_CONFIG_COMPILED_TYPE_CATEGORY, 76,
    INT64_MIN, INT64_MAX, NULL},
  {"merge_max", "int", NULL, "min=2,max=100", NULL, 0, NULL, WT_CONFIG_COMPILED_TYPE_INT, 80, 2,
    100, NULL},
  {"merge_min", "int", NULL, "max=100", NULL, 0, NULL, WT_CONFIG_COMPILED_TYPE_INT, 81, INT64_MIN,
    100, NULL},
  {NULL, NULL, NULL, NULL, NULL, 0, NULL, 0, 0, 0, 0, NULL}};

static const uint8_t confchk_WT_SESSION_create_lsm_subconfigs_jump[WT_CONFIG_JUMP_TABLE_SIZE] = {0,
  0, 0, 0, 0, 0, 0, 0, 0, 0, 0, 0, 0, 0, 0, 0, 0, 0, 0, 0, 0, 0, 0, 0, 0, 0, 0, 0, 0, 0, 0, 0, 0, 0,
  0, 0, 0, 0, 0, 0, 0, 0, 0, 0, 0, 0, 0, 0, 0, 0, 0, 0, 0, 0, 0, 0, 0, 0, 0, 0, 0, 0, 0, 0, 0, 0, 0,
  0, 0, 0, 0, 0, 0, 0, 0, 0, 0, 0, 0, 0, 0, 0, 0, 0, 0, 0, 0, 0, 0, 0, 0, 0, 0, 0, 0, 0, 0, 0, 1, 6,
  9, 9, 9, 9, 9, 9, 9, 9, 9, 9, 12, 12, 12, 12, 12, 12, 12, 12, 12, 12, 12, 12, 12, 12, 12, 12, 12,
  12};

static const WT_CONFIG_CHECK confchk_WT_SESSION_create_tiered_storage_subconfigs[] = {
  {"auth_token", "string", NULL, NULL, NULL, 0, NULL, WT_CONFIG_COMPILED_TYPE_STRING, 48, INT64_MIN,
    INT64_MAX, NULL},
  {"bucket", "string", NULL, NULL, NULL, 0, NULL, WT_CONFIG_COMPILED_TYPE_STRING, 49, INT64_MIN,
    INT64_MAX, NULL},
  {"bucket_prefix", "string", NULL, NULL, NULL, 0, NULL, WT_CONFIG_COMPILED_TYPE_STRING, 50,
    INT64_MIN, INT64_MAX, NULL},
  {"cache_directory", "string", NULL, NULL, NULL, 0, NULL, WT_CONFIG_COMPILED_TYPE_STRING, 51,
    INT64_MIN, INT64_MAX, NULL},
  {"local_retention", "int", NULL, "min=0,max=10000", NULL, 0, NULL, WT_CONFIG_COMPILED_TYPE_INT,
    52, 0, 10000, NULL},
  {"name", "string", NULL, NULL, NULL, 0, NULL, WT_CONFIG_COMPILED_TYPE_STRING, 20, INT64_MIN,
    INT64_MAX, NULL},
  {"object_target_size", "int", NULL, "min=0", NULL, 0, NULL, WT_CONFIG_COMPILED_TYPE_INT, 53, 0,
    INT64_MAX, NULL},
  {"shared", "boolean", NULL, NULL, NULL, 0, NULL, WT_CONFIG_COMPILED_TYPE_BOOLEAN, 54, INT64_MIN,
    INT64_MAX, NULL},
  {NULL, NULL, NULL, NULL, NULL, 0, NULL, 0, 0, 0, 0, NULL}};

static const uint8_t
  confchk_WT_SESSION_create_tiered_storage_subconfigs_jump[WT_CONFIG_JUMP_TABLE_SIZE] = {0, 0, 0, 0,
    0, 0, 0, 0, 0, 0, 0, 0, 0, 0, 0, 0, 0, 0, 0, 0, 0, 0, 0, 0, 0, 0, 0, 0, 0, 0, 0, 0, 0, 0, 0, 0,
    0, 0, 0, 0, 0, 0, 0, 0, 0, 0, 0, 0, 0, 0, 0, 0, 0, 0, 0, 0, 0, 0, 0, 0, 0, 0, 0, 0, 0, 0, 0, 0,
    0, 0, 0, 0, 0, 0, 0, 0, 0, 0, 0, 0, 0, 0, 0, 0, 0, 0, 0, 0, 0, 0, 0, 0, 0, 0, 0, 0, 0, 0, 1, 3,
    4, 4, 4, 4, 4, 4, 4, 4, 4, 5, 5, 6, 7, 7, 7, 7, 8, 8, 8, 8, 8, 8, 8, 8, 8, 8, 8, 8};

static const char *confchk_verbose3_choices[] = {__WT_CONFIG_CHOICE_write_timestamp, NULL};

static const char *confchk_write_timestamp_usage2_choices[] = {__WT_CONFIG_CHOICE_always,
  __WT_CONFIG_CHOICE_key_consistent, __WT_CONFIG_CHOICE_mixed_mode, __WT_CONFIG_CHOICE_never,
  __WT_CONFIG_CHOICE_none, __WT_CONFIG_CHOICE_ordered, NULL};

static const WT_CONFIG_CHECK confchk_WT_SESSION_create[] = {
  {"access_pattern_hint", "string", NULL, "choices=[\"none\",\"random\",\"sequential\"]", NULL, 0,
    NULL, WT_CONFIG_COMPILED_TYPE_STRING, 12, INT64_MIN, INT64_MAX,
    confchk_access_pattern_hint2_choices},
  {"allocation_size", "int", NULL, "min=512B,max=128MB", NULL, 0, NULL, WT_CONFIG_COMPILED_TYPE_INT,
    13, 512, 128LL * WT_MEGABYTE, NULL},
  {"app_metadata", "string", NULL, NULL, NULL, 0, NULL, WT_CONFIG_COMPILED_TYPE_STRING, 0,
    INT64_MIN, INT64_MAX, NULL},
  {"assert", "category", NULL, NULL, confchk_WT_SESSION_create_assert_subconfigs, 4,
    confchk_WT_SESSION_create_assert_subconfigs_jump, WT_CONFIG_COMPILED_TYPE_CATEGORY, 1,
    INT64_MIN, INT64_MAX, NULL},
  {"block_allocation", "string", NULL, "choices=[\"best\",\"first\"]", NULL, 0, NULL,
    WT_CONFIG_COMPILED_TYPE_STRING, 14, INT64_MIN, INT64_MAX, confchk_block_allocation_choices},
  {"block_compressor", "string", NULL, NULL, NULL, 0, NULL, WT_CONFIG_COMPILED_TYPE_STRING, 15,
    INT64_MIN, INT64_MAX, NULL},
  {"cache_resident", "boolean", NULL, NULL, NULL, 0, NULL, WT_CONFIG_COMPILED_TYPE_BOOLEAN, 16,
    INT64_MIN, INT64_MAX, NULL},
  {"checksum", "string", NULL,
    "choices=[\"on\",\"off\",\"uncompressed\","
    "\"unencrypted\"]",
    NULL, 0, NULL, WT_CONFIG_COMPILED_TYPE_STRING, 17, INT64_MIN, INT64_MAX,
    confchk_checksum_choices},
  {"colgroups", "list", NULL, NULL, NULL, 0, NULL, WT_CONFIG_COMPILED_TYPE_LIST, 85, INT64_MIN,
    INT64_MAX, NULL},
  {"collator", "string", NULL, NULL, NULL, 0, NULL, WT_CONFIG_COMPILED_TYPE_STRING, 6, INT64_MIN,
    INT64_MAX, NULL},
  {"columns", "list", NULL, NULL, NULL, 0, NULL, WT_CONFIG_COMPILED_TYPE_LIST, 7, INT64_MIN,
    INT64_MAX, NULL},
  {"dictionary", "int", NULL, "min=0", NULL, 0, NULL, WT_CONFIG_COMPILED_TYPE_INT, 18, 0, INT64_MAX,
    NULL},
  {"encryption", "category", NULL, NULL, confchk_WT_SESSION_create_encryption_subconfigs, 2,
    confchk_WT_SESSION_create_encryption_subconfigs_jump, WT_CONFIG_COMPILED_TYPE_CATEGORY, 19,
    INT64_MIN, INT64_MAX, NULL},
  {"exclusive", "boolean", NULL, NULL, NULL, 0, NULL, WT_CONFIG_COMPILED_TYPE_BOOLEAN, 101,
    INT64_MIN, INT64_MAX, NULL},
  {"format", "string", NULL, "choices=[\"btree\"]", NULL, 0, NULL, WT_CONFIG_COMPILED_TYPE_STRING,
    22, INT64_MIN, INT64_MAX, confchk_format_choices},
  {"huffman_key", "string", NULL, NULL, NULL, 0, NULL, WT_CONFIG_COMPILED_TYPE_STRING, 23,
    INT64_MIN, INT64_MAX, NULL},
  {"huffman_value", "string", NULL, NULL, NULL, 0, NULL, WT_CONFIG_COMPILED_TYPE_STRING, 24,
    INT64_MIN, INT64_MAX, NULL},
  {"ignore_in_memory_cache_size", "boolean", NULL, NULL, NULL, 0, NULL,
    WT_CONFIG_COMPILED_TYPE_BOOLEAN, 25, INT64_MIN, INT64_MAX, NULL},
  {"immutable", "boolean", NULL, NULL, NULL, 0, NULL, WT_CONFIG_COMPILED_TYPE_BOOLEAN, 63,
    INT64_MIN, INT64_MAX, NULL},
  {"import", "category", NULL, NULL, confchk_WT_SESSION_create_import_subconfigs, 6,
    confchk_WT_SESSION_create_import_subconfigs_jump, WT_CONFIG_COMPILED_TYPE_CATEGORY, 102,
    INT64_MIN, INT64_MAX, NULL},
  {"internal_item_max", "int", NULL, "min=0", NULL, 0, NULL, WT_CONFIG_COMPILED_TYPE_INT, 26, 0,
    INT64_MAX, NULL},
  {"internal_key_max", "int", NULL, "min=0", NULL, 0, NULL, WT_CONFIG_COMPILED_TYPE_INT, 27, 0,
    INT64_MAX, NULL},
  {"internal_key_truncate", "boolean", NULL, NULL, NULL, 0, NULL, WT_CONFIG_COMPILED_TYPE_BOOLEAN,
    28, INT64_MIN, INT64_MAX, NULL},
  {"internal_page_max", "int", NULL, "min=512B,max=512MB", NULL, 0, NULL,
    WT_CONFIG_COMPILED_TYPE_INT, 29, 512, 512LL * WT_MEGABYTE, NULL},
  {"key_format", "format", __wt_struct_confchk, NULL, NULL, 0, NULL, WT_CONFIG_COMPILED_TYPE_FORMAT,
    30, INT64_MIN, INT64_MAX, NULL},
  {"key_gap", "int", NULL, "min=0", NULL, 0, NULL, WT_CONFIG_COMPILED_TYPE_INT, 31, 0, INT64_MAX,
    NULL},
  {"leaf_item_max", "int", NULL, "min=0", NULL, 0, NULL, WT_CONFIG_COMPILED_TYPE_INT, 32, 0,
    INT64_MAX, NULL},
  {"leaf_key_max", "int", NULL, "min=0", NULL, 0, NULL, WT_CONFIG_COMPILED_TYPE_INT, 33, 0,
    INT64_MAX, NULL},
  {"leaf_page_max", "int", NULL, "min=512B,max=512MB", NULL, 0, NULL, WT_CONFIG_COMPILED_TYPE_INT,
    34, 512, 512LL * WT_MEGABYTE, NULL},
  {"leaf_value_max", "int", NULL, "min=0", NULL, 0, NULL, WT_CONFIG_COMPILED_TYPE_INT, 35, 0,
    INT64_MAX, NULL},
  {"log", "category", NULL, NULL, confchk_WT_SESSION_create_log_subconfigs, 1,
    confchk_WT_SESSION_create_log_subconfigs_jump, WT_CONFIG_COMPILED_TYPE_CATEGORY, 36, INT64_MIN,
    INT64_MAX, NULL},
  {"lsm", "category", NULL, NULL, confchk_WT_SESSION_create_lsm_subconfigs, 12,
    confchk_WT_SESSION_create_lsm_subconfigs_jump, WT_CONFIG_COMPILED_TYPE_CATEGORY, 66, INT64_MIN,
    INT64_MAX, NULL},
  {"memory_page_image_max", "int", NULL, "min=0", NULL, 0, NULL, WT_CONFIG_COMPILED_TYPE_INT, 38, 0,
    INT64_MAX, NULL},
  {"memory_page_max", "int", NULL, "min=512B,max=10TB", NULL, 0, NULL, WT_CONFIG_COMPILED_TYPE_INT,
    39, 512, 10LL * WT_TERABYTE, NULL},
  {"os_cache_dirty_max", "int", NULL, "min=0", NULL, 0, NULL, WT_CONFIG_COMPILED_TYPE_INT, 40, 0,
    INT64_MAX, NULL},
  {"os_cache_max", "int", NULL, "min=0", NULL, 0, NULL, WT_CONFIG_COMPILED_TYPE_INT, 41, 0,
    INT64_MAX, NULL},
  {"prefix_compression", "boolean", NULL, NULL, NULL, 0, NULL, WT_CONFIG_COMPILED_TYPE_BOOLEAN, 42,
    INT64_MIN, INT64_MAX, NULL},
  {"prefix_compression_min", "int", NULL, "min=0", NULL, 0, NULL, WT_CONFIG_COMPILED_TYPE_INT, 43,
    0, INT64_MAX, NULL},
  {"source", "string", NULL, NULL, NULL, 0, NULL, WT_CONFIG_COMPILED_TYPE_STRING, 8, INT64_MIN,
    INT64_MAX, NULL},
  {"split_deepen_min_child", "int", NULL, NULL, NULL, 0, NULL, WT_CONFIG_COMPILED_TYPE_INT, 44,
    INT64_MIN, INT64_MAX, NULL},
  {"split_deepen_per_child", "int", NULL, NULL, NULL, 0, NULL, WT_CONFIG_COMPILED_TYPE_INT, 45,
    INT64_MIN, INT64_MAX, NULL},
  {"split_pct", "int", NULL, "min=50,max=100", NULL, 0, NULL, WT_CONFIG_COMPILED_TYPE_INT, 46, 50,
    100, NULL},
  {"tiered_storage", "category", NULL, NULL, confchk_WT_SESSION_create_tiered_storage_subconfigs, 8,
    confchk_WT_SESSION_create_tiered_storage_subconfigs_jump, WT_CONFIG_COMPILED_TYPE_CATEGORY, 47,
    INT64_MIN, INT64_MAX, NULL},
  {"type", "string", NULL, NULL, NULL, 0, NULL, WT_CONFIG_COMPILED_TYPE_STRING, 9, INT64_MIN,
    INT64_MAX, NULL},
  {"value_format", "format", __wt_struct_confchk, NULL, NULL, 0, NULL,
    WT_CONFIG_COMPILED_TYPE_FORMAT, 55, INT64_MIN, INT64_MAX, NULL},
  {"verbose", "list", NULL, "choices=[\"write_timestamp\"]", NULL, 0, NULL,
    WT_CONFIG_COMPILED_TYPE_LIST, 10, INT64_MIN, INT64_MAX, confchk_verbose3_choices},
  {"write_timestamp_usage", "string", NULL,
    "choices=[\"always\",\"key_consistent\",\"mixed_mode\","
    "\"never\",\"none\",\"ordered\"]",
    NULL, 0, NULL, WT_CONFIG_COMPILED_TYPE_STRING, 11, INT64_MIN, INT64_MAX,
    confchk_write_timestamp_usage2_choices},
  {NULL, NULL, NULL, NULL, NULL, 0, NULL, 0, 0, 0, 0, NULL}};

static const uint8_t confchk_WT_SESSION_create_jump[WT_CONFIG_JUMP_TABLE_SIZE] = {0, 0, 0, 0, 0, 0,
  0, 0, 0, 0, 0, 0, 0, 0, 0, 0, 0, 0, 0, 0, 0, 0, 0, 0, 0, 0, 0, 0, 0, 0, 0, 0, 0, 0, 0, 0, 0, 0, 0,
  0, 0, 0, 0, 0, 0, 0, 0, 0, 0, 0, 0, 0, 0, 0, 0, 0, 0, 0, 0, 0, 0, 0, 0, 0, 0, 0, 0, 0, 0, 0, 0, 0,
  0, 0, 0, 0, 0, 0, 0, 0, 0, 0, 0, 0, 0, 0, 0, 0, 0, 0, 0, 0, 0, 0, 0, 0, 0, 0, 4, 6, 11, 12, 14,
  15, 15, 17, 24, 24, 26, 32, 34, 34, 36, 38, 38, 38, 42, 44, 44, 46, 47, 47, 47, 47, 47, 47, 47,
  47};

static const WT_CONFIG_CHECK confchk_WT_SESSION_drop[] = {
  {"checkpoint_wait", "boolean", NULL, NULL, NULL, 0, NULL, WT_CONFIG_COMPILED_TYPE_BOOLEAN, 108,
    INT64_MIN, INT64_MAX, NULL},
  {"force", "boolean", NULL, NULL, NULL, 0, NULL, WT_CONFIG_COMPILED_TYPE_BOOLEAN, 109, INT64_MIN,
    INT64_MAX, NULL},
  {"lock_wait", "boolean", NULL, NULL, NULL, 0, NULL, WT_CONFIG_COMPILED_TYPE_BOOLEAN, 110,
    INT64_MIN, INT64_MAX, NULL},
  {"remove_files", "boolean", NULL, NULL, NULL, 0, NULL, WT_CONFIG_COMPILED_TYPE_BOOLEAN, 111,
    INT64_MIN, INT64_MAX, NULL},
  {"remove_shared", "boolean", NULL, NULL, NULL, 0, NULL, WT_CONFIG_COMPILED_TYPE_BOOLEAN, 112,
    INT64_MIN, INT64_MAX, NULL},
  {NULL, NULL, NULL, NULL, NULL, 0, NULL, 0, 0, 0, 0, NULL}};

static const uint8_t confchk_WT_SESSION_drop_jump[WT_CONFIG_JUMP_TABLE_SIZE] = {0, 0, 0, 0, 0, 0, 0,
  0, 0, 0, 0, 0, 0, 0, 0, 0, 0, 0, 0, 0, 0, 0, 0, 0, 0, 0, 0, 0, 0, 0, 0, 0, 0, 0, 0, 0, 0, 0, 0, 0,
  0, 0, 0, 0, 0, 0, 0, 0, 0, 0, 0, 0, 0, 0, 0, 0, 0, 0, 0, 0, 0, 0, 0, 0, 0, 0, 0, 0, 0, 0, 0, 0, 0,
  0, 0, 0, 0, 0, 0, 0, 0, 0, 0, 0, 0, 0, 0, 0, 0, 0, 0, 0, 0, 0, 0, 0, 0, 0, 0, 0, 1, 1, 1, 2, 2, 2,
  2, 2, 2, 3, 3, 3, 3, 3, 3, 5, 5, 5, 5, 5, 5, 5, 5, 5, 5, 5, 5, 5};

static const char *confchk_sync2_choices[] = {__WT_CONFIG_CHOICE_off, __WT_CONFIG_CHOICE_on, NULL};

static const WT_CONFIG_CHECK confchk_WT_SESSION_log_flush[] = {
  {"sync", "string", NULL, "choices=[\"off\",\"on\"]", NULL, 0, NULL,
    WT_CONFIG_COMPILED_TYPE_STRING, 113, INT64_MIN, INT64_MAX, confchk_sync2_choices},
  {NULL, NULL, NULL, NULL, NULL, 0, NULL, 0, 0, 0, 0, NULL}};

static const uint8_t confchk_WT_SESSION_log_flush_jump[WT_CONFIG_JUMP_TABLE_SIZE] = {0, 0, 0, 0, 0,
  0, 0, 0, 0, 0, 0, 0, 0, 0, 0, 0, 0, 0, 0, 0, 0, 0, 0, 0, 0, 0, 0, 0, 0, 0, 0, 0, 0, 0, 0, 0, 0, 0,
  0, 0, 0, 0, 0, 0, 0, 0, 0, 0, 0, 0, 0, 0, 0, 0, 0, 0, 0, 0, 0, 0, 0, 0, 0, 0, 0, 0, 0, 0, 0, 0, 0,
  0, 0, 0, 0, 0, 0, 0, 0, 0, 0, 0, 0, 0, 0, 0, 0, 0, 0, 0, 0, 0, 0, 0, 0, 0, 0, 0, 0, 0, 0, 0, 0, 0,
  0, 0, 0, 0, 0, 0, 0, 0, 0, 0, 0, 0, 1, 1, 1, 1, 1, 1, 1, 1, 1, 1, 1, 1};

static const WT_CONFIG_CHECK confchk_WT_SESSION_open_cursor_debug_subconfigs[] = {
  {"checkpoint_read_timestamp", "string", NULL, NULL, NULL, 0, NULL, WT_CONFIG_COMPILED_TYPE_STRING,
    117, INT64_MIN, INT64_MAX, NULL},
  {"dump_version", "boolean", NULL, NULL, NULL, 0, NULL, WT_CONFIG_COMPILED_TYPE_BOOLEAN, 118,
    INT64_MIN, INT64_MAX, NULL},
  {"release_evict", "boolean", NULL, NULL, NULL, 0, NULL, WT_CONFIG_COMPILED_TYPE_BOOLEAN, 119,
    INT64_MIN, INT64_MAX, NULL},
  {NULL, NULL, NULL, NULL, NULL, 0, NULL, 0, 0, 0, 0, NULL}};

static const uint8_t
  confchk_WT_SESSION_open_cursor_debug_subconfigs_jump[WT_CONFIG_JUMP_TABLE_SIZE] = {0, 0, 0, 0, 0,
    0, 0, 0, 0, 0, 0, 0, 0, 0, 0, 0, 0, 0, 0, 0, 0, 0, 0, 0, 0, 0, 0, 0, 0, 0, 0, 0, 0, 0, 0, 0, 0,
    0, 0, 0, 0, 0, 0, 0, 0, 0, 0, 0, 0, 0, 0, 0, 0, 0, 0, 0, 0, 0, 0, 0, 0, 0, 0, 0, 0, 0, 0, 0, 0,
    0, 0, 0, 0, 0, 0, 0, 0, 0, 0, 0, 0, 0, 0, 0, 0, 0, 0, 0, 0, 0, 0, 0, 0, 0, 0, 0, 0, 0, 0, 0, 1,
    2, 2, 2, 2, 2, 2, 2, 2, 2, 2, 2, 2, 2, 2, 3, 3, 3, 3, 3, 3, 3, 3, 3, 3, 3, 3, 3};
const char __WT_CONFIG_CHOICE_hex[] = "hex";
const char __WT_CONFIG_CHOICE_json[] = "json";
const char __WT_CONFIG_CHOICE_pretty[] = "pretty";
const char __WT_CONFIG_CHOICE_pretty_hex[] = "pretty_hex";
const char __WT_CONFIG_CHOICE_print[] = "print";

static const char *confchk_dump_choices[] = {__WT_CONFIG_CHOICE_hex, __WT_CONFIG_CHOICE_json,
  __WT_CONFIG_CHOICE_pretty, __WT_CONFIG_CHOICE_pretty_hex, __WT_CONFIG_CHOICE_print, NULL};

static const WT_CONFIG_CHECK confchk_WT_SESSION_open_cursor_incremental_subconfigs[] = {
  {"consolidate", "boolean", NULL, NULL, NULL, 0, NULL, WT_CONFIG_COMPILED_TYPE_BOOLEAN, 122,
    INT64_MIN, INT64_MAX, NULL},
  {"enabled", "boolean", NULL, NULL, NULL, 0, NULL, WT_CONFIG_COMPILED_TYPE_BOOLEAN, 37, INT64_MIN,
    INT64_MAX, NULL},
  {"file", "string", NULL, NULL, NULL, 0, NULL, WT_CONFIG_COMPILED_TYPE_STRING, 123, INT64_MIN,
    INT64_MAX, NULL},
  {"force_stop", "boolean", NULL, NULL, NULL, 0, NULL, WT_CONFIG_COMPILED_TYPE_BOOLEAN, 124,
    INT64_MIN, INT64_MAX, NULL},
  {"granularity", "int", NULL, "min=4KB,max=2GB", NULL, 0, NULL, WT_CONFIG_COMPILED_TYPE_INT, 125,
    4LL * WT_KILOBYTE, 2LL * WT_GIGABYTE, NULL},
  {"src_id", "string", NULL, NULL, NULL, 0, NULL, WT_CONFIG_COMPILED_TYPE_STRING, 126, INT64_MIN,
    INT64_MAX, NULL},
  {"this_id", "string", NULL, NULL, NULL, 0, NULL, WT_CONFIG_COMPILED_TYPE_STRING, 127, INT64_MIN,
    INT64_MAX, NULL},
  {NULL, NULL, NULL, NULL, NULL, 0, NULL, 0, 0, 0, 0, NULL}};

static const uint8_t
  confchk_WT_SESSION_open_cursor_incremental_subconfigs_jump[WT_CONFIG_JUMP_TABLE_SIZE] = {0, 0, 0,
    0, 0, 0, 0, 0, 0, 0, 0, 0, 0, 0, 0, 0, 0, 0, 0, 0, 0, 0, 0, 0, 0, 0, 0, 0, 0, 0, 0, 0, 0, 0, 0,
    0, 0, 0, 0, 0, 0, 0, 0, 0, 0, 0, 0, 0, 0, 0, 0, 0, 0, 0, 0, 0, 0, 0, 0, 0, 0, 0, 0, 0, 0, 0, 0,
    0, 0, 0, 0, 0, 0, 0, 0, 0, 0, 0, 0, 0, 0, 0, 0, 0, 0, 0, 0, 0, 0, 0, 0, 0, 0, 0, 0, 0, 0, 0, 0,
    0, 1, 1, 2, 4, 5, 5, 5, 5, 5, 5, 5, 5, 5, 5, 5, 5, 6, 7, 7, 7, 7, 7, 7, 7, 7, 7, 7, 7};
const char __WT_CONFIG_CHOICE_size[] = "size";

static const char *confchk_statistics2_choices[] = {__WT_CONFIG_CHOICE_all,
  __WT_CONFIG_CHOICE_cache_walk, __WT_CONFIG_CHOICE_fast, __WT_CONFIG_CHOICE_clear,
  __WT_CONFIG_CHOICE_size, __WT_CONFIG_CHOICE_tree_walk, NULL};

static const WT_CONFIG_CHECK confchk_WT_SESSION_open_cursor[] = {
  {"append", "boolean", NULL, NULL, NULL, 0, NULL, WT_CONFIG_COMPILED_TYPE_BOOLEAN, 88, INT64_MIN,
    INT64_MAX, NULL},
  {"bulk", "string", NULL, NULL, NULL, 0, NULL, WT_CONFIG_COMPILED_TYPE_STRING, 114, INT64_MIN,
    INT64_MAX, NULL},
  {"checkpoint", "string", NULL, NULL, NULL, 0, NULL, WT_CONFIG_COMPILED_TYPE_STRING, 56, INT64_MIN,
    INT64_MAX, NULL},
  {"checkpoint_use_history", "boolean", NULL, NULL, NULL, 0, NULL, WT_CONFIG_COMPILED_TYPE_BOOLEAN,
    115, INT64_MIN, INT64_MAX, NULL},
  {"checkpoint_wait", "boolean", NULL, NULL, NULL, 0, NULL, WT_CONFIG_COMPILED_TYPE_BOOLEAN, 108,
    INT64_MIN, INT64_MAX, NULL},
  {"debug", "category", NULL, NULL, confchk_WT_SESSION_open_cursor_debug_subconfigs, 3,
    confchk_WT_SESSION_open_cursor_debug_subconfigs_jump, WT_CONFIG_COMPILED_TYPE_CATEGORY, 116,
    INT64_MIN, INT64_MAX, NULL},
  {"dump", "string", NULL,
    "choices=[\"hex\",\"json\",\"pretty\",\"pretty_hex\","
    "\"print\"]",
    NULL, 0, NULL, WT_CONFIG_COMPILED_TYPE_STRING, 120, INT64_MIN, INT64_MAX, confchk_dump_choices},
  {"incremental", "category", NULL, NULL, confchk_WT_SESSION_open_cursor_incremental_subconfigs, 7,
    confchk_WT_SESSION_open_cursor_incremental_subconfigs_jump, WT_CONFIG_COMPILED_TYPE_CATEGORY,
    121, INT64_MIN, INT64_MAX, NULL},
  {"next_random", "boolean", NULL, NULL, NULL, 0, NULL, WT_CONFIG_COMPILED_TYPE_BOOLEAN, 128,
    INT64_MIN, INT64_MAX, NULL},
  {"next_random_sample_size", "string", NULL, NULL, NULL, 0, NULL, WT_CONFIG_COMPILED_TYPE_STRING,
    129, INT64_MIN, INT64_MAX, NULL},
  {"next_random_seed", "string", NULL, NULL, NULL, 0, NULL, WT_CONFIG_COMPILED_TYPE_STRING, 130,
    INT64_MIN, INT64_MAX, NULL},
  {"overwrite", "boolean", NULL, NULL, NULL, 0, NULL, WT_CONFIG_COMPILED_TYPE_BOOLEAN, 89,
    INT64_MIN, INT64_MAX, NULL},
  {"prefix_search", "boolean", NULL, NULL, NULL, 0, NULL, WT_CONFIG_COMPILED_TYPE_BOOLEAN, 90,
    INT64_MIN, INT64_MAX, NULL},
  {"raw", "boolean", NULL, NULL, NULL, 0, NULL, WT_CONFIG_COMPILED_TYPE_BOOLEAN, 131, INT64_MIN,
    INT64_MAX, NULL},
  {"read_once", "boolean", NULL, NULL, NULL, 0, NULL, WT_CONFIG_COMPILED_TYPE_BOOLEAN, 132,
    INT64_MIN, INT64_MAX, NULL},
  {"readonly", "boolean", NULL, NULL, NULL, 0, NULL, WT_CONFIG_COMPILED_TYPE_BOOLEAN, 60, INT64_MIN,
    INT64_MAX, NULL},
  {"skip_sort_check", "boolean", NULL, NULL, NULL, 0, NULL, WT_CONFIG_COMPILED_TYPE_BOOLEAN, 133,
    INT64_MIN, INT64_MAX, NULL},
  {"statistics", "list", NULL,
    "choices=[\"all\",\"cache_walk\",\"fast\",\"clear\","
    "\"size\",\"tree_walk\"]",
    NULL, 0, NULL, WT_CONFIG_COMPILED_TYPE_LIST, 134, INT64_MIN, INT64_MAX,
    confchk_statistics2_choices},
  {"target", "list", NULL, NULL, NULL, 0, NULL, WT_CONFIG_COMPILED_TYPE_LIST, 135, INT64_MIN,
    INT64_MAX, NULL},
  {NULL, NULL, NULL, NULL, NULL, 0, NULL, 0, 0, 0, 0, NULL}};

static const uint8_t confchk_WT_SESSION_open_cursor_jump[WT_CONFIG_JUMP_TABLE_SIZE] = {0, 0, 0, 0,
  0, 0, 0, 0, 0, 0, 0, 0, 0, 0, 0, 0, 0, 0, 0, 0, 0, 0, 0, 0, 0, 0, 0, 0, 0, 0, 0, 0, 0, 0, 0, 0, 0,
  0, 0, 0, 0, 0, 0, 0, 0, 0, 0, 0, 0, 0, 0, 0, 0, 0, 0, 0, 0, 0, 0, 0, 0, 0, 0, 0, 0, 0, 0, 0, 0, 0,
  0, 0, 0, 0, 0, 0, 0, 0, 0, 0, 0, 0, 0, 0, 0, 0, 0, 0, 0, 0, 0, 0, 0, 0, 0, 0, 0, 0, 1, 2, 5, 7, 7,
  7, 7, 7, 8, 8, 8, 8, 8, 11, 12, 13, 13, 16, 18, 19, 19, 19, 19, 19, 19, 19, 19, 19, 19, 19};

static const WT_CONFIG_CHECK confchk_WT_SESSION_prepare_transaction[] = {
  {"prepare_timestamp", "string", NULL, NULL, NULL, 0, NULL, WT_CONFIG_COMPILED_TYPE_STRING, 157,
    INT64_MIN, INT64_MAX, NULL},
  {NULL, NULL, NULL, NULL, NULL, 0, NULL, 0, 0, 0, 0, NULL}};

static const uint8_t confchk_WT_SESSION_prepare_transaction_jump[WT_CONFIG_JUMP_TABLE_SIZE] = {0, 0,
  0, 0, 0, 0, 0, 0, 0, 0, 0, 0, 0, 0, 0, 0, 0, 0, 0, 0, 0, 0, 0, 0, 0, 0, 0, 0, 0, 0, 0, 0, 0, 0, 0,
  0, 0, 0, 0, 0, 0, 0, 0, 0, 0, 0, 0, 0, 0, 0, 0, 0, 0, 0, 0, 0, 0, 0, 0, 0, 0, 0, 0, 0, 0, 0, 0, 0,
  0, 0, 0, 0, 0, 0, 0, 0, 0, 0, 0, 0, 0, 0, 0, 0, 0, 0, 0, 0, 0, 0, 0, 0, 0, 0, 0, 0, 0, 0, 0, 0, 0,
  0, 0, 0, 0, 0, 0, 0, 0, 0, 0, 0, 0, 1, 1, 1, 1, 1, 1, 1, 1, 1, 1, 1, 1, 1, 1, 1};
const char __WT_CONFIG_CHOICE_commit[] = "commit";
const char __WT_CONFIG_CHOICE_first_commit[] = "first_commit";
const char __WT_CONFIG_CHOICE_prepare[] = "prepare";

static const char *confchk_get2_choices[] = {__WT_CONFIG_CHOICE_commit,
  __WT_CONFIG_CHOICE_first_commit, __WT_CONFIG_CHOICE_prepare, __WT_CONFIG_CHOICE_read, NULL};

static const WT_CONFIG_CHECK confchk_WT_SESSION_query_timestamp[] = {
  {"get", "string", NULL,
    "choices=[\"commit\",\"first_commit\",\"prepare\","
    "\"read\"]",
    NULL, 0, NULL, WT_CONFIG_COMPILED_TYPE_STRING, 136, INT64_MIN, INT64_MAX, confchk_get2_choices},
  {NULL, NULL, NULL, NULL, NULL, 0, NULL, 0, 0, 0, 0, NULL}};

static const uint8_t confchk_WT_SESSION_query_timestamp_jump[WT_CONFIG_JUMP_TABLE_SIZE] = {0, 0, 0,
  0, 0, 0, 0, 0, 0, 0, 0, 0, 0, 0, 0, 0, 0, 0, 0, 0, 0, 0, 0, 0, 0, 0, 0, 0, 0, 0, 0, 0, 0, 0, 0, 0,
  0, 0, 0, 0, 0, 0, 0, 0, 0, 0, 0, 0, 0, 0, 0, 0, 0, 0, 0, 0, 0, 0, 0, 0, 0, 0, 0, 0, 0, 0, 0, 0, 0,
  0, 0, 0, 0, 0, 0, 0, 0, 0, 0, 0, 0, 0, 0, 0, 0, 0, 0, 0, 0, 0, 0, 0, 0, 0, 0, 0, 0, 0, 0, 0, 0, 0,
  0, 0, 1, 1, 1, 1, 1, 1, 1, 1, 1, 1, 1, 1, 1, 1, 1, 1, 1, 1, 1, 1, 1, 1, 1, 1};

static const char *confchk_isolation3_choices[] = {__WT_CONFIG_CHOICE_read_uncommitted,
  __WT_CONFIG_CHOICE_read_committed, __WT_CONFIG_CHOICE_snapshot, NULL};

static const WT_CONFIG_CHECK confchk_WT_SESSION_reconfigure[] = {
  {"cache_cursors", "boolean", NULL, NULL, NULL, 0, NULL, WT_CONFIG_COMPILED_TYPE_BOOLEAN, 270,
    INT64_MIN, INT64_MAX, NULL},
  {"cache_max_wait_ms", "int", NULL, "min=0", NULL, 0, NULL, WT_CONFIG_COMPILED_TYPE_INT, 183, 0,
    INT64_MAX, NULL},
  {"debug", "category", NULL, NULL, confchk_WT_CONNECTION_open_session_debug_subconfigs, 2,
    confchk_WT_CONNECTION_open_session_debug_subconfigs_jump, WT_CONFIG_COMPILED_TYPE_CATEGORY, 116,
    INT64_MIN, INT64_MAX, NULL},
  {"ignore_cache_size", "boolean", NULL, NULL, NULL, 0, NULL, WT_CONFIG_COMPILED_TYPE_BOOLEAN, 273,
    INT64_MIN, INT64_MAX, NULL},
  {"isolation", "string", NULL,
    "choices=[\"read-uncommitted\",\"read-committed\","
    "\"snapshot\"]",
    NULL, 0, NULL, WT_CONFIG_COMPILED_TYPE_STRING, 150, INT64_MIN, INT64_MAX,
    confchk_isolation3_choices},
  {"prefetch", "category", NULL, NULL, confchk_WT_CONNECTION_open_session_prefetch_subconfigs, 1,
    confchk_WT_CONNECTION_open_session_prefetch_subconfigs_jump, WT_CONFIG_COMPILED_TYPE_CATEGORY,
    274, INT64_MIN, INT64_MAX, NULL},
  {NULL, NULL, NULL, NULL, NULL, 0, NULL, 0, 0, 0, 0, NULL}};

static const uint8_t confchk_WT_SESSION_reconfigure_jump[WT_CONFIG_JUMP_TABLE_SIZE] = {0, 0, 0, 0,
  0, 0, 0, 0, 0, 0, 0, 0, 0, 0, 0, 0, 0, 0, 0, 0, 0, 0, 0, 0, 0, 0, 0, 0, 0, 0, 0, 0, 0, 0, 0, 0, 0,
  0, 0, 0, 0, 0, 0, 0, 0, 0, 0, 0, 0, 0, 0, 0, 0, 0, 0, 0, 0, 0, 0, 0, 0, 0, 0, 0, 0, 0, 0, 0, 0, 0,
  0, 0, 0, 0, 0, 0, 0, 0, 0, 0, 0, 0, 0, 0, 0, 0, 0, 0, 0, 0, 0, 0, 0, 0, 0, 0, 0, 0, 0, 0, 2, 3, 3,
  3, 3, 3, 5, 5, 5, 5, 5, 5, 5, 6, 6, 6, 6, 6, 6, 6, 6, 6, 6, 6, 6, 6, 6, 6};

static const WT_CONFIG_CHECK confchk_WT_SESSION_rollback_transaction[] = {
  {"operation_timeout_ms", "int", NULL, "min=0", NULL, 0, NULL, WT_CONFIG_COMPILED_TYPE_INT, 152, 0,
    INT64_MAX, NULL},
  {NULL, NULL, NULL, NULL, NULL, 0, NULL, 0, 0, 0, 0, NULL}};

static const uint8_t confchk_WT_SESSION_rollback_transaction_jump[WT_CONFIG_JUMP_TABLE_SIZE] = {0,
  0, 0, 0, 0, 0, 0, 0, 0, 0, 0, 0, 0, 0, 0, 0, 0, 0, 0, 0, 0, 0, 0, 0, 0, 0, 0, 0, 0, 0, 0, 0, 0, 0,
  0, 0, 0, 0, 0, 0, 0, 0, 0, 0, 0, 0, 0, 0, 0, 0, 0, 0, 0, 0, 0, 0, 0, 0, 0, 0, 0, 0, 0, 0, 0, 0, 0,
  0, 0, 0, 0, 0, 0, 0, 0, 0, 0, 0, 0, 0, 0, 0, 0, 0, 0, 0, 0, 0, 0, 0, 0, 0, 0, 0, 0, 0, 0, 0, 0, 0,
  0, 0, 0, 0, 0, 0, 0, 0, 0, 0, 0, 0, 1, 1, 1, 1, 1, 1, 1, 1, 1, 1, 1, 1, 1, 1, 1, 1};

static const WT_CONFIG_CHECK confchk_WT_SESSION_salvage[] = {
  {"force", "boolean", NULL, NULL, NULL, 0, NULL, WT_CONFIG_COMPILED_TYPE_BOOLEAN, 109, INT64_MIN,
    INT64_MAX, NULL},
  {NULL, NULL, NULL, NULL, NULL, 0, NULL, 0, 0, 0, 0, NULL}};

static const uint8_t confchk_WT_SESSION_salvage_jump[WT_CONFIG_JUMP_TABLE_SIZE] = {0, 0, 0, 0, 0, 0,
  0, 0, 0, 0, 0, 0, 0, 0, 0, 0, 0, 0, 0, 0, 0, 0, 0, 0, 0, 0, 0, 0, 0, 0, 0, 0, 0, 0, 0, 0, 0, 0, 0,
  0, 0, 0, 0, 0, 0, 0, 0, 0, 0, 0, 0, 0, 0, 0, 0, 0, 0, 0, 0, 0, 0, 0, 0, 0, 0, 0, 0, 0, 0, 0, 0, 0,
  0, 0, 0, 0, 0, 0, 0, 0, 0, 0, 0, 0, 0, 0, 0, 0, 0, 0, 0, 0, 0, 0, 0, 0, 0, 0, 0, 0, 0, 0, 0, 1, 1,
  1, 1, 1, 1, 1, 1, 1, 1, 1, 1, 1, 1, 1, 1, 1, 1, 1, 1, 1, 1, 1, 1, 1};

static const WT_CONFIG_CHECK confchk_WT_SESSION_timestamp_transaction[] = {
  {"commit_timestamp", "string", NULL, NULL, NULL, 0, NULL, WT_CONFIG_COMPILED_TYPE_STRING, 2,
    INT64_MIN, INT64_MAX, NULL},
  {"durable_timestamp", "string", NULL, NULL, NULL, 0, NULL, WT_CONFIG_COMPILED_TYPE_STRING, 3,
    INT64_MIN, INT64_MAX, NULL},
  {"prepare_timestamp", "string", NULL, NULL, NULL, 0, NULL, WT_CONFIG_COMPILED_TYPE_STRING, 157,
    INT64_MIN, INT64_MAX, NULL},
  {"read_timestamp", "string", NULL, NULL, NULL, 0, NULL, WT_CONFIG_COMPILED_TYPE_STRING, 4,
    INT64_MIN, INT64_MAX, NULL},
  {NULL, NULL, NULL, NULL, NULL, 0, NULL, 0, 0, 0, 0, NULL}};

static const uint8_t confchk_WT_SESSION_timestamp_transaction_jump[WT_CONFIG_JUMP_TABLE_SIZE] = {0,
  0, 0, 0, 0, 0, 0, 0, 0, 0, 0, 0, 0, 0, 0, 0, 0, 0, 0, 0, 0, 0, 0, 0, 0, 0, 0, 0, 0, 0, 0, 0, 0, 0,
  0, 0, 0, 0, 0, 0, 0, 0, 0, 0, 0, 0, 0, 0, 0, 0, 0, 0, 0, 0, 0, 0, 0, 0, 0, 0, 0, 0, 0, 0, 0, 0, 0,
  0, 0, 0, 0, 0, 0, 0, 0, 0, 0, 0, 0, 0, 0, 0, 0, 0, 0, 0, 0, 0, 0, 0, 0, 0, 0, 0, 0, 0, 0, 0, 0, 0,
  1, 2, 2, 2, 2, 2, 2, 2, 2, 2, 2, 2, 2, 3, 3, 4, 4, 4, 4, 4, 4, 4, 4, 4, 4, 4, 4, 4};

static const WT_CONFIG_CHECK confchk_WT_SESSION_verify[] = {
  {"do_not_clear_txn_id", "boolean", NULL, NULL, NULL, 0, NULL, WT_CONFIG_COMPILED_TYPE_BOOLEAN,
    137, INT64_MIN, INT64_MAX, NULL},
  {"dump_address", "boolean", NULL, NULL, NULL, 0, NULL, WT_CONFIG_COMPILED_TYPE_BOOLEAN, 138,
    INT64_MIN, INT64_MAX, NULL},
  {"dump_all_data", "boolean", NULL, NULL, NULL, 0, NULL, WT_CONFIG_COMPILED_TYPE_BOOLEAN, 139,
    INT64_MIN, INT64_MAX, NULL},
  {"dump_blocks", "boolean", NULL, NULL, NULL, 0, NULL, WT_CONFIG_COMPILED_TYPE_BOOLEAN, 140,
    INT64_MIN, INT64_MAX, NULL},
  {"dump_key_data", "boolean", NULL, NULL, NULL, 0, NULL, WT_CONFIG_COMPILED_TYPE_BOOLEAN, 141,
    INT64_MIN, INT64_MAX, NULL},
  {"dump_layout", "boolean", NULL, NULL, NULL, 0, NULL, WT_CONFIG_COMPILED_TYPE_BOOLEAN, 142,
    INT64_MIN, INT64_MAX, NULL},
  {"dump_offsets", "list", NULL, NULL, NULL, 0, NULL, WT_CONFIG_COMPILED_TYPE_LIST, 143, INT64_MIN,
    INT64_MAX, NULL},
  {"dump_pages", "boolean", NULL, NULL, NULL, 0, NULL, WT_CONFIG_COMPILED_TYPE_BOOLEAN, 144,
    INT64_MIN, INT64_MAX, NULL},
  {"dump_tree_shape", "boolean", NULL, NULL, NULL, 0, NULL, WT_CONFIG_COMPILED_TYPE_BOOLEAN, 145,
    INT64_MIN, INT64_MAX, NULL},
  {"read_corrupt", "boolean", NULL, NULL, NULL, 0, NULL, WT_CONFIG_COMPILED_TYPE_BOOLEAN, 146,
    INT64_MIN, INT64_MAX, NULL},
  {"stable_timestamp", "boolean", NULL, NULL, NULL, 0, NULL, WT_CONFIG_COMPILED_TYPE_BOOLEAN, 147,
    INT64_MIN, INT64_MAX, NULL},
  {"strict", "boolean", NULL, NULL, NULL, 0, NULL, WT_CONFIG_COMPILED_TYPE_BOOLEAN, 148, INT64_MIN,
    INT64_MAX, NULL},
  {NULL, NULL, NULL, NULL, NULL, 0, NULL, 0, 0, 0, 0, NULL}};

static const uint8_t confchk_WT_SESSION_verify_jump[WT_CONFIG_JUMP_TABLE_SIZE] = {0, 0, 0, 0, 0, 0,
  0, 0, 0, 0, 0, 0, 0, 0, 0, 0, 0, 0, 0, 0, 0, 0, 0, 0, 0, 0, 0, 0, 0, 0, 0, 0, 0, 0, 0, 0, 0, 0, 0,
  0, 0, 0, 0, 0, 0, 0, 0, 0, 0, 0, 0, 0, 0, 0, 0, 0, 0, 0, 0, 0, 0, 0, 0, 0, 0, 0, 0, 0, 0, 0, 0, 0,
  0, 0, 0, 0, 0, 0, 0, 0, 0, 0, 0, 0, 0, 0, 0, 0, 0, 0, 0, 0, 0, 0, 0, 0, 0, 0, 0, 0, 0, 9, 9, 9, 9,
  9, 9, 9, 9, 9, 9, 9, 9, 9, 9, 10, 12, 12, 12, 12, 12, 12, 12, 12, 12, 12, 12, 12};

static const char *confchk_verbose4_choices[] = {__WT_CONFIG_CHOICE_write_timestamp, NULL};

static const char *confchk_write_timestamp_usage3_choices[] = {__WT_CONFIG_CHOICE_always,
  __WT_CONFIG_CHOICE_key_consistent, __WT_CONFIG_CHOICE_mixed_mode, __WT_CONFIG_CHOICE_never,
  __WT_CONFIG_CHOICE_none, __WT_CONFIG_CHOICE_ordered, NULL};

static const WT_CONFIG_CHECK confchk_colgroup_meta[] = {
  {"app_metadata", "string", NULL, NULL, NULL, 0, NULL, WT_CONFIG_COMPILED_TYPE_STRING, 0,
    INT64_MIN, INT64_MAX, NULL},
  {"assert", "category", NULL, NULL, confchk_WT_SESSION_create_assert_subconfigs, 4,
    confchk_WT_SESSION_create_assert_subconfigs_jump, WT_CONFIG_COMPILED_TYPE_CATEGORY, 1,
    INT64_MIN, INT64_MAX, NULL},
  {"collator", "string", NULL, NULL, NULL, 0, NULL, WT_CONFIG_COMPILED_TYPE_STRING, 6, INT64_MIN,
    INT64_MAX, NULL},
  {"columns", "list", NULL, NULL, NULL, 0, NULL, WT_CONFIG_COMPILED_TYPE_LIST, 7, INT64_MIN,
    INT64_MAX, NULL},
  {"source", "string", NULL, NULL, NULL, 0, NULL, WT_CONFIG_COMPILED_TYPE_STRING, 8, INT64_MIN,
    INT64_MAX, NULL},
  {"type", "string", NULL, NULL, NULL, 0, NULL, WT_CONFIG_COMPILED_TYPE_STRING, 9, INT64_MIN,
    INT64_MAX, NULL},
  {"verbose", "list", NULL, "choices=[\"write_timestamp\"]", NULL, 0, NULL,
    WT_CONFIG_COMPILED_TYPE_LIST, 10, INT64_MIN, INT64_MAX, confchk_verbose4_choices},
  {"write_timestamp_usage", "string", NULL,
    "choices=[\"always\",\"key_consistent\",\"mixed_mode\","
    "\"never\",\"none\",\"ordered\"]",
    NULL, 0, NULL, WT_CONFIG_COMPILED_TYPE_STRING, 11, INT64_MIN, INT64_MAX,
    confchk_write_timestamp_usage3_choices},
  {NULL, NULL, NULL, NULL, NULL, 0, NULL, 0, 0, 0, 0, NULL}};

static const uint8_t confchk_colgroup_meta_jump[WT_CONFIG_JUMP_TABLE_SIZE] = {0, 0, 0, 0, 0, 0, 0,
  0, 0, 0, 0, 0, 0, 0, 0, 0, 0, 0, 0, 0, 0, 0, 0, 0, 0, 0, 0, 0, 0, 0, 0, 0, 0, 0, 0, 0, 0, 0, 0, 0,
  0, 0, 0, 0, 0, 0, 0, 0, 0, 0, 0, 0, 0, 0, 0, 0, 0, 0, 0, 0, 0, 0, 0, 0, 0, 0, 0, 0, 0, 0, 0, 0, 0,
  0, 0, 0, 0, 0, 0, 0, 0, 0, 0, 0, 0, 0, 0, 0, 0, 0, 0, 0, 0, 0, 0, 0, 0, 0, 2, 2, 4, 4, 4, 4, 4, 4,
  4, 4, 4, 4, 4, 4, 4, 4, 4, 4, 5, 6, 6, 7, 8, 8, 8, 8, 8, 8, 8, 8};

static const char *confchk_access_pattern_hint3_choices[] = {
  __WT_CONFIG_CHOICE_none, __WT_CONFIG_CHOICE_random, __WT_CONFIG_CHOICE_sequential, NULL};

static const char *confchk_block_allocation2_choices[] = {
  __WT_CONFIG_CHOICE_best, __WT_CONFIG_CHOICE_first, NULL};

static const char *confchk_checksum2_choices[] = {__WT_CONFIG_CHOICE_on, __WT_CONFIG_CHOICE_off,
  __WT_CONFIG_CHOICE_uncompressed, __WT_CONFIG_CHOICE_unencrypted, NULL};

static const char *confchk_format2_choices[] = {__WT_CONFIG_CHOICE_btree, NULL};

static const char *confchk_verbose5_choices[] = {__WT_CONFIG_CHOICE_write_timestamp, NULL};

static const char *confchk_write_timestamp_usage4_choices[] = {__WT_CONFIG_CHOICE_always,
  __WT_CONFIG_CHOICE_key_consistent, __WT_CONFIG_CHOICE_mixed_mode, __WT_CONFIG_CHOICE_never,
  __WT_CONFIG_CHOICE_none, __WT_CONFIG_CHOICE_ordered, NULL};

static const WT_CONFIG_CHECK confchk_file_config[] = {
  {"access_pattern_hint", "string", NULL, "choices=[\"none\",\"random\",\"sequential\"]", NULL, 0,
    NULL, WT_CONFIG_COMPILED_TYPE_STRING, 12, INT64_MIN, INT64_MAX,
    confchk_access_pattern_hint3_choices},
  {"allocation_size", "int", NULL, "min=512B,max=128MB", NULL, 0, NULL, WT_CONFIG_COMPILED_TYPE_INT,
    13, 512, 128LL * WT_MEGABYTE, NULL},
  {"app_metadata", "string", NULL, NULL, NULL, 0, NULL, WT_CONFIG_COMPILED_TYPE_STRING, 0,
    INT64_MIN, INT64_MAX, NULL},
  {"assert", "category", NULL, NULL, confchk_WT_SESSION_create_assert_subconfigs, 4,
    confchk_WT_SESSION_create_assert_subconfigs_jump, WT_CONFIG_COMPILED_TYPE_CATEGORY, 1,
    INT64_MIN, INT64_MAX, NULL},
  {"block_allocation", "string", NULL, "choices=[\"best\",\"first\"]", NULL, 0, NULL,
    WT_CONFIG_COMPILED_TYPE_STRING, 14, INT64_MIN, INT64_MAX, confchk_block_allocation2_choices},
  {"block_compressor", "string", NULL, NULL, NULL, 0, NULL, WT_CONFIG_COMPILED_TYPE_STRING, 15,
    INT64_MIN, INT64_MAX, NULL},
  {"cache_resident", "boolean", NULL, NULL, NULL, 0, NULL, WT_CONFIG_COMPILED_TYPE_BOOLEAN, 16,
    INT64_MIN, INT64_MAX, NULL},
  {"checksum", "string", NULL,
    "choices=[\"on\",\"off\",\"uncompressed\","
    "\"unencrypted\"]",
    NULL, 0, NULL, WT_CONFIG_COMPILED_TYPE_STRING, 17, INT64_MIN, INT64_MAX,
    confchk_checksum2_choices},
  {"collator", "string", NULL, NULL, NULL, 0, NULL, WT_CONFIG_COMPILED_TYPE_STRING, 6, INT64_MIN,
    INT64_MAX, NULL},
  {"columns", "list", NULL, NULL, NULL, 0, NULL, WT_CONFIG_COMPILED_TYPE_LIST, 7, INT64_MIN,
    INT64_MAX, NULL},
  {"dictionary", "int", NULL, "min=0", NULL, 0, NULL, WT_CONFIG_COMPILED_TYPE_INT, 18, 0, INT64_MAX,
    NULL},
  {"encryption", "category", NULL, NULL, confchk_WT_SESSION_create_encryption_subconfigs, 2,
    confchk_WT_SESSION_create_encryption_subconfigs_jump, WT_CONFIG_COMPILED_TYPE_CATEGORY, 19,
    INT64_MIN, INT64_MAX, NULL},
  {"format", "string", NULL, "choices=[\"btree\"]", NULL, 0, NULL, WT_CONFIG_COMPILED_TYPE_STRING,
    22, INT64_MIN, INT64_MAX, confchk_format2_choices},
  {"huffman_key", "string", NULL, NULL, NULL, 0, NULL, WT_CONFIG_COMPILED_TYPE_STRING, 23,
    INT64_MIN, INT64_MAX, NULL},
  {"huffman_value", "string", NULL, NULL, NULL, 0, NULL, WT_CONFIG_COMPILED_TYPE_STRING, 24,
    INT64_MIN, INT64_MAX, NULL},
  {"ignore_in_memory_cache_size", "boolean", NULL, NULL, NULL, 0, NULL,
    WT_CONFIG_COMPILED_TYPE_BOOLEAN, 25, INT64_MIN, INT64_MAX, NULL},
  {"internal_item_max", "int", NULL, "min=0", NULL, 0, NULL, WT_CONFIG_COMPILED_TYPE_INT, 26, 0,
    INT64_MAX, NULL},
  {"internal_key_max", "int", NULL, "min=0", NULL, 0, NULL, WT_CONFIG_COMPILED_TYPE_INT, 27, 0,
    INT64_MAX, NULL},
  {"internal_key_truncate", "boolean", NULL, NULL, NULL, 0, NULL, WT_CONFIG_COMPILED_TYPE_BOOLEAN,
    28, INT64_MIN, INT64_MAX, NULL},
  {"internal_page_max", "int", NULL, "min=512B,max=512MB", NULL, 0, NULL,
    WT_CONFIG_COMPILED_TYPE_INT, 29, 512, 512LL * WT_MEGABYTE, NULL},
  {"key_format", "format", __wt_struct_confchk, NULL, NULL, 0, NULL, WT_CONFIG_COMPILED_TYPE_FORMAT,
    30, INT64_MIN, INT64_MAX, NULL},
  {"key_gap", "int", NULL, "min=0", NULL, 0, NULL, WT_CONFIG_COMPILED_TYPE_INT, 31, 0, INT64_MAX,
    NULL},
  {"leaf_item_max", "int", NULL, "min=0", NULL, 0, NULL, WT_CONFIG_COMPILED_TYPE_INT, 32, 0,
    INT64_MAX, NULL},
  {"leaf_key_max", "int", NULL, "min=0", NULL, 0, NULL, WT_CONFIG_COMPILED_TYPE_INT, 33, 0,
    INT64_MAX, NULL},
  {"leaf_page_max", "int", NULL, "min=512B,max=512MB", NULL, 0, NULL, WT_CONFIG_COMPILED_TYPE_INT,
    34, 512, 512LL * WT_MEGABYTE, NULL},
  {"leaf_value_max", "int", NULL, "min=0", NULL, 0, NULL, WT_CONFIG_COMPILED_TYPE_INT, 35, 0,
    INT64_MAX, NULL},
  {"log", "category", NULL, NULL, confchk_WT_SESSION_create_log_subconfigs, 1,
    confchk_WT_SESSION_create_log_subconfigs_jump, WT_CONFIG_COMPILED_TYPE_CATEGORY, 36, INT64_MIN,
    INT64_MAX, NULL},
  {"memory_page_image_max", "int", NULL, "min=0", NULL, 0, NULL, WT_CONFIG_COMPILED_TYPE_INT, 38, 0,
    INT64_MAX, NULL},
  {"memory_page_max", "int", NULL, "min=512B,max=10TB", NULL, 0, NULL, WT_CONFIG_COMPILED_TYPE_INT,
    39, 512, 10LL * WT_TERABYTE, NULL},
  {"os_cache_dirty_max", "int", NULL, "min=0", NULL, 0, NULL, WT_CONFIG_COMPILED_TYPE_INT, 40, 0,
    INT64_MAX, NULL},
  {"os_cache_max", "int", NULL, "min=0", NULL, 0, NULL, WT_CONFIG_COMPILED_TYPE_INT, 41, 0,
    INT64_MAX, NULL},
  {"prefix_compression", "boolean", NULL, NULL, NULL, 0, NULL, WT_CONFIG_COMPILED_TYPE_BOOLEAN, 42,
    INT64_MIN, INT64_MAX, NULL},
  {"prefix_compression_min", "int", NULL, "min=0", NULL, 0, NULL, WT_CONFIG_COMPILED_TYPE_INT, 43,
    0, INT64_MAX, NULL},
  {"split_deepen_min_child", "int", NULL, NULL, NULL, 0, NULL, WT_CONFIG_COMPILED_TYPE_INT, 44,
    INT64_MIN, INT64_MAX, NULL},
  {"split_deepen_per_child", "int", NULL, NULL, NULL, 0, NULL, WT_CONFIG_COMPILED_TYPE_INT, 45,
    INT64_MIN, INT64_MAX, NULL},
  {"split_pct", "int", NULL, "min=50,max=100", NULL, 0, NULL, WT_CONFIG_COMPILED_TYPE_INT, 46, 50,
    100, NULL},
  {"tiered_storage", "category", NULL, NULL, confchk_WT_SESSION_create_tiered_storage_subconfigs, 8,
    confchk_WT_SESSION_create_tiered_storage_subconfigs_jump, WT_CONFIG_COMPILED_TYPE_CATEGORY, 47,
    INT64_MIN, INT64_MAX, NULL},
  {"value_format", "format", __wt_struct_confchk, NULL, NULL, 0, NULL,
    WT_CONFIG_COMPILED_TYPE_FORMAT, 55, INT64_MIN, INT64_MAX, NULL},
  {"verbose", "list", NULL, "choices=[\"write_timestamp\"]", NULL, 0, NULL,
    WT_CONFIG_COMPILED_TYPE_LIST, 10, INT64_MIN, INT64_MAX, confchk_verbose5_choices},
  {"write_timestamp_usage", "string", NULL,
    "choices=[\"always\",\"key_consistent\",\"mixed_mode\","
    "\"never\",\"none\",\"ordered\"]",
    NULL, 0, NULL, WT_CONFIG_COMPILED_TYPE_STRING, 11, INT64_MIN, INT64_MAX,
    confchk_write_timestamp_usage4_choices},
  {NULL, NULL, NULL, NULL, NULL, 0, NULL, 0, 0, 0, 0, NULL}};

static const uint8_t confchk_file_config_jump[WT_CONFIG_JUMP_TABLE_SIZE] = {0, 0, 0, 0, 0, 0, 0, 0,
  0, 0, 0, 0, 0, 0, 0, 0, 0, 0, 0, 0, 0, 0, 0, 0, 0, 0, 0, 0, 0, 0, 0, 0, 0, 0, 0, 0, 0, 0, 0, 0, 0,
  0, 0, 0, 0, 0, 0, 0, 0, 0, 0, 0, 0, 0, 0, 0, 0, 0, 0, 0, 0, 0, 0, 0, 0, 0, 0, 0, 0, 0, 0, 0, 0, 0,
  0, 0, 0, 0, 0, 0, 0, 0, 0, 0, 0, 0, 0, 0, 0, 0, 0, 0, 0, 0, 0, 0, 0, 0, 4, 6, 10, 11, 12, 13, 13,
  15, 20, 20, 22, 27, 29, 29, 31, 33, 33, 33, 36, 37, 37, 39, 40, 40, 40, 40, 40, 40, 40, 40};

static const char *confchk_access_pattern_hint4_choices[] = {
  __WT_CONFIG_CHOICE_none, __WT_CONFIG_CHOICE_random, __WT_CONFIG_CHOICE_sequential, NULL};

static const char *confchk_block_allocation3_choices[] = {
  __WT_CONFIG_CHOICE_best, __WT_CONFIG_CHOICE_first, NULL};

static const char *confchk_checksum3_choices[] = {__WT_CONFIG_CHOICE_on, __WT_CONFIG_CHOICE_off,
  __WT_CONFIG_CHOICE_uncompressed, __WT_CONFIG_CHOICE_unencrypted, NULL};

static const char *confchk_format3_choices[] = {__WT_CONFIG_CHOICE_btree, NULL};

static const char *confchk_verbose6_choices[] = {__WT_CONFIG_CHOICE_write_timestamp, NULL};

static const char *confchk_write_timestamp_usage5_choices[] = {__WT_CONFIG_CHOICE_always,
  __WT_CONFIG_CHOICE_key_consistent, __WT_CONFIG_CHOICE_mixed_mode, __WT_CONFIG_CHOICE_never,
  __WT_CONFIG_CHOICE_none, __WT_CONFIG_CHOICE_ordered, NULL};

static const WT_CONFIG_CHECK confchk_file_meta[] = {
  {"access_pattern_hint", "string", NULL, "choices=[\"none\",\"random\",\"sequential\"]", NULL, 0,
    NULL, WT_CONFIG_COMPILED_TYPE_STRING, 12, INT64_MIN, INT64_MAX,
    confchk_access_pattern_hint4_choices},
  {"allocation_size", "int", NULL, "min=512B,max=128MB", NULL, 0, NULL, WT_CONFIG_COMPILED_TYPE_INT,
    13, 512, 128LL * WT_MEGABYTE, NULL},
  {"app_metadata", "string", NULL, NULL, NULL, 0, NULL, WT_CONFIG_COMPILED_TYPE_STRING, 0,
    INT64_MIN, INT64_MAX, NULL},
  {"assert", "category", NULL, NULL, confchk_WT_SESSION_create_assert_subconfigs, 4,
    confchk_WT_SESSION_create_assert_subconfigs_jump, WT_CONFIG_COMPILED_TYPE_CATEGORY, 1,
    INT64_MIN, INT64_MAX, NULL},
  {"block_allocation", "string", NULL, "choices=[\"best\",\"first\"]", NULL, 0, NULL,
    WT_CONFIG_COMPILED_TYPE_STRING, 14, INT64_MIN, INT64_MAX, confchk_block_allocation3_choices},
  {"block_compressor", "string", NULL, NULL, NULL, 0, NULL, WT_CONFIG_COMPILED_TYPE_STRING, 15,
    INT64_MIN, INT64_MAX, NULL},
  {"cache_resident", "boolean", NULL, NULL, NULL, 0, NULL, WT_CONFIG_COMPILED_TYPE_BOOLEAN, 16,
    INT64_MIN, INT64_MAX, NULL},
  {"checkpoint", "string", NULL, NULL, NULL, 0, NULL, WT_CONFIG_COMPILED_TYPE_STRING, 56, INT64_MIN,
    INT64_MAX, NULL},
  {"checkpoint_backup_info", "string", NULL, NULL, NULL, 0, NULL, WT_CONFIG_COMPILED_TYPE_STRING,
    57, INT64_MIN, INT64_MAX, NULL},
  {"checkpoint_lsn", "string", NULL, NULL, NULL, 0, NULL, WT_CONFIG_COMPILED_TYPE_STRING, 58,
    INT64_MIN, INT64_MAX, NULL},
  {"checksum", "string", NULL,
    "choices=[\"on\",\"off\",\"uncompressed\","
    "\"unencrypted\"]",
    NULL, 0, NULL, WT_CONFIG_COMPILED_TYPE_STRING, 17, INT64_MIN, INT64_MAX,
    confchk_checksum3_choices},
  {"collator", "string", NULL, NULL, NULL, 0, NULL, WT_CONFIG_COMPILED_TYPE_STRING, 6, INT64_MIN,
    INT64_MAX, NULL},
  {"columns", "list", NULL, NULL, NULL, 0, NULL, WT_CONFIG_COMPILED_TYPE_LIST, 7, INT64_MIN,
    INT64_MAX, NULL},
  {"dictionary", "int", NULL, "min=0", NULL, 0, NULL, WT_CONFIG_COMPILED_TYPE_INT, 18, 0, INT64_MAX,
    NULL},
  {"encryption", "category", NULL, NULL, confchk_WT_SESSION_create_encryption_subconfigs, 2,
    confchk_WT_SESSION_create_encryption_subconfigs_jump, WT_CONFIG_COMPILED_TYPE_CATEGORY, 19,
    INT64_MIN, INT64_MAX, NULL},
  {"format", "string", NULL, "choices=[\"btree\"]", NULL, 0, NULL, WT_CONFIG_COMPILED_TYPE_STRING,
    22, INT64_MIN, INT64_MAX, confchk_format3_choices},
  {"huffman_key", "string", NULL, NULL, NULL, 0, NULL, WT_CONFIG_COMPILED_TYPE_STRING, 23,
    INT64_MIN, INT64_MAX, NULL},
  {"huffman_value", "string", NULL, NULL, NULL, 0, NULL, WT_CONFIG_COMPILED_TYPE_STRING, 24,
    INT64_MIN, INT64_MAX, NULL},
  {"id", "string", NULL, NULL, NULL, 0, NULL, WT_CONFIG_COMPILED_TYPE_STRING, 59, INT64_MIN,
    INT64_MAX, NULL},
  {"ignore_in_memory_cache_size", "boolean", NULL, NULL, NULL, 0, NULL,
    WT_CONFIG_COMPILED_TYPE_BOOLEAN, 25, INT64_MIN, INT64_MAX, NULL},
  {"internal_item_max", "int", NULL, "min=0", NULL, 0, NULL, WT_CONFIG_COMPILED_TYPE_INT, 26, 0,
    INT64_MAX, NULL},
  {"internal_key_max", "int", NULL, "min=0", NULL, 0, NULL, WT_CONFIG_COMPILED_TYPE_INT, 27, 0,
    INT64_MAX, NULL},
  {"internal_key_truncate", "boolean", NULL, NULL, NULL, 0, NULL, WT_CONFIG_COMPILED_TYPE_BOOLEAN,
    28, INT64_MIN, INT64_MAX, NULL},
  {"internal_page_max", "int", NULL, "min=512B,max=512MB", NULL, 0, NULL,
    WT_CONFIG_COMPILED_TYPE_INT, 29, 512, 512LL * WT_MEGABYTE, NULL},
  {"key_format", "format", __wt_struct_confchk, NULL, NULL, 0, NULL, WT_CONFIG_COMPILED_TYPE_FORMAT,
    30, INT64_MIN, INT64_MAX, NULL},
  {"key_gap", "int", NULL, "min=0", NULL, 0, NULL, WT_CONFIG_COMPILED_TYPE_INT, 31, 0, INT64_MAX,
    NULL},
  {"leaf_item_max", "int", NULL, "min=0", NULL, 0, NULL, WT_CONFIG_COMPILED_TYPE_INT, 32, 0,
    INT64_MAX, NULL},
  {"leaf_key_max", "int", NULL, "min=0", NULL, 0, NULL, WT_CONFIG_COMPILED_TYPE_INT, 33, 0,
    INT64_MAX, NULL},
  {"leaf_page_max", "int", NULL, "min=512B,max=512MB", NULL, 0, NULL, WT_CONFIG_COMPILED_TYPE_INT,
    34, 512, 512LL * WT_MEGABYTE, NULL},
  {"leaf_value_max", "int", NULL, "min=0", NULL, 0, NULL, WT_CONFIG_COMPILED_TYPE_INT, 35, 0,
    INT64_MAX, NULL},
  {"log", "category", NULL, NULL, confchk_WT_SESSION_create_log_subconfigs, 1,
    confchk_WT_SESSION_create_log_subconfigs_jump, WT_CONFIG_COMPILED_TYPE_CATEGORY, 36, INT64_MIN,
    INT64_MAX, NULL},
  {"memory_page_image_max", "int", NULL, "min=0", NULL, 0, NULL, WT_CONFIG_COMPILED_TYPE_INT, 38, 0,
    INT64_MAX, NULL},
  {"memory_page_max", "int", NULL, "min=512B,max=10TB", NULL, 0, NULL, WT_CONFIG_COMPILED_TYPE_INT,
    39, 512, 10LL * WT_TERABYTE, NULL},
  {"os_cache_dirty_max", "int", NULL, "min=0", NULL, 0, NULL, WT_CONFIG_COMPILED_TYPE_INT, 40, 0,
    INT64_MAX, NULL},
  {"os_cache_max", "int", NULL, "min=0", NULL, 0, NULL, WT_CONFIG_COMPILED_TYPE_INT, 41, 0,
    INT64_MAX, NULL},
  {"prefix_compression", "boolean", NULL, NULL, NULL, 0, NULL, WT_CONFIG_COMPILED_TYPE_BOOLEAN, 42,
    INT64_MIN, INT64_MAX, NULL},
  {"prefix_compression_min", "int", NULL, "min=0", NULL, 0, NULL, WT_CONFIG_COMPILED_TYPE_INT, 43,
    0, INT64_MAX, NULL},
  {"readonly", "boolean", NULL, NULL, NULL, 0, NULL, WT_CONFIG_COMPILED_TYPE_BOOLEAN, 60, INT64_MIN,
    INT64_MAX, NULL},
  {"split_deepen_min_child", "int", NULL, NULL, NULL, 0, NULL, WT_CONFIG_COMPILED_TYPE_INT, 44,
    INT64_MIN, INT64_MAX, NULL},
  {"split_deepen_per_child", "int", NULL, NULL, NULL, 0, NULL, WT_CONFIG_COMPILED_TYPE_INT, 45,
    INT64_MIN, INT64_MAX, NULL},
  {"split_pct", "int", NULL, "min=50,max=100", NULL, 0, NULL, WT_CONFIG_COMPILED_TYPE_INT, 46, 50,
    100, NULL},
  {"tiered_object", "boolean", NULL, NULL, NULL, 0, NULL, WT_CONFIG_COMPILED_TYPE_BOOLEAN, 61,
    INT64_MIN, INT64_MAX, NULL},
  {"tiered_storage", "category", NULL, NULL, confchk_WT_SESSION_create_tiered_storage_subconfigs, 8,
    confchk_WT_SESSION_create_tiered_storage_subconfigs_jump, WT_CONFIG_COMPILED_TYPE_CATEGORY, 47,
    INT64_MIN, INT64_MAX, NULL},
  {"value_format", "format", __wt_struct_confchk, NULL, NULL, 0, NULL,
    WT_CONFIG_COMPILED_TYPE_FORMAT, 55, INT64_MIN, INT64_MAX, NULL},
  {"verbose", "list", NULL, "choices=[\"write_timestamp\"]", NULL, 0, NULL,
    WT_CONFIG_COMPILED_TYPE_LIST, 10, INT64_MIN, INT64_MAX, confchk_verbose6_choices},
  {"version", "string", NULL, NULL, NULL, 0, NULL, WT_CONFIG_COMPILED_TYPE_STRING, 62, INT64_MIN,
    INT64_MAX, NULL},
  {"write_timestamp_usage", "string", NULL,
    "choices=[\"always\",\"key_consistent\",\"mixed_mode\","
    "\"never\",\"none\",\"ordered\"]",
    NULL, 0, NULL, WT_CONFIG_COMPILED_TYPE_STRING, 11, INT64_MIN, INT64_MAX,
    confchk_write_timestamp_usage5_choices},
  {NULL, NULL, NULL, NULL, NULL, 0, NULL, 0, 0, 0, 0, NULL}};

static const uint8_t confchk_file_meta_jump[WT_CONFIG_JUMP_TABLE_SIZE] = {0, 0, 0, 0, 0, 0, 0, 0, 0,
  0, 0, 0, 0, 0, 0, 0, 0, 0, 0, 0, 0, 0, 0, 0, 0, 0, 0, 0, 0, 0, 0, 0, 0, 0, 0, 0, 0, 0, 0, 0, 0, 0,
  0, 0, 0, 0, 0, 0, 0, 0, 0, 0, 0, 0, 0, 0, 0, 0, 0, 0, 0, 0, 0, 0, 0, 0, 0, 0, 0, 0, 0, 0, 0, 0, 0,
  0, 0, 0, 0, 0, 0, 0, 0, 0, 0, 0, 0, 0, 0, 0, 0, 0, 0, 0, 0, 0, 0, 0, 4, 6, 13, 14, 15, 16, 16, 18,
  24, 24, 26, 31, 33, 33, 35, 37, 37, 38, 41, 43, 43, 46, 47, 47, 47, 47, 47, 47, 47, 47};

static const char *confchk_verbose7_choices[] = {__WT_CONFIG_CHOICE_write_timestamp, NULL};

static const char *confchk_write_timestamp_usage6_choices[] = {__WT_CONFIG_CHOICE_always,
  __WT_CONFIG_CHOICE_key_consistent, __WT_CONFIG_CHOICE_mixed_mode, __WT_CONFIG_CHOICE_never,
  __WT_CONFIG_CHOICE_none, __WT_CONFIG_CHOICE_ordered, NULL};

static const WT_CONFIG_CHECK confchk_index_meta[] = {
  {"app_metadata", "string", NULL, NULL, NULL, 0, NULL, WT_CONFIG_COMPILED_TYPE_STRING, 0,
    INT64_MIN, INT64_MAX, NULL},
  {"assert", "category", NULL, NULL, confchk_WT_SESSION_create_assert_subconfigs, 4,
    confchk_WT_SESSION_create_assert_subconfigs_jump, WT_CONFIG_COMPILED_TYPE_CATEGORY, 1,
    INT64_MIN, INT64_MAX, NULL},
  {"collator", "string", NULL, NULL, NULL, 0, NULL, WT_CONFIG_COMPILED_TYPE_STRING, 6, INT64_MIN,
    INT64_MAX, NULL},
  {"columns", "list", NULL, NULL, NULL, 0, NULL, WT_CONFIG_COMPILED_TYPE_LIST, 7, INT64_MIN,
    INT64_MAX, NULL},
  {"immutable", "boolean", NULL, NULL, NULL, 0, NULL, WT_CONFIG_COMPILED_TYPE_BOOLEAN, 63,
    INT64_MIN, INT64_MAX, NULL},
  {"key_format", "format", __wt_struct_confchk, NULL, NULL, 0, NULL, WT_CONFIG_COMPILED_TYPE_FORMAT,
    30, INT64_MIN, INT64_MAX, NULL},
  {"source", "string", NULL, NULL, NULL, 0, NULL, WT_CONFIG_COMPILED_TYPE_STRING, 8, INT64_MIN,
    INT64_MAX, NULL},
  {"type", "string", NULL, NULL, NULL, 0, NULL, WT_CONFIG_COMPILED_TYPE_STRING, 9, INT64_MIN,
    INT64_MAX, NULL},
  {"value_format", "format", __wt_struct_confchk, NULL, NULL, 0, NULL,
    WT_CONFIG_COMPILED_TYPE_FORMAT, 55, INT64_MIN, INT64_MAX, NULL},
  {"verbose", "list", NULL, "choices=[\"write_timestamp\"]", NULL, 0, NULL,
    WT_CONFIG_COMPILED_TYPE_LIST, 10, INT64_MIN, INT64_MAX, confchk_verbose7_choices},
  {"write_timestamp_usage", "string", NULL,
    "choices=[\"always\",\"key_consistent\",\"mixed_mode\","
    "\"never\",\"none\",\"ordered\"]",
    NULL, 0, NULL, WT_CONFIG_COMPILED_TYPE_STRING, 11, INT64_MIN, INT64_MAX,
    confchk_write_timestamp_usage6_choices},
  {NULL, NULL, NULL, NULL, NULL, 0, NULL, 0, 0, 0, 0, NULL}};

static const uint8_t confchk_index_meta_jump[WT_CONFIG_JUMP_TABLE_SIZE] = {0, 0, 0, 0, 0, 0, 0, 0,
  0, 0, 0, 0, 0, 0, 0, 0, 0, 0, 0, 0, 0, 0, 0, 0, 0, 0, 0, 0, 0, 0, 0, 0, 0, 0, 0, 0, 0, 0, 0, 0, 0,
  0, 0, 0, 0, 0, 0, 0, 0, 0, 0, 0, 0, 0, 0, 0, 0, 0, 0, 0, 0, 0, 0, 0, 0, 0, 0, 0, 0, 0, 0, 0, 0, 0,
  0, 0, 0, 0, 0, 0, 0, 0, 0, 0, 0, 0, 0, 0, 0, 0, 0, 0, 0, 0, 0, 0, 0, 0, 2, 2, 4, 4, 4, 4, 4, 4, 5,
  5, 6, 6, 6, 6, 6, 6, 6, 6, 7, 8, 8, 10, 11, 11, 11, 11, 11, 11, 11, 11};

static const char *confchk_access_pattern_hint5_choices[] = {
  __WT_CONFIG_CHOICE_none, __WT_CONFIG_CHOICE_random, __WT_CONFIG_CHOICE_sequential, NULL};

static const char *confchk_block_allocation4_choices[] = {
  __WT_CONFIG_CHOICE_best, __WT_CONFIG_CHOICE_first, NULL};

static const char *confchk_checksum4_choices[] = {__WT_CONFIG_CHOICE_on, __WT_CONFIG_CHOICE_off,
  __WT_CONFIG_CHOICE_uncompressed, __WT_CONFIG_CHOICE_unencrypted, NULL};

static const char *confchk_format4_choices[] = {__WT_CONFIG_CHOICE_btree, NULL};

static const char *confchk_verbose8_choices[] = {__WT_CONFIG_CHOICE_write_timestamp, NULL};

static const char *confchk_write_timestamp_usage7_choices[] = {__WT_CONFIG_CHOICE_always,
  __WT_CONFIG_CHOICE_key_consistent, __WT_CONFIG_CHOICE_mixed_mode, __WT_CONFIG_CHOICE_never,
  __WT_CONFIG_CHOICE_none, __WT_CONFIG_CHOICE_ordered, NULL};

static const WT_CONFIG_CHECK confchk_lsm_meta[] = {
  {"access_pattern_hint", "string", NULL, "choices=[\"none\",\"random\",\"sequential\"]", NULL, 0,
    NULL, WT_CONFIG_COMPILED_TYPE_STRING, 12, INT64_MIN, INT64_MAX,
    confchk_access_pattern_hint5_choices},
  {"allocation_size", "int", NULL, "min=512B,max=128MB", NULL, 0, NULL, WT_CONFIG_COMPILED_TYPE_INT,
    13, 512, 128LL * WT_MEGABYTE, NULL},
  {"app_metadata", "string", NULL, NULL, NULL, 0, NULL, WT_CONFIG_COMPILED_TYPE_STRING, 0,
    INT64_MIN, INT64_MAX, NULL},
  {"assert", "category", NULL, NULL, confchk_WT_SESSION_create_assert_subconfigs, 4,
    confchk_WT_SESSION_create_assert_subconfigs_jump, WT_CONFIG_COMPILED_TYPE_CATEGORY, 1,
    INT64_MIN, INT64_MAX, NULL},
  {"block_allocation", "string", NULL, "choices=[\"best\",\"first\"]", NULL, 0, NULL,
    WT_CONFIG_COMPILED_TYPE_STRING, 14, INT64_MIN, INT64_MAX, confchk_block_allocation4_choices},
  {"block_compressor", "string", NULL, NULL, NULL, 0, NULL, WT_CONFIG_COMPILED_TYPE_STRING, 15,
    INT64_MIN, INT64_MAX, NULL},
  {"cache_resident", "boolean", NULL, NULL, NULL, 0, NULL, WT_CONFIG_COMPILED_TYPE_BOOLEAN, 16,
    INT64_MIN, INT64_MAX, NULL},
  {"checksum", "string", NULL,
    "choices=[\"on\",\"off\",\"uncompressed\","
    "\"unencrypted\"]",
    NULL, 0, NULL, WT_CONFIG_COMPILED_TYPE_STRING, 17, INT64_MIN, INT64_MAX,
    confchk_checksum4_choices},
  {"chunks", "string", NULL, NULL, NULL, 0, NULL, WT_CONFIG_COMPILED_TYPE_STRING, 64, INT64_MIN,
    INT64_MAX, NULL},
  {"collator", "string", NULL, NULL, NULL, 0, NULL, WT_CONFIG_COMPILED_TYPE_STRING, 6, INT64_MIN,
    INT64_MAX, NULL},
  {"columns", "list", NULL, NULL, NULL, 0, NULL, WT_CONFIG_COMPILED_TYPE_LIST, 7, INT64_MIN,
    INT64_MAX, NULL},
  {"dictionary", "int", NULL, "min=0", NULL, 0, NULL, WT_CONFIG_COMPILED_TYPE_INT, 18, 0, INT64_MAX,
    NULL},
  {"encryption", "category", NULL, NULL, confchk_WT_SESSION_create_encryption_subconfigs, 2,
    confchk_WT_SESSION_create_encryption_subconfigs_jump, WT_CONFIG_COMPILED_TYPE_CATEGORY, 19,
    INT64_MIN, INT64_MAX, NULL},
  {"format", "string", NULL, "choices=[\"btree\"]", NULL, 0, NULL, WT_CONFIG_COMPILED_TYPE_STRING,
    22, INT64_MIN, INT64_MAX, confchk_format4_choices},
  {"huffman_key", "string", NULL, NULL, NULL, 0, NULL, WT_CONFIG_COMPILED_TYPE_STRING, 23,
    INT64_MIN, INT64_MAX, NULL},
  {"huffman_value", "string", NULL, NULL, NULL, 0, NULL, WT_CONFIG_COMPILED_TYPE_STRING, 24,
    INT64_MIN, INT64_MAX, NULL},
  {"ignore_in_memory_cache_size", "boolean", NULL, NULL, NULL, 0, NULL,
    WT_CONFIG_COMPILED_TYPE_BOOLEAN, 25, INT64_MIN, INT64_MAX, NULL},
  {"internal_item_max", "int", NULL, "min=0", NULL, 0, NULL, WT_CONFIG_COMPILED_TYPE_INT, 26, 0,
    INT64_MAX, NULL},
  {"internal_key_max", "int", NULL, "min=0", NULL, 0, NULL, WT_CONFIG_COMPILED_TYPE_INT, 27, 0,
    INT64_MAX, NULL},
  {"internal_key_truncate", "boolean", NULL, NULL, NULL, 0, NULL, WT_CONFIG_COMPILED_TYPE_BOOLEAN,
    28, INT64_MIN, INT64_MAX, NULL},
  {"internal_page_max", "int", NULL, "min=512B,max=512MB", NULL, 0, NULL,
    WT_CONFIG_COMPILED_TYPE_INT, 29, 512, 512LL * WT_MEGABYTE, NULL},
  {"key_format", "format", __wt_struct_confchk, NULL, NULL, 0, NULL, WT_CONFIG_COMPILED_TYPE_FORMAT,
    30, INT64_MIN, INT64_MAX, NULL},
  {"key_gap", "int", NULL, "min=0", NULL, 0, NULL, WT_CONFIG_COMPILED_TYPE_INT, 31, 0, INT64_MAX,
    NULL},
  {"last", "string", NULL, NULL, NULL, 0, NULL, WT_CONFIG_COMPILED_TYPE_STRING, 65, INT64_MIN,
    INT64_MAX, NULL},
  {"leaf_item_max", "int", NULL, "min=0", NULL, 0, NULL, WT_CONFIG_COMPILED_TYPE_INT, 32, 0,
    INT64_MAX, NULL},
  {"leaf_key_max", "int", NULL, "min=0", NULL, 0, NULL, WT_CONFIG_COMPILED_TYPE_INT, 33, 0,
    INT64_MAX, NULL},
  {"leaf_page_max", "int", NULL, "min=512B,max=512MB", NULL, 0, NULL, WT_CONFIG_COMPILED_TYPE_INT,
    34, 512, 512LL * WT_MEGABYTE, NULL},
  {"leaf_value_max", "int", NULL, "min=0", NULL, 0, NULL, WT_CONFIG_COMPILED_TYPE_INT, 35, 0,
    INT64_MAX, NULL},
  {"log", "category", NULL, NULL, confchk_WT_SESSION_create_log_subconfigs, 1,
    confchk_WT_SESSION_create_log_subconfigs_jump, WT_CONFIG_COMPILED_TYPE_CATEGORY, 36, INT64_MIN,
    INT64_MAX, NULL},
  {"lsm", "category", NULL, NULL, confchk_WT_SESSION_create_lsm_subconfigs, 12,
    confchk_WT_SESSION_create_lsm_subconfigs_jump, WT_CONFIG_COMPILED_TYPE_CATEGORY, 66, INT64_MIN,
    INT64_MAX, NULL},
  {"memory_page_image_max", "int", NULL, "min=0", NULL, 0, NULL, WT_CONFIG_COMPILED_TYPE_INT, 38, 0,
    INT64_MAX, NULL},
  {"memory_page_max", "int", NULL, "min=512B,max=10TB", NULL, 0, NULL, WT_CONFIG_COMPILED_TYPE_INT,
    39, 512, 10LL * WT_TERABYTE, NULL},
  {"old_chunks", "string", NULL, NULL, NULL, 0, NULL, WT_CONFIG_COMPILED_TYPE_STRING, 82, INT64_MIN,
    INT64_MAX, NULL},
  {"os_cache_dirty_max", "int", NULL, "min=0", NULL, 0, NULL, WT_CONFIG_COMPILED_TYPE_INT, 40, 0,
    INT64_MAX, NULL},
  {"os_cache_max", "int", NULL, "min=0", NULL, 0, NULL, WT_CONFIG_COMPILED_TYPE_INT, 41, 0,
    INT64_MAX, NULL},
  {"prefix_compression", "boolean", NULL, NULL, NULL, 0, NULL, WT_CONFIG_COMPILED_TYPE_BOOLEAN, 42,
    INT64_MIN, INT64_MAX, NULL},
  {"prefix_compression_min", "int", NULL, "min=0", NULL, 0, NULL, WT_CONFIG_COMPILED_TYPE_INT, 43,
    0, INT64_MAX, NULL},
  {"split_deepen_min_child", "int", NULL, NULL, NULL, 0, NULL, WT_CONFIG_COMPILED_TYPE_INT, 44,
    INT64_MIN, INT64_MAX, NULL},
  {"split_deepen_per_child", "int", NULL, NULL, NULL, 0, NULL, WT_CONFIG_COMPILED_TYPE_INT, 45,
    INT64_MIN, INT64_MAX, NULL},
  {"split_pct", "int", NULL, "min=50,max=100", NULL, 0, NULL, WT_CONFIG_COMPILED_TYPE_INT, 46, 50,
    100, NULL},
  {"tiered_storage", "category", NULL, NULL, confchk_WT_SESSION_create_tiered_storage_subconfigs, 8,
    confchk_WT_SESSION_create_tiered_storage_subconfigs_jump, WT_CONFIG_COMPILED_TYPE_CATEGORY, 47,
    INT64_MIN, INT64_MAX, NULL},
  {"value_format", "format", __wt_struct_confchk, NULL, NULL, 0, NULL,
    WT_CONFIG_COMPILED_TYPE_FORMAT, 55, INT64_MIN, INT64_MAX, NULL},
  {"verbose", "list", NULL, "choices=[\"write_timestamp\"]", NULL, 0, NULL,
    WT_CONFIG_COMPILED_TYPE_LIST, 10, INT64_MIN, INT64_MAX, confchk_verbose8_choices},
  {"write_timestamp_usage", "string", NULL,
    "choices=[\"always\",\"key_consistent\",\"mixed_mode\","
    "\"never\",\"none\",\"ordered\"]",
    NULL, 0, NULL, WT_CONFIG_COMPILED_TYPE_STRING, 11, INT64_MIN, INT64_MAX,
    confchk_write_timestamp_usage7_choices},
  {NULL, NULL, NULL, NULL, NULL, 0, NULL, 0, 0, 0, 0, NULL}};

static const uint8_t confchk_lsm_meta_jump[WT_CONFIG_JUMP_TABLE_SIZE] = {0, 0, 0, 0, 0, 0, 0, 0, 0,
  0, 0, 0, 0, 0, 0, 0, 0, 0, 0, 0, 0, 0, 0, 0, 0, 0, 0, 0, 0, 0, 0, 0, 0, 0, 0, 0, 0, 0, 0, 0, 0, 0,
  0, 0, 0, 0, 0, 0, 0, 0, 0, 0, 0, 0, 0, 0, 0, 0, 0, 0, 0, 0, 0, 0, 0, 0, 0, 0, 0, 0, 0, 0, 0, 0, 0,
  0, 0, 0, 0, 0, 0, 0, 0, 0, 0, 0, 0, 0, 0, 0, 0, 0, 0, 0, 0, 0, 0, 0, 4, 6, 11, 12, 13, 14, 14, 16,
  21, 21, 23, 30, 32, 32, 35, 37, 37, 37, 40, 41, 41, 43, 44, 44, 44, 44, 44, 44, 44, 44};

static const char *confchk_access_pattern_hint6_choices[] = {
  __WT_CONFIG_CHOICE_none, __WT_CONFIG_CHOICE_random, __WT_CONFIG_CHOICE_sequential, NULL};

static const char *confchk_block_allocation5_choices[] = {
  __WT_CONFIG_CHOICE_best, __WT_CONFIG_CHOICE_first, NULL};

static const char *confchk_checksum5_choices[] = {__WT_CONFIG_CHOICE_on, __WT_CONFIG_CHOICE_off,
  __WT_CONFIG_CHOICE_uncompressed, __WT_CONFIG_CHOICE_unencrypted, NULL};

static const char *confchk_format5_choices[] = {__WT_CONFIG_CHOICE_btree, NULL};

static const char *confchk_verbose9_choices[] = {__WT_CONFIG_CHOICE_write_timestamp, NULL};

static const char *confchk_write_timestamp_usage8_choices[] = {__WT_CONFIG_CHOICE_always,
  __WT_CONFIG_CHOICE_key_consistent, __WT_CONFIG_CHOICE_mixed_mode, __WT_CONFIG_CHOICE_never,
  __WT_CONFIG_CHOICE_none, __WT_CONFIG_CHOICE_ordered, NULL};

static const WT_CONFIG_CHECK confchk_object_meta[] = {
  {"access_pattern_hint", "string", NULL, "choices=[\"none\",\"random\",\"sequential\"]", NULL, 0,
    NULL, WT_CONFIG_COMPILED_TYPE_STRING, 12, INT64_MIN, INT64_MAX,
    confchk_access_pattern_hint6_choices},
  {"allocation_size", "int", NULL, "min=512B,max=128MB", NULL, 0, NULL, WT_CONFIG_COMPILED_TYPE_INT,
    13, 512, 128LL * WT_MEGABYTE, NULL},
  {"app_metadata", "string", NULL, NULL, NULL, 0, NULL, WT_CONFIG_COMPILED_TYPE_STRING, 0,
    INT64_MIN, INT64_MAX, NULL},
  {"assert", "category", NULL, NULL, confchk_WT_SESSION_create_assert_subconfigs, 4,
    confchk_WT_SESSION_create_assert_subconfigs_jump, WT_CONFIG_COMPILED_TYPE_CATEGORY, 1,
    INT64_MIN, INT64_MAX, NULL},
  {"block_allocation", "string", NULL, "choices=[\"best\",\"first\"]", NULL, 0, NULL,
    WT_CONFIG_COMPILED_TYPE_STRING, 14, INT64_MIN, INT64_MAX, confchk_block_allocation5_choices},
  {"block_compressor", "string", NULL, NULL, NULL, 0, NULL, WT_CONFIG_COMPILED_TYPE_STRING, 15,
    INT64_MIN, INT64_MAX, NULL},
  {"cache_resident", "boolean", NULL, NULL, NULL, 0, NULL, WT_CONFIG_COMPILED_TYPE_BOOLEAN, 16,
    INT64_MIN, INT64_MAX, NULL},
  {"checkpoint", "string", NULL, NULL, NULL, 0, NULL, WT_CONFIG_COMPILED_TYPE_STRING, 56, INT64_MIN,
    INT64_MAX, NULL},
  {"checkpoint_backup_info", "string", NULL, NULL, NULL, 0, NULL, WT_CONFIG_COMPILED_TYPE_STRING,
    57, INT64_MIN, INT64_MAX, NULL},
  {"checkpoint_lsn", "string", NULL, NULL, NULL, 0, NULL, WT_CONFIG_COMPILED_TYPE_STRING, 58,
    INT64_MIN, INT64_MAX, NULL},
  {"checksum", "string", NULL,
    "choices=[\"on\",\"off\",\"uncompressed\","
    "\"unencrypted\"]",
    NULL, 0, NULL, WT_CONFIG_COMPILED_TYPE_STRING, 17, INT64_MIN, INT64_MAX,
    confchk_checksum5_choices},
  {"collator", "string", NULL, NULL, NULL, 0, NULL, WT_CONFIG_COMPILED_TYPE_STRING, 6, INT64_MIN,
    INT64_MAX, NULL},
  {"columns", "list", NULL, NULL, NULL, 0, NULL, WT_CONFIG_COMPILED_TYPE_LIST, 7, INT64_MIN,
    INT64_MAX, NULL},
  {"dictionary", "int", NULL, "min=0", NULL, 0, NULL, WT_CONFIG_COMPILED_TYPE_INT, 18, 0, INT64_MAX,
    NULL},
  {"encryption", "category", NULL, NULL, confchk_WT_SESSION_create_encryption_subconfigs, 2,
    confchk_WT_SESSION_create_encryption_subconfigs_jump, WT_CONFIG_COMPILED_TYPE_CATEGORY, 19,
    INT64_MIN, INT64_MAX, NULL},
  {"flush_time", "string", NULL, NULL, NULL, 0, NULL, WT_CONFIG_COMPILED_TYPE_STRING, 83, INT64_MIN,
    INT64_MAX, NULL},
  {"flush_timestamp", "string", NULL, NULL, NULL, 0, NULL, WT_CONFIG_COMPILED_TYPE_STRING, 84,
    INT64_MIN, INT64_MAX, NULL},
  {"format", "string", NULL, "choices=[\"btree\"]", NULL, 0, NULL, WT_CONFIG_COMPILED_TYPE_STRING,
    22, INT64_MIN, INT64_MAX, confchk_format5_choices},
  {"huffman_key", "string", NULL, NULL, NULL, 0, NULL, WT_CONFIG_COMPILED_TYPE_STRING, 23,
    INT64_MIN, INT64_MAX, NULL},
  {"huffman_value", "string", NULL, NULL, NULL, 0, NULL, WT_CONFIG_COMPILED_TYPE_STRING, 24,
    INT64_MIN, INT64_MAX, NULL},
  {"id", "string", NULL, NULL, NULL, 0, NULL, WT_CONFIG_COMPILED_TYPE_STRING, 59, INT64_MIN,
    INT64_MAX, NULL},
  {"ignore_in_memory_cache_size", "boolean", NULL, NULL, NULL, 0, NULL,
    WT_CONFIG_COMPILED_TYPE_BOOLEAN, 25, INT64_MIN, INT64_MAX, NULL},
  {"internal_item_max", "int", NULL, "min=0", NULL, 0, NULL, WT_CONFIG_COMPILED_TYPE_INT, 26, 0,
    INT64_MAX, NULL},
  {"internal_key_max", "int", NULL, "min=0", NULL, 0, NULL, WT_CONFIG_COMPILED_TYPE_INT, 27, 0,
    INT64_MAX, NULL},
  {"internal_key_truncate", "boolean", NULL, NULL, NULL, 0, NULL, WT_CONFIG_COMPILED_TYPE_BOOLEAN,
    28, INT64_MIN, INT64_MAX, NULL},
  {"internal_page_max", "int", NULL, "min=512B,max=512MB", NULL, 0, NULL,
    WT_CONFIG_COMPILED_TYPE_INT, 29, 512, 512LL * WT_MEGABYTE, NULL},
  {"key_format", "format", __wt_struct_confchk, NULL, NULL, 0, NULL, WT_CONFIG_COMPILED_TYPE_FORMAT,
    30, INT64_MIN, INT64_MAX, NULL},
  {"key_gap", "int", NULL, "min=0", NULL, 0, NULL, WT_CONFIG_COMPILED_TYPE_INT, 31, 0, INT64_MAX,
    NULL},
  {"leaf_item_max", "int", NULL, "min=0", NULL, 0, NULL, WT_CONFIG_COMPILED_TYPE_INT, 32, 0,
    INT64_MAX, NULL},
  {"leaf_key_max", "int", NULL, "min=0", NULL, 0, NULL, WT_CONFIG_COMPILED_TYPE_INT, 33, 0,
    INT64_MAX, NULL},
  {"leaf_page_max", "int", NULL, "min=512B,max=512MB", NULL, 0, NULL, WT_CONFIG_COMPILED_TYPE_INT,
    34, 512, 512LL * WT_MEGABYTE, NULL},
  {"leaf_value_max", "int", NULL, "min=0", NULL, 0, NULL, WT_CONFIG_COMPILED_TYPE_INT, 35, 0,
    INT64_MAX, NULL},
  {"log", "category", NULL, NULL, confchk_WT_SESSION_create_log_subconfigs, 1,
    confchk_WT_SESSION_create_log_subconfigs_jump, WT_CONFIG_COMPILED_TYPE_CATEGORY, 36, INT64_MIN,
    INT64_MAX, NULL},
  {"memory_page_image_max", "int", NULL, "min=0", NULL, 0, NULL, WT_CONFIG_COMPILED_TYPE_INT, 38, 0,
    INT64_MAX, NULL},
  {"memory_page_max", "int", NULL, "min=512B,max=10TB", NULL, 0, NULL, WT_CONFIG_COMPILED_TYPE_INT,
    39, 512, 10LL * WT_TERABYTE, NULL},
  {"os_cache_dirty_max", "int", NULL, "min=0", NULL, 0, NULL, WT_CONFIG_COMPILED_TYPE_INT, 40, 0,
    INT64_MAX, NULL},
  {"os_cache_max", "int", NULL, "min=0", NULL, 0, NULL, WT_CONFIG_COMPILED_TYPE_INT, 41, 0,
    INT64_MAX, NULL},
  {"prefix_compression", "boolean", NULL, NULL, NULL, 0, NULL, WT_CONFIG_COMPILED_TYPE_BOOLEAN, 42,
    INT64_MIN, INT64_MAX, NULL},
  {"prefix_compression_min", "int", NULL, "min=0", NULL, 0, NULL, WT_CONFIG_COMPILED_TYPE_INT, 43,
    0, INT64_MAX, NULL},
  {"readonly", "boolean", NULL, NULL, NULL, 0, NULL, WT_CONFIG_COMPILED_TYPE_BOOLEAN, 60, INT64_MIN,
    INT64_MAX, NULL},
  {"split_deepen_min_child", "int", NULL, NULL, NULL, 0, NULL, WT_CONFIG_COMPILED_TYPE_INT, 44,
    INT64_MIN, INT64_MAX, NULL},
  {"split_deepen_per_child", "int", NULL, NULL, NULL, 0, NULL, WT_CONFIG_COMPILED_TYPE_INT, 45,
    INT64_MIN, INT64_MAX, NULL},
  {"split_pct", "int", NULL, "min=50,max=100", NULL, 0, NULL, WT_CONFIG_COMPILED_TYPE_INT, 46, 50,
    100, NULL},
  {"tiered_object", "boolean", NULL, NULL, NULL, 0, NULL, WT_CONFIG_COMPILED_TYPE_BOOLEAN, 61,
    INT64_MIN, INT64_MAX, NULL},
  {"tiered_storage", "category", NULL, NULL, confchk_WT_SESSION_create_tiered_storage_subconfigs, 8,
    confchk_WT_SESSION_create_tiered_storage_subconfigs_jump, WT_CONFIG_COMPILED_TYPE_CATEGORY, 47,
    INT64_MIN, INT64_MAX, NULL},
  {"value_format", "format", __wt_struct_confchk, NULL, NULL, 0, NULL,
    WT_CONFIG_COMPILED_TYPE_FORMAT, 55, INT64_MIN, INT64_MAX, NULL},
  {"verbose", "list", NULL, "choices=[\"write_timestamp\"]", NULL, 0, NULL,
    WT_CONFIG_COMPILED_TYPE_LIST, 10, INT64_MIN, INT64_MAX, confchk_verbose9_choices},
  {"version", "string", NULL, NULL, NULL, 0, NULL, WT_CONFIG_COMPILED_TYPE_STRING, 62, INT64_MIN,
    INT64_MAX, NULL},
  {"write_timestamp_usage", "string", NULL,
    "choices=[\"always\",\"key_consistent\",\"mixed_mode\","
    "\"never\",\"none\",\"ordered\"]",
    NULL, 0, NULL, WT_CONFIG_COMPILED_TYPE_STRING, 11, INT64_MIN, INT64_MAX,
    confchk_write_timestamp_usage8_choices},
  {NULL, NULL, NULL, NULL, NULL, 0, NULL, 0, 0, 0, 0, NULL}};

static const uint8_t confchk_object_meta_jump[WT_CONFIG_JUMP_TABLE_SIZE] = {0, 0, 0, 0, 0, 0, 0, 0,
  0, 0, 0, 0, 0, 0, 0, 0, 0, 0, 0, 0, 0, 0, 0, 0, 0, 0, 0, 0, 0, 0, 0, 0, 0, 0, 0, 0, 0, 0, 0, 0, 0,
  0, 0, 0, 0, 0, 0, 0, 0, 0, 0, 0, 0, 0, 0, 0, 0, 0, 0, 0, 0, 0, 0, 0, 0, 0, 0, 0, 0, 0, 0, 0, 0, 0,
  0, 0, 0, 0, 0, 0, 0, 0, 0, 0, 0, 0, 0, 0, 0, 0, 0, 0, 0, 0, 0, 0, 0, 0, 4, 6, 13, 14, 15, 18, 18,
  20, 26, 26, 28, 33, 35, 35, 37, 39, 39, 40, 43, 45, 45, 48, 49, 49, 49, 49, 49, 49, 49, 49};

static const char *confchk_verbose10_choices[] = {__WT_CONFIG_CHOICE_write_timestamp, NULL};

static const char *confchk_write_timestamp_usage9_choices[] = {__WT_CONFIG_CHOICE_always,
  __WT_CONFIG_CHOICE_key_consistent, __WT_CONFIG_CHOICE_mixed_mode, __WT_CONFIG_CHOICE_never,
  __WT_CONFIG_CHOICE_none, __WT_CONFIG_CHOICE_ordered, NULL};

static const WT_CONFIG_CHECK confchk_table_meta[] = {
  {"app_metadata", "string", NULL, NULL, NULL, 0, NULL, WT_CONFIG_COMPILED_TYPE_STRING, 0,
    INT64_MIN, INT64_MAX, NULL},
  {"assert", "category", NULL, NULL, confchk_WT_SESSION_create_assert_subconfigs, 4,
    confchk_WT_SESSION_create_assert_subconfigs_jump, WT_CONFIG_COMPILED_TYPE_CATEGORY, 1,
    INT64_MIN, INT64_MAX, NULL},
  {"colgroups", "list", NULL, NULL, NULL, 0, NULL, WT_CONFIG_COMPILED_TYPE_LIST, 85, INT64_MIN,
    INT64_MAX, NULL},
  {"collator", "string", NULL, NULL, NULL, 0, NULL, WT_CONFIG_COMPILED_TYPE_STRING, 6, INT64_MIN,
    INT64_MAX, NULL},
  {"columns", "list", NULL, NULL, NULL, 0, NULL, WT_CONFIG_COMPILED_TYPE_LIST, 7, INT64_MIN,
    INT64_MAX, NULL},
  {"key_format", "format", __wt_struct_confchk, NULL, NULL, 0, NULL, WT_CONFIG_COMPILED_TYPE_FORMAT,
    30, INT64_MIN, INT64_MAX, NULL},
  {"value_format", "format", __wt_struct_confchk, NULL, NULL, 0, NULL,
    WT_CONFIG_COMPILED_TYPE_FORMAT, 55, INT64_MIN, INT64_MAX, NULL},
  {"verbose", "list", NULL, "choices=[\"write_timestamp\"]", NULL, 0, NULL,
    WT_CONFIG_COMPILED_TYPE_LIST, 10, INT64_MIN, INT64_MAX, confchk_verbose10_choices},
  {"write_timestamp_usage", "string", NULL,
    "choices=[\"always\",\"key_consistent\",\"mixed_mode\","
    "\"never\",\"none\",\"ordered\"]",
    NULL, 0, NULL, WT_CONFIG_COMPILED_TYPE_STRING, 11, INT64_MIN, INT64_MAX,
    confchk_write_timestamp_usage9_choices},
  {NULL, NULL, NULL, NULL, NULL, 0, NULL, 0, 0, 0, 0, NULL}};

static const uint8_t confchk_table_meta_jump[WT_CONFIG_JUMP_TABLE_SIZE] = {0, 0, 0, 0, 0, 0, 0, 0,
  0, 0, 0, 0, 0, 0, 0, 0, 0, 0, 0, 0, 0, 0, 0, 0, 0, 0, 0, 0, 0, 0, 0, 0, 0, 0, 0, 0, 0, 0, 0, 0, 0,
  0, 0, 0, 0, 0, 0, 0, 0, 0, 0, 0, 0, 0, 0, 0, 0, 0, 0, 0, 0, 0, 0, 0, 0, 0, 0, 0, 0, 0, 0, 0, 0, 0,
  0, 0, 0, 0, 0, 0, 0, 0, 0, 0, 0, 0, 0, 0, 0, 0, 0, 0, 0, 0, 0, 0, 0, 0, 2, 2, 5, 5, 5, 5, 5, 5, 5,
  5, 6, 6, 6, 6, 6, 6, 6, 6, 6, 6, 6, 8, 9, 9, 9, 9, 9, 9, 9, 9};

static const char *confchk_access_pattern_hint7_choices[] = {
  __WT_CONFIG_CHOICE_none, __WT_CONFIG_CHOICE_random, __WT_CONFIG_CHOICE_sequential, NULL};

static const char *confchk_block_allocation6_choices[] = {
  __WT_CONFIG_CHOICE_best, __WT_CONFIG_CHOICE_first, NULL};

static const char *confchk_checksum6_choices[] = {__WT_CONFIG_CHOICE_on, __WT_CONFIG_CHOICE_off,
  __WT_CONFIG_CHOICE_uncompressed, __WT_CONFIG_CHOICE_unencrypted, NULL};

static const char *confchk_format6_choices[] = {__WT_CONFIG_CHOICE_btree, NULL};

static const char *confchk_verbose11_choices[] = {__WT_CONFIG_CHOICE_write_timestamp, NULL};

static const char *confchk_write_timestamp_usage10_choices[] = {__WT_CONFIG_CHOICE_always,
  __WT_CONFIG_CHOICE_key_consistent, __WT_CONFIG_CHOICE_mixed_mode, __WT_CONFIG_CHOICE_never,
  __WT_CONFIG_CHOICE_none, __WT_CONFIG_CHOICE_ordered, NULL};

static const WT_CONFIG_CHECK confchk_tier_meta[] = {
  {"access_pattern_hint", "string", NULL, "choices=[\"none\",\"random\",\"sequential\"]", NULL, 0,
    NULL, WT_CONFIG_COMPILED_TYPE_STRING, 12, INT64_MIN, INT64_MAX,
    confchk_access_pattern_hint7_choices},
  {"allocation_size", "int", NULL, "min=512B,max=128MB", NULL, 0, NULL, WT_CONFIG_COMPILED_TYPE_INT,
    13, 512, 128LL * WT_MEGABYTE, NULL},
  {"app_metadata", "string", NULL, NULL, NULL, 0, NULL, WT_CONFIG_COMPILED_TYPE_STRING, 0,
    INT64_MIN, INT64_MAX, NULL},
  {"assert", "category", NULL, NULL, confchk_WT_SESSION_create_assert_subconfigs, 4,
    confchk_WT_SESSION_create_assert_subconfigs_jump, WT_CONFIG_COMPILED_TYPE_CATEGORY, 1,
    INT64_MIN, INT64_MAX, NULL},
  {"block_allocation", "string", NULL, "choices=[\"best\",\"first\"]", NULL, 0, NULL,
    WT_CONFIG_COMPILED_TYPE_STRING, 14, INT64_MIN, INT64_MAX, confchk_block_allocation6_choices},
  {"block_compressor", "string", NULL, NULL, NULL, 0, NULL, WT_CONFIG_COMPILED_TYPE_STRING, 15,
    INT64_MIN, INT64_MAX, NULL},
  {"bucket", "string", NULL, NULL, NULL, 0, NULL, WT_CONFIG_COMPILED_TYPE_STRING, 49, INT64_MIN,
    INT64_MAX, NULL},
  {"bucket_prefix", "string", NULL, NULL, NULL, 0, NULL, WT_CONFIG_COMPILED_TYPE_STRING, 50,
    INT64_MIN, INT64_MAX, NULL},
  {"cache_directory", "string", NULL, NULL, NULL, 0, NULL, WT_CONFIG_COMPILED_TYPE_STRING, 51,
    INT64_MIN, INT64_MAX, NULL},
  {"cache_resident", "boolean", NULL, NULL, NULL, 0, NULL, WT_CONFIG_COMPILED_TYPE_BOOLEAN, 16,
    INT64_MIN, INT64_MAX, NULL},
  {"checkpoint", "string", NULL, NULL, NULL, 0, NULL, WT_CONFIG_COMPILED_TYPE_STRING, 56, INT64_MIN,
    INT64_MAX, NULL},
  {"checkpoint_backup_info", "string", NULL, NULL, NULL, 0, NULL, WT_CONFIG_COMPILED_TYPE_STRING,
    57, INT64_MIN, INT64_MAX, NULL},
  {"checkpoint_lsn", "string", NULL, NULL, NULL, 0, NULL, WT_CONFIG_COMPILED_TYPE_STRING, 58,
    INT64_MIN, INT64_MAX, NULL},
  {"checksum", "string", NULL,
    "choices=[\"on\",\"off\",\"uncompressed\","
    "\"unencrypted\"]",
    NULL, 0, NULL, WT_CONFIG_COMPILED_TYPE_STRING, 17, INT64_MIN, INT64_MAX,
    confchk_checksum6_choices},
  {"collator", "string", NULL, NULL, NULL, 0, NULL, WT_CONFIG_COMPILED_TYPE_STRING, 6, INT64_MIN,
    INT64_MAX, NULL},
  {"columns", "list", NULL, NULL, NULL, 0, NULL, WT_CONFIG_COMPILED_TYPE_LIST, 7, INT64_MIN,
    INT64_MAX, NULL},
  {"dictionary", "int", NULL, "min=0", NULL, 0, NULL, WT_CONFIG_COMPILED_TYPE_INT, 18, 0, INT64_MAX,
    NULL},
  {"encryption", "category", NULL, NULL, confchk_WT_SESSION_create_encryption_subconfigs, 2,
    confchk_WT_SESSION_create_encryption_subconfigs_jump, WT_CONFIG_COMPILED_TYPE_CATEGORY, 19,
    INT64_MIN, INT64_MAX, NULL},
  {"format", "string", NULL, "choices=[\"btree\"]", NULL, 0, NULL, WT_CONFIG_COMPILED_TYPE_STRING,
    22, INT64_MIN, INT64_MAX, confchk_format6_choices},
  {"huffman_key", "string", NULL, NULL, NULL, 0, NULL, WT_CONFIG_COMPILED_TYPE_STRING, 23,
    INT64_MIN, INT64_MAX, NULL},
  {"huffman_value", "string", NULL, NULL, NULL, 0, NULL, WT_CONFIG_COMPILED_TYPE_STRING, 24,
    INT64_MIN, INT64_MAX, NULL},
  {"id", "string", NULL, NULL, NULL, 0, NULL, WT_CONFIG_COMPILED_TYPE_STRING, 59, INT64_MIN,
    INT64_MAX, NULL},
  {"ignore_in_memory_cache_size", "boolean", NULL, NULL, NULL, 0, NULL,
    WT_CONFIG_COMPILED_TYPE_BOOLEAN, 25, INT64_MIN, INT64_MAX, NULL},
  {"internal_item_max", "int", NULL, "min=0", NULL, 0, NULL, WT_CONFIG_COMPILED_TYPE_INT, 26, 0,
    INT64_MAX, NULL},
  {"internal_key_max", "int", NULL, "min=0", NULL, 0, NULL, WT_CONFIG_COMPILED_TYPE_INT, 27, 0,
    INT64_MAX, NULL},
  {"internal_key_truncate", "boolean", NULL, NULL, NULL, 0, NULL, WT_CONFIG_COMPILED_TYPE_BOOLEAN,
    28, INT64_MIN, INT64_MAX, NULL},
  {"internal_page_max", "int", NULL, "min=512B,max=512MB", NULL, 0, NULL,
    WT_CONFIG_COMPILED_TYPE_INT, 29, 512, 512LL * WT_MEGABYTE, NULL},
  {"key_format", "format", __wt_struct_confchk, NULL, NULL, 0, NULL, WT_CONFIG_COMPILED_TYPE_FORMAT,
    30, INT64_MIN, INT64_MAX, NULL},
  {"key_gap", "int", NULL, "min=0", NULL, 0, NULL, WT_CONFIG_COMPILED_TYPE_INT, 31, 0, INT64_MAX,
    NULL},
  {"leaf_item_max", "int", NULL, "min=0", NULL, 0, NULL, WT_CONFIG_COMPILED_TYPE_INT, 32, 0,
    INT64_MAX, NULL},
  {"leaf_key_max", "int", NULL, "min=0", NULL, 0, NULL, WT_CONFIG_COMPILED_TYPE_INT, 33, 0,
    INT64_MAX, NULL},
  {"leaf_page_max", "int", NULL, "min=512B,max=512MB", NULL, 0, NULL, WT_CONFIG_COMPILED_TYPE_INT,
    34, 512, 512LL * WT_MEGABYTE, NULL},
  {"leaf_value_max", "int", NULL, "min=0", NULL, 0, NULL, WT_CONFIG_COMPILED_TYPE_INT, 35, 0,
    INT64_MAX, NULL},
  {"log", "category", NULL, NULL, confchk_WT_SESSION_create_log_subconfigs, 1,
    confchk_WT_SESSION_create_log_subconfigs_jump, WT_CONFIG_COMPILED_TYPE_CATEGORY, 36, INT64_MIN,
    INT64_MAX, NULL},
  {"memory_page_image_max", "int", NULL, "min=0", NULL, 0, NULL, WT_CONFIG_COMPILED_TYPE_INT, 38, 0,
    INT64_MAX, NULL},
  {"memory_page_max", "int", NULL, "min=512B,max=10TB", NULL, 0, NULL, WT_CONFIG_COMPILED_TYPE_INT,
    39, 512, 10LL * WT_TERABYTE, NULL},
  {"os_cache_dirty_max", "int", NULL, "min=0", NULL, 0, NULL, WT_CONFIG_COMPILED_TYPE_INT, 40, 0,
    INT64_MAX, NULL},
  {"os_cache_max", "int", NULL, "min=0", NULL, 0, NULL, WT_CONFIG_COMPILED_TYPE_INT, 41, 0,
    INT64_MAX, NULL},
  {"prefix_compression", "boolean", NULL, NULL, NULL, 0, NULL, WT_CONFIG_COMPILED_TYPE_BOOLEAN, 42,
    INT64_MIN, INT64_MAX, NULL},
  {"prefix_compression_min", "int", NULL, "min=0", NULL, 0, NULL, WT_CONFIG_COMPILED_TYPE_INT, 43,
    0, INT64_MAX, NULL},
  {"readonly", "boolean", NULL, NULL, NULL, 0, NULL, WT_CONFIG_COMPILED_TYPE_BOOLEAN, 60, INT64_MIN,
    INT64_MAX, NULL},
  {"split_deepen_min_child", "int", NULL, NULL, NULL, 0, NULL, WT_CONFIG_COMPILED_TYPE_INT, 44,
    INT64_MIN, INT64_MAX, NULL},
  {"split_deepen_per_child", "int", NULL, NULL, NULL, 0, NULL, WT_CONFIG_COMPILED_TYPE_INT, 45,
    INT64_MIN, INT64_MAX, NULL},
  {"split_pct", "int", NULL, "min=50,max=100", NULL, 0, NULL, WT_CONFIG_COMPILED_TYPE_INT, 46, 50,
    100, NULL},
  {"tiered_object", "boolean", NULL, NULL, NULL, 0, NULL, WT_CONFIG_COMPILED_TYPE_BOOLEAN, 61,
    INT64_MIN, INT64_MAX, NULL},
  {"tiered_storage", "category", NULL, NULL, confchk_WT_SESSION_create_tiered_storage_subconfigs, 8,
    confchk_WT_SESSION_create_tiered_storage_subconfigs_jump, WT_CONFIG_COMPILED_TYPE_CATEGORY, 47,
    INT64_MIN, INT64_MAX, NULL},
  {"value_format", "format", __wt_struct_confchk, NULL, NULL, 0, NULL,
    WT_CONFIG_COMPILED_TYPE_FORMAT, 55, INT64_MIN, INT64_MAX, NULL},
  {"verbose", "list", NULL, "choices=[\"write_timestamp\"]", NULL, 0, NULL,
    WT_CONFIG_COMPILED_TYPE_LIST, 10, INT64_MIN, INT64_MAX, confchk_verbose11_choices},
  {"version", "string", NULL, NULL, NULL, 0, NULL, WT_CONFIG_COMPILED_TYPE_STRING, 62, INT64_MIN,
    INT64_MAX, NULL},
  {"write_timestamp_usage", "string", NULL,
    "choices=[\"always\",\"key_consistent\",\"mixed_mode\","
    "\"never\",\"none\",\"ordered\"]",
    NULL, 0, NULL, WT_CONFIG_COMPILED_TYPE_STRING, 11, INT64_MIN, INT64_MAX,
    confchk_write_timestamp_usage10_choices},
  {NULL, NULL, NULL, NULL, NULL, 0, NULL, 0, 0, 0, 0, NULL}};

static const uint8_t confchk_tier_meta_jump[WT_CONFIG_JUMP_TABLE_SIZE] = {0, 0, 0, 0, 0, 0, 0, 0, 0,
  0, 0, 0, 0, 0, 0, 0, 0, 0, 0, 0, 0, 0, 0, 0, 0, 0, 0, 0, 0, 0, 0, 0, 0, 0, 0, 0, 0, 0, 0, 0, 0, 0,
  0, 0, 0, 0, 0, 0, 0, 0, 0, 0, 0, 0, 0, 0, 0, 0, 0, 0, 0, 0, 0, 0, 0, 0, 0, 0, 0, 0, 0, 0, 0, 0, 0,
  0, 0, 0, 0, 0, 0, 0, 0, 0, 0, 0, 0, 0, 0, 0, 0, 0, 0, 0, 0, 0, 0, 0, 4, 8, 16, 17, 18, 19, 19, 21,
  27, 27, 29, 34, 36, 36, 38, 40, 40, 41, 44, 46, 46, 49, 50, 50, 50, 50, 50, 50, 50, 50};

static const char *confchk_access_pattern_hint8_choices[] = {
  __WT_CONFIG_CHOICE_none, __WT_CONFIG_CHOICE_random, __WT_CONFIG_CHOICE_sequential, NULL};

static const char *confchk_block_allocation7_choices[] = {
  __WT_CONFIG_CHOICE_best, __WT_CONFIG_CHOICE_first, NULL};

static const char *confchk_checksum7_choices[] = {__WT_CONFIG_CHOICE_on, __WT_CONFIG_CHOICE_off,
  __WT_CONFIG_CHOICE_uncompressed, __WT_CONFIG_CHOICE_unencrypted, NULL};

static const char *confchk_format7_choices[] = {__WT_CONFIG_CHOICE_btree, NULL};

static const char *confchk_verbose12_choices[] = {__WT_CONFIG_CHOICE_write_timestamp, NULL};

static const char *confchk_write_timestamp_usage11_choices[] = {__WT_CONFIG_CHOICE_always,
  __WT_CONFIG_CHOICE_key_consistent, __WT_CONFIG_CHOICE_mixed_mode, __WT_CONFIG_CHOICE_never,
  __WT_CONFIG_CHOICE_none, __WT_CONFIG_CHOICE_ordered, NULL};

static const WT_CONFIG_CHECK confchk_tiered_meta[] = {
  {"access_pattern_hint", "string", NULL, "choices=[\"none\",\"random\",\"sequential\"]", NULL, 0,
    NULL, WT_CONFIG_COMPILED_TYPE_STRING, 12, INT64_MIN, INT64_MAX,
    confchk_access_pattern_hint8_choices},
  {"allocation_size", "int", NULL, "min=512B,max=128MB", NULL, 0, NULL, WT_CONFIG_COMPILED_TYPE_INT,
    13, 512, 128LL * WT_MEGABYTE, NULL},
  {"app_metadata", "string", NULL, NULL, NULL, 0, NULL, WT_CONFIG_COMPILED_TYPE_STRING, 0,
    INT64_MIN, INT64_MAX, NULL},
  {"assert", "category", NULL, NULL, confchk_WT_SESSION_create_assert_subconfigs, 4,
    confchk_WT_SESSION_create_assert_subconfigs_jump, WT_CONFIG_COMPILED_TYPE_CATEGORY, 1,
    INT64_MIN, INT64_MAX, NULL},
  {"block_allocation", "string", NULL, "choices=[\"best\",\"first\"]", NULL, 0, NULL,
    WT_CONFIG_COMPILED_TYPE_STRING, 14, INT64_MIN, INT64_MAX, confchk_block_allocation7_choices},
  {"block_compressor", "string", NULL, NULL, NULL, 0, NULL, WT_CONFIG_COMPILED_TYPE_STRING, 15,
    INT64_MIN, INT64_MAX, NULL},
  {"cache_resident", "boolean", NULL, NULL, NULL, 0, NULL, WT_CONFIG_COMPILED_TYPE_BOOLEAN, 16,
    INT64_MIN, INT64_MAX, NULL},
  {"checkpoint", "string", NULL, NULL, NULL, 0, NULL, WT_CONFIG_COMPILED_TYPE_STRING, 56, INT64_MIN,
    INT64_MAX, NULL},
  {"checkpoint_backup_info", "string", NULL, NULL, NULL, 0, NULL, WT_CONFIG_COMPILED_TYPE_STRING,
    57, INT64_MIN, INT64_MAX, NULL},
  {"checkpoint_lsn", "string", NULL, NULL, NULL, 0, NULL, WT_CONFIG_COMPILED_TYPE_STRING, 58,
    INT64_MIN, INT64_MAX, NULL},
  {"checksum", "string", NULL,
    "choices=[\"on\",\"off\",\"uncompressed\","
    "\"unencrypted\"]",
    NULL, 0, NULL, WT_CONFIG_COMPILED_TYPE_STRING, 17, INT64_MIN, INT64_MAX,
    confchk_checksum7_choices},
  {"collator", "string", NULL, NULL, NULL, 0, NULL, WT_CONFIG_COMPILED_TYPE_STRING, 6, INT64_MIN,
    INT64_MAX, NULL},
  {"columns", "list", NULL, NULL, NULL, 0, NULL, WT_CONFIG_COMPILED_TYPE_LIST, 7, INT64_MIN,
    INT64_MAX, NULL},
  {"dictionary", "int", NULL, "min=0", NULL, 0, NULL, WT_CONFIG_COMPILED_TYPE_INT, 18, 0, INT64_MAX,
    NULL},
  {"encryption", "category", NULL, NULL, confchk_WT_SESSION_create_encryption_subconfigs, 2,
    confchk_WT_SESSION_create_encryption_subconfigs_jump, WT_CONFIG_COMPILED_TYPE_CATEGORY, 19,
    INT64_MIN, INT64_MAX, NULL},
  {"flush_time", "string", NULL, NULL, NULL, 0, NULL, WT_CONFIG_COMPILED_TYPE_STRING, 83, INT64_MIN,
    INT64_MAX, NULL},
  {"flush_timestamp", "string", NULL, NULL, NULL, 0, NULL, WT_CONFIG_COMPILED_TYPE_STRING, 84,
    INT64_MIN, INT64_MAX, NULL},
  {"format", "string", NULL, "choices=[\"btree\"]", NULL, 0, NULL, WT_CONFIG_COMPILED_TYPE_STRING,
    22, INT64_MIN, INT64_MAX, confchk_format7_choices},
  {"huffman_key", "string", NULL, NULL, NULL, 0, NULL, WT_CONFIG_COMPILED_TYPE_STRING, 23,
    INT64_MIN, INT64_MAX, NULL},
  {"huffman_value", "string", NULL, NULL, NULL, 0, NULL, WT_CONFIG_COMPILED_TYPE_STRING, 24,
    INT64_MIN, INT64_MAX, NULL},
  {"id", "string", NULL, NULL, NULL, 0, NULL, WT_CONFIG_COMPILED_TYPE_STRING, 59, INT64_MIN,
    INT64_MAX, NULL},
  {"ignore_in_memory_cache_size", "boolean", NULL, NULL, NULL, 0, NULL,
    WT_CONFIG_COMPILED_TYPE_BOOLEAN, 25, INT64_MIN, INT64_MAX, NULL},
  {"internal_item_max", "int", NULL, "min=0", NULL, 0, NULL, WT_CONFIG_COMPILED_TYPE_INT, 26, 0,
    INT64_MAX, NULL},
  {"internal_key_max", "int", NULL, "min=0", NULL, 0, NULL, WT_CONFIG_COMPILED_TYPE_INT, 27, 0,
    INT64_MAX, NULL},
  {"internal_key_truncate", "boolean", NULL, NULL, NULL, 0, NULL, WT_CONFIG_COMPILED_TYPE_BOOLEAN,
    28, INT64_MIN, INT64_MAX, NULL},
  {"internal_page_max", "int", NULL, "min=512B,max=512MB", NULL, 0, NULL,
    WT_CONFIG_COMPILED_TYPE_INT, 29, 512, 512LL * WT_MEGABYTE, NULL},
  {"key_format", "format", __wt_struct_confchk, NULL, NULL, 0, NULL, WT_CONFIG_COMPILED_TYPE_FORMAT,
    30, INT64_MIN, INT64_MAX, NULL},
  {"key_gap", "int", NULL, "min=0", NULL, 0, NULL, WT_CONFIG_COMPILED_TYPE_INT, 31, 0, INT64_MAX,
    NULL},
  {"last", "string", NULL, NULL, NULL, 0, NULL, WT_CONFIG_COMPILED_TYPE_STRING, 65, INT64_MIN,
    INT64_MAX, NULL},
  {"leaf_item_max", "int", NULL, "min=0", NULL, 0, NULL, WT_CONFIG_COMPILED_TYPE_INT, 32, 0,
    INT64_MAX, NULL},
  {"leaf_key_max", "int", NULL, "min=0", NULL, 0, NULL, WT_CONFIG_COMPILED_TYPE_INT, 33, 0,
    INT64_MAX, NULL},
  {"leaf_page_max", "int", NULL, "min=512B,max=512MB", NULL, 0, NULL, WT_CONFIG_COMPILED_TYPE_INT,
    34, 512, 512LL * WT_MEGABYTE, NULL},
  {"leaf_value_max", "int", NULL, "min=0", NULL, 0, NULL, WT_CONFIG_COMPILED_TYPE_INT, 35, 0,
    INT64_MAX, NULL},
  {"log", "category", NULL, NULL, confchk_WT_SESSION_create_log_subconfigs, 1,
    confchk_WT_SESSION_create_log_subconfigs_jump, WT_CONFIG_COMPILED_TYPE_CATEGORY, 36, INT64_MIN,
    INT64_MAX, NULL},
  {"memory_page_image_max", "int", NULL, "min=0", NULL, 0, NULL, WT_CONFIG_COMPILED_TYPE_INT, 38, 0,
    INT64_MAX, NULL},
  {"memory_page_max", "int", NULL, "min=512B,max=10TB", NULL, 0, NULL, WT_CONFIG_COMPILED_TYPE_INT,
    39, 512, 10LL * WT_TERABYTE, NULL},
  {"oldest", "string", NULL, NULL, NULL, 0, NULL, WT_CONFIG_COMPILED_TYPE_STRING, 86, INT64_MIN,
    INT64_MAX, NULL},
  {"os_cache_dirty_max", "int", NULL, "min=0", NULL, 0, NULL, WT_CONFIG_COMPILED_TYPE_INT, 40, 0,
    INT64_MAX, NULL},
  {"os_cache_max", "int", NULL, "min=0", NULL, 0, NULL, WT_CONFIG_COMPILED_TYPE_INT, 41, 0,
    INT64_MAX, NULL},
  {"prefix_compression", "boolean", NULL, NULL, NULL, 0, NULL, WT_CONFIG_COMPILED_TYPE_BOOLEAN, 42,
    INT64_MIN, INT64_MAX, NULL},
  {"prefix_compression_min", "int", NULL, "min=0", NULL, 0, NULL, WT_CONFIG_COMPILED_TYPE_INT, 43,
    0, INT64_MAX, NULL},
  {"readonly", "boolean", NULL, NULL, NULL, 0, NULL, WT_CONFIG_COMPILED_TYPE_BOOLEAN, 60, INT64_MIN,
    INT64_MAX, NULL},
  {"split_deepen_min_child", "int", NULL, NULL, NULL, 0, NULL, WT_CONFIG_COMPILED_TYPE_INT, 44,
    INT64_MIN, INT64_MAX, NULL},
  {"split_deepen_per_child", "int", NULL, NULL, NULL, 0, NULL, WT_CONFIG_COMPILED_TYPE_INT, 45,
    INT64_MIN, INT64_MAX, NULL},
  {"split_pct", "int", NULL, "min=50,max=100", NULL, 0, NULL, WT_CONFIG_COMPILED_TYPE_INT, 46, 50,
    100, NULL},
  {"tiered_object", "boolean", NULL, NULL, NULL, 0, NULL, WT_CONFIG_COMPILED_TYPE_BOOLEAN, 61,
    INT64_MIN, INT64_MAX, NULL},
  {"tiered_storage", "category", NULL, NULL, confchk_WT_SESSION_create_tiered_storage_subconfigs, 8,
    confchk_WT_SESSION_create_tiered_storage_subconfigs_jump, WT_CONFIG_COMPILED_TYPE_CATEGORY, 47,
    INT64_MIN, INT64_MAX, NULL},
  {"tiers", "list", NULL, NULL, NULL, 0, NULL, WT_CONFIG_COMPILED_TYPE_LIST, 87, INT64_MIN,
    INT64_MAX, NULL},
  {"value_format", "format", __wt_struct_confchk, NULL, NULL, 0, NULL,
    WT_CONFIG_COMPILED_TYPE_FORMAT, 55, INT64_MIN, INT64_MAX, NULL},
  {"verbose", "list", NULL, "choices=[\"write_timestamp\"]", NULL, 0, NULL,
    WT_CONFIG_COMPILED_TYPE_LIST, 10, INT64_MIN, INT64_MAX, confchk_verbose12_choices},
  {"version", "string", NULL, NULL, NULL, 0, NULL, WT_CONFIG_COMPILED_TYPE_STRING, 62, INT64_MIN,
    INT64_MAX, NULL},
  {"write_timestamp_usage", "string", NULL,
    "choices=[\"always\",\"key_consistent\",\"mixed_mode\","
    "\"never\",\"none\",\"ordered\"]",
    NULL, 0, NULL, WT_CONFIG_COMPILED_TYPE_STRING, 11, INT64_MIN, INT64_MAX,
    confchk_write_timestamp_usage11_choices},
  {NULL, NULL, NULL, NULL, NULL, 0, NULL, 0, 0, 0, 0, NULL}};

static const uint8_t confchk_tiered_meta_jump[WT_CONFIG_JUMP_TABLE_SIZE] = {0, 0, 0, 0, 0, 0, 0, 0,
  0, 0, 0, 0, 0, 0, 0, 0, 0, 0, 0, 0, 0, 0, 0, 0, 0, 0, 0, 0, 0, 0, 0, 0, 0, 0, 0, 0, 0, 0, 0, 0, 0,
  0, 0, 0, 0, 0, 0, 0, 0, 0, 0, 0, 0, 0, 0, 0, 0, 0, 0, 0, 0, 0, 0, 0, 0, 0, 0, 0, 0, 0, 0, 0, 0, 0,
  0, 0, 0, 0, 0, 0, 0, 0, 0, 0, 0, 0, 0, 0, 0, 0, 0, 0, 0, 0, 0, 0, 0, 0, 4, 6, 13, 14, 15, 18, 18,
  20, 26, 26, 28, 34, 36, 36, 39, 41, 41, 42, 45, 48, 48, 51, 52, 52, 52, 52, 52, 52, 52, 52};
const char __WT_CONFIG_CHOICE_FILE[] = "FILE";
const char __WT_CONFIG_CHOICE_DRAM[] = "DRAM";

static const char *confchk_type_choices[] = {
  __WT_CONFIG_CHOICE_FILE, __WT_CONFIG_CHOICE_DRAM, NULL};

static const WT_CONFIG_CHECK confchk_wiredtiger_open_chunk_cache_subconfigs[] = {
<<<<<<< HEAD
  {"capacity", "int", NULL, "min=512KB,max=100TB", NULL, 0, NULL, WT_CONFIG_COMPILED_TYPE_INT, 285,
    512LL * WT_KILOBYTE, 100LL * WT_TERABYTE, NULL},
  {"chunk_cache_evict_trigger", "int", NULL, "min=0,max=100", NULL, 0, NULL,
    WT_CONFIG_COMPILED_TYPE_INT, 286, 0, 100, NULL},
  {"chunk_size", "int", NULL, "min=512KB,max=100GB", NULL, 0, NULL, WT_CONFIG_COMPILED_TYPE_INT, 77,
=======
  {"capacity", "int", NULL, "min=512KB,max=100TB", NULL, 0, NULL, WT_CONFIG_COMPILED_TYPE_INT, 280,
    512LL * WT_KILOBYTE, 100LL * WT_TERABYTE, NULL},
  {"chunk_cache_evict_trigger", "int", NULL, "min=0,max=100", NULL, 0, NULL,
    WT_CONFIG_COMPILED_TYPE_INT, 281, 0, 100, NULL},
  {"chunk_size", "int", NULL, "min=512KB,max=100GB", NULL, 0, NULL, WT_CONFIG_COMPILED_TYPE_INT, 75,
>>>>>>> 515e31e0
    512LL * WT_KILOBYTE, 100LL * WT_GIGABYTE, NULL},
  {"enabled", "boolean", NULL, NULL, NULL, 0, NULL, WT_CONFIG_COMPILED_TYPE_BOOLEAN, 37, INT64_MIN,
    INT64_MAX, NULL},
  {"flushed_data_cache_insertion", "boolean", NULL, NULL, NULL, 0, NULL,
<<<<<<< HEAD
    WT_CONFIG_COMPILED_TYPE_BOOLEAN, 288, INT64_MIN, INT64_MAX, NULL},
  {"hashsize", "int", NULL, "min=64,max=1048576", NULL, 0, NULL, WT_CONFIG_COMPILED_TYPE_INT, 184,
=======
    WT_CONFIG_COMPILED_TYPE_BOOLEAN, 283, INT64_MIN, INT64_MAX, NULL},
  {"hashsize", "int", NULL, "min=64,max=1048576", NULL, 0, NULL, WT_CONFIG_COMPILED_TYPE_INT, 178,
>>>>>>> 515e31e0
    64, 1048576LL, NULL},
  {"pinned", "list", NULL, NULL, NULL, 0, NULL, WT_CONFIG_COMPILED_TYPE_LIST, 193, INT64_MIN,
    INT64_MAX, NULL},
<<<<<<< HEAD
  {"storage_path", "string", NULL, NULL, NULL, 0, NULL, WT_CONFIG_COMPILED_TYPE_STRING, 287,
=======
  {"storage_path", "string", NULL, NULL, NULL, 0, NULL, WT_CONFIG_COMPILED_TYPE_STRING, 282,
>>>>>>> 515e31e0
    INT64_MIN, INT64_MAX, NULL},
  {"type", "string", NULL, "choices=[\"FILE\",\"DRAM\"]", NULL, 0, NULL,
    WT_CONFIG_COMPILED_TYPE_STRING, 9, INT64_MIN, INT64_MAX, confchk_type_choices},
  {NULL, NULL, NULL, NULL, NULL, 0, NULL, 0, 0, 0, 0, NULL}};

static const uint8_t
  confchk_wiredtiger_open_chunk_cache_subconfigs_jump[WT_CONFIG_JUMP_TABLE_SIZE] = {0, 0, 0, 0, 0,
    0, 0, 0, 0, 0, 0, 0, 0, 0, 0, 0, 0, 0, 0, 0, 0, 0, 0, 0, 0, 0, 0, 0, 0, 0, 0, 0, 0, 0, 0, 0, 0,
    0, 0, 0, 0, 0, 0, 0, 0, 0, 0, 0, 0, 0, 0, 0, 0, 0, 0, 0, 0, 0, 0, 0, 0, 0, 0, 0, 0, 0, 0, 0, 0,
    0, 0, 0, 0, 0, 0, 0, 0, 0, 0, 0, 0, 0, 0, 0, 0, 0, 0, 0, 0, 0, 0, 0, 0, 0, 0, 0, 0, 0, 0, 0, 3,
    3, 4, 5, 5, 6, 6, 6, 6, 6, 6, 6, 6, 7, 7, 7, 8, 9, 9, 9, 9, 9, 9, 9, 9, 9, 9, 9};

static const WT_CONFIG_CHECK confchk_wiredtiger_open_compatibility_subconfigs[] = {
  {"release", "string", NULL, NULL, NULL, 0, NULL, WT_CONFIG_COMPILED_TYPE_STRING, 195, INT64_MIN,
    INT64_MAX, NULL},
<<<<<<< HEAD
  {"require_max", "string", NULL, NULL, NULL, 0, NULL, WT_CONFIG_COMPILED_TYPE_STRING, 289,
    INT64_MIN, INT64_MAX, NULL},
  {"require_min", "string", NULL, NULL, NULL, 0, NULL, WT_CONFIG_COMPILED_TYPE_STRING, 290,
=======
  {"require_max", "string", NULL, NULL, NULL, 0, NULL, WT_CONFIG_COMPILED_TYPE_STRING, 284,
    INT64_MIN, INT64_MAX, NULL},
  {"require_min", "string", NULL, NULL, NULL, 0, NULL, WT_CONFIG_COMPILED_TYPE_STRING, 285,
>>>>>>> 515e31e0
    INT64_MIN, INT64_MAX, NULL},
  {NULL, NULL, NULL, NULL, NULL, 0, NULL, 0, 0, 0, 0, NULL}};

static const uint8_t
  confchk_wiredtiger_open_compatibility_subconfigs_jump[WT_CONFIG_JUMP_TABLE_SIZE] = {0, 0, 0, 0, 0,
    0, 0, 0, 0, 0, 0, 0, 0, 0, 0, 0, 0, 0, 0, 0, 0, 0, 0, 0, 0, 0, 0, 0, 0, 0, 0, 0, 0, 0, 0, 0, 0,
    0, 0, 0, 0, 0, 0, 0, 0, 0, 0, 0, 0, 0, 0, 0, 0, 0, 0, 0, 0, 0, 0, 0, 0, 0, 0, 0, 0, 0, 0, 0, 0,
    0, 0, 0, 0, 0, 0, 0, 0, 0, 0, 0, 0, 0, 0, 0, 0, 0, 0, 0, 0, 0, 0, 0, 0, 0, 0, 0, 0, 0, 0, 0, 0,
    0, 0, 0, 0, 0, 0, 0, 0, 0, 0, 0, 0, 0, 0, 3, 3, 3, 3, 3, 3, 3, 3, 3, 3, 3, 3, 3};

static const WT_CONFIG_CHECK confchk_wiredtiger_open_encryption_subconfigs[] = {
  {"keyid", "string", NULL, NULL, NULL, 0, NULL, WT_CONFIG_COMPILED_TYPE_STRING, 21, INT64_MIN,
    INT64_MAX, NULL},
  {"name", "string", NULL, NULL, NULL, 0, NULL, WT_CONFIG_COMPILED_TYPE_STRING, 20, INT64_MIN,
    INT64_MAX, NULL},
<<<<<<< HEAD
  {"secretkey", "string", NULL, NULL, NULL, 0, NULL, WT_CONFIG_COMPILED_TYPE_STRING, 295, INT64_MIN,
=======
  {"secretkey", "string", NULL, NULL, NULL, 0, NULL, WT_CONFIG_COMPILED_TYPE_STRING, 290, INT64_MIN,
>>>>>>> 515e31e0
    INT64_MAX, NULL},
  {NULL, NULL, NULL, NULL, NULL, 0, NULL, 0, 0, 0, 0, NULL}};

static const uint8_t confchk_wiredtiger_open_encryption_subconfigs_jump[WT_CONFIG_JUMP_TABLE_SIZE] =
  {0, 0, 0, 0, 0, 0, 0, 0, 0, 0, 0, 0, 0, 0, 0, 0, 0, 0, 0, 0, 0, 0, 0, 0, 0, 0, 0, 0, 0, 0, 0, 0,
    0, 0, 0, 0, 0, 0, 0, 0, 0, 0, 0, 0, 0, 0, 0, 0, 0, 0, 0, 0, 0, 0, 0, 0, 0, 0, 0, 0, 0, 0, 0, 0,
    0, 0, 0, 0, 0, 0, 0, 0, 0, 0, 0, 0, 0, 0, 0, 0, 0, 0, 0, 0, 0, 0, 0, 0, 0, 0, 0, 0, 0, 0, 0, 0,
    0, 0, 0, 0, 0, 0, 0, 0, 0, 0, 0, 0, 1, 1, 1, 2, 2, 2, 2, 2, 3, 3, 3, 3, 3, 3, 3, 3, 3, 3, 3, 3};

static const char *confchk_extra_diagnostics2_choices[] = {__WT_CONFIG_CHOICE_all,
  __WT_CONFIG_CHOICE_checkpoint_validate, __WT_CONFIG_CHOICE_cursor_check,
  __WT_CONFIG_CHOICE_disk_validate, __WT_CONFIG_CHOICE_eviction_check,
  __WT_CONFIG_CHOICE_generation_check, __WT_CONFIG_CHOICE_hs_validate,
  __WT_CONFIG_CHOICE_key_out_of_order, __WT_CONFIG_CHOICE_log_validate, __WT_CONFIG_CHOICE_prepared,
  __WT_CONFIG_CHOICE_slow_operation, __WT_CONFIG_CHOICE_txn_visibility, NULL};
const char __WT_CONFIG_CHOICE_data[] = "data";

static const char *confchk_file_extend_choices[] = {
  __WT_CONFIG_CHOICE_data, __WT_CONFIG_CHOICE_log, NULL};

static const WT_CONFIG_CHECK confchk_wiredtiger_open_hash_subconfigs[] = {
<<<<<<< HEAD
  {"buckets", "int", NULL, "min=64,max=65536", NULL, 0, NULL, WT_CONFIG_COMPILED_TYPE_INT, 299, 64,
    65536, NULL},
  {"dhandle_buckets", "int", NULL, "min=64,max=65536", NULL, 0, NULL, WT_CONFIG_COMPILED_TYPE_INT,
    300, 64, 65536, NULL},
=======
  {"buckets", "int", NULL, "min=64,max=65536", NULL, 0, NULL, WT_CONFIG_COMPILED_TYPE_INT, 294, 64,
    65536, NULL},
  {"dhandle_buckets", "int", NULL, "min=64,max=65536", NULL, 0, NULL, WT_CONFIG_COMPILED_TYPE_INT,
    295, 64, 65536, NULL},
>>>>>>> 515e31e0
  {NULL, NULL, NULL, NULL, NULL, 0, NULL, 0, 0, 0, 0, NULL}};

static const uint8_t confchk_wiredtiger_open_hash_subconfigs_jump[WT_CONFIG_JUMP_TABLE_SIZE] = {0,
  0, 0, 0, 0, 0, 0, 0, 0, 0, 0, 0, 0, 0, 0, 0, 0, 0, 0, 0, 0, 0, 0, 0, 0, 0, 0, 0, 0, 0, 0, 0, 0, 0,
  0, 0, 0, 0, 0, 0, 0, 0, 0, 0, 0, 0, 0, 0, 0, 0, 0, 0, 0, 0, 0, 0, 0, 0, 0, 0, 0, 0, 0, 0, 0, 0, 0,
  0, 0, 0, 0, 0, 0, 0, 0, 0, 0, 0, 0, 0, 0, 0, 0, 0, 0, 0, 0, 0, 0, 0, 0, 0, 0, 0, 0, 0, 0, 0, 0, 1,
  1, 2, 2, 2, 2, 2, 2, 2, 2, 2, 2, 2, 2, 2, 2, 2, 2, 2, 2, 2, 2, 2, 2, 2, 2, 2, 2, 2};

static const char *confchk_json_output2_choices[] = {
  __WT_CONFIG_CHOICE_error, __WT_CONFIG_CHOICE_message, NULL};

static const char *confchk_recover_choices[] = {
  __WT_CONFIG_CHOICE_error, __WT_CONFIG_CHOICE_on, NULL};

static const WT_CONFIG_CHECK confchk_wiredtiger_open_log_subconfigs[] = {
  {"archive", "boolean", NULL, NULL, NULL, 0, NULL, WT_CONFIG_COMPILED_TYPE_BOOLEAN, 243, INT64_MIN,
    INT64_MAX, NULL},
<<<<<<< HEAD
  {"compressor", "string", NULL, NULL, NULL, 0, NULL, WT_CONFIG_COMPILED_TYPE_STRING, 303,
=======
  {"compressor", "string", NULL, NULL, NULL, 0, NULL, WT_CONFIG_COMPILED_TYPE_STRING, 298,
>>>>>>> 515e31e0
    INT64_MIN, INT64_MAX, NULL},
  {"enabled", "boolean", NULL, NULL, NULL, 0, NULL, WT_CONFIG_COMPILED_TYPE_BOOLEAN, 37, INT64_MIN,
    INT64_MAX, NULL},
  {"file_max", "int", NULL, "min=100KB,max=2GB", NULL, 0, NULL, WT_CONFIG_COMPILED_TYPE_INT, 238,
    100LL * WT_KILOBYTE, 2LL * WT_GIGABYTE, NULL},
<<<<<<< HEAD
  {"force_write_wait", "int", NULL, "min=1,max=60", NULL, 0, NULL, WT_CONFIG_COMPILED_TYPE_INT, 304,
=======
  {"force_write_wait", "int", NULL, "min=1,max=60", NULL, 0, NULL, WT_CONFIG_COMPILED_TYPE_INT, 299,
>>>>>>> 515e31e0
    1, 60, NULL},
  {"os_cache_dirty_pct", "int", NULL, "min=0,max=100", NULL, 0, NULL, WT_CONFIG_COMPILED_TYPE_INT,
    244, 0, 100, NULL},
  {"path", "string", NULL, NULL, NULL, 0, NULL, WT_CONFIG_COMPILED_TYPE_STRING, 253, INT64_MIN,
    INT64_MAX, NULL},
  {"prealloc", "boolean", NULL, NULL, NULL, 0, NULL, WT_CONFIG_COMPILED_TYPE_BOOLEAN, 245,
    INT64_MIN, INT64_MAX, NULL},
  {"prealloc_init_count", "int", NULL, "min=1,max=500", NULL, 0, NULL, WT_CONFIG_COMPILED_TYPE_INT,
    246, 1, 500, NULL},
  {"recover", "string", NULL, "choices=[\"error\",\"on\"]", NULL, 0, NULL,
<<<<<<< HEAD
    WT_CONFIG_COMPILED_TYPE_STRING, 305, INT64_MIN, INT64_MAX, confchk_recover_choices},
  {"remove", "boolean", NULL, NULL, NULL, 0, NULL, WT_CONFIG_COMPILED_TYPE_BOOLEAN, 252, INT64_MIN,
=======
    WT_CONFIG_COMPILED_TYPE_STRING, 300, INT64_MIN, INT64_MAX, confchk_recover_choices},
  {"remove", "boolean", NULL, NULL, NULL, 0, NULL, WT_CONFIG_COMPILED_TYPE_BOOLEAN, 247, INT64_MIN,
>>>>>>> 515e31e0
    INT64_MAX, NULL},
  {"zero_fill", "boolean", NULL, NULL, NULL, 0, NULL, WT_CONFIG_COMPILED_TYPE_BOOLEAN, 248,
    INT64_MIN, INT64_MAX, NULL},
  {NULL, NULL, NULL, NULL, NULL, 0, NULL, 0, 0, 0, 0, NULL}};

static const uint8_t confchk_wiredtiger_open_log_subconfigs_jump[WT_CONFIG_JUMP_TABLE_SIZE] = {0, 0,
  0, 0, 0, 0, 0, 0, 0, 0, 0, 0, 0, 0, 0, 0, 0, 0, 0, 0, 0, 0, 0, 0, 0, 0, 0, 0, 0, 0, 0, 0, 0, 0, 0,
  0, 0, 0, 0, 0, 0, 0, 0, 0, 0, 0, 0, 0, 0, 0, 0, 0, 0, 0, 0, 0, 0, 0, 0, 0, 0, 0, 0, 0, 0, 0, 0, 0,
  0, 0, 0, 0, 0, 0, 0, 0, 0, 0, 0, 0, 0, 0, 0, 0, 0, 0, 0, 0, 0, 0, 0, 0, 0, 0, 0, 0, 0, 0, 1, 1, 2,
  2, 3, 5, 5, 5, 5, 5, 5, 5, 5, 5, 6, 9, 9, 11, 11, 11, 11, 11, 11, 11, 11, 12, 12, 12, 12, 12};

static const WT_CONFIG_CHECK confchk_wiredtiger_open_prefetch_subconfigs[] = {
<<<<<<< HEAD
  {"available", "boolean", NULL, NULL, NULL, 0, NULL, WT_CONFIG_COMPILED_TYPE_BOOLEAN, 309,
    INT64_MIN, INT64_MAX, NULL},
  {"default", "boolean", NULL, NULL, NULL, 0, NULL, WT_CONFIG_COMPILED_TYPE_BOOLEAN, 310, INT64_MIN,
=======
  {"available", "boolean", NULL, NULL, NULL, 0, NULL, WT_CONFIG_COMPILED_TYPE_BOOLEAN, 304,
    INT64_MIN, INT64_MAX, NULL},
  {"default", "boolean", NULL, NULL, NULL, 0, NULL, WT_CONFIG_COMPILED_TYPE_BOOLEAN, 305, INT64_MIN,
>>>>>>> 515e31e0
    INT64_MAX, NULL},
  {NULL, NULL, NULL, NULL, NULL, 0, NULL, 0, 0, 0, 0, NULL}};

static const uint8_t confchk_wiredtiger_open_prefetch_subconfigs_jump[WT_CONFIG_JUMP_TABLE_SIZE] = {
  0, 0, 0, 0, 0, 0, 0, 0, 0, 0, 0, 0, 0, 0, 0, 0, 0, 0, 0, 0, 0, 0, 0, 0, 0, 0, 0, 0, 0, 0, 0, 0, 0,
  0, 0, 0, 0, 0, 0, 0, 0, 0, 0, 0, 0, 0, 0, 0, 0, 0, 0, 0, 0, 0, 0, 0, 0, 0, 0, 0, 0, 0, 0, 0, 0, 0,
  0, 0, 0, 0, 0, 0, 0, 0, 0, 0, 0, 0, 0, 0, 0, 0, 0, 0, 0, 0, 0, 0, 0, 0, 0, 0, 0, 0, 0, 0, 0, 0, 1,
  1, 1, 2, 2, 2, 2, 2, 2, 2, 2, 2, 2, 2, 2, 2, 2, 2, 2, 2, 2, 2, 2, 2, 2, 2, 2, 2, 2, 2};

static const char *confchk_statistics3_choices[] = {__WT_CONFIG_CHOICE_all,
  __WT_CONFIG_CHOICE_cache_walk, __WT_CONFIG_CHOICE_fast, __WT_CONFIG_CHOICE_none,
  __WT_CONFIG_CHOICE_clear, __WT_CONFIG_CHOICE_tree_walk, NULL};

static const WT_CONFIG_CHECK confchk_wiredtiger_open_statistics_log_subconfigs[] = {
  {"json", "boolean", NULL, NULL, NULL, 0, NULL, WT_CONFIG_COMPILED_TYPE_BOOLEAN, 261, INT64_MIN,
    INT64_MAX, NULL},
  {"on_close", "boolean", NULL, NULL, NULL, 0, NULL, WT_CONFIG_COMPILED_TYPE_BOOLEAN, 262,
    INT64_MIN, INT64_MAX, NULL},
  {"path", "string", NULL, NULL, NULL, 0, NULL, WT_CONFIG_COMPILED_TYPE_STRING, 253, INT64_MIN,
    INT64_MAX, NULL},
  {"sources", "list", NULL, NULL, NULL, 0, NULL, WT_CONFIG_COMPILED_TYPE_LIST, 263, INT64_MIN,
    INT64_MAX, NULL},
  {"timestamp", "string", NULL, NULL, NULL, 0, NULL, WT_CONFIG_COMPILED_TYPE_STRING, 264, INT64_MIN,
    INT64_MAX, NULL},
  {"wait", "int", NULL, "min=0,max=100000", NULL, 0, NULL, WT_CONFIG_COMPILED_TYPE_INT, 189, 0,
    100000, NULL},
  {NULL, NULL, NULL, NULL, NULL, 0, NULL, 0, 0, 0, 0, NULL}};

static const uint8_t
  confchk_wiredtiger_open_statistics_log_subconfigs_jump[WT_CONFIG_JUMP_TABLE_SIZE] = {0, 0, 0, 0,
    0, 0, 0, 0, 0, 0, 0, 0, 0, 0, 0, 0, 0, 0, 0, 0, 0, 0, 0, 0, 0, 0, 0, 0, 0, 0, 0, 0, 0, 0, 0, 0,
    0, 0, 0, 0, 0, 0, 0, 0, 0, 0, 0, 0, 0, 0, 0, 0, 0, 0, 0, 0, 0, 0, 0, 0, 0, 0, 0, 0, 0, 0, 0, 0,
    0, 0, 0, 0, 0, 0, 0, 0, 0, 0, 0, 0, 0, 0, 0, 0, 0, 0, 0, 0, 0, 0, 0, 0, 0, 0, 0, 0, 0, 0, 0, 0,
    0, 0, 0, 0, 0, 0, 0, 1, 1, 1, 1, 1, 2, 3, 3, 3, 4, 5, 5, 5, 6, 6, 6, 6, 6, 6, 6, 6};

static const WT_CONFIG_CHECK confchk_tiered_storage_subconfigs[] = {
  {"auth_token", "string", NULL, NULL, NULL, 0, NULL, WT_CONFIG_COMPILED_TYPE_STRING, 48, INT64_MIN,
    INT64_MAX, NULL},
  {"bucket", "string", NULL, NULL, NULL, 0, NULL, WT_CONFIG_COMPILED_TYPE_STRING, 49, INT64_MIN,
    INT64_MAX, NULL},
  {"bucket_prefix", "string", NULL, NULL, NULL, 0, NULL, WT_CONFIG_COMPILED_TYPE_STRING, 50,
    INT64_MIN, INT64_MAX, NULL},
  {"cache_directory", "string", NULL, NULL, NULL, 0, NULL, WT_CONFIG_COMPILED_TYPE_STRING, 51,
    INT64_MIN, INT64_MAX, NULL},
<<<<<<< HEAD
  {"interval", "int", NULL, "min=1,max=1000", NULL, 0, NULL, WT_CONFIG_COMPILED_TYPE_INT, 315, 1,
=======
  {"interval", "int", NULL, "min=1,max=1000", NULL, 0, NULL, WT_CONFIG_COMPILED_TYPE_INT, 310, 1,
>>>>>>> 515e31e0
    1000, NULL},
  {"local_retention", "int", NULL, "min=0,max=10000", NULL, 0, NULL, WT_CONFIG_COMPILED_TYPE_INT,
    52, 0, 10000, NULL},
  {"name", "string", NULL, NULL, NULL, 0, NULL, WT_CONFIG_COMPILED_TYPE_STRING, 20, INT64_MIN,
    INT64_MAX, NULL},
  {"shared", "boolean", NULL, NULL, NULL, 0, NULL, WT_CONFIG_COMPILED_TYPE_BOOLEAN, 54, INT64_MIN,
    INT64_MAX, NULL},
  {NULL, NULL, NULL, NULL, NULL, 0, NULL, 0, 0, 0, 0, NULL}};

static const uint8_t confchk_tiered_storage_subconfigs_jump[WT_CONFIG_JUMP_TABLE_SIZE] = {0, 0, 0,
  0, 0, 0, 0, 0, 0, 0, 0, 0, 0, 0, 0, 0, 0, 0, 0, 0, 0, 0, 0, 0, 0, 0, 0, 0, 0, 0, 0, 0, 0, 0, 0, 0,
  0, 0, 0, 0, 0, 0, 0, 0, 0, 0, 0, 0, 0, 0, 0, 0, 0, 0, 0, 0, 0, 0, 0, 0, 0, 0, 0, 0, 0, 0, 0, 0, 0,
  0, 0, 0, 0, 0, 0, 0, 0, 0, 0, 0, 0, 0, 0, 0, 0, 0, 0, 0, 0, 0, 0, 0, 0, 0, 0, 0, 0, 0, 1, 3, 4, 4,
  4, 4, 4, 4, 5, 5, 5, 6, 6, 7, 7, 7, 7, 7, 8, 8, 8, 8, 8, 8, 8, 8, 8, 8, 8, 8};

static const char *confchk_timing_stress_for_test2_choices[] = {
  __WT_CONFIG_CHOICE_aggressive_stash_free, __WT_CONFIG_CHOICE_aggressive_sweep,
  __WT_CONFIG_CHOICE_backup_rename, __WT_CONFIG_CHOICE_checkpoint_evict_page,
  __WT_CONFIG_CHOICE_checkpoint_handle, __WT_CONFIG_CHOICE_checkpoint_slow,
  __WT_CONFIG_CHOICE_checkpoint_stop, __WT_CONFIG_CHOICE_commit_transaction_slow,
  __WT_CONFIG_CHOICE_compact_slow, __WT_CONFIG_CHOICE_evict_reposition,
  __WT_CONFIG_CHOICE_failpoint_eviction_split,
  __WT_CONFIG_CHOICE_failpoint_history_store_delete_key_from_ts,
  __WT_CONFIG_CHOICE_history_store_checkpoint_delay, __WT_CONFIG_CHOICE_history_store_search,
  __WT_CONFIG_CHOICE_history_store_sweep_race, __WT_CONFIG_CHOICE_prefetch_1,
  __WT_CONFIG_CHOICE_prefetch_2, __WT_CONFIG_CHOICE_prefetch_3, __WT_CONFIG_CHOICE_prefix_compare,
  __WT_CONFIG_CHOICE_prepare_checkpoint_delay, __WT_CONFIG_CHOICE_prepare_resolution_1,
  __WT_CONFIG_CHOICE_prepare_resolution_2, __WT_CONFIG_CHOICE_sleep_before_read_overflow_onpage,
  __WT_CONFIG_CHOICE_split_1, __WT_CONFIG_CHOICE_split_2, __WT_CONFIG_CHOICE_split_3,
  __WT_CONFIG_CHOICE_split_4, __WT_CONFIG_CHOICE_split_5, __WT_CONFIG_CHOICE_split_6,
  __WT_CONFIG_CHOICE_split_7, __WT_CONFIG_CHOICE_split_8, __WT_CONFIG_CHOICE_tiered_flush_finish,
  NULL};
const char __WT_CONFIG_CHOICE_dsync[] = "dsync";
const char __WT_CONFIG_CHOICE_fsync[] = "fsync";

static const char *confchk_method2_choices[] = {
  __WT_CONFIG_CHOICE_dsync, __WT_CONFIG_CHOICE_fsync, __WT_CONFIG_CHOICE_none, NULL};

static const WT_CONFIG_CHECK confchk_wiredtiger_open_transaction_sync_subconfigs[] = {
  {"enabled", "boolean", NULL, NULL, NULL, 0, NULL, WT_CONFIG_COMPILED_TYPE_BOOLEAN, 37, INT64_MIN,
    INT64_MAX, NULL},
  {"method", "string", NULL, "choices=[\"dsync\",\"fsync\",\"none\"]", NULL, 0, NULL,
    WT_CONFIG_COMPILED_TYPE_STRING, 191, INT64_MIN, INT64_MAX, confchk_method2_choices},
  {NULL, NULL, NULL, NULL, NULL, 0, NULL, 0, 0, 0, 0, NULL}};

static const uint8_t
  confchk_wiredtiger_open_transaction_sync_subconfigs_jump[WT_CONFIG_JUMP_TABLE_SIZE] = {0, 0, 0, 0,
    0, 0, 0, 0, 0, 0, 0, 0, 0, 0, 0, 0, 0, 0, 0, 0, 0, 0, 0, 0, 0, 0, 0, 0, 0, 0, 0, 0, 0, 0, 0, 0,
    0, 0, 0, 0, 0, 0, 0, 0, 0, 0, 0, 0, 0, 0, 0, 0, 0, 0, 0, 0, 0, 0, 0, 0, 0, 0, 0, 0, 0, 0, 0, 0,
    0, 0, 0, 0, 0, 0, 0, 0, 0, 0, 0, 0, 0, 0, 0, 0, 0, 0, 0, 0, 0, 0, 0, 0, 0, 0, 0, 0, 0, 0, 0, 0,
    0, 0, 1, 1, 1, 1, 1, 1, 1, 1, 2, 2, 2, 2, 2, 2, 2, 2, 2, 2, 2, 2, 2, 2, 2, 2, 2, 2};

static const char *confchk_verbose13_choices[] = {__WT_CONFIG_CHOICE_all, __WT_CONFIG_CHOICE_api,
  __WT_CONFIG_CHOICE_backup, __WT_CONFIG_CHOICE_block, __WT_CONFIG_CHOICE_block_cache,
  __WT_CONFIG_CHOICE_checkpoint, __WT_CONFIG_CHOICE_checkpoint_cleanup,
  __WT_CONFIG_CHOICE_checkpoint_progress, __WT_CONFIG_CHOICE_chunkcache, __WT_CONFIG_CHOICE_compact,
  __WT_CONFIG_CHOICE_compact_progress, __WT_CONFIG_CHOICE_configuration,
  __WT_CONFIG_CHOICE_error_returns, __WT_CONFIG_CHOICE_eviction, __WT_CONFIG_CHOICE_fileops,
  __WT_CONFIG_CHOICE_generation, __WT_CONFIG_CHOICE_handleops, __WT_CONFIG_CHOICE_history_store,
  __WT_CONFIG_CHOICE_history_store_activity, __WT_CONFIG_CHOICE_log, __WT_CONFIG_CHOICE_lsm,
  __WT_CONFIG_CHOICE_lsm_manager, __WT_CONFIG_CHOICE_metadata, __WT_CONFIG_CHOICE_mutex,
  __WT_CONFIG_CHOICE_out_of_order, __WT_CONFIG_CHOICE_overflow, __WT_CONFIG_CHOICE_prefetch,
  __WT_CONFIG_CHOICE_read, __WT_CONFIG_CHOICE_reconcile, __WT_CONFIG_CHOICE_recovery,
  __WT_CONFIG_CHOICE_recovery_progress, __WT_CONFIG_CHOICE_rts, __WT_CONFIG_CHOICE_salvage,
  __WT_CONFIG_CHOICE_shared_cache, __WT_CONFIG_CHOICE_split, __WT_CONFIG_CHOICE_temporary,
  __WT_CONFIG_CHOICE_thread_group, __WT_CONFIG_CHOICE_tiered, __WT_CONFIG_CHOICE_timestamp,
  __WT_CONFIG_CHOICE_transaction, __WT_CONFIG_CHOICE_verify, __WT_CONFIG_CHOICE_version,
  __WT_CONFIG_CHOICE_write, NULL};

static const char *confchk_write_through_choices[] = {
  __WT_CONFIG_CHOICE_data, __WT_CONFIG_CHOICE_log, NULL};

static const WT_CONFIG_CHECK confchk_wiredtiger_open[] = {
<<<<<<< HEAD
  {"aux_path", "string", NULL, NULL, NULL, 0, NULL, WT_CONFIG_COMPILED_TYPE_STRING, 280, INT64_MIN,
    INT64_MAX, NULL},
  {"backup_restore_target", "list", NULL, NULL, NULL, 0, NULL, WT_CONFIG_COMPILED_TYPE_LIST, 281,
=======
  {"backup_restore_target", "list", NULL, NULL, NULL, 0, NULL, WT_CONFIG_COMPILED_TYPE_LIST, 276,
>>>>>>> 515e31e0
    INT64_MIN, INT64_MAX, NULL},
  {"block_cache", "category", NULL, NULL, confchk_wiredtiger_open_block_cache_subconfigs, 12,
    confchk_wiredtiger_open_block_cache_subconfigs_jump, WT_CONFIG_COMPILED_TYPE_CATEGORY, 172,
    INT64_MIN, INT64_MAX, NULL},
  {"buffer_alignment", "int", NULL, "min=-1,max=1MB", NULL, 0, NULL, WT_CONFIG_COMPILED_TYPE_INT,
<<<<<<< HEAD
    282, -1, 1LL * WT_MEGABYTE, NULL},
  {"builtin_extension_config", "string", NULL, NULL, NULL, 0, NULL, WT_CONFIG_COMPILED_TYPE_STRING,
    283, INT64_MIN, INT64_MAX, NULL},
  {"cache_cursors", "boolean", NULL, NULL, NULL, 0, NULL, WT_CONFIG_COMPILED_TYPE_BOOLEAN, 273,
=======
    277, -1, 1LL * WT_MEGABYTE, NULL},
  {"builtin_extension_config", "string", NULL, NULL, NULL, 0, NULL, WT_CONFIG_COMPILED_TYPE_STRING,
    278, INT64_MIN, INT64_MAX, NULL},
  {"cache_cursors", "boolean", NULL, NULL, NULL, 0, NULL, WT_CONFIG_COMPILED_TYPE_BOOLEAN, 270,
>>>>>>> 515e31e0
    INT64_MIN, INT64_MAX, NULL},
  {"cache_max_wait_ms", "int", NULL, "min=0", NULL, 0, NULL, WT_CONFIG_COMPILED_TYPE_INT, 183, 0,
    INT64_MAX, NULL},
  {"cache_overhead", "int", NULL, "min=0,max=30", NULL, 0, NULL, WT_CONFIG_COMPILED_TYPE_INT, 184,
    0, 30, NULL},
  {"cache_size", "int", NULL, "min=1MB,max=10TB", NULL, 0, NULL, WT_CONFIG_COMPILED_TYPE_INT, 185,
    1LL * WT_MEGABYTE, 10LL * WT_TERABYTE, NULL},
  {"cache_stuck_timeout_ms", "int", NULL, "min=0", NULL, 0, NULL, WT_CONFIG_COMPILED_TYPE_INT, 186,
    0, INT64_MAX, NULL},
  {"checkpoint", "category", NULL, NULL, confchk_wiredtiger_open_checkpoint_subconfigs, 2,
    confchk_wiredtiger_open_checkpoint_subconfigs_jump, WT_CONFIG_COMPILED_TYPE_CATEGORY, 187,
    INT64_MIN, INT64_MAX, NULL},
  {"checkpoint_cleanup", "category", NULL, NULL,
    confchk_wiredtiger_open_checkpoint_cleanup_subconfigs, 2,
    confchk_wiredtiger_open_checkpoint_cleanup_subconfigs_jump, WT_CONFIG_COMPILED_TYPE_CATEGORY,
<<<<<<< HEAD
    196, INT64_MIN, INT64_MAX, NULL},
  {"checkpoint_sync", "boolean", NULL, NULL, NULL, 0, NULL, WT_CONFIG_COMPILED_TYPE_BOOLEAN, 284,
=======
    190, INT64_MIN, INT64_MAX, NULL},
  {"checkpoint_sync", "boolean", NULL, NULL, NULL, 0, NULL, WT_CONFIG_COMPILED_TYPE_BOOLEAN, 279,
>>>>>>> 515e31e0
    INT64_MIN, INT64_MAX, NULL},
  {"chunk_cache", "category", NULL, NULL, confchk_wiredtiger_open_chunk_cache_subconfigs, 9,
    confchk_wiredtiger_open_chunk_cache_subconfigs_jump, WT_CONFIG_COMPILED_TYPE_CATEGORY, 192,
    INT64_MIN, INT64_MAX, NULL},
  {"compatibility", "category", NULL, NULL, confchk_wiredtiger_open_compatibility_subconfigs, 3,
    confchk_wiredtiger_open_compatibility_subconfigs_jump, WT_CONFIG_COMPILED_TYPE_CATEGORY, 194,
    INT64_MIN, INT64_MAX, NULL},
  {"compile_configuration_count", "int", NULL, "min=500", NULL, 0, NULL,
<<<<<<< HEAD
    WT_CONFIG_COMPILED_TYPE_INT, 291, 500, INT64_MAX, NULL},
  {"config_base", "boolean", NULL, NULL, NULL, 0, NULL, WT_CONFIG_COMPILED_TYPE_BOOLEAN, 292,
    INT64_MIN, INT64_MAX, NULL},
  {"create", "boolean", NULL, NULL, NULL, 0, NULL, WT_CONFIG_COMPILED_TYPE_BOOLEAN, 293, INT64_MIN,
=======
    WT_CONFIG_COMPILED_TYPE_INT, 286, 500, INT64_MAX, NULL},
  {"config_base", "boolean", NULL, NULL, NULL, 0, NULL, WT_CONFIG_COMPILED_TYPE_BOOLEAN, 287,
    INT64_MIN, INT64_MAX, NULL},
  {"create", "boolean", NULL, NULL, NULL, 0, NULL, WT_CONFIG_COMPILED_TYPE_BOOLEAN, 288, INT64_MIN,
>>>>>>> 515e31e0
    INT64_MAX, NULL},
  {"debug_mode", "category", NULL, NULL, confchk_wiredtiger_open_debug_mode_subconfigs, 17,
    confchk_wiredtiger_open_debug_mode_subconfigs_jump, WT_CONFIG_COMPILED_TYPE_CATEGORY, 196,
    INT64_MIN, INT64_MAX, NULL},
<<<<<<< HEAD
  {"direct_io", "list", NULL, "choices=[\"checkpoint\",\"data\",\"log\"]", NULL, 0, NULL,
    WT_CONFIG_COMPILED_TYPE_LIST, 294, INT64_MIN, INT64_MAX, confchk_direct_io_choices},
=======
  {"direct_io", "list", NULL, NULL, NULL, 0, NULL, WT_CONFIG_COMPILED_TYPE_LIST, 289, INT64_MIN,
    INT64_MAX, NULL},
>>>>>>> 515e31e0
  {"encryption", "category", NULL, NULL, confchk_wiredtiger_open_encryption_subconfigs, 3,
    confchk_wiredtiger_open_encryption_subconfigs_jump, WT_CONFIG_COMPILED_TYPE_CATEGORY, 19,
    INT64_MIN, INT64_MAX, NULL},
  {"error_prefix", "string", NULL, NULL, NULL, 0, NULL, WT_CONFIG_COMPILED_TYPE_STRING, 214,
    INT64_MIN, INT64_MAX, NULL},
  {"eviction", "category", NULL, NULL, confchk_wiredtiger_open_eviction_subconfigs, 4,
    confchk_wiredtiger_open_eviction_subconfigs_jump, WT_CONFIG_COMPILED_TYPE_CATEGORY, 215,
    INT64_MIN, INT64_MAX, NULL},
  {"eviction_checkpoint_target", "int", NULL, "min=0,max=10TB", NULL, 0, NULL,
    WT_CONFIG_COMPILED_TYPE_INT, 220, 0, 10LL * WT_TERABYTE, NULL},
  {"eviction_dirty_target", "int", NULL, "min=1,max=10TB", NULL, 0, NULL,
    WT_CONFIG_COMPILED_TYPE_INT, 221, 1, 10LL * WT_TERABYTE, NULL},
  {"eviction_dirty_trigger", "int", NULL, "min=1,max=10TB", NULL, 0, NULL,
    WT_CONFIG_COMPILED_TYPE_INT, 222, 1, 10LL * WT_TERABYTE, NULL},
  {"eviction_target", "int", NULL, "min=10,max=10TB", NULL, 0, NULL, WT_CONFIG_COMPILED_TYPE_INT,
    223, 10, 10LL * WT_TERABYTE, NULL},
  {"eviction_trigger", "int", NULL, "min=10,max=10TB", NULL, 0, NULL, WT_CONFIG_COMPILED_TYPE_INT,
    224, 10, 10LL * WT_TERABYTE, NULL},
  {"eviction_updates_target", "int", NULL, "min=0,max=10TB", NULL, 0, NULL,
    WT_CONFIG_COMPILED_TYPE_INT, 225, 0, 10LL * WT_TERABYTE, NULL},
  {"eviction_updates_trigger", "int", NULL, "min=0,max=10TB", NULL, 0, NULL,
    WT_CONFIG_COMPILED_TYPE_INT, 226, 0, 10LL * WT_TERABYTE, NULL},
  {"exclusive", "boolean", NULL, NULL, NULL, 0, NULL, WT_CONFIG_COMPILED_TYPE_BOOLEAN, 101,
    INT64_MIN, INT64_MAX, NULL},
<<<<<<< HEAD
  {"extensions", "list", NULL, NULL, NULL, 0, NULL, WT_CONFIG_COMPILED_TYPE_LIST, 296, INT64_MIN,
=======
  {"extensions", "list", NULL, NULL, NULL, 0, NULL, WT_CONFIG_COMPILED_TYPE_LIST, 291, INT64_MIN,
>>>>>>> 515e31e0
    INT64_MAX, NULL},
  {"extra_diagnostics", "list", NULL,
    "choices=[\"all\",\"checkpoint_validate\",\"cursor_check\""
    ",\"disk_validate\",\"eviction_check\",\"generation_check\","
    "\"hs_validate\",\"key_out_of_order\",\"log_validate\","
    "\"prepared\",\"slow_operation\",\"txn_visibility\"]",
    NULL, 0, NULL, WT_CONFIG_COMPILED_TYPE_LIST, 227, INT64_MIN, INT64_MAX,
    confchk_extra_diagnostics2_choices},
  {"file_extend", "list", NULL, "choices=[\"data\",\"log\"]", NULL, 0, NULL,
<<<<<<< HEAD
    WT_CONFIG_COMPILED_TYPE_LIST, 297, INT64_MIN, INT64_MAX, confchk_file_extend_choices},
=======
    WT_CONFIG_COMPILED_TYPE_LIST, 292, INT64_MIN, INT64_MAX, confchk_file_extend_choices},
>>>>>>> 515e31e0
  {"file_manager", "category", NULL, NULL, confchk_wiredtiger_open_file_manager_subconfigs, 3,
    confchk_wiredtiger_open_file_manager_subconfigs_jump, WT_CONFIG_COMPILED_TYPE_CATEGORY, 228,
    INT64_MIN, INT64_MAX, NULL},
  {"generation_drain_timeout_ms", "int", NULL, "min=0", NULL, 0, NULL, WT_CONFIG_COMPILED_TYPE_INT,
    232, 0, INT64_MAX, NULL},
  {"hash", "category", NULL, NULL, confchk_wiredtiger_open_hash_subconfigs, 2,
<<<<<<< HEAD
    confchk_wiredtiger_open_hash_subconfigs_jump, WT_CONFIG_COMPILED_TYPE_CATEGORY, 298, INT64_MIN,
    INT64_MAX, NULL},
  {"hazard_max", "int", NULL, "min=15", NULL, 0, NULL, WT_CONFIG_COMPILED_TYPE_INT, 301, 15,
=======
    confchk_wiredtiger_open_hash_subconfigs_jump, WT_CONFIG_COMPILED_TYPE_CATEGORY, 293, INT64_MIN,
    INT64_MAX, NULL},
  {"hazard_max", "int", NULL, "min=15", NULL, 0, NULL, WT_CONFIG_COMPILED_TYPE_INT, 296, 15,
>>>>>>> 515e31e0
    INT64_MAX, NULL},
  {"heuristic_controls", "category", NULL, NULL,
    confchk_wiredtiger_open_heuristic_controls_subconfigs, 3,
    confchk_wiredtiger_open_heuristic_controls_subconfigs_jump, WT_CONFIG_COMPILED_TYPE_CATEGORY,
    233, INT64_MIN, INT64_MAX, NULL},
  {"history_store", "category", NULL, NULL, confchk_wiredtiger_open_history_store_subconfigs, 1,
    confchk_wiredtiger_open_history_store_subconfigs_jump, WT_CONFIG_COMPILED_TYPE_CATEGORY, 237,
    INT64_MIN, INT64_MAX, NULL},
<<<<<<< HEAD
  {"in_memory", "boolean", NULL, NULL, NULL, 0, NULL, WT_CONFIG_COMPILED_TYPE_BOOLEAN, 302,
=======
  {"in_memory", "boolean", NULL, NULL, NULL, 0, NULL, WT_CONFIG_COMPILED_TYPE_BOOLEAN, 297,
>>>>>>> 515e31e0
    INT64_MIN, INT64_MAX, NULL},
  {"io_capacity", "category", NULL, NULL, confchk_wiredtiger_open_io_capacity_subconfigs, 2,
    confchk_wiredtiger_open_io_capacity_subconfigs_jump, WT_CONFIG_COMPILED_TYPE_CATEGORY, 239,
    INT64_MIN, INT64_MAX, NULL},
  {"json_output", "list", NULL, "choices=[\"error\",\"message\"]", NULL, 0, NULL,
    WT_CONFIG_COMPILED_TYPE_LIST, 242, INT64_MIN, INT64_MAX, confchk_json_output2_choices},
  {"log", "category", NULL, NULL, confchk_wiredtiger_open_log_subconfigs, 12,
    confchk_wiredtiger_open_log_subconfigs_jump, WT_CONFIG_COMPILED_TYPE_CATEGORY, 36, INT64_MIN,
    INT64_MAX, NULL},
  {"lsm_manager", "category", NULL, NULL, confchk_wiredtiger_open_lsm_manager_subconfigs, 2,
    confchk_wiredtiger_open_lsm_manager_subconfigs_jump, WT_CONFIG_COMPILED_TYPE_CATEGORY, 249,
    INT64_MIN, INT64_MAX, NULL},
<<<<<<< HEAD
  {"mmap", "boolean", NULL, NULL, NULL, 0, NULL, WT_CONFIG_COMPILED_TYPE_BOOLEAN, 306, INT64_MIN,
    INT64_MAX, NULL},
  {"mmap_all", "boolean", NULL, NULL, NULL, 0, NULL, WT_CONFIG_COMPILED_TYPE_BOOLEAN, 307,
    INT64_MIN, INT64_MAX, NULL},
  {"multiprocess", "boolean", NULL, NULL, NULL, 0, NULL, WT_CONFIG_COMPILED_TYPE_BOOLEAN, 308,
=======
  {"mmap", "boolean", NULL, NULL, NULL, 0, NULL, WT_CONFIG_COMPILED_TYPE_BOOLEAN, 301, INT64_MIN,
    INT64_MAX, NULL},
  {"mmap_all", "boolean", NULL, NULL, NULL, 0, NULL, WT_CONFIG_COMPILED_TYPE_BOOLEAN, 302,
    INT64_MIN, INT64_MAX, NULL},
  {"multiprocess", "boolean", NULL, NULL, NULL, 0, NULL, WT_CONFIG_COMPILED_TYPE_BOOLEAN, 303,
>>>>>>> 515e31e0
    INT64_MIN, INT64_MAX, NULL},
  {"operation_timeout_ms", "int", NULL, "min=0", NULL, 0, NULL, WT_CONFIG_COMPILED_TYPE_INT, 152, 0,
    INT64_MAX, NULL},
  {"operation_tracking", "category", NULL, NULL,
    confchk_wiredtiger_open_operation_tracking_subconfigs, 2,
    confchk_wiredtiger_open_operation_tracking_subconfigs_jump, WT_CONFIG_COMPILED_TYPE_CATEGORY,
    252, INT64_MIN, INT64_MAX, NULL},
  {"prefetch", "category", NULL, NULL, confchk_wiredtiger_open_prefetch_subconfigs, 2,
    confchk_wiredtiger_open_prefetch_subconfigs_jump, WT_CONFIG_COMPILED_TYPE_CATEGORY, 274,
    INT64_MIN, INT64_MAX, NULL},
  {"readonly", "boolean", NULL, NULL, NULL, 0, NULL, WT_CONFIG_COMPILED_TYPE_BOOLEAN, 60, INT64_MIN,
    INT64_MAX, NULL},
<<<<<<< HEAD
  {"salvage", "boolean", NULL, NULL, NULL, 0, NULL, WT_CONFIG_COMPILED_TYPE_BOOLEAN, 311, INT64_MIN,
    INT64_MAX, NULL},
  {"session_max", "int", NULL, "min=1", NULL, 0, NULL, WT_CONFIG_COMPILED_TYPE_INT, 312, 1,
    INT64_MAX, NULL},
  {"session_scratch_max", "int", NULL, NULL, NULL, 0, NULL, WT_CONFIG_COMPILED_TYPE_INT, 313,
    INT64_MIN, INT64_MAX, NULL},
  {"session_table_cache", "boolean", NULL, NULL, NULL, 0, NULL, WT_CONFIG_COMPILED_TYPE_BOOLEAN,
    314, INT64_MIN, INT64_MAX, NULL},
=======
  {"rollback_to_stable", "category", NULL, NULL,
    confchk_wiredtiger_open_rollback_to_stable_subconfigs, 1,
    confchk_wiredtiger_open_rollback_to_stable_subconfigs_jump, WT_CONFIG_COMPILED_TYPE_CATEGORY,
    254, INT64_MIN, INT64_MAX, NULL},
  {"salvage", "boolean", NULL, NULL, NULL, 0, NULL, WT_CONFIG_COMPILED_TYPE_BOOLEAN, 306, INT64_MIN,
    INT64_MAX, NULL},
  {"session_max", "int", NULL, "min=1", NULL, 0, NULL, WT_CONFIG_COMPILED_TYPE_INT, 307, 1,
    INT64_MAX, NULL},
  {"session_scratch_max", "int", NULL, NULL, NULL, 0, NULL, WT_CONFIG_COMPILED_TYPE_INT, 308,
    INT64_MIN, INT64_MAX, NULL},
  {"session_table_cache", "boolean", NULL, NULL, NULL, 0, NULL, WT_CONFIG_COMPILED_TYPE_BOOLEAN,
    309, INT64_MIN, INT64_MAX, NULL},
>>>>>>> 515e31e0
  {"shared_cache", "category", NULL, NULL, confchk_wiredtiger_open_shared_cache_subconfigs, 5,
    confchk_wiredtiger_open_shared_cache_subconfigs_jump, WT_CONFIG_COMPILED_TYPE_CATEGORY, 256,
    INT64_MIN, INT64_MAX, NULL},
  {"statistics", "list", NULL,
    "choices=[\"all\",\"cache_walk\",\"fast\",\"none\","
    "\"clear\",\"tree_walk\"]",
    NULL, 0, NULL, WT_CONFIG_COMPILED_TYPE_LIST, 134, INT64_MIN, INT64_MAX,
    confchk_statistics3_choices},
  {"statistics_log", "category", NULL, NULL, confchk_wiredtiger_open_statistics_log_subconfigs, 6,
    confchk_wiredtiger_open_statistics_log_subconfigs_jump, WT_CONFIG_COMPILED_TYPE_CATEGORY, 260,
    INT64_MIN, INT64_MAX, NULL},
  {"tiered_storage", "category", NULL, NULL, confchk_tiered_storage_subconfigs, 8,
    confchk_tiered_storage_subconfigs_jump, WT_CONFIG_COMPILED_TYPE_CATEGORY, 47, INT64_MIN,
    INT64_MAX, NULL},
  {"timing_stress_for_test", "list", NULL,
    "choices=[\"aggressive_stash_free\",\"aggressive_sweep\","
    "\"backup_rename\",\"checkpoint_evict_page\","
    "\"checkpoint_handle\",\"checkpoint_slow\",\"checkpoint_stop\","
    "\"commit_transaction_slow\",\"compact_slow\","
    "\"evict_reposition\",\"failpoint_eviction_split\","
    "\"failpoint_history_store_delete_key_from_ts\","
    "\"history_store_checkpoint_delay\",\"history_store_search\","
    "\"history_store_sweep_race\",\"prefetch_1\",\"prefetch_2\","
    "\"prefetch_3\",\"prefix_compare\",\"prepare_checkpoint_delay\","
    "\"prepare_resolution_1\",\"prepare_resolution_2\","
    "\"sleep_before_read_overflow_onpage\",\"split_1\",\"split_2\","
    "\"split_3\",\"split_4\",\"split_5\",\"split_6\",\"split_7\","
    "\"split_8\",\"tiered_flush_finish\"]",
    NULL, 0, NULL, WT_CONFIG_COMPILED_TYPE_LIST, 265, INT64_MIN, INT64_MAX,
    confchk_timing_stress_for_test2_choices},
  {"transaction_sync", "category", NULL, NULL, confchk_wiredtiger_open_transaction_sync_subconfigs,
    2, confchk_wiredtiger_open_transaction_sync_subconfigs_jump, WT_CONFIG_COMPILED_TYPE_CATEGORY,
<<<<<<< HEAD
    316, INT64_MIN, INT64_MAX, NULL},
  {"use_environment", "boolean", NULL, NULL, NULL, 0, NULL, WT_CONFIG_COMPILED_TYPE_BOOLEAN, 317,
    INT64_MIN, INT64_MAX, NULL},
  {"use_environment_priv", "boolean", NULL, NULL, NULL, 0, NULL, WT_CONFIG_COMPILED_TYPE_BOOLEAN,
    318, INT64_MIN, INT64_MAX, NULL},
=======
    311, INT64_MIN, INT64_MAX, NULL},
  {"use_environment", "boolean", NULL, NULL, NULL, 0, NULL, WT_CONFIG_COMPILED_TYPE_BOOLEAN, 312,
    INT64_MIN, INT64_MAX, NULL},
  {"use_environment_priv", "boolean", NULL, NULL, NULL, 0, NULL, WT_CONFIG_COMPILED_TYPE_BOOLEAN,
    313, INT64_MIN, INT64_MAX, NULL},
>>>>>>> 515e31e0
  {"verbose", "list", NULL,
    "choices=[\"all\",\"api\",\"backup\",\"block\","
    "\"block_cache\",\"checkpoint\",\"checkpoint_cleanup\","
    "\"checkpoint_progress\",\"chunkcache\",\"compact\","
    "\"compact_progress\",\"configuration\",\"error_returns\","
    "\"eviction\",\"fileops\",\"generation\",\"handleops\","
    "\"history_store\",\"history_store_activity\",\"log\",\"lsm\","
    "\"lsm_manager\",\"metadata\",\"mutex\",\"out_of_order\","
    "\"overflow\",\"prefetch\",\"read\",\"reconcile\",\"recovery\","
    "\"recovery_progress\",\"rts\",\"salvage\",\"shared_cache\","
    "\"split\",\"temporary\",\"thread_group\",\"tiered\","
    "\"timestamp\",\"transaction\",\"verify\",\"version\",\"write\"]",
    NULL, 0, NULL, WT_CONFIG_COMPILED_TYPE_LIST, 10, INT64_MIN, INT64_MAX,
    confchk_verbose13_choices},
<<<<<<< HEAD
  {"verify_metadata", "boolean", NULL, NULL, NULL, 0, NULL, WT_CONFIG_COMPILED_TYPE_BOOLEAN, 319,
    INT64_MIN, INT64_MAX, NULL},
  {"write_through", "list", NULL, "choices=[\"data\",\"log\"]", NULL, 0, NULL,
    WT_CONFIG_COMPILED_TYPE_LIST, 320, INT64_MIN, INT64_MAX, confchk_write_through_choices},
=======
  {"verify_metadata", "boolean", NULL, NULL, NULL, 0, NULL, WT_CONFIG_COMPILED_TYPE_BOOLEAN, 314,
    INT64_MIN, INT64_MAX, NULL},
  {"write_through", "list", NULL, "choices=[\"data\",\"log\"]", NULL, 0, NULL,
    WT_CONFIG_COMPILED_TYPE_LIST, 315, INT64_MIN, INT64_MAX, confchk_write_through_choices},
>>>>>>> 515e31e0
  {NULL, NULL, NULL, NULL, NULL, 0, NULL, 0, 0, 0, 0, NULL}};

static const uint8_t confchk_wiredtiger_open_jump[WT_CONFIG_JUMP_TABLE_SIZE] = {0, 0, 0, 0, 0, 0, 0,
  0, 0, 0, 0, 0, 0, 0, 0, 0, 0, 0, 0, 0, 0, 0, 0, 0, 0, 0, 0, 0, 0, 0, 0, 0, 0, 0, 0, 0, 0, 0, 0, 0,
  0, 0, 0, 0, 0, 0, 0, 0, 0, 0, 0, 0, 0, 0, 0, 0, 0, 0, 0, 0, 0, 0, 0, 0, 0, 0, 0, 0, 0, 0, 0, 0, 0,
<<<<<<< HEAD
  0, 0, 0, 0, 0, 0, 0, 0, 0, 0, 0, 0, 0, 0, 0, 0, 0, 0, 0, 0, 0, 0, 0, 0, 0, 1, 5, 18, 20, 33, 35,
  36, 40, 42, 43, 43, 45, 48, 48, 50, 51, 51, 52, 59, 62, 64, 66, 67, 67, 67, 67, 67, 67, 67, 67};

static const char *confchk_direct_io2_choices[] = {
  __WT_CONFIG_CHOICE_checkpoint, __WT_CONFIG_CHOICE_data, __WT_CONFIG_CHOICE_log, NULL};
=======
  0, 0, 0, 0, 0, 0, 0, 0, 0, 0, 0, 0, 0, 0, 0, 0, 0, 0, 0, 0, 0, 0, 0, 0, 0, 0, 4, 17, 19, 32, 34,
  35, 39, 41, 42, 42, 44, 47, 47, 49, 50, 50, 52, 59, 62, 64, 66, 67, 67, 67, 67, 67, 67, 67, 67};
>>>>>>> 515e31e0

static const char *confchk_extra_diagnostics3_choices[] = {__WT_CONFIG_CHOICE_all,
  __WT_CONFIG_CHOICE_checkpoint_validate, __WT_CONFIG_CHOICE_cursor_check,
  __WT_CONFIG_CHOICE_disk_validate, __WT_CONFIG_CHOICE_eviction_check,
  __WT_CONFIG_CHOICE_generation_check, __WT_CONFIG_CHOICE_hs_validate,
  __WT_CONFIG_CHOICE_key_out_of_order, __WT_CONFIG_CHOICE_log_validate, __WT_CONFIG_CHOICE_prepared,
  __WT_CONFIG_CHOICE_slow_operation, __WT_CONFIG_CHOICE_txn_visibility, NULL};

static const char *confchk_file_extend2_choices[] = {
  __WT_CONFIG_CHOICE_data, __WT_CONFIG_CHOICE_log, NULL};

static const char *confchk_json_output3_choices[] = {
  __WT_CONFIG_CHOICE_error, __WT_CONFIG_CHOICE_message, NULL};

static const char *confchk_statistics4_choices[] = {__WT_CONFIG_CHOICE_all,
  __WT_CONFIG_CHOICE_cache_walk, __WT_CONFIG_CHOICE_fast, __WT_CONFIG_CHOICE_none,
  __WT_CONFIG_CHOICE_clear, __WT_CONFIG_CHOICE_tree_walk, NULL};

static const char *confchk_timing_stress_for_test3_choices[] = {
  __WT_CONFIG_CHOICE_aggressive_stash_free, __WT_CONFIG_CHOICE_aggressive_sweep,
  __WT_CONFIG_CHOICE_backup_rename, __WT_CONFIG_CHOICE_checkpoint_evict_page,
  __WT_CONFIG_CHOICE_checkpoint_handle, __WT_CONFIG_CHOICE_checkpoint_slow,
  __WT_CONFIG_CHOICE_checkpoint_stop, __WT_CONFIG_CHOICE_commit_transaction_slow,
  __WT_CONFIG_CHOICE_compact_slow, __WT_CONFIG_CHOICE_evict_reposition,
  __WT_CONFIG_CHOICE_failpoint_eviction_split,
  __WT_CONFIG_CHOICE_failpoint_history_store_delete_key_from_ts,
  __WT_CONFIG_CHOICE_history_store_checkpoint_delay, __WT_CONFIG_CHOICE_history_store_search,
  __WT_CONFIG_CHOICE_history_store_sweep_race, __WT_CONFIG_CHOICE_prefetch_1,
  __WT_CONFIG_CHOICE_prefetch_2, __WT_CONFIG_CHOICE_prefetch_3, __WT_CONFIG_CHOICE_prefix_compare,
  __WT_CONFIG_CHOICE_prepare_checkpoint_delay, __WT_CONFIG_CHOICE_prepare_resolution_1,
  __WT_CONFIG_CHOICE_prepare_resolution_2, __WT_CONFIG_CHOICE_sleep_before_read_overflow_onpage,
  __WT_CONFIG_CHOICE_split_1, __WT_CONFIG_CHOICE_split_2, __WT_CONFIG_CHOICE_split_3,
  __WT_CONFIG_CHOICE_split_4, __WT_CONFIG_CHOICE_split_5, __WT_CONFIG_CHOICE_split_6,
  __WT_CONFIG_CHOICE_split_7, __WT_CONFIG_CHOICE_split_8, __WT_CONFIG_CHOICE_tiered_flush_finish,
  NULL};

static const char *confchk_verbose14_choices[] = {__WT_CONFIG_CHOICE_all, __WT_CONFIG_CHOICE_api,
  __WT_CONFIG_CHOICE_backup, __WT_CONFIG_CHOICE_block, __WT_CONFIG_CHOICE_block_cache,
  __WT_CONFIG_CHOICE_checkpoint, __WT_CONFIG_CHOICE_checkpoint_cleanup,
  __WT_CONFIG_CHOICE_checkpoint_progress, __WT_CONFIG_CHOICE_chunkcache, __WT_CONFIG_CHOICE_compact,
  __WT_CONFIG_CHOICE_compact_progress, __WT_CONFIG_CHOICE_configuration,
  __WT_CONFIG_CHOICE_error_returns, __WT_CONFIG_CHOICE_eviction, __WT_CONFIG_CHOICE_fileops,
  __WT_CONFIG_CHOICE_generation, __WT_CONFIG_CHOICE_handleops, __WT_CONFIG_CHOICE_history_store,
  __WT_CONFIG_CHOICE_history_store_activity, __WT_CONFIG_CHOICE_log, __WT_CONFIG_CHOICE_lsm,
  __WT_CONFIG_CHOICE_lsm_manager, __WT_CONFIG_CHOICE_metadata, __WT_CONFIG_CHOICE_mutex,
  __WT_CONFIG_CHOICE_out_of_order, __WT_CONFIG_CHOICE_overflow, __WT_CONFIG_CHOICE_prefetch,
  __WT_CONFIG_CHOICE_read, __WT_CONFIG_CHOICE_reconcile, __WT_CONFIG_CHOICE_recovery,
  __WT_CONFIG_CHOICE_recovery_progress, __WT_CONFIG_CHOICE_rts, __WT_CONFIG_CHOICE_salvage,
  __WT_CONFIG_CHOICE_shared_cache, __WT_CONFIG_CHOICE_split, __WT_CONFIG_CHOICE_temporary,
  __WT_CONFIG_CHOICE_thread_group, __WT_CONFIG_CHOICE_tiered, __WT_CONFIG_CHOICE_timestamp,
  __WT_CONFIG_CHOICE_transaction, __WT_CONFIG_CHOICE_verify, __WT_CONFIG_CHOICE_version,
  __WT_CONFIG_CHOICE_write, NULL};

static const char *confchk_write_through2_choices[] = {
  __WT_CONFIG_CHOICE_data, __WT_CONFIG_CHOICE_log, NULL};

static const WT_CONFIG_CHECK confchk_wiredtiger_open_all[] = {
<<<<<<< HEAD
  {"aux_path", "string", NULL, NULL, NULL, 0, NULL, WT_CONFIG_COMPILED_TYPE_STRING, 280, INT64_MIN,
    INT64_MAX, NULL},
  {"backup_restore_target", "list", NULL, NULL, NULL, 0, NULL, WT_CONFIG_COMPILED_TYPE_LIST, 281,
=======
  {"backup_restore_target", "list", NULL, NULL, NULL, 0, NULL, WT_CONFIG_COMPILED_TYPE_LIST, 276,
>>>>>>> 515e31e0
    INT64_MIN, INT64_MAX, NULL},
  {"block_cache", "category", NULL, NULL, confchk_wiredtiger_open_block_cache_subconfigs, 12,
    confchk_wiredtiger_open_block_cache_subconfigs_jump, WT_CONFIG_COMPILED_TYPE_CATEGORY, 172,
    INT64_MIN, INT64_MAX, NULL},
  {"buffer_alignment", "int", NULL, "min=-1,max=1MB", NULL, 0, NULL, WT_CONFIG_COMPILED_TYPE_INT,
<<<<<<< HEAD
    282, -1, 1LL * WT_MEGABYTE, NULL},
  {"builtin_extension_config", "string", NULL, NULL, NULL, 0, NULL, WT_CONFIG_COMPILED_TYPE_STRING,
    283, INT64_MIN, INT64_MAX, NULL},
  {"cache_cursors", "boolean", NULL, NULL, NULL, 0, NULL, WT_CONFIG_COMPILED_TYPE_BOOLEAN, 273,
=======
    277, -1, 1LL * WT_MEGABYTE, NULL},
  {"builtin_extension_config", "string", NULL, NULL, NULL, 0, NULL, WT_CONFIG_COMPILED_TYPE_STRING,
    278, INT64_MIN, INT64_MAX, NULL},
  {"cache_cursors", "boolean", NULL, NULL, NULL, 0, NULL, WT_CONFIG_COMPILED_TYPE_BOOLEAN, 270,
>>>>>>> 515e31e0
    INT64_MIN, INT64_MAX, NULL},
  {"cache_max_wait_ms", "int", NULL, "min=0", NULL, 0, NULL, WT_CONFIG_COMPILED_TYPE_INT, 183, 0,
    INT64_MAX, NULL},
  {"cache_overhead", "int", NULL, "min=0,max=30", NULL, 0, NULL, WT_CONFIG_COMPILED_TYPE_INT, 184,
    0, 30, NULL},
  {"cache_size", "int", NULL, "min=1MB,max=10TB", NULL, 0, NULL, WT_CONFIG_COMPILED_TYPE_INT, 185,
    1LL * WT_MEGABYTE, 10LL * WT_TERABYTE, NULL},
  {"cache_stuck_timeout_ms", "int", NULL, "min=0", NULL, 0, NULL, WT_CONFIG_COMPILED_TYPE_INT, 186,
    0, INT64_MAX, NULL},
  {"checkpoint", "category", NULL, NULL, confchk_wiredtiger_open_checkpoint_subconfigs, 2,
    confchk_wiredtiger_open_checkpoint_subconfigs_jump, WT_CONFIG_COMPILED_TYPE_CATEGORY, 187,
    INT64_MIN, INT64_MAX, NULL},
  {"checkpoint_cleanup", "category", NULL, NULL,
    confchk_wiredtiger_open_checkpoint_cleanup_subconfigs, 2,
    confchk_wiredtiger_open_checkpoint_cleanup_subconfigs_jump, WT_CONFIG_COMPILED_TYPE_CATEGORY,
<<<<<<< HEAD
    196, INT64_MIN, INT64_MAX, NULL},
  {"checkpoint_sync", "boolean", NULL, NULL, NULL, 0, NULL, WT_CONFIG_COMPILED_TYPE_BOOLEAN, 284,
=======
    190, INT64_MIN, INT64_MAX, NULL},
  {"checkpoint_sync", "boolean", NULL, NULL, NULL, 0, NULL, WT_CONFIG_COMPILED_TYPE_BOOLEAN, 279,
>>>>>>> 515e31e0
    INT64_MIN, INT64_MAX, NULL},
  {"chunk_cache", "category", NULL, NULL, confchk_wiredtiger_open_chunk_cache_subconfigs, 9,
    confchk_wiredtiger_open_chunk_cache_subconfigs_jump, WT_CONFIG_COMPILED_TYPE_CATEGORY, 192,
    INT64_MIN, INT64_MAX, NULL},
  {"compatibility", "category", NULL, NULL, confchk_wiredtiger_open_compatibility_subconfigs, 3,
    confchk_wiredtiger_open_compatibility_subconfigs_jump, WT_CONFIG_COMPILED_TYPE_CATEGORY, 194,
    INT64_MIN, INT64_MAX, NULL},
  {"compile_configuration_count", "int", NULL, "min=500", NULL, 0, NULL,
<<<<<<< HEAD
    WT_CONFIG_COMPILED_TYPE_INT, 291, 500, INT64_MAX, NULL},
  {"config_base", "boolean", NULL, NULL, NULL, 0, NULL, WT_CONFIG_COMPILED_TYPE_BOOLEAN, 292,
    INT64_MIN, INT64_MAX, NULL},
  {"create", "boolean", NULL, NULL, NULL, 0, NULL, WT_CONFIG_COMPILED_TYPE_BOOLEAN, 293, INT64_MIN,
=======
    WT_CONFIG_COMPILED_TYPE_INT, 286, 500, INT64_MAX, NULL},
  {"config_base", "boolean", NULL, NULL, NULL, 0, NULL, WT_CONFIG_COMPILED_TYPE_BOOLEAN, 287,
    INT64_MIN, INT64_MAX, NULL},
  {"create", "boolean", NULL, NULL, NULL, 0, NULL, WT_CONFIG_COMPILED_TYPE_BOOLEAN, 288, INT64_MIN,
>>>>>>> 515e31e0
    INT64_MAX, NULL},
  {"debug_mode", "category", NULL, NULL, confchk_wiredtiger_open_debug_mode_subconfigs, 17,
    confchk_wiredtiger_open_debug_mode_subconfigs_jump, WT_CONFIG_COMPILED_TYPE_CATEGORY, 196,
    INT64_MIN, INT64_MAX, NULL},
<<<<<<< HEAD
  {"direct_io", "list", NULL, "choices=[\"checkpoint\",\"data\",\"log\"]", NULL, 0, NULL,
    WT_CONFIG_COMPILED_TYPE_LIST, 294, INT64_MIN, INT64_MAX, confchk_direct_io2_choices},
=======
  {"direct_io", "list", NULL, NULL, NULL, 0, NULL, WT_CONFIG_COMPILED_TYPE_LIST, 289, INT64_MIN,
    INT64_MAX, NULL},
>>>>>>> 515e31e0
  {"encryption", "category", NULL, NULL, confchk_wiredtiger_open_encryption_subconfigs, 3,
    confchk_wiredtiger_open_encryption_subconfigs_jump, WT_CONFIG_COMPILED_TYPE_CATEGORY, 19,
    INT64_MIN, INT64_MAX, NULL},
  {"error_prefix", "string", NULL, NULL, NULL, 0, NULL, WT_CONFIG_COMPILED_TYPE_STRING, 214,
    INT64_MIN, INT64_MAX, NULL},
  {"eviction", "category", NULL, NULL, confchk_wiredtiger_open_eviction_subconfigs, 4,
    confchk_wiredtiger_open_eviction_subconfigs_jump, WT_CONFIG_COMPILED_TYPE_CATEGORY, 215,
    INT64_MIN, INT64_MAX, NULL},
  {"eviction_checkpoint_target", "int", NULL, "min=0,max=10TB", NULL, 0, NULL,
    WT_CONFIG_COMPILED_TYPE_INT, 220, 0, 10LL * WT_TERABYTE, NULL},
  {"eviction_dirty_target", "int", NULL, "min=1,max=10TB", NULL, 0, NULL,
    WT_CONFIG_COMPILED_TYPE_INT, 221, 1, 10LL * WT_TERABYTE, NULL},
  {"eviction_dirty_trigger", "int", NULL, "min=1,max=10TB", NULL, 0, NULL,
    WT_CONFIG_COMPILED_TYPE_INT, 222, 1, 10LL * WT_TERABYTE, NULL},
  {"eviction_target", "int", NULL, "min=10,max=10TB", NULL, 0, NULL, WT_CONFIG_COMPILED_TYPE_INT,
    223, 10, 10LL * WT_TERABYTE, NULL},
  {"eviction_trigger", "int", NULL, "min=10,max=10TB", NULL, 0, NULL, WT_CONFIG_COMPILED_TYPE_INT,
    224, 10, 10LL * WT_TERABYTE, NULL},
  {"eviction_updates_target", "int", NULL, "min=0,max=10TB", NULL, 0, NULL,
    WT_CONFIG_COMPILED_TYPE_INT, 225, 0, 10LL * WT_TERABYTE, NULL},
  {"eviction_updates_trigger", "int", NULL, "min=0,max=10TB", NULL, 0, NULL,
    WT_CONFIG_COMPILED_TYPE_INT, 226, 0, 10LL * WT_TERABYTE, NULL},
  {"exclusive", "boolean", NULL, NULL, NULL, 0, NULL, WT_CONFIG_COMPILED_TYPE_BOOLEAN, 101,
    INT64_MIN, INT64_MAX, NULL},
<<<<<<< HEAD
  {"extensions", "list", NULL, NULL, NULL, 0, NULL, WT_CONFIG_COMPILED_TYPE_LIST, 296, INT64_MIN,
=======
  {"extensions", "list", NULL, NULL, NULL, 0, NULL, WT_CONFIG_COMPILED_TYPE_LIST, 291, INT64_MIN,
>>>>>>> 515e31e0
    INT64_MAX, NULL},
  {"extra_diagnostics", "list", NULL,
    "choices=[\"all\",\"checkpoint_validate\",\"cursor_check\""
    ",\"disk_validate\",\"eviction_check\",\"generation_check\","
    "\"hs_validate\",\"key_out_of_order\",\"log_validate\","
    "\"prepared\",\"slow_operation\",\"txn_visibility\"]",
    NULL, 0, NULL, WT_CONFIG_COMPILED_TYPE_LIST, 227, INT64_MIN, INT64_MAX,
    confchk_extra_diagnostics3_choices},
  {"file_extend", "list", NULL, "choices=[\"data\",\"log\"]", NULL, 0, NULL,
<<<<<<< HEAD
    WT_CONFIG_COMPILED_TYPE_LIST, 297, INT64_MIN, INT64_MAX, confchk_file_extend2_choices},
=======
    WT_CONFIG_COMPILED_TYPE_LIST, 292, INT64_MIN, INT64_MAX, confchk_file_extend2_choices},
>>>>>>> 515e31e0
  {"file_manager", "category", NULL, NULL, confchk_wiredtiger_open_file_manager_subconfigs, 3,
    confchk_wiredtiger_open_file_manager_subconfigs_jump, WT_CONFIG_COMPILED_TYPE_CATEGORY, 228,
    INT64_MIN, INT64_MAX, NULL},
  {"generation_drain_timeout_ms", "int", NULL, "min=0", NULL, 0, NULL, WT_CONFIG_COMPILED_TYPE_INT,
    232, 0, INT64_MAX, NULL},
  {"hash", "category", NULL, NULL, confchk_wiredtiger_open_hash_subconfigs, 2,
<<<<<<< HEAD
    confchk_wiredtiger_open_hash_subconfigs_jump, WT_CONFIG_COMPILED_TYPE_CATEGORY, 298, INT64_MIN,
    INT64_MAX, NULL},
  {"hazard_max", "int", NULL, "min=15", NULL, 0, NULL, WT_CONFIG_COMPILED_TYPE_INT, 301, 15,
=======
    confchk_wiredtiger_open_hash_subconfigs_jump, WT_CONFIG_COMPILED_TYPE_CATEGORY, 293, INT64_MIN,
    INT64_MAX, NULL},
  {"hazard_max", "int", NULL, "min=15", NULL, 0, NULL, WT_CONFIG_COMPILED_TYPE_INT, 296, 15,
>>>>>>> 515e31e0
    INT64_MAX, NULL},
  {"heuristic_controls", "category", NULL, NULL,
    confchk_wiredtiger_open_heuristic_controls_subconfigs, 3,
    confchk_wiredtiger_open_heuristic_controls_subconfigs_jump, WT_CONFIG_COMPILED_TYPE_CATEGORY,
    233, INT64_MIN, INT64_MAX, NULL},
  {"history_store", "category", NULL, NULL, confchk_wiredtiger_open_history_store_subconfigs, 1,
    confchk_wiredtiger_open_history_store_subconfigs_jump, WT_CONFIG_COMPILED_TYPE_CATEGORY, 237,
    INT64_MIN, INT64_MAX, NULL},
<<<<<<< HEAD
  {"in_memory", "boolean", NULL, NULL, NULL, 0, NULL, WT_CONFIG_COMPILED_TYPE_BOOLEAN, 302,
=======
  {"in_memory", "boolean", NULL, NULL, NULL, 0, NULL, WT_CONFIG_COMPILED_TYPE_BOOLEAN, 297,
>>>>>>> 515e31e0
    INT64_MIN, INT64_MAX, NULL},
  {"io_capacity", "category", NULL, NULL, confchk_wiredtiger_open_io_capacity_subconfigs, 2,
    confchk_wiredtiger_open_io_capacity_subconfigs_jump, WT_CONFIG_COMPILED_TYPE_CATEGORY, 239,
    INT64_MIN, INT64_MAX, NULL},
  {"json_output", "list", NULL, "choices=[\"error\",\"message\"]", NULL, 0, NULL,
    WT_CONFIG_COMPILED_TYPE_LIST, 242, INT64_MIN, INT64_MAX, confchk_json_output3_choices},
  {"log", "category", NULL, NULL, confchk_wiredtiger_open_log_subconfigs, 12,
    confchk_wiredtiger_open_log_subconfigs_jump, WT_CONFIG_COMPILED_TYPE_CATEGORY, 36, INT64_MIN,
    INT64_MAX, NULL},
  {"lsm_manager", "category", NULL, NULL, confchk_wiredtiger_open_lsm_manager_subconfigs, 2,
    confchk_wiredtiger_open_lsm_manager_subconfigs_jump, WT_CONFIG_COMPILED_TYPE_CATEGORY, 249,
    INT64_MIN, INT64_MAX, NULL},
<<<<<<< HEAD
  {"mmap", "boolean", NULL, NULL, NULL, 0, NULL, WT_CONFIG_COMPILED_TYPE_BOOLEAN, 306, INT64_MIN,
    INT64_MAX, NULL},
  {"mmap_all", "boolean", NULL, NULL, NULL, 0, NULL, WT_CONFIG_COMPILED_TYPE_BOOLEAN, 307,
    INT64_MIN, INT64_MAX, NULL},
  {"multiprocess", "boolean", NULL, NULL, NULL, 0, NULL, WT_CONFIG_COMPILED_TYPE_BOOLEAN, 308,
=======
  {"mmap", "boolean", NULL, NULL, NULL, 0, NULL, WT_CONFIG_COMPILED_TYPE_BOOLEAN, 301, INT64_MIN,
    INT64_MAX, NULL},
  {"mmap_all", "boolean", NULL, NULL, NULL, 0, NULL, WT_CONFIG_COMPILED_TYPE_BOOLEAN, 302,
    INT64_MIN, INT64_MAX, NULL},
  {"multiprocess", "boolean", NULL, NULL, NULL, 0, NULL, WT_CONFIG_COMPILED_TYPE_BOOLEAN, 303,
>>>>>>> 515e31e0
    INT64_MIN, INT64_MAX, NULL},
  {"operation_timeout_ms", "int", NULL, "min=0", NULL, 0, NULL, WT_CONFIG_COMPILED_TYPE_INT, 152, 0,
    INT64_MAX, NULL},
  {"operation_tracking", "category", NULL, NULL,
    confchk_wiredtiger_open_operation_tracking_subconfigs, 2,
    confchk_wiredtiger_open_operation_tracking_subconfigs_jump, WT_CONFIG_COMPILED_TYPE_CATEGORY,
    252, INT64_MIN, INT64_MAX, NULL},
  {"prefetch", "category", NULL, NULL, confchk_wiredtiger_open_prefetch_subconfigs, 2,
    confchk_wiredtiger_open_prefetch_subconfigs_jump, WT_CONFIG_COMPILED_TYPE_CATEGORY, 274,
    INT64_MIN, INT64_MAX, NULL},
  {"readonly", "boolean", NULL, NULL, NULL, 0, NULL, WT_CONFIG_COMPILED_TYPE_BOOLEAN, 60, INT64_MIN,
    INT64_MAX, NULL},
<<<<<<< HEAD
  {"salvage", "boolean", NULL, NULL, NULL, 0, NULL, WT_CONFIG_COMPILED_TYPE_BOOLEAN, 311, INT64_MIN,
    INT64_MAX, NULL},
  {"session_max", "int", NULL, "min=1", NULL, 0, NULL, WT_CONFIG_COMPILED_TYPE_INT, 312, 1,
    INT64_MAX, NULL},
  {"session_scratch_max", "int", NULL, NULL, NULL, 0, NULL, WT_CONFIG_COMPILED_TYPE_INT, 313,
    INT64_MIN, INT64_MAX, NULL},
  {"session_table_cache", "boolean", NULL, NULL, NULL, 0, NULL, WT_CONFIG_COMPILED_TYPE_BOOLEAN,
    314, INT64_MIN, INT64_MAX, NULL},
=======
  {"rollback_to_stable", "category", NULL, NULL,
    confchk_wiredtiger_open_rollback_to_stable_subconfigs, 1,
    confchk_wiredtiger_open_rollback_to_stable_subconfigs_jump, WT_CONFIG_COMPILED_TYPE_CATEGORY,
    254, INT64_MIN, INT64_MAX, NULL},
  {"salvage", "boolean", NULL, NULL, NULL, 0, NULL, WT_CONFIG_COMPILED_TYPE_BOOLEAN, 306, INT64_MIN,
    INT64_MAX, NULL},
  {"session_max", "int", NULL, "min=1", NULL, 0, NULL, WT_CONFIG_COMPILED_TYPE_INT, 307, 1,
    INT64_MAX, NULL},
  {"session_scratch_max", "int", NULL, NULL, NULL, 0, NULL, WT_CONFIG_COMPILED_TYPE_INT, 308,
    INT64_MIN, INT64_MAX, NULL},
  {"session_table_cache", "boolean", NULL, NULL, NULL, 0, NULL, WT_CONFIG_COMPILED_TYPE_BOOLEAN,
    309, INT64_MIN, INT64_MAX, NULL},
>>>>>>> 515e31e0
  {"shared_cache", "category", NULL, NULL, confchk_wiredtiger_open_shared_cache_subconfigs, 5,
    confchk_wiredtiger_open_shared_cache_subconfigs_jump, WT_CONFIG_COMPILED_TYPE_CATEGORY, 256,
    INT64_MIN, INT64_MAX, NULL},
  {"statistics", "list", NULL,
    "choices=[\"all\",\"cache_walk\",\"fast\",\"none\","
    "\"clear\",\"tree_walk\"]",
    NULL, 0, NULL, WT_CONFIG_COMPILED_TYPE_LIST, 134, INT64_MIN, INT64_MAX,
    confchk_statistics4_choices},
  {"statistics_log", "category", NULL, NULL, confchk_wiredtiger_open_statistics_log_subconfigs, 6,
    confchk_wiredtiger_open_statistics_log_subconfigs_jump, WT_CONFIG_COMPILED_TYPE_CATEGORY, 260,
    INT64_MIN, INT64_MAX, NULL},
  {"tiered_storage", "category", NULL, NULL, confchk_tiered_storage_subconfigs, 8,
    confchk_tiered_storage_subconfigs_jump, WT_CONFIG_COMPILED_TYPE_CATEGORY, 47, INT64_MIN,
    INT64_MAX, NULL},
  {"timing_stress_for_test", "list", NULL,
    "choices=[\"aggressive_stash_free\",\"aggressive_sweep\","
    "\"backup_rename\",\"checkpoint_evict_page\","
    "\"checkpoint_handle\",\"checkpoint_slow\",\"checkpoint_stop\","
    "\"commit_transaction_slow\",\"compact_slow\","
    "\"evict_reposition\",\"failpoint_eviction_split\","
    "\"failpoint_history_store_delete_key_from_ts\","
    "\"history_store_checkpoint_delay\",\"history_store_search\","
    "\"history_store_sweep_race\",\"prefetch_1\",\"prefetch_2\","
    "\"prefetch_3\",\"prefix_compare\",\"prepare_checkpoint_delay\","
    "\"prepare_resolution_1\",\"prepare_resolution_2\","
    "\"sleep_before_read_overflow_onpage\",\"split_1\",\"split_2\","
    "\"split_3\",\"split_4\",\"split_5\",\"split_6\",\"split_7\","
    "\"split_8\",\"tiered_flush_finish\"]",
    NULL, 0, NULL, WT_CONFIG_COMPILED_TYPE_LIST, 265, INT64_MIN, INT64_MAX,
    confchk_timing_stress_for_test3_choices},
  {"transaction_sync", "category", NULL, NULL, confchk_wiredtiger_open_transaction_sync_subconfigs,
    2, confchk_wiredtiger_open_transaction_sync_subconfigs_jump, WT_CONFIG_COMPILED_TYPE_CATEGORY,
<<<<<<< HEAD
    316, INT64_MIN, INT64_MAX, NULL},
  {"use_environment", "boolean", NULL, NULL, NULL, 0, NULL, WT_CONFIG_COMPILED_TYPE_BOOLEAN, 317,
    INT64_MIN, INT64_MAX, NULL},
  {"use_environment_priv", "boolean", NULL, NULL, NULL, 0, NULL, WT_CONFIG_COMPILED_TYPE_BOOLEAN,
    318, INT64_MIN, INT64_MAX, NULL},
=======
    311, INT64_MIN, INT64_MAX, NULL},
  {"use_environment", "boolean", NULL, NULL, NULL, 0, NULL, WT_CONFIG_COMPILED_TYPE_BOOLEAN, 312,
    INT64_MIN, INT64_MAX, NULL},
  {"use_environment_priv", "boolean", NULL, NULL, NULL, 0, NULL, WT_CONFIG_COMPILED_TYPE_BOOLEAN,
    313, INT64_MIN, INT64_MAX, NULL},
>>>>>>> 515e31e0
  {"verbose", "list", NULL,
    "choices=[\"all\",\"api\",\"backup\",\"block\","
    "\"block_cache\",\"checkpoint\",\"checkpoint_cleanup\","
    "\"checkpoint_progress\",\"chunkcache\",\"compact\","
    "\"compact_progress\",\"configuration\",\"error_returns\","
    "\"eviction\",\"fileops\",\"generation\",\"handleops\","
    "\"history_store\",\"history_store_activity\",\"log\",\"lsm\","
    "\"lsm_manager\",\"metadata\",\"mutex\",\"out_of_order\","
    "\"overflow\",\"prefetch\",\"read\",\"reconcile\",\"recovery\","
    "\"recovery_progress\",\"rts\",\"salvage\",\"shared_cache\","
    "\"split\",\"temporary\",\"thread_group\",\"tiered\","
    "\"timestamp\",\"transaction\",\"verify\",\"version\",\"write\"]",
    NULL, 0, NULL, WT_CONFIG_COMPILED_TYPE_LIST, 10, INT64_MIN, INT64_MAX,
    confchk_verbose14_choices},
<<<<<<< HEAD
  {"verify_metadata", "boolean", NULL, NULL, NULL, 0, NULL, WT_CONFIG_COMPILED_TYPE_BOOLEAN, 319,
=======
  {"verify_metadata", "boolean", NULL, NULL, NULL, 0, NULL, WT_CONFIG_COMPILED_TYPE_BOOLEAN, 314,
>>>>>>> 515e31e0
    INT64_MIN, INT64_MAX, NULL},
  {"version", "string", NULL, NULL, NULL, 0, NULL, WT_CONFIG_COMPILED_TYPE_STRING, 62, INT64_MIN,
    INT64_MAX, NULL},
  {"write_through", "list", NULL, "choices=[\"data\",\"log\"]", NULL, 0, NULL,
<<<<<<< HEAD
    WT_CONFIG_COMPILED_TYPE_LIST, 320, INT64_MIN, INT64_MAX, confchk_write_through2_choices},
=======
    WT_CONFIG_COMPILED_TYPE_LIST, 315, INT64_MIN, INT64_MAX, confchk_write_through2_choices},
>>>>>>> 515e31e0
  {NULL, NULL, NULL, NULL, NULL, 0, NULL, 0, 0, 0, 0, NULL}};

static const uint8_t confchk_wiredtiger_open_all_jump[WT_CONFIG_JUMP_TABLE_SIZE] = {0, 0, 0, 0, 0,
  0, 0, 0, 0, 0, 0, 0, 0, 0, 0, 0, 0, 0, 0, 0, 0, 0, 0, 0, 0, 0, 0, 0, 0, 0, 0, 0, 0, 0, 0, 0, 0, 0,
  0, 0, 0, 0, 0, 0, 0, 0, 0, 0, 0, 0, 0, 0, 0, 0, 0, 0, 0, 0, 0, 0, 0, 0, 0, 0, 0, 0, 0, 0, 0, 0, 0,
<<<<<<< HEAD
  0, 0, 0, 0, 0, 0, 0, 0, 0, 0, 0, 0, 0, 0, 0, 0, 0, 0, 0, 0, 0, 0, 0, 0, 0, 0, 0, 1, 5, 18, 20, 33,
  35, 36, 40, 42, 43, 43, 45, 48, 48, 50, 51, 51, 52, 59, 62, 64, 67, 68, 68, 68, 68, 68, 68, 68,
  68};

static const char *confchk_direct_io3_choices[] = {
  __WT_CONFIG_CHOICE_checkpoint, __WT_CONFIG_CHOICE_data, __WT_CONFIG_CHOICE_log, NULL};
=======
  0, 0, 0, 0, 0, 0, 0, 0, 0, 0, 0, 0, 0, 0, 0, 0, 0, 0, 0, 0, 0, 0, 0, 0, 0, 0, 0, 0, 4, 17, 19, 32,
  34, 35, 39, 41, 42, 42, 44, 47, 47, 49, 50, 50, 52, 59, 62, 64, 67, 68, 68, 68, 68, 68, 68, 68,
  68};
>>>>>>> 515e31e0

static const char *confchk_extra_diagnostics4_choices[] = {__WT_CONFIG_CHOICE_all,
  __WT_CONFIG_CHOICE_checkpoint_validate, __WT_CONFIG_CHOICE_cursor_check,
  __WT_CONFIG_CHOICE_disk_validate, __WT_CONFIG_CHOICE_eviction_check,
  __WT_CONFIG_CHOICE_generation_check, __WT_CONFIG_CHOICE_hs_validate,
  __WT_CONFIG_CHOICE_key_out_of_order, __WT_CONFIG_CHOICE_log_validate, __WT_CONFIG_CHOICE_prepared,
  __WT_CONFIG_CHOICE_slow_operation, __WT_CONFIG_CHOICE_txn_visibility, NULL};

static const char *confchk_file_extend3_choices[] = {
  __WT_CONFIG_CHOICE_data, __WT_CONFIG_CHOICE_log, NULL};

static const char *confchk_json_output4_choices[] = {
  __WT_CONFIG_CHOICE_error, __WT_CONFIG_CHOICE_message, NULL};

static const char *confchk_statistics5_choices[] = {__WT_CONFIG_CHOICE_all,
  __WT_CONFIG_CHOICE_cache_walk, __WT_CONFIG_CHOICE_fast, __WT_CONFIG_CHOICE_none,
  __WT_CONFIG_CHOICE_clear, __WT_CONFIG_CHOICE_tree_walk, NULL};

static const char *confchk_timing_stress_for_test4_choices[] = {
  __WT_CONFIG_CHOICE_aggressive_stash_free, __WT_CONFIG_CHOICE_aggressive_sweep,
  __WT_CONFIG_CHOICE_backup_rename, __WT_CONFIG_CHOICE_checkpoint_evict_page,
  __WT_CONFIG_CHOICE_checkpoint_handle, __WT_CONFIG_CHOICE_checkpoint_slow,
  __WT_CONFIG_CHOICE_checkpoint_stop, __WT_CONFIG_CHOICE_commit_transaction_slow,
  __WT_CONFIG_CHOICE_compact_slow, __WT_CONFIG_CHOICE_evict_reposition,
  __WT_CONFIG_CHOICE_failpoint_eviction_split,
  __WT_CONFIG_CHOICE_failpoint_history_store_delete_key_from_ts,
  __WT_CONFIG_CHOICE_history_store_checkpoint_delay, __WT_CONFIG_CHOICE_history_store_search,
  __WT_CONFIG_CHOICE_history_store_sweep_race, __WT_CONFIG_CHOICE_prefetch_1,
  __WT_CONFIG_CHOICE_prefetch_2, __WT_CONFIG_CHOICE_prefetch_3, __WT_CONFIG_CHOICE_prefix_compare,
  __WT_CONFIG_CHOICE_prepare_checkpoint_delay, __WT_CONFIG_CHOICE_prepare_resolution_1,
  __WT_CONFIG_CHOICE_prepare_resolution_2, __WT_CONFIG_CHOICE_sleep_before_read_overflow_onpage,
  __WT_CONFIG_CHOICE_split_1, __WT_CONFIG_CHOICE_split_2, __WT_CONFIG_CHOICE_split_3,
  __WT_CONFIG_CHOICE_split_4, __WT_CONFIG_CHOICE_split_5, __WT_CONFIG_CHOICE_split_6,
  __WT_CONFIG_CHOICE_split_7, __WT_CONFIG_CHOICE_split_8, __WT_CONFIG_CHOICE_tiered_flush_finish,
  NULL};

static const char *confchk_verbose15_choices[] = {__WT_CONFIG_CHOICE_all, __WT_CONFIG_CHOICE_api,
  __WT_CONFIG_CHOICE_backup, __WT_CONFIG_CHOICE_block, __WT_CONFIG_CHOICE_block_cache,
  __WT_CONFIG_CHOICE_checkpoint, __WT_CONFIG_CHOICE_checkpoint_cleanup,
  __WT_CONFIG_CHOICE_checkpoint_progress, __WT_CONFIG_CHOICE_chunkcache, __WT_CONFIG_CHOICE_compact,
  __WT_CONFIG_CHOICE_compact_progress, __WT_CONFIG_CHOICE_configuration,
  __WT_CONFIG_CHOICE_error_returns, __WT_CONFIG_CHOICE_eviction, __WT_CONFIG_CHOICE_fileops,
  __WT_CONFIG_CHOICE_generation, __WT_CONFIG_CHOICE_handleops, __WT_CONFIG_CHOICE_history_store,
  __WT_CONFIG_CHOICE_history_store_activity, __WT_CONFIG_CHOICE_log, __WT_CONFIG_CHOICE_lsm,
  __WT_CONFIG_CHOICE_lsm_manager, __WT_CONFIG_CHOICE_metadata, __WT_CONFIG_CHOICE_mutex,
  __WT_CONFIG_CHOICE_out_of_order, __WT_CONFIG_CHOICE_overflow, __WT_CONFIG_CHOICE_prefetch,
  __WT_CONFIG_CHOICE_read, __WT_CONFIG_CHOICE_reconcile, __WT_CONFIG_CHOICE_recovery,
  __WT_CONFIG_CHOICE_recovery_progress, __WT_CONFIG_CHOICE_rts, __WT_CONFIG_CHOICE_salvage,
  __WT_CONFIG_CHOICE_shared_cache, __WT_CONFIG_CHOICE_split, __WT_CONFIG_CHOICE_temporary,
  __WT_CONFIG_CHOICE_thread_group, __WT_CONFIG_CHOICE_tiered, __WT_CONFIG_CHOICE_timestamp,
  __WT_CONFIG_CHOICE_transaction, __WT_CONFIG_CHOICE_verify, __WT_CONFIG_CHOICE_version,
  __WT_CONFIG_CHOICE_write, NULL};

static const char *confchk_write_through3_choices[] = {
  __WT_CONFIG_CHOICE_data, __WT_CONFIG_CHOICE_log, NULL};

static const WT_CONFIG_CHECK confchk_wiredtiger_open_basecfg[] = {
<<<<<<< HEAD
  {"aux_path", "string", NULL, NULL, NULL, 0, NULL, WT_CONFIG_COMPILED_TYPE_STRING, 280, INT64_MIN,
    INT64_MAX, NULL},
  {"backup_restore_target", "list", NULL, NULL, NULL, 0, NULL, WT_CONFIG_COMPILED_TYPE_LIST, 281,
=======
  {"backup_restore_target", "list", NULL, NULL, NULL, 0, NULL, WT_CONFIG_COMPILED_TYPE_LIST, 276,
>>>>>>> 515e31e0
    INT64_MIN, INT64_MAX, NULL},
  {"block_cache", "category", NULL, NULL, confchk_wiredtiger_open_block_cache_subconfigs, 12,
    confchk_wiredtiger_open_block_cache_subconfigs_jump, WT_CONFIG_COMPILED_TYPE_CATEGORY, 172,
    INT64_MIN, INT64_MAX, NULL},
  {"buffer_alignment", "int", NULL, "min=-1,max=1MB", NULL, 0, NULL, WT_CONFIG_COMPILED_TYPE_INT,
<<<<<<< HEAD
    282, -1, 1LL * WT_MEGABYTE, NULL},
  {"builtin_extension_config", "string", NULL, NULL, NULL, 0, NULL, WT_CONFIG_COMPILED_TYPE_STRING,
    283, INT64_MIN, INT64_MAX, NULL},
  {"cache_cursors", "boolean", NULL, NULL, NULL, 0, NULL, WT_CONFIG_COMPILED_TYPE_BOOLEAN, 273,
=======
    277, -1, 1LL * WT_MEGABYTE, NULL},
  {"builtin_extension_config", "string", NULL, NULL, NULL, 0, NULL, WT_CONFIG_COMPILED_TYPE_STRING,
    278, INT64_MIN, INT64_MAX, NULL},
  {"cache_cursors", "boolean", NULL, NULL, NULL, 0, NULL, WT_CONFIG_COMPILED_TYPE_BOOLEAN, 270,
>>>>>>> 515e31e0
    INT64_MIN, INT64_MAX, NULL},
  {"cache_max_wait_ms", "int", NULL, "min=0", NULL, 0, NULL, WT_CONFIG_COMPILED_TYPE_INT, 183, 0,
    INT64_MAX, NULL},
  {"cache_overhead", "int", NULL, "min=0,max=30", NULL, 0, NULL, WT_CONFIG_COMPILED_TYPE_INT, 184,
    0, 30, NULL},
  {"cache_size", "int", NULL, "min=1MB,max=10TB", NULL, 0, NULL, WT_CONFIG_COMPILED_TYPE_INT, 185,
    1LL * WT_MEGABYTE, 10LL * WT_TERABYTE, NULL},
  {"cache_stuck_timeout_ms", "int", NULL, "min=0", NULL, 0, NULL, WT_CONFIG_COMPILED_TYPE_INT, 186,
    0, INT64_MAX, NULL},
  {"checkpoint", "category", NULL, NULL, confchk_wiredtiger_open_checkpoint_subconfigs, 2,
    confchk_wiredtiger_open_checkpoint_subconfigs_jump, WT_CONFIG_COMPILED_TYPE_CATEGORY, 187,
    INT64_MIN, INT64_MAX, NULL},
  {"checkpoint_cleanup", "category", NULL, NULL,
    confchk_wiredtiger_open_checkpoint_cleanup_subconfigs, 2,
    confchk_wiredtiger_open_checkpoint_cleanup_subconfigs_jump, WT_CONFIG_COMPILED_TYPE_CATEGORY,
<<<<<<< HEAD
    196, INT64_MIN, INT64_MAX, NULL},
  {"checkpoint_sync", "boolean", NULL, NULL, NULL, 0, NULL, WT_CONFIG_COMPILED_TYPE_BOOLEAN, 284,
=======
    190, INT64_MIN, INT64_MAX, NULL},
  {"checkpoint_sync", "boolean", NULL, NULL, NULL, 0, NULL, WT_CONFIG_COMPILED_TYPE_BOOLEAN, 279,
>>>>>>> 515e31e0
    INT64_MIN, INT64_MAX, NULL},
  {"chunk_cache", "category", NULL, NULL, confchk_wiredtiger_open_chunk_cache_subconfigs, 9,
    confchk_wiredtiger_open_chunk_cache_subconfigs_jump, WT_CONFIG_COMPILED_TYPE_CATEGORY, 192,
    INT64_MIN, INT64_MAX, NULL},
  {"compatibility", "category", NULL, NULL, confchk_wiredtiger_open_compatibility_subconfigs, 3,
    confchk_wiredtiger_open_compatibility_subconfigs_jump, WT_CONFIG_COMPILED_TYPE_CATEGORY, 194,
    INT64_MIN, INT64_MAX, NULL},
  {"compile_configuration_count", "int", NULL, "min=500", NULL, 0, NULL,
<<<<<<< HEAD
    WT_CONFIG_COMPILED_TYPE_INT, 291, 500, INT64_MAX, NULL},
=======
    WT_CONFIG_COMPILED_TYPE_INT, 286, 500, INT64_MAX, NULL},
>>>>>>> 515e31e0
  {"debug_mode", "category", NULL, NULL, confchk_wiredtiger_open_debug_mode_subconfigs, 17,
    confchk_wiredtiger_open_debug_mode_subconfigs_jump, WT_CONFIG_COMPILED_TYPE_CATEGORY, 196,
    INT64_MIN, INT64_MAX, NULL},
<<<<<<< HEAD
  {"direct_io", "list", NULL, "choices=[\"checkpoint\",\"data\",\"log\"]", NULL, 0, NULL,
    WT_CONFIG_COMPILED_TYPE_LIST, 294, INT64_MIN, INT64_MAX, confchk_direct_io3_choices},
=======
  {"direct_io", "list", NULL, NULL, NULL, 0, NULL, WT_CONFIG_COMPILED_TYPE_LIST, 289, INT64_MIN,
    INT64_MAX, NULL},
>>>>>>> 515e31e0
  {"encryption", "category", NULL, NULL, confchk_wiredtiger_open_encryption_subconfigs, 3,
    confchk_wiredtiger_open_encryption_subconfigs_jump, WT_CONFIG_COMPILED_TYPE_CATEGORY, 19,
    INT64_MIN, INT64_MAX, NULL},
  {"error_prefix", "string", NULL, NULL, NULL, 0, NULL, WT_CONFIG_COMPILED_TYPE_STRING, 214,
    INT64_MIN, INT64_MAX, NULL},
  {"eviction", "category", NULL, NULL, confchk_wiredtiger_open_eviction_subconfigs, 4,
    confchk_wiredtiger_open_eviction_subconfigs_jump, WT_CONFIG_COMPILED_TYPE_CATEGORY, 215,
    INT64_MIN, INT64_MAX, NULL},
  {"eviction_checkpoint_target", "int", NULL, "min=0,max=10TB", NULL, 0, NULL,
    WT_CONFIG_COMPILED_TYPE_INT, 220, 0, 10LL * WT_TERABYTE, NULL},
  {"eviction_dirty_target", "int", NULL, "min=1,max=10TB", NULL, 0, NULL,
    WT_CONFIG_COMPILED_TYPE_INT, 221, 1, 10LL * WT_TERABYTE, NULL},
  {"eviction_dirty_trigger", "int", NULL, "min=1,max=10TB", NULL, 0, NULL,
    WT_CONFIG_COMPILED_TYPE_INT, 222, 1, 10LL * WT_TERABYTE, NULL},
  {"eviction_target", "int", NULL, "min=10,max=10TB", NULL, 0, NULL, WT_CONFIG_COMPILED_TYPE_INT,
    223, 10, 10LL * WT_TERABYTE, NULL},
  {"eviction_trigger", "int", NULL, "min=10,max=10TB", NULL, 0, NULL, WT_CONFIG_COMPILED_TYPE_INT,
    224, 10, 10LL * WT_TERABYTE, NULL},
  {"eviction_updates_target", "int", NULL, "min=0,max=10TB", NULL, 0, NULL,
    WT_CONFIG_COMPILED_TYPE_INT, 225, 0, 10LL * WT_TERABYTE, NULL},
  {"eviction_updates_trigger", "int", NULL, "min=0,max=10TB", NULL, 0, NULL,
<<<<<<< HEAD
    WT_CONFIG_COMPILED_TYPE_INT, 231, 0, 10LL * WT_TERABYTE, NULL},
  {"extensions", "list", NULL, NULL, NULL, 0, NULL, WT_CONFIG_COMPILED_TYPE_LIST, 296, INT64_MIN,
=======
    WT_CONFIG_COMPILED_TYPE_INT, 226, 0, 10LL * WT_TERABYTE, NULL},
  {"extensions", "list", NULL, NULL, NULL, 0, NULL, WT_CONFIG_COMPILED_TYPE_LIST, 291, INT64_MIN,
>>>>>>> 515e31e0
    INT64_MAX, NULL},
  {"extra_diagnostics", "list", NULL,
    "choices=[\"all\",\"checkpoint_validate\",\"cursor_check\""
    ",\"disk_validate\",\"eviction_check\",\"generation_check\","
    "\"hs_validate\",\"key_out_of_order\",\"log_validate\","
    "\"prepared\",\"slow_operation\",\"txn_visibility\"]",
    NULL, 0, NULL, WT_CONFIG_COMPILED_TYPE_LIST, 227, INT64_MIN, INT64_MAX,
    confchk_extra_diagnostics4_choices},
  {"file_extend", "list", NULL, "choices=[\"data\",\"log\"]", NULL, 0, NULL,
<<<<<<< HEAD
    WT_CONFIG_COMPILED_TYPE_LIST, 297, INT64_MIN, INT64_MAX, confchk_file_extend3_choices},
=======
    WT_CONFIG_COMPILED_TYPE_LIST, 292, INT64_MIN, INT64_MAX, confchk_file_extend3_choices},
>>>>>>> 515e31e0
  {"file_manager", "category", NULL, NULL, confchk_wiredtiger_open_file_manager_subconfigs, 3,
    confchk_wiredtiger_open_file_manager_subconfigs_jump, WT_CONFIG_COMPILED_TYPE_CATEGORY, 228,
    INT64_MIN, INT64_MAX, NULL},
  {"generation_drain_timeout_ms", "int", NULL, "min=0", NULL, 0, NULL, WT_CONFIG_COMPILED_TYPE_INT,
    232, 0, INT64_MAX, NULL},
  {"hash", "category", NULL, NULL, confchk_wiredtiger_open_hash_subconfigs, 2,
<<<<<<< HEAD
    confchk_wiredtiger_open_hash_subconfigs_jump, WT_CONFIG_COMPILED_TYPE_CATEGORY, 298, INT64_MIN,
    INT64_MAX, NULL},
  {"hazard_max", "int", NULL, "min=15", NULL, 0, NULL, WT_CONFIG_COMPILED_TYPE_INT, 301, 15,
=======
    confchk_wiredtiger_open_hash_subconfigs_jump, WT_CONFIG_COMPILED_TYPE_CATEGORY, 293, INT64_MIN,
    INT64_MAX, NULL},
  {"hazard_max", "int", NULL, "min=15", NULL, 0, NULL, WT_CONFIG_COMPILED_TYPE_INT, 296, 15,
>>>>>>> 515e31e0
    INT64_MAX, NULL},
  {"heuristic_controls", "category", NULL, NULL,
    confchk_wiredtiger_open_heuristic_controls_subconfigs, 3,
    confchk_wiredtiger_open_heuristic_controls_subconfigs_jump, WT_CONFIG_COMPILED_TYPE_CATEGORY,
    233, INT64_MIN, INT64_MAX, NULL},
  {"history_store", "category", NULL, NULL, confchk_wiredtiger_open_history_store_subconfigs, 1,
    confchk_wiredtiger_open_history_store_subconfigs_jump, WT_CONFIG_COMPILED_TYPE_CATEGORY, 237,
    INT64_MIN, INT64_MAX, NULL},
  {"io_capacity", "category", NULL, NULL, confchk_wiredtiger_open_io_capacity_subconfigs, 2,
    confchk_wiredtiger_open_io_capacity_subconfigs_jump, WT_CONFIG_COMPILED_TYPE_CATEGORY, 239,
    INT64_MIN, INT64_MAX, NULL},
  {"json_output", "list", NULL, "choices=[\"error\",\"message\"]", NULL, 0, NULL,
    WT_CONFIG_COMPILED_TYPE_LIST, 242, INT64_MIN, INT64_MAX, confchk_json_output4_choices},
  {"log", "category", NULL, NULL, confchk_wiredtiger_open_log_subconfigs, 12,
    confchk_wiredtiger_open_log_subconfigs_jump, WT_CONFIG_COMPILED_TYPE_CATEGORY, 36, INT64_MIN,
    INT64_MAX, NULL},
  {"lsm_manager", "category", NULL, NULL, confchk_wiredtiger_open_lsm_manager_subconfigs, 2,
    confchk_wiredtiger_open_lsm_manager_subconfigs_jump, WT_CONFIG_COMPILED_TYPE_CATEGORY, 249,
    INT64_MIN, INT64_MAX, NULL},
<<<<<<< HEAD
  {"mmap", "boolean", NULL, NULL, NULL, 0, NULL, WT_CONFIG_COMPILED_TYPE_BOOLEAN, 306, INT64_MIN,
    INT64_MAX, NULL},
  {"mmap_all", "boolean", NULL, NULL, NULL, 0, NULL, WT_CONFIG_COMPILED_TYPE_BOOLEAN, 307,
    INT64_MIN, INT64_MAX, NULL},
  {"multiprocess", "boolean", NULL, NULL, NULL, 0, NULL, WT_CONFIG_COMPILED_TYPE_BOOLEAN, 308,
=======
  {"mmap", "boolean", NULL, NULL, NULL, 0, NULL, WT_CONFIG_COMPILED_TYPE_BOOLEAN, 301, INT64_MIN,
    INT64_MAX, NULL},
  {"mmap_all", "boolean", NULL, NULL, NULL, 0, NULL, WT_CONFIG_COMPILED_TYPE_BOOLEAN, 302,
    INT64_MIN, INT64_MAX, NULL},
  {"multiprocess", "boolean", NULL, NULL, NULL, 0, NULL, WT_CONFIG_COMPILED_TYPE_BOOLEAN, 303,
>>>>>>> 515e31e0
    INT64_MIN, INT64_MAX, NULL},
  {"operation_timeout_ms", "int", NULL, "min=0", NULL, 0, NULL, WT_CONFIG_COMPILED_TYPE_INT, 152, 0,
    INT64_MAX, NULL},
  {"operation_tracking", "category", NULL, NULL,
    confchk_wiredtiger_open_operation_tracking_subconfigs, 2,
    confchk_wiredtiger_open_operation_tracking_subconfigs_jump, WT_CONFIG_COMPILED_TYPE_CATEGORY,
    252, INT64_MIN, INT64_MAX, NULL},
  {"prefetch", "category", NULL, NULL, confchk_wiredtiger_open_prefetch_subconfigs, 2,
    confchk_wiredtiger_open_prefetch_subconfigs_jump, WT_CONFIG_COMPILED_TYPE_CATEGORY, 274,
    INT64_MIN, INT64_MAX, NULL},
  {"readonly", "boolean", NULL, NULL, NULL, 0, NULL, WT_CONFIG_COMPILED_TYPE_BOOLEAN, 60, INT64_MIN,
    INT64_MAX, NULL},
<<<<<<< HEAD
  {"salvage", "boolean", NULL, NULL, NULL, 0, NULL, WT_CONFIG_COMPILED_TYPE_BOOLEAN, 311, INT64_MIN,
    INT64_MAX, NULL},
  {"session_max", "int", NULL, "min=1", NULL, 0, NULL, WT_CONFIG_COMPILED_TYPE_INT, 312, 1,
    INT64_MAX, NULL},
  {"session_scratch_max", "int", NULL, NULL, NULL, 0, NULL, WT_CONFIG_COMPILED_TYPE_INT, 313,
    INT64_MIN, INT64_MAX, NULL},
  {"session_table_cache", "boolean", NULL, NULL, NULL, 0, NULL, WT_CONFIG_COMPILED_TYPE_BOOLEAN,
    314, INT64_MIN, INT64_MAX, NULL},
=======
  {"rollback_to_stable", "category", NULL, NULL,
    confchk_wiredtiger_open_rollback_to_stable_subconfigs, 1,
    confchk_wiredtiger_open_rollback_to_stable_subconfigs_jump, WT_CONFIG_COMPILED_TYPE_CATEGORY,
    254, INT64_MIN, INT64_MAX, NULL},
  {"salvage", "boolean", NULL, NULL, NULL, 0, NULL, WT_CONFIG_COMPILED_TYPE_BOOLEAN, 306, INT64_MIN,
    INT64_MAX, NULL},
  {"session_max", "int", NULL, "min=1", NULL, 0, NULL, WT_CONFIG_COMPILED_TYPE_INT, 307, 1,
    INT64_MAX, NULL},
  {"session_scratch_max", "int", NULL, NULL, NULL, 0, NULL, WT_CONFIG_COMPILED_TYPE_INT, 308,
    INT64_MIN, INT64_MAX, NULL},
  {"session_table_cache", "boolean", NULL, NULL, NULL, 0, NULL, WT_CONFIG_COMPILED_TYPE_BOOLEAN,
    309, INT64_MIN, INT64_MAX, NULL},
>>>>>>> 515e31e0
  {"shared_cache", "category", NULL, NULL, confchk_wiredtiger_open_shared_cache_subconfigs, 5,
    confchk_wiredtiger_open_shared_cache_subconfigs_jump, WT_CONFIG_COMPILED_TYPE_CATEGORY, 256,
    INT64_MIN, INT64_MAX, NULL},
  {"statistics", "list", NULL,
    "choices=[\"all\",\"cache_walk\",\"fast\",\"none\","
    "\"clear\",\"tree_walk\"]",
    NULL, 0, NULL, WT_CONFIG_COMPILED_TYPE_LIST, 134, INT64_MIN, INT64_MAX,
    confchk_statistics5_choices},
  {"statistics_log", "category", NULL, NULL, confchk_wiredtiger_open_statistics_log_subconfigs, 6,
    confchk_wiredtiger_open_statistics_log_subconfigs_jump, WT_CONFIG_COMPILED_TYPE_CATEGORY, 260,
    INT64_MIN, INT64_MAX, NULL},
  {"tiered_storage", "category", NULL, NULL, confchk_tiered_storage_subconfigs, 8,
    confchk_tiered_storage_subconfigs_jump, WT_CONFIG_COMPILED_TYPE_CATEGORY, 47, INT64_MIN,
    INT64_MAX, NULL},
  {"timing_stress_for_test", "list", NULL,
    "choices=[\"aggressive_stash_free\",\"aggressive_sweep\","
    "\"backup_rename\",\"checkpoint_evict_page\","
    "\"checkpoint_handle\",\"checkpoint_slow\",\"checkpoint_stop\","
    "\"commit_transaction_slow\",\"compact_slow\","
    "\"evict_reposition\",\"failpoint_eviction_split\","
    "\"failpoint_history_store_delete_key_from_ts\","
    "\"history_store_checkpoint_delay\",\"history_store_search\","
    "\"history_store_sweep_race\",\"prefetch_1\",\"prefetch_2\","
    "\"prefetch_3\",\"prefix_compare\",\"prepare_checkpoint_delay\","
    "\"prepare_resolution_1\",\"prepare_resolution_2\","
    "\"sleep_before_read_overflow_onpage\",\"split_1\",\"split_2\","
    "\"split_3\",\"split_4\",\"split_5\",\"split_6\",\"split_7\","
    "\"split_8\",\"tiered_flush_finish\"]",
    NULL, 0, NULL, WT_CONFIG_COMPILED_TYPE_LIST, 265, INT64_MIN, INT64_MAX,
    confchk_timing_stress_for_test4_choices},
  {"transaction_sync", "category", NULL, NULL, confchk_wiredtiger_open_transaction_sync_subconfigs,
    2, confchk_wiredtiger_open_transaction_sync_subconfigs_jump, WT_CONFIG_COMPILED_TYPE_CATEGORY,
<<<<<<< HEAD
    316, INT64_MIN, INT64_MAX, NULL},
=======
    311, INT64_MIN, INT64_MAX, NULL},
>>>>>>> 515e31e0
  {"verbose", "list", NULL,
    "choices=[\"all\",\"api\",\"backup\",\"block\","
    "\"block_cache\",\"checkpoint\",\"checkpoint_cleanup\","
    "\"checkpoint_progress\",\"chunkcache\",\"compact\","
    "\"compact_progress\",\"configuration\",\"error_returns\","
    "\"eviction\",\"fileops\",\"generation\",\"handleops\","
    "\"history_store\",\"history_store_activity\",\"log\",\"lsm\","
    "\"lsm_manager\",\"metadata\",\"mutex\",\"out_of_order\","
    "\"overflow\",\"prefetch\",\"read\",\"reconcile\",\"recovery\","
    "\"recovery_progress\",\"rts\",\"salvage\",\"shared_cache\","
    "\"split\",\"temporary\",\"thread_group\",\"tiered\","
    "\"timestamp\",\"transaction\",\"verify\",\"version\",\"write\"]",
    NULL, 0, NULL, WT_CONFIG_COMPILED_TYPE_LIST, 10, INT64_MIN, INT64_MAX,
    confchk_verbose15_choices},
<<<<<<< HEAD
  {"verify_metadata", "boolean", NULL, NULL, NULL, 0, NULL, WT_CONFIG_COMPILED_TYPE_BOOLEAN, 319,
=======
  {"verify_metadata", "boolean", NULL, NULL, NULL, 0, NULL, WT_CONFIG_COMPILED_TYPE_BOOLEAN, 314,
>>>>>>> 515e31e0
    INT64_MIN, INT64_MAX, NULL},
  {"version", "string", NULL, NULL, NULL, 0, NULL, WT_CONFIG_COMPILED_TYPE_STRING, 62, INT64_MIN,
    INT64_MAX, NULL},
  {"write_through", "list", NULL, "choices=[\"data\",\"log\"]", NULL, 0, NULL,
<<<<<<< HEAD
    WT_CONFIG_COMPILED_TYPE_LIST, 320, INT64_MIN, INT64_MAX, confchk_write_through3_choices},
=======
    WT_CONFIG_COMPILED_TYPE_LIST, 315, INT64_MIN, INT64_MAX, confchk_write_through3_choices},
>>>>>>> 515e31e0
  {NULL, NULL, NULL, NULL, NULL, 0, NULL, 0, 0, 0, 0, NULL}};

static const uint8_t confchk_wiredtiger_open_basecfg_jump[WT_CONFIG_JUMP_TABLE_SIZE] = {0, 0, 0, 0,
  0, 0, 0, 0, 0, 0, 0, 0, 0, 0, 0, 0, 0, 0, 0, 0, 0, 0, 0, 0, 0, 0, 0, 0, 0, 0, 0, 0, 0, 0, 0, 0, 0,
  0, 0, 0, 0, 0, 0, 0, 0, 0, 0, 0, 0, 0, 0, 0, 0, 0, 0, 0, 0, 0, 0, 0, 0, 0, 0, 0, 0, 0, 0, 0, 0, 0,
<<<<<<< HEAD
  0, 0, 0, 0, 0, 0, 0, 0, 0, 0, 0, 0, 0, 0, 0, 0, 0, 0, 0, 0, 0, 0, 0, 0, 0, 0, 0, 0, 1, 5, 16, 18,
  30, 32, 33, 37, 38, 39, 39, 41, 44, 44, 46, 47, 47, 48, 55, 58, 58, 61, 62, 62, 62, 62, 62, 62,
  62, 62};

static const char *confchk_direct_io4_choices[] = {
  __WT_CONFIG_CHOICE_checkpoint, __WT_CONFIG_CHOICE_data, __WT_CONFIG_CHOICE_log, NULL};
=======
  0, 0, 0, 0, 0, 0, 0, 0, 0, 0, 0, 0, 0, 0, 0, 0, 0, 0, 0, 0, 0, 0, 0, 0, 0, 0, 0, 0, 0, 4, 15, 17,
  29, 31, 32, 36, 37, 38, 38, 40, 43, 43, 45, 46, 46, 48, 55, 58, 58, 61, 62, 62, 62, 62, 62, 62,
  62, 62};
>>>>>>> 515e31e0

static const char *confchk_extra_diagnostics5_choices[] = {__WT_CONFIG_CHOICE_all,
  __WT_CONFIG_CHOICE_checkpoint_validate, __WT_CONFIG_CHOICE_cursor_check,
  __WT_CONFIG_CHOICE_disk_validate, __WT_CONFIG_CHOICE_eviction_check,
  __WT_CONFIG_CHOICE_generation_check, __WT_CONFIG_CHOICE_hs_validate,
  __WT_CONFIG_CHOICE_key_out_of_order, __WT_CONFIG_CHOICE_log_validate, __WT_CONFIG_CHOICE_prepared,
  __WT_CONFIG_CHOICE_slow_operation, __WT_CONFIG_CHOICE_txn_visibility, NULL};

static const char *confchk_file_extend4_choices[] = {
  __WT_CONFIG_CHOICE_data, __WT_CONFIG_CHOICE_log, NULL};

static const char *confchk_json_output5_choices[] = {
  __WT_CONFIG_CHOICE_error, __WT_CONFIG_CHOICE_message, NULL};

static const char *confchk_statistics6_choices[] = {__WT_CONFIG_CHOICE_all,
  __WT_CONFIG_CHOICE_cache_walk, __WT_CONFIG_CHOICE_fast, __WT_CONFIG_CHOICE_none,
  __WT_CONFIG_CHOICE_clear, __WT_CONFIG_CHOICE_tree_walk, NULL};

static const char *confchk_timing_stress_for_test5_choices[] = {
  __WT_CONFIG_CHOICE_aggressive_stash_free, __WT_CONFIG_CHOICE_aggressive_sweep,
  __WT_CONFIG_CHOICE_backup_rename, __WT_CONFIG_CHOICE_checkpoint_evict_page,
  __WT_CONFIG_CHOICE_checkpoint_handle, __WT_CONFIG_CHOICE_checkpoint_slow,
  __WT_CONFIG_CHOICE_checkpoint_stop, __WT_CONFIG_CHOICE_commit_transaction_slow,
  __WT_CONFIG_CHOICE_compact_slow, __WT_CONFIG_CHOICE_evict_reposition,
  __WT_CONFIG_CHOICE_failpoint_eviction_split,
  __WT_CONFIG_CHOICE_failpoint_history_store_delete_key_from_ts,
  __WT_CONFIG_CHOICE_history_store_checkpoint_delay, __WT_CONFIG_CHOICE_history_store_search,
  __WT_CONFIG_CHOICE_history_store_sweep_race, __WT_CONFIG_CHOICE_prefetch_1,
  __WT_CONFIG_CHOICE_prefetch_2, __WT_CONFIG_CHOICE_prefetch_3, __WT_CONFIG_CHOICE_prefix_compare,
  __WT_CONFIG_CHOICE_prepare_checkpoint_delay, __WT_CONFIG_CHOICE_prepare_resolution_1,
  __WT_CONFIG_CHOICE_prepare_resolution_2, __WT_CONFIG_CHOICE_sleep_before_read_overflow_onpage,
  __WT_CONFIG_CHOICE_split_1, __WT_CONFIG_CHOICE_split_2, __WT_CONFIG_CHOICE_split_3,
  __WT_CONFIG_CHOICE_split_4, __WT_CONFIG_CHOICE_split_5, __WT_CONFIG_CHOICE_split_6,
  __WT_CONFIG_CHOICE_split_7, __WT_CONFIG_CHOICE_split_8, __WT_CONFIG_CHOICE_tiered_flush_finish,
  NULL};

static const char *confchk_verbose16_choices[] = {__WT_CONFIG_CHOICE_all, __WT_CONFIG_CHOICE_api,
  __WT_CONFIG_CHOICE_backup, __WT_CONFIG_CHOICE_block, __WT_CONFIG_CHOICE_block_cache,
  __WT_CONFIG_CHOICE_checkpoint, __WT_CONFIG_CHOICE_checkpoint_cleanup,
  __WT_CONFIG_CHOICE_checkpoint_progress, __WT_CONFIG_CHOICE_chunkcache, __WT_CONFIG_CHOICE_compact,
  __WT_CONFIG_CHOICE_compact_progress, __WT_CONFIG_CHOICE_configuration,
  __WT_CONFIG_CHOICE_error_returns, __WT_CONFIG_CHOICE_eviction, __WT_CONFIG_CHOICE_fileops,
  __WT_CONFIG_CHOICE_generation, __WT_CONFIG_CHOICE_handleops, __WT_CONFIG_CHOICE_history_store,
  __WT_CONFIG_CHOICE_history_store_activity, __WT_CONFIG_CHOICE_log, __WT_CONFIG_CHOICE_lsm,
  __WT_CONFIG_CHOICE_lsm_manager, __WT_CONFIG_CHOICE_metadata, __WT_CONFIG_CHOICE_mutex,
  __WT_CONFIG_CHOICE_out_of_order, __WT_CONFIG_CHOICE_overflow, __WT_CONFIG_CHOICE_prefetch,
  __WT_CONFIG_CHOICE_read, __WT_CONFIG_CHOICE_reconcile, __WT_CONFIG_CHOICE_recovery,
  __WT_CONFIG_CHOICE_recovery_progress, __WT_CONFIG_CHOICE_rts, __WT_CONFIG_CHOICE_salvage,
  __WT_CONFIG_CHOICE_shared_cache, __WT_CONFIG_CHOICE_split, __WT_CONFIG_CHOICE_temporary,
  __WT_CONFIG_CHOICE_thread_group, __WT_CONFIG_CHOICE_tiered, __WT_CONFIG_CHOICE_timestamp,
  __WT_CONFIG_CHOICE_transaction, __WT_CONFIG_CHOICE_verify, __WT_CONFIG_CHOICE_version,
  __WT_CONFIG_CHOICE_write, NULL};

static const char *confchk_write_through4_choices[] = {
  __WT_CONFIG_CHOICE_data, __WT_CONFIG_CHOICE_log, NULL};

static const WT_CONFIG_CHECK confchk_wiredtiger_open_usercfg[] = {
<<<<<<< HEAD
  {"aux_path", "string", NULL, NULL, NULL, 0, NULL, WT_CONFIG_COMPILED_TYPE_STRING, 280, INT64_MIN,
    INT64_MAX, NULL},
  {"backup_restore_target", "list", NULL, NULL, NULL, 0, NULL, WT_CONFIG_COMPILED_TYPE_LIST, 281,
=======
  {"backup_restore_target", "list", NULL, NULL, NULL, 0, NULL, WT_CONFIG_COMPILED_TYPE_LIST, 276,
>>>>>>> 515e31e0
    INT64_MIN, INT64_MAX, NULL},
  {"block_cache", "category", NULL, NULL, confchk_wiredtiger_open_block_cache_subconfigs, 12,
    confchk_wiredtiger_open_block_cache_subconfigs_jump, WT_CONFIG_COMPILED_TYPE_CATEGORY, 172,
    INT64_MIN, INT64_MAX, NULL},
  {"buffer_alignment", "int", NULL, "min=-1,max=1MB", NULL, 0, NULL, WT_CONFIG_COMPILED_TYPE_INT,
<<<<<<< HEAD
    282, -1, 1LL * WT_MEGABYTE, NULL},
  {"builtin_extension_config", "string", NULL, NULL, NULL, 0, NULL, WT_CONFIG_COMPILED_TYPE_STRING,
    283, INT64_MIN, INT64_MAX, NULL},
  {"cache_cursors", "boolean", NULL, NULL, NULL, 0, NULL, WT_CONFIG_COMPILED_TYPE_BOOLEAN, 273,
=======
    277, -1, 1LL * WT_MEGABYTE, NULL},
  {"builtin_extension_config", "string", NULL, NULL, NULL, 0, NULL, WT_CONFIG_COMPILED_TYPE_STRING,
    278, INT64_MIN, INT64_MAX, NULL},
  {"cache_cursors", "boolean", NULL, NULL, NULL, 0, NULL, WT_CONFIG_COMPILED_TYPE_BOOLEAN, 270,
>>>>>>> 515e31e0
    INT64_MIN, INT64_MAX, NULL},
  {"cache_max_wait_ms", "int", NULL, "min=0", NULL, 0, NULL, WT_CONFIG_COMPILED_TYPE_INT, 183, 0,
    INT64_MAX, NULL},
  {"cache_overhead", "int", NULL, "min=0,max=30", NULL, 0, NULL, WT_CONFIG_COMPILED_TYPE_INT, 184,
    0, 30, NULL},
  {"cache_size", "int", NULL, "min=1MB,max=10TB", NULL, 0, NULL, WT_CONFIG_COMPILED_TYPE_INT, 185,
    1LL * WT_MEGABYTE, 10LL * WT_TERABYTE, NULL},
  {"cache_stuck_timeout_ms", "int", NULL, "min=0", NULL, 0, NULL, WT_CONFIG_COMPILED_TYPE_INT, 186,
    0, INT64_MAX, NULL},
  {"checkpoint", "category", NULL, NULL, confchk_wiredtiger_open_checkpoint_subconfigs, 2,
    confchk_wiredtiger_open_checkpoint_subconfigs_jump, WT_CONFIG_COMPILED_TYPE_CATEGORY, 187,
    INT64_MIN, INT64_MAX, NULL},
  {"checkpoint_cleanup", "category", NULL, NULL,
    confchk_wiredtiger_open_checkpoint_cleanup_subconfigs, 2,
    confchk_wiredtiger_open_checkpoint_cleanup_subconfigs_jump, WT_CONFIG_COMPILED_TYPE_CATEGORY,
<<<<<<< HEAD
    196, INT64_MIN, INT64_MAX, NULL},
  {"checkpoint_sync", "boolean", NULL, NULL, NULL, 0, NULL, WT_CONFIG_COMPILED_TYPE_BOOLEAN, 284,
=======
    190, INT64_MIN, INT64_MAX, NULL},
  {"checkpoint_sync", "boolean", NULL, NULL, NULL, 0, NULL, WT_CONFIG_COMPILED_TYPE_BOOLEAN, 279,
>>>>>>> 515e31e0
    INT64_MIN, INT64_MAX, NULL},
  {"chunk_cache", "category", NULL, NULL, confchk_wiredtiger_open_chunk_cache_subconfigs, 9,
    confchk_wiredtiger_open_chunk_cache_subconfigs_jump, WT_CONFIG_COMPILED_TYPE_CATEGORY, 192,
    INT64_MIN, INT64_MAX, NULL},
  {"compatibility", "category", NULL, NULL, confchk_wiredtiger_open_compatibility_subconfigs, 3,
    confchk_wiredtiger_open_compatibility_subconfigs_jump, WT_CONFIG_COMPILED_TYPE_CATEGORY, 194,
    INT64_MIN, INT64_MAX, NULL},
  {"compile_configuration_count", "int", NULL, "min=500", NULL, 0, NULL,
<<<<<<< HEAD
    WT_CONFIG_COMPILED_TYPE_INT, 291, 500, INT64_MAX, NULL},
=======
    WT_CONFIG_COMPILED_TYPE_INT, 286, 500, INT64_MAX, NULL},
>>>>>>> 515e31e0
  {"debug_mode", "category", NULL, NULL, confchk_wiredtiger_open_debug_mode_subconfigs, 17,
    confchk_wiredtiger_open_debug_mode_subconfigs_jump, WT_CONFIG_COMPILED_TYPE_CATEGORY, 196,
    INT64_MIN, INT64_MAX, NULL},
<<<<<<< HEAD
  {"direct_io", "list", NULL, "choices=[\"checkpoint\",\"data\",\"log\"]", NULL, 0, NULL,
    WT_CONFIG_COMPILED_TYPE_LIST, 294, INT64_MIN, INT64_MAX, confchk_direct_io4_choices},
=======
  {"direct_io", "list", NULL, NULL, NULL, 0, NULL, WT_CONFIG_COMPILED_TYPE_LIST, 289, INT64_MIN,
    INT64_MAX, NULL},
>>>>>>> 515e31e0
  {"encryption", "category", NULL, NULL, confchk_wiredtiger_open_encryption_subconfigs, 3,
    confchk_wiredtiger_open_encryption_subconfigs_jump, WT_CONFIG_COMPILED_TYPE_CATEGORY, 19,
    INT64_MIN, INT64_MAX, NULL},
  {"error_prefix", "string", NULL, NULL, NULL, 0, NULL, WT_CONFIG_COMPILED_TYPE_STRING, 214,
    INT64_MIN, INT64_MAX, NULL},
  {"eviction", "category", NULL, NULL, confchk_wiredtiger_open_eviction_subconfigs, 4,
    confchk_wiredtiger_open_eviction_subconfigs_jump, WT_CONFIG_COMPILED_TYPE_CATEGORY, 215,
    INT64_MIN, INT64_MAX, NULL},
  {"eviction_checkpoint_target", "int", NULL, "min=0,max=10TB", NULL, 0, NULL,
    WT_CONFIG_COMPILED_TYPE_INT, 220, 0, 10LL * WT_TERABYTE, NULL},
  {"eviction_dirty_target", "int", NULL, "min=1,max=10TB", NULL, 0, NULL,
    WT_CONFIG_COMPILED_TYPE_INT, 221, 1, 10LL * WT_TERABYTE, NULL},
  {"eviction_dirty_trigger", "int", NULL, "min=1,max=10TB", NULL, 0, NULL,
    WT_CONFIG_COMPILED_TYPE_INT, 222, 1, 10LL * WT_TERABYTE, NULL},
  {"eviction_target", "int", NULL, "min=10,max=10TB", NULL, 0, NULL, WT_CONFIG_COMPILED_TYPE_INT,
    223, 10, 10LL * WT_TERABYTE, NULL},
  {"eviction_trigger", "int", NULL, "min=10,max=10TB", NULL, 0, NULL, WT_CONFIG_COMPILED_TYPE_INT,
    224, 10, 10LL * WT_TERABYTE, NULL},
  {"eviction_updates_target", "int", NULL, "min=0,max=10TB", NULL, 0, NULL,
    WT_CONFIG_COMPILED_TYPE_INT, 225, 0, 10LL * WT_TERABYTE, NULL},
  {"eviction_updates_trigger", "int", NULL, "min=0,max=10TB", NULL, 0, NULL,
<<<<<<< HEAD
    WT_CONFIG_COMPILED_TYPE_INT, 231, 0, 10LL * WT_TERABYTE, NULL},
  {"extensions", "list", NULL, NULL, NULL, 0, NULL, WT_CONFIG_COMPILED_TYPE_LIST, 296, INT64_MIN,
=======
    WT_CONFIG_COMPILED_TYPE_INT, 226, 0, 10LL * WT_TERABYTE, NULL},
  {"extensions", "list", NULL, NULL, NULL, 0, NULL, WT_CONFIG_COMPILED_TYPE_LIST, 291, INT64_MIN,
>>>>>>> 515e31e0
    INT64_MAX, NULL},
  {"extra_diagnostics", "list", NULL,
    "choices=[\"all\",\"checkpoint_validate\",\"cursor_check\""
    ",\"disk_validate\",\"eviction_check\",\"generation_check\","
    "\"hs_validate\",\"key_out_of_order\",\"log_validate\","
    "\"prepared\",\"slow_operation\",\"txn_visibility\"]",
    NULL, 0, NULL, WT_CONFIG_COMPILED_TYPE_LIST, 227, INT64_MIN, INT64_MAX,
    confchk_extra_diagnostics5_choices},
  {"file_extend", "list", NULL, "choices=[\"data\",\"log\"]", NULL, 0, NULL,
<<<<<<< HEAD
    WT_CONFIG_COMPILED_TYPE_LIST, 297, INT64_MIN, INT64_MAX, confchk_file_extend4_choices},
=======
    WT_CONFIG_COMPILED_TYPE_LIST, 292, INT64_MIN, INT64_MAX, confchk_file_extend4_choices},
>>>>>>> 515e31e0
  {"file_manager", "category", NULL, NULL, confchk_wiredtiger_open_file_manager_subconfigs, 3,
    confchk_wiredtiger_open_file_manager_subconfigs_jump, WT_CONFIG_COMPILED_TYPE_CATEGORY, 228,
    INT64_MIN, INT64_MAX, NULL},
  {"generation_drain_timeout_ms", "int", NULL, "min=0", NULL, 0, NULL, WT_CONFIG_COMPILED_TYPE_INT,
    232, 0, INT64_MAX, NULL},
  {"hash", "category", NULL, NULL, confchk_wiredtiger_open_hash_subconfigs, 2,
<<<<<<< HEAD
    confchk_wiredtiger_open_hash_subconfigs_jump, WT_CONFIG_COMPILED_TYPE_CATEGORY, 298, INT64_MIN,
    INT64_MAX, NULL},
  {"hazard_max", "int", NULL, "min=15", NULL, 0, NULL, WT_CONFIG_COMPILED_TYPE_INT, 301, 15,
=======
    confchk_wiredtiger_open_hash_subconfigs_jump, WT_CONFIG_COMPILED_TYPE_CATEGORY, 293, INT64_MIN,
    INT64_MAX, NULL},
  {"hazard_max", "int", NULL, "min=15", NULL, 0, NULL, WT_CONFIG_COMPILED_TYPE_INT, 296, 15,
>>>>>>> 515e31e0
    INT64_MAX, NULL},
  {"heuristic_controls", "category", NULL, NULL,
    confchk_wiredtiger_open_heuristic_controls_subconfigs, 3,
    confchk_wiredtiger_open_heuristic_controls_subconfigs_jump, WT_CONFIG_COMPILED_TYPE_CATEGORY,
    233, INT64_MIN, INT64_MAX, NULL},
  {"history_store", "category", NULL, NULL, confchk_wiredtiger_open_history_store_subconfigs, 1,
    confchk_wiredtiger_open_history_store_subconfigs_jump, WT_CONFIG_COMPILED_TYPE_CATEGORY, 237,
    INT64_MIN, INT64_MAX, NULL},
  {"io_capacity", "category", NULL, NULL, confchk_wiredtiger_open_io_capacity_subconfigs, 2,
    confchk_wiredtiger_open_io_capacity_subconfigs_jump, WT_CONFIG_COMPILED_TYPE_CATEGORY, 239,
    INT64_MIN, INT64_MAX, NULL},
  {"json_output", "list", NULL, "choices=[\"error\",\"message\"]", NULL, 0, NULL,
    WT_CONFIG_COMPILED_TYPE_LIST, 242, INT64_MIN, INT64_MAX, confchk_json_output5_choices},
  {"log", "category", NULL, NULL, confchk_wiredtiger_open_log_subconfigs, 12,
    confchk_wiredtiger_open_log_subconfigs_jump, WT_CONFIG_COMPILED_TYPE_CATEGORY, 36, INT64_MIN,
    INT64_MAX, NULL},
  {"lsm_manager", "category", NULL, NULL, confchk_wiredtiger_open_lsm_manager_subconfigs, 2,
    confchk_wiredtiger_open_lsm_manager_subconfigs_jump, WT_CONFIG_COMPILED_TYPE_CATEGORY, 249,
    INT64_MIN, INT64_MAX, NULL},
<<<<<<< HEAD
  {"mmap", "boolean", NULL, NULL, NULL, 0, NULL, WT_CONFIG_COMPILED_TYPE_BOOLEAN, 306, INT64_MIN,
    INT64_MAX, NULL},
  {"mmap_all", "boolean", NULL, NULL, NULL, 0, NULL, WT_CONFIG_COMPILED_TYPE_BOOLEAN, 307,
    INT64_MIN, INT64_MAX, NULL},
  {"multiprocess", "boolean", NULL, NULL, NULL, 0, NULL, WT_CONFIG_COMPILED_TYPE_BOOLEAN, 308,
=======
  {"mmap", "boolean", NULL, NULL, NULL, 0, NULL, WT_CONFIG_COMPILED_TYPE_BOOLEAN, 301, INT64_MIN,
    INT64_MAX, NULL},
  {"mmap_all", "boolean", NULL, NULL, NULL, 0, NULL, WT_CONFIG_COMPILED_TYPE_BOOLEAN, 302,
    INT64_MIN, INT64_MAX, NULL},
  {"multiprocess", "boolean", NULL, NULL, NULL, 0, NULL, WT_CONFIG_COMPILED_TYPE_BOOLEAN, 303,
>>>>>>> 515e31e0
    INT64_MIN, INT64_MAX, NULL},
  {"operation_timeout_ms", "int", NULL, "min=0", NULL, 0, NULL, WT_CONFIG_COMPILED_TYPE_INT, 152, 0,
    INT64_MAX, NULL},
  {"operation_tracking", "category", NULL, NULL,
    confchk_wiredtiger_open_operation_tracking_subconfigs, 2,
    confchk_wiredtiger_open_operation_tracking_subconfigs_jump, WT_CONFIG_COMPILED_TYPE_CATEGORY,
    252, INT64_MIN, INT64_MAX, NULL},
  {"prefetch", "category", NULL, NULL, confchk_wiredtiger_open_prefetch_subconfigs, 2,
    confchk_wiredtiger_open_prefetch_subconfigs_jump, WT_CONFIG_COMPILED_TYPE_CATEGORY, 274,
    INT64_MIN, INT64_MAX, NULL},
  {"readonly", "boolean", NULL, NULL, NULL, 0, NULL, WT_CONFIG_COMPILED_TYPE_BOOLEAN, 60, INT64_MIN,
    INT64_MAX, NULL},
<<<<<<< HEAD
  {"salvage", "boolean", NULL, NULL, NULL, 0, NULL, WT_CONFIG_COMPILED_TYPE_BOOLEAN, 311, INT64_MIN,
    INT64_MAX, NULL},
  {"session_max", "int", NULL, "min=1", NULL, 0, NULL, WT_CONFIG_COMPILED_TYPE_INT, 312, 1,
    INT64_MAX, NULL},
  {"session_scratch_max", "int", NULL, NULL, NULL, 0, NULL, WT_CONFIG_COMPILED_TYPE_INT, 313,
    INT64_MIN, INT64_MAX, NULL},
  {"session_table_cache", "boolean", NULL, NULL, NULL, 0, NULL, WT_CONFIG_COMPILED_TYPE_BOOLEAN,
    314, INT64_MIN, INT64_MAX, NULL},
=======
  {"rollback_to_stable", "category", NULL, NULL,
    confchk_wiredtiger_open_rollback_to_stable_subconfigs, 1,
    confchk_wiredtiger_open_rollback_to_stable_subconfigs_jump, WT_CONFIG_COMPILED_TYPE_CATEGORY,
    254, INT64_MIN, INT64_MAX, NULL},
  {"salvage", "boolean", NULL, NULL, NULL, 0, NULL, WT_CONFIG_COMPILED_TYPE_BOOLEAN, 306, INT64_MIN,
    INT64_MAX, NULL},
  {"session_max", "int", NULL, "min=1", NULL, 0, NULL, WT_CONFIG_COMPILED_TYPE_INT, 307, 1,
    INT64_MAX, NULL},
  {"session_scratch_max", "int", NULL, NULL, NULL, 0, NULL, WT_CONFIG_COMPILED_TYPE_INT, 308,
    INT64_MIN, INT64_MAX, NULL},
  {"session_table_cache", "boolean", NULL, NULL, NULL, 0, NULL, WT_CONFIG_COMPILED_TYPE_BOOLEAN,
    309, INT64_MIN, INT64_MAX, NULL},
>>>>>>> 515e31e0
  {"shared_cache", "category", NULL, NULL, confchk_wiredtiger_open_shared_cache_subconfigs, 5,
    confchk_wiredtiger_open_shared_cache_subconfigs_jump, WT_CONFIG_COMPILED_TYPE_CATEGORY, 256,
    INT64_MIN, INT64_MAX, NULL},
  {"statistics", "list", NULL,
    "choices=[\"all\",\"cache_walk\",\"fast\",\"none\","
    "\"clear\",\"tree_walk\"]",
    NULL, 0, NULL, WT_CONFIG_COMPILED_TYPE_LIST, 134, INT64_MIN, INT64_MAX,
    confchk_statistics6_choices},
  {"statistics_log", "category", NULL, NULL, confchk_wiredtiger_open_statistics_log_subconfigs, 6,
    confchk_wiredtiger_open_statistics_log_subconfigs_jump, WT_CONFIG_COMPILED_TYPE_CATEGORY, 260,
    INT64_MIN, INT64_MAX, NULL},
  {"tiered_storage", "category", NULL, NULL, confchk_tiered_storage_subconfigs, 8,
    confchk_tiered_storage_subconfigs_jump, WT_CONFIG_COMPILED_TYPE_CATEGORY, 47, INT64_MIN,
    INT64_MAX, NULL},
  {"timing_stress_for_test", "list", NULL,
    "choices=[\"aggressive_stash_free\",\"aggressive_sweep\","
    "\"backup_rename\",\"checkpoint_evict_page\","
    "\"checkpoint_handle\",\"checkpoint_slow\",\"checkpoint_stop\","
    "\"commit_transaction_slow\",\"compact_slow\","
    "\"evict_reposition\",\"failpoint_eviction_split\","
    "\"failpoint_history_store_delete_key_from_ts\","
    "\"history_store_checkpoint_delay\",\"history_store_search\","
    "\"history_store_sweep_race\",\"prefetch_1\",\"prefetch_2\","
    "\"prefetch_3\",\"prefix_compare\",\"prepare_checkpoint_delay\","
    "\"prepare_resolution_1\",\"prepare_resolution_2\","
    "\"sleep_before_read_overflow_onpage\",\"split_1\",\"split_2\","
    "\"split_3\",\"split_4\",\"split_5\",\"split_6\",\"split_7\","
    "\"split_8\",\"tiered_flush_finish\"]",
    NULL, 0, NULL, WT_CONFIG_COMPILED_TYPE_LIST, 265, INT64_MIN, INT64_MAX,
    confchk_timing_stress_for_test5_choices},
  {"transaction_sync", "category", NULL, NULL, confchk_wiredtiger_open_transaction_sync_subconfigs,
    2, confchk_wiredtiger_open_transaction_sync_subconfigs_jump, WT_CONFIG_COMPILED_TYPE_CATEGORY,
<<<<<<< HEAD
    316, INT64_MIN, INT64_MAX, NULL},
=======
    311, INT64_MIN, INT64_MAX, NULL},
>>>>>>> 515e31e0
  {"verbose", "list", NULL,
    "choices=[\"all\",\"api\",\"backup\",\"block\","
    "\"block_cache\",\"checkpoint\",\"checkpoint_cleanup\","
    "\"checkpoint_progress\",\"chunkcache\",\"compact\","
    "\"compact_progress\",\"configuration\",\"error_returns\","
    "\"eviction\",\"fileops\",\"generation\",\"handleops\","
    "\"history_store\",\"history_store_activity\",\"log\",\"lsm\","
    "\"lsm_manager\",\"metadata\",\"mutex\",\"out_of_order\","
    "\"overflow\",\"prefetch\",\"read\",\"reconcile\",\"recovery\","
    "\"recovery_progress\",\"rts\",\"salvage\",\"shared_cache\","
    "\"split\",\"temporary\",\"thread_group\",\"tiered\","
    "\"timestamp\",\"transaction\",\"verify\",\"version\",\"write\"]",
    NULL, 0, NULL, WT_CONFIG_COMPILED_TYPE_LIST, 10, INT64_MIN, INT64_MAX,
    confchk_verbose16_choices},
<<<<<<< HEAD
  {"verify_metadata", "boolean", NULL, NULL, NULL, 0, NULL, WT_CONFIG_COMPILED_TYPE_BOOLEAN, 319,
    INT64_MIN, INT64_MAX, NULL},
  {"write_through", "list", NULL, "choices=[\"data\",\"log\"]", NULL, 0, NULL,
    WT_CONFIG_COMPILED_TYPE_LIST, 320, INT64_MIN, INT64_MAX, confchk_write_through4_choices},
=======
  {"verify_metadata", "boolean", NULL, NULL, NULL, 0, NULL, WT_CONFIG_COMPILED_TYPE_BOOLEAN, 314,
    INT64_MIN, INT64_MAX, NULL},
  {"write_through", "list", NULL, "choices=[\"data\",\"log\"]", NULL, 0, NULL,
    WT_CONFIG_COMPILED_TYPE_LIST, 315, INT64_MIN, INT64_MAX, confchk_write_through4_choices},
>>>>>>> 515e31e0
  {NULL, NULL, NULL, NULL, NULL, 0, NULL, 0, 0, 0, 0, NULL}};

static const uint8_t confchk_wiredtiger_open_usercfg_jump[WT_CONFIG_JUMP_TABLE_SIZE] = {0, 0, 0, 0,
  0, 0, 0, 0, 0, 0, 0, 0, 0, 0, 0, 0, 0, 0, 0, 0, 0, 0, 0, 0, 0, 0, 0, 0, 0, 0, 0, 0, 0, 0, 0, 0, 0,
  0, 0, 0, 0, 0, 0, 0, 0, 0, 0, 0, 0, 0, 0, 0, 0, 0, 0, 0, 0, 0, 0, 0, 0, 0, 0, 0, 0, 0, 0, 0, 0, 0,
<<<<<<< HEAD
  0, 0, 0, 0, 0, 0, 0, 0, 0, 0, 0, 0, 0, 0, 0, 0, 0, 0, 0, 0, 0, 0, 0, 0, 0, 0, 0, 0, 1, 5, 16, 18,
  30, 32, 33, 37, 38, 39, 39, 41, 44, 44, 46, 47, 47, 48, 55, 58, 58, 60, 61, 61, 61, 61, 61, 61,
=======
  0, 0, 0, 0, 0, 0, 0, 0, 0, 0, 0, 0, 0, 0, 0, 0, 0, 0, 0, 0, 0, 0, 0, 0, 0, 0, 0, 0, 0, 4, 15, 17,
  29, 31, 32, 36, 37, 38, 38, 40, 43, 43, 45, 46, 46, 48, 55, 58, 58, 60, 61, 61, 61, 61, 61, 61,
>>>>>>> 515e31e0
  61, 61};

static const WT_CONFIG_ENTRY config_entries[] = {
  {"WT_CONNECTION.add_collator", "", NULL, 0, NULL, 0, WT_CONF_SIZING_NONE, false},
  {"WT_CONNECTION.add_compressor", "", NULL, 0, NULL, 1, WT_CONF_SIZING_NONE, false},
  {"WT_CONNECTION.add_data_source", "", NULL, 0, NULL, 2, WT_CONF_SIZING_NONE, false},
  {"WT_CONNECTION.add_encryptor", "", NULL, 0, NULL, 3, WT_CONF_SIZING_NONE, false},
  {"WT_CONNECTION.add_storage_source", "", NULL, 0, NULL, 4, WT_CONF_SIZING_NONE, false},
  {"WT_CONNECTION.close", "final_flush=false,leak_memory=false,use_timestamp=true",
    confchk_WT_CONNECTION_close, 3, confchk_WT_CONNECTION_close_jump, 5, WT_CONF_SIZING_NONE,
    false},
  {"WT_CONNECTION.debug_info",
    "backup=false,cache=false,cursors=false,handles=false,log=false,"
    "sessions=false,txn=false",
    confchk_WT_CONNECTION_debug_info, 7, confchk_WT_CONNECTION_debug_info_jump, 6,
    WT_CONF_SIZING_NONE, false},
  {"WT_CONNECTION.load_extension",
    "config=,early_load=false,entry=wiredtiger_extension_init,"
    "terminate=wiredtiger_extension_terminate",
    confchk_WT_CONNECTION_load_extension, 4, confchk_WT_CONNECTION_load_extension_jump, 7,
    WT_CONF_SIZING_NONE, false},
  {"WT_CONNECTION.open_session",
    "cache_cursors=true,cache_max_wait_ms=0,"
    "debug=(checkpoint_fail_before_turtle_update=false,"
    "release_evict_page=false),ignore_cache_size=false,"
    "isolation=snapshot,prefetch=(enabled=false)",
    confchk_WT_CONNECTION_open_session, 6, confchk_WT_CONNECTION_open_session_jump, 8,
    WT_CONF_SIZING_NONE, false},
  {"WT_CONNECTION.query_timestamp", "get=all_durable", confchk_WT_CONNECTION_query_timestamp, 1,
    confchk_WT_CONNECTION_query_timestamp_jump, 9, WT_CONF_SIZING_NONE, false},
  {"WT_CONNECTION.reconfigure",
    "block_cache=(blkcache_eviction_aggression=1800,"
    "cache_on_checkpoint=true,cache_on_writes=true,enabled=false,"
    "full_target=95,hashsize=32768,max_percent_overhead=10,"
    "nvram_path=,percent_file_in_dram=50,size=0,system_ram=0,type=),"
    "cache_max_wait_ms=0,cache_overhead=8,cache_size=100MB,"
    "cache_stuck_timeout_ms=300000,checkpoint=(log_size=0,wait=0),"
    "checkpoint_cleanup=(method=none,wait=300),chunk_cache=(pinned=),"
    "compatibility=(release=),debug_mode=(background_compact=false,"
    "checkpoint_retention=0,configuration=false,corruption_abort=true"
    ",cursor_copy=false,cursor_reposition=false,eviction=false,"
    "eviction_checkpoint_ts_ordering=false,log_retention=0,"
    "realloc_exact=false,realloc_malloc=false,rollback_error=0,"
    "slow_checkpoint=false,stress_skiplist=false,table_logging=false,"
    "tiered_flush_error_continue=false,update_restore_evict=false),"
    "error_prefix=,eviction=(evict_sample_inmem=true,"
    "evict_use_softptr=false,threads_max=8,threads_min=1),"
    "eviction_checkpoint_target=1,eviction_dirty_target=5,"
    "eviction_dirty_trigger=20,eviction_target=80,eviction_trigger=95"
    ",eviction_updates_target=0,eviction_updates_trigger=0,"
    "extra_diagnostics=[],file_manager=(close_handle_minimum=250,"
    "close_idle_time=30,close_scan_interval=10),"
    "generation_drain_timeout_ms=240000,"
    "heuristic_controls=(checkpoint_cleanup_obsolete_tw_pages_dirty_max=100"
    ",eviction_obsolete_tw_pages_dirty_max=100,"
    "obsolete_tw_btree_max=100),history_store=(file_max=0),"
    "io_capacity=(chunk_cache=0,total=0),json_output=[],"
    "log=(archive=true,os_cache_dirty_pct=0,prealloc=true,"
    "prealloc_init_count=1,remove=true,zero_fill=false),"
    "lsm_manager=(merge=true,worker_thread_max=4),"
    "operation_timeout_ms=0,operation_tracking=(enabled=false,"
    "path=\".\"),rollback_to_stable=(threads=4),"
    "shared_cache=(chunk=10MB,name=,quota=0,reserve=0,size=500MB),"
    "statistics=none,statistics_log=(json=false,on_close=false,"
    "sources=,timestamp=\"%b %d %H:%M:%S\",wait=0),"
    "tiered_storage=(local_retention=300),timing_stress_for_test=,"
    "verbose=[]",
    confchk_WT_CONNECTION_reconfigure, 37, confchk_WT_CONNECTION_reconfigure_jump, 10,
    WT_CONF_SIZING_NONE, false},
  {"WT_CONNECTION.rollback_to_stable", "dryrun=false,threads=4",
    confchk_WT_CONNECTION_rollback_to_stable, 2, confchk_WT_CONNECTION_rollback_to_stable_jump, 11,
    WT_CONF_SIZING_NONE, false},
  {"WT_CONNECTION.set_file_system", "", NULL, 0, NULL, 12, WT_CONF_SIZING_NONE, false},
  {"WT_CONNECTION.set_timestamp",
    "durable_timestamp=,force=false,oldest_timestamp=,"
    "stable_timestamp=",
    confchk_WT_CONNECTION_set_timestamp, 4, confchk_WT_CONNECTION_set_timestamp_jump, 13,
    WT_CONF_SIZING_NONE, false},
  {"WT_CURSOR.bound", "action=set,bound=,inclusive=true", confchk_WT_CURSOR_bound, 3,
    confchk_WT_CURSOR_bound_jump, 14, WT_CONF_SIZING_INITIALIZE(WT_CURSOR, bound), true},
  {"WT_CURSOR.close", "", NULL, 0, NULL, 15, WT_CONF_SIZING_NONE, false},
  {"WT_CURSOR.reconfigure", "append=false,overwrite=true,prefix_search=false",
    confchk_WT_CURSOR_reconfigure, 3, confchk_WT_CURSOR_reconfigure_jump, 16, WT_CONF_SIZING_NONE,
    false},
  {"WT_SESSION.alter",
    "access_pattern_hint=none,app_metadata=,"
    "assert=(commit_timestamp=none,durable_timestamp=none,"
    "read_timestamp=none,write_timestamp=off),cache_resident=false,"
    "checkpoint=,exclusive_refreshed=true,log=(enabled=true),"
    "os_cache_dirty_max=0,os_cache_max=0,verbose=[],"
    "write_timestamp_usage=none",
    confchk_WT_SESSION_alter, 11, confchk_WT_SESSION_alter_jump, 17, WT_CONF_SIZING_NONE, false},
  {"WT_SESSION.begin_transaction",
    "ignore_prepare=false,isolation=,name=,no_timestamp=false,"
    "operation_timeout_ms=0,priority=0,read_timestamp=,"
    "roundup_timestamps=(prepared=false,read=false),sync=",
    confchk_WT_SESSION_begin_transaction, 9, confchk_WT_SESSION_begin_transaction_jump, 18,
    WT_CONF_SIZING_INITIALIZE(WT_SESSION, begin_transaction), true},
  {"WT_SESSION.checkpoint",
    "debug=(checkpoint_cleanup=false,checkpoint_crash_point=-1),drop="
    ",flush_tier=(enabled=false,force=false,sync=true,timeout=0),"
    "force=false,name=,use_timestamp=true",
    confchk_WT_SESSION_checkpoint, 6, confchk_WT_SESSION_checkpoint_jump, 19, WT_CONF_SIZING_NONE,
    false},
  {"WT_SESSION.close", "", NULL, 0, NULL, 20, WT_CONF_SIZING_NONE, false},
  {"WT_SESSION.commit_transaction",
    "commit_timestamp=,durable_timestamp=,operation_timeout_ms=0,"
    "sync=",
    confchk_WT_SESSION_commit_transaction, 4, confchk_WT_SESSION_commit_transaction_jump, 21,
    WT_CONF_SIZING_NONE, false},
  {"WT_SESSION.compact",
    "background=,dryrun=false,exclude=,free_space_target=20MB,"
    "run_once=false,timeout=1200",
    confchk_WT_SESSION_compact, 6, confchk_WT_SESSION_compact_jump, 22, WT_CONF_SIZING_NONE, false},
  {"WT_SESSION.create",
    "access_pattern_hint=none,allocation_size=4KB,app_metadata=,"
    "assert=(commit_timestamp=none,durable_timestamp=none,"
    "read_timestamp=none,write_timestamp=off),block_allocation=best,"
    "block_compressor=,cache_resident=false,checksum=on,colgroups=,"
    "collator=,columns=,dictionary=0,encryption=(keyid=,name=),"
    "exclusive=false,format=btree,huffman_key=,huffman_value=,"
    "ignore_in_memory_cache_size=false,immutable=false,"
    "import=(compare_timestamp=oldest_timestamp,enabled=false,"
    "file_metadata=,metadata_file=,panic_corrupt=true,repair=false),"
    "internal_item_max=0,internal_key_max=0,"
    "internal_key_truncate=true,internal_page_max=4KB,key_format=u,"
    "key_gap=10,leaf_item_max=0,leaf_key_max=0,leaf_page_max=32KB,"
    "leaf_value_max=0,log=(enabled=true),lsm=(auto_throttle=true,"
    "bloom=true,bloom_bit_count=16,bloom_config=,bloom_hash_count=8,"
    "bloom_oldest=false,chunk_count_limit=0,chunk_max=5GB,"
    "chunk_size=10MB,merge_custom=(prefix=,start_generation=0,"
    "suffix=),merge_max=15,merge_min=0),memory_page_image_max=0,"
    "memory_page_max=5MB,os_cache_dirty_max=0,os_cache_max=0,"
    "prefix_compression=false,prefix_compression_min=4,source=,"
    "split_deepen_min_child=0,split_deepen_per_child=0,split_pct=90,"
    "tiered_storage=(auth_token=,bucket=,bucket_prefix=,"
    "cache_directory=,local_retention=300,name=,object_target_size=0,"
    "shared=false),type=file,value_format=u,verbose=[],"
    "write_timestamp_usage=none",
    confchk_WT_SESSION_create, 47, confchk_WT_SESSION_create_jump, 23, WT_CONF_SIZING_NONE, false},
  {"WT_SESSION.drop",
    "checkpoint_wait=true,force=false,lock_wait=true,"
    "remove_files=true,remove_shared=false",
    confchk_WT_SESSION_drop, 5, confchk_WT_SESSION_drop_jump, 24, WT_CONF_SIZING_NONE, false},
  {"WT_SESSION.log_flush", "sync=on", confchk_WT_SESSION_log_flush, 1,
    confchk_WT_SESSION_log_flush_jump, 25, WT_CONF_SIZING_NONE, false},
  {"WT_SESSION.log_printf", "", NULL, 0, NULL, 26, WT_CONF_SIZING_NONE, false},
  {"WT_SESSION.open_cursor",
    "append=false,bulk=false,checkpoint=,checkpoint_use_history=true,"
    "checkpoint_wait=true,debug=(checkpoint_read_timestamp=,"
    "dump_version=false,release_evict=false),dump=,"
    "incremental=(consolidate=false,enabled=false,file=,"
    "force_stop=false,granularity=16MB,src_id=,this_id=),"
    "next_random=false,next_random_sample_size=0,next_random_seed=0,"
    "overwrite=true,prefix_search=false,raw=false,read_once=false,"
    "readonly=false,skip_sort_check=false,statistics=,target=",
    confchk_WT_SESSION_open_cursor, 19, confchk_WT_SESSION_open_cursor_jump, 27,
    WT_CONF_SIZING_NONE, false},
  {"WT_SESSION.prepare_transaction", "prepare_timestamp=", confchk_WT_SESSION_prepare_transaction,
    1, confchk_WT_SESSION_prepare_transaction_jump, 28, WT_CONF_SIZING_NONE, false},
  {"WT_SESSION.query_timestamp", "get=read", confchk_WT_SESSION_query_timestamp, 1,
    confchk_WT_SESSION_query_timestamp_jump, 29, WT_CONF_SIZING_NONE, false},
  {"WT_SESSION.reconfigure",
    "cache_cursors=true,cache_max_wait_ms=0,"
    "debug=(checkpoint_fail_before_turtle_update=false,"
    "release_evict_page=false),ignore_cache_size=false,"
    "isolation=snapshot,prefetch=(enabled=false)",
    confchk_WT_SESSION_reconfigure, 6, confchk_WT_SESSION_reconfigure_jump, 30, WT_CONF_SIZING_NONE,
    false},
  {"WT_SESSION.reset", "", NULL, 0, NULL, 31, WT_CONF_SIZING_NONE, false},
  {"WT_SESSION.reset_snapshot", "", NULL, 0, NULL, 32, WT_CONF_SIZING_NONE, false},
  {"WT_SESSION.rollback_transaction", "operation_timeout_ms=0",
    confchk_WT_SESSION_rollback_transaction, 1, confchk_WT_SESSION_rollback_transaction_jump, 33,
    WT_CONF_SIZING_NONE, false},
  {"WT_SESSION.salvage", "force=false", confchk_WT_SESSION_salvage, 1,
    confchk_WT_SESSION_salvage_jump, 34, WT_CONF_SIZING_NONE, false},
  {"WT_SESSION.strerror", "", NULL, 0, NULL, 35, WT_CONF_SIZING_NONE, false},
  {"WT_SESSION.timestamp_transaction",
    "commit_timestamp=,durable_timestamp=,prepare_timestamp=,"
    "read_timestamp=",
    confchk_WT_SESSION_timestamp_transaction, 4, confchk_WT_SESSION_timestamp_transaction_jump, 36,
    WT_CONF_SIZING_NONE, false},
  {"WT_SESSION.timestamp_transaction_uint", "", NULL, 0, NULL, 37, WT_CONF_SIZING_NONE, false},
  {"WT_SESSION.truncate", "", NULL, 0, NULL, 38, WT_CONF_SIZING_NONE, false},
  {"WT_SESSION.verify",
    "do_not_clear_txn_id=false,dump_address=false,dump_all_data=false"
    ",dump_blocks=false,dump_key_data=false,dump_layout=false,"
    "dump_offsets=,dump_pages=false,dump_tree_shape=false,"
    "read_corrupt=false,stable_timestamp=false,strict=false",
    confchk_WT_SESSION_verify, 12, confchk_WT_SESSION_verify_jump, 39, WT_CONF_SIZING_NONE, false},
  {"colgroup.meta",
    "app_metadata=,assert=(commit_timestamp=none,"
    "durable_timestamp=none,read_timestamp=none,write_timestamp=off),"
    "collator=,columns=,source=,type=file,verbose=[],"
    "write_timestamp_usage=none",
    confchk_colgroup_meta, 8, confchk_colgroup_meta_jump, 40, WT_CONF_SIZING_NONE, false},
  {"file.config",
    "access_pattern_hint=none,allocation_size=4KB,app_metadata=,"
    "assert=(commit_timestamp=none,durable_timestamp=none,"
    "read_timestamp=none,write_timestamp=off),block_allocation=best,"
    "block_compressor=,cache_resident=false,checksum=on,collator=,"
    "columns=,dictionary=0,encryption=(keyid=,name=),format=btree,"
    "huffman_key=,huffman_value=,ignore_in_memory_cache_size=false,"
    "internal_item_max=0,internal_key_max=0,"
    "internal_key_truncate=true,internal_page_max=4KB,key_format=u,"
    "key_gap=10,leaf_item_max=0,leaf_key_max=0,leaf_page_max=32KB,"
    "leaf_value_max=0,log=(enabled=true),memory_page_image_max=0,"
    "memory_page_max=5MB,os_cache_dirty_max=0,os_cache_max=0,"
    "prefix_compression=false,prefix_compression_min=4,"
    "split_deepen_min_child=0,split_deepen_per_child=0,split_pct=90,"
    "tiered_storage=(auth_token=,bucket=,bucket_prefix=,"
    "cache_directory=,local_retention=300,name=,object_target_size=0,"
    "shared=false),value_format=u,verbose=[],"
    "write_timestamp_usage=none",
    confchk_file_config, 40, confchk_file_config_jump, 41, WT_CONF_SIZING_NONE, false},
  {"file.meta",
    "access_pattern_hint=none,allocation_size=4KB,app_metadata=,"
    "assert=(commit_timestamp=none,durable_timestamp=none,"
    "read_timestamp=none,write_timestamp=off),block_allocation=best,"
    "block_compressor=,cache_resident=false,checkpoint=,"
    "checkpoint_backup_info=,checkpoint_lsn=,checksum=on,collator=,"
    "columns=,dictionary=0,encryption=(keyid=,name=),format=btree,"
    "huffman_key=,huffman_value=,id=,"
    "ignore_in_memory_cache_size=false,internal_item_max=0,"
    "internal_key_max=0,internal_key_truncate=true,"
    "internal_page_max=4KB,key_format=u,key_gap=10,leaf_item_max=0,"
    "leaf_key_max=0,leaf_page_max=32KB,leaf_value_max=0,"
    "log=(enabled=true),memory_page_image_max=0,memory_page_max=5MB,"
    "os_cache_dirty_max=0,os_cache_max=0,prefix_compression=false,"
    "prefix_compression_min=4,readonly=false,split_deepen_min_child=0"
    ",split_deepen_per_child=0,split_pct=90,tiered_object=false,"
    "tiered_storage=(auth_token=,bucket=,bucket_prefix=,"
    "cache_directory=,local_retention=300,name=,object_target_size=0,"
    "shared=false),value_format=u,verbose=[],version=(major=0,"
    "minor=0),write_timestamp_usage=none",
    confchk_file_meta, 47, confchk_file_meta_jump, 42, WT_CONF_SIZING_NONE, false},
  {"index.meta",
    "app_metadata=,assert=(commit_timestamp=none,"
    "durable_timestamp=none,read_timestamp=none,write_timestamp=off),"
    "collator=,columns=,immutable=false,key_format=u,source=,"
    "type=file,value_format=u,verbose=[],write_timestamp_usage=none",
    confchk_index_meta, 11, confchk_index_meta_jump, 43, WT_CONF_SIZING_NONE, false},
  {"lsm.meta",
    "access_pattern_hint=none,allocation_size=4KB,app_metadata=,"
    "assert=(commit_timestamp=none,durable_timestamp=none,"
    "read_timestamp=none,write_timestamp=off),block_allocation=best,"
    "block_compressor=,cache_resident=false,checksum=on,chunks=,"
    "collator=,columns=,dictionary=0,encryption=(keyid=,name=),"
    "format=btree,huffman_key=,huffman_value=,"
    "ignore_in_memory_cache_size=false,internal_item_max=0,"
    "internal_key_max=0,internal_key_truncate=true,"
    "internal_page_max=4KB,key_format=u,key_gap=10,last=0,"
    "leaf_item_max=0,leaf_key_max=0,leaf_page_max=32KB,"
    "leaf_value_max=0,log=(enabled=true),lsm=(auto_throttle=true,"
    "bloom=true,bloom_bit_count=16,bloom_config=,bloom_hash_count=8,"
    "bloom_oldest=false,chunk_count_limit=0,chunk_max=5GB,"
    "chunk_size=10MB,merge_custom=(prefix=,start_generation=0,"
    "suffix=),merge_max=15,merge_min=0),memory_page_image_max=0,"
    "memory_page_max=5MB,old_chunks=,os_cache_dirty_max=0,"
    "os_cache_max=0,prefix_compression=false,prefix_compression_min=4"
    ",split_deepen_min_child=0,split_deepen_per_child=0,split_pct=90,"
    "tiered_storage=(auth_token=,bucket=,bucket_prefix=,"
    "cache_directory=,local_retention=300,name=,object_target_size=0,"
    "shared=false),value_format=u,verbose=[],"
    "write_timestamp_usage=none",
    confchk_lsm_meta, 44, confchk_lsm_meta_jump, 44, WT_CONF_SIZING_NONE, false},
  {"object.meta",
    "access_pattern_hint=none,allocation_size=4KB,app_metadata=,"
    "assert=(commit_timestamp=none,durable_timestamp=none,"
    "read_timestamp=none,write_timestamp=off),block_allocation=best,"
    "block_compressor=,cache_resident=false,checkpoint=,"
    "checkpoint_backup_info=,checkpoint_lsn=,checksum=on,collator=,"
    "columns=,dictionary=0,encryption=(keyid=,name=),flush_time=0,"
    "flush_timestamp=0,format=btree,huffman_key=,huffman_value=,id=,"
    "ignore_in_memory_cache_size=false,internal_item_max=0,"
    "internal_key_max=0,internal_key_truncate=true,"
    "internal_page_max=4KB,key_format=u,key_gap=10,leaf_item_max=0,"
    "leaf_key_max=0,leaf_page_max=32KB,leaf_value_max=0,"
    "log=(enabled=true),memory_page_image_max=0,memory_page_max=5MB,"
    "os_cache_dirty_max=0,os_cache_max=0,prefix_compression=false,"
    "prefix_compression_min=4,readonly=false,split_deepen_min_child=0"
    ",split_deepen_per_child=0,split_pct=90,tiered_object=false,"
    "tiered_storage=(auth_token=,bucket=,bucket_prefix=,"
    "cache_directory=,local_retention=300,name=,object_target_size=0,"
    "shared=false),value_format=u,verbose=[],version=(major=0,"
    "minor=0),write_timestamp_usage=none",
    confchk_object_meta, 49, confchk_object_meta_jump, 45, WT_CONF_SIZING_NONE, false},
  {"table.meta",
    "app_metadata=,assert=(commit_timestamp=none,"
    "durable_timestamp=none,read_timestamp=none,write_timestamp=off),"
    "colgroups=,collator=,columns=,key_format=u,value_format=u,"
    "verbose=[],write_timestamp_usage=none",
    confchk_table_meta, 9, confchk_table_meta_jump, 46, WT_CONF_SIZING_NONE, false},
  {"tier.meta",
    "access_pattern_hint=none,allocation_size=4KB,app_metadata=,"
    "assert=(commit_timestamp=none,durable_timestamp=none,"
    "read_timestamp=none,write_timestamp=off),block_allocation=best,"
    "block_compressor=,bucket=,bucket_prefix=,cache_directory=,"
    "cache_resident=false,checkpoint=,checkpoint_backup_info=,"
    "checkpoint_lsn=,checksum=on,collator=,columns=,dictionary=0,"
    "encryption=(keyid=,name=),format=btree,huffman_key=,"
    "huffman_value=,id=,ignore_in_memory_cache_size=false,"
    "internal_item_max=0,internal_key_max=0,"
    "internal_key_truncate=true,internal_page_max=4KB,key_format=u,"
    "key_gap=10,leaf_item_max=0,leaf_key_max=0,leaf_page_max=32KB,"
    "leaf_value_max=0,log=(enabled=true),memory_page_image_max=0,"
    "memory_page_max=5MB,os_cache_dirty_max=0,os_cache_max=0,"
    "prefix_compression=false,prefix_compression_min=4,readonly=false"
    ",split_deepen_min_child=0,split_deepen_per_child=0,split_pct=90,"
    "tiered_object=false,tiered_storage=(auth_token=,bucket=,"
    "bucket_prefix=,cache_directory=,local_retention=300,name=,"
    "object_target_size=0,shared=false),value_format=u,verbose=[],"
    "version=(major=0,minor=0),write_timestamp_usage=none",
    confchk_tier_meta, 50, confchk_tier_meta_jump, 47, WT_CONF_SIZING_NONE, false},
  {"tiered.meta",
    "access_pattern_hint=none,allocation_size=4KB,app_metadata=,"
    "assert=(commit_timestamp=none,durable_timestamp=none,"
    "read_timestamp=none,write_timestamp=off),block_allocation=best,"
    "block_compressor=,cache_resident=false,checkpoint=,"
    "checkpoint_backup_info=,checkpoint_lsn=,checksum=on,collator=,"
    "columns=,dictionary=0,encryption=(keyid=,name=),flush_time=0,"
    "flush_timestamp=0,format=btree,huffman_key=,huffman_value=,id=,"
    "ignore_in_memory_cache_size=false,internal_item_max=0,"
    "internal_key_max=0,internal_key_truncate=true,"
    "internal_page_max=4KB,key_format=u,key_gap=10,last=0,"
    "leaf_item_max=0,leaf_key_max=0,leaf_page_max=32KB,"
    "leaf_value_max=0,log=(enabled=true),memory_page_image_max=0,"
    "memory_page_max=5MB,oldest=1,os_cache_dirty_max=0,os_cache_max=0"
    ",prefix_compression=false,prefix_compression_min=4,"
    "readonly=false,split_deepen_min_child=0,split_deepen_per_child=0"
    ",split_pct=90,tiered_object=false,tiered_storage=(auth_token=,"
    "bucket=,bucket_prefix=,cache_directory=,local_retention=300,"
    "name=,object_target_size=0,shared=false),tiers=,value_format=u,"
    "verbose=[],version=(major=0,minor=0),write_timestamp_usage=none",
    confchk_tiered_meta, 52, confchk_tiered_meta_jump, 48, WT_CONF_SIZING_NONE, false},
  {"wiredtiger_open",
    "aux_path=,backup_restore_target=,"
    "block_cache=(blkcache_eviction_aggression=1800,"
    "cache_on_checkpoint=true,cache_on_writes=true,enabled=false,"
    "full_target=95,hashsize=32768,max_percent_overhead=10,"
    "nvram_path=,percent_file_in_dram=50,size=0,system_ram=0,type=),"
    "buffer_alignment=,builtin_extension_config=,cache_cursors=true,"
    "cache_max_wait_ms=0,cache_overhead=8,cache_size=100MB,"
    "cache_stuck_timeout_ms=300000,checkpoint=(log_size=0,wait=0),"
    "checkpoint_cleanup=(method=none,wait=300),checkpoint_sync=true,"
    "chunk_cache=(capacity=10GB,chunk_cache_evict_trigger=90,"
    "chunk_size=1MB,enabled=false,flushed_data_cache_insertion=true,"
    "hashsize=1024,pinned=,storage_path=,type=FILE),"
    "compatibility=(release=,require_max=,require_min=),"
    "compile_configuration_count=1000,config_base=true,create=false,"
    "debug_mode=(background_compact=false,checkpoint_retention=0,"
    "configuration=false,corruption_abort=true,cursor_copy=false,"
    "cursor_reposition=false,eviction=false,"
    "eviction_checkpoint_ts_ordering=false,log_retention=0,"
    "realloc_exact=false,realloc_malloc=false,rollback_error=0,"
    "slow_checkpoint=false,stress_skiplist=false,table_logging=false,"
    "tiered_flush_error_continue=false,update_restore_evict=false),"
    "direct_io=,encryption=(keyid=,name=,secretkey=),error_prefix=,"
    "eviction=(evict_sample_inmem=true,evict_use_softptr=false,"
    "threads_max=8,threads_min=1),eviction_checkpoint_target=1,"
    "eviction_dirty_target=5,eviction_dirty_trigger=20,"
    "eviction_target=80,eviction_trigger=95,eviction_updates_target=0"
    ",eviction_updates_trigger=0,exclusive=false,extensions=,"
    "extra_diagnostics=[],file_extend=,"
    "file_manager=(close_handle_minimum=250,close_idle_time=30,"
    "close_scan_interval=10),generation_drain_timeout_ms=240000,"
    "hash=(buckets=512,dhandle_buckets=512),hazard_max=1000,"
    "heuristic_controls=(checkpoint_cleanup_obsolete_tw_pages_dirty_max=100"
    ",eviction_obsolete_tw_pages_dirty_max=100,"
    "obsolete_tw_btree_max=100),history_store=(file_max=0),"
    "in_memory=false,io_capacity=(chunk_cache=0,total=0),"
    "json_output=[],log=(archive=true,compressor=,enabled=false,"
    "file_max=100MB,force_write_wait=0,os_cache_dirty_pct=0,"
    "path=\".\",prealloc=true,prealloc_init_count=1,recover=on,"
    "remove=true,zero_fill=false),lsm_manager=(merge=true,"
    "worker_thread_max=4),mmap=true,mmap_all=false,multiprocess=false"
    ",operation_timeout_ms=0,operation_tracking=(enabled=false,"
    "path=\".\"),prefetch=(available=false,default=false),"
    "readonly=false,rollback_to_stable=(threads=4),salvage=false,"
    "session_max=100,session_scratch_max=2MB,session_table_cache=true"
    ",shared_cache=(chunk=10MB,name=,quota=0,reserve=0,size=500MB),"
    "statistics=none,statistics_log=(json=false,on_close=false,"
    "path=\".\",sources=,timestamp=\"%b %d %H:%M:%S\",wait=0),"
    "tiered_storage=(auth_token=,bucket=,bucket_prefix=,"
    "cache_directory=,interval=60,local_retention=300,name=,"
    "shared=false),timing_stress_for_test=,"
    "transaction_sync=(enabled=false,method=fsync),"
    "use_environment=true,use_environment_priv=false,verbose=[],"
    "verify_metadata=false,write_through=",
<<<<<<< HEAD
    confchk_wiredtiger_open, 67, confchk_wiredtiger_open_jump, 52, WT_CONF_SIZING_NONE, false},
=======
    confchk_wiredtiger_open, 67, confchk_wiredtiger_open_jump, 49, WT_CONF_SIZING_NONE, false},
>>>>>>> 515e31e0
  {"wiredtiger_open_all",
    "aux_path=,backup_restore_target=,"
    "block_cache=(blkcache_eviction_aggression=1800,"
    "cache_on_checkpoint=true,cache_on_writes=true,enabled=false,"
    "full_target=95,hashsize=32768,max_percent_overhead=10,"
    "nvram_path=,percent_file_in_dram=50,size=0,system_ram=0,type=),"
    "buffer_alignment=,builtin_extension_config=,cache_cursors=true,"
    "cache_max_wait_ms=0,cache_overhead=8,cache_size=100MB,"
    "cache_stuck_timeout_ms=300000,checkpoint=(log_size=0,wait=0),"
    "checkpoint_cleanup=(method=none,wait=300),checkpoint_sync=true,"
    "chunk_cache=(capacity=10GB,chunk_cache_evict_trigger=90,"
    "chunk_size=1MB,enabled=false,flushed_data_cache_insertion=true,"
    "hashsize=1024,pinned=,storage_path=,type=FILE),"
    "compatibility=(release=,require_max=,require_min=),"
    "compile_configuration_count=1000,config_base=true,create=false,"
    "debug_mode=(background_compact=false,checkpoint_retention=0,"
    "configuration=false,corruption_abort=true,cursor_copy=false,"
    "cursor_reposition=false,eviction=false,"
    "eviction_checkpoint_ts_ordering=false,log_retention=0,"
    "realloc_exact=false,realloc_malloc=false,rollback_error=0,"
    "slow_checkpoint=false,stress_skiplist=false,table_logging=false,"
    "tiered_flush_error_continue=false,update_restore_evict=false),"
    "direct_io=,encryption=(keyid=,name=,secretkey=),error_prefix=,"
    "eviction=(evict_sample_inmem=true,evict_use_softptr=false,"
    "threads_max=8,threads_min=1),eviction_checkpoint_target=1,"
    "eviction_dirty_target=5,eviction_dirty_trigger=20,"
    "eviction_target=80,eviction_trigger=95,eviction_updates_target=0"
    ",eviction_updates_trigger=0,exclusive=false,extensions=,"
    "extra_diagnostics=[],file_extend=,"
    "file_manager=(close_handle_minimum=250,close_idle_time=30,"
    "close_scan_interval=10),generation_drain_timeout_ms=240000,"
    "hash=(buckets=512,dhandle_buckets=512),hazard_max=1000,"
    "heuristic_controls=(checkpoint_cleanup_obsolete_tw_pages_dirty_max=100"
    ",eviction_obsolete_tw_pages_dirty_max=100,"
    "obsolete_tw_btree_max=100),history_store=(file_max=0),"
    "in_memory=false,io_capacity=(chunk_cache=0,total=0),"
    "json_output=[],log=(archive=true,compressor=,enabled=false,"
    "file_max=100MB,force_write_wait=0,os_cache_dirty_pct=0,"
    "path=\".\",prealloc=true,prealloc_init_count=1,recover=on,"
    "remove=true,zero_fill=false),lsm_manager=(merge=true,"
    "worker_thread_max=4),mmap=true,mmap_all=false,multiprocess=false"
    ",operation_timeout_ms=0,operation_tracking=(enabled=false,"
    "path=\".\"),prefetch=(available=false,default=false),"
    "readonly=false,rollback_to_stable=(threads=4),salvage=false,"
    "session_max=100,session_scratch_max=2MB,session_table_cache=true"
    ",shared_cache=(chunk=10MB,name=,quota=0,reserve=0,size=500MB),"
    "statistics=none,statistics_log=(json=false,on_close=false,"
    "path=\".\",sources=,timestamp=\"%b %d %H:%M:%S\",wait=0),"
    "tiered_storage=(auth_token=,bucket=,bucket_prefix=,"
    "cache_directory=,interval=60,local_retention=300,name=,"
    "shared=false),timing_stress_for_test=,"
    "transaction_sync=(enabled=false,method=fsync),"
    "use_environment=true,use_environment_priv=false,verbose=[],"
    "verify_metadata=false,version=(major=0,minor=0),write_through=",
<<<<<<< HEAD
    confchk_wiredtiger_open_all, 68, confchk_wiredtiger_open_all_jump, 53, WT_CONF_SIZING_NONE,
=======
    confchk_wiredtiger_open_all, 68, confchk_wiredtiger_open_all_jump, 50, WT_CONF_SIZING_NONE,
>>>>>>> 515e31e0
    false},
  {"wiredtiger_open_basecfg",
    "aux_path=,backup_restore_target=,"
    "block_cache=(blkcache_eviction_aggression=1800,"
    "cache_on_checkpoint=true,cache_on_writes=true,enabled=false,"
    "full_target=95,hashsize=32768,max_percent_overhead=10,"
    "nvram_path=,percent_file_in_dram=50,size=0,system_ram=0,type=),"
    "buffer_alignment=,builtin_extension_config=,cache_cursors=true,"
    "cache_max_wait_ms=0,cache_overhead=8,cache_size=100MB,"
    "cache_stuck_timeout_ms=300000,checkpoint=(log_size=0,wait=0),"
    "checkpoint_cleanup=(method=none,wait=300),checkpoint_sync=true,"
    "chunk_cache=(capacity=10GB,chunk_cache_evict_trigger=90,"
    "chunk_size=1MB,enabled=false,flushed_data_cache_insertion=true,"
    "hashsize=1024,pinned=,storage_path=,type=FILE),"
    "compatibility=(release=,require_max=,require_min=),"
    "compile_configuration_count=1000,"
    "debug_mode=(background_compact=false,checkpoint_retention=0,"
    "configuration=false,corruption_abort=true,cursor_copy=false,"
    "cursor_reposition=false,eviction=false,"
    "eviction_checkpoint_ts_ordering=false,log_retention=0,"
    "realloc_exact=false,realloc_malloc=false,rollback_error=0,"
    "slow_checkpoint=false,stress_skiplist=false,table_logging=false,"
    "tiered_flush_error_continue=false,update_restore_evict=false),"
    "direct_io=,encryption=(keyid=,name=,secretkey=),error_prefix=,"
    "eviction=(evict_sample_inmem=true,evict_use_softptr=false,"
    "threads_max=8,threads_min=1),eviction_checkpoint_target=1,"
    "eviction_dirty_target=5,eviction_dirty_trigger=20,"
    "eviction_target=80,eviction_trigger=95,eviction_updates_target=0"
    ",eviction_updates_trigger=0,extensions=,extra_diagnostics=[],"
    "file_extend=,file_manager=(close_handle_minimum=250,"
    "close_idle_time=30,close_scan_interval=10),"
    "generation_drain_timeout_ms=240000,hash=(buckets=512,"
    "dhandle_buckets=512),hazard_max=1000,"
    "heuristic_controls=(checkpoint_cleanup_obsolete_tw_pages_dirty_max=100"
    ",eviction_obsolete_tw_pages_dirty_max=100,"
    "obsolete_tw_btree_max=100),history_store=(file_max=0),"
    "io_capacity=(chunk_cache=0,total=0),json_output=[],"
    "log=(archive=true,compressor=,enabled=false,file_max=100MB,"
    "force_write_wait=0,os_cache_dirty_pct=0,path=\".\",prealloc=true"
    ",prealloc_init_count=1,recover=on,remove=true,zero_fill=false),"
    "lsm_manager=(merge=true,worker_thread_max=4),mmap=true,"
    "mmap_all=false,multiprocess=false,operation_timeout_ms=0,"
    "operation_tracking=(enabled=false,path=\".\"),"
    "prefetch=(available=false,default=false),readonly=false,"
    "rollback_to_stable=(threads=4),salvage=false,session_max=100,"
    "session_scratch_max=2MB,session_table_cache=true,"
    "shared_cache=(chunk=10MB,name=,quota=0,reserve=0,size=500MB),"
    "statistics=none,statistics_log=(json=false,on_close=false,"
    "path=\".\",sources=,timestamp=\"%b %d %H:%M:%S\",wait=0),"
    "tiered_storage=(auth_token=,bucket=,bucket_prefix=,"
    "cache_directory=,interval=60,local_retention=300,name=,"
    "shared=false),timing_stress_for_test=,"
    "transaction_sync=(enabled=false,method=fsync),verbose=[],"
    "verify_metadata=false,version=(major=0,minor=0),write_through=",
<<<<<<< HEAD
    confchk_wiredtiger_open_basecfg, 62, confchk_wiredtiger_open_basecfg_jump, 54,
=======
    confchk_wiredtiger_open_basecfg, 62, confchk_wiredtiger_open_basecfg_jump, 51,
>>>>>>> 515e31e0
    WT_CONF_SIZING_NONE, false},
  {"wiredtiger_open_usercfg",
    "aux_path=,backup_restore_target=,"
    "block_cache=(blkcache_eviction_aggression=1800,"
    "cache_on_checkpoint=true,cache_on_writes=true,enabled=false,"
    "full_target=95,hashsize=32768,max_percent_overhead=10,"
    "nvram_path=,percent_file_in_dram=50,size=0,system_ram=0,type=),"
    "buffer_alignment=,builtin_extension_config=,cache_cursors=true,"
    "cache_max_wait_ms=0,cache_overhead=8,cache_size=100MB,"
    "cache_stuck_timeout_ms=300000,checkpoint=(log_size=0,wait=0),"
    "checkpoint_cleanup=(method=none,wait=300),checkpoint_sync=true,"
    "chunk_cache=(capacity=10GB,chunk_cache_evict_trigger=90,"
    "chunk_size=1MB,enabled=false,flushed_data_cache_insertion=true,"
    "hashsize=1024,pinned=,storage_path=,type=FILE),"
    "compatibility=(release=,require_max=,require_min=),"
    "compile_configuration_count=1000,"
    "debug_mode=(background_compact=false,checkpoint_retention=0,"
    "configuration=false,corruption_abort=true,cursor_copy=false,"
    "cursor_reposition=false,eviction=false,"
    "eviction_checkpoint_ts_ordering=false,log_retention=0,"
    "realloc_exact=false,realloc_malloc=false,rollback_error=0,"
    "slow_checkpoint=false,stress_skiplist=false,table_logging=false,"
    "tiered_flush_error_continue=false,update_restore_evict=false),"
    "direct_io=,encryption=(keyid=,name=,secretkey=),error_prefix=,"
    "eviction=(evict_sample_inmem=true,evict_use_softptr=false,"
    "threads_max=8,threads_min=1),eviction_checkpoint_target=1,"
    "eviction_dirty_target=5,eviction_dirty_trigger=20,"
    "eviction_target=80,eviction_trigger=95,eviction_updates_target=0"
    ",eviction_updates_trigger=0,extensions=,extra_diagnostics=[],"
    "file_extend=,file_manager=(close_handle_minimum=250,"
    "close_idle_time=30,close_scan_interval=10),"
    "generation_drain_timeout_ms=240000,hash=(buckets=512,"
    "dhandle_buckets=512),hazard_max=1000,"
    "heuristic_controls=(checkpoint_cleanup_obsolete_tw_pages_dirty_max=100"
    ",eviction_obsolete_tw_pages_dirty_max=100,"
    "obsolete_tw_btree_max=100),history_store=(file_max=0),"
    "io_capacity=(chunk_cache=0,total=0),json_output=[],"
    "log=(archive=true,compressor=,enabled=false,file_max=100MB,"
    "force_write_wait=0,os_cache_dirty_pct=0,path=\".\",prealloc=true"
    ",prealloc_init_count=1,recover=on,remove=true,zero_fill=false),"
    "lsm_manager=(merge=true,worker_thread_max=4),mmap=true,"
    "mmap_all=false,multiprocess=false,operation_timeout_ms=0,"
    "operation_tracking=(enabled=false,path=\".\"),"
    "prefetch=(available=false,default=false),readonly=false,"
    "rollback_to_stable=(threads=4),salvage=false,session_max=100,"
    "session_scratch_max=2MB,session_table_cache=true,"
    "shared_cache=(chunk=10MB,name=,quota=0,reserve=0,size=500MB),"
    "statistics=none,statistics_log=(json=false,on_close=false,"
    "path=\".\",sources=,timestamp=\"%b %d %H:%M:%S\",wait=0),"
    "tiered_storage=(auth_token=,bucket=,bucket_prefix=,"
    "cache_directory=,interval=60,local_retention=300,name=,"
    "shared=false),timing_stress_for_test=,"
    "transaction_sync=(enabled=false,method=fsync),verbose=[],"
    "verify_metadata=false,write_through=",
<<<<<<< HEAD
    confchk_wiredtiger_open_usercfg, 61, confchk_wiredtiger_open_usercfg_jump, 55,
=======
    confchk_wiredtiger_open_usercfg, 61, confchk_wiredtiger_open_usercfg_jump, 52,
>>>>>>> 515e31e0
    WT_CONF_SIZING_NONE, false},
  {NULL, NULL, NULL, 0, NULL, 0, WT_CONF_SIZING_NONE, false}};

int
__wt_conn_config_init(WT_SESSION_IMPL *session)
{
    WT_CONNECTION_IMPL *conn;
    const WT_CONFIG_ENTRY *ep, **epp;

    conn = S2C(session);

    /* Build a list of pointers to the configuration information. */
    WT_RET(__wt_calloc_def(session, WT_ELEMENTS(config_entries), &epp));
    conn->config_entries = epp;

    /* Fill in the list to reference the default information. */
    for (ep = config_entries;;) {
        *epp++ = ep++;
        if (ep->method == NULL)
            break;
    }
    return (0);
}

void
__wt_conn_config_discard(WT_SESSION_IMPL *session)
{
    WT_CONNECTION_IMPL *conn;

    conn = S2C(session);

    __wt_free(session, conn->config_entries);
}

/*
 * __wt_conn_config_match --
 *     Return the static configuration entry for a method.
 */
const WT_CONFIG_ENTRY *
__wt_conn_config_match(const char *method)
{
    const WT_CONFIG_ENTRY *ep;

    for (ep = config_entries; ep->method != NULL; ++ep)
        if (strcmp(method, ep->method) == 0)
            return (ep);
    return (NULL);
}<|MERGE_RESOLUTION|>--- conflicted
+++ resolved
@@ -2509,38 +2509,21 @@
   __WT_CONFIG_CHOICE_FILE, __WT_CONFIG_CHOICE_DRAM, NULL};
 
 static const WT_CONFIG_CHECK confchk_wiredtiger_open_chunk_cache_subconfigs[] = {
-<<<<<<< HEAD
-  {"capacity", "int", NULL, "min=512KB,max=100TB", NULL, 0, NULL, WT_CONFIG_COMPILED_TYPE_INT, 285,
+  {"capacity", "int", NULL, "min=512KB,max=100TB", NULL, 0, NULL, WT_CONFIG_COMPILED_TYPE_INT, 281,
     512LL * WT_KILOBYTE, 100LL * WT_TERABYTE, NULL},
   {"chunk_cache_evict_trigger", "int", NULL, "min=0,max=100", NULL, 0, NULL,
-    WT_CONFIG_COMPILED_TYPE_INT, 286, 0, 100, NULL},
-  {"chunk_size", "int", NULL, "min=512KB,max=100GB", NULL, 0, NULL, WT_CONFIG_COMPILED_TYPE_INT, 77,
-=======
-  {"capacity", "int", NULL, "min=512KB,max=100TB", NULL, 0, NULL, WT_CONFIG_COMPILED_TYPE_INT, 280,
-    512LL * WT_KILOBYTE, 100LL * WT_TERABYTE, NULL},
-  {"chunk_cache_evict_trigger", "int", NULL, "min=0,max=100", NULL, 0, NULL,
-    WT_CONFIG_COMPILED_TYPE_INT, 281, 0, 100, NULL},
+    WT_CONFIG_COMPILED_TYPE_INT, 282, 0, 100, NULL},
   {"chunk_size", "int", NULL, "min=512KB,max=100GB", NULL, 0, NULL, WT_CONFIG_COMPILED_TYPE_INT, 75,
->>>>>>> 515e31e0
     512LL * WT_KILOBYTE, 100LL * WT_GIGABYTE, NULL},
   {"enabled", "boolean", NULL, NULL, NULL, 0, NULL, WT_CONFIG_COMPILED_TYPE_BOOLEAN, 37, INT64_MIN,
     INT64_MAX, NULL},
   {"flushed_data_cache_insertion", "boolean", NULL, NULL, NULL, 0, NULL,
-<<<<<<< HEAD
-    WT_CONFIG_COMPILED_TYPE_BOOLEAN, 288, INT64_MIN, INT64_MAX, NULL},
-  {"hashsize", "int", NULL, "min=64,max=1048576", NULL, 0, NULL, WT_CONFIG_COMPILED_TYPE_INT, 184,
-=======
-    WT_CONFIG_COMPILED_TYPE_BOOLEAN, 283, INT64_MIN, INT64_MAX, NULL},
+    WT_CONFIG_COMPILED_TYPE_BOOLEAN, 284, INT64_MIN, INT64_MAX, NULL},
   {"hashsize", "int", NULL, "min=64,max=1048576", NULL, 0, NULL, WT_CONFIG_COMPILED_TYPE_INT, 178,
->>>>>>> 515e31e0
     64, 1048576LL, NULL},
   {"pinned", "list", NULL, NULL, NULL, 0, NULL, WT_CONFIG_COMPILED_TYPE_LIST, 193, INT64_MIN,
     INT64_MAX, NULL},
-<<<<<<< HEAD
-  {"storage_path", "string", NULL, NULL, NULL, 0, NULL, WT_CONFIG_COMPILED_TYPE_STRING, 287,
-=======
-  {"storage_path", "string", NULL, NULL, NULL, 0, NULL, WT_CONFIG_COMPILED_TYPE_STRING, 282,
->>>>>>> 515e31e0
+  {"storage_path", "string", NULL, NULL, NULL, 0, NULL, WT_CONFIG_COMPILED_TYPE_STRING, 283,
     INT64_MIN, INT64_MAX, NULL},
   {"type", "string", NULL, "choices=[\"FILE\",\"DRAM\"]", NULL, 0, NULL,
     WT_CONFIG_COMPILED_TYPE_STRING, 9, INT64_MIN, INT64_MAX, confchk_type_choices},
@@ -2556,15 +2539,9 @@
 static const WT_CONFIG_CHECK confchk_wiredtiger_open_compatibility_subconfigs[] = {
   {"release", "string", NULL, NULL, NULL, 0, NULL, WT_CONFIG_COMPILED_TYPE_STRING, 195, INT64_MIN,
     INT64_MAX, NULL},
-<<<<<<< HEAD
-  {"require_max", "string", NULL, NULL, NULL, 0, NULL, WT_CONFIG_COMPILED_TYPE_STRING, 289,
-    INT64_MIN, INT64_MAX, NULL},
-  {"require_min", "string", NULL, NULL, NULL, 0, NULL, WT_CONFIG_COMPILED_TYPE_STRING, 290,
-=======
-  {"require_max", "string", NULL, NULL, NULL, 0, NULL, WT_CONFIG_COMPILED_TYPE_STRING, 284,
-    INT64_MIN, INT64_MAX, NULL},
-  {"require_min", "string", NULL, NULL, NULL, 0, NULL, WT_CONFIG_COMPILED_TYPE_STRING, 285,
->>>>>>> 515e31e0
+  {"require_max", "string", NULL, NULL, NULL, 0, NULL, WT_CONFIG_COMPILED_TYPE_STRING, 285,
+    INT64_MIN, INT64_MAX, NULL},
+  {"require_min", "string", NULL, NULL, NULL, 0, NULL, WT_CONFIG_COMPILED_TYPE_STRING, 286,
     INT64_MIN, INT64_MAX, NULL},
   {NULL, NULL, NULL, NULL, NULL, 0, NULL, 0, 0, 0, 0, NULL}};
 
@@ -2580,11 +2557,7 @@
     INT64_MAX, NULL},
   {"name", "string", NULL, NULL, NULL, 0, NULL, WT_CONFIG_COMPILED_TYPE_STRING, 20, INT64_MIN,
     INT64_MAX, NULL},
-<<<<<<< HEAD
-  {"secretkey", "string", NULL, NULL, NULL, 0, NULL, WT_CONFIG_COMPILED_TYPE_STRING, 295, INT64_MIN,
-=======
-  {"secretkey", "string", NULL, NULL, NULL, 0, NULL, WT_CONFIG_COMPILED_TYPE_STRING, 290, INT64_MIN,
->>>>>>> 515e31e0
+  {"secretkey", "string", NULL, NULL, NULL, 0, NULL, WT_CONFIG_COMPILED_TYPE_STRING, 291, INT64_MIN,
     INT64_MAX, NULL},
   {NULL, NULL, NULL, NULL, NULL, 0, NULL, 0, 0, 0, 0, NULL}};
 
@@ -2606,17 +2579,10 @@
   __WT_CONFIG_CHOICE_data, __WT_CONFIG_CHOICE_log, NULL};
 
 static const WT_CONFIG_CHECK confchk_wiredtiger_open_hash_subconfigs[] = {
-<<<<<<< HEAD
-  {"buckets", "int", NULL, "min=64,max=65536", NULL, 0, NULL, WT_CONFIG_COMPILED_TYPE_INT, 299, 64,
+  {"buckets", "int", NULL, "min=64,max=65536", NULL, 0, NULL, WT_CONFIG_COMPILED_TYPE_INT, 295, 64,
     65536, NULL},
   {"dhandle_buckets", "int", NULL, "min=64,max=65536", NULL, 0, NULL, WT_CONFIG_COMPILED_TYPE_INT,
-    300, 64, 65536, NULL},
-=======
-  {"buckets", "int", NULL, "min=64,max=65536", NULL, 0, NULL, WT_CONFIG_COMPILED_TYPE_INT, 294, 64,
-    65536, NULL},
-  {"dhandle_buckets", "int", NULL, "min=64,max=65536", NULL, 0, NULL, WT_CONFIG_COMPILED_TYPE_INT,
-    295, 64, 65536, NULL},
->>>>>>> 515e31e0
+    296, 64, 65536, NULL},
   {NULL, NULL, NULL, NULL, NULL, 0, NULL, 0, 0, 0, 0, NULL}};
 
 static const uint8_t confchk_wiredtiger_open_hash_subconfigs_jump[WT_CONFIG_JUMP_TABLE_SIZE] = {0,
@@ -2634,21 +2600,13 @@
 static const WT_CONFIG_CHECK confchk_wiredtiger_open_log_subconfigs[] = {
   {"archive", "boolean", NULL, NULL, NULL, 0, NULL, WT_CONFIG_COMPILED_TYPE_BOOLEAN, 243, INT64_MIN,
     INT64_MAX, NULL},
-<<<<<<< HEAD
-  {"compressor", "string", NULL, NULL, NULL, 0, NULL, WT_CONFIG_COMPILED_TYPE_STRING, 303,
-=======
-  {"compressor", "string", NULL, NULL, NULL, 0, NULL, WT_CONFIG_COMPILED_TYPE_STRING, 298,
->>>>>>> 515e31e0
+  {"compressor", "string", NULL, NULL, NULL, 0, NULL, WT_CONFIG_COMPILED_TYPE_STRING, 299,
     INT64_MIN, INT64_MAX, NULL},
   {"enabled", "boolean", NULL, NULL, NULL, 0, NULL, WT_CONFIG_COMPILED_TYPE_BOOLEAN, 37, INT64_MIN,
     INT64_MAX, NULL},
   {"file_max", "int", NULL, "min=100KB,max=2GB", NULL, 0, NULL, WT_CONFIG_COMPILED_TYPE_INT, 238,
     100LL * WT_KILOBYTE, 2LL * WT_GIGABYTE, NULL},
-<<<<<<< HEAD
-  {"force_write_wait", "int", NULL, "min=1,max=60", NULL, 0, NULL, WT_CONFIG_COMPILED_TYPE_INT, 304,
-=======
-  {"force_write_wait", "int", NULL, "min=1,max=60", NULL, 0, NULL, WT_CONFIG_COMPILED_TYPE_INT, 299,
->>>>>>> 515e31e0
+  {"force_write_wait", "int", NULL, "min=1,max=60", NULL, 0, NULL, WT_CONFIG_COMPILED_TYPE_INT, 300,
     1, 60, NULL},
   {"os_cache_dirty_pct", "int", NULL, "min=0,max=100", NULL, 0, NULL, WT_CONFIG_COMPILED_TYPE_INT,
     244, 0, 100, NULL},
@@ -2659,13 +2617,8 @@
   {"prealloc_init_count", "int", NULL, "min=1,max=500", NULL, 0, NULL, WT_CONFIG_COMPILED_TYPE_INT,
     246, 1, 500, NULL},
   {"recover", "string", NULL, "choices=[\"error\",\"on\"]", NULL, 0, NULL,
-<<<<<<< HEAD
-    WT_CONFIG_COMPILED_TYPE_STRING, 305, INT64_MIN, INT64_MAX, confchk_recover_choices},
-  {"remove", "boolean", NULL, NULL, NULL, 0, NULL, WT_CONFIG_COMPILED_TYPE_BOOLEAN, 252, INT64_MIN,
-=======
-    WT_CONFIG_COMPILED_TYPE_STRING, 300, INT64_MIN, INT64_MAX, confchk_recover_choices},
+    WT_CONFIG_COMPILED_TYPE_STRING, 301, INT64_MIN, INT64_MAX, confchk_recover_choices},
   {"remove", "boolean", NULL, NULL, NULL, 0, NULL, WT_CONFIG_COMPILED_TYPE_BOOLEAN, 247, INT64_MIN,
->>>>>>> 515e31e0
     INT64_MAX, NULL},
   {"zero_fill", "boolean", NULL, NULL, NULL, 0, NULL, WT_CONFIG_COMPILED_TYPE_BOOLEAN, 248,
     INT64_MIN, INT64_MAX, NULL},
@@ -2678,15 +2631,9 @@
   2, 3, 5, 5, 5, 5, 5, 5, 5, 5, 5, 6, 9, 9, 11, 11, 11, 11, 11, 11, 11, 11, 12, 12, 12, 12, 12};
 
 static const WT_CONFIG_CHECK confchk_wiredtiger_open_prefetch_subconfigs[] = {
-<<<<<<< HEAD
-  {"available", "boolean", NULL, NULL, NULL, 0, NULL, WT_CONFIG_COMPILED_TYPE_BOOLEAN, 309,
-    INT64_MIN, INT64_MAX, NULL},
-  {"default", "boolean", NULL, NULL, NULL, 0, NULL, WT_CONFIG_COMPILED_TYPE_BOOLEAN, 310, INT64_MIN,
-=======
-  {"available", "boolean", NULL, NULL, NULL, 0, NULL, WT_CONFIG_COMPILED_TYPE_BOOLEAN, 304,
-    INT64_MIN, INT64_MAX, NULL},
-  {"default", "boolean", NULL, NULL, NULL, 0, NULL, WT_CONFIG_COMPILED_TYPE_BOOLEAN, 305, INT64_MIN,
->>>>>>> 515e31e0
+  {"available", "boolean", NULL, NULL, NULL, 0, NULL, WT_CONFIG_COMPILED_TYPE_BOOLEAN, 305,
+    INT64_MIN, INT64_MAX, NULL},
+  {"default", "boolean", NULL, NULL, NULL, 0, NULL, WT_CONFIG_COMPILED_TYPE_BOOLEAN, 306, INT64_MIN,
     INT64_MAX, NULL},
   {NULL, NULL, NULL, NULL, NULL, 0, NULL, 0, 0, 0, 0, NULL}};
 
@@ -2731,11 +2678,7 @@
     INT64_MIN, INT64_MAX, NULL},
   {"cache_directory", "string", NULL, NULL, NULL, 0, NULL, WT_CONFIG_COMPILED_TYPE_STRING, 51,
     INT64_MIN, INT64_MAX, NULL},
-<<<<<<< HEAD
-  {"interval", "int", NULL, "min=1,max=1000", NULL, 0, NULL, WT_CONFIG_COMPILED_TYPE_INT, 315, 1,
-=======
-  {"interval", "int", NULL, "min=1,max=1000", NULL, 0, NULL, WT_CONFIG_COMPILED_TYPE_INT, 310, 1,
->>>>>>> 515e31e0
+  {"interval", "int", NULL, "min=1,max=1000", NULL, 0, NULL, WT_CONFIG_COMPILED_TYPE_INT, 311, 1,
     1000, NULL},
   {"local_retention", "int", NULL, "min=0,max=10000", NULL, 0, NULL, WT_CONFIG_COMPILED_TYPE_INT,
     52, 0, 10000, NULL},
@@ -2809,29 +2752,18 @@
   __WT_CONFIG_CHOICE_data, __WT_CONFIG_CHOICE_log, NULL};
 
 static const WT_CONFIG_CHECK confchk_wiredtiger_open[] = {
-<<<<<<< HEAD
-  {"aux_path", "string", NULL, NULL, NULL, 0, NULL, WT_CONFIG_COMPILED_TYPE_STRING, 280, INT64_MIN,
-    INT64_MAX, NULL},
-  {"backup_restore_target", "list", NULL, NULL, NULL, 0, NULL, WT_CONFIG_COMPILED_TYPE_LIST, 281,
-=======
-  {"backup_restore_target", "list", NULL, NULL, NULL, 0, NULL, WT_CONFIG_COMPILED_TYPE_LIST, 276,
->>>>>>> 515e31e0
+  {"aux_path", "string", NULL, NULL, NULL, 0, NULL, WT_CONFIG_COMPILED_TYPE_STRING, 276, INT64_MIN,
+    INT64_MAX, NULL},
+  {"backup_restore_target", "list", NULL, NULL, NULL, 0, NULL, WT_CONFIG_COMPILED_TYPE_LIST, 277,
     INT64_MIN, INT64_MAX, NULL},
   {"block_cache", "category", NULL, NULL, confchk_wiredtiger_open_block_cache_subconfigs, 12,
     confchk_wiredtiger_open_block_cache_subconfigs_jump, WT_CONFIG_COMPILED_TYPE_CATEGORY, 172,
     INT64_MIN, INT64_MAX, NULL},
   {"buffer_alignment", "int", NULL, "min=-1,max=1MB", NULL, 0, NULL, WT_CONFIG_COMPILED_TYPE_INT,
-<<<<<<< HEAD
-    282, -1, 1LL * WT_MEGABYTE, NULL},
+    278, -1, 1LL * WT_MEGABYTE, NULL},
   {"builtin_extension_config", "string", NULL, NULL, NULL, 0, NULL, WT_CONFIG_COMPILED_TYPE_STRING,
-    283, INT64_MIN, INT64_MAX, NULL},
-  {"cache_cursors", "boolean", NULL, NULL, NULL, 0, NULL, WT_CONFIG_COMPILED_TYPE_BOOLEAN, 273,
-=======
-    277, -1, 1LL * WT_MEGABYTE, NULL},
-  {"builtin_extension_config", "string", NULL, NULL, NULL, 0, NULL, WT_CONFIG_COMPILED_TYPE_STRING,
-    278, INT64_MIN, INT64_MAX, NULL},
+    279, INT64_MIN, INT64_MAX, NULL},
   {"cache_cursors", "boolean", NULL, NULL, NULL, 0, NULL, WT_CONFIG_COMPILED_TYPE_BOOLEAN, 270,
->>>>>>> 515e31e0
     INT64_MIN, INT64_MAX, NULL},
   {"cache_max_wait_ms", "int", NULL, "min=0", NULL, 0, NULL, WT_CONFIG_COMPILED_TYPE_INT, 183, 0,
     INT64_MAX, NULL},
@@ -2847,13 +2779,8 @@
   {"checkpoint_cleanup", "category", NULL, NULL,
     confchk_wiredtiger_open_checkpoint_cleanup_subconfigs, 2,
     confchk_wiredtiger_open_checkpoint_cleanup_subconfigs_jump, WT_CONFIG_COMPILED_TYPE_CATEGORY,
-<<<<<<< HEAD
-    196, INT64_MIN, INT64_MAX, NULL},
-  {"checkpoint_sync", "boolean", NULL, NULL, NULL, 0, NULL, WT_CONFIG_COMPILED_TYPE_BOOLEAN, 284,
-=======
     190, INT64_MIN, INT64_MAX, NULL},
-  {"checkpoint_sync", "boolean", NULL, NULL, NULL, 0, NULL, WT_CONFIG_COMPILED_TYPE_BOOLEAN, 279,
->>>>>>> 515e31e0
+  {"checkpoint_sync", "boolean", NULL, NULL, NULL, 0, NULL, WT_CONFIG_COMPILED_TYPE_BOOLEAN, 280,
     INT64_MIN, INT64_MAX, NULL},
   {"chunk_cache", "category", NULL, NULL, confchk_wiredtiger_open_chunk_cache_subconfigs, 9,
     confchk_wiredtiger_open_chunk_cache_subconfigs_jump, WT_CONFIG_COMPILED_TYPE_CATEGORY, 192,
@@ -2862,28 +2789,16 @@
     confchk_wiredtiger_open_compatibility_subconfigs_jump, WT_CONFIG_COMPILED_TYPE_CATEGORY, 194,
     INT64_MIN, INT64_MAX, NULL},
   {"compile_configuration_count", "int", NULL, "min=500", NULL, 0, NULL,
-<<<<<<< HEAD
-    WT_CONFIG_COMPILED_TYPE_INT, 291, 500, INT64_MAX, NULL},
-  {"config_base", "boolean", NULL, NULL, NULL, 0, NULL, WT_CONFIG_COMPILED_TYPE_BOOLEAN, 292,
-    INT64_MIN, INT64_MAX, NULL},
-  {"create", "boolean", NULL, NULL, NULL, 0, NULL, WT_CONFIG_COMPILED_TYPE_BOOLEAN, 293, INT64_MIN,
-=======
-    WT_CONFIG_COMPILED_TYPE_INT, 286, 500, INT64_MAX, NULL},
-  {"config_base", "boolean", NULL, NULL, NULL, 0, NULL, WT_CONFIG_COMPILED_TYPE_BOOLEAN, 287,
-    INT64_MIN, INT64_MAX, NULL},
-  {"create", "boolean", NULL, NULL, NULL, 0, NULL, WT_CONFIG_COMPILED_TYPE_BOOLEAN, 288, INT64_MIN,
->>>>>>> 515e31e0
+    WT_CONFIG_COMPILED_TYPE_INT, 287, 500, INT64_MAX, NULL},
+  {"config_base", "boolean", NULL, NULL, NULL, 0, NULL, WT_CONFIG_COMPILED_TYPE_BOOLEAN, 288,
+    INT64_MIN, INT64_MAX, NULL},
+  {"create", "boolean", NULL, NULL, NULL, 0, NULL, WT_CONFIG_COMPILED_TYPE_BOOLEAN, 289, INT64_MIN,
     INT64_MAX, NULL},
   {"debug_mode", "category", NULL, NULL, confchk_wiredtiger_open_debug_mode_subconfigs, 17,
     confchk_wiredtiger_open_debug_mode_subconfigs_jump, WT_CONFIG_COMPILED_TYPE_CATEGORY, 196,
     INT64_MIN, INT64_MAX, NULL},
-<<<<<<< HEAD
-  {"direct_io", "list", NULL, "choices=[\"checkpoint\",\"data\",\"log\"]", NULL, 0, NULL,
-    WT_CONFIG_COMPILED_TYPE_LIST, 294, INT64_MIN, INT64_MAX, confchk_direct_io_choices},
-=======
-  {"direct_io", "list", NULL, NULL, NULL, 0, NULL, WT_CONFIG_COMPILED_TYPE_LIST, 289, INT64_MIN,
-    INT64_MAX, NULL},
->>>>>>> 515e31e0
+  {"direct_io", "list", NULL, NULL, NULL, 0, NULL, WT_CONFIG_COMPILED_TYPE_LIST, 290, INT64_MIN,
+    INT64_MAX, NULL},
   {"encryption", "category", NULL, NULL, confchk_wiredtiger_open_encryption_subconfigs, 3,
     confchk_wiredtiger_open_encryption_subconfigs_jump, WT_CONFIG_COMPILED_TYPE_CATEGORY, 19,
     INT64_MIN, INT64_MAX, NULL},
@@ -2908,11 +2823,7 @@
     WT_CONFIG_COMPILED_TYPE_INT, 226, 0, 10LL * WT_TERABYTE, NULL},
   {"exclusive", "boolean", NULL, NULL, NULL, 0, NULL, WT_CONFIG_COMPILED_TYPE_BOOLEAN, 101,
     INT64_MIN, INT64_MAX, NULL},
-<<<<<<< HEAD
-  {"extensions", "list", NULL, NULL, NULL, 0, NULL, WT_CONFIG_COMPILED_TYPE_LIST, 296, INT64_MIN,
-=======
-  {"extensions", "list", NULL, NULL, NULL, 0, NULL, WT_CONFIG_COMPILED_TYPE_LIST, 291, INT64_MIN,
->>>>>>> 515e31e0
+  {"extensions", "list", NULL, NULL, NULL, 0, NULL, WT_CONFIG_COMPILED_TYPE_LIST, 292, INT64_MIN,
     INT64_MAX, NULL},
   {"extra_diagnostics", "list", NULL,
     "choices=[\"all\",\"checkpoint_validate\",\"cursor_check\""
@@ -2922,26 +2833,16 @@
     NULL, 0, NULL, WT_CONFIG_COMPILED_TYPE_LIST, 227, INT64_MIN, INT64_MAX,
     confchk_extra_diagnostics2_choices},
   {"file_extend", "list", NULL, "choices=[\"data\",\"log\"]", NULL, 0, NULL,
-<<<<<<< HEAD
-    WT_CONFIG_COMPILED_TYPE_LIST, 297, INT64_MIN, INT64_MAX, confchk_file_extend_choices},
-=======
-    WT_CONFIG_COMPILED_TYPE_LIST, 292, INT64_MIN, INT64_MAX, confchk_file_extend_choices},
->>>>>>> 515e31e0
+    WT_CONFIG_COMPILED_TYPE_LIST, 293, INT64_MIN, INT64_MAX, confchk_file_extend_choices},
   {"file_manager", "category", NULL, NULL, confchk_wiredtiger_open_file_manager_subconfigs, 3,
     confchk_wiredtiger_open_file_manager_subconfigs_jump, WT_CONFIG_COMPILED_TYPE_CATEGORY, 228,
     INT64_MIN, INT64_MAX, NULL},
   {"generation_drain_timeout_ms", "int", NULL, "min=0", NULL, 0, NULL, WT_CONFIG_COMPILED_TYPE_INT,
     232, 0, INT64_MAX, NULL},
   {"hash", "category", NULL, NULL, confchk_wiredtiger_open_hash_subconfigs, 2,
-<<<<<<< HEAD
-    confchk_wiredtiger_open_hash_subconfigs_jump, WT_CONFIG_COMPILED_TYPE_CATEGORY, 298, INT64_MIN,
-    INT64_MAX, NULL},
-  {"hazard_max", "int", NULL, "min=15", NULL, 0, NULL, WT_CONFIG_COMPILED_TYPE_INT, 301, 15,
-=======
-    confchk_wiredtiger_open_hash_subconfigs_jump, WT_CONFIG_COMPILED_TYPE_CATEGORY, 293, INT64_MIN,
-    INT64_MAX, NULL},
-  {"hazard_max", "int", NULL, "min=15", NULL, 0, NULL, WT_CONFIG_COMPILED_TYPE_INT, 296, 15,
->>>>>>> 515e31e0
+    confchk_wiredtiger_open_hash_subconfigs_jump, WT_CONFIG_COMPILED_TYPE_CATEGORY, 294, INT64_MIN,
+    INT64_MAX, NULL},
+  {"hazard_max", "int", NULL, "min=15", NULL, 0, NULL, WT_CONFIG_COMPILED_TYPE_INT, 297, 15,
     INT64_MAX, NULL},
   {"heuristic_controls", "category", NULL, NULL,
     confchk_wiredtiger_open_heuristic_controls_subconfigs, 3,
@@ -2950,11 +2851,7 @@
   {"history_store", "category", NULL, NULL, confchk_wiredtiger_open_history_store_subconfigs, 1,
     confchk_wiredtiger_open_history_store_subconfigs_jump, WT_CONFIG_COMPILED_TYPE_CATEGORY, 237,
     INT64_MIN, INT64_MAX, NULL},
-<<<<<<< HEAD
-  {"in_memory", "boolean", NULL, NULL, NULL, 0, NULL, WT_CONFIG_COMPILED_TYPE_BOOLEAN, 302,
-=======
-  {"in_memory", "boolean", NULL, NULL, NULL, 0, NULL, WT_CONFIG_COMPILED_TYPE_BOOLEAN, 297,
->>>>>>> 515e31e0
+  {"in_memory", "boolean", NULL, NULL, NULL, 0, NULL, WT_CONFIG_COMPILED_TYPE_BOOLEAN, 298,
     INT64_MIN, INT64_MAX, NULL},
   {"io_capacity", "category", NULL, NULL, confchk_wiredtiger_open_io_capacity_subconfigs, 2,
     confchk_wiredtiger_open_io_capacity_subconfigs_jump, WT_CONFIG_COMPILED_TYPE_CATEGORY, 239,
@@ -2967,19 +2864,11 @@
   {"lsm_manager", "category", NULL, NULL, confchk_wiredtiger_open_lsm_manager_subconfigs, 2,
     confchk_wiredtiger_open_lsm_manager_subconfigs_jump, WT_CONFIG_COMPILED_TYPE_CATEGORY, 249,
     INT64_MIN, INT64_MAX, NULL},
-<<<<<<< HEAD
-  {"mmap", "boolean", NULL, NULL, NULL, 0, NULL, WT_CONFIG_COMPILED_TYPE_BOOLEAN, 306, INT64_MIN,
-    INT64_MAX, NULL},
-  {"mmap_all", "boolean", NULL, NULL, NULL, 0, NULL, WT_CONFIG_COMPILED_TYPE_BOOLEAN, 307,
-    INT64_MIN, INT64_MAX, NULL},
-  {"multiprocess", "boolean", NULL, NULL, NULL, 0, NULL, WT_CONFIG_COMPILED_TYPE_BOOLEAN, 308,
-=======
-  {"mmap", "boolean", NULL, NULL, NULL, 0, NULL, WT_CONFIG_COMPILED_TYPE_BOOLEAN, 301, INT64_MIN,
-    INT64_MAX, NULL},
-  {"mmap_all", "boolean", NULL, NULL, NULL, 0, NULL, WT_CONFIG_COMPILED_TYPE_BOOLEAN, 302,
-    INT64_MIN, INT64_MAX, NULL},
-  {"multiprocess", "boolean", NULL, NULL, NULL, 0, NULL, WT_CONFIG_COMPILED_TYPE_BOOLEAN, 303,
->>>>>>> 515e31e0
+  {"mmap", "boolean", NULL, NULL, NULL, 0, NULL, WT_CONFIG_COMPILED_TYPE_BOOLEAN, 302, INT64_MIN,
+    INT64_MAX, NULL},
+  {"mmap_all", "boolean", NULL, NULL, NULL, 0, NULL, WT_CONFIG_COMPILED_TYPE_BOOLEAN, 303,
+    INT64_MIN, INT64_MAX, NULL},
+  {"multiprocess", "boolean", NULL, NULL, NULL, 0, NULL, WT_CONFIG_COMPILED_TYPE_BOOLEAN, 304,
     INT64_MIN, INT64_MAX, NULL},
   {"operation_timeout_ms", "int", NULL, "min=0", NULL, 0, NULL, WT_CONFIG_COMPILED_TYPE_INT, 152, 0,
     INT64_MAX, NULL},
@@ -2992,29 +2881,18 @@
     INT64_MIN, INT64_MAX, NULL},
   {"readonly", "boolean", NULL, NULL, NULL, 0, NULL, WT_CONFIG_COMPILED_TYPE_BOOLEAN, 60, INT64_MIN,
     INT64_MAX, NULL},
-<<<<<<< HEAD
-  {"salvage", "boolean", NULL, NULL, NULL, 0, NULL, WT_CONFIG_COMPILED_TYPE_BOOLEAN, 311, INT64_MIN,
-    INT64_MAX, NULL},
-  {"session_max", "int", NULL, "min=1", NULL, 0, NULL, WT_CONFIG_COMPILED_TYPE_INT, 312, 1,
-    INT64_MAX, NULL},
-  {"session_scratch_max", "int", NULL, NULL, NULL, 0, NULL, WT_CONFIG_COMPILED_TYPE_INT, 313,
-    INT64_MIN, INT64_MAX, NULL},
-  {"session_table_cache", "boolean", NULL, NULL, NULL, 0, NULL, WT_CONFIG_COMPILED_TYPE_BOOLEAN,
-    314, INT64_MIN, INT64_MAX, NULL},
-=======
   {"rollback_to_stable", "category", NULL, NULL,
     confchk_wiredtiger_open_rollback_to_stable_subconfigs, 1,
     confchk_wiredtiger_open_rollback_to_stable_subconfigs_jump, WT_CONFIG_COMPILED_TYPE_CATEGORY,
     254, INT64_MIN, INT64_MAX, NULL},
-  {"salvage", "boolean", NULL, NULL, NULL, 0, NULL, WT_CONFIG_COMPILED_TYPE_BOOLEAN, 306, INT64_MIN,
-    INT64_MAX, NULL},
-  {"session_max", "int", NULL, "min=1", NULL, 0, NULL, WT_CONFIG_COMPILED_TYPE_INT, 307, 1,
-    INT64_MAX, NULL},
-  {"session_scratch_max", "int", NULL, NULL, NULL, 0, NULL, WT_CONFIG_COMPILED_TYPE_INT, 308,
+  {"salvage", "boolean", NULL, NULL, NULL, 0, NULL, WT_CONFIG_COMPILED_TYPE_BOOLEAN, 307, INT64_MIN,
+    INT64_MAX, NULL},
+  {"session_max", "int", NULL, "min=1", NULL, 0, NULL, WT_CONFIG_COMPILED_TYPE_INT, 308, 1,
+    INT64_MAX, NULL},
+  {"session_scratch_max", "int", NULL, NULL, NULL, 0, NULL, WT_CONFIG_COMPILED_TYPE_INT, 309,
     INT64_MIN, INT64_MAX, NULL},
   {"session_table_cache", "boolean", NULL, NULL, NULL, 0, NULL, WT_CONFIG_COMPILED_TYPE_BOOLEAN,
-    309, INT64_MIN, INT64_MAX, NULL},
->>>>>>> 515e31e0
+    310, INT64_MIN, INT64_MAX, NULL},
   {"shared_cache", "category", NULL, NULL, confchk_wiredtiger_open_shared_cache_subconfigs, 5,
     confchk_wiredtiger_open_shared_cache_subconfigs_jump, WT_CONFIG_COMPILED_TYPE_CATEGORY, 256,
     INT64_MIN, INT64_MAX, NULL},
@@ -3047,19 +2925,11 @@
     confchk_timing_stress_for_test2_choices},
   {"transaction_sync", "category", NULL, NULL, confchk_wiredtiger_open_transaction_sync_subconfigs,
     2, confchk_wiredtiger_open_transaction_sync_subconfigs_jump, WT_CONFIG_COMPILED_TYPE_CATEGORY,
-<<<<<<< HEAD
-    316, INT64_MIN, INT64_MAX, NULL},
-  {"use_environment", "boolean", NULL, NULL, NULL, 0, NULL, WT_CONFIG_COMPILED_TYPE_BOOLEAN, 317,
+    312, INT64_MIN, INT64_MAX, NULL},
+  {"use_environment", "boolean", NULL, NULL, NULL, 0, NULL, WT_CONFIG_COMPILED_TYPE_BOOLEAN, 313,
     INT64_MIN, INT64_MAX, NULL},
   {"use_environment_priv", "boolean", NULL, NULL, NULL, 0, NULL, WT_CONFIG_COMPILED_TYPE_BOOLEAN,
-    318, INT64_MIN, INT64_MAX, NULL},
-=======
-    311, INT64_MIN, INT64_MAX, NULL},
-  {"use_environment", "boolean", NULL, NULL, NULL, 0, NULL, WT_CONFIG_COMPILED_TYPE_BOOLEAN, 312,
-    INT64_MIN, INT64_MAX, NULL},
-  {"use_environment_priv", "boolean", NULL, NULL, NULL, 0, NULL, WT_CONFIG_COMPILED_TYPE_BOOLEAN,
-    313, INT64_MIN, INT64_MAX, NULL},
->>>>>>> 515e31e0
+    314, INT64_MIN, INT64_MAX, NULL},
   {"verbose", "list", NULL,
     "choices=[\"all\",\"api\",\"backup\",\"block\","
     "\"block_cache\",\"checkpoint\",\"checkpoint_cleanup\","
@@ -3074,32 +2944,17 @@
     "\"timestamp\",\"transaction\",\"verify\",\"version\",\"write\"]",
     NULL, 0, NULL, WT_CONFIG_COMPILED_TYPE_LIST, 10, INT64_MIN, INT64_MAX,
     confchk_verbose13_choices},
-<<<<<<< HEAD
-  {"verify_metadata", "boolean", NULL, NULL, NULL, 0, NULL, WT_CONFIG_COMPILED_TYPE_BOOLEAN, 319,
+  {"verify_metadata", "boolean", NULL, NULL, NULL, 0, NULL, WT_CONFIG_COMPILED_TYPE_BOOLEAN, 315,
     INT64_MIN, INT64_MAX, NULL},
   {"write_through", "list", NULL, "choices=[\"data\",\"log\"]", NULL, 0, NULL,
-    WT_CONFIG_COMPILED_TYPE_LIST, 320, INT64_MIN, INT64_MAX, confchk_write_through_choices},
-=======
-  {"verify_metadata", "boolean", NULL, NULL, NULL, 0, NULL, WT_CONFIG_COMPILED_TYPE_BOOLEAN, 314,
-    INT64_MIN, INT64_MAX, NULL},
-  {"write_through", "list", NULL, "choices=[\"data\",\"log\"]", NULL, 0, NULL,
-    WT_CONFIG_COMPILED_TYPE_LIST, 315, INT64_MIN, INT64_MAX, confchk_write_through_choices},
->>>>>>> 515e31e0
+    WT_CONFIG_COMPILED_TYPE_LIST, 316, INT64_MIN, INT64_MAX, confchk_write_through_choices},
   {NULL, NULL, NULL, NULL, NULL, 0, NULL, 0, 0, 0, 0, NULL}};
 
 static const uint8_t confchk_wiredtiger_open_jump[WT_CONFIG_JUMP_TABLE_SIZE] = {0, 0, 0, 0, 0, 0, 0,
   0, 0, 0, 0, 0, 0, 0, 0, 0, 0, 0, 0, 0, 0, 0, 0, 0, 0, 0, 0, 0, 0, 0, 0, 0, 0, 0, 0, 0, 0, 0, 0, 0,
   0, 0, 0, 0, 0, 0, 0, 0, 0, 0, 0, 0, 0, 0, 0, 0, 0, 0, 0, 0, 0, 0, 0, 0, 0, 0, 0, 0, 0, 0, 0, 0, 0,
-<<<<<<< HEAD
   0, 0, 0, 0, 0, 0, 0, 0, 0, 0, 0, 0, 0, 0, 0, 0, 0, 0, 0, 0, 0, 0, 0, 0, 0, 1, 5, 18, 20, 33, 35,
-  36, 40, 42, 43, 43, 45, 48, 48, 50, 51, 51, 52, 59, 62, 64, 66, 67, 67, 67, 67, 67, 67, 67, 67};
-
-static const char *confchk_direct_io2_choices[] = {
-  __WT_CONFIG_CHOICE_checkpoint, __WT_CONFIG_CHOICE_data, __WT_CONFIG_CHOICE_log, NULL};
-=======
-  0, 0, 0, 0, 0, 0, 0, 0, 0, 0, 0, 0, 0, 0, 0, 0, 0, 0, 0, 0, 0, 0, 0, 0, 0, 0, 4, 17, 19, 32, 34,
-  35, 39, 41, 42, 42, 44, 47, 47, 49, 50, 50, 52, 59, 62, 64, 66, 67, 67, 67, 67, 67, 67, 67, 67};
->>>>>>> 515e31e0
+  36, 40, 42, 43, 43, 45, 48, 48, 50, 51, 51, 53, 60, 63, 65, 67, 68, 68, 68, 68, 68, 68, 68, 68};
 
 static const char *confchk_extra_diagnostics3_choices[] = {__WT_CONFIG_CHOICE_all,
   __WT_CONFIG_CHOICE_checkpoint_validate, __WT_CONFIG_CHOICE_cursor_check,
@@ -3157,29 +3012,18 @@
   __WT_CONFIG_CHOICE_data, __WT_CONFIG_CHOICE_log, NULL};
 
 static const WT_CONFIG_CHECK confchk_wiredtiger_open_all[] = {
-<<<<<<< HEAD
-  {"aux_path", "string", NULL, NULL, NULL, 0, NULL, WT_CONFIG_COMPILED_TYPE_STRING, 280, INT64_MIN,
-    INT64_MAX, NULL},
-  {"backup_restore_target", "list", NULL, NULL, NULL, 0, NULL, WT_CONFIG_COMPILED_TYPE_LIST, 281,
-=======
-  {"backup_restore_target", "list", NULL, NULL, NULL, 0, NULL, WT_CONFIG_COMPILED_TYPE_LIST, 276,
->>>>>>> 515e31e0
+  {"aux_path", "string", NULL, NULL, NULL, 0, NULL, WT_CONFIG_COMPILED_TYPE_STRING, 276, INT64_MIN,
+    INT64_MAX, NULL},
+  {"backup_restore_target", "list", NULL, NULL, NULL, 0, NULL, WT_CONFIG_COMPILED_TYPE_LIST, 277,
     INT64_MIN, INT64_MAX, NULL},
   {"block_cache", "category", NULL, NULL, confchk_wiredtiger_open_block_cache_subconfigs, 12,
     confchk_wiredtiger_open_block_cache_subconfigs_jump, WT_CONFIG_COMPILED_TYPE_CATEGORY, 172,
     INT64_MIN, INT64_MAX, NULL},
   {"buffer_alignment", "int", NULL, "min=-1,max=1MB", NULL, 0, NULL, WT_CONFIG_COMPILED_TYPE_INT,
-<<<<<<< HEAD
-    282, -1, 1LL * WT_MEGABYTE, NULL},
+    278, -1, 1LL * WT_MEGABYTE, NULL},
   {"builtin_extension_config", "string", NULL, NULL, NULL, 0, NULL, WT_CONFIG_COMPILED_TYPE_STRING,
-    283, INT64_MIN, INT64_MAX, NULL},
-  {"cache_cursors", "boolean", NULL, NULL, NULL, 0, NULL, WT_CONFIG_COMPILED_TYPE_BOOLEAN, 273,
-=======
-    277, -1, 1LL * WT_MEGABYTE, NULL},
-  {"builtin_extension_config", "string", NULL, NULL, NULL, 0, NULL, WT_CONFIG_COMPILED_TYPE_STRING,
-    278, INT64_MIN, INT64_MAX, NULL},
+    279, INT64_MIN, INT64_MAX, NULL},
   {"cache_cursors", "boolean", NULL, NULL, NULL, 0, NULL, WT_CONFIG_COMPILED_TYPE_BOOLEAN, 270,
->>>>>>> 515e31e0
     INT64_MIN, INT64_MAX, NULL},
   {"cache_max_wait_ms", "int", NULL, "min=0", NULL, 0, NULL, WT_CONFIG_COMPILED_TYPE_INT, 183, 0,
     INT64_MAX, NULL},
@@ -3195,13 +3039,8 @@
   {"checkpoint_cleanup", "category", NULL, NULL,
     confchk_wiredtiger_open_checkpoint_cleanup_subconfigs, 2,
     confchk_wiredtiger_open_checkpoint_cleanup_subconfigs_jump, WT_CONFIG_COMPILED_TYPE_CATEGORY,
-<<<<<<< HEAD
-    196, INT64_MIN, INT64_MAX, NULL},
-  {"checkpoint_sync", "boolean", NULL, NULL, NULL, 0, NULL, WT_CONFIG_COMPILED_TYPE_BOOLEAN, 284,
-=======
     190, INT64_MIN, INT64_MAX, NULL},
-  {"checkpoint_sync", "boolean", NULL, NULL, NULL, 0, NULL, WT_CONFIG_COMPILED_TYPE_BOOLEAN, 279,
->>>>>>> 515e31e0
+  {"checkpoint_sync", "boolean", NULL, NULL, NULL, 0, NULL, WT_CONFIG_COMPILED_TYPE_BOOLEAN, 280,
     INT64_MIN, INT64_MAX, NULL},
   {"chunk_cache", "category", NULL, NULL, confchk_wiredtiger_open_chunk_cache_subconfigs, 9,
     confchk_wiredtiger_open_chunk_cache_subconfigs_jump, WT_CONFIG_COMPILED_TYPE_CATEGORY, 192,
@@ -3210,28 +3049,16 @@
     confchk_wiredtiger_open_compatibility_subconfigs_jump, WT_CONFIG_COMPILED_TYPE_CATEGORY, 194,
     INT64_MIN, INT64_MAX, NULL},
   {"compile_configuration_count", "int", NULL, "min=500", NULL, 0, NULL,
-<<<<<<< HEAD
-    WT_CONFIG_COMPILED_TYPE_INT, 291, 500, INT64_MAX, NULL},
-  {"config_base", "boolean", NULL, NULL, NULL, 0, NULL, WT_CONFIG_COMPILED_TYPE_BOOLEAN, 292,
-    INT64_MIN, INT64_MAX, NULL},
-  {"create", "boolean", NULL, NULL, NULL, 0, NULL, WT_CONFIG_COMPILED_TYPE_BOOLEAN, 293, INT64_MIN,
-=======
-    WT_CONFIG_COMPILED_TYPE_INT, 286, 500, INT64_MAX, NULL},
-  {"config_base", "boolean", NULL, NULL, NULL, 0, NULL, WT_CONFIG_COMPILED_TYPE_BOOLEAN, 287,
-    INT64_MIN, INT64_MAX, NULL},
-  {"create", "boolean", NULL, NULL, NULL, 0, NULL, WT_CONFIG_COMPILED_TYPE_BOOLEAN, 288, INT64_MIN,
->>>>>>> 515e31e0
+    WT_CONFIG_COMPILED_TYPE_INT, 287, 500, INT64_MAX, NULL},
+  {"config_base", "boolean", NULL, NULL, NULL, 0, NULL, WT_CONFIG_COMPILED_TYPE_BOOLEAN, 288,
+    INT64_MIN, INT64_MAX, NULL},
+  {"create", "boolean", NULL, NULL, NULL, 0, NULL, WT_CONFIG_COMPILED_TYPE_BOOLEAN, 289, INT64_MIN,
     INT64_MAX, NULL},
   {"debug_mode", "category", NULL, NULL, confchk_wiredtiger_open_debug_mode_subconfigs, 17,
     confchk_wiredtiger_open_debug_mode_subconfigs_jump, WT_CONFIG_COMPILED_TYPE_CATEGORY, 196,
     INT64_MIN, INT64_MAX, NULL},
-<<<<<<< HEAD
-  {"direct_io", "list", NULL, "choices=[\"checkpoint\",\"data\",\"log\"]", NULL, 0, NULL,
-    WT_CONFIG_COMPILED_TYPE_LIST, 294, INT64_MIN, INT64_MAX, confchk_direct_io2_choices},
-=======
-  {"direct_io", "list", NULL, NULL, NULL, 0, NULL, WT_CONFIG_COMPILED_TYPE_LIST, 289, INT64_MIN,
-    INT64_MAX, NULL},
->>>>>>> 515e31e0
+  {"direct_io", "list", NULL, NULL, NULL, 0, NULL, WT_CONFIG_COMPILED_TYPE_LIST, 290, INT64_MIN,
+    INT64_MAX, NULL},
   {"encryption", "category", NULL, NULL, confchk_wiredtiger_open_encryption_subconfigs, 3,
     confchk_wiredtiger_open_encryption_subconfigs_jump, WT_CONFIG_COMPILED_TYPE_CATEGORY, 19,
     INT64_MIN, INT64_MAX, NULL},
@@ -3256,11 +3083,7 @@
     WT_CONFIG_COMPILED_TYPE_INT, 226, 0, 10LL * WT_TERABYTE, NULL},
   {"exclusive", "boolean", NULL, NULL, NULL, 0, NULL, WT_CONFIG_COMPILED_TYPE_BOOLEAN, 101,
     INT64_MIN, INT64_MAX, NULL},
-<<<<<<< HEAD
-  {"extensions", "list", NULL, NULL, NULL, 0, NULL, WT_CONFIG_COMPILED_TYPE_LIST, 296, INT64_MIN,
-=======
-  {"extensions", "list", NULL, NULL, NULL, 0, NULL, WT_CONFIG_COMPILED_TYPE_LIST, 291, INT64_MIN,
->>>>>>> 515e31e0
+  {"extensions", "list", NULL, NULL, NULL, 0, NULL, WT_CONFIG_COMPILED_TYPE_LIST, 292, INT64_MIN,
     INT64_MAX, NULL},
   {"extra_diagnostics", "list", NULL,
     "choices=[\"all\",\"checkpoint_validate\",\"cursor_check\""
@@ -3270,26 +3093,16 @@
     NULL, 0, NULL, WT_CONFIG_COMPILED_TYPE_LIST, 227, INT64_MIN, INT64_MAX,
     confchk_extra_diagnostics3_choices},
   {"file_extend", "list", NULL, "choices=[\"data\",\"log\"]", NULL, 0, NULL,
-<<<<<<< HEAD
-    WT_CONFIG_COMPILED_TYPE_LIST, 297, INT64_MIN, INT64_MAX, confchk_file_extend2_choices},
-=======
-    WT_CONFIG_COMPILED_TYPE_LIST, 292, INT64_MIN, INT64_MAX, confchk_file_extend2_choices},
->>>>>>> 515e31e0
+    WT_CONFIG_COMPILED_TYPE_LIST, 293, INT64_MIN, INT64_MAX, confchk_file_extend2_choices},
   {"file_manager", "category", NULL, NULL, confchk_wiredtiger_open_file_manager_subconfigs, 3,
     confchk_wiredtiger_open_file_manager_subconfigs_jump, WT_CONFIG_COMPILED_TYPE_CATEGORY, 228,
     INT64_MIN, INT64_MAX, NULL},
   {"generation_drain_timeout_ms", "int", NULL, "min=0", NULL, 0, NULL, WT_CONFIG_COMPILED_TYPE_INT,
     232, 0, INT64_MAX, NULL},
   {"hash", "category", NULL, NULL, confchk_wiredtiger_open_hash_subconfigs, 2,
-<<<<<<< HEAD
-    confchk_wiredtiger_open_hash_subconfigs_jump, WT_CONFIG_COMPILED_TYPE_CATEGORY, 298, INT64_MIN,
-    INT64_MAX, NULL},
-  {"hazard_max", "int", NULL, "min=15", NULL, 0, NULL, WT_CONFIG_COMPILED_TYPE_INT, 301, 15,
-=======
-    confchk_wiredtiger_open_hash_subconfigs_jump, WT_CONFIG_COMPILED_TYPE_CATEGORY, 293, INT64_MIN,
-    INT64_MAX, NULL},
-  {"hazard_max", "int", NULL, "min=15", NULL, 0, NULL, WT_CONFIG_COMPILED_TYPE_INT, 296, 15,
->>>>>>> 515e31e0
+    confchk_wiredtiger_open_hash_subconfigs_jump, WT_CONFIG_COMPILED_TYPE_CATEGORY, 294, INT64_MIN,
+    INT64_MAX, NULL},
+  {"hazard_max", "int", NULL, "min=15", NULL, 0, NULL, WT_CONFIG_COMPILED_TYPE_INT, 297, 15,
     INT64_MAX, NULL},
   {"heuristic_controls", "category", NULL, NULL,
     confchk_wiredtiger_open_heuristic_controls_subconfigs, 3,
@@ -3298,11 +3111,7 @@
   {"history_store", "category", NULL, NULL, confchk_wiredtiger_open_history_store_subconfigs, 1,
     confchk_wiredtiger_open_history_store_subconfigs_jump, WT_CONFIG_COMPILED_TYPE_CATEGORY, 237,
     INT64_MIN, INT64_MAX, NULL},
-<<<<<<< HEAD
-  {"in_memory", "boolean", NULL, NULL, NULL, 0, NULL, WT_CONFIG_COMPILED_TYPE_BOOLEAN, 302,
-=======
-  {"in_memory", "boolean", NULL, NULL, NULL, 0, NULL, WT_CONFIG_COMPILED_TYPE_BOOLEAN, 297,
->>>>>>> 515e31e0
+  {"in_memory", "boolean", NULL, NULL, NULL, 0, NULL, WT_CONFIG_COMPILED_TYPE_BOOLEAN, 298,
     INT64_MIN, INT64_MAX, NULL},
   {"io_capacity", "category", NULL, NULL, confchk_wiredtiger_open_io_capacity_subconfigs, 2,
     confchk_wiredtiger_open_io_capacity_subconfigs_jump, WT_CONFIG_COMPILED_TYPE_CATEGORY, 239,
@@ -3315,19 +3124,11 @@
   {"lsm_manager", "category", NULL, NULL, confchk_wiredtiger_open_lsm_manager_subconfigs, 2,
     confchk_wiredtiger_open_lsm_manager_subconfigs_jump, WT_CONFIG_COMPILED_TYPE_CATEGORY, 249,
     INT64_MIN, INT64_MAX, NULL},
-<<<<<<< HEAD
-  {"mmap", "boolean", NULL, NULL, NULL, 0, NULL, WT_CONFIG_COMPILED_TYPE_BOOLEAN, 306, INT64_MIN,
-    INT64_MAX, NULL},
-  {"mmap_all", "boolean", NULL, NULL, NULL, 0, NULL, WT_CONFIG_COMPILED_TYPE_BOOLEAN, 307,
-    INT64_MIN, INT64_MAX, NULL},
-  {"multiprocess", "boolean", NULL, NULL, NULL, 0, NULL, WT_CONFIG_COMPILED_TYPE_BOOLEAN, 308,
-=======
-  {"mmap", "boolean", NULL, NULL, NULL, 0, NULL, WT_CONFIG_COMPILED_TYPE_BOOLEAN, 301, INT64_MIN,
-    INT64_MAX, NULL},
-  {"mmap_all", "boolean", NULL, NULL, NULL, 0, NULL, WT_CONFIG_COMPILED_TYPE_BOOLEAN, 302,
-    INT64_MIN, INT64_MAX, NULL},
-  {"multiprocess", "boolean", NULL, NULL, NULL, 0, NULL, WT_CONFIG_COMPILED_TYPE_BOOLEAN, 303,
->>>>>>> 515e31e0
+  {"mmap", "boolean", NULL, NULL, NULL, 0, NULL, WT_CONFIG_COMPILED_TYPE_BOOLEAN, 302, INT64_MIN,
+    INT64_MAX, NULL},
+  {"mmap_all", "boolean", NULL, NULL, NULL, 0, NULL, WT_CONFIG_COMPILED_TYPE_BOOLEAN, 303,
+    INT64_MIN, INT64_MAX, NULL},
+  {"multiprocess", "boolean", NULL, NULL, NULL, 0, NULL, WT_CONFIG_COMPILED_TYPE_BOOLEAN, 304,
     INT64_MIN, INT64_MAX, NULL},
   {"operation_timeout_ms", "int", NULL, "min=0", NULL, 0, NULL, WT_CONFIG_COMPILED_TYPE_INT, 152, 0,
     INT64_MAX, NULL},
@@ -3340,29 +3141,18 @@
     INT64_MIN, INT64_MAX, NULL},
   {"readonly", "boolean", NULL, NULL, NULL, 0, NULL, WT_CONFIG_COMPILED_TYPE_BOOLEAN, 60, INT64_MIN,
     INT64_MAX, NULL},
-<<<<<<< HEAD
-  {"salvage", "boolean", NULL, NULL, NULL, 0, NULL, WT_CONFIG_COMPILED_TYPE_BOOLEAN, 311, INT64_MIN,
-    INT64_MAX, NULL},
-  {"session_max", "int", NULL, "min=1", NULL, 0, NULL, WT_CONFIG_COMPILED_TYPE_INT, 312, 1,
-    INT64_MAX, NULL},
-  {"session_scratch_max", "int", NULL, NULL, NULL, 0, NULL, WT_CONFIG_COMPILED_TYPE_INT, 313,
-    INT64_MIN, INT64_MAX, NULL},
-  {"session_table_cache", "boolean", NULL, NULL, NULL, 0, NULL, WT_CONFIG_COMPILED_TYPE_BOOLEAN,
-    314, INT64_MIN, INT64_MAX, NULL},
-=======
   {"rollback_to_stable", "category", NULL, NULL,
     confchk_wiredtiger_open_rollback_to_stable_subconfigs, 1,
     confchk_wiredtiger_open_rollback_to_stable_subconfigs_jump, WT_CONFIG_COMPILED_TYPE_CATEGORY,
     254, INT64_MIN, INT64_MAX, NULL},
-  {"salvage", "boolean", NULL, NULL, NULL, 0, NULL, WT_CONFIG_COMPILED_TYPE_BOOLEAN, 306, INT64_MIN,
-    INT64_MAX, NULL},
-  {"session_max", "int", NULL, "min=1", NULL, 0, NULL, WT_CONFIG_COMPILED_TYPE_INT, 307, 1,
-    INT64_MAX, NULL},
-  {"session_scratch_max", "int", NULL, NULL, NULL, 0, NULL, WT_CONFIG_COMPILED_TYPE_INT, 308,
+  {"salvage", "boolean", NULL, NULL, NULL, 0, NULL, WT_CONFIG_COMPILED_TYPE_BOOLEAN, 307, INT64_MIN,
+    INT64_MAX, NULL},
+  {"session_max", "int", NULL, "min=1", NULL, 0, NULL, WT_CONFIG_COMPILED_TYPE_INT, 308, 1,
+    INT64_MAX, NULL},
+  {"session_scratch_max", "int", NULL, NULL, NULL, 0, NULL, WT_CONFIG_COMPILED_TYPE_INT, 309,
     INT64_MIN, INT64_MAX, NULL},
   {"session_table_cache", "boolean", NULL, NULL, NULL, 0, NULL, WT_CONFIG_COMPILED_TYPE_BOOLEAN,
-    309, INT64_MIN, INT64_MAX, NULL},
->>>>>>> 515e31e0
+    310, INT64_MIN, INT64_MAX, NULL},
   {"shared_cache", "category", NULL, NULL, confchk_wiredtiger_open_shared_cache_subconfigs, 5,
     confchk_wiredtiger_open_shared_cache_subconfigs_jump, WT_CONFIG_COMPILED_TYPE_CATEGORY, 256,
     INT64_MIN, INT64_MAX, NULL},
@@ -3395,19 +3185,11 @@
     confchk_timing_stress_for_test3_choices},
   {"transaction_sync", "category", NULL, NULL, confchk_wiredtiger_open_transaction_sync_subconfigs,
     2, confchk_wiredtiger_open_transaction_sync_subconfigs_jump, WT_CONFIG_COMPILED_TYPE_CATEGORY,
-<<<<<<< HEAD
-    316, INT64_MIN, INT64_MAX, NULL},
-  {"use_environment", "boolean", NULL, NULL, NULL, 0, NULL, WT_CONFIG_COMPILED_TYPE_BOOLEAN, 317,
+    312, INT64_MIN, INT64_MAX, NULL},
+  {"use_environment", "boolean", NULL, NULL, NULL, 0, NULL, WT_CONFIG_COMPILED_TYPE_BOOLEAN, 313,
     INT64_MIN, INT64_MAX, NULL},
   {"use_environment_priv", "boolean", NULL, NULL, NULL, 0, NULL, WT_CONFIG_COMPILED_TYPE_BOOLEAN,
-    318, INT64_MIN, INT64_MAX, NULL},
-=======
-    311, INT64_MIN, INT64_MAX, NULL},
-  {"use_environment", "boolean", NULL, NULL, NULL, 0, NULL, WT_CONFIG_COMPILED_TYPE_BOOLEAN, 312,
-    INT64_MIN, INT64_MAX, NULL},
-  {"use_environment_priv", "boolean", NULL, NULL, NULL, 0, NULL, WT_CONFIG_COMPILED_TYPE_BOOLEAN,
-    313, INT64_MIN, INT64_MAX, NULL},
->>>>>>> 515e31e0
+    314, INT64_MIN, INT64_MAX, NULL},
   {"verbose", "list", NULL,
     "choices=[\"all\",\"api\",\"backup\",\"block\","
     "\"block_cache\",\"checkpoint\",\"checkpoint_cleanup\","
@@ -3422,37 +3204,20 @@
     "\"timestamp\",\"transaction\",\"verify\",\"version\",\"write\"]",
     NULL, 0, NULL, WT_CONFIG_COMPILED_TYPE_LIST, 10, INT64_MIN, INT64_MAX,
     confchk_verbose14_choices},
-<<<<<<< HEAD
-  {"verify_metadata", "boolean", NULL, NULL, NULL, 0, NULL, WT_CONFIG_COMPILED_TYPE_BOOLEAN, 319,
-=======
-  {"verify_metadata", "boolean", NULL, NULL, NULL, 0, NULL, WT_CONFIG_COMPILED_TYPE_BOOLEAN, 314,
->>>>>>> 515e31e0
+  {"verify_metadata", "boolean", NULL, NULL, NULL, 0, NULL, WT_CONFIG_COMPILED_TYPE_BOOLEAN, 315,
     INT64_MIN, INT64_MAX, NULL},
   {"version", "string", NULL, NULL, NULL, 0, NULL, WT_CONFIG_COMPILED_TYPE_STRING, 62, INT64_MIN,
     INT64_MAX, NULL},
   {"write_through", "list", NULL, "choices=[\"data\",\"log\"]", NULL, 0, NULL,
-<<<<<<< HEAD
-    WT_CONFIG_COMPILED_TYPE_LIST, 320, INT64_MIN, INT64_MAX, confchk_write_through2_choices},
-=======
-    WT_CONFIG_COMPILED_TYPE_LIST, 315, INT64_MIN, INT64_MAX, confchk_write_through2_choices},
->>>>>>> 515e31e0
+    WT_CONFIG_COMPILED_TYPE_LIST, 316, INT64_MIN, INT64_MAX, confchk_write_through2_choices},
   {NULL, NULL, NULL, NULL, NULL, 0, NULL, 0, 0, 0, 0, NULL}};
 
 static const uint8_t confchk_wiredtiger_open_all_jump[WT_CONFIG_JUMP_TABLE_SIZE] = {0, 0, 0, 0, 0,
   0, 0, 0, 0, 0, 0, 0, 0, 0, 0, 0, 0, 0, 0, 0, 0, 0, 0, 0, 0, 0, 0, 0, 0, 0, 0, 0, 0, 0, 0, 0, 0, 0,
   0, 0, 0, 0, 0, 0, 0, 0, 0, 0, 0, 0, 0, 0, 0, 0, 0, 0, 0, 0, 0, 0, 0, 0, 0, 0, 0, 0, 0, 0, 0, 0, 0,
-<<<<<<< HEAD
   0, 0, 0, 0, 0, 0, 0, 0, 0, 0, 0, 0, 0, 0, 0, 0, 0, 0, 0, 0, 0, 0, 0, 0, 0, 0, 0, 1, 5, 18, 20, 33,
-  35, 36, 40, 42, 43, 43, 45, 48, 48, 50, 51, 51, 52, 59, 62, 64, 67, 68, 68, 68, 68, 68, 68, 68,
-  68};
-
-static const char *confchk_direct_io3_choices[] = {
-  __WT_CONFIG_CHOICE_checkpoint, __WT_CONFIG_CHOICE_data, __WT_CONFIG_CHOICE_log, NULL};
-=======
-  0, 0, 0, 0, 0, 0, 0, 0, 0, 0, 0, 0, 0, 0, 0, 0, 0, 0, 0, 0, 0, 0, 0, 0, 0, 0, 0, 0, 4, 17, 19, 32,
-  34, 35, 39, 41, 42, 42, 44, 47, 47, 49, 50, 50, 52, 59, 62, 64, 67, 68, 68, 68, 68, 68, 68, 68,
-  68};
->>>>>>> 515e31e0
+  35, 36, 40, 42, 43, 43, 45, 48, 48, 50, 51, 51, 53, 60, 63, 65, 68, 69, 69, 69, 69, 69, 69, 69,
+  69};
 
 static const char *confchk_extra_diagnostics4_choices[] = {__WT_CONFIG_CHOICE_all,
   __WT_CONFIG_CHOICE_checkpoint_validate, __WT_CONFIG_CHOICE_cursor_check,
@@ -3510,29 +3275,18 @@
   __WT_CONFIG_CHOICE_data, __WT_CONFIG_CHOICE_log, NULL};
 
 static const WT_CONFIG_CHECK confchk_wiredtiger_open_basecfg[] = {
-<<<<<<< HEAD
-  {"aux_path", "string", NULL, NULL, NULL, 0, NULL, WT_CONFIG_COMPILED_TYPE_STRING, 280, INT64_MIN,
-    INT64_MAX, NULL},
-  {"backup_restore_target", "list", NULL, NULL, NULL, 0, NULL, WT_CONFIG_COMPILED_TYPE_LIST, 281,
-=======
-  {"backup_restore_target", "list", NULL, NULL, NULL, 0, NULL, WT_CONFIG_COMPILED_TYPE_LIST, 276,
->>>>>>> 515e31e0
+  {"aux_path", "string", NULL, NULL, NULL, 0, NULL, WT_CONFIG_COMPILED_TYPE_STRING, 276, INT64_MIN,
+    INT64_MAX, NULL},
+  {"backup_restore_target", "list", NULL, NULL, NULL, 0, NULL, WT_CONFIG_COMPILED_TYPE_LIST, 277,
     INT64_MIN, INT64_MAX, NULL},
   {"block_cache", "category", NULL, NULL, confchk_wiredtiger_open_block_cache_subconfigs, 12,
     confchk_wiredtiger_open_block_cache_subconfigs_jump, WT_CONFIG_COMPILED_TYPE_CATEGORY, 172,
     INT64_MIN, INT64_MAX, NULL},
   {"buffer_alignment", "int", NULL, "min=-1,max=1MB", NULL, 0, NULL, WT_CONFIG_COMPILED_TYPE_INT,
-<<<<<<< HEAD
-    282, -1, 1LL * WT_MEGABYTE, NULL},
+    278, -1, 1LL * WT_MEGABYTE, NULL},
   {"builtin_extension_config", "string", NULL, NULL, NULL, 0, NULL, WT_CONFIG_COMPILED_TYPE_STRING,
-    283, INT64_MIN, INT64_MAX, NULL},
-  {"cache_cursors", "boolean", NULL, NULL, NULL, 0, NULL, WT_CONFIG_COMPILED_TYPE_BOOLEAN, 273,
-=======
-    277, -1, 1LL * WT_MEGABYTE, NULL},
-  {"builtin_extension_config", "string", NULL, NULL, NULL, 0, NULL, WT_CONFIG_COMPILED_TYPE_STRING,
-    278, INT64_MIN, INT64_MAX, NULL},
+    279, INT64_MIN, INT64_MAX, NULL},
   {"cache_cursors", "boolean", NULL, NULL, NULL, 0, NULL, WT_CONFIG_COMPILED_TYPE_BOOLEAN, 270,
->>>>>>> 515e31e0
     INT64_MIN, INT64_MAX, NULL},
   {"cache_max_wait_ms", "int", NULL, "min=0", NULL, 0, NULL, WT_CONFIG_COMPILED_TYPE_INT, 183, 0,
     INT64_MAX, NULL},
@@ -3548,13 +3302,8 @@
   {"checkpoint_cleanup", "category", NULL, NULL,
     confchk_wiredtiger_open_checkpoint_cleanup_subconfigs, 2,
     confchk_wiredtiger_open_checkpoint_cleanup_subconfigs_jump, WT_CONFIG_COMPILED_TYPE_CATEGORY,
-<<<<<<< HEAD
-    196, INT64_MIN, INT64_MAX, NULL},
-  {"checkpoint_sync", "boolean", NULL, NULL, NULL, 0, NULL, WT_CONFIG_COMPILED_TYPE_BOOLEAN, 284,
-=======
     190, INT64_MIN, INT64_MAX, NULL},
-  {"checkpoint_sync", "boolean", NULL, NULL, NULL, 0, NULL, WT_CONFIG_COMPILED_TYPE_BOOLEAN, 279,
->>>>>>> 515e31e0
+  {"checkpoint_sync", "boolean", NULL, NULL, NULL, 0, NULL, WT_CONFIG_COMPILED_TYPE_BOOLEAN, 280,
     INT64_MIN, INT64_MAX, NULL},
   {"chunk_cache", "category", NULL, NULL, confchk_wiredtiger_open_chunk_cache_subconfigs, 9,
     confchk_wiredtiger_open_chunk_cache_subconfigs_jump, WT_CONFIG_COMPILED_TYPE_CATEGORY, 192,
@@ -3563,21 +3312,12 @@
     confchk_wiredtiger_open_compatibility_subconfigs_jump, WT_CONFIG_COMPILED_TYPE_CATEGORY, 194,
     INT64_MIN, INT64_MAX, NULL},
   {"compile_configuration_count", "int", NULL, "min=500", NULL, 0, NULL,
-<<<<<<< HEAD
-    WT_CONFIG_COMPILED_TYPE_INT, 291, 500, INT64_MAX, NULL},
-=======
-    WT_CONFIG_COMPILED_TYPE_INT, 286, 500, INT64_MAX, NULL},
->>>>>>> 515e31e0
+    WT_CONFIG_COMPILED_TYPE_INT, 287, 500, INT64_MAX, NULL},
   {"debug_mode", "category", NULL, NULL, confchk_wiredtiger_open_debug_mode_subconfigs, 17,
     confchk_wiredtiger_open_debug_mode_subconfigs_jump, WT_CONFIG_COMPILED_TYPE_CATEGORY, 196,
     INT64_MIN, INT64_MAX, NULL},
-<<<<<<< HEAD
-  {"direct_io", "list", NULL, "choices=[\"checkpoint\",\"data\",\"log\"]", NULL, 0, NULL,
-    WT_CONFIG_COMPILED_TYPE_LIST, 294, INT64_MIN, INT64_MAX, confchk_direct_io3_choices},
-=======
-  {"direct_io", "list", NULL, NULL, NULL, 0, NULL, WT_CONFIG_COMPILED_TYPE_LIST, 289, INT64_MIN,
-    INT64_MAX, NULL},
->>>>>>> 515e31e0
+  {"direct_io", "list", NULL, NULL, NULL, 0, NULL, WT_CONFIG_COMPILED_TYPE_LIST, 290, INT64_MIN,
+    INT64_MAX, NULL},
   {"encryption", "category", NULL, NULL, confchk_wiredtiger_open_encryption_subconfigs, 3,
     confchk_wiredtiger_open_encryption_subconfigs_jump, WT_CONFIG_COMPILED_TYPE_CATEGORY, 19,
     INT64_MIN, INT64_MAX, NULL},
@@ -3599,13 +3339,8 @@
   {"eviction_updates_target", "int", NULL, "min=0,max=10TB", NULL, 0, NULL,
     WT_CONFIG_COMPILED_TYPE_INT, 225, 0, 10LL * WT_TERABYTE, NULL},
   {"eviction_updates_trigger", "int", NULL, "min=0,max=10TB", NULL, 0, NULL,
-<<<<<<< HEAD
-    WT_CONFIG_COMPILED_TYPE_INT, 231, 0, 10LL * WT_TERABYTE, NULL},
-  {"extensions", "list", NULL, NULL, NULL, 0, NULL, WT_CONFIG_COMPILED_TYPE_LIST, 296, INT64_MIN,
-=======
     WT_CONFIG_COMPILED_TYPE_INT, 226, 0, 10LL * WT_TERABYTE, NULL},
-  {"extensions", "list", NULL, NULL, NULL, 0, NULL, WT_CONFIG_COMPILED_TYPE_LIST, 291, INT64_MIN,
->>>>>>> 515e31e0
+  {"extensions", "list", NULL, NULL, NULL, 0, NULL, WT_CONFIG_COMPILED_TYPE_LIST, 292, INT64_MIN,
     INT64_MAX, NULL},
   {"extra_diagnostics", "list", NULL,
     "choices=[\"all\",\"checkpoint_validate\",\"cursor_check\""
@@ -3615,26 +3350,16 @@
     NULL, 0, NULL, WT_CONFIG_COMPILED_TYPE_LIST, 227, INT64_MIN, INT64_MAX,
     confchk_extra_diagnostics4_choices},
   {"file_extend", "list", NULL, "choices=[\"data\",\"log\"]", NULL, 0, NULL,
-<<<<<<< HEAD
-    WT_CONFIG_COMPILED_TYPE_LIST, 297, INT64_MIN, INT64_MAX, confchk_file_extend3_choices},
-=======
-    WT_CONFIG_COMPILED_TYPE_LIST, 292, INT64_MIN, INT64_MAX, confchk_file_extend3_choices},
->>>>>>> 515e31e0
+    WT_CONFIG_COMPILED_TYPE_LIST, 293, INT64_MIN, INT64_MAX, confchk_file_extend3_choices},
   {"file_manager", "category", NULL, NULL, confchk_wiredtiger_open_file_manager_subconfigs, 3,
     confchk_wiredtiger_open_file_manager_subconfigs_jump, WT_CONFIG_COMPILED_TYPE_CATEGORY, 228,
     INT64_MIN, INT64_MAX, NULL},
   {"generation_drain_timeout_ms", "int", NULL, "min=0", NULL, 0, NULL, WT_CONFIG_COMPILED_TYPE_INT,
     232, 0, INT64_MAX, NULL},
   {"hash", "category", NULL, NULL, confchk_wiredtiger_open_hash_subconfigs, 2,
-<<<<<<< HEAD
-    confchk_wiredtiger_open_hash_subconfigs_jump, WT_CONFIG_COMPILED_TYPE_CATEGORY, 298, INT64_MIN,
-    INT64_MAX, NULL},
-  {"hazard_max", "int", NULL, "min=15", NULL, 0, NULL, WT_CONFIG_COMPILED_TYPE_INT, 301, 15,
-=======
-    confchk_wiredtiger_open_hash_subconfigs_jump, WT_CONFIG_COMPILED_TYPE_CATEGORY, 293, INT64_MIN,
-    INT64_MAX, NULL},
-  {"hazard_max", "int", NULL, "min=15", NULL, 0, NULL, WT_CONFIG_COMPILED_TYPE_INT, 296, 15,
->>>>>>> 515e31e0
+    confchk_wiredtiger_open_hash_subconfigs_jump, WT_CONFIG_COMPILED_TYPE_CATEGORY, 294, INT64_MIN,
+    INT64_MAX, NULL},
+  {"hazard_max", "int", NULL, "min=15", NULL, 0, NULL, WT_CONFIG_COMPILED_TYPE_INT, 297, 15,
     INT64_MAX, NULL},
   {"heuristic_controls", "category", NULL, NULL,
     confchk_wiredtiger_open_heuristic_controls_subconfigs, 3,
@@ -3654,19 +3379,11 @@
   {"lsm_manager", "category", NULL, NULL, confchk_wiredtiger_open_lsm_manager_subconfigs, 2,
     confchk_wiredtiger_open_lsm_manager_subconfigs_jump, WT_CONFIG_COMPILED_TYPE_CATEGORY, 249,
     INT64_MIN, INT64_MAX, NULL},
-<<<<<<< HEAD
-  {"mmap", "boolean", NULL, NULL, NULL, 0, NULL, WT_CONFIG_COMPILED_TYPE_BOOLEAN, 306, INT64_MIN,
-    INT64_MAX, NULL},
-  {"mmap_all", "boolean", NULL, NULL, NULL, 0, NULL, WT_CONFIG_COMPILED_TYPE_BOOLEAN, 307,
-    INT64_MIN, INT64_MAX, NULL},
-  {"multiprocess", "boolean", NULL, NULL, NULL, 0, NULL, WT_CONFIG_COMPILED_TYPE_BOOLEAN, 308,
-=======
-  {"mmap", "boolean", NULL, NULL, NULL, 0, NULL, WT_CONFIG_COMPILED_TYPE_BOOLEAN, 301, INT64_MIN,
-    INT64_MAX, NULL},
-  {"mmap_all", "boolean", NULL, NULL, NULL, 0, NULL, WT_CONFIG_COMPILED_TYPE_BOOLEAN, 302,
-    INT64_MIN, INT64_MAX, NULL},
-  {"multiprocess", "boolean", NULL, NULL, NULL, 0, NULL, WT_CONFIG_COMPILED_TYPE_BOOLEAN, 303,
->>>>>>> 515e31e0
+  {"mmap", "boolean", NULL, NULL, NULL, 0, NULL, WT_CONFIG_COMPILED_TYPE_BOOLEAN, 302, INT64_MIN,
+    INT64_MAX, NULL},
+  {"mmap_all", "boolean", NULL, NULL, NULL, 0, NULL, WT_CONFIG_COMPILED_TYPE_BOOLEAN, 303,
+    INT64_MIN, INT64_MAX, NULL},
+  {"multiprocess", "boolean", NULL, NULL, NULL, 0, NULL, WT_CONFIG_COMPILED_TYPE_BOOLEAN, 304,
     INT64_MIN, INT64_MAX, NULL},
   {"operation_timeout_ms", "int", NULL, "min=0", NULL, 0, NULL, WT_CONFIG_COMPILED_TYPE_INT, 152, 0,
     INT64_MAX, NULL},
@@ -3679,29 +3396,18 @@
     INT64_MIN, INT64_MAX, NULL},
   {"readonly", "boolean", NULL, NULL, NULL, 0, NULL, WT_CONFIG_COMPILED_TYPE_BOOLEAN, 60, INT64_MIN,
     INT64_MAX, NULL},
-<<<<<<< HEAD
-  {"salvage", "boolean", NULL, NULL, NULL, 0, NULL, WT_CONFIG_COMPILED_TYPE_BOOLEAN, 311, INT64_MIN,
-    INT64_MAX, NULL},
-  {"session_max", "int", NULL, "min=1", NULL, 0, NULL, WT_CONFIG_COMPILED_TYPE_INT, 312, 1,
-    INT64_MAX, NULL},
-  {"session_scratch_max", "int", NULL, NULL, NULL, 0, NULL, WT_CONFIG_COMPILED_TYPE_INT, 313,
-    INT64_MIN, INT64_MAX, NULL},
-  {"session_table_cache", "boolean", NULL, NULL, NULL, 0, NULL, WT_CONFIG_COMPILED_TYPE_BOOLEAN,
-    314, INT64_MIN, INT64_MAX, NULL},
-=======
   {"rollback_to_stable", "category", NULL, NULL,
     confchk_wiredtiger_open_rollback_to_stable_subconfigs, 1,
     confchk_wiredtiger_open_rollback_to_stable_subconfigs_jump, WT_CONFIG_COMPILED_TYPE_CATEGORY,
     254, INT64_MIN, INT64_MAX, NULL},
-  {"salvage", "boolean", NULL, NULL, NULL, 0, NULL, WT_CONFIG_COMPILED_TYPE_BOOLEAN, 306, INT64_MIN,
-    INT64_MAX, NULL},
-  {"session_max", "int", NULL, "min=1", NULL, 0, NULL, WT_CONFIG_COMPILED_TYPE_INT, 307, 1,
-    INT64_MAX, NULL},
-  {"session_scratch_max", "int", NULL, NULL, NULL, 0, NULL, WT_CONFIG_COMPILED_TYPE_INT, 308,
+  {"salvage", "boolean", NULL, NULL, NULL, 0, NULL, WT_CONFIG_COMPILED_TYPE_BOOLEAN, 307, INT64_MIN,
+    INT64_MAX, NULL},
+  {"session_max", "int", NULL, "min=1", NULL, 0, NULL, WT_CONFIG_COMPILED_TYPE_INT, 308, 1,
+    INT64_MAX, NULL},
+  {"session_scratch_max", "int", NULL, NULL, NULL, 0, NULL, WT_CONFIG_COMPILED_TYPE_INT, 309,
     INT64_MIN, INT64_MAX, NULL},
   {"session_table_cache", "boolean", NULL, NULL, NULL, 0, NULL, WT_CONFIG_COMPILED_TYPE_BOOLEAN,
-    309, INT64_MIN, INT64_MAX, NULL},
->>>>>>> 515e31e0
+    310, INT64_MIN, INT64_MAX, NULL},
   {"shared_cache", "category", NULL, NULL, confchk_wiredtiger_open_shared_cache_subconfigs, 5,
     confchk_wiredtiger_open_shared_cache_subconfigs_jump, WT_CONFIG_COMPILED_TYPE_CATEGORY, 256,
     INT64_MIN, INT64_MAX, NULL},
@@ -3734,11 +3440,7 @@
     confchk_timing_stress_for_test4_choices},
   {"transaction_sync", "category", NULL, NULL, confchk_wiredtiger_open_transaction_sync_subconfigs,
     2, confchk_wiredtiger_open_transaction_sync_subconfigs_jump, WT_CONFIG_COMPILED_TYPE_CATEGORY,
-<<<<<<< HEAD
-    316, INT64_MIN, INT64_MAX, NULL},
-=======
-    311, INT64_MIN, INT64_MAX, NULL},
->>>>>>> 515e31e0
+    312, INT64_MIN, INT64_MAX, NULL},
   {"verbose", "list", NULL,
     "choices=[\"all\",\"api\",\"backup\",\"block\","
     "\"block_cache\",\"checkpoint\",\"checkpoint_cleanup\","
@@ -3753,37 +3455,20 @@
     "\"timestamp\",\"transaction\",\"verify\",\"version\",\"write\"]",
     NULL, 0, NULL, WT_CONFIG_COMPILED_TYPE_LIST, 10, INT64_MIN, INT64_MAX,
     confchk_verbose15_choices},
-<<<<<<< HEAD
-  {"verify_metadata", "boolean", NULL, NULL, NULL, 0, NULL, WT_CONFIG_COMPILED_TYPE_BOOLEAN, 319,
-=======
-  {"verify_metadata", "boolean", NULL, NULL, NULL, 0, NULL, WT_CONFIG_COMPILED_TYPE_BOOLEAN, 314,
->>>>>>> 515e31e0
+  {"verify_metadata", "boolean", NULL, NULL, NULL, 0, NULL, WT_CONFIG_COMPILED_TYPE_BOOLEAN, 315,
     INT64_MIN, INT64_MAX, NULL},
   {"version", "string", NULL, NULL, NULL, 0, NULL, WT_CONFIG_COMPILED_TYPE_STRING, 62, INT64_MIN,
     INT64_MAX, NULL},
   {"write_through", "list", NULL, "choices=[\"data\",\"log\"]", NULL, 0, NULL,
-<<<<<<< HEAD
-    WT_CONFIG_COMPILED_TYPE_LIST, 320, INT64_MIN, INT64_MAX, confchk_write_through3_choices},
-=======
-    WT_CONFIG_COMPILED_TYPE_LIST, 315, INT64_MIN, INT64_MAX, confchk_write_through3_choices},
->>>>>>> 515e31e0
+    WT_CONFIG_COMPILED_TYPE_LIST, 316, INT64_MIN, INT64_MAX, confchk_write_through3_choices},
   {NULL, NULL, NULL, NULL, NULL, 0, NULL, 0, 0, 0, 0, NULL}};
 
 static const uint8_t confchk_wiredtiger_open_basecfg_jump[WT_CONFIG_JUMP_TABLE_SIZE] = {0, 0, 0, 0,
   0, 0, 0, 0, 0, 0, 0, 0, 0, 0, 0, 0, 0, 0, 0, 0, 0, 0, 0, 0, 0, 0, 0, 0, 0, 0, 0, 0, 0, 0, 0, 0, 0,
   0, 0, 0, 0, 0, 0, 0, 0, 0, 0, 0, 0, 0, 0, 0, 0, 0, 0, 0, 0, 0, 0, 0, 0, 0, 0, 0, 0, 0, 0, 0, 0, 0,
-<<<<<<< HEAD
   0, 0, 0, 0, 0, 0, 0, 0, 0, 0, 0, 0, 0, 0, 0, 0, 0, 0, 0, 0, 0, 0, 0, 0, 0, 0, 0, 0, 1, 5, 16, 18,
-  30, 32, 33, 37, 38, 39, 39, 41, 44, 44, 46, 47, 47, 48, 55, 58, 58, 61, 62, 62, 62, 62, 62, 62,
-  62, 62};
-
-static const char *confchk_direct_io4_choices[] = {
-  __WT_CONFIG_CHOICE_checkpoint, __WT_CONFIG_CHOICE_data, __WT_CONFIG_CHOICE_log, NULL};
-=======
-  0, 0, 0, 0, 0, 0, 0, 0, 0, 0, 0, 0, 0, 0, 0, 0, 0, 0, 0, 0, 0, 0, 0, 0, 0, 0, 0, 0, 0, 4, 15, 17,
-  29, 31, 32, 36, 37, 38, 38, 40, 43, 43, 45, 46, 46, 48, 55, 58, 58, 61, 62, 62, 62, 62, 62, 62,
-  62, 62};
->>>>>>> 515e31e0
+  30, 32, 33, 37, 38, 39, 39, 41, 44, 44, 46, 47, 47, 49, 56, 59, 59, 62, 63, 63, 63, 63, 63, 63,
+  63, 63};
 
 static const char *confchk_extra_diagnostics5_choices[] = {__WT_CONFIG_CHOICE_all,
   __WT_CONFIG_CHOICE_checkpoint_validate, __WT_CONFIG_CHOICE_cursor_check,
@@ -3841,29 +3526,18 @@
   __WT_CONFIG_CHOICE_data, __WT_CONFIG_CHOICE_log, NULL};
 
 static const WT_CONFIG_CHECK confchk_wiredtiger_open_usercfg[] = {
-<<<<<<< HEAD
-  {"aux_path", "string", NULL, NULL, NULL, 0, NULL, WT_CONFIG_COMPILED_TYPE_STRING, 280, INT64_MIN,
-    INT64_MAX, NULL},
-  {"backup_restore_target", "list", NULL, NULL, NULL, 0, NULL, WT_CONFIG_COMPILED_TYPE_LIST, 281,
-=======
-  {"backup_restore_target", "list", NULL, NULL, NULL, 0, NULL, WT_CONFIG_COMPILED_TYPE_LIST, 276,
->>>>>>> 515e31e0
+  {"aux_path", "string", NULL, NULL, NULL, 0, NULL, WT_CONFIG_COMPILED_TYPE_STRING, 276, INT64_MIN,
+    INT64_MAX, NULL},
+  {"backup_restore_target", "list", NULL, NULL, NULL, 0, NULL, WT_CONFIG_COMPILED_TYPE_LIST, 277,
     INT64_MIN, INT64_MAX, NULL},
   {"block_cache", "category", NULL, NULL, confchk_wiredtiger_open_block_cache_subconfigs, 12,
     confchk_wiredtiger_open_block_cache_subconfigs_jump, WT_CONFIG_COMPILED_TYPE_CATEGORY, 172,
     INT64_MIN, INT64_MAX, NULL},
   {"buffer_alignment", "int", NULL, "min=-1,max=1MB", NULL, 0, NULL, WT_CONFIG_COMPILED_TYPE_INT,
-<<<<<<< HEAD
-    282, -1, 1LL * WT_MEGABYTE, NULL},
+    278, -1, 1LL * WT_MEGABYTE, NULL},
   {"builtin_extension_config", "string", NULL, NULL, NULL, 0, NULL, WT_CONFIG_COMPILED_TYPE_STRING,
-    283, INT64_MIN, INT64_MAX, NULL},
-  {"cache_cursors", "boolean", NULL, NULL, NULL, 0, NULL, WT_CONFIG_COMPILED_TYPE_BOOLEAN, 273,
-=======
-    277, -1, 1LL * WT_MEGABYTE, NULL},
-  {"builtin_extension_config", "string", NULL, NULL, NULL, 0, NULL, WT_CONFIG_COMPILED_TYPE_STRING,
-    278, INT64_MIN, INT64_MAX, NULL},
+    279, INT64_MIN, INT64_MAX, NULL},
   {"cache_cursors", "boolean", NULL, NULL, NULL, 0, NULL, WT_CONFIG_COMPILED_TYPE_BOOLEAN, 270,
->>>>>>> 515e31e0
     INT64_MIN, INT64_MAX, NULL},
   {"cache_max_wait_ms", "int", NULL, "min=0", NULL, 0, NULL, WT_CONFIG_COMPILED_TYPE_INT, 183, 0,
     INT64_MAX, NULL},
@@ -3879,13 +3553,8 @@
   {"checkpoint_cleanup", "category", NULL, NULL,
     confchk_wiredtiger_open_checkpoint_cleanup_subconfigs, 2,
     confchk_wiredtiger_open_checkpoint_cleanup_subconfigs_jump, WT_CONFIG_COMPILED_TYPE_CATEGORY,
-<<<<<<< HEAD
-    196, INT64_MIN, INT64_MAX, NULL},
-  {"checkpoint_sync", "boolean", NULL, NULL, NULL, 0, NULL, WT_CONFIG_COMPILED_TYPE_BOOLEAN, 284,
-=======
     190, INT64_MIN, INT64_MAX, NULL},
-  {"checkpoint_sync", "boolean", NULL, NULL, NULL, 0, NULL, WT_CONFIG_COMPILED_TYPE_BOOLEAN, 279,
->>>>>>> 515e31e0
+  {"checkpoint_sync", "boolean", NULL, NULL, NULL, 0, NULL, WT_CONFIG_COMPILED_TYPE_BOOLEAN, 280,
     INT64_MIN, INT64_MAX, NULL},
   {"chunk_cache", "category", NULL, NULL, confchk_wiredtiger_open_chunk_cache_subconfigs, 9,
     confchk_wiredtiger_open_chunk_cache_subconfigs_jump, WT_CONFIG_COMPILED_TYPE_CATEGORY, 192,
@@ -3894,21 +3563,12 @@
     confchk_wiredtiger_open_compatibility_subconfigs_jump, WT_CONFIG_COMPILED_TYPE_CATEGORY, 194,
     INT64_MIN, INT64_MAX, NULL},
   {"compile_configuration_count", "int", NULL, "min=500", NULL, 0, NULL,
-<<<<<<< HEAD
-    WT_CONFIG_COMPILED_TYPE_INT, 291, 500, INT64_MAX, NULL},
-=======
-    WT_CONFIG_COMPILED_TYPE_INT, 286, 500, INT64_MAX, NULL},
->>>>>>> 515e31e0
+    WT_CONFIG_COMPILED_TYPE_INT, 287, 500, INT64_MAX, NULL},
   {"debug_mode", "category", NULL, NULL, confchk_wiredtiger_open_debug_mode_subconfigs, 17,
     confchk_wiredtiger_open_debug_mode_subconfigs_jump, WT_CONFIG_COMPILED_TYPE_CATEGORY, 196,
     INT64_MIN, INT64_MAX, NULL},
-<<<<<<< HEAD
-  {"direct_io", "list", NULL, "choices=[\"checkpoint\",\"data\",\"log\"]", NULL, 0, NULL,
-    WT_CONFIG_COMPILED_TYPE_LIST, 294, INT64_MIN, INT64_MAX, confchk_direct_io4_choices},
-=======
-  {"direct_io", "list", NULL, NULL, NULL, 0, NULL, WT_CONFIG_COMPILED_TYPE_LIST, 289, INT64_MIN,
-    INT64_MAX, NULL},
->>>>>>> 515e31e0
+  {"direct_io", "list", NULL, NULL, NULL, 0, NULL, WT_CONFIG_COMPILED_TYPE_LIST, 290, INT64_MIN,
+    INT64_MAX, NULL},
   {"encryption", "category", NULL, NULL, confchk_wiredtiger_open_encryption_subconfigs, 3,
     confchk_wiredtiger_open_encryption_subconfigs_jump, WT_CONFIG_COMPILED_TYPE_CATEGORY, 19,
     INT64_MIN, INT64_MAX, NULL},
@@ -3930,13 +3590,8 @@
   {"eviction_updates_target", "int", NULL, "min=0,max=10TB", NULL, 0, NULL,
     WT_CONFIG_COMPILED_TYPE_INT, 225, 0, 10LL * WT_TERABYTE, NULL},
   {"eviction_updates_trigger", "int", NULL, "min=0,max=10TB", NULL, 0, NULL,
-<<<<<<< HEAD
-    WT_CONFIG_COMPILED_TYPE_INT, 231, 0, 10LL * WT_TERABYTE, NULL},
-  {"extensions", "list", NULL, NULL, NULL, 0, NULL, WT_CONFIG_COMPILED_TYPE_LIST, 296, INT64_MIN,
-=======
     WT_CONFIG_COMPILED_TYPE_INT, 226, 0, 10LL * WT_TERABYTE, NULL},
-  {"extensions", "list", NULL, NULL, NULL, 0, NULL, WT_CONFIG_COMPILED_TYPE_LIST, 291, INT64_MIN,
->>>>>>> 515e31e0
+  {"extensions", "list", NULL, NULL, NULL, 0, NULL, WT_CONFIG_COMPILED_TYPE_LIST, 292, INT64_MIN,
     INT64_MAX, NULL},
   {"extra_diagnostics", "list", NULL,
     "choices=[\"all\",\"checkpoint_validate\",\"cursor_check\""
@@ -3946,26 +3601,16 @@
     NULL, 0, NULL, WT_CONFIG_COMPILED_TYPE_LIST, 227, INT64_MIN, INT64_MAX,
     confchk_extra_diagnostics5_choices},
   {"file_extend", "list", NULL, "choices=[\"data\",\"log\"]", NULL, 0, NULL,
-<<<<<<< HEAD
-    WT_CONFIG_COMPILED_TYPE_LIST, 297, INT64_MIN, INT64_MAX, confchk_file_extend4_choices},
-=======
-    WT_CONFIG_COMPILED_TYPE_LIST, 292, INT64_MIN, INT64_MAX, confchk_file_extend4_choices},
->>>>>>> 515e31e0
+    WT_CONFIG_COMPILED_TYPE_LIST, 293, INT64_MIN, INT64_MAX, confchk_file_extend4_choices},
   {"file_manager", "category", NULL, NULL, confchk_wiredtiger_open_file_manager_subconfigs, 3,
     confchk_wiredtiger_open_file_manager_subconfigs_jump, WT_CONFIG_COMPILED_TYPE_CATEGORY, 228,
     INT64_MIN, INT64_MAX, NULL},
   {"generation_drain_timeout_ms", "int", NULL, "min=0", NULL, 0, NULL, WT_CONFIG_COMPILED_TYPE_INT,
     232, 0, INT64_MAX, NULL},
   {"hash", "category", NULL, NULL, confchk_wiredtiger_open_hash_subconfigs, 2,
-<<<<<<< HEAD
-    confchk_wiredtiger_open_hash_subconfigs_jump, WT_CONFIG_COMPILED_TYPE_CATEGORY, 298, INT64_MIN,
-    INT64_MAX, NULL},
-  {"hazard_max", "int", NULL, "min=15", NULL, 0, NULL, WT_CONFIG_COMPILED_TYPE_INT, 301, 15,
-=======
-    confchk_wiredtiger_open_hash_subconfigs_jump, WT_CONFIG_COMPILED_TYPE_CATEGORY, 293, INT64_MIN,
-    INT64_MAX, NULL},
-  {"hazard_max", "int", NULL, "min=15", NULL, 0, NULL, WT_CONFIG_COMPILED_TYPE_INT, 296, 15,
->>>>>>> 515e31e0
+    confchk_wiredtiger_open_hash_subconfigs_jump, WT_CONFIG_COMPILED_TYPE_CATEGORY, 294, INT64_MIN,
+    INT64_MAX, NULL},
+  {"hazard_max", "int", NULL, "min=15", NULL, 0, NULL, WT_CONFIG_COMPILED_TYPE_INT, 297, 15,
     INT64_MAX, NULL},
   {"heuristic_controls", "category", NULL, NULL,
     confchk_wiredtiger_open_heuristic_controls_subconfigs, 3,
@@ -3985,19 +3630,11 @@
   {"lsm_manager", "category", NULL, NULL, confchk_wiredtiger_open_lsm_manager_subconfigs, 2,
     confchk_wiredtiger_open_lsm_manager_subconfigs_jump, WT_CONFIG_COMPILED_TYPE_CATEGORY, 249,
     INT64_MIN, INT64_MAX, NULL},
-<<<<<<< HEAD
-  {"mmap", "boolean", NULL, NULL, NULL, 0, NULL, WT_CONFIG_COMPILED_TYPE_BOOLEAN, 306, INT64_MIN,
-    INT64_MAX, NULL},
-  {"mmap_all", "boolean", NULL, NULL, NULL, 0, NULL, WT_CONFIG_COMPILED_TYPE_BOOLEAN, 307,
-    INT64_MIN, INT64_MAX, NULL},
-  {"multiprocess", "boolean", NULL, NULL, NULL, 0, NULL, WT_CONFIG_COMPILED_TYPE_BOOLEAN, 308,
-=======
-  {"mmap", "boolean", NULL, NULL, NULL, 0, NULL, WT_CONFIG_COMPILED_TYPE_BOOLEAN, 301, INT64_MIN,
-    INT64_MAX, NULL},
-  {"mmap_all", "boolean", NULL, NULL, NULL, 0, NULL, WT_CONFIG_COMPILED_TYPE_BOOLEAN, 302,
-    INT64_MIN, INT64_MAX, NULL},
-  {"multiprocess", "boolean", NULL, NULL, NULL, 0, NULL, WT_CONFIG_COMPILED_TYPE_BOOLEAN, 303,
->>>>>>> 515e31e0
+  {"mmap", "boolean", NULL, NULL, NULL, 0, NULL, WT_CONFIG_COMPILED_TYPE_BOOLEAN, 302, INT64_MIN,
+    INT64_MAX, NULL},
+  {"mmap_all", "boolean", NULL, NULL, NULL, 0, NULL, WT_CONFIG_COMPILED_TYPE_BOOLEAN, 303,
+    INT64_MIN, INT64_MAX, NULL},
+  {"multiprocess", "boolean", NULL, NULL, NULL, 0, NULL, WT_CONFIG_COMPILED_TYPE_BOOLEAN, 304,
     INT64_MIN, INT64_MAX, NULL},
   {"operation_timeout_ms", "int", NULL, "min=0", NULL, 0, NULL, WT_CONFIG_COMPILED_TYPE_INT, 152, 0,
     INT64_MAX, NULL},
@@ -4010,29 +3647,18 @@
     INT64_MIN, INT64_MAX, NULL},
   {"readonly", "boolean", NULL, NULL, NULL, 0, NULL, WT_CONFIG_COMPILED_TYPE_BOOLEAN, 60, INT64_MIN,
     INT64_MAX, NULL},
-<<<<<<< HEAD
-  {"salvage", "boolean", NULL, NULL, NULL, 0, NULL, WT_CONFIG_COMPILED_TYPE_BOOLEAN, 311, INT64_MIN,
-    INT64_MAX, NULL},
-  {"session_max", "int", NULL, "min=1", NULL, 0, NULL, WT_CONFIG_COMPILED_TYPE_INT, 312, 1,
-    INT64_MAX, NULL},
-  {"session_scratch_max", "int", NULL, NULL, NULL, 0, NULL, WT_CONFIG_COMPILED_TYPE_INT, 313,
-    INT64_MIN, INT64_MAX, NULL},
-  {"session_table_cache", "boolean", NULL, NULL, NULL, 0, NULL, WT_CONFIG_COMPILED_TYPE_BOOLEAN,
-    314, INT64_MIN, INT64_MAX, NULL},
-=======
   {"rollback_to_stable", "category", NULL, NULL,
     confchk_wiredtiger_open_rollback_to_stable_subconfigs, 1,
     confchk_wiredtiger_open_rollback_to_stable_subconfigs_jump, WT_CONFIG_COMPILED_TYPE_CATEGORY,
     254, INT64_MIN, INT64_MAX, NULL},
-  {"salvage", "boolean", NULL, NULL, NULL, 0, NULL, WT_CONFIG_COMPILED_TYPE_BOOLEAN, 306, INT64_MIN,
-    INT64_MAX, NULL},
-  {"session_max", "int", NULL, "min=1", NULL, 0, NULL, WT_CONFIG_COMPILED_TYPE_INT, 307, 1,
-    INT64_MAX, NULL},
-  {"session_scratch_max", "int", NULL, NULL, NULL, 0, NULL, WT_CONFIG_COMPILED_TYPE_INT, 308,
+  {"salvage", "boolean", NULL, NULL, NULL, 0, NULL, WT_CONFIG_COMPILED_TYPE_BOOLEAN, 307, INT64_MIN,
+    INT64_MAX, NULL},
+  {"session_max", "int", NULL, "min=1", NULL, 0, NULL, WT_CONFIG_COMPILED_TYPE_INT, 308, 1,
+    INT64_MAX, NULL},
+  {"session_scratch_max", "int", NULL, NULL, NULL, 0, NULL, WT_CONFIG_COMPILED_TYPE_INT, 309,
     INT64_MIN, INT64_MAX, NULL},
   {"session_table_cache", "boolean", NULL, NULL, NULL, 0, NULL, WT_CONFIG_COMPILED_TYPE_BOOLEAN,
-    309, INT64_MIN, INT64_MAX, NULL},
->>>>>>> 515e31e0
+    310, INT64_MIN, INT64_MAX, NULL},
   {"shared_cache", "category", NULL, NULL, confchk_wiredtiger_open_shared_cache_subconfigs, 5,
     confchk_wiredtiger_open_shared_cache_subconfigs_jump, WT_CONFIG_COMPILED_TYPE_CATEGORY, 256,
     INT64_MIN, INT64_MAX, NULL},
@@ -4065,11 +3691,7 @@
     confchk_timing_stress_for_test5_choices},
   {"transaction_sync", "category", NULL, NULL, confchk_wiredtiger_open_transaction_sync_subconfigs,
     2, confchk_wiredtiger_open_transaction_sync_subconfigs_jump, WT_CONFIG_COMPILED_TYPE_CATEGORY,
-<<<<<<< HEAD
-    316, INT64_MIN, INT64_MAX, NULL},
-=======
-    311, INT64_MIN, INT64_MAX, NULL},
->>>>>>> 515e31e0
+    312, INT64_MIN, INT64_MAX, NULL},
   {"verbose", "list", NULL,
     "choices=[\"all\",\"api\",\"backup\",\"block\","
     "\"block_cache\",\"checkpoint\",\"checkpoint_cleanup\","
@@ -4084,30 +3706,18 @@
     "\"timestamp\",\"transaction\",\"verify\",\"version\",\"write\"]",
     NULL, 0, NULL, WT_CONFIG_COMPILED_TYPE_LIST, 10, INT64_MIN, INT64_MAX,
     confchk_verbose16_choices},
-<<<<<<< HEAD
-  {"verify_metadata", "boolean", NULL, NULL, NULL, 0, NULL, WT_CONFIG_COMPILED_TYPE_BOOLEAN, 319,
+  {"verify_metadata", "boolean", NULL, NULL, NULL, 0, NULL, WT_CONFIG_COMPILED_TYPE_BOOLEAN, 315,
     INT64_MIN, INT64_MAX, NULL},
   {"write_through", "list", NULL, "choices=[\"data\",\"log\"]", NULL, 0, NULL,
-    WT_CONFIG_COMPILED_TYPE_LIST, 320, INT64_MIN, INT64_MAX, confchk_write_through4_choices},
-=======
-  {"verify_metadata", "boolean", NULL, NULL, NULL, 0, NULL, WT_CONFIG_COMPILED_TYPE_BOOLEAN, 314,
-    INT64_MIN, INT64_MAX, NULL},
-  {"write_through", "list", NULL, "choices=[\"data\",\"log\"]", NULL, 0, NULL,
-    WT_CONFIG_COMPILED_TYPE_LIST, 315, INT64_MIN, INT64_MAX, confchk_write_through4_choices},
->>>>>>> 515e31e0
+    WT_CONFIG_COMPILED_TYPE_LIST, 316, INT64_MIN, INT64_MAX, confchk_write_through4_choices},
   {NULL, NULL, NULL, NULL, NULL, 0, NULL, 0, 0, 0, 0, NULL}};
 
 static const uint8_t confchk_wiredtiger_open_usercfg_jump[WT_CONFIG_JUMP_TABLE_SIZE] = {0, 0, 0, 0,
   0, 0, 0, 0, 0, 0, 0, 0, 0, 0, 0, 0, 0, 0, 0, 0, 0, 0, 0, 0, 0, 0, 0, 0, 0, 0, 0, 0, 0, 0, 0, 0, 0,
   0, 0, 0, 0, 0, 0, 0, 0, 0, 0, 0, 0, 0, 0, 0, 0, 0, 0, 0, 0, 0, 0, 0, 0, 0, 0, 0, 0, 0, 0, 0, 0, 0,
-<<<<<<< HEAD
   0, 0, 0, 0, 0, 0, 0, 0, 0, 0, 0, 0, 0, 0, 0, 0, 0, 0, 0, 0, 0, 0, 0, 0, 0, 0, 0, 0, 1, 5, 16, 18,
-  30, 32, 33, 37, 38, 39, 39, 41, 44, 44, 46, 47, 47, 48, 55, 58, 58, 60, 61, 61, 61, 61, 61, 61,
-=======
-  0, 0, 0, 0, 0, 0, 0, 0, 0, 0, 0, 0, 0, 0, 0, 0, 0, 0, 0, 0, 0, 0, 0, 0, 0, 0, 0, 0, 0, 4, 15, 17,
-  29, 31, 32, 36, 37, 38, 38, 40, 43, 43, 45, 46, 46, 48, 55, 58, 58, 60, 61, 61, 61, 61, 61, 61,
->>>>>>> 515e31e0
-  61, 61};
+  30, 32, 33, 37, 38, 39, 39, 41, 44, 44, 46, 47, 47, 49, 56, 59, 59, 61, 62, 62, 62, 62, 62, 62,
+  62, 62};
 
 static const WT_CONFIG_ENTRY config_entries[] = {
   {"WT_CONNECTION.add_collator", "", NULL, 0, NULL, 0, WT_CONF_SIZING_NONE, false},
@@ -4496,11 +4106,7 @@
     "transaction_sync=(enabled=false,method=fsync),"
     "use_environment=true,use_environment_priv=false,verbose=[],"
     "verify_metadata=false,write_through=",
-<<<<<<< HEAD
-    confchk_wiredtiger_open, 67, confchk_wiredtiger_open_jump, 52, WT_CONF_SIZING_NONE, false},
-=======
-    confchk_wiredtiger_open, 67, confchk_wiredtiger_open_jump, 49, WT_CONF_SIZING_NONE, false},
->>>>>>> 515e31e0
+    confchk_wiredtiger_open, 68, confchk_wiredtiger_open_jump, 49, WT_CONF_SIZING_NONE, false},
   {"wiredtiger_open_all",
     "aux_path=,backup_restore_target=,"
     "block_cache=(blkcache_eviction_aggression=1800,"
@@ -4555,11 +4161,7 @@
     "transaction_sync=(enabled=false,method=fsync),"
     "use_environment=true,use_environment_priv=false,verbose=[],"
     "verify_metadata=false,version=(major=0,minor=0),write_through=",
-<<<<<<< HEAD
-    confchk_wiredtiger_open_all, 68, confchk_wiredtiger_open_all_jump, 53, WT_CONF_SIZING_NONE,
-=======
-    confchk_wiredtiger_open_all, 68, confchk_wiredtiger_open_all_jump, 50, WT_CONF_SIZING_NONE,
->>>>>>> 515e31e0
+    confchk_wiredtiger_open_all, 69, confchk_wiredtiger_open_all_jump, 50, WT_CONF_SIZING_NONE,
     false},
   {"wiredtiger_open_basecfg",
     "aux_path=,backup_restore_target=,"
@@ -4614,11 +4216,7 @@
     "shared=false),timing_stress_for_test=,"
     "transaction_sync=(enabled=false,method=fsync),verbose=[],"
     "verify_metadata=false,version=(major=0,minor=0),write_through=",
-<<<<<<< HEAD
-    confchk_wiredtiger_open_basecfg, 62, confchk_wiredtiger_open_basecfg_jump, 54,
-=======
-    confchk_wiredtiger_open_basecfg, 62, confchk_wiredtiger_open_basecfg_jump, 51,
->>>>>>> 515e31e0
+    confchk_wiredtiger_open_basecfg, 63, confchk_wiredtiger_open_basecfg_jump, 51,
     WT_CONF_SIZING_NONE, false},
   {"wiredtiger_open_usercfg",
     "aux_path=,backup_restore_target=,"
@@ -4673,11 +4271,7 @@
     "shared=false),timing_stress_for_test=,"
     "transaction_sync=(enabled=false,method=fsync),verbose=[],"
     "verify_metadata=false,write_through=",
-<<<<<<< HEAD
-    confchk_wiredtiger_open_usercfg, 61, confchk_wiredtiger_open_usercfg_jump, 55,
-=======
-    confchk_wiredtiger_open_usercfg, 61, confchk_wiredtiger_open_usercfg_jump, 52,
->>>>>>> 515e31e0
+    confchk_wiredtiger_open_usercfg, 62, confchk_wiredtiger_open_usercfg_jump, 52,
     WT_CONF_SIZING_NONE, false},
   {NULL, NULL, NULL, 0, NULL, 0, WT_CONF_SIZING_NONE, false}};
 
