--- conflicted
+++ resolved
@@ -79,11 +79,7 @@
   __WT_CONFIG_CHOICE_read_committed, __WT_CONFIG_CHOICE_snapshot, NULL};
 
 static const WT_CONFIG_CHECK confchk_WT_CONNECTION_open_session_prefetch_subconfigs[] = {
-<<<<<<< HEAD
-  {"enabled", "boolean", NULL, NULL, NULL, 0, NULL, WT_CONFIG_COMPILED_TYPE_BOOLEAN, 40, INT64_MIN,
-=======
-  {"enabled", "boolean", NULL, NULL, NULL, 0, NULL, WT_CONFIG_COMPILED_TYPE_BOOLEAN, 43, INT64_MIN,
->>>>>>> 10a3529d
+  {"enabled", "boolean", NULL, NULL, NULL, 0, NULL, WT_CONFIG_COMPILED_TYPE_BOOLEAN, 39, INT64_MIN,
     INT64_MAX, NULL},
   {NULL, NULL, NULL, NULL, NULL, 0, NULL, 0, 0, 0, 0, NULL}};
 
@@ -155,11 +151,7 @@
     193, INT64_MIN, INT64_MAX, NULL},
   {"cache_on_writes", "boolean", NULL, NULL, NULL, 0, NULL, WT_CONFIG_COMPILED_TYPE_BOOLEAN, 194,
     INT64_MIN, INT64_MAX, NULL},
-<<<<<<< HEAD
-  {"enabled", "boolean", NULL, NULL, NULL, 0, NULL, WT_CONFIG_COMPILED_TYPE_BOOLEAN, 40, INT64_MIN,
-=======
-  {"enabled", "boolean", NULL, NULL, NULL, 0, NULL, WT_CONFIG_COMPILED_TYPE_BOOLEAN, 43, INT64_MIN,
->>>>>>> 10a3529d
+  {"enabled", "boolean", NULL, NULL, NULL, 0, NULL, WT_CONFIG_COMPILED_TYPE_BOOLEAN, 39, INT64_MIN,
     INT64_MAX, NULL},
   {"full_target", "int", NULL, "min=30,max=100", NULL, 0, NULL, WT_CONFIG_COMPILED_TYPE_INT, 196,
     30, 100, NULL},
@@ -443,11 +435,7 @@
     0, 0, 0, 0, 0, 0, 0, 0, 0, 1, 1, 1, 1, 1, 1, 1, 1, 1, 1, 2, 2, 2, 2, 2, 2, 2, 2};
 
 static const WT_CONFIG_CHECK confchk_wiredtiger_open_operation_tracking_subconfigs[] = {
-<<<<<<< HEAD
-  {"enabled", "boolean", NULL, NULL, NULL, 0, NULL, WT_CONFIG_COMPILED_TYPE_BOOLEAN, 40, INT64_MIN,
-=======
-  {"enabled", "boolean", NULL, NULL, NULL, 0, NULL, WT_CONFIG_COMPILED_TYPE_BOOLEAN, 43, INT64_MIN,
->>>>>>> 10a3529d
+  {"enabled", "boolean", NULL, NULL, NULL, 0, NULL, WT_CONFIG_COMPILED_TYPE_BOOLEAN, 39, INT64_MIN,
     INT64_MAX, NULL},
   {"path", "string", NULL, NULL, NULL, 0, NULL, WT_CONFIG_COMPILED_TYPE_STRING, 266, INT64_MIN,
     INT64_MAX, NULL},
@@ -710,24 +698,13 @@
   {"layered_table_log", "category", NULL, NULL,
     confchk_WT_CONNECTION_reconfigure_layered_table_log_subconfigs, 6,
     confchk_WT_CONNECTION_reconfigure_layered_table_log_subconfigs_jump,
-    WT_CONFIG_COMPILED_TYPE_CATEGORY, 39, INT64_MIN, INT64_MAX, NULL},
+    WT_CONFIG_COMPILED_TYPE_CATEGORY, 38, INT64_MIN, INT64_MAX, NULL},
   {"log", "category", NULL, NULL, confchk_WT_CONNECTION_reconfigure_log_subconfigs, 6,
-<<<<<<< HEAD
-    confchk_WT_CONNECTION_reconfigure_log_subconfigs_jump, WT_CONFIG_COMPILED_TYPE_CATEGORY, 46,
-=======
-    confchk_WT_CONNECTION_reconfigure_log_subconfigs_jump, WT_CONFIG_COMPILED_TYPE_CATEGORY, 42,
->>>>>>> 10a3529d
+    confchk_WT_CONNECTION_reconfigure_log_subconfigs_jump, WT_CONFIG_COMPILED_TYPE_CATEGORY, 45,
     INT64_MIN, INT64_MAX, NULL},
   {"lsm_manager", "category", NULL, NULL, confchk_wiredtiger_open_lsm_manager_subconfigs, 2,
     confchk_wiredtiger_open_lsm_manager_subconfigs_jump, WT_CONFIG_COMPILED_TYPE_CATEGORY, 262,
     INT64_MIN, INT64_MAX, NULL},
-<<<<<<< HEAD
-=======
-  {"oligarch_log", "category", NULL, NULL,
-    confchk_WT_CONNECTION_reconfigure_oligarch_log_subconfigs, 6,
-    confchk_WT_CONNECTION_reconfigure_oligarch_log_subconfigs_jump,
-    WT_CONFIG_COMPILED_TYPE_CATEGORY, 46, INT64_MIN, INT64_MAX, NULL},
->>>>>>> 10a3529d
   {"operation_timeout_ms", "int", NULL, "min=0", NULL, 0, NULL, WT_CONFIG_COMPILED_TYPE_INT, 173, 0,
     INT64_MAX, NULL},
   {"operation_tracking", "category", NULL, NULL,
@@ -907,9 +884,9 @@
   0, 1, 2, 2, 2, 2, 2, 2, 2, 2, 2, 2, 2, 2, 2, 2, 3, 3, 3, 3, 3, 4, 4, 4, 4, 4, 4, 4, 4};
 
 static const WT_CONFIG_CHECK confchk_WT_SESSION_create_layered_table_log_subconfigs[] = {
-  {"enabled", "boolean", NULL, NULL, NULL, 0, NULL, WT_CONFIG_COMPILED_TYPE_BOOLEAN, 40, INT64_MIN,
-    INT64_MAX, NULL},
-  {"layered_constituent", "boolean", NULL, NULL, NULL, 0, NULL, WT_CONFIG_COMPILED_TYPE_BOOLEAN, 41,
+  {"enabled", "boolean", NULL, NULL, NULL, 0, NULL, WT_CONFIG_COMPILED_TYPE_BOOLEAN, 39, INT64_MIN,
+    INT64_MAX, NULL},
+  {"layered_constituent", "boolean", NULL, NULL, NULL, 0, NULL, WT_CONFIG_COMPILED_TYPE_BOOLEAN, 40,
     INT64_MIN, INT64_MAX, NULL},
   {NULL, NULL, NULL, NULL, NULL, 0, NULL, 0, 0, 0, 0, NULL}};
 
@@ -921,11 +898,7 @@
     0, 0, 0, 1, 1, 1, 1, 1, 1, 1, 2, 2, 2, 2, 2, 2, 2, 2, 2, 2, 2, 2, 2, 2, 2, 2, 2, 2, 2};
 
 static const WT_CONFIG_CHECK confchk_WT_SESSION_create_log_subconfigs[] = {
-<<<<<<< HEAD
-  {"enabled", "boolean", NULL, NULL, NULL, 0, NULL, WT_CONFIG_COMPILED_TYPE_BOOLEAN, 40, INT64_MIN,
-=======
-  {"enabled", "boolean", NULL, NULL, NULL, 0, NULL, WT_CONFIG_COMPILED_TYPE_BOOLEAN, 43, INT64_MIN,
->>>>>>> 10a3529d
+  {"enabled", "boolean", NULL, NULL, NULL, 0, NULL, WT_CONFIG_COMPILED_TYPE_BOOLEAN, 39, INT64_MIN,
     INT64_MAX, NULL},
   {NULL, NULL, NULL, NULL, NULL, 0, NULL, 0, 0, 0, 0, NULL}};
 
@@ -934,23 +907,6 @@
   0, 0, 0, 0, 0, 0, 0, 0, 0, 0, 0, 0, 0, 0, 0, 0, 0, 0, 0, 0, 0, 0, 0, 0, 0, 0, 0, 0, 0, 0, 0, 0, 0,
   0, 0, 0, 0, 0, 0, 0, 0, 0, 0, 0, 0, 0, 0, 0, 0, 0, 0, 0, 0, 0, 0, 0, 0, 0, 0, 0, 0, 0, 0, 0, 0, 0,
   0, 0, 1, 1, 1, 1, 1, 1, 1, 1, 1, 1, 1, 1, 1, 1, 1, 1, 1, 1, 1, 1, 1, 1, 1, 1, 1, 1};
-<<<<<<< HEAD
-=======
-
-static const WT_CONFIG_CHECK confchk_WT_SESSION_create_oligarch_log_subconfigs[] = {
-  {"enabled", "boolean", NULL, NULL, NULL, 0, NULL, WT_CONFIG_COMPILED_TYPE_BOOLEAN, 43, INT64_MIN,
-    INT64_MAX, NULL},
-  {"oligarch_constituent", "boolean", NULL, NULL, NULL, 0, NULL, WT_CONFIG_COMPILED_TYPE_BOOLEAN,
-    47, INT64_MIN, INT64_MAX, NULL},
-  {NULL, NULL, NULL, NULL, NULL, 0, NULL, 0, 0, 0, 0, NULL}};
-
-static const uint8_t
-  confchk_WT_SESSION_create_oligarch_log_subconfigs_jump[WT_CONFIG_JUMP_TABLE_SIZE] = {0, 0, 0, 0,
-    0, 0, 0, 0, 0, 0, 0, 0, 0, 0, 0, 0, 0, 0, 0, 0, 0, 0, 0, 0, 0, 0, 0, 0, 0, 0, 0, 0, 0, 0, 0, 0,
-    0, 0, 0, 0, 0, 0, 0, 0, 0, 0, 0, 0, 0, 0, 0, 0, 0, 0, 0, 0, 0, 0, 0, 0, 0, 0, 0, 0, 0, 0, 0, 0,
-    0, 0, 0, 0, 0, 0, 0, 0, 0, 0, 0, 0, 0, 0, 0, 0, 0, 0, 0, 0, 0, 0, 0, 0, 0, 0, 0, 0, 0, 0, 0, 0,
-    0, 0, 1, 1, 1, 1, 1, 1, 1, 1, 1, 1, 2, 2, 2, 2, 2, 2, 2, 2, 2, 2, 2, 2, 2, 2, 2, 2};
->>>>>>> 10a3529d
 const char __WT_CONFIG_CHOICE_write_timestamp[] = "write_timestamp";
 
 static const char *confchk_verbose2_choices[] = {__WT_CONFIG_CHOICE_write_timestamp, NULL};
@@ -975,26 +931,15 @@
   {"checkpoint", "string", NULL, NULL, NULL, 0, NULL, WT_CONFIG_COMPILED_TYPE_STRING, 64, INT64_MIN,
     INT64_MAX, NULL},
   {"exclusive_refreshed", "boolean", NULL, NULL, NULL, 0, NULL, WT_CONFIG_COMPILED_TYPE_BOOLEAN,
-<<<<<<< HEAD
-    111, INT64_MIN, INT64_MAX, NULL},
+    110, INT64_MIN, INT64_MAX, NULL},
   {"layered_table_log", "category", NULL, NULL,
     confchk_WT_SESSION_create_layered_table_log_subconfigs, 2,
     confchk_WT_SESSION_create_layered_table_log_subconfigs_jump, WT_CONFIG_COMPILED_TYPE_CATEGORY,
-    39, INT64_MIN, INT64_MAX, NULL},
+    38, INT64_MIN, INT64_MAX, NULL},
   {"log", "category", NULL, NULL, confchk_WT_SESSION_create_log_subconfigs, 1,
-    confchk_WT_SESSION_create_log_subconfigs_jump, WT_CONFIG_COMPILED_TYPE_CATEGORY, 46, INT64_MIN,
-    INT64_MAX, NULL},
-  {"os_cache_dirty_max", "int", NULL, "min=0", NULL, 0, NULL, WT_CONFIG_COMPILED_TYPE_INT, 49, 0,
-=======
-    110, INT64_MIN, INT64_MAX, NULL},
-  {"log", "category", NULL, NULL, confchk_WT_SESSION_create_log_subconfigs, 1,
-    confchk_WT_SESSION_create_log_subconfigs_jump, WT_CONFIG_COMPILED_TYPE_CATEGORY, 42, INT64_MIN,
-    INT64_MAX, NULL},
-  {"oligarch_log", "category", NULL, NULL, confchk_WT_SESSION_create_oligarch_log_subconfigs, 2,
-    confchk_WT_SESSION_create_oligarch_log_subconfigs_jump, WT_CONFIG_COMPILED_TYPE_CATEGORY, 46,
-    INT64_MIN, INT64_MAX, NULL},
+    confchk_WT_SESSION_create_log_subconfigs_jump, WT_CONFIG_COMPILED_TYPE_CATEGORY, 45, INT64_MIN,
+    INT64_MAX, NULL},
   {"os_cache_dirty_max", "int", NULL, "min=0", NULL, 0, NULL, WT_CONFIG_COMPILED_TYPE_INT, 48, 0,
->>>>>>> 10a3529d
     INT64_MAX, NULL},
   {"os_cache_max", "int", NULL, "min=0", NULL, 0, NULL, WT_CONFIG_COMPILED_TYPE_INT, 49, 0,
     INT64_MAX, NULL},
@@ -1044,21 +989,12 @@
     "\"snapshot\"]",
     NULL, 0, NULL, WT_CONFIG_COMPILED_TYPE_STRING, 171, INT64_MIN, INT64_MAX,
     confchk_isolation2_choices},
-<<<<<<< HEAD
-  {"layered_table_sync", "boolean", NULL, NULL, NULL, 0, NULL, WT_CONFIG_COMPILED_TYPE_BOOLEAN, 133,
-    INT64_MIN, INT64_MAX, NULL},
-  {"name", "string", NULL, NULL, NULL, 0, NULL, WT_CONFIG_COMPILED_TYPE_STRING, 26, INT64_MIN,
+  {"layered_table_sync", "boolean", NULL, NULL, NULL, 0, NULL, WT_CONFIG_COMPILED_TYPE_BOOLEAN, 132,
+    INT64_MIN, INT64_MAX, NULL},
+  {"name", "string", NULL, NULL, NULL, 0, NULL, WT_CONFIG_COMPILED_TYPE_STRING, 25, INT64_MIN,
     INT64_MAX, NULL},
   {"no_timestamp", "boolean", NULL, NULL, NULL, 0, NULL, WT_CONFIG_COMPILED_TYPE_BOOLEAN, 172,
     INT64_MIN, INT64_MAX, NULL},
-=======
-  {"name", "string", NULL, NULL, NULL, 0, NULL, WT_CONFIG_COMPILED_TYPE_STRING, 25, INT64_MIN,
-    INT64_MAX, NULL},
-  {"no_timestamp", "boolean", NULL, NULL, NULL, 0, NULL, WT_CONFIG_COMPILED_TYPE_BOOLEAN, 172,
-    INT64_MIN, INT64_MAX, NULL},
-  {"oligarch_sync", "boolean", NULL, NULL, NULL, 0, NULL, WT_CONFIG_COMPILED_TYPE_BOOLEAN, 132,
-    INT64_MIN, INT64_MAX, NULL},
->>>>>>> 10a3529d
   {"operation_timeout_ms", "int", NULL, "min=0", NULL, 0, NULL, WT_CONFIG_COMPILED_TYPE_INT, 173, 0,
     INT64_MAX, NULL},
   {"priority", "int", NULL, "min=-100,max=100", NULL, 0, NULL, WT_CONFIG_COMPILED_TYPE_INT, 174,
@@ -1092,11 +1028,7 @@
     1, 1, 1, 1, 1, 1, 1, 1, 1, 1, 1, 1, 1, 1, 1, 1, 1, 1, 1, 1, 1, 1, 1, 1, 1, 1, 1};
 
 static const WT_CONFIG_CHECK confchk_WT_SESSION_checkpoint_flush_tier_subconfigs[] = {
-<<<<<<< HEAD
-  {"enabled", "boolean", NULL, NULL, NULL, 0, NULL, WT_CONFIG_COMPILED_TYPE_BOOLEAN, 40, INT64_MIN,
-=======
-  {"enabled", "boolean", NULL, NULL, NULL, 0, NULL, WT_CONFIG_COMPILED_TYPE_BOOLEAN, 43, INT64_MIN,
->>>>>>> 10a3529d
+  {"enabled", "boolean", NULL, NULL, NULL, 0, NULL, WT_CONFIG_COMPILED_TYPE_BOOLEAN, 39, INT64_MIN,
     INT64_MAX, NULL},
   {"force", "boolean", NULL, NULL, NULL, 0, NULL, WT_CONFIG_COMPILED_TYPE_BOOLEAN, 104, INT64_MIN,
     INT64_MAX, NULL},
@@ -1148,13 +1080,8 @@
     INT64_MIN, INT64_MAX, NULL},
   {"durable_timestamp", "string", NULL, NULL, NULL, 0, NULL, WT_CONFIG_COMPILED_TYPE_STRING, 3,
     INT64_MIN, INT64_MAX, NULL},
-<<<<<<< HEAD
   {"layered_table_sync", "string", NULL, "choices=[\"off\",\"on\"]", NULL, 0, NULL,
-    WT_CONFIG_COMPILED_TYPE_STRING, 133, INT64_MIN, INT64_MAX, confchk_layered_table_sync_choices},
-=======
-  {"oligarch_sync", "string", NULL, "choices=[\"off\",\"on\"]", NULL, 0, NULL,
-    WT_CONFIG_COMPILED_TYPE_STRING, 132, INT64_MIN, INT64_MAX, confchk_oligarch_sync_choices},
->>>>>>> 10a3529d
+    WT_CONFIG_COMPILED_TYPE_STRING, 132, INT64_MIN, INT64_MAX, confchk_layered_table_sync_choices},
   {"operation_timeout_ms", "int", NULL, "min=0", NULL, 0, NULL, WT_CONFIG_COMPILED_TYPE_INT, 173, 0,
     INT64_MAX, NULL},
   {"sync", "string", NULL, "choices=[\"off\",\"on\"]", NULL, 0, NULL,
@@ -1249,11 +1176,7 @@
     "\"stable_timestamp\"]",
     NULL, 0, NULL, WT_CONFIG_COMPILED_TYPE_STRING, 119, INT64_MIN, INT64_MAX,
     confchk_compare_timestamp_choices},
-<<<<<<< HEAD
-  {"enabled", "boolean", NULL, NULL, NULL, 0, NULL, WT_CONFIG_COMPILED_TYPE_BOOLEAN, 40, INT64_MIN,
-=======
-  {"enabled", "boolean", NULL, NULL, NULL, 0, NULL, WT_CONFIG_COMPILED_TYPE_BOOLEAN, 43, INT64_MIN,
->>>>>>> 10a3529d
+  {"enabled", "boolean", NULL, NULL, NULL, 0, NULL, WT_CONFIG_COMPILED_TYPE_BOOLEAN, 39, INT64_MIN,
     INT64_MAX, NULL},
   {"file_metadata", "string", NULL, NULL, NULL, 0, NULL, WT_CONFIG_COMPILED_TYPE_STRING, 121,
     INT64_MIN, INT64_MAX, NULL},
@@ -1423,53 +1346,29 @@
     36, INT64_MIN, INT64_MAX, NULL},
   {"key_gap", "int", NULL, "min=0", NULL, 0, NULL, WT_CONFIG_COMPILED_TYPE_INT, 37, 0, INT64_MAX,
     NULL},
-<<<<<<< HEAD
   {"layered_table_log", "category", NULL, NULL,
     confchk_WT_SESSION_create_layered_table_log_subconfigs, 2,
     confchk_WT_SESSION_create_layered_table_log_subconfigs_jump, WT_CONFIG_COMPILED_TYPE_CATEGORY,
-    39, INT64_MIN, INT64_MAX, NULL},
-  {"leaf_item_max", "int", NULL, "min=0", NULL, 0, NULL, WT_CONFIG_COMPILED_TYPE_INT, 42, 0,
-    INT64_MAX, NULL},
-  {"leaf_key_max", "int", NULL, "min=0", NULL, 0, NULL, WT_CONFIG_COMPILED_TYPE_INT, 43, 0,
+    38, INT64_MIN, INT64_MAX, NULL},
+  {"leaf_item_max", "int", NULL, "min=0", NULL, 0, NULL, WT_CONFIG_COMPILED_TYPE_INT, 41, 0,
+    INT64_MAX, NULL},
+  {"leaf_key_max", "int", NULL, "min=0", NULL, 0, NULL, WT_CONFIG_COMPILED_TYPE_INT, 42, 0,
     INT64_MAX, NULL},
   {"leaf_page_max", "int", NULL, "min=512B,max=512MB", NULL, 0, NULL, WT_CONFIG_COMPILED_TYPE_INT,
-    44, 512, 512LL * WT_MEGABYTE, NULL},
-  {"leaf_value_max", "int", NULL, "min=0", NULL, 0, NULL, WT_CONFIG_COMPILED_TYPE_INT, 45, 0,
+    43, 512, 512LL * WT_MEGABYTE, NULL},
+  {"leaf_value_max", "int", NULL, "min=0", NULL, 0, NULL, WT_CONFIG_COMPILED_TYPE_INT, 44, 0,
     INT64_MAX, NULL},
   {"log", "category", NULL, NULL, confchk_WT_SESSION_create_log_subconfigs, 1,
-    confchk_WT_SESSION_create_log_subconfigs_jump, WT_CONFIG_COMPILED_TYPE_CATEGORY, 46, INT64_MIN,
-=======
-  {"leaf_item_max", "int", NULL, "min=0", NULL, 0, NULL, WT_CONFIG_COMPILED_TYPE_INT, 38, 0,
-    INT64_MAX, NULL},
-  {"leaf_key_max", "int", NULL, "min=0", NULL, 0, NULL, WT_CONFIG_COMPILED_TYPE_INT, 39, 0,
-    INT64_MAX, NULL},
-  {"leaf_page_max", "int", NULL, "min=512B,max=512MB", NULL, 0, NULL, WT_CONFIG_COMPILED_TYPE_INT,
-    40, 512, 512LL * WT_MEGABYTE, NULL},
-  {"leaf_value_max", "int", NULL, "min=0", NULL, 0, NULL, WT_CONFIG_COMPILED_TYPE_INT, 41, 0,
-    INT64_MAX, NULL},
-  {"log", "category", NULL, NULL, confchk_WT_SESSION_create_log_subconfigs, 1,
-    confchk_WT_SESSION_create_log_subconfigs_jump, WT_CONFIG_COMPILED_TYPE_CATEGORY, 42, INT64_MIN,
->>>>>>> 10a3529d
+    confchk_WT_SESSION_create_log_subconfigs_jump, WT_CONFIG_COMPILED_TYPE_CATEGORY, 45, INT64_MIN,
     INT64_MAX, NULL},
   {"lsm", "category", NULL, NULL, confchk_WT_SESSION_create_lsm_subconfigs, 12,
     confchk_WT_SESSION_create_lsm_subconfigs_jump, WT_CONFIG_COMPILED_TYPE_CATEGORY, 76, INT64_MIN,
     INT64_MAX, NULL},
-<<<<<<< HEAD
-  {"memory_page_image_max", "int", NULL, "min=0", NULL, 0, NULL, WT_CONFIG_COMPILED_TYPE_INT, 47, 0,
+  {"memory_page_image_max", "int", NULL, "min=0", NULL, 0, NULL, WT_CONFIG_COMPILED_TYPE_INT, 46, 0,
     INT64_MAX, NULL},
   {"memory_page_max", "int", NULL, "min=512B,max=10TB", NULL, 0, NULL, WT_CONFIG_COMPILED_TYPE_INT,
-    48, 512, 10LL * WT_TERABYTE, NULL},
-  {"os_cache_dirty_max", "int", NULL, "min=0", NULL, 0, NULL, WT_CONFIG_COMPILED_TYPE_INT, 49, 0,
-=======
-  {"memory_page_image_max", "int", NULL, "min=0", NULL, 0, NULL, WT_CONFIG_COMPILED_TYPE_INT, 44, 0,
-    INT64_MAX, NULL},
-  {"memory_page_max", "int", NULL, "min=512B,max=10TB", NULL, 0, NULL, WT_CONFIG_COMPILED_TYPE_INT,
-    45, 512, 10LL * WT_TERABYTE, NULL},
-  {"oligarch_log", "category", NULL, NULL, confchk_WT_SESSION_create_oligarch_log_subconfigs, 2,
-    confchk_WT_SESSION_create_oligarch_log_subconfigs_jump, WT_CONFIG_COMPILED_TYPE_CATEGORY, 46,
-    INT64_MIN, INT64_MAX, NULL},
+    47, 512, 10LL * WT_TERABYTE, NULL},
   {"os_cache_dirty_max", "int", NULL, "min=0", NULL, 0, NULL, WT_CONFIG_COMPILED_TYPE_INT, 48, 0,
->>>>>>> 10a3529d
     INT64_MAX, NULL},
   {"os_cache_max", "int", NULL, "min=0", NULL, 0, NULL, WT_CONFIG_COMPILED_TYPE_INT, 49, 0,
     INT64_MAX, NULL},
@@ -1575,13 +1474,8 @@
 static const char *confchk_sync2_choices[] = {__WT_CONFIG_CHOICE_off, __WT_CONFIG_CHOICE_on, NULL};
 
 static const WT_CONFIG_CHECK confchk_WT_SESSION_log_flush[] = {
-<<<<<<< HEAD
   {"layered_table_sync", "string", NULL, "choices=[\"off\",\"on\"]", NULL, 0, NULL,
-    WT_CONFIG_COMPILED_TYPE_STRING, 133, INT64_MIN, INT64_MAX, confchk_layered_table_sync2_choices},
-=======
-  {"oligarch_sync", "string", NULL, "choices=[\"off\",\"on\"]", NULL, 0, NULL,
-    WT_CONFIG_COMPILED_TYPE_STRING, 132, INT64_MIN, INT64_MAX, confchk_oligarch_sync2_choices},
->>>>>>> 10a3529d
+    WT_CONFIG_COMPILED_TYPE_STRING, 132, INT64_MIN, INT64_MAX, confchk_layered_table_sync2_choices},
   {"sync", "string", NULL, "choices=[\"off\",\"on\"]", NULL, 0, NULL,
     WT_CONFIG_COMPILED_TYPE_STRING, 133, INT64_MIN, INT64_MAX, confchk_sync2_choices},
   {NULL, NULL, NULL, NULL, NULL, 0, NULL, 0, 0, 0, 0, NULL}};
@@ -1593,11 +1487,7 @@
   0, 0, 0, 0, 0, 1, 1, 1, 1, 1, 1, 1, 2, 2, 2, 2, 2, 2, 2, 2, 2, 2, 2, 2};
 
 static const WT_CONFIG_CHECK confchk_WT_SESSION_open_cursor_dump_version_subconfigs[] = {
-<<<<<<< HEAD
-  {"enabled", "boolean", NULL, NULL, NULL, 0, NULL, WT_CONFIG_COMPILED_TYPE_BOOLEAN, 40, INT64_MIN,
-=======
-  {"enabled", "boolean", NULL, NULL, NULL, 0, NULL, WT_CONFIG_COMPILED_TYPE_BOOLEAN, 43, INT64_MIN,
->>>>>>> 10a3529d
+  {"enabled", "boolean", NULL, NULL, NULL, 0, NULL, WT_CONFIG_COMPILED_TYPE_BOOLEAN, 39, INT64_MIN,
     INT64_MAX, NULL},
   {"start_timestamp", "string", NULL, NULL, NULL, 0, NULL, WT_CONFIG_COMPILED_TYPE_STRING, 140,
     INT64_MIN, INT64_MAX, NULL},
@@ -1640,11 +1530,7 @@
 static const WT_CONFIG_CHECK confchk_WT_SESSION_open_cursor_incremental_subconfigs[] = {
   {"consolidate", "boolean", NULL, NULL, NULL, 0, NULL, WT_CONFIG_COMPILED_TYPE_BOOLEAN, 144,
     INT64_MIN, INT64_MAX, NULL},
-<<<<<<< HEAD
-  {"enabled", "boolean", NULL, NULL, NULL, 0, NULL, WT_CONFIG_COMPILED_TYPE_BOOLEAN, 40, INT64_MIN,
-=======
-  {"enabled", "boolean", NULL, NULL, NULL, 0, NULL, WT_CONFIG_COMPILED_TYPE_BOOLEAN, 43, INT64_MIN,
->>>>>>> 10a3529d
+  {"enabled", "boolean", NULL, NULL, NULL, 0, NULL, WT_CONFIG_COMPILED_TYPE_BOOLEAN, 39, INT64_MIN,
     INT64_MAX, NULL},
   {"file", "string", NULL, NULL, NULL, 0, NULL, WT_CONFIG_COMPILED_TYPE_STRING, 145, INT64_MIN,
     INT64_MAX, NULL},
@@ -1968,48 +1854,26 @@
     36, INT64_MIN, INT64_MAX, NULL},
   {"key_gap", "int", NULL, "min=0", NULL, 0, NULL, WT_CONFIG_COMPILED_TYPE_INT, 37, 0, INT64_MAX,
     NULL},
-<<<<<<< HEAD
   {"layered_table_log", "category", NULL, NULL,
     confchk_WT_SESSION_create_layered_table_log_subconfigs, 2,
     confchk_WT_SESSION_create_layered_table_log_subconfigs_jump, WT_CONFIG_COMPILED_TYPE_CATEGORY,
-    39, INT64_MIN, INT64_MAX, NULL},
-  {"leaf_item_max", "int", NULL, "min=0", NULL, 0, NULL, WT_CONFIG_COMPILED_TYPE_INT, 42, 0,
-    INT64_MAX, NULL},
-  {"leaf_key_max", "int", NULL, "min=0", NULL, 0, NULL, WT_CONFIG_COMPILED_TYPE_INT, 43, 0,
+    38, INT64_MIN, INT64_MAX, NULL},
+  {"leaf_item_max", "int", NULL, "min=0", NULL, 0, NULL, WT_CONFIG_COMPILED_TYPE_INT, 41, 0,
+    INT64_MAX, NULL},
+  {"leaf_key_max", "int", NULL, "min=0", NULL, 0, NULL, WT_CONFIG_COMPILED_TYPE_INT, 42, 0,
     INT64_MAX, NULL},
   {"leaf_page_max", "int", NULL, "min=512B,max=512MB", NULL, 0, NULL, WT_CONFIG_COMPILED_TYPE_INT,
-    44, 512, 512LL * WT_MEGABYTE, NULL},
-  {"leaf_value_max", "int", NULL, "min=0", NULL, 0, NULL, WT_CONFIG_COMPILED_TYPE_INT, 45, 0,
+    43, 512, 512LL * WT_MEGABYTE, NULL},
+  {"leaf_value_max", "int", NULL, "min=0", NULL, 0, NULL, WT_CONFIG_COMPILED_TYPE_INT, 44, 0,
     INT64_MAX, NULL},
   {"log", "category", NULL, NULL, confchk_WT_SESSION_create_log_subconfigs, 1,
-    confchk_WT_SESSION_create_log_subconfigs_jump, WT_CONFIG_COMPILED_TYPE_CATEGORY, 46, INT64_MIN,
-    INT64_MAX, NULL},
-  {"memory_page_image_max", "int", NULL, "min=0", NULL, 0, NULL, WT_CONFIG_COMPILED_TYPE_INT, 47, 0,
+    confchk_WT_SESSION_create_log_subconfigs_jump, WT_CONFIG_COMPILED_TYPE_CATEGORY, 45, INT64_MIN,
+    INT64_MAX, NULL},
+  {"memory_page_image_max", "int", NULL, "min=0", NULL, 0, NULL, WT_CONFIG_COMPILED_TYPE_INT, 46, 0,
     INT64_MAX, NULL},
   {"memory_page_max", "int", NULL, "min=512B,max=10TB", NULL, 0, NULL, WT_CONFIG_COMPILED_TYPE_INT,
-    48, 512, 10LL * WT_TERABYTE, NULL},
-  {"os_cache_dirty_max", "int", NULL, "min=0", NULL, 0, NULL, WT_CONFIG_COMPILED_TYPE_INT, 49, 0,
-=======
-  {"leaf_item_max", "int", NULL, "min=0", NULL, 0, NULL, WT_CONFIG_COMPILED_TYPE_INT, 38, 0,
-    INT64_MAX, NULL},
-  {"leaf_key_max", "int", NULL, "min=0", NULL, 0, NULL, WT_CONFIG_COMPILED_TYPE_INT, 39, 0,
-    INT64_MAX, NULL},
-  {"leaf_page_max", "int", NULL, "min=512B,max=512MB", NULL, 0, NULL, WT_CONFIG_COMPILED_TYPE_INT,
-    40, 512, 512LL * WT_MEGABYTE, NULL},
-  {"leaf_value_max", "int", NULL, "min=0", NULL, 0, NULL, WT_CONFIG_COMPILED_TYPE_INT, 41, 0,
-    INT64_MAX, NULL},
-  {"log", "category", NULL, NULL, confchk_WT_SESSION_create_log_subconfigs, 1,
-    confchk_WT_SESSION_create_log_subconfigs_jump, WT_CONFIG_COMPILED_TYPE_CATEGORY, 42, INT64_MIN,
-    INT64_MAX, NULL},
-  {"memory_page_image_max", "int", NULL, "min=0", NULL, 0, NULL, WT_CONFIG_COMPILED_TYPE_INT, 44, 0,
-    INT64_MAX, NULL},
-  {"memory_page_max", "int", NULL, "min=512B,max=10TB", NULL, 0, NULL, WT_CONFIG_COMPILED_TYPE_INT,
-    45, 512, 10LL * WT_TERABYTE, NULL},
-  {"oligarch_log", "category", NULL, NULL, confchk_WT_SESSION_create_oligarch_log_subconfigs, 2,
-    confchk_WT_SESSION_create_oligarch_log_subconfigs_jump, WT_CONFIG_COMPILED_TYPE_CATEGORY, 46,
-    INT64_MIN, INT64_MAX, NULL},
+    47, 512, 10LL * WT_TERABYTE, NULL},
   {"os_cache_dirty_max", "int", NULL, "min=0", NULL, 0, NULL, WT_CONFIG_COMPILED_TYPE_INT, 48, 0,
->>>>>>> 10a3529d
     INT64_MAX, NULL},
   {"os_cache_max", "int", NULL, "min=0", NULL, 0, NULL, WT_CONFIG_COMPILED_TYPE_INT, 49, 0,
     INT64_MAX, NULL},
@@ -2129,48 +1993,26 @@
     36, INT64_MIN, INT64_MAX, NULL},
   {"key_gap", "int", NULL, "min=0", NULL, 0, NULL, WT_CONFIG_COMPILED_TYPE_INT, 37, 0, INT64_MAX,
     NULL},
-<<<<<<< HEAD
   {"layered_table_log", "category", NULL, NULL,
     confchk_WT_SESSION_create_layered_table_log_subconfigs, 2,
     confchk_WT_SESSION_create_layered_table_log_subconfigs_jump, WT_CONFIG_COMPILED_TYPE_CATEGORY,
-    39, INT64_MIN, INT64_MAX, NULL},
-  {"leaf_item_max", "int", NULL, "min=0", NULL, 0, NULL, WT_CONFIG_COMPILED_TYPE_INT, 42, 0,
-    INT64_MAX, NULL},
-  {"leaf_key_max", "int", NULL, "min=0", NULL, 0, NULL, WT_CONFIG_COMPILED_TYPE_INT, 43, 0,
+    38, INT64_MIN, INT64_MAX, NULL},
+  {"leaf_item_max", "int", NULL, "min=0", NULL, 0, NULL, WT_CONFIG_COMPILED_TYPE_INT, 41, 0,
+    INT64_MAX, NULL},
+  {"leaf_key_max", "int", NULL, "min=0", NULL, 0, NULL, WT_CONFIG_COMPILED_TYPE_INT, 42, 0,
     INT64_MAX, NULL},
   {"leaf_page_max", "int", NULL, "min=512B,max=512MB", NULL, 0, NULL, WT_CONFIG_COMPILED_TYPE_INT,
-    44, 512, 512LL * WT_MEGABYTE, NULL},
-  {"leaf_value_max", "int", NULL, "min=0", NULL, 0, NULL, WT_CONFIG_COMPILED_TYPE_INT, 45, 0,
+    43, 512, 512LL * WT_MEGABYTE, NULL},
+  {"leaf_value_max", "int", NULL, "min=0", NULL, 0, NULL, WT_CONFIG_COMPILED_TYPE_INT, 44, 0,
     INT64_MAX, NULL},
   {"log", "category", NULL, NULL, confchk_WT_SESSION_create_log_subconfigs, 1,
-    confchk_WT_SESSION_create_log_subconfigs_jump, WT_CONFIG_COMPILED_TYPE_CATEGORY, 46, INT64_MIN,
-    INT64_MAX, NULL},
-  {"memory_page_image_max", "int", NULL, "min=0", NULL, 0, NULL, WT_CONFIG_COMPILED_TYPE_INT, 47, 0,
+    confchk_WT_SESSION_create_log_subconfigs_jump, WT_CONFIG_COMPILED_TYPE_CATEGORY, 45, INT64_MIN,
+    INT64_MAX, NULL},
+  {"memory_page_image_max", "int", NULL, "min=0", NULL, 0, NULL, WT_CONFIG_COMPILED_TYPE_INT, 46, 0,
     INT64_MAX, NULL},
   {"memory_page_max", "int", NULL, "min=512B,max=10TB", NULL, 0, NULL, WT_CONFIG_COMPILED_TYPE_INT,
-    48, 512, 10LL * WT_TERABYTE, NULL},
-  {"os_cache_dirty_max", "int", NULL, "min=0", NULL, 0, NULL, WT_CONFIG_COMPILED_TYPE_INT, 49, 0,
-=======
-  {"leaf_item_max", "int", NULL, "min=0", NULL, 0, NULL, WT_CONFIG_COMPILED_TYPE_INT, 38, 0,
-    INT64_MAX, NULL},
-  {"leaf_key_max", "int", NULL, "min=0", NULL, 0, NULL, WT_CONFIG_COMPILED_TYPE_INT, 39, 0,
-    INT64_MAX, NULL},
-  {"leaf_page_max", "int", NULL, "min=512B,max=512MB", NULL, 0, NULL, WT_CONFIG_COMPILED_TYPE_INT,
-    40, 512, 512LL * WT_MEGABYTE, NULL},
-  {"leaf_value_max", "int", NULL, "min=0", NULL, 0, NULL, WT_CONFIG_COMPILED_TYPE_INT, 41, 0,
-    INT64_MAX, NULL},
-  {"log", "category", NULL, NULL, confchk_WT_SESSION_create_log_subconfigs, 1,
-    confchk_WT_SESSION_create_log_subconfigs_jump, WT_CONFIG_COMPILED_TYPE_CATEGORY, 42, INT64_MIN,
-    INT64_MAX, NULL},
-  {"memory_page_image_max", "int", NULL, "min=0", NULL, 0, NULL, WT_CONFIG_COMPILED_TYPE_INT, 44, 0,
-    INT64_MAX, NULL},
-  {"memory_page_max", "int", NULL, "min=512B,max=10TB", NULL, 0, NULL, WT_CONFIG_COMPILED_TYPE_INT,
-    45, 512, 10LL * WT_TERABYTE, NULL},
-  {"oligarch_log", "category", NULL, NULL, confchk_WT_SESSION_create_oligarch_log_subconfigs, 2,
-    confchk_WT_SESSION_create_oligarch_log_subconfigs_jump, WT_CONFIG_COMPILED_TYPE_CATEGORY, 46,
-    INT64_MIN, INT64_MAX, NULL},
+    47, 512, 10LL * WT_TERABYTE, NULL},
   {"os_cache_dirty_max", "int", NULL, "min=0", NULL, 0, NULL, WT_CONFIG_COMPILED_TYPE_INT, 48, 0,
->>>>>>> 10a3529d
     INT64_MAX, NULL},
   {"os_cache_max", "int", NULL, "min=0", NULL, 0, NULL, WT_CONFIG_COMPILED_TYPE_INT, 49, 0,
     INT64_MAX, NULL},
@@ -2259,17 +2101,15 @@
   __WT_CONFIG_CHOICE_leader, __WT_CONFIG_CHOICE_follower, NULL};
 
 static const WT_CONFIG_CHECK confchk_wiredtiger_open_disaggregated_subconfigs[] = {
-  {"checkpoint_id", "int", NULL, "min=-1", NULL, 0, NULL, WT_CONFIG_COMPILED_TYPE_INT, 96, -1,
-    INT64_MAX, NULL},
-  {"next_checkpoint_id", "int", NULL, "min=-1", NULL, 0, NULL, WT_CONFIG_COMPILED_TYPE_INT, 97, -1,
+  {"checkpoint_id", "int", NULL, "min=-1", NULL, 0, NULL, WT_CONFIG_COMPILED_TYPE_INT, 95, -1,
+    INT64_MAX, NULL},
+  {"next_checkpoint_id", "int", NULL, "min=-1", NULL, 0, NULL, WT_CONFIG_COMPILED_TYPE_INT, 96, -1,
     INT64_MAX, NULL},
   {"page_log", "string", NULL, NULL, NULL, 0, NULL, WT_CONFIG_COMPILED_TYPE_STRING, 21, INT64_MIN,
     INT64_MAX, NULL},
   {"role", "string", NULL, "choices=[\"leader\",\"follower\"]", NULL, 0, NULL,
-    WT_CONFIG_COMPILED_TYPE_STRING, 98, INT64_MIN, INT64_MAX, confchk_role2_choices},
+    WT_CONFIG_COMPILED_TYPE_STRING, 97, INT64_MIN, INT64_MAX, confchk_role2_choices},
   {"stable_prefix", "string", NULL, NULL, NULL, 0, NULL, WT_CONFIG_COMPILED_TYPE_STRING, 22,
-    INT64_MIN, INT64_MAX, NULL},
-  {"storage_source", "string", NULL, NULL, NULL, 0, NULL, WT_CONFIG_COMPILED_TYPE_STRING, 23,
     INT64_MIN, INT64_MAX, NULL},
   {NULL, NULL, NULL, NULL, NULL, 0, NULL, 0, 0, 0, 0, NULL}};
 
@@ -2278,7 +2118,7 @@
     0, 0, 0, 0, 0, 0, 0, 0, 0, 0, 0, 0, 0, 0, 0, 0, 0, 0, 0, 0, 0, 0, 0, 0, 0, 0, 0, 0, 0, 0, 0, 0,
     0, 0, 0, 0, 0, 0, 0, 0, 0, 0, 0, 0, 0, 0, 0, 0, 0, 0, 0, 0, 0, 0, 0, 0, 0, 0, 0, 0, 0, 0, 0, 0,
     0, 0, 0, 0, 0, 0, 0, 0, 0, 0, 0, 0, 0, 0, 0, 0, 0, 0, 0, 0, 0, 0, 0, 0, 0, 0, 0, 0, 0, 0, 0, 1,
-    1, 1, 1, 1, 1, 1, 1, 1, 1, 1, 2, 2, 3, 3, 4, 6, 6, 6, 6, 6, 6, 6, 6, 6, 6, 6, 6};
+    1, 1, 1, 1, 1, 1, 1, 1, 1, 1, 2, 2, 3, 3, 4, 5, 5, 5, 5, 5, 5, 5, 5, 5, 5, 5, 5};
 
 static const char *confchk_verbose8_choices[] = {__WT_CONFIG_CHOICE_write_timestamp, NULL};
 
@@ -2296,17 +2136,17 @@
     INT64_MAX, NULL},
   {"columns", "list", NULL, NULL, NULL, 0, NULL, WT_CONFIG_COMPILED_TYPE_LIST, 7, INT64_MIN,
     INT64_MAX, NULL},
-  {"disaggregated", "category", NULL, NULL, confchk_wiredtiger_open_disaggregated_subconfigs, 6,
+  {"disaggregated", "category", NULL, NULL, confchk_wiredtiger_open_disaggregated_subconfigs, 5,
     confchk_wiredtiger_open_disaggregated_subconfigs_jump, WT_CONFIG_COMPILED_TYPE_CATEGORY, 20,
     INT64_MIN, INT64_MAX, NULL},
-  {"ingest", "string", NULL, NULL, NULL, 0, NULL, WT_CONFIG_COMPILED_TYPE_STRING, 99, INT64_MIN,
+  {"ingest", "string", NULL, NULL, NULL, 0, NULL, WT_CONFIG_COMPILED_TYPE_STRING, 98, INT64_MIN,
     INT64_MAX, NULL},
   {"key_format", "format", __wt_struct_confchk, NULL, NULL, 0, NULL, WT_CONFIG_COMPILED_TYPE_FORMAT,
-    37, INT64_MIN, INT64_MAX, NULL},
-  {"stable", "string", NULL, NULL, NULL, 0, NULL, WT_CONFIG_COMPILED_TYPE_STRING, 100, INT64_MIN,
+    36, INT64_MIN, INT64_MAX, NULL},
+  {"stable", "string", NULL, NULL, NULL, 0, NULL, WT_CONFIG_COMPILED_TYPE_STRING, 99, INT64_MIN,
     INT64_MAX, NULL},
   {"value_format", "format", __wt_struct_confchk, NULL, NULL, 0, NULL,
-    WT_CONFIG_COMPILED_TYPE_FORMAT, 64, INT64_MIN, INT64_MAX, NULL},
+    WT_CONFIG_COMPILED_TYPE_FORMAT, 63, INT64_MIN, INT64_MAX, NULL},
   {"verbose", "list", NULL, "choices=[\"write_timestamp\"]", NULL, 0, NULL,
     WT_CONFIG_COMPILED_TYPE_LIST, 10, INT64_MIN, INT64_MAX, confchk_verbose8_choices},
   {"write_timestamp_usage", "string", NULL,
@@ -2404,57 +2244,31 @@
     NULL},
   {"last", "string", NULL, NULL, NULL, 0, NULL, WT_CONFIG_COMPILED_TYPE_STRING, 75, INT64_MIN,
     INT64_MAX, NULL},
-<<<<<<< HEAD
   {"layered_table_log", "category", NULL, NULL,
     confchk_WT_SESSION_create_layered_table_log_subconfigs, 2,
     confchk_WT_SESSION_create_layered_table_log_subconfigs_jump, WT_CONFIG_COMPILED_TYPE_CATEGORY,
-    39, INT64_MIN, INT64_MAX, NULL},
-  {"leaf_item_max", "int", NULL, "min=0", NULL, 0, NULL, WT_CONFIG_COMPILED_TYPE_INT, 42, 0,
-    INT64_MAX, NULL},
-  {"leaf_key_max", "int", NULL, "min=0", NULL, 0, NULL, WT_CONFIG_COMPILED_TYPE_INT, 43, 0,
+    38, INT64_MIN, INT64_MAX, NULL},
+  {"leaf_item_max", "int", NULL, "min=0", NULL, 0, NULL, WT_CONFIG_COMPILED_TYPE_INT, 41, 0,
+    INT64_MAX, NULL},
+  {"leaf_key_max", "int", NULL, "min=0", NULL, 0, NULL, WT_CONFIG_COMPILED_TYPE_INT, 42, 0,
     INT64_MAX, NULL},
   {"leaf_page_max", "int", NULL, "min=512B,max=512MB", NULL, 0, NULL, WT_CONFIG_COMPILED_TYPE_INT,
-    44, 512, 512LL * WT_MEGABYTE, NULL},
-  {"leaf_value_max", "int", NULL, "min=0", NULL, 0, NULL, WT_CONFIG_COMPILED_TYPE_INT, 45, 0,
+    43, 512, 512LL * WT_MEGABYTE, NULL},
+  {"leaf_value_max", "int", NULL, "min=0", NULL, 0, NULL, WT_CONFIG_COMPILED_TYPE_INT, 44, 0,
     INT64_MAX, NULL},
   {"log", "category", NULL, NULL, confchk_WT_SESSION_create_log_subconfigs, 1,
-    confchk_WT_SESSION_create_log_subconfigs_jump, WT_CONFIG_COMPILED_TYPE_CATEGORY, 46, INT64_MIN,
-=======
-  {"leaf_item_max", "int", NULL, "min=0", NULL, 0, NULL, WT_CONFIG_COMPILED_TYPE_INT, 38, 0,
-    INT64_MAX, NULL},
-  {"leaf_key_max", "int", NULL, "min=0", NULL, 0, NULL, WT_CONFIG_COMPILED_TYPE_INT, 39, 0,
-    INT64_MAX, NULL},
-  {"leaf_page_max", "int", NULL, "min=512B,max=512MB", NULL, 0, NULL, WT_CONFIG_COMPILED_TYPE_INT,
-    40, 512, 512LL * WT_MEGABYTE, NULL},
-  {"leaf_value_max", "int", NULL, "min=0", NULL, 0, NULL, WT_CONFIG_COMPILED_TYPE_INT, 41, 0,
-    INT64_MAX, NULL},
-  {"log", "category", NULL, NULL, confchk_WT_SESSION_create_log_subconfigs, 1,
-    confchk_WT_SESSION_create_log_subconfigs_jump, WT_CONFIG_COMPILED_TYPE_CATEGORY, 42, INT64_MIN,
->>>>>>> 10a3529d
+    confchk_WT_SESSION_create_log_subconfigs_jump, WT_CONFIG_COMPILED_TYPE_CATEGORY, 45, INT64_MIN,
     INT64_MAX, NULL},
   {"lsm", "category", NULL, NULL, confchk_WT_SESSION_create_lsm_subconfigs, 12,
     confchk_WT_SESSION_create_lsm_subconfigs_jump, WT_CONFIG_COMPILED_TYPE_CATEGORY, 76, INT64_MIN,
     INT64_MAX, NULL},
-<<<<<<< HEAD
-  {"memory_page_image_max", "int", NULL, "min=0", NULL, 0, NULL, WT_CONFIG_COMPILED_TYPE_INT, 47, 0,
+  {"memory_page_image_max", "int", NULL, "min=0", NULL, 0, NULL, WT_CONFIG_COMPILED_TYPE_INT, 46, 0,
     INT64_MAX, NULL},
   {"memory_page_max", "int", NULL, "min=512B,max=10TB", NULL, 0, NULL, WT_CONFIG_COMPILED_TYPE_INT,
-    48, 512, 10LL * WT_TERABYTE, NULL},
-  {"old_chunks", "string", NULL, NULL, NULL, 0, NULL, WT_CONFIG_COMPILED_TYPE_STRING, 93, INT64_MIN,
-    INT64_MAX, NULL},
-  {"os_cache_dirty_max", "int", NULL, "min=0", NULL, 0, NULL, WT_CONFIG_COMPILED_TYPE_INT, 49, 0,
-=======
-  {"memory_page_image_max", "int", NULL, "min=0", NULL, 0, NULL, WT_CONFIG_COMPILED_TYPE_INT, 44, 0,
-    INT64_MAX, NULL},
-  {"memory_page_max", "int", NULL, "min=512B,max=10TB", NULL, 0, NULL, WT_CONFIG_COMPILED_TYPE_INT,
-    45, 512, 10LL * WT_TERABYTE, NULL},
+    47, 512, 10LL * WT_TERABYTE, NULL},
   {"old_chunks", "string", NULL, NULL, NULL, 0, NULL, WT_CONFIG_COMPILED_TYPE_STRING, 92, INT64_MIN,
     INT64_MAX, NULL},
-  {"oligarch_log", "category", NULL, NULL, confchk_WT_SESSION_create_oligarch_log_subconfigs, 2,
-    confchk_WT_SESSION_create_oligarch_log_subconfigs_jump, WT_CONFIG_COMPILED_TYPE_CATEGORY, 46,
-    INT64_MIN, INT64_MAX, NULL},
   {"os_cache_dirty_max", "int", NULL, "min=0", NULL, 0, NULL, WT_CONFIG_COMPILED_TYPE_INT, 48, 0,
->>>>>>> 10a3529d
     INT64_MAX, NULL},
   {"os_cache_max", "int", NULL, "min=0", NULL, 0, NULL, WT_CONFIG_COMPILED_TYPE_INT, 49, 0,
     INT64_MAX, NULL},
@@ -2578,48 +2392,26 @@
     36, INT64_MIN, INT64_MAX, NULL},
   {"key_gap", "int", NULL, "min=0", NULL, 0, NULL, WT_CONFIG_COMPILED_TYPE_INT, 37, 0, INT64_MAX,
     NULL},
-<<<<<<< HEAD
   {"layered_table_log", "category", NULL, NULL,
     confchk_WT_SESSION_create_layered_table_log_subconfigs, 2,
     confchk_WT_SESSION_create_layered_table_log_subconfigs_jump, WT_CONFIG_COMPILED_TYPE_CATEGORY,
-    39, INT64_MIN, INT64_MAX, NULL},
-  {"leaf_item_max", "int", NULL, "min=0", NULL, 0, NULL, WT_CONFIG_COMPILED_TYPE_INT, 42, 0,
-    INT64_MAX, NULL},
-  {"leaf_key_max", "int", NULL, "min=0", NULL, 0, NULL, WT_CONFIG_COMPILED_TYPE_INT, 43, 0,
+    38, INT64_MIN, INT64_MAX, NULL},
+  {"leaf_item_max", "int", NULL, "min=0", NULL, 0, NULL, WT_CONFIG_COMPILED_TYPE_INT, 41, 0,
+    INT64_MAX, NULL},
+  {"leaf_key_max", "int", NULL, "min=0", NULL, 0, NULL, WT_CONFIG_COMPILED_TYPE_INT, 42, 0,
     INT64_MAX, NULL},
   {"leaf_page_max", "int", NULL, "min=512B,max=512MB", NULL, 0, NULL, WT_CONFIG_COMPILED_TYPE_INT,
-    44, 512, 512LL * WT_MEGABYTE, NULL},
-  {"leaf_value_max", "int", NULL, "min=0", NULL, 0, NULL, WT_CONFIG_COMPILED_TYPE_INT, 45, 0,
+    43, 512, 512LL * WT_MEGABYTE, NULL},
+  {"leaf_value_max", "int", NULL, "min=0", NULL, 0, NULL, WT_CONFIG_COMPILED_TYPE_INT, 44, 0,
     INT64_MAX, NULL},
   {"log", "category", NULL, NULL, confchk_WT_SESSION_create_log_subconfigs, 1,
-    confchk_WT_SESSION_create_log_subconfigs_jump, WT_CONFIG_COMPILED_TYPE_CATEGORY, 46, INT64_MIN,
-    INT64_MAX, NULL},
-  {"memory_page_image_max", "int", NULL, "min=0", NULL, 0, NULL, WT_CONFIG_COMPILED_TYPE_INT, 47, 0,
+    confchk_WT_SESSION_create_log_subconfigs_jump, WT_CONFIG_COMPILED_TYPE_CATEGORY, 45, INT64_MIN,
+    INT64_MAX, NULL},
+  {"memory_page_image_max", "int", NULL, "min=0", NULL, 0, NULL, WT_CONFIG_COMPILED_TYPE_INT, 46, 0,
     INT64_MAX, NULL},
   {"memory_page_max", "int", NULL, "min=512B,max=10TB", NULL, 0, NULL, WT_CONFIG_COMPILED_TYPE_INT,
-    48, 512, 10LL * WT_TERABYTE, NULL},
-  {"os_cache_dirty_max", "int", NULL, "min=0", NULL, 0, NULL, WT_CONFIG_COMPILED_TYPE_INT, 49, 0,
-=======
-  {"leaf_item_max", "int", NULL, "min=0", NULL, 0, NULL, WT_CONFIG_COMPILED_TYPE_INT, 38, 0,
-    INT64_MAX, NULL},
-  {"leaf_key_max", "int", NULL, "min=0", NULL, 0, NULL, WT_CONFIG_COMPILED_TYPE_INT, 39, 0,
-    INT64_MAX, NULL},
-  {"leaf_page_max", "int", NULL, "min=512B,max=512MB", NULL, 0, NULL, WT_CONFIG_COMPILED_TYPE_INT,
-    40, 512, 512LL * WT_MEGABYTE, NULL},
-  {"leaf_value_max", "int", NULL, "min=0", NULL, 0, NULL, WT_CONFIG_COMPILED_TYPE_INT, 41, 0,
-    INT64_MAX, NULL},
-  {"log", "category", NULL, NULL, confchk_WT_SESSION_create_log_subconfigs, 1,
-    confchk_WT_SESSION_create_log_subconfigs_jump, WT_CONFIG_COMPILED_TYPE_CATEGORY, 42, INT64_MIN,
-    INT64_MAX, NULL},
-  {"memory_page_image_max", "int", NULL, "min=0", NULL, 0, NULL, WT_CONFIG_COMPILED_TYPE_INT, 44, 0,
-    INT64_MAX, NULL},
-  {"memory_page_max", "int", NULL, "min=512B,max=10TB", NULL, 0, NULL, WT_CONFIG_COMPILED_TYPE_INT,
-    45, 512, 10LL * WT_TERABYTE, NULL},
-  {"oligarch_log", "category", NULL, NULL, confchk_WT_SESSION_create_oligarch_log_subconfigs, 2,
-    confchk_WT_SESSION_create_oligarch_log_subconfigs_jump, WT_CONFIG_COMPILED_TYPE_CATEGORY, 46,
-    INT64_MIN, INT64_MAX, NULL},
+    47, 512, 10LL * WT_TERABYTE, NULL},
   {"os_cache_dirty_max", "int", NULL, "min=0", NULL, 0, NULL, WT_CONFIG_COMPILED_TYPE_INT, 48, 0,
->>>>>>> 10a3529d
     INT64_MAX, NULL},
   {"os_cache_max", "int", NULL, "min=0", NULL, 0, NULL, WT_CONFIG_COMPILED_TYPE_INT, 49, 0,
     INT64_MAX, NULL},
@@ -2643,13 +2435,8 @@
   {"value_format", "format", __wt_struct_confchk, NULL, NULL, 0, NULL,
     WT_CONFIG_COMPILED_TYPE_FORMAT, 63, INT64_MIN, INT64_MAX, NULL},
   {"verbose", "list", NULL, "choices=[\"write_timestamp\"]", NULL, 0, NULL,
-<<<<<<< HEAD
     WT_CONFIG_COMPILED_TYPE_LIST, 10, INT64_MIN, INT64_MAX, confchk_verbose10_choices},
-  {"version", "string", NULL, NULL, NULL, 0, NULL, WT_CONFIG_COMPILED_TYPE_STRING, 71, INT64_MIN,
-=======
-    WT_CONFIG_COMPILED_TYPE_LIST, 10, INT64_MIN, INT64_MAX, confchk_verbose9_choices},
   {"version", "string", NULL, NULL, NULL, 0, NULL, WT_CONFIG_COMPILED_TYPE_STRING, 70, INT64_MIN,
->>>>>>> 10a3529d
     INT64_MAX, NULL},
   {"write_timestamp_usage", "string", NULL,
     "choices=[\"always\",\"key_consistent\",\"mixed_mode\","
@@ -2662,76 +2449,7 @@
   0, 0, 0, 0, 0, 0, 0, 0, 0, 0, 0, 0, 0, 0, 0, 0, 0, 0, 0, 0, 0, 0, 0, 0, 0, 0, 0, 0, 0, 0, 0, 0, 0,
   0, 0, 0, 0, 0, 0, 0, 0, 0, 0, 0, 0, 0, 0, 0, 0, 0, 0, 0, 0, 0, 0, 0, 0, 0, 0, 0, 0, 0, 0, 0, 0, 0,
   0, 0, 0, 0, 0, 0, 0, 0, 0, 0, 0, 0, 0, 0, 0, 0, 0, 0, 0, 0, 0, 0, 0, 0, 4, 7, 14, 16, 17, 20, 20,
-<<<<<<< HEAD
   22, 29, 29, 31, 37, 39, 39, 41, 43, 43, 44, 47, 49, 49, 52, 53, 53, 53, 53, 53, 53, 53, 53};
-=======
-  22, 29, 29, 31, 36, 38, 38, 41, 43, 43, 44, 47, 49, 49, 52, 53, 53, 53, 53, 53, 53, 53, 53};
-
-static const char *confchk_role2_choices[] = {
-  __WT_CONFIG_CHOICE_leader, __WT_CONFIG_CHOICE_follower, NULL};
-
-static const WT_CONFIG_CHECK confchk_wiredtiger_open_disaggregated_subconfigs[] = {
-  {"checkpoint_id", "int", NULL, "min=-1", NULL, 0, NULL, WT_CONFIG_COMPILED_TYPE_INT, 95, -1,
-    INT64_MAX, NULL},
-  {"next_checkpoint_id", "int", NULL, "min=-1", NULL, 0, NULL, WT_CONFIG_COMPILED_TYPE_INT, 96, -1,
-    INT64_MAX, NULL},
-  {"page_log", "string", NULL, NULL, NULL, 0, NULL, WT_CONFIG_COMPILED_TYPE_STRING, 21, INT64_MIN,
-    INT64_MAX, NULL},
-  {"role", "string", NULL, "choices=[\"leader\",\"follower\"]", NULL, 0, NULL,
-    WT_CONFIG_COMPILED_TYPE_STRING, 97, INT64_MIN, INT64_MAX, confchk_role2_choices},
-  {"stable_prefix", "string", NULL, NULL, NULL, 0, NULL, WT_CONFIG_COMPILED_TYPE_STRING, 22,
-    INT64_MIN, INT64_MAX, NULL},
-  {NULL, NULL, NULL, NULL, NULL, 0, NULL, 0, 0, 0, 0, NULL}};
-
-static const uint8_t
-  confchk_wiredtiger_open_disaggregated_subconfigs_jump[WT_CONFIG_JUMP_TABLE_SIZE] = {0, 0, 0, 0, 0,
-    0, 0, 0, 0, 0, 0, 0, 0, 0, 0, 0, 0, 0, 0, 0, 0, 0, 0, 0, 0, 0, 0, 0, 0, 0, 0, 0, 0, 0, 0, 0, 0,
-    0, 0, 0, 0, 0, 0, 0, 0, 0, 0, 0, 0, 0, 0, 0, 0, 0, 0, 0, 0, 0, 0, 0, 0, 0, 0, 0, 0, 0, 0, 0, 0,
-    0, 0, 0, 0, 0, 0, 0, 0, 0, 0, 0, 0, 0, 0, 0, 0, 0, 0, 0, 0, 0, 0, 0, 0, 0, 0, 0, 0, 0, 0, 0, 1,
-    1, 1, 1, 1, 1, 1, 1, 1, 1, 1, 2, 2, 3, 3, 4, 5, 5, 5, 5, 5, 5, 5, 5, 5, 5, 5, 5};
-
-static const char *confchk_verbose10_choices[] = {__WT_CONFIG_CHOICE_write_timestamp, NULL};
-
-static const char *confchk_write_timestamp_usage9_choices[] = {__WT_CONFIG_CHOICE_always,
-  __WT_CONFIG_CHOICE_key_consistent, __WT_CONFIG_CHOICE_mixed_mode, __WT_CONFIG_CHOICE_never,
-  __WT_CONFIG_CHOICE_none, __WT_CONFIG_CHOICE_ordered, NULL};
-
-static const WT_CONFIG_CHECK confchk_oligarch_meta[] = {
-  {"app_metadata", "string", NULL, NULL, NULL, 0, NULL, WT_CONFIG_COMPILED_TYPE_STRING, 0,
-    INT64_MIN, INT64_MAX, NULL},
-  {"assert", "category", NULL, NULL, confchk_WT_SESSION_create_assert_subconfigs, 4,
-    confchk_WT_SESSION_create_assert_subconfigs_jump, WT_CONFIG_COMPILED_TYPE_CATEGORY, 1,
-    INT64_MIN, INT64_MAX, NULL},
-  {"collator", "string", NULL, NULL, NULL, 0, NULL, WT_CONFIG_COMPILED_TYPE_STRING, 6, INT64_MIN,
-    INT64_MAX, NULL},
-  {"columns", "list", NULL, NULL, NULL, 0, NULL, WT_CONFIG_COMPILED_TYPE_LIST, 7, INT64_MIN,
-    INT64_MAX, NULL},
-  {"disaggregated", "category", NULL, NULL, confchk_wiredtiger_open_disaggregated_subconfigs, 5,
-    confchk_wiredtiger_open_disaggregated_subconfigs_jump, WT_CONFIG_COMPILED_TYPE_CATEGORY, 20,
-    INT64_MIN, INT64_MAX, NULL},
-  {"ingest", "string", NULL, NULL, NULL, 0, NULL, WT_CONFIG_COMPILED_TYPE_STRING, 98, INT64_MIN,
-    INT64_MAX, NULL},
-  {"key_format", "format", __wt_struct_confchk, NULL, NULL, 0, NULL, WT_CONFIG_COMPILED_TYPE_FORMAT,
-    36, INT64_MIN, INT64_MAX, NULL},
-  {"stable", "string", NULL, NULL, NULL, 0, NULL, WT_CONFIG_COMPILED_TYPE_STRING, 99, INT64_MIN,
-    INT64_MAX, NULL},
-  {"value_format", "format", __wt_struct_confchk, NULL, NULL, 0, NULL,
-    WT_CONFIG_COMPILED_TYPE_FORMAT, 63, INT64_MIN, INT64_MAX, NULL},
-  {"verbose", "list", NULL, "choices=[\"write_timestamp\"]", NULL, 0, NULL,
-    WT_CONFIG_COMPILED_TYPE_LIST, 10, INT64_MIN, INT64_MAX, confchk_verbose10_choices},
-  {"write_timestamp_usage", "string", NULL,
-    "choices=[\"always\",\"key_consistent\",\"mixed_mode\","
-    "\"never\",\"none\",\"ordered\"]",
-    NULL, 0, NULL, WT_CONFIG_COMPILED_TYPE_STRING, 11, INT64_MIN, INT64_MAX,
-    confchk_write_timestamp_usage9_choices},
-  {NULL, NULL, NULL, NULL, NULL, 0, NULL, 0, 0, 0, 0, NULL}};
-
-static const uint8_t confchk_oligarch_meta_jump[WT_CONFIG_JUMP_TABLE_SIZE] = {0, 0, 0, 0, 0, 0, 0,
-  0, 0, 0, 0, 0, 0, 0, 0, 0, 0, 0, 0, 0, 0, 0, 0, 0, 0, 0, 0, 0, 0, 0, 0, 0, 0, 0, 0, 0, 0, 0, 0, 0,
-  0, 0, 0, 0, 0, 0, 0, 0, 0, 0, 0, 0, 0, 0, 0, 0, 0, 0, 0, 0, 0, 0, 0, 0, 0, 0, 0, 0, 0, 0, 0, 0, 0,
-  0, 0, 0, 0, 0, 0, 0, 0, 0, 0, 0, 0, 0, 0, 0, 0, 0, 0, 0, 0, 0, 0, 0, 0, 0, 2, 2, 4, 5, 5, 5, 5, 5,
-  6, 6, 7, 7, 7, 7, 7, 7, 7, 7, 8, 8, 8, 10, 11, 11, 11, 11, 11, 11, 11, 11};
->>>>>>> 10a3529d
 
 static const char *confchk_verbose11_choices[] = {__WT_CONFIG_CHOICE_write_timestamp, NULL};
 
@@ -2862,48 +2580,26 @@
     36, INT64_MIN, INT64_MAX, NULL},
   {"key_gap", "int", NULL, "min=0", NULL, 0, NULL, WT_CONFIG_COMPILED_TYPE_INT, 37, 0, INT64_MAX,
     NULL},
-<<<<<<< HEAD
   {"layered_table_log", "category", NULL, NULL,
     confchk_WT_SESSION_create_layered_table_log_subconfigs, 2,
     confchk_WT_SESSION_create_layered_table_log_subconfigs_jump, WT_CONFIG_COMPILED_TYPE_CATEGORY,
-    39, INT64_MIN, INT64_MAX, NULL},
-  {"leaf_item_max", "int", NULL, "min=0", NULL, 0, NULL, WT_CONFIG_COMPILED_TYPE_INT, 42, 0,
-    INT64_MAX, NULL},
-  {"leaf_key_max", "int", NULL, "min=0", NULL, 0, NULL, WT_CONFIG_COMPILED_TYPE_INT, 43, 0,
+    38, INT64_MIN, INT64_MAX, NULL},
+  {"leaf_item_max", "int", NULL, "min=0", NULL, 0, NULL, WT_CONFIG_COMPILED_TYPE_INT, 41, 0,
+    INT64_MAX, NULL},
+  {"leaf_key_max", "int", NULL, "min=0", NULL, 0, NULL, WT_CONFIG_COMPILED_TYPE_INT, 42, 0,
     INT64_MAX, NULL},
   {"leaf_page_max", "int", NULL, "min=512B,max=512MB", NULL, 0, NULL, WT_CONFIG_COMPILED_TYPE_INT,
-    44, 512, 512LL * WT_MEGABYTE, NULL},
-  {"leaf_value_max", "int", NULL, "min=0", NULL, 0, NULL, WT_CONFIG_COMPILED_TYPE_INT, 45, 0,
+    43, 512, 512LL * WT_MEGABYTE, NULL},
+  {"leaf_value_max", "int", NULL, "min=0", NULL, 0, NULL, WT_CONFIG_COMPILED_TYPE_INT, 44, 0,
     INT64_MAX, NULL},
   {"log", "category", NULL, NULL, confchk_WT_SESSION_create_log_subconfigs, 1,
-    confchk_WT_SESSION_create_log_subconfigs_jump, WT_CONFIG_COMPILED_TYPE_CATEGORY, 46, INT64_MIN,
-    INT64_MAX, NULL},
-  {"memory_page_image_max", "int", NULL, "min=0", NULL, 0, NULL, WT_CONFIG_COMPILED_TYPE_INT, 47, 0,
+    confchk_WT_SESSION_create_log_subconfigs_jump, WT_CONFIG_COMPILED_TYPE_CATEGORY, 45, INT64_MIN,
+    INT64_MAX, NULL},
+  {"memory_page_image_max", "int", NULL, "min=0", NULL, 0, NULL, WT_CONFIG_COMPILED_TYPE_INT, 46, 0,
     INT64_MAX, NULL},
   {"memory_page_max", "int", NULL, "min=512B,max=10TB", NULL, 0, NULL, WT_CONFIG_COMPILED_TYPE_INT,
-    48, 512, 10LL * WT_TERABYTE, NULL},
-  {"os_cache_dirty_max", "int", NULL, "min=0", NULL, 0, NULL, WT_CONFIG_COMPILED_TYPE_INT, 49, 0,
-=======
-  {"leaf_item_max", "int", NULL, "min=0", NULL, 0, NULL, WT_CONFIG_COMPILED_TYPE_INT, 38, 0,
-    INT64_MAX, NULL},
-  {"leaf_key_max", "int", NULL, "min=0", NULL, 0, NULL, WT_CONFIG_COMPILED_TYPE_INT, 39, 0,
-    INT64_MAX, NULL},
-  {"leaf_page_max", "int", NULL, "min=512B,max=512MB", NULL, 0, NULL, WT_CONFIG_COMPILED_TYPE_INT,
-    40, 512, 512LL * WT_MEGABYTE, NULL},
-  {"leaf_value_max", "int", NULL, "min=0", NULL, 0, NULL, WT_CONFIG_COMPILED_TYPE_INT, 41, 0,
-    INT64_MAX, NULL},
-  {"log", "category", NULL, NULL, confchk_WT_SESSION_create_log_subconfigs, 1,
-    confchk_WT_SESSION_create_log_subconfigs_jump, WT_CONFIG_COMPILED_TYPE_CATEGORY, 42, INT64_MIN,
-    INT64_MAX, NULL},
-  {"memory_page_image_max", "int", NULL, "min=0", NULL, 0, NULL, WT_CONFIG_COMPILED_TYPE_INT, 44, 0,
-    INT64_MAX, NULL},
-  {"memory_page_max", "int", NULL, "min=512B,max=10TB", NULL, 0, NULL, WT_CONFIG_COMPILED_TYPE_INT,
-    45, 512, 10LL * WT_TERABYTE, NULL},
-  {"oligarch_log", "category", NULL, NULL, confchk_WT_SESSION_create_oligarch_log_subconfigs, 2,
-    confchk_WT_SESSION_create_oligarch_log_subconfigs_jump, WT_CONFIG_COMPILED_TYPE_CATEGORY, 46,
-    INT64_MIN, INT64_MAX, NULL},
+    47, 512, 10LL * WT_TERABYTE, NULL},
   {"os_cache_dirty_max", "int", NULL, "min=0", NULL, 0, NULL, WT_CONFIG_COMPILED_TYPE_INT, 48, 0,
->>>>>>> 10a3529d
     INT64_MAX, NULL},
   {"os_cache_max", "int", NULL, "min=0", NULL, 0, NULL, WT_CONFIG_COMPILED_TYPE_INT, 49, 0,
     INT64_MAX, NULL},
@@ -3035,52 +2731,28 @@
     NULL},
   {"last", "string", NULL, NULL, NULL, 0, NULL, WT_CONFIG_COMPILED_TYPE_STRING, 75, INT64_MIN,
     INT64_MAX, NULL},
-<<<<<<< HEAD
   {"layered_table_log", "category", NULL, NULL,
     confchk_WT_SESSION_create_layered_table_log_subconfigs, 2,
     confchk_WT_SESSION_create_layered_table_log_subconfigs_jump, WT_CONFIG_COMPILED_TYPE_CATEGORY,
-    39, INT64_MIN, INT64_MAX, NULL},
-  {"leaf_item_max", "int", NULL, "min=0", NULL, 0, NULL, WT_CONFIG_COMPILED_TYPE_INT, 42, 0,
-    INT64_MAX, NULL},
-  {"leaf_key_max", "int", NULL, "min=0", NULL, 0, NULL, WT_CONFIG_COMPILED_TYPE_INT, 43, 0,
+    38, INT64_MIN, INT64_MAX, NULL},
+  {"leaf_item_max", "int", NULL, "min=0", NULL, 0, NULL, WT_CONFIG_COMPILED_TYPE_INT, 41, 0,
+    INT64_MAX, NULL},
+  {"leaf_key_max", "int", NULL, "min=0", NULL, 0, NULL, WT_CONFIG_COMPILED_TYPE_INT, 42, 0,
     INT64_MAX, NULL},
   {"leaf_page_max", "int", NULL, "min=512B,max=512MB", NULL, 0, NULL, WT_CONFIG_COMPILED_TYPE_INT,
-    44, 512, 512LL * WT_MEGABYTE, NULL},
-  {"leaf_value_max", "int", NULL, "min=0", NULL, 0, NULL, WT_CONFIG_COMPILED_TYPE_INT, 45, 0,
+    43, 512, 512LL * WT_MEGABYTE, NULL},
+  {"leaf_value_max", "int", NULL, "min=0", NULL, 0, NULL, WT_CONFIG_COMPILED_TYPE_INT, 44, 0,
     INT64_MAX, NULL},
   {"log", "category", NULL, NULL, confchk_WT_SESSION_create_log_subconfigs, 1,
-    confchk_WT_SESSION_create_log_subconfigs_jump, WT_CONFIG_COMPILED_TYPE_CATEGORY, 46, INT64_MIN,
-    INT64_MAX, NULL},
-  {"memory_page_image_max", "int", NULL, "min=0", NULL, 0, NULL, WT_CONFIG_COMPILED_TYPE_INT, 47, 0,
+    confchk_WT_SESSION_create_log_subconfigs_jump, WT_CONFIG_COMPILED_TYPE_CATEGORY, 45, INT64_MIN,
+    INT64_MAX, NULL},
+  {"memory_page_image_max", "int", NULL, "min=0", NULL, 0, NULL, WT_CONFIG_COMPILED_TYPE_INT, 46, 0,
     INT64_MAX, NULL},
   {"memory_page_max", "int", NULL, "min=512B,max=10TB", NULL, 0, NULL, WT_CONFIG_COMPILED_TYPE_INT,
-    48, 512, 10LL * WT_TERABYTE, NULL},
-  {"oldest", "string", NULL, NULL, NULL, 0, NULL, WT_CONFIG_COMPILED_TYPE_STRING, 102, INT64_MIN,
-    INT64_MAX, NULL},
-  {"os_cache_dirty_max", "int", NULL, "min=0", NULL, 0, NULL, WT_CONFIG_COMPILED_TYPE_INT, 49, 0,
-=======
-  {"leaf_item_max", "int", NULL, "min=0", NULL, 0, NULL, WT_CONFIG_COMPILED_TYPE_INT, 38, 0,
-    INT64_MAX, NULL},
-  {"leaf_key_max", "int", NULL, "min=0", NULL, 0, NULL, WT_CONFIG_COMPILED_TYPE_INT, 39, 0,
-    INT64_MAX, NULL},
-  {"leaf_page_max", "int", NULL, "min=512B,max=512MB", NULL, 0, NULL, WT_CONFIG_COMPILED_TYPE_INT,
-    40, 512, 512LL * WT_MEGABYTE, NULL},
-  {"leaf_value_max", "int", NULL, "min=0", NULL, 0, NULL, WT_CONFIG_COMPILED_TYPE_INT, 41, 0,
-    INT64_MAX, NULL},
-  {"log", "category", NULL, NULL, confchk_WT_SESSION_create_log_subconfigs, 1,
-    confchk_WT_SESSION_create_log_subconfigs_jump, WT_CONFIG_COMPILED_TYPE_CATEGORY, 42, INT64_MIN,
-    INT64_MAX, NULL},
-  {"memory_page_image_max", "int", NULL, "min=0", NULL, 0, NULL, WT_CONFIG_COMPILED_TYPE_INT, 44, 0,
-    INT64_MAX, NULL},
-  {"memory_page_max", "int", NULL, "min=512B,max=10TB", NULL, 0, NULL, WT_CONFIG_COMPILED_TYPE_INT,
-    45, 512, 10LL * WT_TERABYTE, NULL},
+    47, 512, 10LL * WT_TERABYTE, NULL},
   {"oldest", "string", NULL, NULL, NULL, 0, NULL, WT_CONFIG_COMPILED_TYPE_STRING, 101, INT64_MIN,
     INT64_MAX, NULL},
-  {"oligarch_log", "category", NULL, NULL, confchk_WT_SESSION_create_oligarch_log_subconfigs, 2,
-    confchk_WT_SESSION_create_oligarch_log_subconfigs_jump, WT_CONFIG_COMPILED_TYPE_CATEGORY, 46,
-    INT64_MIN, INT64_MAX, NULL},
   {"os_cache_dirty_max", "int", NULL, "min=0", NULL, 0, NULL, WT_CONFIG_COMPILED_TYPE_INT, 48, 0,
->>>>>>> 10a3529d
     INT64_MAX, NULL},
   {"os_cache_max", "int", NULL, "min=0", NULL, 0, NULL, WT_CONFIG_COMPILED_TYPE_INT, 49, 0,
     INT64_MAX, NULL},
@@ -3134,11 +2806,7 @@
     WT_CONFIG_COMPILED_TYPE_INT, 293, 0, 100, NULL},
   {"chunk_size", "int", NULL, "min=512KB,max=100GB", NULL, 0, NULL, WT_CONFIG_COMPILED_TYPE_INT, 85,
     512LL * WT_KILOBYTE, 100LL * WT_GIGABYTE, NULL},
-<<<<<<< HEAD
-  {"enabled", "boolean", NULL, NULL, NULL, 0, NULL, WT_CONFIG_COMPILED_TYPE_BOOLEAN, 40, INT64_MIN,
-=======
-  {"enabled", "boolean", NULL, NULL, NULL, 0, NULL, WT_CONFIG_COMPILED_TYPE_BOOLEAN, 43, INT64_MIN,
->>>>>>> 10a3529d
+  {"enabled", "boolean", NULL, NULL, NULL, 0, NULL, WT_CONFIG_COMPILED_TYPE_BOOLEAN, 39, INT64_MIN,
     INT64_MAX, NULL},
   {"flushed_data_cache_insertion", "boolean", NULL, NULL, NULL, 0, NULL,
     WT_CONFIG_COMPILED_TYPE_BOOLEAN, 295, INT64_MIN, INT64_MAX, NULL},
@@ -3228,11 +2896,7 @@
     INT64_MAX, NULL},
   {"compressor", "string", NULL, NULL, NULL, 0, NULL, WT_CONFIG_COMPILED_TYPE_STRING, 309,
     INT64_MIN, INT64_MAX, NULL},
-<<<<<<< HEAD
-  {"enabled", "boolean", NULL, NULL, NULL, 0, NULL, WT_CONFIG_COMPILED_TYPE_BOOLEAN, 40, INT64_MIN,
-=======
-  {"enabled", "boolean", NULL, NULL, NULL, 0, NULL, WT_CONFIG_COMPILED_TYPE_BOOLEAN, 43, INT64_MIN,
->>>>>>> 10a3529d
+  {"enabled", "boolean", NULL, NULL, NULL, 0, NULL, WT_CONFIG_COMPILED_TYPE_BOOLEAN, 39, INT64_MIN,
     INT64_MAX, NULL},
   {"file_max", "int", NULL, "min=100KB,max=2GB", NULL, 0, NULL, WT_CONFIG_COMPILED_TYPE_INT, 251,
     100LL * WT_KILOBYTE, 2LL * WT_GIGABYTE, NULL},
@@ -3270,11 +2934,7 @@
     INT64_MAX, NULL},
   {"compressor", "string", NULL, NULL, NULL, 0, NULL, WT_CONFIG_COMPILED_TYPE_STRING, 309,
     INT64_MIN, INT64_MAX, NULL},
-<<<<<<< HEAD
-  {"enabled", "boolean", NULL, NULL, NULL, 0, NULL, WT_CONFIG_COMPILED_TYPE_BOOLEAN, 40, INT64_MIN,
-=======
-  {"enabled", "boolean", NULL, NULL, NULL, 0, NULL, WT_CONFIG_COMPILED_TYPE_BOOLEAN, 43, INT64_MIN,
->>>>>>> 10a3529d
+  {"enabled", "boolean", NULL, NULL, NULL, 0, NULL, WT_CONFIG_COMPILED_TYPE_BOOLEAN, 39, INT64_MIN,
     INT64_MAX, NULL},
   {"file_max", "int", NULL, "min=100KB,max=2GB", NULL, 0, NULL, WT_CONFIG_COMPILED_TYPE_INT, 251,
     100LL * WT_KILOBYTE, 2LL * WT_GIGABYTE, NULL},
@@ -3389,13 +3049,8 @@
 static const char *confchk_method2_choices[] = {
   __WT_CONFIG_CHOICE_dsync, __WT_CONFIG_CHOICE_fsync, __WT_CONFIG_CHOICE_none, NULL};
 
-<<<<<<< HEAD
 static const WT_CONFIG_CHECK confchk_wiredtiger_open_transaction_layered_table_sync_subconfigs[] = {
-  {"enabled", "boolean", NULL, NULL, NULL, 0, NULL, WT_CONFIG_COMPILED_TYPE_BOOLEAN, 40, INT64_MIN,
-=======
-static const WT_CONFIG_CHECK confchk_wiredtiger_open_transaction_oligarch_sync_subconfigs[] = {
-  {"enabled", "boolean", NULL, NULL, NULL, 0, NULL, WT_CONFIG_COMPILED_TYPE_BOOLEAN, 43, INT64_MIN,
->>>>>>> 10a3529d
+  {"enabled", "boolean", NULL, NULL, NULL, 0, NULL, WT_CONFIG_COMPILED_TYPE_BOOLEAN, 39, INT64_MIN,
     INT64_MAX, NULL},
   {"method", "string", NULL, "choices=[\"dsync\",\"fsync\",\"none\"]", NULL, 0, NULL,
     WT_CONFIG_COMPILED_TYPE_STRING, 211, INT64_MIN, INT64_MAX, confchk_method2_choices},
@@ -3412,11 +3067,7 @@
   __WT_CONFIG_CHOICE_dsync, __WT_CONFIG_CHOICE_fsync, __WT_CONFIG_CHOICE_none, NULL};
 
 static const WT_CONFIG_CHECK confchk_wiredtiger_open_transaction_sync_subconfigs[] = {
-<<<<<<< HEAD
-  {"enabled", "boolean", NULL, NULL, NULL, 0, NULL, WT_CONFIG_COMPILED_TYPE_BOOLEAN, 40, INT64_MIN,
-=======
-  {"enabled", "boolean", NULL, NULL, NULL, 0, NULL, WT_CONFIG_COMPILED_TYPE_BOOLEAN, 43, INT64_MIN,
->>>>>>> 10a3529d
+  {"enabled", "boolean", NULL, NULL, NULL, 0, NULL, WT_CONFIG_COMPILED_TYPE_BOOLEAN, 39, INT64_MIN,
     INT64_MAX, NULL},
   {"method", "string", NULL, "choices=[\"dsync\",\"fsync\",\"none\"]", NULL, 0, NULL,
     WT_CONFIG_COMPILED_TYPE_STRING, 211, INT64_MIN, INT64_MAX, confchk_method3_choices},
@@ -3556,14 +3207,10 @@
     WT_CONFIG_COMPILED_TYPE_LIST, 255, INT64_MIN, INT64_MAX, confchk_json_output2_choices},
   {"layered_table_log", "category", NULL, NULL,
     confchk_wiredtiger_open_layered_table_log_subconfigs, 12,
-    confchk_wiredtiger_open_layered_table_log_subconfigs_jump, WT_CONFIG_COMPILED_TYPE_CATEGORY, 39,
+    confchk_wiredtiger_open_layered_table_log_subconfigs_jump, WT_CONFIG_COMPILED_TYPE_CATEGORY, 38,
     INT64_MIN, INT64_MAX, NULL},
   {"log", "category", NULL, NULL, confchk_wiredtiger_open_log_subconfigs, 12,
-<<<<<<< HEAD
-    confchk_wiredtiger_open_log_subconfigs_jump, WT_CONFIG_COMPILED_TYPE_CATEGORY, 46, INT64_MIN,
-=======
-    confchk_wiredtiger_open_log_subconfigs_jump, WT_CONFIG_COMPILED_TYPE_CATEGORY, 42, INT64_MIN,
->>>>>>> 10a3529d
+    confchk_wiredtiger_open_log_subconfigs_jump, WT_CONFIG_COMPILED_TYPE_CATEGORY, 45, INT64_MIN,
     INT64_MAX, NULL},
   {"lsm_manager", "category", NULL, NULL, confchk_wiredtiger_open_lsm_manager_subconfigs, 2,
     confchk_wiredtiger_open_lsm_manager_subconfigs_jump, WT_CONFIG_COMPILED_TYPE_CATEGORY, 262,
@@ -3574,12 +3221,6 @@
     INT64_MIN, INT64_MAX, NULL},
   {"multiprocess", "boolean", NULL, NULL, NULL, 0, NULL, WT_CONFIG_COMPILED_TYPE_BOOLEAN, 314,
     INT64_MIN, INT64_MAX, NULL},
-<<<<<<< HEAD
-=======
-  {"oligarch_log", "category", NULL, NULL, confchk_wiredtiger_open_oligarch_log_subconfigs, 12,
-    confchk_wiredtiger_open_oligarch_log_subconfigs_jump, WT_CONFIG_COMPILED_TYPE_CATEGORY, 46,
-    INT64_MIN, INT64_MAX, NULL},
->>>>>>> 10a3529d
   {"operation_timeout_ms", "int", NULL, "min=0", NULL, 0, NULL, WT_CONFIG_COMPILED_TYPE_INT, 173, 0,
     INT64_MAX, NULL},
   {"operation_tracking", "category", NULL, NULL,
@@ -3833,14 +3474,10 @@
     WT_CONFIG_COMPILED_TYPE_LIST, 255, INT64_MIN, INT64_MAX, confchk_json_output3_choices},
   {"layered_table_log", "category", NULL, NULL,
     confchk_wiredtiger_open_layered_table_log_subconfigs, 12,
-    confchk_wiredtiger_open_layered_table_log_subconfigs_jump, WT_CONFIG_COMPILED_TYPE_CATEGORY, 39,
+    confchk_wiredtiger_open_layered_table_log_subconfigs_jump, WT_CONFIG_COMPILED_TYPE_CATEGORY, 38,
     INT64_MIN, INT64_MAX, NULL},
   {"log", "category", NULL, NULL, confchk_wiredtiger_open_log_subconfigs, 12,
-<<<<<<< HEAD
-    confchk_wiredtiger_open_log_subconfigs_jump, WT_CONFIG_COMPILED_TYPE_CATEGORY, 46, INT64_MIN,
-=======
-    confchk_wiredtiger_open_log_subconfigs_jump, WT_CONFIG_COMPILED_TYPE_CATEGORY, 42, INT64_MIN,
->>>>>>> 10a3529d
+    confchk_wiredtiger_open_log_subconfigs_jump, WT_CONFIG_COMPILED_TYPE_CATEGORY, 45, INT64_MIN,
     INT64_MAX, NULL},
   {"lsm_manager", "category", NULL, NULL, confchk_wiredtiger_open_lsm_manager_subconfigs, 2,
     confchk_wiredtiger_open_lsm_manager_subconfigs_jump, WT_CONFIG_COMPILED_TYPE_CATEGORY, 262,
@@ -3851,12 +3488,6 @@
     INT64_MIN, INT64_MAX, NULL},
   {"multiprocess", "boolean", NULL, NULL, NULL, 0, NULL, WT_CONFIG_COMPILED_TYPE_BOOLEAN, 314,
     INT64_MIN, INT64_MAX, NULL},
-<<<<<<< HEAD
-=======
-  {"oligarch_log", "category", NULL, NULL, confchk_wiredtiger_open_oligarch_log_subconfigs, 12,
-    confchk_wiredtiger_open_oligarch_log_subconfigs_jump, WT_CONFIG_COMPILED_TYPE_CATEGORY, 46,
-    INT64_MIN, INT64_MAX, NULL},
->>>>>>> 10a3529d
   {"operation_timeout_ms", "int", NULL, "min=0", NULL, 0, NULL, WT_CONFIG_COMPILED_TYPE_INT, 173, 0,
     INT64_MAX, NULL},
   {"operation_tracking", "category", NULL, NULL,
@@ -4105,14 +3736,10 @@
     WT_CONFIG_COMPILED_TYPE_LIST, 255, INT64_MIN, INT64_MAX, confchk_json_output4_choices},
   {"layered_table_log", "category", NULL, NULL,
     confchk_wiredtiger_open_layered_table_log_subconfigs, 12,
-    confchk_wiredtiger_open_layered_table_log_subconfigs_jump, WT_CONFIG_COMPILED_TYPE_CATEGORY, 39,
+    confchk_wiredtiger_open_layered_table_log_subconfigs_jump, WT_CONFIG_COMPILED_TYPE_CATEGORY, 38,
     INT64_MIN, INT64_MAX, NULL},
   {"log", "category", NULL, NULL, confchk_wiredtiger_open_log_subconfigs, 12,
-<<<<<<< HEAD
-    confchk_wiredtiger_open_log_subconfigs_jump, WT_CONFIG_COMPILED_TYPE_CATEGORY, 46, INT64_MIN,
-=======
-    confchk_wiredtiger_open_log_subconfigs_jump, WT_CONFIG_COMPILED_TYPE_CATEGORY, 42, INT64_MIN,
->>>>>>> 10a3529d
+    confchk_wiredtiger_open_log_subconfigs_jump, WT_CONFIG_COMPILED_TYPE_CATEGORY, 45, INT64_MIN,
     INT64_MAX, NULL},
   {"lsm_manager", "category", NULL, NULL, confchk_wiredtiger_open_lsm_manager_subconfigs, 2,
     confchk_wiredtiger_open_lsm_manager_subconfigs_jump, WT_CONFIG_COMPILED_TYPE_CATEGORY, 262,
@@ -4123,12 +3750,6 @@
     INT64_MIN, INT64_MAX, NULL},
   {"multiprocess", "boolean", NULL, NULL, NULL, 0, NULL, WT_CONFIG_COMPILED_TYPE_BOOLEAN, 314,
     INT64_MIN, INT64_MAX, NULL},
-<<<<<<< HEAD
-=======
-  {"oligarch_log", "category", NULL, NULL, confchk_wiredtiger_open_oligarch_log_subconfigs, 12,
-    confchk_wiredtiger_open_oligarch_log_subconfigs_jump, WT_CONFIG_COMPILED_TYPE_CATEGORY, 46,
-    INT64_MIN, INT64_MAX, NULL},
->>>>>>> 10a3529d
   {"operation_timeout_ms", "int", NULL, "min=0", NULL, 0, NULL, WT_CONFIG_COMPILED_TYPE_INT, 173, 0,
     INT64_MAX, NULL},
   {"operation_tracking", "category", NULL, NULL,
@@ -4373,14 +3994,10 @@
     WT_CONFIG_COMPILED_TYPE_LIST, 255, INT64_MIN, INT64_MAX, confchk_json_output5_choices},
   {"layered_table_log", "category", NULL, NULL,
     confchk_wiredtiger_open_layered_table_log_subconfigs, 12,
-    confchk_wiredtiger_open_layered_table_log_subconfigs_jump, WT_CONFIG_COMPILED_TYPE_CATEGORY, 39,
+    confchk_wiredtiger_open_layered_table_log_subconfigs_jump, WT_CONFIG_COMPILED_TYPE_CATEGORY, 38,
     INT64_MIN, INT64_MAX, NULL},
   {"log", "category", NULL, NULL, confchk_wiredtiger_open_log_subconfigs, 12,
-<<<<<<< HEAD
-    confchk_wiredtiger_open_log_subconfigs_jump, WT_CONFIG_COMPILED_TYPE_CATEGORY, 46, INT64_MIN,
-=======
-    confchk_wiredtiger_open_log_subconfigs_jump, WT_CONFIG_COMPILED_TYPE_CATEGORY, 42, INT64_MIN,
->>>>>>> 10a3529d
+    confchk_wiredtiger_open_log_subconfigs_jump, WT_CONFIG_COMPILED_TYPE_CATEGORY, 45, INT64_MIN,
     INT64_MAX, NULL},
   {"lsm_manager", "category", NULL, NULL, confchk_wiredtiger_open_lsm_manager_subconfigs, 2,
     confchk_wiredtiger_open_lsm_manager_subconfigs_jump, WT_CONFIG_COMPILED_TYPE_CATEGORY, 262,
@@ -4391,12 +4008,6 @@
     INT64_MIN, INT64_MAX, NULL},
   {"multiprocess", "boolean", NULL, NULL, NULL, 0, NULL, WT_CONFIG_COMPILED_TYPE_BOOLEAN, 314,
     INT64_MIN, INT64_MAX, NULL},
-<<<<<<< HEAD
-=======
-  {"oligarch_log", "category", NULL, NULL, confchk_wiredtiger_open_oligarch_log_subconfigs, 12,
-    confchk_wiredtiger_open_oligarch_log_subconfigs_jump, WT_CONFIG_COMPILED_TYPE_CATEGORY, 46,
-    INT64_MIN, INT64_MAX, NULL},
->>>>>>> 10a3529d
   {"operation_timeout_ms", "int", NULL, "min=0", NULL, 0, NULL, WT_CONFIG_COMPILED_TYPE_INT, 173, 0,
     INT64_MAX, NULL},
   {"operation_tracking", "category", NULL, NULL,
@@ -4747,9 +4358,9 @@
     "app_metadata=,assert=(commit_timestamp=none,"
     "durable_timestamp=none,read_timestamp=none,write_timestamp=off),"
     "collator=,columns=,disaggregated=(checkpoint_id=-1,"
-    "next_checkpoint_id=-1,page_log=,role=,stable_prefix=,"
-    "storage_source=),ingest=,key_format=u,stable=,value_format=u,"
-    "verbose=[],write_timestamp_usage=none",
+    "next_checkpoint_id=-1,page_log=,role=,stable_prefix=),ingest=,"
+    "key_format=u,stable=,value_format=u,verbose=[],"
+    "write_timestamp_usage=none",
     confchk_layered_meta, 11, confchk_layered_meta_jump, 49, WT_CONF_SIZING_NONE, false},
   {"lsm.meta",
     "access_pattern_hint=none,allocation_size=4KB,app_metadata=,"
@@ -4790,7 +4401,6 @@
     "ignore_in_memory_cache_size=false,in_memory=false,"
     "internal_item_max=0,internal_key_max=0,"
     "internal_key_truncate=true,internal_page_max=4KB,key_format=u,"
-<<<<<<< HEAD
     "key_gap=10,layered_table_log=(enabled=true,"
     "layered_constituent=false),leaf_item_max=0,leaf_key_max=0,"
     "leaf_page_max=32KB,leaf_value_max=0,log=(enabled=true),"
@@ -4803,27 +4413,6 @@
     "shared=false),value_format=u,verbose=[],version=(major=0,"
     "minor=0),write_timestamp_usage=none",
     confchk_object_meta, 53, confchk_object_meta_jump, 51, WT_CONF_SIZING_NONE, false},
-=======
-    "key_gap=10,leaf_item_max=0,leaf_key_max=0,leaf_page_max=32KB,"
-    "leaf_value_max=0,log=(enabled=true),memory_page_image_max=0,"
-    "memory_page_max=5MB,oligarch_log=(enabled=true,"
-    "oligarch_constituent=false),os_cache_dirty_max=0,os_cache_max=0,"
-    "prefix_compression=false,prefix_compression_min=4,readonly=false"
-    ",split_deepen_min_child=0,split_deepen_per_child=0,split_pct=90,"
-    "tiered_object=false,tiered_storage=(auth_token=,bucket=,"
-    "bucket_prefix=,cache_directory=,local_retention=300,name=,"
-    "object_target_size=0,shared=false),value_format=u,verbose=[],"
-    "version=(major=0,minor=0),write_timestamp_usage=none",
-    confchk_object_meta, 53, confchk_object_meta_jump, 50, WT_CONF_SIZING_NONE, false},
-  {"oligarch.meta",
-    "app_metadata=,assert=(commit_timestamp=none,"
-    "durable_timestamp=none,read_timestamp=none,write_timestamp=off),"
-    "collator=,columns=,disaggregated=(checkpoint_id=-1,"
-    "next_checkpoint_id=-1,page_log=,role=,stable_prefix=),ingest=,"
-    "key_format=u,stable=,value_format=u,verbose=[],"
-    "write_timestamp_usage=none",
-    confchk_oligarch_meta, 11, confchk_oligarch_meta_jump, 51, WT_CONF_SIZING_NONE, false},
->>>>>>> 10a3529d
   {"table.meta",
     "app_metadata=,assert=(commit_timestamp=none,"
     "durable_timestamp=none,read_timestamp=none,write_timestamp=off),"
@@ -5016,23 +4605,6 @@
     "stress_skiplist=false,table_logging=false,"
     "tiered_flush_error_continue=false,update_restore_evict=false),"
     "direct_io=,disaggregated=(checkpoint_id=-1,next_checkpoint_id=-1"
-<<<<<<< HEAD
-    ",page_log=,role=,stable_prefix=,storage_source=),"
-    "encryption=(keyid=,name=,secretkey=),error_prefix=,"
-    "eviction=(evict_sample_inmem=true,threads_max=8,threads_min=1),"
-    "eviction_checkpoint_target=1,eviction_dirty_target=5,"
-    "eviction_dirty_trigger=20,eviction_target=80,eviction_trigger=95"
-    ",eviction_updates_target=0,eviction_updates_trigger=0,"
-    "extensions=,extra_diagnostics=[],file_extend=,"
-    "file_manager=(close_handle_minimum=250,close_idle_time=30,"
-    "close_scan_interval=10),generation_drain_timeout_ms=240000,"
-    "hash=(buckets=512,dhandle_buckets=512),hazard_max=1000,"
-    "history_store=(file_max=0),io_capacity=(chunk_cache=0,total=0),"
-    "json_output=[],layered_table_log=(archive=true,compressor=,"
-    "enabled=false,file_max=100MB,force_write_wait=0,"
-    "os_cache_dirty_pct=0,path=\".\",prealloc=true,"
-    "prealloc_init_count=1,recover=on,remove=true,zero_fill=false),"
-=======
     ",page_log=,role=,stable_prefix=),encryption=(keyid=,name=,"
     "secretkey=),error_prefix=,eviction=(evict_sample_inmem=true,"
     "threads_max=8,threads_min=1),eviction_checkpoint_target=1,"
@@ -5044,12 +4616,14 @@
     "generation_drain_timeout_ms=240000,hash=(buckets=512,"
     "dhandle_buckets=512),hazard_max=1000,history_store=(file_max=0),"
     "io_capacity=(chunk_cache=0,total=0),json_output=[],"
->>>>>>> 10a3529d
-    "log=(archive=true,compressor=,enabled=false,file_max=100MB,"
-    "force_write_wait=0,os_cache_dirty_pct=0,path=\".\",prealloc=true"
-    ",prealloc_init_count=1,recover=on,remove=true,zero_fill=false),"
+    "layered_table_log=(archive=true,compressor=,enabled=false,"
+    "file_max=100MB,force_write_wait=0,os_cache_dirty_pct=0,"
+    "path=\".\",prealloc=true,prealloc_init_count=1,recover=on,"
+    "remove=true,zero_fill=false),log=(archive=true,compressor=,"
+    "enabled=false,file_max=100MB,force_write_wait=0,"
+    "os_cache_dirty_pct=0,path=\".\",prealloc=true,"
+    "prealloc_init_count=1,recover=on,remove=true,zero_fill=false),"
     "lsm_manager=(merge=true,worker_thread_max=4),mmap=true,"
-<<<<<<< HEAD
     "mmap_all=false,multiprocess=false,operation_timeout_ms=0,"
     "operation_tracking=(enabled=false,path=\".\"),"
     "prefetch=(available=false,default=false),readonly=false,"
@@ -5058,20 +4632,6 @@
     "reserve=0,size=500MB),statistics=none,statistics_log=(json=false"
     ",on_close=false,path=\".\",sources=,timestamp=\"%b %d %H:%M:%S\""
     ",wait=0),tiered_storage=(auth_token=,bucket=,bucket_prefix=,"
-=======
-    "mmap_all=false,multiprocess=false,oligarch_log=(archive=true,"
-    "compressor=,enabled=false,file_max=100MB,force_write_wait=0,"
-    "os_cache_dirty_pct=0,path=\".\",prealloc=true,"
-    "prealloc_init_count=1,recover=on,remove=true,zero_fill=false),"
-    "operation_timeout_ms=0,operation_tracking=(enabled=false,"
-    "path=\".\"),prefetch=(available=false,default=false),"
-    "readonly=false,salvage=false,session_max=100,"
-    "session_scratch_max=2MB,session_table_cache=true,"
-    "shared_cache=(chunk=10MB,name=,quota=0,reserve=0,size=500MB),"
-    "statistics=none,statistics_log=(json=false,on_close=false,"
-    "path=\".\",sources=,timestamp=\"%b %d %H:%M:%S\",wait=0),"
-    "tiered_storage=(auth_token=,bucket=,bucket_prefix=,"
->>>>>>> 10a3529d
     "cache_directory=,interval=60,local_retention=300,name=,"
     "shared=false),timing_stress_for_test=,"
     "transaction_layered_table_sync=(enabled=false,method=fsync),"
@@ -5101,23 +4661,6 @@
     "stress_skiplist=false,table_logging=false,"
     "tiered_flush_error_continue=false,update_restore_evict=false),"
     "direct_io=,disaggregated=(checkpoint_id=-1,next_checkpoint_id=-1"
-<<<<<<< HEAD
-    ",page_log=,role=,stable_prefix=,storage_source=),"
-    "encryption=(keyid=,name=,secretkey=),error_prefix=,"
-    "eviction=(evict_sample_inmem=true,threads_max=8,threads_min=1),"
-    "eviction_checkpoint_target=1,eviction_dirty_target=5,"
-    "eviction_dirty_trigger=20,eviction_target=80,eviction_trigger=95"
-    ",eviction_updates_target=0,eviction_updates_trigger=0,"
-    "extensions=,extra_diagnostics=[],file_extend=,"
-    "file_manager=(close_handle_minimum=250,close_idle_time=30,"
-    "close_scan_interval=10),generation_drain_timeout_ms=240000,"
-    "hash=(buckets=512,dhandle_buckets=512),hazard_max=1000,"
-    "history_store=(file_max=0),io_capacity=(chunk_cache=0,total=0),"
-    "json_output=[],layered_table_log=(archive=true,compressor=,"
-    "enabled=false,file_max=100MB,force_write_wait=0,"
-    "os_cache_dirty_pct=0,path=\".\",prealloc=true,"
-    "prealloc_init_count=1,recover=on,remove=true,zero_fill=false),"
-=======
     ",page_log=,role=,stable_prefix=),encryption=(keyid=,name=,"
     "secretkey=),error_prefix=,eviction=(evict_sample_inmem=true,"
     "threads_max=8,threads_min=1),eviction_checkpoint_target=1,"
@@ -5129,12 +4672,14 @@
     "generation_drain_timeout_ms=240000,hash=(buckets=512,"
     "dhandle_buckets=512),hazard_max=1000,history_store=(file_max=0),"
     "io_capacity=(chunk_cache=0,total=0),json_output=[],"
->>>>>>> 10a3529d
-    "log=(archive=true,compressor=,enabled=false,file_max=100MB,"
-    "force_write_wait=0,os_cache_dirty_pct=0,path=\".\",prealloc=true"
-    ",prealloc_init_count=1,recover=on,remove=true,zero_fill=false),"
+    "layered_table_log=(archive=true,compressor=,enabled=false,"
+    "file_max=100MB,force_write_wait=0,os_cache_dirty_pct=0,"
+    "path=\".\",prealloc=true,prealloc_init_count=1,recover=on,"
+    "remove=true,zero_fill=false),log=(archive=true,compressor=,"
+    "enabled=false,file_max=100MB,force_write_wait=0,"
+    "os_cache_dirty_pct=0,path=\".\",prealloc=true,"
+    "prealloc_init_count=1,recover=on,remove=true,zero_fill=false),"
     "lsm_manager=(merge=true,worker_thread_max=4),mmap=true,"
-<<<<<<< HEAD
     "mmap_all=false,multiprocess=false,operation_timeout_ms=0,"
     "operation_tracking=(enabled=false,path=\".\"),"
     "prefetch=(available=false,default=false),readonly=false,"
@@ -5143,20 +4688,6 @@
     "reserve=0,size=500MB),statistics=none,statistics_log=(json=false"
     ",on_close=false,path=\".\",sources=,timestamp=\"%b %d %H:%M:%S\""
     ",wait=0),tiered_storage=(auth_token=,bucket=,bucket_prefix=,"
-=======
-    "mmap_all=false,multiprocess=false,oligarch_log=(archive=true,"
-    "compressor=,enabled=false,file_max=100MB,force_write_wait=0,"
-    "os_cache_dirty_pct=0,path=\".\",prealloc=true,"
-    "prealloc_init_count=1,recover=on,remove=true,zero_fill=false),"
-    "operation_timeout_ms=0,operation_tracking=(enabled=false,"
-    "path=\".\"),prefetch=(available=false,default=false),"
-    "readonly=false,salvage=false,session_max=100,"
-    "session_scratch_max=2MB,session_table_cache=true,"
-    "shared_cache=(chunk=10MB,name=,quota=0,reserve=0,size=500MB),"
-    "statistics=none,statistics_log=(json=false,on_close=false,"
-    "path=\".\",sources=,timestamp=\"%b %d %H:%M:%S\",wait=0),"
-    "tiered_storage=(auth_token=,bucket=,bucket_prefix=,"
->>>>>>> 10a3529d
     "cache_directory=,interval=60,local_retention=300,name=,"
     "shared=false),timing_stress_for_test=,"
     "transaction_layered_table_sync=(enabled=false,method=fsync),"
