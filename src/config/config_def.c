--- conflicted
+++ resolved
@@ -278,15 +278,15 @@
 	{ NULL, NULL, NULL, NULL, NULL, 0 }
 };
 
-<<<<<<< HEAD
-static const WT_CONFIG_CHECK confchk_WT_SESSION_log_last_op[] = {
-	{ "min_time", "int", NULL, NULL, NULL, 0 },
-=======
 static const WT_CONFIG_CHECK confchk_WT_SESSION_log_flush[] = {
 	{ "sync", "string",
 	    NULL, "choices=[\"background\",\"off\",\"on\"]",
 	    NULL, 0 },
->>>>>>> 90d9d969
+	{ NULL, NULL, NULL, NULL, NULL, 0 }
+};
+
+static const WT_CONFIG_CHECK confchk_WT_SESSION_log_last_op[] = {
+	{ "min_time", "int", NULL, NULL, NULL, 0 },
 	{ NULL, NULL, NULL, NULL, NULL, 0 }
 };
 
@@ -878,15 +878,13 @@
 	  "force=0,remove_files=",
 	  confchk_WT_SESSION_drop, 2
 	},
-<<<<<<< HEAD
+	{ "WT_SESSION.log_flush",
+	  "sync=on",
+	  confchk_WT_SESSION_log_flush, 1
+	},
 	{ "WT_SESSION.log_last_op",
 	  "min_time=0",
 	  confchk_WT_SESSION_log_last_op, 1
-=======
-	{ "WT_SESSION.log_flush",
-	  "sync=on",
-	  confchk_WT_SESSION_log_flush, 1
->>>>>>> 90d9d969
 	},
 	{ "WT_SESSION.log_printf",
 	  "",
