--- conflicted
+++ resolved
@@ -2544,12 +2544,9 @@
     confchk_wiredtiger_open_operation_tracking_subconfigs, 2,
     confchk_wiredtiger_open_operation_tracking_subconfigs_jump, WT_CONFIG_COMPILED_TYPE_CATEGORY,
     INT64_MIN, INT64_MAX, NULL},
-<<<<<<< HEAD
-=======
   {"prefetch", "category", NULL, NULL, confchk_wiredtiger_open_prefetch_subconfigs, 2,
     confchk_wiredtiger_open_prefetch_subconfigs_jump, WT_CONFIG_COMPILED_TYPE_CATEGORY, INT64_MIN,
     INT64_MAX, NULL},
->>>>>>> 1befa2b4
   {"readonly", "boolean", NULL, NULL, NULL, 0, NULL, WT_CONFIG_COMPILED_TYPE_BOOLEAN, INT64_MIN,
     INT64_MAX, NULL},
   {"salvage", "boolean", NULL, NULL, NULL, 0, NULL, WT_CONFIG_COMPILED_TYPE_BOOLEAN, INT64_MIN,
@@ -2618,7 +2615,7 @@
   0, 0, 0, 0, 0, 0, 0, 0, 0, 0, 0, 0, 0, 0, 0, 0, 0, 0, 0, 0, 0, 0, 0, 0, 0, 0, 0, 0, 0, 0, 0, 0, 0,
   0, 0, 0, 0, 0, 0, 0, 0, 0, 0, 0, 0, 0, 0, 0, 0, 0, 0, 0, 0, 0, 0, 0, 0, 0, 0, 0, 0, 0, 0, 0, 0, 0,
   0, 0, 0, 0, 0, 0, 0, 0, 0, 0, 0, 0, 0, 0, 0, 0, 0, 0, 0, 0, 0, 0, 0, 0, 0, 0, 4, 16, 18, 31, 33,
-  34, 37, 39, 40, 40, 42, 45, 45, 47, 47, 47, 48, 55, 58, 60, 62, 63, 63, 63, 63, 63, 63, 63, 63};
+  34, 37, 39, 40, 40, 42, 45, 45, 47, 48, 48, 49, 56, 59, 61, 63, 64, 64, 64, 64, 64, 64, 64, 64};
 
 static const char *confchk_checkpoint_cleanup3_choices[] = {"none", "reclaim_space", NULL};
 
@@ -2769,12 +2766,9 @@
     confchk_wiredtiger_open_operation_tracking_subconfigs, 2,
     confchk_wiredtiger_open_operation_tracking_subconfigs_jump, WT_CONFIG_COMPILED_TYPE_CATEGORY,
     INT64_MIN, INT64_MAX, NULL},
-<<<<<<< HEAD
-=======
   {"prefetch", "category", NULL, NULL, confchk_wiredtiger_open_prefetch_subconfigs, 2,
     confchk_wiredtiger_open_prefetch_subconfigs_jump, WT_CONFIG_COMPILED_TYPE_CATEGORY, INT64_MIN,
     INT64_MAX, NULL},
->>>>>>> 1befa2b4
   {"readonly", "boolean", NULL, NULL, NULL, 0, NULL, WT_CONFIG_COMPILED_TYPE_BOOLEAN, INT64_MIN,
     INT64_MAX, NULL},
   {"salvage", "boolean", NULL, NULL, NULL, 0, NULL, WT_CONFIG_COMPILED_TYPE_BOOLEAN, INT64_MIN,
@@ -2845,8 +2839,8 @@
   0, 0, 0, 0, 0, 0, 0, 0, 0, 0, 0, 0, 0, 0, 0, 0, 0, 0, 0, 0, 0, 0, 0, 0, 0, 0, 0, 0, 0, 0, 0, 0, 0,
   0, 0, 0, 0, 0, 0, 0, 0, 0, 0, 0, 0, 0, 0, 0, 0, 0, 0, 0, 0, 0, 0, 0, 0, 0, 0, 0, 0, 0, 0, 0, 0, 0,
   0, 0, 0, 0, 0, 0, 0, 0, 0, 0, 0, 0, 0, 0, 0, 0, 0, 0, 0, 0, 0, 0, 0, 0, 0, 0, 0, 0, 4, 16, 18, 31,
-  33, 34, 37, 39, 40, 40, 42, 45, 45, 47, 47, 47, 48, 55, 58, 60, 63, 64, 64, 64, 64, 64, 64, 64,
-  64};
+  33, 34, 37, 39, 40, 40, 42, 45, 45, 47, 48, 48, 49, 56, 59, 61, 64, 65, 65, 65, 65, 65, 65, 65,
+  65};
 
 static const char *confchk_checkpoint_cleanup4_choices[] = {"none", "reclaim_space", NULL};
 
@@ -2989,12 +2983,9 @@
     confchk_wiredtiger_open_operation_tracking_subconfigs, 2,
     confchk_wiredtiger_open_operation_tracking_subconfigs_jump, WT_CONFIG_COMPILED_TYPE_CATEGORY,
     INT64_MIN, INT64_MAX, NULL},
-<<<<<<< HEAD
-=======
   {"prefetch", "category", NULL, NULL, confchk_wiredtiger_open_prefetch_subconfigs, 2,
     confchk_wiredtiger_open_prefetch_subconfigs_jump, WT_CONFIG_COMPILED_TYPE_CATEGORY, INT64_MIN,
     INT64_MAX, NULL},
->>>>>>> 1befa2b4
   {"readonly", "boolean", NULL, NULL, NULL, 0, NULL, WT_CONFIG_COMPILED_TYPE_BOOLEAN, INT64_MIN,
     INT64_MAX, NULL},
   {"salvage", "boolean", NULL, NULL, NULL, 0, NULL, WT_CONFIG_COMPILED_TYPE_BOOLEAN, INT64_MIN,
@@ -3061,8 +3052,8 @@
   0, 0, 0, 0, 0, 0, 0, 0, 0, 0, 0, 0, 0, 0, 0, 0, 0, 0, 0, 0, 0, 0, 0, 0, 0, 0, 0, 0, 0, 0, 0, 0, 0,
   0, 0, 0, 0, 0, 0, 0, 0, 0, 0, 0, 0, 0, 0, 0, 0, 0, 0, 0, 0, 0, 0, 0, 0, 0, 0, 0, 0, 0, 0, 0, 0, 0,
   0, 0, 0, 0, 0, 0, 0, 0, 0, 0, 0, 0, 0, 0, 0, 0, 0, 0, 0, 0, 0, 0, 0, 0, 0, 0, 0, 0, 0, 4, 14, 16,
-  28, 30, 31, 34, 35, 36, 36, 38, 41, 41, 43, 43, 43, 44, 51, 54, 54, 57, 58, 58, 58, 58, 58, 58,
-  58, 58};
+  28, 30, 31, 34, 35, 36, 36, 38, 41, 41, 43, 44, 44, 45, 52, 55, 55, 58, 59, 59, 59, 59, 59, 59,
+  59, 59};
 
 static const char *confchk_checkpoint_cleanup5_choices[] = {"none", "reclaim_space", NULL};
 
@@ -3205,12 +3196,9 @@
     confchk_wiredtiger_open_operation_tracking_subconfigs, 2,
     confchk_wiredtiger_open_operation_tracking_subconfigs_jump, WT_CONFIG_COMPILED_TYPE_CATEGORY,
     INT64_MIN, INT64_MAX, NULL},
-<<<<<<< HEAD
-=======
   {"prefetch", "category", NULL, NULL, confchk_wiredtiger_open_prefetch_subconfigs, 2,
     confchk_wiredtiger_open_prefetch_subconfigs_jump, WT_CONFIG_COMPILED_TYPE_CATEGORY, INT64_MIN,
     INT64_MAX, NULL},
->>>>>>> 1befa2b4
   {"readonly", "boolean", NULL, NULL, NULL, 0, NULL, WT_CONFIG_COMPILED_TYPE_BOOLEAN, INT64_MIN,
     INT64_MAX, NULL},
   {"salvage", "boolean", NULL, NULL, NULL, 0, NULL, WT_CONFIG_COMPILED_TYPE_BOOLEAN, INT64_MIN,
@@ -3275,8 +3263,8 @@
   0, 0, 0, 0, 0, 0, 0, 0, 0, 0, 0, 0, 0, 0, 0, 0, 0, 0, 0, 0, 0, 0, 0, 0, 0, 0, 0, 0, 0, 0, 0, 0, 0,
   0, 0, 0, 0, 0, 0, 0, 0, 0, 0, 0, 0, 0, 0, 0, 0, 0, 0, 0, 0, 0, 0, 0, 0, 0, 0, 0, 0, 0, 0, 0, 0, 0,
   0, 0, 0, 0, 0, 0, 0, 0, 0, 0, 0, 0, 0, 0, 0, 0, 0, 0, 0, 0, 0, 0, 0, 0, 0, 0, 0, 0, 0, 4, 14, 16,
-  28, 30, 31, 34, 35, 36, 36, 38, 41, 41, 43, 43, 43, 44, 51, 54, 54, 56, 57, 57, 57, 57, 57, 57,
-  57, 57};
+  28, 30, 31, 34, 35, 36, 36, 38, 41, 41, 43, 44, 44, 45, 52, 55, 55, 57, 58, 58, 58, 58, 58, 58,
+  58, 58};
 
 static const WT_CONFIG_ENTRY config_entries[] = {{"WT_CONNECTION.add_collator", "", NULL, 0, NULL},
   {"WT_CONNECTION.add_compressor", "", NULL, 0, NULL},
@@ -3626,12 +3614,8 @@
     "path=\".\",prealloc=true,recover=on,remove=true,zero_fill=false)"
     ",lsm_manager=(merge=true,worker_thread_max=4),mmap=true,"
     "mmap_all=false,multiprocess=false,operation_timeout_ms=0,"
-<<<<<<< HEAD
-    "operation_tracking=(enabled=false,path=\".\"),readonly=false,"
-=======
     "operation_tracking=(enabled=false,path=\".\"),"
     "prefetch=(available=false,default=false),readonly=false,"
->>>>>>> 1befa2b4
     "salvage=false,session_max=100,session_scratch_max=2MB,"
     "session_table_cache=true,shared_cache=(chunk=10MB,name=,quota=0,"
     "reserve=0,size=500MB),statistics=none,statistics_log=(json=false"
@@ -3642,7 +3626,7 @@
     "transaction_sync=(enabled=false,method=fsync),"
     "use_environment=true,use_environment_priv=false,verbose=[],"
     "verify_metadata=false,write_through=",
-    confchk_wiredtiger_open, 63, confchk_wiredtiger_open_jump},
+    confchk_wiredtiger_open, 64, confchk_wiredtiger_open_jump},
   {"wiredtiger_open_all",
     "backup_restore_target=,"
     "block_cache=(blkcache_eviction_aggression=1800,"
@@ -3679,12 +3663,8 @@
     "path=\".\",prealloc=true,recover=on,remove=true,zero_fill=false)"
     ",lsm_manager=(merge=true,worker_thread_max=4),mmap=true,"
     "mmap_all=false,multiprocess=false,operation_timeout_ms=0,"
-<<<<<<< HEAD
-    "operation_tracking=(enabled=false,path=\".\"),readonly=false,"
-=======
     "operation_tracking=(enabled=false,path=\".\"),"
     "prefetch=(available=false,default=false),readonly=false,"
->>>>>>> 1befa2b4
     "salvage=false,session_max=100,session_scratch_max=2MB,"
     "session_table_cache=true,shared_cache=(chunk=10MB,name=,quota=0,"
     "reserve=0,size=500MB),statistics=none,statistics_log=(json=false"
@@ -3695,7 +3675,7 @@
     "transaction_sync=(enabled=false,method=fsync),"
     "use_environment=true,use_environment_priv=false,verbose=[],"
     "verify_metadata=false,version=(major=0,minor=0),write_through=",
-    confchk_wiredtiger_open_all, 64, confchk_wiredtiger_open_all_jump},
+    confchk_wiredtiger_open_all, 65, confchk_wiredtiger_open_all_jump},
   {"wiredtiger_open_basecfg",
     "backup_restore_target=,"
     "block_cache=(blkcache_eviction_aggression=1800,"
@@ -3731,12 +3711,8 @@
     ",recover=on,remove=true,zero_fill=false),lsm_manager=(merge=true"
     ",worker_thread_max=4),mmap=true,mmap_all=false,"
     "multiprocess=false,operation_timeout_ms=0,"
-<<<<<<< HEAD
-    "operation_tracking=(enabled=false,path=\".\"),readonly=false,"
-=======
     "operation_tracking=(enabled=false,path=\".\"),"
     "prefetch=(available=false,default=false),readonly=false,"
->>>>>>> 1befa2b4
     "salvage=false,session_max=100,session_scratch_max=2MB,"
     "session_table_cache=true,shared_cache=(chunk=10MB,name=,quota=0,"
     "reserve=0,size=500MB),statistics=none,statistics_log=(json=false"
@@ -3746,7 +3722,7 @@
     "shared=false),timing_stress_for_test=,"
     "transaction_sync=(enabled=false,method=fsync),verbose=[],"
     "verify_metadata=false,version=(major=0,minor=0),write_through=",
-    confchk_wiredtiger_open_basecfg, 58, confchk_wiredtiger_open_basecfg_jump},
+    confchk_wiredtiger_open_basecfg, 59, confchk_wiredtiger_open_basecfg_jump},
   {"wiredtiger_open_usercfg",
     "backup_restore_target=,"
     "block_cache=(blkcache_eviction_aggression=1800,"
@@ -3782,12 +3758,8 @@
     ",recover=on,remove=true,zero_fill=false),lsm_manager=(merge=true"
     ",worker_thread_max=4),mmap=true,mmap_all=false,"
     "multiprocess=false,operation_timeout_ms=0,"
-<<<<<<< HEAD
-    "operation_tracking=(enabled=false,path=\".\"),readonly=false,"
-=======
     "operation_tracking=(enabled=false,path=\".\"),"
     "prefetch=(available=false,default=false),readonly=false,"
->>>>>>> 1befa2b4
     "salvage=false,session_max=100,session_scratch_max=2MB,"
     "session_table_cache=true,shared_cache=(chunk=10MB,name=,quota=0,"
     "reserve=0,size=500MB),statistics=none,statistics_log=(json=false"
@@ -3797,7 +3769,7 @@
     "shared=false),timing_stress_for_test=,"
     "transaction_sync=(enabled=false,method=fsync),verbose=[],"
     "verify_metadata=false,write_through=",
-    confchk_wiredtiger_open_usercfg, 57, confchk_wiredtiger_open_usercfg_jump},
+    confchk_wiredtiger_open_usercfg, 58, confchk_wiredtiger_open_usercfg_jump},
   {NULL, NULL, NULL, 0, NULL}};
 
 int
