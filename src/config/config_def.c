/* DO NOT EDIT: automatically built by dist/api_config.py. */

#include "wt_internal.h"
const char __WT_CONFIG_CHOICE_NULL[] = ""; /* not set in configuration */

static const WT_CONFIG_CHECK confchk_WT_CONNECTION_close[] = {
  {"final_flush", "boolean", NULL, NULL, NULL, 0, NULL, WT_CONFIG_COMPILED_TYPE_BOOLEAN, 163,
    INT64_MIN, INT64_MAX, NULL},
  {"leak_memory", "boolean", NULL, NULL, NULL, 0, NULL, WT_CONFIG_COMPILED_TYPE_BOOLEAN, 164,
    INT64_MIN, INT64_MAX, NULL},
  {"use_timestamp", "boolean", NULL, NULL, NULL, 0, NULL, WT_CONFIG_COMPILED_TYPE_BOOLEAN, 162,
    INT64_MIN, INT64_MAX, NULL},
  {NULL, NULL, NULL, NULL, NULL, 0, NULL, 0, 0, 0, 0, NULL}};

static const uint8_t confchk_WT_CONNECTION_close_jump[WT_CONFIG_JUMP_TABLE_SIZE] = {0, 0, 0, 0, 0,
  0, 0, 0, 0, 0, 0, 0, 0, 0, 0, 0, 0, 0, 0, 0, 0, 0, 0, 0, 0, 0, 0, 0, 0, 0, 0, 0, 0, 0, 0, 0, 0, 0,
  0, 0, 0, 0, 0, 0, 0, 0, 0, 0, 0, 0, 0, 0, 0, 0, 0, 0, 0, 0, 0, 0, 0, 0, 0, 0, 0, 0, 0, 0, 0, 0, 0,
  0, 0, 0, 0, 0, 0, 0, 0, 0, 0, 0, 0, 0, 0, 0, 0, 0, 0, 0, 0, 0, 0, 0, 0, 0, 0, 0, 0, 0, 0, 0, 0, 1,
  1, 1, 1, 1, 1, 2, 2, 2, 2, 2, 2, 2, 2, 2, 3, 3, 3, 3, 3, 3, 3, 3, 3, 3};

static const WT_CONFIG_CHECK confchk_WT_CONNECTION_debug_info[] = {
  {"backup", "boolean", NULL, NULL, NULL, 0, NULL, WT_CONFIG_COMPILED_TYPE_BOOLEAN, 165, INT64_MIN,
    INT64_MAX, NULL},
  {"cache", "boolean", NULL, NULL, NULL, 0, NULL, WT_CONFIG_COMPILED_TYPE_BOOLEAN, 166, INT64_MIN,
    INT64_MAX, NULL},
  {"cursors", "boolean", NULL, NULL, NULL, 0, NULL, WT_CONFIG_COMPILED_TYPE_BOOLEAN, 167, INT64_MIN,
    INT64_MAX, NULL},
  {"handles", "boolean", NULL, NULL, NULL, 0, NULL, WT_CONFIG_COMPILED_TYPE_BOOLEAN, 168, INT64_MIN,
    INT64_MAX, NULL},
  {"log", "boolean", NULL, NULL, NULL, 0, NULL, WT_CONFIG_COMPILED_TYPE_BOOLEAN, 169, INT64_MIN,
    INT64_MAX, NULL},
  {"sessions", "boolean", NULL, NULL, NULL, 0, NULL, WT_CONFIG_COMPILED_TYPE_BOOLEAN, 170,
    INT64_MIN, INT64_MAX, NULL},
  {"txn", "boolean", NULL, NULL, NULL, 0, NULL, WT_CONFIG_COMPILED_TYPE_BOOLEAN, 171, INT64_MIN,
    INT64_MAX, NULL},
  {NULL, NULL, NULL, NULL, NULL, 0, NULL, 0, 0, 0, 0, NULL}};

static const uint8_t confchk_WT_CONNECTION_debug_info_jump[WT_CONFIG_JUMP_TABLE_SIZE] = {0, 0, 0, 0,
  0, 0, 0, 0, 0, 0, 0, 0, 0, 0, 0, 0, 0, 0, 0, 0, 0, 0, 0, 0, 0, 0, 0, 0, 0, 0, 0, 0, 0, 0, 0, 0, 0,
  0, 0, 0, 0, 0, 0, 0, 0, 0, 0, 0, 0, 0, 0, 0, 0, 0, 0, 0, 0, 0, 0, 0, 0, 0, 0, 0, 0, 0, 0, 0, 0, 0,
  0, 0, 0, 0, 0, 0, 0, 0, 0, 0, 0, 0, 0, 0, 0, 0, 0, 0, 0, 0, 0, 0, 0, 0, 0, 0, 0, 0, 0, 1, 3, 3, 3,
  3, 3, 4, 4, 4, 4, 5, 5, 5, 5, 5, 5, 5, 6, 7, 7, 7, 7, 7, 7, 7, 7, 7, 7, 7};

static const WT_CONFIG_CHECK confchk_WT_CONNECTION_load_extension[] = {
  {"config", "string", NULL, NULL, NULL, 0, NULL, WT_CONFIG_COMPILED_TYPE_STRING, 266, INT64_MIN,
    INT64_MAX, NULL},
  {"early_load", "boolean", NULL, NULL, NULL, 0, NULL, WT_CONFIG_COMPILED_TYPE_BOOLEAN, 267,
    INT64_MIN, INT64_MAX, NULL},
  {"entry", "string", NULL, NULL, NULL, 0, NULL, WT_CONFIG_COMPILED_TYPE_STRING, 268, INT64_MIN,
    INT64_MAX, NULL},
  {"terminate", "string", NULL, NULL, NULL, 0, NULL, WT_CONFIG_COMPILED_TYPE_STRING, 269, INT64_MIN,
    INT64_MAX, NULL},
  {NULL, NULL, NULL, NULL, NULL, 0, NULL, 0, 0, 0, 0, NULL}};

static const uint8_t confchk_WT_CONNECTION_load_extension_jump[WT_CONFIG_JUMP_TABLE_SIZE] = {0, 0,
  0, 0, 0, 0, 0, 0, 0, 0, 0, 0, 0, 0, 0, 0, 0, 0, 0, 0, 0, 0, 0, 0, 0, 0, 0, 0, 0, 0, 0, 0, 0, 0, 0,
  0, 0, 0, 0, 0, 0, 0, 0, 0, 0, 0, 0, 0, 0, 0, 0, 0, 0, 0, 0, 0, 0, 0, 0, 0, 0, 0, 0, 0, 0, 0, 0, 0,
  0, 0, 0, 0, 0, 0, 0, 0, 0, 0, 0, 0, 0, 0, 0, 0, 0, 0, 0, 0, 0, 0, 0, 0, 0, 0, 0, 0, 0, 0, 0, 0, 1,
  1, 3, 3, 3, 3, 3, 3, 3, 3, 3, 3, 3, 3, 3, 3, 3, 4, 4, 4, 4, 4, 4, 4, 4, 4, 4, 4};

static const WT_CONFIG_CHECK confchk_WT_CONNECTION_open_session_debug_subconfigs[] = {
  {"checkpoint_fail_before_turtle_update", "boolean", NULL, NULL, NULL, 0, NULL,
    WT_CONFIG_COMPILED_TYPE_BOOLEAN, 271, INT64_MIN, INT64_MAX, NULL},
  {"release_evict_page", "boolean", NULL, NULL, NULL, 0, NULL, WT_CONFIG_COMPILED_TYPE_BOOLEAN, 272,
    INT64_MIN, INT64_MAX, NULL},
  {NULL, NULL, NULL, NULL, NULL, 0, NULL, 0, 0, 0, 0, NULL}};

static const uint8_t
  confchk_WT_CONNECTION_open_session_debug_subconfigs_jump[WT_CONFIG_JUMP_TABLE_SIZE] = {0, 0, 0, 0,
    0, 0, 0, 0, 0, 0, 0, 0, 0, 0, 0, 0, 0, 0, 0, 0, 0, 0, 0, 0, 0, 0, 0, 0, 0, 0, 0, 0, 0, 0, 0, 0,
    0, 0, 0, 0, 0, 0, 0, 0, 0, 0, 0, 0, 0, 0, 0, 0, 0, 0, 0, 0, 0, 0, 0, 0, 0, 0, 0, 0, 0, 0, 0, 0,
    0, 0, 0, 0, 0, 0, 0, 0, 0, 0, 0, 0, 0, 0, 0, 0, 0, 0, 0, 0, 0, 0, 0, 0, 0, 0, 0, 0, 0, 0, 0, 0,
    1, 1, 1, 1, 1, 1, 1, 1, 1, 1, 1, 1, 1, 1, 1, 2, 2, 2, 2, 2, 2, 2, 2, 2, 2, 2, 2, 2};
const char __WT_CONFIG_CHOICE_read_uncommitted[] = "read-uncommitted";
const char __WT_CONFIG_CHOICE_read_committed[] = "read-committed";
const char __WT_CONFIG_CHOICE_snapshot[] = "snapshot";

static const char *confchk_isolation_choices[] = {__WT_CONFIG_CHOICE_read_uncommitted,
  __WT_CONFIG_CHOICE_read_committed, __WT_CONFIG_CHOICE_snapshot, NULL};

static const WT_CONFIG_CHECK confchk_WT_CONNECTION_open_session_prefetch_subconfigs[] = {
  {"enabled", "boolean", NULL, NULL, NULL, 0, NULL, WT_CONFIG_COMPILED_TYPE_BOOLEAN, 37, INT64_MIN,
    INT64_MAX, NULL},
  {NULL, NULL, NULL, NULL, NULL, 0, NULL, 0, 0, 0, 0, NULL}};

static const uint8_t
  confchk_WT_CONNECTION_open_session_prefetch_subconfigs_jump[WT_CONFIG_JUMP_TABLE_SIZE] = {0, 0, 0,
    0, 0, 0, 0, 0, 0, 0, 0, 0, 0, 0, 0, 0, 0, 0, 0, 0, 0, 0, 0, 0, 0, 0, 0, 0, 0, 0, 0, 0, 0, 0, 0,
    0, 0, 0, 0, 0, 0, 0, 0, 0, 0, 0, 0, 0, 0, 0, 0, 0, 0, 0, 0, 0, 0, 0, 0, 0, 0, 0, 0, 0, 0, 0, 0,
    0, 0, 0, 0, 0, 0, 0, 0, 0, 0, 0, 0, 0, 0, 0, 0, 0, 0, 0, 0, 0, 0, 0, 0, 0, 0, 0, 0, 0, 0, 0, 0,
    0, 0, 0, 1, 1, 1, 1, 1, 1, 1, 1, 1, 1, 1, 1, 1, 1, 1, 1, 1, 1, 1, 1, 1, 1, 1, 1, 1, 1};

static const WT_CONFIG_CHECK confchk_WT_CONNECTION_open_session[] = {
  {"cache_cursors", "boolean", NULL, NULL, NULL, 0, NULL, WT_CONFIG_COMPILED_TYPE_BOOLEAN, 270,
    INT64_MIN, INT64_MAX, NULL},
  {"cache_max_wait_ms", "int", NULL, "min=0", NULL, 0, NULL, WT_CONFIG_COMPILED_TYPE_INT, 183, 0,
    INT64_MAX, NULL},
  {"debug", "category", NULL, NULL, confchk_WT_CONNECTION_open_session_debug_subconfigs, 2,
    confchk_WT_CONNECTION_open_session_debug_subconfigs_jump, WT_CONFIG_COMPILED_TYPE_CATEGORY, 116,
    INT64_MIN, INT64_MAX, NULL},
  {"ignore_cache_size", "boolean", NULL, NULL, NULL, 0, NULL, WT_CONFIG_COMPILED_TYPE_BOOLEAN, 273,
    INT64_MIN, INT64_MAX, NULL},
  {"isolation", "string", NULL,
    "choices=[\"read-uncommitted\",\"read-committed\","
    "\"snapshot\"]",
    NULL, 0, NULL, WT_CONFIG_COMPILED_TYPE_STRING, 150, INT64_MIN, INT64_MAX,
    confchk_isolation_choices},
  {"prefetch", "category", NULL, NULL, confchk_WT_CONNECTION_open_session_prefetch_subconfigs, 1,
    confchk_WT_CONNECTION_open_session_prefetch_subconfigs_jump, WT_CONFIG_COMPILED_TYPE_CATEGORY,
    274, INT64_MIN, INT64_MAX, NULL},
  {NULL, NULL, NULL, NULL, NULL, 0, NULL, 0, 0, 0, 0, NULL}};

static const uint8_t confchk_WT_CONNECTION_open_session_jump[WT_CONFIG_JUMP_TABLE_SIZE] = {0, 0, 0,
  0, 0, 0, 0, 0, 0, 0, 0, 0, 0, 0, 0, 0, 0, 0, 0, 0, 0, 0, 0, 0, 0, 0, 0, 0, 0, 0, 0, 0, 0, 0, 0, 0,
  0, 0, 0, 0, 0, 0, 0, 0, 0, 0, 0, 0, 0, 0, 0, 0, 0, 0, 0, 0, 0, 0, 0, 0, 0, 0, 0, 0, 0, 0, 0, 0, 0,
  0, 0, 0, 0, 0, 0, 0, 0, 0, 0, 0, 0, 0, 0, 0, 0, 0, 0, 0, 0, 0, 0, 0, 0, 0, 0, 0, 0, 0, 0, 0, 2, 3,
  3, 3, 3, 3, 5, 5, 5, 5, 5, 5, 5, 6, 6, 6, 6, 6, 6, 6, 6, 6, 6, 6, 6, 6, 6, 6};
const char __WT_CONFIG_CHOICE_all_durable[] = "all_durable";
const char __WT_CONFIG_CHOICE_backup_checkpoint[] = "backup_checkpoint";
const char __WT_CONFIG_CHOICE_last_checkpoint[] = "last_checkpoint";
const char __WT_CONFIG_CHOICE_oldest[] = "oldest";
const char __WT_CONFIG_CHOICE_oldest_reader[] = "oldest_reader";
const char __WT_CONFIG_CHOICE_oldest_timestamp[] = "oldest_timestamp";
const char __WT_CONFIG_CHOICE_pinned[] = "pinned";
const char __WT_CONFIG_CHOICE_recovery[] = "recovery";
const char __WT_CONFIG_CHOICE_stable[] = "stable";
const char __WT_CONFIG_CHOICE_stable_timestamp[] = "stable_timestamp";

static const char *confchk_get_choices[] = {__WT_CONFIG_CHOICE_all_durable,
  __WT_CONFIG_CHOICE_backup_checkpoint, __WT_CONFIG_CHOICE_last_checkpoint,
  __WT_CONFIG_CHOICE_oldest, __WT_CONFIG_CHOICE_oldest_reader, __WT_CONFIG_CHOICE_oldest_timestamp,
  __WT_CONFIG_CHOICE_pinned, __WT_CONFIG_CHOICE_recovery, __WT_CONFIG_CHOICE_stable,
  __WT_CONFIG_CHOICE_stable_timestamp, NULL};

static const WT_CONFIG_CHECK confchk_WT_CONNECTION_query_timestamp[] = {
  {"get", "string", NULL,
    "choices=[\"all_durable\",\"backup_checkpoint\","
    "\"last_checkpoint\",\"oldest\",\"oldest_reader\","
    "\"oldest_timestamp\",\"pinned\",\"recovery\",\"stable\","
    "\"stable_timestamp\"]",
    NULL, 0, NULL, WT_CONFIG_COMPILED_TYPE_STRING, 136, INT64_MIN, INT64_MAX, confchk_get_choices},
  {NULL, NULL, NULL, NULL, NULL, 0, NULL, 0, 0, 0, 0, NULL}};

static const uint8_t confchk_WT_CONNECTION_query_timestamp_jump[WT_CONFIG_JUMP_TABLE_SIZE] = {0, 0,
  0, 0, 0, 0, 0, 0, 0, 0, 0, 0, 0, 0, 0, 0, 0, 0, 0, 0, 0, 0, 0, 0, 0, 0, 0, 0, 0, 0, 0, 0, 0, 0, 0,
  0, 0, 0, 0, 0, 0, 0, 0, 0, 0, 0, 0, 0, 0, 0, 0, 0, 0, 0, 0, 0, 0, 0, 0, 0, 0, 0, 0, 0, 0, 0, 0, 0,
  0, 0, 0, 0, 0, 0, 0, 0, 0, 0, 0, 0, 0, 0, 0, 0, 0, 0, 0, 0, 0, 0, 0, 0, 0, 0, 0, 0, 0, 0, 0, 0, 0,
  0, 0, 0, 1, 1, 1, 1, 1, 1, 1, 1, 1, 1, 1, 1, 1, 1, 1, 1, 1, 1, 1, 1, 1, 1, 1, 1};

static const WT_CONFIG_CHECK confchk_wiredtiger_open_block_cache_subconfigs[] = {
  {"blkcache_eviction_aggression", "int", NULL, "min=1,max=7200", NULL, 0, NULL,
    WT_CONFIG_COMPILED_TYPE_INT, 175, 1, 7200, NULL},
  {"cache_on_checkpoint", "boolean", NULL, NULL, NULL, 0, NULL, WT_CONFIG_COMPILED_TYPE_BOOLEAN,
    173, INT64_MIN, INT64_MAX, NULL},
  {"cache_on_writes", "boolean", NULL, NULL, NULL, 0, NULL, WT_CONFIG_COMPILED_TYPE_BOOLEAN, 174,
    INT64_MIN, INT64_MAX, NULL},
  {"enabled", "boolean", NULL, NULL, NULL, 0, NULL, WT_CONFIG_COMPILED_TYPE_BOOLEAN, 37, INT64_MIN,
    INT64_MAX, NULL},
  {"full_target", "int", NULL, "min=30,max=100", NULL, 0, NULL, WT_CONFIG_COMPILED_TYPE_INT, 176,
    30, 100, NULL},
  {"hashsize", "int", NULL, "min=512,max=256K", NULL, 0, NULL, WT_CONFIG_COMPILED_TYPE_INT, 178,
    512, 256LL * WT_KILOBYTE, NULL},
  {"max_percent_overhead", "int", NULL, "min=1,max=500", NULL, 0, NULL, WT_CONFIG_COMPILED_TYPE_INT,
    179, 1, 500, NULL},
  {"nvram_path", "string", NULL, NULL, NULL, 0, NULL, WT_CONFIG_COMPILED_TYPE_STRING, 180,
    INT64_MIN, INT64_MAX, NULL},
  {"percent_file_in_dram", "int", NULL, "min=0,max=100", NULL, 0, NULL, WT_CONFIG_COMPILED_TYPE_INT,
    181, 0, 100, NULL},
  {"size", "int", NULL, "min=0,max=10TB", NULL, 0, NULL, WT_CONFIG_COMPILED_TYPE_INT, 177, 0,
    10LL * WT_TERABYTE, NULL},
  {"system_ram", "int", NULL, "min=0,max=1024GB", NULL, 0, NULL, WT_CONFIG_COMPILED_TYPE_INT, 182,
    0, 1024LL * WT_GIGABYTE, NULL},
  {"type", "string", NULL, NULL, NULL, 0, NULL, WT_CONFIG_COMPILED_TYPE_STRING, 9, INT64_MIN,
    INT64_MAX, NULL},
  {NULL, NULL, NULL, NULL, NULL, 0, NULL, 0, 0, 0, 0, NULL}};

static const uint8_t
  confchk_wiredtiger_open_block_cache_subconfigs_jump[WT_CONFIG_JUMP_TABLE_SIZE] = {0, 0, 0, 0, 0,
    0, 0, 0, 0, 0, 0, 0, 0, 0, 0, 0, 0, 0, 0, 0, 0, 0, 0, 0, 0, 0, 0, 0, 0, 0, 0, 0, 0, 0, 0, 0, 0,
    0, 0, 0, 0, 0, 0, 0, 0, 0, 0, 0, 0, 0, 0, 0, 0, 0, 0, 0, 0, 0, 0, 0, 0, 0, 0, 0, 0, 0, 0, 0, 0,
    0, 0, 0, 0, 0, 0, 0, 0, 0, 0, 0, 0, 0, 0, 0, 0, 0, 0, 0, 0, 0, 0, 0, 0, 0, 0, 0, 0, 0, 0, 1, 3,
    3, 4, 5, 5, 6, 6, 6, 6, 6, 7, 8, 8, 9, 9, 9, 11, 12, 12, 12, 12, 12, 12, 12, 12, 12, 12, 12};

static const WT_CONFIG_CHECK confchk_wiredtiger_open_checkpoint_subconfigs[] = {
  {"log_size", "int", NULL, "min=0,max=2GB", NULL, 0, NULL, WT_CONFIG_COMPILED_TYPE_INT, 188, 0,
    2LL * WT_GIGABYTE, NULL},
  {"wait", "int", NULL, "min=0,max=100000", NULL, 0, NULL, WT_CONFIG_COMPILED_TYPE_INT, 189, 0,
    100000, NULL},
  {NULL, NULL, NULL, NULL, NULL, 0, NULL, 0, 0, 0, 0, NULL}};

static const uint8_t confchk_wiredtiger_open_checkpoint_subconfigs_jump[WT_CONFIG_JUMP_TABLE_SIZE] =
  {0, 0, 0, 0, 0, 0, 0, 0, 0, 0, 0, 0, 0, 0, 0, 0, 0, 0, 0, 0, 0, 0, 0, 0, 0, 0, 0, 0, 0, 0, 0, 0,
    0, 0, 0, 0, 0, 0, 0, 0, 0, 0, 0, 0, 0, 0, 0, 0, 0, 0, 0, 0, 0, 0, 0, 0, 0, 0, 0, 0, 0, 0, 0, 0,
    0, 0, 0, 0, 0, 0, 0, 0, 0, 0, 0, 0, 0, 0, 0, 0, 0, 0, 0, 0, 0, 0, 0, 0, 0, 0, 0, 0, 0, 0, 0, 0,
    0, 0, 0, 0, 0, 0, 0, 0, 0, 0, 0, 0, 0, 1, 1, 1, 1, 1, 1, 1, 1, 1, 1, 1, 2, 2, 2, 2, 2, 2, 2, 2};
const char __WT_CONFIG_CHOICE_none[] = "none";
const char __WT_CONFIG_CHOICE_reclaim_space[] = "reclaim_space";

static const char *confchk_method_choices[] = {
  __WT_CONFIG_CHOICE_none, __WT_CONFIG_CHOICE_reclaim_space, NULL};

static const WT_CONFIG_CHECK confchk_wiredtiger_open_checkpoint_cleanup_subconfigs[] = {
  {"method", "string", NULL, "choices=[\"none\",\"reclaim_space\"]", NULL, 0, NULL,
    WT_CONFIG_COMPILED_TYPE_STRING, 191, INT64_MIN, INT64_MAX, confchk_method_choices},
  {"wait", "int", NULL, "min=60,max=100000", NULL, 0, NULL, WT_CONFIG_COMPILED_TYPE_INT, 189, 60,
    100000, NULL},
  {NULL, NULL, NULL, NULL, NULL, 0, NULL, 0, 0, 0, 0, NULL}};

static const uint8_t
  confchk_wiredtiger_open_checkpoint_cleanup_subconfigs_jump[WT_CONFIG_JUMP_TABLE_SIZE] = {0, 0, 0,
    0, 0, 0, 0, 0, 0, 0, 0, 0, 0, 0, 0, 0, 0, 0, 0, 0, 0, 0, 0, 0, 0, 0, 0, 0, 0, 0, 0, 0, 0, 0, 0,
    0, 0, 0, 0, 0, 0, 0, 0, 0, 0, 0, 0, 0, 0, 0, 0, 0, 0, 0, 0, 0, 0, 0, 0, 0, 0, 0, 0, 0, 0, 0, 0,
    0, 0, 0, 0, 0, 0, 0, 0, 0, 0, 0, 0, 0, 0, 0, 0, 0, 0, 0, 0, 0, 0, 0, 0, 0, 0, 0, 0, 0, 0, 0, 0,
    0, 0, 0, 0, 0, 0, 0, 0, 0, 0, 0, 1, 1, 1, 1, 1, 1, 1, 1, 1, 1, 2, 2, 2, 2, 2, 2, 2, 2};

static const WT_CONFIG_CHECK confchk_WT_CONNECTION_reconfigure_chunk_cache_subconfigs[] = {
  {"pinned", "list", NULL, NULL, NULL, 0, NULL, WT_CONFIG_COMPILED_TYPE_LIST, 193, INT64_MIN,
    INT64_MAX, NULL},
  {NULL, NULL, NULL, NULL, NULL, 0, NULL, 0, 0, 0, 0, NULL}};

static const uint8_t
  confchk_WT_CONNECTION_reconfigure_chunk_cache_subconfigs_jump[WT_CONFIG_JUMP_TABLE_SIZE] = {0, 0,
    0, 0, 0, 0, 0, 0, 0, 0, 0, 0, 0, 0, 0, 0, 0, 0, 0, 0, 0, 0, 0, 0, 0, 0, 0, 0, 0, 0, 0, 0, 0, 0,
    0, 0, 0, 0, 0, 0, 0, 0, 0, 0, 0, 0, 0, 0, 0, 0, 0, 0, 0, 0, 0, 0, 0, 0, 0, 0, 0, 0, 0, 0, 0, 0,
    0, 0, 0, 0, 0, 0, 0, 0, 0, 0, 0, 0, 0, 0, 0, 0, 0, 0, 0, 0, 0, 0, 0, 0, 0, 0, 0, 0, 0, 0, 0, 0,
    0, 0, 0, 0, 0, 0, 0, 0, 0, 0, 0, 0, 0, 0, 0, 1, 1, 1, 1, 1, 1, 1, 1, 1, 1, 1, 1, 1, 1, 1};

static const WT_CONFIG_CHECK confchk_WT_CONNECTION_reconfigure_compatibility_subconfigs[] = {
  {"release", "string", NULL, NULL, NULL, 0, NULL, WT_CONFIG_COMPILED_TYPE_STRING, 195, INT64_MIN,
    INT64_MAX, NULL},
  {NULL, NULL, NULL, NULL, NULL, 0, NULL, 0, 0, 0, 0, NULL}};

static const uint8_t
  confchk_WT_CONNECTION_reconfigure_compatibility_subconfigs_jump[WT_CONFIG_JUMP_TABLE_SIZE] = {0,
    0, 0, 0, 0, 0, 0, 0, 0, 0, 0, 0, 0, 0, 0, 0, 0, 0, 0, 0, 0, 0, 0, 0, 0, 0, 0, 0, 0, 0, 0, 0, 0,
    0, 0, 0, 0, 0, 0, 0, 0, 0, 0, 0, 0, 0, 0, 0, 0, 0, 0, 0, 0, 0, 0, 0, 0, 0, 0, 0, 0, 0, 0, 0, 0,
    0, 0, 0, 0, 0, 0, 0, 0, 0, 0, 0, 0, 0, 0, 0, 0, 0, 0, 0, 0, 0, 0, 0, 0, 0, 0, 0, 0, 0, 0, 0, 0,
    0, 0, 0, 0, 0, 0, 0, 0, 0, 0, 0, 0, 0, 0, 0, 0, 0, 0, 1, 1, 1, 1, 1, 1, 1, 1, 1, 1, 1, 1, 1};

static const WT_CONFIG_CHECK confchk_wiredtiger_open_debug_mode_subconfigs[] = {
  {"background_compact", "boolean", NULL, NULL, NULL, 0, NULL, WT_CONFIG_COMPILED_TYPE_BOOLEAN, 197,
    INT64_MIN, INT64_MAX, NULL},
  {"checkpoint_retention", "int", NULL, "min=0,max=1024", NULL, 0, NULL,
    WT_CONFIG_COMPILED_TYPE_INT, 199, 0, 1024, NULL},
  {"configuration", "boolean", NULL, NULL, NULL, 0, NULL, WT_CONFIG_COMPILED_TYPE_BOOLEAN, 200,
    INT64_MIN, INT64_MAX, NULL},
  {"corruption_abort", "boolean", NULL, NULL, NULL, 0, NULL, WT_CONFIG_COMPILED_TYPE_BOOLEAN, 198,
    INT64_MIN, INT64_MAX, NULL},
  {"cursor_copy", "boolean", NULL, NULL, NULL, 0, NULL, WT_CONFIG_COMPILED_TYPE_BOOLEAN, 201,
    INT64_MIN, INT64_MAX, NULL},
  {"cursor_reposition", "boolean", NULL, NULL, NULL, 0, NULL, WT_CONFIG_COMPILED_TYPE_BOOLEAN, 202,
    INT64_MIN, INT64_MAX, NULL},
  {"eviction", "boolean", NULL, NULL, NULL, 0, NULL, WT_CONFIG_COMPILED_TYPE_BOOLEAN, 203,
    INT64_MIN, INT64_MAX, NULL},
  {"eviction_checkpoint_ts_ordering", "boolean", NULL, NULL, NULL, 0, NULL,
    WT_CONFIG_COMPILED_TYPE_BOOLEAN, 213, INT64_MIN, INT64_MAX, NULL},
  {"log_retention", "int", NULL, "min=0,max=1024", NULL, 0, NULL, WT_CONFIG_COMPILED_TYPE_INT, 204,
    0, 1024, NULL},
  {"realloc_exact", "boolean", NULL, NULL, NULL, 0, NULL, WT_CONFIG_COMPILED_TYPE_BOOLEAN, 205,
    INT64_MIN, INT64_MAX, NULL},
  {"realloc_malloc", "boolean", NULL, NULL, NULL, 0, NULL, WT_CONFIG_COMPILED_TYPE_BOOLEAN, 206,
    INT64_MIN, INT64_MAX, NULL},
  {"rollback_error", "int", NULL, "min=0,max=10M", NULL, 0, NULL, WT_CONFIG_COMPILED_TYPE_INT, 207,
    0, 10LL * WT_MEGABYTE, NULL},
  {"slow_checkpoint", "boolean", NULL, NULL, NULL, 0, NULL, WT_CONFIG_COMPILED_TYPE_BOOLEAN, 208,
    INT64_MIN, INT64_MAX, NULL},
  {"stress_skiplist", "boolean", NULL, NULL, NULL, 0, NULL, WT_CONFIG_COMPILED_TYPE_BOOLEAN, 209,
    INT64_MIN, INT64_MAX, NULL},
  {"table_logging", "boolean", NULL, NULL, NULL, 0, NULL, WT_CONFIG_COMPILED_TYPE_BOOLEAN, 210,
    INT64_MIN, INT64_MAX, NULL},
  {"tiered_flush_error_continue", "boolean", NULL, NULL, NULL, 0, NULL,
    WT_CONFIG_COMPILED_TYPE_BOOLEAN, 211, INT64_MIN, INT64_MAX, NULL},
  {"update_restore_evict", "boolean", NULL, NULL, NULL, 0, NULL, WT_CONFIG_COMPILED_TYPE_BOOLEAN,
    212, INT64_MIN, INT64_MAX, NULL},
  {NULL, NULL, NULL, NULL, NULL, 0, NULL, 0, 0, 0, 0, NULL}};

static const uint8_t confchk_wiredtiger_open_debug_mode_subconfigs_jump[WT_CONFIG_JUMP_TABLE_SIZE] =
  {0, 0, 0, 0, 0, 0, 0, 0, 0, 0, 0, 0, 0, 0, 0, 0, 0, 0, 0, 0, 0, 0, 0, 0, 0, 0, 0, 0, 0, 0, 0, 0,
    0, 0, 0, 0, 0, 0, 0, 0, 0, 0, 0, 0, 0, 0, 0, 0, 0, 0, 0, 0, 0, 0, 0, 0, 0, 0, 0, 0, 0, 0, 0, 0,
    0, 0, 0, 0, 0, 0, 0, 0, 0, 0, 0, 0, 0, 0, 0, 0, 0, 0, 0, 0, 0, 0, 0, 0, 0, 0, 0, 0, 0, 0, 0, 0,
    0, 0, 0, 1, 6, 6, 8, 8, 8, 8, 8, 8, 8, 9, 9, 9, 9, 9, 9, 12, 14, 16, 17, 17, 17, 17, 17, 17, 17,
    17, 17, 17};

static const WT_CONFIG_CHECK confchk_wiredtiger_open_eviction_subconfigs[] = {
  {"evict_sample_inmem", "boolean", NULL, NULL, NULL, 0, NULL, WT_CONFIG_COMPILED_TYPE_BOOLEAN, 218,
    INT64_MIN, INT64_MAX, NULL},
  {"evict_use_softptr", "boolean", NULL, NULL, NULL, 0, NULL, WT_CONFIG_COMPILED_TYPE_BOOLEAN, 219,
    INT64_MIN, INT64_MAX, NULL},
  {"threads_max", "int", NULL, "min=1,max=20", NULL, 0, NULL, WT_CONFIG_COMPILED_TYPE_INT, 216, 1,
    20, NULL},
  {"threads_min", "int", NULL, "min=1,max=20", NULL, 0, NULL, WT_CONFIG_COMPILED_TYPE_INT, 217, 1,
    20, NULL},
  {NULL, NULL, NULL, NULL, NULL, 0, NULL, 0, 0, 0, 0, NULL}};

static const uint8_t confchk_wiredtiger_open_eviction_subconfigs_jump[WT_CONFIG_JUMP_TABLE_SIZE] = {
  0, 0, 0, 0, 0, 0, 0, 0, 0, 0, 0, 0, 0, 0, 0, 0, 0, 0, 0, 0, 0, 0, 0, 0, 0, 0, 0, 0, 0, 0, 0, 0, 0,
  0, 0, 0, 0, 0, 0, 0, 0, 0, 0, 0, 0, 0, 0, 0, 0, 0, 0, 0, 0, 0, 0, 0, 0, 0, 0, 0, 0, 0, 0, 0, 0, 0,
  0, 0, 0, 0, 0, 0, 0, 0, 0, 0, 0, 0, 0, 0, 0, 0, 0, 0, 0, 0, 0, 0, 0, 0, 0, 0, 0, 0, 0, 0, 0, 0, 0,
  0, 0, 0, 2, 2, 2, 2, 2, 2, 2, 2, 2, 2, 2, 2, 2, 2, 2, 4, 4, 4, 4, 4, 4, 4, 4, 4, 4, 4};
const char __WT_CONFIG_CHOICE_all[] = "all";
const char __WT_CONFIG_CHOICE_checkpoint_validate[] = "checkpoint_validate";
const char __WT_CONFIG_CHOICE_cursor_check[] = "cursor_check";
const char __WT_CONFIG_CHOICE_disk_validate[] = "disk_validate";
const char __WT_CONFIG_CHOICE_eviction_check[] = "eviction_check";
const char __WT_CONFIG_CHOICE_generation_check[] = "generation_check";
const char __WT_CONFIG_CHOICE_hs_validate[] = "hs_validate";
const char __WT_CONFIG_CHOICE_key_out_of_order[] = "key_out_of_order";
const char __WT_CONFIG_CHOICE_log_validate[] = "log_validate";
const char __WT_CONFIG_CHOICE_prepared[] = "prepared";
const char __WT_CONFIG_CHOICE_slow_operation[] = "slow_operation";
const char __WT_CONFIG_CHOICE_txn_visibility[] = "txn_visibility";

static const char *confchk_extra_diagnostics_choices[] = {__WT_CONFIG_CHOICE_all,
  __WT_CONFIG_CHOICE_checkpoint_validate, __WT_CONFIG_CHOICE_cursor_check,
  __WT_CONFIG_CHOICE_disk_validate, __WT_CONFIG_CHOICE_eviction_check,
  __WT_CONFIG_CHOICE_generation_check, __WT_CONFIG_CHOICE_hs_validate,
  __WT_CONFIG_CHOICE_key_out_of_order, __WT_CONFIG_CHOICE_log_validate, __WT_CONFIG_CHOICE_prepared,
  __WT_CONFIG_CHOICE_slow_operation, __WT_CONFIG_CHOICE_txn_visibility, NULL};

static const WT_CONFIG_CHECK confchk_wiredtiger_open_file_manager_subconfigs[] = {
  {"close_handle_minimum", "int", NULL, "min=0", NULL, 0, NULL, WT_CONFIG_COMPILED_TYPE_INT, 229, 0,
    INT64_MAX, NULL},
  {"close_idle_time", "int", NULL, "min=0,max=100000", NULL, 0, NULL, WT_CONFIG_COMPILED_TYPE_INT,
    230, 0, 100000, NULL},
  {"close_scan_interval", "int", NULL, "min=1,max=100000", NULL, 0, NULL,
    WT_CONFIG_COMPILED_TYPE_INT, 231, 1, 100000, NULL},
  {NULL, NULL, NULL, NULL, NULL, 0, NULL, 0, 0, 0, 0, NULL}};

static const uint8_t
  confchk_wiredtiger_open_file_manager_subconfigs_jump[WT_CONFIG_JUMP_TABLE_SIZE] = {0, 0, 0, 0, 0,
    0, 0, 0, 0, 0, 0, 0, 0, 0, 0, 0, 0, 0, 0, 0, 0, 0, 0, 0, 0, 0, 0, 0, 0, 0, 0, 0, 0, 0, 0, 0, 0,
    0, 0, 0, 0, 0, 0, 0, 0, 0, 0, 0, 0, 0, 0, 0, 0, 0, 0, 0, 0, 0, 0, 0, 0, 0, 0, 0, 0, 0, 0, 0, 0,
    0, 0, 0, 0, 0, 0, 0, 0, 0, 0, 0, 0, 0, 0, 0, 0, 0, 0, 0, 0, 0, 0, 0, 0, 0, 0, 0, 0, 0, 0, 0, 3,
    3, 3, 3, 3, 3, 3, 3, 3, 3, 3, 3, 3, 3, 3, 3, 3, 3, 3, 3, 3, 3, 3, 3, 3, 3, 3, 3};

static const WT_CONFIG_CHECK confchk_wiredtiger_open_heuristic_controls_subconfigs[] = {
  {"checkpoint_cleanup_obsolete_tw_pages_dirty_max", "int", NULL, "min=0,max=100000", NULL, 0, NULL,
    WT_CONFIG_COMPILED_TYPE_INT, 234, 0, 100000, NULL},
  {"eviction_obsolete_tw_pages_dirty_max", "int", NULL, "min=0,max=100000", NULL, 0, NULL,
    WT_CONFIG_COMPILED_TYPE_INT, 235, 0, 100000, NULL},
  {"obsolete_tw_btree_max", "int", NULL, "min=0,max=500000", NULL, 0, NULL,
    WT_CONFIG_COMPILED_TYPE_INT, 236, 0, 500000, NULL},
  {NULL, NULL, NULL, NULL, NULL, 0, NULL, 0, 0, 0, 0, NULL}};

static const uint8_t
  confchk_wiredtiger_open_heuristic_controls_subconfigs_jump[WT_CONFIG_JUMP_TABLE_SIZE] = {0, 0, 0,
    0, 0, 0, 0, 0, 0, 0, 0, 0, 0, 0, 0, 0, 0, 0, 0, 0, 0, 0, 0, 0, 0, 0, 0, 0, 0, 0, 0, 0, 0, 0, 0,
    0, 0, 0, 0, 0, 0, 0, 0, 0, 0, 0, 0, 0, 0, 0, 0, 0, 0, 0, 0, 0, 0, 0, 0, 0, 0, 0, 0, 0, 0, 0, 0,
    0, 0, 0, 0, 0, 0, 0, 0, 0, 0, 0, 0, 0, 0, 0, 0, 0, 0, 0, 0, 0, 0, 0, 0, 0, 0, 0, 0, 0, 0, 0, 0,
    0, 1, 1, 2, 2, 2, 2, 2, 2, 2, 2, 2, 2, 3, 3, 3, 3, 3, 3, 3, 3, 3, 3, 3, 3, 3, 3, 3, 3};

static const WT_CONFIG_CHECK confchk_wiredtiger_open_history_store_subconfigs[] = {
  {"file_max", "int", NULL, "min=0", NULL, 0, NULL, WT_CONFIG_COMPILED_TYPE_INT, 238, 0, INT64_MAX,
    NULL},
  {NULL, NULL, NULL, NULL, NULL, 0, NULL, 0, 0, 0, 0, NULL}};

static const uint8_t
  confchk_wiredtiger_open_history_store_subconfigs_jump[WT_CONFIG_JUMP_TABLE_SIZE] = {0, 0, 0, 0, 0,
    0, 0, 0, 0, 0, 0, 0, 0, 0, 0, 0, 0, 0, 0, 0, 0, 0, 0, 0, 0, 0, 0, 0, 0, 0, 0, 0, 0, 0, 0, 0, 0,
    0, 0, 0, 0, 0, 0, 0, 0, 0, 0, 0, 0, 0, 0, 0, 0, 0, 0, 0, 0, 0, 0, 0, 0, 0, 0, 0, 0, 0, 0, 0, 0,
    0, 0, 0, 0, 0, 0, 0, 0, 0, 0, 0, 0, 0, 0, 0, 0, 0, 0, 0, 0, 0, 0, 0, 0, 0, 0, 0, 0, 0, 0, 0, 0,
    0, 0, 1, 1, 1, 1, 1, 1, 1, 1, 1, 1, 1, 1, 1, 1, 1, 1, 1, 1, 1, 1, 1, 1, 1, 1, 1};

static const WT_CONFIG_CHECK confchk_wiredtiger_open_io_capacity_subconfigs[] = {
  {"chunk_cache", "int", NULL, "min=0,max=1TB", NULL, 0, NULL, WT_CONFIG_COMPILED_TYPE_INT, 241, 0,
    1LL * WT_TERABYTE, NULL},
  {"total", "int", NULL, "min=0,max=1TB", NULL, 0, NULL, WT_CONFIG_COMPILED_TYPE_INT, 240, 0,
    1LL * WT_TERABYTE, NULL},
  {NULL, NULL, NULL, NULL, NULL, 0, NULL, 0, 0, 0, 0, NULL}};

static const uint8_t
  confchk_wiredtiger_open_io_capacity_subconfigs_jump[WT_CONFIG_JUMP_TABLE_SIZE] = {0, 0, 0, 0, 0,
    0, 0, 0, 0, 0, 0, 0, 0, 0, 0, 0, 0, 0, 0, 0, 0, 0, 0, 0, 0, 0, 0, 0, 0, 0, 0, 0, 0, 0, 0, 0, 0,
    0, 0, 0, 0, 0, 0, 0, 0, 0, 0, 0, 0, 0, 0, 0, 0, 0, 0, 0, 0, 0, 0, 0, 0, 0, 0, 0, 0, 0, 0, 0, 0,
    0, 0, 0, 0, 0, 0, 0, 0, 0, 0, 0, 0, 0, 0, 0, 0, 0, 0, 0, 0, 0, 0, 0, 0, 0, 0, 0, 0, 0, 0, 0, 1,
    1, 1, 1, 1, 1, 1, 1, 1, 1, 1, 1, 1, 1, 1, 1, 1, 2, 2, 2, 2, 2, 2, 2, 2, 2, 2, 2};
const char __WT_CONFIG_CHOICE_error[] = "error";
const char __WT_CONFIG_CHOICE_message[] = "message";

static const char *confchk_json_output_choices[] = {
  __WT_CONFIG_CHOICE_error, __WT_CONFIG_CHOICE_message, NULL};

static const WT_CONFIG_CHECK confchk_WT_CONNECTION_reconfigure_log_subconfigs[] = {
  {"archive", "boolean", NULL, NULL, NULL, 0, NULL, WT_CONFIG_COMPILED_TYPE_BOOLEAN, 243, INT64_MIN,
    INT64_MAX, NULL},
  {"os_cache_dirty_pct", "int", NULL, "min=0,max=100", NULL, 0, NULL, WT_CONFIG_COMPILED_TYPE_INT,
    244, 0, 100, NULL},
  {"prealloc", "boolean", NULL, NULL, NULL, 0, NULL, WT_CONFIG_COMPILED_TYPE_BOOLEAN, 245,
    INT64_MIN, INT64_MAX, NULL},
  {"prealloc_init_count", "int", NULL, "min=1,max=500", NULL, 0, NULL, WT_CONFIG_COMPILED_TYPE_INT,
    246, 1, 500, NULL},
  {"remove", "boolean", NULL, NULL, NULL, 0, NULL, WT_CONFIG_COMPILED_TYPE_BOOLEAN, 247, INT64_MIN,
    INT64_MAX, NULL},
  {"zero_fill", "boolean", NULL, NULL, NULL, 0, NULL, WT_CONFIG_COMPILED_TYPE_BOOLEAN, 248,
    INT64_MIN, INT64_MAX, NULL},
  {NULL, NULL, NULL, NULL, NULL, 0, NULL, 0, 0, 0, 0, NULL}};

static const uint8_t
  confchk_WT_CONNECTION_reconfigure_log_subconfigs_jump[WT_CONFIG_JUMP_TABLE_SIZE] = {0, 0, 0, 0, 0,
    0, 0, 0, 0, 0, 0, 0, 0, 0, 0, 0, 0, 0, 0, 0, 0, 0, 0, 0, 0, 0, 0, 0, 0, 0, 0, 0, 0, 0, 0, 0, 0,
    0, 0, 0, 0, 0, 0, 0, 0, 0, 0, 0, 0, 0, 0, 0, 0, 0, 0, 0, 0, 0, 0, 0, 0, 0, 0, 0, 0, 0, 0, 0, 0,
    0, 0, 0, 0, 0, 0, 0, 0, 0, 0, 0, 0, 0, 0, 0, 0, 0, 0, 0, 0, 0, 0, 0, 0, 0, 0, 0, 0, 0, 1, 1, 1,
    1, 1, 1, 1, 1, 1, 1, 1, 1, 1, 1, 2, 4, 4, 5, 5, 5, 5, 5, 5, 5, 5, 6, 6, 6, 6, 6};

static const WT_CONFIG_CHECK confchk_wiredtiger_open_lsm_manager_subconfigs[] = {
  {"merge", "boolean", NULL, NULL, NULL, 0, NULL, WT_CONFIG_COMPILED_TYPE_BOOLEAN, 251, INT64_MIN,
    INT64_MAX, NULL},
  {"worker_thread_max", "int", NULL, "min=3,max=20", NULL, 0, NULL, WT_CONFIG_COMPILED_TYPE_INT,
    250, 3, 20, NULL},
  {NULL, NULL, NULL, NULL, NULL, 0, NULL, 0, 0, 0, 0, NULL}};

static const uint8_t
  confchk_wiredtiger_open_lsm_manager_subconfigs_jump[WT_CONFIG_JUMP_TABLE_SIZE] = {0, 0, 0, 0, 0,
    0, 0, 0, 0, 0, 0, 0, 0, 0, 0, 0, 0, 0, 0, 0, 0, 0, 0, 0, 0, 0, 0, 0, 0, 0, 0, 0, 0, 0, 0, 0, 0,
    0, 0, 0, 0, 0, 0, 0, 0, 0, 0, 0, 0, 0, 0, 0, 0, 0, 0, 0, 0, 0, 0, 0, 0, 0, 0, 0, 0, 0, 0, 0, 0,
    0, 0, 0, 0, 0, 0, 0, 0, 0, 0, 0, 0, 0, 0, 0, 0, 0, 0, 0, 0, 0, 0, 0, 0, 0, 0, 0, 0, 0, 0, 0, 0,
    0, 0, 0, 0, 0, 0, 0, 0, 0, 1, 1, 1, 1, 1, 1, 1, 1, 1, 1, 2, 2, 2, 2, 2, 2, 2, 2};

static const WT_CONFIG_CHECK confchk_wiredtiger_open_operation_tracking_subconfigs[] = {
  {"enabled", "boolean", NULL, NULL, NULL, 0, NULL, WT_CONFIG_COMPILED_TYPE_BOOLEAN, 37, INT64_MIN,
    INT64_MAX, NULL},
  {"path", "string", NULL, NULL, NULL, 0, NULL, WT_CONFIG_COMPILED_TYPE_STRING, 253, INT64_MIN,
    INT64_MAX, NULL},
  {NULL, NULL, NULL, NULL, NULL, 0, NULL, 0, 0, 0, 0, NULL}};

static const uint8_t
  confchk_wiredtiger_open_operation_tracking_subconfigs_jump[WT_CONFIG_JUMP_TABLE_SIZE] = {0, 0, 0,
    0, 0, 0, 0, 0, 0, 0, 0, 0, 0, 0, 0, 0, 0, 0, 0, 0, 0, 0, 0, 0, 0, 0, 0, 0, 0, 0, 0, 0, 0, 0, 0,
    0, 0, 0, 0, 0, 0, 0, 0, 0, 0, 0, 0, 0, 0, 0, 0, 0, 0, 0, 0, 0, 0, 0, 0, 0, 0, 0, 0, 0, 0, 0, 0,
    0, 0, 0, 0, 0, 0, 0, 0, 0, 0, 0, 0, 0, 0, 0, 0, 0, 0, 0, 0, 0, 0, 0, 0, 0, 0, 0, 0, 0, 0, 0, 0,
    0, 0, 0, 1, 1, 1, 1, 1, 1, 1, 1, 1, 1, 1, 2, 2, 2, 2, 2, 2, 2, 2, 2, 2, 2, 2, 2, 2, 2};

static const WT_CONFIG_CHECK confchk_wiredtiger_open_rollback_to_stable_subconfigs[] = {
  {"threads", "int", NULL, "min=0,max=10", NULL, 0, NULL, WT_CONFIG_COMPILED_TYPE_INT, 255, 0, 10,
    NULL},
  {NULL, NULL, NULL, NULL, NULL, 0, NULL, 0, 0, 0, 0, NULL}};

static const uint8_t
  confchk_wiredtiger_open_rollback_to_stable_subconfigs_jump[WT_CONFIG_JUMP_TABLE_SIZE] = {0, 0, 0,
    0, 0, 0, 0, 0, 0, 0, 0, 0, 0, 0, 0, 0, 0, 0, 0, 0, 0, 0, 0, 0, 0, 0, 0, 0, 0, 0, 0, 0, 0, 0, 0,
    0, 0, 0, 0, 0, 0, 0, 0, 0, 0, 0, 0, 0, 0, 0, 0, 0, 0, 0, 0, 0, 0, 0, 0, 0, 0, 0, 0, 0, 0, 0, 0,
    0, 0, 0, 0, 0, 0, 0, 0, 0, 0, 0, 0, 0, 0, 0, 0, 0, 0, 0, 0, 0, 0, 0, 0, 0, 0, 0, 0, 0, 0, 0, 0,
    0, 0, 0, 0, 0, 0, 0, 0, 0, 0, 0, 0, 0, 0, 0, 0, 0, 0, 1, 1, 1, 1, 1, 1, 1, 1, 1, 1, 1};

static const WT_CONFIG_CHECK confchk_wiredtiger_open_shared_cache_subconfigs[] = {
  {"chunk", "int", NULL, "min=1MB,max=10TB", NULL, 0, NULL, WT_CONFIG_COMPILED_TYPE_INT, 257,
    1LL * WT_MEGABYTE, 10LL * WT_TERABYTE, NULL},
  {"name", "string", NULL, NULL, NULL, 0, NULL, WT_CONFIG_COMPILED_TYPE_STRING, 20, INT64_MIN,
    INT64_MAX, NULL},
  {"quota", "int", NULL, NULL, NULL, 0, NULL, WT_CONFIG_COMPILED_TYPE_INT, 258, INT64_MIN,
    INT64_MAX, NULL},
  {"reserve", "int", NULL, NULL, NULL, 0, NULL, WT_CONFIG_COMPILED_TYPE_INT, 259, INT64_MIN,
    INT64_MAX, NULL},
  {"size", "int", NULL, "min=1MB,max=10TB", NULL, 0, NULL, WT_CONFIG_COMPILED_TYPE_INT, 177,
    1LL * WT_MEGABYTE, 10LL * WT_TERABYTE, NULL},
  {NULL, NULL, NULL, NULL, NULL, 0, NULL, 0, 0, 0, 0, NULL}};

static const uint8_t
  confchk_wiredtiger_open_shared_cache_subconfigs_jump[WT_CONFIG_JUMP_TABLE_SIZE] = {0, 0, 0, 0, 0,
    0, 0, 0, 0, 0, 0, 0, 0, 0, 0, 0, 0, 0, 0, 0, 0, 0, 0, 0, 0, 0, 0, 0, 0, 0, 0, 0, 0, 0, 0, 0, 0,
    0, 0, 0, 0, 0, 0, 0, 0, 0, 0, 0, 0, 0, 0, 0, 0, 0, 0, 0, 0, 0, 0, 0, 0, 0, 0, 0, 0, 0, 0, 0, 0,
    0, 0, 0, 0, 0, 0, 0, 0, 0, 0, 0, 0, 0, 0, 0, 0, 0, 0, 0, 0, 0, 0, 0, 0, 0, 0, 0, 0, 0, 0, 0, 1,
    1, 1, 1, 1, 1, 1, 1, 1, 1, 1, 2, 2, 2, 3, 4, 5, 5, 5, 5, 5, 5, 5, 5, 5, 5, 5, 5};
const char __WT_CONFIG_CHOICE_cache_walk[] = "cache_walk";
const char __WT_CONFIG_CHOICE_fast[] = "fast";
const char __WT_CONFIG_CHOICE_clear[] = "clear";
const char __WT_CONFIG_CHOICE_tree_walk[] = "tree_walk";

static const char *confchk_statistics_choices[] = {__WT_CONFIG_CHOICE_all,
  __WT_CONFIG_CHOICE_cache_walk, __WT_CONFIG_CHOICE_fast, __WT_CONFIG_CHOICE_none,
  __WT_CONFIG_CHOICE_clear, __WT_CONFIG_CHOICE_tree_walk, NULL};

static const WT_CONFIG_CHECK confchk_WT_CONNECTION_reconfigure_statistics_log_subconfigs[] = {
  {"json", "boolean", NULL, NULL, NULL, 0, NULL, WT_CONFIG_COMPILED_TYPE_BOOLEAN, 261, INT64_MIN,
    INT64_MAX, NULL},
  {"on_close", "boolean", NULL, NULL, NULL, 0, NULL, WT_CONFIG_COMPILED_TYPE_BOOLEAN, 262,
    INT64_MIN, INT64_MAX, NULL},
  {"sources", "list", NULL, NULL, NULL, 0, NULL, WT_CONFIG_COMPILED_TYPE_LIST, 263, INT64_MIN,
    INT64_MAX, NULL},
  {"timestamp", "string", NULL, NULL, NULL, 0, NULL, WT_CONFIG_COMPILED_TYPE_STRING, 264, INT64_MIN,
    INT64_MAX, NULL},
  {"wait", "int", NULL, "min=0,max=100000", NULL, 0, NULL, WT_CONFIG_COMPILED_TYPE_INT, 189, 0,
    100000, NULL},
  {NULL, NULL, NULL, NULL, NULL, 0, NULL, 0, 0, 0, 0, NULL}};

static const uint8_t
  confchk_WT_CONNECTION_reconfigure_statistics_log_subconfigs_jump[WT_CONFIG_JUMP_TABLE_SIZE] = {0,
    0, 0, 0, 0, 0, 0, 0, 0, 0, 0, 0, 0, 0, 0, 0, 0, 0, 0, 0, 0, 0, 0, 0, 0, 0, 0, 0, 0, 0, 0, 0, 0,
    0, 0, 0, 0, 0, 0, 0, 0, 0, 0, 0, 0, 0, 0, 0, 0, 0, 0, 0, 0, 0, 0, 0, 0, 0, 0, 0, 0, 0, 0, 0, 0,
    0, 0, 0, 0, 0, 0, 0, 0, 0, 0, 0, 0, 0, 0, 0, 0, 0, 0, 0, 0, 0, 0, 0, 0, 0, 0, 0, 0, 0, 0, 0, 0,
    0, 0, 0, 0, 0, 0, 0, 0, 0, 0, 1, 1, 1, 1, 1, 2, 2, 2, 2, 3, 4, 4, 4, 5, 5, 5, 5, 5, 5, 5, 5};

static const WT_CONFIG_CHECK confchk_WT_CONNECTION_reconfigure_tiered_storage_subconfigs[] = {
  {"local_retention", "int", NULL, "min=0,max=10000", NULL, 0, NULL, WT_CONFIG_COMPILED_TYPE_INT,
    52, 0, 10000, NULL},
  {NULL, NULL, NULL, NULL, NULL, 0, NULL, 0, 0, 0, 0, NULL}};

static const uint8_t
  confchk_WT_CONNECTION_reconfigure_tiered_storage_subconfigs_jump[WT_CONFIG_JUMP_TABLE_SIZE] = {0,
    0, 0, 0, 0, 0, 0, 0, 0, 0, 0, 0, 0, 0, 0, 0, 0, 0, 0, 0, 0, 0, 0, 0, 0, 0, 0, 0, 0, 0, 0, 0, 0,
    0, 0, 0, 0, 0, 0, 0, 0, 0, 0, 0, 0, 0, 0, 0, 0, 0, 0, 0, 0, 0, 0, 0, 0, 0, 0, 0, 0, 0, 0, 0, 0,
    0, 0, 0, 0, 0, 0, 0, 0, 0, 0, 0, 0, 0, 0, 0, 0, 0, 0, 0, 0, 0, 0, 0, 0, 0, 0, 0, 0, 0, 0, 0, 0,
    0, 0, 0, 0, 0, 0, 0, 0, 0, 0, 0, 0, 1, 1, 1, 1, 1, 1, 1, 1, 1, 1, 1, 1, 1, 1, 1, 1, 1, 1, 1};
const char __WT_CONFIG_CHOICE_aggressive_stash_free[] = "aggressive_stash_free";
const char __WT_CONFIG_CHOICE_aggressive_sweep[] = "aggressive_sweep";
const char __WT_CONFIG_CHOICE_backup_rename[] = "backup_rename";
const char __WT_CONFIG_CHOICE_checkpoint_evict_page[] = "checkpoint_evict_page";
const char __WT_CONFIG_CHOICE_checkpoint_handle[] = "checkpoint_handle";
const char __WT_CONFIG_CHOICE_checkpoint_slow[] = "checkpoint_slow";
const char __WT_CONFIG_CHOICE_checkpoint_stop[] = "checkpoint_stop";
const char __WT_CONFIG_CHOICE_commit_transaction_slow[] = "commit_transaction_slow";
const char __WT_CONFIG_CHOICE_compact_slow[] = "compact_slow";
const char __WT_CONFIG_CHOICE_evict_reposition[] = "evict_reposition";
const char __WT_CONFIG_CHOICE_failpoint_eviction_split[] = "failpoint_eviction_split";
const char __WT_CONFIG_CHOICE_failpoint_history_store_delete_key_from_ts[] =
  "failpoint_history_store_delete_key_from_ts";
const char __WT_CONFIG_CHOICE_history_store_checkpoint_delay[] = "history_store_checkpoint_delay";
const char __WT_CONFIG_CHOICE_history_store_search[] = "history_store_search";
const char __WT_CONFIG_CHOICE_history_store_sweep_race[] = "history_store_sweep_race";
const char __WT_CONFIG_CHOICE_prefetch_1[] = "prefetch_1";
const char __WT_CONFIG_CHOICE_prefetch_2[] = "prefetch_2";
const char __WT_CONFIG_CHOICE_prefetch_3[] = "prefetch_3";
const char __WT_CONFIG_CHOICE_prefix_compare[] = "prefix_compare";
const char __WT_CONFIG_CHOICE_prepare_checkpoint_delay[] = "prepare_checkpoint_delay";
const char __WT_CONFIG_CHOICE_prepare_resolution_1[] = "prepare_resolution_1";
const char __WT_CONFIG_CHOICE_prepare_resolution_2[] = "prepare_resolution_2";
const char __WT_CONFIG_CHOICE_sleep_before_read_overflow_onpage[] =
  "sleep_before_read_overflow_onpage";
const char __WT_CONFIG_CHOICE_split_1[] = "split_1";
const char __WT_CONFIG_CHOICE_split_2[] = "split_2";
const char __WT_CONFIG_CHOICE_split_3[] = "split_3";
const char __WT_CONFIG_CHOICE_split_4[] = "split_4";
const char __WT_CONFIG_CHOICE_split_5[] = "split_5";
const char __WT_CONFIG_CHOICE_split_6[] = "split_6";
const char __WT_CONFIG_CHOICE_split_7[] = "split_7";
const char __WT_CONFIG_CHOICE_split_8[] = "split_8";
const char __WT_CONFIG_CHOICE_tiered_flush_finish[] = "tiered_flush_finish";

static const char *confchk_timing_stress_for_test_choices[] = {
  __WT_CONFIG_CHOICE_aggressive_stash_free, __WT_CONFIG_CHOICE_aggressive_sweep,
  __WT_CONFIG_CHOICE_backup_rename, __WT_CONFIG_CHOICE_checkpoint_evict_page,
  __WT_CONFIG_CHOICE_checkpoint_handle, __WT_CONFIG_CHOICE_checkpoint_slow,
  __WT_CONFIG_CHOICE_checkpoint_stop, __WT_CONFIG_CHOICE_commit_transaction_slow,
  __WT_CONFIG_CHOICE_compact_slow, __WT_CONFIG_CHOICE_evict_reposition,
  __WT_CONFIG_CHOICE_failpoint_eviction_split,
  __WT_CONFIG_CHOICE_failpoint_history_store_delete_key_from_ts,
  __WT_CONFIG_CHOICE_history_store_checkpoint_delay, __WT_CONFIG_CHOICE_history_store_search,
  __WT_CONFIG_CHOICE_history_store_sweep_race, __WT_CONFIG_CHOICE_prefetch_1,
  __WT_CONFIG_CHOICE_prefetch_2, __WT_CONFIG_CHOICE_prefetch_3, __WT_CONFIG_CHOICE_prefix_compare,
  __WT_CONFIG_CHOICE_prepare_checkpoint_delay, __WT_CONFIG_CHOICE_prepare_resolution_1,
  __WT_CONFIG_CHOICE_prepare_resolution_2, __WT_CONFIG_CHOICE_sleep_before_read_overflow_onpage,
  __WT_CONFIG_CHOICE_split_1, __WT_CONFIG_CHOICE_split_2, __WT_CONFIG_CHOICE_split_3,
  __WT_CONFIG_CHOICE_split_4, __WT_CONFIG_CHOICE_split_5, __WT_CONFIG_CHOICE_split_6,
  __WT_CONFIG_CHOICE_split_7, __WT_CONFIG_CHOICE_split_8, __WT_CONFIG_CHOICE_tiered_flush_finish,
  NULL};
const char __WT_CONFIG_CHOICE_api[] = "api";
const char __WT_CONFIG_CHOICE_backup[] = "backup";
const char __WT_CONFIG_CHOICE_block[] = "block";
const char __WT_CONFIG_CHOICE_block_cache[] = "block_cache";
const char __WT_CONFIG_CHOICE_checkpoint[] = "checkpoint";
const char __WT_CONFIG_CHOICE_checkpoint_cleanup[] = "checkpoint_cleanup";
const char __WT_CONFIG_CHOICE_checkpoint_progress[] = "checkpoint_progress";
const char __WT_CONFIG_CHOICE_chunkcache[] = "chunkcache";
const char __WT_CONFIG_CHOICE_compact[] = "compact";
const char __WT_CONFIG_CHOICE_compact_progress[] = "compact_progress";
const char __WT_CONFIG_CHOICE_configuration[] = "configuration";
const char __WT_CONFIG_CHOICE_error_returns[] = "error_returns";
const char __WT_CONFIG_CHOICE_eviction[] = "eviction";
const char __WT_CONFIG_CHOICE_fileops[] = "fileops";
const char __WT_CONFIG_CHOICE_generation[] = "generation";
const char __WT_CONFIG_CHOICE_handleops[] = "handleops";
const char __WT_CONFIG_CHOICE_history_store[] = "history_store";
const char __WT_CONFIG_CHOICE_history_store_activity[] = "history_store_activity";
const char __WT_CONFIG_CHOICE_log[] = "log";
const char __WT_CONFIG_CHOICE_lsm[] = "lsm";
const char __WT_CONFIG_CHOICE_lsm_manager[] = "lsm_manager";
const char __WT_CONFIG_CHOICE_metadata[] = "metadata";
const char __WT_CONFIG_CHOICE_mutex[] = "mutex";
const char __WT_CONFIG_CHOICE_out_of_order[] = "out_of_order";
const char __WT_CONFIG_CHOICE_overflow[] = "overflow";
const char __WT_CONFIG_CHOICE_prefetch[] = "prefetch";
const char __WT_CONFIG_CHOICE_read[] = "read";
const char __WT_CONFIG_CHOICE_reconcile[] = "reconcile";
const char __WT_CONFIG_CHOICE_recovery_progress[] = "recovery_progress";
const char __WT_CONFIG_CHOICE_rts[] = "rts";
const char __WT_CONFIG_CHOICE_salvage[] = "salvage";
const char __WT_CONFIG_CHOICE_shared_cache[] = "shared_cache";
const char __WT_CONFIG_CHOICE_split[] = "split";
const char __WT_CONFIG_CHOICE_temporary[] = "temporary";
const char __WT_CONFIG_CHOICE_thread_group[] = "thread_group";
const char __WT_CONFIG_CHOICE_tiered[] = "tiered";
const char __WT_CONFIG_CHOICE_timestamp[] = "timestamp";
const char __WT_CONFIG_CHOICE_transaction[] = "transaction";
const char __WT_CONFIG_CHOICE_verify[] = "verify";
const char __WT_CONFIG_CHOICE_version[] = "version";
const char __WT_CONFIG_CHOICE_write[] = "write";

static const char *confchk_verbose_choices[] = {__WT_CONFIG_CHOICE_all, __WT_CONFIG_CHOICE_api,
  __WT_CONFIG_CHOICE_backup, __WT_CONFIG_CHOICE_block, __WT_CONFIG_CHOICE_block_cache,
  __WT_CONFIG_CHOICE_checkpoint, __WT_CONFIG_CHOICE_checkpoint_cleanup,
  __WT_CONFIG_CHOICE_checkpoint_progress, __WT_CONFIG_CHOICE_chunkcache, __WT_CONFIG_CHOICE_compact,
  __WT_CONFIG_CHOICE_compact_progress, __WT_CONFIG_CHOICE_configuration,
  __WT_CONFIG_CHOICE_error_returns, __WT_CONFIG_CHOICE_eviction, __WT_CONFIG_CHOICE_fileops,
  __WT_CONFIG_CHOICE_generation, __WT_CONFIG_CHOICE_handleops, __WT_CONFIG_CHOICE_history_store,
  __WT_CONFIG_CHOICE_history_store_activity, __WT_CONFIG_CHOICE_log, __WT_CONFIG_CHOICE_lsm,
  __WT_CONFIG_CHOICE_lsm_manager, __WT_CONFIG_CHOICE_metadata, __WT_CONFIG_CHOICE_mutex,
  __WT_CONFIG_CHOICE_out_of_order, __WT_CONFIG_CHOICE_overflow, __WT_CONFIG_CHOICE_prefetch,
  __WT_CONFIG_CHOICE_read, __WT_CONFIG_CHOICE_reconcile, __WT_CONFIG_CHOICE_recovery,
  __WT_CONFIG_CHOICE_recovery_progress, __WT_CONFIG_CHOICE_rts, __WT_CONFIG_CHOICE_salvage,
  __WT_CONFIG_CHOICE_shared_cache, __WT_CONFIG_CHOICE_split, __WT_CONFIG_CHOICE_temporary,
  __WT_CONFIG_CHOICE_thread_group, __WT_CONFIG_CHOICE_tiered, __WT_CONFIG_CHOICE_timestamp,
  __WT_CONFIG_CHOICE_transaction, __WT_CONFIG_CHOICE_verify, __WT_CONFIG_CHOICE_version,
  __WT_CONFIG_CHOICE_write, NULL};

static const WT_CONFIG_CHECK confchk_WT_CONNECTION_reconfigure[] = {
  {"block_cache", "category", NULL, NULL, confchk_wiredtiger_open_block_cache_subconfigs, 12,
    confchk_wiredtiger_open_block_cache_subconfigs_jump, WT_CONFIG_COMPILED_TYPE_CATEGORY, 172,
    INT64_MIN, INT64_MAX, NULL},
  {"cache_max_wait_ms", "int", NULL, "min=0", NULL, 0, NULL, WT_CONFIG_COMPILED_TYPE_INT, 183, 0,
    INT64_MAX, NULL},
  {"cache_overhead", "int", NULL, "min=0,max=30", NULL, 0, NULL, WT_CONFIG_COMPILED_TYPE_INT, 184,
    0, 30, NULL},
  {"cache_size", "int", NULL, "min=1MB,max=10TB", NULL, 0, NULL, WT_CONFIG_COMPILED_TYPE_INT, 185,
    1LL * WT_MEGABYTE, 10LL * WT_TERABYTE, NULL},
  {"cache_stuck_timeout_ms", "int", NULL, "min=0", NULL, 0, NULL, WT_CONFIG_COMPILED_TYPE_INT, 186,
    0, INT64_MAX, NULL},
  {"checkpoint", "category", NULL, NULL, confchk_wiredtiger_open_checkpoint_subconfigs, 2,
    confchk_wiredtiger_open_checkpoint_subconfigs_jump, WT_CONFIG_COMPILED_TYPE_CATEGORY, 187,
    INT64_MIN, INT64_MAX, NULL},
  {"checkpoint_cleanup", "category", NULL, NULL,
    confchk_wiredtiger_open_checkpoint_cleanup_subconfigs, 2,
    confchk_wiredtiger_open_checkpoint_cleanup_subconfigs_jump, WT_CONFIG_COMPILED_TYPE_CATEGORY,
    190, INT64_MIN, INT64_MAX, NULL},
  {"chunk_cache", "category", NULL, NULL, confchk_WT_CONNECTION_reconfigure_chunk_cache_subconfigs,
    1, confchk_WT_CONNECTION_reconfigure_chunk_cache_subconfigs_jump,
    WT_CONFIG_COMPILED_TYPE_CATEGORY, 192, INT64_MIN, INT64_MAX, NULL},
  {"compatibility", "category", NULL, NULL,
    confchk_WT_CONNECTION_reconfigure_compatibility_subconfigs, 1,
    confchk_WT_CONNECTION_reconfigure_compatibility_subconfigs_jump,
    WT_CONFIG_COMPILED_TYPE_CATEGORY, 194, INT64_MIN, INT64_MAX, NULL},
  {"debug_mode", "category", NULL, NULL, confchk_wiredtiger_open_debug_mode_subconfigs, 17,
    confchk_wiredtiger_open_debug_mode_subconfigs_jump, WT_CONFIG_COMPILED_TYPE_CATEGORY, 196,
    INT64_MIN, INT64_MAX, NULL},
  {"error_prefix", "string", NULL, NULL, NULL, 0, NULL, WT_CONFIG_COMPILED_TYPE_STRING, 214,
    INT64_MIN, INT64_MAX, NULL},
  {"eviction", "category", NULL, NULL, confchk_wiredtiger_open_eviction_subconfigs, 4,
    confchk_wiredtiger_open_eviction_subconfigs_jump, WT_CONFIG_COMPILED_TYPE_CATEGORY, 215,
    INT64_MIN, INT64_MAX, NULL},
  {"eviction_checkpoint_target", "int", NULL, "min=0,max=10TB", NULL, 0, NULL,
    WT_CONFIG_COMPILED_TYPE_INT, 220, 0, 10LL * WT_TERABYTE, NULL},
  {"eviction_dirty_target", "int", NULL, "min=1,max=10TB", NULL, 0, NULL,
    WT_CONFIG_COMPILED_TYPE_INT, 221, 1, 10LL * WT_TERABYTE, NULL},
  {"eviction_dirty_trigger", "int", NULL, "min=1,max=10TB", NULL, 0, NULL,
    WT_CONFIG_COMPILED_TYPE_INT, 222, 1, 10LL * WT_TERABYTE, NULL},
  {"eviction_target", "int", NULL, "min=10,max=10TB", NULL, 0, NULL, WT_CONFIG_COMPILED_TYPE_INT,
    223, 10, 10LL * WT_TERABYTE, NULL},
  {"eviction_trigger", "int", NULL, "min=10,max=10TB", NULL, 0, NULL, WT_CONFIG_COMPILED_TYPE_INT,
    224, 10, 10LL * WT_TERABYTE, NULL},
  {"eviction_updates_target", "int", NULL, "min=0,max=10TB", NULL, 0, NULL,
    WT_CONFIG_COMPILED_TYPE_INT, 225, 0, 10LL * WT_TERABYTE, NULL},
  {"eviction_updates_trigger", "int", NULL, "min=0,max=10TB", NULL, 0, NULL,
    WT_CONFIG_COMPILED_TYPE_INT, 226, 0, 10LL * WT_TERABYTE, NULL},
  {"extra_diagnostics", "list", NULL,
    "choices=[\"all\",\"checkpoint_validate\",\"cursor_check\""
    ",\"disk_validate\",\"eviction_check\",\"generation_check\","
    "\"hs_validate\",\"key_out_of_order\",\"log_validate\","
    "\"prepared\",\"slow_operation\",\"txn_visibility\"]",
    NULL, 0, NULL, WT_CONFIG_COMPILED_TYPE_LIST, 227, INT64_MIN, INT64_MAX,
    confchk_extra_diagnostics_choices},
  {"file_manager", "category", NULL, NULL, confchk_wiredtiger_open_file_manager_subconfigs, 3,
    confchk_wiredtiger_open_file_manager_subconfigs_jump, WT_CONFIG_COMPILED_TYPE_CATEGORY, 228,
    INT64_MIN, INT64_MAX, NULL},
  {"generation_drain_timeout_ms", "int", NULL, "min=0", NULL, 0, NULL, WT_CONFIG_COMPILED_TYPE_INT,
    232, 0, INT64_MAX, NULL},
  {"heuristic_controls", "category", NULL, NULL,
    confchk_wiredtiger_open_heuristic_controls_subconfigs, 3,
    confchk_wiredtiger_open_heuristic_controls_subconfigs_jump, WT_CONFIG_COMPILED_TYPE_CATEGORY,
    233, INT64_MIN, INT64_MAX, NULL},
  {"history_store", "category", NULL, NULL, confchk_wiredtiger_open_history_store_subconfigs, 1,
    confchk_wiredtiger_open_history_store_subconfigs_jump, WT_CONFIG_COMPILED_TYPE_CATEGORY, 237,
    INT64_MIN, INT64_MAX, NULL},
  {"io_capacity", "category", NULL, NULL, confchk_wiredtiger_open_io_capacity_subconfigs, 2,
    confchk_wiredtiger_open_io_capacity_subconfigs_jump, WT_CONFIG_COMPILED_TYPE_CATEGORY, 239,
    INT64_MIN, INT64_MAX, NULL},
  {"json_output", "list", NULL, "choices=[\"error\",\"message\"]", NULL, 0, NULL,
    WT_CONFIG_COMPILED_TYPE_LIST, 242, INT64_MIN, INT64_MAX, confchk_json_output_choices},
  {"log", "category", NULL, NULL, confchk_WT_CONNECTION_reconfigure_log_subconfigs, 6,
    confchk_WT_CONNECTION_reconfigure_log_subconfigs_jump, WT_CONFIG_COMPILED_TYPE_CATEGORY, 36,
    INT64_MIN, INT64_MAX, NULL},
  {"lsm_manager", "category", NULL, NULL, confchk_wiredtiger_open_lsm_manager_subconfigs, 2,
    confchk_wiredtiger_open_lsm_manager_subconfigs_jump, WT_CONFIG_COMPILED_TYPE_CATEGORY, 249,
    INT64_MIN, INT64_MAX, NULL},
  {"operation_timeout_ms", "int", NULL, "min=0", NULL, 0, NULL, WT_CONFIG_COMPILED_TYPE_INT, 152, 0,
    INT64_MAX, NULL},
  {"operation_tracking", "category", NULL, NULL,
    confchk_wiredtiger_open_operation_tracking_subconfigs, 2,
    confchk_wiredtiger_open_operation_tracking_subconfigs_jump, WT_CONFIG_COMPILED_TYPE_CATEGORY,
    252, INT64_MIN, INT64_MAX, NULL},
  {"rollback_to_stable", "category", NULL, NULL,
    confchk_wiredtiger_open_rollback_to_stable_subconfigs, 1,
    confchk_wiredtiger_open_rollback_to_stable_subconfigs_jump, WT_CONFIG_COMPILED_TYPE_CATEGORY,
    254, INT64_MIN, INT64_MAX, NULL},
  {"shared_cache", "category", NULL, NULL, confchk_wiredtiger_open_shared_cache_subconfigs, 5,
    confchk_wiredtiger_open_shared_cache_subconfigs_jump, WT_CONFIG_COMPILED_TYPE_CATEGORY, 256,
    INT64_MIN, INT64_MAX, NULL},
  {"statistics", "list", NULL,
    "choices=[\"all\",\"cache_walk\",\"fast\",\"none\","
    "\"clear\",\"tree_walk\"]",
    NULL, 0, NULL, WT_CONFIG_COMPILED_TYPE_LIST, 134, INT64_MIN, INT64_MAX,
    confchk_statistics_choices},
  {"statistics_log", "category", NULL, NULL,
    confchk_WT_CONNECTION_reconfigure_statistics_log_subconfigs, 5,
    confchk_WT_CONNECTION_reconfigure_statistics_log_subconfigs_jump,
    WT_CONFIG_COMPILED_TYPE_CATEGORY, 260, INT64_MIN, INT64_MAX, NULL},
  {"tiered_storage", "category", NULL, NULL,
    confchk_WT_CONNECTION_reconfigure_tiered_storage_subconfigs, 1,
    confchk_WT_CONNECTION_reconfigure_tiered_storage_subconfigs_jump,
    WT_CONFIG_COMPILED_TYPE_CATEGORY, 47, INT64_MIN, INT64_MAX, NULL},
  {"timing_stress_for_test", "list", NULL,
    "choices=[\"aggressive_stash_free\",\"aggressive_sweep\","
    "\"backup_rename\",\"checkpoint_evict_page\","
    "\"checkpoint_handle\",\"checkpoint_slow\",\"checkpoint_stop\","
    "\"commit_transaction_slow\",\"compact_slow\","
    "\"evict_reposition\",\"failpoint_eviction_split\","
    "\"failpoint_history_store_delete_key_from_ts\","
    "\"history_store_checkpoint_delay\",\"history_store_search\","
    "\"history_store_sweep_race\",\"prefetch_1\",\"prefetch_2\","
    "\"prefetch_3\",\"prefix_compare\",\"prepare_checkpoint_delay\","
    "\"prepare_resolution_1\",\"prepare_resolution_2\","
    "\"sleep_before_read_overflow_onpage\",\"split_1\",\"split_2\","
    "\"split_3\",\"split_4\",\"split_5\",\"split_6\",\"split_7\","
    "\"split_8\",\"tiered_flush_finish\"]",
    NULL, 0, NULL, WT_CONFIG_COMPILED_TYPE_LIST, 265, INT64_MIN, INT64_MAX,
    confchk_timing_stress_for_test_choices},
  {"verbose", "list", NULL,
    "choices=[\"all\",\"api\",\"backup\",\"block\","
    "\"block_cache\",\"checkpoint\",\"checkpoint_cleanup\","
    "\"checkpoint_progress\",\"chunkcache\",\"compact\","
    "\"compact_progress\",\"configuration\",\"error_returns\","
    "\"eviction\",\"fileops\",\"generation\",\"handleops\","
    "\"history_store\",\"history_store_activity\",\"log\",\"lsm\","
    "\"lsm_manager\",\"metadata\",\"mutex\",\"out_of_order\","
    "\"overflow\",\"prefetch\",\"read\",\"reconcile\",\"recovery\","
    "\"recovery_progress\",\"rts\",\"salvage\",\"shared_cache\","
    "\"split\",\"temporary\",\"thread_group\",\"tiered\","
    "\"timestamp\",\"transaction\",\"verify\",\"version\",\"write\"]",
    NULL, 0, NULL, WT_CONFIG_COMPILED_TYPE_LIST, 10, INT64_MIN, INT64_MAX, confchk_verbose_choices},
  {NULL, NULL, NULL, NULL, NULL, 0, NULL, 0, 0, 0, 0, NULL}};

static const uint8_t confchk_WT_CONNECTION_reconfigure_jump[WT_CONFIG_JUMP_TABLE_SIZE] = {0, 0, 0,
  0, 0, 0, 0, 0, 0, 0, 0, 0, 0, 0, 0, 0, 0, 0, 0, 0, 0, 0, 0, 0, 0, 0, 0, 0, 0, 0, 0, 0, 0, 0, 0, 0,
  0, 0, 0, 0, 0, 0, 0, 0, 0, 0, 0, 0, 0, 0, 0, 0, 0, 0, 0, 0, 0, 0, 0, 0, 0, 0, 0, 0, 0, 0, 0, 0, 0,
  0, 0, 0, 0, 0, 0, 0, 0, 0, 0, 0, 0, 0, 0, 0, 0, 0, 0, 0, 0, 0, 0, 0, 0, 0, 0, 0, 0, 0, 0, 1, 9,
  10, 20, 21, 22, 24, 25, 26, 26, 28, 28, 28, 30, 30, 30, 31, 34, 36, 36, 37, 37, 37, 37, 37, 37,
  37, 37, 37};

static const WT_CONFIG_CHECK confchk_WT_CONNECTION_rollback_to_stable[] = {
  {"dryrun", "boolean", NULL, NULL, NULL, 0, NULL, WT_CONFIG_COMPILED_TYPE_BOOLEAN, 96, INT64_MIN,
    INT64_MAX, NULL},
  {"threads", "int", NULL, "min=0,max=10", NULL, 0, NULL, WT_CONFIG_COMPILED_TYPE_INT, 255, 0, 10,
    NULL},
  {NULL, NULL, NULL, NULL, NULL, 0, NULL, 0, 0, 0, 0, NULL}};

static const uint8_t confchk_WT_CONNECTION_rollback_to_stable_jump[WT_CONFIG_JUMP_TABLE_SIZE] = {0,
  0, 0, 0, 0, 0, 0, 0, 0, 0, 0, 0, 0, 0, 0, 0, 0, 0, 0, 0, 0, 0, 0, 0, 0, 0, 0, 0, 0, 0, 0, 0, 0, 0,
  0, 0, 0, 0, 0, 0, 0, 0, 0, 0, 0, 0, 0, 0, 0, 0, 0, 0, 0, 0, 0, 0, 0, 0, 0, 0, 0, 0, 0, 0, 0, 0, 0,
  0, 0, 0, 0, 0, 0, 0, 0, 0, 0, 0, 0, 0, 0, 0, 0, 0, 0, 0, 0, 0, 0, 0, 0, 0, 0, 0, 0, 0, 0, 0, 0, 0,
  0, 1, 1, 1, 1, 1, 1, 1, 1, 1, 1, 1, 1, 1, 1, 1, 1, 2, 2, 2, 2, 2, 2, 2, 2, 2, 2, 2};

static const WT_CONFIG_CHECK confchk_WT_CONNECTION_set_timestamp[] = {
  {"durable_timestamp", "string", NULL, NULL, NULL, 0, NULL, WT_CONFIG_COMPILED_TYPE_STRING, 3,
    INT64_MIN, INT64_MAX, NULL},
  {"force", "boolean", NULL, NULL, NULL, 0, NULL, WT_CONFIG_COMPILED_TYPE_BOOLEAN, 109, INT64_MIN,
    INT64_MAX, NULL},
  {"oldest_timestamp", "string", NULL, NULL, NULL, 0, NULL, WT_CONFIG_COMPILED_TYPE_STRING, 275,
    INT64_MIN, INT64_MAX, NULL},
  {"stable_timestamp", "string", NULL, NULL, NULL, 0, NULL, WT_CONFIG_COMPILED_TYPE_STRING, 147,
    INT64_MIN, INT64_MAX, NULL},
  {NULL, NULL, NULL, NULL, NULL, 0, NULL, 0, 0, 0, 0, NULL}};

static const uint8_t confchk_WT_CONNECTION_set_timestamp_jump[WT_CONFIG_JUMP_TABLE_SIZE] = {0, 0, 0,
  0, 0, 0, 0, 0, 0, 0, 0, 0, 0, 0, 0, 0, 0, 0, 0, 0, 0, 0, 0, 0, 0, 0, 0, 0, 0, 0, 0, 0, 0, 0, 0, 0,
  0, 0, 0, 0, 0, 0, 0, 0, 0, 0, 0, 0, 0, 0, 0, 0, 0, 0, 0, 0, 0, 0, 0, 0, 0, 0, 0, 0, 0, 0, 0, 0, 0,
  0, 0, 0, 0, 0, 0, 0, 0, 0, 0, 0, 0, 0, 0, 0, 0, 0, 0, 0, 0, 0, 0, 0, 0, 0, 0, 0, 0, 0, 0, 0, 0, 1,
  1, 2, 2, 2, 2, 2, 2, 2, 2, 2, 3, 3, 3, 3, 4, 4, 4, 4, 4, 4, 4, 4, 4, 4, 4, 4};
const char __WT_CONFIG_CHOICE_set[] = "set";

static const char *confchk_action_choices[] = {
  __WT_CONFIG_CHOICE_clear, __WT_CONFIG_CHOICE_set, NULL};
const char __WT_CONFIG_CHOICE_lower[] = "lower";
const char __WT_CONFIG_CHOICE_upper[] = "upper";

static const char *confchk_bound_choices[] = {
  __WT_CONFIG_CHOICE_lower, __WT_CONFIG_CHOICE_upper, NULL};

static const WT_CONFIG_CHECK confchk_WT_CURSOR_bound[] = {
  {"action", "string", NULL, "choices=[\"clear\",\"set\"]", NULL, 0, NULL,
    WT_CONFIG_COMPILED_TYPE_STRING, 91, INT64_MIN, INT64_MAX, confchk_action_choices},
  {"bound", "string", NULL, "choices=[\"lower\",\"upper\"]", NULL, 0, NULL,
    WT_CONFIG_COMPILED_TYPE_STRING, 92, INT64_MIN, INT64_MAX, confchk_bound_choices},
  {"inclusive", "boolean", NULL, NULL, NULL, 0, NULL, WT_CONFIG_COMPILED_TYPE_BOOLEAN, 93,
    INT64_MIN, INT64_MAX, NULL},
  {NULL, NULL, NULL, NULL, NULL, 0, NULL, 0, 0, 0, 0, NULL}};

static const uint8_t confchk_WT_CURSOR_bound_jump[WT_CONFIG_JUMP_TABLE_SIZE] = {0, 0, 0, 0, 0, 0, 0,
  0, 0, 0, 0, 0, 0, 0, 0, 0, 0, 0, 0, 0, 0, 0, 0, 0, 0, 0, 0, 0, 0, 0, 0, 0, 0, 0, 0, 0, 0, 0, 0, 0,
  0, 0, 0, 0, 0, 0, 0, 0, 0, 0, 0, 0, 0, 0, 0, 0, 0, 0, 0, 0, 0, 0, 0, 0, 0, 0, 0, 0, 0, 0, 0, 0, 0,
  0, 0, 0, 0, 0, 0, 0, 0, 0, 0, 0, 0, 0, 0, 0, 0, 0, 0, 0, 0, 0, 0, 0, 0, 0, 1, 2, 2, 2, 2, 2, 2, 2,
  3, 3, 3, 3, 3, 3, 3, 3, 3, 3, 3, 3, 3, 3, 3, 3, 3, 3, 3, 3, 3, 3};

static const WT_CONFIG_CHECK confchk_WT_CURSOR_reconfigure[] = {
  {"append", "boolean", NULL, NULL, NULL, 0, NULL, WT_CONFIG_COMPILED_TYPE_BOOLEAN, 88, INT64_MIN,
    INT64_MAX, NULL},
  {"overwrite", "boolean", NULL, NULL, NULL, 0, NULL, WT_CONFIG_COMPILED_TYPE_BOOLEAN, 89,
    INT64_MIN, INT64_MAX, NULL},
  {"prefix_search", "boolean", NULL, NULL, NULL, 0, NULL, WT_CONFIG_COMPILED_TYPE_BOOLEAN, 90,
    INT64_MIN, INT64_MAX, NULL},
  {NULL, NULL, NULL, NULL, NULL, 0, NULL, 0, 0, 0, 0, NULL}};

static const uint8_t confchk_WT_CURSOR_reconfigure_jump[WT_CONFIG_JUMP_TABLE_SIZE] = {0, 0, 0, 0, 0,
  0, 0, 0, 0, 0, 0, 0, 0, 0, 0, 0, 0, 0, 0, 0, 0, 0, 0, 0, 0, 0, 0, 0, 0, 0, 0, 0, 0, 0, 0, 0, 0, 0,
  0, 0, 0, 0, 0, 0, 0, 0, 0, 0, 0, 0, 0, 0, 0, 0, 0, 0, 0, 0, 0, 0, 0, 0, 0, 0, 0, 0, 0, 0, 0, 0, 0,
  0, 0, 0, 0, 0, 0, 0, 0, 0, 0, 0, 0, 0, 0, 0, 0, 0, 0, 0, 0, 0, 0, 0, 0, 0, 0, 0, 1, 1, 1, 1, 1, 1,
  1, 1, 1, 1, 1, 1, 1, 1, 2, 3, 3, 3, 3, 3, 3, 3, 3, 3, 3, 3, 3, 3, 3, 3};
const char __WT_CONFIG_CHOICE_random[] = "random";
const char __WT_CONFIG_CHOICE_sequential[] = "sequential";

static const char *confchk_access_pattern_hint_choices[] = {
  __WT_CONFIG_CHOICE_none, __WT_CONFIG_CHOICE_random, __WT_CONFIG_CHOICE_sequential, NULL};
const char __WT_CONFIG_CHOICE_always[] = "always";
const char __WT_CONFIG_CHOICE_key_consistent[] = "key_consistent";
const char __WT_CONFIG_CHOICE_never[] = "never";

static const char *confchk_commit_timestamp_choices[] = {__WT_CONFIG_CHOICE_always,
  __WT_CONFIG_CHOICE_key_consistent, __WT_CONFIG_CHOICE_never, __WT_CONFIG_CHOICE_none, NULL};

static const char *confchk_durable_timestamp_choices[] = {__WT_CONFIG_CHOICE_always,
  __WT_CONFIG_CHOICE_key_consistent, __WT_CONFIG_CHOICE_never, __WT_CONFIG_CHOICE_none, NULL};

static const char *confchk_read_timestamp_choices[] = {
  __WT_CONFIG_CHOICE_always, __WT_CONFIG_CHOICE_never, __WT_CONFIG_CHOICE_none, NULL};
const char __WT_CONFIG_CHOICE_off[] = "off";
const char __WT_CONFIG_CHOICE_on[] = "on";

static const char *confchk_write_timestamp_choices[] = {
  __WT_CONFIG_CHOICE_off, __WT_CONFIG_CHOICE_on, NULL};

static const WT_CONFIG_CHECK confchk_WT_SESSION_create_assert_subconfigs[] = {
  {"commit_timestamp", "string", NULL,
    "choices=[\"always\",\"key_consistent\",\"never\","
    "\"none\"]",
    NULL, 0, NULL, WT_CONFIG_COMPILED_TYPE_STRING, 2, INT64_MIN, INT64_MAX,
    confchk_commit_timestamp_choices},
  {"durable_timestamp", "string", NULL,
    "choices=[\"always\",\"key_consistent\",\"never\","
    "\"none\"]",
    NULL, 0, NULL, WT_CONFIG_COMPILED_TYPE_STRING, 3, INT64_MIN, INT64_MAX,
    confchk_durable_timestamp_choices},
  {"read_timestamp", "string", NULL, "choices=[\"always\",\"never\",\"none\"]", NULL, 0, NULL,
    WT_CONFIG_COMPILED_TYPE_STRING, 4, INT64_MIN, INT64_MAX, confchk_read_timestamp_choices},
  {"write_timestamp", "string", NULL, "choices=[\"off\",\"on\"]", NULL, 0, NULL,
    WT_CONFIG_COMPILED_TYPE_STRING, 5, INT64_MIN, INT64_MAX, confchk_write_timestamp_choices},
  {NULL, NULL, NULL, NULL, NULL, 0, NULL, 0, 0, 0, 0, NULL}};

static const uint8_t confchk_WT_SESSION_create_assert_subconfigs_jump[WT_CONFIG_JUMP_TABLE_SIZE] = {
  0, 0, 0, 0, 0, 0, 0, 0, 0, 0, 0, 0, 0, 0, 0, 0, 0, 0, 0, 0, 0, 0, 0, 0, 0, 0, 0, 0, 0, 0, 0, 0, 0,
  0, 0, 0, 0, 0, 0, 0, 0, 0, 0, 0, 0, 0, 0, 0, 0, 0, 0, 0, 0, 0, 0, 0, 0, 0, 0, 0, 0, 0, 0, 0, 0, 0,
  0, 0, 0, 0, 0, 0, 0, 0, 0, 0, 0, 0, 0, 0, 0, 0, 0, 0, 0, 0, 0, 0, 0, 0, 0, 0, 0, 0, 0, 0, 0, 0, 0,
  0, 1, 2, 2, 2, 2, 2, 2, 2, 2, 2, 2, 2, 2, 2, 2, 3, 3, 3, 3, 3, 4, 4, 4, 4, 4, 4, 4, 4};

static const WT_CONFIG_CHECK confchk_WT_SESSION_create_log_subconfigs[] = {
  {"enabled", "boolean", NULL, NULL, NULL, 0, NULL, WT_CONFIG_COMPILED_TYPE_BOOLEAN, 37, INT64_MIN,
    INT64_MAX, NULL},
  {NULL, NULL, NULL, NULL, NULL, 0, NULL, 0, 0, 0, 0, NULL}};

static const uint8_t confchk_WT_SESSION_create_log_subconfigs_jump[WT_CONFIG_JUMP_TABLE_SIZE] = {0,
  0, 0, 0, 0, 0, 0, 0, 0, 0, 0, 0, 0, 0, 0, 0, 0, 0, 0, 0, 0, 0, 0, 0, 0, 0, 0, 0, 0, 0, 0, 0, 0, 0,
  0, 0, 0, 0, 0, 0, 0, 0, 0, 0, 0, 0, 0, 0, 0, 0, 0, 0, 0, 0, 0, 0, 0, 0, 0, 0, 0, 0, 0, 0, 0, 0, 0,
  0, 0, 0, 0, 0, 0, 0, 0, 0, 0, 0, 0, 0, 0, 0, 0, 0, 0, 0, 0, 0, 0, 0, 0, 0, 0, 0, 0, 0, 0, 0, 0, 0,
  0, 0, 1, 1, 1, 1, 1, 1, 1, 1, 1, 1, 1, 1, 1, 1, 1, 1, 1, 1, 1, 1, 1, 1, 1, 1, 1, 1};
const char __WT_CONFIG_CHOICE_write_timestamp[] = "write_timestamp";

static const char *confchk_verbose2_choices[] = {__WT_CONFIG_CHOICE_write_timestamp, NULL};
const char __WT_CONFIG_CHOICE_mixed_mode[] = "mixed_mode";
const char __WT_CONFIG_CHOICE_ordered[] = "ordered";

static const char *confchk_write_timestamp_usage_choices[] = {__WT_CONFIG_CHOICE_always,
  __WT_CONFIG_CHOICE_key_consistent, __WT_CONFIG_CHOICE_mixed_mode, __WT_CONFIG_CHOICE_never,
  __WT_CONFIG_CHOICE_none, __WT_CONFIG_CHOICE_ordered, NULL};

static const WT_CONFIG_CHECK confchk_WT_SESSION_alter[] = {
  {"access_pattern_hint", "string", NULL, "choices=[\"none\",\"random\",\"sequential\"]", NULL, 0,
    NULL, WT_CONFIG_COMPILED_TYPE_STRING, 12, INT64_MIN, INT64_MAX,
    confchk_access_pattern_hint_choices},
  {"app_metadata", "string", NULL, NULL, NULL, 0, NULL, WT_CONFIG_COMPILED_TYPE_STRING, 0,
    INT64_MIN, INT64_MAX, NULL},
  {"assert", "category", NULL, NULL, confchk_WT_SESSION_create_assert_subconfigs, 4,
    confchk_WT_SESSION_create_assert_subconfigs_jump, WT_CONFIG_COMPILED_TYPE_CATEGORY, 1,
    INT64_MIN, INT64_MAX, NULL},
  {"cache_resident", "boolean", NULL, NULL, NULL, 0, NULL, WT_CONFIG_COMPILED_TYPE_BOOLEAN, 16,
    INT64_MIN, INT64_MAX, NULL},
  {"checkpoint", "string", NULL, NULL, NULL, 0, NULL, WT_CONFIG_COMPILED_TYPE_STRING, 56, INT64_MIN,
    INT64_MAX, NULL},
  {"exclusive_refreshed", "boolean", NULL, NULL, NULL, 0, NULL, WT_CONFIG_COMPILED_TYPE_BOOLEAN, 94,
    INT64_MIN, INT64_MAX, NULL},
  {"log", "category", NULL, NULL, confchk_WT_SESSION_create_log_subconfigs, 1,
    confchk_WT_SESSION_create_log_subconfigs_jump, WT_CONFIG_COMPILED_TYPE_CATEGORY, 36, INT64_MIN,
    INT64_MAX, NULL},
  {"os_cache_dirty_max", "int", NULL, "min=0", NULL, 0, NULL, WT_CONFIG_COMPILED_TYPE_INT, 40, 0,
    INT64_MAX, NULL},
  {"os_cache_max", "int", NULL, "min=0", NULL, 0, NULL, WT_CONFIG_COMPILED_TYPE_INT, 41, 0,
    INT64_MAX, NULL},
  {"verbose", "list", NULL, "choices=[\"write_timestamp\"]", NULL, 0, NULL,
    WT_CONFIG_COMPILED_TYPE_LIST, 10, INT64_MIN, INT64_MAX, confchk_verbose2_choices},
  {"write_timestamp_usage", "string", NULL,
    "choices=[\"always\",\"key_consistent\",\"mixed_mode\","
    "\"never\",\"none\",\"ordered\"]",
    NULL, 0, NULL, WT_CONFIG_COMPILED_TYPE_STRING, 11, INT64_MIN, INT64_MAX,
    confchk_write_timestamp_usage_choices},
  {NULL, NULL, NULL, NULL, NULL, 0, NULL, 0, 0, 0, 0, NULL}};

static const uint8_t confchk_WT_SESSION_alter_jump[WT_CONFIG_JUMP_TABLE_SIZE] = {0, 0, 0, 0, 0, 0,
  0, 0, 0, 0, 0, 0, 0, 0, 0, 0, 0, 0, 0, 0, 0, 0, 0, 0, 0, 0, 0, 0, 0, 0, 0, 0, 0, 0, 0, 0, 0, 0, 0,
  0, 0, 0, 0, 0, 0, 0, 0, 0, 0, 0, 0, 0, 0, 0, 0, 0, 0, 0, 0, 0, 0, 0, 0, 0, 0, 0, 0, 0, 0, 0, 0, 0,
  0, 0, 0, 0, 0, 0, 0, 0, 0, 0, 0, 0, 0, 0, 0, 0, 0, 0, 0, 0, 0, 0, 0, 0, 0, 0, 3, 3, 5, 5, 6, 6, 6,
  6, 6, 6, 6, 7, 7, 7, 9, 9, 9, 9, 9, 9, 9, 10, 11, 11, 11, 11, 11, 11, 11, 11};
const char __WT_CONFIG_CHOICE_false[] = "false";
const char __WT_CONFIG_CHOICE_force[] = "force";
const char __WT_CONFIG_CHOICE_true[] = "true";

static const char *confchk_ignore_prepare_choices[] = {
  __WT_CONFIG_CHOICE_false, __WT_CONFIG_CHOICE_force, __WT_CONFIG_CHOICE_true, NULL};

static const char *confchk_isolation2_choices[] = {__WT_CONFIG_CHOICE_read_uncommitted,
  __WT_CONFIG_CHOICE_read_committed, __WT_CONFIG_CHOICE_snapshot, NULL};

static const WT_CONFIG_CHECK confchk_WT_SESSION_begin_transaction_roundup_timestamps_subconfigs[] =
  {{"prepared", "boolean", NULL, NULL, NULL, 0, NULL, WT_CONFIG_COMPILED_TYPE_BOOLEAN, 155,
     INT64_MIN, INT64_MAX, NULL},
    {"read", "boolean", NULL, NULL, NULL, 0, NULL, WT_CONFIG_COMPILED_TYPE_BOOLEAN, 156, INT64_MIN,
      INT64_MAX, NULL},
    {NULL, NULL, NULL, NULL, NULL, 0, NULL, 0, 0, 0, 0, NULL}};

static const uint8_t confchk_WT_SESSION_begin_transaction_roundup_timestamps_subconfigs_jump
  [WT_CONFIG_JUMP_TABLE_SIZE] = {0, 0, 0, 0, 0, 0, 0, 0, 0, 0, 0, 0, 0, 0, 0, 0, 0, 0, 0, 0, 0, 0,
    0, 0, 0, 0, 0, 0, 0, 0, 0, 0, 0, 0, 0, 0, 0, 0, 0, 0, 0, 0, 0, 0, 0, 0, 0, 0, 0, 0, 0, 0, 0, 0,
    0, 0, 0, 0, 0, 0, 0, 0, 0, 0, 0, 0, 0, 0, 0, 0, 0, 0, 0, 0, 0, 0, 0, 0, 0, 0, 0, 0, 0, 0, 0, 0,
    0, 0, 0, 0, 0, 0, 0, 0, 0, 0, 0, 0, 0, 0, 0, 0, 0, 0, 0, 0, 0, 0, 0, 0, 0, 0, 0, 1, 1, 2, 2, 2,
    2, 2, 2, 2, 2, 2, 2, 2, 2, 2};

static const WT_CONFIG_CHECK confchk_WT_SESSION_begin_transaction[] = {
  {"ignore_prepare", "string", NULL, "choices=[\"false\",\"force\",\"true\"]", NULL, 0, NULL,
    WT_CONFIG_COMPILED_TYPE_STRING, 149, INT64_MIN, INT64_MAX, confchk_ignore_prepare_choices},
  {"isolation", "string", NULL,
    "choices=[\"read-uncommitted\",\"read-committed\","
    "\"snapshot\"]",
    NULL, 0, NULL, WT_CONFIG_COMPILED_TYPE_STRING, 150, INT64_MIN, INT64_MAX,
    confchk_isolation2_choices},
  {"name", "string", NULL, NULL, NULL, 0, NULL, WT_CONFIG_COMPILED_TYPE_STRING, 20, INT64_MIN,
    INT64_MAX, NULL},
  {"no_timestamp", "boolean", NULL, NULL, NULL, 0, NULL, WT_CONFIG_COMPILED_TYPE_BOOLEAN, 151,
    INT64_MIN, INT64_MAX, NULL},
  {"operation_timeout_ms", "int", NULL, "min=0", NULL, 0, NULL, WT_CONFIG_COMPILED_TYPE_INT, 152, 0,
    INT64_MAX, NULL},
  {"priority", "int", NULL, "min=-100,max=100", NULL, 0, NULL, WT_CONFIG_COMPILED_TYPE_INT, 153,
    -100, 100, NULL},
  {"read_timestamp", "string", NULL, NULL, NULL, 0, NULL, WT_CONFIG_COMPILED_TYPE_STRING, 4,
    INT64_MIN, INT64_MAX, NULL},
  {"roundup_timestamps", "category", NULL, NULL,
    confchk_WT_SESSION_begin_transaction_roundup_timestamps_subconfigs, 2,
    confchk_WT_SESSION_begin_transaction_roundup_timestamps_subconfigs_jump,
    WT_CONFIG_COMPILED_TYPE_CATEGORY, 154, INT64_MIN, INT64_MAX, NULL},
  {"sync", "boolean", NULL, NULL, NULL, 0, NULL, WT_CONFIG_COMPILED_TYPE_BOOLEAN, 113, INT64_MIN,
    INT64_MAX, NULL},
  {NULL, NULL, NULL, NULL, NULL, 0, NULL, 0, 0, 0, 0, NULL}};

static const uint8_t confchk_WT_SESSION_begin_transaction_jump[WT_CONFIG_JUMP_TABLE_SIZE] = {0, 0,
  0, 0, 0, 0, 0, 0, 0, 0, 0, 0, 0, 0, 0, 0, 0, 0, 0, 0, 0, 0, 0, 0, 0, 0, 0, 0, 0, 0, 0, 0, 0, 0, 0,
  0, 0, 0, 0, 0, 0, 0, 0, 0, 0, 0, 0, 0, 0, 0, 0, 0, 0, 0, 0, 0, 0, 0, 0, 0, 0, 0, 0, 0, 0, 0, 0, 0,
  0, 0, 0, 0, 0, 0, 0, 0, 0, 0, 0, 0, 0, 0, 0, 0, 0, 0, 0, 0, 0, 0, 0, 0, 0, 0, 0, 0, 0, 0, 0, 0, 0,
  0, 0, 0, 0, 0, 2, 2, 2, 2, 2, 4, 5, 6, 6, 8, 9, 9, 9, 9, 9, 9, 9, 9, 9, 9, 9, 9};

static const WT_CONFIG_CHECK confchk_WT_SESSION_checkpoint_debug_subconfigs[] = {
  {"checkpoint_cleanup", "boolean", NULL, NULL, NULL, 0, NULL, WT_CONFIG_COMPILED_TYPE_BOOLEAN, 158,
    INT64_MIN, INT64_MAX, NULL},
  {"checkpoint_crash_point", "int", NULL, NULL, NULL, 0, NULL, WT_CONFIG_COMPILED_TYPE_INT, 159,
    INT64_MIN, INT64_MAX, NULL},
  {NULL, NULL, NULL, NULL, NULL, 0, NULL, 0, 0, 0, 0, NULL}};

static const uint8_t
  confchk_WT_SESSION_checkpoint_debug_subconfigs_jump[WT_CONFIG_JUMP_TABLE_SIZE] = {0, 0, 0, 0, 0,
    0, 0, 0, 0, 0, 0, 0, 0, 0, 0, 0, 0, 0, 0, 0, 0, 0, 0, 0, 0, 0, 0, 0, 0, 0, 0, 0, 0, 0, 0, 0, 0,
    0, 0, 0, 0, 0, 0, 0, 0, 0, 0, 0, 0, 0, 0, 0, 0, 0, 0, 0, 0, 0, 0, 0, 0, 0, 0, 0, 0, 0, 0, 0, 0,
    0, 0, 0, 0, 0, 0, 0, 0, 0, 0, 0, 0, 0, 0, 0, 0, 0, 0, 0, 0, 0, 0, 0, 0, 0, 0, 0, 0, 0, 0, 0, 2,
    2, 2, 2, 2, 2, 2, 2, 2, 2, 2, 2, 2, 2, 2, 2, 2, 2, 2, 2, 2, 2, 2, 2, 2, 2, 2, 2};

static const WT_CONFIG_CHECK confchk_WT_SESSION_checkpoint_flush_tier_subconfigs[] = {
  {"enabled", "boolean", NULL, NULL, NULL, 0, NULL, WT_CONFIG_COMPILED_TYPE_BOOLEAN, 37, INT64_MIN,
    INT64_MAX, NULL},
  {"force", "boolean", NULL, NULL, NULL, 0, NULL, WT_CONFIG_COMPILED_TYPE_BOOLEAN, 109, INT64_MIN,
    INT64_MAX, NULL},
  {"sync", "boolean", NULL, NULL, NULL, 0, NULL, WT_CONFIG_COMPILED_TYPE_BOOLEAN, 113, INT64_MIN,
    INT64_MAX, NULL},
  {"timeout", "int", NULL, NULL, NULL, 0, NULL, WT_CONFIG_COMPILED_TYPE_INT, 100, INT64_MIN,
    INT64_MAX, NULL},
  {NULL, NULL, NULL, NULL, NULL, 0, NULL, 0, 0, 0, 0, NULL}};

static const uint8_t
  confchk_WT_SESSION_checkpoint_flush_tier_subconfigs_jump[WT_CONFIG_JUMP_TABLE_SIZE] = {0, 0, 0, 0,
    0, 0, 0, 0, 0, 0, 0, 0, 0, 0, 0, 0, 0, 0, 0, 0, 0, 0, 0, 0, 0, 0, 0, 0, 0, 0, 0, 0, 0, 0, 0, 0,
    0, 0, 0, 0, 0, 0, 0, 0, 0, 0, 0, 0, 0, 0, 0, 0, 0, 0, 0, 0, 0, 0, 0, 0, 0, 0, 0, 0, 0, 0, 0, 0,
    0, 0, 0, 0, 0, 0, 0, 0, 0, 0, 0, 0, 0, 0, 0, 0, 0, 0, 0, 0, 0, 0, 0, 0, 0, 0, 0, 0, 0, 0, 0, 0,
    0, 0, 1, 2, 2, 2, 2, 2, 2, 2, 2, 2, 2, 2, 2, 2, 3, 4, 4, 4, 4, 4, 4, 4, 4, 4, 4, 4};

static const WT_CONFIG_CHECK confchk_WT_SESSION_checkpoint[] = {
  {"debug", "category", NULL, NULL, confchk_WT_SESSION_checkpoint_debug_subconfigs, 2,
    confchk_WT_SESSION_checkpoint_debug_subconfigs_jump, WT_CONFIG_COMPILED_TYPE_CATEGORY, 116,
    INT64_MIN, INT64_MAX, NULL},
  {"drop", "list", NULL, NULL, NULL, 0, NULL, WT_CONFIG_COMPILED_TYPE_LIST, 160, INT64_MIN,
    INT64_MAX, NULL},
  {"flush_tier", "category", NULL, NULL, confchk_WT_SESSION_checkpoint_flush_tier_subconfigs, 4,
    confchk_WT_SESSION_checkpoint_flush_tier_subconfigs_jump, WT_CONFIG_COMPILED_TYPE_CATEGORY, 161,
    INT64_MIN, INT64_MAX, NULL},
  {"force", "boolean", NULL, NULL, NULL, 0, NULL, WT_CONFIG_COMPILED_TYPE_BOOLEAN, 109, INT64_MIN,
    INT64_MAX, NULL},
  {"name", "string", NULL, NULL, NULL, 0, NULL, WT_CONFIG_COMPILED_TYPE_STRING, 20, INT64_MIN,
    INT64_MAX, NULL},
  {"use_timestamp", "boolean", NULL, NULL, NULL, 0, NULL, WT_CONFIG_COMPILED_TYPE_BOOLEAN, 162,
    INT64_MIN, INT64_MAX, NULL},
  {NULL, NULL, NULL, NULL, NULL, 0, NULL, 0, 0, 0, 0, NULL}};

static const uint8_t confchk_WT_SESSION_checkpoint_jump[WT_CONFIG_JUMP_TABLE_SIZE] = {0, 0, 0, 0, 0,
  0, 0, 0, 0, 0, 0, 0, 0, 0, 0, 0, 0, 0, 0, 0, 0, 0, 0, 0, 0, 0, 0, 0, 0, 0, 0, 0, 0, 0, 0, 0, 0, 0,
  0, 0, 0, 0, 0, 0, 0, 0, 0, 0, 0, 0, 0, 0, 0, 0, 0, 0, 0, 0, 0, 0, 0, 0, 0, 0, 0, 0, 0, 0, 0, 0, 0,
  0, 0, 0, 0, 0, 0, 0, 0, 0, 0, 0, 0, 0, 0, 0, 0, 0, 0, 0, 0, 0, 0, 0, 0, 0, 0, 0, 0, 0, 0, 2, 2, 4,
  4, 4, 4, 4, 4, 4, 4, 5, 5, 5, 5, 5, 5, 5, 6, 6, 6, 6, 6, 6, 6, 6, 6, 6};

static const char *confchk_sync_choices[] = {__WT_CONFIG_CHOICE_off, __WT_CONFIG_CHOICE_on, NULL};

static const WT_CONFIG_CHECK confchk_WT_SESSION_commit_transaction[] = {
  {"commit_timestamp", "string", NULL, NULL, NULL, 0, NULL, WT_CONFIG_COMPILED_TYPE_STRING, 2,
    INT64_MIN, INT64_MAX, NULL},
  {"durable_timestamp", "string", NULL, NULL, NULL, 0, NULL, WT_CONFIG_COMPILED_TYPE_STRING, 3,
    INT64_MIN, INT64_MAX, NULL},
  {"operation_timeout_ms", "int", NULL, "min=0", NULL, 0, NULL, WT_CONFIG_COMPILED_TYPE_INT, 152, 0,
    INT64_MAX, NULL},
  {"sync", "string", NULL, "choices=[\"off\",\"on\"]", NULL, 0, NULL,
    WT_CONFIG_COMPILED_TYPE_STRING, 113, INT64_MIN, INT64_MAX, confchk_sync_choices},
  {NULL, NULL, NULL, NULL, NULL, 0, NULL, 0, 0, 0, 0, NULL}};

static const uint8_t confchk_WT_SESSION_commit_transaction_jump[WT_CONFIG_JUMP_TABLE_SIZE] = {0, 0,
  0, 0, 0, 0, 0, 0, 0, 0, 0, 0, 0, 0, 0, 0, 0, 0, 0, 0, 0, 0, 0, 0, 0, 0, 0, 0, 0, 0, 0, 0, 0, 0, 0,
  0, 0, 0, 0, 0, 0, 0, 0, 0, 0, 0, 0, 0, 0, 0, 0, 0, 0, 0, 0, 0, 0, 0, 0, 0, 0, 0, 0, 0, 0, 0, 0, 0,
  0, 0, 0, 0, 0, 0, 0, 0, 0, 0, 0, 0, 0, 0, 0, 0, 0, 0, 0, 0, 0, 0, 0, 0, 0, 0, 0, 0, 0, 0, 0, 0, 1,
  2, 2, 2, 2, 2, 2, 2, 2, 2, 2, 2, 3, 3, 3, 3, 4, 4, 4, 4, 4, 4, 4, 4, 4, 4, 4, 4};

static const WT_CONFIG_CHECK confchk_WT_SESSION_compact[] = {
  {"background", "boolean", NULL, NULL, NULL, 0, NULL, WT_CONFIG_COMPILED_TYPE_BOOLEAN, 95,
    INT64_MIN, INT64_MAX, NULL},
  {"dryrun", "boolean", NULL, NULL, NULL, 0, NULL, WT_CONFIG_COMPILED_TYPE_BOOLEAN, 96, INT64_MIN,
    INT64_MAX, NULL},
  {"exclude", "list", NULL, NULL, NULL, 0, NULL, WT_CONFIG_COMPILED_TYPE_LIST, 97, INT64_MIN,
    INT64_MAX, NULL},
  {"free_space_target", "int", NULL, "min=1MB", NULL, 0, NULL, WT_CONFIG_COMPILED_TYPE_INT, 98,
    1LL * WT_MEGABYTE, INT64_MAX, NULL},
  {"run_once", "boolean", NULL, NULL, NULL, 0, NULL, WT_CONFIG_COMPILED_TYPE_BOOLEAN, 99, INT64_MIN,
    INT64_MAX, NULL},
  {"timeout", "int", NULL, NULL, NULL, 0, NULL, WT_CONFIG_COMPILED_TYPE_INT, 100, INT64_MIN,
    INT64_MAX, NULL},
  {NULL, NULL, NULL, NULL, NULL, 0, NULL, 0, 0, 0, 0, NULL}};

static const uint8_t confchk_WT_SESSION_compact_jump[WT_CONFIG_JUMP_TABLE_SIZE] = {0, 0, 0, 0, 0, 0,
  0, 0, 0, 0, 0, 0, 0, 0, 0, 0, 0, 0, 0, 0, 0, 0, 0, 0, 0, 0, 0, 0, 0, 0, 0, 0, 0, 0, 0, 0, 0, 0, 0,
  0, 0, 0, 0, 0, 0, 0, 0, 0, 0, 0, 0, 0, 0, 0, 0, 0, 0, 0, 0, 0, 0, 0, 0, 0, 0, 0, 0, 0, 0, 0, 0, 0,
  0, 0, 0, 0, 0, 0, 0, 0, 0, 0, 0, 0, 0, 0, 0, 0, 0, 0, 0, 0, 0, 0, 0, 0, 0, 0, 0, 1, 1, 2, 3, 4, 4,
  4, 4, 4, 4, 4, 4, 4, 4, 4, 4, 5, 5, 6, 6, 6, 6, 6, 6, 6, 6, 6, 6, 6};

static const char *confchk_access_pattern_hint2_choices[] = {
  __WT_CONFIG_CHOICE_none, __WT_CONFIG_CHOICE_random, __WT_CONFIG_CHOICE_sequential, NULL};
const char __WT_CONFIG_CHOICE_best[] = "best";
const char __WT_CONFIG_CHOICE_first[] = "first";

static const char *confchk_block_allocation_choices[] = {
  __WT_CONFIG_CHOICE_best, __WT_CONFIG_CHOICE_first, NULL};
const char __WT_CONFIG_CHOICE_uncompressed[] = "uncompressed";
const char __WT_CONFIG_CHOICE_unencrypted[] = "unencrypted";

static const char *confchk_checksum_choices[] = {__WT_CONFIG_CHOICE_on, __WT_CONFIG_CHOICE_off,
  __WT_CONFIG_CHOICE_uncompressed, __WT_CONFIG_CHOICE_unencrypted, NULL};

static const WT_CONFIG_CHECK confchk_WT_SESSION_create_encryption_subconfigs[] = {
  {"keyid", "string", NULL, NULL, NULL, 0, NULL, WT_CONFIG_COMPILED_TYPE_STRING, 21, INT64_MIN,
    INT64_MAX, NULL},
  {"name", "string", NULL, NULL, NULL, 0, NULL, WT_CONFIG_COMPILED_TYPE_STRING, 20, INT64_MIN,
    INT64_MAX, NULL},
  {NULL, NULL, NULL, NULL, NULL, 0, NULL, 0, 0, 0, 0, NULL}};

static const uint8_t
  confchk_WT_SESSION_create_encryption_subconfigs_jump[WT_CONFIG_JUMP_TABLE_SIZE] = {0, 0, 0, 0, 0,
    0, 0, 0, 0, 0, 0, 0, 0, 0, 0, 0, 0, 0, 0, 0, 0, 0, 0, 0, 0, 0, 0, 0, 0, 0, 0, 0, 0, 0, 0, 0, 0,
    0, 0, 0, 0, 0, 0, 0, 0, 0, 0, 0, 0, 0, 0, 0, 0, 0, 0, 0, 0, 0, 0, 0, 0, 0, 0, 0, 0, 0, 0, 0, 0,
    0, 0, 0, 0, 0, 0, 0, 0, 0, 0, 0, 0, 0, 0, 0, 0, 0, 0, 0, 0, 0, 0, 0, 0, 0, 0, 0, 0, 0, 0, 0, 0,
    0, 0, 0, 0, 0, 0, 0, 1, 1, 1, 2, 2, 2, 2, 2, 2, 2, 2, 2, 2, 2, 2, 2, 2, 2, 2, 2};
const char __WT_CONFIG_CHOICE_btree[] = "btree";

static const char *confchk_format_choices[] = {__WT_CONFIG_CHOICE_btree, NULL};

static const char *confchk_compare_timestamp_choices[] = {__WT_CONFIG_CHOICE_oldest,
  __WT_CONFIG_CHOICE_oldest_timestamp, __WT_CONFIG_CHOICE_stable,
  __WT_CONFIG_CHOICE_stable_timestamp, NULL};

static const WT_CONFIG_CHECK confchk_WT_SESSION_create_import_subconfigs[] = {
  {"compare_timestamp", "string", NULL,
    "choices=[\"oldest\",\"oldest_timestamp\",\"stable\","
    "\"stable_timestamp\"]",
    NULL, 0, NULL, WT_CONFIG_COMPILED_TYPE_STRING, 103, INT64_MIN, INT64_MAX,
    confchk_compare_timestamp_choices},
  {"enabled", "boolean", NULL, NULL, NULL, 0, NULL, WT_CONFIG_COMPILED_TYPE_BOOLEAN, 37, INT64_MIN,
    INT64_MAX, NULL},
  {"file_metadata", "string", NULL, NULL, NULL, 0, NULL, WT_CONFIG_COMPILED_TYPE_STRING, 104,
    INT64_MIN, INT64_MAX, NULL},
  {"metadata_file", "string", NULL, NULL, NULL, 0, NULL, WT_CONFIG_COMPILED_TYPE_STRING, 105,
    INT64_MIN, INT64_MAX, NULL},
  {"panic_corrupt", "boolean", NULL, NULL, NULL, 0, NULL, WT_CONFIG_COMPILED_TYPE_BOOLEAN, 106,
    INT64_MIN, INT64_MAX, NULL},
  {"repair", "boolean", NULL, NULL, NULL, 0, NULL, WT_CONFIG_COMPILED_TYPE_BOOLEAN, 107, INT64_MIN,
    INT64_MAX, NULL},
  {NULL, NULL, NULL, NULL, NULL, 0, NULL, 0, 0, 0, 0, NULL}};

static const uint8_t confchk_WT_SESSION_create_import_subconfigs_jump[WT_CONFIG_JUMP_TABLE_SIZE] = {
  0, 0, 0, 0, 0, 0, 0, 0, 0, 0, 0, 0, 0, 0, 0, 0, 0, 0, 0, 0, 0, 0, 0, 0, 0, 0, 0, 0, 0, 0, 0, 0, 0,
  0, 0, 0, 0, 0, 0, 0, 0, 0, 0, 0, 0, 0, 0, 0, 0, 0, 0, 0, 0, 0, 0, 0, 0, 0, 0, 0, 0, 0, 0, 0, 0, 0,
  0, 0, 0, 0, 0, 0, 0, 0, 0, 0, 0, 0, 0, 0, 0, 0, 0, 0, 0, 0, 0, 0, 0, 0, 0, 0, 0, 0, 0, 0, 0, 0, 0,
  0, 1, 1, 2, 3, 3, 3, 3, 3, 3, 3, 4, 4, 4, 5, 5, 6, 6, 6, 6, 6, 6, 6, 6, 6, 6, 6, 6, 6};

static const WT_CONFIG_CHECK confchk_WT_SESSION_create_merge_custom_subconfigs[] = {
  {"prefix", "string", NULL, NULL, NULL, 0, NULL, WT_CONFIG_COMPILED_TYPE_STRING, 77, INT64_MIN,
    INT64_MAX, NULL},
  {"start_generation", "int", NULL, "min=0,max=10", NULL, 0, NULL, WT_CONFIG_COMPILED_TYPE_INT, 78,
    0, 10, NULL},
  {"suffix", "string", NULL, NULL, NULL, 0, NULL, WT_CONFIG_COMPILED_TYPE_STRING, 79, INT64_MIN,
    INT64_MAX, NULL},
  {NULL, NULL, NULL, NULL, NULL, 0, NULL, 0, 0, 0, 0, NULL}};

static const uint8_t
  confchk_WT_SESSION_create_merge_custom_subconfigs_jump[WT_CONFIG_JUMP_TABLE_SIZE] = {0, 0, 0, 0,
    0, 0, 0, 0, 0, 0, 0, 0, 0, 0, 0, 0, 0, 0, 0, 0, 0, 0, 0, 0, 0, 0, 0, 0, 0, 0, 0, 0, 0, 0, 0, 0,
    0, 0, 0, 0, 0, 0, 0, 0, 0, 0, 0, 0, 0, 0, 0, 0, 0, 0, 0, 0, 0, 0, 0, 0, 0, 0, 0, 0, 0, 0, 0, 0,
    0, 0, 0, 0, 0, 0, 0, 0, 0, 0, 0, 0, 0, 0, 0, 0, 0, 0, 0, 0, 0, 0, 0, 0, 0, 0, 0, 0, 0, 0, 0, 0,
    0, 0, 0, 0, 0, 0, 0, 0, 0, 0, 0, 0, 0, 1, 1, 1, 3, 3, 3, 3, 3, 3, 3, 3, 3, 3, 3, 3};

static const WT_CONFIG_CHECK confchk_WT_SESSION_create_lsm_subconfigs[] = {
  {"auto_throttle", "boolean", NULL, NULL, NULL, 0, NULL, WT_CONFIG_COMPILED_TYPE_BOOLEAN, 67,
    INT64_MIN, INT64_MAX, NULL},
  {"bloom", "boolean", NULL, NULL, NULL, 0, NULL, WT_CONFIG_COMPILED_TYPE_BOOLEAN, 68, INT64_MIN,
    INT64_MAX, NULL},
  {"bloom_bit_count", "int", NULL, "min=2,max=1000", NULL, 0, NULL, WT_CONFIG_COMPILED_TYPE_INT, 69,
    2, 1000, NULL},
  {"bloom_config", "string", NULL, NULL, NULL, 0, NULL, WT_CONFIG_COMPILED_TYPE_STRING, 70,
    INT64_MIN, INT64_MAX, NULL},
  {"bloom_hash_count", "int", NULL, "min=2,max=100", NULL, 0, NULL, WT_CONFIG_COMPILED_TYPE_INT, 71,
    2, 100, NULL},
  {"bloom_oldest", "boolean", NULL, NULL, NULL, 0, NULL, WT_CONFIG_COMPILED_TYPE_BOOLEAN, 72,
    INT64_MIN, INT64_MAX, NULL},
  {"chunk_count_limit", "int", NULL, NULL, NULL, 0, NULL, WT_CONFIG_COMPILED_TYPE_INT, 73,
    INT64_MIN, INT64_MAX, NULL},
  {"chunk_max", "int", NULL, "min=100MB,max=10TB", NULL, 0, NULL, WT_CONFIG_COMPILED_TYPE_INT, 74,
    100LL * WT_MEGABYTE, 10LL * WT_TERABYTE, NULL},
  {"chunk_size", "int", NULL, "min=512K,max=500MB", NULL, 0, NULL, WT_CONFIG_COMPILED_TYPE_INT, 75,
    512LL * WT_KILOBYTE, 500LL * WT_MEGABYTE, NULL},
  {"merge_custom", "category", NULL, NULL, confchk_WT_SESSION_create_merge_custom_subconfigs, 3,
    confchk_WT_SESSION_create_merge_custom_subconfigs_jump, WT_CONFIG_COMPILED_TYPE_CATEGORY, 76,
    INT64_MIN, INT64_MAX, NULL},
  {"merge_max", "int", NULL, "min=2,max=100", NULL, 0, NULL, WT_CONFIG_COMPILED_TYPE_INT, 80, 2,
    100, NULL},
  {"merge_min", "int", NULL, "max=100", NULL, 0, NULL, WT_CONFIG_COMPILED_TYPE_INT, 81, INT64_MIN,
    100, NULL},
  {NULL, NULL, NULL, NULL, NULL, 0, NULL, 0, 0, 0, 0, NULL}};

static const uint8_t confchk_WT_SESSION_create_lsm_subconfigs_jump[WT_CONFIG_JUMP_TABLE_SIZE] = {0,
  0, 0, 0, 0, 0, 0, 0, 0, 0, 0, 0, 0, 0, 0, 0, 0, 0, 0, 0, 0, 0, 0, 0, 0, 0, 0, 0, 0, 0, 0, 0, 0, 0,
  0, 0, 0, 0, 0, 0, 0, 0, 0, 0, 0, 0, 0, 0, 0, 0, 0, 0, 0, 0, 0, 0, 0, 0, 0, 0, 0, 0, 0, 0, 0, 0, 0,
  0, 0, 0, 0, 0, 0, 0, 0, 0, 0, 0, 0, 0, 0, 0, 0, 0, 0, 0, 0, 0, 0, 0, 0, 0, 0, 0, 0, 0, 0, 0, 1, 6,
  9, 9, 9, 9, 9, 9, 9, 9, 9, 9, 12, 12, 12, 12, 12, 12, 12, 12, 12, 12, 12, 12, 12, 12, 12, 12, 12,
  12};

static const WT_CONFIG_CHECK confchk_WT_SESSION_create_tiered_storage_subconfigs[] = {
  {"auth_token", "string", NULL, NULL, NULL, 0, NULL, WT_CONFIG_COMPILED_TYPE_STRING, 48, INT64_MIN,
    INT64_MAX, NULL},
  {"bucket", "string", NULL, NULL, NULL, 0, NULL, WT_CONFIG_COMPILED_TYPE_STRING, 49, INT64_MIN,
    INT64_MAX, NULL},
  {"bucket_prefix", "string", NULL, NULL, NULL, 0, NULL, WT_CONFIG_COMPILED_TYPE_STRING, 50,
    INT64_MIN, INT64_MAX, NULL},
  {"cache_directory", "string", NULL, NULL, NULL, 0, NULL, WT_CONFIG_COMPILED_TYPE_STRING, 51,
    INT64_MIN, INT64_MAX, NULL},
  {"local_retention", "int", NULL, "min=0,max=10000", NULL, 0, NULL, WT_CONFIG_COMPILED_TYPE_INT,
    52, 0, 10000, NULL},
  {"name", "string", NULL, NULL, NULL, 0, NULL, WT_CONFIG_COMPILED_TYPE_STRING, 20, INT64_MIN,
    INT64_MAX, NULL},
  {"object_target_size", "int", NULL, "min=0", NULL, 0, NULL, WT_CONFIG_COMPILED_TYPE_INT, 53, 0,
    INT64_MAX, NULL},
  {"shared", "boolean", NULL, NULL, NULL, 0, NULL, WT_CONFIG_COMPILED_TYPE_BOOLEAN, 54, INT64_MIN,
    INT64_MAX, NULL},
  {NULL, NULL, NULL, NULL, NULL, 0, NULL, 0, 0, 0, 0, NULL}};

static const uint8_t
  confchk_WT_SESSION_create_tiered_storage_subconfigs_jump[WT_CONFIG_JUMP_TABLE_SIZE] = {0, 0, 0, 0,
    0, 0, 0, 0, 0, 0, 0, 0, 0, 0, 0, 0, 0, 0, 0, 0, 0, 0, 0, 0, 0, 0, 0, 0, 0, 0, 0, 0, 0, 0, 0, 0,
    0, 0, 0, 0, 0, 0, 0, 0, 0, 0, 0, 0, 0, 0, 0, 0, 0, 0, 0, 0, 0, 0, 0, 0, 0, 0, 0, 0, 0, 0, 0, 0,
    0, 0, 0, 0, 0, 0, 0, 0, 0, 0, 0, 0, 0, 0, 0, 0, 0, 0, 0, 0, 0, 0, 0, 0, 0, 0, 0, 0, 0, 0, 1, 3,
    4, 4, 4, 4, 4, 4, 4, 4, 4, 5, 5, 6, 7, 7, 7, 7, 8, 8, 8, 8, 8, 8, 8, 8, 8, 8, 8, 8};

static const char *confchk_verbose3_choices[] = {__WT_CONFIG_CHOICE_write_timestamp, NULL};

static const char *confchk_write_timestamp_usage2_choices[] = {__WT_CONFIG_CHOICE_always,
  __WT_CONFIG_CHOICE_key_consistent, __WT_CONFIG_CHOICE_mixed_mode, __WT_CONFIG_CHOICE_never,
  __WT_CONFIG_CHOICE_none, __WT_CONFIG_CHOICE_ordered, NULL};

static const WT_CONFIG_CHECK confchk_WT_SESSION_create[] = {
  {"access_pattern_hint", "string", NULL, "choices=[\"none\",\"random\",\"sequential\"]", NULL, 0,
    NULL, WT_CONFIG_COMPILED_TYPE_STRING, 12, INT64_MIN, INT64_MAX,
    confchk_access_pattern_hint2_choices},
  {"allocation_size", "int", NULL, "min=512B,max=128MB", NULL, 0, NULL, WT_CONFIG_COMPILED_TYPE_INT,
    13, 512, 128LL * WT_MEGABYTE, NULL},
  {"app_metadata", "string", NULL, NULL, NULL, 0, NULL, WT_CONFIG_COMPILED_TYPE_STRING, 0,
    INT64_MIN, INT64_MAX, NULL},
  {"assert", "category", NULL, NULL, confchk_WT_SESSION_create_assert_subconfigs, 4,
    confchk_WT_SESSION_create_assert_subconfigs_jump, WT_CONFIG_COMPILED_TYPE_CATEGORY, 1,
    INT64_MIN, INT64_MAX, NULL},
  {"block_allocation", "string", NULL, "choices=[\"best\",\"first\"]", NULL, 0, NULL,
    WT_CONFIG_COMPILED_TYPE_STRING, 14, INT64_MIN, INT64_MAX, confchk_block_allocation_choices},
  {"block_compressor", "string", NULL, NULL, NULL, 0, NULL, WT_CONFIG_COMPILED_TYPE_STRING, 15,
    INT64_MIN, INT64_MAX, NULL},
  {"cache_resident", "boolean", NULL, NULL, NULL, 0, NULL, WT_CONFIG_COMPILED_TYPE_BOOLEAN, 16,
    INT64_MIN, INT64_MAX, NULL},
  {"checksum", "string", NULL,
    "choices=[\"on\",\"off\",\"uncompressed\","
    "\"unencrypted\"]",
    NULL, 0, NULL, WT_CONFIG_COMPILED_TYPE_STRING, 17, INT64_MIN, INT64_MAX,
    confchk_checksum_choices},
  {"colgroups", "list", NULL, NULL, NULL, 0, NULL, WT_CONFIG_COMPILED_TYPE_LIST, 85, INT64_MIN,
    INT64_MAX, NULL},
  {"collator", "string", NULL, NULL, NULL, 0, NULL, WT_CONFIG_COMPILED_TYPE_STRING, 6, INT64_MIN,
    INT64_MAX, NULL},
  {"columns", "list", NULL, NULL, NULL, 0, NULL, WT_CONFIG_COMPILED_TYPE_LIST, 7, INT64_MIN,
    INT64_MAX, NULL},
  {"dictionary", "int", NULL, "min=0", NULL, 0, NULL, WT_CONFIG_COMPILED_TYPE_INT, 18, 0, INT64_MAX,
    NULL},
  {"encryption", "category", NULL, NULL, confchk_WT_SESSION_create_encryption_subconfigs, 2,
    confchk_WT_SESSION_create_encryption_subconfigs_jump, WT_CONFIG_COMPILED_TYPE_CATEGORY, 19,
    INT64_MIN, INT64_MAX, NULL},
  {"exclusive", "boolean", NULL, NULL, NULL, 0, NULL, WT_CONFIG_COMPILED_TYPE_BOOLEAN, 101,
    INT64_MIN, INT64_MAX, NULL},
  {"format", "string", NULL, "choices=[\"btree\"]", NULL, 0, NULL, WT_CONFIG_COMPILED_TYPE_STRING,
    22, INT64_MIN, INT64_MAX, confchk_format_choices},
  {"huffman_key", "string", NULL, NULL, NULL, 0, NULL, WT_CONFIG_COMPILED_TYPE_STRING, 23,
    INT64_MIN, INT64_MAX, NULL},
  {"huffman_value", "string", NULL, NULL, NULL, 0, NULL, WT_CONFIG_COMPILED_TYPE_STRING, 24,
    INT64_MIN, INT64_MAX, NULL},
  {"ignore_in_memory_cache_size", "boolean", NULL, NULL, NULL, 0, NULL,
    WT_CONFIG_COMPILED_TYPE_BOOLEAN, 25, INT64_MIN, INT64_MAX, NULL},
  {"immutable", "boolean", NULL, NULL, NULL, 0, NULL, WT_CONFIG_COMPILED_TYPE_BOOLEAN, 63,
    INT64_MIN, INT64_MAX, NULL},
  {"import", "category", NULL, NULL, confchk_WT_SESSION_create_import_subconfigs, 6,
    confchk_WT_SESSION_create_import_subconfigs_jump, WT_CONFIG_COMPILED_TYPE_CATEGORY, 102,
    INT64_MIN, INT64_MAX, NULL},
  {"internal_item_max", "int", NULL, "min=0", NULL, 0, NULL, WT_CONFIG_COMPILED_TYPE_INT, 26, 0,
    INT64_MAX, NULL},
  {"internal_key_max", "int", NULL, "min=0", NULL, 0, NULL, WT_CONFIG_COMPILED_TYPE_INT, 27, 0,
    INT64_MAX, NULL},
  {"internal_key_truncate", "boolean", NULL, NULL, NULL, 0, NULL, WT_CONFIG_COMPILED_TYPE_BOOLEAN,
    28, INT64_MIN, INT64_MAX, NULL},
  {"internal_page_max", "int", NULL, "min=512B,max=512MB", NULL, 0, NULL,
    WT_CONFIG_COMPILED_TYPE_INT, 29, 512, 512LL * WT_MEGABYTE, NULL},
  {"key_format", "format", __wt_struct_confchk, NULL, NULL, 0, NULL, WT_CONFIG_COMPILED_TYPE_FORMAT,
    30, INT64_MIN, INT64_MAX, NULL},
  {"key_gap", "int", NULL, "min=0", NULL, 0, NULL, WT_CONFIG_COMPILED_TYPE_INT, 31, 0, INT64_MAX,
    NULL},
  {"leaf_item_max", "int", NULL, "min=0", NULL, 0, NULL, WT_CONFIG_COMPILED_TYPE_INT, 32, 0,
    INT64_MAX, NULL},
  {"leaf_key_max", "int", NULL, "min=0", NULL, 0, NULL, WT_CONFIG_COMPILED_TYPE_INT, 33, 0,
    INT64_MAX, NULL},
  {"leaf_page_max", "int", NULL, "min=512B,max=512MB", NULL, 0, NULL, WT_CONFIG_COMPILED_TYPE_INT,
    34, 512, 512LL * WT_MEGABYTE, NULL},
  {"leaf_value_max", "int", NULL, "min=0", NULL, 0, NULL, WT_CONFIG_COMPILED_TYPE_INT, 35, 0,
    INT64_MAX, NULL},
  {"log", "category", NULL, NULL, confchk_WT_SESSION_create_log_subconfigs, 1,
    confchk_WT_SESSION_create_log_subconfigs_jump, WT_CONFIG_COMPILED_TYPE_CATEGORY, 36, INT64_MIN,
    INT64_MAX, NULL},
  {"lsm", "category", NULL, NULL, confchk_WT_SESSION_create_lsm_subconfigs, 12,
    confchk_WT_SESSION_create_lsm_subconfigs_jump, WT_CONFIG_COMPILED_TYPE_CATEGORY, 66, INT64_MIN,
    INT64_MAX, NULL},
  {"memory_page_image_max", "int", NULL, "min=0", NULL, 0, NULL, WT_CONFIG_COMPILED_TYPE_INT, 38, 0,
    INT64_MAX, NULL},
  {"memory_page_max", "int", NULL, "min=512B,max=10TB", NULL, 0, NULL, WT_CONFIG_COMPILED_TYPE_INT,
    39, 512, 10LL * WT_TERABYTE, NULL},
  {"os_cache_dirty_max", "int", NULL, "min=0", NULL, 0, NULL, WT_CONFIG_COMPILED_TYPE_INT, 40, 0,
    INT64_MAX, NULL},
  {"os_cache_max", "int", NULL, "min=0", NULL, 0, NULL, WT_CONFIG_COMPILED_TYPE_INT, 41, 0,
    INT64_MAX, NULL},
  {"prefix_compression", "boolean", NULL, NULL, NULL, 0, NULL, WT_CONFIG_COMPILED_TYPE_BOOLEAN, 42,
    INT64_MIN, INT64_MAX, NULL},
  {"prefix_compression_min", "int", NULL, "min=0", NULL, 0, NULL, WT_CONFIG_COMPILED_TYPE_INT, 43,
    0, INT64_MAX, NULL},
  {"source", "string", NULL, NULL, NULL, 0, NULL, WT_CONFIG_COMPILED_TYPE_STRING, 8, INT64_MIN,
    INT64_MAX, NULL},
  {"split_deepen_min_child", "int", NULL, NULL, NULL, 0, NULL, WT_CONFIG_COMPILED_TYPE_INT, 44,
    INT64_MIN, INT64_MAX, NULL},
  {"split_deepen_per_child", "int", NULL, NULL, NULL, 0, NULL, WT_CONFIG_COMPILED_TYPE_INT, 45,
    INT64_MIN, INT64_MAX, NULL},
  {"split_pct", "int", NULL, "min=50,max=100", NULL, 0, NULL, WT_CONFIG_COMPILED_TYPE_INT, 46, 50,
    100, NULL},
  {"tiered_storage", "category", NULL, NULL, confchk_WT_SESSION_create_tiered_storage_subconfigs, 8,
    confchk_WT_SESSION_create_tiered_storage_subconfigs_jump, WT_CONFIG_COMPILED_TYPE_CATEGORY, 47,
    INT64_MIN, INT64_MAX, NULL},
  {"type", "string", NULL, NULL, NULL, 0, NULL, WT_CONFIG_COMPILED_TYPE_STRING, 9, INT64_MIN,
    INT64_MAX, NULL},
  {"value_format", "format", __wt_struct_confchk, NULL, NULL, 0, NULL,
    WT_CONFIG_COMPILED_TYPE_FORMAT, 55, INT64_MIN, INT64_MAX, NULL},
  {"verbose", "list", NULL, "choices=[\"write_timestamp\"]", NULL, 0, NULL,
    WT_CONFIG_COMPILED_TYPE_LIST, 10, INT64_MIN, INT64_MAX, confchk_verbose3_choices},
  {"write_timestamp_usage", "string", NULL,
    "choices=[\"always\",\"key_consistent\",\"mixed_mode\","
    "\"never\",\"none\",\"ordered\"]",
    NULL, 0, NULL, WT_CONFIG_COMPILED_TYPE_STRING, 11, INT64_MIN, INT64_MAX,
    confchk_write_timestamp_usage2_choices},
  {NULL, NULL, NULL, NULL, NULL, 0, NULL, 0, 0, 0, 0, NULL}};

static const uint8_t confchk_WT_SESSION_create_jump[WT_CONFIG_JUMP_TABLE_SIZE] = {0, 0, 0, 0, 0, 0,
  0, 0, 0, 0, 0, 0, 0, 0, 0, 0, 0, 0, 0, 0, 0, 0, 0, 0, 0, 0, 0, 0, 0, 0, 0, 0, 0, 0, 0, 0, 0, 0, 0,
  0, 0, 0, 0, 0, 0, 0, 0, 0, 0, 0, 0, 0, 0, 0, 0, 0, 0, 0, 0, 0, 0, 0, 0, 0, 0, 0, 0, 0, 0, 0, 0, 0,
  0, 0, 0, 0, 0, 0, 0, 0, 0, 0, 0, 0, 0, 0, 0, 0, 0, 0, 0, 0, 0, 0, 0, 0, 0, 0, 4, 6, 11, 12, 14,
  15, 15, 17, 24, 24, 26, 32, 34, 34, 36, 38, 38, 38, 42, 44, 44, 46, 47, 47, 47, 47, 47, 47, 47,
  47};

static const WT_CONFIG_CHECK confchk_WT_SESSION_drop[] = {
  {"checkpoint_wait", "boolean", NULL, NULL, NULL, 0, NULL, WT_CONFIG_COMPILED_TYPE_BOOLEAN, 108,
    INT64_MIN, INT64_MAX, NULL},
  {"force", "boolean", NULL, NULL, NULL, 0, NULL, WT_CONFIG_COMPILED_TYPE_BOOLEAN, 109, INT64_MIN,
    INT64_MAX, NULL},
  {"lock_wait", "boolean", NULL, NULL, NULL, 0, NULL, WT_CONFIG_COMPILED_TYPE_BOOLEAN, 110,
    INT64_MIN, INT64_MAX, NULL},
  {"remove_files", "boolean", NULL, NULL, NULL, 0, NULL, WT_CONFIG_COMPILED_TYPE_BOOLEAN, 111,
    INT64_MIN, INT64_MAX, NULL},
  {"remove_shared", "boolean", NULL, NULL, NULL, 0, NULL, WT_CONFIG_COMPILED_TYPE_BOOLEAN, 112,
    INT64_MIN, INT64_MAX, NULL},
  {NULL, NULL, NULL, NULL, NULL, 0, NULL, 0, 0, 0, 0, NULL}};

static const uint8_t confchk_WT_SESSION_drop_jump[WT_CONFIG_JUMP_TABLE_SIZE] = {0, 0, 0, 0, 0, 0, 0,
  0, 0, 0, 0, 0, 0, 0, 0, 0, 0, 0, 0, 0, 0, 0, 0, 0, 0, 0, 0, 0, 0, 0, 0, 0, 0, 0, 0, 0, 0, 0, 0, 0,
  0, 0, 0, 0, 0, 0, 0, 0, 0, 0, 0, 0, 0, 0, 0, 0, 0, 0, 0, 0, 0, 0, 0, 0, 0, 0, 0, 0, 0, 0, 0, 0, 0,
  0, 0, 0, 0, 0, 0, 0, 0, 0, 0, 0, 0, 0, 0, 0, 0, 0, 0, 0, 0, 0, 0, 0, 0, 0, 0, 0, 1, 1, 1, 2, 2, 2,
  2, 2, 2, 3, 3, 3, 3, 3, 3, 5, 5, 5, 5, 5, 5, 5, 5, 5, 5, 5, 5, 5};

static const char *confchk_sync2_choices[] = {__WT_CONFIG_CHOICE_off, __WT_CONFIG_CHOICE_on, NULL};

static const WT_CONFIG_CHECK confchk_WT_SESSION_log_flush[] = {
  {"sync", "string", NULL, "choices=[\"off\",\"on\"]", NULL, 0, NULL,
    WT_CONFIG_COMPILED_TYPE_STRING, 113, INT64_MIN, INT64_MAX, confchk_sync2_choices},
  {NULL, NULL, NULL, NULL, NULL, 0, NULL, 0, 0, 0, 0, NULL}};

static const uint8_t confchk_WT_SESSION_log_flush_jump[WT_CONFIG_JUMP_TABLE_SIZE] = {0, 0, 0, 0, 0,
  0, 0, 0, 0, 0, 0, 0, 0, 0, 0, 0, 0, 0, 0, 0, 0, 0, 0, 0, 0, 0, 0, 0, 0, 0, 0, 0, 0, 0, 0, 0, 0, 0,
  0, 0, 0, 0, 0, 0, 0, 0, 0, 0, 0, 0, 0, 0, 0, 0, 0, 0, 0, 0, 0, 0, 0, 0, 0, 0, 0, 0, 0, 0, 0, 0, 0,
  0, 0, 0, 0, 0, 0, 0, 0, 0, 0, 0, 0, 0, 0, 0, 0, 0, 0, 0, 0, 0, 0, 0, 0, 0, 0, 0, 0, 0, 0, 0, 0, 0,
  0, 0, 0, 0, 0, 0, 0, 0, 0, 0, 0, 0, 1, 1, 1, 1, 1, 1, 1, 1, 1, 1, 1, 1};

static const WT_CONFIG_CHECK confchk_WT_SESSION_open_cursor_debug_subconfigs[] = {
  {"checkpoint_read_timestamp", "string", NULL, NULL, NULL, 0, NULL, WT_CONFIG_COMPILED_TYPE_STRING,
    117, INT64_MIN, INT64_MAX, NULL},
  {"dump_version", "boolean", NULL, NULL, NULL, 0, NULL, WT_CONFIG_COMPILED_TYPE_BOOLEAN, 118,
    INT64_MIN, INT64_MAX, NULL},
  {"release_evict", "boolean", NULL, NULL, NULL, 0, NULL, WT_CONFIG_COMPILED_TYPE_BOOLEAN, 119,
    INT64_MIN, INT64_MAX, NULL},
  {NULL, NULL, NULL, NULL, NULL, 0, NULL, 0, 0, 0, 0, NULL}};

static const uint8_t
  confchk_WT_SESSION_open_cursor_debug_subconfigs_jump[WT_CONFIG_JUMP_TABLE_SIZE] = {0, 0, 0, 0, 0,
    0, 0, 0, 0, 0, 0, 0, 0, 0, 0, 0, 0, 0, 0, 0, 0, 0, 0, 0, 0, 0, 0, 0, 0, 0, 0, 0, 0, 0, 0, 0, 0,
    0, 0, 0, 0, 0, 0, 0, 0, 0, 0, 0, 0, 0, 0, 0, 0, 0, 0, 0, 0, 0, 0, 0, 0, 0, 0, 0, 0, 0, 0, 0, 0,
    0, 0, 0, 0, 0, 0, 0, 0, 0, 0, 0, 0, 0, 0, 0, 0, 0, 0, 0, 0, 0, 0, 0, 0, 0, 0, 0, 0, 0, 0, 0, 1,
    2, 2, 2, 2, 2, 2, 2, 2, 2, 2, 2, 2, 2, 2, 3, 3, 3, 3, 3, 3, 3, 3, 3, 3, 3, 3, 3};
const char __WT_CONFIG_CHOICE_hex[] = "hex";
const char __WT_CONFIG_CHOICE_json[] = "json";
const char __WT_CONFIG_CHOICE_pretty[] = "pretty";
const char __WT_CONFIG_CHOICE_pretty_hex[] = "pretty_hex";
const char __WT_CONFIG_CHOICE_print[] = "print";

static const char *confchk_dump_choices[] = {__WT_CONFIG_CHOICE_hex, __WT_CONFIG_CHOICE_json,
  __WT_CONFIG_CHOICE_pretty, __WT_CONFIG_CHOICE_pretty_hex, __WT_CONFIG_CHOICE_print, NULL};

static const WT_CONFIG_CHECK confchk_WT_SESSION_open_cursor_incremental_subconfigs[] = {
  {"consolidate", "boolean", NULL, NULL, NULL, 0, NULL, WT_CONFIG_COMPILED_TYPE_BOOLEAN, 122,
    INT64_MIN, INT64_MAX, NULL},
  {"enabled", "boolean", NULL, NULL, NULL, 0, NULL, WT_CONFIG_COMPILED_TYPE_BOOLEAN, 37, INT64_MIN,
    INT64_MAX, NULL},
  {"file", "string", NULL, NULL, NULL, 0, NULL, WT_CONFIG_COMPILED_TYPE_STRING, 123, INT64_MIN,
    INT64_MAX, NULL},
  {"force_stop", "boolean", NULL, NULL, NULL, 0, NULL, WT_CONFIG_COMPILED_TYPE_BOOLEAN, 124,
    INT64_MIN, INT64_MAX, NULL},
  {"granularity", "int", NULL, "min=4KB,max=2GB", NULL, 0, NULL, WT_CONFIG_COMPILED_TYPE_INT, 125,
    4LL * WT_KILOBYTE, 2LL * WT_GIGABYTE, NULL},
  {"src_id", "string", NULL, NULL, NULL, 0, NULL, WT_CONFIG_COMPILED_TYPE_STRING, 126, INT64_MIN,
    INT64_MAX, NULL},
  {"this_id", "string", NULL, NULL, NULL, 0, NULL, WT_CONFIG_COMPILED_TYPE_STRING, 127, INT64_MIN,
    INT64_MAX, NULL},
  {NULL, NULL, NULL, NULL, NULL, 0, NULL, 0, 0, 0, 0, NULL}};

static const uint8_t
  confchk_WT_SESSION_open_cursor_incremental_subconfigs_jump[WT_CONFIG_JUMP_TABLE_SIZE] = {0, 0, 0,
    0, 0, 0, 0, 0, 0, 0, 0, 0, 0, 0, 0, 0, 0, 0, 0, 0, 0, 0, 0, 0, 0, 0, 0, 0, 0, 0, 0, 0, 0, 0, 0,
    0, 0, 0, 0, 0, 0, 0, 0, 0, 0, 0, 0, 0, 0, 0, 0, 0, 0, 0, 0, 0, 0, 0, 0, 0, 0, 0, 0, 0, 0, 0, 0,
    0, 0, 0, 0, 0, 0, 0, 0, 0, 0, 0, 0, 0, 0, 0, 0, 0, 0, 0, 0, 0, 0, 0, 0, 0, 0, 0, 0, 0, 0, 0, 0,
    0, 1, 1, 2, 4, 5, 5, 5, 5, 5, 5, 5, 5, 5, 5, 5, 5, 6, 7, 7, 7, 7, 7, 7, 7, 7, 7, 7, 7};
const char __WT_CONFIG_CHOICE_size[] = "size";

static const char *confchk_statistics2_choices[] = {__WT_CONFIG_CHOICE_all,
  __WT_CONFIG_CHOICE_cache_walk, __WT_CONFIG_CHOICE_fast, __WT_CONFIG_CHOICE_clear,
  __WT_CONFIG_CHOICE_size, __WT_CONFIG_CHOICE_tree_walk, NULL};

static const WT_CONFIG_CHECK confchk_WT_SESSION_open_cursor[] = {
  {"append", "boolean", NULL, NULL, NULL, 0, NULL, WT_CONFIG_COMPILED_TYPE_BOOLEAN, 88, INT64_MIN,
    INT64_MAX, NULL},
  {"bulk", "string", NULL, NULL, NULL, 0, NULL, WT_CONFIG_COMPILED_TYPE_STRING, 114, INT64_MIN,
    INT64_MAX, NULL},
  {"checkpoint", "string", NULL, NULL, NULL, 0, NULL, WT_CONFIG_COMPILED_TYPE_STRING, 56, INT64_MIN,
    INT64_MAX, NULL},
  {"checkpoint_use_history", "boolean", NULL, NULL, NULL, 0, NULL, WT_CONFIG_COMPILED_TYPE_BOOLEAN,
    115, INT64_MIN, INT64_MAX, NULL},
  {"checkpoint_wait", "boolean", NULL, NULL, NULL, 0, NULL, WT_CONFIG_COMPILED_TYPE_BOOLEAN, 108,
    INT64_MIN, INT64_MAX, NULL},
  {"debug", "category", NULL, NULL, confchk_WT_SESSION_open_cursor_debug_subconfigs, 3,
    confchk_WT_SESSION_open_cursor_debug_subconfigs_jump, WT_CONFIG_COMPILED_TYPE_CATEGORY, 116,
    INT64_MIN, INT64_MAX, NULL},
  {"dump", "string", NULL,
    "choices=[\"hex\",\"json\",\"pretty\",\"pretty_hex\","
    "\"print\"]",
    NULL, 0, NULL, WT_CONFIG_COMPILED_TYPE_STRING, 120, INT64_MIN, INT64_MAX, confchk_dump_choices},
  {"incremental", "category", NULL, NULL, confchk_WT_SESSION_open_cursor_incremental_subconfigs, 7,
    confchk_WT_SESSION_open_cursor_incremental_subconfigs_jump, WT_CONFIG_COMPILED_TYPE_CATEGORY,
    121, INT64_MIN, INT64_MAX, NULL},
  {"next_random", "boolean", NULL, NULL, NULL, 0, NULL, WT_CONFIG_COMPILED_TYPE_BOOLEAN, 128,
    INT64_MIN, INT64_MAX, NULL},
  {"next_random_sample_size", "string", NULL, NULL, NULL, 0, NULL, WT_CONFIG_COMPILED_TYPE_STRING,
    129, INT64_MIN, INT64_MAX, NULL},
  {"next_random_seed", "string", NULL, NULL, NULL, 0, NULL, WT_CONFIG_COMPILED_TYPE_STRING, 130,
    INT64_MIN, INT64_MAX, NULL},
  {"overwrite", "boolean", NULL, NULL, NULL, 0, NULL, WT_CONFIG_COMPILED_TYPE_BOOLEAN, 89,
    INT64_MIN, INT64_MAX, NULL},
  {"prefix_search", "boolean", NULL, NULL, NULL, 0, NULL, WT_CONFIG_COMPILED_TYPE_BOOLEAN, 90,
    INT64_MIN, INT64_MAX, NULL},
  {"raw", "boolean", NULL, NULL, NULL, 0, NULL, WT_CONFIG_COMPILED_TYPE_BOOLEAN, 131, INT64_MIN,
    INT64_MAX, NULL},
  {"read_once", "boolean", NULL, NULL, NULL, 0, NULL, WT_CONFIG_COMPILED_TYPE_BOOLEAN, 132,
    INT64_MIN, INT64_MAX, NULL},
  {"readonly", "boolean", NULL, NULL, NULL, 0, NULL, WT_CONFIG_COMPILED_TYPE_BOOLEAN, 60, INT64_MIN,
    INT64_MAX, NULL},
  {"skip_sort_check", "boolean", NULL, NULL, NULL, 0, NULL, WT_CONFIG_COMPILED_TYPE_BOOLEAN, 133,
    INT64_MIN, INT64_MAX, NULL},
  {"statistics", "list", NULL,
    "choices=[\"all\",\"cache_walk\",\"fast\",\"clear\","
    "\"size\",\"tree_walk\"]",
    NULL, 0, NULL, WT_CONFIG_COMPILED_TYPE_LIST, 134, INT64_MIN, INT64_MAX,
    confchk_statistics2_choices},
  {"target", "list", NULL, NULL, NULL, 0, NULL, WT_CONFIG_COMPILED_TYPE_LIST, 135, INT64_MIN,
    INT64_MAX, NULL},
  {NULL, NULL, NULL, NULL, NULL, 0, NULL, 0, 0, 0, 0, NULL}};

static const uint8_t confchk_WT_SESSION_open_cursor_jump[WT_CONFIG_JUMP_TABLE_SIZE] = {0, 0, 0, 0,
  0, 0, 0, 0, 0, 0, 0, 0, 0, 0, 0, 0, 0, 0, 0, 0, 0, 0, 0, 0, 0, 0, 0, 0, 0, 0, 0, 0, 0, 0, 0, 0, 0,
  0, 0, 0, 0, 0, 0, 0, 0, 0, 0, 0, 0, 0, 0, 0, 0, 0, 0, 0, 0, 0, 0, 0, 0, 0, 0, 0, 0, 0, 0, 0, 0, 0,
  0, 0, 0, 0, 0, 0, 0, 0, 0, 0, 0, 0, 0, 0, 0, 0, 0, 0, 0, 0, 0, 0, 0, 0, 0, 0, 0, 0, 1, 2, 5, 7, 7,
  7, 7, 7, 8, 8, 8, 8, 8, 11, 12, 13, 13, 16, 18, 19, 19, 19, 19, 19, 19, 19, 19, 19, 19, 19};

static const WT_CONFIG_CHECK confchk_WT_SESSION_prepare_transaction[] = {
  {"prepare_timestamp", "string", NULL, NULL, NULL, 0, NULL, WT_CONFIG_COMPILED_TYPE_STRING, 157,
    INT64_MIN, INT64_MAX, NULL},
  {NULL, NULL, NULL, NULL, NULL, 0, NULL, 0, 0, 0, 0, NULL}};

static const uint8_t confchk_WT_SESSION_prepare_transaction_jump[WT_CONFIG_JUMP_TABLE_SIZE] = {0, 0,
  0, 0, 0, 0, 0, 0, 0, 0, 0, 0, 0, 0, 0, 0, 0, 0, 0, 0, 0, 0, 0, 0, 0, 0, 0, 0, 0, 0, 0, 0, 0, 0, 0,
  0, 0, 0, 0, 0, 0, 0, 0, 0, 0, 0, 0, 0, 0, 0, 0, 0, 0, 0, 0, 0, 0, 0, 0, 0, 0, 0, 0, 0, 0, 0, 0, 0,
  0, 0, 0, 0, 0, 0, 0, 0, 0, 0, 0, 0, 0, 0, 0, 0, 0, 0, 0, 0, 0, 0, 0, 0, 0, 0, 0, 0, 0, 0, 0, 0, 0,
  0, 0, 0, 0, 0, 0, 0, 0, 0, 0, 0, 0, 1, 1, 1, 1, 1, 1, 1, 1, 1, 1, 1, 1, 1, 1, 1};
const char __WT_CONFIG_CHOICE_commit[] = "commit";
const char __WT_CONFIG_CHOICE_first_commit[] = "first_commit";
const char __WT_CONFIG_CHOICE_prepare[] = "prepare";

static const char *confchk_get2_choices[] = {__WT_CONFIG_CHOICE_commit,
  __WT_CONFIG_CHOICE_first_commit, __WT_CONFIG_CHOICE_prepare, __WT_CONFIG_CHOICE_read, NULL};

static const WT_CONFIG_CHECK confchk_WT_SESSION_query_timestamp[] = {
  {"get", "string", NULL,
    "choices=[\"commit\",\"first_commit\",\"prepare\","
    "\"read\"]",
    NULL, 0, NULL, WT_CONFIG_COMPILED_TYPE_STRING, 136, INT64_MIN, INT64_MAX, confchk_get2_choices},
  {NULL, NULL, NULL, NULL, NULL, 0, NULL, 0, 0, 0, 0, NULL}};

static const uint8_t confchk_WT_SESSION_query_timestamp_jump[WT_CONFIG_JUMP_TABLE_SIZE] = {0, 0, 0,
  0, 0, 0, 0, 0, 0, 0, 0, 0, 0, 0, 0, 0, 0, 0, 0, 0, 0, 0, 0, 0, 0, 0, 0, 0, 0, 0, 0, 0, 0, 0, 0, 0,
  0, 0, 0, 0, 0, 0, 0, 0, 0, 0, 0, 0, 0, 0, 0, 0, 0, 0, 0, 0, 0, 0, 0, 0, 0, 0, 0, 0, 0, 0, 0, 0, 0,
  0, 0, 0, 0, 0, 0, 0, 0, 0, 0, 0, 0, 0, 0, 0, 0, 0, 0, 0, 0, 0, 0, 0, 0, 0, 0, 0, 0, 0, 0, 0, 0, 0,
  0, 0, 1, 1, 1, 1, 1, 1, 1, 1, 1, 1, 1, 1, 1, 1, 1, 1, 1, 1, 1, 1, 1, 1, 1, 1};

static const char *confchk_isolation3_choices[] = {__WT_CONFIG_CHOICE_read_uncommitted,
  __WT_CONFIG_CHOICE_read_committed, __WT_CONFIG_CHOICE_snapshot, NULL};

static const WT_CONFIG_CHECK confchk_WT_SESSION_reconfigure[] = {
  {"cache_cursors", "boolean", NULL, NULL, NULL, 0, NULL, WT_CONFIG_COMPILED_TYPE_BOOLEAN, 270,
    INT64_MIN, INT64_MAX, NULL},
  {"cache_max_wait_ms", "int", NULL, "min=0", NULL, 0, NULL, WT_CONFIG_COMPILED_TYPE_INT, 183, 0,
    INT64_MAX, NULL},
  {"debug", "category", NULL, NULL, confchk_WT_CONNECTION_open_session_debug_subconfigs, 2,
    confchk_WT_CONNECTION_open_session_debug_subconfigs_jump, WT_CONFIG_COMPILED_TYPE_CATEGORY, 116,
    INT64_MIN, INT64_MAX, NULL},
  {"ignore_cache_size", "boolean", NULL, NULL, NULL, 0, NULL, WT_CONFIG_COMPILED_TYPE_BOOLEAN, 273,
    INT64_MIN, INT64_MAX, NULL},
  {"isolation", "string", NULL,
    "choices=[\"read-uncommitted\",\"read-committed\","
    "\"snapshot\"]",
    NULL, 0, NULL, WT_CONFIG_COMPILED_TYPE_STRING, 150, INT64_MIN, INT64_MAX,
    confchk_isolation3_choices},
  {"prefetch", "category", NULL, NULL, confchk_WT_CONNECTION_open_session_prefetch_subconfigs, 1,
    confchk_WT_CONNECTION_open_session_prefetch_subconfigs_jump, WT_CONFIG_COMPILED_TYPE_CATEGORY,
    274, INT64_MIN, INT64_MAX, NULL},
  {NULL, NULL, NULL, NULL, NULL, 0, NULL, 0, 0, 0, 0, NULL}};

static const uint8_t confchk_WT_SESSION_reconfigure_jump[WT_CONFIG_JUMP_TABLE_SIZE] = {0, 0, 0, 0,
  0, 0, 0, 0, 0, 0, 0, 0, 0, 0, 0, 0, 0, 0, 0, 0, 0, 0, 0, 0, 0, 0, 0, 0, 0, 0, 0, 0, 0, 0, 0, 0, 0,
  0, 0, 0, 0, 0, 0, 0, 0, 0, 0, 0, 0, 0, 0, 0, 0, 0, 0, 0, 0, 0, 0, 0, 0, 0, 0, 0, 0, 0, 0, 0, 0, 0,
  0, 0, 0, 0, 0, 0, 0, 0, 0, 0, 0, 0, 0, 0, 0, 0, 0, 0, 0, 0, 0, 0, 0, 0, 0, 0, 0, 0, 0, 0, 2, 3, 3,
  3, 3, 3, 5, 5, 5, 5, 5, 5, 5, 6, 6, 6, 6, 6, 6, 6, 6, 6, 6, 6, 6, 6, 6, 6};

static const WT_CONFIG_CHECK confchk_WT_SESSION_rollback_transaction[] = {
  {"operation_timeout_ms", "int", NULL, "min=0", NULL, 0, NULL, WT_CONFIG_COMPILED_TYPE_INT, 152, 0,
    INT64_MAX, NULL},
  {NULL, NULL, NULL, NULL, NULL, 0, NULL, 0, 0, 0, 0, NULL}};

static const uint8_t confchk_WT_SESSION_rollback_transaction_jump[WT_CONFIG_JUMP_TABLE_SIZE] = {0,
  0, 0, 0, 0, 0, 0, 0, 0, 0, 0, 0, 0, 0, 0, 0, 0, 0, 0, 0, 0, 0, 0, 0, 0, 0, 0, 0, 0, 0, 0, 0, 0, 0,
  0, 0, 0, 0, 0, 0, 0, 0, 0, 0, 0, 0, 0, 0, 0, 0, 0, 0, 0, 0, 0, 0, 0, 0, 0, 0, 0, 0, 0, 0, 0, 0, 0,
  0, 0, 0, 0, 0, 0, 0, 0, 0, 0, 0, 0, 0, 0, 0, 0, 0, 0, 0, 0, 0, 0, 0, 0, 0, 0, 0, 0, 0, 0, 0, 0, 0,
  0, 0, 0, 0, 0, 0, 0, 0, 0, 0, 0, 0, 1, 1, 1, 1, 1, 1, 1, 1, 1, 1, 1, 1, 1, 1, 1, 1};

static const WT_CONFIG_CHECK confchk_WT_SESSION_salvage[] = {
  {"force", "boolean", NULL, NULL, NULL, 0, NULL, WT_CONFIG_COMPILED_TYPE_BOOLEAN, 109, INT64_MIN,
    INT64_MAX, NULL},
  {NULL, NULL, NULL, NULL, NULL, 0, NULL, 0, 0, 0, 0, NULL}};

static const uint8_t confchk_WT_SESSION_salvage_jump[WT_CONFIG_JUMP_TABLE_SIZE] = {0, 0, 0, 0, 0, 0,
  0, 0, 0, 0, 0, 0, 0, 0, 0, 0, 0, 0, 0, 0, 0, 0, 0, 0, 0, 0, 0, 0, 0, 0, 0, 0, 0, 0, 0, 0, 0, 0, 0,
  0, 0, 0, 0, 0, 0, 0, 0, 0, 0, 0, 0, 0, 0, 0, 0, 0, 0, 0, 0, 0, 0, 0, 0, 0, 0, 0, 0, 0, 0, 0, 0, 0,
  0, 0, 0, 0, 0, 0, 0, 0, 0, 0, 0, 0, 0, 0, 0, 0, 0, 0, 0, 0, 0, 0, 0, 0, 0, 0, 0, 0, 0, 0, 0, 1, 1,
  1, 1, 1, 1, 1, 1, 1, 1, 1, 1, 1, 1, 1, 1, 1, 1, 1, 1, 1, 1, 1, 1, 1};

static const WT_CONFIG_CHECK confchk_WT_SESSION_timestamp_transaction[] = {
  {"commit_timestamp", "string", NULL, NULL, NULL, 0, NULL, WT_CONFIG_COMPILED_TYPE_STRING, 2,
    INT64_MIN, INT64_MAX, NULL},
  {"durable_timestamp", "string", NULL, NULL, NULL, 0, NULL, WT_CONFIG_COMPILED_TYPE_STRING, 3,
    INT64_MIN, INT64_MAX, NULL},
  {"prepare_timestamp", "string", NULL, NULL, NULL, 0, NULL, WT_CONFIG_COMPILED_TYPE_STRING, 157,
    INT64_MIN, INT64_MAX, NULL},
  {"read_timestamp", "string", NULL, NULL, NULL, 0, NULL, WT_CONFIG_COMPILED_TYPE_STRING, 4,
    INT64_MIN, INT64_MAX, NULL},
  {NULL, NULL, NULL, NULL, NULL, 0, NULL, 0, 0, 0, 0, NULL}};

static const uint8_t confchk_WT_SESSION_timestamp_transaction_jump[WT_CONFIG_JUMP_TABLE_SIZE] = {0,
  0, 0, 0, 0, 0, 0, 0, 0, 0, 0, 0, 0, 0, 0, 0, 0, 0, 0, 0, 0, 0, 0, 0, 0, 0, 0, 0, 0, 0, 0, 0, 0, 0,
  0, 0, 0, 0, 0, 0, 0, 0, 0, 0, 0, 0, 0, 0, 0, 0, 0, 0, 0, 0, 0, 0, 0, 0, 0, 0, 0, 0, 0, 0, 0, 0, 0,
  0, 0, 0, 0, 0, 0, 0, 0, 0, 0, 0, 0, 0, 0, 0, 0, 0, 0, 0, 0, 0, 0, 0, 0, 0, 0, 0, 0, 0, 0, 0, 0, 0,
  1, 2, 2, 2, 2, 2, 2, 2, 2, 2, 2, 2, 2, 3, 3, 4, 4, 4, 4, 4, 4, 4, 4, 4, 4, 4, 4, 4};

static const WT_CONFIG_CHECK confchk_WT_SESSION_verify[] = {
  {"do_not_clear_txn_id", "boolean", NULL, NULL, NULL, 0, NULL, WT_CONFIG_COMPILED_TYPE_BOOLEAN,
    137, INT64_MIN, INT64_MAX, NULL},
  {"dump_address", "boolean", NULL, NULL, NULL, 0, NULL, WT_CONFIG_COMPILED_TYPE_BOOLEAN, 138,
    INT64_MIN, INT64_MAX, NULL},
  {"dump_all_data", "boolean", NULL, NULL, NULL, 0, NULL, WT_CONFIG_COMPILED_TYPE_BOOLEAN, 139,
    INT64_MIN, INT64_MAX, NULL},
  {"dump_blocks", "boolean", NULL, NULL, NULL, 0, NULL, WT_CONFIG_COMPILED_TYPE_BOOLEAN, 140,
    INT64_MIN, INT64_MAX, NULL},
  {"dump_key_data", "boolean", NULL, NULL, NULL, 0, NULL, WT_CONFIG_COMPILED_TYPE_BOOLEAN, 141,
    INT64_MIN, INT64_MAX, NULL},
  {"dump_layout", "boolean", NULL, NULL, NULL, 0, NULL, WT_CONFIG_COMPILED_TYPE_BOOLEAN, 142,
    INT64_MIN, INT64_MAX, NULL},
  {"dump_offsets", "list", NULL, NULL, NULL, 0, NULL, WT_CONFIG_COMPILED_TYPE_LIST, 143, INT64_MIN,
    INT64_MAX, NULL},
  {"dump_pages", "boolean", NULL, NULL, NULL, 0, NULL, WT_CONFIG_COMPILED_TYPE_BOOLEAN, 144,
    INT64_MIN, INT64_MAX, NULL},
  {"dump_tree_shape", "boolean", NULL, NULL, NULL, 0, NULL, WT_CONFIG_COMPILED_TYPE_BOOLEAN, 145,
    INT64_MIN, INT64_MAX, NULL},
  {"read_corrupt", "boolean", NULL, NULL, NULL, 0, NULL, WT_CONFIG_COMPILED_TYPE_BOOLEAN, 146,
    INT64_MIN, INT64_MAX, NULL},
  {"stable_timestamp", "boolean", NULL, NULL, NULL, 0, NULL, WT_CONFIG_COMPILED_TYPE_BOOLEAN, 147,
    INT64_MIN, INT64_MAX, NULL},
  {"strict", "boolean", NULL, NULL, NULL, 0, NULL, WT_CONFIG_COMPILED_TYPE_BOOLEAN, 148, INT64_MIN,
    INT64_MAX, NULL},
  {NULL, NULL, NULL, NULL, NULL, 0, NULL, 0, 0, 0, 0, NULL}};

static const uint8_t confchk_WT_SESSION_verify_jump[WT_CONFIG_JUMP_TABLE_SIZE] = {0, 0, 0, 0, 0, 0,
  0, 0, 0, 0, 0, 0, 0, 0, 0, 0, 0, 0, 0, 0, 0, 0, 0, 0, 0, 0, 0, 0, 0, 0, 0, 0, 0, 0, 0, 0, 0, 0, 0,
  0, 0, 0, 0, 0, 0, 0, 0, 0, 0, 0, 0, 0, 0, 0, 0, 0, 0, 0, 0, 0, 0, 0, 0, 0, 0, 0, 0, 0, 0, 0, 0, 0,
  0, 0, 0, 0, 0, 0, 0, 0, 0, 0, 0, 0, 0, 0, 0, 0, 0, 0, 0, 0, 0, 0, 0, 0, 0, 0, 0, 0, 0, 9, 9, 9, 9,
  9, 9, 9, 9, 9, 9, 9, 9, 9, 9, 10, 12, 12, 12, 12, 12, 12, 12, 12, 12, 12, 12, 12};

static const char *confchk_verbose4_choices[] = {__WT_CONFIG_CHOICE_write_timestamp, NULL};

static const char *confchk_write_timestamp_usage3_choices[] = {__WT_CONFIG_CHOICE_always,
  __WT_CONFIG_CHOICE_key_consistent, __WT_CONFIG_CHOICE_mixed_mode, __WT_CONFIG_CHOICE_never,
  __WT_CONFIG_CHOICE_none, __WT_CONFIG_CHOICE_ordered, NULL};

static const WT_CONFIG_CHECK confchk_colgroup_meta[] = {
  {"app_metadata", "string", NULL, NULL, NULL, 0, NULL, WT_CONFIG_COMPILED_TYPE_STRING, 0,
    INT64_MIN, INT64_MAX, NULL},
  {"assert", "category", NULL, NULL, confchk_WT_SESSION_create_assert_subconfigs, 4,
    confchk_WT_SESSION_create_assert_subconfigs_jump, WT_CONFIG_COMPILED_TYPE_CATEGORY, 1,
    INT64_MIN, INT64_MAX, NULL},
  {"collator", "string", NULL, NULL, NULL, 0, NULL, WT_CONFIG_COMPILED_TYPE_STRING, 6, INT64_MIN,
    INT64_MAX, NULL},
  {"columns", "list", NULL, NULL, NULL, 0, NULL, WT_CONFIG_COMPILED_TYPE_LIST, 7, INT64_MIN,
    INT64_MAX, NULL},
  {"source", "string", NULL, NULL, NULL, 0, NULL, WT_CONFIG_COMPILED_TYPE_STRING, 8, INT64_MIN,
    INT64_MAX, NULL},
  {"type", "string", NULL, NULL, NULL, 0, NULL, WT_CONFIG_COMPILED_TYPE_STRING, 9, INT64_MIN,
    INT64_MAX, NULL},
  {"verbose", "list", NULL, "choices=[\"write_timestamp\"]", NULL, 0, NULL,
    WT_CONFIG_COMPILED_TYPE_LIST, 10, INT64_MIN, INT64_MAX, confchk_verbose4_choices},
  {"write_timestamp_usage", "string", NULL,
    "choices=[\"always\",\"key_consistent\",\"mixed_mode\","
    "\"never\",\"none\",\"ordered\"]",
    NULL, 0, NULL, WT_CONFIG_COMPILED_TYPE_STRING, 11, INT64_MIN, INT64_MAX,
    confchk_write_timestamp_usage3_choices},
  {NULL, NULL, NULL, NULL, NULL, 0, NULL, 0, 0, 0, 0, NULL}};

static const uint8_t confchk_colgroup_meta_jump[WT_CONFIG_JUMP_TABLE_SIZE] = {0, 0, 0, 0, 0, 0, 0,
  0, 0, 0, 0, 0, 0, 0, 0, 0, 0, 0, 0, 0, 0, 0, 0, 0, 0, 0, 0, 0, 0, 0, 0, 0, 0, 0, 0, 0, 0, 0, 0, 0,
  0, 0, 0, 0, 0, 0, 0, 0, 0, 0, 0, 0, 0, 0, 0, 0, 0, 0, 0, 0, 0, 0, 0, 0, 0, 0, 0, 0, 0, 0, 0, 0, 0,
  0, 0, 0, 0, 0, 0, 0, 0, 0, 0, 0, 0, 0, 0, 0, 0, 0, 0, 0, 0, 0, 0, 0, 0, 0, 2, 2, 4, 4, 4, 4, 4, 4,
  4, 4, 4, 4, 4, 4, 4, 4, 4, 4, 5, 6, 6, 7, 8, 8, 8, 8, 8, 8, 8, 8};

static const char *confchk_access_pattern_hint3_choices[] = {
  __WT_CONFIG_CHOICE_none, __WT_CONFIG_CHOICE_random, __WT_CONFIG_CHOICE_sequential, NULL};

static const char *confchk_block_allocation2_choices[] = {
  __WT_CONFIG_CHOICE_best, __WT_CONFIG_CHOICE_first, NULL};

static const char *confchk_checksum2_choices[] = {__WT_CONFIG_CHOICE_on, __WT_CONFIG_CHOICE_off,
  __WT_CONFIG_CHOICE_uncompressed, __WT_CONFIG_CHOICE_unencrypted, NULL};

static const char *confchk_format2_choices[] = {__WT_CONFIG_CHOICE_btree, NULL};

static const char *confchk_verbose5_choices[] = {__WT_CONFIG_CHOICE_write_timestamp, NULL};

static const char *confchk_write_timestamp_usage4_choices[] = {__WT_CONFIG_CHOICE_always,
  __WT_CONFIG_CHOICE_key_consistent, __WT_CONFIG_CHOICE_mixed_mode, __WT_CONFIG_CHOICE_never,
  __WT_CONFIG_CHOICE_none, __WT_CONFIG_CHOICE_ordered, NULL};

static const WT_CONFIG_CHECK confchk_file_config[] = {
  {"access_pattern_hint", "string", NULL, "choices=[\"none\",\"random\",\"sequential\"]", NULL, 0,
    NULL, WT_CONFIG_COMPILED_TYPE_STRING, 12, INT64_MIN, INT64_MAX,
    confchk_access_pattern_hint3_choices},
  {"allocation_size", "int", NULL, "min=512B,max=128MB", NULL, 0, NULL, WT_CONFIG_COMPILED_TYPE_INT,
    13, 512, 128LL * WT_MEGABYTE, NULL},
  {"app_metadata", "string", NULL, NULL, NULL, 0, NULL, WT_CONFIG_COMPILED_TYPE_STRING, 0,
    INT64_MIN, INT64_MAX, NULL},
  {"assert", "category", NULL, NULL, confchk_WT_SESSION_create_assert_subconfigs, 4,
    confchk_WT_SESSION_create_assert_subconfigs_jump, WT_CONFIG_COMPILED_TYPE_CATEGORY, 1,
    INT64_MIN, INT64_MAX, NULL},
  {"block_allocation", "string", NULL, "choices=[\"best\",\"first\"]", NULL, 0, NULL,
    WT_CONFIG_COMPILED_TYPE_STRING, 14, INT64_MIN, INT64_MAX, confchk_block_allocation2_choices},
  {"block_compressor", "string", NULL, NULL, NULL, 0, NULL, WT_CONFIG_COMPILED_TYPE_STRING, 15,
    INT64_MIN, INT64_MAX, NULL},
  {"cache_resident", "boolean", NULL, NULL, NULL, 0, NULL, WT_CONFIG_COMPILED_TYPE_BOOLEAN, 16,
    INT64_MIN, INT64_MAX, NULL},
  {"checksum", "string", NULL,
    "choices=[\"on\",\"off\",\"uncompressed\","
    "\"unencrypted\"]",
    NULL, 0, NULL, WT_CONFIG_COMPILED_TYPE_STRING, 17, INT64_MIN, INT64_MAX,
    confchk_checksum2_choices},
  {"collator", "string", NULL, NULL, NULL, 0, NULL, WT_CONFIG_COMPILED_TYPE_STRING, 6, INT64_MIN,
    INT64_MAX, NULL},
  {"columns", "list", NULL, NULL, NULL, 0, NULL, WT_CONFIG_COMPILED_TYPE_LIST, 7, INT64_MIN,
    INT64_MAX, NULL},
  {"dictionary", "int", NULL, "min=0", NULL, 0, NULL, WT_CONFIG_COMPILED_TYPE_INT, 18, 0, INT64_MAX,
    NULL},
  {"encryption", "category", NULL, NULL, confchk_WT_SESSION_create_encryption_subconfigs, 2,
    confchk_WT_SESSION_create_encryption_subconfigs_jump, WT_CONFIG_COMPILED_TYPE_CATEGORY, 19,
    INT64_MIN, INT64_MAX, NULL},
  {"format", "string", NULL, "choices=[\"btree\"]", NULL, 0, NULL, WT_CONFIG_COMPILED_TYPE_STRING,
    22, INT64_MIN, INT64_MAX, confchk_format2_choices},
  {"huffman_key", "string", NULL, NULL, NULL, 0, NULL, WT_CONFIG_COMPILED_TYPE_STRING, 23,
    INT64_MIN, INT64_MAX, NULL},
  {"huffman_value", "string", NULL, NULL, NULL, 0, NULL, WT_CONFIG_COMPILED_TYPE_STRING, 24,
    INT64_MIN, INT64_MAX, NULL},
  {"ignore_in_memory_cache_size", "boolean", NULL, NULL, NULL, 0, NULL,
    WT_CONFIG_COMPILED_TYPE_BOOLEAN, 25, INT64_MIN, INT64_MAX, NULL},
  {"internal_item_max", "int", NULL, "min=0", NULL, 0, NULL, WT_CONFIG_COMPILED_TYPE_INT, 26, 0,
    INT64_MAX, NULL},
  {"internal_key_max", "int", NULL, "min=0", NULL, 0, NULL, WT_CONFIG_COMPILED_TYPE_INT, 27, 0,
    INT64_MAX, NULL},
  {"internal_key_truncate", "boolean", NULL, NULL, NULL, 0, NULL, WT_CONFIG_COMPILED_TYPE_BOOLEAN,
    28, INT64_MIN, INT64_MAX, NULL},
  {"internal_page_max", "int", NULL, "min=512B,max=512MB", NULL, 0, NULL,
    WT_CONFIG_COMPILED_TYPE_INT, 29, 512, 512LL * WT_MEGABYTE, NULL},
  {"key_format", "format", __wt_struct_confchk, NULL, NULL, 0, NULL, WT_CONFIG_COMPILED_TYPE_FORMAT,
    30, INT64_MIN, INT64_MAX, NULL},
  {"key_gap", "int", NULL, "min=0", NULL, 0, NULL, WT_CONFIG_COMPILED_TYPE_INT, 31, 0, INT64_MAX,
    NULL},
  {"leaf_item_max", "int", NULL, "min=0", NULL, 0, NULL, WT_CONFIG_COMPILED_TYPE_INT, 32, 0,
    INT64_MAX, NULL},
  {"leaf_key_max", "int", NULL, "min=0", NULL, 0, NULL, WT_CONFIG_COMPILED_TYPE_INT, 33, 0,
    INT64_MAX, NULL},
  {"leaf_page_max", "int", NULL, "min=512B,max=512MB", NULL, 0, NULL, WT_CONFIG_COMPILED_TYPE_INT,
    34, 512, 512LL * WT_MEGABYTE, NULL},
  {"leaf_value_max", "int", NULL, "min=0", NULL, 0, NULL, WT_CONFIG_COMPILED_TYPE_INT, 35, 0,
    INT64_MAX, NULL},
  {"log", "category", NULL, NULL, confchk_WT_SESSION_create_log_subconfigs, 1,
    confchk_WT_SESSION_create_log_subconfigs_jump, WT_CONFIG_COMPILED_TYPE_CATEGORY, 36, INT64_MIN,
    INT64_MAX, NULL},
  {"memory_page_image_max", "int", NULL, "min=0", NULL, 0, NULL, WT_CONFIG_COMPILED_TYPE_INT, 38, 0,
    INT64_MAX, NULL},
  {"memory_page_max", "int", NULL, "min=512B,max=10TB", NULL, 0, NULL, WT_CONFIG_COMPILED_TYPE_INT,
    39, 512, 10LL * WT_TERABYTE, NULL},
  {"os_cache_dirty_max", "int", NULL, "min=0", NULL, 0, NULL, WT_CONFIG_COMPILED_TYPE_INT, 40, 0,
    INT64_MAX, NULL},
  {"os_cache_max", "int", NULL, "min=0", NULL, 0, NULL, WT_CONFIG_COMPILED_TYPE_INT, 41, 0,
    INT64_MAX, NULL},
  {"prefix_compression", "boolean", NULL, NULL, NULL, 0, NULL, WT_CONFIG_COMPILED_TYPE_BOOLEAN, 42,
    INT64_MIN, INT64_MAX, NULL},
  {"prefix_compression_min", "int", NULL, "min=0", NULL, 0, NULL, WT_CONFIG_COMPILED_TYPE_INT, 43,
    0, INT64_MAX, NULL},
  {"split_deepen_min_child", "int", NULL, NULL, NULL, 0, NULL, WT_CONFIG_COMPILED_TYPE_INT, 44,
    INT64_MIN, INT64_MAX, NULL},
  {"split_deepen_per_child", "int", NULL, NULL, NULL, 0, NULL, WT_CONFIG_COMPILED_TYPE_INT, 45,
    INT64_MIN, INT64_MAX, NULL},
  {"split_pct", "int", NULL, "min=50,max=100", NULL, 0, NULL, WT_CONFIG_COMPILED_TYPE_INT, 46, 50,
    100, NULL},
  {"tiered_storage", "category", NULL, NULL, confchk_WT_SESSION_create_tiered_storage_subconfigs, 8,
    confchk_WT_SESSION_create_tiered_storage_subconfigs_jump, WT_CONFIG_COMPILED_TYPE_CATEGORY, 47,
    INT64_MIN, INT64_MAX, NULL},
  {"value_format", "format", __wt_struct_confchk, NULL, NULL, 0, NULL,
    WT_CONFIG_COMPILED_TYPE_FORMAT, 55, INT64_MIN, INT64_MAX, NULL},
  {"verbose", "list", NULL, "choices=[\"write_timestamp\"]", NULL, 0, NULL,
    WT_CONFIG_COMPILED_TYPE_LIST, 10, INT64_MIN, INT64_MAX, confchk_verbose5_choices},
  {"write_timestamp_usage", "string", NULL,
    "choices=[\"always\",\"key_consistent\",\"mixed_mode\","
    "\"never\",\"none\",\"ordered\"]",
    NULL, 0, NULL, WT_CONFIG_COMPILED_TYPE_STRING, 11, INT64_MIN, INT64_MAX,
    confchk_write_timestamp_usage4_choices},
  {NULL, NULL, NULL, NULL, NULL, 0, NULL, 0, 0, 0, 0, NULL}};

static const uint8_t confchk_file_config_jump[WT_CONFIG_JUMP_TABLE_SIZE] = {0, 0, 0, 0, 0, 0, 0, 0,
  0, 0, 0, 0, 0, 0, 0, 0, 0, 0, 0, 0, 0, 0, 0, 0, 0, 0, 0, 0, 0, 0, 0, 0, 0, 0, 0, 0, 0, 0, 0, 0, 0,
  0, 0, 0, 0, 0, 0, 0, 0, 0, 0, 0, 0, 0, 0, 0, 0, 0, 0, 0, 0, 0, 0, 0, 0, 0, 0, 0, 0, 0, 0, 0, 0, 0,
  0, 0, 0, 0, 0, 0, 0, 0, 0, 0, 0, 0, 0, 0, 0, 0, 0, 0, 0, 0, 0, 0, 0, 0, 4, 6, 10, 11, 12, 13, 13,
  15, 20, 20, 22, 27, 29, 29, 31, 33, 33, 33, 36, 37, 37, 39, 40, 40, 40, 40, 40, 40, 40, 40};

static const char *confchk_access_pattern_hint4_choices[] = {
  __WT_CONFIG_CHOICE_none, __WT_CONFIG_CHOICE_random, __WT_CONFIG_CHOICE_sequential, NULL};

static const char *confchk_block_allocation3_choices[] = {
  __WT_CONFIG_CHOICE_best, __WT_CONFIG_CHOICE_first, NULL};

static const char *confchk_checksum3_choices[] = {__WT_CONFIG_CHOICE_on, __WT_CONFIG_CHOICE_off,
  __WT_CONFIG_CHOICE_uncompressed, __WT_CONFIG_CHOICE_unencrypted, NULL};

static const char *confchk_format3_choices[] = {__WT_CONFIG_CHOICE_btree, NULL};

static const char *confchk_verbose6_choices[] = {__WT_CONFIG_CHOICE_write_timestamp, NULL};

static const char *confchk_write_timestamp_usage5_choices[] = {__WT_CONFIG_CHOICE_always,
  __WT_CONFIG_CHOICE_key_consistent, __WT_CONFIG_CHOICE_mixed_mode, __WT_CONFIG_CHOICE_never,
  __WT_CONFIG_CHOICE_none, __WT_CONFIG_CHOICE_ordered, NULL};

static const WT_CONFIG_CHECK confchk_file_meta[] = {
  {"access_pattern_hint", "string", NULL, "choices=[\"none\",\"random\",\"sequential\"]", NULL, 0,
    NULL, WT_CONFIG_COMPILED_TYPE_STRING, 12, INT64_MIN, INT64_MAX,
    confchk_access_pattern_hint4_choices},
  {"allocation_size", "int", NULL, "min=512B,max=128MB", NULL, 0, NULL, WT_CONFIG_COMPILED_TYPE_INT,
    13, 512, 128LL * WT_MEGABYTE, NULL},
  {"app_metadata", "string", NULL, NULL, NULL, 0, NULL, WT_CONFIG_COMPILED_TYPE_STRING, 0,
    INT64_MIN, INT64_MAX, NULL},
  {"assert", "category", NULL, NULL, confchk_WT_SESSION_create_assert_subconfigs, 4,
    confchk_WT_SESSION_create_assert_subconfigs_jump, WT_CONFIG_COMPILED_TYPE_CATEGORY, 1,
    INT64_MIN, INT64_MAX, NULL},
  {"block_allocation", "string", NULL, "choices=[\"best\",\"first\"]", NULL, 0, NULL,
    WT_CONFIG_COMPILED_TYPE_STRING, 14, INT64_MIN, INT64_MAX, confchk_block_allocation3_choices},
  {"block_compressor", "string", NULL, NULL, NULL, 0, NULL, WT_CONFIG_COMPILED_TYPE_STRING, 15,
    INT64_MIN, INT64_MAX, NULL},
  {"cache_resident", "boolean", NULL, NULL, NULL, 0, NULL, WT_CONFIG_COMPILED_TYPE_BOOLEAN, 16,
    INT64_MIN, INT64_MAX, NULL},
  {"checkpoint", "string", NULL, NULL, NULL, 0, NULL, WT_CONFIG_COMPILED_TYPE_STRING, 56, INT64_MIN,
    INT64_MAX, NULL},
  {"checkpoint_backup_info", "string", NULL, NULL, NULL, 0, NULL, WT_CONFIG_COMPILED_TYPE_STRING,
    57, INT64_MIN, INT64_MAX, NULL},
  {"checkpoint_lsn", "string", NULL, NULL, NULL, 0, NULL, WT_CONFIG_COMPILED_TYPE_STRING, 58,
    INT64_MIN, INT64_MAX, NULL},
  {"checksum", "string", NULL,
    "choices=[\"on\",\"off\",\"uncompressed\","
    "\"unencrypted\"]",
    NULL, 0, NULL, WT_CONFIG_COMPILED_TYPE_STRING, 17, INT64_MIN, INT64_MAX,
    confchk_checksum3_choices},
  {"collator", "string", NULL, NULL, NULL, 0, NULL, WT_CONFIG_COMPILED_TYPE_STRING, 6, INT64_MIN,
    INT64_MAX, NULL},
  {"columns", "list", NULL, NULL, NULL, 0, NULL, WT_CONFIG_COMPILED_TYPE_LIST, 7, INT64_MIN,
    INT64_MAX, NULL},
  {"dictionary", "int", NULL, "min=0", NULL, 0, NULL, WT_CONFIG_COMPILED_TYPE_INT, 18, 0, INT64_MAX,
    NULL},
  {"encryption", "category", NULL, NULL, confchk_WT_SESSION_create_encryption_subconfigs, 2,
    confchk_WT_SESSION_create_encryption_subconfigs_jump, WT_CONFIG_COMPILED_TYPE_CATEGORY, 19,
    INT64_MIN, INT64_MAX, NULL},
  {"format", "string", NULL, "choices=[\"btree\"]", NULL, 0, NULL, WT_CONFIG_COMPILED_TYPE_STRING,
    22, INT64_MIN, INT64_MAX, confchk_format3_choices},
  {"huffman_key", "string", NULL, NULL, NULL, 0, NULL, WT_CONFIG_COMPILED_TYPE_STRING, 23,
    INT64_MIN, INT64_MAX, NULL},
  {"huffman_value", "string", NULL, NULL, NULL, 0, NULL, WT_CONFIG_COMPILED_TYPE_STRING, 24,
    INT64_MIN, INT64_MAX, NULL},
  {"id", "string", NULL, NULL, NULL, 0, NULL, WT_CONFIG_COMPILED_TYPE_STRING, 59, INT64_MIN,
    INT64_MAX, NULL},
  {"ignore_in_memory_cache_size", "boolean", NULL, NULL, NULL, 0, NULL,
    WT_CONFIG_COMPILED_TYPE_BOOLEAN, 25, INT64_MIN, INT64_MAX, NULL},
  {"internal_item_max", "int", NULL, "min=0", NULL, 0, NULL, WT_CONFIG_COMPILED_TYPE_INT, 26, 0,
    INT64_MAX, NULL},
  {"internal_key_max", "int", NULL, "min=0", NULL, 0, NULL, WT_CONFIG_COMPILED_TYPE_INT, 27, 0,
    INT64_MAX, NULL},
  {"internal_key_truncate", "boolean", NULL, NULL, NULL, 0, NULL, WT_CONFIG_COMPILED_TYPE_BOOLEAN,
    28, INT64_MIN, INT64_MAX, NULL},
  {"internal_page_max", "int", NULL, "min=512B,max=512MB", NULL, 0, NULL,
    WT_CONFIG_COMPILED_TYPE_INT, 29, 512, 512LL * WT_MEGABYTE, NULL},
  {"key_format", "format", __wt_struct_confchk, NULL, NULL, 0, NULL, WT_CONFIG_COMPILED_TYPE_FORMAT,
    30, INT64_MIN, INT64_MAX, NULL},
  {"key_gap", "int", NULL, "min=0", NULL, 0, NULL, WT_CONFIG_COMPILED_TYPE_INT, 31, 0, INT64_MAX,
    NULL},
  {"leaf_item_max", "int", NULL, "min=0", NULL, 0, NULL, WT_CONFIG_COMPILED_TYPE_INT, 32, 0,
    INT64_MAX, NULL},
  {"leaf_key_max", "int", NULL, "min=0", NULL, 0, NULL, WT_CONFIG_COMPILED_TYPE_INT, 33, 0,
    INT64_MAX, NULL},
  {"leaf_page_max", "int", NULL, "min=512B,max=512MB", NULL, 0, NULL, WT_CONFIG_COMPILED_TYPE_INT,
    34, 512, 512LL * WT_MEGABYTE, NULL},
  {"leaf_value_max", "int", NULL, "min=0", NULL, 0, NULL, WT_CONFIG_COMPILED_TYPE_INT, 35, 0,
    INT64_MAX, NULL},
  {"log", "category", NULL, NULL, confchk_WT_SESSION_create_log_subconfigs, 1,
    confchk_WT_SESSION_create_log_subconfigs_jump, WT_CONFIG_COMPILED_TYPE_CATEGORY, 36, INT64_MIN,
    INT64_MAX, NULL},
  {"memory_page_image_max", "int", NULL, "min=0", NULL, 0, NULL, WT_CONFIG_COMPILED_TYPE_INT, 38, 0,
    INT64_MAX, NULL},
  {"memory_page_max", "int", NULL, "min=512B,max=10TB", NULL, 0, NULL, WT_CONFIG_COMPILED_TYPE_INT,
    39, 512, 10LL * WT_TERABYTE, NULL},
  {"os_cache_dirty_max", "int", NULL, "min=0", NULL, 0, NULL, WT_CONFIG_COMPILED_TYPE_INT, 40, 0,
    INT64_MAX, NULL},
  {"os_cache_max", "int", NULL, "min=0", NULL, 0, NULL, WT_CONFIG_COMPILED_TYPE_INT, 41, 0,
    INT64_MAX, NULL},
  {"prefix_compression", "boolean", NULL, NULL, NULL, 0, NULL, WT_CONFIG_COMPILED_TYPE_BOOLEAN, 42,
    INT64_MIN, INT64_MAX, NULL},
  {"prefix_compression_min", "int", NULL, "min=0", NULL, 0, NULL, WT_CONFIG_COMPILED_TYPE_INT, 43,
    0, INT64_MAX, NULL},
  {"readonly", "boolean", NULL, NULL, NULL, 0, NULL, WT_CONFIG_COMPILED_TYPE_BOOLEAN, 60, INT64_MIN,
    INT64_MAX, NULL},
  {"split_deepen_min_child", "int", NULL, NULL, NULL, 0, NULL, WT_CONFIG_COMPILED_TYPE_INT, 44,
    INT64_MIN, INT64_MAX, NULL},
  {"split_deepen_per_child", "int", NULL, NULL, NULL, 0, NULL, WT_CONFIG_COMPILED_TYPE_INT, 45,
    INT64_MIN, INT64_MAX, NULL},
  {"split_pct", "int", NULL, "min=50,max=100", NULL, 0, NULL, WT_CONFIG_COMPILED_TYPE_INT, 46, 50,
    100, NULL},
  {"tiered_object", "boolean", NULL, NULL, NULL, 0, NULL, WT_CONFIG_COMPILED_TYPE_BOOLEAN, 61,
    INT64_MIN, INT64_MAX, NULL},
  {"tiered_storage", "category", NULL, NULL, confchk_WT_SESSION_create_tiered_storage_subconfigs, 8,
    confchk_WT_SESSION_create_tiered_storage_subconfigs_jump, WT_CONFIG_COMPILED_TYPE_CATEGORY, 47,
    INT64_MIN, INT64_MAX, NULL},
  {"value_format", "format", __wt_struct_confchk, NULL, NULL, 0, NULL,
    WT_CONFIG_COMPILED_TYPE_FORMAT, 55, INT64_MIN, INT64_MAX, NULL},
  {"verbose", "list", NULL, "choices=[\"write_timestamp\"]", NULL, 0, NULL,
    WT_CONFIG_COMPILED_TYPE_LIST, 10, INT64_MIN, INT64_MAX, confchk_verbose6_choices},
  {"version", "string", NULL, NULL, NULL, 0, NULL, WT_CONFIG_COMPILED_TYPE_STRING, 62, INT64_MIN,
    INT64_MAX, NULL},
  {"write_timestamp_usage", "string", NULL,
    "choices=[\"always\",\"key_consistent\",\"mixed_mode\","
    "\"never\",\"none\",\"ordered\"]",
    NULL, 0, NULL, WT_CONFIG_COMPILED_TYPE_STRING, 11, INT64_MIN, INT64_MAX,
    confchk_write_timestamp_usage5_choices},
  {NULL, NULL, NULL, NULL, NULL, 0, NULL, 0, 0, 0, 0, NULL}};

static const uint8_t confchk_file_meta_jump[WT_CONFIG_JUMP_TABLE_SIZE] = {0, 0, 0, 0, 0, 0, 0, 0, 0,
  0, 0, 0, 0, 0, 0, 0, 0, 0, 0, 0, 0, 0, 0, 0, 0, 0, 0, 0, 0, 0, 0, 0, 0, 0, 0, 0, 0, 0, 0, 0, 0, 0,
  0, 0, 0, 0, 0, 0, 0, 0, 0, 0, 0, 0, 0, 0, 0, 0, 0, 0, 0, 0, 0, 0, 0, 0, 0, 0, 0, 0, 0, 0, 0, 0, 0,
  0, 0, 0, 0, 0, 0, 0, 0, 0, 0, 0, 0, 0, 0, 0, 0, 0, 0, 0, 0, 0, 0, 0, 4, 6, 13, 14, 15, 16, 16, 18,
  24, 24, 26, 31, 33, 33, 35, 37, 37, 38, 41, 43, 43, 46, 47, 47, 47, 47, 47, 47, 47, 47};

static const char *confchk_verbose7_choices[] = {__WT_CONFIG_CHOICE_write_timestamp, NULL};

static const char *confchk_write_timestamp_usage6_choices[] = {__WT_CONFIG_CHOICE_always,
  __WT_CONFIG_CHOICE_key_consistent, __WT_CONFIG_CHOICE_mixed_mode, __WT_CONFIG_CHOICE_never,
  __WT_CONFIG_CHOICE_none, __WT_CONFIG_CHOICE_ordered, NULL};

static const WT_CONFIG_CHECK confchk_index_meta[] = {
  {"app_metadata", "string", NULL, NULL, NULL, 0, NULL, WT_CONFIG_COMPILED_TYPE_STRING, 0,
    INT64_MIN, INT64_MAX, NULL},
  {"assert", "category", NULL, NULL, confchk_WT_SESSION_create_assert_subconfigs, 4,
    confchk_WT_SESSION_create_assert_subconfigs_jump, WT_CONFIG_COMPILED_TYPE_CATEGORY, 1,
    INT64_MIN, INT64_MAX, NULL},
  {"collator", "string", NULL, NULL, NULL, 0, NULL, WT_CONFIG_COMPILED_TYPE_STRING, 6, INT64_MIN,
    INT64_MAX, NULL},
  {"columns", "list", NULL, NULL, NULL, 0, NULL, WT_CONFIG_COMPILED_TYPE_LIST, 7, INT64_MIN,
    INT64_MAX, NULL},
  {"immutable", "boolean", NULL, NULL, NULL, 0, NULL, WT_CONFIG_COMPILED_TYPE_BOOLEAN, 63,
    INT64_MIN, INT64_MAX, NULL},
  {"key_format", "format", __wt_struct_confchk, NULL, NULL, 0, NULL, WT_CONFIG_COMPILED_TYPE_FORMAT,
    30, INT64_MIN, INT64_MAX, NULL},
  {"source", "string", NULL, NULL, NULL, 0, NULL, WT_CONFIG_COMPILED_TYPE_STRING, 8, INT64_MIN,
    INT64_MAX, NULL},
  {"type", "string", NULL, NULL, NULL, 0, NULL, WT_CONFIG_COMPILED_TYPE_STRING, 9, INT64_MIN,
    INT64_MAX, NULL},
  {"value_format", "format", __wt_struct_confchk, NULL, NULL, 0, NULL,
    WT_CONFIG_COMPILED_TYPE_FORMAT, 55, INT64_MIN, INT64_MAX, NULL},
  {"verbose", "list", NULL, "choices=[\"write_timestamp\"]", NULL, 0, NULL,
    WT_CONFIG_COMPILED_TYPE_LIST, 10, INT64_MIN, INT64_MAX, confchk_verbose7_choices},
  {"write_timestamp_usage", "string", NULL,
    "choices=[\"always\",\"key_consistent\",\"mixed_mode\","
    "\"never\",\"none\",\"ordered\"]",
    NULL, 0, NULL, WT_CONFIG_COMPILED_TYPE_STRING, 11, INT64_MIN, INT64_MAX,
    confchk_write_timestamp_usage6_choices},
  {NULL, NULL, NULL, NULL, NULL, 0, NULL, 0, 0, 0, 0, NULL}};

static const uint8_t confchk_index_meta_jump[WT_CONFIG_JUMP_TABLE_SIZE] = {0, 0, 0, 0, 0, 0, 0, 0,
  0, 0, 0, 0, 0, 0, 0, 0, 0, 0, 0, 0, 0, 0, 0, 0, 0, 0, 0, 0, 0, 0, 0, 0, 0, 0, 0, 0, 0, 0, 0, 0, 0,
  0, 0, 0, 0, 0, 0, 0, 0, 0, 0, 0, 0, 0, 0, 0, 0, 0, 0, 0, 0, 0, 0, 0, 0, 0, 0, 0, 0, 0, 0, 0, 0, 0,
  0, 0, 0, 0, 0, 0, 0, 0, 0, 0, 0, 0, 0, 0, 0, 0, 0, 0, 0, 0, 0, 0, 0, 0, 2, 2, 4, 4, 4, 4, 4, 4, 5,
  5, 6, 6, 6, 6, 6, 6, 6, 6, 7, 8, 8, 10, 11, 11, 11, 11, 11, 11, 11, 11};

static const char *confchk_access_pattern_hint5_choices[] = {
  __WT_CONFIG_CHOICE_none, __WT_CONFIG_CHOICE_random, __WT_CONFIG_CHOICE_sequential, NULL};

static const char *confchk_block_allocation4_choices[] = {
  __WT_CONFIG_CHOICE_best, __WT_CONFIG_CHOICE_first, NULL};

static const char *confchk_checksum4_choices[] = {__WT_CONFIG_CHOICE_on, __WT_CONFIG_CHOICE_off,
  __WT_CONFIG_CHOICE_uncompressed, __WT_CONFIG_CHOICE_unencrypted, NULL};

static const char *confchk_format4_choices[] = {__WT_CONFIG_CHOICE_btree, NULL};

static const char *confchk_verbose8_choices[] = {__WT_CONFIG_CHOICE_write_timestamp, NULL};

static const char *confchk_write_timestamp_usage7_choices[] = {__WT_CONFIG_CHOICE_always,
  __WT_CONFIG_CHOICE_key_consistent, __WT_CONFIG_CHOICE_mixed_mode, __WT_CONFIG_CHOICE_never,
  __WT_CONFIG_CHOICE_none, __WT_CONFIG_CHOICE_ordered, NULL};

static const WT_CONFIG_CHECK confchk_lsm_meta[] = {
  {"access_pattern_hint", "string", NULL, "choices=[\"none\",\"random\",\"sequential\"]", NULL, 0,
    NULL, WT_CONFIG_COMPILED_TYPE_STRING, 12, INT64_MIN, INT64_MAX,
    confchk_access_pattern_hint5_choices},
  {"allocation_size", "int", NULL, "min=512B,max=128MB", NULL, 0, NULL, WT_CONFIG_COMPILED_TYPE_INT,
    13, 512, 128LL * WT_MEGABYTE, NULL},
  {"app_metadata", "string", NULL, NULL, NULL, 0, NULL, WT_CONFIG_COMPILED_TYPE_STRING, 0,
    INT64_MIN, INT64_MAX, NULL},
  {"assert", "category", NULL, NULL, confchk_WT_SESSION_create_assert_subconfigs, 4,
    confchk_WT_SESSION_create_assert_subconfigs_jump, WT_CONFIG_COMPILED_TYPE_CATEGORY, 1,
    INT64_MIN, INT64_MAX, NULL},
  {"block_allocation", "string", NULL, "choices=[\"best\",\"first\"]", NULL, 0, NULL,
    WT_CONFIG_COMPILED_TYPE_STRING, 14, INT64_MIN, INT64_MAX, confchk_block_allocation4_choices},
  {"block_compressor", "string", NULL, NULL, NULL, 0, NULL, WT_CONFIG_COMPILED_TYPE_STRING, 15,
    INT64_MIN, INT64_MAX, NULL},
  {"cache_resident", "boolean", NULL, NULL, NULL, 0, NULL, WT_CONFIG_COMPILED_TYPE_BOOLEAN, 16,
    INT64_MIN, INT64_MAX, NULL},
  {"checksum", "string", NULL,
    "choices=[\"on\",\"off\",\"uncompressed\","
    "\"unencrypted\"]",
    NULL, 0, NULL, WT_CONFIG_COMPILED_TYPE_STRING, 17, INT64_MIN, INT64_MAX,
    confchk_checksum4_choices},
  {"chunks", "string", NULL, NULL, NULL, 0, NULL, WT_CONFIG_COMPILED_TYPE_STRING, 64, INT64_MIN,
    INT64_MAX, NULL},
  {"collator", "string", NULL, NULL, NULL, 0, NULL, WT_CONFIG_COMPILED_TYPE_STRING, 6, INT64_MIN,
    INT64_MAX, NULL},
  {"columns", "list", NULL, NULL, NULL, 0, NULL, WT_CONFIG_COMPILED_TYPE_LIST, 7, INT64_MIN,
    INT64_MAX, NULL},
  {"dictionary", "int", NULL, "min=0", NULL, 0, NULL, WT_CONFIG_COMPILED_TYPE_INT, 18, 0, INT64_MAX,
    NULL},
  {"encryption", "category", NULL, NULL, confchk_WT_SESSION_create_encryption_subconfigs, 2,
    confchk_WT_SESSION_create_encryption_subconfigs_jump, WT_CONFIG_COMPILED_TYPE_CATEGORY, 19,
    INT64_MIN, INT64_MAX, NULL},
  {"format", "string", NULL, "choices=[\"btree\"]", NULL, 0, NULL, WT_CONFIG_COMPILED_TYPE_STRING,
    22, INT64_MIN, INT64_MAX, confchk_format4_choices},
  {"huffman_key", "string", NULL, NULL, NULL, 0, NULL, WT_CONFIG_COMPILED_TYPE_STRING, 23,
    INT64_MIN, INT64_MAX, NULL},
  {"huffman_value", "string", NULL, NULL, NULL, 0, NULL, WT_CONFIG_COMPILED_TYPE_STRING, 24,
    INT64_MIN, INT64_MAX, NULL},
  {"ignore_in_memory_cache_size", "boolean", NULL, NULL, NULL, 0, NULL,
    WT_CONFIG_COMPILED_TYPE_BOOLEAN, 25, INT64_MIN, INT64_MAX, NULL},
  {"internal_item_max", "int", NULL, "min=0", NULL, 0, NULL, WT_CONFIG_COMPILED_TYPE_INT, 26, 0,
    INT64_MAX, NULL},
  {"internal_key_max", "int", NULL, "min=0", NULL, 0, NULL, WT_CONFIG_COMPILED_TYPE_INT, 27, 0,
    INT64_MAX, NULL},
  {"internal_key_truncate", "boolean", NULL, NULL, NULL, 0, NULL, WT_CONFIG_COMPILED_TYPE_BOOLEAN,
    28, INT64_MIN, INT64_MAX, NULL},
  {"internal_page_max", "int", NULL, "min=512B,max=512MB", NULL, 0, NULL,
    WT_CONFIG_COMPILED_TYPE_INT, 29, 512, 512LL * WT_MEGABYTE, NULL},
  {"key_format", "format", __wt_struct_confchk, NULL, NULL, 0, NULL, WT_CONFIG_COMPILED_TYPE_FORMAT,
    30, INT64_MIN, INT64_MAX, NULL},
  {"key_gap", "int", NULL, "min=0", NULL, 0, NULL, WT_CONFIG_COMPILED_TYPE_INT, 31, 0, INT64_MAX,
    NULL},
  {"last", "string", NULL, NULL, NULL, 0, NULL, WT_CONFIG_COMPILED_TYPE_STRING, 65, INT64_MIN,
    INT64_MAX, NULL},
  {"leaf_item_max", "int", NULL, "min=0", NULL, 0, NULL, WT_CONFIG_COMPILED_TYPE_INT, 32, 0,
    INT64_MAX, NULL},
  {"leaf_key_max", "int", NULL, "min=0", NULL, 0, NULL, WT_CONFIG_COMPILED_TYPE_INT, 33, 0,
    INT64_MAX, NULL},
  {"leaf_page_max", "int", NULL, "min=512B,max=512MB", NULL, 0, NULL, WT_CONFIG_COMPILED_TYPE_INT,
    34, 512, 512LL * WT_MEGABYTE, NULL},
  {"leaf_value_max", "int", NULL, "min=0", NULL, 0, NULL, WT_CONFIG_COMPILED_TYPE_INT, 35, 0,
    INT64_MAX, NULL},
  {"log", "category", NULL, NULL, confchk_WT_SESSION_create_log_subconfigs, 1,
    confchk_WT_SESSION_create_log_subconfigs_jump, WT_CONFIG_COMPILED_TYPE_CATEGORY, 36, INT64_MIN,
    INT64_MAX, NULL},
  {"lsm", "category", NULL, NULL, confchk_WT_SESSION_create_lsm_subconfigs, 12,
    confchk_WT_SESSION_create_lsm_subconfigs_jump, WT_CONFIG_COMPILED_TYPE_CATEGORY, 66, INT64_MIN,
    INT64_MAX, NULL},
  {"memory_page_image_max", "int", NULL, "min=0", NULL, 0, NULL, WT_CONFIG_COMPILED_TYPE_INT, 38, 0,
    INT64_MAX, NULL},
  {"memory_page_max", "int", NULL, "min=512B,max=10TB", NULL, 0, NULL, WT_CONFIG_COMPILED_TYPE_INT,
    39, 512, 10LL * WT_TERABYTE, NULL},
  {"old_chunks", "string", NULL, NULL, NULL, 0, NULL, WT_CONFIG_COMPILED_TYPE_STRING, 82, INT64_MIN,
    INT64_MAX, NULL},
  {"os_cache_dirty_max", "int", NULL, "min=0", NULL, 0, NULL, WT_CONFIG_COMPILED_TYPE_INT, 40, 0,
    INT64_MAX, NULL},
  {"os_cache_max", "int", NULL, "min=0", NULL, 0, NULL, WT_CONFIG_COMPILED_TYPE_INT, 41, 0,
    INT64_MAX, NULL},
  {"prefix_compression", "boolean", NULL, NULL, NULL, 0, NULL, WT_CONFIG_COMPILED_TYPE_BOOLEAN, 42,
    INT64_MIN, INT64_MAX, NULL},
  {"prefix_compression_min", "int", NULL, "min=0", NULL, 0, NULL, WT_CONFIG_COMPILED_TYPE_INT, 43,
    0, INT64_MAX, NULL},
  {"split_deepen_min_child", "int", NULL, NULL, NULL, 0, NULL, WT_CONFIG_COMPILED_TYPE_INT, 44,
    INT64_MIN, INT64_MAX, NULL},
  {"split_deepen_per_child", "int", NULL, NULL, NULL, 0, NULL, WT_CONFIG_COMPILED_TYPE_INT, 45,
    INT64_MIN, INT64_MAX, NULL},
  {"split_pct", "int", NULL, "min=50,max=100", NULL, 0, NULL, WT_CONFIG_COMPILED_TYPE_INT, 46, 50,
    100, NULL},
  {"tiered_storage", "category", NULL, NULL, confchk_WT_SESSION_create_tiered_storage_subconfigs, 8,
    confchk_WT_SESSION_create_tiered_storage_subconfigs_jump, WT_CONFIG_COMPILED_TYPE_CATEGORY, 47,
    INT64_MIN, INT64_MAX, NULL},
  {"value_format", "format", __wt_struct_confchk, NULL, NULL, 0, NULL,
    WT_CONFIG_COMPILED_TYPE_FORMAT, 55, INT64_MIN, INT64_MAX, NULL},
  {"verbose", "list", NULL, "choices=[\"write_timestamp\"]", NULL, 0, NULL,
    WT_CONFIG_COMPILED_TYPE_LIST, 10, INT64_MIN, INT64_MAX, confchk_verbose8_choices},
  {"write_timestamp_usage", "string", NULL,
    "choices=[\"always\",\"key_consistent\",\"mixed_mode\","
    "\"never\",\"none\",\"ordered\"]",
    NULL, 0, NULL, WT_CONFIG_COMPILED_TYPE_STRING, 11, INT64_MIN, INT64_MAX,
    confchk_write_timestamp_usage7_choices},
  {NULL, NULL, NULL, NULL, NULL, 0, NULL, 0, 0, 0, 0, NULL}};

static const uint8_t confchk_lsm_meta_jump[WT_CONFIG_JUMP_TABLE_SIZE] = {0, 0, 0, 0, 0, 0, 0, 0, 0,
  0, 0, 0, 0, 0, 0, 0, 0, 0, 0, 0, 0, 0, 0, 0, 0, 0, 0, 0, 0, 0, 0, 0, 0, 0, 0, 0, 0, 0, 0, 0, 0, 0,
  0, 0, 0, 0, 0, 0, 0, 0, 0, 0, 0, 0, 0, 0, 0, 0, 0, 0, 0, 0, 0, 0, 0, 0, 0, 0, 0, 0, 0, 0, 0, 0, 0,
  0, 0, 0, 0, 0, 0, 0, 0, 0, 0, 0, 0, 0, 0, 0, 0, 0, 0, 0, 0, 0, 0, 0, 4, 6, 11, 12, 13, 14, 14, 16,
  21, 21, 23, 30, 32, 32, 35, 37, 37, 37, 40, 41, 41, 43, 44, 44, 44, 44, 44, 44, 44, 44};

static const char *confchk_access_pattern_hint6_choices[] = {
  __WT_CONFIG_CHOICE_none, __WT_CONFIG_CHOICE_random, __WT_CONFIG_CHOICE_sequential, NULL};

static const char *confchk_block_allocation5_choices[] = {
  __WT_CONFIG_CHOICE_best, __WT_CONFIG_CHOICE_first, NULL};

static const char *confchk_checksum5_choices[] = {__WT_CONFIG_CHOICE_on, __WT_CONFIG_CHOICE_off,
  __WT_CONFIG_CHOICE_uncompressed, __WT_CONFIG_CHOICE_unencrypted, NULL};

static const char *confchk_format5_choices[] = {__WT_CONFIG_CHOICE_btree, NULL};

static const char *confchk_verbose9_choices[] = {__WT_CONFIG_CHOICE_write_timestamp, NULL};

static const char *confchk_write_timestamp_usage8_choices[] = {__WT_CONFIG_CHOICE_always,
  __WT_CONFIG_CHOICE_key_consistent, __WT_CONFIG_CHOICE_mixed_mode, __WT_CONFIG_CHOICE_never,
  __WT_CONFIG_CHOICE_none, __WT_CONFIG_CHOICE_ordered, NULL};

static const WT_CONFIG_CHECK confchk_object_meta[] = {
  {"access_pattern_hint", "string", NULL, "choices=[\"none\",\"random\",\"sequential\"]", NULL, 0,
    NULL, WT_CONFIG_COMPILED_TYPE_STRING, 12, INT64_MIN, INT64_MAX,
    confchk_access_pattern_hint6_choices},
  {"allocation_size", "int", NULL, "min=512B,max=128MB", NULL, 0, NULL, WT_CONFIG_COMPILED_TYPE_INT,
    13, 512, 128LL * WT_MEGABYTE, NULL},
  {"app_metadata", "string", NULL, NULL, NULL, 0, NULL, WT_CONFIG_COMPILED_TYPE_STRING, 0,
    INT64_MIN, INT64_MAX, NULL},
  {"assert", "category", NULL, NULL, confchk_WT_SESSION_create_assert_subconfigs, 4,
    confchk_WT_SESSION_create_assert_subconfigs_jump, WT_CONFIG_COMPILED_TYPE_CATEGORY, 1,
    INT64_MIN, INT64_MAX, NULL},
  {"block_allocation", "string", NULL, "choices=[\"best\",\"first\"]", NULL, 0, NULL,
    WT_CONFIG_COMPILED_TYPE_STRING, 14, INT64_MIN, INT64_MAX, confchk_block_allocation5_choices},
  {"block_compressor", "string", NULL, NULL, NULL, 0, NULL, WT_CONFIG_COMPILED_TYPE_STRING, 15,
    INT64_MIN, INT64_MAX, NULL},
  {"cache_resident", "boolean", NULL, NULL, NULL, 0, NULL, WT_CONFIG_COMPILED_TYPE_BOOLEAN, 16,
    INT64_MIN, INT64_MAX, NULL},
  {"checkpoint", "string", NULL, NULL, NULL, 0, NULL, WT_CONFIG_COMPILED_TYPE_STRING, 56, INT64_MIN,
    INT64_MAX, NULL},
  {"checkpoint_backup_info", "string", NULL, NULL, NULL, 0, NULL, WT_CONFIG_COMPILED_TYPE_STRING,
    57, INT64_MIN, INT64_MAX, NULL},
  {"checkpoint_lsn", "string", NULL, NULL, NULL, 0, NULL, WT_CONFIG_COMPILED_TYPE_STRING, 58,
    INT64_MIN, INT64_MAX, NULL},
  {"checksum", "string", NULL,
    "choices=[\"on\",\"off\",\"uncompressed\","
    "\"unencrypted\"]",
    NULL, 0, NULL, WT_CONFIG_COMPILED_TYPE_STRING, 17, INT64_MIN, INT64_MAX,
    confchk_checksum5_choices},
  {"collator", "string", NULL, NULL, NULL, 0, NULL, WT_CONFIG_COMPILED_TYPE_STRING, 6, INT64_MIN,
    INT64_MAX, NULL},
  {"columns", "list", NULL, NULL, NULL, 0, NULL, WT_CONFIG_COMPILED_TYPE_LIST, 7, INT64_MIN,
    INT64_MAX, NULL},
  {"dictionary", "int", NULL, "min=0", NULL, 0, NULL, WT_CONFIG_COMPILED_TYPE_INT, 18, 0, INT64_MAX,
    NULL},
  {"encryption", "category", NULL, NULL, confchk_WT_SESSION_create_encryption_subconfigs, 2,
    confchk_WT_SESSION_create_encryption_subconfigs_jump, WT_CONFIG_COMPILED_TYPE_CATEGORY, 19,
    INT64_MIN, INT64_MAX, NULL},
  {"flush_time", "string", NULL, NULL, NULL, 0, NULL, WT_CONFIG_COMPILED_TYPE_STRING, 83, INT64_MIN,
    INT64_MAX, NULL},
  {"flush_timestamp", "string", NULL, NULL, NULL, 0, NULL, WT_CONFIG_COMPILED_TYPE_STRING, 84,
    INT64_MIN, INT64_MAX, NULL},
  {"format", "string", NULL, "choices=[\"btree\"]", NULL, 0, NULL, WT_CONFIG_COMPILED_TYPE_STRING,
    22, INT64_MIN, INT64_MAX, confchk_format5_choices},
  {"huffman_key", "string", NULL, NULL, NULL, 0, NULL, WT_CONFIG_COMPILED_TYPE_STRING, 23,
    INT64_MIN, INT64_MAX, NULL},
  {"huffman_value", "string", NULL, NULL, NULL, 0, NULL, WT_CONFIG_COMPILED_TYPE_STRING, 24,
    INT64_MIN, INT64_MAX, NULL},
  {"id", "string", NULL, NULL, NULL, 0, NULL, WT_CONFIG_COMPILED_TYPE_STRING, 59, INT64_MIN,
    INT64_MAX, NULL},
  {"ignore_in_memory_cache_size", "boolean", NULL, NULL, NULL, 0, NULL,
    WT_CONFIG_COMPILED_TYPE_BOOLEAN, 25, INT64_MIN, INT64_MAX, NULL},
  {"internal_item_max", "int", NULL, "min=0", NULL, 0, NULL, WT_CONFIG_COMPILED_TYPE_INT, 26, 0,
    INT64_MAX, NULL},
  {"internal_key_max", "int", NULL, "min=0", NULL, 0, NULL, WT_CONFIG_COMPILED_TYPE_INT, 27, 0,
    INT64_MAX, NULL},
  {"internal_key_truncate", "boolean", NULL, NULL, NULL, 0, NULL, WT_CONFIG_COMPILED_TYPE_BOOLEAN,
    28, INT64_MIN, INT64_MAX, NULL},
  {"internal_page_max", "int", NULL, "min=512B,max=512MB", NULL, 0, NULL,
    WT_CONFIG_COMPILED_TYPE_INT, 29, 512, 512LL * WT_MEGABYTE, NULL},
  {"key_format", "format", __wt_struct_confchk, NULL, NULL, 0, NULL, WT_CONFIG_COMPILED_TYPE_FORMAT,
    30, INT64_MIN, INT64_MAX, NULL},
  {"key_gap", "int", NULL, "min=0", NULL, 0, NULL, WT_CONFIG_COMPILED_TYPE_INT, 31, 0, INT64_MAX,
    NULL},
  {"leaf_item_max", "int", NULL, "min=0", NULL, 0, NULL, WT_CONFIG_COMPILED_TYPE_INT, 32, 0,
    INT64_MAX, NULL},
  {"leaf_key_max", "int", NULL, "min=0", NULL, 0, NULL, WT_CONFIG_COMPILED_TYPE_INT, 33, 0,
    INT64_MAX, NULL},
  {"leaf_page_max", "int", NULL, "min=512B,max=512MB", NULL, 0, NULL, WT_CONFIG_COMPILED_TYPE_INT,
    34, 512, 512LL * WT_MEGABYTE, NULL},
  {"leaf_value_max", "int", NULL, "min=0", NULL, 0, NULL, WT_CONFIG_COMPILED_TYPE_INT, 35, 0,
    INT64_MAX, NULL},
  {"log", "category", NULL, NULL, confchk_WT_SESSION_create_log_subconfigs, 1,
    confchk_WT_SESSION_create_log_subconfigs_jump, WT_CONFIG_COMPILED_TYPE_CATEGORY, 36, INT64_MIN,
    INT64_MAX, NULL},
  {"memory_page_image_max", "int", NULL, "min=0", NULL, 0, NULL, WT_CONFIG_COMPILED_TYPE_INT, 38, 0,
    INT64_MAX, NULL},
  {"memory_page_max", "int", NULL, "min=512B,max=10TB", NULL, 0, NULL, WT_CONFIG_COMPILED_TYPE_INT,
    39, 512, 10LL * WT_TERABYTE, NULL},
  {"os_cache_dirty_max", "int", NULL, "min=0", NULL, 0, NULL, WT_CONFIG_COMPILED_TYPE_INT, 40, 0,
    INT64_MAX, NULL},
  {"os_cache_max", "int", NULL, "min=0", NULL, 0, NULL, WT_CONFIG_COMPILED_TYPE_INT, 41, 0,
    INT64_MAX, NULL},
  {"prefix_compression", "boolean", NULL, NULL, NULL, 0, NULL, WT_CONFIG_COMPILED_TYPE_BOOLEAN, 42,
    INT64_MIN, INT64_MAX, NULL},
  {"prefix_compression_min", "int", NULL, "min=0", NULL, 0, NULL, WT_CONFIG_COMPILED_TYPE_INT, 43,
    0, INT64_MAX, NULL},
  {"readonly", "boolean", NULL, NULL, NULL, 0, NULL, WT_CONFIG_COMPILED_TYPE_BOOLEAN, 60, INT64_MIN,
    INT64_MAX, NULL},
  {"split_deepen_min_child", "int", NULL, NULL, NULL, 0, NULL, WT_CONFIG_COMPILED_TYPE_INT, 44,
    INT64_MIN, INT64_MAX, NULL},
  {"split_deepen_per_child", "int", NULL, NULL, NULL, 0, NULL, WT_CONFIG_COMPILED_TYPE_INT, 45,
    INT64_MIN, INT64_MAX, NULL},
  {"split_pct", "int", NULL, "min=50,max=100", NULL, 0, NULL, WT_CONFIG_COMPILED_TYPE_INT, 46, 50,
    100, NULL},
  {"tiered_object", "boolean", NULL, NULL, NULL, 0, NULL, WT_CONFIG_COMPILED_TYPE_BOOLEAN, 61,
    INT64_MIN, INT64_MAX, NULL},
  {"tiered_storage", "category", NULL, NULL, confchk_WT_SESSION_create_tiered_storage_subconfigs, 8,
    confchk_WT_SESSION_create_tiered_storage_subconfigs_jump, WT_CONFIG_COMPILED_TYPE_CATEGORY, 47,
    INT64_MIN, INT64_MAX, NULL},
  {"value_format", "format", __wt_struct_confchk, NULL, NULL, 0, NULL,
    WT_CONFIG_COMPILED_TYPE_FORMAT, 55, INT64_MIN, INT64_MAX, NULL},
  {"verbose", "list", NULL, "choices=[\"write_timestamp\"]", NULL, 0, NULL,
    WT_CONFIG_COMPILED_TYPE_LIST, 10, INT64_MIN, INT64_MAX, confchk_verbose9_choices},
  {"version", "string", NULL, NULL, NULL, 0, NULL, WT_CONFIG_COMPILED_TYPE_STRING, 62, INT64_MIN,
    INT64_MAX, NULL},
  {"write_timestamp_usage", "string", NULL,
    "choices=[\"always\",\"key_consistent\",\"mixed_mode\","
    "\"never\",\"none\",\"ordered\"]",
    NULL, 0, NULL, WT_CONFIG_COMPILED_TYPE_STRING, 11, INT64_MIN, INT64_MAX,
    confchk_write_timestamp_usage8_choices},
  {NULL, NULL, NULL, NULL, NULL, 0, NULL, 0, 0, 0, 0, NULL}};

static const uint8_t confchk_object_meta_jump[WT_CONFIG_JUMP_TABLE_SIZE] = {0, 0, 0, 0, 0, 0, 0, 0,
  0, 0, 0, 0, 0, 0, 0, 0, 0, 0, 0, 0, 0, 0, 0, 0, 0, 0, 0, 0, 0, 0, 0, 0, 0, 0, 0, 0, 0, 0, 0, 0, 0,
  0, 0, 0, 0, 0, 0, 0, 0, 0, 0, 0, 0, 0, 0, 0, 0, 0, 0, 0, 0, 0, 0, 0, 0, 0, 0, 0, 0, 0, 0, 0, 0, 0,
  0, 0, 0, 0, 0, 0, 0, 0, 0, 0, 0, 0, 0, 0, 0, 0, 0, 0, 0, 0, 0, 0, 0, 0, 4, 6, 13, 14, 15, 18, 18,
  20, 26, 26, 28, 33, 35, 35, 37, 39, 39, 40, 43, 45, 45, 48, 49, 49, 49, 49, 49, 49, 49, 49};

static const char *confchk_verbose10_choices[] = {__WT_CONFIG_CHOICE_write_timestamp, NULL};

static const char *confchk_write_timestamp_usage9_choices[] = {__WT_CONFIG_CHOICE_always,
  __WT_CONFIG_CHOICE_key_consistent, __WT_CONFIG_CHOICE_mixed_mode, __WT_CONFIG_CHOICE_never,
  __WT_CONFIG_CHOICE_none, __WT_CONFIG_CHOICE_ordered, NULL};

static const WT_CONFIG_CHECK confchk_table_meta[] = {
  {"app_metadata", "string", NULL, NULL, NULL, 0, NULL, WT_CONFIG_COMPILED_TYPE_STRING, 0,
    INT64_MIN, INT64_MAX, NULL},
  {"assert", "category", NULL, NULL, confchk_WT_SESSION_create_assert_subconfigs, 4,
    confchk_WT_SESSION_create_assert_subconfigs_jump, WT_CONFIG_COMPILED_TYPE_CATEGORY, 1,
    INT64_MIN, INT64_MAX, NULL},
  {"colgroups", "list", NULL, NULL, NULL, 0, NULL, WT_CONFIG_COMPILED_TYPE_LIST, 85, INT64_MIN,
    INT64_MAX, NULL},
  {"collator", "string", NULL, NULL, NULL, 0, NULL, WT_CONFIG_COMPILED_TYPE_STRING, 6, INT64_MIN,
    INT64_MAX, NULL},
  {"columns", "list", NULL, NULL, NULL, 0, NULL, WT_CONFIG_COMPILED_TYPE_LIST, 7, INT64_MIN,
    INT64_MAX, NULL},
  {"key_format", "format", __wt_struct_confchk, NULL, NULL, 0, NULL, WT_CONFIG_COMPILED_TYPE_FORMAT,
    30, INT64_MIN, INT64_MAX, NULL},
  {"value_format", "format", __wt_struct_confchk, NULL, NULL, 0, NULL,
    WT_CONFIG_COMPILED_TYPE_FORMAT, 55, INT64_MIN, INT64_MAX, NULL},
  {"verbose", "list", NULL, "choices=[\"write_timestamp\"]", NULL, 0, NULL,
    WT_CONFIG_COMPILED_TYPE_LIST, 10, INT64_MIN, INT64_MAX, confchk_verbose10_choices},
  {"write_timestamp_usage", "string", NULL,
    "choices=[\"always\",\"key_consistent\",\"mixed_mode\","
    "\"never\",\"none\",\"ordered\"]",
    NULL, 0, NULL, WT_CONFIG_COMPILED_TYPE_STRING, 11, INT64_MIN, INT64_MAX,
    confchk_write_timestamp_usage9_choices},
  {NULL, NULL, NULL, NULL, NULL, 0, NULL, 0, 0, 0, 0, NULL}};

static const uint8_t confchk_table_meta_jump[WT_CONFIG_JUMP_TABLE_SIZE] = {0, 0, 0, 0, 0, 0, 0, 0,
  0, 0, 0, 0, 0, 0, 0, 0, 0, 0, 0, 0, 0, 0, 0, 0, 0, 0, 0, 0, 0, 0, 0, 0, 0, 0, 0, 0, 0, 0, 0, 0, 0,
  0, 0, 0, 0, 0, 0, 0, 0, 0, 0, 0, 0, 0, 0, 0, 0, 0, 0, 0, 0, 0, 0, 0, 0, 0, 0, 0, 0, 0, 0, 0, 0, 0,
  0, 0, 0, 0, 0, 0, 0, 0, 0, 0, 0, 0, 0, 0, 0, 0, 0, 0, 0, 0, 0, 0, 0, 0, 2, 2, 5, 5, 5, 5, 5, 5, 5,
  5, 6, 6, 6, 6, 6, 6, 6, 6, 6, 6, 6, 8, 9, 9, 9, 9, 9, 9, 9, 9};

static const char *confchk_access_pattern_hint7_choices[] = {
  __WT_CONFIG_CHOICE_none, __WT_CONFIG_CHOICE_random, __WT_CONFIG_CHOICE_sequential, NULL};

static const char *confchk_block_allocation6_choices[] = {
  __WT_CONFIG_CHOICE_best, __WT_CONFIG_CHOICE_first, NULL};

static const char *confchk_checksum6_choices[] = {__WT_CONFIG_CHOICE_on, __WT_CONFIG_CHOICE_off,
  __WT_CONFIG_CHOICE_uncompressed, __WT_CONFIG_CHOICE_unencrypted, NULL};

static const char *confchk_format6_choices[] = {__WT_CONFIG_CHOICE_btree, NULL};

static const char *confchk_verbose11_choices[] = {__WT_CONFIG_CHOICE_write_timestamp, NULL};

static const char *confchk_write_timestamp_usage10_choices[] = {__WT_CONFIG_CHOICE_always,
  __WT_CONFIG_CHOICE_key_consistent, __WT_CONFIG_CHOICE_mixed_mode, __WT_CONFIG_CHOICE_never,
  __WT_CONFIG_CHOICE_none, __WT_CONFIG_CHOICE_ordered, NULL};

static const WT_CONFIG_CHECK confchk_tier_meta[] = {
  {"access_pattern_hint", "string", NULL, "choices=[\"none\",\"random\",\"sequential\"]", NULL, 0,
    NULL, WT_CONFIG_COMPILED_TYPE_STRING, 12, INT64_MIN, INT64_MAX,
    confchk_access_pattern_hint7_choices},
  {"allocation_size", "int", NULL, "min=512B,max=128MB", NULL, 0, NULL, WT_CONFIG_COMPILED_TYPE_INT,
    13, 512, 128LL * WT_MEGABYTE, NULL},
  {"app_metadata", "string", NULL, NULL, NULL, 0, NULL, WT_CONFIG_COMPILED_TYPE_STRING, 0,
    INT64_MIN, INT64_MAX, NULL},
  {"assert", "category", NULL, NULL, confchk_WT_SESSION_create_assert_subconfigs, 4,
    confchk_WT_SESSION_create_assert_subconfigs_jump, WT_CONFIG_COMPILED_TYPE_CATEGORY, 1,
    INT64_MIN, INT64_MAX, NULL},
  {"block_allocation", "string", NULL, "choices=[\"best\",\"first\"]", NULL, 0, NULL,
    WT_CONFIG_COMPILED_TYPE_STRING, 14, INT64_MIN, INT64_MAX, confchk_block_allocation6_choices},
  {"block_compressor", "string", NULL, NULL, NULL, 0, NULL, WT_CONFIG_COMPILED_TYPE_STRING, 15,
    INT64_MIN, INT64_MAX, NULL},
  {"bucket", "string", NULL, NULL, NULL, 0, NULL, WT_CONFIG_COMPILED_TYPE_STRING, 49, INT64_MIN,
    INT64_MAX, NULL},
  {"bucket_prefix", "string", NULL, NULL, NULL, 0, NULL, WT_CONFIG_COMPILED_TYPE_STRING, 50,
    INT64_MIN, INT64_MAX, NULL},
  {"cache_directory", "string", NULL, NULL, NULL, 0, NULL, WT_CONFIG_COMPILED_TYPE_STRING, 51,
    INT64_MIN, INT64_MAX, NULL},
  {"cache_resident", "boolean", NULL, NULL, NULL, 0, NULL, WT_CONFIG_COMPILED_TYPE_BOOLEAN, 16,
    INT64_MIN, INT64_MAX, NULL},
  {"checkpoint", "string", NULL, NULL, NULL, 0, NULL, WT_CONFIG_COMPILED_TYPE_STRING, 56, INT64_MIN,
    INT64_MAX, NULL},
  {"checkpoint_backup_info", "string", NULL, NULL, NULL, 0, NULL, WT_CONFIG_COMPILED_TYPE_STRING,
    57, INT64_MIN, INT64_MAX, NULL},
  {"checkpoint_lsn", "string", NULL, NULL, NULL, 0, NULL, WT_CONFIG_COMPILED_TYPE_STRING, 58,
    INT64_MIN, INT64_MAX, NULL},
  {"checksum", "string", NULL,
    "choices=[\"on\",\"off\",\"uncompressed\","
    "\"unencrypted\"]",
    NULL, 0, NULL, WT_CONFIG_COMPILED_TYPE_STRING, 17, INT64_MIN, INT64_MAX,
    confchk_checksum6_choices},
  {"collator", "string", NULL, NULL, NULL, 0, NULL, WT_CONFIG_COMPILED_TYPE_STRING, 6, INT64_MIN,
    INT64_MAX, NULL},
  {"columns", "list", NULL, NULL, NULL, 0, NULL, WT_CONFIG_COMPILED_TYPE_LIST, 7, INT64_MIN,
    INT64_MAX, NULL},
  {"dictionary", "int", NULL, "min=0", NULL, 0, NULL, WT_CONFIG_COMPILED_TYPE_INT, 18, 0, INT64_MAX,
    NULL},
  {"encryption", "category", NULL, NULL, confchk_WT_SESSION_create_encryption_subconfigs, 2,
    confchk_WT_SESSION_create_encryption_subconfigs_jump, WT_CONFIG_COMPILED_TYPE_CATEGORY, 19,
    INT64_MIN, INT64_MAX, NULL},
  {"format", "string", NULL, "choices=[\"btree\"]", NULL, 0, NULL, WT_CONFIG_COMPILED_TYPE_STRING,
    22, INT64_MIN, INT64_MAX, confchk_format6_choices},
  {"huffman_key", "string", NULL, NULL, NULL, 0, NULL, WT_CONFIG_COMPILED_TYPE_STRING, 23,
    INT64_MIN, INT64_MAX, NULL},
  {"huffman_value", "string", NULL, NULL, NULL, 0, NULL, WT_CONFIG_COMPILED_TYPE_STRING, 24,
    INT64_MIN, INT64_MAX, NULL},
  {"id", "string", NULL, NULL, NULL, 0, NULL, WT_CONFIG_COMPILED_TYPE_STRING, 59, INT64_MIN,
    INT64_MAX, NULL},
  {"ignore_in_memory_cache_size", "boolean", NULL, NULL, NULL, 0, NULL,
    WT_CONFIG_COMPILED_TYPE_BOOLEAN, 25, INT64_MIN, INT64_MAX, NULL},
  {"internal_item_max", "int", NULL, "min=0", NULL, 0, NULL, WT_CONFIG_COMPILED_TYPE_INT, 26, 0,
    INT64_MAX, NULL},
  {"internal_key_max", "int", NULL, "min=0", NULL, 0, NULL, WT_CONFIG_COMPILED_TYPE_INT, 27, 0,
    INT64_MAX, NULL},
  {"internal_key_truncate", "boolean", NULL, NULL, NULL, 0, NULL, WT_CONFIG_COMPILED_TYPE_BOOLEAN,
    28, INT64_MIN, INT64_MAX, NULL},
  {"internal_page_max", "int", NULL, "min=512B,max=512MB", NULL, 0, NULL,
    WT_CONFIG_COMPILED_TYPE_INT, 29, 512, 512LL * WT_MEGABYTE, NULL},
  {"key_format", "format", __wt_struct_confchk, NULL, NULL, 0, NULL, WT_CONFIG_COMPILED_TYPE_FORMAT,
    30, INT64_MIN, INT64_MAX, NULL},
  {"key_gap", "int", NULL, "min=0", NULL, 0, NULL, WT_CONFIG_COMPILED_TYPE_INT, 31, 0, INT64_MAX,
    NULL},
  {"leaf_item_max", "int", NULL, "min=0", NULL, 0, NULL, WT_CONFIG_COMPILED_TYPE_INT, 32, 0,
    INT64_MAX, NULL},
  {"leaf_key_max", "int", NULL, "min=0", NULL, 0, NULL, WT_CONFIG_COMPILED_TYPE_INT, 33, 0,
    INT64_MAX, NULL},
  {"leaf_page_max", "int", NULL, "min=512B,max=512MB", NULL, 0, NULL, WT_CONFIG_COMPILED_TYPE_INT,
    34, 512, 512LL * WT_MEGABYTE, NULL},
  {"leaf_value_max", "int", NULL, "min=0", NULL, 0, NULL, WT_CONFIG_COMPILED_TYPE_INT, 35, 0,
    INT64_MAX, NULL},
  {"log", "category", NULL, NULL, confchk_WT_SESSION_create_log_subconfigs, 1,
    confchk_WT_SESSION_create_log_subconfigs_jump, WT_CONFIG_COMPILED_TYPE_CATEGORY, 36, INT64_MIN,
    INT64_MAX, NULL},
  {"memory_page_image_max", "int", NULL, "min=0", NULL, 0, NULL, WT_CONFIG_COMPILED_TYPE_INT, 38, 0,
    INT64_MAX, NULL},
  {"memory_page_max", "int", NULL, "min=512B,max=10TB", NULL, 0, NULL, WT_CONFIG_COMPILED_TYPE_INT,
    39, 512, 10LL * WT_TERABYTE, NULL},
  {"os_cache_dirty_max", "int", NULL, "min=0", NULL, 0, NULL, WT_CONFIG_COMPILED_TYPE_INT, 40, 0,
    INT64_MAX, NULL},
  {"os_cache_max", "int", NULL, "min=0", NULL, 0, NULL, WT_CONFIG_COMPILED_TYPE_INT, 41, 0,
    INT64_MAX, NULL},
  {"prefix_compression", "boolean", NULL, NULL, NULL, 0, NULL, WT_CONFIG_COMPILED_TYPE_BOOLEAN, 42,
    INT64_MIN, INT64_MAX, NULL},
  {"prefix_compression_min", "int", NULL, "min=0", NULL, 0, NULL, WT_CONFIG_COMPILED_TYPE_INT, 43,
    0, INT64_MAX, NULL},
  {"readonly", "boolean", NULL, NULL, NULL, 0, NULL, WT_CONFIG_COMPILED_TYPE_BOOLEAN, 60, INT64_MIN,
    INT64_MAX, NULL},
  {"split_deepen_min_child", "int", NULL, NULL, NULL, 0, NULL, WT_CONFIG_COMPILED_TYPE_INT, 44,
    INT64_MIN, INT64_MAX, NULL},
  {"split_deepen_per_child", "int", NULL, NULL, NULL, 0, NULL, WT_CONFIG_COMPILED_TYPE_INT, 45,
    INT64_MIN, INT64_MAX, NULL},
  {"split_pct", "int", NULL, "min=50,max=100", NULL, 0, NULL, WT_CONFIG_COMPILED_TYPE_INT, 46, 50,
    100, NULL},
  {"tiered_object", "boolean", NULL, NULL, NULL, 0, NULL, WT_CONFIG_COMPILED_TYPE_BOOLEAN, 61,
    INT64_MIN, INT64_MAX, NULL},
  {"tiered_storage", "category", NULL, NULL, confchk_WT_SESSION_create_tiered_storage_subconfigs, 8,
    confchk_WT_SESSION_create_tiered_storage_subconfigs_jump, WT_CONFIG_COMPILED_TYPE_CATEGORY, 47,
    INT64_MIN, INT64_MAX, NULL},
  {"value_format", "format", __wt_struct_confchk, NULL, NULL, 0, NULL,
    WT_CONFIG_COMPILED_TYPE_FORMAT, 55, INT64_MIN, INT64_MAX, NULL},
  {"verbose", "list", NULL, "choices=[\"write_timestamp\"]", NULL, 0, NULL,
    WT_CONFIG_COMPILED_TYPE_LIST, 10, INT64_MIN, INT64_MAX, confchk_verbose11_choices},
  {"version", "string", NULL, NULL, NULL, 0, NULL, WT_CONFIG_COMPILED_TYPE_STRING, 62, INT64_MIN,
    INT64_MAX, NULL},
  {"write_timestamp_usage", "string", NULL,
    "choices=[\"always\",\"key_consistent\",\"mixed_mode\","
    "\"never\",\"none\",\"ordered\"]",
    NULL, 0, NULL, WT_CONFIG_COMPILED_TYPE_STRING, 11, INT64_MIN, INT64_MAX,
    confchk_write_timestamp_usage10_choices},
  {NULL, NULL, NULL, NULL, NULL, 0, NULL, 0, 0, 0, 0, NULL}};

static const uint8_t confchk_tier_meta_jump[WT_CONFIG_JUMP_TABLE_SIZE] = {0, 0, 0, 0, 0, 0, 0, 0, 0,
  0, 0, 0, 0, 0, 0, 0, 0, 0, 0, 0, 0, 0, 0, 0, 0, 0, 0, 0, 0, 0, 0, 0, 0, 0, 0, 0, 0, 0, 0, 0, 0, 0,
  0, 0, 0, 0, 0, 0, 0, 0, 0, 0, 0, 0, 0, 0, 0, 0, 0, 0, 0, 0, 0, 0, 0, 0, 0, 0, 0, 0, 0, 0, 0, 0, 0,
  0, 0, 0, 0, 0, 0, 0, 0, 0, 0, 0, 0, 0, 0, 0, 0, 0, 0, 0, 0, 0, 0, 0, 4, 8, 16, 17, 18, 19, 19, 21,
  27, 27, 29, 34, 36, 36, 38, 40, 40, 41, 44, 46, 46, 49, 50, 50, 50, 50, 50, 50, 50, 50};

static const char *confchk_access_pattern_hint8_choices[] = {
  __WT_CONFIG_CHOICE_none, __WT_CONFIG_CHOICE_random, __WT_CONFIG_CHOICE_sequential, NULL};

static const char *confchk_block_allocation7_choices[] = {
  __WT_CONFIG_CHOICE_best, __WT_CONFIG_CHOICE_first, NULL};

static const char *confchk_checksum7_choices[] = {__WT_CONFIG_CHOICE_on, __WT_CONFIG_CHOICE_off,
  __WT_CONFIG_CHOICE_uncompressed, __WT_CONFIG_CHOICE_unencrypted, NULL};

static const char *confchk_format7_choices[] = {__WT_CONFIG_CHOICE_btree, NULL};

static const char *confchk_verbose12_choices[] = {__WT_CONFIG_CHOICE_write_timestamp, NULL};

static const char *confchk_write_timestamp_usage11_choices[] = {__WT_CONFIG_CHOICE_always,
  __WT_CONFIG_CHOICE_key_consistent, __WT_CONFIG_CHOICE_mixed_mode, __WT_CONFIG_CHOICE_never,
  __WT_CONFIG_CHOICE_none, __WT_CONFIG_CHOICE_ordered, NULL};

static const WT_CONFIG_CHECK confchk_tiered_meta[] = {
  {"access_pattern_hint", "string", NULL, "choices=[\"none\",\"random\",\"sequential\"]", NULL, 0,
    NULL, WT_CONFIG_COMPILED_TYPE_STRING, 12, INT64_MIN, INT64_MAX,
    confchk_access_pattern_hint8_choices},
  {"allocation_size", "int", NULL, "min=512B,max=128MB", NULL, 0, NULL, WT_CONFIG_COMPILED_TYPE_INT,
    13, 512, 128LL * WT_MEGABYTE, NULL},
  {"app_metadata", "string", NULL, NULL, NULL, 0, NULL, WT_CONFIG_COMPILED_TYPE_STRING, 0,
    INT64_MIN, INT64_MAX, NULL},
  {"assert", "category", NULL, NULL, confchk_WT_SESSION_create_assert_subconfigs, 4,
    confchk_WT_SESSION_create_assert_subconfigs_jump, WT_CONFIG_COMPILED_TYPE_CATEGORY, 1,
    INT64_MIN, INT64_MAX, NULL},
  {"block_allocation", "string", NULL, "choices=[\"best\",\"first\"]", NULL, 0, NULL,
    WT_CONFIG_COMPILED_TYPE_STRING, 14, INT64_MIN, INT64_MAX, confchk_block_allocation7_choices},
  {"block_compressor", "string", NULL, NULL, NULL, 0, NULL, WT_CONFIG_COMPILED_TYPE_STRING, 15,
    INT64_MIN, INT64_MAX, NULL},
  {"cache_resident", "boolean", NULL, NULL, NULL, 0, NULL, WT_CONFIG_COMPILED_TYPE_BOOLEAN, 16,
    INT64_MIN, INT64_MAX, NULL},
  {"checkpoint", "string", NULL, NULL, NULL, 0, NULL, WT_CONFIG_COMPILED_TYPE_STRING, 56, INT64_MIN,
    INT64_MAX, NULL},
  {"checkpoint_backup_info", "string", NULL, NULL, NULL, 0, NULL, WT_CONFIG_COMPILED_TYPE_STRING,
    57, INT64_MIN, INT64_MAX, NULL},
  {"checkpoint_lsn", "string", NULL, NULL, NULL, 0, NULL, WT_CONFIG_COMPILED_TYPE_STRING, 58,
    INT64_MIN, INT64_MAX, NULL},
  {"checksum", "string", NULL,
    "choices=[\"on\",\"off\",\"uncompressed\","
    "\"unencrypted\"]",
    NULL, 0, NULL, WT_CONFIG_COMPILED_TYPE_STRING, 17, INT64_MIN, INT64_MAX,
    confchk_checksum7_choices},
  {"collator", "string", NULL, NULL, NULL, 0, NULL, WT_CONFIG_COMPILED_TYPE_STRING, 6, INT64_MIN,
    INT64_MAX, NULL},
  {"columns", "list", NULL, NULL, NULL, 0, NULL, WT_CONFIG_COMPILED_TYPE_LIST, 7, INT64_MIN,
    INT64_MAX, NULL},
  {"dictionary", "int", NULL, "min=0", NULL, 0, NULL, WT_CONFIG_COMPILED_TYPE_INT, 18, 0, INT64_MAX,
    NULL},
  {"encryption", "category", NULL, NULL, confchk_WT_SESSION_create_encryption_subconfigs, 2,
    confchk_WT_SESSION_create_encryption_subconfigs_jump, WT_CONFIG_COMPILED_TYPE_CATEGORY, 19,
    INT64_MIN, INT64_MAX, NULL},
  {"flush_time", "string", NULL, NULL, NULL, 0, NULL, WT_CONFIG_COMPILED_TYPE_STRING, 83, INT64_MIN,
    INT64_MAX, NULL},
  {"flush_timestamp", "string", NULL, NULL, NULL, 0, NULL, WT_CONFIG_COMPILED_TYPE_STRING, 84,
    INT64_MIN, INT64_MAX, NULL},
  {"format", "string", NULL, "choices=[\"btree\"]", NULL, 0, NULL, WT_CONFIG_COMPILED_TYPE_STRING,
    22, INT64_MIN, INT64_MAX, confchk_format7_choices},
  {"huffman_key", "string", NULL, NULL, NULL, 0, NULL, WT_CONFIG_COMPILED_TYPE_STRING, 23,
    INT64_MIN, INT64_MAX, NULL},
  {"huffman_value", "string", NULL, NULL, NULL, 0, NULL, WT_CONFIG_COMPILED_TYPE_STRING, 24,
    INT64_MIN, INT64_MAX, NULL},
  {"id", "string", NULL, NULL, NULL, 0, NULL, WT_CONFIG_COMPILED_TYPE_STRING, 59, INT64_MIN,
    INT64_MAX, NULL},
  {"ignore_in_memory_cache_size", "boolean", NULL, NULL, NULL, 0, NULL,
    WT_CONFIG_COMPILED_TYPE_BOOLEAN, 25, INT64_MIN, INT64_MAX, NULL},
  {"internal_item_max", "int", NULL, "min=0", NULL, 0, NULL, WT_CONFIG_COMPILED_TYPE_INT, 26, 0,
    INT64_MAX, NULL},
  {"internal_key_max", "int", NULL, "min=0", NULL, 0, NULL, WT_CONFIG_COMPILED_TYPE_INT, 27, 0,
    INT64_MAX, NULL},
  {"internal_key_truncate", "boolean", NULL, NULL, NULL, 0, NULL, WT_CONFIG_COMPILED_TYPE_BOOLEAN,
    28, INT64_MIN, INT64_MAX, NULL},
  {"internal_page_max", "int", NULL, "min=512B,max=512MB", NULL, 0, NULL,
    WT_CONFIG_COMPILED_TYPE_INT, 29, 512, 512LL * WT_MEGABYTE, NULL},
  {"key_format", "format", __wt_struct_confchk, NULL, NULL, 0, NULL, WT_CONFIG_COMPILED_TYPE_FORMAT,
    30, INT64_MIN, INT64_MAX, NULL},
  {"key_gap", "int", NULL, "min=0", NULL, 0, NULL, WT_CONFIG_COMPILED_TYPE_INT, 31, 0, INT64_MAX,
    NULL},
  {"last", "string", NULL, NULL, NULL, 0, NULL, WT_CONFIG_COMPILED_TYPE_STRING, 65, INT64_MIN,
    INT64_MAX, NULL},
  {"leaf_item_max", "int", NULL, "min=0", NULL, 0, NULL, WT_CONFIG_COMPILED_TYPE_INT, 32, 0,
    INT64_MAX, NULL},
  {"leaf_key_max", "int", NULL, "min=0", NULL, 0, NULL, WT_CONFIG_COMPILED_TYPE_INT, 33, 0,
    INT64_MAX, NULL},
  {"leaf_page_max", "int", NULL, "min=512B,max=512MB", NULL, 0, NULL, WT_CONFIG_COMPILED_TYPE_INT,
    34, 512, 512LL * WT_MEGABYTE, NULL},
  {"leaf_value_max", "int", NULL, "min=0", NULL, 0, NULL, WT_CONFIG_COMPILED_TYPE_INT, 35, 0,
    INT64_MAX, NULL},
  {"log", "category", NULL, NULL, confchk_WT_SESSION_create_log_subconfigs, 1,
    confchk_WT_SESSION_create_log_subconfigs_jump, WT_CONFIG_COMPILED_TYPE_CATEGORY, 36, INT64_MIN,
    INT64_MAX, NULL},
  {"memory_page_image_max", "int", NULL, "min=0", NULL, 0, NULL, WT_CONFIG_COMPILED_TYPE_INT, 38, 0,
    INT64_MAX, NULL},
  {"memory_page_max", "int", NULL, "min=512B,max=10TB", NULL, 0, NULL, WT_CONFIG_COMPILED_TYPE_INT,
    39, 512, 10LL * WT_TERABYTE, NULL},
  {"oldest", "string", NULL, NULL, NULL, 0, NULL, WT_CONFIG_COMPILED_TYPE_STRING, 86, INT64_MIN,
    INT64_MAX, NULL},
  {"os_cache_dirty_max", "int", NULL, "min=0", NULL, 0, NULL, WT_CONFIG_COMPILED_TYPE_INT, 40, 0,
    INT64_MAX, NULL},
  {"os_cache_max", "int", NULL, "min=0", NULL, 0, NULL, WT_CONFIG_COMPILED_TYPE_INT, 41, 0,
    INT64_MAX, NULL},
  {"prefix_compression", "boolean", NULL, NULL, NULL, 0, NULL, WT_CONFIG_COMPILED_TYPE_BOOLEAN, 42,
    INT64_MIN, INT64_MAX, NULL},
  {"prefix_compression_min", "int", NULL, "min=0", NULL, 0, NULL, WT_CONFIG_COMPILED_TYPE_INT, 43,
    0, INT64_MAX, NULL},
  {"readonly", "boolean", NULL, NULL, NULL, 0, NULL, WT_CONFIG_COMPILED_TYPE_BOOLEAN, 60, INT64_MIN,
    INT64_MAX, NULL},
  {"split_deepen_min_child", "int", NULL, NULL, NULL, 0, NULL, WT_CONFIG_COMPILED_TYPE_INT, 44,
    INT64_MIN, INT64_MAX, NULL},
  {"split_deepen_per_child", "int", NULL, NULL, NULL, 0, NULL, WT_CONFIG_COMPILED_TYPE_INT, 45,
    INT64_MIN, INT64_MAX, NULL},
  {"split_pct", "int", NULL, "min=50,max=100", NULL, 0, NULL, WT_CONFIG_COMPILED_TYPE_INT, 46, 50,
    100, NULL},
  {"tiered_object", "boolean", NULL, NULL, NULL, 0, NULL, WT_CONFIG_COMPILED_TYPE_BOOLEAN, 61,
    INT64_MIN, INT64_MAX, NULL},
  {"tiered_storage", "category", NULL, NULL, confchk_WT_SESSION_create_tiered_storage_subconfigs, 8,
    confchk_WT_SESSION_create_tiered_storage_subconfigs_jump, WT_CONFIG_COMPILED_TYPE_CATEGORY, 47,
    INT64_MIN, INT64_MAX, NULL},
  {"tiers", "list", NULL, NULL, NULL, 0, NULL, WT_CONFIG_COMPILED_TYPE_LIST, 87, INT64_MIN,
    INT64_MAX, NULL},
  {"value_format", "format", __wt_struct_confchk, NULL, NULL, 0, NULL,
    WT_CONFIG_COMPILED_TYPE_FORMAT, 55, INT64_MIN, INT64_MAX, NULL},
  {"verbose", "list", NULL, "choices=[\"write_timestamp\"]", NULL, 0, NULL,
    WT_CONFIG_COMPILED_TYPE_LIST, 10, INT64_MIN, INT64_MAX, confchk_verbose12_choices},
  {"version", "string", NULL, NULL, NULL, 0, NULL, WT_CONFIG_COMPILED_TYPE_STRING, 62, INT64_MIN,
    INT64_MAX, NULL},
  {"write_timestamp_usage", "string", NULL,
    "choices=[\"always\",\"key_consistent\",\"mixed_mode\","
    "\"never\",\"none\",\"ordered\"]",
    NULL, 0, NULL, WT_CONFIG_COMPILED_TYPE_STRING, 11, INT64_MIN, INT64_MAX,
    confchk_write_timestamp_usage11_choices},
  {NULL, NULL, NULL, NULL, NULL, 0, NULL, 0, 0, 0, 0, NULL}};

static const uint8_t confchk_tiered_meta_jump[WT_CONFIG_JUMP_TABLE_SIZE] = {0, 0, 0, 0, 0, 0, 0, 0,
  0, 0, 0, 0, 0, 0, 0, 0, 0, 0, 0, 0, 0, 0, 0, 0, 0, 0, 0, 0, 0, 0, 0, 0, 0, 0, 0, 0, 0, 0, 0, 0, 0,
  0, 0, 0, 0, 0, 0, 0, 0, 0, 0, 0, 0, 0, 0, 0, 0, 0, 0, 0, 0, 0, 0, 0, 0, 0, 0, 0, 0, 0, 0, 0, 0, 0,
  0, 0, 0, 0, 0, 0, 0, 0, 0, 0, 0, 0, 0, 0, 0, 0, 0, 0, 0, 0, 0, 0, 0, 0, 4, 6, 13, 14, 15, 18, 18,
  20, 26, 26, 28, 34, 36, 36, 39, 41, 41, 42, 45, 48, 48, 51, 52, 52, 52, 52, 52, 52, 52, 52};
const char __WT_CONFIG_CHOICE_FILE[] = "FILE";
const char __WT_CONFIG_CHOICE_DRAM[] = "DRAM";

static const char *confchk_type_choices[] = {
  __WT_CONFIG_CHOICE_FILE, __WT_CONFIG_CHOICE_DRAM, NULL};

static const WT_CONFIG_CHECK confchk_wiredtiger_open_chunk_cache_subconfigs[] = {
<<<<<<< HEAD
  {"capacity", "int", NULL, "min=512KB,max=100TB", NULL, 0, NULL, WT_CONFIG_COMPILED_TYPE_INT, 280,
    512LL * WT_KILOBYTE, 100LL * WT_TERABYTE, NULL},
  {"chunk_cache_evict_trigger", "int", NULL, "min=0,max=100", NULL, 0, NULL,
    WT_CONFIG_COMPILED_TYPE_INT, 281, 0, 100, NULL},
=======
  {"capacity", "int", NULL, "min=512KB,max=100TB", NULL, 0, NULL, WT_CONFIG_COMPILED_TYPE_INT, 281,
    512LL * WT_KILOBYTE, 100LL * WT_TERABYTE, NULL},
  {"chunk_cache_evict_trigger", "int", NULL, "min=0,max=100", NULL, 0, NULL,
    WT_CONFIG_COMPILED_TYPE_INT, 282, 0, 100, NULL},
>>>>>>> d0aacd65
  {"chunk_size", "int", NULL, "min=512KB,max=100GB", NULL, 0, NULL, WT_CONFIG_COMPILED_TYPE_INT, 75,
    512LL * WT_KILOBYTE, 100LL * WT_GIGABYTE, NULL},
  {"enabled", "boolean", NULL, NULL, NULL, 0, NULL, WT_CONFIG_COMPILED_TYPE_BOOLEAN, 37, INT64_MIN,
    INT64_MAX, NULL},
  {"flushed_data_cache_insertion", "boolean", NULL, NULL, NULL, 0, NULL,
<<<<<<< HEAD
    WT_CONFIG_COMPILED_TYPE_BOOLEAN, 283, INT64_MIN, INT64_MAX, NULL},
  {"hashsize", "int", NULL, "min=64,max=1048576", NULL, 0, NULL, WT_CONFIG_COMPILED_TYPE_INT, 177,
=======
    WT_CONFIG_COMPILED_TYPE_BOOLEAN, 284, INT64_MIN, INT64_MAX, NULL},
  {"hashsize", "int", NULL, "min=64,max=1048576", NULL, 0, NULL, WT_CONFIG_COMPILED_TYPE_INT, 178,
>>>>>>> d0aacd65
    64, 1048576LL, NULL},
  {"pinned", "list", NULL, NULL, NULL, 0, NULL, WT_CONFIG_COMPILED_TYPE_LIST, 193, INT64_MIN,
    INT64_MAX, NULL},
<<<<<<< HEAD
  {"storage_path", "string", NULL, NULL, NULL, 0, NULL, WT_CONFIG_COMPILED_TYPE_STRING, 282,
=======
  {"storage_path", "string", NULL, NULL, NULL, 0, NULL, WT_CONFIG_COMPILED_TYPE_STRING, 283,
>>>>>>> d0aacd65
    INT64_MIN, INT64_MAX, NULL},
  {"type", "string", NULL, "choices=[\"FILE\",\"DRAM\"]", NULL, 0, NULL,
    WT_CONFIG_COMPILED_TYPE_STRING, 9, INT64_MIN, INT64_MAX, confchk_type_choices},
  {NULL, NULL, NULL, NULL, NULL, 0, NULL, 0, 0, 0, 0, NULL}};

static const uint8_t
  confchk_wiredtiger_open_chunk_cache_subconfigs_jump[WT_CONFIG_JUMP_TABLE_SIZE] = {0, 0, 0, 0, 0,
    0, 0, 0, 0, 0, 0, 0, 0, 0, 0, 0, 0, 0, 0, 0, 0, 0, 0, 0, 0, 0, 0, 0, 0, 0, 0, 0, 0, 0, 0, 0, 0,
    0, 0, 0, 0, 0, 0, 0, 0, 0, 0, 0, 0, 0, 0, 0, 0, 0, 0, 0, 0, 0, 0, 0, 0, 0, 0, 0, 0, 0, 0, 0, 0,
    0, 0, 0, 0, 0, 0, 0, 0, 0, 0, 0, 0, 0, 0, 0, 0, 0, 0, 0, 0, 0, 0, 0, 0, 0, 0, 0, 0, 0, 0, 0, 3,
    3, 4, 5, 5, 6, 6, 6, 6, 6, 6, 6, 6, 7, 7, 7, 8, 9, 9, 9, 9, 9, 9, 9, 9, 9, 9, 9};

static const WT_CONFIG_CHECK confchk_wiredtiger_open_compatibility_subconfigs[] = {
  {"release", "string", NULL, NULL, NULL, 0, NULL, WT_CONFIG_COMPILED_TYPE_STRING, 195, INT64_MIN,
    INT64_MAX, NULL},
<<<<<<< HEAD
  {"require_max", "string", NULL, NULL, NULL, 0, NULL, WT_CONFIG_COMPILED_TYPE_STRING, 284,
    INT64_MIN, INT64_MAX, NULL},
  {"require_min", "string", NULL, NULL, NULL, 0, NULL, WT_CONFIG_COMPILED_TYPE_STRING, 285,
=======
  {"require_max", "string", NULL, NULL, NULL, 0, NULL, WT_CONFIG_COMPILED_TYPE_STRING, 285,
    INT64_MIN, INT64_MAX, NULL},
  {"require_min", "string", NULL, NULL, NULL, 0, NULL, WT_CONFIG_COMPILED_TYPE_STRING, 286,
>>>>>>> d0aacd65
    INT64_MIN, INT64_MAX, NULL},
  {NULL, NULL, NULL, NULL, NULL, 0, NULL, 0, 0, 0, 0, NULL}};

static const uint8_t
  confchk_wiredtiger_open_compatibility_subconfigs_jump[WT_CONFIG_JUMP_TABLE_SIZE] = {0, 0, 0, 0, 0,
    0, 0, 0, 0, 0, 0, 0, 0, 0, 0, 0, 0, 0, 0, 0, 0, 0, 0, 0, 0, 0, 0, 0, 0, 0, 0, 0, 0, 0, 0, 0, 0,
    0, 0, 0, 0, 0, 0, 0, 0, 0, 0, 0, 0, 0, 0, 0, 0, 0, 0, 0, 0, 0, 0, 0, 0, 0, 0, 0, 0, 0, 0, 0, 0,
    0, 0, 0, 0, 0, 0, 0, 0, 0, 0, 0, 0, 0, 0, 0, 0, 0, 0, 0, 0, 0, 0, 0, 0, 0, 0, 0, 0, 0, 0, 0, 0,
    0, 0, 0, 0, 0, 0, 0, 0, 0, 0, 0, 0, 0, 0, 3, 3, 3, 3, 3, 3, 3, 3, 3, 3, 3, 3, 3};

static const WT_CONFIG_CHECK confchk_wiredtiger_open_encryption_subconfigs[] = {
  {"keyid", "string", NULL, NULL, NULL, 0, NULL, WT_CONFIG_COMPILED_TYPE_STRING, 21, INT64_MIN,
    INT64_MAX, NULL},
  {"name", "string", NULL, NULL, NULL, 0, NULL, WT_CONFIG_COMPILED_TYPE_STRING, 20, INT64_MIN,
    INT64_MAX, NULL},
<<<<<<< HEAD
  {"secretkey", "string", NULL, NULL, NULL, 0, NULL, WT_CONFIG_COMPILED_TYPE_STRING, 290, INT64_MIN,
=======
  {"secretkey", "string", NULL, NULL, NULL, 0, NULL, WT_CONFIG_COMPILED_TYPE_STRING, 291, INT64_MIN,
>>>>>>> d0aacd65
    INT64_MAX, NULL},
  {NULL, NULL, NULL, NULL, NULL, 0, NULL, 0, 0, 0, 0, NULL}};

static const uint8_t confchk_wiredtiger_open_encryption_subconfigs_jump[WT_CONFIG_JUMP_TABLE_SIZE] =
  {0, 0, 0, 0, 0, 0, 0, 0, 0, 0, 0, 0, 0, 0, 0, 0, 0, 0, 0, 0, 0, 0, 0, 0, 0, 0, 0, 0, 0, 0, 0, 0,
    0, 0, 0, 0, 0, 0, 0, 0, 0, 0, 0, 0, 0, 0, 0, 0, 0, 0, 0, 0, 0, 0, 0, 0, 0, 0, 0, 0, 0, 0, 0, 0,
    0, 0, 0, 0, 0, 0, 0, 0, 0, 0, 0, 0, 0, 0, 0, 0, 0, 0, 0, 0, 0, 0, 0, 0, 0, 0, 0, 0, 0, 0, 0, 0,
    0, 0, 0, 0, 0, 0, 0, 0, 0, 0, 0, 0, 1, 1, 1, 2, 2, 2, 2, 2, 3, 3, 3, 3, 3, 3, 3, 3, 3, 3, 3, 3};

static const char *confchk_extra_diagnostics2_choices[] = {__WT_CONFIG_CHOICE_all,
  __WT_CONFIG_CHOICE_checkpoint_validate, __WT_CONFIG_CHOICE_cursor_check,
  __WT_CONFIG_CHOICE_disk_validate, __WT_CONFIG_CHOICE_eviction_check,
  __WT_CONFIG_CHOICE_generation_check, __WT_CONFIG_CHOICE_hs_validate,
  __WT_CONFIG_CHOICE_key_out_of_order, __WT_CONFIG_CHOICE_log_validate, __WT_CONFIG_CHOICE_prepared,
  __WT_CONFIG_CHOICE_slow_operation, __WT_CONFIG_CHOICE_txn_visibility, NULL};
const char __WT_CONFIG_CHOICE_data[] = "data";

static const char *confchk_file_extend_choices[] = {
  __WT_CONFIG_CHOICE_data, __WT_CONFIG_CHOICE_log, NULL};

static const WT_CONFIG_CHECK confchk_wiredtiger_open_hash_subconfigs[] = {
<<<<<<< HEAD
  {"buckets", "int", NULL, "min=64,max=65536", NULL, 0, NULL, WT_CONFIG_COMPILED_TYPE_INT, 294, 64,
    65536, NULL},
  {"dhandle_buckets", "int", NULL, "min=64,max=65536", NULL, 0, NULL, WT_CONFIG_COMPILED_TYPE_INT,
    295, 64, 65536, NULL},
=======
  {"buckets", "int", NULL, "min=64,max=65536", NULL, 0, NULL, WT_CONFIG_COMPILED_TYPE_INT, 295, 64,
    65536, NULL},
  {"dhandle_buckets", "int", NULL, "min=64,max=65536", NULL, 0, NULL, WT_CONFIG_COMPILED_TYPE_INT,
    296, 64, 65536, NULL},
>>>>>>> d0aacd65
  {NULL, NULL, NULL, NULL, NULL, 0, NULL, 0, 0, 0, 0, NULL}};

static const uint8_t confchk_wiredtiger_open_hash_subconfigs_jump[WT_CONFIG_JUMP_TABLE_SIZE] = {0,
  0, 0, 0, 0, 0, 0, 0, 0, 0, 0, 0, 0, 0, 0, 0, 0, 0, 0, 0, 0, 0, 0, 0, 0, 0, 0, 0, 0, 0, 0, 0, 0, 0,
  0, 0, 0, 0, 0, 0, 0, 0, 0, 0, 0, 0, 0, 0, 0, 0, 0, 0, 0, 0, 0, 0, 0, 0, 0, 0, 0, 0, 0, 0, 0, 0, 0,
  0, 0, 0, 0, 0, 0, 0, 0, 0, 0, 0, 0, 0, 0, 0, 0, 0, 0, 0, 0, 0, 0, 0, 0, 0, 0, 0, 0, 0, 0, 0, 0, 1,
  1, 2, 2, 2, 2, 2, 2, 2, 2, 2, 2, 2, 2, 2, 2, 2, 2, 2, 2, 2, 2, 2, 2, 2, 2, 2, 2, 2};

static const char *confchk_json_output2_choices[] = {
  __WT_CONFIG_CHOICE_error, __WT_CONFIG_CHOICE_message, NULL};

static const char *confchk_recover_choices[] = {
  __WT_CONFIG_CHOICE_error, __WT_CONFIG_CHOICE_on, NULL};

static const WT_CONFIG_CHECK confchk_wiredtiger_open_log_subconfigs[] = {
  {"archive", "boolean", NULL, NULL, NULL, 0, NULL, WT_CONFIG_COMPILED_TYPE_BOOLEAN, 243, INT64_MIN,
    INT64_MAX, NULL},
<<<<<<< HEAD
  {"compressor", "string", NULL, NULL, NULL, 0, NULL, WT_CONFIG_COMPILED_TYPE_STRING, 298,
=======
  {"compressor", "string", NULL, NULL, NULL, 0, NULL, WT_CONFIG_COMPILED_TYPE_STRING, 299,
>>>>>>> d0aacd65
    INT64_MIN, INT64_MAX, NULL},
  {"enabled", "boolean", NULL, NULL, NULL, 0, NULL, WT_CONFIG_COMPILED_TYPE_BOOLEAN, 37, INT64_MIN,
    INT64_MAX, NULL},
  {"file_max", "int", NULL, "min=100KB,max=2GB", NULL, 0, NULL, WT_CONFIG_COMPILED_TYPE_INT, 238,
    100LL * WT_KILOBYTE, 2LL * WT_GIGABYTE, NULL},
<<<<<<< HEAD
  {"force_write_wait", "int", NULL, "min=1,max=60", NULL, 0, NULL, WT_CONFIG_COMPILED_TYPE_INT, 299,
=======
  {"force_write_wait", "int", NULL, "min=1,max=60", NULL, 0, NULL, WT_CONFIG_COMPILED_TYPE_INT, 300,
>>>>>>> d0aacd65
    1, 60, NULL},
  {"os_cache_dirty_pct", "int", NULL, "min=0,max=100", NULL, 0, NULL, WT_CONFIG_COMPILED_TYPE_INT,
    244, 0, 100, NULL},
  {"path", "string", NULL, NULL, NULL, 0, NULL, WT_CONFIG_COMPILED_TYPE_STRING, 253, INT64_MIN,
    INT64_MAX, NULL},
  {"prealloc", "boolean", NULL, NULL, NULL, 0, NULL, WT_CONFIG_COMPILED_TYPE_BOOLEAN, 245,
    INT64_MIN, INT64_MAX, NULL},
  {"prealloc_init_count", "int", NULL, "min=1,max=500", NULL, 0, NULL, WT_CONFIG_COMPILED_TYPE_INT,
    246, 1, 500, NULL},
  {"recover", "string", NULL, "choices=[\"error\",\"on\"]", NULL, 0, NULL,
<<<<<<< HEAD
    WT_CONFIG_COMPILED_TYPE_STRING, 300, INT64_MIN, INT64_MAX, confchk_recover_choices},
  {"remove", "boolean", NULL, NULL, NULL, 0, NULL, WT_CONFIG_COMPILED_TYPE_BOOLEAN, 246, INT64_MIN,
=======
    WT_CONFIG_COMPILED_TYPE_STRING, 301, INT64_MIN, INT64_MAX, confchk_recover_choices},
  {"remove", "boolean", NULL, NULL, NULL, 0, NULL, WT_CONFIG_COMPILED_TYPE_BOOLEAN, 247, INT64_MIN,
>>>>>>> d0aacd65
    INT64_MAX, NULL},
  {"zero_fill", "boolean", NULL, NULL, NULL, 0, NULL, WT_CONFIG_COMPILED_TYPE_BOOLEAN, 248,
    INT64_MIN, INT64_MAX, NULL},
  {NULL, NULL, NULL, NULL, NULL, 0, NULL, 0, 0, 0, 0, NULL}};

static const uint8_t confchk_wiredtiger_open_log_subconfigs_jump[WT_CONFIG_JUMP_TABLE_SIZE] = {0, 0,
  0, 0, 0, 0, 0, 0, 0, 0, 0, 0, 0, 0, 0, 0, 0, 0, 0, 0, 0, 0, 0, 0, 0, 0, 0, 0, 0, 0, 0, 0, 0, 0, 0,
  0, 0, 0, 0, 0, 0, 0, 0, 0, 0, 0, 0, 0, 0, 0, 0, 0, 0, 0, 0, 0, 0, 0, 0, 0, 0, 0, 0, 0, 0, 0, 0, 0,
  0, 0, 0, 0, 0, 0, 0, 0, 0, 0, 0, 0, 0, 0, 0, 0, 0, 0, 0, 0, 0, 0, 0, 0, 0, 0, 0, 0, 0, 0, 1, 1, 2,
  2, 3, 5, 5, 5, 5, 5, 5, 5, 5, 5, 6, 9, 9, 11, 11, 11, 11, 11, 11, 11, 11, 12, 12, 12, 12, 12};

static const WT_CONFIG_CHECK confchk_wiredtiger_open_prefetch_subconfigs[] = {
<<<<<<< HEAD
  {"available", "boolean", NULL, NULL, NULL, 0, NULL, WT_CONFIG_COMPILED_TYPE_BOOLEAN, 304,
    INT64_MIN, INT64_MAX, NULL},
  {"default", "boolean", NULL, NULL, NULL, 0, NULL, WT_CONFIG_COMPILED_TYPE_BOOLEAN, 305, INT64_MIN,
=======
  {"available", "boolean", NULL, NULL, NULL, 0, NULL, WT_CONFIG_COMPILED_TYPE_BOOLEAN, 305,
    INT64_MIN, INT64_MAX, NULL},
  {"default", "boolean", NULL, NULL, NULL, 0, NULL, WT_CONFIG_COMPILED_TYPE_BOOLEAN, 306, INT64_MIN,
>>>>>>> d0aacd65
    INT64_MAX, NULL},
  {NULL, NULL, NULL, NULL, NULL, 0, NULL, 0, 0, 0, 0, NULL}};

static const uint8_t confchk_wiredtiger_open_prefetch_subconfigs_jump[WT_CONFIG_JUMP_TABLE_SIZE] = {
  0, 0, 0, 0, 0, 0, 0, 0, 0, 0, 0, 0, 0, 0, 0, 0, 0, 0, 0, 0, 0, 0, 0, 0, 0, 0, 0, 0, 0, 0, 0, 0, 0,
  0, 0, 0, 0, 0, 0, 0, 0, 0, 0, 0, 0, 0, 0, 0, 0, 0, 0, 0, 0, 0, 0, 0, 0, 0, 0, 0, 0, 0, 0, 0, 0, 0,
  0, 0, 0, 0, 0, 0, 0, 0, 0, 0, 0, 0, 0, 0, 0, 0, 0, 0, 0, 0, 0, 0, 0, 0, 0, 0, 0, 0, 0, 0, 0, 0, 1,
  1, 1, 2, 2, 2, 2, 2, 2, 2, 2, 2, 2, 2, 2, 2, 2, 2, 2, 2, 2, 2, 2, 2, 2, 2, 2, 2, 2, 2};

static const char *confchk_statistics3_choices[] = {__WT_CONFIG_CHOICE_all,
  __WT_CONFIG_CHOICE_cache_walk, __WT_CONFIG_CHOICE_fast, __WT_CONFIG_CHOICE_none,
  __WT_CONFIG_CHOICE_clear, __WT_CONFIG_CHOICE_tree_walk, NULL};

static const WT_CONFIG_CHECK confchk_wiredtiger_open_statistics_log_subconfigs[] = {
  {"json", "boolean", NULL, NULL, NULL, 0, NULL, WT_CONFIG_COMPILED_TYPE_BOOLEAN, 261, INT64_MIN,
    INT64_MAX, NULL},
  {"on_close", "boolean", NULL, NULL, NULL, 0, NULL, WT_CONFIG_COMPILED_TYPE_BOOLEAN, 262,
    INT64_MIN, INT64_MAX, NULL},
  {"path", "string", NULL, NULL, NULL, 0, NULL, WT_CONFIG_COMPILED_TYPE_STRING, 253, INT64_MIN,
    INT64_MAX, NULL},
  {"sources", "list", NULL, NULL, NULL, 0, NULL, WT_CONFIG_COMPILED_TYPE_LIST, 263, INT64_MIN,
    INT64_MAX, NULL},
  {"timestamp", "string", NULL, NULL, NULL, 0, NULL, WT_CONFIG_COMPILED_TYPE_STRING, 264, INT64_MIN,
    INT64_MAX, NULL},
  {"wait", "int", NULL, "min=0,max=100000", NULL, 0, NULL, WT_CONFIG_COMPILED_TYPE_INT, 189, 0,
    100000, NULL},
  {NULL, NULL, NULL, NULL, NULL, 0, NULL, 0, 0, 0, 0, NULL}};

static const uint8_t
  confchk_wiredtiger_open_statistics_log_subconfigs_jump[WT_CONFIG_JUMP_TABLE_SIZE] = {0, 0, 0, 0,
    0, 0, 0, 0, 0, 0, 0, 0, 0, 0, 0, 0, 0, 0, 0, 0, 0, 0, 0, 0, 0, 0, 0, 0, 0, 0, 0, 0, 0, 0, 0, 0,
    0, 0, 0, 0, 0, 0, 0, 0, 0, 0, 0, 0, 0, 0, 0, 0, 0, 0, 0, 0, 0, 0, 0, 0, 0, 0, 0, 0, 0, 0, 0, 0,
    0, 0, 0, 0, 0, 0, 0, 0, 0, 0, 0, 0, 0, 0, 0, 0, 0, 0, 0, 0, 0, 0, 0, 0, 0, 0, 0, 0, 0, 0, 0, 0,
    0, 0, 0, 0, 0, 0, 0, 1, 1, 1, 1, 1, 2, 3, 3, 3, 4, 5, 5, 5, 6, 6, 6, 6, 6, 6, 6, 6};

static const WT_CONFIG_CHECK confchk_tiered_storage_subconfigs[] = {
  {"auth_token", "string", NULL, NULL, NULL, 0, NULL, WT_CONFIG_COMPILED_TYPE_STRING, 48, INT64_MIN,
    INT64_MAX, NULL},
  {"bucket", "string", NULL, NULL, NULL, 0, NULL, WT_CONFIG_COMPILED_TYPE_STRING, 49, INT64_MIN,
    INT64_MAX, NULL},
  {"bucket_prefix", "string", NULL, NULL, NULL, 0, NULL, WT_CONFIG_COMPILED_TYPE_STRING, 50,
    INT64_MIN, INT64_MAX, NULL},
  {"cache_directory", "string", NULL, NULL, NULL, 0, NULL, WT_CONFIG_COMPILED_TYPE_STRING, 51,
    INT64_MIN, INT64_MAX, NULL},
<<<<<<< HEAD
  {"interval", "int", NULL, "min=1,max=1000", NULL, 0, NULL, WT_CONFIG_COMPILED_TYPE_INT, 310, 1,
=======
  {"interval", "int", NULL, "min=1,max=1000", NULL, 0, NULL, WT_CONFIG_COMPILED_TYPE_INT, 311, 1,
>>>>>>> d0aacd65
    1000, NULL},
  {"local_retention", "int", NULL, "min=0,max=10000", NULL, 0, NULL, WT_CONFIG_COMPILED_TYPE_INT,
    52, 0, 10000, NULL},
  {"name", "string", NULL, NULL, NULL, 0, NULL, WT_CONFIG_COMPILED_TYPE_STRING, 20, INT64_MIN,
    INT64_MAX, NULL},
  {"shared", "boolean", NULL, NULL, NULL, 0, NULL, WT_CONFIG_COMPILED_TYPE_BOOLEAN, 54, INT64_MIN,
    INT64_MAX, NULL},
  {NULL, NULL, NULL, NULL, NULL, 0, NULL, 0, 0, 0, 0, NULL}};

static const uint8_t confchk_tiered_storage_subconfigs_jump[WT_CONFIG_JUMP_TABLE_SIZE] = {0, 0, 0,
  0, 0, 0, 0, 0, 0, 0, 0, 0, 0, 0, 0, 0, 0, 0, 0, 0, 0, 0, 0, 0, 0, 0, 0, 0, 0, 0, 0, 0, 0, 0, 0, 0,
  0, 0, 0, 0, 0, 0, 0, 0, 0, 0, 0, 0, 0, 0, 0, 0, 0, 0, 0, 0, 0, 0, 0, 0, 0, 0, 0, 0, 0, 0, 0, 0, 0,
  0, 0, 0, 0, 0, 0, 0, 0, 0, 0, 0, 0, 0, 0, 0, 0, 0, 0, 0, 0, 0, 0, 0, 0, 0, 0, 0, 0, 0, 1, 3, 4, 4,
  4, 4, 4, 4, 5, 5, 5, 6, 6, 7, 7, 7, 7, 7, 8, 8, 8, 8, 8, 8, 8, 8, 8, 8, 8, 8};

static const char *confchk_timing_stress_for_test2_choices[] = {
  __WT_CONFIG_CHOICE_aggressive_stash_free, __WT_CONFIG_CHOICE_aggressive_sweep,
  __WT_CONFIG_CHOICE_backup_rename, __WT_CONFIG_CHOICE_checkpoint_evict_page,
  __WT_CONFIG_CHOICE_checkpoint_handle, __WT_CONFIG_CHOICE_checkpoint_slow,
  __WT_CONFIG_CHOICE_checkpoint_stop, __WT_CONFIG_CHOICE_commit_transaction_slow,
  __WT_CONFIG_CHOICE_compact_slow, __WT_CONFIG_CHOICE_evict_reposition,
  __WT_CONFIG_CHOICE_failpoint_eviction_split,
  __WT_CONFIG_CHOICE_failpoint_history_store_delete_key_from_ts,
  __WT_CONFIG_CHOICE_history_store_checkpoint_delay, __WT_CONFIG_CHOICE_history_store_search,
  __WT_CONFIG_CHOICE_history_store_sweep_race, __WT_CONFIG_CHOICE_prefetch_1,
  __WT_CONFIG_CHOICE_prefetch_2, __WT_CONFIG_CHOICE_prefetch_3, __WT_CONFIG_CHOICE_prefix_compare,
  __WT_CONFIG_CHOICE_prepare_checkpoint_delay, __WT_CONFIG_CHOICE_prepare_resolution_1,
  __WT_CONFIG_CHOICE_prepare_resolution_2, __WT_CONFIG_CHOICE_sleep_before_read_overflow_onpage,
  __WT_CONFIG_CHOICE_split_1, __WT_CONFIG_CHOICE_split_2, __WT_CONFIG_CHOICE_split_3,
  __WT_CONFIG_CHOICE_split_4, __WT_CONFIG_CHOICE_split_5, __WT_CONFIG_CHOICE_split_6,
  __WT_CONFIG_CHOICE_split_7, __WT_CONFIG_CHOICE_split_8, __WT_CONFIG_CHOICE_tiered_flush_finish,
  NULL};
const char __WT_CONFIG_CHOICE_dsync[] = "dsync";
const char __WT_CONFIG_CHOICE_fsync[] = "fsync";

static const char *confchk_method2_choices[] = {
  __WT_CONFIG_CHOICE_dsync, __WT_CONFIG_CHOICE_fsync, __WT_CONFIG_CHOICE_none, NULL};

static const WT_CONFIG_CHECK confchk_wiredtiger_open_transaction_sync_subconfigs[] = {
  {"enabled", "boolean", NULL, NULL, NULL, 0, NULL, WT_CONFIG_COMPILED_TYPE_BOOLEAN, 37, INT64_MIN,
    INT64_MAX, NULL},
  {"method", "string", NULL, "choices=[\"dsync\",\"fsync\",\"none\"]", NULL, 0, NULL,
    WT_CONFIG_COMPILED_TYPE_STRING, 191, INT64_MIN, INT64_MAX, confchk_method2_choices},
  {NULL, NULL, NULL, NULL, NULL, 0, NULL, 0, 0, 0, 0, NULL}};

static const uint8_t
  confchk_wiredtiger_open_transaction_sync_subconfigs_jump[WT_CONFIG_JUMP_TABLE_SIZE] = {0, 0, 0, 0,
    0, 0, 0, 0, 0, 0, 0, 0, 0, 0, 0, 0, 0, 0, 0, 0, 0, 0, 0, 0, 0, 0, 0, 0, 0, 0, 0, 0, 0, 0, 0, 0,
    0, 0, 0, 0, 0, 0, 0, 0, 0, 0, 0, 0, 0, 0, 0, 0, 0, 0, 0, 0, 0, 0, 0, 0, 0, 0, 0, 0, 0, 0, 0, 0,
    0, 0, 0, 0, 0, 0, 0, 0, 0, 0, 0, 0, 0, 0, 0, 0, 0, 0, 0, 0, 0, 0, 0, 0, 0, 0, 0, 0, 0, 0, 0, 0,
    0, 0, 1, 1, 1, 1, 1, 1, 1, 1, 2, 2, 2, 2, 2, 2, 2, 2, 2, 2, 2, 2, 2, 2, 2, 2, 2, 2};

static const char *confchk_verbose13_choices[] = {__WT_CONFIG_CHOICE_all, __WT_CONFIG_CHOICE_api,
  __WT_CONFIG_CHOICE_backup, __WT_CONFIG_CHOICE_block, __WT_CONFIG_CHOICE_block_cache,
  __WT_CONFIG_CHOICE_checkpoint, __WT_CONFIG_CHOICE_checkpoint_cleanup,
  __WT_CONFIG_CHOICE_checkpoint_progress, __WT_CONFIG_CHOICE_chunkcache, __WT_CONFIG_CHOICE_compact,
  __WT_CONFIG_CHOICE_compact_progress, __WT_CONFIG_CHOICE_configuration,
  __WT_CONFIG_CHOICE_error_returns, __WT_CONFIG_CHOICE_eviction, __WT_CONFIG_CHOICE_fileops,
  __WT_CONFIG_CHOICE_generation, __WT_CONFIG_CHOICE_handleops, __WT_CONFIG_CHOICE_history_store,
  __WT_CONFIG_CHOICE_history_store_activity, __WT_CONFIG_CHOICE_log, __WT_CONFIG_CHOICE_lsm,
  __WT_CONFIG_CHOICE_lsm_manager, __WT_CONFIG_CHOICE_metadata, __WT_CONFIG_CHOICE_mutex,
  __WT_CONFIG_CHOICE_out_of_order, __WT_CONFIG_CHOICE_overflow, __WT_CONFIG_CHOICE_prefetch,
  __WT_CONFIG_CHOICE_read, __WT_CONFIG_CHOICE_reconcile, __WT_CONFIG_CHOICE_recovery,
  __WT_CONFIG_CHOICE_recovery_progress, __WT_CONFIG_CHOICE_rts, __WT_CONFIG_CHOICE_salvage,
  __WT_CONFIG_CHOICE_shared_cache, __WT_CONFIG_CHOICE_split, __WT_CONFIG_CHOICE_temporary,
  __WT_CONFIG_CHOICE_thread_group, __WT_CONFIG_CHOICE_tiered, __WT_CONFIG_CHOICE_timestamp,
  __WT_CONFIG_CHOICE_transaction, __WT_CONFIG_CHOICE_verify, __WT_CONFIG_CHOICE_version,
  __WT_CONFIG_CHOICE_write, NULL};

static const char *confchk_write_through_choices[] = {
  __WT_CONFIG_CHOICE_data, __WT_CONFIG_CHOICE_log, NULL};

static const WT_CONFIG_CHECK confchk_wiredtiger_open[] = {
<<<<<<< HEAD
  {"aux_path", "string", NULL, NULL, NULL, 0, NULL, WT_CONFIG_COMPILED_TYPE_STRING, 275, INT64_MIN,
    INT64_MAX, NULL},
  {"backup_restore_target", "list", NULL, NULL, NULL, 0, NULL, WT_CONFIG_COMPILED_TYPE_LIST, 276,
=======
  {"aux_path", "string", NULL, NULL, NULL, 0, NULL, WT_CONFIG_COMPILED_TYPE_STRING, 276, INT64_MIN,
    INT64_MAX, NULL},
  {"backup_restore_target", "list", NULL, NULL, NULL, 0, NULL, WT_CONFIG_COMPILED_TYPE_LIST, 277,
>>>>>>> d0aacd65
    INT64_MIN, INT64_MAX, NULL},
  {"block_cache", "category", NULL, NULL, confchk_wiredtiger_open_block_cache_subconfigs, 12,
    confchk_wiredtiger_open_block_cache_subconfigs_jump, WT_CONFIG_COMPILED_TYPE_CATEGORY, 172,
    INT64_MIN, INT64_MAX, NULL},
  {"buffer_alignment", "int", NULL, "min=-1,max=1MB", NULL, 0, NULL, WT_CONFIG_COMPILED_TYPE_INT,
<<<<<<< HEAD
    277, -1, 1LL * WT_MEGABYTE, NULL},
  {"builtin_extension_config", "string", NULL, NULL, NULL, 0, NULL, WT_CONFIG_COMPILED_TYPE_STRING,
    278, INT64_MIN, INT64_MAX, NULL},
  {"cache_cursors", "boolean", NULL, NULL, NULL, 0, NULL, WT_CONFIG_COMPILED_TYPE_BOOLEAN, 269,
=======
    278, -1, 1LL * WT_MEGABYTE, NULL},
  {"builtin_extension_config", "string", NULL, NULL, NULL, 0, NULL, WT_CONFIG_COMPILED_TYPE_STRING,
    279, INT64_MIN, INT64_MAX, NULL},
  {"cache_cursors", "boolean", NULL, NULL, NULL, 0, NULL, WT_CONFIG_COMPILED_TYPE_BOOLEAN, 270,
>>>>>>> d0aacd65
    INT64_MIN, INT64_MAX, NULL},
  {"cache_max_wait_ms", "int", NULL, "min=0", NULL, 0, NULL, WT_CONFIG_COMPILED_TYPE_INT, 183, 0,
    INT64_MAX, NULL},
  {"cache_overhead", "int", NULL, "min=0,max=30", NULL, 0, NULL, WT_CONFIG_COMPILED_TYPE_INT, 184,
    0, 30, NULL},
  {"cache_size", "int", NULL, "min=1MB,max=10TB", NULL, 0, NULL, WT_CONFIG_COMPILED_TYPE_INT, 185,
    1LL * WT_MEGABYTE, 10LL * WT_TERABYTE, NULL},
  {"cache_stuck_timeout_ms", "int", NULL, "min=0", NULL, 0, NULL, WT_CONFIG_COMPILED_TYPE_INT, 186,
    0, INT64_MAX, NULL},
  {"checkpoint", "category", NULL, NULL, confchk_wiredtiger_open_checkpoint_subconfigs, 2,
    confchk_wiredtiger_open_checkpoint_subconfigs_jump, WT_CONFIG_COMPILED_TYPE_CATEGORY, 187,
    INT64_MIN, INT64_MAX, NULL},
  {"checkpoint_cleanup", "category", NULL, NULL,
    confchk_wiredtiger_open_checkpoint_cleanup_subconfigs, 2,
    confchk_wiredtiger_open_checkpoint_cleanup_subconfigs_jump, WT_CONFIG_COMPILED_TYPE_CATEGORY,
<<<<<<< HEAD
    189, INT64_MIN, INT64_MAX, NULL},
  {"checkpoint_sync", "boolean", NULL, NULL, NULL, 0, NULL, WT_CONFIG_COMPILED_TYPE_BOOLEAN, 279,
=======
    190, INT64_MIN, INT64_MAX, NULL},
  {"checkpoint_sync", "boolean", NULL, NULL, NULL, 0, NULL, WT_CONFIG_COMPILED_TYPE_BOOLEAN, 280,
>>>>>>> d0aacd65
    INT64_MIN, INT64_MAX, NULL},
  {"chunk_cache", "category", NULL, NULL, confchk_wiredtiger_open_chunk_cache_subconfigs, 9,
    confchk_wiredtiger_open_chunk_cache_subconfigs_jump, WT_CONFIG_COMPILED_TYPE_CATEGORY, 192,
    INT64_MIN, INT64_MAX, NULL},
  {"compatibility", "category", NULL, NULL, confchk_wiredtiger_open_compatibility_subconfigs, 3,
    confchk_wiredtiger_open_compatibility_subconfigs_jump, WT_CONFIG_COMPILED_TYPE_CATEGORY, 194,
    INT64_MIN, INT64_MAX, NULL},
  {"compile_configuration_count", "int", NULL, "min=500", NULL, 0, NULL,
<<<<<<< HEAD
    WT_CONFIG_COMPILED_TYPE_INT, 286, 500, INT64_MAX, NULL},
  {"config_base", "boolean", NULL, NULL, NULL, 0, NULL, WT_CONFIG_COMPILED_TYPE_BOOLEAN, 287,
    INT64_MIN, INT64_MAX, NULL},
  {"create", "boolean", NULL, NULL, NULL, 0, NULL, WT_CONFIG_COMPILED_TYPE_BOOLEAN, 288, INT64_MIN,
=======
    WT_CONFIG_COMPILED_TYPE_INT, 287, 500, INT64_MAX, NULL},
  {"config_base", "boolean", NULL, NULL, NULL, 0, NULL, WT_CONFIG_COMPILED_TYPE_BOOLEAN, 288,
    INT64_MIN, INT64_MAX, NULL},
  {"create", "boolean", NULL, NULL, NULL, 0, NULL, WT_CONFIG_COMPILED_TYPE_BOOLEAN, 289, INT64_MIN,
>>>>>>> d0aacd65
    INT64_MAX, NULL},
  {"debug_mode", "category", NULL, NULL, confchk_wiredtiger_open_debug_mode_subconfigs, 17,
    confchk_wiredtiger_open_debug_mode_subconfigs_jump, WT_CONFIG_COMPILED_TYPE_CATEGORY, 196,
    INT64_MIN, INT64_MAX, NULL},
<<<<<<< HEAD
  {"direct_io", "list", NULL, NULL, NULL, 0, NULL, WT_CONFIG_COMPILED_TYPE_LIST, 289, INT64_MIN,
=======
  {"direct_io", "list", NULL, NULL, NULL, 0, NULL, WT_CONFIG_COMPILED_TYPE_LIST, 290, INT64_MIN,
>>>>>>> d0aacd65
    INT64_MAX, NULL},
  {"encryption", "category", NULL, NULL, confchk_wiredtiger_open_encryption_subconfigs, 3,
    confchk_wiredtiger_open_encryption_subconfigs_jump, WT_CONFIG_COMPILED_TYPE_CATEGORY, 19,
    INT64_MIN, INT64_MAX, NULL},
  {"error_prefix", "string", NULL, NULL, NULL, 0, NULL, WT_CONFIG_COMPILED_TYPE_STRING, 214,
    INT64_MIN, INT64_MAX, NULL},
  {"eviction", "category", NULL, NULL, confchk_wiredtiger_open_eviction_subconfigs, 4,
    confchk_wiredtiger_open_eviction_subconfigs_jump, WT_CONFIG_COMPILED_TYPE_CATEGORY, 215,
    INT64_MIN, INT64_MAX, NULL},
  {"eviction_checkpoint_target", "int", NULL, "min=0,max=10TB", NULL, 0, NULL,
    WT_CONFIG_COMPILED_TYPE_INT, 220, 0, 10LL * WT_TERABYTE, NULL},
  {"eviction_dirty_target", "int", NULL, "min=1,max=10TB", NULL, 0, NULL,
    WT_CONFIG_COMPILED_TYPE_INT, 221, 1, 10LL * WT_TERABYTE, NULL},
  {"eviction_dirty_trigger", "int", NULL, "min=1,max=10TB", NULL, 0, NULL,
    WT_CONFIG_COMPILED_TYPE_INT, 222, 1, 10LL * WT_TERABYTE, NULL},
  {"eviction_target", "int", NULL, "min=10,max=10TB", NULL, 0, NULL, WT_CONFIG_COMPILED_TYPE_INT,
    223, 10, 10LL * WT_TERABYTE, NULL},
  {"eviction_trigger", "int", NULL, "min=10,max=10TB", NULL, 0, NULL, WT_CONFIG_COMPILED_TYPE_INT,
    224, 10, 10LL * WT_TERABYTE, NULL},
  {"eviction_updates_target", "int", NULL, "min=0,max=10TB", NULL, 0, NULL,
    WT_CONFIG_COMPILED_TYPE_INT, 225, 0, 10LL * WT_TERABYTE, NULL},
  {"eviction_updates_trigger", "int", NULL, "min=0,max=10TB", NULL, 0, NULL,
    WT_CONFIG_COMPILED_TYPE_INT, 226, 0, 10LL * WT_TERABYTE, NULL},
  {"exclusive", "boolean", NULL, NULL, NULL, 0, NULL, WT_CONFIG_COMPILED_TYPE_BOOLEAN, 101,
    INT64_MIN, INT64_MAX, NULL},
<<<<<<< HEAD
  {"extensions", "list", NULL, NULL, NULL, 0, NULL, WT_CONFIG_COMPILED_TYPE_LIST, 291, INT64_MIN,
=======
  {"extensions", "list", NULL, NULL, NULL, 0, NULL, WT_CONFIG_COMPILED_TYPE_LIST, 292, INT64_MIN,
>>>>>>> d0aacd65
    INT64_MAX, NULL},
  {"extra_diagnostics", "list", NULL,
    "choices=[\"all\",\"checkpoint_validate\",\"cursor_check\""
    ",\"disk_validate\",\"eviction_check\",\"generation_check\","
    "\"hs_validate\",\"key_out_of_order\",\"log_validate\","
    "\"prepared\",\"slow_operation\",\"txn_visibility\"]",
    NULL, 0, NULL, WT_CONFIG_COMPILED_TYPE_LIST, 227, INT64_MIN, INT64_MAX,
    confchk_extra_diagnostics2_choices},
  {"file_extend", "list", NULL, "choices=[\"data\",\"log\"]", NULL, 0, NULL,
<<<<<<< HEAD
    WT_CONFIG_COMPILED_TYPE_LIST, 292, INT64_MIN, INT64_MAX, confchk_file_extend_choices},
=======
    WT_CONFIG_COMPILED_TYPE_LIST, 293, INT64_MIN, INT64_MAX, confchk_file_extend_choices},
>>>>>>> d0aacd65
  {"file_manager", "category", NULL, NULL, confchk_wiredtiger_open_file_manager_subconfigs, 3,
    confchk_wiredtiger_open_file_manager_subconfigs_jump, WT_CONFIG_COMPILED_TYPE_CATEGORY, 228,
    INT64_MIN, INT64_MAX, NULL},
  {"generation_drain_timeout_ms", "int", NULL, "min=0", NULL, 0, NULL, WT_CONFIG_COMPILED_TYPE_INT,
    232, 0, INT64_MAX, NULL},
  {"hash", "category", NULL, NULL, confchk_wiredtiger_open_hash_subconfigs, 2,
<<<<<<< HEAD
    confchk_wiredtiger_open_hash_subconfigs_jump, WT_CONFIG_COMPILED_TYPE_CATEGORY, 293, INT64_MIN,
    INT64_MAX, NULL},
  {"hazard_max", "int", NULL, "min=15", NULL, 0, NULL, WT_CONFIG_COMPILED_TYPE_INT, 296, 15,
=======
    confchk_wiredtiger_open_hash_subconfigs_jump, WT_CONFIG_COMPILED_TYPE_CATEGORY, 294, INT64_MIN,
    INT64_MAX, NULL},
  {"hazard_max", "int", NULL, "min=15", NULL, 0, NULL, WT_CONFIG_COMPILED_TYPE_INT, 297, 15,
>>>>>>> d0aacd65
    INT64_MAX, NULL},
  {"heuristic_controls", "category", NULL, NULL,
    confchk_wiredtiger_open_heuristic_controls_subconfigs, 3,
    confchk_wiredtiger_open_heuristic_controls_subconfigs_jump, WT_CONFIG_COMPILED_TYPE_CATEGORY,
    233, INT64_MIN, INT64_MAX, NULL},
  {"history_store", "category", NULL, NULL, confchk_wiredtiger_open_history_store_subconfigs, 1,
    confchk_wiredtiger_open_history_store_subconfigs_jump, WT_CONFIG_COMPILED_TYPE_CATEGORY, 237,
    INT64_MIN, INT64_MAX, NULL},
<<<<<<< HEAD
  {"in_memory", "boolean", NULL, NULL, NULL, 0, NULL, WT_CONFIG_COMPILED_TYPE_BOOLEAN, 297,
=======
  {"in_memory", "boolean", NULL, NULL, NULL, 0, NULL, WT_CONFIG_COMPILED_TYPE_BOOLEAN, 298,
>>>>>>> d0aacd65
    INT64_MIN, INT64_MAX, NULL},
  {"io_capacity", "category", NULL, NULL, confchk_wiredtiger_open_io_capacity_subconfigs, 2,
    confchk_wiredtiger_open_io_capacity_subconfigs_jump, WT_CONFIG_COMPILED_TYPE_CATEGORY, 239,
    INT64_MIN, INT64_MAX, NULL},
  {"json_output", "list", NULL, "choices=[\"error\",\"message\"]", NULL, 0, NULL,
    WT_CONFIG_COMPILED_TYPE_LIST, 242, INT64_MIN, INT64_MAX, confchk_json_output2_choices},
  {"log", "category", NULL, NULL, confchk_wiredtiger_open_log_subconfigs, 12,
    confchk_wiredtiger_open_log_subconfigs_jump, WT_CONFIG_COMPILED_TYPE_CATEGORY, 36, INT64_MIN,
    INT64_MAX, NULL},
  {"lsm_manager", "category", NULL, NULL, confchk_wiredtiger_open_lsm_manager_subconfigs, 2,
    confchk_wiredtiger_open_lsm_manager_subconfigs_jump, WT_CONFIG_COMPILED_TYPE_CATEGORY, 249,
    INT64_MIN, INT64_MAX, NULL},
<<<<<<< HEAD
  {"mmap", "boolean", NULL, NULL, NULL, 0, NULL, WT_CONFIG_COMPILED_TYPE_BOOLEAN, 301, INT64_MIN,
    INT64_MAX, NULL},
  {"mmap_all", "boolean", NULL, NULL, NULL, 0, NULL, WT_CONFIG_COMPILED_TYPE_BOOLEAN, 302,
    INT64_MIN, INT64_MAX, NULL},
  {"multiprocess", "boolean", NULL, NULL, NULL, 0, NULL, WT_CONFIG_COMPILED_TYPE_BOOLEAN, 303,
=======
  {"mmap", "boolean", NULL, NULL, NULL, 0, NULL, WT_CONFIG_COMPILED_TYPE_BOOLEAN, 302, INT64_MIN,
    INT64_MAX, NULL},
  {"mmap_all", "boolean", NULL, NULL, NULL, 0, NULL, WT_CONFIG_COMPILED_TYPE_BOOLEAN, 303,
    INT64_MIN, INT64_MAX, NULL},
  {"multiprocess", "boolean", NULL, NULL, NULL, 0, NULL, WT_CONFIG_COMPILED_TYPE_BOOLEAN, 304,
>>>>>>> d0aacd65
    INT64_MIN, INT64_MAX, NULL},
  {"operation_timeout_ms", "int", NULL, "min=0", NULL, 0, NULL, WT_CONFIG_COMPILED_TYPE_INT, 152, 0,
    INT64_MAX, NULL},
  {"operation_tracking", "category", NULL, NULL,
    confchk_wiredtiger_open_operation_tracking_subconfigs, 2,
    confchk_wiredtiger_open_operation_tracking_subconfigs_jump, WT_CONFIG_COMPILED_TYPE_CATEGORY,
    252, INT64_MIN, INT64_MAX, NULL},
  {"prefetch", "category", NULL, NULL, confchk_wiredtiger_open_prefetch_subconfigs, 2,
    confchk_wiredtiger_open_prefetch_subconfigs_jump, WT_CONFIG_COMPILED_TYPE_CATEGORY, 274,
    INT64_MIN, INT64_MAX, NULL},
  {"readonly", "boolean", NULL, NULL, NULL, 0, NULL, WT_CONFIG_COMPILED_TYPE_BOOLEAN, 60, INT64_MIN,
    INT64_MAX, NULL},
  {"rollback_to_stable", "category", NULL, NULL,
    confchk_wiredtiger_open_rollback_to_stable_subconfigs, 1,
    confchk_wiredtiger_open_rollback_to_stable_subconfigs_jump, WT_CONFIG_COMPILED_TYPE_CATEGORY,
<<<<<<< HEAD
    253, INT64_MIN, INT64_MAX, NULL},
  {"salvage", "boolean", NULL, NULL, NULL, 0, NULL, WT_CONFIG_COMPILED_TYPE_BOOLEAN, 306, INT64_MIN,
    INT64_MAX, NULL},
  {"session_max", "int", NULL, "min=1", NULL, 0, NULL, WT_CONFIG_COMPILED_TYPE_INT, 307, 1,
    INT64_MAX, NULL},
  {"session_scratch_max", "int", NULL, NULL, NULL, 0, NULL, WT_CONFIG_COMPILED_TYPE_INT, 308,
    INT64_MIN, INT64_MAX, NULL},
  {"session_table_cache", "boolean", NULL, NULL, NULL, 0, NULL, WT_CONFIG_COMPILED_TYPE_BOOLEAN,
    309, INT64_MIN, INT64_MAX, NULL},
=======
    254, INT64_MIN, INT64_MAX, NULL},
  {"salvage", "boolean", NULL, NULL, NULL, 0, NULL, WT_CONFIG_COMPILED_TYPE_BOOLEAN, 307, INT64_MIN,
    INT64_MAX, NULL},
  {"session_max", "int", NULL, "min=1", NULL, 0, NULL, WT_CONFIG_COMPILED_TYPE_INT, 308, 1,
    INT64_MAX, NULL},
  {"session_scratch_max", "int", NULL, NULL, NULL, 0, NULL, WT_CONFIG_COMPILED_TYPE_INT, 309,
    INT64_MIN, INT64_MAX, NULL},
  {"session_table_cache", "boolean", NULL, NULL, NULL, 0, NULL, WT_CONFIG_COMPILED_TYPE_BOOLEAN,
    310, INT64_MIN, INT64_MAX, NULL},
>>>>>>> d0aacd65
  {"shared_cache", "category", NULL, NULL, confchk_wiredtiger_open_shared_cache_subconfigs, 5,
    confchk_wiredtiger_open_shared_cache_subconfigs_jump, WT_CONFIG_COMPILED_TYPE_CATEGORY, 256,
    INT64_MIN, INT64_MAX, NULL},
  {"statistics", "list", NULL,
    "choices=[\"all\",\"cache_walk\",\"fast\",\"none\","
    "\"clear\",\"tree_walk\"]",
    NULL, 0, NULL, WT_CONFIG_COMPILED_TYPE_LIST, 134, INT64_MIN, INT64_MAX,
    confchk_statistics3_choices},
  {"statistics_log", "category", NULL, NULL, confchk_wiredtiger_open_statistics_log_subconfigs, 6,
    confchk_wiredtiger_open_statistics_log_subconfigs_jump, WT_CONFIG_COMPILED_TYPE_CATEGORY, 260,
    INT64_MIN, INT64_MAX, NULL},
  {"tiered_storage", "category", NULL, NULL, confchk_tiered_storage_subconfigs, 8,
    confchk_tiered_storage_subconfigs_jump, WT_CONFIG_COMPILED_TYPE_CATEGORY, 47, INT64_MIN,
    INT64_MAX, NULL},
  {"timing_stress_for_test", "list", NULL,
    "choices=[\"aggressive_stash_free\",\"aggressive_sweep\","
    "\"backup_rename\",\"checkpoint_evict_page\","
    "\"checkpoint_handle\",\"checkpoint_slow\",\"checkpoint_stop\","
    "\"commit_transaction_slow\",\"compact_slow\","
    "\"evict_reposition\",\"failpoint_eviction_split\","
    "\"failpoint_history_store_delete_key_from_ts\","
    "\"history_store_checkpoint_delay\",\"history_store_search\","
    "\"history_store_sweep_race\",\"prefetch_1\",\"prefetch_2\","
    "\"prefetch_3\",\"prefix_compare\",\"prepare_checkpoint_delay\","
    "\"prepare_resolution_1\",\"prepare_resolution_2\","
    "\"sleep_before_read_overflow_onpage\",\"split_1\",\"split_2\","
    "\"split_3\",\"split_4\",\"split_5\",\"split_6\",\"split_7\","
    "\"split_8\",\"tiered_flush_finish\"]",
    NULL, 0, NULL, WT_CONFIG_COMPILED_TYPE_LIST, 265, INT64_MIN, INT64_MAX,
    confchk_timing_stress_for_test2_choices},
  {"transaction_sync", "category", NULL, NULL, confchk_wiredtiger_open_transaction_sync_subconfigs,
    2, confchk_wiredtiger_open_transaction_sync_subconfigs_jump, WT_CONFIG_COMPILED_TYPE_CATEGORY,
<<<<<<< HEAD
    311, INT64_MIN, INT64_MAX, NULL},
  {"use_environment", "boolean", NULL, NULL, NULL, 0, NULL, WT_CONFIG_COMPILED_TYPE_BOOLEAN, 312,
    INT64_MIN, INT64_MAX, NULL},
  {"use_environment_priv", "boolean", NULL, NULL, NULL, 0, NULL, WT_CONFIG_COMPILED_TYPE_BOOLEAN,
    313, INT64_MIN, INT64_MAX, NULL},
=======
    312, INT64_MIN, INT64_MAX, NULL},
  {"use_environment", "boolean", NULL, NULL, NULL, 0, NULL, WT_CONFIG_COMPILED_TYPE_BOOLEAN, 313,
    INT64_MIN, INT64_MAX, NULL},
  {"use_environment_priv", "boolean", NULL, NULL, NULL, 0, NULL, WT_CONFIG_COMPILED_TYPE_BOOLEAN,
    314, INT64_MIN, INT64_MAX, NULL},
>>>>>>> d0aacd65
  {"verbose", "list", NULL,
    "choices=[\"all\",\"api\",\"backup\",\"block\","
    "\"block_cache\",\"checkpoint\",\"checkpoint_cleanup\","
    "\"checkpoint_progress\",\"chunkcache\",\"compact\","
    "\"compact_progress\",\"configuration\",\"error_returns\","
    "\"eviction\",\"fileops\",\"generation\",\"handleops\","
    "\"history_store\",\"history_store_activity\",\"log\",\"lsm\","
    "\"lsm_manager\",\"metadata\",\"mutex\",\"out_of_order\","
    "\"overflow\",\"prefetch\",\"read\",\"reconcile\",\"recovery\","
    "\"recovery_progress\",\"rts\",\"salvage\",\"shared_cache\","
    "\"split\",\"temporary\",\"thread_group\",\"tiered\","
    "\"timestamp\",\"transaction\",\"verify\",\"version\",\"write\"]",
    NULL, 0, NULL, WT_CONFIG_COMPILED_TYPE_LIST, 10, INT64_MIN, INT64_MAX,
    confchk_verbose13_choices},
<<<<<<< HEAD
  {"verify_metadata", "boolean", NULL, NULL, NULL, 0, NULL, WT_CONFIG_COMPILED_TYPE_BOOLEAN, 314,
    INT64_MIN, INT64_MAX, NULL},
  {"write_through", "list", NULL, "choices=[\"data\",\"log\"]", NULL, 0, NULL,
    WT_CONFIG_COMPILED_TYPE_LIST, 315, INT64_MIN, INT64_MAX, confchk_write_through_choices},
=======
  {"verify_metadata", "boolean", NULL, NULL, NULL, 0, NULL, WT_CONFIG_COMPILED_TYPE_BOOLEAN, 315,
    INT64_MIN, INT64_MAX, NULL},
  {"write_through", "list", NULL, "choices=[\"data\",\"log\"]", NULL, 0, NULL,
    WT_CONFIG_COMPILED_TYPE_LIST, 316, INT64_MIN, INT64_MAX, confchk_write_through_choices},
>>>>>>> d0aacd65
  {NULL, NULL, NULL, NULL, NULL, 0, NULL, 0, 0, 0, 0, NULL}};

static const uint8_t confchk_wiredtiger_open_jump[WT_CONFIG_JUMP_TABLE_SIZE] = {0, 0, 0, 0, 0, 0, 0,
  0, 0, 0, 0, 0, 0, 0, 0, 0, 0, 0, 0, 0, 0, 0, 0, 0, 0, 0, 0, 0, 0, 0, 0, 0, 0, 0, 0, 0, 0, 0, 0, 0,
  0, 0, 0, 0, 0, 0, 0, 0, 0, 0, 0, 0, 0, 0, 0, 0, 0, 0, 0, 0, 0, 0, 0, 0, 0, 0, 0, 0, 0, 0, 0, 0, 0,
  0, 0, 0, 0, 0, 0, 0, 0, 0, 0, 0, 0, 0, 0, 0, 0, 0, 0, 0, 0, 0, 0, 0, 0, 0, 1, 5, 18, 20, 33, 35,
  36, 40, 42, 43, 43, 45, 48, 48, 50, 51, 51, 53, 60, 63, 65, 67, 68, 68, 68, 68, 68, 68, 68, 68};

static const char *confchk_extra_diagnostics3_choices[] = {__WT_CONFIG_CHOICE_all,
  __WT_CONFIG_CHOICE_checkpoint_validate, __WT_CONFIG_CHOICE_cursor_check,
  __WT_CONFIG_CHOICE_disk_validate, __WT_CONFIG_CHOICE_eviction_check,
  __WT_CONFIG_CHOICE_generation_check, __WT_CONFIG_CHOICE_hs_validate,
  __WT_CONFIG_CHOICE_key_out_of_order, __WT_CONFIG_CHOICE_log_validate, __WT_CONFIG_CHOICE_prepared,
  __WT_CONFIG_CHOICE_slow_operation, __WT_CONFIG_CHOICE_txn_visibility, NULL};

static const char *confchk_file_extend2_choices[] = {
  __WT_CONFIG_CHOICE_data, __WT_CONFIG_CHOICE_log, NULL};

static const char *confchk_json_output3_choices[] = {
  __WT_CONFIG_CHOICE_error, __WT_CONFIG_CHOICE_message, NULL};

static const char *confchk_statistics4_choices[] = {__WT_CONFIG_CHOICE_all,
  __WT_CONFIG_CHOICE_cache_walk, __WT_CONFIG_CHOICE_fast, __WT_CONFIG_CHOICE_none,
  __WT_CONFIG_CHOICE_clear, __WT_CONFIG_CHOICE_tree_walk, NULL};

static const char *confchk_timing_stress_for_test3_choices[] = {
  __WT_CONFIG_CHOICE_aggressive_stash_free, __WT_CONFIG_CHOICE_aggressive_sweep,
  __WT_CONFIG_CHOICE_backup_rename, __WT_CONFIG_CHOICE_checkpoint_evict_page,
  __WT_CONFIG_CHOICE_checkpoint_handle, __WT_CONFIG_CHOICE_checkpoint_slow,
  __WT_CONFIG_CHOICE_checkpoint_stop, __WT_CONFIG_CHOICE_commit_transaction_slow,
  __WT_CONFIG_CHOICE_compact_slow, __WT_CONFIG_CHOICE_evict_reposition,
  __WT_CONFIG_CHOICE_failpoint_eviction_split,
  __WT_CONFIG_CHOICE_failpoint_history_store_delete_key_from_ts,
  __WT_CONFIG_CHOICE_history_store_checkpoint_delay, __WT_CONFIG_CHOICE_history_store_search,
  __WT_CONFIG_CHOICE_history_store_sweep_race, __WT_CONFIG_CHOICE_prefetch_1,
  __WT_CONFIG_CHOICE_prefetch_2, __WT_CONFIG_CHOICE_prefetch_3, __WT_CONFIG_CHOICE_prefix_compare,
  __WT_CONFIG_CHOICE_prepare_checkpoint_delay, __WT_CONFIG_CHOICE_prepare_resolution_1,
  __WT_CONFIG_CHOICE_prepare_resolution_2, __WT_CONFIG_CHOICE_sleep_before_read_overflow_onpage,
  __WT_CONFIG_CHOICE_split_1, __WT_CONFIG_CHOICE_split_2, __WT_CONFIG_CHOICE_split_3,
  __WT_CONFIG_CHOICE_split_4, __WT_CONFIG_CHOICE_split_5, __WT_CONFIG_CHOICE_split_6,
  __WT_CONFIG_CHOICE_split_7, __WT_CONFIG_CHOICE_split_8, __WT_CONFIG_CHOICE_tiered_flush_finish,
  NULL};

static const char *confchk_verbose14_choices[] = {__WT_CONFIG_CHOICE_all, __WT_CONFIG_CHOICE_api,
  __WT_CONFIG_CHOICE_backup, __WT_CONFIG_CHOICE_block, __WT_CONFIG_CHOICE_block_cache,
  __WT_CONFIG_CHOICE_checkpoint, __WT_CONFIG_CHOICE_checkpoint_cleanup,
  __WT_CONFIG_CHOICE_checkpoint_progress, __WT_CONFIG_CHOICE_chunkcache, __WT_CONFIG_CHOICE_compact,
  __WT_CONFIG_CHOICE_compact_progress, __WT_CONFIG_CHOICE_configuration,
  __WT_CONFIG_CHOICE_error_returns, __WT_CONFIG_CHOICE_eviction, __WT_CONFIG_CHOICE_fileops,
  __WT_CONFIG_CHOICE_generation, __WT_CONFIG_CHOICE_handleops, __WT_CONFIG_CHOICE_history_store,
  __WT_CONFIG_CHOICE_history_store_activity, __WT_CONFIG_CHOICE_log, __WT_CONFIG_CHOICE_lsm,
  __WT_CONFIG_CHOICE_lsm_manager, __WT_CONFIG_CHOICE_metadata, __WT_CONFIG_CHOICE_mutex,
  __WT_CONFIG_CHOICE_out_of_order, __WT_CONFIG_CHOICE_overflow, __WT_CONFIG_CHOICE_prefetch,
  __WT_CONFIG_CHOICE_read, __WT_CONFIG_CHOICE_reconcile, __WT_CONFIG_CHOICE_recovery,
  __WT_CONFIG_CHOICE_recovery_progress, __WT_CONFIG_CHOICE_rts, __WT_CONFIG_CHOICE_salvage,
  __WT_CONFIG_CHOICE_shared_cache, __WT_CONFIG_CHOICE_split, __WT_CONFIG_CHOICE_temporary,
  __WT_CONFIG_CHOICE_thread_group, __WT_CONFIG_CHOICE_tiered, __WT_CONFIG_CHOICE_timestamp,
  __WT_CONFIG_CHOICE_transaction, __WT_CONFIG_CHOICE_verify, __WT_CONFIG_CHOICE_version,
  __WT_CONFIG_CHOICE_write, NULL};

static const char *confchk_write_through2_choices[] = {
  __WT_CONFIG_CHOICE_data, __WT_CONFIG_CHOICE_log, NULL};

static const WT_CONFIG_CHECK confchk_wiredtiger_open_all[] = {
<<<<<<< HEAD
  {"aux_path", "string", NULL, NULL, NULL, 0, NULL, WT_CONFIG_COMPILED_TYPE_STRING, 275, INT64_MIN,
    INT64_MAX, NULL},
  {"backup_restore_target", "list", NULL, NULL, NULL, 0, NULL, WT_CONFIG_COMPILED_TYPE_LIST, 276,
=======
  {"aux_path", "string", NULL, NULL, NULL, 0, NULL, WT_CONFIG_COMPILED_TYPE_STRING, 276, INT64_MIN,
    INT64_MAX, NULL},
  {"backup_restore_target", "list", NULL, NULL, NULL, 0, NULL, WT_CONFIG_COMPILED_TYPE_LIST, 277,
>>>>>>> d0aacd65
    INT64_MIN, INT64_MAX, NULL},
  {"block_cache", "category", NULL, NULL, confchk_wiredtiger_open_block_cache_subconfigs, 12,
    confchk_wiredtiger_open_block_cache_subconfigs_jump, WT_CONFIG_COMPILED_TYPE_CATEGORY, 172,
    INT64_MIN, INT64_MAX, NULL},
  {"buffer_alignment", "int", NULL, "min=-1,max=1MB", NULL, 0, NULL, WT_CONFIG_COMPILED_TYPE_INT,
<<<<<<< HEAD
    277, -1, 1LL * WT_MEGABYTE, NULL},
  {"builtin_extension_config", "string", NULL, NULL, NULL, 0, NULL, WT_CONFIG_COMPILED_TYPE_STRING,
    278, INT64_MIN, INT64_MAX, NULL},
  {"cache_cursors", "boolean", NULL, NULL, NULL, 0, NULL, WT_CONFIG_COMPILED_TYPE_BOOLEAN, 269,
=======
    278, -1, 1LL * WT_MEGABYTE, NULL},
  {"builtin_extension_config", "string", NULL, NULL, NULL, 0, NULL, WT_CONFIG_COMPILED_TYPE_STRING,
    279, INT64_MIN, INT64_MAX, NULL},
  {"cache_cursors", "boolean", NULL, NULL, NULL, 0, NULL, WT_CONFIG_COMPILED_TYPE_BOOLEAN, 270,
>>>>>>> d0aacd65
    INT64_MIN, INT64_MAX, NULL},
  {"cache_max_wait_ms", "int", NULL, "min=0", NULL, 0, NULL, WT_CONFIG_COMPILED_TYPE_INT, 183, 0,
    INT64_MAX, NULL},
  {"cache_overhead", "int", NULL, "min=0,max=30", NULL, 0, NULL, WT_CONFIG_COMPILED_TYPE_INT, 184,
    0, 30, NULL},
  {"cache_size", "int", NULL, "min=1MB,max=10TB", NULL, 0, NULL, WT_CONFIG_COMPILED_TYPE_INT, 185,
    1LL * WT_MEGABYTE, 10LL * WT_TERABYTE, NULL},
  {"cache_stuck_timeout_ms", "int", NULL, "min=0", NULL, 0, NULL, WT_CONFIG_COMPILED_TYPE_INT, 186,
    0, INT64_MAX, NULL},
  {"checkpoint", "category", NULL, NULL, confchk_wiredtiger_open_checkpoint_subconfigs, 2,
    confchk_wiredtiger_open_checkpoint_subconfigs_jump, WT_CONFIG_COMPILED_TYPE_CATEGORY, 187,
    INT64_MIN, INT64_MAX, NULL},
  {"checkpoint_cleanup", "category", NULL, NULL,
    confchk_wiredtiger_open_checkpoint_cleanup_subconfigs, 2,
    confchk_wiredtiger_open_checkpoint_cleanup_subconfigs_jump, WT_CONFIG_COMPILED_TYPE_CATEGORY,
<<<<<<< HEAD
    189, INT64_MIN, INT64_MAX, NULL},
  {"checkpoint_sync", "boolean", NULL, NULL, NULL, 0, NULL, WT_CONFIG_COMPILED_TYPE_BOOLEAN, 279,
=======
    190, INT64_MIN, INT64_MAX, NULL},
  {"checkpoint_sync", "boolean", NULL, NULL, NULL, 0, NULL, WT_CONFIG_COMPILED_TYPE_BOOLEAN, 280,
>>>>>>> d0aacd65
    INT64_MIN, INT64_MAX, NULL},
  {"chunk_cache", "category", NULL, NULL, confchk_wiredtiger_open_chunk_cache_subconfigs, 9,
    confchk_wiredtiger_open_chunk_cache_subconfigs_jump, WT_CONFIG_COMPILED_TYPE_CATEGORY, 192,
    INT64_MIN, INT64_MAX, NULL},
  {"compatibility", "category", NULL, NULL, confchk_wiredtiger_open_compatibility_subconfigs, 3,
    confchk_wiredtiger_open_compatibility_subconfigs_jump, WT_CONFIG_COMPILED_TYPE_CATEGORY, 194,
    INT64_MIN, INT64_MAX, NULL},
  {"compile_configuration_count", "int", NULL, "min=500", NULL, 0, NULL,
<<<<<<< HEAD
    WT_CONFIG_COMPILED_TYPE_INT, 286, 500, INT64_MAX, NULL},
  {"config_base", "boolean", NULL, NULL, NULL, 0, NULL, WT_CONFIG_COMPILED_TYPE_BOOLEAN, 287,
    INT64_MIN, INT64_MAX, NULL},
  {"create", "boolean", NULL, NULL, NULL, 0, NULL, WT_CONFIG_COMPILED_TYPE_BOOLEAN, 288, INT64_MIN,
=======
    WT_CONFIG_COMPILED_TYPE_INT, 287, 500, INT64_MAX, NULL},
  {"config_base", "boolean", NULL, NULL, NULL, 0, NULL, WT_CONFIG_COMPILED_TYPE_BOOLEAN, 288,
    INT64_MIN, INT64_MAX, NULL},
  {"create", "boolean", NULL, NULL, NULL, 0, NULL, WT_CONFIG_COMPILED_TYPE_BOOLEAN, 289, INT64_MIN,
>>>>>>> d0aacd65
    INT64_MAX, NULL},
  {"debug_mode", "category", NULL, NULL, confchk_wiredtiger_open_debug_mode_subconfigs, 17,
    confchk_wiredtiger_open_debug_mode_subconfigs_jump, WT_CONFIG_COMPILED_TYPE_CATEGORY, 196,
    INT64_MIN, INT64_MAX, NULL},
<<<<<<< HEAD
  {"direct_io", "list", NULL, NULL, NULL, 0, NULL, WT_CONFIG_COMPILED_TYPE_LIST, 289, INT64_MIN,
=======
  {"direct_io", "list", NULL, NULL, NULL, 0, NULL, WT_CONFIG_COMPILED_TYPE_LIST, 290, INT64_MIN,
>>>>>>> d0aacd65
    INT64_MAX, NULL},
  {"encryption", "category", NULL, NULL, confchk_wiredtiger_open_encryption_subconfigs, 3,
    confchk_wiredtiger_open_encryption_subconfigs_jump, WT_CONFIG_COMPILED_TYPE_CATEGORY, 19,
    INT64_MIN, INT64_MAX, NULL},
  {"error_prefix", "string", NULL, NULL, NULL, 0, NULL, WT_CONFIG_COMPILED_TYPE_STRING, 214,
    INT64_MIN, INT64_MAX, NULL},
  {"eviction", "category", NULL, NULL, confchk_wiredtiger_open_eviction_subconfigs, 4,
    confchk_wiredtiger_open_eviction_subconfigs_jump, WT_CONFIG_COMPILED_TYPE_CATEGORY, 215,
    INT64_MIN, INT64_MAX, NULL},
  {"eviction_checkpoint_target", "int", NULL, "min=0,max=10TB", NULL, 0, NULL,
    WT_CONFIG_COMPILED_TYPE_INT, 220, 0, 10LL * WT_TERABYTE, NULL},
  {"eviction_dirty_target", "int", NULL, "min=1,max=10TB", NULL, 0, NULL,
    WT_CONFIG_COMPILED_TYPE_INT, 221, 1, 10LL * WT_TERABYTE, NULL},
  {"eviction_dirty_trigger", "int", NULL, "min=1,max=10TB", NULL, 0, NULL,
    WT_CONFIG_COMPILED_TYPE_INT, 222, 1, 10LL * WT_TERABYTE, NULL},
  {"eviction_target", "int", NULL, "min=10,max=10TB", NULL, 0, NULL, WT_CONFIG_COMPILED_TYPE_INT,
    223, 10, 10LL * WT_TERABYTE, NULL},
  {"eviction_trigger", "int", NULL, "min=10,max=10TB", NULL, 0, NULL, WT_CONFIG_COMPILED_TYPE_INT,
    224, 10, 10LL * WT_TERABYTE, NULL},
  {"eviction_updates_target", "int", NULL, "min=0,max=10TB", NULL, 0, NULL,
    WT_CONFIG_COMPILED_TYPE_INT, 225, 0, 10LL * WT_TERABYTE, NULL},
  {"eviction_updates_trigger", "int", NULL, "min=0,max=10TB", NULL, 0, NULL,
    WT_CONFIG_COMPILED_TYPE_INT, 226, 0, 10LL * WT_TERABYTE, NULL},
  {"exclusive", "boolean", NULL, NULL, NULL, 0, NULL, WT_CONFIG_COMPILED_TYPE_BOOLEAN, 101,
    INT64_MIN, INT64_MAX, NULL},
<<<<<<< HEAD
  {"extensions", "list", NULL, NULL, NULL, 0, NULL, WT_CONFIG_COMPILED_TYPE_LIST, 291, INT64_MIN,
=======
  {"extensions", "list", NULL, NULL, NULL, 0, NULL, WT_CONFIG_COMPILED_TYPE_LIST, 292, INT64_MIN,
>>>>>>> d0aacd65
    INT64_MAX, NULL},
  {"extra_diagnostics", "list", NULL,
    "choices=[\"all\",\"checkpoint_validate\",\"cursor_check\""
    ",\"disk_validate\",\"eviction_check\",\"generation_check\","
    "\"hs_validate\",\"key_out_of_order\",\"log_validate\","
    "\"prepared\",\"slow_operation\",\"txn_visibility\"]",
    NULL, 0, NULL, WT_CONFIG_COMPILED_TYPE_LIST, 227, INT64_MIN, INT64_MAX,
    confchk_extra_diagnostics3_choices},
  {"file_extend", "list", NULL, "choices=[\"data\",\"log\"]", NULL, 0, NULL,
<<<<<<< HEAD
    WT_CONFIG_COMPILED_TYPE_LIST, 292, INT64_MIN, INT64_MAX, confchk_file_extend2_choices},
=======
    WT_CONFIG_COMPILED_TYPE_LIST, 293, INT64_MIN, INT64_MAX, confchk_file_extend2_choices},
>>>>>>> d0aacd65
  {"file_manager", "category", NULL, NULL, confchk_wiredtiger_open_file_manager_subconfigs, 3,
    confchk_wiredtiger_open_file_manager_subconfigs_jump, WT_CONFIG_COMPILED_TYPE_CATEGORY, 228,
    INT64_MIN, INT64_MAX, NULL},
  {"generation_drain_timeout_ms", "int", NULL, "min=0", NULL, 0, NULL, WT_CONFIG_COMPILED_TYPE_INT,
    232, 0, INT64_MAX, NULL},
  {"hash", "category", NULL, NULL, confchk_wiredtiger_open_hash_subconfigs, 2,
<<<<<<< HEAD
    confchk_wiredtiger_open_hash_subconfigs_jump, WT_CONFIG_COMPILED_TYPE_CATEGORY, 293, INT64_MIN,
    INT64_MAX, NULL},
  {"hazard_max", "int", NULL, "min=15", NULL, 0, NULL, WT_CONFIG_COMPILED_TYPE_INT, 296, 15,
=======
    confchk_wiredtiger_open_hash_subconfigs_jump, WT_CONFIG_COMPILED_TYPE_CATEGORY, 294, INT64_MIN,
    INT64_MAX, NULL},
  {"hazard_max", "int", NULL, "min=15", NULL, 0, NULL, WT_CONFIG_COMPILED_TYPE_INT, 297, 15,
>>>>>>> d0aacd65
    INT64_MAX, NULL},
  {"heuristic_controls", "category", NULL, NULL,
    confchk_wiredtiger_open_heuristic_controls_subconfigs, 3,
    confchk_wiredtiger_open_heuristic_controls_subconfigs_jump, WT_CONFIG_COMPILED_TYPE_CATEGORY,
    233, INT64_MIN, INT64_MAX, NULL},
  {"history_store", "category", NULL, NULL, confchk_wiredtiger_open_history_store_subconfigs, 1,
    confchk_wiredtiger_open_history_store_subconfigs_jump, WT_CONFIG_COMPILED_TYPE_CATEGORY, 237,
    INT64_MIN, INT64_MAX, NULL},
<<<<<<< HEAD
  {"in_memory", "boolean", NULL, NULL, NULL, 0, NULL, WT_CONFIG_COMPILED_TYPE_BOOLEAN, 297,
=======
  {"in_memory", "boolean", NULL, NULL, NULL, 0, NULL, WT_CONFIG_COMPILED_TYPE_BOOLEAN, 298,
>>>>>>> d0aacd65
    INT64_MIN, INT64_MAX, NULL},
  {"io_capacity", "category", NULL, NULL, confchk_wiredtiger_open_io_capacity_subconfigs, 2,
    confchk_wiredtiger_open_io_capacity_subconfigs_jump, WT_CONFIG_COMPILED_TYPE_CATEGORY, 239,
    INT64_MIN, INT64_MAX, NULL},
  {"json_output", "list", NULL, "choices=[\"error\",\"message\"]", NULL, 0, NULL,
    WT_CONFIG_COMPILED_TYPE_LIST, 242, INT64_MIN, INT64_MAX, confchk_json_output3_choices},
  {"log", "category", NULL, NULL, confchk_wiredtiger_open_log_subconfigs, 12,
    confchk_wiredtiger_open_log_subconfigs_jump, WT_CONFIG_COMPILED_TYPE_CATEGORY, 36, INT64_MIN,
    INT64_MAX, NULL},
  {"lsm_manager", "category", NULL, NULL, confchk_wiredtiger_open_lsm_manager_subconfigs, 2,
    confchk_wiredtiger_open_lsm_manager_subconfigs_jump, WT_CONFIG_COMPILED_TYPE_CATEGORY, 249,
    INT64_MIN, INT64_MAX, NULL},
<<<<<<< HEAD
  {"mmap", "boolean", NULL, NULL, NULL, 0, NULL, WT_CONFIG_COMPILED_TYPE_BOOLEAN, 301, INT64_MIN,
    INT64_MAX, NULL},
  {"mmap_all", "boolean", NULL, NULL, NULL, 0, NULL, WT_CONFIG_COMPILED_TYPE_BOOLEAN, 302,
    INT64_MIN, INT64_MAX, NULL},
  {"multiprocess", "boolean", NULL, NULL, NULL, 0, NULL, WT_CONFIG_COMPILED_TYPE_BOOLEAN, 303,
=======
  {"mmap", "boolean", NULL, NULL, NULL, 0, NULL, WT_CONFIG_COMPILED_TYPE_BOOLEAN, 302, INT64_MIN,
    INT64_MAX, NULL},
  {"mmap_all", "boolean", NULL, NULL, NULL, 0, NULL, WT_CONFIG_COMPILED_TYPE_BOOLEAN, 303,
    INT64_MIN, INT64_MAX, NULL},
  {"multiprocess", "boolean", NULL, NULL, NULL, 0, NULL, WT_CONFIG_COMPILED_TYPE_BOOLEAN, 304,
>>>>>>> d0aacd65
    INT64_MIN, INT64_MAX, NULL},
  {"operation_timeout_ms", "int", NULL, "min=0", NULL, 0, NULL, WT_CONFIG_COMPILED_TYPE_INT, 152, 0,
    INT64_MAX, NULL},
  {"operation_tracking", "category", NULL, NULL,
    confchk_wiredtiger_open_operation_tracking_subconfigs, 2,
    confchk_wiredtiger_open_operation_tracking_subconfigs_jump, WT_CONFIG_COMPILED_TYPE_CATEGORY,
    252, INT64_MIN, INT64_MAX, NULL},
  {"prefetch", "category", NULL, NULL, confchk_wiredtiger_open_prefetch_subconfigs, 2,
    confchk_wiredtiger_open_prefetch_subconfigs_jump, WT_CONFIG_COMPILED_TYPE_CATEGORY, 274,
    INT64_MIN, INT64_MAX, NULL},
  {"readonly", "boolean", NULL, NULL, NULL, 0, NULL, WT_CONFIG_COMPILED_TYPE_BOOLEAN, 60, INT64_MIN,
    INT64_MAX, NULL},
  {"rollback_to_stable", "category", NULL, NULL,
    confchk_wiredtiger_open_rollback_to_stable_subconfigs, 1,
    confchk_wiredtiger_open_rollback_to_stable_subconfigs_jump, WT_CONFIG_COMPILED_TYPE_CATEGORY,
<<<<<<< HEAD
    253, INT64_MIN, INT64_MAX, NULL},
  {"salvage", "boolean", NULL, NULL, NULL, 0, NULL, WT_CONFIG_COMPILED_TYPE_BOOLEAN, 306, INT64_MIN,
    INT64_MAX, NULL},
  {"session_max", "int", NULL, "min=1", NULL, 0, NULL, WT_CONFIG_COMPILED_TYPE_INT, 307, 1,
    INT64_MAX, NULL},
  {"session_scratch_max", "int", NULL, NULL, NULL, 0, NULL, WT_CONFIG_COMPILED_TYPE_INT, 308,
    INT64_MIN, INT64_MAX, NULL},
  {"session_table_cache", "boolean", NULL, NULL, NULL, 0, NULL, WT_CONFIG_COMPILED_TYPE_BOOLEAN,
    309, INT64_MIN, INT64_MAX, NULL},
=======
    254, INT64_MIN, INT64_MAX, NULL},
  {"salvage", "boolean", NULL, NULL, NULL, 0, NULL, WT_CONFIG_COMPILED_TYPE_BOOLEAN, 307, INT64_MIN,
    INT64_MAX, NULL},
  {"session_max", "int", NULL, "min=1", NULL, 0, NULL, WT_CONFIG_COMPILED_TYPE_INT, 308, 1,
    INT64_MAX, NULL},
  {"session_scratch_max", "int", NULL, NULL, NULL, 0, NULL, WT_CONFIG_COMPILED_TYPE_INT, 309,
    INT64_MIN, INT64_MAX, NULL},
  {"session_table_cache", "boolean", NULL, NULL, NULL, 0, NULL, WT_CONFIG_COMPILED_TYPE_BOOLEAN,
    310, INT64_MIN, INT64_MAX, NULL},
>>>>>>> d0aacd65
  {"shared_cache", "category", NULL, NULL, confchk_wiredtiger_open_shared_cache_subconfigs, 5,
    confchk_wiredtiger_open_shared_cache_subconfigs_jump, WT_CONFIG_COMPILED_TYPE_CATEGORY, 256,
    INT64_MIN, INT64_MAX, NULL},
  {"statistics", "list", NULL,
    "choices=[\"all\",\"cache_walk\",\"fast\",\"none\","
    "\"clear\",\"tree_walk\"]",
    NULL, 0, NULL, WT_CONFIG_COMPILED_TYPE_LIST, 134, INT64_MIN, INT64_MAX,
    confchk_statistics4_choices},
  {"statistics_log", "category", NULL, NULL, confchk_wiredtiger_open_statistics_log_subconfigs, 6,
    confchk_wiredtiger_open_statistics_log_subconfigs_jump, WT_CONFIG_COMPILED_TYPE_CATEGORY, 260,
    INT64_MIN, INT64_MAX, NULL},
  {"tiered_storage", "category", NULL, NULL, confchk_tiered_storage_subconfigs, 8,
    confchk_tiered_storage_subconfigs_jump, WT_CONFIG_COMPILED_TYPE_CATEGORY, 47, INT64_MIN,
    INT64_MAX, NULL},
  {"timing_stress_for_test", "list", NULL,
    "choices=[\"aggressive_stash_free\",\"aggressive_sweep\","
    "\"backup_rename\",\"checkpoint_evict_page\","
    "\"checkpoint_handle\",\"checkpoint_slow\",\"checkpoint_stop\","
    "\"commit_transaction_slow\",\"compact_slow\","
    "\"evict_reposition\",\"failpoint_eviction_split\","
    "\"failpoint_history_store_delete_key_from_ts\","
    "\"history_store_checkpoint_delay\",\"history_store_search\","
    "\"history_store_sweep_race\",\"prefetch_1\",\"prefetch_2\","
    "\"prefetch_3\",\"prefix_compare\",\"prepare_checkpoint_delay\","
    "\"prepare_resolution_1\",\"prepare_resolution_2\","
    "\"sleep_before_read_overflow_onpage\",\"split_1\",\"split_2\","
    "\"split_3\",\"split_4\",\"split_5\",\"split_6\",\"split_7\","
    "\"split_8\",\"tiered_flush_finish\"]",
    NULL, 0, NULL, WT_CONFIG_COMPILED_TYPE_LIST, 265, INT64_MIN, INT64_MAX,
    confchk_timing_stress_for_test3_choices},
  {"transaction_sync", "category", NULL, NULL, confchk_wiredtiger_open_transaction_sync_subconfigs,
    2, confchk_wiredtiger_open_transaction_sync_subconfigs_jump, WT_CONFIG_COMPILED_TYPE_CATEGORY,
<<<<<<< HEAD
    311, INT64_MIN, INT64_MAX, NULL},
  {"use_environment", "boolean", NULL, NULL, NULL, 0, NULL, WT_CONFIG_COMPILED_TYPE_BOOLEAN, 312,
    INT64_MIN, INT64_MAX, NULL},
  {"use_environment_priv", "boolean", NULL, NULL, NULL, 0, NULL, WT_CONFIG_COMPILED_TYPE_BOOLEAN,
    313, INT64_MIN, INT64_MAX, NULL},
=======
    312, INT64_MIN, INT64_MAX, NULL},
  {"use_environment", "boolean", NULL, NULL, NULL, 0, NULL, WT_CONFIG_COMPILED_TYPE_BOOLEAN, 313,
    INT64_MIN, INT64_MAX, NULL},
  {"use_environment_priv", "boolean", NULL, NULL, NULL, 0, NULL, WT_CONFIG_COMPILED_TYPE_BOOLEAN,
    314, INT64_MIN, INT64_MAX, NULL},
>>>>>>> d0aacd65
  {"verbose", "list", NULL,
    "choices=[\"all\",\"api\",\"backup\",\"block\","
    "\"block_cache\",\"checkpoint\",\"checkpoint_cleanup\","
    "\"checkpoint_progress\",\"chunkcache\",\"compact\","
    "\"compact_progress\",\"configuration\",\"error_returns\","
    "\"eviction\",\"fileops\",\"generation\",\"handleops\","
    "\"history_store\",\"history_store_activity\",\"log\",\"lsm\","
    "\"lsm_manager\",\"metadata\",\"mutex\",\"out_of_order\","
    "\"overflow\",\"prefetch\",\"read\",\"reconcile\",\"recovery\","
    "\"recovery_progress\",\"rts\",\"salvage\",\"shared_cache\","
    "\"split\",\"temporary\",\"thread_group\",\"tiered\","
    "\"timestamp\",\"transaction\",\"verify\",\"version\",\"write\"]",
    NULL, 0, NULL, WT_CONFIG_COMPILED_TYPE_LIST, 10, INT64_MIN, INT64_MAX,
    confchk_verbose14_choices},
<<<<<<< HEAD
  {"verify_metadata", "boolean", NULL, NULL, NULL, 0, NULL, WT_CONFIG_COMPILED_TYPE_BOOLEAN, 314,
=======
  {"verify_metadata", "boolean", NULL, NULL, NULL, 0, NULL, WT_CONFIG_COMPILED_TYPE_BOOLEAN, 315,
>>>>>>> d0aacd65
    INT64_MIN, INT64_MAX, NULL},
  {"version", "string", NULL, NULL, NULL, 0, NULL, WT_CONFIG_COMPILED_TYPE_STRING, 62, INT64_MIN,
    INT64_MAX, NULL},
  {"write_through", "list", NULL, "choices=[\"data\",\"log\"]", NULL, 0, NULL,
<<<<<<< HEAD
    WT_CONFIG_COMPILED_TYPE_LIST, 315, INT64_MIN, INT64_MAX, confchk_write_through2_choices},
=======
    WT_CONFIG_COMPILED_TYPE_LIST, 316, INT64_MIN, INT64_MAX, confchk_write_through2_choices},
>>>>>>> d0aacd65
  {NULL, NULL, NULL, NULL, NULL, 0, NULL, 0, 0, 0, 0, NULL}};

static const uint8_t confchk_wiredtiger_open_all_jump[WT_CONFIG_JUMP_TABLE_SIZE] = {0, 0, 0, 0, 0,
  0, 0, 0, 0, 0, 0, 0, 0, 0, 0, 0, 0, 0, 0, 0, 0, 0, 0, 0, 0, 0, 0, 0, 0, 0, 0, 0, 0, 0, 0, 0, 0, 0,
  0, 0, 0, 0, 0, 0, 0, 0, 0, 0, 0, 0, 0, 0, 0, 0, 0, 0, 0, 0, 0, 0, 0, 0, 0, 0, 0, 0, 0, 0, 0, 0, 0,
  0, 0, 0, 0, 0, 0, 0, 0, 0, 0, 0, 0, 0, 0, 0, 0, 0, 0, 0, 0, 0, 0, 0, 0, 0, 0, 0, 1, 5, 18, 20, 33,
  35, 36, 40, 42, 43, 43, 45, 48, 48, 50, 51, 51, 53, 60, 63, 65, 68, 69, 69, 69, 69, 69, 69, 69,
  69};

static const char *confchk_extra_diagnostics4_choices[] = {__WT_CONFIG_CHOICE_all,
  __WT_CONFIG_CHOICE_checkpoint_validate, __WT_CONFIG_CHOICE_cursor_check,
  __WT_CONFIG_CHOICE_disk_validate, __WT_CONFIG_CHOICE_eviction_check,
  __WT_CONFIG_CHOICE_generation_check, __WT_CONFIG_CHOICE_hs_validate,
  __WT_CONFIG_CHOICE_key_out_of_order, __WT_CONFIG_CHOICE_log_validate, __WT_CONFIG_CHOICE_prepared,
  __WT_CONFIG_CHOICE_slow_operation, __WT_CONFIG_CHOICE_txn_visibility, NULL};

static const char *confchk_file_extend3_choices[] = {
  __WT_CONFIG_CHOICE_data, __WT_CONFIG_CHOICE_log, NULL};

static const char *confchk_json_output4_choices[] = {
  __WT_CONFIG_CHOICE_error, __WT_CONFIG_CHOICE_message, NULL};

static const char *confchk_statistics5_choices[] = {__WT_CONFIG_CHOICE_all,
  __WT_CONFIG_CHOICE_cache_walk, __WT_CONFIG_CHOICE_fast, __WT_CONFIG_CHOICE_none,
  __WT_CONFIG_CHOICE_clear, __WT_CONFIG_CHOICE_tree_walk, NULL};

static const char *confchk_timing_stress_for_test4_choices[] = {
  __WT_CONFIG_CHOICE_aggressive_stash_free, __WT_CONFIG_CHOICE_aggressive_sweep,
  __WT_CONFIG_CHOICE_backup_rename, __WT_CONFIG_CHOICE_checkpoint_evict_page,
  __WT_CONFIG_CHOICE_checkpoint_handle, __WT_CONFIG_CHOICE_checkpoint_slow,
  __WT_CONFIG_CHOICE_checkpoint_stop, __WT_CONFIG_CHOICE_commit_transaction_slow,
  __WT_CONFIG_CHOICE_compact_slow, __WT_CONFIG_CHOICE_evict_reposition,
  __WT_CONFIG_CHOICE_failpoint_eviction_split,
  __WT_CONFIG_CHOICE_failpoint_history_store_delete_key_from_ts,
  __WT_CONFIG_CHOICE_history_store_checkpoint_delay, __WT_CONFIG_CHOICE_history_store_search,
  __WT_CONFIG_CHOICE_history_store_sweep_race, __WT_CONFIG_CHOICE_prefetch_1,
  __WT_CONFIG_CHOICE_prefetch_2, __WT_CONFIG_CHOICE_prefetch_3, __WT_CONFIG_CHOICE_prefix_compare,
  __WT_CONFIG_CHOICE_prepare_checkpoint_delay, __WT_CONFIG_CHOICE_prepare_resolution_1,
  __WT_CONFIG_CHOICE_prepare_resolution_2, __WT_CONFIG_CHOICE_sleep_before_read_overflow_onpage,
  __WT_CONFIG_CHOICE_split_1, __WT_CONFIG_CHOICE_split_2, __WT_CONFIG_CHOICE_split_3,
  __WT_CONFIG_CHOICE_split_4, __WT_CONFIG_CHOICE_split_5, __WT_CONFIG_CHOICE_split_6,
  __WT_CONFIG_CHOICE_split_7, __WT_CONFIG_CHOICE_split_8, __WT_CONFIG_CHOICE_tiered_flush_finish,
  NULL};

static const char *confchk_verbose15_choices[] = {__WT_CONFIG_CHOICE_all, __WT_CONFIG_CHOICE_api,
  __WT_CONFIG_CHOICE_backup, __WT_CONFIG_CHOICE_block, __WT_CONFIG_CHOICE_block_cache,
  __WT_CONFIG_CHOICE_checkpoint, __WT_CONFIG_CHOICE_checkpoint_cleanup,
  __WT_CONFIG_CHOICE_checkpoint_progress, __WT_CONFIG_CHOICE_chunkcache, __WT_CONFIG_CHOICE_compact,
  __WT_CONFIG_CHOICE_compact_progress, __WT_CONFIG_CHOICE_configuration,
  __WT_CONFIG_CHOICE_error_returns, __WT_CONFIG_CHOICE_eviction, __WT_CONFIG_CHOICE_fileops,
  __WT_CONFIG_CHOICE_generation, __WT_CONFIG_CHOICE_handleops, __WT_CONFIG_CHOICE_history_store,
  __WT_CONFIG_CHOICE_history_store_activity, __WT_CONFIG_CHOICE_log, __WT_CONFIG_CHOICE_lsm,
  __WT_CONFIG_CHOICE_lsm_manager, __WT_CONFIG_CHOICE_metadata, __WT_CONFIG_CHOICE_mutex,
  __WT_CONFIG_CHOICE_out_of_order, __WT_CONFIG_CHOICE_overflow, __WT_CONFIG_CHOICE_prefetch,
  __WT_CONFIG_CHOICE_read, __WT_CONFIG_CHOICE_reconcile, __WT_CONFIG_CHOICE_recovery,
  __WT_CONFIG_CHOICE_recovery_progress, __WT_CONFIG_CHOICE_rts, __WT_CONFIG_CHOICE_salvage,
  __WT_CONFIG_CHOICE_shared_cache, __WT_CONFIG_CHOICE_split, __WT_CONFIG_CHOICE_temporary,
  __WT_CONFIG_CHOICE_thread_group, __WT_CONFIG_CHOICE_tiered, __WT_CONFIG_CHOICE_timestamp,
  __WT_CONFIG_CHOICE_transaction, __WT_CONFIG_CHOICE_verify, __WT_CONFIG_CHOICE_version,
  __WT_CONFIG_CHOICE_write, NULL};

static const char *confchk_write_through3_choices[] = {
  __WT_CONFIG_CHOICE_data, __WT_CONFIG_CHOICE_log, NULL};

static const WT_CONFIG_CHECK confchk_wiredtiger_open_basecfg[] = {
<<<<<<< HEAD
  {"aux_path", "string", NULL, NULL, NULL, 0, NULL, WT_CONFIG_COMPILED_TYPE_STRING, 275, INT64_MIN,
    INT64_MAX, NULL},
  {"backup_restore_target", "list", NULL, NULL, NULL, 0, NULL, WT_CONFIG_COMPILED_TYPE_LIST, 276,
=======
  {"aux_path", "string", NULL, NULL, NULL, 0, NULL, WT_CONFIG_COMPILED_TYPE_STRING, 276, INT64_MIN,
    INT64_MAX, NULL},
  {"backup_restore_target", "list", NULL, NULL, NULL, 0, NULL, WT_CONFIG_COMPILED_TYPE_LIST, 277,
>>>>>>> d0aacd65
    INT64_MIN, INT64_MAX, NULL},
  {"block_cache", "category", NULL, NULL, confchk_wiredtiger_open_block_cache_subconfigs, 12,
    confchk_wiredtiger_open_block_cache_subconfigs_jump, WT_CONFIG_COMPILED_TYPE_CATEGORY, 172,
    INT64_MIN, INT64_MAX, NULL},
  {"buffer_alignment", "int", NULL, "min=-1,max=1MB", NULL, 0, NULL, WT_CONFIG_COMPILED_TYPE_INT,
<<<<<<< HEAD
    277, -1, 1LL * WT_MEGABYTE, NULL},
  {"builtin_extension_config", "string", NULL, NULL, NULL, 0, NULL, WT_CONFIG_COMPILED_TYPE_STRING,
    278, INT64_MIN, INT64_MAX, NULL},
  {"cache_cursors", "boolean", NULL, NULL, NULL, 0, NULL, WT_CONFIG_COMPILED_TYPE_BOOLEAN, 269,
=======
    278, -1, 1LL * WT_MEGABYTE, NULL},
  {"builtin_extension_config", "string", NULL, NULL, NULL, 0, NULL, WT_CONFIG_COMPILED_TYPE_STRING,
    279, INT64_MIN, INT64_MAX, NULL},
  {"cache_cursors", "boolean", NULL, NULL, NULL, 0, NULL, WT_CONFIG_COMPILED_TYPE_BOOLEAN, 270,
>>>>>>> d0aacd65
    INT64_MIN, INT64_MAX, NULL},
  {"cache_max_wait_ms", "int", NULL, "min=0", NULL, 0, NULL, WT_CONFIG_COMPILED_TYPE_INT, 183, 0,
    INT64_MAX, NULL},
  {"cache_overhead", "int", NULL, "min=0,max=30", NULL, 0, NULL, WT_CONFIG_COMPILED_TYPE_INT, 184,
    0, 30, NULL},
  {"cache_size", "int", NULL, "min=1MB,max=10TB", NULL, 0, NULL, WT_CONFIG_COMPILED_TYPE_INT, 185,
    1LL * WT_MEGABYTE, 10LL * WT_TERABYTE, NULL},
  {"cache_stuck_timeout_ms", "int", NULL, "min=0", NULL, 0, NULL, WT_CONFIG_COMPILED_TYPE_INT, 186,
    0, INT64_MAX, NULL},
  {"checkpoint", "category", NULL, NULL, confchk_wiredtiger_open_checkpoint_subconfigs, 2,
    confchk_wiredtiger_open_checkpoint_subconfigs_jump, WT_CONFIG_COMPILED_TYPE_CATEGORY, 187,
    INT64_MIN, INT64_MAX, NULL},
  {"checkpoint_cleanup", "category", NULL, NULL,
    confchk_wiredtiger_open_checkpoint_cleanup_subconfigs, 2,
    confchk_wiredtiger_open_checkpoint_cleanup_subconfigs_jump, WT_CONFIG_COMPILED_TYPE_CATEGORY,
<<<<<<< HEAD
    189, INT64_MIN, INT64_MAX, NULL},
  {"checkpoint_sync", "boolean", NULL, NULL, NULL, 0, NULL, WT_CONFIG_COMPILED_TYPE_BOOLEAN, 279,
=======
    190, INT64_MIN, INT64_MAX, NULL},
  {"checkpoint_sync", "boolean", NULL, NULL, NULL, 0, NULL, WT_CONFIG_COMPILED_TYPE_BOOLEAN, 280,
>>>>>>> d0aacd65
    INT64_MIN, INT64_MAX, NULL},
  {"chunk_cache", "category", NULL, NULL, confchk_wiredtiger_open_chunk_cache_subconfigs, 9,
    confchk_wiredtiger_open_chunk_cache_subconfigs_jump, WT_CONFIG_COMPILED_TYPE_CATEGORY, 192,
    INT64_MIN, INT64_MAX, NULL},
  {"compatibility", "category", NULL, NULL, confchk_wiredtiger_open_compatibility_subconfigs, 3,
    confchk_wiredtiger_open_compatibility_subconfigs_jump, WT_CONFIG_COMPILED_TYPE_CATEGORY, 194,
    INT64_MIN, INT64_MAX, NULL},
  {"compile_configuration_count", "int", NULL, "min=500", NULL, 0, NULL,
<<<<<<< HEAD
    WT_CONFIG_COMPILED_TYPE_INT, 286, 500, INT64_MAX, NULL},
=======
    WT_CONFIG_COMPILED_TYPE_INT, 287, 500, INT64_MAX, NULL},
>>>>>>> d0aacd65
  {"debug_mode", "category", NULL, NULL, confchk_wiredtiger_open_debug_mode_subconfigs, 17,
    confchk_wiredtiger_open_debug_mode_subconfigs_jump, WT_CONFIG_COMPILED_TYPE_CATEGORY, 196,
    INT64_MIN, INT64_MAX, NULL},
<<<<<<< HEAD
  {"direct_io", "list", NULL, NULL, NULL, 0, NULL, WT_CONFIG_COMPILED_TYPE_LIST, 289, INT64_MIN,
=======
  {"direct_io", "list", NULL, NULL, NULL, 0, NULL, WT_CONFIG_COMPILED_TYPE_LIST, 290, INT64_MIN,
>>>>>>> d0aacd65
    INT64_MAX, NULL},
  {"encryption", "category", NULL, NULL, confchk_wiredtiger_open_encryption_subconfigs, 3,
    confchk_wiredtiger_open_encryption_subconfigs_jump, WT_CONFIG_COMPILED_TYPE_CATEGORY, 19,
    INT64_MIN, INT64_MAX, NULL},
  {"error_prefix", "string", NULL, NULL, NULL, 0, NULL, WT_CONFIG_COMPILED_TYPE_STRING, 214,
    INT64_MIN, INT64_MAX, NULL},
  {"eviction", "category", NULL, NULL, confchk_wiredtiger_open_eviction_subconfigs, 4,
    confchk_wiredtiger_open_eviction_subconfigs_jump, WT_CONFIG_COMPILED_TYPE_CATEGORY, 215,
    INT64_MIN, INT64_MAX, NULL},
  {"eviction_checkpoint_target", "int", NULL, "min=0,max=10TB", NULL, 0, NULL,
    WT_CONFIG_COMPILED_TYPE_INT, 220, 0, 10LL * WT_TERABYTE, NULL},
  {"eviction_dirty_target", "int", NULL, "min=1,max=10TB", NULL, 0, NULL,
    WT_CONFIG_COMPILED_TYPE_INT, 221, 1, 10LL * WT_TERABYTE, NULL},
  {"eviction_dirty_trigger", "int", NULL, "min=1,max=10TB", NULL, 0, NULL,
    WT_CONFIG_COMPILED_TYPE_INT, 222, 1, 10LL * WT_TERABYTE, NULL},
  {"eviction_target", "int", NULL, "min=10,max=10TB", NULL, 0, NULL, WT_CONFIG_COMPILED_TYPE_INT,
    223, 10, 10LL * WT_TERABYTE, NULL},
  {"eviction_trigger", "int", NULL, "min=10,max=10TB", NULL, 0, NULL, WT_CONFIG_COMPILED_TYPE_INT,
    224, 10, 10LL * WT_TERABYTE, NULL},
  {"eviction_updates_target", "int", NULL, "min=0,max=10TB", NULL, 0, NULL,
    WT_CONFIG_COMPILED_TYPE_INT, 225, 0, 10LL * WT_TERABYTE, NULL},
<<<<<<< HEAD
  {"extensions", "list", NULL, NULL, NULL, 0, NULL, WT_CONFIG_COMPILED_TYPE_LIST, 291, INT64_MIN,
=======
  {"eviction_updates_trigger", "int", NULL, "min=0,max=10TB", NULL, 0, NULL,
    WT_CONFIG_COMPILED_TYPE_INT, 226, 0, 10LL * WT_TERABYTE, NULL},
  {"extensions", "list", NULL, NULL, NULL, 0, NULL, WT_CONFIG_COMPILED_TYPE_LIST, 292, INT64_MIN,
>>>>>>> d0aacd65
    INT64_MAX, NULL},
  {"extra_diagnostics", "list", NULL,
    "choices=[\"all\",\"checkpoint_validate\",\"cursor_check\""
    ",\"disk_validate\",\"eviction_check\",\"generation_check\","
    "\"hs_validate\",\"key_out_of_order\",\"log_validate\","
    "\"prepared\",\"slow_operation\",\"txn_visibility\"]",
    NULL, 0, NULL, WT_CONFIG_COMPILED_TYPE_LIST, 227, INT64_MIN, INT64_MAX,
    confchk_extra_diagnostics4_choices},
  {"file_extend", "list", NULL, "choices=[\"data\",\"log\"]", NULL, 0, NULL,
<<<<<<< HEAD
    WT_CONFIG_COMPILED_TYPE_LIST, 292, INT64_MIN, INT64_MAX, confchk_file_extend3_choices},
=======
    WT_CONFIG_COMPILED_TYPE_LIST, 293, INT64_MIN, INT64_MAX, confchk_file_extend3_choices},
>>>>>>> d0aacd65
  {"file_manager", "category", NULL, NULL, confchk_wiredtiger_open_file_manager_subconfigs, 3,
    confchk_wiredtiger_open_file_manager_subconfigs_jump, WT_CONFIG_COMPILED_TYPE_CATEGORY, 228,
    INT64_MIN, INT64_MAX, NULL},
  {"generation_drain_timeout_ms", "int", NULL, "min=0", NULL, 0, NULL, WT_CONFIG_COMPILED_TYPE_INT,
    232, 0, INT64_MAX, NULL},
  {"hash", "category", NULL, NULL, confchk_wiredtiger_open_hash_subconfigs, 2,
<<<<<<< HEAD
    confchk_wiredtiger_open_hash_subconfigs_jump, WT_CONFIG_COMPILED_TYPE_CATEGORY, 293, INT64_MIN,
    INT64_MAX, NULL},
  {"hazard_max", "int", NULL, "min=15", NULL, 0, NULL, WT_CONFIG_COMPILED_TYPE_INT, 296, 15,
=======
    confchk_wiredtiger_open_hash_subconfigs_jump, WT_CONFIG_COMPILED_TYPE_CATEGORY, 294, INT64_MIN,
    INT64_MAX, NULL},
  {"hazard_max", "int", NULL, "min=15", NULL, 0, NULL, WT_CONFIG_COMPILED_TYPE_INT, 297, 15,
>>>>>>> d0aacd65
    INT64_MAX, NULL},
  {"heuristic_controls", "category", NULL, NULL,
    confchk_wiredtiger_open_heuristic_controls_subconfigs, 3,
    confchk_wiredtiger_open_heuristic_controls_subconfigs_jump, WT_CONFIG_COMPILED_TYPE_CATEGORY,
    233, INT64_MIN, INT64_MAX, NULL},
  {"history_store", "category", NULL, NULL, confchk_wiredtiger_open_history_store_subconfigs, 1,
    confchk_wiredtiger_open_history_store_subconfigs_jump, WT_CONFIG_COMPILED_TYPE_CATEGORY, 237,
    INT64_MIN, INT64_MAX, NULL},
  {"io_capacity", "category", NULL, NULL, confchk_wiredtiger_open_io_capacity_subconfigs, 2,
    confchk_wiredtiger_open_io_capacity_subconfigs_jump, WT_CONFIG_COMPILED_TYPE_CATEGORY, 239,
    INT64_MIN, INT64_MAX, NULL},
  {"json_output", "list", NULL, "choices=[\"error\",\"message\"]", NULL, 0, NULL,
    WT_CONFIG_COMPILED_TYPE_LIST, 242, INT64_MIN, INT64_MAX, confchk_json_output4_choices},
  {"log", "category", NULL, NULL, confchk_wiredtiger_open_log_subconfigs, 12,
    confchk_wiredtiger_open_log_subconfigs_jump, WT_CONFIG_COMPILED_TYPE_CATEGORY, 36, INT64_MIN,
    INT64_MAX, NULL},
  {"lsm_manager", "category", NULL, NULL, confchk_wiredtiger_open_lsm_manager_subconfigs, 2,
    confchk_wiredtiger_open_lsm_manager_subconfigs_jump, WT_CONFIG_COMPILED_TYPE_CATEGORY, 249,
    INT64_MIN, INT64_MAX, NULL},
<<<<<<< HEAD
  {"mmap", "boolean", NULL, NULL, NULL, 0, NULL, WT_CONFIG_COMPILED_TYPE_BOOLEAN, 301, INT64_MIN,
    INT64_MAX, NULL},
  {"mmap_all", "boolean", NULL, NULL, NULL, 0, NULL, WT_CONFIG_COMPILED_TYPE_BOOLEAN, 302,
    INT64_MIN, INT64_MAX, NULL},
  {"multiprocess", "boolean", NULL, NULL, NULL, 0, NULL, WT_CONFIG_COMPILED_TYPE_BOOLEAN, 303,
=======
  {"mmap", "boolean", NULL, NULL, NULL, 0, NULL, WT_CONFIG_COMPILED_TYPE_BOOLEAN, 302, INT64_MIN,
    INT64_MAX, NULL},
  {"mmap_all", "boolean", NULL, NULL, NULL, 0, NULL, WT_CONFIG_COMPILED_TYPE_BOOLEAN, 303,
    INT64_MIN, INT64_MAX, NULL},
  {"multiprocess", "boolean", NULL, NULL, NULL, 0, NULL, WT_CONFIG_COMPILED_TYPE_BOOLEAN, 304,
>>>>>>> d0aacd65
    INT64_MIN, INT64_MAX, NULL},
  {"operation_timeout_ms", "int", NULL, "min=0", NULL, 0, NULL, WT_CONFIG_COMPILED_TYPE_INT, 152, 0,
    INT64_MAX, NULL},
  {"operation_tracking", "category", NULL, NULL,
    confchk_wiredtiger_open_operation_tracking_subconfigs, 2,
    confchk_wiredtiger_open_operation_tracking_subconfigs_jump, WT_CONFIG_COMPILED_TYPE_CATEGORY,
    252, INT64_MIN, INT64_MAX, NULL},
  {"prefetch", "category", NULL, NULL, confchk_wiredtiger_open_prefetch_subconfigs, 2,
    confchk_wiredtiger_open_prefetch_subconfigs_jump, WT_CONFIG_COMPILED_TYPE_CATEGORY, 274,
    INT64_MIN, INT64_MAX, NULL},
  {"readonly", "boolean", NULL, NULL, NULL, 0, NULL, WT_CONFIG_COMPILED_TYPE_BOOLEAN, 60, INT64_MIN,
    INT64_MAX, NULL},
  {"rollback_to_stable", "category", NULL, NULL,
    confchk_wiredtiger_open_rollback_to_stable_subconfigs, 1,
    confchk_wiredtiger_open_rollback_to_stable_subconfigs_jump, WT_CONFIG_COMPILED_TYPE_CATEGORY,
<<<<<<< HEAD
    253, INT64_MIN, INT64_MAX, NULL},
  {"salvage", "boolean", NULL, NULL, NULL, 0, NULL, WT_CONFIG_COMPILED_TYPE_BOOLEAN, 306, INT64_MIN,
    INT64_MAX, NULL},
  {"session_max", "int", NULL, "min=1", NULL, 0, NULL, WT_CONFIG_COMPILED_TYPE_INT, 307, 1,
    INT64_MAX, NULL},
  {"session_scratch_max", "int", NULL, NULL, NULL, 0, NULL, WT_CONFIG_COMPILED_TYPE_INT, 308,
    INT64_MIN, INT64_MAX, NULL},
  {"session_table_cache", "boolean", NULL, NULL, NULL, 0, NULL, WT_CONFIG_COMPILED_TYPE_BOOLEAN,
    309, INT64_MIN, INT64_MAX, NULL},
=======
    254, INT64_MIN, INT64_MAX, NULL},
  {"salvage", "boolean", NULL, NULL, NULL, 0, NULL, WT_CONFIG_COMPILED_TYPE_BOOLEAN, 307, INT64_MIN,
    INT64_MAX, NULL},
  {"session_max", "int", NULL, "min=1", NULL, 0, NULL, WT_CONFIG_COMPILED_TYPE_INT, 308, 1,
    INT64_MAX, NULL},
  {"session_scratch_max", "int", NULL, NULL, NULL, 0, NULL, WT_CONFIG_COMPILED_TYPE_INT, 309,
    INT64_MIN, INT64_MAX, NULL},
  {"session_table_cache", "boolean", NULL, NULL, NULL, 0, NULL, WT_CONFIG_COMPILED_TYPE_BOOLEAN,
    310, INT64_MIN, INT64_MAX, NULL},
>>>>>>> d0aacd65
  {"shared_cache", "category", NULL, NULL, confchk_wiredtiger_open_shared_cache_subconfigs, 5,
    confchk_wiredtiger_open_shared_cache_subconfigs_jump, WT_CONFIG_COMPILED_TYPE_CATEGORY, 256,
    INT64_MIN, INT64_MAX, NULL},
  {"statistics", "list", NULL,
    "choices=[\"all\",\"cache_walk\",\"fast\",\"none\","
    "\"clear\",\"tree_walk\"]",
    NULL, 0, NULL, WT_CONFIG_COMPILED_TYPE_LIST, 134, INT64_MIN, INT64_MAX,
    confchk_statistics5_choices},
  {"statistics_log", "category", NULL, NULL, confchk_wiredtiger_open_statistics_log_subconfigs, 6,
    confchk_wiredtiger_open_statistics_log_subconfigs_jump, WT_CONFIG_COMPILED_TYPE_CATEGORY, 260,
    INT64_MIN, INT64_MAX, NULL},
  {"tiered_storage", "category", NULL, NULL, confchk_tiered_storage_subconfigs, 8,
    confchk_tiered_storage_subconfigs_jump, WT_CONFIG_COMPILED_TYPE_CATEGORY, 47, INT64_MIN,
    INT64_MAX, NULL},
  {"timing_stress_for_test", "list", NULL,
    "choices=[\"aggressive_stash_free\",\"aggressive_sweep\","
    "\"backup_rename\",\"checkpoint_evict_page\","
    "\"checkpoint_handle\",\"checkpoint_slow\",\"checkpoint_stop\","
    "\"commit_transaction_slow\",\"compact_slow\","
    "\"evict_reposition\",\"failpoint_eviction_split\","
    "\"failpoint_history_store_delete_key_from_ts\","
    "\"history_store_checkpoint_delay\",\"history_store_search\","
    "\"history_store_sweep_race\",\"prefetch_1\",\"prefetch_2\","
    "\"prefetch_3\",\"prefix_compare\",\"prepare_checkpoint_delay\","
    "\"prepare_resolution_1\",\"prepare_resolution_2\","
    "\"sleep_before_read_overflow_onpage\",\"split_1\",\"split_2\","
    "\"split_3\",\"split_4\",\"split_5\",\"split_6\",\"split_7\","
    "\"split_8\",\"tiered_flush_finish\"]",
    NULL, 0, NULL, WT_CONFIG_COMPILED_TYPE_LIST, 265, INT64_MIN, INT64_MAX,
    confchk_timing_stress_for_test4_choices},
  {"transaction_sync", "category", NULL, NULL, confchk_wiredtiger_open_transaction_sync_subconfigs,
    2, confchk_wiredtiger_open_transaction_sync_subconfigs_jump, WT_CONFIG_COMPILED_TYPE_CATEGORY,
<<<<<<< HEAD
    311, INT64_MIN, INT64_MAX, NULL},
=======
    312, INT64_MIN, INT64_MAX, NULL},
>>>>>>> d0aacd65
  {"verbose", "list", NULL,
    "choices=[\"all\",\"api\",\"backup\",\"block\","
    "\"block_cache\",\"checkpoint\",\"checkpoint_cleanup\","
    "\"checkpoint_progress\",\"chunkcache\",\"compact\","
    "\"compact_progress\",\"configuration\",\"error_returns\","
    "\"eviction\",\"fileops\",\"generation\",\"handleops\","
    "\"history_store\",\"history_store_activity\",\"log\",\"lsm\","
    "\"lsm_manager\",\"metadata\",\"mutex\",\"out_of_order\","
    "\"overflow\",\"prefetch\",\"read\",\"reconcile\",\"recovery\","
    "\"recovery_progress\",\"rts\",\"salvage\",\"shared_cache\","
    "\"split\",\"temporary\",\"thread_group\",\"tiered\","
    "\"timestamp\",\"transaction\",\"verify\",\"version\",\"write\"]",
    NULL, 0, NULL, WT_CONFIG_COMPILED_TYPE_LIST, 10, INT64_MIN, INT64_MAX,
    confchk_verbose15_choices},
<<<<<<< HEAD
  {"verify_metadata", "boolean", NULL, NULL, NULL, 0, NULL, WT_CONFIG_COMPILED_TYPE_BOOLEAN, 314,
=======
  {"verify_metadata", "boolean", NULL, NULL, NULL, 0, NULL, WT_CONFIG_COMPILED_TYPE_BOOLEAN, 315,
>>>>>>> d0aacd65
    INT64_MIN, INT64_MAX, NULL},
  {"version", "string", NULL, NULL, NULL, 0, NULL, WT_CONFIG_COMPILED_TYPE_STRING, 62, INT64_MIN,
    INT64_MAX, NULL},
  {"write_through", "list", NULL, "choices=[\"data\",\"log\"]", NULL, 0, NULL,
<<<<<<< HEAD
    WT_CONFIG_COMPILED_TYPE_LIST, 315, INT64_MIN, INT64_MAX, confchk_write_through3_choices},
=======
    WT_CONFIG_COMPILED_TYPE_LIST, 316, INT64_MIN, INT64_MAX, confchk_write_through3_choices},
>>>>>>> d0aacd65
  {NULL, NULL, NULL, NULL, NULL, 0, NULL, 0, 0, 0, 0, NULL}};

static const uint8_t confchk_wiredtiger_open_basecfg_jump[WT_CONFIG_JUMP_TABLE_SIZE] = {0, 0, 0, 0,
  0, 0, 0, 0, 0, 0, 0, 0, 0, 0, 0, 0, 0, 0, 0, 0, 0, 0, 0, 0, 0, 0, 0, 0, 0, 0, 0, 0, 0, 0, 0, 0, 0,
  0, 0, 0, 0, 0, 0, 0, 0, 0, 0, 0, 0, 0, 0, 0, 0, 0, 0, 0, 0, 0, 0, 0, 0, 0, 0, 0, 0, 0, 0, 0, 0, 0,
  0, 0, 0, 0, 0, 0, 0, 0, 0, 0, 0, 0, 0, 0, 0, 0, 0, 0, 0, 0, 0, 0, 0, 0, 0, 0, 0, 0, 1, 5, 16, 18,
  30, 32, 33, 37, 38, 39, 39, 41, 44, 44, 46, 47, 47, 49, 56, 59, 59, 62, 63, 63, 63, 63, 63, 63,
  63, 63};

static const char *confchk_extra_diagnostics5_choices[] = {__WT_CONFIG_CHOICE_all,
  __WT_CONFIG_CHOICE_checkpoint_validate, __WT_CONFIG_CHOICE_cursor_check,
  __WT_CONFIG_CHOICE_disk_validate, __WT_CONFIG_CHOICE_eviction_check,
  __WT_CONFIG_CHOICE_generation_check, __WT_CONFIG_CHOICE_hs_validate,
  __WT_CONFIG_CHOICE_key_out_of_order, __WT_CONFIG_CHOICE_log_validate, __WT_CONFIG_CHOICE_prepared,
  __WT_CONFIG_CHOICE_slow_operation, __WT_CONFIG_CHOICE_txn_visibility, NULL};

static const char *confchk_file_extend4_choices[] = {
  __WT_CONFIG_CHOICE_data, __WT_CONFIG_CHOICE_log, NULL};

static const char *confchk_json_output5_choices[] = {
  __WT_CONFIG_CHOICE_error, __WT_CONFIG_CHOICE_message, NULL};

static const char *confchk_statistics6_choices[] = {__WT_CONFIG_CHOICE_all,
  __WT_CONFIG_CHOICE_cache_walk, __WT_CONFIG_CHOICE_fast, __WT_CONFIG_CHOICE_none,
  __WT_CONFIG_CHOICE_clear, __WT_CONFIG_CHOICE_tree_walk, NULL};

static const char *confchk_timing_stress_for_test5_choices[] = {
  __WT_CONFIG_CHOICE_aggressive_stash_free, __WT_CONFIG_CHOICE_aggressive_sweep,
  __WT_CONFIG_CHOICE_backup_rename, __WT_CONFIG_CHOICE_checkpoint_evict_page,
  __WT_CONFIG_CHOICE_checkpoint_handle, __WT_CONFIG_CHOICE_checkpoint_slow,
  __WT_CONFIG_CHOICE_checkpoint_stop, __WT_CONFIG_CHOICE_commit_transaction_slow,
  __WT_CONFIG_CHOICE_compact_slow, __WT_CONFIG_CHOICE_evict_reposition,
  __WT_CONFIG_CHOICE_failpoint_eviction_split,
  __WT_CONFIG_CHOICE_failpoint_history_store_delete_key_from_ts,
  __WT_CONFIG_CHOICE_history_store_checkpoint_delay, __WT_CONFIG_CHOICE_history_store_search,
  __WT_CONFIG_CHOICE_history_store_sweep_race, __WT_CONFIG_CHOICE_prefetch_1,
  __WT_CONFIG_CHOICE_prefetch_2, __WT_CONFIG_CHOICE_prefetch_3, __WT_CONFIG_CHOICE_prefix_compare,
  __WT_CONFIG_CHOICE_prepare_checkpoint_delay, __WT_CONFIG_CHOICE_prepare_resolution_1,
  __WT_CONFIG_CHOICE_prepare_resolution_2, __WT_CONFIG_CHOICE_sleep_before_read_overflow_onpage,
  __WT_CONFIG_CHOICE_split_1, __WT_CONFIG_CHOICE_split_2, __WT_CONFIG_CHOICE_split_3,
  __WT_CONFIG_CHOICE_split_4, __WT_CONFIG_CHOICE_split_5, __WT_CONFIG_CHOICE_split_6,
  __WT_CONFIG_CHOICE_split_7, __WT_CONFIG_CHOICE_split_8, __WT_CONFIG_CHOICE_tiered_flush_finish,
  NULL};

static const char *confchk_verbose16_choices[] = {__WT_CONFIG_CHOICE_all, __WT_CONFIG_CHOICE_api,
  __WT_CONFIG_CHOICE_backup, __WT_CONFIG_CHOICE_block, __WT_CONFIG_CHOICE_block_cache,
  __WT_CONFIG_CHOICE_checkpoint, __WT_CONFIG_CHOICE_checkpoint_cleanup,
  __WT_CONFIG_CHOICE_checkpoint_progress, __WT_CONFIG_CHOICE_chunkcache, __WT_CONFIG_CHOICE_compact,
  __WT_CONFIG_CHOICE_compact_progress, __WT_CONFIG_CHOICE_configuration,
  __WT_CONFIG_CHOICE_error_returns, __WT_CONFIG_CHOICE_eviction, __WT_CONFIG_CHOICE_fileops,
  __WT_CONFIG_CHOICE_generation, __WT_CONFIG_CHOICE_handleops, __WT_CONFIG_CHOICE_history_store,
  __WT_CONFIG_CHOICE_history_store_activity, __WT_CONFIG_CHOICE_log, __WT_CONFIG_CHOICE_lsm,
  __WT_CONFIG_CHOICE_lsm_manager, __WT_CONFIG_CHOICE_metadata, __WT_CONFIG_CHOICE_mutex,
  __WT_CONFIG_CHOICE_out_of_order, __WT_CONFIG_CHOICE_overflow, __WT_CONFIG_CHOICE_prefetch,
  __WT_CONFIG_CHOICE_read, __WT_CONFIG_CHOICE_reconcile, __WT_CONFIG_CHOICE_recovery,
  __WT_CONFIG_CHOICE_recovery_progress, __WT_CONFIG_CHOICE_rts, __WT_CONFIG_CHOICE_salvage,
  __WT_CONFIG_CHOICE_shared_cache, __WT_CONFIG_CHOICE_split, __WT_CONFIG_CHOICE_temporary,
  __WT_CONFIG_CHOICE_thread_group, __WT_CONFIG_CHOICE_tiered, __WT_CONFIG_CHOICE_timestamp,
  __WT_CONFIG_CHOICE_transaction, __WT_CONFIG_CHOICE_verify, __WT_CONFIG_CHOICE_version,
  __WT_CONFIG_CHOICE_write, NULL};

static const char *confchk_write_through4_choices[] = {
  __WT_CONFIG_CHOICE_data, __WT_CONFIG_CHOICE_log, NULL};

static const WT_CONFIG_CHECK confchk_wiredtiger_open_usercfg[] = {
<<<<<<< HEAD
  {"aux_path", "string", NULL, NULL, NULL, 0, NULL, WT_CONFIG_COMPILED_TYPE_STRING, 275, INT64_MIN,
    INT64_MAX, NULL},
  {"backup_restore_target", "list", NULL, NULL, NULL, 0, NULL, WT_CONFIG_COMPILED_TYPE_LIST, 276,
=======
  {"aux_path", "string", NULL, NULL, NULL, 0, NULL, WT_CONFIG_COMPILED_TYPE_STRING, 276, INT64_MIN,
    INT64_MAX, NULL},
  {"backup_restore_target", "list", NULL, NULL, NULL, 0, NULL, WT_CONFIG_COMPILED_TYPE_LIST, 277,
>>>>>>> d0aacd65
    INT64_MIN, INT64_MAX, NULL},
  {"block_cache", "category", NULL, NULL, confchk_wiredtiger_open_block_cache_subconfigs, 12,
    confchk_wiredtiger_open_block_cache_subconfigs_jump, WT_CONFIG_COMPILED_TYPE_CATEGORY, 172,
    INT64_MIN, INT64_MAX, NULL},
  {"buffer_alignment", "int", NULL, "min=-1,max=1MB", NULL, 0, NULL, WT_CONFIG_COMPILED_TYPE_INT,
<<<<<<< HEAD
    277, -1, 1LL * WT_MEGABYTE, NULL},
  {"builtin_extension_config", "string", NULL, NULL, NULL, 0, NULL, WT_CONFIG_COMPILED_TYPE_STRING,
    278, INT64_MIN, INT64_MAX, NULL},
  {"cache_cursors", "boolean", NULL, NULL, NULL, 0, NULL, WT_CONFIG_COMPILED_TYPE_BOOLEAN, 269,
=======
    278, -1, 1LL * WT_MEGABYTE, NULL},
  {"builtin_extension_config", "string", NULL, NULL, NULL, 0, NULL, WT_CONFIG_COMPILED_TYPE_STRING,
    279, INT64_MIN, INT64_MAX, NULL},
  {"cache_cursors", "boolean", NULL, NULL, NULL, 0, NULL, WT_CONFIG_COMPILED_TYPE_BOOLEAN, 270,
>>>>>>> d0aacd65
    INT64_MIN, INT64_MAX, NULL},
  {"cache_max_wait_ms", "int", NULL, "min=0", NULL, 0, NULL, WT_CONFIG_COMPILED_TYPE_INT, 183, 0,
    INT64_MAX, NULL},
  {"cache_overhead", "int", NULL, "min=0,max=30", NULL, 0, NULL, WT_CONFIG_COMPILED_TYPE_INT, 184,
    0, 30, NULL},
  {"cache_size", "int", NULL, "min=1MB,max=10TB", NULL, 0, NULL, WT_CONFIG_COMPILED_TYPE_INT, 185,
    1LL * WT_MEGABYTE, 10LL * WT_TERABYTE, NULL},
  {"cache_stuck_timeout_ms", "int", NULL, "min=0", NULL, 0, NULL, WT_CONFIG_COMPILED_TYPE_INT, 186,
    0, INT64_MAX, NULL},
  {"checkpoint", "category", NULL, NULL, confchk_wiredtiger_open_checkpoint_subconfigs, 2,
    confchk_wiredtiger_open_checkpoint_subconfigs_jump, WT_CONFIG_COMPILED_TYPE_CATEGORY, 187,
    INT64_MIN, INT64_MAX, NULL},
  {"checkpoint_cleanup", "category", NULL, NULL,
    confchk_wiredtiger_open_checkpoint_cleanup_subconfigs, 2,
    confchk_wiredtiger_open_checkpoint_cleanup_subconfigs_jump, WT_CONFIG_COMPILED_TYPE_CATEGORY,
<<<<<<< HEAD
    189, INT64_MIN, INT64_MAX, NULL},
  {"checkpoint_sync", "boolean", NULL, NULL, NULL, 0, NULL, WT_CONFIG_COMPILED_TYPE_BOOLEAN, 279,
=======
    190, INT64_MIN, INT64_MAX, NULL},
  {"checkpoint_sync", "boolean", NULL, NULL, NULL, 0, NULL, WT_CONFIG_COMPILED_TYPE_BOOLEAN, 280,
>>>>>>> d0aacd65
    INT64_MIN, INT64_MAX, NULL},
  {"chunk_cache", "category", NULL, NULL, confchk_wiredtiger_open_chunk_cache_subconfigs, 9,
    confchk_wiredtiger_open_chunk_cache_subconfigs_jump, WT_CONFIG_COMPILED_TYPE_CATEGORY, 192,
    INT64_MIN, INT64_MAX, NULL},
  {"compatibility", "category", NULL, NULL, confchk_wiredtiger_open_compatibility_subconfigs, 3,
    confchk_wiredtiger_open_compatibility_subconfigs_jump, WT_CONFIG_COMPILED_TYPE_CATEGORY, 194,
    INT64_MIN, INT64_MAX, NULL},
  {"compile_configuration_count", "int", NULL, "min=500", NULL, 0, NULL,
<<<<<<< HEAD
    WT_CONFIG_COMPILED_TYPE_INT, 286, 500, INT64_MAX, NULL},
=======
    WT_CONFIG_COMPILED_TYPE_INT, 287, 500, INT64_MAX, NULL},
>>>>>>> d0aacd65
  {"debug_mode", "category", NULL, NULL, confchk_wiredtiger_open_debug_mode_subconfigs, 17,
    confchk_wiredtiger_open_debug_mode_subconfigs_jump, WT_CONFIG_COMPILED_TYPE_CATEGORY, 196,
    INT64_MIN, INT64_MAX, NULL},
<<<<<<< HEAD
  {"direct_io", "list", NULL, NULL, NULL, 0, NULL, WT_CONFIG_COMPILED_TYPE_LIST, 289, INT64_MIN,
=======
  {"direct_io", "list", NULL, NULL, NULL, 0, NULL, WT_CONFIG_COMPILED_TYPE_LIST, 290, INT64_MIN,
>>>>>>> d0aacd65
    INT64_MAX, NULL},
  {"encryption", "category", NULL, NULL, confchk_wiredtiger_open_encryption_subconfigs, 3,
    confchk_wiredtiger_open_encryption_subconfigs_jump, WT_CONFIG_COMPILED_TYPE_CATEGORY, 19,
    INT64_MIN, INT64_MAX, NULL},
  {"error_prefix", "string", NULL, NULL, NULL, 0, NULL, WT_CONFIG_COMPILED_TYPE_STRING, 214,
    INT64_MIN, INT64_MAX, NULL},
  {"eviction", "category", NULL, NULL, confchk_wiredtiger_open_eviction_subconfigs, 4,
    confchk_wiredtiger_open_eviction_subconfigs_jump, WT_CONFIG_COMPILED_TYPE_CATEGORY, 215,
    INT64_MIN, INT64_MAX, NULL},
  {"eviction_checkpoint_target", "int", NULL, "min=0,max=10TB", NULL, 0, NULL,
    WT_CONFIG_COMPILED_TYPE_INT, 220, 0, 10LL * WT_TERABYTE, NULL},
  {"eviction_dirty_target", "int", NULL, "min=1,max=10TB", NULL, 0, NULL,
    WT_CONFIG_COMPILED_TYPE_INT, 221, 1, 10LL * WT_TERABYTE, NULL},
  {"eviction_dirty_trigger", "int", NULL, "min=1,max=10TB", NULL, 0, NULL,
    WT_CONFIG_COMPILED_TYPE_INT, 222, 1, 10LL * WT_TERABYTE, NULL},
  {"eviction_target", "int", NULL, "min=10,max=10TB", NULL, 0, NULL, WT_CONFIG_COMPILED_TYPE_INT,
    223, 10, 10LL * WT_TERABYTE, NULL},
  {"eviction_trigger", "int", NULL, "min=10,max=10TB", NULL, 0, NULL, WT_CONFIG_COMPILED_TYPE_INT,
    224, 10, 10LL * WT_TERABYTE, NULL},
  {"eviction_updates_target", "int", NULL, "min=0,max=10TB", NULL, 0, NULL,
    WT_CONFIG_COMPILED_TYPE_INT, 225, 0, 10LL * WT_TERABYTE, NULL},
<<<<<<< HEAD
  {"extensions", "list", NULL, NULL, NULL, 0, NULL, WT_CONFIG_COMPILED_TYPE_LIST, 291, INT64_MIN,
=======
  {"eviction_updates_trigger", "int", NULL, "min=0,max=10TB", NULL, 0, NULL,
    WT_CONFIG_COMPILED_TYPE_INT, 226, 0, 10LL * WT_TERABYTE, NULL},
  {"extensions", "list", NULL, NULL, NULL, 0, NULL, WT_CONFIG_COMPILED_TYPE_LIST, 292, INT64_MIN,
>>>>>>> d0aacd65
    INT64_MAX, NULL},
  {"extra_diagnostics", "list", NULL,
    "choices=[\"all\",\"checkpoint_validate\",\"cursor_check\""
    ",\"disk_validate\",\"eviction_check\",\"generation_check\","
    "\"hs_validate\",\"key_out_of_order\",\"log_validate\","
    "\"prepared\",\"slow_operation\",\"txn_visibility\"]",
    NULL, 0, NULL, WT_CONFIG_COMPILED_TYPE_LIST, 227, INT64_MIN, INT64_MAX,
    confchk_extra_diagnostics5_choices},
  {"file_extend", "list", NULL, "choices=[\"data\",\"log\"]", NULL, 0, NULL,
<<<<<<< HEAD
    WT_CONFIG_COMPILED_TYPE_LIST, 292, INT64_MIN, INT64_MAX, confchk_file_extend4_choices},
=======
    WT_CONFIG_COMPILED_TYPE_LIST, 293, INT64_MIN, INT64_MAX, confchk_file_extend4_choices},
>>>>>>> d0aacd65
  {"file_manager", "category", NULL, NULL, confchk_wiredtiger_open_file_manager_subconfigs, 3,
    confchk_wiredtiger_open_file_manager_subconfigs_jump, WT_CONFIG_COMPILED_TYPE_CATEGORY, 228,
    INT64_MIN, INT64_MAX, NULL},
  {"generation_drain_timeout_ms", "int", NULL, "min=0", NULL, 0, NULL, WT_CONFIG_COMPILED_TYPE_INT,
    232, 0, INT64_MAX, NULL},
  {"hash", "category", NULL, NULL, confchk_wiredtiger_open_hash_subconfigs, 2,
<<<<<<< HEAD
    confchk_wiredtiger_open_hash_subconfigs_jump, WT_CONFIG_COMPILED_TYPE_CATEGORY, 293, INT64_MIN,
    INT64_MAX, NULL},
  {"hazard_max", "int", NULL, "min=15", NULL, 0, NULL, WT_CONFIG_COMPILED_TYPE_INT, 296, 15,
=======
    confchk_wiredtiger_open_hash_subconfigs_jump, WT_CONFIG_COMPILED_TYPE_CATEGORY, 294, INT64_MIN,
    INT64_MAX, NULL},
  {"hazard_max", "int", NULL, "min=15", NULL, 0, NULL, WT_CONFIG_COMPILED_TYPE_INT, 297, 15,
>>>>>>> d0aacd65
    INT64_MAX, NULL},
  {"heuristic_controls", "category", NULL, NULL,
    confchk_wiredtiger_open_heuristic_controls_subconfigs, 3,
    confchk_wiredtiger_open_heuristic_controls_subconfigs_jump, WT_CONFIG_COMPILED_TYPE_CATEGORY,
    233, INT64_MIN, INT64_MAX, NULL},
  {"history_store", "category", NULL, NULL, confchk_wiredtiger_open_history_store_subconfigs, 1,
    confchk_wiredtiger_open_history_store_subconfigs_jump, WT_CONFIG_COMPILED_TYPE_CATEGORY, 237,
    INT64_MIN, INT64_MAX, NULL},
  {"io_capacity", "category", NULL, NULL, confchk_wiredtiger_open_io_capacity_subconfigs, 2,
    confchk_wiredtiger_open_io_capacity_subconfigs_jump, WT_CONFIG_COMPILED_TYPE_CATEGORY, 239,
    INT64_MIN, INT64_MAX, NULL},
  {"json_output", "list", NULL, "choices=[\"error\",\"message\"]", NULL, 0, NULL,
    WT_CONFIG_COMPILED_TYPE_LIST, 242, INT64_MIN, INT64_MAX, confchk_json_output5_choices},
  {"log", "category", NULL, NULL, confchk_wiredtiger_open_log_subconfigs, 12,
    confchk_wiredtiger_open_log_subconfigs_jump, WT_CONFIG_COMPILED_TYPE_CATEGORY, 36, INT64_MIN,
    INT64_MAX, NULL},
  {"lsm_manager", "category", NULL, NULL, confchk_wiredtiger_open_lsm_manager_subconfigs, 2,
    confchk_wiredtiger_open_lsm_manager_subconfigs_jump, WT_CONFIG_COMPILED_TYPE_CATEGORY, 249,
    INT64_MIN, INT64_MAX, NULL},
<<<<<<< HEAD
  {"mmap", "boolean", NULL, NULL, NULL, 0, NULL, WT_CONFIG_COMPILED_TYPE_BOOLEAN, 301, INT64_MIN,
    INT64_MAX, NULL},
  {"mmap_all", "boolean", NULL, NULL, NULL, 0, NULL, WT_CONFIG_COMPILED_TYPE_BOOLEAN, 302,
    INT64_MIN, INT64_MAX, NULL},
  {"multiprocess", "boolean", NULL, NULL, NULL, 0, NULL, WT_CONFIG_COMPILED_TYPE_BOOLEAN, 303,
=======
  {"mmap", "boolean", NULL, NULL, NULL, 0, NULL, WT_CONFIG_COMPILED_TYPE_BOOLEAN, 302, INT64_MIN,
    INT64_MAX, NULL},
  {"mmap_all", "boolean", NULL, NULL, NULL, 0, NULL, WT_CONFIG_COMPILED_TYPE_BOOLEAN, 303,
    INT64_MIN, INT64_MAX, NULL},
  {"multiprocess", "boolean", NULL, NULL, NULL, 0, NULL, WT_CONFIG_COMPILED_TYPE_BOOLEAN, 304,
>>>>>>> d0aacd65
    INT64_MIN, INT64_MAX, NULL},
  {"operation_timeout_ms", "int", NULL, "min=0", NULL, 0, NULL, WT_CONFIG_COMPILED_TYPE_INT, 152, 0,
    INT64_MAX, NULL},
  {"operation_tracking", "category", NULL, NULL,
    confchk_wiredtiger_open_operation_tracking_subconfigs, 2,
    confchk_wiredtiger_open_operation_tracking_subconfigs_jump, WT_CONFIG_COMPILED_TYPE_CATEGORY,
    252, INT64_MIN, INT64_MAX, NULL},
  {"prefetch", "category", NULL, NULL, confchk_wiredtiger_open_prefetch_subconfigs, 2,
    confchk_wiredtiger_open_prefetch_subconfigs_jump, WT_CONFIG_COMPILED_TYPE_CATEGORY, 274,
    INT64_MIN, INT64_MAX, NULL},
  {"readonly", "boolean", NULL, NULL, NULL, 0, NULL, WT_CONFIG_COMPILED_TYPE_BOOLEAN, 60, INT64_MIN,
    INT64_MAX, NULL},
  {"rollback_to_stable", "category", NULL, NULL,
    confchk_wiredtiger_open_rollback_to_stable_subconfigs, 1,
    confchk_wiredtiger_open_rollback_to_stable_subconfigs_jump, WT_CONFIG_COMPILED_TYPE_CATEGORY,
<<<<<<< HEAD
    253, INT64_MIN, INT64_MAX, NULL},
  {"salvage", "boolean", NULL, NULL, NULL, 0, NULL, WT_CONFIG_COMPILED_TYPE_BOOLEAN, 306, INT64_MIN,
    INT64_MAX, NULL},
  {"session_max", "int", NULL, "min=1", NULL, 0, NULL, WT_CONFIG_COMPILED_TYPE_INT, 307, 1,
    INT64_MAX, NULL},
  {"session_scratch_max", "int", NULL, NULL, NULL, 0, NULL, WT_CONFIG_COMPILED_TYPE_INT, 308,
    INT64_MIN, INT64_MAX, NULL},
  {"session_table_cache", "boolean", NULL, NULL, NULL, 0, NULL, WT_CONFIG_COMPILED_TYPE_BOOLEAN,
    309, INT64_MIN, INT64_MAX, NULL},
=======
    254, INT64_MIN, INT64_MAX, NULL},
  {"salvage", "boolean", NULL, NULL, NULL, 0, NULL, WT_CONFIG_COMPILED_TYPE_BOOLEAN, 307, INT64_MIN,
    INT64_MAX, NULL},
  {"session_max", "int", NULL, "min=1", NULL, 0, NULL, WT_CONFIG_COMPILED_TYPE_INT, 308, 1,
    INT64_MAX, NULL},
  {"session_scratch_max", "int", NULL, NULL, NULL, 0, NULL, WT_CONFIG_COMPILED_TYPE_INT, 309,
    INT64_MIN, INT64_MAX, NULL},
  {"session_table_cache", "boolean", NULL, NULL, NULL, 0, NULL, WT_CONFIG_COMPILED_TYPE_BOOLEAN,
    310, INT64_MIN, INT64_MAX, NULL},
>>>>>>> d0aacd65
  {"shared_cache", "category", NULL, NULL, confchk_wiredtiger_open_shared_cache_subconfigs, 5,
    confchk_wiredtiger_open_shared_cache_subconfigs_jump, WT_CONFIG_COMPILED_TYPE_CATEGORY, 256,
    INT64_MIN, INT64_MAX, NULL},
  {"statistics", "list", NULL,
    "choices=[\"all\",\"cache_walk\",\"fast\",\"none\","
    "\"clear\",\"tree_walk\"]",
    NULL, 0, NULL, WT_CONFIG_COMPILED_TYPE_LIST, 134, INT64_MIN, INT64_MAX,
    confchk_statistics6_choices},
  {"statistics_log", "category", NULL, NULL, confchk_wiredtiger_open_statistics_log_subconfigs, 6,
    confchk_wiredtiger_open_statistics_log_subconfigs_jump, WT_CONFIG_COMPILED_TYPE_CATEGORY, 260,
    INT64_MIN, INT64_MAX, NULL},
  {"tiered_storage", "category", NULL, NULL, confchk_tiered_storage_subconfigs, 8,
    confchk_tiered_storage_subconfigs_jump, WT_CONFIG_COMPILED_TYPE_CATEGORY, 47, INT64_MIN,
    INT64_MAX, NULL},
  {"timing_stress_for_test", "list", NULL,
    "choices=[\"aggressive_stash_free\",\"aggressive_sweep\","
    "\"backup_rename\",\"checkpoint_evict_page\","
    "\"checkpoint_handle\",\"checkpoint_slow\",\"checkpoint_stop\","
    "\"commit_transaction_slow\",\"compact_slow\","
    "\"evict_reposition\",\"failpoint_eviction_split\","
    "\"failpoint_history_store_delete_key_from_ts\","
    "\"history_store_checkpoint_delay\",\"history_store_search\","
    "\"history_store_sweep_race\",\"prefetch_1\",\"prefetch_2\","
    "\"prefetch_3\",\"prefix_compare\",\"prepare_checkpoint_delay\","
    "\"prepare_resolution_1\",\"prepare_resolution_2\","
    "\"sleep_before_read_overflow_onpage\",\"split_1\",\"split_2\","
    "\"split_3\",\"split_4\",\"split_5\",\"split_6\",\"split_7\","
    "\"split_8\",\"tiered_flush_finish\"]",
    NULL, 0, NULL, WT_CONFIG_COMPILED_TYPE_LIST, 265, INT64_MIN, INT64_MAX,
    confchk_timing_stress_for_test5_choices},
  {"transaction_sync", "category", NULL, NULL, confchk_wiredtiger_open_transaction_sync_subconfigs,
    2, confchk_wiredtiger_open_transaction_sync_subconfigs_jump, WT_CONFIG_COMPILED_TYPE_CATEGORY,
<<<<<<< HEAD
    311, INT64_MIN, INT64_MAX, NULL},
=======
    312, INT64_MIN, INT64_MAX, NULL},
>>>>>>> d0aacd65
  {"verbose", "list", NULL,
    "choices=[\"all\",\"api\",\"backup\",\"block\","
    "\"block_cache\",\"checkpoint\",\"checkpoint_cleanup\","
    "\"checkpoint_progress\",\"chunkcache\",\"compact\","
    "\"compact_progress\",\"configuration\",\"error_returns\","
    "\"eviction\",\"fileops\",\"generation\",\"handleops\","
    "\"history_store\",\"history_store_activity\",\"log\",\"lsm\","
    "\"lsm_manager\",\"metadata\",\"mutex\",\"out_of_order\","
    "\"overflow\",\"prefetch\",\"read\",\"reconcile\",\"recovery\","
    "\"recovery_progress\",\"rts\",\"salvage\",\"shared_cache\","
    "\"split\",\"temporary\",\"thread_group\",\"tiered\","
    "\"timestamp\",\"transaction\",\"verify\",\"version\",\"write\"]",
    NULL, 0, NULL, WT_CONFIG_COMPILED_TYPE_LIST, 10, INT64_MIN, INT64_MAX,
    confchk_verbose16_choices},
<<<<<<< HEAD
  {"verify_metadata", "boolean", NULL, NULL, NULL, 0, NULL, WT_CONFIG_COMPILED_TYPE_BOOLEAN, 314,
    INT64_MIN, INT64_MAX, NULL},
  {"write_through", "list", NULL, "choices=[\"data\",\"log\"]", NULL, 0, NULL,
    WT_CONFIG_COMPILED_TYPE_LIST, 315, INT64_MIN, INT64_MAX, confchk_write_through4_choices},
=======
  {"verify_metadata", "boolean", NULL, NULL, NULL, 0, NULL, WT_CONFIG_COMPILED_TYPE_BOOLEAN, 315,
    INT64_MIN, INT64_MAX, NULL},
  {"write_through", "list", NULL, "choices=[\"data\",\"log\"]", NULL, 0, NULL,
    WT_CONFIG_COMPILED_TYPE_LIST, 316, INT64_MIN, INT64_MAX, confchk_write_through4_choices},
>>>>>>> d0aacd65
  {NULL, NULL, NULL, NULL, NULL, 0, NULL, 0, 0, 0, 0, NULL}};

static const uint8_t confchk_wiredtiger_open_usercfg_jump[WT_CONFIG_JUMP_TABLE_SIZE] = {0, 0, 0, 0,
  0, 0, 0, 0, 0, 0, 0, 0, 0, 0, 0, 0, 0, 0, 0, 0, 0, 0, 0, 0, 0, 0, 0, 0, 0, 0, 0, 0, 0, 0, 0, 0, 0,
  0, 0, 0, 0, 0, 0, 0, 0, 0, 0, 0, 0, 0, 0, 0, 0, 0, 0, 0, 0, 0, 0, 0, 0, 0, 0, 0, 0, 0, 0, 0, 0, 0,
  0, 0, 0, 0, 0, 0, 0, 0, 0, 0, 0, 0, 0, 0, 0, 0, 0, 0, 0, 0, 0, 0, 0, 0, 0, 0, 0, 0, 1, 5, 16, 18,
  30, 32, 33, 37, 38, 39, 39, 41, 44, 44, 46, 47, 47, 49, 56, 59, 59, 61, 62, 62, 62, 62, 62, 62,
  62, 62};

static const WT_CONFIG_ENTRY config_entries[] = {
  {"WT_CONNECTION.add_collator", "", NULL, 0, NULL, 0, WT_CONF_SIZING_NONE, false},
  {"WT_CONNECTION.add_compressor", "", NULL, 0, NULL, 1, WT_CONF_SIZING_NONE, false},
  {"WT_CONNECTION.add_data_source", "", NULL, 0, NULL, 2, WT_CONF_SIZING_NONE, false},
  {"WT_CONNECTION.add_encryptor", "", NULL, 0, NULL, 3, WT_CONF_SIZING_NONE, false},
  {"WT_CONNECTION.add_storage_source", "", NULL, 0, NULL, 4, WT_CONF_SIZING_NONE, false},
  {"WT_CONNECTION.close", "final_flush=false,leak_memory=false,use_timestamp=true",
    confchk_WT_CONNECTION_close, 3, confchk_WT_CONNECTION_close_jump, 5, WT_CONF_SIZING_NONE,
    false},
  {"WT_CONNECTION.debug_info",
    "backup=false,cache=false,cursors=false,handles=false,log=false,"
    "sessions=false,txn=false",
    confchk_WT_CONNECTION_debug_info, 7, confchk_WT_CONNECTION_debug_info_jump, 6,
    WT_CONF_SIZING_NONE, false},
  {"WT_CONNECTION.load_extension",
    "config=,early_load=false,entry=wiredtiger_extension_init,"
    "terminate=wiredtiger_extension_terminate",
    confchk_WT_CONNECTION_load_extension, 4, confchk_WT_CONNECTION_load_extension_jump, 7,
    WT_CONF_SIZING_NONE, false},
  {"WT_CONNECTION.open_session",
    "cache_cursors=true,cache_max_wait_ms=0,"
    "debug=(checkpoint_fail_before_turtle_update=false,"
    "release_evict_page=false),ignore_cache_size=false,"
    "isolation=snapshot,prefetch=(enabled=false)",
    confchk_WT_CONNECTION_open_session, 6, confchk_WT_CONNECTION_open_session_jump, 8,
    WT_CONF_SIZING_NONE, false},
  {"WT_CONNECTION.query_timestamp", "get=all_durable", confchk_WT_CONNECTION_query_timestamp, 1,
    confchk_WT_CONNECTION_query_timestamp_jump, 9, WT_CONF_SIZING_NONE, false},
  {"WT_CONNECTION.reconfigure",
    "block_cache=(blkcache_eviction_aggression=1800,"
    "cache_on_checkpoint=true,cache_on_writes=true,enabled=false,"
    "full_target=95,hashsize=32768,max_percent_overhead=10,"
    "nvram_path=,percent_file_in_dram=50,size=0,system_ram=0,type=),"
    "cache_max_wait_ms=0,cache_overhead=8,cache_size=100MB,"
    "cache_stuck_timeout_ms=300000,checkpoint=(log_size=0,wait=0),"
    "checkpoint_cleanup=(method=none,wait=300),chunk_cache=(pinned=),"
    "compatibility=(release=),debug_mode=(background_compact=false,"
    "checkpoint_retention=0,configuration=false,corruption_abort=true"
    ",cursor_copy=false,cursor_reposition=false,eviction=false,"
    "eviction_checkpoint_ts_ordering=false,log_retention=0,"
    "realloc_exact=false,realloc_malloc=false,rollback_error=0,"
    "slow_checkpoint=false,stress_skiplist=false,table_logging=false,"
    "tiered_flush_error_continue=false,update_restore_evict=false),"
    "error_prefix=,eviction=(evict_sample_inmem=true,"
    "evict_use_softptr=false,threads_max=8,threads_min=1),"
    "eviction_checkpoint_target=1,eviction_dirty_target=5,"
    "eviction_dirty_trigger=20,eviction_target=80,eviction_trigger=95"
    ",eviction_updates_target=0,eviction_updates_trigger=0,"
    "extra_diagnostics=[],file_manager=(close_handle_minimum=250,"
    "close_idle_time=30,close_scan_interval=10),"
    "generation_drain_timeout_ms=240000,"
    "heuristic_controls=(checkpoint_cleanup_obsolete_tw_pages_dirty_max=100"
    ",eviction_obsolete_tw_pages_dirty_max=100,"
    "obsolete_tw_btree_max=100),history_store=(file_max=0),"
    "io_capacity=(chunk_cache=0,total=0),json_output=[],"
    "log=(archive=true,os_cache_dirty_pct=0,prealloc=true,"
    "prealloc_init_count=1,remove=true,zero_fill=false),"
    "lsm_manager=(merge=true,worker_thread_max=4),"
    "operation_timeout_ms=0,operation_tracking=(enabled=false,"
    "path=\".\"),rollback_to_stable=(threads=4),"
    "shared_cache=(chunk=10MB,name=,quota=0,reserve=0,size=500MB),"
    "statistics=none,statistics_log=(json=false,on_close=false,"
    "sources=,timestamp=\"%b %d %H:%M:%S\",wait=0),"
    "tiered_storage=(local_retention=300),timing_stress_for_test=,"
    "verbose=[]",
    confchk_WT_CONNECTION_reconfigure, 37, confchk_WT_CONNECTION_reconfigure_jump, 10,
    WT_CONF_SIZING_NONE, false},
  {"WT_CONNECTION.rollback_to_stable", "dryrun=false,threads=4",
    confchk_WT_CONNECTION_rollback_to_stable, 2, confchk_WT_CONNECTION_rollback_to_stable_jump, 11,
    WT_CONF_SIZING_NONE, false},
  {"WT_CONNECTION.set_file_system", "", NULL, 0, NULL, 12, WT_CONF_SIZING_NONE, false},
  {"WT_CONNECTION.set_timestamp",
    "durable_timestamp=,force=false,oldest_timestamp=,"
    "stable_timestamp=",
    confchk_WT_CONNECTION_set_timestamp, 4, confchk_WT_CONNECTION_set_timestamp_jump, 13,
    WT_CONF_SIZING_NONE, false},
  {"WT_CURSOR.bound", "action=set,bound=,inclusive=true", confchk_WT_CURSOR_bound, 3,
    confchk_WT_CURSOR_bound_jump, 14, WT_CONF_SIZING_INITIALIZE(WT_CURSOR, bound), true},
  {"WT_CURSOR.close", "", NULL, 0, NULL, 15, WT_CONF_SIZING_NONE, false},
  {"WT_CURSOR.reconfigure", "append=false,overwrite=true,prefix_search=false",
    confchk_WT_CURSOR_reconfigure, 3, confchk_WT_CURSOR_reconfigure_jump, 16, WT_CONF_SIZING_NONE,
    false},
  {"WT_SESSION.alter",
    "access_pattern_hint=none,app_metadata=,"
    "assert=(commit_timestamp=none,durable_timestamp=none,"
    "read_timestamp=none,write_timestamp=off),cache_resident=false,"
    "checkpoint=,exclusive_refreshed=true,log=(enabled=true),"
    "os_cache_dirty_max=0,os_cache_max=0,verbose=[],"
    "write_timestamp_usage=none",
    confchk_WT_SESSION_alter, 11, confchk_WT_SESSION_alter_jump, 17, WT_CONF_SIZING_NONE, false},
  {"WT_SESSION.begin_transaction",
    "ignore_prepare=false,isolation=,name=,no_timestamp=false,"
    "operation_timeout_ms=0,priority=0,read_timestamp=,"
    "roundup_timestamps=(prepared=false,read=false),sync=",
    confchk_WT_SESSION_begin_transaction, 9, confchk_WT_SESSION_begin_transaction_jump, 18,
    WT_CONF_SIZING_INITIALIZE(WT_SESSION, begin_transaction), true},
  {"WT_SESSION.checkpoint",
    "debug=(checkpoint_cleanup=false,checkpoint_crash_point=-1),drop="
    ",flush_tier=(enabled=false,force=false,sync=true,timeout=0),"
    "force=false,name=,use_timestamp=true",
    confchk_WT_SESSION_checkpoint, 6, confchk_WT_SESSION_checkpoint_jump, 19, WT_CONF_SIZING_NONE,
    false},
  {"WT_SESSION.close", "", NULL, 0, NULL, 20, WT_CONF_SIZING_NONE, false},
  {"WT_SESSION.commit_transaction",
    "commit_timestamp=,durable_timestamp=,operation_timeout_ms=0,"
    "sync=",
    confchk_WT_SESSION_commit_transaction, 4, confchk_WT_SESSION_commit_transaction_jump, 21,
    WT_CONF_SIZING_NONE, false},
  {"WT_SESSION.compact",
    "background=,dryrun=false,exclude=,free_space_target=20MB,"
    "run_once=false,timeout=1200",
    confchk_WT_SESSION_compact, 6, confchk_WT_SESSION_compact_jump, 22, WT_CONF_SIZING_NONE, false},
  {"WT_SESSION.create",
    "access_pattern_hint=none,allocation_size=4KB,app_metadata=,"
    "assert=(commit_timestamp=none,durable_timestamp=none,"
    "read_timestamp=none,write_timestamp=off),block_allocation=best,"
    "block_compressor=,cache_resident=false,checksum=on,colgroups=,"
    "collator=,columns=,dictionary=0,encryption=(keyid=,name=),"
    "exclusive=false,format=btree,huffman_key=,huffman_value=,"
    "ignore_in_memory_cache_size=false,immutable=false,"
    "import=(compare_timestamp=oldest_timestamp,enabled=false,"
    "file_metadata=,metadata_file=,panic_corrupt=true,repair=false),"
    "internal_item_max=0,internal_key_max=0,"
    "internal_key_truncate=true,internal_page_max=4KB,key_format=u,"
    "key_gap=10,leaf_item_max=0,leaf_key_max=0,leaf_page_max=32KB,"
    "leaf_value_max=0,log=(enabled=true),lsm=(auto_throttle=true,"
    "bloom=true,bloom_bit_count=16,bloom_config=,bloom_hash_count=8,"
    "bloom_oldest=false,chunk_count_limit=0,chunk_max=5GB,"
    "chunk_size=10MB,merge_custom=(prefix=,start_generation=0,"
    "suffix=),merge_max=15,merge_min=0),memory_page_image_max=0,"
    "memory_page_max=5MB,os_cache_dirty_max=0,os_cache_max=0,"
    "prefix_compression=false,prefix_compression_min=4,source=,"
    "split_deepen_min_child=0,split_deepen_per_child=0,split_pct=90,"
    "tiered_storage=(auth_token=,bucket=,bucket_prefix=,"
    "cache_directory=,local_retention=300,name=,object_target_size=0,"
    "shared=false),type=file,value_format=u,verbose=[],"
    "write_timestamp_usage=none",
    confchk_WT_SESSION_create, 47, confchk_WT_SESSION_create_jump, 23, WT_CONF_SIZING_NONE, false},
  {"WT_SESSION.drop",
    "checkpoint_wait=true,force=false,lock_wait=true,"
    "remove_files=true,remove_shared=false",
    confchk_WT_SESSION_drop, 5, confchk_WT_SESSION_drop_jump, 24, WT_CONF_SIZING_NONE, false},
  {"WT_SESSION.log_flush", "sync=on", confchk_WT_SESSION_log_flush, 1,
    confchk_WT_SESSION_log_flush_jump, 25, WT_CONF_SIZING_NONE, false},
  {"WT_SESSION.log_printf", "", NULL, 0, NULL, 26, WT_CONF_SIZING_NONE, false},
  {"WT_SESSION.open_cursor",
    "append=false,bulk=false,checkpoint=,checkpoint_use_history=true,"
    "checkpoint_wait=true,debug=(checkpoint_read_timestamp=,"
    "dump_version=false,release_evict=false),dump=,"
    "incremental=(consolidate=false,enabled=false,file=,"
    "force_stop=false,granularity=16MB,src_id=,this_id=),"
    "next_random=false,next_random_sample_size=0,next_random_seed=0,"
    "overwrite=true,prefix_search=false,raw=false,read_once=false,"
    "readonly=false,skip_sort_check=false,statistics=,target=",
    confchk_WT_SESSION_open_cursor, 19, confchk_WT_SESSION_open_cursor_jump, 27,
    WT_CONF_SIZING_NONE, false},
  {"WT_SESSION.prepare_transaction", "prepare_timestamp=", confchk_WT_SESSION_prepare_transaction,
    1, confchk_WT_SESSION_prepare_transaction_jump, 28, WT_CONF_SIZING_NONE, false},
  {"WT_SESSION.query_timestamp", "get=read", confchk_WT_SESSION_query_timestamp, 1,
    confchk_WT_SESSION_query_timestamp_jump, 29, WT_CONF_SIZING_NONE, false},
  {"WT_SESSION.reconfigure",
    "cache_cursors=true,cache_max_wait_ms=0,"
    "debug=(checkpoint_fail_before_turtle_update=false,"
    "release_evict_page=false),ignore_cache_size=false,"
    "isolation=snapshot,prefetch=(enabled=false)",
    confchk_WT_SESSION_reconfigure, 6, confchk_WT_SESSION_reconfigure_jump, 30, WT_CONF_SIZING_NONE,
    false},
  {"WT_SESSION.reset", "", NULL, 0, NULL, 31, WT_CONF_SIZING_NONE, false},
  {"WT_SESSION.reset_snapshot", "", NULL, 0, NULL, 32, WT_CONF_SIZING_NONE, false},
  {"WT_SESSION.rollback_transaction", "operation_timeout_ms=0",
    confchk_WT_SESSION_rollback_transaction, 1, confchk_WT_SESSION_rollback_transaction_jump, 33,
    WT_CONF_SIZING_NONE, false},
  {"WT_SESSION.salvage", "force=false", confchk_WT_SESSION_salvage, 1,
    confchk_WT_SESSION_salvage_jump, 34, WT_CONF_SIZING_NONE, false},
  {"WT_SESSION.strerror", "", NULL, 0, NULL, 35, WT_CONF_SIZING_NONE, false},
  {"WT_SESSION.timestamp_transaction",
    "commit_timestamp=,durable_timestamp=,prepare_timestamp=,"
    "read_timestamp=",
    confchk_WT_SESSION_timestamp_transaction, 4, confchk_WT_SESSION_timestamp_transaction_jump, 36,
    WT_CONF_SIZING_NONE, false},
  {"WT_SESSION.timestamp_transaction_uint", "", NULL, 0, NULL, 37, WT_CONF_SIZING_NONE, false},
  {"WT_SESSION.truncate", "", NULL, 0, NULL, 38, WT_CONF_SIZING_NONE, false},
  {"WT_SESSION.verify",
    "do_not_clear_txn_id=false,dump_address=false,dump_all_data=false"
    ",dump_blocks=false,dump_key_data=false,dump_layout=false,"
    "dump_offsets=,dump_pages=false,dump_tree_shape=false,"
    "read_corrupt=false,stable_timestamp=false,strict=false",
    confchk_WT_SESSION_verify, 12, confchk_WT_SESSION_verify_jump, 39, WT_CONF_SIZING_NONE, false},
  {"colgroup.meta",
    "app_metadata=,assert=(commit_timestamp=none,"
    "durable_timestamp=none,read_timestamp=none,write_timestamp=off),"
    "collator=,columns=,source=,type=file,verbose=[],"
    "write_timestamp_usage=none",
    confchk_colgroup_meta, 8, confchk_colgroup_meta_jump, 40, WT_CONF_SIZING_NONE, false},
  {"file.config",
    "access_pattern_hint=none,allocation_size=4KB,app_metadata=,"
    "assert=(commit_timestamp=none,durable_timestamp=none,"
    "read_timestamp=none,write_timestamp=off),block_allocation=best,"
    "block_compressor=,cache_resident=false,checksum=on,collator=,"
    "columns=,dictionary=0,encryption=(keyid=,name=),format=btree,"
    "huffman_key=,huffman_value=,ignore_in_memory_cache_size=false,"
    "internal_item_max=0,internal_key_max=0,"
    "internal_key_truncate=true,internal_page_max=4KB,key_format=u,"
    "key_gap=10,leaf_item_max=0,leaf_key_max=0,leaf_page_max=32KB,"
    "leaf_value_max=0,log=(enabled=true),memory_page_image_max=0,"
    "memory_page_max=5MB,os_cache_dirty_max=0,os_cache_max=0,"
    "prefix_compression=false,prefix_compression_min=4,"
    "split_deepen_min_child=0,split_deepen_per_child=0,split_pct=90,"
    "tiered_storage=(auth_token=,bucket=,bucket_prefix=,"
    "cache_directory=,local_retention=300,name=,object_target_size=0,"
    "shared=false),value_format=u,verbose=[],"
    "write_timestamp_usage=none",
    confchk_file_config, 40, confchk_file_config_jump, 41, WT_CONF_SIZING_NONE, false},
  {"file.meta",
    "access_pattern_hint=none,allocation_size=4KB,app_metadata=,"
    "assert=(commit_timestamp=none,durable_timestamp=none,"
    "read_timestamp=none,write_timestamp=off),block_allocation=best,"
    "block_compressor=,cache_resident=false,checkpoint=,"
    "checkpoint_backup_info=,checkpoint_lsn=,checksum=on,collator=,"
    "columns=,dictionary=0,encryption=(keyid=,name=),format=btree,"
    "huffman_key=,huffman_value=,id=,"
    "ignore_in_memory_cache_size=false,internal_item_max=0,"
    "internal_key_max=0,internal_key_truncate=true,"
    "internal_page_max=4KB,key_format=u,key_gap=10,leaf_item_max=0,"
    "leaf_key_max=0,leaf_page_max=32KB,leaf_value_max=0,"
    "log=(enabled=true),memory_page_image_max=0,memory_page_max=5MB,"
    "os_cache_dirty_max=0,os_cache_max=0,prefix_compression=false,"
    "prefix_compression_min=4,readonly=false,split_deepen_min_child=0"
    ",split_deepen_per_child=0,split_pct=90,tiered_object=false,"
    "tiered_storage=(auth_token=,bucket=,bucket_prefix=,"
    "cache_directory=,local_retention=300,name=,object_target_size=0,"
    "shared=false),value_format=u,verbose=[],version=(major=0,"
    "minor=0),write_timestamp_usage=none",
    confchk_file_meta, 47, confchk_file_meta_jump, 42, WT_CONF_SIZING_NONE, false},
  {"index.meta",
    "app_metadata=,assert=(commit_timestamp=none,"
    "durable_timestamp=none,read_timestamp=none,write_timestamp=off),"
    "collator=,columns=,immutable=false,key_format=u,source=,"
    "type=file,value_format=u,verbose=[],write_timestamp_usage=none",
    confchk_index_meta, 11, confchk_index_meta_jump, 43, WT_CONF_SIZING_NONE, false},
  {"lsm.meta",
    "access_pattern_hint=none,allocation_size=4KB,app_metadata=,"
    "assert=(commit_timestamp=none,durable_timestamp=none,"
    "read_timestamp=none,write_timestamp=off),block_allocation=best,"
    "block_compressor=,cache_resident=false,checksum=on,chunks=,"
    "collator=,columns=,dictionary=0,encryption=(keyid=,name=),"
    "format=btree,huffman_key=,huffman_value=,"
    "ignore_in_memory_cache_size=false,internal_item_max=0,"
    "internal_key_max=0,internal_key_truncate=true,"
    "internal_page_max=4KB,key_format=u,key_gap=10,last=0,"
    "leaf_item_max=0,leaf_key_max=0,leaf_page_max=32KB,"
    "leaf_value_max=0,log=(enabled=true),lsm=(auto_throttle=true,"
    "bloom=true,bloom_bit_count=16,bloom_config=,bloom_hash_count=8,"
    "bloom_oldest=false,chunk_count_limit=0,chunk_max=5GB,"
    "chunk_size=10MB,merge_custom=(prefix=,start_generation=0,"
    "suffix=),merge_max=15,merge_min=0),memory_page_image_max=0,"
    "memory_page_max=5MB,old_chunks=,os_cache_dirty_max=0,"
    "os_cache_max=0,prefix_compression=false,prefix_compression_min=4"
    ",split_deepen_min_child=0,split_deepen_per_child=0,split_pct=90,"
    "tiered_storage=(auth_token=,bucket=,bucket_prefix=,"
    "cache_directory=,local_retention=300,name=,object_target_size=0,"
    "shared=false),value_format=u,verbose=[],"
    "write_timestamp_usage=none",
    confchk_lsm_meta, 44, confchk_lsm_meta_jump, 44, WT_CONF_SIZING_NONE, false},
  {"object.meta",
    "access_pattern_hint=none,allocation_size=4KB,app_metadata=,"
    "assert=(commit_timestamp=none,durable_timestamp=none,"
    "read_timestamp=none,write_timestamp=off),block_allocation=best,"
    "block_compressor=,cache_resident=false,checkpoint=,"
    "checkpoint_backup_info=,checkpoint_lsn=,checksum=on,collator=,"
    "columns=,dictionary=0,encryption=(keyid=,name=),flush_time=0,"
    "flush_timestamp=0,format=btree,huffman_key=,huffman_value=,id=,"
    "ignore_in_memory_cache_size=false,internal_item_max=0,"
    "internal_key_max=0,internal_key_truncate=true,"
    "internal_page_max=4KB,key_format=u,key_gap=10,leaf_item_max=0,"
    "leaf_key_max=0,leaf_page_max=32KB,leaf_value_max=0,"
    "log=(enabled=true),memory_page_image_max=0,memory_page_max=5MB,"
    "os_cache_dirty_max=0,os_cache_max=0,prefix_compression=false,"
    "prefix_compression_min=4,readonly=false,split_deepen_min_child=0"
    ",split_deepen_per_child=0,split_pct=90,tiered_object=false,"
    "tiered_storage=(auth_token=,bucket=,bucket_prefix=,"
    "cache_directory=,local_retention=300,name=,object_target_size=0,"
    "shared=false),value_format=u,verbose=[],version=(major=0,"
    "minor=0),write_timestamp_usage=none",
    confchk_object_meta, 49, confchk_object_meta_jump, 45, WT_CONF_SIZING_NONE, false},
  {"table.meta",
    "app_metadata=,assert=(commit_timestamp=none,"
    "durable_timestamp=none,read_timestamp=none,write_timestamp=off),"
    "colgroups=,collator=,columns=,key_format=u,value_format=u,"
    "verbose=[],write_timestamp_usage=none",
    confchk_table_meta, 9, confchk_table_meta_jump, 46, WT_CONF_SIZING_NONE, false},
  {"tier.meta",
    "access_pattern_hint=none,allocation_size=4KB,app_metadata=,"
    "assert=(commit_timestamp=none,durable_timestamp=none,"
    "read_timestamp=none,write_timestamp=off),block_allocation=best,"
    "block_compressor=,bucket=,bucket_prefix=,cache_directory=,"
    "cache_resident=false,checkpoint=,checkpoint_backup_info=,"
    "checkpoint_lsn=,checksum=on,collator=,columns=,dictionary=0,"
    "encryption=(keyid=,name=),format=btree,huffman_key=,"
    "huffman_value=,id=,ignore_in_memory_cache_size=false,"
    "internal_item_max=0,internal_key_max=0,"
    "internal_key_truncate=true,internal_page_max=4KB,key_format=u,"
    "key_gap=10,leaf_item_max=0,leaf_key_max=0,leaf_page_max=32KB,"
    "leaf_value_max=0,log=(enabled=true),memory_page_image_max=0,"
    "memory_page_max=5MB,os_cache_dirty_max=0,os_cache_max=0,"
    "prefix_compression=false,prefix_compression_min=4,readonly=false"
    ",split_deepen_min_child=0,split_deepen_per_child=0,split_pct=90,"
    "tiered_object=false,tiered_storage=(auth_token=,bucket=,"
    "bucket_prefix=,cache_directory=,local_retention=300,name=,"
    "object_target_size=0,shared=false),value_format=u,verbose=[],"
    "version=(major=0,minor=0),write_timestamp_usage=none",
    confchk_tier_meta, 50, confchk_tier_meta_jump, 47, WT_CONF_SIZING_NONE, false},
  {"tiered.meta",
    "access_pattern_hint=none,allocation_size=4KB,app_metadata=,"
    "assert=(commit_timestamp=none,durable_timestamp=none,"
    "read_timestamp=none,write_timestamp=off),block_allocation=best,"
    "block_compressor=,cache_resident=false,checkpoint=,"
    "checkpoint_backup_info=,checkpoint_lsn=,checksum=on,collator=,"
    "columns=,dictionary=0,encryption=(keyid=,name=),flush_time=0,"
    "flush_timestamp=0,format=btree,huffman_key=,huffman_value=,id=,"
    "ignore_in_memory_cache_size=false,internal_item_max=0,"
    "internal_key_max=0,internal_key_truncate=true,"
    "internal_page_max=4KB,key_format=u,key_gap=10,last=0,"
    "leaf_item_max=0,leaf_key_max=0,leaf_page_max=32KB,"
    "leaf_value_max=0,log=(enabled=true),memory_page_image_max=0,"
    "memory_page_max=5MB,oldest=1,os_cache_dirty_max=0,os_cache_max=0"
    ",prefix_compression=false,prefix_compression_min=4,"
    "readonly=false,split_deepen_min_child=0,split_deepen_per_child=0"
    ",split_pct=90,tiered_object=false,tiered_storage=(auth_token=,"
    "bucket=,bucket_prefix=,cache_directory=,local_retention=300,"
    "name=,object_target_size=0,shared=false),tiers=,value_format=u,"
    "verbose=[],version=(major=0,minor=0),write_timestamp_usage=none",
    confchk_tiered_meta, 52, confchk_tiered_meta_jump, 48, WT_CONF_SIZING_NONE, false},
  {"wiredtiger_open",
    "aux_path=,backup_restore_target=,"
    "block_cache=(blkcache_eviction_aggression=1800,"
    "cache_on_checkpoint=true,cache_on_writes=true,enabled=false,"
    "full_target=95,hashsize=32768,max_percent_overhead=10,"
    "nvram_path=,percent_file_in_dram=50,size=0,system_ram=0,type=),"
    "buffer_alignment=,builtin_extension_config=,cache_cursors=true,"
    "cache_max_wait_ms=0,cache_overhead=8,cache_size=100MB,"
    "cache_stuck_timeout_ms=300000,checkpoint=(log_size=0,wait=0),"
    "checkpoint_cleanup=(method=none,wait=300),checkpoint_sync=true,"
    "chunk_cache=(capacity=10GB,chunk_cache_evict_trigger=90,"
    "chunk_size=1MB,enabled=false,flushed_data_cache_insertion=true,"
    "hashsize=1024,pinned=,storage_path=,type=FILE),"
    "compatibility=(release=,require_max=,require_min=),"
    "compile_configuration_count=1000,config_base=true,create=false,"
    "debug_mode=(background_compact=false,checkpoint_retention=0,"
    "configuration=false,corruption_abort=true,cursor_copy=false,"
    "cursor_reposition=false,eviction=false,"
    "eviction_checkpoint_ts_ordering=false,log_retention=0,"
    "realloc_exact=false,realloc_malloc=false,rollback_error=0,"
    "slow_checkpoint=false,stress_skiplist=false,table_logging=false,"
    "tiered_flush_error_continue=false,update_restore_evict=false),"
    "direct_io=,encryption=(keyid=,name=,secretkey=),error_prefix=,"
    "eviction=(evict_sample_inmem=true,evict_use_softptr=false,"
    "threads_max=8,threads_min=1),eviction_checkpoint_target=1,"
    "eviction_dirty_target=5,eviction_dirty_trigger=20,"
    "eviction_target=80,eviction_trigger=95,eviction_updates_target=0"
    ",eviction_updates_trigger=0,exclusive=false,extensions=,"
    "extra_diagnostics=[],file_extend=,"
    "file_manager=(close_handle_minimum=250,close_idle_time=30,"
    "close_scan_interval=10),generation_drain_timeout_ms=240000,"
    "hash=(buckets=512,dhandle_buckets=512),hazard_max=1000,"
    "heuristic_controls=(checkpoint_cleanup_obsolete_tw_pages_dirty_max=100"
    ",eviction_obsolete_tw_pages_dirty_max=100,"
    "obsolete_tw_btree_max=100),history_store=(file_max=0),"
    "in_memory=false,io_capacity=(chunk_cache=0,total=0),"
    "json_output=[],log=(archive=true,compressor=,enabled=false,"
    "file_max=100MB,force_write_wait=0,os_cache_dirty_pct=0,"
    "path=\".\",prealloc=true,prealloc_init_count=1,recover=on,"
    "remove=true,zero_fill=false),lsm_manager=(merge=true,"
    "worker_thread_max=4),mmap=true,mmap_all=false,multiprocess=false"
    ",operation_timeout_ms=0,operation_tracking=(enabled=false,"
    "path=\".\"),prefetch=(available=false,default=false),"
    "readonly=false,rollback_to_stable=(threads=4),salvage=false,"
    "session_max=100,session_scratch_max=2MB,session_table_cache=true"
    ",shared_cache=(chunk=10MB,name=,quota=0,reserve=0,size=500MB),"
    "statistics=none,statistics_log=(json=false,on_close=false,"
    "path=\".\",sources=,timestamp=\"%b %d %H:%M:%S\",wait=0),"
    "tiered_storage=(auth_token=,bucket=,bucket_prefix=,"
    "cache_directory=,interval=60,local_retention=300,name=,"
    "shared=false),timing_stress_for_test=,"
    "transaction_sync=(enabled=false,method=fsync),"
    "use_environment=true,use_environment_priv=false,verbose=[],"
    "verify_metadata=false,write_through=",
    confchk_wiredtiger_open, 68, confchk_wiredtiger_open_jump, 49, WT_CONF_SIZING_NONE, false},
  {"wiredtiger_open_all",
    "aux_path=,backup_restore_target=,"
    "block_cache=(blkcache_eviction_aggression=1800,"
    "cache_on_checkpoint=true,cache_on_writes=true,enabled=false,"
    "full_target=95,hashsize=32768,max_percent_overhead=10,"
    "nvram_path=,percent_file_in_dram=50,size=0,system_ram=0,type=),"
    "buffer_alignment=,builtin_extension_config=,cache_cursors=true,"
    "cache_max_wait_ms=0,cache_overhead=8,cache_size=100MB,"
    "cache_stuck_timeout_ms=300000,checkpoint=(log_size=0,wait=0),"
    "checkpoint_cleanup=(method=none,wait=300),checkpoint_sync=true,"
    "chunk_cache=(capacity=10GB,chunk_cache_evict_trigger=90,"
    "chunk_size=1MB,enabled=false,flushed_data_cache_insertion=true,"
    "hashsize=1024,pinned=,storage_path=,type=FILE),"
    "compatibility=(release=,require_max=,require_min=),"
    "compile_configuration_count=1000,config_base=true,create=false,"
    "debug_mode=(background_compact=false,checkpoint_retention=0,"
    "configuration=false,corruption_abort=true,cursor_copy=false,"
    "cursor_reposition=false,eviction=false,"
    "eviction_checkpoint_ts_ordering=false,log_retention=0,"
    "realloc_exact=false,realloc_malloc=false,rollback_error=0,"
    "slow_checkpoint=false,stress_skiplist=false,table_logging=false,"
    "tiered_flush_error_continue=false,update_restore_evict=false),"
    "direct_io=,encryption=(keyid=,name=,secretkey=),error_prefix=,"
    "eviction=(evict_sample_inmem=true,evict_use_softptr=false,"
    "threads_max=8,threads_min=1),eviction_checkpoint_target=1,"
    "eviction_dirty_target=5,eviction_dirty_trigger=20,"
    "eviction_target=80,eviction_trigger=95,eviction_updates_target=0"
    ",eviction_updates_trigger=0,exclusive=false,extensions=,"
    "extra_diagnostics=[],file_extend=,"
    "file_manager=(close_handle_minimum=250,close_idle_time=30,"
    "close_scan_interval=10),generation_drain_timeout_ms=240000,"
    "hash=(buckets=512,dhandle_buckets=512),hazard_max=1000,"
    "heuristic_controls=(checkpoint_cleanup_obsolete_tw_pages_dirty_max=100"
    ",eviction_obsolete_tw_pages_dirty_max=100,"
    "obsolete_tw_btree_max=100),history_store=(file_max=0),"
    "in_memory=false,io_capacity=(chunk_cache=0,total=0),"
    "json_output=[],log=(archive=true,compressor=,enabled=false,"
    "file_max=100MB,force_write_wait=0,os_cache_dirty_pct=0,"
    "path=\".\",prealloc=true,prealloc_init_count=1,recover=on,"
    "remove=true,zero_fill=false),lsm_manager=(merge=true,"
    "worker_thread_max=4),mmap=true,mmap_all=false,multiprocess=false"
    ",operation_timeout_ms=0,operation_tracking=(enabled=false,"
    "path=\".\"),prefetch=(available=false,default=false),"
    "readonly=false,rollback_to_stable=(threads=4),salvage=false,"
    "session_max=100,session_scratch_max=2MB,session_table_cache=true"
    ",shared_cache=(chunk=10MB,name=,quota=0,reserve=0,size=500MB),"
    "statistics=none,statistics_log=(json=false,on_close=false,"
    "path=\".\",sources=,timestamp=\"%b %d %H:%M:%S\",wait=0),"
    "tiered_storage=(auth_token=,bucket=,bucket_prefix=,"
    "cache_directory=,interval=60,local_retention=300,name=,"
    "shared=false),timing_stress_for_test=,"
    "transaction_sync=(enabled=false,method=fsync),"
    "use_environment=true,use_environment_priv=false,verbose=[],"
    "verify_metadata=false,version=(major=0,minor=0),write_through=",
    confchk_wiredtiger_open_all, 69, confchk_wiredtiger_open_all_jump, 50, WT_CONF_SIZING_NONE,
    false},
  {"wiredtiger_open_basecfg",
    "aux_path=,backup_restore_target=,"
    "block_cache=(blkcache_eviction_aggression=1800,"
    "cache_on_checkpoint=true,cache_on_writes=true,enabled=false,"
    "full_target=95,hashsize=32768,max_percent_overhead=10,"
    "nvram_path=,percent_file_in_dram=50,size=0,system_ram=0,type=),"
    "buffer_alignment=,builtin_extension_config=,cache_cursors=true,"
    "cache_max_wait_ms=0,cache_overhead=8,cache_size=100MB,"
    "cache_stuck_timeout_ms=300000,checkpoint=(log_size=0,wait=0),"
    "checkpoint_cleanup=(method=none,wait=300),checkpoint_sync=true,"
    "chunk_cache=(capacity=10GB,chunk_cache_evict_trigger=90,"
    "chunk_size=1MB,enabled=false,flushed_data_cache_insertion=true,"
    "hashsize=1024,pinned=,storage_path=,type=FILE),"
    "compatibility=(release=,require_max=,require_min=),"
    "compile_configuration_count=1000,"
    "debug_mode=(background_compact=false,checkpoint_retention=0,"
    "configuration=false,corruption_abort=true,cursor_copy=false,"
    "cursor_reposition=false,eviction=false,"
    "eviction_checkpoint_ts_ordering=false,log_retention=0,"
    "realloc_exact=false,realloc_malloc=false,rollback_error=0,"
    "slow_checkpoint=false,stress_skiplist=false,table_logging=false,"
    "tiered_flush_error_continue=false,update_restore_evict=false),"
    "direct_io=,encryption=(keyid=,name=,secretkey=),error_prefix=,"
    "eviction=(evict_sample_inmem=true,evict_use_softptr=false,"
    "threads_max=8,threads_min=1),eviction_checkpoint_target=1,"
    "eviction_dirty_target=5,eviction_dirty_trigger=20,"
    "eviction_target=80,eviction_trigger=95,eviction_updates_target=0"
    ",eviction_updates_trigger=0,extensions=,extra_diagnostics=[],"
    "file_extend=,file_manager=(close_handle_minimum=250,"
    "close_idle_time=30,close_scan_interval=10),"
    "generation_drain_timeout_ms=240000,hash=(buckets=512,"
    "dhandle_buckets=512),hazard_max=1000,"
    "heuristic_controls=(checkpoint_cleanup_obsolete_tw_pages_dirty_max=100"
    ",eviction_obsolete_tw_pages_dirty_max=100,"
    "obsolete_tw_btree_max=100),history_store=(file_max=0),"
    "io_capacity=(chunk_cache=0,total=0),json_output=[],"
    "log=(archive=true,compressor=,enabled=false,file_max=100MB,"
    "force_write_wait=0,os_cache_dirty_pct=0,path=\".\",prealloc=true"
    ",prealloc_init_count=1,recover=on,remove=true,zero_fill=false),"
    "lsm_manager=(merge=true,worker_thread_max=4),mmap=true,"
    "mmap_all=false,multiprocess=false,operation_timeout_ms=0,"
    "operation_tracking=(enabled=false,path=\".\"),"
    "prefetch=(available=false,default=false),readonly=false,"
    "rollback_to_stable=(threads=4),salvage=false,session_max=100,"
    "session_scratch_max=2MB,session_table_cache=true,"
    "shared_cache=(chunk=10MB,name=,quota=0,reserve=0,size=500MB),"
    "statistics=none,statistics_log=(json=false,on_close=false,"
    "path=\".\",sources=,timestamp=\"%b %d %H:%M:%S\",wait=0),"
    "tiered_storage=(auth_token=,bucket=,bucket_prefix=,"
    "cache_directory=,interval=60,local_retention=300,name=,"
    "shared=false),timing_stress_for_test=,"
    "transaction_sync=(enabled=false,method=fsync),verbose=[],"
    "verify_metadata=false,version=(major=0,minor=0),write_through=",
    confchk_wiredtiger_open_basecfg, 63, confchk_wiredtiger_open_basecfg_jump, 51,
    WT_CONF_SIZING_NONE, false},
  {"wiredtiger_open_usercfg",
    "aux_path=,backup_restore_target=,"
    "block_cache=(blkcache_eviction_aggression=1800,"
    "cache_on_checkpoint=true,cache_on_writes=true,enabled=false,"
    "full_target=95,hashsize=32768,max_percent_overhead=10,"
    "nvram_path=,percent_file_in_dram=50,size=0,system_ram=0,type=),"
    "buffer_alignment=,builtin_extension_config=,cache_cursors=true,"
    "cache_max_wait_ms=0,cache_overhead=8,cache_size=100MB,"
    "cache_stuck_timeout_ms=300000,checkpoint=(log_size=0,wait=0),"
    "checkpoint_cleanup=(method=none,wait=300),checkpoint_sync=true,"
    "chunk_cache=(capacity=10GB,chunk_cache_evict_trigger=90,"
    "chunk_size=1MB,enabled=false,flushed_data_cache_insertion=true,"
    "hashsize=1024,pinned=,storage_path=,type=FILE),"
    "compatibility=(release=,require_max=,require_min=),"
    "compile_configuration_count=1000,"
    "debug_mode=(background_compact=false,checkpoint_retention=0,"
    "configuration=false,corruption_abort=true,cursor_copy=false,"
    "cursor_reposition=false,eviction=false,"
    "eviction_checkpoint_ts_ordering=false,log_retention=0,"
    "realloc_exact=false,realloc_malloc=false,rollback_error=0,"
    "slow_checkpoint=false,stress_skiplist=false,table_logging=false,"
    "tiered_flush_error_continue=false,update_restore_evict=false),"
    "direct_io=,encryption=(keyid=,name=,secretkey=),error_prefix=,"
    "eviction=(evict_sample_inmem=true,evict_use_softptr=false,"
    "threads_max=8,threads_min=1),eviction_checkpoint_target=1,"
    "eviction_dirty_target=5,eviction_dirty_trigger=20,"
    "eviction_target=80,eviction_trigger=95,eviction_updates_target=0"
    ",eviction_updates_trigger=0,extensions=,extra_diagnostics=[],"
    "file_extend=,file_manager=(close_handle_minimum=250,"
    "close_idle_time=30,close_scan_interval=10),"
    "generation_drain_timeout_ms=240000,hash=(buckets=512,"
    "dhandle_buckets=512),hazard_max=1000,"
    "heuristic_controls=(checkpoint_cleanup_obsolete_tw_pages_dirty_max=100"
    ",eviction_obsolete_tw_pages_dirty_max=100,"
    "obsolete_tw_btree_max=100),history_store=(file_max=0),"
    "io_capacity=(chunk_cache=0,total=0),json_output=[],"
    "log=(archive=true,compressor=,enabled=false,file_max=100MB,"
    "force_write_wait=0,os_cache_dirty_pct=0,path=\".\",prealloc=true"
    ",prealloc_init_count=1,recover=on,remove=true,zero_fill=false),"
    "lsm_manager=(merge=true,worker_thread_max=4),mmap=true,"
    "mmap_all=false,multiprocess=false,operation_timeout_ms=0,"
    "operation_tracking=(enabled=false,path=\".\"),"
    "prefetch=(available=false,default=false),readonly=false,"
    "rollback_to_stable=(threads=4),salvage=false,session_max=100,"
    "session_scratch_max=2MB,session_table_cache=true,"
    "shared_cache=(chunk=10MB,name=,quota=0,reserve=0,size=500MB),"
    "statistics=none,statistics_log=(json=false,on_close=false,"
    "path=\".\",sources=,timestamp=\"%b %d %H:%M:%S\",wait=0),"
    "tiered_storage=(auth_token=,bucket=,bucket_prefix=,"
    "cache_directory=,interval=60,local_retention=300,name=,"
    "shared=false),timing_stress_for_test=,"
    "transaction_sync=(enabled=false,method=fsync),verbose=[],"
    "verify_metadata=false,write_through=",
    confchk_wiredtiger_open_usercfg, 62, confchk_wiredtiger_open_usercfg_jump, 52,
    WT_CONF_SIZING_NONE, false},
  {NULL, NULL, NULL, 0, NULL, 0, WT_CONF_SIZING_NONE, false}};

int
__wt_conn_config_init(WT_SESSION_IMPL *session)
{
    WT_CONNECTION_IMPL *conn;
    const WT_CONFIG_ENTRY *ep, **epp;

    conn = S2C(session);

    /* Build a list of pointers to the configuration information. */
    WT_RET(__wt_calloc_def(session, WT_ELEMENTS(config_entries), &epp));
    conn->config_entries = epp;

    /* Fill in the list to reference the default information. */
    for (ep = config_entries;;) {
        *epp++ = ep++;
        if (ep->method == NULL)
            break;
    }
    return (0);
}

void
__wt_conn_config_discard(WT_SESSION_IMPL *session)
{
    WT_CONNECTION_IMPL *conn;

    conn = S2C(session);

    __wt_free(session, conn->config_entries);
}

/*
 * __wt_conn_config_match --
 *     Return the static configuration entry for a method.
 */
const WT_CONFIG_ENTRY *
__wt_conn_config_match(const char *method)
{
    const WT_CONFIG_ENTRY *ep;

    for (ep = config_entries; ep->method != NULL; ++ep)
        if (strcmp(method, ep->method) == 0)
            return (ep);
    return (NULL);
}<|MERGE_RESOLUTION|>--- conflicted
+++ resolved
@@ -2509,37 +2509,21 @@
   __WT_CONFIG_CHOICE_FILE, __WT_CONFIG_CHOICE_DRAM, NULL};
 
 static const WT_CONFIG_CHECK confchk_wiredtiger_open_chunk_cache_subconfigs[] = {
-<<<<<<< HEAD
-  {"capacity", "int", NULL, "min=512KB,max=100TB", NULL, 0, NULL, WT_CONFIG_COMPILED_TYPE_INT, 280,
-    512LL * WT_KILOBYTE, 100LL * WT_TERABYTE, NULL},
-  {"chunk_cache_evict_trigger", "int", NULL, "min=0,max=100", NULL, 0, NULL,
-    WT_CONFIG_COMPILED_TYPE_INT, 281, 0, 100, NULL},
-=======
   {"capacity", "int", NULL, "min=512KB,max=100TB", NULL, 0, NULL, WT_CONFIG_COMPILED_TYPE_INT, 281,
     512LL * WT_KILOBYTE, 100LL * WT_TERABYTE, NULL},
   {"chunk_cache_evict_trigger", "int", NULL, "min=0,max=100", NULL, 0, NULL,
     WT_CONFIG_COMPILED_TYPE_INT, 282, 0, 100, NULL},
->>>>>>> d0aacd65
   {"chunk_size", "int", NULL, "min=512KB,max=100GB", NULL, 0, NULL, WT_CONFIG_COMPILED_TYPE_INT, 75,
     512LL * WT_KILOBYTE, 100LL * WT_GIGABYTE, NULL},
   {"enabled", "boolean", NULL, NULL, NULL, 0, NULL, WT_CONFIG_COMPILED_TYPE_BOOLEAN, 37, INT64_MIN,
     INT64_MAX, NULL},
   {"flushed_data_cache_insertion", "boolean", NULL, NULL, NULL, 0, NULL,
-<<<<<<< HEAD
-    WT_CONFIG_COMPILED_TYPE_BOOLEAN, 283, INT64_MIN, INT64_MAX, NULL},
-  {"hashsize", "int", NULL, "min=64,max=1048576", NULL, 0, NULL, WT_CONFIG_COMPILED_TYPE_INT, 177,
-=======
     WT_CONFIG_COMPILED_TYPE_BOOLEAN, 284, INT64_MIN, INT64_MAX, NULL},
   {"hashsize", "int", NULL, "min=64,max=1048576", NULL, 0, NULL, WT_CONFIG_COMPILED_TYPE_INT, 178,
->>>>>>> d0aacd65
     64, 1048576LL, NULL},
   {"pinned", "list", NULL, NULL, NULL, 0, NULL, WT_CONFIG_COMPILED_TYPE_LIST, 193, INT64_MIN,
     INT64_MAX, NULL},
-<<<<<<< HEAD
-  {"storage_path", "string", NULL, NULL, NULL, 0, NULL, WT_CONFIG_COMPILED_TYPE_STRING, 282,
-=======
   {"storage_path", "string", NULL, NULL, NULL, 0, NULL, WT_CONFIG_COMPILED_TYPE_STRING, 283,
->>>>>>> d0aacd65
     INT64_MIN, INT64_MAX, NULL},
   {"type", "string", NULL, "choices=[\"FILE\",\"DRAM\"]", NULL, 0, NULL,
     WT_CONFIG_COMPILED_TYPE_STRING, 9, INT64_MIN, INT64_MAX, confchk_type_choices},
@@ -2555,15 +2539,9 @@
 static const WT_CONFIG_CHECK confchk_wiredtiger_open_compatibility_subconfigs[] = {
   {"release", "string", NULL, NULL, NULL, 0, NULL, WT_CONFIG_COMPILED_TYPE_STRING, 195, INT64_MIN,
     INT64_MAX, NULL},
-<<<<<<< HEAD
-  {"require_max", "string", NULL, NULL, NULL, 0, NULL, WT_CONFIG_COMPILED_TYPE_STRING, 284,
-    INT64_MIN, INT64_MAX, NULL},
-  {"require_min", "string", NULL, NULL, NULL, 0, NULL, WT_CONFIG_COMPILED_TYPE_STRING, 285,
-=======
   {"require_max", "string", NULL, NULL, NULL, 0, NULL, WT_CONFIG_COMPILED_TYPE_STRING, 285,
     INT64_MIN, INT64_MAX, NULL},
   {"require_min", "string", NULL, NULL, NULL, 0, NULL, WT_CONFIG_COMPILED_TYPE_STRING, 286,
->>>>>>> d0aacd65
     INT64_MIN, INT64_MAX, NULL},
   {NULL, NULL, NULL, NULL, NULL, 0, NULL, 0, 0, 0, 0, NULL}};
 
@@ -2579,11 +2557,7 @@
     INT64_MAX, NULL},
   {"name", "string", NULL, NULL, NULL, 0, NULL, WT_CONFIG_COMPILED_TYPE_STRING, 20, INT64_MIN,
     INT64_MAX, NULL},
-<<<<<<< HEAD
-  {"secretkey", "string", NULL, NULL, NULL, 0, NULL, WT_CONFIG_COMPILED_TYPE_STRING, 290, INT64_MIN,
-=======
   {"secretkey", "string", NULL, NULL, NULL, 0, NULL, WT_CONFIG_COMPILED_TYPE_STRING, 291, INT64_MIN,
->>>>>>> d0aacd65
     INT64_MAX, NULL},
   {NULL, NULL, NULL, NULL, NULL, 0, NULL, 0, 0, 0, 0, NULL}};
 
@@ -2605,17 +2579,10 @@
   __WT_CONFIG_CHOICE_data, __WT_CONFIG_CHOICE_log, NULL};
 
 static const WT_CONFIG_CHECK confchk_wiredtiger_open_hash_subconfigs[] = {
-<<<<<<< HEAD
-  {"buckets", "int", NULL, "min=64,max=65536", NULL, 0, NULL, WT_CONFIG_COMPILED_TYPE_INT, 294, 64,
-    65536, NULL},
-  {"dhandle_buckets", "int", NULL, "min=64,max=65536", NULL, 0, NULL, WT_CONFIG_COMPILED_TYPE_INT,
-    295, 64, 65536, NULL},
-=======
   {"buckets", "int", NULL, "min=64,max=65536", NULL, 0, NULL, WT_CONFIG_COMPILED_TYPE_INT, 295, 64,
     65536, NULL},
   {"dhandle_buckets", "int", NULL, "min=64,max=65536", NULL, 0, NULL, WT_CONFIG_COMPILED_TYPE_INT,
     296, 64, 65536, NULL},
->>>>>>> d0aacd65
   {NULL, NULL, NULL, NULL, NULL, 0, NULL, 0, 0, 0, 0, NULL}};
 
 static const uint8_t confchk_wiredtiger_open_hash_subconfigs_jump[WT_CONFIG_JUMP_TABLE_SIZE] = {0,
@@ -2633,21 +2600,13 @@
 static const WT_CONFIG_CHECK confchk_wiredtiger_open_log_subconfigs[] = {
   {"archive", "boolean", NULL, NULL, NULL, 0, NULL, WT_CONFIG_COMPILED_TYPE_BOOLEAN, 243, INT64_MIN,
     INT64_MAX, NULL},
-<<<<<<< HEAD
-  {"compressor", "string", NULL, NULL, NULL, 0, NULL, WT_CONFIG_COMPILED_TYPE_STRING, 298,
-=======
   {"compressor", "string", NULL, NULL, NULL, 0, NULL, WT_CONFIG_COMPILED_TYPE_STRING, 299,
->>>>>>> d0aacd65
     INT64_MIN, INT64_MAX, NULL},
   {"enabled", "boolean", NULL, NULL, NULL, 0, NULL, WT_CONFIG_COMPILED_TYPE_BOOLEAN, 37, INT64_MIN,
     INT64_MAX, NULL},
   {"file_max", "int", NULL, "min=100KB,max=2GB", NULL, 0, NULL, WT_CONFIG_COMPILED_TYPE_INT, 238,
     100LL * WT_KILOBYTE, 2LL * WT_GIGABYTE, NULL},
-<<<<<<< HEAD
-  {"force_write_wait", "int", NULL, "min=1,max=60", NULL, 0, NULL, WT_CONFIG_COMPILED_TYPE_INT, 299,
-=======
   {"force_write_wait", "int", NULL, "min=1,max=60", NULL, 0, NULL, WT_CONFIG_COMPILED_TYPE_INT, 300,
->>>>>>> d0aacd65
     1, 60, NULL},
   {"os_cache_dirty_pct", "int", NULL, "min=0,max=100", NULL, 0, NULL, WT_CONFIG_COMPILED_TYPE_INT,
     244, 0, 100, NULL},
@@ -2658,13 +2617,8 @@
   {"prealloc_init_count", "int", NULL, "min=1,max=500", NULL, 0, NULL, WT_CONFIG_COMPILED_TYPE_INT,
     246, 1, 500, NULL},
   {"recover", "string", NULL, "choices=[\"error\",\"on\"]", NULL, 0, NULL,
-<<<<<<< HEAD
-    WT_CONFIG_COMPILED_TYPE_STRING, 300, INT64_MIN, INT64_MAX, confchk_recover_choices},
-  {"remove", "boolean", NULL, NULL, NULL, 0, NULL, WT_CONFIG_COMPILED_TYPE_BOOLEAN, 246, INT64_MIN,
-=======
     WT_CONFIG_COMPILED_TYPE_STRING, 301, INT64_MIN, INT64_MAX, confchk_recover_choices},
   {"remove", "boolean", NULL, NULL, NULL, 0, NULL, WT_CONFIG_COMPILED_TYPE_BOOLEAN, 247, INT64_MIN,
->>>>>>> d0aacd65
     INT64_MAX, NULL},
   {"zero_fill", "boolean", NULL, NULL, NULL, 0, NULL, WT_CONFIG_COMPILED_TYPE_BOOLEAN, 248,
     INT64_MIN, INT64_MAX, NULL},
@@ -2677,15 +2631,9 @@
   2, 3, 5, 5, 5, 5, 5, 5, 5, 5, 5, 6, 9, 9, 11, 11, 11, 11, 11, 11, 11, 11, 12, 12, 12, 12, 12};
 
 static const WT_CONFIG_CHECK confchk_wiredtiger_open_prefetch_subconfigs[] = {
-<<<<<<< HEAD
-  {"available", "boolean", NULL, NULL, NULL, 0, NULL, WT_CONFIG_COMPILED_TYPE_BOOLEAN, 304,
-    INT64_MIN, INT64_MAX, NULL},
-  {"default", "boolean", NULL, NULL, NULL, 0, NULL, WT_CONFIG_COMPILED_TYPE_BOOLEAN, 305, INT64_MIN,
-=======
   {"available", "boolean", NULL, NULL, NULL, 0, NULL, WT_CONFIG_COMPILED_TYPE_BOOLEAN, 305,
     INT64_MIN, INT64_MAX, NULL},
   {"default", "boolean", NULL, NULL, NULL, 0, NULL, WT_CONFIG_COMPILED_TYPE_BOOLEAN, 306, INT64_MIN,
->>>>>>> d0aacd65
     INT64_MAX, NULL},
   {NULL, NULL, NULL, NULL, NULL, 0, NULL, 0, 0, 0, 0, NULL}};
 
@@ -2730,11 +2678,7 @@
     INT64_MIN, INT64_MAX, NULL},
   {"cache_directory", "string", NULL, NULL, NULL, 0, NULL, WT_CONFIG_COMPILED_TYPE_STRING, 51,
     INT64_MIN, INT64_MAX, NULL},
-<<<<<<< HEAD
-  {"interval", "int", NULL, "min=1,max=1000", NULL, 0, NULL, WT_CONFIG_COMPILED_TYPE_INT, 310, 1,
-=======
   {"interval", "int", NULL, "min=1,max=1000", NULL, 0, NULL, WT_CONFIG_COMPILED_TYPE_INT, 311, 1,
->>>>>>> d0aacd65
     1000, NULL},
   {"local_retention", "int", NULL, "min=0,max=10000", NULL, 0, NULL, WT_CONFIG_COMPILED_TYPE_INT,
     52, 0, 10000, NULL},
@@ -2808,31 +2752,18 @@
   __WT_CONFIG_CHOICE_data, __WT_CONFIG_CHOICE_log, NULL};
 
 static const WT_CONFIG_CHECK confchk_wiredtiger_open[] = {
-<<<<<<< HEAD
-  {"aux_path", "string", NULL, NULL, NULL, 0, NULL, WT_CONFIG_COMPILED_TYPE_STRING, 275, INT64_MIN,
-    INT64_MAX, NULL},
-  {"backup_restore_target", "list", NULL, NULL, NULL, 0, NULL, WT_CONFIG_COMPILED_TYPE_LIST, 276,
-=======
   {"aux_path", "string", NULL, NULL, NULL, 0, NULL, WT_CONFIG_COMPILED_TYPE_STRING, 276, INT64_MIN,
     INT64_MAX, NULL},
   {"backup_restore_target", "list", NULL, NULL, NULL, 0, NULL, WT_CONFIG_COMPILED_TYPE_LIST, 277,
->>>>>>> d0aacd65
     INT64_MIN, INT64_MAX, NULL},
   {"block_cache", "category", NULL, NULL, confchk_wiredtiger_open_block_cache_subconfigs, 12,
     confchk_wiredtiger_open_block_cache_subconfigs_jump, WT_CONFIG_COMPILED_TYPE_CATEGORY, 172,
     INT64_MIN, INT64_MAX, NULL},
   {"buffer_alignment", "int", NULL, "min=-1,max=1MB", NULL, 0, NULL, WT_CONFIG_COMPILED_TYPE_INT,
-<<<<<<< HEAD
-    277, -1, 1LL * WT_MEGABYTE, NULL},
-  {"builtin_extension_config", "string", NULL, NULL, NULL, 0, NULL, WT_CONFIG_COMPILED_TYPE_STRING,
-    278, INT64_MIN, INT64_MAX, NULL},
-  {"cache_cursors", "boolean", NULL, NULL, NULL, 0, NULL, WT_CONFIG_COMPILED_TYPE_BOOLEAN, 269,
-=======
     278, -1, 1LL * WT_MEGABYTE, NULL},
   {"builtin_extension_config", "string", NULL, NULL, NULL, 0, NULL, WT_CONFIG_COMPILED_TYPE_STRING,
     279, INT64_MIN, INT64_MAX, NULL},
   {"cache_cursors", "boolean", NULL, NULL, NULL, 0, NULL, WT_CONFIG_COMPILED_TYPE_BOOLEAN, 270,
->>>>>>> d0aacd65
     INT64_MIN, INT64_MAX, NULL},
   {"cache_max_wait_ms", "int", NULL, "min=0", NULL, 0, NULL, WT_CONFIG_COMPILED_TYPE_INT, 183, 0,
     INT64_MAX, NULL},
@@ -2848,13 +2779,8 @@
   {"checkpoint_cleanup", "category", NULL, NULL,
     confchk_wiredtiger_open_checkpoint_cleanup_subconfigs, 2,
     confchk_wiredtiger_open_checkpoint_cleanup_subconfigs_jump, WT_CONFIG_COMPILED_TYPE_CATEGORY,
-<<<<<<< HEAD
-    189, INT64_MIN, INT64_MAX, NULL},
-  {"checkpoint_sync", "boolean", NULL, NULL, NULL, 0, NULL, WT_CONFIG_COMPILED_TYPE_BOOLEAN, 279,
-=======
     190, INT64_MIN, INT64_MAX, NULL},
   {"checkpoint_sync", "boolean", NULL, NULL, NULL, 0, NULL, WT_CONFIG_COMPILED_TYPE_BOOLEAN, 280,
->>>>>>> d0aacd65
     INT64_MIN, INT64_MAX, NULL},
   {"chunk_cache", "category", NULL, NULL, confchk_wiredtiger_open_chunk_cache_subconfigs, 9,
     confchk_wiredtiger_open_chunk_cache_subconfigs_jump, WT_CONFIG_COMPILED_TYPE_CATEGORY, 192,
@@ -2863,26 +2789,15 @@
     confchk_wiredtiger_open_compatibility_subconfigs_jump, WT_CONFIG_COMPILED_TYPE_CATEGORY, 194,
     INT64_MIN, INT64_MAX, NULL},
   {"compile_configuration_count", "int", NULL, "min=500", NULL, 0, NULL,
-<<<<<<< HEAD
-    WT_CONFIG_COMPILED_TYPE_INT, 286, 500, INT64_MAX, NULL},
-  {"config_base", "boolean", NULL, NULL, NULL, 0, NULL, WT_CONFIG_COMPILED_TYPE_BOOLEAN, 287,
-    INT64_MIN, INT64_MAX, NULL},
-  {"create", "boolean", NULL, NULL, NULL, 0, NULL, WT_CONFIG_COMPILED_TYPE_BOOLEAN, 288, INT64_MIN,
-=======
     WT_CONFIG_COMPILED_TYPE_INT, 287, 500, INT64_MAX, NULL},
   {"config_base", "boolean", NULL, NULL, NULL, 0, NULL, WT_CONFIG_COMPILED_TYPE_BOOLEAN, 288,
     INT64_MIN, INT64_MAX, NULL},
   {"create", "boolean", NULL, NULL, NULL, 0, NULL, WT_CONFIG_COMPILED_TYPE_BOOLEAN, 289, INT64_MIN,
->>>>>>> d0aacd65
     INT64_MAX, NULL},
   {"debug_mode", "category", NULL, NULL, confchk_wiredtiger_open_debug_mode_subconfigs, 17,
     confchk_wiredtiger_open_debug_mode_subconfigs_jump, WT_CONFIG_COMPILED_TYPE_CATEGORY, 196,
     INT64_MIN, INT64_MAX, NULL},
-<<<<<<< HEAD
-  {"direct_io", "list", NULL, NULL, NULL, 0, NULL, WT_CONFIG_COMPILED_TYPE_LIST, 289, INT64_MIN,
-=======
   {"direct_io", "list", NULL, NULL, NULL, 0, NULL, WT_CONFIG_COMPILED_TYPE_LIST, 290, INT64_MIN,
->>>>>>> d0aacd65
     INT64_MAX, NULL},
   {"encryption", "category", NULL, NULL, confchk_wiredtiger_open_encryption_subconfigs, 3,
     confchk_wiredtiger_open_encryption_subconfigs_jump, WT_CONFIG_COMPILED_TYPE_CATEGORY, 19,
@@ -2908,11 +2823,7 @@
     WT_CONFIG_COMPILED_TYPE_INT, 226, 0, 10LL * WT_TERABYTE, NULL},
   {"exclusive", "boolean", NULL, NULL, NULL, 0, NULL, WT_CONFIG_COMPILED_TYPE_BOOLEAN, 101,
     INT64_MIN, INT64_MAX, NULL},
-<<<<<<< HEAD
-  {"extensions", "list", NULL, NULL, NULL, 0, NULL, WT_CONFIG_COMPILED_TYPE_LIST, 291, INT64_MIN,
-=======
   {"extensions", "list", NULL, NULL, NULL, 0, NULL, WT_CONFIG_COMPILED_TYPE_LIST, 292, INT64_MIN,
->>>>>>> d0aacd65
     INT64_MAX, NULL},
   {"extra_diagnostics", "list", NULL,
     "choices=[\"all\",\"checkpoint_validate\",\"cursor_check\""
@@ -2922,26 +2833,16 @@
     NULL, 0, NULL, WT_CONFIG_COMPILED_TYPE_LIST, 227, INT64_MIN, INT64_MAX,
     confchk_extra_diagnostics2_choices},
   {"file_extend", "list", NULL, "choices=[\"data\",\"log\"]", NULL, 0, NULL,
-<<<<<<< HEAD
-    WT_CONFIG_COMPILED_TYPE_LIST, 292, INT64_MIN, INT64_MAX, confchk_file_extend_choices},
-=======
     WT_CONFIG_COMPILED_TYPE_LIST, 293, INT64_MIN, INT64_MAX, confchk_file_extend_choices},
->>>>>>> d0aacd65
   {"file_manager", "category", NULL, NULL, confchk_wiredtiger_open_file_manager_subconfigs, 3,
     confchk_wiredtiger_open_file_manager_subconfigs_jump, WT_CONFIG_COMPILED_TYPE_CATEGORY, 228,
     INT64_MIN, INT64_MAX, NULL},
   {"generation_drain_timeout_ms", "int", NULL, "min=0", NULL, 0, NULL, WT_CONFIG_COMPILED_TYPE_INT,
     232, 0, INT64_MAX, NULL},
   {"hash", "category", NULL, NULL, confchk_wiredtiger_open_hash_subconfigs, 2,
-<<<<<<< HEAD
-    confchk_wiredtiger_open_hash_subconfigs_jump, WT_CONFIG_COMPILED_TYPE_CATEGORY, 293, INT64_MIN,
-    INT64_MAX, NULL},
-  {"hazard_max", "int", NULL, "min=15", NULL, 0, NULL, WT_CONFIG_COMPILED_TYPE_INT, 296, 15,
-=======
     confchk_wiredtiger_open_hash_subconfigs_jump, WT_CONFIG_COMPILED_TYPE_CATEGORY, 294, INT64_MIN,
     INT64_MAX, NULL},
   {"hazard_max", "int", NULL, "min=15", NULL, 0, NULL, WT_CONFIG_COMPILED_TYPE_INT, 297, 15,
->>>>>>> d0aacd65
     INT64_MAX, NULL},
   {"heuristic_controls", "category", NULL, NULL,
     confchk_wiredtiger_open_heuristic_controls_subconfigs, 3,
@@ -2950,11 +2851,7 @@
   {"history_store", "category", NULL, NULL, confchk_wiredtiger_open_history_store_subconfigs, 1,
     confchk_wiredtiger_open_history_store_subconfigs_jump, WT_CONFIG_COMPILED_TYPE_CATEGORY, 237,
     INT64_MIN, INT64_MAX, NULL},
-<<<<<<< HEAD
-  {"in_memory", "boolean", NULL, NULL, NULL, 0, NULL, WT_CONFIG_COMPILED_TYPE_BOOLEAN, 297,
-=======
   {"in_memory", "boolean", NULL, NULL, NULL, 0, NULL, WT_CONFIG_COMPILED_TYPE_BOOLEAN, 298,
->>>>>>> d0aacd65
     INT64_MIN, INT64_MAX, NULL},
   {"io_capacity", "category", NULL, NULL, confchk_wiredtiger_open_io_capacity_subconfigs, 2,
     confchk_wiredtiger_open_io_capacity_subconfigs_jump, WT_CONFIG_COMPILED_TYPE_CATEGORY, 239,
@@ -2967,19 +2864,11 @@
   {"lsm_manager", "category", NULL, NULL, confchk_wiredtiger_open_lsm_manager_subconfigs, 2,
     confchk_wiredtiger_open_lsm_manager_subconfigs_jump, WT_CONFIG_COMPILED_TYPE_CATEGORY, 249,
     INT64_MIN, INT64_MAX, NULL},
-<<<<<<< HEAD
-  {"mmap", "boolean", NULL, NULL, NULL, 0, NULL, WT_CONFIG_COMPILED_TYPE_BOOLEAN, 301, INT64_MIN,
-    INT64_MAX, NULL},
-  {"mmap_all", "boolean", NULL, NULL, NULL, 0, NULL, WT_CONFIG_COMPILED_TYPE_BOOLEAN, 302,
-    INT64_MIN, INT64_MAX, NULL},
-  {"multiprocess", "boolean", NULL, NULL, NULL, 0, NULL, WT_CONFIG_COMPILED_TYPE_BOOLEAN, 303,
-=======
   {"mmap", "boolean", NULL, NULL, NULL, 0, NULL, WT_CONFIG_COMPILED_TYPE_BOOLEAN, 302, INT64_MIN,
     INT64_MAX, NULL},
   {"mmap_all", "boolean", NULL, NULL, NULL, 0, NULL, WT_CONFIG_COMPILED_TYPE_BOOLEAN, 303,
     INT64_MIN, INT64_MAX, NULL},
   {"multiprocess", "boolean", NULL, NULL, NULL, 0, NULL, WT_CONFIG_COMPILED_TYPE_BOOLEAN, 304,
->>>>>>> d0aacd65
     INT64_MIN, INT64_MAX, NULL},
   {"operation_timeout_ms", "int", NULL, "min=0", NULL, 0, NULL, WT_CONFIG_COMPILED_TYPE_INT, 152, 0,
     INT64_MAX, NULL},
@@ -2995,17 +2884,6 @@
   {"rollback_to_stable", "category", NULL, NULL,
     confchk_wiredtiger_open_rollback_to_stable_subconfigs, 1,
     confchk_wiredtiger_open_rollback_to_stable_subconfigs_jump, WT_CONFIG_COMPILED_TYPE_CATEGORY,
-<<<<<<< HEAD
-    253, INT64_MIN, INT64_MAX, NULL},
-  {"salvage", "boolean", NULL, NULL, NULL, 0, NULL, WT_CONFIG_COMPILED_TYPE_BOOLEAN, 306, INT64_MIN,
-    INT64_MAX, NULL},
-  {"session_max", "int", NULL, "min=1", NULL, 0, NULL, WT_CONFIG_COMPILED_TYPE_INT, 307, 1,
-    INT64_MAX, NULL},
-  {"session_scratch_max", "int", NULL, NULL, NULL, 0, NULL, WT_CONFIG_COMPILED_TYPE_INT, 308,
-    INT64_MIN, INT64_MAX, NULL},
-  {"session_table_cache", "boolean", NULL, NULL, NULL, 0, NULL, WT_CONFIG_COMPILED_TYPE_BOOLEAN,
-    309, INT64_MIN, INT64_MAX, NULL},
-=======
     254, INT64_MIN, INT64_MAX, NULL},
   {"salvage", "boolean", NULL, NULL, NULL, 0, NULL, WT_CONFIG_COMPILED_TYPE_BOOLEAN, 307, INT64_MIN,
     INT64_MAX, NULL},
@@ -3015,7 +2893,6 @@
     INT64_MIN, INT64_MAX, NULL},
   {"session_table_cache", "boolean", NULL, NULL, NULL, 0, NULL, WT_CONFIG_COMPILED_TYPE_BOOLEAN,
     310, INT64_MIN, INT64_MAX, NULL},
->>>>>>> d0aacd65
   {"shared_cache", "category", NULL, NULL, confchk_wiredtiger_open_shared_cache_subconfigs, 5,
     confchk_wiredtiger_open_shared_cache_subconfigs_jump, WT_CONFIG_COMPILED_TYPE_CATEGORY, 256,
     INT64_MIN, INT64_MAX, NULL},
@@ -3048,19 +2925,11 @@
     confchk_timing_stress_for_test2_choices},
   {"transaction_sync", "category", NULL, NULL, confchk_wiredtiger_open_transaction_sync_subconfigs,
     2, confchk_wiredtiger_open_transaction_sync_subconfigs_jump, WT_CONFIG_COMPILED_TYPE_CATEGORY,
-<<<<<<< HEAD
-    311, INT64_MIN, INT64_MAX, NULL},
-  {"use_environment", "boolean", NULL, NULL, NULL, 0, NULL, WT_CONFIG_COMPILED_TYPE_BOOLEAN, 312,
-    INT64_MIN, INT64_MAX, NULL},
-  {"use_environment_priv", "boolean", NULL, NULL, NULL, 0, NULL, WT_CONFIG_COMPILED_TYPE_BOOLEAN,
-    313, INT64_MIN, INT64_MAX, NULL},
-=======
     312, INT64_MIN, INT64_MAX, NULL},
   {"use_environment", "boolean", NULL, NULL, NULL, 0, NULL, WT_CONFIG_COMPILED_TYPE_BOOLEAN, 313,
     INT64_MIN, INT64_MAX, NULL},
   {"use_environment_priv", "boolean", NULL, NULL, NULL, 0, NULL, WT_CONFIG_COMPILED_TYPE_BOOLEAN,
     314, INT64_MIN, INT64_MAX, NULL},
->>>>>>> d0aacd65
   {"verbose", "list", NULL,
     "choices=[\"all\",\"api\",\"backup\",\"block\","
     "\"block_cache\",\"checkpoint\",\"checkpoint_cleanup\","
@@ -3075,17 +2944,10 @@
     "\"timestamp\",\"transaction\",\"verify\",\"version\",\"write\"]",
     NULL, 0, NULL, WT_CONFIG_COMPILED_TYPE_LIST, 10, INT64_MIN, INT64_MAX,
     confchk_verbose13_choices},
-<<<<<<< HEAD
-  {"verify_metadata", "boolean", NULL, NULL, NULL, 0, NULL, WT_CONFIG_COMPILED_TYPE_BOOLEAN, 314,
-    INT64_MIN, INT64_MAX, NULL},
-  {"write_through", "list", NULL, "choices=[\"data\",\"log\"]", NULL, 0, NULL,
-    WT_CONFIG_COMPILED_TYPE_LIST, 315, INT64_MIN, INT64_MAX, confchk_write_through_choices},
-=======
   {"verify_metadata", "boolean", NULL, NULL, NULL, 0, NULL, WT_CONFIG_COMPILED_TYPE_BOOLEAN, 315,
     INT64_MIN, INT64_MAX, NULL},
   {"write_through", "list", NULL, "choices=[\"data\",\"log\"]", NULL, 0, NULL,
     WT_CONFIG_COMPILED_TYPE_LIST, 316, INT64_MIN, INT64_MAX, confchk_write_through_choices},
->>>>>>> d0aacd65
   {NULL, NULL, NULL, NULL, NULL, 0, NULL, 0, 0, 0, 0, NULL}};
 
 static const uint8_t confchk_wiredtiger_open_jump[WT_CONFIG_JUMP_TABLE_SIZE] = {0, 0, 0, 0, 0, 0, 0,
@@ -3150,31 +3012,18 @@
   __WT_CONFIG_CHOICE_data, __WT_CONFIG_CHOICE_log, NULL};
 
 static const WT_CONFIG_CHECK confchk_wiredtiger_open_all[] = {
-<<<<<<< HEAD
-  {"aux_path", "string", NULL, NULL, NULL, 0, NULL, WT_CONFIG_COMPILED_TYPE_STRING, 275, INT64_MIN,
-    INT64_MAX, NULL},
-  {"backup_restore_target", "list", NULL, NULL, NULL, 0, NULL, WT_CONFIG_COMPILED_TYPE_LIST, 276,
-=======
   {"aux_path", "string", NULL, NULL, NULL, 0, NULL, WT_CONFIG_COMPILED_TYPE_STRING, 276, INT64_MIN,
     INT64_MAX, NULL},
   {"backup_restore_target", "list", NULL, NULL, NULL, 0, NULL, WT_CONFIG_COMPILED_TYPE_LIST, 277,
->>>>>>> d0aacd65
     INT64_MIN, INT64_MAX, NULL},
   {"block_cache", "category", NULL, NULL, confchk_wiredtiger_open_block_cache_subconfigs, 12,
     confchk_wiredtiger_open_block_cache_subconfigs_jump, WT_CONFIG_COMPILED_TYPE_CATEGORY, 172,
     INT64_MIN, INT64_MAX, NULL},
   {"buffer_alignment", "int", NULL, "min=-1,max=1MB", NULL, 0, NULL, WT_CONFIG_COMPILED_TYPE_INT,
-<<<<<<< HEAD
-    277, -1, 1LL * WT_MEGABYTE, NULL},
-  {"builtin_extension_config", "string", NULL, NULL, NULL, 0, NULL, WT_CONFIG_COMPILED_TYPE_STRING,
-    278, INT64_MIN, INT64_MAX, NULL},
-  {"cache_cursors", "boolean", NULL, NULL, NULL, 0, NULL, WT_CONFIG_COMPILED_TYPE_BOOLEAN, 269,
-=======
     278, -1, 1LL * WT_MEGABYTE, NULL},
   {"builtin_extension_config", "string", NULL, NULL, NULL, 0, NULL, WT_CONFIG_COMPILED_TYPE_STRING,
     279, INT64_MIN, INT64_MAX, NULL},
   {"cache_cursors", "boolean", NULL, NULL, NULL, 0, NULL, WT_CONFIG_COMPILED_TYPE_BOOLEAN, 270,
->>>>>>> d0aacd65
     INT64_MIN, INT64_MAX, NULL},
   {"cache_max_wait_ms", "int", NULL, "min=0", NULL, 0, NULL, WT_CONFIG_COMPILED_TYPE_INT, 183, 0,
     INT64_MAX, NULL},
@@ -3190,13 +3039,8 @@
   {"checkpoint_cleanup", "category", NULL, NULL,
     confchk_wiredtiger_open_checkpoint_cleanup_subconfigs, 2,
     confchk_wiredtiger_open_checkpoint_cleanup_subconfigs_jump, WT_CONFIG_COMPILED_TYPE_CATEGORY,
-<<<<<<< HEAD
-    189, INT64_MIN, INT64_MAX, NULL},
-  {"checkpoint_sync", "boolean", NULL, NULL, NULL, 0, NULL, WT_CONFIG_COMPILED_TYPE_BOOLEAN, 279,
-=======
     190, INT64_MIN, INT64_MAX, NULL},
   {"checkpoint_sync", "boolean", NULL, NULL, NULL, 0, NULL, WT_CONFIG_COMPILED_TYPE_BOOLEAN, 280,
->>>>>>> d0aacd65
     INT64_MIN, INT64_MAX, NULL},
   {"chunk_cache", "category", NULL, NULL, confchk_wiredtiger_open_chunk_cache_subconfigs, 9,
     confchk_wiredtiger_open_chunk_cache_subconfigs_jump, WT_CONFIG_COMPILED_TYPE_CATEGORY, 192,
@@ -3205,26 +3049,15 @@
     confchk_wiredtiger_open_compatibility_subconfigs_jump, WT_CONFIG_COMPILED_TYPE_CATEGORY, 194,
     INT64_MIN, INT64_MAX, NULL},
   {"compile_configuration_count", "int", NULL, "min=500", NULL, 0, NULL,
-<<<<<<< HEAD
-    WT_CONFIG_COMPILED_TYPE_INT, 286, 500, INT64_MAX, NULL},
-  {"config_base", "boolean", NULL, NULL, NULL, 0, NULL, WT_CONFIG_COMPILED_TYPE_BOOLEAN, 287,
-    INT64_MIN, INT64_MAX, NULL},
-  {"create", "boolean", NULL, NULL, NULL, 0, NULL, WT_CONFIG_COMPILED_TYPE_BOOLEAN, 288, INT64_MIN,
-=======
     WT_CONFIG_COMPILED_TYPE_INT, 287, 500, INT64_MAX, NULL},
   {"config_base", "boolean", NULL, NULL, NULL, 0, NULL, WT_CONFIG_COMPILED_TYPE_BOOLEAN, 288,
     INT64_MIN, INT64_MAX, NULL},
   {"create", "boolean", NULL, NULL, NULL, 0, NULL, WT_CONFIG_COMPILED_TYPE_BOOLEAN, 289, INT64_MIN,
->>>>>>> d0aacd65
     INT64_MAX, NULL},
   {"debug_mode", "category", NULL, NULL, confchk_wiredtiger_open_debug_mode_subconfigs, 17,
     confchk_wiredtiger_open_debug_mode_subconfigs_jump, WT_CONFIG_COMPILED_TYPE_CATEGORY, 196,
     INT64_MIN, INT64_MAX, NULL},
-<<<<<<< HEAD
-  {"direct_io", "list", NULL, NULL, NULL, 0, NULL, WT_CONFIG_COMPILED_TYPE_LIST, 289, INT64_MIN,
-=======
   {"direct_io", "list", NULL, NULL, NULL, 0, NULL, WT_CONFIG_COMPILED_TYPE_LIST, 290, INT64_MIN,
->>>>>>> d0aacd65
     INT64_MAX, NULL},
   {"encryption", "category", NULL, NULL, confchk_wiredtiger_open_encryption_subconfigs, 3,
     confchk_wiredtiger_open_encryption_subconfigs_jump, WT_CONFIG_COMPILED_TYPE_CATEGORY, 19,
@@ -3250,11 +3083,7 @@
     WT_CONFIG_COMPILED_TYPE_INT, 226, 0, 10LL * WT_TERABYTE, NULL},
   {"exclusive", "boolean", NULL, NULL, NULL, 0, NULL, WT_CONFIG_COMPILED_TYPE_BOOLEAN, 101,
     INT64_MIN, INT64_MAX, NULL},
-<<<<<<< HEAD
-  {"extensions", "list", NULL, NULL, NULL, 0, NULL, WT_CONFIG_COMPILED_TYPE_LIST, 291, INT64_MIN,
-=======
   {"extensions", "list", NULL, NULL, NULL, 0, NULL, WT_CONFIG_COMPILED_TYPE_LIST, 292, INT64_MIN,
->>>>>>> d0aacd65
     INT64_MAX, NULL},
   {"extra_diagnostics", "list", NULL,
     "choices=[\"all\",\"checkpoint_validate\",\"cursor_check\""
@@ -3264,26 +3093,16 @@
     NULL, 0, NULL, WT_CONFIG_COMPILED_TYPE_LIST, 227, INT64_MIN, INT64_MAX,
     confchk_extra_diagnostics3_choices},
   {"file_extend", "list", NULL, "choices=[\"data\",\"log\"]", NULL, 0, NULL,
-<<<<<<< HEAD
-    WT_CONFIG_COMPILED_TYPE_LIST, 292, INT64_MIN, INT64_MAX, confchk_file_extend2_choices},
-=======
     WT_CONFIG_COMPILED_TYPE_LIST, 293, INT64_MIN, INT64_MAX, confchk_file_extend2_choices},
->>>>>>> d0aacd65
   {"file_manager", "category", NULL, NULL, confchk_wiredtiger_open_file_manager_subconfigs, 3,
     confchk_wiredtiger_open_file_manager_subconfigs_jump, WT_CONFIG_COMPILED_TYPE_CATEGORY, 228,
     INT64_MIN, INT64_MAX, NULL},
   {"generation_drain_timeout_ms", "int", NULL, "min=0", NULL, 0, NULL, WT_CONFIG_COMPILED_TYPE_INT,
     232, 0, INT64_MAX, NULL},
   {"hash", "category", NULL, NULL, confchk_wiredtiger_open_hash_subconfigs, 2,
-<<<<<<< HEAD
-    confchk_wiredtiger_open_hash_subconfigs_jump, WT_CONFIG_COMPILED_TYPE_CATEGORY, 293, INT64_MIN,
-    INT64_MAX, NULL},
-  {"hazard_max", "int", NULL, "min=15", NULL, 0, NULL, WT_CONFIG_COMPILED_TYPE_INT, 296, 15,
-=======
     confchk_wiredtiger_open_hash_subconfigs_jump, WT_CONFIG_COMPILED_TYPE_CATEGORY, 294, INT64_MIN,
     INT64_MAX, NULL},
   {"hazard_max", "int", NULL, "min=15", NULL, 0, NULL, WT_CONFIG_COMPILED_TYPE_INT, 297, 15,
->>>>>>> d0aacd65
     INT64_MAX, NULL},
   {"heuristic_controls", "category", NULL, NULL,
     confchk_wiredtiger_open_heuristic_controls_subconfigs, 3,
@@ -3292,11 +3111,7 @@
   {"history_store", "category", NULL, NULL, confchk_wiredtiger_open_history_store_subconfigs, 1,
     confchk_wiredtiger_open_history_store_subconfigs_jump, WT_CONFIG_COMPILED_TYPE_CATEGORY, 237,
     INT64_MIN, INT64_MAX, NULL},
-<<<<<<< HEAD
-  {"in_memory", "boolean", NULL, NULL, NULL, 0, NULL, WT_CONFIG_COMPILED_TYPE_BOOLEAN, 297,
-=======
   {"in_memory", "boolean", NULL, NULL, NULL, 0, NULL, WT_CONFIG_COMPILED_TYPE_BOOLEAN, 298,
->>>>>>> d0aacd65
     INT64_MIN, INT64_MAX, NULL},
   {"io_capacity", "category", NULL, NULL, confchk_wiredtiger_open_io_capacity_subconfigs, 2,
     confchk_wiredtiger_open_io_capacity_subconfigs_jump, WT_CONFIG_COMPILED_TYPE_CATEGORY, 239,
@@ -3309,19 +3124,11 @@
   {"lsm_manager", "category", NULL, NULL, confchk_wiredtiger_open_lsm_manager_subconfigs, 2,
     confchk_wiredtiger_open_lsm_manager_subconfigs_jump, WT_CONFIG_COMPILED_TYPE_CATEGORY, 249,
     INT64_MIN, INT64_MAX, NULL},
-<<<<<<< HEAD
-  {"mmap", "boolean", NULL, NULL, NULL, 0, NULL, WT_CONFIG_COMPILED_TYPE_BOOLEAN, 301, INT64_MIN,
-    INT64_MAX, NULL},
-  {"mmap_all", "boolean", NULL, NULL, NULL, 0, NULL, WT_CONFIG_COMPILED_TYPE_BOOLEAN, 302,
-    INT64_MIN, INT64_MAX, NULL},
-  {"multiprocess", "boolean", NULL, NULL, NULL, 0, NULL, WT_CONFIG_COMPILED_TYPE_BOOLEAN, 303,
-=======
   {"mmap", "boolean", NULL, NULL, NULL, 0, NULL, WT_CONFIG_COMPILED_TYPE_BOOLEAN, 302, INT64_MIN,
     INT64_MAX, NULL},
   {"mmap_all", "boolean", NULL, NULL, NULL, 0, NULL, WT_CONFIG_COMPILED_TYPE_BOOLEAN, 303,
     INT64_MIN, INT64_MAX, NULL},
   {"multiprocess", "boolean", NULL, NULL, NULL, 0, NULL, WT_CONFIG_COMPILED_TYPE_BOOLEAN, 304,
->>>>>>> d0aacd65
     INT64_MIN, INT64_MAX, NULL},
   {"operation_timeout_ms", "int", NULL, "min=0", NULL, 0, NULL, WT_CONFIG_COMPILED_TYPE_INT, 152, 0,
     INT64_MAX, NULL},
@@ -3337,17 +3144,6 @@
   {"rollback_to_stable", "category", NULL, NULL,
     confchk_wiredtiger_open_rollback_to_stable_subconfigs, 1,
     confchk_wiredtiger_open_rollback_to_stable_subconfigs_jump, WT_CONFIG_COMPILED_TYPE_CATEGORY,
-<<<<<<< HEAD
-    253, INT64_MIN, INT64_MAX, NULL},
-  {"salvage", "boolean", NULL, NULL, NULL, 0, NULL, WT_CONFIG_COMPILED_TYPE_BOOLEAN, 306, INT64_MIN,
-    INT64_MAX, NULL},
-  {"session_max", "int", NULL, "min=1", NULL, 0, NULL, WT_CONFIG_COMPILED_TYPE_INT, 307, 1,
-    INT64_MAX, NULL},
-  {"session_scratch_max", "int", NULL, NULL, NULL, 0, NULL, WT_CONFIG_COMPILED_TYPE_INT, 308,
-    INT64_MIN, INT64_MAX, NULL},
-  {"session_table_cache", "boolean", NULL, NULL, NULL, 0, NULL, WT_CONFIG_COMPILED_TYPE_BOOLEAN,
-    309, INT64_MIN, INT64_MAX, NULL},
-=======
     254, INT64_MIN, INT64_MAX, NULL},
   {"salvage", "boolean", NULL, NULL, NULL, 0, NULL, WT_CONFIG_COMPILED_TYPE_BOOLEAN, 307, INT64_MIN,
     INT64_MAX, NULL},
@@ -3357,7 +3153,6 @@
     INT64_MIN, INT64_MAX, NULL},
   {"session_table_cache", "boolean", NULL, NULL, NULL, 0, NULL, WT_CONFIG_COMPILED_TYPE_BOOLEAN,
     310, INT64_MIN, INT64_MAX, NULL},
->>>>>>> d0aacd65
   {"shared_cache", "category", NULL, NULL, confchk_wiredtiger_open_shared_cache_subconfigs, 5,
     confchk_wiredtiger_open_shared_cache_subconfigs_jump, WT_CONFIG_COMPILED_TYPE_CATEGORY, 256,
     INT64_MIN, INT64_MAX, NULL},
@@ -3390,19 +3185,11 @@
     confchk_timing_stress_for_test3_choices},
   {"transaction_sync", "category", NULL, NULL, confchk_wiredtiger_open_transaction_sync_subconfigs,
     2, confchk_wiredtiger_open_transaction_sync_subconfigs_jump, WT_CONFIG_COMPILED_TYPE_CATEGORY,
-<<<<<<< HEAD
-    311, INT64_MIN, INT64_MAX, NULL},
-  {"use_environment", "boolean", NULL, NULL, NULL, 0, NULL, WT_CONFIG_COMPILED_TYPE_BOOLEAN, 312,
-    INT64_MIN, INT64_MAX, NULL},
-  {"use_environment_priv", "boolean", NULL, NULL, NULL, 0, NULL, WT_CONFIG_COMPILED_TYPE_BOOLEAN,
-    313, INT64_MIN, INT64_MAX, NULL},
-=======
     312, INT64_MIN, INT64_MAX, NULL},
   {"use_environment", "boolean", NULL, NULL, NULL, 0, NULL, WT_CONFIG_COMPILED_TYPE_BOOLEAN, 313,
     INT64_MIN, INT64_MAX, NULL},
   {"use_environment_priv", "boolean", NULL, NULL, NULL, 0, NULL, WT_CONFIG_COMPILED_TYPE_BOOLEAN,
     314, INT64_MIN, INT64_MAX, NULL},
->>>>>>> d0aacd65
   {"verbose", "list", NULL,
     "choices=[\"all\",\"api\",\"backup\",\"block\","
     "\"block_cache\",\"checkpoint\",\"checkpoint_cleanup\","
@@ -3417,20 +3204,12 @@
     "\"timestamp\",\"transaction\",\"verify\",\"version\",\"write\"]",
     NULL, 0, NULL, WT_CONFIG_COMPILED_TYPE_LIST, 10, INT64_MIN, INT64_MAX,
     confchk_verbose14_choices},
-<<<<<<< HEAD
-  {"verify_metadata", "boolean", NULL, NULL, NULL, 0, NULL, WT_CONFIG_COMPILED_TYPE_BOOLEAN, 314,
-=======
   {"verify_metadata", "boolean", NULL, NULL, NULL, 0, NULL, WT_CONFIG_COMPILED_TYPE_BOOLEAN, 315,
->>>>>>> d0aacd65
     INT64_MIN, INT64_MAX, NULL},
   {"version", "string", NULL, NULL, NULL, 0, NULL, WT_CONFIG_COMPILED_TYPE_STRING, 62, INT64_MIN,
     INT64_MAX, NULL},
   {"write_through", "list", NULL, "choices=[\"data\",\"log\"]", NULL, 0, NULL,
-<<<<<<< HEAD
-    WT_CONFIG_COMPILED_TYPE_LIST, 315, INT64_MIN, INT64_MAX, confchk_write_through2_choices},
-=======
     WT_CONFIG_COMPILED_TYPE_LIST, 316, INT64_MIN, INT64_MAX, confchk_write_through2_choices},
->>>>>>> d0aacd65
   {NULL, NULL, NULL, NULL, NULL, 0, NULL, 0, 0, 0, 0, NULL}};
 
 static const uint8_t confchk_wiredtiger_open_all_jump[WT_CONFIG_JUMP_TABLE_SIZE] = {0, 0, 0, 0, 0,
@@ -3496,31 +3275,18 @@
   __WT_CONFIG_CHOICE_data, __WT_CONFIG_CHOICE_log, NULL};
 
 static const WT_CONFIG_CHECK confchk_wiredtiger_open_basecfg[] = {
-<<<<<<< HEAD
-  {"aux_path", "string", NULL, NULL, NULL, 0, NULL, WT_CONFIG_COMPILED_TYPE_STRING, 275, INT64_MIN,
-    INT64_MAX, NULL},
-  {"backup_restore_target", "list", NULL, NULL, NULL, 0, NULL, WT_CONFIG_COMPILED_TYPE_LIST, 276,
-=======
   {"aux_path", "string", NULL, NULL, NULL, 0, NULL, WT_CONFIG_COMPILED_TYPE_STRING, 276, INT64_MIN,
     INT64_MAX, NULL},
   {"backup_restore_target", "list", NULL, NULL, NULL, 0, NULL, WT_CONFIG_COMPILED_TYPE_LIST, 277,
->>>>>>> d0aacd65
     INT64_MIN, INT64_MAX, NULL},
   {"block_cache", "category", NULL, NULL, confchk_wiredtiger_open_block_cache_subconfigs, 12,
     confchk_wiredtiger_open_block_cache_subconfigs_jump, WT_CONFIG_COMPILED_TYPE_CATEGORY, 172,
     INT64_MIN, INT64_MAX, NULL},
   {"buffer_alignment", "int", NULL, "min=-1,max=1MB", NULL, 0, NULL, WT_CONFIG_COMPILED_TYPE_INT,
-<<<<<<< HEAD
-    277, -1, 1LL * WT_MEGABYTE, NULL},
-  {"builtin_extension_config", "string", NULL, NULL, NULL, 0, NULL, WT_CONFIG_COMPILED_TYPE_STRING,
-    278, INT64_MIN, INT64_MAX, NULL},
-  {"cache_cursors", "boolean", NULL, NULL, NULL, 0, NULL, WT_CONFIG_COMPILED_TYPE_BOOLEAN, 269,
-=======
     278, -1, 1LL * WT_MEGABYTE, NULL},
   {"builtin_extension_config", "string", NULL, NULL, NULL, 0, NULL, WT_CONFIG_COMPILED_TYPE_STRING,
     279, INT64_MIN, INT64_MAX, NULL},
   {"cache_cursors", "boolean", NULL, NULL, NULL, 0, NULL, WT_CONFIG_COMPILED_TYPE_BOOLEAN, 270,
->>>>>>> d0aacd65
     INT64_MIN, INT64_MAX, NULL},
   {"cache_max_wait_ms", "int", NULL, "min=0", NULL, 0, NULL, WT_CONFIG_COMPILED_TYPE_INT, 183, 0,
     INT64_MAX, NULL},
@@ -3536,13 +3302,8 @@
   {"checkpoint_cleanup", "category", NULL, NULL,
     confchk_wiredtiger_open_checkpoint_cleanup_subconfigs, 2,
     confchk_wiredtiger_open_checkpoint_cleanup_subconfigs_jump, WT_CONFIG_COMPILED_TYPE_CATEGORY,
-<<<<<<< HEAD
-    189, INT64_MIN, INT64_MAX, NULL},
-  {"checkpoint_sync", "boolean", NULL, NULL, NULL, 0, NULL, WT_CONFIG_COMPILED_TYPE_BOOLEAN, 279,
-=======
     190, INT64_MIN, INT64_MAX, NULL},
   {"checkpoint_sync", "boolean", NULL, NULL, NULL, 0, NULL, WT_CONFIG_COMPILED_TYPE_BOOLEAN, 280,
->>>>>>> d0aacd65
     INT64_MIN, INT64_MAX, NULL},
   {"chunk_cache", "category", NULL, NULL, confchk_wiredtiger_open_chunk_cache_subconfigs, 9,
     confchk_wiredtiger_open_chunk_cache_subconfigs_jump, WT_CONFIG_COMPILED_TYPE_CATEGORY, 192,
@@ -3551,19 +3312,11 @@
     confchk_wiredtiger_open_compatibility_subconfigs_jump, WT_CONFIG_COMPILED_TYPE_CATEGORY, 194,
     INT64_MIN, INT64_MAX, NULL},
   {"compile_configuration_count", "int", NULL, "min=500", NULL, 0, NULL,
-<<<<<<< HEAD
-    WT_CONFIG_COMPILED_TYPE_INT, 286, 500, INT64_MAX, NULL},
-=======
     WT_CONFIG_COMPILED_TYPE_INT, 287, 500, INT64_MAX, NULL},
->>>>>>> d0aacd65
   {"debug_mode", "category", NULL, NULL, confchk_wiredtiger_open_debug_mode_subconfigs, 17,
     confchk_wiredtiger_open_debug_mode_subconfigs_jump, WT_CONFIG_COMPILED_TYPE_CATEGORY, 196,
     INT64_MIN, INT64_MAX, NULL},
-<<<<<<< HEAD
-  {"direct_io", "list", NULL, NULL, NULL, 0, NULL, WT_CONFIG_COMPILED_TYPE_LIST, 289, INT64_MIN,
-=======
   {"direct_io", "list", NULL, NULL, NULL, 0, NULL, WT_CONFIG_COMPILED_TYPE_LIST, 290, INT64_MIN,
->>>>>>> d0aacd65
     INT64_MAX, NULL},
   {"encryption", "category", NULL, NULL, confchk_wiredtiger_open_encryption_subconfigs, 3,
     confchk_wiredtiger_open_encryption_subconfigs_jump, WT_CONFIG_COMPILED_TYPE_CATEGORY, 19,
@@ -3585,13 +3338,9 @@
     224, 10, 10LL * WT_TERABYTE, NULL},
   {"eviction_updates_target", "int", NULL, "min=0,max=10TB", NULL, 0, NULL,
     WT_CONFIG_COMPILED_TYPE_INT, 225, 0, 10LL * WT_TERABYTE, NULL},
-<<<<<<< HEAD
-  {"extensions", "list", NULL, NULL, NULL, 0, NULL, WT_CONFIG_COMPILED_TYPE_LIST, 291, INT64_MIN,
-=======
   {"eviction_updates_trigger", "int", NULL, "min=0,max=10TB", NULL, 0, NULL,
     WT_CONFIG_COMPILED_TYPE_INT, 226, 0, 10LL * WT_TERABYTE, NULL},
   {"extensions", "list", NULL, NULL, NULL, 0, NULL, WT_CONFIG_COMPILED_TYPE_LIST, 292, INT64_MIN,
->>>>>>> d0aacd65
     INT64_MAX, NULL},
   {"extra_diagnostics", "list", NULL,
     "choices=[\"all\",\"checkpoint_validate\",\"cursor_check\""
@@ -3601,26 +3350,16 @@
     NULL, 0, NULL, WT_CONFIG_COMPILED_TYPE_LIST, 227, INT64_MIN, INT64_MAX,
     confchk_extra_diagnostics4_choices},
   {"file_extend", "list", NULL, "choices=[\"data\",\"log\"]", NULL, 0, NULL,
-<<<<<<< HEAD
-    WT_CONFIG_COMPILED_TYPE_LIST, 292, INT64_MIN, INT64_MAX, confchk_file_extend3_choices},
-=======
     WT_CONFIG_COMPILED_TYPE_LIST, 293, INT64_MIN, INT64_MAX, confchk_file_extend3_choices},
->>>>>>> d0aacd65
   {"file_manager", "category", NULL, NULL, confchk_wiredtiger_open_file_manager_subconfigs, 3,
     confchk_wiredtiger_open_file_manager_subconfigs_jump, WT_CONFIG_COMPILED_TYPE_CATEGORY, 228,
     INT64_MIN, INT64_MAX, NULL},
   {"generation_drain_timeout_ms", "int", NULL, "min=0", NULL, 0, NULL, WT_CONFIG_COMPILED_TYPE_INT,
     232, 0, INT64_MAX, NULL},
   {"hash", "category", NULL, NULL, confchk_wiredtiger_open_hash_subconfigs, 2,
-<<<<<<< HEAD
-    confchk_wiredtiger_open_hash_subconfigs_jump, WT_CONFIG_COMPILED_TYPE_CATEGORY, 293, INT64_MIN,
-    INT64_MAX, NULL},
-  {"hazard_max", "int", NULL, "min=15", NULL, 0, NULL, WT_CONFIG_COMPILED_TYPE_INT, 296, 15,
-=======
     confchk_wiredtiger_open_hash_subconfigs_jump, WT_CONFIG_COMPILED_TYPE_CATEGORY, 294, INT64_MIN,
     INT64_MAX, NULL},
   {"hazard_max", "int", NULL, "min=15", NULL, 0, NULL, WT_CONFIG_COMPILED_TYPE_INT, 297, 15,
->>>>>>> d0aacd65
     INT64_MAX, NULL},
   {"heuristic_controls", "category", NULL, NULL,
     confchk_wiredtiger_open_heuristic_controls_subconfigs, 3,
@@ -3640,19 +3379,11 @@
   {"lsm_manager", "category", NULL, NULL, confchk_wiredtiger_open_lsm_manager_subconfigs, 2,
     confchk_wiredtiger_open_lsm_manager_subconfigs_jump, WT_CONFIG_COMPILED_TYPE_CATEGORY, 249,
     INT64_MIN, INT64_MAX, NULL},
-<<<<<<< HEAD
-  {"mmap", "boolean", NULL, NULL, NULL, 0, NULL, WT_CONFIG_COMPILED_TYPE_BOOLEAN, 301, INT64_MIN,
-    INT64_MAX, NULL},
-  {"mmap_all", "boolean", NULL, NULL, NULL, 0, NULL, WT_CONFIG_COMPILED_TYPE_BOOLEAN, 302,
-    INT64_MIN, INT64_MAX, NULL},
-  {"multiprocess", "boolean", NULL, NULL, NULL, 0, NULL, WT_CONFIG_COMPILED_TYPE_BOOLEAN, 303,
-=======
   {"mmap", "boolean", NULL, NULL, NULL, 0, NULL, WT_CONFIG_COMPILED_TYPE_BOOLEAN, 302, INT64_MIN,
     INT64_MAX, NULL},
   {"mmap_all", "boolean", NULL, NULL, NULL, 0, NULL, WT_CONFIG_COMPILED_TYPE_BOOLEAN, 303,
     INT64_MIN, INT64_MAX, NULL},
   {"multiprocess", "boolean", NULL, NULL, NULL, 0, NULL, WT_CONFIG_COMPILED_TYPE_BOOLEAN, 304,
->>>>>>> d0aacd65
     INT64_MIN, INT64_MAX, NULL},
   {"operation_timeout_ms", "int", NULL, "min=0", NULL, 0, NULL, WT_CONFIG_COMPILED_TYPE_INT, 152, 0,
     INT64_MAX, NULL},
@@ -3668,17 +3399,6 @@
   {"rollback_to_stable", "category", NULL, NULL,
     confchk_wiredtiger_open_rollback_to_stable_subconfigs, 1,
     confchk_wiredtiger_open_rollback_to_stable_subconfigs_jump, WT_CONFIG_COMPILED_TYPE_CATEGORY,
-<<<<<<< HEAD
-    253, INT64_MIN, INT64_MAX, NULL},
-  {"salvage", "boolean", NULL, NULL, NULL, 0, NULL, WT_CONFIG_COMPILED_TYPE_BOOLEAN, 306, INT64_MIN,
-    INT64_MAX, NULL},
-  {"session_max", "int", NULL, "min=1", NULL, 0, NULL, WT_CONFIG_COMPILED_TYPE_INT, 307, 1,
-    INT64_MAX, NULL},
-  {"session_scratch_max", "int", NULL, NULL, NULL, 0, NULL, WT_CONFIG_COMPILED_TYPE_INT, 308,
-    INT64_MIN, INT64_MAX, NULL},
-  {"session_table_cache", "boolean", NULL, NULL, NULL, 0, NULL, WT_CONFIG_COMPILED_TYPE_BOOLEAN,
-    309, INT64_MIN, INT64_MAX, NULL},
-=======
     254, INT64_MIN, INT64_MAX, NULL},
   {"salvage", "boolean", NULL, NULL, NULL, 0, NULL, WT_CONFIG_COMPILED_TYPE_BOOLEAN, 307, INT64_MIN,
     INT64_MAX, NULL},
@@ -3688,7 +3408,6 @@
     INT64_MIN, INT64_MAX, NULL},
   {"session_table_cache", "boolean", NULL, NULL, NULL, 0, NULL, WT_CONFIG_COMPILED_TYPE_BOOLEAN,
     310, INT64_MIN, INT64_MAX, NULL},
->>>>>>> d0aacd65
   {"shared_cache", "category", NULL, NULL, confchk_wiredtiger_open_shared_cache_subconfigs, 5,
     confchk_wiredtiger_open_shared_cache_subconfigs_jump, WT_CONFIG_COMPILED_TYPE_CATEGORY, 256,
     INT64_MIN, INT64_MAX, NULL},
@@ -3721,11 +3440,7 @@
     confchk_timing_stress_for_test4_choices},
   {"transaction_sync", "category", NULL, NULL, confchk_wiredtiger_open_transaction_sync_subconfigs,
     2, confchk_wiredtiger_open_transaction_sync_subconfigs_jump, WT_CONFIG_COMPILED_TYPE_CATEGORY,
-<<<<<<< HEAD
-    311, INT64_MIN, INT64_MAX, NULL},
-=======
     312, INT64_MIN, INT64_MAX, NULL},
->>>>>>> d0aacd65
   {"verbose", "list", NULL,
     "choices=[\"all\",\"api\",\"backup\",\"block\","
     "\"block_cache\",\"checkpoint\",\"checkpoint_cleanup\","
@@ -3740,20 +3455,12 @@
     "\"timestamp\",\"transaction\",\"verify\",\"version\",\"write\"]",
     NULL, 0, NULL, WT_CONFIG_COMPILED_TYPE_LIST, 10, INT64_MIN, INT64_MAX,
     confchk_verbose15_choices},
-<<<<<<< HEAD
-  {"verify_metadata", "boolean", NULL, NULL, NULL, 0, NULL, WT_CONFIG_COMPILED_TYPE_BOOLEAN, 314,
-=======
   {"verify_metadata", "boolean", NULL, NULL, NULL, 0, NULL, WT_CONFIG_COMPILED_TYPE_BOOLEAN, 315,
->>>>>>> d0aacd65
     INT64_MIN, INT64_MAX, NULL},
   {"version", "string", NULL, NULL, NULL, 0, NULL, WT_CONFIG_COMPILED_TYPE_STRING, 62, INT64_MIN,
     INT64_MAX, NULL},
   {"write_through", "list", NULL, "choices=[\"data\",\"log\"]", NULL, 0, NULL,
-<<<<<<< HEAD
-    WT_CONFIG_COMPILED_TYPE_LIST, 315, INT64_MIN, INT64_MAX, confchk_write_through3_choices},
-=======
     WT_CONFIG_COMPILED_TYPE_LIST, 316, INT64_MIN, INT64_MAX, confchk_write_through3_choices},
->>>>>>> d0aacd65
   {NULL, NULL, NULL, NULL, NULL, 0, NULL, 0, 0, 0, 0, NULL}};
 
 static const uint8_t confchk_wiredtiger_open_basecfg_jump[WT_CONFIG_JUMP_TABLE_SIZE] = {0, 0, 0, 0,
@@ -3819,31 +3526,18 @@
   __WT_CONFIG_CHOICE_data, __WT_CONFIG_CHOICE_log, NULL};
 
 static const WT_CONFIG_CHECK confchk_wiredtiger_open_usercfg[] = {
-<<<<<<< HEAD
-  {"aux_path", "string", NULL, NULL, NULL, 0, NULL, WT_CONFIG_COMPILED_TYPE_STRING, 275, INT64_MIN,
-    INT64_MAX, NULL},
-  {"backup_restore_target", "list", NULL, NULL, NULL, 0, NULL, WT_CONFIG_COMPILED_TYPE_LIST, 276,
-=======
   {"aux_path", "string", NULL, NULL, NULL, 0, NULL, WT_CONFIG_COMPILED_TYPE_STRING, 276, INT64_MIN,
     INT64_MAX, NULL},
   {"backup_restore_target", "list", NULL, NULL, NULL, 0, NULL, WT_CONFIG_COMPILED_TYPE_LIST, 277,
->>>>>>> d0aacd65
     INT64_MIN, INT64_MAX, NULL},
   {"block_cache", "category", NULL, NULL, confchk_wiredtiger_open_block_cache_subconfigs, 12,
     confchk_wiredtiger_open_block_cache_subconfigs_jump, WT_CONFIG_COMPILED_TYPE_CATEGORY, 172,
     INT64_MIN, INT64_MAX, NULL},
   {"buffer_alignment", "int", NULL, "min=-1,max=1MB", NULL, 0, NULL, WT_CONFIG_COMPILED_TYPE_INT,
-<<<<<<< HEAD
-    277, -1, 1LL * WT_MEGABYTE, NULL},
-  {"builtin_extension_config", "string", NULL, NULL, NULL, 0, NULL, WT_CONFIG_COMPILED_TYPE_STRING,
-    278, INT64_MIN, INT64_MAX, NULL},
-  {"cache_cursors", "boolean", NULL, NULL, NULL, 0, NULL, WT_CONFIG_COMPILED_TYPE_BOOLEAN, 269,
-=======
     278, -1, 1LL * WT_MEGABYTE, NULL},
   {"builtin_extension_config", "string", NULL, NULL, NULL, 0, NULL, WT_CONFIG_COMPILED_TYPE_STRING,
     279, INT64_MIN, INT64_MAX, NULL},
   {"cache_cursors", "boolean", NULL, NULL, NULL, 0, NULL, WT_CONFIG_COMPILED_TYPE_BOOLEAN, 270,
->>>>>>> d0aacd65
     INT64_MIN, INT64_MAX, NULL},
   {"cache_max_wait_ms", "int", NULL, "min=0", NULL, 0, NULL, WT_CONFIG_COMPILED_TYPE_INT, 183, 0,
     INT64_MAX, NULL},
@@ -3859,13 +3553,8 @@
   {"checkpoint_cleanup", "category", NULL, NULL,
     confchk_wiredtiger_open_checkpoint_cleanup_subconfigs, 2,
     confchk_wiredtiger_open_checkpoint_cleanup_subconfigs_jump, WT_CONFIG_COMPILED_TYPE_CATEGORY,
-<<<<<<< HEAD
-    189, INT64_MIN, INT64_MAX, NULL},
-  {"checkpoint_sync", "boolean", NULL, NULL, NULL, 0, NULL, WT_CONFIG_COMPILED_TYPE_BOOLEAN, 279,
-=======
     190, INT64_MIN, INT64_MAX, NULL},
   {"checkpoint_sync", "boolean", NULL, NULL, NULL, 0, NULL, WT_CONFIG_COMPILED_TYPE_BOOLEAN, 280,
->>>>>>> d0aacd65
     INT64_MIN, INT64_MAX, NULL},
   {"chunk_cache", "category", NULL, NULL, confchk_wiredtiger_open_chunk_cache_subconfigs, 9,
     confchk_wiredtiger_open_chunk_cache_subconfigs_jump, WT_CONFIG_COMPILED_TYPE_CATEGORY, 192,
@@ -3874,19 +3563,11 @@
     confchk_wiredtiger_open_compatibility_subconfigs_jump, WT_CONFIG_COMPILED_TYPE_CATEGORY, 194,
     INT64_MIN, INT64_MAX, NULL},
   {"compile_configuration_count", "int", NULL, "min=500", NULL, 0, NULL,
-<<<<<<< HEAD
-    WT_CONFIG_COMPILED_TYPE_INT, 286, 500, INT64_MAX, NULL},
-=======
     WT_CONFIG_COMPILED_TYPE_INT, 287, 500, INT64_MAX, NULL},
->>>>>>> d0aacd65
   {"debug_mode", "category", NULL, NULL, confchk_wiredtiger_open_debug_mode_subconfigs, 17,
     confchk_wiredtiger_open_debug_mode_subconfigs_jump, WT_CONFIG_COMPILED_TYPE_CATEGORY, 196,
     INT64_MIN, INT64_MAX, NULL},
-<<<<<<< HEAD
-  {"direct_io", "list", NULL, NULL, NULL, 0, NULL, WT_CONFIG_COMPILED_TYPE_LIST, 289, INT64_MIN,
-=======
   {"direct_io", "list", NULL, NULL, NULL, 0, NULL, WT_CONFIG_COMPILED_TYPE_LIST, 290, INT64_MIN,
->>>>>>> d0aacd65
     INT64_MAX, NULL},
   {"encryption", "category", NULL, NULL, confchk_wiredtiger_open_encryption_subconfigs, 3,
     confchk_wiredtiger_open_encryption_subconfigs_jump, WT_CONFIG_COMPILED_TYPE_CATEGORY, 19,
@@ -3908,13 +3589,9 @@
     224, 10, 10LL * WT_TERABYTE, NULL},
   {"eviction_updates_target", "int", NULL, "min=0,max=10TB", NULL, 0, NULL,
     WT_CONFIG_COMPILED_TYPE_INT, 225, 0, 10LL * WT_TERABYTE, NULL},
-<<<<<<< HEAD
-  {"extensions", "list", NULL, NULL, NULL, 0, NULL, WT_CONFIG_COMPILED_TYPE_LIST, 291, INT64_MIN,
-=======
   {"eviction_updates_trigger", "int", NULL, "min=0,max=10TB", NULL, 0, NULL,
     WT_CONFIG_COMPILED_TYPE_INT, 226, 0, 10LL * WT_TERABYTE, NULL},
   {"extensions", "list", NULL, NULL, NULL, 0, NULL, WT_CONFIG_COMPILED_TYPE_LIST, 292, INT64_MIN,
->>>>>>> d0aacd65
     INT64_MAX, NULL},
   {"extra_diagnostics", "list", NULL,
     "choices=[\"all\",\"checkpoint_validate\",\"cursor_check\""
@@ -3924,26 +3601,16 @@
     NULL, 0, NULL, WT_CONFIG_COMPILED_TYPE_LIST, 227, INT64_MIN, INT64_MAX,
     confchk_extra_diagnostics5_choices},
   {"file_extend", "list", NULL, "choices=[\"data\",\"log\"]", NULL, 0, NULL,
-<<<<<<< HEAD
-    WT_CONFIG_COMPILED_TYPE_LIST, 292, INT64_MIN, INT64_MAX, confchk_file_extend4_choices},
-=======
     WT_CONFIG_COMPILED_TYPE_LIST, 293, INT64_MIN, INT64_MAX, confchk_file_extend4_choices},
->>>>>>> d0aacd65
   {"file_manager", "category", NULL, NULL, confchk_wiredtiger_open_file_manager_subconfigs, 3,
     confchk_wiredtiger_open_file_manager_subconfigs_jump, WT_CONFIG_COMPILED_TYPE_CATEGORY, 228,
     INT64_MIN, INT64_MAX, NULL},
   {"generation_drain_timeout_ms", "int", NULL, "min=0", NULL, 0, NULL, WT_CONFIG_COMPILED_TYPE_INT,
     232, 0, INT64_MAX, NULL},
   {"hash", "category", NULL, NULL, confchk_wiredtiger_open_hash_subconfigs, 2,
-<<<<<<< HEAD
-    confchk_wiredtiger_open_hash_subconfigs_jump, WT_CONFIG_COMPILED_TYPE_CATEGORY, 293, INT64_MIN,
-    INT64_MAX, NULL},
-  {"hazard_max", "int", NULL, "min=15", NULL, 0, NULL, WT_CONFIG_COMPILED_TYPE_INT, 296, 15,
-=======
     confchk_wiredtiger_open_hash_subconfigs_jump, WT_CONFIG_COMPILED_TYPE_CATEGORY, 294, INT64_MIN,
     INT64_MAX, NULL},
   {"hazard_max", "int", NULL, "min=15", NULL, 0, NULL, WT_CONFIG_COMPILED_TYPE_INT, 297, 15,
->>>>>>> d0aacd65
     INT64_MAX, NULL},
   {"heuristic_controls", "category", NULL, NULL,
     confchk_wiredtiger_open_heuristic_controls_subconfigs, 3,
@@ -3963,19 +3630,11 @@
   {"lsm_manager", "category", NULL, NULL, confchk_wiredtiger_open_lsm_manager_subconfigs, 2,
     confchk_wiredtiger_open_lsm_manager_subconfigs_jump, WT_CONFIG_COMPILED_TYPE_CATEGORY, 249,
     INT64_MIN, INT64_MAX, NULL},
-<<<<<<< HEAD
-  {"mmap", "boolean", NULL, NULL, NULL, 0, NULL, WT_CONFIG_COMPILED_TYPE_BOOLEAN, 301, INT64_MIN,
-    INT64_MAX, NULL},
-  {"mmap_all", "boolean", NULL, NULL, NULL, 0, NULL, WT_CONFIG_COMPILED_TYPE_BOOLEAN, 302,
-    INT64_MIN, INT64_MAX, NULL},
-  {"multiprocess", "boolean", NULL, NULL, NULL, 0, NULL, WT_CONFIG_COMPILED_TYPE_BOOLEAN, 303,
-=======
   {"mmap", "boolean", NULL, NULL, NULL, 0, NULL, WT_CONFIG_COMPILED_TYPE_BOOLEAN, 302, INT64_MIN,
     INT64_MAX, NULL},
   {"mmap_all", "boolean", NULL, NULL, NULL, 0, NULL, WT_CONFIG_COMPILED_TYPE_BOOLEAN, 303,
     INT64_MIN, INT64_MAX, NULL},
   {"multiprocess", "boolean", NULL, NULL, NULL, 0, NULL, WT_CONFIG_COMPILED_TYPE_BOOLEAN, 304,
->>>>>>> d0aacd65
     INT64_MIN, INT64_MAX, NULL},
   {"operation_timeout_ms", "int", NULL, "min=0", NULL, 0, NULL, WT_CONFIG_COMPILED_TYPE_INT, 152, 0,
     INT64_MAX, NULL},
@@ -3991,17 +3650,6 @@
   {"rollback_to_stable", "category", NULL, NULL,
     confchk_wiredtiger_open_rollback_to_stable_subconfigs, 1,
     confchk_wiredtiger_open_rollback_to_stable_subconfigs_jump, WT_CONFIG_COMPILED_TYPE_CATEGORY,
-<<<<<<< HEAD
-    253, INT64_MIN, INT64_MAX, NULL},
-  {"salvage", "boolean", NULL, NULL, NULL, 0, NULL, WT_CONFIG_COMPILED_TYPE_BOOLEAN, 306, INT64_MIN,
-    INT64_MAX, NULL},
-  {"session_max", "int", NULL, "min=1", NULL, 0, NULL, WT_CONFIG_COMPILED_TYPE_INT, 307, 1,
-    INT64_MAX, NULL},
-  {"session_scratch_max", "int", NULL, NULL, NULL, 0, NULL, WT_CONFIG_COMPILED_TYPE_INT, 308,
-    INT64_MIN, INT64_MAX, NULL},
-  {"session_table_cache", "boolean", NULL, NULL, NULL, 0, NULL, WT_CONFIG_COMPILED_TYPE_BOOLEAN,
-    309, INT64_MIN, INT64_MAX, NULL},
-=======
     254, INT64_MIN, INT64_MAX, NULL},
   {"salvage", "boolean", NULL, NULL, NULL, 0, NULL, WT_CONFIG_COMPILED_TYPE_BOOLEAN, 307, INT64_MIN,
     INT64_MAX, NULL},
@@ -4011,7 +3659,6 @@
     INT64_MIN, INT64_MAX, NULL},
   {"session_table_cache", "boolean", NULL, NULL, NULL, 0, NULL, WT_CONFIG_COMPILED_TYPE_BOOLEAN,
     310, INT64_MIN, INT64_MAX, NULL},
->>>>>>> d0aacd65
   {"shared_cache", "category", NULL, NULL, confchk_wiredtiger_open_shared_cache_subconfigs, 5,
     confchk_wiredtiger_open_shared_cache_subconfigs_jump, WT_CONFIG_COMPILED_TYPE_CATEGORY, 256,
     INT64_MIN, INT64_MAX, NULL},
@@ -4044,11 +3691,7 @@
     confchk_timing_stress_for_test5_choices},
   {"transaction_sync", "category", NULL, NULL, confchk_wiredtiger_open_transaction_sync_subconfigs,
     2, confchk_wiredtiger_open_transaction_sync_subconfigs_jump, WT_CONFIG_COMPILED_TYPE_CATEGORY,
-<<<<<<< HEAD
-    311, INT64_MIN, INT64_MAX, NULL},
-=======
     312, INT64_MIN, INT64_MAX, NULL},
->>>>>>> d0aacd65
   {"verbose", "list", NULL,
     "choices=[\"all\",\"api\",\"backup\",\"block\","
     "\"block_cache\",\"checkpoint\",\"checkpoint_cleanup\","
@@ -4063,17 +3706,10 @@
     "\"timestamp\",\"transaction\",\"verify\",\"version\",\"write\"]",
     NULL, 0, NULL, WT_CONFIG_COMPILED_TYPE_LIST, 10, INT64_MIN, INT64_MAX,
     confchk_verbose16_choices},
-<<<<<<< HEAD
-  {"verify_metadata", "boolean", NULL, NULL, NULL, 0, NULL, WT_CONFIG_COMPILED_TYPE_BOOLEAN, 314,
-    INT64_MIN, INT64_MAX, NULL},
-  {"write_through", "list", NULL, "choices=[\"data\",\"log\"]", NULL, 0, NULL,
-    WT_CONFIG_COMPILED_TYPE_LIST, 315, INT64_MIN, INT64_MAX, confchk_write_through4_choices},
-=======
   {"verify_metadata", "boolean", NULL, NULL, NULL, 0, NULL, WT_CONFIG_COMPILED_TYPE_BOOLEAN, 315,
     INT64_MIN, INT64_MAX, NULL},
   {"write_through", "list", NULL, "choices=[\"data\",\"log\"]", NULL, 0, NULL,
     WT_CONFIG_COMPILED_TYPE_LIST, 316, INT64_MIN, INT64_MAX, confchk_write_through4_choices},
->>>>>>> d0aacd65
   {NULL, NULL, NULL, NULL, NULL, 0, NULL, 0, 0, 0, 0, NULL}};
 
 static const uint8_t confchk_wiredtiger_open_usercfg_jump[WT_CONFIG_JUMP_TABLE_SIZE] = {0, 0, 0, 0,
