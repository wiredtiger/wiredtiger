--- conflicted
+++ resolved
@@ -221,20 +221,12 @@
 	{ "isolation", "string",
 	    NULL, "choices=[\"read-uncommitted\",\"read-committed\","
 	    "\"snapshot\"]",
-<<<<<<< HEAD
-	    NULL },
-	{ "name", "string", NULL, NULL, NULL },
-	{ "priority", "int", NULL, "min=-100,max=100", NULL },
-	{ "snapshot", "string", NULL, NULL, NULL },
-	{ "sync", "boolean", NULL, NULL, NULL },
-	{ NULL, NULL, NULL, NULL, NULL }
-=======
 	    NULL, 0 },
 	{ "name", "string", NULL, NULL, NULL, 0 },
 	{ "priority", "int", NULL, "min=-100,max=100", NULL, 0 },
+	{ "snapshot", "string", NULL, NULL, NULL, 0 },
 	{ "sync", "boolean", NULL, NULL, NULL, 0 },
 	{ NULL, NULL, NULL, NULL, NULL, 0 }
->>>>>>> 9dec7cd8
 };
 
 static const WT_CONFIG_CHECK confchk_session_checkpoint[] = {
@@ -368,14 +360,14 @@
 };
 
 static const WT_CONFIG_CHECK confchk_drop_subconfigs[] = {
-	{ "to", "string", NULL, NULL, NULL },
-	{ NULL, NULL, NULL, NULL, NULL }
+	{ "to", "string", NULL, NULL, NULL, 0 },
+	{ NULL, NULL, NULL, NULL, NULL, 0 }
 };
 
 static const WT_CONFIG_CHECK confchk_session_snapshot[] = {
-	{ "drop", "category", NULL, NULL, confchk_drop_subconfigs },
-	{ "name", "string", NULL, NULL, NULL },
-	{ NULL, NULL, NULL, NULL, NULL }
+	{ "drop", "category", NULL, NULL, confchk_drop_subconfigs, 1 },
+	{ "name", "string", NULL, NULL, NULL, 0 },
+	{ NULL, NULL, NULL, NULL, NULL, 0 }
 };
 
 static const WT_CONFIG_CHECK confchk_session_verify[] = {
@@ -758,13 +750,8 @@
 	  confchk_index_meta, 10
 	},
 	{ "session.begin_transaction",
-<<<<<<< HEAD
 	  "isolation=,name=,priority=0,snapshot=,sync=",
-	  confchk_session_begin_transaction
-=======
-	  "isolation=,name=,priority=0,sync=",
-	  confchk_session_begin_transaction, 4
->>>>>>> 9dec7cd8
+	  confchk_session_begin_transaction, 5
 	},
 	{ "session.checkpoint",
 	  "drop=,force=0,name=,target=",
@@ -830,7 +817,7 @@
 	},
 	{ "session.snapshot",
 	  "drop=(to=),name=",
-	  confchk_session_snapshot
+	  confchk_session_snapshot, 2
 	},
 	{ "session.strerror",
 	  "",
