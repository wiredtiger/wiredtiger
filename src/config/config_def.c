/* DO NOT EDIT: automatically built by dist/api_config.py. */

#include "wt_internal.h"

static const WT_CONFIG_CHECK confchk_WT_CONNECTION_close[] = {
  {"leak_memory", "boolean", NULL, NULL, NULL, 0},
  {"use_timestamp", "boolean", NULL, NULL, NULL, 0}, {NULL, NULL, NULL, NULL, NULL, 0}};

static const WT_CONFIG_CHECK confchk_WT_CONNECTION_debug_info[] = {
  {"cache", "boolean", NULL, NULL, NULL, 0}, {"cursors", "boolean", NULL, NULL, NULL, 0},
  {"handles", "boolean", NULL, NULL, NULL, 0}, {"log", "boolean", NULL, NULL, NULL, 0},
  {"sessions", "boolean", NULL, NULL, NULL, 0}, {"txn", "boolean", NULL, NULL, NULL, 0},
  {NULL, NULL, NULL, NULL, NULL, 0}};

static const WT_CONFIG_CHECK confchk_WT_CONNECTION_load_extension[] = {
  {"config", "string", NULL, NULL, NULL, 0}, {"early_load", "boolean", NULL, NULL, NULL, 0},
  {"entry", "string", NULL, NULL, NULL, 0}, {"terminate", "string", NULL, NULL, NULL, 0},
  {NULL, NULL, NULL, NULL, NULL, 0}};

static const WT_CONFIG_CHECK confchk_WT_CONNECTION_open_session[] = {
  {"cache_cursors", "boolean", NULL, NULL, NULL, 0},
  {"ignore_cache_size", "boolean", NULL, NULL, NULL, 0},
  {"isolation", "string", NULL,
    "choices=[\"read-uncommitted\",\"read-committed\","
    "\"snapshot\"]",
    NULL, 0},
  {NULL, NULL, NULL, NULL, NULL, 0}};

static const WT_CONFIG_CHECK confchk_WT_CONNECTION_query_timestamp[] = {
  {"get", "string", NULL,
    "choices=[\"all_durable\",\"last_checkpoint\",\"oldest\","
    "\"oldest_reader\",\"pinned\",\"recovery\",\"stable\"]",
    NULL, 0},
  {NULL, NULL, NULL, NULL, NULL, 0}};

static const WT_CONFIG_CHECK confchk_wiredtiger_open_checkpoint_subconfigs[] = {
  {"log_size", "int", NULL, "min=0,max=2GB", NULL, 0},
  {"wait", "int", NULL, "min=0,max=100000", NULL, 0}, {NULL, NULL, NULL, NULL, NULL, 0}};

static const WT_CONFIG_CHECK confchk_WT_CONNECTION_reconfigure_compatibility_subconfigs[] = {
  {"release", "string", NULL, NULL, NULL, 0}, {NULL, NULL, NULL, NULL, NULL, 0}};

static const WT_CONFIG_CHECK confchk_wiredtiger_open_debug_mode_subconfigs[] = {
  {"checkpoint_retention", "int", NULL, "min=0,max=1024", NULL, 0},
  {"corruption_abort", "boolean", NULL, NULL, NULL, 0},
  {"cursor_copy", "boolean", NULL, NULL, NULL, 0}, {"eviction", "boolean", NULL, NULL, NULL, 0},
  {"log_retention", "int", NULL, "min=0,max=1024", NULL, 0},
  {"realloc_exact", "boolean", NULL, NULL, NULL, 0},
  {"rollback_error", "int", NULL, "min=0,max=10M", NULL, 0},
  {"slow_checkpoint", "boolean", NULL, NULL, NULL, 0},
  {"table_logging", "boolean", NULL, NULL, NULL, 0}, {NULL, NULL, NULL, NULL, NULL, 0}};

static const WT_CONFIG_CHECK confchk_wiredtiger_open_eviction_subconfigs[] = {
  {"threads_max", "int", NULL, "min=1,max=20", NULL, 0},
  {"threads_min", "int", NULL, "min=1,max=20", NULL, 0}, {NULL, NULL, NULL, NULL, NULL, 0}};

static const WT_CONFIG_CHECK confchk_wiredtiger_open_file_manager_subconfigs[] = {
  {"close_handle_minimum", "int", NULL, "min=0", NULL, 0},
  {"close_idle_time", "int", NULL, "min=0,max=100000", NULL, 0},
  {"close_scan_interval", "int", NULL, "min=1,max=100000", NULL, 0},
  {NULL, NULL, NULL, NULL, NULL, 0}};

static const WT_CONFIG_CHECK confchk_wiredtiger_open_history_store_subconfigs[] = {
  {"file_max", "int", NULL, "min=0", NULL, 0}, {NULL, NULL, NULL, NULL, NULL, 0}};

static const WT_CONFIG_CHECK confchk_wiredtiger_open_io_capacity_subconfigs[] = {
  {"total", "int", NULL, "min=0,max=1TB", NULL, 0}, {NULL, NULL, NULL, NULL, NULL, 0}};

static const WT_CONFIG_CHECK confchk_WT_CONNECTION_reconfigure_log_subconfigs[] = {
  {"archive", "boolean", NULL, NULL, NULL, 0},
  {"os_cache_dirty_pct", "int", NULL, "min=0,max=100", NULL, 0},
  {"prealloc", "boolean", NULL, NULL, NULL, 0}, {"zero_fill", "boolean", NULL, NULL, NULL, 0},
  {NULL, NULL, NULL, NULL, NULL, 0}};

static const WT_CONFIG_CHECK confchk_wiredtiger_open_lsm_manager_subconfigs[] = {
  {"merge", "boolean", NULL, NULL, NULL, 0},
  {"worker_thread_max", "int", NULL, "min=3,max=20", NULL, 0}, {NULL, NULL, NULL, NULL, NULL, 0}};

static const WT_CONFIG_CHECK confchk_wiredtiger_open_operation_tracking_subconfigs[] = {
  {"enabled", "boolean", NULL, NULL, NULL, 0}, {"path", "string", NULL, NULL, NULL, 0},
  {NULL, NULL, NULL, NULL, NULL, 0}};

static const WT_CONFIG_CHECK confchk_wiredtiger_open_shared_cache_subconfigs[] = {
  {"chunk", "int", NULL, "min=1MB,max=10TB", NULL, 0}, {"name", "string", NULL, NULL, NULL, 0},
  {"quota", "int", NULL, NULL, NULL, 0}, {"reserve", "int", NULL, NULL, NULL, 0},
  {"size", "int", NULL, "min=1MB,max=10TB", NULL, 0}, {NULL, NULL, NULL, NULL, NULL, 0}};

static const WT_CONFIG_CHECK confchk_WT_CONNECTION_reconfigure_statistics_log_subconfigs[] = {
  {"json", "boolean", NULL, NULL, NULL, 0}, {"on_close", "boolean", NULL, NULL, NULL, 0},
  {"sources", "list", NULL, NULL, NULL, 0}, {"timestamp", "string", NULL, NULL, NULL, 0},
  {"wait", "int", NULL, "min=0,max=100000", NULL, 0}, {NULL, NULL, NULL, NULL, NULL, 0}};

static const WT_CONFIG_CHECK confchk_WT_CONNECTION_reconfigure[] = {
  {"cache_max_wait_ms", "int", NULL, "min=0", NULL, 0},
  {"cache_overhead", "int", NULL, "min=0,max=30", NULL, 0},
  {"cache_size", "int", NULL, "min=1MB,max=10TB", NULL, 0},
  {"checkpoint", "category", NULL, NULL, confchk_wiredtiger_open_checkpoint_subconfigs, 2},
  {"compatibility", "category", NULL, NULL,
    confchk_WT_CONNECTION_reconfigure_compatibility_subconfigs, 1},
  {"debug_mode", "category", NULL, NULL, confchk_wiredtiger_open_debug_mode_subconfigs, 9},
  {"error_prefix", "string", NULL, NULL, NULL, 0},
  {"eviction", "category", NULL, NULL, confchk_wiredtiger_open_eviction_subconfigs, 2},
  {"eviction_checkpoint_target", "int", NULL, "min=0,max=10TB", NULL, 0},
  {"eviction_dirty_target", "int", NULL, "min=1,max=10TB", NULL, 0},
  {"eviction_dirty_trigger", "int", NULL, "min=1,max=10TB", NULL, 0},
  {"eviction_target", "int", NULL, "min=10,max=10TB", NULL, 0},
  {"eviction_trigger", "int", NULL, "min=10,max=10TB", NULL, 0},
  {"eviction_updates_target", "int", NULL, "min=0,max=10TB", NULL, 0},
  {"eviction_updates_trigger", "int", NULL, "min=0,max=10TB", NULL, 0},
  {"file_manager", "category", NULL, NULL, confchk_wiredtiger_open_file_manager_subconfigs, 3},
  {"history_store", "category", NULL, NULL, confchk_wiredtiger_open_history_store_subconfigs, 1},
  {"io_capacity", "category", NULL, NULL, confchk_wiredtiger_open_io_capacity_subconfigs, 1},
  {"log", "category", NULL, NULL, confchk_WT_CONNECTION_reconfigure_log_subconfigs, 4},
  {"lsm_manager", "category", NULL, NULL, confchk_wiredtiger_open_lsm_manager_subconfigs, 2},
  {"operation_timeout_ms", "int", NULL, "min=1", NULL, 0},
  {"operation_tracking", "category", NULL, NULL,
    confchk_wiredtiger_open_operation_tracking_subconfigs, 2},
  {"shared_cache", "category", NULL, NULL, confchk_wiredtiger_open_shared_cache_subconfigs, 5},
  {"statistics", "list", NULL,
    "choices=[\"all\",\"cache_walk\",\"fast\",\"none\","
    "\"clear\",\"tree_walk\"]",
    NULL, 0},
  {"statistics_log", "category", NULL, NULL,
    confchk_WT_CONNECTION_reconfigure_statistics_log_subconfigs, 5},
  {"timing_stress_for_test", "list", NULL,
    "choices=[\"aggressive_sweep\",\"backup_rename\","
    "\"checkpoint_slow\",\"history_store_checkpoint_delay\","
    "\"history_store_search\",\"history_store_sweep_race\","
    "\"prepare_checkpoint_delay\",\"split_1\",\"split_2\",\"split_3\""
    ",\"split_4\",\"split_5\",\"split_6\",\"split_7\",\"split_8\"]",
    NULL, 0},
  {"verbose", "list", NULL,
    "choices=[\"api\",\"backup\",\"block\",\"checkpoint\","
    "\"checkpoint_cleanup\",\"checkpoint_progress\",\"compact\","
    "\"compact_progress\",\"error_returns\",\"evict\",\"evict_stuck\""
    ",\"evictserver\",\"fileops\",\"handleops\",\"log\","
    "\"history_store\",\"history_store_activity\",\"lsm\","
    "\"lsm_manager\",\"metadata\",\"mutex\",\"overflow\",\"read\","
    "\"reconcile\",\"recovery\",\"recovery_progress\",\"rts\","
    "\"salvage\",\"shared_cache\",\"split\",\"temporary\","
    "\"thread_group\",\"timestamp\",\"transaction\",\"verify\","
    "\"version\",\"write\"]",
    NULL, 0},
  {NULL, NULL, NULL, NULL, NULL, 0}};

static const WT_CONFIG_CHECK confchk_WT_CONNECTION_set_timestamp[] = {
  {"commit_timestamp", "string", NULL, NULL, NULL, 0},
  {"durable_timestamp", "string", NULL, NULL, NULL, 0}, {"force", "boolean", NULL, NULL, NULL, 0},
  {"oldest_timestamp", "string", NULL, NULL, NULL, 0},
  {"stable_timestamp", "string", NULL, NULL, NULL, 0}, {NULL, NULL, NULL, NULL, NULL, 0}};

static const WT_CONFIG_CHECK confchk_WT_CURSOR_reconfigure[] = {
  {"append", "boolean", NULL, NULL, NULL, 0}, {"overwrite", "boolean", NULL, NULL, NULL, 0},
  {NULL, NULL, NULL, NULL, NULL, 0}};

static const WT_CONFIG_CHECK confchk_assert_subconfigs[] = {
  {"commit_timestamp", "string", NULL,
    "choices=[\"always\",\"key_consistent\",\"never\","
    "\"none\"]",
    NULL, 0},
  {"durable_timestamp", "string", NULL,
    "choices=[\"always\",\"key_consistent\",\"never\","
    "\"none\"]",
    NULL, 0},
  {"read_timestamp", "string", NULL, "choices=[\"always\",\"never\",\"none\"]", NULL, 0},
  {"write_timestamp", "string", NULL, "choices=[\"off\",\"on\"]", NULL, 0},
  {NULL, NULL, NULL, NULL, NULL, 0}};

static const WT_CONFIG_CHECK confchk_WT_SESSION_create_log_subconfigs[] = {
  {"enabled", "boolean", NULL, NULL, NULL, 0}, {NULL, NULL, NULL, NULL, NULL, 0}};

static const WT_CONFIG_CHECK confchk_WT_SESSION_alter[] = {
  {"access_pattern_hint", "string", NULL, "choices=[\"none\",\"random\",\"sequential\"]", NULL, 0},
  {"app_metadata", "string", NULL, NULL, NULL, 0},
<<<<<<< HEAD
  {"assert", "category", NULL, NULL, confchk_assert_subconfigs, 4},
  {"cache_resident", "boolean", NULL, NULL, NULL, 0},
=======
  {"assert", "category", NULL, NULL, confchk_assert_subconfigs, 2},
  {"cache_resident", "boolean", NULL, NULL, NULL, 0}, {"checkpoint", "string", NULL, NULL, NULL, 0},
>>>>>>> b1dd95a1
  {"exclusive_refreshed", "boolean", NULL, NULL, NULL, 0},
  {"log", "category", NULL, NULL, confchk_WT_SESSION_create_log_subconfigs, 1},
  {"os_cache_dirty_max", "int", NULL, "min=0", NULL, 0},
  {"os_cache_max", "int", NULL, "min=0", NULL, 0}, {"readonly", "boolean", NULL, NULL, NULL, 0},
  {"verbose", "list", NULL, "choices=[\"write_timestamp\"]", NULL, 0},
  {"write_timestamp_usage", "string", NULL,
    "choices=[\"always\",\"key_consistent\",\"mixed_mode\","
    "\"never\",\"none\",\"ordered\"]",
    NULL, 0},
  {NULL, NULL, NULL, NULL, NULL, 0}};

static const WT_CONFIG_CHECK confchk_WT_SESSION_begin_transaction_roundup_timestamps_subconfigs[] =
  {{"prepared", "boolean", NULL, NULL, NULL, 0}, {"read", "boolean", NULL, NULL, NULL, 0},
    {NULL, NULL, NULL, NULL, NULL, 0}};

static const WT_CONFIG_CHECK confchk_WT_SESSION_begin_transaction[] = {
  {"ignore_prepare", "string", NULL, "choices=[\"false\",\"force\",\"true\"]", NULL, 0},
  {"isolation", "string", NULL,
    "choices=[\"read-uncommitted\",\"read-committed\","
    "\"snapshot\"]",
    NULL, 0},
  {"name", "string", NULL, NULL, NULL, 0}, {"operation_timeout_ms", "int", NULL, "min=1", NULL, 0},
  {"priority", "int", NULL, "min=-100,max=100", NULL, 0},
  {"read_before_oldest", "boolean", NULL, NULL, NULL, 0},
  {"read_timestamp", "string", NULL, NULL, NULL, 0},
  {"roundup_timestamps", "category", NULL, NULL,
    confchk_WT_SESSION_begin_transaction_roundup_timestamps_subconfigs, 2},
  {"sync", "boolean", NULL, NULL, NULL, 0}, {NULL, NULL, NULL, NULL, NULL, 0}};

static const WT_CONFIG_CHECK confchk_WT_SESSION_checkpoint[] = {
  {"drop", "list", NULL, NULL, NULL, 0}, {"force", "boolean", NULL, NULL, NULL, 0},
  {"name", "string", NULL, NULL, NULL, 0}, {"target", "list", NULL, NULL, NULL, 0},
  {"use_timestamp", "boolean", NULL, NULL, NULL, 0}, {NULL, NULL, NULL, NULL, NULL, 0}};

static const WT_CONFIG_CHECK confchk_WT_SESSION_commit_transaction[] = {
  {"commit_timestamp", "string", NULL, NULL, NULL, 0},
  {"durable_timestamp", "string", NULL, NULL, NULL, 0},
  {"operation_timeout_ms", "int", NULL, "min=1", NULL, 0},
  {"sync", "string", NULL, "choices=[\"background\",\"off\",\"on\"]", NULL, 0},
  {NULL, NULL, NULL, NULL, NULL, 0}};

static const WT_CONFIG_CHECK confchk_WT_SESSION_compact[] = {
  {"timeout", "int", NULL, NULL, NULL, 0}, {NULL, NULL, NULL, NULL, NULL, 0}};

static const WT_CONFIG_CHECK confchk_WT_SESSION_create_encryption_subconfigs[] = {
  {"keyid", "string", NULL, NULL, NULL, 0}, {"name", "string", NULL, NULL, NULL, 0},
  {NULL, NULL, NULL, NULL, NULL, 0}};

static const WT_CONFIG_CHECK confchk_WT_SESSION_create_import_subconfigs[] = {
  {"enabled", "boolean", NULL, NULL, NULL, 0}, {"file_metadata", "string", NULL, NULL, NULL, 0},
  {"repair", "boolean", NULL, NULL, NULL, 0}, {NULL, NULL, NULL, NULL, NULL, 0}};

static const WT_CONFIG_CHECK confchk_WT_SESSION_create_merge_custom_subconfigs[] = {
  {"prefix", "string", NULL, NULL, NULL, 0},
  {"start_generation", "int", NULL, "min=0,max=10", NULL, 0},
  {"suffix", "string", NULL, NULL, NULL, 0}, {NULL, NULL, NULL, NULL, NULL, 0}};

static const WT_CONFIG_CHECK confchk_WT_SESSION_create_lsm_subconfigs[] = {
  {"auto_throttle", "boolean", NULL, NULL, NULL, 0}, {"bloom", "boolean", NULL, NULL, NULL, 0},
  {"bloom_bit_count", "int", NULL, "min=2,max=1000", NULL, 0},
  {"bloom_config", "string", NULL, NULL, NULL, 0},
  {"bloom_hash_count", "int", NULL, "min=2,max=100", NULL, 0},
  {"bloom_oldest", "boolean", NULL, NULL, NULL, 0},
  {"chunk_count_limit", "int", NULL, NULL, NULL, 0},
  {"chunk_max", "int", NULL, "min=100MB,max=10TB", NULL, 0},
  {"chunk_size", "int", NULL, "min=512K,max=500MB", NULL, 0},
  {"merge_custom", "category", NULL, NULL, confchk_WT_SESSION_create_merge_custom_subconfigs, 3},
  {"merge_max", "int", NULL, "min=2,max=100", NULL, 0},
  {"merge_min", "int", NULL, "max=100", NULL, 0}, {NULL, NULL, NULL, NULL, NULL, 0}};

static const WT_CONFIG_CHECK confchk_WT_SESSION_create_tiered_subconfigs[] = {
  {"chunk_size", "int", NULL, "min=1M", NULL, 0}, {"tiers", "list", NULL, NULL, NULL, 0},
  {NULL, NULL, NULL, NULL, NULL, 0}};

static const WT_CONFIG_CHECK confchk_WT_SESSION_create[] = {
  {"access_pattern_hint", "string", NULL, "choices=[\"none\",\"random\",\"sequential\"]", NULL, 0},
  {"allocation_size", "int", NULL, "min=512B,max=128MB", NULL, 0},
  {"app_metadata", "string", NULL, NULL, NULL, 0},
<<<<<<< HEAD
  {"assert", "category", NULL, NULL, confchk_assert_subconfigs, 4},
  {"block_allocation", "string", NULL, "choices=[\"first\",\"best\"]", NULL, 0},
=======
  {"assert", "category", NULL, NULL, confchk_assert_subconfigs, 2},
  {"block_allocation", "string", NULL, "choices=[\"best\",\"first\",\"log-structured\"]", NULL, 0},
>>>>>>> b1dd95a1
  {"block_compressor", "string", NULL, NULL, NULL, 0},
  {"cache_resident", "boolean", NULL, NULL, NULL, 0},
  {"checksum", "string", NULL, "choices=[\"on\",\"off\",\"uncompressed\"]", NULL, 0},
  {"colgroups", "list", NULL, NULL, NULL, 0}, {"collator", "string", NULL, NULL, NULL, 0},
  {"columns", "list", NULL, NULL, NULL, 0}, {"dictionary", "int", NULL, "min=0", NULL, 0},
  {"encryption", "category", NULL, NULL, confchk_WT_SESSION_create_encryption_subconfigs, 2},
  {"exclusive", "boolean", NULL, NULL, NULL, 0}, {"extractor", "string", NULL, NULL, NULL, 0},
  {"format", "string", NULL, "choices=[\"btree\"]", NULL, 0},
  {"huffman_key", "string", NULL, NULL, NULL, 0}, {"huffman_value", "string", NULL, NULL, NULL, 0},
  {"ignore_in_memory_cache_size", "boolean", NULL, NULL, NULL, 0},
  {"immutable", "boolean", NULL, NULL, NULL, 0},
  {"import", "category", NULL, NULL, confchk_WT_SESSION_create_import_subconfigs, 3},
  {"internal_item_max", "int", NULL, "min=0", NULL, 0},
  {"internal_key_max", "int", NULL, "min=0", NULL, 0},
  {"internal_key_truncate", "boolean", NULL, NULL, NULL, 0},
  {"internal_page_max", "int", NULL, "min=512B,max=512MB", NULL, 0},
  {"key_format", "format", __wt_struct_confchk, NULL, NULL, 0},
  {"key_gap", "int", NULL, "min=0", NULL, 0}, {"leaf_item_max", "int", NULL, "min=0", NULL, 0},
  {"leaf_key_max", "int", NULL, "min=0", NULL, 0},
  {"leaf_page_max", "int", NULL, "min=512B,max=512MB", NULL, 0},
  {"leaf_value_max", "int", NULL, "min=0", NULL, 0},
  {"log", "category", NULL, NULL, confchk_WT_SESSION_create_log_subconfigs, 1},
  {"lsm", "category", NULL, NULL, confchk_WT_SESSION_create_lsm_subconfigs, 12},
  {"memory_page_image_max", "int", NULL, "min=0", NULL, 0},
  {"memory_page_max", "int", NULL, "min=512B,max=10TB", NULL, 0},
  {"os_cache_dirty_max", "int", NULL, "min=0", NULL, 0},
  {"os_cache_max", "int", NULL, "min=0", NULL, 0},
  {"prefix_compression", "boolean", NULL, NULL, NULL, 0},
  {"prefix_compression_min", "int", NULL, "min=0", NULL, 0},
  {"readonly", "boolean", NULL, NULL, NULL, 0}, {"source", "string", NULL, NULL, NULL, 0},
  {"split_deepen_min_child", "int", NULL, NULL, NULL, 0},
  {"split_deepen_per_child", "int", NULL, NULL, NULL, 0},
  {"split_pct", "int", NULL, "min=50,max=100", NULL, 0},
  {"tiered", "category", NULL, NULL, confchk_WT_SESSION_create_tiered_subconfigs, 2},
  {"type", "string", NULL, NULL, NULL, 0},
  {"value_format", "format", __wt_struct_confchk, NULL, NULL, 0},
  {"verbose", "list", NULL, "choices=[\"write_timestamp\"]", NULL, 0},
  {"write_timestamp_usage", "string", NULL,
    "choices=[\"always\",\"key_consistent\",\"mixed_mode\","
    "\"never\",\"none\",\"ordered\"]",
    NULL, 0},
  {NULL, NULL, NULL, NULL, NULL, 0}};

static const WT_CONFIG_CHECK confchk_WT_SESSION_drop[] = {
  {"checkpoint_wait", "boolean", NULL, NULL, NULL, 0}, {"force", "boolean", NULL, NULL, NULL, 0},
  {"lock_wait", "boolean", NULL, NULL, NULL, 0}, {"remove_files", "boolean", NULL, NULL, NULL, 0},
  {NULL, NULL, NULL, NULL, NULL, 0}};

static const WT_CONFIG_CHECK confchk_WT_SESSION_join[] = {
  {"bloom_bit_count", "int", NULL, "min=2,max=1000", NULL, 0},
  {"bloom_false_positives", "boolean", NULL, NULL, NULL, 0},
  {"bloom_hash_count", "int", NULL, "min=2,max=100", NULL, 0},
  {"compare", "string", NULL, "choices=[\"eq\",\"ge\",\"gt\",\"le\",\"lt\"]", NULL, 0},
  {"count", "int", NULL, NULL, NULL, 0},
  {"operation", "string", NULL, "choices=[\"and\",\"or\"]", NULL, 0},
  {"strategy", "string", NULL, "choices=[\"bloom\",\"default\"]", NULL, 0},
  {NULL, NULL, NULL, NULL, NULL, 0}};

static const WT_CONFIG_CHECK confchk_WT_SESSION_log_flush[] = {
  {"sync", "string", NULL, "choices=[\"background\",\"off\",\"on\"]", NULL, 0},
  {NULL, NULL, NULL, NULL, NULL, 0}};

static const WT_CONFIG_CHECK confchk_WT_SESSION_open_cursor_debug_subconfigs[] = {
  {"release_evict", "boolean", NULL, NULL, NULL, 0}, {NULL, NULL, NULL, NULL, NULL, 0}};

static const WT_CONFIG_CHECK confchk_WT_SESSION_open_cursor_incremental_subconfigs[] = {
  {"consolidate", "boolean", NULL, NULL, NULL, 0}, {"enabled", "boolean", NULL, NULL, NULL, 0},
  {"file", "string", NULL, NULL, NULL, 0}, {"force_stop", "boolean", NULL, NULL, NULL, 0},
  {"granularity", "int", NULL, "min=4KB,max=2GB", NULL, 0},
  {"src_id", "string", NULL, NULL, NULL, 0}, {"this_id", "string", NULL, NULL, NULL, 0},
  {NULL, NULL, NULL, NULL, NULL, 0}};

static const WT_CONFIG_CHECK confchk_WT_SESSION_open_cursor[] = {
  {"append", "boolean", NULL, NULL, NULL, 0}, {"bulk", "string", NULL, NULL, NULL, 0},
  {"checkpoint", "string", NULL, NULL, NULL, 0},
  {"checkpoint_wait", "boolean", NULL, NULL, NULL, 0},
  {"debug", "category", NULL, NULL, confchk_WT_SESSION_open_cursor_debug_subconfigs, 1},
  {"dump", "string", NULL, "choices=[\"hex\",\"json\",\"pretty\",\"print\"]", NULL, 0},
  {"incremental", "category", NULL, NULL, confchk_WT_SESSION_open_cursor_incremental_subconfigs, 7},
  {"next_random", "boolean", NULL, NULL, NULL, 0},
  {"next_random_sample_size", "string", NULL, NULL, NULL, 0},
  {"overwrite", "boolean", NULL, NULL, NULL, 0}, {"raw", "boolean", NULL, NULL, NULL, 0},
  {"read_once", "boolean", NULL, NULL, NULL, 0}, {"readonly", "boolean", NULL, NULL, NULL, 0},
  {"skip_sort_check", "boolean", NULL, NULL, NULL, 0},
  {"statistics", "list", NULL,
    "choices=[\"all\",\"cache_walk\",\"fast\",\"clear\","
    "\"size\",\"tree_walk\"]",
    NULL, 0},
  {"target", "list", NULL, NULL, NULL, 0}, {NULL, NULL, NULL, NULL, NULL, 0}};

static const WT_CONFIG_CHECK confchk_WT_SESSION_prepare_transaction[] = {
  {"prepare_timestamp", "string", NULL, NULL, NULL, 0}, {NULL, NULL, NULL, NULL, NULL, 0}};

static const WT_CONFIG_CHECK confchk_WT_SESSION_query_timestamp[] = {
  {"get", "string", NULL,
    "choices=[\"commit\",\"first_commit\",\"prepare\","
    "\"read\"]",
    NULL, 0},
  {NULL, NULL, NULL, NULL, NULL, 0}};

static const WT_CONFIG_CHECK confchk_WT_SESSION_reconfigure[] = {
  {"cache_cursors", "boolean", NULL, NULL, NULL, 0},
  {"ignore_cache_size", "boolean", NULL, NULL, NULL, 0},
  {"isolation", "string", NULL,
    "choices=[\"read-uncommitted\",\"read-committed\","
    "\"snapshot\"]",
    NULL, 0},
  {NULL, NULL, NULL, NULL, NULL, 0}};

static const WT_CONFIG_CHECK confchk_WT_SESSION_rollback_transaction[] = {
  {"operation_timeout_ms", "int", NULL, "min=1", NULL, 0}, {NULL, NULL, NULL, NULL, NULL, 0}};

static const WT_CONFIG_CHECK confchk_WT_SESSION_salvage[] = {
  {"force", "boolean", NULL, NULL, NULL, 0}, {NULL, NULL, NULL, NULL, NULL, 0}};

static const WT_CONFIG_CHECK confchk_WT_SESSION_timestamp_transaction[] = {
  {"commit_timestamp", "string", NULL, NULL, NULL, 0},
  {"durable_timestamp", "string", NULL, NULL, NULL, 0},
  {"prepare_timestamp", "string", NULL, NULL, NULL, 0},
  {"read_timestamp", "string", NULL, NULL, NULL, 0}, {NULL, NULL, NULL, NULL, NULL, 0}};

static const WT_CONFIG_CHECK confchk_WT_SESSION_transaction_sync[] = {
  {"timeout_ms", "int", NULL, NULL, NULL, 0}, {NULL, NULL, NULL, NULL, NULL, 0}};

static const WT_CONFIG_CHECK confchk_WT_SESSION_verify[] = {
  {"dump_address", "boolean", NULL, NULL, NULL, 0}, {"dump_blocks", "boolean", NULL, NULL, NULL, 0},
  {"dump_layout", "boolean", NULL, NULL, NULL, 0}, {"dump_offsets", "list", NULL, NULL, NULL, 0},
  {"dump_pages", "boolean", NULL, NULL, NULL, 0},
  {"stable_timestamp", "boolean", NULL, NULL, NULL, 0}, {"strict", "boolean", NULL, NULL, NULL, 0},
  {NULL, NULL, NULL, NULL, NULL, 0}};

static const WT_CONFIG_CHECK confchk_colgroup_meta[] = {
  {"app_metadata", "string", NULL, NULL, NULL, 0},
  {"assert", "category", NULL, NULL, confchk_assert_subconfigs, 4},
  {"collator", "string", NULL, NULL, NULL, 0}, {"columns", "list", NULL, NULL, NULL, 0},
  {"source", "string", NULL, NULL, NULL, 0}, {"type", "string", NULL, NULL, NULL, 0},
  {"verbose", "list", NULL, "choices=[\"write_timestamp\"]", NULL, 0},
  {"write_timestamp_usage", "string", NULL,
    "choices=[\"always\",\"key_consistent\",\"mixed_mode\","
    "\"never\",\"none\",\"ordered\"]",
    NULL, 0},
  {NULL, NULL, NULL, NULL, NULL, 0}};

static const WT_CONFIG_CHECK confchk_file_config[] = {
  {"access_pattern_hint", "string", NULL, "choices=[\"none\",\"random\",\"sequential\"]", NULL, 0},
  {"allocation_size", "int", NULL, "min=512B,max=128MB", NULL, 0},
  {"app_metadata", "string", NULL, NULL, NULL, 0},
<<<<<<< HEAD
  {"assert", "category", NULL, NULL, confchk_assert_subconfigs, 4},
  {"block_allocation", "string", NULL, "choices=[\"first\",\"best\"]", NULL, 0},
=======
  {"assert", "category", NULL, NULL, confchk_assert_subconfigs, 2},
  {"block_allocation", "string", NULL, "choices=[\"best\",\"first\",\"log-structured\"]", NULL, 0},
>>>>>>> b1dd95a1
  {"block_compressor", "string", NULL, NULL, NULL, 0},
  {"cache_resident", "boolean", NULL, NULL, NULL, 0},
  {"checksum", "string", NULL, "choices=[\"on\",\"off\",\"uncompressed\"]", NULL, 0},
  {"collator", "string", NULL, NULL, NULL, 0}, {"columns", "list", NULL, NULL, NULL, 0},
  {"dictionary", "int", NULL, "min=0", NULL, 0},
  {"encryption", "category", NULL, NULL, confchk_WT_SESSION_create_encryption_subconfigs, 2},
  {"format", "string", NULL, "choices=[\"btree\"]", NULL, 0},
  {"huffman_key", "string", NULL, NULL, NULL, 0}, {"huffman_value", "string", NULL, NULL, NULL, 0},
  {"ignore_in_memory_cache_size", "boolean", NULL, NULL, NULL, 0},
  {"internal_item_max", "int", NULL, "min=0", NULL, 0},
  {"internal_key_max", "int", NULL, "min=0", NULL, 0},
  {"internal_key_truncate", "boolean", NULL, NULL, NULL, 0},
  {"internal_page_max", "int", NULL, "min=512B,max=512MB", NULL, 0},
  {"key_format", "format", __wt_struct_confchk, NULL, NULL, 0},
  {"key_gap", "int", NULL, "min=0", NULL, 0}, {"leaf_item_max", "int", NULL, "min=0", NULL, 0},
  {"leaf_key_max", "int", NULL, "min=0", NULL, 0},
  {"leaf_page_max", "int", NULL, "min=512B,max=512MB", NULL, 0},
  {"leaf_value_max", "int", NULL, "min=0", NULL, 0},
  {"log", "category", NULL, NULL, confchk_WT_SESSION_create_log_subconfigs, 1},
  {"memory_page_image_max", "int", NULL, "min=0", NULL, 0},
  {"memory_page_max", "int", NULL, "min=512B,max=10TB", NULL, 0},
  {"os_cache_dirty_max", "int", NULL, "min=0", NULL, 0},
  {"os_cache_max", "int", NULL, "min=0", NULL, 0},
  {"prefix_compression", "boolean", NULL, NULL, NULL, 0},
  {"prefix_compression_min", "int", NULL, "min=0", NULL, 0},
  {"readonly", "boolean", NULL, NULL, NULL, 0},
  {"split_deepen_min_child", "int", NULL, NULL, NULL, 0},
  {"split_deepen_per_child", "int", NULL, NULL, NULL, 0},
  {"split_pct", "int", NULL, "min=50,max=100", NULL, 0},
  {"value_format", "format", __wt_struct_confchk, NULL, NULL, 0},
  {"verbose", "list", NULL, "choices=[\"write_timestamp\"]", NULL, 0},
  {"write_timestamp_usage", "string", NULL,
    "choices=[\"always\",\"key_consistent\",\"mixed_mode\","
    "\"never\",\"none\",\"ordered\"]",
    NULL, 0},
  {NULL, NULL, NULL, NULL, NULL, 0}};

static const WT_CONFIG_CHECK confchk_file_meta[] = {
  {"access_pattern_hint", "string", NULL, "choices=[\"none\",\"random\",\"sequential\"]", NULL, 0},
  {"allocation_size", "int", NULL, "min=512B,max=128MB", NULL, 0},
  {"app_metadata", "string", NULL, NULL, NULL, 0},
<<<<<<< HEAD
  {"assert", "category", NULL, NULL, confchk_assert_subconfigs, 4},
  {"block_allocation", "string", NULL, "choices=[\"first\",\"best\"]", NULL, 0},
=======
  {"assert", "category", NULL, NULL, confchk_assert_subconfigs, 2},
  {"block_allocation", "string", NULL, "choices=[\"best\",\"first\",\"log-structured\"]", NULL, 0},
>>>>>>> b1dd95a1
  {"block_compressor", "string", NULL, NULL, NULL, 0},
  {"cache_resident", "boolean", NULL, NULL, NULL, 0}, {"checkpoint", "string", NULL, NULL, NULL, 0},
  {"checkpoint_backup_info", "string", NULL, NULL, NULL, 0},
  {"checkpoint_lsn", "string", NULL, NULL, NULL, 0},
  {"checksum", "string", NULL, "choices=[\"on\",\"off\",\"uncompressed\"]", NULL, 0},
  {"collator", "string", NULL, NULL, NULL, 0}, {"columns", "list", NULL, NULL, NULL, 0},
  {"dictionary", "int", NULL, "min=0", NULL, 0},
  {"encryption", "category", NULL, NULL, confchk_WT_SESSION_create_encryption_subconfigs, 2},
  {"format", "string", NULL, "choices=[\"btree\"]", NULL, 0},
  {"huffman_key", "string", NULL, NULL, NULL, 0}, {"huffman_value", "string", NULL, NULL, NULL, 0},
  {"id", "string", NULL, NULL, NULL, 0},
  {"ignore_in_memory_cache_size", "boolean", NULL, NULL, NULL, 0},
  {"internal_item_max", "int", NULL, "min=0", NULL, 0},
  {"internal_key_max", "int", NULL, "min=0", NULL, 0},
  {"internal_key_truncate", "boolean", NULL, NULL, NULL, 0},
  {"internal_page_max", "int", NULL, "min=512B,max=512MB", NULL, 0},
  {"key_format", "format", __wt_struct_confchk, NULL, NULL, 0},
  {"key_gap", "int", NULL, "min=0", NULL, 0}, {"leaf_item_max", "int", NULL, "min=0", NULL, 0},
  {"leaf_key_max", "int", NULL, "min=0", NULL, 0},
  {"leaf_page_max", "int", NULL, "min=512B,max=512MB", NULL, 0},
  {"leaf_value_max", "int", NULL, "min=0", NULL, 0},
  {"log", "category", NULL, NULL, confchk_WT_SESSION_create_log_subconfigs, 1},
  {"memory_page_image_max", "int", NULL, "min=0", NULL, 0},
  {"memory_page_max", "int", NULL, "min=512B,max=10TB", NULL, 0},
  {"os_cache_dirty_max", "int", NULL, "min=0", NULL, 0},
  {"os_cache_max", "int", NULL, "min=0", NULL, 0},
  {"prefix_compression", "boolean", NULL, NULL, NULL, 0},
  {"prefix_compression_min", "int", NULL, "min=0", NULL, 0},
  {"readonly", "boolean", NULL, NULL, NULL, 0},
  {"split_deepen_min_child", "int", NULL, NULL, NULL, 0},
  {"split_deepen_per_child", "int", NULL, NULL, NULL, 0},
  {"split_pct", "int", NULL, "min=50,max=100", NULL, 0},
  {"value_format", "format", __wt_struct_confchk, NULL, NULL, 0},
  {"verbose", "list", NULL, "choices=[\"write_timestamp\"]", NULL, 0},
  {"version", "string", NULL, NULL, NULL, 0},
  {"write_timestamp_usage", "string", NULL,
    "choices=[\"always\",\"key_consistent\",\"mixed_mode\","
    "\"never\",\"none\",\"ordered\"]",
    NULL, 0},
  {NULL, NULL, NULL, NULL, NULL, 0}};

static const WT_CONFIG_CHECK confchk_index_meta[] = {
  {"app_metadata", "string", NULL, NULL, NULL, 0},
  {"assert", "category", NULL, NULL, confchk_assert_subconfigs, 4},
  {"collator", "string", NULL, NULL, NULL, 0}, {"columns", "list", NULL, NULL, NULL, 0},
  {"extractor", "string", NULL, NULL, NULL, 0}, {"immutable", "boolean", NULL, NULL, NULL, 0},
  {"index_key_columns", "int", NULL, NULL, NULL, 0},
  {"key_format", "format", __wt_struct_confchk, NULL, NULL, 0},
  {"source", "string", NULL, NULL, NULL, 0}, {"type", "string", NULL, NULL, NULL, 0},
  {"value_format", "format", __wt_struct_confchk, NULL, NULL, 0},
  {"verbose", "list", NULL, "choices=[\"write_timestamp\"]", NULL, 0},
  {"write_timestamp_usage", "string", NULL,
    "choices=[\"always\",\"key_consistent\",\"mixed_mode\","
    "\"never\",\"none\",\"ordered\"]",
    NULL, 0},
  {NULL, NULL, NULL, NULL, NULL, 0}};

static const WT_CONFIG_CHECK confchk_lsm_meta[] = {
  {"access_pattern_hint", "string", NULL, "choices=[\"none\",\"random\",\"sequential\"]", NULL, 0},
  {"allocation_size", "int", NULL, "min=512B,max=128MB", NULL, 0},
  {"app_metadata", "string", NULL, NULL, NULL, 0},
<<<<<<< HEAD
  {"assert", "category", NULL, NULL, confchk_assert_subconfigs, 4},
  {"block_allocation", "string", NULL, "choices=[\"first\",\"best\"]", NULL, 0},
=======
  {"assert", "category", NULL, NULL, confchk_assert_subconfigs, 2},
  {"block_allocation", "string", NULL, "choices=[\"best\",\"first\",\"log-structured\"]", NULL, 0},
>>>>>>> b1dd95a1
  {"block_compressor", "string", NULL, NULL, NULL, 0},
  {"cache_resident", "boolean", NULL, NULL, NULL, 0},
  {"checksum", "string", NULL, "choices=[\"on\",\"off\",\"uncompressed\"]", NULL, 0},
  {"chunks", "string", NULL, NULL, NULL, 0}, {"collator", "string", NULL, NULL, NULL, 0},
  {"columns", "list", NULL, NULL, NULL, 0}, {"dictionary", "int", NULL, "min=0", NULL, 0},
  {"encryption", "category", NULL, NULL, confchk_WT_SESSION_create_encryption_subconfigs, 2},
  {"format", "string", NULL, "choices=[\"btree\"]", NULL, 0},
  {"huffman_key", "string", NULL, NULL, NULL, 0}, {"huffman_value", "string", NULL, NULL, NULL, 0},
  {"ignore_in_memory_cache_size", "boolean", NULL, NULL, NULL, 0},
  {"internal_item_max", "int", NULL, "min=0", NULL, 0},
  {"internal_key_max", "int", NULL, "min=0", NULL, 0},
  {"internal_key_truncate", "boolean", NULL, NULL, NULL, 0},
  {"internal_page_max", "int", NULL, "min=512B,max=512MB", NULL, 0},
  {"key_format", "format", __wt_struct_confchk, NULL, NULL, 0},
  {"key_gap", "int", NULL, "min=0", NULL, 0}, {"last", "string", NULL, NULL, NULL, 0},
  {"leaf_item_max", "int", NULL, "min=0", NULL, 0}, {"leaf_key_max", "int", NULL, "min=0", NULL, 0},
  {"leaf_page_max", "int", NULL, "min=512B,max=512MB", NULL, 0},
  {"leaf_value_max", "int", NULL, "min=0", NULL, 0},
  {"log", "category", NULL, NULL, confchk_WT_SESSION_create_log_subconfigs, 1},
  {"lsm", "category", NULL, NULL, confchk_WT_SESSION_create_lsm_subconfigs, 12},
  {"memory_page_image_max", "int", NULL, "min=0", NULL, 0},
  {"memory_page_max", "int", NULL, "min=512B,max=10TB", NULL, 0},
  {"old_chunks", "string", NULL, NULL, NULL, 0},
  {"os_cache_dirty_max", "int", NULL, "min=0", NULL, 0},
  {"os_cache_max", "int", NULL, "min=0", NULL, 0},
  {"prefix_compression", "boolean", NULL, NULL, NULL, 0},
  {"prefix_compression_min", "int", NULL, "min=0", NULL, 0},
  {"readonly", "boolean", NULL, NULL, NULL, 0},
  {"split_deepen_min_child", "int", NULL, NULL, NULL, 0},
  {"split_deepen_per_child", "int", NULL, NULL, NULL, 0},
  {"split_pct", "int", NULL, "min=50,max=100", NULL, 0},
  {"value_format", "format", __wt_struct_confchk, NULL, NULL, 0},
  {"verbose", "list", NULL, "choices=[\"write_timestamp\"]", NULL, 0},
  {"write_timestamp_usage", "string", NULL,
    "choices=[\"always\",\"key_consistent\",\"mixed_mode\","
    "\"never\",\"none\",\"ordered\"]",
    NULL, 0},
  {NULL, NULL, NULL, NULL, NULL, 0}};

static const WT_CONFIG_CHECK confchk_table_meta[] = {
  {"app_metadata", "string", NULL, NULL, NULL, 0},
  {"assert", "category", NULL, NULL, confchk_assert_subconfigs, 4},
  {"colgroups", "list", NULL, NULL, NULL, 0}, {"collator", "string", NULL, NULL, NULL, 0},
  {"columns", "list", NULL, NULL, NULL, 0},
  {"key_format", "format", __wt_struct_confchk, NULL, NULL, 0},
  {"value_format", "format", __wt_struct_confchk, NULL, NULL, 0},
  {"verbose", "list", NULL, "choices=[\"write_timestamp\"]", NULL, 0},
  {"write_timestamp_usage", "string", NULL,
    "choices=[\"always\",\"key_consistent\",\"mixed_mode\","
    "\"never\",\"none\",\"ordered\"]",
    NULL, 0},
  {NULL, NULL, NULL, NULL, NULL, 0}};

static const WT_CONFIG_CHECK confchk_tiered_meta[] = {
  {"app_metadata", "string", NULL, NULL, NULL, 0},
  {"assert", "category", NULL, NULL, confchk_assert_subconfigs, 2},
  {"tiered", "category", NULL, NULL, confchk_WT_SESSION_create_tiered_subconfigs, 2},
  {"verbose", "list", NULL, "choices=[\"write_timestamp\"]", NULL, 0},
  {"write_timestamp_usage", "string", NULL,
    "choices=[\"always\",\"key_consistent\",\"mixed_mode\","
    "\"never\",\"none\",\"ordered\"]",
    NULL, 0},
  {NULL, NULL, NULL, NULL, NULL, 0}};

static const WT_CONFIG_CHECK confchk_wiredtiger_open_compatibility_subconfigs[] = {
  {"release", "string", NULL, NULL, NULL, 0}, {"require_max", "string", NULL, NULL, NULL, 0},
  {"require_min", "string", NULL, NULL, NULL, 0}, {NULL, NULL, NULL, NULL, NULL, 0}};

static const WT_CONFIG_CHECK confchk_wiredtiger_open_encryption_subconfigs[] = {
  {"keyid", "string", NULL, NULL, NULL, 0}, {"name", "string", NULL, NULL, NULL, 0},
  {"secretkey", "string", NULL, NULL, NULL, 0}, {NULL, NULL, NULL, NULL, NULL, 0}};

static const WT_CONFIG_CHECK confchk_wiredtiger_open_hash_subconfigs[] = {
  {"buckets", "int", NULL, "min=64,max=65536", NULL, 0},
  {"dhandle_buckets", "int", NULL, "min=64,max=65536", NULL, 0}, {NULL, NULL, NULL, NULL, NULL, 0}};

static const WT_CONFIG_CHECK confchk_wiredtiger_open_log_subconfigs[] = {
  {"archive", "boolean", NULL, NULL, NULL, 0}, {"compressor", "string", NULL, NULL, NULL, 0},
  {"enabled", "boolean", NULL, NULL, NULL, 0},
  {"file_max", "int", NULL, "min=100KB,max=2GB", NULL, 0},
  {"os_cache_dirty_pct", "int", NULL, "min=0,max=100", NULL, 0},
  {"path", "string", NULL, NULL, NULL, 0}, {"prealloc", "boolean", NULL, NULL, NULL, 0},
  {"recover", "string", NULL, "choices=[\"error\",\"on\"]", NULL, 0},
  {"zero_fill", "boolean", NULL, NULL, NULL, 0}, {NULL, NULL, NULL, NULL, NULL, 0}};

static const WT_CONFIG_CHECK confchk_wiredtiger_open_statistics_log_subconfigs[] = {
  {"json", "boolean", NULL, NULL, NULL, 0}, {"on_close", "boolean", NULL, NULL, NULL, 0},
  {"path", "string", NULL, NULL, NULL, 0}, {"sources", "list", NULL, NULL, NULL, 0},
  {"timestamp", "string", NULL, NULL, NULL, 0}, {"wait", "int", NULL, "min=0,max=100000", NULL, 0},
  {NULL, NULL, NULL, NULL, NULL, 0}};

static const WT_CONFIG_CHECK confchk_wiredtiger_open_transaction_sync_subconfigs[] = {
  {"enabled", "boolean", NULL, NULL, NULL, 0},
  {"method", "string", NULL, "choices=[\"dsync\",\"fsync\",\"none\"]", NULL, 0},
  {NULL, NULL, NULL, NULL, NULL, 0}};

static const WT_CONFIG_CHECK confchk_wiredtiger_open[] = {
  {"buffer_alignment", "int", NULL, "min=-1,max=1MB", NULL, 0},
  {"builtin_extension_config", "string", NULL, NULL, NULL, 0},
  {"cache_cursors", "boolean", NULL, NULL, NULL, 0},
  {"cache_max_wait_ms", "int", NULL, "min=0", NULL, 0},
  {"cache_overhead", "int", NULL, "min=0,max=30", NULL, 0},
  {"cache_size", "int", NULL, "min=1MB,max=10TB", NULL, 0},
  {"checkpoint", "category", NULL, NULL, confchk_wiredtiger_open_checkpoint_subconfigs, 2},
  {"checkpoint_sync", "boolean", NULL, NULL, NULL, 0},
  {"compatibility", "category", NULL, NULL, confchk_wiredtiger_open_compatibility_subconfigs, 3},
  {"config_base", "boolean", NULL, NULL, NULL, 0}, {"create", "boolean", NULL, NULL, NULL, 0},
  {"debug_mode", "category", NULL, NULL, confchk_wiredtiger_open_debug_mode_subconfigs, 9},
  {"direct_io", "list", NULL, "choices=[\"checkpoint\",\"data\",\"log\"]", NULL, 0},
  {"encryption", "category", NULL, NULL, confchk_wiredtiger_open_encryption_subconfigs, 3},
  {"error_prefix", "string", NULL, NULL, NULL, 0},
  {"eviction", "category", NULL, NULL, confchk_wiredtiger_open_eviction_subconfigs, 2},
  {"eviction_checkpoint_target", "int", NULL, "min=0,max=10TB", NULL, 0},
  {"eviction_dirty_target", "int", NULL, "min=1,max=10TB", NULL, 0},
  {"eviction_dirty_trigger", "int", NULL, "min=1,max=10TB", NULL, 0},
  {"eviction_target", "int", NULL, "min=10,max=10TB", NULL, 0},
  {"eviction_trigger", "int", NULL, "min=10,max=10TB", NULL, 0},
  {"eviction_updates_target", "int", NULL, "min=0,max=10TB", NULL, 0},
  {"eviction_updates_trigger", "int", NULL, "min=0,max=10TB", NULL, 0},
  {"exclusive", "boolean", NULL, NULL, NULL, 0}, {"extensions", "list", NULL, NULL, NULL, 0},
  {"file_close_sync", "boolean", NULL, NULL, NULL, 0},
  {"file_extend", "list", NULL, "choices=[\"data\",\"log\"]", NULL, 0},
  {"file_manager", "category", NULL, NULL, confchk_wiredtiger_open_file_manager_subconfigs, 3},
  {"hash", "category", NULL, NULL, confchk_wiredtiger_open_hash_subconfigs, 2},
  {"hazard_max", "int", NULL, "min=15", NULL, 0},
  {"history_store", "category", NULL, NULL, confchk_wiredtiger_open_history_store_subconfigs, 1},
  {"in_memory", "boolean", NULL, NULL, NULL, 0},
  {"io_capacity", "category", NULL, NULL, confchk_wiredtiger_open_io_capacity_subconfigs, 1},
  {"log", "category", NULL, NULL, confchk_wiredtiger_open_log_subconfigs, 9},
  {"lsm_manager", "category", NULL, NULL, confchk_wiredtiger_open_lsm_manager_subconfigs, 2},
  {"mmap", "boolean", NULL, NULL, NULL, 0}, {"mmap_all", "boolean", NULL, NULL, NULL, 0},
  {"multiprocess", "boolean", NULL, NULL, NULL, 0},
  {"operation_timeout_ms", "int", NULL, "min=1", NULL, 0},
  {"operation_tracking", "category", NULL, NULL,
    confchk_wiredtiger_open_operation_tracking_subconfigs, 2},
  {"readonly", "boolean", NULL, NULL, NULL, 0}, {"salvage", "boolean", NULL, NULL, NULL, 0},
  {"session_max", "int", NULL, "min=1", NULL, 0},
  {"session_scratch_max", "int", NULL, NULL, NULL, 0},
  {"session_table_cache", "boolean", NULL, NULL, NULL, 0},
  {"shared_cache", "category", NULL, NULL, confchk_wiredtiger_open_shared_cache_subconfigs, 5},
  {"statistics", "list", NULL,
    "choices=[\"all\",\"cache_walk\",\"fast\",\"none\","
    "\"clear\",\"tree_walk\"]",
    NULL, 0},
  {"statistics_log", "category", NULL, NULL, confchk_wiredtiger_open_statistics_log_subconfigs, 6},
  {"timing_stress_for_test", "list", NULL,
    "choices=[\"aggressive_sweep\",\"backup_rename\","
    "\"checkpoint_slow\",\"history_store_checkpoint_delay\","
    "\"history_store_search\",\"history_store_sweep_race\","
    "\"prepare_checkpoint_delay\",\"split_1\",\"split_2\",\"split_3\""
    ",\"split_4\",\"split_5\",\"split_6\",\"split_7\",\"split_8\"]",
    NULL, 0},
  {"transaction_sync", "category", NULL, NULL, confchk_wiredtiger_open_transaction_sync_subconfigs,
    2},
  {"use_environment", "boolean", NULL, NULL, NULL, 0},
  {"use_environment_priv", "boolean", NULL, NULL, NULL, 0},
  {"verbose", "list", NULL,
    "choices=[\"api\",\"backup\",\"block\",\"checkpoint\","
    "\"checkpoint_cleanup\",\"checkpoint_progress\",\"compact\","
    "\"compact_progress\",\"error_returns\",\"evict\",\"evict_stuck\""
    ",\"evictserver\",\"fileops\",\"handleops\",\"log\","
    "\"history_store\",\"history_store_activity\",\"lsm\","
    "\"lsm_manager\",\"metadata\",\"mutex\",\"overflow\",\"read\","
    "\"reconcile\",\"recovery\",\"recovery_progress\",\"rts\","
    "\"salvage\",\"shared_cache\",\"split\",\"temporary\","
    "\"thread_group\",\"timestamp\",\"transaction\",\"verify\","
    "\"version\",\"write\"]",
    NULL, 0},
  {"verify_metadata", "boolean", NULL, NULL, NULL, 0},
  {"write_through", "list", NULL, "choices=[\"data\",\"log\"]", NULL, 0},
  {NULL, NULL, NULL, NULL, NULL, 0}};

static const WT_CONFIG_CHECK confchk_wiredtiger_open_all[] = {
  {"buffer_alignment", "int", NULL, "min=-1,max=1MB", NULL, 0},
  {"builtin_extension_config", "string", NULL, NULL, NULL, 0},
  {"cache_cursors", "boolean", NULL, NULL, NULL, 0},
  {"cache_max_wait_ms", "int", NULL, "min=0", NULL, 0},
  {"cache_overhead", "int", NULL, "min=0,max=30", NULL, 0},
  {"cache_size", "int", NULL, "min=1MB,max=10TB", NULL, 0},
  {"checkpoint", "category", NULL, NULL, confchk_wiredtiger_open_checkpoint_subconfigs, 2},
  {"checkpoint_sync", "boolean", NULL, NULL, NULL, 0},
  {"compatibility", "category", NULL, NULL, confchk_wiredtiger_open_compatibility_subconfigs, 3},
  {"config_base", "boolean", NULL, NULL, NULL, 0}, {"create", "boolean", NULL, NULL, NULL, 0},
  {"debug_mode", "category", NULL, NULL, confchk_wiredtiger_open_debug_mode_subconfigs, 9},
  {"direct_io", "list", NULL, "choices=[\"checkpoint\",\"data\",\"log\"]", NULL, 0},
  {"encryption", "category", NULL, NULL, confchk_wiredtiger_open_encryption_subconfigs, 3},
  {"error_prefix", "string", NULL, NULL, NULL, 0},
  {"eviction", "category", NULL, NULL, confchk_wiredtiger_open_eviction_subconfigs, 2},
  {"eviction_checkpoint_target", "int", NULL, "min=0,max=10TB", NULL, 0},
  {"eviction_dirty_target", "int", NULL, "min=1,max=10TB", NULL, 0},
  {"eviction_dirty_trigger", "int", NULL, "min=1,max=10TB", NULL, 0},
  {"eviction_target", "int", NULL, "min=10,max=10TB", NULL, 0},
  {"eviction_trigger", "int", NULL, "min=10,max=10TB", NULL, 0},
  {"eviction_updates_target", "int", NULL, "min=0,max=10TB", NULL, 0},
  {"eviction_updates_trigger", "int", NULL, "min=0,max=10TB", NULL, 0},
  {"exclusive", "boolean", NULL, NULL, NULL, 0}, {"extensions", "list", NULL, NULL, NULL, 0},
  {"file_close_sync", "boolean", NULL, NULL, NULL, 0},
  {"file_extend", "list", NULL, "choices=[\"data\",\"log\"]", NULL, 0},
  {"file_manager", "category", NULL, NULL, confchk_wiredtiger_open_file_manager_subconfigs, 3},
  {"hash", "category", NULL, NULL, confchk_wiredtiger_open_hash_subconfigs, 2},
  {"hazard_max", "int", NULL, "min=15", NULL, 0},
  {"history_store", "category", NULL, NULL, confchk_wiredtiger_open_history_store_subconfigs, 1},
  {"in_memory", "boolean", NULL, NULL, NULL, 0},
  {"io_capacity", "category", NULL, NULL, confchk_wiredtiger_open_io_capacity_subconfigs, 1},
  {"log", "category", NULL, NULL, confchk_wiredtiger_open_log_subconfigs, 9},
  {"lsm_manager", "category", NULL, NULL, confchk_wiredtiger_open_lsm_manager_subconfigs, 2},
  {"mmap", "boolean", NULL, NULL, NULL, 0}, {"mmap_all", "boolean", NULL, NULL, NULL, 0},
  {"multiprocess", "boolean", NULL, NULL, NULL, 0},
  {"operation_timeout_ms", "int", NULL, "min=1", NULL, 0},
  {"operation_tracking", "category", NULL, NULL,
    confchk_wiredtiger_open_operation_tracking_subconfigs, 2},
  {"readonly", "boolean", NULL, NULL, NULL, 0}, {"salvage", "boolean", NULL, NULL, NULL, 0},
  {"session_max", "int", NULL, "min=1", NULL, 0},
  {"session_scratch_max", "int", NULL, NULL, NULL, 0},
  {"session_table_cache", "boolean", NULL, NULL, NULL, 0},
  {"shared_cache", "category", NULL, NULL, confchk_wiredtiger_open_shared_cache_subconfigs, 5},
  {"statistics", "list", NULL,
    "choices=[\"all\",\"cache_walk\",\"fast\",\"none\","
    "\"clear\",\"tree_walk\"]",
    NULL, 0},
  {"statistics_log", "category", NULL, NULL, confchk_wiredtiger_open_statistics_log_subconfigs, 6},
  {"timing_stress_for_test", "list", NULL,
    "choices=[\"aggressive_sweep\",\"backup_rename\","
    "\"checkpoint_slow\",\"history_store_checkpoint_delay\","
    "\"history_store_search\",\"history_store_sweep_race\","
    "\"prepare_checkpoint_delay\",\"split_1\",\"split_2\",\"split_3\""
    ",\"split_4\",\"split_5\",\"split_6\",\"split_7\",\"split_8\"]",
    NULL, 0},
  {"transaction_sync", "category", NULL, NULL, confchk_wiredtiger_open_transaction_sync_subconfigs,
    2},
  {"use_environment", "boolean", NULL, NULL, NULL, 0},
  {"use_environment_priv", "boolean", NULL, NULL, NULL, 0},
  {"verbose", "list", NULL,
    "choices=[\"api\",\"backup\",\"block\",\"checkpoint\","
    "\"checkpoint_cleanup\",\"checkpoint_progress\",\"compact\","
    "\"compact_progress\",\"error_returns\",\"evict\",\"evict_stuck\""
    ",\"evictserver\",\"fileops\",\"handleops\",\"log\","
    "\"history_store\",\"history_store_activity\",\"lsm\","
    "\"lsm_manager\",\"metadata\",\"mutex\",\"overflow\",\"read\","
    "\"reconcile\",\"recovery\",\"recovery_progress\",\"rts\","
    "\"salvage\",\"shared_cache\",\"split\",\"temporary\","
    "\"thread_group\",\"timestamp\",\"transaction\",\"verify\","
    "\"version\",\"write\"]",
    NULL, 0},
  {"verify_metadata", "boolean", NULL, NULL, NULL, 0}, {"version", "string", NULL, NULL, NULL, 0},
  {"write_through", "list", NULL, "choices=[\"data\",\"log\"]", NULL, 0},
  {NULL, NULL, NULL, NULL, NULL, 0}};

static const WT_CONFIG_CHECK confchk_wiredtiger_open_basecfg[] = {
  {"buffer_alignment", "int", NULL, "min=-1,max=1MB", NULL, 0},
  {"builtin_extension_config", "string", NULL, NULL, NULL, 0},
  {"cache_cursors", "boolean", NULL, NULL, NULL, 0},
  {"cache_max_wait_ms", "int", NULL, "min=0", NULL, 0},
  {"cache_overhead", "int", NULL, "min=0,max=30", NULL, 0},
  {"cache_size", "int", NULL, "min=1MB,max=10TB", NULL, 0},
  {"checkpoint", "category", NULL, NULL, confchk_wiredtiger_open_checkpoint_subconfigs, 2},
  {"checkpoint_sync", "boolean", NULL, NULL, NULL, 0},
  {"compatibility", "category", NULL, NULL, confchk_wiredtiger_open_compatibility_subconfigs, 3},
  {"debug_mode", "category", NULL, NULL, confchk_wiredtiger_open_debug_mode_subconfigs, 9},
  {"direct_io", "list", NULL, "choices=[\"checkpoint\",\"data\",\"log\"]", NULL, 0},
  {"encryption", "category", NULL, NULL, confchk_wiredtiger_open_encryption_subconfigs, 3},
  {"error_prefix", "string", NULL, NULL, NULL, 0},
  {"eviction", "category", NULL, NULL, confchk_wiredtiger_open_eviction_subconfigs, 2},
  {"eviction_checkpoint_target", "int", NULL, "min=0,max=10TB", NULL, 0},
  {"eviction_dirty_target", "int", NULL, "min=1,max=10TB", NULL, 0},
  {"eviction_dirty_trigger", "int", NULL, "min=1,max=10TB", NULL, 0},
  {"eviction_target", "int", NULL, "min=10,max=10TB", NULL, 0},
  {"eviction_trigger", "int", NULL, "min=10,max=10TB", NULL, 0},
  {"eviction_updates_target", "int", NULL, "min=0,max=10TB", NULL, 0},
  {"eviction_updates_trigger", "int", NULL, "min=0,max=10TB", NULL, 0},
  {"extensions", "list", NULL, NULL, NULL, 0}, {"file_close_sync", "boolean", NULL, NULL, NULL, 0},
  {"file_extend", "list", NULL, "choices=[\"data\",\"log\"]", NULL, 0},
  {"file_manager", "category", NULL, NULL, confchk_wiredtiger_open_file_manager_subconfigs, 3},
  {"hash", "category", NULL, NULL, confchk_wiredtiger_open_hash_subconfigs, 2},
  {"hazard_max", "int", NULL, "min=15", NULL, 0},
  {"history_store", "category", NULL, NULL, confchk_wiredtiger_open_history_store_subconfigs, 1},
  {"io_capacity", "category", NULL, NULL, confchk_wiredtiger_open_io_capacity_subconfigs, 1},
  {"log", "category", NULL, NULL, confchk_wiredtiger_open_log_subconfigs, 9},
  {"lsm_manager", "category", NULL, NULL, confchk_wiredtiger_open_lsm_manager_subconfigs, 2},
  {"mmap", "boolean", NULL, NULL, NULL, 0}, {"mmap_all", "boolean", NULL, NULL, NULL, 0},
  {"multiprocess", "boolean", NULL, NULL, NULL, 0},
  {"operation_timeout_ms", "int", NULL, "min=1", NULL, 0},
  {"operation_tracking", "category", NULL, NULL,
    confchk_wiredtiger_open_operation_tracking_subconfigs, 2},
  {"readonly", "boolean", NULL, NULL, NULL, 0}, {"salvage", "boolean", NULL, NULL, NULL, 0},
  {"session_max", "int", NULL, "min=1", NULL, 0},
  {"session_scratch_max", "int", NULL, NULL, NULL, 0},
  {"session_table_cache", "boolean", NULL, NULL, NULL, 0},
  {"shared_cache", "category", NULL, NULL, confchk_wiredtiger_open_shared_cache_subconfigs, 5},
  {"statistics", "list", NULL,
    "choices=[\"all\",\"cache_walk\",\"fast\",\"none\","
    "\"clear\",\"tree_walk\"]",
    NULL, 0},
  {"statistics_log", "category", NULL, NULL, confchk_wiredtiger_open_statistics_log_subconfigs, 6},
  {"timing_stress_for_test", "list", NULL,
    "choices=[\"aggressive_sweep\",\"backup_rename\","
    "\"checkpoint_slow\",\"history_store_checkpoint_delay\","
    "\"history_store_search\",\"history_store_sweep_race\","
    "\"prepare_checkpoint_delay\",\"split_1\",\"split_2\",\"split_3\""
    ",\"split_4\",\"split_5\",\"split_6\",\"split_7\",\"split_8\"]",
    NULL, 0},
  {"transaction_sync", "category", NULL, NULL, confchk_wiredtiger_open_transaction_sync_subconfigs,
    2},
  {"verbose", "list", NULL,
    "choices=[\"api\",\"backup\",\"block\",\"checkpoint\","
    "\"checkpoint_cleanup\",\"checkpoint_progress\",\"compact\","
    "\"compact_progress\",\"error_returns\",\"evict\",\"evict_stuck\""
    ",\"evictserver\",\"fileops\",\"handleops\",\"log\","
    "\"history_store\",\"history_store_activity\",\"lsm\","
    "\"lsm_manager\",\"metadata\",\"mutex\",\"overflow\",\"read\","
    "\"reconcile\",\"recovery\",\"recovery_progress\",\"rts\","
    "\"salvage\",\"shared_cache\",\"split\",\"temporary\","
    "\"thread_group\",\"timestamp\",\"transaction\",\"verify\","
    "\"version\",\"write\"]",
    NULL, 0},
  {"verify_metadata", "boolean", NULL, NULL, NULL, 0}, {"version", "string", NULL, NULL, NULL, 0},
  {"write_through", "list", NULL, "choices=[\"data\",\"log\"]", NULL, 0},
  {NULL, NULL, NULL, NULL, NULL, 0}};

static const WT_CONFIG_CHECK confchk_wiredtiger_open_usercfg[] = {
  {"buffer_alignment", "int", NULL, "min=-1,max=1MB", NULL, 0},
  {"builtin_extension_config", "string", NULL, NULL, NULL, 0},
  {"cache_cursors", "boolean", NULL, NULL, NULL, 0},
  {"cache_max_wait_ms", "int", NULL, "min=0", NULL, 0},
  {"cache_overhead", "int", NULL, "min=0,max=30", NULL, 0},
  {"cache_size", "int", NULL, "min=1MB,max=10TB", NULL, 0},
  {"checkpoint", "category", NULL, NULL, confchk_wiredtiger_open_checkpoint_subconfigs, 2},
  {"checkpoint_sync", "boolean", NULL, NULL, NULL, 0},
  {"compatibility", "category", NULL, NULL, confchk_wiredtiger_open_compatibility_subconfigs, 3},
  {"debug_mode", "category", NULL, NULL, confchk_wiredtiger_open_debug_mode_subconfigs, 9},
  {"direct_io", "list", NULL, "choices=[\"checkpoint\",\"data\",\"log\"]", NULL, 0},
  {"encryption", "category", NULL, NULL, confchk_wiredtiger_open_encryption_subconfigs, 3},
  {"error_prefix", "string", NULL, NULL, NULL, 0},
  {"eviction", "category", NULL, NULL, confchk_wiredtiger_open_eviction_subconfigs, 2},
  {"eviction_checkpoint_target", "int", NULL, "min=0,max=10TB", NULL, 0},
  {"eviction_dirty_target", "int", NULL, "min=1,max=10TB", NULL, 0},
  {"eviction_dirty_trigger", "int", NULL, "min=1,max=10TB", NULL, 0},
  {"eviction_target", "int", NULL, "min=10,max=10TB", NULL, 0},
  {"eviction_trigger", "int", NULL, "min=10,max=10TB", NULL, 0},
  {"eviction_updates_target", "int", NULL, "min=0,max=10TB", NULL, 0},
  {"eviction_updates_trigger", "int", NULL, "min=0,max=10TB", NULL, 0},
  {"extensions", "list", NULL, NULL, NULL, 0}, {"file_close_sync", "boolean", NULL, NULL, NULL, 0},
  {"file_extend", "list", NULL, "choices=[\"data\",\"log\"]", NULL, 0},
  {"file_manager", "category", NULL, NULL, confchk_wiredtiger_open_file_manager_subconfigs, 3},
  {"hash", "category", NULL, NULL, confchk_wiredtiger_open_hash_subconfigs, 2},
  {"hazard_max", "int", NULL, "min=15", NULL, 0},
  {"history_store", "category", NULL, NULL, confchk_wiredtiger_open_history_store_subconfigs, 1},
  {"io_capacity", "category", NULL, NULL, confchk_wiredtiger_open_io_capacity_subconfigs, 1},
  {"log", "category", NULL, NULL, confchk_wiredtiger_open_log_subconfigs, 9},
  {"lsm_manager", "category", NULL, NULL, confchk_wiredtiger_open_lsm_manager_subconfigs, 2},
  {"mmap", "boolean", NULL, NULL, NULL, 0}, {"mmap_all", "boolean", NULL, NULL, NULL, 0},
  {"multiprocess", "boolean", NULL, NULL, NULL, 0},
  {"operation_timeout_ms", "int", NULL, "min=1", NULL, 0},
  {"operation_tracking", "category", NULL, NULL,
    confchk_wiredtiger_open_operation_tracking_subconfigs, 2},
  {"readonly", "boolean", NULL, NULL, NULL, 0}, {"salvage", "boolean", NULL, NULL, NULL, 0},
  {"session_max", "int", NULL, "min=1", NULL, 0},
  {"session_scratch_max", "int", NULL, NULL, NULL, 0},
  {"session_table_cache", "boolean", NULL, NULL, NULL, 0},
  {"shared_cache", "category", NULL, NULL, confchk_wiredtiger_open_shared_cache_subconfigs, 5},
  {"statistics", "list", NULL,
    "choices=[\"all\",\"cache_walk\",\"fast\",\"none\","
    "\"clear\",\"tree_walk\"]",
    NULL, 0},
  {"statistics_log", "category", NULL, NULL, confchk_wiredtiger_open_statistics_log_subconfigs, 6},
  {"timing_stress_for_test", "list", NULL,
    "choices=[\"aggressive_sweep\",\"backup_rename\","
    "\"checkpoint_slow\",\"history_store_checkpoint_delay\","
    "\"history_store_search\",\"history_store_sweep_race\","
    "\"prepare_checkpoint_delay\",\"split_1\",\"split_2\",\"split_3\""
    ",\"split_4\",\"split_5\",\"split_6\",\"split_7\",\"split_8\"]",
    NULL, 0},
  {"transaction_sync", "category", NULL, NULL, confchk_wiredtiger_open_transaction_sync_subconfigs,
    2},
  {"verbose", "list", NULL,
    "choices=[\"api\",\"backup\",\"block\",\"checkpoint\","
    "\"checkpoint_cleanup\",\"checkpoint_progress\",\"compact\","
    "\"compact_progress\",\"error_returns\",\"evict\",\"evict_stuck\""
    ",\"evictserver\",\"fileops\",\"handleops\",\"log\","
    "\"history_store\",\"history_store_activity\",\"lsm\","
    "\"lsm_manager\",\"metadata\",\"mutex\",\"overflow\",\"read\","
    "\"reconcile\",\"recovery\",\"recovery_progress\",\"rts\","
    "\"salvage\",\"shared_cache\",\"split\",\"temporary\","
    "\"thread_group\",\"timestamp\",\"transaction\",\"verify\","
    "\"version\",\"write\"]",
    NULL, 0},
  {"verify_metadata", "boolean", NULL, NULL, NULL, 0},
  {"write_through", "list", NULL, "choices=[\"data\",\"log\"]", NULL, 0},
  {NULL, NULL, NULL, NULL, NULL, 0}};

static const WT_CONFIG_ENTRY config_entries[] = {{"WT_CONNECTION.add_collator", "", NULL, 0},
  {"WT_CONNECTION.add_compressor", "", NULL, 0}, {"WT_CONNECTION.add_data_source", "", NULL, 0},
  {"WT_CONNECTION.add_encryptor", "", NULL, 0}, {"WT_CONNECTION.add_extractor", "", NULL, 0},
  {"WT_CONNECTION.close", "leak_memory=false,use_timestamp=true", confchk_WT_CONNECTION_close, 2},
  {"WT_CONNECTION.debug_info",
    "cache=false,cursors=false,handles=false,log=false,sessions=false"
    ",txn=false",
    confchk_WT_CONNECTION_debug_info, 6},
  {"WT_CONNECTION.load_extension",
    "config=,early_load=false,entry=wiredtiger_extension_init,"
    "terminate=wiredtiger_extension_terminate",
    confchk_WT_CONNECTION_load_extension, 4},
  {"WT_CONNECTION.open_session", "cache_cursors=true,ignore_cache_size=false,isolation=snapshot",
    confchk_WT_CONNECTION_open_session, 3},
  {"WT_CONNECTION.query_timestamp", "get=all_durable", confchk_WT_CONNECTION_query_timestamp, 1},
  {"WT_CONNECTION.reconfigure",
    "cache_max_wait_ms=0,cache_overhead=8,cache_size=100MB,"
    "checkpoint=(log_size=0,wait=0),compatibility=(release=),"
    "debug_mode=(checkpoint_retention=0,corruption_abort=true,"
    "cursor_copy=false,eviction=false,log_retention=0,"
    "realloc_exact=false,rollback_error=0,slow_checkpoint=false,"
    "table_logging=false),error_prefix=,eviction=(threads_max=8,"
    "threads_min=1),eviction_checkpoint_target=1,"
    "eviction_dirty_target=5,eviction_dirty_trigger=20,"
    "eviction_target=80,eviction_trigger=95,eviction_updates_target=0"
    ",eviction_updates_trigger=0,"
    "file_manager=(close_handle_minimum=250,close_idle_time=30,"
    "close_scan_interval=10),history_store=(file_max=0),"
    "io_capacity=(total=0),log=(archive=true,os_cache_dirty_pct=0,"
    "prealloc=true,zero_fill=false),lsm_manager=(merge=true,"
    "worker_thread_max=4),operation_timeout_ms=0,"
    "operation_tracking=(enabled=false,path=\".\"),"
    "shared_cache=(chunk=10MB,name=,quota=0,reserve=0,size=500MB),"
    "statistics=none,statistics_log=(json=false,on_close=false,"
    "sources=,timestamp=\"%b %d %H:%M:%S\",wait=0),"
    "timing_stress_for_test=,verbose=[]",
    confchk_WT_CONNECTION_reconfigure, 27},
  {"WT_CONNECTION.rollback_to_stable", "", NULL, 0}, {"WT_CONNECTION.set_file_system", "", NULL, 0},
  {"WT_CONNECTION.set_timestamp",
    "commit_timestamp=,durable_timestamp=,force=false,"
    "oldest_timestamp=,stable_timestamp=",
    confchk_WT_CONNECTION_set_timestamp, 5},
  {"WT_CURSOR.close", "", NULL, 0},
  {"WT_CURSOR.reconfigure", "append=false,overwrite=true", confchk_WT_CURSOR_reconfigure, 2},
  {"WT_SESSION.alter",
    "access_pattern_hint=none,app_metadata=,"
<<<<<<< HEAD
    "assert=(commit_timestamp=none,durable_timestamp=none,"
    "read_timestamp=none,write_timestamp=off),cache_resident=false,"
    "exclusive_refreshed=true,log=(enabled=true),os_cache_dirty_max=0"
    ",os_cache_max=0,verbose=[],write_timestamp_usage=none",
    confchk_WT_SESSION_alter, 10},
=======
    "assert=(read_timestamp=none,write_timestamp=off),"
    "cache_resident=false,checkpoint=,exclusive_refreshed=true,"
    "log=(enabled=true),os_cache_dirty_max=0,os_cache_max=0,"
    "readonly=false,verbose=[],write_timestamp_usage=none",
    confchk_WT_SESSION_alter, 12},
>>>>>>> b1dd95a1
  {"WT_SESSION.begin_transaction",
    "ignore_prepare=false,isolation=,name=,operation_timeout_ms=0,"
    "priority=0,read_before_oldest=false,read_timestamp=,"
    "roundup_timestamps=(prepared=false,read=false),sync=",
    confchk_WT_SESSION_begin_transaction, 9},
  {"WT_SESSION.checkpoint", "drop=,force=false,name=,target=,use_timestamp=true",
    confchk_WT_SESSION_checkpoint, 5},
  {"WT_SESSION.close", "", NULL, 0},
  {"WT_SESSION.commit_transaction",
    "commit_timestamp=,durable_timestamp=,operation_timeout_ms=0,"
    "sync=",
    confchk_WT_SESSION_commit_transaction, 4},
  {"WT_SESSION.compact", "timeout=1200", confchk_WT_SESSION_compact, 1},
  {"WT_SESSION.create",
    "access_pattern_hint=none,allocation_size=4KB,app_metadata=,"
    "assert=(commit_timestamp=none,durable_timestamp=none,"
    "read_timestamp=none,write_timestamp=off),block_allocation=best,"
    "block_compressor=,cache_resident=false,checksum=uncompressed,"
    "colgroups=,collator=,columns=,dictionary=0,encryption=(keyid=,"
    "name=),exclusive=false,extractor=,format=btree,huffman_key=,"
    "huffman_value=,ignore_in_memory_cache_size=false,immutable=false"
    ",import=(enabled=false,file_metadata=,repair=false),"
    "internal_item_max=0,internal_key_max=0,"
    "internal_key_truncate=true,internal_page_max=4KB,key_format=u,"
    "key_gap=10,leaf_item_max=0,leaf_key_max=0,leaf_page_max=32KB,"
    "leaf_value_max=0,log=(enabled=true),lsm=(auto_throttle=true,"
    "bloom=true,bloom_bit_count=16,bloom_config=,bloom_hash_count=8,"
    "bloom_oldest=false,chunk_count_limit=0,chunk_max=5GB,"
    "chunk_size=10MB,merge_custom=(prefix=,start_generation=0,"
    "suffix=),merge_max=15,merge_min=0),memory_page_image_max=0,"
    "memory_page_max=5MB,os_cache_dirty_max=0,os_cache_max=0,"
<<<<<<< HEAD
    "prefix_compression=false,prefix_compression_min=4,source=,"
    "split_deepen_min_child=0,split_deepen_per_child=0,split_pct=90,"
    "type=file,value_format=u,verbose=[],write_timestamp_usage=none",
    confchk_WT_SESSION_create, 47},
=======
    "prefix_compression=false,prefix_compression_min=4,readonly=false"
    ",source=,split_deepen_min_child=0,split_deepen_per_child=0,"
    "split_pct=90,tiered=(chunk_size=1GB,tiers=),type=file,"
    "value_format=u,verbose=[],write_timestamp_usage=none",
    confchk_WT_SESSION_create, 48},
>>>>>>> b1dd95a1
  {"WT_SESSION.drop",
    "checkpoint_wait=true,force=false,lock_wait=true,"
    "remove_files=true",
    confchk_WT_SESSION_drop, 4},
  {"WT_SESSION.join",
    "bloom_bit_count=16,bloom_false_positives=false,"
    "bloom_hash_count=8,compare=\"eq\",count=,operation=\"and\","
    "strategy=",
    confchk_WT_SESSION_join, 7},
  {"WT_SESSION.log_flush", "sync=on", confchk_WT_SESSION_log_flush, 1},
  {"WT_SESSION.log_printf", "", NULL, 0},
  {"WT_SESSION.open_cursor",
    "append=false,bulk=false,checkpoint=,checkpoint_wait=true,"
    "debug=(release_evict=false),dump=,incremental=(consolidate=false"
    ",enabled=false,file=,force_stop=false,granularity=16MB,src_id=,"
    "this_id=),next_random=false,next_random_sample_size=0,"
    "overwrite=true,raw=false,read_once=false,readonly=false,"
    "skip_sort_check=false,statistics=,target=",
    confchk_WT_SESSION_open_cursor, 16},
  {"WT_SESSION.prepare_transaction", "prepare_timestamp=", confchk_WT_SESSION_prepare_transaction,
    1},
  {"WT_SESSION.query_timestamp", "get=read", confchk_WT_SESSION_query_timestamp, 1},
  {"WT_SESSION.reconfigure", "cache_cursors=true,ignore_cache_size=false,isolation=snapshot",
    confchk_WT_SESSION_reconfigure, 3},
  {"WT_SESSION.rename", "", NULL, 0}, {"WT_SESSION.reset", "", NULL, 0},
  {"WT_SESSION.reset_snapshot", "", NULL, 0},
  {"WT_SESSION.rollback_transaction", "operation_timeout_ms=0",
    confchk_WT_SESSION_rollback_transaction, 1},
  {"WT_SESSION.salvage", "force=false", confchk_WT_SESSION_salvage, 1},
  {"WT_SESSION.strerror", "", NULL, 0},
  {"WT_SESSION.timestamp_transaction",
    "commit_timestamp=,durable_timestamp=,prepare_timestamp=,"
    "read_timestamp=",
    confchk_WT_SESSION_timestamp_transaction, 4},
  {"WT_SESSION.transaction_sync", "timeout_ms=1200000", confchk_WT_SESSION_transaction_sync, 1},
  {"WT_SESSION.truncate", "", NULL, 0}, {"WT_SESSION.upgrade", "", NULL, 0},
  {"WT_SESSION.verify",
    "dump_address=false,dump_blocks=false,dump_layout=false,"
    "dump_offsets=,dump_pages=false,stable_timestamp=false,"
    "strict=false",
    confchk_WT_SESSION_verify, 7},
  {"colgroup.meta",
    "app_metadata=,assert=(commit_timestamp=none,"
    "durable_timestamp=none,read_timestamp=none,write_timestamp=off),"
    "collator=,columns=,source=,type=file,verbose=[],"
    "write_timestamp_usage=none",
    confchk_colgroup_meta, 8},
  {"file.config",
    "access_pattern_hint=none,allocation_size=4KB,app_metadata=,"
    "assert=(commit_timestamp=none,durable_timestamp=none,"
    "read_timestamp=none,write_timestamp=off),block_allocation=best,"
    "block_compressor=,cache_resident=false,checksum=uncompressed,"
    "collator=,columns=,dictionary=0,encryption=(keyid=,name=),"
    "format=btree,huffman_key=,huffman_value=,"
    "ignore_in_memory_cache_size=false,internal_item_max=0,"
    "internal_key_max=0,internal_key_truncate=true,"
    "internal_page_max=4KB,key_format=u,key_gap=10,leaf_item_max=0,"
    "leaf_key_max=0,leaf_page_max=32KB,leaf_value_max=0,"
    "log=(enabled=true),memory_page_image_max=0,memory_page_max=5MB,"
    "os_cache_dirty_max=0,os_cache_max=0,prefix_compression=false,"
<<<<<<< HEAD
    "prefix_compression_min=4,split_deepen_min_child=0,"
    "split_deepen_per_child=0,split_pct=90,value_format=u,verbose=[],"
    "write_timestamp_usage=none",
=======
    "prefix_compression_min=4,readonly=false,split_deepen_min_child=0"
    ",split_deepen_per_child=0,split_pct=90,value_format=u,verbose=[]"
    ",write_timestamp_usage=none",
>>>>>>> b1dd95a1
    confchk_file_config, 39},
  {"file.meta",
    "access_pattern_hint=none,allocation_size=4KB,app_metadata=,"
    "assert=(commit_timestamp=none,durable_timestamp=none,"
    "read_timestamp=none,write_timestamp=off),block_allocation=best,"
    "block_compressor=,cache_resident=false,checkpoint=,"
    "checkpoint_backup_info=,checkpoint_lsn=,checksum=uncompressed,"
    "collator=,columns=,dictionary=0,encryption=(keyid=,name=),"
    "format=btree,huffman_key=,huffman_value=,id=,"
    "ignore_in_memory_cache_size=false,internal_item_max=0,"
    "internal_key_max=0,internal_key_truncate=true,"
    "internal_page_max=4KB,key_format=u,key_gap=10,leaf_item_max=0,"
    "leaf_key_max=0,leaf_page_max=32KB,leaf_value_max=0,"
    "log=(enabled=true),memory_page_image_max=0,memory_page_max=5MB,"
    "os_cache_dirty_max=0,os_cache_max=0,prefix_compression=false,"
<<<<<<< HEAD
    "prefix_compression_min=4,split_deepen_min_child=0,"
    "split_deepen_per_child=0,split_pct=90,value_format=u,verbose=[],"
    "version=(major=0,minor=0),write_timestamp_usage=none",
=======
    "prefix_compression_min=4,readonly=false,split_deepen_min_child=0"
    ",split_deepen_per_child=0,split_pct=90,value_format=u,verbose=[]"
    ",version=(major=0,minor=0),write_timestamp_usage=none",
>>>>>>> b1dd95a1
    confchk_file_meta, 44},
  {"index.meta",
    "app_metadata=,assert=(commit_timestamp=none,"
    "durable_timestamp=none,read_timestamp=none,write_timestamp=off),"
    "collator=,columns=,extractor=,immutable=false,index_key_columns="
    ",key_format=u,source=,type=file,value_format=u,verbose=[],"
    "write_timestamp_usage=none",
    confchk_index_meta, 13},
  {"lsm.meta",
    "access_pattern_hint=none,allocation_size=4KB,app_metadata=,"
    "assert=(commit_timestamp=none,durable_timestamp=none,"
    "read_timestamp=none,write_timestamp=off),block_allocation=best,"
    "block_compressor=,cache_resident=false,checksum=uncompressed,"
    "chunks=,collator=,columns=,dictionary=0,encryption=(keyid=,"
    "name=),format=btree,huffman_key=,huffman_value=,"
    "ignore_in_memory_cache_size=false,internal_item_max=0,"
    "internal_key_max=0,internal_key_truncate=true,"
    "internal_page_max=4KB,key_format=u,key_gap=10,last=,"
    "leaf_item_max=0,leaf_key_max=0,leaf_page_max=32KB,"
    "leaf_value_max=0,log=(enabled=true),lsm=(auto_throttle=true,"
    "bloom=true,bloom_bit_count=16,bloom_config=,bloom_hash_count=8,"
    "bloom_oldest=false,chunk_count_limit=0,chunk_max=5GB,"
    "chunk_size=10MB,merge_custom=(prefix=,start_generation=0,"
    "suffix=),merge_max=15,merge_min=0),memory_page_image_max=0,"
    "memory_page_max=5MB,old_chunks=,os_cache_dirty_max=0,"
    "os_cache_max=0,prefix_compression=false,prefix_compression_min=4"
<<<<<<< HEAD
    ",split_deepen_min_child=0,split_deepen_per_child=0,split_pct=90,"
    "value_format=u,verbose=[],write_timestamp_usage=none",
=======
    ",readonly=false,split_deepen_min_child=0,"
    "split_deepen_per_child=0,split_pct=90,value_format=u,verbose=[],"
    "write_timestamp_usage=none",
>>>>>>> b1dd95a1
    confchk_lsm_meta, 43},
  {"table.meta",
    "app_metadata=,assert=(commit_timestamp=none,"
    "durable_timestamp=none,read_timestamp=none,write_timestamp=off),"
    "colgroups=,collator=,columns=,key_format=u,value_format=u,"
    "verbose=[],write_timestamp_usage=none",
    confchk_table_meta, 9},
  {"tiered.meta",
    "app_metadata=,assert=(read_timestamp=none,write_timestamp=off),"
    "tiered=(chunk_size=1GB,tiers=),verbose=[],"
    "write_timestamp_usage=none",
    confchk_tiered_meta, 5},
  {"wiredtiger_open",
    "buffer_alignment=-1,builtin_extension_config=,cache_cursors=true"
    ",cache_max_wait_ms=0,cache_overhead=8,cache_size=100MB,"
    "checkpoint=(log_size=0,wait=0),checkpoint_sync=true,"
    "compatibility=(release=,require_max=,require_min=),"
    "config_base=true,create=false,debug_mode=(checkpoint_retention=0"
    ",corruption_abort=true,cursor_copy=false,eviction=false,"
    "log_retention=0,realloc_exact=false,rollback_error=0,"
    "slow_checkpoint=false,table_logging=false),direct_io=,"
    "encryption=(keyid=,name=,secretkey=),error_prefix=,"
    "eviction=(threads_max=8,threads_min=1),"
    "eviction_checkpoint_target=1,eviction_dirty_target=5,"
    "eviction_dirty_trigger=20,eviction_target=80,eviction_trigger=95"
    ",eviction_updates_target=0,eviction_updates_trigger=0,"
    "exclusive=false,extensions=,file_close_sync=true,file_extend=,"
    "file_manager=(close_handle_minimum=250,close_idle_time=30,"
    "close_scan_interval=10),hash=(buckets=512,dhandle_buckets=512),"
    "hazard_max=1000,history_store=(file_max=0),in_memory=false,"
    "io_capacity=(total=0),log=(archive=true,compressor=,"
    "enabled=false,file_max=100MB,os_cache_dirty_pct=0,path=\".\","
    "prealloc=true,recover=on,zero_fill=false),"
    "lsm_manager=(merge=true,worker_thread_max=4),mmap=true,"
    "mmap_all=false,multiprocess=false,operation_timeout_ms=0,"
    "operation_tracking=(enabled=false,path=\".\"),readonly=false,"
    "salvage=false,session_max=100,session_scratch_max=2MB,"
    "session_table_cache=true,shared_cache=(chunk=10MB,name=,quota=0,"
    "reserve=0,size=500MB),statistics=none,statistics_log=(json=false"
    ",on_close=false,path=\".\",sources=,timestamp=\"%b %d %H:%M:%S\""
    ",wait=0),timing_stress_for_test=,transaction_sync=(enabled=false"
    ",method=fsync),use_environment=true,use_environment_priv=false,"
    "verbose=[],verify_metadata=false,write_through=",
    confchk_wiredtiger_open, 55},
  {"wiredtiger_open_all",
    "buffer_alignment=-1,builtin_extension_config=,cache_cursors=true"
    ",cache_max_wait_ms=0,cache_overhead=8,cache_size=100MB,"
    "checkpoint=(log_size=0,wait=0),checkpoint_sync=true,"
    "compatibility=(release=,require_max=,require_min=),"
    "config_base=true,create=false,debug_mode=(checkpoint_retention=0"
    ",corruption_abort=true,cursor_copy=false,eviction=false,"
    "log_retention=0,realloc_exact=false,rollback_error=0,"
    "slow_checkpoint=false,table_logging=false),direct_io=,"
    "encryption=(keyid=,name=,secretkey=),error_prefix=,"
    "eviction=(threads_max=8,threads_min=1),"
    "eviction_checkpoint_target=1,eviction_dirty_target=5,"
    "eviction_dirty_trigger=20,eviction_target=80,eviction_trigger=95"
    ",eviction_updates_target=0,eviction_updates_trigger=0,"
    "exclusive=false,extensions=,file_close_sync=true,file_extend=,"
    "file_manager=(close_handle_minimum=250,close_idle_time=30,"
    "close_scan_interval=10),hash=(buckets=512,dhandle_buckets=512),"
    "hazard_max=1000,history_store=(file_max=0),in_memory=false,"
    "io_capacity=(total=0),log=(archive=true,compressor=,"
    "enabled=false,file_max=100MB,os_cache_dirty_pct=0,path=\".\","
    "prealloc=true,recover=on,zero_fill=false),"
    "lsm_manager=(merge=true,worker_thread_max=4),mmap=true,"
    "mmap_all=false,multiprocess=false,operation_timeout_ms=0,"
    "operation_tracking=(enabled=false,path=\".\"),readonly=false,"
    "salvage=false,session_max=100,session_scratch_max=2MB,"
    "session_table_cache=true,shared_cache=(chunk=10MB,name=,quota=0,"
    "reserve=0,size=500MB),statistics=none,statistics_log=(json=false"
    ",on_close=false,path=\".\",sources=,timestamp=\"%b %d %H:%M:%S\""
    ",wait=0),timing_stress_for_test=,transaction_sync=(enabled=false"
    ",method=fsync),use_environment=true,use_environment_priv=false,"
    "verbose=[],verify_metadata=false,version=(major=0,minor=0),"
    "write_through=",
    confchk_wiredtiger_open_all, 56},
  {"wiredtiger_open_basecfg",
    "buffer_alignment=-1,builtin_extension_config=,cache_cursors=true"
    ",cache_max_wait_ms=0,cache_overhead=8,cache_size=100MB,"
    "checkpoint=(log_size=0,wait=0),checkpoint_sync=true,"
    "compatibility=(release=,require_max=,require_min=),"
    "debug_mode=(checkpoint_retention=0,corruption_abort=true,"
    "cursor_copy=false,eviction=false,log_retention=0,"
    "realloc_exact=false,rollback_error=0,slow_checkpoint=false,"
    "table_logging=false),direct_io=,encryption=(keyid=,name=,"
    "secretkey=),error_prefix=,eviction=(threads_max=8,threads_min=1)"
    ",eviction_checkpoint_target=1,eviction_dirty_target=5,"
    "eviction_dirty_trigger=20,eviction_target=80,eviction_trigger=95"
    ",eviction_updates_target=0,eviction_updates_trigger=0,"
    "extensions=,file_close_sync=true,file_extend=,"
    "file_manager=(close_handle_minimum=250,close_idle_time=30,"
    "close_scan_interval=10),hash=(buckets=512,dhandle_buckets=512),"
    "hazard_max=1000,history_store=(file_max=0),io_capacity=(total=0)"
    ",log=(archive=true,compressor=,enabled=false,file_max=100MB,"
    "os_cache_dirty_pct=0,path=\".\",prealloc=true,recover=on,"
    "zero_fill=false),lsm_manager=(merge=true,worker_thread_max=4),"
    "mmap=true,mmap_all=false,multiprocess=false,"
    "operation_timeout_ms=0,operation_tracking=(enabled=false,"
    "path=\".\"),readonly=false,salvage=false,session_max=100,"
    "session_scratch_max=2MB,session_table_cache=true,"
    "shared_cache=(chunk=10MB,name=,quota=0,reserve=0,size=500MB),"
    "statistics=none,statistics_log=(json=false,on_close=false,"
    "path=\".\",sources=,timestamp=\"%b %d %H:%M:%S\",wait=0),"
    "timing_stress_for_test=,transaction_sync=(enabled=false,"
    "method=fsync),verbose=[],verify_metadata=false,version=(major=0,"
    "minor=0),write_through=",
    confchk_wiredtiger_open_basecfg, 50},
  {"wiredtiger_open_usercfg",
    "buffer_alignment=-1,builtin_extension_config=,cache_cursors=true"
    ",cache_max_wait_ms=0,cache_overhead=8,cache_size=100MB,"
    "checkpoint=(log_size=0,wait=0),checkpoint_sync=true,"
    "compatibility=(release=,require_max=,require_min=),"
    "debug_mode=(checkpoint_retention=0,corruption_abort=true,"
    "cursor_copy=false,eviction=false,log_retention=0,"
    "realloc_exact=false,rollback_error=0,slow_checkpoint=false,"
    "table_logging=false),direct_io=,encryption=(keyid=,name=,"
    "secretkey=),error_prefix=,eviction=(threads_max=8,threads_min=1)"
    ",eviction_checkpoint_target=1,eviction_dirty_target=5,"
    "eviction_dirty_trigger=20,eviction_target=80,eviction_trigger=95"
    ",eviction_updates_target=0,eviction_updates_trigger=0,"
    "extensions=,file_close_sync=true,file_extend=,"
    "file_manager=(close_handle_minimum=250,close_idle_time=30,"
    "close_scan_interval=10),hash=(buckets=512,dhandle_buckets=512),"
    "hazard_max=1000,history_store=(file_max=0),io_capacity=(total=0)"
    ",log=(archive=true,compressor=,enabled=false,file_max=100MB,"
    "os_cache_dirty_pct=0,path=\".\",prealloc=true,recover=on,"
    "zero_fill=false),lsm_manager=(merge=true,worker_thread_max=4),"
    "mmap=true,mmap_all=false,multiprocess=false,"
    "operation_timeout_ms=0,operation_tracking=(enabled=false,"
    "path=\".\"),readonly=false,salvage=false,session_max=100,"
    "session_scratch_max=2MB,session_table_cache=true,"
    "shared_cache=(chunk=10MB,name=,quota=0,reserve=0,size=500MB),"
    "statistics=none,statistics_log=(json=false,on_close=false,"
    "path=\".\",sources=,timestamp=\"%b %d %H:%M:%S\",wait=0),"
    "timing_stress_for_test=,transaction_sync=(enabled=false,"
    "method=fsync),verbose=[],verify_metadata=false,write_through=",
    confchk_wiredtiger_open_usercfg, 49},
  {NULL, NULL, NULL, 0}};

int
__wt_conn_config_init(WT_SESSION_IMPL *session)
{
    WT_CONNECTION_IMPL *conn;
    const WT_CONFIG_ENTRY *ep, **epp;

    conn = S2C(session);

    /* Build a list of pointers to the configuration information. */
    WT_RET(__wt_calloc_def(session, WT_ELEMENTS(config_entries), &epp));
    conn->config_entries = epp;

    /* Fill in the list to reference the default information. */
    for (ep = config_entries;;) {
        *epp++ = ep++;
        if (ep->method == NULL)
            break;
    }
    return (0);
}

void
__wt_conn_config_discard(WT_SESSION_IMPL *session)
{
    WT_CONNECTION_IMPL *conn;

    conn = S2C(session);

    __wt_free(session, conn->config_entries);
}

/*
 * __wt_conn_config_match --
 *     Return the static configuration entry for a method.
 */
const WT_CONFIG_ENTRY *
__wt_conn_config_match(const char *method)
{
    const WT_CONFIG_ENTRY *ep;

    for (ep = config_entries; ep->method != NULL; ++ep)
        if (strcmp(method, ep->method) == 0)
            return (ep);
    return (NULL);
}<|MERGE_RESOLUTION|>--- conflicted
+++ resolved
@@ -172,13 +172,8 @@
 static const WT_CONFIG_CHECK confchk_WT_SESSION_alter[] = {
   {"access_pattern_hint", "string", NULL, "choices=[\"none\",\"random\",\"sequential\"]", NULL, 0},
   {"app_metadata", "string", NULL, NULL, NULL, 0},
-<<<<<<< HEAD
   {"assert", "category", NULL, NULL, confchk_assert_subconfigs, 4},
-  {"cache_resident", "boolean", NULL, NULL, NULL, 0},
-=======
-  {"assert", "category", NULL, NULL, confchk_assert_subconfigs, 2},
   {"cache_resident", "boolean", NULL, NULL, NULL, 0}, {"checkpoint", "string", NULL, NULL, NULL, 0},
->>>>>>> b1dd95a1
   {"exclusive_refreshed", "boolean", NULL, NULL, NULL, 0},
   {"log", "category", NULL, NULL, confchk_WT_SESSION_create_log_subconfigs, 1},
   {"os_cache_dirty_max", "int", NULL, "min=0", NULL, 0},
@@ -257,13 +252,8 @@
   {"access_pattern_hint", "string", NULL, "choices=[\"none\",\"random\",\"sequential\"]", NULL, 0},
   {"allocation_size", "int", NULL, "min=512B,max=128MB", NULL, 0},
   {"app_metadata", "string", NULL, NULL, NULL, 0},
-<<<<<<< HEAD
   {"assert", "category", NULL, NULL, confchk_assert_subconfigs, 4},
-  {"block_allocation", "string", NULL, "choices=[\"first\",\"best\"]", NULL, 0},
-=======
-  {"assert", "category", NULL, NULL, confchk_assert_subconfigs, 2},
   {"block_allocation", "string", NULL, "choices=[\"best\",\"first\",\"log-structured\"]", NULL, 0},
->>>>>>> b1dd95a1
   {"block_compressor", "string", NULL, NULL, NULL, 0},
   {"cache_resident", "boolean", NULL, NULL, NULL, 0},
   {"checksum", "string", NULL, "choices=[\"on\",\"off\",\"uncompressed\"]", NULL, 0},
@@ -411,13 +401,8 @@
   {"access_pattern_hint", "string", NULL, "choices=[\"none\",\"random\",\"sequential\"]", NULL, 0},
   {"allocation_size", "int", NULL, "min=512B,max=128MB", NULL, 0},
   {"app_metadata", "string", NULL, NULL, NULL, 0},
-<<<<<<< HEAD
   {"assert", "category", NULL, NULL, confchk_assert_subconfigs, 4},
-  {"block_allocation", "string", NULL, "choices=[\"first\",\"best\"]", NULL, 0},
-=======
-  {"assert", "category", NULL, NULL, confchk_assert_subconfigs, 2},
   {"block_allocation", "string", NULL, "choices=[\"best\",\"first\",\"log-structured\"]", NULL, 0},
->>>>>>> b1dd95a1
   {"block_compressor", "string", NULL, NULL, NULL, 0},
   {"cache_resident", "boolean", NULL, NULL, NULL, 0},
   {"checksum", "string", NULL, "choices=[\"on\",\"off\",\"uncompressed\"]", NULL, 0},
@@ -459,13 +444,8 @@
   {"access_pattern_hint", "string", NULL, "choices=[\"none\",\"random\",\"sequential\"]", NULL, 0},
   {"allocation_size", "int", NULL, "min=512B,max=128MB", NULL, 0},
   {"app_metadata", "string", NULL, NULL, NULL, 0},
-<<<<<<< HEAD
   {"assert", "category", NULL, NULL, confchk_assert_subconfigs, 4},
-  {"block_allocation", "string", NULL, "choices=[\"first\",\"best\"]", NULL, 0},
-=======
-  {"assert", "category", NULL, NULL, confchk_assert_subconfigs, 2},
   {"block_allocation", "string", NULL, "choices=[\"best\",\"first\",\"log-structured\"]", NULL, 0},
->>>>>>> b1dd95a1
   {"block_compressor", "string", NULL, NULL, NULL, 0},
   {"cache_resident", "boolean", NULL, NULL, NULL, 0}, {"checkpoint", "string", NULL, NULL, NULL, 0},
   {"checkpoint_backup_info", "string", NULL, NULL, NULL, 0},
@@ -527,13 +507,8 @@
   {"access_pattern_hint", "string", NULL, "choices=[\"none\",\"random\",\"sequential\"]", NULL, 0},
   {"allocation_size", "int", NULL, "min=512B,max=128MB", NULL, 0},
   {"app_metadata", "string", NULL, NULL, NULL, 0},
-<<<<<<< HEAD
   {"assert", "category", NULL, NULL, confchk_assert_subconfigs, 4},
-  {"block_allocation", "string", NULL, "choices=[\"first\",\"best\"]", NULL, 0},
-=======
-  {"assert", "category", NULL, NULL, confchk_assert_subconfigs, 2},
   {"block_allocation", "string", NULL, "choices=[\"best\",\"first\",\"log-structured\"]", NULL, 0},
->>>>>>> b1dd95a1
   {"block_compressor", "string", NULL, NULL, NULL, 0},
   {"cache_resident", "boolean", NULL, NULL, NULL, 0},
   {"checksum", "string", NULL, "choices=[\"on\",\"off\",\"uncompressed\"]", NULL, 0},
@@ -589,7 +564,7 @@
 
 static const WT_CONFIG_CHECK confchk_tiered_meta[] = {
   {"app_metadata", "string", NULL, NULL, NULL, 0},
-  {"assert", "category", NULL, NULL, confchk_assert_subconfigs, 2},
+  {"assert", "category", NULL, NULL, confchk_assert_subconfigs, 4},
   {"tiered", "category", NULL, NULL, confchk_WT_SESSION_create_tiered_subconfigs, 2},
   {"verbose", "list", NULL, "choices=[\"write_timestamp\"]", NULL, 0},
   {"write_timestamp_usage", "string", NULL,
@@ -970,19 +945,12 @@
   {"WT_CURSOR.reconfigure", "append=false,overwrite=true", confchk_WT_CURSOR_reconfigure, 2},
   {"WT_SESSION.alter",
     "access_pattern_hint=none,app_metadata=,"
-<<<<<<< HEAD
     "assert=(commit_timestamp=none,durable_timestamp=none,"
     "read_timestamp=none,write_timestamp=off),cache_resident=false,"
-    "exclusive_refreshed=true,log=(enabled=true),os_cache_dirty_max=0"
-    ",os_cache_max=0,verbose=[],write_timestamp_usage=none",
-    confchk_WT_SESSION_alter, 10},
-=======
-    "assert=(read_timestamp=none,write_timestamp=off),"
-    "cache_resident=false,checkpoint=,exclusive_refreshed=true,"
-    "log=(enabled=true),os_cache_dirty_max=0,os_cache_max=0,"
-    "readonly=false,verbose=[],write_timestamp_usage=none",
+    "checkpoint=,exclusive_refreshed=true,log=(enabled=true),"
+    "os_cache_dirty_max=0,os_cache_max=0,readonly=false,verbose=[],"
+    "write_timestamp_usage=none",
     confchk_WT_SESSION_alter, 12},
->>>>>>> b1dd95a1
   {"WT_SESSION.begin_transaction",
     "ignore_prepare=false,isolation=,name=,operation_timeout_ms=0,"
     "priority=0,read_before_oldest=false,read_timestamp=,"
@@ -1014,18 +982,11 @@
     "chunk_size=10MB,merge_custom=(prefix=,start_generation=0,"
     "suffix=),merge_max=15,merge_min=0),memory_page_image_max=0,"
     "memory_page_max=5MB,os_cache_dirty_max=0,os_cache_max=0,"
-<<<<<<< HEAD
-    "prefix_compression=false,prefix_compression_min=4,source=,"
-    "split_deepen_min_child=0,split_deepen_per_child=0,split_pct=90,"
-    "type=file,value_format=u,verbose=[],write_timestamp_usage=none",
-    confchk_WT_SESSION_create, 47},
-=======
     "prefix_compression=false,prefix_compression_min=4,readonly=false"
     ",source=,split_deepen_min_child=0,split_deepen_per_child=0,"
     "split_pct=90,tiered=(chunk_size=1GB,tiers=),type=file,"
     "value_format=u,verbose=[],write_timestamp_usage=none",
-    confchk_WT_SESSION_create, 48},
->>>>>>> b1dd95a1
+    confchk_WT_SESSION_create, 49},
   {"WT_SESSION.drop",
     "checkpoint_wait=true,force=false,lock_wait=true,"
     "remove_files=true",
@@ -1086,16 +1047,10 @@
     "leaf_key_max=0,leaf_page_max=32KB,leaf_value_max=0,"
     "log=(enabled=true),memory_page_image_max=0,memory_page_max=5MB,"
     "os_cache_dirty_max=0,os_cache_max=0,prefix_compression=false,"
-<<<<<<< HEAD
-    "prefix_compression_min=4,split_deepen_min_child=0,"
-    "split_deepen_per_child=0,split_pct=90,value_format=u,verbose=[],"
-    "write_timestamp_usage=none",
-=======
     "prefix_compression_min=4,readonly=false,split_deepen_min_child=0"
     ",split_deepen_per_child=0,split_pct=90,value_format=u,verbose=[]"
     ",write_timestamp_usage=none",
->>>>>>> b1dd95a1
-    confchk_file_config, 39},
+    confchk_file_config, 40},
   {"file.meta",
     "access_pattern_hint=none,allocation_size=4KB,app_metadata=,"
     "assert=(commit_timestamp=none,durable_timestamp=none,"
@@ -1110,16 +1065,10 @@
     "leaf_key_max=0,leaf_page_max=32KB,leaf_value_max=0,"
     "log=(enabled=true),memory_page_image_max=0,memory_page_max=5MB,"
     "os_cache_dirty_max=0,os_cache_max=0,prefix_compression=false,"
-<<<<<<< HEAD
-    "prefix_compression_min=4,split_deepen_min_child=0,"
-    "split_deepen_per_child=0,split_pct=90,value_format=u,verbose=[],"
-    "version=(major=0,minor=0),write_timestamp_usage=none",
-=======
     "prefix_compression_min=4,readonly=false,split_deepen_min_child=0"
     ",split_deepen_per_child=0,split_pct=90,value_format=u,verbose=[]"
     ",version=(major=0,minor=0),write_timestamp_usage=none",
->>>>>>> b1dd95a1
-    confchk_file_meta, 44},
+    confchk_file_meta, 45},
   {"index.meta",
     "app_metadata=,assert=(commit_timestamp=none,"
     "durable_timestamp=none,read_timestamp=none,write_timestamp=off),"
@@ -1145,15 +1094,10 @@
     "suffix=),merge_max=15,merge_min=0),memory_page_image_max=0,"
     "memory_page_max=5MB,old_chunks=,os_cache_dirty_max=0,"
     "os_cache_max=0,prefix_compression=false,prefix_compression_min=4"
-<<<<<<< HEAD
-    ",split_deepen_min_child=0,split_deepen_per_child=0,split_pct=90,"
-    "value_format=u,verbose=[],write_timestamp_usage=none",
-=======
     ",readonly=false,split_deepen_min_child=0,"
     "split_deepen_per_child=0,split_pct=90,value_format=u,verbose=[],"
     "write_timestamp_usage=none",
->>>>>>> b1dd95a1
-    confchk_lsm_meta, 43},
+    confchk_lsm_meta, 44},
   {"table.meta",
     "app_metadata=,assert=(commit_timestamp=none,"
     "durable_timestamp=none,read_timestamp=none,write_timestamp=off),"
@@ -1161,7 +1105,8 @@
     "verbose=[],write_timestamp_usage=none",
     confchk_table_meta, 9},
   {"tiered.meta",
-    "app_metadata=,assert=(read_timestamp=none,write_timestamp=off),"
+    "app_metadata=,assert=(commit_timestamp=none,"
+    "durable_timestamp=none,read_timestamp=none,write_timestamp=off),"
     "tiered=(chunk_size=1GB,tiers=),verbose=[],"
     "write_timestamp_usage=none",
     confchk_tiered_meta, 5},
