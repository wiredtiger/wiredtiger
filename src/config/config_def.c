--- conflicted
+++ resolved
@@ -203,13 +203,8 @@
 
 static const WT_CONFIG_CHECK confchk_wiredtiger_open_checkpoint_cleanup_subconfigs[] = {
   {"method", "string", NULL, "choices=[\"none\",\"reclaim_space\"]", NULL, 0, NULL,
-<<<<<<< HEAD
     WT_CONFIG_COMPILED_TYPE_STRING, 191, INT64_MIN, INT64_MAX, confchk_method_choices},
-  {"wait", "int", NULL, "min=60,max=100000", NULL, 0, NULL, WT_CONFIG_COMPILED_TYPE_INT, 188, 60,
-=======
-    WT_CONFIG_COMPILED_TYPE_STRING, 173, INT64_MIN, INT64_MAX, confchk_method_choices},
-  {"wait", "int", NULL, "min=1,max=100000", NULL, 0, NULL, WT_CONFIG_COMPILED_TYPE_INT, 171, 1,
->>>>>>> 47e5efc0
+  {"wait", "int", NULL, "min=1,max=100000", NULL, 0, NULL, WT_CONFIG_COMPILED_TYPE_INT, 188, 1,
     100000, NULL},
   {NULL, NULL, NULL, NULL, NULL, 0, NULL, 0, 0, 0, 0, NULL}};
 
