--- conflicted
+++ resolved
@@ -3,923 +3,95 @@
 #include "wt_internal.h"
 
 static const WT_CONFIG_CHECK confchk_cache_hs_insert_subconfigs[] = {
-<<<<<<< HEAD
-  {"max", "string", NULL, NULL, NULL, 0, NULL, WT_CONFIG_COMPILED_TYPE_STRING, 10, INT64_MIN,
-    INT64_MAX, NULL},
-  {"min", "int", NULL, "min=0", NULL, 0, NULL, WT_CONFIG_COMPILED_TYPE_INT, 9, 0, INT64_MAX, NULL},
-  {"postrun", "boolean", NULL, NULL, NULL, 0, NULL, WT_CONFIG_COMPILED_TYPE_BOOLEAN, 11, INT64_MIN,
-    INT64_MAX, NULL},
-  {"runtime", "boolean", NULL, NULL, NULL, 0, NULL, WT_CONFIG_COMPILED_TYPE_BOOLEAN, 12, INT64_MIN,
-    INT64_MAX, NULL},
-  {"save", "boolean", NULL, NULL, NULL, 0, NULL, WT_CONFIG_COMPILED_TYPE_BOOLEAN, 13, INT64_MIN,
-    INT64_MAX, NULL},
-  {NULL, NULL, NULL, NULL, NULL, 0, NULL, 0, 0, 0, 0, NULL}};
-
-static const uint8_t confchk_cache_hs_insert_subconfigs_jump[128] = {0, 0, 0, 0, 0, 0, 0, 0, 0, 0,
-  0, 0, 0, 0, 0, 0, 0, 0, 0, 0, 0, 0, 0, 0, 0, 0, 0, 0, 0, 0, 0, 0, 0, 0, 0, 0, 0, 0, 0, 0, 0, 0, 0,
-  0, 0, 0, 0, 0, 0, 0, 0, 0, 0, 0, 0, 0, 0, 0, 0, 0, 0, 0, 0, 0, 0, 0, 0, 0, 0, 0, 0, 0, 0, 0, 0, 0,
-  0, 0, 0, 0, 0, 0, 0, 0, 0, 0, 0, 0, 0, 0, 0, 0, 0, 0, 0, 0, 0, 0, 0, 0, 0, 0, 0, 0, 0, 0, 0, 0, 0,
-  0, 2, 2, 2, 3, 3, 4, 5, 5, 5, 5, 5, 5, 5, 5, 5, 5, 5, 5};
+  {"max", "string", NULL, NULL, NULL, 0, NULL, WT_CONFIG_COMPILED_TYPE_STRING, 11, INT64_MIN,
+    INT64_MAX, NULL},
+  {"min", "int", NULL, "min=0", NULL, 0, NULL, WT_CONFIG_COMPILED_TYPE_INT, 10, 0, INT64_MAX, NULL},
+  {"postrun", "boolean", NULL, NULL, NULL, 0, NULL, WT_CONFIG_COMPILED_TYPE_BOOLEAN, 12, INT64_MIN,
+    INT64_MAX, NULL},
+  {"runtime", "boolean", NULL, NULL, NULL, 0, NULL, WT_CONFIG_COMPILED_TYPE_BOOLEAN, 13, INT64_MIN,
+    INT64_MAX, NULL},
+  {"save", "boolean", NULL, NULL, NULL, 0, NULL, WT_CONFIG_COMPILED_TYPE_BOOLEAN, 14, INT64_MIN,
+    INT64_MAX, NULL},
+  {NULL, NULL, NULL, NULL, NULL, 0, NULL, 0, 0, 0, 0, NULL}};
+
+static const uint8_t confchk_cache_hs_insert_subconfigs_jump[WT_CONFIG_JUMP_TABLE_SIZE] = {0, 0, 0,
+  0, 0, 0, 0, 0, 0, 0, 0, 0, 0, 0, 0, 0, 0, 0, 0, 0, 0, 0, 0, 0, 0, 0, 0, 0, 0, 0, 0, 0, 0, 0, 0, 0,
+  0, 0, 0, 0, 0, 0, 0, 0, 0, 0, 0, 0, 0, 0, 0, 0, 0, 0, 0, 0, 0, 0, 0, 0, 0, 0, 0, 0, 0, 0, 0, 0, 0,
+  0, 0, 0, 0, 0, 0, 0, 0, 0, 0, 0, 0, 0, 0, 0, 0, 0, 0, 0, 0, 0, 0, 0, 0, 0, 0, 0, 0, 0, 0, 0, 0, 0,
+  0, 0, 0, 0, 0, 0, 0, 0, 2, 2, 2, 3, 3, 4, 5, 5, 5, 5, 5, 5, 5, 5, 5, 5, 5, 5};
 
 static const WT_CONFIG_CHECK confchk_cc_pages_removed_subconfigs[] = {
-  {"max", "string", NULL, NULL, NULL, 0, NULL, WT_CONFIG_COMPILED_TYPE_STRING, 10, INT64_MIN,
-    INT64_MAX, NULL},
-  {"min", "int", NULL, "min=0", NULL, 0, NULL, WT_CONFIG_COMPILED_TYPE_INT, 9, 0, INT64_MAX, NULL},
-  {"postrun", "boolean", NULL, NULL, NULL, 0, NULL, WT_CONFIG_COMPILED_TYPE_BOOLEAN, 11, INT64_MIN,
-    INT64_MAX, NULL},
-  {"runtime", "boolean", NULL, NULL, NULL, 0, NULL, WT_CONFIG_COMPILED_TYPE_BOOLEAN, 12, INT64_MIN,
-    INT64_MAX, NULL},
-  {"save", "boolean", NULL, NULL, NULL, 0, NULL, WT_CONFIG_COMPILED_TYPE_BOOLEAN, 13, INT64_MIN,
-    INT64_MAX, NULL},
-  {NULL, NULL, NULL, NULL, NULL, 0, NULL, 0, 0, 0, 0, NULL}};
-
-static const uint8_t confchk_cc_pages_removed_subconfigs_jump[128] = {0, 0, 0, 0, 0, 0, 0, 0, 0, 0,
-  0, 0, 0, 0, 0, 0, 0, 0, 0, 0, 0, 0, 0, 0, 0, 0, 0, 0, 0, 0, 0, 0, 0, 0, 0, 0, 0, 0, 0, 0, 0, 0, 0,
-  0, 0, 0, 0, 0, 0, 0, 0, 0, 0, 0, 0, 0, 0, 0, 0, 0, 0, 0, 0, 0, 0, 0, 0, 0, 0, 0, 0, 0, 0, 0, 0, 0,
-  0, 0, 0, 0, 0, 0, 0, 0, 0, 0, 0, 0, 0, 0, 0, 0, 0, 0, 0, 0, 0, 0, 0, 0, 0, 0, 0, 0, 0, 0, 0, 0, 0,
-  0, 2, 2, 2, 3, 3, 4, 5, 5, 5, 5, 5, 5, 5, 5, 5, 5, 5, 5};
+  {"max", "string", NULL, NULL, NULL, 0, NULL, WT_CONFIG_COMPILED_TYPE_STRING, 11, INT64_MIN,
+    INT64_MAX, NULL},
+  {"min", "int", NULL, "min=0", NULL, 0, NULL, WT_CONFIG_COMPILED_TYPE_INT, 10, 0, INT64_MAX, NULL},
+  {"postrun", "boolean", NULL, NULL, NULL, 0, NULL, WT_CONFIG_COMPILED_TYPE_BOOLEAN, 12, INT64_MIN,
+    INT64_MAX, NULL},
+  {"runtime", "boolean", NULL, NULL, NULL, 0, NULL, WT_CONFIG_COMPILED_TYPE_BOOLEAN, 13, INT64_MIN,
+    INT64_MAX, NULL},
+  {"save", "boolean", NULL, NULL, NULL, 0, NULL, WT_CONFIG_COMPILED_TYPE_BOOLEAN, 14, INT64_MIN,
+    INT64_MAX, NULL},
+  {NULL, NULL, NULL, NULL, NULL, 0, NULL, 0, 0, 0, 0, NULL}};
+
+static const uint8_t confchk_cc_pages_removed_subconfigs_jump[WT_CONFIG_JUMP_TABLE_SIZE] = {0, 0, 0,
+  0, 0, 0, 0, 0, 0, 0, 0, 0, 0, 0, 0, 0, 0, 0, 0, 0, 0, 0, 0, 0, 0, 0, 0, 0, 0, 0, 0, 0, 0, 0, 0, 0,
+  0, 0, 0, 0, 0, 0, 0, 0, 0, 0, 0, 0, 0, 0, 0, 0, 0, 0, 0, 0, 0, 0, 0, 0, 0, 0, 0, 0, 0, 0, 0, 0, 0,
+  0, 0, 0, 0, 0, 0, 0, 0, 0, 0, 0, 0, 0, 0, 0, 0, 0, 0, 0, 0, 0, 0, 0, 0, 0, 0, 0, 0, 0, 0, 0, 0, 0,
+  0, 0, 0, 0, 0, 0, 0, 0, 2, 2, 2, 3, 3, 4, 5, 5, 5, 5, 5, 5, 5, 5, 5, 5, 5, 5};
 
 static const WT_CONFIG_CHECK confchk_stat_cache_size_subconfigs[] = {
-  {"max", "string", NULL, NULL, NULL, 0, NULL, WT_CONFIG_COMPILED_TYPE_STRING, 10, INT64_MIN,
-    INT64_MAX, NULL},
-  {"min", "int", NULL, "min=0", NULL, 0, NULL, WT_CONFIG_COMPILED_TYPE_INT, 9, 0, INT64_MAX, NULL},
-  {"postrun", "boolean", NULL, NULL, NULL, 0, NULL, WT_CONFIG_COMPILED_TYPE_BOOLEAN, 11, INT64_MIN,
-    INT64_MAX, NULL},
-  {"runtime", "boolean", NULL, NULL, NULL, 0, NULL, WT_CONFIG_COMPILED_TYPE_BOOLEAN, 12, INT64_MIN,
-    INT64_MAX, NULL},
-  {"save", "boolean", NULL, NULL, NULL, 0, NULL, WT_CONFIG_COMPILED_TYPE_BOOLEAN, 13, INT64_MIN,
-    INT64_MAX, NULL},
-  {NULL, NULL, NULL, NULL, NULL, 0, NULL, 0, 0, 0, 0, NULL}};
-
-static const uint8_t confchk_stat_cache_size_subconfigs_jump[128] = {0, 0, 0, 0, 0, 0, 0, 0, 0, 0,
-  0, 0, 0, 0, 0, 0, 0, 0, 0, 0, 0, 0, 0, 0, 0, 0, 0, 0, 0, 0, 0, 0, 0, 0, 0, 0, 0, 0, 0, 0, 0, 0, 0,
-  0, 0, 0, 0, 0, 0, 0, 0, 0, 0, 0, 0, 0, 0, 0, 0, 0, 0, 0, 0, 0, 0, 0, 0, 0, 0, 0, 0, 0, 0, 0, 0, 0,
-  0, 0, 0, 0, 0, 0, 0, 0, 0, 0, 0, 0, 0, 0, 0, 0, 0, 0, 0, 0, 0, 0, 0, 0, 0, 0, 0, 0, 0, 0, 0, 0, 0,
-  0, 2, 2, 2, 3, 3, 4, 5, 5, 5, 5, 5, 5, 5, 5, 5, 5, 5, 5};
+  {"max", "string", NULL, NULL, NULL, 0, NULL, WT_CONFIG_COMPILED_TYPE_STRING, 11, INT64_MIN,
+    INT64_MAX, NULL},
+  {"min", "int", NULL, "min=0", NULL, 0, NULL, WT_CONFIG_COMPILED_TYPE_INT, 10, 0, INT64_MAX, NULL},
+  {"postrun", "boolean", NULL, NULL, NULL, 0, NULL, WT_CONFIG_COMPILED_TYPE_BOOLEAN, 12, INT64_MIN,
+    INT64_MAX, NULL},
+  {"runtime", "boolean", NULL, NULL, NULL, 0, NULL, WT_CONFIG_COMPILED_TYPE_BOOLEAN, 13, INT64_MIN,
+    INT64_MAX, NULL},
+  {"save", "boolean", NULL, NULL, NULL, 0, NULL, WT_CONFIG_COMPILED_TYPE_BOOLEAN, 14, INT64_MIN,
+    INT64_MAX, NULL},
+  {NULL, NULL, NULL, NULL, NULL, 0, NULL, 0, 0, 0, 0, NULL}};
+
+static const uint8_t confchk_stat_cache_size_subconfigs_jump[WT_CONFIG_JUMP_TABLE_SIZE] = {0, 0, 0,
+  0, 0, 0, 0, 0, 0, 0, 0, 0, 0, 0, 0, 0, 0, 0, 0, 0, 0, 0, 0, 0, 0, 0, 0, 0, 0, 0, 0, 0, 0, 0, 0, 0,
+  0, 0, 0, 0, 0, 0, 0, 0, 0, 0, 0, 0, 0, 0, 0, 0, 0, 0, 0, 0, 0, 0, 0, 0, 0, 0, 0, 0, 0, 0, 0, 0, 0,
+  0, 0, 0, 0, 0, 0, 0, 0, 0, 0, 0, 0, 0, 0, 0, 0, 0, 0, 0, 0, 0, 0, 0, 0, 0, 0, 0, 0, 0, 0, 0, 0, 0,
+  0, 0, 0, 0, 0, 0, 0, 0, 2, 2, 2, 3, 3, 4, 5, 5, 5, 5, 5, 5, 5, 5, 5, 5, 5, 5};
 
 static const WT_CONFIG_CHECK confchk_stat_db_size_subconfigs[] = {
-  {"max", "string", NULL, NULL, NULL, 0, NULL, WT_CONFIG_COMPILED_TYPE_STRING, 10, INT64_MIN,
-    INT64_MAX, NULL},
-  {"min", "int", NULL, "min=0", NULL, 0, NULL, WT_CONFIG_COMPILED_TYPE_INT, 9, 0, INT64_MAX, NULL},
-  {"postrun", "boolean", NULL, NULL, NULL, 0, NULL, WT_CONFIG_COMPILED_TYPE_BOOLEAN, 11, INT64_MIN,
-    INT64_MAX, NULL},
-  {"runtime", "boolean", NULL, NULL, NULL, 0, NULL, WT_CONFIG_COMPILED_TYPE_BOOLEAN, 12, INT64_MIN,
-    INT64_MAX, NULL},
-  {"save", "boolean", NULL, NULL, NULL, 0, NULL, WT_CONFIG_COMPILED_TYPE_BOOLEAN, 13, INT64_MIN,
-    INT64_MAX, NULL},
-  {NULL, NULL, NULL, NULL, NULL, 0, NULL, 0, 0, 0, 0, NULL}};
-
-static const uint8_t confchk_stat_db_size_subconfigs_jump[128] = {0, 0, 0, 0, 0, 0, 0, 0, 0, 0, 0,
-  0, 0, 0, 0, 0, 0, 0, 0, 0, 0, 0, 0, 0, 0, 0, 0, 0, 0, 0, 0, 0, 0, 0, 0, 0, 0, 0, 0, 0, 0, 0, 0, 0,
-  0, 0, 0, 0, 0, 0, 0, 0, 0, 0, 0, 0, 0, 0, 0, 0, 0, 0, 0, 0, 0, 0, 0, 0, 0, 0, 0, 0, 0, 0, 0, 0, 0,
-  0, 0, 0, 0, 0, 0, 0, 0, 0, 0, 0, 0, 0, 0, 0, 0, 0, 0, 0, 0, 0, 0, 0, 0, 0, 0, 0, 0, 0, 0, 0, 0, 0,
-  2, 2, 2, 3, 3, 4, 5, 5, 5, 5, 5, 5, 5, 5, 5, 5, 5, 5};
+  {"max", "string", NULL, NULL, NULL, 0, NULL, WT_CONFIG_COMPILED_TYPE_STRING, 11, INT64_MIN,
+    INT64_MAX, NULL},
+  {"min", "int", NULL, "min=0", NULL, 0, NULL, WT_CONFIG_COMPILED_TYPE_INT, 10, 0, INT64_MAX, NULL},
+  {"postrun", "boolean", NULL, NULL, NULL, 0, NULL, WT_CONFIG_COMPILED_TYPE_BOOLEAN, 12, INT64_MIN,
+    INT64_MAX, NULL},
+  {"runtime", "boolean", NULL, NULL, NULL, 0, NULL, WT_CONFIG_COMPILED_TYPE_BOOLEAN, 13, INT64_MIN,
+    INT64_MAX, NULL},
+  {"save", "boolean", NULL, NULL, NULL, 0, NULL, WT_CONFIG_COMPILED_TYPE_BOOLEAN, 14, INT64_MIN,
+    INT64_MAX, NULL},
+  {NULL, NULL, NULL, NULL, NULL, 0, NULL, 0, 0, 0, 0, NULL}};
+
+static const uint8_t confchk_stat_db_size_subconfigs_jump[WT_CONFIG_JUMP_TABLE_SIZE] = {0, 0, 0, 0,
+  0, 0, 0, 0, 0, 0, 0, 0, 0, 0, 0, 0, 0, 0, 0, 0, 0, 0, 0, 0, 0, 0, 0, 0, 0, 0, 0, 0, 0, 0, 0, 0, 0,
+  0, 0, 0, 0, 0, 0, 0, 0, 0, 0, 0, 0, 0, 0, 0, 0, 0, 0, 0, 0, 0, 0, 0, 0, 0, 0, 0, 0, 0, 0, 0, 0, 0,
+  0, 0, 0, 0, 0, 0, 0, 0, 0, 0, 0, 0, 0, 0, 0, 0, 0, 0, 0, 0, 0, 0, 0, 0, 0, 0, 0, 0, 0, 0, 0, 0, 0,
+  0, 0, 0, 0, 0, 0, 0, 2, 2, 2, 3, 3, 4, 5, 5, 5, 5, 5, 5, 5, 5, 5, 5, 5, 5};
 
 static const WT_CONFIG_CHECK confchk_metrics_monitor_subconfigs[] = {
   {"cache_hs_insert", "category", NULL, NULL, confchk_cache_hs_insert_subconfigs, 5,
-    confchk_cache_hs_insert_subconfigs_jump, WT_CONFIG_COMPILED_TYPE_CATEGORY, 8, INT64_MIN,
+    confchk_cache_hs_insert_subconfigs_jump, WT_CONFIG_COMPILED_TYPE_CATEGORY, 9, INT64_MIN,
     INT64_MAX, NULL},
   {"cc_pages_removed", "category", NULL, NULL, confchk_cc_pages_removed_subconfigs, 5,
-    confchk_cc_pages_removed_subconfigs_jump, WT_CONFIG_COMPILED_TYPE_CATEGORY, 14, INT64_MIN,
-    INT64_MAX, NULL},
-  {"enabled", "boolean", NULL, NULL, NULL, 0, NULL, WT_CONFIG_COMPILED_TYPE_BOOLEAN, 6, INT64_MIN,
-    INT64_MAX, NULL},
-  {"op_rate", "string", NULL, NULL, NULL, 0, NULL, WT_CONFIG_COMPILED_TYPE_STRING, 7, INT64_MIN,
+    confchk_cc_pages_removed_subconfigs_jump, WT_CONFIG_COMPILED_TYPE_CATEGORY, 15, INT64_MIN,
+    INT64_MAX, NULL},
+  {"enabled", "boolean", NULL, NULL, NULL, 0, NULL, WT_CONFIG_COMPILED_TYPE_BOOLEAN, 7, INT64_MIN,
+    INT64_MAX, NULL},
+  {"op_rate", "string", NULL, NULL, NULL, 0, NULL, WT_CONFIG_COMPILED_TYPE_STRING, 8, INT64_MIN,
     INT64_MAX, NULL},
   {"stat_cache_size", "category", NULL, NULL, confchk_stat_cache_size_subconfigs, 5,
-    confchk_stat_cache_size_subconfigs_jump, WT_CONFIG_COMPILED_TYPE_CATEGORY, 15, INT64_MIN,
+    confchk_stat_cache_size_subconfigs_jump, WT_CONFIG_COMPILED_TYPE_CATEGORY, 16, INT64_MIN,
     INT64_MAX, NULL},
   {"stat_db_size", "category", NULL, NULL, confchk_stat_db_size_subconfigs, 5,
-    confchk_stat_db_size_subconfigs_jump, WT_CONFIG_COMPILED_TYPE_CATEGORY, 16, INT64_MIN,
-    INT64_MAX, NULL},
-  {NULL, NULL, NULL, NULL, NULL, 0, NULL, 0, 0, 0, 0, NULL}};
-
-static const uint8_t confchk_metrics_monitor_subconfigs_jump[128] = {0, 0, 0, 0, 0, 0, 0, 0, 0, 0,
-  0, 0, 0, 0, 0, 0, 0, 0, 0, 0, 0, 0, 0, 0, 0, 0, 0, 0, 0, 0, 0, 0, 0, 0, 0, 0, 0, 0, 0, 0, 0, 0, 0,
-  0, 0, 0, 0, 0, 0, 0, 0, 0, 0, 0, 0, 0, 0, 0, 0, 0, 0, 0, 0, 0, 0, 0, 0, 0, 0, 0, 0, 0, 0, 0, 0, 0,
-  0, 0, 0, 0, 0, 0, 0, 0, 0, 0, 0, 0, 0, 0, 0, 0, 0, 0, 0, 0, 0, 0, 0, 0, 2, 2, 3, 3, 3, 3, 3, 3, 3,
-  3, 3, 3, 4, 4, 4, 4, 6, 6, 6, 6, 6, 6, 6, 6, 6, 6, 6, 6};
-
-static const WT_CONFIG_CHECK confchk_operation_tracker_subconfigs[] = {
-  {"enabled", "boolean", NULL, NULL, NULL, 0, NULL, WT_CONFIG_COMPILED_TYPE_BOOLEAN, 6, INT64_MIN,
-    INT64_MAX, NULL},
-  {"op_rate", "string", NULL, NULL, NULL, 0, NULL, WT_CONFIG_COMPILED_TYPE_STRING, 7, INT64_MIN,
-    INT64_MAX, NULL},
-  {"tracking_key_format", "string", NULL, NULL, NULL, 0, NULL, WT_CONFIG_COMPILED_TYPE_STRING, 18,
-    INT64_MIN, INT64_MAX, NULL},
-  {"tracking_value_format", "string", NULL, NULL, NULL, 0, NULL, WT_CONFIG_COMPILED_TYPE_STRING, 19,
-    INT64_MIN, INT64_MAX, NULL},
-  {NULL, NULL, NULL, NULL, NULL, 0, NULL, 0, 0, 0, 0, NULL}};
-
-static const uint8_t confchk_operation_tracker_subconfigs_jump[128] = {0, 0, 0, 0, 0, 0, 0, 0, 0, 0,
-  0, 0, 0, 0, 0, 0, 0, 0, 0, 0, 0, 0, 0, 0, 0, 0, 0, 0, 0, 0, 0, 0, 0, 0, 0, 0, 0, 0, 0, 0, 0, 0, 0,
-  0, 0, 0, 0, 0, 0, 0, 0, 0, 0, 0, 0, 0, 0, 0, 0, 0, 0, 0, 0, 0, 0, 0, 0, 0, 0, 0, 0, 0, 0, 0, 0, 0,
-  0, 0, 0, 0, 0, 0, 0, 0, 0, 0, 0, 0, 0, 0, 0, 0, 0, 0, 0, 0, 0, 0, 0, 0, 0, 0, 1, 1, 1, 1, 1, 1, 1,
-  1, 1, 1, 2, 2, 2, 2, 2, 4, 4, 4, 4, 4, 4, 4, 4, 4, 4, 4};
-
-static const WT_CONFIG_CHECK confchk_statistics_config_subconfigs[] = {
-  {"enable_logging", "boolean", NULL, NULL, NULL, 0, NULL, WT_CONFIG_COMPILED_TYPE_BOOLEAN, 4,
-    INT64_MIN, INT64_MAX, NULL},
-  {"type", "string", NULL, NULL, NULL, 0, NULL, WT_CONFIG_COMPILED_TYPE_STRING, 22, INT64_MIN,
-    INT64_MAX, NULL},
-  {NULL, NULL, NULL, NULL, NULL, 0, NULL, 0, 0, 0, 0, NULL}};
-
-static const uint8_t confchk_statistics_config_subconfigs_jump[128] = {0, 0, 0, 0, 0, 0, 0, 0, 0, 0,
-  0, 0, 0, 0, 0, 0, 0, 0, 0, 0, 0, 0, 0, 0, 0, 0, 0, 0, 0, 0, 0, 0, 0, 0, 0, 0, 0, 0, 0, 0, 0, 0, 0,
-  0, 0, 0, 0, 0, 0, 0, 0, 0, 0, 0, 0, 0, 0, 0, 0, 0, 0, 0, 0, 0, 0, 0, 0, 0, 0, 0, 0, 0, 0, 0, 0, 0,
-  0, 0, 0, 0, 0, 0, 0, 0, 0, 0, 0, 0, 0, 0, 0, 0, 0, 0, 0, 0, 0, 0, 0, 0, 0, 0, 1, 1, 1, 1, 1, 1, 1,
-  1, 1, 1, 1, 1, 1, 1, 1, 2, 2, 2, 2, 2, 2, 2, 2, 2, 2, 2};
-
-static const WT_CONFIG_CHECK confchk_timestamp_manager_subconfigs[] = {
-  {"enabled", "boolean", NULL, NULL, NULL, 0, NULL, WT_CONFIG_COMPILED_TYPE_BOOLEAN, 6, INT64_MIN,
-    INT64_MAX, NULL},
-  {"oldest_lag", "int", NULL, "min=0,max=1000000", NULL, 0, NULL, WT_CONFIG_COMPILED_TYPE_INT, 24,
-    0, 1000000, NULL},
-  {"op_rate", "string", NULL, NULL, NULL, 0, NULL, WT_CONFIG_COMPILED_TYPE_STRING, 7, INT64_MIN,
-    INT64_MAX, NULL},
-  {"stable_lag", "int", NULL, "min=0,max=1000000", NULL, 0, NULL, WT_CONFIG_COMPILED_TYPE_INT, 25,
-    0, 1000000, NULL},
-  {NULL, NULL, NULL, NULL, NULL, 0, NULL, 0, 0, 0, 0, NULL}};
-
-static const uint8_t confchk_timestamp_manager_subconfigs_jump[128] = {0, 0, 0, 0, 0, 0, 0, 0, 0, 0,
-  0, 0, 0, 0, 0, 0, 0, 0, 0, 0, 0, 0, 0, 0, 0, 0, 0, 0, 0, 0, 0, 0, 0, 0, 0, 0, 0, 0, 0, 0, 0, 0, 0,
-  0, 0, 0, 0, 0, 0, 0, 0, 0, 0, 0, 0, 0, 0, 0, 0, 0, 0, 0, 0, 0, 0, 0, 0, 0, 0, 0, 0, 0, 0, 0, 0, 0,
-  0, 0, 0, 0, 0, 0, 0, 0, 0, 0, 0, 0, 0, 0, 0, 0, 0, 0, 0, 0, 0, 0, 0, 0, 0, 0, 1, 1, 1, 1, 1, 1, 1,
-  1, 1, 1, 3, 3, 3, 3, 4, 4, 4, 4, 4, 4, 4, 4, 4, 4, 4, 4};
-
-static const WT_CONFIG_CHECK confchk_checkpoint_config_subconfigs[] = {
-  {"op_rate", "string", NULL, NULL, NULL, 0, NULL, WT_CONFIG_COMPILED_TYPE_STRING, 7, INT64_MIN,
-    INT64_MAX, NULL},
-  {"thread_count", "int", NULL, "min=0,max=1", NULL, 0, NULL, WT_CONFIG_COMPILED_TYPE_INT, 28, 0, 1,
-    NULL},
-  {NULL, NULL, NULL, NULL, NULL, 0, NULL, 0, 0, 0, 0, NULL}};
-
-static const uint8_t confchk_checkpoint_config_subconfigs_jump[128] = {0, 0, 0, 0, 0, 0, 0, 0, 0, 0,
-  0, 0, 0, 0, 0, 0, 0, 0, 0, 0, 0, 0, 0, 0, 0, 0, 0, 0, 0, 0, 0, 0, 0, 0, 0, 0, 0, 0, 0, 0, 0, 0, 0,
-  0, 0, 0, 0, 0, 0, 0, 0, 0, 0, 0, 0, 0, 0, 0, 0, 0, 0, 0, 0, 0, 0, 0, 0, 0, 0, 0, 0, 0, 0, 0, 0, 0,
-  0, 0, 0, 0, 0, 0, 0, 0, 0, 0, 0, 0, 0, 0, 0, 0, 0, 0, 0, 0, 0, 0, 0, 0, 0, 0, 0, 0, 0, 0, 0, 0, 0,
-  0, 0, 0, 1, 1, 1, 1, 1, 2, 2, 2, 2, 2, 2, 2, 2, 2, 2, 2};
-
-static const WT_CONFIG_CHECK confchk_ops_per_transaction_subconfigs[] = {
-  {"max", "string", NULL, NULL, NULL, 0, NULL, WT_CONFIG_COMPILED_TYPE_STRING, 10, INT64_MIN,
-    INT64_MAX, NULL},
-  {"min", "int", NULL, "min=0", NULL, 0, NULL, WT_CONFIG_COMPILED_TYPE_INT, 9, 0, INT64_MAX, NULL},
-  {NULL, NULL, NULL, NULL, NULL, 0, NULL, 0, 0, 0, 0, NULL}};
-
-static const uint8_t confchk_ops_per_transaction_subconfigs_jump[128] = {0, 0, 0, 0, 0, 0, 0, 0, 0,
-  0, 0, 0, 0, 0, 0, 0, 0, 0, 0, 0, 0, 0, 0, 0, 0, 0, 0, 0, 0, 0, 0, 0, 0, 0, 0, 0, 0, 0, 0, 0, 0, 0,
-  0, 0, 0, 0, 0, 0, 0, 0, 0, 0, 0, 0, 0, 0, 0, 0, 0, 0, 0, 0, 0, 0, 0, 0, 0, 0, 0, 0, 0, 0, 0, 0, 0,
-  0, 0, 0, 0, 0, 0, 0, 0, 0, 0, 0, 0, 0, 0, 0, 0, 0, 0, 0, 0, 0, 0, 0, 0, 0, 0, 0, 0, 0, 0, 0, 0, 0,
-  0, 0, 2, 2, 2, 2, 2, 2, 2, 2, 2, 2, 2, 2, 2, 2, 2, 2, 2, 2};
-
-static const WT_CONFIG_CHECK confchk_custom_config_subconfigs[] = {
-  {"key_size", "int", NULL, "min=1", NULL, 0, NULL, WT_CONFIG_COMPILED_TYPE_INT, 31, 1, INT64_MAX,
-    NULL},
-  {"op_rate", "string", NULL, NULL, NULL, 0, NULL, WT_CONFIG_COMPILED_TYPE_STRING, 7, INT64_MIN,
-    INT64_MAX, NULL},
-  {"ops_per_transaction", "category", NULL, NULL, confchk_ops_per_transaction_subconfigs, 2,
-    confchk_ops_per_transaction_subconfigs_jump, WT_CONFIG_COMPILED_TYPE_CATEGORY, 30, INT64_MIN,
-    INT64_MAX, NULL},
-  {"thread_count", "int", NULL, "min=0", NULL, 0, NULL, WT_CONFIG_COMPILED_TYPE_INT, 28, 0,
-    INT64_MAX, NULL},
-  {"value_size", "int", NULL, "min=1", NULL, 0, NULL, WT_CONFIG_COMPILED_TYPE_INT, 32, 1, INT64_MAX,
-    NULL},
-  {NULL, NULL, NULL, NULL, NULL, 0, NULL, 0, 0, 0, 0, NULL}};
-
-static const uint8_t confchk_custom_config_subconfigs_jump[128] = {0, 0, 0, 0, 0, 0, 0, 0, 0, 0, 0,
-  0, 0, 0, 0, 0, 0, 0, 0, 0, 0, 0, 0, 0, 0, 0, 0, 0, 0, 0, 0, 0, 0, 0, 0, 0, 0, 0, 0, 0, 0, 0, 0, 0,
-  0, 0, 0, 0, 0, 0, 0, 0, 0, 0, 0, 0, 0, 0, 0, 0, 0, 0, 0, 0, 0, 0, 0, 0, 0, 0, 0, 0, 0, 0, 0, 0, 0,
-  0, 0, 0, 0, 0, 0, 0, 0, 0, 0, 0, 0, 0, 0, 0, 0, 0, 0, 0, 0, 0, 0, 0, 0, 0, 0, 0, 0, 0, 0, 0, 1, 1,
-  1, 1, 3, 3, 3, 3, 3, 4, 4, 5, 5, 5, 5, 5, 5, 5, 5, 5};
-
-static const WT_CONFIG_CHECK confchk_insert_config_subconfigs[] = {
-  {"key_size", "int", NULL, "min=1", NULL, 0, NULL, WT_CONFIG_COMPILED_TYPE_INT, 31, 1, INT64_MAX,
-    NULL},
-  {"op_rate", "string", NULL, NULL, NULL, 0, NULL, WT_CONFIG_COMPILED_TYPE_STRING, 7, INT64_MIN,
-    INT64_MAX, NULL},
-  {"ops_per_transaction", "category", NULL, NULL, confchk_ops_per_transaction_subconfigs, 2,
-    confchk_ops_per_transaction_subconfigs_jump, WT_CONFIG_COMPILED_TYPE_CATEGORY, 30, INT64_MIN,
-    INT64_MAX, NULL},
-  {"thread_count", "int", NULL, "min=0", NULL, 0, NULL, WT_CONFIG_COMPILED_TYPE_INT, 28, 0,
-    INT64_MAX, NULL},
-  {"value_size", "int", NULL, "min=1", NULL, 0, NULL, WT_CONFIG_COMPILED_TYPE_INT, 32, 1, INT64_MAX,
-    NULL},
-  {NULL, NULL, NULL, NULL, NULL, 0, NULL, 0, 0, 0, 0, NULL}};
-
-static const uint8_t confchk_insert_config_subconfigs_jump[128] = {0, 0, 0, 0, 0, 0, 0, 0, 0, 0, 0,
-  0, 0, 0, 0, 0, 0, 0, 0, 0, 0, 0, 0, 0, 0, 0, 0, 0, 0, 0, 0, 0, 0, 0, 0, 0, 0, 0, 0, 0, 0, 0, 0, 0,
-  0, 0, 0, 0, 0, 0, 0, 0, 0, 0, 0, 0, 0, 0, 0, 0, 0, 0, 0, 0, 0, 0, 0, 0, 0, 0, 0, 0, 0, 0, 0, 0, 0,
-  0, 0, 0, 0, 0, 0, 0, 0, 0, 0, 0, 0, 0, 0, 0, 0, 0, 0, 0, 0, 0, 0, 0, 0, 0, 0, 0, 0, 0, 0, 0, 1, 1,
-  1, 1, 3, 3, 3, 3, 3, 4, 4, 5, 5, 5, 5, 5, 5, 5, 5, 5};
-
-static const WT_CONFIG_CHECK confchk_populate_config_subconfigs[] = {
-  {"collection_count", "int", NULL, "min=0,max=200000", NULL, 0, NULL, WT_CONFIG_COMPILED_TYPE_INT,
-    35, 0, 200000, NULL},
-  {"key_count_per_collection", "int", NULL, "min=0,max=1000000", NULL, 0, NULL,
-    WT_CONFIG_COMPILED_TYPE_INT, 36, 0, 1000000, NULL},
-  {"key_size", "int", NULL, "min=1", NULL, 0, NULL, WT_CONFIG_COMPILED_TYPE_INT, 31, 1, INT64_MAX,
-    NULL},
-  {"thread_count", "string", NULL, NULL, NULL, 0, NULL, WT_CONFIG_COMPILED_TYPE_STRING, 28,
-    INT64_MIN, INT64_MAX, NULL},
-  {"value_size", "int", NULL, "min=1", NULL, 0, NULL, WT_CONFIG_COMPILED_TYPE_INT, 32, 1, INT64_MAX,
-    NULL},
-  {NULL, NULL, NULL, NULL, NULL, 0, NULL, 0, 0, 0, 0, NULL}};
-
-static const uint8_t confchk_populate_config_subconfigs_jump[128] = {0, 0, 0, 0, 0, 0, 0, 0, 0, 0,
-  0, 0, 0, 0, 0, 0, 0, 0, 0, 0, 0, 0, 0, 0, 0, 0, 0, 0, 0, 0, 0, 0, 0, 0, 0, 0, 0, 0, 0, 0, 0, 0, 0,
-  0, 0, 0, 0, 0, 0, 0, 0, 0, 0, 0, 0, 0, 0, 0, 0, 0, 0, 0, 0, 0, 0, 0, 0, 0, 0, 0, 0, 0, 0, 0, 0, 0,
-  0, 0, 0, 0, 0, 0, 0, 0, 0, 0, 0, 0, 0, 0, 0, 0, 0, 0, 0, 0, 0, 0, 0, 0, 1, 1, 1, 1, 1, 1, 1, 1, 3,
-  3, 3, 3, 3, 3, 3, 3, 3, 4, 4, 5, 5, 5, 5, 5, 5, 5, 5, 5};
-
-static const WT_CONFIG_CHECK confchk_read_config_subconfigs[] = {
-  {"key_size", "int", NULL, "min=1", NULL, 0, NULL, WT_CONFIG_COMPILED_TYPE_INT, 31, 1, INT64_MAX,
-    NULL},
-  {"op_rate", "string", NULL, NULL, NULL, 0, NULL, WT_CONFIG_COMPILED_TYPE_STRING, 7, INT64_MIN,
-    INT64_MAX, NULL},
-  {"ops_per_transaction", "category", NULL, NULL, confchk_ops_per_transaction_subconfigs, 2,
-    confchk_ops_per_transaction_subconfigs_jump, WT_CONFIG_COMPILED_TYPE_CATEGORY, 30, INT64_MIN,
-    INT64_MAX, NULL},
-  {"thread_count", "int", NULL, "min=0", NULL, 0, NULL, WT_CONFIG_COMPILED_TYPE_INT, 28, 0,
-    INT64_MAX, NULL},
-  {"value_size", "int", NULL, "min=1", NULL, 0, NULL, WT_CONFIG_COMPILED_TYPE_INT, 32, 1, INT64_MAX,
-    NULL},
-  {NULL, NULL, NULL, NULL, NULL, 0, NULL, 0, 0, 0, 0, NULL}};
-
-static const uint8_t confchk_read_config_subconfigs_jump[128] = {0, 0, 0, 0, 0, 0, 0, 0, 0, 0, 0, 0,
-  0, 0, 0, 0, 0, 0, 0, 0, 0, 0, 0, 0, 0, 0, 0, 0, 0, 0, 0, 0, 0, 0, 0, 0, 0, 0, 0, 0, 0, 0, 0, 0, 0,
-  0, 0, 0, 0, 0, 0, 0, 0, 0, 0, 0, 0, 0, 0, 0, 0, 0, 0, 0, 0, 0, 0, 0, 0, 0, 0, 0, 0, 0, 0, 0, 0, 0,
-  0, 0, 0, 0, 0, 0, 0, 0, 0, 0, 0, 0, 0, 0, 0, 0, 0, 0, 0, 0, 0, 0, 0, 0, 0, 0, 0, 0, 0, 0, 1, 1, 1,
-  1, 3, 3, 3, 3, 3, 4, 4, 5, 5, 5, 5, 5, 5, 5, 5, 5};
-
-static const WT_CONFIG_CHECK confchk_remove_config_subconfigs[] = {
-  {"op_rate", "string", NULL, NULL, NULL, 0, NULL, WT_CONFIG_COMPILED_TYPE_STRING, 7, INT64_MIN,
-    INT64_MAX, NULL},
-  {"ops_per_transaction", "category", NULL, NULL, confchk_ops_per_transaction_subconfigs, 2,
-    confchk_ops_per_transaction_subconfigs_jump, WT_CONFIG_COMPILED_TYPE_CATEGORY, 30, INT64_MIN,
-    INT64_MAX, NULL},
-  {"thread_count", "int", NULL, "min=0", NULL, 0, NULL, WT_CONFIG_COMPILED_TYPE_INT, 28, 0,
-    INT64_MAX, NULL},
-  {NULL, NULL, NULL, NULL, NULL, 0, NULL, 0, 0, 0, 0, NULL}};
-
-static const uint8_t confchk_remove_config_subconfigs_jump[128] = {0, 0, 0, 0, 0, 0, 0, 0, 0, 0, 0,
-  0, 0, 0, 0, 0, 0, 0, 0, 0, 0, 0, 0, 0, 0, 0, 0, 0, 0, 0, 0, 0, 0, 0, 0, 0, 0, 0, 0, 0, 0, 0, 0, 0,
-  0, 0, 0, 0, 0, 0, 0, 0, 0, 0, 0, 0, 0, 0, 0, 0, 0, 0, 0, 0, 0, 0, 0, 0, 0, 0, 0, 0, 0, 0, 0, 0, 0,
-  0, 0, 0, 0, 0, 0, 0, 0, 0, 0, 0, 0, 0, 0, 0, 0, 0, 0, 0, 0, 0, 0, 0, 0, 0, 0, 0, 0, 0, 0, 0, 0, 0,
-  0, 0, 2, 2, 2, 2, 2, 3, 3, 3, 3, 3, 3, 3, 3, 3, 3, 3};
-
-static const WT_CONFIG_CHECK confchk_update_config_subconfigs[] = {
-  {"key_size", "int", NULL, "min=1", NULL, 0, NULL, WT_CONFIG_COMPILED_TYPE_INT, 31, 1, INT64_MAX,
-    NULL},
-  {"op_rate", "string", NULL, NULL, NULL, 0, NULL, WT_CONFIG_COMPILED_TYPE_STRING, 7, INT64_MIN,
-    INT64_MAX, NULL},
-  {"ops_per_transaction", "category", NULL, NULL, confchk_ops_per_transaction_subconfigs, 2,
-    confchk_ops_per_transaction_subconfigs_jump, WT_CONFIG_COMPILED_TYPE_CATEGORY, 30, INT64_MIN,
-    INT64_MAX, NULL},
-  {"thread_count", "int", NULL, "min=0", NULL, 0, NULL, WT_CONFIG_COMPILED_TYPE_INT, 28, 0,
-    INT64_MAX, NULL},
-  {"value_size", "int", NULL, "min=1", NULL, 0, NULL, WT_CONFIG_COMPILED_TYPE_INT, 32, 1, INT64_MAX,
-    NULL},
-  {NULL, NULL, NULL, NULL, NULL, 0, NULL, 0, 0, 0, 0, NULL}};
-
-static const uint8_t confchk_update_config_subconfigs_jump[128] = {0, 0, 0, 0, 0, 0, 0, 0, 0, 0, 0,
-  0, 0, 0, 0, 0, 0, 0, 0, 0, 0, 0, 0, 0, 0, 0, 0, 0, 0, 0, 0, 0, 0, 0, 0, 0, 0, 0, 0, 0, 0, 0, 0, 0,
-  0, 0, 0, 0, 0, 0, 0, 0, 0, 0, 0, 0, 0, 0, 0, 0, 0, 0, 0, 0, 0, 0, 0, 0, 0, 0, 0, 0, 0, 0, 0, 0, 0,
-  0, 0, 0, 0, 0, 0, 0, 0, 0, 0, 0, 0, 0, 0, 0, 0, 0, 0, 0, 0, 0, 0, 0, 0, 0, 0, 0, 0, 0, 0, 0, 1, 1,
-  1, 1, 3, 3, 3, 3, 3, 4, 4, 5, 5, 5, 5, 5, 5, 5, 5, 5};
-
-static const WT_CONFIG_CHECK confchk_workload_manager_subconfigs[] = {
-  {"checkpoint_config", "category", NULL, NULL, confchk_checkpoint_config_subconfigs, 2,
-    confchk_checkpoint_config_subconfigs_jump, WT_CONFIG_COMPILED_TYPE_CATEGORY, 27, INT64_MIN,
-    INT64_MAX, NULL},
-  {"custom_config", "category", NULL, NULL, confchk_custom_config_subconfigs, 5,
-    confchk_custom_config_subconfigs_jump, WT_CONFIG_COMPILED_TYPE_CATEGORY, 29, INT64_MIN,
-    INT64_MAX, NULL},
-  {"enabled", "boolean", NULL, NULL, NULL, 0, NULL, WT_CONFIG_COMPILED_TYPE_BOOLEAN, 6, INT64_MIN,
-    INT64_MAX, NULL},
-  {"insert_config", "category", NULL, NULL, confchk_insert_config_subconfigs, 5,
-    confchk_insert_config_subconfigs_jump, WT_CONFIG_COMPILED_TYPE_CATEGORY, 33, INT64_MIN,
-    INT64_MAX, NULL},
-  {"op_rate", "string", NULL, NULL, NULL, 0, NULL, WT_CONFIG_COMPILED_TYPE_STRING, 7, INT64_MIN,
-    INT64_MAX, NULL},
-  {"populate_config", "category", NULL, NULL, confchk_populate_config_subconfigs, 5,
-    confchk_populate_config_subconfigs_jump, WT_CONFIG_COMPILED_TYPE_CATEGORY, 34, INT64_MIN,
-    INT64_MAX, NULL},
-  {"read_config", "category", NULL, NULL, confchk_read_config_subconfigs, 5,
-    confchk_read_config_subconfigs_jump, WT_CONFIG_COMPILED_TYPE_CATEGORY, 38, INT64_MIN, INT64_MAX,
-    NULL},
-  {"remove_config", "category", NULL, NULL, confchk_remove_config_subconfigs, 3,
-    confchk_remove_config_subconfigs_jump, WT_CONFIG_COMPILED_TYPE_CATEGORY, 37, INT64_MIN,
-    INT64_MAX, NULL},
-  {"update_config", "category", NULL, NULL, confchk_update_config_subconfigs, 5,
-    confchk_update_config_subconfigs_jump, WT_CONFIG_COMPILED_TYPE_CATEGORY, 39, INT64_MIN,
-    INT64_MAX, NULL},
-  {NULL, NULL, NULL, NULL, NULL, 0, NULL, 0, 0, 0, 0, NULL}};
-
-static const uint8_t confchk_workload_manager_subconfigs_jump[128] = {0, 0, 0, 0, 0, 0, 0, 0, 0, 0,
-  0, 0, 0, 0, 0, 0, 0, 0, 0, 0, 0, 0, 0, 0, 0, 0, 0, 0, 0, 0, 0, 0, 0, 0, 0, 0, 0, 0, 0, 0, 0, 0, 0,
-  0, 0, 0, 0, 0, 0, 0, 0, 0, 0, 0, 0, 0, 0, 0, 0, 0, 0, 0, 0, 0, 0, 0, 0, 0, 0, 0, 0, 0, 0, 0, 0, 0,
-  0, 0, 0, 0, 0, 0, 0, 0, 0, 0, 0, 0, 0, 0, 0, 0, 0, 0, 0, 0, 0, 0, 0, 0, 2, 2, 3, 3, 3, 3, 4, 4, 4,
-  4, 4, 4, 5, 6, 6, 8, 8, 8, 9, 9, 9, 9, 9, 9, 9, 9, 9, 9};
-
-static const WT_CONFIG_CHECK confchk_bounded_cursor_perf[] = {
-  {"cache_max_wait_ms", "int", NULL, "min=0", NULL, 0, NULL, WT_CONFIG_COMPILED_TYPE_INT, 0, 0,
-    INT64_MAX, NULL},
-  {"cache_size_mb", "int", NULL, "min=0,max=100000000000", NULL, 0, NULL,
-    WT_CONFIG_COMPILED_TYPE_INT, 1, 0, 100000000000, NULL},
-  {"compression_enabled", "boolean", NULL, NULL, NULL, 0, NULL, WT_CONFIG_COMPILED_TYPE_BOOLEAN, 2,
-    INT64_MIN, INT64_MAX, NULL},
-  {"duration_seconds", "int", NULL, "min=0,max=1000000", NULL, 0, NULL, WT_CONFIG_COMPILED_TYPE_INT,
-    3, 0, 1000000, NULL},
-  {"enable_logging", "boolean", NULL, NULL, NULL, 0, NULL, WT_CONFIG_COMPILED_TYPE_BOOLEAN, 4,
-    INT64_MIN, INT64_MAX, NULL},
-  {"metrics_monitor", "category", NULL, NULL, confchk_metrics_monitor_subconfigs, 6,
-    confchk_metrics_monitor_subconfigs_jump, WT_CONFIG_COMPILED_TYPE_CATEGORY, 5, INT64_MIN,
-    INT64_MAX, NULL},
-  {"operation_tracker", "category", NULL, NULL, confchk_operation_tracker_subconfigs, 4,
-    confchk_operation_tracker_subconfigs_jump, WT_CONFIG_COMPILED_TYPE_CATEGORY, 17, INT64_MIN,
-    INT64_MAX, NULL},
-  {"reverse_collator", "boolean", NULL, NULL, NULL, 0, NULL, WT_CONFIG_COMPILED_TYPE_BOOLEAN, 20,
-    INT64_MIN, INT64_MAX, NULL},
-  {"statistics_config", "category", NULL, NULL, confchk_statistics_config_subconfigs, 2,
-    confchk_statistics_config_subconfigs_jump, WT_CONFIG_COMPILED_TYPE_CATEGORY, 21, INT64_MIN,
-    INT64_MAX, NULL},
-  {"timestamp_manager", "category", NULL, NULL, confchk_timestamp_manager_subconfigs, 4,
-    confchk_timestamp_manager_subconfigs_jump, WT_CONFIG_COMPILED_TYPE_CATEGORY, 23, INT64_MIN,
-    INT64_MAX, NULL},
-  {"workload_manager", "category", NULL, NULL, confchk_workload_manager_subconfigs, 9,
-    confchk_workload_manager_subconfigs_jump, WT_CONFIG_COMPILED_TYPE_CATEGORY, 26, INT64_MIN,
-    INT64_MAX, NULL},
-  {NULL, NULL, NULL, NULL, NULL, 0, NULL, 0, 0, 0, 0, NULL}};
-
-static const uint8_t confchk_bounded_cursor_perf_jump[128] = {0, 0, 0, 0, 0, 0, 0, 0, 0, 0, 0, 0, 0,
-  0, 0, 0, 0, 0, 0, 0, 0, 0, 0, 0, 0, 0, 0, 0, 0, 0, 0, 0, 0, 0, 0, 0, 0, 0, 0, 0, 0, 0, 0, 0, 0, 0,
-  0, 0, 0, 0, 0, 0, 0, 0, 0, 0, 0, 0, 0, 0, 0, 0, 0, 0, 0, 0, 0, 0, 0, 0, 0, 0, 0, 0, 0, 0, 0, 0, 0,
-  0, 0, 0, 0, 0, 0, 0, 0, 0, 0, 0, 0, 0, 0, 0, 0, 0, 0, 0, 0, 0, 3, 4, 5, 5, 5, 5, 5, 5, 5, 5, 6, 6,
-  7, 7, 7, 8, 9, 10, 10, 10, 11, 11, 11, 11, 11, 11, 11, 11};
-
-static const WT_CONFIG_CHECK confchk_bounded_cursor_prefix_indices[] = {
-  {"cache_max_wait_ms", "int", NULL, "min=0", NULL, 0, NULL, WT_CONFIG_COMPILED_TYPE_INT, 0, 0,
-    INT64_MAX, NULL},
-  {"cache_size_mb", "int", NULL, "min=0,max=100000000000", NULL, 0, NULL,
-    WT_CONFIG_COMPILED_TYPE_INT, 1, 0, 100000000000, NULL},
-  {"compression_enabled", "boolean", NULL, NULL, NULL, 0, NULL, WT_CONFIG_COMPILED_TYPE_BOOLEAN, 2,
-    INT64_MIN, INT64_MAX, NULL},
-  {"duration_seconds", "int", NULL, "min=0,max=1000000", NULL, 0, NULL, WT_CONFIG_COMPILED_TYPE_INT,
-    3, 0, 1000000, NULL},
-  {"enable_logging", "boolean", NULL, NULL, NULL, 0, NULL, WT_CONFIG_COMPILED_TYPE_BOOLEAN, 4,
-    INT64_MIN, INT64_MAX, NULL},
-  {"metrics_monitor", "category", NULL, NULL, confchk_metrics_monitor_subconfigs, 6,
-    confchk_metrics_monitor_subconfigs_jump, WT_CONFIG_COMPILED_TYPE_CATEGORY, 5, INT64_MIN,
-    INT64_MAX, NULL},
-  {"operation_tracker", "category", NULL, NULL, confchk_operation_tracker_subconfigs, 4,
-    confchk_operation_tracker_subconfigs_jump, WT_CONFIG_COMPILED_TYPE_CATEGORY, 17, INT64_MIN,
-    INT64_MAX, NULL},
-  {"reverse_collator", "boolean", NULL, NULL, NULL, 0, NULL, WT_CONFIG_COMPILED_TYPE_BOOLEAN, 20,
-    INT64_MIN, INT64_MAX, NULL},
-  {"statistics_config", "category", NULL, NULL, confchk_statistics_config_subconfigs, 2,
-    confchk_statistics_config_subconfigs_jump, WT_CONFIG_COMPILED_TYPE_CATEGORY, 21, INT64_MIN,
-    INT64_MAX, NULL},
-  {"timestamp_manager", "category", NULL, NULL, confchk_timestamp_manager_subconfigs, 4,
-    confchk_timestamp_manager_subconfigs_jump, WT_CONFIG_COMPILED_TYPE_CATEGORY, 23, INT64_MIN,
-    INT64_MAX, NULL},
-  {"workload_manager", "category", NULL, NULL, confchk_workload_manager_subconfigs, 9,
-    confchk_workload_manager_subconfigs_jump, WT_CONFIG_COMPILED_TYPE_CATEGORY, 26, INT64_MIN,
-    INT64_MAX, NULL},
-  {NULL, NULL, NULL, NULL, NULL, 0, NULL, 0, 0, 0, 0, NULL}};
-
-static const uint8_t confchk_bounded_cursor_prefix_indices_jump[128] = {0, 0, 0, 0, 0, 0, 0, 0, 0,
-  0, 0, 0, 0, 0, 0, 0, 0, 0, 0, 0, 0, 0, 0, 0, 0, 0, 0, 0, 0, 0, 0, 0, 0, 0, 0, 0, 0, 0, 0, 0, 0, 0,
-  0, 0, 0, 0, 0, 0, 0, 0, 0, 0, 0, 0, 0, 0, 0, 0, 0, 0, 0, 0, 0, 0, 0, 0, 0, 0, 0, 0, 0, 0, 0, 0, 0,
-  0, 0, 0, 0, 0, 0, 0, 0, 0, 0, 0, 0, 0, 0, 0, 0, 0, 0, 0, 0, 0, 0, 0, 0, 0, 3, 4, 5, 5, 5, 5, 5, 5,
-  5, 5, 6, 6, 7, 7, 7, 8, 9, 10, 10, 10, 11, 11, 11, 11, 11, 11, 11, 11};
-
-static const WT_CONFIG_CHECK confchk_bounded_cursor_prefix_search_near[] = {
-  {"cache_max_wait_ms", "int", NULL, "min=0", NULL, 0, NULL, WT_CONFIG_COMPILED_TYPE_INT, 0, 0,
-    INT64_MAX, NULL},
-  {"cache_size_mb", "int", NULL, "min=0,max=100000000000", NULL, 0, NULL,
-    WT_CONFIG_COMPILED_TYPE_INT, 1, 0, 100000000000, NULL},
-  {"compression_enabled", "boolean", NULL, NULL, NULL, 0, NULL, WT_CONFIG_COMPILED_TYPE_BOOLEAN, 2,
-    INT64_MIN, INT64_MAX, NULL},
-  {"duration_seconds", "int", NULL, "min=0,max=1000000", NULL, 0, NULL, WT_CONFIG_COMPILED_TYPE_INT,
-    3, 0, 1000000, NULL},
-  {"enable_logging", "boolean", NULL, NULL, NULL, 0, NULL, WT_CONFIG_COMPILED_TYPE_BOOLEAN, 4,
-    INT64_MIN, INT64_MAX, NULL},
-  {"metrics_monitor", "category", NULL, NULL, confchk_metrics_monitor_subconfigs, 6,
-    confchk_metrics_monitor_subconfigs_jump, WT_CONFIG_COMPILED_TYPE_CATEGORY, 5, INT64_MIN,
-    INT64_MAX, NULL},
-  {"operation_tracker", "category", NULL, NULL, confchk_operation_tracker_subconfigs, 4,
-    confchk_operation_tracker_subconfigs_jump, WT_CONFIG_COMPILED_TYPE_CATEGORY, 17, INT64_MIN,
-    INT64_MAX, NULL},
-  {"reverse_collator", "boolean", NULL, NULL, NULL, 0, NULL, WT_CONFIG_COMPILED_TYPE_BOOLEAN, 20,
-    INT64_MIN, INT64_MAX, NULL},
-  {"statistics_config", "category", NULL, NULL, confchk_statistics_config_subconfigs, 2,
-    confchk_statistics_config_subconfigs_jump, WT_CONFIG_COMPILED_TYPE_CATEGORY, 21, INT64_MIN,
-    INT64_MAX, NULL},
-  {"timestamp_manager", "category", NULL, NULL, confchk_timestamp_manager_subconfigs, 4,
-    confchk_timestamp_manager_subconfigs_jump, WT_CONFIG_COMPILED_TYPE_CATEGORY, 23, INT64_MIN,
-    INT64_MAX, NULL},
-  {"workload_manager", "category", NULL, NULL, confchk_workload_manager_subconfigs, 9,
-    confchk_workload_manager_subconfigs_jump, WT_CONFIG_COMPILED_TYPE_CATEGORY, 26, INT64_MIN,
-    INT64_MAX, NULL},
-  {NULL, NULL, NULL, NULL, NULL, 0, NULL, 0, 0, 0, 0, NULL}};
-
-static const uint8_t confchk_bounded_cursor_prefix_search_near_jump[128] = {0, 0, 0, 0, 0, 0, 0, 0,
-  0, 0, 0, 0, 0, 0, 0, 0, 0, 0, 0, 0, 0, 0, 0, 0, 0, 0, 0, 0, 0, 0, 0, 0, 0, 0, 0, 0, 0, 0, 0, 0, 0,
-  0, 0, 0, 0, 0, 0, 0, 0, 0, 0, 0, 0, 0, 0, 0, 0, 0, 0, 0, 0, 0, 0, 0, 0, 0, 0, 0, 0, 0, 0, 0, 0, 0,
-  0, 0, 0, 0, 0, 0, 0, 0, 0, 0, 0, 0, 0, 0, 0, 0, 0, 0, 0, 0, 0, 0, 0, 0, 0, 0, 3, 4, 5, 5, 5, 5, 5,
-  5, 5, 5, 6, 6, 7, 7, 7, 8, 9, 10, 10, 10, 11, 11, 11, 11, 11, 11, 11, 11};
-
-static const WT_CONFIG_CHECK confchk_bounded_cursor_prefix_stat[] = {
-  {"cache_max_wait_ms", "int", NULL, "min=0", NULL, 0, NULL, WT_CONFIG_COMPILED_TYPE_INT, 0, 0,
-    INT64_MAX, NULL},
-  {"cache_size_mb", "int", NULL, "min=0,max=100000000000", NULL, 0, NULL,
-    WT_CONFIG_COMPILED_TYPE_INT, 1, 0, 100000000000, NULL},
-  {"compression_enabled", "boolean", NULL, NULL, NULL, 0, NULL, WT_CONFIG_COMPILED_TYPE_BOOLEAN, 2,
-    INT64_MIN, INT64_MAX, NULL},
-  {"duration_seconds", "int", NULL, "min=0,max=1000000", NULL, 0, NULL, WT_CONFIG_COMPILED_TYPE_INT,
-    3, 0, 1000000, NULL},
-  {"enable_logging", "boolean", NULL, NULL, NULL, 0, NULL, WT_CONFIG_COMPILED_TYPE_BOOLEAN, 4,
-    INT64_MIN, INT64_MAX, NULL},
-  {"metrics_monitor", "category", NULL, NULL, confchk_metrics_monitor_subconfigs, 6,
-    confchk_metrics_monitor_subconfigs_jump, WT_CONFIG_COMPILED_TYPE_CATEGORY, 5, INT64_MIN,
-    INT64_MAX, NULL},
-  {"operation_tracker", "category", NULL, NULL, confchk_operation_tracker_subconfigs, 4,
-    confchk_operation_tracker_subconfigs_jump, WT_CONFIG_COMPILED_TYPE_CATEGORY, 17, INT64_MIN,
-    INT64_MAX, NULL},
-  {"reverse_collator", "boolean", NULL, NULL, NULL, 0, NULL, WT_CONFIG_COMPILED_TYPE_BOOLEAN, 20,
-    INT64_MIN, INT64_MAX, NULL},
-  {"search_near_threads", "string", NULL, NULL, NULL, 0, NULL, WT_CONFIG_COMPILED_TYPE_STRING, 40,
-    INT64_MIN, INT64_MAX, NULL},
-  {"statistics_config", "category", NULL, NULL, confchk_statistics_config_subconfigs, 2,
-    confchk_statistics_config_subconfigs_jump, WT_CONFIG_COMPILED_TYPE_CATEGORY, 21, INT64_MIN,
-    INT64_MAX, NULL},
-  {"timestamp_manager", "category", NULL, NULL, confchk_timestamp_manager_subconfigs, 4,
-    confchk_timestamp_manager_subconfigs_jump, WT_CONFIG_COMPILED_TYPE_CATEGORY, 23, INT64_MIN,
-    INT64_MAX, NULL},
-  {"workload_manager", "category", NULL, NULL, confchk_workload_manager_subconfigs, 9,
-    confchk_workload_manager_subconfigs_jump, WT_CONFIG_COMPILED_TYPE_CATEGORY, 26, INT64_MIN,
-    INT64_MAX, NULL},
-  {NULL, NULL, NULL, NULL, NULL, 0, NULL, 0, 0, 0, 0, NULL}};
-
-static const uint8_t confchk_bounded_cursor_prefix_stat_jump[128] = {0, 0, 0, 0, 0, 0, 0, 0, 0, 0,
-  0, 0, 0, 0, 0, 0, 0, 0, 0, 0, 0, 0, 0, 0, 0, 0, 0, 0, 0, 0, 0, 0, 0, 0, 0, 0, 0, 0, 0, 0, 0, 0, 0,
-  0, 0, 0, 0, 0, 0, 0, 0, 0, 0, 0, 0, 0, 0, 0, 0, 0, 0, 0, 0, 0, 0, 0, 0, 0, 0, 0, 0, 0, 0, 0, 0, 0,
-  0, 0, 0, 0, 0, 0, 0, 0, 0, 0, 0, 0, 0, 0, 0, 0, 0, 0, 0, 0, 0, 0, 0, 0, 3, 4, 5, 5, 5, 5, 5, 5, 5,
-  5, 6, 6, 7, 7, 7, 8, 10, 11, 11, 11, 12, 12, 12, 12, 12, 12, 12, 12};
-
-static const WT_CONFIG_CHECK confchk_bounded_cursor_stress[] = {
-  {"cache_max_wait_ms", "int", NULL, "min=0", NULL, 0, NULL, WT_CONFIG_COMPILED_TYPE_INT, 0, 0,
-    INT64_MAX, NULL},
-  {"cache_size_mb", "int", NULL, "min=0,max=100000000000", NULL, 0, NULL,
-    WT_CONFIG_COMPILED_TYPE_INT, 1, 0, 100000000000, NULL},
-  {"compression_enabled", "boolean", NULL, NULL, NULL, 0, NULL, WT_CONFIG_COMPILED_TYPE_BOOLEAN, 2,
-    INT64_MIN, INT64_MAX, NULL},
-  {"duration_seconds", "int", NULL, "min=0,max=1000000", NULL, 0, NULL, WT_CONFIG_COMPILED_TYPE_INT,
-    3, 0, 1000000, NULL},
-  {"enable_logging", "boolean", NULL, NULL, NULL, 0, NULL, WT_CONFIG_COMPILED_TYPE_BOOLEAN, 4,
-    INT64_MIN, INT64_MAX, NULL},
-  {"metrics_monitor", "category", NULL, NULL, confchk_metrics_monitor_subconfigs, 6,
-    confchk_metrics_monitor_subconfigs_jump, WT_CONFIG_COMPILED_TYPE_CATEGORY, 5, INT64_MIN,
-    INT64_MAX, NULL},
-  {"operation_tracker", "category", NULL, NULL, confchk_operation_tracker_subconfigs, 4,
-    confchk_operation_tracker_subconfigs_jump, WT_CONFIG_COMPILED_TYPE_CATEGORY, 17, INT64_MIN,
-    INT64_MAX, NULL},
-  {"reverse_collator", "boolean", NULL, NULL, NULL, 0, NULL, WT_CONFIG_COMPILED_TYPE_BOOLEAN, 20,
-    INT64_MIN, INT64_MAX, NULL},
-  {"statistics_config", "category", NULL, NULL, confchk_statistics_config_subconfigs, 2,
-    confchk_statistics_config_subconfigs_jump, WT_CONFIG_COMPILED_TYPE_CATEGORY, 21, INT64_MIN,
-    INT64_MAX, NULL},
-  {"timestamp_manager", "category", NULL, NULL, confchk_timestamp_manager_subconfigs, 4,
-    confchk_timestamp_manager_subconfigs_jump, WT_CONFIG_COMPILED_TYPE_CATEGORY, 23, INT64_MIN,
-    INT64_MAX, NULL},
-  {"workload_manager", "category", NULL, NULL, confchk_workload_manager_subconfigs, 9,
-    confchk_workload_manager_subconfigs_jump, WT_CONFIG_COMPILED_TYPE_CATEGORY, 26, INT64_MIN,
-    INT64_MAX, NULL},
-  {NULL, NULL, NULL, NULL, NULL, 0, NULL, 0, 0, 0, 0, NULL}};
-
-static const uint8_t confchk_bounded_cursor_stress_jump[128] = {0, 0, 0, 0, 0, 0, 0, 0, 0, 0, 0, 0,
-  0, 0, 0, 0, 0, 0, 0, 0, 0, 0, 0, 0, 0, 0, 0, 0, 0, 0, 0, 0, 0, 0, 0, 0, 0, 0, 0, 0, 0, 0, 0, 0, 0,
-  0, 0, 0, 0, 0, 0, 0, 0, 0, 0, 0, 0, 0, 0, 0, 0, 0, 0, 0, 0, 0, 0, 0, 0, 0, 0, 0, 0, 0, 0, 0, 0, 0,
-  0, 0, 0, 0, 0, 0, 0, 0, 0, 0, 0, 0, 0, 0, 0, 0, 0, 0, 0, 0, 0, 0, 3, 4, 5, 5, 5, 5, 5, 5, 5, 5, 6,
-  6, 7, 7, 7, 8, 9, 10, 10, 10, 11, 11, 11, 11, 11, 11, 11, 11};
-
-static const WT_CONFIG_CHECK confchk_burst_inserts[] = {
-  {"burst_duration", "string", NULL, NULL, NULL, 0, NULL, WT_CONFIG_COMPILED_TYPE_STRING, 41,
-    INT64_MIN, INT64_MAX, NULL},
-  {"cache_max_wait_ms", "int", NULL, "min=0", NULL, 0, NULL, WT_CONFIG_COMPILED_TYPE_INT, 0, 0,
-    INT64_MAX, NULL},
-  {"cache_size_mb", "int", NULL, "min=0,max=100000000000", NULL, 0, NULL,
-    WT_CONFIG_COMPILED_TYPE_INT, 1, 0, 100000000000, NULL},
-  {"compression_enabled", "boolean", NULL, NULL, NULL, 0, NULL, WT_CONFIG_COMPILED_TYPE_BOOLEAN, 2,
-    INT64_MIN, INT64_MAX, NULL},
-  {"duration_seconds", "int", NULL, "min=0,max=1000000", NULL, 0, NULL, WT_CONFIG_COMPILED_TYPE_INT,
-    3, 0, 1000000, NULL},
-  {"enable_logging", "boolean", NULL, NULL, NULL, 0, NULL, WT_CONFIG_COMPILED_TYPE_BOOLEAN, 4,
-    INT64_MIN, INT64_MAX, NULL},
-  {"metrics_monitor", "category", NULL, NULL, confchk_metrics_monitor_subconfigs, 6,
-    confchk_metrics_monitor_subconfigs_jump, WT_CONFIG_COMPILED_TYPE_CATEGORY, 5, INT64_MIN,
-    INT64_MAX, NULL},
-  {"operation_tracker", "category", NULL, NULL, confchk_operation_tracker_subconfigs, 4,
-    confchk_operation_tracker_subconfigs_jump, WT_CONFIG_COMPILED_TYPE_CATEGORY, 17, INT64_MIN,
-    INT64_MAX, NULL},
-  {"reverse_collator", "boolean", NULL, NULL, NULL, 0, NULL, WT_CONFIG_COMPILED_TYPE_BOOLEAN, 20,
-    INT64_MIN, INT64_MAX, NULL},
-  {"statistics_config", "category", NULL, NULL, confchk_statistics_config_subconfigs, 2,
-    confchk_statistics_config_subconfigs_jump, WT_CONFIG_COMPILED_TYPE_CATEGORY, 21, INT64_MIN,
-    INT64_MAX, NULL},
-  {"timestamp_manager", "category", NULL, NULL, confchk_timestamp_manager_subconfigs, 4,
-    confchk_timestamp_manager_subconfigs_jump, WT_CONFIG_COMPILED_TYPE_CATEGORY, 23, INT64_MIN,
-    INT64_MAX, NULL},
-  {"workload_manager", "category", NULL, NULL, confchk_workload_manager_subconfigs, 9,
-    confchk_workload_manager_subconfigs_jump, WT_CONFIG_COMPILED_TYPE_CATEGORY, 26, INT64_MIN,
-    INT64_MAX, NULL},
-  {NULL, NULL, NULL, NULL, NULL, 0, NULL, 0, 0, 0, 0, NULL}};
-
-static const uint8_t confchk_burst_inserts_jump[128] = {0, 0, 0, 0, 0, 0, 0, 0, 0, 0, 0, 0, 0, 0, 0,
-  0, 0, 0, 0, 0, 0, 0, 0, 0, 0, 0, 0, 0, 0, 0, 0, 0, 0, 0, 0, 0, 0, 0, 0, 0, 0, 0, 0, 0, 0, 0, 0, 0,
-  0, 0, 0, 0, 0, 0, 0, 0, 0, 0, 0, 0, 0, 0, 0, 0, 0, 0, 0, 0, 0, 0, 0, 0, 0, 0, 0, 0, 0, 0, 0, 0, 0,
-  0, 0, 0, 0, 0, 0, 0, 0, 0, 0, 0, 0, 0, 0, 0, 0, 0, 0, 1, 4, 5, 6, 6, 6, 6, 6, 6, 6, 6, 7, 7, 8, 8,
-  8, 9, 10, 11, 11, 11, 12, 12, 12, 12, 12, 12, 12, 12};
-
-static const WT_CONFIG_CHECK confchk_cache_resize[] = {
-  {"cache_max_wait_ms", "int", NULL, "min=0", NULL, 0, NULL, WT_CONFIG_COMPILED_TYPE_INT, 0, 0,
-    INT64_MAX, NULL},
-  {"cache_size_mb", "int", NULL, "min=0,max=100000000000", NULL, 0, NULL,
-    WT_CONFIG_COMPILED_TYPE_INT, 1, 0, 100000000000, NULL},
-  {"compression_enabled", "boolean", NULL, NULL, NULL, 0, NULL, WT_CONFIG_COMPILED_TYPE_BOOLEAN, 2,
-    INT64_MIN, INT64_MAX, NULL},
-  {"duration_seconds", "int", NULL, "min=0,max=1000000", NULL, 0, NULL, WT_CONFIG_COMPILED_TYPE_INT,
-    3, 0, 1000000, NULL},
-  {"enable_logging", "boolean", NULL, NULL, NULL, 0, NULL, WT_CONFIG_COMPILED_TYPE_BOOLEAN, 4,
-    INT64_MIN, INT64_MAX, NULL},
-  {"metrics_monitor", "category", NULL, NULL, confchk_metrics_monitor_subconfigs, 6,
-    confchk_metrics_monitor_subconfigs_jump, WT_CONFIG_COMPILED_TYPE_CATEGORY, 5, INT64_MIN,
-    INT64_MAX, NULL},
-  {"operation_tracker", "category", NULL, NULL, confchk_operation_tracker_subconfigs, 4,
-    confchk_operation_tracker_subconfigs_jump, WT_CONFIG_COMPILED_TYPE_CATEGORY, 17, INT64_MIN,
-    INT64_MAX, NULL},
-  {"reverse_collator", "boolean", NULL, NULL, NULL, 0, NULL, WT_CONFIG_COMPILED_TYPE_BOOLEAN, 20,
-    INT64_MIN, INT64_MAX, NULL},
-  {"statistics_config", "category", NULL, NULL, confchk_statistics_config_subconfigs, 2,
-    confchk_statistics_config_subconfigs_jump, WT_CONFIG_COMPILED_TYPE_CATEGORY, 21, INT64_MIN,
-    INT64_MAX, NULL},
-  {"timestamp_manager", "category", NULL, NULL, confchk_timestamp_manager_subconfigs, 4,
-    confchk_timestamp_manager_subconfigs_jump, WT_CONFIG_COMPILED_TYPE_CATEGORY, 23, INT64_MIN,
-    INT64_MAX, NULL},
-  {"workload_manager", "category", NULL, NULL, confchk_workload_manager_subconfigs, 9,
-    confchk_workload_manager_subconfigs_jump, WT_CONFIG_COMPILED_TYPE_CATEGORY, 26, INT64_MIN,
-    INT64_MAX, NULL},
-  {NULL, NULL, NULL, NULL, NULL, 0, NULL, 0, 0, 0, 0, NULL}};
-
-static const uint8_t confchk_cache_resize_jump[128] = {0, 0, 0, 0, 0, 0, 0, 0, 0, 0, 0, 0, 0, 0, 0,
-  0, 0, 0, 0, 0, 0, 0, 0, 0, 0, 0, 0, 0, 0, 0, 0, 0, 0, 0, 0, 0, 0, 0, 0, 0, 0, 0, 0, 0, 0, 0, 0, 0,
-  0, 0, 0, 0, 0, 0, 0, 0, 0, 0, 0, 0, 0, 0, 0, 0, 0, 0, 0, 0, 0, 0, 0, 0, 0, 0, 0, 0, 0, 0, 0, 0, 0,
-  0, 0, 0, 0, 0, 0, 0, 0, 0, 0, 0, 0, 0, 0, 0, 0, 0, 0, 0, 3, 4, 5, 5, 5, 5, 5, 5, 5, 5, 6, 6, 7, 7,
-  7, 8, 9, 10, 10, 10, 11, 11, 11, 11, 11, 11, 11, 11};
-
-static const WT_CONFIG_CHECK confchk_hs_cleanup[] = {
-  {"cache_max_wait_ms", "int", NULL, "min=0", NULL, 0, NULL, WT_CONFIG_COMPILED_TYPE_INT, 0, 0,
-    INT64_MAX, NULL},
-  {"cache_size_mb", "int", NULL, "min=0,max=100000000000", NULL, 0, NULL,
-    WT_CONFIG_COMPILED_TYPE_INT, 1, 0, 100000000000, NULL},
-  {"compression_enabled", "boolean", NULL, NULL, NULL, 0, NULL, WT_CONFIG_COMPILED_TYPE_BOOLEAN, 2,
-    INT64_MIN, INT64_MAX, NULL},
-  {"duration_seconds", "int", NULL, "min=0,max=1000000", NULL, 0, NULL, WT_CONFIG_COMPILED_TYPE_INT,
-    3, 0, 1000000, NULL},
-  {"enable_logging", "boolean", NULL, NULL, NULL, 0, NULL, WT_CONFIG_COMPILED_TYPE_BOOLEAN, 4,
-    INT64_MIN, INT64_MAX, NULL},
-  {"metrics_monitor", "category", NULL, NULL, confchk_metrics_monitor_subconfigs, 6,
-    confchk_metrics_monitor_subconfigs_jump, WT_CONFIG_COMPILED_TYPE_CATEGORY, 5, INT64_MIN,
-    INT64_MAX, NULL},
-  {"operation_tracker", "category", NULL, NULL, confchk_operation_tracker_subconfigs, 4,
-    confchk_operation_tracker_subconfigs_jump, WT_CONFIG_COMPILED_TYPE_CATEGORY, 17, INT64_MIN,
-    INT64_MAX, NULL},
-  {"reverse_collator", "boolean", NULL, NULL, NULL, 0, NULL, WT_CONFIG_COMPILED_TYPE_BOOLEAN, 20,
-    INT64_MIN, INT64_MAX, NULL},
-  {"statistics_config", "category", NULL, NULL, confchk_statistics_config_subconfigs, 2,
-    confchk_statistics_config_subconfigs_jump, WT_CONFIG_COMPILED_TYPE_CATEGORY, 21, INT64_MIN,
-    INT64_MAX, NULL},
-  {"timestamp_manager", "category", NULL, NULL, confchk_timestamp_manager_subconfigs, 4,
-    confchk_timestamp_manager_subconfigs_jump, WT_CONFIG_COMPILED_TYPE_CATEGORY, 23, INT64_MIN,
-    INT64_MAX, NULL},
-  {"workload_manager", "category", NULL, NULL, confchk_workload_manager_subconfigs, 9,
-    confchk_workload_manager_subconfigs_jump, WT_CONFIG_COMPILED_TYPE_CATEGORY, 26, INT64_MIN,
-    INT64_MAX, NULL},
-  {NULL, NULL, NULL, NULL, NULL, 0, NULL, 0, 0, 0, 0, NULL}};
-
-static const uint8_t confchk_hs_cleanup_jump[128] = {0, 0, 0, 0, 0, 0, 0, 0, 0, 0, 0, 0, 0, 0, 0, 0,
-  0, 0, 0, 0, 0, 0, 0, 0, 0, 0, 0, 0, 0, 0, 0, 0, 0, 0, 0, 0, 0, 0, 0, 0, 0, 0, 0, 0, 0, 0, 0, 0, 0,
-  0, 0, 0, 0, 0, 0, 0, 0, 0, 0, 0, 0, 0, 0, 0, 0, 0, 0, 0, 0, 0, 0, 0, 0, 0, 0, 0, 0, 0, 0, 0, 0, 0,
-  0, 0, 0, 0, 0, 0, 0, 0, 0, 0, 0, 0, 0, 0, 0, 0, 0, 0, 3, 4, 5, 5, 5, 5, 5, 5, 5, 5, 6, 6, 7, 7, 7,
-  8, 9, 10, 10, 10, 11, 11, 11, 11, 11, 11, 11, 11};
-
-static const WT_CONFIG_CHECK confchk_operations_test[] = {
-  {"cache_max_wait_ms", "int", NULL, "min=0", NULL, 0, NULL, WT_CONFIG_COMPILED_TYPE_INT, 0, 0,
-    INT64_MAX, NULL},
-  {"cache_size_mb", "int", NULL, "min=0,max=100000000000", NULL, 0, NULL,
-    WT_CONFIG_COMPILED_TYPE_INT, 1, 0, 100000000000, NULL},
-  {"compression_enabled", "boolean", NULL, NULL, NULL, 0, NULL, WT_CONFIG_COMPILED_TYPE_BOOLEAN, 2,
-    INT64_MIN, INT64_MAX, NULL},
-  {"duration_seconds", "int", NULL, "min=0,max=1000000", NULL, 0, NULL, WT_CONFIG_COMPILED_TYPE_INT,
-    3, 0, 1000000, NULL},
-  {"enable_logging", "boolean", NULL, NULL, NULL, 0, NULL, WT_CONFIG_COMPILED_TYPE_BOOLEAN, 4,
-    INT64_MIN, INT64_MAX, NULL},
-  {"metrics_monitor", "category", NULL, NULL, confchk_metrics_monitor_subconfigs, 6,
-    confchk_metrics_monitor_subconfigs_jump, WT_CONFIG_COMPILED_TYPE_CATEGORY, 5, INT64_MIN,
-    INT64_MAX, NULL},
-  {"operation_tracker", "category", NULL, NULL, confchk_operation_tracker_subconfigs, 4,
-    confchk_operation_tracker_subconfigs_jump, WT_CONFIG_COMPILED_TYPE_CATEGORY, 17, INT64_MIN,
-    INT64_MAX, NULL},
-  {"reverse_collator", "boolean", NULL, NULL, NULL, 0, NULL, WT_CONFIG_COMPILED_TYPE_BOOLEAN, 20,
-    INT64_MIN, INT64_MAX, NULL},
-  {"statistics_config", "category", NULL, NULL, confchk_statistics_config_subconfigs, 2,
-    confchk_statistics_config_subconfigs_jump, WT_CONFIG_COMPILED_TYPE_CATEGORY, 21, INT64_MIN,
-    INT64_MAX, NULL},
-  {"timestamp_manager", "category", NULL, NULL, confchk_timestamp_manager_subconfigs, 4,
-    confchk_timestamp_manager_subconfigs_jump, WT_CONFIG_COMPILED_TYPE_CATEGORY, 23, INT64_MIN,
-    INT64_MAX, NULL},
-  {"workload_manager", "category", NULL, NULL, confchk_workload_manager_subconfigs, 9,
-    confchk_workload_manager_subconfigs_jump, WT_CONFIG_COMPILED_TYPE_CATEGORY, 26, INT64_MIN,
-    INT64_MAX, NULL},
-  {NULL, NULL, NULL, NULL, NULL, 0, NULL, 0, 0, 0, 0, NULL}};
-
-static const uint8_t confchk_operations_test_jump[128] = {0, 0, 0, 0, 0, 0, 0, 0, 0, 0, 0, 0, 0, 0,
-  0, 0, 0, 0, 0, 0, 0, 0, 0, 0, 0, 0, 0, 0, 0, 0, 0, 0, 0, 0, 0, 0, 0, 0, 0, 0, 0, 0, 0, 0, 0, 0, 0,
-  0, 0, 0, 0, 0, 0, 0, 0, 0, 0, 0, 0, 0, 0, 0, 0, 0, 0, 0, 0, 0, 0, 0, 0, 0, 0, 0, 0, 0, 0, 0, 0, 0,
-  0, 0, 0, 0, 0, 0, 0, 0, 0, 0, 0, 0, 0, 0, 0, 0, 0, 0, 0, 0, 3, 4, 5, 5, 5, 5, 5, 5, 5, 5, 6, 6, 7,
-  7, 7, 8, 9, 10, 10, 10, 11, 11, 11, 11, 11, 11, 11, 11};
-
-static const WT_CONFIG_CHECK confchk_reverse_split[] = {
-  {"cache_max_wait_ms", "int", NULL, "min=0", NULL, 0, NULL, WT_CONFIG_COMPILED_TYPE_INT, 0, 0,
-    INT64_MAX, NULL},
-  {"cache_size_mb", "int", NULL, "min=0,max=100000000000", NULL, 0, NULL,
-    WT_CONFIG_COMPILED_TYPE_INT, 1, 0, 100000000000, NULL},
-  {"compression_enabled", "boolean", NULL, NULL, NULL, 0, NULL, WT_CONFIG_COMPILED_TYPE_BOOLEAN, 2,
-    INT64_MIN, INT64_MAX, NULL},
-  {"duration_seconds", "int", NULL, "min=0,max=1000000", NULL, 0, NULL, WT_CONFIG_COMPILED_TYPE_INT,
-    3, 0, 1000000, NULL},
-  {"enable_logging", "boolean", NULL, NULL, NULL, 0, NULL, WT_CONFIG_COMPILED_TYPE_BOOLEAN, 4,
-    INT64_MIN, INT64_MAX, NULL},
-  {"metrics_monitor", "category", NULL, NULL, confchk_metrics_monitor_subconfigs, 6,
-    confchk_metrics_monitor_subconfigs_jump, WT_CONFIG_COMPILED_TYPE_CATEGORY, 5, INT64_MIN,
-    INT64_MAX, NULL},
-  {"operation_tracker", "category", NULL, NULL, confchk_operation_tracker_subconfigs, 4,
-    confchk_operation_tracker_subconfigs_jump, WT_CONFIG_COMPILED_TYPE_CATEGORY, 17, INT64_MIN,
-    INT64_MAX, NULL},
-  {"reverse_collator", "boolean", NULL, NULL, NULL, 0, NULL, WT_CONFIG_COMPILED_TYPE_BOOLEAN, 20,
-    INT64_MIN, INT64_MAX, NULL},
-  {"statistics_config", "category", NULL, NULL, confchk_statistics_config_subconfigs, 2,
-    confchk_statistics_config_subconfigs_jump, WT_CONFIG_COMPILED_TYPE_CATEGORY, 21, INT64_MIN,
-    INT64_MAX, NULL},
-  {"timestamp_manager", "category", NULL, NULL, confchk_timestamp_manager_subconfigs, 4,
-    confchk_timestamp_manager_subconfigs_jump, WT_CONFIG_COMPILED_TYPE_CATEGORY, 23, INT64_MIN,
-    INT64_MAX, NULL},
-  {"workload_manager", "category", NULL, NULL, confchk_workload_manager_subconfigs, 9,
-    confchk_workload_manager_subconfigs_jump, WT_CONFIG_COMPILED_TYPE_CATEGORY, 26, INT64_MIN,
-    INT64_MAX, NULL},
-  {NULL, NULL, NULL, NULL, NULL, 0, NULL, 0, 0, 0, 0, NULL}};
-
-static const uint8_t confchk_reverse_split_jump[128] = {0, 0, 0, 0, 0, 0, 0, 0, 0, 0, 0, 0, 0, 0, 0,
-  0, 0, 0, 0, 0, 0, 0, 0, 0, 0, 0, 0, 0, 0, 0, 0, 0, 0, 0, 0, 0, 0, 0, 0, 0, 0, 0, 0, 0, 0, 0, 0, 0,
-  0, 0, 0, 0, 0, 0, 0, 0, 0, 0, 0, 0, 0, 0, 0, 0, 0, 0, 0, 0, 0, 0, 0, 0, 0, 0, 0, 0, 0, 0, 0, 0, 0,
-  0, 0, 0, 0, 0, 0, 0, 0, 0, 0, 0, 0, 0, 0, 0, 0, 0, 0, 0, 3, 4, 5, 5, 5, 5, 5, 5, 5, 5, 6, 6, 7, 7,
-  7, 8, 9, 10, 10, 10, 11, 11, 11, 11, 11, 11, 11, 11};
-
-static const WT_CONFIG_CHECK confchk_search_near_01[] = {
-  {"cache_max_wait_ms", "int", NULL, "min=0", NULL, 0, NULL, WT_CONFIG_COMPILED_TYPE_INT, 0, 0,
-    INT64_MAX, NULL},
-  {"cache_size_mb", "int", NULL, "min=0,max=100000000000", NULL, 0, NULL,
-    WT_CONFIG_COMPILED_TYPE_INT, 1, 0, 100000000000, NULL},
-  {"compression_enabled", "boolean", NULL, NULL, NULL, 0, NULL, WT_CONFIG_COMPILED_TYPE_BOOLEAN, 2,
-    INT64_MIN, INT64_MAX, NULL},
-  {"duration_seconds", "int", NULL, "min=0,max=1000000", NULL, 0, NULL, WT_CONFIG_COMPILED_TYPE_INT,
-    3, 0, 1000000, NULL},
-  {"enable_logging", "boolean", NULL, NULL, NULL, 0, NULL, WT_CONFIG_COMPILED_TYPE_BOOLEAN, 4,
-    INT64_MIN, INT64_MAX, NULL},
-  {"metrics_monitor", "category", NULL, NULL, confchk_metrics_monitor_subconfigs, 6,
-    confchk_metrics_monitor_subconfigs_jump, WT_CONFIG_COMPILED_TYPE_CATEGORY, 5, INT64_MIN,
-    INT64_MAX, NULL},
-  {"operation_tracker", "category", NULL, NULL, confchk_operation_tracker_subconfigs, 4,
-    confchk_operation_tracker_subconfigs_jump, WT_CONFIG_COMPILED_TYPE_CATEGORY, 17, INT64_MIN,
-    INT64_MAX, NULL},
-  {"reverse_collator", "boolean", NULL, NULL, NULL, 0, NULL, WT_CONFIG_COMPILED_TYPE_BOOLEAN, 20,
-    INT64_MIN, INT64_MAX, NULL},
-  {"search_near_threads", "string", NULL, NULL, NULL, 0, NULL, WT_CONFIG_COMPILED_TYPE_STRING, 40,
-    INT64_MIN, INT64_MAX, NULL},
-  {"statistics_config", "category", NULL, NULL, confchk_statistics_config_subconfigs, 2,
-    confchk_statistics_config_subconfigs_jump, WT_CONFIG_COMPILED_TYPE_CATEGORY, 21, INT64_MIN,
-    INT64_MAX, NULL},
-  {"timestamp_manager", "category", NULL, NULL, confchk_timestamp_manager_subconfigs, 4,
-    confchk_timestamp_manager_subconfigs_jump, WT_CONFIG_COMPILED_TYPE_CATEGORY, 23, INT64_MIN,
-    INT64_MAX, NULL},
-  {"workload_manager", "category", NULL, NULL, confchk_workload_manager_subconfigs, 9,
-    confchk_workload_manager_subconfigs_jump, WT_CONFIG_COMPILED_TYPE_CATEGORY, 26, INT64_MIN,
-    INT64_MAX, NULL},
-  {NULL, NULL, NULL, NULL, NULL, 0, NULL, 0, 0, 0, 0, NULL}};
-
-static const uint8_t confchk_search_near_01_jump[128] = {0, 0, 0, 0, 0, 0, 0, 0, 0, 0, 0, 0, 0, 0,
-  0, 0, 0, 0, 0, 0, 0, 0, 0, 0, 0, 0, 0, 0, 0, 0, 0, 0, 0, 0, 0, 0, 0, 0, 0, 0, 0, 0, 0, 0, 0, 0, 0,
-  0, 0, 0, 0, 0, 0, 0, 0, 0, 0, 0, 0, 0, 0, 0, 0, 0, 0, 0, 0, 0, 0, 0, 0, 0, 0, 0, 0, 0, 0, 0, 0, 0,
-  0, 0, 0, 0, 0, 0, 0, 0, 0, 0, 0, 0, 0, 0, 0, 0, 0, 0, 0, 0, 3, 4, 5, 5, 5, 5, 5, 5, 5, 5, 6, 6, 7,
-  7, 7, 8, 10, 11, 11, 11, 12, 12, 12, 12, 12, 12, 12, 12};
-
-static const WT_CONFIG_CHECK confchk_search_near_02[] = {
-  {"cache_max_wait_ms", "int", NULL, "min=0", NULL, 0, NULL, WT_CONFIG_COMPILED_TYPE_INT, 0, 0,
-    INT64_MAX, NULL},
-  {"cache_size_mb", "int", NULL, "min=0,max=100000000000", NULL, 0, NULL,
-    WT_CONFIG_COMPILED_TYPE_INT, 1, 0, 100000000000, NULL},
-  {"compression_enabled", "boolean", NULL, NULL, NULL, 0, NULL, WT_CONFIG_COMPILED_TYPE_BOOLEAN, 2,
-    INT64_MIN, INT64_MAX, NULL},
-  {"duration_seconds", "int", NULL, "min=0,max=1000000", NULL, 0, NULL, WT_CONFIG_COMPILED_TYPE_INT,
-    3, 0, 1000000, NULL},
-  {"enable_logging", "boolean", NULL, NULL, NULL, 0, NULL, WT_CONFIG_COMPILED_TYPE_BOOLEAN, 4,
-    INT64_MIN, INT64_MAX, NULL},
-  {"metrics_monitor", "category", NULL, NULL, confchk_metrics_monitor_subconfigs, 6,
-    confchk_metrics_monitor_subconfigs_jump, WT_CONFIG_COMPILED_TYPE_CATEGORY, 5, INT64_MIN,
-    INT64_MAX, NULL},
-  {"operation_tracker", "category", NULL, NULL, confchk_operation_tracker_subconfigs, 4,
-    confchk_operation_tracker_subconfigs_jump, WT_CONFIG_COMPILED_TYPE_CATEGORY, 17, INT64_MIN,
-    INT64_MAX, NULL},
-  {"reverse_collator", "boolean", NULL, NULL, NULL, 0, NULL, WT_CONFIG_COMPILED_TYPE_BOOLEAN, 20,
-    INT64_MIN, INT64_MAX, NULL},
-  {"statistics_config", "category", NULL, NULL, confchk_statistics_config_subconfigs, 2,
-    confchk_statistics_config_subconfigs_jump, WT_CONFIG_COMPILED_TYPE_CATEGORY, 21, INT64_MIN,
-    INT64_MAX, NULL},
-  {"timestamp_manager", "category", NULL, NULL, confchk_timestamp_manager_subconfigs, 4,
-    confchk_timestamp_manager_subconfigs_jump, WT_CONFIG_COMPILED_TYPE_CATEGORY, 23, INT64_MIN,
-    INT64_MAX, NULL},
-  {"workload_manager", "category", NULL, NULL, confchk_workload_manager_subconfigs, 9,
-    confchk_workload_manager_subconfigs_jump, WT_CONFIG_COMPILED_TYPE_CATEGORY, 26, INT64_MIN,
-    INT64_MAX, NULL},
-  {NULL, NULL, NULL, NULL, NULL, 0, NULL, 0, 0, 0, 0, NULL}};
-
-static const uint8_t confchk_search_near_02_jump[128] = {0, 0, 0, 0, 0, 0, 0, 0, 0, 0, 0, 0, 0, 0,
-  0, 0, 0, 0, 0, 0, 0, 0, 0, 0, 0, 0, 0, 0, 0, 0, 0, 0, 0, 0, 0, 0, 0, 0, 0, 0, 0, 0, 0, 0, 0, 0, 0,
-  0, 0, 0, 0, 0, 0, 0, 0, 0, 0, 0, 0, 0, 0, 0, 0, 0, 0, 0, 0, 0, 0, 0, 0, 0, 0, 0, 0, 0, 0, 0, 0, 0,
-  0, 0, 0, 0, 0, 0, 0, 0, 0, 0, 0, 0, 0, 0, 0, 0, 0, 0, 0, 0, 3, 4, 5, 5, 5, 5, 5, 5, 5, 5, 6, 6, 7,
-  7, 7, 8, 9, 10, 10, 10, 11, 11, 11, 11, 11, 11, 11, 11};
-
-static const WT_CONFIG_CHECK confchk_search_near_03[] = {
-  {"cache_max_wait_ms", "int", NULL, "min=0", NULL, 0, NULL, WT_CONFIG_COMPILED_TYPE_INT, 0, 0,
-    INT64_MAX, NULL},
-  {"cache_size_mb", "int", NULL, "min=0,max=100000000000", NULL, 0, NULL,
-    WT_CONFIG_COMPILED_TYPE_INT, 1, 0, 100000000000, NULL},
-  {"compression_enabled", "boolean", NULL, NULL, NULL, 0, NULL, WT_CONFIG_COMPILED_TYPE_BOOLEAN, 2,
-    INT64_MIN, INT64_MAX, NULL},
-  {"duration_seconds", "int", NULL, "min=0,max=1000000", NULL, 0, NULL, WT_CONFIG_COMPILED_TYPE_INT,
-    3, 0, 1000000, NULL},
-  {"enable_logging", "boolean", NULL, NULL, NULL, 0, NULL, WT_CONFIG_COMPILED_TYPE_BOOLEAN, 4,
-    INT64_MIN, INT64_MAX, NULL},
-  {"metrics_monitor", "category", NULL, NULL, confchk_metrics_monitor_subconfigs, 6,
-    confchk_metrics_monitor_subconfigs_jump, WT_CONFIG_COMPILED_TYPE_CATEGORY, 5, INT64_MIN,
-    INT64_MAX, NULL},
-  {"operation_tracker", "category", NULL, NULL, confchk_operation_tracker_subconfigs, 4,
-    confchk_operation_tracker_subconfigs_jump, WT_CONFIG_COMPILED_TYPE_CATEGORY, 17, INT64_MIN,
-    INT64_MAX, NULL},
-  {"reverse_collator", "boolean", NULL, NULL, NULL, 0, NULL, WT_CONFIG_COMPILED_TYPE_BOOLEAN, 20,
-    INT64_MIN, INT64_MAX, NULL},
-  {"statistics_config", "category", NULL, NULL, confchk_statistics_config_subconfigs, 2,
-    confchk_statistics_config_subconfigs_jump, WT_CONFIG_COMPILED_TYPE_CATEGORY, 21, INT64_MIN,
-    INT64_MAX, NULL},
-  {"timestamp_manager", "category", NULL, NULL, confchk_timestamp_manager_subconfigs, 4,
-    confchk_timestamp_manager_subconfigs_jump, WT_CONFIG_COMPILED_TYPE_CATEGORY, 23, INT64_MIN,
-    INT64_MAX, NULL},
-  {"workload_manager", "category", NULL, NULL, confchk_workload_manager_subconfigs, 9,
-    confchk_workload_manager_subconfigs_jump, WT_CONFIG_COMPILED_TYPE_CATEGORY, 26, INT64_MIN,
-    INT64_MAX, NULL},
-  {NULL, NULL, NULL, NULL, NULL, 0, NULL, 0, 0, 0, 0, NULL}};
-
-static const uint8_t confchk_search_near_03_jump[128] = {0, 0, 0, 0, 0, 0, 0, 0, 0, 0, 0, 0, 0, 0,
-  0, 0, 0, 0, 0, 0, 0, 0, 0, 0, 0, 0, 0, 0, 0, 0, 0, 0, 0, 0, 0, 0, 0, 0, 0, 0, 0, 0, 0, 0, 0, 0, 0,
-  0, 0, 0, 0, 0, 0, 0, 0, 0, 0, 0, 0, 0, 0, 0, 0, 0, 0, 0, 0, 0, 0, 0, 0, 0, 0, 0, 0, 0, 0, 0, 0, 0,
-  0, 0, 0, 0, 0, 0, 0, 0, 0, 0, 0, 0, 0, 0, 0, 0, 0, 0, 0, 0, 3, 4, 5, 5, 5, 5, 5, 5, 5, 5, 6, 6, 7,
-  7, 7, 8, 9, 10, 10, 10, 11, 11, 11, 11, 11, 11, 11, 11};
-
-static const WT_CONFIG_CHECK confchk_test_template[] = {
-  {"cache_max_wait_ms", "int", NULL, "min=0", NULL, 0, NULL, WT_CONFIG_COMPILED_TYPE_INT, 0, 0,
-    INT64_MAX, NULL},
-  {"cache_size_mb", "int", NULL, "min=0,max=100000000000", NULL, 0, NULL,
-    WT_CONFIG_COMPILED_TYPE_INT, 1, 0, 100000000000, NULL},
-  {"compression_enabled", "boolean", NULL, NULL, NULL, 0, NULL, WT_CONFIG_COMPILED_TYPE_BOOLEAN, 2,
-    INT64_MIN, INT64_MAX, NULL},
-  {"duration_seconds", "int", NULL, "min=0,max=1000000", NULL, 0, NULL, WT_CONFIG_COMPILED_TYPE_INT,
-    3, 0, 1000000, NULL},
-  {"enable_logging", "boolean", NULL, NULL, NULL, 0, NULL, WT_CONFIG_COMPILED_TYPE_BOOLEAN, 4,
-    INT64_MIN, INT64_MAX, NULL},
-  {"metrics_monitor", "category", NULL, NULL, confchk_metrics_monitor_subconfigs, 6,
-    confchk_metrics_monitor_subconfigs_jump, WT_CONFIG_COMPILED_TYPE_CATEGORY, 5, INT64_MIN,
-    INT64_MAX, NULL},
-  {"operation_tracker", "category", NULL, NULL, confchk_operation_tracker_subconfigs, 4,
-    confchk_operation_tracker_subconfigs_jump, WT_CONFIG_COMPILED_TYPE_CATEGORY, 17, INT64_MIN,
-    INT64_MAX, NULL},
-  {"reverse_collator", "boolean", NULL, NULL, NULL, 0, NULL, WT_CONFIG_COMPILED_TYPE_BOOLEAN, 20,
-    INT64_MIN, INT64_MAX, NULL},
-  {"statistics_config", "category", NULL, NULL, confchk_statistics_config_subconfigs, 2,
-    confchk_statistics_config_subconfigs_jump, WT_CONFIG_COMPILED_TYPE_CATEGORY, 21, INT64_MIN,
-    INT64_MAX, NULL},
-  {"timestamp_manager", "category", NULL, NULL, confchk_timestamp_manager_subconfigs, 4,
-    confchk_timestamp_manager_subconfigs_jump, WT_CONFIG_COMPILED_TYPE_CATEGORY, 23, INT64_MIN,
-    INT64_MAX, NULL},
-  {"workload_manager", "category", NULL, NULL, confchk_workload_manager_subconfigs, 9,
-    confchk_workload_manager_subconfigs_jump, WT_CONFIG_COMPILED_TYPE_CATEGORY, 26, INT64_MIN,
-    INT64_MAX, NULL},
-  {NULL, NULL, NULL, NULL, NULL, 0, NULL, 0, 0, 0, 0, NULL}};
-
-static const uint8_t confchk_test_template_jump[128] = {0, 0, 0, 0, 0, 0, 0, 0, 0, 0, 0, 0, 0, 0, 0,
-  0, 0, 0, 0, 0, 0, 0, 0, 0, 0, 0, 0, 0, 0, 0, 0, 0, 0, 0, 0, 0, 0, 0, 0, 0, 0, 0, 0, 0, 0, 0, 0, 0,
-  0, 0, 0, 0, 0, 0, 0, 0, 0, 0, 0, 0, 0, 0, 0, 0, 0, 0, 0, 0, 0, 0, 0, 0, 0, 0, 0, 0, 0, 0, 0, 0, 0,
-  0, 0, 0, 0, 0, 0, 0, 0, 0, 0, 0, 0, 0, 0, 0, 0, 0, 0, 0, 3, 4, 5, 5, 5, 5, 5, 5, 5, 5, 6, 6, 7, 7,
-  7, 8, 9, 10, 10, 10, 11, 11, 11, 11, 11, 11, 11, 11};
-=======
-  {"max", "string", NULL, NULL, NULL, 0, NULL, WT_CONFIG_COMPILED_TYPE_STRING, INT64_MIN, INT64_MAX,
-    NULL},
-  {"min", "int", NULL, "min=0", NULL, 0, NULL, WT_CONFIG_COMPILED_TYPE_INT, 0, INT64_MAX, NULL},
-  {"postrun", "boolean", NULL, NULL, NULL, 0, NULL, WT_CONFIG_COMPILED_TYPE_BOOLEAN, INT64_MIN,
-    INT64_MAX, NULL},
-  {"runtime", "boolean", NULL, NULL, NULL, 0, NULL, WT_CONFIG_COMPILED_TYPE_BOOLEAN, INT64_MIN,
-    INT64_MAX, NULL},
-  {"save", "boolean", NULL, NULL, NULL, 0, NULL, WT_CONFIG_COMPILED_TYPE_BOOLEAN, INT64_MIN,
-    INT64_MAX, NULL},
-  {NULL, NULL, NULL, NULL, NULL, 0, NULL, 0, 0, 0, NULL}};
-
-static const uint8_t confchk_cache_hs_insert_subconfigs_jump[WT_CONFIG_JUMP_TABLE_SIZE] = {0, 0, 0,
-  0, 0, 0, 0, 0, 0, 0, 0, 0, 0, 0, 0, 0, 0, 0, 0, 0, 0, 0, 0, 0, 0, 0, 0, 0, 0, 0, 0, 0, 0, 0, 0, 0,
-  0, 0, 0, 0, 0, 0, 0, 0, 0, 0, 0, 0, 0, 0, 0, 0, 0, 0, 0, 0, 0, 0, 0, 0, 0, 0, 0, 0, 0, 0, 0, 0, 0,
-  0, 0, 0, 0, 0, 0, 0, 0, 0, 0, 0, 0, 0, 0, 0, 0, 0, 0, 0, 0, 0, 0, 0, 0, 0, 0, 0, 0, 0, 0, 0, 0, 0,
-  0, 0, 0, 0, 0, 0, 0, 0, 2, 2, 2, 3, 3, 4, 5, 5, 5, 5, 5, 5, 5, 5, 5, 5, 5, 5};
-
-static const WT_CONFIG_CHECK confchk_cc_pages_removed_subconfigs[] = {
-  {"max", "string", NULL, NULL, NULL, 0, NULL, WT_CONFIG_COMPILED_TYPE_STRING, INT64_MIN, INT64_MAX,
-    NULL},
-  {"min", "int", NULL, "min=0", NULL, 0, NULL, WT_CONFIG_COMPILED_TYPE_INT, 0, INT64_MAX, NULL},
-  {"postrun", "boolean", NULL, NULL, NULL, 0, NULL, WT_CONFIG_COMPILED_TYPE_BOOLEAN, INT64_MIN,
-    INT64_MAX, NULL},
-  {"runtime", "boolean", NULL, NULL, NULL, 0, NULL, WT_CONFIG_COMPILED_TYPE_BOOLEAN, INT64_MIN,
-    INT64_MAX, NULL},
-  {"save", "boolean", NULL, NULL, NULL, 0, NULL, WT_CONFIG_COMPILED_TYPE_BOOLEAN, INT64_MIN,
-    INT64_MAX, NULL},
-  {NULL, NULL, NULL, NULL, NULL, 0, NULL, 0, 0, 0, NULL}};
-
-static const uint8_t confchk_cc_pages_removed_subconfigs_jump[WT_CONFIG_JUMP_TABLE_SIZE] = {0, 0, 0,
-  0, 0, 0, 0, 0, 0, 0, 0, 0, 0, 0, 0, 0, 0, 0, 0, 0, 0, 0, 0, 0, 0, 0, 0, 0, 0, 0, 0, 0, 0, 0, 0, 0,
-  0, 0, 0, 0, 0, 0, 0, 0, 0, 0, 0, 0, 0, 0, 0, 0, 0, 0, 0, 0, 0, 0, 0, 0, 0, 0, 0, 0, 0, 0, 0, 0, 0,
-  0, 0, 0, 0, 0, 0, 0, 0, 0, 0, 0, 0, 0, 0, 0, 0, 0, 0, 0, 0, 0, 0, 0, 0, 0, 0, 0, 0, 0, 0, 0, 0, 0,
-  0, 0, 0, 0, 0, 0, 0, 0, 2, 2, 2, 3, 3, 4, 5, 5, 5, 5, 5, 5, 5, 5, 5, 5, 5, 5};
-
-static const WT_CONFIG_CHECK confchk_stat_cache_size_subconfigs[] = {
-  {"max", "string", NULL, NULL, NULL, 0, NULL, WT_CONFIG_COMPILED_TYPE_STRING, INT64_MIN, INT64_MAX,
-    NULL},
-  {"min", "int", NULL, "min=0", NULL, 0, NULL, WT_CONFIG_COMPILED_TYPE_INT, 0, INT64_MAX, NULL},
-  {"postrun", "boolean", NULL, NULL, NULL, 0, NULL, WT_CONFIG_COMPILED_TYPE_BOOLEAN, INT64_MIN,
-    INT64_MAX, NULL},
-  {"runtime", "boolean", NULL, NULL, NULL, 0, NULL, WT_CONFIG_COMPILED_TYPE_BOOLEAN, INT64_MIN,
-    INT64_MAX, NULL},
-  {"save", "boolean", NULL, NULL, NULL, 0, NULL, WT_CONFIG_COMPILED_TYPE_BOOLEAN, INT64_MIN,
-    INT64_MAX, NULL},
-  {NULL, NULL, NULL, NULL, NULL, 0, NULL, 0, 0, 0, NULL}};
-
-static const uint8_t confchk_stat_cache_size_subconfigs_jump[WT_CONFIG_JUMP_TABLE_SIZE] = {0, 0, 0,
-  0, 0, 0, 0, 0, 0, 0, 0, 0, 0, 0, 0, 0, 0, 0, 0, 0, 0, 0, 0, 0, 0, 0, 0, 0, 0, 0, 0, 0, 0, 0, 0, 0,
-  0, 0, 0, 0, 0, 0, 0, 0, 0, 0, 0, 0, 0, 0, 0, 0, 0, 0, 0, 0, 0, 0, 0, 0, 0, 0, 0, 0, 0, 0, 0, 0, 0,
-  0, 0, 0, 0, 0, 0, 0, 0, 0, 0, 0, 0, 0, 0, 0, 0, 0, 0, 0, 0, 0, 0, 0, 0, 0, 0, 0, 0, 0, 0, 0, 0, 0,
-  0, 0, 0, 0, 0, 0, 0, 0, 2, 2, 2, 3, 3, 4, 5, 5, 5, 5, 5, 5, 5, 5, 5, 5, 5, 5};
-
-static const WT_CONFIG_CHECK confchk_stat_db_size_subconfigs[] = {
-  {"max", "string", NULL, NULL, NULL, 0, NULL, WT_CONFIG_COMPILED_TYPE_STRING, INT64_MIN, INT64_MAX,
-    NULL},
-  {"min", "int", NULL, "min=0", NULL, 0, NULL, WT_CONFIG_COMPILED_TYPE_INT, 0, INT64_MAX, NULL},
-  {"postrun", "boolean", NULL, NULL, NULL, 0, NULL, WT_CONFIG_COMPILED_TYPE_BOOLEAN, INT64_MIN,
-    INT64_MAX, NULL},
-  {"runtime", "boolean", NULL, NULL, NULL, 0, NULL, WT_CONFIG_COMPILED_TYPE_BOOLEAN, INT64_MIN,
-    INT64_MAX, NULL},
-  {"save", "boolean", NULL, NULL, NULL, 0, NULL, WT_CONFIG_COMPILED_TYPE_BOOLEAN, INT64_MIN,
-    INT64_MAX, NULL},
-  {NULL, NULL, NULL, NULL, NULL, 0, NULL, 0, 0, 0, NULL}};
-
-static const uint8_t confchk_stat_db_size_subconfigs_jump[WT_CONFIG_JUMP_TABLE_SIZE] = {0, 0, 0, 0,
-  0, 0, 0, 0, 0, 0, 0, 0, 0, 0, 0, 0, 0, 0, 0, 0, 0, 0, 0, 0, 0, 0, 0, 0, 0, 0, 0, 0, 0, 0, 0, 0, 0,
-  0, 0, 0, 0, 0, 0, 0, 0, 0, 0, 0, 0, 0, 0, 0, 0, 0, 0, 0, 0, 0, 0, 0, 0, 0, 0, 0, 0, 0, 0, 0, 0, 0,
-  0, 0, 0, 0, 0, 0, 0, 0, 0, 0, 0, 0, 0, 0, 0, 0, 0, 0, 0, 0, 0, 0, 0, 0, 0, 0, 0, 0, 0, 0, 0, 0, 0,
-  0, 0, 0, 0, 0, 0, 0, 2, 2, 2, 3, 3, 4, 5, 5, 5, 5, 5, 5, 5, 5, 5, 5, 5, 5};
-
-static const WT_CONFIG_CHECK confchk_metrics_monitor_subconfigs[] = {
-  {"cache_hs_insert", "category", NULL, NULL, confchk_cache_hs_insert_subconfigs, 5,
-    confchk_cache_hs_insert_subconfigs_jump, WT_CONFIG_COMPILED_TYPE_CATEGORY, INT64_MIN, INT64_MAX,
-    NULL},
-  {"cc_pages_removed", "category", NULL, NULL, confchk_cc_pages_removed_subconfigs, 5,
-    confchk_cc_pages_removed_subconfigs_jump, WT_CONFIG_COMPILED_TYPE_CATEGORY, INT64_MIN,
-    INT64_MAX, NULL},
-  {"enabled", "boolean", NULL, NULL, NULL, 0, NULL, WT_CONFIG_COMPILED_TYPE_BOOLEAN, INT64_MIN,
-    INT64_MAX, NULL},
-  {"op_rate", "string", NULL, NULL, NULL, 0, NULL, WT_CONFIG_COMPILED_TYPE_STRING, INT64_MIN,
-    INT64_MAX, NULL},
-  {"stat_cache_size", "category", NULL, NULL, confchk_stat_cache_size_subconfigs, 5,
-    confchk_stat_cache_size_subconfigs_jump, WT_CONFIG_COMPILED_TYPE_CATEGORY, INT64_MIN, INT64_MAX,
-    NULL},
-  {"stat_db_size", "category", NULL, NULL, confchk_stat_db_size_subconfigs, 5,
-    confchk_stat_db_size_subconfigs_jump, WT_CONFIG_COMPILED_TYPE_CATEGORY, INT64_MIN, INT64_MAX,
-    NULL},
-  {NULL, NULL, NULL, NULL, NULL, 0, NULL, 0, 0, 0, NULL}};
+    confchk_stat_db_size_subconfigs_jump, WT_CONFIG_COMPILED_TYPE_CATEGORY, 17, INT64_MIN,
+    INT64_MAX, NULL},
+  {NULL, NULL, NULL, NULL, NULL, 0, NULL, 0, 0, 0, 0, NULL}};
 
 static const uint8_t confchk_metrics_monitor_subconfigs_jump[WT_CONFIG_JUMP_TABLE_SIZE] = {0, 0, 0,
   0, 0, 0, 0, 0, 0, 0, 0, 0, 0, 0, 0, 0, 0, 0, 0, 0, 0, 0, 0, 0, 0, 0, 0, 0, 0, 0, 0, 0, 0, 0, 0, 0,
@@ -928,15 +100,15 @@
   3, 3, 3, 3, 3, 3, 3, 3, 3, 3, 4, 4, 4, 4, 6, 6, 6, 6, 6, 6, 6, 6, 6, 6, 6, 6};
 
 static const WT_CONFIG_CHECK confchk_operation_tracker_subconfigs[] = {
-  {"enabled", "boolean", NULL, NULL, NULL, 0, NULL, WT_CONFIG_COMPILED_TYPE_BOOLEAN, INT64_MIN,
-    INT64_MAX, NULL},
-  {"op_rate", "string", NULL, NULL, NULL, 0, NULL, WT_CONFIG_COMPILED_TYPE_STRING, INT64_MIN,
-    INT64_MAX, NULL},
-  {"tracking_key_format", "string", NULL, NULL, NULL, 0, NULL, WT_CONFIG_COMPILED_TYPE_STRING,
-    INT64_MIN, INT64_MAX, NULL},
-  {"tracking_value_format", "string", NULL, NULL, NULL, 0, NULL, WT_CONFIG_COMPILED_TYPE_STRING,
-    INT64_MIN, INT64_MAX, NULL},
-  {NULL, NULL, NULL, NULL, NULL, 0, NULL, 0, 0, 0, NULL}};
+  {"enabled", "boolean", NULL, NULL, NULL, 0, NULL, WT_CONFIG_COMPILED_TYPE_BOOLEAN, 7, INT64_MIN,
+    INT64_MAX, NULL},
+  {"op_rate", "string", NULL, NULL, NULL, 0, NULL, WT_CONFIG_COMPILED_TYPE_STRING, 8, INT64_MIN,
+    INT64_MAX, NULL},
+  {"tracking_key_format", "string", NULL, NULL, NULL, 0, NULL, WT_CONFIG_COMPILED_TYPE_STRING, 19,
+    INT64_MIN, INT64_MAX, NULL},
+  {"tracking_value_format", "string", NULL, NULL, NULL, 0, NULL, WT_CONFIG_COMPILED_TYPE_STRING, 20,
+    INT64_MIN, INT64_MAX, NULL},
+  {NULL, NULL, NULL, NULL, NULL, 0, NULL, 0, 0, 0, 0, NULL}};
 
 static const uint8_t confchk_operation_tracker_subconfigs_jump[WT_CONFIG_JUMP_TABLE_SIZE] = {0, 0,
   0, 0, 0, 0, 0, 0, 0, 0, 0, 0, 0, 0, 0, 0, 0, 0, 0, 0, 0, 0, 0, 0, 0, 0, 0, 0, 0, 0, 0, 0, 0, 0, 0,
@@ -945,11 +117,11 @@
   0, 1, 1, 1, 1, 1, 1, 1, 1, 1, 1, 2, 2, 2, 2, 2, 4, 4, 4, 4, 4, 4, 4, 4, 4, 4, 4};
 
 static const WT_CONFIG_CHECK confchk_statistics_config_subconfigs[] = {
-  {"enable_logging", "boolean", NULL, NULL, NULL, 0, NULL, WT_CONFIG_COMPILED_TYPE_BOOLEAN,
-    INT64_MIN, INT64_MAX, NULL},
-  {"type", "string", NULL, NULL, NULL, 0, NULL, WT_CONFIG_COMPILED_TYPE_STRING, INT64_MIN,
-    INT64_MAX, NULL},
-  {NULL, NULL, NULL, NULL, NULL, 0, NULL, 0, 0, 0, NULL}};
+  {"enable_logging", "boolean", NULL, NULL, NULL, 0, NULL, WT_CONFIG_COMPILED_TYPE_BOOLEAN, 5,
+    INT64_MIN, INT64_MAX, NULL},
+  {"type", "string", NULL, NULL, NULL, 0, NULL, WT_CONFIG_COMPILED_TYPE_STRING, 23, INT64_MIN,
+    INT64_MAX, NULL},
+  {NULL, NULL, NULL, NULL, NULL, 0, NULL, 0, 0, 0, 0, NULL}};
 
 static const uint8_t confchk_statistics_config_subconfigs_jump[WT_CONFIG_JUMP_TABLE_SIZE] = {0, 0,
   0, 0, 0, 0, 0, 0, 0, 0, 0, 0, 0, 0, 0, 0, 0, 0, 0, 0, 0, 0, 0, 0, 0, 0, 0, 0, 0, 0, 0, 0, 0, 0, 0,
@@ -958,15 +130,15 @@
   0, 1, 1, 1, 1, 1, 1, 1, 1, 1, 1, 1, 1, 1, 1, 1, 2, 2, 2, 2, 2, 2, 2, 2, 2, 2, 2};
 
 static const WT_CONFIG_CHECK confchk_timestamp_manager_subconfigs[] = {
-  {"enabled", "boolean", NULL, NULL, NULL, 0, NULL, WT_CONFIG_COMPILED_TYPE_BOOLEAN, INT64_MIN,
-    INT64_MAX, NULL},
-  {"oldest_lag", "int", NULL, "min=0,max=1000000", NULL, 0, NULL, WT_CONFIG_COMPILED_TYPE_INT, 0,
-    1000000, NULL},
-  {"op_rate", "string", NULL, NULL, NULL, 0, NULL, WT_CONFIG_COMPILED_TYPE_STRING, INT64_MIN,
-    INT64_MAX, NULL},
-  {"stable_lag", "int", NULL, "min=0,max=1000000", NULL, 0, NULL, WT_CONFIG_COMPILED_TYPE_INT, 0,
-    1000000, NULL},
-  {NULL, NULL, NULL, NULL, NULL, 0, NULL, 0, 0, 0, NULL}};
+  {"enabled", "boolean", NULL, NULL, NULL, 0, NULL, WT_CONFIG_COMPILED_TYPE_BOOLEAN, 7, INT64_MIN,
+    INT64_MAX, NULL},
+  {"oldest_lag", "int", NULL, "min=0,max=1000000", NULL, 0, NULL, WT_CONFIG_COMPILED_TYPE_INT, 25,
+    0, 1000000, NULL},
+  {"op_rate", "string", NULL, NULL, NULL, 0, NULL, WT_CONFIG_COMPILED_TYPE_STRING, 8, INT64_MIN,
+    INT64_MAX, NULL},
+  {"stable_lag", "int", NULL, "min=0,max=1000000", NULL, 0, NULL, WT_CONFIG_COMPILED_TYPE_INT, 26,
+    0, 1000000, NULL},
+  {NULL, NULL, NULL, NULL, NULL, 0, NULL, 0, 0, 0, 0, NULL}};
 
 static const uint8_t confchk_timestamp_manager_subconfigs_jump[WT_CONFIG_JUMP_TABLE_SIZE] = {0, 0,
   0, 0, 0, 0, 0, 0, 0, 0, 0, 0, 0, 0, 0, 0, 0, 0, 0, 0, 0, 0, 0, 0, 0, 0, 0, 0, 0, 0, 0, 0, 0, 0, 0,
@@ -975,13 +147,13 @@
   0, 1, 1, 1, 1, 1, 1, 1, 1, 1, 1, 3, 3, 3, 3, 4, 4, 4, 4, 4, 4, 4, 4, 4, 4, 4, 4};
 
 static const WT_CONFIG_CHECK confchk_background_compact_config_subconfigs[] = {
-  {"free_space_target_mb", "string", NULL, NULL, NULL, 0, NULL, WT_CONFIG_COMPILED_TYPE_STRING,
-    INT64_MIN, INT64_MAX, NULL},
-  {"op_rate", "string", NULL, NULL, NULL, 0, NULL, WT_CONFIG_COMPILED_TYPE_STRING, INT64_MIN,
-    INT64_MAX, NULL},
-  {"thread_count", "int", NULL, "min=0,max=1", NULL, 0, NULL, WT_CONFIG_COMPILED_TYPE_INT, 0, 1,
+  {"free_space_target_mb", "string", NULL, NULL, NULL, 0, NULL, WT_CONFIG_COMPILED_TYPE_STRING, 31,
+    INT64_MIN, INT64_MAX, NULL},
+  {"op_rate", "string", NULL, NULL, NULL, 0, NULL, WT_CONFIG_COMPILED_TYPE_STRING, 8, INT64_MIN,
+    INT64_MAX, NULL},
+  {"thread_count", "int", NULL, "min=0,max=1", NULL, 0, NULL, WT_CONFIG_COMPILED_TYPE_INT, 30, 0, 1,
     NULL},
-  {NULL, NULL, NULL, NULL, NULL, 0, NULL, 0, 0, 0, NULL}};
+  {NULL, NULL, NULL, NULL, NULL, 0, NULL, 0, 0, 0, 0, NULL}};
 
 static const uint8_t confchk_background_compact_config_subconfigs_jump[WT_CONFIG_JUMP_TABLE_SIZE] =
   {0, 0, 0, 0, 0, 0, 0, 0, 0, 0, 0, 0, 0, 0, 0, 0, 0, 0, 0, 0, 0, 0, 0, 0, 0, 0, 0, 0, 0, 0, 0, 0,
@@ -990,11 +162,11 @@
     0, 0, 0, 0, 0, 0, 0, 1, 1, 1, 1, 1, 1, 1, 1, 1, 2, 2, 2, 2, 2, 3, 3, 3, 3, 3, 3, 3, 3, 3, 3, 3};
 
 static const WT_CONFIG_CHECK confchk_checkpoint_config_subconfigs[] = {
-  {"op_rate", "string", NULL, NULL, NULL, 0, NULL, WT_CONFIG_COMPILED_TYPE_STRING, INT64_MIN,
-    INT64_MAX, NULL},
-  {"thread_count", "int", NULL, "min=0,max=1", NULL, 0, NULL, WT_CONFIG_COMPILED_TYPE_INT, 0, 1,
+  {"op_rate", "string", NULL, NULL, NULL, 0, NULL, WT_CONFIG_COMPILED_TYPE_STRING, 8, INT64_MIN,
+    INT64_MAX, NULL},
+  {"thread_count", "int", NULL, "min=0,max=1", NULL, 0, NULL, WT_CONFIG_COMPILED_TYPE_INT, 30, 0, 1,
     NULL},
-  {NULL, NULL, NULL, NULL, NULL, 0, NULL, 0, 0, 0, NULL}};
+  {NULL, NULL, NULL, NULL, NULL, 0, NULL, 0, 0, 0, 0, NULL}};
 
 static const uint8_t confchk_checkpoint_config_subconfigs_jump[WT_CONFIG_JUMP_TABLE_SIZE] = {0, 0,
   0, 0, 0, 0, 0, 0, 0, 0, 0, 0, 0, 0, 0, 0, 0, 0, 0, 0, 0, 0, 0, 0, 0, 0, 0, 0, 0, 0, 0, 0, 0, 0, 0,
@@ -1003,50 +175,50 @@
   0, 0, 0, 0, 0, 0, 0, 0, 0, 0, 0, 1, 1, 1, 1, 1, 2, 2, 2, 2, 2, 2, 2, 2, 2, 2, 2};
 
 static const WT_CONFIG_CHECK confchk_ops_per_transaction_subconfigs[] = {
-  {"max", "string", NULL, NULL, NULL, 0, NULL, WT_CONFIG_COMPILED_TYPE_STRING, INT64_MIN, INT64_MAX,
+  {"max", "string", NULL, NULL, NULL, 0, NULL, WT_CONFIG_COMPILED_TYPE_STRING, 11, INT64_MIN,
+    INT64_MAX, NULL},
+  {"min", "int", NULL, "min=0", NULL, 0, NULL, WT_CONFIG_COMPILED_TYPE_INT, 10, 0, INT64_MAX, NULL},
+  {NULL, NULL, NULL, NULL, NULL, 0, NULL, 0, 0, 0, 0, NULL}};
+
+static const uint8_t confchk_ops_per_transaction_subconfigs_jump[WT_CONFIG_JUMP_TABLE_SIZE] = {0, 0,
+  0, 0, 0, 0, 0, 0, 0, 0, 0, 0, 0, 0, 0, 0, 0, 0, 0, 0, 0, 0, 0, 0, 0, 0, 0, 0, 0, 0, 0, 0, 0, 0, 0,
+  0, 0, 0, 0, 0, 0, 0, 0, 0, 0, 0, 0, 0, 0, 0, 0, 0, 0, 0, 0, 0, 0, 0, 0, 0, 0, 0, 0, 0, 0, 0, 0, 0,
+  0, 0, 0, 0, 0, 0, 0, 0, 0, 0, 0, 0, 0, 0, 0, 0, 0, 0, 0, 0, 0, 0, 0, 0, 0, 0, 0, 0, 0, 0, 0, 0, 0,
+  0, 0, 0, 0, 0, 0, 0, 0, 0, 2, 2, 2, 2, 2, 2, 2, 2, 2, 2, 2, 2, 2, 2, 2, 2, 2, 2};
+
+static const WT_CONFIG_CHECK confchk_custom_config_subconfigs[] = {
+  {"key_size", "int", NULL, "min=1", NULL, 0, NULL, WT_CONFIG_COMPILED_TYPE_INT, 35, 1, INT64_MAX,
     NULL},
-  {"min", "int", NULL, "min=0", NULL, 0, NULL, WT_CONFIG_COMPILED_TYPE_INT, 0, INT64_MAX, NULL},
-  {NULL, NULL, NULL, NULL, NULL, 0, NULL, 0, 0, 0, NULL}};
-
-static const uint8_t confchk_ops_per_transaction_subconfigs_jump[WT_CONFIG_JUMP_TABLE_SIZE] = {0, 0,
-  0, 0, 0, 0, 0, 0, 0, 0, 0, 0, 0, 0, 0, 0, 0, 0, 0, 0, 0, 0, 0, 0, 0, 0, 0, 0, 0, 0, 0, 0, 0, 0, 0,
-  0, 0, 0, 0, 0, 0, 0, 0, 0, 0, 0, 0, 0, 0, 0, 0, 0, 0, 0, 0, 0, 0, 0, 0, 0, 0, 0, 0, 0, 0, 0, 0, 0,
-  0, 0, 0, 0, 0, 0, 0, 0, 0, 0, 0, 0, 0, 0, 0, 0, 0, 0, 0, 0, 0, 0, 0, 0, 0, 0, 0, 0, 0, 0, 0, 0, 0,
-  0, 0, 0, 0, 0, 0, 0, 0, 0, 2, 2, 2, 2, 2, 2, 2, 2, 2, 2, 2, 2, 2, 2, 2, 2, 2, 2};
-
-static const WT_CONFIG_CHECK confchk_custom_config_subconfigs[] = {
-  {"key_size", "int", NULL, "min=1", NULL, 0, NULL, WT_CONFIG_COMPILED_TYPE_INT, 1, INT64_MAX,
+  {"op_rate", "string", NULL, NULL, NULL, 0, NULL, WT_CONFIG_COMPILED_TYPE_STRING, 8, INT64_MIN,
+    INT64_MAX, NULL},
+  {"ops_per_transaction", "category", NULL, NULL, confchk_ops_per_transaction_subconfigs, 2,
+    confchk_ops_per_transaction_subconfigs_jump, WT_CONFIG_COMPILED_TYPE_CATEGORY, 34, INT64_MIN,
+    INT64_MAX, NULL},
+  {"thread_count", "int", NULL, "min=0", NULL, 0, NULL, WT_CONFIG_COMPILED_TYPE_INT, 30, 0,
+    INT64_MAX, NULL},
+  {"value_size", "int", NULL, "min=1", NULL, 0, NULL, WT_CONFIG_COMPILED_TYPE_INT, 36, 1, INT64_MAX,
     NULL},
-  {"op_rate", "string", NULL, NULL, NULL, 0, NULL, WT_CONFIG_COMPILED_TYPE_STRING, INT64_MIN,
+  {NULL, NULL, NULL, NULL, NULL, 0, NULL, 0, 0, 0, 0, NULL}};
+
+static const uint8_t confchk_custom_config_subconfigs_jump[WT_CONFIG_JUMP_TABLE_SIZE] = {0, 0, 0, 0,
+  0, 0, 0, 0, 0, 0, 0, 0, 0, 0, 0, 0, 0, 0, 0, 0, 0, 0, 0, 0, 0, 0, 0, 0, 0, 0, 0, 0, 0, 0, 0, 0, 0,
+  0, 0, 0, 0, 0, 0, 0, 0, 0, 0, 0, 0, 0, 0, 0, 0, 0, 0, 0, 0, 0, 0, 0, 0, 0, 0, 0, 0, 0, 0, 0, 0, 0,
+  0, 0, 0, 0, 0, 0, 0, 0, 0, 0, 0, 0, 0, 0, 0, 0, 0, 0, 0, 0, 0, 0, 0, 0, 0, 0, 0, 0, 0, 0, 0, 0, 0,
+  0, 0, 0, 0, 0, 1, 1, 1, 1, 3, 3, 3, 3, 3, 4, 4, 5, 5, 5, 5, 5, 5, 5, 5, 5};
+
+static const WT_CONFIG_CHECK confchk_insert_config_subconfigs[] = {
+  {"key_size", "int", NULL, "min=1", NULL, 0, NULL, WT_CONFIG_COMPILED_TYPE_INT, 35, 1, INT64_MAX,
+    NULL},
+  {"op_rate", "string", NULL, NULL, NULL, 0, NULL, WT_CONFIG_COMPILED_TYPE_STRING, 8, INT64_MIN,
     INT64_MAX, NULL},
   {"ops_per_transaction", "category", NULL, NULL, confchk_ops_per_transaction_subconfigs, 2,
-    confchk_ops_per_transaction_subconfigs_jump, WT_CONFIG_COMPILED_TYPE_CATEGORY, INT64_MIN,
-    INT64_MAX, NULL},
-  {"thread_count", "int", NULL, "min=0", NULL, 0, NULL, WT_CONFIG_COMPILED_TYPE_INT, 0, INT64_MAX,
+    confchk_ops_per_transaction_subconfigs_jump, WT_CONFIG_COMPILED_TYPE_CATEGORY, 34, INT64_MIN,
+    INT64_MAX, NULL},
+  {"thread_count", "int", NULL, "min=0", NULL, 0, NULL, WT_CONFIG_COMPILED_TYPE_INT, 30, 0,
+    INT64_MAX, NULL},
+  {"value_size", "int", NULL, "min=1", NULL, 0, NULL, WT_CONFIG_COMPILED_TYPE_INT, 36, 1, INT64_MAX,
     NULL},
-  {"value_size", "int", NULL, "min=1", NULL, 0, NULL, WT_CONFIG_COMPILED_TYPE_INT, 1, INT64_MAX,
-    NULL},
-  {NULL, NULL, NULL, NULL, NULL, 0, NULL, 0, 0, 0, NULL}};
-
-static const uint8_t confchk_custom_config_subconfigs_jump[WT_CONFIG_JUMP_TABLE_SIZE] = {0, 0, 0, 0,
-  0, 0, 0, 0, 0, 0, 0, 0, 0, 0, 0, 0, 0, 0, 0, 0, 0, 0, 0, 0, 0, 0, 0, 0, 0, 0, 0, 0, 0, 0, 0, 0, 0,
-  0, 0, 0, 0, 0, 0, 0, 0, 0, 0, 0, 0, 0, 0, 0, 0, 0, 0, 0, 0, 0, 0, 0, 0, 0, 0, 0, 0, 0, 0, 0, 0, 0,
-  0, 0, 0, 0, 0, 0, 0, 0, 0, 0, 0, 0, 0, 0, 0, 0, 0, 0, 0, 0, 0, 0, 0, 0, 0, 0, 0, 0, 0, 0, 0, 0, 0,
-  0, 0, 0, 0, 0, 1, 1, 1, 1, 3, 3, 3, 3, 3, 4, 4, 5, 5, 5, 5, 5, 5, 5, 5, 5};
-
-static const WT_CONFIG_CHECK confchk_insert_config_subconfigs[] = {
-  {"key_size", "int", NULL, "min=1", NULL, 0, NULL, WT_CONFIG_COMPILED_TYPE_INT, 1, INT64_MAX,
-    NULL},
-  {"op_rate", "string", NULL, NULL, NULL, 0, NULL, WT_CONFIG_COMPILED_TYPE_STRING, INT64_MIN,
-    INT64_MAX, NULL},
-  {"ops_per_transaction", "category", NULL, NULL, confchk_ops_per_transaction_subconfigs, 2,
-    confchk_ops_per_transaction_subconfigs_jump, WT_CONFIG_COMPILED_TYPE_CATEGORY, INT64_MIN,
-    INT64_MAX, NULL},
-  {"thread_count", "int", NULL, "min=0", NULL, 0, NULL, WT_CONFIG_COMPILED_TYPE_INT, 0, INT64_MAX,
-    NULL},
-  {"value_size", "int", NULL, "min=1", NULL, 0, NULL, WT_CONFIG_COMPILED_TYPE_INT, 1, INT64_MAX,
-    NULL},
-  {NULL, NULL, NULL, NULL, NULL, 0, NULL, 0, 0, 0, NULL}};
+  {NULL, NULL, NULL, NULL, NULL, 0, NULL, 0, 0, 0, 0, NULL}};
 
 static const uint8_t confchk_insert_config_subconfigs_jump[WT_CONFIG_JUMP_TABLE_SIZE] = {0, 0, 0, 0,
   0, 0, 0, 0, 0, 0, 0, 0, 0, 0, 0, 0, 0, 0, 0, 0, 0, 0, 0, 0, 0, 0, 0, 0, 0, 0, 0, 0, 0, 0, 0, 0, 0,
@@ -1056,16 +228,16 @@
 
 static const WT_CONFIG_CHECK confchk_populate_config_subconfigs[] = {
   {"collection_count", "int", NULL, "min=0,max=200000", NULL, 0, NULL, WT_CONFIG_COMPILED_TYPE_INT,
-    0, 200000, NULL},
+    39, 0, 200000, NULL},
   {"key_count_per_collection", "int", NULL, "min=0,max=1000000", NULL, 0, NULL,
-    WT_CONFIG_COMPILED_TYPE_INT, 0, 1000000, NULL},
-  {"key_size", "int", NULL, "min=1", NULL, 0, NULL, WT_CONFIG_COMPILED_TYPE_INT, 1, INT64_MAX,
+    WT_CONFIG_COMPILED_TYPE_INT, 40, 0, 1000000, NULL},
+  {"key_size", "int", NULL, "min=1", NULL, 0, NULL, WT_CONFIG_COMPILED_TYPE_INT, 35, 1, INT64_MAX,
     NULL},
-  {"thread_count", "string", NULL, NULL, NULL, 0, NULL, WT_CONFIG_COMPILED_TYPE_STRING, INT64_MIN,
-    INT64_MAX, NULL},
-  {"value_size", "int", NULL, "min=1", NULL, 0, NULL, WT_CONFIG_COMPILED_TYPE_INT, 1, INT64_MAX,
+  {"thread_count", "string", NULL, NULL, NULL, 0, NULL, WT_CONFIG_COMPILED_TYPE_STRING, 30,
+    INT64_MIN, INT64_MAX, NULL},
+  {"value_size", "int", NULL, "min=1", NULL, 0, NULL, WT_CONFIG_COMPILED_TYPE_INT, 36, 1, INT64_MAX,
     NULL},
-  {NULL, NULL, NULL, NULL, NULL, 0, NULL, 0, 0, 0, NULL}};
+  {NULL, NULL, NULL, NULL, NULL, 0, NULL, 0, 0, 0, 0, NULL}};
 
 static const uint8_t confchk_populate_config_subconfigs_jump[WT_CONFIG_JUMP_TABLE_SIZE] = {0, 0, 0,
   0, 0, 0, 0, 0, 0, 0, 0, 0, 0, 0, 0, 0, 0, 0, 0, 0, 0, 0, 0, 0, 0, 0, 0, 0, 0, 0, 0, 0, 0, 0, 0, 0,
@@ -1074,54 +246,54 @@
   1, 1, 1, 1, 1, 1, 3, 3, 3, 3, 3, 3, 3, 3, 3, 4, 4, 5, 5, 5, 5, 5, 5, 5, 5, 5};
 
 static const WT_CONFIG_CHECK confchk_read_config_subconfigs[] = {
-  {"key_size", "int", NULL, "min=1", NULL, 0, NULL, WT_CONFIG_COMPILED_TYPE_INT, 1, INT64_MAX,
+  {"key_size", "int", NULL, "min=1", NULL, 0, NULL, WT_CONFIG_COMPILED_TYPE_INT, 35, 1, INT64_MAX,
     NULL},
-  {"op_rate", "string", NULL, NULL, NULL, 0, NULL, WT_CONFIG_COMPILED_TYPE_STRING, INT64_MIN,
+  {"op_rate", "string", NULL, NULL, NULL, 0, NULL, WT_CONFIG_COMPILED_TYPE_STRING, 8, INT64_MIN,
     INT64_MAX, NULL},
   {"ops_per_transaction", "category", NULL, NULL, confchk_ops_per_transaction_subconfigs, 2,
-    confchk_ops_per_transaction_subconfigs_jump, WT_CONFIG_COMPILED_TYPE_CATEGORY, INT64_MIN,
-    INT64_MAX, NULL},
-  {"thread_count", "int", NULL, "min=0", NULL, 0, NULL, WT_CONFIG_COMPILED_TYPE_INT, 0, INT64_MAX,
+    confchk_ops_per_transaction_subconfigs_jump, WT_CONFIG_COMPILED_TYPE_CATEGORY, 34, INT64_MIN,
+    INT64_MAX, NULL},
+  {"thread_count", "int", NULL, "min=0", NULL, 0, NULL, WT_CONFIG_COMPILED_TYPE_INT, 30, 0,
+    INT64_MAX, NULL},
+  {"value_size", "int", NULL, "min=1", NULL, 0, NULL, WT_CONFIG_COMPILED_TYPE_INT, 36, 1, INT64_MAX,
     NULL},
-  {"value_size", "int", NULL, "min=1", NULL, 0, NULL, WT_CONFIG_COMPILED_TYPE_INT, 1, INT64_MAX,
+  {NULL, NULL, NULL, NULL, NULL, 0, NULL, 0, 0, 0, 0, NULL}};
+
+static const uint8_t confchk_read_config_subconfigs_jump[WT_CONFIG_JUMP_TABLE_SIZE] = {0, 0, 0, 0,
+  0, 0, 0, 0, 0, 0, 0, 0, 0, 0, 0, 0, 0, 0, 0, 0, 0, 0, 0, 0, 0, 0, 0, 0, 0, 0, 0, 0, 0, 0, 0, 0, 0,
+  0, 0, 0, 0, 0, 0, 0, 0, 0, 0, 0, 0, 0, 0, 0, 0, 0, 0, 0, 0, 0, 0, 0, 0, 0, 0, 0, 0, 0, 0, 0, 0, 0,
+  0, 0, 0, 0, 0, 0, 0, 0, 0, 0, 0, 0, 0, 0, 0, 0, 0, 0, 0, 0, 0, 0, 0, 0, 0, 0, 0, 0, 0, 0, 0, 0, 0,
+  0, 0, 0, 0, 0, 1, 1, 1, 1, 3, 3, 3, 3, 3, 4, 4, 5, 5, 5, 5, 5, 5, 5, 5, 5};
+
+static const WT_CONFIG_CHECK confchk_remove_config_subconfigs[] = {
+  {"op_rate", "string", NULL, NULL, NULL, 0, NULL, WT_CONFIG_COMPILED_TYPE_STRING, 8, INT64_MIN,
+    INT64_MAX, NULL},
+  {"ops_per_transaction", "category", NULL, NULL, confchk_ops_per_transaction_subconfigs, 2,
+    confchk_ops_per_transaction_subconfigs_jump, WT_CONFIG_COMPILED_TYPE_CATEGORY, 34, INT64_MIN,
+    INT64_MAX, NULL},
+  {"thread_count", "int", NULL, "min=0", NULL, 0, NULL, WT_CONFIG_COMPILED_TYPE_INT, 30, 0,
+    INT64_MAX, NULL},
+  {NULL, NULL, NULL, NULL, NULL, 0, NULL, 0, 0, 0, 0, NULL}};
+
+static const uint8_t confchk_remove_config_subconfigs_jump[WT_CONFIG_JUMP_TABLE_SIZE] = {0, 0, 0, 0,
+  0, 0, 0, 0, 0, 0, 0, 0, 0, 0, 0, 0, 0, 0, 0, 0, 0, 0, 0, 0, 0, 0, 0, 0, 0, 0, 0, 0, 0, 0, 0, 0, 0,
+  0, 0, 0, 0, 0, 0, 0, 0, 0, 0, 0, 0, 0, 0, 0, 0, 0, 0, 0, 0, 0, 0, 0, 0, 0, 0, 0, 0, 0, 0, 0, 0, 0,
+  0, 0, 0, 0, 0, 0, 0, 0, 0, 0, 0, 0, 0, 0, 0, 0, 0, 0, 0, 0, 0, 0, 0, 0, 0, 0, 0, 0, 0, 0, 0, 0, 0,
+  0, 0, 0, 0, 0, 0, 0, 0, 0, 2, 2, 2, 2, 2, 3, 3, 3, 3, 3, 3, 3, 3, 3, 3, 3};
+
+static const WT_CONFIG_CHECK confchk_update_config_subconfigs[] = {
+  {"key_size", "int", NULL, "min=1", NULL, 0, NULL, WT_CONFIG_COMPILED_TYPE_INT, 35, 1, INT64_MAX,
     NULL},
-  {NULL, NULL, NULL, NULL, NULL, 0, NULL, 0, 0, 0, NULL}};
-
-static const uint8_t confchk_read_config_subconfigs_jump[WT_CONFIG_JUMP_TABLE_SIZE] = {0, 0, 0, 0,
-  0, 0, 0, 0, 0, 0, 0, 0, 0, 0, 0, 0, 0, 0, 0, 0, 0, 0, 0, 0, 0, 0, 0, 0, 0, 0, 0, 0, 0, 0, 0, 0, 0,
-  0, 0, 0, 0, 0, 0, 0, 0, 0, 0, 0, 0, 0, 0, 0, 0, 0, 0, 0, 0, 0, 0, 0, 0, 0, 0, 0, 0, 0, 0, 0, 0, 0,
-  0, 0, 0, 0, 0, 0, 0, 0, 0, 0, 0, 0, 0, 0, 0, 0, 0, 0, 0, 0, 0, 0, 0, 0, 0, 0, 0, 0, 0, 0, 0, 0, 0,
-  0, 0, 0, 0, 0, 1, 1, 1, 1, 3, 3, 3, 3, 3, 4, 4, 5, 5, 5, 5, 5, 5, 5, 5, 5};
-
-static const WT_CONFIG_CHECK confchk_remove_config_subconfigs[] = {
-  {"op_rate", "string", NULL, NULL, NULL, 0, NULL, WT_CONFIG_COMPILED_TYPE_STRING, INT64_MIN,
+  {"op_rate", "string", NULL, NULL, NULL, 0, NULL, WT_CONFIG_COMPILED_TYPE_STRING, 8, INT64_MIN,
     INT64_MAX, NULL},
   {"ops_per_transaction", "category", NULL, NULL, confchk_ops_per_transaction_subconfigs, 2,
-    confchk_ops_per_transaction_subconfigs_jump, WT_CONFIG_COMPILED_TYPE_CATEGORY, INT64_MIN,
-    INT64_MAX, NULL},
-  {"thread_count", "int", NULL, "min=0", NULL, 0, NULL, WT_CONFIG_COMPILED_TYPE_INT, 0, INT64_MAX,
+    confchk_ops_per_transaction_subconfigs_jump, WT_CONFIG_COMPILED_TYPE_CATEGORY, 34, INT64_MIN,
+    INT64_MAX, NULL},
+  {"thread_count", "int", NULL, "min=0", NULL, 0, NULL, WT_CONFIG_COMPILED_TYPE_INT, 30, 0,
+    INT64_MAX, NULL},
+  {"value_size", "int", NULL, "min=1", NULL, 0, NULL, WT_CONFIG_COMPILED_TYPE_INT, 36, 1, INT64_MAX,
     NULL},
-  {NULL, NULL, NULL, NULL, NULL, 0, NULL, 0, 0, 0, NULL}};
-
-static const uint8_t confchk_remove_config_subconfigs_jump[WT_CONFIG_JUMP_TABLE_SIZE] = {0, 0, 0, 0,
-  0, 0, 0, 0, 0, 0, 0, 0, 0, 0, 0, 0, 0, 0, 0, 0, 0, 0, 0, 0, 0, 0, 0, 0, 0, 0, 0, 0, 0, 0, 0, 0, 0,
-  0, 0, 0, 0, 0, 0, 0, 0, 0, 0, 0, 0, 0, 0, 0, 0, 0, 0, 0, 0, 0, 0, 0, 0, 0, 0, 0, 0, 0, 0, 0, 0, 0,
-  0, 0, 0, 0, 0, 0, 0, 0, 0, 0, 0, 0, 0, 0, 0, 0, 0, 0, 0, 0, 0, 0, 0, 0, 0, 0, 0, 0, 0, 0, 0, 0, 0,
-  0, 0, 0, 0, 0, 0, 0, 0, 0, 2, 2, 2, 2, 2, 3, 3, 3, 3, 3, 3, 3, 3, 3, 3, 3};
-
-static const WT_CONFIG_CHECK confchk_update_config_subconfigs[] = {
-  {"key_size", "int", NULL, "min=1", NULL, 0, NULL, WT_CONFIG_COMPILED_TYPE_INT, 1, INT64_MAX,
-    NULL},
-  {"op_rate", "string", NULL, NULL, NULL, 0, NULL, WT_CONFIG_COMPILED_TYPE_STRING, INT64_MIN,
-    INT64_MAX, NULL},
-  {"ops_per_transaction", "category", NULL, NULL, confchk_ops_per_transaction_subconfigs, 2,
-    confchk_ops_per_transaction_subconfigs_jump, WT_CONFIG_COMPILED_TYPE_CATEGORY, INT64_MIN,
-    INT64_MAX, NULL},
-  {"thread_count", "int", NULL, "min=0", NULL, 0, NULL, WT_CONFIG_COMPILED_TYPE_INT, 0, INT64_MAX,
-    NULL},
-  {"value_size", "int", NULL, "min=1", NULL, 0, NULL, WT_CONFIG_COMPILED_TYPE_INT, 1, INT64_MAX,
-    NULL},
-  {NULL, NULL, NULL, NULL, NULL, 0, NULL, 0, 0, 0, NULL}};
+  {NULL, NULL, NULL, NULL, NULL, 0, NULL, 0, 0, 0, 0, NULL}};
 
 static const uint8_t confchk_update_config_subconfigs_jump[WT_CONFIG_JUMP_TABLE_SIZE] = {0, 0, 0, 0,
   0, 0, 0, 0, 0, 0, 0, 0, 0, 0, 0, 0, 0, 0, 0, 0, 0, 0, 0, 0, 0, 0, 0, 0, 0, 0, 0, 0, 0, 0, 0, 0, 0,
@@ -1132,34 +304,34 @@
 static const WT_CONFIG_CHECK confchk_workload_manager_subconfigs[] = {
   {"background_compact_config", "category", NULL, NULL,
     confchk_background_compact_config_subconfigs, 3,
-    confchk_background_compact_config_subconfigs_jump, WT_CONFIG_COMPILED_TYPE_CATEGORY, INT64_MIN,
-    INT64_MAX, NULL},
+    confchk_background_compact_config_subconfigs_jump, WT_CONFIG_COMPILED_TYPE_CATEGORY, 29,
+    INT64_MIN, INT64_MAX, NULL},
   {"checkpoint_config", "category", NULL, NULL, confchk_checkpoint_config_subconfigs, 2,
-    confchk_checkpoint_config_subconfigs_jump, WT_CONFIG_COMPILED_TYPE_CATEGORY, INT64_MIN,
+    confchk_checkpoint_config_subconfigs_jump, WT_CONFIG_COMPILED_TYPE_CATEGORY, 32, INT64_MIN,
     INT64_MAX, NULL},
   {"custom_config", "category", NULL, NULL, confchk_custom_config_subconfigs, 5,
-    confchk_custom_config_subconfigs_jump, WT_CONFIG_COMPILED_TYPE_CATEGORY, INT64_MIN, INT64_MAX,
-    NULL},
-  {"enabled", "boolean", NULL, NULL, NULL, 0, NULL, WT_CONFIG_COMPILED_TYPE_BOOLEAN, INT64_MIN,
+    confchk_custom_config_subconfigs_jump, WT_CONFIG_COMPILED_TYPE_CATEGORY, 33, INT64_MIN,
+    INT64_MAX, NULL},
+  {"enabled", "boolean", NULL, NULL, NULL, 0, NULL, WT_CONFIG_COMPILED_TYPE_BOOLEAN, 7, INT64_MIN,
     INT64_MAX, NULL},
   {"insert_config", "category", NULL, NULL, confchk_insert_config_subconfigs, 5,
-    confchk_insert_config_subconfigs_jump, WT_CONFIG_COMPILED_TYPE_CATEGORY, INT64_MIN, INT64_MAX,
-    NULL},
-  {"op_rate", "string", NULL, NULL, NULL, 0, NULL, WT_CONFIG_COMPILED_TYPE_STRING, INT64_MIN,
+    confchk_insert_config_subconfigs_jump, WT_CONFIG_COMPILED_TYPE_CATEGORY, 37, INT64_MIN,
+    INT64_MAX, NULL},
+  {"op_rate", "string", NULL, NULL, NULL, 0, NULL, WT_CONFIG_COMPILED_TYPE_STRING, 8, INT64_MIN,
     INT64_MAX, NULL},
   {"populate_config", "category", NULL, NULL, confchk_populate_config_subconfigs, 5,
-    confchk_populate_config_subconfigs_jump, WT_CONFIG_COMPILED_TYPE_CATEGORY, INT64_MIN, INT64_MAX,
-    NULL},
+    confchk_populate_config_subconfigs_jump, WT_CONFIG_COMPILED_TYPE_CATEGORY, 38, INT64_MIN,
+    INT64_MAX, NULL},
   {"read_config", "category", NULL, NULL, confchk_read_config_subconfigs, 5,
-    confchk_read_config_subconfigs_jump, WT_CONFIG_COMPILED_TYPE_CATEGORY, INT64_MIN, INT64_MAX,
+    confchk_read_config_subconfigs_jump, WT_CONFIG_COMPILED_TYPE_CATEGORY, 42, INT64_MIN, INT64_MAX,
     NULL},
   {"remove_config", "category", NULL, NULL, confchk_remove_config_subconfigs, 3,
-    confchk_remove_config_subconfigs_jump, WT_CONFIG_COMPILED_TYPE_CATEGORY, INT64_MIN, INT64_MAX,
-    NULL},
+    confchk_remove_config_subconfigs_jump, WT_CONFIG_COMPILED_TYPE_CATEGORY, 41, INT64_MIN,
+    INT64_MAX, NULL},
   {"update_config", "category", NULL, NULL, confchk_update_config_subconfigs, 5,
-    confchk_update_config_subconfigs_jump, WT_CONFIG_COMPILED_TYPE_CATEGORY, INT64_MIN, INT64_MAX,
-    NULL},
-  {NULL, NULL, NULL, NULL, NULL, 0, NULL, 0, 0, 0, NULL}};
+    confchk_update_config_subconfigs_jump, WT_CONFIG_COMPILED_TYPE_CATEGORY, 43, INT64_MIN,
+    INT64_MAX, NULL},
+  {NULL, NULL, NULL, NULL, NULL, 0, NULL, 0, 0, 0, 0, NULL}};
 
 static const uint8_t confchk_workload_manager_subconfigs_jump[WT_CONFIG_JUMP_TABLE_SIZE] = {0, 0, 0,
   0, 0, 0, 0, 0, 0, 0, 0, 0, 0, 0, 0, 0, 0, 0, 0, 0, 0, 0, 0, 0, 0, 0, 0, 0, 0, 0, 0, 0, 0, 0, 0, 0,
@@ -1169,37 +341,37 @@
 
 static const WT_CONFIG_CHECK confchk_background_compact[] = {
   {"background_compact_debug_mode", "boolean", NULL, NULL, NULL, 0, NULL,
-    WT_CONFIG_COMPILED_TYPE_BOOLEAN, INT64_MIN, INT64_MAX, NULL},
-  {"cache_max_wait_ms", "int", NULL, "min=0", NULL, 0, NULL, WT_CONFIG_COMPILED_TYPE_INT, 0,
-    INT64_MAX, NULL},
-  {"cache_size_mb", "int", NULL, "min=0,max=100000000000", NULL, 0, NULL,
-    WT_CONFIG_COMPILED_TYPE_INT, 0, 100000000000, NULL},
-  {"compression_enabled", "boolean", NULL, NULL, NULL, 0, NULL, WT_CONFIG_COMPILED_TYPE_BOOLEAN,
-    INT64_MIN, INT64_MAX, NULL},
-  {"duration_seconds", "int", NULL, "min=0,max=1000000", NULL, 0, NULL, WT_CONFIG_COMPILED_TYPE_INT,
-    0, 1000000, NULL},
-  {"enable_logging", "boolean", NULL, NULL, NULL, 0, NULL, WT_CONFIG_COMPILED_TYPE_BOOLEAN,
-    INT64_MIN, INT64_MAX, NULL},
-  {"metrics_monitor", "category", NULL, NULL, confchk_metrics_monitor_subconfigs, 6,
-    confchk_metrics_monitor_subconfigs_jump, WT_CONFIG_COMPILED_TYPE_CATEGORY, INT64_MIN, INT64_MAX,
-    NULL},
-  {"operation_tracker", "category", NULL, NULL, confchk_operation_tracker_subconfigs, 4,
-    confchk_operation_tracker_subconfigs_jump, WT_CONFIG_COMPILED_TYPE_CATEGORY, INT64_MIN,
-    INT64_MAX, NULL},
-  {"reverse_collator", "boolean", NULL, NULL, NULL, 0, NULL, WT_CONFIG_COMPILED_TYPE_BOOLEAN,
-    INT64_MIN, INT64_MAX, NULL},
-  {"statistics_config", "category", NULL, NULL, confchk_statistics_config_subconfigs, 2,
-    confchk_statistics_config_subconfigs_jump, WT_CONFIG_COMPILED_TYPE_CATEGORY, INT64_MIN,
-    INT64_MAX, NULL},
-  {"timestamp_manager", "category", NULL, NULL, confchk_timestamp_manager_subconfigs, 4,
-    confchk_timestamp_manager_subconfigs_jump, WT_CONFIG_COMPILED_TYPE_CATEGORY, INT64_MIN,
-    INT64_MAX, NULL},
-  {"validate", "boolean", NULL, NULL, NULL, 0, NULL, WT_CONFIG_COMPILED_TYPE_BOOLEAN, INT64_MIN,
-    INT64_MAX, NULL},
-  {"workload_manager", "category", NULL, NULL, confchk_workload_manager_subconfigs, 10,
-    confchk_workload_manager_subconfigs_jump, WT_CONFIG_COMPILED_TYPE_CATEGORY, INT64_MIN,
-    INT64_MAX, NULL},
-  {NULL, NULL, NULL, NULL, NULL, 0, NULL, 0, 0, 0, NULL}};
+    WT_CONFIG_COMPILED_TYPE_BOOLEAN, 0, INT64_MIN, INT64_MAX, NULL},
+  {"cache_max_wait_ms", "int", NULL, "min=0", NULL, 0, NULL, WT_CONFIG_COMPILED_TYPE_INT, 1, 0,
+    INT64_MAX, NULL},
+  {"cache_size_mb", "int", NULL, "min=0,max=100000000000", NULL, 0, NULL,
+    WT_CONFIG_COMPILED_TYPE_INT, 2, 0, 100000000000, NULL},
+  {"compression_enabled", "boolean", NULL, NULL, NULL, 0, NULL, WT_CONFIG_COMPILED_TYPE_BOOLEAN, 3,
+    INT64_MIN, INT64_MAX, NULL},
+  {"duration_seconds", "int", NULL, "min=0,max=1000000", NULL, 0, NULL, WT_CONFIG_COMPILED_TYPE_INT,
+    4, 0, 1000000, NULL},
+  {"enable_logging", "boolean", NULL, NULL, NULL, 0, NULL, WT_CONFIG_COMPILED_TYPE_BOOLEAN, 5,
+    INT64_MIN, INT64_MAX, NULL},
+  {"metrics_monitor", "category", NULL, NULL, confchk_metrics_monitor_subconfigs, 6,
+    confchk_metrics_monitor_subconfigs_jump, WT_CONFIG_COMPILED_TYPE_CATEGORY, 6, INT64_MIN,
+    INT64_MAX, NULL},
+  {"operation_tracker", "category", NULL, NULL, confchk_operation_tracker_subconfigs, 4,
+    confchk_operation_tracker_subconfigs_jump, WT_CONFIG_COMPILED_TYPE_CATEGORY, 18, INT64_MIN,
+    INT64_MAX, NULL},
+  {"reverse_collator", "boolean", NULL, NULL, NULL, 0, NULL, WT_CONFIG_COMPILED_TYPE_BOOLEAN, 21,
+    INT64_MIN, INT64_MAX, NULL},
+  {"statistics_config", "category", NULL, NULL, confchk_statistics_config_subconfigs, 2,
+    confchk_statistics_config_subconfigs_jump, WT_CONFIG_COMPILED_TYPE_CATEGORY, 22, INT64_MIN,
+    INT64_MAX, NULL},
+  {"timestamp_manager", "category", NULL, NULL, confchk_timestamp_manager_subconfigs, 4,
+    confchk_timestamp_manager_subconfigs_jump, WT_CONFIG_COMPILED_TYPE_CATEGORY, 24, INT64_MIN,
+    INT64_MAX, NULL},
+  {"validate", "boolean", NULL, NULL, NULL, 0, NULL, WT_CONFIG_COMPILED_TYPE_BOOLEAN, 27, INT64_MIN,
+    INT64_MAX, NULL},
+  {"workload_manager", "category", NULL, NULL, confchk_workload_manager_subconfigs, 10,
+    confchk_workload_manager_subconfigs_jump, WT_CONFIG_COMPILED_TYPE_CATEGORY, 28, INT64_MIN,
+    INT64_MAX, NULL},
+  {NULL, NULL, NULL, NULL, NULL, 0, NULL, 0, 0, 0, 0, NULL}};
 
 static const uint8_t confchk_background_compact_jump[WT_CONFIG_JUMP_TABLE_SIZE] = {0, 0, 0, 0, 0, 0,
   0, 0, 0, 0, 0, 0, 0, 0, 0, 0, 0, 0, 0, 0, 0, 0, 0, 0, 0, 0, 0, 0, 0, 0, 0, 0, 0, 0, 0, 0, 0, 0, 0,
@@ -1209,37 +381,37 @@
 
 static const WT_CONFIG_CHECK confchk_bounded_cursor_perf[] = {
   {"background_compact_debug_mode", "boolean", NULL, NULL, NULL, 0, NULL,
-    WT_CONFIG_COMPILED_TYPE_BOOLEAN, INT64_MIN, INT64_MAX, NULL},
-  {"cache_max_wait_ms", "int", NULL, "min=0", NULL, 0, NULL, WT_CONFIG_COMPILED_TYPE_INT, 0,
-    INT64_MAX, NULL},
-  {"cache_size_mb", "int", NULL, "min=0,max=100000000000", NULL, 0, NULL,
-    WT_CONFIG_COMPILED_TYPE_INT, 0, 100000000000, NULL},
-  {"compression_enabled", "boolean", NULL, NULL, NULL, 0, NULL, WT_CONFIG_COMPILED_TYPE_BOOLEAN,
-    INT64_MIN, INT64_MAX, NULL},
-  {"duration_seconds", "int", NULL, "min=0,max=1000000", NULL, 0, NULL, WT_CONFIG_COMPILED_TYPE_INT,
-    0, 1000000, NULL},
-  {"enable_logging", "boolean", NULL, NULL, NULL, 0, NULL, WT_CONFIG_COMPILED_TYPE_BOOLEAN,
-    INT64_MIN, INT64_MAX, NULL},
-  {"metrics_monitor", "category", NULL, NULL, confchk_metrics_monitor_subconfigs, 6,
-    confchk_metrics_monitor_subconfigs_jump, WT_CONFIG_COMPILED_TYPE_CATEGORY, INT64_MIN, INT64_MAX,
-    NULL},
-  {"operation_tracker", "category", NULL, NULL, confchk_operation_tracker_subconfigs, 4,
-    confchk_operation_tracker_subconfigs_jump, WT_CONFIG_COMPILED_TYPE_CATEGORY, INT64_MIN,
-    INT64_MAX, NULL},
-  {"reverse_collator", "boolean", NULL, NULL, NULL, 0, NULL, WT_CONFIG_COMPILED_TYPE_BOOLEAN,
-    INT64_MIN, INT64_MAX, NULL},
-  {"statistics_config", "category", NULL, NULL, confchk_statistics_config_subconfigs, 2,
-    confchk_statistics_config_subconfigs_jump, WT_CONFIG_COMPILED_TYPE_CATEGORY, INT64_MIN,
-    INT64_MAX, NULL},
-  {"timestamp_manager", "category", NULL, NULL, confchk_timestamp_manager_subconfigs, 4,
-    confchk_timestamp_manager_subconfigs_jump, WT_CONFIG_COMPILED_TYPE_CATEGORY, INT64_MIN,
-    INT64_MAX, NULL},
-  {"validate", "boolean", NULL, NULL, NULL, 0, NULL, WT_CONFIG_COMPILED_TYPE_BOOLEAN, INT64_MIN,
-    INT64_MAX, NULL},
-  {"workload_manager", "category", NULL, NULL, confchk_workload_manager_subconfigs, 10,
-    confchk_workload_manager_subconfigs_jump, WT_CONFIG_COMPILED_TYPE_CATEGORY, INT64_MIN,
-    INT64_MAX, NULL},
-  {NULL, NULL, NULL, NULL, NULL, 0, NULL, 0, 0, 0, NULL}};
+    WT_CONFIG_COMPILED_TYPE_BOOLEAN, 0, INT64_MIN, INT64_MAX, NULL},
+  {"cache_max_wait_ms", "int", NULL, "min=0", NULL, 0, NULL, WT_CONFIG_COMPILED_TYPE_INT, 1, 0,
+    INT64_MAX, NULL},
+  {"cache_size_mb", "int", NULL, "min=0,max=100000000000", NULL, 0, NULL,
+    WT_CONFIG_COMPILED_TYPE_INT, 2, 0, 100000000000, NULL},
+  {"compression_enabled", "boolean", NULL, NULL, NULL, 0, NULL, WT_CONFIG_COMPILED_TYPE_BOOLEAN, 3,
+    INT64_MIN, INT64_MAX, NULL},
+  {"duration_seconds", "int", NULL, "min=0,max=1000000", NULL, 0, NULL, WT_CONFIG_COMPILED_TYPE_INT,
+    4, 0, 1000000, NULL},
+  {"enable_logging", "boolean", NULL, NULL, NULL, 0, NULL, WT_CONFIG_COMPILED_TYPE_BOOLEAN, 5,
+    INT64_MIN, INT64_MAX, NULL},
+  {"metrics_monitor", "category", NULL, NULL, confchk_metrics_monitor_subconfigs, 6,
+    confchk_metrics_monitor_subconfigs_jump, WT_CONFIG_COMPILED_TYPE_CATEGORY, 6, INT64_MIN,
+    INT64_MAX, NULL},
+  {"operation_tracker", "category", NULL, NULL, confchk_operation_tracker_subconfigs, 4,
+    confchk_operation_tracker_subconfigs_jump, WT_CONFIG_COMPILED_TYPE_CATEGORY, 18, INT64_MIN,
+    INT64_MAX, NULL},
+  {"reverse_collator", "boolean", NULL, NULL, NULL, 0, NULL, WT_CONFIG_COMPILED_TYPE_BOOLEAN, 21,
+    INT64_MIN, INT64_MAX, NULL},
+  {"statistics_config", "category", NULL, NULL, confchk_statistics_config_subconfigs, 2,
+    confchk_statistics_config_subconfigs_jump, WT_CONFIG_COMPILED_TYPE_CATEGORY, 22, INT64_MIN,
+    INT64_MAX, NULL},
+  {"timestamp_manager", "category", NULL, NULL, confchk_timestamp_manager_subconfigs, 4,
+    confchk_timestamp_manager_subconfigs_jump, WT_CONFIG_COMPILED_TYPE_CATEGORY, 24, INT64_MIN,
+    INT64_MAX, NULL},
+  {"validate", "boolean", NULL, NULL, NULL, 0, NULL, WT_CONFIG_COMPILED_TYPE_BOOLEAN, 27, INT64_MIN,
+    INT64_MAX, NULL},
+  {"workload_manager", "category", NULL, NULL, confchk_workload_manager_subconfigs, 10,
+    confchk_workload_manager_subconfigs_jump, WT_CONFIG_COMPILED_TYPE_CATEGORY, 28, INT64_MIN,
+    INT64_MAX, NULL},
+  {NULL, NULL, NULL, NULL, NULL, 0, NULL, 0, 0, 0, 0, NULL}};
 
 static const uint8_t confchk_bounded_cursor_perf_jump[WT_CONFIG_JUMP_TABLE_SIZE] = {0, 0, 0, 0, 0,
   0, 0, 0, 0, 0, 0, 0, 0, 0, 0, 0, 0, 0, 0, 0, 0, 0, 0, 0, 0, 0, 0, 0, 0, 0, 0, 0, 0, 0, 0, 0, 0, 0,
@@ -1249,37 +421,37 @@
 
 static const WT_CONFIG_CHECK confchk_bounded_cursor_prefix_indices[] = {
   {"background_compact_debug_mode", "boolean", NULL, NULL, NULL, 0, NULL,
-    WT_CONFIG_COMPILED_TYPE_BOOLEAN, INT64_MIN, INT64_MAX, NULL},
-  {"cache_max_wait_ms", "int", NULL, "min=0", NULL, 0, NULL, WT_CONFIG_COMPILED_TYPE_INT, 0,
-    INT64_MAX, NULL},
-  {"cache_size_mb", "int", NULL, "min=0,max=100000000000", NULL, 0, NULL,
-    WT_CONFIG_COMPILED_TYPE_INT, 0, 100000000000, NULL},
-  {"compression_enabled", "boolean", NULL, NULL, NULL, 0, NULL, WT_CONFIG_COMPILED_TYPE_BOOLEAN,
-    INT64_MIN, INT64_MAX, NULL},
-  {"duration_seconds", "int", NULL, "min=0,max=1000000", NULL, 0, NULL, WT_CONFIG_COMPILED_TYPE_INT,
-    0, 1000000, NULL},
-  {"enable_logging", "boolean", NULL, NULL, NULL, 0, NULL, WT_CONFIG_COMPILED_TYPE_BOOLEAN,
-    INT64_MIN, INT64_MAX, NULL},
-  {"metrics_monitor", "category", NULL, NULL, confchk_metrics_monitor_subconfigs, 6,
-    confchk_metrics_monitor_subconfigs_jump, WT_CONFIG_COMPILED_TYPE_CATEGORY, INT64_MIN, INT64_MAX,
-    NULL},
-  {"operation_tracker", "category", NULL, NULL, confchk_operation_tracker_subconfigs, 4,
-    confchk_operation_tracker_subconfigs_jump, WT_CONFIG_COMPILED_TYPE_CATEGORY, INT64_MIN,
-    INT64_MAX, NULL},
-  {"reverse_collator", "boolean", NULL, NULL, NULL, 0, NULL, WT_CONFIG_COMPILED_TYPE_BOOLEAN,
-    INT64_MIN, INT64_MAX, NULL},
-  {"statistics_config", "category", NULL, NULL, confchk_statistics_config_subconfigs, 2,
-    confchk_statistics_config_subconfigs_jump, WT_CONFIG_COMPILED_TYPE_CATEGORY, INT64_MIN,
-    INT64_MAX, NULL},
-  {"timestamp_manager", "category", NULL, NULL, confchk_timestamp_manager_subconfigs, 4,
-    confchk_timestamp_manager_subconfigs_jump, WT_CONFIG_COMPILED_TYPE_CATEGORY, INT64_MIN,
-    INT64_MAX, NULL},
-  {"validate", "boolean", NULL, NULL, NULL, 0, NULL, WT_CONFIG_COMPILED_TYPE_BOOLEAN, INT64_MIN,
-    INT64_MAX, NULL},
-  {"workload_manager", "category", NULL, NULL, confchk_workload_manager_subconfigs, 10,
-    confchk_workload_manager_subconfigs_jump, WT_CONFIG_COMPILED_TYPE_CATEGORY, INT64_MIN,
-    INT64_MAX, NULL},
-  {NULL, NULL, NULL, NULL, NULL, 0, NULL, 0, 0, 0, NULL}};
+    WT_CONFIG_COMPILED_TYPE_BOOLEAN, 0, INT64_MIN, INT64_MAX, NULL},
+  {"cache_max_wait_ms", "int", NULL, "min=0", NULL, 0, NULL, WT_CONFIG_COMPILED_TYPE_INT, 1, 0,
+    INT64_MAX, NULL},
+  {"cache_size_mb", "int", NULL, "min=0,max=100000000000", NULL, 0, NULL,
+    WT_CONFIG_COMPILED_TYPE_INT, 2, 0, 100000000000, NULL},
+  {"compression_enabled", "boolean", NULL, NULL, NULL, 0, NULL, WT_CONFIG_COMPILED_TYPE_BOOLEAN, 3,
+    INT64_MIN, INT64_MAX, NULL},
+  {"duration_seconds", "int", NULL, "min=0,max=1000000", NULL, 0, NULL, WT_CONFIG_COMPILED_TYPE_INT,
+    4, 0, 1000000, NULL},
+  {"enable_logging", "boolean", NULL, NULL, NULL, 0, NULL, WT_CONFIG_COMPILED_TYPE_BOOLEAN, 5,
+    INT64_MIN, INT64_MAX, NULL},
+  {"metrics_monitor", "category", NULL, NULL, confchk_metrics_monitor_subconfigs, 6,
+    confchk_metrics_monitor_subconfigs_jump, WT_CONFIG_COMPILED_TYPE_CATEGORY, 6, INT64_MIN,
+    INT64_MAX, NULL},
+  {"operation_tracker", "category", NULL, NULL, confchk_operation_tracker_subconfigs, 4,
+    confchk_operation_tracker_subconfigs_jump, WT_CONFIG_COMPILED_TYPE_CATEGORY, 18, INT64_MIN,
+    INT64_MAX, NULL},
+  {"reverse_collator", "boolean", NULL, NULL, NULL, 0, NULL, WT_CONFIG_COMPILED_TYPE_BOOLEAN, 21,
+    INT64_MIN, INT64_MAX, NULL},
+  {"statistics_config", "category", NULL, NULL, confchk_statistics_config_subconfigs, 2,
+    confchk_statistics_config_subconfigs_jump, WT_CONFIG_COMPILED_TYPE_CATEGORY, 22, INT64_MIN,
+    INT64_MAX, NULL},
+  {"timestamp_manager", "category", NULL, NULL, confchk_timestamp_manager_subconfigs, 4,
+    confchk_timestamp_manager_subconfigs_jump, WT_CONFIG_COMPILED_TYPE_CATEGORY, 24, INT64_MIN,
+    INT64_MAX, NULL},
+  {"validate", "boolean", NULL, NULL, NULL, 0, NULL, WT_CONFIG_COMPILED_TYPE_BOOLEAN, 27, INT64_MIN,
+    INT64_MAX, NULL},
+  {"workload_manager", "category", NULL, NULL, confchk_workload_manager_subconfigs, 10,
+    confchk_workload_manager_subconfigs_jump, WT_CONFIG_COMPILED_TYPE_CATEGORY, 28, INT64_MIN,
+    INT64_MAX, NULL},
+  {NULL, NULL, NULL, NULL, NULL, 0, NULL, 0, 0, 0, 0, NULL}};
 
 static const uint8_t confchk_bounded_cursor_prefix_indices_jump[WT_CONFIG_JUMP_TABLE_SIZE] = {0, 0,
   0, 0, 0, 0, 0, 0, 0, 0, 0, 0, 0, 0, 0, 0, 0, 0, 0, 0, 0, 0, 0, 0, 0, 0, 0, 0, 0, 0, 0, 0, 0, 0, 0,
@@ -1289,37 +461,37 @@
 
 static const WT_CONFIG_CHECK confchk_bounded_cursor_prefix_search_near[] = {
   {"background_compact_debug_mode", "boolean", NULL, NULL, NULL, 0, NULL,
-    WT_CONFIG_COMPILED_TYPE_BOOLEAN, INT64_MIN, INT64_MAX, NULL},
-  {"cache_max_wait_ms", "int", NULL, "min=0", NULL, 0, NULL, WT_CONFIG_COMPILED_TYPE_INT, 0,
-    INT64_MAX, NULL},
-  {"cache_size_mb", "int", NULL, "min=0,max=100000000000", NULL, 0, NULL,
-    WT_CONFIG_COMPILED_TYPE_INT, 0, 100000000000, NULL},
-  {"compression_enabled", "boolean", NULL, NULL, NULL, 0, NULL, WT_CONFIG_COMPILED_TYPE_BOOLEAN,
-    INT64_MIN, INT64_MAX, NULL},
-  {"duration_seconds", "int", NULL, "min=0,max=1000000", NULL, 0, NULL, WT_CONFIG_COMPILED_TYPE_INT,
-    0, 1000000, NULL},
-  {"enable_logging", "boolean", NULL, NULL, NULL, 0, NULL, WT_CONFIG_COMPILED_TYPE_BOOLEAN,
-    INT64_MIN, INT64_MAX, NULL},
-  {"metrics_monitor", "category", NULL, NULL, confchk_metrics_monitor_subconfigs, 6,
-    confchk_metrics_monitor_subconfigs_jump, WT_CONFIG_COMPILED_TYPE_CATEGORY, INT64_MIN, INT64_MAX,
-    NULL},
-  {"operation_tracker", "category", NULL, NULL, confchk_operation_tracker_subconfigs, 4,
-    confchk_operation_tracker_subconfigs_jump, WT_CONFIG_COMPILED_TYPE_CATEGORY, INT64_MIN,
-    INT64_MAX, NULL},
-  {"reverse_collator", "boolean", NULL, NULL, NULL, 0, NULL, WT_CONFIG_COMPILED_TYPE_BOOLEAN,
-    INT64_MIN, INT64_MAX, NULL},
-  {"statistics_config", "category", NULL, NULL, confchk_statistics_config_subconfigs, 2,
-    confchk_statistics_config_subconfigs_jump, WT_CONFIG_COMPILED_TYPE_CATEGORY, INT64_MIN,
-    INT64_MAX, NULL},
-  {"timestamp_manager", "category", NULL, NULL, confchk_timestamp_manager_subconfigs, 4,
-    confchk_timestamp_manager_subconfigs_jump, WT_CONFIG_COMPILED_TYPE_CATEGORY, INT64_MIN,
-    INT64_MAX, NULL},
-  {"validate", "boolean", NULL, NULL, NULL, 0, NULL, WT_CONFIG_COMPILED_TYPE_BOOLEAN, INT64_MIN,
-    INT64_MAX, NULL},
-  {"workload_manager", "category", NULL, NULL, confchk_workload_manager_subconfigs, 10,
-    confchk_workload_manager_subconfigs_jump, WT_CONFIG_COMPILED_TYPE_CATEGORY, INT64_MIN,
-    INT64_MAX, NULL},
-  {NULL, NULL, NULL, NULL, NULL, 0, NULL, 0, 0, 0, NULL}};
+    WT_CONFIG_COMPILED_TYPE_BOOLEAN, 0, INT64_MIN, INT64_MAX, NULL},
+  {"cache_max_wait_ms", "int", NULL, "min=0", NULL, 0, NULL, WT_CONFIG_COMPILED_TYPE_INT, 1, 0,
+    INT64_MAX, NULL},
+  {"cache_size_mb", "int", NULL, "min=0,max=100000000000", NULL, 0, NULL,
+    WT_CONFIG_COMPILED_TYPE_INT, 2, 0, 100000000000, NULL},
+  {"compression_enabled", "boolean", NULL, NULL, NULL, 0, NULL, WT_CONFIG_COMPILED_TYPE_BOOLEAN, 3,
+    INT64_MIN, INT64_MAX, NULL},
+  {"duration_seconds", "int", NULL, "min=0,max=1000000", NULL, 0, NULL, WT_CONFIG_COMPILED_TYPE_INT,
+    4, 0, 1000000, NULL},
+  {"enable_logging", "boolean", NULL, NULL, NULL, 0, NULL, WT_CONFIG_COMPILED_TYPE_BOOLEAN, 5,
+    INT64_MIN, INT64_MAX, NULL},
+  {"metrics_monitor", "category", NULL, NULL, confchk_metrics_monitor_subconfigs, 6,
+    confchk_metrics_monitor_subconfigs_jump, WT_CONFIG_COMPILED_TYPE_CATEGORY, 6, INT64_MIN,
+    INT64_MAX, NULL},
+  {"operation_tracker", "category", NULL, NULL, confchk_operation_tracker_subconfigs, 4,
+    confchk_operation_tracker_subconfigs_jump, WT_CONFIG_COMPILED_TYPE_CATEGORY, 18, INT64_MIN,
+    INT64_MAX, NULL},
+  {"reverse_collator", "boolean", NULL, NULL, NULL, 0, NULL, WT_CONFIG_COMPILED_TYPE_BOOLEAN, 21,
+    INT64_MIN, INT64_MAX, NULL},
+  {"statistics_config", "category", NULL, NULL, confchk_statistics_config_subconfigs, 2,
+    confchk_statistics_config_subconfigs_jump, WT_CONFIG_COMPILED_TYPE_CATEGORY, 22, INT64_MIN,
+    INT64_MAX, NULL},
+  {"timestamp_manager", "category", NULL, NULL, confchk_timestamp_manager_subconfigs, 4,
+    confchk_timestamp_manager_subconfigs_jump, WT_CONFIG_COMPILED_TYPE_CATEGORY, 24, INT64_MIN,
+    INT64_MAX, NULL},
+  {"validate", "boolean", NULL, NULL, NULL, 0, NULL, WT_CONFIG_COMPILED_TYPE_BOOLEAN, 27, INT64_MIN,
+    INT64_MAX, NULL},
+  {"workload_manager", "category", NULL, NULL, confchk_workload_manager_subconfigs, 10,
+    confchk_workload_manager_subconfigs_jump, WT_CONFIG_COMPILED_TYPE_CATEGORY, 28, INT64_MIN,
+    INT64_MAX, NULL},
+  {NULL, NULL, NULL, NULL, NULL, 0, NULL, 0, 0, 0, 0, NULL}};
 
 static const uint8_t confchk_bounded_cursor_prefix_search_near_jump[WT_CONFIG_JUMP_TABLE_SIZE] = {0,
   0, 0, 0, 0, 0, 0, 0, 0, 0, 0, 0, 0, 0, 0, 0, 0, 0, 0, 0, 0, 0, 0, 0, 0, 0, 0, 0, 0, 0, 0, 0, 0, 0,
@@ -1329,39 +501,39 @@
 
 static const WT_CONFIG_CHECK confchk_bounded_cursor_prefix_stat[] = {
   {"background_compact_debug_mode", "boolean", NULL, NULL, NULL, 0, NULL,
-    WT_CONFIG_COMPILED_TYPE_BOOLEAN, INT64_MIN, INT64_MAX, NULL},
-  {"cache_max_wait_ms", "int", NULL, "min=0", NULL, 0, NULL, WT_CONFIG_COMPILED_TYPE_INT, 0,
-    INT64_MAX, NULL},
-  {"cache_size_mb", "int", NULL, "min=0,max=100000000000", NULL, 0, NULL,
-    WT_CONFIG_COMPILED_TYPE_INT, 0, 100000000000, NULL},
-  {"compression_enabled", "boolean", NULL, NULL, NULL, 0, NULL, WT_CONFIG_COMPILED_TYPE_BOOLEAN,
-    INT64_MIN, INT64_MAX, NULL},
-  {"duration_seconds", "int", NULL, "min=0,max=1000000", NULL, 0, NULL, WT_CONFIG_COMPILED_TYPE_INT,
-    0, 1000000, NULL},
-  {"enable_logging", "boolean", NULL, NULL, NULL, 0, NULL, WT_CONFIG_COMPILED_TYPE_BOOLEAN,
-    INT64_MIN, INT64_MAX, NULL},
-  {"metrics_monitor", "category", NULL, NULL, confchk_metrics_monitor_subconfigs, 6,
-    confchk_metrics_monitor_subconfigs_jump, WT_CONFIG_COMPILED_TYPE_CATEGORY, INT64_MIN, INT64_MAX,
-    NULL},
-  {"operation_tracker", "category", NULL, NULL, confchk_operation_tracker_subconfigs, 4,
-    confchk_operation_tracker_subconfigs_jump, WT_CONFIG_COMPILED_TYPE_CATEGORY, INT64_MIN,
-    INT64_MAX, NULL},
-  {"reverse_collator", "boolean", NULL, NULL, NULL, 0, NULL, WT_CONFIG_COMPILED_TYPE_BOOLEAN,
-    INT64_MIN, INT64_MAX, NULL},
-  {"search_near_threads", "string", NULL, NULL, NULL, 0, NULL, WT_CONFIG_COMPILED_TYPE_STRING,
-    INT64_MIN, INT64_MAX, NULL},
-  {"statistics_config", "category", NULL, NULL, confchk_statistics_config_subconfigs, 2,
-    confchk_statistics_config_subconfigs_jump, WT_CONFIG_COMPILED_TYPE_CATEGORY, INT64_MIN,
-    INT64_MAX, NULL},
-  {"timestamp_manager", "category", NULL, NULL, confchk_timestamp_manager_subconfigs, 4,
-    confchk_timestamp_manager_subconfigs_jump, WT_CONFIG_COMPILED_TYPE_CATEGORY, INT64_MIN,
-    INT64_MAX, NULL},
-  {"validate", "boolean", NULL, NULL, NULL, 0, NULL, WT_CONFIG_COMPILED_TYPE_BOOLEAN, INT64_MIN,
-    INT64_MAX, NULL},
-  {"workload_manager", "category", NULL, NULL, confchk_workload_manager_subconfigs, 10,
-    confchk_workload_manager_subconfigs_jump, WT_CONFIG_COMPILED_TYPE_CATEGORY, INT64_MIN,
-    INT64_MAX, NULL},
-  {NULL, NULL, NULL, NULL, NULL, 0, NULL, 0, 0, 0, NULL}};
+    WT_CONFIG_COMPILED_TYPE_BOOLEAN, 0, INT64_MIN, INT64_MAX, NULL},
+  {"cache_max_wait_ms", "int", NULL, "min=0", NULL, 0, NULL, WT_CONFIG_COMPILED_TYPE_INT, 1, 0,
+    INT64_MAX, NULL},
+  {"cache_size_mb", "int", NULL, "min=0,max=100000000000", NULL, 0, NULL,
+    WT_CONFIG_COMPILED_TYPE_INT, 2, 0, 100000000000, NULL},
+  {"compression_enabled", "boolean", NULL, NULL, NULL, 0, NULL, WT_CONFIG_COMPILED_TYPE_BOOLEAN, 3,
+    INT64_MIN, INT64_MAX, NULL},
+  {"duration_seconds", "int", NULL, "min=0,max=1000000", NULL, 0, NULL, WT_CONFIG_COMPILED_TYPE_INT,
+    4, 0, 1000000, NULL},
+  {"enable_logging", "boolean", NULL, NULL, NULL, 0, NULL, WT_CONFIG_COMPILED_TYPE_BOOLEAN, 5,
+    INT64_MIN, INT64_MAX, NULL},
+  {"metrics_monitor", "category", NULL, NULL, confchk_metrics_monitor_subconfigs, 6,
+    confchk_metrics_monitor_subconfigs_jump, WT_CONFIG_COMPILED_TYPE_CATEGORY, 6, INT64_MIN,
+    INT64_MAX, NULL},
+  {"operation_tracker", "category", NULL, NULL, confchk_operation_tracker_subconfigs, 4,
+    confchk_operation_tracker_subconfigs_jump, WT_CONFIG_COMPILED_TYPE_CATEGORY, 18, INT64_MIN,
+    INT64_MAX, NULL},
+  {"reverse_collator", "boolean", NULL, NULL, NULL, 0, NULL, WT_CONFIG_COMPILED_TYPE_BOOLEAN, 21,
+    INT64_MIN, INT64_MAX, NULL},
+  {"search_near_threads", "string", NULL, NULL, NULL, 0, NULL, WT_CONFIG_COMPILED_TYPE_STRING, 44,
+    INT64_MIN, INT64_MAX, NULL},
+  {"statistics_config", "category", NULL, NULL, confchk_statistics_config_subconfigs, 2,
+    confchk_statistics_config_subconfigs_jump, WT_CONFIG_COMPILED_TYPE_CATEGORY, 22, INT64_MIN,
+    INT64_MAX, NULL},
+  {"timestamp_manager", "category", NULL, NULL, confchk_timestamp_manager_subconfigs, 4,
+    confchk_timestamp_manager_subconfigs_jump, WT_CONFIG_COMPILED_TYPE_CATEGORY, 24, INT64_MIN,
+    INT64_MAX, NULL},
+  {"validate", "boolean", NULL, NULL, NULL, 0, NULL, WT_CONFIG_COMPILED_TYPE_BOOLEAN, 27, INT64_MIN,
+    INT64_MAX, NULL},
+  {"workload_manager", "category", NULL, NULL, confchk_workload_manager_subconfigs, 10,
+    confchk_workload_manager_subconfigs_jump, WT_CONFIG_COMPILED_TYPE_CATEGORY, 28, INT64_MIN,
+    INT64_MAX, NULL},
+  {NULL, NULL, NULL, NULL, NULL, 0, NULL, 0, 0, 0, 0, NULL}};
 
 static const uint8_t confchk_bounded_cursor_prefix_stat_jump[WT_CONFIG_JUMP_TABLE_SIZE] = {0, 0, 0,
   0, 0, 0, 0, 0, 0, 0, 0, 0, 0, 0, 0, 0, 0, 0, 0, 0, 0, 0, 0, 0, 0, 0, 0, 0, 0, 0, 0, 0, 0, 0, 0, 0,
@@ -1371,37 +543,37 @@
 
 static const WT_CONFIG_CHECK confchk_bounded_cursor_stress[] = {
   {"background_compact_debug_mode", "boolean", NULL, NULL, NULL, 0, NULL,
-    WT_CONFIG_COMPILED_TYPE_BOOLEAN, INT64_MIN, INT64_MAX, NULL},
-  {"cache_max_wait_ms", "int", NULL, "min=0", NULL, 0, NULL, WT_CONFIG_COMPILED_TYPE_INT, 0,
-    INT64_MAX, NULL},
-  {"cache_size_mb", "int", NULL, "min=0,max=100000000000", NULL, 0, NULL,
-    WT_CONFIG_COMPILED_TYPE_INT, 0, 100000000000, NULL},
-  {"compression_enabled", "boolean", NULL, NULL, NULL, 0, NULL, WT_CONFIG_COMPILED_TYPE_BOOLEAN,
-    INT64_MIN, INT64_MAX, NULL},
-  {"duration_seconds", "int", NULL, "min=0,max=1000000", NULL, 0, NULL, WT_CONFIG_COMPILED_TYPE_INT,
-    0, 1000000, NULL},
-  {"enable_logging", "boolean", NULL, NULL, NULL, 0, NULL, WT_CONFIG_COMPILED_TYPE_BOOLEAN,
-    INT64_MIN, INT64_MAX, NULL},
-  {"metrics_monitor", "category", NULL, NULL, confchk_metrics_monitor_subconfigs, 6,
-    confchk_metrics_monitor_subconfigs_jump, WT_CONFIG_COMPILED_TYPE_CATEGORY, INT64_MIN, INT64_MAX,
-    NULL},
-  {"operation_tracker", "category", NULL, NULL, confchk_operation_tracker_subconfigs, 4,
-    confchk_operation_tracker_subconfigs_jump, WT_CONFIG_COMPILED_TYPE_CATEGORY, INT64_MIN,
-    INT64_MAX, NULL},
-  {"reverse_collator", "boolean", NULL, NULL, NULL, 0, NULL, WT_CONFIG_COMPILED_TYPE_BOOLEAN,
-    INT64_MIN, INT64_MAX, NULL},
-  {"statistics_config", "category", NULL, NULL, confchk_statistics_config_subconfigs, 2,
-    confchk_statistics_config_subconfigs_jump, WT_CONFIG_COMPILED_TYPE_CATEGORY, INT64_MIN,
-    INT64_MAX, NULL},
-  {"timestamp_manager", "category", NULL, NULL, confchk_timestamp_manager_subconfigs, 4,
-    confchk_timestamp_manager_subconfigs_jump, WT_CONFIG_COMPILED_TYPE_CATEGORY, INT64_MIN,
-    INT64_MAX, NULL},
-  {"validate", "boolean", NULL, NULL, NULL, 0, NULL, WT_CONFIG_COMPILED_TYPE_BOOLEAN, INT64_MIN,
-    INT64_MAX, NULL},
-  {"workload_manager", "category", NULL, NULL, confchk_workload_manager_subconfigs, 10,
-    confchk_workload_manager_subconfigs_jump, WT_CONFIG_COMPILED_TYPE_CATEGORY, INT64_MIN,
-    INT64_MAX, NULL},
-  {NULL, NULL, NULL, NULL, NULL, 0, NULL, 0, 0, 0, NULL}};
+    WT_CONFIG_COMPILED_TYPE_BOOLEAN, 0, INT64_MIN, INT64_MAX, NULL},
+  {"cache_max_wait_ms", "int", NULL, "min=0", NULL, 0, NULL, WT_CONFIG_COMPILED_TYPE_INT, 1, 0,
+    INT64_MAX, NULL},
+  {"cache_size_mb", "int", NULL, "min=0,max=100000000000", NULL, 0, NULL,
+    WT_CONFIG_COMPILED_TYPE_INT, 2, 0, 100000000000, NULL},
+  {"compression_enabled", "boolean", NULL, NULL, NULL, 0, NULL, WT_CONFIG_COMPILED_TYPE_BOOLEAN, 3,
+    INT64_MIN, INT64_MAX, NULL},
+  {"duration_seconds", "int", NULL, "min=0,max=1000000", NULL, 0, NULL, WT_CONFIG_COMPILED_TYPE_INT,
+    4, 0, 1000000, NULL},
+  {"enable_logging", "boolean", NULL, NULL, NULL, 0, NULL, WT_CONFIG_COMPILED_TYPE_BOOLEAN, 5,
+    INT64_MIN, INT64_MAX, NULL},
+  {"metrics_monitor", "category", NULL, NULL, confchk_metrics_monitor_subconfigs, 6,
+    confchk_metrics_monitor_subconfigs_jump, WT_CONFIG_COMPILED_TYPE_CATEGORY, 6, INT64_MIN,
+    INT64_MAX, NULL},
+  {"operation_tracker", "category", NULL, NULL, confchk_operation_tracker_subconfigs, 4,
+    confchk_operation_tracker_subconfigs_jump, WT_CONFIG_COMPILED_TYPE_CATEGORY, 18, INT64_MIN,
+    INT64_MAX, NULL},
+  {"reverse_collator", "boolean", NULL, NULL, NULL, 0, NULL, WT_CONFIG_COMPILED_TYPE_BOOLEAN, 21,
+    INT64_MIN, INT64_MAX, NULL},
+  {"statistics_config", "category", NULL, NULL, confchk_statistics_config_subconfigs, 2,
+    confchk_statistics_config_subconfigs_jump, WT_CONFIG_COMPILED_TYPE_CATEGORY, 22, INT64_MIN,
+    INT64_MAX, NULL},
+  {"timestamp_manager", "category", NULL, NULL, confchk_timestamp_manager_subconfigs, 4,
+    confchk_timestamp_manager_subconfigs_jump, WT_CONFIG_COMPILED_TYPE_CATEGORY, 24, INT64_MIN,
+    INT64_MAX, NULL},
+  {"validate", "boolean", NULL, NULL, NULL, 0, NULL, WT_CONFIG_COMPILED_TYPE_BOOLEAN, 27, INT64_MIN,
+    INT64_MAX, NULL},
+  {"workload_manager", "category", NULL, NULL, confchk_workload_manager_subconfigs, 10,
+    confchk_workload_manager_subconfigs_jump, WT_CONFIG_COMPILED_TYPE_CATEGORY, 28, INT64_MIN,
+    INT64_MAX, NULL},
+  {NULL, NULL, NULL, NULL, NULL, 0, NULL, 0, 0, 0, 0, NULL}};
 
 static const uint8_t confchk_bounded_cursor_stress_jump[WT_CONFIG_JUMP_TABLE_SIZE] = {0, 0, 0, 0, 0,
   0, 0, 0, 0, 0, 0, 0, 0, 0, 0, 0, 0, 0, 0, 0, 0, 0, 0, 0, 0, 0, 0, 0, 0, 0, 0, 0, 0, 0, 0, 0, 0, 0,
@@ -1411,39 +583,39 @@
 
 static const WT_CONFIG_CHECK confchk_burst_inserts[] = {
   {"background_compact_debug_mode", "boolean", NULL, NULL, NULL, 0, NULL,
-    WT_CONFIG_COMPILED_TYPE_BOOLEAN, INT64_MIN, INT64_MAX, NULL},
-  {"burst_duration", "string", NULL, NULL, NULL, 0, NULL, WT_CONFIG_COMPILED_TYPE_STRING, INT64_MIN,
-    INT64_MAX, NULL},
-  {"cache_max_wait_ms", "int", NULL, "min=0", NULL, 0, NULL, WT_CONFIG_COMPILED_TYPE_INT, 0,
-    INT64_MAX, NULL},
-  {"cache_size_mb", "int", NULL, "min=0,max=100000000000", NULL, 0, NULL,
-    WT_CONFIG_COMPILED_TYPE_INT, 0, 100000000000, NULL},
-  {"compression_enabled", "boolean", NULL, NULL, NULL, 0, NULL, WT_CONFIG_COMPILED_TYPE_BOOLEAN,
-    INT64_MIN, INT64_MAX, NULL},
-  {"duration_seconds", "int", NULL, "min=0,max=1000000", NULL, 0, NULL, WT_CONFIG_COMPILED_TYPE_INT,
-    0, 1000000, NULL},
-  {"enable_logging", "boolean", NULL, NULL, NULL, 0, NULL, WT_CONFIG_COMPILED_TYPE_BOOLEAN,
-    INT64_MIN, INT64_MAX, NULL},
-  {"metrics_monitor", "category", NULL, NULL, confchk_metrics_monitor_subconfigs, 6,
-    confchk_metrics_monitor_subconfigs_jump, WT_CONFIG_COMPILED_TYPE_CATEGORY, INT64_MIN, INT64_MAX,
-    NULL},
-  {"operation_tracker", "category", NULL, NULL, confchk_operation_tracker_subconfigs, 4,
-    confchk_operation_tracker_subconfigs_jump, WT_CONFIG_COMPILED_TYPE_CATEGORY, INT64_MIN,
-    INT64_MAX, NULL},
-  {"reverse_collator", "boolean", NULL, NULL, NULL, 0, NULL, WT_CONFIG_COMPILED_TYPE_BOOLEAN,
-    INT64_MIN, INT64_MAX, NULL},
-  {"statistics_config", "category", NULL, NULL, confchk_statistics_config_subconfigs, 2,
-    confchk_statistics_config_subconfigs_jump, WT_CONFIG_COMPILED_TYPE_CATEGORY, INT64_MIN,
-    INT64_MAX, NULL},
-  {"timestamp_manager", "category", NULL, NULL, confchk_timestamp_manager_subconfigs, 4,
-    confchk_timestamp_manager_subconfigs_jump, WT_CONFIG_COMPILED_TYPE_CATEGORY, INT64_MIN,
-    INT64_MAX, NULL},
-  {"validate", "boolean", NULL, NULL, NULL, 0, NULL, WT_CONFIG_COMPILED_TYPE_BOOLEAN, INT64_MIN,
-    INT64_MAX, NULL},
-  {"workload_manager", "category", NULL, NULL, confchk_workload_manager_subconfigs, 10,
-    confchk_workload_manager_subconfigs_jump, WT_CONFIG_COMPILED_TYPE_CATEGORY, INT64_MIN,
-    INT64_MAX, NULL},
-  {NULL, NULL, NULL, NULL, NULL, 0, NULL, 0, 0, 0, NULL}};
+    WT_CONFIG_COMPILED_TYPE_BOOLEAN, 0, INT64_MIN, INT64_MAX, NULL},
+  {"burst_duration", "string", NULL, NULL, NULL, 0, NULL, WT_CONFIG_COMPILED_TYPE_STRING, 45,
+    INT64_MIN, INT64_MAX, NULL},
+  {"cache_max_wait_ms", "int", NULL, "min=0", NULL, 0, NULL, WT_CONFIG_COMPILED_TYPE_INT, 1, 0,
+    INT64_MAX, NULL},
+  {"cache_size_mb", "int", NULL, "min=0,max=100000000000", NULL, 0, NULL,
+    WT_CONFIG_COMPILED_TYPE_INT, 2, 0, 100000000000, NULL},
+  {"compression_enabled", "boolean", NULL, NULL, NULL, 0, NULL, WT_CONFIG_COMPILED_TYPE_BOOLEAN, 3,
+    INT64_MIN, INT64_MAX, NULL},
+  {"duration_seconds", "int", NULL, "min=0,max=1000000", NULL, 0, NULL, WT_CONFIG_COMPILED_TYPE_INT,
+    4, 0, 1000000, NULL},
+  {"enable_logging", "boolean", NULL, NULL, NULL, 0, NULL, WT_CONFIG_COMPILED_TYPE_BOOLEAN, 5,
+    INT64_MIN, INT64_MAX, NULL},
+  {"metrics_monitor", "category", NULL, NULL, confchk_metrics_monitor_subconfigs, 6,
+    confchk_metrics_monitor_subconfigs_jump, WT_CONFIG_COMPILED_TYPE_CATEGORY, 6, INT64_MIN,
+    INT64_MAX, NULL},
+  {"operation_tracker", "category", NULL, NULL, confchk_operation_tracker_subconfigs, 4,
+    confchk_operation_tracker_subconfigs_jump, WT_CONFIG_COMPILED_TYPE_CATEGORY, 18, INT64_MIN,
+    INT64_MAX, NULL},
+  {"reverse_collator", "boolean", NULL, NULL, NULL, 0, NULL, WT_CONFIG_COMPILED_TYPE_BOOLEAN, 21,
+    INT64_MIN, INT64_MAX, NULL},
+  {"statistics_config", "category", NULL, NULL, confchk_statistics_config_subconfigs, 2,
+    confchk_statistics_config_subconfigs_jump, WT_CONFIG_COMPILED_TYPE_CATEGORY, 22, INT64_MIN,
+    INT64_MAX, NULL},
+  {"timestamp_manager", "category", NULL, NULL, confchk_timestamp_manager_subconfigs, 4,
+    confchk_timestamp_manager_subconfigs_jump, WT_CONFIG_COMPILED_TYPE_CATEGORY, 24, INT64_MIN,
+    INT64_MAX, NULL},
+  {"validate", "boolean", NULL, NULL, NULL, 0, NULL, WT_CONFIG_COMPILED_TYPE_BOOLEAN, 27, INT64_MIN,
+    INT64_MAX, NULL},
+  {"workload_manager", "category", NULL, NULL, confchk_workload_manager_subconfigs, 10,
+    confchk_workload_manager_subconfigs_jump, WT_CONFIG_COMPILED_TYPE_CATEGORY, 28, INT64_MIN,
+    INT64_MAX, NULL},
+  {NULL, NULL, NULL, NULL, NULL, 0, NULL, 0, 0, 0, 0, NULL}};
 
 static const uint8_t confchk_burst_inserts_jump[WT_CONFIG_JUMP_TABLE_SIZE] = {0, 0, 0, 0, 0, 0, 0,
   0, 0, 0, 0, 0, 0, 0, 0, 0, 0, 0, 0, 0, 0, 0, 0, 0, 0, 0, 0, 0, 0, 0, 0, 0, 0, 0, 0, 0, 0, 0, 0, 0,
@@ -1453,37 +625,37 @@
 
 static const WT_CONFIG_CHECK confchk_cache_resize[] = {
   {"background_compact_debug_mode", "boolean", NULL, NULL, NULL, 0, NULL,
-    WT_CONFIG_COMPILED_TYPE_BOOLEAN, INT64_MIN, INT64_MAX, NULL},
-  {"cache_max_wait_ms", "int", NULL, "min=0", NULL, 0, NULL, WT_CONFIG_COMPILED_TYPE_INT, 0,
-    INT64_MAX, NULL},
-  {"cache_size_mb", "int", NULL, "min=0,max=100000000000", NULL, 0, NULL,
-    WT_CONFIG_COMPILED_TYPE_INT, 0, 100000000000, NULL},
-  {"compression_enabled", "boolean", NULL, NULL, NULL, 0, NULL, WT_CONFIG_COMPILED_TYPE_BOOLEAN,
-    INT64_MIN, INT64_MAX, NULL},
-  {"duration_seconds", "int", NULL, "min=0,max=1000000", NULL, 0, NULL, WT_CONFIG_COMPILED_TYPE_INT,
-    0, 1000000, NULL},
-  {"enable_logging", "boolean", NULL, NULL, NULL, 0, NULL, WT_CONFIG_COMPILED_TYPE_BOOLEAN,
-    INT64_MIN, INT64_MAX, NULL},
-  {"metrics_monitor", "category", NULL, NULL, confchk_metrics_monitor_subconfigs, 6,
-    confchk_metrics_monitor_subconfigs_jump, WT_CONFIG_COMPILED_TYPE_CATEGORY, INT64_MIN, INT64_MAX,
-    NULL},
-  {"operation_tracker", "category", NULL, NULL, confchk_operation_tracker_subconfigs, 4,
-    confchk_operation_tracker_subconfigs_jump, WT_CONFIG_COMPILED_TYPE_CATEGORY, INT64_MIN,
-    INT64_MAX, NULL},
-  {"reverse_collator", "boolean", NULL, NULL, NULL, 0, NULL, WT_CONFIG_COMPILED_TYPE_BOOLEAN,
-    INT64_MIN, INT64_MAX, NULL},
-  {"statistics_config", "category", NULL, NULL, confchk_statistics_config_subconfigs, 2,
-    confchk_statistics_config_subconfigs_jump, WT_CONFIG_COMPILED_TYPE_CATEGORY, INT64_MIN,
-    INT64_MAX, NULL},
-  {"timestamp_manager", "category", NULL, NULL, confchk_timestamp_manager_subconfigs, 4,
-    confchk_timestamp_manager_subconfigs_jump, WT_CONFIG_COMPILED_TYPE_CATEGORY, INT64_MIN,
-    INT64_MAX, NULL},
-  {"validate", "boolean", NULL, NULL, NULL, 0, NULL, WT_CONFIG_COMPILED_TYPE_BOOLEAN, INT64_MIN,
-    INT64_MAX, NULL},
-  {"workload_manager", "category", NULL, NULL, confchk_workload_manager_subconfigs, 10,
-    confchk_workload_manager_subconfigs_jump, WT_CONFIG_COMPILED_TYPE_CATEGORY, INT64_MIN,
-    INT64_MAX, NULL},
-  {NULL, NULL, NULL, NULL, NULL, 0, NULL, 0, 0, 0, NULL}};
+    WT_CONFIG_COMPILED_TYPE_BOOLEAN, 0, INT64_MIN, INT64_MAX, NULL},
+  {"cache_max_wait_ms", "int", NULL, "min=0", NULL, 0, NULL, WT_CONFIG_COMPILED_TYPE_INT, 1, 0,
+    INT64_MAX, NULL},
+  {"cache_size_mb", "int", NULL, "min=0,max=100000000000", NULL, 0, NULL,
+    WT_CONFIG_COMPILED_TYPE_INT, 2, 0, 100000000000, NULL},
+  {"compression_enabled", "boolean", NULL, NULL, NULL, 0, NULL, WT_CONFIG_COMPILED_TYPE_BOOLEAN, 3,
+    INT64_MIN, INT64_MAX, NULL},
+  {"duration_seconds", "int", NULL, "min=0,max=1000000", NULL, 0, NULL, WT_CONFIG_COMPILED_TYPE_INT,
+    4, 0, 1000000, NULL},
+  {"enable_logging", "boolean", NULL, NULL, NULL, 0, NULL, WT_CONFIG_COMPILED_TYPE_BOOLEAN, 5,
+    INT64_MIN, INT64_MAX, NULL},
+  {"metrics_monitor", "category", NULL, NULL, confchk_metrics_monitor_subconfigs, 6,
+    confchk_metrics_monitor_subconfigs_jump, WT_CONFIG_COMPILED_TYPE_CATEGORY, 6, INT64_MIN,
+    INT64_MAX, NULL},
+  {"operation_tracker", "category", NULL, NULL, confchk_operation_tracker_subconfigs, 4,
+    confchk_operation_tracker_subconfigs_jump, WT_CONFIG_COMPILED_TYPE_CATEGORY, 18, INT64_MIN,
+    INT64_MAX, NULL},
+  {"reverse_collator", "boolean", NULL, NULL, NULL, 0, NULL, WT_CONFIG_COMPILED_TYPE_BOOLEAN, 21,
+    INT64_MIN, INT64_MAX, NULL},
+  {"statistics_config", "category", NULL, NULL, confchk_statistics_config_subconfigs, 2,
+    confchk_statistics_config_subconfigs_jump, WT_CONFIG_COMPILED_TYPE_CATEGORY, 22, INT64_MIN,
+    INT64_MAX, NULL},
+  {"timestamp_manager", "category", NULL, NULL, confchk_timestamp_manager_subconfigs, 4,
+    confchk_timestamp_manager_subconfigs_jump, WT_CONFIG_COMPILED_TYPE_CATEGORY, 24, INT64_MIN,
+    INT64_MAX, NULL},
+  {"validate", "boolean", NULL, NULL, NULL, 0, NULL, WT_CONFIG_COMPILED_TYPE_BOOLEAN, 27, INT64_MIN,
+    INT64_MAX, NULL},
+  {"workload_manager", "category", NULL, NULL, confchk_workload_manager_subconfigs, 10,
+    confchk_workload_manager_subconfigs_jump, WT_CONFIG_COMPILED_TYPE_CATEGORY, 28, INT64_MIN,
+    INT64_MAX, NULL},
+  {NULL, NULL, NULL, NULL, NULL, 0, NULL, 0, 0, 0, 0, NULL}};
 
 static const uint8_t confchk_cache_resize_jump[WT_CONFIG_JUMP_TABLE_SIZE] = {0, 0, 0, 0, 0, 0, 0, 0,
   0, 0, 0, 0, 0, 0, 0, 0, 0, 0, 0, 0, 0, 0, 0, 0, 0, 0, 0, 0, 0, 0, 0, 0, 0, 0, 0, 0, 0, 0, 0, 0, 0,
@@ -1493,37 +665,37 @@
 
 static const WT_CONFIG_CHECK confchk_hs_cleanup[] = {
   {"background_compact_debug_mode", "boolean", NULL, NULL, NULL, 0, NULL,
-    WT_CONFIG_COMPILED_TYPE_BOOLEAN, INT64_MIN, INT64_MAX, NULL},
-  {"cache_max_wait_ms", "int", NULL, "min=0", NULL, 0, NULL, WT_CONFIG_COMPILED_TYPE_INT, 0,
-    INT64_MAX, NULL},
-  {"cache_size_mb", "int", NULL, "min=0,max=100000000000", NULL, 0, NULL,
-    WT_CONFIG_COMPILED_TYPE_INT, 0, 100000000000, NULL},
-  {"compression_enabled", "boolean", NULL, NULL, NULL, 0, NULL, WT_CONFIG_COMPILED_TYPE_BOOLEAN,
-    INT64_MIN, INT64_MAX, NULL},
-  {"duration_seconds", "int", NULL, "min=0,max=1000000", NULL, 0, NULL, WT_CONFIG_COMPILED_TYPE_INT,
-    0, 1000000, NULL},
-  {"enable_logging", "boolean", NULL, NULL, NULL, 0, NULL, WT_CONFIG_COMPILED_TYPE_BOOLEAN,
-    INT64_MIN, INT64_MAX, NULL},
-  {"metrics_monitor", "category", NULL, NULL, confchk_metrics_monitor_subconfigs, 6,
-    confchk_metrics_monitor_subconfigs_jump, WT_CONFIG_COMPILED_TYPE_CATEGORY, INT64_MIN, INT64_MAX,
-    NULL},
-  {"operation_tracker", "category", NULL, NULL, confchk_operation_tracker_subconfigs, 4,
-    confchk_operation_tracker_subconfigs_jump, WT_CONFIG_COMPILED_TYPE_CATEGORY, INT64_MIN,
-    INT64_MAX, NULL},
-  {"reverse_collator", "boolean", NULL, NULL, NULL, 0, NULL, WT_CONFIG_COMPILED_TYPE_BOOLEAN,
-    INT64_MIN, INT64_MAX, NULL},
-  {"statistics_config", "category", NULL, NULL, confchk_statistics_config_subconfigs, 2,
-    confchk_statistics_config_subconfigs_jump, WT_CONFIG_COMPILED_TYPE_CATEGORY, INT64_MIN,
-    INT64_MAX, NULL},
-  {"timestamp_manager", "category", NULL, NULL, confchk_timestamp_manager_subconfigs, 4,
-    confchk_timestamp_manager_subconfigs_jump, WT_CONFIG_COMPILED_TYPE_CATEGORY, INT64_MIN,
-    INT64_MAX, NULL},
-  {"validate", "boolean", NULL, NULL, NULL, 0, NULL, WT_CONFIG_COMPILED_TYPE_BOOLEAN, INT64_MIN,
-    INT64_MAX, NULL},
-  {"workload_manager", "category", NULL, NULL, confchk_workload_manager_subconfigs, 10,
-    confchk_workload_manager_subconfigs_jump, WT_CONFIG_COMPILED_TYPE_CATEGORY, INT64_MIN,
-    INT64_MAX, NULL},
-  {NULL, NULL, NULL, NULL, NULL, 0, NULL, 0, 0, 0, NULL}};
+    WT_CONFIG_COMPILED_TYPE_BOOLEAN, 0, INT64_MIN, INT64_MAX, NULL},
+  {"cache_max_wait_ms", "int", NULL, "min=0", NULL, 0, NULL, WT_CONFIG_COMPILED_TYPE_INT, 1, 0,
+    INT64_MAX, NULL},
+  {"cache_size_mb", "int", NULL, "min=0,max=100000000000", NULL, 0, NULL,
+    WT_CONFIG_COMPILED_TYPE_INT, 2, 0, 100000000000, NULL},
+  {"compression_enabled", "boolean", NULL, NULL, NULL, 0, NULL, WT_CONFIG_COMPILED_TYPE_BOOLEAN, 3,
+    INT64_MIN, INT64_MAX, NULL},
+  {"duration_seconds", "int", NULL, "min=0,max=1000000", NULL, 0, NULL, WT_CONFIG_COMPILED_TYPE_INT,
+    4, 0, 1000000, NULL},
+  {"enable_logging", "boolean", NULL, NULL, NULL, 0, NULL, WT_CONFIG_COMPILED_TYPE_BOOLEAN, 5,
+    INT64_MIN, INT64_MAX, NULL},
+  {"metrics_monitor", "category", NULL, NULL, confchk_metrics_monitor_subconfigs, 6,
+    confchk_metrics_monitor_subconfigs_jump, WT_CONFIG_COMPILED_TYPE_CATEGORY, 6, INT64_MIN,
+    INT64_MAX, NULL},
+  {"operation_tracker", "category", NULL, NULL, confchk_operation_tracker_subconfigs, 4,
+    confchk_operation_tracker_subconfigs_jump, WT_CONFIG_COMPILED_TYPE_CATEGORY, 18, INT64_MIN,
+    INT64_MAX, NULL},
+  {"reverse_collator", "boolean", NULL, NULL, NULL, 0, NULL, WT_CONFIG_COMPILED_TYPE_BOOLEAN, 21,
+    INT64_MIN, INT64_MAX, NULL},
+  {"statistics_config", "category", NULL, NULL, confchk_statistics_config_subconfigs, 2,
+    confchk_statistics_config_subconfigs_jump, WT_CONFIG_COMPILED_TYPE_CATEGORY, 22, INT64_MIN,
+    INT64_MAX, NULL},
+  {"timestamp_manager", "category", NULL, NULL, confchk_timestamp_manager_subconfigs, 4,
+    confchk_timestamp_manager_subconfigs_jump, WT_CONFIG_COMPILED_TYPE_CATEGORY, 24, INT64_MIN,
+    INT64_MAX, NULL},
+  {"validate", "boolean", NULL, NULL, NULL, 0, NULL, WT_CONFIG_COMPILED_TYPE_BOOLEAN, 27, INT64_MIN,
+    INT64_MAX, NULL},
+  {"workload_manager", "category", NULL, NULL, confchk_workload_manager_subconfigs, 10,
+    confchk_workload_manager_subconfigs_jump, WT_CONFIG_COMPILED_TYPE_CATEGORY, 28, INT64_MIN,
+    INT64_MAX, NULL},
+  {NULL, NULL, NULL, NULL, NULL, 0, NULL, 0, 0, 0, 0, NULL}};
 
 static const uint8_t confchk_hs_cleanup_jump[WT_CONFIG_JUMP_TABLE_SIZE] = {0, 0, 0, 0, 0, 0, 0, 0,
   0, 0, 0, 0, 0, 0, 0, 0, 0, 0, 0, 0, 0, 0, 0, 0, 0, 0, 0, 0, 0, 0, 0, 0, 0, 0, 0, 0, 0, 0, 0, 0, 0,
@@ -1533,37 +705,37 @@
 
 static const WT_CONFIG_CHECK confchk_operations_test[] = {
   {"background_compact_debug_mode", "boolean", NULL, NULL, NULL, 0, NULL,
-    WT_CONFIG_COMPILED_TYPE_BOOLEAN, INT64_MIN, INT64_MAX, NULL},
-  {"cache_max_wait_ms", "int", NULL, "min=0", NULL, 0, NULL, WT_CONFIG_COMPILED_TYPE_INT, 0,
-    INT64_MAX, NULL},
-  {"cache_size_mb", "int", NULL, "min=0,max=100000000000", NULL, 0, NULL,
-    WT_CONFIG_COMPILED_TYPE_INT, 0, 100000000000, NULL},
-  {"compression_enabled", "boolean", NULL, NULL, NULL, 0, NULL, WT_CONFIG_COMPILED_TYPE_BOOLEAN,
-    INT64_MIN, INT64_MAX, NULL},
-  {"duration_seconds", "int", NULL, "min=0,max=1000000", NULL, 0, NULL, WT_CONFIG_COMPILED_TYPE_INT,
-    0, 1000000, NULL},
-  {"enable_logging", "boolean", NULL, NULL, NULL, 0, NULL, WT_CONFIG_COMPILED_TYPE_BOOLEAN,
-    INT64_MIN, INT64_MAX, NULL},
-  {"metrics_monitor", "category", NULL, NULL, confchk_metrics_monitor_subconfigs, 6,
-    confchk_metrics_monitor_subconfigs_jump, WT_CONFIG_COMPILED_TYPE_CATEGORY, INT64_MIN, INT64_MAX,
-    NULL},
-  {"operation_tracker", "category", NULL, NULL, confchk_operation_tracker_subconfigs, 4,
-    confchk_operation_tracker_subconfigs_jump, WT_CONFIG_COMPILED_TYPE_CATEGORY, INT64_MIN,
-    INT64_MAX, NULL},
-  {"reverse_collator", "boolean", NULL, NULL, NULL, 0, NULL, WT_CONFIG_COMPILED_TYPE_BOOLEAN,
-    INT64_MIN, INT64_MAX, NULL},
-  {"statistics_config", "category", NULL, NULL, confchk_statistics_config_subconfigs, 2,
-    confchk_statistics_config_subconfigs_jump, WT_CONFIG_COMPILED_TYPE_CATEGORY, INT64_MIN,
-    INT64_MAX, NULL},
-  {"timestamp_manager", "category", NULL, NULL, confchk_timestamp_manager_subconfigs, 4,
-    confchk_timestamp_manager_subconfigs_jump, WT_CONFIG_COMPILED_TYPE_CATEGORY, INT64_MIN,
-    INT64_MAX, NULL},
-  {"validate", "boolean", NULL, NULL, NULL, 0, NULL, WT_CONFIG_COMPILED_TYPE_BOOLEAN, INT64_MIN,
-    INT64_MAX, NULL},
-  {"workload_manager", "category", NULL, NULL, confchk_workload_manager_subconfigs, 10,
-    confchk_workload_manager_subconfigs_jump, WT_CONFIG_COMPILED_TYPE_CATEGORY, INT64_MIN,
-    INT64_MAX, NULL},
-  {NULL, NULL, NULL, NULL, NULL, 0, NULL, 0, 0, 0, NULL}};
+    WT_CONFIG_COMPILED_TYPE_BOOLEAN, 0, INT64_MIN, INT64_MAX, NULL},
+  {"cache_max_wait_ms", "int", NULL, "min=0", NULL, 0, NULL, WT_CONFIG_COMPILED_TYPE_INT, 1, 0,
+    INT64_MAX, NULL},
+  {"cache_size_mb", "int", NULL, "min=0,max=100000000000", NULL, 0, NULL,
+    WT_CONFIG_COMPILED_TYPE_INT, 2, 0, 100000000000, NULL},
+  {"compression_enabled", "boolean", NULL, NULL, NULL, 0, NULL, WT_CONFIG_COMPILED_TYPE_BOOLEAN, 3,
+    INT64_MIN, INT64_MAX, NULL},
+  {"duration_seconds", "int", NULL, "min=0,max=1000000", NULL, 0, NULL, WT_CONFIG_COMPILED_TYPE_INT,
+    4, 0, 1000000, NULL},
+  {"enable_logging", "boolean", NULL, NULL, NULL, 0, NULL, WT_CONFIG_COMPILED_TYPE_BOOLEAN, 5,
+    INT64_MIN, INT64_MAX, NULL},
+  {"metrics_monitor", "category", NULL, NULL, confchk_metrics_monitor_subconfigs, 6,
+    confchk_metrics_monitor_subconfigs_jump, WT_CONFIG_COMPILED_TYPE_CATEGORY, 6, INT64_MIN,
+    INT64_MAX, NULL},
+  {"operation_tracker", "category", NULL, NULL, confchk_operation_tracker_subconfigs, 4,
+    confchk_operation_tracker_subconfigs_jump, WT_CONFIG_COMPILED_TYPE_CATEGORY, 18, INT64_MIN,
+    INT64_MAX, NULL},
+  {"reverse_collator", "boolean", NULL, NULL, NULL, 0, NULL, WT_CONFIG_COMPILED_TYPE_BOOLEAN, 21,
+    INT64_MIN, INT64_MAX, NULL},
+  {"statistics_config", "category", NULL, NULL, confchk_statistics_config_subconfigs, 2,
+    confchk_statistics_config_subconfigs_jump, WT_CONFIG_COMPILED_TYPE_CATEGORY, 22, INT64_MIN,
+    INT64_MAX, NULL},
+  {"timestamp_manager", "category", NULL, NULL, confchk_timestamp_manager_subconfigs, 4,
+    confchk_timestamp_manager_subconfigs_jump, WT_CONFIG_COMPILED_TYPE_CATEGORY, 24, INT64_MIN,
+    INT64_MAX, NULL},
+  {"validate", "boolean", NULL, NULL, NULL, 0, NULL, WT_CONFIG_COMPILED_TYPE_BOOLEAN, 27, INT64_MIN,
+    INT64_MAX, NULL},
+  {"workload_manager", "category", NULL, NULL, confchk_workload_manager_subconfigs, 10,
+    confchk_workload_manager_subconfigs_jump, WT_CONFIG_COMPILED_TYPE_CATEGORY, 28, INT64_MIN,
+    INT64_MAX, NULL},
+  {NULL, NULL, NULL, NULL, NULL, 0, NULL, 0, 0, 0, 0, NULL}};
 
 static const uint8_t confchk_operations_test_jump[WT_CONFIG_JUMP_TABLE_SIZE] = {0, 0, 0, 0, 0, 0, 0,
   0, 0, 0, 0, 0, 0, 0, 0, 0, 0, 0, 0, 0, 0, 0, 0, 0, 0, 0, 0, 0, 0, 0, 0, 0, 0, 0, 0, 0, 0, 0, 0, 0,
@@ -1573,37 +745,37 @@
 
 static const WT_CONFIG_CHECK confchk_reverse_split[] = {
   {"background_compact_debug_mode", "boolean", NULL, NULL, NULL, 0, NULL,
-    WT_CONFIG_COMPILED_TYPE_BOOLEAN, INT64_MIN, INT64_MAX, NULL},
-  {"cache_max_wait_ms", "int", NULL, "min=0", NULL, 0, NULL, WT_CONFIG_COMPILED_TYPE_INT, 0,
-    INT64_MAX, NULL},
-  {"cache_size_mb", "int", NULL, "min=0,max=100000000000", NULL, 0, NULL,
-    WT_CONFIG_COMPILED_TYPE_INT, 0, 100000000000, NULL},
-  {"compression_enabled", "boolean", NULL, NULL, NULL, 0, NULL, WT_CONFIG_COMPILED_TYPE_BOOLEAN,
-    INT64_MIN, INT64_MAX, NULL},
-  {"duration_seconds", "int", NULL, "min=0,max=1000000", NULL, 0, NULL, WT_CONFIG_COMPILED_TYPE_INT,
-    0, 1000000, NULL},
-  {"enable_logging", "boolean", NULL, NULL, NULL, 0, NULL, WT_CONFIG_COMPILED_TYPE_BOOLEAN,
-    INT64_MIN, INT64_MAX, NULL},
-  {"metrics_monitor", "category", NULL, NULL, confchk_metrics_monitor_subconfigs, 6,
-    confchk_metrics_monitor_subconfigs_jump, WT_CONFIG_COMPILED_TYPE_CATEGORY, INT64_MIN, INT64_MAX,
-    NULL},
-  {"operation_tracker", "category", NULL, NULL, confchk_operation_tracker_subconfigs, 4,
-    confchk_operation_tracker_subconfigs_jump, WT_CONFIG_COMPILED_TYPE_CATEGORY, INT64_MIN,
-    INT64_MAX, NULL},
-  {"reverse_collator", "boolean", NULL, NULL, NULL, 0, NULL, WT_CONFIG_COMPILED_TYPE_BOOLEAN,
-    INT64_MIN, INT64_MAX, NULL},
-  {"statistics_config", "category", NULL, NULL, confchk_statistics_config_subconfigs, 2,
-    confchk_statistics_config_subconfigs_jump, WT_CONFIG_COMPILED_TYPE_CATEGORY, INT64_MIN,
-    INT64_MAX, NULL},
-  {"timestamp_manager", "category", NULL, NULL, confchk_timestamp_manager_subconfigs, 4,
-    confchk_timestamp_manager_subconfigs_jump, WT_CONFIG_COMPILED_TYPE_CATEGORY, INT64_MIN,
-    INT64_MAX, NULL},
-  {"validate", "boolean", NULL, NULL, NULL, 0, NULL, WT_CONFIG_COMPILED_TYPE_BOOLEAN, INT64_MIN,
-    INT64_MAX, NULL},
-  {"workload_manager", "category", NULL, NULL, confchk_workload_manager_subconfigs, 10,
-    confchk_workload_manager_subconfigs_jump, WT_CONFIG_COMPILED_TYPE_CATEGORY, INT64_MIN,
-    INT64_MAX, NULL},
-  {NULL, NULL, NULL, NULL, NULL, 0, NULL, 0, 0, 0, NULL}};
+    WT_CONFIG_COMPILED_TYPE_BOOLEAN, 0, INT64_MIN, INT64_MAX, NULL},
+  {"cache_max_wait_ms", "int", NULL, "min=0", NULL, 0, NULL, WT_CONFIG_COMPILED_TYPE_INT, 1, 0,
+    INT64_MAX, NULL},
+  {"cache_size_mb", "int", NULL, "min=0,max=100000000000", NULL, 0, NULL,
+    WT_CONFIG_COMPILED_TYPE_INT, 2, 0, 100000000000, NULL},
+  {"compression_enabled", "boolean", NULL, NULL, NULL, 0, NULL, WT_CONFIG_COMPILED_TYPE_BOOLEAN, 3,
+    INT64_MIN, INT64_MAX, NULL},
+  {"duration_seconds", "int", NULL, "min=0,max=1000000", NULL, 0, NULL, WT_CONFIG_COMPILED_TYPE_INT,
+    4, 0, 1000000, NULL},
+  {"enable_logging", "boolean", NULL, NULL, NULL, 0, NULL, WT_CONFIG_COMPILED_TYPE_BOOLEAN, 5,
+    INT64_MIN, INT64_MAX, NULL},
+  {"metrics_monitor", "category", NULL, NULL, confchk_metrics_monitor_subconfigs, 6,
+    confchk_metrics_monitor_subconfigs_jump, WT_CONFIG_COMPILED_TYPE_CATEGORY, 6, INT64_MIN,
+    INT64_MAX, NULL},
+  {"operation_tracker", "category", NULL, NULL, confchk_operation_tracker_subconfigs, 4,
+    confchk_operation_tracker_subconfigs_jump, WT_CONFIG_COMPILED_TYPE_CATEGORY, 18, INT64_MIN,
+    INT64_MAX, NULL},
+  {"reverse_collator", "boolean", NULL, NULL, NULL, 0, NULL, WT_CONFIG_COMPILED_TYPE_BOOLEAN, 21,
+    INT64_MIN, INT64_MAX, NULL},
+  {"statistics_config", "category", NULL, NULL, confchk_statistics_config_subconfigs, 2,
+    confchk_statistics_config_subconfigs_jump, WT_CONFIG_COMPILED_TYPE_CATEGORY, 22, INT64_MIN,
+    INT64_MAX, NULL},
+  {"timestamp_manager", "category", NULL, NULL, confchk_timestamp_manager_subconfigs, 4,
+    confchk_timestamp_manager_subconfigs_jump, WT_CONFIG_COMPILED_TYPE_CATEGORY, 24, INT64_MIN,
+    INT64_MAX, NULL},
+  {"validate", "boolean", NULL, NULL, NULL, 0, NULL, WT_CONFIG_COMPILED_TYPE_BOOLEAN, 27, INT64_MIN,
+    INT64_MAX, NULL},
+  {"workload_manager", "category", NULL, NULL, confchk_workload_manager_subconfigs, 10,
+    confchk_workload_manager_subconfigs_jump, WT_CONFIG_COMPILED_TYPE_CATEGORY, 28, INT64_MIN,
+    INT64_MAX, NULL},
+  {NULL, NULL, NULL, NULL, NULL, 0, NULL, 0, 0, 0, 0, NULL}};
 
 static const uint8_t confchk_reverse_split_jump[WT_CONFIG_JUMP_TABLE_SIZE] = {0, 0, 0, 0, 0, 0, 0,
   0, 0, 0, 0, 0, 0, 0, 0, 0, 0, 0, 0, 0, 0, 0, 0, 0, 0, 0, 0, 0, 0, 0, 0, 0, 0, 0, 0, 0, 0, 0, 0, 0,
@@ -1613,39 +785,39 @@
 
 static const WT_CONFIG_CHECK confchk_search_near_01[] = {
   {"background_compact_debug_mode", "boolean", NULL, NULL, NULL, 0, NULL,
-    WT_CONFIG_COMPILED_TYPE_BOOLEAN, INT64_MIN, INT64_MAX, NULL},
-  {"cache_max_wait_ms", "int", NULL, "min=0", NULL, 0, NULL, WT_CONFIG_COMPILED_TYPE_INT, 0,
-    INT64_MAX, NULL},
-  {"cache_size_mb", "int", NULL, "min=0,max=100000000000", NULL, 0, NULL,
-    WT_CONFIG_COMPILED_TYPE_INT, 0, 100000000000, NULL},
-  {"compression_enabled", "boolean", NULL, NULL, NULL, 0, NULL, WT_CONFIG_COMPILED_TYPE_BOOLEAN,
-    INT64_MIN, INT64_MAX, NULL},
-  {"duration_seconds", "int", NULL, "min=0,max=1000000", NULL, 0, NULL, WT_CONFIG_COMPILED_TYPE_INT,
-    0, 1000000, NULL},
-  {"enable_logging", "boolean", NULL, NULL, NULL, 0, NULL, WT_CONFIG_COMPILED_TYPE_BOOLEAN,
-    INT64_MIN, INT64_MAX, NULL},
-  {"metrics_monitor", "category", NULL, NULL, confchk_metrics_monitor_subconfigs, 6,
-    confchk_metrics_monitor_subconfigs_jump, WT_CONFIG_COMPILED_TYPE_CATEGORY, INT64_MIN, INT64_MAX,
-    NULL},
-  {"operation_tracker", "category", NULL, NULL, confchk_operation_tracker_subconfigs, 4,
-    confchk_operation_tracker_subconfigs_jump, WT_CONFIG_COMPILED_TYPE_CATEGORY, INT64_MIN,
-    INT64_MAX, NULL},
-  {"reverse_collator", "boolean", NULL, NULL, NULL, 0, NULL, WT_CONFIG_COMPILED_TYPE_BOOLEAN,
-    INT64_MIN, INT64_MAX, NULL},
-  {"search_near_threads", "string", NULL, NULL, NULL, 0, NULL, WT_CONFIG_COMPILED_TYPE_STRING,
-    INT64_MIN, INT64_MAX, NULL},
-  {"statistics_config", "category", NULL, NULL, confchk_statistics_config_subconfigs, 2,
-    confchk_statistics_config_subconfigs_jump, WT_CONFIG_COMPILED_TYPE_CATEGORY, INT64_MIN,
-    INT64_MAX, NULL},
-  {"timestamp_manager", "category", NULL, NULL, confchk_timestamp_manager_subconfigs, 4,
-    confchk_timestamp_manager_subconfigs_jump, WT_CONFIG_COMPILED_TYPE_CATEGORY, INT64_MIN,
-    INT64_MAX, NULL},
-  {"validate", "boolean", NULL, NULL, NULL, 0, NULL, WT_CONFIG_COMPILED_TYPE_BOOLEAN, INT64_MIN,
-    INT64_MAX, NULL},
-  {"workload_manager", "category", NULL, NULL, confchk_workload_manager_subconfigs, 10,
-    confchk_workload_manager_subconfigs_jump, WT_CONFIG_COMPILED_TYPE_CATEGORY, INT64_MIN,
-    INT64_MAX, NULL},
-  {NULL, NULL, NULL, NULL, NULL, 0, NULL, 0, 0, 0, NULL}};
+    WT_CONFIG_COMPILED_TYPE_BOOLEAN, 0, INT64_MIN, INT64_MAX, NULL},
+  {"cache_max_wait_ms", "int", NULL, "min=0", NULL, 0, NULL, WT_CONFIG_COMPILED_TYPE_INT, 1, 0,
+    INT64_MAX, NULL},
+  {"cache_size_mb", "int", NULL, "min=0,max=100000000000", NULL, 0, NULL,
+    WT_CONFIG_COMPILED_TYPE_INT, 2, 0, 100000000000, NULL},
+  {"compression_enabled", "boolean", NULL, NULL, NULL, 0, NULL, WT_CONFIG_COMPILED_TYPE_BOOLEAN, 3,
+    INT64_MIN, INT64_MAX, NULL},
+  {"duration_seconds", "int", NULL, "min=0,max=1000000", NULL, 0, NULL, WT_CONFIG_COMPILED_TYPE_INT,
+    4, 0, 1000000, NULL},
+  {"enable_logging", "boolean", NULL, NULL, NULL, 0, NULL, WT_CONFIG_COMPILED_TYPE_BOOLEAN, 5,
+    INT64_MIN, INT64_MAX, NULL},
+  {"metrics_monitor", "category", NULL, NULL, confchk_metrics_monitor_subconfigs, 6,
+    confchk_metrics_monitor_subconfigs_jump, WT_CONFIG_COMPILED_TYPE_CATEGORY, 6, INT64_MIN,
+    INT64_MAX, NULL},
+  {"operation_tracker", "category", NULL, NULL, confchk_operation_tracker_subconfigs, 4,
+    confchk_operation_tracker_subconfigs_jump, WT_CONFIG_COMPILED_TYPE_CATEGORY, 18, INT64_MIN,
+    INT64_MAX, NULL},
+  {"reverse_collator", "boolean", NULL, NULL, NULL, 0, NULL, WT_CONFIG_COMPILED_TYPE_BOOLEAN, 21,
+    INT64_MIN, INT64_MAX, NULL},
+  {"search_near_threads", "string", NULL, NULL, NULL, 0, NULL, WT_CONFIG_COMPILED_TYPE_STRING, 44,
+    INT64_MIN, INT64_MAX, NULL},
+  {"statistics_config", "category", NULL, NULL, confchk_statistics_config_subconfigs, 2,
+    confchk_statistics_config_subconfigs_jump, WT_CONFIG_COMPILED_TYPE_CATEGORY, 22, INT64_MIN,
+    INT64_MAX, NULL},
+  {"timestamp_manager", "category", NULL, NULL, confchk_timestamp_manager_subconfigs, 4,
+    confchk_timestamp_manager_subconfigs_jump, WT_CONFIG_COMPILED_TYPE_CATEGORY, 24, INT64_MIN,
+    INT64_MAX, NULL},
+  {"validate", "boolean", NULL, NULL, NULL, 0, NULL, WT_CONFIG_COMPILED_TYPE_BOOLEAN, 27, INT64_MIN,
+    INT64_MAX, NULL},
+  {"workload_manager", "category", NULL, NULL, confchk_workload_manager_subconfigs, 10,
+    confchk_workload_manager_subconfigs_jump, WT_CONFIG_COMPILED_TYPE_CATEGORY, 28, INT64_MIN,
+    INT64_MAX, NULL},
+  {NULL, NULL, NULL, NULL, NULL, 0, NULL, 0, 0, 0, 0, NULL}};
 
 static const uint8_t confchk_search_near_01_jump[WT_CONFIG_JUMP_TABLE_SIZE] = {0, 0, 0, 0, 0, 0, 0,
   0, 0, 0, 0, 0, 0, 0, 0, 0, 0, 0, 0, 0, 0, 0, 0, 0, 0, 0, 0, 0, 0, 0, 0, 0, 0, 0, 0, 0, 0, 0, 0, 0,
@@ -1655,37 +827,37 @@
 
 static const WT_CONFIG_CHECK confchk_search_near_02[] = {
   {"background_compact_debug_mode", "boolean", NULL, NULL, NULL, 0, NULL,
-    WT_CONFIG_COMPILED_TYPE_BOOLEAN, INT64_MIN, INT64_MAX, NULL},
-  {"cache_max_wait_ms", "int", NULL, "min=0", NULL, 0, NULL, WT_CONFIG_COMPILED_TYPE_INT, 0,
-    INT64_MAX, NULL},
-  {"cache_size_mb", "int", NULL, "min=0,max=100000000000", NULL, 0, NULL,
-    WT_CONFIG_COMPILED_TYPE_INT, 0, 100000000000, NULL},
-  {"compression_enabled", "boolean", NULL, NULL, NULL, 0, NULL, WT_CONFIG_COMPILED_TYPE_BOOLEAN,
-    INT64_MIN, INT64_MAX, NULL},
-  {"duration_seconds", "int", NULL, "min=0,max=1000000", NULL, 0, NULL, WT_CONFIG_COMPILED_TYPE_INT,
-    0, 1000000, NULL},
-  {"enable_logging", "boolean", NULL, NULL, NULL, 0, NULL, WT_CONFIG_COMPILED_TYPE_BOOLEAN,
-    INT64_MIN, INT64_MAX, NULL},
-  {"metrics_monitor", "category", NULL, NULL, confchk_metrics_monitor_subconfigs, 6,
-    confchk_metrics_monitor_subconfigs_jump, WT_CONFIG_COMPILED_TYPE_CATEGORY, INT64_MIN, INT64_MAX,
-    NULL},
-  {"operation_tracker", "category", NULL, NULL, confchk_operation_tracker_subconfigs, 4,
-    confchk_operation_tracker_subconfigs_jump, WT_CONFIG_COMPILED_TYPE_CATEGORY, INT64_MIN,
-    INT64_MAX, NULL},
-  {"reverse_collator", "boolean", NULL, NULL, NULL, 0, NULL, WT_CONFIG_COMPILED_TYPE_BOOLEAN,
-    INT64_MIN, INT64_MAX, NULL},
-  {"statistics_config", "category", NULL, NULL, confchk_statistics_config_subconfigs, 2,
-    confchk_statistics_config_subconfigs_jump, WT_CONFIG_COMPILED_TYPE_CATEGORY, INT64_MIN,
-    INT64_MAX, NULL},
-  {"timestamp_manager", "category", NULL, NULL, confchk_timestamp_manager_subconfigs, 4,
-    confchk_timestamp_manager_subconfigs_jump, WT_CONFIG_COMPILED_TYPE_CATEGORY, INT64_MIN,
-    INT64_MAX, NULL},
-  {"validate", "boolean", NULL, NULL, NULL, 0, NULL, WT_CONFIG_COMPILED_TYPE_BOOLEAN, INT64_MIN,
-    INT64_MAX, NULL},
-  {"workload_manager", "category", NULL, NULL, confchk_workload_manager_subconfigs, 10,
-    confchk_workload_manager_subconfigs_jump, WT_CONFIG_COMPILED_TYPE_CATEGORY, INT64_MIN,
-    INT64_MAX, NULL},
-  {NULL, NULL, NULL, NULL, NULL, 0, NULL, 0, 0, 0, NULL}};
+    WT_CONFIG_COMPILED_TYPE_BOOLEAN, 0, INT64_MIN, INT64_MAX, NULL},
+  {"cache_max_wait_ms", "int", NULL, "min=0", NULL, 0, NULL, WT_CONFIG_COMPILED_TYPE_INT, 1, 0,
+    INT64_MAX, NULL},
+  {"cache_size_mb", "int", NULL, "min=0,max=100000000000", NULL, 0, NULL,
+    WT_CONFIG_COMPILED_TYPE_INT, 2, 0, 100000000000, NULL},
+  {"compression_enabled", "boolean", NULL, NULL, NULL, 0, NULL, WT_CONFIG_COMPILED_TYPE_BOOLEAN, 3,
+    INT64_MIN, INT64_MAX, NULL},
+  {"duration_seconds", "int", NULL, "min=0,max=1000000", NULL, 0, NULL, WT_CONFIG_COMPILED_TYPE_INT,
+    4, 0, 1000000, NULL},
+  {"enable_logging", "boolean", NULL, NULL, NULL, 0, NULL, WT_CONFIG_COMPILED_TYPE_BOOLEAN, 5,
+    INT64_MIN, INT64_MAX, NULL},
+  {"metrics_monitor", "category", NULL, NULL, confchk_metrics_monitor_subconfigs, 6,
+    confchk_metrics_monitor_subconfigs_jump, WT_CONFIG_COMPILED_TYPE_CATEGORY, 6, INT64_MIN,
+    INT64_MAX, NULL},
+  {"operation_tracker", "category", NULL, NULL, confchk_operation_tracker_subconfigs, 4,
+    confchk_operation_tracker_subconfigs_jump, WT_CONFIG_COMPILED_TYPE_CATEGORY, 18, INT64_MIN,
+    INT64_MAX, NULL},
+  {"reverse_collator", "boolean", NULL, NULL, NULL, 0, NULL, WT_CONFIG_COMPILED_TYPE_BOOLEAN, 21,
+    INT64_MIN, INT64_MAX, NULL},
+  {"statistics_config", "category", NULL, NULL, confchk_statistics_config_subconfigs, 2,
+    confchk_statistics_config_subconfigs_jump, WT_CONFIG_COMPILED_TYPE_CATEGORY, 22, INT64_MIN,
+    INT64_MAX, NULL},
+  {"timestamp_manager", "category", NULL, NULL, confchk_timestamp_manager_subconfigs, 4,
+    confchk_timestamp_manager_subconfigs_jump, WT_CONFIG_COMPILED_TYPE_CATEGORY, 24, INT64_MIN,
+    INT64_MAX, NULL},
+  {"validate", "boolean", NULL, NULL, NULL, 0, NULL, WT_CONFIG_COMPILED_TYPE_BOOLEAN, 27, INT64_MIN,
+    INT64_MAX, NULL},
+  {"workload_manager", "category", NULL, NULL, confchk_workload_manager_subconfigs, 10,
+    confchk_workload_manager_subconfigs_jump, WT_CONFIG_COMPILED_TYPE_CATEGORY, 28, INT64_MIN,
+    INT64_MAX, NULL},
+  {NULL, NULL, NULL, NULL, NULL, 0, NULL, 0, 0, 0, 0, NULL}};
 
 static const uint8_t confchk_search_near_02_jump[WT_CONFIG_JUMP_TABLE_SIZE] = {0, 0, 0, 0, 0, 0, 0,
   0, 0, 0, 0, 0, 0, 0, 0, 0, 0, 0, 0, 0, 0, 0, 0, 0, 0, 0, 0, 0, 0, 0, 0, 0, 0, 0, 0, 0, 0, 0, 0, 0,
@@ -1695,37 +867,37 @@
 
 static const WT_CONFIG_CHECK confchk_search_near_03[] = {
   {"background_compact_debug_mode", "boolean", NULL, NULL, NULL, 0, NULL,
-    WT_CONFIG_COMPILED_TYPE_BOOLEAN, INT64_MIN, INT64_MAX, NULL},
-  {"cache_max_wait_ms", "int", NULL, "min=0", NULL, 0, NULL, WT_CONFIG_COMPILED_TYPE_INT, 0,
-    INT64_MAX, NULL},
-  {"cache_size_mb", "int", NULL, "min=0,max=100000000000", NULL, 0, NULL,
-    WT_CONFIG_COMPILED_TYPE_INT, 0, 100000000000, NULL},
-  {"compression_enabled", "boolean", NULL, NULL, NULL, 0, NULL, WT_CONFIG_COMPILED_TYPE_BOOLEAN,
-    INT64_MIN, INT64_MAX, NULL},
-  {"duration_seconds", "int", NULL, "min=0,max=1000000", NULL, 0, NULL, WT_CONFIG_COMPILED_TYPE_INT,
-    0, 1000000, NULL},
-  {"enable_logging", "boolean", NULL, NULL, NULL, 0, NULL, WT_CONFIG_COMPILED_TYPE_BOOLEAN,
-    INT64_MIN, INT64_MAX, NULL},
-  {"metrics_monitor", "category", NULL, NULL, confchk_metrics_monitor_subconfigs, 6,
-    confchk_metrics_monitor_subconfigs_jump, WT_CONFIG_COMPILED_TYPE_CATEGORY, INT64_MIN, INT64_MAX,
-    NULL},
-  {"operation_tracker", "category", NULL, NULL, confchk_operation_tracker_subconfigs, 4,
-    confchk_operation_tracker_subconfigs_jump, WT_CONFIG_COMPILED_TYPE_CATEGORY, INT64_MIN,
-    INT64_MAX, NULL},
-  {"reverse_collator", "boolean", NULL, NULL, NULL, 0, NULL, WT_CONFIG_COMPILED_TYPE_BOOLEAN,
-    INT64_MIN, INT64_MAX, NULL},
-  {"statistics_config", "category", NULL, NULL, confchk_statistics_config_subconfigs, 2,
-    confchk_statistics_config_subconfigs_jump, WT_CONFIG_COMPILED_TYPE_CATEGORY, INT64_MIN,
-    INT64_MAX, NULL},
-  {"timestamp_manager", "category", NULL, NULL, confchk_timestamp_manager_subconfigs, 4,
-    confchk_timestamp_manager_subconfigs_jump, WT_CONFIG_COMPILED_TYPE_CATEGORY, INT64_MIN,
-    INT64_MAX, NULL},
-  {"validate", "boolean", NULL, NULL, NULL, 0, NULL, WT_CONFIG_COMPILED_TYPE_BOOLEAN, INT64_MIN,
-    INT64_MAX, NULL},
-  {"workload_manager", "category", NULL, NULL, confchk_workload_manager_subconfigs, 10,
-    confchk_workload_manager_subconfigs_jump, WT_CONFIG_COMPILED_TYPE_CATEGORY, INT64_MIN,
-    INT64_MAX, NULL},
-  {NULL, NULL, NULL, NULL, NULL, 0, NULL, 0, 0, 0, NULL}};
+    WT_CONFIG_COMPILED_TYPE_BOOLEAN, 0, INT64_MIN, INT64_MAX, NULL},
+  {"cache_max_wait_ms", "int", NULL, "min=0", NULL, 0, NULL, WT_CONFIG_COMPILED_TYPE_INT, 1, 0,
+    INT64_MAX, NULL},
+  {"cache_size_mb", "int", NULL, "min=0,max=100000000000", NULL, 0, NULL,
+    WT_CONFIG_COMPILED_TYPE_INT, 2, 0, 100000000000, NULL},
+  {"compression_enabled", "boolean", NULL, NULL, NULL, 0, NULL, WT_CONFIG_COMPILED_TYPE_BOOLEAN, 3,
+    INT64_MIN, INT64_MAX, NULL},
+  {"duration_seconds", "int", NULL, "min=0,max=1000000", NULL, 0, NULL, WT_CONFIG_COMPILED_TYPE_INT,
+    4, 0, 1000000, NULL},
+  {"enable_logging", "boolean", NULL, NULL, NULL, 0, NULL, WT_CONFIG_COMPILED_TYPE_BOOLEAN, 5,
+    INT64_MIN, INT64_MAX, NULL},
+  {"metrics_monitor", "category", NULL, NULL, confchk_metrics_monitor_subconfigs, 6,
+    confchk_metrics_monitor_subconfigs_jump, WT_CONFIG_COMPILED_TYPE_CATEGORY, 6, INT64_MIN,
+    INT64_MAX, NULL},
+  {"operation_tracker", "category", NULL, NULL, confchk_operation_tracker_subconfigs, 4,
+    confchk_operation_tracker_subconfigs_jump, WT_CONFIG_COMPILED_TYPE_CATEGORY, 18, INT64_MIN,
+    INT64_MAX, NULL},
+  {"reverse_collator", "boolean", NULL, NULL, NULL, 0, NULL, WT_CONFIG_COMPILED_TYPE_BOOLEAN, 21,
+    INT64_MIN, INT64_MAX, NULL},
+  {"statistics_config", "category", NULL, NULL, confchk_statistics_config_subconfigs, 2,
+    confchk_statistics_config_subconfigs_jump, WT_CONFIG_COMPILED_TYPE_CATEGORY, 22, INT64_MIN,
+    INT64_MAX, NULL},
+  {"timestamp_manager", "category", NULL, NULL, confchk_timestamp_manager_subconfigs, 4,
+    confchk_timestamp_manager_subconfigs_jump, WT_CONFIG_COMPILED_TYPE_CATEGORY, 24, INT64_MIN,
+    INT64_MAX, NULL},
+  {"validate", "boolean", NULL, NULL, NULL, 0, NULL, WT_CONFIG_COMPILED_TYPE_BOOLEAN, 27, INT64_MIN,
+    INT64_MAX, NULL},
+  {"workload_manager", "category", NULL, NULL, confchk_workload_manager_subconfigs, 10,
+    confchk_workload_manager_subconfigs_jump, WT_CONFIG_COMPILED_TYPE_CATEGORY, 28, INT64_MIN,
+    INT64_MAX, NULL},
+  {NULL, NULL, NULL, NULL, NULL, 0, NULL, 0, 0, 0, 0, NULL}};
 
 static const uint8_t confchk_search_near_03_jump[WT_CONFIG_JUMP_TABLE_SIZE] = {0, 0, 0, 0, 0, 0, 0,
   0, 0, 0, 0, 0, 0, 0, 0, 0, 0, 0, 0, 0, 0, 0, 0, 0, 0, 0, 0, 0, 0, 0, 0, 0, 0, 0, 0, 0, 0, 0, 0, 0,
@@ -1735,44 +907,43 @@
 
 static const WT_CONFIG_CHECK confchk_test_template[] = {
   {"background_compact_debug_mode", "boolean", NULL, NULL, NULL, 0, NULL,
-    WT_CONFIG_COMPILED_TYPE_BOOLEAN, INT64_MIN, INT64_MAX, NULL},
-  {"cache_max_wait_ms", "int", NULL, "min=0", NULL, 0, NULL, WT_CONFIG_COMPILED_TYPE_INT, 0,
-    INT64_MAX, NULL},
-  {"cache_size_mb", "int", NULL, "min=0,max=100000000000", NULL, 0, NULL,
-    WT_CONFIG_COMPILED_TYPE_INT, 0, 100000000000, NULL},
-  {"compression_enabled", "boolean", NULL, NULL, NULL, 0, NULL, WT_CONFIG_COMPILED_TYPE_BOOLEAN,
-    INT64_MIN, INT64_MAX, NULL},
-  {"duration_seconds", "int", NULL, "min=0,max=1000000", NULL, 0, NULL, WT_CONFIG_COMPILED_TYPE_INT,
-    0, 1000000, NULL},
-  {"enable_logging", "boolean", NULL, NULL, NULL, 0, NULL, WT_CONFIG_COMPILED_TYPE_BOOLEAN,
-    INT64_MIN, INT64_MAX, NULL},
-  {"metrics_monitor", "category", NULL, NULL, confchk_metrics_monitor_subconfigs, 6,
-    confchk_metrics_monitor_subconfigs_jump, WT_CONFIG_COMPILED_TYPE_CATEGORY, INT64_MIN, INT64_MAX,
-    NULL},
-  {"operation_tracker", "category", NULL, NULL, confchk_operation_tracker_subconfigs, 4,
-    confchk_operation_tracker_subconfigs_jump, WT_CONFIG_COMPILED_TYPE_CATEGORY, INT64_MIN,
-    INT64_MAX, NULL},
-  {"reverse_collator", "boolean", NULL, NULL, NULL, 0, NULL, WT_CONFIG_COMPILED_TYPE_BOOLEAN,
-    INT64_MIN, INT64_MAX, NULL},
-  {"statistics_config", "category", NULL, NULL, confchk_statistics_config_subconfigs, 2,
-    confchk_statistics_config_subconfigs_jump, WT_CONFIG_COMPILED_TYPE_CATEGORY, INT64_MIN,
-    INT64_MAX, NULL},
-  {"timestamp_manager", "category", NULL, NULL, confchk_timestamp_manager_subconfigs, 4,
-    confchk_timestamp_manager_subconfigs_jump, WT_CONFIG_COMPILED_TYPE_CATEGORY, INT64_MIN,
-    INT64_MAX, NULL},
-  {"validate", "boolean", NULL, NULL, NULL, 0, NULL, WT_CONFIG_COMPILED_TYPE_BOOLEAN, INT64_MIN,
-    INT64_MAX, NULL},
-  {"workload_manager", "category", NULL, NULL, confchk_workload_manager_subconfigs, 10,
-    confchk_workload_manager_subconfigs_jump, WT_CONFIG_COMPILED_TYPE_CATEGORY, INT64_MIN,
-    INT64_MAX, NULL},
-  {NULL, NULL, NULL, NULL, NULL, 0, NULL, 0, 0, 0, NULL}};
+    WT_CONFIG_COMPILED_TYPE_BOOLEAN, 0, INT64_MIN, INT64_MAX, NULL},
+  {"cache_max_wait_ms", "int", NULL, "min=0", NULL, 0, NULL, WT_CONFIG_COMPILED_TYPE_INT, 1, 0,
+    INT64_MAX, NULL},
+  {"cache_size_mb", "int", NULL, "min=0,max=100000000000", NULL, 0, NULL,
+    WT_CONFIG_COMPILED_TYPE_INT, 2, 0, 100000000000, NULL},
+  {"compression_enabled", "boolean", NULL, NULL, NULL, 0, NULL, WT_CONFIG_COMPILED_TYPE_BOOLEAN, 3,
+    INT64_MIN, INT64_MAX, NULL},
+  {"duration_seconds", "int", NULL, "min=0,max=1000000", NULL, 0, NULL, WT_CONFIG_COMPILED_TYPE_INT,
+    4, 0, 1000000, NULL},
+  {"enable_logging", "boolean", NULL, NULL, NULL, 0, NULL, WT_CONFIG_COMPILED_TYPE_BOOLEAN, 5,
+    INT64_MIN, INT64_MAX, NULL},
+  {"metrics_monitor", "category", NULL, NULL, confchk_metrics_monitor_subconfigs, 6,
+    confchk_metrics_monitor_subconfigs_jump, WT_CONFIG_COMPILED_TYPE_CATEGORY, 6, INT64_MIN,
+    INT64_MAX, NULL},
+  {"operation_tracker", "category", NULL, NULL, confchk_operation_tracker_subconfigs, 4,
+    confchk_operation_tracker_subconfigs_jump, WT_CONFIG_COMPILED_TYPE_CATEGORY, 18, INT64_MIN,
+    INT64_MAX, NULL},
+  {"reverse_collator", "boolean", NULL, NULL, NULL, 0, NULL, WT_CONFIG_COMPILED_TYPE_BOOLEAN, 21,
+    INT64_MIN, INT64_MAX, NULL},
+  {"statistics_config", "category", NULL, NULL, confchk_statistics_config_subconfigs, 2,
+    confchk_statistics_config_subconfigs_jump, WT_CONFIG_COMPILED_TYPE_CATEGORY, 22, INT64_MIN,
+    INT64_MAX, NULL},
+  {"timestamp_manager", "category", NULL, NULL, confchk_timestamp_manager_subconfigs, 4,
+    confchk_timestamp_manager_subconfigs_jump, WT_CONFIG_COMPILED_TYPE_CATEGORY, 24, INT64_MIN,
+    INT64_MAX, NULL},
+  {"validate", "boolean", NULL, NULL, NULL, 0, NULL, WT_CONFIG_COMPILED_TYPE_BOOLEAN, 27, INT64_MIN,
+    INT64_MAX, NULL},
+  {"workload_manager", "category", NULL, NULL, confchk_workload_manager_subconfigs, 10,
+    confchk_workload_manager_subconfigs_jump, WT_CONFIG_COMPILED_TYPE_CATEGORY, 28, INT64_MIN,
+    INT64_MAX, NULL},
+  {NULL, NULL, NULL, NULL, NULL, 0, NULL, 0, 0, 0, 0, NULL}};
 
 static const uint8_t confchk_test_template_jump[WT_CONFIG_JUMP_TABLE_SIZE] = {0, 0, 0, 0, 0, 0, 0,
   0, 0, 0, 0, 0, 0, 0, 0, 0, 0, 0, 0, 0, 0, 0, 0, 0, 0, 0, 0, 0, 0, 0, 0, 0, 0, 0, 0, 0, 0, 0, 0, 0,
   0, 0, 0, 0, 0, 0, 0, 0, 0, 0, 0, 0, 0, 0, 0, 0, 0, 0, 0, 0, 0, 0, 0, 0, 0, 0, 0, 0, 0, 0, 0, 0, 0,
   0, 0, 0, 0, 0, 0, 0, 0, 0, 0, 0, 0, 0, 0, 0, 0, 0, 0, 0, 0, 0, 0, 0, 0, 0, 0, 1, 4, 5, 6, 6, 6, 6,
   6, 6, 6, 6, 7, 7, 8, 8, 8, 9, 10, 11, 11, 12, 13, 13, 13, 13, 13, 13, 13, 13};
->>>>>>> 1e6615ac
 
 static const WT_CONFIG_ENTRY config_entries[] = {
   {"background_compact",
@@ -1802,7 +973,7 @@
     "remove_config=(op_rate=1s,ops_per_transaction=(max=1,min=0),"
     "thread_count=0),update_config=(key_size=5,op_rate=1s,"
     "ops_per_transaction=(max=1,min=0),thread_count=0,value_size=5))",
-    confchk_background_compact, 13, confchk_background_compact_jump},
+    confchk_background_compact, 13, confchk_background_compact_jump, 0, WT_CONF_SIZING_NONE, false},
   {"bounded_cursor_perf",
     "background_compact_debug_mode=false,cache_max_wait_ms=0,"
     "cache_size_mb=0,compression_enabled=false,duration_seconds=0,"
@@ -1816,39 +987,22 @@
     "tracking_key_format=QSQ,tracking_value_format=iS),"
     "reverse_collator=false,statistics_config=(enable_logging=true,"
     "type=all),timestamp_manager=(enabled=true,oldest_lag=1,"
-<<<<<<< HEAD
-    "op_rate=1s,stable_lag=1),"
-    "workload_manager=(checkpoint_config=(op_rate=60s,thread_count=1)"
-    ",custom_config=(key_size=5,op_rate=1s,ops_per_transaction=(max=1"
-    ",min=0),thread_count=0,value_size=5),enabled=true,"
-    "insert_config=(key_size=5,op_rate=1s,ops_per_transaction=(max=1,"
-    "min=0),thread_count=0,value_size=5),op_rate=1s,"
-    "populate_config=(collection_count=1,key_count_per_collection=0,"
-    "key_size=5,thread_count=1,value_size=5),read_config=(key_size=5,"
-    "op_rate=1s,ops_per_transaction=(max=1,min=0),thread_count=0,"
-    "value_size=5),remove_config=(op_rate=1s,"
-    "ops_per_transaction=(max=1,min=0),thread_count=0),"
-    "update_config=(key_size=5,op_rate=1s,ops_per_transaction=(max=1,"
-    "min=0),thread_count=0,value_size=5))",
-    confchk_bounded_cursor_perf, 11, confchk_bounded_cursor_perf_jump, 0, WT_CONF_SIZING_NONE,
+    "op_rate=1s,stable_lag=1),validate=true,"
+    "workload_manager=(background_compact_config=(free_space_target_mb=20"
+    ",op_rate=1s,thread_count=0),checkpoint_config=(op_rate=60s,"
+    "thread_count=1),custom_config=(key_size=5,op_rate=1s,"
+    "ops_per_transaction=(max=1,min=0),thread_count=0,value_size=5),"
+    "enabled=true,insert_config=(key_size=5,op_rate=1s,"
+    "ops_per_transaction=(max=1,min=0),thread_count=0,value_size=5),"
+    "op_rate=1s,populate_config=(collection_count=1,"
+    "key_count_per_collection=0,key_size=5,thread_count=1,"
+    "value_size=5),read_config=(key_size=5,op_rate=1s,"
+    "ops_per_transaction=(max=1,min=0),thread_count=0,value_size=5),"
+    "remove_config=(op_rate=1s,ops_per_transaction=(max=1,min=0),"
+    "thread_count=0),update_config=(key_size=5,op_rate=1s,"
+    "ops_per_transaction=(max=1,min=0),thread_count=0,value_size=5))",
+    confchk_bounded_cursor_perf, 13, confchk_bounded_cursor_perf_jump, 1, WT_CONF_SIZING_NONE,
     false},
-=======
-    "op_rate=1s,stable_lag=1),validate=true,"
-    "workload_manager=(background_compact_config=(free_space_target_mb=20"
-    ",op_rate=1s,thread_count=0),checkpoint_config=(op_rate=60s,"
-    "thread_count=1),custom_config=(key_size=5,op_rate=1s,"
-    "ops_per_transaction=(max=1,min=0),thread_count=0,value_size=5),"
-    "enabled=true,insert_config=(key_size=5,op_rate=1s,"
-    "ops_per_transaction=(max=1,min=0),thread_count=0,value_size=5),"
-    "op_rate=1s,populate_config=(collection_count=1,"
-    "key_count_per_collection=0,key_size=5,thread_count=1,"
-    "value_size=5),read_config=(key_size=5,op_rate=1s,"
-    "ops_per_transaction=(max=1,min=0),thread_count=0,value_size=5),"
-    "remove_config=(op_rate=1s,ops_per_transaction=(max=1,min=0),"
-    "thread_count=0),update_config=(key_size=5,op_rate=1s,"
-    "ops_per_transaction=(max=1,min=0),thread_count=0,value_size=5))",
-    confchk_bounded_cursor_perf, 13, confchk_bounded_cursor_perf_jump},
->>>>>>> 1e6615ac
   {"bounded_cursor_prefix_indices",
     "background_compact_debug_mode=false,cache_max_wait_ms=0,"
     "cache_size_mb=0,compression_enabled=false,duration_seconds=0,"
@@ -1862,39 +1016,22 @@
     "tracking_key_format=QSQ,tracking_value_format=iS),"
     "reverse_collator=false,statistics_config=(enable_logging=true,"
     "type=all),timestamp_manager=(enabled=true,oldest_lag=1,"
-<<<<<<< HEAD
-    "op_rate=1s,stable_lag=1),"
-    "workload_manager=(checkpoint_config=(op_rate=60s,thread_count=1)"
-    ",custom_config=(key_size=5,op_rate=1s,ops_per_transaction=(max=1"
-    ",min=0),thread_count=0,value_size=5),enabled=true,"
-    "insert_config=(key_size=5,op_rate=1s,ops_per_transaction=(max=1,"
-    "min=0),thread_count=0,value_size=5),op_rate=1s,"
-    "populate_config=(collection_count=1,key_count_per_collection=0,"
-    "key_size=5,thread_count=1,value_size=5),read_config=(key_size=5,"
-    "op_rate=1s,ops_per_transaction=(max=1,min=0),thread_count=0,"
-    "value_size=5),remove_config=(op_rate=1s,"
-    "ops_per_transaction=(max=1,min=0),thread_count=0),"
-    "update_config=(key_size=5,op_rate=1s,ops_per_transaction=(max=1,"
-    "min=0),thread_count=0,value_size=5))",
-    confchk_bounded_cursor_prefix_indices, 11, confchk_bounded_cursor_prefix_indices_jump, 1,
+    "op_rate=1s,stable_lag=1),validate=true,"
+    "workload_manager=(background_compact_config=(free_space_target_mb=20"
+    ",op_rate=1s,thread_count=0),checkpoint_config=(op_rate=60s,"
+    "thread_count=1),custom_config=(key_size=5,op_rate=1s,"
+    "ops_per_transaction=(max=1,min=0),thread_count=0,value_size=5),"
+    "enabled=true,insert_config=(key_size=5,op_rate=1s,"
+    "ops_per_transaction=(max=1,min=0),thread_count=0,value_size=5),"
+    "op_rate=1s,populate_config=(collection_count=1,"
+    "key_count_per_collection=0,key_size=5,thread_count=1,"
+    "value_size=5),read_config=(key_size=5,op_rate=1s,"
+    "ops_per_transaction=(max=1,min=0),thread_count=0,value_size=5),"
+    "remove_config=(op_rate=1s,ops_per_transaction=(max=1,min=0),"
+    "thread_count=0),update_config=(key_size=5,op_rate=1s,"
+    "ops_per_transaction=(max=1,min=0),thread_count=0,value_size=5))",
+    confchk_bounded_cursor_prefix_indices, 13, confchk_bounded_cursor_prefix_indices_jump, 2,
     WT_CONF_SIZING_NONE, false},
-=======
-    "op_rate=1s,stable_lag=1),validate=true,"
-    "workload_manager=(background_compact_config=(free_space_target_mb=20"
-    ",op_rate=1s,thread_count=0),checkpoint_config=(op_rate=60s,"
-    "thread_count=1),custom_config=(key_size=5,op_rate=1s,"
-    "ops_per_transaction=(max=1,min=0),thread_count=0,value_size=5),"
-    "enabled=true,insert_config=(key_size=5,op_rate=1s,"
-    "ops_per_transaction=(max=1,min=0),thread_count=0,value_size=5),"
-    "op_rate=1s,populate_config=(collection_count=1,"
-    "key_count_per_collection=0,key_size=5,thread_count=1,"
-    "value_size=5),read_config=(key_size=5,op_rate=1s,"
-    "ops_per_transaction=(max=1,min=0),thread_count=0,value_size=5),"
-    "remove_config=(op_rate=1s,ops_per_transaction=(max=1,min=0),"
-    "thread_count=0),update_config=(key_size=5,op_rate=1s,"
-    "ops_per_transaction=(max=1,min=0),thread_count=0,value_size=5))",
-    confchk_bounded_cursor_prefix_indices, 13, confchk_bounded_cursor_prefix_indices_jump},
->>>>>>> 1e6615ac
   {"bounded_cursor_prefix_search_near",
     "background_compact_debug_mode=false,cache_max_wait_ms=0,"
     "cache_size_mb=0,compression_enabled=false,duration_seconds=0,"
@@ -1908,23 +1045,6 @@
     "tracking_key_format=QSQ,tracking_value_format=iS),"
     "reverse_collator=false,statistics_config=(enable_logging=true,"
     "type=all),timestamp_manager=(enabled=true,oldest_lag=1,"
-<<<<<<< HEAD
-    "op_rate=1s,stable_lag=1),"
-    "workload_manager=(checkpoint_config=(op_rate=60s,thread_count=1)"
-    ",custom_config=(key_size=5,op_rate=1s,ops_per_transaction=(max=1"
-    ",min=0),thread_count=0,value_size=5),enabled=true,"
-    "insert_config=(key_size=5,op_rate=1s,ops_per_transaction=(max=1,"
-    "min=0),thread_count=0,value_size=5),op_rate=1s,"
-    "populate_config=(collection_count=1,key_count_per_collection=0,"
-    "key_size=5,thread_count=1,value_size=5),read_config=(key_size=5,"
-    "op_rate=1s,ops_per_transaction=(max=1,min=0),thread_count=0,"
-    "value_size=5),remove_config=(op_rate=1s,"
-    "ops_per_transaction=(max=1,min=0),thread_count=0),"
-    "update_config=(key_size=5,op_rate=1s,ops_per_transaction=(max=1,"
-    "min=0),thread_count=0,value_size=5))",
-    confchk_bounded_cursor_prefix_search_near, 11, confchk_bounded_cursor_prefix_search_near_jump,
-    2, WT_CONF_SIZING_NONE, false},
-=======
     "op_rate=1s,stable_lag=1),validate=true,"
     "workload_manager=(background_compact_config=(free_space_target_mb=20"
     ",op_rate=1s,thread_count=0),checkpoint_config=(op_rate=60s,"
@@ -1939,8 +1059,8 @@
     "remove_config=(op_rate=1s,ops_per_transaction=(max=1,min=0),"
     "thread_count=0),update_config=(key_size=5,op_rate=1s,"
     "ops_per_transaction=(max=1,min=0),thread_count=0,value_size=5))",
-    confchk_bounded_cursor_prefix_search_near, 13, confchk_bounded_cursor_prefix_search_near_jump},
->>>>>>> 1e6615ac
+    confchk_bounded_cursor_prefix_search_near, 13, confchk_bounded_cursor_prefix_search_near_jump,
+    3, WT_CONF_SIZING_NONE, false},
   {"bounded_cursor_prefix_stat",
     "background_compact_debug_mode=false,cache_max_wait_ms=0,"
     "cache_size_mb=0,compression_enabled=false,duration_seconds=0,"
@@ -1969,10 +1089,39 @@
     "remove_config=(op_rate=1s,ops_per_transaction=(max=1,min=0),"
     "thread_count=0),update_config=(key_size=5,op_rate=1s,"
     "ops_per_transaction=(max=1,min=0),thread_count=0,value_size=5))",
-<<<<<<< HEAD
-    confchk_bounded_cursor_prefix_stat, 12, confchk_bounded_cursor_prefix_stat_jump, 3,
+    confchk_bounded_cursor_prefix_stat, 14, confchk_bounded_cursor_prefix_stat_jump, 4,
     WT_CONF_SIZING_NONE, false},
   {"bounded_cursor_stress",
+    "background_compact_debug_mode=false,cache_max_wait_ms=0,"
+    "cache_size_mb=0,compression_enabled=false,duration_seconds=0,"
+    "enable_logging=false,metrics_monitor=(cache_hs_insert=(max=1,"
+    "min=0,postrun=false,runtime=false,save=false),"
+    "cc_pages_removed=(max=1,min=0,postrun=false,runtime=false,"
+    "save=false),enabled=true,op_rate=1s,stat_cache_size=(max=1,min=0"
+    ",postrun=false,runtime=false,save=false),stat_db_size=(max=1,"
+    "min=0,postrun=false,runtime=false,save=false)),"
+    "operation_tracker=(enabled=true,op_rate=1s,"
+    "tracking_key_format=QSQ,tracking_value_format=iS),"
+    "reverse_collator=false,statistics_config=(enable_logging=true,"
+    "type=all),timestamp_manager=(enabled=true,oldest_lag=1,"
+    "op_rate=1s,stable_lag=1),validate=true,"
+    "workload_manager=(background_compact_config=(free_space_target_mb=20"
+    ",op_rate=1s,thread_count=0),checkpoint_config=(op_rate=60s,"
+    "thread_count=1),custom_config=(key_size=5,op_rate=1s,"
+    "ops_per_transaction=(max=1,min=0),thread_count=0,value_size=5),"
+    "enabled=true,insert_config=(key_size=5,op_rate=1s,"
+    "ops_per_transaction=(max=1,min=0),thread_count=0,value_size=5),"
+    "op_rate=1s,populate_config=(collection_count=1,"
+    "key_count_per_collection=0,key_size=5,thread_count=1,"
+    "value_size=5),read_config=(key_size=5,op_rate=1s,"
+    "ops_per_transaction=(max=1,min=0),thread_count=0,value_size=5),"
+    "remove_config=(op_rate=1s,ops_per_transaction=(max=1,min=0),"
+    "thread_count=0),update_config=(key_size=5,op_rate=1s,"
+    "ops_per_transaction=(max=1,min=0),thread_count=0,value_size=5))",
+    confchk_bounded_cursor_stress, 13, confchk_bounded_cursor_stress_jump, 5, WT_CONF_SIZING_NONE,
+    false},
+  {"burst_inserts",
+    "background_compact_debug_mode=false,burst_duration=90,"
     "cache_max_wait_ms=0,cache_size_mb=0,compression_enabled=false,"
     "duration_seconds=0,enable_logging=false,"
     "metrics_monitor=(cache_hs_insert=(max=1,min=0,postrun=false,"
@@ -1984,57 +1133,6 @@
     "op_rate=1s,tracking_key_format=QSQ,tracking_value_format=iS),"
     "reverse_collator=false,statistics_config=(enable_logging=true,"
     "type=all),timestamp_manager=(enabled=true,oldest_lag=1,"
-    "op_rate=1s,stable_lag=1),"
-    "workload_manager=(checkpoint_config=(op_rate=60s,thread_count=1)"
-    ",custom_config=(key_size=5,op_rate=1s,ops_per_transaction=(max=1"
-    ",min=0),thread_count=0,value_size=5),enabled=true,"
-    "insert_config=(key_size=5,op_rate=1s,ops_per_transaction=(max=1,"
-    "min=0),thread_count=0,value_size=5),op_rate=1s,"
-    "populate_config=(collection_count=1,key_count_per_collection=0,"
-    "key_size=5,thread_count=1,value_size=5),read_config=(key_size=5,"
-    "op_rate=1s,ops_per_transaction=(max=1,min=0),thread_count=0,"
-    "value_size=5),remove_config=(op_rate=1s,"
-    "ops_per_transaction=(max=1,min=0),thread_count=0),"
-    "update_config=(key_size=5,op_rate=1s,ops_per_transaction=(max=1,"
-    "min=0),thread_count=0,value_size=5))",
-    confchk_bounded_cursor_stress, 11, confchk_bounded_cursor_stress_jump, 4, WT_CONF_SIZING_NONE,
-    false},
-  {"burst_inserts",
-    "burst_duration=90,cache_max_wait_ms=0,cache_size_mb=0,"
-    "compression_enabled=false,duration_seconds=0,"
-=======
-    confchk_bounded_cursor_prefix_stat, 14, confchk_bounded_cursor_prefix_stat_jump},
-  {"bounded_cursor_stress",
-    "background_compact_debug_mode=false,cache_max_wait_ms=0,"
-    "cache_size_mb=0,compression_enabled=false,duration_seconds=0,"
->>>>>>> 1e6615ac
-    "enable_logging=false,metrics_monitor=(cache_hs_insert=(max=1,"
-    "min=0,postrun=false,runtime=false,save=false),"
-    "cc_pages_removed=(max=1,min=0,postrun=false,runtime=false,"
-    "save=false),enabled=true,op_rate=1s,stat_cache_size=(max=1,min=0"
-    ",postrun=false,runtime=false,save=false),stat_db_size=(max=1,"
-    "min=0,postrun=false,runtime=false,save=false)),"
-    "operation_tracker=(enabled=true,op_rate=1s,"
-    "tracking_key_format=QSQ,tracking_value_format=iS),"
-    "reverse_collator=false,statistics_config=(enable_logging=true,"
-    "type=all),timestamp_manager=(enabled=true,oldest_lag=1,"
-<<<<<<< HEAD
-    "op_rate=1s,stable_lag=1),"
-    "workload_manager=(checkpoint_config=(op_rate=60s,thread_count=1)"
-    ",custom_config=(key_size=5,op_rate=1s,ops_per_transaction=(max=1"
-    ",min=0),thread_count=0,value_size=5),enabled=true,"
-    "insert_config=(key_size=5,op_rate=1s,ops_per_transaction=(max=1,"
-    "min=0),thread_count=0,value_size=5),op_rate=1s,"
-    "populate_config=(collection_count=1,key_count_per_collection=0,"
-    "key_size=5,thread_count=1,value_size=5),read_config=(key_size=5,"
-    "op_rate=1s,ops_per_transaction=(max=1,min=0),thread_count=0,"
-    "value_size=5),remove_config=(op_rate=1s,"
-    "ops_per_transaction=(max=1,min=0),thread_count=0),"
-    "update_config=(key_size=5,op_rate=1s,ops_per_transaction=(max=1,"
-    "min=0),thread_count=0,value_size=5))",
-    confchk_burst_inserts, 12, confchk_burst_inserts_jump, 5, WT_CONF_SIZING_NONE, false},
-  {"cache_resize",
-=======
     "op_rate=1s,stable_lag=1),validate=true,"
     "workload_manager=(background_compact_config=(free_space_target_mb=20"
     ",op_rate=1s,thread_count=0),checkpoint_config=(op_rate=60s,"
@@ -2049,52 +1147,7 @@
     "remove_config=(op_rate=1s,ops_per_transaction=(max=1,min=0),"
     "thread_count=0),update_config=(key_size=5,op_rate=1s,"
     "ops_per_transaction=(max=1,min=0),thread_count=0,value_size=5))",
-    confchk_bounded_cursor_stress, 13, confchk_bounded_cursor_stress_jump},
-  {"burst_inserts",
-    "background_compact_debug_mode=false,burst_duration=90,"
->>>>>>> 1e6615ac
-    "cache_max_wait_ms=0,cache_size_mb=0,compression_enabled=false,"
-    "duration_seconds=0,enable_logging=false,"
-    "metrics_monitor=(cache_hs_insert=(max=1,min=0,postrun=false,"
-    "runtime=false,save=false),cc_pages_removed=(max=1,min=0,"
-    "postrun=false,runtime=false,save=false),enabled=true,op_rate=1s,"
-    "stat_cache_size=(max=1,min=0,postrun=false,runtime=false,"
-    "save=false),stat_db_size=(max=1,min=0,postrun=false,"
-    "runtime=false,save=false)),operation_tracker=(enabled=true,"
-    "op_rate=1s,tracking_key_format=QSQ,tracking_value_format=iS),"
-    "reverse_collator=false,statistics_config=(enable_logging=true,"
-    "type=all),timestamp_manager=(enabled=true,oldest_lag=1,"
-<<<<<<< HEAD
-    "op_rate=1s,stable_lag=1),"
-    "workload_manager=(checkpoint_config=(op_rate=60s,thread_count=1)"
-    ",custom_config=(key_size=5,op_rate=1s,ops_per_transaction=(max=1"
-    ",min=0),thread_count=0,value_size=5),enabled=true,"
-    "insert_config=(key_size=5,op_rate=1s,ops_per_transaction=(max=1,"
-    "min=0),thread_count=0,value_size=5),op_rate=1s,"
-    "populate_config=(collection_count=1,key_count_per_collection=0,"
-    "key_size=5,thread_count=1,value_size=5),read_config=(key_size=5,"
-    "op_rate=1s,ops_per_transaction=(max=1,min=0),thread_count=0,"
-    "value_size=5),remove_config=(op_rate=1s,"
-    "ops_per_transaction=(max=1,min=0),thread_count=0),"
-    "update_config=(key_size=5,op_rate=1s,ops_per_transaction=(max=1,"
-    "min=0),thread_count=0,value_size=5))",
-    confchk_cache_resize, 11, confchk_cache_resize_jump, 6, WT_CONF_SIZING_NONE, false},
-=======
-    "op_rate=1s,stable_lag=1),validate=true,"
-    "workload_manager=(background_compact_config=(free_space_target_mb=20"
-    ",op_rate=1s,thread_count=0),checkpoint_config=(op_rate=60s,"
-    "thread_count=1),custom_config=(key_size=5,op_rate=1s,"
-    "ops_per_transaction=(max=1,min=0),thread_count=0,value_size=5),"
-    "enabled=true,insert_config=(key_size=5,op_rate=1s,"
-    "ops_per_transaction=(max=1,min=0),thread_count=0,value_size=5),"
-    "op_rate=1s,populate_config=(collection_count=1,"
-    "key_count_per_collection=0,key_size=5,thread_count=1,"
-    "value_size=5),read_config=(key_size=5,op_rate=1s,"
-    "ops_per_transaction=(max=1,min=0),thread_count=0,value_size=5),"
-    "remove_config=(op_rate=1s,ops_per_transaction=(max=1,min=0),"
-    "thread_count=0),update_config=(key_size=5,op_rate=1s,"
-    "ops_per_transaction=(max=1,min=0),thread_count=0,value_size=5))",
-    confchk_burst_inserts, 14, confchk_burst_inserts_jump},
+    confchk_burst_inserts, 14, confchk_burst_inserts_jump, 6, WT_CONF_SIZING_NONE, false},
   {"cache_resize",
     "background_compact_debug_mode=false,cache_max_wait_ms=0,"
     "cache_size_mb=0,compression_enabled=false,duration_seconds=0,"
@@ -2122,8 +1175,7 @@
     "remove_config=(op_rate=1s,ops_per_transaction=(max=1,min=0),"
     "thread_count=0),update_config=(key_size=5,op_rate=1s,"
     "ops_per_transaction=(max=1,min=0),thread_count=0,value_size=5))",
-    confchk_cache_resize, 13, confchk_cache_resize_jump},
->>>>>>> 1e6615ac
+    confchk_cache_resize, 13, confchk_cache_resize_jump, 7, WT_CONF_SIZING_NONE, false},
   {"hs_cleanup",
     "background_compact_debug_mode=false,cache_max_wait_ms=0,"
     "cache_size_mb=0,compression_enabled=false,duration_seconds=0,"
@@ -2137,22 +1189,6 @@
     "tracking_key_format=QSQ,tracking_value_format=iS),"
     "reverse_collator=false,statistics_config=(enable_logging=true,"
     "type=all),timestamp_manager=(enabled=true,oldest_lag=1,"
-<<<<<<< HEAD
-    "op_rate=1s,stable_lag=1),"
-    "workload_manager=(checkpoint_config=(op_rate=60s,thread_count=1)"
-    ",custom_config=(key_size=5,op_rate=1s,ops_per_transaction=(max=1"
-    ",min=0),thread_count=0,value_size=5),enabled=true,"
-    "insert_config=(key_size=5,op_rate=1s,ops_per_transaction=(max=1,"
-    "min=0),thread_count=0,value_size=5),op_rate=1s,"
-    "populate_config=(collection_count=1,key_count_per_collection=0,"
-    "key_size=5,thread_count=1,value_size=5),read_config=(key_size=5,"
-    "op_rate=1s,ops_per_transaction=(max=1,min=0),thread_count=0,"
-    "value_size=5),remove_config=(op_rate=1s,"
-    "ops_per_transaction=(max=1,min=0),thread_count=0),"
-    "update_config=(key_size=5,op_rate=1s,ops_per_transaction=(max=1,"
-    "min=0),thread_count=0,value_size=5))",
-    confchk_hs_cleanup, 11, confchk_hs_cleanup_jump, 7, WT_CONF_SIZING_NONE, false},
-=======
     "op_rate=1s,stable_lag=1),validate=true,"
     "workload_manager=(background_compact_config=(free_space_target_mb=20"
     ",op_rate=1s,thread_count=0),checkpoint_config=(op_rate=60s,"
@@ -2167,8 +1203,7 @@
     "remove_config=(op_rate=1s,ops_per_transaction=(max=1,min=0),"
     "thread_count=0),update_config=(key_size=5,op_rate=1s,"
     "ops_per_transaction=(max=1,min=0),thread_count=0,value_size=5))",
-    confchk_hs_cleanup, 13, confchk_hs_cleanup_jump},
->>>>>>> 1e6615ac
+    confchk_hs_cleanup, 13, confchk_hs_cleanup_jump, 8, WT_CONF_SIZING_NONE, false},
   {"operations_test",
     "background_compact_debug_mode=false,cache_max_wait_ms=0,"
     "cache_size_mb=0,compression_enabled=false,duration_seconds=0,"
@@ -2182,22 +1217,6 @@
     "tracking_key_format=QSQ,tracking_value_format=iS),"
     "reverse_collator=false,statistics_config=(enable_logging=true,"
     "type=all),timestamp_manager=(enabled=true,oldest_lag=1,"
-<<<<<<< HEAD
-    "op_rate=1s,stable_lag=1),"
-    "workload_manager=(checkpoint_config=(op_rate=60s,thread_count=1)"
-    ",custom_config=(key_size=5,op_rate=1s,ops_per_transaction=(max=1"
-    ",min=0),thread_count=0,value_size=5),enabled=true,"
-    "insert_config=(key_size=5,op_rate=1s,ops_per_transaction=(max=1,"
-    "min=0),thread_count=0,value_size=5),op_rate=1s,"
-    "populate_config=(collection_count=1,key_count_per_collection=0,"
-    "key_size=5,thread_count=1,value_size=5),read_config=(key_size=5,"
-    "op_rate=1s,ops_per_transaction=(max=1,min=0),thread_count=0,"
-    "value_size=5),remove_config=(op_rate=1s,"
-    "ops_per_transaction=(max=1,min=0),thread_count=0),"
-    "update_config=(key_size=5,op_rate=1s,ops_per_transaction=(max=1,"
-    "min=0),thread_count=0,value_size=5))",
-    confchk_operations_test, 11, confchk_operations_test_jump, 8, WT_CONF_SIZING_NONE, false},
-=======
     "op_rate=1s,stable_lag=1),validate=true,"
     "workload_manager=(background_compact_config=(free_space_target_mb=20"
     ",op_rate=1s,thread_count=0),checkpoint_config=(op_rate=60s,"
@@ -2212,8 +1231,7 @@
     "remove_config=(op_rate=1s,ops_per_transaction=(max=1,min=0),"
     "thread_count=0),update_config=(key_size=5,op_rate=1s,"
     "ops_per_transaction=(max=1,min=0),thread_count=0,value_size=5))",
-    confchk_operations_test, 13, confchk_operations_test_jump},
->>>>>>> 1e6615ac
+    confchk_operations_test, 13, confchk_operations_test_jump, 9, WT_CONF_SIZING_NONE, false},
   {"reverse_split",
     "background_compact_debug_mode=false,cache_max_wait_ms=0,"
     "cache_size_mb=0,compression_enabled=false,duration_seconds=0,"
@@ -2227,22 +1245,6 @@
     "tracking_key_format=QSQ,tracking_value_format=iS),"
     "reverse_collator=false,statistics_config=(enable_logging=true,"
     "type=all),timestamp_manager=(enabled=true,oldest_lag=1,"
-<<<<<<< HEAD
-    "op_rate=1s,stable_lag=1),"
-    "workload_manager=(checkpoint_config=(op_rate=60s,thread_count=1)"
-    ",custom_config=(key_size=5,op_rate=1s,ops_per_transaction=(max=1"
-    ",min=0),thread_count=0,value_size=5),enabled=true,"
-    "insert_config=(key_size=5,op_rate=1s,ops_per_transaction=(max=1,"
-    "min=0),thread_count=0,value_size=5),op_rate=1s,"
-    "populate_config=(collection_count=1,key_count_per_collection=0,"
-    "key_size=5,thread_count=1,value_size=5),read_config=(key_size=5,"
-    "op_rate=1s,ops_per_transaction=(max=1,min=0),thread_count=0,"
-    "value_size=5),remove_config=(op_rate=1s,"
-    "ops_per_transaction=(max=1,min=0),thread_count=0),"
-    "update_config=(key_size=5,op_rate=1s,ops_per_transaction=(max=1,"
-    "min=0),thread_count=0,value_size=5))",
-    confchk_reverse_split, 11, confchk_reverse_split_jump, 9, WT_CONF_SIZING_NONE, false},
-=======
     "op_rate=1s,stable_lag=1),validate=true,"
     "workload_manager=(background_compact_config=(free_space_target_mb=20"
     ",op_rate=1s,thread_count=0),checkpoint_config=(op_rate=60s,"
@@ -2257,8 +1259,7 @@
     "remove_config=(op_rate=1s,ops_per_transaction=(max=1,min=0),"
     "thread_count=0),update_config=(key_size=5,op_rate=1s,"
     "ops_per_transaction=(max=1,min=0),thread_count=0,value_size=5))",
-    confchk_reverse_split, 13, confchk_reverse_split_jump},
->>>>>>> 1e6615ac
+    confchk_reverse_split, 13, confchk_reverse_split_jump, 10, WT_CONF_SIZING_NONE, false},
   {"search_near_01",
     "background_compact_debug_mode=false,cache_max_wait_ms=0,"
     "cache_size_mb=0,compression_enabled=false,duration_seconds=0,"
@@ -2287,11 +1288,7 @@
     "remove_config=(op_rate=1s,ops_per_transaction=(max=1,min=0),"
     "thread_count=0),update_config=(key_size=5,op_rate=1s,"
     "ops_per_transaction=(max=1,min=0),thread_count=0,value_size=5))",
-<<<<<<< HEAD
-    confchk_search_near_01, 12, confchk_search_near_01_jump, 10, WT_CONF_SIZING_NONE, false},
-=======
-    confchk_search_near_01, 14, confchk_search_near_01_jump},
->>>>>>> 1e6615ac
+    confchk_search_near_01, 14, confchk_search_near_01_jump, 11, WT_CONF_SIZING_NONE, false},
   {"search_near_02",
     "background_compact_debug_mode=false,cache_max_wait_ms=0,"
     "cache_size_mb=0,compression_enabled=false,duration_seconds=0,"
@@ -2305,22 +1302,6 @@
     "tracking_key_format=QSQ,tracking_value_format=iS),"
     "reverse_collator=false,statistics_config=(enable_logging=true,"
     "type=all),timestamp_manager=(enabled=true,oldest_lag=1,"
-<<<<<<< HEAD
-    "op_rate=1s,stable_lag=1),"
-    "workload_manager=(checkpoint_config=(op_rate=60s,thread_count=1)"
-    ",custom_config=(key_size=5,op_rate=1s,ops_per_transaction=(max=1"
-    ",min=0),thread_count=0,value_size=5),enabled=true,"
-    "insert_config=(key_size=5,op_rate=1s,ops_per_transaction=(max=1,"
-    "min=0),thread_count=0,value_size=5),op_rate=1s,"
-    "populate_config=(collection_count=1,key_count_per_collection=0,"
-    "key_size=5,thread_count=1,value_size=5),read_config=(key_size=5,"
-    "op_rate=1s,ops_per_transaction=(max=1,min=0),thread_count=0,"
-    "value_size=5),remove_config=(op_rate=1s,"
-    "ops_per_transaction=(max=1,min=0),thread_count=0),"
-    "update_config=(key_size=5,op_rate=1s,ops_per_transaction=(max=1,"
-    "min=0),thread_count=0,value_size=5))",
-    confchk_search_near_02, 11, confchk_search_near_02_jump, 11, WT_CONF_SIZING_NONE, false},
-=======
     "op_rate=1s,stable_lag=1),validate=true,"
     "workload_manager=(background_compact_config=(free_space_target_mb=20"
     ",op_rate=1s,thread_count=0),checkpoint_config=(op_rate=60s,"
@@ -2335,8 +1316,7 @@
     "remove_config=(op_rate=1s,ops_per_transaction=(max=1,min=0),"
     "thread_count=0),update_config=(key_size=5,op_rate=1s,"
     "ops_per_transaction=(max=1,min=0),thread_count=0,value_size=5))",
-    confchk_search_near_02, 13, confchk_search_near_02_jump},
->>>>>>> 1e6615ac
+    confchk_search_near_02, 13, confchk_search_near_02_jump, 12, WT_CONF_SIZING_NONE, false},
   {"search_near_03",
     "background_compact_debug_mode=false,cache_max_wait_ms=0,"
     "cache_size_mb=0,compression_enabled=false,duration_seconds=0,"
@@ -2350,22 +1330,6 @@
     "tracking_key_format=QSQ,tracking_value_format=iS),"
     "reverse_collator=false,statistics_config=(enable_logging=true,"
     "type=all),timestamp_manager=(enabled=true,oldest_lag=1,"
-<<<<<<< HEAD
-    "op_rate=1s,stable_lag=1),"
-    "workload_manager=(checkpoint_config=(op_rate=60s,thread_count=1)"
-    ",custom_config=(key_size=5,op_rate=1s,ops_per_transaction=(max=1"
-    ",min=0),thread_count=0,value_size=5),enabled=true,"
-    "insert_config=(key_size=5,op_rate=1s,ops_per_transaction=(max=1,"
-    "min=0),thread_count=0,value_size=5),op_rate=1s,"
-    "populate_config=(collection_count=1,key_count_per_collection=0,"
-    "key_size=5,thread_count=1,value_size=5),read_config=(key_size=5,"
-    "op_rate=1s,ops_per_transaction=(max=1,min=0),thread_count=0,"
-    "value_size=5),remove_config=(op_rate=1s,"
-    "ops_per_transaction=(max=1,min=0),thread_count=0),"
-    "update_config=(key_size=5,op_rate=1s,ops_per_transaction=(max=1,"
-    "min=0),thread_count=0,value_size=5))",
-    confchk_search_near_03, 11, confchk_search_near_03_jump, 12, WT_CONF_SIZING_NONE, false},
-=======
     "op_rate=1s,stable_lag=1),validate=true,"
     "workload_manager=(background_compact_config=(free_space_target_mb=20"
     ",op_rate=1s,thread_count=0),checkpoint_config=(op_rate=60s,"
@@ -2380,8 +1344,7 @@
     "remove_config=(op_rate=1s,ops_per_transaction=(max=1,min=0),"
     "thread_count=0),update_config=(key_size=5,op_rate=1s,"
     "ops_per_transaction=(max=1,min=0),thread_count=0,value_size=5))",
-    confchk_search_near_03, 13, confchk_search_near_03_jump},
->>>>>>> 1e6615ac
+    confchk_search_near_03, 13, confchk_search_near_03_jump, 13, WT_CONF_SIZING_NONE, false},
   {"test_template",
     "background_compact_debug_mode=false,cache_max_wait_ms=0,"
     "cache_size_mb=0,compression_enabled=false,duration_seconds=0,"
@@ -2395,40 +1358,22 @@
     "tracking_key_format=QSQ,tracking_value_format=iS),"
     "reverse_collator=false,statistics_config=(enable_logging=true,"
     "type=all),timestamp_manager=(enabled=true,oldest_lag=1,"
-<<<<<<< HEAD
-    "op_rate=1s,stable_lag=1),"
-    "workload_manager=(checkpoint_config=(op_rate=60s,thread_count=1)"
-    ",custom_config=(key_size=5,op_rate=1s,ops_per_transaction=(max=1"
-    ",min=0),thread_count=0,value_size=5),enabled=true,"
-    "insert_config=(key_size=5,op_rate=1s,ops_per_transaction=(max=1,"
-    "min=0),thread_count=0,value_size=5),op_rate=1s,"
-    "populate_config=(collection_count=1,key_count_per_collection=0,"
-    "key_size=5,thread_count=1,value_size=5),read_config=(key_size=5,"
-    "op_rate=1s,ops_per_transaction=(max=1,min=0),thread_count=0,"
-    "value_size=5),remove_config=(op_rate=1s,"
-    "ops_per_transaction=(max=1,min=0),thread_count=0),"
-    "update_config=(key_size=5,op_rate=1s,ops_per_transaction=(max=1,"
-    "min=0),thread_count=0,value_size=5))",
-    confchk_test_template, 11, confchk_test_template_jump, 13, WT_CONF_SIZING_NONE, false},
+    "op_rate=1s,stable_lag=1),validate=true,"
+    "workload_manager=(background_compact_config=(free_space_target_mb=20"
+    ",op_rate=1s,thread_count=0),checkpoint_config=(op_rate=60s,"
+    "thread_count=1),custom_config=(key_size=5,op_rate=1s,"
+    "ops_per_transaction=(max=1,min=0),thread_count=0,value_size=5),"
+    "enabled=true,insert_config=(key_size=5,op_rate=1s,"
+    "ops_per_transaction=(max=1,min=0),thread_count=0,value_size=5),"
+    "op_rate=1s,populate_config=(collection_count=1,"
+    "key_count_per_collection=0,key_size=5,thread_count=1,"
+    "value_size=5),read_config=(key_size=5,op_rate=1s,"
+    "ops_per_transaction=(max=1,min=0),thread_count=0,value_size=5),"
+    "remove_config=(op_rate=1s,ops_per_transaction=(max=1,min=0),"
+    "thread_count=0),update_config=(key_size=5,op_rate=1s,"
+    "ops_per_transaction=(max=1,min=0),thread_count=0,value_size=5))",
+    confchk_test_template, 13, confchk_test_template_jump, 14, WT_CONF_SIZING_NONE, false},
   {NULL, NULL, NULL, 0, NULL, 0, WT_CONF_SIZING_NONE, false}};
-=======
-    "op_rate=1s,stable_lag=1),validate=true,"
-    "workload_manager=(background_compact_config=(free_space_target_mb=20"
-    ",op_rate=1s,thread_count=0),checkpoint_config=(op_rate=60s,"
-    "thread_count=1),custom_config=(key_size=5,op_rate=1s,"
-    "ops_per_transaction=(max=1,min=0),thread_count=0,value_size=5),"
-    "enabled=true,insert_config=(key_size=5,op_rate=1s,"
-    "ops_per_transaction=(max=1,min=0),thread_count=0,value_size=5),"
-    "op_rate=1s,populate_config=(collection_count=1,"
-    "key_count_per_collection=0,key_size=5,thread_count=1,"
-    "value_size=5),read_config=(key_size=5,op_rate=1s,"
-    "ops_per_transaction=(max=1,min=0),thread_count=0,value_size=5),"
-    "remove_config=(op_rate=1s,ops_per_transaction=(max=1,min=0),"
-    "thread_count=0),update_config=(key_size=5,op_rate=1s,"
-    "ops_per_transaction=(max=1,min=0),thread_count=0,value_size=5))",
-    confchk_test_template, 13, confchk_test_template_jump},
-  {NULL, NULL, NULL, 0, NULL}};
->>>>>>> 1e6615ac
 
 /*
  * __wt_test_config_match --
