/* DO NOT EDIT: automatically built by dist/api_config.py. */

#include "wt_internal.h"

static const WT_CONFIG_CHECK confchk_cache_hs_insert_subconfigs[] = {
  {"max", "string", NULL, NULL, NULL, 0, NULL, WT_CONFIG_COMPILED_TYPE_STRING, INT64_MIN, INT64_MAX,
    NULL},
  {"min", "int", NULL, "min=0", NULL, 0, NULL, WT_CONFIG_COMPILED_TYPE_INT, 0, INT64_MAX, NULL},
  {"postrun", "boolean", NULL, NULL, NULL, 0, NULL, WT_CONFIG_COMPILED_TYPE_BOOLEAN, INT64_MIN,
    INT64_MAX, NULL},
  {"runtime", "boolean", NULL, NULL, NULL, 0, NULL, WT_CONFIG_COMPILED_TYPE_BOOLEAN, INT64_MIN,
    INT64_MAX, NULL},
  {"save", "boolean", NULL, NULL, NULL, 0, NULL, WT_CONFIG_COMPILED_TYPE_BOOLEAN, INT64_MIN,
    INT64_MAX, NULL},
  {NULL, NULL, NULL, NULL, NULL, 0, NULL, 0, 0, 0, NULL}};

static const uint8_t confchk_cache_hs_insert_subconfigs_jump[WT_CONFIG_JUMP_TABLE_SIZE] = {0, 0, 0,
  0, 0, 0, 0, 0, 0, 0, 0, 0, 0, 0, 0, 0, 0, 0, 0, 0, 0, 0, 0, 0, 0, 0, 0, 0, 0, 0, 0, 0, 0, 0, 0, 0,
  0, 0, 0, 0, 0, 0, 0, 0, 0, 0, 0, 0, 0, 0, 0, 0, 0, 0, 0, 0, 0, 0, 0, 0, 0, 0, 0, 0, 0, 0, 0, 0, 0,
  0, 0, 0, 0, 0, 0, 0, 0, 0, 0, 0, 0, 0, 0, 0, 0, 0, 0, 0, 0, 0, 0, 0, 0, 0, 0, 0, 0, 0, 0, 0, 0, 0,
  0, 0, 0, 0, 0, 0, 0, 0, 2, 2, 2, 3, 3, 4, 5, 5, 5, 5, 5, 5, 5, 5, 5, 5, 5, 5};

static const WT_CONFIG_CHECK confchk_cc_pages_removed_subconfigs[] = {
  {"max", "string", NULL, NULL, NULL, 0, NULL, WT_CONFIG_COMPILED_TYPE_STRING, INT64_MIN, INT64_MAX,
    NULL},
  {"min", "int", NULL, "min=0", NULL, 0, NULL, WT_CONFIG_COMPILED_TYPE_INT, 0, INT64_MAX, NULL},
  {"postrun", "boolean", NULL, NULL, NULL, 0, NULL, WT_CONFIG_COMPILED_TYPE_BOOLEAN, INT64_MIN,
    INT64_MAX, NULL},
  {"runtime", "boolean", NULL, NULL, NULL, 0, NULL, WT_CONFIG_COMPILED_TYPE_BOOLEAN, INT64_MIN,
    INT64_MAX, NULL},
  {"save", "boolean", NULL, NULL, NULL, 0, NULL, WT_CONFIG_COMPILED_TYPE_BOOLEAN, INT64_MIN,
    INT64_MAX, NULL},
  {NULL, NULL, NULL, NULL, NULL, 0, NULL, 0, 0, 0, NULL}};

static const uint8_t confchk_cc_pages_removed_subconfigs_jump[WT_CONFIG_JUMP_TABLE_SIZE] = {0, 0, 0,
  0, 0, 0, 0, 0, 0, 0, 0, 0, 0, 0, 0, 0, 0, 0, 0, 0, 0, 0, 0, 0, 0, 0, 0, 0, 0, 0, 0, 0, 0, 0, 0, 0,
  0, 0, 0, 0, 0, 0, 0, 0, 0, 0, 0, 0, 0, 0, 0, 0, 0, 0, 0, 0, 0, 0, 0, 0, 0, 0, 0, 0, 0, 0, 0, 0, 0,
  0, 0, 0, 0, 0, 0, 0, 0, 0, 0, 0, 0, 0, 0, 0, 0, 0, 0, 0, 0, 0, 0, 0, 0, 0, 0, 0, 0, 0, 0, 0, 0, 0,
  0, 0, 0, 0, 0, 0, 0, 0, 2, 2, 2, 3, 3, 4, 5, 5, 5, 5, 5, 5, 5, 5, 5, 5, 5, 5};

static const WT_CONFIG_CHECK confchk_stat_cache_size_subconfigs[] = {
  {"max", "string", NULL, NULL, NULL, 0, NULL, WT_CONFIG_COMPILED_TYPE_STRING, INT64_MIN, INT64_MAX,
    NULL},
  {"min", "int", NULL, "min=0", NULL, 0, NULL, WT_CONFIG_COMPILED_TYPE_INT, 0, INT64_MAX, NULL},
  {"postrun", "boolean", NULL, NULL, NULL, 0, NULL, WT_CONFIG_COMPILED_TYPE_BOOLEAN, INT64_MIN,
    INT64_MAX, NULL},
  {"runtime", "boolean", NULL, NULL, NULL, 0, NULL, WT_CONFIG_COMPILED_TYPE_BOOLEAN, INT64_MIN,
    INT64_MAX, NULL},
  {"save", "boolean", NULL, NULL, NULL, 0, NULL, WT_CONFIG_COMPILED_TYPE_BOOLEAN, INT64_MIN,
    INT64_MAX, NULL},
  {NULL, NULL, NULL, NULL, NULL, 0, NULL, 0, 0, 0, NULL}};

static const uint8_t confchk_stat_cache_size_subconfigs_jump[WT_CONFIG_JUMP_TABLE_SIZE] = {0, 0, 0,
  0, 0, 0, 0, 0, 0, 0, 0, 0, 0, 0, 0, 0, 0, 0, 0, 0, 0, 0, 0, 0, 0, 0, 0, 0, 0, 0, 0, 0, 0, 0, 0, 0,
  0, 0, 0, 0, 0, 0, 0, 0, 0, 0, 0, 0, 0, 0, 0, 0, 0, 0, 0, 0, 0, 0, 0, 0, 0, 0, 0, 0, 0, 0, 0, 0, 0,
  0, 0, 0, 0, 0, 0, 0, 0, 0, 0, 0, 0, 0, 0, 0, 0, 0, 0, 0, 0, 0, 0, 0, 0, 0, 0, 0, 0, 0, 0, 0, 0, 0,
  0, 0, 0, 0, 0, 0, 0, 0, 2, 2, 2, 3, 3, 4, 5, 5, 5, 5, 5, 5, 5, 5, 5, 5, 5, 5};

static const WT_CONFIG_CHECK confchk_stat_db_size_subconfigs[] = {
  {"max", "string", NULL, NULL, NULL, 0, NULL, WT_CONFIG_COMPILED_TYPE_STRING, INT64_MIN, INT64_MAX,
    NULL},
  {"min", "int", NULL, "min=0", NULL, 0, NULL, WT_CONFIG_COMPILED_TYPE_INT, 0, INT64_MAX, NULL},
  {"postrun", "boolean", NULL, NULL, NULL, 0, NULL, WT_CONFIG_COMPILED_TYPE_BOOLEAN, INT64_MIN,
    INT64_MAX, NULL},
  {"runtime", "boolean", NULL, NULL, NULL, 0, NULL, WT_CONFIG_COMPILED_TYPE_BOOLEAN, INT64_MIN,
    INT64_MAX, NULL},
  {"save", "boolean", NULL, NULL, NULL, 0, NULL, WT_CONFIG_COMPILED_TYPE_BOOLEAN, INT64_MIN,
    INT64_MAX, NULL},
  {NULL, NULL, NULL, NULL, NULL, 0, NULL, 0, 0, 0, NULL}};

static const uint8_t confchk_stat_db_size_subconfigs_jump[WT_CONFIG_JUMP_TABLE_SIZE] = {0, 0, 0, 0,
  0, 0, 0, 0, 0, 0, 0, 0, 0, 0, 0, 0, 0, 0, 0, 0, 0, 0, 0, 0, 0, 0, 0, 0, 0, 0, 0, 0, 0, 0, 0, 0, 0,
  0, 0, 0, 0, 0, 0, 0, 0, 0, 0, 0, 0, 0, 0, 0, 0, 0, 0, 0, 0, 0, 0, 0, 0, 0, 0, 0, 0, 0, 0, 0, 0, 0,
  0, 0, 0, 0, 0, 0, 0, 0, 0, 0, 0, 0, 0, 0, 0, 0, 0, 0, 0, 0, 0, 0, 0, 0, 0, 0, 0, 0, 0, 0, 0, 0, 0,
  0, 0, 0, 0, 0, 0, 0, 2, 2, 2, 3, 3, 4, 5, 5, 5, 5, 5, 5, 5, 5, 5, 5, 5, 5};

static const WT_CONFIG_CHECK confchk_metrics_monitor_subconfigs[] = {
  {"cache_hs_insert", "category", NULL, NULL, confchk_cache_hs_insert_subconfigs, 5,
    confchk_cache_hs_insert_subconfigs_jump, WT_CONFIG_COMPILED_TYPE_CATEGORY, INT64_MIN, INT64_MAX,
    NULL},
  {"cc_pages_removed", "category", NULL, NULL, confchk_cc_pages_removed_subconfigs, 5,
    confchk_cc_pages_removed_subconfigs_jump, WT_CONFIG_COMPILED_TYPE_CATEGORY, INT64_MIN,
    INT64_MAX, NULL},
  {"enabled", "boolean", NULL, NULL, NULL, 0, NULL, WT_CONFIG_COMPILED_TYPE_BOOLEAN, INT64_MIN,
    INT64_MAX, NULL},
  {"op_rate", "string", NULL, NULL, NULL, 0, NULL, WT_CONFIG_COMPILED_TYPE_STRING, INT64_MIN,
    INT64_MAX, NULL},
  {"stat_cache_size", "category", NULL, NULL, confchk_stat_cache_size_subconfigs, 5,
    confchk_stat_cache_size_subconfigs_jump, WT_CONFIG_COMPILED_TYPE_CATEGORY, INT64_MIN, INT64_MAX,
    NULL},
  {"stat_db_size", "category", NULL, NULL, confchk_stat_db_size_subconfigs, 5,
    confchk_stat_db_size_subconfigs_jump, WT_CONFIG_COMPILED_TYPE_CATEGORY, INT64_MIN, INT64_MAX,
    NULL},
  {NULL, NULL, NULL, NULL, NULL, 0, NULL, 0, 0, 0, NULL}};

static const uint8_t confchk_metrics_monitor_subconfigs_jump[WT_CONFIG_JUMP_TABLE_SIZE] = {0, 0, 0,
  0, 0, 0, 0, 0, 0, 0, 0, 0, 0, 0, 0, 0, 0, 0, 0, 0, 0, 0, 0, 0, 0, 0, 0, 0, 0, 0, 0, 0, 0, 0, 0, 0,
  0, 0, 0, 0, 0, 0, 0, 0, 0, 0, 0, 0, 0, 0, 0, 0, 0, 0, 0, 0, 0, 0, 0, 0, 0, 0, 0, 0, 0, 0, 0, 0, 0,
  0, 0, 0, 0, 0, 0, 0, 0, 0, 0, 0, 0, 0, 0, 0, 0, 0, 0, 0, 0, 0, 0, 0, 0, 0, 0, 0, 0, 0, 0, 0, 2, 2,
  3, 3, 3, 3, 3, 3, 3, 3, 3, 3, 4, 4, 4, 4, 6, 6, 6, 6, 6, 6, 6, 6, 6, 6, 6, 6};

static const WT_CONFIG_CHECK confchk_operation_tracker_subconfigs[] = {
  {"enabled", "boolean", NULL, NULL, NULL, 0, NULL, WT_CONFIG_COMPILED_TYPE_BOOLEAN, INT64_MIN,
    INT64_MAX, NULL},
  {"op_rate", "string", NULL, NULL, NULL, 0, NULL, WT_CONFIG_COMPILED_TYPE_STRING, INT64_MIN,
    INT64_MAX, NULL},
  {"tracking_key_format", "string", NULL, NULL, NULL, 0, NULL, WT_CONFIG_COMPILED_TYPE_STRING,
    INT64_MIN, INT64_MAX, NULL},
  {"tracking_value_format", "string", NULL, NULL, NULL, 0, NULL, WT_CONFIG_COMPILED_TYPE_STRING,
    INT64_MIN, INT64_MAX, NULL},
  {NULL, NULL, NULL, NULL, NULL, 0, NULL, 0, 0, 0, NULL}};

static const uint8_t confchk_operation_tracker_subconfigs_jump[WT_CONFIG_JUMP_TABLE_SIZE] = {0, 0,
  0, 0, 0, 0, 0, 0, 0, 0, 0, 0, 0, 0, 0, 0, 0, 0, 0, 0, 0, 0, 0, 0, 0, 0, 0, 0, 0, 0, 0, 0, 0, 0, 0,
  0, 0, 0, 0, 0, 0, 0, 0, 0, 0, 0, 0, 0, 0, 0, 0, 0, 0, 0, 0, 0, 0, 0, 0, 0, 0, 0, 0, 0, 0, 0, 0, 0,
  0, 0, 0, 0, 0, 0, 0, 0, 0, 0, 0, 0, 0, 0, 0, 0, 0, 0, 0, 0, 0, 0, 0, 0, 0, 0, 0, 0, 0, 0, 0, 0, 0,
  0, 1, 1, 1, 1, 1, 1, 1, 1, 1, 1, 2, 2, 2, 2, 2, 4, 4, 4, 4, 4, 4, 4, 4, 4, 4, 4};

static const WT_CONFIG_CHECK confchk_statistics_config_subconfigs[] = {
  {"enable_logging", "boolean", NULL, NULL, NULL, 0, NULL, WT_CONFIG_COMPILED_TYPE_BOOLEAN,
    INT64_MIN, INT64_MAX, NULL},
  {"type", "string", NULL, NULL, NULL, 0, NULL, WT_CONFIG_COMPILED_TYPE_STRING, INT64_MIN,
    INT64_MAX, NULL},
  {NULL, NULL, NULL, NULL, NULL, 0, NULL, 0, 0, 0, NULL}};

static const uint8_t confchk_statistics_config_subconfigs_jump[WT_CONFIG_JUMP_TABLE_SIZE] = {0, 0,
  0, 0, 0, 0, 0, 0, 0, 0, 0, 0, 0, 0, 0, 0, 0, 0, 0, 0, 0, 0, 0, 0, 0, 0, 0, 0, 0, 0, 0, 0, 0, 0, 0,
  0, 0, 0, 0, 0, 0, 0, 0, 0, 0, 0, 0, 0, 0, 0, 0, 0, 0, 0, 0, 0, 0, 0, 0, 0, 0, 0, 0, 0, 0, 0, 0, 0,
  0, 0, 0, 0, 0, 0, 0, 0, 0, 0, 0, 0, 0, 0, 0, 0, 0, 0, 0, 0, 0, 0, 0, 0, 0, 0, 0, 0, 0, 0, 0, 0, 0,
  0, 1, 1, 1, 1, 1, 1, 1, 1, 1, 1, 1, 1, 1, 1, 1, 2, 2, 2, 2, 2, 2, 2, 2, 2, 2, 2};

static const WT_CONFIG_CHECK confchk_timestamp_manager_subconfigs[] = {
  {"enabled", "boolean", NULL, NULL, NULL, 0, NULL, WT_CONFIG_COMPILED_TYPE_BOOLEAN, INT64_MIN,
    INT64_MAX, NULL},
  {"oldest_lag", "int", NULL, "min=0,max=1000000", NULL, 0, NULL, WT_CONFIG_COMPILED_TYPE_INT, 0,
    1000000, NULL},
  {"op_rate", "string", NULL, NULL, NULL, 0, NULL, WT_CONFIG_COMPILED_TYPE_STRING, INT64_MIN,
    INT64_MAX, NULL},
  {"stable_lag", "int", NULL, "min=0,max=1000000", NULL, 0, NULL, WT_CONFIG_COMPILED_TYPE_INT, 0,
    1000000, NULL},
  {NULL, NULL, NULL, NULL, NULL, 0, NULL, 0, 0, 0, NULL}};

static const uint8_t confchk_timestamp_manager_subconfigs_jump[WT_CONFIG_JUMP_TABLE_SIZE] = {0, 0,
  0, 0, 0, 0, 0, 0, 0, 0, 0, 0, 0, 0, 0, 0, 0, 0, 0, 0, 0, 0, 0, 0, 0, 0, 0, 0, 0, 0, 0, 0, 0, 0, 0,
  0, 0, 0, 0, 0, 0, 0, 0, 0, 0, 0, 0, 0, 0, 0, 0, 0, 0, 0, 0, 0, 0, 0, 0, 0, 0, 0, 0, 0, 0, 0, 0, 0,
  0, 0, 0, 0, 0, 0, 0, 0, 0, 0, 0, 0, 0, 0, 0, 0, 0, 0, 0, 0, 0, 0, 0, 0, 0, 0, 0, 0, 0, 0, 0, 0, 0,
  0, 1, 1, 1, 1, 1, 1, 1, 1, 1, 1, 3, 3, 3, 3, 4, 4, 4, 4, 4, 4, 4, 4, 4, 4, 4, 4};

static const WT_CONFIG_CHECK confchk_background_compact_config_subconfigs[] = {
  {"free_space_target_mb", "string", NULL, NULL, NULL, 0, NULL, WT_CONFIG_COMPILED_TYPE_STRING,
    INT64_MIN, INT64_MAX, NULL},
  {"op_rate", "string", NULL, NULL, NULL, 0, NULL, WT_CONFIG_COMPILED_TYPE_STRING, INT64_MIN,
    INT64_MAX, NULL},
  {"thread_count", "int", NULL, "min=0,max=1", NULL, 0, NULL, WT_CONFIG_COMPILED_TYPE_INT, 0, 1,
    NULL},
  {NULL, NULL, NULL, NULL, NULL, 0, NULL, 0, 0, 0, NULL}};

static const uint8_t confchk_background_compact_config_subconfigs_jump[WT_CONFIG_JUMP_TABLE_SIZE] =
  {0, 0, 0, 0, 0, 0, 0, 0, 0, 0, 0, 0, 0, 0, 0, 0, 0, 0, 0, 0, 0, 0, 0, 0, 0, 0, 0, 0, 0, 0, 0, 0,
    0, 0, 0, 0, 0, 0, 0, 0, 0, 0, 0, 0, 0, 0, 0, 0, 0, 0, 0, 0, 0, 0, 0, 0, 0, 0, 0, 0, 0, 0, 0, 0,
    0, 0, 0, 0, 0, 0, 0, 0, 0, 0, 0, 0, 0, 0, 0, 0, 0, 0, 0, 0, 0, 0, 0, 0, 0, 0, 0, 0, 0, 0, 0, 0,
    0, 0, 0, 0, 0, 0, 0, 1, 1, 1, 1, 1, 1, 1, 1, 1, 2, 2, 2, 2, 2, 3, 3, 3, 3, 3, 3, 3, 3, 3, 3, 3};

static const WT_CONFIG_CHECK confchk_checkpoint_config_subconfigs[] = {
  {"op_rate", "string", NULL, NULL, NULL, 0, NULL, WT_CONFIG_COMPILED_TYPE_STRING, INT64_MIN,
    INT64_MAX, NULL},
  {"thread_count", "int", NULL, "min=0,max=1", NULL, 0, NULL, WT_CONFIG_COMPILED_TYPE_INT, 0, 1,
    NULL},
  {NULL, NULL, NULL, NULL, NULL, 0, NULL, 0, 0, 0, NULL}};

static const uint8_t confchk_checkpoint_config_subconfigs_jump[WT_CONFIG_JUMP_TABLE_SIZE] = {0, 0,
  0, 0, 0, 0, 0, 0, 0, 0, 0, 0, 0, 0, 0, 0, 0, 0, 0, 0, 0, 0, 0, 0, 0, 0, 0, 0, 0, 0, 0, 0, 0, 0, 0,
  0, 0, 0, 0, 0, 0, 0, 0, 0, 0, 0, 0, 0, 0, 0, 0, 0, 0, 0, 0, 0, 0, 0, 0, 0, 0, 0, 0, 0, 0, 0, 0, 0,
  0, 0, 0, 0, 0, 0, 0, 0, 0, 0, 0, 0, 0, 0, 0, 0, 0, 0, 0, 0, 0, 0, 0, 0, 0, 0, 0, 0, 0, 0, 0, 0, 0,
  0, 0, 0, 0, 0, 0, 0, 0, 0, 0, 0, 1, 1, 1, 1, 1, 2, 2, 2, 2, 2, 2, 2, 2, 2, 2, 2};

static const WT_CONFIG_CHECK confchk_ops_per_transaction_subconfigs[] = {
  {"max", "string", NULL, NULL, NULL, 0, NULL, WT_CONFIG_COMPILED_TYPE_STRING, INT64_MIN, INT64_MAX,
    NULL},
  {"min", "int", NULL, "min=0", NULL, 0, NULL, WT_CONFIG_COMPILED_TYPE_INT, 0, INT64_MAX, NULL},
  {NULL, NULL, NULL, NULL, NULL, 0, NULL, 0, 0, 0, NULL}};

static const uint8_t confchk_ops_per_transaction_subconfigs_jump[WT_CONFIG_JUMP_TABLE_SIZE] = {0, 0,
  0, 0, 0, 0, 0, 0, 0, 0, 0, 0, 0, 0, 0, 0, 0, 0, 0, 0, 0, 0, 0, 0, 0, 0, 0, 0, 0, 0, 0, 0, 0, 0, 0,
  0, 0, 0, 0, 0, 0, 0, 0, 0, 0, 0, 0, 0, 0, 0, 0, 0, 0, 0, 0, 0, 0, 0, 0, 0, 0, 0, 0, 0, 0, 0, 0, 0,
  0, 0, 0, 0, 0, 0, 0, 0, 0, 0, 0, 0, 0, 0, 0, 0, 0, 0, 0, 0, 0, 0, 0, 0, 0, 0, 0, 0, 0, 0, 0, 0, 0,
  0, 0, 0, 0, 0, 0, 0, 0, 0, 2, 2, 2, 2, 2, 2, 2, 2, 2, 2, 2, 2, 2, 2, 2, 2, 2, 2};

static const WT_CONFIG_CHECK confchk_custom_config_subconfigs[] = {
  {"key_size", "int", NULL, "min=1", NULL, 0, NULL, WT_CONFIG_COMPILED_TYPE_INT, 1, INT64_MAX,
    NULL},
  {"op_rate", "string", NULL, NULL, NULL, 0, NULL, WT_CONFIG_COMPILED_TYPE_STRING, INT64_MIN,
    INT64_MAX, NULL},
  {"ops_per_transaction", "category", NULL, NULL, confchk_ops_per_transaction_subconfigs, 2,
    confchk_ops_per_transaction_subconfigs_jump, WT_CONFIG_COMPILED_TYPE_CATEGORY, INT64_MIN,
    INT64_MAX, NULL},
  {"thread_count", "int", NULL, "min=0", NULL, 0, NULL, WT_CONFIG_COMPILED_TYPE_INT, 0, INT64_MAX,
    NULL},
  {"value_size", "int", NULL, "min=1", NULL, 0, NULL, WT_CONFIG_COMPILED_TYPE_INT, 1, INT64_MAX,
    NULL},
  {NULL, NULL, NULL, NULL, NULL, 0, NULL, 0, 0, 0, NULL}};

static const uint8_t confchk_custom_config_subconfigs_jump[WT_CONFIG_JUMP_TABLE_SIZE] = {0, 0, 0, 0,
  0, 0, 0, 0, 0, 0, 0, 0, 0, 0, 0, 0, 0, 0, 0, 0, 0, 0, 0, 0, 0, 0, 0, 0, 0, 0, 0, 0, 0, 0, 0, 0, 0,
  0, 0, 0, 0, 0, 0, 0, 0, 0, 0, 0, 0, 0, 0, 0, 0, 0, 0, 0, 0, 0, 0, 0, 0, 0, 0, 0, 0, 0, 0, 0, 0, 0,
  0, 0, 0, 0, 0, 0, 0, 0, 0, 0, 0, 0, 0, 0, 0, 0, 0, 0, 0, 0, 0, 0, 0, 0, 0, 0, 0, 0, 0, 0, 0, 0, 0,
  0, 0, 0, 0, 0, 1, 1, 1, 1, 3, 3, 3, 3, 3, 4, 4, 5, 5, 5, 5, 5, 5, 5, 5, 5};

static const WT_CONFIG_CHECK confchk_insert_config_subconfigs[] = {
  {"key_size", "int", NULL, "min=1", NULL, 0, NULL, WT_CONFIG_COMPILED_TYPE_INT, 1, INT64_MAX,
    NULL},
  {"op_rate", "string", NULL, NULL, NULL, 0, NULL, WT_CONFIG_COMPILED_TYPE_STRING, INT64_MIN,
    INT64_MAX, NULL},
  {"ops_per_transaction", "category", NULL, NULL, confchk_ops_per_transaction_subconfigs, 2,
    confchk_ops_per_transaction_subconfigs_jump, WT_CONFIG_COMPILED_TYPE_CATEGORY, INT64_MIN,
    INT64_MAX, NULL},
  {"thread_count", "int", NULL, "min=0", NULL, 0, NULL, WT_CONFIG_COMPILED_TYPE_INT, 0, INT64_MAX,
    NULL},
  {"value_size", "int", NULL, "min=1", NULL, 0, NULL, WT_CONFIG_COMPILED_TYPE_INT, 1, INT64_MAX,
    NULL},
  {NULL, NULL, NULL, NULL, NULL, 0, NULL, 0, 0, 0, NULL}};

static const uint8_t confchk_insert_config_subconfigs_jump[WT_CONFIG_JUMP_TABLE_SIZE] = {0, 0, 0, 0,
  0, 0, 0, 0, 0, 0, 0, 0, 0, 0, 0, 0, 0, 0, 0, 0, 0, 0, 0, 0, 0, 0, 0, 0, 0, 0, 0, 0, 0, 0, 0, 0, 0,
  0, 0, 0, 0, 0, 0, 0, 0, 0, 0, 0, 0, 0, 0, 0, 0, 0, 0, 0, 0, 0, 0, 0, 0, 0, 0, 0, 0, 0, 0, 0, 0, 0,
  0, 0, 0, 0, 0, 0, 0, 0, 0, 0, 0, 0, 0, 0, 0, 0, 0, 0, 0, 0, 0, 0, 0, 0, 0, 0, 0, 0, 0, 0, 0, 0, 0,
  0, 0, 0, 0, 0, 1, 1, 1, 1, 3, 3, 3, 3, 3, 4, 4, 5, 5, 5, 5, 5, 5, 5, 5, 5};

static const WT_CONFIG_CHECK confchk_populate_config_subconfigs[] = {
  {"collection_count", "int", NULL, "min=0,max=200000", NULL, 0, NULL, WT_CONFIG_COMPILED_TYPE_INT,
    0, 200000, NULL},
  {"key_count_per_collection", "int", NULL, "min=0,max=1000000", NULL, 0, NULL,
    WT_CONFIG_COMPILED_TYPE_INT, 0, 1000000, NULL},
  {"key_size", "int", NULL, "min=1", NULL, 0, NULL, WT_CONFIG_COMPILED_TYPE_INT, 1, INT64_MAX,
    NULL},
  {"thread_count", "string", NULL, NULL, NULL, 0, NULL, WT_CONFIG_COMPILED_TYPE_STRING, INT64_MIN,
    INT64_MAX, NULL},
  {"value_size", "int", NULL, "min=1", NULL, 0, NULL, WT_CONFIG_COMPILED_TYPE_INT, 1, INT64_MAX,
    NULL},
  {NULL, NULL, NULL, NULL, NULL, 0, NULL, 0, 0, 0, NULL}};

static const uint8_t confchk_populate_config_subconfigs_jump[WT_CONFIG_JUMP_TABLE_SIZE] = {0, 0, 0,
  0, 0, 0, 0, 0, 0, 0, 0, 0, 0, 0, 0, 0, 0, 0, 0, 0, 0, 0, 0, 0, 0, 0, 0, 0, 0, 0, 0, 0, 0, 0, 0, 0,
  0, 0, 0, 0, 0, 0, 0, 0, 0, 0, 0, 0, 0, 0, 0, 0, 0, 0, 0, 0, 0, 0, 0, 0, 0, 0, 0, 0, 0, 0, 0, 0, 0,
  0, 0, 0, 0, 0, 0, 0, 0, 0, 0, 0, 0, 0, 0, 0, 0, 0, 0, 0, 0, 0, 0, 0, 0, 0, 0, 0, 0, 0, 0, 0, 1, 1,
  1, 1, 1, 1, 1, 1, 3, 3, 3, 3, 3, 3, 3, 3, 3, 4, 4, 5, 5, 5, 5, 5, 5, 5, 5, 5};

static const WT_CONFIG_CHECK confchk_read_config_subconfigs[] = {
  {"key_size", "int", NULL, "min=1", NULL, 0, NULL, WT_CONFIG_COMPILED_TYPE_INT, 1, INT64_MAX,
    NULL},
  {"op_rate", "string", NULL, NULL, NULL, 0, NULL, WT_CONFIG_COMPILED_TYPE_STRING, INT64_MIN,
    INT64_MAX, NULL},
  {"ops_per_transaction", "category", NULL, NULL, confchk_ops_per_transaction_subconfigs, 2,
    confchk_ops_per_transaction_subconfigs_jump, WT_CONFIG_COMPILED_TYPE_CATEGORY, INT64_MIN,
    INT64_MAX, NULL},
  {"thread_count", "int", NULL, "min=0", NULL, 0, NULL, WT_CONFIG_COMPILED_TYPE_INT, 0, INT64_MAX,
    NULL},
  {"value_size", "int", NULL, "min=1", NULL, 0, NULL, WT_CONFIG_COMPILED_TYPE_INT, 1, INT64_MAX,
    NULL},
  {NULL, NULL, NULL, NULL, NULL, 0, NULL, 0, 0, 0, NULL}};

static const uint8_t confchk_read_config_subconfigs_jump[WT_CONFIG_JUMP_TABLE_SIZE] = {0, 0, 0, 0,
  0, 0, 0, 0, 0, 0, 0, 0, 0, 0, 0, 0, 0, 0, 0, 0, 0, 0, 0, 0, 0, 0, 0, 0, 0, 0, 0, 0, 0, 0, 0, 0, 0,
  0, 0, 0, 0, 0, 0, 0, 0, 0, 0, 0, 0, 0, 0, 0, 0, 0, 0, 0, 0, 0, 0, 0, 0, 0, 0, 0, 0, 0, 0, 0, 0, 0,
  0, 0, 0, 0, 0, 0, 0, 0, 0, 0, 0, 0, 0, 0, 0, 0, 0, 0, 0, 0, 0, 0, 0, 0, 0, 0, 0, 0, 0, 0, 0, 0, 0,
  0, 0, 0, 0, 0, 1, 1, 1, 1, 3, 3, 3, 3, 3, 4, 4, 5, 5, 5, 5, 5, 5, 5, 5, 5};

static const WT_CONFIG_CHECK confchk_remove_config_subconfigs[] = {
  {"op_rate", "string", NULL, NULL, NULL, 0, NULL, WT_CONFIG_COMPILED_TYPE_STRING, INT64_MIN,
    INT64_MAX, NULL},
  {"ops_per_transaction", "category", NULL, NULL, confchk_ops_per_transaction_subconfigs, 2,
    confchk_ops_per_transaction_subconfigs_jump, WT_CONFIG_COMPILED_TYPE_CATEGORY, INT64_MIN,
    INT64_MAX, NULL},
  {"thread_count", "int", NULL, "min=0", NULL, 0, NULL, WT_CONFIG_COMPILED_TYPE_INT, 0, INT64_MAX,
    NULL},
  {NULL, NULL, NULL, NULL, NULL, 0, NULL, 0, 0, 0, NULL}};

static const uint8_t confchk_remove_config_subconfigs_jump[WT_CONFIG_JUMP_TABLE_SIZE] = {0, 0, 0, 0,
  0, 0, 0, 0, 0, 0, 0, 0, 0, 0, 0, 0, 0, 0, 0, 0, 0, 0, 0, 0, 0, 0, 0, 0, 0, 0, 0, 0, 0, 0, 0, 0, 0,
  0, 0, 0, 0, 0, 0, 0, 0, 0, 0, 0, 0, 0, 0, 0, 0, 0, 0, 0, 0, 0, 0, 0, 0, 0, 0, 0, 0, 0, 0, 0, 0, 0,
  0, 0, 0, 0, 0, 0, 0, 0, 0, 0, 0, 0, 0, 0, 0, 0, 0, 0, 0, 0, 0, 0, 0, 0, 0, 0, 0, 0, 0, 0, 0, 0, 0,
  0, 0, 0, 0, 0, 0, 0, 0, 0, 2, 2, 2, 2, 2, 3, 3, 3, 3, 3, 3, 3, 3, 3, 3, 3};

static const WT_CONFIG_CHECK confchk_update_config_subconfigs[] = {
  {"key_size", "int", NULL, "min=1", NULL, 0, NULL, WT_CONFIG_COMPILED_TYPE_INT, 1, INT64_MAX,
    NULL},
  {"op_rate", "string", NULL, NULL, NULL, 0, NULL, WT_CONFIG_COMPILED_TYPE_STRING, INT64_MIN,
    INT64_MAX, NULL},
  {"ops_per_transaction", "category", NULL, NULL, confchk_ops_per_transaction_subconfigs, 2,
    confchk_ops_per_transaction_subconfigs_jump, WT_CONFIG_COMPILED_TYPE_CATEGORY, INT64_MIN,
    INT64_MAX, NULL},
  {"thread_count", "int", NULL, "min=0", NULL, 0, NULL, WT_CONFIG_COMPILED_TYPE_INT, 0, INT64_MAX,
    NULL},
  {"value_size", "int", NULL, "min=1", NULL, 0, NULL, WT_CONFIG_COMPILED_TYPE_INT, 1, INT64_MAX,
    NULL},
  {NULL, NULL, NULL, NULL, NULL, 0, NULL, 0, 0, 0, NULL}};

static const uint8_t confchk_update_config_subconfigs_jump[WT_CONFIG_JUMP_TABLE_SIZE] = {0, 0, 0, 0,
  0, 0, 0, 0, 0, 0, 0, 0, 0, 0, 0, 0, 0, 0, 0, 0, 0, 0, 0, 0, 0, 0, 0, 0, 0, 0, 0, 0, 0, 0, 0, 0, 0,
  0, 0, 0, 0, 0, 0, 0, 0, 0, 0, 0, 0, 0, 0, 0, 0, 0, 0, 0, 0, 0, 0, 0, 0, 0, 0, 0, 0, 0, 0, 0, 0, 0,
  0, 0, 0, 0, 0, 0, 0, 0, 0, 0, 0, 0, 0, 0, 0, 0, 0, 0, 0, 0, 0, 0, 0, 0, 0, 0, 0, 0, 0, 0, 0, 0, 0,
  0, 0, 0, 0, 0, 1, 1, 1, 1, 3, 3, 3, 3, 3, 4, 4, 5, 5, 5, 5, 5, 5, 5, 5, 5};

static const WT_CONFIG_CHECK confchk_workload_manager_subconfigs[] = {
  {"background_compact_config", "category", NULL, NULL,
    confchk_background_compact_config_subconfigs, 3,
    confchk_background_compact_config_subconfigs_jump, WT_CONFIG_COMPILED_TYPE_CATEGORY, INT64_MIN,
    INT64_MAX, NULL},
  {"checkpoint_config", "category", NULL, NULL, confchk_checkpoint_config_subconfigs, 2,
    confchk_checkpoint_config_subconfigs_jump, WT_CONFIG_COMPILED_TYPE_CATEGORY, INT64_MIN,
    INT64_MAX, NULL},
  {"custom_config", "category", NULL, NULL, confchk_custom_config_subconfigs, 5,
    confchk_custom_config_subconfigs_jump, WT_CONFIG_COMPILED_TYPE_CATEGORY, INT64_MIN, INT64_MAX,
    NULL},
  {"enabled", "boolean", NULL, NULL, NULL, 0, NULL, WT_CONFIG_COMPILED_TYPE_BOOLEAN, INT64_MIN,
    INT64_MAX, NULL},
  {"insert_config", "category", NULL, NULL, confchk_insert_config_subconfigs, 5,
    confchk_insert_config_subconfigs_jump, WT_CONFIG_COMPILED_TYPE_CATEGORY, INT64_MIN, INT64_MAX,
    NULL},
  {"op_rate", "string", NULL, NULL, NULL, 0, NULL, WT_CONFIG_COMPILED_TYPE_STRING, INT64_MIN,
    INT64_MAX, NULL},
  {"populate_config", "category", NULL, NULL, confchk_populate_config_subconfigs, 5,
    confchk_populate_config_subconfigs_jump, WT_CONFIG_COMPILED_TYPE_CATEGORY, INT64_MIN, INT64_MAX,
    NULL},
  {"read_config", "category", NULL, NULL, confchk_read_config_subconfigs, 5,
    confchk_read_config_subconfigs_jump, WT_CONFIG_COMPILED_TYPE_CATEGORY, INT64_MIN, INT64_MAX,
    NULL},
  {"remove_config", "category", NULL, NULL, confchk_remove_config_subconfigs, 3,
    confchk_remove_config_subconfigs_jump, WT_CONFIG_COMPILED_TYPE_CATEGORY, INT64_MIN, INT64_MAX,
    NULL},
  {"update_config", "category", NULL, NULL, confchk_update_config_subconfigs, 5,
    confchk_update_config_subconfigs_jump, WT_CONFIG_COMPILED_TYPE_CATEGORY, INT64_MIN, INT64_MAX,
    NULL},
  {NULL, NULL, NULL, NULL, NULL, 0, NULL, 0, 0, 0, NULL}};

static const uint8_t confchk_workload_manager_subconfigs_jump[WT_CONFIG_JUMP_TABLE_SIZE] = {0, 0, 0,
  0, 0, 0, 0, 0, 0, 0, 0, 0, 0, 0, 0, 0, 0, 0, 0, 0, 0, 0, 0, 0, 0, 0, 0, 0, 0, 0, 0, 0, 0, 0, 0, 0,
  0, 0, 0, 0, 0, 0, 0, 0, 0, 0, 0, 0, 0, 0, 0, 0, 0, 0, 0, 0, 0, 0, 0, 0, 0, 0, 0, 0, 0, 0, 0, 0, 0,
  0, 0, 0, 0, 0, 0, 0, 0, 0, 0, 0, 0, 0, 0, 0, 0, 0, 0, 0, 0, 0, 0, 0, 0, 0, 0, 0, 0, 0, 0, 1, 3, 3,
  4, 4, 4, 4, 5, 5, 5, 5, 5, 5, 6, 7, 7, 9, 9, 9, 10, 10, 10, 10, 10, 10, 10, 10, 10, 10};

static const WT_CONFIG_CHECK confchk_background_compact[] = {
  {"background_compact_debug_mode", "boolean", NULL, NULL, NULL, 0, NULL,
    WT_CONFIG_COMPILED_TYPE_BOOLEAN, INT64_MIN, INT64_MAX, NULL},
  {"cache_max_wait_ms", "int", NULL, "min=0", NULL, 0, NULL, WT_CONFIG_COMPILED_TYPE_INT, 0,
    INT64_MAX, NULL},
  {"cache_size_mb", "int", NULL, "min=0,max=100000000000", NULL, 0, NULL,
    WT_CONFIG_COMPILED_TYPE_INT, 0, 100000000000, NULL},
  {"compression_enabled", "boolean", NULL, NULL, NULL, 0, NULL, WT_CONFIG_COMPILED_TYPE_BOOLEAN,
    INT64_MIN, INT64_MAX, NULL},
  {"duration_seconds", "int", NULL, "min=0,max=1000000", NULL, 0, NULL, WT_CONFIG_COMPILED_TYPE_INT,
    0, 1000000, NULL},
  {"enable_logging", "boolean", NULL, NULL, NULL, 0, NULL, WT_CONFIG_COMPILED_TYPE_BOOLEAN,
    INT64_MIN, INT64_MAX, NULL},
  {"metrics_monitor", "category", NULL, NULL, confchk_metrics_monitor_subconfigs, 6,
    confchk_metrics_monitor_subconfigs_jump, WT_CONFIG_COMPILED_TYPE_CATEGORY, INT64_MIN, INT64_MAX,
    NULL},
  {"operation_tracker", "category", NULL, NULL, confchk_operation_tracker_subconfigs, 4,
    confchk_operation_tracker_subconfigs_jump, WT_CONFIG_COMPILED_TYPE_CATEGORY, INT64_MIN,
    INT64_MAX, NULL},
  {"reverse_collator", "boolean", NULL, NULL, NULL, 0, NULL, WT_CONFIG_COMPILED_TYPE_BOOLEAN,
    INT64_MIN, INT64_MAX, NULL},
  {"statistics_config", "category", NULL, NULL, confchk_statistics_config_subconfigs, 2,
    confchk_statistics_config_subconfigs_jump, WT_CONFIG_COMPILED_TYPE_CATEGORY, INT64_MIN,
    INT64_MAX, NULL},
  {"timestamp_manager", "category", NULL, NULL, confchk_timestamp_manager_subconfigs, 4,
    confchk_timestamp_manager_subconfigs_jump, WT_CONFIG_COMPILED_TYPE_CATEGORY, INT64_MIN,
    INT64_MAX, NULL},
  {"workload_manager", "category", NULL, NULL, confchk_workload_manager_subconfigs, 10,
    confchk_workload_manager_subconfigs_jump, WT_CONFIG_COMPILED_TYPE_CATEGORY, INT64_MIN,
    INT64_MAX, NULL},
  {NULL, NULL, NULL, NULL, NULL, 0, NULL, 0, 0, 0, NULL}};

static const uint8_t confchk_background_compact_jump[WT_CONFIG_JUMP_TABLE_SIZE] = {0, 0, 0, 0, 0, 0,
  0, 0, 0, 0, 0, 0, 0, 0, 0, 0, 0, 0, 0, 0, 0, 0, 0, 0, 0, 0, 0, 0, 0, 0, 0, 0, 0, 0, 0, 0, 0, 0, 0,
  0, 0, 0, 0, 0, 0, 0, 0, 0, 0, 0, 0, 0, 0, 0, 0, 0, 0, 0, 0, 0, 0, 0, 0, 0, 0, 0, 0, 0, 0, 0, 0, 0,
  0, 0, 0, 0, 0, 0, 0, 0, 0, 0, 0, 0, 0, 0, 0, 0, 0, 0, 0, 0, 0, 0, 0, 0, 0, 0, 0, 1, 4, 5, 6, 6, 6,
  6, 6, 6, 6, 6, 7, 7, 8, 8, 8, 9, 10, 11, 11, 11, 12, 12, 12, 12, 12, 12, 12, 12};

static const WT_CONFIG_CHECK confchk_bounded_cursor_perf[] = {
  {"background_compact_debug_mode", "boolean", NULL, NULL, NULL, 0, NULL,
    WT_CONFIG_COMPILED_TYPE_BOOLEAN, INT64_MIN, INT64_MAX, NULL},
  {"cache_max_wait_ms", "int", NULL, "min=0", NULL, 0, NULL, WT_CONFIG_COMPILED_TYPE_INT, 0,
    INT64_MAX, NULL},
  {"cache_size_mb", "int", NULL, "min=0,max=100000000000", NULL, 0, NULL,
    WT_CONFIG_COMPILED_TYPE_INT, 0, 100000000000, NULL},
  {"compression_enabled", "boolean", NULL, NULL, NULL, 0, NULL, WT_CONFIG_COMPILED_TYPE_BOOLEAN,
    INT64_MIN, INT64_MAX, NULL},
  {"duration_seconds", "int", NULL, "min=0,max=1000000", NULL, 0, NULL, WT_CONFIG_COMPILED_TYPE_INT,
    0, 1000000, NULL},
  {"enable_logging", "boolean", NULL, NULL, NULL, 0, NULL, WT_CONFIG_COMPILED_TYPE_BOOLEAN,
    INT64_MIN, INT64_MAX, NULL},
  {"metrics_monitor", "category", NULL, NULL, confchk_metrics_monitor_subconfigs, 6,
    confchk_metrics_monitor_subconfigs_jump, WT_CONFIG_COMPILED_TYPE_CATEGORY, INT64_MIN, INT64_MAX,
    NULL},
  {"operation_tracker", "category", NULL, NULL, confchk_operation_tracker_subconfigs, 4,
    confchk_operation_tracker_subconfigs_jump, WT_CONFIG_COMPILED_TYPE_CATEGORY, INT64_MIN,
    INT64_MAX, NULL},
  {"reverse_collator", "boolean", NULL, NULL, NULL, 0, NULL, WT_CONFIG_COMPILED_TYPE_BOOLEAN,
    INT64_MIN, INT64_MAX, NULL},
  {"statistics_config", "category", NULL, NULL, confchk_statistics_config_subconfigs, 2,
    confchk_statistics_config_subconfigs_jump, WT_CONFIG_COMPILED_TYPE_CATEGORY, INT64_MIN,
    INT64_MAX, NULL},
  {"timestamp_manager", "category", NULL, NULL, confchk_timestamp_manager_subconfigs, 4,
    confchk_timestamp_manager_subconfigs_jump, WT_CONFIG_COMPILED_TYPE_CATEGORY, INT64_MIN,
    INT64_MAX, NULL},
  {"validate", "boolean", NULL, NULL, NULL, 0, NULL, WT_CONFIG_COMPILED_TYPE_BOOLEAN, INT64_MIN,
    INT64_MAX, NULL},
  {"workload_manager", "category", NULL, NULL, confchk_workload_manager_subconfigs, 10,
    confchk_workload_manager_subconfigs_jump, WT_CONFIG_COMPILED_TYPE_CATEGORY, INT64_MIN,
    INT64_MAX, NULL},
  {NULL, NULL, NULL, NULL, NULL, 0, NULL, 0, 0, 0, NULL}};

static const uint8_t confchk_bounded_cursor_perf_jump[WT_CONFIG_JUMP_TABLE_SIZE] = {0, 0, 0, 0, 0,
  0, 0, 0, 0, 0, 0, 0, 0, 0, 0, 0, 0, 0, 0, 0, 0, 0, 0, 0, 0, 0, 0, 0, 0, 0, 0, 0, 0, 0, 0, 0, 0, 0,
  0, 0, 0, 0, 0, 0, 0, 0, 0, 0, 0, 0, 0, 0, 0, 0, 0, 0, 0, 0, 0, 0, 0, 0, 0, 0, 0, 0, 0, 0, 0, 0, 0,
<<<<<<< HEAD
  0, 0, 0, 0, 0, 0, 0, 0, 0, 0, 0, 0, 0, 0, 0, 0, 0, 0, 0, 0, 0, 0, 0, 0, 0, 0, 0, 0, 1, 4, 5, 6, 6,
  6, 6, 6, 6, 6, 6, 7, 7, 8, 8, 8, 9, 10, 11, 11, 11, 12, 12, 12, 12, 12, 12, 12, 12};
=======
  0, 0, 0, 0, 0, 0, 0, 0, 0, 0, 0, 0, 0, 0, 0, 0, 0, 0, 0, 0, 0, 0, 0, 0, 0, 0, 0, 0, 0, 3, 4, 5, 5,
  5, 5, 5, 5, 5, 5, 6, 6, 7, 7, 7, 8, 9, 10, 10, 11, 12, 12, 12, 12, 12, 12, 12, 12};
>>>>>>> c1dde238

static const WT_CONFIG_CHECK confchk_bounded_cursor_prefix_indices[] = {
  {"background_compact_debug_mode", "boolean", NULL, NULL, NULL, 0, NULL,
    WT_CONFIG_COMPILED_TYPE_BOOLEAN, INT64_MIN, INT64_MAX, NULL},
  {"cache_max_wait_ms", "int", NULL, "min=0", NULL, 0, NULL, WT_CONFIG_COMPILED_TYPE_INT, 0,
    INT64_MAX, NULL},
  {"cache_size_mb", "int", NULL, "min=0,max=100000000000", NULL, 0, NULL,
    WT_CONFIG_COMPILED_TYPE_INT, 0, 100000000000, NULL},
  {"compression_enabled", "boolean", NULL, NULL, NULL, 0, NULL, WT_CONFIG_COMPILED_TYPE_BOOLEAN,
    INT64_MIN, INT64_MAX, NULL},
  {"duration_seconds", "int", NULL, "min=0,max=1000000", NULL, 0, NULL, WT_CONFIG_COMPILED_TYPE_INT,
    0, 1000000, NULL},
  {"enable_logging", "boolean", NULL, NULL, NULL, 0, NULL, WT_CONFIG_COMPILED_TYPE_BOOLEAN,
    INT64_MIN, INT64_MAX, NULL},
  {"metrics_monitor", "category", NULL, NULL, confchk_metrics_monitor_subconfigs, 6,
    confchk_metrics_monitor_subconfigs_jump, WT_CONFIG_COMPILED_TYPE_CATEGORY, INT64_MIN, INT64_MAX,
    NULL},
  {"operation_tracker", "category", NULL, NULL, confchk_operation_tracker_subconfigs, 4,
    confchk_operation_tracker_subconfigs_jump, WT_CONFIG_COMPILED_TYPE_CATEGORY, INT64_MIN,
    INT64_MAX, NULL},
  {"reverse_collator", "boolean", NULL, NULL, NULL, 0, NULL, WT_CONFIG_COMPILED_TYPE_BOOLEAN,
    INT64_MIN, INT64_MAX, NULL},
  {"statistics_config", "category", NULL, NULL, confchk_statistics_config_subconfigs, 2,
    confchk_statistics_config_subconfigs_jump, WT_CONFIG_COMPILED_TYPE_CATEGORY, INT64_MIN,
    INT64_MAX, NULL},
  {"timestamp_manager", "category", NULL, NULL, confchk_timestamp_manager_subconfigs, 4,
    confchk_timestamp_manager_subconfigs_jump, WT_CONFIG_COMPILED_TYPE_CATEGORY, INT64_MIN,
    INT64_MAX, NULL},
  {"validate", "boolean", NULL, NULL, NULL, 0, NULL, WT_CONFIG_COMPILED_TYPE_BOOLEAN, INT64_MIN,
    INT64_MAX, NULL},
  {"workload_manager", "category", NULL, NULL, confchk_workload_manager_subconfigs, 10,
    confchk_workload_manager_subconfigs_jump, WT_CONFIG_COMPILED_TYPE_CATEGORY, INT64_MIN,
    INT64_MAX, NULL},
  {NULL, NULL, NULL, NULL, NULL, 0, NULL, 0, 0, 0, NULL}};

static const uint8_t confchk_bounded_cursor_prefix_indices_jump[WT_CONFIG_JUMP_TABLE_SIZE] = {0, 0,
  0, 0, 0, 0, 0, 0, 0, 0, 0, 0, 0, 0, 0, 0, 0, 0, 0, 0, 0, 0, 0, 0, 0, 0, 0, 0, 0, 0, 0, 0, 0, 0, 0,
  0, 0, 0, 0, 0, 0, 0, 0, 0, 0, 0, 0, 0, 0, 0, 0, 0, 0, 0, 0, 0, 0, 0, 0, 0, 0, 0, 0, 0, 0, 0, 0, 0,
<<<<<<< HEAD
  0, 0, 0, 0, 0, 0, 0, 0, 0, 0, 0, 0, 0, 0, 0, 0, 0, 0, 0, 0, 0, 0, 0, 0, 0, 0, 0, 0, 0, 0, 0, 1, 4,
  5, 6, 6, 6, 6, 6, 6, 6, 6, 7, 7, 8, 8, 8, 9, 10, 11, 11, 11, 12, 12, 12, 12, 12, 12, 12, 12};
=======
  0, 0, 0, 0, 0, 0, 0, 0, 0, 0, 0, 0, 0, 0, 0, 0, 0, 0, 0, 0, 0, 0, 0, 0, 0, 0, 0, 0, 0, 0, 0, 0, 3,
  4, 5, 5, 5, 5, 5, 5, 5, 5, 6, 6, 7, 7, 7, 8, 9, 10, 10, 11, 12, 12, 12, 12, 12, 12, 12, 12};
>>>>>>> c1dde238

static const WT_CONFIG_CHECK confchk_bounded_cursor_prefix_search_near[] = {
  {"background_compact_debug_mode", "boolean", NULL, NULL, NULL, 0, NULL,
    WT_CONFIG_COMPILED_TYPE_BOOLEAN, INT64_MIN, INT64_MAX, NULL},
  {"cache_max_wait_ms", "int", NULL, "min=0", NULL, 0, NULL, WT_CONFIG_COMPILED_TYPE_INT, 0,
    INT64_MAX, NULL},
  {"cache_size_mb", "int", NULL, "min=0,max=100000000000", NULL, 0, NULL,
    WT_CONFIG_COMPILED_TYPE_INT, 0, 100000000000, NULL},
  {"compression_enabled", "boolean", NULL, NULL, NULL, 0, NULL, WT_CONFIG_COMPILED_TYPE_BOOLEAN,
    INT64_MIN, INT64_MAX, NULL},
  {"duration_seconds", "int", NULL, "min=0,max=1000000", NULL, 0, NULL, WT_CONFIG_COMPILED_TYPE_INT,
    0, 1000000, NULL},
  {"enable_logging", "boolean", NULL, NULL, NULL, 0, NULL, WT_CONFIG_COMPILED_TYPE_BOOLEAN,
    INT64_MIN, INT64_MAX, NULL},
  {"metrics_monitor", "category", NULL, NULL, confchk_metrics_monitor_subconfigs, 6,
    confchk_metrics_monitor_subconfigs_jump, WT_CONFIG_COMPILED_TYPE_CATEGORY, INT64_MIN, INT64_MAX,
    NULL},
  {"operation_tracker", "category", NULL, NULL, confchk_operation_tracker_subconfigs, 4,
    confchk_operation_tracker_subconfigs_jump, WT_CONFIG_COMPILED_TYPE_CATEGORY, INT64_MIN,
    INT64_MAX, NULL},
  {"reverse_collator", "boolean", NULL, NULL, NULL, 0, NULL, WT_CONFIG_COMPILED_TYPE_BOOLEAN,
    INT64_MIN, INT64_MAX, NULL},
  {"statistics_config", "category", NULL, NULL, confchk_statistics_config_subconfigs, 2,
    confchk_statistics_config_subconfigs_jump, WT_CONFIG_COMPILED_TYPE_CATEGORY, INT64_MIN,
    INT64_MAX, NULL},
  {"timestamp_manager", "category", NULL, NULL, confchk_timestamp_manager_subconfigs, 4,
    confchk_timestamp_manager_subconfigs_jump, WT_CONFIG_COMPILED_TYPE_CATEGORY, INT64_MIN,
    INT64_MAX, NULL},
  {"validate", "boolean", NULL, NULL, NULL, 0, NULL, WT_CONFIG_COMPILED_TYPE_BOOLEAN, INT64_MIN,
    INT64_MAX, NULL},
  {"workload_manager", "category", NULL, NULL, confchk_workload_manager_subconfigs, 10,
    confchk_workload_manager_subconfigs_jump, WT_CONFIG_COMPILED_TYPE_CATEGORY, INT64_MIN,
    INT64_MAX, NULL},
  {NULL, NULL, NULL, NULL, NULL, 0, NULL, 0, 0, 0, NULL}};

static const uint8_t confchk_bounded_cursor_prefix_search_near_jump[WT_CONFIG_JUMP_TABLE_SIZE] = {0,
  0, 0, 0, 0, 0, 0, 0, 0, 0, 0, 0, 0, 0, 0, 0, 0, 0, 0, 0, 0, 0, 0, 0, 0, 0, 0, 0, 0, 0, 0, 0, 0, 0,
  0, 0, 0, 0, 0, 0, 0, 0, 0, 0, 0, 0, 0, 0, 0, 0, 0, 0, 0, 0, 0, 0, 0, 0, 0, 0, 0, 0, 0, 0, 0, 0, 0,
<<<<<<< HEAD
  0, 0, 0, 0, 0, 0, 0, 0, 0, 0, 0, 0, 0, 0, 0, 0, 0, 0, 0, 0, 0, 0, 0, 0, 0, 0, 0, 0, 0, 0, 0, 0, 1,
  4, 5, 6, 6, 6, 6, 6, 6, 6, 6, 7, 7, 8, 8, 8, 9, 10, 11, 11, 11, 12, 12, 12, 12, 12, 12, 12, 12};
=======
  0, 0, 0, 0, 0, 0, 0, 0, 0, 0, 0, 0, 0, 0, 0, 0, 0, 0, 0, 0, 0, 0, 0, 0, 0, 0, 0, 0, 0, 0, 0, 0, 0,
  3, 4, 5, 5, 5, 5, 5, 5, 5, 5, 6, 6, 7, 7, 7, 8, 9, 10, 10, 11, 12, 12, 12, 12, 12, 12, 12, 12};
>>>>>>> c1dde238

static const WT_CONFIG_CHECK confchk_bounded_cursor_prefix_stat[] = {
  {"background_compact_debug_mode", "boolean", NULL, NULL, NULL, 0, NULL,
    WT_CONFIG_COMPILED_TYPE_BOOLEAN, INT64_MIN, INT64_MAX, NULL},
  {"cache_max_wait_ms", "int", NULL, "min=0", NULL, 0, NULL, WT_CONFIG_COMPILED_TYPE_INT, 0,
    INT64_MAX, NULL},
  {"cache_size_mb", "int", NULL, "min=0,max=100000000000", NULL, 0, NULL,
    WT_CONFIG_COMPILED_TYPE_INT, 0, 100000000000, NULL},
  {"compression_enabled", "boolean", NULL, NULL, NULL, 0, NULL, WT_CONFIG_COMPILED_TYPE_BOOLEAN,
    INT64_MIN, INT64_MAX, NULL},
  {"duration_seconds", "int", NULL, "min=0,max=1000000", NULL, 0, NULL, WT_CONFIG_COMPILED_TYPE_INT,
    0, 1000000, NULL},
  {"enable_logging", "boolean", NULL, NULL, NULL, 0, NULL, WT_CONFIG_COMPILED_TYPE_BOOLEAN,
    INT64_MIN, INT64_MAX, NULL},
  {"metrics_monitor", "category", NULL, NULL, confchk_metrics_monitor_subconfigs, 6,
    confchk_metrics_monitor_subconfigs_jump, WT_CONFIG_COMPILED_TYPE_CATEGORY, INT64_MIN, INT64_MAX,
    NULL},
  {"operation_tracker", "category", NULL, NULL, confchk_operation_tracker_subconfigs, 4,
    confchk_operation_tracker_subconfigs_jump, WT_CONFIG_COMPILED_TYPE_CATEGORY, INT64_MIN,
    INT64_MAX, NULL},
  {"reverse_collator", "boolean", NULL, NULL, NULL, 0, NULL, WT_CONFIG_COMPILED_TYPE_BOOLEAN,
    INT64_MIN, INT64_MAX, NULL},
  {"search_near_threads", "string", NULL, NULL, NULL, 0, NULL, WT_CONFIG_COMPILED_TYPE_STRING,
    INT64_MIN, INT64_MAX, NULL},
  {"statistics_config", "category", NULL, NULL, confchk_statistics_config_subconfigs, 2,
    confchk_statistics_config_subconfigs_jump, WT_CONFIG_COMPILED_TYPE_CATEGORY, INT64_MIN,
    INT64_MAX, NULL},
  {"timestamp_manager", "category", NULL, NULL, confchk_timestamp_manager_subconfigs, 4,
    confchk_timestamp_manager_subconfigs_jump, WT_CONFIG_COMPILED_TYPE_CATEGORY, INT64_MIN,
    INT64_MAX, NULL},
  {"validate", "boolean", NULL, NULL, NULL, 0, NULL, WT_CONFIG_COMPILED_TYPE_BOOLEAN, INT64_MIN,
    INT64_MAX, NULL},
  {"workload_manager", "category", NULL, NULL, confchk_workload_manager_subconfigs, 10,
    confchk_workload_manager_subconfigs_jump, WT_CONFIG_COMPILED_TYPE_CATEGORY, INT64_MIN,
    INT64_MAX, NULL},
  {NULL, NULL, NULL, NULL, NULL, 0, NULL, 0, 0, 0, NULL}};

static const uint8_t confchk_bounded_cursor_prefix_stat_jump[WT_CONFIG_JUMP_TABLE_SIZE] = {0, 0, 0,
  0, 0, 0, 0, 0, 0, 0, 0, 0, 0, 0, 0, 0, 0, 0, 0, 0, 0, 0, 0, 0, 0, 0, 0, 0, 0, 0, 0, 0, 0, 0, 0, 0,
  0, 0, 0, 0, 0, 0, 0, 0, 0, 0, 0, 0, 0, 0, 0, 0, 0, 0, 0, 0, 0, 0, 0, 0, 0, 0, 0, 0, 0, 0, 0, 0, 0,
<<<<<<< HEAD
  0, 0, 0, 0, 0, 0, 0, 0, 0, 0, 0, 0, 0, 0, 0, 0, 0, 0, 0, 0, 0, 0, 0, 0, 0, 0, 0, 0, 0, 0, 1, 4, 5,
  6, 6, 6, 6, 6, 6, 6, 6, 7, 7, 8, 8, 8, 9, 11, 12, 12, 12, 13, 13, 13, 13, 13, 13, 13, 13};
=======
  0, 0, 0, 0, 0, 0, 0, 0, 0, 0, 0, 0, 0, 0, 0, 0, 0, 0, 0, 0, 0, 0, 0, 0, 0, 0, 0, 0, 0, 0, 0, 3, 4,
  5, 5, 5, 5, 5, 5, 5, 5, 6, 6, 7, 7, 7, 8, 10, 11, 11, 12, 13, 13, 13, 13, 13, 13, 13, 13};
>>>>>>> c1dde238

static const WT_CONFIG_CHECK confchk_bounded_cursor_stress[] = {
  {"background_compact_debug_mode", "boolean", NULL, NULL, NULL, 0, NULL,
    WT_CONFIG_COMPILED_TYPE_BOOLEAN, INT64_MIN, INT64_MAX, NULL},
  {"cache_max_wait_ms", "int", NULL, "min=0", NULL, 0, NULL, WT_CONFIG_COMPILED_TYPE_INT, 0,
    INT64_MAX, NULL},
  {"cache_size_mb", "int", NULL, "min=0,max=100000000000", NULL, 0, NULL,
    WT_CONFIG_COMPILED_TYPE_INT, 0, 100000000000, NULL},
  {"compression_enabled", "boolean", NULL, NULL, NULL, 0, NULL, WT_CONFIG_COMPILED_TYPE_BOOLEAN,
    INT64_MIN, INT64_MAX, NULL},
  {"duration_seconds", "int", NULL, "min=0,max=1000000", NULL, 0, NULL, WT_CONFIG_COMPILED_TYPE_INT,
    0, 1000000, NULL},
  {"enable_logging", "boolean", NULL, NULL, NULL, 0, NULL, WT_CONFIG_COMPILED_TYPE_BOOLEAN,
    INT64_MIN, INT64_MAX, NULL},
  {"metrics_monitor", "category", NULL, NULL, confchk_metrics_monitor_subconfigs, 6,
    confchk_metrics_monitor_subconfigs_jump, WT_CONFIG_COMPILED_TYPE_CATEGORY, INT64_MIN, INT64_MAX,
    NULL},
  {"operation_tracker", "category", NULL, NULL, confchk_operation_tracker_subconfigs, 4,
    confchk_operation_tracker_subconfigs_jump, WT_CONFIG_COMPILED_TYPE_CATEGORY, INT64_MIN,
    INT64_MAX, NULL},
  {"reverse_collator", "boolean", NULL, NULL, NULL, 0, NULL, WT_CONFIG_COMPILED_TYPE_BOOLEAN,
    INT64_MIN, INT64_MAX, NULL},
  {"statistics_config", "category", NULL, NULL, confchk_statistics_config_subconfigs, 2,
    confchk_statistics_config_subconfigs_jump, WT_CONFIG_COMPILED_TYPE_CATEGORY, INT64_MIN,
    INT64_MAX, NULL},
  {"timestamp_manager", "category", NULL, NULL, confchk_timestamp_manager_subconfigs, 4,
    confchk_timestamp_manager_subconfigs_jump, WT_CONFIG_COMPILED_TYPE_CATEGORY, INT64_MIN,
    INT64_MAX, NULL},
  {"validate", "boolean", NULL, NULL, NULL, 0, NULL, WT_CONFIG_COMPILED_TYPE_BOOLEAN, INT64_MIN,
    INT64_MAX, NULL},
  {"workload_manager", "category", NULL, NULL, confchk_workload_manager_subconfigs, 10,
    confchk_workload_manager_subconfigs_jump, WT_CONFIG_COMPILED_TYPE_CATEGORY, INT64_MIN,
    INT64_MAX, NULL},
  {NULL, NULL, NULL, NULL, NULL, 0, NULL, 0, 0, 0, NULL}};

static const uint8_t confchk_bounded_cursor_stress_jump[WT_CONFIG_JUMP_TABLE_SIZE] = {0, 0, 0, 0, 0,
  0, 0, 0, 0, 0, 0, 0, 0, 0, 0, 0, 0, 0, 0, 0, 0, 0, 0, 0, 0, 0, 0, 0, 0, 0, 0, 0, 0, 0, 0, 0, 0, 0,
  0, 0, 0, 0, 0, 0, 0, 0, 0, 0, 0, 0, 0, 0, 0, 0, 0, 0, 0, 0, 0, 0, 0, 0, 0, 0, 0, 0, 0, 0, 0, 0, 0,
<<<<<<< HEAD
  0, 0, 0, 0, 0, 0, 0, 0, 0, 0, 0, 0, 0, 0, 0, 0, 0, 0, 0, 0, 0, 0, 0, 0, 0, 0, 0, 0, 1, 4, 5, 6, 6,
  6, 6, 6, 6, 6, 6, 7, 7, 8, 8, 8, 9, 10, 11, 11, 11, 12, 12, 12, 12, 12, 12, 12, 12};
=======
  0, 0, 0, 0, 0, 0, 0, 0, 0, 0, 0, 0, 0, 0, 0, 0, 0, 0, 0, 0, 0, 0, 0, 0, 0, 0, 0, 0, 0, 3, 4, 5, 5,
  5, 5, 5, 5, 5, 5, 6, 6, 7, 7, 7, 8, 9, 10, 10, 11, 12, 12, 12, 12, 12, 12, 12, 12};
>>>>>>> c1dde238

static const WT_CONFIG_CHECK confchk_burst_inserts[] = {
  {"background_compact_debug_mode", "boolean", NULL, NULL, NULL, 0, NULL,
    WT_CONFIG_COMPILED_TYPE_BOOLEAN, INT64_MIN, INT64_MAX, NULL},
  {"burst_duration", "string", NULL, NULL, NULL, 0, NULL, WT_CONFIG_COMPILED_TYPE_STRING, INT64_MIN,
    INT64_MAX, NULL},
  {"cache_max_wait_ms", "int", NULL, "min=0", NULL, 0, NULL, WT_CONFIG_COMPILED_TYPE_INT, 0,
    INT64_MAX, NULL},
  {"cache_size_mb", "int", NULL, "min=0,max=100000000000", NULL, 0, NULL,
    WT_CONFIG_COMPILED_TYPE_INT, 0, 100000000000, NULL},
  {"compression_enabled", "boolean", NULL, NULL, NULL, 0, NULL, WT_CONFIG_COMPILED_TYPE_BOOLEAN,
    INT64_MIN, INT64_MAX, NULL},
  {"duration_seconds", "int", NULL, "min=0,max=1000000", NULL, 0, NULL, WT_CONFIG_COMPILED_TYPE_INT,
    0, 1000000, NULL},
  {"enable_logging", "boolean", NULL, NULL, NULL, 0, NULL, WT_CONFIG_COMPILED_TYPE_BOOLEAN,
    INT64_MIN, INT64_MAX, NULL},
  {"metrics_monitor", "category", NULL, NULL, confchk_metrics_monitor_subconfigs, 6,
    confchk_metrics_monitor_subconfigs_jump, WT_CONFIG_COMPILED_TYPE_CATEGORY, INT64_MIN, INT64_MAX,
    NULL},
  {"operation_tracker", "category", NULL, NULL, confchk_operation_tracker_subconfigs, 4,
    confchk_operation_tracker_subconfigs_jump, WT_CONFIG_COMPILED_TYPE_CATEGORY, INT64_MIN,
    INT64_MAX, NULL},
  {"reverse_collator", "boolean", NULL, NULL, NULL, 0, NULL, WT_CONFIG_COMPILED_TYPE_BOOLEAN,
    INT64_MIN, INT64_MAX, NULL},
  {"statistics_config", "category", NULL, NULL, confchk_statistics_config_subconfigs, 2,
    confchk_statistics_config_subconfigs_jump, WT_CONFIG_COMPILED_TYPE_CATEGORY, INT64_MIN,
    INT64_MAX, NULL},
  {"timestamp_manager", "category", NULL, NULL, confchk_timestamp_manager_subconfigs, 4,
    confchk_timestamp_manager_subconfigs_jump, WT_CONFIG_COMPILED_TYPE_CATEGORY, INT64_MIN,
    INT64_MAX, NULL},
  {"validate", "boolean", NULL, NULL, NULL, 0, NULL, WT_CONFIG_COMPILED_TYPE_BOOLEAN, INT64_MIN,
    INT64_MAX, NULL},
  {"workload_manager", "category", NULL, NULL, confchk_workload_manager_subconfigs, 10,
    confchk_workload_manager_subconfigs_jump, WT_CONFIG_COMPILED_TYPE_CATEGORY, INT64_MIN,
    INT64_MAX, NULL},
  {NULL, NULL, NULL, NULL, NULL, 0, NULL, 0, 0, 0, NULL}};

static const uint8_t confchk_burst_inserts_jump[WT_CONFIG_JUMP_TABLE_SIZE] = {0, 0, 0, 0, 0, 0, 0,
  0, 0, 0, 0, 0, 0, 0, 0, 0, 0, 0, 0, 0, 0, 0, 0, 0, 0, 0, 0, 0, 0, 0, 0, 0, 0, 0, 0, 0, 0, 0, 0, 0,
  0, 0, 0, 0, 0, 0, 0, 0, 0, 0, 0, 0, 0, 0, 0, 0, 0, 0, 0, 0, 0, 0, 0, 0, 0, 0, 0, 0, 0, 0, 0, 0, 0,
<<<<<<< HEAD
  0, 0, 0, 0, 0, 0, 0, 0, 0, 0, 0, 0, 0, 0, 0, 0, 0, 0, 0, 0, 0, 0, 0, 0, 0, 0, 2, 5, 6, 7, 7, 7, 7,
  7, 7, 7, 7, 8, 8, 9, 9, 9, 10, 11, 12, 12, 12, 13, 13, 13, 13, 13, 13, 13, 13};
=======
  0, 0, 0, 0, 0, 0, 0, 0, 0, 0, 0, 0, 0, 0, 0, 0, 0, 0, 0, 0, 0, 0, 0, 0, 0, 0, 1, 4, 5, 6, 6, 6, 6,
  6, 6, 6, 6, 7, 7, 8, 8, 8, 9, 10, 11, 11, 12, 13, 13, 13, 13, 13, 13, 13, 13};
>>>>>>> c1dde238

static const WT_CONFIG_CHECK confchk_cache_resize[] = {
  {"background_compact_debug_mode", "boolean", NULL, NULL, NULL, 0, NULL,
    WT_CONFIG_COMPILED_TYPE_BOOLEAN, INT64_MIN, INT64_MAX, NULL},
  {"cache_max_wait_ms", "int", NULL, "min=0", NULL, 0, NULL, WT_CONFIG_COMPILED_TYPE_INT, 0,
    INT64_MAX, NULL},
  {"cache_size_mb", "int", NULL, "min=0,max=100000000000", NULL, 0, NULL,
    WT_CONFIG_COMPILED_TYPE_INT, 0, 100000000000, NULL},
  {"compression_enabled", "boolean", NULL, NULL, NULL, 0, NULL, WT_CONFIG_COMPILED_TYPE_BOOLEAN,
    INT64_MIN, INT64_MAX, NULL},
  {"duration_seconds", "int", NULL, "min=0,max=1000000", NULL, 0, NULL, WT_CONFIG_COMPILED_TYPE_INT,
    0, 1000000, NULL},
  {"enable_logging", "boolean", NULL, NULL, NULL, 0, NULL, WT_CONFIG_COMPILED_TYPE_BOOLEAN,
    INT64_MIN, INT64_MAX, NULL},
  {"metrics_monitor", "category", NULL, NULL, confchk_metrics_monitor_subconfigs, 6,
    confchk_metrics_monitor_subconfigs_jump, WT_CONFIG_COMPILED_TYPE_CATEGORY, INT64_MIN, INT64_MAX,
    NULL},
  {"operation_tracker", "category", NULL, NULL, confchk_operation_tracker_subconfigs, 4,
    confchk_operation_tracker_subconfigs_jump, WT_CONFIG_COMPILED_TYPE_CATEGORY, INT64_MIN,
    INT64_MAX, NULL},
  {"reverse_collator", "boolean", NULL, NULL, NULL, 0, NULL, WT_CONFIG_COMPILED_TYPE_BOOLEAN,
    INT64_MIN, INT64_MAX, NULL},
  {"statistics_config", "category", NULL, NULL, confchk_statistics_config_subconfigs, 2,
    confchk_statistics_config_subconfigs_jump, WT_CONFIG_COMPILED_TYPE_CATEGORY, INT64_MIN,
    INT64_MAX, NULL},
  {"timestamp_manager", "category", NULL, NULL, confchk_timestamp_manager_subconfigs, 4,
    confchk_timestamp_manager_subconfigs_jump, WT_CONFIG_COMPILED_TYPE_CATEGORY, INT64_MIN,
    INT64_MAX, NULL},
  {"validate", "boolean", NULL, NULL, NULL, 0, NULL, WT_CONFIG_COMPILED_TYPE_BOOLEAN, INT64_MIN,
    INT64_MAX, NULL},
  {"workload_manager", "category", NULL, NULL, confchk_workload_manager_subconfigs, 10,
    confchk_workload_manager_subconfigs_jump, WT_CONFIG_COMPILED_TYPE_CATEGORY, INT64_MIN,
    INT64_MAX, NULL},
  {NULL, NULL, NULL, NULL, NULL, 0, NULL, 0, 0, 0, NULL}};

static const uint8_t confchk_cache_resize_jump[WT_CONFIG_JUMP_TABLE_SIZE] = {0, 0, 0, 0, 0, 0, 0, 0,
  0, 0, 0, 0, 0, 0, 0, 0, 0, 0, 0, 0, 0, 0, 0, 0, 0, 0, 0, 0, 0, 0, 0, 0, 0, 0, 0, 0, 0, 0, 0, 0, 0,
  0, 0, 0, 0, 0, 0, 0, 0, 0, 0, 0, 0, 0, 0, 0, 0, 0, 0, 0, 0, 0, 0, 0, 0, 0, 0, 0, 0, 0, 0, 0, 0, 0,
<<<<<<< HEAD
  0, 0, 0, 0, 0, 0, 0, 0, 0, 0, 0, 0, 0, 0, 0, 0, 0, 0, 0, 0, 0, 0, 0, 0, 0, 1, 4, 5, 6, 6, 6, 6, 6,
  6, 6, 6, 7, 7, 8, 8, 8, 9, 10, 11, 11, 11, 12, 12, 12, 12, 12, 12, 12, 12};
=======
  0, 0, 0, 0, 0, 0, 0, 0, 0, 0, 0, 0, 0, 0, 0, 0, 0, 0, 0, 0, 0, 0, 0, 0, 0, 0, 3, 4, 5, 5, 5, 5, 5,
  5, 5, 5, 6, 6, 7, 7, 7, 8, 9, 10, 10, 11, 12, 12, 12, 12, 12, 12, 12, 12};
>>>>>>> c1dde238

static const WT_CONFIG_CHECK confchk_hs_cleanup[] = {
  {"background_compact_debug_mode", "boolean", NULL, NULL, NULL, 0, NULL,
    WT_CONFIG_COMPILED_TYPE_BOOLEAN, INT64_MIN, INT64_MAX, NULL},
  {"cache_max_wait_ms", "int", NULL, "min=0", NULL, 0, NULL, WT_CONFIG_COMPILED_TYPE_INT, 0,
    INT64_MAX, NULL},
  {"cache_size_mb", "int", NULL, "min=0,max=100000000000", NULL, 0, NULL,
    WT_CONFIG_COMPILED_TYPE_INT, 0, 100000000000, NULL},
  {"compression_enabled", "boolean", NULL, NULL, NULL, 0, NULL, WT_CONFIG_COMPILED_TYPE_BOOLEAN,
    INT64_MIN, INT64_MAX, NULL},
  {"duration_seconds", "int", NULL, "min=0,max=1000000", NULL, 0, NULL, WT_CONFIG_COMPILED_TYPE_INT,
    0, 1000000, NULL},
  {"enable_logging", "boolean", NULL, NULL, NULL, 0, NULL, WT_CONFIG_COMPILED_TYPE_BOOLEAN,
    INT64_MIN, INT64_MAX, NULL},
  {"metrics_monitor", "category", NULL, NULL, confchk_metrics_monitor_subconfigs, 6,
    confchk_metrics_monitor_subconfigs_jump, WT_CONFIG_COMPILED_TYPE_CATEGORY, INT64_MIN, INT64_MAX,
    NULL},
  {"operation_tracker", "category", NULL, NULL, confchk_operation_tracker_subconfigs, 4,
    confchk_operation_tracker_subconfigs_jump, WT_CONFIG_COMPILED_TYPE_CATEGORY, INT64_MIN,
    INT64_MAX, NULL},
  {"reverse_collator", "boolean", NULL, NULL, NULL, 0, NULL, WT_CONFIG_COMPILED_TYPE_BOOLEAN,
    INT64_MIN, INT64_MAX, NULL},
  {"statistics_config", "category", NULL, NULL, confchk_statistics_config_subconfigs, 2,
    confchk_statistics_config_subconfigs_jump, WT_CONFIG_COMPILED_TYPE_CATEGORY, INT64_MIN,
    INT64_MAX, NULL},
  {"timestamp_manager", "category", NULL, NULL, confchk_timestamp_manager_subconfigs, 4,
    confchk_timestamp_manager_subconfigs_jump, WT_CONFIG_COMPILED_TYPE_CATEGORY, INT64_MIN,
    INT64_MAX, NULL},
  {"validate", "boolean", NULL, NULL, NULL, 0, NULL, WT_CONFIG_COMPILED_TYPE_BOOLEAN, INT64_MIN,
    INT64_MAX, NULL},
  {"workload_manager", "category", NULL, NULL, confchk_workload_manager_subconfigs, 10,
    confchk_workload_manager_subconfigs_jump, WT_CONFIG_COMPILED_TYPE_CATEGORY, INT64_MIN,
    INT64_MAX, NULL},
  {NULL, NULL, NULL, NULL, NULL, 0, NULL, 0, 0, 0, NULL}};

static const uint8_t confchk_hs_cleanup_jump[WT_CONFIG_JUMP_TABLE_SIZE] = {0, 0, 0, 0, 0, 0, 0, 0,
  0, 0, 0, 0, 0, 0, 0, 0, 0, 0, 0, 0, 0, 0, 0, 0, 0, 0, 0, 0, 0, 0, 0, 0, 0, 0, 0, 0, 0, 0, 0, 0, 0,
  0, 0, 0, 0, 0, 0, 0, 0, 0, 0, 0, 0, 0, 0, 0, 0, 0, 0, 0, 0, 0, 0, 0, 0, 0, 0, 0, 0, 0, 0, 0, 0, 0,
<<<<<<< HEAD
  0, 0, 0, 0, 0, 0, 0, 0, 0, 0, 0, 0, 0, 0, 0, 0, 0, 0, 0, 0, 0, 0, 0, 0, 0, 1, 4, 5, 6, 6, 6, 6, 6,
  6, 6, 6, 7, 7, 8, 8, 8, 9, 10, 11, 11, 11, 12, 12, 12, 12, 12, 12, 12, 12};
=======
  0, 0, 0, 0, 0, 0, 0, 0, 0, 0, 0, 0, 0, 0, 0, 0, 0, 0, 0, 0, 0, 0, 0, 0, 0, 0, 3, 4, 5, 5, 5, 5, 5,
  5, 5, 5, 6, 6, 7, 7, 7, 8, 9, 10, 10, 11, 12, 12, 12, 12, 12, 12, 12, 12};
>>>>>>> c1dde238

static const WT_CONFIG_CHECK confchk_operations_test[] = {
  {"background_compact_debug_mode", "boolean", NULL, NULL, NULL, 0, NULL,
    WT_CONFIG_COMPILED_TYPE_BOOLEAN, INT64_MIN, INT64_MAX, NULL},
  {"cache_max_wait_ms", "int", NULL, "min=0", NULL, 0, NULL, WT_CONFIG_COMPILED_TYPE_INT, 0,
    INT64_MAX, NULL},
  {"cache_size_mb", "int", NULL, "min=0,max=100000000000", NULL, 0, NULL,
    WT_CONFIG_COMPILED_TYPE_INT, 0, 100000000000, NULL},
  {"compression_enabled", "boolean", NULL, NULL, NULL, 0, NULL, WT_CONFIG_COMPILED_TYPE_BOOLEAN,
    INT64_MIN, INT64_MAX, NULL},
  {"duration_seconds", "int", NULL, "min=0,max=1000000", NULL, 0, NULL, WT_CONFIG_COMPILED_TYPE_INT,
    0, 1000000, NULL},
  {"enable_logging", "boolean", NULL, NULL, NULL, 0, NULL, WT_CONFIG_COMPILED_TYPE_BOOLEAN,
    INT64_MIN, INT64_MAX, NULL},
  {"metrics_monitor", "category", NULL, NULL, confchk_metrics_monitor_subconfigs, 6,
    confchk_metrics_monitor_subconfigs_jump, WT_CONFIG_COMPILED_TYPE_CATEGORY, INT64_MIN, INT64_MAX,
    NULL},
  {"operation_tracker", "category", NULL, NULL, confchk_operation_tracker_subconfigs, 4,
    confchk_operation_tracker_subconfigs_jump, WT_CONFIG_COMPILED_TYPE_CATEGORY, INT64_MIN,
    INT64_MAX, NULL},
  {"reverse_collator", "boolean", NULL, NULL, NULL, 0, NULL, WT_CONFIG_COMPILED_TYPE_BOOLEAN,
    INT64_MIN, INT64_MAX, NULL},
  {"statistics_config", "category", NULL, NULL, confchk_statistics_config_subconfigs, 2,
    confchk_statistics_config_subconfigs_jump, WT_CONFIG_COMPILED_TYPE_CATEGORY, INT64_MIN,
    INT64_MAX, NULL},
  {"timestamp_manager", "category", NULL, NULL, confchk_timestamp_manager_subconfigs, 4,
    confchk_timestamp_manager_subconfigs_jump, WT_CONFIG_COMPILED_TYPE_CATEGORY, INT64_MIN,
    INT64_MAX, NULL},
  {"validate", "boolean", NULL, NULL, NULL, 0, NULL, WT_CONFIG_COMPILED_TYPE_BOOLEAN, INT64_MIN,
    INT64_MAX, NULL},
  {"workload_manager", "category", NULL, NULL, confchk_workload_manager_subconfigs, 10,
    confchk_workload_manager_subconfigs_jump, WT_CONFIG_COMPILED_TYPE_CATEGORY, INT64_MIN,
    INT64_MAX, NULL},
  {NULL, NULL, NULL, NULL, NULL, 0, NULL, 0, 0, 0, NULL}};

static const uint8_t confchk_operations_test_jump[WT_CONFIG_JUMP_TABLE_SIZE] = {0, 0, 0, 0, 0, 0, 0,
  0, 0, 0, 0, 0, 0, 0, 0, 0, 0, 0, 0, 0, 0, 0, 0, 0, 0, 0, 0, 0, 0, 0, 0, 0, 0, 0, 0, 0, 0, 0, 0, 0,
  0, 0, 0, 0, 0, 0, 0, 0, 0, 0, 0, 0, 0, 0, 0, 0, 0, 0, 0, 0, 0, 0, 0, 0, 0, 0, 0, 0, 0, 0, 0, 0, 0,
<<<<<<< HEAD
  0, 0, 0, 0, 0, 0, 0, 0, 0, 0, 0, 0, 0, 0, 0, 0, 0, 0, 0, 0, 0, 0, 0, 0, 0, 0, 1, 4, 5, 6, 6, 6, 6,
  6, 6, 6, 6, 7, 7, 8, 8, 8, 9, 10, 11, 11, 11, 12, 12, 12, 12, 12, 12, 12, 12};
=======
  0, 0, 0, 0, 0, 0, 0, 0, 0, 0, 0, 0, 0, 0, 0, 0, 0, 0, 0, 0, 0, 0, 0, 0, 0, 0, 0, 3, 4, 5, 5, 5, 5,
  5, 5, 5, 5, 6, 6, 7, 7, 7, 8, 9, 10, 10, 11, 12, 12, 12, 12, 12, 12, 12, 12};
>>>>>>> c1dde238

static const WT_CONFIG_CHECK confchk_reverse_split[] = {
  {"background_compact_debug_mode", "boolean", NULL, NULL, NULL, 0, NULL,
    WT_CONFIG_COMPILED_TYPE_BOOLEAN, INT64_MIN, INT64_MAX, NULL},
  {"cache_max_wait_ms", "int", NULL, "min=0", NULL, 0, NULL, WT_CONFIG_COMPILED_TYPE_INT, 0,
    INT64_MAX, NULL},
  {"cache_size_mb", "int", NULL, "min=0,max=100000000000", NULL, 0, NULL,
    WT_CONFIG_COMPILED_TYPE_INT, 0, 100000000000, NULL},
  {"compression_enabled", "boolean", NULL, NULL, NULL, 0, NULL, WT_CONFIG_COMPILED_TYPE_BOOLEAN,
    INT64_MIN, INT64_MAX, NULL},
  {"duration_seconds", "int", NULL, "min=0,max=1000000", NULL, 0, NULL, WT_CONFIG_COMPILED_TYPE_INT,
    0, 1000000, NULL},
  {"enable_logging", "boolean", NULL, NULL, NULL, 0, NULL, WT_CONFIG_COMPILED_TYPE_BOOLEAN,
    INT64_MIN, INT64_MAX, NULL},
  {"metrics_monitor", "category", NULL, NULL, confchk_metrics_monitor_subconfigs, 6,
    confchk_metrics_monitor_subconfigs_jump, WT_CONFIG_COMPILED_TYPE_CATEGORY, INT64_MIN, INT64_MAX,
    NULL},
  {"operation_tracker", "category", NULL, NULL, confchk_operation_tracker_subconfigs, 4,
    confchk_operation_tracker_subconfigs_jump, WT_CONFIG_COMPILED_TYPE_CATEGORY, INT64_MIN,
    INT64_MAX, NULL},
  {"reverse_collator", "boolean", NULL, NULL, NULL, 0, NULL, WT_CONFIG_COMPILED_TYPE_BOOLEAN,
    INT64_MIN, INT64_MAX, NULL},
  {"statistics_config", "category", NULL, NULL, confchk_statistics_config_subconfigs, 2,
    confchk_statistics_config_subconfigs_jump, WT_CONFIG_COMPILED_TYPE_CATEGORY, INT64_MIN,
    INT64_MAX, NULL},
  {"timestamp_manager", "category", NULL, NULL, confchk_timestamp_manager_subconfigs, 4,
    confchk_timestamp_manager_subconfigs_jump, WT_CONFIG_COMPILED_TYPE_CATEGORY, INT64_MIN,
    INT64_MAX, NULL},
  {"validate", "boolean", NULL, NULL, NULL, 0, NULL, WT_CONFIG_COMPILED_TYPE_BOOLEAN, INT64_MIN,
    INT64_MAX, NULL},
  {"workload_manager", "category", NULL, NULL, confchk_workload_manager_subconfigs, 10,
    confchk_workload_manager_subconfigs_jump, WT_CONFIG_COMPILED_TYPE_CATEGORY, INT64_MIN,
    INT64_MAX, NULL},
  {NULL, NULL, NULL, NULL, NULL, 0, NULL, 0, 0, 0, NULL}};

static const uint8_t confchk_reverse_split_jump[WT_CONFIG_JUMP_TABLE_SIZE] = {0, 0, 0, 0, 0, 0, 0,
  0, 0, 0, 0, 0, 0, 0, 0, 0, 0, 0, 0, 0, 0, 0, 0, 0, 0, 0, 0, 0, 0, 0, 0, 0, 0, 0, 0, 0, 0, 0, 0, 0,
  0, 0, 0, 0, 0, 0, 0, 0, 0, 0, 0, 0, 0, 0, 0, 0, 0, 0, 0, 0, 0, 0, 0, 0, 0, 0, 0, 0, 0, 0, 0, 0, 0,
<<<<<<< HEAD
  0, 0, 0, 0, 0, 0, 0, 0, 0, 0, 0, 0, 0, 0, 0, 0, 0, 0, 0, 0, 0, 0, 0, 0, 0, 0, 1, 4, 5, 6, 6, 6, 6,
  6, 6, 6, 6, 7, 7, 8, 8, 8, 9, 10, 11, 11, 11, 12, 12, 12, 12, 12, 12, 12, 12};
=======
  0, 0, 0, 0, 0, 0, 0, 0, 0, 0, 0, 0, 0, 0, 0, 0, 0, 0, 0, 0, 0, 0, 0, 0, 0, 0, 0, 3, 4, 5, 5, 5, 5,
  5, 5, 5, 5, 6, 6, 7, 7, 7, 8, 9, 10, 10, 11, 12, 12, 12, 12, 12, 12, 12, 12};
>>>>>>> c1dde238

static const WT_CONFIG_CHECK confchk_search_near_01[] = {
  {"background_compact_debug_mode", "boolean", NULL, NULL, NULL, 0, NULL,
    WT_CONFIG_COMPILED_TYPE_BOOLEAN, INT64_MIN, INT64_MAX, NULL},
  {"cache_max_wait_ms", "int", NULL, "min=0", NULL, 0, NULL, WT_CONFIG_COMPILED_TYPE_INT, 0,
    INT64_MAX, NULL},
  {"cache_size_mb", "int", NULL, "min=0,max=100000000000", NULL, 0, NULL,
    WT_CONFIG_COMPILED_TYPE_INT, 0, 100000000000, NULL},
  {"compression_enabled", "boolean", NULL, NULL, NULL, 0, NULL, WT_CONFIG_COMPILED_TYPE_BOOLEAN,
    INT64_MIN, INT64_MAX, NULL},
  {"duration_seconds", "int", NULL, "min=0,max=1000000", NULL, 0, NULL, WT_CONFIG_COMPILED_TYPE_INT,
    0, 1000000, NULL},
  {"enable_logging", "boolean", NULL, NULL, NULL, 0, NULL, WT_CONFIG_COMPILED_TYPE_BOOLEAN,
    INT64_MIN, INT64_MAX, NULL},
  {"metrics_monitor", "category", NULL, NULL, confchk_metrics_monitor_subconfigs, 6,
    confchk_metrics_monitor_subconfigs_jump, WT_CONFIG_COMPILED_TYPE_CATEGORY, INT64_MIN, INT64_MAX,
    NULL},
  {"operation_tracker", "category", NULL, NULL, confchk_operation_tracker_subconfigs, 4,
    confchk_operation_tracker_subconfigs_jump, WT_CONFIG_COMPILED_TYPE_CATEGORY, INT64_MIN,
    INT64_MAX, NULL},
  {"reverse_collator", "boolean", NULL, NULL, NULL, 0, NULL, WT_CONFIG_COMPILED_TYPE_BOOLEAN,
    INT64_MIN, INT64_MAX, NULL},
  {"search_near_threads", "string", NULL, NULL, NULL, 0, NULL, WT_CONFIG_COMPILED_TYPE_STRING,
    INT64_MIN, INT64_MAX, NULL},
  {"statistics_config", "category", NULL, NULL, confchk_statistics_config_subconfigs, 2,
    confchk_statistics_config_subconfigs_jump, WT_CONFIG_COMPILED_TYPE_CATEGORY, INT64_MIN,
    INT64_MAX, NULL},
  {"timestamp_manager", "category", NULL, NULL, confchk_timestamp_manager_subconfigs, 4,
    confchk_timestamp_manager_subconfigs_jump, WT_CONFIG_COMPILED_TYPE_CATEGORY, INT64_MIN,
    INT64_MAX, NULL},
  {"validate", "boolean", NULL, NULL, NULL, 0, NULL, WT_CONFIG_COMPILED_TYPE_BOOLEAN, INT64_MIN,
    INT64_MAX, NULL},
  {"workload_manager", "category", NULL, NULL, confchk_workload_manager_subconfigs, 10,
    confchk_workload_manager_subconfigs_jump, WT_CONFIG_COMPILED_TYPE_CATEGORY, INT64_MIN,
    INT64_MAX, NULL},
  {NULL, NULL, NULL, NULL, NULL, 0, NULL, 0, 0, 0, NULL}};

static const uint8_t confchk_search_near_01_jump[WT_CONFIG_JUMP_TABLE_SIZE] = {0, 0, 0, 0, 0, 0, 0,
  0, 0, 0, 0, 0, 0, 0, 0, 0, 0, 0, 0, 0, 0, 0, 0, 0, 0, 0, 0, 0, 0, 0, 0, 0, 0, 0, 0, 0, 0, 0, 0, 0,
  0, 0, 0, 0, 0, 0, 0, 0, 0, 0, 0, 0, 0, 0, 0, 0, 0, 0, 0, 0, 0, 0, 0, 0, 0, 0, 0, 0, 0, 0, 0, 0, 0,
<<<<<<< HEAD
  0, 0, 0, 0, 0, 0, 0, 0, 0, 0, 0, 0, 0, 0, 0, 0, 0, 0, 0, 0, 0, 0, 0, 0, 0, 0, 1, 4, 5, 6, 6, 6, 6,
  6, 6, 6, 6, 7, 7, 8, 8, 8, 9, 11, 12, 12, 12, 13, 13, 13, 13, 13, 13, 13, 13};
=======
  0, 0, 0, 0, 0, 0, 0, 0, 0, 0, 0, 0, 0, 0, 0, 0, 0, 0, 0, 0, 0, 0, 0, 0, 0, 0, 0, 3, 4, 5, 5, 5, 5,
  5, 5, 5, 5, 6, 6, 7, 7, 7, 8, 10, 11, 11, 12, 13, 13, 13, 13, 13, 13, 13, 13};
>>>>>>> c1dde238

static const WT_CONFIG_CHECK confchk_search_near_02[] = {
  {"background_compact_debug_mode", "boolean", NULL, NULL, NULL, 0, NULL,
    WT_CONFIG_COMPILED_TYPE_BOOLEAN, INT64_MIN, INT64_MAX, NULL},
  {"cache_max_wait_ms", "int", NULL, "min=0", NULL, 0, NULL, WT_CONFIG_COMPILED_TYPE_INT, 0,
    INT64_MAX, NULL},
  {"cache_size_mb", "int", NULL, "min=0,max=100000000000", NULL, 0, NULL,
    WT_CONFIG_COMPILED_TYPE_INT, 0, 100000000000, NULL},
  {"compression_enabled", "boolean", NULL, NULL, NULL, 0, NULL, WT_CONFIG_COMPILED_TYPE_BOOLEAN,
    INT64_MIN, INT64_MAX, NULL},
  {"duration_seconds", "int", NULL, "min=0,max=1000000", NULL, 0, NULL, WT_CONFIG_COMPILED_TYPE_INT,
    0, 1000000, NULL},
  {"enable_logging", "boolean", NULL, NULL, NULL, 0, NULL, WT_CONFIG_COMPILED_TYPE_BOOLEAN,
    INT64_MIN, INT64_MAX, NULL},
  {"metrics_monitor", "category", NULL, NULL, confchk_metrics_monitor_subconfigs, 6,
    confchk_metrics_monitor_subconfigs_jump, WT_CONFIG_COMPILED_TYPE_CATEGORY, INT64_MIN, INT64_MAX,
    NULL},
  {"operation_tracker", "category", NULL, NULL, confchk_operation_tracker_subconfigs, 4,
    confchk_operation_tracker_subconfigs_jump, WT_CONFIG_COMPILED_TYPE_CATEGORY, INT64_MIN,
    INT64_MAX, NULL},
  {"reverse_collator", "boolean", NULL, NULL, NULL, 0, NULL, WT_CONFIG_COMPILED_TYPE_BOOLEAN,
    INT64_MIN, INT64_MAX, NULL},
  {"statistics_config", "category", NULL, NULL, confchk_statistics_config_subconfigs, 2,
    confchk_statistics_config_subconfigs_jump, WT_CONFIG_COMPILED_TYPE_CATEGORY, INT64_MIN,
    INT64_MAX, NULL},
  {"timestamp_manager", "category", NULL, NULL, confchk_timestamp_manager_subconfigs, 4,
    confchk_timestamp_manager_subconfigs_jump, WT_CONFIG_COMPILED_TYPE_CATEGORY, INT64_MIN,
    INT64_MAX, NULL},
  {"validate", "boolean", NULL, NULL, NULL, 0, NULL, WT_CONFIG_COMPILED_TYPE_BOOLEAN, INT64_MIN,
    INT64_MAX, NULL},
  {"workload_manager", "category", NULL, NULL, confchk_workload_manager_subconfigs, 10,
    confchk_workload_manager_subconfigs_jump, WT_CONFIG_COMPILED_TYPE_CATEGORY, INT64_MIN,
    INT64_MAX, NULL},
  {NULL, NULL, NULL, NULL, NULL, 0, NULL, 0, 0, 0, NULL}};

static const uint8_t confchk_search_near_02_jump[WT_CONFIG_JUMP_TABLE_SIZE] = {0, 0, 0, 0, 0, 0, 0,
  0, 0, 0, 0, 0, 0, 0, 0, 0, 0, 0, 0, 0, 0, 0, 0, 0, 0, 0, 0, 0, 0, 0, 0, 0, 0, 0, 0, 0, 0, 0, 0, 0,
  0, 0, 0, 0, 0, 0, 0, 0, 0, 0, 0, 0, 0, 0, 0, 0, 0, 0, 0, 0, 0, 0, 0, 0, 0, 0, 0, 0, 0, 0, 0, 0, 0,
<<<<<<< HEAD
  0, 0, 0, 0, 0, 0, 0, 0, 0, 0, 0, 0, 0, 0, 0, 0, 0, 0, 0, 0, 0, 0, 0, 0, 0, 0, 1, 4, 5, 6, 6, 6, 6,
  6, 6, 6, 6, 7, 7, 8, 8, 8, 9, 10, 11, 11, 11, 12, 12, 12, 12, 12, 12, 12, 12};
=======
  0, 0, 0, 0, 0, 0, 0, 0, 0, 0, 0, 0, 0, 0, 0, 0, 0, 0, 0, 0, 0, 0, 0, 0, 0, 0, 0, 3, 4, 5, 5, 5, 5,
  5, 5, 5, 5, 6, 6, 7, 7, 7, 8, 9, 10, 10, 11, 12, 12, 12, 12, 12, 12, 12, 12};
>>>>>>> c1dde238

static const WT_CONFIG_CHECK confchk_search_near_03[] = {
  {"background_compact_debug_mode", "boolean", NULL, NULL, NULL, 0, NULL,
    WT_CONFIG_COMPILED_TYPE_BOOLEAN, INT64_MIN, INT64_MAX, NULL},
  {"cache_max_wait_ms", "int", NULL, "min=0", NULL, 0, NULL, WT_CONFIG_COMPILED_TYPE_INT, 0,
    INT64_MAX, NULL},
  {"cache_size_mb", "int", NULL, "min=0,max=100000000000", NULL, 0, NULL,
    WT_CONFIG_COMPILED_TYPE_INT, 0, 100000000000, NULL},
  {"compression_enabled", "boolean", NULL, NULL, NULL, 0, NULL, WT_CONFIG_COMPILED_TYPE_BOOLEAN,
    INT64_MIN, INT64_MAX, NULL},
  {"duration_seconds", "int", NULL, "min=0,max=1000000", NULL, 0, NULL, WT_CONFIG_COMPILED_TYPE_INT,
    0, 1000000, NULL},
  {"enable_logging", "boolean", NULL, NULL, NULL, 0, NULL, WT_CONFIG_COMPILED_TYPE_BOOLEAN,
    INT64_MIN, INT64_MAX, NULL},
  {"metrics_monitor", "category", NULL, NULL, confchk_metrics_monitor_subconfigs, 6,
    confchk_metrics_monitor_subconfigs_jump, WT_CONFIG_COMPILED_TYPE_CATEGORY, INT64_MIN, INT64_MAX,
    NULL},
  {"operation_tracker", "category", NULL, NULL, confchk_operation_tracker_subconfigs, 4,
    confchk_operation_tracker_subconfigs_jump, WT_CONFIG_COMPILED_TYPE_CATEGORY, INT64_MIN,
    INT64_MAX, NULL},
  {"reverse_collator", "boolean", NULL, NULL, NULL, 0, NULL, WT_CONFIG_COMPILED_TYPE_BOOLEAN,
    INT64_MIN, INT64_MAX, NULL},
  {"statistics_config", "category", NULL, NULL, confchk_statistics_config_subconfigs, 2,
    confchk_statistics_config_subconfigs_jump, WT_CONFIG_COMPILED_TYPE_CATEGORY, INT64_MIN,
    INT64_MAX, NULL},
  {"timestamp_manager", "category", NULL, NULL, confchk_timestamp_manager_subconfigs, 4,
    confchk_timestamp_manager_subconfigs_jump, WT_CONFIG_COMPILED_TYPE_CATEGORY, INT64_MIN,
    INT64_MAX, NULL},
  {"validate", "boolean", NULL, NULL, NULL, 0, NULL, WT_CONFIG_COMPILED_TYPE_BOOLEAN, INT64_MIN,
    INT64_MAX, NULL},
  {"workload_manager", "category", NULL, NULL, confchk_workload_manager_subconfigs, 10,
    confchk_workload_manager_subconfigs_jump, WT_CONFIG_COMPILED_TYPE_CATEGORY, INT64_MIN,
    INT64_MAX, NULL},
  {NULL, NULL, NULL, NULL, NULL, 0, NULL, 0, 0, 0, NULL}};

static const uint8_t confchk_search_near_03_jump[WT_CONFIG_JUMP_TABLE_SIZE] = {0, 0, 0, 0, 0, 0, 0,
  0, 0, 0, 0, 0, 0, 0, 0, 0, 0, 0, 0, 0, 0, 0, 0, 0, 0, 0, 0, 0, 0, 0, 0, 0, 0, 0, 0, 0, 0, 0, 0, 0,
  0, 0, 0, 0, 0, 0, 0, 0, 0, 0, 0, 0, 0, 0, 0, 0, 0, 0, 0, 0, 0, 0, 0, 0, 0, 0, 0, 0, 0, 0, 0, 0, 0,
<<<<<<< HEAD
  0, 0, 0, 0, 0, 0, 0, 0, 0, 0, 0, 0, 0, 0, 0, 0, 0, 0, 0, 0, 0, 0, 0, 0, 0, 0, 1, 4, 5, 6, 6, 6, 6,
  6, 6, 6, 6, 7, 7, 8, 8, 8, 9, 10, 11, 11, 11, 12, 12, 12, 12, 12, 12, 12, 12};
=======
  0, 0, 0, 0, 0, 0, 0, 0, 0, 0, 0, 0, 0, 0, 0, 0, 0, 0, 0, 0, 0, 0, 0, 0, 0, 0, 0, 3, 4, 5, 5, 5, 5,
  5, 5, 5, 5, 6, 6, 7, 7, 7, 8, 9, 10, 10, 11, 12, 12, 12, 12, 12, 12, 12, 12};
>>>>>>> c1dde238

static const WT_CONFIG_CHECK confchk_test_template[] = {
  {"background_compact_debug_mode", "boolean", NULL, NULL, NULL, 0, NULL,
    WT_CONFIG_COMPILED_TYPE_BOOLEAN, INT64_MIN, INT64_MAX, NULL},
  {"cache_max_wait_ms", "int", NULL, "min=0", NULL, 0, NULL, WT_CONFIG_COMPILED_TYPE_INT, 0,
    INT64_MAX, NULL},
  {"cache_size_mb", "int", NULL, "min=0,max=100000000000", NULL, 0, NULL,
    WT_CONFIG_COMPILED_TYPE_INT, 0, 100000000000, NULL},
  {"compression_enabled", "boolean", NULL, NULL, NULL, 0, NULL, WT_CONFIG_COMPILED_TYPE_BOOLEAN,
    INT64_MIN, INT64_MAX, NULL},
  {"duration_seconds", "int", NULL, "min=0,max=1000000", NULL, 0, NULL, WT_CONFIG_COMPILED_TYPE_INT,
    0, 1000000, NULL},
  {"enable_logging", "boolean", NULL, NULL, NULL, 0, NULL, WT_CONFIG_COMPILED_TYPE_BOOLEAN,
    INT64_MIN, INT64_MAX, NULL},
  {"metrics_monitor", "category", NULL, NULL, confchk_metrics_monitor_subconfigs, 6,
    confchk_metrics_monitor_subconfigs_jump, WT_CONFIG_COMPILED_TYPE_CATEGORY, INT64_MIN, INT64_MAX,
    NULL},
  {"operation_tracker", "category", NULL, NULL, confchk_operation_tracker_subconfigs, 4,
    confchk_operation_tracker_subconfigs_jump, WT_CONFIG_COMPILED_TYPE_CATEGORY, INT64_MIN,
    INT64_MAX, NULL},
  {"reverse_collator", "boolean", NULL, NULL, NULL, 0, NULL, WT_CONFIG_COMPILED_TYPE_BOOLEAN,
    INT64_MIN, INT64_MAX, NULL},
  {"statistics_config", "category", NULL, NULL, confchk_statistics_config_subconfigs, 2,
    confchk_statistics_config_subconfigs_jump, WT_CONFIG_COMPILED_TYPE_CATEGORY, INT64_MIN,
    INT64_MAX, NULL},
  {"timestamp_manager", "category", NULL, NULL, confchk_timestamp_manager_subconfigs, 4,
    confchk_timestamp_manager_subconfigs_jump, WT_CONFIG_COMPILED_TYPE_CATEGORY, INT64_MIN,
    INT64_MAX, NULL},
  {"validate", "boolean", NULL, NULL, NULL, 0, NULL, WT_CONFIG_COMPILED_TYPE_BOOLEAN, INT64_MIN,
    INT64_MAX, NULL},
  {"workload_manager", "category", NULL, NULL, confchk_workload_manager_subconfigs, 10,
    confchk_workload_manager_subconfigs_jump, WT_CONFIG_COMPILED_TYPE_CATEGORY, INT64_MIN,
    INT64_MAX, NULL},
  {NULL, NULL, NULL, NULL, NULL, 0, NULL, 0, 0, 0, NULL}};

static const uint8_t confchk_test_template_jump[WT_CONFIG_JUMP_TABLE_SIZE] = {0, 0, 0, 0, 0, 0, 0,
  0, 0, 0, 0, 0, 0, 0, 0, 0, 0, 0, 0, 0, 0, 0, 0, 0, 0, 0, 0, 0, 0, 0, 0, 0, 0, 0, 0, 0, 0, 0, 0, 0,
  0, 0, 0, 0, 0, 0, 0, 0, 0, 0, 0, 0, 0, 0, 0, 0, 0, 0, 0, 0, 0, 0, 0, 0, 0, 0, 0, 0, 0, 0, 0, 0, 0,
<<<<<<< HEAD
  0, 0, 0, 0, 0, 0, 0, 0, 0, 0, 0, 0, 0, 0, 0, 0, 0, 0, 0, 0, 0, 0, 0, 0, 0, 0, 1, 4, 5, 6, 6, 6, 6,
  6, 6, 6, 6, 7, 7, 8, 8, 8, 9, 10, 11, 11, 11, 12, 12, 12, 12, 12, 12, 12, 12};
=======
  0, 0, 0, 0, 0, 0, 0, 0, 0, 0, 0, 0, 0, 0, 0, 0, 0, 0, 0, 0, 0, 0, 0, 0, 0, 0, 0, 3, 4, 5, 5, 5, 5,
  5, 5, 5, 5, 6, 6, 7, 7, 7, 8, 9, 10, 10, 11, 12, 12, 12, 12, 12, 12, 12, 12};
>>>>>>> c1dde238

static const WT_CONFIG_ENTRY config_entries[] = {
  {"background_compact",
    "background_compact_debug_mode=false,cache_max_wait_ms=0,"
    "cache_size_mb=0,compression_enabled=false,duration_seconds=0,"
    "enable_logging=false,metrics_monitor=(cache_hs_insert=(max=1,"
    "min=0,postrun=false,runtime=false,save=false),"
    "cc_pages_removed=(max=1,min=0,postrun=false,runtime=false,"
    "save=false),enabled=true,op_rate=1s,stat_cache_size=(max=1,min=0"
    ",postrun=false,runtime=false,save=false),stat_db_size=(max=1,"
    "min=0,postrun=false,runtime=false,save=false)),"
    "operation_tracker=(enabled=true,op_rate=1s,"
    "tracking_key_format=QSQ,tracking_value_format=iS),"
    "reverse_collator=false,statistics_config=(enable_logging=true,"
    "type=all),timestamp_manager=(enabled=true,oldest_lag=1,"
    "op_rate=1s,stable_lag=1),"
    "workload_manager=(background_compact_config=(free_space_target_mb=20"
    ",op_rate=1s,thread_count=0),checkpoint_config=(op_rate=60s,"
    "thread_count=1),custom_config=(key_size=5,op_rate=1s,"
    "ops_per_transaction=(max=1,min=0),thread_count=0,value_size=5),"
    "enabled=true,insert_config=(key_size=5,op_rate=1s,"
    "ops_per_transaction=(max=1,min=0),thread_count=0,value_size=5),"
    "op_rate=1s,populate_config=(collection_count=1,"
    "key_count_per_collection=0,key_size=5,thread_count=1,"
    "value_size=5),read_config=(key_size=5,op_rate=1s,"
    "ops_per_transaction=(max=1,min=0),thread_count=0,value_size=5),"
    "remove_config=(op_rate=1s,ops_per_transaction=(max=1,min=0),"
    "thread_count=0),update_config=(key_size=5,op_rate=1s,"
    "ops_per_transaction=(max=1,min=0),thread_count=0,value_size=5))",
    confchk_background_compact, 12, confchk_background_compact_jump},
  {"bounded_cursor_perf",
    "background_compact_debug_mode=false,cache_max_wait_ms=0,"
    "cache_size_mb=0,compression_enabled=false,duration_seconds=0,"
    "enable_logging=false,metrics_monitor=(cache_hs_insert=(max=1,"
    "min=0,postrun=false,runtime=false,save=false),"
    "cc_pages_removed=(max=1,min=0,postrun=false,runtime=false,"
    "save=false),enabled=true,op_rate=1s,stat_cache_size=(max=1,min=0"
    ",postrun=false,runtime=false,save=false),stat_db_size=(max=1,"
    "min=0,postrun=false,runtime=false,save=false)),"
    "operation_tracker=(enabled=true,op_rate=1s,"
    "tracking_key_format=QSQ,tracking_value_format=iS),"
    "reverse_collator=false,statistics_config=(enable_logging=true,"
    "type=all),timestamp_manager=(enabled=true,oldest_lag=1,"
    "op_rate=1s,stable_lag=1),validate=true,"
    "workload_manager=(background_compact_config=(free_space_target_mb=20"
<<<<<<< HEAD
    ",op_rate=1s,thread_count=0),checkpoint_config=(op_rate=60s,"
    "thread_count=1),custom_config=(key_size=5,op_rate=1s,"
    "ops_per_transaction=(max=1,min=0),thread_count=0,value_size=5),"
    "enabled=true,insert_config=(key_size=5,op_rate=1s,"
    "ops_per_transaction=(max=1,min=0),thread_count=0,value_size=5),"
    "op_rate=1s,populate_config=(collection_count=1,"
    "key_count_per_collection=0,key_size=5,thread_count=1,"
    "value_size=5),read_config=(key_size=5,op_rate=1s,"
    "ops_per_transaction=(max=1,min=0),thread_count=0,value_size=5),"
    "remove_config=(op_rate=1s,ops_per_transaction=(max=1,min=0),"
    "thread_count=0),update_config=(key_size=5,op_rate=1s,"
    "ops_per_transaction=(max=1,min=0),thread_count=0,value_size=5))",
=======
    ",thread_count=0),checkpoint_config=(op_rate=60s,thread_count=1),"
    "custom_config=(key_size=5,op_rate=1s,ops_per_transaction=(max=1,"
    "min=0),thread_count=0,value_size=5),enabled=true,"
    "insert_config=(key_size=5,op_rate=1s,ops_per_transaction=(max=1,"
    "min=0),thread_count=0,value_size=5),op_rate=1s,"
    "populate_config=(collection_count=1,key_count_per_collection=0,"
    "key_size=5,thread_count=1,value_size=5),read_config=(key_size=5,"
    "op_rate=1s,ops_per_transaction=(max=1,min=0),thread_count=0,"
    "value_size=5),remove_config=(op_rate=1s,"
    "ops_per_transaction=(max=1,min=0),thread_count=0),"
    "update_config=(key_size=5,op_rate=1s,ops_per_transaction=(max=1,"
    "min=0),thread_count=0,value_size=5))",
>>>>>>> c1dde238
    confchk_bounded_cursor_perf, 12, confchk_bounded_cursor_perf_jump},
  {"bounded_cursor_prefix_indices",
    "background_compact_debug_mode=false,cache_max_wait_ms=0,"
    "cache_size_mb=0,compression_enabled=false,duration_seconds=0,"
    "enable_logging=false,metrics_monitor=(cache_hs_insert=(max=1,"
    "min=0,postrun=false,runtime=false,save=false),"
    "cc_pages_removed=(max=1,min=0,postrun=false,runtime=false,"
    "save=false),enabled=true,op_rate=1s,stat_cache_size=(max=1,min=0"
    ",postrun=false,runtime=false,save=false),stat_db_size=(max=1,"
    "min=0,postrun=false,runtime=false,save=false)),"
    "operation_tracker=(enabled=true,op_rate=1s,"
    "tracking_key_format=QSQ,tracking_value_format=iS),"
    "reverse_collator=false,statistics_config=(enable_logging=true,"
    "type=all),timestamp_manager=(enabled=true,oldest_lag=1,"
    "op_rate=1s,stable_lag=1),validate=true,"
    "workload_manager=(background_compact_config=(free_space_target_mb=20"
<<<<<<< HEAD
    ",op_rate=1s,thread_count=0),checkpoint_config=(op_rate=60s,"
    "thread_count=1),custom_config=(key_size=5,op_rate=1s,"
    "ops_per_transaction=(max=1,min=0),thread_count=0,value_size=5),"
    "enabled=true,insert_config=(key_size=5,op_rate=1s,"
    "ops_per_transaction=(max=1,min=0),thread_count=0,value_size=5),"
    "op_rate=1s,populate_config=(collection_count=1,"
    "key_count_per_collection=0,key_size=5,thread_count=1,"
    "value_size=5),read_config=(key_size=5,op_rate=1s,"
    "ops_per_transaction=(max=1,min=0),thread_count=0,value_size=5),"
    "remove_config=(op_rate=1s,ops_per_transaction=(max=1,min=0),"
    "thread_count=0),update_config=(key_size=5,op_rate=1s,"
    "ops_per_transaction=(max=1,min=0),thread_count=0,value_size=5))",
=======
    ",thread_count=0),checkpoint_config=(op_rate=60s,thread_count=1),"
    "custom_config=(key_size=5,op_rate=1s,ops_per_transaction=(max=1,"
    "min=0),thread_count=0,value_size=5),enabled=true,"
    "insert_config=(key_size=5,op_rate=1s,ops_per_transaction=(max=1,"
    "min=0),thread_count=0,value_size=5),op_rate=1s,"
    "populate_config=(collection_count=1,key_count_per_collection=0,"
    "key_size=5,thread_count=1,value_size=5),read_config=(key_size=5,"
    "op_rate=1s,ops_per_transaction=(max=1,min=0),thread_count=0,"
    "value_size=5),remove_config=(op_rate=1s,"
    "ops_per_transaction=(max=1,min=0),thread_count=0),"
    "update_config=(key_size=5,op_rate=1s,ops_per_transaction=(max=1,"
    "min=0),thread_count=0,value_size=5))",
>>>>>>> c1dde238
    confchk_bounded_cursor_prefix_indices, 12, confchk_bounded_cursor_prefix_indices_jump},
  {"bounded_cursor_prefix_search_near",
    "background_compact_debug_mode=false,cache_max_wait_ms=0,"
    "cache_size_mb=0,compression_enabled=false,duration_seconds=0,"
    "enable_logging=false,metrics_monitor=(cache_hs_insert=(max=1,"
    "min=0,postrun=false,runtime=false,save=false),"
    "cc_pages_removed=(max=1,min=0,postrun=false,runtime=false,"
    "save=false),enabled=true,op_rate=1s,stat_cache_size=(max=1,min=0"
    ",postrun=false,runtime=false,save=false),stat_db_size=(max=1,"
    "min=0,postrun=false,runtime=false,save=false)),"
    "operation_tracker=(enabled=true,op_rate=1s,"
    "tracking_key_format=QSQ,tracking_value_format=iS),"
    "reverse_collator=false,statistics_config=(enable_logging=true,"
    "type=all),timestamp_manager=(enabled=true,oldest_lag=1,"
    "op_rate=1s,stable_lag=1),validate=true,"
    "workload_manager=(background_compact_config=(free_space_target_mb=20"
<<<<<<< HEAD
    ",op_rate=1s,thread_count=0),checkpoint_config=(op_rate=60s,"
    "thread_count=1),custom_config=(key_size=5,op_rate=1s,"
    "ops_per_transaction=(max=1,min=0),thread_count=0,value_size=5),"
    "enabled=true,insert_config=(key_size=5,op_rate=1s,"
    "ops_per_transaction=(max=1,min=0),thread_count=0,value_size=5),"
    "op_rate=1s,populate_config=(collection_count=1,"
    "key_count_per_collection=0,key_size=5,thread_count=1,"
    "value_size=5),read_config=(key_size=5,op_rate=1s,"
    "ops_per_transaction=(max=1,min=0),thread_count=0,value_size=5),"
    "remove_config=(op_rate=1s,ops_per_transaction=(max=1,min=0),"
    "thread_count=0),update_config=(key_size=5,op_rate=1s,"
    "ops_per_transaction=(max=1,min=0),thread_count=0,value_size=5))",
=======
    ",thread_count=0),checkpoint_config=(op_rate=60s,thread_count=1),"
    "custom_config=(key_size=5,op_rate=1s,ops_per_transaction=(max=1,"
    "min=0),thread_count=0,value_size=5),enabled=true,"
    "insert_config=(key_size=5,op_rate=1s,ops_per_transaction=(max=1,"
    "min=0),thread_count=0,value_size=5),op_rate=1s,"
    "populate_config=(collection_count=1,key_count_per_collection=0,"
    "key_size=5,thread_count=1,value_size=5),read_config=(key_size=5,"
    "op_rate=1s,ops_per_transaction=(max=1,min=0),thread_count=0,"
    "value_size=5),remove_config=(op_rate=1s,"
    "ops_per_transaction=(max=1,min=0),thread_count=0),"
    "update_config=(key_size=5,op_rate=1s,ops_per_transaction=(max=1,"
    "min=0),thread_count=0,value_size=5))",
>>>>>>> c1dde238
    confchk_bounded_cursor_prefix_search_near, 12, confchk_bounded_cursor_prefix_search_near_jump},
  {"bounded_cursor_prefix_stat",
    "background_compact_debug_mode=false,cache_max_wait_ms=0,"
    "cache_size_mb=0,compression_enabled=false,duration_seconds=0,"
    "enable_logging=false,metrics_monitor=(cache_hs_insert=(max=1,"
    "min=0,postrun=false,runtime=false,save=false),"
    "cc_pages_removed=(max=1,min=0,postrun=false,runtime=false,"
    "save=false),enabled=true,op_rate=1s,stat_cache_size=(max=1,min=0"
    ",postrun=false,runtime=false,save=false),stat_db_size=(max=1,"
    "min=0,postrun=false,runtime=false,save=false)),"
    "operation_tracker=(enabled=true,op_rate=1s,"
    "tracking_key_format=QSQ,tracking_value_format=iS),"
    "reverse_collator=false,search_near_threads=10,"
    "statistics_config=(enable_logging=true,type=all),"
    "timestamp_manager=(enabled=true,oldest_lag=1,op_rate=1s,"
    "stable_lag=1),validate=true,"
    "workload_manager=(background_compact_config=(free_space_target_mb=20"
<<<<<<< HEAD
    ",op_rate=1s,thread_count=0),checkpoint_config=(op_rate=60s,"
    "thread_count=1),custom_config=(key_size=5,op_rate=1s,"
    "ops_per_transaction=(max=1,min=0),thread_count=0,value_size=5),"
    "enabled=true,insert_config=(key_size=5,op_rate=1s,"
    "ops_per_transaction=(max=1,min=0),thread_count=0,value_size=5),"
    "op_rate=1s,populate_config=(collection_count=1,"
    "key_count_per_collection=0,key_size=5,thread_count=1,"
    "value_size=5),read_config=(key_size=5,op_rate=1s,"
    "ops_per_transaction=(max=1,min=0),thread_count=0,value_size=5),"
    "remove_config=(op_rate=1s,ops_per_transaction=(max=1,min=0),"
    "thread_count=0),update_config=(key_size=5,op_rate=1s,"
    "ops_per_transaction=(max=1,min=0),thread_count=0,value_size=5))",
    confchk_bounded_cursor_prefix_stat, 13, confchk_bounded_cursor_prefix_stat_jump},
  {"bounded_cursor_stress",
    "background_compact_debug_mode=false,cache_max_wait_ms=0,"
    "cache_size_mb=0,compression_enabled=false,duration_seconds=0,"
=======
    ",thread_count=0),checkpoint_config=(op_rate=60s,thread_count=1),"
    "custom_config=(key_size=5,op_rate=1s,ops_per_transaction=(max=1,"
    "min=0),thread_count=0,value_size=5),enabled=true,"
    "insert_config=(key_size=5,op_rate=1s,ops_per_transaction=(max=1,"
    "min=0),thread_count=0,value_size=5),op_rate=1s,"
    "populate_config=(collection_count=1,key_count_per_collection=0,"
    "key_size=5,thread_count=1,value_size=5),read_config=(key_size=5,"
    "op_rate=1s,ops_per_transaction=(max=1,min=0),thread_count=0,"
    "value_size=5),remove_config=(op_rate=1s,"
    "ops_per_transaction=(max=1,min=0),thread_count=0),"
    "update_config=(key_size=5,op_rate=1s,ops_per_transaction=(max=1,"
    "min=0),thread_count=0,value_size=5))",
    confchk_bounded_cursor_prefix_stat, 13, confchk_bounded_cursor_prefix_stat_jump},
  {"bounded_cursor_stress",
    "cache_max_wait_ms=0,cache_size_mb=0,compression_enabled=false,"
    "duration_seconds=0,enable_logging=false,"
    "metrics_monitor=(cache_hs_insert=(max=1,min=0,postrun=false,"
    "runtime=false,save=false),cc_pages_removed=(max=1,min=0,"
    "postrun=false,runtime=false,save=false),enabled=true,op_rate=1s,"
    "stat_cache_size=(max=1,min=0,postrun=false,runtime=false,"
    "save=false),stat_db_size=(max=1,min=0,postrun=false,"
    "runtime=false,save=false)),operation_tracker=(enabled=true,"
    "op_rate=1s,tracking_key_format=QSQ,tracking_value_format=iS),"
    "reverse_collator=false,statistics_config=(enable_logging=true,"
    "type=all),timestamp_manager=(enabled=true,oldest_lag=1,"
    "op_rate=1s,stable_lag=1),validate=true,"
    "workload_manager=(background_compact_config=(free_space_target_mb=20"
    ",thread_count=0),checkpoint_config=(op_rate=60s,thread_count=1),"
    "custom_config=(key_size=5,op_rate=1s,ops_per_transaction=(max=1,"
    "min=0),thread_count=0,value_size=5),enabled=true,"
    "insert_config=(key_size=5,op_rate=1s,ops_per_transaction=(max=1,"
    "min=0),thread_count=0,value_size=5),op_rate=1s,"
    "populate_config=(collection_count=1,key_count_per_collection=0,"
    "key_size=5,thread_count=1,value_size=5),read_config=(key_size=5,"
    "op_rate=1s,ops_per_transaction=(max=1,min=0),thread_count=0,"
    "value_size=5),remove_config=(op_rate=1s,"
    "ops_per_transaction=(max=1,min=0),thread_count=0),"
    "update_config=(key_size=5,op_rate=1s,ops_per_transaction=(max=1,"
    "min=0),thread_count=0,value_size=5))",
    confchk_bounded_cursor_stress, 12, confchk_bounded_cursor_stress_jump},
  {"burst_inserts",
    "burst_duration=90,cache_max_wait_ms=0,cache_size_mb=0,"
    "compression_enabled=false,duration_seconds=0,"
>>>>>>> c1dde238
    "enable_logging=false,metrics_monitor=(cache_hs_insert=(max=1,"
    "min=0,postrun=false,runtime=false,save=false),"
    "cc_pages_removed=(max=1,min=0,postrun=false,runtime=false,"
    "save=false),enabled=true,op_rate=1s,stat_cache_size=(max=1,min=0"
    ",postrun=false,runtime=false,save=false),stat_db_size=(max=1,"
    "min=0,postrun=false,runtime=false,save=false)),"
    "operation_tracker=(enabled=true,op_rate=1s,"
    "tracking_key_format=QSQ,tracking_value_format=iS),"
    "reverse_collator=false,statistics_config=(enable_logging=true,"
    "type=all),timestamp_manager=(enabled=true,oldest_lag=1,"
    "op_rate=1s,stable_lag=1),validate=true,"
    "workload_manager=(background_compact_config=(free_space_target_mb=20"
<<<<<<< HEAD
    ",op_rate=1s,thread_count=0),checkpoint_config=(op_rate=60s,"
    "thread_count=1),custom_config=(key_size=5,op_rate=1s,"
    "ops_per_transaction=(max=1,min=0),thread_count=0,value_size=5),"
    "enabled=true,insert_config=(key_size=5,op_rate=1s,"
    "ops_per_transaction=(max=1,min=0),thread_count=0,value_size=5),"
    "op_rate=1s,populate_config=(collection_count=1,"
    "key_count_per_collection=0,key_size=5,thread_count=1,"
    "value_size=5),read_config=(key_size=5,op_rate=1s,"
    "ops_per_transaction=(max=1,min=0),thread_count=0,value_size=5),"
    "remove_config=(op_rate=1s,ops_per_transaction=(max=1,min=0),"
    "thread_count=0),update_config=(key_size=5,op_rate=1s,"
    "ops_per_transaction=(max=1,min=0),thread_count=0,value_size=5))",
    confchk_bounded_cursor_stress, 12, confchk_bounded_cursor_stress_jump},
  {"burst_inserts",
    "background_compact_debug_mode=false,burst_duration=90,"
=======
    ",thread_count=0),checkpoint_config=(op_rate=60s,thread_count=1),"
    "custom_config=(key_size=5,op_rate=1s,ops_per_transaction=(max=1,"
    "min=0),thread_count=0,value_size=5),enabled=true,"
    "insert_config=(key_size=5,op_rate=1s,ops_per_transaction=(max=1,"
    "min=0),thread_count=0,value_size=5),op_rate=1s,"
    "populate_config=(collection_count=1,key_count_per_collection=0,"
    "key_size=5,thread_count=1,value_size=5),read_config=(key_size=5,"
    "op_rate=1s,ops_per_transaction=(max=1,min=0),thread_count=0,"
    "value_size=5),remove_config=(op_rate=1s,"
    "ops_per_transaction=(max=1,min=0),thread_count=0),"
    "update_config=(key_size=5,op_rate=1s,ops_per_transaction=(max=1,"
    "min=0),thread_count=0,value_size=5))",
    confchk_burst_inserts, 13, confchk_burst_inserts_jump},
  {"cache_resize",
>>>>>>> c1dde238
    "cache_max_wait_ms=0,cache_size_mb=0,compression_enabled=false,"
    "duration_seconds=0,enable_logging=false,"
    "metrics_monitor=(cache_hs_insert=(max=1,min=0,postrun=false,"
    "runtime=false,save=false),cc_pages_removed=(max=1,min=0,"
    "postrun=false,runtime=false,save=false),enabled=true,op_rate=1s,"
    "stat_cache_size=(max=1,min=0,postrun=false,runtime=false,"
    "save=false),stat_db_size=(max=1,min=0,postrun=false,"
    "runtime=false,save=false)),operation_tracker=(enabled=true,"
    "op_rate=1s,tracking_key_format=QSQ,tracking_value_format=iS),"
    "reverse_collator=false,statistics_config=(enable_logging=true,"
    "type=all),timestamp_manager=(enabled=true,oldest_lag=1,"
    "op_rate=1s,stable_lag=1),validate=true,"
    "workload_manager=(background_compact_config=(free_space_target_mb=20"
<<<<<<< HEAD
    ",op_rate=1s,thread_count=0),checkpoint_config=(op_rate=60s,"
    "thread_count=1),custom_config=(key_size=5,op_rate=1s,"
    "ops_per_transaction=(max=1,min=0),thread_count=0,value_size=5),"
    "enabled=true,insert_config=(key_size=5,op_rate=1s,"
    "ops_per_transaction=(max=1,min=0),thread_count=0,value_size=5),"
    "op_rate=1s,populate_config=(collection_count=1,"
    "key_count_per_collection=0,key_size=5,thread_count=1,"
    "value_size=5),read_config=(key_size=5,op_rate=1s,"
    "ops_per_transaction=(max=1,min=0),thread_count=0,value_size=5),"
    "remove_config=(op_rate=1s,ops_per_transaction=(max=1,min=0),"
    "thread_count=0),update_config=(key_size=5,op_rate=1s,"
    "ops_per_transaction=(max=1,min=0),thread_count=0,value_size=5))",
    confchk_burst_inserts, 13, confchk_burst_inserts_jump},
  {"cache_resize",
    "background_compact_debug_mode=false,cache_max_wait_ms=0,"
    "cache_size_mb=0,compression_enabled=false,duration_seconds=0,"
    "enable_logging=false,metrics_monitor=(cache_hs_insert=(max=1,"
    "min=0,postrun=false,runtime=false,save=false),"
    "cc_pages_removed=(max=1,min=0,postrun=false,runtime=false,"
    "save=false),enabled=true,op_rate=1s,stat_cache_size=(max=1,min=0"
    ",postrun=false,runtime=false,save=false),stat_db_size=(max=1,"
    "min=0,postrun=false,runtime=false,save=false)),"
    "operation_tracker=(enabled=true,op_rate=1s,"
    "tracking_key_format=QSQ,tracking_value_format=iS),"
    "reverse_collator=false,statistics_config=(enable_logging=true,"
    "type=all),timestamp_manager=(enabled=true,oldest_lag=1,"
    "op_rate=1s,stable_lag=1),"
    "workload_manager=(background_compact_config=(free_space_target_mb=20"
    ",op_rate=1s,thread_count=0),checkpoint_config=(op_rate=60s,"
    "thread_count=1),custom_config=(key_size=5,op_rate=1s,"
    "ops_per_transaction=(max=1,min=0),thread_count=0,value_size=5),"
    "enabled=true,insert_config=(key_size=5,op_rate=1s,"
    "ops_per_transaction=(max=1,min=0),thread_count=0,value_size=5),"
    "op_rate=1s,populate_config=(collection_count=1,"
    "key_count_per_collection=0,key_size=5,thread_count=1,"
    "value_size=5),read_config=(key_size=5,op_rate=1s,"
    "ops_per_transaction=(max=1,min=0),thread_count=0,value_size=5),"
    "remove_config=(op_rate=1s,ops_per_transaction=(max=1,min=0),"
    "thread_count=0),update_config=(key_size=5,op_rate=1s,"
    "ops_per_transaction=(max=1,min=0),thread_count=0,value_size=5))",
=======
    ",thread_count=0),checkpoint_config=(op_rate=60s,thread_count=1),"
    "custom_config=(key_size=5,op_rate=1s,ops_per_transaction=(max=1,"
    "min=0),thread_count=0,value_size=5),enabled=true,"
    "insert_config=(key_size=5,op_rate=1s,ops_per_transaction=(max=1,"
    "min=0),thread_count=0,value_size=5),op_rate=1s,"
    "populate_config=(collection_count=1,key_count_per_collection=0,"
    "key_size=5,thread_count=1,value_size=5),read_config=(key_size=5,"
    "op_rate=1s,ops_per_transaction=(max=1,min=0),thread_count=0,"
    "value_size=5),remove_config=(op_rate=1s,"
    "ops_per_transaction=(max=1,min=0),thread_count=0),"
    "update_config=(key_size=5,op_rate=1s,ops_per_transaction=(max=1,"
    "min=0),thread_count=0,value_size=5))",
>>>>>>> c1dde238
    confchk_cache_resize, 12, confchk_cache_resize_jump},
  {"hs_cleanup",
    "background_compact_debug_mode=false,cache_max_wait_ms=0,"
    "cache_size_mb=0,compression_enabled=false,duration_seconds=0,"
    "enable_logging=false,metrics_monitor=(cache_hs_insert=(max=1,"
    "min=0,postrun=false,runtime=false,save=false),"
    "cc_pages_removed=(max=1,min=0,postrun=false,runtime=false,"
    "save=false),enabled=true,op_rate=1s,stat_cache_size=(max=1,min=0"
    ",postrun=false,runtime=false,save=false),stat_db_size=(max=1,"
    "min=0,postrun=false,runtime=false,save=false)),"
    "operation_tracker=(enabled=true,op_rate=1s,"
    "tracking_key_format=QSQ,tracking_value_format=iS),"
    "reverse_collator=false,statistics_config=(enable_logging=true,"
    "type=all),timestamp_manager=(enabled=true,oldest_lag=1,"
    "op_rate=1s,stable_lag=1),validate=true,"
    "workload_manager=(background_compact_config=(free_space_target_mb=20"
<<<<<<< HEAD
    ",op_rate=1s,thread_count=0),checkpoint_config=(op_rate=60s,"
    "thread_count=1),custom_config=(key_size=5,op_rate=1s,"
    "ops_per_transaction=(max=1,min=0),thread_count=0,value_size=5),"
    "enabled=true,insert_config=(key_size=5,op_rate=1s,"
    "ops_per_transaction=(max=1,min=0),thread_count=0,value_size=5),"
    "op_rate=1s,populate_config=(collection_count=1,"
    "key_count_per_collection=0,key_size=5,thread_count=1,"
    "value_size=5),read_config=(key_size=5,op_rate=1s,"
    "ops_per_transaction=(max=1,min=0),thread_count=0,value_size=5),"
    "remove_config=(op_rate=1s,ops_per_transaction=(max=1,min=0),"
    "thread_count=0),update_config=(key_size=5,op_rate=1s,"
    "ops_per_transaction=(max=1,min=0),thread_count=0,value_size=5))",
=======
    ",thread_count=0),checkpoint_config=(op_rate=60s,thread_count=1),"
    "custom_config=(key_size=5,op_rate=1s,ops_per_transaction=(max=1,"
    "min=0),thread_count=0,value_size=5),enabled=true,"
    "insert_config=(key_size=5,op_rate=1s,ops_per_transaction=(max=1,"
    "min=0),thread_count=0,value_size=5),op_rate=1s,"
    "populate_config=(collection_count=1,key_count_per_collection=0,"
    "key_size=5,thread_count=1,value_size=5),read_config=(key_size=5,"
    "op_rate=1s,ops_per_transaction=(max=1,min=0),thread_count=0,"
    "value_size=5),remove_config=(op_rate=1s,"
    "ops_per_transaction=(max=1,min=0),thread_count=0),"
    "update_config=(key_size=5,op_rate=1s,ops_per_transaction=(max=1,"
    "min=0),thread_count=0,value_size=5))",
>>>>>>> c1dde238
    confchk_hs_cleanup, 12, confchk_hs_cleanup_jump},
  {"operations_test",
    "background_compact_debug_mode=false,cache_max_wait_ms=0,"
    "cache_size_mb=0,compression_enabled=false,duration_seconds=0,"
    "enable_logging=false,metrics_monitor=(cache_hs_insert=(max=1,"
    "min=0,postrun=false,runtime=false,save=false),"
    "cc_pages_removed=(max=1,min=0,postrun=false,runtime=false,"
    "save=false),enabled=true,op_rate=1s,stat_cache_size=(max=1,min=0"
    ",postrun=false,runtime=false,save=false),stat_db_size=(max=1,"
    "min=0,postrun=false,runtime=false,save=false)),"
    "operation_tracker=(enabled=true,op_rate=1s,"
    "tracking_key_format=QSQ,tracking_value_format=iS),"
    "reverse_collator=false,statistics_config=(enable_logging=true,"
    "type=all),timestamp_manager=(enabled=true,oldest_lag=1,"
    "op_rate=1s,stable_lag=1),validate=true,"
    "workload_manager=(background_compact_config=(free_space_target_mb=20"
<<<<<<< HEAD
    ",op_rate=1s,thread_count=0),checkpoint_config=(op_rate=60s,"
    "thread_count=1),custom_config=(key_size=5,op_rate=1s,"
    "ops_per_transaction=(max=1,min=0),thread_count=0,value_size=5),"
    "enabled=true,insert_config=(key_size=5,op_rate=1s,"
    "ops_per_transaction=(max=1,min=0),thread_count=0,value_size=5),"
    "op_rate=1s,populate_config=(collection_count=1,"
    "key_count_per_collection=0,key_size=5,thread_count=1,"
    "value_size=5),read_config=(key_size=5,op_rate=1s,"
    "ops_per_transaction=(max=1,min=0),thread_count=0,value_size=5),"
    "remove_config=(op_rate=1s,ops_per_transaction=(max=1,min=0),"
    "thread_count=0),update_config=(key_size=5,op_rate=1s,"
    "ops_per_transaction=(max=1,min=0),thread_count=0,value_size=5))",
=======
    ",thread_count=0),checkpoint_config=(op_rate=60s,thread_count=1),"
    "custom_config=(key_size=5,op_rate=1s,ops_per_transaction=(max=1,"
    "min=0),thread_count=0,value_size=5),enabled=true,"
    "insert_config=(key_size=5,op_rate=1s,ops_per_transaction=(max=1,"
    "min=0),thread_count=0,value_size=5),op_rate=1s,"
    "populate_config=(collection_count=1,key_count_per_collection=0,"
    "key_size=5,thread_count=1,value_size=5),read_config=(key_size=5,"
    "op_rate=1s,ops_per_transaction=(max=1,min=0),thread_count=0,"
    "value_size=5),remove_config=(op_rate=1s,"
    "ops_per_transaction=(max=1,min=0),thread_count=0),"
    "update_config=(key_size=5,op_rate=1s,ops_per_transaction=(max=1,"
    "min=0),thread_count=0,value_size=5))",
>>>>>>> c1dde238
    confchk_operations_test, 12, confchk_operations_test_jump},
  {"reverse_split",
    "background_compact_debug_mode=false,cache_max_wait_ms=0,"
    "cache_size_mb=0,compression_enabled=false,duration_seconds=0,"
    "enable_logging=false,metrics_monitor=(cache_hs_insert=(max=1,"
    "min=0,postrun=false,runtime=false,save=false),"
    "cc_pages_removed=(max=1,min=0,postrun=false,runtime=false,"
    "save=false),enabled=true,op_rate=1s,stat_cache_size=(max=1,min=0"
    ",postrun=false,runtime=false,save=false),stat_db_size=(max=1,"
    "min=0,postrun=false,runtime=false,save=false)),"
    "operation_tracker=(enabled=true,op_rate=1s,"
    "tracking_key_format=QSQ,tracking_value_format=iS),"
    "reverse_collator=false,statistics_config=(enable_logging=true,"
    "type=all),timestamp_manager=(enabled=true,oldest_lag=1,"
    "op_rate=1s,stable_lag=1),validate=true,"
    "workload_manager=(background_compact_config=(free_space_target_mb=20"
<<<<<<< HEAD
    ",op_rate=1s,thread_count=0),checkpoint_config=(op_rate=60s,"
    "thread_count=1),custom_config=(key_size=5,op_rate=1s,"
    "ops_per_transaction=(max=1,min=0),thread_count=0,value_size=5),"
    "enabled=true,insert_config=(key_size=5,op_rate=1s,"
    "ops_per_transaction=(max=1,min=0),thread_count=0,value_size=5),"
    "op_rate=1s,populate_config=(collection_count=1,"
    "key_count_per_collection=0,key_size=5,thread_count=1,"
    "value_size=5),read_config=(key_size=5,op_rate=1s,"
    "ops_per_transaction=(max=1,min=0),thread_count=0,value_size=5),"
    "remove_config=(op_rate=1s,ops_per_transaction=(max=1,min=0),"
    "thread_count=0),update_config=(key_size=5,op_rate=1s,"
    "ops_per_transaction=(max=1,min=0),thread_count=0,value_size=5))",
=======
    ",thread_count=0),checkpoint_config=(op_rate=60s,thread_count=1),"
    "custom_config=(key_size=5,op_rate=1s,ops_per_transaction=(max=1,"
    "min=0),thread_count=0,value_size=5),enabled=true,"
    "insert_config=(key_size=5,op_rate=1s,ops_per_transaction=(max=1,"
    "min=0),thread_count=0,value_size=5),op_rate=1s,"
    "populate_config=(collection_count=1,key_count_per_collection=0,"
    "key_size=5,thread_count=1,value_size=5),read_config=(key_size=5,"
    "op_rate=1s,ops_per_transaction=(max=1,min=0),thread_count=0,"
    "value_size=5),remove_config=(op_rate=1s,"
    "ops_per_transaction=(max=1,min=0),thread_count=0),"
    "update_config=(key_size=5,op_rate=1s,ops_per_transaction=(max=1,"
    "min=0),thread_count=0,value_size=5))",
>>>>>>> c1dde238
    confchk_reverse_split, 12, confchk_reverse_split_jump},
  {"search_near_01",
    "background_compact_debug_mode=false,cache_max_wait_ms=0,"
    "cache_size_mb=0,compression_enabled=false,duration_seconds=0,"
    "enable_logging=false,metrics_monitor=(cache_hs_insert=(max=1,"
    "min=0,postrun=false,runtime=false,save=false),"
    "cc_pages_removed=(max=1,min=0,postrun=false,runtime=false,"
    "save=false),enabled=true,op_rate=1s,stat_cache_size=(max=1,min=0"
    ",postrun=false,runtime=false,save=false),stat_db_size=(max=1,"
    "min=0,postrun=false,runtime=false,save=false)),"
    "operation_tracker=(enabled=true,op_rate=1s,"
    "tracking_key_format=QSQ,tracking_value_format=iS),"
    "reverse_collator=false,search_near_threads=10,"
    "statistics_config=(enable_logging=true,type=all),"
    "timestamp_manager=(enabled=true,oldest_lag=1,op_rate=1s,"
    "stable_lag=1),validate=true,"
    "workload_manager=(background_compact_config=(free_space_target_mb=20"
<<<<<<< HEAD
    ",op_rate=1s,thread_count=0),checkpoint_config=(op_rate=60s,"
    "thread_count=1),custom_config=(key_size=5,op_rate=1s,"
    "ops_per_transaction=(max=1,min=0),thread_count=0,value_size=5),"
    "enabled=true,insert_config=(key_size=5,op_rate=1s,"
    "ops_per_transaction=(max=1,min=0),thread_count=0,value_size=5),"
    "op_rate=1s,populate_config=(collection_count=1,"
    "key_count_per_collection=0,key_size=5,thread_count=1,"
    "value_size=5),read_config=(key_size=5,op_rate=1s,"
    "ops_per_transaction=(max=1,min=0),thread_count=0,value_size=5),"
    "remove_config=(op_rate=1s,ops_per_transaction=(max=1,min=0),"
    "thread_count=0),update_config=(key_size=5,op_rate=1s,"
    "ops_per_transaction=(max=1,min=0),thread_count=0,value_size=5))",
=======
    ",thread_count=0),checkpoint_config=(op_rate=60s,thread_count=1),"
    "custom_config=(key_size=5,op_rate=1s,ops_per_transaction=(max=1,"
    "min=0),thread_count=0,value_size=5),enabled=true,"
    "insert_config=(key_size=5,op_rate=1s,ops_per_transaction=(max=1,"
    "min=0),thread_count=0,value_size=5),op_rate=1s,"
    "populate_config=(collection_count=1,key_count_per_collection=0,"
    "key_size=5,thread_count=1,value_size=5),read_config=(key_size=5,"
    "op_rate=1s,ops_per_transaction=(max=1,min=0),thread_count=0,"
    "value_size=5),remove_config=(op_rate=1s,"
    "ops_per_transaction=(max=1,min=0),thread_count=0),"
    "update_config=(key_size=5,op_rate=1s,ops_per_transaction=(max=1,"
    "min=0),thread_count=0,value_size=5))",
>>>>>>> c1dde238
    confchk_search_near_01, 13, confchk_search_near_01_jump},
  {"search_near_02",
    "background_compact_debug_mode=false,cache_max_wait_ms=0,"
    "cache_size_mb=0,compression_enabled=false,duration_seconds=0,"
    "enable_logging=false,metrics_monitor=(cache_hs_insert=(max=1,"
    "min=0,postrun=false,runtime=false,save=false),"
    "cc_pages_removed=(max=1,min=0,postrun=false,runtime=false,"
    "save=false),enabled=true,op_rate=1s,stat_cache_size=(max=1,min=0"
    ",postrun=false,runtime=false,save=false),stat_db_size=(max=1,"
    "min=0,postrun=false,runtime=false,save=false)),"
    "operation_tracker=(enabled=true,op_rate=1s,"
    "tracking_key_format=QSQ,tracking_value_format=iS),"
    "reverse_collator=false,statistics_config=(enable_logging=true,"
    "type=all),timestamp_manager=(enabled=true,oldest_lag=1,"
    "op_rate=1s,stable_lag=1),validate=true,"
    "workload_manager=(background_compact_config=(free_space_target_mb=20"
<<<<<<< HEAD
    ",op_rate=1s,thread_count=0),checkpoint_config=(op_rate=60s,"
    "thread_count=1),custom_config=(key_size=5,op_rate=1s,"
    "ops_per_transaction=(max=1,min=0),thread_count=0,value_size=5),"
    "enabled=true,insert_config=(key_size=5,op_rate=1s,"
    "ops_per_transaction=(max=1,min=0),thread_count=0,value_size=5),"
    "op_rate=1s,populate_config=(collection_count=1,"
    "key_count_per_collection=0,key_size=5,thread_count=1,"
    "value_size=5),read_config=(key_size=5,op_rate=1s,"
    "ops_per_transaction=(max=1,min=0),thread_count=0,value_size=5),"
    "remove_config=(op_rate=1s,ops_per_transaction=(max=1,min=0),"
    "thread_count=0),update_config=(key_size=5,op_rate=1s,"
    "ops_per_transaction=(max=1,min=0),thread_count=0,value_size=5))",
=======
    ",thread_count=0),checkpoint_config=(op_rate=60s,thread_count=1),"
    "custom_config=(key_size=5,op_rate=1s,ops_per_transaction=(max=1,"
    "min=0),thread_count=0,value_size=5),enabled=true,"
    "insert_config=(key_size=5,op_rate=1s,ops_per_transaction=(max=1,"
    "min=0),thread_count=0,value_size=5),op_rate=1s,"
    "populate_config=(collection_count=1,key_count_per_collection=0,"
    "key_size=5,thread_count=1,value_size=5),read_config=(key_size=5,"
    "op_rate=1s,ops_per_transaction=(max=1,min=0),thread_count=0,"
    "value_size=5),remove_config=(op_rate=1s,"
    "ops_per_transaction=(max=1,min=0),thread_count=0),"
    "update_config=(key_size=5,op_rate=1s,ops_per_transaction=(max=1,"
    "min=0),thread_count=0,value_size=5))",
>>>>>>> c1dde238
    confchk_search_near_02, 12, confchk_search_near_02_jump},
  {"search_near_03",
    "background_compact_debug_mode=false,cache_max_wait_ms=0,"
    "cache_size_mb=0,compression_enabled=false,duration_seconds=0,"
    "enable_logging=false,metrics_monitor=(cache_hs_insert=(max=1,"
    "min=0,postrun=false,runtime=false,save=false),"
    "cc_pages_removed=(max=1,min=0,postrun=false,runtime=false,"
    "save=false),enabled=true,op_rate=1s,stat_cache_size=(max=1,min=0"
    ",postrun=false,runtime=false,save=false),stat_db_size=(max=1,"
    "min=0,postrun=false,runtime=false,save=false)),"
    "operation_tracker=(enabled=true,op_rate=1s,"
    "tracking_key_format=QSQ,tracking_value_format=iS),"
    "reverse_collator=false,statistics_config=(enable_logging=true,"
    "type=all),timestamp_manager=(enabled=true,oldest_lag=1,"
    "op_rate=1s,stable_lag=1),validate=true,"
    "workload_manager=(background_compact_config=(free_space_target_mb=20"
<<<<<<< HEAD
    ",op_rate=1s,thread_count=0),checkpoint_config=(op_rate=60s,"
    "thread_count=1),custom_config=(key_size=5,op_rate=1s,"
    "ops_per_transaction=(max=1,min=0),thread_count=0,value_size=5),"
    "enabled=true,insert_config=(key_size=5,op_rate=1s,"
    "ops_per_transaction=(max=1,min=0),thread_count=0,value_size=5),"
    "op_rate=1s,populate_config=(collection_count=1,"
    "key_count_per_collection=0,key_size=5,thread_count=1,"
    "value_size=5),read_config=(key_size=5,op_rate=1s,"
    "ops_per_transaction=(max=1,min=0),thread_count=0,value_size=5),"
    "remove_config=(op_rate=1s,ops_per_transaction=(max=1,min=0),"
    "thread_count=0),update_config=(key_size=5,op_rate=1s,"
    "ops_per_transaction=(max=1,min=0),thread_count=0,value_size=5))",
=======
    ",thread_count=0),checkpoint_config=(op_rate=60s,thread_count=1),"
    "custom_config=(key_size=5,op_rate=1s,ops_per_transaction=(max=1,"
    "min=0),thread_count=0,value_size=5),enabled=true,"
    "insert_config=(key_size=5,op_rate=1s,ops_per_transaction=(max=1,"
    "min=0),thread_count=0,value_size=5),op_rate=1s,"
    "populate_config=(collection_count=1,key_count_per_collection=0,"
    "key_size=5,thread_count=1,value_size=5),read_config=(key_size=5,"
    "op_rate=1s,ops_per_transaction=(max=1,min=0),thread_count=0,"
    "value_size=5),remove_config=(op_rate=1s,"
    "ops_per_transaction=(max=1,min=0),thread_count=0),"
    "update_config=(key_size=5,op_rate=1s,ops_per_transaction=(max=1,"
    "min=0),thread_count=0,value_size=5))",
>>>>>>> c1dde238
    confchk_search_near_03, 12, confchk_search_near_03_jump},
  {"test_template",
    "background_compact_debug_mode=false,cache_max_wait_ms=0,"
    "cache_size_mb=0,compression_enabled=false,duration_seconds=0,"
    "enable_logging=false,metrics_monitor=(cache_hs_insert=(max=1,"
    "min=0,postrun=false,runtime=false,save=false),"
    "cc_pages_removed=(max=1,min=0,postrun=false,runtime=false,"
    "save=false),enabled=true,op_rate=1s,stat_cache_size=(max=1,min=0"
    ",postrun=false,runtime=false,save=false),stat_db_size=(max=1,"
    "min=0,postrun=false,runtime=false,save=false)),"
    "operation_tracker=(enabled=true,op_rate=1s,"
    "tracking_key_format=QSQ,tracking_value_format=iS),"
    "reverse_collator=false,statistics_config=(enable_logging=true,"
    "type=all),timestamp_manager=(enabled=true,oldest_lag=1,"
    "op_rate=1s,stable_lag=1),validate=true,"
    "workload_manager=(background_compact_config=(free_space_target_mb=20"
<<<<<<< HEAD
    ",op_rate=1s,thread_count=0),checkpoint_config=(op_rate=60s,"
    "thread_count=1),custom_config=(key_size=5,op_rate=1s,"
    "ops_per_transaction=(max=1,min=0),thread_count=0,value_size=5),"
    "enabled=true,insert_config=(key_size=5,op_rate=1s,"
    "ops_per_transaction=(max=1,min=0),thread_count=0,value_size=5),"
    "op_rate=1s,populate_config=(collection_count=1,"
    "key_count_per_collection=0,key_size=5,thread_count=1,"
    "value_size=5),read_config=(key_size=5,op_rate=1s,"
    "ops_per_transaction=(max=1,min=0),thread_count=0,value_size=5),"
    "remove_config=(op_rate=1s,ops_per_transaction=(max=1,min=0),"
    "thread_count=0),update_config=(key_size=5,op_rate=1s,"
    "ops_per_transaction=(max=1,min=0),thread_count=0,value_size=5))",
=======
    ",thread_count=0),checkpoint_config=(op_rate=60s,thread_count=1),"
    "custom_config=(key_size=5,op_rate=1s,ops_per_transaction=(max=1,"
    "min=0),thread_count=0,value_size=5),enabled=true,"
    "insert_config=(key_size=5,op_rate=1s,ops_per_transaction=(max=1,"
    "min=0),thread_count=0,value_size=5),op_rate=1s,"
    "populate_config=(collection_count=1,key_count_per_collection=0,"
    "key_size=5,thread_count=1,value_size=5),read_config=(key_size=5,"
    "op_rate=1s,ops_per_transaction=(max=1,min=0),thread_count=0,"
    "value_size=5),remove_config=(op_rate=1s,"
    "ops_per_transaction=(max=1,min=0),thread_count=0),"
    "update_config=(key_size=5,op_rate=1s,ops_per_transaction=(max=1,"
    "min=0),thread_count=0,value_size=5))",
>>>>>>> c1dde238
    confchk_test_template, 12, confchk_test_template_jump},
  {NULL, NULL, NULL, 0, NULL}};

/*
 * __wt_test_config_match --
 *     Return the static configuration entry for a test.
 */
const WT_CONFIG_ENTRY *
__wt_test_config_match(const char *test_name)
{
    const WT_CONFIG_ENTRY *ep;

    for (ep = config_entries; ep->method != NULL; ++ep)
        if (strcmp(test_name, ep->method) == 0)
            return (ep);
    return (NULL);
}<|MERGE_RESOLUTION|>--- conflicted
+++ resolved
@@ -366,6 +366,8 @@
   {"timestamp_manager", "category", NULL, NULL, confchk_timestamp_manager_subconfigs, 4,
     confchk_timestamp_manager_subconfigs_jump, WT_CONFIG_COMPILED_TYPE_CATEGORY, INT64_MIN,
     INT64_MAX, NULL},
+  {"validate", "boolean", NULL, NULL, NULL, 0, NULL, WT_CONFIG_COMPILED_TYPE_BOOLEAN, INT64_MIN,
+    INT64_MAX, NULL},
   {"workload_manager", "category", NULL, NULL, confchk_workload_manager_subconfigs, 10,
     confchk_workload_manager_subconfigs_jump, WT_CONFIG_COMPILED_TYPE_CATEGORY, INT64_MIN,
     INT64_MAX, NULL},
@@ -375,7 +377,7 @@
   0, 0, 0, 0, 0, 0, 0, 0, 0, 0, 0, 0, 0, 0, 0, 0, 0, 0, 0, 0, 0, 0, 0, 0, 0, 0, 0, 0, 0, 0, 0, 0, 0,
   0, 0, 0, 0, 0, 0, 0, 0, 0, 0, 0, 0, 0, 0, 0, 0, 0, 0, 0, 0, 0, 0, 0, 0, 0, 0, 0, 0, 0, 0, 0, 0, 0,
   0, 0, 0, 0, 0, 0, 0, 0, 0, 0, 0, 0, 0, 0, 0, 0, 0, 0, 0, 0, 0, 0, 0, 0, 0, 0, 0, 1, 4, 5, 6, 6, 6,
-  6, 6, 6, 6, 6, 7, 7, 8, 8, 8, 9, 10, 11, 11, 11, 12, 12, 12, 12, 12, 12, 12, 12};
+  6, 6, 6, 6, 6, 7, 7, 8, 8, 8, 9, 10, 11, 11, 12, 13, 13, 13, 13, 13, 13, 13, 13};
 
 static const WT_CONFIG_CHECK confchk_bounded_cursor_perf[] = {
   {"background_compact_debug_mode", "boolean", NULL, NULL, NULL, 0, NULL,
@@ -414,13 +416,8 @@
 static const uint8_t confchk_bounded_cursor_perf_jump[WT_CONFIG_JUMP_TABLE_SIZE] = {0, 0, 0, 0, 0,
   0, 0, 0, 0, 0, 0, 0, 0, 0, 0, 0, 0, 0, 0, 0, 0, 0, 0, 0, 0, 0, 0, 0, 0, 0, 0, 0, 0, 0, 0, 0, 0, 0,
   0, 0, 0, 0, 0, 0, 0, 0, 0, 0, 0, 0, 0, 0, 0, 0, 0, 0, 0, 0, 0, 0, 0, 0, 0, 0, 0, 0, 0, 0, 0, 0, 0,
-<<<<<<< HEAD
   0, 0, 0, 0, 0, 0, 0, 0, 0, 0, 0, 0, 0, 0, 0, 0, 0, 0, 0, 0, 0, 0, 0, 0, 0, 0, 0, 0, 1, 4, 5, 6, 6,
-  6, 6, 6, 6, 6, 6, 7, 7, 8, 8, 8, 9, 10, 11, 11, 11, 12, 12, 12, 12, 12, 12, 12, 12};
-=======
-  0, 0, 0, 0, 0, 0, 0, 0, 0, 0, 0, 0, 0, 0, 0, 0, 0, 0, 0, 0, 0, 0, 0, 0, 0, 0, 0, 0, 0, 3, 4, 5, 5,
-  5, 5, 5, 5, 5, 5, 6, 6, 7, 7, 7, 8, 9, 10, 10, 11, 12, 12, 12, 12, 12, 12, 12, 12};
->>>>>>> c1dde238
+  6, 6, 6, 6, 6, 6, 7, 7, 8, 8, 8, 9, 10, 11, 11, 12, 13, 13, 13, 13, 13, 13, 13, 13};
 
 static const WT_CONFIG_CHECK confchk_bounded_cursor_prefix_indices[] = {
   {"background_compact_debug_mode", "boolean", NULL, NULL, NULL, 0, NULL,
@@ -459,13 +456,8 @@
 static const uint8_t confchk_bounded_cursor_prefix_indices_jump[WT_CONFIG_JUMP_TABLE_SIZE] = {0, 0,
   0, 0, 0, 0, 0, 0, 0, 0, 0, 0, 0, 0, 0, 0, 0, 0, 0, 0, 0, 0, 0, 0, 0, 0, 0, 0, 0, 0, 0, 0, 0, 0, 0,
   0, 0, 0, 0, 0, 0, 0, 0, 0, 0, 0, 0, 0, 0, 0, 0, 0, 0, 0, 0, 0, 0, 0, 0, 0, 0, 0, 0, 0, 0, 0, 0, 0,
-<<<<<<< HEAD
   0, 0, 0, 0, 0, 0, 0, 0, 0, 0, 0, 0, 0, 0, 0, 0, 0, 0, 0, 0, 0, 0, 0, 0, 0, 0, 0, 0, 0, 0, 0, 1, 4,
-  5, 6, 6, 6, 6, 6, 6, 6, 6, 7, 7, 8, 8, 8, 9, 10, 11, 11, 11, 12, 12, 12, 12, 12, 12, 12, 12};
-=======
-  0, 0, 0, 0, 0, 0, 0, 0, 0, 0, 0, 0, 0, 0, 0, 0, 0, 0, 0, 0, 0, 0, 0, 0, 0, 0, 0, 0, 0, 0, 0, 0, 3,
-  4, 5, 5, 5, 5, 5, 5, 5, 5, 6, 6, 7, 7, 7, 8, 9, 10, 10, 11, 12, 12, 12, 12, 12, 12, 12, 12};
->>>>>>> c1dde238
+  5, 6, 6, 6, 6, 6, 6, 6, 6, 7, 7, 8, 8, 8, 9, 10, 11, 11, 12, 13, 13, 13, 13, 13, 13, 13, 13};
 
 static const WT_CONFIG_CHECK confchk_bounded_cursor_prefix_search_near[] = {
   {"background_compact_debug_mode", "boolean", NULL, NULL, NULL, 0, NULL,
@@ -504,13 +496,8 @@
 static const uint8_t confchk_bounded_cursor_prefix_search_near_jump[WT_CONFIG_JUMP_TABLE_SIZE] = {0,
   0, 0, 0, 0, 0, 0, 0, 0, 0, 0, 0, 0, 0, 0, 0, 0, 0, 0, 0, 0, 0, 0, 0, 0, 0, 0, 0, 0, 0, 0, 0, 0, 0,
   0, 0, 0, 0, 0, 0, 0, 0, 0, 0, 0, 0, 0, 0, 0, 0, 0, 0, 0, 0, 0, 0, 0, 0, 0, 0, 0, 0, 0, 0, 0, 0, 0,
-<<<<<<< HEAD
   0, 0, 0, 0, 0, 0, 0, 0, 0, 0, 0, 0, 0, 0, 0, 0, 0, 0, 0, 0, 0, 0, 0, 0, 0, 0, 0, 0, 0, 0, 0, 0, 1,
-  4, 5, 6, 6, 6, 6, 6, 6, 6, 6, 7, 7, 8, 8, 8, 9, 10, 11, 11, 11, 12, 12, 12, 12, 12, 12, 12, 12};
-=======
-  0, 0, 0, 0, 0, 0, 0, 0, 0, 0, 0, 0, 0, 0, 0, 0, 0, 0, 0, 0, 0, 0, 0, 0, 0, 0, 0, 0, 0, 0, 0, 0, 0,
-  3, 4, 5, 5, 5, 5, 5, 5, 5, 5, 6, 6, 7, 7, 7, 8, 9, 10, 10, 11, 12, 12, 12, 12, 12, 12, 12, 12};
->>>>>>> c1dde238
+  4, 5, 6, 6, 6, 6, 6, 6, 6, 6, 7, 7, 8, 8, 8, 9, 10, 11, 11, 12, 13, 13, 13, 13, 13, 13, 13, 13};
 
 static const WT_CONFIG_CHECK confchk_bounded_cursor_prefix_stat[] = {
   {"background_compact_debug_mode", "boolean", NULL, NULL, NULL, 0, NULL,
@@ -551,13 +538,8 @@
 static const uint8_t confchk_bounded_cursor_prefix_stat_jump[WT_CONFIG_JUMP_TABLE_SIZE] = {0, 0, 0,
   0, 0, 0, 0, 0, 0, 0, 0, 0, 0, 0, 0, 0, 0, 0, 0, 0, 0, 0, 0, 0, 0, 0, 0, 0, 0, 0, 0, 0, 0, 0, 0, 0,
   0, 0, 0, 0, 0, 0, 0, 0, 0, 0, 0, 0, 0, 0, 0, 0, 0, 0, 0, 0, 0, 0, 0, 0, 0, 0, 0, 0, 0, 0, 0, 0, 0,
-<<<<<<< HEAD
   0, 0, 0, 0, 0, 0, 0, 0, 0, 0, 0, 0, 0, 0, 0, 0, 0, 0, 0, 0, 0, 0, 0, 0, 0, 0, 0, 0, 0, 0, 1, 4, 5,
-  6, 6, 6, 6, 6, 6, 6, 6, 7, 7, 8, 8, 8, 9, 11, 12, 12, 12, 13, 13, 13, 13, 13, 13, 13, 13};
-=======
-  0, 0, 0, 0, 0, 0, 0, 0, 0, 0, 0, 0, 0, 0, 0, 0, 0, 0, 0, 0, 0, 0, 0, 0, 0, 0, 0, 0, 0, 0, 0, 3, 4,
-  5, 5, 5, 5, 5, 5, 5, 5, 6, 6, 7, 7, 7, 8, 10, 11, 11, 12, 13, 13, 13, 13, 13, 13, 13, 13};
->>>>>>> c1dde238
+  6, 6, 6, 6, 6, 6, 6, 6, 7, 7, 8, 8, 8, 9, 11, 12, 12, 13, 14, 14, 14, 14, 14, 14, 14, 14};
 
 static const WT_CONFIG_CHECK confchk_bounded_cursor_stress[] = {
   {"background_compact_debug_mode", "boolean", NULL, NULL, NULL, 0, NULL,
@@ -596,13 +578,8 @@
 static const uint8_t confchk_bounded_cursor_stress_jump[WT_CONFIG_JUMP_TABLE_SIZE] = {0, 0, 0, 0, 0,
   0, 0, 0, 0, 0, 0, 0, 0, 0, 0, 0, 0, 0, 0, 0, 0, 0, 0, 0, 0, 0, 0, 0, 0, 0, 0, 0, 0, 0, 0, 0, 0, 0,
   0, 0, 0, 0, 0, 0, 0, 0, 0, 0, 0, 0, 0, 0, 0, 0, 0, 0, 0, 0, 0, 0, 0, 0, 0, 0, 0, 0, 0, 0, 0, 0, 0,
-<<<<<<< HEAD
   0, 0, 0, 0, 0, 0, 0, 0, 0, 0, 0, 0, 0, 0, 0, 0, 0, 0, 0, 0, 0, 0, 0, 0, 0, 0, 0, 0, 1, 4, 5, 6, 6,
-  6, 6, 6, 6, 6, 6, 7, 7, 8, 8, 8, 9, 10, 11, 11, 11, 12, 12, 12, 12, 12, 12, 12, 12};
-=======
-  0, 0, 0, 0, 0, 0, 0, 0, 0, 0, 0, 0, 0, 0, 0, 0, 0, 0, 0, 0, 0, 0, 0, 0, 0, 0, 0, 0, 0, 3, 4, 5, 5,
-  5, 5, 5, 5, 5, 5, 6, 6, 7, 7, 7, 8, 9, 10, 10, 11, 12, 12, 12, 12, 12, 12, 12, 12};
->>>>>>> c1dde238
+  6, 6, 6, 6, 6, 6, 7, 7, 8, 8, 8, 9, 10, 11, 11, 12, 13, 13, 13, 13, 13, 13, 13, 13};
 
 static const WT_CONFIG_CHECK confchk_burst_inserts[] = {
   {"background_compact_debug_mode", "boolean", NULL, NULL, NULL, 0, NULL,
@@ -643,375 +620,330 @@
 static const uint8_t confchk_burst_inserts_jump[WT_CONFIG_JUMP_TABLE_SIZE] = {0, 0, 0, 0, 0, 0, 0,
   0, 0, 0, 0, 0, 0, 0, 0, 0, 0, 0, 0, 0, 0, 0, 0, 0, 0, 0, 0, 0, 0, 0, 0, 0, 0, 0, 0, 0, 0, 0, 0, 0,
   0, 0, 0, 0, 0, 0, 0, 0, 0, 0, 0, 0, 0, 0, 0, 0, 0, 0, 0, 0, 0, 0, 0, 0, 0, 0, 0, 0, 0, 0, 0, 0, 0,
-<<<<<<< HEAD
   0, 0, 0, 0, 0, 0, 0, 0, 0, 0, 0, 0, 0, 0, 0, 0, 0, 0, 0, 0, 0, 0, 0, 0, 0, 0, 2, 5, 6, 7, 7, 7, 7,
-  7, 7, 7, 7, 8, 8, 9, 9, 9, 10, 11, 12, 12, 12, 13, 13, 13, 13, 13, 13, 13, 13};
-=======
+  7, 7, 7, 7, 8, 8, 9, 9, 9, 10, 11, 12, 12, 13, 14, 14, 14, 14, 14, 14, 14, 14};
+
+static const WT_CONFIG_CHECK confchk_cache_resize[] = {
+  {"background_compact_debug_mode", "boolean", NULL, NULL, NULL, 0, NULL,
+    WT_CONFIG_COMPILED_TYPE_BOOLEAN, INT64_MIN, INT64_MAX, NULL},
+  {"cache_max_wait_ms", "int", NULL, "min=0", NULL, 0, NULL, WT_CONFIG_COMPILED_TYPE_INT, 0,
+    INT64_MAX, NULL},
+  {"cache_size_mb", "int", NULL, "min=0,max=100000000000", NULL, 0, NULL,
+    WT_CONFIG_COMPILED_TYPE_INT, 0, 100000000000, NULL},
+  {"compression_enabled", "boolean", NULL, NULL, NULL, 0, NULL, WT_CONFIG_COMPILED_TYPE_BOOLEAN,
+    INT64_MIN, INT64_MAX, NULL},
+  {"duration_seconds", "int", NULL, "min=0,max=1000000", NULL, 0, NULL, WT_CONFIG_COMPILED_TYPE_INT,
+    0, 1000000, NULL},
+  {"enable_logging", "boolean", NULL, NULL, NULL, 0, NULL, WT_CONFIG_COMPILED_TYPE_BOOLEAN,
+    INT64_MIN, INT64_MAX, NULL},
+  {"metrics_monitor", "category", NULL, NULL, confchk_metrics_monitor_subconfigs, 6,
+    confchk_metrics_monitor_subconfigs_jump, WT_CONFIG_COMPILED_TYPE_CATEGORY, INT64_MIN, INT64_MAX,
+    NULL},
+  {"operation_tracker", "category", NULL, NULL, confchk_operation_tracker_subconfigs, 4,
+    confchk_operation_tracker_subconfigs_jump, WT_CONFIG_COMPILED_TYPE_CATEGORY, INT64_MIN,
+    INT64_MAX, NULL},
+  {"reverse_collator", "boolean", NULL, NULL, NULL, 0, NULL, WT_CONFIG_COMPILED_TYPE_BOOLEAN,
+    INT64_MIN, INT64_MAX, NULL},
+  {"statistics_config", "category", NULL, NULL, confchk_statistics_config_subconfigs, 2,
+    confchk_statistics_config_subconfigs_jump, WT_CONFIG_COMPILED_TYPE_CATEGORY, INT64_MIN,
+    INT64_MAX, NULL},
+  {"timestamp_manager", "category", NULL, NULL, confchk_timestamp_manager_subconfigs, 4,
+    confchk_timestamp_manager_subconfigs_jump, WT_CONFIG_COMPILED_TYPE_CATEGORY, INT64_MIN,
+    INT64_MAX, NULL},
+  {"validate", "boolean", NULL, NULL, NULL, 0, NULL, WT_CONFIG_COMPILED_TYPE_BOOLEAN, INT64_MIN,
+    INT64_MAX, NULL},
+  {"workload_manager", "category", NULL, NULL, confchk_workload_manager_subconfigs, 10,
+    confchk_workload_manager_subconfigs_jump, WT_CONFIG_COMPILED_TYPE_CATEGORY, INT64_MIN,
+    INT64_MAX, NULL},
+  {NULL, NULL, NULL, NULL, NULL, 0, NULL, 0, 0, 0, NULL}};
+
+static const uint8_t confchk_cache_resize_jump[WT_CONFIG_JUMP_TABLE_SIZE] = {0, 0, 0, 0, 0, 0, 0, 0,
+  0, 0, 0, 0, 0, 0, 0, 0, 0, 0, 0, 0, 0, 0, 0, 0, 0, 0, 0, 0, 0, 0, 0, 0, 0, 0, 0, 0, 0, 0, 0, 0, 0,
+  0, 0, 0, 0, 0, 0, 0, 0, 0, 0, 0, 0, 0, 0, 0, 0, 0, 0, 0, 0, 0, 0, 0, 0, 0, 0, 0, 0, 0, 0, 0, 0, 0,
+  0, 0, 0, 0, 0, 0, 0, 0, 0, 0, 0, 0, 0, 0, 0, 0, 0, 0, 0, 0, 0, 0, 0, 0, 0, 1, 4, 5, 6, 6, 6, 6, 6,
+  6, 6, 6, 7, 7, 8, 8, 8, 9, 10, 11, 11, 12, 13, 13, 13, 13, 13, 13, 13, 13};
+
+static const WT_CONFIG_CHECK confchk_hs_cleanup[] = {
+  {"background_compact_debug_mode", "boolean", NULL, NULL, NULL, 0, NULL,
+    WT_CONFIG_COMPILED_TYPE_BOOLEAN, INT64_MIN, INT64_MAX, NULL},
+  {"cache_max_wait_ms", "int", NULL, "min=0", NULL, 0, NULL, WT_CONFIG_COMPILED_TYPE_INT, 0,
+    INT64_MAX, NULL},
+  {"cache_size_mb", "int", NULL, "min=0,max=100000000000", NULL, 0, NULL,
+    WT_CONFIG_COMPILED_TYPE_INT, 0, 100000000000, NULL},
+  {"compression_enabled", "boolean", NULL, NULL, NULL, 0, NULL, WT_CONFIG_COMPILED_TYPE_BOOLEAN,
+    INT64_MIN, INT64_MAX, NULL},
+  {"duration_seconds", "int", NULL, "min=0,max=1000000", NULL, 0, NULL, WT_CONFIG_COMPILED_TYPE_INT,
+    0, 1000000, NULL},
+  {"enable_logging", "boolean", NULL, NULL, NULL, 0, NULL, WT_CONFIG_COMPILED_TYPE_BOOLEAN,
+    INT64_MIN, INT64_MAX, NULL},
+  {"metrics_monitor", "category", NULL, NULL, confchk_metrics_monitor_subconfigs, 6,
+    confchk_metrics_monitor_subconfigs_jump, WT_CONFIG_COMPILED_TYPE_CATEGORY, INT64_MIN, INT64_MAX,
+    NULL},
+  {"operation_tracker", "category", NULL, NULL, confchk_operation_tracker_subconfigs, 4,
+    confchk_operation_tracker_subconfigs_jump, WT_CONFIG_COMPILED_TYPE_CATEGORY, INT64_MIN,
+    INT64_MAX, NULL},
+  {"reverse_collator", "boolean", NULL, NULL, NULL, 0, NULL, WT_CONFIG_COMPILED_TYPE_BOOLEAN,
+    INT64_MIN, INT64_MAX, NULL},
+  {"statistics_config", "category", NULL, NULL, confchk_statistics_config_subconfigs, 2,
+    confchk_statistics_config_subconfigs_jump, WT_CONFIG_COMPILED_TYPE_CATEGORY, INT64_MIN,
+    INT64_MAX, NULL},
+  {"timestamp_manager", "category", NULL, NULL, confchk_timestamp_manager_subconfigs, 4,
+    confchk_timestamp_manager_subconfigs_jump, WT_CONFIG_COMPILED_TYPE_CATEGORY, INT64_MIN,
+    INT64_MAX, NULL},
+  {"validate", "boolean", NULL, NULL, NULL, 0, NULL, WT_CONFIG_COMPILED_TYPE_BOOLEAN, INT64_MIN,
+    INT64_MAX, NULL},
+  {"workload_manager", "category", NULL, NULL, confchk_workload_manager_subconfigs, 10,
+    confchk_workload_manager_subconfigs_jump, WT_CONFIG_COMPILED_TYPE_CATEGORY, INT64_MIN,
+    INT64_MAX, NULL},
+  {NULL, NULL, NULL, NULL, NULL, 0, NULL, 0, 0, 0, NULL}};
+
+static const uint8_t confchk_hs_cleanup_jump[WT_CONFIG_JUMP_TABLE_SIZE] = {0, 0, 0, 0, 0, 0, 0, 0,
+  0, 0, 0, 0, 0, 0, 0, 0, 0, 0, 0, 0, 0, 0, 0, 0, 0, 0, 0, 0, 0, 0, 0, 0, 0, 0, 0, 0, 0, 0, 0, 0, 0,
+  0, 0, 0, 0, 0, 0, 0, 0, 0, 0, 0, 0, 0, 0, 0, 0, 0, 0, 0, 0, 0, 0, 0, 0, 0, 0, 0, 0, 0, 0, 0, 0, 0,
+  0, 0, 0, 0, 0, 0, 0, 0, 0, 0, 0, 0, 0, 0, 0, 0, 0, 0, 0, 0, 0, 0, 0, 0, 0, 1, 4, 5, 6, 6, 6, 6, 6,
+  6, 6, 6, 7, 7, 8, 8, 8, 9, 10, 11, 11, 12, 13, 13, 13, 13, 13, 13, 13, 13};
+
+static const WT_CONFIG_CHECK confchk_operations_test[] = {
+  {"background_compact_debug_mode", "boolean", NULL, NULL, NULL, 0, NULL,
+    WT_CONFIG_COMPILED_TYPE_BOOLEAN, INT64_MIN, INT64_MAX, NULL},
+  {"cache_max_wait_ms", "int", NULL, "min=0", NULL, 0, NULL, WT_CONFIG_COMPILED_TYPE_INT, 0,
+    INT64_MAX, NULL},
+  {"cache_size_mb", "int", NULL, "min=0,max=100000000000", NULL, 0, NULL,
+    WT_CONFIG_COMPILED_TYPE_INT, 0, 100000000000, NULL},
+  {"compression_enabled", "boolean", NULL, NULL, NULL, 0, NULL, WT_CONFIG_COMPILED_TYPE_BOOLEAN,
+    INT64_MIN, INT64_MAX, NULL},
+  {"duration_seconds", "int", NULL, "min=0,max=1000000", NULL, 0, NULL, WT_CONFIG_COMPILED_TYPE_INT,
+    0, 1000000, NULL},
+  {"enable_logging", "boolean", NULL, NULL, NULL, 0, NULL, WT_CONFIG_COMPILED_TYPE_BOOLEAN,
+    INT64_MIN, INT64_MAX, NULL},
+  {"metrics_monitor", "category", NULL, NULL, confchk_metrics_monitor_subconfigs, 6,
+    confchk_metrics_monitor_subconfigs_jump, WT_CONFIG_COMPILED_TYPE_CATEGORY, INT64_MIN, INT64_MAX,
+    NULL},
+  {"operation_tracker", "category", NULL, NULL, confchk_operation_tracker_subconfigs, 4,
+    confchk_operation_tracker_subconfigs_jump, WT_CONFIG_COMPILED_TYPE_CATEGORY, INT64_MIN,
+    INT64_MAX, NULL},
+  {"reverse_collator", "boolean", NULL, NULL, NULL, 0, NULL, WT_CONFIG_COMPILED_TYPE_BOOLEAN,
+    INT64_MIN, INT64_MAX, NULL},
+  {"statistics_config", "category", NULL, NULL, confchk_statistics_config_subconfigs, 2,
+    confchk_statistics_config_subconfigs_jump, WT_CONFIG_COMPILED_TYPE_CATEGORY, INT64_MIN,
+    INT64_MAX, NULL},
+  {"timestamp_manager", "category", NULL, NULL, confchk_timestamp_manager_subconfigs, 4,
+    confchk_timestamp_manager_subconfigs_jump, WT_CONFIG_COMPILED_TYPE_CATEGORY, INT64_MIN,
+    INT64_MAX, NULL},
+  {"validate", "boolean", NULL, NULL, NULL, 0, NULL, WT_CONFIG_COMPILED_TYPE_BOOLEAN, INT64_MIN,
+    INT64_MAX, NULL},
+  {"workload_manager", "category", NULL, NULL, confchk_workload_manager_subconfigs, 10,
+    confchk_workload_manager_subconfigs_jump, WT_CONFIG_COMPILED_TYPE_CATEGORY, INT64_MIN,
+    INT64_MAX, NULL},
+  {NULL, NULL, NULL, NULL, NULL, 0, NULL, 0, 0, 0, NULL}};
+
+static const uint8_t confchk_operations_test_jump[WT_CONFIG_JUMP_TABLE_SIZE] = {0, 0, 0, 0, 0, 0, 0,
+  0, 0, 0, 0, 0, 0, 0, 0, 0, 0, 0, 0, 0, 0, 0, 0, 0, 0, 0, 0, 0, 0, 0, 0, 0, 0, 0, 0, 0, 0, 0, 0, 0,
+  0, 0, 0, 0, 0, 0, 0, 0, 0, 0, 0, 0, 0, 0, 0, 0, 0, 0, 0, 0, 0, 0, 0, 0, 0, 0, 0, 0, 0, 0, 0, 0, 0,
   0, 0, 0, 0, 0, 0, 0, 0, 0, 0, 0, 0, 0, 0, 0, 0, 0, 0, 0, 0, 0, 0, 0, 0, 0, 0, 1, 4, 5, 6, 6, 6, 6,
   6, 6, 6, 6, 7, 7, 8, 8, 8, 9, 10, 11, 11, 12, 13, 13, 13, 13, 13, 13, 13, 13};
->>>>>>> c1dde238
-
-static const WT_CONFIG_CHECK confchk_cache_resize[] = {
-  {"background_compact_debug_mode", "boolean", NULL, NULL, NULL, 0, NULL,
-    WT_CONFIG_COMPILED_TYPE_BOOLEAN, INT64_MIN, INT64_MAX, NULL},
-  {"cache_max_wait_ms", "int", NULL, "min=0", NULL, 0, NULL, WT_CONFIG_COMPILED_TYPE_INT, 0,
-    INT64_MAX, NULL},
-  {"cache_size_mb", "int", NULL, "min=0,max=100000000000", NULL, 0, NULL,
-    WT_CONFIG_COMPILED_TYPE_INT, 0, 100000000000, NULL},
-  {"compression_enabled", "boolean", NULL, NULL, NULL, 0, NULL, WT_CONFIG_COMPILED_TYPE_BOOLEAN,
-    INT64_MIN, INT64_MAX, NULL},
-  {"duration_seconds", "int", NULL, "min=0,max=1000000", NULL, 0, NULL, WT_CONFIG_COMPILED_TYPE_INT,
-    0, 1000000, NULL},
-  {"enable_logging", "boolean", NULL, NULL, NULL, 0, NULL, WT_CONFIG_COMPILED_TYPE_BOOLEAN,
-    INT64_MIN, INT64_MAX, NULL},
-  {"metrics_monitor", "category", NULL, NULL, confchk_metrics_monitor_subconfigs, 6,
-    confchk_metrics_monitor_subconfigs_jump, WT_CONFIG_COMPILED_TYPE_CATEGORY, INT64_MIN, INT64_MAX,
-    NULL},
-  {"operation_tracker", "category", NULL, NULL, confchk_operation_tracker_subconfigs, 4,
-    confchk_operation_tracker_subconfigs_jump, WT_CONFIG_COMPILED_TYPE_CATEGORY, INT64_MIN,
-    INT64_MAX, NULL},
-  {"reverse_collator", "boolean", NULL, NULL, NULL, 0, NULL, WT_CONFIG_COMPILED_TYPE_BOOLEAN,
-    INT64_MIN, INT64_MAX, NULL},
-  {"statistics_config", "category", NULL, NULL, confchk_statistics_config_subconfigs, 2,
-    confchk_statistics_config_subconfigs_jump, WT_CONFIG_COMPILED_TYPE_CATEGORY, INT64_MIN,
-    INT64_MAX, NULL},
-  {"timestamp_manager", "category", NULL, NULL, confchk_timestamp_manager_subconfigs, 4,
-    confchk_timestamp_manager_subconfigs_jump, WT_CONFIG_COMPILED_TYPE_CATEGORY, INT64_MIN,
-    INT64_MAX, NULL},
-  {"validate", "boolean", NULL, NULL, NULL, 0, NULL, WT_CONFIG_COMPILED_TYPE_BOOLEAN, INT64_MIN,
-    INT64_MAX, NULL},
-  {"workload_manager", "category", NULL, NULL, confchk_workload_manager_subconfigs, 10,
-    confchk_workload_manager_subconfigs_jump, WT_CONFIG_COMPILED_TYPE_CATEGORY, INT64_MIN,
-    INT64_MAX, NULL},
-  {NULL, NULL, NULL, NULL, NULL, 0, NULL, 0, 0, 0, NULL}};
-
-static const uint8_t confchk_cache_resize_jump[WT_CONFIG_JUMP_TABLE_SIZE] = {0, 0, 0, 0, 0, 0, 0, 0,
-  0, 0, 0, 0, 0, 0, 0, 0, 0, 0, 0, 0, 0, 0, 0, 0, 0, 0, 0, 0, 0, 0, 0, 0, 0, 0, 0, 0, 0, 0, 0, 0, 0,
-  0, 0, 0, 0, 0, 0, 0, 0, 0, 0, 0, 0, 0, 0, 0, 0, 0, 0, 0, 0, 0, 0, 0, 0, 0, 0, 0, 0, 0, 0, 0, 0, 0,
-<<<<<<< HEAD
-  0, 0, 0, 0, 0, 0, 0, 0, 0, 0, 0, 0, 0, 0, 0, 0, 0, 0, 0, 0, 0, 0, 0, 0, 0, 1, 4, 5, 6, 6, 6, 6, 6,
-  6, 6, 6, 7, 7, 8, 8, 8, 9, 10, 11, 11, 11, 12, 12, 12, 12, 12, 12, 12, 12};
-=======
-  0, 0, 0, 0, 0, 0, 0, 0, 0, 0, 0, 0, 0, 0, 0, 0, 0, 0, 0, 0, 0, 0, 0, 0, 0, 0, 3, 4, 5, 5, 5, 5, 5,
-  5, 5, 5, 6, 6, 7, 7, 7, 8, 9, 10, 10, 11, 12, 12, 12, 12, 12, 12, 12, 12};
->>>>>>> c1dde238
-
-static const WT_CONFIG_CHECK confchk_hs_cleanup[] = {
-  {"background_compact_debug_mode", "boolean", NULL, NULL, NULL, 0, NULL,
-    WT_CONFIG_COMPILED_TYPE_BOOLEAN, INT64_MIN, INT64_MAX, NULL},
-  {"cache_max_wait_ms", "int", NULL, "min=0", NULL, 0, NULL, WT_CONFIG_COMPILED_TYPE_INT, 0,
-    INT64_MAX, NULL},
-  {"cache_size_mb", "int", NULL, "min=0,max=100000000000", NULL, 0, NULL,
-    WT_CONFIG_COMPILED_TYPE_INT, 0, 100000000000, NULL},
-  {"compression_enabled", "boolean", NULL, NULL, NULL, 0, NULL, WT_CONFIG_COMPILED_TYPE_BOOLEAN,
-    INT64_MIN, INT64_MAX, NULL},
-  {"duration_seconds", "int", NULL, "min=0,max=1000000", NULL, 0, NULL, WT_CONFIG_COMPILED_TYPE_INT,
-    0, 1000000, NULL},
-  {"enable_logging", "boolean", NULL, NULL, NULL, 0, NULL, WT_CONFIG_COMPILED_TYPE_BOOLEAN,
-    INT64_MIN, INT64_MAX, NULL},
-  {"metrics_monitor", "category", NULL, NULL, confchk_metrics_monitor_subconfigs, 6,
-    confchk_metrics_monitor_subconfigs_jump, WT_CONFIG_COMPILED_TYPE_CATEGORY, INT64_MIN, INT64_MAX,
-    NULL},
-  {"operation_tracker", "category", NULL, NULL, confchk_operation_tracker_subconfigs, 4,
-    confchk_operation_tracker_subconfigs_jump, WT_CONFIG_COMPILED_TYPE_CATEGORY, INT64_MIN,
-    INT64_MAX, NULL},
-  {"reverse_collator", "boolean", NULL, NULL, NULL, 0, NULL, WT_CONFIG_COMPILED_TYPE_BOOLEAN,
-    INT64_MIN, INT64_MAX, NULL},
-  {"statistics_config", "category", NULL, NULL, confchk_statistics_config_subconfigs, 2,
-    confchk_statistics_config_subconfigs_jump, WT_CONFIG_COMPILED_TYPE_CATEGORY, INT64_MIN,
-    INT64_MAX, NULL},
-  {"timestamp_manager", "category", NULL, NULL, confchk_timestamp_manager_subconfigs, 4,
-    confchk_timestamp_manager_subconfigs_jump, WT_CONFIG_COMPILED_TYPE_CATEGORY, INT64_MIN,
-    INT64_MAX, NULL},
-  {"validate", "boolean", NULL, NULL, NULL, 0, NULL, WT_CONFIG_COMPILED_TYPE_BOOLEAN, INT64_MIN,
-    INT64_MAX, NULL},
-  {"workload_manager", "category", NULL, NULL, confchk_workload_manager_subconfigs, 10,
-    confchk_workload_manager_subconfigs_jump, WT_CONFIG_COMPILED_TYPE_CATEGORY, INT64_MIN,
-    INT64_MAX, NULL},
-  {NULL, NULL, NULL, NULL, NULL, 0, NULL, 0, 0, 0, NULL}};
-
-static const uint8_t confchk_hs_cleanup_jump[WT_CONFIG_JUMP_TABLE_SIZE] = {0, 0, 0, 0, 0, 0, 0, 0,
-  0, 0, 0, 0, 0, 0, 0, 0, 0, 0, 0, 0, 0, 0, 0, 0, 0, 0, 0, 0, 0, 0, 0, 0, 0, 0, 0, 0, 0, 0, 0, 0, 0,
-  0, 0, 0, 0, 0, 0, 0, 0, 0, 0, 0, 0, 0, 0, 0, 0, 0, 0, 0, 0, 0, 0, 0, 0, 0, 0, 0, 0, 0, 0, 0, 0, 0,
-<<<<<<< HEAD
-  0, 0, 0, 0, 0, 0, 0, 0, 0, 0, 0, 0, 0, 0, 0, 0, 0, 0, 0, 0, 0, 0, 0, 0, 0, 1, 4, 5, 6, 6, 6, 6, 6,
-  6, 6, 6, 7, 7, 8, 8, 8, 9, 10, 11, 11, 11, 12, 12, 12, 12, 12, 12, 12, 12};
-=======
-  0, 0, 0, 0, 0, 0, 0, 0, 0, 0, 0, 0, 0, 0, 0, 0, 0, 0, 0, 0, 0, 0, 0, 0, 0, 0, 3, 4, 5, 5, 5, 5, 5,
-  5, 5, 5, 6, 6, 7, 7, 7, 8, 9, 10, 10, 11, 12, 12, 12, 12, 12, 12, 12, 12};
->>>>>>> c1dde238
-
-static const WT_CONFIG_CHECK confchk_operations_test[] = {
-  {"background_compact_debug_mode", "boolean", NULL, NULL, NULL, 0, NULL,
-    WT_CONFIG_COMPILED_TYPE_BOOLEAN, INT64_MIN, INT64_MAX, NULL},
-  {"cache_max_wait_ms", "int", NULL, "min=0", NULL, 0, NULL, WT_CONFIG_COMPILED_TYPE_INT, 0,
-    INT64_MAX, NULL},
-  {"cache_size_mb", "int", NULL, "min=0,max=100000000000", NULL, 0, NULL,
-    WT_CONFIG_COMPILED_TYPE_INT, 0, 100000000000, NULL},
-  {"compression_enabled", "boolean", NULL, NULL, NULL, 0, NULL, WT_CONFIG_COMPILED_TYPE_BOOLEAN,
-    INT64_MIN, INT64_MAX, NULL},
-  {"duration_seconds", "int", NULL, "min=0,max=1000000", NULL, 0, NULL, WT_CONFIG_COMPILED_TYPE_INT,
-    0, 1000000, NULL},
-  {"enable_logging", "boolean", NULL, NULL, NULL, 0, NULL, WT_CONFIG_COMPILED_TYPE_BOOLEAN,
-    INT64_MIN, INT64_MAX, NULL},
-  {"metrics_monitor", "category", NULL, NULL, confchk_metrics_monitor_subconfigs, 6,
-    confchk_metrics_monitor_subconfigs_jump, WT_CONFIG_COMPILED_TYPE_CATEGORY, INT64_MIN, INT64_MAX,
-    NULL},
-  {"operation_tracker", "category", NULL, NULL, confchk_operation_tracker_subconfigs, 4,
-    confchk_operation_tracker_subconfigs_jump, WT_CONFIG_COMPILED_TYPE_CATEGORY, INT64_MIN,
-    INT64_MAX, NULL},
-  {"reverse_collator", "boolean", NULL, NULL, NULL, 0, NULL, WT_CONFIG_COMPILED_TYPE_BOOLEAN,
-    INT64_MIN, INT64_MAX, NULL},
-  {"statistics_config", "category", NULL, NULL, confchk_statistics_config_subconfigs, 2,
-    confchk_statistics_config_subconfigs_jump, WT_CONFIG_COMPILED_TYPE_CATEGORY, INT64_MIN,
-    INT64_MAX, NULL},
-  {"timestamp_manager", "category", NULL, NULL, confchk_timestamp_manager_subconfigs, 4,
-    confchk_timestamp_manager_subconfigs_jump, WT_CONFIG_COMPILED_TYPE_CATEGORY, INT64_MIN,
-    INT64_MAX, NULL},
-  {"validate", "boolean", NULL, NULL, NULL, 0, NULL, WT_CONFIG_COMPILED_TYPE_BOOLEAN, INT64_MIN,
-    INT64_MAX, NULL},
-  {"workload_manager", "category", NULL, NULL, confchk_workload_manager_subconfigs, 10,
-    confchk_workload_manager_subconfigs_jump, WT_CONFIG_COMPILED_TYPE_CATEGORY, INT64_MIN,
-    INT64_MAX, NULL},
-  {NULL, NULL, NULL, NULL, NULL, 0, NULL, 0, 0, 0, NULL}};
-
-static const uint8_t confchk_operations_test_jump[WT_CONFIG_JUMP_TABLE_SIZE] = {0, 0, 0, 0, 0, 0, 0,
-  0, 0, 0, 0, 0, 0, 0, 0, 0, 0, 0, 0, 0, 0, 0, 0, 0, 0, 0, 0, 0, 0, 0, 0, 0, 0, 0, 0, 0, 0, 0, 0, 0,
-  0, 0, 0, 0, 0, 0, 0, 0, 0, 0, 0, 0, 0, 0, 0, 0, 0, 0, 0, 0, 0, 0, 0, 0, 0, 0, 0, 0, 0, 0, 0, 0, 0,
-<<<<<<< HEAD
+
+static const WT_CONFIG_CHECK confchk_reverse_split[] = {
+  {"background_compact_debug_mode", "boolean", NULL, NULL, NULL, 0, NULL,
+    WT_CONFIG_COMPILED_TYPE_BOOLEAN, INT64_MIN, INT64_MAX, NULL},
+  {"cache_max_wait_ms", "int", NULL, "min=0", NULL, 0, NULL, WT_CONFIG_COMPILED_TYPE_INT, 0,
+    INT64_MAX, NULL},
+  {"cache_size_mb", "int", NULL, "min=0,max=100000000000", NULL, 0, NULL,
+    WT_CONFIG_COMPILED_TYPE_INT, 0, 100000000000, NULL},
+  {"compression_enabled", "boolean", NULL, NULL, NULL, 0, NULL, WT_CONFIG_COMPILED_TYPE_BOOLEAN,
+    INT64_MIN, INT64_MAX, NULL},
+  {"duration_seconds", "int", NULL, "min=0,max=1000000", NULL, 0, NULL, WT_CONFIG_COMPILED_TYPE_INT,
+    0, 1000000, NULL},
+  {"enable_logging", "boolean", NULL, NULL, NULL, 0, NULL, WT_CONFIG_COMPILED_TYPE_BOOLEAN,
+    INT64_MIN, INT64_MAX, NULL},
+  {"metrics_monitor", "category", NULL, NULL, confchk_metrics_monitor_subconfigs, 6,
+    confchk_metrics_monitor_subconfigs_jump, WT_CONFIG_COMPILED_TYPE_CATEGORY, INT64_MIN, INT64_MAX,
+    NULL},
+  {"operation_tracker", "category", NULL, NULL, confchk_operation_tracker_subconfigs, 4,
+    confchk_operation_tracker_subconfigs_jump, WT_CONFIG_COMPILED_TYPE_CATEGORY, INT64_MIN,
+    INT64_MAX, NULL},
+  {"reverse_collator", "boolean", NULL, NULL, NULL, 0, NULL, WT_CONFIG_COMPILED_TYPE_BOOLEAN,
+    INT64_MIN, INT64_MAX, NULL},
+  {"statistics_config", "category", NULL, NULL, confchk_statistics_config_subconfigs, 2,
+    confchk_statistics_config_subconfigs_jump, WT_CONFIG_COMPILED_TYPE_CATEGORY, INT64_MIN,
+    INT64_MAX, NULL},
+  {"timestamp_manager", "category", NULL, NULL, confchk_timestamp_manager_subconfigs, 4,
+    confchk_timestamp_manager_subconfigs_jump, WT_CONFIG_COMPILED_TYPE_CATEGORY, INT64_MIN,
+    INT64_MAX, NULL},
+  {"validate", "boolean", NULL, NULL, NULL, 0, NULL, WT_CONFIG_COMPILED_TYPE_BOOLEAN, INT64_MIN,
+    INT64_MAX, NULL},
+  {"workload_manager", "category", NULL, NULL, confchk_workload_manager_subconfigs, 10,
+    confchk_workload_manager_subconfigs_jump, WT_CONFIG_COMPILED_TYPE_CATEGORY, INT64_MIN,
+    INT64_MAX, NULL},
+  {NULL, NULL, NULL, NULL, NULL, 0, NULL, 0, 0, 0, NULL}};
+
+static const uint8_t confchk_reverse_split_jump[WT_CONFIG_JUMP_TABLE_SIZE] = {0, 0, 0, 0, 0, 0, 0,
+  0, 0, 0, 0, 0, 0, 0, 0, 0, 0, 0, 0, 0, 0, 0, 0, 0, 0, 0, 0, 0, 0, 0, 0, 0, 0, 0, 0, 0, 0, 0, 0, 0,
+  0, 0, 0, 0, 0, 0, 0, 0, 0, 0, 0, 0, 0, 0, 0, 0, 0, 0, 0, 0, 0, 0, 0, 0, 0, 0, 0, 0, 0, 0, 0, 0, 0,
   0, 0, 0, 0, 0, 0, 0, 0, 0, 0, 0, 0, 0, 0, 0, 0, 0, 0, 0, 0, 0, 0, 0, 0, 0, 0, 1, 4, 5, 6, 6, 6, 6,
-  6, 6, 6, 6, 7, 7, 8, 8, 8, 9, 10, 11, 11, 11, 12, 12, 12, 12, 12, 12, 12, 12};
-=======
-  0, 0, 0, 0, 0, 0, 0, 0, 0, 0, 0, 0, 0, 0, 0, 0, 0, 0, 0, 0, 0, 0, 0, 0, 0, 0, 0, 3, 4, 5, 5, 5, 5,
-  5, 5, 5, 5, 6, 6, 7, 7, 7, 8, 9, 10, 10, 11, 12, 12, 12, 12, 12, 12, 12, 12};
->>>>>>> c1dde238
-
-static const WT_CONFIG_CHECK confchk_reverse_split[] = {
-  {"background_compact_debug_mode", "boolean", NULL, NULL, NULL, 0, NULL,
-    WT_CONFIG_COMPILED_TYPE_BOOLEAN, INT64_MIN, INT64_MAX, NULL},
-  {"cache_max_wait_ms", "int", NULL, "min=0", NULL, 0, NULL, WT_CONFIG_COMPILED_TYPE_INT, 0,
-    INT64_MAX, NULL},
-  {"cache_size_mb", "int", NULL, "min=0,max=100000000000", NULL, 0, NULL,
-    WT_CONFIG_COMPILED_TYPE_INT, 0, 100000000000, NULL},
-  {"compression_enabled", "boolean", NULL, NULL, NULL, 0, NULL, WT_CONFIG_COMPILED_TYPE_BOOLEAN,
-    INT64_MIN, INT64_MAX, NULL},
-  {"duration_seconds", "int", NULL, "min=0,max=1000000", NULL, 0, NULL, WT_CONFIG_COMPILED_TYPE_INT,
-    0, 1000000, NULL},
-  {"enable_logging", "boolean", NULL, NULL, NULL, 0, NULL, WT_CONFIG_COMPILED_TYPE_BOOLEAN,
-    INT64_MIN, INT64_MAX, NULL},
-  {"metrics_monitor", "category", NULL, NULL, confchk_metrics_monitor_subconfigs, 6,
-    confchk_metrics_monitor_subconfigs_jump, WT_CONFIG_COMPILED_TYPE_CATEGORY, INT64_MIN, INT64_MAX,
-    NULL},
-  {"operation_tracker", "category", NULL, NULL, confchk_operation_tracker_subconfigs, 4,
-    confchk_operation_tracker_subconfigs_jump, WT_CONFIG_COMPILED_TYPE_CATEGORY, INT64_MIN,
-    INT64_MAX, NULL},
-  {"reverse_collator", "boolean", NULL, NULL, NULL, 0, NULL, WT_CONFIG_COMPILED_TYPE_BOOLEAN,
-    INT64_MIN, INT64_MAX, NULL},
-  {"statistics_config", "category", NULL, NULL, confchk_statistics_config_subconfigs, 2,
-    confchk_statistics_config_subconfigs_jump, WT_CONFIG_COMPILED_TYPE_CATEGORY, INT64_MIN,
-    INT64_MAX, NULL},
-  {"timestamp_manager", "category", NULL, NULL, confchk_timestamp_manager_subconfigs, 4,
-    confchk_timestamp_manager_subconfigs_jump, WT_CONFIG_COMPILED_TYPE_CATEGORY, INT64_MIN,
-    INT64_MAX, NULL},
-  {"validate", "boolean", NULL, NULL, NULL, 0, NULL, WT_CONFIG_COMPILED_TYPE_BOOLEAN, INT64_MIN,
-    INT64_MAX, NULL},
-  {"workload_manager", "category", NULL, NULL, confchk_workload_manager_subconfigs, 10,
-    confchk_workload_manager_subconfigs_jump, WT_CONFIG_COMPILED_TYPE_CATEGORY, INT64_MIN,
-    INT64_MAX, NULL},
-  {NULL, NULL, NULL, NULL, NULL, 0, NULL, 0, 0, 0, NULL}};
-
-static const uint8_t confchk_reverse_split_jump[WT_CONFIG_JUMP_TABLE_SIZE] = {0, 0, 0, 0, 0, 0, 0,
-  0, 0, 0, 0, 0, 0, 0, 0, 0, 0, 0, 0, 0, 0, 0, 0, 0, 0, 0, 0, 0, 0, 0, 0, 0, 0, 0, 0, 0, 0, 0, 0, 0,
-  0, 0, 0, 0, 0, 0, 0, 0, 0, 0, 0, 0, 0, 0, 0, 0, 0, 0, 0, 0, 0, 0, 0, 0, 0, 0, 0, 0, 0, 0, 0, 0, 0,
-<<<<<<< HEAD
+  6, 6, 6, 6, 7, 7, 8, 8, 8, 9, 10, 11, 11, 12, 13, 13, 13, 13, 13, 13, 13, 13};
+
+static const WT_CONFIG_CHECK confchk_search_near_01[] = {
+  {"background_compact_debug_mode", "boolean", NULL, NULL, NULL, 0, NULL,
+    WT_CONFIG_COMPILED_TYPE_BOOLEAN, INT64_MIN, INT64_MAX, NULL},
+  {"cache_max_wait_ms", "int", NULL, "min=0", NULL, 0, NULL, WT_CONFIG_COMPILED_TYPE_INT, 0,
+    INT64_MAX, NULL},
+  {"cache_size_mb", "int", NULL, "min=0,max=100000000000", NULL, 0, NULL,
+    WT_CONFIG_COMPILED_TYPE_INT, 0, 100000000000, NULL},
+  {"compression_enabled", "boolean", NULL, NULL, NULL, 0, NULL, WT_CONFIG_COMPILED_TYPE_BOOLEAN,
+    INT64_MIN, INT64_MAX, NULL},
+  {"duration_seconds", "int", NULL, "min=0,max=1000000", NULL, 0, NULL, WT_CONFIG_COMPILED_TYPE_INT,
+    0, 1000000, NULL},
+  {"enable_logging", "boolean", NULL, NULL, NULL, 0, NULL, WT_CONFIG_COMPILED_TYPE_BOOLEAN,
+    INT64_MIN, INT64_MAX, NULL},
+  {"metrics_monitor", "category", NULL, NULL, confchk_metrics_monitor_subconfigs, 6,
+    confchk_metrics_monitor_subconfigs_jump, WT_CONFIG_COMPILED_TYPE_CATEGORY, INT64_MIN, INT64_MAX,
+    NULL},
+  {"operation_tracker", "category", NULL, NULL, confchk_operation_tracker_subconfigs, 4,
+    confchk_operation_tracker_subconfigs_jump, WT_CONFIG_COMPILED_TYPE_CATEGORY, INT64_MIN,
+    INT64_MAX, NULL},
+  {"reverse_collator", "boolean", NULL, NULL, NULL, 0, NULL, WT_CONFIG_COMPILED_TYPE_BOOLEAN,
+    INT64_MIN, INT64_MAX, NULL},
+  {"search_near_threads", "string", NULL, NULL, NULL, 0, NULL, WT_CONFIG_COMPILED_TYPE_STRING,
+    INT64_MIN, INT64_MAX, NULL},
+  {"statistics_config", "category", NULL, NULL, confchk_statistics_config_subconfigs, 2,
+    confchk_statistics_config_subconfigs_jump, WT_CONFIG_COMPILED_TYPE_CATEGORY, INT64_MIN,
+    INT64_MAX, NULL},
+  {"timestamp_manager", "category", NULL, NULL, confchk_timestamp_manager_subconfigs, 4,
+    confchk_timestamp_manager_subconfigs_jump, WT_CONFIG_COMPILED_TYPE_CATEGORY, INT64_MIN,
+    INT64_MAX, NULL},
+  {"validate", "boolean", NULL, NULL, NULL, 0, NULL, WT_CONFIG_COMPILED_TYPE_BOOLEAN, INT64_MIN,
+    INT64_MAX, NULL},
+  {"workload_manager", "category", NULL, NULL, confchk_workload_manager_subconfigs, 10,
+    confchk_workload_manager_subconfigs_jump, WT_CONFIG_COMPILED_TYPE_CATEGORY, INT64_MIN,
+    INT64_MAX, NULL},
+  {NULL, NULL, NULL, NULL, NULL, 0, NULL, 0, 0, 0, NULL}};
+
+static const uint8_t confchk_search_near_01_jump[WT_CONFIG_JUMP_TABLE_SIZE] = {0, 0, 0, 0, 0, 0, 0,
+  0, 0, 0, 0, 0, 0, 0, 0, 0, 0, 0, 0, 0, 0, 0, 0, 0, 0, 0, 0, 0, 0, 0, 0, 0, 0, 0, 0, 0, 0, 0, 0, 0,
+  0, 0, 0, 0, 0, 0, 0, 0, 0, 0, 0, 0, 0, 0, 0, 0, 0, 0, 0, 0, 0, 0, 0, 0, 0, 0, 0, 0, 0, 0, 0, 0, 0,
   0, 0, 0, 0, 0, 0, 0, 0, 0, 0, 0, 0, 0, 0, 0, 0, 0, 0, 0, 0, 0, 0, 0, 0, 0, 0, 1, 4, 5, 6, 6, 6, 6,
-  6, 6, 6, 6, 7, 7, 8, 8, 8, 9, 10, 11, 11, 11, 12, 12, 12, 12, 12, 12, 12, 12};
-=======
-  0, 0, 0, 0, 0, 0, 0, 0, 0, 0, 0, 0, 0, 0, 0, 0, 0, 0, 0, 0, 0, 0, 0, 0, 0, 0, 0, 3, 4, 5, 5, 5, 5,
-  5, 5, 5, 5, 6, 6, 7, 7, 7, 8, 9, 10, 10, 11, 12, 12, 12, 12, 12, 12, 12, 12};
->>>>>>> c1dde238
-
-static const WT_CONFIG_CHECK confchk_search_near_01[] = {
-  {"background_compact_debug_mode", "boolean", NULL, NULL, NULL, 0, NULL,
-    WT_CONFIG_COMPILED_TYPE_BOOLEAN, INT64_MIN, INT64_MAX, NULL},
-  {"cache_max_wait_ms", "int", NULL, "min=0", NULL, 0, NULL, WT_CONFIG_COMPILED_TYPE_INT, 0,
-    INT64_MAX, NULL},
-  {"cache_size_mb", "int", NULL, "min=0,max=100000000000", NULL, 0, NULL,
-    WT_CONFIG_COMPILED_TYPE_INT, 0, 100000000000, NULL},
-  {"compression_enabled", "boolean", NULL, NULL, NULL, 0, NULL, WT_CONFIG_COMPILED_TYPE_BOOLEAN,
-    INT64_MIN, INT64_MAX, NULL},
-  {"duration_seconds", "int", NULL, "min=0,max=1000000", NULL, 0, NULL, WT_CONFIG_COMPILED_TYPE_INT,
-    0, 1000000, NULL},
-  {"enable_logging", "boolean", NULL, NULL, NULL, 0, NULL, WT_CONFIG_COMPILED_TYPE_BOOLEAN,
-    INT64_MIN, INT64_MAX, NULL},
-  {"metrics_monitor", "category", NULL, NULL, confchk_metrics_monitor_subconfigs, 6,
-    confchk_metrics_monitor_subconfigs_jump, WT_CONFIG_COMPILED_TYPE_CATEGORY, INT64_MIN, INT64_MAX,
-    NULL},
-  {"operation_tracker", "category", NULL, NULL, confchk_operation_tracker_subconfigs, 4,
-    confchk_operation_tracker_subconfigs_jump, WT_CONFIG_COMPILED_TYPE_CATEGORY, INT64_MIN,
-    INT64_MAX, NULL},
-  {"reverse_collator", "boolean", NULL, NULL, NULL, 0, NULL, WT_CONFIG_COMPILED_TYPE_BOOLEAN,
-    INT64_MIN, INT64_MAX, NULL},
-  {"search_near_threads", "string", NULL, NULL, NULL, 0, NULL, WT_CONFIG_COMPILED_TYPE_STRING,
-    INT64_MIN, INT64_MAX, NULL},
-  {"statistics_config", "category", NULL, NULL, confchk_statistics_config_subconfigs, 2,
-    confchk_statistics_config_subconfigs_jump, WT_CONFIG_COMPILED_TYPE_CATEGORY, INT64_MIN,
-    INT64_MAX, NULL},
-  {"timestamp_manager", "category", NULL, NULL, confchk_timestamp_manager_subconfigs, 4,
-    confchk_timestamp_manager_subconfigs_jump, WT_CONFIG_COMPILED_TYPE_CATEGORY, INT64_MIN,
-    INT64_MAX, NULL},
-  {"validate", "boolean", NULL, NULL, NULL, 0, NULL, WT_CONFIG_COMPILED_TYPE_BOOLEAN, INT64_MIN,
-    INT64_MAX, NULL},
-  {"workload_manager", "category", NULL, NULL, confchk_workload_manager_subconfigs, 10,
-    confchk_workload_manager_subconfigs_jump, WT_CONFIG_COMPILED_TYPE_CATEGORY, INT64_MIN,
-    INT64_MAX, NULL},
-  {NULL, NULL, NULL, NULL, NULL, 0, NULL, 0, 0, 0, NULL}};
-
-static const uint8_t confchk_search_near_01_jump[WT_CONFIG_JUMP_TABLE_SIZE] = {0, 0, 0, 0, 0, 0, 0,
-  0, 0, 0, 0, 0, 0, 0, 0, 0, 0, 0, 0, 0, 0, 0, 0, 0, 0, 0, 0, 0, 0, 0, 0, 0, 0, 0, 0, 0, 0, 0, 0, 0,
-  0, 0, 0, 0, 0, 0, 0, 0, 0, 0, 0, 0, 0, 0, 0, 0, 0, 0, 0, 0, 0, 0, 0, 0, 0, 0, 0, 0, 0, 0, 0, 0, 0,
-<<<<<<< HEAD
+  6, 6, 6, 6, 7, 7, 8, 8, 8, 9, 11, 12, 12, 13, 14, 14, 14, 14, 14, 14, 14, 14};
+
+static const WT_CONFIG_CHECK confchk_search_near_02[] = {
+  {"background_compact_debug_mode", "boolean", NULL, NULL, NULL, 0, NULL,
+    WT_CONFIG_COMPILED_TYPE_BOOLEAN, INT64_MIN, INT64_MAX, NULL},
+  {"cache_max_wait_ms", "int", NULL, "min=0", NULL, 0, NULL, WT_CONFIG_COMPILED_TYPE_INT, 0,
+    INT64_MAX, NULL},
+  {"cache_size_mb", "int", NULL, "min=0,max=100000000000", NULL, 0, NULL,
+    WT_CONFIG_COMPILED_TYPE_INT, 0, 100000000000, NULL},
+  {"compression_enabled", "boolean", NULL, NULL, NULL, 0, NULL, WT_CONFIG_COMPILED_TYPE_BOOLEAN,
+    INT64_MIN, INT64_MAX, NULL},
+  {"duration_seconds", "int", NULL, "min=0,max=1000000", NULL, 0, NULL, WT_CONFIG_COMPILED_TYPE_INT,
+    0, 1000000, NULL},
+  {"enable_logging", "boolean", NULL, NULL, NULL, 0, NULL, WT_CONFIG_COMPILED_TYPE_BOOLEAN,
+    INT64_MIN, INT64_MAX, NULL},
+  {"metrics_monitor", "category", NULL, NULL, confchk_metrics_monitor_subconfigs, 6,
+    confchk_metrics_monitor_subconfigs_jump, WT_CONFIG_COMPILED_TYPE_CATEGORY, INT64_MIN, INT64_MAX,
+    NULL},
+  {"operation_tracker", "category", NULL, NULL, confchk_operation_tracker_subconfigs, 4,
+    confchk_operation_tracker_subconfigs_jump, WT_CONFIG_COMPILED_TYPE_CATEGORY, INT64_MIN,
+    INT64_MAX, NULL},
+  {"reverse_collator", "boolean", NULL, NULL, NULL, 0, NULL, WT_CONFIG_COMPILED_TYPE_BOOLEAN,
+    INT64_MIN, INT64_MAX, NULL},
+  {"statistics_config", "category", NULL, NULL, confchk_statistics_config_subconfigs, 2,
+    confchk_statistics_config_subconfigs_jump, WT_CONFIG_COMPILED_TYPE_CATEGORY, INT64_MIN,
+    INT64_MAX, NULL},
+  {"timestamp_manager", "category", NULL, NULL, confchk_timestamp_manager_subconfigs, 4,
+    confchk_timestamp_manager_subconfigs_jump, WT_CONFIG_COMPILED_TYPE_CATEGORY, INT64_MIN,
+    INT64_MAX, NULL},
+  {"validate", "boolean", NULL, NULL, NULL, 0, NULL, WT_CONFIG_COMPILED_TYPE_BOOLEAN, INT64_MIN,
+    INT64_MAX, NULL},
+  {"workload_manager", "category", NULL, NULL, confchk_workload_manager_subconfigs, 10,
+    confchk_workload_manager_subconfigs_jump, WT_CONFIG_COMPILED_TYPE_CATEGORY, INT64_MIN,
+    INT64_MAX, NULL},
+  {NULL, NULL, NULL, NULL, NULL, 0, NULL, 0, 0, 0, NULL}};
+
+static const uint8_t confchk_search_near_02_jump[WT_CONFIG_JUMP_TABLE_SIZE] = {0, 0, 0, 0, 0, 0, 0,
+  0, 0, 0, 0, 0, 0, 0, 0, 0, 0, 0, 0, 0, 0, 0, 0, 0, 0, 0, 0, 0, 0, 0, 0, 0, 0, 0, 0, 0, 0, 0, 0, 0,
+  0, 0, 0, 0, 0, 0, 0, 0, 0, 0, 0, 0, 0, 0, 0, 0, 0, 0, 0, 0, 0, 0, 0, 0, 0, 0, 0, 0, 0, 0, 0, 0, 0,
   0, 0, 0, 0, 0, 0, 0, 0, 0, 0, 0, 0, 0, 0, 0, 0, 0, 0, 0, 0, 0, 0, 0, 0, 0, 0, 1, 4, 5, 6, 6, 6, 6,
-  6, 6, 6, 6, 7, 7, 8, 8, 8, 9, 11, 12, 12, 12, 13, 13, 13, 13, 13, 13, 13, 13};
-=======
-  0, 0, 0, 0, 0, 0, 0, 0, 0, 0, 0, 0, 0, 0, 0, 0, 0, 0, 0, 0, 0, 0, 0, 0, 0, 0, 0, 3, 4, 5, 5, 5, 5,
-  5, 5, 5, 5, 6, 6, 7, 7, 7, 8, 10, 11, 11, 12, 13, 13, 13, 13, 13, 13, 13, 13};
->>>>>>> c1dde238
-
-static const WT_CONFIG_CHECK confchk_search_near_02[] = {
-  {"background_compact_debug_mode", "boolean", NULL, NULL, NULL, 0, NULL,
-    WT_CONFIG_COMPILED_TYPE_BOOLEAN, INT64_MIN, INT64_MAX, NULL},
-  {"cache_max_wait_ms", "int", NULL, "min=0", NULL, 0, NULL, WT_CONFIG_COMPILED_TYPE_INT, 0,
-    INT64_MAX, NULL},
-  {"cache_size_mb", "int", NULL, "min=0,max=100000000000", NULL, 0, NULL,
-    WT_CONFIG_COMPILED_TYPE_INT, 0, 100000000000, NULL},
-  {"compression_enabled", "boolean", NULL, NULL, NULL, 0, NULL, WT_CONFIG_COMPILED_TYPE_BOOLEAN,
-    INT64_MIN, INT64_MAX, NULL},
-  {"duration_seconds", "int", NULL, "min=0,max=1000000", NULL, 0, NULL, WT_CONFIG_COMPILED_TYPE_INT,
-    0, 1000000, NULL},
-  {"enable_logging", "boolean", NULL, NULL, NULL, 0, NULL, WT_CONFIG_COMPILED_TYPE_BOOLEAN,
-    INT64_MIN, INT64_MAX, NULL},
-  {"metrics_monitor", "category", NULL, NULL, confchk_metrics_monitor_subconfigs, 6,
-    confchk_metrics_monitor_subconfigs_jump, WT_CONFIG_COMPILED_TYPE_CATEGORY, INT64_MIN, INT64_MAX,
-    NULL},
-  {"operation_tracker", "category", NULL, NULL, confchk_operation_tracker_subconfigs, 4,
-    confchk_operation_tracker_subconfigs_jump, WT_CONFIG_COMPILED_TYPE_CATEGORY, INT64_MIN,
-    INT64_MAX, NULL},
-  {"reverse_collator", "boolean", NULL, NULL, NULL, 0, NULL, WT_CONFIG_COMPILED_TYPE_BOOLEAN,
-    INT64_MIN, INT64_MAX, NULL},
-  {"statistics_config", "category", NULL, NULL, confchk_statistics_config_subconfigs, 2,
-    confchk_statistics_config_subconfigs_jump, WT_CONFIG_COMPILED_TYPE_CATEGORY, INT64_MIN,
-    INT64_MAX, NULL},
-  {"timestamp_manager", "category", NULL, NULL, confchk_timestamp_manager_subconfigs, 4,
-    confchk_timestamp_manager_subconfigs_jump, WT_CONFIG_COMPILED_TYPE_CATEGORY, INT64_MIN,
-    INT64_MAX, NULL},
-  {"validate", "boolean", NULL, NULL, NULL, 0, NULL, WT_CONFIG_COMPILED_TYPE_BOOLEAN, INT64_MIN,
-    INT64_MAX, NULL},
-  {"workload_manager", "category", NULL, NULL, confchk_workload_manager_subconfigs, 10,
-    confchk_workload_manager_subconfigs_jump, WT_CONFIG_COMPILED_TYPE_CATEGORY, INT64_MIN,
-    INT64_MAX, NULL},
-  {NULL, NULL, NULL, NULL, NULL, 0, NULL, 0, 0, 0, NULL}};
-
-static const uint8_t confchk_search_near_02_jump[WT_CONFIG_JUMP_TABLE_SIZE] = {0, 0, 0, 0, 0, 0, 0,
-  0, 0, 0, 0, 0, 0, 0, 0, 0, 0, 0, 0, 0, 0, 0, 0, 0, 0, 0, 0, 0, 0, 0, 0, 0, 0, 0, 0, 0, 0, 0, 0, 0,
-  0, 0, 0, 0, 0, 0, 0, 0, 0, 0, 0, 0, 0, 0, 0, 0, 0, 0, 0, 0, 0, 0, 0, 0, 0, 0, 0, 0, 0, 0, 0, 0, 0,
-<<<<<<< HEAD
+  6, 6, 6, 6, 7, 7, 8, 8, 8, 9, 10, 11, 11, 12, 13, 13, 13, 13, 13, 13, 13, 13};
+
+static const WT_CONFIG_CHECK confchk_search_near_03[] = {
+  {"background_compact_debug_mode", "boolean", NULL, NULL, NULL, 0, NULL,
+    WT_CONFIG_COMPILED_TYPE_BOOLEAN, INT64_MIN, INT64_MAX, NULL},
+  {"cache_max_wait_ms", "int", NULL, "min=0", NULL, 0, NULL, WT_CONFIG_COMPILED_TYPE_INT, 0,
+    INT64_MAX, NULL},
+  {"cache_size_mb", "int", NULL, "min=0,max=100000000000", NULL, 0, NULL,
+    WT_CONFIG_COMPILED_TYPE_INT, 0, 100000000000, NULL},
+  {"compression_enabled", "boolean", NULL, NULL, NULL, 0, NULL, WT_CONFIG_COMPILED_TYPE_BOOLEAN,
+    INT64_MIN, INT64_MAX, NULL},
+  {"duration_seconds", "int", NULL, "min=0,max=1000000", NULL, 0, NULL, WT_CONFIG_COMPILED_TYPE_INT,
+    0, 1000000, NULL},
+  {"enable_logging", "boolean", NULL, NULL, NULL, 0, NULL, WT_CONFIG_COMPILED_TYPE_BOOLEAN,
+    INT64_MIN, INT64_MAX, NULL},
+  {"metrics_monitor", "category", NULL, NULL, confchk_metrics_monitor_subconfigs, 6,
+    confchk_metrics_monitor_subconfigs_jump, WT_CONFIG_COMPILED_TYPE_CATEGORY, INT64_MIN, INT64_MAX,
+    NULL},
+  {"operation_tracker", "category", NULL, NULL, confchk_operation_tracker_subconfigs, 4,
+    confchk_operation_tracker_subconfigs_jump, WT_CONFIG_COMPILED_TYPE_CATEGORY, INT64_MIN,
+    INT64_MAX, NULL},
+  {"reverse_collator", "boolean", NULL, NULL, NULL, 0, NULL, WT_CONFIG_COMPILED_TYPE_BOOLEAN,
+    INT64_MIN, INT64_MAX, NULL},
+  {"statistics_config", "category", NULL, NULL, confchk_statistics_config_subconfigs, 2,
+    confchk_statistics_config_subconfigs_jump, WT_CONFIG_COMPILED_TYPE_CATEGORY, INT64_MIN,
+    INT64_MAX, NULL},
+  {"timestamp_manager", "category", NULL, NULL, confchk_timestamp_manager_subconfigs, 4,
+    confchk_timestamp_manager_subconfigs_jump, WT_CONFIG_COMPILED_TYPE_CATEGORY, INT64_MIN,
+    INT64_MAX, NULL},
+  {"validate", "boolean", NULL, NULL, NULL, 0, NULL, WT_CONFIG_COMPILED_TYPE_BOOLEAN, INT64_MIN,
+    INT64_MAX, NULL},
+  {"workload_manager", "category", NULL, NULL, confchk_workload_manager_subconfigs, 10,
+    confchk_workload_manager_subconfigs_jump, WT_CONFIG_COMPILED_TYPE_CATEGORY, INT64_MIN,
+    INT64_MAX, NULL},
+  {NULL, NULL, NULL, NULL, NULL, 0, NULL, 0, 0, 0, NULL}};
+
+static const uint8_t confchk_search_near_03_jump[WT_CONFIG_JUMP_TABLE_SIZE] = {0, 0, 0, 0, 0, 0, 0,
+  0, 0, 0, 0, 0, 0, 0, 0, 0, 0, 0, 0, 0, 0, 0, 0, 0, 0, 0, 0, 0, 0, 0, 0, 0, 0, 0, 0, 0, 0, 0, 0, 0,
+  0, 0, 0, 0, 0, 0, 0, 0, 0, 0, 0, 0, 0, 0, 0, 0, 0, 0, 0, 0, 0, 0, 0, 0, 0, 0, 0, 0, 0, 0, 0, 0, 0,
   0, 0, 0, 0, 0, 0, 0, 0, 0, 0, 0, 0, 0, 0, 0, 0, 0, 0, 0, 0, 0, 0, 0, 0, 0, 0, 1, 4, 5, 6, 6, 6, 6,
-  6, 6, 6, 6, 7, 7, 8, 8, 8, 9, 10, 11, 11, 11, 12, 12, 12, 12, 12, 12, 12, 12};
-=======
-  0, 0, 0, 0, 0, 0, 0, 0, 0, 0, 0, 0, 0, 0, 0, 0, 0, 0, 0, 0, 0, 0, 0, 0, 0, 0, 0, 3, 4, 5, 5, 5, 5,
-  5, 5, 5, 5, 6, 6, 7, 7, 7, 8, 9, 10, 10, 11, 12, 12, 12, 12, 12, 12, 12, 12};
->>>>>>> c1dde238
-
-static const WT_CONFIG_CHECK confchk_search_near_03[] = {
-  {"background_compact_debug_mode", "boolean", NULL, NULL, NULL, 0, NULL,
-    WT_CONFIG_COMPILED_TYPE_BOOLEAN, INT64_MIN, INT64_MAX, NULL},
-  {"cache_max_wait_ms", "int", NULL, "min=0", NULL, 0, NULL, WT_CONFIG_COMPILED_TYPE_INT, 0,
-    INT64_MAX, NULL},
-  {"cache_size_mb", "int", NULL, "min=0,max=100000000000", NULL, 0, NULL,
-    WT_CONFIG_COMPILED_TYPE_INT, 0, 100000000000, NULL},
-  {"compression_enabled", "boolean", NULL, NULL, NULL, 0, NULL, WT_CONFIG_COMPILED_TYPE_BOOLEAN,
-    INT64_MIN, INT64_MAX, NULL},
-  {"duration_seconds", "int", NULL, "min=0,max=1000000", NULL, 0, NULL, WT_CONFIG_COMPILED_TYPE_INT,
-    0, 1000000, NULL},
-  {"enable_logging", "boolean", NULL, NULL, NULL, 0, NULL, WT_CONFIG_COMPILED_TYPE_BOOLEAN,
-    INT64_MIN, INT64_MAX, NULL},
-  {"metrics_monitor", "category", NULL, NULL, confchk_metrics_monitor_subconfigs, 6,
-    confchk_metrics_monitor_subconfigs_jump, WT_CONFIG_COMPILED_TYPE_CATEGORY, INT64_MIN, INT64_MAX,
-    NULL},
-  {"operation_tracker", "category", NULL, NULL, confchk_operation_tracker_subconfigs, 4,
-    confchk_operation_tracker_subconfigs_jump, WT_CONFIG_COMPILED_TYPE_CATEGORY, INT64_MIN,
-    INT64_MAX, NULL},
-  {"reverse_collator", "boolean", NULL, NULL, NULL, 0, NULL, WT_CONFIG_COMPILED_TYPE_BOOLEAN,
-    INT64_MIN, INT64_MAX, NULL},
-  {"statistics_config", "category", NULL, NULL, confchk_statistics_config_subconfigs, 2,
-    confchk_statistics_config_subconfigs_jump, WT_CONFIG_COMPILED_TYPE_CATEGORY, INT64_MIN,
-    INT64_MAX, NULL},
-  {"timestamp_manager", "category", NULL, NULL, confchk_timestamp_manager_subconfigs, 4,
-    confchk_timestamp_manager_subconfigs_jump, WT_CONFIG_COMPILED_TYPE_CATEGORY, INT64_MIN,
-    INT64_MAX, NULL},
-  {"validate", "boolean", NULL, NULL, NULL, 0, NULL, WT_CONFIG_COMPILED_TYPE_BOOLEAN, INT64_MIN,
-    INT64_MAX, NULL},
-  {"workload_manager", "category", NULL, NULL, confchk_workload_manager_subconfigs, 10,
-    confchk_workload_manager_subconfigs_jump, WT_CONFIG_COMPILED_TYPE_CATEGORY, INT64_MIN,
-    INT64_MAX, NULL},
-  {NULL, NULL, NULL, NULL, NULL, 0, NULL, 0, 0, 0, NULL}};
-
-static const uint8_t confchk_search_near_03_jump[WT_CONFIG_JUMP_TABLE_SIZE] = {0, 0, 0, 0, 0, 0, 0,
-  0, 0, 0, 0, 0, 0, 0, 0, 0, 0, 0, 0, 0, 0, 0, 0, 0, 0, 0, 0, 0, 0, 0, 0, 0, 0, 0, 0, 0, 0, 0, 0, 0,
-  0, 0, 0, 0, 0, 0, 0, 0, 0, 0, 0, 0, 0, 0, 0, 0, 0, 0, 0, 0, 0, 0, 0, 0, 0, 0, 0, 0, 0, 0, 0, 0, 0,
-<<<<<<< HEAD
+  6, 6, 6, 6, 7, 7, 8, 8, 8, 9, 10, 11, 11, 12, 13, 13, 13, 13, 13, 13, 13, 13};
+
+static const WT_CONFIG_CHECK confchk_test_template[] = {
+  {"background_compact_debug_mode", "boolean", NULL, NULL, NULL, 0, NULL,
+    WT_CONFIG_COMPILED_TYPE_BOOLEAN, INT64_MIN, INT64_MAX, NULL},
+  {"cache_max_wait_ms", "int", NULL, "min=0", NULL, 0, NULL, WT_CONFIG_COMPILED_TYPE_INT, 0,
+    INT64_MAX, NULL},
+  {"cache_size_mb", "int", NULL, "min=0,max=100000000000", NULL, 0, NULL,
+    WT_CONFIG_COMPILED_TYPE_INT, 0, 100000000000, NULL},
+  {"compression_enabled", "boolean", NULL, NULL, NULL, 0, NULL, WT_CONFIG_COMPILED_TYPE_BOOLEAN,
+    INT64_MIN, INT64_MAX, NULL},
+  {"duration_seconds", "int", NULL, "min=0,max=1000000", NULL, 0, NULL, WT_CONFIG_COMPILED_TYPE_INT,
+    0, 1000000, NULL},
+  {"enable_logging", "boolean", NULL, NULL, NULL, 0, NULL, WT_CONFIG_COMPILED_TYPE_BOOLEAN,
+    INT64_MIN, INT64_MAX, NULL},
+  {"metrics_monitor", "category", NULL, NULL, confchk_metrics_monitor_subconfigs, 6,
+    confchk_metrics_monitor_subconfigs_jump, WT_CONFIG_COMPILED_TYPE_CATEGORY, INT64_MIN, INT64_MAX,
+    NULL},
+  {"operation_tracker", "category", NULL, NULL, confchk_operation_tracker_subconfigs, 4,
+    confchk_operation_tracker_subconfigs_jump, WT_CONFIG_COMPILED_TYPE_CATEGORY, INT64_MIN,
+    INT64_MAX, NULL},
+  {"reverse_collator", "boolean", NULL, NULL, NULL, 0, NULL, WT_CONFIG_COMPILED_TYPE_BOOLEAN,
+    INT64_MIN, INT64_MAX, NULL},
+  {"statistics_config", "category", NULL, NULL, confchk_statistics_config_subconfigs, 2,
+    confchk_statistics_config_subconfigs_jump, WT_CONFIG_COMPILED_TYPE_CATEGORY, INT64_MIN,
+    INT64_MAX, NULL},
+  {"timestamp_manager", "category", NULL, NULL, confchk_timestamp_manager_subconfigs, 4,
+    confchk_timestamp_manager_subconfigs_jump, WT_CONFIG_COMPILED_TYPE_CATEGORY, INT64_MIN,
+    INT64_MAX, NULL},
+  {"validate", "boolean", NULL, NULL, NULL, 0, NULL, WT_CONFIG_COMPILED_TYPE_BOOLEAN, INT64_MIN,
+    INT64_MAX, NULL},
+  {"workload_manager", "category", NULL, NULL, confchk_workload_manager_subconfigs, 10,
+    confchk_workload_manager_subconfigs_jump, WT_CONFIG_COMPILED_TYPE_CATEGORY, INT64_MIN,
+    INT64_MAX, NULL},
+  {NULL, NULL, NULL, NULL, NULL, 0, NULL, 0, 0, 0, NULL}};
+
+static const uint8_t confchk_test_template_jump[WT_CONFIG_JUMP_TABLE_SIZE] = {0, 0, 0, 0, 0, 0, 0,
+  0, 0, 0, 0, 0, 0, 0, 0, 0, 0, 0, 0, 0, 0, 0, 0, 0, 0, 0, 0, 0, 0, 0, 0, 0, 0, 0, 0, 0, 0, 0, 0, 0,
+  0, 0, 0, 0, 0, 0, 0, 0, 0, 0, 0, 0, 0, 0, 0, 0, 0, 0, 0, 0, 0, 0, 0, 0, 0, 0, 0, 0, 0, 0, 0, 0, 0,
   0, 0, 0, 0, 0, 0, 0, 0, 0, 0, 0, 0, 0, 0, 0, 0, 0, 0, 0, 0, 0, 0, 0, 0, 0, 0, 1, 4, 5, 6, 6, 6, 6,
-  6, 6, 6, 6, 7, 7, 8, 8, 8, 9, 10, 11, 11, 11, 12, 12, 12, 12, 12, 12, 12, 12};
-=======
-  0, 0, 0, 0, 0, 0, 0, 0, 0, 0, 0, 0, 0, 0, 0, 0, 0, 0, 0, 0, 0, 0, 0, 0, 0, 0, 0, 3, 4, 5, 5, 5, 5,
-  5, 5, 5, 5, 6, 6, 7, 7, 7, 8, 9, 10, 10, 11, 12, 12, 12, 12, 12, 12, 12, 12};
->>>>>>> c1dde238
-
-static const WT_CONFIG_CHECK confchk_test_template[] = {
-  {"background_compact_debug_mode", "boolean", NULL, NULL, NULL, 0, NULL,
-    WT_CONFIG_COMPILED_TYPE_BOOLEAN, INT64_MIN, INT64_MAX, NULL},
-  {"cache_max_wait_ms", "int", NULL, "min=0", NULL, 0, NULL, WT_CONFIG_COMPILED_TYPE_INT, 0,
-    INT64_MAX, NULL},
-  {"cache_size_mb", "int", NULL, "min=0,max=100000000000", NULL, 0, NULL,
-    WT_CONFIG_COMPILED_TYPE_INT, 0, 100000000000, NULL},
-  {"compression_enabled", "boolean", NULL, NULL, NULL, 0, NULL, WT_CONFIG_COMPILED_TYPE_BOOLEAN,
-    INT64_MIN, INT64_MAX, NULL},
-  {"duration_seconds", "int", NULL, "min=0,max=1000000", NULL, 0, NULL, WT_CONFIG_COMPILED_TYPE_INT,
-    0, 1000000, NULL},
-  {"enable_logging", "boolean", NULL, NULL, NULL, 0, NULL, WT_CONFIG_COMPILED_TYPE_BOOLEAN,
-    INT64_MIN, INT64_MAX, NULL},
-  {"metrics_monitor", "category", NULL, NULL, confchk_metrics_monitor_subconfigs, 6,
-    confchk_metrics_monitor_subconfigs_jump, WT_CONFIG_COMPILED_TYPE_CATEGORY, INT64_MIN, INT64_MAX,
-    NULL},
-  {"operation_tracker", "category", NULL, NULL, confchk_operation_tracker_subconfigs, 4,
-    confchk_operation_tracker_subconfigs_jump, WT_CONFIG_COMPILED_TYPE_CATEGORY, INT64_MIN,
-    INT64_MAX, NULL},
-  {"reverse_collator", "boolean", NULL, NULL, NULL, 0, NULL, WT_CONFIG_COMPILED_TYPE_BOOLEAN,
-    INT64_MIN, INT64_MAX, NULL},
-  {"statistics_config", "category", NULL, NULL, confchk_statistics_config_subconfigs, 2,
-    confchk_statistics_config_subconfigs_jump, WT_CONFIG_COMPILED_TYPE_CATEGORY, INT64_MIN,
-    INT64_MAX, NULL},
-  {"timestamp_manager", "category", NULL, NULL, confchk_timestamp_manager_subconfigs, 4,
-    confchk_timestamp_manager_subconfigs_jump, WT_CONFIG_COMPILED_TYPE_CATEGORY, INT64_MIN,
-    INT64_MAX, NULL},
-  {"validate", "boolean", NULL, NULL, NULL, 0, NULL, WT_CONFIG_COMPILED_TYPE_BOOLEAN, INT64_MIN,
-    INT64_MAX, NULL},
-  {"workload_manager", "category", NULL, NULL, confchk_workload_manager_subconfigs, 10,
-    confchk_workload_manager_subconfigs_jump, WT_CONFIG_COMPILED_TYPE_CATEGORY, INT64_MIN,
-    INT64_MAX, NULL},
-  {NULL, NULL, NULL, NULL, NULL, 0, NULL, 0, 0, 0, NULL}};
-
-static const uint8_t confchk_test_template_jump[WT_CONFIG_JUMP_TABLE_SIZE] = {0, 0, 0, 0, 0, 0, 0,
-  0, 0, 0, 0, 0, 0, 0, 0, 0, 0, 0, 0, 0, 0, 0, 0, 0, 0, 0, 0, 0, 0, 0, 0, 0, 0, 0, 0, 0, 0, 0, 0, 0,
-  0, 0, 0, 0, 0, 0, 0, 0, 0, 0, 0, 0, 0, 0, 0, 0, 0, 0, 0, 0, 0, 0, 0, 0, 0, 0, 0, 0, 0, 0, 0, 0, 0,
-<<<<<<< HEAD
-  0, 0, 0, 0, 0, 0, 0, 0, 0, 0, 0, 0, 0, 0, 0, 0, 0, 0, 0, 0, 0, 0, 0, 0, 0, 0, 1, 4, 5, 6, 6, 6, 6,
-  6, 6, 6, 6, 7, 7, 8, 8, 8, 9, 10, 11, 11, 11, 12, 12, 12, 12, 12, 12, 12, 12};
-=======
-  0, 0, 0, 0, 0, 0, 0, 0, 0, 0, 0, 0, 0, 0, 0, 0, 0, 0, 0, 0, 0, 0, 0, 0, 0, 0, 0, 3, 4, 5, 5, 5, 5,
-  5, 5, 5, 5, 6, 6, 7, 7, 7, 8, 9, 10, 10, 11, 12, 12, 12, 12, 12, 12, 12, 12};
->>>>>>> c1dde238
+  6, 6, 6, 6, 7, 7, 8, 8, 8, 9, 10, 11, 11, 12, 13, 13, 13, 13, 13, 13, 13, 13};
 
 static const WT_CONFIG_ENTRY config_entries[] = {
   {"background_compact",
@@ -1027,21 +959,21 @@
     "tracking_key_format=QSQ,tracking_value_format=iS),"
     "reverse_collator=false,statistics_config=(enable_logging=true,"
     "type=all),timestamp_manager=(enabled=true,oldest_lag=1,"
-    "op_rate=1s,stable_lag=1),"
-    "workload_manager=(background_compact_config=(free_space_target_mb=20"
-    ",op_rate=1s,thread_count=0),checkpoint_config=(op_rate=60s,"
-    "thread_count=1),custom_config=(key_size=5,op_rate=1s,"
-    "ops_per_transaction=(max=1,min=0),thread_count=0,value_size=5),"
-    "enabled=true,insert_config=(key_size=5,op_rate=1s,"
-    "ops_per_transaction=(max=1,min=0),thread_count=0,value_size=5),"
-    "op_rate=1s,populate_config=(collection_count=1,"
-    "key_count_per_collection=0,key_size=5,thread_count=1,"
-    "value_size=5),read_config=(key_size=5,op_rate=1s,"
-    "ops_per_transaction=(max=1,min=0),thread_count=0,value_size=5),"
-    "remove_config=(op_rate=1s,ops_per_transaction=(max=1,min=0),"
-    "thread_count=0),update_config=(key_size=5,op_rate=1s,"
-    "ops_per_transaction=(max=1,min=0),thread_count=0,value_size=5))",
-    confchk_background_compact, 12, confchk_background_compact_jump},
+    "op_rate=1s,stable_lag=1),validate=true,"
+    "workload_manager=(background_compact_config=(free_space_target_mb=20"
+    ",op_rate=1s,thread_count=0),checkpoint_config=(op_rate=60s,"
+    "thread_count=1),custom_config=(key_size=5,op_rate=1s,"
+    "ops_per_transaction=(max=1,min=0),thread_count=0,value_size=5),"
+    "enabled=true,insert_config=(key_size=5,op_rate=1s,"
+    "ops_per_transaction=(max=1,min=0),thread_count=0,value_size=5),"
+    "op_rate=1s,populate_config=(collection_count=1,"
+    "key_count_per_collection=0,key_size=5,thread_count=1,"
+    "value_size=5),read_config=(key_size=5,op_rate=1s,"
+    "ops_per_transaction=(max=1,min=0),thread_count=0,value_size=5),"
+    "remove_config=(op_rate=1s,ops_per_transaction=(max=1,min=0),"
+    "thread_count=0),update_config=(key_size=5,op_rate=1s,"
+    "ops_per_transaction=(max=1,min=0),thread_count=0,value_size=5))",
+    confchk_background_compact, 13, confchk_background_compact_jump},
   {"bounded_cursor_perf",
     "background_compact_debug_mode=false,cache_max_wait_ms=0,"
     "cache_size_mb=0,compression_enabled=false,duration_seconds=0,"
@@ -1057,34 +989,19 @@
     "type=all),timestamp_manager=(enabled=true,oldest_lag=1,"
     "op_rate=1s,stable_lag=1),validate=true,"
     "workload_manager=(background_compact_config=(free_space_target_mb=20"
-<<<<<<< HEAD
-    ",op_rate=1s,thread_count=0),checkpoint_config=(op_rate=60s,"
-    "thread_count=1),custom_config=(key_size=5,op_rate=1s,"
-    "ops_per_transaction=(max=1,min=0),thread_count=0,value_size=5),"
-    "enabled=true,insert_config=(key_size=5,op_rate=1s,"
-    "ops_per_transaction=(max=1,min=0),thread_count=0,value_size=5),"
-    "op_rate=1s,populate_config=(collection_count=1,"
-    "key_count_per_collection=0,key_size=5,thread_count=1,"
-    "value_size=5),read_config=(key_size=5,op_rate=1s,"
-    "ops_per_transaction=(max=1,min=0),thread_count=0,value_size=5),"
-    "remove_config=(op_rate=1s,ops_per_transaction=(max=1,min=0),"
-    "thread_count=0),update_config=(key_size=5,op_rate=1s,"
-    "ops_per_transaction=(max=1,min=0),thread_count=0,value_size=5))",
-=======
-    ",thread_count=0),checkpoint_config=(op_rate=60s,thread_count=1),"
-    "custom_config=(key_size=5,op_rate=1s,ops_per_transaction=(max=1,"
-    "min=0),thread_count=0,value_size=5),enabled=true,"
-    "insert_config=(key_size=5,op_rate=1s,ops_per_transaction=(max=1,"
-    "min=0),thread_count=0,value_size=5),op_rate=1s,"
-    "populate_config=(collection_count=1,key_count_per_collection=0,"
-    "key_size=5,thread_count=1,value_size=5),read_config=(key_size=5,"
-    "op_rate=1s,ops_per_transaction=(max=1,min=0),thread_count=0,"
-    "value_size=5),remove_config=(op_rate=1s,"
-    "ops_per_transaction=(max=1,min=0),thread_count=0),"
-    "update_config=(key_size=5,op_rate=1s,ops_per_transaction=(max=1,"
-    "min=0),thread_count=0,value_size=5))",
->>>>>>> c1dde238
-    confchk_bounded_cursor_perf, 12, confchk_bounded_cursor_perf_jump},
+    ",op_rate=1s,thread_count=0),checkpoint_config=(op_rate=60s,"
+    "thread_count=1),custom_config=(key_size=5,op_rate=1s,"
+    "ops_per_transaction=(max=1,min=0),thread_count=0,value_size=5),"
+    "enabled=true,insert_config=(key_size=5,op_rate=1s,"
+    "ops_per_transaction=(max=1,min=0),thread_count=0,value_size=5),"
+    "op_rate=1s,populate_config=(collection_count=1,"
+    "key_count_per_collection=0,key_size=5,thread_count=1,"
+    "value_size=5),read_config=(key_size=5,op_rate=1s,"
+    "ops_per_transaction=(max=1,min=0),thread_count=0,value_size=5),"
+    "remove_config=(op_rate=1s,ops_per_transaction=(max=1,min=0),"
+    "thread_count=0),update_config=(key_size=5,op_rate=1s,"
+    "ops_per_transaction=(max=1,min=0),thread_count=0,value_size=5))",
+    confchk_bounded_cursor_perf, 13, confchk_bounded_cursor_perf_jump},
   {"bounded_cursor_prefix_indices",
     "background_compact_debug_mode=false,cache_max_wait_ms=0,"
     "cache_size_mb=0,compression_enabled=false,duration_seconds=0,"
@@ -1100,34 +1017,19 @@
     "type=all),timestamp_manager=(enabled=true,oldest_lag=1,"
     "op_rate=1s,stable_lag=1),validate=true,"
     "workload_manager=(background_compact_config=(free_space_target_mb=20"
-<<<<<<< HEAD
-    ",op_rate=1s,thread_count=0),checkpoint_config=(op_rate=60s,"
-    "thread_count=1),custom_config=(key_size=5,op_rate=1s,"
-    "ops_per_transaction=(max=1,min=0),thread_count=0,value_size=5),"
-    "enabled=true,insert_config=(key_size=5,op_rate=1s,"
-    "ops_per_transaction=(max=1,min=0),thread_count=0,value_size=5),"
-    "op_rate=1s,populate_config=(collection_count=1,"
-    "key_count_per_collection=0,key_size=5,thread_count=1,"
-    "value_size=5),read_config=(key_size=5,op_rate=1s,"
-    "ops_per_transaction=(max=1,min=0),thread_count=0,value_size=5),"
-    "remove_config=(op_rate=1s,ops_per_transaction=(max=1,min=0),"
-    "thread_count=0),update_config=(key_size=5,op_rate=1s,"
-    "ops_per_transaction=(max=1,min=0),thread_count=0,value_size=5))",
-=======
-    ",thread_count=0),checkpoint_config=(op_rate=60s,thread_count=1),"
-    "custom_config=(key_size=5,op_rate=1s,ops_per_transaction=(max=1,"
-    "min=0),thread_count=0,value_size=5),enabled=true,"
-    "insert_config=(key_size=5,op_rate=1s,ops_per_transaction=(max=1,"
-    "min=0),thread_count=0,value_size=5),op_rate=1s,"
-    "populate_config=(collection_count=1,key_count_per_collection=0,"
-    "key_size=5,thread_count=1,value_size=5),read_config=(key_size=5,"
-    "op_rate=1s,ops_per_transaction=(max=1,min=0),thread_count=0,"
-    "value_size=5),remove_config=(op_rate=1s,"
-    "ops_per_transaction=(max=1,min=0),thread_count=0),"
-    "update_config=(key_size=5,op_rate=1s,ops_per_transaction=(max=1,"
-    "min=0),thread_count=0,value_size=5))",
->>>>>>> c1dde238
-    confchk_bounded_cursor_prefix_indices, 12, confchk_bounded_cursor_prefix_indices_jump},
+    ",op_rate=1s,thread_count=0),checkpoint_config=(op_rate=60s,"
+    "thread_count=1),custom_config=(key_size=5,op_rate=1s,"
+    "ops_per_transaction=(max=1,min=0),thread_count=0,value_size=5),"
+    "enabled=true,insert_config=(key_size=5,op_rate=1s,"
+    "ops_per_transaction=(max=1,min=0),thread_count=0,value_size=5),"
+    "op_rate=1s,populate_config=(collection_count=1,"
+    "key_count_per_collection=0,key_size=5,thread_count=1,"
+    "value_size=5),read_config=(key_size=5,op_rate=1s,"
+    "ops_per_transaction=(max=1,min=0),thread_count=0,value_size=5),"
+    "remove_config=(op_rate=1s,ops_per_transaction=(max=1,min=0),"
+    "thread_count=0),update_config=(key_size=5,op_rate=1s,"
+    "ops_per_transaction=(max=1,min=0),thread_count=0,value_size=5))",
+    confchk_bounded_cursor_prefix_indices, 13, confchk_bounded_cursor_prefix_indices_jump},
   {"bounded_cursor_prefix_search_near",
     "background_compact_debug_mode=false,cache_max_wait_ms=0,"
     "cache_size_mb=0,compression_enabled=false,duration_seconds=0,"
@@ -1143,34 +1045,19 @@
     "type=all),timestamp_manager=(enabled=true,oldest_lag=1,"
     "op_rate=1s,stable_lag=1),validate=true,"
     "workload_manager=(background_compact_config=(free_space_target_mb=20"
-<<<<<<< HEAD
-    ",op_rate=1s,thread_count=0),checkpoint_config=(op_rate=60s,"
-    "thread_count=1),custom_config=(key_size=5,op_rate=1s,"
-    "ops_per_transaction=(max=1,min=0),thread_count=0,value_size=5),"
-    "enabled=true,insert_config=(key_size=5,op_rate=1s,"
-    "ops_per_transaction=(max=1,min=0),thread_count=0,value_size=5),"
-    "op_rate=1s,populate_config=(collection_count=1,"
-    "key_count_per_collection=0,key_size=5,thread_count=1,"
-    "value_size=5),read_config=(key_size=5,op_rate=1s,"
-    "ops_per_transaction=(max=1,min=0),thread_count=0,value_size=5),"
-    "remove_config=(op_rate=1s,ops_per_transaction=(max=1,min=0),"
-    "thread_count=0),update_config=(key_size=5,op_rate=1s,"
-    "ops_per_transaction=(max=1,min=0),thread_count=0,value_size=5))",
-=======
-    ",thread_count=0),checkpoint_config=(op_rate=60s,thread_count=1),"
-    "custom_config=(key_size=5,op_rate=1s,ops_per_transaction=(max=1,"
-    "min=0),thread_count=0,value_size=5),enabled=true,"
-    "insert_config=(key_size=5,op_rate=1s,ops_per_transaction=(max=1,"
-    "min=0),thread_count=0,value_size=5),op_rate=1s,"
-    "populate_config=(collection_count=1,key_count_per_collection=0,"
-    "key_size=5,thread_count=1,value_size=5),read_config=(key_size=5,"
-    "op_rate=1s,ops_per_transaction=(max=1,min=0),thread_count=0,"
-    "value_size=5),remove_config=(op_rate=1s,"
-    "ops_per_transaction=(max=1,min=0),thread_count=0),"
-    "update_config=(key_size=5,op_rate=1s,ops_per_transaction=(max=1,"
-    "min=0),thread_count=0,value_size=5))",
->>>>>>> c1dde238
-    confchk_bounded_cursor_prefix_search_near, 12, confchk_bounded_cursor_prefix_search_near_jump},
+    ",op_rate=1s,thread_count=0),checkpoint_config=(op_rate=60s,"
+    "thread_count=1),custom_config=(key_size=5,op_rate=1s,"
+    "ops_per_transaction=(max=1,min=0),thread_count=0,value_size=5),"
+    "enabled=true,insert_config=(key_size=5,op_rate=1s,"
+    "ops_per_transaction=(max=1,min=0),thread_count=0,value_size=5),"
+    "op_rate=1s,populate_config=(collection_count=1,"
+    "key_count_per_collection=0,key_size=5,thread_count=1,"
+    "value_size=5),read_config=(key_size=5,op_rate=1s,"
+    "ops_per_transaction=(max=1,min=0),thread_count=0,value_size=5),"
+    "remove_config=(op_rate=1s,ops_per_transaction=(max=1,min=0),"
+    "thread_count=0),update_config=(key_size=5,op_rate=1s,"
+    "ops_per_transaction=(max=1,min=0),thread_count=0,value_size=5))",
+    confchk_bounded_cursor_prefix_search_near, 13, confchk_bounded_cursor_prefix_search_near_jump},
   {"bounded_cursor_prefix_stat",
     "background_compact_debug_mode=false,cache_max_wait_ms=0,"
     "cache_size_mb=0,compression_enabled=false,duration_seconds=0,"
@@ -1187,38 +1074,49 @@
     "timestamp_manager=(enabled=true,oldest_lag=1,op_rate=1s,"
     "stable_lag=1),validate=true,"
     "workload_manager=(background_compact_config=(free_space_target_mb=20"
-<<<<<<< HEAD
-    ",op_rate=1s,thread_count=0),checkpoint_config=(op_rate=60s,"
-    "thread_count=1),custom_config=(key_size=5,op_rate=1s,"
-    "ops_per_transaction=(max=1,min=0),thread_count=0,value_size=5),"
-    "enabled=true,insert_config=(key_size=5,op_rate=1s,"
-    "ops_per_transaction=(max=1,min=0),thread_count=0,value_size=5),"
-    "op_rate=1s,populate_config=(collection_count=1,"
-    "key_count_per_collection=0,key_size=5,thread_count=1,"
-    "value_size=5),read_config=(key_size=5,op_rate=1s,"
-    "ops_per_transaction=(max=1,min=0),thread_count=0,value_size=5),"
-    "remove_config=(op_rate=1s,ops_per_transaction=(max=1,min=0),"
-    "thread_count=0),update_config=(key_size=5,op_rate=1s,"
-    "ops_per_transaction=(max=1,min=0),thread_count=0,value_size=5))",
-    confchk_bounded_cursor_prefix_stat, 13, confchk_bounded_cursor_prefix_stat_jump},
+    ",op_rate=1s,thread_count=0),checkpoint_config=(op_rate=60s,"
+    "thread_count=1),custom_config=(key_size=5,op_rate=1s,"
+    "ops_per_transaction=(max=1,min=0),thread_count=0,value_size=5),"
+    "enabled=true,insert_config=(key_size=5,op_rate=1s,"
+    "ops_per_transaction=(max=1,min=0),thread_count=0,value_size=5),"
+    "op_rate=1s,populate_config=(collection_count=1,"
+    "key_count_per_collection=0,key_size=5,thread_count=1,"
+    "value_size=5),read_config=(key_size=5,op_rate=1s,"
+    "ops_per_transaction=(max=1,min=0),thread_count=0,value_size=5),"
+    "remove_config=(op_rate=1s,ops_per_transaction=(max=1,min=0),"
+    "thread_count=0),update_config=(key_size=5,op_rate=1s,"
+    "ops_per_transaction=(max=1,min=0),thread_count=0,value_size=5))",
+    confchk_bounded_cursor_prefix_stat, 14, confchk_bounded_cursor_prefix_stat_jump},
   {"bounded_cursor_stress",
     "background_compact_debug_mode=false,cache_max_wait_ms=0,"
     "cache_size_mb=0,compression_enabled=false,duration_seconds=0,"
-=======
-    ",thread_count=0),checkpoint_config=(op_rate=60s,thread_count=1),"
-    "custom_config=(key_size=5,op_rate=1s,ops_per_transaction=(max=1,"
-    "min=0),thread_count=0,value_size=5),enabled=true,"
-    "insert_config=(key_size=5,op_rate=1s,ops_per_transaction=(max=1,"
-    "min=0),thread_count=0,value_size=5),op_rate=1s,"
-    "populate_config=(collection_count=1,key_count_per_collection=0,"
-    "key_size=5,thread_count=1,value_size=5),read_config=(key_size=5,"
-    "op_rate=1s,ops_per_transaction=(max=1,min=0),thread_count=0,"
-    "value_size=5),remove_config=(op_rate=1s,"
-    "ops_per_transaction=(max=1,min=0),thread_count=0),"
-    "update_config=(key_size=5,op_rate=1s,ops_per_transaction=(max=1,"
-    "min=0),thread_count=0,value_size=5))",
-    confchk_bounded_cursor_prefix_stat, 13, confchk_bounded_cursor_prefix_stat_jump},
-  {"bounded_cursor_stress",
+    "enable_logging=false,metrics_monitor=(cache_hs_insert=(max=1,"
+    "min=0,postrun=false,runtime=false,save=false),"
+    "cc_pages_removed=(max=1,min=0,postrun=false,runtime=false,"
+    "save=false),enabled=true,op_rate=1s,stat_cache_size=(max=1,min=0"
+    ",postrun=false,runtime=false,save=false),stat_db_size=(max=1,"
+    "min=0,postrun=false,runtime=false,save=false)),"
+    "operation_tracker=(enabled=true,op_rate=1s,"
+    "tracking_key_format=QSQ,tracking_value_format=iS),"
+    "reverse_collator=false,statistics_config=(enable_logging=true,"
+    "type=all),timestamp_manager=(enabled=true,oldest_lag=1,"
+    "op_rate=1s,stable_lag=1),validate=true,"
+    "workload_manager=(background_compact_config=(free_space_target_mb=20"
+    ",op_rate=1s,thread_count=0),checkpoint_config=(op_rate=60s,"
+    "thread_count=1),custom_config=(key_size=5,op_rate=1s,"
+    "ops_per_transaction=(max=1,min=0),thread_count=0,value_size=5),"
+    "enabled=true,insert_config=(key_size=5,op_rate=1s,"
+    "ops_per_transaction=(max=1,min=0),thread_count=0,value_size=5),"
+    "op_rate=1s,populate_config=(collection_count=1,"
+    "key_count_per_collection=0,key_size=5,thread_count=1,"
+    "value_size=5),read_config=(key_size=5,op_rate=1s,"
+    "ops_per_transaction=(max=1,min=0),thread_count=0,value_size=5),"
+    "remove_config=(op_rate=1s,ops_per_transaction=(max=1,min=0),"
+    "thread_count=0),update_config=(key_size=5,op_rate=1s,"
+    "ops_per_transaction=(max=1,min=0),thread_count=0,value_size=5))",
+    confchk_bounded_cursor_stress, 13, confchk_bounded_cursor_stress_jump},
+  {"burst_inserts",
+    "background_compact_debug_mode=false,burst_duration=90,"
     "cache_max_wait_ms=0,cache_size_mb=0,compression_enabled=false,"
     "duration_seconds=0,enable_logging=false,"
     "metrics_monitor=(cache_hs_insert=(max=1,min=0,postrun=false,"
@@ -1232,94 +1130,19 @@
     "type=all),timestamp_manager=(enabled=true,oldest_lag=1,"
     "op_rate=1s,stable_lag=1),validate=true,"
     "workload_manager=(background_compact_config=(free_space_target_mb=20"
-    ",thread_count=0),checkpoint_config=(op_rate=60s,thread_count=1),"
-    "custom_config=(key_size=5,op_rate=1s,ops_per_transaction=(max=1,"
-    "min=0),thread_count=0,value_size=5),enabled=true,"
-    "insert_config=(key_size=5,op_rate=1s,ops_per_transaction=(max=1,"
-    "min=0),thread_count=0,value_size=5),op_rate=1s,"
-    "populate_config=(collection_count=1,key_count_per_collection=0,"
-    "key_size=5,thread_count=1,value_size=5),read_config=(key_size=5,"
-    "op_rate=1s,ops_per_transaction=(max=1,min=0),thread_count=0,"
-    "value_size=5),remove_config=(op_rate=1s,"
-    "ops_per_transaction=(max=1,min=0),thread_count=0),"
-    "update_config=(key_size=5,op_rate=1s,ops_per_transaction=(max=1,"
-    "min=0),thread_count=0,value_size=5))",
-    confchk_bounded_cursor_stress, 12, confchk_bounded_cursor_stress_jump},
-  {"burst_inserts",
-    "burst_duration=90,cache_max_wait_ms=0,cache_size_mb=0,"
-    "compression_enabled=false,duration_seconds=0,"
->>>>>>> c1dde238
-    "enable_logging=false,metrics_monitor=(cache_hs_insert=(max=1,"
-    "min=0,postrun=false,runtime=false,save=false),"
-    "cc_pages_removed=(max=1,min=0,postrun=false,runtime=false,"
-    "save=false),enabled=true,op_rate=1s,stat_cache_size=(max=1,min=0"
-    ",postrun=false,runtime=false,save=false),stat_db_size=(max=1,"
-    "min=0,postrun=false,runtime=false,save=false)),"
-    "operation_tracker=(enabled=true,op_rate=1s,"
-    "tracking_key_format=QSQ,tracking_value_format=iS),"
-    "reverse_collator=false,statistics_config=(enable_logging=true,"
-    "type=all),timestamp_manager=(enabled=true,oldest_lag=1,"
-    "op_rate=1s,stable_lag=1),validate=true,"
-    "workload_manager=(background_compact_config=(free_space_target_mb=20"
-<<<<<<< HEAD
-    ",op_rate=1s,thread_count=0),checkpoint_config=(op_rate=60s,"
-    "thread_count=1),custom_config=(key_size=5,op_rate=1s,"
-    "ops_per_transaction=(max=1,min=0),thread_count=0,value_size=5),"
-    "enabled=true,insert_config=(key_size=5,op_rate=1s,"
-    "ops_per_transaction=(max=1,min=0),thread_count=0,value_size=5),"
-    "op_rate=1s,populate_config=(collection_count=1,"
-    "key_count_per_collection=0,key_size=5,thread_count=1,"
-    "value_size=5),read_config=(key_size=5,op_rate=1s,"
-    "ops_per_transaction=(max=1,min=0),thread_count=0,value_size=5),"
-    "remove_config=(op_rate=1s,ops_per_transaction=(max=1,min=0),"
-    "thread_count=0),update_config=(key_size=5,op_rate=1s,"
-    "ops_per_transaction=(max=1,min=0),thread_count=0,value_size=5))",
-    confchk_bounded_cursor_stress, 12, confchk_bounded_cursor_stress_jump},
-  {"burst_inserts",
-    "background_compact_debug_mode=false,burst_duration=90,"
-=======
-    ",thread_count=0),checkpoint_config=(op_rate=60s,thread_count=1),"
-    "custom_config=(key_size=5,op_rate=1s,ops_per_transaction=(max=1,"
-    "min=0),thread_count=0,value_size=5),enabled=true,"
-    "insert_config=(key_size=5,op_rate=1s,ops_per_transaction=(max=1,"
-    "min=0),thread_count=0,value_size=5),op_rate=1s,"
-    "populate_config=(collection_count=1,key_count_per_collection=0,"
-    "key_size=5,thread_count=1,value_size=5),read_config=(key_size=5,"
-    "op_rate=1s,ops_per_transaction=(max=1,min=0),thread_count=0,"
-    "value_size=5),remove_config=(op_rate=1s,"
-    "ops_per_transaction=(max=1,min=0),thread_count=0),"
-    "update_config=(key_size=5,op_rate=1s,ops_per_transaction=(max=1,"
-    "min=0),thread_count=0,value_size=5))",
-    confchk_burst_inserts, 13, confchk_burst_inserts_jump},
-  {"cache_resize",
->>>>>>> c1dde238
-    "cache_max_wait_ms=0,cache_size_mb=0,compression_enabled=false,"
-    "duration_seconds=0,enable_logging=false,"
-    "metrics_monitor=(cache_hs_insert=(max=1,min=0,postrun=false,"
-    "runtime=false,save=false),cc_pages_removed=(max=1,min=0,"
-    "postrun=false,runtime=false,save=false),enabled=true,op_rate=1s,"
-    "stat_cache_size=(max=1,min=0,postrun=false,runtime=false,"
-    "save=false),stat_db_size=(max=1,min=0,postrun=false,"
-    "runtime=false,save=false)),operation_tracker=(enabled=true,"
-    "op_rate=1s,tracking_key_format=QSQ,tracking_value_format=iS),"
-    "reverse_collator=false,statistics_config=(enable_logging=true,"
-    "type=all),timestamp_manager=(enabled=true,oldest_lag=1,"
-    "op_rate=1s,stable_lag=1),validate=true,"
-    "workload_manager=(background_compact_config=(free_space_target_mb=20"
-<<<<<<< HEAD
-    ",op_rate=1s,thread_count=0),checkpoint_config=(op_rate=60s,"
-    "thread_count=1),custom_config=(key_size=5,op_rate=1s,"
-    "ops_per_transaction=(max=1,min=0),thread_count=0,value_size=5),"
-    "enabled=true,insert_config=(key_size=5,op_rate=1s,"
-    "ops_per_transaction=(max=1,min=0),thread_count=0,value_size=5),"
-    "op_rate=1s,populate_config=(collection_count=1,"
-    "key_count_per_collection=0,key_size=5,thread_count=1,"
-    "value_size=5),read_config=(key_size=5,op_rate=1s,"
-    "ops_per_transaction=(max=1,min=0),thread_count=0,value_size=5),"
-    "remove_config=(op_rate=1s,ops_per_transaction=(max=1,min=0),"
-    "thread_count=0),update_config=(key_size=5,op_rate=1s,"
-    "ops_per_transaction=(max=1,min=0),thread_count=0,value_size=5))",
-    confchk_burst_inserts, 13, confchk_burst_inserts_jump},
+    ",op_rate=1s,thread_count=0),checkpoint_config=(op_rate=60s,"
+    "thread_count=1),custom_config=(key_size=5,op_rate=1s,"
+    "ops_per_transaction=(max=1,min=0),thread_count=0,value_size=5),"
+    "enabled=true,insert_config=(key_size=5,op_rate=1s,"
+    "ops_per_transaction=(max=1,min=0),thread_count=0,value_size=5),"
+    "op_rate=1s,populate_config=(collection_count=1,"
+    "key_count_per_collection=0,key_size=5,thread_count=1,"
+    "value_size=5),read_config=(key_size=5,op_rate=1s,"
+    "ops_per_transaction=(max=1,min=0),thread_count=0,value_size=5),"
+    "remove_config=(op_rate=1s,ops_per_transaction=(max=1,min=0),"
+    "thread_count=0),update_config=(key_size=5,op_rate=1s,"
+    "ops_per_transaction=(max=1,min=0),thread_count=0,value_size=5))",
+    confchk_burst_inserts, 14, confchk_burst_inserts_jump},
   {"cache_resize",
     "background_compact_debug_mode=false,cache_max_wait_ms=0,"
     "cache_size_mb=0,compression_enabled=false,duration_seconds=0,"
@@ -1333,35 +1156,21 @@
     "tracking_key_format=QSQ,tracking_value_format=iS),"
     "reverse_collator=false,statistics_config=(enable_logging=true,"
     "type=all),timestamp_manager=(enabled=true,oldest_lag=1,"
-    "op_rate=1s,stable_lag=1),"
-    "workload_manager=(background_compact_config=(free_space_target_mb=20"
-    ",op_rate=1s,thread_count=0),checkpoint_config=(op_rate=60s,"
-    "thread_count=1),custom_config=(key_size=5,op_rate=1s,"
-    "ops_per_transaction=(max=1,min=0),thread_count=0,value_size=5),"
-    "enabled=true,insert_config=(key_size=5,op_rate=1s,"
-    "ops_per_transaction=(max=1,min=0),thread_count=0,value_size=5),"
-    "op_rate=1s,populate_config=(collection_count=1,"
-    "key_count_per_collection=0,key_size=5,thread_count=1,"
-    "value_size=5),read_config=(key_size=5,op_rate=1s,"
-    "ops_per_transaction=(max=1,min=0),thread_count=0,value_size=5),"
-    "remove_config=(op_rate=1s,ops_per_transaction=(max=1,min=0),"
-    "thread_count=0),update_config=(key_size=5,op_rate=1s,"
-    "ops_per_transaction=(max=1,min=0),thread_count=0,value_size=5))",
-=======
-    ",thread_count=0),checkpoint_config=(op_rate=60s,thread_count=1),"
-    "custom_config=(key_size=5,op_rate=1s,ops_per_transaction=(max=1,"
-    "min=0),thread_count=0,value_size=5),enabled=true,"
-    "insert_config=(key_size=5,op_rate=1s,ops_per_transaction=(max=1,"
-    "min=0),thread_count=0,value_size=5),op_rate=1s,"
-    "populate_config=(collection_count=1,key_count_per_collection=0,"
-    "key_size=5,thread_count=1,value_size=5),read_config=(key_size=5,"
-    "op_rate=1s,ops_per_transaction=(max=1,min=0),thread_count=0,"
-    "value_size=5),remove_config=(op_rate=1s,"
-    "ops_per_transaction=(max=1,min=0),thread_count=0),"
-    "update_config=(key_size=5,op_rate=1s,ops_per_transaction=(max=1,"
-    "min=0),thread_count=0,value_size=5))",
->>>>>>> c1dde238
-    confchk_cache_resize, 12, confchk_cache_resize_jump},
+    "op_rate=1s,stable_lag=1),validate=true,"
+    "workload_manager=(background_compact_config=(free_space_target_mb=20"
+    ",op_rate=1s,thread_count=0),checkpoint_config=(op_rate=60s,"
+    "thread_count=1),custom_config=(key_size=5,op_rate=1s,"
+    "ops_per_transaction=(max=1,min=0),thread_count=0,value_size=5),"
+    "enabled=true,insert_config=(key_size=5,op_rate=1s,"
+    "ops_per_transaction=(max=1,min=0),thread_count=0,value_size=5),"
+    "op_rate=1s,populate_config=(collection_count=1,"
+    "key_count_per_collection=0,key_size=5,thread_count=1,"
+    "value_size=5),read_config=(key_size=5,op_rate=1s,"
+    "ops_per_transaction=(max=1,min=0),thread_count=0,value_size=5),"
+    "remove_config=(op_rate=1s,ops_per_transaction=(max=1,min=0),"
+    "thread_count=0),update_config=(key_size=5,op_rate=1s,"
+    "ops_per_transaction=(max=1,min=0),thread_count=0,value_size=5))",
+    confchk_cache_resize, 13, confchk_cache_resize_jump},
   {"hs_cleanup",
     "background_compact_debug_mode=false,cache_max_wait_ms=0,"
     "cache_size_mb=0,compression_enabled=false,duration_seconds=0,"
@@ -1377,34 +1186,19 @@
     "type=all),timestamp_manager=(enabled=true,oldest_lag=1,"
     "op_rate=1s,stable_lag=1),validate=true,"
     "workload_manager=(background_compact_config=(free_space_target_mb=20"
-<<<<<<< HEAD
-    ",op_rate=1s,thread_count=0),checkpoint_config=(op_rate=60s,"
-    "thread_count=1),custom_config=(key_size=5,op_rate=1s,"
-    "ops_per_transaction=(max=1,min=0),thread_count=0,value_size=5),"
-    "enabled=true,insert_config=(key_size=5,op_rate=1s,"
-    "ops_per_transaction=(max=1,min=0),thread_count=0,value_size=5),"
-    "op_rate=1s,populate_config=(collection_count=1,"
-    "key_count_per_collection=0,key_size=5,thread_count=1,"
-    "value_size=5),read_config=(key_size=5,op_rate=1s,"
-    "ops_per_transaction=(max=1,min=0),thread_count=0,value_size=5),"
-    "remove_config=(op_rate=1s,ops_per_transaction=(max=1,min=0),"
-    "thread_count=0),update_config=(key_size=5,op_rate=1s,"
-    "ops_per_transaction=(max=1,min=0),thread_count=0,value_size=5))",
-=======
-    ",thread_count=0),checkpoint_config=(op_rate=60s,thread_count=1),"
-    "custom_config=(key_size=5,op_rate=1s,ops_per_transaction=(max=1,"
-    "min=0),thread_count=0,value_size=5),enabled=true,"
-    "insert_config=(key_size=5,op_rate=1s,ops_per_transaction=(max=1,"
-    "min=0),thread_count=0,value_size=5),op_rate=1s,"
-    "populate_config=(collection_count=1,key_count_per_collection=0,"
-    "key_size=5,thread_count=1,value_size=5),read_config=(key_size=5,"
-    "op_rate=1s,ops_per_transaction=(max=1,min=0),thread_count=0,"
-    "value_size=5),remove_config=(op_rate=1s,"
-    "ops_per_transaction=(max=1,min=0),thread_count=0),"
-    "update_config=(key_size=5,op_rate=1s,ops_per_transaction=(max=1,"
-    "min=0),thread_count=0,value_size=5))",
->>>>>>> c1dde238
-    confchk_hs_cleanup, 12, confchk_hs_cleanup_jump},
+    ",op_rate=1s,thread_count=0),checkpoint_config=(op_rate=60s,"
+    "thread_count=1),custom_config=(key_size=5,op_rate=1s,"
+    "ops_per_transaction=(max=1,min=0),thread_count=0,value_size=5),"
+    "enabled=true,insert_config=(key_size=5,op_rate=1s,"
+    "ops_per_transaction=(max=1,min=0),thread_count=0,value_size=5),"
+    "op_rate=1s,populate_config=(collection_count=1,"
+    "key_count_per_collection=0,key_size=5,thread_count=1,"
+    "value_size=5),read_config=(key_size=5,op_rate=1s,"
+    "ops_per_transaction=(max=1,min=0),thread_count=0,value_size=5),"
+    "remove_config=(op_rate=1s,ops_per_transaction=(max=1,min=0),"
+    "thread_count=0),update_config=(key_size=5,op_rate=1s,"
+    "ops_per_transaction=(max=1,min=0),thread_count=0,value_size=5))",
+    confchk_hs_cleanup, 13, confchk_hs_cleanup_jump},
   {"operations_test",
     "background_compact_debug_mode=false,cache_max_wait_ms=0,"
     "cache_size_mb=0,compression_enabled=false,duration_seconds=0,"
@@ -1420,34 +1214,19 @@
     "type=all),timestamp_manager=(enabled=true,oldest_lag=1,"
     "op_rate=1s,stable_lag=1),validate=true,"
     "workload_manager=(background_compact_config=(free_space_target_mb=20"
-<<<<<<< HEAD
-    ",op_rate=1s,thread_count=0),checkpoint_config=(op_rate=60s,"
-    "thread_count=1),custom_config=(key_size=5,op_rate=1s,"
-    "ops_per_transaction=(max=1,min=0),thread_count=0,value_size=5),"
-    "enabled=true,insert_config=(key_size=5,op_rate=1s,"
-    "ops_per_transaction=(max=1,min=0),thread_count=0,value_size=5),"
-    "op_rate=1s,populate_config=(collection_count=1,"
-    "key_count_per_collection=0,key_size=5,thread_count=1,"
-    "value_size=5),read_config=(key_size=5,op_rate=1s,"
-    "ops_per_transaction=(max=1,min=0),thread_count=0,value_size=5),"
-    "remove_config=(op_rate=1s,ops_per_transaction=(max=1,min=0),"
-    "thread_count=0),update_config=(key_size=5,op_rate=1s,"
-    "ops_per_transaction=(max=1,min=0),thread_count=0,value_size=5))",
-=======
-    ",thread_count=0),checkpoint_config=(op_rate=60s,thread_count=1),"
-    "custom_config=(key_size=5,op_rate=1s,ops_per_transaction=(max=1,"
-    "min=0),thread_count=0,value_size=5),enabled=true,"
-    "insert_config=(key_size=5,op_rate=1s,ops_per_transaction=(max=1,"
-    "min=0),thread_count=0,value_size=5),op_rate=1s,"
-    "populate_config=(collection_count=1,key_count_per_collection=0,"
-    "key_size=5,thread_count=1,value_size=5),read_config=(key_size=5,"
-    "op_rate=1s,ops_per_transaction=(max=1,min=0),thread_count=0,"
-    "value_size=5),remove_config=(op_rate=1s,"
-    "ops_per_transaction=(max=1,min=0),thread_count=0),"
-    "update_config=(key_size=5,op_rate=1s,ops_per_transaction=(max=1,"
-    "min=0),thread_count=0,value_size=5))",
->>>>>>> c1dde238
-    confchk_operations_test, 12, confchk_operations_test_jump},
+    ",op_rate=1s,thread_count=0),checkpoint_config=(op_rate=60s,"
+    "thread_count=1),custom_config=(key_size=5,op_rate=1s,"
+    "ops_per_transaction=(max=1,min=0),thread_count=0,value_size=5),"
+    "enabled=true,insert_config=(key_size=5,op_rate=1s,"
+    "ops_per_transaction=(max=1,min=0),thread_count=0,value_size=5),"
+    "op_rate=1s,populate_config=(collection_count=1,"
+    "key_count_per_collection=0,key_size=5,thread_count=1,"
+    "value_size=5),read_config=(key_size=5,op_rate=1s,"
+    "ops_per_transaction=(max=1,min=0),thread_count=0,value_size=5),"
+    "remove_config=(op_rate=1s,ops_per_transaction=(max=1,min=0),"
+    "thread_count=0),update_config=(key_size=5,op_rate=1s,"
+    "ops_per_transaction=(max=1,min=0),thread_count=0,value_size=5))",
+    confchk_operations_test, 13, confchk_operations_test_jump},
   {"reverse_split",
     "background_compact_debug_mode=false,cache_max_wait_ms=0,"
     "cache_size_mb=0,compression_enabled=false,duration_seconds=0,"
@@ -1463,34 +1242,19 @@
     "type=all),timestamp_manager=(enabled=true,oldest_lag=1,"
     "op_rate=1s,stable_lag=1),validate=true,"
     "workload_manager=(background_compact_config=(free_space_target_mb=20"
-<<<<<<< HEAD
-    ",op_rate=1s,thread_count=0),checkpoint_config=(op_rate=60s,"
-    "thread_count=1),custom_config=(key_size=5,op_rate=1s,"
-    "ops_per_transaction=(max=1,min=0),thread_count=0,value_size=5),"
-    "enabled=true,insert_config=(key_size=5,op_rate=1s,"
-    "ops_per_transaction=(max=1,min=0),thread_count=0,value_size=5),"
-    "op_rate=1s,populate_config=(collection_count=1,"
-    "key_count_per_collection=0,key_size=5,thread_count=1,"
-    "value_size=5),read_config=(key_size=5,op_rate=1s,"
-    "ops_per_transaction=(max=1,min=0),thread_count=0,value_size=5),"
-    "remove_config=(op_rate=1s,ops_per_transaction=(max=1,min=0),"
-    "thread_count=0),update_config=(key_size=5,op_rate=1s,"
-    "ops_per_transaction=(max=1,min=0),thread_count=0,value_size=5))",
-=======
-    ",thread_count=0),checkpoint_config=(op_rate=60s,thread_count=1),"
-    "custom_config=(key_size=5,op_rate=1s,ops_per_transaction=(max=1,"
-    "min=0),thread_count=0,value_size=5),enabled=true,"
-    "insert_config=(key_size=5,op_rate=1s,ops_per_transaction=(max=1,"
-    "min=0),thread_count=0,value_size=5),op_rate=1s,"
-    "populate_config=(collection_count=1,key_count_per_collection=0,"
-    "key_size=5,thread_count=1,value_size=5),read_config=(key_size=5,"
-    "op_rate=1s,ops_per_transaction=(max=1,min=0),thread_count=0,"
-    "value_size=5),remove_config=(op_rate=1s,"
-    "ops_per_transaction=(max=1,min=0),thread_count=0),"
-    "update_config=(key_size=5,op_rate=1s,ops_per_transaction=(max=1,"
-    "min=0),thread_count=0,value_size=5))",
->>>>>>> c1dde238
-    confchk_reverse_split, 12, confchk_reverse_split_jump},
+    ",op_rate=1s,thread_count=0),checkpoint_config=(op_rate=60s,"
+    "thread_count=1),custom_config=(key_size=5,op_rate=1s,"
+    "ops_per_transaction=(max=1,min=0),thread_count=0,value_size=5),"
+    "enabled=true,insert_config=(key_size=5,op_rate=1s,"
+    "ops_per_transaction=(max=1,min=0),thread_count=0,value_size=5),"
+    "op_rate=1s,populate_config=(collection_count=1,"
+    "key_count_per_collection=0,key_size=5,thread_count=1,"
+    "value_size=5),read_config=(key_size=5,op_rate=1s,"
+    "ops_per_transaction=(max=1,min=0),thread_count=0,value_size=5),"
+    "remove_config=(op_rate=1s,ops_per_transaction=(max=1,min=0),"
+    "thread_count=0),update_config=(key_size=5,op_rate=1s,"
+    "ops_per_transaction=(max=1,min=0),thread_count=0,value_size=5))",
+    confchk_reverse_split, 13, confchk_reverse_split_jump},
   {"search_near_01",
     "background_compact_debug_mode=false,cache_max_wait_ms=0,"
     "cache_size_mb=0,compression_enabled=false,duration_seconds=0,"
@@ -1507,34 +1271,19 @@
     "timestamp_manager=(enabled=true,oldest_lag=1,op_rate=1s,"
     "stable_lag=1),validate=true,"
     "workload_manager=(background_compact_config=(free_space_target_mb=20"
-<<<<<<< HEAD
-    ",op_rate=1s,thread_count=0),checkpoint_config=(op_rate=60s,"
-    "thread_count=1),custom_config=(key_size=5,op_rate=1s,"
-    "ops_per_transaction=(max=1,min=0),thread_count=0,value_size=5),"
-    "enabled=true,insert_config=(key_size=5,op_rate=1s,"
-    "ops_per_transaction=(max=1,min=0),thread_count=0,value_size=5),"
-    "op_rate=1s,populate_config=(collection_count=1,"
-    "key_count_per_collection=0,key_size=5,thread_count=1,"
-    "value_size=5),read_config=(key_size=5,op_rate=1s,"
-    "ops_per_transaction=(max=1,min=0),thread_count=0,value_size=5),"
-    "remove_config=(op_rate=1s,ops_per_transaction=(max=1,min=0),"
-    "thread_count=0),update_config=(key_size=5,op_rate=1s,"
-    "ops_per_transaction=(max=1,min=0),thread_count=0,value_size=5))",
-=======
-    ",thread_count=0),checkpoint_config=(op_rate=60s,thread_count=1),"
-    "custom_config=(key_size=5,op_rate=1s,ops_per_transaction=(max=1,"
-    "min=0),thread_count=0,value_size=5),enabled=true,"
-    "insert_config=(key_size=5,op_rate=1s,ops_per_transaction=(max=1,"
-    "min=0),thread_count=0,value_size=5),op_rate=1s,"
-    "populate_config=(collection_count=1,key_count_per_collection=0,"
-    "key_size=5,thread_count=1,value_size=5),read_config=(key_size=5,"
-    "op_rate=1s,ops_per_transaction=(max=1,min=0),thread_count=0,"
-    "value_size=5),remove_config=(op_rate=1s,"
-    "ops_per_transaction=(max=1,min=0),thread_count=0),"
-    "update_config=(key_size=5,op_rate=1s,ops_per_transaction=(max=1,"
-    "min=0),thread_count=0,value_size=5))",
->>>>>>> c1dde238
-    confchk_search_near_01, 13, confchk_search_near_01_jump},
+    ",op_rate=1s,thread_count=0),checkpoint_config=(op_rate=60s,"
+    "thread_count=1),custom_config=(key_size=5,op_rate=1s,"
+    "ops_per_transaction=(max=1,min=0),thread_count=0,value_size=5),"
+    "enabled=true,insert_config=(key_size=5,op_rate=1s,"
+    "ops_per_transaction=(max=1,min=0),thread_count=0,value_size=5),"
+    "op_rate=1s,populate_config=(collection_count=1,"
+    "key_count_per_collection=0,key_size=5,thread_count=1,"
+    "value_size=5),read_config=(key_size=5,op_rate=1s,"
+    "ops_per_transaction=(max=1,min=0),thread_count=0,value_size=5),"
+    "remove_config=(op_rate=1s,ops_per_transaction=(max=1,min=0),"
+    "thread_count=0),update_config=(key_size=5,op_rate=1s,"
+    "ops_per_transaction=(max=1,min=0),thread_count=0,value_size=5))",
+    confchk_search_near_01, 14, confchk_search_near_01_jump},
   {"search_near_02",
     "background_compact_debug_mode=false,cache_max_wait_ms=0,"
     "cache_size_mb=0,compression_enabled=false,duration_seconds=0,"
@@ -1550,34 +1299,19 @@
     "type=all),timestamp_manager=(enabled=true,oldest_lag=1,"
     "op_rate=1s,stable_lag=1),validate=true,"
     "workload_manager=(background_compact_config=(free_space_target_mb=20"
-<<<<<<< HEAD
-    ",op_rate=1s,thread_count=0),checkpoint_config=(op_rate=60s,"
-    "thread_count=1),custom_config=(key_size=5,op_rate=1s,"
-    "ops_per_transaction=(max=1,min=0),thread_count=0,value_size=5),"
-    "enabled=true,insert_config=(key_size=5,op_rate=1s,"
-    "ops_per_transaction=(max=1,min=0),thread_count=0,value_size=5),"
-    "op_rate=1s,populate_config=(collection_count=1,"
-    "key_count_per_collection=0,key_size=5,thread_count=1,"
-    "value_size=5),read_config=(key_size=5,op_rate=1s,"
-    "ops_per_transaction=(max=1,min=0),thread_count=0,value_size=5),"
-    "remove_config=(op_rate=1s,ops_per_transaction=(max=1,min=0),"
-    "thread_count=0),update_config=(key_size=5,op_rate=1s,"
-    "ops_per_transaction=(max=1,min=0),thread_count=0,value_size=5))",
-=======
-    ",thread_count=0),checkpoint_config=(op_rate=60s,thread_count=1),"
-    "custom_config=(key_size=5,op_rate=1s,ops_per_transaction=(max=1,"
-    "min=0),thread_count=0,value_size=5),enabled=true,"
-    "insert_config=(key_size=5,op_rate=1s,ops_per_transaction=(max=1,"
-    "min=0),thread_count=0,value_size=5),op_rate=1s,"
-    "populate_config=(collection_count=1,key_count_per_collection=0,"
-    "key_size=5,thread_count=1,value_size=5),read_config=(key_size=5,"
-    "op_rate=1s,ops_per_transaction=(max=1,min=0),thread_count=0,"
-    "value_size=5),remove_config=(op_rate=1s,"
-    "ops_per_transaction=(max=1,min=0),thread_count=0),"
-    "update_config=(key_size=5,op_rate=1s,ops_per_transaction=(max=1,"
-    "min=0),thread_count=0,value_size=5))",
->>>>>>> c1dde238
-    confchk_search_near_02, 12, confchk_search_near_02_jump},
+    ",op_rate=1s,thread_count=0),checkpoint_config=(op_rate=60s,"
+    "thread_count=1),custom_config=(key_size=5,op_rate=1s,"
+    "ops_per_transaction=(max=1,min=0),thread_count=0,value_size=5),"
+    "enabled=true,insert_config=(key_size=5,op_rate=1s,"
+    "ops_per_transaction=(max=1,min=0),thread_count=0,value_size=5),"
+    "op_rate=1s,populate_config=(collection_count=1,"
+    "key_count_per_collection=0,key_size=5,thread_count=1,"
+    "value_size=5),read_config=(key_size=5,op_rate=1s,"
+    "ops_per_transaction=(max=1,min=0),thread_count=0,value_size=5),"
+    "remove_config=(op_rate=1s,ops_per_transaction=(max=1,min=0),"
+    "thread_count=0),update_config=(key_size=5,op_rate=1s,"
+    "ops_per_transaction=(max=1,min=0),thread_count=0,value_size=5))",
+    confchk_search_near_02, 13, confchk_search_near_02_jump},
   {"search_near_03",
     "background_compact_debug_mode=false,cache_max_wait_ms=0,"
     "cache_size_mb=0,compression_enabled=false,duration_seconds=0,"
@@ -1593,34 +1327,19 @@
     "type=all),timestamp_manager=(enabled=true,oldest_lag=1,"
     "op_rate=1s,stable_lag=1),validate=true,"
     "workload_manager=(background_compact_config=(free_space_target_mb=20"
-<<<<<<< HEAD
-    ",op_rate=1s,thread_count=0),checkpoint_config=(op_rate=60s,"
-    "thread_count=1),custom_config=(key_size=5,op_rate=1s,"
-    "ops_per_transaction=(max=1,min=0),thread_count=0,value_size=5),"
-    "enabled=true,insert_config=(key_size=5,op_rate=1s,"
-    "ops_per_transaction=(max=1,min=0),thread_count=0,value_size=5),"
-    "op_rate=1s,populate_config=(collection_count=1,"
-    "key_count_per_collection=0,key_size=5,thread_count=1,"
-    "value_size=5),read_config=(key_size=5,op_rate=1s,"
-    "ops_per_transaction=(max=1,min=0),thread_count=0,value_size=5),"
-    "remove_config=(op_rate=1s,ops_per_transaction=(max=1,min=0),"
-    "thread_count=0),update_config=(key_size=5,op_rate=1s,"
-    "ops_per_transaction=(max=1,min=0),thread_count=0,value_size=5))",
-=======
-    ",thread_count=0),checkpoint_config=(op_rate=60s,thread_count=1),"
-    "custom_config=(key_size=5,op_rate=1s,ops_per_transaction=(max=1,"
-    "min=0),thread_count=0,value_size=5),enabled=true,"
-    "insert_config=(key_size=5,op_rate=1s,ops_per_transaction=(max=1,"
-    "min=0),thread_count=0,value_size=5),op_rate=1s,"
-    "populate_config=(collection_count=1,key_count_per_collection=0,"
-    "key_size=5,thread_count=1,value_size=5),read_config=(key_size=5,"
-    "op_rate=1s,ops_per_transaction=(max=1,min=0),thread_count=0,"
-    "value_size=5),remove_config=(op_rate=1s,"
-    "ops_per_transaction=(max=1,min=0),thread_count=0),"
-    "update_config=(key_size=5,op_rate=1s,ops_per_transaction=(max=1,"
-    "min=0),thread_count=0,value_size=5))",
->>>>>>> c1dde238
-    confchk_search_near_03, 12, confchk_search_near_03_jump},
+    ",op_rate=1s,thread_count=0),checkpoint_config=(op_rate=60s,"
+    "thread_count=1),custom_config=(key_size=5,op_rate=1s,"
+    "ops_per_transaction=(max=1,min=0),thread_count=0,value_size=5),"
+    "enabled=true,insert_config=(key_size=5,op_rate=1s,"
+    "ops_per_transaction=(max=1,min=0),thread_count=0,value_size=5),"
+    "op_rate=1s,populate_config=(collection_count=1,"
+    "key_count_per_collection=0,key_size=5,thread_count=1,"
+    "value_size=5),read_config=(key_size=5,op_rate=1s,"
+    "ops_per_transaction=(max=1,min=0),thread_count=0,value_size=5),"
+    "remove_config=(op_rate=1s,ops_per_transaction=(max=1,min=0),"
+    "thread_count=0),update_config=(key_size=5,op_rate=1s,"
+    "ops_per_transaction=(max=1,min=0),thread_count=0,value_size=5))",
+    confchk_search_near_03, 13, confchk_search_near_03_jump},
   {"test_template",
     "background_compact_debug_mode=false,cache_max_wait_ms=0,"
     "cache_size_mb=0,compression_enabled=false,duration_seconds=0,"
@@ -1636,34 +1355,19 @@
     "type=all),timestamp_manager=(enabled=true,oldest_lag=1,"
     "op_rate=1s,stable_lag=1),validate=true,"
     "workload_manager=(background_compact_config=(free_space_target_mb=20"
-<<<<<<< HEAD
-    ",op_rate=1s,thread_count=0),checkpoint_config=(op_rate=60s,"
-    "thread_count=1),custom_config=(key_size=5,op_rate=1s,"
-    "ops_per_transaction=(max=1,min=0),thread_count=0,value_size=5),"
-    "enabled=true,insert_config=(key_size=5,op_rate=1s,"
-    "ops_per_transaction=(max=1,min=0),thread_count=0,value_size=5),"
-    "op_rate=1s,populate_config=(collection_count=1,"
-    "key_count_per_collection=0,key_size=5,thread_count=1,"
-    "value_size=5),read_config=(key_size=5,op_rate=1s,"
-    "ops_per_transaction=(max=1,min=0),thread_count=0,value_size=5),"
-    "remove_config=(op_rate=1s,ops_per_transaction=(max=1,min=0),"
-    "thread_count=0),update_config=(key_size=5,op_rate=1s,"
-    "ops_per_transaction=(max=1,min=0),thread_count=0,value_size=5))",
-=======
-    ",thread_count=0),checkpoint_config=(op_rate=60s,thread_count=1),"
-    "custom_config=(key_size=5,op_rate=1s,ops_per_transaction=(max=1,"
-    "min=0),thread_count=0,value_size=5),enabled=true,"
-    "insert_config=(key_size=5,op_rate=1s,ops_per_transaction=(max=1,"
-    "min=0),thread_count=0,value_size=5),op_rate=1s,"
-    "populate_config=(collection_count=1,key_count_per_collection=0,"
-    "key_size=5,thread_count=1,value_size=5),read_config=(key_size=5,"
-    "op_rate=1s,ops_per_transaction=(max=1,min=0),thread_count=0,"
-    "value_size=5),remove_config=(op_rate=1s,"
-    "ops_per_transaction=(max=1,min=0),thread_count=0),"
-    "update_config=(key_size=5,op_rate=1s,ops_per_transaction=(max=1,"
-    "min=0),thread_count=0,value_size=5))",
->>>>>>> c1dde238
-    confchk_test_template, 12, confchk_test_template_jump},
+    ",op_rate=1s,thread_count=0),checkpoint_config=(op_rate=60s,"
+    "thread_count=1),custom_config=(key_size=5,op_rate=1s,"
+    "ops_per_transaction=(max=1,min=0),thread_count=0,value_size=5),"
+    "enabled=true,insert_config=(key_size=5,op_rate=1s,"
+    "ops_per_transaction=(max=1,min=0),thread_count=0,value_size=5),"
+    "op_rate=1s,populate_config=(collection_count=1,"
+    "key_count_per_collection=0,key_size=5,thread_count=1,"
+    "value_size=5),read_config=(key_size=5,op_rate=1s,"
+    "ops_per_transaction=(max=1,min=0),thread_count=0,value_size=5),"
+    "remove_config=(op_rate=1s,ops_per_transaction=(max=1,min=0),"
+    "thread_count=0),update_config=(key_size=5,op_rate=1s,"
+    "ops_per_transaction=(max=1,min=0),thread_count=0,value_size=5))",
+    confchk_test_template, 13, confchk_test_template_jump},
   {NULL, NULL, NULL, 0, NULL}};
 
 /*
