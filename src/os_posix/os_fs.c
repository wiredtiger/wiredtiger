/*-
 * Public Domain 2014-present MongoDB, Inc.
 * Public Domain 2008-2014 WiredTiger, Inc.
 *
 * This is free and unencumbered software released into the public domain.
 *
 * Anyone is free to copy, modify, publish, use, compile, sell, or
 * distribute this software, either in source code form or as a compiled
 * binary, for any purpose, commercial or non-commercial, and by any
 * means.
 *
 * In jurisdictions that recognize copyright laws, the author or authors
 * of this software dedicate any and all copyright interest in the
 * software to the public domain. We make this dedication for the benefit
 * of the public at large and to the detriment of our heirs and
 * successors. We intend this dedication to be an overt act of
 * relinquishment in perpetuity of all present and future rights to this
 * software under copyright law.
 *
 * THE SOFTWARE IS PROVIDED "AS IS", WITHOUT WARRANTY OF ANY KIND,
 * EXPRESS OR IMPLIED, INCLUDING BUT NOT LIMITED TO THE WARRANTIES OF
 * MERCHANTABILITY, FITNESS FOR A PARTICULAR PURPOSE AND NONINFRINGEMENT.
 * IN NO EVENT SHALL THE AUTHORS BE LIABLE FOR ANY CLAIM, DAMAGES OR
 * OTHER LIABILITY, WHETHER IN AN ACTION OF CONTRACT, TORT OR OTHERWISE,
 * ARISING FROM, OUT OF OR IN CONNECTION WITH THE SOFTWARE OR THE USE OR
 * OTHER DEALINGS IN THE SOFTWARE.
 */

#include "wt_internal.h"

/*
 * __posix_file_size --
 *     Get the size of a file in bytes, by file handle.
 */
static int
__posix_file_size(WT_FILE_HANDLE *file_handle, WT_SESSION *wt_session, wt_off_t *sizep)
{
    struct stat sb;
    WT_DECL_RET;
    WT_FILE_HANDLE_POSIX *pfh;
    WT_SESSION_IMPL *session;

    session = (WT_SESSION_IMPL *)wt_session;
    pfh = (WT_FILE_HANDLE_POSIX *)file_handle;

    WT_SYSCALL(fstat(pfh->fd, &sb), ret);
    if (ret == 0) {
        *sizep = sb.st_size;
        return (0);
    }
    WT_RET_MSG(session, ret, "%s: handle-size: fstat", file_handle->name);
}

/*
 * __posix_unmap_file --
 *     Unmap the file.
 */
static void
__posix_unmap_file(WT_FILE_HANDLE *file_handle, WT_SESSION *wt_session)
{
    WT_DECL_RET;
    WT_FILE_HANDLE_POSIX *pfh;
    WT_SESSION_IMPL *session;

    session = (WT_SESSION_IMPL *)wt_session;
    pfh = (WT_FILE_HANDLE_POSIX *)file_handle;

    __wt_verbose(session, WT_VERB_FILEOPS, "%s, file-unmap: buffer=%p, size=%" PRId64,
      file_handle->name, (void *)pfh->mmap_buf, pfh->mmap_size);

    WT_ASSERT(session, pfh->mmap_buf != NULL);

    ret = munmap(pfh->mmap_buf, (size_t)pfh->mmap_size);
    pfh->mmap_buf = NULL;
    pfh->mmap_size = 0;

    if (ret != 0)
        __wt_err(session, ret, "could not unmap file %s", file_handle->name);
}

/*
 * __posix_map_file --
 *     Map the virtual address region backed by a file into our address space. This is a "best
 *     effort" attempt. If mmap fails for any reason, we silently mark the file as not mappable and
 *     use system calls for it from then on. We do not report the error to the caller: the failure
 *     to mmap is not a show stopper, it is simply a lost performance-enhancement opportunity.
 */
static void
__posix_map_file(WT_FILE_HANDLE *file_handle, WT_SESSION *wt_session)
{
    WT_FILE_HANDLE_POSIX *pfh;
    WT_SESSION_IMPL *session;
    wt_off_t file_size;
    void *previous_address;

    session = (WT_SESSION_IMPL *)wt_session;
    pfh = (WT_FILE_HANDLE_POSIX *)file_handle;

    WT_ASSERT(session, pfh->mmap_file_mappable);

    if (__posix_file_size((WT_FILE_HANDLE *)pfh, wt_session, &file_size) != 0) {
        __wt_err(session, __wt_errno(), "%s: __posix_file_size", file_handle->name);
        pfh->mmap_file_mappable = false;
        return;
    }

    if (file_size <= 0) {
        if (pfh->mmap_buf != NULL)
            __posix_unmap_file(file_handle, wt_session);
        return;
    }

    /* If the buffer was previously mapped, try to remap it to the same address */
    previous_address = pfh->mmap_buf;
    if ((pfh->mmap_buf = (uint8_t *)mmap(previous_address, (size_t)file_size, pfh->mmap_prot,
           MAP_SHARED | MAP_FILE, pfh->fd, 0)) == MAP_FAILED) {
        pfh->mmap_size = 0;
        pfh->mmap_buf = NULL;
        pfh->mmap_file_mappable = false;
        __wt_err(
          session, errno, "Could not mmap file %s. Will use system calls.", file_handle->name);
        return;
    }

    pfh->mmap_size = file_size;

    __wt_verbose(session, WT_VERB_FILEOPS,
      "%s: file-mmap: fd=%d, size=%" PRId64 ", mapped buffer=%p", file_handle->name, pfh->fd,
      pfh->mmap_size, (void *)pfh->mmap_buf);
}

/*
 * __posix_sync --
 *     Underlying support function to flush a file descriptor. Fsync calls (or fsync-style calls,
 *     for example, fdatasync) are not retried on failure, and failure halts the system. Excerpted
 *     from the LWN.net article https://lwn.net/Articles/752063/: In short, PostgreSQL assumes that
 *     a successful call to fsync() indicates that all data written since the last successful call
 *     made it safely to persistent storage. But that is not what the kernel actually does. When a
 *     buffered I/O write fails due to a hardware-level error, filesystems will respond differently,
 *     but that behavior usually includes discarding the data in the affected pages and marking them
 *     as being clean. So a read of the blocks that were just written will likely return something
 *     other than the data that was written. Given the shared history of UNIX filesystems, and the
 *     difficulty of knowing what specific error will be returned under specific circumstances, we
 *     don't retry fsync-style calls and panic if a flush operation fails.
 */
static int
__posix_sync(WT_SESSION_IMPL *session, int fd, const char *name, const char *func)
{
    WT_DECL_RET;

#if defined(F_FULLFSYNC)
    /*
     * OS X fsync documentation: "Note that while fsync() will flush all data from the host to the
     * drive (i.e. the "permanent storage device"), the drive itself may not physically write the
     * data to the platters for quite some time and it may be written in an out-of-order sequence.
     * For applications that require tighter guarantees about the integrity of their data, Mac OS X
     * provides the F_FULLFSYNC fcntl. The F_FULLFSYNC fcntl asks the drive to flush all buffered
     * data to permanent storage."
     *
     * OS X F_FULLFSYNC fcntl documentation: "This is currently implemented on HFS, MS-DOS (FAT),
     * and Universal Disk Format (UDF) file systems."
     *
     * See comment in __posix_sync(): sync cannot be retried or fail.
     */
    static enum { FF_NOTSET, FF_IGNORE, FF_OK } ff_status = FF_NOTSET;
    switch (ff_status) {
    case FF_NOTSET:
        WT_SYSCALL(fcntl(fd, F_FULLFSYNC, 0) == -1 ? -1 : 0, ret);
        if (ret == 0) {
            ff_status = FF_OK;
            return (0);
        }

        /*
         * If the first F_FULLFSYNC fails, assume the file system doesn't support it and fallback to
         * fdatasync or fsync.
         */
        ff_status = FF_IGNORE;
        __wt_err(session, ret, "fcntl(F_FULLFSYNC) failed, falling back to fdatasync or fsync");
        break;
    case FF_IGNORE:
        break;
    case FF_OK:
        WT_SYSCALL(fcntl(fd, F_FULLFSYNC, 0) == -1 ? -1 : 0, ret);
        if (ret == 0)
            return (0);
        WT_RET_PANIC(session, ret, "%s: %s: fcntl(F_FULLFSYNC)", name, func);
    }
#endif
/*
 * Use fsync in case we run on BSD systems that don't flush file size changes as part of fdatasync.
 * This is for extra safety and is not a guarantee that we are providing full support for these
 * systems and/or other non POSIX 1003.1 Unix systems.
 */
#if defined(HAVE_FDATASYNC) && !defined(BSD)
    /* See comment in __posix_sync(): sync cannot be retried or fail. */
    WT_SYSCALL(fdatasync(fd), ret);
    if (ret == 0)
        return (0);
    WT_RET_PANIC(session, ret, "%s: %s: fdatasync", name, func);
#else
    /* See comment in __posix_sync(): sync cannot be retried or fail. */
    WT_SYSCALL(fsync(fd), ret);
    if (ret == 0)
        return (0);
    WT_RET_PANIC(session, ret, "%s: %s: fsync", name, func);
#endif
}

#ifdef __linux__
/*
 * __posix_directory_sync --
 *     Flush a directory to ensure file creation, remove or rename is durable.
 */
static int
__posix_directory_sync(WT_SESSION_IMPL *session, const char *path)
{
    WT_DECL_ITEM(tmp);
    WT_DECL_RET;
    int fd, tret;
    char *dir, *dpos;

    WT_RET(__wt_scr_alloc(session, 0, &tmp));
    WT_ERR(__wt_buf_setstr(session, tmp, path));

    /*
     * This layer should never see a path that doesn't include a path separator. This code asserts
     * that fact, and truncates the non-directory part of the path so dir ends with a '/'.
     */
    dir = tmp->mem;
    dpos = strrchr(dir, '/');
    WT_ASSERT_ALWAYS(session, dpos != NULL, "Path doesn't include a directory: %s", dir);
    dpos[1] = '\0';

    fd = 0; /* -Wconditional-uninitialized */
    WT_SYSCALL_RETRY(((fd = open(dir, O_RDONLY | O_CLOEXEC, 0444)) == -1 ? -1 : 0), ret);
    if (ret != 0)
        WT_ERR_MSG(session, ret, "%s: directory-sync: open", dir);

    ret = __posix_sync(session, fd, dir, "directory-sync");

    WT_SYSCALL(close(fd), tret);
    if (tret != 0) {
        __wt_err(session, tret, "%s: directory-sync: close", dir);
        WT_TRET(tret);
    }

err:
    __wt_scr_free(session, &tmp);
    if (ret == 0)
        return (ret);

    /* See comment in __posix_sync(): sync cannot be retried or fail. */
    WT_RET_PANIC(session, ret, "%s: directory-sync", path);
}
#endif

/*
 * __posix_fs_exist --
 *     Return if the file exists.
 */
static int
__posix_fs_exist(
  WT_FILE_SYSTEM *file_system, WT_SESSION *wt_session, const char *name, bool *existp)
{
    struct stat sb;
    WT_DECL_RET;
    WT_SESSION_IMPL *session;

    WT_UNUSED(file_system);

    session = (WT_SESSION_IMPL *)wt_session;

    WT_SYSCALL(stat(name, &sb), ret);
    if (ret == 0) {
        *existp = true;
        return (0);
    }
    if (ret == ENOENT) {
        *existp = false;
        return (0);
    }
    WT_RET_MSG(session, ret, "%s: file-exist: stat", name);
}

/*
 * __posix_fs_remove --
 *     Remove a file.
 */
static int
__posix_fs_remove(
  WT_FILE_SYSTEM *file_system, WT_SESSION *wt_session, const char *name, uint32_t flags)
{
    WT_DECL_RET;
    WT_SESSION_IMPL *session;

    WT_UNUSED(file_system);

    session = (WT_SESSION_IMPL *)wt_session;

    /*
     * ISO C doesn't require remove return -1 on failure or set errno (note POSIX 1003.1 extends C
     * with those requirements). Regardless, use the unlink system call, instead of remove, to
     * simplify error handling; where we're not doing any special checking for standards compliance,
     * using unlink may be marginally safer.
     */
    WT_SYSCALL(unlink(name), ret);
    if (ret != 0)
        WT_RET_MSG(session, ret, "%s: file-remove: unlink", name);

    if (!LF_ISSET(WT_FS_DURABLE))
        return (0);

#ifdef __linux__
    /* Flush the backing directory to guarantee the remove. */
    WT_RET(__wt_log_printf(session, "REMOVE: posix_directory_sync %s", name));
    WT_RET(__posix_directory_sync(session, name));
    WT_RET(__wt_log_printf(session, "REMOVE: DONE posix_directory_sync %s", name));
#endif
    return (0);
}

/*
 * __posix_fs_rename --
 *     Rename a file.
 */
static int
__posix_fs_rename(WT_FILE_SYSTEM *file_system, WT_SESSION *wt_session, const char *from,
  const char *to, uint32_t flags)
{
    WT_DECL_RET;
    WT_SESSION_IMPL *session;

    WT_UNUSED(file_system);

    session = (WT_SESSION_IMPL *)wt_session;

    /*
     * ISO C doesn't require rename return -1 on failure or set errno (note POSIX 1003.1 extends C
     * with those requirements). Be cautious, force any non-zero return to -1 so we'll check errno.
     * We can still end up with the wrong errno (if errno is garbage), or the generic WT_ERROR
     * return (if errno is 0), but we've done the best we can.
     */
    WT_SYSCALL(rename(from, to) != 0 ? -1 : 0, ret);
    if (ret != 0)
        WT_RET_MSG(session, ret, "%s to %s: file-rename: rename", from, to);

    if (!LF_ISSET(WT_FS_DURABLE))
        return (0);
#ifdef __linux__
    /*
     * Flush the backing directory to guarantee the rename. My reading of POSIX 1003.1 is there's no
     * guarantee flushing only one of the from or to directories, or flushing a common parent, is
     * sufficient, and even if POSIX were to make that guarantee, existing filesystems are known to
     * not provide the guarantee or only provide the guarantee with specific mount options. Flush
     * both of the from/to directories until it's a performance problem.
     */
    WT_RET(__wt_log_printf(session, "RENAME: posix_directory_sync %s", from));
    WT_RET(__posix_directory_sync(session, from));
    WT_RET(__wt_log_printf(session, "RENAME: DONE posix_directory_sync %s", from));

    /*
     * In almost all cases, we're going to be renaming files in the same directory, we can at least
     * fast-path that.
     */
    {
        bool same_directory;
        const char *fp, *tp;

        fp = strrchr(from, '/');
        tp = strrchr(to, '/');
        same_directory = (fp == NULL && tp == NULL) ||
          (fp != NULL && tp != NULL && fp - from == tp - to &&
            memcmp(from, to, (size_t)(fp - from)) == 0);

        if (!same_directory)
            WT_RET(__posix_directory_sync(session, to));
    }
#endif
    return (0);
}

/*
 * __posix_fs_size --
 *     Get the size of a file in bytes, by file name.
 */
static int
__posix_fs_size(
  WT_FILE_SYSTEM *file_system, WT_SESSION *wt_session, const char *name, wt_off_t *sizep)
{
    struct stat sb;
    WT_DECL_RET;
    WT_SESSION_IMPL *session;

    WT_UNUSED(file_system);

    session = (WT_SESSION_IMPL *)wt_session;

    WT_SYSCALL(stat(name, &sb), ret);
    if (ret == 0) {
        *sizep = sb.st_size;
        return (0);
    }
    WT_RET_MSG(session, ret, "%s: file-size: stat", name);
}

#if defined(HAVE_POSIX_FADVISE)
/*
 * __posix_file_advise --
 *     POSIX fadvise.
 */
static int
__posix_file_advise(
  WT_FILE_HANDLE *file_handle, WT_SESSION *wt_session, wt_off_t offset, wt_off_t len, int advice)
{
    WT_DECL_RET;
    WT_FILE_HANDLE_POSIX *pfh;
    WT_SESSION_IMPL *session;

    session = (WT_SESSION_IMPL *)wt_session;
    pfh = (WT_FILE_HANDLE_POSIX *)file_handle;

    WT_SYSCALL(posix_fadvise(pfh->fd, offset, len, advice), ret);
    if (ret == 0)
        return (0);

    /*
     * Treat EINVAL as not-supported, some systems don't support some flags. Quietly fail, callers
     * expect not-supported failures, and reset the handle method to prevent future calls.
     */
    if (ret == EINVAL) {
        file_handle->fh_advise = NULL;
        return (__wt_set_return(session, ENOTSUP));
    }

    WT_RET_MSG(session, ret, "%s: handle-advise: posix_fadvise", file_handle->name);
}
#endif

/*
 * __posix_file_close --
 *     ANSI C close.
 */
static int
__posix_file_close(WT_FILE_HANDLE *file_handle, WT_SESSION *wt_session)
{
    WT_DECL_RET;
    WT_FILE_HANDLE_POSIX *pfh;
    WT_SESSION_IMPL *session;

    session = (WT_SESSION_IMPL *)wt_session;
    pfh = (WT_FILE_HANDLE_POSIX *)file_handle;

    __wt_verbose(session, WT_VERB_FILEOPS, "%s, file-close: fd=%d", file_handle->name, pfh->fd);

    if (pfh->mmap_buf != NULL)
        __posix_unmap_file(file_handle, wt_session);

    /* Close the file handle. */
    if (pfh->fd != -1) {
        WT_SYSCALL(close(pfh->fd), ret);
        if (ret != 0)
            __wt_err(session, ret, "%s: handle-close: close", file_handle->name);
    }

    __wt_free(session, file_handle->name);
    __wt_free(session, pfh);
    return (ret);
}

/*
 * __posix_file_lock --
 *     Lock/unlock a file.
 */
static int
__posix_file_lock(WT_FILE_HANDLE *file_handle, WT_SESSION *wt_session, bool lock)
{
    struct flock fl;
    WT_DECL_RET;
    WT_FILE_HANDLE_POSIX *pfh;
    WT_SESSION_IMPL *session;

    session = (WT_SESSION_IMPL *)wt_session;
    pfh = (WT_FILE_HANDLE_POSIX *)file_handle;

    /*
     * WiredTiger requires this function be able to acquire locks past the end of file.
     *
     * Note we're using fcntl(2) locking: all fcntl locks associated with a file for a given process
     * are removed when any file descriptor for the file is closed by the process, even if a lock
     * was never requested for that file descriptor.
     */
    fl.l_start = 0;
    fl.l_len = 1;
    fl.l_type = lock ? F_WRLCK : F_UNLCK;
    fl.l_whence = SEEK_SET;

    WT_SYSCALL(fcntl(pfh->fd, F_SETLK, &fl) == -1 ? -1 : 0, ret);
    if (ret == 0)
        return (0);
    WT_RET_MSG(session, ret, "%s: handle-lock: fcntl", file_handle->name);
}

/*
 * __posix_file_read --
 *     POSIX pread.
 */
static int
__posix_file_read(
  WT_FILE_HANDLE *file_handle, WT_SESSION *wt_session, wt_off_t offset, size_t len, void *buf)
{
    WT_DECL_RET;
    WT_FILE_HANDLE_POSIX *pfh;
    WT_SESSION_IMPL *session;
    size_t chunk;
    ssize_t nr;
    uint8_t *addr;

    session = (WT_SESSION_IMPL *)wt_session;
    pfh = (WT_FILE_HANDLE_POSIX *)file_handle;

    __wt_verbose_debug2(session, WT_VERB_READ,
      "read: %s, fd=%d, offset=%" PRId64 ", len=%" WT_SIZET_FMT, file_handle->name, pfh->fd, offset,
      len);

    /* Break reads larger than 1GB into 1GB chunks. */
    nr = 0;
    for (addr = buf; len > 0; addr += nr, len -= (size_t)nr, offset += nr) {
        chunk = WT_MIN(len, WT_GIGABYTE);
        /*
         * The WT_SYSCALL_RETRY macro expects 0 for success. pread returns > 0 when it successfully
         * reads bytes, adjust the return value. pread returns 0 when its EOF and if that is reached
         * it is unexpected as we know how much we are reading.
         */
        WT_SYSCALL_RETRY((nr = pread(pfh->fd, addr, chunk, offset)) <= 0 ? -1 : 0, ret);
        if (ret != 0)
            WT_RET_MSG(session, nr == 0 ? WT_ERROR : ret,
              "%s: handle-read: pread: failed to read %" WT_SIZET_FMT " bytes at offset %" PRIuMAX,
              file_handle->name, chunk, (uintmax_t)offset);
    }
    WT_STAT_CONN_INCRV(session, block_byte_read_syscall, len);
    return (0);
}

/*
 * __posix_file_read_mmap --
 *     Get the buffer from the mapped region.
 */
static int
__posix_file_read_mmap(
  WT_FILE_HANDLE *file_handle, WT_SESSION *wt_session, wt_off_t offset, size_t len, void *buf)
{
    WT_FILE_HANDLE_POSIX *pfh;
    WT_SESSION_IMPL *session;
    bool mmap_success;

    session = (WT_SESSION_IMPL *)wt_session;
    pfh = (WT_FILE_HANDLE_POSIX *)file_handle;

    if (pfh->mmap_buf == NULL || pfh->mmap_resizing)
        goto use_syscall;

    __wt_verbose_debug2(session, WT_VERB_READ,
      "read-mmap: %s, fd=%d, offset=%" PRId64 ", len=%" WT_SIZET_FMT
      ", mapped buffer: %p, mapped size = %" PRId64,
      file_handle->name, pfh->fd, offset, len, (void *)pfh->mmap_buf, pfh->mmap_size);

    /* Indicate that we might be using the mapped area */
    (void)__wt_atomic_addv32(&pfh->mmap_usecount, 1);
    /* Check after incrementing use count if we raced a resizing thread. */
    if (pfh->mmap_resizing) {
        (void)__wt_atomic_subv32(&pfh->mmap_usecount, 1);
        goto use_syscall;
    }

    /*
     * If the I/O falls inside the mapped buffer, and the buffer is not being re-sized, we will use
     * the mapped buffer.
     */
    mmap_success = false;
    if (pfh->mmap_buf != NULL && pfh->mmap_size >= offset + (wt_off_t)len && !pfh->mmap_resizing) {
        memcpy(buf, (void *)(pfh->mmap_buf + offset), len);
        mmap_success = true;
        WT_STAT_CONN_INCRV(session, block_byte_read_mmap, len);
    }

    /* Signal that we are done using the mapped buffer. */
    (void)__wt_atomic_subv32(&pfh->mmap_usecount, 1);

    if (mmap_success)
        return (0);

use_syscall:
    /* We couldn't use mmap for some reason, so use the system call. */
    return (__posix_file_read(file_handle, wt_session, offset, len, buf));
}

/*
 * __posix_file_sync --
 *     POSIX fsync.
 */
static int
__posix_file_sync(WT_FILE_HANDLE *file_handle, WT_SESSION *wt_session)
{
    WT_FILE_HANDLE_POSIX *pfh;
    WT_SESSION_IMPL *session;

    session = (WT_SESSION_IMPL *)wt_session;
    pfh = (WT_FILE_HANDLE_POSIX *)file_handle;

    return (__posix_sync(session, pfh->fd, file_handle->name, "handle-sync"));
}

#ifdef HAVE_SYNC_FILE_RANGE
/*
 * __posix_file_sync_nowait --
 *     POSIX fsync.
 */
static int
__posix_file_sync_nowait(WT_FILE_HANDLE *file_handle, WT_SESSION *wt_session)
{
    WT_DECL_RET;
    WT_FILE_HANDLE_POSIX *pfh;
    WT_SESSION_IMPL *session;

    session = (WT_SESSION_IMPL *)wt_session;
    pfh = (WT_FILE_HANDLE_POSIX *)file_handle;

    /* See comment in __posix_sync(): sync cannot be retried or fail. */
    WT_SYSCALL(sync_file_range(pfh->fd, (off64_t)0, (off64_t)0, SYNC_FILE_RANGE_WRITE), ret);
    if (ret == 0)
        return (0);

    WT_RET_PANIC(session, ret, "%s: handle-sync-nowait: sync_file_range", file_handle->name);
}
#endif

/*
 * __posix_file_truncate --
 *     POSIX ftruncate.
 */
static int
__posix_file_truncate(WT_FILE_HANDLE *file_handle, WT_SESSION *wt_session, wt_off_t len)
{
    WT_DECL_RET;
    WT_FILE_HANDLE_POSIX *pfh;
    WT_SESSION_IMPL *session;
    bool remap;

    session = (WT_SESSION_IMPL *)wt_session;
    pfh = (WT_FILE_HANDLE_POSIX *)file_handle;

    __wt_verbose_debug2(session, WT_VERB_FILEOPS,
      "%s, file-truncate: size=%" PRId64 ", mapped size=%" PRId64, file_handle->name, len,
      pfh->mmap_size);

    /* Always call prepare. It will return whether a remap is needed or not. */
    __wti_posix_prepare_remap_resize_file(file_handle, wt_session, len, &remap);

    WT_SYSCALL_RETRY(ftruncate(pfh->fd, len), ret);
    if (remap) {
        if (ret == 0)
            __wti_posix_remap_resize_file(file_handle, wt_session);
        else {
            __wti_posix_release_without_remap(file_handle);
            WT_RET_MSG(session, ret, "%s: handle-truncate: ftruncate", file_handle->name);
        }
    }
    return (ret);
}

/*
 * __posix_file_write --
 *     POSIX pwrite.
 */
static int
__posix_file_write(
  WT_FILE_HANDLE *file_handle, WT_SESSION *wt_session, wt_off_t offset, size_t len, const void *buf)
{
    WT_FILE_HANDLE_POSIX *pfh;
    WT_SESSION_IMPL *session;
    size_t chunk;
    ssize_t nw;
    const uint8_t *addr;

    session = (WT_SESSION_IMPL *)wt_session;
    pfh = (WT_FILE_HANDLE_POSIX *)file_handle;

    __wt_verbose_debug2(session, WT_VERB_WRITE,
      "write: %s, fd=%d, offset=%" PRId64 ", len=%" WT_SIZET_FMT, file_handle->name, pfh->fd,
      offset, len);

    /* Break writes larger than 1GB into 1GB chunks. */
    for (addr = buf; len > 0; addr += nw, len -= (size_t)nw, offset += nw) {
        chunk = WT_MIN(len, WT_GIGABYTE);
        if ((nw = pwrite(pfh->fd, addr, chunk, offset)) < 0)
            WT_RET_MSG(session, __wt_errno(),
              "%s: handle-write: pwrite: failed to write %" WT_SIZET_FMT
              " bytes at offset %" PRIuMAX,
              file_handle->name, chunk, (uintmax_t)offset);
    }
    WT_STAT_CONN_INCRV(session, block_byte_write_syscall, len);
    return (0);
}

/*
 * __posix_file_write_mmap --
 *     Write the buffer into the mapped region.
 */
static int
__posix_file_write_mmap(
  WT_FILE_HANDLE *file_handle, WT_SESSION *wt_session, wt_off_t offset, size_t len, const void *buf)
{
    static int remap_opportunities;
    WT_FILE_HANDLE_POSIX *pfh;
    WT_SESSION_IMPL *session;
    bool mmap_success, remap;

    session = (WT_SESSION_IMPL *)wt_session;
    pfh = (WT_FILE_HANDLE_POSIX *)file_handle;

    __wt_verbose_debug2(session, WT_VERB_WRITE,
      "write-mmap: %s, fd=%d, offset=%" PRId64 ", len=%" WT_SIZET_FMT
      ", mapped buffer: %p, mapped size = %" PRId64,
      file_handle->name, pfh->fd, offset, len, (void *)pfh->mmap_buf, pfh->mmap_size);

    if (pfh->mmap_buf == NULL || pfh->mmap_resizing)
        goto use_syscall;

    /* Indicate that we might be using the mapped area */
    (void)__wt_atomic_addv32(&pfh->mmap_usecount, 1);
    /* Check after incrementing use count if we raced a resizing thread. */
    if (pfh->mmap_resizing) {
        (void)__wt_atomic_subv32(&pfh->mmap_usecount, 1);
        goto use_syscall;
    }

    /*
     * If the I/O falls inside the mapped buffer, and the buffer is not being re-sized, we will use
     * the mapped buffer.
     */
    mmap_success = false;
    if (pfh->mmap_buf != NULL && pfh->mmap_size >= offset + (wt_off_t)len && !pfh->mmap_resizing) {
        memcpy((void *)(pfh->mmap_buf + offset), buf, len);
        mmap_success = true;
        WT_STAT_CONN_INCRV(session, block_byte_write_mmap, len);
    }

    /* Signal that we are done using the mapped buffer. */
    (void)__wt_atomic_subv32(&pfh->mmap_usecount, 1);

    if (mmap_success)
        return (0);

use_syscall:
    /* We couldn't use mmap for some reason, so use the system call. */
    WT_RET(__posix_file_write(file_handle, wt_session, offset, len, buf));

/*
 * If we wrote the file via a system call, we might have extended its size. If the file is mapped,
 * remap it with the new size. If we are actively extending the file, don't remap it on every write
 * to avoid overhead.
 */
#define WT_REMAP_SKIP 10
    if (pfh->mmap_buf != NULL && !pfh->mmap_resizing && pfh->mmap_size < offset + (wt_off_t)len)
        /* If we are actively extending the file, don't remap it on every write. */
        if ((remap_opportunities++) % WT_REMAP_SKIP == 0) {
            __wti_posix_prepare_remap_resize_file(
              file_handle, wt_session, offset + (wt_off_t)len, &remap);
            if (remap)
                __wti_posix_remap_resize_file(file_handle, wt_session);
            WT_STAT_CONN_INCRV(session, block_remap_file_write, 1);
        }
    return (0);
}

/*
 * __posix_open_file_cloexec --
 *     Prevent child access to file handles.
 */
static WT_INLINE int
__posix_open_file_cloexec(WT_SESSION_IMPL *session, int fd, const char *name)
{
#if defined(FD_CLOEXEC) && !defined(O_CLOEXEC)
    int f;

    /*
     * Security: The application may spawn a new process, and we don't want another process to have
     * access to our file handles. There's an obvious race between the open and this call, prefer
     * the flag to open if available.
     */
    if ((f = fcntl(fd, F_GETFD)) == -1 || fcntl(fd, F_SETFD, f | FD_CLOEXEC) == -1)
        WT_RET_MSG(session, __wt_errno(), "%s: handle-open: fcntl(FD_CLOEXEC)", name);
    return (0);
#else
    WT_UNUSED(session);
    WT_UNUSED(fd);
    WT_UNUSED(name);
    return (0);
#endif
}

/*
 * __posix_open_file --
 *     Open a file handle.
 */
static int
__posix_open_file(WT_FILE_SYSTEM *file_system, WT_SESSION *wt_session, const char *name,
  WT_FS_OPEN_FILE_TYPE file_type, uint32_t flags, WT_FILE_HANDLE **file_handlep)
{
    WT_CONNECTION_IMPL *conn;
    WT_DECL_RET;
    WT_FILE_HANDLE *file_handle;
    WT_FILE_HANDLE_POSIX *pfh;
    WT_LOG_MANAGER *log_mgr;
    WT_SESSION_IMPL *session;
    mode_t mode;
    int advise_flag, f;

    WT_UNUSED(file_system);

    file_handle = NULL;
    *file_handlep = NULL;

    session = (WT_SESSION_IMPL *)wt_session;
    conn = S2C(session);
    log_mgr = &conn->log_mgr;

    WT_RET(__wt_calloc_one(session, &pfh));

    /* Set up error handling. */
    pfh->fd = -1;

    if (file_type == WT_FS_OPEN_FILE_TYPE_DIRECTORY) {
        f = O_RDONLY;
#ifdef O_CLOEXEC
        /*
         * Security: The application may spawn a new process, and we don't want another process to
         * have access to our file handles.
         */
        f |= O_CLOEXEC;
#endif
        WT_SYSCALL_RETRY(((pfh->fd = open(name, f, 0444)) == -1 ? -1 : 0), ret);
        if (ret != 0)
            WT_ERR_MSG(session, ret, "%s: handle-open: open-directory", name);
        WT_ERR(__posix_open_file_cloexec(session, pfh->fd, name));
        goto directory_open;
    }

    f = LF_ISSET(WT_FS_OPEN_READONLY) ? O_RDONLY : O_RDWR;
    if (LF_ISSET(WT_FS_OPEN_CREATE)) {
        f |= O_CREAT;
        if (LF_ISSET(WT_FS_OPEN_EXCLUSIVE))
            f |= O_EXCL;
        mode = 0666;
    } else
        mode = 0;

#ifdef O_BINARY
    /* Windows clones: we always want to treat the file as a binary. */
    f |= O_BINARY;
#endif
#ifdef O_CLOEXEC
    /*
     * Security: The application may spawn a new process, and we don't want another process to have
     * access to our file handles.
     */
    f |= O_CLOEXEC;
#endif
#ifdef O_NOATIME
    /* Avoid updating metadata for read-only workloads. */
    if (file_type == WT_FS_OPEN_FILE_TYPE_DATA)
        f |= O_NOATIME;
#endif

    if (file_type == WT_FS_OPEN_FILE_TYPE_LOG && FLD_ISSET(log_mgr->txn_logsync, WT_LOG_DSYNC)) {
#ifdef O_DSYNC
        f |= O_DSYNC;
#elif defined(O_SYNC)
        f |= O_SYNC;
#else
        WT_ERR_MSG(session, ENOTSUP, "unsupported log sync mode configured");
#endif
    }

    /* Create/Open the file. */
    WT_SYSCALL_RETRY(((pfh->fd = open(name, f, mode)) == -1 ? -1 : 0), ret);
<<<<<<< HEAD
    if (ret != 0) {
        if (F_ISSET(session, WT_SESSION_QUIET_OPEN_FILE))
            WT_ERR(ret);
        WT_ERR_MSG(session, ret,
          pfh->direct_io ? "%s: handle-open: open: failed with direct I/O configured, some "
                           "filesystem types do not support direct I/O" :
                           "%s: handle-open: open",
          name);
    }
=======
    if (ret != 0)
        WT_ERR_MSG(session, ret, "%s: handle-open: open", name);
>>>>>>> 74eaa544

#ifdef __linux__
    /*
     * Durability: some filesystems require a directory sync to be confident the file will appear.
     */
    if (LF_ISSET(WT_FS_OPEN_DURABLE)) {
        WT_ERR(__wt_log_printf(session, "OPEN/CREATE: posix_directory_sync %s", name));
        WT_ERR(__posix_directory_sync(session, name));
        WT_ERR(__wt_log_printf(session, "OPEN/CREATE: DONE posix_directory_sync %s", name));
    }
#endif

    WT_ERR(__posix_open_file_cloexec(session, pfh->fd, name));

#if defined(HAVE_POSIX_FADVISE)
    /*
     * If the user set an access pattern hint, call fadvise now. Ignore fadvise when doing direct
     * I/O, the kernel cache isn't interesting.
     */
    if (file_type == WT_FS_OPEN_FILE_TYPE_DATA &&
      LF_ISSET(WT_FS_OPEN_ACCESS_RAND | WT_FS_OPEN_ACCESS_SEQ)) {
        advise_flag = 0;
        if (LF_ISSET(WT_FS_OPEN_ACCESS_RAND))
            advise_flag = POSIX_FADV_RANDOM;
        if (LF_ISSET(WT_FS_OPEN_ACCESS_SEQ))
            advise_flag = POSIX_FADV_SEQUENTIAL;
        WT_SYSCALL(posix_fadvise(pfh->fd, 0, 0, advise_flag), ret);
        if (ret != 0)
            WT_ERR_MSG(session, ret, "%s: handle-open: posix_fadvise", name);
    }
#else
    WT_UNUSED(advise_flag);
#endif

directory_open:
    /* Initialize public information. */
    file_handle = (WT_FILE_HANDLE *)pfh;
    WT_ERR(__wt_strdup(session, name, &file_handle->name));

    pfh->mmap_prot = LF_ISSET(WT_FS_OPEN_READONLY) ? PROT_READ : PROT_READ | PROT_WRITE;
    pfh->mmap_flags = LF_ISSET(WT_FS_OPEN_READONLY) ? MAP_PRIVATE : MAP_SHARED;
    if (LF_ISSET(WT_FS_OPEN_FORCE_MMAP))
        pfh->mmap_file_mappable = true;
    if (conn->mmap_all) {
        /*
         * We are going to use mmap for I/O. So let's mmap the file on opening. If mmap fails, we
         * will just mark the file as not mappable (inside the mapping function) and will use system
         * calls for I/O on this file. We will not crash the database if mmap fails.
         */
        if (file_type == WT_FS_OPEN_FILE_TYPE_DATA || file_type == WT_FS_OPEN_FILE_TYPE_LOG) {
            pfh->mmap_file_mappable = true;
            __posix_map_file(file_handle, wt_session);
        }
    }

    file_handle->close = __posix_file_close;
#if defined(HAVE_POSIX_FADVISE)

    file_handle->fh_advise = __posix_file_advise;
#endif
    file_handle->fh_extend = __wti_posix_file_extend;
    file_handle->fh_lock = __posix_file_lock;
#ifdef WORDS_BIGENDIAN
/*
 * The underlying objects are little-endian, mapping objects isn't currently supported on big-endian
 * systems.
 */
#else
    file_handle->fh_map = __wti_posix_map;
#ifdef HAVE_POSIX_MADVISE
    file_handle->fh_map_discard = __wti_posix_map_discard;
    file_handle->fh_map_preload = __wti_posix_map_preload;
#endif
    file_handle->fh_unmap = __wti_posix_unmap;
#endif

    if (pfh->mmap_file_mappable)
        file_handle->fh_read = __posix_file_read_mmap;
    else
        file_handle->fh_read = __posix_file_read;

    file_handle->fh_size = __posix_file_size;
    file_handle->fh_sync = __posix_file_sync;
#ifdef HAVE_SYNC_FILE_RANGE
    file_handle->fh_sync_nowait = __posix_file_sync_nowait;
#endif
    file_handle->fh_truncate = __posix_file_truncate;

    if (pfh->mmap_file_mappable)
        file_handle->fh_write = __posix_file_write_mmap;
    else
        file_handle->fh_write = __posix_file_write;

    *file_handlep = file_handle;

    return (0);

err:
    WT_TRET(__posix_file_close((WT_FILE_HANDLE *)pfh, wt_session));
    return (ret);
}

/*
 * __posix_terminate --
 *     Terminate a POSIX configuration.
 */
static int
__posix_terminate(WT_FILE_SYSTEM *file_system, WT_SESSION *wt_session)
{
    WT_SESSION_IMPL *session;

    session = (WT_SESSION_IMPL *)wt_session;

    __wt_free(session, file_system);
    return (0);
}

/*
 * __wt_os_posix --
 *     Initialize a POSIX configuration.
 */
int
__wt_os_posix(WT_SESSION_IMPL *session)
{
    WT_CONNECTION_IMPL *conn;
    WT_FILE_SYSTEM *file_system;

    conn = S2C(session);

    WT_RET(__wt_calloc_one(session, &file_system));

    /* Initialize the POSIX jump table. */
    file_system->fs_directory_list = __wti_posix_directory_list;
    file_system->fs_directory_list_single = __wti_posix_directory_list_single;
    file_system->fs_directory_list_free = __wti_posix_directory_list_free;
    file_system->fs_exist = __posix_fs_exist;
    file_system->fs_open_file = __posix_open_file;
    file_system->fs_remove = __posix_fs_remove;
    file_system->fs_rename = __posix_fs_rename;
    file_system->fs_size = __posix_fs_size;
    file_system->terminate = __posix_terminate;

    /* Switch it into place. */
    conn->file_system = file_system;

    return (0);
}

/*
 * Here is the synchronization protocol to prevent race conditions when a session is remapping the
 * file while others might be reading or writing it:
 *
 * Every time someone reads or writes from the mapped region, they increment the "use" count via
 * cas. If someone wants to change the file size, they set the "stop" flag. If a session sees the
 * stop flag, it does not read via mmap, but resorts to the regular syscall. The session that set
 * the stop flag spin-waits until the "use" count goes to zero. Then it changes the file size and
 * remaps the region without synchronization. Once all that is done, it resets the "stop" flag.
 */

/*
 * __wti_posix_prepare_remap_resize_file --
 *     Wait until all sessions using the mapped region for I/O are done, so it is safe to remap the
 *     file when it changes size.
 */
void
__wti_posix_prepare_remap_resize_file(
  WT_FILE_HANDLE *file_handle, WT_SESSION *wt_session, wt_off_t len, bool *remap)
{
    WT_FILE_HANDLE_POSIX *pfh;
    WT_SESSION_IMPL *session;
    uint64_t sleep_usec, yield_count;

    session = (WT_SESSION_IMPL *)wt_session;
    pfh = (WT_FILE_HANDLE_POSIX *)file_handle;

    sleep_usec = 10;
    yield_count = 0;

    WT_ASSERT(session, remap != NULL);
    /* If there is no mapped region or it is already the right size, there is nothing to do. */
    *remap = false;
    if (pfh->mmap_buf == NULL || pfh->mmap_size == len)
        return;

    __wt_verbose(session, WT_VERB_FILEOPS, "%s, prepare-remap-file: buffer=%p", file_handle->name,
      (void *)pfh->mmap_buf);

wait:
    /* Wait until it looks like no one is resizing the region */
    while (pfh->mmap_resizing == 1)
        __wt_spin_backoff(&yield_count, &sleep_usec);

    if (__wt_atomic_casv32(&pfh->mmap_resizing, 0, 1) == false)
        goto wait;

    *remap = true;
    /*
     * Wait for any sessions using the region for I/O to finish. Now that we have set the resizing
     * flag, new sessions will not use the region, defaulting to system calls instead.
     */
    while (pfh->mmap_usecount > 0)
        __wt_spin_backoff(&yield_count, &sleep_usec);
}

/*
 * __wti_posix_release_without_remap --
 *     Signal that we are releasing the mapped buffer we wanted to resize, but do not actually remap
 *     the file. If we set the resizing flag earlier, but the operation that tried to resize the
 *     file did not succeed, we will simply reset the flag without resizing.
 */
void
__wti_posix_release_without_remap(WT_FILE_HANDLE *file_handle)
{

    WT_FILE_HANDLE_POSIX *pfh;
    pfh = (WT_FILE_HANDLE_POSIX *)file_handle;

    if (pfh->mmap_buf == NULL)
        return;

    /* Signal that we are done resizing the buffer */
    (void)__wt_atomic_subv32(&pfh->mmap_resizing, 1);
}

/*
 * __wti_posix_remap_resize_file --
 *     After the file size has changed, unmap the file. Then remap it with the new size.
 */
void
__wti_posix_remap_resize_file(WT_FILE_HANDLE *file_handle, WT_SESSION *wt_session)
{
    WT_FILE_HANDLE_POSIX *pfh;
    WT_SESSION_IMPL *session;

    session = (WT_SESSION_IMPL *)wt_session;
    pfh = (WT_FILE_HANDLE_POSIX *)file_handle;

    if (pfh->mmap_buf == NULL)
        return;

    __wt_verbose(session, WT_VERB_FILEOPS, "%s, remap-file: buffer=%p", file_handle->name,
      (void *)pfh->mmap_buf);

    if (pfh->mmap_buf != NULL)
        __posix_unmap_file(file_handle, wt_session);

    __posix_map_file(file_handle, wt_session);
    WT_STAT_CONN_INCRV(session, block_remap_file_resize, 1);

    /* Signal that we are done resizing the buffer */
    (void)__wt_atomic_subv32(&pfh->mmap_resizing, 1);
}<|MERGE_RESOLUTION|>--- conflicted
+++ resolved
@@ -885,20 +885,11 @@
 
     /* Create/Open the file. */
     WT_SYSCALL_RETRY(((pfh->fd = open(name, f, mode)) == -1 ? -1 : 0), ret);
-<<<<<<< HEAD
     if (ret != 0) {
         if (F_ISSET(session, WT_SESSION_QUIET_OPEN_FILE))
             WT_ERR(ret);
-        WT_ERR_MSG(session, ret,
-          pfh->direct_io ? "%s: handle-open: open: failed with direct I/O configured, some "
-                           "filesystem types do not support direct I/O" :
-                           "%s: handle-open: open",
-          name);
-    }
-=======
-    if (ret != 0)
         WT_ERR_MSG(session, ret, "%s: handle-open: open", name);
->>>>>>> 74eaa544
+    }
 
 #ifdef __linux__
     /*
