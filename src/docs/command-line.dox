/*! @page command_line WiredTiger command line utility

WiredTiger includes a command line utility, \c wt.

@section util_global_synopsis SYNOPSIS
`wt [-BLmRrSVv] [-C config] [-E secretkey ] [-h directory] command [command-specific arguments]`

@section util_global_description DESCRIPTION
The \c wt tool is a command-line utility that provides access to
various pieces of the WiredTiger functionality.

@section util_global_options OPTIONS
There are several global options:

@par \c -B
Maintain release 3.3 log file compatibility.
@par \c -C config
Specify configuration strings for the ::wiredtiger_open function.
@par \c -E secretkey
Specify an encryption secret key for the ::wiredtiger_open function.
@par \c -h directory
Specify a database home directory.
@par \c -L
Forcibly turn off logging subsystem for debugging purposes.
@par \c -m
Verify the WiredTiger metadata as part of opening the database.
@par \c -R
Run recovery if the underlying database is configured to do so.
@par \c -r
Access the database via a readonly connection
@par \c -S
Run salvage recovery if the underlying database is configured to do so.
@par \c -V
Display WiredTiger version and exit.
@par \c -v
Set verbose output.
@par \c -?
Print the help message and exit.

Unless otherwise described by a \c wt command, the \c wt tool exits zero
on success and non-zero on error.

The \c wt tool supports several commands.  You can use the \c -? option
with any of these commands to print the help message.  If configured in the
underlying database, some commands will run recovery when opening the
database. If the user wants to force recovery on any command, use the \c -R
option. In general, commands that modify the database or tables will run recovery
by default and commands that only read data will not run recovery. It is
recommended when attempting to diagnose a corrupt database, that the -r
flag be used. This flag will open the connection read-only and prevent
utility commands from writing prevent utility commands from writing to
any of the existing database objects.

<hr>
@section util_alter wt alter
Alter a table.

@subsection util_alter_synopsis Synopsis
`wt [-BLmRrSVv] [-C config] [-E secretkey ] [-h directory] alter uri configuration ...`

The \c uri and \c configuration pairs may be specified to the
\c alter command.  These configuration pairs can be used to modify the
configuration values from those passed to the WT_SESSION::create
call.

The \c uri part of the configuration pair should match only one of the
objects being altered, but may be a prefix of the object being matched.
For example, the following two sets of configuration pairs are
equivalent in the case of altering a single table named \c xxx.

@code
table access_pattern_hint=sequential
table:xxx access_pattern_hint=sequential
@endcode

It's an error, however, to specify a matching prefix that matches more
than a single object being altered.

Multiple \c configuration arguments may be specified. For example, the
following two sets of configuration pairs are equivalent:

@code
table:xxx access_pattern_hint=random,cache_resident=false
table:xxx access_pattern_hint=random table:xxx cache_resident=false
@endcode

<hr>
@section util_backup wt backup
Perform a backup of a database or set of data sources.

The \c backup command performs a backup of the database, copying the
underlying files to a \c specified directory, which can be subsequently
opened as a WiredTiger database.  See @ref backup for more information,
and @ref file_permissions for specifics on the copied file permissions.

@subsection util_backup_synopsis Synopsis
`wt [-BLmRrSVv] [-C config] [-E secretkey ] [-h directory] backup [-t uri] directory`

@subsection util_backup_options Options
The following are command-specific options for the \c backup command:

@par \c -t uri
By default, the \c backup command does a backup of the entire database;
the \c -t option changes the \c backup command to do a backup of only
the named data sources.

<hr>
@section util_compact wt compact
Compact a table.

The \c compact command attempts to rewrite the specified table to
consume less disk space.

@subsection util_compact_synopsis Synopsis
`wt [-BLmRrSVv] [-C config] [-E secretkey ] [-h directory] compact uri`

@subsection util_compact_options Options
The \c compact command has no command-specific options.

<hr>
@section util_copyright wt copyright
Print the copyright information.

The \c copyright command just prints the copyright information and exits.

@subsection util_copyright_synopsis Synopsis
`wt [-BLmRrSVv] [-C config] [-E secretkey ] [-h directory] copyright`

@subsection util_copyright_options Options
The \c copyright command has no command-specific options.

<hr>
@section util_create wt create
Create a table.

The \c create command creates the specified \c uri with the specified
configuration.  It is equivalent to a call to WT_SESSION::create with
the specified string arguments.

@subsection util_create_synopsis Synopsis
`wt [-BLmRrSVv] [-C config] [-E secretkey ] [-h directory] create [-c config] uri`

@subsection util_create_options Options
The following are command-specific options for the \c create command:

@par \c -c
Include a configuration string to be passed to WT_SESSION::create.

<hr>
@section util_downgrade wt downgrade
Downgrade a database.

The \c downgrade command downgrades the database to the specified compatibility version.

@subsection util_downgrade_synopsis Synopsis
`wt [-BLmRrSVv] [-C config] [-E secretkey ] [-h directory] downgrade -V version`

@subsection util_downgrade_options Options
The following are command-specific options for the \c downgrade command:

@par \c -V version
The \c -V option is required, and specifies the version to which the database is downgraded.

<hr>
@section util_drop wt drop
Drop a table.

The \c drop command drops the specified \c uri.  It is equivalent to a
call to WT_SESSION::drop with the "force" configuration argument.

@subsection util_drop_synopsis Synopsis
`wt [-BLmRrSVv] [-C config] [-E secretkey ] [-h directory] drop uri`

@subsection util_drop_options Options
The \c drop command has no command-specific options.

<hr>
@section util_dump wt dump
Export data in a text format.

The \c dump command outputs the specified table in a portable format
which can be re-loaded into a new table using the \c load command.

See @subpage dump_formats for details of the dump file formats.

@subsection util_dump_synopsis Synopsis
<<<<<<< HEAD
`wt [-BLmRrSVv] [-C config] [-E secretkey ] [-h directory] dump [-ejknprx] [-c checkpoint] [-f output] [-t timestamp] [-w n] uri`
=======
`wt [-BLmRrSVv] [-C config] [-E secretkey ] [-h directory] dump [-jnprx] [-c checkpoint] [-f output] [-l lower bound] [-t timestamp] [-u upper bound] uri`
>>>>>>> 03eb3e79

@subsection util_dump_options Options
The following are command-specific options for the \c dump command:

@par \c -c
By default, the \c dump command opens the most recent version of the data
source; the \c -c option changes the \c dump command to dump as of the named
checkpoint.

@par \c -e
Start the explore mode to dump the file interactively.

@par \c -f
By default, the \c dump command output is written to the standard output;
the \c -f option re-directs the output to the specified file.

@par \c -j
Dump in JSON (<a href="http://www.json.org">JavaScript Object Notation</a>)
format.

@par \c -k
The specific key to look for in the format of the data packed into key items.

@par \c -l
The lower bound of the key range to dump.

@par \c -n
If the requested key (see the \c -k option) cannot be found, return the key retrieved by \c search_near.

@par \c -p
Dump in human-readable format (pretty-print). The \c -p flag is incompatible
with the \c load command. The \c -p flag can be combined with \c -x. In this case, raw data elements
will be formatted like \c -x with hexadecimal encoding.

@par \c -r
Dump in reverse order, from largest key to smallest.

@par \c -t
By default, the \c dump command opens the most recent version of the data
source; the \c -t option changes the \c dump command to dump as of the specified
timestamp.

@par \c -u
The upper bound of the key range to dump.

@par \c -w
Dump n records before and after the record sought.

@par \c -x
Dump all characters in a hexadecimal encoding (the default is to leave
printable characters unencoded). The \c -x flag can be combined with \c -p. In this case, the dump
will be formatted similar to \c -p except for raw data elements, which will look like \c -x with
hexadecimal encoding. If the two options are combined the output is no longer compatible
with \c load.

<hr>
@section util_list wt list
List the tables in the database.

By default, the \c list command prints out the tables stored in the
database.  If a URI is specified as an argument, only information about
that data source is printed.

@subsection util_list_synopsis Synopsis
`wt [-BLmRrSVv] [-C config] [-E secretkey ] [-h directory] list [-cv] [uri]`

@subsection util_list_options Options
The following are command-specific options for the \c list command:

@par \c -c
If the \c -c option is specified, the data source's checkpoints are printed
in a human-readable format.

@par \c -v
If the \c -v option is specified, the data source's complete schema table
value is printed.

<hr>
@section util_load wt load
Load a table from dump output.

The \c load command reads the standard input for data and loads it into
a table, creating the table if it does not yet exist.  The data should
be the format produced by the \c dump command; see @ref dump_formats for
details.

By default, if the table already exists, key/value pairs in the table
will be overwritten by new data with matching keys (use the \c -n option
to make an attempt to overwrite existing data return an error).  Existing
keys will not be removed.

@subsection util_load_synopsis Synopsis
`wt [-BLmRrSVv] [-C config] [-E secretkey ] [-h directory] load [-ajn] [-f input] [-r name] [uri configuration ...]`

@subsection util_load_options Options
The following are command-specific options for the \c load command:

@par \c -a
If the \c -a option is specified, record number keys in the input are
ignored and the data is appended to the data source and assigned new record
number keys.  The \c -a option is only applicable when loading into a
column store.

@par \c -f
By default, the \c load command reads from the standard input; the \c -f
option reads the input from the specified file.

@par \c -j
Load input in the JSON (<a href="http://www.json.org">JavaScript Object
Notation</a>) format that was created by the \c dump -j command.

@par \c -n
By default, input data will overwrite existing data where the key/value
pair already exists in the data source; the \c -n option causes the \c
load command to fail if there's an attempt to overwrite already existing
data.

@par \c -r
By default, the \c load command uses the table name taken from the
input; the \c -r option renames the data source.

Additionally, \c uri and \c configuration pairs may be specified to the
\c load command.  These configuration pairs can be used to modify the
configuration values from the dump header passed to the WT_SESSION::create
call.

The \c uri part of the configuration pair should match only one of the
objects being loaded, but may be a prefix of the object being matched.
For example, the following two sets of configuration pairs are
equivalent in the case of loading a single table named \c xxx.

@code
table block_allocation=first
table:xxx block_allocation=first
@endcode

It's an error, however, to specify a matching prefix that matches more
than a single object being loaded.

Multiple \c configuration arguments may be specified. For example, the
following two sets of configuration pairs are equivalent:

@code
table:xxx block_allocation=first,prefix_compress=false
table:xxx block_allocation=first table:xxx prefix_compress=false
@endcode

<hr>
@section util_loadtext wt loadtext
Load text into a table.

The \c loadtext command reads the standard input for text and loads it
into a table.  The input data should be printable characters, with
newline delimiters for each key or value.

The \c loadtext command does not create the object if it does not yet
exist.

In the case of inserting values into a column-store table, each value
is appended to the table; in the case of inserting values into a
row-store table, lines are handled in pairs, where the first line is the
key and the second line is the value.  If the row-store table already
exists, key/value pairs in the table will be overwritten by new data
with matching keys.  For either column-store or row-store tables, existing
keys will not be removed.

@subsection util_loadtext_synopsis Synopsis
`wt [-BLmRrSVv] [-C config] [-E secretkey ] [-h directory] loadtext [-f input] uri`

@subsection util_loadtext_options Options
The following are command-specific options for the \c loadtext command:

@par \c -f
By default, the \c loadtext command reads from the standard input; the
\c -f option reads the input from the specified file.

<hr>
@section util_printlog wt printlog
Display the database log. By default any operations in the log containing user
data are redacted.

The \c printlog command outputs the database log.

@subsection util_printlog_synopsis Synopsis
\c wt [-BLmRrSVv] [-C config] [-E secretkey ] [-h directory] printlog [-mux] [-f output] [-l start-file,start-offset]|[-l start-file,start-offset,end-file,end-offset]

@subsection util_printlog_options Options
The following are command-specific options for the \c printlog command:

@par \c -f
By default, the \c printlog command output is written to the standard
output; the \c -f option re-directs the output to the specified file.

@par \c -l
Specify the start LSN from which the log will be printed, and optionally
also the end LSN.

@par \c -m
Print only message-type log records.

@par \c -u
Display user data.

@par \c -x
Keys and value items in the log are printed in hex format in addition
to the default string format.

<hr>
@section util_read wt read
Read records from a table.

The \c read command prints out the records associated with the specified
keys from the specified data source.  The data source must be configured
with string or record number keys and string values.

The \c read command exits non-zero if a specified record is not found.

@subsection util_read_synopsis Synopsis
`wt [-BLmRrSVv] [-C config] [-E secretkey ] [-h directory] read uri key ...`

@subsection util_read_options Options
The \c read command has no command-specific options.

<hr>
@section util_rename wt rename
Rename a table.

The \c rename command renames the specified table.

@subsection util_rename_synopsis Synopsis
`wt [-BLmRrSVv] [-C config] [-E secretkey ] [-h directory] rename uri new-uri`

@subsection util_rename_options Options
The \c rename command has no command-specific options.

<hr>
@section util_salvage wt salvage
Recover data from a corrupted table.

The \c salvage command salvages the specified data source, discarding any
data that cannot be recovered.  Underlying files are re-written in place,
overwriting the original file contents.

@subsection util_salvage_synopsis Synopsis
`wt [-BLmRrSVv] [-C config] [-E secretkey ] [-h directory] salvage [-F] uri`

@subsection util_salvage_options Options
The following are command-specific options for the \c salvage command:

@par \c -F
By default, salvage will refuse to salvage tables that fail basic tests
(for example, tables that don't appear to be in a WiredTiger format).
The \c -F option forces the salvage of the table, regardless.

<hr>
@section util_stat wt stat
Display database or data source statistics.

The \c stat command outputs run-time statistics for the WiredTiger
engine, or, if specified, for the URI on the command-line.

@subsection util_stat_synopsis Synopsis
`wt [-BLmRrSVv] [-C config] [-E secretkey ] [-h directory] stat [-f] [uri]`

@subsection util_stat_options Options
The following are command-specific options for the \c stat command:

@par \c -f
Include only "fast" statistics in the output (equivalent to passing
`statistics=(fast))` to WT_SESSION::open_cursor.

<hr>
@section util_truncate wt truncate
Truncate a table, removing all data.

The \c truncate command truncates the specified \c uri.  It is equivalent to a
call to WT_SESSION::truncate with no start or stop specified.

@subsection util_truncate_synopsis Synopsis
`wt [-BLmRrSVv] [-C config] [-E secretkey ] [-h directory] truncate uri`

@subsection util_truncate_options Options
The \c truncate command has no command-specific options.

<hr>
@section util_upgrade wt upgrade
Upgrade a table.

The \c upgrade command upgrades the specified table, exiting success if
the data source is up-to-date, and failure if the data source cannot be
upgraded.

@subsection util_upgrade_synopsis Synopsis
`wt [-BLmRrSVv] [-C config] [-E secretkey ] [-h directory] upgrade uri`

@subsection util_upgrade_options Options
The \c upgrade command has no command-specific options.

<hr>
@section util_verify wt verify
Check the structural integrity of a table.

The \c verify command verifies the specified table if a URI argument is provided,
exiting success if the data source is correct, and failure if the data source is corrupted.
If no URI argument is provided, it verifies each table in the database, reporting on any
that are damaged. If the abort on error option \c -a is specified, terminate the verification
process if one of the tables is damaged. Currently, the verify operation is not supported with
tiered tables and the history store file.

@subsection util_verify_synopsis Synopsis
`wt [-BLmRrSVv] [-C config] [-E secretkey ] [-h directory] verify [-acstu] [-d dump_address | dump_blocks | dump_layout | dump_offsets=#,# | dump_pages ] [uri]`

@subsection util_verify_options Options
The following are command-specific options for the \c verify command:

\a -a
Abort immediately if verify encounters a damaged table instead of continuing to
verify the rest of the tables in the database.

\c -c
Continue to the next page after encountering error during verification.

\c -d [config]
This option allows you to specify values which you want to be displayed
when verification is run. See the WT_SESSION::verify configuration options.

\c -s
This option allows you to verify against the stable timestamp, valid only after a
rollback-to-stable operation. See the WT_SESSION::verify configuration options.

\c -t
Do not clear transaction IDs during verification.

\c -u
Display the application data when dumping with configuration \c dump_blocks
or \c dump_page.

<hr>
@section util_write wt write
Write records to a table.

The \c write command stores records into the specified data source.
The data source must be configured with string or record number keys and
string values.

If the \c write command is called with the \c -a option, each command-line
argument is a single value to be appended to the specified column-store
data source. If the \c write command is called with the \c -r option,
the command-line argument is a key. If the \c write command is called with
neither the \c -a nor the \c -r option, the command-line arguments are
key/value pairs.

Attempting to overwrite an already existing record will fail.

@subsection util_write_synopsis Synopsis
`wt [-BLmRrSVv] [-C config] [-E secretkey ] [-h directory] write -a uri value ...`
<br>
`wt [-BLmRrSVv] [-C config] [-E secretkey ] [-h directory] write -r uri key`
<br>
`wt [-BLmRrSVv] [-C config] [-E secretkey ] [-h directory] write [-o] uri key value ...`

@subsection util_write_options Options
The following are command-specific options for the \c write command:

@par \c -a
Append each value as a new record in the column-store data source.

@par \c -r
Remove an existing record from the data source.

@par \c -o
By default, attempting to overwrite an already existing record will
fail.  The \c -o option changes \c write to overwrite previously
existing records.

*/<|MERGE_RESOLUTION|>--- conflicted
+++ resolved
@@ -184,11 +184,7 @@
 See @subpage dump_formats for details of the dump file formats.
 
 @subsection util_dump_synopsis Synopsis
-<<<<<<< HEAD
-`wt [-BLmRrSVv] [-C config] [-E secretkey ] [-h directory] dump [-ejknprx] [-c checkpoint] [-f output] [-t timestamp] [-w n] uri`
-=======
-`wt [-BLmRrSVv] [-C config] [-E secretkey ] [-h directory] dump [-jnprx] [-c checkpoint] [-f output] [-l lower bound] [-t timestamp] [-u upper bound] uri`
->>>>>>> 03eb3e79
+`wt [-BLmRrSVv] [-C config] [-E secretkey ] [-h directory] dump [-ejnprx] [-c checkpoint] [-f output] [-l lower bound] [-t timestamp] [-u upper bound] [-w window] uri`
 
 @subsection util_dump_options Options
 The following are command-specific options for the \c dump command:
