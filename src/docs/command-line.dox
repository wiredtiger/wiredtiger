/*! @page command_line WiredTiger command line utility

WiredTiger includes a command line utility, \c wt.

@section util_global_synopsis SYNOPSIS
`wt [-BLmRrSVv] [-C config] [-E secretkey ] [-h directory] command [command-specific arguments]`

@section util_global_description DESCRIPTION
The \c wt tool is a command-line utility that provides access to
various pieces of the WiredTiger functionality.

@section util_global_options OPTIONS
There are several global options:

@par \c -B
Maintain release 3.3 log file compatibility.
@par \c -C config
Specify configuration strings for the ::wiredtiger_open function.
@par \c -E secretkey
Specify an encryption secret key for the ::wiredtiger_open function.
@par \c -h directory
Specify a database home directory.
@par \c -L
Forcibly turn off logging subsystem for debugging purposes.
@par \c -m
Verify the WiredTiger metadata as part of opening the database.
@par \c -R
Run recovery if the underlying database is configured to do so.
@par \c -r
Access the database via a readonly connection
@par \c -S
Run salvage recovery if the underlying database is configured to do so.
@par \c -V
Display WiredTiger version and exit.
@par \c -v
Set verbose output.
@par \c -?
Print the help message and exit.

Unless otherwise described by a \c wt command, the \c wt tool exits zero
on success and non-zero on error.

The \c wt tool supports several commands.  You can use the \c -? option
with any of these commands to print the help message.  If configured in the
underlying database, some commands will run recovery when opening the
database. If the user wants to force recovery on any command, use the \c -R
option. In general, commands that modify the database or tables will run recovery
by default and commands that only read data will not run recovery. It is
recommended when attempting to diagnose a corrupt database, that the -r
flag be used. This flag will open the connection read-only and prevent
utility commands from writing prevent utility commands from writing to
any of the existing database objects.

<hr>
@section util_alter wt alter
Alter a table.

@subsection util_alter_synopsis Synopsis
`wt [-BLmRrSVv] [-C config] [-E secretkey ] [-h directory] alter uri configuration ...`

The \c uri and \c configuration pairs may be specified to the
\c alter command.  These configuration pairs can be used to modify the
configuration values from those passed to the WT_SESSION::create
call.

The \c uri part of the configuration pair should match only one of the
objects being altered, but may be a prefix of the object being matched.
For example, the following two sets of configuration pairs are
equivalent in the case of altering a single table named \c xxx.

@code
table access_pattern_hint=sequential
table:xxx access_pattern_hint=sequential
@endcode

It's an error, however, to specify a matching prefix that matches more
than a single object being altered.

Multiple \c configuration arguments may be specified. For example, the
following two sets of configuration pairs are equivalent:

@code
table:xxx access_pattern_hint=random,cache_resident=false
table:xxx access_pattern_hint=random table:xxx cache_resident=false
@endcode

<hr>
@section util_backup wt backup
Perform a backup of a database or set of data sources.

The \c backup command performs a backup of the database, copying the
underlying files to a \c specified directory, which can be subsequently
opened as a WiredTiger database.  See @ref backup for more information,
and @ref file_permissions for specifics on the copied file permissions.

@subsection util_backup_synopsis Synopsis
`wt [-BLmRrSVv] [-C config] [-E secretkey ] [-h directory] backup [-t uri] directory`

@subsection util_backup_options Options
The following are command-specific options for the \c backup command:

@par \c -t uri
By default, the \c backup command does a backup of the entire database;
the \c -t option changes the \c backup command to do a backup of only
the named data sources.

<hr>
@section util_compact wt compact
Compact a table.

The \c compact command attempts to rewrite the specified table to
consume less disk space.

@subsection util_compact_synopsis Synopsis
`wt [-BLmRrSVv] [-C config] [-E secretkey ] [-h directory] compact uri`

@subsection util_compact_options Options
The \c compact command has no command-specific options.

<hr>
@section util_copyright wt copyright
Print the copyright information.

The \c copyright command just prints the copyright information and exits.

@subsection util_copyright_synopsis Synopsis
`wt [-BLmRrSVv] [-C config] [-E secretkey ] [-h directory] copyright`

@subsection util_copyright_options Options
The \c copyright command has no command-specific options.

<hr>
@section util_create wt create
Create a table.

The \c create command creates the specified \c uri with the specified
configuration.  It is equivalent to a call to WT_SESSION::create with
the specified string arguments.

@subsection util_create_synopsis Synopsis
`wt [-BLmRrSVv] [-C config] [-E secretkey ] [-h directory] create [-c config] uri`

@subsection util_create_options Options
The following are command-specific options for the \c create command:

@par \c -c
Include a configuration string to be passed to WT_SESSION::create.

<hr>
@section util_downgrade wt downgrade
Downgrade a database.

The \c downgrade command downgrades the database to the specified compatibility version.

@subsection util_downgrade_synopsis Synopsis
`wt [-BLmRrSVv] [-C config] [-E secretkey ] [-h directory] downgrade -V version`

@subsection util_downgrade_options Options
The following are command-specific options for the \c downgrade command:

@par \c -V version
The \c -V option is required, and specifies the version to which the database is downgraded.

<hr>
@section util_drop wt drop
Drop a table.

The \c drop command drops the specified \c uri.  It is equivalent to a
call to WT_SESSION::drop with the "force" configuration argument.

@subsection util_drop_synopsis Synopsis
`wt [-BLmRrSVv] [-C config] [-E secretkey ] [-h directory] drop uri`

@subsection util_drop_options Options
The \c drop command has no command-specific options.

<hr>
@section util_dump wt dump
Export data in a text format.

The \c dump command outputs the specified table in a portable format
which can be re-loaded into a new table using the \c load command.

See @subpage dump_formats for details of the dump file formats.

@subsection util_dump_synopsis Synopsis
`wt [-BLmRrSVv] [-C config] [-E secretkey ] [-h directory] dump [-jknprx] [-c checkpoint] [-f output] [-t timestamp] uri`

@subsection util_dump_options Options
The following are command-specific options for the \c dump command:

@par \c -c
By default, the \c dump command opens the most recent version of the data
source; the \c -c option changes the \c dump command to dump as of the named
checkpoint.

@par \c -f
By default, the \c dump command output is written to the standard output;
the \c -f option re-directs the output to the specified file.

@par \c -j
Dump in JSON (<a href="http://www.json.org">JavaScript Object Notation</a>)
format.

@par \c -k
The specific key to look for in the format of the data packed into key items.

<<<<<<< HEAD
@par \c -l
The lower bound of the key range to dump.

=======
>>>>>>> 7910d425
@par \c -n
If the requested key (see the \c -k option) cannot be found, return the key retrieved by \c search_near.

@par \c -p
Dump in human-readable format (pretty-print). The \c -p flag is incompatible
with the \c load command. The \c -p flag can be combined with \c -x. In this case, raw data elements
will be formatted like \c -x with hexadecimal encoding.

@par \c -r
Dump in reverse order, from largest key to smallest.

@par \c -t
By default, the \c dump command opens the most recent version of the data
source; the \c -t option changes the \c dump command to dump as of the specified
timestamp.

@par \c -u
The upper bound of the key range to dump.

@par \c -w
Dump n records before and after the record sought.

@par \c -x
Dump all characters in a hexadecimal encoding (the default is to leave
printable characters unencoded). The \c -x flag can be combined with \c -p. In this case, the dump
will be formatted similar to \c -p except for raw data elements, which will look like \c -x with
hexadecimal encoding. If the two options are combined the output is no longer compatible
with \c load.

<hr>
@section util_list wt list
List the tables in the database.

By default, the \c list command prints out the tables stored in the
database.  If a URI is specified as an argument, only information about
that data source is printed.

@subsection util_list_synopsis Synopsis
`wt [-BLmRrSVv] [-C config] [-E secretkey ] [-h directory] list [-cv] [uri]`

@subsection util_list_options Options
The following are command-specific options for the \c list command:

@par \c -c
If the \c -c option is specified, the data source's checkpoints are printed
in a human-readable format.

@par \c -v
If the \c -v option is specified, the data source's complete schema table
value is printed.

<hr>
@section util_load wt load
Load a table from dump output.

The \c load command reads the standard input for data and loads it into
a table, creating the table if it does not yet exist.  The data should
be the format produced by the \c dump command; see @ref dump_formats for
details.

By default, if the table already exists, key/value pairs in the table
will be overwritten by new data with matching keys (use the \c -n option
to make an attempt to overwrite existing data return an error).  Existing
keys will not be removed.

@subsection util_load_synopsis Synopsis
`wt [-BLmRrSVv] [-C config] [-E secretkey ] [-h directory] load [-ajn] [-f input] [-r name] [uri configuration ...]`

@subsection util_load_options Options
The following are command-specific options for the \c load command:

@par \c -a
If the \c -a option is specified, record number keys in the input are
ignored and the data is appended to the data source and assigned new record
number keys.  The \c -a option is only applicable when loading into a
column store.

@par \c -f
By default, the \c load command reads from the standard input; the \c -f
option reads the input from the specified file.

@par \c -j
Load input in the JSON (<a href="http://www.json.org">JavaScript Object
Notation</a>) format that was created by the \c dump -j command.

@par \c -n
By default, input data will overwrite existing data where the key/value
pair already exists in the data source; the \c -n option causes the \c
load command to fail if there's an attempt to overwrite already existing
data.

@par \c -r
By default, the \c load command uses the table name taken from the
input; the \c -r option renames the data source.

Additionally, \c uri and \c configuration pairs may be specified to the
\c load command.  These configuration pairs can be used to modify the
configuration values from the dump header passed to the WT_SESSION::create
call.

The \c uri part of the configuration pair should match only one of the
objects being loaded, but may be a prefix of the object being matched.
For example, the following two sets of configuration pairs are
equivalent in the case of loading a single table named \c xxx.

@code
table block_allocation=first
table:xxx block_allocation=first
@endcode

It's an error, however, to specify a matching prefix that matches more
than a single object being loaded.

Multiple \c configuration arguments may be specified. For example, the
following two sets of configuration pairs are equivalent:

@code
table:xxx block_allocation=first,prefix_compress=false
table:xxx block_allocation=first table:xxx prefix_compress=false
@endcode

<hr>
@section util_loadtext wt loadtext
Load text into a table.

The \c loadtext command reads the standard input for text and loads it
into a table.  The input data should be printable characters, with
newline delimiters for each key or value.

The \c loadtext command does not create the object if it does not yet
exist.

In the case of inserting values into a column-store table, each value
is appended to the table; in the case of inserting values into a
row-store table, lines are handled in pairs, where the first line is the
key and the second line is the value.  If the row-store table already
exists, key/value pairs in the table will be overwritten by new data
with matching keys.  For either column-store or row-store tables, existing
keys will not be removed.

@subsection util_loadtext_synopsis Synopsis
`wt [-BLmRrSVv] [-C config] [-E secretkey ] [-h directory] loadtext [-f input] uri`

@subsection util_loadtext_options Options
The following are command-specific options for the \c loadtext command:

@par \c -f
By default, the \c loadtext command reads from the standard input; the
\c -f option reads the input from the specified file.

<hr>
@section util_printlog wt printlog
Display the database log. By default any operations in the log containing user
data are redacted.

The \c printlog command outputs the database log.

@subsection util_printlog_synopsis Synopsis
\c wt [-BLmRrSVv] [-C config] [-E secretkey ] [-h directory] printlog [-mux] [-f output] [-l start-file,start-offset]|[-l start-file,start-offset,end-file,end-offset]

@subsection util_printlog_options Options
The following are command-specific options for the \c printlog command:

@par \c -f
By default, the \c printlog command output is written to the standard
output; the \c -f option re-directs the output to the specified file.

@par \c -l
Specify the start LSN from which the log will be printed, and optionally
also the end LSN.

@par \c -m
Print only message-type log records.

@par \c -u
Display user data.

@par \c -x
Keys and value items in the log are printed in hex format in addition
to the default string format.

<hr>
@section util_read wt read
Read records from a table.

The \c read command prints out the records associated with the specified
keys from the specified data source.  The data source must be configured
with string or record number keys and string values.

The \c read command exits non-zero if a specified record is not found.

@subsection util_read_synopsis Synopsis
`wt [-BLmRrSVv] [-C config] [-E secretkey ] [-h directory] read uri key ...`

@subsection util_read_options Options
The \c read command has no command-specific options.

<hr>
@section util_rename wt rename
Rename a table.

The \c rename command renames the specified table.

@subsection util_rename_synopsis Synopsis
`wt [-BLmRrSVv] [-C config] [-E secretkey ] [-h directory] rename uri new-uri`

@subsection util_rename_options Options
The \c rename command has no command-specific options.

<hr>
@section util_salvage wt salvage
Recover data from a corrupted table.

The \c salvage command salvages the specified data source, discarding any
data that cannot be recovered.  Underlying files are re-written in place,
overwriting the original file contents.

@subsection util_salvage_synopsis Synopsis
`wt [-BLmRrSVv] [-C config] [-E secretkey ] [-h directory] salvage [-F] uri`

@subsection util_salvage_options Options
The following are command-specific options for the \c salvage command:

@par \c -F
By default, salvage will refuse to salvage tables that fail basic tests
(for example, tables that don't appear to be in a WiredTiger format).
The \c -F option forces the salvage of the table, regardless.

<hr>
@section util_stat wt stat
Display database or data source statistics.

The \c stat command outputs run-time statistics for the WiredTiger
engine, or, if specified, for the URI on the command-line.

@subsection util_stat_synopsis Synopsis
`wt [-BLmRrSVv] [-C config] [-E secretkey ] [-h directory] stat [-f] [uri]`

@subsection util_stat_options Options
The following are command-specific options for the \c stat command:

@par \c -f
Include only "fast" statistics in the output (equivalent to passing
`statistics=(fast))` to WT_SESSION::open_cursor.

<hr>
@section util_truncate wt truncate
Truncate a table, removing all data.

The \c truncate command truncates the specified \c uri.  It is equivalent to a
call to WT_SESSION::truncate with no start or stop specified.

@subsection util_truncate_synopsis Synopsis
`wt [-BLmRrSVv] [-C config] [-E secretkey ] [-h directory] truncate uri`

@subsection util_truncate_options Options
The \c truncate command has no command-specific options.

<hr>
@section util_upgrade wt upgrade
Upgrade a table.

The \c upgrade command upgrades the specified table, exiting success if
the data source is up-to-date, and failure if the data source cannot be
upgraded.

@subsection util_upgrade_synopsis Synopsis
`wt [-BLmRrSVv] [-C config] [-E secretkey ] [-h directory] upgrade uri`

@subsection util_upgrade_options Options
The \c upgrade command has no command-specific options.

<hr>
@section util_verify wt verify
Check the structural integrity of a table.

The \c verify command verifies the specified table if a URI argument is provided,
exiting success if the data source is correct, and failure if the data source is corrupted.
If no URI argument is provided, it verifies each table in the database, reporting on any
that are damaged. If the abort on error option \c -a is specified, terminate the verification
process if one of the tables is damaged. Currently, the verify operation is not supported with
tiered tables and the history store file.

@subsection util_verify_synopsis Synopsis
`wt [-BLmRrSVv] [-C config] [-E secretkey ] [-h directory] verify [-acstu] [-d dump_address | dump_blocks | dump_layout | dump_offsets=#,# | dump_pages ] [uri]`

@subsection util_verify_options Options
The following are command-specific options for the \c verify command:

\a -a
Abort immediately if verify encounters a damaged table instead of continuing to
verify the rest of the tables in the database.

\c -c
Continue to the next page after encountering error during verification.

\c -d [config]
This option allows you to specify values which you want to be displayed
when verification is run. See the WT_SESSION::verify configuration options.

\c -s
This option allows you to verify against the stable timestamp, valid only after a
rollback-to-stable operation. See the WT_SESSION::verify configuration options.

\c -t
Do not clear transaction IDs during verification.

\c -u
Display the application data when dumping with configuration \c dump_blocks
or \c dump_page.

<hr>
@section util_write wt write
Write records to a table.

The \c write command stores records into the specified data source.
The data source must be configured with string or record number keys and
string values.

If the \c write command is called with the \c -a option, each command-line
argument is a single value to be appended to the specified column-store
data source. If the \c write command is called with the \c -r option,
the command-line argument is a key. If the \c write command is called with
neither the \c -a nor the \c -r option, the command-line arguments are
key/value pairs.

Attempting to overwrite an already existing record will fail.

@subsection util_write_synopsis Synopsis
`wt [-BLmRrSVv] [-C config] [-E secretkey ] [-h directory] write -a uri value ...`
<br>
`wt [-BLmRrSVv] [-C config] [-E secretkey ] [-h directory] write -r uri key`
<br>
`wt [-BLmRrSVv] [-C config] [-E secretkey ] [-h directory] write [-o] uri key value ...`

@subsection util_write_options Options
The following are command-specific options for the \c write command:

@par \c -a
Append each value as a new record in the column-store data source.

@par \c -r
Remove an existing record from the data source.

@par \c -o
By default, attempting to overwrite an already existing record will
fail.  The \c -o option changes \c write to overwrite previously
existing records.

*/<|MERGE_RESOLUTION|>--- conflicted
+++ resolved
@@ -205,12 +205,9 @@
 @par \c -k
 The specific key to look for in the format of the data packed into key items.
 
-<<<<<<< HEAD
 @par \c -l
 The lower bound of the key range to dump.
 
-=======
->>>>>>> 7910d425
 @par \c -n
 If the requested key (see the \c -k option) cannot be found, return the key retrieved by \c search_near.
 
