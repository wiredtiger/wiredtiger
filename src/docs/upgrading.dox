/*! @page upgrading Upgrading WiredTiger applications

@section version_293 Upgrading to Version 2.9.3
<dl>

<dt>WT_CURSOR::remove may not return a positioned cursor</dt>
<dd>
The WT_CURSOR::remove method was previously documented to always return a
positioned cursor on success, which is not possible when \c overwrite=true
and the record does not exist.

The documentation has been updated, and the method has been changed to
never return a cursor position unless called with an existing cursor
position. In other words, if the cursor is positioned and the
WT_CURSOR::remove is called, the cursor will remain positioned; if the
cursor is not positioned and the WT_CURSOR::remove method is called, the
cursor will not be positioned on return.
</dd>

</dl><hr>
@section version_292 Upgrading to Version 2.9.2
<dl>
<dt>WiredTiger Utility now supports truncate</dt>
<dd>
The WiredTiger Utility can now \c truncate an object. Removing all contents
from the specified object.
</dd>

<dt>Handle list lock statistics</dt>
<dd>
In the 2.9.1 release we added statistics tracking handle list lock timing, we
have switched that lock from a spin lock to a read-write lock, and consequently
changed the statistics tracking lock related wait time.
</dd>
<<<<<<< HEAD
=======
<dt>Forced and named checkpoint error conditions changed</dt>
<dd>
There are new cases where checkpoints created with an explicit name or the
"force" configuration option can return an EBUSY error. This can happen if
the checkpoint overlaps with other schema operations, for example table create.
</dd>
</dl>
>>>>>>> 1e05438f

</dl><hr>
@section version_291 Upgrading to Version 2.9.1
<dl>

<dt>Changes to hazard pointer configuration</dt>
<dd>
The \c hazard_max parameter to ::wiredtiger_open is now ignored.  Memory is
allocated for hazard pointers as required by each session.
</dd>

<dt>Change to the default fadvise behavior for data files</dt>
<dd>
The old default behavior was to advise the file system that access would be
random for data files, and there was no way to alter that. We no longer
call advise the file system of expected access patterns by default, and
have added a new \c access_pattern_hint configuration option available for
WT_SESSION::create that can be used to restore the old default by setting
the value to "random".
</dd>

</dl><hr>
@section version_290 Upgrading to Version 2.9.0
<dl>

<dt>Changes to cursor behavior after WT_CURSOR::insert</dt>
<dd>
After a successful call to WT_CURSOR::insert, unless a cursor has record
number keys and was configured with "append=true", the cursor's key is
cleared and a subsequent call to the WT_CURSOR::get_key method will fail.
In all cursors, the value is cleared and a subsequent call to
WT_CURSOR::get_value will fail.
</dd>

<dt>Cache management defaults</dt>
<dd>
The default values for the \c eviction_dirty_target and \c
eviction_dirty_trigger settings to ::wiredtiger_open have changed to 5 and 20,
respectively.  This means that by default, WiredTiger will start writing dirty
pages from cache when it becomes 5% dirty and will throttle activity to keep
the volume of dirty data in cache under 20%.  For write-heavy workloads, the
new defaults may result in lower throughput and more threads writing to data
files concurrently.

There is also a new \c eviction_checkpoint_target setting that determines
how much work is done at the beginning of a checkpoint to make the critical
section of checkpoints complete more quickly.
</dd>

<dt>Change to default fadvise setting for data files</dt>
<dd>
The default behavior for data files was to advise the file system to optimize
for random access on POSIX and Windows platforms. The default is now to not
advise about access patterns. There is a new \c access_pattern_hint
configuration string available to WT_SESSION::create that can be used
to configure the old default behavior.
</dd>

<dt>Checkpoint server created checkpoint names</dt>
<dd>
The ::wiredtiger_open checkpoint configuration no longer supports the
\c name configuration, and checkpoint server created checkpoints will
always be named the default WiredTiger checkpoint name,
"WiredTigerCheckpoint". Applications depending on the ability to set the
checkpoint name for the checkpoint server will require modification.
</dd>

<dt>Statistics logging path</dt>
<dd>
The ::wiredtiger_open statistics logging path configuration has been
simplified to be only a path to a directory, and the file name component
of the path may no longer be specified. Applications depending on the
ability to set statistics log file names will require modification.
</dd>

<dt>Removed and renamed statistics fields</dt>
<dd>
WT_STAT_JOIN_ACTUAL_COUNT is renamed to WT_STAT_JOIN_ITERATED

WT_STAT_CONN_CACHE_BYTES_OVERFLOW removed since overflow pages are not cached

WT_STAT_CONN_CACHE_EVICTION_SERVER_NOT_EVICTING removed since all eviction threads can now be the server
</dd>

</dl><hr>
@section version_280 Upgrading to Version 2.8.0
<dl>
<dt>LSM metadata</dt>
<dd>
There is a change to the format of LSM metadata in this release to fix bugs
in dump / load of tables of type LSM.  Tables created with the old LSM metadata
format will be upgraded automatically, but once updated to the new version
<b>are no longer compatible with older releases of WiredTiger</b>.
</dd>

<dt>Column-store bulk-load cursors</dt>
<dd>
Historically, bulk-load of a column-store object ignored any key set in the
cursor and automatically assigned each inserted row the next sequential
record number for its key. In the 2.8.0 release, column-store objects match
row-store behavior and require the cursor key be set before an insert.
(This allows sparse tables to be created in column-store objects, any
skipped records are created as already-deleted rows.) To match the previous
behavior, specify the \c append configuration string when opening the
column-store bulk-load cursor; this causes the cursor's key to be ignored
and each inserted row will be assigned the next record number.
</dd>

<dt>Change to WT_SESSION::truncate with URI</dt>
<dd>
If using the WT_SESSION::truncate API with a file: URI for a full table
truncate, underlying algorithmic changes result in some visible
differences.  This call can now return WT_ROLLBACK.  Applications should be
prepared to handle this error.  This method no longer requires exclusive
access to the table.  Also the underlying disk space may not be immediately
reclaimed when the call returns.  The performance of this API may differ
from earlier releases.
</dd>

<dt>Bzip2 compression support</dt>
<dd>
Support for the bzip2 compression/decompression engine has been removed
from the WiredTiger release; remaining compression engines include LZ4,
snappy and zlib.
</dd>

<dt>Change to named checkpoints with bulk loads</dt>
<dd>
Previous versions of WiredTiger created empty named checkpoints in files
being bulk-loaded.  In this release, checkpoint skips files being
bulk-loaded, so they do not get named checkpoints that complete during the
bulk load.
</dd>

<dt>Remove WT_LSN structure from public API</dt>
<dd>
The WiredTiger public API used to define a structure that could encapsulate
log sequence numbers. That structure is no longer exposed publicly.
</dd>

</dl><hr>
@section version_270 Upgrading to Version 2.7.0

<dl>
<dt>Change to config_base=false</dt>
<dd>
If \c config_base=false in the config passed directly to ::wiredtiger_open,
any existing base configuration file will now be ignored.  If an application
was relying on this behavior, a connection will be opened with different
settings after upgrading, which could lead to errors or unexpected behavior.
</dd>

<dt>Statistic change</dt>
<dd>
The statistic "pages split during eviction" was replaced. It has been
replaced by a pair of statistics "internal pages split during eviction" and
"leaf pages split during eviction".
</dd>

<dt>Change to WT_CURSOR::insert</dt>
<dd>
The WT_CURSOR::insert method in this release has slightly different semantics
with respect to referencing application memory. In previous releases,
WT_CURSOR::insert continued to reference application-memory specified to
either WT_CURSOR::set_key or WT_CURSOR::set_value after a successful return,
which could potentially lead to a core dump if the application freed that
memory before a subsequent call to a WT_CURSOR:: method without an intermediate
WT_CURSOR::set_key or WT_CURSOR::set_value call. In the 2.7.0 release,
WT_CURSOR::insert behaves like the other cursor methods and does not reference
application memory after a successful return. Applications depending on the
previous semantic will require modifications to set the cursor's key and/or
value after a successful WT_CURSOR::insert call.
</dd>

<dt>WT_SESSION.verify</dt>
<dd>
The WT_SESSION.verify method in this release has a new configuration
option, \c strict. By default, with \c strict set to \c false,
WT_SESSION.verify will no longer return an error for problems that do
not impact the future use of the object (for example, if a leaked block
were detected, the application can continue to run).  WT_SESSION.verify
will continue to output an error message whenever an error is detected,
only the final return value is affected.  This change allows
applications to verify objects and continue if at all possible.
Applications in development should configure \c strict to \c true in
order to terminate the application whenever an error is detected.
</dd>

</dl><hr>
@section version_261 Upgrading to Version 2.6.1

<dl>
<dt>Move the per transaction sync configuration</dt>
<dd>
Move the sync configuration setting from WT_SESSION::begin_transaction to
WT_SESSION::commit_transaction. Change the configuration from a boolean to a
string with options of on, off, background. Deprecated support for specifying
the configuration to WT_SESSION::begin_transaction is maintained for now.
</dd>

</dl><hr>
@section version_260 Upgrading to Version 2.6.0

<dl>
<dt>LZ4 compression</dt>
<dd>
The LZ4 compression support has been updated in this release in non-backward
compatible ways; <b>tables and files compressed using LZ4 compression with
WiredTiger 2.5.3 must be dumped then re-loaded using WiredTiger 2.6.0.</b>
</dd>

<dt>wiredtiger_open file manager configuration changes</dt>
<dd>
The configuration settings related to file handle management have changed
significantly in this release. If your application uses the file_manager
configuration setting, please refer to the API documentation for the latest
settings.
</dd>

<dt>Statistic change</dt>
<dd>
The statistic "log read operations" was removed.  The function that
used that statistic was never called inside WiredTiger and was also
removed.
</dd>

<dt>File handle closing</dt>
<dd>
In WiredTiger, a separate thread of control periodically reviews open
objects, closing ones which have been idle for some period of time and
discarding them from the cache.  In previous WiredTiger releases, this
review was independent of the number of open file handles. In this
release, WiredTiger only reviews the file handles if at least 250 file
handles are open. How often file handles are reviewed (the default is
30 seconds), and how many file handles must be opened before review is
triggered, can be configured using the \c file_manager configuration
values to the ::wiredtiger_open call.
</dd>

<dt>Table drop changes</dt>
<dd>
There has been a functionality change to the WT_SESSION::drop API when the
\c force configuration option is included. The table is now dropped in the
background and does not flush data from cache.
</dd>

</dl><hr>
@section version_253 Upgrading to Version 2.5.3
<dl>

<dt>Configuration string case-sensitivity</dt>
<dd>
In previous WiredTiger releases, there were several cases where configuration
strings were treated in a case-sensitive manner (for example, it was possible
to specify "True", "true" or even "tRuE" as a boolean value). For consistency,
in this release all WiredTiger configuration strings are case-sensitive, and
only "true" will be accepted.
</dd>

<dt>Statistics cursor refresh</dt>
<dd>
In previous releases of WiredTiger, a statistics cursor made a snapshot
of the relevant statistics before the first statistics value was read,
and those values remained unchanged from that point on, no matter how
the cursor was used. In the WiredTiger 2.5.2 release, calling the
WT_CURSOR::reset method to reset the cursor refreshes the statistics
returned by the cursor.
</dd>

<dt>Buffer alignment on Linux</dt>
<dd>
In previous releases of WiredTiger, all buffers used for I/O were aligned
to 4KB boundaries by default.  In the WiredTiger 2.5.2 release, alignment
is only enforced when direct I/O is configured.
</dd>

</dl><hr>
@section version_252 Upgrading to Version 2.5.2

There are no special upgrade steps required.

@section version_251 Upgrading to Version 2.5.1
<dl>

<dt>Statistics cursors on data sources</dt>
<dd>
Opening a statistics cursor on a data source without a \c checkpoint name
no longer aggregates statistics for all open checkpoints on that data
source.  The returned statistics will only be for the in-memory version of
the data source.

For applications that read and write from ordinary tables (without
specifying a \c checkpoint), there will be no change.  Applications that
opened cursors on checkpoints and relied on their statistics being
aggregated into a single statistics cursor will need to open statistics
cursors on each checkpoint.
</dd>

</dl><hr>
@section version_250 Upgrading to Version 2.5.0
<dl>

<dt>WT_STAT_CONN_LOG_BYTES_USER	renamed WT_STAT_CONN_LOG_BYTES_PAYLOAD</dt>
<dd>
The statistic for the number of bytes written to the log minus the overhead of
log record headers and padding was renamed to make the intent clearer.  Any
applications using the old name will need to be updated.
</dd>

<dt>"none" configuration for collators, compressors and extractors</dt>
<dd>
Collators, compressors and extractors can now be disabled with an explicit
\c "none" value as an alternative to using an empty string.  Any applications
using the name \c "none" for a collator, compressor or extractor will need to
be updated.
</dd>

<dt>maximum keys and value sizes
<dd>
The WT_SESSION::create \c internal_item_max and \c leaf_item_max
configuration strings are now deprecated in favor of the
\c internal_key_max, \c leaf_key_max, and \c leaf_value_max
configuration strings. See @ref tune_page_size_and_comp for more information.
</dd>

</dl><hr>
@section version_241 Upgrading to Version 2.4.1
<dl>

<dt>WT_DEADLOCK renamed</dt>
<dd>
The \c WT_DEADLOCK error return has been deprecated in favor of ::WT_ROLLBACK
to clarify that WT_SESSION::rollback_transaction should be called; no program
changes are required.
</dd>
<dt>Statistics keys changed</dt>
<dd>
The names of WiredTiger statistics have been updated to be more consistently
named, and simpler to categorize. Any application that was parsing the
strings output by statistics will need to be updated.
</dd>

</dl><hr>
@section version_240 Upgrading to Version 2.4.0
<dl>

<dt>Default configuration file changes</dt>
<dd>
WiredTiger creates a configuration file when a database is first created. This
release adds a version number to that configuration file, and functionality
to automatically translate configuration settings between versions moving
forward.
</dd>
<dt>Cursors no longer reset on transaction begin or commit</dt>
<dd>
In previous versions of WiredTiger, all cursors in a session were reset at
transaction boundaries (WT_SESSION::begin_transaction,
WT_SESSION::commit_transaction and WT_SESSION::rollback_transaction).
Now they are only reset by WT_SESSION::rollback_transaction.

This change means that a cursor can be used to iterate through a table and
perform transactional updates based on the visited records without the cursor
losing its position.

Applications relying on this behavior (for example, to avoid pinning the
underlying cursor resources), should reset cursors explicitly when the
position is no longer required.
</dd>

<dt>WT_COLLATOR interface changes</dt>
<dd>
Add a new WT_COLLATOR::customize callback that WiredTiger will call (if set)
for each data source configured to use the collator.  Applications using the
existing WT_COLLATOR interface that do not require the new functionality should
set this callback to \c NULL.
</dd>
<dt>::wiredtiger_open lsm_merge option changed</dt>
<dd>
The global lsm_merge configuration setting has been moved into
the \c lsm_manager option group. To disable merges in all LSM
trees pass \c lsm_manger=(merge=false) to ::wiredtiger_open.
</dd>
<dt>Java include path search changes</dt>
<dd>
We have updated the configure logic used to search for Java Native Interface
files.  This fixes problems building WiredTiger's Java API, particularly on
OS X, but may introduce problems if your build procedure relied on the old
search behavior.
</dd>
<dt>Default mutex implementation changed</dt>
<dd>
The default mutex implementation has been changed from adaptive pthread
mutexes to non-adaptive pthread mutexes. Installations can explicitly
select adaptive pthread mutexes by specifying
\c --with-spinlock=pthread_adaptive at configuration time.
</dd>
<dt>LSM merge threads option change</dt>
<dd>
The WT_SESSION::create \c lsm=(merge_threads) configuration option has been
replaced by the W::wiredtiger_open \c lsm_manager=(worker_thread_max) option.
The new version specifies a set of LSM threads that are shared across all
LSM trees in a database, the older configuration was per LSM table.
</dd>

</dl><hr>
@section version_231 Upgrading to Version 2.3.1
<dl>

<dt>::wiredtiger_open eviction_workers configuration changed</dt>
<dd>
The \c eviction_workers configuration setting has been replaced by
\c eviction=(threads_min) and \c eviction=(threads_max) settings.

There is also a semantic change because \c eviction_workers used to
configure additional threads whereas the new settings configure the total
number of threads involved with eviction.
</dd>

</dl><hr>
@section version_230 Upgrading to Version 2.3.0

There are no special upgrade steps required.

@section version_221 Upgrading to Version 2.2.1
<dl>

<dt>::wiredtiger_open configuration parsing order changed</dt>
<dd>
In the 2.2.1 release, the order that configuration strings are
parsed and override earlier values changed.  Applications using
the \c Wiredtiger.config file or \c WIREDTIGER_CONFIG environment
variable may need to change.  The old order:
<ol>
<li> default ::wiredtiger_open configuration</li>
<li> base configuration file, created with the database</li>
<li> user configuration file \c Wiredtiger.config</li>
<li> user environment variable \c WIREDTIGER_CONFIG</li>
<li> configuration string passed in to ::wiredtiger_open</li>
</ol>
<p>In the new order the user's configuration settings override:</p>
<ol>
<li> default ::wiredtiger_open configuration</li>
<li> base configuration file, created with the database</li>
<li> configuration string passed in to ::wiredtiger_open</li>
<li> user configuration file \c Wiredtiger.config</li>
<li> user environment variable \c WIREDTIGER_CONFIG</li>
</ol>

</dd>
<dt>\c os_cache_dirty_max off for LSM</dt>
<dd>
In some earlier versions of WiredTiger, creating an LSM table automatically
configured \c os_cache_dirty_max, causing additional system calls that slowed
some workloads.  Applications that benefit from this setting should set it
explicitly in WT_SESSION::create.
</dd>

<dt>\c transaction_sync setting change</dt>
<dd>
In the 2.2.1 release of WiredTiger the ::wiredtiger_open \c transaction_sync
configuration setting has changed from a string value to a structure with two
fields: \c method, which corresponds to the previous value (\c dsync, \c fsync
or \c none), and \c enabled, which determines whether there is a sync on
every transaction commit by default.  Applications can enable or disable sync
for a specific transaction with the \c sync setting to
WT_SESSION::begin_transaction.
</dd>

</dl><hr>
@section version_220 Upgrading to Version 2.2.0
<dl>

<dt>WT_SESSION::create prefix_compression disabled by default</dt>
<dd>
In the 2.2.0 release, prefix compression default to \c false.  Applications
that benefit from prefix compression will need to explicitly set
\c prefix_compression=true when creating tables.
</dd>

<dt>wiredtiger_open verbose message changes</dt>
<dd>
In the 2.2.0 release it is now necessary to include \c --enable-verbose
in the configure command to be able to use verbose messages.
</dd>

</dl><hr>
@section version_212 Upgrading to Version 2.1.2
<dl>

<dt>::wiredtiger_open shared_cache configuration changes</dt>
<dd>
In the 2.1.2 release of WiredTiger the ::wiredtiger_open \c shared_cache
configuration option group have changed. The option that was named \c enable is
no longer available. To enable a \c shared_cache it is compulsory to name
the pool being shared.
We are now also enforcing that only one of \c cache_size and \c shared_cache
are specified in the ::wiredtiger_open configuration string.
</dd>

</dl><hr>
@section version_211 Upgrading to Version 2.1.1
<dl>

<dt>WT_EXTENSION_API::config methods</dt>
<dd>
In the 2.1.1 release of WiredTiger the configuration string parsing API
has been changed and added to a new public handle. The
WT_EXTENSION_API::config_strget, WT_EXTENSION_API::config_scan_begin,
WT_EXTENSION_API::config_scan_next and WT_EXTENSION_API::config_scan_end
have been removed. They have been replaced by a
WT_EXTENSION_API::config_parser_open method, which can be used to parse
configuration strings. See the WT_CONFIG_PARSER documentation for
examples on how to use the updated API.
</dd>

</dl><hr>
@section version_21 Upgrading to Version 2.1
<dl>

<dt>WT_ITEM::size type</dt>
<dd>
In the 2.1 release of WiredTiger WT_ITEM::size type has changed from
\c uint32_t to \c size_t.  Applications may require modifications to
resolve compile-time errors.
</dd>

<dt>WT_COMPRESSOR::compress_raw signature</dt>
<dd>
In the 2.1 release of WiredTiger, the behavior of the compress_raw
callback has changed so that it will only be retried if it returns
\c EAGAIN.  If it returns zero and sets \c result_slots to zero,
WiredTiger will assume that raw compression has failed and will fall
back to calling WT_COMPRESSOR::compress.
</dd>

<dt>Transaction sync default setting</dt>
<dd>
In the 2.1 release of WiredTiger the ::wiredtiger_open \c transaction_sync
configuration setting default value has changed from "dsync" to "fsync".
This is due to enhancements to the group commit implementation in
WiredTiger - which mean that greater throughput can be achieved with
explicit "fsync" calls than by enabling "dsync" on a file handle.
Applications that don't execute concurrent transactions may see better
throughput with transaction_sync set to "dsync".
</dd>

</dl><hr>
@section version_20 Upgrading to Version 2.0
<dl>

<dt>File format changes</dt>
<dd>
The underlying file format is unchanged in 2.0
</dd>

<dt>WT_SESSION::create LSM configuration options</dt>
<dd>
In the 2.0 release of WiredTiger the LSM configuration options have been
collected into a configuration option subgroup. All configuration options
to WT_SESSION::create that previously had a prefix of \c lsm_ now belong to
the \c lsm configuration group. If you are explicitly configuring any of the
following options, you should review the WT_SESSION::create documentation for
details of the updated syntax: lsm_auto_throttle, lsm_bloom, lsm_bloom_config,
lsm_bloom_bit_count, lsm_bloom_hash_count, lsm_bloom_oldest, lsm_chunk_max,
lsm_chunk_size, lsm_merge_max and lsm_merge_threads.
</dd>

</dl><hr>
@section version_166 Upgrading to Version 1.6.6
<dl>

<dt>File format changes</dt>
<dd>
The underlying file formats changed in the 1.6.6 release; tables and files
should be dumped and re-loaded into a new database.
</dd>

<dt>WT_SESSION::compact trigger configuration</dt>
<dd>
In previous releases, the \c trigger configuration string to the
WT_SESSION::compact method specified a requirement to initiate compaction; in
the 1.6.6 release, this configuration string has been removed, and compaction
will be attempted if it seems likely at least 10% of the file can be recovered.
Applications may require modifications to resolve run-time errors.
</dd>

<dt>Statistics configuration</dt>
<dd>
In previous releases, the ::wiredtiger_open function took a \c statistics
configuration, which defaulted to false; when set to true, additional,
generally performance-expensive statistics were maintained by the
database, above and beyond a default set of statistics.  In version
1.6.6, the \c statistics configuration is a list which may be set to
"all", "fast" or "none".   When set to "none", no statistics are
maintained by the database; when set to "fast", only relatively
performance-inexpensive statistics are maintained, and when set to
"all", all statistics are maintained, regardless of cost.

In previous releases, the ::wiredtiger_open function took a \c statistics_log
configuration which logged the performance-inexpensive database
statistics to a file.  In version 1.6.6, the \c statistics_log
configuration logs whatever statistics are configured for the database.
If the database is configured with \c statistics to "none", no
statistics will be logged to the file; if the database is configured
with "all" or "fast", the corresponding statistics will be logged to the
file.

In previous releases, the WT_SESSION::cursor method took
\c statistics_clear and a \c statistics_fast configurations.  The
\c statistics_clear configuration defaulted to false; when set to true,
statistics counters were reset after they were gathered by the cursor.
The \c statistics_fast configuration defaulted to true; when set to
true, the cursor only gathered performance-inexpensive statistics for
the cursor, and when set to false, the cursor gathered all available
statistics, regardless of cost.

In version 1.6.6, these two configuration booleans have been replaced
with a new configuration list \c statistics, which may be set from the
values "clear", "fast" and "all".   When "fast" is configured, only
relatively performance-inexpensive statistics are gathered, and when
"all" is configured, all statistics are gathered, regardless of cost.
When "clear" is configured, statistics counters are reset after they are
gathered.

Additionally, in version 1.6.6, statistics cursors must be configured
to agree with the database statistics configuration; when the database
statistics are configured to "none", attempts to open a statistics
cursor will fail; when the database statistics are configured to "fast",
a statistics cursor must also be configured to "fast"; when the database
statistics are configured to "all", a statistics cursor may be
configured to either "fast" or "all".   Opening a statistics cursor
without configuring either "fast" or "all" will configure the cursor to
be the same as the current database configuration.

Applications may require modifications to resolve run-time errors;
application statistics configuration and cursors should be reviewed to
confirm they are configured for the desired behavior;
</dd>

<dt>WT_EVENT_HANDLER interface changes</dt>
<dd>
Add a new WT_EVENT_HANDLER::handle_close callback that WiredTiger will call
any time it automatically closes an application session or cursor handle.

Additionally add a WT_SESSION parameter into the existing
WT_EVENT_HANDLER::handle_error, WT_EVENT_HANDLER::handle_message and
WT_EVENT_HANDLER::handle_progress callback functions.
</dd>

</dl><hr>
@section version_165 Upgrading to Version 1.6.5
<dl>

<dt>WT_CURSOR::insert behavior</dt>
<dd>
In previous releases, the WT_CURSOR::insert ended positioned at the inserted
record.  To minimize the cursor resources held by applications inserting many
records, the WT_CURSOR::insert method has been changed to end without any
position.  Application insert cursors should be reviewed to confirm they do
not attempt to iterate after an insert.
</dd>

<dt>WT_SESSION::open_cursor statistics_fast configuration</dt>
<dd>
In previous releases, the default \c statistics_fast configuration to
the WT_SESSION::open_cursor method was \c false; in the 1.6.5 release,
the default statistics_fast configuration is \c true.  Applications
opening statistics cursors should be reviewed to confirm they have the
correct behavior.
</dd>

<dt>Synchronous checkpoint configuration</dt>
<dd>
The \c sync configuration key to ::wiredtiger_open has been renamed \c checkpoint_sync.
</dd>

</dl><hr>
@section version_164 Upgrading to Version 1.6.4
<dl>

<dt>File format changes</dt>
<dd>
The underlying file formats changed in the 1.6.4 release; tables and files
should be dumped and re-loaded into a new database.
</dd>

<dt>wt utility load command</dt>
<dd>
The default behavior of the \c wt utility's \c load command has been
changed to overwrite existing data, by default, and the \c -o flag to
the \c load command (overwrite existing data) has been replaced with the
\c -n flag (do not overwrite existing data).   Applications requiring
the previous default behavior of not overwriting existing data should
add the \c -n option to their command line configuration; applications
previously using the \c -o option on their command line configurations
should remove it.
</dd>

</dl><hr>
@section version_163 Upgrading to Version 1.6.3
<dl>

<dt>Cursor overwrite configuration</dt>
<dd>
In previous releases, the WT_SESSION::open_cursor \c overwrite configuration
string behaved inconsistently across Btree and LSM data sources.  In Btree,
\c overwrite was \c false by default and was limited to the WT_CURSOR::insert
method, changing an insert to succeed regardless of whether or not the record
previously existed.   In LSM trees, \c overwrite was \c true by default, and
applied to the WT_CURSOR::insert, WT_CURSOR::remove and WT_CURSOR::update
methods, configuring all three methods to ignore the existing state of the
record.

In the 1.6.3 release, the \c overwrite configuration is consistent across both
Btree and LSM tree data sources.  For performance reasons, the default is the
behavior previously described for LSM trees: in other words, \c overwrite is
\c true by default, causing WT_CURSOR::insert, WT_CURSOR::remove and
WT_CURSOR::update to ignore the current state of the record, and these methods
will succeed regardless of whether or not the record previously exists.  When
an application configures \c overwrite to \c false, WT_CURSOR::insert will fail
with ::WT_DUPLICATE_KEY if the record previously exists, and WT_CURSOR::update
and WT_CURSOR::remove will fail with ::WT_NOTFOUND if the record does not
previously exist.

<b>This is a potentially serious API change that will not be detected by
compilation.</b>  Application cursors should be reviewed to confirm they are
configured for the desired behavior.
</dd>

<dt>::wiredtiger_open no longer accepts a \c transactional configuration</dt>
<dd>
The \c transactional configuration key has been removed from
::wiredtiger_open.  Any application setting it should simply remove it,
no change in application behavior is needed.
</dd>

</dl><hr>
@section version_162 Upgrading to Version 1.6.2
<dl>

<dt>Table of WiredTiger extension methods</dt>
<dd>
New functionality was added to the list of WiredTiger extension methods;
applications using the extension methods will require recompilation.
</dd>

<dt>WT_SESSION::create no longer accepts a "source" configuration</dt>
<dd>
The \c "source" configuration key has been removed from WT_SESSION::create.
Normal applications should not have been using it, and there were a number of
bugs associated with it.
</dd>

<dt>Default checksum configuration</dt>
<dd>
The default file checksum configuration was changed to \c uncompressed,
which means blocks that are compressed will no longer also include a
checksum, by default.  Applications using compression insufficient for
the purposes of corrupted block identification should change their file
checksum configuration to \c on.
</dd>

</dl><hr>
@section version_161 Upgrading to Version 1.6.1
<dl>

<dt>Default page sizes</dt>
<dd>
In the 1.6.1 release, the default for the WT_SESSION::create configuration
string \c allocation_size changed from 512B to 4KB, and the default for the
configuration string \c internal_page_max changed from 2KB to 4KB.
Applications wanting to create files with smaller allocation or internal
page sizes will need to set those configuration values explicitly.
</dd>

<dt>Shared cache configuration</dt>
<dd>
In the 1.6.1 release, an explicit shared_cache=(enable=boolean) option was
added to the wiredtiger_open configuration options. Existing applications that
use shared cache functionality will need to add the enable option to the
configuration string. The default value for the option is false.
</dd>

<dt>WT_COMPRESSOR::compress_raw signature</dt>
<dd>
In the 1.6.1 release, the \c split_pct argument to the
WT_COMPRESSOR::compress_raw function changed type from \c u_int to \c int,
applications may require modification to avoid compiler warnings.
</dd>

</dl><hr>
@section version_160 Upgrading to Version 1.6.0
<dl>

<dt>File format changes</dt>
<dd>
The underlying file formats changed in the 1.6.0 release; tables and files
should be dumped and re-loaded into a new database.
</dd>

</dl><hr>
@section version_153 Upgrading to Version 1.5.3
<dl>

<dt>Configuration strings</dt>
<dd>
An undocumented feature where configuration string case was ignored has
been removed, and all configuration strings are now case-dependent.
Applications may require modifications to resolve run-time errors.
</dd>

<dt>Loading extensions and WT_EXTENSION_API</dt>
<dd>
The following changes are only applicable to applications loading
extensions and/or using the WiredTiger extension functions described in
WT_EXTENSION_API.

<ul>
<li>
The signature of ::wiredtiger_extension_init has changed
from <code>(WT_SESSION *session, WT_EXTENSION_API *api)</code> to
<code>(WT_CONNECTION *connection)</code>.   As no WT_EXTENSION_API
handle reference is passed to the function, the
WT_CONNECTION::get_extension_api has been added to support retrieval of
the extension API.  Applications may require modifications.

<li>
The type of all configuration arguments to extension methods has changed
from \c "const char *" to \c "WT_CONFIG_ARG *", and the WT_EXTENSION::config
method added to support configuration parsing; applications may require
modifications.

<li>
The undocumented \c wiredtiger_XXX defines for WT_EXTENSION_API extension
methods have been removed from the \c wiredtiger_ext.h include file;
applications should instead use the method handles referenced by the
WT_EXTENSION_API handle to call extension functions.

<li>
The extension API methods have all changed to require an additional
parameter, the WT_EXTENSION_API method handle; applications may require
modifications.

<li>
The WT_SESSION::msg_printf method was replaced by WT_EXTENSION_API::msg_printf;
applications may require modifications.
</ul>
</dd>

<dt>WT_DATA_SOURCE</dt>
<dd>
The following changes are only applicable to applications providing new
implementations of the WiredTiger WT_DATA_SOURCE class.

<ul>
<li>
The WT_DATA_SOURCE class has three new methods: WT_DATA_SOURCE::compact,
WT_DATA_SOURCE::salvage, and WT_DATA_SOURCE::verify; applications may
require modifications to resolve compile errors.

<li>
The \c owner argument to the WT_DATA_SOURCE::open_cursor method has been
removed; applications may require modifications to resolve compile errors.

<li>
The \c exclusive argument to the WT_DATA_SOURCE::create method has been
removed; applications may require modifications to resolve compile errors.
</ul>
</dd>

</dl><hr>
@section version_143 Upgrading to Version 1.4.3
<dl>

<dt>Statistics</dt>
<dd>
WiredTiger statistics are no longer maintained by default; to configure
statistics, use the \c statistics configuration string to the
::wiredtiger_open function.
</dd>

</dl><hr>
@section version_139 Upgrading to Version 1.3.9
<dl>

<dt>Compression</dt>
<dd>
A new member, WT_COMPRESSOR::compress_raw, was added to the WT_COMPRESSOR
extension API.  Applications using the WT_COMPRESSOR extension API should
add a NULL as the second field of that structure.
</dd>

<dt>Checksums</dt>
<dd>
The WT_SESSION::create method's \c checksum configuration string has
been changed from a boolean type to a string type.  Applications using
the checksum configuration string should change a value of \c true to
the string \c on, and a value of \c false to the string \c off or the
string \c uncompressed.
</dd>

<dt>File format changes</dt>
<dd>
The underlying file formats changed in the 1.3.9 release; tables and files
should be dumped and re-loaded into a new database.
</dd>

</dl><hr>
@section version_138 Upgrading to Version 1.3.8
<dl>

<dt>Statistics keys</dt>
<dd>
The @ref statistics_keys "statistics key constants" have been renamed to use
all capitals, and use consistent prefixes to distinguish between connection
statistics and statistics for data sources.
</dd>

</dl><hr>
@section version_136 Upgrading to Version 1.3.6
<dl>

<dt>Installed library names</dt>
<dd>
The installed WiredTiger extension library names changed to limit
namespace pollution:

<table>
@hrow{Library, Previous Name, New Name}
@row{Bzip2 compression, bzip2_compress.a, libwiredtiger_bzip2.a}
@row{, bzip2_compress.la, libwiredtiger_bzip2.la}
@row{, bzip2_compress.so, libwiredtiger_bzip2.so}
@row{Snappy compression, snappy_compress.a, libwiredtiger_snappy.a}
@row{, snappy_compress.la, libwiredtiger_snappy.la}
@row{, snappy_compress.so, libwiredtiger_snappy.so}
@row{No-op compression, nop_compress.a, No longer installed}
@row{, nop_compress.la, No longer installed}
@row{, nop_compress.so, No longer installed}
@row{Reverse order collator, reverse_collator.a, No longer installed}
@row{, reverse_collator.la, No longer installed}
@row{, reverse_collator.so, No longer installed}
</table>
</dd>

<dt>Built-in compression names</dt>
<dd>
The built-in compression name arguments to the WT_SESSION:create
\c block_compressor configuration string changed for consistency:

<table>
@hrow{Extension, Previous Name, New Name}
@row{Bzip2 compression, "bzip2_compress", "bzip2"}
@row{Snappy compression, "snappy_compress", "snappy"}
</table>
</dd>

</dl><hr>
@section version_135 Upgrading to Version 1.3.5
<dl>

<dt>File format changes</dt>
<dd>
The underlying file formats changed in the 1.3.5 release; tables and files
should be dumped and re-loaded into a new database.
</dd>

</dl><hr>
@section version_13 Upgrading to Version 1.3
<dl>

<dt>Checkpoint and Snapshot</dt>
<dd>
The checkpoint functionality supported by WT_SESSION::checkpoint and the
snapshot functionality supported by WT_SESSION::sync have been merged
into a single piece of functionality.

<ul>
<li>WT_SESSION.checkpoint<br>
The WT_SESSION::checkpoint method's \c snapshot configuration string has
been renamed to \c name.  The name assigned to checkpoints without a
specified \c name configuration is now \c "WiredTigerCheckpoint".

<li>WT_SESSION.drop<br>
In releases before 1.3, the WT_SESSION::drop method was used to delete
snapshots.  In 1.3, the functionality of deleting snapshots has been
moved to the WT_SESSION::checkpoint method, specifically, snapshots are
discarded using the WT_SESSION::checkpoint method's \c drop configuration
string.

<li>WT_SESSION.sync<br>
The WT_SESSION::sync method has been removed from the 1.3 release; the
functionality of creating an object snapshot has moved to the
WT_SESSION::checkpoint method, specifically, creating a snapshot of a
one or more objects is done using the WT_SESSION::checkpoint method's
\c target configuration string.

<li>wt drop -s<br>
The \c -s option to the \c drop command for the \c wt command line
utility has been removed, and object snapshots may no longer be removed
from the command line.

<li>wt dump, list -s<br>
The \c -s options to the \c dump and \c list commands for the \c wt
command line utility have been renamed to be \c -c.
</ul>
</dd>

<dt>WT_SESSION.open_cursor</dt>
<dd>
In releases before 1.3, the WT_SESSION::open_cursor method could duplicate
cursors that were not positioned in an object; in 1.3, a cursor must be
positioned in order to be duplicated.
</dd>

<dt>Transactional cursors</dt>
<dd>
In releases before 1.3, ending a transaction by calling the
WT_SESSION::commit_transaction or WT_SESSION::rollback_transaction methods
implicitly closed all open cursors; in 1.3, the cursors remain open, but are
reset (discarding their positions and cursor values).  This means applications
must change to either close cursors explicitly, or rely on an eventual
WT_SESSION::close or WT_CONNECTION::close methods to implicitly close open
cursors.
</dd>

<dt>Default transactional isolation level</dt>
<dd>
In releases before 1.3, the default isolation level for transaction was
\c snapshot, and the default isolation level for non-transaction operations
was \c read-uncommitted; in 1.3, the default isolation level for all
operations is \c read-committed.

The default can be overridden for a session using the \c isolation setting
in WT_CONNECTION::open_cursor.
</dd>

<dt>WT_SESSION.truncate</dt>
<dd>
In releases before 1.3, the WT_SESSION::truncate method required cursors used
for truncation of a cursor range to reference existing keys in the object;
in 1.3, the WT_SESSION::truncate method has been changed to allow cursors to
reference any valid key in the object's name space so applications may discard
portions of the object name space without knowing exactly what records the
object contains.
</dd>

<dt>WT_CURSOR.equals</dt>
<dd>
In releases before 1.3, the WT_CURSOR::equals method returned zero/non-zero
to indicate cursor equality; in 1.3, the WT_CURSOR::equals method has
been replaced with WT_CURSOR::compare, which compares two cursors and
returns a cursor comparison status (less than 0, equal to 0, or greater than
0) depending on the cursors' key order.
</dd>

<dt>File format changes</dt>
<dd>
The underlying file formats changed in the 1.3 release; tables and files
should be dumped and re-loaded into a new database.
</dd>

</dl>
*/<|MERGE_RESOLUTION|>--- conflicted
+++ resolved
@@ -1,7 +1,27 @@
 /*! @page upgrading Upgrading WiredTiger applications
 
-@section version_293 Upgrading to Version 2.9.3
-<dl>
+@section version_292 Upgrading to Version 2.9.2
+<dl>
+
+<dt>WiredTiger utility now supports truncate</dt>
+<dd>
+The WiredTiger utility \c wt can now \c truncate objects, removing all
+contents from the specified object.
+</dd>
+
+<dt>Handle list lock statistics</dt>
+<dd>
+In the 2.9.1 release we added statistics tracking handle list lock timing, we
+have switched that lock from a spin lock to a read-write lock, and consequently
+changed the statistics tracking lock related wait time.
+</dd>
+
+<dt>Forced and named checkpoint error conditions changed</dt>
+<dd>
+There are new cases where checkpoints created with an explicit name or the
+"force" configuration option can return an EBUSY error. This can happen if
+the checkpoint overlaps with other schema operations, for example table create.
+</dd>
 
 <dt>WT_CURSOR::remove may not return a positioned cursor</dt>
 <dd>
@@ -16,32 +36,6 @@
 cursor is not positioned and the WT_CURSOR::remove method is called, the
 cursor will not be positioned on return.
 </dd>
-
-</dl><hr>
-@section version_292 Upgrading to Version 2.9.2
-<dl>
-<dt>WiredTiger Utility now supports truncate</dt>
-<dd>
-The WiredTiger Utility can now \c truncate an object. Removing all contents
-from the specified object.
-</dd>
-
-<dt>Handle list lock statistics</dt>
-<dd>
-In the 2.9.1 release we added statistics tracking handle list lock timing, we
-have switched that lock from a spin lock to a read-write lock, and consequently
-changed the statistics tracking lock related wait time.
-</dd>
-<<<<<<< HEAD
-=======
-<dt>Forced and named checkpoint error conditions changed</dt>
-<dd>
-There are new cases where checkpoints created with an explicit name or the
-"force" configuration option can return an EBUSY error. This can happen if
-the checkpoint overlaps with other schema operations, for example table create.
-</dd>
-</dl>
->>>>>>> 1e05438f
 
 </dl><hr>
 @section version_291 Upgrading to Version 2.9.1
