/*! @m_page{{c,java},transactions,Transactions}

@section transactions_acid ACID properties

Transactions provide a powerful abstraction for multiple threads to
operate on data concurrently because they have the following properties:

- Atomicity: all or none of a transaction is completed.
- Consistency: if each transaction maintains some property when considered
  separately, then the combined effect of executing the transactions
  concurrently will maintain the same property.
- Isolation: developers can reason about transactions as if they run
  single-threaded.
- Durability: once a transaction commits, its updates cannot be lost.

WiredTiger supports transactions with the following caveats to the ACID
properties:

- the maximum level of isolation supported is snapshot isolation.
  See @ref transaction_isolation for more details.
- transactional updates are made durable by a combination of checkpoints
  and logging.  See @ref checkpoint for information on checkpoint durability
  and @ref durability for information on commit-level durability.
- each transaction's uncommitted changes must fit in memory: for
  efficiency, WiredTiger does not write to the log until a transaction
  commits.

@section transactions_api Transactional API

In WiredTiger, transaction operations are methods off the WT_SESSION
class.

Applications call WT_SESSION::begin_transaction to start a new transaction.
Operations subsequently performed using that WT_SESSION handle, including
operations on any cursors open in that WT_SESSION handle (whether opened
before or after the WT_SESSION::begin_transaction call), are part of the
transaction and their effects committed by calling
WT_SESSION::commit_transaction, or discarded by calling
WT_SESSION::rollback_transaction. Applications that use
@ref transaction_timestamps can utilize the WT_SESSION::prepare_transaction API
as a basis for implementing a two phase commit protocol.

If WT_SESSION::commit_transaction returns an error for any reason, the
transaction was rolled back, not committed.

When transactions are used, data operations can encounter a conflict and
fail with the ::WT_ROLLBACK error.  If this error occurs, transactions
should be rolled back with WT_SESSION::rollback_transaction and the
operation retried.

The WT_SESSION::rollback_transaction method implicitly resets all
cursors in the session as if the WT_CURSOR::reset method was called,
discarding any cursor position as well as any key and value.

@snippet ex_all.c transaction commit/rollback

@section transactions_implicit Implicit transactions

If a cursor is used when no explicit transaction is active in a session,
reads are performed at the isolation level of the session, set with the
\c isolation key to WT_CONNECTION::open_session, and successful updates
are automatically committed before the update operation returns.

Any operation consisting of multiple related updates should be enclosed
in an explicit transaction to ensure the updates are applied atomically.

If an implicit transaction successfully commits, the cursors in the
WT_SESSION remain positioned.  If an implicit transaction fails, all
cursors in the WT_SESSION are reset, as if WT_CURSOR::reset were called,
discarding any position or key/value information they may have.

See @ref cursors_transactions for more information.

@section transactions_concurrency Concurrency control

WiredTiger uses optimistic concurrency control algorithms.  This avoids
the bottleneck of a centralized lock manager and ensures transactional
operations do not block: reads do not block writes, and vice versa.

Further, writes do not block writes, although concurrent transactions
updating the same value will fail with ::WT_ROLLBACK.  Some applications
may benefit from application-level synchronization to avoid repeated
attempts to rollback and update the same value.

Operations in transactions may also fail with the ::WT_ROLLBACK error if
some resource cannot be allocated after repeated attempts.  For example, if
the cache is not large enough to hold the updates required to satisfy
transactional readers, an operation may fail and return ::WT_ROLLBACK.

@section transaction_isolation Isolation levels

WiredTiger supports <code>read-uncommitted</code>,
<code>read-committed</code> and  <code>snapshot</code> isolation levels;
the default isolation level is <code>read-committed</code>.

- <code>read-uncommitted</code>:
Transactions can see changes made by other transactions before those
transactions are committed.  Dirty reads, non-repeatable reads and
phantoms are possible.

- <code>read-committed</code>:
Transactions cannot see changes made by other transactions before those
transactions are committed.  Dirty reads are not possible;
non-repeatable reads and phantoms are possible.  Committed changes from
concurrent transactions become visible when no cursor is positioned in
the read-committed transaction.

- <code>snapshot</code>:
Transactions read the versions of records committed before the transaction
started.  Dirty reads and non-repeatable reads are not possible; phantoms
are possible.<br><br>
Snapshot isolation is a strong guarantee, but not equivalent to a
single-threaded execution of the transactions, known as serializable
isolation.  Concurrent transactions T1 and T2 running under snapshot
isolation may both commit and produce a state that neither (T1 followed
by T2) nor (T2 followed by T1) could have produced, if there is overlap
between T1's reads and T2's writes, and between T1's writes and T2's
reads.

The transaction isolation level can be configured on a per-transaction
basis:

@snippet ex_all.c transaction isolation

Additionally, the default transaction isolation can be configured and
re-configured on a per-session basis:

@snippet ex_all.c session isolation configuration

@snippet ex_all.c session isolation re-configuration

@section transaction_named_snapshots Named Snapshots

Applications can create named snapshots by calling WT_SESSION::snapshot
with a configuration that includes <code>"name=foo"</code>.
This configuration creates a new named snapshot, as if a snapshot isolation
transaction were started at the time of the WT_SESSION::snapshot call.

Subsequent transactions can be started "as of" that snapshot by calling
WT_SESSION::begin_transaction with a configuration that includes
<code>snapshot=foo</code>.  That transaction will run at snapshot isolation
as if the transaction started at the time of the WT_SESSION::snapshot
call that created the snapshot.

Named snapshots keep data pinned in cache as if a real transaction were
running for the time that the named snapshot is active.  The resources
associated with named snapshots should be released by calling
WT_SESSION::snapshot with a configuration that includes
<code>"drop="</code>. See WT_SESSION::snapshot documentation for details of
the semantics supported by the drop configuration.

Named snapshots are not durable: they do not survive WT_CONNECTION::close.

@section transaction_timestamps Application-specified Transaction Timestamps

@subsection timestamp_overview Timestamp overview

Some applications have their own notion of time, including an expected commit
order for transactions that may be inconsistent with the order assigned by
WiredTiger. We assume applications can represent their notion of a timestamp
as an unsigned 64-bit integral value that generally increases over time. For
example, a counter could be incremented to generate transaction timestamps,
if that is sufficient for the application.

Applications can assign explicit commit timestamps to transactions, then read
"as of" a timestamp. The timestamp mechanism operates in parallel with
WiredTiger's internal transaction ID management. It is recommended that once
timestamps are in use for a particular table, all subsequent updates also use
timestamps.

@subsection timestamp_transactions Using transactions with timestamps

Applications that use timestamps will generally provide a timestamp at
WT_SESSION::transaction_commit that will be assigned to all updates that are
part of the transaction. WiredTiger also provides the ability to set a different
commit timestamp for different updates in a single transaction. This can
be done by calling WT_SESSION::timestamp_transaction repeatedly to set a new
commit timestamp between a set of updates for the current transaction. This
gives the ability to commit updates with different read "as of" timestamps in a
single transaction.

Setting a read timestamp in WT_SESSION::begin_transaction forces a transaction
to run at snapshot isolation and ignore any commits with a newer timestamp.

Commit timestamps cannot be set in the past of any read timestamp that has
been used.  This is enforced by assertions in diagnostic builds, if
applications violate this rule, data consistency can be violated.

The commits to a particular data item must be performed in timestamp order.
If applications violate this rule, data consistency can be violated.

The WT_SESSION::prepare_transaction API is designed to be used in conjunction
with timestamps and assigns a prepare timestamp to the transaction, which will
be used for visibility checks until the transaction is committed or aborted.
Once a transaction has been prepared the only other operations that can be
completed are WT_SESSION::commit_transaction or
WT_SESSION::rollback_transaction. The WT_SESSION::prepare_transaction API only
guarantees that transactional conflicts will not cause the transaction to
rollback - it does not guarantee that the transactions updates are durable. If
a read operation encounters an update from a prepared transaction a
WT_PREPARE_CONFLICT error will be returned indicating that it is not possible
to choose a version of data to return until a prepared transaction is resolved,
it is reasonable to retry such operations.

Durability of the data updates performed by a prepared transaction, on tables
configured with log=(enabled=false), can be controlled by specifying a durable
timestamp during WT_SESSION::commit_transaction. Checkpoint will consider the
durable timestamp, instead of commit timestamp for persisting the data updates.
If the durable timestamp is not specified, then the commit timestamp will be
considered as the durable timestamp.

<<<<<<< HEAD
@subsection timestamp_roundup Automatic rounding of timestamps
Applications setting timestamps for a transaction have to comply with the
constraints based on the global timestamp state. In order to be compliant with
the constraints applications need to query global timestamp state, check their
timestamps for compliance and adjust timestamps if required. To simplify the
burden on applications related to rounding up timestamps WiredTiger supports
automatic rounding of timestamps in some scenarios.

Applications can configure
<code>roundup_timestamps=(prepared=true,read=true)</code> with
WT_SESSION::begin_transaction.

The configuration <code>roundup_timestamps=(prepared=true)</code> will be valid
only for prepared transactions, indicating that the prepare timestamp could be
rounded up to the oldest timestamp if the prepare timestamp is less than the
oldest timestamp. This setting also indicates that the commit timestamp of the
transaction could be rounded up to the prepare timestamp if the commit
timestamp is less than the prepare timestamp. Based on the timestamps values
and constraints, enabling this configuration could result in only one of
timestamps being rounded up. For example, for the timestamp values
<code>prepare_timestamp=100, commit_timestamp=300, oldest_timestamp=200</code>
with configuration <code>roundup_timestamps=(prepared=true)</code> only the
prepare timestamp will be rounded up to the oldest timestamp and the commit
timestamp will not be adjusted and the result will be
<code>prepare_timestamp=200, commit_timestamp=300, oldest_timestamp=200</code>.

Configuring <code>roundup_timestamps=(read=true)</code> causes the read
timestamp to be rounded up to the oldest timestamp, if the read timestamp is
greater than the oldest timestamp no change will be made.
=======
There are a number of constraints around assigning timestamps for running
transactions - the table below summarizes those constraints:

| API     | Prepared | Constraint | Enforced | Description |
|---------|----------|------------|----------|-------------|
| Prepare | During | prepare_timestamp >= stable_timestamp | Y | None |
| Commit  | No | commit_timestamp > stable_timestamp | Y | None |
| Commit  | Yes | commit_timestamp >= prepare_timestamp | Y | The commit timestamp may be older than the oldest timestamp at the time of commit. |
| Commit  | Yes | durable_timestamp > stable_timestamp | Y | None |
| Commit  | Yes | durable_timestamp != 0 \|\| commit_timestamp > stable_timestamp | N | If no durable timestamp is given when committing a prepared transaction, the commit timestamp must be greater than the stable timestamp. |
>>>>>>> 0708b6f9

@subsection timestamp_connection Managing global timestamp state

Applications that use timestamps need to manage some global state in order
to allow WiredTiger to clean up old updates, and not make new updates durable
until it is safe to do so. That state is managed using the
WT_CONNECTION::set_timestamp API.

Setting an oldest timestamp in WT_CONNECTION::set_timestamp indicates that
future read timestamps will be at least as recent as the oldest timestamp, so
WiredTiger can discard history before the specified point.  It is critical
that the oldest timestamp update frequently or the cache can become full of
updates, reducing performance.

Setting a stable timestamp in WT_CONNECTION::set_timestamp indicates a
known stable location that is sufficient for durability.  During a checkpoint
the state of a table will be saved only as of the stable timestamp.  Newer
updates after that stable timestamp will not be included in the checkpoint.
That can be overridden in the call to WT_SESSION::checkpoint.  It is expected
that the stable timestamp is updated frequently. Setting a stable location
provides the ability, if needed, to rollback to this location by placing a call
to WT_CONNECTION::rollback_to_stable. With the rollback, however, WiredTiger
does not automatically reset the maximum commit timestamp it is tracking. The
application should explicitly do so by setting a commit timestamp in
WT_CONNECTION::set_timestamp.

| Timestamp | Description | Constraint |
|-----------|-------------|------------|
| all_committed | The oldest timestamp at which all previous write transactions have committed. | |
| last_checkpoint | The point at which the last checkpoint ran. If no checkpoint has run it's value will be 0. | last_checkpoint <= stable timestamp |
| oldest | Point in time readers cannot be created using a timestamp older than the oldest timestamp, as explained above modification history is discarded prior to the oldest timestamp. This timestamp can be set via the API. | 0 <= oldest <= stable |
| oldest_reader | The timestamp of the oldest currently active read transaction, if there is no current read transaction then querying for the oldest_reader with WT_CONNECTION::query_timestamp will return WT_NOTFOUND. | |
| pinned | Minimum of the oldest_reader and oldest timestamp. | |
| recovery | The stable timestamp used, if any, in the most recent checkpoint prior to the last shutdown. | |
| stable | Any active transaction with a commit timestamp less than or equal to the current stable timestamp will not be able to modify data, except in the instance of prepared transactions. This timestamp can be set via the API. | stable >= oldest |

@subsection timestamp_extensions Timestamp support in the extension API

The extension API, used by modules that extend WiredTiger via
WT_CONNECTION::get_extension_api, is not timestamp-aware.  In particular,
WT_EXTENSION_API::transaction_oldest and
WT_EXTENSION_API::transaction_visible do not take timestamps into account.
Extensions relying on these functions may not work correctly with timestamps.
 */<|MERGE_RESOLUTION|>--- conflicted
+++ resolved
@@ -209,7 +209,17 @@
 If the durable timestamp is not specified, then the commit timestamp will be
 considered as the durable timestamp.
 
-<<<<<<< HEAD
+There are a number of constraints around assigning timestamps for running
+transactions - the table below summarizes those constraints:
+
+| API     | Prepared | Constraint | Enforced | Description |
+|---------|----------|------------|----------|-------------|
+| Prepare | During | prepare_timestamp >= stable_timestamp | Y | None |
+| Commit  | No | commit_timestamp > stable_timestamp | Y | None |
+| Commit  | Yes | commit_timestamp >= prepare_timestamp | Y | The commit timestamp may be older than the oldest timestamp at the time of commit. |
+| Commit  | Yes | durable_timestamp > stable_timestamp | Y | None |
+| Commit  | Yes | durable_timestamp != 0 \|\| commit_timestamp > stable_timestamp | N | If no durable timestamp is given when committing a prepared transaction, the commit timestamp must be greater than the stable timestamp. |
+
 @subsection timestamp_roundup Automatic rounding of timestamps
 Applications setting timestamps for a transaction have to comply with the
 constraints based on the global timestamp state. In order to be compliant with
@@ -239,18 +249,6 @@
 Configuring <code>roundup_timestamps=(read=true)</code> causes the read
 timestamp to be rounded up to the oldest timestamp, if the read timestamp is
 greater than the oldest timestamp no change will be made.
-=======
-There are a number of constraints around assigning timestamps for running
-transactions - the table below summarizes those constraints:
-
-| API     | Prepared | Constraint | Enforced | Description |
-|---------|----------|------------|----------|-------------|
-| Prepare | During | prepare_timestamp >= stable_timestamp | Y | None |
-| Commit  | No | commit_timestamp > stable_timestamp | Y | None |
-| Commit  | Yes | commit_timestamp >= prepare_timestamp | Y | The commit timestamp may be older than the oldest timestamp at the time of commit. |
-| Commit  | Yes | durable_timestamp > stable_timestamp | Y | None |
-| Commit  | Yes | durable_timestamp != 0 \|\| commit_timestamp > stable_timestamp | N | If no durable timestamp is given when committing a prepared transaction, the commit timestamp must be greater than the stable timestamp. |
->>>>>>> 0708b6f9
 
 @subsection timestamp_connection Managing global timestamp state
 
