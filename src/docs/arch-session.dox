--- conflicted
+++ resolved
@@ -42,11 +42,7 @@
 Indeed, when a session accesses a table for the first time, the data handle of that table is
 acquired and cached. Once a session no longer needs to operate on a table, it marks the associated
 data handle as idle. This helps the sweep server release data handles that are inactive, see @ref
-<<<<<<< HEAD
 arch-dhandle for more details.
-=======
-arch-dhandle-lifecycle "Data Handle Lifecycle" for more details.
->>>>>>> 13f1d4ae
 
 @section arch_session_closure Closure
 A session can be closed using WT_SESSION::close. Closing the connection will also close all opened
