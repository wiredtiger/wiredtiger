--- conflicted
+++ resolved
@@ -96,13 +96,8 @@
 necessary.
 
 @par \c WT_BACKGROUND_COMPACT_ALREADY_RUNNING
-<<<<<<< HEAD
-This sub-level error returns when the user tries to reconfigure the background compaction while it
-is already running.
-=======
 This sub-level error returns when the user tries to reconfigure background compaction while it is
 already running.
->>>>>>> a3159e50
 
 @par \c WT_SESSION_MAX
 This sub-level error returns when the user has created more than the maximum number of sessions
