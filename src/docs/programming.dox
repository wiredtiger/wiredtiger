/*! @page programming Writing WiredTiger applications

This section covers topics of interest for programmers writing
WiredTiger applications.

We follow SQL terminology: a database is set of tables managed together.
Tables consist of rows, where each row is a key and its associated
value.  Tables may optionally have an associated schema, splitting the
value into a set of columns.  Tables may also have associated indices,
each of which is ordered by one or more columns.

<h2>Using the API</h2>
- @subpage basic_api
- @subpage config_strings
- @subpage cursors
- @subpage transactions
- @subpage error_handling

<h2>Storage options</h2>
- @subpage schema
- @subpage lsm
- @subpage file_formats
- @subpage compression

<h2>Programming notes</h2>
- @subpage threads
- @subpage namespace
- @subpage signals

<h2>Advanced features</h2>
- @subpage checkpoint
- @subpage durability
- @subpage backup
- @subpage async
- @subpage compact
- @subpage statistics
- @subpage shared_cache
<<<<<<< HEAD
- @subpage discard_filter
=======
- @subpage cursor_log
>>>>>>> d4b42f05

<h2>Extending WiredTiger</h2>
- @subpage extensions
- @subpage custom_data_sources
- @subpage helium

 */<|MERGE_RESOLUTION|>--- conflicted
+++ resolved
@@ -35,11 +35,8 @@
 - @subpage compact
 - @subpage statistics
 - @subpage shared_cache
-<<<<<<< HEAD
 - @subpage discard_filter
-=======
 - @subpage cursor_log
->>>>>>> d4b42f05
 
 <h2>Extending WiredTiger</h2>
 - @subpage extensions
