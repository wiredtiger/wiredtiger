--- conflicted
+++ resolved
@@ -15,11 +15,8 @@
 - @subpage cursors
 - @subpage transactions
 - @subpage error_handling
-<<<<<<< HEAD
 - @subpage message_handling
-=======
 - @subpage verbose_messaging
->>>>>>> 568c0045
 
 <h2>Storage options</h2>
 - @subpage schema
