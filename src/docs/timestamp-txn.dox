--- conflicted
+++ resolved
@@ -104,11 +104,7 @@
 earlier than the first commit timestamp.  This feature is not compatible with
 prepared transactions, which must use only a single commit timestamp.
 
-<<<<<<< HEAD
-This functionality is generally available as a mechanism to allow an optimised
-=======
 This functionality is generally available as a mechanism to allow an optimized
->>>>>>> bec1955b
 implementation of re-creating a timestamp view of a data set. For example, in
 a MongoDB replica set, content is generated on one node where transactions are
 assigned a single commit timestamp, that content is re-created on each other
