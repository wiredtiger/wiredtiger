--- conflicted
+++ resolved
@@ -197,24 +197,16 @@
                     block_meta->page_id = page_id;
                     block_meta->checkpoint_id = checkpoint_id;
                     block_meta->reconciliation_id = reconciliation_id;
-<<<<<<< HEAD
-                    if (get_args.delta_count > 0) {
-                        WT_ASSERT(session,
-                          get_args.backlink_checkpoint_id >= WT_DISAGG_CHECKPOINT_ID_FIRST);
-                        WT_ASSERT(
-                          session, get_args.base_checkpoint_id >= WT_DISAGG_CHECKPOINT_ID_FIRST);
-                        block_meta->backlink_checkpoint_id = get_args.backlink_checkpoint_id;
-                        block_meta->base_checkpoint_id = get_args.base_checkpoint_id;
-                    } else {
-                        block_meta->backlink_checkpoint_id = checkpoint_id;
-                        block_meta->base_checkpoint_id = checkpoint_id;
-                    }
-=======
+                    WT_ASSERT(
+                      session, get_args.backlink_checkpoint_id >= WT_DISAGG_CHECKPOINT_ID_FIRST);
+                    WT_ASSERT(
+                      session, get_args.base_checkpoint_id >= WT_DISAGG_CHECKPOINT_ID_FIRST);
+                    WT_ASSERT(session, get_args.backlink_lsn > 0);
+                    WT_ASSERT(session, get_args.base_lsn > 0);
                     block_meta->backlink_lsn = get_args.backlink_lsn;
                     block_meta->base_lsn = get_args.base_lsn;
                     block_meta->backlink_checkpoint_id = get_args.backlink_checkpoint_id;
                     block_meta->base_checkpoint_id = get_args.base_checkpoint_id;
->>>>>>> a4a38792
                     block_meta->disagg_lsn = get_args.lsn;
                     block_meta->delta_count = get_args.delta_count;
                     block_meta->checksum = checksum;
