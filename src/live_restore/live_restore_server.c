--- conflicted
+++ resolved
@@ -207,22 +207,10 @@
     __wt_verbose_debug2(
       session, WT_VERB_LIVE_RESTORE, "Live restore worker: Filling holes in %s", work_item->uri);
     ret = __wti_live_restore_fs_fill_holes(fh, wt_session);
-<<<<<<< HEAD
-
-    WT_STAT_CONN_SET(
-      session, live_restore_work_remaining, __wt_atomic_sub64(&server->work_items_remaining, 1));
-=======
     __wt_verbose_debug1(session, WT_VERB_LIVE_RESTORE,
       "Live restore worker: Finished finished filling holes in %s ret %d", work_item->uri, ret);
-
-    /* Free the work item. */
     __live_restore_free_work_item(session, &work_item);
->>>>>>> 60c32a01
     WT_TRET(cursor->close(cursor));
-
-    __wt_verbose_debug1(session, WT_VERB_LIVE_RESTORE,
-      "Live restore worker: Finished filling holes in %s", work_item->uri);
-    __live_restore_free_work_item(session, &work_item);
     return (ret);
 }
 
