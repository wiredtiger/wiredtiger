--- conflicted
+++ resolved
@@ -117,11 +117,7 @@
     if (TAILQ_EMPTY(&server->work_queue)) {
         /* Stop our thread from running. This will call the stop_func and trigger state cleanup. */
         F_CLR(ctx, WT_THREAD_RUN);
-<<<<<<< HEAD
-        __wt_verbose_debug2(session, WT_VERB_LIVE_RESTORE, "%s", "Live restore worker terminating");
-=======
-        __wt_verbose_debug1(session, WT_VERB_FILEOPS, "%s", "Live restore worker terminating");
->>>>>>> a3159e50
+        __wt_verbose_debug1(session, WT_VERB_LIVE_RESTORE, "%s", "Live restore worker terminating");
         __wt_spin_unlock(session, &server->queue_lock);
         return (0);
     }
@@ -143,13 +139,8 @@
         server->msg_count = time_diff_ms / (WT_THOUSAND * WT_PROGRESS_MSG_PERIOD);
     }
 
-<<<<<<< HEAD
     __wt_spin_unlock(session, &server->queue_lock);
-    WT_CURSOR *cursor;
-    WT_SESSION *wt_session = (WT_SESSION *)session;
-
-=======
->>>>>>> a3159e50
+
     /*
      * Open a cursor so no one can get exclusive access on the object. This prevents concurrent
      * schema operations like drop. If the file no longer exists we don't need to copy anything and
@@ -175,19 +166,11 @@
     /* FIXME-WT-13897 Replace this with an API call into the block manager. */
     WT_FILE_HANDLE *fh = bm->block->fh->handle;
 
-<<<<<<< HEAD
-    __wt_verbose_debug1(session, WT_VERB_LIVE_RESTORE,
-      "Live restore worker: %s: Start filling holes", work_item->uri);
+    __wt_verbose_debug1(
+      session, WT_VERB_LIVE_RESTORE, "Live restore worker: Filling holes in %s", work_item->uri);
     ret = __wti_live_restore_fs_fill_holes(fh, wt_session);
     __wt_verbose_debug1(session, WT_VERB_LIVE_RESTORE,
-      "Live restore worker: %s: Finished finished filling holes", work_item->uri);
-=======
-    __wt_verbose_debug3(
-      session, WT_VERB_FILEOPS, "Live restore worker: Filling holes in %s", work_item->uri);
-    ret = __wti_live_restore_fs_fill_holes(fh, wt_session);
-    __wt_verbose_debug3(session, WT_VERB_FILEOPS,
       "Live restore worker: Finished finished filling holes in %s", work_item->uri);
->>>>>>> a3159e50
 
     /* Free the work item. */
     __live_restore_free_work_item(session, &work_item);
@@ -205,11 +188,10 @@
     WT_DECL_RET;
 
     __wt_verbose_debug2(
-      session, WT_VERB_FILEOPS, "Live restore server: Adding %s to the work queue", uri);
+      session, WT_VERB_LIVE_RESTORE, "Live restore server: Adding %s to the work queue", uri);
 
     WT_LIVE_RESTORE_SERVER *server = S2C(session)->live_restore_server;
     WT_LIVE_RESTORE_WORK_ITEM *work_item = NULL;
-
     WT_ERR(__wt_calloc_one(session, &work_item));
     WT_ERR(__wt_strdup(session, uri, &work_item->uri));
     TAILQ_INSERT_HEAD(&server->work_queue, work_item, q);
@@ -238,7 +220,7 @@
     /* Initialize the work queue. */
     TAILQ_INIT(&server->work_queue);
     __wt_verbose_debug1(
-      session, WT_VERB_LIVE_RESTORE, "%s", "Live restore server: Initializing the work queue");
+      session, WT_VERB_FILEOPS, "%s", "Live restore server: Initializing the work queue");
 
     WT_CURSOR *cursor;
     WT_RET(__wt_metadata_cursor(session, &cursor));
@@ -246,19 +228,8 @@
     while ((ret = cursor->next(cursor)) == 0) {
         char *uri = NULL;
         WT_ERR(cursor->get_key(cursor, &uri));
-<<<<<<< HEAD
-        if (WT_PREFIX_MATCH(uri, "file:")) {
-            __wt_verbose_debug2(session, WT_VERB_LIVE_RESTORE,
-              "Live restore server: Adding an %s to the work queue", uri);
-            WT_ERR(__wt_calloc_one(session, &work_item));
-            WT_ERR(__wt_strdup(session, uri, &work_item->uri));
-            TAILQ_INSERT_HEAD(&server->work_queue, work_item, q);
-            (*work_count)++;
-        }
-=======
         if (WT_PREFIX_MATCH(uri, "file:"))
             WT_ERR(__insert_queue_item(session, uri, &work_count));
->>>>>>> a3159e50
     }
     WT_ERR_NOTFOUND_OK(ret, false);
 
@@ -271,6 +242,7 @@
         WT_ERR(__insert_queue_item(session, (char *)("file:" WT_METAFILE), &work_count));
 
     WT_STAT_CONN_SET(session, live_restore_queue_length, work_count);
+    __wt_atomic_store64(&conn->live_restore_server->work_count, work_count);
     __wt_atomic_store64(&conn->live_restore_server->work_items_remaining, work_count);
 
     if (0) {
@@ -319,15 +291,7 @@
      * Even if we start from an empty database the history store file will exist before we get here
      * which means there will always be at least one item in the queue.
      */
-<<<<<<< HEAD
-    uint64_t work_count;
-    WT_ERR(__live_restore_populate_queue(session, &work_count));
-    WT_STAT_CONN_SET(session, live_restore_queue_length, work_count);
-    __wt_atomic_store64(&conn->live_restore_server->work_count, work_count);
-    __wt_atomic_store64(&conn->live_restore_server->work_items_remaining, work_count);
-=======
     WT_ERR(__live_restore_init_work_queue(session));
->>>>>>> a3159e50
 
     /* Set this value before the threads start up in case they immediately decrement it. */
     conn->live_restore_server->threads_working = (uint32_t)cval.val;
