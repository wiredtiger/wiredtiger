--- conflicted
+++ resolved
@@ -114,12 +114,8 @@
 __live_restore_worker_run(WT_SESSION_IMPL *session, WT_THREAD *ctx)
 {
     WT_DECL_RET;
-<<<<<<< HEAD
-    WT_LIVE_RESTORE_SERVER *server = S2C(session)->live_restore_server;
+    WTI_LIVE_RESTORE_SERVER *server = S2C(session)->live_restore_server;
     uint64_t time_diff_ms;
-=======
-    WTI_LIVE_RESTORE_SERVER *server = S2C(session)->live_restore_server;
->>>>>>> fca841ba
 
     __wt_spin_lock(session, &server->queue_lock);
     if (TAILQ_EMPTY(&server->work_queue)) {
@@ -198,14 +194,9 @@
     __wt_verbose_debug2(
       session, WT_VERB_LIVE_RESTORE, "Live restore server: Adding %s to the work queue", uri);
 
-<<<<<<< HEAD
-    WT_LIVE_RESTORE_SERVER *server = S2C(session)->live_restore_server;
-    WT_LIVE_RESTORE_WORK_ITEM *work_item = NULL;
-=======
     WTI_LIVE_RESTORE_SERVER *server = S2C(session)->live_restore_server;
     WTI_LIVE_RESTORE_WORK_ITEM *work_item = NULL;
 
->>>>>>> fca841ba
     WT_ERR(__wt_calloc_one(session, &work_item));
     WT_ERR(__wt_strdup(session, uri, &work_item->uri));
     TAILQ_INSERT_HEAD(&server->work_queue, work_item, q);
