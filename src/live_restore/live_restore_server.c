/*-
 * Copyright (c) 2014-present MongoDB, Inc.
 * Copyright (c) 2008-2014 WiredTiger, Inc.
 *  All rights reserved.
 *
 * See the file LICENSE for redistribution information.
 */

#include "wt_internal.h"
#include "live_restore_private.h"

/*
 * __live_restore_worker_check --
 *     Thread groups cannot exist without a check function but in our case we don't use it due to it
 *     not meshing well with how we terminate threads. Given that, this function simply returns
 *     true.
 */
static bool
__live_restore_worker_check(WT_SESSION_IMPL *session)
{
    WT_UNUSED(session);
    return (true);
}

/*
 * __live_restore_clean_up --
 *     Clean up live restore metadata once background migration has completed. This will be called
 *     by the last background migration thread. In most cases, we'll enter this function on
 *     completion of background migration, but we also need to handle the case where we restart part
 *     way though the clean up. This function may be called by a thread using the default session.
 *     We also provide a real session to perform the checkpoint.
 */
static int
__live_restore_clean_up(WT_SESSION_IMPL *session, WT_SESSION_IMPL *checkpoint_session)
{
    WTI_LIVE_RESTORE_FS *lr_fs = (WTI_LIVE_RESTORE_FS *)S2C(session)->file_system;
    const char *force_ckpt_cfg[] = {
      WT_CONFIG_BASE(session, WT_SESSION_checkpoint), "force=true", NULL};
    WTI_LIVE_RESTORE_SERVER *server = S2C(session)->live_restore_server;

    switch (__wti_live_restore_get_state(session, lr_fs)) {
    case WTI_LIVE_RESTORE_STATE_NONE:
        /* This state should be unreachable outside of initializing the live restore file system. */
        WT_ASSERT_ALWAYS(session, false, "Live restore state is NONE!");
        break;

    case WTI_LIVE_RESTORE_STATE_BACKGROUND_MIGRATION:
        /*
         * We need our metadata updates to be written out. Force a checkpoint on all trees before
         * marking background migration complete. All empty bitmaps must be written to the metadata
         * durably first with the checkpoint.
         */
        WT_RET(__wt_checkpoint_db(checkpoint_session, force_ckpt_cfg, true));

        uint64_t time_diff_ms;
        __wt_timer_evaluate_ms(session, &server->start_timer, &time_diff_ms);
        __wt_verbose(session, WT_VERB_LIVE_RESTORE_PROGRESS,
          "Completed restoring %" PRIu64 " files in %" PRIu64 " seconds",
          S2C(session)->live_restore_server->work_count, time_diff_ms / WT_THOUSAND);

        WT_RET(__wti_live_restore_set_state(session, lr_fs, WTI_LIVE_RESTORE_STATE_CLEAN_UP));

        /* FALLTHROUGH */
    case WTI_LIVE_RESTORE_STATE_CLEAN_UP:
        WT_RET(__wti_live_restore_cleanup_stop_files(session));

        /*
         * Add a delay to allow an aggressively configured sweep server to close files before we
         * force a checkpoint.
         */
        struct timespec tsp;
        tsp.tv_sec = WT_LIVE_RESTORE_TIMING_STRESS_CLEAN_UP_DELAY;
        tsp.tv_nsec = 0;
        __wt_timing_stress(session, WT_TIMING_STRESS_LIVE_RESTORE_CLEAN_UP, &tsp);

        /*
         * Run a second forced checkpoint now that clean up has finished. Checkpointing files on or
         * after the clean up stage will remove any bitmap strings from the metadata file.
         */
        WT_RET(__wt_checkpoint_db(checkpoint_session, force_ckpt_cfg, true));
        WT_RET(__wti_live_restore_set_state(session, lr_fs, WTI_LIVE_RESTORE_STATE_COMPLETE));

        /* FALLTHROUGH */
    case WTI_LIVE_RESTORE_STATE_COMPLETE:
        break;
    }

    WT_ASSERT(
      session, __wti_live_restore_get_state(session, lr_fs) == WTI_LIVE_RESTORE_STATE_COMPLETE);
    return (0);
}

/*
 * __live_restore_worker_stop --
 *     When a live restore worker stops we need to manage some state. If all workers stop and the
 *     queue is empty then update the state statistic to track that.
 */
static int
__live_restore_worker_stop(WT_SESSION_IMPL *session, WT_THREAD *ctx)
{
    WT_DECL_RET;

    WTI_LIVE_RESTORE_SERVER *server = S2C(session)->live_restore_server;

    __wt_spin_lock(session, &server->queue_lock);
    server->threads_working--;

    if (server->threads_working == 0) {
        /*
         * If the shut down flag is set we're here due to the connection closing and we can expect
         * the work queue to still contain items. Otherwise we're here due to the completion of
         * background migration, so we should clean up any live restore files and make sure
         * everything is fully migrated.
         */
        if (!server->shutting_down) {
            /*
             * If all the threads are stopped and the queue is empty, background migration is done.
             */
            if (TAILQ_EMPTY(&server->work_queue))
                WT_ERR(__live_restore_clean_up(session, ctx->session));

            /*
             * Future proofing: in general unless the conn is closing the queue must be empty if
             * there are zero threads working.
             */
            WT_ASSERT_ALWAYS(session, TAILQ_EMPTY(&server->work_queue),
              "All background migration threads have finished but there is still work to do!");
        }
    }

err:
    __wt_spin_unlock(session, &server->queue_lock);

    return (ret);
}

/*
 * __live_restore_free_work_item --
 *     Free a work item from the queue. Set the callers pointer to NULL. This enables unit testing
 *     and is consistent with most WiredTiger free functions.
 */
static void
__live_restore_free_work_item(WT_SESSION_IMPL *session, WTI_LIVE_RESTORE_WORK_ITEM **work_itemp)
{
    WTI_LIVE_RESTORE_SERVER *server = S2C(session)->live_restore_server;

    __wt_free(session, (*work_itemp)->uri);
    __wt_free(session, *work_itemp);
    WT_STAT_CONN_SET(
      session, live_restore_work_remaining, __wt_atomic_sub64(&server->work_items_remaining, 1));

    *work_itemp = NULL;
}

/*
 * __live_restore_work_queue_drain --
 *     Drain the work queue of any remaining items. This is called either on connection close, and
 *     the work will be continued after a restart, or for error handling cleanup in which case we're
 *     about to crash.
 */
static void
__live_restore_work_queue_drain(WT_SESSION_IMPL *session)
{
    WTI_LIVE_RESTORE_SERVER *server = S2C(session)->live_restore_server;

    /*
     * All contexts that call this function are single threaded however we take the lock as that is
     * the correct semantic and will future proof the code.
     */
    __wt_spin_lock(session, &server->queue_lock);
    if (!TAILQ_EMPTY(&server->work_queue)) {
        WTI_LIVE_RESTORE_WORK_ITEM *work_item = NULL, *work_item_tmp = NULL;
        TAILQ_FOREACH_SAFE(work_item, &server->work_queue, q, work_item_tmp)
        {
            TAILQ_REMOVE(&server->work_queue, work_item, q);
            __live_restore_free_work_item(session, &work_item);
        }
    }
    WT_ASSERT_ALWAYS(
      session, TAILQ_EMPTY(&server->work_queue), "Live restore work queue failed to drain");
    __wt_spin_unlock(session, &server->queue_lock);
}

/*
 * __live_restore_worker_run --
 *     Entry function for a live restore thread. This is called repeatedly from the thread group
 *     code so it does not need to loop itself. Each run will fill the holes for a single file.
 */
static int
__live_restore_worker_run(WT_SESSION_IMPL *session, WT_THREAD *ctx)
{
    WT_DECL_RET;
    WTI_LIVE_RESTORE_SERVER *server = S2C(session)->live_restore_server;
    uint64_t time_diff_ms;

    if (!F_ISSET(S2C(session), WT_CONN_READY)) {
        /*
         * Wait until the connection has finished opening to begin migration. Otherwise we could
         * start up, see an empty queue, and immediately call the live restore clean up logic. This
         * in turn triggers a checkpoint which sets connection flags and the flag setting logic can
         * produce read-modify-write races with other threads setting up the connection flags.
         */
        __wt_sleep(0, 100 * WT_THOUSAND);
        return (0);
    }

    __wt_spin_lock(session, &server->queue_lock);
    if (TAILQ_EMPTY(&server->work_queue)) {
        /* Stop our thread from running. This will call the stop_func and trigger state cleanup. */
        F_CLR(ctx, WT_THREAD_RUN);
        __wt_verbose_debug1(session, WT_VERB_LIVE_RESTORE, "%s", "Live restore worker terminating");
        __wt_spin_unlock(session, &server->queue_lock);
        return (0);
    }
    WTI_LIVE_RESTORE_WORK_ITEM *work_item = TAILQ_FIRST(&server->work_queue);
    WT_ASSERT(session, work_item != NULL);
    TAILQ_REMOVE(&server->work_queue, work_item, q);
    __wt_verbose_debug2(
      session, WT_VERB_LIVE_RESTORE, "Live restore worker taking queue item: %s", work_item->uri);
    __wt_timer_evaluate_ms(session, &server->msg_timer, &time_diff_ms);

    /* Print out a progress message periodically. */
    if ((time_diff_ms / (WT_THOUSAND * WT_PROGRESS_MSG_PERIOD)) > server->msg_count) {
        __wt_verbose(session, WT_VERB_LIVE_RESTORE_PROGRESS,
          "Live restore has been running for %" PRIu64 " seconds and has %" PRIu64
          " files of %" PRIu64 " left to process",
          time_diff_ms / WT_THOUSAND, server->work_items_remaining, server->work_count);
        server->msg_count = time_diff_ms / (WT_THOUSAND * WT_PROGRESS_MSG_PERIOD);
    }

    __wt_spin_unlock(session, &server->queue_lock);

    /*
     * Open a cursor so no one can get exclusive access on the object. This prevents concurrent
     * schema operations like drop. If the file no longer exists we don't need to copy anything and
     * can return a success.
     */
    WT_CURSOR *cursor = NULL;
    WT_SESSION *wt_session = (WT_SESSION *)session;
    ret = wt_session->open_cursor(wt_session, work_item->uri, NULL, NULL, &cursor);
    if (ret != 0)
        __wt_verbose_debug1(session, WT_VERB_LIVE_RESTORE,
          "Live restore worker: Error opening cursor to %s, ret %d", work_item->uri, ret);
    if (ret == ENOENT) {
        /* Free the work item. */
        __live_restore_free_work_item(session, &work_item);
        return (0);
    } else if (ret == EBUSY) {
        uint64_t remain;
        uint32_t threads;
        /*
         * Someone else has exclusive access to the table. Add it back to the work queue and try
         * again later.
         */
        __wt_spin_lock(session, &server->queue_lock);
        remain = server->work_items_remaining;
        threads = server->threads_working;
        TAILQ_INSERT_TAIL(&server->work_queue, work_item, q);
        __wt_spin_unlock(session, &server->queue_lock);
        if (remain < (uint64_t)threads)
            __wt_sleep(0, 100 * WT_THOUSAND);
        return (0);
    }
    WT_RET(ret);

    /*
     * We need to get access to the WiredTiger file handle. Given we've opened the cursor we should
     * be able to access the WT_FH by first getting to its block manager and then the WT_FH.
     */
    WT_BTREE *btree = CUR2BT(cursor);
    WT_ASSERT(session, btree->bm->is_multi_handle == false);

    /* FIXME-WT-13897 Replace this with an API call into the block manager. */
    WT_WITH_DHANDLE(session, btree->dhandle,
      ret = __wti_live_restore_fs_restore_file(btree->bm->block->fh->handle, wt_session));
    __live_restore_free_work_item(session, &work_item);
    WT_TRET(cursor->close(cursor));
    return (ret);
}

/*
 * __insert_queue_item --
 *     Insert an item into the live restore queue.
 */
static int
__insert_queue_item(WT_SESSION_IMPL *session, char *uri, uint64_t *work_count)
{
    WT_DECL_RET;

    __wt_verbose_debug2(
      session, WT_VERB_LIVE_RESTORE, "Live restore server: Adding %s to the work queue", uri);

    WTI_LIVE_RESTORE_SERVER *server = S2C(session)->live_restore_server;
    WTI_LIVE_RESTORE_WORK_ITEM *work_item = NULL;

    __wt_spin_lock(session, &server->queue_lock);

    WT_ERR(__wt_calloc_one(session, &work_item));
    WT_ERR(__wt_strdup(session, uri, &work_item->uri));
    TAILQ_INSERT_HEAD(&server->work_queue, work_item, q);
    (*work_count)++;

    if (0) {
err:
        __wt_free(session, work_item->uri);
        __wt_free(session, work_item);
    }

    __wt_spin_unlock(session, &server->queue_lock);
    return (ret);
}

/*
 * __live_restore_init_work_queue --
 *     Populate the live restore work queue. Free all objects on failure.
 */
static int
__live_restore_init_work_queue(WT_SESSION_IMPL *session)
{
    WT_CONNECTION_IMPL *conn = S2C(session);
    WT_DECL_RET;
    WTI_LIVE_RESTORE_SERVER *server = conn->live_restore_server;

    /* Initialize the work queue. */
    TAILQ_INIT(&server->work_queue);
    __wt_verbose_debug1(
      session, WT_VERB_LIVE_RESTORE, "%s", "Live restore server: Initializing the work queue");

    WT_CURSOR *cursor;
    WT_RET(__wt_metadata_cursor(session, &cursor));
    uint64_t work_count = 0;
    while ((ret = cursor->next(cursor)) == 0) {
        char *uri = NULL;
        WT_ERR(cursor->get_key(cursor, &uri));
        if (WT_PREFIX_MATCH(uri, "file:"))
            WT_ERR(__insert_queue_item(session, uri, &work_count));
    }
    WT_ERR_NOTFOUND_OK(ret, false);

    /*
     * The first step on restoration from a backup is to rebuild the metadata file. Thus if we are
     * restoring from a backup we don't need to queue it. Otherwise we need to ensure we transfer it
     * over.
     */
    if (!F_ISSET(conn, WT_CONN_BACKUP_PARTIAL_RESTORE))
        WT_ERR(__insert_queue_item(session, (char *)("file:" WT_METAFILE), &work_count));

    WT_STAT_CONN_SET(session, live_restore_work_remaining, work_count);
    __wt_atomic_store64(&conn->live_restore_server->work_count, work_count);
    __wt_atomic_store64(&conn->live_restore_server->work_items_remaining, work_count);

    if (0) {
err:
        /* Something broke, drain the queue. */
        __live_restore_work_queue_drain(session);
    }
    return (ret);
}

/*
 * __wt_live_restore_server_create --
 *     Start the worker threads and build the work queue.
 */
int
__wt_live_restore_server_create(WT_SESSION_IMPL *session, const char *cfg[])
{
    WT_DECL_RET;
    /*
     * Check that we have a live restore file system before starting the threads or allocating the
     * the server.
     */
    if (!F_ISSET(S2C(session), WT_CONN_LIVE_RESTORE_FS))
        return (0);

    WT_CONNECTION_IMPL *conn = S2C(session);
<<<<<<< HEAD

    /*
     * We're currently using the default session. Create a real one for the clean up logic to
     * perform checkpoints.
     */
    WT_SESSION_IMPL *checkpoint_session = NULL;

    /*
     * If background migration has already complete we don't need to start the background threads.
     * Run the clean up logic regardless in case we've previously closed the connection at the exact
     * time we finish migration, but before we call clean up.
     */
    if (__wti_live_restore_migration_complete(session)) {
        WT_RET(__wt_open_internal_session(
          conn, "live_restore_cleanup", false, 0, 0, &checkpoint_session));
        WT_ERR(__live_restore_clean_up(session, checkpoint_session));
        WT_ERR(__wt_session_close_internal(checkpoint_session));
        return (0);
    }

    WT_ERR(__wt_calloc_one(session, &conn->live_restore_server));
=======
>>>>>>> c02ba13b

    /* Read the threads_max config, zero threads is valid in which case we don't do anything. */
    WT_CONFIG_ITEM cval;
    WT_ERR(__wt_config_gets(session, cfg, "live_restore.threads_max", &cval));
    if (cval.val == 0)
        return (0);

    WT_ERR(__wt_calloc_one(session, &conn->live_restore_server));
    WT_ERR(__wt_spin_init(
      session, &conn->live_restore_server->queue_lock, "live restore migration work queue"));

    /*
     * Even if we start from an empty database the history store file will exist before we get here
     * which means there will always be at least one item in the queue.
     */
    WT_ERR(__live_restore_init_work_queue(session));

    /* Set this value before the threads start up in case they immediately decrement it. */
    conn->live_restore_server->threads_working = (uint32_t)cval.val;
    /*
     * Create the thread group.
     *
     * To force WT_THREAD_ACTIVE to be set on the threads we specify min_thread_count to be equal to
     * max_thread_count. This will prevent a 10 second wait from occurring per loop iteration.
     *
     * Furthermore because our threads terminate themselves the scaling logic may not be possible
     * without some adjustments to either the live restore server or the thread group code itself.
     */
    __wt_timer_start(session, &conn->live_restore_server->msg_timer);
    conn->live_restore_server->start_timer = conn->live_restore_server->msg_timer;
    __wt_verbose(session, WT_VERB_LIVE_RESTORE_PROGRESS,
      "Starting %" PRId64 " threads to restore %" PRIu64 " files", cval.val,
      conn->live_restore_server->work_count);
    WT_ERR(__wt_thread_group_create(session, &conn->live_restore_server->threads,
      "live_restore_workers", (uint32_t)cval.val, (uint32_t)cval.val, 0,
      __live_restore_worker_check, __live_restore_worker_run, __live_restore_worker_stop));

    if (0) {
err:
        if (checkpoint_session != NULL)
            WT_TRET(__wt_session_close_internal(checkpoint_session));
        __wt_free(session, conn->live_restore_server);
    }
    return (ret);
}

/*
 * __wt_live_restore_server_destroy --
 *     Destroy the live restore threads.
 */
int
__wt_live_restore_server_destroy(WT_SESSION_IMPL *session)
{
    WTI_LIVE_RESTORE_SERVER *server = S2C(session)->live_restore_server;

    /*
     * If we didn't create the background migration server there is nothing to do. It is rare, but
     * possible, to arrive here with the flag set and a NULL server. This situation arises when an
     * error is encountered during the server set up.
     */
    if (server == NULL)
        return (0);

    WTI_WITH_LIVE_RESTORE_QUEUE_LOCK(session, server->shutting_down = true);

    /*
     * It is possible to get here without ever starting the thread group. Ensure that it has been
     * created before destroying it. One such case would be if we configure the live restore file
     * system. But then an error occurs and we never initialize the server before destroying it.
     */
    if (server->threads.wait_cond != NULL) {
        /* Let any running threads finish up. */
        __wt_cond_signal(session, server->threads.wait_cond);
        __wt_writelock(session, &server->threads.lock);
        /*
         * This call destroys the thread group lock, in theory it can fail and we will not free any
         * further items. Given we are in a failure state this is okay.
         */
        WT_RET(__wt_thread_group_destroy(session, &server->threads));
        __live_restore_work_queue_drain(session);
        __wt_spin_destroy(session, &server->queue_lock);
    }
    __wt_free(session, server);
    S2C(session)->live_restore_server = NULL;
    return (0);
}<|MERGE_RESOLUTION|>--- conflicted
+++ resolved
@@ -373,7 +373,6 @@
         return (0);
 
     WT_CONNECTION_IMPL *conn = S2C(session);
-<<<<<<< HEAD
 
     /*
      * We're currently using the default session. Create a real one for the clean up logic to
@@ -393,10 +392,6 @@
         WT_ERR(__wt_session_close_internal(checkpoint_session));
         return (0);
     }
-
-    WT_ERR(__wt_calloc_one(session, &conn->live_restore_server));
-=======
->>>>>>> c02ba13b
 
     /* Read the threads_max config, zero threads is valid in which case we don't do anything. */
     WT_CONFIG_ITEM cval;
