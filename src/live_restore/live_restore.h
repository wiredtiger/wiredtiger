/*-
 * Copyright (c) 2014-present MongoDB, Inc.
 * Copyright (c) 2008-2014 WiredTiger, Inc.
 *	All rights reserved.
 *
 * See the file LICENSE for redistribution information.
 */

#pragma once

<<<<<<< HEAD
/*
 * WT_LIVE_RESTORE_WORK_ITEM --
 *     A single item of work to be worked on by a thread.
 */
struct __wt_live_restore_work_item {
    char *uri;
    TAILQ_ENTRY(__wt_live_restore_work_item) q; /* List of URIs queued for background migration. */
};

/*
 * WT_LIVE_RESTORE_SERVER --
 *     The live restore server object that is kept on the connection. Holds a thread group and the
 *     work queue, with some additional info.
 */
struct __wt_live_restore_server {
    WT_THREAD_GROUP threads;
    wt_shared uint32_t threads_working;
    WT_SPINLOCK queue_lock;
    wt_shared uint64_t work_items_remaining;

    TAILQ_HEAD(__wt_live_restore_work_queue, __wt_live_restore_work_item) work_queue;
};

=======
>>>>>>> ca76b625
#define WT_LIVE_RESTORE_INIT 0x0
#define WT_LIVE_RESTORE_IN_PROGRESS 0x1
#define WT_LIVE_RESTORE_COMPLETE 0x2

/* DO NOT EDIT: automatically built by prototypes.py: BEGIN */

extern int __wt_live_restore_server_create(WT_SESSION_IMPL *session, const char *cfg[])
  WT_GCC_FUNC_DECL_ATTRIBUTE((warn_unused_result));
extern int __wt_live_restore_server_destroy(WT_SESSION_IMPL *session)
  WT_GCC_FUNC_DECL_ATTRIBUTE((warn_unused_result));
extern int __wt_os_live_restore_fs(WT_SESSION_IMPL *session, const char *cfg[],
  const char *destination, WT_FILE_SYSTEM **fsp) WT_GCC_FUNC_DECL_ATTRIBUTE((warn_unused_result));

#ifdef HAVE_UNITTEST

#endif

/* DO NOT EDIT: automatically built by prototypes.py: END */<|MERGE_RESOLUTION|>--- conflicted
+++ resolved
@@ -8,32 +8,6 @@
 
 #pragma once
 
-<<<<<<< HEAD
-/*
- * WT_LIVE_RESTORE_WORK_ITEM --
- *     A single item of work to be worked on by a thread.
- */
-struct __wt_live_restore_work_item {
-    char *uri;
-    TAILQ_ENTRY(__wt_live_restore_work_item) q; /* List of URIs queued for background migration. */
-};
-
-/*
- * WT_LIVE_RESTORE_SERVER --
- *     The live restore server object that is kept on the connection. Holds a thread group and the
- *     work queue, with some additional info.
- */
-struct __wt_live_restore_server {
-    WT_THREAD_GROUP threads;
-    wt_shared uint32_t threads_working;
-    WT_SPINLOCK queue_lock;
-    wt_shared uint64_t work_items_remaining;
-
-    TAILQ_HEAD(__wt_live_restore_work_queue, __wt_live_restore_work_item) work_queue;
-};
-
-=======
->>>>>>> ca76b625
 #define WT_LIVE_RESTORE_INIT 0x0
 #define WT_LIVE_RESTORE_IN_PROGRESS 0x1
 #define WT_LIVE_RESTORE_COMPLETE 0x2
