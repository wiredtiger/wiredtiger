--- conflicted
+++ resolved
@@ -117,7 +117,6 @@
 #pragma GCC diagnostic pop
 
 /*
-<<<<<<< HEAD
  * __wt_live_restore_fh_extent_to_metadata_string --
  *     Given a WiredTiger file handle generate a string of its extents. If live restore is not
  *     running or the extent list is missing, which indicates the file is complete, return a
@@ -153,12 +152,8 @@
 }
 
 /*
- * __live_restore_create_tombstone_path --
- *     Generate the file path of a tombstone for a file. This tombstone does not need to exist.
-=======
  * __live_restore_create_stop_file_path --
  *     Generate the stop file path for a file.
->>>>>>> bc16976d
  */
 static int
 __live_restore_create_stop_file_path(WT_SESSION_IMPL *session, const char *name, char **out)
