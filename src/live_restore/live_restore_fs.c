--- conflicted
+++ resolved
@@ -901,23 +901,18 @@
     __wt_verbose_debug1(session, WT_VERB_FILEOPS, "LIVE_RESTORE_FS: Closing file: %s\n", fh->name);
 
     /*
-<<<<<<< HEAD
-     * We cannot queue the turtle file in the live restore queue as we cannot open a cursor on it.
-     * But it is critical that we ensure all gaps in it are migrated across. Thus the turtle file is
-     * the one file we intentionally fill holes on close for. This is relatively cheap given how
-     * small it is.
-     */
-    if (strstr(fh->name, WT_METADATA_TURTLE) != NULL)
-        WT_RET(__wti_live_restore_fs_fill_holes(fh, wt_session));
-=======
      * If we hit an error during file handle creation we'll call this function to free the partially
      * created handle. At this point fields may be uninitialized so we check for null pointers.
      */
     if (lr_fh->destination.fh != NULL) {
-        if (FLD_ISSET(lr_fh->destination.back_pointer->debug_flags,
-              WT_LIVE_RESTORE_DEBUG_FILL_HOLES_ON_CLOSE))
+        /*
+         * We cannot queue the turtle file in the live restore queue as we cannot open a cursor on
+         * it. But it is critical that we ensure all gaps in it are migrated across. Thus the turtle
+         * file is the one file we intentionally fill holes on close for. This is relatively cheap
+         * given how small it is.
+         */
+        if (strstr(fh->name, WT_METADATA_TURTLE) != NULL)
             WT_RET(__wti_live_restore_fs_fill_holes(fh, wt_session));
->>>>>>> 98a9357b
 
         lr_fh->destination.fh->close(lr_fh->destination.fh, wt_session);
     }
