--- conflicted
+++ resolved
@@ -755,16 +755,6 @@
       "Found hole in %s at %" PRId64 "-%" PRId64 " during background migration. ",
       lr_fh->iface.name, read_start, read_end);
 
-<<<<<<< HEAD
-=======
-    /*
-     * When encountering a large hole, break the read into small chunks. Split the hole into n
-     * chunks: the first n - 1 chunks will read a full read_size buffer, and the last chunk reads
-     * the remaining data. This loop is not obvious, effectively the read is shrinking the hole in
-     * the stack below us. This is why we always read from the start at the beginning of the loop.
-     */
-    size_t read_size = WT_MIN(hole->len, lr_fh->destination.back_pointer->read_size);
->>>>>>> 4a557b02
     uint64_t time_diff_ms;
     __wt_timer_evaluate_ms(session, start_timer, &time_diff_ms);
     __wt_verbose_debug3(session, WT_VERB_LIVE_RESTORE,
@@ -1355,8 +1345,7 @@
               source_size);
             if (!dest_exist) {
                 /* FIXME-WT-13971 - Determine if we should copy file permissions from the source. */
-                if (file_type == WT_FS_OPEN_FILE_TYPE_REGULAR ||
-                  file_type == WT_FS_OPEN_FILE_TYPE_LOG) {
+                if (file_type == WT_FS_OPEN_FILE_TYPE_REGULAR) {
                     /*
                      * Copy over the file. This will need to be atomic, either we succeed or we
                      * don't, right now it is not.
@@ -1371,6 +1360,8 @@
                     WT_ERR(system(buf));
                     lr_fh->destination.complete = true;
                 } else {
+                    /* This should be unreachable for log files, check that. */
+                    WT_ASSERT(session, file_type == WT_FS_OPEN_FILE_TYPE_DATA);
                     __wt_verbose_debug1(session, WT_VERB_LIVE_RESTORE,
                       "Creating destination file %s backed by source file", lr_fh->iface.name);
 
@@ -1707,28 +1698,9 @@
     char **logfiles = NULL;
     WT_DECL_ITEM(filename);
     uint32_t lognum;
+    WT_FH *fh = NULL;
 
     /* Get a list of actual log files. */
-<<<<<<< HEAD
-    // WT_ERR(__wt_log_get_files(session, WT_LOG_FILENAME, &logfiles, &logcount));
-    // for (u_int i = 0; i < logcount; i++) {
-    //     WT_ERR(__wt_log_extract_lognum(session, logfiles[i], &lognum));
-    //     /* Call log open file to generate the full path to the log file. */
-    //     WT_ERR(__wt_log_openfile(session, lognum, 0, &fh));
-    //     __wt_verbose_debug2(session, WT_VERB_LIVE_RESTORE,
-    //       "Transferring log file from source to dest: %s\n", fh->name);
-    //     /*
-    //      * We intentionally do not call the WiredTiger copy and sync function as we are copying
-    //      * between layers and that function copies between two paths. This is the same "path"
-    //      from
-    //      * the perspective of a function higher in the stack.
-    //      */
-    //     ret = __wti_live_restore_fs_fill_holes(fh->handle, (WT_SESSION *)session);
-    //     WT_TRET(__wt_close(session, &fh));
-    //     WT_ERR(ret);
-    // }
-    // WT_ERR(__wt_fs_directory_list_free(session, &logfiles, logcount));
-=======
     WT_ERR(__wt_log_get_files(session, WT_LOG_FILENAME, &logfiles, &logcount));
     for (u_int i = 0; i < logcount; i++) {
         WT_ERR(__wt_log_extract_lognum(session, logfiles[i], &lognum));
@@ -1746,43 +1718,22 @@
         WT_ERR(ret);
     }
     WT_ERR(__wt_fs_directory_list_free(session, &logfiles, logcount));
->>>>>>> 4a557b02
 
     /* Get a list of prep log files. */
     WT_ERR(__wt_log_get_files(session, WTI_LOG_PREPNAME, &logfiles, &logcount));
     WT_ERR(__wt_scr_alloc(session, 0, &filename));
     for (u_int i = 0; i < logcount; i++) {
-        char buf[500];
-        char *path_dest;
-        char *path_src;
-        bool exists = false;
+        WT_ERR(__wt_scr_alloc(session, 0, &filename));
         WT_ERR(__wt_log_extract_lognum(session, logfiles[i], &lognum));
         /* We cannot utilize the log open file code as it doesn't support prep logs. */
         WT_ERR(__wt_log_filename(session, lognum, WTI_LOG_PREPNAME, filename));
-        WT_ERR(__wt_snprintf(buf, 500, "%s%s%s", lr_fs->destination.home, __wt_path_separator(),
-          (char *)filename->data));
-        WT_ERR(__live_restore_fs_has_file(lr_fs, &lr_fs->source, session, buf, &exists));
-        if (!exists)
-            continue;
-        WT_ERR(__live_restore_fs_backing_filename(
-          &lr_fs->destination, session, lr_fs->destination.home, buf, &path_dest));
-        WT_ERR(__live_restore_fs_backing_filename(
-          &lr_fs->source, session, lr_fs->destination.home, buf, &path_src));
         __wt_verbose_debug2(session, WT_VERB_LIVE_RESTORE,
-<<<<<<< HEAD
-          "Transferring prep log file from %s to %s", path_src, path_dest);
-        WT_ASSERT(session, __wt_snprintf(buf, 500, "cp %s %s", path_src, path_dest) == 0);
-        WT_ERR(system(buf));
-        __wt_free(session, path_dest);
-        __wt_free(session, path_src);
-=======
           "Transferring prep log file from source to dest: %s\n", (char *)filename->data);
         WT_ERR(__wt_open(
           session, (char *)filename->data, WT_FS_OPEN_FILE_TYPE_LOG, WT_FS_OPEN_ACCESS_SEQ, &fh));
         ret = __live_restore_copy_file(fh->handle, (WT_SESSION *)session);
         WT_TRET(__wt_close(session, &fh));
         WT_ERR(ret);
->>>>>>> 4a557b02
     }
 
 err:
