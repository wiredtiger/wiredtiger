/*-
 * Copyright (c) 2014-present MongoDB, Inc.
 * Copyright (c) 2008-2014 WiredTiger, Inc.
 *  All rights reserved.
 *
 * See the file LICENSE for redistribution information.
 */

#include "wt_internal.h"
#include "live_restore_private.h"

/* This is where basename comes from. */
#include <libgen.h>

static int __live_restore_fs_directory_list_free(
  WT_FILE_SYSTEM *fs, WT_SESSION *wt_session, char **dirlist, uint32_t count);

/*
 * __live_restore_create_file_path --
 *     Generate the path of a file or directory in a layer. The file or directory must exist at the
 *     root of the layer.
 */
static int
__live_restore_create_file_path(
  WT_SESSION_IMPL *session, WTI_LIVE_RESTORE_FS_LAYER *layer, char *name, char **filepathp)
{
    char *base_name = basename(name);
    /* +1 for the path separator, +1 for the null terminator. */
    size_t len = strlen(layer->home) + 1 + strlen(base_name) + 1;

    WT_RET(__wt_calloc(session, 1, len, filepathp));
    WT_RET(__wt_snprintf(*filepathp, len, "%s%s%s", layer->home, __wt_path_separator(), base_name));

    return (0);
}

/*
 * __live_restore_fs_backing_filename --
 *     Convert a live restore file/directory path (e..g WT_TEST/WiredTiger.wt) to the actual path of
 *     the backing file/directory. This can be the file in the destination directory (which is
 *     identical the wiredtiger home path), or the file in the source directory. The function
 *     allocates memory for the path string and expects the caller to free it. If name is an
 *     absolute path, it will always be in format "/absolute_prefix/dest_home/relative_path",
 *     otherwise name is a relative path which always begins with dest_home (e..g
 *     dest_home/relative_path). The function returns path in format "layer->home/relative_path".
 */
static int
__live_restore_fs_backing_filename(WTI_LIVE_RESTORE_FS_LAYER *layer, WT_SESSION_IMPL *session,
  const char *dest_home, const char *name, char **pathp)
{
    WT_DECL_RET;
    size_t len;
    char *buf, *filename;

    buf = filename = NULL;

    /*
     * Name must start with dest_home. If name is an absolute path like "/home/dest_home/file.txt"
     * then dest_home which derived from conn->home will be "/home/dest_home".
     */
    filename = strstr(name, dest_home);
    WT_ASSERT_ALWAYS(session, filename == name,
      "Provided name '%s' does not start with the destination home folder path '%s'", name,
      dest_home);

    if (layer->which == WTI_LIVE_RESTORE_FS_LAYER_DESTINATION) {
        WT_RET(__wt_strdup(session, filename, pathp));
    } else {
        /*
         * By default the live restore file path is identical to the file in the destination
         * directory, which will include the destination folder. We need to replace this destination
         * folder's path with the source directory's path.
         */
        filename += strlen(dest_home);

        /* +1 for the null terminator. */
        len = strlen(layer->home) + strlen(filename) + 1;
        WT_ERR(__wt_calloc(session, 1, len, &buf));
        WT_ERR(__wt_snprintf(buf, len, "%s%s", layer->home, filename));

        *pathp = buf;
        __wt_verbose_debug3(session, WT_VERB_LIVE_RESTORE,
          "Generated SOURCE path: %s\n layer->home = %s, name = %s\n", buf, layer->home, name);
    }

    if (0) {
err:
        __wt_free(session, buf);
    }
    return (ret);
}

#pragma GCC diagnostic push
#pragma GCC diagnostic ignored "-Wunused-function"
/*
 * __live_restore_debug_dump_extent_list --
 *     Dump the contents of a file handle's extent list. Callers must hold the extent list readlock
 *     at a minimum.
 */
static void
__live_restore_debug_dump_extent_list(WT_SESSION_IMPL *session, WTI_LIVE_RESTORE_FILE_HANDLE *lr_fh)
{
    WTI_LIVE_RESTORE_HOLE_NODE *hole;
    WTI_LIVE_RESTORE_HOLE_NODE *prev;
    bool list_valid;

    __wt_verbose_debug1(
      session, WT_VERB_LIVE_RESTORE, "Dumping extent list for %s\n", lr_fh->iface.name);
    WT_ASSERT_ALWAYS(session, __wt_rwlock_islocked(session, &lr_fh->ext_lock),
      "Live restore lock not taken when needed");

    prev = NULL;
    hole = lr_fh->destination.hole_list_head;
    list_valid = true;

    while (hole != NULL) {

        /* Sanity check. This hole doesn't overlap with the previous hole */
        if (prev != NULL) {
            if (WTI_EXTENT_END(prev) >= hole->off) {
                __wt_verbose_debug1(session, WT_VERB_LIVE_RESTORE,
                  "Error: Holes overlap prev: %" PRId64 "-%" PRId64 ", hole: %" PRId64 "-%" PRId64
                  "\n",
                  prev->off, WTI_EXTENT_END(prev), hole->off, WTI_EXTENT_END(hole));
                list_valid = false;
            }
        }
        __wt_verbose_debug1(session, WT_VERB_LIVE_RESTORE, "Hole: %" PRId64 "-%" PRId64, hole->off,
          WTI_EXTENT_END(hole));

        prev = hole;
        hole = hole->next;
    }

    WT_ASSERT_ALWAYS(session, list_valid, "Extent list contains overlaps!");
}
#pragma GCC diagnostic pop

/*
 * __live_restore_create_tombstone_path --
 *     Generate the file path of a tombstone for a file. This tombstone does not need to exist.
 */
static int
__live_restore_create_tombstone_path(
  WT_SESSION_IMPL *session, const char *name, const char *marker, char **out)
{
    size_t p, suffix_len;

    p = strlen(name);
    suffix_len = strlen(marker);

    WT_RET(__wt_malloc(session, p + suffix_len + 1, out));
    memcpy(*out, name, p);
    memcpy(*out + p, marker, suffix_len + 1);
    return (0);
}

/*
 * __live_restore_fs_create_tombstone --
 *     Create a tombstone for the given file.
 */
static int
__live_restore_fs_create_tombstone(
  WT_FILE_SYSTEM *fs, WT_SESSION_IMPL *session, const char *name, uint32_t flags)
{
    WT_DECL_RET;
    WT_FILE_HANDLE *fh;
    WTI_LIVE_RESTORE_FS *lr_fs;
    uint32_t open_flags;
    char *path, *path_marker;

    lr_fs = (WTI_LIVE_RESTORE_FS *)fs;
    path = path_marker = NULL;

    WT_ERR(__live_restore_fs_backing_filename(
      &lr_fs->destination, session, lr_fs->destination.home, name, &path));
    WT_ERR(__live_restore_create_tombstone_path(
      session, path, WTI_LIVE_RESTORE_FS_TOMBSTONE_SUFFIX, &path_marker));

    open_flags = WT_FS_OPEN_CREATE;
    if (LF_ISSET(WT_FS_DURABLE | WT_FS_OPEN_DURABLE))
        FLD_SET(open_flags, WT_FS_OPEN_DURABLE);

    WT_ERR(lr_fs->os_file_system->fs_open_file(lr_fs->os_file_system, &session->iface, path_marker,
      WT_FS_OPEN_FILE_TYPE_DATA, open_flags, &fh));
    WT_ERR(fh->close(fh, &session->iface));

    __wt_verbose_debug2(session, WT_VERB_LIVE_RESTORE, "Creating tombstone: %s", path_marker);

err:
    __wt_free(session, path);
    __wt_free(session, path_marker);

    return (ret);
}

/*
 * __dest_has_tombstone --
 *     Check whether the destination directory contains a tombstone for a given file.
 */
static int
__dest_has_tombstone(WTI_LIVE_RESTORE_FS *lr_fs, char *name, WT_SESSION_IMPL *session, bool *existp)
{
    WT_DECL_RET;
    char *path_marker;

    path_marker = NULL;

    WT_ERR(__live_restore_create_tombstone_path(
      session, name, WTI_LIVE_RESTORE_FS_TOMBSTONE_SUFFIX, &path_marker));

    lr_fs->os_file_system->fs_exist(
      lr_fs->os_file_system, (WT_SESSION *)session, path_marker, existp);
    __wt_verbose_debug2(
      session, WT_VERB_LIVE_RESTORE, "Tombstone check for %s (Y/N)? %s", name, *existp ? "Y" : "N");

err:
    __wt_free(session, path_marker);
    return (ret);
}

/*
 * __live_restore_fs_has_file --
 *     Set a boolean to indicate if the given file name exists in the provided layer.
 */
static int
__live_restore_fs_has_file(WTI_LIVE_RESTORE_FS *lr_fs, WTI_LIVE_RESTORE_FS_LAYER *layer,
  WT_SESSION_IMPL *session, const char *name, bool *existsp)
{
    WT_DECL_RET;
    char *path;

    path = NULL;

    WT_ERR(
      __live_restore_fs_backing_filename(layer, session, lr_fs->destination.home, name, &path));
    WT_ERR(lr_fs->os_file_system->fs_exist(lr_fs->os_file_system, &session->iface, path, existsp));
err:
    __wt_free(session, path);

    return (ret);
}

/*
 * __live_restore_fs_find_layer --
 *     Find a layer for the given file. Return the type of the layer and whether the layer contains
 *     the file.
 */
static int
__live_restore_fs_find_layer(WT_FILE_SYSTEM *fs, WT_SESSION_IMPL *session, const char *name,
  WTI_LIVE_RESTORE_FS_LAYER_TYPE *whichp, bool *existp)
{
    WTI_LIVE_RESTORE_FS *lr_fs;

    WT_ASSERT(session, existp != NULL);

    *existp = false;
    lr_fs = (WTI_LIVE_RESTORE_FS *)fs;

    WT_RET(__live_restore_fs_has_file(lr_fs, &lr_fs->destination, session, name, existp));
    if (*existp) {
        /* The file exists in the destination we don't need to look any further. */
        if (whichp != NULL)
            *whichp = WTI_LIVE_RESTORE_FS_LAYER_DESTINATION;
        return (0);
    }

    WT_RET(__live_restore_fs_has_file(lr_fs, &lr_fs->source, session, name, existp));
    if (*existp) {
        /* The file exists in the source we don't need to look any further. */
        if (whichp != NULL)
            *whichp = WTI_LIVE_RESTORE_FS_LAYER_SOURCE;
    }

    return (0);
}

/*
 * __live_restore_fs_directory_list_worker --
 *     The list is a combination of files from the destination and source directories. For
 *     destination files, exclude any files matching the marker paths. For source files, exclude
 *     files that are either marked as tombstones or already present in the destination directory.
 */
static int
__live_restore_fs_directory_list_worker(WT_FILE_SYSTEM *fs, WT_SESSION *wt_session,
  const char *directory, const char *prefix, char ***dirlistp, uint32_t *countp, bool single)
{
    WT_DECL_RET;
    WTI_LIVE_RESTORE_FS *lr_fs = (WTI_LIVE_RESTORE_FS *)fs;
    WT_SESSION_IMPL *session = (WT_SESSION_IMPL *)wt_session;
    size_t dirallocsz = 0;
    uint32_t count_dest = 0, count_src = 0;
    char **dirlist_dest, **dirlist_src, **entries, **namep, *path_dest, *path_src, *temp_path;
    bool dest_exist = false, have_tombstone = false;
    bool dest_folder_exists = false, source_folder_exists = false;
    uint32_t num_src_files = 0, num_dest_files = 0;

    *dirlistp = dirlist_dest = dirlist_src = entries = NULL;
    path_dest = path_src = temp_path = NULL;

    __wt_verbose_debug1(session, WT_VERB_LIVE_RESTORE,
      "DIRECTORY LIST %s (single ? %s) : ", directory, single ? "YES" : "NO");

    /* Get files from destination. */
    WT_ERR(__live_restore_fs_backing_filename(
      &lr_fs->destination, session, lr_fs->destination.home, directory, &path_dest));

    WT_ERR(lr_fs->os_file_system->fs_exist(
      lr_fs->os_file_system, wt_session, path_dest, &dest_folder_exists));

    if (dest_folder_exists) {
        WT_ERR(lr_fs->os_file_system->fs_directory_list(
          lr_fs->os_file_system, wt_session, path_dest, prefix, &dirlist_dest, &num_dest_files));

        for (namep = dirlist_dest; namep != NULL && *namep != NULL; namep++)
            if (!WT_SUFFIX_MATCH(*namep, WTI_LIVE_RESTORE_FS_TOMBSTONE_SUFFIX)) {
                WT_ERR(__wt_realloc_def(session, &dirallocsz, count_dest + 1, &entries));
                WT_ERR(__wt_strdup(session, *namep, &entries[count_dest]));
                ++count_dest;

                if (single)
                    goto done;
            }
    }

    /* Get files from source. */
    WT_ERR(__live_restore_fs_backing_filename(
      &lr_fs->source, session, lr_fs->destination.home, directory, &path_src));

    WT_ERR(lr_fs->os_file_system->fs_exist(
      lr_fs->os_file_system, wt_session, path_src, &source_folder_exists));

    if (source_folder_exists) {
        WT_ERR(lr_fs->os_file_system->fs_directory_list(
          lr_fs->os_file_system, wt_session, path_src, prefix, &dirlist_src, &num_src_files));

        for (namep = dirlist_src; namep != NULL && *namep != NULL; namep++) {
            /*
             * If a file in source hasn't been background migrated yet we need to add it to the
             * list.
             */
            bool add_source_file = false;
            if (WT_SUFFIX_MATCH(*namep, WT_LIVE_RESTORE_FS_TOMBSTONE_SUFFIX)) {
                /* It isn't impossible for tombstones to exist in the source directory. Ignore
                 * them.*/
                continue;
            }
            if (!dest_folder_exists)
                add_source_file = true;
            else {
                /*
                 * We're iterating files in the source, but we want to check if they exist in the
                 * destination, so create the file path to the backing destination file.
                 */
                WT_ERR(__live_restore_create_file_path(
                  session, &lr_fs->destination, *namep, &temp_path));
                WT_ERR_NOTFOUND_OK(__live_restore_fs_has_file(
                                     lr_fs, &lr_fs->destination, session, temp_path, &dest_exist),
                  false);
                WT_ERR(__dest_has_tombstone(lr_fs, temp_path, session, &have_tombstone));
                __wt_free(session, temp_path);

                add_source_file = !dest_exist && !have_tombstone;
            }

            if (add_source_file) {
                WT_ERR(
                  __wt_realloc_def(session, &dirallocsz, count_dest + count_src + 1, &entries));
                WT_ERR(__wt_strdup(session, *namep, &entries[count_dest + count_src]));
                ++count_src;
            }

            if (single)
                goto done;
        }
    }

    if (!dest_folder_exists && !source_folder_exists)
        WT_ERR_MSG(session, ENOENT,
          "Cannot report contents of '%s'. Folder does not exist in the source or destination.",
          directory);

done:
err:
    __wt_free(session, path_dest);
    __wt_free(session, path_src);
    __wt_free(session, temp_path);
    if (dirlist_dest != NULL)
        WT_TRET(
          __live_restore_fs_directory_list_free(fs, wt_session, dirlist_dest, num_dest_files));
    if (dirlist_src != NULL)
        WT_TRET(__live_restore_fs_directory_list_free(fs, wt_session, dirlist_src, num_src_files));

    *dirlistp = entries;
    *countp = count_dest + count_src;

    if (ret != 0)
        WT_TRET(__live_restore_fs_directory_list_free(fs, wt_session, entries, *countp));
    return (ret);
}

/*
 * __live_restore_fs_directory_list --
 *     Get a list of files from a directory.
 */
static int
__live_restore_fs_directory_list(WT_FILE_SYSTEM *fs, WT_SESSION *wt_session, const char *directory,
  const char *prefix, char ***dirlistp, uint32_t *countp)
{
    return (__live_restore_fs_directory_list_worker(
      fs, wt_session, directory, prefix, dirlistp, countp, false));
}

/*
 * __live_restore_fs_directory_list_single --
 *     Get one file from a directory.
 */
static int
__live_restore_fs_directory_list_single(WT_FILE_SYSTEM *fs, WT_SESSION *wt_session,
  const char *directory, const char *prefix, char ***dirlistp, uint32_t *countp)
{
    return (__live_restore_fs_directory_list_worker(
      fs, wt_session, directory, prefix, dirlistp, countp, true));
}

/*
 * __live_restore_fs_directory_list_free --
 *     Free memory returned by the directory listing.
 */
static int
__live_restore_fs_directory_list_free(
  WT_FILE_SYSTEM *fs, WT_SESSION *wt_session, char **dirlist, uint32_t count)
{
    WTI_LIVE_RESTORE_FS *lr_fs;

    lr_fs = (WTI_LIVE_RESTORE_FS *)fs;

    return (lr_fs->os_file_system->fs_directory_list_free(
      lr_fs->os_file_system, wt_session, dirlist, count));
}

/*
 * __live_restore_fs_exist --
 *     Return if the file exists.
 */
static int
__live_restore_fs_exist(WT_FILE_SYSTEM *fs, WT_SESSION *wt_session, const char *name, bool *existp)
{
    return (__live_restore_fs_find_layer(fs, (WT_SESSION_IMPL *)wt_session, name, NULL, existp));
}

/*
 * __live_restore_alloc_extent --
 *     Allocate and populate a new extent with the provided parameters.
 */
static int
__live_restore_alloc_extent(WT_SESSION_IMPL *session, wt_off_t offset, size_t len,
  WTI_LIVE_RESTORE_HOLE_NODE *next, WTI_LIVE_RESTORE_HOLE_NODE **holep)
{
    WTI_LIVE_RESTORE_HOLE_NODE *new;

    WT_RET(__wt_calloc_one(session, &new));
    new->off = offset;
    new->len = len;
    new->next = next;

    *holep = new;
    return (0);
}

/*
 * __live_restore_fs_free_extent_list --
 *     Free the extents associated with a live restore file handle. Callers must hold the extent
 *     list write lock.
 */
static void
__live_restore_fs_free_extent_list(WT_SESSION_IMPL *session, WTI_LIVE_RESTORE_FILE_HANDLE *lr_fh)
{
    WTI_LIVE_RESTORE_HOLE_NODE *hole;
    WTI_LIVE_RESTORE_HOLE_NODE *temp;

    WT_ASSERT_ALWAYS(session, __wt_rwlock_islocked(session, &lr_fh->ext_lock),
      "Live restore lock not taken when needed");

    hole = lr_fh->destination.hole_list_head;
    lr_fh->destination.hole_list_head = NULL;

    while (hole != NULL) {
        temp = hole;
        hole = hole->next;

        __wt_free(session, temp);
    }

    return;
}

/*
 * __live_restore_fh_lock --
 *     Lock/unlock a file.
 */
static int
__live_restore_fh_lock(WT_FILE_HANDLE *fh, WT_SESSION *wt_session, bool lock)
{
    WTI_LIVE_RESTORE_FILE_HANDLE *lr_fh;

    lr_fh = (WTI_LIVE_RESTORE_FILE_HANDLE *)fh;
    WT_ASSERT((WT_SESSION_IMPL *)wt_session, lr_fh->destination.fh != NULL);
    return (lr_fh->destination.fh->fh_lock(lr_fh->destination.fh, wt_session, lock));
}

/*
 * __live_restore_remove_extlist_hole --
 *     Track that we wrote something by removing its hole from the extent list. Callers must hold
 *     the extent list write lock.
 */
static int
__live_restore_remove_extlist_hole(
  WTI_LIVE_RESTORE_FILE_HANDLE *lr_fh, WT_SESSION_IMPL *session, wt_off_t offset, size_t len)
{
    WTI_LIVE_RESTORE_HOLE_NODE *hole, *tmp, *new, *prev_hole;
    wt_off_t write_end;

    WT_ASSERT_ALWAYS(session, __wt_rwlock_islocked(session, &lr_fh->ext_lock),
      "Live restore lock not taken when needed");
    __wt_verbose_debug3(session, WT_VERB_LIVE_RESTORE, "REMOVE HOLE %s: %" PRId64 "-%" PRId64,
      lr_fh->iface.name, offset, WTI_OFFSET_END(offset, len));

    write_end = WTI_OFFSET_END(offset, len);
    hole = lr_fh->destination.hole_list_head;
    prev_hole = NULL;
    while (hole != NULL) {
        if (write_end < hole->off)
            /* We won't find any more overlapping holes. Stop searching. */
            break;

        if (offset <= hole->off && write_end >= WTI_EXTENT_END(hole)) {
            /* The write fully overlaps a hole. Delete it. */
            __wt_verbose_debug3(session, WT_VERB_LIVE_RESTORE,
              "Fully overlaps hole %" PRId64 "-%" PRId64, hole->off, WTI_EXTENT_END(hole));

            tmp = hole;
            if (prev_hole == NULL)
                lr_fh->destination.hole_list_head = hole->next;
            else
                prev_hole->next = hole->next;
            hole = hole->next;
            __wt_free(session, tmp);
            continue;
        } else if (offset > hole->off && write_end < WTI_EXTENT_END(hole)) {
            /* The write is entirely within the hole. Split the hole in two. */

            __wt_verbose_debug3(session, WT_VERB_LIVE_RESTORE,
              "Fully contained by hole %" PRId64 "-%" PRId64, hole->off, WTI_EXTENT_END(hole));

            /* First create the hole to the right of the write. */
            WT_RET(__live_restore_alloc_extent(session, write_end + 1,
              (size_t)(WTI_EXTENT_END(hole) - write_end), hole->next, &new));

            /*
             * Then shrink the existing hole so it's to the left of the write and point it at the
             * new hole.
             */
            hole->len = (size_t)(offset - hole->off);
            hole->next = new;
        } else if (offset <= hole->off && WTI_OFFSET_IN_EXTENT(write_end, hole)) {
            /* The write starts before the hole and ends within it. Shrink the hole. */
            __wt_verbose_debug3(session, WT_VERB_LIVE_RESTORE,
              "Partial overlap to the left of hole %" PRId64 "-%" PRId64, hole->off,
              WTI_EXTENT_END(hole));

            hole->len = (size_t)(WTI_EXTENT_END(hole) - write_end);
            hole->off = write_end + 1;
        } else if (WTI_OFFSET_IN_EXTENT(offset, hole) && write_end >= WTI_EXTENT_END(hole)) {
            __wt_verbose_debug3(session, WT_VERB_LIVE_RESTORE,
              "Partial overlap to the right of hole %" PRId64 "-%" PRId64, hole->off,
              WTI_EXTENT_END(hole));
            /* The write starts within the hole and ends after it. Shrink the hole. */
            hole->len = (size_t)(offset - hole->off);
        } else
            /* No overlap. Safety check */
            WT_ASSERT(session, write_end < hole->off || offset > WTI_EXTENT_END(hole));

        prev_hole = hole;
        hole = hole->next;
    }
    return (0);
}

typedef enum { NONE, FULL, PARTIAL } WT_LIVE_RESTORE_SERVICE_STATE;

/* !!!
 * __live_restore_can_service_read --
 *     Return if a read can be serviced by the destination file. Callers must hold the extent list
 *     read lock at a minimum.
 *     There are three possible scenarios:
 *     - The read is entirely within a hole and we return NONE.
 *     - The read is entirely outside of all holes and we return FULL.
 *     - The read begins outside a hole and then ends inside, in which case we return PARTIAL.
 *       This scenario will only happen if background data migration occurs concurrently and has
 *       partially migrated the content we're reading. The background threads always copies data in
 *       order, so the partially filled hole can only start outside a hole and then continue into a
 *       hole.
 *     All other scenarios are considered impossible.
 */
static WT_LIVE_RESTORE_SERVICE_STATE
__live_restore_can_service_read(WTI_LIVE_RESTORE_FILE_HANDLE *lr_fh, WT_SESSION_IMPL *session,
  wt_off_t offset, size_t len, WTI_LIVE_RESTORE_HOLE_NODE **holep)
{
    WTI_LIVE_RESTORE_HOLE_NODE *hole;
    wt_off_t read_end;
    bool read_begins_in_hole, read_ends_in_hole;

    if (lr_fh->destination.complete || lr_fh->source == NULL)
        goto done;

    WT_ASSERT_ALWAYS(session, __wt_rwlock_islocked(session, &lr_fh->ext_lock),
      "Live restore lock not taken when needed");

    read_end = WTI_OFFSET_END(offset, len);
    hole = lr_fh->destination.hole_list_head;
    while (hole != NULL) {
        if (read_end < hole->off)
            /* All subsequent holes are past the read. We won't find matching holes. */
            break;

        WT_ASSERT_ALWAYS(session, !(offset < hole->off && WTI_EXTENT_END(hole) < read_end),
          "Read (offset: %" PRId64 ", len: %" WT_SIZET_FMT ") encompasses a hole (offset: %" PRId64
          ", len: %" WT_SIZET_FMT ")",
          offset, len, hole->off, hole->len);

        read_begins_in_hole = WTI_OFFSET_IN_EXTENT(offset, hole);
        read_ends_in_hole = WTI_OFFSET_IN_EXTENT(read_end, hole);
        if (read_begins_in_hole && read_ends_in_hole) {
            /* Our read is entirely within a hole */
            __wt_verbose_debug3(session, WT_VERB_LIVE_RESTORE,
              "CANNOT SERVICE %s: Reading from hole. Read: %" PRId64 "-%" PRId64 ", hole: %" PRId64
              "-%" PRId64,
              lr_fh->iface.name, offset, read_end, hole->off, WTI_EXTENT_END(hole));
            return (NONE);
        } else if (!read_begins_in_hole && read_ends_in_hole) {
            /*
             * The block manager reads entire pages so we can expect all reads to exist entirely
             * inside or outside a hole during normal WiredTiger operation. The one exception is
             * when background migration threads are running as they will copy data chunks
             * regardless of page size. The background threads always migrate a file from start to
             * finish so the one case where we partially read from a hole is when the background
             * thread reads the first part of a page and then we read that page before the remainder
             * is migrated.
             */
            __wt_verbose_debug3(session, WT_VERB_LIVE_RESTORE,
              "PARTIAL READ %s: Reading from hole. Read: %" PRId64 "-%" PRId64 ", hole: %" PRId64
              "-%" PRId64,
              lr_fh->iface.name, offset, read_end, hole->off, WTI_EXTENT_END(hole));
            *holep = hole;
            return (PARTIAL);
        } else if (read_begins_in_hole && !read_ends_in_hole) {
            /* A partial read should never begin in a hole. */
            WT_ASSERT_ALWAYS(session, false,
              "Read (offset: %" PRId64 ", len: %" WT_SIZET_FMT
              ") begins in a hole but does not end in one (offset: %" PRId64
              ", "
              "len: %" WT_SIZET_FMT ")",
              offset, len, hole->off, hole->len);
        }

        hole = hole->next;
    }
    /*
     * If we got here we either traversed the full hole list and didn't find a hole, or the read is
     * prior to any holes.
     */
done:
    __wt_verbose_debug3(
      session, WT_VERB_LIVE_RESTORE, "CAN SERVICE %s: No hole found", lr_fh->iface.name);
    return (FULL);
}

/*
 * __live_restore_fh_write_int --
 *     Write to a file. Callers of this function must hold the extent list lock.
 */
static int
__live_restore_fh_write_int(
  WT_FILE_HANDLE *fh, WT_SESSION *wt_session, wt_off_t offset, size_t len, const void *buf)
{
    WTI_LIVE_RESTORE_FILE_HANDLE *lr_fh;
    WT_SESSION_IMPL *session;

    lr_fh = (WTI_LIVE_RESTORE_FILE_HANDLE *)fh;
    session = (WT_SESSION_IMPL *)wt_session;

    WT_ASSERT_ALWAYS(session, __wt_rwlock_islocked(session, &lr_fh->ext_lock),
      "Live restore lock not taken when needed");
    __wt_verbose_debug3(session, WT_VERB_LIVE_RESTORE, "WRITE %s: %" PRId64 ", %" WT_SIZET_FMT,
      fh->name, offset, len);

    WT_RET(lr_fh->destination.fh->fh_write(lr_fh->destination.fh, wt_session, offset, len, buf));
    return (__live_restore_remove_extlist_hole(lr_fh, session, offset, len));
}

/*
 * __live_restore_fh_write --
 *     File write.
 */
static int
__live_restore_fh_write(
  WT_FILE_HANDLE *fh, WT_SESSION *wt_session, wt_off_t offset, size_t len, const void *buf)
{
    WT_DECL_RET;
    WTI_LIVE_RESTORE_FILE_HANDLE *lr_fh;
    WT_SESSION_IMPL *session;

    lr_fh = (WTI_LIVE_RESTORE_FILE_HANDLE *)fh;
    session = (WT_SESSION_IMPL *)wt_session;

    WTI_WITH_LIVE_RESTORE_EXTENT_LIST_WRITE_LOCK(
      session, lr_fh, ret = __live_restore_fh_write_int(fh, wt_session, offset, len, buf));
    return (ret);
}

/*
 * __live_restore_fh_read --
 *     File read in a live restore file system.
 */
static int
__live_restore_fh_read(
  WT_FILE_HANDLE *fh, WT_SESSION *wt_session, wt_off_t offset, size_t len, void *buf)
{
    WT_DECL_RET;
    WTI_LIVE_RESTORE_FILE_HANDLE *lr_fh;
    WT_SESSION_IMPL *session;
    char *read_data;

    lr_fh = (WTI_LIVE_RESTORE_FILE_HANDLE *)fh;
    session = (WT_SESSION_IMPL *)wt_session;

    __wt_verbose_debug3(session, WT_VERB_LIVE_RESTORE, "READ %s : %" PRId64 ", %" WT_SIZET_FMT,
      fh->name, offset, len);

    read_data = (char *)buf;

    __wt_readlock(session, &lr_fh->ext_lock);
    WTI_LIVE_RESTORE_HOLE_NODE *hole = NULL;

    /*
     * FIXME-WT-13828: WiredTiger will read the metadata file after creation but before anything has
     * been written in this case we forward the read to the empty metadata file in the destination.
     * Is this correct?
     */
    /*
     * The partial read length variables need to be initialized inside the else case to avoid clang
     * sanitizer complaining about dead stores. However if we use a switch case here _and_
     * initialize the variables inside the PARTIAL case then gcc complains about the switch jumping
     * over the variable declaration. Thus we use if/else and declare inside to keep both happy.
     */
    WT_LIVE_RESTORE_SERVICE_STATE read_state =
      __live_restore_can_service_read(lr_fh, session, offset, len, &hole);
    if (read_state == FULL) {
        __wt_verbose_debug3(session, WT_VERB_LIVE_RESTORE, "    READ FROM DEST (src is NULL? %s)",
          lr_fh->source == NULL ? "YES" : "NO");
        /* Read the full read from the destination. */
        WT_ERR(lr_fh->destination.fh->fh_read(
          lr_fh->destination.fh, wt_session, offset, len, read_data));
    } else if (read_state == PARTIAL) {
        /*
         * If a portion of the read region is serviceable, combine a read from the source and
         * destination.
         */
        /*
         *              <--read len--->
         * read:        |-------------|
         * extent list: |####|----hole----|
         *              ^    ^        |
         *              |    |        |
         *           read off|        |
         *                hole off    |
         * read dest:   |----|
         * read source:      |--------|
         *
         *
         */
        size_t dest_partial_read_len = (size_t)(hole->off - offset);
        size_t source_partial_read_len = len - dest_partial_read_len;

        /* First read the serviceable portion from the destination. */
        __wt_verbose_debug1(session, WT_VERB_LIVE_RESTORE,
          "    PARTIAL READ FROM DEST (offset: %" PRId64 ", len: %" WT_SIZET_FMT ")", offset,
          dest_partial_read_len);
        WT_ERR(lr_fh->destination.fh->fh_read(
          lr_fh->destination.fh, wt_session, offset, dest_partial_read_len, read_data));

        /* Now read the remaining data from the source. */
        __wt_verbose_debug1(session, WT_VERB_LIVE_RESTORE,
          "    PARTIAL READ FROM SOURCE (offset: %" PRId64 ", len: %" WT_SIZET_FMT ")", hole->off,
          source_partial_read_len);
        WT_ERR(lr_fh->source->fh_read(lr_fh->source, wt_session, hole->off, source_partial_read_len,
          read_data + dest_partial_read_len));
    } else {
        /* Interestingly you cannot not have a format in verbose. */
        __wt_verbose_debug3(session, WT_VERB_LIVE_RESTORE, "    READ FROM %s", "SOURCE");
        /* Read the full read from the source. */
        WT_ERR(lr_fh->source->fh_read(lr_fh->source, wt_session, offset, len, read_data));
    }

err:
    /*
     * We could, in theory, release this lock a lot earlier. However we need to consider how a
     * concurrent write could affect the read. Given the block manager should only read and write
     * full blocks it should be fine to unlock early. We would need to copy the hole->off and
     * hole->len from the hole before unlocking.
     *
     * Right now reads and writes are atomic if we unlock early we lose some guarantee of atomicity.
     */
    __wt_readunlock(session, &lr_fh->ext_lock);

    return (ret);
}

/*
 * __live_restore_fill_hole --
 *     Fill a single hole in the destination file. If the hole list is empty indicate using the
 *     finished parameter. Must be called while holding the extent list write lock.
 */
static int
<<<<<<< HEAD
__live_restore_fill_hole(WT_FILE_HANDLE *fh, WT_SESSION *wt_session, WT_ITEM *buf, bool *finishedp)
=======
__live_restore_fill_hole(WT_FILE_HANDLE *fh, WT_SESSION *wt_session, WT_TIMER *start_timer,
  uint64_t *msg_count, bool *finishedp)
>>>>>>> 7ed269dc
{
    WTI_LIVE_RESTORE_FILE_HANDLE *lr_fh = (WTI_LIVE_RESTORE_FILE_HANDLE *)fh;
    WTI_LIVE_RESTORE_HOLE_NODE *hole = lr_fh->destination.hole_list_head;
    WT_SESSION_IMPL *session = (WT_SESSION_IMPL *)wt_session;

    WT_ASSERT(session, __wt_rwlock_islocked(session, &lr_fh->ext_lock));
    if (hole == NULL) {
        /* If there are no holes to fill we're done. */
        *finishedp = true;
        return (0);
    }

    __wt_verbose_debug3(session, WT_VERB_LIVE_RESTORE,
      "Found hole in %s at %" PRId64 "-%" PRId64 " during background migration. ", fh->name,
      hole->off, WTI_EXTENT_END(hole));

    /*
     * When encountering a large hole, break the read into small chunks. Split the hole into n
     * chunks: the first n - 1 chunks will read a full WT_LIVE_RESTORE_READ_SIZE buffer, and the
     * last chunk reads the remaining data. This loop is not obvious, effectively the read is
     * shrinking the hole in the stack below us. This is why we always read from the start at the
     * beginning of the loop.
     */
<<<<<<< HEAD
    size_t read_size = WT_MIN(hole->len, lr_fh->destination.back_pointer->read_size);
    __wt_verbose_debug2(session, WT_VERB_FILEOPS,
      "    BACKGROUND READ %s : %" PRId64 ", %" WT_SIZET_FMT, lr_fh->iface.name, hole->off,
      read_size);
    WT_RET(lr_fh->source->fh_read(lr_fh->source, wt_session, hole->off, read_size, buf->mem));
    return (__live_restore_fh_write_int(fh, wt_session, hole->off, read_size, buf->mem));
=======
    char buf[WT_LIVE_RESTORE_READ_SIZE];
    size_t read_size = WT_MIN(hole->len, (size_t)WT_LIVE_RESTORE_READ_SIZE);
    uint64_t time_diff_ms;

    __wt_verbose_debug3(session, WT_VERB_LIVE_RESTORE,
      "    BACKGROUND READ %s : %" PRId64 ", %" WT_SIZET_FMT, lr_fh->iface.name, hole->off,
      read_size);
    __wt_timer_evaluate_ms(session, start_timer, &time_diff_ms);
    if ((time_diff_ms / (WT_THOUSAND * WT_PROGRESS_MSG_PERIOD)) > *msg_count) {
        __wt_verbose(session, WT_VERB_LIVE_RESTORE_PROGRESS,
          "Live restore running on %s for %" PRIu64 " seconds. Currently copying offset %" PRId64
          " of size %" WT_SIZET_FMT,
          fh->name, time_diff_ms / WT_THOUSAND, hole->off, lr_fh->source_size);
        *msg_count = time_diff_ms / (WT_THOUSAND * WT_PROGRESS_MSG_PERIOD);
    }
    WT_RET(lr_fh->source->fh_read(lr_fh->source, wt_session, hole->off, read_size, buf));
    return (__live_restore_fh_write_int(fh, wt_session, hole->off, read_size, buf));
>>>>>>> 7ed269dc
}

/*
 * __wti_live_restore_fs_fill_holes --
 *     Copy all remaining data from the source to the destination. On completion this means there
 *     are no holes in the destination file's extent list. If we find one promote-read the content
 *     into the destination.
 *
 * NOTE!! This assumes there cannot be holes in source, and that any truncates/extensions of the
 *     destination file are already handled elsewhere.
 */
int
__wti_live_restore_fs_fill_holes(WT_FILE_HANDLE *fh, WT_SESSION *wt_session)
{
    WT_DECL_RET;
    WT_TIMER timer;
    uint64_t msg_count = 0;
    bool finished = false;
    WT_ITEM buf;
    WT_SESSION_IMPL *session = (WT_SESSION_IMPL *)wt_session;
    WT_CLEAR(buf);

    WT_RET(
      __wt_buf_grow(session, &buf, ((WT_LIVE_RESTORE_FS *)S2C(session)->file_system)->read_size));

    __wt_timer_start((WT_SESSION_IMPL *)wt_session, &timer);
    while (!finished) {
<<<<<<< HEAD
        WT_WITH_LIVE_RESTORE_EXTENT_LIST_WRITE_LOCK(session, (WT_LIVE_RESTORE_FILE_HANDLE *)fh,
          ret = __live_restore_fill_hole(fh, wt_session, &buf, &finished));
        WT_ERR(ret);
        WT_ERR(WT_SESSION_CHECK_PANIC(wt_session));
=======
        WTI_WITH_LIVE_RESTORE_EXTENT_LIST_WRITE_LOCK((WT_SESSION_IMPL *)wt_session,
          (WTI_LIVE_RESTORE_FILE_HANDLE *)fh,
          ret = __live_restore_fill_hole(fh, wt_session, &timer, &msg_count, &finished));
        WT_RET(ret);
        WT_RET(WT_SESSION_CHECK_PANIC(wt_session));
>>>>>>> 7ed269dc
    }

err:
    __wt_buf_free(session, &buf);

    return (ret);
}

/*
 * __live_restore_fh_close --
 *     Close the file.
 */
static int
__live_restore_fh_close(WT_FILE_HANDLE *fh, WT_SESSION *wt_session)
{
    WTI_LIVE_RESTORE_FILE_HANDLE *lr_fh;
    WT_SESSION_IMPL *session;

    lr_fh = (WTI_LIVE_RESTORE_FILE_HANDLE *)fh;
    session = (WT_SESSION_IMPL *)wt_session;
    __wt_verbose_debug2(
      session, WT_VERB_LIVE_RESTORE, "LIVE_RESTORE_FS: Closing file: %s\n", fh->name);

    /*
     * If we hit an error during file handle creation we'll call this function to free the partially
     * created handle. At this point fields may be uninitialized so we check for null pointers.
     */
    if (lr_fh->destination.fh != NULL) {
        /*
         * We cannot queue the turtle file in the live restore queue as we cannot open a cursor on
         * it, but it is critical that we ensure all gaps in it are migrated across. Thus the turtle
         * file is the one file we intentionally fill holes on close for. This is relatively cheap
         * given how small it is.
         */
        if (WT_SUFFIX_MATCH(fh->name, WT_METADATA_TURTLE)) {
            __wt_verbose_debug2(
              session, WT_VERB_FILEOPS, "%s", "LIVE_RESTORE_FS: Filling holes for turtle file.");
            WT_RET(__wti_live_restore_fs_fill_holes(fh, wt_session));
        }

        lr_fh->destination.fh->close(lr_fh->destination.fh, wt_session);
    }

    WTI_WITH_LIVE_RESTORE_EXTENT_LIST_WRITE_LOCK(
      session, lr_fh, __live_restore_fs_free_extent_list(session, lr_fh));
    __wt_rwlock_destroy(session, &lr_fh->ext_lock);

    if (lr_fh->source != NULL) /* It's possible that we never opened the file in the source. */
        lr_fh->source->close(lr_fh->source, wt_session);
    __wt_free(session, lr_fh->iface.name);
    __wt_free(session, lr_fh);

    return (0);
}

/*
 * __live_restore_fh_size --
 *     Get the size of a file in bytes, by file handle.
 */
static int
__live_restore_fh_size(WT_FILE_HANDLE *fh, WT_SESSION *wt_session, wt_off_t *sizep)
{
    WTI_LIVE_RESTORE_FILE_HANDLE *lr_fh;
    wt_off_t destination_size;

    lr_fh = (WTI_LIVE_RESTORE_FILE_HANDLE *)fh;

    WT_RET(lr_fh->destination.fh->fh_size(lr_fh->destination.fh, wt_session, &destination_size));
    *sizep = destination_size;
    return (0);
}

/*
 * __live_restore_fh_sync --
 *     POSIX fsync. This only sync the destination as the source is readonly.
 */
static int
__live_restore_fh_sync(WT_FILE_HANDLE *fh, WT_SESSION *wt_session)
{
    WTI_LIVE_RESTORE_FILE_HANDLE *lr_fh;

    lr_fh = (WTI_LIVE_RESTORE_FILE_HANDLE *)fh;
    return (lr_fh->destination.fh->fh_sync(lr_fh->destination.fh, wt_session));
}

/*
 * __live_restore_fh_truncate --
 *     Truncate a file. This operation is only applied to the destination file.
 */
static int
__live_restore_fh_truncate(WT_FILE_HANDLE *fh, WT_SESSION *wt_session, wt_off_t len)
{
    WT_DECL_RET;
    WTI_LIVE_RESTORE_FILE_HANDLE *lr_fh;
    wt_off_t old_len, truncate_end, truncate_start;

    lr_fh = (WTI_LIVE_RESTORE_FILE_HANDLE *)fh;
    old_len = 0;
    /*
     * If we truncate a range we'll never need to read that range from the source file. Mark it as
     * such.
     */
    WT_RET(__live_restore_fh_size(fh, wt_session, &old_len));

    if (old_len == len)
        /* Sometimes we call truncate but don't change the length. Ignore */
        return (0);

    __wt_verbose_debug2((WT_SESSION_IMPL *)wt_session, WT_VERB_LIVE_RESTORE,
      "truncating file %s from %" PRId64 " to %" PRId64, fh->name, old_len, len);

    /*
     * Truncate can be used to shorten a file or to extend it. In both cases the truncated/extended
     * range doesn't need to be read from the source directory.
     */
    truncate_start = WT_MIN(len, old_len);
    truncate_end = WT_MAX(len, old_len);

    WT_SESSION_IMPL *session = (WT_SESSION_IMPL *)wt_session;

    WTI_WITH_LIVE_RESTORE_EXTENT_LIST_WRITE_LOCK(
      session, lr_fh,
      ret = __live_restore_remove_extlist_hole(
        lr_fh, session, truncate_start, (size_t)(truncate_end - truncate_start)););
    WT_RET(ret);

    return (lr_fh->destination.fh->fh_truncate(lr_fh->destination.fh, wt_session, len));
}

/*
 * __live_restore_fs_open_in_source --
 *     Open a file handle in the source.
 */
static int
__live_restore_fs_open_in_source(WTI_LIVE_RESTORE_FS *lr_fs, WT_SESSION_IMPL *session,
  WTI_LIVE_RESTORE_FILE_HANDLE *lr_fh, uint32_t flags)
{
    WT_DECL_RET;
    WT_FILE_HANDLE *fh;

    char *path;

    path = NULL;

    /*
     * Clear the create flag. This comes from up the stack which has no concept of source or
     * destination.
     */
    FLD_CLR(flags, WT_FS_OPEN_CREATE);

    /* Open the file in the layer. */
    WT_ERR(__live_restore_fs_backing_filename(
      &lr_fs->source, session, lr_fs->destination.home, lr_fh->iface.name, &path));
    WT_ERR(lr_fs->os_file_system->fs_open_file(
      lr_fs->os_file_system, (WT_SESSION *)session, path, lr_fh->file_type, flags, &fh));

    lr_fh->source = fh;

err:
    __wt_free(session, path);
    return (ret);
}

#include <unistd.h>
/*
 * __live_restore_fh_find_holes_in_dest_file --
 *     When opening a file from destination create its existing hole list from the file system
 *     information. Any holes in the extent list are data that hasn't been copied from source yet.
 */
static int
__live_restore_fh_find_holes_in_dest_file(
  WT_SESSION_IMPL *session, char *filename, WTI_LIVE_RESTORE_FILE_HANDLE *lr_fh)
{
    WT_DECL_RET;
    wt_off_t data_end_offset, file_size;
    int fd;

    data_end_offset = 0;
    __wt_verbose_debug2(
      session, WT_VERB_LIVE_RESTORE, "LIVE_RESTORE_FS: Opening file: %s\n", filename);
    WT_SYSCALL(((fd = open(filename, O_RDONLY)) == -1 ? -1 : 0), ret);
    if (ret != 0)
        WT_RET_MSG(session, ret, "Failed to open file descriptor on %s", filename);

    /* Check that we opened a valid file descriptor. */
    WT_ASSERT(session, fcntl(fd, F_GETFD) != -1 || errno != EBADF);
    WT_ERR(__live_restore_fh_size((WT_FILE_HANDLE *)lr_fh, (WT_SESSION *)session, &file_size));
    __wt_verbose_debug2(session, WT_VERB_LIVE_RESTORE, "File: %s", filename);
    __wt_verbose_debug2(session, WT_VERB_LIVE_RESTORE, "    len: %" PRId64, file_size);

    if (file_size > 0)
        /*
         * Initialize the file as one big hole. We'll then lseek the file to find data blocks and
         * remove those ranges from the hole list.
         */
        WT_ERR(__live_restore_alloc_extent(
          session, 0, (size_t)file_size, NULL, &lr_fh->destination.hole_list_head));

    /*
     * Find the next data block. data_end_offset is initialized to zero so we start from the
     * beginning of the file. lseek will find a block when it starts already positioned on the
     * block, so starting at zero ensures we'll find data blocks at the beginning of the file. This
     * logic is single threaded but removing holes from the extent list requires the lock.
     */
    __wt_writelock(session, &lr_fh->ext_lock);
    wt_off_t data_offset;
    while ((data_offset = lseek(fd, data_end_offset, SEEK_DATA)) != -1) {

        data_end_offset = lseek(fd, data_offset, SEEK_HOLE);
        /* All data must be followed by a hole */
        WT_ASSERT(session, data_end_offset != -1);
        WT_ASSERT(session, data_end_offset > data_offset - 1);

        __wt_verbose_debug2(session, WT_VERB_LIVE_RESTORE,
          "File: %s, has data from %" PRId64 "-%" PRId64, filename, data_offset, data_end_offset);
        WT_ERR(__live_restore_remove_extlist_hole(
          lr_fh, session, data_offset, (size_t)(data_end_offset - data_offset)));
    }

err:
    __wt_writeunlock(session, &lr_fh->ext_lock);
    WT_SYSCALL_TRET(close(fd), ret);
    return (ret);
}

/*
 * __live_restore_handle_verify_hole_list --
 *     Check that the generated hole list doesn't not contain holes that extend past the end of the
 *     source file. If it does we would read junk data and copy it into the destination file.
 */
static int
__live_restore_handle_verify_hole_list(WT_SESSION_IMPL *session, WTI_LIVE_RESTORE_FS *lr_fs,
  WTI_LIVE_RESTORE_FILE_HANDLE *lr_fh, const char *name)
{
    WT_DECL_RET;
    WT_FILE_HANDLE *source_fh = NULL;
    char *source_path = NULL;

    if (lr_fh->destination.hole_list_head == NULL)
        return (0);

    bool source_exist = false;
    WT_ERR_NOTFOUND_OK(
      __live_restore_fs_has_file(lr_fs, &lr_fs->source, session, name, &source_exist), true);

    if (source_exist) {
        wt_off_t source_size;

        WT_ERR(__live_restore_fs_backing_filename(
          &lr_fs->source, session, lr_fs->destination.home, name, &source_path));
        WT_ERR(lr_fs->os_file_system->fs_open_file(lr_fs->os_file_system, (WT_SESSION *)session,
          source_path, lr_fh->file_type, 0, &source_fh));
        WT_ERR(lr_fs->os_file_system->fs_size(
          lr_fs->os_file_system, (WT_SESSION *)session, source_fh->name, &source_size));

        __wt_readlock(session, &lr_fh->ext_lock);
        WTI_LIVE_RESTORE_HOLE_NODE *final_hole;
        final_hole = lr_fh->destination.hole_list_head;
        while (final_hole->next != NULL)
            final_hole = final_hole->next;

        if (WTI_EXTENT_END(final_hole) >= source_size) {
            __wt_verbose_debug1(session, WT_VERB_LIVE_RESTORE,
              "Error: Hole list for %s has holes beyond the the end of the source file!", name);
            __live_restore_debug_dump_extent_list(session, lr_fh);
            __wt_readunlock(session, &lr_fh->ext_lock);
            WT_ERR_MSG(session, EINVAL,
              "Hole list for %s has holes beyond the the end of the source file!", name);
        }
        __wt_readunlock(session, &lr_fh->ext_lock);

    } else
        WT_ASSERT_ALWAYS(session, lr_fh->destination.hole_list_head == NULL,
          "Source file doesn't exist but there are holes in the destination file");

err:
    if (source_fh != NULL)
        source_fh->close(source_fh, &session->iface);

    if (source_path != NULL)
        __wt_free(session, source_path);

    return (ret);
}

/*
 * __live_restore_fs_open_in_destination --
 *     Open a file handle.
 */
static int
__live_restore_fs_open_in_destination(WTI_LIVE_RESTORE_FS *lr_fs, WT_SESSION_IMPL *session,
  WTI_LIVE_RESTORE_FILE_HANDLE *lr_fh, const char *name, uint32_t flags, bool create)
{
    WT_DECL_RET;
    WT_FILE_HANDLE *fh;
    char *path;

    /* This function is only called for files. Directories are handled separately. */
    WT_ASSERT_ALWAYS(session, lr_fh->file_type != WT_FS_OPEN_FILE_TYPE_DIRECTORY,
      "Open in destination should not be called on directories");

    path = NULL;

    if (create)
        flags |= WT_FS_OPEN_CREATE;

    /* Open the file in the layer. */
    WT_ERR(__live_restore_fs_backing_filename(
      &lr_fs->destination, session, lr_fs->destination.home, lr_fh->iface.name, &path));
    WT_ERR(lr_fs->os_file_system->fs_open_file(
      lr_fs->os_file_system, (WT_SESSION *)session, path, lr_fh->file_type, flags, &fh));
    lr_fh->destination.fh = fh;
    lr_fh->destination.back_pointer = lr_fs;

    /* Get the list of holes of the file that need copying across from the source directory. */
    WT_ERR(__live_restore_fh_find_holes_in_dest_file(session, path, lr_fh));
    WT_ERR(__live_restore_handle_verify_hole_list(session, lr_fs, lr_fh, name));

err:
    __wt_free(session, path);
    return (ret);
}

/*
 * __live_restore_setup_lr_fh_directory --
 *     Populate a live restore file handle for a directory. Directories have special handling. If
 *     they don't exist in the destination they'll be created immediately (but not their contents)
 *     and immediately marked as complete. WiredTiger will never create or destroy a directory so we
 *     don't need to think about tombstones.
 */
static int
__live_restore_setup_lr_fh_directory(WT_SESSION_IMPL *session, WTI_LIVE_RESTORE_FS *lr_fs,
  const char *name, uint32_t flags, WTI_LIVE_RESTORE_FILE_HANDLE *lr_fh)
{
    WT_DECL_RET;
    char *dest_folder_path = NULL;
    bool dest_exist = false, source_exist = false;

    WT_RET_NOTFOUND_OK(
      __live_restore_fs_has_file(lr_fs, &lr_fs->destination, session, name, &dest_exist));
    WT_RET_NOTFOUND_OK(
      __live_restore_fs_has_file(lr_fs, &lr_fs->source, session, name, &source_exist));

    if (!dest_exist && !source_exist && !LF_ISSET(WT_FS_OPEN_CREATE))
        WT_RET_MSG(session, ENOENT, "Directory %s does not exist in source or destination", name);

    WT_RET(__live_restore_create_file_path(
      session, &lr_fs->destination, (char *)name, &dest_folder_path));

    if (!dest_exist) {
        /*
         * The directory doesn't exist in the destination yet. We need to create it in all cases.
         * Our underlying posix file system doesn't support creating folders via WT_FS_OPEN_CREATE
         * so we create it manually.
         *
         * FIXME-WT-13971 Defaulting to permissions 0755. If the folder exists in the source should
         * we copy the permissions from the source?
         */
        mkdir(dest_folder_path, 0755);
    }

    WT_FILE_HANDLE *fh;
    WT_ERR(lr_fs->os_file_system->fs_open_file(lr_fs->os_file_system, (WT_SESSION *)session,
      dest_folder_path, lr_fh->file_type, flags, &fh));

    lr_fh->destination.fh = fh;

    /* There's no need for a hole list. The directory has already been fully copied */
    lr_fh->destination.hole_list_head = NULL;
    lr_fh->destination.back_pointer = lr_fs;
    lr_fh->destination.complete = true;

err:
    __wt_free(session, dest_folder_path);
    return (ret);
}

/*
 * __live_restore_setup_lr_fh_file --
 *     Populate a live restore file handle for a normal (non-directory) file.
 */
static int
__live_restore_setup_lr_fh_file(WT_SESSION_IMPL *session, WTI_LIVE_RESTORE_FS *lr_fs,
  const char *name, uint32_t flags, WTI_LIVE_RESTORE_FILE_HANDLE *lr_fh)
{
    bool dest_exist = false, source_exist = false, have_tombstone = false;
    WT_SESSION *wt_session = (WT_SESSION *)session;

    WT_RET_NOTFOUND_OK(
      __live_restore_fs_has_file(lr_fs, &lr_fs->destination, session, name, &dest_exist));
    WT_RET_NOTFOUND_OK(
      __live_restore_fs_has_file(lr_fs, &lr_fs->source, session, name, &source_exist));
    WT_RET(__dest_has_tombstone(lr_fs, (char *)name, session, &have_tombstone));

    if (!dest_exist && !source_exist && !LF_ISSET(WT_FS_OPEN_CREATE))
        WT_RET_MSG(session, ENOENT, "File %s does not exist in source or destination", name);

    if (!dest_exist && have_tombstone && !LF_ISSET(WT_FS_OPEN_CREATE))
        WT_RET_MSG(session, ENOENT, "File %s has been deleted in the destination", name);

    /* Open it in the destination layer. */
    WT_RET(__live_restore_fs_open_in_destination(lr_fs, session, lr_fh, name, flags, !dest_exist));

    if (have_tombstone) {
        /*
         * Set the complete flag, we know that if there is a tombstone we should never look in the
         * source. Therefore the destination must be complete.
         */
        lr_fh->destination.complete = true;
        /* Opening files is single threaded but the remove extlist free requires the lock. */
        WTI_WITH_LIVE_RESTORE_EXTENT_LIST_WRITE_LOCK(
          session, lr_fh, __live_restore_fs_free_extent_list(session, lr_fh));
    } else {
        /*
         * If it exists in the source, open it. If it doesn't exist in the source then by definition
         * the destination file is complete.
         */
        WT_RET_NOTFOUND_OK(
          __live_restore_fs_has_file(lr_fs, &lr_fs->source, session, name, &source_exist));
        if (source_exist) {
            WT_RET(__live_restore_fs_open_in_source(lr_fs, session, lr_fh, flags));

            if (!dest_exist) {
                /*
                 * We're creating a new destination file which is backed by a source file. It
                 * currently has a length of zero, but we want its length to be the same as the
                 * source file.
                 */
                wt_off_t source_size;

                /* FIXME-WT-13971 - Determine if we should copy file permissions from the source. */

                WT_RET(lr_fh->source->fh_size(lr_fh->source, wt_session, &source_size));
                __wt_verbose_debug1(session, WT_VERB_LIVE_RESTORE,
                  "Creating destination file backed by source file. Copying size (%" PRId64
                  ") from source file",
                  source_size);
                lr_fh->source_size = (size_t)source_size;

                /*
                 * Set size by truncating. This is a positive length truncate so it actually extends
                 * the file. We're bypassing the live_restore layer so we don't try to modify the
                 * extents in hole_list_head.
                 */
                WT_RET(lr_fh->destination.fh->fh_truncate(
                  lr_fh->destination.fh, wt_session, source_size));

                /*
                 * Initialize the extent as one hole covering the entire file. We need to read
                 * everything from source.
                 */
                WT_ASSERT(session, lr_fh->destination.hole_list_head == NULL);
                WT_RET(__live_restore_alloc_extent(
                  session, 0, (size_t)source_size, NULL, &lr_fh->destination.hole_list_head));
            }
        } else
            lr_fh->destination.complete = true;
    }

    return (0);
}

/*
 * __live_restore_fs_open_file --
 *     Open a live restore file handle. This will: - If the file exists in the source, open it in
 *     both. - If it doesn't exist it'll only open it in the destination.
 */
static int
__live_restore_fs_open_file(WT_FILE_SYSTEM *fs, WT_SESSION *wt_session, const char *name,
  WT_FS_OPEN_FILE_TYPE file_type, uint32_t flags, WT_FILE_HANDLE **file_handlep)
{
    WT_DECL_RET;
    WT_SESSION_IMPL *session = (WT_SESSION_IMPL *)wt_session;
    WTI_LIVE_RESTORE_FS *lr_fs = (WTI_LIVE_RESTORE_FS *)fs;

    /* Set up the file handle. */
    WTI_LIVE_RESTORE_FILE_HANDLE *lr_fh = NULL;
    WT_ERR(__wt_calloc_one(session, &lr_fh));
    WT_ERR(__wt_strdup(session, name, &lr_fh->iface.name));
    lr_fh->iface.file_system = fs;
    lr_fh->file_type = file_type;

    /* Initialize the jump table. */
    lr_fh->iface.close = __live_restore_fh_close;
    lr_fh->iface.fh_lock = __live_restore_fh_lock;
    lr_fh->iface.fh_read = __live_restore_fh_read;
    lr_fh->iface.fh_size = __live_restore_fh_size;
    lr_fh->iface.fh_sync = __live_restore_fh_sync;
    lr_fh->iface.fh_truncate = __live_restore_fh_truncate;
    lr_fh->iface.fh_write = __live_restore_fh_write;

    /* FIXME-WT-13820: These are unimplemented. */
    lr_fh->iface.fh_advise = NULL;
    lr_fh->iface.fh_sync_nowait = NULL;
    lr_fh->iface.fh_unmap = NULL;
    lr_fh->iface.fh_map_preload = NULL;
    lr_fh->iface.fh_map_discard = NULL;
    lr_fh->iface.fh_map = NULL;
    lr_fh->iface.fh_extend = NULL;
    lr_fh->iface.fh_extend_nolock = NULL;

    WT_ERR(__wt_rwlock_init(session, &lr_fh->ext_lock));

    /* FIXME-WT-13823 Handle the exclusive flag and other flags */

    if (file_type == WT_FS_OPEN_FILE_TYPE_DIRECTORY)
        WT_ERR(__live_restore_setup_lr_fh_directory(session, lr_fs, name, flags, lr_fh));
    else
        WT_ERR(__live_restore_setup_lr_fh_file(session, lr_fs, name, flags, lr_fh));

    *file_handlep = (WT_FILE_HANDLE *)lr_fh;

    if (0) {
err:
        if (lr_fh != NULL)
            WT_RET(__live_restore_fh_close((WT_FILE_HANDLE *)lr_fh, wt_session));
    }
    return (ret);
}

/*
 * __live_restore_fs_remove --
 *     Remove a file. We can only delete from the destination directory anyway.
 */
static int
__live_restore_fs_remove(
  WT_FILE_SYSTEM *fs, WT_SESSION *wt_session, const char *name, uint32_t flags)
{
    WT_DECL_RET;
    WTI_LIVE_RESTORE_FS *lr_fs;
    WTI_LIVE_RESTORE_FS_LAYER_TYPE layer;
    WT_SESSION_IMPL *session;
    char *path;
    bool exist;

    session = (WT_SESSION_IMPL *)wt_session;
    lr_fs = (WTI_LIVE_RESTORE_FS *)fs;

    exist = false;
    path = NULL;

    WT_RET(__live_restore_fs_find_layer(fs, session, name, &layer, &exist));
    if (!exist)
        return (0);

    /*
     * It's possible to call remove on a file that hasn't yet been created in the destination. In
     * these cases we only need to create the tombstone.
     */
    if (layer == WTI_LIVE_RESTORE_FS_LAYER_DESTINATION) {
        WT_ERR(__live_restore_fs_backing_filename(
          &lr_fs->destination, session, lr_fs->destination.home, name, &path));
        lr_fs->os_file_system->fs_remove(lr_fs->os_file_system, wt_session, path, flags);
    }

    /*
     * The tombstone here is useful as it tells us that we will never need to look in the source for
     * this file in the future. One such case is when a file is created, removed and then created
     * again with the same name.
     */
    __live_restore_fs_create_tombstone(fs, session, name, flags);

err:
    __wt_free(session, path);
    return (ret);
}

/*
 * __live_restore_fs_rename --
 *     Rename a file.
 */
static int
__live_restore_fs_rename(
  WT_FILE_SYSTEM *fs, WT_SESSION *wt_session, const char *from, const char *to, uint32_t flags)
{
    WT_DECL_RET;
    WTI_LIVE_RESTORE_FS *lr_fs;
    WTI_LIVE_RESTORE_FS_LAYER_TYPE which;
    WT_SESSION_IMPL *session;
    char *path_from, *path_to;
    bool exist;

    session = (WT_SESSION_IMPL *)wt_session;
    lr_fs = (WTI_LIVE_RESTORE_FS *)fs;

    exist = false;
    path_from = NULL;
    path_to = NULL;

    /*
     * WiredTiger frequently renames the turtle file, and some other files. This function is more
     * critical than it may seem at first.
     */
    __wt_verbose_debug1(
      session, WT_VERB_LIVE_RESTORE, "LIVE_RESTORE: Renaming file from: %s to %s\n", from, to);
    WT_RET(__live_restore_fs_find_layer(fs, session, from, &which, &exist));
    if (!exist)
        WT_RET_MSG(session, ENOENT, "Live restore cannot find: %s", from);

<<<<<<< HEAD
    /*
     * Any call to rename should succeed from WiredTiger's perspective thus if the file can't be
     * renamed as it does not exist in the destination that means something doesn't add up.
     */
    if (which != WT_LIVE_RESTORE_FS_LAYER_DESTINATION)
        WT_RET_MSG(session, EINVAL, "Rename failed as file does not exist in destination");

    WT_ERR(__live_restore_fs_backing_filename(
      &lr_fs->destination, session, lr_fs->destination.home, from, &path_from));
    WT_ERR(__live_restore_fs_backing_filename(
      &lr_fs->destination, session, lr_fs->destination.home, to, &path_to));
    WT_ERR(lr_fs->os_file_system->fs_rename(
      lr_fs->os_file_system, wt_session, path_from, path_to, flags));
=======
    if (which == WTI_LIVE_RESTORE_FS_LAYER_DESTINATION) {
        WT_ERR(__live_restore_fs_backing_filename(
          &lr_fs->destination, session, lr_fs->destination.home, from, &path_from));
        WT_ERR(__live_restore_fs_backing_filename(
          &lr_fs->destination, session, lr_fs->destination.home, to, &path_to));
        WT_ERR(lr_fs->os_file_system->fs_rename(
          lr_fs->os_file_system, wt_session, path_from, path_to, flags));
    }
>>>>>>> 7ed269dc

    /* Even if we don't modify a backing file we need to update metadata. */
    WT_ERR(__live_restore_fs_create_tombstone(fs, session, to, flags));
    WT_ERR(__live_restore_fs_create_tombstone(fs, session, from, flags));

err:
    __wt_free(session, path_from);
    __wt_free(session, path_to);
    return (ret);
}

/*
 * __live_restore_fs_size --
 *     Get the size of a file in bytes, by file name.
 */
static int
__live_restore_fs_size(
  WT_FILE_SYSTEM *fs, WT_SESSION *wt_session, const char *name, wt_off_t *sizep)
{
    WT_DECL_RET;
    WTI_LIVE_RESTORE_FS *lr_fs;
    WTI_LIVE_RESTORE_FS_LAYER_TYPE which;
    WT_SESSION_IMPL *session;
    char *path;
    bool exist;

    session = (WT_SESSION_IMPL *)wt_session;
    lr_fs = (WTI_LIVE_RESTORE_FS *)fs;

    exist = false;
    path = NULL;

    WT_RET(__live_restore_fs_find_layer(fs, session, name, &which, &exist));
    if (!exist)
        WT_RET_MSG(session, ENOENT, "Live restore cannot find: %s", name);

    /* The file will always exist in the destination. This the is authoritative file size. */
    WT_ASSERT(session, which == WTI_LIVE_RESTORE_FS_LAYER_DESTINATION);
    WT_RET(__live_restore_fs_backing_filename(
      &lr_fs->destination, session, lr_fs->destination.home, name, &path));
    ret = lr_fs->os_file_system->fs_size(lr_fs->os_file_system, wt_session, path, sizep);

    __wt_free(session, path);

    return (ret);
}

/*
 * __live_restore_fs_terminate --
 *     Terminate the file system.
 */
static int
__live_restore_fs_terminate(WT_FILE_SYSTEM *fs, WT_SESSION *wt_session)
{
    WTI_LIVE_RESTORE_FS *lr_fs;
    WT_SESSION_IMPL *session;

    session = (WT_SESSION_IMPL *)wt_session;
    lr_fs = (WTI_LIVE_RESTORE_FS *)fs;

    WT_ASSERT(session, lr_fs->os_file_system != NULL);
    WT_RET(lr_fs->os_file_system->terminate(lr_fs->os_file_system, wt_session));

    __wt_free(session, lr_fs->source.home);
    __wt_free(session, lr_fs);
    return (0);
}

/*
 * __validate_live_restore_path --
 *     Confirm that the given source directory is able to be opened.
 */
static int
__validate_live_restore_path(WT_FILE_SYSTEM *fs, WT_SESSION_IMPL *session, const char *path)
{
    WT_FILE_HANDLE *fh;
    /* Open the source directory. At this stage we do not validate what files it contains. */
    WT_RET(
      fs->fs_open_file(fs, (WT_SESSION *)session, path, WT_FS_OPEN_FILE_TYPE_DIRECTORY, 0, &fh));
    return (fh->close(fh, (WT_SESSION *)session));
}

/*
 * __wt_live_restore_fs_log_copy --
 *     Copy the log files from the source to the destination prior to recovery. We also need to copy
 *     over prep log files as logging will expect these are available to be used. This needs to
 *     happen after __wt_logmgr_config to ensure the relevant logging configuration has been parsed.
 */
int
__wt_live_restore_fs_log_copy(WT_SESSION_IMPL *session)
{
    WT_CONNECTION_IMPL *conn = S2C(session);
    WT_DECL_RET;
    if (!F_ISSET(&conn->log_mgr, WT_LOG_CONFIG_ENABLED))
        return (0);

    u_int logcount = 0;
    char **logfiles = NULL;
    WT_DECL_ITEM(filename);
    WT_FH *fh = NULL;
    uint32_t lognum;

    /* Get a list of actual log files. */
    WT_ERR(__wt_log_get_files(session, WT_LOG_FILENAME, &logfiles, &logcount));
    for (u_int i = 0; i < logcount; i++) {
        WT_ERR(__wt_log_extract_lognum(session, logfiles[i], &lognum));
        /* Call log open file to generate the full path to the log file. */
        WT_ERR(__wt_log_openfile(session, lognum, 0, &fh));
        ret = __wti_live_restore_fs_fill_holes(fh->handle, (WT_SESSION *)session);
        WT_TRET(__wt_close(session, &fh));
        WT_ERR(ret);
    }
    WT_ERR(__wt_fs_directory_list_free(session, &logfiles, logcount));

    /* Get a list of prep log files. */
    WT_ERR(__wt_log_get_files(session, WTI_LOG_PREPNAME, &logfiles, &logcount));
    for (u_int i = 0; i < logcount; i++) {
        WT_ERR(__wt_scr_alloc(session, 0, &filename));
        WT_ERR(__wt_log_extract_lognum(session, logfiles[i], &lognum));
        /* We cannot utilize the log open file code as it doesn't support prep logs. */
        WT_ERR(__wt_log_filename(session, lognum, WTI_LOG_PREPNAME, filename));
        WT_ERR(__wt_open(
          session, (char *)filename->data, WT_FS_OPEN_FILE_TYPE_LOG, WT_FS_OPEN_ACCESS_SEQ, &fh));
        ret = __wti_live_restore_fs_fill_holes(fh->handle, (WT_SESSION *)session);
        WT_TRET(__wt_close(session, &fh));
        WT_ERR(ret);
    }

err:
    WT_TRET(__wt_fs_directory_list_free(session, &logfiles, logcount));
    __wt_scr_free(session, &filename);
    return (ret);
}

/*
 * __wt_os_live_restore_fs --
 *     Initialize a live restore file system configuration.
 */
int
__wt_os_live_restore_fs(
  WT_SESSION_IMPL *session, const char *cfg[], const char *destination, WT_FILE_SYSTEM **fsp)
{
    WT_DECL_RET;
    WTI_LIVE_RESTORE_FS *lr_fs;

    WT_RET(__wt_calloc_one(session, &lr_fs));
    WT_ERR(__wt_os_posix(session, &lr_fs->os_file_system));

    /* Initialize the FS jump table. */
    lr_fs->iface.fs_directory_list = __live_restore_fs_directory_list;
    lr_fs->iface.fs_directory_list_single = __live_restore_fs_directory_list_single;
    lr_fs->iface.fs_directory_list_free = __live_restore_fs_directory_list_free;
    lr_fs->iface.fs_exist = __live_restore_fs_exist;
    lr_fs->iface.fs_open_file = __live_restore_fs_open_file;
    lr_fs->iface.fs_remove = __live_restore_fs_remove;
    lr_fs->iface.fs_rename = __live_restore_fs_rename;
    lr_fs->iface.fs_size = __live_restore_fs_size;
    lr_fs->iface.terminate = __live_restore_fs_terminate;

    /* Initialize the layers. */
    lr_fs->destination.home = destination;
    lr_fs->destination.which = WTI_LIVE_RESTORE_FS_LAYER_DESTINATION;

    WT_CONFIG_ITEM cval;
    WT_ERR(__wt_config_gets(session, cfg, "live_restore.path", &cval));
    WT_ERR(__wt_strndup(session, cval.str, cval.len, &lr_fs->source.home));

    WT_ERR(__validate_live_restore_path(lr_fs->os_file_system, session, lr_fs->source.home));

    lr_fs->source.which = WTI_LIVE_RESTORE_FS_LAYER_SOURCE;

    /* Configure the background thread count maximum. */
    WT_ERR(__wt_config_gets(session, cfg, "live_restore.threads_max", &cval));
    lr_fs->background_threads_max = (uint8_t)cval.val;

<<<<<<< HEAD
    /* Configure the read size. */
    WT_ERR(__wt_config_gets(session, cfg, "live_restore.read_size", &cval));
    lr_fs->read_size = (uint64_t)cval.val;

    printf(
      "WiredTiger started in live restore mode! Source path is: %s, Destination path is %s. The "
      "configured read size is %" WT_SIZET_FMT " bytes",
      lr_fs->source.home, destination, lr_fs->read_size);
=======
    __wt_verbose_debug1(session, WT_VERB_LIVE_RESTORE,
      "WiredTiger started in live restore mode! Source path is: %s, Destination path is %s",
      lr_fs->source.home, destination);
>>>>>>> 7ed269dc

    /* Update the callers pointer. */
    *fsp = (WT_FILE_SYSTEM *)lr_fs;

    /* Flag that a live restore file system is in use. */
    F_SET(S2C(session), WT_CONN_LIVE_RESTORE_FS);
    if (0) {
err:
        __wt_free(session, lr_fs->source.home);
        __wt_free(session, lr_fs);
    }
    return (ret);
}<|MERGE_RESOLUTION|>--- conflicted
+++ resolved
@@ -340,7 +340,7 @@
              * list.
              */
             bool add_source_file = false;
-            if (WT_SUFFIX_MATCH(*namep, WT_LIVE_RESTORE_FS_TOMBSTONE_SUFFIX)) {
+            if (WT_SUFFIX_MATCH(*namep, WTI_LIVE_RESTORE_FS_TOMBSTONE_SUFFIX)) {
                 /* It isn't impossible for tombstones to exist in the source directory. Ignore
                  * them.*/
                 continue;
@@ -823,12 +823,8 @@
  *     finished parameter. Must be called while holding the extent list write lock.
  */
 static int
-<<<<<<< HEAD
-__live_restore_fill_hole(WT_FILE_HANDLE *fh, WT_SESSION *wt_session, WT_ITEM *buf, bool *finishedp)
-=======
-__live_restore_fill_hole(WT_FILE_HANDLE *fh, WT_SESSION *wt_session, WT_TIMER *start_timer,
-  uint64_t *msg_count, bool *finishedp)
->>>>>>> 7ed269dc
+__live_restore_fill_hole(WT_FILE_HANDLE *fh, WT_SESSION *wt_session, WT_ITEM *buf,
+  WT_TIMER *start_timer, uint64_t *msg_count, bool *finishedp)
 {
     WTI_LIVE_RESTORE_FILE_HANDLE *lr_fh = (WTI_LIVE_RESTORE_FILE_HANDLE *)fh;
     WTI_LIVE_RESTORE_HOLE_NODE *hole = lr_fh->destination.hole_list_head;
@@ -852,22 +848,13 @@
      * shrinking the hole in the stack below us. This is why we always read from the start at the
      * beginning of the loop.
      */
-<<<<<<< HEAD
     size_t read_size = WT_MIN(hole->len, lr_fh->destination.back_pointer->read_size);
-    __wt_verbose_debug2(session, WT_VERB_FILEOPS,
+    uint64_t time_diff_ms;
+
+    __wt_timer_evaluate_ms(session, start_timer, &time_diff_ms);
+    __wt_verbose_debug3(session, WT_VERB_FILEOPS,
       "    BACKGROUND READ %s : %" PRId64 ", %" WT_SIZET_FMT, lr_fh->iface.name, hole->off,
       read_size);
-    WT_RET(lr_fh->source->fh_read(lr_fh->source, wt_session, hole->off, read_size, buf->mem));
-    return (__live_restore_fh_write_int(fh, wt_session, hole->off, read_size, buf->mem));
-=======
-    char buf[WT_LIVE_RESTORE_READ_SIZE];
-    size_t read_size = WT_MIN(hole->len, (size_t)WT_LIVE_RESTORE_READ_SIZE);
-    uint64_t time_diff_ms;
-
-    __wt_verbose_debug3(session, WT_VERB_LIVE_RESTORE,
-      "    BACKGROUND READ %s : %" PRId64 ", %" WT_SIZET_FMT, lr_fh->iface.name, hole->off,
-      read_size);
-    __wt_timer_evaluate_ms(session, start_timer, &time_diff_ms);
     if ((time_diff_ms / (WT_THOUSAND * WT_PROGRESS_MSG_PERIOD)) > *msg_count) {
         __wt_verbose(session, WT_VERB_LIVE_RESTORE_PROGRESS,
           "Live restore running on %s for %" PRIu64 " seconds. Currently copying offset %" PRId64
@@ -875,9 +862,8 @@
           fh->name, time_diff_ms / WT_THOUSAND, hole->off, lr_fh->source_size);
         *msg_count = time_diff_ms / (WT_THOUSAND * WT_PROGRESS_MSG_PERIOD);
     }
-    WT_RET(lr_fh->source->fh_read(lr_fh->source, wt_session, hole->off, read_size, buf));
-    return (__live_restore_fh_write_int(fh, wt_session, hole->off, read_size, buf));
->>>>>>> 7ed269dc
+    WT_RET(lr_fh->source->fh_read(lr_fh->source, wt_session, hole->off, read_size, buf->mem));
+    return (__live_restore_fh_write_int(fh, wt_session, hole->off, read_size, buf->mem));
 }
 
 /*
@@ -901,22 +887,14 @@
     WT_CLEAR(buf);
 
     WT_RET(
-      __wt_buf_grow(session, &buf, ((WT_LIVE_RESTORE_FS *)S2C(session)->file_system)->read_size));
+      __wt_buf_grow(session, &buf, ((WTI_LIVE_RESTORE_FS *)S2C(session)->file_system)->read_size));
 
     __wt_timer_start((WT_SESSION_IMPL *)wt_session, &timer);
     while (!finished) {
-<<<<<<< HEAD
-        WT_WITH_LIVE_RESTORE_EXTENT_LIST_WRITE_LOCK(session, (WT_LIVE_RESTORE_FILE_HANDLE *)fh,
-          ret = __live_restore_fill_hole(fh, wt_session, &buf, &finished));
+        WTI_WITH_LIVE_RESTORE_EXTENT_LIST_WRITE_LOCK(session, (WTI_LIVE_RESTORE_FILE_HANDLE *)fh,
+          ret = __live_restore_fill_hole(fh, wt_session, &buf, &timer, &msg_count, &finished));
         WT_ERR(ret);
         WT_ERR(WT_SESSION_CHECK_PANIC(wt_session));
-=======
-        WTI_WITH_LIVE_RESTORE_EXTENT_LIST_WRITE_LOCK((WT_SESSION_IMPL *)wt_session,
-          (WTI_LIVE_RESTORE_FILE_HANDLE *)fh,
-          ret = __live_restore_fill_hole(fh, wt_session, &timer, &msg_count, &finished));
-        WT_RET(ret);
-        WT_RET(WT_SESSION_CHECK_PANIC(wt_session));
->>>>>>> 7ed269dc
     }
 
 err:
@@ -1516,12 +1494,11 @@
     if (!exist)
         WT_RET_MSG(session, ENOENT, "Live restore cannot find: %s", from);
 
-<<<<<<< HEAD
     /*
      * Any call to rename should succeed from WiredTiger's perspective thus if the file can't be
      * renamed as it does not exist in the destination that means something doesn't add up.
      */
-    if (which != WT_LIVE_RESTORE_FS_LAYER_DESTINATION)
+    if (which != WTI_LIVE_RESTORE_FS_LAYER_DESTINATION)
         WT_RET_MSG(session, EINVAL, "Rename failed as file does not exist in destination");
 
     WT_ERR(__live_restore_fs_backing_filename(
@@ -1530,16 +1507,6 @@
       &lr_fs->destination, session, lr_fs->destination.home, to, &path_to));
     WT_ERR(lr_fs->os_file_system->fs_rename(
       lr_fs->os_file_system, wt_session, path_from, path_to, flags));
-=======
-    if (which == WTI_LIVE_RESTORE_FS_LAYER_DESTINATION) {
-        WT_ERR(__live_restore_fs_backing_filename(
-          &lr_fs->destination, session, lr_fs->destination.home, from, &path_from));
-        WT_ERR(__live_restore_fs_backing_filename(
-          &lr_fs->destination, session, lr_fs->destination.home, to, &path_to));
-        WT_ERR(lr_fs->os_file_system->fs_rename(
-          lr_fs->os_file_system, wt_session, path_from, path_to, flags));
-    }
->>>>>>> 7ed269dc
 
     /* Even if we don't modify a backing file we need to update metadata. */
     WT_ERR(__live_restore_fs_create_tombstone(fs, session, to, flags));
@@ -1715,20 +1682,14 @@
     WT_ERR(__wt_config_gets(session, cfg, "live_restore.threads_max", &cval));
     lr_fs->background_threads_max = (uint8_t)cval.val;
 
-<<<<<<< HEAD
     /* Configure the read size. */
     WT_ERR(__wt_config_gets(session, cfg, "live_restore.read_size", &cval));
     lr_fs->read_size = (uint64_t)cval.val;
 
     printf(
       "WiredTiger started in live restore mode! Source path is: %s, Destination path is %s. The "
-      "configured read size is %" WT_SIZET_FMT " bytes",
+      "configured read size is %" WT_SIZET_FMT " bytes\n",
       lr_fs->source.home, destination, lr_fs->read_size);
-=======
-    __wt_verbose_debug1(session, WT_VERB_LIVE_RESTORE,
-      "WiredTiger started in live restore mode! Source path is: %s, Destination path is %s",
-      lr_fs->source.home, destination);
->>>>>>> 7ed269dc
 
     /* Update the callers pointer. */
     *fsp = (WT_FILE_SYSTEM *)lr_fs;
