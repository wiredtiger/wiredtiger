/*-
 * Copyright (c) 2014-present MongoDB, Inc.
 * Copyright (c) 2008-2014 WiredTiger, Inc.
 *  All rights reserved.
 *
 * See the file LICENSE for redistribution information.
 */

#include "wt_internal.h"
#include "live_restore_private.h"

/* This is where basename comes from. */
#include <libgen.h>

/*
 * __live_restore_fs_backing_filename --
 *     Convert a live restore file path (e..g WT_TEST/WiredTiger.wt) to the actual path of the
 *     backing file. This can be the file in the destination directory (which is identical to the
 *     live restore path), or the file in the source directory. The function allocates memory for
 *     the path string and expects the caller to free it.
 */
static int
__live_restore_fs_backing_filename(
  WT_LIVE_RESTORE_FS_LAYER *layer, WT_SESSION_IMPL *session, const char *name, char **pathp)
{
    WT_DECL_RET;
    size_t len;
    char *buf, *temp_name;

    temp_name = buf = NULL;

    if (__wt_absolute_path(name))
        WT_RET_MSG(session, EINVAL, "Not a relative pathname: %s", name);

    if (layer->which == WT_LIVE_RESTORE_FS_LAYER_DESTINATION) {
        WT_RET(__wt_strdup(session, name, pathp));
    } else {
        char *filename;
        /*
         * On MacOS basename takes a non-const original string. Make a local copy on the off chance
         * it modifies the string.
         */
        WT_ERR(__wt_strdup(session, name, &temp_name));
        /*
         * By default the live restore file path is identical to the file in the destination
         * directory, which will include the destination folder. We need to replace this destination
         * folder's path with the source directory's path.
         */
        filename = basename(temp_name);
        /* +1 for the path separator, +1 for the null terminator. */
        len = strlen(layer->home) + 1 + strlen(filename) + 1;
        WT_ERR(__wt_calloc(session, 1, len, &buf));
        WT_ERR(__wt_snprintf(buf, len, "%s%s%s", layer->home, __wt_path_separator(), filename));

        *pathp = buf;
        __wt_verbose_debug3(session, WT_VERB_FILEOPS,
          "Generated SOURCE path: %s\n layer->home = %s, name = %s\n", buf, layer->home, name);
    }

    if (0) {
err:
        __wt_free(session, buf);
    }
    __wt_free(session, temp_name);
    return (ret);
}

#pragma GCC diagnostic push
#pragma GCC diagnostic ignored "-Wunused-function"
/*
 * __live_restore_debug_dump_extent_list --
 *     Dump the contents of a file handle's extent list.
 */
static void
__live_restore_debug_dump_extent_list(WT_SESSION_IMPL *session, WT_LIVE_RESTORE_FILE_HANDLE *lr_fh)
{
    WT_LIVE_RESTORE_HOLE_NODE *hole;
    WT_LIVE_RESTORE_HOLE_NODE *prev;
    bool list_valid;

    prev = NULL;
    __wt_verbose_debug1(
      session, WT_VERB_FILEOPS, "Dumping extent list for %s\n", lr_fh->iface.name);
    hole = lr_fh->destination.hole_list_head;
    list_valid = true;

    while (hole != NULL) {

        /* Sanity check. This hole doesn't overlap with the previous hole */
        if (prev != NULL) {
            if (WT_EXTENT_END(prev) >= hole->off) {
                __wt_verbose_debug1(session, WT_VERB_FILEOPS,
                  "Error: Holes overlap prev: %" PRId64 "-%" PRId64 ", hole: %" PRId64 "-%" PRId64
                  "\n",
                  prev->off, WT_EXTENT_END(prev), hole->off, WT_EXTENT_END(hole));
                list_valid = false;
            }
        }
        __wt_verbose_debug1(
          session, WT_VERB_FILEOPS, "Hole: %" PRId64 "-%" PRId64, hole->off, WT_EXTENT_END(hole));

        prev = hole;
        hole = hole->next;
    }

    WT_ASSERT_ALWAYS(session, list_valid, "Extent list contains overlaps!");
}
#pragma GCC diagnostic pop

/*
 * __live_restore_create_tombstone_path --
 *     Generate the file path of a tombstone for a file. This tombstone does not need to exist.
 */
static int
__live_restore_create_tombstone_path(
  WT_SESSION_IMPL *session, const char *name, const char *marker, char **out)
{
    size_t p, suffix_len;

    p = strlen(name);
    suffix_len = strlen(marker);

    WT_RET(__wt_malloc(session, p + suffix_len + 1, out));
    memcpy(*out, name, p);
    memcpy(*out + p, marker, suffix_len + 1);
    return (0);
}

/*
 * __live_restore_fs_create_tombstone --
 *     Create a tombstone for the given file.
 */
static int
__live_restore_fs_create_tombstone(
  WT_FILE_SYSTEM *fs, WT_SESSION_IMPL *session, const char *name, uint32_t flags)
{
    WT_DECL_RET;
    WT_FILE_HANDLE *fh;
    WT_LIVE_RESTORE_FS *lr_fs;
    uint32_t open_flags;
    char *path, *path_marker;

    lr_fs = (WT_LIVE_RESTORE_FS *)fs;
    path = path_marker = NULL;

    WT_ERR(__live_restore_fs_backing_filename(&lr_fs->destination, session, name, &path));
    WT_ERR(__live_restore_create_tombstone_path(
      session, path, WT_LIVE_RESTORE_FS_TOMBSTONE_SUFFIX, &path_marker));

    open_flags = WT_FS_OPEN_CREATE;
    if (LF_ISSET(WT_FS_DURABLE | WT_FS_OPEN_DURABLE))
        FLD_SET(open_flags, WT_FS_OPEN_DURABLE);

    WT_ERR(lr_fs->os_file_system->fs_open_file(lr_fs->os_file_system, &session->iface, path_marker,
      WT_FS_OPEN_FILE_TYPE_DATA, open_flags, &fh));
    WT_ERR(fh->close(fh, &session->iface));

    __wt_verbose_debug2(session, WT_VERB_FILEOPS, "Creating tombstone: %s", path_marker);

err:
    __wt_free(session, path);
    __wt_free(session, path_marker);

    return (ret);
}

/*
 * __dest_has_tombstone --
 *     Check whether the destination directory contains a tombstone for a given file.
 */
static int
__dest_has_tombstone(WT_LIVE_RESTORE_FILE_HANDLE *lr_fh, WT_SESSION_IMPL *session, bool *existp)
{
    WT_DECL_RET;
    WT_LIVE_RESTORE_FS *lr_fs;
    char *path_marker;

    lr_fs = lr_fh->destination.back_pointer;
    path_marker = NULL;

    WT_ERR(__live_restore_create_tombstone_path(
      session, lr_fh->destination.fh->name, WT_LIVE_RESTORE_FS_TOMBSTONE_SUFFIX, &path_marker));

    lr_fs->os_file_system->fs_exist(
      lr_fs->os_file_system, (WT_SESSION *)session, path_marker, existp);
    __wt_verbose_debug2(session, WT_VERB_FILEOPS, "Tombstone check for %s (Y/N)? %s",
      lr_fh->destination.fh->name, *existp ? "Y" : "N");

err:
    __wt_free(session, path_marker);
    return (ret);
}

/*
 * __live_restore_fs_has_file --
 *     Set a boolean to indicate if the given file name exists in the provided layer.
 */
static int
__live_restore_fs_has_file(WT_LIVE_RESTORE_FS *lr_fs, WT_LIVE_RESTORE_FS_LAYER *layer,
  WT_SESSION_IMPL *session, const char *name, bool *existsp)
{
    WT_DECL_RET;
    char *path;

    path = NULL;

    WT_ERR(__live_restore_fs_backing_filename(layer, session, name, &path));
    WT_ERR(lr_fs->os_file_system->fs_exist(lr_fs->os_file_system, &session->iface, path, existsp));
err:
    __wt_free(session, path);

    return (ret);
}

/*
 * __live_restore_fs_find_layer --
 *     Find a layer for the given file. Return the type of the layer and whether the layer contains
 *     the file.
 */
static int
__live_restore_fs_find_layer(WT_FILE_SYSTEM *fs, WT_SESSION_IMPL *session, const char *name,
  WT_LIVE_RESTORE_FS_LAYER_TYPE *whichp, bool *existp)
{
    WT_LIVE_RESTORE_FS *lr_fs;

    WT_ASSERT(session, existp != NULL);

    *existp = false;
    lr_fs = (WT_LIVE_RESTORE_FS *)fs;

    WT_RET(__live_restore_fs_has_file(lr_fs, &lr_fs->destination, session, name, existp));
    if (*existp) {
        /* The file exists in the destination we don't need to look any further. */
        if (whichp != NULL)
            *whichp = WT_LIVE_RESTORE_FS_LAYER_DESTINATION;
        return (0);
    }

    WT_RET(__live_restore_fs_has_file(lr_fs, &lr_fs->source, session, name, existp));
    if (*existp) {
        /* The file exists in the source we don't need to look any further. */
        if (whichp != NULL)
            *whichp = WT_LIVE_RESTORE_FS_LAYER_SOURCE;
    }

    return (0);
}

/*
 * __live_restore_fs_notsup --
 *     Return an error message indicating the given functionality is not supported.
 */
static int
__live_restore_fs_notsup(WT_SESSION *wt_session)
{
    WT_RET_MSG((WT_SESSION_IMPL *)wt_session, ENOTSUP, "Unsupported fs operation");
}

#pragma GCC diagnostic push
#pragma GCC diagnostic ignored "-Wunused-parameter"
/*
 * __live_restore_fs_directory_list --
 *     Get a list of files from a directory.
 */
static int
__live_restore_fs_directory_list(WT_FILE_SYSTEM *fs, WT_SESSION *wt_session, const char *directory,
  const char *prefix, char ***dirlistp, uint32_t *countp)
{
    return (__live_restore_fs_notsup(wt_session));
}

/*
 * __live_restore_fs_directory_list_single --
 *     Get one file from a directory.
 */
static int
__live_restore_fs_directory_list_single(WT_FILE_SYSTEM *fs, WT_SESSION *wt_session,
  const char *directory, const char *prefix, char ***dirlistp, uint32_t *countp)
{
    return (__live_restore_fs_notsup(wt_session));
}

/*
 * __live_restore_fs_directory_list_free --
 *     Free memory returned by the directory listing.
 */
static int
__live_restore_fs_directory_list_free(
  WT_FILE_SYSTEM *fs, WT_SESSION *wt_session, char **dirlist, uint32_t count)
{
    return (__live_restore_fs_notsup(wt_session));
}
#pragma GCC diagnostic pop

/*
 * __live_restore_fs_exist --
 *     Return if the file exists.
 */
static int
__live_restore_fs_exist(WT_FILE_SYSTEM *fs, WT_SESSION *wt_session, const char *name, bool *existp)
{
    return (__live_restore_fs_find_layer(fs, (WT_SESSION_IMPL *)wt_session, name, NULL, existp));
}

/*
 * __live_restore_alloc_extent --
 *     Allocate and populate a new extent with the provided parameters.
 */
static int
__live_restore_alloc_extent(WT_SESSION_IMPL *session, wt_off_t offset, size_t len,
  WT_LIVE_RESTORE_HOLE_NODE *next, WT_LIVE_RESTORE_HOLE_NODE **holep)
{
    WT_LIVE_RESTORE_HOLE_NODE *new;

    WT_RET(__wt_calloc_one(session, &new));
    new->off = offset;
    new->len = len;
    new->next = next;

    *holep = new;
    return (0);
}

/*
 * __live_restore_fs_free_extent_list --
 *     Free the extents associated with a live restore file handle.
 */
static void
__live_restore_fs_free_extent_list(WT_SESSION_IMPL *session, WT_LIVE_RESTORE_FILE_HANDLE *lr_fh)
{
    WT_LIVE_RESTORE_HOLE_NODE *hole;
    WT_LIVE_RESTORE_HOLE_NODE *temp;

    hole = lr_fh->destination.hole_list_head;
    lr_fh->destination.hole_list_head = NULL;

    while (hole != NULL) {
        temp = hole;
        hole = hole->next;

        __wt_free(session, temp);
    }

    return;
}

/*
 * __live_restore_fh_lock --
 *     Lock/unlock a file.
 */
static int
__live_restore_fh_lock(WT_FILE_HANDLE *fh, WT_SESSION *wt_session, bool lock)
{
    WT_LIVE_RESTORE_FILE_HANDLE *lr_fh;

    lr_fh = (WT_LIVE_RESTORE_FILE_HANDLE *)fh;
    WT_ASSERT((WT_SESSION_IMPL *)wt_session, lr_fh->destination.fh != NULL);
    return (lr_fh->destination.fh->fh_lock(lr_fh->destination.fh, wt_session, lock));
}

/*
 * __live_restore_remove_extlist_hole --
 *     Track that we wrote something by removing its hole from the extent list.
 */
static int
__live_restore_remove_extlist_hole(
  WT_LIVE_RESTORE_FILE_HANDLE *lr_fh, WT_SESSION_IMPL *session, wt_off_t offset, size_t len)
{
    WT_LIVE_RESTORE_HOLE_NODE *hole, *tmp, *new, *prev_hole;
    wt_off_t write_end;

    __wt_verbose_debug2(session, WT_VERB_FILEOPS, "REMOVE HOLE %s: %" PRId64 "-%" PRId64,
      lr_fh->iface.name, offset, WT_OFFSET_END(offset, len));

    write_end = WT_OFFSET_END(offset, len);

    /* FIXME-WT-13825 - We need to make sure we're thread safe when touching the hole_list_head. */
    hole = lr_fh->destination.hole_list_head;
    prev_hole = NULL;
    while (hole != NULL) {

        if (write_end < hole->off) {
            /* We won't find any more overlapping holes. Stop searching. */
            break;
        }

        if (offset <= hole->off && write_end >= WT_EXTENT_END(hole)) {
            /* The write fully overlaps a hole. Delete it. */
            __wt_verbose_debug3(session, WT_VERB_FILEOPS,
              "Fully overlaps hole %" PRId64 "-%" PRId64, hole->off, WT_EXTENT_END(hole));

            tmp = hole;
            if (prev_hole == NULL)
                lr_fh->destination.hole_list_head = hole->next;
            else
                prev_hole->next = hole->next;
            hole = hole->next;
            __wt_free(session, tmp);
            continue;

        } else if (offset > hole->off && write_end < WT_EXTENT_END(hole)) {
            /* The write is entirely within the hole. Split the hole in two. */

            __wt_verbose_debug3(session, WT_VERB_FILEOPS,
              "Fully contained by hole %" PRId64 "-%" PRId64, hole->off, WT_EXTENT_END(hole));

            /* First create the hole to the right of the write. */
            WT_RET(__live_restore_alloc_extent(
              session, write_end + 1, (size_t)(WT_EXTENT_END(hole) - write_end), hole->next, &new));

            /*
             * Then shrink the existing hole so it's to the left of the write and point it at the
             * new hole.
             */
            hole->len = (size_t)(offset - hole->off);
            hole->next = new;

        } else if (offset <= hole->off && WT_OFFSET_IN_EXTENT(write_end, hole)) {
            /* The write starts before the hole and ends within it. Shrink the hole. */
            __wt_verbose_debug3(session, WT_VERB_FILEOPS,
              "Partial overlap to the left of hole %" PRId64 "-%" PRId64, hole->off,
              WT_EXTENT_END(hole));

            hole->len = (size_t)(WT_EXTENT_END(hole) - write_end);
            hole->off = write_end + 1;

        } else if (WT_OFFSET_IN_EXTENT(offset, hole) && write_end >= WT_EXTENT_END(hole)) {
            __wt_verbose_debug3(session, WT_VERB_FILEOPS,
              "Partial overlap to the right of hole %" PRId64 "-%" PRId64, hole->off,
              WT_EXTENT_END(hole));
            /* The write starts within the hole and ends after it. Shrink the hole. */
            hole->len = (size_t)(offset - hole->off);

        } else
            /* No overlap. Safety check */
            WT_ASSERT(session, write_end < hole->off || offset > WT_EXTENT_END(hole));

        prev_hole = hole;
        hole = hole->next;
    }
    return (0);
}

/*
 * __live_restore_can_service_read --
 *     Return if a read can be serviced by the destination file. This assumes that the block manager
 *     is the only thing that perform reads and it only reads and writes full blocks. If that
 *     changes this code will unceremoniously fall over.
 */
static bool
__live_restore_can_service_read(
  WT_LIVE_RESTORE_FILE_HANDLE *lr_fh, WT_SESSION_IMPL *session, wt_off_t offset, size_t len)
{
    WT_LIVE_RESTORE_HOLE_NODE *hole;
    wt_off_t read_end;
    bool read_begins_in_hole, read_ends_in_hole;

    read_end = WT_OFFSET_END(offset, len);

    hole = lr_fh->destination.hole_list_head;
    while (hole != NULL) {

        if (read_end < hole->off)
            /* All subsequent holes are past the read. We won't find matching holes */
            break;

        read_begins_in_hole = WT_OFFSET_IN_EXTENT(offset, hole);
        read_ends_in_hole = WT_OFFSET_IN_EXTENT(read_end, hole);
        if (read_begins_in_hole && read_ends_in_hole) {
            /* Our read is entirely within a hole */
            __wt_verbose_debug3(session, WT_VERB_FILEOPS,
              "CANNOT SERVICE %s: Reading from hole. Read: %" PRId64 "-%" PRId64 ", hole: %" PRId64
              "-%" PRId64,
              lr_fh->iface.name, offset, read_end, hole->off, WT_EXTENT_END(hole));
            return (false);
        } else if (read_begins_in_hole != read_ends_in_hole) {
            /*
             * The read starts in a hole but doesn't finish in it, or vice versa. This breaks
             * assumptions we make about how the block manager works and is intentionally
             * unimplemented.
             */
            WT_ASSERT_ALWAYS(session, false, "Read partially covers a hole");
        }

        hole = hole->next;
    }

    __wt_verbose_debug3(
      session, WT_VERB_FILEOPS, "CAN SERVICE %s: No hole found", lr_fh->iface.name);
    return (true);
}

/*
 * __live_restore_fh_write --
 *     File write.
 */
static int
__live_restore_fh_write(
  WT_FILE_HANDLE *fh, WT_SESSION *wt_session, wt_off_t offset, size_t len, const void *buf)
{
    WT_LIVE_RESTORE_FILE_HANDLE *lr_fh;
    WT_SESSION_IMPL *session;

    lr_fh = (WT_LIVE_RESTORE_FILE_HANDLE *)fh;
    session = (WT_SESSION_IMPL *)wt_session;

    __wt_verbose_debug1(
      session, WT_VERB_FILEOPS, "WRITE %s: %" PRId64 ", %lu", fh->name, offset, len);
    WT_RET(lr_fh->destination.fh->fh_write(lr_fh->destination.fh, wt_session, offset, len, buf));
    WT_RET(lr_fh->destination.fh->fh_sync(lr_fh->destination.fh, wt_session));
    WT_RET(__live_restore_remove_extlist_hole(lr_fh, session, offset, len));
    return (0);
}

/*
 * __read_promote --
 *     Write out the contents of a read into the destination. This will be overkill for cases where
 *     a read is performed to service a write.
 */
static int
__read_promote(WT_LIVE_RESTORE_FILE_HANDLE *lr_fh, WT_SESSION_IMPL *session, wt_off_t offset,
  size_t len, char *read)
{
    __wt_verbose_debug2(session, WT_VERB_FILEOPS, "    READ PROMOTE %s : %" PRId64 ", %lu",
      lr_fh->iface.name, offset, len);
    WT_RET(
      __live_restore_fh_write((WT_FILE_HANDLE *)lr_fh, (WT_SESSION *)session, offset, len, read));

    return (0);
}

/*
 * __live_restore_fh_read --
 *     File read in a live restore file system.
 */
static int
__live_restore_fh_read(
  WT_FILE_HANDLE *fh, WT_SESSION *wt_session, wt_off_t offset, size_t len, void *buf)
{
    WT_LIVE_RESTORE_FILE_HANDLE *lr_fh;
    WT_SESSION_IMPL *session;
    char *read_data;

    lr_fh = (WT_LIVE_RESTORE_FILE_HANDLE *)fh;
    session = (WT_SESSION_IMPL *)wt_session;

    __wt_verbose_debug1(
      session, WT_VERB_FILEOPS, "READ %s : %" PRId64 ", %lu", fh->name, offset, len);

    read_data = (char *)buf;

    /*
     * FIXME-WT-13828: WiredTiger will read the metadata file after creation but before anything has
     * been written in this case we forward the read to the empty metadata file in the destination.
     * Is this correct?
     */
    if (lr_fh->destination.complete || lr_fh->source == NULL ||
      __live_restore_can_service_read(lr_fh, session, offset, len)) {
        /*
         * FIXME-WT-13797: Right now if complete is true source will always be null. So the if
         * statement here has redundancy is there a time when we need it? Maybe with the background
         * thread.
         */
        __wt_verbose_debug2(session, WT_VERB_FILEOPS, "    READ FROM DEST (src is NULL? %s)",
          lr_fh->source == NULL ? "YES" : "NO");
        /* Read the full read from the destination. */
        WT_RET(lr_fh->destination.fh->fh_read(
          lr_fh->destination.fh, wt_session, offset, len, read_data));
    } else {
        /* Interestingly you cannot not have a format in verbose. */
        __wt_verbose_debug2(session, WT_VERB_FILEOPS, "    READ FROM %s", "SOURCE");
        /* Read the full read from the source. */
        WT_RET(lr_fh->source->fh_read(lr_fh->source, wt_session, offset, len, read_data));
        /* Promote the read */
        WT_RET(__read_promote(lr_fh, session, offset, len, read_data));
    }

    return (0);
}

/*
 * __wti_live_restore_fs_fill_holes --
 *     Copy all remaining data from the source to the destination. On completion this means there
 *     are no holes in the destination file's extent list. If we find one promote-read the content
 *     into the destination.
 *
 * NOTE!! This assumes there cannot be holes in source, and that any truncates/extensions of the
 *     destination file are already handled elsewhere.
 */
int
__wti_live_restore_fs_fill_holes(WT_FILE_HANDLE *fh, WT_SESSION *wt_session)
{
/*
 * Holes can be large, potentially the size of an entire file. When we find a large hole we'll read
 * it in 4KB chunks.
 */
#define WT_LIVE_RESTORE_READ_SIZE ((size_t)(4 * WT_KILOBYTE))
    WT_LIVE_RESTORE_FILE_HANDLE *lr_fh;
    WT_LIVE_RESTORE_HOLE_NODE *hole;

    char buf[WT_LIVE_RESTORE_READ_SIZE];
    lr_fh = (WT_LIVE_RESTORE_FILE_HANDLE *)fh;

    while ((hole = lr_fh->destination.hole_list_head) != NULL) {
        __wt_verbose_debug3((WT_SESSION_IMPL *)wt_session, WT_VERB_FILEOPS,
          "Found hole in %s at %" PRId64 "-%" PRId64 " during background migration. ", fh->name,
          hole->off, WT_EXTENT_END(hole));

        /* If panic is set on the connection stop doing work. */
        WT_RET(WT_SESSION_CHECK_PANIC(wt_session));

        /*
         * When encountering a large hole, break the read into small chunks. Split the hole into n
         * chunks: the first n - 1 chunks will read a full WT_LIVE_RESTORE_READ_SIZE buffer, and the
         * last chunk reads the remaining data. This loop is a not obvious, effectively the read is
         * shrinking the hole in the stack below us. This is why we always read from the start at
         * the beginning of the loop.
         */
        WT_RET(__live_restore_fh_read(fh, wt_session, hole->off,
          hole->len > WT_LIVE_RESTORE_READ_SIZE ? WT_LIVE_RESTORE_READ_SIZE : hole->len, buf));
    }
    return (0);
}

/*
 * __live_restore_fh_close --
 *     Close the file.
 */
static int
__live_restore_fh_close(WT_FILE_HANDLE *fh, WT_SESSION *wt_session)
{
    WT_LIVE_RESTORE_FILE_HANDLE *lr_fh;
    WT_SESSION_IMPL *session;

    lr_fh = (WT_LIVE_RESTORE_FILE_HANDLE *)fh;
    session = (WT_SESSION_IMPL *)wt_session;
    __wt_verbose_debug1(session, WT_VERB_FILEOPS, "LIVE_RESTORE_FS: Closing file: %s\n", fh->name);

<<<<<<< HEAD
    if (FLD_ISSET(
          lr_fh->destination.back_pointer->debug_flags, WT_LIVE_RESTORE_DEBUG_FILL_HOLES_ON_CLOSE))
        WT_RET(__live_restore_fs_fill_holes_on_file_close(fh, wt_session));
=======
    /*
     * FIXME-WT-13825: This is superseded by background thread migration. Right now it exists as the
     * background thread cannot run concurrently with reads and writes. Once that concurrency
     * management is implemented this call can be removed.
     */
    WT_RET(__wti_live_restore_fs_fill_holes(fh, wt_session));
>>>>>>> 3e4e1676

    lr_fh->destination.fh->close(lr_fh->destination.fh, wt_session);
    __live_restore_fs_free_extent_list(session, lr_fh);

    if (lr_fh->source != NULL) /* It's possible that we never opened the file in the source. */
        lr_fh->source->close(lr_fh->source, wt_session);
    __wt_free(session, lr_fh->iface.name);
    __wt_free(session, lr_fh);

    return (0);
}

/*
 * __live_restore_fh_size --
 *     Get the size of a file in bytes, by file handle.
 */
static int
__live_restore_fh_size(WT_FILE_HANDLE *fh, WT_SESSION *wt_session, wt_off_t *sizep)
{
    WT_LIVE_RESTORE_FILE_HANDLE *lr_fh;
    wt_off_t destination_size;

    lr_fh = (WT_LIVE_RESTORE_FILE_HANDLE *)fh;

    WT_RET(lr_fh->destination.fh->fh_size(lr_fh->destination.fh, wt_session, &destination_size));
    *sizep = destination_size;
    return (0);
}

/*
 * __live_restore_fh_sync --
 *     POSIX fsync. This only sync the destination as the source is readonly.
 */
static int
__live_restore_fh_sync(WT_FILE_HANDLE *fh, WT_SESSION *wt_session)
{
    WT_LIVE_RESTORE_FILE_HANDLE *lr_fh;

    lr_fh = (WT_LIVE_RESTORE_FILE_HANDLE *)fh;
    return (lr_fh->destination.fh->fh_sync(lr_fh->destination.fh, wt_session));
}

/*
 * __live_restore_fh_truncate --
 *     Truncate a file. This operation is only applied to the destination file.
 */
static int
__live_restore_fh_truncate(WT_FILE_HANDLE *fh, WT_SESSION *wt_session, wt_off_t len)
{
    WT_LIVE_RESTORE_FILE_HANDLE *lr_fh;
    wt_off_t old_len, truncate_start, truncate_end;

    lr_fh = (WT_LIVE_RESTORE_FILE_HANDLE *)fh;
    old_len = 0;
    /*
     * If we truncate a range we'll never need to read that range from the source file. Mark it as
     * such.
     */
    WT_RET(__live_restore_fh_size(fh, wt_session, &old_len));

    if (old_len == len)
        /* Sometimes we call truncate but don't change the length. Ignore */
        return (0);

    __wt_verbose_debug2((WT_SESSION_IMPL *)wt_session, WT_VERB_FILEOPS,
      "truncating file %s from %" PRId64 " to %" PRId64, fh->name, old_len, len);

    /*
     * Truncate can be used to shorten a file or to extend it. In both cases the truncated/extended
     * range doesn't need to be read from the source directory.
     */
    truncate_start = WT_MIN(len, old_len);
    truncate_end = WT_MAX(len, old_len);

    WT_RET(__live_restore_remove_extlist_hole(lr_fh, (WT_SESSION_IMPL *)wt_session, truncate_start,
      (size_t)(truncate_end - truncate_start)));

    return (lr_fh->destination.fh->fh_truncate(lr_fh->destination.fh, wt_session, len));
}

/*
 * __live_restore_fs_open_in_source --
 *     Open a file handle in the source.
 */
static int
__live_restore_fs_open_in_source(WT_LIVE_RESTORE_FS *lr_fs, WT_SESSION_IMPL *session,
  WT_LIVE_RESTORE_FILE_HANDLE *lr_fh, uint32_t flags)
{
    WT_DECL_RET;
    WT_FILE_HANDLE *fh;

    char *path;

    path = NULL;

    /*
     * Clear the create flag. This comes from up the stack which has no concept of source or
     * destination.
     */
    FLD_CLR(flags, WT_FS_OPEN_CREATE);

    /* Open the file in the layer. */
    WT_ERR(__live_restore_fs_backing_filename(&lr_fs->source, session, lr_fh->iface.name, &path));
    WT_ERR(lr_fs->os_file_system->fs_open_file(
      lr_fs->os_file_system, (WT_SESSION *)session, path, lr_fh->file_type, flags, &fh));

    lr_fh->source = fh;

err:
    __wt_free(session, path);
    return (ret);
}

#include <unistd.h>
/*
 * __live_restore_fh_find_holes_in_dest_file --
 *     When opening a file from destination create its existing hole list from the file system
 *     information. Any holes in the extent list are data that hasn't been copied from source yet.
 */
static int
__live_restore_fh_find_holes_in_dest_file(
  WT_SESSION_IMPL *session, char *filename, WT_LIVE_RESTORE_FILE_HANDLE *lr_fh)
{
    WT_DECL_RET;
    wt_off_t data_end_offset, file_size;
    int fd;

    data_end_offset = 0;
    WT_SYSCALL(((fd = open(filename, O_RDONLY)) == -1 ? -1 : 0), ret);
    if (ret != 0)
        WT_RET_MSG(session, ret, "Failed to open file descriptor on %s", filename);

    /* Check that we opened a valid file descriptor. */
    WT_ASSERT(session, fcntl(fd, F_GETFD) != -1 || errno != EBADF);
    WT_ERR(__live_restore_fh_size((WT_FILE_HANDLE *)lr_fh, (WT_SESSION *)session, &file_size));
    __wt_verbose_debug2(session, WT_VERB_FILEOPS, "File: %s", filename);
    __wt_verbose_debug2(session, WT_VERB_FILEOPS, "    len: %" PRId64, file_size);

    if (file_size > 0)
        /*
         * Initialize the file as one big hole. We'll then lseek the file to find data blocks and
         * remove those ranges from the hole list.
         */
        WT_ERR(__live_restore_alloc_extent(
          session, 0, (size_t)file_size, NULL, &lr_fh->destination.hole_list_head));

    /*
     * Find the next data block. data_end_offset is initialized to zero so we start from the
     * beginning of the file. lseek will find a block when it starts already positioned on the
     * block, so starting at zero ensures we'll find data blocks at the beginning of the file.
     */
    wt_off_t data_offset;
    while ((data_offset = lseek(fd, data_end_offset, SEEK_DATA)) != -1) {

        data_end_offset = lseek(fd, data_offset, SEEK_HOLE);
        /* All data must be followed by a hole */
        WT_ASSERT(session, data_end_offset != -1);
        WT_ASSERT(session, data_end_offset > data_offset - 1);

        __wt_verbose_debug1(session, WT_VERB_FILEOPS,
          "File: %s, has data from %" PRId64 "-%" PRId64, filename, data_offset, data_end_offset);
        WT_ERR(__live_restore_remove_extlist_hole(
          lr_fh, session, data_offset, (size_t)(data_end_offset - data_offset)));
    }

err:
    WT_SYSCALL_TRET(close(fd), ret);
    return (ret);
}

/*
 * __live_restore_handle_smaller_source --
 *     If the source file is smaller than the destination file make sure the extent list doesn't
 *     contain holes past the end of the source file.
 */
static int
__live_restore_handle_smaller_source(WT_SESSION_IMPL *session, WT_LIVE_RESTORE_FS *lr_fs,
  WT_LIVE_RESTORE_FILE_HANDLE *lr_fh, const char *name)
{
    WT_DECL_RET;
    WT_FILE_HANDLE *source_fh;
    bool source_exist;
    char *source_path = NULL;

    source_fh = NULL;
    source_exist = false;

    WT_ERR_NOTFOUND_OK(
      __live_restore_fs_has_file(lr_fs, &lr_fs->source, session, name, &source_exist), true);

    if (source_exist) {
        wt_off_t source_size, dest_size;

        WT_ERR(__live_restore_fs_backing_filename(&lr_fs->source, session, name, &source_path));
        WT_ERR(lr_fs->os_file_system->fs_open_file(lr_fs->os_file_system, (WT_SESSION *)session,
          source_path, lr_fh->file_type, 0, &source_fh));
        WT_ERR(lr_fs->os_file_system->fs_size(
          lr_fs->os_file_system, (WT_SESSION *)session, source_fh->name, &source_size));

        WT_ERR(__live_restore_fh_size((WT_FILE_HANDLE *)lr_fh, (WT_SESSION *)session, &dest_size));

        if (source_size < dest_size)
            WT_ERR(__live_restore_remove_extlist_hole(
              lr_fh, session, source_size, (size_t)(dest_size - source_size)));
    } else
        WT_ASSERT_ALWAYS(session, lr_fh->destination.hole_list_head == NULL,
          "Source file doesn't exist but there are holes in the destination file");

err:
    if (source_fh != NULL)
        source_fh->close(source_fh, &session->iface);

    if (source_path != NULL)
        __wt_free(session, source_path);

    return (ret);
}

/*
 * __live_restore_fs_open_in_destination --
 *     Open a file handle.
 */
static int
__live_restore_fs_open_in_destination(WT_LIVE_RESTORE_FS *lr_fs, WT_SESSION_IMPL *session,
  WT_LIVE_RESTORE_FILE_HANDLE *lr_fh, const char *name, uint32_t flags, bool create)
{
    WT_DECL_RET;
    WT_FILE_HANDLE *fh;
    char *path;

    path = NULL;

    if (create)
        flags |= WT_FS_OPEN_CREATE;

    /* Open the file in the layer. */
    WT_ERR(
      __live_restore_fs_backing_filename(&lr_fs->destination, session, lr_fh->iface.name, &path));
    WT_ERR(lr_fs->os_file_system->fs_open_file(
      lr_fs->os_file_system, (WT_SESSION *)session, path, lr_fh->file_type, flags, &fh));
    lr_fh->destination.fh = fh;
    lr_fh->destination.back_pointer = lr_fs;

    /* Get the list of holes of the file that need copying across from the source directory. */
    WT_ASSERT(session, lr_fh->file_type != WT_FS_OPEN_FILE_TYPE_DIRECTORY);
    WT_ERR(__live_restore_fh_find_holes_in_dest_file(session, path, lr_fh));
    WT_ERR(__live_restore_handle_smaller_source(session, lr_fs, lr_fh, name));

err:
    __wt_free(session, path);
    return (ret);
}

/*
 * __live_restore_fs_open_file --
 *     Open a live restore file handle. This will: - If the file exists in the source, open it in
 *     both. - If it doesn't exist it'll only open it in the destination.
 */
static int
__live_restore_fs_open_file(WT_FILE_SYSTEM *fs, WT_SESSION *wt_session, const char *name,
  WT_FS_OPEN_FILE_TYPE file_type, uint32_t flags, WT_FILE_HANDLE **file_handlep)
{
    WT_DECL_RET;
    WT_LIVE_RESTORE_FILE_HANDLE *lr_fh;
    WT_LIVE_RESTORE_FS *lr_fs;
    WT_LIVE_RESTORE_FS_LAYER_TYPE which;
    WT_SESSION_IMPL *session;
    bool dest_exist, source_exist, have_tombstone, readonly;

    session = (WT_SESSION_IMPL *)wt_session;
    lr_fs = (WT_LIVE_RESTORE_FS *)fs;

    dest_exist = source_exist = false;
    lr_fh = NULL;
    have_tombstone = false;
    WT_UNUSED(have_tombstone);
    readonly = LF_ISSET(WT_FS_OPEN_READONLY);
    WT_UNUSED(readonly);
    WT_UNUSED(which);

    /* FIXME-WT-13808 Handle WT_FS_OPEN_FILE_TYPE_DIRECTORY */

    /* Set up the file handle. */
    WT_ERR(__wt_calloc_one(session, &lr_fh));
    WT_ERR(__wt_strdup(session, name, &lr_fh->iface.name));
    lr_fh->iface.file_system = fs;
    lr_fh->file_type = file_type;

    /* FIXME-WT-13823 Handle the exclusive flag and other flags */

    /* Open it in the destination layer. */
    WT_ERR_NOTFOUND_OK(
      __live_restore_fs_has_file(lr_fs, &lr_fs->destination, session, name, &dest_exist), true);
    WT_ERR(__live_restore_fs_open_in_destination(lr_fs, session, lr_fh, name, flags, !dest_exist));

    WT_ERR(__dest_has_tombstone(lr_fh, session, &have_tombstone));
    if (have_tombstone) {
        /*
         * Set the complete flag, we know that if there is a tombstone we should never look in the
         * source. Therefore the destination must be complete.
         */
        lr_fh->destination.complete = true;
        __live_restore_fs_free_extent_list(session, lr_fh);
    } else {
        /*
         * If it exists in the source, open it. If it doesn't exist in the source then by definition
         * the destination file is complete.
         */
        WT_ERR_NOTFOUND_OK(
          __live_restore_fs_has_file(lr_fs, &lr_fs->source, session, name, &source_exist), true);
        if (source_exist) {
            WT_ERR(__live_restore_fs_open_in_source(lr_fs, session, lr_fh, flags));

            if (!dest_exist) {
                /*
                 * We're creating a new destination file which is backed by a source file. It
                 * currently has a length of zero, but we want its length to be the same as the
                 * source file.
                 */
                wt_off_t source_size;

                WT_ERR(lr_fh->source->fh_size(lr_fh->source, wt_session, &source_size));
                __wt_verbose_debug1(session, WT_VERB_FILEOPS,
                  "Creating destination file backed by source file. Copying size (%" PRId64
                  ") from source "
                  "file",
                  source_size);

                /*
                 * Set size by truncating. This is a positive length truncate so it actually extends
                 * the file. We're bypassing the live_restore layer so we don't try to modify the
                 * extents in hole_list_head.
                 */
                WT_ERR(lr_fh->destination.fh->fh_truncate(
                  lr_fh->destination.fh, wt_session, source_size));

                /*
                 * Initialize the extent as one hole covering the entire file. We need to read
                 * everything from source.
                 */
                WT_ASSERT(session, lr_fh->destination.hole_list_head == NULL);
                WT_ERR(__live_restore_alloc_extent(
                  session, 0, (size_t)source_size, NULL, &lr_fh->destination.hole_list_head));
            }
        } else
            lr_fh->destination.complete = true;
    }

    /* Initialize the jump table. */
    lr_fh->iface.close = __live_restore_fh_close;
    lr_fh->iface.fh_lock = __live_restore_fh_lock;
    lr_fh->iface.fh_read = __live_restore_fh_read;
    lr_fh->iface.fh_size = __live_restore_fh_size;
    lr_fh->iface.fh_sync = __live_restore_fh_sync;
    lr_fh->iface.fh_truncate = __live_restore_fh_truncate;
    lr_fh->iface.fh_write = __live_restore_fh_write;

    /* FIXME-WT-13820: These are unimplemented. */
    lr_fh->iface.fh_advise = NULL;
    lr_fh->iface.fh_sync_nowait = NULL;
    lr_fh->iface.fh_unmap = NULL;
    lr_fh->iface.fh_map_preload = NULL;
    lr_fh->iface.fh_map_discard = NULL;
    lr_fh->iface.fh_map = NULL;
    lr_fh->iface.fh_extend = NULL;
    lr_fh->iface.fh_extend_nolock = NULL;

    *file_handlep = (WT_FILE_HANDLE *)lr_fh;

    if (0) {
err:
        if (lr_fh != NULL)
            WT_RET(__live_restore_fh_close((WT_FILE_HANDLE *)lr_fh, wt_session));
    }
    return (ret);
}

/*
 * __live_restore_fs_remove --
 *     Remove a file. We can only delete from the destination directory anyway.
 */
static int
__live_restore_fs_remove(
  WT_FILE_SYSTEM *fs, WT_SESSION *wt_session, const char *name, uint32_t flags)
{
    WT_DECL_RET;
    WT_LIVE_RESTORE_FS *lr_fs;
    WT_LIVE_RESTORE_FS_LAYER_TYPE layer;
    WT_SESSION_IMPL *session;
    char *path;
    bool exist;

    session = (WT_SESSION_IMPL *)wt_session;
    lr_fs = (WT_LIVE_RESTORE_FS *)fs;

    exist = false;
    path = NULL;

    WT_RET(__live_restore_fs_find_layer(fs, session, name, &layer, &exist));
    if (!exist)
        return (0);

    /*
     * It's possible to call remove on a file that hasn't yet been created in the destination. In
     * these cases we only need to create the tombstone.
     */
    if (layer == WT_LIVE_RESTORE_FS_LAYER_DESTINATION) {
        WT_ERR(__live_restore_fs_backing_filename(&lr_fs->destination, session, name, &path));
        lr_fs->os_file_system->fs_remove(lr_fs->os_file_system, wt_session, path, flags);
    }

    /*
     * The tombstone here is useful as it tells us that we will never need to look in the source for
     * this file in the future. One such case is when a file is created, removed and then created
     * again with the same name.
     */
    __live_restore_fs_create_tombstone(fs, session, name, flags);

err:
    __wt_free(session, path);
    return (ret);
}

/*
 * __live_restore_fs_rename --
 *     Rename a file.
 */
static int
__live_restore_fs_rename(
  WT_FILE_SYSTEM *fs, WT_SESSION *wt_session, const char *from, const char *to, uint32_t flags)
{
    WT_DECL_RET;
    WT_LIVE_RESTORE_FS *lr_fs;
    WT_LIVE_RESTORE_FS_LAYER_TYPE which;
    WT_SESSION_IMPL *session;
    char *path_from, *path_to;
    bool exist;

    session = (WT_SESSION_IMPL *)wt_session;
    lr_fs = (WT_LIVE_RESTORE_FS *)fs;

    exist = false;
    path_from = NULL;
    path_to = NULL;

    /*
     * WiredTiger frequently renames the turtle file, and some other files. This function is more
     * critical than it may seem at first.
     */

    __wt_verbose_debug1(
      session, WT_VERB_FILEOPS, "LIVE_RESTORE: Renaming file from: %s to %s\n", from, to);
    WT_RET(__live_restore_fs_find_layer(fs, session, from, &which, &exist));
    if (!exist)
        WT_RET_MSG(session, ENOENT, "Live restore cannot find: %s", from);

    if (which == WT_LIVE_RESTORE_FS_LAYER_DESTINATION) {
        WT_ERR(__live_restore_fs_backing_filename(&lr_fs->destination, session, from, &path_from));
        WT_ERR(__live_restore_fs_backing_filename(&lr_fs->destination, session, to, &path_to));
        WT_ERR(lr_fs->os_file_system->fs_rename(
          lr_fs->os_file_system, wt_session, path_from, path_to, flags));
    }

    /* Even if we don't modify a backing file we need to update metadata. */
    WT_ERR(__live_restore_fs_create_tombstone(fs, session, to, flags));
    WT_ERR(__live_restore_fs_create_tombstone(fs, session, from, flags));

err:
    __wt_free(session, path_from);
    __wt_free(session, path_to);
    return (ret);
}

/*
 * __live_restore_fs_size --
 *     Get the size of a file in bytes, by file name.
 */
static int
__live_restore_fs_size(
  WT_FILE_SYSTEM *fs, WT_SESSION *wt_session, const char *name, wt_off_t *sizep)
{
    WT_DECL_RET;
    WT_LIVE_RESTORE_FS *lr_fs;
    WT_LIVE_RESTORE_FS_LAYER_TYPE which;
    WT_SESSION_IMPL *session;
    char *path;
    bool exist;

    session = (WT_SESSION_IMPL *)wt_session;
    lr_fs = (WT_LIVE_RESTORE_FS *)fs;

    exist = false;
    path = NULL;

    WT_RET(__live_restore_fs_find_layer(fs, session, name, &which, &exist));
    if (!exist)
        WT_RET_MSG(session, ENOENT, "Live restore cannot find: %s", name);

    /* The file will always exist in the destination. This the is authoritative file size. */
    WT_ASSERT(session, which == WT_LIVE_RESTORE_FS_LAYER_DESTINATION);
    WT_RET(__live_restore_fs_backing_filename(&lr_fs->destination, session, name, &path));
    ret = lr_fs->os_file_system->fs_size(lr_fs->os_file_system, wt_session, path, sizep);

    __wt_free(session, path);

    return (ret);
}

/*
 * __live_restore_fs_terminate --
 *     Terminate the file system.
 */
static int
__live_restore_fs_terminate(WT_FILE_SYSTEM *fs, WT_SESSION *wt_session)
{
    WT_LIVE_RESTORE_FS *lr_fs;
    WT_SESSION_IMPL *session;

    session = (WT_SESSION_IMPL *)wt_session;
    lr_fs = (WT_LIVE_RESTORE_FS *)fs;

    WT_ASSERT(session, lr_fs->os_file_system != NULL);
    WT_RET(lr_fs->os_file_system->terminate(lr_fs->os_file_system, wt_session));

    __wt_free(session, lr_fs->source.home);
    __wt_free(session, lr_fs);
    return (0);
}

/*
 * __validate_live_restore_path --
 *     Confirm that the given source directory is able to be opened.
 */
static int
__validate_live_restore_path(WT_FILE_SYSTEM *fs, WT_SESSION_IMPL *session, const char *path)
{
    WT_FILE_HANDLE *fh;
    /* Open the source directory. At this stage we do not validate what files it contains. */
    WT_RET(
      fs->fs_open_file(fs, (WT_SESSION *)session, path, WT_FS_OPEN_FILE_TYPE_DIRECTORY, 0, &fh));
    return (fh->close(fh, (WT_SESSION *)session));
}

/*
 * __wt_os_live_restore_fs --
 *     Initialize a live restore file system configuration.
 */
int
__wt_os_live_restore_fs(
  WT_SESSION_IMPL *session, const char *cfg[], const char *destination, WT_FILE_SYSTEM **fsp)
{
    WT_DECL_RET;
    WT_LIVE_RESTORE_FS *lr_fs;

    WT_RET(__wt_calloc_one(session, &lr_fs));
    WT_ERR(__wt_os_posix(session, &lr_fs->os_file_system));

    /* Initialize the FS jump table. */
    lr_fs->iface.fs_directory_list = __live_restore_fs_directory_list;
    lr_fs->iface.fs_directory_list_single = __live_restore_fs_directory_list_single;
    lr_fs->iface.fs_directory_list_free = __live_restore_fs_directory_list_free;
    lr_fs->iface.fs_exist = __live_restore_fs_exist;
    lr_fs->iface.fs_open_file = __live_restore_fs_open_file;
    lr_fs->iface.fs_remove = __live_restore_fs_remove;
    lr_fs->iface.fs_rename = __live_restore_fs_rename;
    lr_fs->iface.fs_size = __live_restore_fs_size;
    lr_fs->iface.terminate = __live_restore_fs_terminate;

    /* Initialize the layers. */
    lr_fs->destination.home = destination;
    lr_fs->destination.which = WT_LIVE_RESTORE_FS_LAYER_DESTINATION;

    WT_CONFIG_ITEM cval;
    WT_ERR(__wt_config_gets(session, cfg, "live_restore.path", &cval));
    WT_ERR(__wt_strndup(session, cval.str, cval.len, &lr_fs->source.home));

    WT_ERR(__validate_live_restore_path(lr_fs->os_file_system, session, lr_fs->source.home));

    lr_fs->source.which = WT_LIVE_RESTORE_FS_LAYER_SOURCE;

    /* Configure the background thread count maximum. */
    WT_ERR(__wt_config_gets(session, cfg, "live_restore.threads_max", &cval));
    lr_fs->background_threads_max = (uint8_t)cval.val;

    WT_ERR_NOTFOUND_OK(
      __wt_config_gets(session, cfg, "live_restore.debug.fill_holes_on_close", &cval), false);
    if (cval.val != 0)
        FLD_SET(lr_fs->debug_flags, WT_LIVE_RESTORE_DEBUG_FILL_HOLES_ON_CLOSE);

    __wt_verbose_debug1(session, WT_VERB_FILEOPS,
      "WiredTiger started in live restore mode! Source path is: %s, Destination path is %s",
      lr_fs->source.home, destination);

    /* Update the callers pointer. */
    *fsp = (WT_FILE_SYSTEM *)lr_fs;

    /* Flag that a live restore file system is in use. */
    F_SET(S2C(session), WT_CONN_LIVE_RESTORE_FS);
    if (0) {
err:
        __wt_free(session, lr_fs->source.home);
        __wt_free(session, lr_fs);
    }
    return (ret);
}<|MERGE_RESOLUTION|>--- conflicted
+++ resolved
@@ -636,18 +636,9 @@
     session = (WT_SESSION_IMPL *)wt_session;
     __wt_verbose_debug1(session, WT_VERB_FILEOPS, "LIVE_RESTORE_FS: Closing file: %s\n", fh->name);
 
-<<<<<<< HEAD
     if (FLD_ISSET(
           lr_fh->destination.back_pointer->debug_flags, WT_LIVE_RESTORE_DEBUG_FILL_HOLES_ON_CLOSE))
-        WT_RET(__live_restore_fs_fill_holes_on_file_close(fh, wt_session));
-=======
-    /*
-     * FIXME-WT-13825: This is superseded by background thread migration. Right now it exists as the
-     * background thread cannot run concurrently with reads and writes. Once that concurrency
-     * management is implemented this call can be removed.
-     */
-    WT_RET(__wti_live_restore_fs_fill_holes(fh, wt_session));
->>>>>>> 3e4e1676
+        WT_RET(__wti_live_restore_fs_fill_holes(fh, wt_session));
 
     lr_fh->destination.fh->close(lr_fh->destination.fh, wt_session);
     __live_restore_fs_free_extent_list(session, lr_fh);
