/*-
 * Copyright (c) 2014-present MongoDB, Inc.
 * Copyright (c) 2008-2014 WiredTiger, Inc.
 *  All rights reserved.
 *
 * See the file LICENSE for redistribution information.
 */

#include "wt_internal.h"
#include "live_restore_private.h"

/* This is where basename comes from. */
#include <libgen.h>

static int __live_restore_fs_directory_list_free(
  WT_FILE_SYSTEM *fs, WT_SESSION *wt_session, char **dirlist, uint32_t count);

/*
 * __live_restore_create_file_path --
 *     Generate the path of a file or directory in a layer. The file or directory must exist at the
 *     root of the layer.
 */
static int
__live_restore_create_file_path(
  WT_SESSION_IMPL *session, WTI_LIVE_RESTORE_FS_LAYER *layer, char *name, char **filepathp)
{
    char *base_name = basename(name);
    /* +1 for the path separator, +1 for the null terminator. */
    size_t len = strlen(layer->home) + 1 + strlen(base_name) + 1;

    WT_RET(__wt_calloc(session, 1, len, filepathp));
    WT_RET(__wt_snprintf(*filepathp, len, "%s%s%s", layer->home, __wt_path_separator(), base_name));

    return (0);
}

/*
 * __live_restore_fs_backing_filename --
 *     Convert a live restore file/directory path (e..g WT_TEST/WiredTiger.wt) to the actual path of
 *     the backing file/directory. This can be the file in the destination directory (which is
 *     identical the wiredtiger home path), or the file in the source directory. The function
 *     allocates memory for the path string and expects the caller to free it. If name is an
 *     absolute path, it will always be in format "/absolute_prefix/dest_home/relative_path",
 *     otherwise name is a relative path which always begins with dest_home (e..g
 *     dest_home/relative_path). The function returns path in format "layer->home/relative_path".
 */
static int
__live_restore_fs_backing_filename(WTI_LIVE_RESTORE_FS_LAYER *layer, WT_SESSION_IMPL *session,
  const char *dest_home, const char *name, char **pathp)
{
    WT_DECL_RET;
    size_t len;
    char *buf, *filename;

    buf = filename = NULL;

    /*
     * Name must start with dest_home. If name is an absolute path like "/home/dest_home/file.txt"
     * then dest_home which derived from conn->home will be "/home/dest_home".
     */
    filename = strstr(name, dest_home);
    WT_ASSERT_ALWAYS(session, filename == name,
      "Provided name '%s' does not start with the destination home folder path '%s'", name,
      dest_home);

    if (layer->which == WTI_LIVE_RESTORE_FS_LAYER_DESTINATION) {
        WT_RET(__wt_strdup(session, filename, pathp));
    } else {
        /*
         * By default the live restore file path is identical to the file in the destination
         * directory, which will include the destination folder. We need to replace this destination
         * folder's path with the source directory's path.
         */
        filename += strlen(dest_home);

        /* +1 for the null terminator. */
        len = strlen(layer->home) + strlen(filename) + 1;
        WT_ERR(__wt_calloc(session, 1, len, &buf));
        WT_ERR(__wt_snprintf(buf, len, "%s%s", layer->home, filename));

        *pathp = buf;
        __wt_verbose_debug3(session, WT_VERB_LIVE_RESTORE,
          "Generated SOURCE path: %s\n layer->home = %s, name = %s\n", buf, layer->home, name);
    }

    if (0) {
err:
        __wt_free(session, buf);
    }
    return (ret);
}

#pragma GCC diagnostic push
#pragma GCC diagnostic ignored "-Wunused-function"
/*
 * __live_restore_debug_dump_extent_list --
 *     Dump the contents of a file handle's extent list. Callers must hold the extent list readlock
 *     at a minimum.
 */
static void
__live_restore_debug_dump_extent_list(WT_SESSION_IMPL *session, WTI_LIVE_RESTORE_FILE_HANDLE *lr_fh)
{
    WTI_LIVE_RESTORE_HOLE_NODE *hole;
    WTI_LIVE_RESTORE_HOLE_NODE *prev;
    bool list_valid;

    __wt_verbose_debug1(
      session, WT_VERB_LIVE_RESTORE, "Dumping extent list for %s\n", lr_fh->iface.name);
    WT_ASSERT_ALWAYS(session, __wt_rwlock_islocked(session, &lr_fh->ext_lock),
      "Live restore lock not taken when needed");

    prev = NULL;
    hole = lr_fh->destination.hole_list_head;
    list_valid = true;

    while (hole != NULL) {

        /* Sanity check. This hole doesn't overlap with the previous hole */
        if (prev != NULL) {
            if (WTI_EXTENT_END(prev) >= hole->off) {
                __wt_verbose_debug1(session, WT_VERB_LIVE_RESTORE,
                  "Error: Holes overlap prev: %" PRId64 "-%" PRId64 ", hole: %" PRId64 "-%" PRId64
                  "\n",
                  prev->off, WTI_EXTENT_END(prev), hole->off, WTI_EXTENT_END(hole));
                list_valid = false;
            }
        }
        __wt_verbose_debug1(session, WT_VERB_LIVE_RESTORE, "Hole: %" PRId64 "-%" PRId64, hole->off,
          WTI_EXTENT_END(hole));

        prev = hole;
        hole = hole->next;
    }

    WT_ASSERT_ALWAYS(session, list_valid, "Extent list contains overlaps!");
}
#pragma GCC diagnostic pop

/*
 * __live_restore_create_tombstone_path --
 *     Generate the file path of a tombstone for a file. This tombstone does not need to exist.
 */
static int
__live_restore_create_tombstone_path(
  WT_SESSION_IMPL *session, const char *name, const char *marker, char **out)
{
    size_t p, suffix_len;

    p = strlen(name);
    suffix_len = strlen(marker);

    WT_RET(__wt_malloc(session, p + suffix_len + 1, out));
    memcpy(*out, name, p);
    memcpy(*out + p, marker, suffix_len + 1);
    return (0);
}

/*
 * __live_restore_fs_create_tombstone --
 *     Create a tombstone for the given file.
 */
static int
__live_restore_fs_create_tombstone(
  WT_FILE_SYSTEM *fs, WT_SESSION_IMPL *session, const char *name, uint32_t flags)
{
    WT_DECL_RET;
    WT_FILE_HANDLE *fh;
    WTI_LIVE_RESTORE_FS *lr_fs;
    uint32_t open_flags;
    char *path, *path_marker;

    lr_fs = (WTI_LIVE_RESTORE_FS *)fs;
    path = path_marker = NULL;

    WT_ERR(__live_restore_fs_backing_filename(
      &lr_fs->destination, session, lr_fs->destination.home, name, &path));
    WT_ERR(__live_restore_create_tombstone_path(
      session, path, WTI_LIVE_RESTORE_FS_TOMBSTONE_SUFFIX, &path_marker));

    open_flags = WT_FS_OPEN_CREATE;
    if (LF_ISSET(WT_FS_DURABLE | WT_FS_OPEN_DURABLE))
        FLD_SET(open_flags, WT_FS_OPEN_DURABLE);

    WT_ERR(lr_fs->os_file_system->fs_open_file(lr_fs->os_file_system, &session->iface, path_marker,
      WT_FS_OPEN_FILE_TYPE_DATA, open_flags, &fh));
    WT_ERR(fh->close(fh, &session->iface));

    __wt_verbose_debug2(session, WT_VERB_LIVE_RESTORE, "Creating tombstone: %s", path_marker);

err:
    __wt_free(session, path);
    __wt_free(session, path_marker);

    return (ret);
}

/*
 * __dest_has_tombstone --
 *     Check whether the destination directory contains a tombstone for a given file.
 */
static int
__dest_has_tombstone(WTI_LIVE_RESTORE_FS *lr_fs, char *name, WT_SESSION_IMPL *session, bool *existp)
{
    WT_DECL_RET;
    char *path_marker;

    path_marker = NULL;

    WT_ERR(__live_restore_create_tombstone_path(
      session, name, WTI_LIVE_RESTORE_FS_TOMBSTONE_SUFFIX, &path_marker));

    lr_fs->os_file_system->fs_exist(
      lr_fs->os_file_system, (WT_SESSION *)session, path_marker, existp);
    __wt_verbose_debug2(
      session, WT_VERB_LIVE_RESTORE, "Tombstone check for %s (Y/N)? %s", name, *existp ? "Y" : "N");

err:
    __wt_free(session, path_marker);
    return (ret);
}

/*
 * __live_restore_fs_has_file --
 *     Set a boolean to indicate if the given file name exists in the provided layer.
 */
static int
__live_restore_fs_has_file(WTI_LIVE_RESTORE_FS *lr_fs, WTI_LIVE_RESTORE_FS_LAYER *layer,
  WT_SESSION_IMPL *session, const char *name, bool *existsp)
{
    WT_DECL_RET;
    char *path;

    path = NULL;

    WT_ERR(
      __live_restore_fs_backing_filename(layer, session, lr_fs->destination.home, name, &path));
    WT_ERR(lr_fs->os_file_system->fs_exist(lr_fs->os_file_system, &session->iface, path, existsp));
err:
    __wt_free(session, path);

    return (ret);
}

/*
 * __live_restore_fs_find_layer --
 *     Find a layer for the given file. Return the type of the layer and whether the layer contains
 *     the file.
 */
static int
__live_restore_fs_find_layer(WT_FILE_SYSTEM *fs, WT_SESSION_IMPL *session, const char *name,
  WTI_LIVE_RESTORE_FS_LAYER_TYPE *whichp, bool *existp)
{
    WTI_LIVE_RESTORE_FS *lr_fs;

    WT_ASSERT(session, existp != NULL);

    *existp = false;
    lr_fs = (WTI_LIVE_RESTORE_FS *)fs;

    WT_RET(__live_restore_fs_has_file(lr_fs, &lr_fs->destination, session, name, existp));
    if (*existp) {
        /* The file exists in the destination we don't need to look any further. */
        if (whichp != NULL)
            *whichp = WTI_LIVE_RESTORE_FS_LAYER_DESTINATION;
        return (0);
    }

    WT_RET(__live_restore_fs_has_file(lr_fs, &lr_fs->source, session, name, existp));
    if (*existp) {
        /* The file exists in the source we don't need to look any further. */
        if (whichp != NULL)
            *whichp = WTI_LIVE_RESTORE_FS_LAYER_SOURCE;
    }

    return (0);
}

/*
 * __live_restore_fs_directory_list_worker --
 *     The list is a combination of files from the destination and source directories. For
 *     destination files, exclude any files matching the marker paths. For source files, exclude
 *     files that are either marked as tombstones or already present in the destination directory.
 */
static int
__live_restore_fs_directory_list_worker(WT_FILE_SYSTEM *fs, WT_SESSION *wt_session,
  const char *directory, const char *prefix, char ***dirlistp, uint32_t *countp, bool single)
{
    WT_DECL_RET;
    WTI_LIVE_RESTORE_FS *lr_fs = (WTI_LIVE_RESTORE_FS *)fs;
    WT_SESSION_IMPL *session = (WT_SESSION_IMPL *)wt_session;
    size_t dirallocsz = 0;
    uint32_t count_dest = 0, count_src = 0;
    char **dirlist_dest, **dirlist_src, **entries, **namep, *path_dest, *path_src, *temp_path;
    bool dest_exist = false, have_tombstone = false;
    bool dest_folder_exists = false, source_folder_exists = false;
    uint32_t num_src_files = 0, num_dest_files = 0;

    *dirlistp = dirlist_dest = dirlist_src = entries = NULL;
    path_dest = path_src = temp_path = NULL;

    __wt_verbose_debug1(session, WT_VERB_LIVE_RESTORE,
      "DIRECTORY LIST %s (single ? %s) : ", directory, single ? "YES" : "NO");

    /* Get files from destination. */
    WT_ERR(__live_restore_fs_backing_filename(
      &lr_fs->destination, session, lr_fs->destination.home, directory, &path_dest));

    WT_ERR(lr_fs->os_file_system->fs_exist(
      lr_fs->os_file_system, wt_session, path_dest, &dest_folder_exists));

    if (dest_folder_exists) {
        WT_ERR(lr_fs->os_file_system->fs_directory_list(
          lr_fs->os_file_system, wt_session, path_dest, prefix, &dirlist_dest, &num_dest_files));

        for (namep = dirlist_dest; namep != NULL && *namep != NULL; namep++)
            if (!WT_SUFFIX_MATCH(*namep, WTI_LIVE_RESTORE_FS_TOMBSTONE_SUFFIX)) {
                WT_ERR(__wt_realloc_def(session, &dirallocsz, count_dest + 1, &entries));
                WT_ERR(__wt_strdup(session, *namep, &entries[count_dest]));
                ++count_dest;

                if (single)
                    goto done;
            }
    }

    /* Get files from source. */
    WT_ERR(__live_restore_fs_backing_filename(
      &lr_fs->source, session, lr_fs->destination.home, directory, &path_src));

    WT_ERR(lr_fs->os_file_system->fs_exist(
      lr_fs->os_file_system, wt_session, path_src, &source_folder_exists));

    if (source_folder_exists) {
        WT_ERR(lr_fs->os_file_system->fs_directory_list(
          lr_fs->os_file_system, wt_session, path_src, prefix, &dirlist_src, &num_src_files));

        for (namep = dirlist_src; namep != NULL && *namep != NULL; namep++) {
            /*
             * If a file in source hasn't been background migrated yet we need to add it to the
             * list.
             */
            bool add_source_file = false;

            if (!dest_folder_exists)
                add_source_file = true;
            else {
                /*
                 * We're iterating files in the source, but we want to check if they exist in the
                 * destination, so create the file path to the backing destination file.
                 */
                WT_ERR(__live_restore_create_file_path(
                  session, &lr_fs->destination, *namep, &temp_path));
                WT_ERR_NOTFOUND_OK(__live_restore_fs_has_file(
                                     lr_fs, &lr_fs->destination, session, temp_path, &dest_exist),
                  false);
                WT_ERR(__dest_has_tombstone(lr_fs, temp_path, session, &have_tombstone));
                __wt_free(session, temp_path);

                add_source_file = !dest_exist && !have_tombstone;
            }

            if (add_source_file) {
                WT_ERR(
                  __wt_realloc_def(session, &dirallocsz, count_dest + count_src + 1, &entries));
                WT_ERR(__wt_strdup(session, *namep, &entries[count_dest + count_src]));
                ++count_src;
            }

            if (single)
                goto done;
        }
    }

    if (!dest_folder_exists && !source_folder_exists)
        WT_ERR_MSG(session, ENOENT,
          "Cannot report contents of '%s'. Folder does not exist in the source or destination.",
          directory);

done:
err:
    __wt_free(session, path_dest);
    __wt_free(session, path_src);
    __wt_free(session, temp_path);
    if (dirlist_dest != NULL)
        WT_TRET(
          __live_restore_fs_directory_list_free(fs, wt_session, dirlist_dest, num_dest_files));
    if (dirlist_src != NULL)
        WT_TRET(__live_restore_fs_directory_list_free(fs, wt_session, dirlist_src, num_src_files));

    *dirlistp = entries;
    *countp = count_dest + count_src;

    if (ret != 0)
        WT_TRET(__live_restore_fs_directory_list_free(fs, wt_session, entries, *countp));
    return (ret);
}

/*
 * __live_restore_fs_directory_list --
 *     Get a list of files from a directory.
 */
static int
__live_restore_fs_directory_list(WT_FILE_SYSTEM *fs, WT_SESSION *wt_session, const char *directory,
  const char *prefix, char ***dirlistp, uint32_t *countp)
{
    return (__live_restore_fs_directory_list_worker(
      fs, wt_session, directory, prefix, dirlistp, countp, false));
}

/*
 * __live_restore_fs_directory_list_single --
 *     Get one file from a directory.
 */
static int
__live_restore_fs_directory_list_single(WT_FILE_SYSTEM *fs, WT_SESSION *wt_session,
  const char *directory, const char *prefix, char ***dirlistp, uint32_t *countp)
{
    return (__live_restore_fs_directory_list_worker(
      fs, wt_session, directory, prefix, dirlistp, countp, true));
}

/*
 * __live_restore_fs_directory_list_free --
 *     Free memory returned by the directory listing.
 */
static int
__live_restore_fs_directory_list_free(
  WT_FILE_SYSTEM *fs, WT_SESSION *wt_session, char **dirlist, uint32_t count)
{
    WTI_LIVE_RESTORE_FS *lr_fs;

    lr_fs = (WTI_LIVE_RESTORE_FS *)fs;

    return (lr_fs->os_file_system->fs_directory_list_free(
      lr_fs->os_file_system, wt_session, dirlist, count));
}

/*
 * __live_restore_fs_exist --
 *     Return if the file exists.
 */
static int
__live_restore_fs_exist(WT_FILE_SYSTEM *fs, WT_SESSION *wt_session, const char *name, bool *existp)
{
    return (__live_restore_fs_find_layer(fs, (WT_SESSION_IMPL *)wt_session, name, NULL, existp));
}

/*
 * __live_restore_alloc_extent --
 *     Allocate and populate a new extent with the provided parameters.
 */
static int
__live_restore_alloc_extent(WT_SESSION_IMPL *session, wt_off_t offset, size_t len,
  WTI_LIVE_RESTORE_HOLE_NODE *next, WTI_LIVE_RESTORE_HOLE_NODE **holep)
{
    WTI_LIVE_RESTORE_HOLE_NODE *new;

    WT_RET(__wt_calloc_one(session, &new));
    new->off = offset;
    new->len = len;
    new->next = next;

    *holep = new;
    return (0);
}

/*
 * __live_restore_fs_free_extent_list --
 *     Free the extents associated with a live restore file handle. Callers must hold the extent
 *     list write lock.
 */
static void
__live_restore_fs_free_extent_list(WT_SESSION_IMPL *session, WTI_LIVE_RESTORE_FILE_HANDLE *lr_fh)
{
    WTI_LIVE_RESTORE_HOLE_NODE *hole;
    WTI_LIVE_RESTORE_HOLE_NODE *temp;

    WT_ASSERT_ALWAYS(session, __wt_rwlock_islocked(session, &lr_fh->ext_lock),
      "Live restore lock not taken when needed");

    hole = lr_fh->destination.hole_list_head;
    lr_fh->destination.hole_list_head = NULL;

    while (hole != NULL) {
        temp = hole;
        hole = hole->next;

        __wt_free(session, temp);
    }

    return;
}

/*
 * __live_restore_fh_lock --
 *     Lock/unlock a file.
 */
static int
__live_restore_fh_lock(WT_FILE_HANDLE *fh, WT_SESSION *wt_session, bool lock)
{
    WTI_LIVE_RESTORE_FILE_HANDLE *lr_fh;

    lr_fh = (WTI_LIVE_RESTORE_FILE_HANDLE *)fh;
    WT_ASSERT((WT_SESSION_IMPL *)wt_session, lr_fh->destination.fh != NULL);
    return (lr_fh->destination.fh->fh_lock(lr_fh->destination.fh, wt_session, lock));
}

/*
 * __live_restore_remove_extlist_hole --
 *     Track that we wrote something by removing its hole from the extent list. Callers must hold
 *     the extent list write lock.
 */
static int
__live_restore_remove_extlist_hole(
  WTI_LIVE_RESTORE_FILE_HANDLE *lr_fh, WT_SESSION_IMPL *session, wt_off_t offset, size_t len)
{
    WTI_LIVE_RESTORE_HOLE_NODE *hole, *tmp, *new, *prev_hole;
    wt_off_t write_end;

    WT_ASSERT_ALWAYS(session, __wt_rwlock_islocked(session, &lr_fh->ext_lock),
      "Live restore lock not taken when needed");
    __wt_verbose_debug3(session, WT_VERB_LIVE_RESTORE, "REMOVE HOLE %s: %" PRId64 "-%" PRId64,
      lr_fh->iface.name, offset, WTI_OFFSET_END(offset, len));

    write_end = WTI_OFFSET_END(offset, len);
    hole = lr_fh->destination.hole_list_head;
    prev_hole = NULL;
    while (hole != NULL) {
        if (write_end < hole->off)
            /* We won't find any more overlapping holes. Stop searching. */
            break;

        if (offset <= hole->off && write_end >= WTI_EXTENT_END(hole)) {
            /* The write fully overlaps a hole. Delete it. */
            __wt_verbose_debug3(session, WT_VERB_LIVE_RESTORE,
              "Fully overlaps hole %" PRId64 "-%" PRId64, hole->off, WTI_EXTENT_END(hole));

            tmp = hole;
            if (prev_hole == NULL)
                lr_fh->destination.hole_list_head = hole->next;
            else
                prev_hole->next = hole->next;
            hole = hole->next;
            __wt_free(session, tmp);
            continue;
        } else if (offset > hole->off && write_end < WTI_EXTENT_END(hole)) {
            /* The write is entirely within the hole. Split the hole in two. */

            __wt_verbose_debug3(session, WT_VERB_LIVE_RESTORE,
              "Fully contained by hole %" PRId64 "-%" PRId64, hole->off, WTI_EXTENT_END(hole));

            /* First create the hole to the right of the write. */
            WT_RET(__live_restore_alloc_extent(session, write_end + 1,
              (size_t)(WTI_EXTENT_END(hole) - write_end), hole->next, &new));

            /*
             * Then shrink the existing hole so it's to the left of the write and point it at the
             * new hole.
             */
            hole->len = (size_t)(offset - hole->off);
            hole->next = new;
        } else if (offset <= hole->off && WTI_OFFSET_IN_EXTENT(write_end, hole)) {
            /* The write starts before the hole and ends within it. Shrink the hole. */
            __wt_verbose_debug3(session, WT_VERB_LIVE_RESTORE,
              "Partial overlap to the left of hole %" PRId64 "-%" PRId64, hole->off,
              WTI_EXTENT_END(hole));

            hole->len = (size_t)(WTI_EXTENT_END(hole) - write_end);
            hole->off = write_end + 1;
        } else if (WTI_OFFSET_IN_EXTENT(offset, hole) && write_end >= WTI_EXTENT_END(hole)) {
            __wt_verbose_debug3(session, WT_VERB_LIVE_RESTORE,
              "Partial overlap to the right of hole %" PRId64 "-%" PRId64, hole->off,
              WTI_EXTENT_END(hole));
            /* The write starts within the hole and ends after it. Shrink the hole. */
            hole->len = (size_t)(offset - hole->off);
        } else
            /* No overlap. Safety check */
            WT_ASSERT(session, write_end < hole->off || offset > WTI_EXTENT_END(hole));

        prev_hole = hole;
        hole = hole->next;
    }
    return (0);
}

typedef enum { NONE, FULL, PARTIAL } WT_LIVE_RESTORE_SERVICE_STATE;

/* !!!
 * __live_restore_can_service_read --
 *     Return if a read can be serviced by the destination file. Callers must hold the extent list
 *     read lock at a minimum.
 *     There are three possible scenarios:
 *     - The read is entirely within a hole and we return NONE.
 *     - The read is entirely outside of all holes and we return FULL.
 *     - The read begins outside a hole and then ends inside, in which case we return PARTIAL.
 *       This scenario will only happen if background data migration occurs concurrently and has
 *       partially migrated the content we're reading. The background threads always copies data in
 *       order, so the partially filled hole can only start outside a hole and then continue into a
 *       hole.
 *     All other scenarios are considered impossible.
 */
static WT_LIVE_RESTORE_SERVICE_STATE
__live_restore_can_service_read(WTI_LIVE_RESTORE_FILE_HANDLE *lr_fh, WT_SESSION_IMPL *session,
  wt_off_t offset, size_t len, WTI_LIVE_RESTORE_HOLE_NODE **holep)
{
    WTI_LIVE_RESTORE_HOLE_NODE *hole;
    wt_off_t read_end;
    bool read_begins_in_hole, read_ends_in_hole;

    if (lr_fh->destination.complete || lr_fh->source == NULL)
        goto done;

    WT_ASSERT_ALWAYS(session, __wt_rwlock_islocked(session, &lr_fh->ext_lock),
      "Live restore lock not taken when needed");

    read_end = WTI_OFFSET_END(offset, len);
    hole = lr_fh->destination.hole_list_head;
    while (hole != NULL) {
        if (read_end < hole->off)
            /* All subsequent holes are past the read. We won't find matching holes. */
            break;

        WT_ASSERT_ALWAYS(session, !(offset < hole->off && WTI_EXTENT_END(hole) < read_end),
          "Read (offset: %" PRId64 ", len: %" WT_SIZET_FMT ") encompasses a hole (offset: %" PRId64
          ", len: %" WT_SIZET_FMT ")",
          offset, len, hole->off, hole->len);

        read_begins_in_hole = WTI_OFFSET_IN_EXTENT(offset, hole);
        read_ends_in_hole = WTI_OFFSET_IN_EXTENT(read_end, hole);
        if (read_begins_in_hole && read_ends_in_hole) {
            /* Our read is entirely within a hole */
            __wt_verbose_debug3(session, WT_VERB_LIVE_RESTORE,
              "CANNOT SERVICE %s: Reading from hole. Read: %" PRId64 "-%" PRId64 ", hole: %" PRId64
              "-%" PRId64,
              lr_fh->iface.name, offset, read_end, hole->off, WTI_EXTENT_END(hole));
            return (NONE);
        } else if (!read_begins_in_hole && read_ends_in_hole) {
            /*
             * The block manager reads entire pages so we can expect all reads to exist entirely
             * inside or outside a hole during normal WiredTiger operation. The one exception is
             * when background migration threads are running as they will copy data chunks
             * regardless of page size. The background threads always migrate a file from start to
             * finish so the one case where we partially read from a hole is when the background
             * thread reads the first part of a page and then we read that page before the remainder
             * is migrated.
             */
            __wt_verbose_debug3(session, WT_VERB_LIVE_RESTORE,
              "PARTIAL READ %s: Reading from hole. Read: %" PRId64 "-%" PRId64 ", hole: %" PRId64
              "-%" PRId64,
              lr_fh->iface.name, offset, read_end, hole->off, WTI_EXTENT_END(hole));
            *holep = hole;
            return (PARTIAL);
        } else if (read_begins_in_hole && !read_ends_in_hole) {
            /* A partial read should never begin in a hole. */
            WT_ASSERT_ALWAYS(session, false,
              "Read (offset: %" PRId64 ", len: %" WT_SIZET_FMT
              ") begins in a hole but does not end in one (offset: %" PRId64
              ", "
              "len: %" WT_SIZET_FMT ")",
              offset, len, hole->off, hole->len);
        }

        hole = hole->next;
    }
    /*
     * If we got here we either traversed the full hole list and didn't find a hole, or the read is
     * prior to any holes.
     */
done:
    __wt_verbose_debug3(
      session, WT_VERB_LIVE_RESTORE, "CAN SERVICE %s: No hole found", lr_fh->iface.name);
    return (FULL);
}

/*
 * __live_restore_fh_write_int --
 *     Write to a file. Callers of this function must hold the extent list lock.
 */
static int
__live_restore_fh_write_int(
  WT_FILE_HANDLE *fh, WT_SESSION *wt_session, wt_off_t offset, size_t len, const void *buf)
{
    WTI_LIVE_RESTORE_FILE_HANDLE *lr_fh;
    WT_SESSION_IMPL *session;

    lr_fh = (WTI_LIVE_RESTORE_FILE_HANDLE *)fh;
    session = (WT_SESSION_IMPL *)wt_session;

    WT_ASSERT_ALWAYS(session, __wt_rwlock_islocked(session, &lr_fh->ext_lock),
      "Live restore lock not taken when needed");
    __wt_verbose_debug3(session, WT_VERB_LIVE_RESTORE, "WRITE %s: %" PRId64 ", %" WT_SIZET_FMT,
      fh->name, offset, len);

    WT_RET(lr_fh->destination.fh->fh_write(lr_fh->destination.fh, wt_session, offset, len, buf));
    return (__live_restore_remove_extlist_hole(lr_fh, session, offset, len));
}

/*
 * __live_restore_fh_write --
 *     File write.
 */
static int
__live_restore_fh_write(
  WT_FILE_HANDLE *fh, WT_SESSION *wt_session, wt_off_t offset, size_t len, const void *buf)
{
    WT_DECL_RET;
    WTI_LIVE_RESTORE_FILE_HANDLE *lr_fh;
    WT_SESSION_IMPL *session;

    lr_fh = (WTI_LIVE_RESTORE_FILE_HANDLE *)fh;
    session = (WT_SESSION_IMPL *)wt_session;

    WTI_WITH_LIVE_RESTORE_EXTENT_LIST_WRITE_LOCK(
      session, lr_fh, ret = __live_restore_fh_write_int(fh, wt_session, offset, len, buf));
    return (ret);
}

/*
 * __live_restore_fh_read --
 *     File read in a live restore file system.
 */
static int
__live_restore_fh_read(
  WT_FILE_HANDLE *fh, WT_SESSION *wt_session, wt_off_t offset, size_t len, void *buf)
{
    WT_DECL_RET;
    WTI_LIVE_RESTORE_FILE_HANDLE *lr_fh;
    WT_SESSION_IMPL *session;
    char *read_data;

    lr_fh = (WTI_LIVE_RESTORE_FILE_HANDLE *)fh;
    session = (WT_SESSION_IMPL *)wt_session;

    __wt_verbose_debug3(session, WT_VERB_LIVE_RESTORE, "READ %s : %" PRId64 ", %" WT_SIZET_FMT,
      fh->name, offset, len);

    read_data = (char *)buf;

    __wt_readlock(session, &lr_fh->ext_lock);
    WTI_LIVE_RESTORE_HOLE_NODE *hole = NULL;

    /*
     * FIXME-WT-13828: WiredTiger will read the metadata file after creation but before anything has
     * been written in this case we forward the read to the empty metadata file in the destination.
     * Is this correct?
     */
    /*
     * The partial read length variables need to be initialized inside the else case to avoid clang
     * sanitizer complaining about dead stores. However if we use a switch case here _and_
     * initialize the variables inside the PARTIAL case then gcc complains about the switch jumping
     * over the variable declaration. Thus we use if/else and declare inside to keep both happy.
     */
    WT_LIVE_RESTORE_SERVICE_STATE read_state =
      __live_restore_can_service_read(lr_fh, session, offset, len, &hole);
    if (read_state == FULL) {
        __wt_verbose_debug3(session, WT_VERB_LIVE_RESTORE, "    READ FROM DEST (src is NULL? %s)",
          lr_fh->source == NULL ? "YES" : "NO");
        /* Read the full read from the destination. */
        WT_ERR(lr_fh->destination.fh->fh_read(
          lr_fh->destination.fh, wt_session, offset, len, read_data));
    } else if (read_state == PARTIAL) {
        /*
         * If a portion of the read region is serviceable, combine a read from the source and
         * destination.
         */
        /*
         *              <--read len--->
         * read:        |-------------|
         * extent list: |####|----hole----|
         *              ^    ^        |
         *              |    |        |
         *           read off|        |
         *                hole off    |
         * read dest:   |----|
         * read source:      |--------|
         *
         *
         */
        size_t dest_partial_read_len = (size_t)(hole->off - offset);
        size_t source_partial_read_len = len - dest_partial_read_len;

        /* First read the serviceable portion from the destination. */
        __wt_verbose_debug1(session, WT_VERB_LIVE_RESTORE,
          "    PARTIAL READ FROM DEST (offset: %" PRId64 ", len: %" WT_SIZET_FMT ")", offset,
          dest_partial_read_len);
        WT_ERR(lr_fh->destination.fh->fh_read(
          lr_fh->destination.fh, wt_session, offset, dest_partial_read_len, read_data));

        /* Now read the remaining data from the source. */
        __wt_verbose_debug1(session, WT_VERB_LIVE_RESTORE,
          "    PARTIAL READ FROM SOURCE (offset: %" PRId64 ", len: %" WT_SIZET_FMT ")", hole->off,
          source_partial_read_len);
        WT_ERR(lr_fh->source->fh_read(lr_fh->source, wt_session, hole->off, source_partial_read_len,
          read_data + dest_partial_read_len));
    } else {
        /* Interestingly you cannot not have a format in verbose. */
        __wt_verbose_debug3(session, WT_VERB_LIVE_RESTORE, "    READ FROM %s", "SOURCE");
        /* Read the full read from the source. */
        WT_ERR(lr_fh->source->fh_read(lr_fh->source, wt_session, offset, len, read_data));
    }

err:
    /*
     * We could, in theory, release this lock a lot earlier. However we need to consider how a
     * concurrent write could affect the read. Given the block manager should only read and write
     * full blocks it should be fine to unlock early. We would need to copy the hole->off and
     * hole->len from the hole before unlocking.
     *
     * Right now reads and writes are atomic if we unlock early we lose some guarantee of atomicity.
     */
    __wt_readunlock(session, &lr_fh->ext_lock);

    return (ret);
}

/*
 * Holes can be large, potentially the size of an entire file. When we find a large hole we'll read
 * it in 4KB chunks. This function will take the extent list writelock. The caller should *not* hold
 * the lock when calling.
 */
#define WT_LIVE_RESTORE_READ_SIZE ((size_t)(4 * WT_KILOBYTE))

/*
 * __live_restore_fill_hole --
 *     Fill a single hole in the destination file. If the hole list is empty indicate using the
 *     finished parameter. Must be called while holding the extent list write lock.
 */
static int
__live_restore_fill_hole(WT_FILE_HANDLE *fh, WT_SESSION *wt_session, WT_TIMER *start_timer,
  uint64_t *msg_count, bool *finishedp)
{
    WTI_LIVE_RESTORE_FILE_HANDLE *lr_fh = (WTI_LIVE_RESTORE_FILE_HANDLE *)fh;
    WTI_LIVE_RESTORE_HOLE_NODE *hole = lr_fh->destination.hole_list_head;
    WT_SESSION_IMPL *session = (WT_SESSION_IMPL *)wt_session;

    WT_ASSERT(session, __wt_rwlock_islocked(session, &lr_fh->ext_lock));
    if (hole == NULL) {
        /* If there are no holes to fill we're done. */
        *finishedp = true;
        return (0);
    }

    __wt_verbose_debug3(session, WT_VERB_LIVE_RESTORE,
      "Found hole in %s at %" PRId64 "-%" PRId64 " during background migration. ", fh->name,
      hole->off, WTI_EXTENT_END(hole));

    /*
     * When encountering a large hole, break the read into small chunks. Split the hole into n
     * chunks: the first n - 1 chunks will read a full WT_LIVE_RESTORE_READ_SIZE buffer, and the
     * last chunk reads the remaining data. This loop is not obvious, effectively the read is
     * shrinking the hole in the stack below us. This is why we always read from the start at the
     * beginning of the loop.
     */
    char buf[WT_LIVE_RESTORE_READ_SIZE];
    size_t read_size = WT_MIN(hole->len, (size_t)WT_LIVE_RESTORE_READ_SIZE);
    uint64_t time_diff_ms;

    __wt_verbose_debug3(session, WT_VERB_LIVE_RESTORE,
      "    BACKGROUND READ %s : %" PRId64 ", %" WT_SIZET_FMT, lr_fh->iface.name, hole->off,
      read_size);
    __wt_timer_evaluate_ms(session, start_timer, &time_diff_ms);
    if ((time_diff_ms / (WT_THOUSAND * WT_PROGRESS_MSG_PERIOD)) > *msg_count) {
        __wt_verbose(session, WT_VERB_LIVE_RESTORE_PROGRESS,
          "Live restore running on %s for %" PRIu64 " seconds. Currently copying offset %" PRId64
          " of size %" WT_SIZET_FMT,
          fh->name, time_diff_ms / WT_THOUSAND, hole->off, lr_fh->source_size);
        *msg_count = time_diff_ms / (WT_THOUSAND * WT_PROGRESS_MSG_PERIOD);
    }
    WT_RET(lr_fh->source->fh_read(lr_fh->source, wt_session, hole->off, read_size, buf));
    return (__live_restore_fh_write_int(fh, wt_session, hole->off, read_size, buf));
}

/*
 * __wti_live_restore_fs_fill_holes --
 *     Copy all remaining data from the source to the destination. On completion this means there
 *     are no holes in the destination file's extent list. If we find one promote-read the content
 *     into the destination.
 *
 * NOTE!! This assumes there cannot be holes in source, and that any truncates/extensions of the
 *     destination file are already handled elsewhere.
 */
int
__wti_live_restore_fs_fill_holes(WT_FILE_HANDLE *fh, WT_SESSION *wt_session)
{
    WT_DECL_RET;
    WT_TIMER timer;
    uint64_t msg_count = 0;
    bool finished = false;

    __wt_timer_start((WT_SESSION_IMPL *)wt_session, &timer);
    while (!finished) {
        WTI_WITH_LIVE_RESTORE_EXTENT_LIST_WRITE_LOCK((WT_SESSION_IMPL *)wt_session,
          (WTI_LIVE_RESTORE_FILE_HANDLE *)fh,
          ret = __live_restore_fill_hole(fh, wt_session, &timer, &msg_count, &finished));
        WT_RET(ret);
        WT_RET(WT_SESSION_CHECK_PANIC(wt_session));
    }

    return (0);
}

/*
 * __live_restore_fh_close --
 *     Close the file.
 */
static int
__live_restore_fh_close(WT_FILE_HANDLE *fh, WT_SESSION *wt_session)
{
    WTI_LIVE_RESTORE_FILE_HANDLE *lr_fh;
    WT_SESSION_IMPL *session;

    lr_fh = (WTI_LIVE_RESTORE_FILE_HANDLE *)fh;
    session = (WT_SESSION_IMPL *)wt_session;
    __wt_verbose_debug2(
      session, WT_VERB_LIVE_RESTORE, "LIVE_RESTORE_FS: Closing file: %s\n", fh->name);

    /*
     * If we hit an error during file handle creation we'll call this function to free the partially
     * created handle. At this point fields may be uninitialized so we check for null pointers.
     */
    if (lr_fh->destination.fh != NULL) {
        /*
         * We cannot queue the turtle file in the live restore queue as we cannot open a cursor on
         * it, but it is critical that we ensure all gaps in it are migrated across. Thus the turtle
         * file is the one file we intentionally fill holes on close for. This is relatively cheap
         * given how small it is.
         */
        if (WT_SUFFIX_MATCH(fh->name, WT_METADATA_TURTLE)) {
            __wt_verbose_debug2(
              session, WT_VERB_FILEOPS, "%s", "LIVE_RESTORE_FS: Filling holes for turtle file.");
            WT_RET(__wti_live_restore_fs_fill_holes(fh, wt_session));
        }

        lr_fh->destination.fh->close(lr_fh->destination.fh, wt_session);
    }

    WTI_WITH_LIVE_RESTORE_EXTENT_LIST_WRITE_LOCK(
      session, lr_fh, __live_restore_fs_free_extent_list(session, lr_fh));
    __wt_rwlock_destroy(session, &lr_fh->ext_lock);

    if (lr_fh->source != NULL) /* It's possible that we never opened the file in the source. */
        lr_fh->source->close(lr_fh->source, wt_session);
    __wt_free(session, lr_fh->iface.name);
    __wt_free(session, lr_fh);

    return (0);
}

/*
 * __live_restore_fh_size --
 *     Get the size of a file in bytes, by file handle.
 */
static int
__live_restore_fh_size(WT_FILE_HANDLE *fh, WT_SESSION *wt_session, wt_off_t *sizep)
{
    WTI_LIVE_RESTORE_FILE_HANDLE *lr_fh;
    wt_off_t destination_size;

    lr_fh = (WTI_LIVE_RESTORE_FILE_HANDLE *)fh;

    WT_RET(lr_fh->destination.fh->fh_size(lr_fh->destination.fh, wt_session, &destination_size));
    *sizep = destination_size;
    return (0);
}

/*
 * __live_restore_fh_sync --
 *     POSIX fsync. This only sync the destination as the source is readonly.
 */
static int
__live_restore_fh_sync(WT_FILE_HANDLE *fh, WT_SESSION *wt_session)
{
    WTI_LIVE_RESTORE_FILE_HANDLE *lr_fh;

    lr_fh = (WTI_LIVE_RESTORE_FILE_HANDLE *)fh;
    return (lr_fh->destination.fh->fh_sync(lr_fh->destination.fh, wt_session));
}

/*
 * __live_restore_fh_truncate --
 *     Truncate a file. This operation is only applied to the destination file.
 */
static int
__live_restore_fh_truncate(WT_FILE_HANDLE *fh, WT_SESSION *wt_session, wt_off_t len)
{
    WT_DECL_RET;
    WTI_LIVE_RESTORE_FILE_HANDLE *lr_fh;
    wt_off_t old_len, truncate_end, truncate_start;

    lr_fh = (WTI_LIVE_RESTORE_FILE_HANDLE *)fh;
    old_len = 0;
    /*
     * If we truncate a range we'll never need to read that range from the source file. Mark it as
     * such.
     */
    WT_RET(__live_restore_fh_size(fh, wt_session, &old_len));

    if (old_len == len)
        /* Sometimes we call truncate but don't change the length. Ignore */
        return (0);

    __wt_verbose_debug2((WT_SESSION_IMPL *)wt_session, WT_VERB_LIVE_RESTORE,
      "truncating file %s from %" PRId64 " to %" PRId64, fh->name, old_len, len);

    /*
     * Truncate can be used to shorten a file or to extend it. In both cases the truncated/extended
     * range doesn't need to be read from the source directory.
     */
    truncate_start = WT_MIN(len, old_len);
    truncate_end = WT_MAX(len, old_len);

    WT_SESSION_IMPL *session = (WT_SESSION_IMPL *)wt_session;

    WTI_WITH_LIVE_RESTORE_EXTENT_LIST_WRITE_LOCK(
      session, lr_fh,
      ret = __live_restore_remove_extlist_hole(
        lr_fh, session, truncate_start, (size_t)(truncate_end - truncate_start)););
    WT_RET(ret);

    return (lr_fh->destination.fh->fh_truncate(lr_fh->destination.fh, wt_session, len));
}

/*
 * __live_restore_fs_open_in_source --
 *     Open a file handle in the source.
 */
static int
__live_restore_fs_open_in_source(WTI_LIVE_RESTORE_FS *lr_fs, WT_SESSION_IMPL *session,
  WTI_LIVE_RESTORE_FILE_HANDLE *lr_fh, uint32_t flags)
{
    WT_DECL_RET;
    WT_FILE_HANDLE *fh;

    char *path;

    path = NULL;

    /*
     * Clear the create flag. This comes from up the stack which has no concept of source or
     * destination.
     */
    FLD_CLR(flags, WT_FS_OPEN_CREATE);

    /* Open the file in the layer. */
    WT_ERR(__live_restore_fs_backing_filename(
      &lr_fs->source, session, lr_fs->destination.home, lr_fh->iface.name, &path));
    WT_ERR(lr_fs->os_file_system->fs_open_file(
      lr_fs->os_file_system, (WT_SESSION *)session, path, lr_fh->file_type, flags, &fh));

    lr_fh->source = fh;

err:
    __wt_free(session, path);
    return (ret);
}

#include <linux/fiemap.h> // struct fiemap
#include <linux/fs.h>     // FS_IOS_FIEMAP
#include <sys/ioctl.h>    // ioctl()

#include <unistd.h>
/*
 * __live_restore_fh_find_holes_in_dest_file --
 *     When opening a file from destination create its existing hole list from the file system
 *     information. Any holes in the extent list are data that hasn't been copied from source yet.
 */
static int
__live_restore_fh_find_holes_in_dest_file(
  WT_SESSION_IMPL *session, char *filename, WTI_LIVE_RESTORE_FILE_HANDLE *lr_fh)
{
    WT_DECL_RET;
    wt_off_t data_end_offset, file_size;
    int fd;

    data_end_offset = 0;
    __wt_verbose_debug2(
      session, WT_VERB_LIVE_RESTORE, "LIVE_RESTORE_FS: Opening file: %s\n", filename);
    WT_SYSCALL(((fd = open(filename, O_RDONLY)) == -1 ? -1 : 0), ret);
    if (ret != 0)
        WT_RET_MSG(session, ret, "Failed to open file descriptor on %s", filename);

    /* Check that we opened a valid file descriptor. */
    WT_ASSERT(session, fcntl(fd, F_GETFD) != -1 || errno != EBADF);
    WT_ERR(__live_restore_fh_size((WT_FILE_HANDLE *)lr_fh, (WT_SESSION *)session, &file_size));
    __wt_verbose_debug2(session, WT_VERB_LIVE_RESTORE, "File: %s", filename);
    __wt_verbose_debug2(session, WT_VERB_LIVE_RESTORE, "    len: %" PRId64, file_size);

    if (file_size > 0)
        /*
         * Initialize the file as one big hole. We'll then lseek the file to find data blocks and
         * remove those ranges from the hole list.
         */
        WT_ERR(__live_restore_alloc_extent(
          session, 0, (size_t)file_size, NULL, &lr_fh->destination.hole_list_head));

    // /*
    //  * Find the next data block. data_end_offset is initialized to zero so we start from the
    //  * beginning of the file. lseek will find a block when it starts already positioned on the
    //  * block, so starting at zero ensures we'll find data blocks at the beginning of the file.
    //  This
    //  * logic is single threaded but removing holes from the extent list requires the lock.
    //  */
    __wt_writelock(session, &lr_fh->ext_lock);
    // wt_off_t data_offset;
    // while ((data_offset = lseek(fd, data_end_offset, SEEK_DATA)) != -1) {

    //     data_end_offset = lseek(fd, data_offset, SEEK_HOLE);
    //     /* All data must be followed by a hole */
    //     WT_ASSERT(session, data_end_offset != -1);
    //     WT_ASSERT(session, data_end_offset > data_offset - 1);

    //     __wt_verbose_debug1(session, WT_VERB_FILEOPS,
    //       "File: %s, has data from %" PRId64 "-%" PRId64, filename, data_offset,
    //       data_end_offset);
    //     WT_ERR(__live_restore_remove_extlist_hole(
    //       lr_fh, session, data_offset, (size_t)(data_end_offset - data_offset)));
    // }

    struct fiemap *fiemap_fetch_extent_num, *fiemap;
    unsigned int num_extents;
    bool fiemap_last_flag_set;
    struct fiemap_extent *fiemap_extent_list;

    /////////////////////////////////////////////////////////////////////////////
    // 1. Run fiemap ioctl with fm_extent_count set to zero. Instead of returning
    // a list of extents it'll tell us how many extents are in the file.
    // TODO - how to confirm this doesn't change after we've read the value?
    //        I think we're safe as no one else would be writing to the file(???)
    /////////////////////////////////////////////////////////////////////////////
    fiemap_fetch_extent_num = malloc(sizeof(struct fiemap));
    memset(fiemap_fetch_extent_num, 0, sizeof(struct fiemap));

    fiemap_fetch_extent_num->fm_start = 0; // Start from the beginning of the file
    fiemap_fetch_extent_num->fm_length = (unsigned long long)file_size; // Get the entire file
    fiemap_fetch_extent_num->fm_flags = 0;                              // TODO - flags?
    fiemap_fetch_extent_num->fm_extent_count =
      0; // Set zero. this means the call returns the number of fiemap_extent_list in the file

    ioctl(fd, FS_IOC_FIEMAP, fiemap_fetch_extent_num);
    num_extents = fiemap_fetch_extent_num->fm_mapped_extents;

    printf("\nFile: %s\n", filename);
    printf("    len: %llu\n", (unsigned long long)file_size);
    printf("    num_extents: %u\n", num_extents);

    /////////////////////////////////////////////////////////////////////////////
    // 2. Now we know the number of extents in the file call fiemap again with this number and parse
    // the extents
    /////////////////////////////////////////////////////////////////////////////

    fiemap = malloc(sizeof(struct fiemap) + sizeof(struct fiemap_extent) * (num_extents));
    memset(fiemap, 0, sizeof(struct fiemap));

    fiemap->fm_start = 0;                              // Start from the beginning of the file
    fiemap->fm_length = (unsigned long long)file_size; // Get the entire file
    fiemap->fm_flags = 0;                              // TODO - flags?
    fiemap->fm_extent_count = num_extents;

    ioctl(fd, FS_IOC_FIEMAP, fiemap);

    // We early exit when the file len is zero. This shouldn't be possible
    // WT_ASSERT_ALWAYS(session, num_extents > 0, "Zero extents in %s", filename);

    /////////////////////////////////////////////////////////////////////////////
    // 3. Using the returned fiemap info re-build the extent lists
    // TODO - Using a custom extent list instead of the WT impl?
    /////////////////////////////////////////////////////////////////////////////

    // fiemap_extent_list lives in an array at the end of the fiemap
    fiemap_extent_list = (struct fiemap_extent *)(fiemap + 1);
    for (unsigned int i = 0; i < num_extents; i++) {
        printf(">       Extent %u: offset: %llu, length: %llu, flags: %u\n", i,
          (unsigned long long)fiemap_extent_list[i].fe_logical,
          (unsigned long long)fiemap_extent_list[i].fe_length, fiemap_extent_list[i].fe_flags);

        unsigned long long offset = fiemap_extent_list[i].fe_logical;
        unsigned long long len = fiemap_extent_list[i].fe_length;

        // TODO - len check before cast? We're 64 bit so files would need to be crazy large

<<<<<<< HEAD
        __wt_verbose_debug1(session, WT_VERB_FILEOPS,
          "File: %s, has data from %" PRId64 "-%" PRId64, filename, (wt_off_t)offset,
          (wt_off_t)len);
        WT_ERR(__live_restore_remove_extlist_hole(lr_fh, session, (wt_off_t)offset, (size_t)len));

        // Sanity check we've read all extents in the file
        if (i == num_extents - 1) {
            fiemap_last_flag_set = (fiemap_extent_list[i].fe_flags & FIEMAP_EXTENT_LAST) != 0;
            WT_ASSERT_ALWAYS(
              session, fiemap_last_flag_set == true, "Last extent but FIEMAP_EXTENT_LAST not set!");
        }
=======
        __wt_verbose_debug2(session, WT_VERB_LIVE_RESTORE,
          "File: %s, has data from %" PRId64 "-%" PRId64, filename, data_offset, data_end_offset);
        WT_ERR(__live_restore_remove_extlist_hole(
          lr_fh, session, data_offset, (size_t)(data_end_offset - data_offset)));
>>>>>>> 106f3b88
    }
    printf("\n");
    free(fiemap);
    free(fiemap_fetch_extent_num);

err:
    __wt_writeunlock(session, &lr_fh->ext_lock);
    WT_SYSCALL_TRET(close(fd), ret);
    return (ret);
}

/*
 * __live_restore_handle_verify_hole_list --
 *     Check that the generated hole list doesn't not contain holes that extend past the end of the
 *     source file. If it does we would read junk data and copy it into the destination file.
 */
static int
__live_restore_handle_verify_hole_list(WT_SESSION_IMPL *session, WTI_LIVE_RESTORE_FS *lr_fs,
  WTI_LIVE_RESTORE_FILE_HANDLE *lr_fh, const char *name)
{
    WT_DECL_RET;
    WT_FILE_HANDLE *source_fh = NULL;
    char *source_path = NULL;

    if (lr_fh->destination.hole_list_head == NULL)
        return (0);

    bool source_exist = false;
    WT_ERR_NOTFOUND_OK(
      __live_restore_fs_has_file(lr_fs, &lr_fs->source, session, name, &source_exist), true);

    if (source_exist) {
        wt_off_t source_size;

        WT_ERR(__live_restore_fs_backing_filename(
          &lr_fs->source, session, lr_fs->destination.home, name, &source_path));
        WT_ERR(lr_fs->os_file_system->fs_open_file(lr_fs->os_file_system, (WT_SESSION *)session,
          source_path, lr_fh->file_type, 0, &source_fh));
        WT_ERR(lr_fs->os_file_system->fs_size(
          lr_fs->os_file_system, (WT_SESSION *)session, source_fh->name, &source_size));

        __wt_readlock(session, &lr_fh->ext_lock);
        WTI_LIVE_RESTORE_HOLE_NODE *final_hole;
        final_hole = lr_fh->destination.hole_list_head;
        while (final_hole->next != NULL)
            final_hole = final_hole->next;

        if (WTI_EXTENT_END(final_hole) >= source_size) {
            __wt_verbose_debug1(session, WT_VERB_LIVE_RESTORE,
              "Error: Hole list for %s has holes beyond the the end of the source file!", name);
            __live_restore_debug_dump_extent_list(session, lr_fh);
            __wt_readunlock(session, &lr_fh->ext_lock);
            WT_ERR_MSG(session, EINVAL,
              "Hole list for %s has holes beyond the the end of the source file!", name);
        }
        __wt_readunlock(session, &lr_fh->ext_lock);

    } else
        WT_ASSERT_ALWAYS(session, lr_fh->destination.hole_list_head == NULL,
          "Source file doesn't exist but there are holes in the destination file");

err:
    if (source_fh != NULL)
        source_fh->close(source_fh, &session->iface);

    if (source_path != NULL)
        __wt_free(session, source_path);

    return (ret);
}

/*
 * __live_restore_fs_open_in_destination --
 *     Open a file handle.
 */
static int
__live_restore_fs_open_in_destination(WTI_LIVE_RESTORE_FS *lr_fs, WT_SESSION_IMPL *session,
  WTI_LIVE_RESTORE_FILE_HANDLE *lr_fh, const char *name, uint32_t flags, bool create)
{
    WT_DECL_RET;
    WT_FILE_HANDLE *fh;
    char *path;

    /* This function is only called for files. Directories are handled separately. */
    WT_ASSERT_ALWAYS(session, lr_fh->file_type != WT_FS_OPEN_FILE_TYPE_DIRECTORY,
      "Open in destination should not be called on directories");

    path = NULL;

    if (create)
        flags |= WT_FS_OPEN_CREATE;

    /* Open the file in the layer. */
    WT_ERR(__live_restore_fs_backing_filename(
      &lr_fs->destination, session, lr_fs->destination.home, lr_fh->iface.name, &path));
    WT_ERR(lr_fs->os_file_system->fs_open_file(
      lr_fs->os_file_system, (WT_SESSION *)session, path, lr_fh->file_type, flags, &fh));
    lr_fh->destination.fh = fh;
    lr_fh->destination.back_pointer = lr_fs;

    /* Get the list of holes of the file that need copying across from the source directory. */
    WT_ERR(__live_restore_fh_find_holes_in_dest_file(session, path, lr_fh));
    WT_ERR(__live_restore_handle_verify_hole_list(session, lr_fs, lr_fh, name));

err:
    __wt_free(session, path);
    return (ret);
}

/*
 * __live_restore_setup_lr_fh_directory --
 *     Populate a live restore file handle for a directory. Directories have special handling. If
 *     they don't exist in the destination they'll be created immediately (but not their contents)
 *     and immediately marked as complete. WiredTiger will never create or destroy a directory so we
 *     don't need to think about tombstones.
 */
static int
__live_restore_setup_lr_fh_directory(WT_SESSION_IMPL *session, WTI_LIVE_RESTORE_FS *lr_fs,
  const char *name, uint32_t flags, WTI_LIVE_RESTORE_FILE_HANDLE *lr_fh)
{
    WT_DECL_RET;
    char *dest_folder_path = NULL;
    bool dest_exist = false, source_exist = false;

    WT_RET_NOTFOUND_OK(
      __live_restore_fs_has_file(lr_fs, &lr_fs->destination, session, name, &dest_exist));
    WT_RET_NOTFOUND_OK(
      __live_restore_fs_has_file(lr_fs, &lr_fs->source, session, name, &source_exist));

    if (!dest_exist && !source_exist && !LF_ISSET(WT_FS_OPEN_CREATE))
        WT_RET_MSG(session, ENOENT, "Directory %s does not exist in source or destination", name);

    WT_RET(__live_restore_create_file_path(
      session, &lr_fs->destination, (char *)name, &dest_folder_path));

    if (!dest_exist) {
        /*
         * The directory doesn't exist in the destination yet. We need to create it in all cases.
         * Our underlying posix file system doesn't support creating folders via WT_FS_OPEN_CREATE
         * so we create it manually.
         *
         * FIXME-WT-13971 Defaulting to permissions 0755. If the folder exists in the source should
         * we copy the permissions from the source?
         */
        mkdir(dest_folder_path, 0755);
    }

    WT_FILE_HANDLE *fh;
    WT_ERR(lr_fs->os_file_system->fs_open_file(lr_fs->os_file_system, (WT_SESSION *)session,
      dest_folder_path, lr_fh->file_type, flags, &fh));

    lr_fh->destination.fh = fh;

    /* There's no need for a hole list. The directory has already been fully copied */
    lr_fh->destination.hole_list_head = NULL;
    lr_fh->destination.back_pointer = lr_fs;
    lr_fh->destination.complete = true;

err:
    __wt_free(session, dest_folder_path);
    return (ret);
}

/*
 * __live_restore_setup_lr_fh_file --
 *     Populate a live restore file handle for a normal (non-directory) file.
 */
static int
__live_restore_setup_lr_fh_file(WT_SESSION_IMPL *session, WTI_LIVE_RESTORE_FS *lr_fs,
  const char *name, uint32_t flags, WTI_LIVE_RESTORE_FILE_HANDLE *lr_fh)
{
    bool dest_exist = false, source_exist = false, have_tombstone = false;
    WT_SESSION *wt_session = (WT_SESSION *)session;

    WT_RET_NOTFOUND_OK(
      __live_restore_fs_has_file(lr_fs, &lr_fs->destination, session, name, &dest_exist));
    WT_RET_NOTFOUND_OK(
      __live_restore_fs_has_file(lr_fs, &lr_fs->source, session, name, &source_exist));
    WT_RET(__dest_has_tombstone(lr_fs, (char *)name, session, &have_tombstone));

    if (!dest_exist && !source_exist && !LF_ISSET(WT_FS_OPEN_CREATE))
        WT_RET_MSG(session, ENOENT, "File %s does not exist in source or destination", name);

    if (!dest_exist && have_tombstone && !LF_ISSET(WT_FS_OPEN_CREATE))
        WT_RET_MSG(session, ENOENT, "File %s has been deleted in the destination", name);

    /* Open it in the destination layer. */
    WT_RET(__live_restore_fs_open_in_destination(lr_fs, session, lr_fh, name, flags, !dest_exist));

    if (have_tombstone) {
        /*
         * Set the complete flag, we know that if there is a tombstone we should never look in the
         * source. Therefore the destination must be complete.
         */
        lr_fh->destination.complete = true;
        /* Opening files is single threaded but the remove extlist free requires the lock. */
        WTI_WITH_LIVE_RESTORE_EXTENT_LIST_WRITE_LOCK(
          session, lr_fh, __live_restore_fs_free_extent_list(session, lr_fh));
    } else {
        /*
         * If it exists in the source, open it. If it doesn't exist in the source then by definition
         * the destination file is complete.
         */
        WT_RET_NOTFOUND_OK(
          __live_restore_fs_has_file(lr_fs, &lr_fs->source, session, name, &source_exist));
        if (source_exist) {
            WT_RET(__live_restore_fs_open_in_source(lr_fs, session, lr_fh, flags));

            if (!dest_exist) {
                /*
                 * We're creating a new destination file which is backed by a source file. It
                 * currently has a length of zero, but we want its length to be the same as the
                 * source file.
                 */
                wt_off_t source_size;

                /* FIXME-WT-13971 - Determine if we should copy file permissions from the source. */

                WT_RET(lr_fh->source->fh_size(lr_fh->source, wt_session, &source_size));
                __wt_verbose_debug1(session, WT_VERB_LIVE_RESTORE,
                  "Creating destination file backed by source file. Copying size (%" PRId64
                  ") from source file",
                  source_size);
                lr_fh->source_size = (size_t)source_size;

                /*
                 * Set size by truncating. This is a positive length truncate so it actually extends
                 * the file. We're bypassing the live_restore layer so we don't try to modify the
                 * extents in hole_list_head.
                 */
                WT_RET(lr_fh->destination.fh->fh_truncate(
                  lr_fh->destination.fh, wt_session, source_size));

                /*
                 * Initialize the extent as one hole covering the entire file. We need to read
                 * everything from source.
                 */
                WT_ASSERT(session, lr_fh->destination.hole_list_head == NULL);
                WT_RET(__live_restore_alloc_extent(
                  session, 0, (size_t)source_size, NULL, &lr_fh->destination.hole_list_head));
            }
        } else
            lr_fh->destination.complete = true;
    }

    return (0);
}

/*
 * __live_restore_fs_open_file --
 *     Open a live restore file handle. This will: - If the file exists in the source, open it in
 *     both. - If it doesn't exist it'll only open it in the destination.
 */
static int
__live_restore_fs_open_file(WT_FILE_SYSTEM *fs, WT_SESSION *wt_session, const char *name,
  WT_FS_OPEN_FILE_TYPE file_type, uint32_t flags, WT_FILE_HANDLE **file_handlep)
{
    WT_DECL_RET;
    WT_SESSION_IMPL *session = (WT_SESSION_IMPL *)wt_session;
    WTI_LIVE_RESTORE_FS *lr_fs = (WTI_LIVE_RESTORE_FS *)fs;

    /* Set up the file handle. */
    WTI_LIVE_RESTORE_FILE_HANDLE *lr_fh = NULL;
    WT_ERR(__wt_calloc_one(session, &lr_fh));
    WT_ERR(__wt_strdup(session, name, &lr_fh->iface.name));
    lr_fh->iface.file_system = fs;
    lr_fh->file_type = file_type;

    /* Initialize the jump table. */
    lr_fh->iface.close = __live_restore_fh_close;
    lr_fh->iface.fh_lock = __live_restore_fh_lock;
    lr_fh->iface.fh_read = __live_restore_fh_read;
    lr_fh->iface.fh_size = __live_restore_fh_size;
    lr_fh->iface.fh_sync = __live_restore_fh_sync;
    lr_fh->iface.fh_truncate = __live_restore_fh_truncate;
    lr_fh->iface.fh_write = __live_restore_fh_write;

    /* FIXME-WT-13820: These are unimplemented. */
    lr_fh->iface.fh_advise = NULL;
    lr_fh->iface.fh_sync_nowait = NULL;
    lr_fh->iface.fh_unmap = NULL;
    lr_fh->iface.fh_map_preload = NULL;
    lr_fh->iface.fh_map_discard = NULL;
    lr_fh->iface.fh_map = NULL;
    lr_fh->iface.fh_extend = NULL;
    lr_fh->iface.fh_extend_nolock = NULL;

    WT_ERR(__wt_rwlock_init(session, &lr_fh->ext_lock));

    /* FIXME-WT-13823 Handle the exclusive flag and other flags */

    if (file_type == WT_FS_OPEN_FILE_TYPE_DIRECTORY)
        WT_ERR(__live_restore_setup_lr_fh_directory(session, lr_fs, name, flags, lr_fh));
    else
        WT_ERR(__live_restore_setup_lr_fh_file(session, lr_fs, name, flags, lr_fh));

    *file_handlep = (WT_FILE_HANDLE *)lr_fh;

    if (0) {
err:
        if (lr_fh != NULL)
            WT_RET(__live_restore_fh_close((WT_FILE_HANDLE *)lr_fh, wt_session));
    }
    return (ret);
}

/*
 * __live_restore_fs_remove --
 *     Remove a file. We can only delete from the destination directory anyway.
 */
static int
__live_restore_fs_remove(
  WT_FILE_SYSTEM *fs, WT_SESSION *wt_session, const char *name, uint32_t flags)
{
    WT_DECL_RET;
    WTI_LIVE_RESTORE_FS *lr_fs;
    WTI_LIVE_RESTORE_FS_LAYER_TYPE layer;
    WT_SESSION_IMPL *session;
    char *path;
    bool exist;

    session = (WT_SESSION_IMPL *)wt_session;
    lr_fs = (WTI_LIVE_RESTORE_FS *)fs;

    exist = false;
    path = NULL;

    WT_RET(__live_restore_fs_find_layer(fs, session, name, &layer, &exist));
    if (!exist)
        return (0);

    /*
     * It's possible to call remove on a file that hasn't yet been created in the destination. In
     * these cases we only need to create the tombstone.
     */
    if (layer == WTI_LIVE_RESTORE_FS_LAYER_DESTINATION) {
        WT_ERR(__live_restore_fs_backing_filename(
          &lr_fs->destination, session, lr_fs->destination.home, name, &path));
        lr_fs->os_file_system->fs_remove(lr_fs->os_file_system, wt_session, path, flags);
    }

    /*
     * The tombstone here is useful as it tells us that we will never need to look in the source for
     * this file in the future. One such case is when a file is created, removed and then created
     * again with the same name.
     */
    __live_restore_fs_create_tombstone(fs, session, name, flags);

err:
    __wt_free(session, path);
    return (ret);
}

/*
 * __live_restore_fs_rename --
 *     Rename a file.
 */
static int
__live_restore_fs_rename(
  WT_FILE_SYSTEM *fs, WT_SESSION *wt_session, const char *from, const char *to, uint32_t flags)
{
    WT_DECL_RET;
    WTI_LIVE_RESTORE_FS *lr_fs;
    WTI_LIVE_RESTORE_FS_LAYER_TYPE which;
    WT_SESSION_IMPL *session;
    char *path_from, *path_to;
    bool exist;

    session = (WT_SESSION_IMPL *)wt_session;
    lr_fs = (WTI_LIVE_RESTORE_FS *)fs;

    exist = false;
    path_from = NULL;
    path_to = NULL;

    /*
     * WiredTiger frequently renames the turtle file, and some other files. This function is more
     * critical than it may seem at first.
     */

    __wt_verbose_debug1(
      session, WT_VERB_LIVE_RESTORE, "LIVE_RESTORE: Renaming file from: %s to %s\n", from, to);
    WT_RET(__live_restore_fs_find_layer(fs, session, from, &which, &exist));
    if (!exist)
        WT_RET_MSG(session, ENOENT, "Live restore cannot find: %s", from);

    if (which == WTI_LIVE_RESTORE_FS_LAYER_DESTINATION) {
        WT_ERR(__live_restore_fs_backing_filename(
          &lr_fs->destination, session, lr_fs->destination.home, from, &path_from));
        WT_ERR(__live_restore_fs_backing_filename(
          &lr_fs->destination, session, lr_fs->destination.home, to, &path_to));
        WT_ERR(lr_fs->os_file_system->fs_rename(
          lr_fs->os_file_system, wt_session, path_from, path_to, flags));
    }

    /* Even if we don't modify a backing file we need to update metadata. */
    WT_ERR(__live_restore_fs_create_tombstone(fs, session, to, flags));
    WT_ERR(__live_restore_fs_create_tombstone(fs, session, from, flags));

err:
    __wt_free(session, path_from);
    __wt_free(session, path_to);
    return (ret);
}

/*
 * __live_restore_fs_size --
 *     Get the size of a file in bytes, by file name.
 */
static int
__live_restore_fs_size(
  WT_FILE_SYSTEM *fs, WT_SESSION *wt_session, const char *name, wt_off_t *sizep)
{
    WT_DECL_RET;
    WTI_LIVE_RESTORE_FS *lr_fs;
    WTI_LIVE_RESTORE_FS_LAYER_TYPE which;
    WT_SESSION_IMPL *session;
    char *path;
    bool exist;

    session = (WT_SESSION_IMPL *)wt_session;
    lr_fs = (WTI_LIVE_RESTORE_FS *)fs;

    exist = false;
    path = NULL;

    WT_RET(__live_restore_fs_find_layer(fs, session, name, &which, &exist));
    if (!exist)
        WT_RET_MSG(session, ENOENT, "Live restore cannot find: %s", name);

    /* The file will always exist in the destination. This the is authoritative file size. */
    WT_ASSERT(session, which == WTI_LIVE_RESTORE_FS_LAYER_DESTINATION);
    WT_RET(__live_restore_fs_backing_filename(
      &lr_fs->destination, session, lr_fs->destination.home, name, &path));
    ret = lr_fs->os_file_system->fs_size(lr_fs->os_file_system, wt_session, path, sizep);

    __wt_free(session, path);

    return (ret);
}

/*
 * __live_restore_fs_terminate --
 *     Terminate the file system.
 */
static int
__live_restore_fs_terminate(WT_FILE_SYSTEM *fs, WT_SESSION *wt_session)
{
    WTI_LIVE_RESTORE_FS *lr_fs;
    WT_SESSION_IMPL *session;

    session = (WT_SESSION_IMPL *)wt_session;
    lr_fs = (WTI_LIVE_RESTORE_FS *)fs;

    WT_ASSERT(session, lr_fs->os_file_system != NULL);
    WT_RET(lr_fs->os_file_system->terminate(lr_fs->os_file_system, wt_session));

    __wt_free(session, lr_fs->source.home);
    __wt_free(session, lr_fs);
    return (0);
}

/*
 * __validate_live_restore_path --
 *     Confirm that the given source directory is able to be opened.
 */
static int
__validate_live_restore_path(WT_FILE_SYSTEM *fs, WT_SESSION_IMPL *session, const char *path)
{
    WT_FILE_HANDLE *fh;
    /* Open the source directory. At this stage we do not validate what files it contains. */
    WT_RET(
      fs->fs_open_file(fs, (WT_SESSION *)session, path, WT_FS_OPEN_FILE_TYPE_DIRECTORY, 0, &fh));
    return (fh->close(fh, (WT_SESSION *)session));
}

/*
 * __wt_os_live_restore_fs --
 *     Initialize a live restore file system configuration.
 */
int
__wt_os_live_restore_fs(
  WT_SESSION_IMPL *session, const char *cfg[], const char *destination, WT_FILE_SYSTEM **fsp)
{
    WT_DECL_RET;
    WTI_LIVE_RESTORE_FS *lr_fs;

    WT_RET(__wt_calloc_one(session, &lr_fs));
    WT_ERR(__wt_os_posix(session, &lr_fs->os_file_system));

    /* Initialize the FS jump table. */
    lr_fs->iface.fs_directory_list = __live_restore_fs_directory_list;
    lr_fs->iface.fs_directory_list_single = __live_restore_fs_directory_list_single;
    lr_fs->iface.fs_directory_list_free = __live_restore_fs_directory_list_free;
    lr_fs->iface.fs_exist = __live_restore_fs_exist;
    lr_fs->iface.fs_open_file = __live_restore_fs_open_file;
    lr_fs->iface.fs_remove = __live_restore_fs_remove;
    lr_fs->iface.fs_rename = __live_restore_fs_rename;
    lr_fs->iface.fs_size = __live_restore_fs_size;
    lr_fs->iface.terminate = __live_restore_fs_terminate;

    /* Initialize the layers. */
    lr_fs->destination.home = destination;
    lr_fs->destination.which = WTI_LIVE_RESTORE_FS_LAYER_DESTINATION;

    WT_CONFIG_ITEM cval;
    WT_ERR(__wt_config_gets(session, cfg, "live_restore.path", &cval));
    WT_ERR(__wt_strndup(session, cval.str, cval.len, &lr_fs->source.home));

    WT_ERR(__validate_live_restore_path(lr_fs->os_file_system, session, lr_fs->source.home));

    lr_fs->source.which = WTI_LIVE_RESTORE_FS_LAYER_SOURCE;

    /* Configure the background thread count maximum. */
    WT_ERR(__wt_config_gets(session, cfg, "live_restore.threads_max", &cval));
    lr_fs->background_threads_max = (uint8_t)cval.val;

    __wt_verbose_debug1(session, WT_VERB_LIVE_RESTORE,
      "WiredTiger started in live restore mode! Source path is: %s, Destination path is %s",
      lr_fs->source.home, destination);

    /* FIXME-WT-13982: Copy log files across from source to destination so log replay is fast. */
    /* Update the callers pointer. */
    *fsp = (WT_FILE_SYSTEM *)lr_fs;

    /* Flag that a live restore file system is in use. */
    F_SET(S2C(session), WT_CONN_LIVE_RESTORE_FS);
    if (0) {
err:
        __wt_free(session, lr_fs->source.home);
        __wt_free(session, lr_fs);
    }
    return (ret);
}<|MERGE_RESOLUTION|>--- conflicted
+++ resolved
@@ -1177,11 +1177,9 @@
         unsigned long long len = fiemap_extent_list[i].fe_length;
 
         // TODO - len check before cast? We're 64 bit so files would need to be crazy large
-
-<<<<<<< HEAD
-        __wt_verbose_debug1(session, WT_VERB_FILEOPS,
+        __wt_verbose_debug2(session, WT_VERB_LIVE_RESTORE,
           "File: %s, has data from %" PRId64 "-%" PRId64, filename, (wt_off_t)offset,
-          (wt_off_t)len);
+          (wt_off_t)offset + (wt_off_t)len - 1);
         WT_ERR(__live_restore_remove_extlist_hole(lr_fh, session, (wt_off_t)offset, (size_t)len));
 
         // Sanity check we've read all extents in the file
@@ -1190,12 +1188,6 @@
             WT_ASSERT_ALWAYS(
               session, fiemap_last_flag_set == true, "Last extent but FIEMAP_EXTENT_LAST not set!");
         }
-=======
-        __wt_verbose_debug2(session, WT_VERB_LIVE_RESTORE,
-          "File: %s, has data from %" PRId64 "-%" PRId64, filename, data_offset, data_end_offset);
-        WT_ERR(__live_restore_remove_extlist_hole(
-          lr_fh, session, data_offset, (size_t)(data_end_offset - data_offset)));
->>>>>>> 106f3b88
     }
     printf("\n");
     free(fiemap);
