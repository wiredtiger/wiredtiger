--- conflicted
+++ resolved
@@ -1480,17 +1480,6 @@
     WT_ERR(__live_restore_remove_temporary_file(
       session, lr_fs->os_file_system, dest_path, &tmp_dest_path));
 
-<<<<<<< HEAD
-    WTI_LIVE_RESTORE_STATE state = __wti_live_restore_get_state(session, lr_fs);
-
-    if (have_stop || WTI_LIVE_RESTORE_MIGRATION_COMPLETE(state)) {
-        /*
-         * Set the complete flag, we know that if there is a stop file we should never look in the
-         * source. Therefore the destination must be complete. It's also possible we've moved past
-         * the background migration stage, in which case we know all files have been fully migrated
-         * from the source directory.
-         */
-=======
     /* Open both files and create the temporary destination file. */
     WT_ERR(lr_fs->os_file_system->fs_open_file(
       lr_fs->os_file_system, wt_session, source_path, type, WT_FS_OPEN_EXCLUSIVE, &source_fh));
@@ -1545,8 +1534,10 @@
   const char *name, uint32_t flags, WTI_LIVE_RESTORE_FILE_HANDLE *lr_fh, bool have_stop,
   bool dest_exist, bool source_exist)
 {
-    if (have_stop || lr_fs->finished || !source_exist)
->>>>>>> 52fc9069
+
+    WTI_LIVE_RESTORE_STATE state = __wti_live_restore_get_state(session, lr_fs);
+
+    if (have_stop || WTI_LIVE_RESTORE_MIGRATION_COMPLETE(state) || !source_exist)
         lr_fh->destination.complete = true;
     else {
         wt_off_t source_size;
@@ -1911,89 +1902,6 @@
 }
 
 /*
-<<<<<<< HEAD
- * __wt_live_restore_setup_recovery --
- *     Perform necessary setup steps prior to recovery running. This is largely copying log files
- *     from the source to the destination. We also need to copy over prep log files as logging will
- *     expect these are available to be used. This needs to happen after __wt_logmgr_config to
- *     ensure the relevant logging configuration has been parsed.
- */
-int
-__wt_live_restore_setup_recovery(WT_SESSION_IMPL *session)
-{
-    WT_CONNECTION_IMPL *conn = S2C(session);
-    WT_DECL_RET;
-
-    u_int logcount = 0;
-    char **logfiles = NULL;
-
-    WTI_LIVE_RESTORE_FS *lr_fs = (WTI_LIVE_RESTORE_FS *)conn->file_system;
-    __wt_verbose_info(session, WT_VERB_LIVE_RESTORE,
-      "WiredTiger started in live restore mode. Source path is: %s, Destination path is %s. The "
-      "configured read size is %" WT_SIZET_FMT " bytes\n",
-      lr_fs->source.home, lr_fs->destination.home, lr_fs->read_size);
-
-    if (__wti_live_restore_get_state(session, lr_fs) != WTI_LIVE_RESTORE_STATE_LOG_COPY)
-        return (0);
-
-    if (!F_ISSET(&conn->log_mgr, WT_LOG_CONFIG_ENABLED)) {
-        /* There are no logs to copy across. Move on to background migration. */
-        WT_RET(__wti_live_restore_set_state(
-          session, lr_fs, WTI_LIVE_RESTORE_STATE_BACKGROUND_MIGRATION));
-        return (0);
-    }
-
-    WT_DECL_ITEM(filename);
-    WT_FH *fh = NULL;
-    uint32_t lognum;
-
-    /* Get a list of actual log files. */
-    WT_ERR(__wt_log_get_files(session, WT_LOG_FILENAME, &logfiles, &logcount));
-    for (u_int i = 0; i < logcount; i++) {
-        WT_ERR(__wt_log_extract_lognum(session, logfiles[i], &lognum));
-        /* Call log open file to generate the full path to the log file. */
-        WT_ERR(__wt_log_openfile(session, lognum, 0, &fh));
-        __wt_verbose_debug2(session, WT_VERB_LIVE_RESTORE,
-          "Transferring log file from source to dest: %s\n", fh->name);
-        /*
-         * We intentionally do not call the WiredTiger copy and sync function as we are copying
-         * between layers and that function copies between two paths. This is the same "path" from
-         * the perspective of a function higher in the stack.
-         */
-        ret = __wti_live_restore_fs_fill_holes(fh->handle, (WT_SESSION *)session);
-        WT_TRET(__wt_close(session, &fh));
-        WT_ERR(ret);
-    }
-    WT_ERR(__wt_fs_directory_list_free(session, &logfiles, logcount));
-
-    /* Get a list of prep log files. */
-    WT_ERR(__wt_log_get_files(session, WTI_LOG_PREPNAME, &logfiles, &logcount));
-    for (u_int i = 0; i < logcount; i++) {
-        WT_ERR(__wt_scr_alloc(session, 0, &filename));
-        WT_ERR(__wt_log_extract_lognum(session, logfiles[i], &lognum));
-        /* We cannot utilize the log open file code as it doesn't support prep logs. */
-        WT_ERR(__wt_log_filename(session, lognum, WTI_LOG_PREPNAME, filename));
-        __wt_verbose_debug2(session, WT_VERB_LIVE_RESTORE,
-          "Transferring prep log file from source to dest: %s\n", (char *)filename->data);
-        WT_ERR(__wt_open(
-          session, (char *)filename->data, WT_FS_OPEN_FILE_TYPE_LOG, WT_FS_OPEN_ACCESS_SEQ, &fh));
-        ret = __wti_live_restore_fs_fill_holes(fh->handle, (WT_SESSION *)session);
-        WT_TRET(__wt_close(session, &fh));
-        WT_ERR(ret);
-    }
-
-    WT_ERR(
-      __wti_live_restore_set_state(session, lr_fs, WTI_LIVE_RESTORE_STATE_BACKGROUND_MIGRATION));
-
-err:
-    WT_TRET(__wt_fs_directory_list_free(session, &logfiles, logcount));
-    __wt_scr_free(session, &filename);
-    return (ret);
-}
-
-/*
-=======
->>>>>>> 52fc9069
  * __wt_os_live_restore_fs --
  *     Initialize a live restore file system configuration.
  */
