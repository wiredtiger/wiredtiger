/*-
 * Copyright (c) 2014-present MongoDB, Inc.
 * Copyright (c) 2008-2014 WiredTiger, Inc.
 *  All rights reserved.
 *
 * See the file LICENSE for redistribution information.
 */

#include "wt_internal.h"
#include "live_restore_private.h"

/* This is where basename comes from. */
#include <libgen.h>

static int __live_restore_fs_directory_list_free(
  WT_FILE_SYSTEM *fs, WT_SESSION *wt_session, char **dirlist, uint32_t count);

/*
 * __live_restore_create_file_path --
 *     Generate the path of a file or directory in a layer. The file or directory must exist at the
 *     root of the layer.
 */
static int
__live_restore_create_file_path(
  WT_SESSION_IMPL *session, WTI_LIVE_RESTORE_FS_LAYER *layer, char *name, char **filepathp)
{
    char *base_name = basename(name);
    /* +1 for the path separator, +1 for the null terminator. */
    size_t len = strlen(layer->home) + 1 + strlen(base_name) + 1;

    WT_RET(__wt_calloc(session, 1, len, filepathp));
    WT_RET(__wt_snprintf(*filepathp, len, "%s%s%s", layer->home, __wt_path_separator(), base_name));

    return (0);
}

/*
 * __live_restore_fs_backing_filename --
 *     Convert a live restore file/directory path (e..g WT_TEST/WiredTiger.wt) to the actual path of
 *     the backing file/directory. This can be the file in the destination directory (which is
 *     identical the wiredtiger home path), or the file in the source directory. The function
 *     allocates memory for the path string and expects the caller to free it. If name is an
 *     absolute path, it will always be in format "/absolute_prefix/dest_home/relative_path",
 *     otherwise name is a relative path which always begins with dest_home (e..g
 *     dest_home/relative_path). The function returns path in format "layer->home/relative_path".
 */
static int
__live_restore_fs_backing_filename(WTI_LIVE_RESTORE_FS_LAYER *layer, WT_SESSION_IMPL *session,
  const char *dest_home, const char *name, char **pathp)
{
    WT_DECL_RET;
    size_t len;
    char *buf, *filename;

    buf = filename = NULL;

    /*
     * Name must start with dest_home. If name is an absolute path like "/home/dest_home/file.txt"
     * then dest_home which derived from conn->home will be "/home/dest_home".
     */
    filename = strstr(name, dest_home);
    WT_ASSERT_ALWAYS(session, filename == name,
      "Provided name '%s' does not start with the destination home folder path '%s'", name,
      dest_home);

    if (layer->which == WTI_LIVE_RESTORE_FS_LAYER_DESTINATION) {
        WT_RET(__wt_strdup(session, filename, pathp));
    } else {
        /*
         * By default the live restore file path is identical to the file in the destination
         * directory, which will include the destination folder. We need to replace this destination
         * folder's path with the source directory's path.
         */
        filename += strlen(dest_home);

        /* +1 for the null terminator. */
        len = strlen(layer->home) + strlen(filename) + 1;
        WT_ERR(__wt_calloc(session, 1, len, &buf));
        WT_ERR(__wt_snprintf(buf, len, "%s%s", layer->home, filename));

        *pathp = buf;
        __wt_verbose_debug3(session, WT_VERB_LIVE_RESTORE,
          "Generated SOURCE path: %s\n layer->home = %s, name = %s\n", buf, layer->home, name);
    }

    if (0) {
err:
        __wt_free(session, buf);
    }
    return (ret);
}

#pragma GCC diagnostic push
#pragma GCC diagnostic ignored "-Wunused-function"
/*
 * __live_restore_debug_dump_extent_list --
 *     Dump the contents of a file handle's extent list. Callers must hold the extent list readlock
 *     at a minimum.
 */
static void
__live_restore_debug_dump_extent_list(WT_SESSION_IMPL *session, WTI_LIVE_RESTORE_FILE_HANDLE *lr_fh)
{
    WTI_LIVE_RESTORE_HOLE_NODE *hole;
    WTI_LIVE_RESTORE_HOLE_NODE *prev;
    bool list_valid;

    __wt_verbose_debug1(
      session, WT_VERB_LIVE_RESTORE, "Dumping extent list for %s\n", lr_fh->iface.name);
    WT_ASSERT_ALWAYS(session, __wt_rwlock_islocked(session, &lr_fh->ext_lock),
      "Live restore lock not taken when needed");

    prev = NULL;
    hole = lr_fh->destination.hole_list_head;
    list_valid = true;

    while (hole != NULL) {

        /* Sanity check. This hole doesn't overlap with the previous hole */
        if (prev != NULL) {
<<<<<<< HEAD
            if (WT_EXTENT_END(prev) >= hole->off) {
                __wt_verbose_debug1(session, WT_VERB_LIVE_RESTORE,
=======
            if (WTI_EXTENT_END(prev) >= hole->off) {
                __wt_verbose_debug1(session, WT_VERB_FILEOPS,
>>>>>>> fca841ba
                  "Error: Holes overlap prev: %" PRId64 "-%" PRId64 ", hole: %" PRId64 "-%" PRId64
                  "\n",
                  prev->off, WTI_EXTENT_END(prev), hole->off, WTI_EXTENT_END(hole));
                list_valid = false;
            }
        }
<<<<<<< HEAD
        __wt_verbose_debug1(session, WT_VERB_LIVE_RESTORE, "Hole: %" PRId64 "-%" PRId64, hole->off,
          WT_EXTENT_END(hole));
=======
        __wt_verbose_debug1(
          session, WT_VERB_FILEOPS, "Hole: %" PRId64 "-%" PRId64, hole->off, WTI_EXTENT_END(hole));
>>>>>>> fca841ba

        prev = hole;
        hole = hole->next;
    }

    WT_ASSERT_ALWAYS(session, list_valid, "Extent list contains overlaps!");
}
#pragma GCC diagnostic pop

/*
 * __live_restore_create_tombstone_path --
 *     Generate the file path of a tombstone for a file. This tombstone does not need to exist.
 */
static int
__live_restore_create_tombstone_path(
  WT_SESSION_IMPL *session, const char *name, const char *marker, char **out)
{
    size_t p, suffix_len;

    p = strlen(name);
    suffix_len = strlen(marker);

    WT_RET(__wt_malloc(session, p + suffix_len + 1, out));
    memcpy(*out, name, p);
    memcpy(*out + p, marker, suffix_len + 1);
    return (0);
}

/*
 * __live_restore_fs_create_tombstone --
 *     Create a tombstone for the given file.
 */
static int
__live_restore_fs_create_tombstone(
  WT_FILE_SYSTEM *fs, WT_SESSION_IMPL *session, const char *name, uint32_t flags)
{
    WT_DECL_RET;
    WT_FILE_HANDLE *fh;
    WTI_LIVE_RESTORE_FS *lr_fs;
    uint32_t open_flags;
    char *path, *path_marker;

    lr_fs = (WTI_LIVE_RESTORE_FS *)fs;
    path = path_marker = NULL;

    WT_ERR(__live_restore_fs_backing_filename(
      &lr_fs->destination, session, lr_fs->destination.home, name, &path));
    WT_ERR(__live_restore_create_tombstone_path(
      session, path, WTI_LIVE_RESTORE_FS_TOMBSTONE_SUFFIX, &path_marker));

    open_flags = WT_FS_OPEN_CREATE;
    if (LF_ISSET(WT_FS_DURABLE | WT_FS_OPEN_DURABLE))
        FLD_SET(open_flags, WT_FS_OPEN_DURABLE);

    WT_ERR(lr_fs->os_file_system->fs_open_file(lr_fs->os_file_system, &session->iface, path_marker,
      WT_FS_OPEN_FILE_TYPE_DATA, open_flags, &fh));
    WT_ERR(fh->close(fh, &session->iface));

    __wt_verbose_debug2(session, WT_VERB_LIVE_RESTORE, "Creating tombstone: %s", path_marker);

err:
    __wt_free(session, path);
    __wt_free(session, path_marker);

    return (ret);
}

/*
 * __dest_has_tombstone --
 *     Check whether the destination directory contains a tombstone for a given file.
 */
static int
__dest_has_tombstone(WTI_LIVE_RESTORE_FS *lr_fs, char *name, WT_SESSION_IMPL *session, bool *existp)
{
    WT_DECL_RET;
    char *path_marker;

    path_marker = NULL;

    WT_ERR(__live_restore_create_tombstone_path(
      session, name, WTI_LIVE_RESTORE_FS_TOMBSTONE_SUFFIX, &path_marker));

    lr_fs->os_file_system->fs_exist(
      lr_fs->os_file_system, (WT_SESSION *)session, path_marker, existp);
    __wt_verbose_debug2(
      session, WT_VERB_LIVE_RESTORE, "Tombstone check for %s (Y/N)? %s", name, *existp ? "Y" : "N");

err:
    __wt_free(session, path_marker);
    return (ret);
}

/*
 * __live_restore_fs_has_file --
 *     Set a boolean to indicate if the given file name exists in the provided layer.
 */
static int
__live_restore_fs_has_file(WTI_LIVE_RESTORE_FS *lr_fs, WTI_LIVE_RESTORE_FS_LAYER *layer,
  WT_SESSION_IMPL *session, const char *name, bool *existsp)
{
    WT_DECL_RET;
    char *path;

    path = NULL;

    WT_ERR(
      __live_restore_fs_backing_filename(layer, session, lr_fs->destination.home, name, &path));
    WT_ERR(lr_fs->os_file_system->fs_exist(lr_fs->os_file_system, &session->iface, path, existsp));
err:
    __wt_free(session, path);

    return (ret);
}

/*
 * __live_restore_fs_find_layer --
 *     Find a layer for the given file. Return the type of the layer and whether the layer contains
 *     the file.
 */
static int
__live_restore_fs_find_layer(WT_FILE_SYSTEM *fs, WT_SESSION_IMPL *session, const char *name,
  WTI_LIVE_RESTORE_FS_LAYER_TYPE *whichp, bool *existp)
{
    WTI_LIVE_RESTORE_FS *lr_fs;

    WT_ASSERT(session, existp != NULL);

    *existp = false;
    lr_fs = (WTI_LIVE_RESTORE_FS *)fs;

    WT_RET(__live_restore_fs_has_file(lr_fs, &lr_fs->destination, session, name, existp));
    if (*existp) {
        /* The file exists in the destination we don't need to look any further. */
        if (whichp != NULL)
            *whichp = WTI_LIVE_RESTORE_FS_LAYER_DESTINATION;
        return (0);
    }

    WT_RET(__live_restore_fs_has_file(lr_fs, &lr_fs->source, session, name, existp));
    if (*existp) {
        /* The file exists in the source we don't need to look any further. */
        if (whichp != NULL)
            *whichp = WTI_LIVE_RESTORE_FS_LAYER_SOURCE;
    }

    return (0);
}

/*
 * __live_restore_fs_directory_list_worker --
 *     The list is a combination of files from the destination and source directories. For
 *     destination files, exclude any files matching the marker paths. For source files, exclude
 *     files that are either marked as tombstones or already present in the destination directory.
 */
static int
__live_restore_fs_directory_list_worker(WT_FILE_SYSTEM *fs, WT_SESSION *wt_session,
  const char *directory, const char *prefix, char ***dirlistp, uint32_t *countp, bool single)
{
    WT_DECL_RET;
    WTI_LIVE_RESTORE_FS *lr_fs = (WTI_LIVE_RESTORE_FS *)fs;
    WT_SESSION_IMPL *session = (WT_SESSION_IMPL *)wt_session;
    size_t dirallocsz = 0;
    uint32_t count_dest = 0, count_src = 0;
    char **dirlist_dest, **dirlist_src, **entries, **namep, *path_dest, *path_src, *temp_path;
    bool dest_exist = false, have_tombstone = false;
    bool dest_folder_exists = false, source_folder_exists = false;
    uint32_t num_src_files = 0, num_dest_files = 0;

    *dirlistp = dirlist_dest = dirlist_src = entries = NULL;
    path_dest = path_src = temp_path = NULL;

    __wt_verbose_debug1(session, WT_VERB_LIVE_RESTORE,
      "DIRECTORY LIST %s (single ? %s) : ", directory, single ? "YES" : "NO");

    /* Get files from destination. */
    WT_ERR(__live_restore_fs_backing_filename(
      &lr_fs->destination, session, lr_fs->destination.home, directory, &path_dest));

    WT_ERR(lr_fs->os_file_system->fs_exist(
      lr_fs->os_file_system, wt_session, path_dest, &dest_folder_exists));

    if (dest_folder_exists) {
        WT_ERR(lr_fs->os_file_system->fs_directory_list(
          lr_fs->os_file_system, wt_session, path_dest, prefix, &dirlist_dest, &num_dest_files));

        for (namep = dirlist_dest; namep != NULL && *namep != NULL; namep++)
            if (!WT_SUFFIX_MATCH(*namep, WTI_LIVE_RESTORE_FS_TOMBSTONE_SUFFIX)) {
                WT_ERR(__wt_realloc_def(session, &dirallocsz, count_dest + 1, &entries));
                WT_ERR(__wt_strdup(session, *namep, &entries[count_dest]));
                ++count_dest;

                if (single)
                    goto done;
            }
    }

    /* Get files from source. */
    WT_ERR(__live_restore_fs_backing_filename(
      &lr_fs->source, session, lr_fs->destination.home, directory, &path_src));

    WT_ERR(lr_fs->os_file_system->fs_exist(
      lr_fs->os_file_system, wt_session, path_src, &source_folder_exists));

    if (source_folder_exists) {
        WT_ERR(lr_fs->os_file_system->fs_directory_list(
          lr_fs->os_file_system, wt_session, path_src, prefix, &dirlist_src, &num_src_files));

        for (namep = dirlist_src; namep != NULL && *namep != NULL; namep++) {
            /*
             * If a file in source hasn't been background migrated yet we need to add it to the
             * list.
             */
            bool add_source_file = false;

            if (!dest_folder_exists)
                add_source_file = true;
            else {
                /*
                 * We're iterating files in the source, but we want to check if they exist in the
                 * destination, so create the file path to the backing destination file.
                 */
                WT_ERR(__live_restore_create_file_path(
                  session, &lr_fs->destination, *namep, &temp_path));
                WT_ERR_NOTFOUND_OK(__live_restore_fs_has_file(
                                     lr_fs, &lr_fs->destination, session, temp_path, &dest_exist),
                  false);
                WT_ERR(__dest_has_tombstone(lr_fs, temp_path, session, &have_tombstone));
                __wt_free(session, temp_path);

                add_source_file = !dest_exist && !have_tombstone;
            }

            if (add_source_file) {
                WT_ERR(
                  __wt_realloc_def(session, &dirallocsz, count_dest + count_src + 1, &entries));
                WT_ERR(__wt_strdup(session, *namep, &entries[count_dest + count_src]));
                ++count_src;
            }

            if (single)
                goto done;
        }
    }

    if (!dest_folder_exists && !source_folder_exists)
        WT_ERR_MSG(session, ENOENT,
          "Cannot report contents of '%s'. Folder does not exist in the source or destination.",
          directory);

done:
err:
    __wt_free(session, path_dest);
    __wt_free(session, path_src);
    __wt_free(session, temp_path);
    if (dirlist_dest != NULL)
        WT_TRET(
          __live_restore_fs_directory_list_free(fs, wt_session, dirlist_dest, num_dest_files));
    if (dirlist_src != NULL)
        WT_TRET(__live_restore_fs_directory_list_free(fs, wt_session, dirlist_src, num_src_files));

    *dirlistp = entries;
    *countp = count_dest + count_src;

    if (ret != 0)
        WT_TRET(__live_restore_fs_directory_list_free(fs, wt_session, entries, *countp));
    return (ret);
}

/*
 * __live_restore_fs_directory_list --
 *     Get a list of files from a directory.
 */
static int
__live_restore_fs_directory_list(WT_FILE_SYSTEM *fs, WT_SESSION *wt_session, const char *directory,
  const char *prefix, char ***dirlistp, uint32_t *countp)
{
    return (__live_restore_fs_directory_list_worker(
      fs, wt_session, directory, prefix, dirlistp, countp, false));
}

/*
 * __live_restore_fs_directory_list_single --
 *     Get one file from a directory.
 */
static int
__live_restore_fs_directory_list_single(WT_FILE_SYSTEM *fs, WT_SESSION *wt_session,
  const char *directory, const char *prefix, char ***dirlistp, uint32_t *countp)
{
    return (__live_restore_fs_directory_list_worker(
      fs, wt_session, directory, prefix, dirlistp, countp, true));
}

/*
 * __live_restore_fs_directory_list_free --
 *     Free memory returned by the directory listing.
 */
static int
__live_restore_fs_directory_list_free(
  WT_FILE_SYSTEM *fs, WT_SESSION *wt_session, char **dirlist, uint32_t count)
{
    WTI_LIVE_RESTORE_FS *lr_fs;

    lr_fs = (WTI_LIVE_RESTORE_FS *)fs;

    return (lr_fs->os_file_system->fs_directory_list_free(
      lr_fs->os_file_system, wt_session, dirlist, count));
}

/*
 * __live_restore_fs_exist --
 *     Return if the file exists.
 */
static int
__live_restore_fs_exist(WT_FILE_SYSTEM *fs, WT_SESSION *wt_session, const char *name, bool *existp)
{
    return (__live_restore_fs_find_layer(fs, (WT_SESSION_IMPL *)wt_session, name, NULL, existp));
}

/*
 * __live_restore_alloc_extent --
 *     Allocate and populate a new extent with the provided parameters.
 */
static int
__live_restore_alloc_extent(WT_SESSION_IMPL *session, wt_off_t offset, size_t len,
  WTI_LIVE_RESTORE_HOLE_NODE *next, WTI_LIVE_RESTORE_HOLE_NODE **holep)
{
    WTI_LIVE_RESTORE_HOLE_NODE *new;

    WT_RET(__wt_calloc_one(session, &new));
    new->off = offset;
    new->len = len;
    new->next = next;

    *holep = new;
    return (0);
}

/*
 * __live_restore_fs_free_extent_list --
 *     Free the extents associated with a live restore file handle. Callers must hold the extent
 *     list write lock.
 */
static void
__live_restore_fs_free_extent_list(WT_SESSION_IMPL *session, WTI_LIVE_RESTORE_FILE_HANDLE *lr_fh)
{
    WTI_LIVE_RESTORE_HOLE_NODE *hole;
    WTI_LIVE_RESTORE_HOLE_NODE *temp;

    WT_ASSERT_ALWAYS(session, __wt_rwlock_islocked(session, &lr_fh->ext_lock),
      "Live restore lock not taken when needed");

    hole = lr_fh->destination.hole_list_head;
    lr_fh->destination.hole_list_head = NULL;

    while (hole != NULL) {
        temp = hole;
        hole = hole->next;

        __wt_free(session, temp);
    }

    return;
}

/*
 * __live_restore_fh_lock --
 *     Lock/unlock a file.
 */
static int
__live_restore_fh_lock(WT_FILE_HANDLE *fh, WT_SESSION *wt_session, bool lock)
{
    WTI_LIVE_RESTORE_FILE_HANDLE *lr_fh;

    lr_fh = (WTI_LIVE_RESTORE_FILE_HANDLE *)fh;
    WT_ASSERT((WT_SESSION_IMPL *)wt_session, lr_fh->destination.fh != NULL);
    return (lr_fh->destination.fh->fh_lock(lr_fh->destination.fh, wt_session, lock));
}

/*
 * __live_restore_remove_extlist_hole --
 *     Track that we wrote something by removing its hole from the extent list. Callers must hold
 *     the extent list write lock.
 */
static int
__live_restore_remove_extlist_hole(
  WTI_LIVE_RESTORE_FILE_HANDLE *lr_fh, WT_SESSION_IMPL *session, wt_off_t offset, size_t len)
{
    WTI_LIVE_RESTORE_HOLE_NODE *hole, *tmp, *new, *prev_hole;
    wt_off_t write_end;

    WT_ASSERT_ALWAYS(session, __wt_rwlock_islocked(session, &lr_fh->ext_lock),
      "Live restore lock not taken when needed");
<<<<<<< HEAD
    __wt_verbose_debug2(session, WT_VERB_LIVE_RESTORE, "REMOVE HOLE %s: %" PRId64 "-%" PRId64,
      lr_fh->iface.name, offset, WT_OFFSET_END(offset, len));
=======
    __wt_verbose_debug2(session, WT_VERB_FILEOPS, "REMOVE HOLE %s: %" PRId64 "-%" PRId64,
      lr_fh->iface.name, offset, WTI_OFFSET_END(offset, len));
>>>>>>> fca841ba

    write_end = WTI_OFFSET_END(offset, len);
    hole = lr_fh->destination.hole_list_head;
    prev_hole = NULL;
    while (hole != NULL) {
        if (write_end < hole->off)
            /* We won't find any more overlapping holes. Stop searching. */
            break;

        if (offset <= hole->off && write_end >= WTI_EXTENT_END(hole)) {
            /* The write fully overlaps a hole. Delete it. */
<<<<<<< HEAD
            __wt_verbose_debug3(session, WT_VERB_LIVE_RESTORE,
              "Fully overlaps hole %" PRId64 "-%" PRId64, hole->off, WT_EXTENT_END(hole));
=======
            __wt_verbose_debug3(session, WT_VERB_FILEOPS,
              "Fully overlaps hole %" PRId64 "-%" PRId64, hole->off, WTI_EXTENT_END(hole));
>>>>>>> fca841ba

            tmp = hole;
            if (prev_hole == NULL)
                lr_fh->destination.hole_list_head = hole->next;
            else
                prev_hole->next = hole->next;
            hole = hole->next;
            __wt_free(session, tmp);
            continue;
<<<<<<< HEAD
        } else if (offset > hole->off && write_end < WT_EXTENT_END(hole)) {
            /* The write is entirely within the hole. Split the hole in two. */

            __wt_verbose_debug3(session, WT_VERB_LIVE_RESTORE,
              "Fully contained by hole %" PRId64 "-%" PRId64, hole->off, WT_EXTENT_END(hole));
=======

        } else if (offset > hole->off && write_end < WTI_EXTENT_END(hole)) {
            /* The write is entirely within the hole. Split the hole in two. */

            __wt_verbose_debug3(session, WT_VERB_FILEOPS,
              "Fully contained by hole %" PRId64 "-%" PRId64, hole->off, WTI_EXTENT_END(hole));
>>>>>>> fca841ba

            /* First create the hole to the right of the write. */
            WT_RET(__live_restore_alloc_extent(session, write_end + 1,
              (size_t)(WTI_EXTENT_END(hole) - write_end), hole->next, &new));

            /*
             * Then shrink the existing hole so it's to the left of the write and point it at the
             * new hole.
             */
            hole->len = (size_t)(offset - hole->off);
            hole->next = new;
<<<<<<< HEAD
        } else if (offset <= hole->off && WT_OFFSET_IN_EXTENT(write_end, hole)) {
=======

        } else if (offset <= hole->off && WTI_OFFSET_IN_EXTENT(write_end, hole)) {
>>>>>>> fca841ba
            /* The write starts before the hole and ends within it. Shrink the hole. */
            __wt_verbose_debug3(session, WT_VERB_LIVE_RESTORE,
              "Partial overlap to the left of hole %" PRId64 "-%" PRId64, hole->off,
              WTI_EXTENT_END(hole));

            hole->len = (size_t)(WTI_EXTENT_END(hole) - write_end);
            hole->off = write_end + 1;
<<<<<<< HEAD
        } else if (WT_OFFSET_IN_EXTENT(offset, hole) && write_end >= WT_EXTENT_END(hole)) {
            __wt_verbose_debug3(session, WT_VERB_LIVE_RESTORE,
=======

        } else if (WTI_OFFSET_IN_EXTENT(offset, hole) && write_end >= WTI_EXTENT_END(hole)) {
            __wt_verbose_debug3(session, WT_VERB_FILEOPS,
>>>>>>> fca841ba
              "Partial overlap to the right of hole %" PRId64 "-%" PRId64, hole->off,
              WTI_EXTENT_END(hole));
            /* The write starts within the hole and ends after it. Shrink the hole. */
            hole->len = (size_t)(offset - hole->off);
        } else
            /* No overlap. Safety check */
            WT_ASSERT(session, write_end < hole->off || offset > WTI_EXTENT_END(hole));

        prev_hole = hole;
        hole = hole->next;
    }
    return (0);
}

typedef enum { NONE, FULL, PARTIAL } WT_LIVE_RESTORE_SERVICE_STATE;

/* !!!
 * __live_restore_can_service_read --
 *     Return if a read can be serviced by the destination file. Callers must hold the extent list
 *     read lock at a minimum.
 *     There are three possible scenarios:
 *     - The read is entirely within a hole and we return NONE.
 *     - The read is entirely outside of all holes and we return FULL.
 *     - The read begins outside a hole and then ends inside, in which case we return PARTIAL.
 *       This scenario will only happen if background data migration occurs concurrently and has
 *       partially migrated the content we're reading. The background threads always copies data in
 *       order, so the partially filled hole can only start outside a hole and then continue into a
 *       hole.
 *     All other scenarios are considered impossible.
 */
static WT_LIVE_RESTORE_SERVICE_STATE
__live_restore_can_service_read(WTI_LIVE_RESTORE_FILE_HANDLE *lr_fh, WT_SESSION_IMPL *session,
  wt_off_t offset, size_t len, WTI_LIVE_RESTORE_HOLE_NODE **holep)
{
    WTI_LIVE_RESTORE_HOLE_NODE *hole;
    wt_off_t read_end;
    bool read_begins_in_hole, read_ends_in_hole;

    if (lr_fh->destination.complete || lr_fh->source == NULL)
        goto done;

    WT_ASSERT_ALWAYS(session, __wt_rwlock_islocked(session, &lr_fh->ext_lock),
      "Live restore lock not taken when needed");

    read_end = WTI_OFFSET_END(offset, len);
    hole = lr_fh->destination.hole_list_head;
    while (hole != NULL) {
        if (read_end < hole->off)
            /* All subsequent holes are past the read. We won't find matching holes. */
            break;

        WT_ASSERT_ALWAYS(session, !(offset < hole->off && WTI_EXTENT_END(hole) < read_end),
          "Read (offset: %" PRId64 ", len: %" WT_SIZET_FMT ") encompasses a hole (offset: %" PRId64
          ", len: %" WT_SIZET_FMT ")",
          offset, len, hole->off, hole->len);

        read_begins_in_hole = WTI_OFFSET_IN_EXTENT(offset, hole);
        read_ends_in_hole = WTI_OFFSET_IN_EXTENT(read_end, hole);
        if (read_begins_in_hole && read_ends_in_hole) {
            /* Our read is entirely within a hole */
            __wt_verbose_debug3(session, WT_VERB_LIVE_RESTORE,
              "CANNOT SERVICE %s: Reading from hole. Read: %" PRId64 "-%" PRId64 ", hole: %" PRId64
              "-%" PRId64,
              lr_fh->iface.name, offset, read_end, hole->off, WTI_EXTENT_END(hole));
            return (NONE);
        } else if (!read_begins_in_hole && read_ends_in_hole) {
            /*
             * The block manager reads entire pages so we can expect all reads to exist entirely
             * inside or outside a hole during normal WiredTiger operation. The one exception is
             * when background migration threads are running as they will copy data chunks
             * regardless of page size. The background threads always migrate a file from start to
             * finish so the one case where we partially read from a hole is when the background
             * thread reads the first part of a page and then we read that page before the remainder
             * is migrated.
             */
            __wt_verbose_debug3(session, WT_VERB_LIVE_RESTORE,
              "PARTIAL READ %s: Reading from hole. Read: %" PRId64 "-%" PRId64 ", hole: %" PRId64
              "-%" PRId64,
              lr_fh->iface.name, offset, read_end, hole->off, WTI_EXTENT_END(hole));
            *holep = hole;
            return (PARTIAL);
        } else if (read_begins_in_hole && !read_ends_in_hole) {
            /* A partial read should never begin in a hole. */
            WT_ASSERT_ALWAYS(session, false,
              "Read (offset: %" PRId64 ", len: %" WT_SIZET_FMT
              ") begins in a hole but does not end in one (offset: %" PRId64
              ", "
              "len: %" WT_SIZET_FMT ")",
              offset, len, hole->off, hole->len);
        }

        hole = hole->next;
    }
    /*
     * If we got here we either traversed the full hole list and didn't find a hole, or the read is
     * prior to any holes.
     */
done:
    __wt_verbose_debug3(
      session, WT_VERB_LIVE_RESTORE, "CAN SERVICE %s: No hole found", lr_fh->iface.name);
    return (FULL);
}

/*
 * __live_restore_fh_write_int --
 *     Write to a file. Callers of this function must hold the extent list lock.
 */
static int
__live_restore_fh_write_int(
  WT_FILE_HANDLE *fh, WT_SESSION *wt_session, wt_off_t offset, size_t len, const void *buf)
{
    WTI_LIVE_RESTORE_FILE_HANDLE *lr_fh;
    WT_SESSION_IMPL *session;

    lr_fh = (WTI_LIVE_RESTORE_FILE_HANDLE *)fh;
    session = (WT_SESSION_IMPL *)wt_session;

    WT_ASSERT_ALWAYS(session, __wt_rwlock_islocked(session, &lr_fh->ext_lock),
      "Live restore lock not taken when needed");
    __wt_verbose_debug1(session, WT_VERB_LIVE_RESTORE, "WRITE %s: %" PRId64 ", %" WT_SIZET_FMT,
      fh->name, offset, len);

    WT_RET(lr_fh->destination.fh->fh_write(lr_fh->destination.fh, wt_session, offset, len, buf));
    return (__live_restore_remove_extlist_hole(lr_fh, session, offset, len));
}

/*
 * __live_restore_fh_write --
 *     File write.
 */
static int
__live_restore_fh_write(
  WT_FILE_HANDLE *fh, WT_SESSION *wt_session, wt_off_t offset, size_t len, const void *buf)
{
    WT_DECL_RET;
    WTI_LIVE_RESTORE_FILE_HANDLE *lr_fh;
    WT_SESSION_IMPL *session;

    lr_fh = (WTI_LIVE_RESTORE_FILE_HANDLE *)fh;
    session = (WT_SESSION_IMPL *)wt_session;

    WTI_WITH_LIVE_RESTORE_EXTENT_LIST_WRITE_LOCK(
      session, lr_fh, ret = __live_restore_fh_write_int(fh, wt_session, offset, len, buf));
    return (ret);
}

/*
 * __live_restore_fh_read --
 *     File read in a live restore file system.
 */
static int
__live_restore_fh_read(
  WT_FILE_HANDLE *fh, WT_SESSION *wt_session, wt_off_t offset, size_t len, void *buf)
{
    WT_DECL_RET;
    WTI_LIVE_RESTORE_FILE_HANDLE *lr_fh;
    WT_SESSION_IMPL *session;
    char *read_data;

    lr_fh = (WTI_LIVE_RESTORE_FILE_HANDLE *)fh;
    session = (WT_SESSION_IMPL *)wt_session;

    __wt_verbose_debug1(session, WT_VERB_LIVE_RESTORE, "READ %s : %" PRId64 ", %" WT_SIZET_FMT,
      fh->name, offset, len);

    read_data = (char *)buf;

    __wt_readlock(session, &lr_fh->ext_lock);
    WTI_LIVE_RESTORE_HOLE_NODE *hole = NULL;

    /*
     * FIXME-WT-13828: WiredTiger will read the metadata file after creation but before anything has
     * been written in this case we forward the read to the empty metadata file in the destination.
     * Is this correct?
     */
    /*
     * The partial read length variables need to be initialized inside the else case to avoid clang
     * sanitizer complaining about dead stores. However if we use a switch case here _and_
     * initialize the variables inside the PARTIAL case then gcc complains about the switch jumping
     * over the variable declaration. Thus we use if/else and declare inside to keep both happy.
     */
    WT_LIVE_RESTORE_SERVICE_STATE read_state =
      __live_restore_can_service_read(lr_fh, session, offset, len, &hole);
    if (read_state == FULL) {
        __wt_verbose_debug2(session, WT_VERB_LIVE_RESTORE, "    READ FROM DEST (src is NULL? %s)",
          lr_fh->source == NULL ? "YES" : "NO");
        /* Read the full read from the destination. */
        WT_ERR(lr_fh->destination.fh->fh_read(
          lr_fh->destination.fh, wt_session, offset, len, read_data));
    } else if (read_state == PARTIAL) {
        /*
         * If a portion of the read region is serviceable, combine a read from the source and
         * destination.
         */
        /*
         *              <--read len--->
         * read:        |-------------|
         * extent list: |####|----hole----|
         *              ^    ^        |
         *              |    |        |
         *           read off|        |
         *                hole off    |
         * read dest:   |----|
         * read source:      |--------|
         *
         *
         */
        size_t dest_partial_read_len = (size_t)(hole->off - offset);
        size_t source_partial_read_len = len - dest_partial_read_len;

        /* First read the serviceable portion from the destination. */
        __wt_verbose_debug1(session, WT_VERB_LIVE_RESTORE,
          "    PARTIAL READ FROM DEST (offset: %" PRId64 ", len: %" WT_SIZET_FMT ")", offset,
          dest_partial_read_len);
        WT_ERR(lr_fh->destination.fh->fh_read(
          lr_fh->destination.fh, wt_session, offset, dest_partial_read_len, read_data));

        /* Now read the remaining data from the source. */
        __wt_verbose_debug1(session, WT_VERB_LIVE_RESTORE,
          "    PARTIAL READ FROM SOURCE (offset: %" PRId64 ", len: %" WT_SIZET_FMT ")", hole->off,
          source_partial_read_len);
        WT_ERR(lr_fh->source->fh_read(lr_fh->source, wt_session, hole->off, source_partial_read_len,
          read_data + dest_partial_read_len));
    } else {
        /* Interestingly you cannot not have a format in verbose. */
        __wt_verbose_debug2(session, WT_VERB_LIVE_RESTORE, "    READ FROM %s", "SOURCE");
        /* Read the full read from the source. */
        WT_ERR(lr_fh->source->fh_read(lr_fh->source, wt_session, offset, len, read_data));
    }

err:
    /*
     * We could, in theory, release this lock a lot earlier. However we need to consider how a
     * concurrent write could affect the read. Given the block manager should only read and write
     * full blocks it should be fine to unlock early. We would need to copy the hole->off and
     * hole->len from the hole before unlocking.
     *
     * Right now reads and writes are atomic if we unlock early we lose some guarantee of atomicity.
     */
    __wt_readunlock(session, &lr_fh->ext_lock);

    return (ret);
}

/*
 * Holes can be large, potentially the size of an entire file. When we find a large hole we'll read
 * it in 4KB chunks. This function will take the extent list writelock. The caller should *not* hold
 * the lock when calling.
 */
#define WT_LIVE_RESTORE_READ_SIZE ((size_t)(4 * WT_KILOBYTE))

/*
 * __live_restore_fill_hole --
 *     Fill a single hole in the destination file. If the hole list is empty indicate using the
 *     finished parameter. Must be called while holding the extent list write lock.
 */
static int
__live_restore_fill_hole(WT_FILE_HANDLE *fh, WT_SESSION *wt_session, WT_TIMER *start_timer,
  uint64_t *msg_count, bool *finishedp)
{
    WTI_LIVE_RESTORE_FILE_HANDLE *lr_fh = (WTI_LIVE_RESTORE_FILE_HANDLE *)fh;
    WTI_LIVE_RESTORE_HOLE_NODE *hole = lr_fh->destination.hole_list_head;
    WT_SESSION_IMPL *session = (WT_SESSION_IMPL *)wt_session;

    WT_ASSERT(session, __wt_rwlock_islocked(session, &lr_fh->ext_lock));
    if (hole == NULL) {
        /* If there are no holes to fill we're done. */
        *finishedp = true;
        return (0);
    }

    __wt_verbose_debug3(session, WT_VERB_LIVE_RESTORE,
      "Found hole in %s at %" PRId64 "-%" PRId64 " during background migration. ", fh->name,
      hole->off, WTI_EXTENT_END(hole));

    /*
     * When encountering a large hole, break the read into small chunks. Split the hole into n
     * chunks: the first n - 1 chunks will read a full WT_LIVE_RESTORE_READ_SIZE buffer, and the
     * last chunk reads the remaining data. This loop is not obvious, effectively the read is
     * shrinking the hole in the stack below us. This is why we always read from the start at the
     * beginning of the loop.
     */
    char buf[WT_LIVE_RESTORE_READ_SIZE];
    size_t read_size = WT_MIN(hole->len, (size_t)WT_LIVE_RESTORE_READ_SIZE);
    uint64_t time_diff_ms;

    __wt_verbose_debug2(session, WT_VERB_LIVE_RESTORE,
      "    BACKGROUND READ %s : %" PRId64 ", %" WT_SIZET_FMT, lr_fh->iface.name, hole->off,
      read_size);
    __wt_timer_evaluate_ms(session, start_timer, &time_diff_ms);
    if ((time_diff_ms / (WT_THOUSAND * WT_PROGRESS_MSG_PERIOD)) > *msg_count) {
        __wt_verbose(session, WT_VERB_LIVE_RESTORE_PROGRESS,
          "Live restore running on %s for %" PRIu64
          " milliseconds. Currently "
          "copying offset %" PRId64 " of size %" WT_SIZET_FMT,
          fh->name, time_diff_ms, hole->off, lr_fh->source_size);
        *msg_count = time_diff_ms / (WT_THOUSAND * WT_PROGRESS_MSG_PERIOD);
    }
    WT_RET(lr_fh->source->fh_read(lr_fh->source, wt_session, hole->off, read_size, buf));
    return (__live_restore_fh_write_int(fh, wt_session, hole->off, read_size, buf));
}

/*
 * __wti_live_restore_fs_fill_holes --
 *     Copy all remaining data from the source to the destination. On completion this means there
 *     are no holes in the destination file's extent list. If we find one promote-read the content
 *     into the destination.
 *
 * NOTE!! This assumes there cannot be holes in source, and that any truncates/extensions of the
 *     destination file are already handled elsewhere.
 */
int
__wti_live_restore_fs_fill_holes(WT_FILE_HANDLE *fh, WT_SESSION *wt_session)
{
    WT_DECL_RET;
    WT_TIMER timer;
    uint64_t msg_count = 0;
    bool finished = false;

    __wt_timer_start((WT_SESSION_IMPL *)wt_session, &timer);
    while (!finished) {
<<<<<<< HEAD
        WT_WITH_LIVE_RESTORE_EXTENT_LIST_WRITE_LOCK((WT_SESSION_IMPL *)wt_session,
          (WT_LIVE_RESTORE_FILE_HANDLE *)fh,
          ret = __live_restore_fill_hole(fh, wt_session, &timer, &msg_count, &finished));
=======
        WTI_WITH_LIVE_RESTORE_EXTENT_LIST_WRITE_LOCK((WT_SESSION_IMPL *)wt_session,
          (WTI_LIVE_RESTORE_FILE_HANDLE *)fh,
          ret = __live_restore_fill_hole(fh, wt_session, &finished));
>>>>>>> fca841ba
        WT_RET(ret);
        WT_RET(WT_SESSION_CHECK_PANIC(wt_session));
    }

    return (0);
}

/*
 * __live_restore_fh_close --
 *     Close the file.
 */
static int
__live_restore_fh_close(WT_FILE_HANDLE *fh, WT_SESSION *wt_session)
{
    WTI_LIVE_RESTORE_FILE_HANDLE *lr_fh;
    WT_SESSION_IMPL *session;

    lr_fh = (WTI_LIVE_RESTORE_FILE_HANDLE *)fh;
    session = (WT_SESSION_IMPL *)wt_session;
    __wt_verbose_debug1(
      session, WT_VERB_LIVE_RESTORE, "LIVE_RESTORE_FS: Closing file: %s\n", fh->name);

    /*
     * If we hit an error during file handle creation we'll call this function to free the partially
     * created handle. At this point fields may be uninitialized so we check for null pointers.
     */
    if (lr_fh->destination.fh != NULL) {
        /*
         * We cannot queue the turtle file in the live restore queue as we cannot open a cursor on
         * it, but it is critical that we ensure all gaps in it are migrated across. Thus the turtle
         * file is the one file we intentionally fill holes on close for. This is relatively cheap
         * given how small it is.
         */
        if (WT_SUFFIX_MATCH(fh->name, WT_METADATA_TURTLE)) {
            __wt_verbose_debug2(
              session, WT_VERB_FILEOPS, "%s", "LIVE_RESTORE_FS: Filling holes for turtle file.");
            WT_RET(__wti_live_restore_fs_fill_holes(fh, wt_session));
        }

        lr_fh->destination.fh->close(lr_fh->destination.fh, wt_session);
    }

    WTI_WITH_LIVE_RESTORE_EXTENT_LIST_WRITE_LOCK(
      session, lr_fh, __live_restore_fs_free_extent_list(session, lr_fh));
    __wt_rwlock_destroy(session, &lr_fh->ext_lock);

    if (lr_fh->source != NULL) /* It's possible that we never opened the file in the source. */
        lr_fh->source->close(lr_fh->source, wt_session);
    __wt_free(session, lr_fh->iface.name);
    __wt_free(session, lr_fh);

    return (0);
}

/*
 * __live_restore_fh_size --
 *     Get the size of a file in bytes, by file handle.
 */
static int
__live_restore_fh_size(WT_FILE_HANDLE *fh, WT_SESSION *wt_session, wt_off_t *sizep)
{
    WTI_LIVE_RESTORE_FILE_HANDLE *lr_fh;
    wt_off_t destination_size;

    lr_fh = (WTI_LIVE_RESTORE_FILE_HANDLE *)fh;

    WT_RET(lr_fh->destination.fh->fh_size(lr_fh->destination.fh, wt_session, &destination_size));
    *sizep = destination_size;
    return (0);
}

/*
 * __live_restore_fh_sync --
 *     POSIX fsync. This only sync the destination as the source is readonly.
 */
static int
__live_restore_fh_sync(WT_FILE_HANDLE *fh, WT_SESSION *wt_session)
{
    WTI_LIVE_RESTORE_FILE_HANDLE *lr_fh;

    lr_fh = (WTI_LIVE_RESTORE_FILE_HANDLE *)fh;
    return (lr_fh->destination.fh->fh_sync(lr_fh->destination.fh, wt_session));
}

/*
 * __live_restore_fh_truncate --
 *     Truncate a file. This operation is only applied to the destination file.
 */
static int
__live_restore_fh_truncate(WT_FILE_HANDLE *fh, WT_SESSION *wt_session, wt_off_t len)
{
    WT_DECL_RET;
    WTI_LIVE_RESTORE_FILE_HANDLE *lr_fh;
    wt_off_t old_len, truncate_end, truncate_start;

    lr_fh = (WTI_LIVE_RESTORE_FILE_HANDLE *)fh;
    old_len = 0;
    /*
     * If we truncate a range we'll never need to read that range from the source file. Mark it as
     * such.
     */
    WT_RET(__live_restore_fh_size(fh, wt_session, &old_len));

    if (old_len == len)
        /* Sometimes we call truncate but don't change the length. Ignore */
        return (0);

    __wt_verbose_debug2((WT_SESSION_IMPL *)wt_session, WT_VERB_LIVE_RESTORE,
      "truncating file %s from %" PRId64 " to %" PRId64, fh->name, old_len, len);

    /*
     * Truncate can be used to shorten a file or to extend it. In both cases the truncated/extended
     * range doesn't need to be read from the source directory.
     */
    truncate_start = WT_MIN(len, old_len);
    truncate_end = WT_MAX(len, old_len);

    WT_SESSION_IMPL *session = (WT_SESSION_IMPL *)wt_session;

    WTI_WITH_LIVE_RESTORE_EXTENT_LIST_WRITE_LOCK(
      session, lr_fh,
      ret = __live_restore_remove_extlist_hole(
        lr_fh, session, truncate_start, (size_t)(truncate_end - truncate_start)););
    WT_RET(ret);

    return (lr_fh->destination.fh->fh_truncate(lr_fh->destination.fh, wt_session, len));
}

/*
 * __live_restore_fs_open_in_source --
 *     Open a file handle in the source.
 */
static int
__live_restore_fs_open_in_source(WTI_LIVE_RESTORE_FS *lr_fs, WT_SESSION_IMPL *session,
  WTI_LIVE_RESTORE_FILE_HANDLE *lr_fh, uint32_t flags)
{
    WT_DECL_RET;
    WT_FILE_HANDLE *fh;

    char *path;

    path = NULL;

    /*
     * Clear the create flag. This comes from up the stack which has no concept of source or
     * destination.
     */
    FLD_CLR(flags, WT_FS_OPEN_CREATE);

    /* Open the file in the layer. */
    WT_ERR(__live_restore_fs_backing_filename(
      &lr_fs->source, session, lr_fs->destination.home, lr_fh->iface.name, &path));
    WT_ERR(lr_fs->os_file_system->fs_open_file(
      lr_fs->os_file_system, (WT_SESSION *)session, path, lr_fh->file_type, flags, &fh));

    lr_fh->source = fh;

err:
    __wt_free(session, path);
    return (ret);
}

#include <unistd.h>
/*
 * __live_restore_fh_find_holes_in_dest_file --
 *     When opening a file from destination create its existing hole list from the file system
 *     information. Any holes in the extent list are data that hasn't been copied from source yet.
 */
static int
__live_restore_fh_find_holes_in_dest_file(
  WT_SESSION_IMPL *session, char *filename, WTI_LIVE_RESTORE_FILE_HANDLE *lr_fh)
{
    WT_DECL_RET;
    wt_off_t data_end_offset, file_size;
    int fd;

    data_end_offset = 0;
    WT_SYSCALL(((fd = open(filename, O_RDONLY)) == -1 ? -1 : 0), ret);
    if (ret != 0)
        WT_RET_MSG(session, ret, "Failed to open file descriptor on %s", filename);

    /* Check that we opened a valid file descriptor. */
    WT_ASSERT(session, fcntl(fd, F_GETFD) != -1 || errno != EBADF);
    WT_ERR(__live_restore_fh_size((WT_FILE_HANDLE *)lr_fh, (WT_SESSION *)session, &file_size));
    __wt_verbose_debug2(session, WT_VERB_LIVE_RESTORE, "File: %s", filename);
    __wt_verbose_debug2(session, WT_VERB_LIVE_RESTORE, "    len: %" PRId64, file_size);

    if (file_size > 0)
        /*
         * Initialize the file as one big hole. We'll then lseek the file to find data blocks and
         * remove those ranges from the hole list.
         */
        WT_ERR(__live_restore_alloc_extent(
          session, 0, (size_t)file_size, NULL, &lr_fh->destination.hole_list_head));

    /*
     * Find the next data block. data_end_offset is initialized to zero so we start from the
     * beginning of the file. lseek will find a block when it starts already positioned on the
     * block, so starting at zero ensures we'll find data blocks at the beginning of the file. This
     * logic is single threaded but removing holes from the extent list requires the lock.
     */
    __wt_writelock(session, &lr_fh->ext_lock);
    wt_off_t data_offset;
    while ((data_offset = lseek(fd, data_end_offset, SEEK_DATA)) != -1) {

        data_end_offset = lseek(fd, data_offset, SEEK_HOLE);
        /* All data must be followed by a hole */
        WT_ASSERT(session, data_end_offset != -1);
        WT_ASSERT(session, data_end_offset > data_offset - 1);

        __wt_verbose_debug1(session, WT_VERB_LIVE_RESTORE,
          "File: %s, has data from %" PRId64 "-%" PRId64, filename, data_offset, data_end_offset);
        WT_ERR(__live_restore_remove_extlist_hole(
          lr_fh, session, data_offset, (size_t)(data_end_offset - data_offset)));
    }

err:
    __wt_writeunlock(session, &lr_fh->ext_lock);
    WT_SYSCALL_TRET(close(fd), ret);
    return (ret);
}

/*
 * __live_restore_handle_verify_hole_list --
 *     Check that the generated hole list doesn't not contain holes that extend past the end of the
 *     source file. If it does we would read junk data and copy it into the destination file.
 */
static int
__live_restore_handle_verify_hole_list(WT_SESSION_IMPL *session, WTI_LIVE_RESTORE_FS *lr_fs,
  WTI_LIVE_RESTORE_FILE_HANDLE *lr_fh, const char *name)
{
    WT_DECL_RET;
    WT_FILE_HANDLE *source_fh = NULL;
    char *source_path = NULL;

    if (lr_fh->destination.hole_list_head == NULL)
        return (0);

    bool source_exist = false;
    WT_ERR_NOTFOUND_OK(
      __live_restore_fs_has_file(lr_fs, &lr_fs->source, session, name, &source_exist), true);

    if (source_exist) {
        wt_off_t source_size;

        WT_ERR(__live_restore_fs_backing_filename(
          &lr_fs->source, session, lr_fs->destination.home, name, &source_path));
        WT_ERR(lr_fs->os_file_system->fs_open_file(lr_fs->os_file_system, (WT_SESSION *)session,
          source_path, lr_fh->file_type, 0, &source_fh));
        WT_ERR(lr_fs->os_file_system->fs_size(
          lr_fs->os_file_system, (WT_SESSION *)session, source_fh->name, &source_size));

        __wt_readlock(session, &lr_fh->ext_lock);
        WTI_LIVE_RESTORE_HOLE_NODE *final_hole;
        final_hole = lr_fh->destination.hole_list_head;
        while (final_hole->next != NULL)
            final_hole = final_hole->next;

<<<<<<< HEAD
        if (WT_EXTENT_END(final_hole) >= source_size) {
            __wt_verbose_debug1(session, WT_VERB_LIVE_RESTORE,
=======
        if (WTI_EXTENT_END(final_hole) >= source_size) {
            __wt_verbose_debug1(session, WT_VERB_FILEOPS,
>>>>>>> fca841ba
              "Error: Hole list for %s has holes beyond the the end of the source file!", name);
            __live_restore_debug_dump_extent_list(session, lr_fh);
            __wt_readunlock(session, &lr_fh->ext_lock);
            WT_ERR_MSG(session, EINVAL,
              "Hole list for %s has holes beyond the the end of the source file!", name);
        }
        __wt_readunlock(session, &lr_fh->ext_lock);

    } else
        WT_ASSERT_ALWAYS(session, lr_fh->destination.hole_list_head == NULL,
          "Source file doesn't exist but there are holes in the destination file");

err:
    if (source_fh != NULL)
        source_fh->close(source_fh, &session->iface);

    if (source_path != NULL)
        __wt_free(session, source_path);

    return (ret);
}

/*
 * __live_restore_fs_open_in_destination --
 *     Open a file handle.
 */
static int
__live_restore_fs_open_in_destination(WTI_LIVE_RESTORE_FS *lr_fs, WT_SESSION_IMPL *session,
  WTI_LIVE_RESTORE_FILE_HANDLE *lr_fh, const char *name, uint32_t flags, bool create)
{
    WT_DECL_RET;
    WT_FILE_HANDLE *fh;
    char *path;

    /* This function is only called for files. Directories are handled separately. */
    WT_ASSERT_ALWAYS(session, lr_fh->file_type != WT_FS_OPEN_FILE_TYPE_DIRECTORY,
      "Open in destination should not be called on directories");

    path = NULL;

    if (create)
        flags |= WT_FS_OPEN_CREATE;

    /* Open the file in the layer. */
    WT_ERR(__live_restore_fs_backing_filename(
      &lr_fs->destination, session, lr_fs->destination.home, lr_fh->iface.name, &path));
    WT_ERR(lr_fs->os_file_system->fs_open_file(
      lr_fs->os_file_system, (WT_SESSION *)session, path, lr_fh->file_type, flags, &fh));
    lr_fh->destination.fh = fh;
    lr_fh->destination.back_pointer = lr_fs;

    /* Get the list of holes of the file that need copying across from the source directory. */
    WT_ERR(__live_restore_fh_find_holes_in_dest_file(session, path, lr_fh));
    WT_ERR(__live_restore_handle_verify_hole_list(session, lr_fs, lr_fh, name));

err:
    __wt_free(session, path);
    return (ret);
}

/*
 * __live_restore_setup_lr_fh_directory --
 *     Populate a live restore file handle for a directory. Directories have special handling. If
 *     they don't exist in the destination they'll be created immediately (but not their contents)
 *     and immediately marked as complete. WiredTiger will never create or destroy a directory so we
 *     don't need to think about tombstones.
 */
static int
__live_restore_setup_lr_fh_directory(WT_SESSION_IMPL *session, WTI_LIVE_RESTORE_FS *lr_fs,
  const char *name, uint32_t flags, WTI_LIVE_RESTORE_FILE_HANDLE *lr_fhp)
{
    WT_DECL_RET;
    char *dest_folder_path = NULL;
    bool dest_exist = false, source_exist = false;

    WT_RET_NOTFOUND_OK(
      __live_restore_fs_has_file(lr_fs, &lr_fs->destination, session, name, &dest_exist));
    WT_RET_NOTFOUND_OK(
      __live_restore_fs_has_file(lr_fs, &lr_fs->source, session, name, &source_exist));

    if (!dest_exist && !source_exist && !LF_ISSET(WT_FS_OPEN_CREATE))
        WT_RET_MSG(session, ENOENT, "Directory %s does not exist in source or destination", name);

    WT_RET(__live_restore_create_file_path(
      session, &lr_fs->destination, (char *)name, &dest_folder_path));

    if (!dest_exist) {
        /*
         * The directory doesn't exist in the destination yet. We need to create it in all cases.
         * Our underlying posix file system doesn't support creating folders via WT_FS_OPEN_CREATE
         * so we create it manually.
         *
         * FIXME-WT-13971 Defaulting to permissions 0755. If the folder exists in the source should
         * we copy the permissions from the source?
         */
        mkdir(dest_folder_path, 0755);
    }

    WT_FILE_HANDLE *fh;
    WT_ERR(lr_fs->os_file_system->fs_open_file(lr_fs->os_file_system, (WT_SESSION *)session,
      dest_folder_path, lr_fhp->file_type, flags, &fh));

    lr_fhp->destination.fh = fh;

    /* There's no need for a hole list. The directory has already been fully copied */
    lr_fhp->destination.hole_list_head = NULL;
    lr_fhp->destination.back_pointer = lr_fs;
    lr_fhp->destination.complete = true;

err:
    __wt_free(session, dest_folder_path);
    return (ret);
}

/*
 * __live_restore_setup_lr_fh_file --
 *     Populate a live restore file handle for a normal (non-directory) file.
 */
static int
__live_restore_setup_lr_fh_file(WT_SESSION_IMPL *session, WTI_LIVE_RESTORE_FS *lr_fs,
  const char *name, uint32_t flags, WTI_LIVE_RESTORE_FILE_HANDLE *lr_fhp)
{
    bool dest_exist = false, source_exist = false, have_tombstone = false;
    WT_SESSION *wt_session = (WT_SESSION *)session;

    WT_RET_NOTFOUND_OK(
      __live_restore_fs_has_file(lr_fs, &lr_fs->destination, session, name, &dest_exist));
    WT_RET_NOTFOUND_OK(
      __live_restore_fs_has_file(lr_fs, &lr_fs->source, session, name, &source_exist));
    WT_RET(__dest_has_tombstone(lr_fs, (char *)name, session, &have_tombstone));

    if (!dest_exist && !source_exist && !LF_ISSET(WT_FS_OPEN_CREATE))
        WT_RET_MSG(session, ENOENT, "File %s does not exist in source or destination", name);

    if (!dest_exist && have_tombstone && !LF_ISSET(WT_FS_OPEN_CREATE))
        WT_RET_MSG(session, ENOENT, "File %s has been deleted in the destination", name);

    /* Open it in the destination layer. */
    WT_RET(__live_restore_fs_open_in_destination(lr_fs, session, lr_fhp, name, flags, !dest_exist));

    if (have_tombstone) {
        /*
         * Set the complete flag, we know that if there is a tombstone we should never look in the
         * source. Therefore the destination must be complete.
         */
        lr_fhp->destination.complete = true;
        /* Opening files is single threaded but the remove extlist free requires the lock. */
        WTI_WITH_LIVE_RESTORE_EXTENT_LIST_WRITE_LOCK(
          session, lr_fhp, __live_restore_fs_free_extent_list(session, lr_fhp));
    } else {
        /*
         * If it exists in the source, open it. If it doesn't exist in the source then by definition
         * the destination file is complete.
         */
        WT_RET_NOTFOUND_OK(
          __live_restore_fs_has_file(lr_fs, &lr_fs->source, session, name, &source_exist));
        if (source_exist) {
            WT_RET(__live_restore_fs_open_in_source(lr_fs, session, lr_fhp, flags));

            if (!dest_exist) {
                /*
                 * We're creating a new destination file which is backed by a source file. It
                 * currently has a length of zero, but we want its length to be the same as the
                 * source file.
                 */
                wt_off_t source_size;

                /* FIXME-WT-13971 - Determine if we should copy file permissions from the source. */

                WT_RET(lr_fhp->source->fh_size(lr_fhp->source, wt_session, &source_size));
                __wt_verbose_debug1(session, WT_VERB_LIVE_RESTORE,
                  "Creating destination file backed by source file. Copying size (%" PRId64
                  ") from source file",
                  source_size);

                /*
                 * Set size by truncating. This is a positive length truncate so it actually extends
                 * the file. We're bypassing the live_restore layer so we don't try to modify the
                 * extents in hole_list_head.
                 */
                WT_RET(lr_fhp->destination.fh->fh_truncate(
                  lr_fhp->destination.fh, wt_session, source_size));

                /*
                 * Initialize the extent as one hole covering the entire file. We need to read
                 * everything from source.
                 */
                WT_ASSERT(session, lr_fhp->destination.hole_list_head == NULL);
                WT_RET(__live_restore_alloc_extent(
                  session, 0, (size_t)source_size, NULL, &lr_fhp->destination.hole_list_head));
            }
        } else
            lr_fhp->destination.complete = true;
    }

    return (0);
}

/*
 * __live_restore_fs_open_file --
 *     Open a live restore file handle. This will: - If the file exists in the source, open it in
 *     both. - If it doesn't exist it'll only open it in the destination.
 */
static int
__live_restore_fs_open_file(WT_FILE_SYSTEM *fs, WT_SESSION *wt_session, const char *name,
  WT_FS_OPEN_FILE_TYPE file_type, uint32_t flags, WT_FILE_HANDLE **file_handlep)
{
    WT_DECL_RET;
    WT_SESSION_IMPL *session = (WT_SESSION_IMPL *)wt_session;
    WTI_LIVE_RESTORE_FS *lr_fs = (WTI_LIVE_RESTORE_FS *)fs;

    /* Set up the file handle. */
    WTI_LIVE_RESTORE_FILE_HANDLE *lr_fh = NULL;
    WT_ERR(__wt_calloc_one(session, &lr_fh));
    WT_ERR(__wt_strdup(session, name, &lr_fh->iface.name));
    lr_fh->iface.file_system = fs;
    lr_fh->file_type = file_type;

    /* Initialize the jump table. */
    lr_fh->iface.close = __live_restore_fh_close;
    lr_fh->iface.fh_lock = __live_restore_fh_lock;
    lr_fh->iface.fh_read = __live_restore_fh_read;
    lr_fh->iface.fh_size = __live_restore_fh_size;
    lr_fh->iface.fh_sync = __live_restore_fh_sync;
    lr_fh->iface.fh_truncate = __live_restore_fh_truncate;
    lr_fh->iface.fh_write = __live_restore_fh_write;

    /* FIXME-WT-13820: These are unimplemented. */
    lr_fh->iface.fh_advise = NULL;
    lr_fh->iface.fh_sync_nowait = NULL;
    lr_fh->iface.fh_unmap = NULL;
    lr_fh->iface.fh_map_preload = NULL;
    lr_fh->iface.fh_map_discard = NULL;
    lr_fh->iface.fh_map = NULL;
    lr_fh->iface.fh_extend = NULL;
    lr_fh->iface.fh_extend_nolock = NULL;

    WT_ERR(__wt_rwlock_init(session, &lr_fh->ext_lock));

    /* FIXME-WT-13823 Handle the exclusive flag and other flags */

    if (file_type == WT_FS_OPEN_FILE_TYPE_DIRECTORY)
        WT_ERR(__live_restore_setup_lr_fh_directory(session, lr_fs, name, flags, lr_fh));
    else
        WT_ERR(__live_restore_setup_lr_fh_file(session, lr_fs, name, flags, lr_fh));

    *file_handlep = (WT_FILE_HANDLE *)lr_fh;

    if (0) {
err:
        if (lr_fh != NULL)
            WT_RET(__live_restore_fh_close((WT_FILE_HANDLE *)lr_fh, wt_session));
    }
    return (ret);
}

/*
 * __live_restore_fs_remove --
 *     Remove a file. We can only delete from the destination directory anyway.
 */
static int
__live_restore_fs_remove(
  WT_FILE_SYSTEM *fs, WT_SESSION *wt_session, const char *name, uint32_t flags)
{
    WT_DECL_RET;
    WTI_LIVE_RESTORE_FS *lr_fs;
    WTI_LIVE_RESTORE_FS_LAYER_TYPE layer;
    WT_SESSION_IMPL *session;
    char *path;
    bool exist;

    session = (WT_SESSION_IMPL *)wt_session;
    lr_fs = (WTI_LIVE_RESTORE_FS *)fs;

    exist = false;
    path = NULL;

    WT_RET(__live_restore_fs_find_layer(fs, session, name, &layer, &exist));
    if (!exist)
        return (0);

    /*
     * It's possible to call remove on a file that hasn't yet been created in the destination. In
     * these cases we only need to create the tombstone.
     */
    if (layer == WTI_LIVE_RESTORE_FS_LAYER_DESTINATION) {
        WT_ERR(__live_restore_fs_backing_filename(
          &lr_fs->destination, session, lr_fs->destination.home, name, &path));
        lr_fs->os_file_system->fs_remove(lr_fs->os_file_system, wt_session, path, flags);
    }

    /*
     * The tombstone here is useful as it tells us that we will never need to look in the source for
     * this file in the future. One such case is when a file is created, removed and then created
     * again with the same name.
     */
    __live_restore_fs_create_tombstone(fs, session, name, flags);

err:
    __wt_free(session, path);
    return (ret);
}

/*
 * __live_restore_fs_rename --
 *     Rename a file.
 */
static int
__live_restore_fs_rename(
  WT_FILE_SYSTEM *fs, WT_SESSION *wt_session, const char *from, const char *to, uint32_t flags)
{
    WT_DECL_RET;
    WTI_LIVE_RESTORE_FS *lr_fs;
    WTI_LIVE_RESTORE_FS_LAYER_TYPE which;
    WT_SESSION_IMPL *session;
    char *path_from, *path_to;
    bool exist;

    session = (WT_SESSION_IMPL *)wt_session;
    lr_fs = (WTI_LIVE_RESTORE_FS *)fs;

    exist = false;
    path_from = NULL;
    path_to = NULL;

    /*
     * WiredTiger frequently renames the turtle file, and some other files. This function is more
     * critical than it may seem at first.
     */

    __wt_verbose_debug1(
      session, WT_VERB_LIVE_RESTORE, "LIVE_RESTORE: Renaming file from: %s to %s\n", from, to);
    WT_RET(__live_restore_fs_find_layer(fs, session, from, &which, &exist));
    if (!exist)
        WT_RET_MSG(session, ENOENT, "Live restore cannot find: %s", from);

    if (which == WTI_LIVE_RESTORE_FS_LAYER_DESTINATION) {
        WT_ERR(__live_restore_fs_backing_filename(
          &lr_fs->destination, session, lr_fs->destination.home, from, &path_from));
        WT_ERR(__live_restore_fs_backing_filename(
          &lr_fs->destination, session, lr_fs->destination.home, to, &path_to));
        WT_ERR(lr_fs->os_file_system->fs_rename(
          lr_fs->os_file_system, wt_session, path_from, path_to, flags));
    }

    /* Even if we don't modify a backing file we need to update metadata. */
    WT_ERR(__live_restore_fs_create_tombstone(fs, session, to, flags));
    WT_ERR(__live_restore_fs_create_tombstone(fs, session, from, flags));

err:
    __wt_free(session, path_from);
    __wt_free(session, path_to);
    return (ret);
}

/*
 * __live_restore_fs_size --
 *     Get the size of a file in bytes, by file name.
 */
static int
__live_restore_fs_size(
  WT_FILE_SYSTEM *fs, WT_SESSION *wt_session, const char *name, wt_off_t *sizep)
{
    WT_DECL_RET;
    WTI_LIVE_RESTORE_FS *lr_fs;
    WTI_LIVE_RESTORE_FS_LAYER_TYPE which;
    WT_SESSION_IMPL *session;
    char *path;
    bool exist;

    session = (WT_SESSION_IMPL *)wt_session;
    lr_fs = (WTI_LIVE_RESTORE_FS *)fs;

    exist = false;
    path = NULL;

    WT_RET(__live_restore_fs_find_layer(fs, session, name, &which, &exist));
    if (!exist)
        WT_RET_MSG(session, ENOENT, "Live restore cannot find: %s", name);

    /* The file will always exist in the destination. This the is authoritative file size. */
    WT_ASSERT(session, which == WTI_LIVE_RESTORE_FS_LAYER_DESTINATION);
    WT_RET(__live_restore_fs_backing_filename(
      &lr_fs->destination, session, lr_fs->destination.home, name, &path));
    ret = lr_fs->os_file_system->fs_size(lr_fs->os_file_system, wt_session, path, sizep);

    __wt_free(session, path);

    return (ret);
}

/*
 * __live_restore_fs_terminate --
 *     Terminate the file system.
 */
static int
__live_restore_fs_terminate(WT_FILE_SYSTEM *fs, WT_SESSION *wt_session)
{
    WTI_LIVE_RESTORE_FS *lr_fs;
    WT_SESSION_IMPL *session;

    session = (WT_SESSION_IMPL *)wt_session;
    lr_fs = (WTI_LIVE_RESTORE_FS *)fs;

    WT_ASSERT(session, lr_fs->os_file_system != NULL);
    WT_RET(lr_fs->os_file_system->terminate(lr_fs->os_file_system, wt_session));

    __wt_free(session, lr_fs->source.home);
    __wt_free(session, lr_fs);
    return (0);
}

/*
 * __validate_live_restore_path --
 *     Confirm that the given source directory is able to be opened.
 */
static int
__validate_live_restore_path(WT_FILE_SYSTEM *fs, WT_SESSION_IMPL *session, const char *path)
{
    WT_FILE_HANDLE *fh;
    /* Open the source directory. At this stage we do not validate what files it contains. */
    WT_RET(
      fs->fs_open_file(fs, (WT_SESSION *)session, path, WT_FS_OPEN_FILE_TYPE_DIRECTORY, 0, &fh));
    return (fh->close(fh, (WT_SESSION *)session));
}

/*
 * __wt_os_live_restore_fs --
 *     Initialize a live restore file system configuration.
 */
int
__wt_os_live_restore_fs(
  WT_SESSION_IMPL *session, const char *cfg[], const char *destination, WT_FILE_SYSTEM **fsp)
{
    WT_DECL_RET;
    WTI_LIVE_RESTORE_FS *lr_fs;

    WT_RET(__wt_calloc_one(session, &lr_fs));
    WT_ERR(__wt_os_posix(session, &lr_fs->os_file_system));

    /* Initialize the FS jump table. */
    lr_fs->iface.fs_directory_list = __live_restore_fs_directory_list;
    lr_fs->iface.fs_directory_list_single = __live_restore_fs_directory_list_single;
    lr_fs->iface.fs_directory_list_free = __live_restore_fs_directory_list_free;
    lr_fs->iface.fs_exist = __live_restore_fs_exist;
    lr_fs->iface.fs_open_file = __live_restore_fs_open_file;
    lr_fs->iface.fs_remove = __live_restore_fs_remove;
    lr_fs->iface.fs_rename = __live_restore_fs_rename;
    lr_fs->iface.fs_size = __live_restore_fs_size;
    lr_fs->iface.terminate = __live_restore_fs_terminate;

    /* Initialize the layers. */
    lr_fs->destination.home = destination;
    lr_fs->destination.which = WTI_LIVE_RESTORE_FS_LAYER_DESTINATION;

    WT_CONFIG_ITEM cval;
    WT_ERR(__wt_config_gets(session, cfg, "live_restore.path", &cval));
    WT_ERR(__wt_strndup(session, cval.str, cval.len, &lr_fs->source.home));

    WT_ERR(__validate_live_restore_path(lr_fs->os_file_system, session, lr_fs->source.home));

    lr_fs->source.which = WTI_LIVE_RESTORE_FS_LAYER_SOURCE;

    /* Configure the background thread count maximum. */
    WT_ERR(__wt_config_gets(session, cfg, "live_restore.threads_max", &cval));
    lr_fs->background_threads_max = (uint8_t)cval.val;

    __wt_verbose_debug1(session, WT_VERB_LIVE_RESTORE,
      "WiredTiger started in live restore mode! Source path is: %s, Destination path is %s",
      lr_fs->source.home, destination);

    /* FIXME-WT-13982: Copy log files across from source to destination so log replay is fast. */
    /* Update the callers pointer. */
    *fsp = (WT_FILE_SYSTEM *)lr_fs;

    /* Flag that a live restore file system is in use. */
    F_SET(S2C(session), WT_CONN_LIVE_RESTORE_FS);
    if (0) {
err:
        __wt_free(session, lr_fs->source.home);
        __wt_free(session, lr_fs);
    }
    return (ret);
}<|MERGE_RESOLUTION|>--- conflicted
+++ resolved
@@ -117,26 +117,16 @@
 
         /* Sanity check. This hole doesn't overlap with the previous hole */
         if (prev != NULL) {
-<<<<<<< HEAD
-            if (WT_EXTENT_END(prev) >= hole->off) {
+            if (WTI_EXTENT_END(prev) >= hole->off) {
                 __wt_verbose_debug1(session, WT_VERB_LIVE_RESTORE,
-=======
-            if (WTI_EXTENT_END(prev) >= hole->off) {
-                __wt_verbose_debug1(session, WT_VERB_FILEOPS,
->>>>>>> fca841ba
                   "Error: Holes overlap prev: %" PRId64 "-%" PRId64 ", hole: %" PRId64 "-%" PRId64
                   "\n",
                   prev->off, WTI_EXTENT_END(prev), hole->off, WTI_EXTENT_END(hole));
                 list_valid = false;
             }
         }
-<<<<<<< HEAD
         __wt_verbose_debug1(session, WT_VERB_LIVE_RESTORE, "Hole: %" PRId64 "-%" PRId64, hole->off,
-          WT_EXTENT_END(hole));
-=======
-        __wt_verbose_debug1(
-          session, WT_VERB_FILEOPS, "Hole: %" PRId64 "-%" PRId64, hole->off, WTI_EXTENT_END(hole));
->>>>>>> fca841ba
+          WTI_EXTENT_END(hole));
 
         prev = hole;
         hole = hole->next;
@@ -529,13 +519,8 @@
 
     WT_ASSERT_ALWAYS(session, __wt_rwlock_islocked(session, &lr_fh->ext_lock),
       "Live restore lock not taken when needed");
-<<<<<<< HEAD
     __wt_verbose_debug2(session, WT_VERB_LIVE_RESTORE, "REMOVE HOLE %s: %" PRId64 "-%" PRId64,
-      lr_fh->iface.name, offset, WT_OFFSET_END(offset, len));
-=======
-    __wt_verbose_debug2(session, WT_VERB_FILEOPS, "REMOVE HOLE %s: %" PRId64 "-%" PRId64,
       lr_fh->iface.name, offset, WTI_OFFSET_END(offset, len));
->>>>>>> fca841ba
 
     write_end = WTI_OFFSET_END(offset, len);
     hole = lr_fh->destination.hole_list_head;
@@ -547,13 +532,8 @@
 
         if (offset <= hole->off && write_end >= WTI_EXTENT_END(hole)) {
             /* The write fully overlaps a hole. Delete it. */
-<<<<<<< HEAD
             __wt_verbose_debug3(session, WT_VERB_LIVE_RESTORE,
-              "Fully overlaps hole %" PRId64 "-%" PRId64, hole->off, WT_EXTENT_END(hole));
-=======
-            __wt_verbose_debug3(session, WT_VERB_FILEOPS,
               "Fully overlaps hole %" PRId64 "-%" PRId64, hole->off, WTI_EXTENT_END(hole));
->>>>>>> fca841ba
 
             tmp = hole;
             if (prev_hole == NULL)
@@ -563,20 +543,11 @@
             hole = hole->next;
             __wt_free(session, tmp);
             continue;
-<<<<<<< HEAD
-        } else if (offset > hole->off && write_end < WT_EXTENT_END(hole)) {
-            /* The write is entirely within the hole. Split the hole in two. */
-
-            __wt_verbose_debug3(session, WT_VERB_LIVE_RESTORE,
-              "Fully contained by hole %" PRId64 "-%" PRId64, hole->off, WT_EXTENT_END(hole));
-=======
-
         } else if (offset > hole->off && write_end < WTI_EXTENT_END(hole)) {
             /* The write is entirely within the hole. Split the hole in two. */
 
-            __wt_verbose_debug3(session, WT_VERB_FILEOPS,
+            __wt_verbose_debug3(session, WT_VERB_LIVE_RESTORE,
               "Fully contained by hole %" PRId64 "-%" PRId64, hole->off, WTI_EXTENT_END(hole));
->>>>>>> fca841ba
 
             /* First create the hole to the right of the write. */
             WT_RET(__live_restore_alloc_extent(session, write_end + 1,
@@ -588,12 +559,7 @@
              */
             hole->len = (size_t)(offset - hole->off);
             hole->next = new;
-<<<<<<< HEAD
-        } else if (offset <= hole->off && WT_OFFSET_IN_EXTENT(write_end, hole)) {
-=======
-
         } else if (offset <= hole->off && WTI_OFFSET_IN_EXTENT(write_end, hole)) {
->>>>>>> fca841ba
             /* The write starts before the hole and ends within it. Shrink the hole. */
             __wt_verbose_debug3(session, WT_VERB_LIVE_RESTORE,
               "Partial overlap to the left of hole %" PRId64 "-%" PRId64, hole->off,
@@ -601,14 +567,8 @@
 
             hole->len = (size_t)(WTI_EXTENT_END(hole) - write_end);
             hole->off = write_end + 1;
-<<<<<<< HEAD
-        } else if (WT_OFFSET_IN_EXTENT(offset, hole) && write_end >= WT_EXTENT_END(hole)) {
+        } else if (WTI_OFFSET_IN_EXTENT(offset, hole) && write_end >= WTI_EXTENT_END(hole)) {
             __wt_verbose_debug3(session, WT_VERB_LIVE_RESTORE,
-=======
-
-        } else if (WTI_OFFSET_IN_EXTENT(offset, hole) && write_end >= WTI_EXTENT_END(hole)) {
-            __wt_verbose_debug3(session, WT_VERB_FILEOPS,
->>>>>>> fca841ba
               "Partial overlap to the right of hole %" PRId64 "-%" PRId64, hole->off,
               WTI_EXTENT_END(hole));
             /* The write starts within the hole and ends after it. Shrink the hole. */
@@ -930,15 +890,9 @@
 
     __wt_timer_start((WT_SESSION_IMPL *)wt_session, &timer);
     while (!finished) {
-<<<<<<< HEAD
-        WT_WITH_LIVE_RESTORE_EXTENT_LIST_WRITE_LOCK((WT_SESSION_IMPL *)wt_session,
-          (WT_LIVE_RESTORE_FILE_HANDLE *)fh,
-          ret = __live_restore_fill_hole(fh, wt_session, &timer, &msg_count, &finished));
-=======
         WTI_WITH_LIVE_RESTORE_EXTENT_LIST_WRITE_LOCK((WT_SESSION_IMPL *)wt_session,
           (WTI_LIVE_RESTORE_FILE_HANDLE *)fh,
-          ret = __live_restore_fill_hole(fh, wt_session, &finished));
->>>>>>> fca841ba
+          ret = __live_restore_fill_hole(fh, wt_session, &timer, &msg_count, &finished));
         WT_RET(ret);
         WT_RET(WT_SESSION_CHECK_PANIC(wt_session));
     }
@@ -1197,13 +1151,8 @@
         while (final_hole->next != NULL)
             final_hole = final_hole->next;
 
-<<<<<<< HEAD
-        if (WT_EXTENT_END(final_hole) >= source_size) {
+        if (WTI_EXTENT_END(final_hole) >= source_size) {
             __wt_verbose_debug1(session, WT_VERB_LIVE_RESTORE,
-=======
-        if (WTI_EXTENT_END(final_hole) >= source_size) {
-            __wt_verbose_debug1(session, WT_VERB_FILEOPS,
->>>>>>> fca841ba
               "Error: Hole list for %s has holes beyond the the end of the source file!", name);
             __live_restore_debug_dump_extent_list(session, lr_fh);
             __wt_readunlock(session, &lr_fh->ext_lock);
