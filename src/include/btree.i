--- conflicted
+++ resolved
@@ -1354,12 +1354,7 @@
 	mod = page->modify;
 
 	/* A truncated page can't be evicted until the truncate completes. */
-<<<<<<< HEAD
-	if (ref->page_del != NULL && ref->page_del->txnid != WT_TXN_ABORTED &&
-	    !__wt_txn_visible_page_deleted(session, ref, true))
-=======
 	if (__wt_btree_truncate_active(session, ref))
->>>>>>> a8fde4b2
 		return (false);
 
 	/* Otherwise, never modified pages can always be evicted. */
