--- conflicted
+++ resolved
@@ -1289,17 +1289,15 @@
 static inline bool
 __wt_page_can_evict(WT_SESSION_IMPL *session, WT_REF *ref, bool *inmem_splitp)
 {
+	WT_BTREE *btree;
 	WT_PAGE *page;
 	WT_PAGE_MODIFY *mod;
 	bool modified;
 
-<<<<<<< HEAD
 	if (inmem_splitp != NULL)
 		*inmem_splitp = false;
 
 	btree = S2BT(session);
-=======
->>>>>>> 169f069c
 	page = ref->page;
 	mod = page->modify;
 
