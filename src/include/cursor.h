/*-
 * Copyright (c) 2014-present MongoDB, Inc.
 * Copyright (c) 2008-2014 WiredTiger, Inc.
 *	All rights reserved.
 *
 * See the file LICENSE for redistribution information.
 */

#pragma once

/* Get the session from any cursor. */
#define CUR2S(c) ((WT_SESSION_IMPL *)((WT_CURSOR *)c)->session)

/*
 * Initialize a static WT_CURSOR structure.
 */
#define WT_CURSOR_STATIC_INIT(n, get_key, get_value, get_raw_key_value, set_key, set_value,      \
  compare, equals, next, prev, reset, search, search_near, insert, modify, update, remove,       \
  reserve, reconfigure, largest_key, bound, cache, reopen, checkpoint_id, close)                 \
    static const WT_CURSOR n = {                                                                 \
      NULL, /* session */                                                                        \
      NULL, /* uri */                                                                            \
      NULL, /* key_format */                                                                     \
      NULL, /* value_format */                                                                   \
      get_key, get_value, get_raw_key_value, set_key, set_value, compare, equals, next, prev,    \
      reset, search, search_near, insert, modify, update, remove, reserve, checkpoint_id, close, \
      largest_key, reconfigure, bound, cache, reopen, 0, /* uri_hash */                          \
      {NULL, NULL},                                      /* TAILQ_ENTRY q */                     \
      0,                                                 /* recno key */                         \
      {0},                                               /* recno raw buffer */                  \
      NULL,                                              /* json_private */                      \
      NULL,                                              /* lang_private */                      \
      {NULL, 0, NULL, 0, 0},                             /* WT_ITEM key */                       \
      {NULL, 0, NULL, 0, 0},                             /* WT_ITEM value */                     \
      0,                                                 /* int saved_err */                     \
      NULL,                                              /* internal_uri */                      \
      {NULL, 0, NULL, 0, 0},                             /* WT_ITEM lower bound */               \
      {NULL, 0, NULL, 0, 0},                             /* WT_ITEM upper bound */               \
      0                                                  /* uint32_t flags */                    \
    }

/* Call a function without the evict reposition cursor flag, restore afterwards. */
#define WT_WITHOUT_EVICT_REPOSITION(e)                                              \
    do {                                                                            \
        bool __evict_reposition_flag = F_ISSET(cursor, WT_CURSTD_EVICT_REPOSITION); \
        F_CLR(cursor, WT_CURSTD_EVICT_REPOSITION);                                  \
        e;                                                                          \
        if (__evict_reposition_flag)                                                \
            F_SET(cursor, WT_CURSTD_EVICT_REPOSITION);                              \
    } while (0)

struct __wt_cursor_backup {
    WT_CURSOR iface;

    size_t next;     /* Cursor position */
    WT_FSTREAM *bfs; /* Backup file stream */

#define WT_CURSOR_BACKUP_ID(cursor) (((WT_CURSOR_BACKUP *)(cursor))->maxid)
    uint32_t maxid; /* Maximum log file ID seen */

    /*
     * Keep a list of configuration values for each file to be copied for an incremental backup. We
     * use it to keep the bitmap at the time the backup starts. This list should be kept and managed
     * in lock-step with the list of files.
     */
    char **cfg_list; /* List of metadata configs for files to be copied. */
    size_t cfg_allocated;
    char *cfg_current;
    char **list; /* List of files to be copied. */
    size_t list_allocated;
    size_t list_next;

    /* File offset-based incremental backup. */
    WT_BLKINCR *incr_src; /* Incremental backup source */
    char *incr_file;      /* File name */

    WT_CURSOR *incr_cursor; /* File cursor */

    WT_ITEM bitstring;    /* List of modified blocks */
    uint64_t nbits;       /* Number of bits in bitstring */
    uint64_t offset;      /* Zero bit offset in bitstring */
    uint64_t bit_offset;  /* Current offset */
    uint64_t granularity; /* Length, transfer size */

/* AUTOMATIC FLAG VALUE GENERATION START 0 */
#define WT_CURBACKUP_CKPT_FAKE 0x0001u   /* Object has fake checkpoint */
#define WT_CURBACKUP_COMPRESSED 0x0002u  /* Object uses compression */
#define WT_CURBACKUP_CONSOLIDATE 0x0004u /* Consolidate returned info on this object */
#define WT_CURBACKUP_DUP 0x0008u         /* Duplicated backup cursor */
#define WT_CURBACKUP_EXPORT 0x0010u      /* Special backup cursor for export operation */
#define WT_CURBACKUP_FORCE_FULL 0x0020u  /* Force full file copy for this cursor */
#define WT_CURBACKUP_FORCE_STOP 0x0040u  /* Force stop incremental backup */
#define WT_CURBACKUP_HAS_CB_INFO 0x0080u /* Object has checkpoint backup info */
#define WT_CURBACKUP_INCR 0x0100u        /* Incremental backup cursor */
#define WT_CURBACKUP_INCR_INIT 0x0200u   /* Cursor traversal initialized */
#define WT_CURBACKUP_LOCKER 0x0400u      /* Hot-backup started */
#define WT_CURBACKUP_QUERYID 0x0800u     /* Backup cursor for incremental ids */
#define WT_CURBACKUP_RENAME 0x1000u      /* Object had a rename */
                                         /* AUTOMATIC FLAG VALUE GENERATION STOP 32 */
    uint32_t flags;
};

struct __wt_cursor_btree {
    WT_CURSOR iface;

    WT_DATA_HANDLE *dhandle; /* Data handle for the btree */

    /*
     * The following fields are set by the search functions as a precursor to page modification: we
     * have a page, a WT_COL/WT_ROW slot on the page, an insert head, insert list and a skiplist
     * stack (the stack of skiplist entries leading to the insert point). The search functions also
     * return the relationship of the search key to the found key.
     */
    WT_REF *ref;   /* Current page */
    uint32_t slot; /* WT_COL/WT_ROW 0-based slot */

    WT_INSERT_HEAD *ins_head; /* Insert chain head */
    WT_INSERT *ins;           /* Current insert node */
    /* Search stack */
    WT_INSERT **ins_stack[WT_SKIP_MAXDEPTH];

    /* Next item(s) found during search */
    WT_INSERT *next_stack[WT_SKIP_MAXDEPTH];

    uint32_t page_deleted_count; /* Deleted items on the page */

    uint64_t recno; /* Record number */

    /*
     * Next-random cursors can optionally be configured to step through a percentage of the total
     * leaf pages to their next value. Note the configured value and the calculated number of leaf
     * pages to skip.
     */
    uint64_t next_random_leaf_skip;
    u_int next_random_sample_size;

    /*
     * The search function sets compare to:
     *	< 1 if the found key is less than the specified key
     *	  0 if the found key matches the specified key
     *	> 1 if the found key is larger than the specified key
     */
    int compare;

    /*
     * A key returned from a binary search or cursor movement on a row-store page; if we find an
     * exact match on a row-store leaf page in a search operation, keep a copy of key we built
     * during the search to avoid doing the additional work of getting the key again for return to
     * the application. Note, this only applies to exact matches when searching disk-image
     * structures, so it's not, for example, a key from an insert list. Additionally, this structure
     * is used to build keys when moving a cursor through a row-store leaf page.
     */
    WT_ITEM *row_key, _row_key;

    /*
     * It's relatively expensive to calculate the last record on a variable- length column-store
     * page because of the repeat values. Calculate it once per page and cache it. This value
     * doesn't include the skiplist of appended entries on the last page.
     */
    uint64_t last_standard_recno;

    /*
     * For row-store pages, we need a single item that tells us the part of the page we're walking
     * (otherwise switching from next to prev and vice-versa is just too complicated), so we map the
     * WT_ROW and WT_INSERT_HEAD insert array slots into a single name space: slot 1 is the
     * "smallest key insert list", slot 2 is WT_ROW[0], slot 3 is WT_INSERT_HEAD[0], and so on. This
     * means WT_INSERT lists are odd-numbered slots, and WT_ROW array slots are even-numbered slots.
     */
    uint32_t row_iteration_slot; /* Row-store iteration slot */

    /*
     * Variable-length column-store values are run-length encoded and may be overflow values. To
     * avoid repeatedly reading overflow values or decompressing encoded values, process it once and
     * store the result in a temporary buffer. The cip_saved field is used to determine if we've
     * switched columns since our last cursor call. Note however that this result caching is not
     * necessarily safe for all RLE cells. The flag WT_CBT_CACHEABLE_RLE_CELL indicates that the
     * value is uniform across the whole cell. If it is not set (e.g. if the cell is not globally
     * visible yet), the cached values should not be used.
     */
    WT_COL *cip_saved; /* Last iteration reference */

    /*
     * We don't instantiate prefix-compressed keys on pages because we don't want to waste memory if
     * only moving a cursor through the page, and it's faster to build keys while moving through the
     * page than to roll-forward from a previously instantiated key (we don't instantiate all of the
     * keys, just the ones at binary search points). We can't use the application's WT_CURSOR key
     * field as a copy of the last-returned key because it may have been altered by the API layer,
     * for example, dump cursors. Instead we store the last-returned key in a temporary buffer. The
     * rip_saved field is used to determine if the key in the temporary buffer has the prefix needed
     * for building the current key.
     */
    WT_ROW *rip_saved; /* Last-returned key reference */

    /*
     * A temporary buffer, used in a few different ways:
     *
     * 1) For caching RLE values for column-store files (if RLE is non-zero, then we don't unpack
     * the value every time we move to the next cursor position, we re-use the unpacked value we
     * stored here the first time we hit the value).
     *
     * 2) For building on-page keys when searching row-store files.
     *
     * 3) For tracking random return values to avoid repetition.
     */
    WT_ITEM *tmp, _tmp;

    /*
     * The update structure allocated by the row- and column-store modify functions, used to avoid a
     * data copy in the WT_CURSOR.update call.
     */
    WT_UPDATE_VALUE *modify_update, _modify_update;

    /* An intermediate structure to hold the update value to be assigned to the cursor buffer. */
    WT_UPDATE_VALUE *upd_value, _upd_value;

    /*
     * Bits used by checkpoint cursor: a private transaction, used to provide the proper read
     * snapshot; a reference to the corresponding history store checkpoint, which keeps it from
     * disappearing under us if it's unnamed and also tracks its identity for use in history store
     * accesses; a write generation, used to override the tree's base write generation in the
     * unpacking cleanup code; and a checkpoint ID, which is available to applications through an
     * undocumented interface to allow them to open cursors on multiple files and check if they got
     * the same checkpoint in all of them.
     */
    WT_TXN *checkpoint_txn;
    WT_DATA_HANDLE *checkpoint_hs_dhandle;
    uint64_t checkpoint_write_gen;
    uint64_t checkpoint_id;

    /*
     * Fixed-length column-store items are a single byte, and it's simpler and cheaper to allocate
     * the space for it now than keep checking to see if we need to grow the buffer.
     */
    uint8_t v; /* Fixed-length return value */

    uint8_t append_tree; /* Cursor appended to the tree */

    /*
     * We have to restart cursor next/prev after a prepare conflict. Keep the state of the cursor
     * separately so we can restart at exactly the right point.
     */
    enum { WT_CBT_RETRY_NOTSET = 0, WT_CBT_RETRY_INSERT, WT_CBT_RETRY_PAGE } iter_retry;

    /*
     * The random number state is used for random cursor operations. The random number can be seeded
     * by the user or is randomly set based on the time and thread ID.
     */
    wt_shared WT_RAND_STATE rnd; /* Random number generation state */

#ifdef HAVE_DIAGNOSTIC
    /* Check that cursor next/prev never returns keys out-of-order. */
    WT_ITEM *lastkey, _lastkey;
    uint64_t lastrecno;

    /* Record where the last key is when we see it to help debugging out of order issues. */
    WT_REF *lastref;    /* The page where the last key is */
    uint32_t lastslot;  /* WT_COL/WT_ROW 0-based slot */
    WT_INSERT *lastins; /* The last insert list */
#endif

/* AUTOMATIC FLAG VALUE GENERATION START 0 */
#define WT_CBT_ACTIVE 0x001u             /* Active in the tree */
#define WT_CBT_CACHEABLE_RLE_CELL 0x002u /* Col-store: value in RLE cell valid for its keys */
#define WT_CBT_ITERATE_APPEND 0x004u     /* Col-store: iterating append list */
#define WT_CBT_ITERATE_NEXT 0x008u       /* Next iteration configuration */
#define WT_CBT_ITERATE_PREV 0x010u       /* Prev iteration configuration */
#define WT_CBT_ITERATE_RETRY_NEXT 0x020u /* Prepare conflict by next. */
#define WT_CBT_ITERATE_RETRY_PREV 0x040u /* Prepare conflict by prev. */
#define WT_CBT_READ_ONCE 0x080u          /* Page in with WT_READ_WONT_NEED */
#define WT_CBT_SEARCH_SMALLEST 0x100u    /* Row-store: small-key insert list */
#define WT_CBT_VAR_ONPAGE_MATCH 0x200u   /* Var-store: on-page recno match */
    /* AUTOMATIC FLAG VALUE GENERATION STOP 32 */

#define WT_CBT_POSITION_MASK /* Flags associated with position */                      \
    (WT_CBT_ITERATE_APPEND | WT_CBT_ITERATE_NEXT | WT_CBT_ITERATE_PREV |               \
      WT_CBT_ITERATE_RETRY_NEXT | WT_CBT_ITERATE_RETRY_PREV | WT_CBT_SEARCH_SMALLEST | \
      WT_CBT_VAR_ONPAGE_MATCH)

    uint32_t flags;
};

/* Get the WT_BTREE from any WT_CURSOR/WT_CURSOR_BTREE. */
#ifdef INLINE_FUNCTIONS_INSTEAD_OF_MACROS
/*
 * __wt_curbt2bt --
 *     Safely return the WT_BTREE pointed to by the cursor_btree's dhandle.
 */
static WT_INLINE WT_BTREE *
__wt_curbt2bt(WT_CURSOR_BTREE *cursor_btree)
{
    WT_DATA_HANDLE *dhandle;

    dhandle = cursor_btree->dhandle;

    return (dhandle == NULL ? NULL : (WT_BTREE *)(dhandle->handle));
}

#define CUR2BT(c) __wt_curbt2bt((WT_CURSOR_BTREE *)(c))
#else
#define CUR2BT(c)                                \
    (((WT_CURSOR_BTREE *)(c))->dhandle == NULL ? \
        NULL :                                   \
        (WT_BTREE *)((WT_CURSOR_BTREE *)(c))->dhandle->handle)
#endif /* INLINE_FUNCTIONS_INSTEAD_OF_MACROS */

struct __wt_cursor_bulk {
    WT_CURSOR_BTREE cbt;

    /*
     * Variable-length column store compares values during bulk load as part of RLE compression,
     * row-store compares keys during bulk load to avoid corruption.
     */
    bool first_insert; /* First insert */
    WT_ITEM *last;     /* Last key/value inserted */

    /*
     * Additional column-store bulk load support.
     */
    uint64_t recno; /* Record number */
    uint64_t rle;   /* Variable-length RLE counter */

    /*
     * Additional fixed-length column store bitmap bulk load support: current entry in memory chunk
     * count, and the maximum number of records per chunk.
     */
    bool bitmap;    /* Bitmap bulk load */
    uint32_t entry; /* Entry count */
    uint32_t nrecs; /* Max records per chunk */

    void *reconcile; /* Reconciliation support */
    WT_REF *ref;     /* The leaf page */
    WT_PAGE *leaf;
};

struct __wt_cursor_config {
    WT_CURSOR iface;
};

struct __wt_cursor_bounds_state {
    WT_ITEM *lower_bound;
    WT_ITEM *upper_bound;
    uint64_t bound_flags;
};

struct __wt_cursor_data_source {
    WT_CURSOR iface;

    WT_COLLATOR *collator; /* Configured collator */
    int collator_owned;    /* Collator needs to be terminated */

    WT_CURSOR *source; /* Application-owned cursor */
};

struct __wt_cursor_dump {
    WT_CURSOR iface;

    WT_CURSOR *child;
};

struct __wt_cursor_hs {
    WT_CURSOR iface;

    WT_CURSOR *file_cursor; /* Queries of regular history store data */
    WT_TIME_WINDOW time_window;
    uint32_t btree_id;
    WT_ITEM *datastore_key;

/* AUTOMATIC FLAG VALUE GENERATION START 0 */
#define WT_HS_CUR_BTREE_ID_SET 0x1u
#define WT_HS_CUR_COUNTER_SET 0x2u
#define WT_HS_CUR_KEY_SET 0x4u
#define WT_HS_CUR_TS_SET 0x8u
    /* AUTOMATIC FLAG VALUE GENERATION STOP 8 */
    uint8_t flags;
};

struct __wt_cursor_index {
    WT_CURSOR iface;

    WT_TABLE *table;
    WT_INDEX *index;
    const char *key_plan, *value_plan;

    WT_CURSOR *child;
    WT_CURSOR **cg_cursors;
    uint8_t *cg_needvalue;
};

<<<<<<< HEAD
struct __wt_cursor_json {
    char *key_buf;              /* JSON formatted string */
    char *value_buf;            /* JSON formatted string */
    WT_CONFIG_ITEM key_names;   /* Names of key columns */
    WT_CONFIG_ITEM value_names; /* Names of value columns */
};

struct __wt_cursor_log {
    WT_CURSOR iface;

    WT_LSN *cur_lsn;                  /* LSN of current record */
    WT_LSN *next_lsn;                 /* LSN of next record */
    WT_ITEM *logrec;                  /* Copy of record for cursor */
    WT_ITEM *opkey, *opvalue;         /* Op key/value copy */
    const uint8_t *stepp, *stepp_end; /* Pointer within record */
    uint8_t *packed_key;              /* Packed key for 'raw' interface */
    uint8_t *packed_value;            /* Packed value for 'raw' interface */
    uint32_t step_count;              /* Intra-record count */
    uint32_t rectype;                 /* Record type */
    uint64_t txnid;                   /* Record txnid */

/* AUTOMATIC FLAG VALUE GENERATION START 0 */
#define WT_CURLOG_REMOVE_LOCK 0x1u /* Remove lock held */
                                   /* AUTOMATIC FLAG VALUE GENERATION STOP 8 */
=======
/*
 * A join iterator structure is used to generate candidate primary keys. It is the responsibility of
 * the caller of the iterator to filter these primary key against the other conditions of the join
 * before returning them the caller of WT_CURSOR::next.
 *
 * For a conjunction join (the default), entry_count will be 1, meaning that the iterator only
 * consumes the first entry (WT_CURSOR_JOIN_ENTRY). That is, it successively returns primary keys
 * from a cursor for the first index that was joined. When the values returned by that cursor are
 * exhausted, the iterator has completed. For a disjunction join, exhausting a cursor just means
 * that the iterator advances to the next entry. If the next entry represents an index, a new cursor
 * is opened and primary keys from that index are then successively returned.
 *
 * When positioned on an entry that represents a nested join, a new child iterator is created that
 * will be bound to the nested WT_CURSOR_JOIN. That iterator is then used to generate candidate
 * primary keys. When its iteration is completed, that iterator is destroyed and the parent iterator
 * advances to the next entry. Thus, depending on how deeply joins are nested, a similarly deep
 * stack of iterators is created.
 */
struct __wt_cursor_join_iter {
    WT_SESSION_IMPL *session;
    WT_CURSOR_JOIN *cjoin;
    WT_CURSOR_JOIN_ENTRY *entry;
    WT_CURSOR_JOIN_ITER *child;
    WT_CURSOR *cursor; /* has null projection */
    WT_ITEM *curkey;   /* primary key */
    WT_ITEM idxkey;
    u_int entry_pos;   /* the current entry */
    u_int entry_count; /* entries to walk */
    u_int end_pos;     /* the current endpoint */
    u_int end_count;   /* endpoints to walk */
    u_int end_skip;    /* when testing for inclusion */
                       /* can we skip current end? */
    bool positioned;
    bool is_equal;
};

/*
 * A join endpoint represents a positioned cursor that is 'captured' by a WT_SESSION::join call.
 */
struct __wt_cursor_join_endpoint {
    WT_ITEM key;
    uint8_t recno_buf[10]; /* holds packed recno */
    WT_CURSOR *cursor;

/* AUTOMATIC FLAG VALUE GENERATION START 0 */
#define WT_CURJOIN_END_EQ 0x1u         /* include values == cursor */
#define WT_CURJOIN_END_GT 0x2u         /* include values >  cursor */
#define WT_CURJOIN_END_LT 0x4u         /* include values <  cursor */
#define WT_CURJOIN_END_OWN_CURSOR 0x8u /* must close cursor */
/* AUTOMATIC FLAG VALUE GENERATION STOP 8 */
#define WT_CURJOIN_END_GE (WT_CURJOIN_END_GT | WT_CURJOIN_END_EQ)
#define WT_CURJOIN_END_LE (WT_CURJOIN_END_LT | WT_CURJOIN_END_EQ)
    uint8_t flags; /* range for this endpoint */
};
#define WT_CURJOIN_END_RANGE(endp) \
    ((endp)->flags & (WT_CURJOIN_END_GT | WT_CURJOIN_END_EQ | WT_CURJOIN_END_LT))

/*
 * Each join entry typically represents an index's participation in a join. For example, if 'k' is
 * an index, then "t.k > 10 && t.k < 20" would be represented by a single entry, with two endpoints.
 * When the index and subjoin fields are NULL, the join is on the main table. When subjoin is
 * non-NULL, there is a nested join clause.
 */
struct __wt_cursor_join_entry {
    WT_INDEX *index;
    WT_CURSOR *main;           /* raw main table cursor */
    WT_CURSOR_JOIN *subjoin;   /* a nested join clause */
    WT_BLOOM *bloom;           /* Bloom filter handle */
    char *repack_format;       /* target format for repack */
    uint32_t bloom_bit_count;  /* bits per item in bloom */
    uint32_t bloom_hash_count; /* hash functions in bloom */
    uint64_t count;            /* approx number of matches */

/* AUTOMATIC FLAG VALUE GENERATION START 0 */
#define WT_CURJOIN_ENTRY_BLOOM 0x1u           /* use a bloom filter */
#define WT_CURJOIN_ENTRY_DISJUNCTION 0x2u     /* endpoints are or-ed */
#define WT_CURJOIN_ENTRY_FALSE_POSITIVES 0x4u /* don't filter false pos */
#define WT_CURJOIN_ENTRY_OWN_BLOOM 0x8u       /* this entry owns the bloom */
                                              /* AUTOMATIC FLAG VALUE GENERATION STOP 8 */
    uint8_t flags;

    WT_CURSOR_JOIN_ENDPOINT *ends; /* reference endpoints */
    size_t ends_allocated;
    u_int ends_next;

    WT_JOIN_STATS stats; /* Join statistics */
};

struct __wt_cursor_join {
    WT_CURSOR iface;

    WT_TABLE *table;
    const char *projection;
    WT_CURSOR *main;           /* main table with projection */
    WT_CURSOR_JOIN *parent;    /* parent of nested group */
    WT_CURSOR_JOIN_ITER *iter; /* chain of iterators */
    WT_CURSOR_JOIN_ENTRY *entries;
    size_t entries_allocated;
    u_int entries_next;
    uint8_t recno_buf[10]; /* holds packed recno */

/* AUTOMATIC FLAG VALUE GENERATION START 0 */
#define WT_CURJOIN_DISJUNCTION 0x1u /* Entries are or-ed */
#define WT_CURJOIN_ERROR 0x2u       /* Error in initialization */
#define WT_CURJOIN_INITIALIZED 0x4u /* Successful initialization */
                                    /* AUTOMATIC FLAG VALUE GENERATION STOP 8 */
>>>>>>> 9a61088a
    uint8_t flags;
};

struct __wt_cursor_metadata {
    WT_CURSOR iface;

    WT_CURSOR *file_cursor;   /* Queries of regular metadata */
    WT_CURSOR *create_cursor; /* Extra cursor for create option */

/* AUTOMATIC FLAG VALUE GENERATION START 0 */
#define WT_MDC_CREATEONLY 0x1u
#define WT_MDC_ONMETADATA 0x2u
#define WT_MDC_POSITIONED 0x4u
    /* AUTOMATIC FLAG VALUE GENERATION STOP 8 */
    uint8_t flags;
};

struct __wt_cursor_stat {
    WT_CURSOR iface;

    bool notinitialized; /* Cursor not initialized */
    bool notpositioned;  /* Cursor not positioned */

    int64_t *stats;  /* Statistics */
    int stats_base;  /* Base statistics value */
    int stats_count; /* Count of statistics values */
    int (*stats_desc)(WT_CURSOR_STAT *, int, const char **);
    /* Statistics descriptions */
    int (*next_set)(WT_SESSION_IMPL *, WT_CURSOR_STAT *, bool, bool); /* Advance to next set */

    union { /* Copies of the statistics */
        WT_DSRC_STATS dsrc_stats;
        WT_CONNECTION_STATS conn_stats;
        WT_SESSION_STATS session_stats;
    } u;

    const char **cfg; /* Original cursor configuration */
    char *desc_buf;   /* Saved description string */

    int key;    /* Current stats key */
    uint64_t v; /* Current stats value */
    WT_ITEM pv; /* Current stats value (string) */

    /* Options declared in flags.py, shared by WT_CONNECTION::stat_flags */
    uint32_t flags;
};

/*
 * WT_CURSOR_STATS --
 *	Return a reference to a statistic cursor's stats structures.
 */
#define WT_CURSOR_STATS(cursor) (((WT_CURSOR_STAT *)(cursor))->stats)

struct __wt_cursor_table {
    WT_CURSOR iface;

    WT_TABLE *table;
    const char *plan;

    const char **cfg; /* Saved configuration string */

    WT_CURSOR **cg_cursors;
    WT_ITEM *cg_valcopy; /*
                          * Copies of column group values, for
                          * overlapping set_value calls.
                          */
    WT_CURSOR **idx_cursors;
};

struct __wt_cursor_version {
    WT_CURSOR iface;

    WT_CURSOR *hs_cursor;   /* Queries of history cursor. */
    WT_CURSOR *file_cursor; /* Queries of regular file cursor. */
    WT_UPDATE *next_upd;

    /*
     * While we are iterating through updates on the update list, we need to remember information
     * about the previous update we have just traversed so that we can record this as part of the
     * debug metadata in the version cursor's key.
     */
    uint64_t upd_stop_txnid;
    /* The previous traversed update's durable_ts will become the durable_stop_ts. */
    wt_timestamp_t upd_durable_stop_ts;
    /* The previous traversed update's start_ts will become the stop_ts. */
    wt_timestamp_t upd_stop_ts;

#define WT_CURVERSION_UPDATE_CHAIN 0
#define WT_CURVERSION_DISK_IMAGE 1
#define WT_CURVERSION_HISTORY_STORE 2

/* AUTOMATIC FLAG VALUE GENERATION START 0 */
#define WT_CURVERSION_HS_EXHAUSTED 0x1u
#define WT_CURVERSION_ON_DISK_EXHAUSTED 0x2u
#define WT_CURVERSION_UPDATE_EXHAUSTED 0x4u
    /* AUTOMATIC FLAG VALUE GENERATION STOP 8 */
    uint8_t flags;
};

#define WT_CURSOR_PRIMARY(cursor) (((WT_CURSOR_TABLE *)(cursor))->cg_cursors[0])

#define WT_CURSOR_RECNO(cursor) WT_STREQ((cursor)->key_format, "r")

#define WT_CURSOR_RAW_OK \
    (WT_CURSTD_DUMP_HEX | WT_CURSTD_DUMP_PRETTY | WT_CURSTD_DUMP_PRINT | WT_CURSTD_RAW)

/*
 * This macro provides a consistent way of checking if a cursor has either its lower or upper bound
 * set.
 */
#define WT_CURSOR_BOUNDS_SET(cursor) \
    F_ISSET((cursor), WT_CURSTD_BOUND_LOWER | WT_CURSTD_BOUND_UPPER)

/*
 * A positioned cursor must have a page, this is a requirement of the cursor logic within the
 * wiredtiger API. As such if the page on the cursor is not null we can safely assume that the
 * cursor is positioned.
 *
 * This is primarily used by cursor bound checking logic.
 */
#define WT_CURSOR_IS_POSITIONED(cbt) (cbt->ref != NULL && cbt->ref->page != NULL)<|MERGE_RESOLUTION|>--- conflicted
+++ resolved
@@ -386,142 +386,6 @@
     uint8_t *cg_needvalue;
 };
 
-<<<<<<< HEAD
-struct __wt_cursor_json {
-    char *key_buf;              /* JSON formatted string */
-    char *value_buf;            /* JSON formatted string */
-    WT_CONFIG_ITEM key_names;   /* Names of key columns */
-    WT_CONFIG_ITEM value_names; /* Names of value columns */
-};
-
-struct __wt_cursor_log {
-    WT_CURSOR iface;
-
-    WT_LSN *cur_lsn;                  /* LSN of current record */
-    WT_LSN *next_lsn;                 /* LSN of next record */
-    WT_ITEM *logrec;                  /* Copy of record for cursor */
-    WT_ITEM *opkey, *opvalue;         /* Op key/value copy */
-    const uint8_t *stepp, *stepp_end; /* Pointer within record */
-    uint8_t *packed_key;              /* Packed key for 'raw' interface */
-    uint8_t *packed_value;            /* Packed value for 'raw' interface */
-    uint32_t step_count;              /* Intra-record count */
-    uint32_t rectype;                 /* Record type */
-    uint64_t txnid;                   /* Record txnid */
-
-/* AUTOMATIC FLAG VALUE GENERATION START 0 */
-#define WT_CURLOG_REMOVE_LOCK 0x1u /* Remove lock held */
-                                   /* AUTOMATIC FLAG VALUE GENERATION STOP 8 */
-=======
-/*
- * A join iterator structure is used to generate candidate primary keys. It is the responsibility of
- * the caller of the iterator to filter these primary key against the other conditions of the join
- * before returning them the caller of WT_CURSOR::next.
- *
- * For a conjunction join (the default), entry_count will be 1, meaning that the iterator only
- * consumes the first entry (WT_CURSOR_JOIN_ENTRY). That is, it successively returns primary keys
- * from a cursor for the first index that was joined. When the values returned by that cursor are
- * exhausted, the iterator has completed. For a disjunction join, exhausting a cursor just means
- * that the iterator advances to the next entry. If the next entry represents an index, a new cursor
- * is opened and primary keys from that index are then successively returned.
- *
- * When positioned on an entry that represents a nested join, a new child iterator is created that
- * will be bound to the nested WT_CURSOR_JOIN. That iterator is then used to generate candidate
- * primary keys. When its iteration is completed, that iterator is destroyed and the parent iterator
- * advances to the next entry. Thus, depending on how deeply joins are nested, a similarly deep
- * stack of iterators is created.
- */
-struct __wt_cursor_join_iter {
-    WT_SESSION_IMPL *session;
-    WT_CURSOR_JOIN *cjoin;
-    WT_CURSOR_JOIN_ENTRY *entry;
-    WT_CURSOR_JOIN_ITER *child;
-    WT_CURSOR *cursor; /* has null projection */
-    WT_ITEM *curkey;   /* primary key */
-    WT_ITEM idxkey;
-    u_int entry_pos;   /* the current entry */
-    u_int entry_count; /* entries to walk */
-    u_int end_pos;     /* the current endpoint */
-    u_int end_count;   /* endpoints to walk */
-    u_int end_skip;    /* when testing for inclusion */
-                       /* can we skip current end? */
-    bool positioned;
-    bool is_equal;
-};
-
-/*
- * A join endpoint represents a positioned cursor that is 'captured' by a WT_SESSION::join call.
- */
-struct __wt_cursor_join_endpoint {
-    WT_ITEM key;
-    uint8_t recno_buf[10]; /* holds packed recno */
-    WT_CURSOR *cursor;
-
-/* AUTOMATIC FLAG VALUE GENERATION START 0 */
-#define WT_CURJOIN_END_EQ 0x1u         /* include values == cursor */
-#define WT_CURJOIN_END_GT 0x2u         /* include values >  cursor */
-#define WT_CURJOIN_END_LT 0x4u         /* include values <  cursor */
-#define WT_CURJOIN_END_OWN_CURSOR 0x8u /* must close cursor */
-/* AUTOMATIC FLAG VALUE GENERATION STOP 8 */
-#define WT_CURJOIN_END_GE (WT_CURJOIN_END_GT | WT_CURJOIN_END_EQ)
-#define WT_CURJOIN_END_LE (WT_CURJOIN_END_LT | WT_CURJOIN_END_EQ)
-    uint8_t flags; /* range for this endpoint */
-};
-#define WT_CURJOIN_END_RANGE(endp) \
-    ((endp)->flags & (WT_CURJOIN_END_GT | WT_CURJOIN_END_EQ | WT_CURJOIN_END_LT))
-
-/*
- * Each join entry typically represents an index's participation in a join. For example, if 'k' is
- * an index, then "t.k > 10 && t.k < 20" would be represented by a single entry, with two endpoints.
- * When the index and subjoin fields are NULL, the join is on the main table. When subjoin is
- * non-NULL, there is a nested join clause.
- */
-struct __wt_cursor_join_entry {
-    WT_INDEX *index;
-    WT_CURSOR *main;           /* raw main table cursor */
-    WT_CURSOR_JOIN *subjoin;   /* a nested join clause */
-    WT_BLOOM *bloom;           /* Bloom filter handle */
-    char *repack_format;       /* target format for repack */
-    uint32_t bloom_bit_count;  /* bits per item in bloom */
-    uint32_t bloom_hash_count; /* hash functions in bloom */
-    uint64_t count;            /* approx number of matches */
-
-/* AUTOMATIC FLAG VALUE GENERATION START 0 */
-#define WT_CURJOIN_ENTRY_BLOOM 0x1u           /* use a bloom filter */
-#define WT_CURJOIN_ENTRY_DISJUNCTION 0x2u     /* endpoints are or-ed */
-#define WT_CURJOIN_ENTRY_FALSE_POSITIVES 0x4u /* don't filter false pos */
-#define WT_CURJOIN_ENTRY_OWN_BLOOM 0x8u       /* this entry owns the bloom */
-                                              /* AUTOMATIC FLAG VALUE GENERATION STOP 8 */
-    uint8_t flags;
-
-    WT_CURSOR_JOIN_ENDPOINT *ends; /* reference endpoints */
-    size_t ends_allocated;
-    u_int ends_next;
-
-    WT_JOIN_STATS stats; /* Join statistics */
-};
-
-struct __wt_cursor_join {
-    WT_CURSOR iface;
-
-    WT_TABLE *table;
-    const char *projection;
-    WT_CURSOR *main;           /* main table with projection */
-    WT_CURSOR_JOIN *parent;    /* parent of nested group */
-    WT_CURSOR_JOIN_ITER *iter; /* chain of iterators */
-    WT_CURSOR_JOIN_ENTRY *entries;
-    size_t entries_allocated;
-    u_int entries_next;
-    uint8_t recno_buf[10]; /* holds packed recno */
-
-/* AUTOMATIC FLAG VALUE GENERATION START 0 */
-#define WT_CURJOIN_DISJUNCTION 0x1u /* Entries are or-ed */
-#define WT_CURJOIN_ERROR 0x2u       /* Error in initialization */
-#define WT_CURJOIN_INITIALIZED 0x4u /* Successful initialization */
-                                    /* AUTOMATIC FLAG VALUE GENERATION STOP 8 */
->>>>>>> 9a61088a
-    uint8_t flags;
-};
-
 struct __wt_cursor_metadata {
     WT_CURSOR iface;
 
