--- conflicted
+++ resolved
@@ -286,10 +286,7 @@
     WT_CURSOR iface;
 
     WT_CURSOR *file_cursor; /* Queries of regular history store data */
-<<<<<<< HEAD
     WT_TIME_WINDOW time_window;
-=======
->>>>>>> ae194cc7
 };
 
 struct __wt_cursor_index {
