--- conflicted
+++ resolved
@@ -74,15 +74,13 @@
     uint32_t flags;
 };
 
-<<<<<<< HEAD
 typedef enum { WT_CBT_RETRY_NOTSET = 0, WT_CBT_RETRY_INSERT, WT_CBT_RETRY_PAGE } WT_CBT_RETRY;
-=======
+
 /* Get the WT_BTREE from any WT_CURSOR/WT_CURSOR_BTREE. */
 #define CUR2BT(c)                                \
     (((WT_CURSOR_BTREE *)(c))->dhandle == NULL ? \
         NULL :                                   \
         (WT_BTREE *)((WT_CURSOR_BTREE *)(c))->dhandle->handle)
->>>>>>> 4f7fad20
 
 struct __wt_cursor_btree {
     WT_CURSOR iface;
