--- conflicted
+++ resolved
@@ -62,7 +62,6 @@
 
 /* AUTOMATIC FLAG VALUE GENERATION START */
 #define WT_CURBACKUP_CKPT_FAKE 0x001u   /* Object has fake checkpoint */
-<<<<<<< HEAD
 #define WT_CURBACKUP_CONSOLIDATE 0x002u /* Consolidate returned info on this object */
 #define WT_CURBACKUP_DUP 0x004u         /* Duplicated backup cursor */
 #define WT_CURBACKUP_FORCE_FULL 0x008u  /* Force full file copy for this cursor */
@@ -71,17 +70,8 @@
 #define WT_CURBACKUP_INCR 0x040u        /* Incremental backup cursor */
 #define WT_CURBACKUP_INCR_INIT 0x080u   /* Cursor traversal initialized */
 #define WT_CURBACKUP_LOCKER 0x100u      /* Hot-backup started */
-=======
-#define WT_CURBACKUP_DUP 0x002u         /* Duplicated backup cursor */
-#define WT_CURBACKUP_FORCE_FULL 0x004u  /* Force full file copy for this cursor */
-#define WT_CURBACKUP_FORCE_STOP 0x008u  /* Force stop incremental backup */
-#define WT_CURBACKUP_HAS_CB_INFO 0x010u /* Object has checkpoint backup info */
-#define WT_CURBACKUP_INCR 0x020u        /* Incremental backup cursor */
-#define WT_CURBACKUP_INCR_INIT 0x040u   /* Cursor traversal initialized */
-#define WT_CURBACKUP_LOCKER 0x080u      /* Hot-backup started */
-#define WT_CURBACKUP_QUERYID 0x100u     /* Backup cursor for incremental ids */
->>>>>>> 789d7e0e
-#define WT_CURBACKUP_RENAME 0x200u      /* Object had a rename */
+#define WT_CURBACKUP_QUERYID 0x200u     /* Backup cursor for incremental ids */
+#define WT_CURBACKUP_RENAME 0x400u      /* Object had a rename */
                                         /* AUTOMATIC FLAG VALUE GENERATION STOP */
     uint32_t flags;
 };
