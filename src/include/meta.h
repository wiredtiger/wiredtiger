/*-
 * Copyright (c) 2014-2019 MongoDB, Inc.
 * Copyright (c) 2008-2014 WiredTiger, Inc.
 *	All rights reserved.
 *
 * See the file LICENSE for redistribution information.
 */

#define	WT_WIREDTIGER		"WiredTiger"		/* Version file */
#define	WT_SINGLETHREAD		"WiredTiger.lock"	/* Locking file */

#define	WT_BASECONFIG		"WiredTiger.basecfg"	/* Base configuration */
#define	WT_BASECONFIG_SET	"WiredTiger.basecfg.set"/* Base config temp */

#define	WT_USERCONFIG		"WiredTiger.config"	/* User configuration */

#define	WT_BACKUP_TMP		"WiredTiger.backup.tmp"	/* Backup tmp file */
#define	WT_METADATA_BACKUP	"WiredTiger.backup"	/* Hot backup file */
#define	WT_INCREMENTAL_BACKUP	"WiredTiger.ibackup"	/* Incremental backup */
#define	WT_INCREMENTAL_SRC	"WiredTiger.isrc"	/* Incremental source */

#define	WT_METADATA_TURTLE	"WiredTiger.turtle"	/* Metadata metadata */
#define	WT_METADATA_TURTLE_SET	"WiredTiger.turtle.set"	/* Turtle temp file */

#define	WT_METADATA_URI		"metadata:"		/* Metadata alias */
#define	WT_METAFILE		"WiredTiger.wt"		/* Metadata table */
#define	WT_METAFILE_SLVG	"WiredTiger.wt.orig"	/* Metadata copy */
#define	WT_METAFILE_URI		"file:WiredTiger.wt"	/* Metadata table URI */

#define	WT_LAS_URI		"file:WiredTigerLAS.wt"	/* Lookaside table URI*/

#define	WT_SYSTEM_PREFIX	"system:"		/* System URI prefix */
#define	WT_SYSTEM_CKPT_URI	"system:checkpoint"	/* Checkpoint URI */

/*
 * Optimize comparisons against the metafile URI, flag handles that reference
 * the metadata file.
 */
#define	WT_IS_METADATA(dh)      F_ISSET((dh), WT_DHANDLE_IS_METADATA)
#define	WT_METAFILE_ID		0			/* Metadata file ID */

#define	WT_METADATA_COMPAT	"Compatibility version"
#define	WT_METADATA_VERSION	"WiredTiger version"	/* Version keys */
#define	WT_METADATA_VERSION_STR	"WiredTiger version string"

/*
 * WT_WITH_TURTLE_LOCK --
 *	Acquire the turtle file lock, perform an operation, drop the lock.
 */
#define	WT_WITH_TURTLE_LOCK(session, op) do {				\
	WT_ASSERT(session, !F_ISSET(session, WT_SESSION_LOCKED_TURTLE));\
	WT_WITH_LOCK_WAIT(session,					\
	    &S2C(session)->turtle_lock, WT_SESSION_LOCKED_TURTLE, op);	\
} while (0)

/*
 * WT_CKPT --
 *	Encapsulation of checkpoint information, shared by the metadata, the
 * btree engine, and the block manager.
 */
#define	WT_CHECKPOINT		"WiredTigerCheckpoint"
#define	WT_CKPT_FOREACH(ckptbase, ckpt)					\
	for ((ckpt) = (ckptbase); (ckpt)->name != NULL; ++(ckpt))

struct __wt_ckpt {
	char	*name;			/* Name or NULL */

	WT_ITEM  addr;			/* Checkpoint cookie string */
	WT_ITEM  raw;			/* Checkpoint cookie raw */

	int64_t	 order;			/* Checkpoint order */

	uintmax_t sec;			/* Wall clock time */

<<<<<<< HEAD
	uint64_t size;				/* Checkpoint size */
=======
	uint64_t size;			/* Checkpoint size */
>>>>>>> 0fdd531a

	uint64_t write_gen;		/* Write generation */

<<<<<<< HEAD
						/* Timestamps */
	wt_timestamp_t oldest_start_ts, newest_start_ts, newest_stop_ts;

	void	*bpriv;				/* Block manager private */
=======
	wt_timestamp_t oldest_start_ts;	/* Aggregated timestamp information */
	wt_timestamp_t newest_start_ts;
	wt_timestamp_t newest_stop_ts;

	void	*bpriv;			/* Block manager private */
>>>>>>> 0fdd531a

/* AUTOMATIC FLAG VALUE GENERATION START */
#define	WT_CKPT_ADD	0x1u		/* Checkpoint to be added */
#define	WT_CKPT_DELETE	0x2u		/* Checkpoint to be deleted */
#define	WT_CKPT_FAKE	0x4u		/* Checkpoint is a fake */
#define	WT_CKPT_UPDATE	0x8u		/* Checkpoint requires update */
/* AUTOMATIC FLAG VALUE GENERATION STOP */
	uint32_t flags;
};<|MERGE_RESOLUTION|>--- conflicted
+++ resolved
@@ -72,26 +72,15 @@
 
 	uintmax_t sec;			/* Wall clock time */
 
-<<<<<<< HEAD
-	uint64_t size;				/* Checkpoint size */
-=======
 	uint64_t size;			/* Checkpoint size */
->>>>>>> 0fdd531a
 
 	uint64_t write_gen;		/* Write generation */
 
-<<<<<<< HEAD
-						/* Timestamps */
-	wt_timestamp_t oldest_start_ts, newest_start_ts, newest_stop_ts;
-
-	void	*bpriv;				/* Block manager private */
-=======
 	wt_timestamp_t oldest_start_ts;	/* Aggregated timestamp information */
 	wt_timestamp_t newest_start_ts;
 	wt_timestamp_t newest_stop_ts;
 
 	void	*bpriv;			/* Block manager private */
->>>>>>> 0fdd531a
 
 /* AUTOMATIC FLAG VALUE GENERATION START */
 #define	WT_CKPT_ADD	0x1u		/* Checkpoint to be added */
