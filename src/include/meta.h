/*-
 * Copyright (c) 2014-2020 MongoDB, Inc.
 * Copyright (c) 2008-2014 WiredTiger, Inc.
 *	All rights reserved.
 *
 * See the file LICENSE for redistribution information.
 */

#define WT_WIREDTIGER "WiredTiger"        /* Version file */
#define WT_SINGLETHREAD "WiredTiger.lock" /* Locking file */

#define WT_BASECONFIG "WiredTiger.basecfg"         /* Base configuration */
#define WT_BASECONFIG_SET "WiredTiger.basecfg.set" /* Base config temp */

#define WT_USERCONFIG "WiredTiger.config" /* User configuration */

/*
 * Backup related WiredTiger files.
 */
#define WT_BACKUP_TMP "WiredTiger.backup.tmp"  /* Backup tmp file */
#define WT_METADATA_BACKUP "WiredTiger.backup" /* Hot backup file */
#define WT_LOGINCR_BACKUP "WiredTiger.ibackup" /* Log incremental backup */
#define WT_LOGINCR_SRC "WiredTiger.isrc"       /* Log incremental source */

#define WT_METADATA_TURTLE "WiredTiger.turtle"         /* Metadata metadata */
#define WT_METADATA_TURTLE_SET "WiredTiger.turtle.set" /* Turtle temp file */

#define WT_METADATA_URI "metadata:"           /* Metadata alias */
#define WT_METAFILE "WiredTiger.wt"           /* Metadata table */
#define WT_METAFILE_SLVG "WiredTiger.wt.orig" /* Metadata copy */
#define WT_METAFILE_URI "file:WiredTiger.wt"  /* Metadata table URI */

#define WT_HS_FILE "WiredTigerHS.wt"     /* History store table */
#define WT_HS_URI "file:WiredTigerHS.wt" /* History store table URI */

<<<<<<< HEAD
#define WT_SYSTEM_PREFIX "system:"                               /* System URI prefix */
#define WT_SYSTEM_CKPT_TS "checkpoint_timestamp"                 /* Checkpoint timestamp name */
#define WT_SYSTEM_CKPT_URI "system:checkpoint"                   /* Checkpoint timestamp URI */
#define WT_SYSTEM_OLDEST_TS "oldest_timestamp"                   /* Oldest timestamp name */
#define WT_SYSTEM_OLDEST_URI "system:oldest"                     /* Oldest timestamp URI */
#define WT_SYSTEM_CKPT_SNAPSHOT "snapshots"                      /* List of snapshots */
#define WT_SYSTEM_CKPT_SNAPSHOT_MIN "snapshot_min"               /* Snapshot minimum */
#define WT_SYSTEM_CKPT_SNAPSHOT_MAX "snapshot_max"               /* Snapshot maximum */
#define WT_SYSTEM_CKPT_SNAPSHOT_COUNT "snapshot_count"           /* Snapshot count */
#define WT_SYSTEM_CKPT_SNAPSHOT_URI "system:checkpoint_snapshot" /* Checkpoint snapshot URI */
=======
#define WT_SYSTEM_PREFIX "system:"               /* System URI prefix */
#define WT_SYSTEM_CKPT_TS "checkpoint_timestamp" /* Checkpoint timestamp name */
#define WT_SYSTEM_CKPT_URI "system:checkpoint"   /* Checkpoint timestamp URI */
#define WT_SYSTEM_OLDEST_TS "oldest_timestamp"   /* Oldest timestamp name */
#define WT_SYSTEM_OLDEST_URI "system:oldest"     /* Oldest timestamp URI */
#define WT_SYSTEM_BASE_WRITE_GEN_URI "system:checkpoint_base_write_gen" /* Base write gen URI */
#define WT_SYSTEM_BASE_WRITE_GEN "base_write_gen"                       /* Base write gen name */
>>>>>>> f505e09a

/*
 * Optimize comparisons against the metafile URI, flag handles that reference the metadata file.
 */
#define WT_IS_METADATA(dh) F_ISSET((dh), WT_DHANDLE_IS_METADATA)
#define WT_METAFILE_ID 0 /* Metadata file ID */

#define WT_METADATA_COMPAT "Compatibility version"
#define WT_METADATA_VERSION "WiredTiger version" /* Version keys */
#define WT_METADATA_VERSION_STR "WiredTiger version string"

/*
 * As a result of a data format change WiredTiger is not able to start on versions below 3.2.0, as
 * it will write out a data format that is not readable by those versions. These version numbers
 * provide such mechanism.
 */
#define WT_MIN_STARTUP_VERSION_MAJOR 3 /* Minimum version we can start on. */
#define WT_MIN_STARTUP_VERSION_MINOR 2

/*
 * WT_WITH_TURTLE_LOCK --
 *	Acquire the turtle file lock, perform an operation, drop the lock.
 */
#define WT_WITH_TURTLE_LOCK(session, op)                                                      \
    do {                                                                                      \
        WT_ASSERT(session, !F_ISSET(session, WT_SESSION_LOCKED_TURTLE));                      \
        WT_WITH_LOCK_WAIT(session, &S2C(session)->turtle_lock, WT_SESSION_LOCKED_TURTLE, op); \
    } while (0)

/*
 * Block based incremental backup structure. These live in the connection.
 */
#define WT_BLKINCR_MAX 2
struct __wt_blkincr {
    const char *id_str;   /* User's name for this backup. */
    uint64_t granularity; /* Granularity of this backup. */
/* AUTOMATIC FLAG VALUE GENERATION START */
#define WT_BLKINCR_FULL 0x1u  /* There is no checkpoint, always do full file */
#define WT_BLKINCR_INUSE 0x2u /* This entry is active */
#define WT_BLKINCR_VALID 0x4u /* This entry is valid */
                              /* AUTOMATIC FLAG VALUE GENERATION STOP */
    uint64_t flags;
};

/*
 * Block modifications from an incremental identifier going forward.
 */
/*
 * At the default granularity, this is enough for blocks in a 2G file.
 */
#define WT_BLOCK_MODS_LIST_MIN 128 /* Initial bits for bitmap. */
struct __wt_block_mods {
    const char *id_str;

    WT_ITEM bitstring;
    uint64_t nbits; /* Number of bits in bitstring */

    uint64_t offset; /* Zero bit offset for bitstring */
    uint64_t granularity;
/* AUTOMATIC FLAG VALUE GENERATION START */
#define WT_BLOCK_MODS_RENAME 0x1u /* Entry is from a rename */
#define WT_BLOCK_MODS_VALID 0x2u  /* Entry is valid */
                                  /* AUTOMATIC FLAG VALUE GENERATION STOP */
    uint32_t flags;
};

/*
 * WT_CKPT --
 *	Encapsulation of checkpoint information, shared by the metadata, the
 * btree engine, and the block manager.
 */
#define WT_CHECKPOINT "WiredTigerCheckpoint"
#define WT_CKPT_FOREACH(ckptbase, ckpt) for ((ckpt) = (ckptbase); (ckpt)->name != NULL; ++(ckpt))

struct __wt_ckpt {
    char *name; /* Name or NULL */

    /*
     * Each internal checkpoint name is appended with a generation to make it a unique name. We're
     * solving two problems: when two checkpoints are taken quickly, the timer may not be unique
     * and/or we can even see time travel on the second checkpoint if we snapshot the time
     * in-between nanoseconds rolling over. Second, if we reset the generational counter when new
     * checkpoints arrive, we could logically re-create specific checkpoints, racing with cursors
     * open on those checkpoints. I can't think of any way to return incorrect results by racing
     * with those cursors, but it's simpler not to worry about it.
     */
    int64_t order; /* Checkpoint order */

    uint64_t sec; /* Wall clock time */

    uint64_t size; /* Checkpoint size */

    uint64_t write_gen; /* Write generation */

    char *block_metadata;   /* Block-stored metadata */
    char *block_checkpoint; /* Block-stored checkpoint */

    WT_BLOCK_MODS backup_blocks[WT_BLKINCR_MAX];

    WT_TIME_AGGREGATE ta; /* Validity window */

    WT_ITEM addr; /* Checkpoint cookie string */
    WT_ITEM raw;  /* Checkpoint cookie raw */

    void *bpriv; /* Block manager private */

/* AUTOMATIC FLAG VALUE GENERATION START */
#define WT_CKPT_ADD 0x01u        /* Checkpoint to be added */
#define WT_CKPT_BLOCK_MODS 0x02u /* Return list of modified blocks */
#define WT_CKPT_DELETE 0x04u     /* Checkpoint to be deleted */
#define WT_CKPT_FAKE 0x08u       /* Checkpoint is a fake */
#define WT_CKPT_UPDATE 0x10u     /* Checkpoint requires update */
                                 /* AUTOMATIC FLAG VALUE GENERATION STOP */
    uint32_t flags;
};<|MERGE_RESOLUTION|>--- conflicted
+++ resolved
@@ -33,7 +33,6 @@
 #define WT_HS_FILE "WiredTigerHS.wt"     /* History store table */
 #define WT_HS_URI "file:WiredTigerHS.wt" /* History store table URI */
 
-<<<<<<< HEAD
 #define WT_SYSTEM_PREFIX "system:"                               /* System URI prefix */
 #define WT_SYSTEM_CKPT_TS "checkpoint_timestamp"                 /* Checkpoint timestamp name */
 #define WT_SYSTEM_CKPT_URI "system:checkpoint"                   /* Checkpoint timestamp URI */
@@ -44,15 +43,8 @@
 #define WT_SYSTEM_CKPT_SNAPSHOT_MAX "snapshot_max"               /* Snapshot maximum */
 #define WT_SYSTEM_CKPT_SNAPSHOT_COUNT "snapshot_count"           /* Snapshot count */
 #define WT_SYSTEM_CKPT_SNAPSHOT_URI "system:checkpoint_snapshot" /* Checkpoint snapshot URI */
-=======
-#define WT_SYSTEM_PREFIX "system:"               /* System URI prefix */
-#define WT_SYSTEM_CKPT_TS "checkpoint_timestamp" /* Checkpoint timestamp name */
-#define WT_SYSTEM_CKPT_URI "system:checkpoint"   /* Checkpoint timestamp URI */
-#define WT_SYSTEM_OLDEST_TS "oldest_timestamp"   /* Oldest timestamp name */
-#define WT_SYSTEM_OLDEST_URI "system:oldest"     /* Oldest timestamp URI */
 #define WT_SYSTEM_BASE_WRITE_GEN_URI "system:checkpoint_base_write_gen" /* Base write gen URI */
 #define WT_SYSTEM_BASE_WRITE_GEN "base_write_gen"                       /* Base write gen name */
->>>>>>> f505e09a
 
 /*
  * Optimize comparisons against the metafile URI, flag handles that reference the metadata file.
