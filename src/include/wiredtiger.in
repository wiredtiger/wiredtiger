/*-
 * Copyright (c) 2014-present MongoDB, Inc.
 * Copyright (c) 2008-2014 WiredTiger, Inc.
 *  All rights reserved.
 *
 * See the file LICENSE for redistribution information.
 */

#ifndef __WIREDTIGER_H_
#define __WIREDTIGER_H_

#if defined(__cplusplus)
extern "C" {
#endif

/*******************************************
 * Version information
 *******************************************/
#define WIREDTIGER_VERSION_MAJOR    @VERSION_MAJOR@
#define WIREDTIGER_VERSION_MINOR    @VERSION_MINOR@
#define WIREDTIGER_VERSION_PATCH    @VERSION_PATCH@
#define WIREDTIGER_VERSION_STRING   @VERSION_STRING@

/*******************************************
 * Required includes
 *******************************************/
@wiredtiger_includes_decl@

/*******************************************
 * Portable type names
 *******************************************/
@off_t_decl@
@uintmax_t_decl@
@uintptr_t_decl@

#if defined(DOXYGEN) || defined(SWIG)
#define __F(func) func
#else
/* NOLINTNEXTLINE(misc-macro-parentheses) */
#define __F(func) (*func)
#endif

/*
 * We support configuring WiredTiger with the gcc/clang -fvisibility=hidden
 * flags, but that requires public APIs be specifically marked.
 */
#if defined(DOXYGEN) || defined(SWIG) || !defined(__GNUC__)
#define WT_ATTRIBUTE_LIBRARY_VISIBLE
#else
#define WT_ATTRIBUTE_LIBRARY_VISIBLE    __attribute__((visibility("default")))
#endif

/*!
 * @defgroup wt WiredTiger API
 * The functions, handles and methods applications use to access and manage
 * data with WiredTiger.
 *
 * @{
 */

/*******************************************
 * Public forward structure declarations
 *******************************************/
struct __wt_collator;       typedef struct __wt_collator WT_COLLATOR;
struct __wt_compressor;     typedef struct __wt_compressor WT_COMPRESSOR;
struct __wt_config_item;    typedef struct __wt_config_item WT_CONFIG_ITEM;
struct __wt_config_parser;
    typedef struct __wt_config_parser WT_CONFIG_PARSER;
struct __wt_connection;     typedef struct __wt_connection WT_CONNECTION;
struct __wt_cursor;     typedef struct __wt_cursor WT_CURSOR;
struct __wt_data_source;    typedef struct __wt_data_source WT_DATA_SOURCE;
struct __wt_encryptor;      typedef struct __wt_encryptor WT_ENCRYPTOR;
struct __wt_event_handler;  typedef struct __wt_event_handler WT_EVENT_HANDLER;
struct __wt_extension_api;  typedef struct __wt_extension_api WT_EXTENSION_API;
struct __wt_extractor;      typedef struct __wt_extractor WT_EXTRACTOR;
struct __wt_file_handle;    typedef struct __wt_file_handle WT_FILE_HANDLE;
struct __wt_file_system;    typedef struct __wt_file_system WT_FILE_SYSTEM;
struct __wt_item;       typedef struct __wt_item WT_ITEM;
struct __wt_modify;     typedef struct __wt_modify WT_MODIFY;
#if !defined(DOXYGEN)
struct __wt_page_log; typedef struct __wt_page_log WT_PAGE_LOG;
struct __wt_page_log_get_args; typedef struct __wt_page_log_get_args WT_PAGE_LOG_GET_ARGS;
struct __wt_page_log_put_args; typedef struct __wt_page_log_put_args WT_PAGE_LOG_PUT_ARGS;
struct __wt_page_log_handle; typedef struct __wt_page_log_handle WT_PAGE_LOG_HANDLE;
#endif
struct __wt_session;        typedef struct __wt_session WT_SESSION;
#if !defined(DOXYGEN)
struct __wt_storage_source; typedef struct __wt_storage_source WT_STORAGE_SOURCE;
#endif

/*!
 * A raw item of data to be managed, including a pointer to the data and a
 * length.
 *
 * WT_ITEM structures do not need to be cleared before use.
 */
struct __wt_item {
    /*!
     * The memory reference of the data item.
     *
     * For items returned by a WT_CURSOR, the pointer is only valid until
     * the next operation on that cursor.  Applications that need to keep
     * an item across multiple cursor operations must make a copy.
     */
    const void *data;

    /*!
     * The number of bytes in the data item.
     *
     * The maximum length of a single column stored in a table is not fixed
     * (as it partially depends on the underlying file configuration), but
     * is always a small number of bytes less than 4GB.
     */
    size_t size;

#ifndef DOXYGEN
    /*! Managed memory chunk (internal use). */
    void *mem;

    /*! Managed memory size (internal use). */
    size_t memsize;

    /*! Object flags (internal use). */
/* AUTOMATIC FLAG VALUE GENERATION START 0 */
#define WT_ITEM_ALIGNED 0x1u
#define WT_ITEM_INUSE   0x2u
/* AUTOMATIC FLAG VALUE GENERATION STOP 32 */
    uint32_t flags;
#endif
};

/*!
 * A set of modifications for a value, including a pointer to new data and a
 * length, plus a target offset in the value and an optional length of data
 * in the value to be replaced.
 *
 * WT_MODIFY structures do not need to be cleared before use.
 */
struct __wt_modify {
    /*!
     * New data. The size of the new data may be zero when no new data is
     * provided.
     */
    WT_ITEM data;

    /*!
     * The zero-based byte offset in the value where the new data is placed.
     *
     * If the offset is past the end of the value, padding bytes are
     * appended to the value up to the specified offset. If the value is a
     * string (value format \c S), the padding byte is a space. If the value
     * is a raw byte array accessed using a WT_ITEM structure (value format
     * \c u), the padding byte is a nul.
     */
     size_t offset;

    /*!
     * The number of bytes in the value to be replaced.
     *
     * If the size is zero, no bytes from the value are replaced and the new
     * data is inserted.
     *
     * If the offset is past the end of the value, the size is ignored.
     *
     * If the offset plus the size overlaps the end of the previous value,
     * bytes from the offset to the end of the value are replaced and any
     * remaining new data is appended.
     */
     size_t size;
};

/*!
 * The maximum packed size of a 64-bit integer.  The ::wiredtiger_struct_pack
 * function will pack single long integers into at most this many bytes.
 */
#define WT_INTPACK64_MAXSIZE    ((int)sizeof(int64_t) + 1)

/*!
 * The maximum packed size of a 32-bit integer.  The ::wiredtiger_struct_pack
 * function will pack single integers into at most this many bytes.
 */
#define WT_INTPACK32_MAXSIZE    ((int)sizeof(int32_t) + 1)

/*!
 * A WT_CURSOR handle is the interface to a cursor.
 *
 * Cursors allow data to be searched, iterated and modified, implementing the
 * CRUD (create, read, update and delete) operations.  Cursors are opened in
 * the context of a session.  If a transaction is started, cursors operate in
 * the context of the transaction until the transaction is resolved.
 *
 * Raw data is represented by key/value pairs of WT_ITEM structures, but
 * cursors can also provide access to fields within the key and value if the
 * formats are described in the WT_SESSION::create method.
 *
 * In the common case, a cursor is used to access records in a table.  However,
 * cursors can be used on subsets of tables (such as a single column or a
 * projection of multiple columns), as an interface to statistics, configuration
 * data or application-specific data sources.  See WT_SESSION::open_cursor for
 * more information.
 *
 * <b>Thread safety:</b> A WT_CURSOR handle is not usually shared between
 * threads. See @ref threads for more information.
 */
struct __wt_cursor {
    WT_SESSION *session;    /*!< The session handle for this cursor. */

    /*!
     * The name of the data source for the cursor, matches the \c uri
     * parameter to WT_SESSION::open_cursor used to open the cursor.
     */
    const char *uri;

    /*!
     * The format of the data packed into key items.  See @ref packing for
     * details.  If not set, a default value of "u" is assumed, and
     * applications must use WT_ITEM structures to manipulate untyped byte
     * arrays.
     */
    const char *key_format;

    /*!
     * The format of the data packed into value items.  See @ref packing
     * for details.  If not set, a default value of "u" is assumed, and
     * applications must use WT_ITEM structures to manipulate untyped byte
     * arrays.
     */
    const char *value_format;

    /*!
     * @name Data access
     * @{
     */
    /*!
     * Get the key for the current record.
     *
     * @snippet ex_all.c Get the cursor's string key
     *
     * @snippet ex_all.c Get the cursor's record number key
     *
     * @param cursor the cursor handle
     * @param ... pointers to hold key fields corresponding to
     * WT_CURSOR::key_format.
     * The API does not validate the argument types passed in; the caller is
     * responsible for passing the correct argument types according to
     * WT_CURSOR::key_format.
     * @errors
     */
    int __F(get_key)(WT_CURSOR *cursor, ...);

    /*!
     * Get the value for the current record.
     *
     * @snippet ex_all.c Get the cursor's string value
     *
     * @snippet ex_all.c Get the cursor's raw value
     *
     * @param cursor the cursor handle
     * @param ... pointers to hold value fields corresponding to
     * WT_CURSOR::value_format.
     * The API does not validate the argument types passed in; the caller is
     * responsible for passing the correct argument types according to
     * WT_CURSOR::value_format.
     * @errors
     */
    int __F(get_value)(WT_CURSOR *cursor, ...);

    /*!
     * Get the raw key and value for the current record.
     *
     * @snippet ex_all.c Get the raw key and value for the current record.
     *
     * @snippet ex_all.c Set the cursor's record number key
     *
     * @param cursor the cursor handle
     * @param key pointer to an item that will contains the current record's raw key
     * @param value pointer to an item that will contains the current record's raw value
     *
     * The caller can optionally pass in NULL for either key or value to retrieve only
     * the other of the key or value.
     *
     * If an error occurs during this operation, a flag will be set in the
     * cursor, and the next operation to access the key will fail.  This
     * simplifies error handling in applications.
     * @errors
     */
        int __F(get_raw_key_value)(WT_CURSOR *cursor, WT_ITEM* key, WT_ITEM* value);

    /*!
     * Set the key for the next operation.
     *
     * @snippet ex_all.c Set the cursor's string key
     *
     * @snippet ex_all.c Set the cursor's record number key
     *
     * @param cursor the cursor handle
     * @param ... key fields corresponding to WT_CURSOR::key_format.
     *
     * If an error occurs during this operation, a flag will be set in the
     * cursor, and the next operation to access the key will fail.  This
     * simplifies error handling in applications.
     */
    void __F(set_key)(WT_CURSOR *cursor, ...);

    /*!
     * Set the value for the next operation.
     *
     * @snippet ex_all.c Set the cursor's string value
     *
     * @snippet ex_all.c Set the cursor's raw value
     *
     * @param cursor the cursor handle
     * @param ... value fields corresponding to WT_CURSOR::value_format.
     *
     * If an error occurs during this operation, a flag will be set in the
     * cursor, and the next operation to access the value will fail.  This
     * simplifies error handling in applications.
     */
    void __F(set_value)(WT_CURSOR *cursor, ...);
    /*! @} */

    /*!
     * @name Cursor positioning
     * @{
     */
    /*!
     * Return the ordering relationship between two cursors: both cursors
     * must have the same data source and have valid keys. (When testing
     * only for equality, WT_CURSOR::equals may be faster.)
     *
     * @snippet ex_all.c Cursor comparison
     *
     * @param cursor the cursor handle
     * @param other another cursor handle
     * @param comparep the status of the comparison: < 0 if
     * <code>cursor</code> refers to a key that appears before
     * <code>other</code>, 0 if the cursors refer to the same key,
     * and > 0 if <code>cursor</code> refers to a key that appears after
     * <code>other</code>.
     * @errors
     */
    int __F(compare)(WT_CURSOR *cursor, WT_CURSOR *other, int *comparep);

    /*!
     * Return the ordering relationship between two cursors, testing only
     * for equality: both cursors must have the same data source and have
     * valid keys.
     *
     * @snippet ex_all.c Cursor equality
     *
     * @param cursor the cursor handle
     * @param other another cursor handle
     * @param[out] equalp the status of the comparison: 1 if the cursors
     * refer to the same key, otherwise 0.
     * @errors
     */
    int __F(equals)(WT_CURSOR *cursor, WT_CURSOR *other, int *equalp);

    /*!
     * Return the next record.
     *
     * @snippet ex_all.c Return the next record
     *
     * @param cursor the cursor handle
     * @errors
     */
    int __F(next)(WT_CURSOR *cursor);

    /*!
     * Return the previous record.
     *
     * @snippet ex_all.c Return the previous record
     *
     * @param cursor the cursor handle
     * @errors
     */
    int __F(prev)(WT_CURSOR *cursor);

    /*!
     * Reset the cursor. Any resources held by the cursor are released,
     * and the cursor's key and position are no longer valid. Subsequent
     * iterations with WT_CURSOR::next will move to the first record, or
     * with WT_CURSOR::prev will move to the last record.
     *
     * In the case of a statistics cursor, resetting the cursor refreshes
     * the statistics information returned. Resetting a session statistics
     * cursor resets all the session statistics values to zero.
     *
     * @snippet ex_all.c Reset the cursor
     *
     * @param cursor the cursor handle
     * @errors
     */
    int __F(reset)(WT_CURSOR *cursor);

    /*!
     * Return the record matching the key. The key must first be set.
     *
     * @snippet ex_all.c Search for an exact match
     *
     * On success, the cursor ends positioned at the returned record; to
     * minimize cursor resources, the WT_CURSOR::reset method should be
     * called as soon as the record has been retrieved and the cursor no
     * longer needs that position.
     *
     * @param cursor the cursor handle
     * @errors
     */
    int __F(search)(WT_CURSOR *cursor);

    /*!
     * Return the record matching the key if it exists, or an adjacent
     * record.  An adjacent record is either the smallest record larger
     * than the key or the largest record smaller than the key (in other
     * words, a logically adjacent key).
     *
     * The key must first be set.
     *
     * An example of a search for an exact or adjacent match:
     *
     * @snippet ex_all.c Search for an exact or adjacent match
     *
     * An example of a forward scan through the table, where all keys
     * greater than or equal to a specified prefix are included in the
     * scan:
     *
     * @snippet ex_all.c Forward scan greater than or equal
     *
     * An example of a backward scan through the table, where all keys
     * less than a specified prefix are included in the scan:
     *
     * @snippet ex_all.c Backward scan less than
     *
     * On success, the cursor ends positioned at the returned record; to
     * minimize cursor resources, the WT_CURSOR::reset method should be
     * called as soon as the record has been retrieved and the cursor no
     * longer needs that position.
     *
     * @param cursor the cursor handle
     * @param exactp the status of the search: 0 if an exact match is
     * found, < 0 if a smaller key is returned, > 0 if a larger key is
     * returned
     * @errors
     */
    int __F(search_near)(WT_CURSOR *cursor, int *exactp);
    /*! @} */

    /*!
     * @name Data modification
     * @{
     */
    /*!
     * Insert a record and optionally update an existing record.
     *
     * If the cursor was configured with "overwrite=true" (the default),
     * both the key and value must be set; if the record already exists,
     * the key's value will be updated, otherwise, the record will be
     * inserted.
     *
     * @snippet ex_all.c Insert a new record or overwrite an existing record
     *
     * If the cursor was not configured with "overwrite=true", both the key
     * and value must be set and the record must not already exist; the
     * record will be inserted. If the record already exists, the
     * ::WT_DUPLICATE_KEY error is returned and the value found in the tree
     * can be retrieved using WT_CURSOR::get_value.
     *
     * @snippet ex_all.c Insert a new record and fail if the record exists
     *
     * If a cursor with record number keys was configured with
     * "append=true" (not the default), the value must be set; a new record
     * will be appended and the new record number can be retrieved using
     * WT_CURSOR::get_key.
     *
     * @snippet ex_all.c Insert a new record and assign a record number
     *
     * The cursor ends with no position, and a subsequent call to the
     * WT_CURSOR::next (WT_CURSOR::prev) method will iterate from the
     * beginning (end) of the table.
     *
     * If the cursor does not have record number keys or was not configured
     * with "append=true", the cursor ends with no key set and a subsequent
     * call to the WT_CURSOR::get_key method will fail. The cursor ends with
     * no value set and a subsequent call to the WT_CURSOR::get_value method
     * will fail, except for the ::WT_DUPLICATE_KEY error return, in which
     * case the value currently stored for the key can be retrieved.
     *
     * Inserting a new record after the current maximum record in a
     * fixed-length bit field column-store (that is, a store with an
     * 'r' type key and 't' type value) will implicitly create the missing
     * records as records with a value of 0.
     *
     * When loading a large amount of data into a new object, using
     * a cursor with the \c bulk configuration string enabled and
     * loading the data in sorted order will be much faster than doing
     * out-of-order inserts.  See @ref tune_bulk_load for more information.
     *
     * The maximum length of a single column stored in a table is not fixed
     * (as it partially depends on the underlying file configuration), but
     * is always a small number of bytes less than 4GB.
     *
     * The WT_CURSOR::insert method can only be used at snapshot isolation.
     *
     * @param cursor the cursor handle
     * @errors
     * In particular, if \c overwrite=false is configured and a record with
     * the specified key already exists, ::WT_DUPLICATE_KEY is returned.
     * Also, if \c in_memory is configured for the database and the insert
     * requires more than the configured cache size to complete,
     * ::WT_CACHE_FULL is returned.
     */
    int __F(insert)(WT_CURSOR *cursor);

    /*!
     * Modify an existing record. Both the key and value must be set and the record must
     * already exist.
     *
     * Modifications are specified in WT_MODIFY structures. Modifications
     * are applied in order and later modifications can update earlier ones.
     *
     * The modify method is only supported on strings (value format type
     * \c S), or raw byte arrays accessed using a WT_ITEM structure (value
     * format type \c u).
     *
     * The WT_CURSOR::modify method stores a change record in cache and writes a change record
     * to the log instead of the usual complete values. Using WT_CURSOR::modify will result in
     * slower reads, and slower writes than the WT_CURSOR::insert or WT_CURSOR::update methods,
     * because of the need to assemble the complete value in both the read and write paths. The
     * WT_CURSOR::modify method is intended for applications where memory and log amplification
     * are issues (in other words, applications where there is cache or I/O pressure and the
     * application wants to trade performance for a smaller working set in cache and smaller
     * log records).
     *
     * @snippet ex_all.c Modify an existing record
     *
     * On success, the cursor ends positioned at the modified record; to
     * minimize cursor resources, the WT_CURSOR::reset method should be
     * called as soon as the cursor no longer needs that position.
     *
     * The maximum length of a single column stored in a table is not fixed
     * (as it partially depends on the underlying file configuration), but
     * is always a small number of bytes less than 4GB.
     *
     * The WT_CURSOR::modify method can only be used at snapshot isolation.
     *
     * @param cursor the cursor handle
     * @param entries an array of modification data structures
     * @param nentries the number of modification data structures
     * @errors
     * In particular, if \c in_memory is configured for the database and
     * the modify requires more than the configured cache size to complete,
     * ::WT_CACHE_FULL is returned.
     */
    int __F(modify)(WT_CURSOR *cursor, WT_MODIFY *entries, int nentries);

    /*!
     * Update an existing record and optionally insert a record.
     *
     * If the cursor was configured with "overwrite=true" (the default),
     * both the key and value must be set; if the record already exists, the
     * key's value will be updated, otherwise, the record will be inserted.
     *
     * @snippet ex_all.c Update an existing record or insert a new record
     *
     * If the cursor was not configured with "overwrite=true", both the key
     * and value must be set and the record must already exist; the
     * record will be updated.
     *
     * @snippet ex_all.c Update an existing record and fail if DNE
     *
     * On success, the cursor ends positioned at the modified record; to
     * minimize cursor resources, the WT_CURSOR::reset method should be
     * called as soon as the cursor no longer needs that position. (The
     * WT_CURSOR::insert method never keeps a cursor position and may be
     * more efficient for that reason.)
     *
     * The maximum length of a single column stored in a table is not fixed
     * (as it partially depends on the underlying file configuration), but
     * is always a small number of bytes less than 4GB.
     *
     * The WT_CURSOR::update method can only be used at snapshot isolation.
     *
     * @param cursor the cursor handle
     * @errors
     * In particular, if \c overwrite=false is configured and no record with
     * the specified key exists, ::WT_NOTFOUND is returned.
     * Also, if \c in_memory is configured for the database and the update
     * requires more than the configured cache size to complete,
     * ::WT_CACHE_FULL is returned.
     */
    int __F(update)(WT_CURSOR *cursor);

    /*!
     * Remove a record.
     *
     * The key must be set; the key's record will be removed if it exists.
     *
     * @snippet ex_all.c Remove a record
     *
     * Any cursor position does not change: if the cursor was positioned
     * before the WT_CURSOR::remove call, the cursor remains positioned
     * at the removed record; to minimize cursor resources, the
     * WT_CURSOR::reset method should be called as soon as the cursor no
     * longer needs that position. If the cursor was not positioned before
     * the WT_CURSOR::remove call, the cursor ends with no position, and a
     * subsequent call to the WT_CURSOR::next (WT_CURSOR::prev) method will
     * iterate from the beginning (end) of the table.
     *
     * @snippet ex_all.c Remove a record and fail if DNE
     *
     * Removing a record in a fixed-length bit field column-store
     * (that is, a store with an 'r' type key and 't' type value) is
     * identical to setting the record's value to 0.
     *
     * The WT_CURSOR::remove method can only be used at snapshot isolation.
     *
     * @param cursor the cursor handle
     * @errors
     */
    int __F(remove)(WT_CURSOR *cursor);

    /*!
     * Reserve an existing record so a subsequent write is less likely to
     * fail due to a conflict between concurrent operations.
     *
     * The key must first be set and the record must already exist.
     *
     * Note that reserve works by doing a special update operation that is
     * not logged and does not change the value of the record. This update
     * is aborted when the enclosing transaction ends regardless of whether
     * it commits or rolls back. Given that, reserve can only be used to
     * detect conflicts between transactions that execute concurrently. It
     * cannot detect all logical conflicts between transactions. For that,
     * some update to the record must be committed.
     *
     * @snippet ex_all.c Reserve a record
     *
     * On success, the cursor ends positioned at the specified record; to
     * minimize cursor resources, the WT_CURSOR::reset method should be
     * called as soon as the cursor no longer needs that position.
     *
     * @param cursor the cursor handle
     * @errors
     */
    int __F(reserve)(WT_CURSOR *cursor);
    /*! @} */

#ifndef DOXYGEN
    /*!
     * If the cursor is opened on a checkpoint, return a unique identifier for the checkpoint;
     * otherwise return 0.
     *
     * This allows applications to confirm that checkpoint cursors opened on default checkpoints
     * in different objects reference the same database checkpoint.
     *
     * @param cursor the cursor handle
     * @errors
     */
    uint64_t __F(checkpoint_id)(WT_CURSOR *cursor);
#endif

    /*!
     * Close the cursor.
     *
     * This releases the resources associated with the cursor handle.
     * Cursors are closed implicitly by ending the enclosing connection or
     * closing the session in which they were opened.
     *
     * @snippet ex_all.c Close the cursor
     *
     * @param cursor the cursor handle
     * @errors
     */
    int __F(close)(WT_CURSOR *cursor);

    /*!
     * Get the table's largest key, ignoring visibility. This method is only supported by
     * file: or table: objects. The cursor ends with no position.
     *
     * @snippet ex_all.c Get the table's largest key
     *
     * @param cursor the cursor handle
     * @errors
     */
    int __F(largest_key)(WT_CURSOR *cursor);

    /*!
     * Reconfigure the cursor.
     *
     * The cursor is reset.
     *
     * @snippet ex_all.c Reconfigure a cursor
     *
     * @param cursor the cursor handle
     * @configstart{WT_CURSOR.reconfigure, see dist/api_data.py}
     * @config{append, append written values as new records\, giving each a new record number key;
     * valid only for cursors with record number keys., a boolean flag; default \c false.}
     * @config{force, forcibly open a new dhandle., a boolean flag; default \c false.}
     * @config{overwrite, configures whether the cursor's insert and update methods check the
     * existing state of the record.  If \c overwrite is \c false\, WT_CURSOR::insert fails with
     * ::WT_DUPLICATE_KEY if the record exists\, and WT_CURSOR::update fails with ::WT_NOTFOUND if
     * the record does not exist., a boolean flag; default \c true.}
     * @configend
     * @errors
     */
    int __F(reconfigure)(WT_CURSOR *cursor, const char *config);

    /*!
     * Set range bounds on the cursor.
     *
     * @param cursor the cursor handle
     * @configstart{WT_CURSOR.bound, see dist/api_data.py}
     * @config{action, configures whether this call into the API will set or clear range bounds on
     * the given cursor.  It takes one of two values\, "set" or "clear". If "set" is specified then
     * "bound" must also be specified.  The keys relevant to the given bound must have been set
     * prior to the call using WT_CURSOR::set_key., a string\, chosen from the following options: \c
     * "clear"\, \c "set"; default \c set.}
     * @config{bound, configures which bound is being operated on.  It takes one of two values\,
     * "lower" or "upper"., a string\, chosen from the following options: \c "lower"\, \c "upper";
     * default empty.}
     * @config{inclusive, configures whether the given bound is inclusive or not., a boolean flag;
     * default \c true.}
     * @configend
     * @errors
     */
    int __F(bound)(WT_CURSOR *cursor, const char *config);

    /*
     * Protected fields, only to be used by cursor implementations.
     */
#if !defined(SWIG) && !defined(DOXYGEN)
    int __F(cache)(WT_CURSOR *cursor);  /* Cache the cursor */
                        /* Reopen a cached cursor */
    int __F(reopen)(WT_CURSOR *cursor, bool check_only);

    uint64_t uri_hash;          /* Hash of URI */

    /*
     * !!!
     * Explicit representations of structures from queue.h.
     * TAILQ_ENTRY(wt_cursor) q;
     */
    struct {
        WT_CURSOR *tqe_next;
        WT_CURSOR **tqe_prev;
    } q;                /* Linked list of WT_CURSORs. */

    uint64_t recno;         /* Record number, normal and raw mode */
    uint8_t raw_recno_buf[WT_INTPACK64_MAXSIZE];

    void    *json_private;      /* JSON specific storage */
    void    *lang_private;      /* Language specific private storage */

    WT_ITEM key, value;
    int saved_err;          /* Saved error in set_{key,value}. */
    /*
     * URI used internally, may differ from the URI provided by the
     * user on open.
     */
    const char *internal_uri;

    /*
     * Lower bound and upper bound buffers that is used for the bound API. Store the key set for
     * either the lower bound and upper bound such that cursor operations can limit the returned key
     * to be within the bounded ranges.
     */
    WT_ITEM lower_bound, upper_bound;

/* AUTOMATIC FLAG VALUE GENERATION START 0 */
#define WT_CURSTD_APPEND        0x000000001ull
#define WT_CURSTD_BOUND_LOWER    0x000000002ull       /* Lower bound. */
#define WT_CURSTD_BOUND_LOWER_INCLUSIVE 0x000000004ull /* Inclusive lower bound. */
#define WT_CURSTD_BOUND_UPPER           0x000000008ull /* Upper bound. */
#define WT_CURSTD_BOUND_UPPER_INCLUSIVE 0x000000010ull /* Inclusive upper bound. */
#define WT_CURSTD_BULK          0x000000020ull
#define WT_CURSTD_CACHEABLE     0x000000040ull
#define WT_CURSTD_CACHED        0x000000080ull
#define WT_CURSTD_CACHED_WITH_MEM 0x000000100ull /* A cached cursor with allocated memory. */
#define WT_CURSTD_DEAD          0x000000200ull
#define WT_CURSTD_DEBUG_COPY_KEY    0x000000400ull
#define WT_CURSTD_DEBUG_COPY_VALUE  0x000000800ull
#define WT_CURSTD_DEBUG_RESET_EVICT 0x000001000ull
#define WT_CURSTD_DUMP_HEX      0x000002000ull
#define WT_CURSTD_DUMP_JSON     0x000004000ull
#define WT_CURSTD_DUMP_PRETTY       0x000008000ull
#define WT_CURSTD_DUMP_PRINT        0x000010000ull
#define WT_CURSTD_DUP_NO_VALUE          0x000020000ull
#define WT_CURSTD_EVICT_REPOSITION     0x000040000ull
#define WT_CURSTD_HS_READ_ACROSS_BTREE 0x000080000ull
#define WT_CURSTD_HS_READ_ALL       0x000100000ull
#define WT_CURSTD_HS_READ_COMMITTED 0x000200000ull
#define WT_CURSTD_IGNORE_TOMBSTONE  0x000400000ull
#define WT_CURSTD_JOINED        0x000800000ull
#define WT_CURSTD_KEY_EXT       0x001000000ull /* Key points out of tree. */
#define WT_CURSTD_KEY_INT       0x002000000ull /* Key points into tree. */
#define WT_CURSTD_KEY_ONLY      0x004000000ull
#define WT_CURSTD_META_INUSE        0x008000000ull
#define WT_CURSTD_OPEN          0x010000000ull
#define WT_CURSTD_OVERWRITE     0x020000000ull
#define WT_CURSTD_RAW           0x040000000ull
#define WT_CURSTD_RAW_SEARCH        0x080000000ull
#define WT_CURSTD_VALUE_EXT     0x100000000ull /* Value points out of tree. */
#define WT_CURSTD_VALUE_INT     0x200000000ull /* Value points into tree. */
#define WT_CURSTD_VERSION_CURSOR    0x400000000ull /* Version cursor. */
/* AUTOMATIC FLAG VALUE GENERATION STOP 64 */
#define WT_CURSTD_KEY_SET   (WT_CURSTD_KEY_EXT | WT_CURSTD_KEY_INT)
#define WT_CURSTD_VALUE_SET (WT_CURSTD_VALUE_EXT | WT_CURSTD_VALUE_INT)
#define WT_CURSTD_BOUND_ALL (WT_CURSTD_BOUND_UPPER | WT_CURSTD_BOUND_UPPER_INCLUSIVE \
| WT_CURSTD_BOUND_LOWER | WT_CURSTD_BOUND_LOWER_INCLUSIVE)
    uint64_t flags;
#endif
};

/*! WT_SESSION::timestamp_transaction_uint timestamp types */
typedef enum {
    WT_TS_TXN_TYPE_COMMIT, /*!< Commit timestamp. */
    WT_TS_TXN_TYPE_DURABLE, /*!< Durable timestamp. */
    WT_TS_TXN_TYPE_PREPARE, /*!< Prepare timestamp. */
    WT_TS_TXN_TYPE_READ /*!< Read timestamp. */
} WT_TS_TXN_TYPE;

/*!
 * All data operations are performed in the context of a WT_SESSION.  This
 * encapsulates the thread and transactional context of the operation.
 *
 * <b>Thread safety:</b> A WT_SESSION handle is not usually shared between
 * threads, see @ref threads for more information.
 */
struct __wt_session {
    /*! The connection for this session. */
    WT_CONNECTION *connection;

    /*
     * Don't expose app_private to non-C language bindings - they have
     * their own way to attach data to an operation.
     */
#if !defined(SWIG)
    /*!
     * A location for applications to store information that will be
     * available in callbacks taking a WT_SESSION handle.
     */
    void *app_private;
#endif

    /*!
     * Close the session handle.
     *
     * This will release the resources associated with the session handle,
     * including rolling back any active transactions and closing any
     * cursors that remain open in the session.
     *
     * @snippet ex_all.c Close a session
     *
     * @param session the session handle
     * @configempty{WT_SESSION.close, see dist/api_data.py}
     * @errors
     */
    int __F(close)(WT_SESSION *session, const char *config);

    /*!
     * Reconfigure a session handle.
     *
     * Only configurations listed in the method arguments are modified, other configurations
     * remain in their current state. This method additionally resets the cursors associated
     * with the session. WT_SESSION::reconfigure will fail if a transaction is in progress in
     * the session.
     *
     * @snippet ex_all.c Reconfigure a session
     *
     * @param session the session handle
     * @configstart{WT_SESSION.reconfigure, see dist/api_data.py}
     * @config{cache_cursors, enable caching of cursors for reuse.  Any calls to WT_CURSOR::close
     * for a cursor created in this session will mark the cursor as cached and keep it available to
     * be reused for later calls to WT_SESSION::open_cursor.  Cached cursors may be eventually
     * closed.  This value is inherited from ::wiredtiger_open \c cache_cursors., a boolean flag;
     * default \c true.}
     * @config{cache_max_wait_ms, the maximum number of milliseconds an application thread will wait
     * for space to be available in cache before giving up.  Default value will be the global
     * setting of the connection config., an integer greater than or equal to \c 0; default \c 0.}
     * @config{debug = (, configure debug specific behavior on a session.  Generally only used for
     * internal testing purposes., a set of related configuration options defined as follows.}
     * @config{&nbsp;&nbsp;&nbsp;&nbsp;checkpoint_fail_before_turtle_update, Fail before writing a
     * turtle file at the end of a checkpoint., a boolean flag; default \c false.}
     * @config{&nbsp;&nbsp;&nbsp;&nbsp;release_evict_page, Configure the session to evict the page
     * when it is released and no longer needed., a boolean flag; default \c false.}
     * @config{ ),,}
     * @config{ignore_cache_size, when set\, operations performed by this session ignore the cache
     * size and are not blocked when the cache is full.  Note that use of this option for operations
     * that create cache pressure can starve ordinary sessions that obey the cache size., a boolean
     * flag; default \c false.}
     * @config{isolation, the default isolation level for operations in this session., a string\,
     * chosen from the following options: \c "read-uncommitted"\, \c "read-committed"\, \c
     * "snapshot"; default \c snapshot.}
     * @config{prefetch = (, Enable automatic detection of scans by applications\, and attempt to
     * pre-fetch future content into the cache., a set of related configuration options defined as
     * follows.}
     * @config{&nbsp;&nbsp;&nbsp;&nbsp;enabled, whether pre-fetch is enabled for this
     * session., a boolean flag; default \c false.}
     * @config{ ),,}
     * @configend
     * @errors
     */
    int __F(reconfigure)(WT_SESSION *session, const char *config);

    /*!
     * Return information about an error as a string.
     *
     * @snippet ex_all.c Display an error thread safe
     *
     * @param session the session handle
     * @param error a return value from a WiredTiger, ISO C, or POSIX
     * standard API call
     * @returns a string representation of the error
     */
    const char *__F(strerror)(WT_SESSION *session, int error);

    /*!
     * @name Cursor handles
     * @{
     */

    /*!
     * Open a new cursor on a data source or duplicate an existing cursor.
     *
     * @snippet ex_all.c Open a cursor
     *
     * An existing cursor can be duplicated by passing it as the \c to_dup
     * parameter and setting the \c uri parameter to \c NULL:
     *
     * @snippet ex_all.c Duplicate a cursor
     *
     * Cursors being duplicated must have a key set, and successfully
     * duplicated cursors are positioned at the same place in the data
     * source as the original.
     *
     * Cursor handles should be discarded by calling WT_CURSOR::close.
     *
     * Cursors capable of supporting transactional operations operate in the
     * context of the current transaction, if any.
     *
     * WT_SESSION::rollback_transaction implicitly resets all cursors associated with the
         * session.
     *
     * Cursors are relatively light-weight objects but may hold references
     * to heavier-weight objects; applications should re-use cursors when
     * possible, but instantiating new cursors is not so expensive that
     * applications need to cache cursors at all cost.
     *
     * @param session the session handle
     * @param uri the data source on which the cursor operates; cursors
     *  are usually opened on tables, however, cursors can be opened on
     *  any data source, regardless of whether it is ultimately stored
     *  in a table.  Some cursor types may have limited functionality
     *  (for example, they may be read-only or not support transactional
     *  updates).  See @ref data_sources for more information.
     *  <br>
     *  @copydoc doc_cursor_types
     * @param to_dup a cursor to duplicate or gather statistics on
     * @configstart{WT_SESSION.open_cursor, see dist/api_data.py}
     * @config{append, append written values as new records\, giving each a new record number key;
     * valid only for cursors with record number keys., a boolean flag; default \c false.}
     * @config{bulk, configure the cursor for bulk-loading\, a fast\, initial load path (see @ref
     * tune_bulk_load for more information). Bulk-load may only be used for newly created objects
     * and applications should use the WT_CURSOR::insert method to insert rows.  When bulk-loading\,
     * rows must be loaded in sorted order.  The value is usually a true/false flag; when
     * bulk-loading fixed-length column store objects\, the special value \c bitmap allows chunks of
     * a memory resident bitmap to be loaded directly into a file by passing a \c WT_ITEM to
     * WT_CURSOR::set_value where the \c size field indicates the number of records in the bitmap
     * (as specified by the object's \c value_format configuration). Bulk-loaded bitmap values must
     * end on a byte boundary relative to the bit count (except for the last set of values loaded).,
     * a string; default \c false.}
     * @config{checkpoint, the name of a checkpoint to open.  (The reserved name
     * "WiredTigerCheckpoint" opens the most recent checkpoint taken for the object.) The cursor
     * does not support data modification., a string; default empty.}
     * @config{debug = (, configure debug specific behavior on a cursor.  Generally only used for
     * internal testing purposes., a set of related configuration options defined as follows.}
     * @config{&nbsp;&nbsp;&nbsp;&nbsp;dump_version, open a version cursor\, which is a debug cursor
     * on a table that enables iteration through the history of values for a given key., a boolean
     * flag; default \c false.}
     * @config{&nbsp;&nbsp;&nbsp;&nbsp;release_evict, Configure the cursor
     * to evict the page positioned on when the reset API call is used., a boolean flag; default \c
     * false.}
     * @config{ ),,}
     * @config{dump, configure the cursor for dump format inputs and outputs: "hex" selects a simple
     * hexadecimal format\, "json" selects a JSON format with each record formatted as fields named
     * by column names if available\, "pretty" selects a human-readable format (making it
     * incompatible with the "load")\, "pretty_hex" is similar to "pretty" (also incompatible with
     * "load") except raw byte data elements will be printed like "hex" format\, and "print" selects
     * a format where only non-printing characters are hexadecimal encoded.  These formats are
     * compatible with the @ref util_dump and @ref util_load commands., a string\, chosen from the
     * following options: \c "hex"\, \c "json"\, \c "pretty"\, \c "pretty_hex"\, \c "print"; default
     * empty.}
     * @config{force, forcibly open a new dhandle., a boolean flag; default \c false.}
     * @config{incremental = (, configure the cursor for block incremental backup usage.  These
     * formats are only compatible with the backup data source; see @ref backup., a set of related
     * configuration options defined as follows.}
     * @config{&nbsp;&nbsp;&nbsp;&nbsp;consolidate,
     * causes block incremental backup information to be consolidated if adjacent granularity blocks
     * are modified.  If false\, information will be returned in granularity sized blocks only.
     * This must be set on the primary backup cursor and it applies to all files for this backup., a
     * boolean flag; default \c false.}
     * @config{&nbsp;&nbsp;&nbsp;&nbsp;enabled, whether to
     * configure this backup as the starting point for a subsequent incremental backup., a boolean
     * flag; default \c false.}
     * @config{&nbsp;&nbsp;&nbsp;&nbsp;file, the file name when opening a
     * duplicate incremental backup cursor.  That duplicate cursor will return the block
     * modifications relevant to the given file name., a string; default empty.}
     * @config{&nbsp;&nbsp;&nbsp;&nbsp;force_stop, causes all block incremental backup information
     * to be released.  This is on an open_cursor call and the resources will be released when this
     * cursor is closed.  No other operations should be done on this open cursor., a boolean flag;
     * default \c false.}
     * @config{&nbsp;&nbsp;&nbsp;&nbsp;granularity, this setting manages the
     * granularity of how WiredTiger maintains modification maps internally.  The larger the
     * granularity\, the smaller amount of information WiredTiger need to maintain., an integer
     * between \c 4KB and \c 2GB; default \c 16MB.}
     * @config{&nbsp;&nbsp;&nbsp;&nbsp;src_id, a string
     * that identifies a previous checkpoint backup source as the source of this incremental backup.
     * This identifier must have already been created by use of the 'this_id' configuration in an
     * earlier backup.  A source id is required to begin an incremental backup., a string; default
     * empty.}
     * @config{&nbsp;&nbsp;&nbsp;&nbsp;this_id, a string that identifies the current system
     * state as a future backup source for an incremental backup via \c src_id.  This identifier is
     * required when opening an incremental backup cursor and an error will be returned if one is
     * not provided.  The identifiers can be any text string\, but should be unique., a string;
     * default empty.}
     * @config{ ),,}
     * @config{next_random, configure the cursor to return a pseudo-random record from the object
     * when the WT_CURSOR::next method is called; valid only for row-store cursors.  See @ref
     * cursor_random for details., a boolean flag; default \c false.}
     * @config{next_random_sample_size, cursors configured by \c next_random to return pseudo-random
     * records from the object randomly select from the entire object\, by default.  Setting \c
     * next_random_sample_size to a non-zero value sets the number of samples the application
     * expects to take using the \c next_random cursor.  A cursor configured with both \c
     * next_random and \c next_random_sample_size attempts to divide the object into \c
     * next_random_sample_size equal-sized pieces\, and each retrieval returns a record from one of
     * those pieces.  See @ref cursor_random for details., a string; default \c 0.}
     * @config{next_random_seed, configure the cursor to set an initial random seed when using \c
     * next_random configuration.  This is used for testing purposes only.  See @ref cursor_random
     * for details., a string; default \c 0.}
     * @config{overwrite, configures whether the cursor's insert and update methods check the
     * existing state of the record.  If \c overwrite is \c false\, WT_CURSOR::insert fails with
     * ::WT_DUPLICATE_KEY if the record exists\, and WT_CURSOR::update fails with ::WT_NOTFOUND if
     * the record does not exist., a boolean flag; default \c true.}
     * @config{raw, ignore the encodings for the key and value\, manage data as if the formats were
     * \c "u". See @ref cursor_raw for details., a boolean flag; default \c false.}
     * @config{read_once, results that are brought into cache from disk by this cursor will be given
     * less priority in the cache., a boolean flag; default \c false.}
     * @config{readonly, only query operations are supported by this cursor.  An error is returned
     * if a modification is attempted using the cursor.  The default is false for all cursor types
     * except for metadata cursors and checkpoint cursors., a boolean flag; default \c false.}
     * @config{statistics, Specify the statistics to be gathered.  Choosing "all" gathers statistics
     * regardless of cost and may include traversing on-disk files; "fast" gathers a subset of
     * relatively inexpensive statistics.  The selection must agree with the database \c statistics
     * configuration specified to ::wiredtiger_open or WT_CONNECTION::reconfigure.  For example\,
     * "all" or "fast" can be configured when the database is configured with "all"\, but the cursor
     * open will fail if "all" is specified when the database is configured with "fast"\, and the
     * cursor open will fail in all cases when the database is configured with "none". If "size" is
     * configured\, only the underlying size of the object on disk is filled in and the object is
     * not opened.  If \c statistics is not configured\, the default configuration is the database
     * configuration.  The "clear" configuration resets statistics after gathering them\, where
     * appropriate (for example\, a cache size statistic is not cleared\, while the count of cursor
     * insert operations will be cleared). See @ref statistics for more information., a list\, with
     * values chosen from the following options: \c "all"\, \c "cache_walk"\, \c "fast"\, \c
     * "clear"\, \c "size"\, \c "tree_walk"; default empty.}
     * @config{target, if non-empty\, back up the given list of objects; valid only for a backup
     * data source., a list of strings; default empty.}
     * @configend
     * @param[out] cursorp a pointer to the newly opened cursor
     * @errors
     */
    int __F(open_cursor)(WT_SESSION *session,
        const char *uri, WT_CURSOR *to_dup, const char *config, WT_CURSOR **cursorp);
    /*! @} */

    /*!
     * @name Table operations
     * @{
     */
    /*!
     * Alter a table.
     *
     * This will allow modification of some table settings after
     * creation.
     *
     * @exclusive
     *
     * @snippet ex_all.c Alter a table
     *
     * @param session the session handle
     * @param name the URI of the object to alter, such as \c "table:stock"
     * @configstart{WT_SESSION.alter, see dist/api_data.py}
     * @config{access_pattern_hint, It is recommended that workloads that consist primarily of
     * updates and/or point queries specify \c random.  Workloads that do many cursor scans through
     * large ranges of data should specify \c sequential and other workloads should specify \c none.
     * The option leads to an appropriate operating system advisory call where available., a
     * string\, chosen from the following options: \c "none"\, \c "random"\, \c "sequential";
     * default \c none.}
     * @config{app_metadata, application-owned metadata for this object., a string; default empty.}
     * @config{assert = (, declare timestamp usage., a set of related configuration options defined
     * as follows.}
     * @config{&nbsp;&nbsp;&nbsp;&nbsp;read_timestamp, if set\, check that timestamps
     * are \c always or \c never used on reads with this table\, writing an error message if the
     * policy is violated.  If the library was built in diagnostic mode\, drop core at the failing
     * check., a string\, chosen from the following options: \c "always"\, \c "never"\, \c "none";
     * default \c none.}
     * @config{ ),,}
     * @config{cache_resident, do not ever evict the object's pages from cache.  Not compatible with
     * LSM tables; see @ref tuning_cache_resident for more information., a boolean flag; default \c
     * false.}
     * @config{log = (, the transaction log configuration for this object.  Only valid if \c log is
     * enabled in ::wiredtiger_open., a set of related configuration options defined as follows.}
     * @config{&nbsp;&nbsp;&nbsp;&nbsp;enabled, if false\, this object has checkpoint-level
     * durability., a boolean flag; default \c true.}
     * @config{ ),,}
     * @config{oligarch_log = (, the transaction oligarch log configuration for this object.  Only
     * valid if \c oligarch log is enabled in ::wiredtiger_open., a set of related configuration
     * options defined as follows.}
     * @config{&nbsp;&nbsp;&nbsp;&nbsp;enabled, if false\, this object
     * has checkpoint-level durability., a boolean flag; default \c true.}
     * @config{ ),,}
     * @config{os_cache_dirty_max, maximum dirty system buffer cache usage\, in bytes.  If
     * non-zero\, schedule writes for dirty blocks belonging to this object in the system buffer
     * cache after that many bytes from this object are written into the buffer cache., an integer
     * greater than or equal to \c 0; default \c 0.}
     * @config{os_cache_max, maximum system buffer cache usage\, in bytes.  If non-zero\, evict
     * object blocks from the system buffer cache after that many bytes from this object are read or
     * written into the buffer cache., an integer greater than or equal to \c 0; default \c 0.}
     * @config{write_timestamp_usage, describe how timestamps are expected to be used on table
     * modifications.  The choices are the default\, which ensures that once timestamps are used for
     * a key\, they are always used\, and also that multiple updates to a key never use decreasing
     * timestamps and \c never which enforces that timestamps are never used for a table.  (The \c
     * always\, \c key_consistent\, \c mixed_mode and \c ordered choices should not be used\, and
     * are retained for backward compatibility.)., a string\, chosen from the following options: \c
     * "always"\, \c "key_consistent"\, \c "mixed_mode"\, \c "never"\, \c "none"\, \c "ordered";
     * default \c none.}
     * @configend
     * @ebusy_errors
     */
    int __F(alter)(WT_SESSION *session,
        const char *name, const char *config);

    /*!
     * Bind values for a compiled configuration.  The bindings hold for API calls in this
     * session that use the compiled string.  Strings passed into this call are not duplicated,
     * the application must ensure that strings remain valid while the bindings are being
     * used.
     *
     * This API may change in future releases.
     *
     * @param session the session handle
     * @param compiled a string returned from WT_CONNECTION::compile_configuration
     * @errors
     */
    int __F(bind_configuration)(WT_SESSION *session, const char *compiled, ...);

    /*!
     * Create a table, column group, index or file.
     *
     * @not_transactional
     *
     * @snippet ex_all.c Create a table
     *
     * @param session the session handle
     * @param name the URI of the object to create, such as
     * \c "table:stock". For a description of URI formats
     * see @ref data_sources.
     * @configstart{WT_SESSION.create, see dist/api_data.py}
     * @config{access_pattern_hint, It is recommended that workloads that consist primarily of
     * updates and/or point queries specify \c random.  Workloads that do many cursor scans through
     * large ranges of data should specify \c sequential and other workloads should specify \c none.
     * The option leads to an appropriate operating system advisory call where available., a
     * string\, chosen from the following options: \c "none"\, \c "random"\, \c "sequential";
     * default \c none.}
     * @config{allocation_size, the file unit allocation size\, in bytes\, must be a power of two;
     * smaller values decrease the file space required by overflow items\, and the default value of
     * 4KB is a good choice absent requirements from the operating system or storage device., an
     * integer between \c 512B and \c 128MB; default \c 4KB.}
     * @config{app_metadata, application-owned metadata for this object., a string; default empty.}
     * @config{assert = (, declare timestamp usage., a set of related configuration options defined
     * as follows.}
     * @config{&nbsp;&nbsp;&nbsp;&nbsp;read_timestamp, if set\, check that timestamps
     * are \c always or \c never used on reads with this table\, writing an error message if the
     * policy is violated.  If the library was built in diagnostic mode\, drop core at the failing
     * check., a string\, chosen from the following options: \c "always"\, \c "never"\, \c "none";
     * default \c none.}
     * @config{ ),,}
     * @config{block_allocation, configure block allocation.  Permitted values are \c "best" or \c
     * "first"; the \c "best" configuration uses a best-fit algorithm\, the \c "first" configuration
     * uses a first-available algorithm during block allocation., a string\, chosen from the
     * following options: \c "best"\, \c "first"; default \c best.}
     * @config{block_compressor, configure a compressor for file blocks.  Permitted values are \c
     * "none" or a custom compression engine name created with WT_CONNECTION::add_compressor.  If
     * WiredTiger has builtin support for \c "lz4"\, \c "snappy"\, \c "zlib" or \c "zstd"
     * compression\, these names are also available.  See @ref compression for more information., a
     * string; default \c none.}
     * @config{cache_resident, do not ever evict the object's pages from cache.  Not compatible with
     * LSM tables; see @ref tuning_cache_resident for more information., a boolean flag; default \c
     * false.}
     * @config{checksum, configure block checksums; the permitted values are \c on\, \c off\, \c
     * uncompressed and \c unencrypted.  The default is \c on\, in which case all block writes
     * include a checksum subsequently verified when the block is read.  The \c off setting does no
     * checksums\, the \c uncompressed setting only checksums blocks that are not compressed\, and
     * the \c unencrypted setting only checksums blocks that are not encrypted.  See @ref
     * tune_checksum for more information., a string\, chosen from the following options: \c "on"\,
     * \c "off"\, \c "uncompressed"\, \c "unencrypted"; default \c on.}
     * @config{colgroups, comma-separated list of names of column groups.  Each column group is
     * stored separately\, keyed by the primary key of the table.  If no column groups are
     * specified\, all columns are stored together in a single file.  All value columns in the table
     * must appear in at least one column group.  Each column group must be created with a separate
     * call to WT_SESSION::create using a \c colgroup: URI., a list of strings; default empty.}
     * @config{collator, configure custom collation for keys.  Permitted values are \c "none" or a
     * custom collator name created with WT_CONNECTION::add_collator., a string; default \c none.}
     * @config{columns, list of the column names.  Comma-separated list of the form
     * <code>(column[\,...])</code>. For tables\, the number of entries must match the total number
     * of values in \c key_format and \c value_format.  For colgroups and indices\, all column names
     * must appear in the list of columns for the table., a list of strings; default empty.}
     * @config{dictionary, the maximum number of unique values remembered in the
     * row-store/variable-length column-store leaf page value dictionary; see @ref
     * file_formats_compression for more information., an integer greater than or equal to \c 0;
     * default \c 0.}
     * @config{disaggregated = (, configure disaggregated storage for this file., a set of related
     * configuration options defined as follows.}
     * @config{ ),,}
     * @config{encryption = (, configure an encryptor for file blocks.  When a table is created\,
     * its encryptor is not implicitly used for any related indices or column groups., a set of
     * related configuration options defined as follows.}
     * @config{&nbsp;&nbsp;&nbsp;&nbsp;keyid, An
     * identifier that identifies a unique instance of the encryptor.  It is stored in clear text\,
     * and thus is available when the WiredTiger database is reopened.  On the first use of a
     * (name\, keyid) combination\, the WT_ENCRYPTOR::customize function is called with the keyid as
     * an argument., a string; default empty.}
     * @config{&nbsp;&nbsp;&nbsp;&nbsp;name, Permitted
     * values are \c "none" or a custom encryption engine name created with
     * WT_CONNECTION::add_encryptor.  See @ref encryption for more information., a string; default
     * \c none.}
     * @config{ ),,}
     * @config{exclusive, fail if the object exists.  When false (the default)\, if the object
     * exists\, check that its settings match the specified configuration., a boolean flag; default
     * \c false.}
     * @config{extractor, configure a custom extractor for indices.  Permitted values are \c "none"
     * or an extractor name created with WT_CONNECTION::add_extractor., a string; default \c none.}
     * @config{format, the file format., a string\, chosen from the following options: \c "btree";
     * default \c btree.}
     * @config{ignore_in_memory_cache_size, allow update and insert operations to proceed even if
     * the cache is already at capacity.  Only valid in conjunction with in-memory databases.
     * Should be used with caution - this configuration allows WiredTiger to consume memory over the
     * configured cache limit., a boolean flag; default \c false.}
     * @config{immutable, configure the index to be immutable -- that is\, the index is not changed
     * by any update to a record in the table., a boolean flag; default \c false.}
     * @config{import = (, configure import of an existing object into the currently running
     * database., a set of related configuration options defined as follows.}
     * @config{&nbsp;&nbsp;&nbsp;&nbsp;compare_timestamp, allow importing files with timestamps
     * smaller or equal to the configured global timestamps.  Note the history of the files are not
     * imported together and thus snapshot read of historical data will not work with the option
     * "stable_timestamp". (The \c oldest and \c stable arguments are deprecated short-hand for \c
     * oldest_timestamp and \c stable_timestamp\, respectively)., a string\, chosen from the
     * following options: \c "oldest"\, \c "oldest_timestamp"\, \c "stable"\, \c "stable_timestamp";
     * default \c oldest_timestamp.}
     * @config{&nbsp;&nbsp;&nbsp;&nbsp;enabled, whether to import the
     * input URI from disk., a boolean flag; default \c false.}
     * @config{&nbsp;&nbsp;&nbsp;&nbsp;
     * file_metadata, the file configuration extracted from the metadata of the export database., a
     * string; default empty.}
     * @config{&nbsp;&nbsp;&nbsp;&nbsp;metadata_file, a text file that
     * contains all the relevant metadata information for the URI to import.  The file is generated
     * by backup:export cursor., a string; default empty.}
     * @config{&nbsp;&nbsp;&nbsp;&nbsp;repair,
     * whether to reconstruct the metadata from the raw file content., a boolean flag; default \c
     * false.}
     * @config{ ),,}
     * @config{internal_key_max, This option is no longer supported\, retained for backward
     * compatibility., an integer greater than or equal to \c 0; default \c 0.}
     * @config{internal_key_truncate, configure internal key truncation\, discarding unnecessary
     * trailing bytes on internal keys (ignored for custom collators)., a boolean flag; default \c
     * true.}
     * @config{internal_page_max, the maximum page size for internal nodes\, in bytes; the size must
     * be a multiple of the allocation size and is significant for applications wanting to avoid
     * excessive L2 cache misses while searching the tree.  The page maximum is the bytes of
     * uncompressed data\, that is\, the limit is applied before any block compression is done., an
     * integer between \c 512B and \c 512MB; default \c 4KB.}
     * @config{key_format, the format of the data packed into key items.  See @ref
     * schema_format_types for details.  By default\, the key_format is \c 'u' and applications use
     * WT_ITEM structures to manipulate raw byte arrays.  By default\, records are stored in
     * row-store files: keys of type \c 'r' are record numbers and records referenced by record
     * number are stored in column-store files., a format string; default \c u.}
     * @config{key_gap, This option is no longer supported\, retained for backward compatibility.,
     * an integer greater than or equal to \c 0; default \c 10.}
     * @config{leaf_key_max, the largest key stored in a leaf node\, in bytes.  If set\, keys larger
     * than the specified size are stored as overflow items (which may require additional I/O to
     * access). The default value is one-tenth the size of a newly split leaf page., an integer
     * greater than or equal to \c 0; default \c 0.}
     * @config{leaf_page_max, the maximum page size for leaf nodes\, in bytes; the size must be a
     * multiple of the allocation size\, and is significant for applications wanting to maximize
     * sequential data transfer from a storage device.  The page maximum is the bytes of
     * uncompressed data\, that is\, the limit is applied before any block compression is done.  For
     * fixed-length column store\, the size includes only the bitmap data; pages containing
     * timestamp information can be larger\, and the size is limited to 128KB rather than 512MB., an
     * integer between \c 512B and \c 512MB; default \c 32KB.}
     * @config{leaf_value_max, the largest value stored in a leaf node\, in bytes.  If set\, values
     * larger than the specified size are stored as overflow items (which may require additional I/O
     * to access). If the size is larger than the maximum leaf page size\, the page size is
     * temporarily ignored when large values are written.  The default is one-half the size of a
     * newly split leaf page., an integer greater than or equal to \c 0; default \c 0.}
     * @config{log = (, the transaction log configuration for this object.  Only valid if \c log is
     * enabled in ::wiredtiger_open., a set of related configuration options defined as follows.}
     * @config{&nbsp;&nbsp;&nbsp;&nbsp;enabled, if false\, this object has checkpoint-level
     * durability., a boolean flag; default \c true.}
     * @config{ ),,}
     * @config{lsm = (, options only relevant for LSM data sources., a set of related configuration
     * options defined as follows.}
     * @config{&nbsp;&nbsp;&nbsp;&nbsp;auto_throttle, Throttle inserts
     * into LSM trees if flushing to disk isn't keeping up., a boolean flag; default \c true.}
     * @config{&nbsp;&nbsp;&nbsp;&nbsp;bloom, create Bloom filters on LSM tree chunks as they are
     * merged., a boolean flag; default \c true.}
     * @config{&nbsp;&nbsp;&nbsp;&nbsp;bloom_bit_count,
     * the number of bits used per item for LSM Bloom filters., an integer between \c 2 and \c 1000;
     * default \c 16.}
     * @config{&nbsp;&nbsp;&nbsp;&nbsp;bloom_config, config string used when
     * creating Bloom filter files\, passed to WT_SESSION::create., a string; default empty.}
     * @config{&nbsp;&nbsp;&nbsp;&nbsp;bloom_hash_count, the number of hash values per item used for
     * LSM Bloom filters., an integer between \c 2 and \c 100; default \c 8.}
     * @config{&nbsp;&nbsp;&nbsp;&nbsp;bloom_oldest, create a Bloom filter on the oldest LSM tree
     * chunk.  Only supported if Bloom filters are enabled., a boolean flag; default \c false.}
     * @config{&nbsp;&nbsp;&nbsp;&nbsp;chunk_count_limit, the maximum number of chunks to allow in
     * an LSM tree.  This option automatically times out old data.  As new chunks are added old
     * chunks will be removed.  Enabling this option disables LSM background merges., an integer;
     * default \c 0.}
     * @config{&nbsp;&nbsp;&nbsp;&nbsp;chunk_max, the maximum size a single chunk can
     * be.  Chunks larger than this size are not considered for further merges.  This is a soft
     * limit\, and chunks larger than this value can be created.  Must be larger than chunk_size.,
     * an integer between \c 100MB and \c 10TB; default \c 5GB.}
     * @config{&nbsp;&nbsp;&nbsp;&nbsp;
     * chunk_size, the maximum size of the in-memory chunk of an LSM tree.  This limit is soft\, it
     * is possible for chunks to be temporarily larger than this value.  This overrides the \c
     * memory_page_max setting., an integer between \c 512K and \c 500MB; default \c 10MB.}
     * @config{&nbsp;&nbsp;&nbsp;&nbsp;merge_custom = (, configure the tree to merge into a custom
     * data source., a set of related configuration options defined as follows.}
     * @config{&nbsp;&nbsp;&nbsp;&nbsp;&nbsp;&nbsp;&nbsp;&nbsp;prefix, custom data source prefix
     * instead of \c "file"., a string; default empty.}
     * @config{&nbsp;&nbsp;&nbsp;&nbsp;&nbsp;&nbsp;&nbsp;&nbsp;start_generation, merge generation at
     * which the custom data source is used (zero indicates no custom data source)., an integer
     * between \c 0 and \c 10; default \c 0.}
     * @config{&nbsp;&nbsp;&nbsp;&nbsp;&nbsp;&nbsp;&nbsp;&nbsp;suffix, custom data source suffix
     * instead of \c ".lsm"., a string; default empty.}
     * @config{&nbsp;&nbsp;&nbsp;&nbsp; ),,}
     * @config{&nbsp;&nbsp;&nbsp;&nbsp;merge_max, the maximum number of chunks to include in a merge
     * operation., an integer between \c 2 and \c 100; default \c 15.}
     * @config{&nbsp;&nbsp;&nbsp;&nbsp;merge_min, the minimum number of chunks to include in a merge
     * operation.  If set to 0 or 1 half the value of merge_max is used., an integer no more than \c
     * 100; default \c 0.}
     * @config{ ),,}
     * @config{memory_page_image_max, the maximum in-memory page image represented by a single
     * storage block.  Depending on compression efficiency\, compression can create storage blocks
     * which require significant resources to re-instantiate in the cache\, penalizing the
     * performance of future point updates.  The value limits the maximum in-memory page image a
     * storage block will need.  If set to 0\, a default of 4 times \c leaf_page_max is used., an
     * integer greater than or equal to \c 0; default \c 0.}
     * @config{memory_page_max, the maximum size a page can grow to in memory before being
     * reconciled to disk.  The specified size will be adjusted to a lower bound of
     * <code>leaf_page_max</code>\, and an upper bound of <code>cache_size / 10</code>. This limit
     * is soft - it is possible for pages to be temporarily larger than this value.  This setting is
     * ignored for LSM trees\, see \c chunk_size., an integer between \c 512B and \c 10TB; default
     * \c 5MB.}
     * @config{oligarch_log = (, the transaction oligarch log configuration for this object.  Only
     * valid if \c oligarch log is enabled in ::wiredtiger_open., a set of related configuration
     * options defined as follows.}
     * @config{&nbsp;&nbsp;&nbsp;&nbsp;enabled, if false\, this object
     * has checkpoint-level durability., a boolean flag; default \c true.}
     * @config{ ),,}
     * @config{os_cache_dirty_max, maximum dirty system buffer cache usage\, in bytes.  If
     * non-zero\, schedule writes for dirty blocks belonging to this object in the system buffer
     * cache after that many bytes from this object are written into the buffer cache., an integer
     * greater than or equal to \c 0; default \c 0.}
     * @config{os_cache_max, maximum system buffer cache usage\, in bytes.  If non-zero\, evict
     * object blocks from the system buffer cache after that many bytes from this object are read or
     * written into the buffer cache., an integer greater than or equal to \c 0; default \c 0.}
     * @config{prefix_compression, configure prefix compression on row-store leaf pages., a boolean
     * flag; default \c false.}
     * @config{prefix_compression_min, minimum gain before prefix compression will be used on
     * row-store leaf pages., an integer greater than or equal to \c 0; default \c 4.}
     * @config{split_pct, the Btree page split size as a percentage of the maximum Btree page size\,
     * that is\, when a Btree page is split\, it will be split into smaller pages\, where each page
     * is the specified percentage of the maximum Btree page size., an integer between \c 50 and \c
     * 100; default \c 90.}
     * @config{tiered_storage = (, configure a storage source for this table., a set of related
     * configuration options defined as follows.}
     * @config{&nbsp;&nbsp;&nbsp;&nbsp;auth_token,
     * authentication string identifier., a string; default empty.}
     * @config{&nbsp;&nbsp;&nbsp;&nbsp;
     * bucket, the bucket indicating the location for this table., a string; default empty.}
     * @config{&nbsp;&nbsp;&nbsp;&nbsp;bucket_prefix, the unique bucket prefix for this table., a
     * string; default empty.}
     * @config{&nbsp;&nbsp;&nbsp;&nbsp;cache_directory, a directory to store
     * locally cached versions of files in the storage source.  By default\, it is named with \c
     * "-cache" appended to the bucket name.  A relative directory name is relative to the home
     * directory., a string; default empty.}
     * @config{&nbsp;&nbsp;&nbsp;&nbsp;local_retention, time
     * in seconds to retain data on tiered storage on the local tier for faster read access., an
     * integer between \c 0 and \c 10000; default \c 300.}
     * @config{&nbsp;&nbsp;&nbsp;&nbsp;name,
     * permitted values are \c "none" or a custom storage source name created with
     * WT_CONNECTION::add_storage_source.  See @ref custom_storage_sources for more information., a
     * string; default \c none.}
     * @config{&nbsp;&nbsp;&nbsp;&nbsp;shared, enable sharing tiered
     * tables across other WiredTiger instances., a boolean flag; default \c false.}
     * @config{ ),,}
     * @config{type, set the type of data source used to store a column group\, index or simple
     * table.  By default\, a \c "file:" URI is derived from the object name.  The \c type
     * configuration can be used to switch to a different data source\, such as LSM or an extension
     * configured by the application., a string; default \c file.}
     * @config{value_format, the format of the data packed into value items.  See @ref
     * schema_format_types for details.  By default\, the value_format is \c 'u' and applications
     * use a WT_ITEM structure to manipulate raw byte arrays.  Value items of type 't' are
     * bitfields\, and when configured with record number type keys\, will be stored using a
     * fixed-length store., a format string; default \c u.}
     * @config{write_timestamp_usage, describe how timestamps are expected to be used on table
     * modifications.  The choices are the default\, which ensures that once timestamps are used for
     * a key\, they are always used\, and also that multiple updates to a key never use decreasing
     * timestamps and \c never which enforces that timestamps are never used for a table.  (The \c
     * always\, \c key_consistent\, \c mixed_mode and \c ordered choices should not be used\, and
     * are retained for backward compatibility.)., a string\, chosen from the following options: \c
     * "always"\, \c "key_consistent"\, \c "mixed_mode"\, \c "never"\, \c "none"\, \c "ordered";
     * default \c none.}
     * @configend
     * @errors
     */
    int __F(create)(WT_SESSION *session,
        const char *name, const char *config);

    /*!
     * Compact a live row- or column-store btree or LSM tree.
     *
     * @snippet ex_all.c Compact a table
     *
     * @param session the session handle
     * @param name the URI of the object to compact, such as
     * \c "table:stock"
     * @configstart{WT_SESSION.compact, see dist/api_data.py}
     * @config{background, enable/disabled the background compaction server., a boolean flag;
     * default empty.}
     * @config{dryrun, run only the estimation phase of compact., a boolean flag; default \c false.}
     * @config{exclude, list of table objects to be excluded from background compaction.  The list
     * is immutable and only applied when the background compaction gets enabled.  The list is not
     * saved between the calls and needs to be reapplied each time the service is enabled.  The
     * individual objects in the list can only be of the \c table: URI type., a list of strings;
     * default empty.}
     * @config{free_space_target, minimum amount of space recoverable for compaction to proceed., an
     * integer greater than or equal to \c 1MB; default \c 20MB.}
     * @config{run_once, configure background compaction server to run once.  In this mode\,
     * compaction is always attempted on each table unless explicitly excluded., a boolean flag;
     * default \c false.}
     * @config{timeout, maximum amount of time to allow for compact in seconds.  The actual amount
     * of time spent in compact may exceed the configured value.  A value of zero disables the
     * timeout., an integer; default \c 1200.}
     * @configend
     * @errors
     */
    int __F(compact)(WT_SESSION *session,
        const char *name, const char *config);

    /*!
     * Drop (delete) a table.
     *
     * @exclusive
     *
     * @not_transactional
     *
     * @snippet ex_all.c Drop a table
     *
     * @param session the session handle
     * @param name the URI of the object to drop, such as \c "table:stock"
     * @configstart{WT_SESSION.drop, see dist/api_data.py}
     * @config{force, return success if the object does not exist., a boolean flag; default \c
     * false.}
     * @config{remove_files, if the underlying files should be removed., a boolean flag; default \c
     * true.}
     * @configend
     * @ebusy_errors
     */
    int __F(drop)(WT_SESSION *session,
        const char *name, const char *config);

    /*!
     * Join a join cursor with a reference cursor.
     *
     * @snippet ex_schema.c Join cursors
     *
     * @param session the session handle
     * @param join_cursor a cursor that was opened using a
     * \c "join:" URI. It may not have been used for any operations
     * other than other join calls.
     * @param ref_cursor an index cursor having the same base table
     * as the join_cursor, or a table cursor open on the same base table,
     * or another join cursor. Unless the ref_cursor is another join
     * cursor, it must be positioned.
     *
     * The ref_cursor limits the results seen by iterating the
     * join_cursor to table items referred to by the key in this
     * index. The set of keys referred to is modified by the compare
     * config option.
     *
     * Multiple join calls builds up a set of ref_cursors, and
     * by default, the results seen by iteration are the intersection
     * of the cursor ranges participating in the join. When configured
     * with \c "operation=or", the results seen are the union of
     * the participating cursor ranges.
     *
     * After the join call completes, the ref_cursor cursor may not be
     * used for any purpose other than get_key and get_value. Any other
     * cursor method (e.g. next, prev,close) will fail. When the
     * join_cursor is closed, the ref_cursor is made available for
     * general use again. The application should close ref_cursor when
     * finished with it, although not before the join_cursor is closed.
     *
     * @configstart{WT_SESSION.join, see dist/api_data.py}
     * @config{bloom_bit_count, the number of bits used per item for the Bloom filter., an integer
     * between \c 2 and \c 1000; default \c 16.}
     * @config{bloom_false_positives, return all values that pass the Bloom filter\, without
     * eliminating any false positives., a boolean flag; default \c false.}
     * @config{bloom_hash_count, the number of hash values per item for the Bloom filter., an
     * integer between \c 2 and \c 100; default \c 8.}
     * @config{compare, modifies the set of items to be returned so that the index key satisfies the
     * given comparison relative to the key set in this cursor., a string\, chosen from the
     * following options: \c "eq"\, \c "ge"\, \c "gt"\, \c "le"\, \c "lt"; default \c "eq".}
     * @config{count, set an approximate count of the elements that would be included in the join.
     * This is used in sizing the Bloom filter\, and also influences evaluation order for cursors in
     * the join.  When the count is equal for multiple Bloom filters in a composition of joins\, the
     * Bloom filter may be shared., an integer; default \c 0.}
     * @config{operation, the operation applied between this and other joined cursors.  When
     * "operation=and" is specified\, all the conditions implied by joins must be satisfied for an
     * entry to be returned by the join cursor; when "operation=or" is specified\, only one must be
     * satisfied.  All cursors joined to a join cursor must have matching operations., a string\,
     * chosen from the following options: \c "and"\, \c "or"; default \c "and".}
     * @config{strategy, when set to \c bloom\, a Bloom filter is created and populated for this
     * index.  This has an up front cost but may reduce the number of accesses to the main table
     * when iterating the joined cursor.  The \c bloom setting requires that \c count be set., a
     * string\, chosen from the following options: \c "bloom"\, \c "default"; default empty.}
     * @configend
     * @errors
     */
    int __F(join)(WT_SESSION *session, WT_CURSOR *join_cursor,
        WT_CURSOR *ref_cursor, const char *config);

    /*!
     * Flush the log.
     *
     * WT_SESSION::log_flush will fail if logging is not enabled.
     *
     * @param session the session handle
     * @configstart{WT_SESSION.log_flush, see dist/api_data.py}
     * @config{oligarch_sync, forcibly flush the oligarch log and wait for it to achieve the
     * synchronization level specified.  The \c off setting forces any buffered log records to be
     * written to the file system.  The \c on setting forces log records to be written to the
     * storage device., a string\, chosen from the following options: \c "off"\, \c "on"; default \c
     * on.}
     * @config{sync, forcibly flush the log and wait for it to achieve the synchronization level
     * specified.  The \c off setting forces any buffered log records to be written to the file
     * system.  The \c on setting forces log records to be written to the storage device., a
     * string\, chosen from the following options: \c "off"\, \c "on"; default \c on.}
     * @configend
     * @errors
     */
    int __F(log_flush)(WT_SESSION *session, const char *config);

    /*!
     * Insert a ::WT_LOGREC_MESSAGE type record in the database log files
     * (the database must be configured for logging when this method is
     * called).
     *
     * @param session the session handle
     * @param format a printf format specifier
     * @errors
     */
    int __F(log_printf)(WT_SESSION *session, const char *format, ...);

    /*!
     * Rename an object.
     *
     * @not_transactional
     *
     * @snippet ex_all.c Rename a table
     *
     * @exclusive
     *
     * @param session the session handle
     * @param uri the current URI of the object, such as \c "table:old"
     * @param newuri the new URI of the object, such as \c "table:new"
     * @configempty{WT_SESSION.rename, see dist/api_data.py}
     * @ebusy_errors
     */
    int __F(rename)(WT_SESSION *session,
        const char *uri, const char *newuri, const char *config);

    /*!
     * Reset the session handle.
     *
     * This method resets the cursors associated with the session, clears session statistics and
     * discards cached resources. No session configurations are modified (or reset to their
     * default values). WT_SESSION::reset will fail if a transaction is in progress in the
     * session.
     *
     * @snippet ex_all.c Reset the session
     *
     * @param session the session handle
     * @errors
     */
    int __F(reset)(WT_SESSION *session);

    /*!
     * Salvage a table.
     *
     * Salvage rebuilds the file or files which comprise a table,
     * discarding any corrupted file blocks.
     *
     * When salvage is done, previously deleted records may re-appear, and
     * inserted records may disappear, so salvage should not be run
     * unless it is known to be necessary.  Normally, salvage should be
     * called after a table or file has been corrupted, as reported by the
     * WT_SESSION::verify method.
     *
     * Files are rebuilt in place. The salvage method overwrites the
     * existing files.
     *
     * @exclusive
     *
     * @snippet ex_all.c Salvage a table
     *
     * @param session the session handle
     * @param name the URI of the table or file to salvage
     * @configstart{WT_SESSION.salvage, see dist/api_data.py}
     * @config{force, force salvage even of files that do not appear to be WiredTiger files., a
     * boolean flag; default \c false.}
     * @configend
     * @ebusy_errors
     */
    int __F(salvage)(WT_SESSION *session,
        const char *name, const char *config);

    /*!
     * Truncate a file, table, cursor range, or backup cursor
     *
     * Truncate a table or file.
     * @snippet ex_all.c Truncate a table
     *
     * Truncate a cursor range.  When truncating based on a cursor position,
     * it is not required the cursor reference a record in the object, only
     * that the key be set.  This allows applications to discard portions of
     * the object name space without knowing exactly what records the object
     * contains. The start and stop points are both inclusive; that is, the
     * key set in the start cursor is the first record to be deleted and the
     * key set in the stop cursor is the last.
     *
     * @snippet ex_all.c Truncate a range
     *
     * Range truncate is implemented as a "scan and write" operation, specifically without range
     * locks. Inserts or other operations in the range, as well as operations before or after
     * the range when no explicit starting or ending key is set, are not well defined: conflicts
     * may be detected or both transactions may commit. If both commit, there's a failure and
     * recovery runs, the result may be different than what was in cache before the crash.
     *
     * The WT_CURSOR::truncate range truncate operation can only be used at snapshot isolation.
     *
     * Any specified cursors end with no position, and subsequent calls to
     * the WT_CURSOR::next (WT_CURSOR::prev) method will iterate from the
     * beginning (end) of the table.
     *
     * Example: truncate a backup cursor.  This operation removes all log files that
     * have been returned by the backup cursor.  It can be used to remove log
     * files after copying them during @ref backup_incremental.
     * @snippet ex_backup.c Truncate a backup cursor
     *
     * @param session the session handle
     * @param name the URI of the table or file to truncate, or \c "log:"
     * for a backup cursor
     * @param start optional cursor marking the first record discarded;
     * if <code>NULL</code>, the truncate starts from the beginning of
     * the object; must be provided when truncating a backup cursor
     * @param stop optional cursor marking the last record discarded;
     * if <code>NULL</code>, the truncate continues to the end of the
     * object; ignored when truncating a backup cursor
     * @configempty{WT_SESSION.truncate, see dist/api_data.py}
     * @errors
     */
    int __F(truncate)(WT_SESSION *session,
        const char *name, WT_CURSOR *start, WT_CURSOR *stop, const char *config);

    /*!
     * Upgrade a table.
     *
     * Upgrade upgrades a table or file, if upgrade is required.
     *
     * @exclusive
     *
     * @snippet ex_all.c Upgrade a table
     *
     * @param session the session handle
     * @param name the URI of the table or file to upgrade
     * @configempty{WT_SESSION.upgrade, see dist/api_data.py}
     * @ebusy_errors
     */
    int __F(upgrade)(WT_SESSION *session,
        const char *name, const char *config);

    /*!
     * Verify a table.
     *
     * Verify reports if a file, or the files that comprise a table, have been corrupted.
     * The WT_SESSION::salvage method can be used to repair a corrupted file.
     *
     * @snippet ex_all.c Verify a table
     *
     * @exclusive
     *
     * @param session the session handle
     * @param name the URI of the table or file to verify, optional if verifying the history
     * store
     * @configstart{WT_SESSION.verify, see dist/api_data.py}
     * @config{do_not_clear_txn_id, Turn off transaction id clearing\, intended for debugging and
     * better diagnosis of crashes or failures.  Note: History store validation is disabled when the
     * configuration is set as visibility rules may not work correctly because the transaction ids
     * are not cleared., a boolean flag; default \c false.}
     * @config{dump_address, Display page addresses\, time windows\, and page types as pages are
     * verified\, using the application's message handler\, intended for debugging., a boolean flag;
     * default \c false.}
     * @config{dump_all_data, Display application data as pages or blocks are verified\, using the
     * application's message handler\, intended for debugging.  Disabling this does not guarantee
     * that no user data will be output., a boolean flag; default \c false.}
     * @config{dump_blocks, Display the contents of on-disk blocks as they are verified\, using the
     * application's message handler\, intended for debugging., a boolean flag; default \c false.}
     * @config{dump_key_data, Display application data keys as pages or blocks are verified\, using
     * the application's message handler\, intended for debugging.  Disabling this does not
     * guarantee that no user data will be output., a boolean flag; default \c false.}
     * @config{dump_layout, Display the layout of the files as they are verified\, using the
     * application's message handler\, intended for debugging; requires optional support from the
     * block manager., a boolean flag; default \c false.}
     * @config{dump_offsets, Display the contents of specific on-disk blocks\, using the
     * application's message handler\, intended for debugging., a list of strings; default empty.}
     * @config{dump_pages, Display the contents of in-memory pages as they are verified\, using the
     * application's message handler\, intended for debugging., a boolean flag; default \c false.}
     * @config{read_corrupt, A mode that allows verify to continue reading after encountering a
     * checksum error.  It will skip past the corrupt block and continue with the verification
     * process., a boolean flag; default \c false.}
     * @config{stable_timestamp, Ensure that no data has a start timestamp after the stable
     * timestamp\, to be run after rollback_to_stable., a boolean flag; default \c false.}
     * @config{strict, Treat any verification problem as an error; by default\, verify will warn\,
     * but not fail\, in the case of errors that won't affect future behavior (for example\, a
     * leaked block)., a boolean flag; default \c false.}
     * @configend
     * @ebusy_errors
     */
    int __F(verify)(WT_SESSION *session,
        const char *name, const char *config);
    /*! @} */

    /*!
     * @name Transactions
     * @{
     */
    /*!
     * Start a transaction in this session.
     *
     * The transaction remains active until ended by
     * WT_SESSION::commit_transaction or WT_SESSION::rollback_transaction.
     * Operations performed on cursors capable of supporting transactional
     * operations that are already open in this session, or which are opened
     * before the transaction ends, will operate in the context of the
     * transaction.
     *
     * @requires_notransaction
     *
     * @snippet ex_all.c transaction commit/rollback
     *
     * @param session the session handle
     * @configstart{WT_SESSION.begin_transaction, see dist/api_data.py}
     * @config{ignore_prepare, whether to ignore updates by other prepared transactions when doing
     * of read operations of this transaction.  When \c true\, forces the transaction to be
     * read-only.  Use \c force to ignore prepared updates and permit writes (see @ref
     * timestamp_prepare_ignore_prepare for more information)., a string\, chosen from the following
     * options: \c "false"\, \c "force"\, \c "true"; default \c false.}
     * @config{isolation, the isolation level for this transaction; defaults to the session's
     * isolation level., a string\, chosen from the following options: \c "read-uncommitted"\, \c
     * "read-committed"\, \c "snapshot"; default empty.}
     * @config{name, name of the transaction for tracing and debugging., a string; default empty.}
     * @config{no_timestamp, allow a commit without a timestamp\, creating values that have "always
     * existed" and are visible regardless of timestamp.  See @ref timestamp_txn_api., a boolean
     * flag; default \c false.}
     * @config{oligarch_sync, whether to sync oligarch log records when the transaction commits\,
     * inherited from ::wiredtiger_open \c transaction_oligarch_sync., a boolean flag; default
     * empty.}
     * @config{operation_timeout_ms, when non-zero\, a requested limit on the time taken to complete
     * operations in this transaction.  Time is measured in real time milliseconds from the start of
     * each WiredTiger API call.  There is no guarantee any operation will not take longer than this
     * amount of time.  If WiredTiger notices the limit has been exceeded\, an operation may return
     * a WT_ROLLBACK error.  Default is to have no limit., an integer greater than or equal to \c 0;
     * default \c 0.}
     * @config{priority, priority of the transaction for resolving conflicts.  Transactions with
     * higher values are less likely to abort., an integer between \c -100 and \c 100; default \c
     * 0.}
     * @config{read_timestamp, read using the specified timestamp.  The value must not be older than
     * the current oldest timestamp.  See @ref timestamp_txn_api., a string; default empty.}
     * @config{roundup_timestamps = (, round up timestamps of the transaction., a set of related
     * configuration options defined as follows.}
     * @config{&nbsp;&nbsp;&nbsp;&nbsp;prepared,
     * applicable only for prepared transactions\, and intended only for special-purpose use.  See
     * @ref timestamp_prepare_roundup.  Allows the prepare timestamp and the commit timestamp of
     * this transaction to be rounded up to be no older than the oldest timestamp\, and allows
     * violating the usual restriction that the prepare timestamp must be newer than the stable
     * timestamp.  Specifically: at transaction prepare\, if the prepare timestamp is less than or
     * equal to the oldest timestamp\, the prepare timestamp will be rounded to the oldest
     * timestamp.  Subsequently\, at commit time\, if the commit timestamp is less than the (now
     * rounded) prepare timestamp\, the commit timestamp will be rounded up to it and thus to at
     * least oldest.  Neither timestamp will be checked against the stable timestamp., a boolean
     * flag; default \c false.}
     * @config{&nbsp;&nbsp;&nbsp;&nbsp;read, if the read timestamp is less
     * than the oldest timestamp\, the read timestamp will be rounded up to the oldest timestamp.
     * See @ref timestamp_read_roundup., a boolean flag; default \c false.}
     * @config{ ),,}
     * @config{sync, whether to sync log records when the transaction commits\, inherited from
     * ::wiredtiger_open \c transaction_sync., a boolean flag; default empty.}
     * @configend
     * @errors
     */
    int __F(begin_transaction)(WT_SESSION *session, const char *config);

    /*!
     * Commit the current transaction.
     *
     * A transaction must be in progress when this method is called.
     *
     * If WT_SESSION::commit_transaction returns an error, the transaction
     * was rolled back, not committed, and all cursors associated with the session are reset.
     *
     * @requires_transaction
     *
     * @snippet ex_all.c transaction commit/rollback
     *
     * @param session the session handle
     * @configstart{WT_SESSION.commit_transaction, see dist/api_data.py}
     * @config{commit_timestamp, set the commit timestamp for the current transaction.  For
     * non-prepared transactions\, the value must not be older than the first commit timestamp
     * already set for the current transaction (if any)\, must not be older than the current oldest
     * timestamp\, and must be after the current stable timestamp.  For prepared transactions\, a
     * commit timestamp is required\, must not be older than the prepare timestamp\, and can be set
     * only once.  See @ref timestamp_txn_api and @ref timestamp_prepare., a string; default empty.}
     * @config{durable_timestamp, set the durable timestamp for the current transaction.  Required
     * for the commit of a prepared transaction\, and otherwise not permitted.  The value must also
     * be after the current oldest and stable timestamps and must not be older than the commit
     * timestamp.  See @ref timestamp_prepare., a string; default empty.}
     * @config{oligarch_sync, override whether to sync oligarch log records when the transaction
     * commits.  The default is inherited from ::wiredtiger_open \c transaction_oligarch_sync.  The
     * \c off setting does not wait for records to be written or synchronized.  The \c on setting
     * forces log records to be written to the storage device., a string\, chosen from the following
     * options: \c "off"\, \c "on"; default empty.}
     * @config{operation_timeout_ms, when non-zero\, a requested limit on the time taken to complete
     * operations in this transaction.  Time is measured in real time milliseconds from the start of
     * each WiredTiger API call.  There is no guarantee any operation will not take longer than this
     * amount of time.  If WiredTiger notices the limit has been exceeded\, an operation may return
     * a WT_ROLLBACK error.  Default is to have no limit., an integer greater than or equal to \c 0;
     * default \c 0.}
     * @config{sync, override whether to sync log records when the transaction commits.  The default
     * is inherited from ::wiredtiger_open \c transaction_sync.  The \c off setting does not wait
     * for records to be written or synchronized.  The \c on setting forces log records to be
     * written to the storage device., a string\, chosen from the following options: \c "off"\, \c
     * "on"; default empty.}
     * @configend
     * @errors
     */
    int __F(commit_transaction)(WT_SESSION *session, const char *config);

    /*!
     * Prepare the current transaction.
     *
     * A transaction must be in progress when this method is called.
     *
     * Preparing a transaction will guarantee a subsequent commit will
     * succeed. Only commit and rollback are allowed on a transaction after
     * it has been prepared. The transaction prepare API is designed to
     * support MongoDB exclusively, and guarantees update conflicts have
     * been resolved, but does not guarantee durability.
     *
     * @requires_transaction
     *
     * @snippet ex_all.c transaction prepare
     *
     * @param session the session handle
     * @configstart{WT_SESSION.prepare_transaction, see dist/api_data.py}
     * @config{prepare_timestamp, set the prepare timestamp for the updates of the current
     * transaction.  The value must not be older than any active read timestamps\, and must be newer
     * than the current stable timestamp.  See @ref timestamp_prepare., a string; default empty.}
     * @configend
     * @errors
     */
    int __F(prepare_transaction)(WT_SESSION *session, const char *config);

    /*!
     * Roll back the current transaction.
     *
     * A transaction must be in progress when this method is called.
     *
     * All cursors associated with the session are reset.
     *
     * @requires_transaction
     *
     * @snippet ex_all.c transaction commit/rollback
     *
     * @param session the session handle
     * @configstart{WT_SESSION.rollback_transaction, see dist/api_data.py}
     * @config{operation_timeout_ms, when non-zero\, a requested limit on the time taken to complete
     * operations in this transaction.  Time is measured in real time milliseconds from the start of
     * each WiredTiger API call.  There is no guarantee any operation will not take longer than this
     * amount of time.  If WiredTiger notices the limit has been exceeded\, an operation may return
     * a WT_ROLLBACK error.  Default is to have no limit., an integer greater than or equal to \c 0;
     * default \c 0.}
     * @configend
     * @errors
     */
    int __F(rollback_transaction)(WT_SESSION *session, const char *config);
    /*! @} */

    /*!
     * @name Transaction timestamps
     * @{
     */
    /*!
     * Query the session's transaction timestamp state.
     *
     * The WT_SESSION.query_timestamp method can only be used at snapshot isolation.
     *
     * @param session the session handle
     * @param[out] hex_timestamp a buffer that will be set to the
     * hexadecimal encoding of the timestamp being queried.  Must be large
     * enough to hold a NUL terminated, hex-encoded 8B timestamp (17 bytes).
     * @configstart{WT_SESSION.query_timestamp, see dist/api_data.py}
     * @config{get, specify which timestamp to query: \c commit returns the most recently set
     * commit_timestamp; \c first_commit returns the first set commit_timestamp; \c prepare returns
     * the timestamp used in preparing a transaction; \c read returns the timestamp at which the
     * transaction is reading.  See @ref timestamp_txn_api., a string\, chosen from the following
     * options: \c "commit"\, \c "first_commit"\, \c "prepare"\, \c "read"; default \c read.}
     * @configend
     *
     * A timestamp of 0 is returned if the timestamp is not available or has not been set.
     * @errors
     */
    int __F(query_timestamp)(
        WT_SESSION *session, char *hex_timestamp, const char *config);

    /*!
     * Set a timestamp on a transaction.
     *
     * The WT_SESSION.timestamp_transaction method can only be used at snapshot isolation.
     *
     * @snippet ex_all.c transaction timestamp
     *
     * @requires_transaction
     *
     * @param session the session handle
     * @configstart{WT_SESSION.timestamp_transaction, see dist/api_data.py}
     * @config{commit_timestamp, set the commit timestamp for the current transaction.  For
     * non-prepared transactions\, the value must not be older than the first commit timestamp
     * already set for the current transaction\, if any\, must not be older than the current oldest
     * timestamp and must be after the current stable timestamp.  For prepared transactions\, a
     * commit timestamp is required\, must not be older than the prepare timestamp\, can be set only
     * once\, and must not be set until after the transaction has successfully prepared.  See @ref
     * timestamp_txn_api and @ref timestamp_prepare., a string; default empty.}
     * @config{durable_timestamp, set the durable timestamp for the current transaction.  Required
     * for the commit of a prepared transaction\, and otherwise not permitted.  Can only be set
     * after the transaction has been prepared and a commit timestamp has been set.  The value must
     * be after the current oldest and stable timestamps and must not be older than the commit
     * timestamp.  See @ref timestamp_prepare., a string; default empty.}
     * @config{prepare_timestamp, set the prepare timestamp for the updates of the current
     * transaction.  The value must not be older than any active read timestamps\, and must be newer
     * than the current stable timestamp.  Can be set only once per transaction.  Setting the
     * prepare timestamp does not by itself prepare the transaction\, but does oblige the
     * application to eventually prepare the transaction before committing it.  See @ref
     * timestamp_prepare., a string; default empty.}
     * @config{read_timestamp, read using the specified timestamp.  The value must not be older than
     * the current oldest timestamp.  This can only be set once for a transaction.  See @ref
     * timestamp_txn_api., a string; default empty.}
     * @configend
     * @errors
     */
    int __F(timestamp_transaction)(WT_SESSION *session, const char *config);

    /*!
     * Set a timestamp on a transaction numerically.  Prefer this method over
     * WT_SESSION::timestamp_transaction if the hexadecimal string parsing done in that method
     * becomes a bottleneck.
     *
     * The WT_SESSION.timestamp_transaction_uint method can only be used at snapshot isolation.
     *
     * @snippet ex_all.c transaction timestamp_uint
     *
     * @requires_transaction
     *
     * @param session the session handle
     * @param which the timestamp being set (see ::WT_TS_TXN_TYPE for available options, and
     * WT_SESSION::timestamp_transaction for constraints on the timestamps).
     * @param ts the timestamp.
     * @errors
     */
    int __F(timestamp_transaction_uint)(WT_SESSION *session, WT_TS_TXN_TYPE which,
            uint64_t ts);
    /*! @} */

    /*!
     * @name Transaction support
     * @{
     */
    /*!
     * Write a transactionally consistent snapshot of a database or set of individual objects.
     *
     * When timestamps are not in use, the checkpoint includes all transactions committed
     * before the checkpoint starts. When timestamps are in use and the checkpoint runs with
     * \c use_timestamp=true (the default), updates committed with a timestamp after the
     * \c stable timestamp, in tables configured for checkpoint-level durability, are not
     * included in the checkpoint. Updates committed in tables configured for commit-level
     * durability are always included in the checkpoint. See @ref durability_checkpoint and
     * @ref durability_log for more information.
     *
     * Calling the checkpoint method multiple times serializes the checkpoints; new checkpoint
     * calls wait for running checkpoint calls to complete.
     *
     * Existing named checkpoints may optionally be discarded.
     *
     * @requires_notransaction
     *
     * @snippet ex_all.c Checkpoint examples
     *
     * @param session the session handle
     * @configstart{WT_SESSION.checkpoint, see dist/api_data.py}
     * @config{debug = (, configure debug specific behavior on a checkpoint.  Generally only used
     * for internal testing purposes., a set of related configuration options defined as follows.}
     * @config{&nbsp;&nbsp;&nbsp;&nbsp;checkpoint_cleanup, if true\, checkpoint cleanup thread is
     * triggered to perform the checkpoint cleanup., a boolean flag; default \c false.}
     * @config{
     * ),,}
     * @config{drop, specify a list of checkpoints to drop.  The list may additionally contain one
     * of the following keys: \c "from=all" to drop all checkpoints\, \c "from=<checkpoint>" to drop
     * all checkpoints after and including the named checkpoint\, or \c "to=<checkpoint>" to drop
     * all checkpoints before and including the named checkpoint.  Checkpoints cannot be dropped if
     * open in a cursor.  While a hot backup is in progress\, checkpoints created prior to the start
     * of the backup cannot be dropped., a list of strings; default empty.}
     * @config{flush_tier = (, configure flushing objects to tiered storage after checkpoint., a set
     * of related configuration options defined as follows.}
     * @config{&nbsp;&nbsp;&nbsp;&nbsp;
     * enabled, if true and tiered storage is in use\, perform one iteration of object switching and
     * flushing objects to tiered storage., a boolean flag; default \c false.}
     * @config{&nbsp;&nbsp;&nbsp;&nbsp;force, if false (the default)\, flush_tier of any individual
     * object may be skipped if the underlying object has not been modified since the previous
     * flush_tier.  If true\, this option forces the flush_tier., a boolean flag; default \c false.}
     * @config{&nbsp;&nbsp;&nbsp;&nbsp;sync, wait for all objects to be flushed to the shared
     * storage to the level specified.  When false\, do not wait for any objects to be written to
     * the tiered storage system but return immediately after generating the objects and work units
     * for an internal thread.  When true\, the caller waits until all work queued for this call to
     * be completely processed before returning., a boolean flag; default \c true.}
     * @config{&nbsp;&nbsp;&nbsp;&nbsp;timeout, amount of time\, in seconds\, to wait for flushing
     * of objects to complete.  WiredTiger returns EBUSY if the timeout is reached.  A value of zero
     * disables the timeout., an integer; default \c 0.}
     * @config{ ),,}
     * @config{force, if false (the default)\, checkpoints may be skipped if the underlying object
     * has not been modified.  If true\, this option forces the checkpoint., a boolean flag; default
     * \c false.}
     * @config{name, if set\, specify a name for the checkpoint (note that checkpoints including LSM
     * trees may not be named)., a string; default empty.}
     * @config{target, if non-empty\, checkpoint the list of objects.  Checkpointing a list of
     * objects separately from a database-wide checkpoint can lead to data inconsistencies; see @ref
     * checkpoint_target for more information., a list of strings; default empty.}
     * @config{use_timestamp, if true (the default)\, create the checkpoint as of the last stable
     * timestamp if timestamps are in use\, or with all committed updates if there is no stable
     * timestamp set.  If false\, always generate a checkpoint with all committed updates\, ignoring
     * any stable timestamp., a boolean flag; default \c true.}
     * @configend
     * @errors
     */
    int __F(checkpoint)(WT_SESSION *session, const char *config);

    /*!
     * Reset the snapshot used for database visibility.
     *
     * For transactions running with snapshot isolation, this method releases the existing
     * snapshot of the database and gets a new one. This makes newer commits visible. The
     * call can be used to avoid pinning old and no-longer-needed content in the database.
     * Applications not using read timestamps for search may see different results after the
     * snapshot is updated.
     *
     * It is an error to call this method when using an isolation level other than snapshot
     * isolation, or if the current transaction has already written any data.
     *
     * @requires_transaction
     *
     * @snippet ex_all.c reset snapshot
     *
     * @param session the session handle
     * @errors
     */
    int __F(reset_snapshot)(WT_SESSION *session);

    /*!
     * Return the transaction ID range pinned by the session handle.
     *
     * The ID range is an approximate count of transactions and is calculated
     * based on the oldest ID needed for the active transaction in this session,
     * compared to the newest transaction in the system.
     *
     * @snippet ex_all.c transaction pinned range
     *
     * @param session the session handle
     * @param[out] range the range of IDs pinned by this session. Zero if
     * there is no active transaction.
     * @errors
     */
    int __F(transaction_pinned_range)(WT_SESSION* session, uint64_t *range);
    /*! @} */

#ifndef DOXYGEN
    /*!
     * Optionally returns the reason for the most recent rollback error returned from the API.
     *
     * There is no guarantee a rollback reason will be set and thus the caller
     * must check for a NULL pointer.
     *
     * @param session the session handle
     * @returns an optional string indicating the reason for the rollback
     */
    const char * __F(get_rollback_reason)(WT_SESSION *session);

    /*!
     * Call into the library.
     *
     * This method is used for breakpoints and to set other configuration
     * when debugging layers not directly supporting those features.
     *
     * @param session the session handle
     * @errors
     */
    int __F(breakpoint)(WT_SESSION *session);
#endif
};

/*!
 * A connection to a WiredTiger database.  The connection may be opened within
 * the same address space as the caller or accessed over a socket connection.
 *
 * Most applications will open a single connection to a database for each
 * process.  The first process to open a connection to a database will access
 * the database in its own address space.  Subsequent connections (if allowed)
 * will communicate with the first process over a socket connection to perform
 * their operations.
 *
 * <b>Thread safety:</b> A WT_CONNECTION handle may be shared between threads.
 * See @ref threads for more information.
 */
struct __wt_connection {
    /*!
     * Close a connection.
     *
     * Any open sessions will be closed. This will release the resources
     * associated with the session handle, including rolling back any
     * active transactions and closing any cursors that remain open in the
     * session.
     *
     * @snippet ex_all.c Close a connection
     *
     * @param connection the connection handle
     * @configstart{WT_CONNECTION.close, see dist/api_data.py}
     * @config{leak_memory, don't free memory during close., a boolean flag; default \c false.}
     * @config{use_timestamp, by default\, create the close checkpoint as of the last stable
     * timestamp if timestamps are in use\, or all current updates if there is no stable timestamp
     * set.  If false\, this option generates a checkpoint with all updates., a boolean flag;
     * default \c true.}
     * @configend
     * @errors
     */
    int __F(close)(WT_CONNECTION *connection, const char *config);

#ifndef DOXYGEN
    /*!
     * Output debug information for various subsystems. The output format
     * may change over time, gathering the debug information may be
     * invasive, and the information reported may not provide a point in
     * time view of the system.
     *
     * @param connection the connection handle
     * @configstart{WT_CONNECTION.debug_info, see dist/api_data.py}
     * @config{backup, print incremental backup information., a boolean flag; default \c false.}
     * @config{cache, print cache information., a boolean flag; default \c false.}
     * @config{cursors, print all open cursor information., a boolean flag; default \c false.}
     * @config{handles, print open handles information., a boolean flag; default \c false.}
     * @config{log, print log information., a boolean flag; default \c false.}
     * @config{sessions, print open session information., a boolean flag; default \c false.}
     * @config{txn, print global txn information., a boolean flag; default \c false.}
     * @configend
     * @errors
     */
    int __F(debug_info)(WT_CONNECTION *connection, const char *config);
#endif

    /*!
     * Reconfigure a connection handle.
     *
     * @snippet ex_all.c Reconfigure a connection
     *
     * @param connection the connection handle
     * @configstart{WT_CONNECTION.reconfigure, see dist/api_data.py}
     * @config{block_cache = (, block cache configuration options., a set of related configuration
     * options defined as follows.}
     * @config{&nbsp;&nbsp;&nbsp;&nbsp;blkcache_eviction_aggression,
     * seconds an unused block remains in the cache before it is evicted., an integer between \c 1
     * and \c 7200; default \c 1800.}
     * @config{&nbsp;&nbsp;&nbsp;&nbsp;cache_on_checkpoint, cache
     * blocks written by a checkpoint., a boolean flag; default \c true.}
     * @config{&nbsp;&nbsp;&nbsp;&nbsp;cache_on_writes, cache blocks as they are written (other than
     * checkpoint blocks)., a boolean flag; default \c true.}
     * @config{&nbsp;&nbsp;&nbsp;&nbsp;
     * enabled, enable block cache., a boolean flag; default \c false.}
     * @config{&nbsp;&nbsp;&nbsp;&nbsp;full_target, the fraction of the block cache that must be
     * full before eviction will remove unused blocks., an integer between \c 30 and \c 100; default
     * \c 95.}
     * @config{&nbsp;&nbsp;&nbsp;&nbsp;hashsize, number of buckets in the hashtable that
     * keeps track of blocks., an integer between \c 512 and \c 256K; default \c 32768.}
     * @config{&nbsp;&nbsp;&nbsp;&nbsp;max_percent_overhead, maximum tolerated overhead expressed as
     * the number of blocks added and removed as percent of blocks looked up; cache population and
     * eviction will be suppressed if the overhead exceeds the threshold., an integer between \c 1
     * and \c 500; default \c 10.}
     * @config{&nbsp;&nbsp;&nbsp;&nbsp;nvram_path, the absolute path to
     * the file system mounted on the NVRAM device., a string; default empty.}
     * @config{&nbsp;&nbsp;&nbsp;&nbsp;percent_file_in_dram, bypass cache for a file if the set
     * percentage of the file fits in system DRAM (as specified by block_cache.system_ram)., an
     * integer between \c 0 and \c 100; default \c 50.}
     * @config{&nbsp;&nbsp;&nbsp;&nbsp;size,
     * maximum memory to allocate for the block cache., an integer between \c 0 and \c 10TB; default
     * \c 0.}
     * @config{&nbsp;&nbsp;&nbsp;&nbsp;system_ram, the bytes of system DRAM available for
     * caching filesystem blocks., an integer between \c 0 and \c 1024GB; default \c 0.}
     * @config{&nbsp;&nbsp;&nbsp;&nbsp;type, cache location: DRAM or NVRAM., a string; default
     * empty.}
     * @config{ ),,}
     * @config{cache_max_wait_ms, the maximum number of milliseconds an application thread will wait
     * for space to be available in cache before giving up.  Default will wait forever., an integer
     * greater than or equal to \c 0; default \c 0.}
     * @config{cache_overhead, assume the heap allocator overhead is the specified percentage\, and
     * adjust the cache usage by that amount (for example\, if there is 10GB of data in cache\, a
     * percentage of 10 means WiredTiger treats this as 11GB). This value is configurable because
     * different heap allocators have different overhead and different workloads will have different
     * heap allocation sizes and patterns\, therefore applications may need to adjust this value
     * based on allocator choice and behavior in measured workloads., an integer between \c 0 and \c
     * 30; default \c 8.}
     * @config{cache_size, maximum heap memory to allocate for the cache.  A database should
     * configure either \c cache_size or \c shared_cache but not both., an integer between \c 1MB
     * and \c 10TB; default \c 100MB.}
     * @config{cache_stuck_timeout_ms, the number of milliseconds to wait before a stuck cache times
     * out in diagnostic mode.  Default will wait for 5 minutes\, 0 will wait forever., an integer
     * greater than or equal to \c 0; default \c 300000.}
     * @config{checkpoint = (, periodically checkpoint the database.  Enabling the checkpoint server
     * uses a session from the configured \c session_max., a set of related configuration options
     * defined as follows.}
     * @config{&nbsp;&nbsp;&nbsp;&nbsp;log_size, wait for this amount of log
     * record bytes to be written to the log between each checkpoint.  If non-zero\, this value will
     * use a minimum of the log file size.  A database can configure both log_size and wait to set
     * an upper bound for checkpoints; setting this value above 0 configures periodic checkpoints.,
     * an integer between \c 0 and \c 2GB; default \c 0.}
     * @config{&nbsp;&nbsp;&nbsp;&nbsp;wait,
     * seconds to wait between each checkpoint; setting this value above 0 configures periodic
     * checkpoints., an integer between \c 0 and \c 100000; default \c 0.}
     * @config{ ),,}
     * @config{checkpoint_cleanup = (, periodically checkpoint cleanup the database., a set of
     * related configuration options defined as follows.}
     * @config{&nbsp;&nbsp;&nbsp;&nbsp;method,
     * control how aggressively obsolete content is removed by reading the internal pages.  Default
     * to none\, which means no additional work is done to find obsolete content., a string\, chosen
     * from the following options: \c "none"\, \c "reclaim_space"; default \c none.}
     * @config{&nbsp;&nbsp;&nbsp;&nbsp;wait, seconds to wait between each checkpoint cleanup., an
     * integer between \c 60 and \c 100000; default \c 300.}
     * @config{ ),,}
     * @config{chunk_cache = (, chunk cache reconfiguration options., a set of related configuration
     * options defined as follows.}
     * @config{&nbsp;&nbsp;&nbsp;&nbsp;pinned, List of "table:" URIs
     * exempt from cache eviction.  Capacity config overrides this\, tables exceeding capacity will
     * not be fully retained.  Table names can appear in both this and the preload list\, but not in
     * both this and the exclude list.  Duplicate names are allowed., a list of strings; default
     * empty.}
     * @config{ ),,}
     * @config{compatibility = (, set compatibility version of database.  Changing the compatibility
     * version requires that there are no active operations for the duration of the call., a set of
     * related configuration options defined as follows.}
     * @config{&nbsp;&nbsp;&nbsp;&nbsp;release,
     * compatibility release version string., a string; default empty.}
     * @config{ ),,}
     * @config{debug_mode = (, control the settings of various extended debugging features., a set
     * of related configuration options defined as follows.}
     * @config{&nbsp;&nbsp;&nbsp;&nbsp;
     * background_compact, if true\, background compact aggressively removes compact statistics for
     * a file and decreases the max amount of time a file can be skipped for., a boolean flag;
     * default \c false.}
     * @config{&nbsp;&nbsp;&nbsp;&nbsp;checkpoint_retention, adjust log removal
     * to retain the log records of this number of checkpoints.  Zero or one means perform normal
     * removal., an integer between \c 0 and \c 1024; default \c 0.}
     * @config{&nbsp;&nbsp;&nbsp;&nbsp;corruption_abort, if true and built in diagnostic mode\, dump
     * core in the case of data corruption., a boolean flag; default \c true.}
     * @config{&nbsp;&nbsp;&nbsp;&nbsp;cursor_copy, if true\, use the system allocator to make a
     * copy of any data returned by a cursor operation and return the copy instead.  The copy is
     * freed on the next cursor operation.  This allows memory sanitizers to detect inappropriate
     * references to memory owned by cursors., a boolean flag; default \c false.}
     * @config{&nbsp;&nbsp;&nbsp;&nbsp;cursor_reposition, if true\, for operations with snapshot
     * isolation the cursor temporarily releases any page that requires force eviction\, then
     * repositions back to the page for further operations.  A page release encourages eviction of
     * hot or large pages\, which is more likely to succeed without a cursor keeping the page
     * pinned., a boolean flag; default \c false.}
     * @config{&nbsp;&nbsp;&nbsp;&nbsp;eviction, if
     * true\, modify internal algorithms to change skew to force history store eviction to happen
     * more aggressively.  This includes but is not limited to not skewing newest\, not favoring
     * leaf pages\, and modifying the eviction score mechanism., a boolean flag; default \c false.}
     * @config{&nbsp;&nbsp;&nbsp;&nbsp;log_retention, adjust log removal to retain at least this
     * number of log files.  (Warning: this option can remove log files required for recovery if no
     * checkpoints have yet been done and the number of log files exceeds the configured value.  As
     * WiredTiger cannot detect the difference between a system that has not yet checkpointed and
     * one that will never checkpoint\, it might discard log files before any checkpoint is done.)
     * Ignored if set to 0., an integer between \c 0 and \c 1024; default \c 0.}
     * @config{&nbsp;&nbsp;&nbsp;&nbsp;realloc_exact, if true\, reallocation of memory will only
     * provide the exact amount requested.  This will help with spotting memory allocation issues
     * more easily., a boolean flag; default \c false.}
     * @config{&nbsp;&nbsp;&nbsp;&nbsp;
     * realloc_malloc, if true\, every realloc call will force a new memory allocation by using
     * malloc., a boolean flag; default \c false.}
     * @config{&nbsp;&nbsp;&nbsp;&nbsp;rollback_error,
     * return a WT_ROLLBACK error from a transaction operation about every Nth operation to simulate
     * a collision., an integer between \c 0 and \c 10M; default \c 0.}
     * @config{&nbsp;&nbsp;&nbsp;&nbsp;slow_checkpoint, if true\, slow down checkpoint creation by
     * slowing down internal page processing., a boolean flag; default \c false.}
     * @config{&nbsp;&nbsp;&nbsp;&nbsp;stress_skiplist, Configure various internal parameters to
     * encourage race conditions and other issues with internal skip lists\, e.g.  using a more
     * dense representation., a boolean flag; default \c false.}
     * @config{&nbsp;&nbsp;&nbsp;&nbsp;
     * table_logging, if true\, write transaction related information to the log for all
     * operations\, even operations for tables with logging turned off.  This additional logging
     * information is intended for debugging and is informational only\, that is\, it is ignored
     * during recovery., a boolean flag; default \c false.}
     * @config{&nbsp;&nbsp;&nbsp;&nbsp;
     * tiered_flush_error_continue, on a write to tiered storage\, continue when an error occurs., a
     * boolean flag; default \c false.}
     * @config{&nbsp;&nbsp;&nbsp;&nbsp;update_restore_evict, if
     * true\, control all dirty page evictions through forcing update restore eviction., a boolean
     * flag; default \c false.}
     * @config{ ),,}
     * @config{disaggregated = (, configure disaggregated storage for this connection., a set of
     * related configuration options defined as follows.}
     * @config{ ),,}
     * @config{error_prefix, prefix string for error messages., a string; default empty.}
     * @config{eviction = (, eviction configuration options., a set of related configuration options
     * defined as follows.}
     * @config{&nbsp;&nbsp;&nbsp;&nbsp;evict_sample_inmem, If no in-memory ref
     * is found on the root page\, attempt to locate a random in-memory page by examining all
     * entries on the root page., a boolean flag; default \c true.}
     * @config{&nbsp;&nbsp;&nbsp;&nbsp;
     * threads_max, maximum number of threads WiredTiger will start to help evict pages from cache.
     * The number of threads started will vary depending on the current eviction load.  Each
     * eviction worker thread uses a session from the configured session_max., an integer between \c
     * 1 and \c 20; default \c 8.}
     * @config{&nbsp;&nbsp;&nbsp;&nbsp;threads_min, minimum number of
     * threads WiredTiger will start to help evict pages from cache.  The number of threads
     * currently running will vary depending on the current eviction load., an integer between \c 1
     * and \c 20; default \c 1.}
     * @config{ ),,}
     * @config{eviction_checkpoint_target, perform eviction at the beginning of checkpoints to bring
     * the dirty content in cache to this level.  It is a percentage of the cache size if the value
     * is within the range of 0 to 100 or an absolute size when greater than 100. The value is not
     * allowed to exceed the \c cache_size.  Ignored if set to zero., an integer between \c 0 and \c
     * 10TB; default \c 1.}
     * @config{eviction_dirty_target, perform eviction in worker threads when the cache contains at
     * least this much dirty content.  It is a percentage of the cache size if the value is within
     * the range of 1 to 100 or an absolute size when greater than 100. The value is not allowed to
     * exceed the \c cache_size and has to be lower than its counterpart \c eviction_dirty_trigger.,
     * an integer between \c 1 and \c 10TB; default \c 5.}
     * @config{eviction_dirty_trigger, trigger application threads to perform eviction when the
     * cache contains at least this much dirty content.  It is a percentage of the cache size if the
     * value is within the range of 1 to 100 or an absolute size when greater than 100. The value is
     * not allowed to exceed the \c cache_size and has to be greater than its counterpart \c
     * eviction_dirty_target.  This setting only alters behavior if it is lower than
     * eviction_trigger., an integer between \c 1 and \c 10TB; default \c 20.}
     * @config{eviction_target, perform eviction in worker threads when the cache contains at least
     * this much content.  It is a percentage of the cache size if the value is within the range of
     * 10 to 100 or an absolute size when greater than 100. The value is not allowed to exceed the
     * \c cache_size and has to be lower than its counterpart \c eviction_trigger., an integer
     * between \c 10 and \c 10TB; default \c 80.}
     * @config{eviction_trigger, trigger application threads to perform eviction when the cache
     * contains at least this much content.  It is a percentage of the cache size if the value is
     * within the range of 10 to 100 or an absolute size when greater than 100. The value is not
     * allowed to exceed the \c cache_size and has to be greater than its counterpart \c
     * eviction_target., an integer between \c 10 and \c 10TB; default \c 95.}
     * @config{eviction_updates_target, perform eviction in worker threads when the cache contains
     * at least this many bytes of updates.  It is a percentage of the cache size if the value is
     * within the range of 0 to 100 or an absolute size when greater than 100. Calculated as half of
     * \c eviction_dirty_target by default.  The value is not allowed to exceed the \c cache_size
     * and has to be lower than its counterpart \c eviction_updates_trigger., an integer between \c
     * 0 and \c 10TB; default \c 0.}
     * @config{eviction_updates_trigger, trigger application threads to perform eviction when the
     * cache contains at least this many bytes of updates.  It is a percentage of the cache size if
     * the value is within the range of 1 to 100 or an absolute size when greater than 100\.
     * Calculated as half of \c eviction_dirty_trigger by default.  The value is not allowed to
     * exceed the \c cache_size and has to be greater than its counterpart \c
     * eviction_updates_target.  This setting only alters behavior if it is lower than \c
     * eviction_trigger., an integer between \c 0 and \c 10TB; default \c 0.}
     * @config{extra_diagnostics, enable additional diagnostics in WiredTiger.  These additional
     * diagnostics include diagnostic assertions that can cause WiredTiger to abort when an invalid
     * state is detected.  Options are given as a list\, such as
     * <code>"extra_diagnostics=[out_of_order\,visibility]"</code>. Choosing \c all enables all
     * assertions.  When WiredTiger is compiled with \c HAVE_DIAGNOSTIC=1 all assertions are enabled
     * and cannot be reconfigured., a list\, with values chosen from the following options: \c
     * "all"\, \c "checkpoint_validate"\, \c "cursor_check"\, \c "disk_validate"\, \c
     * "eviction_check"\, \c "generation_check"\, \c "hs_validate"\, \c "key_out_of_order"\, \c
     * "log_validate"\, \c "prepared"\, \c "slow_operation"\, \c "txn_visibility"; default \c [].}
     * @config{file_manager = (, control how file handles are managed., a set of related
     * configuration options defined as follows.}
     * @config{&nbsp;&nbsp;&nbsp;&nbsp;
     * close_handle_minimum, number of handles open before the file manager will look for handles to
     * close., an integer greater than or equal to \c 0; default \c 250.}
     * @config{&nbsp;&nbsp;&nbsp;&nbsp;close_idle_time, amount of time in seconds a file handle
     * needs to be idle before attempting to close it.  A setting of 0 means that idle handles are
     * not closed., an integer between \c 0 and \c 100000; default \c 30.}
     * @config{&nbsp;&nbsp;&nbsp;&nbsp;close_scan_interval, interval in seconds at which to check
     * for files that are inactive and close them., an integer between \c 1 and \c 100000; default
     * \c 10.}
     * @config{ ),,}
     * @config{generation_drain_timeout_ms, the number of milliseconds to wait for a resource to
     * drain before timing out in diagnostic mode.  Default will wait for 4 minutes\, 0 will wait
     * forever., an integer greater than or equal to \c 0; default \c 240000.}
     * @config{history_store = (, history store configuration options., a set of related
     * configuration options defined as follows.}
     * @config{&nbsp;&nbsp;&nbsp;&nbsp;file_max, the
     * maximum number of bytes that WiredTiger is allowed to use for its history store mechanism.
     * If the history store file exceeds this size\, a panic will be triggered.  The default value
     * means that the history store file is unbounded and may use as much space as the filesystem
     * will accommodate.  The minimum non-zero setting is 100MB., an integer greater than or equal
     * to \c 0; default \c 0.}
     * @config{ ),,}
     * @config{io_capacity = (, control how many bytes per second are written and read.  Exceeding
     * the capacity results in throttling., a set of related configuration options defined as
     * follows.}
     * @config{&nbsp;&nbsp;&nbsp;&nbsp;chunk_cache, number of bytes per second available
     * to the chunk cache.  The minimum non-zero setting is 1MB., an integer between \c 0 and \c
     * 1TB; default \c 0.}
     * @config{&nbsp;&nbsp;&nbsp;&nbsp;total, number of bytes per second
     * available to all subsystems in total.  When set\, decisions about what subsystems are
     * throttled\, and in what proportion\, are made internally.  The minimum non-zero setting is
     * 1MB., an integer between \c 0 and \c 1TB; default \c 0.}
     * @config{ ),,}
     * @config{json_output, enable JSON formatted messages on the event handler interface.  Options
     * are given as a list\, where each option specifies an event handler category e.g.  'error'
     * represents the messages from the WT_EVENT_HANDLER::handle_error method., a list\, with values
     * chosen from the following options: \c "error"\, \c "message"; default \c [].}
     * @config{log = (, enable logging.  Enabling logging uses three sessions from the configured
     * session_max., a set of related configuration options defined as follows.}
     * @config{&nbsp;&nbsp;&nbsp;&nbsp;os_cache_dirty_pct, maximum dirty system buffer cache usage\,
     * as a percentage of the log's \c file_max.  If non-zero\, schedule writes for dirty blocks
     * belonging to the log in the system buffer cache after that percentage of the log has been
     * written into the buffer cache without an intervening file sync., an integer between \c 0 and
     * \c 100; default \c 0.}
     * @config{&nbsp;&nbsp;&nbsp;&nbsp;prealloc, pre-allocate log files., a
     * boolean flag; default \c true.}
     * @config{&nbsp;&nbsp;&nbsp;&nbsp;prealloc_init_count, initial
     * number of pre-allocated log files., an integer between \c 1 and \c 500; default \c 1.}
     * @config{&nbsp;&nbsp;&nbsp;&nbsp;remove, automatically remove unneeded log files., a boolean
     * flag; default \c true.}
     * @config{&nbsp;&nbsp;&nbsp;&nbsp;zero_fill, manually write zeroes into
     * log files., a boolean flag; default \c false.}
     * @config{ ),,}
     * @config{lsm_manager = (, configure database wide options for LSM tree management.  The LSM
     * manager is started automatically the first time an LSM tree is opened.  The LSM manager uses
     * a session from the configured session_max., a set of related configuration options defined as
     * follows.}
     * @config{&nbsp;&nbsp;&nbsp;&nbsp;merge, merge LSM chunks where possible., a boolean
     * flag; default \c true.}
     * @config{&nbsp;&nbsp;&nbsp;&nbsp;worker_thread_max, Configure a set of
     * threads to manage merging LSM trees in the database.  Each worker thread uses a session
     * handle from the configured session_max., an integer between \c 3 and \c 20; default \c 4.}
     * @config{ ),,}
     * @config{oligarch = (, WT-wide oligarch config., a set of related configuration options
     * defined as follows.}
     * @config{ ),,}
     * @config{oligarch_log = (, enable oligarch logging.  Enabling oligarch logging uses three
     * sessions from the configured session_max., a set of related configuration options defined as
     * follows.}
     * @config{&nbsp;&nbsp;&nbsp;&nbsp;os_cache_dirty_pct, maximum dirty system buffer
     * cache usage\, as a percentage of the oligarch log's \c file_max.  If non-zero\, schedule
     * writes for dirty blocks belonging to the log in the system buffer cache after that percentage
     * of the log has been written into the buffer cache without an intervening file sync., an
     * integer between \c 0 and \c 100; default \c 0.}
     * @config{&nbsp;&nbsp;&nbsp;&nbsp;prealloc,
     * pre-allocate oligarch log files., a boolean flag; default \c true.}
     * @config{&nbsp;&nbsp;&nbsp;&nbsp;prealloc_init_count, initial number of pre-allocated oligarch
     * log files., an integer between \c 1 and \c 500; default \c 1.}
     * @config{&nbsp;&nbsp;&nbsp;&nbsp;remove, automatically remove unneeded oligarch log files., a
     * boolean flag; default \c true.}
     * @config{&nbsp;&nbsp;&nbsp;&nbsp;zero_fill, manually write
     * zeroes into oligarch log files., a boolean flag; default \c false.}
     * @config{ ),,}
     * @config{operation_timeout_ms, this option is no longer supported\, retained for backward
     * compatibility., an integer greater than or equal to \c 0; default \c 0.}
     * @config{operation_tracking = (, enable tracking of performance-critical functions.  See @ref
     * operation_tracking for more information., a set of related configuration options defined as
     * follows.}
     * @config{&nbsp;&nbsp;&nbsp;&nbsp;enabled, enable operation tracking subsystem., a
     * boolean flag; default \c false.}
     * @config{&nbsp;&nbsp;&nbsp;&nbsp;path, the name of a
     * directory into which operation tracking files are written.  The directory must already exist.
     * If the value is not an absolute path\, the path is relative to the database home (see @ref
     * absolute_path for more information)., a string; default \c ".".}
     * @config{ ),,}
     * @config{shared_cache = (, shared cache configuration options.  A database should configure
     * either a cache_size or a shared_cache not both.  Enabling a shared cache uses a session from
     * the configured session_max.  A shared cache can not have absolute values configured for cache
     * eviction settings., a set of related configuration options defined as follows.}
     * @config{&nbsp;&nbsp;&nbsp;&nbsp;chunk, the granularity that a shared cache is redistributed.,
     * an integer between \c 1MB and \c 10TB; default \c 10MB.}
     * @config{&nbsp;&nbsp;&nbsp;&nbsp;
     * name, the name of a cache that is shared between databases or \c "none" when no shared cache
     * is configured., a string; default \c none.}
     * @config{&nbsp;&nbsp;&nbsp;&nbsp;quota, maximum
     * size of cache this database can be allocated from the shared cache.  Defaults to the entire
     * shared cache size., an integer; default \c 0.}
     * @config{&nbsp;&nbsp;&nbsp;&nbsp;reserve,
     * amount of cache this database is guaranteed to have available from the shared cache.  This
     * setting is per database.  Defaults to the chunk size., an integer; default \c 0.}
     * @config{&nbsp;&nbsp;&nbsp;&nbsp;size, maximum memory to allocate for the shared cache.
     * Setting this will update the value if one is already set., an integer between \c 1MB and \c
     * 10TB; default \c 500MB.}
     * @config{ ),,}
     * @config{statistics, Maintain database statistics\, which may impact performance.  Choosing
     * "all" maintains all statistics regardless of cost\, "fast" maintains a subset of statistics
     * that are relatively inexpensive\, "none" turns off all statistics.  The "clear" configuration
     * resets statistics after they are gathered\, where appropriate (for example\, a cache size
     * statistic is not cleared\, while the count of cursor insert operations will be cleared). When
     * "clear" is configured for the database\, gathered statistics are reset each time a statistics
     * cursor is used to gather statistics\, as well as each time statistics are logged using the \c
     * statistics_log configuration.  See @ref statistics for more information., a list\, with
     * values chosen from the following options: \c "all"\, \c "cache_walk"\, \c "fast"\, \c
     * "none"\, \c "clear"\, \c "tree_walk"; default \c none.}
     * @config{statistics_log = (, log any statistics the database is configured to maintain\, to a
     * file.  See @ref statistics for more information.  Enabling the statistics log server uses a
     * session from the configured session_max., a set of related configuration options defined as
     * follows.}
     * @config{&nbsp;&nbsp;&nbsp;&nbsp;json, encode statistics in JSON format., a boolean
     * flag; default \c false.}
     * @config{&nbsp;&nbsp;&nbsp;&nbsp;on_close, log statistics on database
     * close., a boolean flag; default \c false.}
     * @config{&nbsp;&nbsp;&nbsp;&nbsp;sources, if
     * non-empty\, include statistics for the list of "file:" and "lsm:" data source URIs\, if they
     * are open at the time of the statistics logging., a list of strings; default empty.}
     * @config{&nbsp;&nbsp;&nbsp;&nbsp;timestamp, a timestamp prepended to each log record.  May
     * contain \c strftime conversion specifications.  When \c json is configured\, defaults to \c
     * "%Y-%m-%dT%H:%M:%S.000Z"., a string; default \c "%b %d %H:%M:%S".}
     * @config{&nbsp;&nbsp;&nbsp;&nbsp;wait, seconds to wait between each write of the log records;
     * setting this value above 0 configures statistics logging., an integer between \c 0 and \c
     * 100000; default \c 0.}
     * @config{ ),,}
     * @config{tiered_storage = (, enable tiered storage.  Enabling tiered storage may use one
     * session from the configured session_max., a set of related configuration options defined as
     * follows.}
     * @config{&nbsp;&nbsp;&nbsp;&nbsp;local_retention, time in seconds to retain data on
     * tiered storage on the local tier for faster read access., an integer between \c 0 and \c
     * 10000; default \c 300.}
     * @config{ ),,}
     * @config{verbose, enable messages for various subsystems and operations.  Options are given as
     * a list\, where each message type can optionally define an associated verbosity level\, such
     * as <code>"verbose=[evictserver\,read:1\,rts:0]"</code>. Verbosity levels that can be provided
     * include <code>0</code> (INFO) and <code>1</code> through <code>5</code>\, corresponding to
     * (DEBUG_1) to (DEBUG_5). \c all is a special case that defines the verbosity level for all
     * categories not explicitly set in the config string., a list\, with values chosen from the
     * following options: \c "all"\, \c "api"\, \c "backup"\, \c "block"\, \c "block_cache"\, \c
     * "checkpoint"\, \c "checkpoint_cleanup"\, \c "checkpoint_progress"\, \c "chunkcache"\, \c
     * "compact"\, \c "compact_progress"\, \c "configuration"\, \c "error_returns"\, \c "evict"\, \c
     * "evict_stuck"\, \c "evictserver"\, \c "fileops"\, \c "generation"\, \c "handleops"\, \c
     * "history_store"\, \c "history_store_activity"\, \c "log"\, \c "lsm"\, \c "lsm_manager"\, \c
     * "metadata"\, \c "mutex"\, \c "out_of_order"\, \c "oligarch"\, \c "overflow"\, \c
     * "page_delta"\, \c "prefetch"\, \c "read"\, \c "reconcile"\, \c "recovery"\, \c
     * "recovery_progress"\, \c "rts"\, \c "salvage"\, \c "shared_cache"\, \c "split"\, \c
     * "temporary"\, \c "thread_group"\, \c "tiered"\, \c "timestamp"\, \c "transaction"\, \c
     * "verify"\, \c "version"\, \c "write"; default \c [].}
     * @configend
     * @errors
     */
    int __F(reconfigure)(WT_CONNECTION *connection, const char *config);

    /*!
     * The home directory of the connection.
     *
     * @snippet ex_all.c Get the database home directory
     *
     * @param connection the connection handle
     * @returns a pointer to a string naming the home directory
     */
    const char *__F(get_home)(WT_CONNECTION *connection);

    /*!
     * Compile a configuration string to be used with an API.  The string returned by this
     * method can be used with the indicated API call as its configuration argument.
     * Precompiled strings should be used where configuration parsing has proved to be a
     * performance bottleneck. The lifetime of a configuration string ends when the connection
     * is closed. The number of compilation strings that can be made is limited by
     * the \c compile_configuration_count configuration in ::wiredtiger_open .
     *
     * Configuration strings containing '%d' or '%s' can have values bound, see
     * WT_SESSION::bind_configuration.
     *
     * This API may change in future releases.
     *
     * @param connection the connection handle
     * @param method the API to the configuration string applies to, e.g.
     * \c "WT_SESSION.open_cursor"
     * @param str the configuration string to compile
     * @param compiled the returned configuration string
     * @errors
     */
    int __F(compile_configuration)(WT_CONNECTION *connection, const char *method,
        const char *str, const char **compiled);

    /*!
     * Add configuration options for a method.  See
     * @ref custom_ds_config_add for more information.
     *
     * @snippet ex_all.c Configure method configuration
     *
     * @param connection the connection handle
     * @param method the method being configured
     * @param uri the object type or NULL for all object types
     * @param config the additional configuration's name and default value
     * @param type the additional configuration's type (must be one of
     * \c "boolean"\, \c "int", \c "list" or \c "string")
     * @param check the additional configuration check string, or NULL if
     * none
     * @errors
     */
    int __F(configure_method)(WT_CONNECTION *connection,
        const char *method, const char *uri,
        const char *config, const char *type, const char *check);

    /*!
     * Return if opening this handle created the database.
     *
     * @snippet ex_all.c Check if the database is newly created
     *
     * @param connection the connection handle
     * @returns false (zero) if the connection existed before the call to
     * ::wiredtiger_open, true (non-zero) if it was created by opening this
     * handle.
     */
    int __F(is_new)(WT_CONNECTION *connection);

    /*!
     * @name Session handles
     * @{
     */
    /*!
     * Open a session.
     *
     * @snippet ex_all.c Open a session
     *
     * @param connection the connection handle
     * @param event_handler An event handler. If <code>NULL</code>, the
     * connection's event handler is used. See @ref event_message_handling
     * for more information.
     * @configstart{WT_CONNECTION.open_session, see dist/api_data.py}
     * @config{cache_cursors, enable caching of cursors for reuse.  Any calls to WT_CURSOR::close
     * for a cursor created in this session will mark the cursor as cached and keep it available to
     * be reused for later calls to WT_SESSION::open_cursor.  Cached cursors may be eventually
     * closed.  This value is inherited from ::wiredtiger_open \c cache_cursors., a boolean flag;
     * default \c true.}
     * @config{cache_max_wait_ms, the maximum number of milliseconds an application thread will wait
     * for space to be available in cache before giving up.  Default value will be the global
     * setting of the connection config., an integer greater than or equal to \c 0; default \c 0.}
     * @config{debug = (, configure debug specific behavior on a session.  Generally only used for
     * internal testing purposes., a set of related configuration options defined as follows.}
     * @config{&nbsp;&nbsp;&nbsp;&nbsp;checkpoint_fail_before_turtle_update, Fail before writing a
     * turtle file at the end of a checkpoint., a boolean flag; default \c false.}
     * @config{&nbsp;&nbsp;&nbsp;&nbsp;release_evict_page, Configure the session to evict the page
     * when it is released and no longer needed., a boolean flag; default \c false.}
     * @config{ ),,}
     * @config{ignore_cache_size, when set\, operations performed by this session ignore the cache
     * size and are not blocked when the cache is full.  Note that use of this option for operations
     * that create cache pressure can starve ordinary sessions that obey the cache size., a boolean
     * flag; default \c false.}
     * @config{isolation, the default isolation level for operations in this session., a string\,
     * chosen from the following options: \c "read-uncommitted"\, \c "read-committed"\, \c
     * "snapshot"; default \c snapshot.}
     * @config{prefetch = (, Enable automatic detection of scans by applications\, and attempt to
     * pre-fetch future content into the cache., a set of related configuration options defined as
     * follows.}
     * @config{&nbsp;&nbsp;&nbsp;&nbsp;enabled, whether pre-fetch is enabled for this
     * session., a boolean flag; default \c false.}
     * @config{ ),,}
     * @configend
     * @param[out] sessionp the new session handle
     * @errors
     */
    int __F(open_session)(WT_CONNECTION *connection,
        WT_EVENT_HANDLER *event_handler, const char *config,
        WT_SESSION **sessionp);
    /*! @} */

    /*!
     * @name Transactions
     * @{
     */
    /*!
     * Query the global transaction timestamp state.
     *
     * @snippet ex_all.c query timestamp
     *
     * @param connection the connection handle
     * @param[out] hex_timestamp a buffer that will be set to the
     * hexadecimal encoding of the timestamp being queried.  Must be large
     * enough to hold a NUL terminated, hex-encoded 8B timestamp (17 bytes).
     * @configstart{WT_CONNECTION.query_timestamp, see dist/api_data.py}
     * @config{get, specify which timestamp to query: \c all_durable returns the largest timestamp
     * such that all timestamps up to and including that value have been committed (possibly bounded
     * by the application-set \c durable timestamp); \c last_checkpoint returns the timestamp of the
     * most recent stable checkpoint; \c oldest_timestamp returns the most recent \c
     * oldest_timestamp set with WT_CONNECTION::set_timestamp; \c oldest_reader returns the minimum
     * of the read timestamps of all active readers; \c pinned returns the minimum of the \c
     * oldest_timestamp and the read timestamps of all active readers; \c recovery returns the
     * timestamp of the most recent stable checkpoint taken prior to a shutdown; \c stable_timestamp
     * returns the most recent \c stable_timestamp set with WT_CONNECTION::set_timestamp.  (The \c
     * oldest and \c stable arguments are deprecated short-hand for \c oldest_timestamp and \c
     * stable_timestamp\, respectively.) See @ref timestamp_global_api., a string\, chosen from the
     * following options: \c "all_durable"\, \c "last_checkpoint"\, \c "oldest"\, \c
     * "oldest_reader"\, \c "oldest_timestamp"\, \c "pinned"\, \c "recovery"\, \c "stable"\, \c
     * "stable_timestamp"; default \c all_durable.}
     * @configend
     *
     * A timestamp of 0 is returned if the timestamp is not available or has not been set.
     * @errors
     */
    int __F(query_timestamp)(
        WT_CONNECTION *connection, char *hex_timestamp, const char *config);

    /*!
     * Set a global transaction timestamp.
     *
     * @snippet ex_all.c set durable timestamp
     *
     * @snippet ex_all.c set oldest timestamp
     *
     * @snippet ex_all.c set stable timestamp
     *
     * @param connection the connection handle
     * @configstart{WT_CONNECTION.set_timestamp, see dist/api_data.py}
     * @config{durable_timestamp, temporarily set the system's maximum durable timestamp\, bounding
     * the timestamp returned by WT_CONNECTION::query_timestamp with the \c all_durable
     * configuration.  Calls to WT_CONNECTION::query_timestamp will ignore durable timestamps
     * greater than the specified value until a subsequent transaction commit advances the maximum
     * durable timestamp\, or rollback-to-stable resets the value.  See @ref timestamp_global_api.,
     * a string; default empty.}
     * @config{oldest_timestamp, future commits and queries will be no earlier than the specified
     * timestamp.  Values must be monotonically increasing.  The value must not be newer than the
     * current stable timestamp.  See @ref timestamp_global_api., a string; default empty.}
     * @config{stable_timestamp, checkpoints will not include commits that are newer than the
     * specified timestamp in tables configured with \c "log=(enabled=false)". Values must be
     * monotonically increasing.  The value must not be older than the current oldest timestamp.
     * See @ref timestamp_global_api., a string; default empty.}
     * @configend
     * @errors
     */
    int __F(set_timestamp)(
        WT_CONNECTION *connection, const char *config);

    /*!
     * Rollback tables to an earlier point in time, discarding all updates to checkpoint durable
     * tables that have commit times more recent than the current global stable timestamp.
     *
     * No updates made to logged tables or updates made without an associated commit timestamp
     * will be discarded. See @ref timestamp_misc.
     *
     * Applications must resolve all running transactions and close or reset all open cursors
     * before the call, and no other API calls should be made for the duration of the call.
     *
     * @snippet ex_all.c rollback to stable
     *
     * @param connection the connection handle
     * @configstart{WT_CONNECTION.rollback_to_stable, see dist/api_data.py}
     * @config{dryrun, perform the checks associated with RTS\, but don't modify any data., a
     * boolean flag; default \c false.}
     * @config{threads, maximum number of threads WiredTiger will start to help RTS. Each RTS worker
     * thread uses a session from the configured session_max., an integer between \c 0 and \c 10;
     * default \c 4.}
     * @configend
     * @errors
     * An error should occur only in the case of a system problem, and an application typically
     * will retry WT_CONNECTION::rollback_to_stable on error, or fail outright.
     */
    int __F(rollback_to_stable)(
        WT_CONNECTION *connection, const char *config);

    /*! @} */

    /*!
     * @name Extensions
     * @{
     */
    /*!
     * Load an extension.
     *
     * @snippet ex_all.c Load an extension
     *
     * @param connection the connection handle
     * @param path the filename of the extension module, or \c "local" to
     * search the current application binary for the initialization
     * function, see @ref extensions for more details.
     * @configstart{WT_CONNECTION.load_extension, see dist/api_data.py}
     * @config{config, configuration string passed to the entry point of the extension as its
     * WT_CONFIG_ARG argument., a string; default empty.}
     * @config{early_load, whether this extension should be loaded at the beginning of
     * ::wiredtiger_open.  Only applicable to extensions loaded via the wiredtiger_open
     * configurations string., a boolean flag; default \c false.}
     * @config{entry, the entry point of the extension\, called to initialize the extension when it
     * is loaded.  The signature of the function must match ::wiredtiger_extension_init., a string;
     * default \c wiredtiger_extension_init.}
     * @config{terminate, an optional function in the extension that is called before the extension
     * is unloaded during WT_CONNECTION::close.  The signature of the function must match
     * ::wiredtiger_extension_terminate., a string; default \c wiredtiger_extension_terminate.}
     * @configend
     * @errors
     */
    int __F(load_extension)(WT_CONNECTION *connection,
        const char *path, const char *config);

    /*!
     * Add a custom data source.  See @ref custom_data_sources for more
     * information.
     *
     * The application must first implement the WT_DATA_SOURCE interface
     * and then register the implementation with WiredTiger:
     *
     * @snippet ex_data_source.c WT_DATA_SOURCE register
     *
     * @param connection the connection handle
     * @param prefix the URI prefix for this data source, e.g., "file:"
     * @param data_source the application-supplied implementation of
     *  WT_DATA_SOURCE to manage this data source.
     * @configempty{WT_CONNECTION.add_data_source, see dist/api_data.py}
     * @errors
     */
    int __F(add_data_source)(WT_CONNECTION *connection, const char *prefix,
        WT_DATA_SOURCE *data_source, const char *config);

    /*!
     * Add a custom collation function.
     *
     * The application must first implement the WT_COLLATOR interface and
     * then register the implementation with WiredTiger:
     *
     * @snippet ex_all.c WT_COLLATOR register
     *
     * @param connection the connection handle
     * @param name the name of the collation to be used in calls to
     *  WT_SESSION::create, may not be \c "none"
     * @param collator the application-supplied collation handler
     * @configempty{WT_CONNECTION.add_collator, see dist/api_data.py}
     * @errors
     */
    int __F(add_collator)(WT_CONNECTION *connection,
        const char *name, WT_COLLATOR *collator, const char *config);

    /*!
     * Add a compression function.
     *
     * The application must first implement the WT_COMPRESSOR interface
     * and then register the implementation with WiredTiger:
     *
     * @snippet nop_compress.c WT_COMPRESSOR initialization structure
     *
     * @snippet nop_compress.c WT_COMPRESSOR initialization function
     *
     * @param connection the connection handle
     * @param name the name of the compression function to be used in calls
     *  to WT_SESSION::create, may not be \c "none"
     * @param compressor the application-supplied compression handler
     * @configempty{WT_CONNECTION.add_compressor, see dist/api_data.py}
     * @errors
     */
    int __F(add_compressor)(WT_CONNECTION *connection,
        const char *name, WT_COMPRESSOR *compressor, const char *config);

    /*!
     * Add an encryption function.
     *
     * The application must first implement the WT_ENCRYPTOR interface
     * and then register the implementation with WiredTiger:
     *
     * @snippet nop_encrypt.c WT_ENCRYPTOR initialization structure
     *
     * @snippet nop_encrypt.c WT_ENCRYPTOR initialization function
     *
     * @param connection the connection handle
     * @param name the name of the encryption function to be used in calls
     *  to WT_SESSION::create, may not be \c "none"
     * @param encryptor the application-supplied encryption handler
     * @configempty{WT_CONNECTION.add_encryptor, see dist/api_data.py}
     * @errors
     */
    int __F(add_encryptor)(WT_CONNECTION *connection,
        const char *name, WT_ENCRYPTOR *encryptor, const char *config);

    /*!
     * Add a custom extractor for index keys or column groups.
     *
     * The application must first implement the WT_EXTRACTOR interface and
     * then register the implementation with WiredTiger:
     *
     * @snippet ex_all.c WT_EXTRACTOR register
     *
     * @param connection the connection handle
     * @param name the name of the extractor to be used in calls to
     *  WT_SESSION::create, may not be \c "none"
     * @param extractor the application-supplied extractor
     * @configempty{WT_CONNECTION.add_extractor, see dist/api_data.py}
     * @errors
     */
    int __F(add_extractor)(WT_CONNECTION *connection, const char *name,
        WT_EXTRACTOR *extractor, const char *config);

    /*!
     * Configure a custom file system.
     *
     * This method can only be called from an early loaded extension
     * module. The application must first implement the WT_FILE_SYSTEM
     * interface and then register the implementation with WiredTiger:
     *
     * @snippet ex_file_system.c WT_FILE_SYSTEM register
     *
     * @param connection the connection handle
     * @param fs the populated file system structure
     * @configempty{WT_CONNECTION.set_file_system, see dist/api_data.py}
     * @errors
     */
    int __F(set_file_system)(
        WT_CONNECTION *connection, WT_FILE_SYSTEM *fs, const char *config);

#if !defined(DOXYGEN)
#if !defined(SWIG)
    /*!
     * Add a page and log service implementation.
     *
     * The application must first implement the WT_PAGE_LOG
     * interface and then register the implementation with WiredTiger:
     *
     * @param connection the connection handle
     * @param name the name of the storage source implementation
     * @param page_log the populated page log service structure
     * @configempty{WT_CONNECTION.add_page_log, see dist/api_data.py}
     * @errors
     */
    int __F(add_page_log)(WT_CONNECTION *connection, const char *name,
        WT_PAGE_LOG *page_log, const char *config);

    /*!
     * Add a storage source implementation.
     *
     * The application must first implement the WT_STORAGE_SOURCE
     * interface and then register the implementation with WiredTiger:
     *
     * @snippet ex_storage_source.c WT_STORAGE_SOURCE register
     *
     * @param connection the connection handle
     * @param name the name of the storage source implementation
     * @param storage_source the populated storage source structure
     * @configempty{WT_CONNECTION.add_storage_source, see dist/api_data.py}
     * @errors
     */
    int __F(add_storage_source)(WT_CONNECTION *connection, const char *name,
        WT_STORAGE_SOURCE *storage_source, const char *config);
#endif

    /*!
     * Get a page log service implementation.
     *
     * Look up a page log service by name and return it. The returned page log service
     * must be released by calling WT_STORAGE_SOURCE::terminate.
     *
     * @snippet ex_storage_source.c WT_STORAGE_SOURCE register
     *
     * @param connection the connection handle
     * @param name the name of the page log service implementation
     * @param storage_source the page log service structure
     * @errors
     */
    int __F(get_page_log)(WT_CONNECTION *connection, const char *name,
        WT_PAGE_LOG **page_logp);

    /*!
     * Get a storage source implementation.
     *
     * Look up a storage source by name and return it. The returned storage source
     * must be released by calling WT_STORAGE_SOURCE::terminate.
     *
     * @snippet ex_storage_source.c WT_STORAGE_SOURCE register
     *
     * @param connection the connection handle
     * @param name the name of the storage source implementation
     * @param storage_source the storage source structure
     * @errors
     */
    int __F(get_storage_source)(WT_CONNECTION *connection, const char *name,
        WT_STORAGE_SOURCE **storage_sourcep);
#endif

    /*!
     * Return a reference to the WiredTiger extension functions.
     *
     * @snippet ex_data_source.c WT_EXTENSION_API declaration
     *
     * @param wt_conn the WT_CONNECTION handle
     * @returns a reference to a WT_EXTENSION_API structure.
     */
    WT_EXTENSION_API *__F(get_extension_api)(WT_CONNECTION *wt_conn);
    /*! @} */

    char *stable_prefix;
};

/*!
 * Open a connection to a database.
 *
 * @snippet ex_all.c Open a connection
 *
 * @param home The path to the database home directory.  See @ref home
 * for more information.
 * @param event_handler An event handler. If <code>NULL</code>, a default
 * event handler is installed that writes error messages to stderr. See
 * @ref event_message_handling for more information.
 * @configstart{wiredtiger_open, see dist/api_data.py}
 * @config{backup_restore_target, If non-empty and restoring from a backup\, restore only the table
 * object targets listed.  WiredTiger will remove all the metadata entries for the tables that are
 * not listed in the list from the reconstructed metadata.  The target list must include URIs of
 * type \c table:., a list of strings; default empty.}
 * @config{block_cache = (, block cache configuration options., a set of related configuration
 * options defined as follows.}
 * @config{&nbsp;&nbsp;&nbsp;&nbsp;blkcache_eviction_aggression,
 * seconds an unused block remains in the cache before it is evicted., an integer between \c 1 and
 * \c 7200; default \c 1800.}
 * @config{&nbsp;&nbsp;&nbsp;&nbsp;cache_on_checkpoint, cache blocks
 * written by a checkpoint., a boolean flag; default \c true.}
 * @config{&nbsp;&nbsp;&nbsp;&nbsp;
 * cache_on_writes, cache blocks as they are written (other than checkpoint blocks)., a boolean
 * flag; default \c true.}
 * @config{&nbsp;&nbsp;&nbsp;&nbsp;enabled, enable block cache., a boolean
 * flag; default \c false.}
 * @config{&nbsp;&nbsp;&nbsp;&nbsp;full_target, the fraction of the block
 * cache that must be full before eviction will remove unused blocks., an integer between \c 30 and
 * \c 100; default \c 95.}
 * @config{&nbsp;&nbsp;&nbsp;&nbsp;hashsize, number of buckets in the
 * hashtable that keeps track of blocks., an integer between \c 512 and \c 256K; default \c 32768.}
 * @config{&nbsp;&nbsp;&nbsp;&nbsp;max_percent_overhead, maximum tolerated overhead expressed as the
 * number of blocks added and removed as percent of blocks looked up; cache population and eviction
 * will be suppressed if the overhead exceeds the threshold., an integer between \c 1 and \c 500;
 * default \c 10.}
 * @config{&nbsp;&nbsp;&nbsp;&nbsp;nvram_path, the absolute path to the file system
 * mounted on the NVRAM device., a string; default empty.}
 * @config{&nbsp;&nbsp;&nbsp;&nbsp;
 * percent_file_in_dram, bypass cache for a file if the set percentage of the file fits in system
 * DRAM (as specified by block_cache.system_ram)., an integer between \c 0 and \c 100; default \c
 * 50.}
 * @config{&nbsp;&nbsp;&nbsp;&nbsp;size, maximum memory to allocate for the block cache., an
 * integer between \c 0 and \c 10TB; default \c 0.}
 * @config{&nbsp;&nbsp;&nbsp;&nbsp;system_ram, the
 * bytes of system DRAM available for caching filesystem blocks., an integer between \c 0 and \c
 * 1024GB; default \c 0.}
 * @config{&nbsp;&nbsp;&nbsp;&nbsp;type, cache location: DRAM or NVRAM., a
 * string; default empty.}
 * @config{ ),,}
 * @config{buffer_alignment, in-memory alignment (in bytes) for buffers used for I/O. The default
 * value of -1 indicates a platform-specific alignment value should be used (4KB on Linux systems
 * when direct I/O is configured\, zero elsewhere). If the configured alignment is larger than
 * default or configured object page sizes\, file allocation and page sizes are silently increased
 * to the buffer alignment size.  Requires the \c posix_memalign API. See @ref
 * tuning_system_buffer_cache_direct_io., an integer between \c -1 and \c 1MB; default \c -1.}
 * @config{builtin_extension_config, A structure where the keys are the names of builtin extensions
 * and the values are passed to WT_CONNECTION::load_extension as the \c config parameter (for
 * example\, <code>builtin_extension_config={zlib={compression_level=3}}</code>)., a string; default
 * empty.}
 * @config{cache_cursors, enable caching of cursors for reuse.  This is the default value for any
 * sessions created\, and can be overridden in configuring \c cache_cursors in
 * WT_CONNECTION.open_session., a boolean flag; default \c true.}
 * @config{cache_max_wait_ms, the maximum number of milliseconds an application thread will wait for
 * space to be available in cache before giving up.  Default will wait forever., an integer greater
 * than or equal to \c 0; default \c 0.}
 * @config{cache_overhead, assume the heap allocator overhead is the specified percentage\, and
 * adjust the cache usage by that amount (for example\, if there is 10GB of data in cache\, a
 * percentage of 10 means WiredTiger treats this as 11GB). This value is configurable because
 * different heap allocators have different overhead and different workloads will have different
 * heap allocation sizes and patterns\, therefore applications may need to adjust this value based
 * on allocator choice and behavior in measured workloads., an integer between \c 0 and \c 30;
 * default \c 8.}
 * @config{cache_size, maximum heap memory to allocate for the cache.  A database should configure
 * either \c cache_size or \c shared_cache but not both., an integer between \c 1MB and \c 10TB;
 * default \c 100MB.}
 * @config{cache_stuck_timeout_ms, the number of milliseconds to wait before a stuck cache times out
 * in diagnostic mode.  Default will wait for 5 minutes\, 0 will wait forever., an integer greater
 * than or equal to \c 0; default \c 300000.}
 * @config{checkpoint = (, periodically checkpoint the database.  Enabling the checkpoint server
 * uses a session from the configured \c session_max., a set of related configuration options
 * defined as follows.}
 * @config{&nbsp;&nbsp;&nbsp;&nbsp;log_size, wait for this amount of log record
 * bytes to be written to the log between each checkpoint.  If non-zero\, this value will use a
 * minimum of the log file size.  A database can configure both log_size and wait to set an upper
 * bound for checkpoints; setting this value above 0 configures periodic checkpoints., an integer
 * between \c 0 and \c 2GB; default \c 0.}
 * @config{&nbsp;&nbsp;&nbsp;&nbsp;wait, seconds to wait
 * between each checkpoint; setting this value above 0 configures periodic checkpoints., an integer
 * between \c 0 and \c 100000; default \c 0.}
 * @config{ ),,}
 * @config{checkpoint_cleanup = (, periodically checkpoint cleanup the database., a set of related
 * configuration options defined as follows.}
 * @config{&nbsp;&nbsp;&nbsp;&nbsp;method, control how
 * aggressively obsolete content is removed by reading the internal pages.  Default to none\, which
 * means no additional work is done to find obsolete content., a string\, chosen from the following
 * options: \c "none"\, \c "reclaim_space"; default \c none.}
 * @config{&nbsp;&nbsp;&nbsp;&nbsp;wait,
 * seconds to wait between each checkpoint cleanup., an integer between \c 60 and \c 100000; default
 * \c 300.}
 * @config{ ),,}
 * @config{checkpoint_sync, flush files to stable storage when closing or writing checkpoints., a
 * boolean flag; default \c true.}
 * @config{chunk_cache = (, chunk cache configuration options., a set of related configuration
 * options defined as follows.}
 * @config{&nbsp;&nbsp;&nbsp;&nbsp;capacity, maximum memory or storage
 * to use for the chunk cache., an integer between \c 512KB and \c 100TB; default \c 10GB.}
 * @config{&nbsp;&nbsp;&nbsp;&nbsp;chunk_cache_evict_trigger, chunk cache percent full that triggers
 * eviction., an integer between \c 0 and \c 100; default \c 90.}
 * @config{&nbsp;&nbsp;&nbsp;&nbsp;
 * chunk_size, size of cached chunks., an integer between \c 512KB and \c 100GB; default \c 1MB.}
 * @config{&nbsp;&nbsp;&nbsp;&nbsp;enabled, enable chunk cache., a boolean flag; default \c false.}
 * @config{&nbsp;&nbsp;&nbsp;&nbsp;hashsize, number of buckets in the hashtable that keeps track of
 * objects., an integer between \c 64 and \c 1048576; default \c 1024.}
 * @config{&nbsp;&nbsp;&nbsp;&nbsp;pinned, List of "table:" URIs exempt from cache eviction.
 * Capacity config overrides this\, tables exceeding capacity will not be fully retained.  Table
 * names can appear in both this and the preload list\, but not in both this and the exclude list.
 * Duplicate names are allowed., a list of strings; default empty.}
 * @config{&nbsp;&nbsp;&nbsp;&nbsp;
 * storage_path, the path (absolute or relative) to the file used as cache location.  This should be
 * on a filesystem that supports file truncation.  All filesystems in common use meet this
 * criteria., a string; default empty.}
 * @config{ ),,}
 * @config{compatibility = (, set compatibility version of database.  Changing the compatibility
 * version requires that there are no active operations for the duration of the call., a set of
 * related configuration options defined as follows.}
 * @config{&nbsp;&nbsp;&nbsp;&nbsp;release,
 * compatibility release version string., a string; default empty.}
 * @config{&nbsp;&nbsp;&nbsp;&nbsp;
 * require_max, required maximum compatibility version of existing data files.  Must be greater than
 * or equal to any release version set in the \c release setting.  Has no effect if creating the
 * database., a string; default empty.}
 * @config{&nbsp;&nbsp;&nbsp;&nbsp;require_min, required
 * minimum compatibility version of existing data files.  Must be less than or equal to any release
 * version set in the \c release setting.  Has no effect if creating the database., a string;
 * default empty.}
 * @config{ ),,}
 * @config{compile_configuration_count, the number of configuration strings that can be precompiled.
 * Some configuration strings are compiled internally when the connection is opened., an integer
 * greater than or equal to \c 500; default \c 1000.}
 * @config{config_base, write the base configuration file if creating the database.  If \c false in
 * the config passed directly to ::wiredtiger_open\, will ignore any existing base configuration
 * file in addition to not creating one.  See @ref config_base for more information., a boolean
 * flag; default \c true.}
 * @config{create, create the database if it does not exist., a boolean flag; default \c false.}
 * @config{debug_mode = (, control the settings of various extended debugging features., a set of
 * related configuration options defined as follows.}
 * @config{&nbsp;&nbsp;&nbsp;&nbsp;
 * background_compact, if true\, background compact aggressively removes compact statistics for a
 * file and decreases the max amount of time a file can be skipped for., a boolean flag; default \c
 * false.}
 * @config{&nbsp;&nbsp;&nbsp;&nbsp;checkpoint_retention, adjust log removal to retain the
 * log records of this number of checkpoints.  Zero or one means perform normal removal., an integer
 * between \c 0 and \c 1024; default \c 0.}
 * @config{&nbsp;&nbsp;&nbsp;&nbsp;corruption_abort, if
 * true and built in diagnostic mode\, dump core in the case of data corruption., a boolean flag;
 * default \c true.}
 * @config{&nbsp;&nbsp;&nbsp;&nbsp;cursor_copy, if true\, use the system allocator
 * to make a copy of any data returned by a cursor operation and return the copy instead.  The copy
 * is freed on the next cursor operation.  This allows memory sanitizers to detect inappropriate
 * references to memory owned by cursors., a boolean flag; default \c false.}
 * @config{&nbsp;&nbsp;&nbsp;&nbsp;cursor_reposition, if true\, for operations with snapshot
 * isolation the cursor temporarily releases any page that requires force eviction\, then
 * repositions back to the page for further operations.  A page release encourages eviction of hot
 * or large pages\, which is more likely to succeed without a cursor keeping the page pinned., a
 * boolean flag; default \c false.}
 * @config{&nbsp;&nbsp;&nbsp;&nbsp;eviction, if true\, modify
 * internal algorithms to change skew to force history store eviction to happen more aggressively.
 * This includes but is not limited to not skewing newest\, not favoring leaf pages\, and modifying
 * the eviction score mechanism., a boolean flag; default \c false.}
 * @config{&nbsp;&nbsp;&nbsp;&nbsp;log_retention, adjust log removal to retain at least this number
 * of log files.  (Warning: this option can remove log files required for recovery if no checkpoints
 * have yet been done and the number of log files exceeds the configured value.  As WiredTiger
 * cannot detect the difference between a system that has not yet checkpointed and one that will
 * never checkpoint\, it might discard log files before any checkpoint is done.) Ignored if set to
 * 0., an integer between \c 0 and \c 1024; default \c 0.}
 * @config{&nbsp;&nbsp;&nbsp;&nbsp;
 * realloc_exact, if true\, reallocation of memory will only provide the exact amount requested.
 * This will help with spotting memory allocation issues more easily., a boolean flag; default \c
 * false.}
 * @config{&nbsp;&nbsp;&nbsp;&nbsp;realloc_malloc, if true\, every realloc call will force a
 * new memory allocation by using malloc., a boolean flag; default \c false.}
 * @config{&nbsp;&nbsp;&nbsp;&nbsp;rollback_error, return a WT_ROLLBACK error from a transaction
 * operation about every Nth operation to simulate a collision., an integer between \c 0 and \c 10M;
 * default \c 0.}
 * @config{&nbsp;&nbsp;&nbsp;&nbsp;slow_checkpoint, if true\, slow down checkpoint
 * creation by slowing down internal page processing., a boolean flag; default \c false.}
 * @config{&nbsp;&nbsp;&nbsp;&nbsp;stress_skiplist, Configure various internal parameters to
 * encourage race conditions and other issues with internal skip lists\, e.g.  using a more dense
 * representation., a boolean flag; default \c false.}
 * @config{&nbsp;&nbsp;&nbsp;&nbsp;
 * table_logging, if true\, write transaction related information to the log for all operations\,
 * even operations for tables with logging turned off.  This additional logging information is
 * intended for debugging and is informational only\, that is\, it is ignored during recovery., a
 * boolean flag; default \c false.}
 * @config{&nbsp;&nbsp;&nbsp;&nbsp;tiered_flush_error_continue, on
 * a write to tiered storage\, continue when an error occurs., a boolean flag; default \c false.}
 * @config{&nbsp;&nbsp;&nbsp;&nbsp;update_restore_evict, if true\, control all dirty page evictions
 * through forcing update restore eviction., a boolean flag; default \c false.}
 * @config{ ),,}
 * @config{direct_io, Use \c O_DIRECT on POSIX systems\, and \c FILE_FLAG_NO_BUFFERING on Windows to
 * access files.  Options are given as a list\, such as <code>"direct_io=[data]"</code>. Configuring
 * \c direct_io requires care; see @ref tuning_system_buffer_cache_direct_io for important warnings.
 * Including \c "data" will cause WiredTiger data files\, including WiredTiger internal data files\,
 * to use direct I/O; including \c "log" will cause WiredTiger log files to use direct I/O;
 * including \c "checkpoint" will cause WiredTiger data files opened using a (read-only) checkpoint
 * cursor to use direct I/O. \c direct_io should be combined with \c write_through to get the
 * equivalent of \c O_DIRECT on Windows., a list\, with values chosen from the following options: \c
 * "checkpoint"\, \c "data"\, \c "log"; default empty.}
 * @config{disaggregated = (, configure disaggregated storage for this connection., a set of related
 * configuration options defined as follows.}
 * @config{ ),,}
 * @config{encryption = (, configure an encryptor for system wide metadata and logs.  If a system
 * wide encryptor is set\, it is also used for encrypting data files and tables\, unless encryption
 * configuration is explicitly set for them when they are created with WT_SESSION::create., a set of
 * related configuration options defined as follows.}
 * @config{&nbsp;&nbsp;&nbsp;&nbsp;keyid, An
 * identifier that identifies a unique instance of the encryptor.  It is stored in clear text\, and
 * thus is available when the WiredTiger database is reopened.  On the first use of a (name\, keyid)
 * combination\, the WT_ENCRYPTOR::customize function is called with the keyid as an argument., a
 * string; default empty.}
 * @config{&nbsp;&nbsp;&nbsp;&nbsp;name, Permitted values are \c "none" or a
 * custom encryption engine name created with WT_CONNECTION::add_encryptor.  See @ref encryption for
 * more information., a string; default \c none.}
 * @config{&nbsp;&nbsp;&nbsp;&nbsp;secretkey, A
 * string that is passed to the WT_ENCRYPTOR::customize function.  It is never stored in clear
 * text\, so must be given to any subsequent ::wiredtiger_open calls to reopen the database.  It
 * must also be provided to any "wt" commands used with this database., a string; default empty.}
 * @config{ ),,}
 * @config{error_prefix, prefix string for error messages., a string; default empty.}
 * @config{eviction = (, eviction configuration options., a set of related configuration options
 * defined as follows.}
 * @config{&nbsp;&nbsp;&nbsp;&nbsp;evict_sample_inmem, If no in-memory ref is
 * found on the root page\, attempt to locate a random in-memory page by examining all entries on
 * the root page., a boolean flag; default \c true.}
 * @config{&nbsp;&nbsp;&nbsp;&nbsp;threads_max,
 * maximum number of threads WiredTiger will start to help evict pages from cache.  The number of
 * threads started will vary depending on the current eviction load.  Each eviction worker thread
 * uses a session from the configured session_max., an integer between \c 1 and \c 20; default \c
 * 8.}
 * @config{&nbsp;&nbsp;&nbsp;&nbsp;threads_min, minimum number of threads WiredTiger will start
 * to help evict pages from cache.  The number of threads currently running will vary depending on
 * the current eviction load., an integer between \c 1 and \c 20; default \c 1.}
 * @config{ ),,}
 * @config{eviction_checkpoint_target, perform eviction at the beginning of checkpoints to bring the
 * dirty content in cache to this level.  It is a percentage of the cache size if the value is
 * within the range of 0 to 100 or an absolute size when greater than 100. The value is not allowed
 * to exceed the \c cache_size.  Ignored if set to zero., an integer between \c 0 and \c 10TB;
 * default \c 1.}
 * @config{eviction_dirty_target, perform eviction in worker threads when the cache contains at
 * least this much dirty content.  It is a percentage of the cache size if the value is within the
 * range of 1 to 100 or an absolute size when greater than 100. The value is not allowed to exceed
 * the \c cache_size and has to be lower than its counterpart \c eviction_dirty_trigger., an integer
 * between \c 1 and \c 10TB; default \c 5.}
 * @config{eviction_dirty_trigger, trigger application threads to perform eviction when the cache
 * contains at least this much dirty content.  It is a percentage of the cache size if the value is
 * within the range of 1 to 100 or an absolute size when greater than 100. The value is not allowed
 * to exceed the \c cache_size and has to be greater than its counterpart \c eviction_dirty_target.
 * This setting only alters behavior if it is lower than eviction_trigger., an integer between \c 1
 * and \c 10TB; default \c 20.}
 * @config{eviction_target, perform eviction in worker threads when the cache contains at least this
 * much content.  It is a percentage of the cache size if the value is within the range of 10 to 100
 * or an absolute size when greater than 100. The value is not allowed to exceed the \c cache_size
 * and has to be lower than its counterpart \c eviction_trigger., an integer between \c 10 and \c
 * 10TB; default \c 80.}
 * @config{eviction_trigger, trigger application threads to perform eviction when the cache contains
 * at least this much content.  It is a percentage of the cache size if the value is within the
 * range of 10 to 100 or an absolute size when greater than 100. The value is not allowed to exceed
 * the \c cache_size and has to be greater than its counterpart \c eviction_target., an integer
 * between \c 10 and \c 10TB; default \c 95.}
 * @config{eviction_updates_target, perform eviction in worker threads when the cache contains at
 * least this many bytes of updates.  It is a percentage of the cache size if the value is within
 * the range of 0 to 100 or an absolute size when greater than 100. Calculated as half of \c
 * eviction_dirty_target by default.  The value is not allowed to exceed the \c cache_size and has
 * to be lower than its counterpart \c eviction_updates_trigger., an integer between \c 0 and \c
 * 10TB; default \c 0.}
 * @config{eviction_updates_trigger, trigger application threads to perform eviction when the cache
 * contains at least this many bytes of updates.  It is a percentage of the cache size if the value
 * is within the range of 1 to 100 or an absolute size when greater than 100\. Calculated as half of
 * \c eviction_dirty_trigger by default.  The value is not allowed to exceed the \c cache_size and
 * has to be greater than its counterpart \c eviction_updates_target.  This setting only alters
 * behavior if it is lower than \c eviction_trigger., an integer between \c 0 and \c 10TB; default
 * \c 0.}
 * @config{exclusive, fail if the database already exists\, generally used with the \c create
 * option., a boolean flag; default \c false.}
 * @config{extensions, list of shared library extensions to load (using dlopen). Any values
 * specified to a library extension are passed to WT_CONNECTION::load_extension as the \c config
 * parameter (for example\, <code>extensions=(/path/ext.so={entry=my_entry})</code>)., a list of
 * strings; default empty.}
 * @config{extra_diagnostics, enable additional diagnostics in WiredTiger.  These additional
 * diagnostics include diagnostic assertions that can cause WiredTiger to abort when an invalid
 * state is detected.  Options are given as a list\, such as
 * <code>"extra_diagnostics=[out_of_order\,visibility]"</code>. Choosing \c all enables all
 * assertions.  When WiredTiger is compiled with \c HAVE_DIAGNOSTIC=1 all assertions are enabled and
 * cannot be reconfigured., a list\, with values chosen from the following options: \c "all"\, \c
 * "checkpoint_validate"\, \c "cursor_check"\, \c "disk_validate"\, \c "eviction_check"\, \c
 * "generation_check"\, \c "hs_validate"\, \c "key_out_of_order"\, \c "log_validate"\, \c
 * "prepared"\, \c "slow_operation"\, \c "txn_visibility"; default \c [].}
 * @config{file_extend, file size extension configuration.  If set\, extend files of the given type
 * in allocations of the given size\, instead of a block at a time as each new block is written.
 * For example\, <code>file_extend=(data=16MB)</code>. If set to 0\, disable file size extension for
 * the given type.  For log files\, the allowed range is between 100KB and 2GB; values larger than
 * the configured maximum log size and the default config would extend log files in allocations of
 * the maximum log file size., a list\, with values chosen from the following options: \c "data"\,
 * \c "log"; default empty.}
 * @config{file_manager = (, control how file handles are managed., a set of related configuration
 * options defined as follows.}
 * @config{&nbsp;&nbsp;&nbsp;&nbsp;close_handle_minimum, number of
 * handles open before the file manager will look for handles to close., an integer greater than or
 * equal to \c 0; default \c 250.}
 * @config{&nbsp;&nbsp;&nbsp;&nbsp;close_idle_time, amount of time
 * in seconds a file handle needs to be idle before attempting to close it.  A setting of 0 means
 * that idle handles are not closed., an integer between \c 0 and \c 100000; default \c 30.}
 * @config{&nbsp;&nbsp;&nbsp;&nbsp;close_scan_interval, interval in seconds at which to check for
 * files that are inactive and close them., an integer between \c 1 and \c 100000; default \c 10.}
 * @config{ ),,}
 * @config{generation_drain_timeout_ms, the number of milliseconds to wait for a resource to drain
 * before timing out in diagnostic mode.  Default will wait for 4 minutes\, 0 will wait forever., an
 * integer greater than or equal to \c 0; default \c 240000.}
 * @config{hash = (, manage resources used by hash bucket arrays.  All values must be a power of
 * two.  Note that setting large values can significantly increase memory usage inside WiredTiger.,
 * a set of related configuration options defined as follows.}
 * @config{&nbsp;&nbsp;&nbsp;&nbsp;
 * buckets, configure the number of hash buckets for most system hash arrays., an integer between \c
 * 64 and \c 65536; default \c 512.}
 * @config{&nbsp;&nbsp;&nbsp;&nbsp;dhandle_buckets, configure the
 * number of hash buckets for hash arrays relating to data handles., an integer between \c 64 and \c
 * 65536; default \c 512.}
 * @config{ ),,}
 * @config{history_store = (, history store configuration options., a set of related configuration
 * options defined as follows.}
 * @config{&nbsp;&nbsp;&nbsp;&nbsp;file_max, the maximum number of
 * bytes that WiredTiger is allowed to use for its history store mechanism.  If the history store
 * file exceeds this size\, a panic will be triggered.  The default value means that the history
 * store file is unbounded and may use as much space as the filesystem will accommodate.  The
 * minimum non-zero setting is 100MB., an integer greater than or equal to \c 0; default \c 0.}
 * @config{ ),,}
 * @config{in_memory, keep data in memory only.  See @ref in_memory for more information., a boolean
 * flag; default \c false.}
 * @config{io_capacity = (, control how many bytes per second are written and read.  Exceeding the
 * capacity results in throttling., a set of related configuration options defined as follows.}
 * @config{&nbsp;&nbsp;&nbsp;&nbsp;chunk_cache, number of bytes per second available to the chunk
 * cache.  The minimum non-zero setting is 1MB., an integer between \c 0 and \c 1TB; default \c 0.}
 * @config{&nbsp;&nbsp;&nbsp;&nbsp;total, number of bytes per second available to all subsystems in
 * total.  When set\, decisions about what subsystems are throttled\, and in what proportion\, are
 * made internally.  The minimum non-zero setting is 1MB., an integer between \c 0 and \c 1TB;
 * default \c 0.}
 * @config{ ),,}
 * @config{json_output, enable JSON formatted messages on the event handler interface.  Options are
 * given as a list\, where each option specifies an event handler category e.g.  'error' represents
 * the messages from the WT_EVENT_HANDLER::handle_error method., a list\, with values chosen from
 * the following options: \c "error"\, \c "message"; default \c [].}
 * @config{log = (, enable logging.  Enabling logging uses three sessions from the configured
 * session_max., a set of related configuration options defined as follows.}
 * @config{&nbsp;&nbsp;&nbsp;&nbsp;compressor, configure a compressor for log records.  Permitted
 * values are \c "none" or a custom compression engine name created with
 * WT_CONNECTION::add_compressor.  If WiredTiger has builtin support for \c "lz4"\, \c "snappy"\, \c
 * "zlib" or \c "zstd" compression\, these names are also available.  See @ref compression for more
 * information., a string; default \c none.}
 * @config{&nbsp;&nbsp;&nbsp;&nbsp;enabled, enable logging
 * subsystem., a boolean flag; default \c false.}
 * @config{&nbsp;&nbsp;&nbsp;&nbsp;file_max, the
 * maximum size of log files., an integer between \c 100KB and \c 2GB; default \c 100MB.}
 * @config{&nbsp;&nbsp;&nbsp;&nbsp;os_cache_dirty_pct, maximum dirty system buffer cache usage\, as
 * a percentage of the log's \c file_max.  If non-zero\, schedule writes for dirty blocks belonging
 * to the log in the system buffer cache after that percentage of the log has been written into the
 * buffer cache without an intervening file sync., an integer between \c 0 and \c 100; default \c
 * 0.}
 * @config{&nbsp;&nbsp;&nbsp;&nbsp;path, the name of a directory into which log files are
 * written.  The directory must already exist.  If the value is not an absolute path\, the path is
 * relative to the database home (see @ref absolute_path for more information)., a string; default
 * \c ".".}
 * @config{&nbsp;&nbsp;&nbsp;&nbsp;prealloc, pre-allocate log files., a boolean flag;
 * default \c true.}
 * @config{&nbsp;&nbsp;&nbsp;&nbsp;prealloc_init_count, initial number of
 * pre-allocated log files., an integer between \c 1 and \c 500; default \c 1.}
 * @config{&nbsp;&nbsp;&nbsp;&nbsp;recover, run recovery or fail with an error if recovery needs to
 * run after an unclean shutdown., a string\, chosen from the following options: \c "error"\, \c
 * "on"; default \c on.}
 * @config{&nbsp;&nbsp;&nbsp;&nbsp;remove, automatically remove unneeded log
 * files., a boolean flag; default \c true.}
 * @config{&nbsp;&nbsp;&nbsp;&nbsp;zero_fill, manually
 * write zeroes into log files., a boolean flag; default \c false.}
 * @config{ ),,}
 * @config{lsm_manager = (, configure database wide options for LSM tree management.  The LSM
 * manager is started automatically the first time an LSM tree is opened.  The LSM manager uses a
 * session from the configured session_max., a set of related configuration options defined as
 * follows.}
 * @config{&nbsp;&nbsp;&nbsp;&nbsp;merge, merge LSM chunks where possible., a boolean
 * flag; default \c true.}
 * @config{&nbsp;&nbsp;&nbsp;&nbsp;worker_thread_max, Configure a set of
 * threads to manage merging LSM trees in the database.  Each worker thread uses a session handle
 * from the configured session_max., an integer between \c 3 and \c 20; default \c 4.}
 * @config{ ),,}
 * @config{mmap, Use memory mapping when accessing files in a read-only mode., a boolean flag;
 * default \c true.}
 * @config{mmap_all, Use memory mapping to read and write all data files.  May not be configured
 * with direct I/O., a boolean flag; default \c false.}
 * @config{multiprocess, permit sharing between processes (will automatically start an RPC server
 * for primary processes and use RPC for secondary processes). <b>Not yet supported in
 * WiredTiger</b>., a boolean flag; default \c false.}
 * @config{oligarch = (, WT-wide oligarch config., a set of related configuration options defined as
 * follows.}
 * @config{ ),,}
 * @config{oligarch_log = (, enable oligarch logging.  Enabling oligarch logging uses three sessions
 * from the configured session_max., a set of related configuration options defined as follows.}
 * @config{&nbsp;&nbsp;&nbsp;&nbsp;compressor, configure a compressor for oligarch log records.
 * Permitted values are \c "none" or a custom compression engine name created with
 * WT_CONNECTION::add_compressor.  If WiredTiger has builtin support for \c "lz4"\, \c "snappy"\, \c
 * "zlib" or \c "zstd" compression\, these names are also available.  See @ref compression for more
 * information., a string; default \c none.}
 * @config{&nbsp;&nbsp;&nbsp;&nbsp;enabled, enable
 * oligarch logging subsystem., a boolean flag; default \c false.}
 * @config{&nbsp;&nbsp;&nbsp;&nbsp;
 * file_max, the maximum size of oligarch log files., an integer between \c 100KB and \c 2GB;
 * default \c 100MB.}
 * @config{&nbsp;&nbsp;&nbsp;&nbsp;os_cache_dirty_pct, maximum dirty system
 * buffer cache usage\, as a percentage of the oligarch log's \c file_max.  If non-zero\, schedule
 * writes for dirty blocks belonging to the log in the system buffer cache after that percentage of
 * the log has been written into the buffer cache without an intervening file sync., an integer
 * between \c 0 and \c 100; default \c 0.}
 * @config{&nbsp;&nbsp;&nbsp;&nbsp;path, the name of a
 * directory into which oligarch log files are written.  The directory must already exist.  If the
 * value is not an absolute path\, the path is relative to the database home (see @ref absolute_path
 * for more information)., a string; default \c ".".}
 * @config{&nbsp;&nbsp;&nbsp;&nbsp;prealloc,
 * pre-allocate oligarch log files., a boolean flag; default \c true.}
 * @config{&nbsp;&nbsp;&nbsp;&nbsp;prealloc_init_count, initial number of pre-allocated oligarch log
 * files., an integer between \c 1 and \c 500; default \c 1.}
 * @config{&nbsp;&nbsp;&nbsp;&nbsp;
 * recover, run recovery or fail with an error if recovery needs to run after an unclean shutdown.,
 * a string\, chosen from the following options: \c "error"\, \c "on"; default \c on.}
 * @config{&nbsp;&nbsp;&nbsp;&nbsp;remove, automatically remove unneeded oligarch log files., a
 * boolean flag; default \c true.}
 * @config{&nbsp;&nbsp;&nbsp;&nbsp;zero_fill, manually write zeroes
 * into oligarch log files., a boolean flag; default \c false.}
 * @config{ ),,}
 * @config{operation_timeout_ms, this option is no longer supported\, retained for backward
 * compatibility., an integer greater than or equal to \c 0; default \c 0.}
 * @config{operation_tracking = (, enable tracking of performance-critical functions.  See @ref
 * operation_tracking for more information., a set of related configuration options defined as
 * follows.}
 * @config{&nbsp;&nbsp;&nbsp;&nbsp;enabled, enable operation tracking subsystem., a
 * boolean flag; default \c false.}
 * @config{&nbsp;&nbsp;&nbsp;&nbsp;path, the name of a directory
 * into which operation tracking files are written.  The directory must already exist.  If the value
 * is not an absolute path\, the path is relative to the database home (see @ref absolute_path for
 * more information)., a string; default \c ".".}
 * @config{ ),,}
 * @config{prefetch = (, Enable automatic detection of scans by applications\, and attempt to
 * pre-fetch future content into the cache., a set of related configuration options defined as
 * follows.}
 * @config{&nbsp;&nbsp;&nbsp;&nbsp;available, whether the thread pool for the pre-fetch
 * functionality is started., a boolean flag; default \c false.}
 * @config{&nbsp;&nbsp;&nbsp;&nbsp;
 * default, whether pre-fetch is enabled for all sessions by default., a boolean flag; default \c
 * false.}
 * @config{ ),,}
 * @config{readonly, open connection in read-only mode.  The database must exist.  All methods that
 * may modify a database are disabled.  See @ref readonly for more information., a boolean flag;
 * default \c false.}
 * @config{salvage, open connection and salvage any WiredTiger-owned database and log files that it
 * detects as corrupted.  This call should only be used after getting an error return of
 * WT_TRY_SALVAGE. Salvage rebuilds files in place\, overwriting existing files.  We recommend
 * making a backup copy of all files with the WiredTiger prefix prior to passing this flag., a
 * boolean flag; default \c false.}
 * @config{session_max, maximum expected number of sessions (including server threads)., an integer
 * greater than or equal to \c 1; default \c 100.}
 * @config{shared_cache = (, shared cache configuration options.  A database should configure either
 * a cache_size or a shared_cache not both.  Enabling a shared cache uses a session from the
 * configured session_max.  A shared cache can not have absolute values configured for cache
 * eviction settings., a set of related configuration options defined as follows.}
 * @config{&nbsp;&nbsp;&nbsp;&nbsp;chunk, the granularity that a shared cache is redistributed., an
 * integer between \c 1MB and \c 10TB; default \c 10MB.}
 * @config{&nbsp;&nbsp;&nbsp;&nbsp;name, the
 * name of a cache that is shared between databases or \c "none" when no shared cache is
 * configured., a string; default \c none.}
 * @config{&nbsp;&nbsp;&nbsp;&nbsp;quota, maximum size of
 * cache this database can be allocated from the shared cache.  Defaults to the entire shared cache
 * size., an integer; default \c 0.}
 * @config{&nbsp;&nbsp;&nbsp;&nbsp;reserve, amount of cache this
 * database is guaranteed to have available from the shared cache.  This setting is per database.
 * Defaults to the chunk size., an integer; default \c 0.}
 * @config{&nbsp;&nbsp;&nbsp;&nbsp;size,
 * maximum memory to allocate for the shared cache.  Setting this will update the value if one is
 * already set., an integer between \c 1MB and \c 10TB; default \c 500MB.}
 * @config{ ),,}
 * @config{statistics, Maintain database statistics\, which may impact performance.  Choosing "all"
 * maintains all statistics regardless of cost\, "fast" maintains a subset of statistics that are
 * relatively inexpensive\, "none" turns off all statistics.  The "clear" configuration resets
 * statistics after they are gathered\, where appropriate (for example\, a cache size statistic is
 * not cleared\, while the count of cursor insert operations will be cleared). When "clear" is
 * configured for the database\, gathered statistics are reset each time a statistics cursor is used
 * to gather statistics\, as well as each time statistics are logged using the \c statistics_log
 * configuration.  See @ref statistics for more information., a list\, with values chosen from the
 * following options: \c "all"\, \c "cache_walk"\, \c "fast"\, \c "none"\, \c "clear"\, \c
 * "tree_walk"; default \c none.}
 * @config{statistics_log = (, log any statistics the database is configured to maintain\, to a
 * file.  See @ref statistics for more information.  Enabling the statistics log server uses a
 * session from the configured session_max., a set of related configuration options defined as
 * follows.}
 * @config{&nbsp;&nbsp;&nbsp;&nbsp;json, encode statistics in JSON format., a boolean
 * flag; default \c false.}
 * @config{&nbsp;&nbsp;&nbsp;&nbsp;on_close, log statistics on database
 * close., a boolean flag; default \c false.}
 * @config{&nbsp;&nbsp;&nbsp;&nbsp;path, the name of a
 * directory into which statistics files are written.  The directory must already exist.  If the
 * value is not an absolute path\, the path is relative to the database home (see @ref absolute_path
 * for more information)., a string; default \c ".".}
 * @config{&nbsp;&nbsp;&nbsp;&nbsp;sources, if
 * non-empty\, include statistics for the list of "file:" and "lsm:" data source URIs\, if they are
 * open at the time of the statistics logging., a list of strings; default empty.}
 * @config{&nbsp;&nbsp;&nbsp;&nbsp;timestamp, a timestamp prepended to each log record.  May contain
 * \c strftime conversion specifications.  When \c json is configured\, defaults to \c
 * "%Y-%m-%dT%H:%M:%S.000Z"., a string; default \c "%b %d %H:%M:%S".}
 * @config{&nbsp;&nbsp;&nbsp;&nbsp;wait, seconds to wait between each write of the log records;
 * setting this value above 0 configures statistics logging., an integer between \c 0 and \c 100000;
 * default \c 0.}
 * @config{ ),,}
 * @config{transaction_oligarch_sync = (, how to sync oligarch log records when the transaction
 * commits., a set of related configuration options defined as follows.}
 * @config{&nbsp;&nbsp;&nbsp;&nbsp;enabled, whether to sync the oligarch oligarch log on every
 * commit by default\, can be overridden by the \c sync setting to WT_SESSION::commit_transaction.,
 * a boolean flag; default \c false.}
 * @config{&nbsp;&nbsp;&nbsp;&nbsp;method, the method used to
 * ensure oligarch log records are stable on disk\, see @ref tune_durability for more information.,
 * a string\, chosen from the following options: \c "dsync"\, \c "fsync"\, \c "none"; default \c
 * fsync.}
 * @config{ ),,}
 * @config{transaction_sync = (, how to sync log records when the transaction commits., a set of
 * related configuration options defined as follows.}
 * @config{&nbsp;&nbsp;&nbsp;&nbsp;enabled,
 * whether to sync the log on every commit by default\, can be overridden by the \c sync setting to
 * WT_SESSION::commit_transaction., a boolean flag; default \c false.}
 * @config{&nbsp;&nbsp;&nbsp;&nbsp;method, the method used to ensure log records are stable on
 * disk\, see @ref tune_durability for more information., a string\, chosen from the following
 * options: \c "dsync"\, \c "fsync"\, \c "none"; default \c fsync.}
 * @config{ ),,}
 * @config{use_environment, use the \c WIREDTIGER_CONFIG and \c WIREDTIGER_HOME environment
 * variables if the process is not running with special privileges.  See @ref home for more
 * information., a boolean flag; default \c true.}
 * @config{use_environment_priv, use the \c WIREDTIGER_CONFIG and \c WIREDTIGER_HOME environment
 * variables even if the process is running with special privileges.  See @ref home for more
 * information., a boolean flag; default \c false.}
 * @config{verbose, enable messages for various subsystems and operations.  Options are given as a
 * list\, where each message type can optionally define an associated verbosity level\, such as
 * <code>"verbose=[evictserver\,read:1\,rts:0]"</code>. Verbosity levels that can be provided
 * include <code>0</code> (INFO) and <code>1</code> through <code>5</code>\, corresponding to
 * (DEBUG_1) to (DEBUG_5). \c all is a special case that defines the verbosity level for all
 * categories not explicitly set in the config string., a list\, with values chosen from the
 * following options: \c "all"\, \c "api"\, \c "backup"\, \c "block"\, \c "block_cache"\, \c
 * "checkpoint"\, \c "checkpoint_cleanup"\, \c "checkpoint_progress"\, \c "chunkcache"\, \c
 * "compact"\, \c "compact_progress"\, \c "configuration"\, \c "error_returns"\, \c "evict"\, \c
 * "evict_stuck"\, \c "evictserver"\, \c "fileops"\, \c "generation"\, \c "handleops"\, \c
 * "history_store"\, \c "history_store_activity"\, \c "log"\, \c "lsm"\, \c "lsm_manager"\, \c
 * "metadata"\, \c "mutex"\, \c "out_of_order"\, \c "oligarch"\, \c "overflow"\, \c "page_delta"\,
 * \c "prefetch"\, \c "read"\, \c "reconcile"\, \c "recovery"\, \c "recovery_progress"\, \c "rts"\,
 * \c "salvage"\, \c "shared_cache"\, \c "split"\, \c "temporary"\, \c "thread_group"\, \c
 * "tiered"\, \c "timestamp"\, \c "transaction"\, \c "verify"\, \c "version"\, \c "write"; default
 * \c [].}
 * @config{verify_metadata, open connection and verify any WiredTiger metadata.  Not supported when
 * opening a connection from a backup.  This API allows verification and detection of corruption in
 * WiredTiger metadata., a boolean flag; default \c false.}
 * @config{write_through, Use \c FILE_FLAG_WRITE_THROUGH on Windows to write to files.  Ignored on
 * non-Windows systems.  Options are given as a list\, such as <code>"write_through=[data]"</code>.
 * Configuring \c write_through requires care; see @ref tuning_system_buffer_cache_direct_io for
 * important warnings.  Including \c "data" will cause WiredTiger data files to write through
 * cache\, including \c "log" will cause WiredTiger log files to write through cache.  \c
 * write_through should be combined with \c direct_io to get the equivalent of POSIX \c O_DIRECT on
 * Windows., a list\, with values chosen from the following options: \c "data"\, \c "log"; default
 * empty.}
 * @configend
 * Additionally, if files named \c WiredTiger.config or \c WiredTiger.basecfg
 * appear in the WiredTiger home directory, they are read for configuration
 * values (see @ref config_file and @ref config_base for details).
 * See @ref config_order for ordering of the configuration mechanisms.
 * @param[out] connectionp A pointer to the newly opened connection handle
 * @errors
 */
int wiredtiger_open(const char *home,
    WT_EVENT_HANDLER *event_handler, const char *config,
    WT_CONNECTION **connectionp) WT_ATTRIBUTE_LIBRARY_VISIBLE;

/*!
 * Return information about a WiredTiger error as a string (see
 * WT_SESSION::strerror for a thread-safe API).
 *
 * @snippet ex_all.c Display an error
 *
 * @param error a return value from a WiredTiger, ISO C, or POSIX standard API call
 * @returns a string representation of the error
 */
const char *wiredtiger_strerror(int error) WT_ATTRIBUTE_LIBRARY_VISIBLE;

/*! WT_EVENT_HANDLER::special event types */
typedef enum {
    WT_EVENT_COMPACT_CHECK, /*!< Compact check iteration. */
    WT_EVENT_CONN_CLOSE, /*!< Connection closing. */
    WT_EVENT_CONN_READY /*!< Connection is ready. */
} WT_EVENT_TYPE;

/*!
 * The interface implemented by applications to handle error, informational and
 * progress messages.  Entries set to NULL are ignored and the default handlers
 * will continue to be used.
 */
struct __wt_event_handler {
    /*!
     * Callback to handle error messages; by default, error messages are
     * written to the stderr stream. See @ref event_message_handling for
     * more information.
     *
     * Errors that require the application to exit and restart will have
     * their \c error value set to \c WT_PANIC. The application can exit
     * immediately when \c WT_PANIC is passed to an event handler; there
     * is no reason to return into WiredTiger.
     *
     * Event handler returns are not ignored: if the handler returns
     * non-zero, the error may cause the WiredTiger function posting the
     * event to fail, and may even cause operation or library failure.
     *
     * @param session the WiredTiger session handle in use when the error
     * was generated. The handle may have been created by the application
     * or automatically by WiredTiger.
     * @param error a return value from a WiredTiger, ISO C, or
     * POSIX standard API call, which can be converted to a string using
     * WT_SESSION::strerror
     * @param message an error string
     */
    int (*handle_error)(WT_EVENT_HANDLER *handler,
        WT_SESSION *session, int error, const char *message);

    /*!
     * Callback to handle informational messages; by default, informational
     * messages are written to the stdout stream. See
     * @ref event_message_handling for more information.
     *
     * Message handler returns are not ignored: if the handler returns
     * non-zero, the error may cause the WiredTiger function posting the
     * event to fail, and may even cause operation or library failure.
     *
     * @param session the WiredTiger session handle in use when the message
     * was generated. The handle may have been created by the application
     * or automatically by WiredTiger.
     * @param message an informational string
     */
    int (*handle_message)(WT_EVENT_HANDLER *handler,
        WT_SESSION *session, const char *message);

    /*!
     * Callback to handle progress messages; by default, progress messages
     * are not written. See @ref event_message_handling for more
     * information.
     *
     * Progress handler returns are not ignored: if the handler returns
     * non-zero, the error may cause the WiredTiger function posting the
     * event to fail, and may even cause operation or library failure.
     *
     * @param session the WiredTiger session handle in use when the
     * progress message was generated. The handle may have been created by
     * the application or automatically by WiredTiger.
     * @param operation a string representation of the operation
     * @param progress a counter
     */
    int (*handle_progress)(WT_EVENT_HANDLER *handler,
        WT_SESSION *session, const char *operation, uint64_t progress);

    /*!
     * Callback to handle automatic close of a WiredTiger handle.
     *
     * Close handler returns are not ignored: if the handler returns
     * non-zero, the error may cause the WiredTiger function posting the
     * event to fail, and may even cause operation or library failure.
     *
     * @param session The session handle that is being closed if the
     * cursor parameter is NULL.
     * @param cursor The cursor handle that is being closed, or NULL if
     * it is a session handle being closed.
     */
    int (*handle_close)(WT_EVENT_HANDLER *handler,
        WT_SESSION *session, WT_CURSOR *cursor);

    /*!
     * Callback to handle general events. The application may choose to handle
     * only some types of events. An unhandled event should return 0.
     *
     * General event returns are not ignored in most cases. If the handler
     * returns non-zero, the error may cause the WiredTiger function posting
     * the event to fail.
     *
     * @param wt_conn The connection handle for the database.
     * @param session the WiredTiger session handle in use when the
     * progress message was generated. The handle may have been created by
     * the application or automatically by WiredTiger or may be NULL.
     * @param type A type indicator for what special event occurred.
         * @param arg A generic argument that has a specific meaning
         * depending on the event type.
     * (see ::WT_EVENT_TYPE for available options.)
     */
        int (*handle_general)(WT_EVENT_HANDLER *handler,
            WT_CONNECTION *wt_conn, WT_SESSION *session, WT_EVENT_TYPE type, void *arg);
};

/*!
 * @name Data packing and unpacking
 * @{
 */

/*!
 * Pack a structure into a buffer.
 *
 * See @ref packing for a description of the permitted format strings.
 *
 * @section pack_examples Packing Examples
 *
 * For example, the string <code>"iSh"</code> will pack a 32-bit integer
 * followed by a NUL-terminated string, followed by a 16-bit integer.  The
 * default, big-endian encoding will be used, with no alignment.  This could be
 * used in C as follows:
 *
 * @snippet ex_all.c Pack fields into a buffer
 *
 * Then later, the values can be unpacked as follows:
 *
 * @snippet ex_all.c Unpack fields from a buffer
 *
 * @param session the session handle
 * @param buffer a pointer to a packed byte array
 * @param len the number of valid bytes in the buffer
 * @param format the data format, see @ref packing
 * @errors
 */
int wiredtiger_struct_pack(WT_SESSION *session,
    void *buffer, size_t len, const char *format, ...)
    WT_ATTRIBUTE_LIBRARY_VISIBLE;

/*!
 * Calculate the size required to pack a structure.
 *
 * Note that for variable-sized fields including variable-sized strings and
 * integers, the calculated sized merely reflects the expected sizes specified
 * in the format string itself.
 *
 * @snippet ex_all.c Get the packed size
 *
 * @param session the session handle
 * @param lenp a location where the number of bytes needed for the
 * matching call to ::wiredtiger_struct_pack is returned
 * @param format the data format, see @ref packing
 * @errors
 */
int wiredtiger_struct_size(WT_SESSION *session,
    size_t *lenp, const char *format, ...) WT_ATTRIBUTE_LIBRARY_VISIBLE;

/*!
 * Unpack a structure from a buffer.
 *
 * Reverse of ::wiredtiger_struct_pack: gets values out of a
 * packed byte string.
 *
 * @snippet ex_all.c Unpack fields from a buffer
 *
 * @param session the session handle
 * @param buffer a pointer to a packed byte array
 * @param len the number of valid bytes in the buffer
 * @param format the data format, see @ref packing
 * @errors
 */
int wiredtiger_struct_unpack(WT_SESSION *session,
    const void *buffer, size_t len, const char *format, ...)
    WT_ATTRIBUTE_LIBRARY_VISIBLE;

#if !defined(SWIG)

/*!
 * Streaming interface to packing.
 *
 * This allows applications to pack or unpack records one field at a time.
 * This is an opaque handle returned by ::wiredtiger_pack_start or
 * ::wiredtiger_unpack_start.  It must be closed with ::wiredtiger_pack_close.
 */
typedef struct __wt_pack_stream WT_PACK_STREAM;

/*!
 * Start a packing operation into a buffer with the given format string.  This
 * should be followed by a series of calls to ::wiredtiger_pack_item,
 * ::wiredtiger_pack_int, ::wiredtiger_pack_str or ::wiredtiger_pack_uint
 * to fill in the values.
 *
 * @param session the session handle
 * @param format the data format, see @ref packing
 * @param buffer a pointer to memory to hold the packed data
 * @param size the size of the buffer
 * @param[out] psp the new packing stream handle
 * @errors
 */
int wiredtiger_pack_start(WT_SESSION *session,
    const char *format, void *buffer, size_t size, WT_PACK_STREAM **psp)
    WT_ATTRIBUTE_LIBRARY_VISIBLE;

/*!
 * Start an unpacking operation from a buffer with the given format string.
 * This should be followed by a series of calls to ::wiredtiger_unpack_item,
 * ::wiredtiger_unpack_int, ::wiredtiger_unpack_str or ::wiredtiger_unpack_uint
 * to retrieve the packed values.
 *
 * @param session the session handle
 * @param format the data format, see @ref packing
 * @param buffer a pointer to memory holding the packed data
 * @param size the size of the buffer
 * @param[out] psp the new packing stream handle
 * @errors
 */
int wiredtiger_unpack_start(WT_SESSION *session,
    const char *format, const void *buffer, size_t size, WT_PACK_STREAM **psp)
    WT_ATTRIBUTE_LIBRARY_VISIBLE;

/*!
 * Close a packing stream.
 *
 * @param ps the packing stream handle
 * @param[out] usedp the number of bytes in the buffer used by the stream
 * @errors
 */
int wiredtiger_pack_close(WT_PACK_STREAM *ps, size_t *usedp)
    WT_ATTRIBUTE_LIBRARY_VISIBLE;

/*!
 * Pack an item into a packing stream.
 *
 * @param ps the packing stream handle
 * @param item an item to pack
 * @errors
 */
int wiredtiger_pack_item(WT_PACK_STREAM *ps, WT_ITEM *item)
    WT_ATTRIBUTE_LIBRARY_VISIBLE;

/*!
 * Pack a signed integer into a packing stream.
 *
 * @param ps the packing stream handle
 * @param i a signed integer to pack
 * @errors
 */
int wiredtiger_pack_int(WT_PACK_STREAM *ps, int64_t i)
    WT_ATTRIBUTE_LIBRARY_VISIBLE;

/*!
 * Pack a string into a packing stream.
 *
 * @param ps the packing stream handle
 * @param s a string to pack
 * @errors
 */
int wiredtiger_pack_str(WT_PACK_STREAM *ps, const char *s)
    WT_ATTRIBUTE_LIBRARY_VISIBLE;

/*!
 * Pack an unsigned integer into a packing stream.
 *
 * @param ps the packing stream handle
 * @param u an unsigned integer to pack
 * @errors
 */
int wiredtiger_pack_uint(WT_PACK_STREAM *ps, uint64_t u)
    WT_ATTRIBUTE_LIBRARY_VISIBLE;

/*!
 * Unpack an item from a packing stream.
 *
 * @param ps the packing stream handle
 * @param item an item to unpack
 * @errors
 */
int wiredtiger_unpack_item(WT_PACK_STREAM *ps, WT_ITEM *item)
    WT_ATTRIBUTE_LIBRARY_VISIBLE;

/*!
 * Unpack a signed integer from a packing stream.
 *
 * @param ps the packing stream handle
 * @param[out] ip the unpacked signed integer
 * @errors
 */
int wiredtiger_unpack_int(WT_PACK_STREAM *ps, int64_t *ip)
    WT_ATTRIBUTE_LIBRARY_VISIBLE;

/*!
 * Unpack a string from a packing stream.
 *
 * @param ps the packing stream handle
 * @param[out] sp the unpacked string
 * @errors
 */
int wiredtiger_unpack_str(WT_PACK_STREAM *ps, const char **sp)
    WT_ATTRIBUTE_LIBRARY_VISIBLE;

/*!
 * Unpack an unsigned integer from a packing stream.
 *
 * @param ps the packing stream handle
 * @param[out] up the unpacked unsigned integer
 * @errors
 */
int wiredtiger_unpack_uint(WT_PACK_STREAM *ps, uint64_t *up)
    WT_ATTRIBUTE_LIBRARY_VISIBLE;
/*! @} */

/*!
 * @name Configuration strings
 * @{
 */

/*!
 * The configuration information returned by the WiredTiger configuration
 * parsing functions in the WT_EXTENSION_API and the public API.
 */
struct __wt_config_item {
    /*!
     * The value of a configuration string.
     *
     * Regardless of the type of the configuration string (boolean, int,
     * list or string), the \c str field will reference the value of the
     * configuration string.
     *
     * The bytes referenced by \c str are <b>not</b> nul-terminated.
     * Use the \c len field instead of a terminating nul byte.
     */
    const char *str;

    /*! The number of bytes in the value referenced by \c str. */
    size_t len;

    /*!
     * The numeric value of a configuration boolean or integer.
     *
     * If the configuration string's value is "true" or "false", the
     * \c val field will be set to 1 (true), or 0 (false).
     *
     * If the configuration string can be legally interpreted as an integer,
     * using the \c strtoll function rules as specified in ISO/IEC 9899:1990
     * ("ISO C90"), that integer will be stored in the \c val field.
     */
    int64_t val;

    /*! Permitted values of the \c type field. */
    enum WT_CONFIG_ITEM_TYPE {
        /*! A string value with quotes stripped. */
        WT_CONFIG_ITEM_STRING,
        /*! A boolean literal ("true" or "false"). */
        WT_CONFIG_ITEM_BOOL,
        /*! An unquoted identifier: a string value without quotes. */
        WT_CONFIG_ITEM_ID,
        /*! A numeric value. */
        WT_CONFIG_ITEM_NUM,
        /*! A nested structure or list, including brackets. */
        WT_CONFIG_ITEM_STRUCT
    }
    /*!
     * The type of value determined by the parser.  In all cases,
     * the \c str and \c len fields are set.
     */
    type;
};

/*
 * This is needed for compatible usage of this embedded enum type.
 */
#if !defined(SWIG) && !defined(DOXYGEN)
#if defined(__cplusplus)
typedef enum __wt_config_item::WT_CONFIG_ITEM_TYPE WT_CONFIG_ITEM_TYPE;
#else
typedef enum WT_CONFIG_ITEM_TYPE WT_CONFIG_ITEM_TYPE;
#endif
#endif

#if !defined(SWIG) && !defined(DOXYGEN)
/*!
 * Validate a configuration string for a WiredTiger API call.
 * This call is outside the scope of a WiredTiger connection handle, since
 * applications may need to validate configuration strings prior to calling
 * ::wiredtiger_open.
 * @param session the session handle (may be \c NULL if the database not yet
 * opened).
 * @param event_handler An event handler (used if \c session is \c NULL; if both
 * \c session and \c event_handler are \c NULL, error messages will be written
 * to stderr).
 * @param name the WiredTiger function or method to validate.
 * @param config the configuration string being parsed.
 * @returns zero for success, non-zero to indicate an error.
 *
 * @snippet ex_all.c Validate a configuration string
 */
int wiredtiger_config_validate(WT_SESSION *session,
    WT_EVENT_HANDLER *event_handler, const char *name, const char *config)
    WT_ATTRIBUTE_LIBRARY_VISIBLE;

#endif

/*!
 * Create a handle that can be used to parse or create configuration strings
 * compatible with the WiredTiger API.
 * This call is outside the scope of a WiredTiger connection handle, since
 * applications may need to generate configuration strings prior to calling
 * ::wiredtiger_open.
 * @param session the session handle to be used for error reporting (if NULL,
 *  error messages will be written to stderr).
 * @param config the configuration string being parsed. The string must
 *  remain valid for the lifetime of the parser handle.
 * @param len the number of valid bytes in \c config
 * @param[out] config_parserp A pointer to the newly opened handle
 * @errors
 *
 * @snippet ex_config_parse.c Create a configuration parser
 */
int wiredtiger_config_parser_open(WT_SESSION *session,
    const char *config, size_t len, WT_CONFIG_PARSER **config_parserp)
    WT_ATTRIBUTE_LIBRARY_VISIBLE;

/*!
 * A handle that can be used to search and traverse configuration strings
 * compatible with the WiredTiger API.
 * To parse the contents of a list or nested configuration string use a new
 * configuration parser handle based on the content of the ::WT_CONFIG_ITEM
 * retrieved from the parent configuration string.
 *
 * @section config_parse_examples Configuration String Parsing examples
 *
 * This could be used in C to create a configuration parser as follows:
 *
 * @snippet ex_config_parse.c Create a configuration parser
 *
 * Once the parser has been created the content can be queried directly:
 *
 * @snippet ex_config_parse.c get
 *
 * Or the content can be traversed linearly:
 *
 * @snippet ex_config_parse.c next
 *
 * Nested configuration values can be queried using a shorthand notation:
 *
 * @snippet ex_config_parse.c nested get
 *
 * Nested configuration values can be traversed using multiple
 * ::WT_CONFIG_PARSER handles:
 *
 * @snippet ex_config_parse.c nested traverse
 */
struct __wt_config_parser {

    /*!
     * Close the configuration scanner releasing any resources.
     *
     * @param config_parser the configuration parser handle
     * @errors
     *
     */
    int __F(close)(WT_CONFIG_PARSER *config_parser);

    /*!
     * Return the next key/value pair.
     *
     * If an item has no explicitly assigned value, the item will be
     * returned in \c key and the \c value will be set to the boolean
     * \c "true" value.
     *
     * @param config_parser the configuration parser handle
     * @param key the returned key
     * @param value the returned value
     * @errors
     * When iteration would pass the end of the configuration string
     * ::WT_NOTFOUND will be returned.
     */
    int __F(next)(WT_CONFIG_PARSER *config_parser,
        WT_CONFIG_ITEM *key, WT_CONFIG_ITEM *value);

    /*!
     * Return the value of an item in the configuration string.
     *
     * @param config_parser the configuration parser handle
     * @param key configuration key string
     * @param value the returned value
     * @errors
     *
     */
    int __F(get)(WT_CONFIG_PARSER *config_parser,
        const char *key, WT_CONFIG_ITEM *value);
};

/*! @} */

/*!
 * @name Support functions
 * @anchor support_functions
 * @{
 */

/*!
 * Return a pointer to a function that calculates a CRC32C checksum.
 *
 * The WiredTiger library CRC32C checksum function uses hardware support where available, else it
 * falls back to a software implementation. Selecting a CRC32C checksum function can be slow, so the
 * return value should be cached by the caller for repeated use.
 *
 * @snippet ex_all.c Checksum a buffer
 *
 * @returns a pointer to a function that takes a buffer and length and returns the CRC32C checksum
 */
uint32_t (*wiredtiger_crc32c_func(void))(const void *, size_t)
    WT_ATTRIBUTE_LIBRARY_VISIBLE;

/*!
 * Return a pointer to a function that calculates a CRC32C checksum given a starting CRC seed.
 *
 * The WiredTiger library CRC32C checksum function uses hardware support where available, else it
 * falls back to a software implementation. Selecting a CRC32C checksum function can be slow, so the
 * return value should be cached by the caller for repeated use. This version returns a function
 * that accepts a starting seed value for the CRC. This version is useful where an application wants
 * to calculate the CRC of a large buffer in smaller incremental pieces. The starting seed to
 * calculate the CRC of a piece is then the cumulative CRC of all the previous pieces.
 *
 * @snippet ex_all.c Checksum a large buffer in smaller pieces
 *
 * @returns a pointer to a function that takes a starting seed, a buffer and length and returns the
 * CRC32C checksum
 */
uint32_t (*wiredtiger_crc32c_with_seed_func(void))(uint32_t seed, const void *, size_t)
    WT_ATTRIBUTE_LIBRARY_VISIBLE;

#endif /* !defined(SWIG) */

/*!
 * Calculate a set of WT_MODIFY operations to represent an update.
 * This call will calculate a set of modifications to an old value that produce
 * the new value.  If more modifications are required than fit in the array
 * passed in by the caller, or if more bytes have changed than the \c maxdiff
 * parameter, the call will fail.  The matching algorithm is approximate, so it
 * may fail and return WT_NOTFOUND if a matching set of WT_MODIFY operations
 * is not found.
 *
 * The \c maxdiff parameter bounds how much work will be done searching for a
 * match: to ensure a match is found, it may need to be set larger than actual
 * number of bytes that differ between the old and new values.  In particular,
 * repeated patterns of bytes in the values can lead to suboptimal matching,
 * and matching ranges less than 64 bytes long will not be detected.
 *
 * If the call succeeds, the WT_MODIFY operations will point into \c newv,
 * which must remain valid until WT_CURSOR::modify is called.
 *
 * @snippet ex_all.c Calculate a modify operation
 *
 * @param session the current WiredTiger session (may be NULL)
 * @param oldv old value
 * @param newv new value
 * @param maxdiff maximum bytes difference
 * @param[out] entries array of modifications producing the new value
 * @param[in,out] nentriesp size of \c entries array passed in,
 *  set to the number of entries used
 * @errors
 */
int wiredtiger_calc_modify(WT_SESSION *session,
    const WT_ITEM *oldv, const WT_ITEM *newv,
    size_t maxdiff, WT_MODIFY *entries, int *nentriesp)
    WT_ATTRIBUTE_LIBRARY_VISIBLE;

/*!
 * Get version information.
 *
 * @snippet ex_all.c Get the WiredTiger library version #1
 * @snippet ex_all.c Get the WiredTiger library version #2
 *
 * @param majorp a location where the major version number is returned
 * @param minorp a location where the minor version number is returned
 * @param patchp a location where the patch version number is returned
 * @returns a string representation of the version
 */
const char *wiredtiger_version(int *majorp, int *minorp, int *patchp)
    WT_ATTRIBUTE_LIBRARY_VISIBLE;

/*! @} */

/*******************************************
 * Error returns
 *******************************************/
/*!
 * @name Error returns
 * Most functions and methods in WiredTiger return an integer code indicating
 * whether the operation succeeded or failed.  A return of zero indicates
 * success; all non-zero return values indicate some kind of failure.
 *
 * WiredTiger reserves all values from -31,800 to -31,999 as possible error
 * return values.  WiredTiger may also return C99/POSIX error codes such as
 * \c ENOMEM, \c EINVAL and \c ENOTSUP, with the usual meanings.
 *
 * The following are all of the WiredTiger-specific error returns:
 * @{
 */
/*
 * DO NOT EDIT: automatically built by dist/api_err.py.
 * Error return section: BEGIN
 */
/*!
 * Conflict between concurrent operations.
 * This error is generated when an operation cannot be completed due to a
 * conflict with concurrent operations.  The operation may be retried; if a
 * transaction is in progress, it should be rolled back and the operation
 * retried in a new transaction.
 */
#define	WT_ROLLBACK	(-31800)
/*!
 * Attempt to insert an existing key.
 * This error is generated when the application attempts to insert a record with
 * the same key as an existing record without the 'overwrite' configuration to
 * WT_SESSION::open_cursor.
 */
#define	WT_DUPLICATE_KEY	(-31801)
/*!
 * Non-specific WiredTiger error.
 * This error is returned when an error is not covered by a specific error
 * return. The operation may be retried; if a transaction is in progress, it
 * should be rolled back and the operation retried in a new transaction.
 */
#define	WT_ERROR	(-31802)
/*!
 * Item not found.
 * This error indicates an operation did not find a value to return.  This
 * includes cursor search and other operations where no record matched the
 * cursor's search key such as WT_CURSOR::update or WT_CURSOR::remove.
 */
#define	WT_NOTFOUND	(-31803)
/*!
 * WiredTiger library panic.
 * This error indicates an underlying problem that requires a database restart.
 * The application may exit immediately, no further WiredTiger calls are
 * required (and further calls will themselves immediately fail).
 */
#define	WT_PANIC	(-31804)
/*! @cond internal */
/*! Restart the operation (internal). */
#define	WT_RESTART	(-31805)
/*! @endcond */
/*!
 * Recovery must be run to continue.
 * This error is generated when ::wiredtiger_open is configured to return an
 * error if recovery is required to use the database.
 */
#define	WT_RUN_RECOVERY	(-31806)
/*!
 * Operation would overflow cache.
 * This error is generated when wiredtiger_open is configured to run in-memory,
 * and a data modification operation requires more than the configured cache
 * size to complete. The operation may be retried; if a transaction is in
 * progress, it should be rolled back and the operation retried in a new
 * transaction.
 */
#define	WT_CACHE_FULL	(-31807)
/*!
 * Conflict with a prepared update.
 * This error is generated when the application attempts to read an updated
 * record which is part of a transaction that has been prepared but not yet
 * resolved.
 */
#define	WT_PREPARE_CONFLICT	(-31808)
/*!
 * Database corruption detected.
 * This error is generated when corruption is detected in an on-disk file.
 * During normal operations, this may occur in rare circumstances as a result of
 * a system crash. The application may choose to salvage the file or retry
 * wiredtiger_open with the 'salvage=true' configuration setting.
 */
#define	WT_TRY_SALVAGE	(-31809)
/*
 * Error return section: END
 * DO NOT EDIT: automatically built by dist/api_err.py.
 */
/*! @} */

#ifndef DOXYGEN
#define WT_DEADLOCK WT_ROLLBACK     /* Backward compatibility */
#endif

/*! @} */

/*!
 * @defgroup wt_ext WiredTiger Extension API
 * The functions and interfaces applications use to customize and extend the
 * behavior of WiredTiger.
 * @{
 */

/*******************************************
 * Forward structure declarations for the extension API
 *******************************************/
struct __wt_config_arg; typedef struct __wt_config_arg WT_CONFIG_ARG;

/*!
 * The interface implemented by applications to provide custom ordering of
 * records.
 *
 * Applications register their implementation with WiredTiger by calling
 * WT_CONNECTION::add_collator.  See @ref custom_collators for more
 * information.
 *
 * @snippet ex_extending.c add collator nocase
 *
 * @snippet ex_extending.c add collator prefix10
 */
struct __wt_collator {
    /*!
     * Callback to compare keys.
     *
     * @param[out] cmp set to -1 if <code>key1 < key2</code>,
     *  0 if <code>key1 == key2</code>,
     *  1 if <code>key1 > key2</code>.
     * @returns zero for success, non-zero to indicate an error.
     *
     * @snippet ex_all.c Implement WT_COLLATOR
     *
     * @snippet ex_extending.c case insensitive comparator
     *
     * @snippet ex_extending.c n character comparator
     */
    int (*compare)(WT_COLLATOR *collator, WT_SESSION *session,
        const WT_ITEM *key1, const WT_ITEM *key2, int *cmp);

    /*!
     * If non-NULL, this callback is called to customize the collator
     * for each data source.  If the callback returns a non-NULL
     * collator, that instance is used instead of this one for all
     * comparisons.
     */
    int (*customize)(WT_COLLATOR *collator, WT_SESSION *session,
        const char *uri, WT_CONFIG_ITEM *passcfg, WT_COLLATOR **customp);

    /*!
     * If non-NULL a callback performed when the data source is closed
     * for customized extractors otherwise when the database is closed.
     *
     * The WT_COLLATOR::terminate callback is intended to allow cleanup;
     * the handle will not be subsequently accessed by WiredTiger.
     */
    int (*terminate)(WT_COLLATOR *collator, WT_SESSION *session);
};

/*!
 * The interface implemented by applications to provide custom compression.
 *
 * Compressors must implement the WT_COMPRESSOR interface: the
 * WT_COMPRESSOR::compress and WT_COMPRESSOR::decompress callbacks must be
 * specified, and WT_COMPRESSOR::pre_size is optional.  To build your own
 * compressor, use one of the compressors in \c ext/compressors as a template:
 * \c ext/nop_compress is a simple compressor that passes through data
 * unchanged, and is a reasonable starting point.
 *
 * Applications register their implementation with WiredTiger by calling
 * WT_CONNECTION::add_compressor.
 *
 * @snippet nop_compress.c WT_COMPRESSOR initialization structure
 * @snippet nop_compress.c WT_COMPRESSOR initialization function
 */
struct __wt_compressor {
    /*!
     * Callback to compress a chunk of data.
     *
     * WT_COMPRESSOR::compress takes a source buffer and a destination
     * buffer, by default of the same size.  If the callback can compress
     * the buffer to a smaller size in the destination, it does so, sets
     * the \c compression_failed return to 0 and returns 0.  If compression
     * does not produce a smaller result, the callback sets the
     * \c compression_failed return to 1 and returns 0. If another
     * error occurs, it returns an errno or WiredTiger error code.
     *
     * On entry, \c src will point to memory, with the length of the memory
     * in \c src_len.  After successful completion, the callback should
     * return \c 0 and set \c result_lenp to the number of bytes required
     * for the compressed representation.
     *
     * On entry, \c dst points to the destination buffer with a length
     * of \c dst_len.  If the WT_COMPRESSOR::pre_size method is specified,
     * the destination buffer will be at least the size returned by that
     * method; otherwise, the destination buffer will be at least as large
     * as the length of the data to compress.
     *
     * If compression would not shrink the data or the \c dst buffer is not
     * large enough to hold the compressed data, the callback should set
     * \c compression_failed to a non-zero value and return 0.
     *
     * @param[in] src the data to compress
     * @param[in] src_len the length of the data to compress
     * @param[in] dst the destination buffer
     * @param[in] dst_len the length of the destination buffer
     * @param[out] result_lenp the length of the compressed data
     * @param[out] compression_failed non-zero if compression did not
     * decrease the length of the data (compression may not have completed)
     * @returns zero for success, non-zero to indicate an error.
     *
     * @snippet nop_compress.c WT_COMPRESSOR compress
     */
    int (*compress)(WT_COMPRESSOR *compressor, WT_SESSION *session,
        uint8_t *src, size_t src_len,
        uint8_t *dst, size_t dst_len,
        size_t *result_lenp, int *compression_failed);

    /*!
     * Callback to decompress a chunk of data.
     *
     * WT_COMPRESSOR::decompress takes a source buffer and a destination
     * buffer.  The contents are switched from \c compress: the
     * source buffer is the compressed value, and the destination buffer is
     * sized to be the original size.  If the callback successfully
     * decompresses the source buffer to the destination buffer, it returns
     * 0.  If an error occurs, it returns an errno or WiredTiger error code.
     * The source buffer that WT_COMPRESSOR::decompress takes may have a
     * size that is rounded up from the size originally produced by
     * WT_COMPRESSOR::compress, with the remainder of the buffer set to
     * zeroes. Most compressors do not care about this difference if the
     * size to be decompressed can be implicitly discovered from the
     * compressed data.  If your compressor cares, you may need to allocate
     * space for, and store, the actual size in the compressed buffer.  See
     * the source code for the included snappy compressor for an example.
     *
     * On entry, \c src will point to memory, with the length of the memory
     * in \c src_len.  After successful completion, the callback should
     * return \c 0 and set \c result_lenp to the number of bytes required
     * for the decompressed representation.
     *
     * If the \c dst buffer is not big enough to hold the decompressed
     * data, the callback should return an error.
     *
     * @param[in] src the data to decompress
     * @param[in] src_len the length of the data to decompress
     * @param[in] dst the destination buffer
     * @param[in] dst_len the length of the destination buffer
     * @param[out] result_lenp the length of the decompressed data
     * @returns zero for success, non-zero to indicate an error.
     *
     * @snippet nop_compress.c WT_COMPRESSOR decompress
     */
    int (*decompress)(WT_COMPRESSOR *compressor, WT_SESSION *session,
        uint8_t *src, size_t src_len,
        uint8_t *dst, size_t dst_len,
        size_t *result_lenp);

    /*!
     * Callback to size a destination buffer for compression
     *
     * WT_COMPRESSOR::pre_size is an optional callback that, given the
     * source buffer and size, produces the size of the destination buffer
     * to be given to WT_COMPRESSOR::compress.  This is useful for
     * compressors that assume that the output buffer is sized for the
     * worst case and thus no overrun checks are made.  If your compressor
     * works like this, WT_COMPRESSOR::pre_size will need to be defined.
     * See the source code for the snappy compressor for an example.
     * However, if your compressor detects and avoids overruns against its
     * target buffer, you will not need to define WT_COMPRESSOR::pre_size.
     * When WT_COMPRESSOR::pre_size is set to NULL, the destination buffer
     * is sized the same as the source buffer.  This is always sufficient,
     * since a compression result that is larger than the source buffer is
     * discarded by WiredTiger.
     *
     * If not NULL, this callback is called before each call to
     * WT_COMPRESSOR::compress to determine the size of the destination
     * buffer to provide.  If the callback is NULL, the destination
     * buffer will be the same size as the source buffer.
     *
     * The callback should set \c result_lenp to a suitable buffer size
     * for compression, typically the maximum length required by
     * WT_COMPRESSOR::compress.
     *
     * This callback function is for compressors that require an output
     * buffer larger than the source buffer (for example, that do not
     * check for buffer overflow during compression).
     *
     * @param[in] src the data to compress
     * @param[in] src_len the length of the data to compress
     * @param[out] result_lenp the required destination buffer size
     * @returns zero for success, non-zero to indicate an error.
     *
     * @snippet nop_compress.c WT_COMPRESSOR presize
     */
    int (*pre_size)(WT_COMPRESSOR *compressor, WT_SESSION *session,
        uint8_t *src, size_t src_len, size_t *result_lenp);

    /*!
     * If non-NULL, a callback performed when the database is closed.
     *
     * The WT_COMPRESSOR::terminate callback is intended to allow cleanup;
     * the handle will not be subsequently accessed by WiredTiger.
     *
     * @snippet nop_compress.c WT_COMPRESSOR terminate
     */
    int (*terminate)(WT_COMPRESSOR *compressor, WT_SESSION *session);
};

/*!
 * Applications can extend WiredTiger by providing new implementations of the
 * WT_DATA_SOURCE class.  Each data source supports a different URI scheme for
 * data sources to WT_SESSION::create, WT_SESSION::open_cursor and related
 * methods.  See @ref custom_data_sources for more information.
 *
 * <b>Thread safety:</b> WiredTiger may invoke methods on the WT_DATA_SOURCE
 * interface from multiple threads concurrently.  It is the responsibility of
 * the implementation to protect any shared data.
 *
 * Applications register their implementation with WiredTiger by calling
 * WT_CONNECTION::add_data_source.
 *
 * @snippet ex_data_source.c WT_DATA_SOURCE register
 */
struct __wt_data_source {
    /*!
     * Callback to alter an object.
     *
     * @snippet ex_data_source.c WT_DATA_SOURCE alter
     */
    int (*alter)(WT_DATA_SOURCE *dsrc, WT_SESSION *session,
        const char *uri, WT_CONFIG_ARG *config);

    /*!
     * Callback to create a new object.
     *
     * @snippet ex_data_source.c WT_DATA_SOURCE create
     */
    int (*create)(WT_DATA_SOURCE *dsrc, WT_SESSION *session,
        const char *uri, WT_CONFIG_ARG *config);

    /*!
     * Callback to compact an object.
     *
     * @snippet ex_data_source.c WT_DATA_SOURCE compact
     */
    int (*compact)(WT_DATA_SOURCE *dsrc, WT_SESSION *session,
        const char *uri, WT_CONFIG_ARG *config);

    /*!
     * Callback to drop an object.
     *
     * @snippet ex_data_source.c WT_DATA_SOURCE drop
     */
    int (*drop)(WT_DATA_SOURCE *dsrc, WT_SESSION *session,
        const char *uri, WT_CONFIG_ARG *config);

    /*!
     * Callback to initialize a cursor.
     *
     * @snippet ex_data_source.c WT_DATA_SOURCE open_cursor
     */
    int (*open_cursor)(WT_DATA_SOURCE *dsrc, WT_SESSION *session,
        const char *uri, WT_CONFIG_ARG *config, WT_CURSOR **new_cursor);

    /*!
     * Callback to rename an object.
     *
     * @snippet ex_data_source.c WT_DATA_SOURCE rename
     */
    int (*rename)(WT_DATA_SOURCE *dsrc, WT_SESSION *session,
        const char *uri, const char *newuri, WT_CONFIG_ARG *config);

    /*!
     * Callback to salvage an object.
     *
     * @snippet ex_data_source.c WT_DATA_SOURCE salvage
     */
    int (*salvage)(WT_DATA_SOURCE *dsrc, WT_SESSION *session,
        const char *uri, WT_CONFIG_ARG *config);

    /*!
     * Callback to get the size of an object.
     *
     * @snippet ex_data_source.c WT_DATA_SOURCE size
     */
    int (*size)(WT_DATA_SOURCE *dsrc, WT_SESSION *session,
        const char *uri, wt_off_t *size);

    /*!
     * Callback to truncate an object.
     *
     * @snippet ex_data_source.c WT_DATA_SOURCE truncate
     */
    int (*truncate)(WT_DATA_SOURCE *dsrc, WT_SESSION *session,
        const char *uri, WT_CONFIG_ARG *config);

    /*!
     * Callback to truncate a range of an object.
     *
     * @snippet ex_data_source.c WT_DATA_SOURCE range truncate
     */
    int (*range_truncate)(WT_DATA_SOURCE *dsrc, WT_SESSION *session,
        WT_CURSOR *start, WT_CURSOR *stop);

    /*!
     * Callback to verify an object.
     *
     * @snippet ex_data_source.c WT_DATA_SOURCE verify
     */
    int (*verify)(WT_DATA_SOURCE *dsrc, WT_SESSION *session,
        const char *uri, WT_CONFIG_ARG *config);

    /*!
     * Callback to checkpoint the database.
     *
     * @snippet ex_data_source.c WT_DATA_SOURCE checkpoint
     */
    int (*checkpoint)(
        WT_DATA_SOURCE *dsrc, WT_SESSION *session, WT_CONFIG_ARG *config);

    /*!
     * If non-NULL, a callback performed when the database is closed.
     *
     * The WT_DATA_SOURCE::terminate callback is intended to allow cleanup;
     * the handle will not be subsequently accessed by WiredTiger.
     *
     * @snippet ex_data_source.c WT_DATA_SOURCE terminate
     */
    int (*terminate)(WT_DATA_SOURCE *dsrc, WT_SESSION *session);

    /*!
     * If non-NULL, a callback performed before an LSM merge.
     *
     * @param[in] source a cursor configured with the data being merged
     * @param[in] dest a cursor on the new object being filled by the merge
     *
     * @snippet ex_data_source.c WT_DATA_SOURCE lsm_pre_merge
     */
    int (*lsm_pre_merge)(
        WT_DATA_SOURCE *dsrc, WT_CURSOR *source, WT_CURSOR *dest);
};

/*!
 * The interface implemented by applications to provide custom encryption.
 *
 * Encryptors must implement the WT_ENCRYPTOR interface: the WT_ENCRYPTOR::encrypt,
 * WT_ENCRYPTOR::decrypt and WT_ENCRYPTOR::sizing callbacks must be specified,
 * WT_ENCRYPTOR::customize and WT_ENCRYPTOR::terminate are optional.  To build your own
 * encryptor, use one of the encryptors in \c ext/encryptors as a template: \c
 * ext/encryptors/sodium_encrypt uses the open-source libsodium cryptographic library, and
 * \c ext/encryptors/nop_encrypt is a simple template that passes through data unchanged,
 * and is a reasonable starting point.  \c ext/encryptors/rotn_encrypt is an encryptor
 * implementing a simple (insecure) rotation cipher meant for testing.  See @ref
 * encryption "the encryptors page" for further information.
 *
 * Applications register their implementation with WiredTiger by calling
 * WT_CONNECTION::add_encryptor.
 *
 * @snippet nop_encrypt.c WT_ENCRYPTOR initialization structure
 * @snippet nop_encrypt.c WT_ENCRYPTOR initialization function
 */
struct __wt_encryptor {
    /*!
     * Callback to encrypt a chunk of data.
     *
     * WT_ENCRYPTOR::encrypt takes a source buffer and a destination buffer. The
     * callback encrypts the source buffer (plain text) into the destination buffer.
     *
     * On entry, \c src will point to a block of memory to encrypt, with the length of
     * the block in \c src_len.
     *
     * On entry, \c dst points to the destination buffer with a length of \c dst_len.
     * The destination buffer will be at least src_len plus the size returned by that
     * WT_ENCRYPT::sizing.
     *
     * After successful completion, the callback should return \c 0 and set \c
     * result_lenp to the number of bytes required for the encrypted representation,
     * which should be less than or equal to \c dst_len.
     *
     * This callback cannot be NULL.
     *
     * @param[in] src the data to encrypt
     * @param[in] src_len the length of the data to encrypt
     * @param[in] dst the destination buffer
     * @param[in] dst_len the length of the destination buffer
     * @param[out] result_lenp the length of the encrypted data
     * @returns zero for success, non-zero to indicate an error.
     *
     * @snippet nop_encrypt.c WT_ENCRYPTOR encrypt
     */
    int (*encrypt)(WT_ENCRYPTOR *encryptor, WT_SESSION *session,
        uint8_t *src, size_t src_len,
        uint8_t *dst, size_t dst_len,
        size_t *result_lenp);

    /*!
     * Callback to decrypt a chunk of data.
     *
     * WT_ENCRYPTOR::decrypt takes a source buffer and a destination buffer. The
     * contents are switched from \c encrypt: the source buffer is the encrypted
     * value, and the destination buffer is sized to be the original size of the
     * decrypted data. If the callback successfully decrypts the source buffer to the
     * destination buffer, it returns 0. If an error occurs, it returns an errno or
     * WiredTiger error code.
     *
     * On entry, \c src will point to memory, with the length of the memory in \c
     * src_len. After successful completion, the callback should return \c 0 and set
     * \c result_lenp to the number of bytes required for the decrypted
     * representation.
     *
     * If the \c dst buffer is not big enough to hold the decrypted data, the callback
     * should return an error.
     *
     * This callback cannot be NULL.
     *
     * @param[in] src the data to decrypt
     * @param[in] src_len the length of the data to decrypt
     * @param[in] dst the destination buffer
     * @param[in] dst_len the length of the destination buffer
     * @param[out] result_lenp the length of the decrypted data
     * @returns zero for success, non-zero to indicate an error.
     *
     * @snippet nop_encrypt.c WT_ENCRYPTOR decrypt
     */
    int (*decrypt)(WT_ENCRYPTOR *encryptor, WT_SESSION *session,
        uint8_t *src, size_t src_len,
        uint8_t *dst, size_t dst_len,
        size_t *result_lenp);

    /*!
     * Callback to size a destination buffer for encryption.
     *
     * WT_ENCRYPTOR::sizing is an callback that returns the number of additional bytes
     * that is needed when encrypting a data block. This is always necessary, since
     * encryptors should always generate some sort of cryptographic checksum as well
     * as the ciphertext. Without such a call, WiredTiger would have no way to know
     * the worst case for the encrypted buffer size.
     *
     * The WiredTiger encryption infrastructure assumes that buffer sizing is not
     * dependent on the number of bytes of input, that there is a one-to-one
     * relationship in number of bytes needed between input and output. This means
     * that if the encryption uses a block cipher in such a way that the input size
     * needs to be padded to the cipher block size, the sizing method should return
     * the worst case to ensure enough space is available.
     *
     * This callback cannot be NULL.
     *
     * The callback should set \c expansion_constantp to the additional number of
     * bytes needed.
     *
     * @param[out] expansion_constantp the additional number of bytes needed when
     *    encrypting.
     * @returns zero for success, non-zero to indicate an error.
     *
     * @snippet nop_encrypt.c WT_ENCRYPTOR sizing
     */
    int (*sizing)(WT_ENCRYPTOR *encryptor, WT_SESSION *session,
        size_t *expansion_constantp);

    /*!
     * If non-NULL, this callback is called to load keys into the encryptor. (That
     * is, "customize" it for a given key.) The customize function is called whenever
     * a new keyid is used for the first time with this encryptor, whether it be in
     * the ::wiredtiger_open call or the WT_SESSION::create call. This should create a
     * new encryptor instance and insert the requested key in it.
     *
     * The key may be specified either via \c keyid or \c secretkey in the \c
     * encrypt_config parameter. In the former case, the encryptor should look up the
     * requested key ID with whatever key management service is in use and install it
     * in the new encryptor. In the latter case, the encryptor should save the
     * provided secret key (or some transformation of it) in the new
     * encryptor. Further encryption with the same \c keyid will use this new
     * encryptor instance. (In the case of \c secretkey, only one key can be
     * configured, for the system encryption, and the new encryptor will be used for
     * all encryption involving it.) See @ref encryption for more information.
     *
     * This callback may return NULL as the new encryptor, in which case the original
     * encryptor will be used for further operations on the selected key. Unless this
     * happens, the original encryptor structure created during extension
     * initialization will never be used for encryption or decryption.
     *
     * This callback may itself be NULL, in which case it is not called, but in that
     * case there is no way to configure a key. This may be suitable for an
     * environment where a key management service returns a single key under a
     * well-known name that can be compiled in, but in a more general environment is
     * not a useful approach. One should of course never compile in actual keys!
     *
     * @param[in] encrypt_config the "encryption" portion of the configuration from
     *    the wiredtiger_open or WT_SESSION::create call, containing the \c keyid or
     *    \c secretkey setting.
     * @param[out] customp the new modified encryptor, or NULL.
     * @returns zero for success, non-zero to indicate an error.
     */
    int (*customize)(WT_ENCRYPTOR *encryptor, WT_SESSION *session,
        WT_CONFIG_ARG *encrypt_config, WT_ENCRYPTOR **customp);

    /*!
     * If non-NULL, a callback performed when the database is closed. It is called for
     * each encryptor that was added using WT_CONNECTION::add_encryptor or returned by
     * the WT_ENCRYPTOR::customize callback.
     *
     * The WT_ENCRYPTOR::terminate callback is intended to allow cleanup; the handle
     * will not be subsequently accessed by WiredTiger.
     *
     * @snippet nop_encrypt.c WT_ENCRYPTOR terminate
     */
    int (*terminate)(WT_ENCRYPTOR *encryptor, WT_SESSION *session);
};

/*!
 * The interface implemented by applications to provide custom extraction of
 * index keys or column group values.
 *
 * Applications register implementations with WiredTiger by calling
 * WT_CONNECTION::add_extractor.  See @ref custom_extractors for more
 * information.
 *
 * @snippet ex_all.c WT_EXTRACTOR register
 */
struct __wt_extractor {
    /*!
     * Callback to extract a value for an index or column group.
     *
     * @errors
     *
     * @snippet ex_all.c WT_EXTRACTOR
     *
     * @param extractor the WT_EXTRACTOR implementation
     * @param session the current WiredTiger session
     * @param key the table key in raw format, see @ref cursor_raw for
     *  details
     * @param value the table value in raw format, see @ref cursor_raw for
     *  details
     * @param[out] result_cursor the method should call WT_CURSOR::set_key
     *  and WT_CURSOR::insert on this cursor to return a key.  The \c
     *  key_format of the cursor will match that passed to
     *  WT_SESSION::create for the index.  Multiple index keys can be
     *  created for each record by calling WT_CURSOR::insert multiple
     *  times.
     */
    int (*extract)(WT_EXTRACTOR *extractor, WT_SESSION *session,
        const WT_ITEM *key, const WT_ITEM *value,
        WT_CURSOR *result_cursor);

    /*!
     * If non-NULL, this callback is called to customize the extractor for
     * each index.  If the callback returns a non-NULL extractor, that
     * instance is used instead of this one for all comparisons.
     */
    int (*customize)(WT_EXTRACTOR *extractor, WT_SESSION *session,
        const char *uri, WT_CONFIG_ITEM *appcfg, WT_EXTRACTOR **customp);

    /*!
     * If non-NULL a callback performed when the index or column group
     * is closed for customized extractors otherwise when the database
     * is closed.
     *
     * The WT_EXTRACTOR::terminate callback is intended to allow cleanup;
     * the handle will not be subsequently accessed by WiredTiger.
     */
    int (*terminate)(WT_EXTRACTOR *extractor, WT_SESSION *session);
};

/*! WT_FILE_SYSTEM::open_file file types */
typedef enum {
    WT_FS_OPEN_FILE_TYPE_CHECKPOINT,/*!< open a data file checkpoint */
    WT_FS_OPEN_FILE_TYPE_DATA,  /*!< open a data file */
    WT_FS_OPEN_FILE_TYPE_DIRECTORY, /*!< open a directory */
    WT_FS_OPEN_FILE_TYPE_LOG,   /*!< open a log file */
    WT_FS_OPEN_FILE_TYPE_OLIGARCH_LOG, /* !< open an oligarch log file */
    WT_FS_OPEN_FILE_TYPE_PANTRY,   /*!< open a pantry object */
    WT_FS_OPEN_FILE_TYPE_REGULAR    /*!< open a regular file */
} WT_FS_OPEN_FILE_TYPE;

#ifdef DOXYGEN
/*! WT_FILE_SYSTEM::open_file flags: random access pattern */
#define WT_FS_OPEN_ACCESS_RAND  0x0
/*! WT_FILE_SYSTEM::open_file flags: sequential access pattern */
#define WT_FS_OPEN_ACCESS_SEQ   0x0
/*! WT_FILE_SYSTEM::open_file flags: create if does not exist */
#define WT_FS_OPEN_CREATE   0x0
/*! WT_FILE_SYSTEM::open_file flags: direct I/O requested */
#define WT_FS_OPEN_DIRECTIO 0x0
/*! WT_FILE_SYSTEM::open_file flags: file creation must be durable */
#define WT_FS_OPEN_DURABLE  0x0
/*!
 * WT_FILE_SYSTEM::open_file flags: return EBUSY if exclusive use not available
 */
#define WT_FS_OPEN_EXCLUSIVE    0x0
/*! WT_FILE_SYSTEM::open_file flags: open is read-only */
#define WT_FS_OPEN_READONLY 0x0

/*!
 * WT_FILE_SYSTEM::remove or WT_FILE_SYSTEM::rename flags: the remove or rename
 * operation must be durable
 */
#define WT_FS_DURABLE       0x0
#else
/* AUTOMATIC FLAG VALUE GENERATION START 0 */
#define WT_FS_OPEN_ACCESS_RAND  0x001u
#define WT_FS_OPEN_ACCESS_SEQ   0x002u
#define WT_FS_OPEN_CREATE   0x004u
#define WT_FS_OPEN_DIRECTIO 0x008u
#define WT_FS_OPEN_DURABLE  0x010u
#define WT_FS_OPEN_EXCLUSIVE    0x020u
#define WT_FS_OPEN_FIXED    0x040u   /* Path not home relative (internal) */
#define WT_FS_OPEN_FORCE_MMAP 0x080u
#define WT_FS_OPEN_READONLY 0x100u
/* AUTOMATIC FLAG VALUE GENERATION STOP 32 */

/* AUTOMATIC FLAG VALUE GENERATION START 0 */
#define WT_FS_DURABLE       0x1u
/* AUTOMATIC FLAG VALUE GENERATION STOP 32 */
#endif

/*!
 * The interface implemented by applications to provide a custom file system
 * implementation.
 *
 * <b>Thread safety:</b> WiredTiger may invoke methods on the WT_FILE_SYSTEM
 * interface from multiple threads concurrently. It is the responsibility of
 * the implementation to protect any shared data.
 *
 * Applications register implementations with WiredTiger by calling
 * WT_CONNECTION::set_file_system.  See @ref custom_file_systems for more
 * information.
 *
 * @snippet ex_file_system.c WT_FILE_SYSTEM register
 */
struct __wt_file_system {
    /*!
     * Return a list of file names for the named directory.
     *
     * @errors
     *
     * @param file_system the WT_FILE_SYSTEM
     * @param session the current WiredTiger session
     * @param directory the name of the directory
     * @param prefix if not NULL, only files with names matching the prefix
     *    are returned
     * @param[out] dirlist the method returns an allocated array of
     *    individually allocated strings, one for each entry in the
     *    directory.
     * @param[out] countp the number of entries returned
     */
    int (*fs_directory_list)(WT_FILE_SYSTEM *file_system,
        WT_SESSION *session, const char *directory, const char *prefix,
        char ***dirlist, uint32_t *countp);

#if !defined(DOXYGEN)
    /*
     * Return a single file name for the named directory.
     */
    int (*fs_directory_list_single)(WT_FILE_SYSTEM *file_system,
        WT_SESSION *session, const char *directory, const char *prefix,
        char ***dirlist, uint32_t *countp);
#endif

    /*!
     * Free memory allocated by WT_FILE_SYSTEM::directory_list.
     *
     * @errors
     *
     * @param file_system the WT_FILE_SYSTEM
     * @param session the current WiredTiger session
     * @param dirlist array returned by WT_FILE_SYSTEM::directory_list
     * @param count count returned by WT_FILE_SYSTEM::directory_list
     */
    int (*fs_directory_list_free)(WT_FILE_SYSTEM *file_system,
        WT_SESSION *session, char **dirlist, uint32_t count);

    /*!
     * Return if the named file system object exists.
     *
     * @errors
     *
     * @param file_system the WT_FILE_SYSTEM
     * @param session the current WiredTiger session
     * @param name the name of the file
     * @param[out] existp If the named file system object exists
     */
    int (*fs_exist)(WT_FILE_SYSTEM *file_system,
        WT_SESSION *session, const char *name, bool *existp);

    /*!
     * Open a handle for a named file system object
     *
     * The method should return ENOENT if the file is not being created and
     * does not exist.
     *
     * The method should return EACCES if the file cannot be opened in the
     * requested mode (for example, a file opened for writing in a readonly
     * file system).
     *
     * The method should return EBUSY if ::WT_FS_OPEN_EXCLUSIVE is set and
     * the file is in use.
     *
     * @errors
     *
     * @param file_system the WT_FILE_SYSTEM
     * @param session the current WiredTiger session
     * @param name the name of the file system object
     * @param file_type the type of the file
     *    The file type is provided to allow optimization for different file
     *    access patterns.
     * @param flags flags indicating how to open the file, one or more of
     *    ::WT_FS_OPEN_CREATE, ::WT_FS_OPEN_DIRECTIO, ::WT_FS_OPEN_DURABLE,
     *    ::WT_FS_OPEN_EXCLUSIVE or ::WT_FS_OPEN_READONLY.
     * @param[out] file_handlep the handle to the newly opened file. File
     *    system implementations must allocate memory for the handle and
     *    the WT_FILE_HANDLE::name field, and fill in the WT_FILE_HANDLE::
     *    fields. Applications wanting to associate private information
     *    with the WT_FILE_HANDLE:: structure should declare and allocate
     *    their own structure as a superset of a WT_FILE_HANDLE:: structure.
     */
    int (*fs_open_file)(WT_FILE_SYSTEM *file_system, WT_SESSION *session,
        const char *name, WT_FS_OPEN_FILE_TYPE file_type, uint32_t flags,
        WT_FILE_HANDLE **file_handlep);

    /*!
     * Remove a named file system object
     *
     * This method is not required for readonly file systems and should be
     * set to NULL when not required by the file system.
     *
     * @errors
     *
     * @param file_system the WT_FILE_SYSTEM
     * @param session the current WiredTiger session
     * @param name the name of the file system object
     * @param flags 0 or ::WT_FS_DURABLE
     */
    int (*fs_remove)(WT_FILE_SYSTEM *file_system,
        WT_SESSION *session, const char *name, uint32_t flags);

    /*!
     * Rename a named file system object
     *
     * This method is not required for readonly file systems and should be
     * set to NULL when not required by the file system.
     *
     * @errors
     *
     * @param file_system the WT_FILE_SYSTEM
     * @param session the current WiredTiger session
     * @param from the original name of the object
     * @param to the new name for the object
     * @param flags 0 or ::WT_FS_DURABLE
     */
    int (*fs_rename)(WT_FILE_SYSTEM *file_system, WT_SESSION *session,
        const char *from, const char *to, uint32_t flags);

    /*!
     * Return the size of a named file system object
     *
     * @errors
     *
     * @param file_system the WT_FILE_SYSTEM
     * @param session the current WiredTiger session
     * @param name the name of the file system object
     * @param[out] sizep the size of the file system entry
     */
    int (*fs_size)(WT_FILE_SYSTEM *file_system,
        WT_SESSION *session, const char *name, wt_off_t *sizep);

    /*!
     * A callback performed when the file system is closed and will no
     * longer be accessed by the WiredTiger database.
     *
     * This method is not required and should be set to NULL when not
     * required by the file system.
     *
     * The WT_FILE_SYSTEM::terminate callback is intended to allow cleanup;
     * the handle will not be subsequently accessed by WiredTiger.
     */
    int (*terminate)(WT_FILE_SYSTEM *file_system, WT_SESSION *session);
};

/*! WT_FILE_HANDLE::fadvise flags: no longer need */
#define WT_FILE_HANDLE_DONTNEED 1
/*! WT_FILE_HANDLE::fadvise flags: will need */
#define WT_FILE_HANDLE_WILLNEED 2

/*!
 * A file handle implementation returned by WT_FILE_SYSTEM::fs_open_file.
 *
 * <b>Thread safety:</b> Unless explicitly stated otherwise, WiredTiger may
 * invoke methods on the WT_FILE_HANDLE interface from multiple threads
 * concurrently. It is the responsibility of the implementation to protect
 * any shared data.
 *
 * See @ref custom_file_systems for more information.
 */
struct __wt_file_handle {
    /*!
     * The enclosing file system, set by WT_FILE_SYSTEM::fs_open_file.
     */
    WT_FILE_SYSTEM *file_system;

    /*!
     * The name of the file, set by WT_FILE_SYSTEM::fs_open_file.
     */
    char *name;

    /*!
     * Close a file handle. The handle will not be further accessed by
     * WiredTiger.
     *
     * @errors
     *
     * @param file_handle the WT_FILE_HANDLE
     * @param session the current WiredTiger session
     */
    int (*close)(WT_FILE_HANDLE *file_handle, WT_SESSION *session);

    /*!
     * Indicate expected future use of file ranges, based on the POSIX
     * 1003.1 standard fadvise.
     *
     * This method is not required, and should be set to NULL when not
     * supported by the file.
     *
     * @errors
     *
     * @param file_handle the WT_FILE_HANDLE
     * @param session the current WiredTiger session
     * @param offset the file offset
     * @param len the size of the advisory
     * @param advice one of ::WT_FILE_HANDLE_WILLNEED or
     *    ::WT_FILE_HANDLE_DONTNEED.
     */
    int (*fh_advise)(WT_FILE_HANDLE *file_handle,
        WT_SESSION *session, wt_off_t offset, wt_off_t len, int advice);

    /*!
     * Extend the file.
     *
     * This method is not required, and should be set to NULL when not
     * supported by the file.
     *
     * Any allocated disk space must read as 0 bytes, and no existing file
     * data may change. Allocating all necessary underlying storage (not
     * changing just the file's metadata), is likely to result in increased
     * performance.
     *
     * This method is not called by multiple threads concurrently (on the
     * same file handle). If the file handle's extension method supports
     * concurrent calls, set the WT_FILE_HANDLE::fh_extend_nolock method
     * instead. See @ref custom_file_systems for more information.
     *
     * @errors
     *
     * @param file_handle the WT_FILE_HANDLE
     * @param session the current WiredTiger session
     * @param offset desired file size after extension
     */
    int (*fh_extend)(
        WT_FILE_HANDLE *file_handle, WT_SESSION *session, wt_off_t offset);

    /*!
     * Extend the file.
     *
     * This method is not required, and should be set to NULL when not
     * supported by the file.
     *
     * Any allocated disk space must read as 0 bytes, and no existing file
     * data may change. Allocating all necessary underlying storage (not
     * only changing the file's metadata), is likely to result in increased
     * performance.
     *
     * This method may be called by multiple threads concurrently (on the
     * same file handle). If the file handle's extension method does not
     * support concurrent calls, set the WT_FILE_HANDLE::fh_extend method
     * instead. See @ref custom_file_systems for more information.
     *
     * @errors
     *
     * @param file_handle the WT_FILE_HANDLE
     * @param session the current WiredTiger session
     * @param offset desired file size after extension
     */
    int (*fh_extend_nolock)(
        WT_FILE_HANDLE *file_handle, WT_SESSION *session, wt_off_t offset);

    /*!
     * Lock/unlock a file from the perspective of other processes running
     * in the system, where necessary.
     *
     * @errors
     *
     * @param file_handle the WT_FILE_HANDLE
     * @param session the current WiredTiger session
     * @param lock whether to lock or unlock
     */
    int (*fh_lock)(
        WT_FILE_HANDLE *file_handle, WT_SESSION *session, bool lock);

    /*!
     * Map a file into memory, based on the POSIX 1003.1 standard mmap.
     *
     * This method is not required, and should be set to NULL when not
     * supported by the file.
     *
     * @errors
     *
     * @param file_handle the WT_FILE_HANDLE
     * @param session the current WiredTiger session
     * @param[out] mapped_regionp a reference to a memory location into
     *    which should be stored a pointer to the start of the mapped region
     * @param[out] lengthp a reference to a memory location into which
     *    should be stored the length of the region
     * @param[out] mapped_cookiep a reference to a memory location into
     *    which can be optionally stored a pointer to an opaque cookie
     *    which is subsequently passed to WT_FILE_HANDLE::unmap.
     */
    int (*fh_map)(WT_FILE_HANDLE *file_handle, WT_SESSION *session,
        void **mapped_regionp, size_t *lengthp, void **mapped_cookiep);

    /*!
     * Unmap part of a memory mapped file, based on the POSIX 1003.1
     * standard madvise.
     *
     * This method is not required, and should be set to NULL when not
     * supported by the file.
     *
     * @errors
     *
     * @param file_handle the WT_FILE_HANDLE
     * @param session the current WiredTiger session
     * @param map a location in the mapped region unlikely to be used in the
     *    near future
     * @param length the length of the mapped region to discard
     * @param mapped_cookie any cookie set by the WT_FILE_HANDLE::map method
     */
    int (*fh_map_discard)(WT_FILE_HANDLE *file_handle,
        WT_SESSION *session, void *map, size_t length, void *mapped_cookie);

    /*!
     * Preload part of a memory mapped file, based on the POSIX 1003.1
     * standard madvise.
     *
     * This method is not required, and should be set to NULL when not
     * supported by the file.
     *
     * @errors
     *
     * @param file_handle the WT_FILE_HANDLE
     * @param session the current WiredTiger session
     * @param map a location in the mapped region likely to be used in the
     *    near future
     * @param length the size of the mapped region to preload
     * @param mapped_cookie any cookie set by the WT_FILE_HANDLE::map method
     */
    int (*fh_map_preload)(WT_FILE_HANDLE *file_handle, WT_SESSION *session,
        const void *map, size_t length, void *mapped_cookie);

    /*!
     * Unmap a memory mapped file, based on the POSIX 1003.1 standard
     * munmap.
     *
     * This method is only required if a valid implementation of map is
     * provided by the file, and should be set to NULL otherwise.
     *
     * @errors
     *
     * @param file_handle the WT_FILE_HANDLE
     * @param session the current WiredTiger session
     * @param mapped_region a pointer to the start of the mapped region
     * @param length the length of the mapped region
     * @param mapped_cookie any cookie set by the WT_FILE_HANDLE::map method
     */
    int (*fh_unmap)(WT_FILE_HANDLE *file_handle, WT_SESSION *session,
        void *mapped_region, size_t length, void *mapped_cookie);

    /*!
     * Read from a file, based on the POSIX 1003.1 standard pread.
     *
     * @errors
     *
     * @param file_handle the WT_FILE_HANDLE
     * @param session the current WiredTiger session
     * @param offset the offset in the file to start reading from
     * @param len the amount to read
     * @param[out] buf buffer to hold the content read from file
     */
    int (*fh_read)(WT_FILE_HANDLE *file_handle,
        WT_SESSION *session, wt_off_t offset, size_t len, void *buf);

    /*!
     * Return the size of a file.
     *
     * @errors
     *
     * @param file_handle the WT_FILE_HANDLE
     * @param session the current WiredTiger session
     * @param sizep the size of the file
     */
    int (*fh_size)(
        WT_FILE_HANDLE *file_handle, WT_SESSION *session, wt_off_t *sizep);

    /*!
     * Make outstanding file writes durable and do not return until writes
     * are complete.
     *
     * This method is not required for read-only files, and should be set
     * to NULL when not supported by the file.
     *
     * @errors
     *
     * @param file_handle the WT_FILE_HANDLE
     * @param session the current WiredTiger session
     */
    int (*fh_sync)(WT_FILE_HANDLE *file_handle, WT_SESSION *session);

    /*!
     * Schedule the outstanding file writes required for durability and
     * return immediately.
     *
     * This method is not required, and should be set to NULL when not
     * supported by the file.
     *
     * @errors
     *
     * @param file_handle the WT_FILE_HANDLE
     * @param session the current WiredTiger session
     */
    int (*fh_sync_nowait)(WT_FILE_HANDLE *file_handle, WT_SESSION *session);

    /*!
     * Truncate the file.
     *
     * This method is not required, and should be set to NULL when not
     * supported by the file.
     *
     * This method is not called by multiple threads concurrently (on the
     * same file handle).
     *
     * @errors
     *
     * @param file_handle the WT_FILE_HANDLE
     * @param session the current WiredTiger session
     * @param offset desired file size after truncate
     */
    int (*fh_truncate)(
        WT_FILE_HANDLE *file_handle, WT_SESSION *session, wt_off_t offset);

    /*!
     * Write to a file, based on the POSIX 1003.1 standard pwrite.
     *
     * This method is not required for read-only files, and should be set
     * to NULL when not supported by the file.
     *
     * @errors
     *
     * @param file_handle the WT_FILE_HANDLE
     * @param session the current WiredTiger session
     * @param offset offset at which to start writing
     * @param length amount of data to write
     * @param buf content to be written to the file
     */
    int (*fh_write)(WT_FILE_HANDLE *file_handle, WT_SESSION *session,
        wt_off_t offset, size_t length, const void *buf);

#if !defined(DOXYGEN)
/* This object based interface is not public. */

    /*!
     * Checkpoint an object store - save the current state so it's available on the next restart
     *
     * @errors
     *
     * @param file_handle the WT_FILE_HANDLE
     * @param session the current WiredTiger session
     */
    int (*fh_obj_checkpoint)(WT_FILE_HANDLE *file_handle, WT_SESSION *session);

    /*!
     * Load an object store checkpoint - open the current state so it's available after a restart
     *
     * @errors
     *
     * @param file_handle the WT_FILE_HANDLE
     * @param session the current WiredTiger session
     * @param[out] extra any extra data that was associated with the checkpoint
     */
    int (*fh_obj_checkpoint_load)(WT_FILE_HANDLE *file_handle, WT_SESSION *session);

    /*!
     * Put an object given an identifier.
     *
     * @errors
     *
     * @param file_handle the WT_FILE_HANDLE
     * @param session the current WiredTiger session
     * @param offset offset at which to start writing
     * @param length amount of data to write
     * @param buf content to be written to the file
     */
    int (*fh_obj_put)(WT_FILE_HANDLE *file_handle, WT_SESSION *session,
        uint64_t object_id, WT_ITEM *buf);

    /*!
     * Get an object for a given identifier.
     *
     * @errors
     *
     * @param file_handle the WT_FILE_HANDLE
     * @param session the current WiredTiger session
     * @param offset offset at which to start writing
     * @param length amount of data to write
     * @param buf content to be written to the file
     */
    int (*fh_obj_get)(WT_FILE_HANDLE *file_handle, WT_SESSION *session,
        uint64_t object_id, WT_ITEM *buf);

    /*!
     * Remove an object.
     *
     * @errors
     *
     * @param file_handle the WT_FILE_HANDLE
     * @param session the current WiredTiger session
     * @param offset offset at which to start writing
     * @param length amount of data to write
     * @param buf content to be written to the file
     */
    int (*fh_obj_delete)(WT_FILE_HANDLE *file_handle, WT_SESSION *session, uint64_t offset);
#endif
};

#if !defined(DOXYGEN)
/* This interface is not yet public. */

/*!
 * The interface implemented by applications to provide a storage source
 * implementation. This documentation refers to "object" and "bucket"
 * to mean a "file-like object" and a "container of objects", respectively.
 *
 * <b>Thread safety:</b> WiredTiger may invoke methods on the WT_STORAGE_SOURCE
 * interface from multiple threads concurrently. It is the responsibility of
 * the implementation to protect any shared data.
 *
 * Applications register implementations with WiredTiger by calling
 * WT_CONNECTION::add_storage_source.
 *
 * @snippet ex_storage_source.c WT_STORAGE_SOURCE register
 */
struct __wt_storage_source {
    /*!
     * A reference is added to the storage source.  The reference is released by a
     * call to WT_STORAGE_SOURCE::terminate.  A reference is added as a side effect
     * of calling WT_CONNECTION::get_storage_source.
     *
     * @errors
     *
     * @param storage_source the WT_STORAGE_SOURCE
     */
    int (*ss_add_reference)(WT_STORAGE_SOURCE *storage_source);

    /*!
     * Create a customized file system to access the storage source
     * objects.
     *
     * The file system returned behaves as if objects in the specified buckets are
     * files in the file system.  In particular, the fs_open_file method requires
     * its flags argument to include either WT_FS_OPEN_CREATE or WT_FS_OPEN_READONLY.
     * Objects being created are not deemed to "exist" and be visible to
     * WT_FILE_SYSTEM::fs_exist and other file system methods until the new handle has
     * been closed.  Objects once created are immutable. That is, only objects that
     * do not already exist can be opened with the create flag, and objects that
     * already exist can only be opened with the readonly flag.  Only objects that
     * exist can be transferred to the underlying shared object storage.  This can
     * happen at any time after an object is created, and can be forced to happen using
     * WT_STORAGE_SOURCE::ss_flush.
     *
     * Additionally file handles returned by the file system behave as file handles to a
     * local file.  For example, WT_FILE_HANDLE::fh_sync synchronizes writes to the
     * local file, and does not imply any transferring of data to the shared object store.
     *
     * The directory argument to the WT_FILE_SYSTEM::fs_directory_list method is normally
     * the empty string as the cloud equivalent (bucket) has already been given when
     * customizing the file system.  If specified, the directory path is interpreted
     * as another prefix, which is removed from the results.
     *
     * Names used by the file system methods are generally flat.  However, in some
     * implementations of a file system returned by a storage source, "..", ".", "/"
     * may have a particular meaning, as in a POSIX file system.  We suggest that
     * these constructs be avoided when a caller chooses file names within the returned
     * file system; they may be rejected by the implementation.  Within a bucket name,
     * these characters may or may not be acceptable. That is implementation dependent.
     * In the prefix, "/" is specifically allowed, as this may have performance or
     * administrative benefits.  That said, within a prefix, certain combinations
     * involving "/" may be rejected, for example "/../".
     *
     * @errors
     *
     * @param storage_source the WT_STORAGE_SOURCE
     * @param session the current WiredTiger session
     * @param bucket_name the name of the bucket.  Use of '/' is implementation dependent.
     * @param auth_token the authorization identifier.
     * @param config additional configuration. The only allowable value is \c cache_directory,
     *    the name of a directory holding cached objects. Its default is
     *    \c "<home>/cache-<bucket>" with \c <home> replaced by the @ref home, and
     *    \c <bucket> replaced by the bucket_name.
     * @param[out] file_system the customized file system returned
     */
    int (*ss_customize_file_system)(WT_STORAGE_SOURCE *storage_source, WT_SESSION *session,
        const char *bucket_name, const char *auth_token, const char *config,
        WT_FILE_SYSTEM **file_system);

    /*!
     * Copy a file from the default file system to an object name in shared object storage.
     *
     * @errors
     *
     * @param storage_source the WT_STORAGE_SOURCE
     * @param session the current WiredTiger session
     * @param file_system the destination bucket and credentials
     * @param source the name of the source input file
     * @param object the name of the destination object
     * @param config additional configuration, currently must be NULL
     */
    int (*ss_flush)(WT_STORAGE_SOURCE *storage_source, WT_SESSION *session,
        WT_FILE_SYSTEM *file_system, const char *source, const char *object,
            const char *config);

    /*!
     * After a flush, rename the source file from the default file system to be cached in
     * the shared object storage.
     *
     * @errors
     *
     * @param storage_source the WT_STORAGE_SOURCE
     * @param session the current WiredTiger session
     * @param file_system the destination bucket and credentials
     * @param source the name of the source input file
     * @param object the name of the destination object
     * @param config additional configuration, currently must be NULL
     */
    int (*ss_flush_finish)(WT_STORAGE_SOURCE *storage_source, WT_SESSION *session,
        WT_FILE_SYSTEM *file_system, const char *source, const char *object,
        const char *config);

    /*!
     * A callback performed when the storage source or reference is closed
     * and will no longer be used.  The initial creation of the storage source
     * counts as a reference, and each call to WT_STORAGE_SOURCE::add_reference
     * increase the number of references.  When all references are released, the
     * storage source and any resources associated with it are released.
     *
     * This method is not required and should be set to NULL when not
     * required by the storage source implementation.
     *
     * The WT_STORAGE_SOURCE::terminate callback is intended to allow cleanup;
     * the handle will not be subsequently accessed by WiredTiger.
     */
    int (*terminate)(WT_STORAGE_SOURCE *storage_source, WT_SESSION *session);
};

/*!
 * The interface implemented by applications to provide a page log service
 * implementation.
 *
 * <b>Thread safety:</b> WiredTiger may invoke methods on the WT_PAGE_LOG
 * interface from multiple threads concurrently. It is the responsibility of
 * the implementation to protect any shared data.
 *
 * <b>Reentrancy:</b>Methods on the WT_PAGE_LOG interface are not expected to
 * support reentrant use.
 *
 * Applications register implementations with WiredTiger by calling
 * WT_CONNECTION::add_page_log.
 *
 * @snippet ex_page_log.c WT_PAGE_LOG register
 */
struct __wt_page_log {

    /*!
     * A reference is added to the page log service.  The reference is released by a
     * call to WT_PAGE_LOG::terminate.  A reference is added as a side effect
     * of calling WT_CONNECTION::get_page_log.
     *
     * @errors
     *
     * @param page_log the WT_PAGE_LOG
     */
    int (*pl_add_reference)(WT_PAGE_LOG *page_log);

    /*!
     * Begin checkpointing using the given checkpoint_id.  After this call, any handle
     * can put or get using the checkpoint id.  The checkpoint id must be greater than
     * any previous checkpoint id used with this call.
     *
     * @errors
     *
     * @param page_log the WT_PAGE_LOG
     * @param session the current WiredTiger session
     * @param checkpoint_id the checkpoint id to use. Must be greater than any other
     *        checkpoint_id used with this call.
     */
    int (*pl_begin_checkpoint)(WT_PAGE_LOG *page_log, WT_SESSION *session, uint64_t checkpoint_id);

    /*!
     * Complete checkpointing using the given checkpoint_id. This implies that other
     * nodes can now use the given checkpoint_id.
     *
     * @errors
     *
     * @param page_log the WT_PAGE_LOG
     * @param session the current WiredTiger session
     * @param checkpoint_id the checkpoint id to use. Must be greater than any other
     *        checkpoint_id used with this call.
     */
    int (*pl_complete_checkpoint)(WT_PAGE_LOG *page_log, WT_SESSION *session, uint64_t checkpoint_id);

    /*!
     * Get the most recent completed checkpoint number.
     *
     * @errors
     *
     * @param page_log the WT_PAGE_LOG
     * @param session the current WiredTiger session
     * @param checkpoint_id the checkpoint id returned
     */
    int (*pl_get_complete_checkpoint)(WT_PAGE_LOG *page_log, WT_SESSION *session, uint64_t *checkpoint_id);

    /*!
     * Open a handle for further operations on a table.
     *
     * @errors
     *
     * @param page_log the WT_PAGE_LOG
     * @param session the current WiredTiger session
     * @param table_id the unique table id for the given table
     * @param plh the returned handle
     */
    int (*pl_open_handle)(WT_PAGE_LOG *page_log, WT_SESSION *session, uint64_t table_id, WT_PAGE_LOG_HANDLE **plh);

    /*!
     * A callback performed when the page log service or reference is closed
     * and will no longer be used.  The initial creation of the page log service
     * counts as a reference, and each call to WT_PAGE_LOG::add_reference
     * increase the number of references.  When all references are released, the
     * page log service and any resources associated with it are released.
     *
     * This method is not required and should be set to NULL when not
     * required by the page log service implementation.
     *
     * The WT_PAGE_LOG::terminate callback is intended to allow cleanup;
     * the handle will not be subsequently accessed by WiredTiger.
     */
    int (*terminate)(WT_PAGE_LOG *page_log, WT_SESSION *session);
};

/*!
 * Values given to, or returned by the WT_PAGE_LOG_HANDLE::plh_put interface.
 */
struct __wt_page_log_put_args {
       /*
        * Input arguments
        */
       uint64_t backlink_checkpoint_id;
       uint64_t base_checkpoint_id;

       /* AUTOMATIC FLAG VALUE GENERATION START 0 */
#define WT_PAGE_LOG_COMPRESSED 0x1u
#define WT_PAGE_LOG_DELTA 0x2u
#define WT_PAGE_LOG_ENCRYPTED 0x4u
        /* AUTOMATIC FLAG VALUE GENERATION STOP 32 */
       uint32_t flags;

       /*
        * Output arguments, returned by the call
        */
       uint64_t lsn;
};

/*!
 * Values given to, or returned by the WT_PAGE_LOG_HANDLE::plh_get interface.
 */
struct __wt_page_log_get_args {
       /*
        * Input/output arguments
        */
       uint64_t lsn;    /* If non-zero, we are asking for a specific LSN */

       /*
        * Output arguments, returned by the call
        */
       uint64_t backlink_checkpoint_id;
       uint64_t base_checkpoint_id;
       uint32_t delta_count;
};

/*!
 * The interface implemented by applications to provide handles used
 * by a page log service implementation. This interface is returned by
 * WT_PAGE_LOG::pl_open_handle .
 *
 * <b>Thread safety:</b> WiredTiger may invoke methods on the WT_PAGE_LOG_HANDLES
 * interface from multiple threads concurrently. It is the responsibility of
 * the implementation to protect any shared data.
 *
 * <b>Reentrancy:</b>Methods on the WT_PAGE_LOG_HANDLE interface are not expected to
 * support reentrant use.
 */
struct __wt_page_log_handle {

    /*
     * The containing page log service.
     */
    WT_PAGE_LOG *page_log;

    /*!
     * Put an object into the paging/logging service.
     *
     * @errors
     *
     * @param plh the WT_PAGE_LOG_HANDLE
     * @param session the current WiredTiger session
     * @param page_id the page to be written
     * @param checkpoint_id the checkpoint to be written to
     * @param args additional arguments used or returned by the call, memory owned by caller
     * @param buf content to be written
     */
    int (*plh_put)(WT_PAGE_LOG_HANDLE *plh, WT_SESSION *session,
        uint64_t page_id, uint64_t checkpoint_id, WT_PAGE_LOG_PUT_ARGS *args,
        const WT_ITEM *buf);

    /*!
     * Get an object from the paging/logging service.
     *
     * @errors
     *
     * @param plh the WT_PAGE_LOG_HANDLE
     * @param session the current WiredTiger session
     * @param page_id the page to be read
     * @param checkpoint_id the checkpoint to use
<<<<<<< HEAD
     * @param result the content read in the form of a package.
     * @param results_count the number of image plus deltas.
     *    This includes the full page and any deltas.
     *    The package can be decoded by WT_PAGE_LOG::pl_get_package_part.
     *    The result->data is memory that is owned by the caller, and is
     *    realloced as necessary.  That is, initially, result can be zeroed,
     *    and memory will be initially allocated in result->data. After this,
     *    the result can be used for subsequent calls, and finally, the caller
     *    should call free() to deallocate result->data when done with the result.
     */
    int (*plh_get)(WT_PAGE_LOG_HANDLE *plh, WT_SESSION *session,
        uint64_t page_id, uint64_t checkpoint_id, WT_ITEM *package_result, size_t *results_count);
=======
     * @param args additional arguments returned by the call, memory owned by caller
     * @param results_array an array of results allocated by the
     *        caller. Each result, up to the returned count, must be
     *        filled in by the implementation.  The implementation
     *        may allocate storage to hold results using the WT_ITEM::mem field,
     *        if that is done, the caller will call free to dispose of the memory
     *        when done.
     * @param results_count on input, the size of allocated results_array.
     *        On output, the number of items filled by the call.
     */
    int (*plh_get)(WT_PAGE_LOG_HANDLE *plh, WT_SESSION *session,
        uint64_t page_id, uint64_t checkpoint_id, WT_PAGE_LOG_GET_ARGS *args,
        WT_ITEM *results_array, uint32_t *results_count);
>>>>>>> efdcd358

    /*!
     * Close the handle
     *
     * @errors
     *
     * @param plh the WT_PAGE_LOG_HANDLE
     * @param session the current WiredTiger session
     */
    int (*plh_close)(WT_PAGE_LOG_HANDLE *plh, WT_SESSION *session);
};

#endif

/*!
 * Entry point to an extension, called when the extension is loaded.
 *
 * @param connection the connection handle
 * @param config the config information passed to WT_CONNECTION::load_extension
 * @errors
 */
extern int wiredtiger_extension_init(
    WT_CONNECTION *connection, WT_CONFIG_ARG *config);

/*!
 * Optional cleanup function for an extension, called during
 * WT_CONNECTION::close.
 *
 * @param connection the connection handle
 * @errors
 */
extern int wiredtiger_extension_terminate(WT_CONNECTION *connection);

/*! @} */

/*!
 * @addtogroup wt
 * @{
 */
/*!
 * @name Incremental backup types
 * @anchor backup_types
 * @{
 */
/*! Invalid backup type. */
#define WT_BACKUP_INVALID   0
/*! Whole file. */
#define WT_BACKUP_FILE      1
/*! File range. */
#define WT_BACKUP_RANGE     2
/*! @} */

/*!
 * @name Log record and operation types
 * @anchor log_types
 * @{
 */
/*
 * NOTE:  The values of these record types and operations must
 * never change because they're written into the log.  Append
 * any new records or operations to the appropriate set.
 */
/*! Checkpoint. */
#define WT_LOGREC_CHECKPOINT    0
/*! Transaction commit. */
#define WT_LOGREC_COMMIT    1
/*! File sync. */
#define WT_LOGREC_FILE_SYNC 2
/*! Message. */
#define WT_LOGREC_MESSAGE   3
/*! System/internal record. */
#define WT_LOGREC_SYSTEM    4
/*! Invalid operation. */
#define WT_LOGOP_INVALID    0
/*! Column-store put. */
#define WT_LOGOP_COL_PUT    1
/*! Column-store remove. */
#define WT_LOGOP_COL_REMOVE 2
/*! Column-store truncate. */
#define WT_LOGOP_COL_TRUNCATE   3
/*! Row-store put. */
#define WT_LOGOP_ROW_PUT    4
/*! Row-store remove. */
#define WT_LOGOP_ROW_REMOVE 5
/*! Row-store truncate. */
#define WT_LOGOP_ROW_TRUNCATE   6
/*! Checkpoint start. */
#define WT_LOGOP_CHECKPOINT_START   7
/*! Previous LSN. */
#define WT_LOGOP_PREV_LSN   8
/*! Column-store modify. */
#define WT_LOGOP_COL_MODIFY 9
/*! Row-store modify. */
#define WT_LOGOP_ROW_MODIFY 10
/*
 * NOTE: Diagnostic-only log operations should have values in
 * the ignore range.
 */
/*! Diagnostic: transaction timestamps */
#define WT_LOGOP_TXN_TIMESTAMP  (WT_LOGOP_IGNORE | 11)
/*! Incremental backup IDs. */
#define WT_LOGOP_BACKUP_ID 12
/*! @} */

/*******************************************
 * Statistic reference.
 *******************************************/
/*
 * DO NOT EDIT: automatically built by dist/stat.py.
 * Statistics section: BEGIN
 */

/*!
 * @name Connection statistics
 * @anchor statistics_keys
 * @anchor statistics_conn
 * Statistics are accessed through cursors with \c "statistics:" URIs.
 * Individual statistics can be queried through the cursor using the following
 * keys.  See @ref data_statistics for more information.
 * @{
 */
/*! LSM: application work units currently queued */
#define	WT_STAT_CONN_LSM_WORK_QUEUE_APP			1000
/*! LSM: merge work units currently queued */
#define	WT_STAT_CONN_LSM_WORK_QUEUE_MANAGER		1001
/*! LSM: rows merged in an LSM tree */
#define	WT_STAT_CONN_LSM_ROWS_MERGED			1002
/*! LSM: sleep for LSM checkpoint throttle */
#define	WT_STAT_CONN_LSM_CHECKPOINT_THROTTLE		1003
/*! LSM: sleep for LSM merge throttle */
#define	WT_STAT_CONN_LSM_MERGE_THROTTLE			1004
/*! LSM: switch work units currently queued */
#define	WT_STAT_CONN_LSM_WORK_QUEUE_SWITCH		1005
/*! LSM: tree maintenance operations discarded */
#define	WT_STAT_CONN_LSM_WORK_UNITS_DISCARDED		1006
/*! LSM: tree maintenance operations executed */
#define	WT_STAT_CONN_LSM_WORK_UNITS_DONE		1007
/*! LSM: tree maintenance operations scheduled */
#define	WT_STAT_CONN_LSM_WORK_UNITS_CREATED		1008
/*! LSM: tree queue hit maximum */
#define	WT_STAT_CONN_LSM_WORK_QUEUE_MAX			1009
/*! autocommit: retries for readonly operations */
#define	WT_STAT_CONN_AUTOCOMMIT_READONLY_RETRY		1010
/*! autocommit: retries for update operations */
#define	WT_STAT_CONN_AUTOCOMMIT_UPDATE_RETRY		1011
/*! background-compact: background compact failed calls */
#define	WT_STAT_CONN_BACKGROUND_COMPACT_FAIL		1012
/*!
 * background-compact: background compact failed calls due to cache
 * pressure
 */
#define	WT_STAT_CONN_BACKGROUND_COMPACT_FAIL_CACHE_PRESSURE	1013
/*! background-compact: background compact interrupted */
#define	WT_STAT_CONN_BACKGROUND_COMPACT_INTERRUPTED	1014
/*!
 * background-compact: background compact moving average of bytes
 * rewritten
 */
#define	WT_STAT_CONN_BACKGROUND_COMPACT_EMA		1015
/*! background-compact: background compact recovered bytes */
#define	WT_STAT_CONN_BACKGROUND_COMPACT_BYTES_RECOVERED	1016
/*! background-compact: background compact running */
#define	WT_STAT_CONN_BACKGROUND_COMPACT_RUNNING		1017
/*!
 * background-compact: background compact skipped file as it is part of
 * the exclude list
 */
#define	WT_STAT_CONN_BACKGROUND_COMPACT_EXCLUDE		1018
/*!
 * background-compact: background compact skipped file as not meeting
 * requirements for compaction
 */
#define	WT_STAT_CONN_BACKGROUND_COMPACT_SKIPPED		1019
/*! background-compact: background compact sleeps due to cache pressure */
#define	WT_STAT_CONN_BACKGROUND_COMPACT_SLEEP_CACHE_PRESSURE	1020
/*! background-compact: background compact successful calls */
#define	WT_STAT_CONN_BACKGROUND_COMPACT_SUCCESS		1021
/*! background-compact: background compact timeout */
#define	WT_STAT_CONN_BACKGROUND_COMPACT_TIMEOUT		1022
/*! background-compact: number of files tracked by background compaction */
#define	WT_STAT_CONN_BACKGROUND_COMPACT_FILES_TRACKED	1023
/*! backup: backup cursor open */
#define	WT_STAT_CONN_BACKUP_CURSOR_OPEN			1024
/*! backup: backup duplicate cursor open */
#define	WT_STAT_CONN_BACKUP_DUP_OPEN			1025
/*! backup: backup granularity size */
#define	WT_STAT_CONN_BACKUP_GRANULARITY			1026
/*! backup: incremental backup enabled */
#define	WT_STAT_CONN_BACKUP_INCREMENTAL			1027
/*! backup: opening the backup cursor in progress */
#define	WT_STAT_CONN_BACKUP_START			1028
/*! backup: total modified incremental blocks */
#define	WT_STAT_CONN_BACKUP_BLOCKS			1029
/*! backup: total modified incremental blocks with compressed data */
#define	WT_STAT_CONN_BACKUP_BLOCKS_COMPRESSED		1030
/*! backup: total modified incremental blocks without compressed data */
#define	WT_STAT_CONN_BACKUP_BLOCKS_UNCOMPRESSED		1031
/*! block-cache: cached blocks updated */
#define	WT_STAT_CONN_BLOCK_CACHE_BLOCKS_UPDATE		1032
/*! block-cache: cached bytes updated */
#define	WT_STAT_CONN_BLOCK_CACHE_BYTES_UPDATE		1033
/*! block-cache: evicted blocks */
#define	WT_STAT_CONN_BLOCK_CACHE_BLOCKS_EVICTED		1034
/*! block-cache: file size causing bypass */
#define	WT_STAT_CONN_BLOCK_CACHE_BYPASS_FILESIZE	1035
/*! block-cache: lookups */
#define	WT_STAT_CONN_BLOCK_CACHE_LOOKUPS		1036
/*! block-cache: number of blocks not evicted due to overhead */
#define	WT_STAT_CONN_BLOCK_CACHE_NOT_EVICTED_OVERHEAD	1037
/*!
 * block-cache: number of bypasses because no-write-allocate setting was
 * on
 */
#define	WT_STAT_CONN_BLOCK_CACHE_BYPASS_WRITEALLOC	1038
/*! block-cache: number of bypasses due to overhead on put */
#define	WT_STAT_CONN_BLOCK_CACHE_BYPASS_OVERHEAD_PUT	1039
/*! block-cache: number of bypasses on get */
#define	WT_STAT_CONN_BLOCK_CACHE_BYPASS_GET		1040
/*! block-cache: number of bypasses on put because file is too small */
#define	WT_STAT_CONN_BLOCK_CACHE_BYPASS_PUT		1041
/*! block-cache: number of eviction passes */
#define	WT_STAT_CONN_BLOCK_CACHE_EVICTION_PASSES	1042
/*! block-cache: number of hits */
#define	WT_STAT_CONN_BLOCK_CACHE_HITS			1043
/*! block-cache: number of misses */
#define	WT_STAT_CONN_BLOCK_CACHE_MISSES			1044
/*! block-cache: number of put bypasses on checkpoint I/O */
#define	WT_STAT_CONN_BLOCK_CACHE_BYPASS_CHKPT		1045
/*! block-cache: removed blocks */
#define	WT_STAT_CONN_BLOCK_CACHE_BLOCKS_REMOVED		1046
/*! block-cache: time sleeping to remove block (usecs) */
#define	WT_STAT_CONN_BLOCK_CACHE_BLOCKS_REMOVED_BLOCKED	1047
/*! block-cache: total blocks */
#define	WT_STAT_CONN_BLOCK_CACHE_BLOCKS			1048
/*! block-cache: total blocks inserted on read path */
#define	WT_STAT_CONN_BLOCK_CACHE_BLOCKS_INSERT_READ	1049
/*! block-cache: total blocks inserted on write path */
#define	WT_STAT_CONN_BLOCK_CACHE_BLOCKS_INSERT_WRITE	1050
/*! block-cache: total bytes */
#define	WT_STAT_CONN_BLOCK_CACHE_BYTES			1051
/*! block-cache: total bytes inserted on read path */
#define	WT_STAT_CONN_BLOCK_CACHE_BYTES_INSERT_READ	1052
/*! block-cache: total bytes inserted on write path */
#define	WT_STAT_CONN_BLOCK_CACHE_BYTES_INSERT_WRITE	1053
/*! block-disagg: Disaggregated block manager get */
#define	WT_STAT_CONN_DISAGG_BLOCK_GET			1054
/*! block-disagg: Disaggregated block manager put  */
#define	WT_STAT_CONN_DISAGG_BLOCK_PUT			1055
/*! block-manager: blocks pre-loaded */
#define	WT_STAT_CONN_BLOCK_PRELOAD			1056
/*! block-manager: blocks read */
#define	WT_STAT_CONN_BLOCK_READ				1057
/*! block-manager: blocks written */
#define	WT_STAT_CONN_BLOCK_WRITE			1058
/*! block-manager: bytes read */
#define	WT_STAT_CONN_BLOCK_BYTE_READ			1059
/*! block-manager: bytes read via memory map API */
#define	WT_STAT_CONN_BLOCK_BYTE_READ_MMAP		1060
/*! block-manager: bytes read via system call API */
#define	WT_STAT_CONN_BLOCK_BYTE_READ_SYSCALL		1061
/*! block-manager: bytes written */
#define	WT_STAT_CONN_BLOCK_BYTE_WRITE			1062
/*! block-manager: bytes written by compaction */
#define	WT_STAT_CONN_BLOCK_BYTE_WRITE_COMPACT		1063
/*! block-manager: bytes written for checkpoint */
#define	WT_STAT_CONN_BLOCK_BYTE_WRITE_CHECKPOINT	1064
/*! block-manager: bytes written via memory map API */
#define	WT_STAT_CONN_BLOCK_BYTE_WRITE_MMAP		1065
/*! block-manager: bytes written via system call API */
#define	WT_STAT_CONN_BLOCK_BYTE_WRITE_SYSCALL		1066
/*! block-manager: mapped blocks read */
#define	WT_STAT_CONN_BLOCK_MAP_READ			1067
/*! block-manager: mapped bytes read */
#define	WT_STAT_CONN_BLOCK_BYTE_MAP_READ		1068
/*!
 * block-manager: number of times the file was remapped because it
 * changed size via fallocate or truncate
 */
#define	WT_STAT_CONN_BLOCK_REMAP_FILE_RESIZE		1069
/*! block-manager: number of times the region was remapped via write */
#define	WT_STAT_CONN_BLOCK_REMAP_FILE_WRITE		1070
/*! cache: application thread time evicting (usecs) */
#define	WT_STAT_CONN_CACHE_EVICTION_APP_TIME		1071
/*! cache: application threads page read from disk to cache count */
#define	WT_STAT_CONN_CACHE_READ_APP_COUNT		1072
/*! cache: application threads page read from disk to cache time (usecs) */
#define	WT_STAT_CONN_CACHE_READ_APP_TIME		1073
/*! cache: application threads page write from cache to disk count */
#define	WT_STAT_CONN_CACHE_WRITE_APP_COUNT		1074
/*! cache: application threads page write from cache to disk time (usecs) */
#define	WT_STAT_CONN_CACHE_WRITE_APP_TIME		1075
/*! cache: bytes allocated for updates */
#define	WT_STAT_CONN_CACHE_BYTES_UPDATES		1076
/*! cache: bytes belonging to page images in the cache */
#define	WT_STAT_CONN_CACHE_BYTES_IMAGE			1077
/*! cache: bytes belonging to the history store table in the cache */
#define	WT_STAT_CONN_CACHE_BYTES_HS			1078
/*! cache: bytes currently in the cache */
#define	WT_STAT_CONN_CACHE_BYTES_INUSE			1079
/*! cache: bytes dirty in the cache cumulative */
#define	WT_STAT_CONN_CACHE_BYTES_DIRTY_TOTAL		1080
/*! cache: bytes not belonging to page images in the cache */
#define	WT_STAT_CONN_CACHE_BYTES_OTHER			1081
/*! cache: bytes read into cache */
#define	WT_STAT_CONN_CACHE_BYTES_READ			1082
/*! cache: bytes written from cache */
#define	WT_STAT_CONN_CACHE_BYTES_WRITE			1083
/*! cache: checkpoint blocked page eviction */
#define	WT_STAT_CONN_CACHE_EVICTION_BLOCKED_CHECKPOINT	1084
/*!
 * cache: checkpoint of history store file blocked non-history store page
 * eviction
 */
#define	WT_STAT_CONN_CACHE_EVICTION_BLOCKED_CHECKPOINT_HS	1085
/*! cache: eviction calls to get a page */
#define	WT_STAT_CONN_CACHE_EVICTION_GET_REF		1086
/*! cache: eviction calls to get a page found queue empty */
#define	WT_STAT_CONN_CACHE_EVICTION_GET_REF_EMPTY	1087
/*! cache: eviction calls to get a page found queue empty after locking */
#define	WT_STAT_CONN_CACHE_EVICTION_GET_REF_EMPTY2	1088
/*! cache: eviction currently operating in aggressive mode */
#define	WT_STAT_CONN_CACHE_EVICTION_AGGRESSIVE_SET	1089
/*! cache: eviction empty score */
#define	WT_STAT_CONN_CACHE_EVICTION_EMPTY_SCORE		1090
/*!
 * cache: eviction gave up due to detecting a disk value without a
 * timestamp behind the last update on the chain
 */
#define	WT_STAT_CONN_CACHE_EVICTION_BLOCKED_NO_TS_CHECKPOINT_RACE_1	1091
/*!
 * cache: eviction gave up due to detecting a tombstone without a
 * timestamp ahead of the selected on disk update
 */
#define	WT_STAT_CONN_CACHE_EVICTION_BLOCKED_NO_TS_CHECKPOINT_RACE_2	1092
/*!
 * cache: eviction gave up due to detecting a tombstone without a
 * timestamp ahead of the selected on disk update after validating the
 * update chain
 */
#define	WT_STAT_CONN_CACHE_EVICTION_BLOCKED_NO_TS_CHECKPOINT_RACE_3	1093
/*!
 * cache: eviction gave up due to detecting update chain entries without
 * timestamps after the selected on disk update
 */
#define	WT_STAT_CONN_CACHE_EVICTION_BLOCKED_NO_TS_CHECKPOINT_RACE_4	1094
/*!
 * cache: eviction gave up due to needing to remove a record from the
 * history store but checkpoint is running
 */
#define	WT_STAT_CONN_CACHE_EVICTION_BLOCKED_REMOVE_HS_RACE_WITH_CHECKPOINT	1095
/*! cache: eviction gave up due to no progress being made */
#define	WT_STAT_CONN_CACHE_EVICTION_BLOCKED_NO_PROGRESS	1096
/*! cache: eviction passes of a file */
#define	WT_STAT_CONN_CACHE_EVICTION_WALK_PASSES		1097
/*! cache: eviction server candidate queue empty when topping up */
#define	WT_STAT_CONN_CACHE_EVICTION_QUEUE_EMPTY		1098
/*! cache: eviction server candidate queue not empty when topping up */
#define	WT_STAT_CONN_CACHE_EVICTION_QUEUE_NOT_EMPTY	1099
/*! cache: eviction server evicting pages */
#define	WT_STAT_CONN_CACHE_EVICTION_SERVER_EVICTING	1100
/*! cache: eviction server skips dirty pages during a running checkpoint */
#define	WT_STAT_CONN_CACHE_EVICTION_SERVER_SKIP_DIRTY_PAGES_DURING_CHECKPOINT	1101
/*! cache: eviction server skips internal pages as it has an active child. */
#define	WT_STAT_CONN_CACHE_EVICTION_SERVER_SKIP_INTL_PAGE_WITH_ACTIVE_CHILD	1102
/*! cache: eviction server skips metadata pages with history */
#define	WT_STAT_CONN_CACHE_EVICTION_SERVER_SKIP_METATDATA_WITH_HISTORY	1103
/*!
 * cache: eviction server skips pages that are written with transactions
 * greater than the last running
 */
#define	WT_STAT_CONN_CACHE_EVICTION_SERVER_SKIP_PAGES_LAST_RUNNING	1104
/*!
 * cache: eviction server skips pages that previously failed eviction and
 * likely will again
 */
#define	WT_STAT_CONN_CACHE_EVICTION_SERVER_SKIP_PAGES_RETRY	1105
/*! cache: eviction server skips pages that we do not want to evict */
#define	WT_STAT_CONN_CACHE_EVICTION_SERVER_SKIP_UNWANTED_PAGES	1106
/*! cache: eviction server skips tree that we do not want to evict */
#define	WT_STAT_CONN_CACHE_EVICTION_SERVER_SKIP_UNWANTED_TREE	1107
/*!
 * cache: eviction server skips trees because there are too many active
 * walks
 */
#define	WT_STAT_CONN_CACHE_EVICTION_SERVER_SKIP_TREES_TOO_MANY_ACTIVE_WALKS	1108
/*! cache: eviction server skips trees that are being checkpointed */
#define	WT_STAT_CONN_CACHE_EVICTION_SERVER_SKIP_CHECKPOINTING_TREES	1109
/*!
 * cache: eviction server skips trees that are configured to stick in
 * cache
 */
#define	WT_STAT_CONN_CACHE_EVICTION_SERVER_SKIP_TREES_STICK_IN_CACHE	1110
/*! cache: eviction server skips trees that disable eviction */
#define	WT_STAT_CONN_CACHE_EVICTION_SERVER_SKIP_TREES_EVICTION_DISABLED	1111
/*! cache: eviction server skips trees that were not useful before */
#define	WT_STAT_CONN_CACHE_EVICTION_SERVER_SKIP_TREES_NOT_USEFUL_BEFORE	1112
/*!
 * cache: eviction server slept, because we did not make progress with
 * eviction
 */
#define	WT_STAT_CONN_CACHE_EVICTION_SERVER_SLEPT	1113
/*! cache: eviction server unable to reach eviction goal */
#define	WT_STAT_CONN_CACHE_EVICTION_SLOW		1114
/*! cache: eviction server waiting for a leaf page */
#define	WT_STAT_CONN_CACHE_EVICTION_WALK_LEAF_NOTFOUND	1115
/*! cache: eviction state */
#define	WT_STAT_CONN_CACHE_EVICTION_STATE		1116
/*!
 * cache: eviction walk most recent sleeps for checkpoint handle
 * gathering
 */
#define	WT_STAT_CONN_CACHE_EVICTION_WALK_SLEEPS		1117
/*! cache: eviction walk target pages histogram - 0-9 */
#define	WT_STAT_CONN_CACHE_EVICTION_TARGET_PAGE_LT10	1118
/*! cache: eviction walk target pages histogram - 10-31 */
#define	WT_STAT_CONN_CACHE_EVICTION_TARGET_PAGE_LT32	1119
/*! cache: eviction walk target pages histogram - 128 and higher */
#define	WT_STAT_CONN_CACHE_EVICTION_TARGET_PAGE_GE128	1120
/*! cache: eviction walk target pages histogram - 32-63 */
#define	WT_STAT_CONN_CACHE_EVICTION_TARGET_PAGE_LT64	1121
/*! cache: eviction walk target pages histogram - 64-128 */
#define	WT_STAT_CONN_CACHE_EVICTION_TARGET_PAGE_LT128	1122
/*!
 * cache: eviction walk target pages reduced due to history store cache
 * pressure
 */
#define	WT_STAT_CONN_CACHE_EVICTION_TARGET_PAGE_REDUCED	1123
/*! cache: eviction walk target strategy both clean and dirty pages */
#define	WT_STAT_CONN_CACHE_EVICTION_TARGET_STRATEGY_BOTH_CLEAN_AND_DIRTY	1124
/*! cache: eviction walk target strategy only clean pages */
#define	WT_STAT_CONN_CACHE_EVICTION_TARGET_STRATEGY_CLEAN	1125
/*! cache: eviction walk target strategy only dirty pages */
#define	WT_STAT_CONN_CACHE_EVICTION_TARGET_STRATEGY_DIRTY	1126
/*! cache: eviction walks abandoned */
#define	WT_STAT_CONN_CACHE_EVICTION_WALKS_ABANDONED	1127
/*! cache: eviction walks gave up because they restarted their walk twice */
#define	WT_STAT_CONN_CACHE_EVICTION_WALKS_STOPPED	1128
/*!
 * cache: eviction walks gave up because they saw too many pages and
 * found no candidates
 */
#define	WT_STAT_CONN_CACHE_EVICTION_WALKS_GAVE_UP_NO_TARGETS	1129
/*!
 * cache: eviction walks gave up because they saw too many pages and
 * found too few candidates
 */
#define	WT_STAT_CONN_CACHE_EVICTION_WALKS_GAVE_UP_RATIO	1130
/*!
 * cache: eviction walks random search fails to locate a page, results in
 * a null position
 */
#define	WT_STAT_CONN_CACHE_EVICTION_WALK_RANDOM_RETURNS_NULL_POSITION	1131
/*! cache: eviction walks reached end of tree */
#define	WT_STAT_CONN_CACHE_EVICTION_WALKS_ENDED		1132
/*! cache: eviction walks restarted */
#define	WT_STAT_CONN_CACHE_EVICTION_WALK_RESTART	1133
/*! cache: eviction walks started from root of tree */
#define	WT_STAT_CONN_CACHE_EVICTION_WALK_FROM_ROOT	1134
/*! cache: eviction walks started from saved location in tree */
#define	WT_STAT_CONN_CACHE_EVICTION_WALK_SAVED_POS	1135
/*! cache: eviction worker thread active */
#define	WT_STAT_CONN_CACHE_EVICTION_ACTIVE_WORKERS	1136
/*! cache: eviction worker thread created */
#define	WT_STAT_CONN_CACHE_EVICTION_WORKER_CREATED	1137
/*! cache: eviction worker thread evicting pages */
#define	WT_STAT_CONN_CACHE_EVICTION_WORKER_EVICTING	1138
/*! cache: eviction worker thread removed */
#define	WT_STAT_CONN_CACHE_EVICTION_WORKER_REMOVED	1139
/*! cache: eviction worker thread stable number */
#define	WT_STAT_CONN_CACHE_EVICTION_STABLE_STATE_WORKERS	1140
/*! cache: files with active eviction walks */
#define	WT_STAT_CONN_CACHE_EVICTION_WALKS_ACTIVE	1141
/*! cache: files with new eviction walks started */
#define	WT_STAT_CONN_CACHE_EVICTION_WALKS_STARTED	1142
/*! cache: force re-tuning of eviction workers once in a while */
#define	WT_STAT_CONN_CACHE_EVICTION_FORCE_RETUNE	1143
/*!
 * cache: forced eviction - do not retry count to evict pages selected to
 * evict during reconciliation
 */
#define	WT_STAT_CONN_CACHE_EVICTION_FORCE_NO_RETRY	1144
/*!
 * cache: forced eviction - history store pages failed to evict while
 * session has history store cursor open
 */
#define	WT_STAT_CONN_CACHE_EVICTION_FORCE_HS_FAIL	1145
/*!
 * cache: forced eviction - history store pages selected while session
 * has history store cursor open
 */
#define	WT_STAT_CONN_CACHE_EVICTION_FORCE_HS		1146
/*!
 * cache: forced eviction - history store pages successfully evicted
 * while session has history store cursor open
 */
#define	WT_STAT_CONN_CACHE_EVICTION_FORCE_HS_SUCCESS	1147
/*! cache: forced eviction - pages evicted that were clean count */
#define	WT_STAT_CONN_CACHE_EVICTION_FORCE_CLEAN		1148
/*! cache: forced eviction - pages evicted that were clean time (usecs) */
#define	WT_STAT_CONN_CACHE_EVICTION_FORCE_CLEAN_TIME	1149
/*! cache: forced eviction - pages evicted that were dirty count */
#define	WT_STAT_CONN_CACHE_EVICTION_FORCE_DIRTY		1150
/*! cache: forced eviction - pages evicted that were dirty time (usecs) */
#define	WT_STAT_CONN_CACHE_EVICTION_FORCE_DIRTY_TIME	1151
/*!
 * cache: forced eviction - pages selected because of a large number of
 * updates to a single item
 */
#define	WT_STAT_CONN_CACHE_EVICTION_FORCE_LONG_UPDATE_LIST	1152
/*!
 * cache: forced eviction - pages selected because of too many deleted
 * items count
 */
#define	WT_STAT_CONN_CACHE_EVICTION_FORCE_DELETE	1153
/*! cache: forced eviction - pages selected count */
#define	WT_STAT_CONN_CACHE_EVICTION_FORCE		1154
/*! cache: forced eviction - pages selected unable to be evicted count */
#define	WT_STAT_CONN_CACHE_EVICTION_FORCE_FAIL		1155
/*! cache: forced eviction - pages selected unable to be evicted time */
#define	WT_STAT_CONN_CACHE_EVICTION_FORCE_FAIL_TIME	1156
/*! cache: hazard pointer blocked page eviction */
#define	WT_STAT_CONN_CACHE_EVICTION_BLOCKED_HAZARD	1157
/*! cache: hazard pointer check calls */
#define	WT_STAT_CONN_CACHE_HAZARD_CHECKS		1158
/*! cache: hazard pointer check entries walked */
#define	WT_STAT_CONN_CACHE_HAZARD_WALKS			1159
/*! cache: hazard pointer maximum array length */
#define	WT_STAT_CONN_CACHE_HAZARD_MAX			1160
/*! cache: history store table insert calls */
#define	WT_STAT_CONN_CACHE_HS_INSERT			1161
/*! cache: history store table insert calls that returned restart */
#define	WT_STAT_CONN_CACHE_HS_INSERT_RESTART		1162
/*! cache: history store table max on-disk size */
#define	WT_STAT_CONN_CACHE_HS_ONDISK_MAX		1163
/*! cache: history store table on-disk size */
#define	WT_STAT_CONN_CACHE_HS_ONDISK			1164
/*! cache: history store table reads */
#define	WT_STAT_CONN_CACHE_HS_READ			1165
/*! cache: history store table reads missed */
#define	WT_STAT_CONN_CACHE_HS_READ_MISS			1166
/*! cache: history store table reads requiring squashed modifies */
#define	WT_STAT_CONN_CACHE_HS_READ_SQUASH		1167
/*!
 * cache: history store table resolved updates without timestamps that
 * lose their durable timestamp
 */
#define	WT_STAT_CONN_CACHE_HS_ORDER_LOSE_DURABLE_TIMESTAMP	1168
/*!
 * cache: history store table truncation by rollback to stable to remove
 * an unstable update
 */
#define	WT_STAT_CONN_CACHE_HS_KEY_TRUNCATE_RTS_UNSTABLE	1169
/*!
 * cache: history store table truncation by rollback to stable to remove
 * an update
 */
#define	WT_STAT_CONN_CACHE_HS_KEY_TRUNCATE_RTS		1170
/*!
 * cache: history store table truncation to remove all the keys of a
 * btree
 */
#define	WT_STAT_CONN_CACHE_HS_BTREE_TRUNCATE		1171
/*! cache: history store table truncation to remove an update */
#define	WT_STAT_CONN_CACHE_HS_KEY_TRUNCATE		1172
/*!
 * cache: history store table truncation to remove range of updates due
 * to an update without a timestamp on data page
 */
#define	WT_STAT_CONN_CACHE_HS_ORDER_REMOVE		1173
/*!
 * cache: history store table truncation to remove range of updates due
 * to key being removed from the data page during reconciliation
 */
#define	WT_STAT_CONN_CACHE_HS_KEY_TRUNCATE_ONPAGE_REMOVAL	1174
/*!
 * cache: history store table truncations that would have happened in
 * non-dryrun mode
 */
#define	WT_STAT_CONN_CACHE_HS_BTREE_TRUNCATE_DRYRUN	1175
/*!
 * cache: history store table truncations to remove an unstable update
 * that would have happened in non-dryrun mode
 */
#define	WT_STAT_CONN_CACHE_HS_KEY_TRUNCATE_RTS_UNSTABLE_DRYRUN	1176
/*!
 * cache: history store table truncations to remove an update that would
 * have happened in non-dryrun mode
 */
#define	WT_STAT_CONN_CACHE_HS_KEY_TRUNCATE_RTS_DRYRUN	1177
/*!
 * cache: history store table updates without timestamps fixed up by
 * reinserting with the fixed timestamp
 */
#define	WT_STAT_CONN_CACHE_HS_ORDER_REINSERT		1178
/*! cache: history store table writes requiring squashed modifies */
#define	WT_STAT_CONN_CACHE_HS_WRITE_SQUASH		1179
/*! cache: in-memory page passed criteria to be split */
#define	WT_STAT_CONN_CACHE_INMEM_SPLITTABLE		1180
/*! cache: in-memory page splits */
#define	WT_STAT_CONN_CACHE_INMEM_SPLIT			1181
/*! cache: internal page split blocked its eviction */
#define	WT_STAT_CONN_CACHE_EVICTION_BLOCKED_INTERNAL_PAGE_SPLIT	1182
/*! cache: internal pages evicted */
#define	WT_STAT_CONN_CACHE_EVICTION_INTERNAL		1183
/*! cache: internal pages queued for eviction */
#define	WT_STAT_CONN_CACHE_EVICTION_INTERNAL_PAGES_QUEUED	1184
/*! cache: internal pages seen by eviction walk */
#define	WT_STAT_CONN_CACHE_EVICTION_INTERNAL_PAGES_SEEN	1185
/*! cache: internal pages seen by eviction walk that are already queued */
#define	WT_STAT_CONN_CACHE_EVICTION_INTERNAL_PAGES_ALREADY_QUEUED	1186
/*! cache: internal pages split during eviction */
#define	WT_STAT_CONN_CACHE_EVICTION_SPLIT_INTERNAL	1187
/*! cache: leaf pages split during eviction */
#define	WT_STAT_CONN_CACHE_EVICTION_SPLIT_LEAF		1188
/*!
 * cache: locate a random in-mem ref by examining all entries on the root
 * page
 */
#define	WT_STAT_CONN_CACHE_EVICTION_RANDOM_SAMPLE_INMEM_ROOT	1189
/*! cache: maximum bytes configured */
#define	WT_STAT_CONN_CACHE_BYTES_MAX			1190
/*! cache: maximum milliseconds spent at a single eviction */
#define	WT_STAT_CONN_CACHE_EVICTION_MAXIMUM_MILLISECONDS	1191
/*! cache: maximum page size seen at eviction */
#define	WT_STAT_CONN_CACHE_EVICTION_MAXIMUM_PAGE_SIZE	1192
/*! cache: modified pages evicted */
#define	WT_STAT_CONN_CACHE_EVICTION_DIRTY		1193
/*! cache: modified pages evicted by application threads */
#define	WT_STAT_CONN_CACHE_EVICTION_APP_DIRTY		1194
/*! cache: multi-block reconciliation blocked whilst checkpoint is running */
#define	WT_STAT_CONN_CACHE_EVICTION_BLOCKED_MULTI_BLOCK_RECONCILATION_DURING_CHECKPOINT	1195
/*! cache: operations timed out waiting for space in cache */
#define	WT_STAT_CONN_CACHE_TIMED_OUT_OPS		1196
/*!
 * cache: overflow keys on a multiblock row-store page blocked its
 * eviction
 */
#define	WT_STAT_CONN_CACHE_EVICTION_BLOCKED_OVERFLOW_KEYS	1197
/*! cache: overflow pages read into cache */
#define	WT_STAT_CONN_CACHE_READ_OVERFLOW		1198
/*! cache: page split during eviction deepened the tree */
#define	WT_STAT_CONN_CACHE_EVICTION_DEEPEN		1199
/*! cache: page written requiring history store records */
#define	WT_STAT_CONN_CACHE_WRITE_HS			1200
/*! cache: pages considered for eviction that were brought in by pre-fetch */
#define	WT_STAT_CONN_CACHE_EVICTION_CONSIDER_PREFETCH	1201
/*! cache: pages currently held in the cache */
#define	WT_STAT_CONN_CACHE_PAGES_INUSE			1202
/*! cache: pages evicted by application threads */
#define	WT_STAT_CONN_CACHE_EVICTION_APP			1203
/*! cache: pages evicted in parallel with checkpoint */
#define	WT_STAT_CONN_CACHE_EVICTION_PAGES_IN_PARALLEL_WITH_CHECKPOINT	1204
/*! cache: pages queued for eviction */
#define	WT_STAT_CONN_CACHE_EVICTION_PAGES_QUEUED	1205
/*! cache: pages queued for eviction post lru sorting */
#define	WT_STAT_CONN_CACHE_EVICTION_PAGES_QUEUED_POST_LRU	1206
/*! cache: pages queued for urgent eviction */
#define	WT_STAT_CONN_CACHE_EVICTION_PAGES_QUEUED_URGENT	1207
/*! cache: pages queued for urgent eviction during walk */
#define	WT_STAT_CONN_CACHE_EVICTION_PAGES_QUEUED_OLDEST	1208
/*!
 * cache: pages queued for urgent eviction from history store due to high
 * dirty content
 */
#define	WT_STAT_CONN_CACHE_EVICTION_PAGES_QUEUED_URGENT_HS_DIRTY	1209
/*! cache: pages read into cache */
#define	WT_STAT_CONN_CACHE_READ				1210
/*! cache: pages read into cache after truncate */
#define	WT_STAT_CONN_CACHE_READ_DELETED			1211
/*! cache: pages read into cache after truncate in prepare state */
#define	WT_STAT_CONN_CACHE_READ_DELETED_PREPARED	1212
/*! cache: pages read into cache by checkpoint */
#define	WT_STAT_CONN_CACHE_READ_CHECKPOINT		1213
/*!
 * cache: pages removed from the ordinary queue to be queued for urgent
 * eviction
 */
#define	WT_STAT_CONN_CACHE_EVICTION_CLEAR_ORDINARY	1214
/*! cache: pages requested from the cache */
#define	WT_STAT_CONN_CACHE_PAGES_REQUESTED		1215
/*! cache: pages requested from the cache due to pre-fetch */
#define	WT_STAT_CONN_CACHE_PAGES_PREFETCH		1216
/*! cache: pages seen by eviction walk */
#define	WT_STAT_CONN_CACHE_EVICTION_PAGES_SEEN		1217
/*! cache: pages seen by eviction walk that are already queued */
#define	WT_STAT_CONN_CACHE_EVICTION_PAGES_ALREADY_QUEUED	1218
/*! cache: pages selected for eviction unable to be evicted */
#define	WT_STAT_CONN_CACHE_EVICTION_FAIL		1219
/*!
 * cache: pages selected for eviction unable to be evicted because of
 * active children on an internal page
 */
#define	WT_STAT_CONN_CACHE_EVICTION_FAIL_ACTIVE_CHILDREN_ON_AN_INTERNAL_PAGE	1220
/*!
 * cache: pages selected for eviction unable to be evicted because of
 * failure in reconciliation
 */
#define	WT_STAT_CONN_CACHE_EVICTION_FAIL_IN_RECONCILIATION	1221
/*!
 * cache: pages selected for eviction unable to be evicted because of
 * race between checkpoint and updates without timestamps
 */
#define	WT_STAT_CONN_CACHE_EVICTION_FAIL_CHECKPOINT_NO_TS	1222
/*! cache: pages walked for eviction */
#define	WT_STAT_CONN_CACHE_EVICTION_WALK		1223
/*! cache: pages written from cache */
#define	WT_STAT_CONN_CACHE_WRITE			1224
/*! cache: pages written requiring in-memory restoration */
#define	WT_STAT_CONN_CACHE_WRITE_RESTORE		1225
/*! cache: percentage overhead */
#define	WT_STAT_CONN_CACHE_OVERHEAD			1226
/*! cache: recent modification of a page blocked its eviction */
#define	WT_STAT_CONN_CACHE_EVICTION_BLOCKED_RECENTLY_MODIFIED	1227
/*! cache: reverse splits performed */
#define	WT_STAT_CONN_CACHE_REVERSE_SPLITS		1228
/*!
 * cache: reverse splits skipped because of VLCS namespace gap
 * restrictions
 */
#define	WT_STAT_CONN_CACHE_REVERSE_SPLITS_SKIPPED_VLCS	1229
/*! cache: the number of times full update inserted to history store */
#define	WT_STAT_CONN_CACHE_HS_INSERT_FULL_UPDATE	1230
/*! cache: the number of times reverse modify inserted to history store */
#define	WT_STAT_CONN_CACHE_HS_INSERT_REVERSE_MODIFY	1231
/*!
 * cache: total milliseconds spent inside reentrant history store
 * evictions in a reconciliation
 */
#define	WT_STAT_CONN_CACHE_REENTRY_HS_EVICTION_MILLISECONDS	1232
/*! cache: tracked bytes belonging to internal pages in the cache */
#define	WT_STAT_CONN_CACHE_BYTES_INTERNAL		1233
/*! cache: tracked bytes belonging to leaf pages in the cache */
#define	WT_STAT_CONN_CACHE_BYTES_LEAF			1234
/*! cache: tracked dirty bytes in the cache */
#define	WT_STAT_CONN_CACHE_BYTES_DIRTY			1235
/*! cache: tracked dirty pages in the cache */
#define	WT_STAT_CONN_CACHE_PAGES_DIRTY			1236
/*! cache: uncommitted truncate blocked page eviction */
#define	WT_STAT_CONN_CACHE_EVICTION_BLOCKED_UNCOMMITTED_TRUNCATE	1237
/*! cache: unmodified pages evicted */
#define	WT_STAT_CONN_CACHE_EVICTION_CLEAN		1238
/*! capacity: background fsync file handles considered */
#define	WT_STAT_CONN_FSYNC_ALL_FH_TOTAL			1239
/*! capacity: background fsync file handles synced */
#define	WT_STAT_CONN_FSYNC_ALL_FH			1240
/*! capacity: background fsync time (msecs) */
#define	WT_STAT_CONN_FSYNC_ALL_TIME			1241
/*! capacity: bytes read */
#define	WT_STAT_CONN_CAPACITY_BYTES_READ		1242
/*! capacity: bytes written for checkpoint */
#define	WT_STAT_CONN_CAPACITY_BYTES_CKPT		1243
/*! capacity: bytes written for chunk cache */
#define	WT_STAT_CONN_CAPACITY_BYTES_CHUNKCACHE		1244
/*! capacity: bytes written for eviction */
#define	WT_STAT_CONN_CAPACITY_BYTES_EVICT		1245
/*! capacity: bytes written for log */
#define	WT_STAT_CONN_CAPACITY_BYTES_LOG			1246
/*! capacity: bytes written for oligarch log */
#define	WT_STAT_CONN_CAPACITY_BYTES_OLIGARCH_LOG	1247
/*! capacity: bytes written total */
#define	WT_STAT_CONN_CAPACITY_BYTES_WRITTEN		1248
/*! capacity: threshold to call fsync */
#define	WT_STAT_CONN_CAPACITY_THRESHOLD			1249
/*! capacity: time waiting due to total capacity (usecs) */
#define	WT_STAT_CONN_CAPACITY_TIME_TOTAL		1250
/*! capacity: time waiting during checkpoint (usecs) */
#define	WT_STAT_CONN_CAPACITY_TIME_CKPT			1251
/*! capacity: time waiting during eviction (usecs) */
#define	WT_STAT_CONN_CAPACITY_TIME_EVICT		1252
/*! capacity: time waiting during logging (usecs) */
#define	WT_STAT_CONN_CAPACITY_TIME_LOG			1253
/*! capacity: time waiting during oligarch logging (usecs) */
#define	WT_STAT_CONN_CAPACITY_TIME_OLIGARCH_LOG		1254
/*! capacity: time waiting during read (usecs) */
#define	WT_STAT_CONN_CAPACITY_TIME_READ			1255
/*! capacity: time waiting for chunk cache IO bandwidth (usecs) */
#define	WT_STAT_CONN_CAPACITY_TIME_CHUNKCACHE		1256
/*! checkpoint: checkpoint cleanup successful calls */
#define	WT_STAT_CONN_CHECKPOINT_CLEANUP_SUCCESS		1257
/*! checkpoint: checkpoint has acquired a snapshot for its transaction */
#define	WT_STAT_CONN_CHECKPOINT_SNAPSHOT_ACQUIRED	1258
/*! checkpoint: checkpoints skipped because database was clean */
#define	WT_STAT_CONN_CHECKPOINT_SKIPPED			1259
/*! checkpoint: fsync calls after allocating the transaction ID */
#define	WT_STAT_CONN_CHECKPOINT_FSYNC_POST		1260
/*! checkpoint: fsync duration after allocating the transaction ID (usecs) */
#define	WT_STAT_CONN_CHECKPOINT_FSYNC_POST_DURATION	1261
/*! checkpoint: generation */
#define	WT_STAT_CONN_CHECKPOINT_GENERATION		1262
/*! checkpoint: max time (msecs) */
#define	WT_STAT_CONN_CHECKPOINT_TIME_MAX		1263
/*! checkpoint: min time (msecs) */
#define	WT_STAT_CONN_CHECKPOINT_TIME_MIN		1264
/*!
 * checkpoint: most recent duration for checkpoint dropping all handles
 * (usecs)
 */
#define	WT_STAT_CONN_CHECKPOINT_HANDLE_DROP_DURATION	1265
/*! checkpoint: most recent duration for gathering all handles (usecs) */
#define	WT_STAT_CONN_CHECKPOINT_HANDLE_DURATION		1266
/*! checkpoint: most recent duration for gathering applied handles (usecs) */
#define	WT_STAT_CONN_CHECKPOINT_HANDLE_APPLY_DURATION	1267
/*! checkpoint: most recent duration for gathering skipped handles (usecs) */
#define	WT_STAT_CONN_CHECKPOINT_HANDLE_SKIP_DURATION	1268
/*! checkpoint: most recent duration for handles metadata checked (usecs) */
#define	WT_STAT_CONN_CHECKPOINT_HANDLE_META_CHECK_DURATION	1269
/*! checkpoint: most recent duration for locking the handles (usecs) */
#define	WT_STAT_CONN_CHECKPOINT_HANDLE_LOCK_DURATION	1270
/*! checkpoint: most recent handles applied */
#define	WT_STAT_CONN_CHECKPOINT_HANDLE_APPLIED		1271
/*! checkpoint: most recent handles checkpoint dropped */
#define	WT_STAT_CONN_CHECKPOINT_HANDLE_DROPPED		1272
/*! checkpoint: most recent handles metadata checked */
#define	WT_STAT_CONN_CHECKPOINT_HANDLE_META_CHECKED	1273
/*! checkpoint: most recent handles metadata locked */
#define	WT_STAT_CONN_CHECKPOINT_HANDLE_LOCKED		1274
/*! checkpoint: most recent handles skipped */
#define	WT_STAT_CONN_CHECKPOINT_HANDLE_SKIPPED		1275
/*! checkpoint: most recent handles walked */
#define	WT_STAT_CONN_CHECKPOINT_HANDLE_WALKED		1276
/*! checkpoint: most recent time (msecs) */
#define	WT_STAT_CONN_CHECKPOINT_TIME_RECENT		1277
/*! checkpoint: number of checkpoints started by api */
#define	WT_STAT_CONN_CHECKPOINTS_API			1278
/*! checkpoint: number of checkpoints started by compaction */
#define	WT_STAT_CONN_CHECKPOINTS_COMPACT		1279
/*! checkpoint: number of files synced */
#define	WT_STAT_CONN_CHECKPOINT_SYNC			1280
/*! checkpoint: number of handles visited after writes complete */
#define	WT_STAT_CONN_CHECKPOINT_PRESYNC			1281
/*! checkpoint: number of history store pages caused to be reconciled */
#define	WT_STAT_CONN_CHECKPOINT_HS_PAGES_RECONCILED	1282
/*! checkpoint: number of internal pages visited */
#define	WT_STAT_CONN_CHECKPOINT_PAGES_VISITED_INTERNAL	1283
/*! checkpoint: number of leaf pages visited */
#define	WT_STAT_CONN_CHECKPOINT_PAGES_VISITED_LEAF	1284
/*! checkpoint: number of pages caused to be reconciled */
#define	WT_STAT_CONN_CHECKPOINT_PAGES_RECONCILED	1285
/*! checkpoint: pages added for eviction during checkpoint cleanup */
#define	WT_STAT_CONN_CHECKPOINT_CLEANUP_PAGES_EVICT	1286
/*! checkpoint: pages removed during checkpoint cleanup */
#define	WT_STAT_CONN_CHECKPOINT_CLEANUP_PAGES_REMOVED	1287
/*! checkpoint: pages skipped during checkpoint cleanup tree walk */
#define	WT_STAT_CONN_CHECKPOINT_CLEANUP_PAGES_WALK_SKIPPED	1288
/*! checkpoint: pages visited during checkpoint cleanup */
#define	WT_STAT_CONN_CHECKPOINT_CLEANUP_PAGES_VISITED	1289
/*! checkpoint: prepare currently running */
#define	WT_STAT_CONN_CHECKPOINT_PREP_RUNNING		1290
/*! checkpoint: prepare max time (msecs) */
#define	WT_STAT_CONN_CHECKPOINT_PREP_MAX		1291
/*! checkpoint: prepare min time (msecs) */
#define	WT_STAT_CONN_CHECKPOINT_PREP_MIN		1292
/*! checkpoint: prepare most recent time (msecs) */
#define	WT_STAT_CONN_CHECKPOINT_PREP_RECENT		1293
/*! checkpoint: prepare total time (msecs) */
#define	WT_STAT_CONN_CHECKPOINT_PREP_TOTAL		1294
/*! checkpoint: progress state */
#define	WT_STAT_CONN_CHECKPOINT_STATE			1295
/*! checkpoint: scrub dirty target */
#define	WT_STAT_CONN_CHECKPOINT_SCRUB_TARGET		1296
/*! checkpoint: scrub max time (msecs) */
#define	WT_STAT_CONN_CHECKPOINT_SCRUB_MAX		1297
/*! checkpoint: scrub min time (msecs) */
#define	WT_STAT_CONN_CHECKPOINT_SCRUB_MIN		1298
/*! checkpoint: scrub most recent time (msecs) */
#define	WT_STAT_CONN_CHECKPOINT_SCRUB_RECENT		1299
/*! checkpoint: scrub total time (msecs) */
#define	WT_STAT_CONN_CHECKPOINT_SCRUB_TOTAL		1300
/*! checkpoint: stop timing stress active */
#define	WT_STAT_CONN_CHECKPOINT_STOP_STRESS_ACTIVE	1301
/*! checkpoint: time spent on per-tree checkpoint work (usecs) */
#define	WT_STAT_CONN_CHECKPOINT_TREE_DURATION		1302
/*! checkpoint: total failed number of checkpoints */
#define	WT_STAT_CONN_CHECKPOINTS_TOTAL_FAILED		1303
/*! checkpoint: total succeed number of checkpoints */
#define	WT_STAT_CONN_CHECKPOINTS_TOTAL_SUCCEED		1304
/*! checkpoint: total time (msecs) */
#define	WT_STAT_CONN_CHECKPOINT_TIME_TOTAL		1305
/*! checkpoint: transaction checkpoints due to obsolete pages */
#define	WT_STAT_CONN_CHECKPOINT_OBSOLETE_APPLIED	1306
/*! checkpoint: wait cycles while cache dirty level is decreasing */
#define	WT_STAT_CONN_CHECKPOINT_WAIT_REDUCE_DIRTY	1307
/*! chunk-cache: aggregate number of spanned chunks on read */
#define	WT_STAT_CONN_CHUNKCACHE_SPANS_CHUNKS_READ	1308
/*! chunk-cache: chunks evicted */
#define	WT_STAT_CONN_CHUNKCACHE_CHUNKS_EVICTED		1309
/*! chunk-cache: could not allocate due to exceeding bitmap capacity */
#define	WT_STAT_CONN_CHUNKCACHE_EXCEEDED_BITMAP_CAPACITY	1310
/*! chunk-cache: could not allocate due to exceeding capacity */
#define	WT_STAT_CONN_CHUNKCACHE_EXCEEDED_CAPACITY	1311
/*! chunk-cache: lookups */
#define	WT_STAT_CONN_CHUNKCACHE_LOOKUPS			1312
/*!
 * chunk-cache: number of chunks loaded from flushed tables in chunk
 * cache
 */
#define	WT_STAT_CONN_CHUNKCACHE_CHUNKS_LOADED_FROM_FLUSHED_TABLES	1313
/*! chunk-cache: number of metadata entries inserted */
#define	WT_STAT_CONN_CHUNKCACHE_METADATA_INSERTED	1314
/*! chunk-cache: number of metadata entries removed */
#define	WT_STAT_CONN_CHUNKCACHE_METADATA_REMOVED	1315
/*!
 * chunk-cache: number of metadata inserts/deletes dropped by the worker
 * thread
 */
#define	WT_STAT_CONN_CHUNKCACHE_METADATA_WORK_UNITS_DROPPED	1316
/*!
 * chunk-cache: number of metadata inserts/deletes pushed to the worker
 * thread
 */
#define	WT_STAT_CONN_CHUNKCACHE_METADATA_WORK_UNITS_CREATED	1317
/*!
 * chunk-cache: number of metadata inserts/deletes read by the worker
 * thread
 */
#define	WT_STAT_CONN_CHUNKCACHE_METADATA_WORK_UNITS_DEQUEUED	1318
/*! chunk-cache: number of misses */
#define	WT_STAT_CONN_CHUNKCACHE_MISSES			1319
/*! chunk-cache: number of times a read from storage failed */
#define	WT_STAT_CONN_CHUNKCACHE_IO_FAILED		1320
/*! chunk-cache: retried accessing a chunk while I/O was in progress */
#define	WT_STAT_CONN_CHUNKCACHE_RETRIES			1321
/*! chunk-cache: retries from a chunk cache checksum mismatch */
#define	WT_STAT_CONN_CHUNKCACHE_RETRIES_CHECKSUM_MISMATCH	1322
/*! chunk-cache: timed out due to too many retries */
#define	WT_STAT_CONN_CHUNKCACHE_TOOMANY_RETRIES		1323
/*! chunk-cache: total bytes read from persistent content */
#define	WT_STAT_CONN_CHUNKCACHE_BYTES_READ_PERSISTENT	1324
/*! chunk-cache: total bytes used by the cache */
#define	WT_STAT_CONN_CHUNKCACHE_BYTES_INUSE		1325
/*! chunk-cache: total bytes used by the cache for pinned chunks */
#define	WT_STAT_CONN_CHUNKCACHE_BYTES_INUSE_PINNED	1326
/*! chunk-cache: total chunks held by the chunk cache */
#define	WT_STAT_CONN_CHUNKCACHE_CHUNKS_INUSE		1327
/*!
 * chunk-cache: total number of chunks inserted on startup from persisted
 * metadata.
 */
#define	WT_STAT_CONN_CHUNKCACHE_CREATED_FROM_METADATA	1328
/*! chunk-cache: total pinned chunks held by the chunk cache */
#define	WT_STAT_CONN_CHUNKCACHE_CHUNKS_PINNED		1329
/*! connection: auto adjusting condition resets */
#define	WT_STAT_CONN_COND_AUTO_WAIT_RESET		1330
/*! connection: auto adjusting condition wait calls */
#define	WT_STAT_CONN_COND_AUTO_WAIT			1331
/*!
 * connection: auto adjusting condition wait raced to update timeout and
 * skipped updating
 */
#define	WT_STAT_CONN_COND_AUTO_WAIT_SKIPPED		1332
/*! connection: detected system time went backwards */
#define	WT_STAT_CONN_TIME_TRAVEL			1333
/*! connection: files currently open */
#define	WT_STAT_CONN_FILE_OPEN				1334
/*! connection: hash bucket array size for data handles */
#define	WT_STAT_CONN_BUCKETS_DH				1335
/*! connection: hash bucket array size general */
#define	WT_STAT_CONN_BUCKETS				1336
/*! connection: memory allocations */
#define	WT_STAT_CONN_MEMORY_ALLOCATION			1337
/*! connection: memory frees */
#define	WT_STAT_CONN_MEMORY_FREE			1338
/*! connection: memory re-allocations */
#define	WT_STAT_CONN_MEMORY_GROW			1339
/*! connection: number of sessions without a sweep for 5+ minutes */
#define	WT_STAT_CONN_NO_SESSION_SWEEP_5MIN		1340
/*! connection: number of sessions without a sweep for 60+ minutes */
#define	WT_STAT_CONN_NO_SESSION_SWEEP_60MIN		1341
/*! connection: pthread mutex condition wait calls */
#define	WT_STAT_CONN_COND_WAIT				1342
/*! connection: pthread mutex shared lock read-lock calls */
#define	WT_STAT_CONN_RWLOCK_READ			1343
/*! connection: pthread mutex shared lock write-lock calls */
#define	WT_STAT_CONN_RWLOCK_WRITE			1344
/*! connection: total fsync I/Os */
#define	WT_STAT_CONN_FSYNC_IO				1345
/*! connection: total read I/Os */
#define	WT_STAT_CONN_READ_IO				1346
/*! connection: total write I/Os */
#define	WT_STAT_CONN_WRITE_IO				1347
/*! cursor: Total number of deleted pages skipped during tree walk */
#define	WT_STAT_CONN_CURSOR_TREE_WALK_DEL_PAGE_SKIP	1348
/*! cursor: Total number of entries skipped by cursor next calls */
#define	WT_STAT_CONN_CURSOR_NEXT_SKIP_TOTAL		1349
/*! cursor: Total number of entries skipped by cursor prev calls */
#define	WT_STAT_CONN_CURSOR_PREV_SKIP_TOTAL		1350
/*!
 * cursor: Total number of entries skipped to position the history store
 * cursor
 */
#define	WT_STAT_CONN_CURSOR_SKIP_HS_CUR_POSITION	1351
/*!
 * cursor: Total number of in-memory deleted pages skipped during tree
 * walk
 */
#define	WT_STAT_CONN_CURSOR_TREE_WALK_INMEM_DEL_PAGE_SKIP	1352
/*! cursor: Total number of on-disk deleted pages skipped during tree walk */
#define	WT_STAT_CONN_CURSOR_TREE_WALK_ONDISK_DEL_PAGE_SKIP	1353
/*!
 * cursor: Total number of times a search near has exited due to prefix
 * config
 */
#define	WT_STAT_CONN_CURSOR_SEARCH_NEAR_PREFIX_FAST_PATHS	1354
/*!
 * cursor: Total number of times cursor fails to temporarily release
 * pinned page to encourage eviction of hot or large page
 */
#define	WT_STAT_CONN_CURSOR_REPOSITION_FAILED		1355
/*!
 * cursor: Total number of times cursor temporarily releases pinned page
 * to encourage eviction of hot or large page
 */
#define	WT_STAT_CONN_CURSOR_REPOSITION			1356
/*! cursor: bulk cursor count */
#define	WT_STAT_CONN_CURSOR_BULK_COUNT			1357
/*! cursor: cached cursor count */
#define	WT_STAT_CONN_CURSOR_CACHED_COUNT		1358
/*! cursor: cursor bound calls that return an error */
#define	WT_STAT_CONN_CURSOR_BOUND_ERROR			1359
/*! cursor: cursor bounds cleared from reset */
#define	WT_STAT_CONN_CURSOR_BOUNDS_RESET		1360
/*! cursor: cursor bounds comparisons performed */
#define	WT_STAT_CONN_CURSOR_BOUNDS_COMPARISONS		1361
/*! cursor: cursor bounds next called on an unpositioned cursor */
#define	WT_STAT_CONN_CURSOR_BOUNDS_NEXT_UNPOSITIONED	1362
/*! cursor: cursor bounds next early exit */
#define	WT_STAT_CONN_CURSOR_BOUNDS_NEXT_EARLY_EXIT	1363
/*! cursor: cursor bounds prev called on an unpositioned cursor */
#define	WT_STAT_CONN_CURSOR_BOUNDS_PREV_UNPOSITIONED	1364
/*! cursor: cursor bounds prev early exit */
#define	WT_STAT_CONN_CURSOR_BOUNDS_PREV_EARLY_EXIT	1365
/*! cursor: cursor bounds search early exit */
#define	WT_STAT_CONN_CURSOR_BOUNDS_SEARCH_EARLY_EXIT	1366
/*! cursor: cursor bounds search near call repositioned cursor */
#define	WT_STAT_CONN_CURSOR_BOUNDS_SEARCH_NEAR_REPOSITIONED_CURSOR	1367
/*! cursor: cursor bulk loaded cursor insert calls */
#define	WT_STAT_CONN_CURSOR_INSERT_BULK			1368
/*! cursor: cursor cache calls that return an error */
#define	WT_STAT_CONN_CURSOR_CACHE_ERROR			1369
/*! cursor: cursor close calls that result in cache */
#define	WT_STAT_CONN_CURSOR_CACHE			1370
/*! cursor: cursor close calls that return an error */
#define	WT_STAT_CONN_CURSOR_CLOSE_ERROR			1371
/*! cursor: cursor compare calls that return an error */
#define	WT_STAT_CONN_CURSOR_COMPARE_ERROR		1372
/*! cursor: cursor create calls */
#define	WT_STAT_CONN_CURSOR_CREATE			1373
/*! cursor: cursor equals calls that return an error */
#define	WT_STAT_CONN_CURSOR_EQUALS_ERROR		1374
/*! cursor: cursor get key calls that return an error */
#define	WT_STAT_CONN_CURSOR_GET_KEY_ERROR		1375
/*! cursor: cursor get value calls that return an error */
#define	WT_STAT_CONN_CURSOR_GET_VALUE_ERROR		1376
/*! cursor: cursor insert calls */
#define	WT_STAT_CONN_CURSOR_INSERT			1377
/*! cursor: cursor insert calls that return an error */
#define	WT_STAT_CONN_CURSOR_INSERT_ERROR		1378
/*! cursor: cursor insert check calls that return an error */
#define	WT_STAT_CONN_CURSOR_INSERT_CHECK_ERROR		1379
/*! cursor: cursor insert key and value bytes */
#define	WT_STAT_CONN_CURSOR_INSERT_BYTES		1380
/*! cursor: cursor largest key calls that return an error */
#define	WT_STAT_CONN_CURSOR_LARGEST_KEY_ERROR		1381
/*! cursor: cursor modify calls */
#define	WT_STAT_CONN_CURSOR_MODIFY			1382
/*! cursor: cursor modify calls that return an error */
#define	WT_STAT_CONN_CURSOR_MODIFY_ERROR		1383
/*! cursor: cursor modify key and value bytes affected */
#define	WT_STAT_CONN_CURSOR_MODIFY_BYTES		1384
/*! cursor: cursor modify value bytes modified */
#define	WT_STAT_CONN_CURSOR_MODIFY_BYTES_TOUCH		1385
/*! cursor: cursor next calls */
#define	WT_STAT_CONN_CURSOR_NEXT			1386
/*! cursor: cursor next calls that return an error */
#define	WT_STAT_CONN_CURSOR_NEXT_ERROR			1387
/*!
 * cursor: cursor next calls that skip due to a globally visible history
 * store tombstone
 */
#define	WT_STAT_CONN_CURSOR_NEXT_HS_TOMBSTONE		1388
/*!
 * cursor: cursor next calls that skip greater than 1 and fewer than 100
 * entries
 */
#define	WT_STAT_CONN_CURSOR_NEXT_SKIP_LT_100		1389
/*!
 * cursor: cursor next calls that skip greater than or equal to 100
 * entries
 */
#define	WT_STAT_CONN_CURSOR_NEXT_SKIP_GE_100		1390
/*! cursor: cursor next random calls that return an error */
#define	WT_STAT_CONN_CURSOR_NEXT_RANDOM_ERROR		1391
/*! cursor: cursor operation restarted */
#define	WT_STAT_CONN_CURSOR_RESTART			1392
/*! cursor: cursor prev calls */
#define	WT_STAT_CONN_CURSOR_PREV			1393
/*! cursor: cursor prev calls that return an error */
#define	WT_STAT_CONN_CURSOR_PREV_ERROR			1394
/*!
 * cursor: cursor prev calls that skip due to a globally visible history
 * store tombstone
 */
#define	WT_STAT_CONN_CURSOR_PREV_HS_TOMBSTONE		1395
/*!
 * cursor: cursor prev calls that skip greater than or equal to 100
 * entries
 */
#define	WT_STAT_CONN_CURSOR_PREV_SKIP_GE_100		1396
/*! cursor: cursor prev calls that skip less than 100 entries */
#define	WT_STAT_CONN_CURSOR_PREV_SKIP_LT_100		1397
/*! cursor: cursor reconfigure calls that return an error */
#define	WT_STAT_CONN_CURSOR_RECONFIGURE_ERROR		1398
/*! cursor: cursor remove calls */
#define	WT_STAT_CONN_CURSOR_REMOVE			1399
/*! cursor: cursor remove calls that return an error */
#define	WT_STAT_CONN_CURSOR_REMOVE_ERROR		1400
/*! cursor: cursor remove key bytes removed */
#define	WT_STAT_CONN_CURSOR_REMOVE_BYTES		1401
/*! cursor: cursor reopen calls that return an error */
#define	WT_STAT_CONN_CURSOR_REOPEN_ERROR		1402
/*! cursor: cursor reserve calls */
#define	WT_STAT_CONN_CURSOR_RESERVE			1403
/*! cursor: cursor reserve calls that return an error */
#define	WT_STAT_CONN_CURSOR_RESERVE_ERROR		1404
/*! cursor: cursor reset calls */
#define	WT_STAT_CONN_CURSOR_RESET			1405
/*! cursor: cursor reset calls that return an error */
#define	WT_STAT_CONN_CURSOR_RESET_ERROR			1406
/*! cursor: cursor search calls */
#define	WT_STAT_CONN_CURSOR_SEARCH			1407
/*! cursor: cursor search calls that return an error */
#define	WT_STAT_CONN_CURSOR_SEARCH_ERROR		1408
/*! cursor: cursor search history store calls */
#define	WT_STAT_CONN_CURSOR_SEARCH_HS			1409
/*! cursor: cursor search near calls */
#define	WT_STAT_CONN_CURSOR_SEARCH_NEAR			1410
/*! cursor: cursor search near calls that return an error */
#define	WT_STAT_CONN_CURSOR_SEARCH_NEAR_ERROR		1411
/*! cursor: cursor sweep buckets */
#define	WT_STAT_CONN_CURSOR_SWEEP_BUCKETS		1412
/*! cursor: cursor sweep cursors closed */
#define	WT_STAT_CONN_CURSOR_SWEEP_CLOSED		1413
/*! cursor: cursor sweep cursors examined */
#define	WT_STAT_CONN_CURSOR_SWEEP_EXAMINED		1414
/*! cursor: cursor sweeps */
#define	WT_STAT_CONN_CURSOR_SWEEP			1415
/*! cursor: cursor truncate calls */
#define	WT_STAT_CONN_CURSOR_TRUNCATE			1416
/*! cursor: cursor truncates performed on individual keys */
#define	WT_STAT_CONN_CURSOR_TRUNCATE_KEYS_DELETED	1417
/*! cursor: cursor update calls */
#define	WT_STAT_CONN_CURSOR_UPDATE			1418
/*! cursor: cursor update calls that return an error */
#define	WT_STAT_CONN_CURSOR_UPDATE_ERROR		1419
/*! cursor: cursor update key and value bytes */
#define	WT_STAT_CONN_CURSOR_UPDATE_BYTES		1420
/*! cursor: cursor update value size change */
#define	WT_STAT_CONN_CURSOR_UPDATE_BYTES_CHANGED	1421
/*! cursor: cursors reused from cache */
#define	WT_STAT_CONN_CURSOR_REOPEN			1422
/*! cursor: open cursor count */
#define	WT_STAT_CONN_CURSOR_OPEN_COUNT			1423
/*! data-handle: connection data handle size */
#define	WT_STAT_CONN_DH_CONN_HANDLE_SIZE		1424
/*! data-handle: connection data handles currently active */
#define	WT_STAT_CONN_DH_CONN_HANDLE_COUNT		1425
/*! data-handle: connection sweep candidate became referenced */
#define	WT_STAT_CONN_DH_SWEEP_REF			1426
/*! data-handle: connection sweep dhandles closed */
#define	WT_STAT_CONN_DH_SWEEP_CLOSE			1427
/*! data-handle: connection sweep dhandles removed from hash list */
#define	WT_STAT_CONN_DH_SWEEP_REMOVE			1428
/*! data-handle: connection sweep time-of-death sets */
#define	WT_STAT_CONN_DH_SWEEP_TOD			1429
/*! data-handle: connection sweeps */
#define	WT_STAT_CONN_DH_SWEEPS				1430
/*!
 * data-handle: connection sweeps skipped due to checkpoint gathering
 * handles
 */
#define	WT_STAT_CONN_DH_SWEEP_SKIP_CKPT			1431
/*! data-handle: session dhandles swept */
#define	WT_STAT_CONN_DH_SESSION_HANDLES			1432
/*! data-handle: session sweep attempts */
#define	WT_STAT_CONN_DH_SESSION_SWEEPS			1433
/*! lock: checkpoint lock acquisitions */
#define	WT_STAT_CONN_LOCK_CHECKPOINT_COUNT		1434
/*! lock: checkpoint lock application thread wait time (usecs) */
#define	WT_STAT_CONN_LOCK_CHECKPOINT_WAIT_APPLICATION	1435
/*! lock: checkpoint lock internal thread wait time (usecs) */
#define	WT_STAT_CONN_LOCK_CHECKPOINT_WAIT_INTERNAL	1436
/*! lock: dhandle lock application thread time waiting (usecs) */
#define	WT_STAT_CONN_LOCK_DHANDLE_WAIT_APPLICATION	1437
/*! lock: dhandle lock internal thread time waiting (usecs) */
#define	WT_STAT_CONN_LOCK_DHANDLE_WAIT_INTERNAL		1438
/*! lock: dhandle read lock acquisitions */
#define	WT_STAT_CONN_LOCK_DHANDLE_READ_COUNT		1439
/*! lock: dhandle write lock acquisitions */
#define	WT_STAT_CONN_LOCK_DHANDLE_WRITE_COUNT		1440
/*! lock: metadata lock acquisitions */
#define	WT_STAT_CONN_LOCK_METADATA_COUNT		1441
/*! lock: metadata lock application thread wait time (usecs) */
#define	WT_STAT_CONN_LOCK_METADATA_WAIT_APPLICATION	1442
/*! lock: metadata lock internal thread wait time (usecs) */
#define	WT_STAT_CONN_LOCK_METADATA_WAIT_INTERNAL	1443
/*! lock: schema lock acquisitions */
#define	WT_STAT_CONN_LOCK_SCHEMA_COUNT			1444
/*! lock: schema lock application thread wait time (usecs) */
#define	WT_STAT_CONN_LOCK_SCHEMA_WAIT_APPLICATION	1445
/*! lock: schema lock internal thread wait time (usecs) */
#define	WT_STAT_CONN_LOCK_SCHEMA_WAIT_INTERNAL		1446
/*!
 * lock: table lock application thread time waiting for the table lock
 * (usecs)
 */
#define	WT_STAT_CONN_LOCK_TABLE_WAIT_APPLICATION	1447
/*!
 * lock: table lock internal thread time waiting for the table lock
 * (usecs)
 */
#define	WT_STAT_CONN_LOCK_TABLE_WAIT_INTERNAL		1448
/*! lock: table read lock acquisitions */
#define	WT_STAT_CONN_LOCK_TABLE_READ_COUNT		1449
/*! lock: table write lock acquisitions */
#define	WT_STAT_CONN_LOCK_TABLE_WRITE_COUNT		1450
/*! lock: txn global lock application thread time waiting (usecs) */
#define	WT_STAT_CONN_LOCK_TXN_GLOBAL_WAIT_APPLICATION	1451
/*! lock: txn global lock internal thread time waiting (usecs) */
#define	WT_STAT_CONN_LOCK_TXN_GLOBAL_WAIT_INTERNAL	1452
/*! lock: txn global read lock acquisitions */
#define	WT_STAT_CONN_LOCK_TXN_GLOBAL_READ_COUNT		1453
/*! lock: txn global write lock acquisitions */
#define	WT_STAT_CONN_LOCK_TXN_GLOBAL_WRITE_COUNT	1454
/*! log: busy returns attempting to switch slots */
#define	WT_STAT_CONN_LOG_SLOT_SWITCH_BUSY		1455
/*! log: force log remove time sleeping (usecs) */
#define	WT_STAT_CONN_LOG_FORCE_REMOVE_SLEEP		1456
/*! log: log bytes of payload data */
#define	WT_STAT_CONN_LOG_BYTES_PAYLOAD			1457
/*! log: log bytes written */
#define	WT_STAT_CONN_LOG_BYTES_WRITTEN			1458
/*! log: log files manually zero-filled */
#define	WT_STAT_CONN_LOG_ZERO_FILLS			1459
/*! log: log flush operations */
#define	WT_STAT_CONN_LOG_FLUSH				1460
/*! log: log force write operations */
#define	WT_STAT_CONN_LOG_FORCE_WRITE			1461
/*! log: log force write operations skipped */
#define	WT_STAT_CONN_LOG_FORCE_WRITE_SKIP		1462
/*! log: log records compressed */
#define	WT_STAT_CONN_LOG_COMPRESS_WRITES		1463
/*! log: log records not compressed */
#define	WT_STAT_CONN_LOG_COMPRESS_WRITE_FAILS		1464
/*! log: log records too small to compress */
#define	WT_STAT_CONN_LOG_COMPRESS_SMALL			1465
/*! log: log release advances write LSN */
#define	WT_STAT_CONN_LOG_RELEASE_WRITE_LSN		1466
/*! log: log scan operations */
#define	WT_STAT_CONN_LOG_SCANS				1467
/*! log: log scan records requiring two reads */
#define	WT_STAT_CONN_LOG_SCAN_REREADS			1468
/*! log: log server thread advances write LSN */
#define	WT_STAT_CONN_LOG_WRITE_LSN			1469
/*! log: log server thread write LSN walk skipped */
#define	WT_STAT_CONN_LOG_WRITE_LSN_SKIP			1470
/*! log: log sync operations */
#define	WT_STAT_CONN_LOG_SYNC				1471
/*! log: log sync time duration (usecs) */
#define	WT_STAT_CONN_LOG_SYNC_DURATION			1472
/*! log: log sync_dir operations */
#define	WT_STAT_CONN_LOG_SYNC_DIR			1473
/*! log: log sync_dir time duration (usecs) */
#define	WT_STAT_CONN_LOG_SYNC_DIR_DURATION		1474
/*! log: log write operations */
#define	WT_STAT_CONN_LOG_WRITES				1475
/*! log: logging bytes consolidated */
#define	WT_STAT_CONN_LOG_SLOT_CONSOLIDATED		1476
/*! log: maximum log file size */
#define	WT_STAT_CONN_LOG_MAX_FILESIZE			1477
/*! log: number of pre-allocated log files to create */
#define	WT_STAT_CONN_LOG_PREALLOC_MAX			1478
/*! log: pre-allocated log files not ready and missed */
#define	WT_STAT_CONN_LOG_PREALLOC_MISSED		1479
/*! log: pre-allocated log files prepared */
#define	WT_STAT_CONN_LOG_PREALLOC_FILES			1480
/*! log: pre-allocated log files used */
#define	WT_STAT_CONN_LOG_PREALLOC_USED			1481
/*! log: records processed by log scan */
#define	WT_STAT_CONN_LOG_SCAN_RECORDS			1482
/*! log: slot close lost race */
#define	WT_STAT_CONN_LOG_SLOT_CLOSE_RACE		1483
/*! log: slot close unbuffered waits */
#define	WT_STAT_CONN_LOG_SLOT_CLOSE_UNBUF		1484
/*! log: slot closures */
#define	WT_STAT_CONN_LOG_SLOT_CLOSES			1485
/*! log: slot join atomic update races */
#define	WT_STAT_CONN_LOG_SLOT_RACES			1486
/*! log: slot join calls atomic updates raced */
#define	WT_STAT_CONN_LOG_SLOT_YIELD_RACE		1487
/*! log: slot join calls did not yield */
#define	WT_STAT_CONN_LOG_SLOT_IMMEDIATE			1488
/*! log: slot join calls found active slot closed */
#define	WT_STAT_CONN_LOG_SLOT_YIELD_CLOSE		1489
/*! log: slot join calls slept */
#define	WT_STAT_CONN_LOG_SLOT_YIELD_SLEEP		1490
/*! log: slot join calls yielded */
#define	WT_STAT_CONN_LOG_SLOT_YIELD			1491
/*! log: slot join found active slot closed */
#define	WT_STAT_CONN_LOG_SLOT_ACTIVE_CLOSED		1492
/*! log: slot joins yield time (usecs) */
#define	WT_STAT_CONN_LOG_SLOT_YIELD_DURATION		1493
/*! log: slot transitions unable to find free slot */
#define	WT_STAT_CONN_LOG_SLOT_NO_FREE_SLOTS		1494
/*! log: slot unbuffered writes */
#define	WT_STAT_CONN_LOG_SLOT_UNBUFFERED		1495
/*! log: total in-memory size of compressed records */
#define	WT_STAT_CONN_LOG_COMPRESS_MEM			1496
/*! log: total log buffer size */
#define	WT_STAT_CONN_LOG_BUFFER_SIZE			1497
/*! log: total size of compressed records */
#define	WT_STAT_CONN_LOG_COMPRESS_LEN			1498
/*! log: written slots coalesced */
#define	WT_STAT_CONN_LOG_SLOT_COALESCED			1499
/*! log: yields waiting for previous log file close */
#define	WT_STAT_CONN_LOG_CLOSE_YIELDS			1500
/*! oligarch: Oligarch table cursor insert operations */
#define	WT_STAT_CONN_OLIGARCH_CURS_INSERT		1501
/*! oligarch: Oligarch table cursor next operations */
#define	WT_STAT_CONN_OLIGARCH_CURS_NEXT			1502
/*! oligarch: Oligarch table cursor next operations from ingest table */
#define	WT_STAT_CONN_OLIGARCH_CURS_NEXT_INGEST		1503
/*! oligarch: Oligarch table cursor next operations from stable table */
#define	WT_STAT_CONN_OLIGARCH_CURS_NEXT_STABLE		1504
/*! oligarch: Oligarch table cursor prev operations */
#define	WT_STAT_CONN_OLIGARCH_CURS_PREV			1505
/*! oligarch: Oligarch table cursor prev operations from ingest table */
#define	WT_STAT_CONN_OLIGARCH_CURS_PREV_INGEST		1506
/*! oligarch: Oligarch table cursor prev operations from stable table */
#define	WT_STAT_CONN_OLIGARCH_CURS_PREV_STABLE		1507
/*! oligarch: Oligarch table cursor remove operations */
#define	WT_STAT_CONN_OLIGARCH_CURS_REMOVE		1508
/*! oligarch: Oligarch table cursor search near operations */
#define	WT_STAT_CONN_OLIGARCH_CURS_SEARCH_NEAR		1509
/*!
 * oligarch: Oligarch table cursor search near operations from ingest
 * table
 */
#define	WT_STAT_CONN_OLIGARCH_CURS_SEARCH_NEAR_INGEST	1510
/*!
 * oligarch: Oligarch table cursor search near operations from stable
 * table
 */
#define	WT_STAT_CONN_OLIGARCH_CURS_SEARCH_NEAR_STABLE	1511
/*! oligarch: Oligarch table cursor search operations */
#define	WT_STAT_CONN_OLIGARCH_CURS_SEARCH		1512
/*! oligarch: Oligarch table cursor search operations from ingest table */
#define	WT_STAT_CONN_OLIGARCH_CURS_SEARCH_INGEST	1513
/*! oligarch: Oligarch table cursor search operations from stable table */
#define	WT_STAT_CONN_OLIGARCH_CURS_SEARCH_STABLE	1514
/*! oligarch: Oligarch table cursor update operations */
#define	WT_STAT_CONN_OLIGARCH_CURS_UPDATE		1515
/*! oligarch: checkpoints performed on this table by the oligarch manager */
#define	WT_STAT_CONN_OLIGARCH_MANAGER_CHECKPOINTS	1516
/*! oligarch: checkpoints refreshed on shared oligarch constituents */
#define	WT_STAT_CONN_OLIGARCH_MANAGER_CHECKPOINTS_REFRESHED	1517
/*!
 * oligarch: how many log applications the oligarch manager applied on
 * this tree
 */
#define	WT_STAT_CONN_OLIGARCH_MANAGER_LOGOPS_APPLIED	1518
/*!
 * oligarch: how many log applications the oligarch manager skipped on
 * this tree
 */
#define	WT_STAT_CONN_OLIGARCH_MANAGER_LOGOPS_SKIPPED	1519
/*!
 * oligarch: how many previously-applied LSNs the oligarch manager
 * skipped on this tree
 */
#define	WT_STAT_CONN_OLIGARCH_MANAGER_SKIP_LSN		1520
/*!
 * oligarch: the number of tables the oligarch manager considered for
 * checkpointing
 */
#define	WT_STAT_CONN_OLIGARCH_MANAGER_CHECKPOINT_CANDIDATES	1521
/*! oligarch: the number of tables the oligarch manager has open */
#define	WT_STAT_CONN_OLIGARCH_MANAGER_TABLES		1522
/*!
 * oligarch: the number of tables the oligarch manager thread has search
 * to calculate the pinned ID
 */
#define	WT_STAT_CONN_OLIGARCH_MANAGER_PINNED_ID_TABLES_SEARCHED	1523
/*! oligarch: whether the oligarch manager thread has been started */
#define	WT_STAT_CONN_OLIGARCH_MANAGER_RUNNING		1524
/*!
 * oligarch: whether the oligarch manager thread is currently busy doing
 * work
 */
#define	WT_STAT_CONN_OLIGARCH_MANAGER_ACTIVE		1525
/*! pantry: Pantry block manager get */
#define	WT_STAT_CONN_PANTRY_BLOCK_GET			1526
/*! pantry: Pantry block manager put  */
#define	WT_STAT_CONN_PANTRY_BLOCK_PUT			1527
/*! perf: file system read latency histogram (bucket 1) - 0-10ms */
#define	WT_STAT_CONN_PERF_HIST_FSREAD_LATENCY_LT10	1528
/*! perf: file system read latency histogram (bucket 2) - 10-49ms */
#define	WT_STAT_CONN_PERF_HIST_FSREAD_LATENCY_LT50	1529
/*! perf: file system read latency histogram (bucket 3) - 50-99ms */
#define	WT_STAT_CONN_PERF_HIST_FSREAD_LATENCY_LT100	1530
/*! perf: file system read latency histogram (bucket 4) - 100-249ms */
#define	WT_STAT_CONN_PERF_HIST_FSREAD_LATENCY_LT250	1531
/*! perf: file system read latency histogram (bucket 5) - 250-499ms */
#define	WT_STAT_CONN_PERF_HIST_FSREAD_LATENCY_LT500	1532
/*! perf: file system read latency histogram (bucket 6) - 500-999ms */
#define	WT_STAT_CONN_PERF_HIST_FSREAD_LATENCY_LT1000	1533
/*! perf: file system read latency histogram (bucket 7) - 1000ms+ */
#define	WT_STAT_CONN_PERF_HIST_FSREAD_LATENCY_GT1000	1534
/*! perf: file system read latency histogram total (msecs) */
#define	WT_STAT_CONN_PERF_HIST_FSREAD_LATENCY_TOTAL_MSECS	1535
/*! perf: file system write latency histogram (bucket 1) - 0-10ms */
#define	WT_STAT_CONN_PERF_HIST_FSWRITE_LATENCY_LT10	1536
/*! perf: file system write latency histogram (bucket 2) - 10-49ms */
#define	WT_STAT_CONN_PERF_HIST_FSWRITE_LATENCY_LT50	1537
/*! perf: file system write latency histogram (bucket 3) - 50-99ms */
#define	WT_STAT_CONN_PERF_HIST_FSWRITE_LATENCY_LT100	1538
/*! perf: file system write latency histogram (bucket 4) - 100-249ms */
#define	WT_STAT_CONN_PERF_HIST_FSWRITE_LATENCY_LT250	1539
/*! perf: file system write latency histogram (bucket 5) - 250-499ms */
#define	WT_STAT_CONN_PERF_HIST_FSWRITE_LATENCY_LT500	1540
/*! perf: file system write latency histogram (bucket 6) - 500-999ms */
#define	WT_STAT_CONN_PERF_HIST_FSWRITE_LATENCY_LT1000	1541
/*! perf: file system write latency histogram (bucket 7) - 1000ms+ */
#define	WT_STAT_CONN_PERF_HIST_FSWRITE_LATENCY_GT1000	1542
/*! perf: file system write latency histogram total (msecs) */
#define	WT_STAT_CONN_PERF_HIST_FSWRITE_LATENCY_TOTAL_MSECS	1543
/*! perf: operation read latency histogram (bucket 1) - 0-100us */
#define	WT_STAT_CONN_PERF_HIST_OPREAD_LATENCY_LT100	1544
/*! perf: operation read latency histogram (bucket 2) - 100-249us */
#define	WT_STAT_CONN_PERF_HIST_OPREAD_LATENCY_LT250	1545
/*! perf: operation read latency histogram (bucket 3) - 250-499us */
#define	WT_STAT_CONN_PERF_HIST_OPREAD_LATENCY_LT500	1546
/*! perf: operation read latency histogram (bucket 4) - 500-999us */
#define	WT_STAT_CONN_PERF_HIST_OPREAD_LATENCY_LT1000	1547
/*! perf: operation read latency histogram (bucket 5) - 1000-9999us */
#define	WT_STAT_CONN_PERF_HIST_OPREAD_LATENCY_LT10000	1548
/*! perf: operation read latency histogram (bucket 6) - 10000us+ */
#define	WT_STAT_CONN_PERF_HIST_OPREAD_LATENCY_GT10000	1549
/*! perf: operation read latency histogram total (usecs) */
#define	WT_STAT_CONN_PERF_HIST_OPREAD_LATENCY_TOTAL_USECS	1550
/*! perf: operation write latency histogram (bucket 1) - 0-100us */
#define	WT_STAT_CONN_PERF_HIST_OPWRITE_LATENCY_LT100	1551
/*! perf: operation write latency histogram (bucket 2) - 100-249us */
#define	WT_STAT_CONN_PERF_HIST_OPWRITE_LATENCY_LT250	1552
/*! perf: operation write latency histogram (bucket 3) - 250-499us */
#define	WT_STAT_CONN_PERF_HIST_OPWRITE_LATENCY_LT500	1553
/*! perf: operation write latency histogram (bucket 4) - 500-999us */
#define	WT_STAT_CONN_PERF_HIST_OPWRITE_LATENCY_LT1000	1554
/*! perf: operation write latency histogram (bucket 5) - 1000-9999us */
#define	WT_STAT_CONN_PERF_HIST_OPWRITE_LATENCY_LT10000	1555
/*! perf: operation write latency histogram (bucket 6) - 10000us+ */
#define	WT_STAT_CONN_PERF_HIST_OPWRITE_LATENCY_GT10000	1556
/*! perf: operation write latency histogram total (usecs) */
#define	WT_STAT_CONN_PERF_HIST_OPWRITE_LATENCY_TOTAL_USECS	1557
/*! prefetch: could not perform pre-fetch on internal page */
#define	WT_STAT_CONN_PREFETCH_SKIPPED_INTERNAL_PAGE	1558
/*!
 * prefetch: could not perform pre-fetch on ref without the pre-fetch
 * flag set
 */
#define	WT_STAT_CONN_PREFETCH_SKIPPED_NO_FLAG_SET	1559
/*! prefetch: number of times pre-fetch failed to start */
#define	WT_STAT_CONN_PREFETCH_FAILED_START		1560
/*! prefetch: pre-fetch not repeating for recently pre-fetched ref */
#define	WT_STAT_CONN_PREFETCH_SKIPPED_SAME_REF		1561
/*! prefetch: pre-fetch not triggered after single disk read */
#define	WT_STAT_CONN_PREFETCH_DISK_ONE			1562
/*! prefetch: pre-fetch not triggered as there is no valid dhandle */
#define	WT_STAT_CONN_PREFETCH_SKIPPED_NO_VALID_DHANDLE	1563
/*! prefetch: pre-fetch not triggered by page read */
#define	WT_STAT_CONN_PREFETCH_SKIPPED			1564
/*! prefetch: pre-fetch not triggered due to disk read count */
#define	WT_STAT_CONN_PREFETCH_SKIPPED_DISK_READ_COUNT	1565
/*! prefetch: pre-fetch not triggered due to internal session */
#define	WT_STAT_CONN_PREFETCH_SKIPPED_INTERNAL_SESSION	1566
/*! prefetch: pre-fetch not triggered due to special btree handle */
#define	WT_STAT_CONN_PREFETCH_SKIPPED_SPECIAL_HANDLE	1567
/*! prefetch: pre-fetch page not on disk when reading */
#define	WT_STAT_CONN_PREFETCH_PAGES_FAIL		1568
/*! prefetch: pre-fetch pages queued */
#define	WT_STAT_CONN_PREFETCH_PAGES_QUEUED		1569
/*! prefetch: pre-fetch pages read in background */
#define	WT_STAT_CONN_PREFETCH_PAGES_READ		1570
/*! prefetch: pre-fetch skipped reading in a page due to harmless error */
#define	WT_STAT_CONN_PREFETCH_SKIPPED_ERROR_OK		1571
/*! prefetch: pre-fetch triggered by page read */
#define	WT_STAT_CONN_PREFETCH_ATTEMPTS			1572
/*! reconciliation: VLCS pages explicitly reconciled as empty */
#define	WT_STAT_CONN_REC_VLCS_EMPTIED_PAGES		1573
/*! reconciliation: approximate byte size of timestamps in pages written */
#define	WT_STAT_CONN_REC_TIME_WINDOW_BYTES_TS		1574
/*!
 * reconciliation: approximate byte size of transaction IDs in pages
 * written
 */
#define	WT_STAT_CONN_REC_TIME_WINDOW_BYTES_TXN		1575
/*! reconciliation: fast-path pages deleted */
#define	WT_STAT_CONN_REC_PAGE_DELETE_FAST		1576
/*! reconciliation: leaf-page overflow keys */
#define	WT_STAT_CONN_REC_OVERFLOW_KEY_LEAF		1577
/*! reconciliation: maximum milliseconds spent in a reconciliation call */
#define	WT_STAT_CONN_REC_MAXIMUM_MILLISECONDS		1578
/*!
 * reconciliation: maximum milliseconds spent in building a disk image in
 * a reconciliation
 */
#define	WT_STAT_CONN_REC_MAXIMUM_IMAGE_BUILD_MILLISECONDS	1579
/*!
 * reconciliation: maximum milliseconds spent in moving updates to the
 * history store in a reconciliation
 */
#define	WT_STAT_CONN_REC_MAXIMUM_HS_WRAPUP_MILLISECONDS	1580
/*! reconciliation: overflow values written */
#define	WT_STAT_CONN_REC_OVERFLOW_VALUE			1581
/*! reconciliation: page reconciliation calls */
#define	WT_STAT_CONN_REC_PAGES				1582
/*! reconciliation: page reconciliation calls for eviction */
#define	WT_STAT_CONN_REC_PAGES_EVICTION			1583
/*!
 * reconciliation: page reconciliation calls that resulted in values with
 * prepared transaction metadata
 */
#define	WT_STAT_CONN_REC_PAGES_WITH_PREPARE		1584
/*!
 * reconciliation: page reconciliation calls that resulted in values with
 * timestamps
 */
#define	WT_STAT_CONN_REC_PAGES_WITH_TS			1585
/*!
 * reconciliation: page reconciliation calls that resulted in values with
 * transaction ids
 */
#define	WT_STAT_CONN_REC_PAGES_WITH_TXN			1586
/*! reconciliation: pages deleted */
#define	WT_STAT_CONN_REC_PAGE_DELETE			1587
/*!
 * reconciliation: pages written including an aggregated newest start
 * durable timestamp
 */
#define	WT_STAT_CONN_REC_TIME_AGGR_NEWEST_START_DURABLE_TS	1588
/*!
 * reconciliation: pages written including an aggregated newest stop
 * durable timestamp
 */
#define	WT_STAT_CONN_REC_TIME_AGGR_NEWEST_STOP_DURABLE_TS	1589
/*!
 * reconciliation: pages written including an aggregated newest stop
 * timestamp
 */
#define	WT_STAT_CONN_REC_TIME_AGGR_NEWEST_STOP_TS	1590
/*!
 * reconciliation: pages written including an aggregated newest stop
 * transaction ID
 */
#define	WT_STAT_CONN_REC_TIME_AGGR_NEWEST_STOP_TXN	1591
/*!
 * reconciliation: pages written including an aggregated newest
 * transaction ID
 */
#define	WT_STAT_CONN_REC_TIME_AGGR_NEWEST_TXN		1592
/*!
 * reconciliation: pages written including an aggregated oldest start
 * timestamp
 */
#define	WT_STAT_CONN_REC_TIME_AGGR_OLDEST_START_TS	1593
/*! reconciliation: pages written including an aggregated prepare */
#define	WT_STAT_CONN_REC_TIME_AGGR_PREPARED		1594
/*! reconciliation: pages written including at least one prepare state */
#define	WT_STAT_CONN_REC_TIME_WINDOW_PAGES_PREPARED	1595
/*!
 * reconciliation: pages written including at least one start durable
 * timestamp
 */
#define	WT_STAT_CONN_REC_TIME_WINDOW_PAGES_DURABLE_START_TS	1596
/*! reconciliation: pages written including at least one start timestamp */
#define	WT_STAT_CONN_REC_TIME_WINDOW_PAGES_START_TS	1597
/*!
 * reconciliation: pages written including at least one start transaction
 * ID
 */
#define	WT_STAT_CONN_REC_TIME_WINDOW_PAGES_START_TXN	1598
/*!
 * reconciliation: pages written including at least one stop durable
 * timestamp
 */
#define	WT_STAT_CONN_REC_TIME_WINDOW_PAGES_DURABLE_STOP_TS	1599
/*! reconciliation: pages written including at least one stop timestamp */
#define	WT_STAT_CONN_REC_TIME_WINDOW_PAGES_STOP_TS	1600
/*!
 * reconciliation: pages written including at least one stop transaction
 * ID
 */
#define	WT_STAT_CONN_REC_TIME_WINDOW_PAGES_STOP_TXN	1601
/*! reconciliation: records written including a prepare state */
#define	WT_STAT_CONN_REC_TIME_WINDOW_PREPARED		1602
/*! reconciliation: records written including a start durable timestamp */
#define	WT_STAT_CONN_REC_TIME_WINDOW_DURABLE_START_TS	1603
/*! reconciliation: records written including a start timestamp */
#define	WT_STAT_CONN_REC_TIME_WINDOW_START_TS		1604
/*! reconciliation: records written including a start transaction ID */
#define	WT_STAT_CONN_REC_TIME_WINDOW_START_TXN		1605
/*! reconciliation: records written including a stop durable timestamp */
#define	WT_STAT_CONN_REC_TIME_WINDOW_DURABLE_STOP_TS	1606
/*! reconciliation: records written including a stop timestamp */
#define	WT_STAT_CONN_REC_TIME_WINDOW_STOP_TS		1607
/*! reconciliation: records written including a stop transaction ID */
#define	WT_STAT_CONN_REC_TIME_WINDOW_STOP_TXN		1608
/*! reconciliation: split bytes currently awaiting free */
#define	WT_STAT_CONN_REC_SPLIT_STASHED_BYTES		1609
/*! reconciliation: split objects currently awaiting free */
#define	WT_STAT_CONN_REC_SPLIT_STASHED_OBJECTS		1610
/*! session: attempts to remove a local object and the object is in use */
#define	WT_STAT_CONN_LOCAL_OBJECTS_INUSE		1611
/*! session: flush_tier failed calls */
#define	WT_STAT_CONN_FLUSH_TIER_FAIL			1612
/*! session: flush_tier operation calls */
#define	WT_STAT_CONN_FLUSH_TIER				1613
/*! session: flush_tier tables skipped due to no checkpoint */
#define	WT_STAT_CONN_FLUSH_TIER_SKIPPED			1614
/*! session: flush_tier tables switched */
#define	WT_STAT_CONN_FLUSH_TIER_SWITCHED		1615
/*! session: local objects removed */
#define	WT_STAT_CONN_LOCAL_OBJECTS_REMOVED		1616
/*! session: open session count */
#define	WT_STAT_CONN_SESSION_OPEN			1617
/*! session: session query timestamp calls */
#define	WT_STAT_CONN_SESSION_QUERY_TS			1618
/*! session: table alter failed calls */
#define	WT_STAT_CONN_SESSION_TABLE_ALTER_FAIL		1619
/*! session: table alter successful calls */
#define	WT_STAT_CONN_SESSION_TABLE_ALTER_SUCCESS	1620
/*! session: table alter triggering checkpoint calls */
#define	WT_STAT_CONN_SESSION_TABLE_ALTER_TRIGGER_CHECKPOINT	1621
/*! session: table alter unchanged and skipped */
#define	WT_STAT_CONN_SESSION_TABLE_ALTER_SKIP		1622
/*! session: table compact conflicted with checkpoint */
#define	WT_STAT_CONN_SESSION_TABLE_COMPACT_CONFLICTING_CHECKPOINT	1623
/*! session: table compact dhandle successful calls */
#define	WT_STAT_CONN_SESSION_TABLE_COMPACT_DHANDLE_SUCCESS	1624
/*! session: table compact failed calls */
#define	WT_STAT_CONN_SESSION_TABLE_COMPACT_FAIL		1625
/*! session: table compact failed calls due to cache pressure */
#define	WT_STAT_CONN_SESSION_TABLE_COMPACT_FAIL_CACHE_PRESSURE	1626
/*! session: table compact passes */
#define	WT_STAT_CONN_SESSION_TABLE_COMPACT_PASSES	1627
/*! session: table compact running */
#define	WT_STAT_CONN_SESSION_TABLE_COMPACT_RUNNING	1628
/*! session: table compact skipped as process would not reduce file size */
#define	WT_STAT_CONN_SESSION_TABLE_COMPACT_SKIPPED	1629
/*! session: table compact successful calls */
#define	WT_STAT_CONN_SESSION_TABLE_COMPACT_SUCCESS	1630
/*! session: table compact timeout */
#define	WT_STAT_CONN_SESSION_TABLE_COMPACT_TIMEOUT	1631
/*! session: table create failed calls */
#define	WT_STAT_CONN_SESSION_TABLE_CREATE_FAIL		1632
/*! session: table create successful calls */
#define	WT_STAT_CONN_SESSION_TABLE_CREATE_SUCCESS	1633
/*! session: table create with import failed calls */
#define	WT_STAT_CONN_SESSION_TABLE_CREATE_IMPORT_FAIL	1634
/*! session: table create with import successful calls */
#define	WT_STAT_CONN_SESSION_TABLE_CREATE_IMPORT_SUCCESS	1635
/*! session: table drop failed calls */
#define	WT_STAT_CONN_SESSION_TABLE_DROP_FAIL		1636
/*! session: table drop successful calls */
#define	WT_STAT_CONN_SESSION_TABLE_DROP_SUCCESS		1637
/*! session: table rename failed calls */
#define	WT_STAT_CONN_SESSION_TABLE_RENAME_FAIL		1638
/*! session: table rename successful calls */
#define	WT_STAT_CONN_SESSION_TABLE_RENAME_SUCCESS	1639
/*! session: table salvage failed calls */
#define	WT_STAT_CONN_SESSION_TABLE_SALVAGE_FAIL		1640
/*! session: table salvage successful calls */
#define	WT_STAT_CONN_SESSION_TABLE_SALVAGE_SUCCESS	1641
/*! session: table truncate failed calls */
#define	WT_STAT_CONN_SESSION_TABLE_TRUNCATE_FAIL	1642
/*! session: table truncate successful calls */
#define	WT_STAT_CONN_SESSION_TABLE_TRUNCATE_SUCCESS	1643
/*! session: table verify failed calls */
#define	WT_STAT_CONN_SESSION_TABLE_VERIFY_FAIL		1644
/*! session: table verify successful calls */
#define	WT_STAT_CONN_SESSION_TABLE_VERIFY_SUCCESS	1645
/*! session: tiered operations dequeued and processed */
#define	WT_STAT_CONN_TIERED_WORK_UNITS_DEQUEUED		1646
/*! session: tiered operations removed without processing */
#define	WT_STAT_CONN_TIERED_WORK_UNITS_REMOVED		1647
/*! session: tiered operations scheduled */
#define	WT_STAT_CONN_TIERED_WORK_UNITS_CREATED		1648
/*! session: tiered storage local retention time (secs) */
#define	WT_STAT_CONN_TIERED_RETENTION			1649
/*! thread-state: active filesystem fsync calls */
#define	WT_STAT_CONN_THREAD_FSYNC_ACTIVE		1650
/*! thread-state: active filesystem read calls */
#define	WT_STAT_CONN_THREAD_READ_ACTIVE			1651
/*! thread-state: active filesystem write calls */
#define	WT_STAT_CONN_THREAD_WRITE_ACTIVE		1652
/*! thread-yield: application thread operations waiting for cache */
#define	WT_STAT_CONN_APPLICATION_CACHE_OPS		1653
/*! thread-yield: application thread snapshot refreshed for eviction */
#define	WT_STAT_CONN_APPLICATION_EVICT_SNAPSHOT_REFRESHED	1654
/*! thread-yield: application thread time waiting for cache (usecs) */
#define	WT_STAT_CONN_APPLICATION_CACHE_TIME		1655
/*!
 * thread-yield: connection close blocked waiting for transaction state
 * stabilization
 */
#define	WT_STAT_CONN_TXN_RELEASE_BLOCKED		1656
/*! thread-yield: connection close yielded for lsm manager shutdown */
#define	WT_STAT_CONN_CONN_CLOSE_BLOCKED_LSM		1657
/*! thread-yield: data handle lock yielded */
#define	WT_STAT_CONN_DHANDLE_LOCK_BLOCKED		1658
/*!
 * thread-yield: get reference for page index and slot time sleeping
 * (usecs)
 */
#define	WT_STAT_CONN_PAGE_INDEX_SLOT_REF_BLOCKED	1659
/*! thread-yield: page access yielded due to prepare state change */
#define	WT_STAT_CONN_PREPARED_TRANSITION_BLOCKED_PAGE	1660
/*! thread-yield: page acquire busy blocked */
#define	WT_STAT_CONN_PAGE_BUSY_BLOCKED			1661
/*! thread-yield: page acquire eviction blocked */
#define	WT_STAT_CONN_PAGE_FORCIBLE_EVICT_BLOCKED	1662
/*! thread-yield: page acquire locked blocked */
#define	WT_STAT_CONN_PAGE_LOCKED_BLOCKED		1663
/*! thread-yield: page acquire read blocked */
#define	WT_STAT_CONN_PAGE_READ_BLOCKED			1664
/*! thread-yield: page acquire time sleeping (usecs) */
#define	WT_STAT_CONN_PAGE_SLEEP				1665
/*!
 * thread-yield: page delete rollback time sleeping for state change
 * (usecs)
 */
#define	WT_STAT_CONN_PAGE_DEL_ROLLBACK_BLOCKED		1666
/*! thread-yield: page reconciliation yielded due to child modification */
#define	WT_STAT_CONN_CHILD_MODIFY_BLOCKED_PAGE		1667
/*! transaction: Number of prepared updates */
#define	WT_STAT_CONN_TXN_PREPARED_UPDATES		1668
/*! transaction: Number of prepared updates committed */
#define	WT_STAT_CONN_TXN_PREPARED_UPDATES_COMMITTED	1669
/*! transaction: Number of prepared updates repeated on the same key */
#define	WT_STAT_CONN_TXN_PREPARED_UPDATES_KEY_REPEATED	1670
/*! transaction: Number of prepared updates rolled back */
#define	WT_STAT_CONN_TXN_PREPARED_UPDATES_ROLLEDBACK	1671
/*!
 * transaction: a reader raced with a prepared transaction commit and
 * skipped an update or updates
 */
#define	WT_STAT_CONN_TXN_READ_RACE_PREPARE_COMMIT	1672
/*! transaction: number of times overflow removed value is read */
#define	WT_STAT_CONN_TXN_READ_OVERFLOW_REMOVE		1673
/*! transaction: oldest pinned transaction ID rolled back for eviction */
#define	WT_STAT_CONN_TXN_ROLLBACK_OLDEST_PINNED		1674
/*! transaction: prepared transactions */
#define	WT_STAT_CONN_TXN_PREPARE			1675
/*! transaction: prepared transactions committed */
#define	WT_STAT_CONN_TXN_PREPARE_COMMIT			1676
/*! transaction: prepared transactions currently active */
#define	WT_STAT_CONN_TXN_PREPARE_ACTIVE			1677
/*! transaction: prepared transactions rolled back */
#define	WT_STAT_CONN_TXN_PREPARE_ROLLBACK		1678
/*! transaction: query timestamp calls */
#define	WT_STAT_CONN_TXN_QUERY_TS			1679
/*! transaction: race to read prepared update retry */
#define	WT_STAT_CONN_TXN_READ_RACE_PREPARE_UPDATE	1680
/*! transaction: rollback to stable calls */
#define	WT_STAT_CONN_TXN_RTS				1681
/*!
 * transaction: rollback to stable history store keys that would have
 * been swept in non-dryrun mode
 */
#define	WT_STAT_CONN_TXN_RTS_SWEEP_HS_KEYS_DRYRUN	1682
/*!
 * transaction: rollback to stable history store records with stop
 * timestamps older than newer records
 */
#define	WT_STAT_CONN_TXN_RTS_HS_STOP_OLDER_THAN_NEWER_START	1683
/*! transaction: rollback to stable inconsistent checkpoint */
#define	WT_STAT_CONN_TXN_RTS_INCONSISTENT_CKPT		1684
/*! transaction: rollback to stable keys removed */
#define	WT_STAT_CONN_TXN_RTS_KEYS_REMOVED		1685
/*! transaction: rollback to stable keys restored */
#define	WT_STAT_CONN_TXN_RTS_KEYS_RESTORED		1686
/*!
 * transaction: rollback to stable keys that would have been removed in
 * non-dryrun mode
 */
#define	WT_STAT_CONN_TXN_RTS_KEYS_REMOVED_DRYRUN	1687
/*!
 * transaction: rollback to stable keys that would have been restored in
 * non-dryrun mode
 */
#define	WT_STAT_CONN_TXN_RTS_KEYS_RESTORED_DRYRUN	1688
/*! transaction: rollback to stable pages visited */
#define	WT_STAT_CONN_TXN_RTS_PAGES_VISITED		1689
/*! transaction: rollback to stable restored tombstones from history store */
#define	WT_STAT_CONN_TXN_RTS_HS_RESTORE_TOMBSTONES	1690
/*! transaction: rollback to stable restored updates from history store */
#define	WT_STAT_CONN_TXN_RTS_HS_RESTORE_UPDATES		1691
/*! transaction: rollback to stable skipping delete rle */
#define	WT_STAT_CONN_TXN_RTS_DELETE_RLE_SKIPPED		1692
/*! transaction: rollback to stable skipping stable rle */
#define	WT_STAT_CONN_TXN_RTS_STABLE_RLE_SKIPPED		1693
/*! transaction: rollback to stable sweeping history store keys */
#define	WT_STAT_CONN_TXN_RTS_SWEEP_HS_KEYS		1694
/*!
 * transaction: rollback to stable tombstones from history store that
 * would have been restored in non-dryrun mode
 */
#define	WT_STAT_CONN_TXN_RTS_HS_RESTORE_TOMBSTONES_DRYRUN	1695
/*! transaction: rollback to stable tree walk skipping pages */
#define	WT_STAT_CONN_TXN_RTS_TREE_WALK_SKIP_PAGES	1696
/*! transaction: rollback to stable updates aborted */
#define	WT_STAT_CONN_TXN_RTS_UPD_ABORTED		1697
/*!
 * transaction: rollback to stable updates from history store that would
 * have been restored in non-dryrun mode
 */
#define	WT_STAT_CONN_TXN_RTS_HS_RESTORE_UPDATES_DRYRUN	1698
/*! transaction: rollback to stable updates removed from history store */
#define	WT_STAT_CONN_TXN_RTS_HS_REMOVED			1699
/*!
 * transaction: rollback to stable updates that would have been aborted
 * in non-dryrun mode
 */
#define	WT_STAT_CONN_TXN_RTS_UPD_ABORTED_DRYRUN		1700
/*!
 * transaction: rollback to stable updates that would have been removed
 * from history store in non-dryrun mode
 */
#define	WT_STAT_CONN_TXN_RTS_HS_REMOVED_DRYRUN		1701
/*! transaction: sessions scanned in each walk of concurrent sessions */
#define	WT_STAT_CONN_TXN_SESSIONS_WALKED		1702
/*! transaction: set timestamp calls */
#define	WT_STAT_CONN_TXN_SET_TS				1703
/*! transaction: set timestamp durable calls */
#define	WT_STAT_CONN_TXN_SET_TS_DURABLE			1704
/*! transaction: set timestamp durable updates */
#define	WT_STAT_CONN_TXN_SET_TS_DURABLE_UPD		1705
/*! transaction: set timestamp force calls */
#define	WT_STAT_CONN_TXN_SET_TS_FORCE			1706
/*!
 * transaction: set timestamp global oldest timestamp set to be more
 * recent than the global stable timestamp
 */
#define	WT_STAT_CONN_TXN_SET_TS_OUT_OF_ORDER		1707
/*! transaction: set timestamp oldest calls */
#define	WT_STAT_CONN_TXN_SET_TS_OLDEST			1708
/*! transaction: set timestamp oldest updates */
#define	WT_STAT_CONN_TXN_SET_TS_OLDEST_UPD		1709
/*! transaction: set timestamp stable calls */
#define	WT_STAT_CONN_TXN_SET_TS_STABLE			1710
/*! transaction: set timestamp stable updates */
#define	WT_STAT_CONN_TXN_SET_TS_STABLE_UPD		1711
/*! transaction: transaction begins */
#define	WT_STAT_CONN_TXN_BEGIN				1712
/*!
 * transaction: transaction checkpoint history store file duration
 * (usecs)
 */
#define	WT_STAT_CONN_TXN_HS_CKPT_DURATION		1713
/*! transaction: transaction range of IDs currently pinned */
#define	WT_STAT_CONN_TXN_PINNED_RANGE			1714
/*! transaction: transaction range of IDs currently pinned by a checkpoint */
#define	WT_STAT_CONN_TXN_PINNED_CHECKPOINT_RANGE	1715
/*! transaction: transaction range of timestamps currently pinned */
#define	WT_STAT_CONN_TXN_PINNED_TIMESTAMP		1716
/*! transaction: transaction range of timestamps pinned by a checkpoint */
#define	WT_STAT_CONN_TXN_PINNED_TIMESTAMP_CHECKPOINT	1717
/*!
 * transaction: transaction range of timestamps pinned by the oldest
 * active read timestamp
 */
#define	WT_STAT_CONN_TXN_PINNED_TIMESTAMP_READER	1718
/*!
 * transaction: transaction range of timestamps pinned by the oldest
 * timestamp
 */
#define	WT_STAT_CONN_TXN_PINNED_TIMESTAMP_OLDEST	1719
/*! transaction: transaction read timestamp of the oldest active reader */
#define	WT_STAT_CONN_TXN_TIMESTAMP_OLDEST_ACTIVE_READ	1720
/*! transaction: transaction rollback to stable currently running */
#define	WT_STAT_CONN_TXN_ROLLBACK_TO_STABLE_RUNNING	1721
/*! transaction: transaction walk of concurrent sessions */
#define	WT_STAT_CONN_TXN_WALK_SESSIONS			1722
/*! transaction: transactions committed */
#define	WT_STAT_CONN_TXN_COMMIT				1723
/*! transaction: transactions rolled back */
#define	WT_STAT_CONN_TXN_ROLLBACK			1724
/*! transaction: update conflicts */
#define	WT_STAT_CONN_TXN_UPDATE_CONFLICT		1725

/*!
 * @}
 * @name Statistics for data sources
 * @anchor statistics_dsrc
 * @{
 */
/*! LSM: bloom filter false positives */
#define	WT_STAT_DSRC_BLOOM_FALSE_POSITIVE		2000
/*! LSM: bloom filter hits */
#define	WT_STAT_DSRC_BLOOM_HIT				2001
/*! LSM: bloom filter misses */
#define	WT_STAT_DSRC_BLOOM_MISS				2002
/*! LSM: bloom filter pages evicted from cache */
#define	WT_STAT_DSRC_BLOOM_PAGE_EVICT			2003
/*! LSM: bloom filter pages read into cache */
#define	WT_STAT_DSRC_BLOOM_PAGE_READ			2004
/*! LSM: bloom filters in the LSM tree */
#define	WT_STAT_DSRC_BLOOM_COUNT			2005
/*! LSM: chunks in the LSM tree */
#define	WT_STAT_DSRC_LSM_CHUNK_COUNT			2006
/*! LSM: highest merge generation in the LSM tree */
#define	WT_STAT_DSRC_LSM_GENERATION_MAX			2007
/*!
 * LSM: queries that could have benefited from a Bloom filter that did
 * not exist
 */
#define	WT_STAT_DSRC_LSM_LOOKUP_NO_BLOOM		2008
/*! LSM: sleep for LSM checkpoint throttle */
#define	WT_STAT_DSRC_LSM_CHECKPOINT_THROTTLE		2009
/*! LSM: sleep for LSM merge throttle */
#define	WT_STAT_DSRC_LSM_MERGE_THROTTLE			2010
/*! LSM: total size of bloom filters */
#define	WT_STAT_DSRC_BLOOM_SIZE				2011
/*! autocommit: retries for readonly operations */
#define	WT_STAT_DSRC_AUTOCOMMIT_READONLY_RETRY		2012
/*! autocommit: retries for update operations */
#define	WT_STAT_DSRC_AUTOCOMMIT_UPDATE_RETRY		2013
/*! backup: total modified incremental blocks with compressed data */
#define	WT_STAT_DSRC_BACKUP_BLOCKS_COMPRESSED		2014
/*! backup: total modified incremental blocks without compressed data */
#define	WT_STAT_DSRC_BACKUP_BLOCKS_UNCOMPRESSED		2015
/*! block-disagg: Disaggregated block manager get */
#define	WT_STAT_DSRC_DISAGG_BLOCK_GET			2016
/*! block-disagg: Disaggregated block manager put  */
#define	WT_STAT_DSRC_DISAGG_BLOCK_PUT			2017
/*! block-manager: allocations requiring file extension */
#define	WT_STAT_DSRC_BLOCK_EXTENSION			2018
/*! block-manager: blocks allocated */
#define	WT_STAT_DSRC_BLOCK_ALLOC			2019
/*! block-manager: blocks freed */
#define	WT_STAT_DSRC_BLOCK_FREE				2020
/*! block-manager: checkpoint size */
#define	WT_STAT_DSRC_BLOCK_CHECKPOINT_SIZE		2021
/*! block-manager: file allocation unit size */
#define	WT_STAT_DSRC_ALLOCATION_SIZE			2022
/*! block-manager: file bytes available for reuse */
#define	WT_STAT_DSRC_BLOCK_REUSE_BYTES			2023
/*! block-manager: file magic number */
#define	WT_STAT_DSRC_BLOCK_MAGIC			2024
/*! block-manager: file major version number */
#define	WT_STAT_DSRC_BLOCK_MAJOR			2025
/*! block-manager: file size in bytes */
#define	WT_STAT_DSRC_BLOCK_SIZE				2026
/*! block-manager: minor version number */
#define	WT_STAT_DSRC_BLOCK_MINOR			2027
/*! btree: btree checkpoint generation */
#define	WT_STAT_DSRC_BTREE_CHECKPOINT_GENERATION	2028
/*! btree: btree clean tree checkpoint expiration time */
#define	WT_STAT_DSRC_BTREE_CLEAN_CHECKPOINT_TIMER	2029
/*! btree: btree compact pages reviewed */
#define	WT_STAT_DSRC_BTREE_COMPACT_PAGES_REVIEWED	2030
/*! btree: btree compact pages rewritten */
#define	WT_STAT_DSRC_BTREE_COMPACT_PAGES_REWRITTEN	2031
/*! btree: btree compact pages skipped */
#define	WT_STAT_DSRC_BTREE_COMPACT_PAGES_SKIPPED	2032
/*! btree: btree expected number of compact bytes rewritten */
#define	WT_STAT_DSRC_BTREE_COMPACT_BYTES_REWRITTEN_EXPECTED	2033
/*! btree: btree expected number of compact pages rewritten */
#define	WT_STAT_DSRC_BTREE_COMPACT_PAGES_REWRITTEN_EXPECTED	2034
/*! btree: btree number of pages reconciled during checkpoint */
#define	WT_STAT_DSRC_BTREE_CHECKPOINT_PAGES_RECONCILED	2035
/*! btree: btree skipped by compaction as process would not reduce size */
#define	WT_STAT_DSRC_BTREE_COMPACT_SKIPPED		2036
/*!
 * btree: column-store fixed-size leaf pages, only reported if tree_walk
 * or all statistics are enabled
 */
#define	WT_STAT_DSRC_BTREE_COLUMN_FIX			2037
/*!
 * btree: column-store fixed-size time windows, only reported if
 * tree_walk or all statistics are enabled
 */
#define	WT_STAT_DSRC_BTREE_COLUMN_TWS			2038
/*!
 * btree: column-store internal pages, only reported if tree_walk or all
 * statistics are enabled
 */
#define	WT_STAT_DSRC_BTREE_COLUMN_INTERNAL		2039
/*!
 * btree: column-store variable-size RLE encoded values, only reported if
 * tree_walk or all statistics are enabled
 */
#define	WT_STAT_DSRC_BTREE_COLUMN_RLE			2040
/*!
 * btree: column-store variable-size deleted values, only reported if
 * tree_walk or all statistics are enabled
 */
#define	WT_STAT_DSRC_BTREE_COLUMN_DELETED		2041
/*!
 * btree: column-store variable-size leaf pages, only reported if
 * tree_walk or all statistics are enabled
 */
#define	WT_STAT_DSRC_BTREE_COLUMN_VARIABLE		2042
/*! btree: fixed-record size */
#define	WT_STAT_DSRC_BTREE_FIXED_LEN			2043
/*! btree: maximum internal page size */
#define	WT_STAT_DSRC_BTREE_MAXINTLPAGE			2044
/*! btree: maximum leaf page key size */
#define	WT_STAT_DSRC_BTREE_MAXLEAFKEY			2045
/*! btree: maximum leaf page size */
#define	WT_STAT_DSRC_BTREE_MAXLEAFPAGE			2046
/*! btree: maximum leaf page value size */
#define	WT_STAT_DSRC_BTREE_MAXLEAFVALUE			2047
/*! btree: maximum tree depth */
#define	WT_STAT_DSRC_BTREE_MAXIMUM_DEPTH		2048
/*!
 * btree: number of key/value pairs, only reported if tree_walk or all
 * statistics are enabled
 */
#define	WT_STAT_DSRC_BTREE_ENTRIES			2049
/*!
 * btree: overflow pages, only reported if tree_walk or all statistics
 * are enabled
 */
#define	WT_STAT_DSRC_BTREE_OVERFLOW			2050
/*!
 * btree: row-store empty values, only reported if tree_walk or all
 * statistics are enabled
 */
#define	WT_STAT_DSRC_BTREE_ROW_EMPTY_VALUES		2051
/*!
 * btree: row-store internal pages, only reported if tree_walk or all
 * statistics are enabled
 */
#define	WT_STAT_DSRC_BTREE_ROW_INTERNAL			2052
/*!
 * btree: row-store leaf pages, only reported if tree_walk or all
 * statistics are enabled
 */
#define	WT_STAT_DSRC_BTREE_ROW_LEAF			2053
/*! cache: bytes currently in the cache */
#define	WT_STAT_DSRC_CACHE_BYTES_INUSE			2054
/*! cache: bytes dirty in the cache cumulative */
#define	WT_STAT_DSRC_CACHE_BYTES_DIRTY_TOTAL		2055
/*! cache: bytes read into cache */
#define	WT_STAT_DSRC_CACHE_BYTES_READ			2056
/*! cache: bytes written from cache */
#define	WT_STAT_DSRC_CACHE_BYTES_WRITE			2057
/*! cache: checkpoint blocked page eviction */
#define	WT_STAT_DSRC_CACHE_EVICTION_BLOCKED_CHECKPOINT	2058
/*!
 * cache: checkpoint of history store file blocked non-history store page
 * eviction
 */
#define	WT_STAT_DSRC_CACHE_EVICTION_BLOCKED_CHECKPOINT_HS	2059
/*! cache: data source pages selected for eviction unable to be evicted */
#define	WT_STAT_DSRC_CACHE_EVICTION_FAIL		2060
/*!
 * cache: eviction gave up due to detecting a disk value without a
 * timestamp behind the last update on the chain
 */
#define	WT_STAT_DSRC_CACHE_EVICTION_BLOCKED_NO_TS_CHECKPOINT_RACE_1	2061
/*!
 * cache: eviction gave up due to detecting a tombstone without a
 * timestamp ahead of the selected on disk update
 */
#define	WT_STAT_DSRC_CACHE_EVICTION_BLOCKED_NO_TS_CHECKPOINT_RACE_2	2062
/*!
 * cache: eviction gave up due to detecting a tombstone without a
 * timestamp ahead of the selected on disk update after validating the
 * update chain
 */
#define	WT_STAT_DSRC_CACHE_EVICTION_BLOCKED_NO_TS_CHECKPOINT_RACE_3	2063
/*!
 * cache: eviction gave up due to detecting update chain entries without
 * timestamps after the selected on disk update
 */
#define	WT_STAT_DSRC_CACHE_EVICTION_BLOCKED_NO_TS_CHECKPOINT_RACE_4	2064
/*!
 * cache: eviction gave up due to needing to remove a record from the
 * history store but checkpoint is running
 */
#define	WT_STAT_DSRC_CACHE_EVICTION_BLOCKED_REMOVE_HS_RACE_WITH_CHECKPOINT	2065
/*! cache: eviction gave up due to no progress being made */
#define	WT_STAT_DSRC_CACHE_EVICTION_BLOCKED_NO_PROGRESS	2066
/*! cache: eviction walk passes of a file */
#define	WT_STAT_DSRC_CACHE_EVICTION_WALK_PASSES		2067
/*! cache: eviction walk target pages histogram - 0-9 */
#define	WT_STAT_DSRC_CACHE_EVICTION_TARGET_PAGE_LT10	2068
/*! cache: eviction walk target pages histogram - 10-31 */
#define	WT_STAT_DSRC_CACHE_EVICTION_TARGET_PAGE_LT32	2069
/*! cache: eviction walk target pages histogram - 128 and higher */
#define	WT_STAT_DSRC_CACHE_EVICTION_TARGET_PAGE_GE128	2070
/*! cache: eviction walk target pages histogram - 32-63 */
#define	WT_STAT_DSRC_CACHE_EVICTION_TARGET_PAGE_LT64	2071
/*! cache: eviction walk target pages histogram - 64-128 */
#define	WT_STAT_DSRC_CACHE_EVICTION_TARGET_PAGE_LT128	2072
/*!
 * cache: eviction walk target pages reduced due to history store cache
 * pressure
 */
#define	WT_STAT_DSRC_CACHE_EVICTION_TARGET_PAGE_REDUCED	2073
/*! cache: eviction walks abandoned */
#define	WT_STAT_DSRC_CACHE_EVICTION_WALKS_ABANDONED	2074
/*! cache: eviction walks gave up because they restarted their walk twice */
#define	WT_STAT_DSRC_CACHE_EVICTION_WALKS_STOPPED	2075
/*!
 * cache: eviction walks gave up because they saw too many pages and
 * found no candidates
 */
#define	WT_STAT_DSRC_CACHE_EVICTION_WALKS_GAVE_UP_NO_TARGETS	2076
/*!
 * cache: eviction walks gave up because they saw too many pages and
 * found too few candidates
 */
#define	WT_STAT_DSRC_CACHE_EVICTION_WALKS_GAVE_UP_RATIO	2077
/*!
 * cache: eviction walks random search fails to locate a page, results in
 * a null position
 */
#define	WT_STAT_DSRC_CACHE_EVICTION_WALK_RANDOM_RETURNS_NULL_POSITION	2078
/*! cache: eviction walks reached end of tree */
#define	WT_STAT_DSRC_CACHE_EVICTION_WALKS_ENDED		2079
/*! cache: eviction walks restarted */
#define	WT_STAT_DSRC_CACHE_EVICTION_WALK_RESTART	2080
/*! cache: eviction walks started from root of tree */
#define	WT_STAT_DSRC_CACHE_EVICTION_WALK_FROM_ROOT	2081
/*! cache: eviction walks started from saved location in tree */
#define	WT_STAT_DSRC_CACHE_EVICTION_WALK_SAVED_POS	2082
/*! cache: hazard pointer blocked page eviction */
#define	WT_STAT_DSRC_CACHE_EVICTION_BLOCKED_HAZARD	2083
/*! cache: history store table insert calls */
#define	WT_STAT_DSRC_CACHE_HS_INSERT			2084
/*! cache: history store table insert calls that returned restart */
#define	WT_STAT_DSRC_CACHE_HS_INSERT_RESTART		2085
/*! cache: history store table reads */
#define	WT_STAT_DSRC_CACHE_HS_READ			2086
/*! cache: history store table reads missed */
#define	WT_STAT_DSRC_CACHE_HS_READ_MISS			2087
/*! cache: history store table reads requiring squashed modifies */
#define	WT_STAT_DSRC_CACHE_HS_READ_SQUASH		2088
/*!
 * cache: history store table resolved updates without timestamps that
 * lose their durable timestamp
 */
#define	WT_STAT_DSRC_CACHE_HS_ORDER_LOSE_DURABLE_TIMESTAMP	2089
/*!
 * cache: history store table truncation by rollback to stable to remove
 * an unstable update
 */
#define	WT_STAT_DSRC_CACHE_HS_KEY_TRUNCATE_RTS_UNSTABLE	2090
/*!
 * cache: history store table truncation by rollback to stable to remove
 * an update
 */
#define	WT_STAT_DSRC_CACHE_HS_KEY_TRUNCATE_RTS		2091
/*!
 * cache: history store table truncation to remove all the keys of a
 * btree
 */
#define	WT_STAT_DSRC_CACHE_HS_BTREE_TRUNCATE		2092
/*! cache: history store table truncation to remove an update */
#define	WT_STAT_DSRC_CACHE_HS_KEY_TRUNCATE		2093
/*!
 * cache: history store table truncation to remove range of updates due
 * to an update without a timestamp on data page
 */
#define	WT_STAT_DSRC_CACHE_HS_ORDER_REMOVE		2094
/*!
 * cache: history store table truncation to remove range of updates due
 * to key being removed from the data page during reconciliation
 */
#define	WT_STAT_DSRC_CACHE_HS_KEY_TRUNCATE_ONPAGE_REMOVAL	2095
/*!
 * cache: history store table truncations that would have happened in
 * non-dryrun mode
 */
#define	WT_STAT_DSRC_CACHE_HS_BTREE_TRUNCATE_DRYRUN	2096
/*!
 * cache: history store table truncations to remove an unstable update
 * that would have happened in non-dryrun mode
 */
#define	WT_STAT_DSRC_CACHE_HS_KEY_TRUNCATE_RTS_UNSTABLE_DRYRUN	2097
/*!
 * cache: history store table truncations to remove an update that would
 * have happened in non-dryrun mode
 */
#define	WT_STAT_DSRC_CACHE_HS_KEY_TRUNCATE_RTS_DRYRUN	2098
/*!
 * cache: history store table updates without timestamps fixed up by
 * reinserting with the fixed timestamp
 */
#define	WT_STAT_DSRC_CACHE_HS_ORDER_REINSERT		2099
/*! cache: history store table writes requiring squashed modifies */
#define	WT_STAT_DSRC_CACHE_HS_WRITE_SQUASH		2100
/*! cache: in-memory page passed criteria to be split */
#define	WT_STAT_DSRC_CACHE_INMEM_SPLITTABLE		2101
/*! cache: in-memory page splits */
#define	WT_STAT_DSRC_CACHE_INMEM_SPLIT			2102
/*! cache: internal page split blocked its eviction */
#define	WT_STAT_DSRC_CACHE_EVICTION_BLOCKED_INTERNAL_PAGE_SPLIT	2103
/*! cache: internal pages evicted */
#define	WT_STAT_DSRC_CACHE_EVICTION_INTERNAL		2104
/*! cache: internal pages split during eviction */
#define	WT_STAT_DSRC_CACHE_EVICTION_SPLIT_INTERNAL	2105
/*! cache: leaf pages split during eviction */
#define	WT_STAT_DSRC_CACHE_EVICTION_SPLIT_LEAF		2106
/*!
 * cache: locate a random in-mem ref by examining all entries on the root
 * page
 */
#define	WT_STAT_DSRC_CACHE_EVICTION_RANDOM_SAMPLE_INMEM_ROOT	2107
/*! cache: modified pages evicted */
#define	WT_STAT_DSRC_CACHE_EVICTION_DIRTY		2108
/*! cache: multi-block reconciliation blocked whilst checkpoint is running */
#define	WT_STAT_DSRC_CACHE_EVICTION_BLOCKED_MULTI_BLOCK_RECONCILATION_DURING_CHECKPOINT	2109
/*!
 * cache: overflow keys on a multiblock row-store page blocked its
 * eviction
 */
#define	WT_STAT_DSRC_CACHE_EVICTION_BLOCKED_OVERFLOW_KEYS	2110
/*! cache: overflow pages read into cache */
#define	WT_STAT_DSRC_CACHE_READ_OVERFLOW		2111
/*! cache: page split during eviction deepened the tree */
#define	WT_STAT_DSRC_CACHE_EVICTION_DEEPEN		2112
/*! cache: page written requiring history store records */
#define	WT_STAT_DSRC_CACHE_WRITE_HS			2113
/*! cache: pages read into cache */
#define	WT_STAT_DSRC_CACHE_READ				2114
/*! cache: pages read into cache after truncate */
#define	WT_STAT_DSRC_CACHE_READ_DELETED			2115
/*! cache: pages read into cache after truncate in prepare state */
#define	WT_STAT_DSRC_CACHE_READ_DELETED_PREPARED	2116
/*! cache: pages read into cache by checkpoint */
#define	WT_STAT_DSRC_CACHE_READ_CHECKPOINT		2117
/*! cache: pages requested from the cache */
#define	WT_STAT_DSRC_CACHE_PAGES_REQUESTED		2118
/*! cache: pages requested from the cache due to pre-fetch */
#define	WT_STAT_DSRC_CACHE_PAGES_PREFETCH		2119
/*! cache: pages seen by eviction walk */
#define	WT_STAT_DSRC_CACHE_EVICTION_PAGES_SEEN		2120
/*! cache: pages written from cache */
#define	WT_STAT_DSRC_CACHE_WRITE			2121
/*! cache: pages written requiring in-memory restoration */
#define	WT_STAT_DSRC_CACHE_WRITE_RESTORE		2122
/*! cache: recent modification of a page blocked its eviction */
#define	WT_STAT_DSRC_CACHE_EVICTION_BLOCKED_RECENTLY_MODIFIED	2123
/*! cache: reverse splits performed */
#define	WT_STAT_DSRC_CACHE_REVERSE_SPLITS		2124
/*!
 * cache: reverse splits skipped because of VLCS namespace gap
 * restrictions
 */
#define	WT_STAT_DSRC_CACHE_REVERSE_SPLITS_SKIPPED_VLCS	2125
/*! cache: the number of times full update inserted to history store */
#define	WT_STAT_DSRC_CACHE_HS_INSERT_FULL_UPDATE	2126
/*! cache: the number of times reverse modify inserted to history store */
#define	WT_STAT_DSRC_CACHE_HS_INSERT_REVERSE_MODIFY	2127
/*! cache: tracked dirty bytes in the cache */
#define	WT_STAT_DSRC_CACHE_BYTES_DIRTY			2128
/*! cache: uncommitted truncate blocked page eviction */
#define	WT_STAT_DSRC_CACHE_EVICTION_BLOCKED_UNCOMMITTED_TRUNCATE	2129
/*! cache: unmodified pages evicted */
#define	WT_STAT_DSRC_CACHE_EVICTION_CLEAN		2130
/*!
 * cache_walk: Average difference between current eviction generation
 * when the page was last considered, only reported if cache_walk or all
 * statistics are enabled
 */
#define	WT_STAT_DSRC_CACHE_STATE_GEN_AVG_GAP		2131
/*!
 * cache_walk: Average on-disk page image size seen, only reported if
 * cache_walk or all statistics are enabled
 */
#define	WT_STAT_DSRC_CACHE_STATE_AVG_WRITTEN_SIZE	2132
/*!
 * cache_walk: Average time in cache for pages that have been visited by
 * the eviction server, only reported if cache_walk or all statistics are
 * enabled
 */
#define	WT_STAT_DSRC_CACHE_STATE_AVG_VISITED_AGE	2133
/*!
 * cache_walk: Average time in cache for pages that have not been visited
 * by the eviction server, only reported if cache_walk or all statistics
 * are enabled
 */
#define	WT_STAT_DSRC_CACHE_STATE_AVG_UNVISITED_AGE	2134
/*!
 * cache_walk: Clean pages currently in cache, only reported if
 * cache_walk or all statistics are enabled
 */
#define	WT_STAT_DSRC_CACHE_STATE_PAGES_CLEAN		2135
/*!
 * cache_walk: Current eviction generation, only reported if cache_walk
 * or all statistics are enabled
 */
#define	WT_STAT_DSRC_CACHE_STATE_GEN_CURRENT		2136
/*!
 * cache_walk: Dirty pages currently in cache, only reported if
 * cache_walk or all statistics are enabled
 */
#define	WT_STAT_DSRC_CACHE_STATE_PAGES_DIRTY		2137
/*!
 * cache_walk: Entries in the root page, only reported if cache_walk or
 * all statistics are enabled
 */
#define	WT_STAT_DSRC_CACHE_STATE_ROOT_ENTRIES		2138
/*!
 * cache_walk: Internal pages currently in cache, only reported if
 * cache_walk or all statistics are enabled
 */
#define	WT_STAT_DSRC_CACHE_STATE_PAGES_INTERNAL		2139
/*!
 * cache_walk: Leaf pages currently in cache, only reported if cache_walk
 * or all statistics are enabled
 */
#define	WT_STAT_DSRC_CACHE_STATE_PAGES_LEAF		2140
/*!
 * cache_walk: Maximum difference between current eviction generation
 * when the page was last considered, only reported if cache_walk or all
 * statistics are enabled
 */
#define	WT_STAT_DSRC_CACHE_STATE_GEN_MAX_GAP		2141
/*!
 * cache_walk: Maximum page size seen, only reported if cache_walk or all
 * statistics are enabled
 */
#define	WT_STAT_DSRC_CACHE_STATE_MAX_PAGESIZE		2142
/*!
 * cache_walk: Minimum on-disk page image size seen, only reported if
 * cache_walk or all statistics are enabled
 */
#define	WT_STAT_DSRC_CACHE_STATE_MIN_WRITTEN_SIZE	2143
/*!
 * cache_walk: Number of pages never visited by eviction server, only
 * reported if cache_walk or all statistics are enabled
 */
#define	WT_STAT_DSRC_CACHE_STATE_UNVISITED_COUNT	2144
/*!
 * cache_walk: On-disk page image sizes smaller than a single allocation
 * unit, only reported if cache_walk or all statistics are enabled
 */
#define	WT_STAT_DSRC_CACHE_STATE_SMALLER_ALLOC_SIZE	2145
/*!
 * cache_walk: Pages created in memory and never written, only reported
 * if cache_walk or all statistics are enabled
 */
#define	WT_STAT_DSRC_CACHE_STATE_MEMORY			2146
/*!
 * cache_walk: Pages currently queued for eviction, only reported if
 * cache_walk or all statistics are enabled
 */
#define	WT_STAT_DSRC_CACHE_STATE_QUEUED			2147
/*!
 * cache_walk: Pages that could not be queued for eviction, only reported
 * if cache_walk or all statistics are enabled
 */
#define	WT_STAT_DSRC_CACHE_STATE_NOT_QUEUEABLE		2148
/*!
 * cache_walk: Refs skipped during cache traversal, only reported if
 * cache_walk or all statistics are enabled
 */
#define	WT_STAT_DSRC_CACHE_STATE_REFS_SKIPPED		2149
/*!
 * cache_walk: Size of the root page, only reported if cache_walk or all
 * statistics are enabled
 */
#define	WT_STAT_DSRC_CACHE_STATE_ROOT_SIZE		2150
/*!
 * cache_walk: Total number of pages currently in cache, only reported if
 * cache_walk or all statistics are enabled
 */
#define	WT_STAT_DSRC_CACHE_STATE_PAGES			2151
/*! checkpoint: checkpoint has acquired a snapshot for its transaction */
#define	WT_STAT_DSRC_CHECKPOINT_SNAPSHOT_ACQUIRED	2152
/*! checkpoint: pages added for eviction during checkpoint cleanup */
#define	WT_STAT_DSRC_CHECKPOINT_CLEANUP_PAGES_EVICT	2153
/*! checkpoint: pages removed during checkpoint cleanup */
#define	WT_STAT_DSRC_CHECKPOINT_CLEANUP_PAGES_REMOVED	2154
/*! checkpoint: pages skipped during checkpoint cleanup tree walk */
#define	WT_STAT_DSRC_CHECKPOINT_CLEANUP_PAGES_WALK_SKIPPED	2155
/*! checkpoint: pages visited during checkpoint cleanup */
#define	WT_STAT_DSRC_CHECKPOINT_CLEANUP_PAGES_VISITED	2156
/*! checkpoint: transaction checkpoints due to obsolete pages */
#define	WT_STAT_DSRC_CHECKPOINT_OBSOLETE_APPLIED	2157
/*!
 * compression: compressed page maximum internal page size prior to
 * compression
 */
#define	WT_STAT_DSRC_COMPRESS_PRECOMP_INTL_MAX_PAGE_SIZE	2158
/*!
 * compression: compressed page maximum leaf page size prior to
 * compression
 */
#define	WT_STAT_DSRC_COMPRESS_PRECOMP_LEAF_MAX_PAGE_SIZE	2159
/*! compression: page written to disk failed to compress */
#define	WT_STAT_DSRC_COMPRESS_WRITE_FAIL		2160
/*! compression: page written to disk was too small to compress */
#define	WT_STAT_DSRC_COMPRESS_WRITE_TOO_SMALL		2161
/*! compression: pages read from disk */
#define	WT_STAT_DSRC_COMPRESS_READ			2162
/*!
 * compression: pages read from disk with compression ratio greater than
 * 64
 */
#define	WT_STAT_DSRC_COMPRESS_READ_RATIO_HIST_MAX	2163
/*!
 * compression: pages read from disk with compression ratio smaller than
 * 2
 */
#define	WT_STAT_DSRC_COMPRESS_READ_RATIO_HIST_2		2164
/*!
 * compression: pages read from disk with compression ratio smaller than
 * 4
 */
#define	WT_STAT_DSRC_COMPRESS_READ_RATIO_HIST_4		2165
/*!
 * compression: pages read from disk with compression ratio smaller than
 * 8
 */
#define	WT_STAT_DSRC_COMPRESS_READ_RATIO_HIST_8		2166
/*!
 * compression: pages read from disk with compression ratio smaller than
 * 16
 */
#define	WT_STAT_DSRC_COMPRESS_READ_RATIO_HIST_16	2167
/*!
 * compression: pages read from disk with compression ratio smaller than
 * 32
 */
#define	WT_STAT_DSRC_COMPRESS_READ_RATIO_HIST_32	2168
/*!
 * compression: pages read from disk with compression ratio smaller than
 * 64
 */
#define	WT_STAT_DSRC_COMPRESS_READ_RATIO_HIST_64	2169
/*! compression: pages written to disk */
#define	WT_STAT_DSRC_COMPRESS_WRITE			2170
/*!
 * compression: pages written to disk with compression ratio greater than
 * 64
 */
#define	WT_STAT_DSRC_COMPRESS_WRITE_RATIO_HIST_MAX	2171
/*!
 * compression: pages written to disk with compression ratio smaller than
 * 2
 */
#define	WT_STAT_DSRC_COMPRESS_WRITE_RATIO_HIST_2	2172
/*!
 * compression: pages written to disk with compression ratio smaller than
 * 4
 */
#define	WT_STAT_DSRC_COMPRESS_WRITE_RATIO_HIST_4	2173
/*!
 * compression: pages written to disk with compression ratio smaller than
 * 8
 */
#define	WT_STAT_DSRC_COMPRESS_WRITE_RATIO_HIST_8	2174
/*!
 * compression: pages written to disk with compression ratio smaller than
 * 16
 */
#define	WT_STAT_DSRC_COMPRESS_WRITE_RATIO_HIST_16	2175
/*!
 * compression: pages written to disk with compression ratio smaller than
 * 32
 */
#define	WT_STAT_DSRC_COMPRESS_WRITE_RATIO_HIST_32	2176
/*!
 * compression: pages written to disk with compression ratio smaller than
 * 64
 */
#define	WT_STAT_DSRC_COMPRESS_WRITE_RATIO_HIST_64	2177
/*! cursor: Total number of deleted pages skipped during tree walk */
#define	WT_STAT_DSRC_CURSOR_TREE_WALK_DEL_PAGE_SKIP	2178
/*! cursor: Total number of entries skipped by cursor next calls */
#define	WT_STAT_DSRC_CURSOR_NEXT_SKIP_TOTAL		2179
/*! cursor: Total number of entries skipped by cursor prev calls */
#define	WT_STAT_DSRC_CURSOR_PREV_SKIP_TOTAL		2180
/*!
 * cursor: Total number of entries skipped to position the history store
 * cursor
 */
#define	WT_STAT_DSRC_CURSOR_SKIP_HS_CUR_POSITION	2181
/*!
 * cursor: Total number of in-memory deleted pages skipped during tree
 * walk
 */
#define	WT_STAT_DSRC_CURSOR_TREE_WALK_INMEM_DEL_PAGE_SKIP	2182
/*! cursor: Total number of on-disk deleted pages skipped during tree walk */
#define	WT_STAT_DSRC_CURSOR_TREE_WALK_ONDISK_DEL_PAGE_SKIP	2183
/*!
 * cursor: Total number of times a search near has exited due to prefix
 * config
 */
#define	WT_STAT_DSRC_CURSOR_SEARCH_NEAR_PREFIX_FAST_PATHS	2184
/*!
 * cursor: Total number of times cursor fails to temporarily release
 * pinned page to encourage eviction of hot or large page
 */
#define	WT_STAT_DSRC_CURSOR_REPOSITION_FAILED		2185
/*!
 * cursor: Total number of times cursor temporarily releases pinned page
 * to encourage eviction of hot or large page
 */
#define	WT_STAT_DSRC_CURSOR_REPOSITION			2186
/*! cursor: bulk loaded cursor insert calls */
#define	WT_STAT_DSRC_CURSOR_INSERT_BULK			2187
/*! cursor: cache cursors reuse count */
#define	WT_STAT_DSRC_CURSOR_REOPEN			2188
/*! cursor: close calls that result in cache */
#define	WT_STAT_DSRC_CURSOR_CACHE			2189
/*! cursor: create calls */
#define	WT_STAT_DSRC_CURSOR_CREATE			2190
/*! cursor: cursor bound calls that return an error */
#define	WT_STAT_DSRC_CURSOR_BOUND_ERROR			2191
/*! cursor: cursor bounds cleared from reset */
#define	WT_STAT_DSRC_CURSOR_BOUNDS_RESET		2192
/*! cursor: cursor bounds comparisons performed */
#define	WT_STAT_DSRC_CURSOR_BOUNDS_COMPARISONS		2193
/*! cursor: cursor bounds next called on an unpositioned cursor */
#define	WT_STAT_DSRC_CURSOR_BOUNDS_NEXT_UNPOSITIONED	2194
/*! cursor: cursor bounds next early exit */
#define	WT_STAT_DSRC_CURSOR_BOUNDS_NEXT_EARLY_EXIT	2195
/*! cursor: cursor bounds prev called on an unpositioned cursor */
#define	WT_STAT_DSRC_CURSOR_BOUNDS_PREV_UNPOSITIONED	2196
/*! cursor: cursor bounds prev early exit */
#define	WT_STAT_DSRC_CURSOR_BOUNDS_PREV_EARLY_EXIT	2197
/*! cursor: cursor bounds search early exit */
#define	WT_STAT_DSRC_CURSOR_BOUNDS_SEARCH_EARLY_EXIT	2198
/*! cursor: cursor bounds search near call repositioned cursor */
#define	WT_STAT_DSRC_CURSOR_BOUNDS_SEARCH_NEAR_REPOSITIONED_CURSOR	2199
/*! cursor: cursor cache calls that return an error */
#define	WT_STAT_DSRC_CURSOR_CACHE_ERROR			2200
/*! cursor: cursor close calls that return an error */
#define	WT_STAT_DSRC_CURSOR_CLOSE_ERROR			2201
/*! cursor: cursor compare calls that return an error */
#define	WT_STAT_DSRC_CURSOR_COMPARE_ERROR		2202
/*! cursor: cursor equals calls that return an error */
#define	WT_STAT_DSRC_CURSOR_EQUALS_ERROR		2203
/*! cursor: cursor get key calls that return an error */
#define	WT_STAT_DSRC_CURSOR_GET_KEY_ERROR		2204
/*! cursor: cursor get value calls that return an error */
#define	WT_STAT_DSRC_CURSOR_GET_VALUE_ERROR		2205
/*! cursor: cursor insert calls that return an error */
#define	WT_STAT_DSRC_CURSOR_INSERT_ERROR		2206
/*! cursor: cursor insert check calls that return an error */
#define	WT_STAT_DSRC_CURSOR_INSERT_CHECK_ERROR		2207
/*! cursor: cursor largest key calls that return an error */
#define	WT_STAT_DSRC_CURSOR_LARGEST_KEY_ERROR		2208
/*! cursor: cursor modify calls that return an error */
#define	WT_STAT_DSRC_CURSOR_MODIFY_ERROR		2209
/*! cursor: cursor next calls that return an error */
#define	WT_STAT_DSRC_CURSOR_NEXT_ERROR			2210
/*!
 * cursor: cursor next calls that skip due to a globally visible history
 * store tombstone
 */
#define	WT_STAT_DSRC_CURSOR_NEXT_HS_TOMBSTONE		2211
/*!
 * cursor: cursor next calls that skip greater than 1 and fewer than 100
 * entries
 */
#define	WT_STAT_DSRC_CURSOR_NEXT_SKIP_LT_100		2212
/*!
 * cursor: cursor next calls that skip greater than or equal to 100
 * entries
 */
#define	WT_STAT_DSRC_CURSOR_NEXT_SKIP_GE_100		2213
/*! cursor: cursor next random calls that return an error */
#define	WT_STAT_DSRC_CURSOR_NEXT_RANDOM_ERROR		2214
/*! cursor: cursor prev calls that return an error */
#define	WT_STAT_DSRC_CURSOR_PREV_ERROR			2215
/*!
 * cursor: cursor prev calls that skip due to a globally visible history
 * store tombstone
 */
#define	WT_STAT_DSRC_CURSOR_PREV_HS_TOMBSTONE		2216
/*!
 * cursor: cursor prev calls that skip greater than or equal to 100
 * entries
 */
#define	WT_STAT_DSRC_CURSOR_PREV_SKIP_GE_100		2217
/*! cursor: cursor prev calls that skip less than 100 entries */
#define	WT_STAT_DSRC_CURSOR_PREV_SKIP_LT_100		2218
/*! cursor: cursor reconfigure calls that return an error */
#define	WT_STAT_DSRC_CURSOR_RECONFIGURE_ERROR		2219
/*! cursor: cursor remove calls that return an error */
#define	WT_STAT_DSRC_CURSOR_REMOVE_ERROR		2220
/*! cursor: cursor reopen calls that return an error */
#define	WT_STAT_DSRC_CURSOR_REOPEN_ERROR		2221
/*! cursor: cursor reserve calls that return an error */
#define	WT_STAT_DSRC_CURSOR_RESERVE_ERROR		2222
/*! cursor: cursor reset calls that return an error */
#define	WT_STAT_DSRC_CURSOR_RESET_ERROR			2223
/*! cursor: cursor search calls that return an error */
#define	WT_STAT_DSRC_CURSOR_SEARCH_ERROR		2224
/*! cursor: cursor search near calls that return an error */
#define	WT_STAT_DSRC_CURSOR_SEARCH_NEAR_ERROR		2225
/*! cursor: cursor update calls that return an error */
#define	WT_STAT_DSRC_CURSOR_UPDATE_ERROR		2226
/*! cursor: insert calls */
#define	WT_STAT_DSRC_CURSOR_INSERT			2227
/*! cursor: insert key and value bytes */
#define	WT_STAT_DSRC_CURSOR_INSERT_BYTES		2228
/*! cursor: modify */
#define	WT_STAT_DSRC_CURSOR_MODIFY			2229
/*! cursor: modify key and value bytes affected */
#define	WT_STAT_DSRC_CURSOR_MODIFY_BYTES		2230
/*! cursor: modify value bytes modified */
#define	WT_STAT_DSRC_CURSOR_MODIFY_BYTES_TOUCH		2231
/*! cursor: next calls */
#define	WT_STAT_DSRC_CURSOR_NEXT			2232
/*! cursor: open cursor count */
#define	WT_STAT_DSRC_CURSOR_OPEN_COUNT			2233
/*! cursor: operation restarted */
#define	WT_STAT_DSRC_CURSOR_RESTART			2234
/*! cursor: prev calls */
#define	WT_STAT_DSRC_CURSOR_PREV			2235
/*! cursor: remove calls */
#define	WT_STAT_DSRC_CURSOR_REMOVE			2236
/*! cursor: remove key bytes removed */
#define	WT_STAT_DSRC_CURSOR_REMOVE_BYTES		2237
/*! cursor: reserve calls */
#define	WT_STAT_DSRC_CURSOR_RESERVE			2238
/*! cursor: reset calls */
#define	WT_STAT_DSRC_CURSOR_RESET			2239
/*! cursor: search calls */
#define	WT_STAT_DSRC_CURSOR_SEARCH			2240
/*! cursor: search history store calls */
#define	WT_STAT_DSRC_CURSOR_SEARCH_HS			2241
/*! cursor: search near calls */
#define	WT_STAT_DSRC_CURSOR_SEARCH_NEAR			2242
/*! cursor: truncate calls */
#define	WT_STAT_DSRC_CURSOR_TRUNCATE			2243
/*! cursor: update calls */
#define	WT_STAT_DSRC_CURSOR_UPDATE			2244
/*! cursor: update key and value bytes */
#define	WT_STAT_DSRC_CURSOR_UPDATE_BYTES		2245
/*! cursor: update value size change */
#define	WT_STAT_DSRC_CURSOR_UPDATE_BYTES_CHANGED	2246
/*! oligarch: Oligarch table cursor insert operations */
#define	WT_STAT_DSRC_OLIGARCH_CURS_INSERT		2247
/*! oligarch: Oligarch table cursor next operations */
#define	WT_STAT_DSRC_OLIGARCH_CURS_NEXT			2248
/*! oligarch: Oligarch table cursor next operations from ingest table */
#define	WT_STAT_DSRC_OLIGARCH_CURS_NEXT_INGEST		2249
/*! oligarch: Oligarch table cursor next operations from stable table */
#define	WT_STAT_DSRC_OLIGARCH_CURS_NEXT_STABLE		2250
/*! oligarch: Oligarch table cursor prev operations */
#define	WT_STAT_DSRC_OLIGARCH_CURS_PREV			2251
/*! oligarch: Oligarch table cursor prev operations from ingest table */
#define	WT_STAT_DSRC_OLIGARCH_CURS_PREV_INGEST		2252
/*! oligarch: Oligarch table cursor prev operations from stable table */
#define	WT_STAT_DSRC_OLIGARCH_CURS_PREV_STABLE		2253
/*! oligarch: Oligarch table cursor remove operations */
#define	WT_STAT_DSRC_OLIGARCH_CURS_REMOVE		2254
/*! oligarch: Oligarch table cursor search near operations */
#define	WT_STAT_DSRC_OLIGARCH_CURS_SEARCH_NEAR		2255
/*!
 * oligarch: Oligarch table cursor search near operations from ingest
 * table
 */
#define	WT_STAT_DSRC_OLIGARCH_CURS_SEARCH_NEAR_INGEST	2256
/*!
 * oligarch: Oligarch table cursor search near operations from stable
 * table
 */
#define	WT_STAT_DSRC_OLIGARCH_CURS_SEARCH_NEAR_STABLE	2257
/*! oligarch: Oligarch table cursor search operations */
#define	WT_STAT_DSRC_OLIGARCH_CURS_SEARCH		2258
/*! oligarch: Oligarch table cursor search operations from ingest table */
#define	WT_STAT_DSRC_OLIGARCH_CURS_SEARCH_INGEST	2259
/*! oligarch: Oligarch table cursor search operations from stable table */
#define	WT_STAT_DSRC_OLIGARCH_CURS_SEARCH_STABLE	2260
/*! oligarch: Oligarch table cursor update operations */
#define	WT_STAT_DSRC_OLIGARCH_CURS_UPDATE		2261
/*! oligarch: checkpoints performed on this table by the oligarch manager */
#define	WT_STAT_DSRC_OLIGARCH_MANAGER_CHECKPOINTS	2262
/*! oligarch: checkpoints refreshed on shared oligarch constituents */
#define	WT_STAT_DSRC_OLIGARCH_MANAGER_CHECKPOINTS_REFRESHED	2263
/*!
 * oligarch: how many log applications the oligarch manager applied on
 * this tree
 */
#define	WT_STAT_DSRC_OLIGARCH_MANAGER_LOGOPS_APPLIED	2264
/*!
 * oligarch: how many log applications the oligarch manager skipped on
 * this tree
 */
#define	WT_STAT_DSRC_OLIGARCH_MANAGER_LOGOPS_SKIPPED	2265
/*!
 * oligarch: how many previously-applied LSNs the oligarch manager
 * skipped on this tree
 */
#define	WT_STAT_DSRC_OLIGARCH_MANAGER_SKIP_LSN		2266
/*! pantry: Pantry block manager get */
#define	WT_STAT_DSRC_PANTRY_BLOCK_GET			2267
/*! pantry: Pantry block manager put  */
#define	WT_STAT_DSRC_PANTRY_BLOCK_PUT			2268
/*! reconciliation: VLCS pages explicitly reconciled as empty */
#define	WT_STAT_DSRC_REC_VLCS_EMPTIED_PAGES		2269
/*! reconciliation: approximate byte size of timestamps in pages written */
#define	WT_STAT_DSRC_REC_TIME_WINDOW_BYTES_TS		2270
/*!
 * reconciliation: approximate byte size of transaction IDs in pages
 * written
 */
#define	WT_STAT_DSRC_REC_TIME_WINDOW_BYTES_TXN		2271
/*! reconciliation: dictionary matches */
#define	WT_STAT_DSRC_REC_DICTIONARY			2272
/*! reconciliation: fast-path pages deleted */
#define	WT_STAT_DSRC_REC_PAGE_DELETE_FAST		2273
/*!
 * reconciliation: internal page key bytes discarded using suffix
 * compression
 */
#define	WT_STAT_DSRC_REC_SUFFIX_COMPRESSION		2274
/*! reconciliation: internal page multi-block writes */
#define	WT_STAT_DSRC_REC_MULTIBLOCK_INTERNAL		2275
/*! reconciliation: leaf page key bytes discarded using prefix compression */
#define	WT_STAT_DSRC_REC_PREFIX_COMPRESSION		2276
/*! reconciliation: leaf page multi-block writes */
#define	WT_STAT_DSRC_REC_MULTIBLOCK_LEAF		2277
/*! reconciliation: leaf-page overflow keys */
#define	WT_STAT_DSRC_REC_OVERFLOW_KEY_LEAF		2278
/*! reconciliation: maximum blocks required for a page */
#define	WT_STAT_DSRC_REC_MULTIBLOCK_MAX			2279
/*! reconciliation: overflow values written */
#define	WT_STAT_DSRC_REC_OVERFLOW_VALUE			2280
/*! reconciliation: page reconciliation calls */
#define	WT_STAT_DSRC_REC_PAGES				2281
/*! reconciliation: page reconciliation calls for eviction */
#define	WT_STAT_DSRC_REC_PAGES_EVICTION			2282
/*! reconciliation: pages deleted */
#define	WT_STAT_DSRC_REC_PAGE_DELETE			2283
/*!
 * reconciliation: pages written including an aggregated newest start
 * durable timestamp
 */
#define	WT_STAT_DSRC_REC_TIME_AGGR_NEWEST_START_DURABLE_TS	2284
/*!
 * reconciliation: pages written including an aggregated newest stop
 * durable timestamp
 */
#define	WT_STAT_DSRC_REC_TIME_AGGR_NEWEST_STOP_DURABLE_TS	2285
/*!
 * reconciliation: pages written including an aggregated newest stop
 * timestamp
 */
#define	WT_STAT_DSRC_REC_TIME_AGGR_NEWEST_STOP_TS	2286
/*!
 * reconciliation: pages written including an aggregated newest stop
 * transaction ID
 */
#define	WT_STAT_DSRC_REC_TIME_AGGR_NEWEST_STOP_TXN	2287
/*!
 * reconciliation: pages written including an aggregated newest
 * transaction ID
 */
#define	WT_STAT_DSRC_REC_TIME_AGGR_NEWEST_TXN		2288
/*!
 * reconciliation: pages written including an aggregated oldest start
 * timestamp
 */
#define	WT_STAT_DSRC_REC_TIME_AGGR_OLDEST_START_TS	2289
/*! reconciliation: pages written including an aggregated prepare */
#define	WT_STAT_DSRC_REC_TIME_AGGR_PREPARED		2290
/*! reconciliation: pages written including at least one prepare */
#define	WT_STAT_DSRC_REC_TIME_WINDOW_PAGES_PREPARED	2291
/*!
 * reconciliation: pages written including at least one start durable
 * timestamp
 */
#define	WT_STAT_DSRC_REC_TIME_WINDOW_PAGES_DURABLE_START_TS	2292
/*! reconciliation: pages written including at least one start timestamp */
#define	WT_STAT_DSRC_REC_TIME_WINDOW_PAGES_START_TS	2293
/*!
 * reconciliation: pages written including at least one start transaction
 * ID
 */
#define	WT_STAT_DSRC_REC_TIME_WINDOW_PAGES_START_TXN	2294
/*!
 * reconciliation: pages written including at least one stop durable
 * timestamp
 */
#define	WT_STAT_DSRC_REC_TIME_WINDOW_PAGES_DURABLE_STOP_TS	2295
/*! reconciliation: pages written including at least one stop timestamp */
#define	WT_STAT_DSRC_REC_TIME_WINDOW_PAGES_STOP_TS	2296
/*!
 * reconciliation: pages written including at least one stop transaction
 * ID
 */
#define	WT_STAT_DSRC_REC_TIME_WINDOW_PAGES_STOP_TXN	2297
/*! reconciliation: records written including a prepare */
#define	WT_STAT_DSRC_REC_TIME_WINDOW_PREPARED		2298
/*! reconciliation: records written including a start durable timestamp */
#define	WT_STAT_DSRC_REC_TIME_WINDOW_DURABLE_START_TS	2299
/*! reconciliation: records written including a start timestamp */
#define	WT_STAT_DSRC_REC_TIME_WINDOW_START_TS		2300
/*! reconciliation: records written including a start transaction ID */
#define	WT_STAT_DSRC_REC_TIME_WINDOW_START_TXN		2301
/*! reconciliation: records written including a stop durable timestamp */
#define	WT_STAT_DSRC_REC_TIME_WINDOW_DURABLE_STOP_TS	2302
/*! reconciliation: records written including a stop timestamp */
#define	WT_STAT_DSRC_REC_TIME_WINDOW_STOP_TS		2303
/*! reconciliation: records written including a stop transaction ID */
#define	WT_STAT_DSRC_REC_TIME_WINDOW_STOP_TXN		2304
/*! session: object compaction */
#define	WT_STAT_DSRC_SESSION_COMPACT			2305
/*!
 * transaction: a reader raced with a prepared transaction commit and
 * skipped an update or updates
 */
#define	WT_STAT_DSRC_TXN_READ_RACE_PREPARE_COMMIT	2306
/*! transaction: number of times overflow removed value is read */
#define	WT_STAT_DSRC_TXN_READ_OVERFLOW_REMOVE		2307
/*! transaction: race to read prepared update retry */
#define	WT_STAT_DSRC_TXN_READ_RACE_PREPARE_UPDATE	2308
/*!
 * transaction: rollback to stable history store keys that would have
 * been swept in non-dryrun mode
 */
#define	WT_STAT_DSRC_TXN_RTS_SWEEP_HS_KEYS_DRYRUN	2309
/*!
 * transaction: rollback to stable history store records with stop
 * timestamps older than newer records
 */
#define	WT_STAT_DSRC_TXN_RTS_HS_STOP_OLDER_THAN_NEWER_START	2310
/*! transaction: rollback to stable inconsistent checkpoint */
#define	WT_STAT_DSRC_TXN_RTS_INCONSISTENT_CKPT		2311
/*! transaction: rollback to stable keys removed */
#define	WT_STAT_DSRC_TXN_RTS_KEYS_REMOVED		2312
/*! transaction: rollback to stable keys restored */
#define	WT_STAT_DSRC_TXN_RTS_KEYS_RESTORED		2313
/*!
 * transaction: rollback to stable keys that would have been removed in
 * non-dryrun mode
 */
#define	WT_STAT_DSRC_TXN_RTS_KEYS_REMOVED_DRYRUN	2314
/*!
 * transaction: rollback to stable keys that would have been restored in
 * non-dryrun mode
 */
#define	WT_STAT_DSRC_TXN_RTS_KEYS_RESTORED_DRYRUN	2315
/*! transaction: rollback to stable restored tombstones from history store */
#define	WT_STAT_DSRC_TXN_RTS_HS_RESTORE_TOMBSTONES	2316
/*! transaction: rollback to stable restored updates from history store */
#define	WT_STAT_DSRC_TXN_RTS_HS_RESTORE_UPDATES		2317
/*! transaction: rollback to stable skipping delete rle */
#define	WT_STAT_DSRC_TXN_RTS_DELETE_RLE_SKIPPED		2318
/*! transaction: rollback to stable skipping stable rle */
#define	WT_STAT_DSRC_TXN_RTS_STABLE_RLE_SKIPPED		2319
/*! transaction: rollback to stable sweeping history store keys */
#define	WT_STAT_DSRC_TXN_RTS_SWEEP_HS_KEYS		2320
/*!
 * transaction: rollback to stable tombstones from history store that
 * would have been restored in non-dryrun mode
 */
#define	WT_STAT_DSRC_TXN_RTS_HS_RESTORE_TOMBSTONES_DRYRUN	2321
/*!
 * transaction: rollback to stable updates from history store that would
 * have been restored in non-dryrun mode
 */
#define	WT_STAT_DSRC_TXN_RTS_HS_RESTORE_UPDATES_DRYRUN	2322
/*! transaction: rollback to stable updates removed from history store */
#define	WT_STAT_DSRC_TXN_RTS_HS_REMOVED			2323
/*!
 * transaction: rollback to stable updates that would have been removed
 * from history store in non-dryrun mode
 */
#define	WT_STAT_DSRC_TXN_RTS_HS_REMOVED_DRYRUN		2324
/*! transaction: update conflicts */
#define	WT_STAT_DSRC_TXN_UPDATE_CONFLICT		2325

/*!
 * @}
 * @name Statistics for join cursors
 * @anchor statistics_join
 * @{
 */
/*! join: accesses to the main table */
#define	WT_STAT_JOIN_MAIN_ACCESS			3000
/*! join: bloom filter false positives */
#define	WT_STAT_JOIN_BLOOM_FALSE_POSITIVE		3001
/*! join: checks that conditions of membership are satisfied */
#define	WT_STAT_JOIN_MEMBERSHIP_CHECK			3002
/*! join: items inserted into a bloom filter */
#define	WT_STAT_JOIN_BLOOM_INSERT			3003
/*! join: items iterated */
#define	WT_STAT_JOIN_ITERATED				3004

/*!
 * @}
 * @name Statistics for session
 * @anchor statistics_session
 * @{
 */
/*! session: bytes read into cache */
#define	WT_STAT_SESSION_BYTES_READ			4000
/*! session: bytes written from cache */
#define	WT_STAT_SESSION_BYTES_WRITE			4001
/*! session: dhandle lock wait time (usecs) */
#define	WT_STAT_SESSION_LOCK_DHANDLE_WAIT		4002
/*! session: dirty bytes in this txn */
#define	WT_STAT_SESSION_TXN_BYTES_DIRTY			4003
/*! session: page read from disk to cache time (usecs) */
#define	WT_STAT_SESSION_READ_TIME			4004
/*! session: page write from cache to disk time (usecs) */
#define	WT_STAT_SESSION_WRITE_TIME			4005
/*! session: schema lock wait time (usecs) */
#define	WT_STAT_SESSION_LOCK_SCHEMA_WAIT		4006
/*! session: time waiting for cache (usecs) */
#define	WT_STAT_SESSION_CACHE_TIME			4007
/*! @} */
/*
 * Statistics section: END
 * DO NOT EDIT: automatically built by dist/stat.py.
 */
/*! @} */

/*******************************************
 * Verbose categories
 *******************************************/
/*!
 * @addtogroup wt
 * @{
 */
/*!
 * @name Verbose categories
 * @anchor verbose_categories
 * @{
 */
/*!
 * WiredTiger verbose event categories.
 * Note that the verbose categories cover a wide set of sub-systems and operations
 * within WiredTiger. As such, the categories are subject to change and evolve
 * between different WiredTiger releases.
 */
typedef enum {
/* VERBOSE ENUM START */
    WT_VERB_ALL,                  /*!< ALL module messages. */
    WT_VERB_API,                  /*!< API messages. */
    WT_VERB_BACKUP,               /*!< Backup messages. */
    WT_VERB_BLKCACHE,
    WT_VERB_BLOCK,                /*!< Block manager messages. */
    WT_VERB_CHECKPOINT,           /*!< Checkpoint messages. */
    WT_VERB_CHECKPOINT_CLEANUP,
    WT_VERB_CHECKPOINT_PROGRESS,  /*!< Checkpoint progress messages. */
    WT_VERB_CHUNKCACHE,           /*!< Chunk cache messages. */
    WT_VERB_COMPACT,              /*!< Compact messages. */
    WT_VERB_COMPACT_PROGRESS,     /*!< Compact progress messages. */
    WT_VERB_CONFIGURATION,
    WT_VERB_DEFAULT,
    WT_VERB_ERROR_RETURNS,
    WT_VERB_EVICT,                /*!< Eviction messages. */
    WT_VERB_EVICTSERVER,          /*!< Eviction server messages. */
    WT_VERB_EVICT_STUCK,
    WT_VERB_EXTENSION,            /*!< Extension messages. */
    WT_VERB_FILEOPS,
    WT_VERB_GENERATION,
    WT_VERB_HANDLEOPS,
    WT_VERB_HS,                   /*!< History store messages. */
    WT_VERB_HS_ACTIVITY,          /*!< History store activity messages. */
    WT_VERB_LOG,                  /*!< Log messages. */
    WT_VERB_LSM,                  /*!< LSM messages. */
    WT_VERB_LSM_MANAGER,
    WT_VERB_MUTEX,
    WT_VERB_METADATA,             /*!< Metadata messages. */
    WT_VERB_OLIGARCH,             /*!< Oligarch manager messages. */
    WT_VERB_OUT_OF_ORDER,
    WT_VERB_OVERFLOW,
    WT_VERB_PREFETCH,
    WT_VERB_READ,
    WT_VERB_RECONCILE,            /*!< Reconcile messages. */
    WT_VERB_RECOVERY,             /*!< Recovery messages. */
    WT_VERB_RECOVERY_PROGRESS,    /*!< Recovery progress messages. */
    WT_VERB_RTS,                  /*!< RTS messages. */
    WT_VERB_SALVAGE,              /*!< Salvage messages. */
    WT_VERB_SHARED_CACHE,
    WT_VERB_SPLIT,
    WT_VERB_TEMPORARY,
    WT_VERB_THREAD_GROUP,
    WT_VERB_TIERED,               /*!< Tiered storage messages. */
    WT_VERB_TIMESTAMP,            /*!< Timestamp messages. */
    WT_VERB_TRANSACTION,          /*!< Transaction messages. */
    WT_VERB_VERIFY,               /*!< Verify messages. */
    WT_VERB_VERSION,              /*!< Version messages. */
    WT_VERB_WRITE,
    WT_VERB_PAGE_DELTA,
/* VERBOSE ENUM STOP */
    WT_VERB_NUM_CATEGORIES
} WT_VERBOSE_CATEGORY;
/*! @} */

/*******************************************
 * Verbose levels
 *******************************************/
/*!
 * @name Verbose levels
 * @anchor verbose_levels
 * @{
 */
/*!
 * WiredTiger verbosity levels. The levels define a range of severity categories, with
 * \c WT_VERBOSE_ERROR being the lowest, most critical level (used by messages on critical error
 * paths) and \c WT_VERBOSE_DEBUG_5 being the highest verbosity/informational level (mostly adopted
 * for debugging).
 */
typedef enum {
    WT_VERBOSE_ERROR = -3,  /*!< Error conditions triggered in WiredTiger. */
    WT_VERBOSE_WARNING,     /*!< Warning conditions potentially signaling non-imminent errors and
                            behaviors. */
    WT_VERBOSE_NOTICE,      /*!< Messages for significant events in WiredTiger, usually worth
                            noting. */
    WT_VERBOSE_INFO,        /*!< Informational style messages. */
    WT_VERBOSE_DEBUG_1,     /*!< Low severity messages, useful for debugging purposes. This is
                            the default level when debugging. */
    WT_VERBOSE_DEBUG_2,     /*!< Low severity messages, an increase in verbosity from
                            the previous level. */
    WT_VERBOSE_DEBUG_3,     /*!< Low severity messages. */
    WT_VERBOSE_DEBUG_4,     /*!< Low severity messages. */
    WT_VERBOSE_DEBUG_5      /*!< Lowest severity messages. */
} WT_VERBOSE_LEVEL;
/*! @} */
/*
 * Verbose section: END
 */
/*! @} */

#undef __F

#if defined(__cplusplus)
}
#endif
#endif /* __WIREDTIGER_H_ */<|MERGE_RESOLUTION|>--- conflicted
+++ resolved
@@ -5742,20 +5742,6 @@
      * @param session the current WiredTiger session
      * @param page_id the page to be read
      * @param checkpoint_id the checkpoint to use
-<<<<<<< HEAD
-     * @param result the content read in the form of a package.
-     * @param results_count the number of image plus deltas.
-     *    This includes the full page and any deltas.
-     *    The package can be decoded by WT_PAGE_LOG::pl_get_package_part.
-     *    The result->data is memory that is owned by the caller, and is
-     *    realloced as necessary.  That is, initially, result can be zeroed,
-     *    and memory will be initially allocated in result->data. After this,
-     *    the result can be used for subsequent calls, and finally, the caller
-     *    should call free() to deallocate result->data when done with the result.
-     */
-    int (*plh_get)(WT_PAGE_LOG_HANDLE *plh, WT_SESSION *session,
-        uint64_t page_id, uint64_t checkpoint_id, WT_ITEM *package_result, size_t *results_count);
-=======
      * @param args additional arguments returned by the call, memory owned by caller
      * @param results_array an array of results allocated by the
      *        caller. Each result, up to the returned count, must be
@@ -5769,7 +5755,6 @@
     int (*plh_get)(WT_PAGE_LOG_HANDLE *plh, WT_SESSION *session,
         uint64_t page_id, uint64_t checkpoint_id, WT_PAGE_LOG_GET_ARGS *args,
         WT_ITEM *results_array, uint32_t *results_count);
->>>>>>> efdcd358
 
     /*!
      * Close the handle
