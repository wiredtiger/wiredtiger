/*-
 * Copyright (c) 2014-present MongoDB, Inc.
 * Copyright (c) 2008-2014 WiredTiger, Inc.
 *  All rights reserved.
 *
 * See the file LICENSE for redistribution information.
 */

#ifndef __WIREDTIGER_H_
#define __WIREDTIGER_H_

#if defined(__cplusplus)
extern "C" {
#endif

/*******************************************
 * Version information
 *******************************************/
#define WIREDTIGER_VERSION_MAJOR    @VERSION_MAJOR@
#define WIREDTIGER_VERSION_MINOR    @VERSION_MINOR@
#define WIREDTIGER_VERSION_PATCH    @VERSION_PATCH@
#define WIREDTIGER_VERSION_STRING   @VERSION_STRING@

/*******************************************
 * Required includes
 *******************************************/
@wiredtiger_includes_decl@

/*******************************************
 * Portable type names
 *******************************************/
@off_t_decl@
@uintmax_t_decl@
@uintptr_t_decl@

#if defined(DOXYGEN) || defined(SWIG)
#define __F(func) func
#else
/* NOLINTNEXTLINE(misc-macro-parentheses) */
#define __F(func) (*func)
#endif

/*
 * We support configuring WiredTiger with the gcc/clang -fvisibility=hidden
 * flags, but that requires public APIs be specifically marked.
 */
#if defined(DOXYGEN) || defined(SWIG) || !defined(__GNUC__)
#define WT_ATTRIBUTE_LIBRARY_VISIBLE
#else
#define WT_ATTRIBUTE_LIBRARY_VISIBLE    __attribute__((visibility("default")))
#endif

/*!
 * @defgroup wt WiredTiger API
 * The functions, handles and methods applications use to access and manage
 * data with WiredTiger.
 *
 * @{
 */

/*******************************************
 * Public forward structure declarations
 *******************************************/
struct __wt_collator;       typedef struct __wt_collator WT_COLLATOR;
struct __wt_compressor;     typedef struct __wt_compressor WT_COMPRESSOR;
struct __wt_config_item;    typedef struct __wt_config_item WT_CONFIG_ITEM;
struct __wt_config_parser;
    typedef struct __wt_config_parser WT_CONFIG_PARSER;
struct __wt_connection;     typedef struct __wt_connection WT_CONNECTION;
struct __wt_cursor;     typedef struct __wt_cursor WT_CURSOR;
struct __wt_data_source;    typedef struct __wt_data_source WT_DATA_SOURCE;
struct __wt_encryptor;      typedef struct __wt_encryptor WT_ENCRYPTOR;
struct __wt_event_handler;  typedef struct __wt_event_handler WT_EVENT_HANDLER;
struct __wt_extension_api;  typedef struct __wt_extension_api WT_EXTENSION_API;
struct __wt_file_handle;    typedef struct __wt_file_handle WT_FILE_HANDLE;
struct __wt_file_system;    typedef struct __wt_file_system WT_FILE_SYSTEM;
struct __wt_item;       typedef struct __wt_item WT_ITEM;
struct __wt_modify;     typedef struct __wt_modify WT_MODIFY;
#if !defined(DOXYGEN)
struct __wt_page_log; typedef struct __wt_page_log WT_PAGE_LOG;
struct __wt_page_log_get_args; typedef struct __wt_page_log_get_args WT_PAGE_LOG_GET_ARGS;
struct __wt_page_log_put_args; typedef struct __wt_page_log_put_args WT_PAGE_LOG_PUT_ARGS;
struct __wt_page_log_handle; typedef struct __wt_page_log_handle WT_PAGE_LOG_HANDLE;
#endif
struct __wt_session;        typedef struct __wt_session WT_SESSION;
#if !defined(DOXYGEN)
struct __wt_storage_source; typedef struct __wt_storage_source WT_STORAGE_SOURCE;
#endif

/*!
 * A raw item of data to be managed, including a pointer to the data and a
 * length.
 *
 * WT_ITEM structures do not need to be cleared before use.
 */
struct __wt_item {
    /*!
     * The memory reference of the data item.
     *
     * For items returned by a WT_CURSOR, the pointer is only valid until
     * the next operation on that cursor.  Applications that need to keep
     * an item across multiple cursor operations must make a copy.
     */
    const void *data;

    /*!
     * The number of bytes in the data item.
     *
     * The maximum length of a single column stored in a table is not fixed
     * (as it partially depends on the underlying file configuration), but
     * is always a small number of bytes less than 4GB.
     */
    size_t size;

#ifndef DOXYGEN
    /*! Managed memory chunk (internal use). */
    void *mem;

    /*! Managed memory size (internal use). */
    size_t memsize;

    /*! Object flags (internal use). */
/* AUTOMATIC FLAG VALUE GENERATION START 0 */
#define WT_ITEM_INUSE   0x1u
/* AUTOMATIC FLAG VALUE GENERATION STOP 32 */
    uint32_t flags;
#endif
};

/*!
 * A set of modifications for a value, including a pointer to new data and a
 * length, plus a target offset in the value and an optional length of data
 * in the value to be replaced.
 *
 * WT_MODIFY structures do not need to be cleared before use.
 */
struct __wt_modify {
    /*!
     * New data. The size of the new data may be zero when no new data is
     * provided.
     */
    WT_ITEM data;

    /*!
     * The zero-based byte offset in the value where the new data is placed.
     *
     * If the offset is past the end of the value, padding bytes are
     * appended to the value up to the specified offset. If the value is a
     * string (value format \c S), the padding byte is a space. If the value
     * is a raw byte array accessed using a WT_ITEM structure (value format
     * \c u), the padding byte is a nul.
     */
     size_t offset;

    /*!
     * The number of bytes in the value to be replaced.
     *
     * If the size is zero, no bytes from the value are replaced and the new
     * data is inserted.
     *
     * If the offset is past the end of the value, the size is ignored.
     *
     * If the offset plus the size overlaps the end of the previous value,
     * bytes from the offset to the end of the value are replaced and any
     * remaining new data is appended.
     */
     size_t size;
};

/*!
 * The maximum packed size of a 64-bit integer.  The ::wiredtiger_struct_pack
 * function will pack single long integers into at most this many bytes.
 */
#define WT_INTPACK64_MAXSIZE    ((int)sizeof(int64_t) + 1)

/*!
 * The maximum packed size of a 32-bit integer.  The ::wiredtiger_struct_pack
 * function will pack single integers into at most this many bytes.
 */
#define WT_INTPACK32_MAXSIZE    ((int)sizeof(int32_t) + 1)

/*!
 * A WT_CURSOR handle is the interface to a cursor.
 *
 * Cursors allow data to be searched, iterated and modified, implementing the
 * CRUD (create, read, update and delete) operations.  Cursors are opened in
 * the context of a session.  If a transaction is started, cursors operate in
 * the context of the transaction until the transaction is resolved.
 *
 * Raw data is represented by key/value pairs of WT_ITEM structures, but
 * cursors can also provide access to fields within the key and value if the
 * formats are described in the WT_SESSION::create method.
 *
 * In the common case, a cursor is used to access records in a table.  However,
 * cursors can be used on subsets of tables (such as a single column or a
 * projection of multiple columns), as an interface to statistics, configuration
 * data or application-specific data sources.  See WT_SESSION::open_cursor for
 * more information.
 *
 * <b>Thread safety:</b> A WT_CURSOR handle is not usually shared between
 * threads. See @ref threads for more information.
 */
struct __wt_cursor {
    WT_SESSION *session;    /*!< The session handle for this cursor. */

    /*!
     * The name of the data source for the cursor, matches the \c uri
     * parameter to WT_SESSION::open_cursor used to open the cursor.
     */
    const char *uri;

    /*!
     * The format of the data packed into key items.  See @ref packing for
     * details.  If not set, a default value of "u" is assumed, and
     * applications must use WT_ITEM structures to manipulate untyped byte
     * arrays.
     */
    const char *key_format;

    /*!
     * The format of the data packed into value items.  See @ref packing
     * for details.  If not set, a default value of "u" is assumed, and
     * applications must use WT_ITEM structures to manipulate untyped byte
     * arrays.
     */
    const char *value_format;

    /*!
     * @name Data access
     * @{
     */
    /*!
     * Get the key for the current record.
     *
     * @snippet ex_all.c Get the cursor's string key
     *
     * @snippet ex_all.c Get the cursor's record number key
     *
     * @param cursor the cursor handle
     * @param ... pointers to hold key fields corresponding to
     * WT_CURSOR::key_format.
     * The API does not validate the argument types passed in; the caller is
     * responsible for passing the correct argument types according to
     * WT_CURSOR::key_format.
     * @errors
     */
    int __F(get_key)(WT_CURSOR *cursor, ...);

    /*!
     * Get the value for the current record.
     *
     * @snippet ex_all.c Get the cursor's string value
     *
     * @snippet ex_all.c Get the cursor's raw value
     *
     * @param cursor the cursor handle
     * @param ... pointers to hold value fields corresponding to
     * WT_CURSOR::value_format.
     * The API does not validate the argument types passed in; the caller is
     * responsible for passing the correct argument types according to
     * WT_CURSOR::value_format.
     * @errors
     */
    int __F(get_value)(WT_CURSOR *cursor, ...);

    /*!
     * Get the raw key and value for the current record.
     *
     * @snippet ex_all.c Get the raw key and value for the current record.
     *
     * @snippet ex_all.c Set the cursor's record number key
     *
     * @param cursor the cursor handle
     * @param key pointer to an item that will contains the current record's raw key
     * @param value pointer to an item that will contains the current record's raw value
     *
     * The caller can optionally pass in NULL for either key or value to retrieve only
     * the other of the key or value.
     *
     * If an error occurs during this operation, a flag will be set in the
     * cursor, and the next operation to access the key will fail.  This
     * simplifies error handling in applications.
     * @errors
     */
        int __F(get_raw_key_value)(WT_CURSOR *cursor, WT_ITEM* key, WT_ITEM* value);

    /*!
     * Set the key for the next operation.
     *
     * @snippet ex_all.c Set the cursor's string key
     *
     * @snippet ex_all.c Set the cursor's record number key
     *
     * @param cursor the cursor handle
     * @param ... key fields corresponding to WT_CURSOR::key_format.
     *
     * If an error occurs during this operation, a flag will be set in the
     * cursor, and the next operation to access the key will fail.  This
     * simplifies error handling in applications.
     */
    void __F(set_key)(WT_CURSOR *cursor, ...);

    /*!
     * Set the value for the next operation.
     *
     * @snippet ex_all.c Set the cursor's string value
     *
     * @snippet ex_all.c Set the cursor's raw value
     *
     * @param cursor the cursor handle
     * @param ... value fields corresponding to WT_CURSOR::value_format.
     *
     * If an error occurs during this operation, a flag will be set in the
     * cursor, and the next operation to access the value will fail.  This
     * simplifies error handling in applications.
     */
    void __F(set_value)(WT_CURSOR *cursor, ...);
    /*! @} */

    /*!
     * @name Cursor positioning
     * @{
     */
    /*!
     * Return the ordering relationship between two cursors: both cursors
     * must have the same data source and have valid keys. (When testing
     * only for equality, WT_CURSOR::equals may be faster.)
     *
     * @snippet ex_all.c Cursor comparison
     *
     * @param cursor the cursor handle
     * @param other another cursor handle
     * @param comparep the status of the comparison: < 0 if
     * <code>cursor</code> refers to a key that appears before
     * <code>other</code>, 0 if the cursors refer to the same key,
     * and > 0 if <code>cursor</code> refers to a key that appears after
     * <code>other</code>.
     * @errors
     */
    int __F(compare)(WT_CURSOR *cursor, WT_CURSOR *other, int *comparep);

    /*!
     * Return the ordering relationship between two cursors, testing only
     * for equality: both cursors must have the same data source and have
     * valid keys.
     *
     * @snippet ex_all.c Cursor equality
     *
     * @param cursor the cursor handle
     * @param other another cursor handle
     * @param[out] equalp the status of the comparison: 1 if the cursors
     * refer to the same key, otherwise 0.
     * @errors
     */
    int __F(equals)(WT_CURSOR *cursor, WT_CURSOR *other, int *equalp);

    /*!
     * Return the next record.
     *
     * @snippet ex_all.c Return the next record
     *
     * @param cursor the cursor handle
     * @errors
     */
    int __F(next)(WT_CURSOR *cursor);

    /*!
     * Return the previous record.
     *
     * @snippet ex_all.c Return the previous record
     *
     * @param cursor the cursor handle
     * @errors
     */
    int __F(prev)(WT_CURSOR *cursor);

    /*!
     * Reset the cursor. Any resources held by the cursor are released,
     * and the cursor's key and position are no longer valid. Subsequent
     * iterations with WT_CURSOR::next will move to the first record, or
     * with WT_CURSOR::prev will move to the last record.
     *
     * In the case of a statistics cursor, resetting the cursor refreshes
     * the statistics information returned. Resetting a session statistics
     * cursor resets all the session statistics values to zero.
     *
     * @snippet ex_all.c Reset the cursor
     *
     * @param cursor the cursor handle
     * @errors
     */
    int __F(reset)(WT_CURSOR *cursor);

    /*!
     * Return the record matching the key. The key must first be set.
     *
     * @snippet ex_all.c Search for an exact match
     *
     * On success, the cursor ends positioned at the returned record; to
     * minimize cursor resources, the WT_CURSOR::reset method should be
     * called as soon as the record has been retrieved and the cursor no
     * longer needs that position.
     *
     * @param cursor the cursor handle
     * @errors
     */
    int __F(search)(WT_CURSOR *cursor);

    /*!
     * Return the record matching the key if it exists, or an adjacent
     * record.  An adjacent record is either the smallest record larger
     * than the key or the largest record smaller than the key (in other
     * words, a logically adjacent key).
     *
     * The key must first be set.
     *
     * An example of a search for an exact or adjacent match:
     *
     * @snippet ex_all.c Search for an exact or adjacent match
     *
     * An example of a forward scan through the table, where all keys
     * greater than or equal to a specified prefix are included in the
     * scan:
     *
     * @snippet ex_all.c Forward scan greater than or equal
     *
     * An example of a backward scan through the table, where all keys
     * less than a specified prefix are included in the scan:
     *
     * @snippet ex_all.c Backward scan less than
     *
     * On success, the cursor ends positioned at the returned record; to
     * minimize cursor resources, the WT_CURSOR::reset method should be
     * called as soon as the record has been retrieved and the cursor no
     * longer needs that position.
     *
     * @param cursor the cursor handle
     * @param exactp the status of the search: 0 if an exact match is
     * found, < 0 if a smaller key is returned, > 0 if a larger key is
     * returned
     * @errors
     */
    int __F(search_near)(WT_CURSOR *cursor, int *exactp);
    /*! @} */

    /*!
     * @name Data modification
     * @{
     */
    /*!
     * Insert a record and optionally update an existing record.
     *
     * If the cursor was configured with "overwrite=true" (the default),
     * both the key and value must be set; if the record already exists,
     * the key's value will be updated, otherwise, the record will be
     * inserted.
     *
     * @snippet ex_all.c Insert a new record or overwrite an existing record
     *
     * If the cursor was not configured with "overwrite=true", both the key
     * and value must be set and the record must not already exist; the
     * record will be inserted. If the record already exists, the
     * ::WT_DUPLICATE_KEY error is returned and the value found in the tree
     * can be retrieved using WT_CURSOR::get_value.
     *
     * @snippet ex_all.c Insert a new record and fail if the record exists
     *
     * If a cursor with record number keys was configured with
     * "append=true" (not the default), the value must be set; a new record
     * will be appended and the new record number can be retrieved using
     * WT_CURSOR::get_key.
     *
     * @snippet ex_all.c Insert a new record and assign a record number
     *
     * The cursor ends with no position, and a subsequent call to the
     * WT_CURSOR::next (WT_CURSOR::prev) method will iterate from the
     * beginning (end) of the table.
     *
     * If the cursor does not have record number keys or was not configured
     * with "append=true", the cursor ends with no key set and a subsequent
     * call to the WT_CURSOR::get_key method will fail. The cursor ends with
     * no value set and a subsequent call to the WT_CURSOR::get_value method
     * will fail, except for the ::WT_DUPLICATE_KEY error return, in which
     * case the value currently stored for the key can be retrieved.
     *
     * Inserting a new record after the current maximum record in a
     * fixed-length bit field column-store (that is, a store with an
     * 'r' type key and 't' type value) will implicitly create the missing
     * records as records with a value of 0.
     *
     * When loading a large amount of data into a new object, using
     * a cursor with the \c bulk configuration string enabled and
     * loading the data in sorted order will be much faster than doing
     * out-of-order inserts.  See @ref tune_bulk_load for more information.
     *
     * The maximum length of a single column stored in a table is not fixed
     * (as it partially depends on the underlying file configuration), but
     * is always a small number of bytes less than 4GB.
     *
     * The WT_CURSOR::insert method can only be used at snapshot isolation.
     *
     * @param cursor the cursor handle
     * @errors
     * In particular, if \c overwrite=false is configured and a record with
     * the specified key already exists, ::WT_DUPLICATE_KEY is returned.
     * Also, if \c in_memory is configured for the database and the insert
     * requires more than the configured cache size to complete,
     * ::WT_CACHE_FULL is returned.
     */
    int __F(insert)(WT_CURSOR *cursor);

    /*!
     * Modify an existing record. Both the key and value must be set and the record must
     * already exist.
     *
     * Modifications are specified in WT_MODIFY structures. Modifications
     * are applied in order and later modifications can update earlier ones.
     *
     * The modify method is only supported on strings (value format type
     * \c S), or raw byte arrays accessed using a WT_ITEM structure (value
     * format type \c u).
     *
     * The WT_CURSOR::modify method stores a change record in cache and writes a change record
     * to the log instead of the usual complete values. Using WT_CURSOR::modify will result in
     * slower reads, and slower writes than the WT_CURSOR::insert or WT_CURSOR::update methods,
     * because of the need to assemble the complete value in both the read and write paths. The
     * WT_CURSOR::modify method is intended for applications where memory and log amplification
     * are issues (in other words, applications where there is cache or I/O pressure and the
     * application wants to trade performance for a smaller working set in cache and smaller
     * log records).
     *
     * @snippet ex_all.c Modify an existing record
     *
     * On success, the cursor ends positioned at the modified record; to
     * minimize cursor resources, the WT_CURSOR::reset method should be
     * called as soon as the cursor no longer needs that position.
     *
     * The maximum length of a single column stored in a table is not fixed
     * (as it partially depends on the underlying file configuration), but
     * is always a small number of bytes less than 4GB.
     *
     * The WT_CURSOR::modify method can only be used at snapshot isolation.
     *
     * @param cursor the cursor handle
     * @param entries an array of modification data structures
     * @param nentries the number of modification data structures
     * @errors
     * In particular, if \c in_memory is configured for the database and
     * the modify requires more than the configured cache size to complete,
     * ::WT_CACHE_FULL is returned.
     */
    int __F(modify)(WT_CURSOR *cursor, WT_MODIFY *entries, int nentries);

    /*!
     * Update an existing record and optionally insert a record.
     *
     * If the cursor was configured with "overwrite=true" (the default),
     * both the key and value must be set; if the record already exists, the
     * key's value will be updated, otherwise, the record will be inserted.
     *
     * @snippet ex_all.c Update an existing record or insert a new record
     *
     * If the cursor was not configured with "overwrite=true", both the key
     * and value must be set and the record must already exist; the
     * record will be updated.
     *
     * @snippet ex_all.c Update an existing record and fail if DNE
     *
     * On success, the cursor ends positioned at the modified record; to
     * minimize cursor resources, the WT_CURSOR::reset method should be
     * called as soon as the cursor no longer needs that position. (The
     * WT_CURSOR::insert method never keeps a cursor position and may be
     * more efficient for that reason.)
     *
     * The maximum length of a single column stored in a table is not fixed
     * (as it partially depends on the underlying file configuration), but
     * is always a small number of bytes less than 4GB.
     *
     * The WT_CURSOR::update method can only be used at snapshot isolation.
     *
     * @param cursor the cursor handle
     * @errors
     * In particular, if \c overwrite=false is configured and no record with
     * the specified key exists, ::WT_NOTFOUND is returned.
     * Also, if \c in_memory is configured for the database and the update
     * requires more than the configured cache size to complete,
     * ::WT_CACHE_FULL is returned.
     */
    int __F(update)(WT_CURSOR *cursor);

    /*!
     * Remove a record.
     *
     * The key must be set; the key's record will be removed if it exists.
     *
     * @snippet ex_all.c Remove a record
     *
     * Any cursor position does not change: if the cursor was positioned
     * before the WT_CURSOR::remove call, the cursor remains positioned
     * at the removed record; to minimize cursor resources, the
     * WT_CURSOR::reset method should be called as soon as the cursor no
     * longer needs that position. If the cursor was not positioned before
     * the WT_CURSOR::remove call, the cursor ends with no position, and a
     * subsequent call to the WT_CURSOR::next (WT_CURSOR::prev) method will
     * iterate from the beginning (end) of the table.
     *
     * @snippet ex_all.c Remove a record and fail if DNE
     *
     * Removing a record in a fixed-length bit field column-store
     * (that is, a store with an 'r' type key and 't' type value) is
     * identical to setting the record's value to 0.
     *
     * The WT_CURSOR::remove method can only be used at snapshot isolation.
     *
     * @param cursor the cursor handle
     * @errors
     */
    int __F(remove)(WT_CURSOR *cursor);

    /*!
     * Reserve an existing record so a subsequent write is less likely to
     * fail due to a conflict between concurrent operations.
     *
     * The key must first be set and the record must already exist.
     *
     * Note that reserve works by doing a special update operation that is
     * not logged and does not change the value of the record. This update
     * is aborted when the enclosing transaction ends regardless of whether
     * it commits or rolls back. Given that, reserve can only be used to
     * detect conflicts between transactions that execute concurrently. It
     * cannot detect all logical conflicts between transactions. For that,
     * some update to the record must be committed.
     *
     * @snippet ex_all.c Reserve a record
     *
     * On success, the cursor ends positioned at the specified record; to
     * minimize cursor resources, the WT_CURSOR::reset method should be
     * called as soon as the cursor no longer needs that position.
     *
     * @param cursor the cursor handle
     * @errors
     */
    int __F(reserve)(WT_CURSOR *cursor);
    /*! @} */

#ifndef DOXYGEN
    /*!
     * If the cursor is opened on a checkpoint, return a unique identifier for the checkpoint;
     * otherwise return 0.
     *
     * This allows applications to confirm that checkpoint cursors opened on default checkpoints
     * in different objects reference the same database checkpoint.
     *
     * @param cursor the cursor handle
     * @errors
     */
    uint64_t __F(checkpoint_id)(WT_CURSOR *cursor);
#endif

    /*!
     * Close the cursor.
     *
     * This releases the resources associated with the cursor handle.
     * Cursors are closed implicitly by ending the enclosing connection or
     * closing the session in which they were opened.
     *
     * @snippet ex_all.c Close the cursor
     *
     * @param cursor the cursor handle
     * @errors
     */
    int __F(close)(WT_CURSOR *cursor);

    /*!
     * Get the table's largest key, ignoring visibility. This method is only supported by
     * file: or table: objects. The cursor ends with no position.
     *
     * @snippet ex_all.c Get the table's largest key
     *
     * @param cursor the cursor handle
     * @errors
     */
    int __F(largest_key)(WT_CURSOR *cursor);

    /*!
     * Reconfigure the cursor.
     *
     * The cursor is reset.
     *
     * @snippet ex_all.c Reconfigure a cursor
     *
     * @param cursor the cursor handle
     * @configstart{WT_CURSOR.reconfigure, see dist/api_data.py}
     * @config{append, append written values as new records\, giving each a new record number key;
     * valid only for cursors with record number keys., a boolean flag; default \c false.}
     * @config{overwrite, configures whether the cursor's insert and update methods check the
     * existing state of the record.  If \c overwrite is \c false\, WT_CURSOR::insert fails with
     * ::WT_DUPLICATE_KEY if the record exists\, and WT_CURSOR::update fails with ::WT_NOTFOUND if
     * the record does not exist., a boolean flag; default \c true.}
     * @configend
     * @errors
     */
    int __F(reconfigure)(WT_CURSOR *cursor, const char *config);

    /*!
     * Set range bounds on the cursor.
     *
     * @param cursor the cursor handle
     * @configstart{WT_CURSOR.bound, see dist/api_data.py}
     * @config{action, configures whether this call into the API will set or clear range bounds on
     * the given cursor.  It takes one of two values\, "set" or "clear". If "set" is specified then
     * "bound" must also be specified.  The keys relevant to the given bound must have been set
     * prior to the call using WT_CURSOR::set_key., a string\, chosen from the following options: \c
     * "clear"\, \c "set"; default \c set.}
     * @config{bound, configures which bound is being operated on.  It takes one of two values\,
     * "lower" or "upper"., a string\, chosen from the following options: \c "lower"\, \c "upper";
     * default empty.}
     * @config{inclusive, configures whether the given bound is inclusive or not., a boolean flag;
     * default \c true.}
     * @configend
     * @errors
     */
    int __F(bound)(WT_CURSOR *cursor, const char *config);

    /*
     * Protected fields, only to be used by cursor implementations.
     */
#if !defined(SWIG) && !defined(DOXYGEN)
    int __F(cache)(WT_CURSOR *cursor);  /* Cache the cursor */
                        /* Reopen a cached cursor */
    int __F(reopen)(WT_CURSOR *cursor, bool check_only);

    uint64_t uri_hash;          /* Hash of URI */

    /*
     * !!!
     * Explicit representations of structures from queue.h.
     * TAILQ_ENTRY(wt_cursor) q;
     */
    struct {
        WT_CURSOR *tqe_next;
        WT_CURSOR **tqe_prev;
    } q;                /* Linked list of WT_CURSORs. */

    uint64_t recno;         /* Record number, normal and raw mode */
    uint8_t raw_recno_buf[WT_INTPACK64_MAXSIZE];

    void    *json_private;      /* JSON specific storage */
    void    *lang_private;      /* Language specific private storage */

    WT_ITEM key, value;
    int saved_err;          /* Saved error in set_{key,value}. */
    /*
     * URI used internally, may differ from the URI provided by the
     * user on open.
     */
    const char *internal_uri;

    /*
     * Lower bound and upper bound buffers that is used for the bound API. Store the key set for
     * either the lower bound and upper bound such that cursor operations can limit the returned key
     * to be within the bounded ranges.
     */
    WT_ITEM lower_bound, upper_bound;

/* AUTOMATIC FLAG VALUE GENERATION START 0 */
#define WT_CURSTD_APPEND        0x000000001ull
#define WT_CURSTD_BOUND_LOWER    0x000000002ull       /* Lower bound. */
#define WT_CURSTD_BOUND_LOWER_INCLUSIVE 0x000000004ull /* Inclusive lower bound. */
#define WT_CURSTD_BOUND_UPPER           0x000000008ull /* Upper bound. */
#define WT_CURSTD_BOUND_UPPER_INCLUSIVE 0x000000010ull /* Inclusive upper bound. */
#define WT_CURSTD_BULK          0x000000020ull
#define WT_CURSTD_CACHEABLE     0x000000040ull
#define WT_CURSTD_CACHED        0x000000080ull
#define WT_CURSTD_CACHED_WITH_MEM 0x000000100ull /* A cached cursor with allocated memory. */
#define WT_CURSTD_DEAD          0x000000200ull
#define WT_CURSTD_DEBUG_COPY_KEY    0x000000400ull
#define WT_CURSTD_DEBUG_COPY_VALUE  0x000000800ull
#define WT_CURSTD_DEBUG_RESET_EVICT 0x000001000ull
#define WT_CURSTD_DUMP_HEX      0x000002000ull
#define WT_CURSTD_DUMP_JSON     0x000004000ull
#define WT_CURSTD_DUMP_PRETTY       0x000008000ull
#define WT_CURSTD_DUMP_PRINT        0x000010000ull
#define WT_CURSTD_DUP_NO_VALUE          0x000020000ull
#define WT_CURSTD_EVICT_REPOSITION     0x000040000ull
#define WT_CURSTD_HS_READ_ACROSS_BTREE 0x000080000ull
#define WT_CURSTD_HS_READ_ALL       0x000100000ull
#define WT_CURSTD_HS_READ_COMMITTED 0x000200000ull
#define WT_CURSTD_IGNORE_TOMBSTONE  0x000400000ull
#define WT_CURSTD_KEY_EXT       0x000800000ull /* Key points out of tree. */
#define WT_CURSTD_KEY_INT       0x001000000ull /* Key points into tree. */
#define WT_CURSTD_KEY_ONLY      0x002000000ull
#define WT_CURSTD_META_INUSE        0x004000000ull
#define WT_CURSTD_OPEN          0x008000000ull
#define WT_CURSTD_OVERWRITE     0x010000000ull
#define WT_CURSTD_RAW           0x020000000ull
#define WT_CURSTD_RAW_SEARCH        0x040000000ull
#define WT_CURSTD_VALUE_EXT     0x080000000ull /* Value points out of tree. */
#define WT_CURSTD_VALUE_INT     0x100000000ull /* Value points into tree. */
#define WT_CURSTD_VERSION_CURSOR    0x200000000ull /* Version cursor. */
/* AUTOMATIC FLAG VALUE GENERATION STOP 64 */
#define WT_CURSTD_KEY_SET   (WT_CURSTD_KEY_EXT | WT_CURSTD_KEY_INT)
#define WT_CURSTD_VALUE_SET (WT_CURSTD_VALUE_EXT | WT_CURSTD_VALUE_INT)
#define WT_CURSTD_BOUND_ALL (WT_CURSTD_BOUND_UPPER | WT_CURSTD_BOUND_UPPER_INCLUSIVE \
| WT_CURSTD_BOUND_LOWER | WT_CURSTD_BOUND_LOWER_INCLUSIVE)
    uint64_t flags;
#endif
};

/*! WT_SESSION::timestamp_transaction_uint timestamp types */
typedef enum {
    WT_TS_TXN_TYPE_COMMIT, /*!< Commit timestamp. */
    WT_TS_TXN_TYPE_DURABLE, /*!< Durable timestamp. */
    WT_TS_TXN_TYPE_PREPARE, /*!< Prepare timestamp. */
    WT_TS_TXN_TYPE_READ /*!< Read timestamp. */
} WT_TS_TXN_TYPE;

/*!
 * All data operations are performed in the context of a WT_SESSION.  This
 * encapsulates the thread and transactional context of the operation.
 *
 * <b>Thread safety:</b> A WT_SESSION handle is not usually shared between
 * threads, see @ref threads for more information.
 */
struct __wt_session {
    /*! The connection for this session. */
    WT_CONNECTION *connection;

    /*
     * Don't expose app_private to non-C language bindings - they have
     * their own way to attach data to an operation.
     */
#if !defined(SWIG)
    /*!
     * A location for applications to store information that will be
     * available in callbacks taking a WT_SESSION handle.
     */
    void *app_private;
#endif

    /*!
     * Close the session handle.
     *
     * This will release the resources associated with the session handle,
     * including rolling back any active transactions and closing any
     * cursors that remain open in the session.
     *
     * @snippet ex_all.c Close a session
     *
     * @param session the session handle
     * @configempty{WT_SESSION.close, see dist/api_data.py}
     * @errors
     */
    int __F(close)(WT_SESSION *session, const char *config);

    /*!
     * Reconfigure a session handle.
     *
     * Only configurations listed in the method arguments are modified, other configurations
     * remain in their current state. This method additionally resets the cursors associated
     * with the session. Transaction-related configurations can only be modified when no transaction
     * is active.
     *
     * @snippet ex_all.c Reconfigure a session
     *
     * @param session the session handle
     * @configstart{WT_SESSION.reconfigure, see dist/api_data.py}
     * @config{cache_cursors, enable caching of cursors for reuse.  Any calls to WT_CURSOR::close
     * for a cursor created in this session will mark the cursor as cached and keep it available to
     * be reused for later calls to WT_SESSION::open_cursor.  Cached cursors may be eventually
     * closed.  This value is inherited from ::wiredtiger_open \c cache_cursors., a boolean flag;
     * default \c true.}
     * @config{cache_max_wait_ms, the maximum number of milliseconds an application thread will wait
     * for space to be available in cache before giving up.  Default value will be the global
     * setting of the connection config.  0 will wait forever.  1 will never wait., an integer
     * greater than or equal to \c 0; default \c 0.}
     * @config{debug = (, configure debug specific behavior on a session.  Generally only used for
     * internal testing purposes., a set of related configuration options defined as follows.}
     * @config{&nbsp;&nbsp;&nbsp;&nbsp;checkpoint_fail_before_turtle_update, Fail before writing a
     * turtle file at the end of a checkpoint., a boolean flag; default \c false.}
     * @config{&nbsp;&nbsp;&nbsp;&nbsp;release_evict_page, Configure the session to evict the page
     * when it is released and no longer needed., a boolean flag; default \c false.}
     * @config{ ),,}
     * @config{ignore_cache_size, when set\, operations performed by this session ignore the cache
     * size and are not blocked when the cache is full.  Note that use of this option for operations
     * that create cache pressure can starve ordinary sessions that obey the cache size., a boolean
     * flag; default \c false.}
     * @config{isolation, the default isolation level for operations in this session., a string\,
     * chosen from the following options: \c "read-uncommitted"\, \c "read-committed"\, \c
     * "snapshot"; default \c snapshot.}
     * @config{prefetch = (, Enable automatic detection of scans by applications\, and attempt to
     * pre-fetch future content into the cache., a set of related configuration options defined as
     * follows.}
     * @config{&nbsp;&nbsp;&nbsp;&nbsp;enabled, whether pre-fetch is enabled for this
     * session., a boolean flag; default \c false.}
     * @config{ ),,}
     * @configend
     * @errors
     */
    int __F(reconfigure)(WT_SESSION *session, const char *config);

    /*!
     * Return information about an error as a string.
     *
     * @snippet ex_all.c Display an error thread safe
     *
     * @param session the session handle
     * @param error a return value from a WiredTiger, ISO C, or POSIX
     * standard API call
     * @returns a string representation of the error
     */
    const char *__F(strerror)(WT_SESSION *session, int error);

    /*!
     * @name Cursor handles
     * @{
     */

    /*!
     * Open a new cursor on a data source or duplicate an existing cursor.
     *
     * @snippet ex_all.c Open a cursor
     *
     * An existing cursor can be duplicated by passing it as the \c to_dup
     * parameter and setting the \c uri parameter to \c NULL:
     *
     * @snippet ex_all.c Duplicate a cursor
     *
     * Cursors being duplicated must have a key set, and successfully
     * duplicated cursors are positioned at the same place in the data
     * source as the original.
     *
     * Cursor handles should be discarded by calling WT_CURSOR::close.
     *
     * Cursors capable of supporting transactional operations operate in the
     * context of the current transaction, if any.
     *
     * WT_SESSION::rollback_transaction implicitly resets all cursors associated with the
         * session.
     *
     * Cursors are relatively light-weight objects but may hold references
     * to heavier-weight objects; applications should re-use cursors when
     * possible, but instantiating new cursors is not so expensive that
     * applications need to cache cursors at all cost.
     *
     * @param session the session handle
     * @param uri the data source on which the cursor operates; cursors
     *  are usually opened on tables, however, cursors can be opened on
     *  any data source, regardless of whether it is ultimately stored
     *  in a table.  Some cursor types may have limited functionality
     *  (for example, they may be read-only or not support transactional
     *  updates).  See @ref data_sources for more information.
     *  <br>
     *  @copydoc doc_cursor_types
     * @param to_dup a cursor to duplicate or gather statistics on
     * @configstart{WT_SESSION.open_cursor, see dist/api_data.py}
     * @config{append, append written values as new records\, giving each a new record number key;
     * valid only for cursors with record number keys., a boolean flag; default \c false.}
     * @config{bulk, configure the cursor for bulk-loading\, a fast\, initial load path (see @ref
     * tune_bulk_load for more information). Bulk-load may only be used for newly created objects
     * and applications should use the WT_CURSOR::insert method to insert rows.  When bulk-loading\,
     * rows must be loaded in sorted order.  The value is usually a true/false flag; when
     * bulk-loading fixed-length column store objects\, the special value \c bitmap allows chunks of
     * a memory resident bitmap to be loaded directly into a file by passing a \c WT_ITEM to
     * WT_CURSOR::set_value where the \c size field indicates the number of records in the bitmap
     * (as specified by the object's \c value_format configuration). Bulk-loaded bitmap values must
     * end on a byte boundary relative to the bit count (except for the last set of values loaded).,
     * a string; default \c false.}
     * @config{checkpoint, the name of a checkpoint to open.  (The reserved name
     * "WiredTigerCheckpoint" opens the most recent checkpoint taken for the object.) The cursor
     * does not support data modification., a string; default empty.}
     * @config{debug = (, configure debug specific behavior on a cursor.  Generally only used for
     * internal testing purposes., a set of related configuration options defined as follows.}
     * @config{&nbsp;&nbsp;&nbsp;&nbsp;dump_version = (, open a version cursor\, which is a debug
     * cursor on a table that enables iteration through the history of values for all the keys., a
     * set of related configuration options defined as follows.}
     * @config{&nbsp;&nbsp;&nbsp;&nbsp;
     * ),,}
     * @config{&nbsp;&nbsp;&nbsp;&nbsp;release_evict, Configure the cursor to evict the page
     * positioned on when the reset API call is used., a boolean flag; default \c false.}
     * @config{
     * ),,}
     * @config{dump, configure the cursor for dump format inputs and outputs: "hex" selects a simple
     * hexadecimal format\, "json" selects a JSON format with each record formatted as fields named
     * by column names if available\, "pretty" selects a human-readable format (making it
     * incompatible with the "load")\, "pretty_hex" is similar to "pretty" (also incompatible with
     * "load") except raw byte data elements will be printed like "hex" format\, and "print" selects
     * a format where only non-printing characters are hexadecimal encoded.  These formats are
     * compatible with the @ref util_dump and @ref util_load commands., a string\, chosen from the
     * following options: \c "hex"\, \c "json"\, \c "pretty"\, \c "pretty_hex"\, \c "print"; default
     * empty.}
     * @config{incremental = (, configure the cursor for block incremental backup usage.  These
     * formats are only compatible with the backup data source; see @ref backup., a set of related
     * configuration options defined as follows.}
     * @config{&nbsp;&nbsp;&nbsp;&nbsp;consolidate,
     * causes block incremental backup information to be consolidated if adjacent granularity blocks
     * are modified.  If false\, information will be returned in granularity sized blocks only.
     * This must be set on the primary backup cursor and it applies to all files for this backup., a
     * boolean flag; default \c false.}
     * @config{&nbsp;&nbsp;&nbsp;&nbsp;enabled, whether to
     * configure this backup as the starting point for a subsequent incremental backup., a boolean
     * flag; default \c false.}
     * @config{&nbsp;&nbsp;&nbsp;&nbsp;file, the file name when opening a
     * duplicate incremental backup cursor.  That duplicate cursor will return the block
     * modifications relevant to the given file name., a string; default empty.}
     * @config{&nbsp;&nbsp;&nbsp;&nbsp;force_stop, causes all block incremental backup information
     * to be released.  This is on an open_cursor call and the resources will be released when this
     * cursor is closed.  No other operations should be done on this open cursor., a boolean flag;
     * default \c false.}
     * @config{&nbsp;&nbsp;&nbsp;&nbsp;granularity, this setting manages the
     * granularity of how WiredTiger maintains modification maps internally.  The larger the
     * granularity\, the smaller amount of information WiredTiger need to maintain., an integer
     * between \c 4KB and \c 2GB; default \c 16MB.}
     * @config{&nbsp;&nbsp;&nbsp;&nbsp;src_id, a string
     * that identifies a previous checkpoint backup source as the source of this incremental backup.
     * This identifier must have already been created by use of the 'this_id' configuration in an
     * earlier backup.  A source id is required to begin an incremental backup., a string; default
     * empty.}
     * @config{&nbsp;&nbsp;&nbsp;&nbsp;this_id, a string that identifies the current system
     * state as a future backup source for an incremental backup via \c src_id.  This identifier is
     * required when opening an incremental backup cursor and an error will be returned if one is
     * not provided.  The identifiers can be any text string\, but should be unique., a string;
     * default empty.}
     * @config{ ),,}
     * @config{next_random, configure the cursor to return a pseudo-random record from the object
     * when the WT_CURSOR::next method is called; valid only for row-store cursors.  See @ref
     * cursor_random for details., a boolean flag; default \c false.}
     * @config{next_random_sample_size, cursors configured by \c next_random to return pseudo-random
     * records from the object randomly select from the entire object\, by default.  Setting \c
     * next_random_sample_size to a non-zero value sets the number of samples the application
     * expects to take using the \c next_random cursor.  A cursor configured with both \c
     * next_random and \c next_random_sample_size attempts to divide the object into \c
     * next_random_sample_size equal-sized pieces\, and each retrieval returns a record from one of
     * those pieces.  See @ref cursor_random for details., a string; default \c 0.}
     * @config{next_random_seed, configure the cursor to set an initial random seed when using \c
     * next_random configuration.  This is used for testing purposes only.  See @ref cursor_random
     * for details., a string; default \c 0.}
     * @config{overwrite, configures whether the cursor's insert and update methods check the
     * existing state of the record.  If \c overwrite is \c false\, WT_CURSOR::insert fails with
     * ::WT_DUPLICATE_KEY if the record exists\, and WT_CURSOR::update fails with ::WT_NOTFOUND if
     * the record does not exist., a boolean flag; default \c true.}
     * @config{raw, ignore the encodings for the key and value\, manage data as if the formats were
     * \c "u". See @ref cursor_raw for details., a boolean flag; default \c false.}
     * @config{read_once, results that are brought into cache from disk by this cursor will be given
     * less priority in the cache., a boolean flag; default \c false.}
     * @config{readonly, only query operations are supported by this cursor.  An error is returned
     * if a modification is attempted using the cursor.  The default is false for all cursor types
     * except for metadata cursors and checkpoint cursors., a boolean flag; default \c false.}
     * @config{statistics, Specify the statistics to be gathered.  Choosing "all" gathers statistics
     * regardless of cost and may include traversing on-disk files; "fast" gathers a subset of
     * relatively inexpensive statistics.  The selection must agree with the database \c statistics
     * configuration specified to ::wiredtiger_open or WT_CONNECTION::reconfigure.  For example\,
     * "all" or "fast" can be configured when the database is configured with "all"\, but the cursor
     * open will fail if "all" is specified when the database is configured with "fast"\, and the
     * cursor open will fail in all cases when the database is configured with "none". If "size" is
     * configured\, only the underlying size of the object on disk is filled in and the object is
     * not opened.  If \c statistics is not configured\, the default configuration is the database
     * configuration.  The "clear" configuration resets statistics after gathering them\, where
     * appropriate (for example\, a cache size statistic is not cleared\, while the count of cursor
     * insert operations will be cleared). See @ref statistics for more information., a list\, with
     * values chosen from the following options: \c "all"\, \c "cache_walk"\, \c "fast"\, \c
     * "clear"\, \c "size"\, \c "tree_walk"; default empty.}
     * @config{target, if non-empty\, back up the given list of objects; valid only for a backup
     * data source., a list of strings; default empty.}
     * @configend
     * @param[out] cursorp a pointer to the newly opened cursor
     * @errors
     */
    int __F(open_cursor)(WT_SESSION *session,
        const char *uri, WT_CURSOR *to_dup, const char *config, WT_CURSOR **cursorp);
    /*! @} */

    /*!
     * @name Table operations
     * @{
     */
    /*!
     * Alter a table.
     *
     * This will allow modification of some table settings after
     * creation.
     *
     * @exclusive
     *
     * @snippet ex_all.c Alter a table
     *
     * @param session the session handle
     * @param name the URI of the object to alter, such as \c "table:stock"
     * @configstart{WT_SESSION.alter, see dist/api_data.py}
     * @config{access_pattern_hint, It is recommended that workloads that consist primarily of
     * updates and/or point queries specify \c random.  Workloads that do many cursor scans through
     * large ranges of data should specify \c sequential and other workloads should specify \c none.
     * The option leads to an appropriate operating system advisory call where available., a
     * string\, chosen from the following options: \c "none"\, \c "random"\, \c "sequential";
     * default \c none.}
     * @config{app_metadata, application-owned metadata for this object., a string; default empty.}
     * @config{assert = (, declare timestamp usage., a set of related configuration options defined
     * as follows.}
     * @config{&nbsp;&nbsp;&nbsp;&nbsp;read_timestamp, if set\, check that timestamps
     * are \c always or \c never used on reads with this table\, writing an error message if the
     * policy is violated.  If the library was built in diagnostic mode\, drop core at the failing
     * check., a string\, chosen from the following options: \c "always"\, \c "never"\, \c "none";
     * default \c none.}
     * @config{ ),,}
     * @config{cache_resident, do not ever evict the object's pages from cache\, see @ref
     * tuning_cache_resident for more information., a boolean flag; default \c false.}
     * @config{log = (, the transaction log configuration for this object.  Only valid if \c log is
     * enabled in ::wiredtiger_open., a set of related configuration options defined as follows.}
     * @config{&nbsp;&nbsp;&nbsp;&nbsp;enabled, if false\, this object has checkpoint-level
     * durability., a boolean flag; default \c true.}
     * @config{ ),,}
     * @config{os_cache_dirty_max, maximum dirty system buffer cache usage\, in bytes.  If
     * non-zero\, schedule writes for dirty blocks belonging to this object in the system buffer
     * cache after that many bytes from this object are written into the buffer cache., an integer
     * greater than or equal to \c 0; default \c 0.}
     * @config{os_cache_max, maximum system buffer cache usage\, in bytes.  If non-zero\, evict
     * object blocks from the system buffer cache after that many bytes from this object are read or
     * written into the buffer cache., an integer greater than or equal to \c 0; default \c 0.}
     * @config{write_timestamp_usage, describe how timestamps are expected to be used on table
     * modifications.  The choices are the default\, which ensures that once timestamps are used for
     * a key\, they are always used\, and also that multiple updates to a key never use decreasing
     * timestamps and \c never which enforces that timestamps are never used for a table.  (The \c
     * always\, \c key_consistent\, \c mixed_mode and \c ordered choices should not be used\, and
     * are retained for backward compatibility.)., a string\, chosen from the following options: \c
     * "always"\, \c "key_consistent"\, \c "mixed_mode"\, \c "never"\, \c "none"\, \c "ordered";
     * default \c none.}
     * @configend
     * @ebusy_errors
     */
    int __F(alter)(WT_SESSION *session,
        const char *name, const char *config);

    /*!
     * Bind values for a compiled configuration.  The bindings hold for API calls in this
     * session that use the compiled string.  Strings passed into this call are not duplicated,
     * the application must ensure that strings remain valid while the bindings are being
     * used.
     *
     * This API may change in future releases.
     *
     * @param session the session handle
     * @param compiled a string returned from WT_CONNECTION::compile_configuration
     * @errors
     */
    int __F(bind_configuration)(WT_SESSION *session, const char *compiled, ...);

    /*!
     * Create a table, column group, index or file.
     *
     * @not_transactional
     *
     * @snippet ex_all.c Create a table
     *
     * @param session the session handle
     * @param name the URI of the object to create, such as
     * \c "table:stock". For a description of URI formats
     * see @ref data_sources.
     * @configstart{WT_SESSION.create, see dist/api_data.py}
     * @config{access_pattern_hint, It is recommended that workloads that consist primarily of
     * updates and/or point queries specify \c random.  Workloads that do many cursor scans through
     * large ranges of data should specify \c sequential and other workloads should specify \c none.
     * The option leads to an appropriate operating system advisory call where available., a
     * string\, chosen from the following options: \c "none"\, \c "random"\, \c "sequential";
     * default \c none.}
     * @config{allocation_size, the file unit allocation size\, in bytes\, must be a power of two;
     * smaller values decrease the file space required by overflow items\, and the default value of
     * 4KB is a good choice absent requirements from the operating system or storage device., an
     * integer between \c 512B and \c 128MB; default \c 4KB.}
     * @config{app_metadata, application-owned metadata for this object., a string; default empty.}
     * @config{assert = (, declare timestamp usage., a set of related configuration options defined
     * as follows.}
     * @config{&nbsp;&nbsp;&nbsp;&nbsp;read_timestamp, if set\, check that timestamps
     * are \c always or \c never used on reads with this table\, writing an error message if the
     * policy is violated.  If the library was built in diagnostic mode\, drop core at the failing
     * check., a string\, chosen from the following options: \c "always"\, \c "never"\, \c "none";
     * default \c none.}
     * @config{ ),,}
     * @config{block_allocation, configure block allocation.  Permitted values are \c "best" or \c
     * "first"; the \c "best" configuration uses a best-fit algorithm\, the \c "first" configuration
     * uses a first-available algorithm during block allocation., a string\, chosen from the
     * following options: \c "best"\, \c "first"; default \c best.}
     * @config{block_compressor, configure a compressor for file blocks.  Permitted values are \c
     * "none" or a custom compression engine name created with WT_CONNECTION::add_compressor.  If
     * WiredTiger has builtin support for \c "lz4"\, \c "snappy"\, \c "zlib" or \c "zstd"
     * compression\, these names are also available.  See @ref compression for more information., a
     * string; default \c none.}
     * @config{block_manager, configure a manager for file blocks.  Permitted values are \c
     * "default" or the disaggregated storage block manager backed by \c PALI., a string\, chosen
     * from the following options: \c "default"\, \c "disagg"; default \c default.}
     * @config{cache_resident, do not ever evict the object's pages from cache\, see @ref
     * tuning_cache_resident for more information., a boolean flag; default \c false.}
     * @config{checksum, configure block checksums; the permitted values are \c on\, \c off\, \c
     * uncompressed and \c unencrypted.  The default is \c on\, in which case all block writes
     * include a checksum subsequently verified when the block is read.  The \c off setting does no
     * checksums\, the \c uncompressed setting only checksums blocks that are not compressed\, and
     * the \c unencrypted setting only checksums blocks that are not encrypted.  See @ref
     * tune_checksum for more information., a string\, chosen from the following options: \c "on"\,
     * \c "off"\, \c "uncompressed"\, \c "unencrypted"; default \c on.}
     * @config{colgroups, comma-separated list of names of column groups.  Each column group is
     * stored separately\, keyed by the primary key of the table.  If no column groups are
     * specified\, all columns are stored together in a single file.  All value columns in the table
     * must appear in at least one column group.  Each column group must be created with a separate
     * call to WT_SESSION::create using a \c colgroup: URI., a list of strings; default empty.}
     * @config{collator, configure custom collation for keys.  Permitted values are \c "none" or a
     * custom collator name created with WT_CONNECTION::add_collator., a string; default \c none.}
     * @config{columns, list of the column names.  Comma-separated list of the form
     * <code>(column[\,...])</code>. For tables\, the number of entries must match the total number
     * of values in \c key_format and \c value_format.  For colgroups and indices\, all column names
     * must appear in the list of columns for the table., a list of strings; default empty.}
     * @config{dictionary, the maximum number of unique values remembered in the
     * row-store/variable-length column-store leaf page value dictionary; see @ref
     * file_formats_compression for more information., an integer greater than or equal to \c 0;
     * default \c 0.}
     * @config{disaggregated = (, configure disaggregated storage for this file., a set of related
     * configuration options defined as follows.}
     * @config{&nbsp;&nbsp;&nbsp;&nbsp;delta_pct, the
     * size threshold (as a percentage) at which a delta will cease to be emitted when reconciling a
     * page.  For example\, if this is set to 20\, the size of a delta is 20 bytes\, and the size of
     * the full page image is 100 bytes\, reconciliation can emit a delta for the page (if various
     * other preconditions are met). Conversely\, if the delta came to 21 bytes\, reconciliation
     * would not emit a delta.  Deltas larger than full pages are permitted for measurement and
     * testing reasons\, and may be disallowed in future., an integer between \c 1 and \c 1000;
     * default \c 20.}
     * @config{&nbsp;&nbsp;&nbsp;&nbsp;max_consecutive_delta, the max consecutive
     * deltas allowed for a single page.  The maximum value is set at 32 (WT_DELTA_LIMIT). If we
     * need to change that\, please change WT_DELTA_LIMIT as well., an integer between \c 1 and \c
     * 32; default \c 32.}
     * @config{ ),,}
     * @config{encryption = (, configure an encryptor for file blocks.  When a table is created\,
     * its encryptor is not implicitly used for any related indices or column groups., a set of
     * related configuration options defined as follows.}
     * @config{&nbsp;&nbsp;&nbsp;&nbsp;keyid, An
     * identifier that identifies a unique instance of the encryptor.  It is stored in clear text\,
     * and thus is available when the WiredTiger database is reopened.  On the first use of a
     * (name\, keyid) combination\, the WT_ENCRYPTOR::customize function is called with the keyid as
     * an argument., a string; default empty.}
     * @config{&nbsp;&nbsp;&nbsp;&nbsp;name, Permitted
     * values are \c "none" or a custom encryption engine name created with
     * WT_CONNECTION::add_encryptor.  See @ref encryption for more information., a string; default
     * \c none.}
     * @config{ ),,}
     * @config{exclusive, explicitly fail with EEXIST if the object exists.  When false (the
     * default)\, if the object exists\, silently fail without creating a new object., a boolean
     * flag; default \c false.}
     * @config{format, the file format., a string\, chosen from the following options: \c "btree";
     * default \c btree.}
     * @config{ignore_in_memory_cache_size, allow update and insert operations to proceed even if
     * the cache is already at capacity.  Only valid in conjunction with in-memory databases.
     * Should be used with caution - this configuration allows WiredTiger to consume memory over the
     * configured cache limit., a boolean flag; default \c false.}
     * @config{immutable, configure the index to be immutable -- that is\, the index is not changed
     * by any update to a record in the table., a boolean flag; default \c false.}
     * @config{import = (, configure import of an existing object into the currently running
     * database., a set of related configuration options defined as follows.}
     * @config{&nbsp;&nbsp;&nbsp;&nbsp;compare_timestamp, allow importing files with timestamps
     * smaller or equal to the configured global timestamps.  Note the history of the files are not
     * imported together and thus snapshot read of historical data will not work with the option
     * "stable_timestamp". (The \c oldest and \c stable arguments are deprecated short-hand for \c
     * oldest_timestamp and \c stable_timestamp\, respectively)., a string\, chosen from the
     * following options: \c "oldest"\, \c "oldest_timestamp"\, \c "stable"\, \c "stable_timestamp";
     * default \c oldest_timestamp.}
     * @config{&nbsp;&nbsp;&nbsp;&nbsp;enabled, whether to import the
     * input URI from disk., a boolean flag; default \c false.}
     * @config{&nbsp;&nbsp;&nbsp;&nbsp;
     * file_metadata, the file configuration extracted from the metadata of the export database., a
     * string; default empty.}
     * @config{&nbsp;&nbsp;&nbsp;&nbsp;metadata_file, a text file that
     * contains all the relevant metadata information for the URI to import.  The file is generated
     * by backup:export cursor., a string; default empty.}
     * @config{&nbsp;&nbsp;&nbsp;&nbsp;
     * panic_corrupt, whether to panic if the metadata given is no longer valid for the table.  Not
     * valid with \c repair=true., a boolean flag; default \c true.}
     * @config{&nbsp;&nbsp;&nbsp;&nbsp;repair, whether to reconstruct the metadata from the raw file
     * content., a boolean flag; default \c false.}
     * @config{ ),,}
     * @config{internal_key_max, This option is no longer supported\, retained for backward
     * compatibility., an integer greater than or equal to \c 0; default \c 0.}
     * @config{internal_key_truncate, configure internal key truncation\, discarding unnecessary
     * trailing bytes on internal keys (ignored for custom collators)., a boolean flag; default \c
     * true.}
     * @config{internal_page_max, the maximum page size for internal nodes\, in bytes; the size must
     * be a multiple of the allocation size and is significant for applications wanting to avoid
     * excessive L2 cache misses while searching the tree.  The page maximum is the bytes of
     * uncompressed data\, that is\, the limit is applied before any block compression is done., an
     * integer between \c 512B and \c 512MB; default \c 4KB.}
     * @config{key_format, the format of the data packed into key items.  See @ref
     * schema_format_types for details.  By default\, the key_format is \c 'u' and applications use
     * WT_ITEM structures to manipulate raw byte arrays.  By default\, records are stored in
     * row-store files: keys of type \c 'r' are record numbers and records referenced by record
     * number are stored in column-store files., a format string; default \c u.}
     * @config{key_gap, This option is no longer supported\, retained for backward compatibility.,
     * an integer greater than or equal to \c 0; default \c 10.}
     * @config{leaf_key_max, the largest key stored in a leaf node\, in bytes.  If set\, keys larger
     * than the specified size are stored as overflow items (which may require additional I/O to
     * access). The default value is one-tenth the size of a newly split leaf page., an integer
     * greater than or equal to \c 0; default \c 0.}
     * @config{leaf_page_max, the maximum page size for leaf nodes\, in bytes; the size must be a
     * multiple of the allocation size\, and is significant for applications wanting to maximize
     * sequential data transfer from a storage device.  The page maximum is the bytes of
     * uncompressed data\, that is\, the limit is applied before any block compression is done.  For
     * fixed-length column store\, the size includes only the bitmap data; pages containing
     * timestamp information can be larger\, and the size is limited to 128KB rather than 512MB., an
     * integer between \c 512B and \c 512MB; default \c 32KB.}
     * @config{leaf_value_max, the largest value stored in a leaf node\, in bytes.  If set\, values
     * larger than the specified size are stored as overflow items (which may require additional I/O
     * to access). If the size is larger than the maximum leaf page size\, the page size is
     * temporarily ignored when large values are written.  The default is one-half the size of a
     * newly split leaf page., an integer greater than or equal to \c 0; default \c 0.}
     * @config{log = (, the transaction log configuration for this object.  Only valid if \c log is
     * enabled in ::wiredtiger_open., a set of related configuration options defined as follows.}
     * @config{&nbsp;&nbsp;&nbsp;&nbsp;enabled, if false\, this object has checkpoint-level
     * durability., a boolean flag; default \c true.}
     * @config{ ),,}
     * @config{memory_page_image_max, the maximum in-memory page image represented by a single
     * storage block.  Depending on compression efficiency\, compression can create storage blocks
     * which require significant resources to re-instantiate in the cache\, penalizing the
     * performance of future point updates.  The value limits the maximum in-memory page image a
     * storage block will need.  If set to 0\, a default of 4 times \c leaf_page_max is used., an
     * integer greater than or equal to \c 0; default \c 0.}
     * @config{memory_page_max, the maximum size a page can grow to in memory before being
     * reconciled to disk.  The specified size will be adjusted to a lower bound of
     * <code>leaf_page_max</code>\, and an upper bound of <code>cache_size / 10</code>. This limit
     * is soft - it is possible for pages to be temporarily larger than this value., an integer
     * between \c 512B and \c 10TB; default \c 5MB.}
     * @config{os_cache_dirty_max, maximum dirty system buffer cache usage\, in bytes.  If
     * non-zero\, schedule writes for dirty blocks belonging to this object in the system buffer
     * cache after that many bytes from this object are written into the buffer cache., an integer
     * greater than or equal to \c 0; default \c 0.}
     * @config{os_cache_max, maximum system buffer cache usage\, in bytes.  If non-zero\, evict
     * object blocks from the system buffer cache after that many bytes from this object are read or
     * written into the buffer cache., an integer greater than or equal to \c 0; default \c 0.}
     * @config{prefix_compression, configure prefix compression on row-store leaf pages., a boolean
     * flag; default \c false.}
     * @config{prefix_compression_min, minimum gain before prefix compression will be used on
     * row-store leaf pages., an integer greater than or equal to \c 0; default \c 4.}
     * @config{split_pct, the Btree page split size as a percentage of the maximum Btree page size\,
     * that is\, when a Btree page is split\, it will be split into smaller pages\, where each page
     * is the specified percentage of the maximum Btree page size., an integer between \c 50 and \c
     * 100; default \c 90.}
     * @config{tiered_storage = (, configure a storage source for this table., a set of related
     * configuration options defined as follows.}
     * @config{&nbsp;&nbsp;&nbsp;&nbsp;auth_token,
     * authentication string identifier., a string; default empty.}
     * @config{&nbsp;&nbsp;&nbsp;&nbsp;
     * bucket, the bucket indicating the location for this table., a string; default empty.}
     * @config{&nbsp;&nbsp;&nbsp;&nbsp;bucket_prefix, the unique bucket prefix for this table., a
     * string; default empty.}
     * @config{&nbsp;&nbsp;&nbsp;&nbsp;cache_directory, a directory to store
     * locally cached versions of files in the storage source.  By default\, it is named with \c
     * "-cache" appended to the bucket name.  A relative directory name is relative to the home
     * directory., a string; default empty.}
     * @config{&nbsp;&nbsp;&nbsp;&nbsp;local_retention, time
     * in seconds to retain data on tiered storage on the local tier for faster read access., an
     * integer between \c 0 and \c 10000; default \c 300.}
     * @config{&nbsp;&nbsp;&nbsp;&nbsp;name,
     * permitted values are \c "none" or a custom storage source name created with
     * WT_CONNECTION::add_storage_source.  See @ref custom_storage_sources for more information., a
     * string; default \c none.}
     * @config{&nbsp;&nbsp;&nbsp;&nbsp;shared, enable sharing tiered
     * tables across other WiredTiger instances., a boolean flag; default \c false.}
     * @config{ ),,}
     * @config{type, set the type of data source used to store a column group\, index or simple
     * table.  By default\, a \c "file:" URI is derived from the object name.  The \c type
     * configuration can be used to switch to a different data source or an extension configured by
     * the application., a string; default \c file.}
     * @config{value_format, the format of the data packed into value items.  See @ref
     * schema_format_types for details.  By default\, the value_format is \c 'u' and applications
     * use a WT_ITEM structure to manipulate raw byte arrays.  Value items of type 't' are
     * bitfields\, and when configured with record number type keys\, will be stored using a
     * fixed-length store., a format string; default \c u.}
     * @config{write_timestamp_usage, describe how timestamps are expected to be used on table
     * modifications.  The choices are the default\, which ensures that once timestamps are used for
     * a key\, they are always used\, and also that multiple updates to a key never use decreasing
     * timestamps and \c never which enforces that timestamps are never used for a table.  (The \c
     * always\, \c key_consistent\, \c mixed_mode and \c ordered choices should not be used\, and
     * are retained for backward compatibility.)., a string\, chosen from the following options: \c
     * "always"\, \c "key_consistent"\, \c "mixed_mode"\, \c "never"\, \c "none"\, \c "ordered";
     * default \c none.}
     * @configend
     * @errors
     */
    int __F(create)(WT_SESSION *session,
        const char *name, const char *config);

    /*!
     * Compact a live row- or column-store btree.
     *
     * @snippet ex_all.c Compact a table
     *
     * @param session the session handle
     * @param name the URI of the object to compact, such as
     * \c "table:stock"
     * @configstart{WT_SESSION.compact, see dist/api_data.py}
     * @config{background, enable/disabled the background compaction server., a boolean flag;
     * default empty.}
     * @config{dryrun, run only the estimation phase of compact., a boolean flag; default \c false.}
     * @config{exclude, list of table objects to be excluded from background compaction.  The list
     * is immutable and only applied when the background compaction gets enabled.  The list is not
     * saved between the calls and needs to be reapplied each time the service is enabled.  The
     * individual objects in the list can only be of the \c table: URI type., a list of strings;
     * default empty.}
     * @config{free_space_target, minimum amount of space recoverable for compaction to proceed., an
     * integer greater than or equal to \c 1MB; default \c 20MB.}
     * @config{run_once, configure background compaction server to run once.  In this mode\,
     * compaction is always attempted on each table unless explicitly excluded., a boolean flag;
     * default \c false.}
     * @config{timeout, maximum amount of time to allow for compact in seconds.  The actual amount
     * of time spent in compact may exceed the configured value.  A value of zero disables the
     * timeout., an integer; default \c 1200.}
     * @configend
     * @errors
     */
    int __F(compact)(WT_SESSION *session,
        const char *name, const char *config);

    /*!
     * Drop (delete) a table.
     *
     * @exclusive
     *
     * @not_transactional
     *
     * @snippet ex_all.c Drop a table
     *
     * @param session the session handle
     * @param name the URI of the object to drop, such as \c "table:stock"
     * @configstart{WT_SESSION.drop, see dist/api_data.py}
     * @config{force, return success if the object does not exist., a boolean flag; default \c
     * false.}
     * @config{remove_files, if the underlying files should be removed., a boolean flag; default \c
     * true.}
     * @configend
     * @ebusy_errors
     */
    int __F(drop)(WT_SESSION *session,
        const char *name, const char *config);

    /*!
     * Flush the log.
     *
     * WT_SESSION::log_flush will fail if logging is not enabled.
     *
     * @param session the session handle
     * @configstart{WT_SESSION.log_flush, see dist/api_data.py}
     * @config{sync, forcibly flush the log and wait for it to achieve the synchronization level
     * specified.  The \c off setting forces any buffered log records to be written to the file
     * system.  The \c on setting forces log records to be written to the storage device., a
     * string\, chosen from the following options: \c "off"\, \c "on"; default \c on.}
     * @configend
     * @errors
     */
    int __F(log_flush)(WT_SESSION *session, const char *config);

    /*!
     * Insert a ::WT_LOGREC_MESSAGE type record in the database log files
     * (the database must be configured for logging when this method is
     * called).
     *
     * @param session the session handle
     * @param format a printf format specifier
     * @errors
     */
    int __F(log_printf)(WT_SESSION *session, const char *format, ...);

    /*!
     * Reset the session handle.
     *
     * This method resets the cursors associated with the session, clears session statistics and
     * discards cached resources. No session configurations are modified (or reset to their
     * default values). WT_SESSION::reset will fail if a transaction is in progress in the
     * session.
     *
     * @snippet ex_all.c Reset the session
     *
     * @param session the session handle
     * @errors
     */
    int __F(reset)(WT_SESSION *session);

    /*!
     * Salvage a table.
     *
     * Salvage rebuilds the file or files which comprise a table,
     * discarding any corrupted file blocks.
     *
     * When salvage is done, previously deleted records may re-appear, and
     * inserted records may disappear, so salvage should not be run
     * unless it is known to be necessary.  Normally, salvage should be
     * called after a table or file has been corrupted, as reported by the
     * WT_SESSION::verify method.
     *
     * Files are rebuilt in place. The salvage method overwrites the
     * existing files.
     *
     * @exclusive
     *
     * @snippet ex_all.c Salvage a table
     *
     * @param session the session handle
     * @param name the URI of the table or file to salvage
     * @configstart{WT_SESSION.salvage, see dist/api_data.py}
     * @config{force, force salvage even of files that do not appear to be WiredTiger files., a
     * boolean flag; default \c false.}
     * @configend
     * @ebusy_errors
     */
    int __F(salvage)(WT_SESSION *session,
        const char *name, const char *config);

    /*!
     * Truncate a file, table, cursor range, or backup cursor
     *
     * Truncate a table or file.
     * @snippet ex_all.c Truncate a table
     *
     * Truncate a cursor range.  When truncating based on a cursor position,
     * it is not required the cursor reference a record in the object, only
     * that the key be set.  This allows applications to discard portions of
     * the object name space without knowing exactly what records the object
     * contains. The start and stop points are both inclusive; that is, the
     * key set in the start cursor is the first record to be deleted and the
     * key set in the stop cursor is the last.
     *
     * @snippet ex_all.c Truncate a range
     *
     * Range truncate is implemented as a "scan and write" operation, specifically without range
     * locks. Inserts or other operations in the range, as well as operations before or after
     * the range when no explicit starting or ending key is set, are not well defined: conflicts
     * may be detected or both transactions may commit. If both commit, there's a failure and
     * recovery runs, the result may be different than what was in cache before the crash.
     *
     * The WT_CURSOR::truncate range truncate operation can only be used at snapshot isolation.
     *
     * Any specified cursors end with no position, and subsequent calls to
     * the WT_CURSOR::next (WT_CURSOR::prev) method will iterate from the
     * beginning (end) of the table.
     *
     * @param session the session handle
     * @param name the URI of the table or file to truncate, or \c "log:"
     * for a backup cursor
     * @param start optional cursor marking the first record discarded;
     * if <code>NULL</code>, the truncate starts from the beginning of
     * the object; must be provided when truncating a backup cursor
     * @param stop optional cursor marking the last record discarded;
     * if <code>NULL</code>, the truncate continues to the end of the
     * object; ignored when truncating a backup cursor
     * @configempty{WT_SESSION.truncate, see dist/api_data.py}
     * @errors
     */
    int __F(truncate)(WT_SESSION *session,
        const char *name, WT_CURSOR *start, WT_CURSOR *stop, const char *config);

    /*!
     * Verify a table.
     *
     * Verify reports if a file, or the files that comprise a table, have been corrupted.
     * The WT_SESSION::salvage method can be used to repair a corrupted file.
     *
     * @snippet ex_all.c Verify a table
     *
     * @exclusive
     *
     * @param session the session handle
     * @param name the URI of the table or file to verify, optional if verifying the history
     * store
     * @configstart{WT_SESSION.verify, see dist/api_data.py}
     * @config{do_not_clear_txn_id, Turn off transaction id clearing\, intended for debugging and
     * better diagnosis of crashes or failures.  Note: History store validation is disabled when the
     * configuration is set as visibility rules may not work correctly because the transaction ids
     * are not cleared., a boolean flag; default \c false.}
     * @config{dump_address, Display page addresses\, time windows\, and page types as pages are
     * verified\, using the application's message handler\, intended for debugging., a boolean flag;
     * default \c false.}
     * @config{dump_all_data, Display application data as pages or blocks are verified\, using the
     * application's message handler\, intended for debugging.  Disabling this does not guarantee
     * that no user data will be output., a boolean flag; default \c false.}
     * @config{dump_blocks, Display the contents of on-disk blocks as they are verified\, using the
     * application's message handler\, intended for debugging., a boolean flag; default \c false.}
     * @config{dump_key_data, Display application data keys as pages or blocks are verified\, using
     * the application's message handler\, intended for debugging.  Disabling this does not
     * guarantee that no user data will be output., a boolean flag; default \c false.}
     * @config{dump_layout, Display the layout of the files as they are verified\, using the
     * application's message handler\, intended for debugging; requires optional support from the
     * block manager., a boolean flag; default \c false.}
     * @config{dump_offsets, Display the contents of specific on-disk blocks\, using the
     * application's message handler\, intended for debugging., a list of strings; default empty.}
     * @config{dump_pages, Display the contents of in-memory pages as they are verified\, using the
     * application's message handler\, intended for debugging., a boolean flag; default \c false.}
     * @config{dump_tree_shape, Display the btree shapes as they are verified\, using the
     * application's message handler\, intended for debugging; requires optional support from the
     * block manager., a boolean flag; default \c false.}
     * @config{read_corrupt, A mode that allows verify to continue reading after encountering a
     * checksum error.  It will skip past the corrupt block and continue with the verification
     * process., a boolean flag; default \c false.}
     * @config{stable_timestamp, Ensure that no data has a start timestamp after the stable
     * timestamp\, to be run after rollback_to_stable., a boolean flag; default \c false.}
     * @config{strict, Treat any verification problem as an error; by default\, verify will warn\,
     * but not fail\, in the case of errors that won't affect future behavior (for example\, a
     * leaked block)., a boolean flag; default \c false.}
     * @configend
     * @ebusy_errors
     */
    int __F(verify)(WT_SESSION *session,
        const char *name, const char *config);
    /*! @} */

    /*!
     * @name Transactions
     * @{
     */
    /*!
     * Start a transaction in this session.
     *
     * The transaction remains active until ended by
     * WT_SESSION::commit_transaction or WT_SESSION::rollback_transaction.
     * Operations performed on cursors capable of supporting transactional
     * operations that are already open in this session, or which are opened
     * before the transaction ends, will operate in the context of the
     * transaction.
     *
     * @requires_notransaction
     *
     * @snippet ex_all.c transaction commit/rollback
     *
     * @param session the session handle
     * @configstart{WT_SESSION.begin_transaction, see dist/api_data.py}
     * @config{ignore_prepare, whether to ignore updates by other prepared transactions when doing
     * of read operations of this transaction.  When \c true\, forces the transaction to be
     * read-only.  Use \c force to ignore prepared updates and permit writes (see @ref
     * timestamp_prepare_ignore_prepare for more information)., a string\, chosen from the following
     * options: \c "false"\, \c "force"\, \c "true"; default \c false.}
     * @config{isolation, the isolation level for this transaction; defaults to the session's
     * isolation level., a string\, chosen from the following options: \c "read-uncommitted"\, \c
     * "read-committed"\, \c "snapshot"; default empty.}
     * @config{name, name of the transaction for tracing and debugging., a string; default empty.}
     * @config{no_timestamp, allow a commit without a timestamp\, creating values that have "always
     * existed" and are visible regardless of timestamp.  See @ref timestamp_txn_api., a boolean
     * flag; default \c false.}
     * @config{operation_timeout_ms, when non-zero\, a requested limit on the time taken to complete
     * operations in this transaction.  Time is measured in real time milliseconds from the start of
     * each WiredTiger API call.  There is no guarantee any operation will not take longer than this
     * amount of time.  If WiredTiger notices the limit has been exceeded\, an operation may return
     * a WT_ROLLBACK error.  Default is to have no limit., an integer greater than or equal to \c 0;
     * default \c 0.}
     * @config{priority, priority of the transaction for resolving conflicts.  Transactions with
     * higher values are less likely to abort., an integer between \c -100 and \c 100; default \c
     * 0.}
     * @config{read_timestamp, read using the specified timestamp.  The value must not be older than
     * the current oldest timestamp.  See @ref timestamp_txn_api., a string; default empty.}
     * @config{roundup_timestamps = (, round up timestamps of the transaction., a set of related
     * configuration options defined as follows.}
     * @config{&nbsp;&nbsp;&nbsp;&nbsp;prepared,
     * applicable only for prepared transactions\, and intended only for special-purpose use.  See
     * @ref timestamp_prepare_roundup.  Allows the prepare timestamp and the commit timestamp of
     * this transaction to be rounded up to be no older than the oldest timestamp\, and allows
     * violating the usual restriction that the prepare timestamp must be newer than the stable
     * timestamp.  Specifically: at transaction prepare\, if the prepare timestamp is less than or
     * equal to the oldest timestamp\, the prepare timestamp will be rounded to the oldest
     * timestamp.  Subsequently\, at commit time\, if the commit timestamp is less than the (now
     * rounded) prepare timestamp\, the commit timestamp will be rounded up to it and thus to at
     * least oldest.  Neither timestamp will be checked against the stable timestamp., a boolean
     * flag; default \c false.}
     * @config{&nbsp;&nbsp;&nbsp;&nbsp;read, if the read timestamp is less
     * than the oldest timestamp\, the read timestamp will be rounded up to the oldest timestamp.
     * See @ref timestamp_read_roundup., a boolean flag; default \c false.}
     * @config{ ),,}
     * @config{sync, whether to sync log records when the transaction commits\, inherited from
     * ::wiredtiger_open \c transaction_sync., a boolean flag; default empty.}
     * @configend
     * @errors
     */
    int __F(begin_transaction)(WT_SESSION *session, const char *config);

    /*!
     * Commit the current transaction.
     *
     * A transaction must be in progress when this method is called.
     *
     * If WT_SESSION::commit_transaction returns an error, the transaction
     * was rolled back, not committed, and all cursors associated with the session are reset.
     *
     * @requires_transaction
     *
     * @snippet ex_all.c transaction commit/rollback
     *
     * @param session the session handle
     * @configstart{WT_SESSION.commit_transaction, see dist/api_data.py}
     * @config{commit_timestamp, set the commit timestamp for the current transaction.  For
     * non-prepared transactions\, the value must not be older than the first commit timestamp
     * already set for the current transaction (if any)\, must not be older than the current oldest
     * timestamp\, and must be after the current stable timestamp.  For prepared transactions\, a
     * commit timestamp is required\, must not be older than the prepare timestamp\, and can be set
     * only once.  See @ref timestamp_txn_api and @ref timestamp_prepare., a string; default empty.}
     * @config{durable_timestamp, set the durable timestamp for the current transaction.  Required
     * for the commit of a prepared transaction\, and otherwise not permitted.  The value must also
     * be after the current oldest and stable timestamps and must not be older than the commit
     * timestamp.  See @ref timestamp_prepare., a string; default empty.}
     * @config{operation_timeout_ms, when non-zero\, a requested limit on the time taken to complete
     * operations in this transaction.  Time is measured in real time milliseconds from the start of
     * each WiredTiger API call.  There is no guarantee any operation will not take longer than this
     * amount of time.  If WiredTiger notices the limit has been exceeded\, an operation may return
     * a WT_ROLLBACK error.  Default is to have no limit., an integer greater than or equal to \c 0;
     * default \c 0.}
     * @config{sync, override whether to sync log records when the transaction commits.  The default
     * is inherited from ::wiredtiger_open \c transaction_sync.  The \c off setting does not wait
     * for records to be written or synchronized.  The \c on setting forces log records to be
     * written to the storage device., a string\, chosen from the following options: \c "off"\, \c
     * "on"; default empty.}
     * @configend
     * @errors
     */
    int __F(commit_transaction)(WT_SESSION *session, const char *config);

    /*!
     * Prepare the current transaction.
     *
     * A transaction must be in progress when this method is called.
     *
     * Preparing a transaction will guarantee a subsequent commit will
     * succeed. Only commit and rollback are allowed on a transaction after
     * it has been prepared. The transaction prepare API is designed to
     * support MongoDB exclusively, and guarantees update conflicts have
     * been resolved, but does not guarantee durability.
     *
     * @requires_transaction
     *
     * @snippet ex_all.c transaction prepare
     *
     * @param session the session handle
     * @configstart{WT_SESSION.prepare_transaction, see dist/api_data.py}
     * @config{prepare_timestamp, set the prepare timestamp for the updates of the current
     * transaction.  The value must not be older than any active read timestamps\, and must be newer
     * than the current stable timestamp.  See @ref timestamp_prepare., a string; default empty.}
     * @configend
     * @errors
     */
    int __F(prepare_transaction)(WT_SESSION *session, const char *config);

    /*!
     * Roll back the current transaction.
     *
     * A transaction must be in progress when this method is called.
     *
     * All cursors associated with the session are reset.
     *
     * @requires_transaction
     *
     * @snippet ex_all.c transaction commit/rollback
     *
     * @param session the session handle
     * @configstart{WT_SESSION.rollback_transaction, see dist/api_data.py}
     * @config{operation_timeout_ms, when non-zero\, a requested limit on the time taken to complete
     * operations in this transaction.  Time is measured in real time milliseconds from the start of
     * each WiredTiger API call.  There is no guarantee any operation will not take longer than this
     * amount of time.  If WiredTiger notices the limit has been exceeded\, an operation may return
     * a WT_ROLLBACK error.  Default is to have no limit., an integer greater than or equal to \c 0;
     * default \c 0.}
     * @configend
     * @errors
     */
    int __F(rollback_transaction)(WT_SESSION *session, const char *config);
    /*! @} */

    /*!
     * @name Transaction timestamps
     * @{
     */
    /*!
     * Query the session's transaction timestamp state.
     *
     * The WT_SESSION.query_timestamp method can only be used at snapshot isolation.
     *
     * @param session the session handle
     * @param[out] hex_timestamp a buffer that will be set to the
     * hexadecimal encoding of the timestamp being queried.  Must be large
     * enough to hold a NUL terminated, hex-encoded 8B timestamp (17 bytes).
     * @configstart{WT_SESSION.query_timestamp, see dist/api_data.py}
     * @config{get, specify which timestamp to query: \c commit returns the most recently set
     * commit_timestamp; \c first_commit returns the first set commit_timestamp; \c prepare returns
     * the timestamp used in preparing a transaction; \c read returns the timestamp at which the
     * transaction is reading.  See @ref timestamp_txn_api., a string\, chosen from the following
     * options: \c "commit"\, \c "first_commit"\, \c "prepare"\, \c "read"; default \c read.}
     * @configend
     *
     * A timestamp of 0 is returned if the timestamp is not available or has not been set.
     * @errors
     */
    int __F(query_timestamp)(
        WT_SESSION *session, char *hex_timestamp, const char *config);

    /*!
     * Set a timestamp on a transaction.
     *
     * The WT_SESSION.timestamp_transaction method can only be used at snapshot isolation.
     *
     * @snippet ex_all.c transaction timestamp
     *
     * @requires_transaction
     *
     * @param session the session handle
     * @configstart{WT_SESSION.timestamp_transaction, see dist/api_data.py}
     * @config{commit_timestamp, set the commit timestamp for the current transaction.  For
     * non-prepared transactions\, the value must not be older than the first commit timestamp
     * already set for the current transaction\, if any\, must not be older than the current oldest
     * timestamp and must be after the current stable timestamp.  For prepared transactions\, a
     * commit timestamp is required\, must not be older than the prepare timestamp\, can be set only
     * once\, and must not be set until after the transaction has successfully prepared.  See @ref
     * timestamp_txn_api and @ref timestamp_prepare., a string; default empty.}
     * @config{durable_timestamp, set the durable timestamp for the current transaction.  Required
     * for the commit of a prepared transaction\, and otherwise not permitted.  Can only be set
     * after the transaction has been prepared and a commit timestamp has been set.  The value must
     * be after the current oldest and stable timestamps and must not be older than the commit
     * timestamp.  See @ref timestamp_prepare., a string; default empty.}
     * @config{prepare_timestamp, set the prepare timestamp for the updates of the current
     * transaction.  The value must not be older than any active read timestamps\, and must be newer
     * than the current stable timestamp.  Can be set only once per transaction.  Setting the
     * prepare timestamp does not by itself prepare the transaction\, but does oblige the
     * application to eventually prepare the transaction before committing it.  See @ref
     * timestamp_prepare., a string; default empty.}
     * @config{read_timestamp, read using the specified timestamp.  The value must not be older than
     * the current oldest timestamp.  This can only be set once for a transaction.  See @ref
     * timestamp_txn_api., a string; default empty.}
     * @configend
     * @errors
     */
    int __F(timestamp_transaction)(WT_SESSION *session, const char *config);

    /*!
     * Set a timestamp on a transaction numerically.  Prefer this method over
     * WT_SESSION::timestamp_transaction if the hexadecimal string parsing done in that method
     * becomes a bottleneck.
     *
     * The WT_SESSION.timestamp_transaction_uint method can only be used at snapshot isolation.
     *
     * @snippet ex_all.c transaction timestamp_uint
     *
     * @requires_transaction
     *
     * @param session the session handle
     * @param which the timestamp being set (see ::WT_TS_TXN_TYPE for available options, and
     * WT_SESSION::timestamp_transaction for constraints on the timestamps).
     * @param ts the timestamp.
     * @errors
     */
    int __F(timestamp_transaction_uint)(WT_SESSION *session, WT_TS_TXN_TYPE which,
            uint64_t ts);
    /*! @} */

    /*!
     * @name Transaction support
     * @{
     */
    /*!
     * Write a transactionally consistent snapshot of a database or set of individual objects.
     *
     * When timestamps are not in use, the checkpoint includes all transactions committed
     * before the checkpoint starts. When timestamps are in use and the checkpoint runs with
     * \c use_timestamp=true (the default), updates committed with a timestamp after the
     * \c stable timestamp, in tables configured for checkpoint-level durability, are not
     * included in the checkpoint. Updates committed in tables configured for commit-level
     * durability are always included in the checkpoint. See @ref durability_checkpoint and
     * @ref durability_log for more information.
     *
     * Calling the checkpoint method multiple times serializes the checkpoints; new checkpoint
     * calls wait for running checkpoint calls to complete.
     *
     * Existing named checkpoints may optionally be discarded.
     *
     * @requires_notransaction
     *
     * @snippet ex_all.c Checkpoint examples
     *
     * @param session the session handle
     * @configstart{WT_SESSION.checkpoint, see dist/api_data.py}
     * @config{debug = (, configure debug specific behavior on a checkpoint.  Generally only used
     * for internal testing purposes., a set of related configuration options defined as follows.}
     * @config{&nbsp;&nbsp;&nbsp;&nbsp;checkpoint_cleanup, if true\, checkpoint cleanup thread is
     * triggered to perform the checkpoint cleanup., a boolean flag; default \c false.}
     * @config{&nbsp;&nbsp;&nbsp;&nbsp;checkpoint_crash_point, non-negative number between 0 and
     * 1000 will trigger a controlled crash during the checkpoint process.  Lower values will
     * trigger crashes in the initial phase of checkpoint\, while higher values will result in
     * crashes in the final phase of the checkpoint process., an integer; default \c -1.}
     * @config{
     * ),,}
     * @config{drop, specify a list of checkpoints to drop.  The list may additionally contain one
     * of the following keys: \c "from=all" to drop all checkpoints\, \c "from=<checkpoint>" to drop
     * all checkpoints after and including the named checkpoint\, or \c "to=<checkpoint>" to drop
     * all checkpoints before and including the named checkpoint.  Checkpoints cannot be dropped if
     * open in a cursor.  While a hot backup is in progress\, checkpoints created prior to the start
     * of the backup cannot be dropped., a list of strings; default empty.}
     * @config{flush_tier = (, configure flushing objects to tiered storage after checkpoint.  See
     * @ref tiered_storage., a set of related configuration options defined as follows.}
     * @config{&nbsp;&nbsp;&nbsp;&nbsp;enabled, if true and tiered storage is in use\, perform one
     * iteration of object switching and flushing objects to tiered storage., a boolean flag;
     * default \c false.}
     * @config{&nbsp;&nbsp;&nbsp;&nbsp;force, if false (the default)\, flush_tier
     * of any individual object may be skipped if the underlying object has not been modified since
     * the previous flush_tier.  If true\, this option forces the flush_tier., a boolean flag;
     * default \c false.}
     * @config{&nbsp;&nbsp;&nbsp;&nbsp;sync, wait for all objects to be flushed
     * to the shared storage to the level specified.  When false\, do not wait for any objects to be
     * written to the tiered storage system but return immediately after generating the objects and
     * work units for an internal thread.  When true\, the caller waits until all work queued for
     * this call to be completely processed before returning., a boolean flag; default \c true.}
     * @config{&nbsp;&nbsp;&nbsp;&nbsp;timeout, amount of time\, in seconds\, to wait for flushing
     * of objects to complete.  WiredTiger returns EBUSY if the timeout is reached.  A value of zero
     * disables the timeout., an integer; default \c 0.}
     * @config{ ),,}
     * @config{force, if false (the default)\, checkpoints may be skipped if the underlying object
     * has not been modified.  If true\, this option forces the checkpoint., a boolean flag; default
     * \c false.}
     * @config{name, if set\, specify a name for the checkpoint., a string; default empty.}
     * @config{use_timestamp, if true (the default)\, create the checkpoint as of the last stable
     * timestamp if timestamps are in use\, or with all committed updates if there is no stable
     * timestamp set.  If false\, always generate a checkpoint with all committed updates\, ignoring
     * any stable timestamp., a boolean flag; default \c true.}
     * @configend
     * @errors
     */
    int __F(checkpoint)(WT_SESSION *session, const char *config);

    /*!
     * Reset the snapshot used for database visibility.
     *
     * For transactions running with snapshot isolation, this method releases the existing
     * snapshot of the database and gets a new one. This makes newer commits visible. The
     * call can be used to avoid pinning old and no-longer-needed content in the database.
     * Applications not using read timestamps for search may see different results after the
     * snapshot is updated.
     *
     * It is an error to call this method when using an isolation level other than snapshot
     * isolation, or if the current transaction has already written any data.
     *
     * @requires_transaction
     *
     * @snippet ex_all.c reset snapshot
     *
     * @param session the session handle
     * @errors
     */
    int __F(reset_snapshot)(WT_SESSION *session);

    /*!
     * Return the transaction ID range pinned by the session handle.
     *
     * The ID range is an approximate count of transactions and is calculated
     * based on the oldest ID needed for the active transaction in this session,
     * compared to the newest transaction in the system.
     *
     * @snippet ex_all.c transaction pinned range
     *
     * @param session the session handle
     * @param[out] range the range of IDs pinned by this session. Zero if
     * there is no active transaction.
     * @errors
     */
    int __F(transaction_pinned_range)(WT_SESSION* session, uint64_t *range);
    /*! @} */

    /*!
     * @name Error info
     * @{
     */
    /*!
     * Return verbose information about the last session API call.
     * After every session API call (excluding this one), the error, sub-level error and error
     * message is reset. See @ref error_handling for more details.
     *
     * @param session the session handle
     * @param[out] err The return value of the last session API call.
     * @param[out] sub_level_err An optional sub-level error code to provide contextual information.
     * @param[out] err_msg An optional error message to provide contextual information.
     */
    void __F(get_last_error)(WT_SESSION *session,
        int *err, int *sub_level_err, const char **err_msg);
    /*! @} */

#ifndef DOXYGEN

    /*!
     * Call into the library.
     *
     * This method is used for breakpoints and to set other configuration
     * when debugging layers not directly supporting those features.
     *
     * @param session the session handle
     * @errors
     */
    int __F(breakpoint)(WT_SESSION *session);
#endif
};

/*!
 * A connection to a WiredTiger database.  The connection may be opened within
 * the same address space as the caller or accessed over a socket connection.
 *
 * Most applications will open a single connection to a database for each
 * process.  The first process to open a connection to a database will access
 * the database in its own address space.  Subsequent connections (if allowed)
 * will communicate with the first process over a socket connection to perform
 * their operations.
 *
 * <b>Thread safety:</b> A WT_CONNECTION handle may be shared between threads.
 * See @ref threads for more information.
 */
struct __wt_connection {
    /*!
     * Close a connection.
     *
     * Any open sessions will be closed. This will release the resources
     * associated with the session handle, including rolling back any
     * active transactions and closing any cursors that remain open in the
     * session.
     *
     * @snippet ex_all.c Close a connection
     *
     * @param connection the connection handle
     * @configstart{WT_CONNECTION.close, see dist/api_data.py}
     * @config{leak_memory, don't free memory during close., a boolean flag; default \c false.}
     * @config{use_timestamp, by default\, create the close checkpoint as of the last stable
     * timestamp if timestamps are in use\, or all current updates if there is no stable timestamp
     * set.  If false\, this option generates a checkpoint with all updates., a boolean flag;
     * default \c true.}
     * @configend
     * @errors
     */
    int __F(close)(WT_CONNECTION *connection, const char *config);

#ifndef DOXYGEN
    /*!
     * Output debug information for various subsystems. The output format
     * may change over time, gathering the debug information may be
     * invasive, and the information reported may not provide a point in
     * time view of the system.
     *
     * @param connection the connection handle
     * @configstart{WT_CONNECTION.debug_info, see dist/api_data.py}
     * @config{backup, print incremental backup information., a boolean flag; default \c false.}
     * @config{cache, print cache information., a boolean flag; default \c false.}
     * @config{cursors, print all open cursor information., a boolean flag; default \c false.}
     * @config{handles, print open handles information., a boolean flag; default \c false.}
     * @config{log, print log information., a boolean flag; default \c false.}
     * @config{metadata, print metadata information., a boolean flag; default \c false.}
     * @config{sessions, print open session information., a boolean flag; default \c false.}
     * @config{txn, print global txn information., a boolean flag; default \c false.}
     * @configend
     * @errors
     */
    int __F(debug_info)(WT_CONNECTION *connection, const char *config);
#endif

    /*!
     * Reconfigure a connection handle.
     *
     * @snippet ex_all.c Reconfigure a connection
     *
     * @param connection the connection handle
     * @configstart{WT_CONNECTION.reconfigure, see dist/api_data.py}
     * @config{block_cache = (, block cache configuration options., a set of related configuration
     * options defined as follows.}
     * @config{&nbsp;&nbsp;&nbsp;&nbsp;blkcache_eviction_aggression,
     * seconds an unused block remains in the cache before it is evicted., an integer between \c 1
     * and \c 7200; default \c 1800.}
     * @config{&nbsp;&nbsp;&nbsp;&nbsp;cache_on_checkpoint, cache
     * blocks written by a checkpoint., a boolean flag; default \c true.}
     * @config{&nbsp;&nbsp;&nbsp;&nbsp;cache_on_writes, cache blocks as they are written (other than
     * checkpoint blocks)., a boolean flag; default \c true.}
     * @config{&nbsp;&nbsp;&nbsp;&nbsp;
     * enabled, enable block cache., a boolean flag; default \c false.}
     * @config{&nbsp;&nbsp;&nbsp;&nbsp;full_target, the fraction of the block cache that must be
     * full before eviction will remove unused blocks., an integer between \c 30 and \c 100; default
     * \c 95.}
     * @config{&nbsp;&nbsp;&nbsp;&nbsp;hashsize, number of buckets in the hashtable that
     * keeps track of blocks., an integer between \c 512 and \c 256K; default \c 32768.}
     * @config{&nbsp;&nbsp;&nbsp;&nbsp;max_percent_overhead, maximum tolerated overhead expressed as
     * the number of blocks added and removed as percent of blocks looked up; cache population and
     * eviction will be suppressed if the overhead exceeds the threshold., an integer between \c 1
     * and \c 500; default \c 10.}
     * @config{&nbsp;&nbsp;&nbsp;&nbsp;nvram_path, the absolute path to
     * the file system mounted on the NVRAM device., a string; default empty.}
     * @config{&nbsp;&nbsp;&nbsp;&nbsp;percent_file_in_dram, bypass cache for a file if the set
     * percentage of the file fits in system DRAM (as specified by block_cache.system_ram)., an
     * integer between \c 0 and \c 100; default \c 50.}
     * @config{&nbsp;&nbsp;&nbsp;&nbsp;size,
     * maximum memory to allocate for the block cache., an integer between \c 0 and \c 10TB; default
     * \c 0.}
     * @config{&nbsp;&nbsp;&nbsp;&nbsp;system_ram, the bytes of system DRAM available for
     * caching filesystem blocks., an integer between \c 0 and \c 1024GB; default \c 0.}
     * @config{&nbsp;&nbsp;&nbsp;&nbsp;type, cache location: DRAM or NVRAM., a string; default
     * empty.}
     * @config{ ),,}
     * @config{cache_max_wait_ms, the maximum number of milliseconds an application thread will wait
     * for space to be available in cache before giving up.  Default or 0 will wait forever.  1 will
     * never wait., an integer greater than or equal to \c 0; default \c 0.}
     * @config{cache_overhead, assume the heap allocator overhead is the specified percentage\, and
     * adjust the cache usage by that amount (for example\, if there is 10GB of data in cache\, a
     * percentage of 10 means WiredTiger treats this as 11GB). This value is configurable because
     * different heap allocators have different overhead and different workloads will have different
     * heap allocation sizes and patterns\, therefore applications may need to adjust this value
     * based on allocator choice and behavior in measured workloads., an integer between \c 0 and \c
     * 30; default \c 8.}
     * @config{cache_size, maximum heap memory to allocate for the cache.  A database should
     * configure either \c cache_size or \c shared_cache but not both., an integer between \c 1MB
     * and \c 10TB; default \c 100MB.}
     * @config{cache_stuck_timeout_ms, the number of milliseconds to wait before a stuck cache times
     * out in diagnostic mode.  Default will wait for 5 minutes\, 0 will wait forever., an integer
     * greater than or equal to \c 0; default \c 300000.}
     * @config{checkpoint = (, periodically checkpoint the database.  Enabling the checkpoint server
     * uses a session from the configured \c session_max., a set of related configuration options
     * defined as follows.}
     * @config{&nbsp;&nbsp;&nbsp;&nbsp;log_size, wait for this amount of log
     * record bytes to be written to the log between each checkpoint.  If non-zero\, this value will
     * use a minimum of the log file size.  A database can configure both log_size and wait to set
     * an upper bound for checkpoints; setting this value above 0 configures periodic checkpoints.,
     * an integer between \c 0 and \c 2GB; default \c 0.}
     * @config{&nbsp;&nbsp;&nbsp;&nbsp;precise,
     * Only write data with timestamps that are smaller or equal to the stable timestamp to the
     * checkpoint.  Rollback to stable after restart is a no-op if enabled.  However\, it leads to
     * extra cache pressure.  The user must have set the stable timestamp.  It is not compatible
     * with use_timestamp=false config., a boolean flag; default \c false.}
     * @config{&nbsp;&nbsp;&nbsp;&nbsp;wait, seconds to wait between each checkpoint; setting this
     * value above 0 configures periodic checkpoints., an integer between \c 0 and \c 100000;
     * default \c 0.}
     * @config{ ),,}
     * @config{checkpoint_cleanup = (, periodically checkpoint cleanup the database., a set of
     * related configuration options defined as follows.}
     * @config{&nbsp;&nbsp;&nbsp;&nbsp;method,
     * control how aggressively obsolete content is removed by reading the internal pages.  Default
     * to none\, which means no additional work is done to find obsolete content., a string\, chosen
     * from the following options: \c "none"\, \c "reclaim_space"; default \c none.}
     * @config{&nbsp;&nbsp;&nbsp;&nbsp;wait, seconds to wait between each checkpoint cleanup., an
     * integer between \c 1 and \c 100000; default \c 300.}
     * @config{ ),,}
     * @config{chunk_cache = (, chunk cache reconfiguration options., a set of related configuration
     * options defined as follows.}
     * @config{&nbsp;&nbsp;&nbsp;&nbsp;pinned, List of "table:" URIs
     * exempt from cache eviction.  Capacity config overrides this\, tables exceeding capacity will
     * not be fully retained.  Table names can appear in both this and the preload list\, but not in
     * both this and the exclude list.  Duplicate names are allowed., a list of strings; default
     * empty.}
     * @config{ ),,}
     * @config{compatibility = (, set compatibility version of database.  Changing the compatibility
     * version requires that there are no active operations for the duration of the call., a set of
     * related configuration options defined as follows.}
     * @config{&nbsp;&nbsp;&nbsp;&nbsp;release,
     * compatibility release version string., a string; default empty.}
     * @config{ ),,}
     * @config{debug_mode = (, control the settings of various extended debugging features., a set
     * of related configuration options defined as follows.}
     * @config{&nbsp;&nbsp;&nbsp;&nbsp;
     * background_compact, if true\, background compact aggressively removes compact statistics for
     * a file and decreases the max amount of time a file can be skipped for., a boolean flag;
     * default \c false.}
     * @config{&nbsp;&nbsp;&nbsp;&nbsp;checkpoint_retention, adjust log removal
     * to retain the log records of this number of checkpoints.  Zero or one means perform normal
     * removal., an integer between \c 0 and \c 1024; default \c 0.}
     * @config{&nbsp;&nbsp;&nbsp;&nbsp;configuration, if true\, display invalid cache configuration
     * warnings., a boolean flag; default \c false.}
     * @config{&nbsp;&nbsp;&nbsp;&nbsp;
     * corruption_abort, if true and built in diagnostic mode\, dump core in the case of data
     * corruption., a boolean flag; default \c true.}
     * @config{&nbsp;&nbsp;&nbsp;&nbsp;cursor_copy,
     * if true\, use the system allocator to make a copy of any data returned by a cursor operation
     * and return the copy instead.  The copy is freed on the next cursor operation.  This allows
     * memory sanitizers to detect inappropriate references to memory owned by cursors., a boolean
     * flag; default \c false.}
     * @config{&nbsp;&nbsp;&nbsp;&nbsp;cursor_reposition, if true\, for
     * operations with snapshot isolation the cursor temporarily releases any page that requires
     * force eviction\, then repositions back to the page for further operations.  A page release
     * encourages eviction of hot or large pages\, which is more likely to succeed without a cursor
     * keeping the page pinned., a boolean flag; default \c false.}
     * @config{&nbsp;&nbsp;&nbsp;&nbsp;
     * eviction, if true\, modify internal algorithms to change skew to force history store eviction
     * to happen more aggressively.  This includes but is not limited to not skewing newest\, not
     * favoring leaf pages\, and modifying the eviction score mechanism., a boolean flag; default \c
     * false.}
     * @config{&nbsp;&nbsp;&nbsp;&nbsp;eviction_checkpoint_ts_ordering, if true\, act as if
     * eviction is being run in parallel to checkpoint.  We should return EBUSY in eviction if we
     * detect any timestamp ordering issue., a boolean flag; default \c false.}
     * @config{&nbsp;&nbsp;&nbsp;&nbsp;log_retention, adjust log removal to retain at least this
     * number of log files.  (Warning: this option can remove log files required for recovery if no
     * checkpoints have yet been done and the number of log files exceeds the configured value.  As
     * WiredTiger cannot detect the difference between a system that has not yet checkpointed and
     * one that will never checkpoint\, it might discard log files before any checkpoint is done.)
     * Ignored if set to 0., an integer between \c 0 and \c 1024; default \c 0.}
     * @config{&nbsp;&nbsp;&nbsp;&nbsp;realloc_exact, if true\, reallocation of memory will only
     * provide the exact amount requested.  This will help with spotting memory allocation issues
     * more easily., a boolean flag; default \c false.}
     * @config{&nbsp;&nbsp;&nbsp;&nbsp;
     * realloc_malloc, if true\, every realloc call will force a new memory allocation by using
     * malloc., a boolean flag; default \c false.}
     * @config{&nbsp;&nbsp;&nbsp;&nbsp;rollback_error,
     * return a WT_ROLLBACK error from a transaction operation about every Nth operation to simulate
     * a collision., an integer between \c 0 and \c 10M; default \c 0.}
     * @config{&nbsp;&nbsp;&nbsp;&nbsp;slow_checkpoint, if true\, slow down checkpoint creation by
     * slowing down internal page processing., a boolean flag; default \c false.}
     * @config{&nbsp;&nbsp;&nbsp;&nbsp;stress_skiplist, Configure various internal parameters to
     * encourage race conditions and other issues with internal skip lists\, e.g.  using a more
     * dense representation., a boolean flag; default \c false.}
     * @config{&nbsp;&nbsp;&nbsp;&nbsp;
     * table_logging, if true\, write transaction related information to the log for all
     * operations\, even operations for tables with logging turned off.  This additional logging
     * information is intended for debugging and is informational only\, that is\, it is ignored
     * during recovery., a boolean flag; default \c false.}
     * @config{&nbsp;&nbsp;&nbsp;&nbsp;
     * tiered_flush_error_continue, on a write to tiered storage\, continue when an error occurs., a
     * boolean flag; default \c false.}
     * @config{&nbsp;&nbsp;&nbsp;&nbsp;update_restore_evict, if
     * true\, control all dirty page evictions through forcing update restore eviction., a boolean
     * flag; default \c false.}
     * @config{ ),,}
     * @config{disaggregated = (, configure disaggregated storage for this connection., a set of
     * related configuration options defined as follows.}
     * @config{ ),,}
     * @config{error_prefix, prefix string for error messages., a string; default empty.}
     * @config{eviction = (, eviction configuration options., a set of related configuration options
     * defined as follows.}
     * @config{&nbsp;&nbsp;&nbsp;&nbsp;evict_sample_inmem, If no in-memory ref
     * is found on the root page\, attempt to locate a random in-memory page by examining all
     * entries on the root page., a boolean flag; default \c true.}
     * @config{&nbsp;&nbsp;&nbsp;&nbsp;
     * legacy_page_visit_strategy, Use legacy page visit strategy for eviction.  Using this option
     * is highly discouraged as it will re-introduce the bug described in WT-9121., a boolean flag;
     * default \c false.}
     * @config{&nbsp;&nbsp;&nbsp;&nbsp;threads_max, maximum number of threads
     * WiredTiger will start to help evict pages from cache.  The number of threads started will
     * vary depending on the current eviction load.  Each eviction worker thread uses a session from
     * the configured session_max., an integer between \c 1 and \c 20; default \c 8.}
     * @config{&nbsp;&nbsp;&nbsp;&nbsp;threads_min, minimum number of threads WiredTiger will start
     * to help evict pages from cache.  The number of threads currently running will vary depending
     * on the current eviction load., an integer between \c 1 and \c 20; default \c 1.}
     * @config{
     * ),,}
     * @config{eviction_checkpoint_target, perform eviction at the beginning of checkpoints to bring
     * the dirty content in cache to this level.  It is a percentage of the cache size if the value
     * is within the range of 0 to 100 or an absolute size when greater than 100. The value is not
     * allowed to exceed the \c cache_size.  Ignored if set to zero., an integer between \c 0 and \c
     * 10TB; default \c 1.}
     * @config{eviction_dirty_target, perform eviction in worker threads when the cache contains at
     * least this much dirty content.  It is a percentage of the cache size if the value is within
     * the range of 1 to 100 or an absolute size when greater than 100. The value is not allowed to
     * exceed the \c cache_size and has to be lower than its counterpart \c eviction_dirty_trigger.,
     * an integer between \c 1 and \c 10TB; default \c 5.}
     * @config{eviction_dirty_trigger, trigger application threads to perform eviction when the
     * cache contains at least this much dirty content.  It is a percentage of the cache size if the
     * value is within the range of 1 to 100 or an absolute size when greater than 100. The value is
     * not allowed to exceed the \c cache_size and has to be greater than its counterpart \c
     * eviction_dirty_target.  This setting only alters behavior if it is lower than
     * eviction_trigger., an integer between \c 1 and \c 10TB; default \c 20.}
     * @config{eviction_target, perform eviction in worker threads when the cache contains at least
     * this much content.  It is a percentage of the cache size if the value is within the range of
     * 10 to 100 or an absolute size when greater than 100. The value is not allowed to exceed the
     * \c cache_size and has to be lower than its counterpart \c eviction_trigger., an integer
     * between \c 10 and \c 10TB; default \c 80.}
     * @config{eviction_trigger, trigger application threads to perform eviction when the cache
     * contains at least this much content.  It is a percentage of the cache size if the value is
     * within the range of 10 to 100 or an absolute size when greater than 100. The value is not
     * allowed to exceed the \c cache_size and has to be greater than its counterpart \c
     * eviction_target., an integer between \c 10 and \c 10TB; default \c 95.}
     * @config{eviction_updates_target, perform eviction in worker threads when the cache contains
     * at least this many bytes of updates.  It is a percentage of the cache size if the value is
     * within the range of 0 to 100 or an absolute size when greater than 100. Calculated as half of
     * \c eviction_dirty_target by default.  The value is not allowed to exceed the \c cache_size
     * and has to be lower than its counterpart \c eviction_updates_trigger., an integer between \c
     * 0 and \c 10TB; default \c 0.}
     * @config{eviction_updates_trigger, trigger application threads to perform eviction when the
     * cache contains at least this many bytes of updates.  It is a percentage of the cache size if
     * the value is within the range of 1 to 100 or an absolute size when greater than 100\.
     * Calculated as half of \c eviction_dirty_trigger by default.  The value is not allowed to
     * exceed the \c cache_size and has to be greater than its counterpart \c
     * eviction_updates_target.  This setting only alters behavior if it is lower than \c
     * eviction_trigger., an integer between \c 0 and \c 10TB; default \c 0.}
     * @config{extra_diagnostics, enable additional diagnostics in WiredTiger.  These additional
     * diagnostics include diagnostic assertions that can cause WiredTiger to abort when an invalid
     * state is detected.  Options are given as a list\, such as
     * <code>"extra_diagnostics=[out_of_order\,visibility]"</code>. Choosing \c all enables all
     * assertions.  When WiredTiger is compiled with \c HAVE_DIAGNOSTIC=1 all assertions are enabled
     * and cannot be reconfigured., a list\, with values chosen from the following options: \c
     * "all"\, \c "checkpoint_validate"\, \c "cursor_check"\, \c "disk_validate"\, \c
     * "eviction_check"\, \c "generation_check"\, \c "hs_validate"\, \c "key_out_of_order"\, \c
     * "log_validate"\, \c "prepared"\, \c "slow_operation"\, \c "txn_visibility"; default \c [].}
     * @config{file_manager = (, control how file handles are managed., a set of related
     * configuration options defined as follows.}
     * @config{&nbsp;&nbsp;&nbsp;&nbsp;
     * close_handle_minimum, number of handles open before the file manager will look for handles to
     * close., an integer greater than or equal to \c 0; default \c 250.}
     * @config{&nbsp;&nbsp;&nbsp;&nbsp;close_idle_time, amount of time in seconds a file handle
     * needs to be idle before attempting to close it.  A setting of 0 means that idle handles are
     * not closed., an integer between \c 0 and \c 100000; default \c 30.}
     * @config{&nbsp;&nbsp;&nbsp;&nbsp;close_scan_interval, interval in seconds at which to check
     * for files that are inactive and close them., an integer between \c 1 and \c 100000; default
     * \c 10.}
     * @config{ ),,}
     * @config{generation_drain_timeout_ms, the number of milliseconds to wait for a resource to
     * drain before timing out in diagnostic mode.  Default will wait for 4 minutes\, 0 will wait
     * forever., an integer greater than or equal to \c 0; default \c 240000.}
     * @config{heuristic_controls = (, control the behavior of various optimizations.  This is
     * primarily used as a mechanism for rolling out changes to internal heuristics while providing
     * a mechanism for quickly reverting to prior behavior in the field., a set of related
     * configuration options defined as follows.}
     * @config{&nbsp;&nbsp;&nbsp;&nbsp;
     * checkpoint_cleanup_obsolete_tw_pages_dirty_max, maximum number of obsolete time window pages
     * that can be marked as dirty per btree in a single checkpoint by the checkpoint cleanup., an
     * integer between \c 0 and \c 100000; default \c 100.}
     * @config{&nbsp;&nbsp;&nbsp;&nbsp;
     * eviction_obsolete_tw_pages_dirty_max, maximum number of obsolete time window pages that can
     * be marked dirty per btree in a single checkpoint by the eviction threads., an integer between
     * \c 0 and \c 100000; default \c 100.}
     * @config{&nbsp;&nbsp;&nbsp;&nbsp;obsolete_tw_btree_max,
     * maximum number of btrees that can be checked for obsolete time window cleanup in a single
     * checkpoint., an integer between \c 0 and \c 500000; default \c 100.}
     * @config{ ),,}
     * @config{history_store = (, history store configuration options., a set of related
     * configuration options defined as follows.}
     * @config{&nbsp;&nbsp;&nbsp;&nbsp;file_max, the
     * maximum number of bytes that WiredTiger is allowed to use for its history store mechanism.
     * If the history store file exceeds this size\, a panic will be triggered.  The default value
     * means that the history store file is unbounded and may use as much space as the filesystem
     * will accommodate.  The minimum non-zero setting is 100MB., an integer greater than or equal
     * to \c 0; default \c 0.}
     * @config{ ),,}
     * @config{io_capacity = (, control how many bytes per second are written and read.  Exceeding
     * the capacity results in throttling., a set of related configuration options defined as
     * follows.}
     * @config{&nbsp;&nbsp;&nbsp;&nbsp;chunk_cache, number of bytes per second available
     * to the chunk cache.  The minimum non-zero setting is 1MB., an integer between \c 0 and \c
     * 1TB; default \c 0.}
     * @config{&nbsp;&nbsp;&nbsp;&nbsp;total, number of bytes per second
     * available to all subsystems in total.  When set\, decisions about what subsystems are
     * throttled\, and in what proportion\, are made internally.  The minimum non-zero setting is
     * 1MB., an integer between \c 0 and \c 1TB; default \c 0.}
     * @config{ ),,}
     * @config{json_output, enable JSON formatted messages on the event handler interface.  Options
     * are given as a list\, where each option specifies an event handler category e.g.  'error'
     * represents the messages from the WT_EVENT_HANDLER::handle_error method., a list\, with values
     * chosen from the following options: \c "error"\, \c "message"; default \c [].}
     * @config{log = (, enable logging.  Enabling logging uses three sessions from the configured
     * session_max., a set of related configuration options defined as follows.}
     * @config{&nbsp;&nbsp;&nbsp;&nbsp;os_cache_dirty_pct, maximum dirty system buffer cache usage\,
     * as a percentage of the log's \c file_max.  If non-zero\, schedule writes for dirty blocks
     * belonging to the log in the system buffer cache after that percentage of the log has been
     * written into the buffer cache without an intervening file sync., an integer between \c 0 and
     * \c 100; default \c 0.}
     * @config{&nbsp;&nbsp;&nbsp;&nbsp;prealloc, pre-allocate log files., a
     * boolean flag; default \c true.}
     * @config{&nbsp;&nbsp;&nbsp;&nbsp;prealloc_init_count, initial
     * number of pre-allocated log files., an integer between \c 1 and \c 500; default \c 1.}
     * @config{&nbsp;&nbsp;&nbsp;&nbsp;remove, automatically remove unneeded log files., a boolean
     * flag; default \c true.}
     * @config{&nbsp;&nbsp;&nbsp;&nbsp;zero_fill, manually write zeroes into
     * log files., a boolean flag; default \c false.}
     * @config{ ),,}
     * @config{operation_timeout_ms, this option is no longer supported\, retained for backward
     * compatibility., an integer greater than or equal to \c 0; default \c 0.}
     * @config{operation_tracking = (, enable tracking of performance-critical functions.  See @ref
     * operation_tracking for more information., a set of related configuration options defined as
     * follows.}
     * @config{&nbsp;&nbsp;&nbsp;&nbsp;enabled, enable operation tracking subsystem., a
     * boolean flag; default \c false.}
     * @config{&nbsp;&nbsp;&nbsp;&nbsp;path, the name of a
     * directory into which operation tracking files are written.  The directory must already exist.
     * If the value is not an absolute path\, the path is relative to the database home (see @ref
     * absolute_path for more information)., a string; default \c ".".}
     * @config{ ),,}
     * @config{rollback_to_stable = (, rollback tables to an earlier point in time\, discarding all
     * updates to checkpoint durable tables that have durable times more recent than the current
     * global stable timestamp., a set of related configuration options defined as follows.}
     * @config{&nbsp;&nbsp;&nbsp;&nbsp;threads, maximum number of threads WiredTiger will start to
     * help RTS. Each RTS worker thread uses a session from the configured WT_RTS_MAX_WORKERS., an
     * integer between \c 0 and \c 10; default \c 4.}
     * @config{ ),,}
     * @config{shared_cache = (, shared cache configuration options.  A database should configure
     * either a cache_size or a shared_cache not both.  Enabling a shared cache uses a session from
     * the configured session_max.  A shared cache can not have absolute values configured for cache
     * eviction settings., a set of related configuration options defined as follows.}
     * @config{&nbsp;&nbsp;&nbsp;&nbsp;chunk, the granularity that a shared cache is redistributed.,
     * an integer between \c 1MB and \c 10TB; default \c 10MB.}
     * @config{&nbsp;&nbsp;&nbsp;&nbsp;
     * name, the name of a cache that is shared between databases or \c "none" when no shared cache
     * is configured., a string; default \c none.}
     * @config{&nbsp;&nbsp;&nbsp;&nbsp;quota, maximum
     * size of cache this database can be allocated from the shared cache.  Defaults to the entire
     * shared cache size., an integer; default \c 0.}
     * @config{&nbsp;&nbsp;&nbsp;&nbsp;reserve,
     * amount of cache this database is guaranteed to have available from the shared cache.  This
     * setting is per database.  Defaults to the chunk size., an integer; default \c 0.}
     * @config{&nbsp;&nbsp;&nbsp;&nbsp;size, maximum memory to allocate for the shared cache.
     * Setting this will update the value if one is already set., an integer between \c 1MB and \c
     * 10TB; default \c 500MB.}
     * @config{ ),,}
     * @config{statistics, Maintain database statistics\, which may impact performance.  Choosing
     * "all" maintains all statistics regardless of cost\, "fast" maintains a subset of statistics
     * that are relatively inexpensive\, "none" turns off all statistics.  The "clear" configuration
     * resets statistics after they are gathered\, where appropriate (for example\, a cache size
     * statistic is not cleared\, while the count of cursor insert operations will be cleared). When
     * "clear" is configured for the database\, gathered statistics are reset each time a statistics
     * cursor is used to gather statistics\, as well as each time statistics are logged using the \c
     * statistics_log configuration.  See @ref statistics for more information., a list\, with
     * values chosen from the following options: \c "all"\, \c "cache_walk"\, \c "fast"\, \c
     * "none"\, \c "clear"\, \c "tree_walk"; default \c none.}
     * @config{statistics_log = (, log any statistics the database is configured to maintain\, to a
     * file.  See @ref statistics for more information.  Enabling the statistics log server uses a
     * session from the configured session_max., a set of related configuration options defined as
     * follows.}
     * @config{&nbsp;&nbsp;&nbsp;&nbsp;json, encode statistics in JSON format., a boolean
     * flag; default \c false.}
     * @config{&nbsp;&nbsp;&nbsp;&nbsp;on_close, log statistics on database
     * close., a boolean flag; default \c false.}
     * @config{&nbsp;&nbsp;&nbsp;&nbsp;sources, if
     * non-empty\, include statistics for the list of "file:" data source URIs\, if they are open at
     * the time of the statistics logging., a list of strings; default empty.}
     * @config{&nbsp;&nbsp;&nbsp;&nbsp;timestamp, a timestamp prepended to each log record.  May
     * contain \c strftime conversion specifications.  When \c json is configured\, defaults to \c
     * "%Y-%m-%dT%H:%M:%S.000Z"., a string; default \c "%b %d %H:%M:%S".}
     * @config{&nbsp;&nbsp;&nbsp;&nbsp;wait, seconds to wait between each write of the log records;
     * setting this value above 0 configures statistics logging., an integer between \c 0 and \c
     * 100000; default \c 0.}
     * @config{ ),,}
     * @config{tiered_storage = (, enable tiered storage.  Enabling tiered storage may use one
     * session from the configured session_max., a set of related configuration options defined as
     * follows.}
     * @config{&nbsp;&nbsp;&nbsp;&nbsp;local_retention, time in seconds to retain data on
     * tiered storage on the local tier for faster read access., an integer between \c 0 and \c
     * 10000; default \c 300.}
     * @config{ ),,}
     * @config{verbose, enable messages for various subsystems and operations.  Options are given as
     * a list\, where each message type can optionally define an associated verbosity level\, such
     * as <code>"verbose=[eviction\,read:1\,rts:0]"</code>. Verbosity levels that can be provided
     * include <code>0</code> (INFO) and <code>1</code> through <code>5</code>\, corresponding to
     * (DEBUG_1) to (DEBUG_5). \c all is a special case that defines the verbosity level for all
     * categories not explicitly set in the config string., a list\, with values chosen from the
     * following options: \c "all"\, \c "api"\, \c "backup"\, \c "block"\, \c "block_cache"\, \c
     * "checkpoint"\, \c "checkpoint_cleanup"\, \c "checkpoint_progress"\, \c "chunkcache"\, \c
     * "compact"\, \c "compact_progress"\, \c "configuration"\, \c "disaggregated_storage"\, \c
     * "error_returns"\, \c "eviction"\, \c "fileops"\, \c "generation"\, \c "handleops"\, \c
     * "history_store"\, \c "history_store_activity"\, \c "layered"\, \c "live_restore"\, \c
     * "live_restore_progress"\, \c "log"\, \c "metadata"\, \c "mutex"\, \c "out_of_order"\, \c
     * "overflow"\, \c "page_delta"\, \c "prefetch"\, \c "read"\, \c "reconcile"\, \c "recovery"\,
     * \c "recovery_progress"\, \c "rts"\, \c "salvage"\, \c "shared_cache"\, \c "split"\, \c
     * "temporary"\, \c "thread_group"\, \c "tiered"\, \c "timestamp"\, \c "transaction"\, \c
     * "verify"\, \c "version"\, \c "write"; default \c [].}
     * @configend
     * @errors
     */
    int __F(reconfigure)(WT_CONNECTION *connection, const char *config);

    /*!
     * The home directory of the connection.
     *
     * @snippet ex_all.c Get the database home directory
     *
     * @param connection the connection handle
     * @returns a pointer to a string naming the home directory
     */
    const char *__F(get_home)(WT_CONNECTION *connection);

    /*!
     * Compile a configuration string to be used with an API.  The string returned by this
     * method can be used with the indicated API call as its configuration argument.
     * Precompiled strings should be used where configuration parsing has proved to be a
     * performance bottleneck. The lifetime of a configuration string ends when the connection
     * is closed. The number of compilation strings that can be made is limited by
     * the \c compile_configuration_count configuration in ::wiredtiger_open .
     *
     * Configuration strings containing '%d' or '%s' can have values bound, see
     * WT_SESSION::bind_configuration.
     *
     * This API may change in future releases.
     *
     * @param connection the connection handle
     * @param method the API to the configuration string applies to, e.g.
     * \c "WT_SESSION.open_cursor"
     * @param str the configuration string to compile
     * @param compiled the returned configuration string
     * @errors
     */
    int __F(compile_configuration)(WT_CONNECTION *connection, const char *method,
        const char *str, const char **compiled);

    /*!
     * Add configuration options for a method.  See
     * @ref custom_ds_config_add for more information.
     *
     * @snippet ex_all.c Configure method configuration
     *
     * @param connection the connection handle
     * @param method the method being configured
     * @param uri the object type or NULL for all object types
     * @param config the additional configuration's name and default value
     * @param type the additional configuration's type (must be one of
     * \c "boolean"\, \c "int", \c "list" or \c "string")
     * @param check the additional configuration check string, or NULL if
     * none
     * @errors
     */
    int __F(configure_method)(WT_CONNECTION *connection,
        const char *method, const char *uri,
        const char *config, const char *type, const char *check);

    /*!
     * Return if opening this handle created the database.
     *
     * @snippet ex_all.c Check if the database is newly created
     *
     * @param connection the connection handle
     * @returns false (zero) if the connection existed before the call to
     * ::wiredtiger_open, true (non-zero) if it was created by opening this
     * handle.
     */
    int __F(is_new)(WT_CONNECTION *connection);

    /*!
     * @name Session handles
     * @{
     */
    /*!
     * Open a session.
     *
     * @snippet ex_all.c Open a session
     *
     * @param connection the connection handle
     * @param event_handler An event handler. If <code>NULL</code>, the
     * connection's event handler is used. See @ref event_message_handling
     * for more information.
     * @configstart{WT_CONNECTION.open_session, see dist/api_data.py}
     * @config{cache_cursors, enable caching of cursors for reuse.  Any calls to WT_CURSOR::close
     * for a cursor created in this session will mark the cursor as cached and keep it available to
     * be reused for later calls to WT_SESSION::open_cursor.  Cached cursors may be eventually
     * closed.  This value is inherited from ::wiredtiger_open \c cache_cursors., a boolean flag;
     * default \c true.}
     * @config{cache_max_wait_ms, the maximum number of milliseconds an application thread will wait
     * for space to be available in cache before giving up.  Default value will be the global
     * setting of the connection config.  0 will wait forever.  1 will never wait., an integer
     * greater than or equal to \c 0; default \c 0.}
     * @config{debug = (, configure debug specific behavior on a session.  Generally only used for
     * internal testing purposes., a set of related configuration options defined as follows.}
     * @config{&nbsp;&nbsp;&nbsp;&nbsp;checkpoint_fail_before_turtle_update, Fail before writing a
     * turtle file at the end of a checkpoint., a boolean flag; default \c false.}
     * @config{&nbsp;&nbsp;&nbsp;&nbsp;release_evict_page, Configure the session to evict the page
     * when it is released and no longer needed., a boolean flag; default \c false.}
     * @config{ ),,}
     * @config{ignore_cache_size, when set\, operations performed by this session ignore the cache
     * size and are not blocked when the cache is full.  Note that use of this option for operations
     * that create cache pressure can starve ordinary sessions that obey the cache size., a boolean
     * flag; default \c false.}
     * @config{isolation, the default isolation level for operations in this session., a string\,
     * chosen from the following options: \c "read-uncommitted"\, \c "read-committed"\, \c
     * "snapshot"; default \c snapshot.}
     * @config{prefetch = (, Enable automatic detection of scans by applications\, and attempt to
     * pre-fetch future content into the cache., a set of related configuration options defined as
     * follows.}
     * @config{&nbsp;&nbsp;&nbsp;&nbsp;enabled, whether pre-fetch is enabled for this
     * session., a boolean flag; default \c false.}
     * @config{ ),,}
     * @configend
     * @param[out] sessionp the new session handle
     * @errors
     */
    int __F(open_session)(WT_CONNECTION *connection,
        WT_EVENT_HANDLER *event_handler, const char *config,
        WT_SESSION **sessionp);
    /*! @} */

    /*!
     * @name Transactions
     * @{
     */
    /*!
     * Query the global transaction timestamp state.
     *
     * @snippet ex_all.c query timestamp
     *
     * @param connection the connection handle
     * @param[out] hex_timestamp a buffer that will be set to the
     * hexadecimal encoding of the timestamp being queried.  Must be large
     * enough to hold a NUL terminated, hex-encoded 8B timestamp (17 bytes).
     * @configstart{WT_CONNECTION.query_timestamp, see dist/api_data.py}
     * @config{get, specify which timestamp to query: \c all_durable returns the largest timestamp
     * such that all timestamps up to and including that value have been committed (possibly bounded
     * by the application-set \c durable timestamp); \c backup_checkpoint returns the stable
     * timestamp of the checkpoint pinned for an open backup cursor; \c last_checkpoint returns the
     * timestamp of the most recent stable checkpoint; \c oldest_timestamp returns the most recent
     * \c oldest_timestamp set with WT_CONNECTION::set_timestamp; \c oldest_reader returns the
     * minimum of the read timestamps of all active readers; \c pinned returns the minimum of the \c
     * oldest_timestamp and the read timestamps of all active readers; \c recovery returns the
     * timestamp of the most recent stable checkpoint taken prior to a shutdown; \c stable_timestamp
     * returns the most recent \c stable_timestamp set with WT_CONNECTION::set_timestamp.  (The \c
     * oldest and \c stable arguments are deprecated short-hand for \c oldest_timestamp and \c
     * stable_timestamp\, respectively.) See @ref timestamp_global_api., a string\, chosen from the
     * following options: \c "all_durable"\, \c "backup_checkpoint"\, \c "last_checkpoint"\, \c
     * "oldest"\, \c "oldest_reader"\, \c "oldest_timestamp"\, \c "pinned"\, \c "recovery"\, \c
     * "stable"\, \c "stable_timestamp"; default \c all_durable.}
     * @configend
     *
     * A timestamp of 0 is returned if the timestamp is not available or has not been set.
     * @errors
     */
    int __F(query_timestamp)(
        WT_CONNECTION *connection, char *hex_timestamp, const char *config);

    /*!
     * Set a global transaction timestamp.
     *
     * @snippet ex_all.c set durable timestamp
     *
     * @snippet ex_all.c set oldest timestamp
     *
     * @snippet ex_all.c set stable timestamp
     *
     * @param connection the connection handle
     * @configstart{WT_CONNECTION.set_timestamp, see dist/api_data.py}
     * @config{durable_timestamp, temporarily set the system's maximum durable timestamp\, bounding
     * the timestamp returned by WT_CONNECTION::query_timestamp with the \c all_durable
     * configuration.  Calls to WT_CONNECTION::query_timestamp will ignore durable timestamps
     * greater than the specified value until a subsequent transaction commit advances the maximum
     * durable timestamp\, or rollback-to-stable resets the value.  See @ref timestamp_global_api.,
     * a string; default empty.}
     * @config{oldest_timestamp, future commits and queries will be no earlier than the specified
     * timestamp.  Values must be monotonically increasing.  The value must not be newer than the
     * current stable timestamp.  See @ref timestamp_global_api., a string; default empty.}
     * @config{stable_timestamp, checkpoints will not include commits that are newer than the
     * specified timestamp in tables configured with \c "log=(enabled=false)". Values must be
     * monotonically increasing.  The value must not be older than the current oldest timestamp.
     * See @ref timestamp_global_api., a string; default empty.}
     * @configend
     * @errors
     */
    int __F(set_timestamp)(
        WT_CONNECTION *connection, const char *config);

    /*!
     * Rollback tables to an earlier point in time, discarding all updates to checkpoint durable
     * tables that have commit times more recent than the current global stable timestamp.
     *
     * No updates made to logged tables or updates made without an associated commit timestamp
     * will be discarded. See @ref timestamp_misc.
     *
     * Applications must resolve all running transactions and close or reset all open cursors
     * before the call, and no other API calls should be made for the duration of the call.
     *
     * @snippet ex_all.c rollback to stable
     *
     * @param connection the connection handle
     * @configstart{WT_CONNECTION.rollback_to_stable, see dist/api_data.py}
     * @config{dryrun, perform the checks associated with RTS\, but don't modify any data., a
     * boolean flag; default \c false.}
     * @config{threads, maximum number of threads WiredTiger will start to help RTS. Each RTS worker
     * thread uses a session from the configured WT_RTS_MAX_WORKERS., an integer between \c 0 and \c
     * 10; default \c 4.}
     * @configend
     * @errors
     * An error should occur only in the case of a system problem, and an application typically
     * will retry WT_CONNECTION::rollback_to_stable on error, or fail outright.
     */
    int __F(rollback_to_stable)(
        WT_CONNECTION *connection, const char *config);

    /*! @} */

    /*!
     * @name Extensions
     * @{
     */
    /*!
     * Load an extension.
     *
     * @snippet ex_all.c Load an extension
     *
     * @param connection the connection handle
     * @param path the filename of the extension module, or \c "local" to
     * search the current application binary for the initialization
     * function, see @ref extensions for more details.
     * @configstart{WT_CONNECTION.load_extension, see dist/api_data.py}
     * @config{config, configuration string passed to the entry point of the extension as its
     * WT_CONFIG_ARG argument., a string; default empty.}
     * @config{early_load, whether this extension should be loaded at the beginning of
     * ::wiredtiger_open.  Only applicable to extensions loaded via the wiredtiger_open
     * configurations string., a boolean flag; default \c false.}
     * @config{entry, the entry point of the extension\, called to initialize the extension when it
     * is loaded.  The signature of the function must match ::wiredtiger_extension_init., a string;
     * default \c wiredtiger_extension_init.}
     * @config{terminate, an optional function in the extension that is called before the extension
     * is unloaded during WT_CONNECTION::close.  The signature of the function must match
     * ::wiredtiger_extension_terminate., a string; default \c wiredtiger_extension_terminate.}
     * @configend
     * @errors
     */
    int __F(load_extension)(WT_CONNECTION *connection,
        const char *path, const char *config);

    /*!
     * Add a custom data source.  See @ref custom_data_sources for more
     * information.
     *
     * The application must first implement the WT_DATA_SOURCE interface
     * and then register the implementation with WiredTiger:
     *
     * @snippet ex_data_source.c WT_DATA_SOURCE register
     *
     * @param connection the connection handle
     * @param prefix the URI prefix for this data source, e.g., "file:"
     * @param data_source the application-supplied implementation of
     *  WT_DATA_SOURCE to manage this data source.
     * @configempty{WT_CONNECTION.add_data_source, see dist/api_data.py}
     * @errors
     */
    int __F(add_data_source)(WT_CONNECTION *connection, const char *prefix,
        WT_DATA_SOURCE *data_source, const char *config);

    /*!
     * Add a custom collation function.
     *
     * The application must first implement the WT_COLLATOR interface and
     * then register the implementation with WiredTiger:
     *
     * @snippet ex_all.c WT_COLLATOR register
     *
     * @param connection the connection handle
     * @param name the name of the collation to be used in calls to
     *  WT_SESSION::create, may not be \c "none"
     * @param collator the application-supplied collation handler
     * @configempty{WT_CONNECTION.add_collator, see dist/api_data.py}
     * @errors
     */
    int __F(add_collator)(WT_CONNECTION *connection,
        const char *name, WT_COLLATOR *collator, const char *config);

    /*!
     * Add a compression function.
     *
     * The application must first implement the WT_COMPRESSOR interface
     * and then register the implementation with WiredTiger:
     *
     * @snippet nop_compress.c WT_COMPRESSOR initialization structure
     *
     * @snippet nop_compress.c WT_COMPRESSOR initialization function
     *
     * @param connection the connection handle
     * @param name the name of the compression function to be used in calls
     *  to WT_SESSION::create, may not be \c "none"
     * @param compressor the application-supplied compression handler
     * @configempty{WT_CONNECTION.add_compressor, see dist/api_data.py}
     * @errors
     */
    int __F(add_compressor)(WT_CONNECTION *connection,
        const char *name, WT_COMPRESSOR *compressor, const char *config);

    /*!
     * Add an encryption function.
     *
     * The application must first implement the WT_ENCRYPTOR interface
     * and then register the implementation with WiredTiger:
     *
     * @snippet nop_encrypt.c WT_ENCRYPTOR initialization structure
     *
     * @snippet nop_encrypt.c WT_ENCRYPTOR initialization function
     *
     * @param connection the connection handle
     * @param name the name of the encryption function to be used in calls
     *  to WT_SESSION::create, may not be \c "none"
     * @param encryptor the application-supplied encryption handler
     * @configempty{WT_CONNECTION.add_encryptor, see dist/api_data.py}
     * @errors
     */
    int __F(add_encryptor)(WT_CONNECTION *connection,
        const char *name, WT_ENCRYPTOR *encryptor, const char *config);

    /*!
     * Configure a custom file system.
     *
     * This method can only be called from an early loaded extension
     * module. The application must first implement the WT_FILE_SYSTEM
     * interface and then register the implementation with WiredTiger:
     *
     * @snippet ex_file_system.c WT_FILE_SYSTEM register
     *
     * @param connection the connection handle
     * @param fs the populated file system structure
     * @configempty{WT_CONNECTION.set_file_system, see dist/api_data.py}
     * @errors
     */
    int __F(set_file_system)(
        WT_CONNECTION *connection, WT_FILE_SYSTEM *fs, const char *config);

#if !defined(DOXYGEN)
#if !defined(SWIG)
    /*!
     * Add a page and log service implementation.
     *
     * The application must first implement the WT_PAGE_LOG
     * interface and then register the implementation with WiredTiger:
     *
     * @param connection the connection handle
     * @param name the name of the storage source implementation
     * @param page_log the populated page log service structure
     * @configempty{WT_CONNECTION.add_page_log, see dist/api_data.py}
     * @errors
     */
    int __F(add_page_log)(WT_CONNECTION *connection, const char *name,
        WT_PAGE_LOG *page_log, const char *config);

    /*!
     * Add a storage source implementation.
     *
     * The application must first implement the WT_STORAGE_SOURCE
     * interface and then register the implementation with WiredTiger:
     *
     * @snippet ex_storage_source.c WT_STORAGE_SOURCE register
     *
     * @param connection the connection handle
     * @param name the name of the storage source implementation
     * @param storage_source the populated storage source structure
     * @configempty{WT_CONNECTION.add_storage_source, see dist/api_data.py}
     * @errors
     */
    int __F(add_storage_source)(WT_CONNECTION *connection, const char *name,
        WT_STORAGE_SOURCE *storage_source, const char *config);
#endif

    /*!
     * Get a page log service implementation.
     *
     * Look up a page log service by name and return it. The returned page log service
     * must be released by calling WT_PAGE_LOG::terminate.
     *
     * @snippet ex_storage_source.c WT_PAGE_LOG register
     *
     * @param connection the connection handle
     * @param name the name of the page log service implementation
     * @param storage_source the page log service structure
     * @errors
     */
    int __F(get_page_log)(WT_CONNECTION *connection, const char *name,
        WT_PAGE_LOG **page_logp);

    /*!
     * Get a storage source implementation.
     *
     * Look up a storage source by name and return it. The returned storage source
     * must be released by calling WT_STORAGE_SOURCE::terminate.
     *
     * @snippet ex_storage_source.c WT_STORAGE_SOURCE register
     *
     * @param connection the connection handle
     * @param name the name of the storage source implementation
     * @param storage_source the storage source structure
     * @errors
     */
    int __F(get_storage_source)(WT_CONNECTION *connection, const char *name,
        WT_STORAGE_SOURCE **storage_sourcep);
#endif

    /*!
     * Return a reference to the WiredTiger extension functions.
     *
     * @snippet ex_data_source.c WT_EXTENSION_API declaration
     *
     * @param wt_conn the WT_CONNECTION handle
     * @returns a reference to a WT_EXTENSION_API structure.
     */
    WT_EXTENSION_API *__F(get_extension_api)(WT_CONNECTION *wt_conn);
    /*! @} */
};

/*!
 * Open a connection to a database.
 *
 * @snippet ex_all.c Open a connection
 *
 * @param home The path to the database home directory.  See @ref home
 * for more information.
 * @param event_handler An event handler. If <code>NULL</code>, a default
 * event handler is installed that writes error messages to stderr. See
 * @ref event_message_handling for more information.
 * @configstart{wiredtiger_open, see dist/api_data.py}
 * @config{backup_restore_target, If non-empty and restoring from a backup\, restore only the table
 * object targets listed.  WiredTiger will remove all the metadata entries for the tables that are
 * not listed in the list from the reconstructed metadata.  The target list must include URIs of
 * type \c table:., a list of strings; default empty.}
 * @config{block_cache = (, block cache configuration options., a set of related configuration
 * options defined as follows.}
 * @config{&nbsp;&nbsp;&nbsp;&nbsp;blkcache_eviction_aggression,
 * seconds an unused block remains in the cache before it is evicted., an integer between \c 1 and
 * \c 7200; default \c 1800.}
 * @config{&nbsp;&nbsp;&nbsp;&nbsp;cache_on_checkpoint, cache blocks
 * written by a checkpoint., a boolean flag; default \c true.}
 * @config{&nbsp;&nbsp;&nbsp;&nbsp;
 * cache_on_writes, cache blocks as they are written (other than checkpoint blocks)., a boolean
 * flag; default \c true.}
 * @config{&nbsp;&nbsp;&nbsp;&nbsp;enabled, enable block cache., a boolean
 * flag; default \c false.}
 * @config{&nbsp;&nbsp;&nbsp;&nbsp;full_target, the fraction of the block
 * cache that must be full before eviction will remove unused blocks., an integer between \c 30 and
 * \c 100; default \c 95.}
 * @config{&nbsp;&nbsp;&nbsp;&nbsp;hashsize, number of buckets in the
 * hashtable that keeps track of blocks., an integer between \c 512 and \c 256K; default \c 32768.}
 * @config{&nbsp;&nbsp;&nbsp;&nbsp;max_percent_overhead, maximum tolerated overhead expressed as the
 * number of blocks added and removed as percent of blocks looked up; cache population and eviction
 * will be suppressed if the overhead exceeds the threshold., an integer between \c 1 and \c 500;
 * default \c 10.}
 * @config{&nbsp;&nbsp;&nbsp;&nbsp;nvram_path, the absolute path to the file system
 * mounted on the NVRAM device., a string; default empty.}
 * @config{&nbsp;&nbsp;&nbsp;&nbsp;
 * percent_file_in_dram, bypass cache for a file if the set percentage of the file fits in system
 * DRAM (as specified by block_cache.system_ram)., an integer between \c 0 and \c 100; default \c
 * 50.}
 * @config{&nbsp;&nbsp;&nbsp;&nbsp;size, maximum memory to allocate for the block cache., an
 * integer between \c 0 and \c 10TB; default \c 0.}
 * @config{&nbsp;&nbsp;&nbsp;&nbsp;system_ram, the
 * bytes of system DRAM available for caching filesystem blocks., an integer between \c 0 and \c
 * 1024GB; default \c 0.}
 * @config{&nbsp;&nbsp;&nbsp;&nbsp;type, cache location: DRAM or NVRAM., a
 * string; default empty.}
 * @config{ ),,}
 * @config{builtin_extension_config, A structure where the keys are the names of builtin extensions
 * and the values are passed to WT_CONNECTION::load_extension as the \c config parameter (for
 * example\, <code>builtin_extension_config={zlib={compression_level=3}}</code>)., a string; default
 * empty.}
 * @config{cache_cursors, enable caching of cursors for reuse.  This is the default value for any
 * sessions created\, and can be overridden in configuring \c cache_cursors in
 * WT_CONNECTION.open_session., a boolean flag; default \c true.}
 * @config{cache_max_wait_ms, the maximum number of milliseconds an application thread will wait for
 * space to be available in cache before giving up.  Default or 0 will wait forever.  1 will never
 * wait., an integer greater than or equal to \c 0; default \c 0.}
 * @config{cache_overhead, assume the heap allocator overhead is the specified percentage\, and
 * adjust the cache usage by that amount (for example\, if there is 10GB of data in cache\, a
 * percentage of 10 means WiredTiger treats this as 11GB). This value is configurable because
 * different heap allocators have different overhead and different workloads will have different
 * heap allocation sizes and patterns\, therefore applications may need to adjust this value based
 * on allocator choice and behavior in measured workloads., an integer between \c 0 and \c 30;
 * default \c 8.}
 * @config{cache_size, maximum heap memory to allocate for the cache.  A database should configure
 * either \c cache_size or \c shared_cache but not both., an integer between \c 1MB and \c 10TB;
 * default \c 100MB.}
 * @config{cache_stuck_timeout_ms, the number of milliseconds to wait before a stuck cache times out
 * in diagnostic mode.  Default will wait for 5 minutes\, 0 will wait forever., an integer greater
 * than or equal to \c 0; default \c 300000.}
 * @config{checkpoint = (, periodically checkpoint the database.  Enabling the checkpoint server
 * uses a session from the configured \c session_max., a set of related configuration options
 * defined as follows.}
 * @config{&nbsp;&nbsp;&nbsp;&nbsp;log_size, wait for this amount of log record
 * bytes to be written to the log between each checkpoint.  If non-zero\, this value will use a
 * minimum of the log file size.  A database can configure both log_size and wait to set an upper
 * bound for checkpoints; setting this value above 0 configures periodic checkpoints., an integer
 * between \c 0 and \c 2GB; default \c 0.}
 * @config{&nbsp;&nbsp;&nbsp;&nbsp;precise, Only write data
 * with timestamps that are smaller or equal to the stable timestamp to the checkpoint.  Rollback to
 * stable after restart is a no-op if enabled.  However\, it leads to extra cache pressure.  The
 * user must have set the stable timestamp.  It is not compatible with use_timestamp=false config.,
 * a boolean flag; default \c false.}
 * @config{&nbsp;&nbsp;&nbsp;&nbsp;wait, seconds to wait between
 * each checkpoint; setting this value above 0 configures periodic checkpoints., an integer between
 * \c 0 and \c 100000; default \c 0.}
 * @config{ ),,}
 * @config{checkpoint_cleanup = (, periodically checkpoint cleanup the database., a set of related
 * configuration options defined as follows.}
 * @config{&nbsp;&nbsp;&nbsp;&nbsp;method, control how
 * aggressively obsolete content is removed by reading the internal pages.  Default to none\, which
 * means no additional work is done to find obsolete content., a string\, chosen from the following
 * options: \c "none"\, \c "reclaim_space"; default \c none.}
 * @config{&nbsp;&nbsp;&nbsp;&nbsp;wait,
 * seconds to wait between each checkpoint cleanup., an integer between \c 1 and \c 100000; default
 * \c 300.}
 * @config{ ),,}
 * @config{checkpoint_sync, flush files to stable storage when closing or writing checkpoints., a
 * boolean flag; default \c true.}
 * @config{chunk_cache = (, chunk cache configuration options., a set of related configuration
 * options defined as follows.}
 * @config{&nbsp;&nbsp;&nbsp;&nbsp;capacity, maximum memory or storage
 * to use for the chunk cache., an integer between \c 512KB and \c 100TB; default \c 10GB.}
 * @config{&nbsp;&nbsp;&nbsp;&nbsp;chunk_cache_evict_trigger, chunk cache percent full that triggers
 * eviction., an integer between \c 0 and \c 100; default \c 90.}
 * @config{&nbsp;&nbsp;&nbsp;&nbsp;
 * chunk_size, size of cached chunks., an integer between \c 512KB and \c 100GB; default \c 1MB.}
 * @config{&nbsp;&nbsp;&nbsp;&nbsp;enabled, enable chunk cache., a boolean flag; default \c false.}
 * @config{&nbsp;&nbsp;&nbsp;&nbsp;hashsize, number of buckets in the hashtable that keeps track of
 * objects., an integer between \c 64 and \c 1048576; default \c 1024.}
 * @config{&nbsp;&nbsp;&nbsp;&nbsp;pinned, List of "table:" URIs exempt from cache eviction.
 * Capacity config overrides this\, tables exceeding capacity will not be fully retained.  Table
 * names can appear in both this and the preload list\, but not in both this and the exclude list.
 * Duplicate names are allowed., a list of strings; default empty.}
 * @config{&nbsp;&nbsp;&nbsp;&nbsp;
 * storage_path, the path (absolute or relative) to the file used as cache location.  This should be
 * on a filesystem that supports file truncation.  All filesystems in common use meet this
 * criteria., a string; default empty.}
 * @config{ ),,}
 * @config{compatibility = (, set compatibility version of database.  Changing the compatibility
 * version requires that there are no active operations for the duration of the call., a set of
 * related configuration options defined as follows.}
 * @config{&nbsp;&nbsp;&nbsp;&nbsp;release,
 * compatibility release version string., a string; default empty.}
 * @config{&nbsp;&nbsp;&nbsp;&nbsp;
 * require_max, required maximum compatibility version of existing data files.  Must be greater than
 * or equal to any release version set in the \c release setting.  Has no effect if creating the
 * database., a string; default empty.}
 * @config{&nbsp;&nbsp;&nbsp;&nbsp;require_min, required
 * minimum compatibility version of existing data files.  Must be less than or equal to any release
 * version set in the \c release setting.  Has no effect if creating the database., a string;
 * default empty.}
 * @config{ ),,}
 * @config{compile_configuration_count, the number of configuration strings that can be precompiled.
 * Some configuration strings are compiled internally when the connection is opened., an integer
 * greater than or equal to \c 500; default \c 1000.}
 * @config{config_base, write the base configuration file if creating the database.  If \c false in
 * the config passed directly to ::wiredtiger_open\, will ignore any existing base configuration
 * file in addition to not creating one.  See @ref config_base for more information., a boolean
 * flag; default \c true.}
 * @config{create, create the database if it does not exist., a boolean flag; default \c false.}
 * @config{debug_mode = (, control the settings of various extended debugging features., a set of
 * related configuration options defined as follows.}
 * @config{&nbsp;&nbsp;&nbsp;&nbsp;
 * background_compact, if true\, background compact aggressively removes compact statistics for a
 * file and decreases the max amount of time a file can be skipped for., a boolean flag; default \c
 * false.}
 * @config{&nbsp;&nbsp;&nbsp;&nbsp;checkpoint_retention, adjust log removal to retain the
 * log records of this number of checkpoints.  Zero or one means perform normal removal., an integer
 * between \c 0 and \c 1024; default \c 0.}
 * @config{&nbsp;&nbsp;&nbsp;&nbsp;configuration, if true\,
 * display invalid cache configuration warnings., a boolean flag; default \c false.}
 * @config{&nbsp;&nbsp;&nbsp;&nbsp;corruption_abort, if true and built in diagnostic mode\, dump
 * core in the case of data corruption., a boolean flag; default \c true.}
 * @config{&nbsp;&nbsp;&nbsp;&nbsp;cursor_copy, if true\, use the system allocator to make a copy of
 * any data returned by a cursor operation and return the copy instead.  The copy is freed on the
 * next cursor operation.  This allows memory sanitizers to detect inappropriate references to
 * memory owned by cursors., a boolean flag; default \c false.}
 * @config{&nbsp;&nbsp;&nbsp;&nbsp;
 * cursor_reposition, if true\, for operations with snapshot isolation the cursor temporarily
 * releases any page that requires force eviction\, then repositions back to the page for further
 * operations.  A page release encourages eviction of hot or large pages\, which is more likely to
 * succeed without a cursor keeping the page pinned., a boolean flag; default \c false.}
 * @config{&nbsp;&nbsp;&nbsp;&nbsp;eviction, if true\, modify internal algorithms to change skew to
 * force history store eviction to happen more aggressively.  This includes but is not limited to
 * not skewing newest\, not favoring leaf pages\, and modifying the eviction score mechanism., a
 * boolean flag; default \c false.}
 * @config{&nbsp;&nbsp;&nbsp;&nbsp;eviction_checkpoint_ts_ordering,
 * if true\, act as if eviction is being run in parallel to checkpoint.  We should return EBUSY in
 * eviction if we detect any timestamp ordering issue., a boolean flag; default \c false.}
 * @config{&nbsp;&nbsp;&nbsp;&nbsp;log_retention, adjust log removal to retain at least this number
 * of log files.  (Warning: this option can remove log files required for recovery if no checkpoints
 * have yet been done and the number of log files exceeds the configured value.  As WiredTiger
 * cannot detect the difference between a system that has not yet checkpointed and one that will
 * never checkpoint\, it might discard log files before any checkpoint is done.) Ignored if set to
 * 0., an integer between \c 0 and \c 1024; default \c 0.}
 * @config{&nbsp;&nbsp;&nbsp;&nbsp;
 * realloc_exact, if true\, reallocation of memory will only provide the exact amount requested.
 * This will help with spotting memory allocation issues more easily., a boolean flag; default \c
 * false.}
 * @config{&nbsp;&nbsp;&nbsp;&nbsp;realloc_malloc, if true\, every realloc call will force a
 * new memory allocation by using malloc., a boolean flag; default \c false.}
 * @config{&nbsp;&nbsp;&nbsp;&nbsp;rollback_error, return a WT_ROLLBACK error from a transaction
 * operation about every Nth operation to simulate a collision., an integer between \c 0 and \c 10M;
 * default \c 0.}
 * @config{&nbsp;&nbsp;&nbsp;&nbsp;slow_checkpoint, if true\, slow down checkpoint
 * creation by slowing down internal page processing., a boolean flag; default \c false.}
 * @config{&nbsp;&nbsp;&nbsp;&nbsp;stress_skiplist, Configure various internal parameters to
 * encourage race conditions and other issues with internal skip lists\, e.g.  using a more dense
 * representation., a boolean flag; default \c false.}
 * @config{&nbsp;&nbsp;&nbsp;&nbsp;
 * table_logging, if true\, write transaction related information to the log for all operations\,
 * even operations for tables with logging turned off.  This additional logging information is
 * intended for debugging and is informational only\, that is\, it is ignored during recovery., a
 * boolean flag; default \c false.}
 * @config{&nbsp;&nbsp;&nbsp;&nbsp;tiered_flush_error_continue, on
 * a write to tiered storage\, continue when an error occurs., a boolean flag; default \c false.}
 * @config{&nbsp;&nbsp;&nbsp;&nbsp;update_restore_evict, if true\, control all dirty page evictions
 * through forcing update restore eviction., a boolean flag; default \c false.}
 * @config{ ),,}
 * @config{disaggregated = (, configure disaggregated storage for this connection., a set of related
 * configuration options defined as follows.}
 * @config{ ),,}
 * @config{encryption = (, configure an encryptor for system wide metadata and logs.  If a system
 * wide encryptor is set\, it is also used for encrypting data files and tables\, unless encryption
 * configuration is explicitly set for them when they are created with WT_SESSION::create., a set of
 * related configuration options defined as follows.}
 * @config{&nbsp;&nbsp;&nbsp;&nbsp;keyid, An
 * identifier that identifies a unique instance of the encryptor.  It is stored in clear text\, and
 * thus is available when the WiredTiger database is reopened.  On the first use of a (name\, keyid)
 * combination\, the WT_ENCRYPTOR::customize function is called with the keyid as an argument., a
 * string; default empty.}
 * @config{&nbsp;&nbsp;&nbsp;&nbsp;name, Permitted values are \c "none" or a
 * custom encryption engine name created with WT_CONNECTION::add_encryptor.  See @ref encryption for
 * more information., a string; default \c none.}
 * @config{&nbsp;&nbsp;&nbsp;&nbsp;secretkey, A
 * string that is passed to the WT_ENCRYPTOR::customize function.  It is never stored in clear
 * text\, so must be given to any subsequent ::wiredtiger_open calls to reopen the database.  It
 * must also be provided to any "wt" commands used with this database., a string; default empty.}
 * @config{ ),,}
 * @config{error_prefix, prefix string for error messages., a string; default empty.}
 * @config{eviction = (, eviction configuration options., a set of related configuration options
 * defined as follows.}
 * @config{&nbsp;&nbsp;&nbsp;&nbsp;evict_sample_inmem, If no in-memory ref is
 * found on the root page\, attempt to locate a random in-memory page by examining all entries on
 * the root page., a boolean flag; default \c true.}
 * @config{&nbsp;&nbsp;&nbsp;&nbsp;
 * legacy_page_visit_strategy, Use legacy page visit strategy for eviction.  Using this option is
 * highly discouraged as it will re-introduce the bug described in WT-9121., a boolean flag; default
 * \c false.}
 * @config{&nbsp;&nbsp;&nbsp;&nbsp;threads_max, maximum number of threads WiredTiger will
 * start to help evict pages from cache.  The number of threads started will vary depending on the
 * current eviction load.  Each eviction worker thread uses a session from the configured
 * session_max., an integer between \c 1 and \c 20; default \c 8.}
 * @config{&nbsp;&nbsp;&nbsp;&nbsp;
 * threads_min, minimum number of threads WiredTiger will start to help evict pages from cache.  The
 * number of threads currently running will vary depending on the current eviction load., an integer
 * between \c 1 and \c 20; default \c 1.}
 * @config{ ),,}
 * @config{eviction_checkpoint_target, perform eviction at the beginning of checkpoints to bring the
 * dirty content in cache to this level.  It is a percentage of the cache size if the value is
 * within the range of 0 to 100 or an absolute size when greater than 100. The value is not allowed
 * to exceed the \c cache_size.  Ignored if set to zero., an integer between \c 0 and \c 10TB;
 * default \c 1.}
 * @config{eviction_dirty_target, perform eviction in worker threads when the cache contains at
 * least this much dirty content.  It is a percentage of the cache size if the value is within the
 * range of 1 to 100 or an absolute size when greater than 100. The value is not allowed to exceed
 * the \c cache_size and has to be lower than its counterpart \c eviction_dirty_trigger., an integer
 * between \c 1 and \c 10TB; default \c 5.}
 * @config{eviction_dirty_trigger, trigger application threads to perform eviction when the cache
 * contains at least this much dirty content.  It is a percentage of the cache size if the value is
 * within the range of 1 to 100 or an absolute size when greater than 100. The value is not allowed
 * to exceed the \c cache_size and has to be greater than its counterpart \c eviction_dirty_target.
 * This setting only alters behavior if it is lower than eviction_trigger., an integer between \c 1
 * and \c 10TB; default \c 20.}
 * @config{eviction_target, perform eviction in worker threads when the cache contains at least this
 * much content.  It is a percentage of the cache size if the value is within the range of 10 to 100
 * or an absolute size when greater than 100. The value is not allowed to exceed the \c cache_size
 * and has to be lower than its counterpart \c eviction_trigger., an integer between \c 10 and \c
 * 10TB; default \c 80.}
 * @config{eviction_trigger, trigger application threads to perform eviction when the cache contains
 * at least this much content.  It is a percentage of the cache size if the value is within the
 * range of 10 to 100 or an absolute size when greater than 100. The value is not allowed to exceed
 * the \c cache_size and has to be greater than its counterpart \c eviction_target., an integer
 * between \c 10 and \c 10TB; default \c 95.}
 * @config{eviction_updates_target, perform eviction in worker threads when the cache contains at
 * least this many bytes of updates.  It is a percentage of the cache size if the value is within
 * the range of 0 to 100 or an absolute size when greater than 100. Calculated as half of \c
 * eviction_dirty_target by default.  The value is not allowed to exceed the \c cache_size and has
 * to be lower than its counterpart \c eviction_updates_trigger., an integer between \c 0 and \c
 * 10TB; default \c 0.}
 * @config{eviction_updates_trigger, trigger application threads to perform eviction when the cache
 * contains at least this many bytes of updates.  It is a percentage of the cache size if the value
 * is within the range of 1 to 100 or an absolute size when greater than 100\. Calculated as half of
 * \c eviction_dirty_trigger by default.  The value is not allowed to exceed the \c cache_size and
 * has to be greater than its counterpart \c eviction_updates_target.  This setting only alters
 * behavior if it is lower than \c eviction_trigger., an integer between \c 0 and \c 10TB; default
 * \c 0.}
 * @config{exclusive, fail if the database already exists\, generally used with the \c create
 * option., a boolean flag; default \c false.}
 * @config{extensions, list of shared library extensions to load (using dlopen). Any values
 * specified to a library extension are passed to WT_CONNECTION::load_extension as the \c config
 * parameter (for example\, <code>extensions=(/path/ext.so={entry=my_entry})</code>)., a list of
 * strings; default empty.}
 * @config{extra_diagnostics, enable additional diagnostics in WiredTiger.  These additional
 * diagnostics include diagnostic assertions that can cause WiredTiger to abort when an invalid
 * state is detected.  Options are given as a list\, such as
 * <code>"extra_diagnostics=[out_of_order\,visibility]"</code>. Choosing \c all enables all
 * assertions.  When WiredTiger is compiled with \c HAVE_DIAGNOSTIC=1 all assertions are enabled and
 * cannot be reconfigured., a list\, with values chosen from the following options: \c "all"\, \c
 * "checkpoint_validate"\, \c "cursor_check"\, \c "disk_validate"\, \c "eviction_check"\, \c
 * "generation_check"\, \c "hs_validate"\, \c "key_out_of_order"\, \c "log_validate"\, \c
 * "prepared"\, \c "slow_operation"\, \c "txn_visibility"; default \c [].}
 * @config{file_extend, file size extension configuration.  If set\, extend files of the given type
 * in allocations of the given size\, instead of a block at a time as each new block is written.
 * For example\, <code>file_extend=(data=16MB)</code>. If set to 0\, disable file size extension for
 * the given type.  For log files\, the allowed range is between 100KB and 2GB; values larger than
 * the configured maximum log size and the default config would extend log files in allocations of
 * the maximum log file size., a list\, with values chosen from the following options: \c "data"\,
 * \c "log"; default empty.}
 * @config{file_manager = (, control how file handles are managed., a set of related configuration
 * options defined as follows.}
 * @config{&nbsp;&nbsp;&nbsp;&nbsp;close_handle_minimum, number of
 * handles open before the file manager will look for handles to close., an integer greater than or
 * equal to \c 0; default \c 250.}
 * @config{&nbsp;&nbsp;&nbsp;&nbsp;close_idle_time, amount of time
 * in seconds a file handle needs to be idle before attempting to close it.  A setting of 0 means
 * that idle handles are not closed., an integer between \c 0 and \c 100000; default \c 30.}
 * @config{&nbsp;&nbsp;&nbsp;&nbsp;close_scan_interval, interval in seconds at which to check for
 * files that are inactive and close them., an integer between \c 1 and \c 100000; default \c 10.}
 * @config{ ),,}
 * @config{generation_drain_timeout_ms, the number of milliseconds to wait for a resource to drain
 * before timing out in diagnostic mode.  Default will wait for 4 minutes\, 0 will wait forever., an
 * integer greater than or equal to \c 0; default \c 240000.}
 * @config{hash = (, manage resources used by hash bucket arrays.  All values must be a power of
 * two.  Note that setting large values can significantly increase memory usage inside WiredTiger.,
 * a set of related configuration options defined as follows.}
 * @config{&nbsp;&nbsp;&nbsp;&nbsp;
 * buckets, configure the number of hash buckets for most system hash arrays., an integer between \c
 * 64 and \c 65536; default \c 512.}
 * @config{&nbsp;&nbsp;&nbsp;&nbsp;dhandle_buckets, configure the
 * number of hash buckets for hash arrays relating to data handles., an integer between \c 64 and \c
 * 65536; default \c 512.}
 * @config{ ),,}
 * @config{heuristic_controls = (, control the behavior of various optimizations.  This is primarily
 * used as a mechanism for rolling out changes to internal heuristics while providing a mechanism
 * for quickly reverting to prior behavior in the field., a set of related configuration options
 * defined as follows.}
 * @config{&nbsp;&nbsp;&nbsp;&nbsp;
 * checkpoint_cleanup_obsolete_tw_pages_dirty_max, maximum number of obsolete time window pages that
 * can be marked as dirty per btree in a single checkpoint by the checkpoint cleanup., an integer
 * between \c 0 and \c 100000; default \c 100.}
 * @config{&nbsp;&nbsp;&nbsp;&nbsp;
 * eviction_obsolete_tw_pages_dirty_max, maximum number of obsolete time window pages that can be
 * marked dirty per btree in a single checkpoint by the eviction threads., an integer between \c 0
 * and \c 100000; default \c 100.}
 * @config{&nbsp;&nbsp;&nbsp;&nbsp;obsolete_tw_btree_max, maximum
 * number of btrees that can be checked for obsolete time window cleanup in a single checkpoint., an
 * integer between \c 0 and \c 500000; default \c 100.}
 * @config{ ),,}
 * @config{history_store = (, history store configuration options., a set of related configuration
 * options defined as follows.}
 * @config{&nbsp;&nbsp;&nbsp;&nbsp;file_max, the maximum number of
 * bytes that WiredTiger is allowed to use for its history store mechanism.  If the history store
 * file exceeds this size\, a panic will be triggered.  The default value means that the history
 * store file is unbounded and may use as much space as the filesystem will accommodate.  The
 * minimum non-zero setting is 100MB., an integer greater than or equal to \c 0; default \c 0.}
 * @config{ ),,}
 * @config{in_memory, keep data in memory only.  See @ref in_memory for more information., a boolean
 * flag; default \c false.}
 * @config{io_capacity = (, control how many bytes per second are written and read.  Exceeding the
 * capacity results in throttling., a set of related configuration options defined as follows.}
 * @config{&nbsp;&nbsp;&nbsp;&nbsp;chunk_cache, number of bytes per second available to the chunk
 * cache.  The minimum non-zero setting is 1MB., an integer between \c 0 and \c 1TB; default \c 0.}
 * @config{&nbsp;&nbsp;&nbsp;&nbsp;total, number of bytes per second available to all subsystems in
 * total.  When set\, decisions about what subsystems are throttled\, and in what proportion\, are
 * made internally.  The minimum non-zero setting is 1MB., an integer between \c 0 and \c 1TB;
 * default \c 0.}
 * @config{ ),,}
 * @config{json_output, enable JSON formatted messages on the event handler interface.  Options are
 * given as a list\, where each option specifies an event handler category e.g.  'error' represents
 * the messages from the WT_EVENT_HANDLER::handle_error method., a list\, with values chosen from
 * the following options: \c "error"\, \c "message"; default \c [].}
 * @config{live_restore = (, Live restore configuration options.  These options control the behavior
 * of WiredTiger when live restoring from a backup., a set of related configuration options defined
 * as follows.}
 * @config{&nbsp;&nbsp;&nbsp;&nbsp;enabled, whether live restore is enabled or not., a
 * boolean flag; default \c false.}
 * @config{&nbsp;&nbsp;&nbsp;&nbsp;path, the path to the backup
 * that will be restored from., a string; default empty.}
 * @config{&nbsp;&nbsp;&nbsp;&nbsp;read_size,
 * the read size for data migration\, in bytes\, must be a power of two.  This setting is a best
 * effort.  It does not force every read to be this size., an integer between \c 512B and \c 16MB;
 * default \c 1MB.}
 * @config{&nbsp;&nbsp;&nbsp;&nbsp;threads_max, maximum number of threads
 * WiredTiger will start to migrate data from the backup to the running WiredTiger database.  Each
 * worker thread uses a session handle from the configured session_max., an integer between \c 0 and
 * \c 12; default \c 8.}
 * @config{ ),,}
 * @config{log = (, enable logging.  Enabling logging uses three sessions from the configured
 * session_max., a set of related configuration options defined as follows.}
 * @config{&nbsp;&nbsp;&nbsp;&nbsp;compressor, configure a compressor for log records.  Permitted
 * values are \c "none" or a custom compression engine name created with
 * WT_CONNECTION::add_compressor.  If WiredTiger has builtin support for \c "lz4"\, \c "snappy"\, \c
 * "zlib" or \c "zstd" compression\, these names are also available.  See @ref compression for more
 * information., a string; default \c none.}
 * @config{&nbsp;&nbsp;&nbsp;&nbsp;enabled, enable logging
 * subsystem., a boolean flag; default \c false.}
 * @config{&nbsp;&nbsp;&nbsp;&nbsp;file_max, the
 * maximum size of log files., an integer between \c 100KB and \c 2GB; default \c 100MB.}
 * @config{&nbsp;&nbsp;&nbsp;&nbsp;os_cache_dirty_pct, maximum dirty system buffer cache usage\, as
 * a percentage of the log's \c file_max.  If non-zero\, schedule writes for dirty blocks belonging
 * to the log in the system buffer cache after that percentage of the log has been written into the
 * buffer cache without an intervening file sync., an integer between \c 0 and \c 100; default \c
 * 0.}
 * @config{&nbsp;&nbsp;&nbsp;&nbsp;path, the name of a directory into which log files are
 * written.  The directory must already exist.  If the value is not an absolute path\, the path is
 * relative to the database home (see @ref absolute_path for more information)., a string; default
 * \c ".".}
 * @config{&nbsp;&nbsp;&nbsp;&nbsp;prealloc, pre-allocate log files., a boolean flag;
 * default \c true.}
 * @config{&nbsp;&nbsp;&nbsp;&nbsp;prealloc_init_count, initial number of
 * pre-allocated log files., an integer between \c 1 and \c 500; default \c 1.}
 * @config{&nbsp;&nbsp;&nbsp;&nbsp;recover, run recovery or fail with an error if recovery needs to
 * run after an unclean shutdown., a string\, chosen from the following options: \c "error"\, \c
 * "on"; default \c on.}
 * @config{&nbsp;&nbsp;&nbsp;&nbsp;remove, automatically remove unneeded log
 * files., a boolean flag; default \c true.}
 * @config{&nbsp;&nbsp;&nbsp;&nbsp;zero_fill, manually
 * write zeroes into log files., a boolean flag; default \c false.}
 * @config{ ),,}
 * @config{mmap, Use memory mapping when accessing files in a read-only mode., a boolean flag;
 * default \c true.}
 * @config{mmap_all, Use memory mapping to read and write all data files., a boolean flag; default
 * \c false.}
 * @config{multiprocess, permit sharing between processes (will automatically start an RPC server
 * for primary processes and use RPC for secondary processes). <b>Not yet supported in
 * WiredTiger</b>., a boolean flag; default \c false.}
 * @config{operation_timeout_ms, this option is no longer supported\, retained for backward
 * compatibility., an integer greater than or equal to \c 0; default \c 0.}
 * @config{operation_tracking = (, enable tracking of performance-critical functions.  See @ref
 * operation_tracking for more information., a set of related configuration options defined as
 * follows.}
 * @config{&nbsp;&nbsp;&nbsp;&nbsp;enabled, enable operation tracking subsystem., a
 * boolean flag; default \c false.}
 * @config{&nbsp;&nbsp;&nbsp;&nbsp;path, the name of a directory
 * into which operation tracking files are written.  The directory must already exist.  If the value
 * is not an absolute path\, the path is relative to the database home (see @ref absolute_path for
 * more information)., a string; default \c ".".}
 * @config{ ),,}
 * @config{prefetch = (, Enable automatic detection of scans by applications\, and attempt to
 * pre-fetch future content into the cache., a set of related configuration options defined as
 * follows.}
 * @config{&nbsp;&nbsp;&nbsp;&nbsp;available, whether the thread pool for the pre-fetch
 * functionality is started., a boolean flag; default \c false.}
 * @config{&nbsp;&nbsp;&nbsp;&nbsp;
 * default, whether pre-fetch is enabled for all sessions by default., a boolean flag; default \c
 * false.}
 * @config{ ),,}
 * @config{readonly, open connection in read-only mode.  The database must exist.  All methods that
 * may modify a database are disabled.  See @ref readonly for more information., a boolean flag;
 * default \c false.}
 * @config{rollback_to_stable = (, rollback tables to an earlier point in time\, discarding all
 * updates to checkpoint durable tables that have durable times more recent than the current global
 * stable timestamp., a set of related configuration options defined as follows.}
 * @config{&nbsp;&nbsp;&nbsp;&nbsp;threads, maximum number of threads WiredTiger will start to help
 * RTS. Each RTS worker thread uses a session from the configured WT_RTS_MAX_WORKERS., an integer
 * between \c 0 and \c 10; default \c 4.}
 * @config{ ),,}
 * @config{salvage, open connection and salvage any WiredTiger-owned database and log files that it
 * detects as corrupted.  This call should only be used after getting an error return of
 * WT_TRY_SALVAGE. Salvage rebuilds files in place\, overwriting existing files.  We recommend
 * making a backup copy of all files with the WiredTiger prefix prior to passing this flag., a
 * boolean flag; default \c false.}
 * @config{session_max, maximum expected number of sessions (including server threads)., an integer
 * greater than or equal to \c 1; default \c 100.}
 * @config{shared_cache = (, shared cache configuration options.  A database should configure either
 * a cache_size or a shared_cache not both.  Enabling a shared cache uses a session from the
 * configured session_max.  A shared cache can not have absolute values configured for cache
 * eviction settings., a set of related configuration options defined as follows.}
 * @config{&nbsp;&nbsp;&nbsp;&nbsp;chunk, the granularity that a shared cache is redistributed., an
 * integer between \c 1MB and \c 10TB; default \c 10MB.}
 * @config{&nbsp;&nbsp;&nbsp;&nbsp;name, the
 * name of a cache that is shared between databases or \c "none" when no shared cache is
 * configured., a string; default \c none.}
 * @config{&nbsp;&nbsp;&nbsp;&nbsp;quota, maximum size of
 * cache this database can be allocated from the shared cache.  Defaults to the entire shared cache
 * size., an integer; default \c 0.}
 * @config{&nbsp;&nbsp;&nbsp;&nbsp;reserve, amount of cache this
 * database is guaranteed to have available from the shared cache.  This setting is per database.
 * Defaults to the chunk size., an integer; default \c 0.}
 * @config{&nbsp;&nbsp;&nbsp;&nbsp;size,
 * maximum memory to allocate for the shared cache.  Setting this will update the value if one is
 * already set., an integer between \c 1MB and \c 10TB; default \c 500MB.}
 * @config{ ),,}
 * @config{statistics, Maintain database statistics\, which may impact performance.  Choosing "all"
 * maintains all statistics regardless of cost\, "fast" maintains a subset of statistics that are
 * relatively inexpensive\, "none" turns off all statistics.  The "clear" configuration resets
 * statistics after they are gathered\, where appropriate (for example\, a cache size statistic is
 * not cleared\, while the count of cursor insert operations will be cleared). When "clear" is
 * configured for the database\, gathered statistics are reset each time a statistics cursor is used
 * to gather statistics\, as well as each time statistics are logged using the \c statistics_log
 * configuration.  See @ref statistics for more information., a list\, with values chosen from the
 * following options: \c "all"\, \c "cache_walk"\, \c "fast"\, \c "none"\, \c "clear"\, \c
 * "tree_walk"; default \c none.}
 * @config{statistics_log = (, log any statistics the database is configured to maintain\, to a
 * file.  See @ref statistics for more information.  Enabling the statistics log server uses a
 * session from the configured session_max., a set of related configuration options defined as
 * follows.}
 * @config{&nbsp;&nbsp;&nbsp;&nbsp;json, encode statistics in JSON format., a boolean
 * flag; default \c false.}
 * @config{&nbsp;&nbsp;&nbsp;&nbsp;on_close, log statistics on database
 * close., a boolean flag; default \c false.}
 * @config{&nbsp;&nbsp;&nbsp;&nbsp;path, the name of a
 * directory into which statistics files are written.  The directory must already exist.  If the
 * value is not an absolute path\, the path is relative to the database home (see @ref absolute_path
 * for more information)., a string; default \c ".".}
 * @config{&nbsp;&nbsp;&nbsp;&nbsp;sources, if
 * non-empty\, include statistics for the list of "file:" data source URIs\, if they are open at the
 * time of the statistics logging., a list of strings; default empty.}
 * @config{&nbsp;&nbsp;&nbsp;&nbsp;timestamp, a timestamp prepended to each log record.  May contain
 * \c strftime conversion specifications.  When \c json is configured\, defaults to \c
 * "%Y-%m-%dT%H:%M:%S.000Z"., a string; default \c "%b %d %H:%M:%S".}
 * @config{&nbsp;&nbsp;&nbsp;&nbsp;wait, seconds to wait between each write of the log records;
 * setting this value above 0 configures statistics logging., an integer between \c 0 and \c 100000;
 * default \c 0.}
 * @config{ ),,}
 * @config{transaction_sync = (, how to sync log records when the transaction commits., a set of
 * related configuration options defined as follows.}
 * @config{&nbsp;&nbsp;&nbsp;&nbsp;enabled,
 * whether to sync the log on every commit by default\, can be overridden by the \c sync setting to
 * WT_SESSION::commit_transaction., a boolean flag; default \c false.}
 * @config{&nbsp;&nbsp;&nbsp;&nbsp;method, the method used to ensure log records are stable on
 * disk\, see @ref tune_durability for more information., a string\, chosen from the following
 * options: \c "dsync"\, \c "fsync"\, \c "none"; default \c fsync.}
 * @config{ ),,}
 * @config{use_environment, use the \c WIREDTIGER_CONFIG and \c WIREDTIGER_HOME environment
 * variables if the process is not running with special privileges.  See @ref home for more
 * information., a boolean flag; default \c true.}
 * @config{use_environment_priv, use the \c WIREDTIGER_CONFIG and \c WIREDTIGER_HOME environment
 * variables even if the process is running with special privileges.  See @ref home for more
 * information., a boolean flag; default \c false.}
 * @config{verbose, enable messages for various subsystems and operations.  Options are given as a
 * list\, where each message type can optionally define an associated verbosity level\, such as
 * <code>"verbose=[eviction\,read:1\,rts:0]"</code>. Verbosity levels that can be provided include
 * <code>0</code> (INFO) and <code>1</code> through <code>5</code>\, corresponding to (DEBUG_1) to
 * (DEBUG_5). \c all is a special case that defines the verbosity level for all categories not
 * explicitly set in the config string., a list\, with values chosen from the following options: \c
 * "all"\, \c "api"\, \c "backup"\, \c "block"\, \c "block_cache"\, \c "checkpoint"\, \c
 * "checkpoint_cleanup"\, \c "checkpoint_progress"\, \c "chunkcache"\, \c "compact"\, \c
 * "compact_progress"\, \c "configuration"\, \c "disaggregated_storage"\, \c "error_returns"\, \c
 * "eviction"\, \c "fileops"\, \c "generation"\, \c "handleops"\, \c "history_store"\, \c
 * "history_store_activity"\, \c "layered"\, \c "live_restore"\, \c "live_restore_progress"\, \c
 * "log"\, \c "metadata"\, \c "mutex"\, \c "out_of_order"\, \c "overflow"\, \c "page_delta"\, \c
 * "prefetch"\, \c "read"\, \c "reconcile"\, \c "recovery"\, \c "recovery_progress"\, \c "rts"\, \c
 * "salvage"\, \c "shared_cache"\, \c "split"\, \c "temporary"\, \c "thread_group"\, \c "tiered"\,
 * \c "timestamp"\, \c "transaction"\, \c "verify"\, \c "version"\, \c "write"; default \c [].}
 * @config{verify_metadata, open connection and verify any WiredTiger metadata.  Not supported when
 * opening a connection from a backup.  This API allows verification and detection of corruption in
 * WiredTiger metadata., a boolean flag; default \c false.}
 * @config{write_through, Use \c FILE_FLAG_WRITE_THROUGH on Windows to write to files.  Ignored on
 * non-Windows systems.  Options are given as a list\, such as <code>"write_through=[data]"</code>.
 * Configuring \c write_through requires care; see @ref write_through Including \c "data" will cause
 * WiredTiger data files to write through cache\, including \c "log" will cause WiredTiger log files
 * to write through cache., a list\, with values chosen from the following options: \c "data"\, \c
 * "log"; default empty.}
 * @configend
 * Additionally, if files named \c WiredTiger.config or \c WiredTiger.basecfg
 * appear in the WiredTiger home directory, they are read for configuration
 * values (see @ref config_file and @ref config_base for details).
 * See @ref config_order for ordering of the configuration mechanisms.
 * @param[out] connectionp A pointer to the newly opened connection handle
 * @errors
 */
int wiredtiger_open(const char *home,
    WT_EVENT_HANDLER *event_handler, const char *config,
    WT_CONNECTION **connectionp) WT_ATTRIBUTE_LIBRARY_VISIBLE;

/*!
 * Return information about a WiredTiger error as a string (see
 * WT_SESSION::strerror for a thread-safe API).
 *
 * @snippet ex_all.c Display an error
 *
 * @param error a return value from a WiredTiger, ISO C, or POSIX standard API call
 * @returns a string representation of the error
 */
const char *wiredtiger_strerror(int error) WT_ATTRIBUTE_LIBRARY_VISIBLE;

/*! WT_EVENT_HANDLER::special event types */
typedef enum {
    WT_EVENT_COMPACT_CHECK, /*!< Compact check iteration. */
    WT_EVENT_CONN_CLOSE,    /*!< Connection closing. */
    WT_EVENT_CONN_READY,    /*!< Connection is ready. */
    WT_EVENT_EVICTION,      /*!< The user session is about to be involved into eviction.
                             *   Non-zero return code stops eviction loop. */
} WT_EVENT_TYPE;

/*!
 * The interface implemented by applications to handle error, informational and
 * progress messages.  Entries set to NULL are ignored and the default handlers
 * will continue to be used.
 */
struct __wt_event_handler {
    /*!
     * Callback to handle error messages; by default, error messages are
     * written to the stderr stream. See @ref event_message_handling for
     * more information.
     *
     * Errors that require the application to exit and restart will have
     * their \c error value set to \c WT_PANIC. The application can exit
     * immediately when \c WT_PANIC is passed to an event handler; there
     * is no reason to return into WiredTiger.
     *
     * Event handler returns are not ignored: if the handler returns
     * non-zero, the error may cause the WiredTiger function posting the
     * event to fail, and may even cause operation or library failure.
     *
     * @param session the WiredTiger session handle in use when the error
     * was generated. The handle may have been created by the application
     * or automatically by WiredTiger.
     * @param error a return value from a WiredTiger, ISO C, or
     * POSIX standard API call, which can be converted to a string using
     * WT_SESSION::strerror
     * @param message an error string
     */
    int (*handle_error)(WT_EVENT_HANDLER *handler,
        WT_SESSION *session, int error, const char *message);

    /*!
     * Callback to handle informational messages; by default, informational
     * messages are written to the stdout stream. See
     * @ref event_message_handling for more information.
     *
     * Message handler returns are not ignored: if the handler returns
     * non-zero, the error may cause the WiredTiger function posting the
     * event to fail, and may even cause operation or library failure.
     *
     * @param session the WiredTiger session handle in use when the message
     * was generated. The handle may have been created by the application
     * or automatically by WiredTiger.
     * @param message an informational string
     */
    int (*handle_message)(WT_EVENT_HANDLER *handler,
        WT_SESSION *session, const char *message);

    /*!
     * Callback to handle progress messages; by default, progress messages
     * are not written. See @ref event_message_handling for more
     * information.
     *
     * Progress handler returns are not ignored: if the handler returns
     * non-zero, the error may cause the WiredTiger function posting the
     * event to fail, and may even cause operation or library failure.
     *
     * @param session the WiredTiger session handle in use when the
     * progress message was generated. The handle may have been created by
     * the application or automatically by WiredTiger.
     * @param operation a string representation of the operation
     * @param progress a counter
     */
    int (*handle_progress)(WT_EVENT_HANDLER *handler,
        WT_SESSION *session, const char *operation, uint64_t progress);

    /*!
     * Callback to handle automatic close of a WiredTiger handle.
     *
     * Close handler returns are not ignored: if the handler returns
     * non-zero, the error may cause the WiredTiger function posting the
     * event to fail, and may even cause operation or library failure.
     *
     * @param session The session handle that is being closed if the
     * cursor parameter is NULL.
     * @param cursor The cursor handle that is being closed, or NULL if
     * it is a session handle being closed.
     */
    int (*handle_close)(WT_EVENT_HANDLER *handler,
        WT_SESSION *session, WT_CURSOR *cursor);

    /*!
     * Callback to handle general events. The application may choose to handle
     * only some types of events. An unhandled event should return 0.
     *
     * General event returns are not ignored in most cases. If the handler
     * returns non-zero, the error may cause the WiredTiger function posting
     * the event to fail.
     *
     * @param wt_conn The connection handle for the database.
     * @param session the WiredTiger session handle in use when the
     * progress message was generated. The handle may have been created by
     * the application or automatically by WiredTiger or may be NULL.
     * @param type A type indicator for what special event occurred.
         * @param arg A generic argument that has a specific meaning
         * depending on the event type.
     * (see ::WT_EVENT_TYPE for available options.)
     */
        int (*handle_general)(WT_EVENT_HANDLER *handler,
            WT_CONNECTION *wt_conn, WT_SESSION *session, WT_EVENT_TYPE type, void *arg);
};

/*!
 * @name Data packing and unpacking
 * @{
 */

/*!
 * Pack a structure into a buffer.
 *
 * See @ref packing for a description of the permitted format strings.
 *
 * @section pack_examples Packing Examples
 *
 * For example, the string <code>"iSh"</code> will pack a 32-bit integer
 * followed by a NUL-terminated string, followed by a 16-bit integer.  The
 * default, big-endian encoding will be used, with no alignment.  This could be
 * used in C as follows:
 *
 * @snippet ex_all.c Pack fields into a buffer
 *
 * Then later, the values can be unpacked as follows:
 *
 * @snippet ex_all.c Unpack fields from a buffer
 *
 * @param session the session handle
 * @param buffer a pointer to a packed byte array
 * @param len the number of valid bytes in the buffer
 * @param format the data format, see @ref packing
 * @errors
 */
int wiredtiger_struct_pack(WT_SESSION *session,
    void *buffer, size_t len, const char *format, ...)
    WT_ATTRIBUTE_LIBRARY_VISIBLE;

/*!
 * Calculate the size required to pack a structure.
 *
 * Note that for variable-sized fields including variable-sized strings and
 * integers, the calculated sized merely reflects the expected sizes specified
 * in the format string itself.
 *
 * @snippet ex_all.c Get the packed size
 *
 * @param session the session handle
 * @param lenp a location where the number of bytes needed for the
 * matching call to ::wiredtiger_struct_pack is returned
 * @param format the data format, see @ref packing
 * @errors
 */
int wiredtiger_struct_size(WT_SESSION *session,
    size_t *lenp, const char *format, ...) WT_ATTRIBUTE_LIBRARY_VISIBLE;

/*!
 * Unpack a structure from a buffer.
 *
 * Reverse of ::wiredtiger_struct_pack: gets values out of a
 * packed byte string.
 *
 * @snippet ex_all.c Unpack fields from a buffer
 *
 * @param session the session handle
 * @param buffer a pointer to a packed byte array
 * @param len the number of valid bytes in the buffer
 * @param format the data format, see @ref packing
 * @errors
 */
int wiredtiger_struct_unpack(WT_SESSION *session,
    const void *buffer, size_t len, const char *format, ...)
    WT_ATTRIBUTE_LIBRARY_VISIBLE;

#if !defined(SWIG)

/*!
 * Streaming interface to packing.
 *
 * This allows applications to pack or unpack records one field at a time.
 * This is an opaque handle returned by ::wiredtiger_pack_start or
 * ::wiredtiger_unpack_start.  It must be closed with ::wiredtiger_pack_close.
 */
typedef struct __wt_pack_stream WT_PACK_STREAM;

/*!
 * Start a packing operation into a buffer with the given format string.  This
 * should be followed by a series of calls to ::wiredtiger_pack_item,
 * ::wiredtiger_pack_int, ::wiredtiger_pack_str or ::wiredtiger_pack_uint
 * to fill in the values.
 *
 * @param session the session handle
 * @param format the data format, see @ref packing
 * @param buffer a pointer to memory to hold the packed data
 * @param size the size of the buffer
 * @param[out] psp the new packing stream handle
 * @errors
 */
int wiredtiger_pack_start(WT_SESSION *session,
    const char *format, void *buffer, size_t size, WT_PACK_STREAM **psp)
    WT_ATTRIBUTE_LIBRARY_VISIBLE;

/*!
 * Start an unpacking operation from a buffer with the given format string.
 * This should be followed by a series of calls to ::wiredtiger_unpack_item,
 * ::wiredtiger_unpack_int, ::wiredtiger_unpack_str or ::wiredtiger_unpack_uint
 * to retrieve the packed values.
 *
 * @param session the session handle
 * @param format the data format, see @ref packing
 * @param buffer a pointer to memory holding the packed data
 * @param size the size of the buffer
 * @param[out] psp the new packing stream handle
 * @errors
 */
int wiredtiger_unpack_start(WT_SESSION *session,
    const char *format, const void *buffer, size_t size, WT_PACK_STREAM **psp)
    WT_ATTRIBUTE_LIBRARY_VISIBLE;

/*!
 * Close a packing stream.
 *
 * @param ps the packing stream handle
 * @param[out] usedp the number of bytes in the buffer used by the stream
 * @errors
 */
int wiredtiger_pack_close(WT_PACK_STREAM *ps, size_t *usedp)
    WT_ATTRIBUTE_LIBRARY_VISIBLE;

/*!
 * Pack an item into a packing stream.
 *
 * @param ps the packing stream handle
 * @param item an item to pack
 * @errors
 */
int wiredtiger_pack_item(WT_PACK_STREAM *ps, WT_ITEM *item)
    WT_ATTRIBUTE_LIBRARY_VISIBLE;

/*!
 * Pack a signed integer into a packing stream.
 *
 * @param ps the packing stream handle
 * @param i a signed integer to pack
 * @errors
 */
int wiredtiger_pack_int(WT_PACK_STREAM *ps, int64_t i)
    WT_ATTRIBUTE_LIBRARY_VISIBLE;

/*!
 * Pack a string into a packing stream.
 *
 * @param ps the packing stream handle
 * @param s a string to pack
 * @errors
 */
int wiredtiger_pack_str(WT_PACK_STREAM *ps, const char *s)
    WT_ATTRIBUTE_LIBRARY_VISIBLE;

/*!
 * Pack an unsigned integer into a packing stream.
 *
 * @param ps the packing stream handle
 * @param u an unsigned integer to pack
 * @errors
 */
int wiredtiger_pack_uint(WT_PACK_STREAM *ps, uint64_t u)
    WT_ATTRIBUTE_LIBRARY_VISIBLE;

/*!
 * Unpack an item from a packing stream.
 *
 * @param ps the packing stream handle
 * @param item an item to unpack
 * @errors
 */
int wiredtiger_unpack_item(WT_PACK_STREAM *ps, WT_ITEM *item)
    WT_ATTRIBUTE_LIBRARY_VISIBLE;

/*!
 * Unpack a signed integer from a packing stream.
 *
 * @param ps the packing stream handle
 * @param[out] ip the unpacked signed integer
 * @errors
 */
int wiredtiger_unpack_int(WT_PACK_STREAM *ps, int64_t *ip)
    WT_ATTRIBUTE_LIBRARY_VISIBLE;

/*!
 * Unpack a string from a packing stream.
 *
 * @param ps the packing stream handle
 * @param[out] sp the unpacked string
 * @errors
 */
int wiredtiger_unpack_str(WT_PACK_STREAM *ps, const char **sp)
    WT_ATTRIBUTE_LIBRARY_VISIBLE;

/*!
 * Unpack an unsigned integer from a packing stream.
 *
 * @param ps the packing stream handle
 * @param[out] up the unpacked unsigned integer
 * @errors
 */
int wiredtiger_unpack_uint(WT_PACK_STREAM *ps, uint64_t *up)
    WT_ATTRIBUTE_LIBRARY_VISIBLE;
/*! @} */

/*!
 * @name Configuration strings
 * @{
 */

/*!
 * The configuration information returned by the WiredTiger configuration
 * parsing functions in the WT_EXTENSION_API and the public API.
 */
struct __wt_config_item {
    /*!
     * The value of a configuration string.
     *
     * Regardless of the type of the configuration string (boolean, int,
     * list or string), the \c str field will reference the value of the
     * configuration string.
     *
     * The bytes referenced by \c str are <b>not</b> nul-terminated.
     * Use the \c len field instead of a terminating nul byte.
     */
    const char *str;

    /*! The number of bytes in the value referenced by \c str. */
    size_t len;

    /*!
     * The numeric value of a configuration boolean or integer.
     *
     * If the configuration string's value is "true" or "false", the
     * \c val field will be set to 1 (true), or 0 (false).
     *
     * If the configuration string can be legally interpreted as an integer,
     * using the \c strtoll function rules as specified in ISO/IEC 9899:1990
     * ("ISO C90"), that integer will be stored in the \c val field.
     */
    int64_t val;

    /*! Permitted values of the \c type field. */
    enum WT_CONFIG_ITEM_TYPE {
        /*! A string value with quotes stripped. */
        WT_CONFIG_ITEM_STRING,
        /*! A boolean literal ("true" or "false"). */
        WT_CONFIG_ITEM_BOOL,
        /*! An unquoted identifier: a string value without quotes. */
        WT_CONFIG_ITEM_ID,
        /*! A numeric value. */
        WT_CONFIG_ITEM_NUM,
        /*! A nested structure or list, including brackets. */
        WT_CONFIG_ITEM_STRUCT
    }
    /*!
     * The type of value determined by the parser.  In all cases,
     * the \c str and \c len fields are set.
     */
    type;
};

/*
 * This is needed for compatible usage of this embedded enum type.
 */
#if !defined(SWIG) && !defined(DOXYGEN)
#if defined(__cplusplus)
typedef enum __wt_config_item::WT_CONFIG_ITEM_TYPE WT_CONFIG_ITEM_TYPE;
#else
typedef enum WT_CONFIG_ITEM_TYPE WT_CONFIG_ITEM_TYPE;
#endif
#endif

#if !defined(SWIG) && !defined(DOXYGEN)
/*!
 * Validate a configuration string for a WiredTiger API call.
 * This call is outside the scope of a WiredTiger connection handle, since
 * applications may need to validate configuration strings prior to calling
 * ::wiredtiger_open.
 * @param session the session handle (may be \c NULL if the database not yet
 * opened).
 * @param event_handler An event handler (used if \c session is \c NULL; if both
 * \c session and \c event_handler are \c NULL, error messages will be written
 * to stderr).
 * @param name the WiredTiger function or method to validate.
 * @param config the configuration string being parsed.
 * @returns zero for success, non-zero to indicate an error.
 *
 * @snippet ex_all.c Validate a configuration string
 */
int wiredtiger_config_validate(WT_SESSION *session,
    WT_EVENT_HANDLER *event_handler, const char *name, const char *config)
    WT_ATTRIBUTE_LIBRARY_VISIBLE;

#endif

/*!
 * Create a handle that can be used to parse or create configuration strings
 * compatible with the WiredTiger API.
 * This call is outside the scope of a WiredTiger connection handle, since
 * applications may need to generate configuration strings prior to calling
 * ::wiredtiger_open.
 * @param session the session handle to be used for error reporting (if NULL,
 *  error messages will be written to stderr).
 * @param config the configuration string being parsed. The string must
 *  remain valid for the lifetime of the parser handle.
 * @param len the number of valid bytes in \c config
 * @param[out] config_parserp A pointer to the newly opened handle
 * @errors
 *
 * @snippet ex_config_parse.c Create a configuration parser
 */
int wiredtiger_config_parser_open(WT_SESSION *session,
    const char *config, size_t len, WT_CONFIG_PARSER **config_parserp)
    WT_ATTRIBUTE_LIBRARY_VISIBLE;

/*!
 * A handle that can be used to search and traverse configuration strings
 * compatible with the WiredTiger API.
 * To parse the contents of a list or nested configuration string use a new
 * configuration parser handle based on the content of the ::WT_CONFIG_ITEM
 * retrieved from the parent configuration string.
 *
 * @section config_parse_examples Configuration String Parsing examples
 *
 * This could be used in C to create a configuration parser as follows:
 *
 * @snippet ex_config_parse.c Create a configuration parser
 *
 * Once the parser has been created the content can be queried directly:
 *
 * @snippet ex_config_parse.c get
 *
 * Or the content can be traversed linearly:
 *
 * @snippet ex_config_parse.c next
 *
 * Nested configuration values can be queried using a shorthand notation:
 *
 * @snippet ex_config_parse.c nested get
 *
 * Nested configuration values can be traversed using multiple
 * ::WT_CONFIG_PARSER handles:
 *
 * @snippet ex_config_parse.c nested traverse
 */
struct __wt_config_parser {

    /*!
     * Close the configuration scanner releasing any resources.
     *
     * @param config_parser the configuration parser handle
     * @errors
     *
     */
    int __F(close)(WT_CONFIG_PARSER *config_parser);

    /*!
     * Return the next key/value pair.
     *
     * If an item has no explicitly assigned value, the item will be
     * returned in \c key and the \c value will be set to the boolean
     * \c "true" value.
     *
     * @param config_parser the configuration parser handle
     * @param key the returned key
     * @param value the returned value
     * @errors
     * When iteration would pass the end of the configuration string
     * ::WT_NOTFOUND will be returned.
     */
    int __F(next)(WT_CONFIG_PARSER *config_parser,
        WT_CONFIG_ITEM *key, WT_CONFIG_ITEM *value);

    /*!
     * Return the value of an item in the configuration string.
     *
     * @param config_parser the configuration parser handle
     * @param key configuration key string
     * @param value the returned value
     * @errors
     *
     */
    int __F(get)(WT_CONFIG_PARSER *config_parser,
        const char *key, WT_CONFIG_ITEM *value);
};

/*! @} */

/*!
 * @name Support functions
 * @anchor support_functions
 * @{
 */

/*!
 * Return a pointer to a function that calculates a CRC32C checksum.
 *
 * The WiredTiger library CRC32C checksum function uses hardware support where available, else it
 * falls back to a software implementation. Selecting a CRC32C checksum function can be slow, so the
 * return value should be cached by the caller for repeated use.
 *
 * @snippet ex_all.c Checksum a buffer
 *
 * @returns a pointer to a function that takes a buffer and length and returns the CRC32C checksum
 */
uint32_t (*wiredtiger_crc32c_func(void))(const void *, size_t)
    WT_ATTRIBUTE_LIBRARY_VISIBLE;

/*!
 * Return a pointer to a function that calculates a CRC32C checksum given a starting CRC seed.
 *
 * The WiredTiger library CRC32C checksum function uses hardware support where available, else it
 * falls back to a software implementation. Selecting a CRC32C checksum function can be slow, so the
 * return value should be cached by the caller for repeated use. This version returns a function
 * that accepts a starting seed value for the CRC. This version is useful where an application wants
 * to calculate the CRC of a large buffer in smaller incremental pieces. The starting seed to
 * calculate the CRC of a piece is then the cumulative CRC of all the previous pieces.
 *
 * @snippet ex_all.c Checksum a large buffer in smaller pieces
 *
 * @returns a pointer to a function that takes a starting seed, a buffer and length and returns the
 * CRC32C checksum
 */
uint32_t (*wiredtiger_crc32c_with_seed_func(void))(uint32_t seed, const void *, size_t)
    WT_ATTRIBUTE_LIBRARY_VISIBLE;

#endif /* !defined(SWIG) */

/*!
 * Calculate a set of WT_MODIFY operations to represent an update.
 * This call will calculate a set of modifications to an old value that produce
 * the new value.  If more modifications are required than fit in the array
 * passed in by the caller, or if more bytes have changed than the \c maxdiff
 * parameter, the call will fail.  The matching algorithm is approximate, so it
 * may fail and return WT_NOTFOUND if a matching set of WT_MODIFY operations
 * is not found.
 *
 * The \c maxdiff parameter bounds how much work will be done searching for a
 * match: to ensure a match is found, it may need to be set larger than actual
 * number of bytes that differ between the old and new values.  In particular,
 * repeated patterns of bytes in the values can lead to suboptimal matching,
 * and matching ranges less than 64 bytes long will not be detected.
 *
 * If the call succeeds, the WT_MODIFY operations will point into \c newv,
 * which must remain valid until WT_CURSOR::modify is called.
 *
 * @snippet ex_all.c Calculate a modify operation
 *
 * @param session the current WiredTiger session (may be NULL)
 * @param oldv old value
 * @param newv new value
 * @param maxdiff maximum bytes difference
 * @param[out] entries array of modifications producing the new value
 * @param[in,out] nentriesp size of \c entries array passed in,
 *  set to the number of entries used
 * @errors
 */
int wiredtiger_calc_modify(WT_SESSION *session,
    const WT_ITEM *oldv, const WT_ITEM *newv,
    size_t maxdiff, WT_MODIFY *entries, int *nentriesp)
    WT_ATTRIBUTE_LIBRARY_VISIBLE;

/*!
 * Get version information.
 *
 * @snippet ex_all.c Get the WiredTiger library version #1
 * @snippet ex_all.c Get the WiredTiger library version #2
 *
 * @param majorp a location where the major version number is returned
 * @param minorp a location where the minor version number is returned
 * @param patchp a location where the patch version number is returned
 * @returns a string representation of the version
 */
const char *wiredtiger_version(int *majorp, int *minorp, int *patchp)
    WT_ATTRIBUTE_LIBRARY_VISIBLE;

/*! @} */

/*******************************************
 * Error returns
 *******************************************/
/*!
 * @name Error returns
 * Most functions and methods in WiredTiger return an integer code indicating
 * whether the operation succeeded or failed.  A return of zero indicates
 * success; all non-zero return values indicate some kind of failure.
 *
 * WiredTiger reserves all values from -31,800 to -31,999 as possible error
 * return values.  WiredTiger may also return C99/POSIX error codes such as
 * \c ENOMEM, \c EINVAL and \c ENOTSUP, with the usual meanings.
 *
 * The following are all of the WiredTiger-specific error returns:
 * @{
 */
/*
 * DO NOT EDIT: automatically built by dist/api_err.py.
 * Error return section: BEGIN
 */
/*!
 * Conflict between concurrent operations.
 * This error is generated when an operation cannot be completed due to a
 * conflict with concurrent operations.  The operation may be retried; if a
 * transaction is in progress, it should be rolled back and the operation
 * retried in a new transaction.
 */
#define	WT_ROLLBACK	(-31800)
/*!
 * Attempt to insert an existing key.
 * This error is generated when the application attempts to insert a record with
 * the same key as an existing record without the 'overwrite' configuration to
 * WT_SESSION::open_cursor.
 */
#define	WT_DUPLICATE_KEY	(-31801)
/*!
 * Non-specific WiredTiger error.
 * This error is returned when an error is not covered by a specific error
 * return. The operation may be retried; if a transaction is in progress, it
 * should be rolled back and the operation retried in a new transaction.
 */
#define	WT_ERROR	(-31802)
/*!
 * Item not found.
 * This error indicates an operation did not find a value to return.  This
 * includes cursor search and other operations where no record matched the
 * cursor's search key such as WT_CURSOR::update or WT_CURSOR::remove.
 */
#define	WT_NOTFOUND	(-31803)
/*!
 * WiredTiger library panic.
 * This error indicates an underlying problem that requires a database restart.
 * The application may exit immediately, no further WiredTiger calls are
 * required (and further calls will themselves immediately fail).
 */
#define	WT_PANIC	(-31804)
/*! @cond internal */
/*! Restart the operation (internal). */
#define	WT_RESTART	(-31805)
/*! @endcond */
/*!
 * Recovery must be run to continue.
 * This error is generated when ::wiredtiger_open is configured to return an
 * error if recovery is required to use the database.
 */
#define	WT_RUN_RECOVERY	(-31806)
/*!
 * Operation would overflow cache.
 * This error is generated when wiredtiger_open is configured to run in-memory,
 * and a data modification operation requires more than the configured cache
 * size to complete. The operation may be retried; if a transaction is in
 * progress, it should be rolled back and the operation retried in a new
 * transaction.
 */
#define	WT_CACHE_FULL	(-31807)
/*!
 * Conflict with a prepared update.
 * This error is generated when the application attempts to read an updated
 * record which is part of a transaction that has been prepared but not yet
 * resolved.
 */
#define	WT_PREPARE_CONFLICT	(-31808)
/*!
 * Database corruption detected.
 * This error is generated when corruption is detected in an on-disk file.
 * During normal operations, this may occur in rare circumstances as a result of
 * a system crash. The application may choose to salvage the file or retry
 * wiredtiger_open with the 'salvage=true' configuration setting.
 */
#define	WT_TRY_SALVAGE	(-31809)
/*
 * Error return section: END
 * DO NOT EDIT: automatically built by dist/api_err.py.
 */
/*! @} */

/*******************************************
 * Sub-level error returns
 *******************************************/
/*!
 * @name Sub-level error returns
 * Along with error returns, WiredTiger can return an integer code indicating
 * a more specific error. A return of -32,000 indicates that there is no more
 * specific error; all other return values indicate a more specific error which
 * provides greater context into the failure.
 *
 * WiredTiger reserves all values from -32,000 to -32,199 as possible sub-level
 * error return values.
 *
 * The following are all of the WiredTiger-specific sub-level error returns:
 * @{
 */
/*
 * DO NOT EDIT: automatically built by dist/api_err.py.
 * Sub-level error return section: BEGIN
 */
/*!
 * No additional context.
 * This sub-level error code is returned by default and indicates that no
 * further context exists or is necessary.
 */
#define	WT_NONE	(-32000)
/*!
 * Background compaction is already running.
 * This sub-level error returns when the user tries to reconfigure background
 * compaction while it is already running.
 */
#define	WT_BACKGROUND_COMPACT_ALREADY_RUNNING	(-32001)
/*!
 * Cache capacity has overflown.
 * This sub-level error indicates that the configured cache has exceeded full
 * capacity.
 */
#define	WT_CACHE_OVERFLOW	(-32002)
/*!
 * Write conflict between concurrent operations.
 * This sub-level error indicates that there is a write conflict on the same
 * page between concurrent operations.
 */
#define	WT_WRITE_CONFLICT	(-32003)
/*!
 * Transaction has the oldest pinned transaction ID.
 * This sub-level error indicates that a given transaction has the oldest
 * transaction ID and needs to be rolled back.
 */
#define	WT_OLDEST_FOR_EVICTION	(-32004)
/*!
 * Conflict performing operation due to running backup.
 * This sub-level error indicates that there is a conflict performing the
 * operation because of a running backup in the system.
 */
#define	WT_CONFLICT_BACKUP	(-32005)
/*!
 * Another thread currently holds the data handle of the table.
 * This sub-level error indicates that a concurrent operation is holding the
 * data handle of the table.
 */
#define	WT_CONFLICT_DHANDLE	(-32006)
/*!
 * Conflict performing schema operation.
 * This sub-level error indicates that a concurrent operation is performing a
 * schema type operation or currently holds the schema lock.
 */
#define	WT_CONFLICT_SCHEMA_LOCK	(-32007)
/*!
 * Table has uncommitted data.
 * This sub-level error returns when the table has uncommitted data.
 */
#define	WT_UNCOMMITTED_DATA	(-32008)
/*!
 * Table has dirty data.
 * This sub-level error returns when the table has dirty content.
 */
#define	WT_DIRTY_DATA	(-32009)
/*!
 * Another thread currently holds the table lock.
 * This sub-level error indicates that a concurrent operation is performing a
 * table operation.
 */
#define	WT_CONFLICT_TABLE_LOCK	(-32010)
/*!
 * Another thread currently holds the checkpoint lock.
 * This sub-level error indicates that a concurrent operation is performing a
 * checkpoint.
 */
#define	WT_CONFLICT_CHECKPOINT_LOCK	(-32011)
/*!
 * Conflict performing operation due to an in-progress live restore.
 * This sub-level error indicates that there is a conflict performing the
 * operation because of a running live restore in the system.
 */
#define	WT_CONFLICT_LIVE_RESTORE	(-32013)
/*
 * Sub-level error return section: END
 * DO NOT EDIT: automatically built by dist/api_err.py.
 */
/*! @} */

#ifndef DOXYGEN
#define WT_DEADLOCK WT_ROLLBACK     /* Backward compatibility */
#endif

/*! @} */

/*!
 * @defgroup wt_ext WiredTiger Extension API
 * The functions and interfaces applications use to customize and extend the
 * behavior of WiredTiger.
 * @{
 */

/*******************************************
 * Forward structure declarations for the extension API
 *******************************************/
struct __wt_config_arg; typedef struct __wt_config_arg WT_CONFIG_ARG;

/*!
 * The interface implemented by applications to provide custom ordering of
 * records.
 *
 * Applications register their implementation with WiredTiger by calling
 * WT_CONNECTION::add_collator.  See @ref custom_collators for more
 * information.
 *
 * @snippet ex_extending.c add collator nocase
 *
 * @snippet ex_extending.c add collator prefix10
 */
struct __wt_collator {
    /*!
     * Callback to compare keys.
     *
     * @param[out] cmp set to -1 if <code>key1 < key2</code>,
     *  0 if <code>key1 == key2</code>,
     *  1 if <code>key1 > key2</code>.
     * @returns zero for success, non-zero to indicate an error.
     *
     * @snippet ex_all.c Implement WT_COLLATOR
     *
     * @snippet ex_extending.c case insensitive comparator
     *
     * @snippet ex_extending.c n character comparator
     */
    int (*compare)(WT_COLLATOR *collator, WT_SESSION *session,
        const WT_ITEM *key1, const WT_ITEM *key2, int *cmp);

    /*!
     * If non-NULL, this callback is called to customize the collator
     * for each data source.  If the callback returns a non-NULL
     * collator, that instance is used instead of this one for all
     * comparisons.
     */
    int (*customize)(WT_COLLATOR *collator, WT_SESSION *session,
        const char *uri, WT_CONFIG_ITEM *passcfg, WT_COLLATOR **customp);

    /*!
     * If non-NULL a callback performed when the data source is closed
     * for customized collators otherwise when the database is closed.
     *
     * The WT_COLLATOR::terminate callback is intended to allow cleanup;
     * the handle will not be subsequently accessed by WiredTiger.
     */
    int (*terminate)(WT_COLLATOR *collator, WT_SESSION *session);
};

/*!
 * The interface implemented by applications to provide custom compression.
 *
 * Compressors must implement the WT_COMPRESSOR interface: the
 * WT_COMPRESSOR::compress and WT_COMPRESSOR::decompress callbacks must be
 * specified, and WT_COMPRESSOR::pre_size is optional.  To build your own
 * compressor, use one of the compressors in \c ext/compressors as a template:
 * \c ext/nop_compress is a simple compressor that passes through data
 * unchanged, and is a reasonable starting point.
 *
 * Applications register their implementation with WiredTiger by calling
 * WT_CONNECTION::add_compressor.
 *
 * @snippet nop_compress.c WT_COMPRESSOR initialization structure
 * @snippet nop_compress.c WT_COMPRESSOR initialization function
 */
struct __wt_compressor {
    /*!
     * Callback to compress a chunk of data.
     *
     * WT_COMPRESSOR::compress takes a source buffer and a destination
     * buffer, by default of the same size.  If the callback can compress
     * the buffer to a smaller size in the destination, it does so, sets
     * the \c compression_failed return to 0 and returns 0.  If compression
     * does not produce a smaller result, the callback sets the
     * \c compression_failed return to 1 and returns 0. If another
     * error occurs, it returns an errno or WiredTiger error code.
     *
     * On entry, \c src will point to memory, with the length of the memory
     * in \c src_len.  After successful completion, the callback should
     * return \c 0 and set \c result_lenp to the number of bytes required
     * for the compressed representation.
     *
     * On entry, \c dst points to the destination buffer with a length
     * of \c dst_len.  If the WT_COMPRESSOR::pre_size method is specified,
     * the destination buffer will be at least the size returned by that
     * method; otherwise, the destination buffer will be at least as large
     * as the length of the data to compress.
     *
     * If compression would not shrink the data or the \c dst buffer is not
     * large enough to hold the compressed data, the callback should set
     * \c compression_failed to a non-zero value and return 0.
     *
     * @param[in] src the data to compress
     * @param[in] src_len the length of the data to compress
     * @param[in] dst the destination buffer
     * @param[in] dst_len the length of the destination buffer
     * @param[out] result_lenp the length of the compressed data
     * @param[out] compression_failed non-zero if compression did not
     * decrease the length of the data (compression may not have completed)
     * @returns zero for success, non-zero to indicate an error.
     *
     * @snippet nop_compress.c WT_COMPRESSOR compress
     */
    int (*compress)(WT_COMPRESSOR *compressor, WT_SESSION *session,
        uint8_t *src, size_t src_len,
        uint8_t *dst, size_t dst_len,
        size_t *result_lenp, int *compression_failed);

    /*!
     * Callback to decompress a chunk of data.
     *
     * WT_COMPRESSOR::decompress takes a source buffer and a destination
     * buffer.  The contents are switched from \c compress: the
     * source buffer is the compressed value, and the destination buffer is
     * sized to be the original size.  If the callback successfully
     * decompresses the source buffer to the destination buffer, it returns
     * 0.  If an error occurs, it returns an errno or WiredTiger error code.
     * The source buffer that WT_COMPRESSOR::decompress takes may have a
     * size that is rounded up from the size originally produced by
     * WT_COMPRESSOR::compress, with the remainder of the buffer set to
     * zeroes. Most compressors do not care about this difference if the
     * size to be decompressed can be implicitly discovered from the
     * compressed data.  If your compressor cares, you may need to allocate
     * space for, and store, the actual size in the compressed buffer.  See
     * the source code for the included snappy compressor for an example.
     *
     * On entry, \c src will point to memory, with the length of the memory
     * in \c src_len.  After successful completion, the callback should
     * return \c 0 and set \c result_lenp to the number of bytes required
     * for the decompressed representation.
     *
     * If the \c dst buffer is not big enough to hold the decompressed
     * data, the callback should return an error.
     *
     * @param[in] src the data to decompress
     * @param[in] src_len the length of the data to decompress
     * @param[in] dst the destination buffer
     * @param[in] dst_len the length of the destination buffer
     * @param[out] result_lenp the length of the decompressed data
     * @returns zero for success, non-zero to indicate an error.
     *
     * @snippet nop_compress.c WT_COMPRESSOR decompress
     */
    int (*decompress)(WT_COMPRESSOR *compressor, WT_SESSION *session,
        uint8_t *src, size_t src_len,
        uint8_t *dst, size_t dst_len,
        size_t *result_lenp);

    /*!
     * Callback to size a destination buffer for compression
     *
     * WT_COMPRESSOR::pre_size is an optional callback that, given the
     * source buffer and size, produces the size of the destination buffer
     * to be given to WT_COMPRESSOR::compress.  This is useful for
     * compressors that assume that the output buffer is sized for the
     * worst case and thus no overrun checks are made.  If your compressor
     * works like this, WT_COMPRESSOR::pre_size will need to be defined.
     * See the source code for the snappy compressor for an example.
     * However, if your compressor detects and avoids overruns against its
     * target buffer, you will not need to define WT_COMPRESSOR::pre_size.
     * When WT_COMPRESSOR::pre_size is set to NULL, the destination buffer
     * is sized the same as the source buffer.  This is always sufficient,
     * since a compression result that is larger than the source buffer is
     * discarded by WiredTiger.
     *
     * If not NULL, this callback is called before each call to
     * WT_COMPRESSOR::compress to determine the size of the destination
     * buffer to provide.  If the callback is NULL, the destination
     * buffer will be the same size as the source buffer.
     *
     * The callback should set \c result_lenp to a suitable buffer size
     * for compression, typically the maximum length required by
     * WT_COMPRESSOR::compress.
     *
     * This callback function is for compressors that require an output
     * buffer larger than the source buffer (for example, that do not
     * check for buffer overflow during compression).
     *
     * @param[in] src the data to compress
     * @param[in] src_len the length of the data to compress
     * @param[out] result_lenp the required destination buffer size
     * @returns zero for success, non-zero to indicate an error.
     *
     * @snippet nop_compress.c WT_COMPRESSOR presize
     */
    int (*pre_size)(WT_COMPRESSOR *compressor, WT_SESSION *session,
        uint8_t *src, size_t src_len, size_t *result_lenp);

    /*!
     * If non-NULL, a callback performed when the database is closed.
     *
     * The WT_COMPRESSOR::terminate callback is intended to allow cleanup;
     * the handle will not be subsequently accessed by WiredTiger.
     *
     * @snippet nop_compress.c WT_COMPRESSOR terminate
     */
    int (*terminate)(WT_COMPRESSOR *compressor, WT_SESSION *session);
};

/*!
 * Applications can extend WiredTiger by providing new implementations of the
 * WT_DATA_SOURCE class.  Each data source supports a different URI scheme for
 * data sources to WT_SESSION::create, WT_SESSION::open_cursor and related
 * methods.  See @ref custom_data_sources for more information.
 *
 * <b>Thread safety:</b> WiredTiger may invoke methods on the WT_DATA_SOURCE
 * interface from multiple threads concurrently.  It is the responsibility of
 * the implementation to protect any shared data.
 *
 * Applications register their implementation with WiredTiger by calling
 * WT_CONNECTION::add_data_source.
 *
 * @snippet ex_data_source.c WT_DATA_SOURCE register
 */
struct __wt_data_source {
    /*!
     * Callback to alter an object.
     *
     * @snippet ex_data_source.c WT_DATA_SOURCE alter
     */
    int (*alter)(WT_DATA_SOURCE *dsrc, WT_SESSION *session,
        const char *uri, WT_CONFIG_ARG *config);

    /*!
     * Callback to create a new object.
     *
     * @snippet ex_data_source.c WT_DATA_SOURCE create
     */
    int (*create)(WT_DATA_SOURCE *dsrc, WT_SESSION *session,
        const char *uri, WT_CONFIG_ARG *config);

    /*!
     * Callback to compact an object.
     *
     * @snippet ex_data_source.c WT_DATA_SOURCE compact
     */
    int (*compact)(WT_DATA_SOURCE *dsrc, WT_SESSION *session,
        const char *uri, WT_CONFIG_ARG *config);

    /*!
     * Callback to drop an object.
     *
     * @snippet ex_data_source.c WT_DATA_SOURCE drop
     */
    int (*drop)(WT_DATA_SOURCE *dsrc, WT_SESSION *session,
        const char *uri, WT_CONFIG_ARG *config);

    /*!
     * Callback to initialize a cursor.
     *
     * @snippet ex_data_source.c WT_DATA_SOURCE open_cursor
     */
    int (*open_cursor)(WT_DATA_SOURCE *dsrc, WT_SESSION *session,
        const char *uri, WT_CONFIG_ARG *config, WT_CURSOR **new_cursor);

    /*!
     * Callback to rename an object.
     *
     * @snippet ex_data_source.c WT_DATA_SOURCE rename
     */
    int (*rename)(WT_DATA_SOURCE *dsrc, WT_SESSION *session,
        const char *uri, const char *newuri, WT_CONFIG_ARG *config);

    /*!
     * Callback to salvage an object.
     *
     * @snippet ex_data_source.c WT_DATA_SOURCE salvage
     */
    int (*salvage)(WT_DATA_SOURCE *dsrc, WT_SESSION *session,
        const char *uri, WT_CONFIG_ARG *config);

    /*!
     * Callback to get the size of an object.
     *
     * @snippet ex_data_source.c WT_DATA_SOURCE size
     */
    int (*size)(WT_DATA_SOURCE *dsrc, WT_SESSION *session,
        const char *uri, wt_off_t *size);

    /*!
     * Callback to truncate an object.
     *
     * @snippet ex_data_source.c WT_DATA_SOURCE truncate
     */
    int (*truncate)(WT_DATA_SOURCE *dsrc, WT_SESSION *session,
        const char *uri, WT_CONFIG_ARG *config);

    /*!
     * Callback to truncate a range of an object.
     *
     * @snippet ex_data_source.c WT_DATA_SOURCE range truncate
     */
    int (*range_truncate)(WT_DATA_SOURCE *dsrc, WT_SESSION *session,
        WT_CURSOR *start, WT_CURSOR *stop);

    /*!
     * Callback to verify an object.
     *
     * @snippet ex_data_source.c WT_DATA_SOURCE verify
     */
    int (*verify)(WT_DATA_SOURCE *dsrc, WT_SESSION *session,
        const char *uri, WT_CONFIG_ARG *config);

    /*!
     * Callback to checkpoint the database.
     *
     * @snippet ex_data_source.c WT_DATA_SOURCE checkpoint
     */
    int (*checkpoint)(
        WT_DATA_SOURCE *dsrc, WT_SESSION *session, WT_CONFIG_ARG *config);

    /*!
     * If non-NULL, a callback performed when the database is closed.
     *
     * The WT_DATA_SOURCE::terminate callback is intended to allow cleanup;
     * the handle will not be subsequently accessed by WiredTiger.
     *
     * @snippet ex_data_source.c WT_DATA_SOURCE terminate
     */
    int (*terminate)(WT_DATA_SOURCE *dsrc, WT_SESSION *session);
};

/*!
 * The interface implemented by applications to provide custom encryption.
 *
 * Encryptors must implement the WT_ENCRYPTOR interface: the WT_ENCRYPTOR::encrypt,
 * WT_ENCRYPTOR::decrypt and WT_ENCRYPTOR::sizing callbacks must be specified,
 * WT_ENCRYPTOR::customize and WT_ENCRYPTOR::terminate are optional.  To build your own
 * encryptor, use one of the encryptors in \c ext/encryptors as a template: \c
 * ext/encryptors/sodium_encrypt uses the open-source libsodium cryptographic library, and
 * \c ext/encryptors/nop_encrypt is a simple template that passes through data unchanged,
 * and is a reasonable starting point.  \c ext/encryptors/rotn_encrypt is an encryptor
 * implementing a simple (insecure) rotation cipher meant for testing.  See @ref
 * encryption "the encryptors page" for further information.
 *
 * Applications register their implementation with WiredTiger by calling
 * WT_CONNECTION::add_encryptor.
 *
 * @snippet nop_encrypt.c WT_ENCRYPTOR initialization structure
 * @snippet nop_encrypt.c WT_ENCRYPTOR initialization function
 */
struct __wt_encryptor {
    /*!
     * Callback to encrypt a chunk of data.
     *
     * WT_ENCRYPTOR::encrypt takes a source buffer and a destination buffer. The
     * callback encrypts the source buffer (plain text) into the destination buffer.
     *
     * On entry, \c src will point to a block of memory to encrypt, with the length of
     * the block in \c src_len.
     *
     * On entry, \c dst points to the destination buffer with a length of \c dst_len.
     * The destination buffer will be at least src_len plus the size returned by that
     * WT_ENCRYPT::sizing.
     *
     * After successful completion, the callback should return \c 0 and set \c
     * result_lenp to the number of bytes required for the encrypted representation,
     * which should be less than or equal to \c dst_len.
     *
     * This callback cannot be NULL.
     *
     * @param[in] src the data to encrypt
     * @param[in] src_len the length of the data to encrypt
     * @param[in] dst the destination buffer
     * @param[in] dst_len the length of the destination buffer
     * @param[out] result_lenp the length of the encrypted data
     * @returns zero for success, non-zero to indicate an error.
     *
     * @snippet nop_encrypt.c WT_ENCRYPTOR encrypt
     */
    int (*encrypt)(WT_ENCRYPTOR *encryptor, WT_SESSION *session,
        uint8_t *src, size_t src_len,
        uint8_t *dst, size_t dst_len,
        size_t *result_lenp);

    /*!
     * Callback to decrypt a chunk of data.
     *
     * WT_ENCRYPTOR::decrypt takes a source buffer and a destination buffer. The
     * contents are switched from \c encrypt: the source buffer is the encrypted
     * value, and the destination buffer is sized to be the original size of the
     * decrypted data. If the callback successfully decrypts the source buffer to the
     * destination buffer, it returns 0. If an error occurs, it returns an errno or
     * WiredTiger error code.
     *
     * On entry, \c src will point to memory, with the length of the memory in \c
     * src_len. After successful completion, the callback should return \c 0 and set
     * \c result_lenp to the number of bytes required for the decrypted
     * representation.
     *
     * If the \c dst buffer is not big enough to hold the decrypted data, the callback
     * should return an error.
     *
     * This callback cannot be NULL.
     *
     * @param[in] src the data to decrypt
     * @param[in] src_len the length of the data to decrypt
     * @param[in] dst the destination buffer
     * @param[in] dst_len the length of the destination buffer
     * @param[out] result_lenp the length of the decrypted data
     * @returns zero for success, non-zero to indicate an error.
     *
     * @snippet nop_encrypt.c WT_ENCRYPTOR decrypt
     */
    int (*decrypt)(WT_ENCRYPTOR *encryptor, WT_SESSION *session,
        uint8_t *src, size_t src_len,
        uint8_t *dst, size_t dst_len,
        size_t *result_lenp);

    /*!
     * Callback to size a destination buffer for encryption.
     *
     * WT_ENCRYPTOR::sizing is an callback that returns the number of additional bytes
     * that is needed when encrypting a data block. This is always necessary, since
     * encryptors should always generate some sort of cryptographic checksum as well
     * as the ciphertext. Without such a call, WiredTiger would have no way to know
     * the worst case for the encrypted buffer size.
     *
     * The WiredTiger encryption infrastructure assumes that buffer sizing is not
     * dependent on the number of bytes of input, that there is a one-to-one
     * relationship in number of bytes needed between input and output. This means
     * that if the encryption uses a block cipher in such a way that the input size
     * needs to be padded to the cipher block size, the sizing method should return
     * the worst case to ensure enough space is available.
     *
     * This callback cannot be NULL.
     *
     * The callback should set \c expansion_constantp to the additional number of
     * bytes needed.
     *
     * @param[out] expansion_constantp the additional number of bytes needed when
     *    encrypting.
     * @returns zero for success, non-zero to indicate an error.
     *
     * @snippet nop_encrypt.c WT_ENCRYPTOR sizing
     */
    int (*sizing)(WT_ENCRYPTOR *encryptor, WT_SESSION *session,
        size_t *expansion_constantp);

    /*!
     * If non-NULL, this callback is called to load keys into the encryptor. (That
     * is, "customize" it for a given key.) The customize function is called whenever
     * a new keyid is used for the first time with this encryptor, whether it be in
     * the ::wiredtiger_open call or the WT_SESSION::create call. This should create a
     * new encryptor instance and insert the requested key in it.
     *
     * The key may be specified either via \c keyid or \c secretkey in the \c
     * encrypt_config parameter. In the former case, the encryptor should look up the
     * requested key ID with whatever key management service is in use and install it
     * in the new encryptor. In the latter case, the encryptor should save the
     * provided secret key (or some transformation of it) in the new
     * encryptor. Further encryption with the same \c keyid will use this new
     * encryptor instance. (In the case of \c secretkey, only one key can be
     * configured, for the system encryption, and the new encryptor will be used for
     * all encryption involving it.) See @ref encryption for more information.
     *
     * This callback may return NULL as the new encryptor, in which case the original
     * encryptor will be used for further operations on the selected key. Unless this
     * happens, the original encryptor structure created during extension
     * initialization will never be used for encryption or decryption.
     *
     * This callback may itself be NULL, in which case it is not called, but in that
     * case there is no way to configure a key. This may be suitable for an
     * environment where a key management service returns a single key under a
     * well-known name that can be compiled in, but in a more general environment is
     * not a useful approach. One should of course never compile in actual keys!
     *
     * @param[in] encrypt_config the "encryption" portion of the configuration from
     *    the wiredtiger_open or WT_SESSION::create call, containing the \c keyid or
     *    \c secretkey setting.
     * @param[out] customp the new modified encryptor, or NULL.
     * @returns zero for success, non-zero to indicate an error.
     */
    int (*customize)(WT_ENCRYPTOR *encryptor, WT_SESSION *session,
        WT_CONFIG_ARG *encrypt_config, WT_ENCRYPTOR **customp);

    /*!
     * If non-NULL, a callback performed when the database is closed. It is called for
     * each encryptor that was added using WT_CONNECTION::add_encryptor or returned by
     * the WT_ENCRYPTOR::customize callback.
     *
     * The WT_ENCRYPTOR::terminate callback is intended to allow cleanup; the handle
     * will not be subsequently accessed by WiredTiger.
     *
     * @snippet nop_encrypt.c WT_ENCRYPTOR terminate
     */
    int (*terminate)(WT_ENCRYPTOR *encryptor, WT_SESSION *session);
};

/*! WT_FILE_SYSTEM::open_file file types */
typedef enum {
    WT_FS_OPEN_FILE_TYPE_CHECKPOINT,/*!< open a data file checkpoint */
    WT_FS_OPEN_FILE_TYPE_DATA,  /*!< open a data file */
    WT_FS_OPEN_FILE_TYPE_DIRECTORY, /*!< open a directory */
    WT_FS_OPEN_FILE_TYPE_LOG,   /*!< open a log file */
    WT_FS_OPEN_FILE_TYPE_REGULAR    /*!< open a regular file */
} WT_FS_OPEN_FILE_TYPE;

#ifdef DOXYGEN
/*! WT_FILE_SYSTEM::open_file flags: random access pattern */
#define WT_FS_OPEN_ACCESS_RAND  0x0
/*! WT_FILE_SYSTEM::open_file flags: sequential access pattern */
#define WT_FS_OPEN_ACCESS_SEQ   0x0
/*! WT_FILE_SYSTEM::open_file flags: create if does not exist */
#define WT_FS_OPEN_CREATE   0x0
/*! WT_FILE_SYSTEM::open_file flags: file creation must be durable */
#define WT_FS_OPEN_DURABLE  0x0
/*!
 * WT_FILE_SYSTEM::open_file flags: return EBUSY if exclusive use not available
 */
#define WT_FS_OPEN_EXCLUSIVE    0x0
/*! WT_FILE_SYSTEM::open_file flags: open is read-only */
#define WT_FS_OPEN_READONLY 0x0

/*!
 * WT_FILE_SYSTEM::remove or WT_FILE_SYSTEM::rename flags: the remove or rename
 * operation must be durable
 */
#define WT_FS_DURABLE       0x0
#else
/* AUTOMATIC FLAG VALUE GENERATION START 0 */
#define WT_FS_OPEN_ACCESS_RAND  0x01u
#define WT_FS_OPEN_ACCESS_SEQ   0x02u
#define WT_FS_OPEN_CREATE   0x04u
#define WT_FS_OPEN_DURABLE  0x08u
#define WT_FS_OPEN_EXCLUSIVE    0x10u
#define WT_FS_OPEN_FIXED    0x20u   /* Path not home relative (internal) */
#define WT_FS_OPEN_FORCE_MMAP 0x40u
#define WT_FS_OPEN_READONLY 0x80u
/* AUTOMATIC FLAG VALUE GENERATION STOP 32 */

/* AUTOMATIC FLAG VALUE GENERATION START 0 */
#define WT_FS_DURABLE       0x1u
/* AUTOMATIC FLAG VALUE GENERATION STOP 32 */
#endif

/*!
 * The interface implemented by applications to provide a custom file system
 * implementation.
 *
 * <b>Thread safety:</b> WiredTiger may invoke methods on the WT_FILE_SYSTEM
 * interface from multiple threads concurrently. It is the responsibility of
 * the implementation to protect any shared data.
 *
 * Applications register implementations with WiredTiger by calling
 * WT_CONNECTION::set_file_system.  See @ref custom_file_systems for more
 * information.
 *
 * @snippet ex_file_system.c WT_FILE_SYSTEM register
 */
struct __wt_file_system {
    /*!
     * Return a list of file names for the named directory.
     *
     * @errors
     *
     * @param file_system the WT_FILE_SYSTEM
     * @param session the current WiredTiger session
     * @param directory the name of the directory
     * @param prefix if not NULL, only files with names matching the prefix
     *    are returned
     * @param[out] dirlist the method returns an allocated array of
     *    individually allocated strings, one for each entry in the
     *    directory.
     * @param[out] countp the number of entries returned
     */
    int (*fs_directory_list)(WT_FILE_SYSTEM *file_system,
        WT_SESSION *session, const char *directory, const char *prefix,
        char ***dirlist, uint32_t *countp);

#if !defined(DOXYGEN)
    /*
     * Return a single file name for the named directory.
     */
    int (*fs_directory_list_single)(WT_FILE_SYSTEM *file_system,
        WT_SESSION *session, const char *directory, const char *prefix,
        char ***dirlist, uint32_t *countp);
#endif

    /*!
     * Free memory allocated by WT_FILE_SYSTEM::directory_list.
     *
     * @errors
     *
     * @param file_system the WT_FILE_SYSTEM
     * @param session the current WiredTiger session
     * @param dirlist array returned by WT_FILE_SYSTEM::directory_list
     * @param count count returned by WT_FILE_SYSTEM::directory_list
     */
    int (*fs_directory_list_free)(WT_FILE_SYSTEM *file_system,
        WT_SESSION *session, char **dirlist, uint32_t count);

    /*!
     * Return if the named file system object exists.
     *
     * @errors
     *
     * @param file_system the WT_FILE_SYSTEM
     * @param session the current WiredTiger session
     * @param name the name of the file
     * @param[out] existp If the named file system object exists
     */
    int (*fs_exist)(WT_FILE_SYSTEM *file_system,
        WT_SESSION *session, const char *name, bool *existp);

    /*!
     * Open a handle for a named file system object
     *
     * The method should return ENOENT if the file is not being created and
     * does not exist.
     *
     * The method should return EACCES if the file cannot be opened in the
     * requested mode (for example, a file opened for writing in a readonly
     * file system).
     *
     * The method should return EBUSY if ::WT_FS_OPEN_EXCLUSIVE is set and
     * the file is in use.
     *
     * @errors
     *
     * @param file_system the WT_FILE_SYSTEM
     * @param session the current WiredTiger session
     * @param name the name of the file system object
     * @param file_type the type of the file
     *    The file type is provided to allow optimization for different file
     *    access patterns.
     * @param flags flags indicating how to open the file, one or more of
     *    ::WT_FS_OPEN_CREATE, ::, ::WT_FS_OPEN_DURABLE,
     *    ::WT_FS_OPEN_EXCLUSIVE or ::WT_FS_OPEN_READONLY.
     * @param[out] file_handlep the handle to the newly opened file. File
     *    system implementations must allocate memory for the handle and
     *    the WT_FILE_HANDLE::name field, and fill in the WT_FILE_HANDLE::
     *    fields. Applications wanting to associate private information
     *    with the WT_FILE_HANDLE:: structure should declare and allocate
     *    their own structure as a superset of a WT_FILE_HANDLE:: structure.
     */
    int (*fs_open_file)(WT_FILE_SYSTEM *file_system, WT_SESSION *session,
        const char *name, WT_FS_OPEN_FILE_TYPE file_type, uint32_t flags,
        WT_FILE_HANDLE **file_handlep);

    /*!
     * Remove a named file system object
     *
     * This method is not required for readonly file systems and should be
     * set to NULL when not required by the file system.
     *
     * @errors
     *
     * @param file_system the WT_FILE_SYSTEM
     * @param session the current WiredTiger session
     * @param name the name of the file system object
     * @param flags 0 or ::WT_FS_DURABLE
     */
    int (*fs_remove)(WT_FILE_SYSTEM *file_system,
        WT_SESSION *session, const char *name, uint32_t flags);

    /*!
     * Rename a named file system object
     *
     * This method is not required for readonly file systems and should be
     * set to NULL when not required by the file system.
     *
     * @errors
     *
     * @param file_system the WT_FILE_SYSTEM
     * @param session the current WiredTiger session
     * @param from the original name of the object
     * @param to the new name for the object
     * @param flags 0 or ::WT_FS_DURABLE
     */
    int (*fs_rename)(WT_FILE_SYSTEM *file_system, WT_SESSION *session,
        const char *from, const char *to, uint32_t flags);

    /*!
     * Return the size of a named file system object
     *
     * @errors
     *
     * @param file_system the WT_FILE_SYSTEM
     * @param session the current WiredTiger session
     * @param name the name of the file system object
     * @param[out] sizep the size of the file system entry
     */
    int (*fs_size)(WT_FILE_SYSTEM *file_system,
        WT_SESSION *session, const char *name, wt_off_t *sizep);

    /*!
     * A callback performed when the file system is closed and will no
     * longer be accessed by the WiredTiger database.
     *
     * This method is not required and should be set to NULL when not
     * required by the file system.
     *
     * The WT_FILE_SYSTEM::terminate callback is intended to allow cleanup;
     * the handle will not be subsequently accessed by WiredTiger.
     */
    int (*terminate)(WT_FILE_SYSTEM *file_system, WT_SESSION *session);
};

/*! WT_FILE_HANDLE::fadvise flags: no longer need */
#define WT_FILE_HANDLE_DONTNEED 1
/*! WT_FILE_HANDLE::fadvise flags: will need */
#define WT_FILE_HANDLE_WILLNEED 2

/*!
 * A file handle implementation returned by WT_FILE_SYSTEM::fs_open_file.
 *
 * <b>Thread safety:</b> Unless explicitly stated otherwise, WiredTiger may
 * invoke methods on the WT_FILE_HANDLE interface from multiple threads
 * concurrently. It is the responsibility of the implementation to protect
 * any shared data.
 *
 * See @ref custom_file_systems for more information.
 */
struct __wt_file_handle {
    /*!
     * The enclosing file system, set by WT_FILE_SYSTEM::fs_open_file.
     */
    WT_FILE_SYSTEM *file_system;

    /*!
     * The name of the file, set by WT_FILE_SYSTEM::fs_open_file.
     */
    char *name;

    /*!
     * Close a file handle. The handle will not be further accessed by
     * WiredTiger.
     *
     * @errors
     *
     * @param file_handle the WT_FILE_HANDLE
     * @param session the current WiredTiger session
     */
    int (*close)(WT_FILE_HANDLE *file_handle, WT_SESSION *session);

    /*!
     * Indicate expected future use of file ranges, based on the POSIX
     * 1003.1 standard fadvise.
     *
     * This method is not required, and should be set to NULL when not
     * supported by the file.
     *
     * @errors
     *
     * @param file_handle the WT_FILE_HANDLE
     * @param session the current WiredTiger session
     * @param offset the file offset
     * @param len the size of the advisory
     * @param advice one of ::WT_FILE_HANDLE_WILLNEED or
     *    ::WT_FILE_HANDLE_DONTNEED.
     */
    int (*fh_advise)(WT_FILE_HANDLE *file_handle,
        WT_SESSION *session, wt_off_t offset, wt_off_t len, int advice);

    /*!
     * Extend the file.
     *
     * This method is not required, and should be set to NULL when not
     * supported by the file.
     *
     * Any allocated disk space must read as 0 bytes, and no existing file
     * data may change. Allocating all necessary underlying storage (not
     * changing just the file's metadata), is likely to result in increased
     * performance.
     *
     * This method is not called by multiple threads concurrently (on the
     * same file handle). If the file handle's extension method supports
     * concurrent calls, set the WT_FILE_HANDLE::fh_extend_nolock method
     * instead. See @ref custom_file_systems for more information.
     *
     * @errors
     *
     * @param file_handle the WT_FILE_HANDLE
     * @param session the current WiredTiger session
     * @param offset desired file size after extension
     */
    int (*fh_extend)(
        WT_FILE_HANDLE *file_handle, WT_SESSION *session, wt_off_t offset);

    /*!
     * Extend the file.
     *
     * This method is not required, and should be set to NULL when not
     * supported by the file.
     *
     * Any allocated disk space must read as 0 bytes, and no existing file
     * data may change. Allocating all necessary underlying storage (not
     * only changing the file's metadata), is likely to result in increased
     * performance.
     *
     * This method may be called by multiple threads concurrently (on the
     * same file handle). If the file handle's extension method does not
     * support concurrent calls, set the WT_FILE_HANDLE::fh_extend method
     * instead. See @ref custom_file_systems for more information.
     *
     * @errors
     *
     * @param file_handle the WT_FILE_HANDLE
     * @param session the current WiredTiger session
     * @param offset desired file size after extension
     */
    int (*fh_extend_nolock)(
        WT_FILE_HANDLE *file_handle, WT_SESSION *session, wt_off_t offset);

    /*!
     * Lock/unlock a file from the perspective of other processes running
     * in the system, where necessary.
     *
     * @errors
     *
     * @param file_handle the WT_FILE_HANDLE
     * @param session the current WiredTiger session
     * @param lock whether to lock or unlock
     */
    int (*fh_lock)(
        WT_FILE_HANDLE *file_handle, WT_SESSION *session, bool lock);

    /*!
     * Map a file into memory, based on the POSIX 1003.1 standard mmap.
     *
     * This method is not required, and should be set to NULL when not
     * supported by the file.
     *
     * @errors
     *
     * @param file_handle the WT_FILE_HANDLE
     * @param session the current WiredTiger session
     * @param[out] mapped_regionp a reference to a memory location into
     *    which should be stored a pointer to the start of the mapped region
     * @param[out] lengthp a reference to a memory location into which
     *    should be stored the length of the region
     * @param[out] mapped_cookiep a reference to a memory location into
     *    which can be optionally stored a pointer to an opaque cookie
     *    which is subsequently passed to WT_FILE_HANDLE::unmap.
     */
    int (*fh_map)(WT_FILE_HANDLE *file_handle, WT_SESSION *session,
        void **mapped_regionp, size_t *lengthp, void **mapped_cookiep);

    /*!
     * Unmap part of a memory mapped file, based on the POSIX 1003.1
     * standard madvise.
     *
     * This method is not required, and should be set to NULL when not
     * supported by the file.
     *
     * @errors
     *
     * @param file_handle the WT_FILE_HANDLE
     * @param session the current WiredTiger session
     * @param map a location in the mapped region unlikely to be used in the
     *    near future
     * @param length the length of the mapped region to discard
     * @param mapped_cookie any cookie set by the WT_FILE_HANDLE::map method
     */
    int (*fh_map_discard)(WT_FILE_HANDLE *file_handle,
        WT_SESSION *session, void *map, size_t length, void *mapped_cookie);

    /*!
     * Preload part of a memory mapped file, based on the POSIX 1003.1
     * standard madvise.
     *
     * This method is not required, and should be set to NULL when not
     * supported by the file.
     *
     * @errors
     *
     * @param file_handle the WT_FILE_HANDLE
     * @param session the current WiredTiger session
     * @param map a location in the mapped region likely to be used in the
     *    near future
     * @param length the size of the mapped region to preload
     * @param mapped_cookie any cookie set by the WT_FILE_HANDLE::map method
     */
    int (*fh_map_preload)(WT_FILE_HANDLE *file_handle, WT_SESSION *session,
        const void *map, size_t length, void *mapped_cookie);

    /*!
     * Unmap a memory mapped file, based on the POSIX 1003.1 standard
     * munmap.
     *
     * This method is only required if a valid implementation of map is
     * provided by the file, and should be set to NULL otherwise.
     *
     * @errors
     *
     * @param file_handle the WT_FILE_HANDLE
     * @param session the current WiredTiger session
     * @param mapped_region a pointer to the start of the mapped region
     * @param length the length of the mapped region
     * @param mapped_cookie any cookie set by the WT_FILE_HANDLE::map method
     */
    int (*fh_unmap)(WT_FILE_HANDLE *file_handle, WT_SESSION *session,
        void *mapped_region, size_t length, void *mapped_cookie);

    /*!
     * Read from a file, based on the POSIX 1003.1 standard pread.
     *
     * @errors
     *
     * @param file_handle the WT_FILE_HANDLE
     * @param session the current WiredTiger session
     * @param offset the offset in the file to start reading from
     * @param len the amount to read
     * @param[out] buf buffer to hold the content read from file
     */
    int (*fh_read)(WT_FILE_HANDLE *file_handle,
        WT_SESSION *session, wt_off_t offset, size_t len, void *buf);

    /*!
     * Return the size of a file.
     *
     * @errors
     *
     * @param file_handle the WT_FILE_HANDLE
     * @param session the current WiredTiger session
     * @param sizep the size of the file
     */
    int (*fh_size)(
        WT_FILE_HANDLE *file_handle, WT_SESSION *session, wt_off_t *sizep);

    /*!
     * Make outstanding file writes durable and do not return until writes
     * are complete.
     *
     * This method is not required for read-only files, and should be set
     * to NULL when not supported by the file.
     *
     * @errors
     *
     * @param file_handle the WT_FILE_HANDLE
     * @param session the current WiredTiger session
     */
    int (*fh_sync)(WT_FILE_HANDLE *file_handle, WT_SESSION *session);

    /*!
     * Schedule the outstanding file writes required for durability and
     * return immediately.
     *
     * This method is not required, and should be set to NULL when not
     * supported by the file.
     *
     * @errors
     *
     * @param file_handle the WT_FILE_HANDLE
     * @param session the current WiredTiger session
     */
    int (*fh_sync_nowait)(WT_FILE_HANDLE *file_handle, WT_SESSION *session);

    /*!
     * Truncate the file.
     *
     * This method is not required, and should be set to NULL when not
     * supported by the file.
     *
     * This method is not called by multiple threads concurrently (on the
     * same file handle).
     *
     * @errors
     *
     * @param file_handle the WT_FILE_HANDLE
     * @param session the current WiredTiger session
     * @param offset desired file size after truncate
     */
    int (*fh_truncate)(
        WT_FILE_HANDLE *file_handle, WT_SESSION *session, wt_off_t offset);

    /*!
     * Write to a file, based on the POSIX 1003.1 standard pwrite.
     *
     * This method is not required for read-only files, and should be set
     * to NULL when not supported by the file.
     *
     * @errors
     *
     * @param file_handle the WT_FILE_HANDLE
     * @param session the current WiredTiger session
     * @param offset offset at which to start writing
     * @param length amount of data to write
     * @param buf content to be written to the file
     */
    int (*fh_write)(WT_FILE_HANDLE *file_handle, WT_SESSION *session,
        wt_off_t offset, size_t length, const void *buf);
};

#if !defined(DOXYGEN)
/* This interface is not yet public. */

/*!
 * The interface implemented by applications to provide a storage source
 * implementation. This documentation refers to "object" and "bucket"
 * to mean a "file-like object" and a "container of objects", respectively.
 *
 * <b>Thread safety:</b> WiredTiger may invoke methods on the WT_STORAGE_SOURCE
 * interface from multiple threads concurrently. It is the responsibility of
 * the implementation to protect any shared data.
 *
 * Applications register implementations with WiredTiger by calling
 * WT_CONNECTION::add_storage_source.
 *
 * @snippet ex_storage_source.c WT_STORAGE_SOURCE register
 */
struct __wt_storage_source {
    /*!
     * A reference is added to the storage source.  The reference is released by a
     * call to WT_STORAGE_SOURCE::terminate.  A reference is added as a side effect
     * of calling WT_CONNECTION::get_storage_source.
     *
     * @errors
     *
     * @param storage_source the WT_STORAGE_SOURCE
     */
    int (*ss_add_reference)(WT_STORAGE_SOURCE *storage_source);

    /*!
     * Create a customized file system to access the storage source
     * objects.
     *
     * The file system returned behaves as if objects in the specified buckets are
     * files in the file system.  In particular, the fs_open_file method requires
     * its flags argument to include either WT_FS_OPEN_CREATE or WT_FS_OPEN_READONLY.
     * Objects being created are not deemed to "exist" and be visible to
     * WT_FILE_SYSTEM::fs_exist and other file system methods until the new handle has
     * been closed.  Objects once created are immutable. That is, only objects that
     * do not already exist can be opened with the create flag, and objects that
     * already exist can only be opened with the readonly flag.  Only objects that
     * exist can be transferred to the underlying shared object storage.  This can
     * happen at any time after an object is created, and can be forced to happen using
     * WT_STORAGE_SOURCE::ss_flush.
     *
     * Additionally file handles returned by the file system behave as file handles to a
     * local file.  For example, WT_FILE_HANDLE::fh_sync synchronizes writes to the
     * local file, and does not imply any transferring of data to the shared object store.
     *
     * The directory argument to the WT_FILE_SYSTEM::fs_directory_list method is normally
     * the empty string as the cloud equivalent (bucket) has already been given when
     * customizing the file system.  If specified, the directory path is interpreted
     * as another prefix, which is removed from the results.
     *
     * Names used by the file system methods are generally flat.  However, in some
     * implementations of a file system returned by a storage source, "..", ".", "/"
     * may have a particular meaning, as in a POSIX file system.  We suggest that
     * these constructs be avoided when a caller chooses file names within the returned
     * file system; they may be rejected by the implementation.  Within a bucket name,
     * these characters may or may not be acceptable. That is implementation dependent.
     * In the prefix, "/" is specifically allowed, as this may have performance or
     * administrative benefits.  That said, within a prefix, certain combinations
     * involving "/" may be rejected, for example "/../".
     *
     * @errors
     *
     * @param storage_source the WT_STORAGE_SOURCE
     * @param session the current WiredTiger session
     * @param bucket_name the name of the bucket.  Use of '/' is implementation dependent.
     * @param auth_token the authorization identifier.
     * @param config additional configuration. The only allowable value is \c cache_directory,
     *    the name of a directory holding cached objects. Its default is
     *    \c "<home>/cache-<bucket>" with \c <home> replaced by the @ref home, and
     *    \c <bucket> replaced by the bucket_name.
     * @param[out] file_system the customized file system returned
     */
    int (*ss_customize_file_system)(WT_STORAGE_SOURCE *storage_source, WT_SESSION *session,
        const char *bucket_name, const char *auth_token, const char *config,
        WT_FILE_SYSTEM **file_system);

    /*!
     * Copy a file from the default file system to an object name in shared object storage.
     *
     * @errors
     *
     * @param storage_source the WT_STORAGE_SOURCE
     * @param session the current WiredTiger session
     * @param file_system the destination bucket and credentials
     * @param source the name of the source input file
     * @param object the name of the destination object
     * @param config additional configuration, currently must be NULL
     */
    int (*ss_flush)(WT_STORAGE_SOURCE *storage_source, WT_SESSION *session,
        WT_FILE_SYSTEM *file_system, const char *source, const char *object,
            const char *config);

    /*!
     * After a flush, rename the source file from the default file system to be cached in
     * the shared object storage.
     *
     * @errors
     *
     * @param storage_source the WT_STORAGE_SOURCE
     * @param session the current WiredTiger session
     * @param file_system the destination bucket and credentials
     * @param source the name of the source input file
     * @param object the name of the destination object
     * @param config additional configuration, currently must be NULL
     */
    int (*ss_flush_finish)(WT_STORAGE_SOURCE *storage_source, WT_SESSION *session,
        WT_FILE_SYSTEM *file_system, const char *source, const char *object,
        const char *config);

    /*!
     * A callback performed when the storage source or reference is closed
     * and will no longer be used.  The initial creation of the storage source
     * counts as a reference, and each call to WT_STORAGE_SOURCE::add_reference
     * increase the number of references.  When all references are released, the
     * storage source and any resources associated with it are released.
     *
     * This method is not required and should be set to NULL when not
     * required by the storage source implementation.
     *
     * The WT_STORAGE_SOURCE::terminate callback is intended to allow cleanup;
     * the handle will not be subsequently accessed by WiredTiger.
     */
    int (*terminate)(WT_STORAGE_SOURCE *storage_source, WT_SESSION *session);
};

/*!
 * The interface implemented by applications to provide a page log service
 * implementation.
 *
 * <b>Thread safety:</b> WiredTiger may invoke methods on the WT_PAGE_LOG
 * interface from multiple threads concurrently. It is the responsibility of
 * the implementation to protect any shared data.
 *
 * <b>Reentrancy:</b>Methods on the WT_PAGE_LOG interface are not expected to
 * support reentrant use.
 *
 * Applications register implementations with WiredTiger by calling
 * WT_CONNECTION::add_page_log.
 *
 * @snippet ex_page_log.c WT_PAGE_LOG register
 */
struct __wt_page_log {

    /*!
     * A reference is added to the page log service.  The reference is released by a
     * call to WT_PAGE_LOG::terminate.  A reference is added as a side effect
     * of calling WT_CONNECTION::get_page_log.
     *
     * @errors
     *
     * @param page_log the WT_PAGE_LOG
     */
    int (*pl_add_reference)(WT_PAGE_LOG *page_log);

    /*!
     * Begin checkpointing using the given checkpoint_id.  After this call, any handle
     * can put or get using the checkpoint id.  The checkpoint id must be greater than
     * any previous checkpoint id used with this call.
     *
     * @errors
     *
     * @param page_log the WT_PAGE_LOG
     * @param session the current WiredTiger session
     * @param checkpoint_id the checkpoint id to use. Must be greater than any other
     *        checkpoint_id used with this call.
     */
    int (*pl_begin_checkpoint)(WT_PAGE_LOG *page_log, WT_SESSION *session, uint64_t checkpoint_id);

    /*!
     * Complete checkpointing using the given checkpoint_id. This implies that other
     * nodes can now use the given checkpoint_id. (Do not use - will be deprecated.)
     *
     * @errors
     *
     * @param page_log the WT_PAGE_LOG
     * @param session the current WiredTiger session
     * @param checkpoint_id the checkpoint id to use. Must be greater than any other
     *        checkpoint_id used with this call.
     */
    int (*pl_complete_checkpoint)(WT_PAGE_LOG *page_log, WT_SESSION *session,
        uint64_t checkpoint_id);

    /*!
     * Complete checkpointing using the given checkpoint_id. This implies that other
     * nodes can now use the given checkpoint_id.
     *
     * @errors
     *
     * @param page_log the WT_PAGE_LOG
     * @param session the current WiredTiger session
     * @param checkpoint_id the checkpoint id to use. Must be greater than any other
     *        checkpoint_id used with this call.
     * @param checkpoint_timestamp the stable timestamp associated with the checkpoint
     * @param checkpoint_metadata the buffer with checkpoint metadata
     * @param lsnp an optional output argument for the checkpoint completion record's LSN
     */
    int (*pl_complete_checkpoint_ext)(WT_PAGE_LOG *page_log, WT_SESSION *session,
        uint64_t checkpoint_id, uint64_t checkpoint_timestamp, const WT_ITEM *checkpoint_metadata,
        uint64_t *lsnp);

    /*!
     * Get the most recent completed checkpoint number.
     *
     * @errors
     *
     * @param page_log the WT_PAGE_LOG
     * @param session the current WiredTiger session
     * @param checkpoint_id the checkpoint id returned
     */
    int (*pl_get_complete_checkpoint)(WT_PAGE_LOG *page_log, WT_SESSION *session,
        uint64_t *checkpoint_id);

    /*!
     * Get information about the most recently completed checkpoint.
     *
     * @errors
     *
     * @param page_log the WT_PAGE_LOG
     * @param session the current WiredTiger session
     * @param checkpoint_lsn the checkpoint LSN
     * @param checkpoint_id the checkpoint ID
     * @param checkpoint_timestamp the checkpoint timestamp
     * @param checkpoint_metadata the checkpoint metadata
     */
    int (*pl_get_complete_checkpoint_ext)(WT_PAGE_LOG *page_log, WT_SESSION *session,
        uint64_t *checkpoint_lsn, uint64_t *checkpoint_id, uint64_t *checkpoint_timestamp,
        WT_ITEM *checkpoint_metadata);

    /*!
     * Get the last written page LSN. This is an optional function used for testing only.
     *
     * @errors
     *
     * @param page_log the WT_PAGE_LOG
     * @param session the current WiredTiger session
     * @param lsn the LSN returned
     */
    int (*pl_get_last_lsn)(WT_PAGE_LOG *page_log, WT_SESSION *session, uint64_t *lsn);

    /*!
     * Get the most recently opened checkpoint number.
     *
     * @errors
     *
     * @param page_log the WT_PAGE_LOG
     * @param session the current WiredTiger session
     * @param checkpoint_id the checkpoint id returned
     */
    int (*pl_get_open_checkpoint)(WT_PAGE_LOG *page_log, WT_SESSION *session,
        uint64_t *checkpoint_id);

    /*!
     * Open a handle for further operations on a table.
     *
     * @errors
     *
     * @param page_log the WT_PAGE_LOG
     * @param session the current WiredTiger session
     * @param table_id the unique table id for the given table
     * @param plh the returned handle
     */
    int (*pl_open_handle)(WT_PAGE_LOG *page_log, WT_SESSION *session, uint64_t table_id,
        WT_PAGE_LOG_HANDLE **plh);

    /*!
     * Set the last materialized LSN. This is an optional method used for testing only.
     *
     * @errors
     *
     * @param page_log the WT_PAGE_LOG
     * @param session the current WiredTiger session
     * @param lsn the last materialized LSN
     */
    int (*pl_set_last_materialized_lsn)(WT_PAGE_LOG *page_log, WT_SESSION *session, uint64_t lsn);

    /*!
     * A callback performed when the page log service or reference is closed
     * and will no longer be used.  The initial creation of the page log service
     * counts as a reference, and each call to WT_PAGE_LOG::add_reference
     * increase the number of references.  When all references are released, the
     * page log service and any resources associated with it are released.
     *
     * This method is not required and should be set to NULL when not
     * required by the page log service implementation.
     *
     * The WT_PAGE_LOG::terminate callback is intended to allow cleanup;
     * the handle will not be subsequently accessed by WiredTiger.
     */
    int (*terminate)(WT_PAGE_LOG *page_log, WT_SESSION *session);
};

/*!
 * Values given to, or returned by the WT_PAGE_LOG_HANDLE::plh_put interface.
 */
struct __wt_page_log_put_args {
       /*
        * Input arguments
        */
       uint64_t backlink_lsn;
       uint64_t base_lsn;
       uint64_t backlink_checkpoint_id;
       uint64_t base_checkpoint_id;

       /* AUTOMATIC FLAG VALUE GENERATION START 0 */
#define WT_PAGE_LOG_COMPRESSED 0x1u
#define WT_PAGE_LOG_DELTA 0x2u
#define WT_PAGE_LOG_ENCRYPTED 0x4u
        /* AUTOMATIC FLAG VALUE GENERATION STOP 32 */
       uint32_t flags;

       /*
        * Output arguments, returned by the call
        */
       uint64_t lsn;
};

/*!
 * Values given to, or returned by the WT_PAGE_LOG_HANDLE::plh_get interface.
 */
struct __wt_page_log_get_args {
       /*
        * Input/output arguments
        */
       uint64_t lsn;    /* If non-zero, we are asking for a specific LSN */

       /*
        * Output arguments, returned by the call
        */
       uint64_t backlink_lsn;
       uint64_t base_lsn;
       uint64_t backlink_checkpoint_id;
       uint64_t base_checkpoint_id;
       uint32_t delta_count;
};

/*!
 * The interface implemented by applications to provide handles used
 * by a page log service implementation. This interface is returned by
 * WT_PAGE_LOG::pl_open_handle .
 *
 * <b>Thread safety:</b> WiredTiger may invoke methods on the WT_PAGE_LOG_HANDLES
 * interface from multiple threads concurrently. It is the responsibility of
 * the implementation to protect any shared data.
 *
 * <b>Reentrancy:</b>Methods on the WT_PAGE_LOG_HANDLE interface are not expected to
 * support reentrant use.
 */
struct __wt_page_log_handle {

    /*
     * The containing page log service.
     */
    WT_PAGE_LOG *page_log;

    /*!
     * Put an object into the paging/logging service.
     *
     * @errors
     *
     * @param plh the WT_PAGE_LOG_HANDLE
     * @param session the current WiredTiger session
     * @param page_id the page to be written
     * @param checkpoint_id the checkpoint to be written to
     * @param args additional arguments used or returned by the call, memory owned by caller
     * @param buf content to be written
     */
    int (*plh_put)(WT_PAGE_LOG_HANDLE *plh, WT_SESSION *session,
        uint64_t page_id, uint64_t checkpoint_id, WT_PAGE_LOG_PUT_ARGS *args,
        const WT_ITEM *buf);

    /*!
     * Get an object from the paging/logging service.
     *
     * @errors
     *
     * @param plh the WT_PAGE_LOG_HANDLE
     * @param session the current WiredTiger session
     * @param page_id the page to be read
     * @param checkpoint_id the checkpoint to use
     * @param args additional arguments returned by the call, memory owned by caller
     * @param results_array an array of results allocated by the
     *        caller. Each result, up to the returned count, must be
     *        filled in by the implementation.  The implementation
     *        may allocate storage to hold results using the WT_ITEM::mem field,
     *        if that is done, the caller will call free to dispose of the memory
     *        when done.
     * @param results_count on input, the size of allocated results_array.
     *        On output, the number of items filled by the call.
     */
    int (*plh_get)(WT_PAGE_LOG_HANDLE *plh, WT_SESSION *session,
        uint64_t page_id, uint64_t checkpoint_id, WT_PAGE_LOG_GET_ARGS *args,
        WT_ITEM *results_array, uint32_t *results_count);

    /*!
     * Close the handle
     *
     * @errors
     *
     * @param plh the WT_PAGE_LOG_HANDLE
     * @param session the current WiredTiger session
     */
    int (*plh_close)(WT_PAGE_LOG_HANDLE *plh, WT_SESSION *session);
};

#endif

/*!
 * Entry point to an extension, called when the extension is loaded.
 *
 * @param connection the connection handle
 * @param config the config information passed to WT_CONNECTION::load_extension
 * @errors
 */
extern int wiredtiger_extension_init(
    WT_CONNECTION *connection, WT_CONFIG_ARG *config);

/*!
 * Optional cleanup function for an extension, called during
 * WT_CONNECTION::close.
 *
 * @param connection the connection handle
 * @errors
 */
extern int wiredtiger_extension_terminate(WT_CONNECTION *connection);

/*! @} */

/*!
 * @addtogroup wt
 * @{
 */
/*!
 * @name Incremental backup types
 * @anchor backup_types
 * @{
 */
/*! Invalid backup type. */
#define WT_BACKUP_INVALID   0
/*! Whole file. */
#define WT_BACKUP_FILE      1
/*! File range. */
#define WT_BACKUP_RANGE     2
/*! @} */

/*!
 * @name Live restore states reported to the application
 * @anchor live_restore_types
 * @{
 */
/*! Live Restore is initializing. */
#define WT_LIVE_RESTORE_INIT 0x0
/*! The database is operational and files are being migrated from the source to the destination. */
#define WT_LIVE_RESTORE_IN_PROGRESS 0x1
/*! Live restore has completed and WiredTiger can be restarted in non-live restore mode. */
#define WT_LIVE_RESTORE_COMPLETE 0x2
/*! @} */

/*!
 * @name Log record and operation types
 * @anchor log_types
 * @{
 */
/*
 * NOTE:  The values of these record types and operations must
 * never change because they're written into the log.  Append
 * any new records or operations to the appropriate set.
 */
/*! Checkpoint. */
#define WT_LOGREC_CHECKPOINT    0
/*! Transaction commit. */
#define WT_LOGREC_COMMIT    1
/*! File sync. */
#define WT_LOGREC_FILE_SYNC 2
/*! Message. */
#define WT_LOGREC_MESSAGE   3
/*! System/internal record. */
#define WT_LOGREC_SYSTEM    4
/*! Invalid operation. */
#define WT_LOGOP_INVALID    0
/*! Column-store put. */
#define WT_LOGOP_COL_PUT    1
/*! Column-store remove. */
#define WT_LOGOP_COL_REMOVE 2
/*! Column-store truncate. */
#define WT_LOGOP_COL_TRUNCATE   3
/*! Row-store put. */
#define WT_LOGOP_ROW_PUT    4
/*! Row-store remove. */
#define WT_LOGOP_ROW_REMOVE 5
/*! Row-store truncate. */
#define WT_LOGOP_ROW_TRUNCATE   6
/*! Checkpoint start. */
#define WT_LOGOP_CHECKPOINT_START   7
/*! Previous LSN. */
#define WT_LOGOP_PREV_LSN   8
/*! Column-store modify. */
#define WT_LOGOP_COL_MODIFY 9
/*! Row-store modify. */
#define WT_LOGOP_ROW_MODIFY 10
/*
 * NOTE: Diagnostic-only log operations should have values in
 * the ignore range.
 */
/*! Diagnostic: transaction timestamps */
#define WT_LOGOP_TXN_TIMESTAMP  (WT_LOGOP_IGNORE | 11)
/*! Incremental backup IDs. */
#define WT_LOGOP_BACKUP_ID 12
/*! @} */

/*******************************************
 * Statistic reference.
 *******************************************/
/*
 * DO NOT EDIT: automatically built by dist/stat.py.
 * Statistics section: BEGIN
 */

/*!
 * @name Connection statistics
 * @anchor statistics_keys
 * @anchor statistics_conn
 * Statistics are accessed through cursors with \c "statistics:" URIs.
 * Individual statistics can be queried through the cursor using the following
 * keys.  See @ref data_statistics for more information.
 * @{
 */
/*! autocommit: retries for readonly operations */
#define	WT_STAT_CONN_AUTOCOMMIT_READONLY_RETRY		1000
/*! autocommit: retries for update operations */
#define	WT_STAT_CONN_AUTOCOMMIT_UPDATE_RETRY		1001
/*! background-compact: background compact failed calls */
#define	WT_STAT_CONN_BACKGROUND_COMPACT_FAIL		1002
/*!
 * background-compact: background compact failed calls due to cache
 * pressure
 */
#define	WT_STAT_CONN_BACKGROUND_COMPACT_FAIL_CACHE_PRESSURE	1003
/*! background-compact: background compact interrupted */
#define	WT_STAT_CONN_BACKGROUND_COMPACT_INTERRUPTED	1004
/*!
 * background-compact: background compact moving average of bytes
 * rewritten
 */
#define	WT_STAT_CONN_BACKGROUND_COMPACT_EMA		1005
/*! background-compact: background compact recovered bytes */
#define	WT_STAT_CONN_BACKGROUND_COMPACT_BYTES_RECOVERED	1006
/*! background-compact: background compact running */
#define	WT_STAT_CONN_BACKGROUND_COMPACT_RUNNING		1007
/*!
 * background-compact: background compact skipped file as it is part of
 * the exclude list
 */
#define	WT_STAT_CONN_BACKGROUND_COMPACT_EXCLUDE		1008
/*!
 * background-compact: background compact skipped file as not meeting
 * requirements for compaction
 */
#define	WT_STAT_CONN_BACKGROUND_COMPACT_SKIPPED		1009
/*! background-compact: background compact sleeps due to cache pressure */
#define	WT_STAT_CONN_BACKGROUND_COMPACT_SLEEP_CACHE_PRESSURE	1010
/*! background-compact: background compact successful calls */
#define	WT_STAT_CONN_BACKGROUND_COMPACT_SUCCESS		1011
/*! background-compact: background compact timeout */
#define	WT_STAT_CONN_BACKGROUND_COMPACT_TIMEOUT		1012
/*! background-compact: number of files tracked by background compaction */
#define	WT_STAT_CONN_BACKGROUND_COMPACT_FILES_TRACKED	1013
/*! backup: backup cursor open */
#define	WT_STAT_CONN_BACKUP_CURSOR_OPEN			1014
/*! backup: backup duplicate cursor open */
#define	WT_STAT_CONN_BACKUP_DUP_OPEN			1015
/*! backup: backup granularity size */
#define	WT_STAT_CONN_BACKUP_GRANULARITY			1016
/*! backup: backup total bits cleared */
#define	WT_STAT_CONN_BACKUP_BITS_CLR			1017
/*! backup: incremental backup enabled */
#define	WT_STAT_CONN_BACKUP_INCREMENTAL			1018
/*! backup: opening the backup cursor in progress */
#define	WT_STAT_CONN_BACKUP_START			1019
/*! backup: total modified incremental blocks */
#define	WT_STAT_CONN_BACKUP_BLOCKS			1020
/*! backup: total modified incremental blocks with compressed data */
#define	WT_STAT_CONN_BACKUP_BLOCKS_COMPRESSED		1021
/*! backup: total modified incremental blocks without compressed data */
#define	WT_STAT_CONN_BACKUP_BLOCKS_UNCOMPRESSED		1022
/*! block-cache: cached blocks updated */
#define	WT_STAT_CONN_BLOCK_CACHE_BLOCKS_UPDATE		1023
/*! block-cache: cached bytes updated */
#define	WT_STAT_CONN_BLOCK_CACHE_BYTES_UPDATE		1024
/*! block-cache: evicted blocks */
#define	WT_STAT_CONN_BLOCK_CACHE_BLOCKS_EVICTED		1025
/*! block-cache: file size causing bypass */
#define	WT_STAT_CONN_BLOCK_CACHE_BYPASS_FILESIZE	1026
/*! block-cache: lookups */
#define	WT_STAT_CONN_BLOCK_CACHE_LOOKUPS		1027
/*! block-cache: number of blocks not evicted due to overhead */
#define	WT_STAT_CONN_BLOCK_CACHE_NOT_EVICTED_OVERHEAD	1028
/*!
 * block-cache: number of bypasses because no-write-allocate setting was
 * on
 */
#define	WT_STAT_CONN_BLOCK_CACHE_BYPASS_WRITEALLOC	1029
/*! block-cache: number of bypasses due to overhead on put */
#define	WT_STAT_CONN_BLOCK_CACHE_BYPASS_OVERHEAD_PUT	1030
/*! block-cache: number of bypasses on get */
#define	WT_STAT_CONN_BLOCK_CACHE_BYPASS_GET		1031
/*! block-cache: number of bypasses on put because file is too small */
#define	WT_STAT_CONN_BLOCK_CACHE_BYPASS_PUT		1032
/*! block-cache: number of eviction passes */
#define	WT_STAT_CONN_BLOCK_CACHE_EVICTION_PASSES	1033
/*! block-cache: number of hits */
#define	WT_STAT_CONN_BLOCK_CACHE_HITS			1034
/*! block-cache: number of misses */
#define	WT_STAT_CONN_BLOCK_CACHE_MISSES			1035
/*! block-cache: number of put bypasses on checkpoint I/O */
#define	WT_STAT_CONN_BLOCK_CACHE_BYPASS_CHKPT		1036
/*! block-cache: removed blocks */
#define	WT_STAT_CONN_BLOCK_CACHE_BLOCKS_REMOVED		1037
/*! block-cache: time sleeping to remove block (usecs) */
#define	WT_STAT_CONN_BLOCK_CACHE_BLOCKS_REMOVED_BLOCKED	1038
/*! block-cache: total blocks */
#define	WT_STAT_CONN_BLOCK_CACHE_BLOCKS			1039
/*! block-cache: total blocks inserted on read path */
#define	WT_STAT_CONN_BLOCK_CACHE_BLOCKS_INSERT_READ	1040
/*! block-cache: total blocks inserted on write path */
#define	WT_STAT_CONN_BLOCK_CACHE_BLOCKS_INSERT_WRITE	1041
/*! block-cache: total bytes */
#define	WT_STAT_CONN_BLOCK_CACHE_BYTES			1042
/*! block-cache: total bytes inserted on read path */
#define	WT_STAT_CONN_BLOCK_CACHE_BYTES_INSERT_READ	1043
/*! block-cache: total bytes inserted on write path */
#define	WT_STAT_CONN_BLOCK_CACHE_BYTES_INSERT_WRITE	1044
/*! block-disagg: Bytes read from the shared history store in SLS */
#define	WT_STAT_CONN_DISAGG_BLOCK_HS_BYTE_READ		1045
/*! block-disagg: Bytes written to the shared history store in SLS */
#define	WT_STAT_CONN_DISAGG_BLOCK_HS_BYTE_WRITE		1046
/*! block-disagg: Disaggregated block manager get */
#define	WT_STAT_CONN_DISAGG_BLOCK_GET			1047
/*!
 * block-disagg: Disaggregated block manager get from the shared history
 * store in SLS
 */
#define	WT_STAT_CONN_DISAGG_BLOCK_HS_GET		1048
/*! block-disagg: Disaggregated block manager put  */
#define	WT_STAT_CONN_DISAGG_BLOCK_PUT			1049
/*!
 * block-disagg: Disaggregated block manager put to the shared history
 * store in SLS
 */
#define	WT_STAT_CONN_DISAGG_BLOCK_HS_PUT		1050
/*! block-manager: blocks pre-loaded */
#define	WT_STAT_CONN_BLOCK_PRELOAD			1051
/*! block-manager: blocks read */
#define	WT_STAT_CONN_BLOCK_READ				1052
/*! block-manager: blocks written */
#define	WT_STAT_CONN_BLOCK_WRITE			1053
/*! block-manager: bytes read */
#define	WT_STAT_CONN_BLOCK_BYTE_READ			1054
/*! block-manager: bytes read for internal pages */
#define	WT_STAT_CONN_BLOCK_BYTE_READ_INTL		1055
/*!
 * block-manager: bytes read for internal pages before decompression and
 * decryption
 */
#define	WT_STAT_CONN_BLOCK_BYTE_READ_INTL_DISK		1056
/*! block-manager: bytes read for leaf pages */
#define	WT_STAT_CONN_BLOCK_BYTE_READ_LEAF		1057
/*!
 * block-manager: bytes read for leaf pages before decompression and
 * decryption
 */
#define	WT_STAT_CONN_BLOCK_BYTE_READ_LEAF_DISK		1058
/*! block-manager: bytes read via memory map API */
#define	WT_STAT_CONN_BLOCK_BYTE_READ_MMAP		1059
/*! block-manager: bytes read via system call API */
#define	WT_STAT_CONN_BLOCK_BYTE_READ_SYSCALL		1060
/*!
 * block-manager: bytes saved from being written when using internal page
 * deltas
 */
#define	WT_STAT_CONN_BLOCK_BYTE_WRITE_SAVED_DELTA_INTL	1061
/*!
 * block-manager: bytes saved from being written when using leaf page
 * deltas
 */
#define	WT_STAT_CONN_BLOCK_BYTE_WRITE_SAVED_DELTA_LEAF	1062
/*! block-manager: bytes written */
#define	WT_STAT_CONN_BLOCK_BYTE_WRITE			1063
/*! block-manager: bytes written by compaction */
#define	WT_STAT_CONN_BLOCK_BYTE_WRITE_COMPACT		1064
/*! block-manager: bytes written for checkpoint */
#define	WT_STAT_CONN_BLOCK_BYTE_WRITE_CHECKPOINT	1065
/*!
 * block-manager: bytes written for internal pages after compression and
 * encryption
 */
#define	WT_STAT_CONN_BLOCK_BYTE_WRITE_INTL_DISK		1066
/*!
 * block-manager: bytes written for internal pages before compression and
 * encryption
 */
#define	WT_STAT_CONN_BLOCK_BYTE_WRITE_INTL		1067
/*!
 * block-manager: bytes written for leaf pages after compression and
 * encryption
 */
#define	WT_STAT_CONN_BLOCK_BYTE_WRITE_LEAF_DISK		1068
/*!
 * block-manager: bytes written for leaf pages before compression and
 * encryption
 */
#define	WT_STAT_CONN_BLOCK_BYTE_WRITE_LEAF		1069
/*! block-manager: bytes written via memory map API */
#define	WT_STAT_CONN_BLOCK_BYTE_WRITE_MMAP		1070
/*! block-manager: bytes written via system call API */
#define	WT_STAT_CONN_BLOCK_BYTE_WRITE_SYSCALL		1071
/*! block-manager: mapped blocks read */
#define	WT_STAT_CONN_BLOCK_MAP_READ			1072
/*! block-manager: mapped bytes read */
#define	WT_STAT_CONN_BLOCK_BYTE_MAP_READ		1073
/*!
 * block-manager: number of internal page deltas written that were
 * between 0-20 percent the size of the full image
 */
#define	WT_STAT_CONN_BLOCK_BYTE_WRITE_INTL_DELTA_LT20	1074
/*!
 * block-manager: number of internal page deltas written that were
 * between 20-40 percent the size of the full image
 */
#define	WT_STAT_CONN_BLOCK_BYTE_WRITE_INTL_DELTA_LT40	1075
/*!
 * block-manager: number of internal page deltas written that were
 * between 40-60 percent the size of the full image
 */
#define	WT_STAT_CONN_BLOCK_BYTE_WRITE_INTL_DELTA_LT60	1076
/*!
 * block-manager: number of internal page deltas written that were
 * between 60-80 percent the size of the full image
 */
#define	WT_STAT_CONN_BLOCK_BYTE_WRITE_INTL_DELTA_LT80	1077
/*!
 * block-manager: number of internal page deltas written that were
 * between 80-100 percent the size of the full image
 */
#define	WT_STAT_CONN_BLOCK_BYTE_WRITE_INTL_DELTA_LT100	1078
/*!
 * block-manager: number of internal page deltas written that were
 * greater than the size of the full image
 */
#define	WT_STAT_CONN_BLOCK_BYTE_WRITE_INTL_DELTA_GT100	1079
/*!
 * block-manager: number of leaf page deltas written that were between
 * 0-20 percent the size of the full image
 */
#define	WT_STAT_CONN_BLOCK_BYTE_WRITE_LEAF_DELTA_LT20	1080
/*!
 * block-manager: number of leaf page deltas written that were between
 * 20-40 percent the size of the full image
 */
#define	WT_STAT_CONN_BLOCK_BYTE_WRITE_LEAF_DELTA_LT40	1081
/*!
 * block-manager: number of leaf page deltas written that were between
 * 40-60 percent the size of the full image
 */
#define	WT_STAT_CONN_BLOCK_BYTE_WRITE_LEAF_DELTA_LT60	1082
/*!
 * block-manager: number of leaf page deltas written that were between
 * 60-80 percent the size of the full image
 */
#define	WT_STAT_CONN_BLOCK_BYTE_WRITE_LEAF_DELTA_LT80	1083
/*!
 * block-manager: number of leaf page deltas written that were between
 * 80-100 percent the size of the full image
 */
#define	WT_STAT_CONN_BLOCK_BYTE_WRITE_LEAF_DELTA_LT100	1084
/*!
 * block-manager: number of leaf page deltas written that were greater
 * than the size of the full image
 */
#define	WT_STAT_CONN_BLOCK_BYTE_WRITE_LEAF_DELTA_GT100	1085
/*!
 * block-manager: number of times the file was remapped because it
 * changed size via fallocate or truncate
 */
#define	WT_STAT_CONN_BLOCK_REMAP_FILE_RESIZE		1086
/*! block-manager: number of times the region was remapped via write */
#define	WT_STAT_CONN_BLOCK_REMAP_FILE_WRITE		1087
/*! cache: application requested eviction interrupt */
#define	WT_STAT_CONN_EVICTION_INTERUPTED_BY_APP		1088
/*! cache: application thread time evicting (usecs) */
#define	WT_STAT_CONN_EVICTION_APP_TIME			1089
/*! cache: application threads page read from disk to cache count */
#define	WT_STAT_CONN_CACHE_READ_APP_COUNT		1090
/*! cache: application threads page read from disk to cache time (usecs) */
#define	WT_STAT_CONN_CACHE_READ_APP_TIME		1091
/*! cache: application threads page write from cache to disk count */
#define	WT_STAT_CONN_CACHE_WRITE_APP_COUNT		1092
/*! cache: application threads page write from cache to disk time (usecs) */
#define	WT_STAT_CONN_CACHE_WRITE_APP_TIME		1093
/*! cache: bytes allocated for delta updates */
#define	WT_STAT_CONN_CACHE_BYTES_DELTA_UPDATES		1094
/*! cache: bytes allocated for updates */
#define	WT_STAT_CONN_CACHE_BYTES_UPDATES		1095
/*! cache: bytes belonging to page images in the cache */
#define	WT_STAT_CONN_CACHE_BYTES_IMAGE			1096
/*! cache: bytes belonging to the history store table in the cache */
#define	WT_STAT_CONN_CACHE_BYTES_HS			1097
/*! cache: bytes currently in the cache */
#define	WT_STAT_CONN_CACHE_BYTES_INUSE			1098
/*! cache: bytes dirty in the cache cumulative */
#define	WT_STAT_CONN_CACHE_BYTES_DIRTY_TOTAL		1099
/*! cache: bytes not belonging to page images in the cache */
#define	WT_STAT_CONN_CACHE_BYTES_OTHER			1100
/*! cache: bytes read into cache */
#define	WT_STAT_CONN_CACHE_BYTES_READ			1101
/*! cache: bytes written from cache */
#define	WT_STAT_CONN_CACHE_BYTES_WRITE			1102
/*! cache: checkpoint blocked page eviction */
#define	WT_STAT_CONN_CACHE_EVICTION_BLOCKED_CHECKPOINT	1103
/*!
 * cache: checkpoint of history store file blocked non-history store page
 * eviction
 */
#define	WT_STAT_CONN_CACHE_EVICTION_BLOCKED_CHECKPOINT_HS	1104
/*! cache: dirty internal page cannot be evicted in disaggregated storage */
#define	WT_STAT_CONN_CACHE_EVICTION_BLOCKED_DISAGG_DIRTY_INTERNAL_PAGE	1105
/*! cache: evict page attempts by eviction server */
#define	WT_STAT_CONN_EVICTION_SERVER_EVICT_ATTEMPT	1106
/*! cache: evict page attempts by eviction worker threads */
#define	WT_STAT_CONN_EVICTION_WORKER_EVICT_ATTEMPT	1107
/*! cache: evict page failures by eviction server */
#define	WT_STAT_CONN_EVICTION_SERVER_EVICT_FAIL		1108
/*! cache: evict page failures by eviction worker threads */
#define	WT_STAT_CONN_EVICTION_WORKER_EVICT_FAIL		1109
/*! cache: eviction calls to get a page found queue empty */
#define	WT_STAT_CONN_EVICTION_GET_REF_EMPTY		1110
/*! cache: eviction calls to get a page found queue empty after locking */
#define	WT_STAT_CONN_EVICTION_GET_REF_EMPTY2		1111
/*! cache: eviction currently operating in aggressive mode */
#define	WT_STAT_CONN_EVICTION_AGGRESSIVE_SET		1112
/*! cache: eviction empty score */
#define	WT_STAT_CONN_EVICTION_EMPTY_SCORE		1113
/*!
 * cache: eviction gave up due to detecting a disk value without a
 * timestamp behind the last update on the chain
 */
#define	WT_STAT_CONN_CACHE_EVICTION_BLOCKED_NO_TS_CHECKPOINT_RACE_1	1114
/*!
 * cache: eviction gave up due to detecting a tombstone without a
 * timestamp ahead of the selected on disk update
 */
#define	WT_STAT_CONN_CACHE_EVICTION_BLOCKED_NO_TS_CHECKPOINT_RACE_2	1115
/*!
 * cache: eviction gave up due to detecting a tombstone without a
 * timestamp ahead of the selected on disk update after validating the
 * update chain
 */
#define	WT_STAT_CONN_CACHE_EVICTION_BLOCKED_NO_TS_CHECKPOINT_RACE_3	1116
/*!
 * cache: eviction gave up due to detecting update chain entries without
 * timestamps after the selected on disk update
 */
#define	WT_STAT_CONN_CACHE_EVICTION_BLOCKED_NO_TS_CHECKPOINT_RACE_4	1117
/*!
 * cache: eviction gave up due to needing to remove a record from the
 * history store but checkpoint is running
 */
#define	WT_STAT_CONN_CACHE_EVICTION_BLOCKED_REMOVE_HS_RACE_WITH_CHECKPOINT	1118
/*! cache: eviction gave up due to no progress being made */
#define	WT_STAT_CONN_CACHE_EVICTION_BLOCKED_NO_PROGRESS	1119
/*! cache: eviction passes of a file */
#define	WT_STAT_CONN_EVICTION_WALK_PASSES		1120
/*! cache: eviction server candidate queue empty when topping up */
#define	WT_STAT_CONN_EVICTION_QUEUE_EMPTY		1121
/*! cache: eviction server candidate queue not empty when topping up */
#define	WT_STAT_CONN_EVICTION_QUEUE_NOT_EMPTY		1122
/*! cache: eviction server skips dirty pages during a running checkpoint */
#define	WT_STAT_CONN_EVICTION_SERVER_SKIP_DIRTY_PAGES_DURING_CHECKPOINT	1123
/*! cache: eviction server skips internal pages as it has an active child. */
#define	WT_STAT_CONN_EVICTION_SERVER_SKIP_INTL_PAGE_WITH_ACTIVE_CHILD	1124
/*! cache: eviction server skips metadata pages with history */
#define	WT_STAT_CONN_EVICTION_SERVER_SKIP_METATDATA_WITH_HISTORY	1125
/*!
 * cache: eviction server skips pages that are written with transactions
 * greater than the last running
 */
#define	WT_STAT_CONN_EVICTION_SERVER_SKIP_PAGES_LAST_RUNNING	1126
/*!
 * cache: eviction server skips pages that previously failed eviction and
 * likely will again
 */
#define	WT_STAT_CONN_EVICTION_SERVER_SKIP_PAGES_RETRY	1127
/*! cache: eviction server skips pages that we do not want to evict */
#define	WT_STAT_CONN_EVICTION_SERVER_SKIP_UNWANTED_PAGES	1128
/*! cache: eviction server skips tree that we do not want to evict */
#define	WT_STAT_CONN_EVICTION_SERVER_SKIP_UNWANTED_TREE	1129
/*!
 * cache: eviction server skips trees because there are too many active
 * walks
 */
#define	WT_STAT_CONN_EVICTION_SERVER_SKIP_TREES_TOO_MANY_ACTIVE_WALKS	1130
/*! cache: eviction server skips trees that are being checkpointed */
#define	WT_STAT_CONN_EVICTION_SERVER_SKIP_CHECKPOINTING_TREES	1131
/*!
 * cache: eviction server skips trees that are configured to stick in
 * cache
 */
#define	WT_STAT_CONN_EVICTION_SERVER_SKIP_TREES_STICK_IN_CACHE	1132
/*! cache: eviction server skips trees that disable eviction */
#define	WT_STAT_CONN_EVICTION_SERVER_SKIP_TREES_EVICTION_DISABLED	1133
/*! cache: eviction server skips trees that were not useful before */
#define	WT_STAT_CONN_EVICTION_SERVER_SKIP_TREES_NOT_USEFUL_BEFORE	1134
/*!
 * cache: eviction server slept, because we did not make progress with
 * eviction
 */
#define	WT_STAT_CONN_EVICTION_SERVER_SLEPT		1135
/*! cache: eviction server unable to reach eviction goal */
#define	WT_STAT_CONN_EVICTION_SLOW			1136
/*! cache: eviction server waiting for a leaf page */
#define	WT_STAT_CONN_EVICTION_WALK_LEAF_NOTFOUND	1137
/*! cache: eviction state */
#define	WT_STAT_CONN_EVICTION_STATE			1138
/*!
 * cache: eviction walk most recent sleeps for checkpoint handle
 * gathering
 */
#define	WT_STAT_CONN_EVICTION_WALK_SLEEPS		1139
/*! cache: eviction walk restored - had to walk this many pages */
#define	WT_STAT_CONN_NPOS_EVICT_WALK_MAX		1140
/*! cache: eviction walk restored position */
#define	WT_STAT_CONN_EVICTION_RESTORED_POS		1141
/*! cache: eviction walk restored position differs from the saved one */
#define	WT_STAT_CONN_EVICTION_RESTORED_POS_DIFFER	1142
/*! cache: eviction walk target pages histogram - 0-9 */
#define	WT_STAT_CONN_CACHE_EVICTION_TARGET_PAGE_LT10	1143
/*! cache: eviction walk target pages histogram - 10-31 */
#define	WT_STAT_CONN_CACHE_EVICTION_TARGET_PAGE_LT32	1144
/*! cache: eviction walk target pages histogram - 128 and higher */
#define	WT_STAT_CONN_CACHE_EVICTION_TARGET_PAGE_GE128	1145
/*! cache: eviction walk target pages histogram - 32-63 */
#define	WT_STAT_CONN_CACHE_EVICTION_TARGET_PAGE_LT64	1146
/*! cache: eviction walk target pages histogram - 64-128 */
#define	WT_STAT_CONN_CACHE_EVICTION_TARGET_PAGE_LT128	1147
/*!
 * cache: eviction walk target pages reduced due to history store cache
 * pressure
 */
#define	WT_STAT_CONN_CACHE_EVICTION_TARGET_PAGE_REDUCED	1148
/*! cache: eviction walk target strategy both clean and dirty pages */
#define	WT_STAT_CONN_EVICTION_TARGET_STRATEGY_BOTH_CLEAN_AND_DIRTY	1149
/*! cache: eviction walk target strategy only clean pages */
#define	WT_STAT_CONN_EVICTION_TARGET_STRATEGY_CLEAN	1150
/*! cache: eviction walk target strategy only dirty pages */
#define	WT_STAT_CONN_EVICTION_TARGET_STRATEGY_DIRTY	1151
/*! cache: eviction walks abandoned */
#define	WT_STAT_CONN_EVICTION_WALKS_ABANDONED		1152
/*! cache: eviction walks gave up because they restarted their walk twice */
#define	WT_STAT_CONN_EVICTION_WALKS_STOPPED		1153
/*!
 * cache: eviction walks gave up because they saw too many pages and
 * found no candidates
 */
#define	WT_STAT_CONN_EVICTION_WALKS_GAVE_UP_NO_TARGETS	1154
/*!
 * cache: eviction walks gave up because they saw too many pages and
 * found too few candidates
 */
#define	WT_STAT_CONN_EVICTION_WALKS_GAVE_UP_RATIO	1155
/*!
 * cache: eviction walks random search fails to locate a page, results in
 * a null position
 */
#define	WT_STAT_CONN_EVICTION_WALK_RANDOM_RETURNS_NULL_POSITION	1156
/*! cache: eviction walks reached end of tree */
#define	WT_STAT_CONN_EVICTION_WALKS_ENDED		1157
/*! cache: eviction walks restarted */
#define	WT_STAT_CONN_EVICTION_WALK_RESTART		1158
/*! cache: eviction walks started from root of tree */
#define	WT_STAT_CONN_EVICTION_WALK_FROM_ROOT		1159
/*! cache: eviction walks started from saved location in tree */
#define	WT_STAT_CONN_EVICTION_WALK_SAVED_POS		1160
/*! cache: eviction worker thread active */
#define	WT_STAT_CONN_EVICTION_ACTIVE_WORKERS		1161
/*! cache: eviction worker thread stable number */
#define	WT_STAT_CONN_EVICTION_STABLE_STATE_WORKERS	1162
/*! cache: files with active eviction walks */
#define	WT_STAT_CONN_EVICTION_WALKS_ACTIVE		1163
/*! cache: files with new eviction walks started */
#define	WT_STAT_CONN_EVICTION_WALKS_STARTED		1164
/*!
 * cache: forced eviction - do not retry count to evict pages selected to
 * evict during reconciliation
 */
#define	WT_STAT_CONN_EVICTION_FORCE_NO_RETRY		1165
/*!
 * cache: forced eviction - history store pages failed to evict while
 * session has history store cursor open
 */
#define	WT_STAT_CONN_EVICTION_FORCE_HS_FAIL		1166
/*!
 * cache: forced eviction - history store pages selected while session
 * has history store cursor open
 */
#define	WT_STAT_CONN_EVICTION_FORCE_HS			1167
/*!
 * cache: forced eviction - history store pages successfully evicted
 * while session has history store cursor open
 */
#define	WT_STAT_CONN_EVICTION_FORCE_HS_SUCCESS		1168
/*! cache: forced eviction - pages evicted that were clean count */
#define	WT_STAT_CONN_EVICTION_FORCE_CLEAN		1169
/*! cache: forced eviction - pages evicted that were dirty count */
#define	WT_STAT_CONN_EVICTION_FORCE_DIRTY		1170
/*!
 * cache: forced eviction - pages selected because of a large number of
 * updates to a single item
 */
#define	WT_STAT_CONN_EVICTION_FORCE_LONG_UPDATE_LIST	1171
/*!
 * cache: forced eviction - pages selected because of too many deleted
 * items count
 */
#define	WT_STAT_CONN_EVICTION_FORCE_DELETE		1172
/*! cache: forced eviction - pages selected count */
#define	WT_STAT_CONN_EVICTION_FORCE			1173
/*! cache: forced eviction - pages selected unable to be evicted count */
#define	WT_STAT_CONN_EVICTION_FORCE_FAIL		1174
/*! cache: hazard pointer blocked page eviction */
#define	WT_STAT_CONN_CACHE_EVICTION_BLOCKED_HAZARD	1175
/*! cache: hazard pointer check calls */
#define	WT_STAT_CONN_CACHE_HAZARD_CHECKS		1176
/*! cache: hazard pointer check entries walked */
#define	WT_STAT_CONN_CACHE_HAZARD_WALKS			1177
/*! cache: hazard pointer maximum array length */
#define	WT_STAT_CONN_CACHE_HAZARD_MAX			1178
/*! cache: history store table insert calls */
#define	WT_STAT_CONN_CACHE_HS_INSERT			1179
/*! cache: history store table insert calls that returned restart */
#define	WT_STAT_CONN_CACHE_HS_INSERT_RESTART		1180
/*! cache: history store table max on-disk size */
#define	WT_STAT_CONN_CACHE_HS_ONDISK_MAX		1181
/*! cache: history store table on-disk size */
#define	WT_STAT_CONN_CACHE_HS_ONDISK			1182
/*! cache: history store table reads */
#define	WT_STAT_CONN_CACHE_HS_READ			1183
/*! cache: history store table reads missed */
#define	WT_STAT_CONN_CACHE_HS_READ_MISS			1184
/*! cache: history store table reads requiring squashed modifies */
#define	WT_STAT_CONN_CACHE_HS_READ_SQUASH		1185
/*!
 * cache: history store table resolved updates without timestamps that
 * lose their durable timestamp
 */
#define	WT_STAT_CONN_CACHE_HS_ORDER_LOSE_DURABLE_TIMESTAMP	1186
/*!
 * cache: history store table truncation by rollback to stable to remove
 * an unstable update
 */
#define	WT_STAT_CONN_CACHE_HS_KEY_TRUNCATE_RTS_UNSTABLE	1187
/*!
 * cache: history store table truncation by rollback to stable to remove
 * an update
 */
#define	WT_STAT_CONN_CACHE_HS_KEY_TRUNCATE_RTS		1188
/*!
 * cache: history store table truncation to remove all the keys of a
 * btree
 */
#define	WT_STAT_CONN_CACHE_HS_BTREE_TRUNCATE		1189
/*! cache: history store table truncation to remove an update */
#define	WT_STAT_CONN_CACHE_HS_KEY_TRUNCATE		1190
/*!
 * cache: history store table truncation to remove range of updates due
 * to an update without a timestamp on data page
 */
#define	WT_STAT_CONN_CACHE_HS_ORDER_REMOVE		1191
/*!
 * cache: history store table truncation to remove range of updates due
 * to key being removed from the data page during reconciliation
 */
#define	WT_STAT_CONN_CACHE_HS_KEY_TRUNCATE_ONPAGE_REMOVAL	1192
/*!
 * cache: history store table truncations that would have happened in
 * non-dryrun mode
 */
#define	WT_STAT_CONN_CACHE_HS_BTREE_TRUNCATE_DRYRUN	1193
/*!
 * cache: history store table truncations to remove an unstable update
 * that would have happened in non-dryrun mode
 */
#define	WT_STAT_CONN_CACHE_HS_KEY_TRUNCATE_RTS_UNSTABLE_DRYRUN	1194
/*!
 * cache: history store table truncations to remove an update that would
 * have happened in non-dryrun mode
 */
#define	WT_STAT_CONN_CACHE_HS_KEY_TRUNCATE_RTS_DRYRUN	1195
/*!
 * cache: history store table updates without timestamps fixed up by
 * reinserting with the fixed timestamp
 */
#define	WT_STAT_CONN_CACHE_HS_ORDER_REINSERT		1196
/*! cache: history store table writes requiring squashed modifies */
#define	WT_STAT_CONN_CACHE_HS_WRITE_SQUASH		1197
/*! cache: in-memory page passed criteria to be split */
#define	WT_STAT_CONN_CACHE_INMEM_SPLITTABLE		1198
/*! cache: in-memory page splits */
#define	WT_STAT_CONN_CACHE_INMEM_SPLIT			1199
/*! cache: internal page split blocked its eviction */
#define	WT_STAT_CONN_CACHE_EVICTION_BLOCKED_INTERNAL_PAGE_SPLIT	1200
/*! cache: internal pages evicted */
#define	WT_STAT_CONN_CACHE_EVICTION_INTERNAL		1201
/*! cache: internal pages queued for eviction */
#define	WT_STAT_CONN_EVICTION_INTERNAL_PAGES_QUEUED	1202
/*! cache: internal pages seen by eviction walk */
#define	WT_STAT_CONN_EVICTION_INTERNAL_PAGES_SEEN	1203
/*! cache: internal pages seen by eviction walk that are already queued */
#define	WT_STAT_CONN_EVICTION_INTERNAL_PAGES_ALREADY_QUEUED	1204
/*! cache: internal pages split during eviction */
#define	WT_STAT_CONN_CACHE_EVICTION_SPLIT_INTERNAL	1205
/*! cache: leaf pages split during eviction */
#define	WT_STAT_CONN_CACHE_EVICTION_SPLIT_LEAF		1206
/*!
 * cache: locate a random in-mem ref by examining all entries on the root
 * page
 */
#define	WT_STAT_CONN_CACHE_EVICTION_RANDOM_SAMPLE_INMEM_ROOT	1207
/*! cache: maximum bytes configured */
#define	WT_STAT_CONN_CACHE_BYTES_MAX			1208
/*! cache: maximum milliseconds spent at a single eviction */
#define	WT_STAT_CONN_EVICTION_MAXIMUM_MILLISECONDS	1209
/*! cache: maximum page size seen at eviction */
#define	WT_STAT_CONN_EVICTION_MAXIMUM_PAGE_SIZE		1210
/*! cache: modified page evict attempts by application threads */
#define	WT_STAT_CONN_EVICTION_APP_DIRTY_ATTEMPT		1211
/*! cache: modified page evict failures by application threads */
#define	WT_STAT_CONN_EVICTION_APP_DIRTY_FAIL		1212
/*! cache: modified pages evicted */
#define	WT_STAT_CONN_CACHE_EVICTION_DIRTY		1213
/*! cache: multi-block reconciliation blocked whilst checkpoint is running */
#define	WT_STAT_CONN_CACHE_EVICTION_BLOCKED_MULTI_BLOCK_RECONCILIATION_DURING_CHECKPOINT	1214
/*! cache: npos read - had to walk this many pages */
#define	WT_STAT_CONN_NPOS_READ_WALK_MAX			1215
/*! cache: number of internal pages read that had deltas attached */
#define	WT_STAT_CONN_CACHE_READ_INTERNAL_DELTA		1216
/*! cache: number of leaf pages flattened that had deltas attached */
<<<<<<< HEAD
#define	WT_STAT_CONN_CACHE_READ_FLATTEN_LEAF_DELTA	1217
/*! cache: number of leaf pages read that had deltas attached */
#define	WT_STAT_CONN_CACHE_READ_LEAF_DELTA		1218
/*! cache: operations timed out waiting for space in cache */
#define	WT_STAT_CONN_EVICTION_TIMED_OUT_OPS		1219
=======
#define	WT_STAT_CONN_CACHE_READ_FLATTEN_LEAF_DELTA	1225
/*!
 * cache: number of leaf pages not flattened that had deltas attached due
 * to ebusy
 */
#define	WT_STAT_CONN_CACHE_READ_FLATTEN_LEAF_DELTA_FAIL_EBUSY	1226
/*! cache: number of leaf pages read that had deltas attached */
#define	WT_STAT_CONN_CACHE_READ_LEAF_DELTA		1227
/*! cache: operations timed out waiting for space in cache */
#define	WT_STAT_CONN_CACHE_TIMED_OUT_OPS		1228
>>>>>>> 7d315f67
/*!
 * cache: overflow keys on a multiblock row-store page blocked its
 * eviction
 */
<<<<<<< HEAD
#define	WT_STAT_CONN_CACHE_EVICTION_BLOCKED_OVERFLOW_KEYS	1220
/*! cache: overflow pages read into cache */
#define	WT_STAT_CONN_CACHE_READ_OVERFLOW		1221
/*! cache: page evict attempts by application threads */
#define	WT_STAT_CONN_EVICTION_APP_ATTEMPT		1222
/*! cache: page evict failures by application threads */
#define	WT_STAT_CONN_EVICTION_APP_FAIL			1223
/*! cache: page eviction blocked due to materialization frontier */
#define	WT_STAT_CONN_CACHE_EVICTION_BLOCKED_MATERIALIZATION	1224
=======
#define	WT_STAT_CONN_CACHE_EVICTION_BLOCKED_OVERFLOW_KEYS	1229
/*! cache: overflow pages read into cache */
#define	WT_STAT_CONN_CACHE_READ_OVERFLOW		1230
/*! cache: page eviction blocked due to materialization frontier */
#define	WT_STAT_CONN_CACHE_EVICTION_BLOCKED_MATERIALIZATION	1231
>>>>>>> 7d315f67
/*!
 * cache: page eviction blocked in disaggregated storage as it can only
 * be written by the next checkpoint
 */
<<<<<<< HEAD
#define	WT_STAT_CONN_CACHE_EVICTION_BLOCKED_DISAGG_NEXT_CHECKPOINT	1225
/*! cache: page split during eviction deepened the tree */
#define	WT_STAT_CONN_CACHE_EVICTION_DEEPEN		1226
/*! cache: page written requiring history store records */
#define	WT_STAT_CONN_CACHE_WRITE_HS			1227
/*! cache: pages considered for eviction that were brought in by pre-fetch */
#define	WT_STAT_CONN_EVICTION_CONSIDER_PREFETCH		1228
/*! cache: pages currently held in the cache */
#define	WT_STAT_CONN_CACHE_PAGES_INUSE			1229
/*! cache: pages dirtied due to obsolete time window by eviction */
#define	WT_STAT_CONN_CACHE_EVICTION_DIRTY_OBSOLETE_TW	1230
/*! cache: pages evicted ahead of the page materialization frontier */
#define	WT_STAT_CONN_CACHE_EVICTION_AHEAD_OF_LAST_MATERIALIZED_LSN	1231
/*! cache: pages evicted in parallel with checkpoint */
#define	WT_STAT_CONN_EVICTION_PAGES_IN_PARALLEL_WITH_CHECKPOINT	1232
/*! cache: pages queued for eviction */
#define	WT_STAT_CONN_EVICTION_PAGES_ORDINARY_QUEUED	1233
/*! cache: pages queued for eviction post lru sorting */
#define	WT_STAT_CONN_EVICTION_PAGES_QUEUED_POST_LRU	1234
/*! cache: pages queued for urgent eviction */
#define	WT_STAT_CONN_EVICTION_PAGES_QUEUED_URGENT	1235
/*! cache: pages queued for urgent eviction during walk */
#define	WT_STAT_CONN_EVICTION_PAGES_QUEUED_OLDEST	1236
=======
#define	WT_STAT_CONN_CACHE_EVICTION_BLOCKED_DISAGG_NEXT_CHECKPOINT	1232
/*! cache: page split during eviction deepened the tree */
#define	WT_STAT_CONN_CACHE_EVICTION_DEEPEN		1233
/*! cache: page written requiring history store records */
#define	WT_STAT_CONN_CACHE_WRITE_HS			1234
/*! cache: pages considered for eviction that were brought in by pre-fetch */
#define	WT_STAT_CONN_CACHE_EVICTION_CONSIDER_PREFETCH	1235
/*! cache: pages currently held in the cache */
#define	WT_STAT_CONN_CACHE_PAGES_INUSE			1236
/*! cache: pages evicted ahead of the page materialization frontier */
#define	WT_STAT_CONN_CACHE_EVICTION_AHEAD_OF_LAST_MATERIALIZED_LSN	1237
/*! cache: pages evicted by application threads */
#define	WT_STAT_CONN_CACHE_EVICTION_APP			1238
/*! cache: pages evicted in parallel with checkpoint */
#define	WT_STAT_CONN_CACHE_EVICTION_PAGES_IN_PARALLEL_WITH_CHECKPOINT	1239
/*! cache: pages queued for eviction */
#define	WT_STAT_CONN_CACHE_EVICTION_PAGES_QUEUED	1240
/*! cache: pages queued for eviction post lru sorting */
#define	WT_STAT_CONN_CACHE_EVICTION_PAGES_QUEUED_POST_LRU	1241
/*! cache: pages queued for urgent eviction */
#define	WT_STAT_CONN_CACHE_EVICTION_PAGES_QUEUED_URGENT	1242
/*! cache: pages queued for urgent eviction during walk */
#define	WT_STAT_CONN_CACHE_EVICTION_PAGES_QUEUED_OLDEST	1243
>>>>>>> 7d315f67
/*!
 * cache: pages queued for urgent eviction from history store due to high
 * dirty content
 */
<<<<<<< HEAD
#define	WT_STAT_CONN_EVICTION_PAGES_QUEUED_URGENT_HS_DIRTY	1237
/*! cache: pages read into cache */
#define	WT_STAT_CONN_CACHE_READ				1238
/*! cache: pages read into cache after truncate */
#define	WT_STAT_CONN_CACHE_READ_DELETED			1239
/*! cache: pages read into cache after truncate in prepare state */
#define	WT_STAT_CONN_CACHE_READ_DELETED_PREPARED	1240
/*! cache: pages read into cache by checkpoint */
#define	WT_STAT_CONN_CACHE_READ_CHECKPOINT		1241
=======
#define	WT_STAT_CONN_CACHE_EVICTION_PAGES_QUEUED_URGENT_HS_DIRTY	1244
/*! cache: pages read into cache */
#define	WT_STAT_CONN_CACHE_READ				1245
/*! cache: pages read into cache after truncate */
#define	WT_STAT_CONN_CACHE_READ_DELETED			1246
/*! cache: pages read into cache after truncate in prepare state */
#define	WT_STAT_CONN_CACHE_READ_DELETED_PREPARED	1247
/*! cache: pages read into cache by checkpoint */
#define	WT_STAT_CONN_CACHE_READ_CHECKPOINT		1248
>>>>>>> 7d315f67
/*!
 * cache: pages removed from the ordinary queue to be queued for urgent
 * eviction
 */
<<<<<<< HEAD
#define	WT_STAT_CONN_EVICTION_CLEAR_ORDINARY		1242
/*! cache: pages requested from the cache */
#define	WT_STAT_CONN_CACHE_PAGES_REQUESTED		1243
/*! cache: pages requested from the cache due to pre-fetch */
#define	WT_STAT_CONN_CACHE_PAGES_PREFETCH		1244
/*! cache: pages seen by eviction walk */
#define	WT_STAT_CONN_CACHE_EVICTION_PAGES_SEEN		1245
/*! cache: pages seen by eviction walk that are already queued */
#define	WT_STAT_CONN_EVICTION_PAGES_ALREADY_QUEUED	1246
/*! cache: pages selected for eviction unable to be evicted */
#define	WT_STAT_CONN_EVICTION_FAIL			1247
=======
#define	WT_STAT_CONN_CACHE_EVICTION_CLEAR_ORDINARY	1249
/*! cache: pages requested from the cache */
#define	WT_STAT_CONN_CACHE_PAGES_REQUESTED		1250
/*! cache: pages requested from the cache due to pre-fetch */
#define	WT_STAT_CONN_CACHE_PAGES_PREFETCH		1251
/*! cache: pages seen by eviction walk */
#define	WT_STAT_CONN_CACHE_EVICTION_PAGES_SEEN		1252
/*! cache: pages seen by eviction walk that are already queued */
#define	WT_STAT_CONN_CACHE_EVICTION_PAGES_ALREADY_QUEUED	1253
/*! cache: pages selected for eviction unable to be evicted */
#define	WT_STAT_CONN_CACHE_EVICTION_FAIL		1254
>>>>>>> 7d315f67
/*!
 * cache: pages selected for eviction unable to be evicted because of
 * active children on an internal page
 */
<<<<<<< HEAD
#define	WT_STAT_CONN_EVICTION_FAIL_ACTIVE_CHILDREN_ON_AN_INTERNAL_PAGE	1248
=======
#define	WT_STAT_CONN_CACHE_EVICTION_FAIL_ACTIVE_CHILDREN_ON_AN_INTERNAL_PAGE	1255
>>>>>>> 7d315f67
/*!
 * cache: pages selected for eviction unable to be evicted because of
 * failure in reconciliation
 */
<<<<<<< HEAD
#define	WT_STAT_CONN_EVICTION_FAIL_IN_RECONCILIATION	1249
=======
#define	WT_STAT_CONN_CACHE_EVICTION_FAIL_IN_RECONCILIATION	1256
>>>>>>> 7d315f67
/*!
 * cache: pages selected for eviction unable to be evicted because of
 * race between checkpoint and updates without timestamps
 */
<<<<<<< HEAD
#define	WT_STAT_CONN_EVICTION_FAIL_CHECKPOINT_NO_TS	1250
/*! cache: pages walked for eviction */
#define	WT_STAT_CONN_EVICTION_WALK			1251
/*! cache: pages written from cache */
#define	WT_STAT_CONN_CACHE_WRITE			1252
/*! cache: pages written requiring in-memory restoration */
#define	WT_STAT_CONN_CACHE_WRITE_RESTORE		1253
/*! cache: percentage overhead */
#define	WT_STAT_CONN_CACHE_OVERHEAD			1254
=======
#define	WT_STAT_CONN_CACHE_EVICTION_FAIL_CHECKPOINT_NO_TS	1257
/*! cache: pages walked for eviction */
#define	WT_STAT_CONN_CACHE_EVICTION_WALK		1258
/*! cache: pages written from cache */
#define	WT_STAT_CONN_CACHE_WRITE			1259
/*! cache: pages written requiring in-memory restoration */
#define	WT_STAT_CONN_CACHE_WRITE_RESTORE		1260
/*! cache: percentage overhead */
#define	WT_STAT_CONN_CACHE_OVERHEAD			1261
>>>>>>> 7d315f67
/*!
 * cache: precise checkpoint caused an eviction to be skipped because any
 * dirty content needs to remain in cache
 */
<<<<<<< HEAD
#define	WT_STAT_CONN_CACHE_EVICTION_BLOCKED_CHECKPOINT_PRECISE	1255
=======
#define	WT_STAT_CONN_CACHE_EVICTION_BLOCKED_CHECKPOINT_PRECISE	1262
>>>>>>> 7d315f67
/*!
 * cache: realizing in-memory split after reconciliation failed due to
 * internal lock busy
 */
<<<<<<< HEAD
#define	WT_STAT_CONN_CACHE_EVICT_SPLIT_FAILED_LOCK	1256
/*! cache: recent modification of a page blocked its eviction */
#define	WT_STAT_CONN_CACHE_EVICTION_BLOCKED_RECENTLY_MODIFIED	1257
/*! cache: reconciled pages scrubbed and added back to the cache clean */
#define	WT_STAT_CONN_CACHE_SCRUB_RESTORE		1258
/*! cache: reverse splits performed */
#define	WT_STAT_CONN_CACHE_REVERSE_SPLITS		1259
=======
#define	WT_STAT_CONN_CACHE_EVICT_SPLIT_FAILED_LOCK	1263
/*! cache: recent modification of a page blocked its eviction */
#define	WT_STAT_CONN_CACHE_EVICTION_BLOCKED_RECENTLY_MODIFIED	1264
/*! cache: reconciled pages scrubbed and added back to the cache clean */
#define	WT_STAT_CONN_CACHE_SCRUB_RESTORE		1265
/*! cache: reverse splits performed */
#define	WT_STAT_CONN_CACHE_REVERSE_SPLITS		1266
>>>>>>> 7d315f67
/*!
 * cache: reverse splits skipped because of VLCS namespace gap
 * restrictions
 */
<<<<<<< HEAD
#define	WT_STAT_CONN_CACHE_REVERSE_SPLITS_SKIPPED_VLCS	1260
/*! cache: size of delta updates reconstructed on the base page */
#define	WT_STAT_CONN_CACHE_READ_DELTA_UPDATES		1261
/*! cache: size of tombstones restored when reading a page */
#define	WT_STAT_CONN_CACHE_READ_RESTORED_TOMBSTONE_BYTES	1262
/*! cache: the number of times full update inserted to history store */
#define	WT_STAT_CONN_CACHE_HS_INSERT_FULL_UPDATE	1263
/*! cache: the number of times reverse modify inserted to history store */
#define	WT_STAT_CONN_CACHE_HS_INSERT_REVERSE_MODIFY	1264
=======
#define	WT_STAT_CONN_CACHE_REVERSE_SPLITS_SKIPPED_VLCS	1267
/*! cache: size of delta updates reconstructed on the base page */
#define	WT_STAT_CONN_CACHE_READ_DELTA_UPDATES		1268
/*! cache: size of tombstones restored when reading a page */
#define	WT_STAT_CONN_CACHE_READ_RESTORED_TOMBSTONE_BYTES	1269
/*! cache: the number of times full update inserted to history store */
#define	WT_STAT_CONN_CACHE_HS_INSERT_FULL_UPDATE	1270
/*! cache: the number of times reverse modify inserted to history store */
#define	WT_STAT_CONN_CACHE_HS_INSERT_REVERSE_MODIFY	1271
>>>>>>> 7d315f67
/*!
 * cache: total milliseconds spent inside reentrant history store
 * evictions in a reconciliation
 */
<<<<<<< HEAD
#define	WT_STAT_CONN_EVICTION_REENTRY_HS_EVICTION_MILLISECONDS	1265
/*! cache: tracked bytes belonging to internal pages in the cache */
#define	WT_STAT_CONN_CACHE_BYTES_INTERNAL		1266
/*! cache: tracked bytes belonging to leaf pages in the cache */
#define	WT_STAT_CONN_CACHE_BYTES_LEAF			1267
/*! cache: tracked dirty bytes in the cache */
#define	WT_STAT_CONN_CACHE_BYTES_DIRTY			1268
/*! cache: tracked dirty internal page bytes in the cache */
#define	WT_STAT_CONN_CACHE_BYTES_DIRTY_INTERNAL		1269
/*! cache: tracked dirty leaf page bytes in the cache */
#define	WT_STAT_CONN_CACHE_BYTES_DIRTY_LEAF		1270
/*! cache: tracked dirty pages in the cache */
#define	WT_STAT_CONN_CACHE_PAGES_DIRTY			1271
/*! cache: uncommitted truncate blocked page eviction */
#define	WT_STAT_CONN_CACHE_EVICTION_BLOCKED_UNCOMMITTED_TRUNCATE	1272
/*! cache: unmodified pages evicted */
#define	WT_STAT_CONN_CACHE_EVICTION_CLEAN		1273
/*! cache: updates in uncommitted txn - bytes */
#define	WT_STAT_CONN_CACHE_UPDATES_TXN_UNCOMMITTED_BYTES	1274
/*! cache: updates in uncommitted txn - count */
#define	WT_STAT_CONN_CACHE_UPDATES_TXN_UNCOMMITTED_COUNT	1275
/*! capacity: background fsync file handles considered */
#define	WT_STAT_CONN_FSYNC_ALL_FH_TOTAL			1276
/*! capacity: background fsync file handles synced */
#define	WT_STAT_CONN_FSYNC_ALL_FH			1277
/*! capacity: background fsync time (msecs) */
#define	WT_STAT_CONN_FSYNC_ALL_TIME			1278
/*! capacity: bytes read */
#define	WT_STAT_CONN_CAPACITY_BYTES_READ		1279
/*! capacity: bytes written for checkpoint */
#define	WT_STAT_CONN_CAPACITY_BYTES_CKPT		1280
/*! capacity: bytes written for chunk cache */
#define	WT_STAT_CONN_CAPACITY_BYTES_CHUNKCACHE		1281
/*! capacity: bytes written for eviction */
#define	WT_STAT_CONN_CAPACITY_BYTES_EVICT		1282
/*! capacity: bytes written for log */
#define	WT_STAT_CONN_CAPACITY_BYTES_LOG			1283
/*! capacity: bytes written total */
#define	WT_STAT_CONN_CAPACITY_BYTES_WRITTEN		1284
/*! capacity: threshold to call fsync */
#define	WT_STAT_CONN_CAPACITY_THRESHOLD			1285
/*! capacity: time waiting due to total capacity (usecs) */
#define	WT_STAT_CONN_CAPACITY_TIME_TOTAL		1286
/*! capacity: time waiting during checkpoint (usecs) */
#define	WT_STAT_CONN_CAPACITY_TIME_CKPT			1287
/*! capacity: time waiting during eviction (usecs) */
#define	WT_STAT_CONN_CAPACITY_TIME_EVICT		1288
/*! capacity: time waiting during logging (usecs) */
#define	WT_STAT_CONN_CAPACITY_TIME_LOG			1289
/*! capacity: time waiting during read (usecs) */
#define	WT_STAT_CONN_CAPACITY_TIME_READ			1290
/*! capacity: time waiting for chunk cache IO bandwidth (usecs) */
#define	WT_STAT_CONN_CAPACITY_TIME_CHUNKCACHE		1291
/*! checkpoint: checkpoint cleanup successful calls */
#define	WT_STAT_CONN_CHECKPOINT_CLEANUP_SUCCESS		1292
/*! checkpoint: checkpoint has acquired a snapshot for its transaction */
#define	WT_STAT_CONN_CHECKPOINT_SNAPSHOT_ACQUIRED	1293
/*! checkpoint: checkpoints skipped because database was clean */
#define	WT_STAT_CONN_CHECKPOINT_SKIPPED			1294
/*! checkpoint: fsync calls after allocating the transaction ID */
#define	WT_STAT_CONN_CHECKPOINT_FSYNC_POST		1295
/*! checkpoint: fsync duration after allocating the transaction ID (usecs) */
#define	WT_STAT_CONN_CHECKPOINT_FSYNC_POST_DURATION	1296
/*! checkpoint: generation */
#define	WT_STAT_CONN_CHECKPOINT_GENERATION		1297
/*! checkpoint: max time (msecs) */
#define	WT_STAT_CONN_CHECKPOINT_TIME_MAX		1298
/*! checkpoint: min time (msecs) */
#define	WT_STAT_CONN_CHECKPOINT_TIME_MIN		1299
=======
#define	WT_STAT_CONN_CACHE_REENTRY_HS_EVICTION_MILLISECONDS	1272
/*! cache: tracked bytes belonging to internal pages in the cache */
#define	WT_STAT_CONN_CACHE_BYTES_INTERNAL		1273
/*! cache: tracked bytes belonging to leaf pages in the cache */
#define	WT_STAT_CONN_CACHE_BYTES_LEAF			1274
/*! cache: tracked dirty bytes in the cache */
#define	WT_STAT_CONN_CACHE_BYTES_DIRTY			1275
/*! cache: tracked dirty pages in the cache */
#define	WT_STAT_CONN_CACHE_PAGES_DIRTY			1276
/*! cache: uncommitted truncate blocked page eviction */
#define	WT_STAT_CONN_CACHE_EVICTION_BLOCKED_UNCOMMITTED_TRUNCATE	1277
/*! cache: unmodified pages evicted */
#define	WT_STAT_CONN_CACHE_EVICTION_CLEAN		1278
/*! capacity: background fsync file handles considered */
#define	WT_STAT_CONN_FSYNC_ALL_FH_TOTAL			1279
/*! capacity: background fsync file handles synced */
#define	WT_STAT_CONN_FSYNC_ALL_FH			1280
/*! capacity: background fsync time (msecs) */
#define	WT_STAT_CONN_FSYNC_ALL_TIME			1281
/*! capacity: bytes read */
#define	WT_STAT_CONN_CAPACITY_BYTES_READ		1282
/*! capacity: bytes written for checkpoint */
#define	WT_STAT_CONN_CAPACITY_BYTES_CKPT		1283
/*! capacity: bytes written for chunk cache */
#define	WT_STAT_CONN_CAPACITY_BYTES_CHUNKCACHE		1284
/*! capacity: bytes written for eviction */
#define	WT_STAT_CONN_CAPACITY_BYTES_EVICT		1285
/*! capacity: bytes written for log */
#define	WT_STAT_CONN_CAPACITY_BYTES_LOG			1286
/*! capacity: bytes written total */
#define	WT_STAT_CONN_CAPACITY_BYTES_WRITTEN		1287
/*! capacity: threshold to call fsync */
#define	WT_STAT_CONN_CAPACITY_THRESHOLD			1288
/*! capacity: time waiting due to total capacity (usecs) */
#define	WT_STAT_CONN_CAPACITY_TIME_TOTAL		1289
/*! capacity: time waiting during checkpoint (usecs) */
#define	WT_STAT_CONN_CAPACITY_TIME_CKPT			1290
/*! capacity: time waiting during eviction (usecs) */
#define	WT_STAT_CONN_CAPACITY_TIME_EVICT		1291
/*! capacity: time waiting during logging (usecs) */
#define	WT_STAT_CONN_CAPACITY_TIME_LOG			1292
/*! capacity: time waiting during read (usecs) */
#define	WT_STAT_CONN_CAPACITY_TIME_READ			1293
/*! capacity: time waiting for chunk cache IO bandwidth (usecs) */
#define	WT_STAT_CONN_CAPACITY_TIME_CHUNKCACHE		1294
/*! checkpoint: checkpoint cleanup successful calls */
#define	WT_STAT_CONN_CHECKPOINT_CLEANUP_SUCCESS		1295
/*! checkpoint: checkpoint has acquired a snapshot for its transaction */
#define	WT_STAT_CONN_CHECKPOINT_SNAPSHOT_ACQUIRED	1296
/*! checkpoint: checkpoints skipped because database was clean */
#define	WT_STAT_CONN_CHECKPOINT_SKIPPED			1297
/*! checkpoint: fsync calls after allocating the transaction ID */
#define	WT_STAT_CONN_CHECKPOINT_FSYNC_POST		1298
/*! checkpoint: fsync duration after allocating the transaction ID (usecs) */
#define	WT_STAT_CONN_CHECKPOINT_FSYNC_POST_DURATION	1299
/*! checkpoint: generation */
#define	WT_STAT_CONN_CHECKPOINT_GENERATION		1300
/*! checkpoint: max time (msecs) */
#define	WT_STAT_CONN_CHECKPOINT_TIME_MAX		1301
/*! checkpoint: min time (msecs) */
#define	WT_STAT_CONN_CHECKPOINT_TIME_MIN		1302
>>>>>>> 7d315f67
/*!
 * checkpoint: most recent duration for checkpoint dropping all handles
 * (usecs)
 */
<<<<<<< HEAD
#define	WT_STAT_CONN_CHECKPOINT_HANDLE_DROP_DURATION	1300
/*! checkpoint: most recent duration for gathering all handles (usecs) */
#define	WT_STAT_CONN_CHECKPOINT_HANDLE_DURATION		1301
/*! checkpoint: most recent duration for gathering applied handles (usecs) */
#define	WT_STAT_CONN_CHECKPOINT_HANDLE_APPLY_DURATION	1302
/*! checkpoint: most recent duration for gathering skipped handles (usecs) */
#define	WT_STAT_CONN_CHECKPOINT_HANDLE_SKIP_DURATION	1303
/*! checkpoint: most recent duration for handles metadata checked (usecs) */
#define	WT_STAT_CONN_CHECKPOINT_HANDLE_META_CHECK_DURATION	1304
/*! checkpoint: most recent duration for locking the handles (usecs) */
#define	WT_STAT_CONN_CHECKPOINT_HANDLE_LOCK_DURATION	1305
/*! checkpoint: most recent handles applied */
#define	WT_STAT_CONN_CHECKPOINT_HANDLE_APPLIED		1306
/*! checkpoint: most recent handles checkpoint dropped */
#define	WT_STAT_CONN_CHECKPOINT_HANDLE_DROPPED		1307
/*! checkpoint: most recent handles metadata checked */
#define	WT_STAT_CONN_CHECKPOINT_HANDLE_META_CHECKED	1308
/*! checkpoint: most recent handles metadata locked */
#define	WT_STAT_CONN_CHECKPOINT_HANDLE_LOCKED		1309
/*! checkpoint: most recent handles skipped */
#define	WT_STAT_CONN_CHECKPOINT_HANDLE_SKIPPED		1310
/*! checkpoint: most recent handles walked */
#define	WT_STAT_CONN_CHECKPOINT_HANDLE_WALKED		1311
/*! checkpoint: most recent time (msecs) */
#define	WT_STAT_CONN_CHECKPOINT_TIME_RECENT		1312
/*! checkpoint: number of bytes caused to be reconciled */
#define	WT_STAT_CONN_CHECKPOINT_PAGES_RECONCILED_BYTES	1313
/*! checkpoint: number of checkpoints started by api */
#define	WT_STAT_CONN_CHECKPOINTS_API			1314
/*! checkpoint: number of checkpoints started by compaction */
#define	WT_STAT_CONN_CHECKPOINTS_COMPACT		1315
/*! checkpoint: number of files synced */
#define	WT_STAT_CONN_CHECKPOINT_SYNC			1316
/*! checkpoint: number of handles visited after writes complete */
#define	WT_STAT_CONN_CHECKPOINT_PRESYNC			1317
/*! checkpoint: number of history store pages caused to be reconciled */
#define	WT_STAT_CONN_CHECKPOINT_HS_PAGES_RECONCILED	1318
/*! checkpoint: number of internal pages visited */
#define	WT_STAT_CONN_CHECKPOINT_PAGES_VISITED_INTERNAL	1319
/*! checkpoint: number of leaf pages visited */
#define	WT_STAT_CONN_CHECKPOINT_PAGES_VISITED_LEAF	1320
/*! checkpoint: number of pages caused to be reconciled */
#define	WT_STAT_CONN_CHECKPOINT_PAGES_RECONCILED	1321
/*! checkpoint: pages added for eviction during checkpoint cleanup */
#define	WT_STAT_CONN_CHECKPOINT_CLEANUP_PAGES_EVICT	1322
/*!
 * checkpoint: pages dirtied due to obsolete time window by checkpoint
 * cleanup
 */
#define	WT_STAT_CONN_CHECKPOINT_CLEANUP_PAGES_OBSOLETE_TW	1323
/*!
 * checkpoint: pages read into cache during checkpoint cleanup
 * (reclaim_space)
 */
#define	WT_STAT_CONN_CHECKPOINT_CLEANUP_PAGES_READ_RECLAIM_SPACE	1324
/*!
 * checkpoint: pages read into cache during checkpoint cleanup due to
 * obsolete time window
 */
#define	WT_STAT_CONN_CHECKPOINT_CLEANUP_PAGES_READ_OBSOLETE_TW	1325
=======
#define	WT_STAT_CONN_CHECKPOINT_HANDLE_DROP_DURATION	1303
/*! checkpoint: most recent duration for gathering all handles (usecs) */
#define	WT_STAT_CONN_CHECKPOINT_HANDLE_DURATION		1304
/*! checkpoint: most recent duration for gathering applied handles (usecs) */
#define	WT_STAT_CONN_CHECKPOINT_HANDLE_APPLY_DURATION	1305
/*! checkpoint: most recent duration for gathering skipped handles (usecs) */
#define	WT_STAT_CONN_CHECKPOINT_HANDLE_SKIP_DURATION	1306
/*! checkpoint: most recent duration for handles metadata checked (usecs) */
#define	WT_STAT_CONN_CHECKPOINT_HANDLE_META_CHECK_DURATION	1307
/*! checkpoint: most recent duration for locking the handles (usecs) */
#define	WT_STAT_CONN_CHECKPOINT_HANDLE_LOCK_DURATION	1308
/*! checkpoint: most recent handles applied */
#define	WT_STAT_CONN_CHECKPOINT_HANDLE_APPLIED		1309
/*! checkpoint: most recent handles checkpoint dropped */
#define	WT_STAT_CONN_CHECKPOINT_HANDLE_DROPPED		1310
/*! checkpoint: most recent handles metadata checked */
#define	WT_STAT_CONN_CHECKPOINT_HANDLE_META_CHECKED	1311
/*! checkpoint: most recent handles metadata locked */
#define	WT_STAT_CONN_CHECKPOINT_HANDLE_LOCKED		1312
/*! checkpoint: most recent handles skipped */
#define	WT_STAT_CONN_CHECKPOINT_HANDLE_SKIPPED		1313
/*! checkpoint: most recent handles walked */
#define	WT_STAT_CONN_CHECKPOINT_HANDLE_WALKED		1314
/*! checkpoint: most recent time (msecs) */
#define	WT_STAT_CONN_CHECKPOINT_TIME_RECENT		1315
/*! checkpoint: number of bytes caused to be reconciled */
#define	WT_STAT_CONN_CHECKPOINT_PAGES_RECONCILED_BYTES	1316
/*! checkpoint: number of checkpoints started by api */
#define	WT_STAT_CONN_CHECKPOINTS_API			1317
/*! checkpoint: number of checkpoints started by compaction */
#define	WT_STAT_CONN_CHECKPOINTS_COMPACT		1318
/*! checkpoint: number of files synced */
#define	WT_STAT_CONN_CHECKPOINT_SYNC			1319
/*! checkpoint: number of handles visited after writes complete */
#define	WT_STAT_CONN_CHECKPOINT_PRESYNC			1320
/*! checkpoint: number of history store pages caused to be reconciled */
#define	WT_STAT_CONN_CHECKPOINT_HS_PAGES_RECONCILED	1321
/*! checkpoint: number of internal pages visited */
#define	WT_STAT_CONN_CHECKPOINT_PAGES_VISITED_INTERNAL	1322
/*! checkpoint: number of leaf pages visited */
#define	WT_STAT_CONN_CHECKPOINT_PAGES_VISITED_LEAF	1323
/*! checkpoint: number of pages caused to be reconciled */
#define	WT_STAT_CONN_CHECKPOINT_PAGES_RECONCILED	1324
/*! checkpoint: pages added for eviction during checkpoint cleanup */
#define	WT_STAT_CONN_CHECKPOINT_CLEANUP_PAGES_EVICT	1325
>>>>>>> 7d315f67
/*! checkpoint: pages removed during checkpoint cleanup */
#define	WT_STAT_CONN_CHECKPOINT_CLEANUP_PAGES_REMOVED	1326
/*! checkpoint: pages skipped during checkpoint cleanup tree walk */
#define	WT_STAT_CONN_CHECKPOINT_CLEANUP_PAGES_WALK_SKIPPED	1327
/*! checkpoint: pages visited during checkpoint cleanup */
#define	WT_STAT_CONN_CHECKPOINT_CLEANUP_PAGES_VISITED	1328
/*! checkpoint: prepare currently running */
#define	WT_STAT_CONN_CHECKPOINT_PREP_RUNNING		1329
/*! checkpoint: prepare max time (msecs) */
#define	WT_STAT_CONN_CHECKPOINT_PREP_MAX		1330
/*! checkpoint: prepare min time (msecs) */
#define	WT_STAT_CONN_CHECKPOINT_PREP_MIN		1331
/*! checkpoint: prepare most recent time (msecs) */
#define	WT_STAT_CONN_CHECKPOINT_PREP_RECENT		1332
/*! checkpoint: prepare total time (msecs) */
#define	WT_STAT_CONN_CHECKPOINT_PREP_TOTAL		1333
/*! checkpoint: progress state */
#define	WT_STAT_CONN_CHECKPOINT_STATE			1334
/*! checkpoint: scrub dirty target */
#define	WT_STAT_CONN_CHECKPOINT_SCRUB_TARGET		1335
/*! checkpoint: scrub max time (msecs) */
#define	WT_STAT_CONN_CHECKPOINT_SCRUB_MAX		1336
/*! checkpoint: scrub min time (msecs) */
#define	WT_STAT_CONN_CHECKPOINT_SCRUB_MIN		1337
/*! checkpoint: scrub most recent time (msecs) */
#define	WT_STAT_CONN_CHECKPOINT_SCRUB_RECENT		1338
/*! checkpoint: scrub total time (msecs) */
#define	WT_STAT_CONN_CHECKPOINT_SCRUB_TOTAL		1339
/*! checkpoint: stop timing stress active */
#define	WT_STAT_CONN_CHECKPOINT_STOP_STRESS_ACTIVE	1340
/*! checkpoint: time spent on per-tree checkpoint work (usecs) */
#define	WT_STAT_CONN_CHECKPOINT_TREE_DURATION		1341
/*! checkpoint: total failed number of checkpoints */
#define	WT_STAT_CONN_CHECKPOINTS_TOTAL_FAILED		1342
/*! checkpoint: total succeed number of checkpoints */
#define	WT_STAT_CONN_CHECKPOINTS_TOTAL_SUCCEED		1343
/*! checkpoint: total time (msecs) */
#define	WT_STAT_CONN_CHECKPOINT_TIME_TOTAL		1344
<<<<<<< HEAD
=======
/*! checkpoint: transaction checkpoints due to obsolete pages */
#define	WT_STAT_CONN_CHECKPOINT_OBSOLETE_APPLIED	1345
>>>>>>> 7d315f67
/*! checkpoint: wait cycles while cache dirty level is decreasing */
#define	WT_STAT_CONN_CHECKPOINT_WAIT_REDUCE_DIRTY	1346
/*! chunk-cache: aggregate number of spanned chunks on read */
#define	WT_STAT_CONN_CHUNKCACHE_SPANS_CHUNKS_READ	1347
/*! chunk-cache: chunks evicted */
#define	WT_STAT_CONN_CHUNKCACHE_CHUNKS_EVICTED		1348
/*! chunk-cache: could not allocate due to exceeding bitmap capacity */
#define	WT_STAT_CONN_CHUNKCACHE_EXCEEDED_BITMAP_CAPACITY	1349
/*! chunk-cache: could not allocate due to exceeding capacity */
#define	WT_STAT_CONN_CHUNKCACHE_EXCEEDED_CAPACITY	1350
/*! chunk-cache: lookups */
#define	WT_STAT_CONN_CHUNKCACHE_LOOKUPS			1351
/*!
 * chunk-cache: number of chunks loaded from flushed tables in chunk
 * cache
 */
#define	WT_STAT_CONN_CHUNKCACHE_CHUNKS_LOADED_FROM_FLUSHED_TABLES	1352
/*! chunk-cache: number of metadata entries inserted */
#define	WT_STAT_CONN_CHUNKCACHE_METADATA_INSERTED	1353
/*! chunk-cache: number of metadata entries removed */
#define	WT_STAT_CONN_CHUNKCACHE_METADATA_REMOVED	1354
/*!
 * chunk-cache: number of metadata inserts/deletes dropped by the worker
 * thread
 */
#define	WT_STAT_CONN_CHUNKCACHE_METADATA_WORK_UNITS_DROPPED	1355
/*!
 * chunk-cache: number of metadata inserts/deletes pushed to the worker
 * thread
 */
#define	WT_STAT_CONN_CHUNKCACHE_METADATA_WORK_UNITS_CREATED	1356
/*!
 * chunk-cache: number of metadata inserts/deletes read by the worker
 * thread
 */
#define	WT_STAT_CONN_CHUNKCACHE_METADATA_WORK_UNITS_DEQUEUED	1357
/*! chunk-cache: number of misses */
#define	WT_STAT_CONN_CHUNKCACHE_MISSES			1358
/*! chunk-cache: number of times a read from storage failed */
#define	WT_STAT_CONN_CHUNKCACHE_IO_FAILED		1359
/*! chunk-cache: retried accessing a chunk while I/O was in progress */
#define	WT_STAT_CONN_CHUNKCACHE_RETRIES			1360
/*! chunk-cache: retries from a chunk cache checksum mismatch */
#define	WT_STAT_CONN_CHUNKCACHE_RETRIES_CHECKSUM_MISMATCH	1361
/*! chunk-cache: timed out due to too many retries */
#define	WT_STAT_CONN_CHUNKCACHE_TOOMANY_RETRIES		1362
/*! chunk-cache: total bytes read from persistent content */
#define	WT_STAT_CONN_CHUNKCACHE_BYTES_READ_PERSISTENT	1363
/*! chunk-cache: total bytes used by the cache */
#define	WT_STAT_CONN_CHUNKCACHE_BYTES_INUSE		1364
/*! chunk-cache: total bytes used by the cache for pinned chunks */
#define	WT_STAT_CONN_CHUNKCACHE_BYTES_INUSE_PINNED	1365
/*! chunk-cache: total chunks held by the chunk cache */
#define	WT_STAT_CONN_CHUNKCACHE_CHUNKS_INUSE		1366
/*!
 * chunk-cache: total number of chunks inserted on startup from persisted
 * metadata.
 */
#define	WT_STAT_CONN_CHUNKCACHE_CREATED_FROM_METADATA	1367
/*! chunk-cache: total pinned chunks held by the chunk cache */
#define	WT_STAT_CONN_CHUNKCACHE_CHUNKS_PINNED		1368
/*! connection: auto adjusting condition resets */
#define	WT_STAT_CONN_COND_AUTO_WAIT_RESET		1369
/*! connection: auto adjusting condition wait calls */
#define	WT_STAT_CONN_COND_AUTO_WAIT			1370
/*!
 * connection: auto adjusting condition wait raced to update timeout and
 * skipped updating
 */
#define	WT_STAT_CONN_COND_AUTO_WAIT_SKIPPED		1371
/*! connection: detected system time went backwards */
#define	WT_STAT_CONN_TIME_TRAVEL			1372
/*! connection: files currently open */
#define	WT_STAT_CONN_FILE_OPEN				1373
/*! connection: hash bucket array size for data handles */
#define	WT_STAT_CONN_BUCKETS_DH				1374
/*! connection: hash bucket array size general */
#define	WT_STAT_CONN_BUCKETS				1375
/*! connection: memory allocations */
#define	WT_STAT_CONN_MEMORY_ALLOCATION			1376
/*! connection: memory frees */
#define	WT_STAT_CONN_MEMORY_FREE			1377
/*! connection: memory re-allocations */
#define	WT_STAT_CONN_MEMORY_GROW			1378
/*! connection: number of sessions without a sweep for 5+ minutes */
#define	WT_STAT_CONN_NO_SESSION_SWEEP_5MIN		1379
/*! connection: number of sessions without a sweep for 60+ minutes */
#define	WT_STAT_CONN_NO_SESSION_SWEEP_60MIN		1380
/*! connection: pthread mutex condition wait calls */
#define	WT_STAT_CONN_COND_WAIT				1381
/*! connection: pthread mutex shared lock read-lock calls */
#define	WT_STAT_CONN_RWLOCK_READ			1382
/*! connection: pthread mutex shared lock write-lock calls */
#define	WT_STAT_CONN_RWLOCK_WRITE			1383
/*! connection: total fsync I/Os */
#define	WT_STAT_CONN_FSYNC_IO				1384
/*! connection: total read I/Os */
#define	WT_STAT_CONN_READ_IO				1385
/*! connection: total write I/Os */
#define	WT_STAT_CONN_WRITE_IO				1386
/*! cursor: Total number of deleted pages skipped during tree walk */
#define	WT_STAT_CONN_CURSOR_TREE_WALK_DEL_PAGE_SKIP	1387
/*! cursor: Total number of entries skipped by cursor next calls */
#define	WT_STAT_CONN_CURSOR_NEXT_SKIP_TOTAL		1388
/*! cursor: Total number of entries skipped by cursor prev calls */
#define	WT_STAT_CONN_CURSOR_PREV_SKIP_TOTAL		1389
/*!
 * cursor: Total number of entries skipped to position the history store
 * cursor
 */
#define	WT_STAT_CONN_CURSOR_SKIP_HS_CUR_POSITION	1390
/*!
 * cursor: Total number of in-memory deleted pages skipped during tree
 * walk
 */
#define	WT_STAT_CONN_CURSOR_TREE_WALK_INMEM_DEL_PAGE_SKIP	1391
/*! cursor: Total number of on-disk deleted pages skipped during tree walk */
#define	WT_STAT_CONN_CURSOR_TREE_WALK_ONDISK_DEL_PAGE_SKIP	1392
/*!
 * cursor: Total number of times a search near has exited due to prefix
 * config
 */
#define	WT_STAT_CONN_CURSOR_SEARCH_NEAR_PREFIX_FAST_PATHS	1393
/*!
 * cursor: Total number of times cursor fails to temporarily release
 * pinned page to encourage eviction of hot or large page
 */
#define	WT_STAT_CONN_CURSOR_REPOSITION_FAILED		1394
/*!
 * cursor: Total number of times cursor temporarily releases pinned page
 * to encourage eviction of hot or large page
 */
#define	WT_STAT_CONN_CURSOR_REPOSITION			1395
/*! cursor: bulk cursor count */
#define	WT_STAT_CONN_CURSOR_BULK_COUNT			1396
/*! cursor: cached cursor count */
#define	WT_STAT_CONN_CURSOR_CACHED_COUNT		1397
/*! cursor: cursor bound calls that return an error */
#define	WT_STAT_CONN_CURSOR_BOUND_ERROR			1398
/*! cursor: cursor bounds cleared from reset */
#define	WT_STAT_CONN_CURSOR_BOUNDS_RESET		1399
/*! cursor: cursor bounds comparisons performed */
#define	WT_STAT_CONN_CURSOR_BOUNDS_COMPARISONS		1400
/*! cursor: cursor bounds next called on an unpositioned cursor */
#define	WT_STAT_CONN_CURSOR_BOUNDS_NEXT_UNPOSITIONED	1401
/*! cursor: cursor bounds next early exit */
#define	WT_STAT_CONN_CURSOR_BOUNDS_NEXT_EARLY_EXIT	1402
/*! cursor: cursor bounds prev called on an unpositioned cursor */
#define	WT_STAT_CONN_CURSOR_BOUNDS_PREV_UNPOSITIONED	1403
/*! cursor: cursor bounds prev early exit */
#define	WT_STAT_CONN_CURSOR_BOUNDS_PREV_EARLY_EXIT	1404
/*! cursor: cursor bounds search early exit */
#define	WT_STAT_CONN_CURSOR_BOUNDS_SEARCH_EARLY_EXIT	1405
/*! cursor: cursor bounds search near call repositioned cursor */
#define	WT_STAT_CONN_CURSOR_BOUNDS_SEARCH_NEAR_REPOSITIONED_CURSOR	1406
/*! cursor: cursor bulk loaded cursor insert calls */
#define	WT_STAT_CONN_CURSOR_INSERT_BULK			1407
/*! cursor: cursor cache calls that return an error */
#define	WT_STAT_CONN_CURSOR_CACHE_ERROR			1408
/*! cursor: cursor close calls that result in cache */
#define	WT_STAT_CONN_CURSOR_CACHE			1409
/*! cursor: cursor close calls that return an error */
#define	WT_STAT_CONN_CURSOR_CLOSE_ERROR			1410
/*! cursor: cursor compare calls that return an error */
#define	WT_STAT_CONN_CURSOR_COMPARE_ERROR		1411
/*! cursor: cursor create calls */
#define	WT_STAT_CONN_CURSOR_CREATE			1412
/*! cursor: cursor equals calls that return an error */
#define	WT_STAT_CONN_CURSOR_EQUALS_ERROR		1413
/*! cursor: cursor get key calls that return an error */
#define	WT_STAT_CONN_CURSOR_GET_KEY_ERROR		1414
/*! cursor: cursor get value calls that return an error */
#define	WT_STAT_CONN_CURSOR_GET_VALUE_ERROR		1415
/*! cursor: cursor insert calls */
#define	WT_STAT_CONN_CURSOR_INSERT			1416
/*! cursor: cursor insert calls that return an error */
#define	WT_STAT_CONN_CURSOR_INSERT_ERROR		1417
/*! cursor: cursor insert check calls that return an error */
#define	WT_STAT_CONN_CURSOR_INSERT_CHECK_ERROR		1418
/*! cursor: cursor insert key and value bytes */
#define	WT_STAT_CONN_CURSOR_INSERT_BYTES		1419
/*! cursor: cursor largest key calls that return an error */
#define	WT_STAT_CONN_CURSOR_LARGEST_KEY_ERROR		1420
/*! cursor: cursor modify calls */
#define	WT_STAT_CONN_CURSOR_MODIFY			1421
/*! cursor: cursor modify calls that return an error */
#define	WT_STAT_CONN_CURSOR_MODIFY_ERROR		1422
/*! cursor: cursor modify key and value bytes affected */
#define	WT_STAT_CONN_CURSOR_MODIFY_BYTES		1423
/*! cursor: cursor modify value bytes modified */
#define	WT_STAT_CONN_CURSOR_MODIFY_BYTES_TOUCH		1424
/*! cursor: cursor next calls */
#define	WT_STAT_CONN_CURSOR_NEXT			1425
/*! cursor: cursor next calls that return an error */
#define	WT_STAT_CONN_CURSOR_NEXT_ERROR			1426
/*!
 * cursor: cursor next calls that skip due to a globally visible history
 * store tombstone
 */
#define	WT_STAT_CONN_CURSOR_NEXT_HS_TOMBSTONE		1427
/*!
 * cursor: cursor next calls that skip greater than 1 and fewer than 100
 * entries
 */
#define	WT_STAT_CONN_CURSOR_NEXT_SKIP_LT_100		1428
/*!
 * cursor: cursor next calls that skip greater than or equal to 100
 * entries
 */
#define	WT_STAT_CONN_CURSOR_NEXT_SKIP_GE_100		1429
/*! cursor: cursor next random calls that return an error */
#define	WT_STAT_CONN_CURSOR_NEXT_RANDOM_ERROR		1430
/*! cursor: cursor operation restarted */
#define	WT_STAT_CONN_CURSOR_RESTART			1431
/*! cursor: cursor prev calls */
#define	WT_STAT_CONN_CURSOR_PREV			1432
/*! cursor: cursor prev calls that return an error */
#define	WT_STAT_CONN_CURSOR_PREV_ERROR			1433
/*!
 * cursor: cursor prev calls that skip due to a globally visible history
 * store tombstone
 */
#define	WT_STAT_CONN_CURSOR_PREV_HS_TOMBSTONE		1434
/*!
 * cursor: cursor prev calls that skip greater than or equal to 100
 * entries
 */
#define	WT_STAT_CONN_CURSOR_PREV_SKIP_GE_100		1435
/*! cursor: cursor prev calls that skip less than 100 entries */
#define	WT_STAT_CONN_CURSOR_PREV_SKIP_LT_100		1436
/*! cursor: cursor reconfigure calls that return an error */
#define	WT_STAT_CONN_CURSOR_RECONFIGURE_ERROR		1437
/*! cursor: cursor remove calls */
#define	WT_STAT_CONN_CURSOR_REMOVE			1438
/*! cursor: cursor remove calls that return an error */
#define	WT_STAT_CONN_CURSOR_REMOVE_ERROR		1439
/*! cursor: cursor remove key bytes removed */
#define	WT_STAT_CONN_CURSOR_REMOVE_BYTES		1440
/*! cursor: cursor reopen calls that return an error */
#define	WT_STAT_CONN_CURSOR_REOPEN_ERROR		1441
/*! cursor: cursor reserve calls */
#define	WT_STAT_CONN_CURSOR_RESERVE			1442
/*! cursor: cursor reserve calls that return an error */
#define	WT_STAT_CONN_CURSOR_RESERVE_ERROR		1443
/*! cursor: cursor reset calls */
#define	WT_STAT_CONN_CURSOR_RESET			1444
/*! cursor: cursor reset calls that return an error */
#define	WT_STAT_CONN_CURSOR_RESET_ERROR			1445
/*! cursor: cursor search calls */
#define	WT_STAT_CONN_CURSOR_SEARCH			1446
/*! cursor: cursor search calls that return an error */
#define	WT_STAT_CONN_CURSOR_SEARCH_ERROR		1447
/*! cursor: cursor search history store calls */
#define	WT_STAT_CONN_CURSOR_SEARCH_HS			1448
/*! cursor: cursor search near calls */
#define	WT_STAT_CONN_CURSOR_SEARCH_NEAR			1449
/*! cursor: cursor search near calls that return an error */
#define	WT_STAT_CONN_CURSOR_SEARCH_NEAR_ERROR		1450
/*! cursor: cursor sweep buckets */
#define	WT_STAT_CONN_CURSOR_SWEEP_BUCKETS		1451
/*! cursor: cursor sweep cursors closed */
#define	WT_STAT_CONN_CURSOR_SWEEP_CLOSED		1452
/*! cursor: cursor sweep cursors examined */
#define	WT_STAT_CONN_CURSOR_SWEEP_EXAMINED		1453
/*! cursor: cursor sweeps */
#define	WT_STAT_CONN_CURSOR_SWEEP			1454
/*! cursor: cursor truncate calls */
#define	WT_STAT_CONN_CURSOR_TRUNCATE			1455
/*! cursor: cursor truncates performed on individual keys */
#define	WT_STAT_CONN_CURSOR_TRUNCATE_KEYS_DELETED	1456
/*! cursor: cursor update calls */
#define	WT_STAT_CONN_CURSOR_UPDATE			1457
/*! cursor: cursor update calls that return an error */
#define	WT_STAT_CONN_CURSOR_UPDATE_ERROR		1458
/*! cursor: cursor update key and value bytes */
#define	WT_STAT_CONN_CURSOR_UPDATE_BYTES		1459
/*! cursor: cursor update value size change */
#define	WT_STAT_CONN_CURSOR_UPDATE_BYTES_CHANGED	1460
/*! cursor: cursors reused from cache */
#define	WT_STAT_CONN_CURSOR_REOPEN			1461
/*! cursor: open cursor count */
<<<<<<< HEAD
#define	WT_STAT_CONN_CURSOR_OPEN_COUNT			1461
/*! data-handle: Table connection data handles currently active */
#define	WT_STAT_CONN_DH_CONN_HANDLE_TABLE_COUNT		1462
/*! data-handle: Tiered connection data handles currently active */
#define	WT_STAT_CONN_DH_CONN_HANDLE_TIERED_COUNT	1463
/*! data-handle: Tiered_Tree connection data handles currently active */
#define	WT_STAT_CONN_DH_CONN_HANDLE_TIERED_TREE_COUNT	1464
/*! data-handle: btree connection data handles currently active */
#define	WT_STAT_CONN_DH_CONN_HANDLE_BTREE_COUNT		1465
/*! data-handle: checkpoint connection data handles currently active */
#define	WT_STAT_CONN_DH_CONN_HANDLE_CHECKPOINT_COUNT	1466
/*! data-handle: connection data handle size */
#define	WT_STAT_CONN_DH_CONN_HANDLE_SIZE		1467
/*! data-handle: connection data handles currently active */
#define	WT_STAT_CONN_DH_CONN_HANDLE_COUNT		1468
/*! data-handle: connection sweep candidate became referenced */
#define	WT_STAT_CONN_DH_SWEEP_REF			1469
/*! data-handle: connection sweep dead dhandles closed */
#define	WT_STAT_CONN_DH_SWEEP_DEAD_CLOSE		1470
/*! data-handle: connection sweep dhandles removed from hash list */
#define	WT_STAT_CONN_DH_SWEEP_REMOVE			1471
/*! data-handle: connection sweep expired dhandles closed */
#define	WT_STAT_CONN_DH_SWEEP_EXPIRED_CLOSE		1472
/*! data-handle: connection sweep time-of-death sets */
#define	WT_STAT_CONN_DH_SWEEP_TOD			1473
/*! data-handle: connection sweeps */
#define	WT_STAT_CONN_DH_SWEEPS				1474
=======
#define	WT_STAT_CONN_CURSOR_OPEN_COUNT			1462
/*! data-handle: connection data handle size */
#define	WT_STAT_CONN_DH_CONN_HANDLE_SIZE		1463
/*! data-handle: connection data handles currently active */
#define	WT_STAT_CONN_DH_CONN_HANDLE_COUNT		1464
/*! data-handle: connection sweep candidate became referenced */
#define	WT_STAT_CONN_DH_SWEEP_REF			1465
/*! data-handle: connection sweep dhandles closed */
#define	WT_STAT_CONN_DH_SWEEP_CLOSE			1466
/*! data-handle: connection sweep dhandles removed from hash list */
#define	WT_STAT_CONN_DH_SWEEP_REMOVE			1467
/*! data-handle: connection sweep time-of-death sets */
#define	WT_STAT_CONN_DH_SWEEP_TOD			1468
/*! data-handle: connection sweeps */
#define	WT_STAT_CONN_DH_SWEEPS				1469
>>>>>>> 7d315f67
/*!
 * data-handle: connection sweeps skipped due to checkpoint gathering
 * handles
 */
<<<<<<< HEAD
#define	WT_STAT_CONN_DH_SWEEP_SKIP_CKPT			1475
/*! data-handle: session dhandles swept */
#define	WT_STAT_CONN_DH_SESSION_HANDLES			1476
/*! data-handle: session sweep attempts */
#define	WT_STAT_CONN_DH_SESSION_SWEEPS			1477
/*! layered: Layered table cursor insert operations */
#define	WT_STAT_CONN_LAYERED_CURS_INSERT		1478
/*! layered: Layered table cursor next operations */
#define	WT_STAT_CONN_LAYERED_CURS_NEXT			1479
/*! layered: Layered table cursor next operations from ingest table */
#define	WT_STAT_CONN_LAYERED_CURS_NEXT_INGEST		1480
/*! layered: Layered table cursor next operations from stable table */
#define	WT_STAT_CONN_LAYERED_CURS_NEXT_STABLE		1481
/*! layered: Layered table cursor prev operations */
#define	WT_STAT_CONN_LAYERED_CURS_PREV			1482
/*! layered: Layered table cursor prev operations from ingest table */
#define	WT_STAT_CONN_LAYERED_CURS_PREV_INGEST		1483
/*! layered: Layered table cursor prev operations from stable table */
#define	WT_STAT_CONN_LAYERED_CURS_PREV_STABLE		1484
/*! layered: Layered table cursor remove operations */
#define	WT_STAT_CONN_LAYERED_CURS_REMOVE		1485
/*! layered: Layered table cursor search near operations */
#define	WT_STAT_CONN_LAYERED_CURS_SEARCH_NEAR		1486
/*! layered: Layered table cursor search near operations from ingest table */
#define	WT_STAT_CONN_LAYERED_CURS_SEARCH_NEAR_INGEST	1487
/*! layered: Layered table cursor search near operations from stable table */
#define	WT_STAT_CONN_LAYERED_CURS_SEARCH_NEAR_STABLE	1488
/*! layered: Layered table cursor search operations */
#define	WT_STAT_CONN_LAYERED_CURS_SEARCH		1489
/*! layered: Layered table cursor search operations from ingest table */
#define	WT_STAT_CONN_LAYERED_CURS_SEARCH_INGEST		1490
/*! layered: Layered table cursor search operations from stable table */
#define	WT_STAT_CONN_LAYERED_CURS_SEARCH_STABLE		1491
/*! layered: Layered table cursor update operations */
#define	WT_STAT_CONN_LAYERED_CURS_UPDATE		1492
/*! layered: Layered table cursor upgrade state for ingest table */
#define	WT_STAT_CONN_LAYERED_CURS_UPGRADE_INGEST	1493
/*! layered: Layered table cursor upgrade state for stable table */
#define	WT_STAT_CONN_LAYERED_CURS_UPGRADE_STABLE	1494
=======
#define	WT_STAT_CONN_DH_SWEEP_SKIP_CKPT			1470
/*! data-handle: session dhandles swept */
#define	WT_STAT_CONN_DH_SESSION_HANDLES			1471
/*! data-handle: session sweep attempts */
#define	WT_STAT_CONN_DH_SESSION_SWEEPS			1472
/*! layered: Layered table cursor insert operations */
#define	WT_STAT_CONN_LAYERED_CURS_INSERT		1473
/*! layered: Layered table cursor next operations */
#define	WT_STAT_CONN_LAYERED_CURS_NEXT			1474
/*! layered: Layered table cursor next operations from ingest table */
#define	WT_STAT_CONN_LAYERED_CURS_NEXT_INGEST		1475
/*! layered: Layered table cursor next operations from stable table */
#define	WT_STAT_CONN_LAYERED_CURS_NEXT_STABLE		1476
/*! layered: Layered table cursor prev operations */
#define	WT_STAT_CONN_LAYERED_CURS_PREV			1477
/*! layered: Layered table cursor prev operations from ingest table */
#define	WT_STAT_CONN_LAYERED_CURS_PREV_INGEST		1478
/*! layered: Layered table cursor prev operations from stable table */
#define	WT_STAT_CONN_LAYERED_CURS_PREV_STABLE		1479
/*! layered: Layered table cursor remove operations */
#define	WT_STAT_CONN_LAYERED_CURS_REMOVE		1480
/*! layered: Layered table cursor search near operations */
#define	WT_STAT_CONN_LAYERED_CURS_SEARCH_NEAR		1481
/*! layered: Layered table cursor search near operations from ingest table */
#define	WT_STAT_CONN_LAYERED_CURS_SEARCH_NEAR_INGEST	1482
/*! layered: Layered table cursor search near operations from stable table */
#define	WT_STAT_CONN_LAYERED_CURS_SEARCH_NEAR_STABLE	1483
/*! layered: Layered table cursor search operations */
#define	WT_STAT_CONN_LAYERED_CURS_SEARCH		1484
/*! layered: Layered table cursor search operations from ingest table */
#define	WT_STAT_CONN_LAYERED_CURS_SEARCH_INGEST		1485
/*! layered: Layered table cursor search operations from stable table */
#define	WT_STAT_CONN_LAYERED_CURS_SEARCH_STABLE		1486
/*! layered: Layered table cursor update operations */
#define	WT_STAT_CONN_LAYERED_CURS_UPDATE		1487
/*! layered: Layered table cursor upgrade state for ingest table */
#define	WT_STAT_CONN_LAYERED_CURS_UPGRADE_INGEST	1488
/*! layered: Layered table cursor upgrade state for stable table */
#define	WT_STAT_CONN_LAYERED_CURS_UPGRADE_STABLE	1489
>>>>>>> 7d315f67
/*!
 * layered: checkpoints performed on this table by the layered table
 * manager
 */
<<<<<<< HEAD
#define	WT_STAT_CONN_LAYERED_TABLE_MANAGER_CHECKPOINTS	1495
/*! layered: checkpoints refreshed on shared layered constituents */
#define	WT_STAT_CONN_LAYERED_TABLE_MANAGER_CHECKPOINTS_REFRESHED	1496
=======
#define	WT_STAT_CONN_LAYERED_TABLE_MANAGER_CHECKPOINTS	1490
/*! layered: checkpoints refreshed on shared layered constituents */
#define	WT_STAT_CONN_LAYERED_TABLE_MANAGER_CHECKPOINTS_REFRESHED	1491
>>>>>>> 7d315f67
/*!
 * layered: how many log applications the layered table manager applied
 * on this tree
 */
<<<<<<< HEAD
#define	WT_STAT_CONN_LAYERED_TABLE_MANAGER_LOGOPS_APPLIED	1497
=======
#define	WT_STAT_CONN_LAYERED_TABLE_MANAGER_LOGOPS_APPLIED	1492
>>>>>>> 7d315f67
/*!
 * layered: how many log applications the layered table manager skipped
 * on this tree
 */
<<<<<<< HEAD
#define	WT_STAT_CONN_LAYERED_TABLE_MANAGER_LOGOPS_SKIPPED	1498
=======
#define	WT_STAT_CONN_LAYERED_TABLE_MANAGER_LOGOPS_SKIPPED	1493
>>>>>>> 7d315f67
/*!
 * layered: how many previously-applied LSNs the layered table manager
 * skipped on this tree
 */
<<<<<<< HEAD
#define	WT_STAT_CONN_LAYERED_TABLE_MANAGER_SKIP_LSN	1499
/*! layered: the number of tables the layered table manager has open */
#define	WT_STAT_CONN_LAYERED_TABLE_MANAGER_TABLES	1500
/*! layered: whether the layered table manager thread has been started */
#define	WT_STAT_CONN_LAYERED_TABLE_MANAGER_RUNNING	1501
=======
#define	WT_STAT_CONN_LAYERED_TABLE_MANAGER_SKIP_LSN	1494
/*! layered: the number of tables the layered table manager has open */
#define	WT_STAT_CONN_LAYERED_TABLE_MANAGER_TABLES	1495
/*! layered: whether the layered table manager thread has been started */
#define	WT_STAT_CONN_LAYERED_TABLE_MANAGER_RUNNING	1496
>>>>>>> 7d315f67
/*!
 * layered: whether the layered table manager thread is currently busy
 * doing work
 */
<<<<<<< HEAD
#define	WT_STAT_CONN_LAYERED_TABLE_MANAGER_ACTIVE	1502
/*!
 * live-restore: number of bytes copied from the source to the
 * destination
 */
#define	WT_STAT_CONN_LIVE_RESTORE_BYTES_COPIED		1503
/*! live-restore: number of files remaining for migration completion */
#define	WT_STAT_CONN_LIVE_RESTORE_WORK_REMAINING	1504
/*! live-restore: number of reads from the source database */
#define	WT_STAT_CONN_LIVE_RESTORE_SOURCE_READ_COUNT	1505
/*! live-restore: source read latency histogram (bucket 1) - 0-10ms */
#define	WT_STAT_CONN_LIVE_RESTORE_HIST_SOURCE_READ_LATENCY_LT10	1506
/*! live-restore: source read latency histogram (bucket 2) - 10-49ms */
#define	WT_STAT_CONN_LIVE_RESTORE_HIST_SOURCE_READ_LATENCY_LT50	1507
/*! live-restore: source read latency histogram (bucket 3) - 50-99ms */
#define	WT_STAT_CONN_LIVE_RESTORE_HIST_SOURCE_READ_LATENCY_LT100	1508
/*! live-restore: source read latency histogram (bucket 4) - 100-249ms */
#define	WT_STAT_CONN_LIVE_RESTORE_HIST_SOURCE_READ_LATENCY_LT250	1509
/*! live-restore: source read latency histogram (bucket 5) - 250-499ms */
#define	WT_STAT_CONN_LIVE_RESTORE_HIST_SOURCE_READ_LATENCY_LT500	1510
/*! live-restore: source read latency histogram (bucket 6) - 500-999ms */
#define	WT_STAT_CONN_LIVE_RESTORE_HIST_SOURCE_READ_LATENCY_LT1000	1511
/*! live-restore: source read latency histogram (bucket 7) - 1000ms+ */
#define	WT_STAT_CONN_LIVE_RESTORE_HIST_SOURCE_READ_LATENCY_GT1000	1512
/*! live-restore: source read latency histogram total (msecs) */
#define	WT_STAT_CONN_LIVE_RESTORE_HIST_SOURCE_READ_LATENCY_TOTAL_MSECS	1513
/*! live-restore: state */
#define	WT_STAT_CONN_LIVE_RESTORE_STATE			1514
/*! lock: btree page lock acquisitions */
#define	WT_STAT_CONN_LOCK_BTREE_PAGE_COUNT		1515
/*! lock: btree page lock application thread wait time (usecs) */
#define	WT_STAT_CONN_LOCK_BTREE_PAGE_WAIT_APPLICATION	1516
/*! lock: btree page lock internal thread wait time (usecs) */
#define	WT_STAT_CONN_LOCK_BTREE_PAGE_WAIT_INTERNAL	1517
/*! lock: checkpoint lock acquisitions */
#define	WT_STAT_CONN_LOCK_CHECKPOINT_COUNT		1518
/*! lock: checkpoint lock application thread wait time (usecs) */
#define	WT_STAT_CONN_LOCK_CHECKPOINT_WAIT_APPLICATION	1519
/*! lock: checkpoint lock internal thread wait time (usecs) */
#define	WT_STAT_CONN_LOCK_CHECKPOINT_WAIT_INTERNAL	1520
/*! lock: dhandle lock application thread time waiting (usecs) */
#define	WT_STAT_CONN_LOCK_DHANDLE_WAIT_APPLICATION	1521
/*! lock: dhandle lock internal thread time waiting (usecs) */
#define	WT_STAT_CONN_LOCK_DHANDLE_WAIT_INTERNAL		1522
/*! lock: dhandle read lock acquisitions */
#define	WT_STAT_CONN_LOCK_DHANDLE_READ_COUNT		1523
/*! lock: dhandle write lock acquisitions */
#define	WT_STAT_CONN_LOCK_DHANDLE_WRITE_COUNT		1524
/*! lock: metadata lock acquisitions */
#define	WT_STAT_CONN_LOCK_METADATA_COUNT		1525
/*! lock: metadata lock application thread wait time (usecs) */
#define	WT_STAT_CONN_LOCK_METADATA_WAIT_APPLICATION	1526
/*! lock: metadata lock internal thread wait time (usecs) */
#define	WT_STAT_CONN_LOCK_METADATA_WAIT_INTERNAL	1527
/*! lock: schema lock acquisitions */
#define	WT_STAT_CONN_LOCK_SCHEMA_COUNT			1528
/*! lock: schema lock application thread wait time (usecs) */
#define	WT_STAT_CONN_LOCK_SCHEMA_WAIT_APPLICATION	1529
/*! lock: schema lock internal thread wait time (usecs) */
#define	WT_STAT_CONN_LOCK_SCHEMA_WAIT_INTERNAL		1530
=======
#define	WT_STAT_CONN_LAYERED_TABLE_MANAGER_ACTIVE	1497
/*! lock: checkpoint lock acquisitions */
#define	WT_STAT_CONN_LOCK_CHECKPOINT_COUNT		1498
/*! lock: checkpoint lock application thread wait time (usecs) */
#define	WT_STAT_CONN_LOCK_CHECKPOINT_WAIT_APPLICATION	1499
/*! lock: checkpoint lock internal thread wait time (usecs) */
#define	WT_STAT_CONN_LOCK_CHECKPOINT_WAIT_INTERNAL	1500
/*! lock: dhandle lock application thread time waiting (usecs) */
#define	WT_STAT_CONN_LOCK_DHANDLE_WAIT_APPLICATION	1501
/*! lock: dhandle lock internal thread time waiting (usecs) */
#define	WT_STAT_CONN_LOCK_DHANDLE_WAIT_INTERNAL		1502
/*! lock: dhandle read lock acquisitions */
#define	WT_STAT_CONN_LOCK_DHANDLE_READ_COUNT		1503
/*! lock: dhandle write lock acquisitions */
#define	WT_STAT_CONN_LOCK_DHANDLE_WRITE_COUNT		1504
/*! lock: metadata lock acquisitions */
#define	WT_STAT_CONN_LOCK_METADATA_COUNT		1505
/*! lock: metadata lock application thread wait time (usecs) */
#define	WT_STAT_CONN_LOCK_METADATA_WAIT_APPLICATION	1506
/*! lock: metadata lock internal thread wait time (usecs) */
#define	WT_STAT_CONN_LOCK_METADATA_WAIT_INTERNAL	1507
/*! lock: schema lock acquisitions */
#define	WT_STAT_CONN_LOCK_SCHEMA_COUNT			1508
/*! lock: schema lock application thread wait time (usecs) */
#define	WT_STAT_CONN_LOCK_SCHEMA_WAIT_APPLICATION	1509
/*! lock: schema lock internal thread wait time (usecs) */
#define	WT_STAT_CONN_LOCK_SCHEMA_WAIT_INTERNAL		1510
>>>>>>> 7d315f67
/*!
 * lock: table lock application thread time waiting for the table lock
 * (usecs)
 */
<<<<<<< HEAD
#define	WT_STAT_CONN_LOCK_TABLE_WAIT_APPLICATION	1531
=======
#define	WT_STAT_CONN_LOCK_TABLE_WAIT_APPLICATION	1511
>>>>>>> 7d315f67
/*!
 * lock: table lock internal thread time waiting for the table lock
 * (usecs)
 */
<<<<<<< HEAD
#define	WT_STAT_CONN_LOCK_TABLE_WAIT_INTERNAL		1532
/*! lock: table read lock acquisitions */
#define	WT_STAT_CONN_LOCK_TABLE_READ_COUNT		1533
/*! lock: table write lock acquisitions */
#define	WT_STAT_CONN_LOCK_TABLE_WRITE_COUNT		1534
/*! lock: txn global lock application thread time waiting (usecs) */
#define	WT_STAT_CONN_LOCK_TXN_GLOBAL_WAIT_APPLICATION	1535
/*! lock: txn global lock internal thread time waiting (usecs) */
#define	WT_STAT_CONN_LOCK_TXN_GLOBAL_WAIT_INTERNAL	1536
/*! lock: txn global read lock acquisitions */
#define	WT_STAT_CONN_LOCK_TXN_GLOBAL_READ_COUNT		1537
/*! lock: txn global write lock acquisitions */
#define	WT_STAT_CONN_LOCK_TXN_GLOBAL_WRITE_COUNT	1538
/*! log: busy returns attempting to switch slots */
#define	WT_STAT_CONN_LOG_SLOT_SWITCH_BUSY		1539
/*! log: force log remove time sleeping (usecs) */
#define	WT_STAT_CONN_LOG_FORCE_REMOVE_SLEEP		1540
/*! log: log bytes of payload data */
#define	WT_STAT_CONN_LOG_BYTES_PAYLOAD			1541
/*! log: log bytes written */
#define	WT_STAT_CONN_LOG_BYTES_WRITTEN			1542
/*! log: log files manually zero-filled */
#define	WT_STAT_CONN_LOG_ZERO_FILLS			1543
/*! log: log flush operations */
#define	WT_STAT_CONN_LOG_FLUSH				1544
/*! log: log force write operations */
#define	WT_STAT_CONN_LOG_FORCE_WRITE			1545
/*! log: log force write operations skipped */
#define	WT_STAT_CONN_LOG_FORCE_WRITE_SKIP		1546
/*! log: log records compressed */
#define	WT_STAT_CONN_LOG_COMPRESS_WRITES		1547
/*! log: log records not compressed */
#define	WT_STAT_CONN_LOG_COMPRESS_WRITE_FAILS		1548
/*! log: log records too small to compress */
#define	WT_STAT_CONN_LOG_COMPRESS_SMALL			1549
/*! log: log release advances write LSN */
#define	WT_STAT_CONN_LOG_RELEASE_WRITE_LSN		1550
/*! log: log scan operations */
#define	WT_STAT_CONN_LOG_SCANS				1551
/*! log: log scan records requiring two reads */
#define	WT_STAT_CONN_LOG_SCAN_REREADS			1552
/*! log: log server thread advances write LSN */
#define	WT_STAT_CONN_LOG_WRITE_LSN			1553
/*! log: log server thread write LSN walk skipped */
#define	WT_STAT_CONN_LOG_WRITE_LSN_SKIP			1554
/*! log: log sync operations */
#define	WT_STAT_CONN_LOG_SYNC				1555
/*! log: log sync time duration (usecs) */
#define	WT_STAT_CONN_LOG_SYNC_DURATION			1556
/*! log: log sync_dir operations */
#define	WT_STAT_CONN_LOG_SYNC_DIR			1557
/*! log: log sync_dir time duration (usecs) */
#define	WT_STAT_CONN_LOG_SYNC_DIR_DURATION		1558
/*! log: log write operations */
#define	WT_STAT_CONN_LOG_WRITES				1559
/*! log: logging bytes consolidated */
#define	WT_STAT_CONN_LOG_SLOT_CONSOLIDATED		1560
/*! log: maximum log file size */
#define	WT_STAT_CONN_LOG_MAX_FILESIZE			1561
/*! log: number of pre-allocated log files to create */
#define	WT_STAT_CONN_LOG_PREALLOC_MAX			1562
/*! log: pre-allocated log files not ready and missed */
#define	WT_STAT_CONN_LOG_PREALLOC_MISSED		1563
/*! log: pre-allocated log files prepared */
#define	WT_STAT_CONN_LOG_PREALLOC_FILES			1564
/*! log: pre-allocated log files used */
#define	WT_STAT_CONN_LOG_PREALLOC_USED			1565
/*! log: records processed by log scan */
#define	WT_STAT_CONN_LOG_SCAN_RECORDS			1566
/*! log: slot close lost race */
#define	WT_STAT_CONN_LOG_SLOT_CLOSE_RACE		1567
/*! log: slot close unbuffered waits */
#define	WT_STAT_CONN_LOG_SLOT_CLOSE_UNBUF		1568
/*! log: slot closures */
#define	WT_STAT_CONN_LOG_SLOT_CLOSES			1569
/*! log: slot join atomic update races */
#define	WT_STAT_CONN_LOG_SLOT_RACES			1570
/*! log: slot join calls atomic updates raced */
#define	WT_STAT_CONN_LOG_SLOT_YIELD_RACE		1571
/*! log: slot join calls did not yield */
#define	WT_STAT_CONN_LOG_SLOT_IMMEDIATE			1572
/*! log: slot join calls found active slot closed */
#define	WT_STAT_CONN_LOG_SLOT_YIELD_CLOSE		1573
/*! log: slot join calls slept */
#define	WT_STAT_CONN_LOG_SLOT_YIELD_SLEEP		1574
/*! log: slot join calls yielded */
#define	WT_STAT_CONN_LOG_SLOT_YIELD			1575
/*! log: slot join found active slot closed */
#define	WT_STAT_CONN_LOG_SLOT_ACTIVE_CLOSED		1576
/*! log: slot joins yield time (usecs) */
#define	WT_STAT_CONN_LOG_SLOT_YIELD_DURATION		1577
/*! log: slot transitions unable to find free slot */
#define	WT_STAT_CONN_LOG_SLOT_NO_FREE_SLOTS		1578
/*! log: slot unbuffered writes */
#define	WT_STAT_CONN_LOG_SLOT_UNBUFFERED		1579
/*! log: total in-memory size of compressed records */
#define	WT_STAT_CONN_LOG_COMPRESS_MEM			1580
/*! log: total log buffer size */
#define	WT_STAT_CONN_LOG_BUFFER_SIZE			1581
/*! log: total size of compressed records */
#define	WT_STAT_CONN_LOG_COMPRESS_LEN			1582
/*! log: written slots coalesced */
#define	WT_STAT_CONN_LOG_SLOT_COALESCED			1583
/*! log: yields waiting for previous log file close */
#define	WT_STAT_CONN_LOG_CLOSE_YIELDS			1584
/*! perf: block manager read latency histogram (bucket 1) - 0-10ms */
#define	WT_STAT_CONN_PERF_HIST_BMREAD_LATENCY_LT10	1585
/*! perf: block manager read latency histogram (bucket 2) - 10-49ms */
#define	WT_STAT_CONN_PERF_HIST_BMREAD_LATENCY_LT50	1586
/*! perf: block manager read latency histogram (bucket 3) - 50-99ms */
#define	WT_STAT_CONN_PERF_HIST_BMREAD_LATENCY_LT100	1587
/*! perf: block manager read latency histogram (bucket 4) - 100-249ms */
#define	WT_STAT_CONN_PERF_HIST_BMREAD_LATENCY_LT250	1588
/*! perf: block manager read latency histogram (bucket 5) - 250-499ms */
#define	WT_STAT_CONN_PERF_HIST_BMREAD_LATENCY_LT500	1589
/*! perf: block manager read latency histogram (bucket 6) - 500-999ms */
#define	WT_STAT_CONN_PERF_HIST_BMREAD_LATENCY_LT1000	1590
/*! perf: block manager read latency histogram (bucket 7) - 1000ms+ */
#define	WT_STAT_CONN_PERF_HIST_BMREAD_LATENCY_GT1000	1591
/*! perf: block manager read latency histogram total (msecs) */
#define	WT_STAT_CONN_PERF_HIST_BMREAD_LATENCY_TOTAL_MSECS	1592
/*! perf: block manager write latency histogram (bucket 1) - 0-10ms */
#define	WT_STAT_CONN_PERF_HIST_BMWRITE_LATENCY_LT10	1593
/*! perf: block manager write latency histogram (bucket 2) - 10-49ms */
#define	WT_STAT_CONN_PERF_HIST_BMWRITE_LATENCY_LT50	1594
/*! perf: block manager write latency histogram (bucket 3) - 50-99ms */
#define	WT_STAT_CONN_PERF_HIST_BMWRITE_LATENCY_LT100	1595
/*! perf: block manager write latency histogram (bucket 4) - 100-249ms */
#define	WT_STAT_CONN_PERF_HIST_BMWRITE_LATENCY_LT250	1596
/*! perf: block manager write latency histogram (bucket 5) - 250-499ms */
#define	WT_STAT_CONN_PERF_HIST_BMWRITE_LATENCY_LT500	1597
/*! perf: block manager write latency histogram (bucket 6) - 500-999ms */
#define	WT_STAT_CONN_PERF_HIST_BMWRITE_LATENCY_LT1000	1598
/*! perf: block manager write latency histogram (bucket 7) - 1000ms+ */
#define	WT_STAT_CONN_PERF_HIST_BMWRITE_LATENCY_GT1000	1599
/*! perf: block manager write latency histogram total (msecs) */
#define	WT_STAT_CONN_PERF_HIST_BMWRITE_LATENCY_TOTAL_MSECS	1600
/*! perf: disagg block manager read latency histogram (bucket 1) - 50-99us */
#define	WT_STAT_CONN_PERF_HIST_DISAGGBMREAD_LATENCY_LT100	1601
=======
#define	WT_STAT_CONN_LOCK_TABLE_WAIT_INTERNAL		1512
/*! lock: table read lock acquisitions */
#define	WT_STAT_CONN_LOCK_TABLE_READ_COUNT		1513
/*! lock: table write lock acquisitions */
#define	WT_STAT_CONN_LOCK_TABLE_WRITE_COUNT		1514
/*! lock: txn global lock application thread time waiting (usecs) */
#define	WT_STAT_CONN_LOCK_TXN_GLOBAL_WAIT_APPLICATION	1515
/*! lock: txn global lock internal thread time waiting (usecs) */
#define	WT_STAT_CONN_LOCK_TXN_GLOBAL_WAIT_INTERNAL	1516
/*! lock: txn global read lock acquisitions */
#define	WT_STAT_CONN_LOCK_TXN_GLOBAL_READ_COUNT		1517
/*! lock: txn global write lock acquisitions */
#define	WT_STAT_CONN_LOCK_TXN_GLOBAL_WRITE_COUNT	1518
/*! log: busy returns attempting to switch slots */
#define	WT_STAT_CONN_LOG_SLOT_SWITCH_BUSY		1519
/*! log: force log remove time sleeping (usecs) */
#define	WT_STAT_CONN_LOG_FORCE_REMOVE_SLEEP		1520
/*! log: log bytes of payload data */
#define	WT_STAT_CONN_LOG_BYTES_PAYLOAD			1521
/*! log: log bytes written */
#define	WT_STAT_CONN_LOG_BYTES_WRITTEN			1522
/*! log: log files manually zero-filled */
#define	WT_STAT_CONN_LOG_ZERO_FILLS			1523
/*! log: log flush operations */
#define	WT_STAT_CONN_LOG_FLUSH				1524
/*! log: log force write operations */
#define	WT_STAT_CONN_LOG_FORCE_WRITE			1525
/*! log: log force write operations skipped */
#define	WT_STAT_CONN_LOG_FORCE_WRITE_SKIP		1526
/*! log: log records compressed */
#define	WT_STAT_CONN_LOG_COMPRESS_WRITES		1527
/*! log: log records not compressed */
#define	WT_STAT_CONN_LOG_COMPRESS_WRITE_FAILS		1528
/*! log: log records too small to compress */
#define	WT_STAT_CONN_LOG_COMPRESS_SMALL			1529
/*! log: log release advances write LSN */
#define	WT_STAT_CONN_LOG_RELEASE_WRITE_LSN		1530
/*! log: log scan operations */
#define	WT_STAT_CONN_LOG_SCANS				1531
/*! log: log scan records requiring two reads */
#define	WT_STAT_CONN_LOG_SCAN_REREADS			1532
/*! log: log server thread advances write LSN */
#define	WT_STAT_CONN_LOG_WRITE_LSN			1533
/*! log: log server thread write LSN walk skipped */
#define	WT_STAT_CONN_LOG_WRITE_LSN_SKIP			1534
/*! log: log sync operations */
#define	WT_STAT_CONN_LOG_SYNC				1535
/*! log: log sync time duration (usecs) */
#define	WT_STAT_CONN_LOG_SYNC_DURATION			1536
/*! log: log sync_dir operations */
#define	WT_STAT_CONN_LOG_SYNC_DIR			1537
/*! log: log sync_dir time duration (usecs) */
#define	WT_STAT_CONN_LOG_SYNC_DIR_DURATION		1538
/*! log: log write operations */
#define	WT_STAT_CONN_LOG_WRITES				1539
/*! log: logging bytes consolidated */
#define	WT_STAT_CONN_LOG_SLOT_CONSOLIDATED		1540
/*! log: maximum log file size */
#define	WT_STAT_CONN_LOG_MAX_FILESIZE			1541
/*! log: number of pre-allocated log files to create */
#define	WT_STAT_CONN_LOG_PREALLOC_MAX			1542
/*! log: pre-allocated log files not ready and missed */
#define	WT_STAT_CONN_LOG_PREALLOC_MISSED		1543
/*! log: pre-allocated log files prepared */
#define	WT_STAT_CONN_LOG_PREALLOC_FILES			1544
/*! log: pre-allocated log files used */
#define	WT_STAT_CONN_LOG_PREALLOC_USED			1545
/*! log: records processed by log scan */
#define	WT_STAT_CONN_LOG_SCAN_RECORDS			1546
/*! log: slot close lost race */
#define	WT_STAT_CONN_LOG_SLOT_CLOSE_RACE		1547
/*! log: slot close unbuffered waits */
#define	WT_STAT_CONN_LOG_SLOT_CLOSE_UNBUF		1548
/*! log: slot closures */
#define	WT_STAT_CONN_LOG_SLOT_CLOSES			1549
/*! log: slot join atomic update races */
#define	WT_STAT_CONN_LOG_SLOT_RACES			1550
/*! log: slot join calls atomic updates raced */
#define	WT_STAT_CONN_LOG_SLOT_YIELD_RACE		1551
/*! log: slot join calls did not yield */
#define	WT_STAT_CONN_LOG_SLOT_IMMEDIATE			1552
/*! log: slot join calls found active slot closed */
#define	WT_STAT_CONN_LOG_SLOT_YIELD_CLOSE		1553
/*! log: slot join calls slept */
#define	WT_STAT_CONN_LOG_SLOT_YIELD_SLEEP		1554
/*! log: slot join calls yielded */
#define	WT_STAT_CONN_LOG_SLOT_YIELD			1555
/*! log: slot join found active slot closed */
#define	WT_STAT_CONN_LOG_SLOT_ACTIVE_CLOSED		1556
/*! log: slot joins yield time (usecs) */
#define	WT_STAT_CONN_LOG_SLOT_YIELD_DURATION		1557
/*! log: slot transitions unable to find free slot */
#define	WT_STAT_CONN_LOG_SLOT_NO_FREE_SLOTS		1558
/*! log: slot unbuffered writes */
#define	WT_STAT_CONN_LOG_SLOT_UNBUFFERED		1559
/*! log: total in-memory size of compressed records */
#define	WT_STAT_CONN_LOG_COMPRESS_MEM			1560
/*! log: total log buffer size */
#define	WT_STAT_CONN_LOG_BUFFER_SIZE			1561
/*! log: total size of compressed records */
#define	WT_STAT_CONN_LOG_COMPRESS_LEN			1562
/*! log: written slots coalesced */
#define	WT_STAT_CONN_LOG_SLOT_COALESCED			1563
/*! log: yields waiting for previous log file close */
#define	WT_STAT_CONN_LOG_CLOSE_YIELDS			1564
/*! perf: block manager read latency histogram (bucket 1) - 0-10ms */
#define	WT_STAT_CONN_PERF_HIST_BMREAD_LATENCY_LT10	1565
/*! perf: block manager read latency histogram (bucket 2) - 10-49ms */
#define	WT_STAT_CONN_PERF_HIST_BMREAD_LATENCY_LT50	1566
/*! perf: block manager read latency histogram (bucket 3) - 50-99ms */
#define	WT_STAT_CONN_PERF_HIST_BMREAD_LATENCY_LT100	1567
/*! perf: block manager read latency histogram (bucket 4) - 100-249ms */
#define	WT_STAT_CONN_PERF_HIST_BMREAD_LATENCY_LT250	1568
/*! perf: block manager read latency histogram (bucket 5) - 250-499ms */
#define	WT_STAT_CONN_PERF_HIST_BMREAD_LATENCY_LT500	1569
/*! perf: block manager read latency histogram (bucket 6) - 500-999ms */
#define	WT_STAT_CONN_PERF_HIST_BMREAD_LATENCY_LT1000	1570
/*! perf: block manager read latency histogram (bucket 7) - 1000ms+ */
#define	WT_STAT_CONN_PERF_HIST_BMREAD_LATENCY_GT1000	1571
/*! perf: block manager read latency histogram total (msecs) */
#define	WT_STAT_CONN_PERF_HIST_BMREAD_LATENCY_TOTAL_MSECS	1572
/*! perf: block manager write latency histogram (bucket 1) - 0-10ms */
#define	WT_STAT_CONN_PERF_HIST_BMWRITE_LATENCY_LT10	1573
/*! perf: block manager write latency histogram (bucket 2) - 10-49ms */
#define	WT_STAT_CONN_PERF_HIST_BMWRITE_LATENCY_LT50	1574
/*! perf: block manager write latency histogram (bucket 3) - 50-99ms */
#define	WT_STAT_CONN_PERF_HIST_BMWRITE_LATENCY_LT100	1575
/*! perf: block manager write latency histogram (bucket 4) - 100-249ms */
#define	WT_STAT_CONN_PERF_HIST_BMWRITE_LATENCY_LT250	1576
/*! perf: block manager write latency histogram (bucket 5) - 250-499ms */
#define	WT_STAT_CONN_PERF_HIST_BMWRITE_LATENCY_LT500	1577
/*! perf: block manager write latency histogram (bucket 6) - 500-999ms */
#define	WT_STAT_CONN_PERF_HIST_BMWRITE_LATENCY_LT1000	1578
/*! perf: block manager write latency histogram (bucket 7) - 1000ms+ */
#define	WT_STAT_CONN_PERF_HIST_BMWRITE_LATENCY_GT1000	1579
/*! perf: block manager write latency histogram total (msecs) */
#define	WT_STAT_CONN_PERF_HIST_BMWRITE_LATENCY_TOTAL_MSECS	1580
/*! perf: disagg block manager read latency histogram (bucket 1) - 50-99us */
#define	WT_STAT_CONN_PERF_HIST_DISAGGBMREAD_LATENCY_LT100	1581
>>>>>>> 7d315f67
/*!
 * perf: disagg block manager read latency histogram (bucket 2) -
 * 100-249us
 */
<<<<<<< HEAD
#define	WT_STAT_CONN_PERF_HIST_DISAGGBMREAD_LATENCY_LT250	1602
=======
#define	WT_STAT_CONN_PERF_HIST_DISAGGBMREAD_LATENCY_LT250	1582
>>>>>>> 7d315f67
/*!
 * perf: disagg block manager read latency histogram (bucket 3) -
 * 250-499us
 */
<<<<<<< HEAD
#define	WT_STAT_CONN_PERF_HIST_DISAGGBMREAD_LATENCY_LT500	1603
=======
#define	WT_STAT_CONN_PERF_HIST_DISAGGBMREAD_LATENCY_LT500	1583
>>>>>>> 7d315f67
/*!
 * perf: disagg block manager read latency histogram (bucket 4) -
 * 500-999us
 */
<<<<<<< HEAD
#define	WT_STAT_CONN_PERF_HIST_DISAGGBMREAD_LATENCY_LT1000	1604
=======
#define	WT_STAT_CONN_PERF_HIST_DISAGGBMREAD_LATENCY_LT1000	1584
>>>>>>> 7d315f67
/*!
 * perf: disagg block manager read latency histogram (bucket 5) -
 * 1000-9999us
 */
<<<<<<< HEAD
#define	WT_STAT_CONN_PERF_HIST_DISAGGBMREAD_LATENCY_LT10000	1605
=======
#define	WT_STAT_CONN_PERF_HIST_DISAGGBMREAD_LATENCY_LT10000	1585
>>>>>>> 7d315f67
/*!
 * perf: disagg block manager read latency histogram (bucket 6) -
 * 10000us+
 */
<<<<<<< HEAD
#define	WT_STAT_CONN_PERF_HIST_DISAGGBMREAD_LATENCY_GT10000	1606
/*! perf: disagg block manager read latency histogram total (usecs) */
#define	WT_STAT_CONN_PERF_HIST_DISAGGBMREAD_LATENCY_TOTAL_USECS	1607
=======
#define	WT_STAT_CONN_PERF_HIST_DISAGGBMREAD_LATENCY_GT10000	1586
/*! perf: disagg block manager read latency histogram total (usecs) */
#define	WT_STAT_CONN_PERF_HIST_DISAGGBMREAD_LATENCY_TOTAL_USECS	1587
>>>>>>> 7d315f67
/*!
 * perf: disagg block manager write latency histogram (bucket 1) -
 * 50-99us
 */
<<<<<<< HEAD
#define	WT_STAT_CONN_PERF_HIST_DISAGGBMWRITE_LATENCY_LT100	1608
=======
#define	WT_STAT_CONN_PERF_HIST_DISAGGBMWRITE_LATENCY_LT100	1588
>>>>>>> 7d315f67
/*!
 * perf: disagg block manager write latency histogram (bucket 2) -
 * 100-249us
 */
<<<<<<< HEAD
#define	WT_STAT_CONN_PERF_HIST_DISAGGBMWRITE_LATENCY_LT250	1609
=======
#define	WT_STAT_CONN_PERF_HIST_DISAGGBMWRITE_LATENCY_LT250	1589
>>>>>>> 7d315f67
/*!
 * perf: disagg block manager write latency histogram (bucket 3) -
 * 250-499us
 */
<<<<<<< HEAD
#define	WT_STAT_CONN_PERF_HIST_DISAGGBMWRITE_LATENCY_LT500	1610
=======
#define	WT_STAT_CONN_PERF_HIST_DISAGGBMWRITE_LATENCY_LT500	1590
>>>>>>> 7d315f67
/*!
 * perf: disagg block manager write latency histogram (bucket 4) -
 * 500-999us
 */
<<<<<<< HEAD
#define	WT_STAT_CONN_PERF_HIST_DISAGGBMWRITE_LATENCY_LT1000	1611
=======
#define	WT_STAT_CONN_PERF_HIST_DISAGGBMWRITE_LATENCY_LT1000	1591
>>>>>>> 7d315f67
/*!
 * perf: disagg block manager write latency histogram (bucket 5) -
 * 1000-9999us
 */
<<<<<<< HEAD
#define	WT_STAT_CONN_PERF_HIST_DISAGGBMWRITE_LATENCY_LT10000	1612
=======
#define	WT_STAT_CONN_PERF_HIST_DISAGGBMWRITE_LATENCY_LT10000	1592
>>>>>>> 7d315f67
/*!
 * perf: disagg block manager write latency histogram (bucket 6) -
 * 10000us+
 */
<<<<<<< HEAD
#define	WT_STAT_CONN_PERF_HIST_DISAGGBMWRITE_LATENCY_GT10000	1613
/*! perf: disagg block manager write latency histogram total (usecs) */
#define	WT_STAT_CONN_PERF_HIST_DISAGGBMWRITE_LATENCY_TOTAL_USECS	1614
/*! perf: file system read latency histogram (bucket 1) - 0-10ms */
#define	WT_STAT_CONN_PERF_HIST_FSREAD_LATENCY_LT10	1615
/*! perf: file system read latency histogram (bucket 2) - 10-49ms */
#define	WT_STAT_CONN_PERF_HIST_FSREAD_LATENCY_LT50	1616
/*! perf: file system read latency histogram (bucket 3) - 50-99ms */
#define	WT_STAT_CONN_PERF_HIST_FSREAD_LATENCY_LT100	1617
/*! perf: file system read latency histogram (bucket 4) - 100-249ms */
#define	WT_STAT_CONN_PERF_HIST_FSREAD_LATENCY_LT250	1618
/*! perf: file system read latency histogram (bucket 5) - 250-499ms */
#define	WT_STAT_CONN_PERF_HIST_FSREAD_LATENCY_LT500	1619
/*! perf: file system read latency histogram (bucket 6) - 500-999ms */
#define	WT_STAT_CONN_PERF_HIST_FSREAD_LATENCY_LT1000	1620
/*! perf: file system read latency histogram (bucket 7) - 1000ms+ */
#define	WT_STAT_CONN_PERF_HIST_FSREAD_LATENCY_GT1000	1621
/*! perf: file system read latency histogram total (msecs) */
#define	WT_STAT_CONN_PERF_HIST_FSREAD_LATENCY_TOTAL_MSECS	1622
/*! perf: file system write latency histogram (bucket 1) - 0-10ms */
#define	WT_STAT_CONN_PERF_HIST_FSWRITE_LATENCY_LT10	1623
/*! perf: file system write latency histogram (bucket 2) - 10-49ms */
#define	WT_STAT_CONN_PERF_HIST_FSWRITE_LATENCY_LT50	1624
/*! perf: file system write latency histogram (bucket 3) - 50-99ms */
#define	WT_STAT_CONN_PERF_HIST_FSWRITE_LATENCY_LT100	1625
/*! perf: file system write latency histogram (bucket 4) - 100-249ms */
#define	WT_STAT_CONN_PERF_HIST_FSWRITE_LATENCY_LT250	1626
/*! perf: file system write latency histogram (bucket 5) - 250-499ms */
#define	WT_STAT_CONN_PERF_HIST_FSWRITE_LATENCY_LT500	1627
/*! perf: file system write latency histogram (bucket 6) - 500-999ms */
#define	WT_STAT_CONN_PERF_HIST_FSWRITE_LATENCY_LT1000	1628
/*! perf: file system write latency histogram (bucket 7) - 1000ms+ */
#define	WT_STAT_CONN_PERF_HIST_FSWRITE_LATENCY_GT1000	1629
/*! perf: file system write latency histogram total (msecs) */
#define	WT_STAT_CONN_PERF_HIST_FSWRITE_LATENCY_TOTAL_MSECS	1630
=======
#define	WT_STAT_CONN_PERF_HIST_DISAGGBMWRITE_LATENCY_GT10000	1593
/*! perf: disagg block manager write latency histogram total (usecs) */
#define	WT_STAT_CONN_PERF_HIST_DISAGGBMWRITE_LATENCY_TOTAL_USECS	1594
/*! perf: file system read latency histogram (bucket 1) - 0-10ms */
#define	WT_STAT_CONN_PERF_HIST_FSREAD_LATENCY_LT10	1595
/*! perf: file system read latency histogram (bucket 2) - 10-49ms */
#define	WT_STAT_CONN_PERF_HIST_FSREAD_LATENCY_LT50	1596
/*! perf: file system read latency histogram (bucket 3) - 50-99ms */
#define	WT_STAT_CONN_PERF_HIST_FSREAD_LATENCY_LT100	1597
/*! perf: file system read latency histogram (bucket 4) - 100-249ms */
#define	WT_STAT_CONN_PERF_HIST_FSREAD_LATENCY_LT250	1598
/*! perf: file system read latency histogram (bucket 5) - 250-499ms */
#define	WT_STAT_CONN_PERF_HIST_FSREAD_LATENCY_LT500	1599
/*! perf: file system read latency histogram (bucket 6) - 500-999ms */
#define	WT_STAT_CONN_PERF_HIST_FSREAD_LATENCY_LT1000	1600
/*! perf: file system read latency histogram (bucket 7) - 1000ms+ */
#define	WT_STAT_CONN_PERF_HIST_FSREAD_LATENCY_GT1000	1601
/*! perf: file system read latency histogram total (msecs) */
#define	WT_STAT_CONN_PERF_HIST_FSREAD_LATENCY_TOTAL_MSECS	1602
/*! perf: file system write latency histogram (bucket 1) - 0-10ms */
#define	WT_STAT_CONN_PERF_HIST_FSWRITE_LATENCY_LT10	1603
/*! perf: file system write latency histogram (bucket 2) - 10-49ms */
#define	WT_STAT_CONN_PERF_HIST_FSWRITE_LATENCY_LT50	1604
/*! perf: file system write latency histogram (bucket 3) - 50-99ms */
#define	WT_STAT_CONN_PERF_HIST_FSWRITE_LATENCY_LT100	1605
/*! perf: file system write latency histogram (bucket 4) - 100-249ms */
#define	WT_STAT_CONN_PERF_HIST_FSWRITE_LATENCY_LT250	1606
/*! perf: file system write latency histogram (bucket 5) - 250-499ms */
#define	WT_STAT_CONN_PERF_HIST_FSWRITE_LATENCY_LT500	1607
/*! perf: file system write latency histogram (bucket 6) - 500-999ms */
#define	WT_STAT_CONN_PERF_HIST_FSWRITE_LATENCY_LT1000	1608
/*! perf: file system write latency histogram (bucket 7) - 1000ms+ */
#define	WT_STAT_CONN_PERF_HIST_FSWRITE_LATENCY_GT1000	1609
/*! perf: file system write latency histogram total (msecs) */
#define	WT_STAT_CONN_PERF_HIST_FSWRITE_LATENCY_TOTAL_MSECS	1610
>>>>>>> 7d315f67
/*!
 * perf: internal page deltas reconstruct latency histogram (bucket 1) -
 * 0-100us
 */
<<<<<<< HEAD
#define	WT_STAT_CONN_PERF_HIST_INTERNAL_RECONSTRUCT_LATENCY_LT100	1631
=======
#define	WT_STAT_CONN_PERF_HIST_INTERNAL_RECONSTRUCT_LATENCY_LT100	1611
>>>>>>> 7d315f67
/*!
 * perf: internal page deltas reconstruct latency histogram (bucket 2) -
 * 100-249us
 */
<<<<<<< HEAD
#define	WT_STAT_CONN_PERF_HIST_INTERNAL_RECONSTRUCT_LATENCY_LT250	1632
=======
#define	WT_STAT_CONN_PERF_HIST_INTERNAL_RECONSTRUCT_LATENCY_LT250	1612
>>>>>>> 7d315f67
/*!
 * perf: internal page deltas reconstruct latency histogram (bucket 3) -
 * 250-499us
 */
<<<<<<< HEAD
#define	WT_STAT_CONN_PERF_HIST_INTERNAL_RECONSTRUCT_LATENCY_LT500	1633
=======
#define	WT_STAT_CONN_PERF_HIST_INTERNAL_RECONSTRUCT_LATENCY_LT500	1613
>>>>>>> 7d315f67
/*!
 * perf: internal page deltas reconstruct latency histogram (bucket 4) -
 * 500-999us
 */
<<<<<<< HEAD
#define	WT_STAT_CONN_PERF_HIST_INTERNAL_RECONSTRUCT_LATENCY_LT1000	1634
=======
#define	WT_STAT_CONN_PERF_HIST_INTERNAL_RECONSTRUCT_LATENCY_LT1000	1614
>>>>>>> 7d315f67
/*!
 * perf: internal page deltas reconstruct latency histogram (bucket 5) -
 * 1000-9999us
 */
<<<<<<< HEAD
#define	WT_STAT_CONN_PERF_HIST_INTERNAL_RECONSTRUCT_LATENCY_LT10000	1635
=======
#define	WT_STAT_CONN_PERF_HIST_INTERNAL_RECONSTRUCT_LATENCY_LT10000	1615
>>>>>>> 7d315f67
/*!
 * perf: internal page deltas reconstruct latency histogram (bucket 6) -
 * 10000us+
 */
<<<<<<< HEAD
#define	WT_STAT_CONN_PERF_HIST_INTERNAL_RECONSTRUCT_LATENCY_GT10000	1636
/*! perf: internal page deltas reconstruct latency histogram total (usecs) */
#define	WT_STAT_CONN_PERF_HIST_INTERNAL_RECONSTRUCT_LATENCY_TOTAL_USECS	1637
=======
#define	WT_STAT_CONN_PERF_HIST_INTERNAL_RECONSTRUCT_LATENCY_GT10000	1616
/*! perf: internal page deltas reconstruct latency histogram total (usecs) */
#define	WT_STAT_CONN_PERF_HIST_INTERNAL_RECONSTRUCT_LATENCY_TOTAL_USECS	1617
>>>>>>> 7d315f67
/*!
 * perf: leaf page deltas reconstruct latency histogram (bucket 1) -
 * 0-100us
 */
<<<<<<< HEAD
#define	WT_STAT_CONN_PERF_HIST_LEAF_RECONSTRUCT_LATENCY_LT100	1638
=======
#define	WT_STAT_CONN_PERF_HIST_LEAF_RECONSTRUCT_LATENCY_LT100	1618
>>>>>>> 7d315f67
/*!
 * perf: leaf page deltas reconstruct latency histogram (bucket 2) -
 * 100-249us
 */
<<<<<<< HEAD
#define	WT_STAT_CONN_PERF_HIST_LEAF_RECONSTRUCT_LATENCY_LT250	1639
=======
#define	WT_STAT_CONN_PERF_HIST_LEAF_RECONSTRUCT_LATENCY_LT250	1619
>>>>>>> 7d315f67
/*!
 * perf: leaf page deltas reconstruct latency histogram (bucket 3) -
 * 250-499us
 */
<<<<<<< HEAD
#define	WT_STAT_CONN_PERF_HIST_LEAF_RECONSTRUCT_LATENCY_LT500	1640
=======
#define	WT_STAT_CONN_PERF_HIST_LEAF_RECONSTRUCT_LATENCY_LT500	1620
>>>>>>> 7d315f67
/*!
 * perf: leaf page deltas reconstruct latency histogram (bucket 4) -
 * 500-999us
 */
<<<<<<< HEAD
#define	WT_STAT_CONN_PERF_HIST_LEAF_RECONSTRUCT_LATENCY_LT1000	1641
=======
#define	WT_STAT_CONN_PERF_HIST_LEAF_RECONSTRUCT_LATENCY_LT1000	1621
>>>>>>> 7d315f67
/*!
 * perf: leaf page deltas reconstruct latency histogram (bucket 5) -
 * 1000-9999us
 */
<<<<<<< HEAD
#define	WT_STAT_CONN_PERF_HIST_LEAF_RECONSTRUCT_LATENCY_LT10000	1642
=======
#define	WT_STAT_CONN_PERF_HIST_LEAF_RECONSTRUCT_LATENCY_LT10000	1622
>>>>>>> 7d315f67
/*!
 * perf: leaf page deltas reconstruct latency histogram (bucket 6) -
 * 10000us+
 */
<<<<<<< HEAD
#define	WT_STAT_CONN_PERF_HIST_LEAF_RECONSTRUCT_LATENCY_GT10000	1643
/*! perf: leaf page deltas reconstruct latency histogram total (usecs) */
#define	WT_STAT_CONN_PERF_HIST_LEAF_RECONSTRUCT_LATENCY_TOTAL_USECS	1644
/*! perf: operation read latency histogram (bucket 1) - 0-100us */
#define	WT_STAT_CONN_PERF_HIST_OPREAD_LATENCY_LT100	1645
/*! perf: operation read latency histogram (bucket 2) - 100-249us */
#define	WT_STAT_CONN_PERF_HIST_OPREAD_LATENCY_LT250	1646
/*! perf: operation read latency histogram (bucket 3) - 250-499us */
#define	WT_STAT_CONN_PERF_HIST_OPREAD_LATENCY_LT500	1647
/*! perf: operation read latency histogram (bucket 4) - 500-999us */
#define	WT_STAT_CONN_PERF_HIST_OPREAD_LATENCY_LT1000	1648
/*! perf: operation read latency histogram (bucket 5) - 1000-9999us */
#define	WT_STAT_CONN_PERF_HIST_OPREAD_LATENCY_LT10000	1649
/*! perf: operation read latency histogram (bucket 6) - 10000us+ */
#define	WT_STAT_CONN_PERF_HIST_OPREAD_LATENCY_GT10000	1650
/*! perf: operation read latency histogram total (usecs) */
#define	WT_STAT_CONN_PERF_HIST_OPREAD_LATENCY_TOTAL_USECS	1651
/*! perf: operation write latency histogram (bucket 1) - 0-100us */
#define	WT_STAT_CONN_PERF_HIST_OPWRITE_LATENCY_LT100	1652
/*! perf: operation write latency histogram (bucket 2) - 100-249us */
#define	WT_STAT_CONN_PERF_HIST_OPWRITE_LATENCY_LT250	1653
/*! perf: operation write latency histogram (bucket 3) - 250-499us */
#define	WT_STAT_CONN_PERF_HIST_OPWRITE_LATENCY_LT500	1654
/*! perf: operation write latency histogram (bucket 4) - 500-999us */
#define	WT_STAT_CONN_PERF_HIST_OPWRITE_LATENCY_LT1000	1655
/*! perf: operation write latency histogram (bucket 5) - 1000-9999us */
#define	WT_STAT_CONN_PERF_HIST_OPWRITE_LATENCY_LT10000	1656
/*! perf: operation write latency histogram (bucket 6) - 10000us+ */
#define	WT_STAT_CONN_PERF_HIST_OPWRITE_LATENCY_GT10000	1657
/*! perf: operation write latency histogram total (usecs) */
#define	WT_STAT_CONN_PERF_HIST_OPWRITE_LATENCY_TOTAL_USECS	1658
/*! prefetch: could not perform pre-fetch on internal page */
#define	WT_STAT_CONN_PREFETCH_SKIPPED_INTERNAL_PAGE	1659
=======
#define	WT_STAT_CONN_PERF_HIST_LEAF_RECONSTRUCT_LATENCY_GT10000	1623
/*! perf: leaf page deltas reconstruct latency histogram total (usecs) */
#define	WT_STAT_CONN_PERF_HIST_LEAF_RECONSTRUCT_LATENCY_TOTAL_USECS	1624
/*! perf: operation read latency histogram (bucket 1) - 0-100us */
#define	WT_STAT_CONN_PERF_HIST_OPREAD_LATENCY_LT100	1625
/*! perf: operation read latency histogram (bucket 2) - 100-249us */
#define	WT_STAT_CONN_PERF_HIST_OPREAD_LATENCY_LT250	1626
/*! perf: operation read latency histogram (bucket 3) - 250-499us */
#define	WT_STAT_CONN_PERF_HIST_OPREAD_LATENCY_LT500	1627
/*! perf: operation read latency histogram (bucket 4) - 500-999us */
#define	WT_STAT_CONN_PERF_HIST_OPREAD_LATENCY_LT1000	1628
/*! perf: operation read latency histogram (bucket 5) - 1000-9999us */
#define	WT_STAT_CONN_PERF_HIST_OPREAD_LATENCY_LT10000	1629
/*! perf: operation read latency histogram (bucket 6) - 10000us+ */
#define	WT_STAT_CONN_PERF_HIST_OPREAD_LATENCY_GT10000	1630
/*! perf: operation read latency histogram total (usecs) */
#define	WT_STAT_CONN_PERF_HIST_OPREAD_LATENCY_TOTAL_USECS	1631
/*! perf: operation write latency histogram (bucket 1) - 0-100us */
#define	WT_STAT_CONN_PERF_HIST_OPWRITE_LATENCY_LT100	1632
/*! perf: operation write latency histogram (bucket 2) - 100-249us */
#define	WT_STAT_CONN_PERF_HIST_OPWRITE_LATENCY_LT250	1633
/*! perf: operation write latency histogram (bucket 3) - 250-499us */
#define	WT_STAT_CONN_PERF_HIST_OPWRITE_LATENCY_LT500	1634
/*! perf: operation write latency histogram (bucket 4) - 500-999us */
#define	WT_STAT_CONN_PERF_HIST_OPWRITE_LATENCY_LT1000	1635
/*! perf: operation write latency histogram (bucket 5) - 1000-9999us */
#define	WT_STAT_CONN_PERF_HIST_OPWRITE_LATENCY_LT10000	1636
/*! perf: operation write latency histogram (bucket 6) - 10000us+ */
#define	WT_STAT_CONN_PERF_HIST_OPWRITE_LATENCY_GT10000	1637
/*! perf: operation write latency histogram total (usecs) */
#define	WT_STAT_CONN_PERF_HIST_OPWRITE_LATENCY_TOTAL_USECS	1638
/*! prefetch: could not perform pre-fetch on internal page */
#define	WT_STAT_CONN_PREFETCH_SKIPPED_INTERNAL_PAGE	1639
>>>>>>> 7d315f67
/*!
 * prefetch: could not perform pre-fetch on ref without the pre-fetch
 * flag set
 */
<<<<<<< HEAD
#define	WT_STAT_CONN_PREFETCH_SKIPPED_NO_FLAG_SET	1660
/*! prefetch: number of times pre-fetch failed to start */
#define	WT_STAT_CONN_PREFETCH_FAILED_START		1661
/*! prefetch: pre-fetch not repeating for recently pre-fetched ref */
#define	WT_STAT_CONN_PREFETCH_SKIPPED_SAME_REF		1662
/*! prefetch: pre-fetch not triggered after single disk read */
#define	WT_STAT_CONN_PREFETCH_DISK_ONE			1663
/*! prefetch: pre-fetch not triggered as there is no valid dhandle */
#define	WT_STAT_CONN_PREFETCH_SKIPPED_NO_VALID_DHANDLE	1664
/*! prefetch: pre-fetch not triggered by page read */
#define	WT_STAT_CONN_PREFETCH_SKIPPED			1665
/*! prefetch: pre-fetch not triggered due to disk read count */
#define	WT_STAT_CONN_PREFETCH_SKIPPED_DISK_READ_COUNT	1666
/*! prefetch: pre-fetch not triggered due to internal session */
#define	WT_STAT_CONN_PREFETCH_SKIPPED_INTERNAL_SESSION	1667
/*! prefetch: pre-fetch not triggered due to special btree handle */
#define	WT_STAT_CONN_PREFETCH_SKIPPED_SPECIAL_HANDLE	1668
/*! prefetch: pre-fetch page not on disk when reading */
#define	WT_STAT_CONN_PREFETCH_PAGES_FAIL		1669
/*! prefetch: pre-fetch pages queued */
#define	WT_STAT_CONN_PREFETCH_PAGES_QUEUED		1670
/*! prefetch: pre-fetch pages read in background */
#define	WT_STAT_CONN_PREFETCH_PAGES_READ		1671
/*! prefetch: pre-fetch skipped reading in a page due to harmless error */
#define	WT_STAT_CONN_PREFETCH_SKIPPED_ERROR_OK		1672
/*! prefetch: pre-fetch triggered by page read */
#define	WT_STAT_CONN_PREFETCH_ATTEMPTS			1673
/*! reconciliation: VLCS pages explicitly reconciled as empty */
#define	WT_STAT_CONN_REC_VLCS_EMPTIED_PAGES		1674
/*! reconciliation: approximate byte size of timestamps in pages written */
#define	WT_STAT_CONN_REC_TIME_WINDOW_BYTES_TS		1675
=======
#define	WT_STAT_CONN_PREFETCH_SKIPPED_NO_FLAG_SET	1640
/*! prefetch: number of times pre-fetch failed to start */
#define	WT_STAT_CONN_PREFETCH_FAILED_START		1641
/*! prefetch: pre-fetch not repeating for recently pre-fetched ref */
#define	WT_STAT_CONN_PREFETCH_SKIPPED_SAME_REF		1642
/*! prefetch: pre-fetch not triggered after single disk read */
#define	WT_STAT_CONN_PREFETCH_DISK_ONE			1643
/*! prefetch: pre-fetch not triggered as there is no valid dhandle */
#define	WT_STAT_CONN_PREFETCH_SKIPPED_NO_VALID_DHANDLE	1644
/*! prefetch: pre-fetch not triggered by page read */
#define	WT_STAT_CONN_PREFETCH_SKIPPED			1645
/*! prefetch: pre-fetch not triggered due to disk read count */
#define	WT_STAT_CONN_PREFETCH_SKIPPED_DISK_READ_COUNT	1646
/*! prefetch: pre-fetch not triggered due to internal session */
#define	WT_STAT_CONN_PREFETCH_SKIPPED_INTERNAL_SESSION	1647
/*! prefetch: pre-fetch not triggered due to special btree handle */
#define	WT_STAT_CONN_PREFETCH_SKIPPED_SPECIAL_HANDLE	1648
/*! prefetch: pre-fetch page not on disk when reading */
#define	WT_STAT_CONN_PREFETCH_PAGES_FAIL		1649
/*! prefetch: pre-fetch pages queued */
#define	WT_STAT_CONN_PREFETCH_PAGES_QUEUED		1650
/*! prefetch: pre-fetch pages read in background */
#define	WT_STAT_CONN_PREFETCH_PAGES_READ		1651
/*! prefetch: pre-fetch skipped reading in a page due to harmless error */
#define	WT_STAT_CONN_PREFETCH_SKIPPED_ERROR_OK		1652
/*! prefetch: pre-fetch triggered by page read */
#define	WT_STAT_CONN_PREFETCH_ATTEMPTS			1653
/*! reconciliation: VLCS pages explicitly reconciled as empty */
#define	WT_STAT_CONN_REC_VLCS_EMPTIED_PAGES		1654
/*! reconciliation: approximate byte size of timestamps in pages written */
#define	WT_STAT_CONN_REC_TIME_WINDOW_BYTES_TS		1655
>>>>>>> 7d315f67
/*!
 * reconciliation: approximate byte size of transaction IDs in pages
 * written
 */
<<<<<<< HEAD
#define	WT_STAT_CONN_REC_TIME_WINDOW_BYTES_TXN		1676
=======
#define	WT_STAT_CONN_REC_TIME_WINDOW_BYTES_TXN		1656
>>>>>>> 7d315f67
/*!
 * reconciliation: average length of delta chain on internal page with
 * deltas
 */
<<<<<<< HEAD
#define	WT_STAT_CONN_REC_AVERAGE_INTERNAL_PAGE_DELTA_CHAIN_LENGTH	1677
/*! reconciliation: average length of delta chain on leaf page with deltas */
#define	WT_STAT_CONN_REC_AVERAGE_LEAF_PAGE_DELTA_CHAIN_LENGTH	1678
/*! reconciliation: empty deltas skipped in disaggregated storage */
#define	WT_STAT_CONN_REC_SKIP_EMPTY_DELTAS		1679
/*! reconciliation: fast-path pages deleted */
#define	WT_STAT_CONN_REC_PAGE_DELETE_FAST		1680
/*! reconciliation: full internal pages written instead of a page delta */
#define	WT_STAT_CONN_REC_PAGE_FULL_IMAGE_INTERNAL	1681
/*! reconciliation: full leaf pages written instead of a page delta */
#define	WT_STAT_CONN_REC_PAGE_FULL_IMAGE_LEAF		1682
/*! reconciliation: internal page deltas written */
#define	WT_STAT_CONN_REC_PAGE_DELTA_INTERNAL		1683
/*! reconciliation: leaf page deltas written */
#define	WT_STAT_CONN_REC_PAGE_DELTA_LEAF		1684
/*! reconciliation: leaf-page overflow keys */
#define	WT_STAT_CONN_REC_OVERFLOW_KEY_LEAF		1685
/*! reconciliation: max deltas seen on internal page during reconciliation */
#define	WT_STAT_CONN_REC_MAX_INTERNAL_PAGE_DELTAS	1686
/*! reconciliation: max deltas seen on leaf page during reconciliation */
#define	WT_STAT_CONN_REC_MAX_LEAF_PAGE_DELTAS		1687
/*! reconciliation: maximum milliseconds spent in a reconciliation call */
#define	WT_STAT_CONN_REC_MAXIMUM_MILLISECONDS		1688
=======
#define	WT_STAT_CONN_REC_AVERAGE_INTERNAL_PAGE_DELTA_CHAIN_LENGTH	1657
/*! reconciliation: average length of delta chain on leaf page with deltas */
#define	WT_STAT_CONN_REC_AVERAGE_LEAF_PAGE_DELTA_CHAIN_LENGTH	1658
/*! reconciliation: empty deltas skipped in disaggregated storage */
#define	WT_STAT_CONN_REC_SKIP_EMPTY_DELTAS		1659
/*! reconciliation: fast-path pages deleted */
#define	WT_STAT_CONN_REC_PAGE_DELETE_FAST		1660
/*! reconciliation: full internal pages written instead of a page delta */
#define	WT_STAT_CONN_REC_PAGE_FULL_IMAGE_INTERNAL	1661
/*! reconciliation: full leaf pages written instead of a page delta */
#define	WT_STAT_CONN_REC_PAGE_FULL_IMAGE_LEAF		1662
/*! reconciliation: internal page deltas written */
#define	WT_STAT_CONN_REC_PAGE_DELTA_INTERNAL		1663
/*! reconciliation: leaf page deltas written */
#define	WT_STAT_CONN_REC_PAGE_DELTA_LEAF		1664
/*! reconciliation: leaf-page overflow keys */
#define	WT_STAT_CONN_REC_OVERFLOW_KEY_LEAF		1665
/*! reconciliation: max deltas seen on internal page during reconciliation */
#define	WT_STAT_CONN_REC_MAX_INTERNAL_PAGE_DELTAS	1666
/*! reconciliation: max deltas seen on leaf page during reconciliation */
#define	WT_STAT_CONN_REC_MAX_LEAF_PAGE_DELTAS		1667
/*! reconciliation: maximum milliseconds spent in a reconciliation call */
#define	WT_STAT_CONN_REC_MAXIMUM_MILLISECONDS		1668
>>>>>>> 7d315f67
/*!
 * reconciliation: maximum milliseconds spent in building a disk image in
 * a reconciliation
 */
<<<<<<< HEAD
#define	WT_STAT_CONN_REC_MAXIMUM_IMAGE_BUILD_MILLISECONDS	1689
=======
#define	WT_STAT_CONN_REC_MAXIMUM_IMAGE_BUILD_MILLISECONDS	1669
>>>>>>> 7d315f67
/*!
 * reconciliation: maximum milliseconds spent in moving updates to the
 * history store in a reconciliation
 */
<<<<<<< HEAD
#define	WT_STAT_CONN_REC_MAXIMUM_HS_WRAPUP_MILLISECONDS	1690
=======
#define	WT_STAT_CONN_REC_MAXIMUM_HS_WRAPUP_MILLISECONDS	1670
>>>>>>> 7d315f67
/*!
 * reconciliation: number of keys that are garbage collected in the
 * ingest table for disaggregated storage
 */
<<<<<<< HEAD
#define	WT_STAT_CONN_REC_INGEST_GARBAGE_COLLECTION_KEYS	1691
/*! reconciliation: overflow values written */
#define	WT_STAT_CONN_REC_OVERFLOW_VALUE			1692
/*! reconciliation: page reconciliation calls */
#define	WT_STAT_CONN_REC_PAGES				1693
/*! reconciliation: page reconciliation calls for eviction */
#define	WT_STAT_CONN_REC_PAGES_EVICTION			1694
/*! reconciliation: page reconciliation calls for pages between 1 and 10MB */
#define	WT_STAT_CONN_REC_PAGES_SIZE_1MB_TO_10MB		1695
=======
#define	WT_STAT_CONN_REC_INGEST_GARBAGE_COLLECTION_KEYS	1671
/*! reconciliation: overflow values written */
#define	WT_STAT_CONN_REC_OVERFLOW_VALUE			1672
/*! reconciliation: page reconciliation calls */
#define	WT_STAT_CONN_REC_PAGES				1673
/*! reconciliation: page reconciliation calls for eviction */
#define	WT_STAT_CONN_REC_PAGES_EVICTION			1674
/*! reconciliation: page reconciliation calls for pages between 1 and 10MB */
#define	WT_STAT_CONN_REC_PAGES_SIZE_1MB_TO_10MB		1675
>>>>>>> 7d315f67
/*!
 * reconciliation: page reconciliation calls for pages between 10 and
 * 100MB
 */
<<<<<<< HEAD
#define	WT_STAT_CONN_REC_PAGES_SIZE_10MB_TO_100MB	1696
=======
#define	WT_STAT_CONN_REC_PAGES_SIZE_10MB_TO_100MB	1676
>>>>>>> 7d315f67
/*!
 * reconciliation: page reconciliation calls for pages between 100MB and
 * 1GB
 */
<<<<<<< HEAD
#define	WT_STAT_CONN_REC_PAGES_SIZE_100MB_TO_1GB	1697
/*! reconciliation: page reconciliation calls for pages over 1GB */
#define	WT_STAT_CONN_REC_PAGES_SIZE_1GB_PLUS		1698
=======
#define	WT_STAT_CONN_REC_PAGES_SIZE_100MB_TO_1GB	1677
/*! reconciliation: page reconciliation calls for pages over 1GB */
#define	WT_STAT_CONN_REC_PAGES_SIZE_1GB_PLUS		1678
>>>>>>> 7d315f67
/*!
 * reconciliation: page reconciliation calls that resulted in values with
 * prepared transaction metadata
 */
<<<<<<< HEAD
#define	WT_STAT_CONN_REC_PAGES_WITH_PREPARE		1699
=======
#define	WT_STAT_CONN_REC_PAGES_WITH_PREPARE		1679
>>>>>>> 7d315f67
/*!
 * reconciliation: page reconciliation calls that resulted in values with
 * timestamps
 */
<<<<<<< HEAD
#define	WT_STAT_CONN_REC_PAGES_WITH_TS			1700
=======
#define	WT_STAT_CONN_REC_PAGES_WITH_TS			1680
>>>>>>> 7d315f67
/*!
 * reconciliation: page reconciliation calls that resulted in values with
 * transaction ids
 */
<<<<<<< HEAD
#define	WT_STAT_CONN_REC_PAGES_WITH_TXN			1701
/*! reconciliation: pages deleted */
#define	WT_STAT_CONN_REC_PAGE_DELETE			1702
=======
#define	WT_STAT_CONN_REC_PAGES_WITH_TXN			1681
/*! reconciliation: pages deleted */
#define	WT_STAT_CONN_REC_PAGE_DELETE			1682
>>>>>>> 7d315f67
/*!
 * reconciliation: pages written including an aggregated newest start
 * durable timestamp
 */
<<<<<<< HEAD
#define	WT_STAT_CONN_REC_TIME_AGGR_NEWEST_START_DURABLE_TS	1703
=======
#define	WT_STAT_CONN_REC_TIME_AGGR_NEWEST_START_DURABLE_TS	1683
>>>>>>> 7d315f67
/*!
 * reconciliation: pages written including an aggregated newest stop
 * durable timestamp
 */
<<<<<<< HEAD
#define	WT_STAT_CONN_REC_TIME_AGGR_NEWEST_STOP_DURABLE_TS	1704
=======
#define	WT_STAT_CONN_REC_TIME_AGGR_NEWEST_STOP_DURABLE_TS	1684
>>>>>>> 7d315f67
/*!
 * reconciliation: pages written including an aggregated newest stop
 * timestamp
 */
<<<<<<< HEAD
#define	WT_STAT_CONN_REC_TIME_AGGR_NEWEST_STOP_TS	1705
=======
#define	WT_STAT_CONN_REC_TIME_AGGR_NEWEST_STOP_TS	1685
>>>>>>> 7d315f67
/*!
 * reconciliation: pages written including an aggregated newest stop
 * transaction ID
 */
<<<<<<< HEAD
#define	WT_STAT_CONN_REC_TIME_AGGR_NEWEST_STOP_TXN	1706
=======
#define	WT_STAT_CONN_REC_TIME_AGGR_NEWEST_STOP_TXN	1686
>>>>>>> 7d315f67
/*!
 * reconciliation: pages written including an aggregated newest
 * transaction ID
 */
<<<<<<< HEAD
#define	WT_STAT_CONN_REC_TIME_AGGR_NEWEST_TXN		1707
=======
#define	WT_STAT_CONN_REC_TIME_AGGR_NEWEST_TXN		1687
>>>>>>> 7d315f67
/*!
 * reconciliation: pages written including an aggregated oldest start
 * timestamp
 */
<<<<<<< HEAD
#define	WT_STAT_CONN_REC_TIME_AGGR_OLDEST_START_TS	1708
/*! reconciliation: pages written including an aggregated prepare */
#define	WT_STAT_CONN_REC_TIME_AGGR_PREPARED		1709
/*! reconciliation: pages written including at least one prepare state */
#define	WT_STAT_CONN_REC_TIME_WINDOW_PAGES_PREPARED	1710
=======
#define	WT_STAT_CONN_REC_TIME_AGGR_OLDEST_START_TS	1688
/*! reconciliation: pages written including an aggregated prepare */
#define	WT_STAT_CONN_REC_TIME_AGGR_PREPARED		1689
/*! reconciliation: pages written including at least one prepare state */
#define	WT_STAT_CONN_REC_TIME_WINDOW_PAGES_PREPARED	1690
>>>>>>> 7d315f67
/*!
 * reconciliation: pages written including at least one start durable
 * timestamp
 */
<<<<<<< HEAD
#define	WT_STAT_CONN_REC_TIME_WINDOW_PAGES_DURABLE_START_TS	1711
/*! reconciliation: pages written including at least one start timestamp */
#define	WT_STAT_CONN_REC_TIME_WINDOW_PAGES_START_TS	1712
=======
#define	WT_STAT_CONN_REC_TIME_WINDOW_PAGES_DURABLE_START_TS	1691
/*! reconciliation: pages written including at least one start timestamp */
#define	WT_STAT_CONN_REC_TIME_WINDOW_PAGES_START_TS	1692
>>>>>>> 7d315f67
/*!
 * reconciliation: pages written including at least one start transaction
 * ID
 */
<<<<<<< HEAD
#define	WT_STAT_CONN_REC_TIME_WINDOW_PAGES_START_TXN	1713
=======
#define	WT_STAT_CONN_REC_TIME_WINDOW_PAGES_START_TXN	1693
>>>>>>> 7d315f67
/*!
 * reconciliation: pages written including at least one stop durable
 * timestamp
 */
<<<<<<< HEAD
#define	WT_STAT_CONN_REC_TIME_WINDOW_PAGES_DURABLE_STOP_TS	1714
/*! reconciliation: pages written including at least one stop timestamp */
#define	WT_STAT_CONN_REC_TIME_WINDOW_PAGES_STOP_TS	1715
=======
#define	WT_STAT_CONN_REC_TIME_WINDOW_PAGES_DURABLE_STOP_TS	1694
/*! reconciliation: pages written including at least one stop timestamp */
#define	WT_STAT_CONN_REC_TIME_WINDOW_PAGES_STOP_TS	1695
>>>>>>> 7d315f67
/*!
 * reconciliation: pages written including at least one stop transaction
 * ID
 */
<<<<<<< HEAD
#define	WT_STAT_CONN_REC_TIME_WINDOW_PAGES_STOP_TXN	1716
/*! reconciliation: pages written with at least one internal page delta */
#define	WT_STAT_CONN_REC_PAGES_WITH_INTERNAL_DELTAS	1717
/*! reconciliation: pages written with at least one leaf page delta */
#define	WT_STAT_CONN_REC_PAGES_WITH_LEAF_DELTAS		1718
/*! reconciliation: records written including a prepare state */
#define	WT_STAT_CONN_REC_TIME_WINDOW_PREPARED		1719
/*! reconciliation: records written including a start durable timestamp */
#define	WT_STAT_CONN_REC_TIME_WINDOW_DURABLE_START_TS	1720
/*! reconciliation: records written including a start timestamp */
#define	WT_STAT_CONN_REC_TIME_WINDOW_START_TS		1721
/*! reconciliation: records written including a start transaction ID */
#define	WT_STAT_CONN_REC_TIME_WINDOW_START_TXN		1722
/*! reconciliation: records written including a stop durable timestamp */
#define	WT_STAT_CONN_REC_TIME_WINDOW_DURABLE_STOP_TS	1723
/*! reconciliation: records written including a stop timestamp */
#define	WT_STAT_CONN_REC_TIME_WINDOW_STOP_TS		1724
/*! reconciliation: records written including a stop transaction ID */
#define	WT_STAT_CONN_REC_TIME_WINDOW_STOP_TXN		1725
/*! reconciliation: split bytes currently awaiting free */
#define	WT_STAT_CONN_REC_SPLIT_STASHED_BYTES		1726
/*! reconciliation: split objects currently awaiting free */
#define	WT_STAT_CONN_REC_SPLIT_STASHED_OBJECTS		1727
/*! session: attempts to remove a local object and the object is in use */
#define	WT_STAT_CONN_LOCAL_OBJECTS_INUSE		1728
/*! session: flush_tier failed calls */
#define	WT_STAT_CONN_FLUSH_TIER_FAIL			1729
/*! session: flush_tier operation calls */
#define	WT_STAT_CONN_FLUSH_TIER				1730
/*! session: flush_tier tables skipped due to no checkpoint */
#define	WT_STAT_CONN_FLUSH_TIER_SKIPPED			1731
/*! session: flush_tier tables switched */
#define	WT_STAT_CONN_FLUSH_TIER_SWITCHED		1732
/*! session: local objects removed */
#define	WT_STAT_CONN_LOCAL_OBJECTS_REMOVED		1733
/*! session: open session count */
#define	WT_STAT_CONN_SESSION_OPEN			1734
/*! session: session query timestamp calls */
#define	WT_STAT_CONN_SESSION_QUERY_TS			1735
/*! session: table alter failed calls */
#define	WT_STAT_CONN_SESSION_TABLE_ALTER_FAIL		1736
/*! session: table alter successful calls */
#define	WT_STAT_CONN_SESSION_TABLE_ALTER_SUCCESS	1737
/*! session: table alter triggering checkpoint calls */
#define	WT_STAT_CONN_SESSION_TABLE_ALTER_TRIGGER_CHECKPOINT	1738
/*! session: table alter unchanged and skipped */
#define	WT_STAT_CONN_SESSION_TABLE_ALTER_SKIP		1739
/*! session: table compact conflicted with checkpoint */
#define	WT_STAT_CONN_SESSION_TABLE_COMPACT_CONFLICTING_CHECKPOINT	1740
/*! session: table compact dhandle successful calls */
#define	WT_STAT_CONN_SESSION_TABLE_COMPACT_DHANDLE_SUCCESS	1741
/*! session: table compact failed calls */
#define	WT_STAT_CONN_SESSION_TABLE_COMPACT_FAIL		1742
/*! session: table compact failed calls due to cache pressure */
#define	WT_STAT_CONN_SESSION_TABLE_COMPACT_FAIL_CACHE_PRESSURE	1743
/*! session: table compact passes */
#define	WT_STAT_CONN_SESSION_TABLE_COMPACT_PASSES	1744
/*! session: table compact pulled into eviction */
#define	WT_STAT_CONN_SESSION_TABLE_COMPACT_EVICTION	1745
/*! session: table compact running */
#define	WT_STAT_CONN_SESSION_TABLE_COMPACT_RUNNING	1746
/*! session: table compact skipped as process would not reduce file size */
#define	WT_STAT_CONN_SESSION_TABLE_COMPACT_SKIPPED	1747
/*! session: table compact successful calls */
#define	WT_STAT_CONN_SESSION_TABLE_COMPACT_SUCCESS	1748
/*! session: table compact timeout */
#define	WT_STAT_CONN_SESSION_TABLE_COMPACT_TIMEOUT	1749
/*! session: table create failed calls */
#define	WT_STAT_CONN_SESSION_TABLE_CREATE_FAIL		1750
/*! session: table create successful calls */
#define	WT_STAT_CONN_SESSION_TABLE_CREATE_SUCCESS	1751
/*! session: table create with import failed calls */
#define	WT_STAT_CONN_SESSION_TABLE_CREATE_IMPORT_FAIL	1752
/*! session: table create with import repair calls */
#define	WT_STAT_CONN_SESSION_TABLE_CREATE_IMPORT_REPAIR	1753
/*! session: table create with import successful calls */
#define	WT_STAT_CONN_SESSION_TABLE_CREATE_IMPORT_SUCCESS	1754
/*! session: table drop failed calls */
#define	WT_STAT_CONN_SESSION_TABLE_DROP_FAIL		1755
/*! session: table drop successful calls */
#define	WT_STAT_CONN_SESSION_TABLE_DROP_SUCCESS		1756
/*! session: table salvage failed calls */
#define	WT_STAT_CONN_SESSION_TABLE_SALVAGE_FAIL		1757
/*! session: table salvage successful calls */
#define	WT_STAT_CONN_SESSION_TABLE_SALVAGE_SUCCESS	1758
/*! session: table truncate failed calls */
#define	WT_STAT_CONN_SESSION_TABLE_TRUNCATE_FAIL	1759
/*! session: table truncate successful calls */
#define	WT_STAT_CONN_SESSION_TABLE_TRUNCATE_SUCCESS	1760
/*! session: table verify failed calls */
#define	WT_STAT_CONN_SESSION_TABLE_VERIFY_FAIL		1761
/*! session: table verify successful calls */
#define	WT_STAT_CONN_SESSION_TABLE_VERIFY_SUCCESS	1762
/*! session: tiered operations dequeued and processed */
#define	WT_STAT_CONN_TIERED_WORK_UNITS_DEQUEUED		1763
/*! session: tiered operations removed without processing */
#define	WT_STAT_CONN_TIERED_WORK_UNITS_REMOVED		1764
/*! session: tiered operations scheduled */
#define	WT_STAT_CONN_TIERED_WORK_UNITS_CREATED		1765
/*! session: tiered storage local retention time (secs) */
#define	WT_STAT_CONN_TIERED_RETENTION			1766
/*! thread-state: active filesystem fsync calls */
#define	WT_STAT_CONN_THREAD_FSYNC_ACTIVE		1767
/*! thread-state: active filesystem read calls */
#define	WT_STAT_CONN_THREAD_READ_ACTIVE			1768
/*! thread-state: active filesystem write calls */
#define	WT_STAT_CONN_THREAD_WRITE_ACTIVE		1769
/*! thread-yield: application thread operations waiting for cache */
#define	WT_STAT_CONN_APPLICATION_CACHE_OPS		1770
/*!
 * thread-yield: application thread operations waiting for interruptible
 * cache eviction
 */
#define	WT_STAT_CONN_APPLICATION_CACHE_INTERRUPTIBLE_OPS	1771
/*!
 * thread-yield: application thread operations waiting for mandatory
 * cache eviction
 */
#define	WT_STAT_CONN_APPLICATION_CACHE_UNINTERRUPTIBLE_OPS	1772
/*! thread-yield: application thread snapshot refreshed for eviction */
#define	WT_STAT_CONN_APPLICATION_EVICT_SNAPSHOT_REFRESHED	1773
/*! thread-yield: application thread time waiting for cache (usecs) */
#define	WT_STAT_CONN_APPLICATION_CACHE_TIME		1774
/*!
 * thread-yield: application thread time waiting for interruptible cache
 * eviction (usecs)
 */
#define	WT_STAT_CONN_APPLICATION_CACHE_INTERRUPTIBLE_TIME	1775
/*!
 * thread-yield: application thread time waiting for mandatory cache
 * eviction (usecs)
 */
#define	WT_STAT_CONN_APPLICATION_CACHE_UNINTERRUPTIBLE_TIME	1776
=======
#define	WT_STAT_CONN_REC_TIME_WINDOW_PAGES_STOP_TXN	1696
/*! reconciliation: pages written with at least one internal page delta */
#define	WT_STAT_CONN_REC_PAGES_WITH_INTERNAL_DELTAS	1697
/*! reconciliation: pages written with at least one leaf page delta */
#define	WT_STAT_CONN_REC_PAGES_WITH_LEAF_DELTAS		1698
/*! reconciliation: records written including a prepare state */
#define	WT_STAT_CONN_REC_TIME_WINDOW_PREPARED		1699
/*! reconciliation: records written including a start durable timestamp */
#define	WT_STAT_CONN_REC_TIME_WINDOW_DURABLE_START_TS	1700
/*! reconciliation: records written including a start timestamp */
#define	WT_STAT_CONN_REC_TIME_WINDOW_START_TS		1701
/*! reconciliation: records written including a start transaction ID */
#define	WT_STAT_CONN_REC_TIME_WINDOW_START_TXN		1702
/*! reconciliation: records written including a stop durable timestamp */
#define	WT_STAT_CONN_REC_TIME_WINDOW_DURABLE_STOP_TS	1703
/*! reconciliation: records written including a stop timestamp */
#define	WT_STAT_CONN_REC_TIME_WINDOW_STOP_TS		1704
/*! reconciliation: records written including a stop transaction ID */
#define	WT_STAT_CONN_REC_TIME_WINDOW_STOP_TXN		1705
/*! reconciliation: split bytes currently awaiting free */
#define	WT_STAT_CONN_REC_SPLIT_STASHED_BYTES		1706
/*! reconciliation: split objects currently awaiting free */
#define	WT_STAT_CONN_REC_SPLIT_STASHED_OBJECTS		1707
/*! session: attempts to remove a local object and the object is in use */
#define	WT_STAT_CONN_LOCAL_OBJECTS_INUSE		1708
/*! session: flush_tier failed calls */
#define	WT_STAT_CONN_FLUSH_TIER_FAIL			1709
/*! session: flush_tier operation calls */
#define	WT_STAT_CONN_FLUSH_TIER				1710
/*! session: flush_tier tables skipped due to no checkpoint */
#define	WT_STAT_CONN_FLUSH_TIER_SKIPPED			1711
/*! session: flush_tier tables switched */
#define	WT_STAT_CONN_FLUSH_TIER_SWITCHED		1712
/*! session: local objects removed */
#define	WT_STAT_CONN_LOCAL_OBJECTS_REMOVED		1713
/*! session: open session count */
#define	WT_STAT_CONN_SESSION_OPEN			1714
/*! session: session query timestamp calls */
#define	WT_STAT_CONN_SESSION_QUERY_TS			1715
/*! session: table alter failed calls */
#define	WT_STAT_CONN_SESSION_TABLE_ALTER_FAIL		1716
/*! session: table alter successful calls */
#define	WT_STAT_CONN_SESSION_TABLE_ALTER_SUCCESS	1717
/*! session: table alter triggering checkpoint calls */
#define	WT_STAT_CONN_SESSION_TABLE_ALTER_TRIGGER_CHECKPOINT	1718
/*! session: table alter unchanged and skipped */
#define	WT_STAT_CONN_SESSION_TABLE_ALTER_SKIP		1719
/*! session: table compact conflicted with checkpoint */
#define	WT_STAT_CONN_SESSION_TABLE_COMPACT_CONFLICTING_CHECKPOINT	1720
/*! session: table compact dhandle successful calls */
#define	WT_STAT_CONN_SESSION_TABLE_COMPACT_DHANDLE_SUCCESS	1721
/*! session: table compact failed calls */
#define	WT_STAT_CONN_SESSION_TABLE_COMPACT_FAIL		1722
/*! session: table compact failed calls due to cache pressure */
#define	WT_STAT_CONN_SESSION_TABLE_COMPACT_FAIL_CACHE_PRESSURE	1723
/*! session: table compact passes */
#define	WT_STAT_CONN_SESSION_TABLE_COMPACT_PASSES	1724
/*! session: table compact running */
#define	WT_STAT_CONN_SESSION_TABLE_COMPACT_RUNNING	1725
/*! session: table compact skipped as process would not reduce file size */
#define	WT_STAT_CONN_SESSION_TABLE_COMPACT_SKIPPED	1726
/*! session: table compact successful calls */
#define	WT_STAT_CONN_SESSION_TABLE_COMPACT_SUCCESS	1727
/*! session: table compact timeout */
#define	WT_STAT_CONN_SESSION_TABLE_COMPACT_TIMEOUT	1728
/*! session: table create failed calls */
#define	WT_STAT_CONN_SESSION_TABLE_CREATE_FAIL		1729
/*! session: table create successful calls */
#define	WT_STAT_CONN_SESSION_TABLE_CREATE_SUCCESS	1730
/*! session: table create with import failed calls */
#define	WT_STAT_CONN_SESSION_TABLE_CREATE_IMPORT_FAIL	1731
/*! session: table create with import successful calls */
#define	WT_STAT_CONN_SESSION_TABLE_CREATE_IMPORT_SUCCESS	1732
/*! session: table drop failed calls */
#define	WT_STAT_CONN_SESSION_TABLE_DROP_FAIL		1733
/*! session: table drop successful calls */
#define	WT_STAT_CONN_SESSION_TABLE_DROP_SUCCESS		1734
/*! session: table rename failed calls */
#define	WT_STAT_CONN_SESSION_TABLE_RENAME_FAIL		1735
/*! session: table rename successful calls */
#define	WT_STAT_CONN_SESSION_TABLE_RENAME_SUCCESS	1736
/*! session: table salvage failed calls */
#define	WT_STAT_CONN_SESSION_TABLE_SALVAGE_FAIL		1737
/*! session: table salvage successful calls */
#define	WT_STAT_CONN_SESSION_TABLE_SALVAGE_SUCCESS	1738
/*! session: table truncate failed calls */
#define	WT_STAT_CONN_SESSION_TABLE_TRUNCATE_FAIL	1739
/*! session: table truncate successful calls */
#define	WT_STAT_CONN_SESSION_TABLE_TRUNCATE_SUCCESS	1740
/*! session: table verify failed calls */
#define	WT_STAT_CONN_SESSION_TABLE_VERIFY_FAIL		1741
/*! session: table verify successful calls */
#define	WT_STAT_CONN_SESSION_TABLE_VERIFY_SUCCESS	1742
/*! session: tiered operations dequeued and processed */
#define	WT_STAT_CONN_TIERED_WORK_UNITS_DEQUEUED		1743
/*! session: tiered operations removed without processing */
#define	WT_STAT_CONN_TIERED_WORK_UNITS_REMOVED		1744
/*! session: tiered operations scheduled */
#define	WT_STAT_CONN_TIERED_WORK_UNITS_CREATED		1745
/*! session: tiered storage local retention time (secs) */
#define	WT_STAT_CONN_TIERED_RETENTION			1746
/*! thread-state: active filesystem fsync calls */
#define	WT_STAT_CONN_THREAD_FSYNC_ACTIVE		1747
/*! thread-state: active filesystem read calls */
#define	WT_STAT_CONN_THREAD_READ_ACTIVE			1748
/*! thread-state: active filesystem write calls */
#define	WT_STAT_CONN_THREAD_WRITE_ACTIVE		1749
/*! thread-yield: application thread operations waiting for cache */
#define	WT_STAT_CONN_APPLICATION_CACHE_OPS		1750
/*! thread-yield: application thread snapshot refreshed for eviction */
#define	WT_STAT_CONN_APPLICATION_EVICT_SNAPSHOT_REFRESHED	1751
/*! thread-yield: application thread time waiting for cache (usecs) */
#define	WT_STAT_CONN_APPLICATION_CACHE_TIME		1752
>>>>>>> 7d315f67
/*!
 * thread-yield: connection close blocked waiting for transaction state
 * stabilization
 */
<<<<<<< HEAD
#define	WT_STAT_CONN_TXN_RELEASE_BLOCKED		1777
/*! thread-yield: data handle lock yielded */
#define	WT_STAT_CONN_DHANDLE_LOCK_BLOCKED		1778
=======
#define	WT_STAT_CONN_TXN_RELEASE_BLOCKED		1753
/*! thread-yield: connection close yielded for lsm manager shutdown */
#define	WT_STAT_CONN_CONN_CLOSE_BLOCKED_LSM		1754
/*! thread-yield: data handle lock yielded */
#define	WT_STAT_CONN_DHANDLE_LOCK_BLOCKED		1755
>>>>>>> 7d315f67
/*!
 * thread-yield: get reference for page index and slot time sleeping
 * (usecs)
 */
<<<<<<< HEAD
#define	WT_STAT_CONN_PAGE_INDEX_SLOT_REF_BLOCKED	1779
/*! thread-yield: page access yielded due to prepare state change */
#define	WT_STAT_CONN_PREPARED_TRANSITION_BLOCKED_PAGE	1780
/*! thread-yield: page acquire busy blocked */
#define	WT_STAT_CONN_PAGE_BUSY_BLOCKED			1781
/*! thread-yield: page acquire eviction blocked */
#define	WT_STAT_CONN_PAGE_FORCIBLE_EVICT_BLOCKED	1782
/*! thread-yield: page acquire locked blocked */
#define	WT_STAT_CONN_PAGE_LOCKED_BLOCKED		1783
/*! thread-yield: page acquire read blocked */
#define	WT_STAT_CONN_PAGE_READ_BLOCKED			1784
/*! thread-yield: page acquire time sleeping (usecs) */
#define	WT_STAT_CONN_PAGE_SLEEP				1785
=======
#define	WT_STAT_CONN_PAGE_INDEX_SLOT_REF_BLOCKED	1756
/*! thread-yield: page access yielded due to prepare state change */
#define	WT_STAT_CONN_PREPARED_TRANSITION_BLOCKED_PAGE	1757
/*! thread-yield: page acquire busy blocked */
#define	WT_STAT_CONN_PAGE_BUSY_BLOCKED			1758
/*! thread-yield: page acquire eviction blocked */
#define	WT_STAT_CONN_PAGE_FORCIBLE_EVICT_BLOCKED	1759
/*! thread-yield: page acquire locked blocked */
#define	WT_STAT_CONN_PAGE_LOCKED_BLOCKED		1760
/*! thread-yield: page acquire read blocked */
#define	WT_STAT_CONN_PAGE_READ_BLOCKED			1761
/*! thread-yield: page acquire time sleeping (usecs) */
#define	WT_STAT_CONN_PAGE_SLEEP				1762
>>>>>>> 7d315f67
/*!
 * thread-yield: page delete rollback time sleeping for state change
 * (usecs)
 */
<<<<<<< HEAD
#define	WT_STAT_CONN_PAGE_DEL_ROLLBACK_BLOCKED		1786
/*! thread-yield: page reconciliation yielded due to child modification */
#define	WT_STAT_CONN_CHILD_MODIFY_BLOCKED_PAGE		1787
/*! transaction: Number of prepared updates */
#define	WT_STAT_CONN_TXN_PREPARED_UPDATES		1788
/*! transaction: Number of prepared updates committed */
#define	WT_STAT_CONN_TXN_PREPARED_UPDATES_COMMITTED	1789
/*! transaction: Number of prepared updates repeated on the same key */
#define	WT_STAT_CONN_TXN_PREPARED_UPDATES_KEY_REPEATED	1790
/*! transaction: Number of prepared updates rolled back */
#define	WT_STAT_CONN_TXN_PREPARED_UPDATES_ROLLEDBACK	1791
=======
#define	WT_STAT_CONN_PAGE_DEL_ROLLBACK_BLOCKED		1763
/*! thread-yield: page reconciliation yielded due to child modification */
#define	WT_STAT_CONN_CHILD_MODIFY_BLOCKED_PAGE		1764
/*! transaction: Number of prepared updates */
#define	WT_STAT_CONN_TXN_PREPARED_UPDATES		1765
/*! transaction: Number of prepared updates committed */
#define	WT_STAT_CONN_TXN_PREPARED_UPDATES_COMMITTED	1766
/*! transaction: Number of prepared updates repeated on the same key */
#define	WT_STAT_CONN_TXN_PREPARED_UPDATES_KEY_REPEATED	1767
/*! transaction: Number of prepared updates rolled back */
#define	WT_STAT_CONN_TXN_PREPARED_UPDATES_ROLLEDBACK	1768
>>>>>>> 7d315f67
/*!
 * transaction: a reader raced with a prepared transaction commit and
 * skipped an update or updates
 */
<<<<<<< HEAD
#define	WT_STAT_CONN_TXN_READ_RACE_PREPARE_COMMIT	1792
/*! transaction: number of times overflow removed value is read */
#define	WT_STAT_CONN_TXN_READ_OVERFLOW_REMOVE		1793
/*! transaction: oldest pinned transaction ID rolled back for eviction */
#define	WT_STAT_CONN_TXN_ROLLBACK_OLDEST_PINNED		1794
/*! transaction: prepared transactions */
#define	WT_STAT_CONN_TXN_PREPARE			1795
/*! transaction: prepared transactions committed */
#define	WT_STAT_CONN_TXN_PREPARE_COMMIT			1796
/*! transaction: prepared transactions currently active */
#define	WT_STAT_CONN_TXN_PREPARE_ACTIVE			1797
/*! transaction: prepared transactions rolled back */
#define	WT_STAT_CONN_TXN_PREPARE_ROLLBACK		1798
/*! transaction: query timestamp calls */
#define	WT_STAT_CONN_TXN_QUERY_TS			1799
/*! transaction: race to read prepared update retry */
#define	WT_STAT_CONN_TXN_READ_RACE_PREPARE_UPDATE	1800
/*! transaction: rollback to stable calls */
#define	WT_STAT_CONN_TXN_RTS				1801
=======
#define	WT_STAT_CONN_TXN_READ_RACE_PREPARE_COMMIT	1769
/*! transaction: number of times overflow removed value is read */
#define	WT_STAT_CONN_TXN_READ_OVERFLOW_REMOVE		1770
/*! transaction: oldest pinned transaction ID rolled back for eviction */
#define	WT_STAT_CONN_TXN_ROLLBACK_OLDEST_PINNED		1771
/*! transaction: prepared transactions */
#define	WT_STAT_CONN_TXN_PREPARE			1772
/*! transaction: prepared transactions committed */
#define	WT_STAT_CONN_TXN_PREPARE_COMMIT			1773
/*! transaction: prepared transactions currently active */
#define	WT_STAT_CONN_TXN_PREPARE_ACTIVE			1774
/*! transaction: prepared transactions rolled back */
#define	WT_STAT_CONN_TXN_PREPARE_ROLLBACK		1775
/*! transaction: query timestamp calls */
#define	WT_STAT_CONN_TXN_QUERY_TS			1776
/*! transaction: race to read prepared update retry */
#define	WT_STAT_CONN_TXN_READ_RACE_PREPARE_UPDATE	1777
/*! transaction: rollback to stable calls */
#define	WT_STAT_CONN_TXN_RTS				1778
>>>>>>> 7d315f67
/*!
 * transaction: rollback to stable history store keys that would have
 * been swept in non-dryrun mode
 */
<<<<<<< HEAD
#define	WT_STAT_CONN_TXN_RTS_SWEEP_HS_KEYS_DRYRUN	1802
=======
#define	WT_STAT_CONN_TXN_RTS_SWEEP_HS_KEYS_DRYRUN	1779
>>>>>>> 7d315f67
/*!
 * transaction: rollback to stable history store records with stop
 * timestamps older than newer records
 */
<<<<<<< HEAD
#define	WT_STAT_CONN_TXN_RTS_HS_STOP_OLDER_THAN_NEWER_START	1803
/*! transaction: rollback to stable inconsistent checkpoint */
#define	WT_STAT_CONN_TXN_RTS_INCONSISTENT_CKPT		1804
/*! transaction: rollback to stable keys removed */
#define	WT_STAT_CONN_TXN_RTS_KEYS_REMOVED		1805
/*! transaction: rollback to stable keys restored */
#define	WT_STAT_CONN_TXN_RTS_KEYS_RESTORED		1806
=======
#define	WT_STAT_CONN_TXN_RTS_HS_STOP_OLDER_THAN_NEWER_START	1780
/*! transaction: rollback to stable inconsistent checkpoint */
#define	WT_STAT_CONN_TXN_RTS_INCONSISTENT_CKPT		1781
/*! transaction: rollback to stable keys removed */
#define	WT_STAT_CONN_TXN_RTS_KEYS_REMOVED		1782
/*! transaction: rollback to stable keys restored */
#define	WT_STAT_CONN_TXN_RTS_KEYS_RESTORED		1783
>>>>>>> 7d315f67
/*!
 * transaction: rollback to stable keys that would have been removed in
 * non-dryrun mode
 */
<<<<<<< HEAD
#define	WT_STAT_CONN_TXN_RTS_KEYS_REMOVED_DRYRUN	1807
=======
#define	WT_STAT_CONN_TXN_RTS_KEYS_REMOVED_DRYRUN	1784
>>>>>>> 7d315f67
/*!
 * transaction: rollback to stable keys that would have been restored in
 * non-dryrun mode
 */
<<<<<<< HEAD
#define	WT_STAT_CONN_TXN_RTS_KEYS_RESTORED_DRYRUN	1808
/*! transaction: rollback to stable pages visited */
#define	WT_STAT_CONN_TXN_RTS_PAGES_VISITED		1809
/*! transaction: rollback to stable restored tombstones from history store */
#define	WT_STAT_CONN_TXN_RTS_HS_RESTORE_TOMBSTONES	1810
/*! transaction: rollback to stable restored updates from history store */
#define	WT_STAT_CONN_TXN_RTS_HS_RESTORE_UPDATES		1811
/*! transaction: rollback to stable skipping delete rle */
#define	WT_STAT_CONN_TXN_RTS_DELETE_RLE_SKIPPED		1812
/*! transaction: rollback to stable skipping stable rle */
#define	WT_STAT_CONN_TXN_RTS_STABLE_RLE_SKIPPED		1813
/*! transaction: rollback to stable sweeping history store keys */
#define	WT_STAT_CONN_TXN_RTS_SWEEP_HS_KEYS		1814
=======
#define	WT_STAT_CONN_TXN_RTS_KEYS_RESTORED_DRYRUN	1785
/*! transaction: rollback to stable pages visited */
#define	WT_STAT_CONN_TXN_RTS_PAGES_VISITED		1786
/*! transaction: rollback to stable restored tombstones from history store */
#define	WT_STAT_CONN_TXN_RTS_HS_RESTORE_TOMBSTONES	1787
/*! transaction: rollback to stable restored updates from history store */
#define	WT_STAT_CONN_TXN_RTS_HS_RESTORE_UPDATES		1788
/*! transaction: rollback to stable skipping delete rle */
#define	WT_STAT_CONN_TXN_RTS_DELETE_RLE_SKIPPED		1789
/*! transaction: rollback to stable skipping stable rle */
#define	WT_STAT_CONN_TXN_RTS_STABLE_RLE_SKIPPED		1790
/*! transaction: rollback to stable sweeping history store keys */
#define	WT_STAT_CONN_TXN_RTS_SWEEP_HS_KEYS		1791
>>>>>>> 7d315f67
/*!
 * transaction: rollback to stable tombstones from history store that
 * would have been restored in non-dryrun mode
 */
<<<<<<< HEAD
#define	WT_STAT_CONN_TXN_RTS_HS_RESTORE_TOMBSTONES_DRYRUN	1815
/*! transaction: rollback to stable tree walk skipping pages */
#define	WT_STAT_CONN_TXN_RTS_TREE_WALK_SKIP_PAGES	1816
/*! transaction: rollback to stable updates aborted */
#define	WT_STAT_CONN_TXN_RTS_UPD_ABORTED		1817
=======
#define	WT_STAT_CONN_TXN_RTS_HS_RESTORE_TOMBSTONES_DRYRUN	1792
/*! transaction: rollback to stable tree walk skipping pages */
#define	WT_STAT_CONN_TXN_RTS_TREE_WALK_SKIP_PAGES	1793
/*! transaction: rollback to stable updates aborted */
#define	WT_STAT_CONN_TXN_RTS_UPD_ABORTED		1794
>>>>>>> 7d315f67
/*!
 * transaction: rollback to stable updates from history store that would
 * have been restored in non-dryrun mode
 */
<<<<<<< HEAD
#define	WT_STAT_CONN_TXN_RTS_HS_RESTORE_UPDATES_DRYRUN	1818
/*! transaction: rollback to stable updates removed from history store */
#define	WT_STAT_CONN_TXN_RTS_HS_REMOVED			1819
=======
#define	WT_STAT_CONN_TXN_RTS_HS_RESTORE_UPDATES_DRYRUN	1795
/*! transaction: rollback to stable updates removed from history store */
#define	WT_STAT_CONN_TXN_RTS_HS_REMOVED			1796
>>>>>>> 7d315f67
/*!
 * transaction: rollback to stable updates that would have been aborted
 * in non-dryrun mode
 */
<<<<<<< HEAD
#define	WT_STAT_CONN_TXN_RTS_UPD_ABORTED_DRYRUN		1820
=======
#define	WT_STAT_CONN_TXN_RTS_UPD_ABORTED_DRYRUN		1797
>>>>>>> 7d315f67
/*!
 * transaction: rollback to stable updates that would have been removed
 * from history store in non-dryrun mode
 */
<<<<<<< HEAD
#define	WT_STAT_CONN_TXN_RTS_HS_REMOVED_DRYRUN		1821
/*! transaction: sessions scanned in each walk of concurrent sessions */
#define	WT_STAT_CONN_TXN_SESSIONS_WALKED		1822
/*! transaction: set timestamp calls */
#define	WT_STAT_CONN_TXN_SET_TS				1823
/*! transaction: set timestamp durable calls */
#define	WT_STAT_CONN_TXN_SET_TS_DURABLE			1824
/*! transaction: set timestamp durable updates */
#define	WT_STAT_CONN_TXN_SET_TS_DURABLE_UPD		1825
/*! transaction: set timestamp force calls */
#define	WT_STAT_CONN_TXN_SET_TS_FORCE			1826
=======
#define	WT_STAT_CONN_TXN_RTS_HS_REMOVED_DRYRUN		1798
/*! transaction: sessions scanned in each walk of concurrent sessions */
#define	WT_STAT_CONN_TXN_SESSIONS_WALKED		1799
/*! transaction: set timestamp calls */
#define	WT_STAT_CONN_TXN_SET_TS				1800
/*! transaction: set timestamp durable calls */
#define	WT_STAT_CONN_TXN_SET_TS_DURABLE			1801
/*! transaction: set timestamp durable updates */
#define	WT_STAT_CONN_TXN_SET_TS_DURABLE_UPD		1802
/*! transaction: set timestamp force calls */
#define	WT_STAT_CONN_TXN_SET_TS_FORCE			1803
>>>>>>> 7d315f67
/*!
 * transaction: set timestamp global oldest timestamp set to be more
 * recent than the global stable timestamp
 */
<<<<<<< HEAD
#define	WT_STAT_CONN_TXN_SET_TS_OUT_OF_ORDER		1827
/*! transaction: set timestamp oldest calls */
#define	WT_STAT_CONN_TXN_SET_TS_OLDEST			1828
/*! transaction: set timestamp oldest updates */
#define	WT_STAT_CONN_TXN_SET_TS_OLDEST_UPD		1829
/*! transaction: set timestamp stable calls */
#define	WT_STAT_CONN_TXN_SET_TS_STABLE			1830
/*! transaction: set timestamp stable updates */
#define	WT_STAT_CONN_TXN_SET_TS_STABLE_UPD		1831
/*! transaction: transaction begins */
#define	WT_STAT_CONN_TXN_BEGIN				1832
=======
#define	WT_STAT_CONN_TXN_SET_TS_OUT_OF_ORDER		1804
/*! transaction: set timestamp oldest calls */
#define	WT_STAT_CONN_TXN_SET_TS_OLDEST			1805
/*! transaction: set timestamp oldest updates */
#define	WT_STAT_CONN_TXN_SET_TS_OLDEST_UPD		1806
/*! transaction: set timestamp stable calls */
#define	WT_STAT_CONN_TXN_SET_TS_STABLE			1807
/*! transaction: set timestamp stable updates */
#define	WT_STAT_CONN_TXN_SET_TS_STABLE_UPD		1808
/*! transaction: transaction begins */
#define	WT_STAT_CONN_TXN_BEGIN				1809
>>>>>>> 7d315f67
/*!
 * transaction: transaction checkpoint history store file duration
 * (usecs)
 */
<<<<<<< HEAD
#define	WT_STAT_CONN_TXN_HS_CKPT_DURATION		1833
/*! transaction: transaction range of IDs currently pinned */
#define	WT_STAT_CONN_TXN_PINNED_RANGE			1834
/*! transaction: transaction range of IDs currently pinned by a checkpoint */
#define	WT_STAT_CONN_TXN_PINNED_CHECKPOINT_RANGE	1835
/*! transaction: transaction range of timestamps currently pinned */
#define	WT_STAT_CONN_TXN_PINNED_TIMESTAMP		1836
/*! transaction: transaction range of timestamps pinned by a checkpoint */
#define	WT_STAT_CONN_TXN_PINNED_TIMESTAMP_CHECKPOINT	1837
=======
#define	WT_STAT_CONN_TXN_HS_CKPT_DURATION		1810
/*! transaction: transaction range of IDs currently pinned */
#define	WT_STAT_CONN_TXN_PINNED_RANGE			1811
/*! transaction: transaction range of IDs currently pinned by a checkpoint */
#define	WT_STAT_CONN_TXN_PINNED_CHECKPOINT_RANGE	1812
/*! transaction: transaction range of timestamps currently pinned */
#define	WT_STAT_CONN_TXN_PINNED_TIMESTAMP		1813
/*! transaction: transaction range of timestamps pinned by a checkpoint */
#define	WT_STAT_CONN_TXN_PINNED_TIMESTAMP_CHECKPOINT	1814
>>>>>>> 7d315f67
/*!
 * transaction: transaction range of timestamps pinned by the oldest
 * active read timestamp
 */
<<<<<<< HEAD
#define	WT_STAT_CONN_TXN_PINNED_TIMESTAMP_READER	1838
=======
#define	WT_STAT_CONN_TXN_PINNED_TIMESTAMP_READER	1815
>>>>>>> 7d315f67
/*!
 * transaction: transaction range of timestamps pinned by the oldest
 * timestamp
 */
<<<<<<< HEAD
#define	WT_STAT_CONN_TXN_PINNED_TIMESTAMP_OLDEST	1839
/*! transaction: transaction read timestamp of the oldest active reader */
#define	WT_STAT_CONN_TXN_TIMESTAMP_OLDEST_ACTIVE_READ	1840
/*! transaction: transaction rollback to stable currently running */
#define	WT_STAT_CONN_TXN_ROLLBACK_TO_STABLE_RUNNING	1841
/*! transaction: transaction walk of concurrent sessions */
#define	WT_STAT_CONN_TXN_WALK_SESSIONS			1842
/*! transaction: transactions committed */
#define	WT_STAT_CONN_TXN_COMMIT				1843
/*! transaction: transactions rolled back */
#define	WT_STAT_CONN_TXN_ROLLBACK			1844
/*! transaction: update conflicts */
#define	WT_STAT_CONN_TXN_UPDATE_CONFLICT		1845
=======
#define	WT_STAT_CONN_TXN_PINNED_TIMESTAMP_OLDEST	1816
/*! transaction: transaction read timestamp of the oldest active reader */
#define	WT_STAT_CONN_TXN_TIMESTAMP_OLDEST_ACTIVE_READ	1817
/*! transaction: transaction rollback to stable currently running */
#define	WT_STAT_CONN_TXN_ROLLBACK_TO_STABLE_RUNNING	1818
/*! transaction: transaction walk of concurrent sessions */
#define	WT_STAT_CONN_TXN_WALK_SESSIONS			1819
/*! transaction: transactions committed */
#define	WT_STAT_CONN_TXN_COMMIT				1820
/*! transaction: transactions rolled back */
#define	WT_STAT_CONN_TXN_ROLLBACK			1821
/*! transaction: update conflicts */
#define	WT_STAT_CONN_TXN_UPDATE_CONFLICT		1822
>>>>>>> 7d315f67

/*!
 * @}
 * @name Statistics for data sources
 * @anchor statistics_dsrc
 * @{
 */
/*! autocommit: retries for readonly operations */
#define	WT_STAT_DSRC_AUTOCOMMIT_READONLY_RETRY		2000
/*! autocommit: retries for update operations */
#define	WT_STAT_DSRC_AUTOCOMMIT_UPDATE_RETRY		2001
/*! backup: total modified incremental blocks with compressed data */
#define	WT_STAT_DSRC_BACKUP_BLOCKS_COMPRESSED		2002
/*! backup: total modified incremental blocks without compressed data */
#define	WT_STAT_DSRC_BACKUP_BLOCKS_UNCOMPRESSED		2003
/*! block-disagg: Bytes read from the shared history store in SLS */
#define	WT_STAT_DSRC_DISAGG_BLOCK_HS_BYTE_READ		2004
/*! block-disagg: Bytes written to the shared history store in SLS */
#define	WT_STAT_DSRC_DISAGG_BLOCK_HS_BYTE_WRITE		2005
/*! block-disagg: Disaggregated block manager get */
#define	WT_STAT_DSRC_DISAGG_BLOCK_GET			2006
/*!
 * block-disagg: Disaggregated block manager get from the shared history
 * store in SLS
 */
#define	WT_STAT_DSRC_DISAGG_BLOCK_HS_GET		2007
/*! block-disagg: Disaggregated block manager put  */
#define	WT_STAT_DSRC_DISAGG_BLOCK_PUT			2008
/*!
 * block-disagg: Disaggregated block manager put to the shared history
 * store in SLS
 */
#define	WT_STAT_DSRC_DISAGG_BLOCK_HS_PUT		2009
/*! block-manager: allocations requiring file extension */
#define	WT_STAT_DSRC_BLOCK_EXTENSION			2010
/*! block-manager: blocks allocated */
#define	WT_STAT_DSRC_BLOCK_ALLOC			2011
/*! block-manager: blocks freed */
#define	WT_STAT_DSRC_BLOCK_FREE				2012
/*! block-manager: checkpoint size */
#define	WT_STAT_DSRC_BLOCK_CHECKPOINT_SIZE		2013
/*! block-manager: file allocation unit size */
#define	WT_STAT_DSRC_ALLOCATION_SIZE			2014
/*! block-manager: file bytes available for reuse */
#define	WT_STAT_DSRC_BLOCK_REUSE_BYTES			2015
/*! block-manager: file magic number */
#define	WT_STAT_DSRC_BLOCK_MAGIC			2016
/*! block-manager: file major version number */
#define	WT_STAT_DSRC_BLOCK_MAJOR			2017
/*! block-manager: file size in bytes */
#define	WT_STAT_DSRC_BLOCK_SIZE				2018
/*! block-manager: minor version number */
#define	WT_STAT_DSRC_BLOCK_MINOR			2019
/*! btree: btree checkpoint generation */
#define	WT_STAT_DSRC_BTREE_CHECKPOINT_GENERATION	2020
/*! btree: btree clean tree checkpoint expiration time */
#define	WT_STAT_DSRC_BTREE_CLEAN_CHECKPOINT_TIMER	2021
/*! btree: btree compact pages reviewed */
#define	WT_STAT_DSRC_BTREE_COMPACT_PAGES_REVIEWED	2022
/*! btree: btree compact pages rewritten */
#define	WT_STAT_DSRC_BTREE_COMPACT_PAGES_REWRITTEN	2023
/*! btree: btree compact pages skipped */
#define	WT_STAT_DSRC_BTREE_COMPACT_PAGES_SKIPPED	2024
/*! btree: btree expected number of compact bytes rewritten */
#define	WT_STAT_DSRC_BTREE_COMPACT_BYTES_REWRITTEN_EXPECTED	2025
/*! btree: btree expected number of compact pages rewritten */
#define	WT_STAT_DSRC_BTREE_COMPACT_PAGES_REWRITTEN_EXPECTED	2026
/*! btree: btree number of pages reconciled during checkpoint */
#define	WT_STAT_DSRC_BTREE_CHECKPOINT_PAGES_RECONCILED	2027
/*! btree: btree skipped by compaction as process would not reduce size */
#define	WT_STAT_DSRC_BTREE_COMPACT_SKIPPED		2028
/*!
 * btree: column-store fixed-size leaf pages, only reported if tree_walk
 * or all statistics are enabled
 */
#define	WT_STAT_DSRC_BTREE_COLUMN_FIX			2029
/*!
 * btree: column-store fixed-size time windows, only reported if
 * tree_walk or all statistics are enabled
 */
#define	WT_STAT_DSRC_BTREE_COLUMN_TWS			2030
/*!
 * btree: column-store internal pages, only reported if tree_walk or all
 * statistics are enabled
 */
#define	WT_STAT_DSRC_BTREE_COLUMN_INTERNAL		2031
/*!
 * btree: column-store variable-size RLE encoded values, only reported if
 * tree_walk or all statistics are enabled
 */
#define	WT_STAT_DSRC_BTREE_COLUMN_RLE			2032
/*!
 * btree: column-store variable-size deleted values, only reported if
 * tree_walk or all statistics are enabled
 */
#define	WT_STAT_DSRC_BTREE_COLUMN_DELETED		2033
/*!
 * btree: column-store variable-size leaf pages, only reported if
 * tree_walk or all statistics are enabled
 */
#define	WT_STAT_DSRC_BTREE_COLUMN_VARIABLE		2034
/*! btree: fixed-record size */
#define	WT_STAT_DSRC_BTREE_FIXED_LEN			2035
/*! btree: maximum internal page size */
#define	WT_STAT_DSRC_BTREE_MAXINTLPAGE			2036
/*! btree: maximum leaf page key size */
#define	WT_STAT_DSRC_BTREE_MAXLEAFKEY			2037
/*! btree: maximum leaf page size */
#define	WT_STAT_DSRC_BTREE_MAXLEAFPAGE			2038
/*! btree: maximum leaf page value size */
#define	WT_STAT_DSRC_BTREE_MAXLEAFVALUE			2039
/*! btree: maximum tree depth */
#define	WT_STAT_DSRC_BTREE_MAXIMUM_DEPTH		2040
/*!
 * btree: number of key/value pairs, only reported if tree_walk or all
 * statistics are enabled
 */
#define	WT_STAT_DSRC_BTREE_ENTRIES			2041
/*!
 * btree: overflow pages, only reported if tree_walk or all statistics
 * are enabled
 */
#define	WT_STAT_DSRC_BTREE_OVERFLOW			2042
/*!
 * btree: row-store empty values, only reported if tree_walk or all
 * statistics are enabled
 */
#define	WT_STAT_DSRC_BTREE_ROW_EMPTY_VALUES		2043
/*!
 * btree: row-store internal pages, only reported if tree_walk or all
 * statistics are enabled
 */
#define	WT_STAT_DSRC_BTREE_ROW_INTERNAL			2044
/*!
 * btree: row-store leaf pages, only reported if tree_walk or all
 * statistics are enabled
 */
#define	WT_STAT_DSRC_BTREE_ROW_LEAF			2045
/*! cache: bytes currently in the cache */
#define	WT_STAT_DSRC_CACHE_BYTES_INUSE			2046
/*! cache: bytes dirty in the cache cumulative */
#define	WT_STAT_DSRC_CACHE_BYTES_DIRTY_TOTAL		2047
/*! cache: bytes read into cache */
#define	WT_STAT_DSRC_CACHE_BYTES_READ			2048
/*! cache: bytes written from cache */
#define	WT_STAT_DSRC_CACHE_BYTES_WRITE			2049
/*! cache: checkpoint blocked page eviction */
#define	WT_STAT_DSRC_CACHE_EVICTION_BLOCKED_CHECKPOINT	2050
/*!
 * cache: checkpoint of history store file blocked non-history store page
 * eviction
 */
#define	WT_STAT_DSRC_CACHE_EVICTION_BLOCKED_CHECKPOINT_HS	2051
/*! cache: data source pages selected for eviction unable to be evicted */
#define	WT_STAT_DSRC_EVICTION_FAIL			2052
/*! cache: dirty internal page cannot be evicted in disaggregated storage */
#define	WT_STAT_DSRC_CACHE_EVICTION_BLOCKED_DISAGG_DIRTY_INTERNAL_PAGE	2053
/*!
 * cache: eviction gave up due to detecting a disk value without a
 * timestamp behind the last update on the chain
 */
#define	WT_STAT_DSRC_CACHE_EVICTION_BLOCKED_NO_TS_CHECKPOINT_RACE_1	2054
/*!
 * cache: eviction gave up due to detecting a tombstone without a
 * timestamp ahead of the selected on disk update
 */
#define	WT_STAT_DSRC_CACHE_EVICTION_BLOCKED_NO_TS_CHECKPOINT_RACE_2	2055
/*!
 * cache: eviction gave up due to detecting a tombstone without a
 * timestamp ahead of the selected on disk update after validating the
 * update chain
 */
#define	WT_STAT_DSRC_CACHE_EVICTION_BLOCKED_NO_TS_CHECKPOINT_RACE_3	2056
/*!
 * cache: eviction gave up due to detecting update chain entries without
 * timestamps after the selected on disk update
 */
#define	WT_STAT_DSRC_CACHE_EVICTION_BLOCKED_NO_TS_CHECKPOINT_RACE_4	2057
/*!
 * cache: eviction gave up due to needing to remove a record from the
 * history store but checkpoint is running
 */
#define	WT_STAT_DSRC_CACHE_EVICTION_BLOCKED_REMOVE_HS_RACE_WITH_CHECKPOINT	2058
/*! cache: eviction gave up due to no progress being made */
#define	WT_STAT_DSRC_CACHE_EVICTION_BLOCKED_NO_PROGRESS	2059
/*! cache: eviction walk passes of a file */
#define	WT_STAT_DSRC_EVICTION_WALK_PASSES		2060
/*! cache: eviction walk target pages histogram - 0-9 */
#define	WT_STAT_DSRC_CACHE_EVICTION_TARGET_PAGE_LT10	2061
/*! cache: eviction walk target pages histogram - 10-31 */
#define	WT_STAT_DSRC_CACHE_EVICTION_TARGET_PAGE_LT32	2062
/*! cache: eviction walk target pages histogram - 128 and higher */
#define	WT_STAT_DSRC_CACHE_EVICTION_TARGET_PAGE_GE128	2063
/*! cache: eviction walk target pages histogram - 32-63 */
#define	WT_STAT_DSRC_CACHE_EVICTION_TARGET_PAGE_LT64	2064
/*! cache: eviction walk target pages histogram - 64-128 */
#define	WT_STAT_DSRC_CACHE_EVICTION_TARGET_PAGE_LT128	2065
/*!
 * cache: eviction walk target pages reduced due to history store cache
 * pressure
 */
#define	WT_STAT_DSRC_CACHE_EVICTION_TARGET_PAGE_REDUCED	2066
/*! cache: hazard pointer blocked page eviction */
#define	WT_STAT_DSRC_CACHE_EVICTION_BLOCKED_HAZARD	2067
/*! cache: history store table insert calls */
#define	WT_STAT_DSRC_CACHE_HS_INSERT			2068
/*! cache: history store table insert calls that returned restart */
#define	WT_STAT_DSRC_CACHE_HS_INSERT_RESTART		2069
/*! cache: history store table reads */
#define	WT_STAT_DSRC_CACHE_HS_READ			2070
/*! cache: history store table reads missed */
#define	WT_STAT_DSRC_CACHE_HS_READ_MISS			2071
/*! cache: history store table reads requiring squashed modifies */
#define	WT_STAT_DSRC_CACHE_HS_READ_SQUASH		2072
/*!
 * cache: history store table resolved updates without timestamps that
 * lose their durable timestamp
 */
#define	WT_STAT_DSRC_CACHE_HS_ORDER_LOSE_DURABLE_TIMESTAMP	2073
/*!
 * cache: history store table truncation by rollback to stable to remove
 * an unstable update
 */
#define	WT_STAT_DSRC_CACHE_HS_KEY_TRUNCATE_RTS_UNSTABLE	2074
/*!
 * cache: history store table truncation by rollback to stable to remove
 * an update
 */
#define	WT_STAT_DSRC_CACHE_HS_KEY_TRUNCATE_RTS		2075
/*!
 * cache: history store table truncation to remove all the keys of a
 * btree
 */
#define	WT_STAT_DSRC_CACHE_HS_BTREE_TRUNCATE		2076
/*! cache: history store table truncation to remove an update */
#define	WT_STAT_DSRC_CACHE_HS_KEY_TRUNCATE		2077
/*!
 * cache: history store table truncation to remove range of updates due
 * to an update without a timestamp on data page
 */
#define	WT_STAT_DSRC_CACHE_HS_ORDER_REMOVE		2078
/*!
 * cache: history store table truncation to remove range of updates due
 * to key being removed from the data page during reconciliation
 */
#define	WT_STAT_DSRC_CACHE_HS_KEY_TRUNCATE_ONPAGE_REMOVAL	2079
/*!
 * cache: history store table truncations that would have happened in
 * non-dryrun mode
 */
#define	WT_STAT_DSRC_CACHE_HS_BTREE_TRUNCATE_DRYRUN	2080
/*!
 * cache: history store table truncations to remove an unstable update
 * that would have happened in non-dryrun mode
 */
#define	WT_STAT_DSRC_CACHE_HS_KEY_TRUNCATE_RTS_UNSTABLE_DRYRUN	2081
/*!
 * cache: history store table truncations to remove an update that would
 * have happened in non-dryrun mode
 */
#define	WT_STAT_DSRC_CACHE_HS_KEY_TRUNCATE_RTS_DRYRUN	2082
/*!
 * cache: history store table updates without timestamps fixed up by
 * reinserting with the fixed timestamp
 */
#define	WT_STAT_DSRC_CACHE_HS_ORDER_REINSERT		2083
/*! cache: history store table writes requiring squashed modifies */
#define	WT_STAT_DSRC_CACHE_HS_WRITE_SQUASH		2084
/*! cache: in-memory page passed criteria to be split */
#define	WT_STAT_DSRC_CACHE_INMEM_SPLITTABLE		2085
/*! cache: in-memory page splits */
#define	WT_STAT_DSRC_CACHE_INMEM_SPLIT			2086
/*! cache: internal page split blocked its eviction */
#define	WT_STAT_DSRC_CACHE_EVICTION_BLOCKED_INTERNAL_PAGE_SPLIT	2087
/*! cache: internal pages evicted */
#define	WT_STAT_DSRC_CACHE_EVICTION_INTERNAL		2088
/*! cache: internal pages split during eviction */
#define	WT_STAT_DSRC_CACHE_EVICTION_SPLIT_INTERNAL	2089
/*! cache: leaf pages split during eviction */
#define	WT_STAT_DSRC_CACHE_EVICTION_SPLIT_LEAF		2090
/*!
 * cache: locate a random in-mem ref by examining all entries on the root
 * page
 */
#define	WT_STAT_DSRC_CACHE_EVICTION_RANDOM_SAMPLE_INMEM_ROOT	2091
/*! cache: modified pages evicted */
#define	WT_STAT_DSRC_CACHE_EVICTION_DIRTY		2092
/*! cache: multi-block reconciliation blocked whilst checkpoint is running */
#define	WT_STAT_DSRC_CACHE_EVICTION_BLOCKED_MULTI_BLOCK_RECONCILIATION_DURING_CHECKPOINT	2093
/*! cache: number of internal pages read that had deltas attached */
#define	WT_STAT_DSRC_CACHE_READ_INTERNAL_DELTA		2094
/*! cache: number of leaf pages flattened that had deltas attached */
<<<<<<< HEAD
#define	WT_STAT_DSRC_CACHE_READ_FLATTEN_LEAF_DELTA	2095
/*! cache: number of leaf pages read that had deltas attached */
#define	WT_STAT_DSRC_CACHE_READ_LEAF_DELTA		2096
=======
#define	WT_STAT_DSRC_CACHE_READ_FLATTEN_LEAF_DELTA	2116
/*!
 * cache: number of leaf pages not flattened that had deltas attached due
 * to ebusy
 */
#define	WT_STAT_DSRC_CACHE_READ_FLATTEN_LEAF_DELTA_FAIL_EBUSY	2117
/*! cache: number of leaf pages read that had deltas attached */
#define	WT_STAT_DSRC_CACHE_READ_LEAF_DELTA		2118
>>>>>>> 7d315f67
/*!
 * cache: overflow keys on a multiblock row-store page blocked its
 * eviction
 */
<<<<<<< HEAD
#define	WT_STAT_DSRC_CACHE_EVICTION_BLOCKED_OVERFLOW_KEYS	2097
/*! cache: overflow pages read into cache */
#define	WT_STAT_DSRC_CACHE_READ_OVERFLOW		2098
/*! cache: page eviction blocked due to materialization frontier */
#define	WT_STAT_DSRC_CACHE_EVICTION_BLOCKED_MATERIALIZATION	2099
=======
#define	WT_STAT_DSRC_CACHE_EVICTION_BLOCKED_OVERFLOW_KEYS	2119
/*! cache: overflow pages read into cache */
#define	WT_STAT_DSRC_CACHE_READ_OVERFLOW		2120
/*! cache: page eviction blocked due to materialization frontier */
#define	WT_STAT_DSRC_CACHE_EVICTION_BLOCKED_MATERIALIZATION	2121
>>>>>>> 7d315f67
/*!
 * cache: page eviction blocked in disaggregated storage as it can only
 * be written by the next checkpoint
 */
<<<<<<< HEAD
#define	WT_STAT_DSRC_CACHE_EVICTION_BLOCKED_DISAGG_NEXT_CHECKPOINT	2100
/*! cache: page split during eviction deepened the tree */
#define	WT_STAT_DSRC_CACHE_EVICTION_DEEPEN		2101
/*! cache: page written requiring history store records */
#define	WT_STAT_DSRC_CACHE_WRITE_HS			2102
/*! cache: pages dirtied due to obsolete time window by eviction */
#define	WT_STAT_DSRC_CACHE_EVICTION_DIRTY_OBSOLETE_TW	2103
/*! cache: pages evicted ahead of the page materialization frontier */
#define	WT_STAT_DSRC_CACHE_EVICTION_AHEAD_OF_LAST_MATERIALIZED_LSN	2104
/*! cache: pages read into cache */
#define	WT_STAT_DSRC_CACHE_READ				2105
/*! cache: pages read into cache after truncate */
#define	WT_STAT_DSRC_CACHE_READ_DELETED			2106
/*! cache: pages read into cache after truncate in prepare state */
#define	WT_STAT_DSRC_CACHE_READ_DELETED_PREPARED	2107
/*! cache: pages read into cache by checkpoint */
#define	WT_STAT_DSRC_CACHE_READ_CHECKPOINT		2108
/*! cache: pages requested from the cache */
#define	WT_STAT_DSRC_CACHE_PAGES_REQUESTED		2109
/*! cache: pages requested from the cache due to pre-fetch */
#define	WT_STAT_DSRC_CACHE_PAGES_PREFETCH		2110
/*! cache: pages seen by eviction walk */
#define	WT_STAT_DSRC_CACHE_EVICTION_PAGES_SEEN		2111
/*! cache: pages written from cache */
#define	WT_STAT_DSRC_CACHE_WRITE			2112
/*! cache: pages written requiring in-memory restoration */
#define	WT_STAT_DSRC_CACHE_WRITE_RESTORE		2113
=======
#define	WT_STAT_DSRC_CACHE_EVICTION_BLOCKED_DISAGG_NEXT_CHECKPOINT	2122
/*! cache: page split during eviction deepened the tree */
#define	WT_STAT_DSRC_CACHE_EVICTION_DEEPEN		2123
/*! cache: page written requiring history store records */
#define	WT_STAT_DSRC_CACHE_WRITE_HS			2124
/*! cache: pages evicted ahead of the page materialization frontier */
#define	WT_STAT_DSRC_CACHE_EVICTION_AHEAD_OF_LAST_MATERIALIZED_LSN	2125
/*! cache: pages read into cache */
#define	WT_STAT_DSRC_CACHE_READ				2126
/*! cache: pages read into cache after truncate */
#define	WT_STAT_DSRC_CACHE_READ_DELETED			2127
/*! cache: pages read into cache after truncate in prepare state */
#define	WT_STAT_DSRC_CACHE_READ_DELETED_PREPARED	2128
/*! cache: pages read into cache by checkpoint */
#define	WT_STAT_DSRC_CACHE_READ_CHECKPOINT		2129
/*! cache: pages requested from the cache */
#define	WT_STAT_DSRC_CACHE_PAGES_REQUESTED		2130
/*! cache: pages requested from the cache due to pre-fetch */
#define	WT_STAT_DSRC_CACHE_PAGES_PREFETCH		2131
/*! cache: pages seen by eviction walk */
#define	WT_STAT_DSRC_CACHE_EVICTION_PAGES_SEEN		2132
/*! cache: pages written from cache */
#define	WT_STAT_DSRC_CACHE_WRITE			2133
/*! cache: pages written requiring in-memory restoration */
#define	WT_STAT_DSRC_CACHE_WRITE_RESTORE		2134
>>>>>>> 7d315f67
/*!
 * cache: precise checkpoint caused an eviction to be skipped because any
 * dirty content needs to remain in cache
 */
<<<<<<< HEAD
#define	WT_STAT_DSRC_CACHE_EVICTION_BLOCKED_CHECKPOINT_PRECISE	2114
=======
#define	WT_STAT_DSRC_CACHE_EVICTION_BLOCKED_CHECKPOINT_PRECISE	2135
>>>>>>> 7d315f67
/*!
 * cache: realizing in-memory split after reconciliation failed due to
 * internal lock busy
 */
<<<<<<< HEAD
#define	WT_STAT_DSRC_CACHE_EVICT_SPLIT_FAILED_LOCK	2115
/*! cache: recent modification of a page blocked its eviction */
#define	WT_STAT_DSRC_CACHE_EVICTION_BLOCKED_RECENTLY_MODIFIED	2116
/*! cache: reconciled pages scrubbed and added back to the cache clean */
#define	WT_STAT_DSRC_CACHE_SCRUB_RESTORE		2117
/*! cache: reverse splits performed */
#define	WT_STAT_DSRC_CACHE_REVERSE_SPLITS		2118
=======
#define	WT_STAT_DSRC_CACHE_EVICT_SPLIT_FAILED_LOCK	2136
/*! cache: recent modification of a page blocked its eviction */
#define	WT_STAT_DSRC_CACHE_EVICTION_BLOCKED_RECENTLY_MODIFIED	2137
/*! cache: reconciled pages scrubbed and added back to the cache clean */
#define	WT_STAT_DSRC_CACHE_SCRUB_RESTORE		2138
/*! cache: reverse splits performed */
#define	WT_STAT_DSRC_CACHE_REVERSE_SPLITS		2139
>>>>>>> 7d315f67
/*!
 * cache: reverse splits skipped because of VLCS namespace gap
 * restrictions
 */
<<<<<<< HEAD
#define	WT_STAT_DSRC_CACHE_REVERSE_SPLITS_SKIPPED_VLCS	2119
/*! cache: size of delta updates reconstructed on the base page */
#define	WT_STAT_DSRC_CACHE_READ_DELTA_UPDATES		2120
/*! cache: size of tombstones restored when reading a page */
#define	WT_STAT_DSRC_CACHE_READ_RESTORED_TOMBSTONE_BYTES	2121
/*! cache: the number of times full update inserted to history store */
#define	WT_STAT_DSRC_CACHE_HS_INSERT_FULL_UPDATE	2122
/*! cache: the number of times reverse modify inserted to history store */
#define	WT_STAT_DSRC_CACHE_HS_INSERT_REVERSE_MODIFY	2123
/*! cache: tracked dirty bytes in the cache */
#define	WT_STAT_DSRC_CACHE_BYTES_DIRTY			2124
/*! cache: tracked dirty internal page bytes in the cache */
#define	WT_STAT_DSRC_CACHE_BYTES_DIRTY_INTERNAL		2125
/*! cache: tracked dirty leaf page bytes in the cache */
#define	WT_STAT_DSRC_CACHE_BYTES_DIRTY_LEAF		2126
/*! cache: uncommitted truncate blocked page eviction */
#define	WT_STAT_DSRC_CACHE_EVICTION_BLOCKED_UNCOMMITTED_TRUNCATE	2127
/*! cache: unmodified pages evicted */
#define	WT_STAT_DSRC_CACHE_EVICTION_CLEAN		2128
=======
#define	WT_STAT_DSRC_CACHE_REVERSE_SPLITS_SKIPPED_VLCS	2140
/*! cache: size of delta updates reconstructed on the base page */
#define	WT_STAT_DSRC_CACHE_READ_DELTA_UPDATES		2141
/*! cache: size of tombstones restored when reading a page */
#define	WT_STAT_DSRC_CACHE_READ_RESTORED_TOMBSTONE_BYTES	2142
/*! cache: the number of times full update inserted to history store */
#define	WT_STAT_DSRC_CACHE_HS_INSERT_FULL_UPDATE	2143
/*! cache: the number of times reverse modify inserted to history store */
#define	WT_STAT_DSRC_CACHE_HS_INSERT_REVERSE_MODIFY	2144
/*! cache: tracked dirty bytes in the cache */
#define	WT_STAT_DSRC_CACHE_BYTES_DIRTY			2145
/*! cache: uncommitted truncate blocked page eviction */
#define	WT_STAT_DSRC_CACHE_EVICTION_BLOCKED_UNCOMMITTED_TRUNCATE	2146
/*! cache: unmodified pages evicted */
#define	WT_STAT_DSRC_CACHE_EVICTION_CLEAN		2147
>>>>>>> 7d315f67
/*!
 * cache_walk: Average difference between current eviction generation
 * when the page was last considered, only reported if cache_walk or all
 * statistics are enabled
 */
<<<<<<< HEAD
#define	WT_STAT_DSRC_CACHE_STATE_GEN_AVG_GAP		2129
=======
#define	WT_STAT_DSRC_CACHE_STATE_GEN_AVG_GAP		2148
>>>>>>> 7d315f67
/*!
 * cache_walk: Average on-disk page image size seen, only reported if
 * cache_walk or all statistics are enabled
 */
<<<<<<< HEAD
#define	WT_STAT_DSRC_CACHE_STATE_AVG_WRITTEN_SIZE	2130
=======
#define	WT_STAT_DSRC_CACHE_STATE_AVG_WRITTEN_SIZE	2149
>>>>>>> 7d315f67
/*!
 * cache_walk: Average time in cache for pages that have been visited by
 * the eviction server, only reported if cache_walk or all statistics are
 * enabled
 */
<<<<<<< HEAD
#define	WT_STAT_DSRC_CACHE_STATE_AVG_VISITED_AGE	2131
=======
#define	WT_STAT_DSRC_CACHE_STATE_AVG_VISITED_AGE	2150
>>>>>>> 7d315f67
/*!
 * cache_walk: Average time in cache for pages that have not been visited
 * by the eviction server, only reported if cache_walk or all statistics
 * are enabled
 */
<<<<<<< HEAD
#define	WT_STAT_DSRC_CACHE_STATE_AVG_UNVISITED_AGE	2132
=======
#define	WT_STAT_DSRC_CACHE_STATE_AVG_UNVISITED_AGE	2151
>>>>>>> 7d315f67
/*!
 * cache_walk: Clean pages currently in cache, only reported if
 * cache_walk or all statistics are enabled
 */
<<<<<<< HEAD
#define	WT_STAT_DSRC_CACHE_STATE_PAGES_CLEAN		2133
=======
#define	WT_STAT_DSRC_CACHE_STATE_PAGES_CLEAN		2152
>>>>>>> 7d315f67
/*!
 * cache_walk: Current eviction generation, only reported if cache_walk
 * or all statistics are enabled
 */
<<<<<<< HEAD
#define	WT_STAT_DSRC_CACHE_STATE_GEN_CURRENT		2134
=======
#define	WT_STAT_DSRC_CACHE_STATE_GEN_CURRENT		2153
>>>>>>> 7d315f67
/*!
 * cache_walk: Dirty pages currently in cache, only reported if
 * cache_walk or all statistics are enabled
 */
<<<<<<< HEAD
#define	WT_STAT_DSRC_CACHE_STATE_PAGES_DIRTY		2135
=======
#define	WT_STAT_DSRC_CACHE_STATE_PAGES_DIRTY		2154
>>>>>>> 7d315f67
/*!
 * cache_walk: Entries in the root page, only reported if cache_walk or
 * all statistics are enabled
 */
<<<<<<< HEAD
#define	WT_STAT_DSRC_CACHE_STATE_ROOT_ENTRIES		2136
=======
#define	WT_STAT_DSRC_CACHE_STATE_ROOT_ENTRIES		2155
>>>>>>> 7d315f67
/*!
 * cache_walk: Internal pages currently in cache, only reported if
 * cache_walk or all statistics are enabled
 */
<<<<<<< HEAD
#define	WT_STAT_DSRC_CACHE_STATE_PAGES_INTERNAL		2137
=======
#define	WT_STAT_DSRC_CACHE_STATE_PAGES_INTERNAL		2156
>>>>>>> 7d315f67
/*!
 * cache_walk: Leaf pages currently in cache, only reported if cache_walk
 * or all statistics are enabled
 */
<<<<<<< HEAD
#define	WT_STAT_DSRC_CACHE_STATE_PAGES_LEAF		2138
=======
#define	WT_STAT_DSRC_CACHE_STATE_PAGES_LEAF		2157
>>>>>>> 7d315f67
/*!
 * cache_walk: Maximum difference between current eviction generation
 * when the page was last considered, only reported if cache_walk or all
 * statistics are enabled
 */
<<<<<<< HEAD
#define	WT_STAT_DSRC_CACHE_STATE_GEN_MAX_GAP		2139
=======
#define	WT_STAT_DSRC_CACHE_STATE_GEN_MAX_GAP		2158
>>>>>>> 7d315f67
/*!
 * cache_walk: Maximum page size seen, only reported if cache_walk or all
 * statistics are enabled
 */
<<<<<<< HEAD
#define	WT_STAT_DSRC_CACHE_STATE_MAX_PAGESIZE		2140
=======
#define	WT_STAT_DSRC_CACHE_STATE_MAX_PAGESIZE		2159
>>>>>>> 7d315f67
/*!
 * cache_walk: Minimum on-disk page image size seen, only reported if
 * cache_walk or all statistics are enabled
 */
<<<<<<< HEAD
#define	WT_STAT_DSRC_CACHE_STATE_MIN_WRITTEN_SIZE	2141
=======
#define	WT_STAT_DSRC_CACHE_STATE_MIN_WRITTEN_SIZE	2160
>>>>>>> 7d315f67
/*!
 * cache_walk: Number of pages never visited by eviction server, only
 * reported if cache_walk or all statistics are enabled
 */
<<<<<<< HEAD
#define	WT_STAT_DSRC_CACHE_STATE_UNVISITED_COUNT	2142
=======
#define	WT_STAT_DSRC_CACHE_STATE_UNVISITED_COUNT	2161
>>>>>>> 7d315f67
/*!
 * cache_walk: On-disk page image sizes smaller than a single allocation
 * unit, only reported if cache_walk or all statistics are enabled
 */
<<<<<<< HEAD
#define	WT_STAT_DSRC_CACHE_STATE_SMALLER_ALLOC_SIZE	2143
=======
#define	WT_STAT_DSRC_CACHE_STATE_SMALLER_ALLOC_SIZE	2162
>>>>>>> 7d315f67
/*!
 * cache_walk: Pages created in memory and never written, only reported
 * if cache_walk or all statistics are enabled
 */
<<<<<<< HEAD
#define	WT_STAT_DSRC_CACHE_STATE_MEMORY			2144
=======
#define	WT_STAT_DSRC_CACHE_STATE_MEMORY			2163
>>>>>>> 7d315f67
/*!
 * cache_walk: Pages currently queued for eviction, only reported if
 * cache_walk or all statistics are enabled
 */
<<<<<<< HEAD
#define	WT_STAT_DSRC_CACHE_STATE_QUEUED			2145
=======
#define	WT_STAT_DSRC_CACHE_STATE_QUEUED			2164
>>>>>>> 7d315f67
/*!
 * cache_walk: Pages that could not be queued for eviction, only reported
 * if cache_walk or all statistics are enabled
 */
<<<<<<< HEAD
#define	WT_STAT_DSRC_CACHE_STATE_NOT_QUEUEABLE		2146
=======
#define	WT_STAT_DSRC_CACHE_STATE_NOT_QUEUEABLE		2165
>>>>>>> 7d315f67
/*!
 * cache_walk: Refs skipped during cache traversal, only reported if
 * cache_walk or all statistics are enabled
 */
<<<<<<< HEAD
#define	WT_STAT_DSRC_CACHE_STATE_REFS_SKIPPED		2147
=======
#define	WT_STAT_DSRC_CACHE_STATE_REFS_SKIPPED		2166
>>>>>>> 7d315f67
/*!
 * cache_walk: Size of the root page, only reported if cache_walk or all
 * statistics are enabled
 */
<<<<<<< HEAD
#define	WT_STAT_DSRC_CACHE_STATE_ROOT_SIZE		2148
=======
#define	WT_STAT_DSRC_CACHE_STATE_ROOT_SIZE		2167
>>>>>>> 7d315f67
/*!
 * cache_walk: Total number of pages currently in cache, only reported if
 * cache_walk or all statistics are enabled
 */
<<<<<<< HEAD
#define	WT_STAT_DSRC_CACHE_STATE_PAGES			2149
/*! checkpoint: checkpoint has acquired a snapshot for its transaction */
#define	WT_STAT_DSRC_CHECKPOINT_SNAPSHOT_ACQUIRED	2150
/*! checkpoint: pages added for eviction during checkpoint cleanup */
#define	WT_STAT_DSRC_CHECKPOINT_CLEANUP_PAGES_EVICT	2151
/*!
 * checkpoint: pages dirtied due to obsolete time window by checkpoint
 * cleanup
 */
#define	WT_STAT_DSRC_CHECKPOINT_CLEANUP_PAGES_OBSOLETE_TW	2152
/*!
 * checkpoint: pages read into cache during checkpoint cleanup
 * (reclaim_space)
 */
#define	WT_STAT_DSRC_CHECKPOINT_CLEANUP_PAGES_READ_RECLAIM_SPACE	2153
/*!
 * checkpoint: pages read into cache during checkpoint cleanup due to
 * obsolete time window
 */
#define	WT_STAT_DSRC_CHECKPOINT_CLEANUP_PAGES_READ_OBSOLETE_TW	2154
/*! checkpoint: pages removed during checkpoint cleanup */
#define	WT_STAT_DSRC_CHECKPOINT_CLEANUP_PAGES_REMOVED	2155
/*! checkpoint: pages skipped during checkpoint cleanup tree walk */
#define	WT_STAT_DSRC_CHECKPOINT_CLEANUP_PAGES_WALK_SKIPPED	2156
/*! checkpoint: pages visited during checkpoint cleanup */
#define	WT_STAT_DSRC_CHECKPOINT_CLEANUP_PAGES_VISITED	2157
=======
#define	WT_STAT_DSRC_CACHE_STATE_PAGES			2168
/*! checkpoint: checkpoint has acquired a snapshot for its transaction */
#define	WT_STAT_DSRC_CHECKPOINT_SNAPSHOT_ACQUIRED	2169
/*! checkpoint: pages added for eviction during checkpoint cleanup */
#define	WT_STAT_DSRC_CHECKPOINT_CLEANUP_PAGES_EVICT	2170
/*! checkpoint: pages removed during checkpoint cleanup */
#define	WT_STAT_DSRC_CHECKPOINT_CLEANUP_PAGES_REMOVED	2171
/*! checkpoint: pages skipped during checkpoint cleanup tree walk */
#define	WT_STAT_DSRC_CHECKPOINT_CLEANUP_PAGES_WALK_SKIPPED	2172
/*! checkpoint: pages visited during checkpoint cleanup */
#define	WT_STAT_DSRC_CHECKPOINT_CLEANUP_PAGES_VISITED	2173
/*! checkpoint: transaction checkpoints due to obsolete pages */
#define	WT_STAT_DSRC_CHECKPOINT_OBSOLETE_APPLIED	2174
>>>>>>> 7d315f67
/*!
 * compression: compressed page maximum internal page size prior to
 * compression
 */
<<<<<<< HEAD
#define	WT_STAT_DSRC_COMPRESS_PRECOMP_INTL_MAX_PAGE_SIZE	2158
=======
#define	WT_STAT_DSRC_COMPRESS_PRECOMP_INTL_MAX_PAGE_SIZE	2175
>>>>>>> 7d315f67
/*!
 * compression: compressed page maximum leaf page size prior to
 * compression
 */
<<<<<<< HEAD
#define	WT_STAT_DSRC_COMPRESS_PRECOMP_LEAF_MAX_PAGE_SIZE	2159
/*! compression: page written to disk failed to compress */
#define	WT_STAT_DSRC_COMPRESS_WRITE_FAIL		2160
/*! compression: page written to disk was too small to compress */
#define	WT_STAT_DSRC_COMPRESS_WRITE_TOO_SMALL		2161
/*! compression: pages read from disk */
#define	WT_STAT_DSRC_COMPRESS_READ			2162
=======
#define	WT_STAT_DSRC_COMPRESS_PRECOMP_LEAF_MAX_PAGE_SIZE	2176
/*! compression: page written to disk failed to compress */
#define	WT_STAT_DSRC_COMPRESS_WRITE_FAIL		2177
/*! compression: page written to disk was too small to compress */
#define	WT_STAT_DSRC_COMPRESS_WRITE_TOO_SMALL		2178
/*! compression: pages read from disk */
#define	WT_STAT_DSRC_COMPRESS_READ			2179
>>>>>>> 7d315f67
/*!
 * compression: pages read from disk with compression ratio greater than
 * 64
 */
<<<<<<< HEAD
#define	WT_STAT_DSRC_COMPRESS_READ_RATIO_HIST_MAX	2163
=======
#define	WT_STAT_DSRC_COMPRESS_READ_RATIO_HIST_MAX	2180
>>>>>>> 7d315f67
/*!
 * compression: pages read from disk with compression ratio smaller than
 * 2
 */
<<<<<<< HEAD
#define	WT_STAT_DSRC_COMPRESS_READ_RATIO_HIST_2		2164
=======
#define	WT_STAT_DSRC_COMPRESS_READ_RATIO_HIST_2		2181
>>>>>>> 7d315f67
/*!
 * compression: pages read from disk with compression ratio smaller than
 * 4
 */
<<<<<<< HEAD
#define	WT_STAT_DSRC_COMPRESS_READ_RATIO_HIST_4		2165
=======
#define	WT_STAT_DSRC_COMPRESS_READ_RATIO_HIST_4		2182
>>>>>>> 7d315f67
/*!
 * compression: pages read from disk with compression ratio smaller than
 * 8
 */
<<<<<<< HEAD
#define	WT_STAT_DSRC_COMPRESS_READ_RATIO_HIST_8		2166
=======
#define	WT_STAT_DSRC_COMPRESS_READ_RATIO_HIST_8		2183
>>>>>>> 7d315f67
/*!
 * compression: pages read from disk with compression ratio smaller than
 * 16
 */
<<<<<<< HEAD
#define	WT_STAT_DSRC_COMPRESS_READ_RATIO_HIST_16	2167
=======
#define	WT_STAT_DSRC_COMPRESS_READ_RATIO_HIST_16	2184
>>>>>>> 7d315f67
/*!
 * compression: pages read from disk with compression ratio smaller than
 * 32
 */
<<<<<<< HEAD
#define	WT_STAT_DSRC_COMPRESS_READ_RATIO_HIST_32	2168
=======
#define	WT_STAT_DSRC_COMPRESS_READ_RATIO_HIST_32	2185
>>>>>>> 7d315f67
/*!
 * compression: pages read from disk with compression ratio smaller than
 * 64
 */
<<<<<<< HEAD
#define	WT_STAT_DSRC_COMPRESS_READ_RATIO_HIST_64	2169
/*! compression: pages written to disk */
#define	WT_STAT_DSRC_COMPRESS_WRITE			2170
=======
#define	WT_STAT_DSRC_COMPRESS_READ_RATIO_HIST_64	2186
/*! compression: pages written to disk */
#define	WT_STAT_DSRC_COMPRESS_WRITE			2187
>>>>>>> 7d315f67
/*!
 * compression: pages written to disk with compression ratio greater than
 * 64
 */
<<<<<<< HEAD
#define	WT_STAT_DSRC_COMPRESS_WRITE_RATIO_HIST_MAX	2171
=======
#define	WT_STAT_DSRC_COMPRESS_WRITE_RATIO_HIST_MAX	2188
>>>>>>> 7d315f67
/*!
 * compression: pages written to disk with compression ratio smaller than
 * 2
 */
<<<<<<< HEAD
#define	WT_STAT_DSRC_COMPRESS_WRITE_RATIO_HIST_2	2172
=======
#define	WT_STAT_DSRC_COMPRESS_WRITE_RATIO_HIST_2	2189
>>>>>>> 7d315f67
/*!
 * compression: pages written to disk with compression ratio smaller than
 * 4
 */
<<<<<<< HEAD
#define	WT_STAT_DSRC_COMPRESS_WRITE_RATIO_HIST_4	2173
=======
#define	WT_STAT_DSRC_COMPRESS_WRITE_RATIO_HIST_4	2190
>>>>>>> 7d315f67
/*!
 * compression: pages written to disk with compression ratio smaller than
 * 8
 */
<<<<<<< HEAD
#define	WT_STAT_DSRC_COMPRESS_WRITE_RATIO_HIST_8	2174
=======
#define	WT_STAT_DSRC_COMPRESS_WRITE_RATIO_HIST_8	2191
>>>>>>> 7d315f67
/*!
 * compression: pages written to disk with compression ratio smaller than
 * 16
 */
<<<<<<< HEAD
#define	WT_STAT_DSRC_COMPRESS_WRITE_RATIO_HIST_16	2175
=======
#define	WT_STAT_DSRC_COMPRESS_WRITE_RATIO_HIST_16	2192
>>>>>>> 7d315f67
/*!
 * compression: pages written to disk with compression ratio smaller than
 * 32
 */
<<<<<<< HEAD
#define	WT_STAT_DSRC_COMPRESS_WRITE_RATIO_HIST_32	2176
=======
#define	WT_STAT_DSRC_COMPRESS_WRITE_RATIO_HIST_32	2193
>>>>>>> 7d315f67
/*!
 * compression: pages written to disk with compression ratio smaller than
 * 64
 */
<<<<<<< HEAD
#define	WT_STAT_DSRC_COMPRESS_WRITE_RATIO_HIST_64	2177
/*! cursor: Total number of deleted pages skipped during tree walk */
#define	WT_STAT_DSRC_CURSOR_TREE_WALK_DEL_PAGE_SKIP	2178
/*! cursor: Total number of entries skipped by cursor next calls */
#define	WT_STAT_DSRC_CURSOR_NEXT_SKIP_TOTAL		2179
/*! cursor: Total number of entries skipped by cursor prev calls */
#define	WT_STAT_DSRC_CURSOR_PREV_SKIP_TOTAL		2180
=======
#define	WT_STAT_DSRC_COMPRESS_WRITE_RATIO_HIST_64	2194
/*! cursor: Total number of deleted pages skipped during tree walk */
#define	WT_STAT_DSRC_CURSOR_TREE_WALK_DEL_PAGE_SKIP	2195
/*! cursor: Total number of entries skipped by cursor next calls */
#define	WT_STAT_DSRC_CURSOR_NEXT_SKIP_TOTAL		2196
/*! cursor: Total number of entries skipped by cursor prev calls */
#define	WT_STAT_DSRC_CURSOR_PREV_SKIP_TOTAL		2197
>>>>>>> 7d315f67
/*!
 * cursor: Total number of entries skipped to position the history store
 * cursor
 */
<<<<<<< HEAD
#define	WT_STAT_DSRC_CURSOR_SKIP_HS_CUR_POSITION	2181
=======
#define	WT_STAT_DSRC_CURSOR_SKIP_HS_CUR_POSITION	2198
>>>>>>> 7d315f67
/*!
 * cursor: Total number of in-memory deleted pages skipped during tree
 * walk
 */
<<<<<<< HEAD
#define	WT_STAT_DSRC_CURSOR_TREE_WALK_INMEM_DEL_PAGE_SKIP	2182
/*! cursor: Total number of on-disk deleted pages skipped during tree walk */
#define	WT_STAT_DSRC_CURSOR_TREE_WALK_ONDISK_DEL_PAGE_SKIP	2183
=======
#define	WT_STAT_DSRC_CURSOR_TREE_WALK_INMEM_DEL_PAGE_SKIP	2199
/*! cursor: Total number of on-disk deleted pages skipped during tree walk */
#define	WT_STAT_DSRC_CURSOR_TREE_WALK_ONDISK_DEL_PAGE_SKIP	2200
>>>>>>> 7d315f67
/*!
 * cursor: Total number of times a search near has exited due to prefix
 * config
 */
<<<<<<< HEAD
#define	WT_STAT_DSRC_CURSOR_SEARCH_NEAR_PREFIX_FAST_PATHS	2184
=======
#define	WT_STAT_DSRC_CURSOR_SEARCH_NEAR_PREFIX_FAST_PATHS	2201
>>>>>>> 7d315f67
/*!
 * cursor: Total number of times cursor fails to temporarily release
 * pinned page to encourage eviction of hot or large page
 */
<<<<<<< HEAD
#define	WT_STAT_DSRC_CURSOR_REPOSITION_FAILED		2185
=======
#define	WT_STAT_DSRC_CURSOR_REPOSITION_FAILED		2202
>>>>>>> 7d315f67
/*!
 * cursor: Total number of times cursor temporarily releases pinned page
 * to encourage eviction of hot or large page
 */
<<<<<<< HEAD
#define	WT_STAT_DSRC_CURSOR_REPOSITION			2186
/*! cursor: bulk loaded cursor insert calls */
#define	WT_STAT_DSRC_CURSOR_INSERT_BULK			2187
/*! cursor: cache cursors reuse count */
#define	WT_STAT_DSRC_CURSOR_REOPEN			2188
/*! cursor: close calls that result in cache */
#define	WT_STAT_DSRC_CURSOR_CACHE			2189
/*! cursor: create calls */
#define	WT_STAT_DSRC_CURSOR_CREATE			2190
/*! cursor: cursor bound calls that return an error */
#define	WT_STAT_DSRC_CURSOR_BOUND_ERROR			2191
/*! cursor: cursor bounds cleared from reset */
#define	WT_STAT_DSRC_CURSOR_BOUNDS_RESET		2192
/*! cursor: cursor bounds comparisons performed */
#define	WT_STAT_DSRC_CURSOR_BOUNDS_COMPARISONS		2193
/*! cursor: cursor bounds next called on an unpositioned cursor */
#define	WT_STAT_DSRC_CURSOR_BOUNDS_NEXT_UNPOSITIONED	2194
/*! cursor: cursor bounds next early exit */
#define	WT_STAT_DSRC_CURSOR_BOUNDS_NEXT_EARLY_EXIT	2195
/*! cursor: cursor bounds prev called on an unpositioned cursor */
#define	WT_STAT_DSRC_CURSOR_BOUNDS_PREV_UNPOSITIONED	2196
/*! cursor: cursor bounds prev early exit */
#define	WT_STAT_DSRC_CURSOR_BOUNDS_PREV_EARLY_EXIT	2197
/*! cursor: cursor bounds search early exit */
#define	WT_STAT_DSRC_CURSOR_BOUNDS_SEARCH_EARLY_EXIT	2198
/*! cursor: cursor bounds search near call repositioned cursor */
#define	WT_STAT_DSRC_CURSOR_BOUNDS_SEARCH_NEAR_REPOSITIONED_CURSOR	2199
/*! cursor: cursor cache calls that return an error */
#define	WT_STAT_DSRC_CURSOR_CACHE_ERROR			2200
/*! cursor: cursor close calls that return an error */
#define	WT_STAT_DSRC_CURSOR_CLOSE_ERROR			2201
/*! cursor: cursor compare calls that return an error */
#define	WT_STAT_DSRC_CURSOR_COMPARE_ERROR		2202
/*! cursor: cursor equals calls that return an error */
#define	WT_STAT_DSRC_CURSOR_EQUALS_ERROR		2203
/*! cursor: cursor get key calls that return an error */
#define	WT_STAT_DSRC_CURSOR_GET_KEY_ERROR		2204
/*! cursor: cursor get value calls that return an error */
#define	WT_STAT_DSRC_CURSOR_GET_VALUE_ERROR		2205
/*! cursor: cursor insert calls that return an error */
#define	WT_STAT_DSRC_CURSOR_INSERT_ERROR		2206
/*! cursor: cursor insert check calls that return an error */
#define	WT_STAT_DSRC_CURSOR_INSERT_CHECK_ERROR		2207
/*! cursor: cursor largest key calls that return an error */
#define	WT_STAT_DSRC_CURSOR_LARGEST_KEY_ERROR		2208
/*! cursor: cursor modify calls that return an error */
#define	WT_STAT_DSRC_CURSOR_MODIFY_ERROR		2209
/*! cursor: cursor next calls that return an error */
#define	WT_STAT_DSRC_CURSOR_NEXT_ERROR			2210
=======
#define	WT_STAT_DSRC_CURSOR_REPOSITION			2203
/*! cursor: bulk loaded cursor insert calls */
#define	WT_STAT_DSRC_CURSOR_INSERT_BULK			2204
/*! cursor: cache cursors reuse count */
#define	WT_STAT_DSRC_CURSOR_REOPEN			2205
/*! cursor: close calls that result in cache */
#define	WT_STAT_DSRC_CURSOR_CACHE			2206
/*! cursor: create calls */
#define	WT_STAT_DSRC_CURSOR_CREATE			2207
/*! cursor: cursor bound calls that return an error */
#define	WT_STAT_DSRC_CURSOR_BOUND_ERROR			2208
/*! cursor: cursor bounds cleared from reset */
#define	WT_STAT_DSRC_CURSOR_BOUNDS_RESET		2209
/*! cursor: cursor bounds comparisons performed */
#define	WT_STAT_DSRC_CURSOR_BOUNDS_COMPARISONS		2210
/*! cursor: cursor bounds next called on an unpositioned cursor */
#define	WT_STAT_DSRC_CURSOR_BOUNDS_NEXT_UNPOSITIONED	2211
/*! cursor: cursor bounds next early exit */
#define	WT_STAT_DSRC_CURSOR_BOUNDS_NEXT_EARLY_EXIT	2212
/*! cursor: cursor bounds prev called on an unpositioned cursor */
#define	WT_STAT_DSRC_CURSOR_BOUNDS_PREV_UNPOSITIONED	2213
/*! cursor: cursor bounds prev early exit */
#define	WT_STAT_DSRC_CURSOR_BOUNDS_PREV_EARLY_EXIT	2214
/*! cursor: cursor bounds search early exit */
#define	WT_STAT_DSRC_CURSOR_BOUNDS_SEARCH_EARLY_EXIT	2215
/*! cursor: cursor bounds search near call repositioned cursor */
#define	WT_STAT_DSRC_CURSOR_BOUNDS_SEARCH_NEAR_REPOSITIONED_CURSOR	2216
/*! cursor: cursor cache calls that return an error */
#define	WT_STAT_DSRC_CURSOR_CACHE_ERROR			2217
/*! cursor: cursor close calls that return an error */
#define	WT_STAT_DSRC_CURSOR_CLOSE_ERROR			2218
/*! cursor: cursor compare calls that return an error */
#define	WT_STAT_DSRC_CURSOR_COMPARE_ERROR		2219
/*! cursor: cursor equals calls that return an error */
#define	WT_STAT_DSRC_CURSOR_EQUALS_ERROR		2220
/*! cursor: cursor get key calls that return an error */
#define	WT_STAT_DSRC_CURSOR_GET_KEY_ERROR		2221
/*! cursor: cursor get value calls that return an error */
#define	WT_STAT_DSRC_CURSOR_GET_VALUE_ERROR		2222
/*! cursor: cursor insert calls that return an error */
#define	WT_STAT_DSRC_CURSOR_INSERT_ERROR		2223
/*! cursor: cursor insert check calls that return an error */
#define	WT_STAT_DSRC_CURSOR_INSERT_CHECK_ERROR		2224
/*! cursor: cursor largest key calls that return an error */
#define	WT_STAT_DSRC_CURSOR_LARGEST_KEY_ERROR		2225
/*! cursor: cursor modify calls that return an error */
#define	WT_STAT_DSRC_CURSOR_MODIFY_ERROR		2226
/*! cursor: cursor next calls that return an error */
#define	WT_STAT_DSRC_CURSOR_NEXT_ERROR			2227
>>>>>>> 7d315f67
/*!
 * cursor: cursor next calls that skip due to a globally visible history
 * store tombstone
 */
<<<<<<< HEAD
#define	WT_STAT_DSRC_CURSOR_NEXT_HS_TOMBSTONE		2211
=======
#define	WT_STAT_DSRC_CURSOR_NEXT_HS_TOMBSTONE		2228
>>>>>>> 7d315f67
/*!
 * cursor: cursor next calls that skip greater than 1 and fewer than 100
 * entries
 */
<<<<<<< HEAD
#define	WT_STAT_DSRC_CURSOR_NEXT_SKIP_LT_100		2212
=======
#define	WT_STAT_DSRC_CURSOR_NEXT_SKIP_LT_100		2229
>>>>>>> 7d315f67
/*!
 * cursor: cursor next calls that skip greater than or equal to 100
 * entries
 */
<<<<<<< HEAD
#define	WT_STAT_DSRC_CURSOR_NEXT_SKIP_GE_100		2213
/*! cursor: cursor next random calls that return an error */
#define	WT_STAT_DSRC_CURSOR_NEXT_RANDOM_ERROR		2214
/*! cursor: cursor prev calls that return an error */
#define	WT_STAT_DSRC_CURSOR_PREV_ERROR			2215
=======
#define	WT_STAT_DSRC_CURSOR_NEXT_SKIP_GE_100		2230
/*! cursor: cursor next random calls that return an error */
#define	WT_STAT_DSRC_CURSOR_NEXT_RANDOM_ERROR		2231
/*! cursor: cursor prev calls that return an error */
#define	WT_STAT_DSRC_CURSOR_PREV_ERROR			2232
>>>>>>> 7d315f67
/*!
 * cursor: cursor prev calls that skip due to a globally visible history
 * store tombstone
 */
<<<<<<< HEAD
#define	WT_STAT_DSRC_CURSOR_PREV_HS_TOMBSTONE		2216
=======
#define	WT_STAT_DSRC_CURSOR_PREV_HS_TOMBSTONE		2233
>>>>>>> 7d315f67
/*!
 * cursor: cursor prev calls that skip greater than or equal to 100
 * entries
 */
<<<<<<< HEAD
#define	WT_STAT_DSRC_CURSOR_PREV_SKIP_GE_100		2217
/*! cursor: cursor prev calls that skip less than 100 entries */
#define	WT_STAT_DSRC_CURSOR_PREV_SKIP_LT_100		2218
/*! cursor: cursor reconfigure calls that return an error */
#define	WT_STAT_DSRC_CURSOR_RECONFIGURE_ERROR		2219
/*! cursor: cursor remove calls that return an error */
#define	WT_STAT_DSRC_CURSOR_REMOVE_ERROR		2220
/*! cursor: cursor reopen calls that return an error */
#define	WT_STAT_DSRC_CURSOR_REOPEN_ERROR		2221
/*! cursor: cursor reserve calls that return an error */
#define	WT_STAT_DSRC_CURSOR_RESERVE_ERROR		2222
/*! cursor: cursor reset calls that return an error */
#define	WT_STAT_DSRC_CURSOR_RESET_ERROR			2223
/*! cursor: cursor search calls that return an error */
#define	WT_STAT_DSRC_CURSOR_SEARCH_ERROR		2224
/*! cursor: cursor search near calls that return an error */
#define	WT_STAT_DSRC_CURSOR_SEARCH_NEAR_ERROR		2225
/*! cursor: cursor update calls that return an error */
#define	WT_STAT_DSRC_CURSOR_UPDATE_ERROR		2226
/*! cursor: insert calls */
#define	WT_STAT_DSRC_CURSOR_INSERT			2227
/*! cursor: insert key and value bytes */
#define	WT_STAT_DSRC_CURSOR_INSERT_BYTES		2228
/*! cursor: modify */
#define	WT_STAT_DSRC_CURSOR_MODIFY			2229
/*! cursor: modify key and value bytes affected */
#define	WT_STAT_DSRC_CURSOR_MODIFY_BYTES		2230
/*! cursor: modify value bytes modified */
#define	WT_STAT_DSRC_CURSOR_MODIFY_BYTES_TOUCH		2231
/*! cursor: next calls */
#define	WT_STAT_DSRC_CURSOR_NEXT			2232
/*! cursor: open cursor count */
#define	WT_STAT_DSRC_CURSOR_OPEN_COUNT			2233
/*! cursor: operation restarted */
#define	WT_STAT_DSRC_CURSOR_RESTART			2234
/*! cursor: prev calls */
#define	WT_STAT_DSRC_CURSOR_PREV			2235
/*! cursor: remove calls */
#define	WT_STAT_DSRC_CURSOR_REMOVE			2236
/*! cursor: remove key bytes removed */
#define	WT_STAT_DSRC_CURSOR_REMOVE_BYTES		2237
/*! cursor: reserve calls */
#define	WT_STAT_DSRC_CURSOR_RESERVE			2238
/*! cursor: reset calls */
#define	WT_STAT_DSRC_CURSOR_RESET			2239
/*! cursor: search calls */
#define	WT_STAT_DSRC_CURSOR_SEARCH			2240
/*! cursor: search history store calls */
#define	WT_STAT_DSRC_CURSOR_SEARCH_HS			2241
/*! cursor: search near calls */
#define	WT_STAT_DSRC_CURSOR_SEARCH_NEAR			2242
/*! cursor: truncate calls */
#define	WT_STAT_DSRC_CURSOR_TRUNCATE			2243
/*! cursor: update calls */
#define	WT_STAT_DSRC_CURSOR_UPDATE			2244
/*! cursor: update key and value bytes */
#define	WT_STAT_DSRC_CURSOR_UPDATE_BYTES		2245
/*! cursor: update value size change */
#define	WT_STAT_DSRC_CURSOR_UPDATE_BYTES_CHANGED	2246
/*! layered: Layered table cursor insert operations */
#define	WT_STAT_DSRC_LAYERED_CURS_INSERT		2247
/*! layered: Layered table cursor next operations */
#define	WT_STAT_DSRC_LAYERED_CURS_NEXT			2248
/*! layered: Layered table cursor next operations from ingest table */
#define	WT_STAT_DSRC_LAYERED_CURS_NEXT_INGEST		2249
/*! layered: Layered table cursor next operations from stable table */
#define	WT_STAT_DSRC_LAYERED_CURS_NEXT_STABLE		2250
/*! layered: Layered table cursor prev operations */
#define	WT_STAT_DSRC_LAYERED_CURS_PREV			2251
/*! layered: Layered table cursor prev operations from ingest table */
#define	WT_STAT_DSRC_LAYERED_CURS_PREV_INGEST		2252
/*! layered: Layered table cursor prev operations from stable table */
#define	WT_STAT_DSRC_LAYERED_CURS_PREV_STABLE		2253
/*! layered: Layered table cursor remove operations */
#define	WT_STAT_DSRC_LAYERED_CURS_REMOVE		2254
/*! layered: Layered table cursor search near operations */
#define	WT_STAT_DSRC_LAYERED_CURS_SEARCH_NEAR		2255
/*! layered: Layered table cursor search near operations from ingest table */
#define	WT_STAT_DSRC_LAYERED_CURS_SEARCH_NEAR_INGEST	2256
/*! layered: Layered table cursor search near operations from stable table */
#define	WT_STAT_DSRC_LAYERED_CURS_SEARCH_NEAR_STABLE	2257
/*! layered: Layered table cursor search operations */
#define	WT_STAT_DSRC_LAYERED_CURS_SEARCH		2258
/*! layered: Layered table cursor search operations from ingest table */
#define	WT_STAT_DSRC_LAYERED_CURS_SEARCH_INGEST		2259
/*! layered: Layered table cursor search operations from stable table */
#define	WT_STAT_DSRC_LAYERED_CURS_SEARCH_STABLE		2260
/*! layered: Layered table cursor update operations */
#define	WT_STAT_DSRC_LAYERED_CURS_UPDATE		2261
/*! layered: Layered table cursor upgrade state for ingest table */
#define	WT_STAT_DSRC_LAYERED_CURS_UPGRADE_INGEST	2262
/*! layered: Layered table cursor upgrade state for stable table */
#define	WT_STAT_DSRC_LAYERED_CURS_UPGRADE_STABLE	2263
=======
#define	WT_STAT_DSRC_CURSOR_PREV_SKIP_GE_100		2234
/*! cursor: cursor prev calls that skip less than 100 entries */
#define	WT_STAT_DSRC_CURSOR_PREV_SKIP_LT_100		2235
/*! cursor: cursor reconfigure calls that return an error */
#define	WT_STAT_DSRC_CURSOR_RECONFIGURE_ERROR		2236
/*! cursor: cursor remove calls that return an error */
#define	WT_STAT_DSRC_CURSOR_REMOVE_ERROR		2237
/*! cursor: cursor reopen calls that return an error */
#define	WT_STAT_DSRC_CURSOR_REOPEN_ERROR		2238
/*! cursor: cursor reserve calls that return an error */
#define	WT_STAT_DSRC_CURSOR_RESERVE_ERROR		2239
/*! cursor: cursor reset calls that return an error */
#define	WT_STAT_DSRC_CURSOR_RESET_ERROR			2240
/*! cursor: cursor search calls that return an error */
#define	WT_STAT_DSRC_CURSOR_SEARCH_ERROR		2241
/*! cursor: cursor search near calls that return an error */
#define	WT_STAT_DSRC_CURSOR_SEARCH_NEAR_ERROR		2242
/*! cursor: cursor update calls that return an error */
#define	WT_STAT_DSRC_CURSOR_UPDATE_ERROR		2243
/*! cursor: insert calls */
#define	WT_STAT_DSRC_CURSOR_INSERT			2244
/*! cursor: insert key and value bytes */
#define	WT_STAT_DSRC_CURSOR_INSERT_BYTES		2245
/*! cursor: modify */
#define	WT_STAT_DSRC_CURSOR_MODIFY			2246
/*! cursor: modify key and value bytes affected */
#define	WT_STAT_DSRC_CURSOR_MODIFY_BYTES		2247
/*! cursor: modify value bytes modified */
#define	WT_STAT_DSRC_CURSOR_MODIFY_BYTES_TOUCH		2248
/*! cursor: next calls */
#define	WT_STAT_DSRC_CURSOR_NEXT			2249
/*! cursor: open cursor count */
#define	WT_STAT_DSRC_CURSOR_OPEN_COUNT			2250
/*! cursor: operation restarted */
#define	WT_STAT_DSRC_CURSOR_RESTART			2251
/*! cursor: prev calls */
#define	WT_STAT_DSRC_CURSOR_PREV			2252
/*! cursor: remove calls */
#define	WT_STAT_DSRC_CURSOR_REMOVE			2253
/*! cursor: remove key bytes removed */
#define	WT_STAT_DSRC_CURSOR_REMOVE_BYTES		2254
/*! cursor: reserve calls */
#define	WT_STAT_DSRC_CURSOR_RESERVE			2255
/*! cursor: reset calls */
#define	WT_STAT_DSRC_CURSOR_RESET			2256
/*! cursor: search calls */
#define	WT_STAT_DSRC_CURSOR_SEARCH			2257
/*! cursor: search history store calls */
#define	WT_STAT_DSRC_CURSOR_SEARCH_HS			2258
/*! cursor: search near calls */
#define	WT_STAT_DSRC_CURSOR_SEARCH_NEAR			2259
/*! cursor: truncate calls */
#define	WT_STAT_DSRC_CURSOR_TRUNCATE			2260
/*! cursor: update calls */
#define	WT_STAT_DSRC_CURSOR_UPDATE			2261
/*! cursor: update key and value bytes */
#define	WT_STAT_DSRC_CURSOR_UPDATE_BYTES		2262
/*! cursor: update value size change */
#define	WT_STAT_DSRC_CURSOR_UPDATE_BYTES_CHANGED	2263
/*! layered: Layered table cursor insert operations */
#define	WT_STAT_DSRC_LAYERED_CURS_INSERT		2264
/*! layered: Layered table cursor next operations */
#define	WT_STAT_DSRC_LAYERED_CURS_NEXT			2265
/*! layered: Layered table cursor next operations from ingest table */
#define	WT_STAT_DSRC_LAYERED_CURS_NEXT_INGEST		2266
/*! layered: Layered table cursor next operations from stable table */
#define	WT_STAT_DSRC_LAYERED_CURS_NEXT_STABLE		2267
/*! layered: Layered table cursor prev operations */
#define	WT_STAT_DSRC_LAYERED_CURS_PREV			2268
/*! layered: Layered table cursor prev operations from ingest table */
#define	WT_STAT_DSRC_LAYERED_CURS_PREV_INGEST		2269
/*! layered: Layered table cursor prev operations from stable table */
#define	WT_STAT_DSRC_LAYERED_CURS_PREV_STABLE		2270
/*! layered: Layered table cursor remove operations */
#define	WT_STAT_DSRC_LAYERED_CURS_REMOVE		2271
/*! layered: Layered table cursor search near operations */
#define	WT_STAT_DSRC_LAYERED_CURS_SEARCH_NEAR		2272
/*! layered: Layered table cursor search near operations from ingest table */
#define	WT_STAT_DSRC_LAYERED_CURS_SEARCH_NEAR_INGEST	2273
/*! layered: Layered table cursor search near operations from stable table */
#define	WT_STAT_DSRC_LAYERED_CURS_SEARCH_NEAR_STABLE	2274
/*! layered: Layered table cursor search operations */
#define	WT_STAT_DSRC_LAYERED_CURS_SEARCH		2275
/*! layered: Layered table cursor search operations from ingest table */
#define	WT_STAT_DSRC_LAYERED_CURS_SEARCH_INGEST		2276
/*! layered: Layered table cursor search operations from stable table */
#define	WT_STAT_DSRC_LAYERED_CURS_SEARCH_STABLE		2277
/*! layered: Layered table cursor update operations */
#define	WT_STAT_DSRC_LAYERED_CURS_UPDATE		2278
/*! layered: Layered table cursor upgrade state for ingest table */
#define	WT_STAT_DSRC_LAYERED_CURS_UPGRADE_INGEST	2279
/*! layered: Layered table cursor upgrade state for stable table */
#define	WT_STAT_DSRC_LAYERED_CURS_UPGRADE_STABLE	2280
>>>>>>> 7d315f67
/*!
 * layered: checkpoints performed on this table by the layered table
 * manager
 */
<<<<<<< HEAD
#define	WT_STAT_DSRC_LAYERED_TABLE_MANAGER_CHECKPOINTS	2264
/*! layered: checkpoints refreshed on shared layered constituents */
#define	WT_STAT_DSRC_LAYERED_TABLE_MANAGER_CHECKPOINTS_REFRESHED	2265
=======
#define	WT_STAT_DSRC_LAYERED_TABLE_MANAGER_CHECKPOINTS	2281
/*! layered: checkpoints refreshed on shared layered constituents */
#define	WT_STAT_DSRC_LAYERED_TABLE_MANAGER_CHECKPOINTS_REFRESHED	2282
>>>>>>> 7d315f67
/*!
 * layered: how many log applications the layered table manager applied
 * on this tree
 */
<<<<<<< HEAD
#define	WT_STAT_DSRC_LAYERED_TABLE_MANAGER_LOGOPS_APPLIED	2266
=======
#define	WT_STAT_DSRC_LAYERED_TABLE_MANAGER_LOGOPS_APPLIED	2283
>>>>>>> 7d315f67
/*!
 * layered: how many log applications the layered table manager skipped
 * on this tree
 */
<<<<<<< HEAD
#define	WT_STAT_DSRC_LAYERED_TABLE_MANAGER_LOGOPS_SKIPPED	2267
=======
#define	WT_STAT_DSRC_LAYERED_TABLE_MANAGER_LOGOPS_SKIPPED	2284
>>>>>>> 7d315f67
/*!
 * layered: how many previously-applied LSNs the layered table manager
 * skipped on this tree
 */
<<<<<<< HEAD
#define	WT_STAT_DSRC_LAYERED_TABLE_MANAGER_SKIP_LSN	2268
/*! reconciliation: VLCS pages explicitly reconciled as empty */
#define	WT_STAT_DSRC_REC_VLCS_EMPTIED_PAGES		2269
/*! reconciliation: approximate byte size of timestamps in pages written */
#define	WT_STAT_DSRC_REC_TIME_WINDOW_BYTES_TS		2270
=======
#define	WT_STAT_DSRC_LAYERED_TABLE_MANAGER_SKIP_LSN	2285
/*! reconciliation: VLCS pages explicitly reconciled as empty */
#define	WT_STAT_DSRC_REC_VLCS_EMPTIED_PAGES		2286
/*! reconciliation: approximate byte size of timestamps in pages written */
#define	WT_STAT_DSRC_REC_TIME_WINDOW_BYTES_TS		2287
>>>>>>> 7d315f67
/*!
 * reconciliation: approximate byte size of transaction IDs in pages
 * written
 */
<<<<<<< HEAD
#define	WT_STAT_DSRC_REC_TIME_WINDOW_BYTES_TXN		2271
=======
#define	WT_STAT_DSRC_REC_TIME_WINDOW_BYTES_TXN		2288
>>>>>>> 7d315f67
/*!
 * reconciliation: average length of delta chain on internal page with
 * deltas
 */
<<<<<<< HEAD
#define	WT_STAT_DSRC_REC_AVERAGE_INTERNAL_PAGE_DELTA_CHAIN_LENGTH	2272
/*! reconciliation: average length of delta chain on leaf page with deltas */
#define	WT_STAT_DSRC_REC_AVERAGE_LEAF_PAGE_DELTA_CHAIN_LENGTH	2273
/*! reconciliation: dictionary matches */
#define	WT_STAT_DSRC_REC_DICTIONARY			2274
/*! reconciliation: empty deltas skipped in disaggregated storage */
#define	WT_STAT_DSRC_REC_SKIP_EMPTY_DELTAS		2275
/*! reconciliation: fast-path pages deleted */
#define	WT_STAT_DSRC_REC_PAGE_DELETE_FAST		2276
/*! reconciliation: full internal pages written instead of a page delta */
#define	WT_STAT_DSRC_REC_PAGE_FULL_IMAGE_INTERNAL	2277
/*! reconciliation: full leaf pages written instead of a page delta */
#define	WT_STAT_DSRC_REC_PAGE_FULL_IMAGE_LEAF		2278
/*! reconciliation: internal page deltas written */
#define	WT_STAT_DSRC_REC_PAGE_DELTA_INTERNAL		2279
=======
#define	WT_STAT_DSRC_REC_AVERAGE_INTERNAL_PAGE_DELTA_CHAIN_LENGTH	2289
/*! reconciliation: average length of delta chain on leaf page with deltas */
#define	WT_STAT_DSRC_REC_AVERAGE_LEAF_PAGE_DELTA_CHAIN_LENGTH	2290
/*! reconciliation: dictionary matches */
#define	WT_STAT_DSRC_REC_DICTIONARY			2291
/*! reconciliation: empty deltas skipped in disaggregated storage */
#define	WT_STAT_DSRC_REC_SKIP_EMPTY_DELTAS		2292
/*! reconciliation: fast-path pages deleted */
#define	WT_STAT_DSRC_REC_PAGE_DELETE_FAST		2293
/*! reconciliation: full internal pages written instead of a page delta */
#define	WT_STAT_DSRC_REC_PAGE_FULL_IMAGE_INTERNAL	2294
/*! reconciliation: full leaf pages written instead of a page delta */
#define	WT_STAT_DSRC_REC_PAGE_FULL_IMAGE_LEAF		2295
/*! reconciliation: internal page deltas written */
#define	WT_STAT_DSRC_REC_PAGE_DELTA_INTERNAL		2296
>>>>>>> 7d315f67
/*!
 * reconciliation: internal page key bytes discarded using suffix
 * compression
 */
<<<<<<< HEAD
#define	WT_STAT_DSRC_REC_SUFFIX_COMPRESSION		2280
/*! reconciliation: internal page multi-block writes */
#define	WT_STAT_DSRC_REC_MULTIBLOCK_INTERNAL		2281
/*! reconciliation: leaf page deltas written */
#define	WT_STAT_DSRC_REC_PAGE_DELTA_LEAF		2282
/*! reconciliation: leaf page key bytes discarded using prefix compression */
#define	WT_STAT_DSRC_REC_PREFIX_COMPRESSION		2283
/*! reconciliation: leaf page multi-block writes */
#define	WT_STAT_DSRC_REC_MULTIBLOCK_LEAF		2284
/*! reconciliation: leaf-page overflow keys */
#define	WT_STAT_DSRC_REC_OVERFLOW_KEY_LEAF		2285
/*! reconciliation: max deltas seen on internal page during reconciliation */
#define	WT_STAT_DSRC_REC_MAX_INTERNAL_PAGE_DELTAS	2286
/*! reconciliation: max deltas seen on leaf page during reconciliation */
#define	WT_STAT_DSRC_REC_MAX_LEAF_PAGE_DELTAS		2287
/*! reconciliation: maximum blocks required for a page */
#define	WT_STAT_DSRC_REC_MULTIBLOCK_MAX			2288
=======
#define	WT_STAT_DSRC_REC_SUFFIX_COMPRESSION		2297
/*! reconciliation: internal page multi-block writes */
#define	WT_STAT_DSRC_REC_MULTIBLOCK_INTERNAL		2298
/*! reconciliation: leaf page deltas written */
#define	WT_STAT_DSRC_REC_PAGE_DELTA_LEAF		2299
/*! reconciliation: leaf page key bytes discarded using prefix compression */
#define	WT_STAT_DSRC_REC_PREFIX_COMPRESSION		2300
/*! reconciliation: leaf page multi-block writes */
#define	WT_STAT_DSRC_REC_MULTIBLOCK_LEAF		2301
/*! reconciliation: leaf-page overflow keys */
#define	WT_STAT_DSRC_REC_OVERFLOW_KEY_LEAF		2302
/*! reconciliation: max deltas seen on internal page during reconciliation */
#define	WT_STAT_DSRC_REC_MAX_INTERNAL_PAGE_DELTAS	2303
/*! reconciliation: max deltas seen on leaf page during reconciliation */
#define	WT_STAT_DSRC_REC_MAX_LEAF_PAGE_DELTAS		2304
/*! reconciliation: maximum blocks required for a page */
#define	WT_STAT_DSRC_REC_MULTIBLOCK_MAX			2305
>>>>>>> 7d315f67
/*!
 * reconciliation: number of keys that are garbage collected in the
 * ingest table for disaggregated storage
 */
<<<<<<< HEAD
#define	WT_STAT_DSRC_REC_INGEST_GARBAGE_COLLECTION_KEYS	2289
/*! reconciliation: overflow values written */
#define	WT_STAT_DSRC_REC_OVERFLOW_VALUE			2290
/*! reconciliation: page reconciliation calls */
#define	WT_STAT_DSRC_REC_PAGES				2291
/*! reconciliation: page reconciliation calls for eviction */
#define	WT_STAT_DSRC_REC_PAGES_EVICTION			2292
/*! reconciliation: page reconciliation calls for pages between 1 and 10MB */
#define	WT_STAT_DSRC_REC_PAGES_SIZE_1MB_TO_10MB		2293
=======
#define	WT_STAT_DSRC_REC_INGEST_GARBAGE_COLLECTION_KEYS	2306
/*! reconciliation: overflow values written */
#define	WT_STAT_DSRC_REC_OVERFLOW_VALUE			2307
/*! reconciliation: page reconciliation calls */
#define	WT_STAT_DSRC_REC_PAGES				2308
/*! reconciliation: page reconciliation calls for eviction */
#define	WT_STAT_DSRC_REC_PAGES_EVICTION			2309
/*! reconciliation: page reconciliation calls for pages between 1 and 10MB */
#define	WT_STAT_DSRC_REC_PAGES_SIZE_1MB_TO_10MB		2310
>>>>>>> 7d315f67
/*!
 * reconciliation: page reconciliation calls for pages between 10 and
 * 100MB
 */
<<<<<<< HEAD
#define	WT_STAT_DSRC_REC_PAGES_SIZE_10MB_TO_100MB	2294
=======
#define	WT_STAT_DSRC_REC_PAGES_SIZE_10MB_TO_100MB	2311
>>>>>>> 7d315f67
/*!
 * reconciliation: page reconciliation calls for pages between 100MB and
 * 1GB
 */
<<<<<<< HEAD
#define	WT_STAT_DSRC_REC_PAGES_SIZE_100MB_TO_1GB	2295
/*! reconciliation: page reconciliation calls for pages over 1GB */
#define	WT_STAT_DSRC_REC_PAGES_SIZE_1GB_PLUS		2296
/*! reconciliation: pages deleted */
#define	WT_STAT_DSRC_REC_PAGE_DELETE			2297
=======
#define	WT_STAT_DSRC_REC_PAGES_SIZE_100MB_TO_1GB	2312
/*! reconciliation: page reconciliation calls for pages over 1GB */
#define	WT_STAT_DSRC_REC_PAGES_SIZE_1GB_PLUS		2313
/*! reconciliation: pages deleted */
#define	WT_STAT_DSRC_REC_PAGE_DELETE			2314
>>>>>>> 7d315f67
/*!
 * reconciliation: pages written including an aggregated newest start
 * durable timestamp
 */
<<<<<<< HEAD
#define	WT_STAT_DSRC_REC_TIME_AGGR_NEWEST_START_DURABLE_TS	2298
=======
#define	WT_STAT_DSRC_REC_TIME_AGGR_NEWEST_START_DURABLE_TS	2315
>>>>>>> 7d315f67
/*!
 * reconciliation: pages written including an aggregated newest stop
 * durable timestamp
 */
<<<<<<< HEAD
#define	WT_STAT_DSRC_REC_TIME_AGGR_NEWEST_STOP_DURABLE_TS	2299
=======
#define	WT_STAT_DSRC_REC_TIME_AGGR_NEWEST_STOP_DURABLE_TS	2316
>>>>>>> 7d315f67
/*!
 * reconciliation: pages written including an aggregated newest stop
 * timestamp
 */
<<<<<<< HEAD
#define	WT_STAT_DSRC_REC_TIME_AGGR_NEWEST_STOP_TS	2300
=======
#define	WT_STAT_DSRC_REC_TIME_AGGR_NEWEST_STOP_TS	2317
>>>>>>> 7d315f67
/*!
 * reconciliation: pages written including an aggregated newest stop
 * transaction ID
 */
<<<<<<< HEAD
#define	WT_STAT_DSRC_REC_TIME_AGGR_NEWEST_STOP_TXN	2301
=======
#define	WT_STAT_DSRC_REC_TIME_AGGR_NEWEST_STOP_TXN	2318
>>>>>>> 7d315f67
/*!
 * reconciliation: pages written including an aggregated newest
 * transaction ID
 */
<<<<<<< HEAD
#define	WT_STAT_DSRC_REC_TIME_AGGR_NEWEST_TXN		2302
=======
#define	WT_STAT_DSRC_REC_TIME_AGGR_NEWEST_TXN		2319
>>>>>>> 7d315f67
/*!
 * reconciliation: pages written including an aggregated oldest start
 * timestamp
 */
<<<<<<< HEAD
#define	WT_STAT_DSRC_REC_TIME_AGGR_OLDEST_START_TS	2303
/*! reconciliation: pages written including an aggregated prepare */
#define	WT_STAT_DSRC_REC_TIME_AGGR_PREPARED		2304
/*! reconciliation: pages written including at least one prepare state */
#define	WT_STAT_DSRC_REC_TIME_WINDOW_PAGES_PREPARED	2305
=======
#define	WT_STAT_DSRC_REC_TIME_AGGR_OLDEST_START_TS	2320
/*! reconciliation: pages written including an aggregated prepare */
#define	WT_STAT_DSRC_REC_TIME_AGGR_PREPARED		2321
/*! reconciliation: pages written including at least one prepare state */
#define	WT_STAT_DSRC_REC_TIME_WINDOW_PAGES_PREPARED	2322
>>>>>>> 7d315f67
/*!
 * reconciliation: pages written including at least one start durable
 * timestamp
 */
<<<<<<< HEAD
#define	WT_STAT_DSRC_REC_TIME_WINDOW_PAGES_DURABLE_START_TS	2306
/*! reconciliation: pages written including at least one start timestamp */
#define	WT_STAT_DSRC_REC_TIME_WINDOW_PAGES_START_TS	2307
=======
#define	WT_STAT_DSRC_REC_TIME_WINDOW_PAGES_DURABLE_START_TS	2323
/*! reconciliation: pages written including at least one start timestamp */
#define	WT_STAT_DSRC_REC_TIME_WINDOW_PAGES_START_TS	2324
>>>>>>> 7d315f67
/*!
 * reconciliation: pages written including at least one start transaction
 * ID
 */
<<<<<<< HEAD
#define	WT_STAT_DSRC_REC_TIME_WINDOW_PAGES_START_TXN	2308
=======
#define	WT_STAT_DSRC_REC_TIME_WINDOW_PAGES_START_TXN	2325
>>>>>>> 7d315f67
/*!
 * reconciliation: pages written including at least one stop durable
 * timestamp
 */
<<<<<<< HEAD
#define	WT_STAT_DSRC_REC_TIME_WINDOW_PAGES_DURABLE_STOP_TS	2309
/*! reconciliation: pages written including at least one stop timestamp */
#define	WT_STAT_DSRC_REC_TIME_WINDOW_PAGES_STOP_TS	2310
=======
#define	WT_STAT_DSRC_REC_TIME_WINDOW_PAGES_DURABLE_STOP_TS	2326
/*! reconciliation: pages written including at least one stop timestamp */
#define	WT_STAT_DSRC_REC_TIME_WINDOW_PAGES_STOP_TS	2327
>>>>>>> 7d315f67
/*!
 * reconciliation: pages written including at least one stop transaction
 * ID
 */
<<<<<<< HEAD
#define	WT_STAT_DSRC_REC_TIME_WINDOW_PAGES_STOP_TXN	2311
/*! reconciliation: pages written with at least one internal page delta */
#define	WT_STAT_DSRC_REC_PAGES_WITH_INTERNAL_DELTAS	2312
/*! reconciliation: pages written with at least one leaf page delta */
#define	WT_STAT_DSRC_REC_PAGES_WITH_LEAF_DELTAS		2313
/*! reconciliation: records written including a prepare state */
#define	WT_STAT_DSRC_REC_TIME_WINDOW_PREPARED		2314
/*! reconciliation: records written including a start durable timestamp */
#define	WT_STAT_DSRC_REC_TIME_WINDOW_DURABLE_START_TS	2315
/*! reconciliation: records written including a start timestamp */
#define	WT_STAT_DSRC_REC_TIME_WINDOW_START_TS		2316
/*! reconciliation: records written including a start transaction ID */
#define	WT_STAT_DSRC_REC_TIME_WINDOW_START_TXN		2317
/*! reconciliation: records written including a stop durable timestamp */
#define	WT_STAT_DSRC_REC_TIME_WINDOW_DURABLE_STOP_TS	2318
/*! reconciliation: records written including a stop timestamp */
#define	WT_STAT_DSRC_REC_TIME_WINDOW_STOP_TS		2319
/*! reconciliation: records written including a stop transaction ID */
#define	WT_STAT_DSRC_REC_TIME_WINDOW_STOP_TXN		2320
/*! session: object compaction */
#define	WT_STAT_DSRC_SESSION_COMPACT			2321
=======
#define	WT_STAT_DSRC_REC_TIME_WINDOW_PAGES_STOP_TXN	2328
/*! reconciliation: pages written with at least one internal page delta */
#define	WT_STAT_DSRC_REC_PAGES_WITH_INTERNAL_DELTAS	2329
/*! reconciliation: pages written with at least one leaf page delta */
#define	WT_STAT_DSRC_REC_PAGES_WITH_LEAF_DELTAS		2330
/*! reconciliation: records written including a prepare state */
#define	WT_STAT_DSRC_REC_TIME_WINDOW_PREPARED		2331
/*! reconciliation: records written including a start durable timestamp */
#define	WT_STAT_DSRC_REC_TIME_WINDOW_DURABLE_START_TS	2332
/*! reconciliation: records written including a start timestamp */
#define	WT_STAT_DSRC_REC_TIME_WINDOW_START_TS		2333
/*! reconciliation: records written including a start transaction ID */
#define	WT_STAT_DSRC_REC_TIME_WINDOW_START_TXN		2334
/*! reconciliation: records written including a stop durable timestamp */
#define	WT_STAT_DSRC_REC_TIME_WINDOW_DURABLE_STOP_TS	2335
/*! reconciliation: records written including a stop timestamp */
#define	WT_STAT_DSRC_REC_TIME_WINDOW_STOP_TS		2336
/*! reconciliation: records written including a stop transaction ID */
#define	WT_STAT_DSRC_REC_TIME_WINDOW_STOP_TXN		2337
/*! session: object compaction */
#define	WT_STAT_DSRC_SESSION_COMPACT			2338
>>>>>>> 7d315f67
/*!
 * transaction: a reader raced with a prepared transaction commit and
 * skipped an update or updates
 */
<<<<<<< HEAD
#define	WT_STAT_DSRC_TXN_READ_RACE_PREPARE_COMMIT	2322
/*! transaction: number of times overflow removed value is read */
#define	WT_STAT_DSRC_TXN_READ_OVERFLOW_REMOVE		2323
/*! transaction: race to read prepared update retry */
#define	WT_STAT_DSRC_TXN_READ_RACE_PREPARE_UPDATE	2324
=======
#define	WT_STAT_DSRC_TXN_READ_RACE_PREPARE_COMMIT	2339
/*! transaction: number of times overflow removed value is read */
#define	WT_STAT_DSRC_TXN_READ_OVERFLOW_REMOVE		2340
/*! transaction: race to read prepared update retry */
#define	WT_STAT_DSRC_TXN_READ_RACE_PREPARE_UPDATE	2341
>>>>>>> 7d315f67
/*!
 * transaction: rollback to stable history store keys that would have
 * been swept in non-dryrun mode
 */
<<<<<<< HEAD
#define	WT_STAT_DSRC_TXN_RTS_SWEEP_HS_KEYS_DRYRUN	2325
=======
#define	WT_STAT_DSRC_TXN_RTS_SWEEP_HS_KEYS_DRYRUN	2342
>>>>>>> 7d315f67
/*!
 * transaction: rollback to stable history store records with stop
 * timestamps older than newer records
 */
<<<<<<< HEAD
#define	WT_STAT_DSRC_TXN_RTS_HS_STOP_OLDER_THAN_NEWER_START	2326
/*! transaction: rollback to stable inconsistent checkpoint */
#define	WT_STAT_DSRC_TXN_RTS_INCONSISTENT_CKPT		2327
/*! transaction: rollback to stable keys removed */
#define	WT_STAT_DSRC_TXN_RTS_KEYS_REMOVED		2328
/*! transaction: rollback to stable keys restored */
#define	WT_STAT_DSRC_TXN_RTS_KEYS_RESTORED		2329
=======
#define	WT_STAT_DSRC_TXN_RTS_HS_STOP_OLDER_THAN_NEWER_START	2343
/*! transaction: rollback to stable inconsistent checkpoint */
#define	WT_STAT_DSRC_TXN_RTS_INCONSISTENT_CKPT		2344
/*! transaction: rollback to stable keys removed */
#define	WT_STAT_DSRC_TXN_RTS_KEYS_REMOVED		2345
/*! transaction: rollback to stable keys restored */
#define	WT_STAT_DSRC_TXN_RTS_KEYS_RESTORED		2346
>>>>>>> 7d315f67
/*!
 * transaction: rollback to stable keys that would have been removed in
 * non-dryrun mode
 */
<<<<<<< HEAD
#define	WT_STAT_DSRC_TXN_RTS_KEYS_REMOVED_DRYRUN	2330
=======
#define	WT_STAT_DSRC_TXN_RTS_KEYS_REMOVED_DRYRUN	2347
>>>>>>> 7d315f67
/*!
 * transaction: rollback to stable keys that would have been restored in
 * non-dryrun mode
 */
<<<<<<< HEAD
#define	WT_STAT_DSRC_TXN_RTS_KEYS_RESTORED_DRYRUN	2331
/*! transaction: rollback to stable restored tombstones from history store */
#define	WT_STAT_DSRC_TXN_RTS_HS_RESTORE_TOMBSTONES	2332
/*! transaction: rollback to stable restored updates from history store */
#define	WT_STAT_DSRC_TXN_RTS_HS_RESTORE_UPDATES		2333
/*! transaction: rollback to stable skipping delete rle */
#define	WT_STAT_DSRC_TXN_RTS_DELETE_RLE_SKIPPED		2334
/*! transaction: rollback to stable skipping stable rle */
#define	WT_STAT_DSRC_TXN_RTS_STABLE_RLE_SKIPPED		2335
/*! transaction: rollback to stable sweeping history store keys */
#define	WT_STAT_DSRC_TXN_RTS_SWEEP_HS_KEYS		2336
=======
#define	WT_STAT_DSRC_TXN_RTS_KEYS_RESTORED_DRYRUN	2348
/*! transaction: rollback to stable restored tombstones from history store */
#define	WT_STAT_DSRC_TXN_RTS_HS_RESTORE_TOMBSTONES	2349
/*! transaction: rollback to stable restored updates from history store */
#define	WT_STAT_DSRC_TXN_RTS_HS_RESTORE_UPDATES		2350
/*! transaction: rollback to stable skipping delete rle */
#define	WT_STAT_DSRC_TXN_RTS_DELETE_RLE_SKIPPED		2351
/*! transaction: rollback to stable skipping stable rle */
#define	WT_STAT_DSRC_TXN_RTS_STABLE_RLE_SKIPPED		2352
/*! transaction: rollback to stable sweeping history store keys */
#define	WT_STAT_DSRC_TXN_RTS_SWEEP_HS_KEYS		2353
>>>>>>> 7d315f67
/*!
 * transaction: rollback to stable tombstones from history store that
 * would have been restored in non-dryrun mode
 */
<<<<<<< HEAD
#define	WT_STAT_DSRC_TXN_RTS_HS_RESTORE_TOMBSTONES_DRYRUN	2337
=======
#define	WT_STAT_DSRC_TXN_RTS_HS_RESTORE_TOMBSTONES_DRYRUN	2354
>>>>>>> 7d315f67
/*!
 * transaction: rollback to stable updates from history store that would
 * have been restored in non-dryrun mode
 */
<<<<<<< HEAD
#define	WT_STAT_DSRC_TXN_RTS_HS_RESTORE_UPDATES_DRYRUN	2338
/*! transaction: rollback to stable updates removed from history store */
#define	WT_STAT_DSRC_TXN_RTS_HS_REMOVED			2339
=======
#define	WT_STAT_DSRC_TXN_RTS_HS_RESTORE_UPDATES_DRYRUN	2355
/*! transaction: rollback to stable updates removed from history store */
#define	WT_STAT_DSRC_TXN_RTS_HS_REMOVED			2356
>>>>>>> 7d315f67
/*!
 * transaction: rollback to stable updates that would have been removed
 * from history store in non-dryrun mode
 */
<<<<<<< HEAD
#define	WT_STAT_DSRC_TXN_RTS_HS_REMOVED_DRYRUN		2340
/*! transaction: update conflicts */
#define	WT_STAT_DSRC_TXN_UPDATE_CONFLICT		2341
=======
#define	WT_STAT_DSRC_TXN_RTS_HS_REMOVED_DRYRUN		2357
/*! transaction: update conflicts */
#define	WT_STAT_DSRC_TXN_UPDATE_CONFLICT		2358

/*!
 * @}
 * @name Statistics for join cursors
 * @anchor statistics_join
 * @{
 */
/*! join: accesses to the main table */
#define	WT_STAT_JOIN_MAIN_ACCESS			3000
/*! join: bloom filter false positives */
#define	WT_STAT_JOIN_BLOOM_FALSE_POSITIVE		3001
/*! join: checks that conditions of membership are satisfied */
#define	WT_STAT_JOIN_MEMBERSHIP_CHECK			3002
/*! join: items inserted into a bloom filter */
#define	WT_STAT_JOIN_BLOOM_INSERT			3003
/*! join: items iterated */
#define	WT_STAT_JOIN_ITERATED				3004
>>>>>>> 7d315f67

/*!
 * @}
 * @name Statistics for session
 * @anchor statistics_session
 * @{
 */
/*! session: bytes read into cache */
#define	WT_STAT_SESSION_BYTES_READ			4000
/*! session: bytes written from cache */
#define	WT_STAT_SESSION_BYTES_WRITE			4001
/*! session: dhandle lock wait time (usecs) */
#define	WT_STAT_SESSION_LOCK_DHANDLE_WAIT		4002
/*! session: dirty bytes in this txn */
#define	WT_STAT_SESSION_TXN_BYTES_DIRTY			4003
/*! session: number of updates in this txn */
#define	WT_STAT_SESSION_TXN_UPDATES			4004
/*! session: page read from disk to cache time (usecs) */
#define	WT_STAT_SESSION_READ_TIME			4005
/*! session: page write from cache to disk time (usecs) */
#define	WT_STAT_SESSION_WRITE_TIME			4006
/*! session: schema lock wait time (usecs) */
#define	WT_STAT_SESSION_LOCK_SCHEMA_WAIT		4007
/*! session: time waiting for cache (usecs) */
#define	WT_STAT_SESSION_CACHE_TIME			4008
/*! session: time waiting for cache interruptible eviction (usecs) */
#define	WT_STAT_SESSION_CACHE_TIME_INTERRUPTIBLE	4009
/*! session: time waiting for mandatory cache eviction (usecs) */
#define	WT_STAT_SESSION_CACHE_TIME_MANDATORY		4010
/*! @} */
/*
 * Statistics section: END
 * DO NOT EDIT: automatically built by dist/stat.py.
 */
/*! @} */

/*******************************************
 * Verbose categories
 *******************************************/
/*!
 * @addtogroup wt
 * @{
 */
/*!
 * @name Verbose categories
 * @anchor verbose_categories
 * @{
 */
/*!
 * WiredTiger verbose event categories.
 * Note that the verbose categories cover a wide set of sub-systems and operations
 * within WiredTiger. As such, the categories are subject to change and evolve
 * between different WiredTiger releases.
 */
typedef enum {
/* VERBOSE ENUM START */
    WT_VERB_ALL,                    /*!< ALL module messages. */
    WT_VERB_API,                    /*!< API messages. */
    WT_VERB_BACKUP,                 /*!< Backup messages. */
    WT_VERB_BLKCACHE,
    WT_VERB_BLOCK,                  /*!< Block manager messages. */
    WT_VERB_CHECKPOINT,             /*!< Checkpoint messages. */
    WT_VERB_CHECKPOINT_CLEANUP,
    WT_VERB_CHECKPOINT_PROGRESS,    /*!< Checkpoint progress messages. */
    WT_VERB_CHUNKCACHE,             /*!< Chunk cache messages. */
    WT_VERB_COMPACT,                /*!< Compact messages. */
    WT_VERB_COMPACT_PROGRESS,       /*!< Compact progress messages. */
    WT_VERB_CONFIGURATION,
    WT_VERB_DEFAULT,
    WT_VERB_DISAGGREGATED_STORAGE,  /*!< Disaggregated storage, other than layered tables. */
    WT_VERB_ERROR_RETURNS,
    WT_VERB_EVICTION,             /*!< Eviction messages. */
    WT_VERB_EXTENSION,            /*!< Extension messages. */
    WT_VERB_FILEOPS,
    WT_VERB_GENERATION,
    WT_VERB_HANDLEOPS,
    WT_VERB_HS,                     /*!< History store messages. */
    WT_VERB_HS_ACTIVITY,            /*!< History store activity messages. */
    WT_VERB_LAYERED,                /*!< Layered table manager messages. */
    WT_VERB_LIVE_RESTORE,
    WT_VERB_LIVE_RESTORE_PROGRESS,
    WT_VERB_LOG,                    /*!< Log messages. */
    WT_VERB_MUTEX,
    WT_VERB_METADATA,               /*!< Metadata messages. */
    WT_VERB_OUT_OF_ORDER,
    WT_VERB_OVERFLOW,
    WT_VERB_PREFETCH,
    WT_VERB_READ,
    WT_VERB_RECONCILE,              /*!< Reconcile messages. */
    WT_VERB_RECOVERY,               /*!< Recovery messages. */
    WT_VERB_RECOVERY_PROGRESS,      /*!< Recovery progress messages. */
    WT_VERB_RTS,                    /*!< RTS messages. */
    WT_VERB_SALVAGE,                /*!< Salvage messages. */
    WT_VERB_SHARED_CACHE,
    WT_VERB_SPLIT,
    WT_VERB_TEMPORARY,
    WT_VERB_THREAD_GROUP,
    WT_VERB_TIERED,                 /*!< Tiered storage messages. */
    WT_VERB_TIMESTAMP,              /*!< Timestamp messages. */
    WT_VERB_TRANSACTION,            /*!< Transaction messages. */
    WT_VERB_VERIFY,                 /*!< Verify messages. */
    WT_VERB_VERSION,                /*!< Version messages. */
    WT_VERB_WRITE,
    WT_VERB_PAGE_DELTA,
/* VERBOSE ENUM STOP */
    WT_VERB_NUM_CATEGORIES
} WT_VERBOSE_CATEGORY;
/*! @} */

/*******************************************
 * Verbose levels
 *******************************************/
/*!
 * @name Verbose levels
 * @anchor verbose_levels
 * @{
 */
/*!
 * WiredTiger verbosity levels. The levels define a range of severity categories, with
 * \c WT_VERBOSE_ERROR being the lowest, most critical level (used by messages on critical error
 * paths) and \c WT_VERBOSE_DEBUG_5 being the highest verbosity/informational level (mostly adopted
 * for debugging).
 */
typedef enum {
    WT_VERBOSE_ERROR = -3,  /*!< Error conditions triggered in WiredTiger. */
    WT_VERBOSE_WARNING,     /*!< Warning conditions potentially signaling non-imminent errors and
                            behaviors. */
    WT_VERBOSE_NOTICE,      /*!< Messages for significant events in WiredTiger, usually worth
                            noting. */
    WT_VERBOSE_INFO,        /*!< Informational style messages. */
    WT_VERBOSE_DEBUG_1,     /*!< Low severity messages, useful for debugging purposes. This is
                            the default level when debugging. */
    WT_VERBOSE_DEBUG_2,     /*!< Low severity messages, an increase in verbosity from
                            the previous level. */
    WT_VERBOSE_DEBUG_3,     /*!< Low severity messages. */
    WT_VERBOSE_DEBUG_4,     /*!< Low severity messages. */
    WT_VERBOSE_DEBUG_5      /*!< Lowest severity messages. */
} WT_VERBOSE_LEVEL;
/*! @} */
/*
 * Verbose section: END
 */
/*! @} */

#undef __F

#if defined(__cplusplus)
}
#endif
#endif /* __WIREDTIGER_H_ */<|MERGE_RESOLUTION|>--- conflicted
+++ resolved
@@ -6374,542 +6374,311 @@
 /*! cache: number of internal pages read that had deltas attached */
 #define	WT_STAT_CONN_CACHE_READ_INTERNAL_DELTA		1216
 /*! cache: number of leaf pages flattened that had deltas attached */
-<<<<<<< HEAD
 #define	WT_STAT_CONN_CACHE_READ_FLATTEN_LEAF_DELTA	1217
-/*! cache: number of leaf pages read that had deltas attached */
-#define	WT_STAT_CONN_CACHE_READ_LEAF_DELTA		1218
-/*! cache: operations timed out waiting for space in cache */
-#define	WT_STAT_CONN_EVICTION_TIMED_OUT_OPS		1219
-=======
-#define	WT_STAT_CONN_CACHE_READ_FLATTEN_LEAF_DELTA	1225
 /*!
  * cache: number of leaf pages not flattened that had deltas attached due
  * to ebusy
  */
-#define	WT_STAT_CONN_CACHE_READ_FLATTEN_LEAF_DELTA_FAIL_EBUSY	1226
+#define	WT_STAT_CONN_CACHE_READ_FLATTEN_LEAF_DELTA_FAIL_EBUSY	1218
 /*! cache: number of leaf pages read that had deltas attached */
-#define	WT_STAT_CONN_CACHE_READ_LEAF_DELTA		1227
+#define	WT_STAT_CONN_CACHE_READ_LEAF_DELTA		1219
 /*! cache: operations timed out waiting for space in cache */
-#define	WT_STAT_CONN_CACHE_TIMED_OUT_OPS		1228
->>>>>>> 7d315f67
+#define	WT_STAT_CONN_EVICTION_TIMED_OUT_OPS		1220
 /*!
  * cache: overflow keys on a multiblock row-store page blocked its
  * eviction
  */
-<<<<<<< HEAD
-#define	WT_STAT_CONN_CACHE_EVICTION_BLOCKED_OVERFLOW_KEYS	1220
+#define	WT_STAT_CONN_CACHE_EVICTION_BLOCKED_OVERFLOW_KEYS	1221
 /*! cache: overflow pages read into cache */
-#define	WT_STAT_CONN_CACHE_READ_OVERFLOW		1221
+#define	WT_STAT_CONN_CACHE_READ_OVERFLOW		1222
 /*! cache: page evict attempts by application threads */
-#define	WT_STAT_CONN_EVICTION_APP_ATTEMPT		1222
+#define	WT_STAT_CONN_EVICTION_APP_ATTEMPT		1223
 /*! cache: page evict failures by application threads */
-#define	WT_STAT_CONN_EVICTION_APP_FAIL			1223
+#define	WT_STAT_CONN_EVICTION_APP_FAIL			1224
 /*! cache: page eviction blocked due to materialization frontier */
-#define	WT_STAT_CONN_CACHE_EVICTION_BLOCKED_MATERIALIZATION	1224
-=======
-#define	WT_STAT_CONN_CACHE_EVICTION_BLOCKED_OVERFLOW_KEYS	1229
-/*! cache: overflow pages read into cache */
-#define	WT_STAT_CONN_CACHE_READ_OVERFLOW		1230
-/*! cache: page eviction blocked due to materialization frontier */
-#define	WT_STAT_CONN_CACHE_EVICTION_BLOCKED_MATERIALIZATION	1231
->>>>>>> 7d315f67
+#define	WT_STAT_CONN_CACHE_EVICTION_BLOCKED_MATERIALIZATION	1225
 /*!
  * cache: page eviction blocked in disaggregated storage as it can only
  * be written by the next checkpoint
  */
-<<<<<<< HEAD
-#define	WT_STAT_CONN_CACHE_EVICTION_BLOCKED_DISAGG_NEXT_CHECKPOINT	1225
+#define	WT_STAT_CONN_CACHE_EVICTION_BLOCKED_DISAGG_NEXT_CHECKPOINT	1226
 /*! cache: page split during eviction deepened the tree */
-#define	WT_STAT_CONN_CACHE_EVICTION_DEEPEN		1226
+#define	WT_STAT_CONN_CACHE_EVICTION_DEEPEN		1227
 /*! cache: page written requiring history store records */
-#define	WT_STAT_CONN_CACHE_WRITE_HS			1227
+#define	WT_STAT_CONN_CACHE_WRITE_HS			1228
 /*! cache: pages considered for eviction that were brought in by pre-fetch */
-#define	WT_STAT_CONN_EVICTION_CONSIDER_PREFETCH		1228
+#define	WT_STAT_CONN_EVICTION_CONSIDER_PREFETCH		1229
 /*! cache: pages currently held in the cache */
-#define	WT_STAT_CONN_CACHE_PAGES_INUSE			1229
+#define	WT_STAT_CONN_CACHE_PAGES_INUSE			1230
 /*! cache: pages dirtied due to obsolete time window by eviction */
-#define	WT_STAT_CONN_CACHE_EVICTION_DIRTY_OBSOLETE_TW	1230
+#define	WT_STAT_CONN_CACHE_EVICTION_DIRTY_OBSOLETE_TW	1231
 /*! cache: pages evicted ahead of the page materialization frontier */
-#define	WT_STAT_CONN_CACHE_EVICTION_AHEAD_OF_LAST_MATERIALIZED_LSN	1231
+#define	WT_STAT_CONN_CACHE_EVICTION_AHEAD_OF_LAST_MATERIALIZED_LSN	1232
 /*! cache: pages evicted in parallel with checkpoint */
-#define	WT_STAT_CONN_EVICTION_PAGES_IN_PARALLEL_WITH_CHECKPOINT	1232
+#define	WT_STAT_CONN_EVICTION_PAGES_IN_PARALLEL_WITH_CHECKPOINT	1233
 /*! cache: pages queued for eviction */
-#define	WT_STAT_CONN_EVICTION_PAGES_ORDINARY_QUEUED	1233
+#define	WT_STAT_CONN_EVICTION_PAGES_ORDINARY_QUEUED	1234
 /*! cache: pages queued for eviction post lru sorting */
-#define	WT_STAT_CONN_EVICTION_PAGES_QUEUED_POST_LRU	1234
+#define	WT_STAT_CONN_EVICTION_PAGES_QUEUED_POST_LRU	1235
 /*! cache: pages queued for urgent eviction */
-#define	WT_STAT_CONN_EVICTION_PAGES_QUEUED_URGENT	1235
+#define	WT_STAT_CONN_EVICTION_PAGES_QUEUED_URGENT	1236
 /*! cache: pages queued for urgent eviction during walk */
-#define	WT_STAT_CONN_EVICTION_PAGES_QUEUED_OLDEST	1236
-=======
-#define	WT_STAT_CONN_CACHE_EVICTION_BLOCKED_DISAGG_NEXT_CHECKPOINT	1232
-/*! cache: page split during eviction deepened the tree */
-#define	WT_STAT_CONN_CACHE_EVICTION_DEEPEN		1233
-/*! cache: page written requiring history store records */
-#define	WT_STAT_CONN_CACHE_WRITE_HS			1234
-/*! cache: pages considered for eviction that were brought in by pre-fetch */
-#define	WT_STAT_CONN_CACHE_EVICTION_CONSIDER_PREFETCH	1235
-/*! cache: pages currently held in the cache */
-#define	WT_STAT_CONN_CACHE_PAGES_INUSE			1236
-/*! cache: pages evicted ahead of the page materialization frontier */
-#define	WT_STAT_CONN_CACHE_EVICTION_AHEAD_OF_LAST_MATERIALIZED_LSN	1237
-/*! cache: pages evicted by application threads */
-#define	WT_STAT_CONN_CACHE_EVICTION_APP			1238
-/*! cache: pages evicted in parallel with checkpoint */
-#define	WT_STAT_CONN_CACHE_EVICTION_PAGES_IN_PARALLEL_WITH_CHECKPOINT	1239
-/*! cache: pages queued for eviction */
-#define	WT_STAT_CONN_CACHE_EVICTION_PAGES_QUEUED	1240
-/*! cache: pages queued for eviction post lru sorting */
-#define	WT_STAT_CONN_CACHE_EVICTION_PAGES_QUEUED_POST_LRU	1241
-/*! cache: pages queued for urgent eviction */
-#define	WT_STAT_CONN_CACHE_EVICTION_PAGES_QUEUED_URGENT	1242
-/*! cache: pages queued for urgent eviction during walk */
-#define	WT_STAT_CONN_CACHE_EVICTION_PAGES_QUEUED_OLDEST	1243
->>>>>>> 7d315f67
+#define	WT_STAT_CONN_EVICTION_PAGES_QUEUED_OLDEST	1237
 /*!
  * cache: pages queued for urgent eviction from history store due to high
  * dirty content
  */
-<<<<<<< HEAD
-#define	WT_STAT_CONN_EVICTION_PAGES_QUEUED_URGENT_HS_DIRTY	1237
+#define	WT_STAT_CONN_EVICTION_PAGES_QUEUED_URGENT_HS_DIRTY	1238
 /*! cache: pages read into cache */
-#define	WT_STAT_CONN_CACHE_READ				1238
+#define	WT_STAT_CONN_CACHE_READ				1239
 /*! cache: pages read into cache after truncate */
-#define	WT_STAT_CONN_CACHE_READ_DELETED			1239
+#define	WT_STAT_CONN_CACHE_READ_DELETED			1240
 /*! cache: pages read into cache after truncate in prepare state */
-#define	WT_STAT_CONN_CACHE_READ_DELETED_PREPARED	1240
+#define	WT_STAT_CONN_CACHE_READ_DELETED_PREPARED	1241
 /*! cache: pages read into cache by checkpoint */
-#define	WT_STAT_CONN_CACHE_READ_CHECKPOINT		1241
-=======
-#define	WT_STAT_CONN_CACHE_EVICTION_PAGES_QUEUED_URGENT_HS_DIRTY	1244
-/*! cache: pages read into cache */
-#define	WT_STAT_CONN_CACHE_READ				1245
-/*! cache: pages read into cache after truncate */
-#define	WT_STAT_CONN_CACHE_READ_DELETED			1246
-/*! cache: pages read into cache after truncate in prepare state */
-#define	WT_STAT_CONN_CACHE_READ_DELETED_PREPARED	1247
-/*! cache: pages read into cache by checkpoint */
-#define	WT_STAT_CONN_CACHE_READ_CHECKPOINT		1248
->>>>>>> 7d315f67
+#define	WT_STAT_CONN_CACHE_READ_CHECKPOINT		1242
 /*!
  * cache: pages removed from the ordinary queue to be queued for urgent
  * eviction
  */
-<<<<<<< HEAD
-#define	WT_STAT_CONN_EVICTION_CLEAR_ORDINARY		1242
+#define	WT_STAT_CONN_EVICTION_CLEAR_ORDINARY		1243
 /*! cache: pages requested from the cache */
-#define	WT_STAT_CONN_CACHE_PAGES_REQUESTED		1243
+#define	WT_STAT_CONN_CACHE_PAGES_REQUESTED		1244
 /*! cache: pages requested from the cache due to pre-fetch */
-#define	WT_STAT_CONN_CACHE_PAGES_PREFETCH		1244
+#define	WT_STAT_CONN_CACHE_PAGES_PREFETCH		1245
 /*! cache: pages seen by eviction walk */
-#define	WT_STAT_CONN_CACHE_EVICTION_PAGES_SEEN		1245
+#define	WT_STAT_CONN_CACHE_EVICTION_PAGES_SEEN		1246
 /*! cache: pages seen by eviction walk that are already queued */
-#define	WT_STAT_CONN_EVICTION_PAGES_ALREADY_QUEUED	1246
+#define	WT_STAT_CONN_EVICTION_PAGES_ALREADY_QUEUED	1247
 /*! cache: pages selected for eviction unable to be evicted */
-#define	WT_STAT_CONN_EVICTION_FAIL			1247
-=======
-#define	WT_STAT_CONN_CACHE_EVICTION_CLEAR_ORDINARY	1249
-/*! cache: pages requested from the cache */
-#define	WT_STAT_CONN_CACHE_PAGES_REQUESTED		1250
-/*! cache: pages requested from the cache due to pre-fetch */
-#define	WT_STAT_CONN_CACHE_PAGES_PREFETCH		1251
-/*! cache: pages seen by eviction walk */
-#define	WT_STAT_CONN_CACHE_EVICTION_PAGES_SEEN		1252
-/*! cache: pages seen by eviction walk that are already queued */
-#define	WT_STAT_CONN_CACHE_EVICTION_PAGES_ALREADY_QUEUED	1253
-/*! cache: pages selected for eviction unable to be evicted */
-#define	WT_STAT_CONN_CACHE_EVICTION_FAIL		1254
->>>>>>> 7d315f67
+#define	WT_STAT_CONN_EVICTION_FAIL			1248
 /*!
  * cache: pages selected for eviction unable to be evicted because of
  * active children on an internal page
  */
-<<<<<<< HEAD
-#define	WT_STAT_CONN_EVICTION_FAIL_ACTIVE_CHILDREN_ON_AN_INTERNAL_PAGE	1248
-=======
-#define	WT_STAT_CONN_CACHE_EVICTION_FAIL_ACTIVE_CHILDREN_ON_AN_INTERNAL_PAGE	1255
->>>>>>> 7d315f67
+#define	WT_STAT_CONN_EVICTION_FAIL_ACTIVE_CHILDREN_ON_AN_INTERNAL_PAGE	1249
 /*!
  * cache: pages selected for eviction unable to be evicted because of
  * failure in reconciliation
  */
-<<<<<<< HEAD
-#define	WT_STAT_CONN_EVICTION_FAIL_IN_RECONCILIATION	1249
-=======
-#define	WT_STAT_CONN_CACHE_EVICTION_FAIL_IN_RECONCILIATION	1256
->>>>>>> 7d315f67
+#define	WT_STAT_CONN_EVICTION_FAIL_IN_RECONCILIATION	1250
 /*!
  * cache: pages selected for eviction unable to be evicted because of
  * race between checkpoint and updates without timestamps
  */
-<<<<<<< HEAD
-#define	WT_STAT_CONN_EVICTION_FAIL_CHECKPOINT_NO_TS	1250
+#define	WT_STAT_CONN_EVICTION_FAIL_CHECKPOINT_NO_TS	1251
 /*! cache: pages walked for eviction */
-#define	WT_STAT_CONN_EVICTION_WALK			1251
+#define	WT_STAT_CONN_EVICTION_WALK			1252
 /*! cache: pages written from cache */
-#define	WT_STAT_CONN_CACHE_WRITE			1252
+#define	WT_STAT_CONN_CACHE_WRITE			1253
 /*! cache: pages written requiring in-memory restoration */
-#define	WT_STAT_CONN_CACHE_WRITE_RESTORE		1253
+#define	WT_STAT_CONN_CACHE_WRITE_RESTORE		1254
 /*! cache: percentage overhead */
-#define	WT_STAT_CONN_CACHE_OVERHEAD			1254
-=======
-#define	WT_STAT_CONN_CACHE_EVICTION_FAIL_CHECKPOINT_NO_TS	1257
-/*! cache: pages walked for eviction */
-#define	WT_STAT_CONN_CACHE_EVICTION_WALK		1258
-/*! cache: pages written from cache */
-#define	WT_STAT_CONN_CACHE_WRITE			1259
-/*! cache: pages written requiring in-memory restoration */
-#define	WT_STAT_CONN_CACHE_WRITE_RESTORE		1260
-/*! cache: percentage overhead */
-#define	WT_STAT_CONN_CACHE_OVERHEAD			1261
->>>>>>> 7d315f67
+#define	WT_STAT_CONN_CACHE_OVERHEAD			1255
 /*!
  * cache: precise checkpoint caused an eviction to be skipped because any
  * dirty content needs to remain in cache
  */
-<<<<<<< HEAD
-#define	WT_STAT_CONN_CACHE_EVICTION_BLOCKED_CHECKPOINT_PRECISE	1255
-=======
-#define	WT_STAT_CONN_CACHE_EVICTION_BLOCKED_CHECKPOINT_PRECISE	1262
->>>>>>> 7d315f67
+#define	WT_STAT_CONN_CACHE_EVICTION_BLOCKED_CHECKPOINT_PRECISE	1256
 /*!
  * cache: realizing in-memory split after reconciliation failed due to
  * internal lock busy
  */
-<<<<<<< HEAD
-#define	WT_STAT_CONN_CACHE_EVICT_SPLIT_FAILED_LOCK	1256
+#define	WT_STAT_CONN_CACHE_EVICT_SPLIT_FAILED_LOCK	1257
 /*! cache: recent modification of a page blocked its eviction */
-#define	WT_STAT_CONN_CACHE_EVICTION_BLOCKED_RECENTLY_MODIFIED	1257
+#define	WT_STAT_CONN_CACHE_EVICTION_BLOCKED_RECENTLY_MODIFIED	1258
 /*! cache: reconciled pages scrubbed and added back to the cache clean */
-#define	WT_STAT_CONN_CACHE_SCRUB_RESTORE		1258
+#define	WT_STAT_CONN_CACHE_SCRUB_RESTORE		1259
 /*! cache: reverse splits performed */
-#define	WT_STAT_CONN_CACHE_REVERSE_SPLITS		1259
-=======
-#define	WT_STAT_CONN_CACHE_EVICT_SPLIT_FAILED_LOCK	1263
-/*! cache: recent modification of a page blocked its eviction */
-#define	WT_STAT_CONN_CACHE_EVICTION_BLOCKED_RECENTLY_MODIFIED	1264
-/*! cache: reconciled pages scrubbed and added back to the cache clean */
-#define	WT_STAT_CONN_CACHE_SCRUB_RESTORE		1265
-/*! cache: reverse splits performed */
-#define	WT_STAT_CONN_CACHE_REVERSE_SPLITS		1266
->>>>>>> 7d315f67
+#define	WT_STAT_CONN_CACHE_REVERSE_SPLITS		1260
 /*!
  * cache: reverse splits skipped because of VLCS namespace gap
  * restrictions
  */
-<<<<<<< HEAD
-#define	WT_STAT_CONN_CACHE_REVERSE_SPLITS_SKIPPED_VLCS	1260
+#define	WT_STAT_CONN_CACHE_REVERSE_SPLITS_SKIPPED_VLCS	1261
 /*! cache: size of delta updates reconstructed on the base page */
-#define	WT_STAT_CONN_CACHE_READ_DELTA_UPDATES		1261
+#define	WT_STAT_CONN_CACHE_READ_DELTA_UPDATES		1262
 /*! cache: size of tombstones restored when reading a page */
-#define	WT_STAT_CONN_CACHE_READ_RESTORED_TOMBSTONE_BYTES	1262
+#define	WT_STAT_CONN_CACHE_READ_RESTORED_TOMBSTONE_BYTES	1263
 /*! cache: the number of times full update inserted to history store */
-#define	WT_STAT_CONN_CACHE_HS_INSERT_FULL_UPDATE	1263
+#define	WT_STAT_CONN_CACHE_HS_INSERT_FULL_UPDATE	1264
 /*! cache: the number of times reverse modify inserted to history store */
-#define	WT_STAT_CONN_CACHE_HS_INSERT_REVERSE_MODIFY	1264
-=======
-#define	WT_STAT_CONN_CACHE_REVERSE_SPLITS_SKIPPED_VLCS	1267
-/*! cache: size of delta updates reconstructed on the base page */
-#define	WT_STAT_CONN_CACHE_READ_DELTA_UPDATES		1268
-/*! cache: size of tombstones restored when reading a page */
-#define	WT_STAT_CONN_CACHE_READ_RESTORED_TOMBSTONE_BYTES	1269
-/*! cache: the number of times full update inserted to history store */
-#define	WT_STAT_CONN_CACHE_HS_INSERT_FULL_UPDATE	1270
-/*! cache: the number of times reverse modify inserted to history store */
-#define	WT_STAT_CONN_CACHE_HS_INSERT_REVERSE_MODIFY	1271
->>>>>>> 7d315f67
+#define	WT_STAT_CONN_CACHE_HS_INSERT_REVERSE_MODIFY	1265
 /*!
  * cache: total milliseconds spent inside reentrant history store
  * evictions in a reconciliation
  */
-<<<<<<< HEAD
-#define	WT_STAT_CONN_EVICTION_REENTRY_HS_EVICTION_MILLISECONDS	1265
+#define	WT_STAT_CONN_EVICTION_REENTRY_HS_EVICTION_MILLISECONDS	1266
 /*! cache: tracked bytes belonging to internal pages in the cache */
-#define	WT_STAT_CONN_CACHE_BYTES_INTERNAL		1266
+#define	WT_STAT_CONN_CACHE_BYTES_INTERNAL		1267
 /*! cache: tracked bytes belonging to leaf pages in the cache */
-#define	WT_STAT_CONN_CACHE_BYTES_LEAF			1267
+#define	WT_STAT_CONN_CACHE_BYTES_LEAF			1268
 /*! cache: tracked dirty bytes in the cache */
-#define	WT_STAT_CONN_CACHE_BYTES_DIRTY			1268
+#define	WT_STAT_CONN_CACHE_BYTES_DIRTY			1269
 /*! cache: tracked dirty internal page bytes in the cache */
-#define	WT_STAT_CONN_CACHE_BYTES_DIRTY_INTERNAL		1269
+#define	WT_STAT_CONN_CACHE_BYTES_DIRTY_INTERNAL		1270
 /*! cache: tracked dirty leaf page bytes in the cache */
-#define	WT_STAT_CONN_CACHE_BYTES_DIRTY_LEAF		1270
+#define	WT_STAT_CONN_CACHE_BYTES_DIRTY_LEAF		1271
 /*! cache: tracked dirty pages in the cache */
-#define	WT_STAT_CONN_CACHE_PAGES_DIRTY			1271
+#define	WT_STAT_CONN_CACHE_PAGES_DIRTY			1272
 /*! cache: uncommitted truncate blocked page eviction */
-#define	WT_STAT_CONN_CACHE_EVICTION_BLOCKED_UNCOMMITTED_TRUNCATE	1272
+#define	WT_STAT_CONN_CACHE_EVICTION_BLOCKED_UNCOMMITTED_TRUNCATE	1273
 /*! cache: unmodified pages evicted */
-#define	WT_STAT_CONN_CACHE_EVICTION_CLEAN		1273
+#define	WT_STAT_CONN_CACHE_EVICTION_CLEAN		1274
 /*! cache: updates in uncommitted txn - bytes */
-#define	WT_STAT_CONN_CACHE_UPDATES_TXN_UNCOMMITTED_BYTES	1274
+#define	WT_STAT_CONN_CACHE_UPDATES_TXN_UNCOMMITTED_BYTES	1275
 /*! cache: updates in uncommitted txn - count */
-#define	WT_STAT_CONN_CACHE_UPDATES_TXN_UNCOMMITTED_COUNT	1275
+#define	WT_STAT_CONN_CACHE_UPDATES_TXN_UNCOMMITTED_COUNT	1276
 /*! capacity: background fsync file handles considered */
-#define	WT_STAT_CONN_FSYNC_ALL_FH_TOTAL			1276
+#define	WT_STAT_CONN_FSYNC_ALL_FH_TOTAL			1277
 /*! capacity: background fsync file handles synced */
-#define	WT_STAT_CONN_FSYNC_ALL_FH			1277
+#define	WT_STAT_CONN_FSYNC_ALL_FH			1278
 /*! capacity: background fsync time (msecs) */
-#define	WT_STAT_CONN_FSYNC_ALL_TIME			1278
+#define	WT_STAT_CONN_FSYNC_ALL_TIME			1279
 /*! capacity: bytes read */
-#define	WT_STAT_CONN_CAPACITY_BYTES_READ		1279
+#define	WT_STAT_CONN_CAPACITY_BYTES_READ		1280
 /*! capacity: bytes written for checkpoint */
-#define	WT_STAT_CONN_CAPACITY_BYTES_CKPT		1280
+#define	WT_STAT_CONN_CAPACITY_BYTES_CKPT		1281
 /*! capacity: bytes written for chunk cache */
-#define	WT_STAT_CONN_CAPACITY_BYTES_CHUNKCACHE		1281
+#define	WT_STAT_CONN_CAPACITY_BYTES_CHUNKCACHE		1282
 /*! capacity: bytes written for eviction */
-#define	WT_STAT_CONN_CAPACITY_BYTES_EVICT		1282
+#define	WT_STAT_CONN_CAPACITY_BYTES_EVICT		1283
 /*! capacity: bytes written for log */
-#define	WT_STAT_CONN_CAPACITY_BYTES_LOG			1283
+#define	WT_STAT_CONN_CAPACITY_BYTES_LOG			1284
 /*! capacity: bytes written total */
-#define	WT_STAT_CONN_CAPACITY_BYTES_WRITTEN		1284
+#define	WT_STAT_CONN_CAPACITY_BYTES_WRITTEN		1285
 /*! capacity: threshold to call fsync */
-#define	WT_STAT_CONN_CAPACITY_THRESHOLD			1285
+#define	WT_STAT_CONN_CAPACITY_THRESHOLD			1286
 /*! capacity: time waiting due to total capacity (usecs) */
-#define	WT_STAT_CONN_CAPACITY_TIME_TOTAL		1286
+#define	WT_STAT_CONN_CAPACITY_TIME_TOTAL		1287
 /*! capacity: time waiting during checkpoint (usecs) */
-#define	WT_STAT_CONN_CAPACITY_TIME_CKPT			1287
+#define	WT_STAT_CONN_CAPACITY_TIME_CKPT			1288
 /*! capacity: time waiting during eviction (usecs) */
-#define	WT_STAT_CONN_CAPACITY_TIME_EVICT		1288
+#define	WT_STAT_CONN_CAPACITY_TIME_EVICT		1289
 /*! capacity: time waiting during logging (usecs) */
-#define	WT_STAT_CONN_CAPACITY_TIME_LOG			1289
+#define	WT_STAT_CONN_CAPACITY_TIME_LOG			1290
 /*! capacity: time waiting during read (usecs) */
-#define	WT_STAT_CONN_CAPACITY_TIME_READ			1290
+#define	WT_STAT_CONN_CAPACITY_TIME_READ			1291
 /*! capacity: time waiting for chunk cache IO bandwidth (usecs) */
-#define	WT_STAT_CONN_CAPACITY_TIME_CHUNKCACHE		1291
+#define	WT_STAT_CONN_CAPACITY_TIME_CHUNKCACHE		1292
 /*! checkpoint: checkpoint cleanup successful calls */
-#define	WT_STAT_CONN_CHECKPOINT_CLEANUP_SUCCESS		1292
+#define	WT_STAT_CONN_CHECKPOINT_CLEANUP_SUCCESS		1293
 /*! checkpoint: checkpoint has acquired a snapshot for its transaction */
-#define	WT_STAT_CONN_CHECKPOINT_SNAPSHOT_ACQUIRED	1293
+#define	WT_STAT_CONN_CHECKPOINT_SNAPSHOT_ACQUIRED	1294
 /*! checkpoint: checkpoints skipped because database was clean */
-#define	WT_STAT_CONN_CHECKPOINT_SKIPPED			1294
+#define	WT_STAT_CONN_CHECKPOINT_SKIPPED			1295
 /*! checkpoint: fsync calls after allocating the transaction ID */
-#define	WT_STAT_CONN_CHECKPOINT_FSYNC_POST		1295
+#define	WT_STAT_CONN_CHECKPOINT_FSYNC_POST		1296
 /*! checkpoint: fsync duration after allocating the transaction ID (usecs) */
-#define	WT_STAT_CONN_CHECKPOINT_FSYNC_POST_DURATION	1296
+#define	WT_STAT_CONN_CHECKPOINT_FSYNC_POST_DURATION	1297
 /*! checkpoint: generation */
-#define	WT_STAT_CONN_CHECKPOINT_GENERATION		1297
+#define	WT_STAT_CONN_CHECKPOINT_GENERATION		1298
 /*! checkpoint: max time (msecs) */
-#define	WT_STAT_CONN_CHECKPOINT_TIME_MAX		1298
+#define	WT_STAT_CONN_CHECKPOINT_TIME_MAX		1299
 /*! checkpoint: min time (msecs) */
-#define	WT_STAT_CONN_CHECKPOINT_TIME_MIN		1299
-=======
-#define	WT_STAT_CONN_CACHE_REENTRY_HS_EVICTION_MILLISECONDS	1272
-/*! cache: tracked bytes belonging to internal pages in the cache */
-#define	WT_STAT_CONN_CACHE_BYTES_INTERNAL		1273
-/*! cache: tracked bytes belonging to leaf pages in the cache */
-#define	WT_STAT_CONN_CACHE_BYTES_LEAF			1274
-/*! cache: tracked dirty bytes in the cache */
-#define	WT_STAT_CONN_CACHE_BYTES_DIRTY			1275
-/*! cache: tracked dirty pages in the cache */
-#define	WT_STAT_CONN_CACHE_PAGES_DIRTY			1276
-/*! cache: uncommitted truncate blocked page eviction */
-#define	WT_STAT_CONN_CACHE_EVICTION_BLOCKED_UNCOMMITTED_TRUNCATE	1277
-/*! cache: unmodified pages evicted */
-#define	WT_STAT_CONN_CACHE_EVICTION_CLEAN		1278
-/*! capacity: background fsync file handles considered */
-#define	WT_STAT_CONN_FSYNC_ALL_FH_TOTAL			1279
-/*! capacity: background fsync file handles synced */
-#define	WT_STAT_CONN_FSYNC_ALL_FH			1280
-/*! capacity: background fsync time (msecs) */
-#define	WT_STAT_CONN_FSYNC_ALL_TIME			1281
-/*! capacity: bytes read */
-#define	WT_STAT_CONN_CAPACITY_BYTES_READ		1282
-/*! capacity: bytes written for checkpoint */
-#define	WT_STAT_CONN_CAPACITY_BYTES_CKPT		1283
-/*! capacity: bytes written for chunk cache */
-#define	WT_STAT_CONN_CAPACITY_BYTES_CHUNKCACHE		1284
-/*! capacity: bytes written for eviction */
-#define	WT_STAT_CONN_CAPACITY_BYTES_EVICT		1285
-/*! capacity: bytes written for log */
-#define	WT_STAT_CONN_CAPACITY_BYTES_LOG			1286
-/*! capacity: bytes written total */
-#define	WT_STAT_CONN_CAPACITY_BYTES_WRITTEN		1287
-/*! capacity: threshold to call fsync */
-#define	WT_STAT_CONN_CAPACITY_THRESHOLD			1288
-/*! capacity: time waiting due to total capacity (usecs) */
-#define	WT_STAT_CONN_CAPACITY_TIME_TOTAL		1289
-/*! capacity: time waiting during checkpoint (usecs) */
-#define	WT_STAT_CONN_CAPACITY_TIME_CKPT			1290
-/*! capacity: time waiting during eviction (usecs) */
-#define	WT_STAT_CONN_CAPACITY_TIME_EVICT		1291
-/*! capacity: time waiting during logging (usecs) */
-#define	WT_STAT_CONN_CAPACITY_TIME_LOG			1292
-/*! capacity: time waiting during read (usecs) */
-#define	WT_STAT_CONN_CAPACITY_TIME_READ			1293
-/*! capacity: time waiting for chunk cache IO bandwidth (usecs) */
-#define	WT_STAT_CONN_CAPACITY_TIME_CHUNKCACHE		1294
-/*! checkpoint: checkpoint cleanup successful calls */
-#define	WT_STAT_CONN_CHECKPOINT_CLEANUP_SUCCESS		1295
-/*! checkpoint: checkpoint has acquired a snapshot for its transaction */
-#define	WT_STAT_CONN_CHECKPOINT_SNAPSHOT_ACQUIRED	1296
-/*! checkpoint: checkpoints skipped because database was clean */
-#define	WT_STAT_CONN_CHECKPOINT_SKIPPED			1297
-/*! checkpoint: fsync calls after allocating the transaction ID */
-#define	WT_STAT_CONN_CHECKPOINT_FSYNC_POST		1298
-/*! checkpoint: fsync duration after allocating the transaction ID (usecs) */
-#define	WT_STAT_CONN_CHECKPOINT_FSYNC_POST_DURATION	1299
-/*! checkpoint: generation */
-#define	WT_STAT_CONN_CHECKPOINT_GENERATION		1300
-/*! checkpoint: max time (msecs) */
-#define	WT_STAT_CONN_CHECKPOINT_TIME_MAX		1301
-/*! checkpoint: min time (msecs) */
-#define	WT_STAT_CONN_CHECKPOINT_TIME_MIN		1302
->>>>>>> 7d315f67
+#define	WT_STAT_CONN_CHECKPOINT_TIME_MIN		1300
 /*!
  * checkpoint: most recent duration for checkpoint dropping all handles
  * (usecs)
  */
-<<<<<<< HEAD
-#define	WT_STAT_CONN_CHECKPOINT_HANDLE_DROP_DURATION	1300
+#define	WT_STAT_CONN_CHECKPOINT_HANDLE_DROP_DURATION	1301
 /*! checkpoint: most recent duration for gathering all handles (usecs) */
-#define	WT_STAT_CONN_CHECKPOINT_HANDLE_DURATION		1301
+#define	WT_STAT_CONN_CHECKPOINT_HANDLE_DURATION		1302
 /*! checkpoint: most recent duration for gathering applied handles (usecs) */
-#define	WT_STAT_CONN_CHECKPOINT_HANDLE_APPLY_DURATION	1302
+#define	WT_STAT_CONN_CHECKPOINT_HANDLE_APPLY_DURATION	1303
 /*! checkpoint: most recent duration for gathering skipped handles (usecs) */
-#define	WT_STAT_CONN_CHECKPOINT_HANDLE_SKIP_DURATION	1303
+#define	WT_STAT_CONN_CHECKPOINT_HANDLE_SKIP_DURATION	1304
 /*! checkpoint: most recent duration for handles metadata checked (usecs) */
-#define	WT_STAT_CONN_CHECKPOINT_HANDLE_META_CHECK_DURATION	1304
+#define	WT_STAT_CONN_CHECKPOINT_HANDLE_META_CHECK_DURATION	1305
 /*! checkpoint: most recent duration for locking the handles (usecs) */
-#define	WT_STAT_CONN_CHECKPOINT_HANDLE_LOCK_DURATION	1305
+#define	WT_STAT_CONN_CHECKPOINT_HANDLE_LOCK_DURATION	1306
 /*! checkpoint: most recent handles applied */
-#define	WT_STAT_CONN_CHECKPOINT_HANDLE_APPLIED		1306
+#define	WT_STAT_CONN_CHECKPOINT_HANDLE_APPLIED		1307
 /*! checkpoint: most recent handles checkpoint dropped */
-#define	WT_STAT_CONN_CHECKPOINT_HANDLE_DROPPED		1307
+#define	WT_STAT_CONN_CHECKPOINT_HANDLE_DROPPED		1308
 /*! checkpoint: most recent handles metadata checked */
-#define	WT_STAT_CONN_CHECKPOINT_HANDLE_META_CHECKED	1308
+#define	WT_STAT_CONN_CHECKPOINT_HANDLE_META_CHECKED	1309
 /*! checkpoint: most recent handles metadata locked */
-#define	WT_STAT_CONN_CHECKPOINT_HANDLE_LOCKED		1309
+#define	WT_STAT_CONN_CHECKPOINT_HANDLE_LOCKED		1310
 /*! checkpoint: most recent handles skipped */
-#define	WT_STAT_CONN_CHECKPOINT_HANDLE_SKIPPED		1310
+#define	WT_STAT_CONN_CHECKPOINT_HANDLE_SKIPPED		1311
 /*! checkpoint: most recent handles walked */
-#define	WT_STAT_CONN_CHECKPOINT_HANDLE_WALKED		1311
+#define	WT_STAT_CONN_CHECKPOINT_HANDLE_WALKED		1312
 /*! checkpoint: most recent time (msecs) */
-#define	WT_STAT_CONN_CHECKPOINT_TIME_RECENT		1312
+#define	WT_STAT_CONN_CHECKPOINT_TIME_RECENT		1313
 /*! checkpoint: number of bytes caused to be reconciled */
-#define	WT_STAT_CONN_CHECKPOINT_PAGES_RECONCILED_BYTES	1313
+#define	WT_STAT_CONN_CHECKPOINT_PAGES_RECONCILED_BYTES	1314
 /*! checkpoint: number of checkpoints started by api */
-#define	WT_STAT_CONN_CHECKPOINTS_API			1314
+#define	WT_STAT_CONN_CHECKPOINTS_API			1315
 /*! checkpoint: number of checkpoints started by compaction */
-#define	WT_STAT_CONN_CHECKPOINTS_COMPACT		1315
+#define	WT_STAT_CONN_CHECKPOINTS_COMPACT		1316
 /*! checkpoint: number of files synced */
-#define	WT_STAT_CONN_CHECKPOINT_SYNC			1316
+#define	WT_STAT_CONN_CHECKPOINT_SYNC			1317
 /*! checkpoint: number of handles visited after writes complete */
-#define	WT_STAT_CONN_CHECKPOINT_PRESYNC			1317
+#define	WT_STAT_CONN_CHECKPOINT_PRESYNC			1318
 /*! checkpoint: number of history store pages caused to be reconciled */
-#define	WT_STAT_CONN_CHECKPOINT_HS_PAGES_RECONCILED	1318
+#define	WT_STAT_CONN_CHECKPOINT_HS_PAGES_RECONCILED	1319
 /*! checkpoint: number of internal pages visited */
-#define	WT_STAT_CONN_CHECKPOINT_PAGES_VISITED_INTERNAL	1319
+#define	WT_STAT_CONN_CHECKPOINT_PAGES_VISITED_INTERNAL	1320
 /*! checkpoint: number of leaf pages visited */
-#define	WT_STAT_CONN_CHECKPOINT_PAGES_VISITED_LEAF	1320
+#define	WT_STAT_CONN_CHECKPOINT_PAGES_VISITED_LEAF	1321
 /*! checkpoint: number of pages caused to be reconciled */
-#define	WT_STAT_CONN_CHECKPOINT_PAGES_RECONCILED	1321
+#define	WT_STAT_CONN_CHECKPOINT_PAGES_RECONCILED	1322
 /*! checkpoint: pages added for eviction during checkpoint cleanup */
-#define	WT_STAT_CONN_CHECKPOINT_CLEANUP_PAGES_EVICT	1322
+#define	WT_STAT_CONN_CHECKPOINT_CLEANUP_PAGES_EVICT	1323
 /*!
  * checkpoint: pages dirtied due to obsolete time window by checkpoint
  * cleanup
  */
-#define	WT_STAT_CONN_CHECKPOINT_CLEANUP_PAGES_OBSOLETE_TW	1323
+#define	WT_STAT_CONN_CHECKPOINT_CLEANUP_PAGES_OBSOLETE_TW	1324
 /*!
  * checkpoint: pages read into cache during checkpoint cleanup
  * (reclaim_space)
  */
-#define	WT_STAT_CONN_CHECKPOINT_CLEANUP_PAGES_READ_RECLAIM_SPACE	1324
+#define	WT_STAT_CONN_CHECKPOINT_CLEANUP_PAGES_READ_RECLAIM_SPACE	1325
 /*!
  * checkpoint: pages read into cache during checkpoint cleanup due to
  * obsolete time window
  */
-#define	WT_STAT_CONN_CHECKPOINT_CLEANUP_PAGES_READ_OBSOLETE_TW	1325
-=======
-#define	WT_STAT_CONN_CHECKPOINT_HANDLE_DROP_DURATION	1303
-/*! checkpoint: most recent duration for gathering all handles (usecs) */
-#define	WT_STAT_CONN_CHECKPOINT_HANDLE_DURATION		1304
-/*! checkpoint: most recent duration for gathering applied handles (usecs) */
-#define	WT_STAT_CONN_CHECKPOINT_HANDLE_APPLY_DURATION	1305
-/*! checkpoint: most recent duration for gathering skipped handles (usecs) */
-#define	WT_STAT_CONN_CHECKPOINT_HANDLE_SKIP_DURATION	1306
-/*! checkpoint: most recent duration for handles metadata checked (usecs) */
-#define	WT_STAT_CONN_CHECKPOINT_HANDLE_META_CHECK_DURATION	1307
-/*! checkpoint: most recent duration for locking the handles (usecs) */
-#define	WT_STAT_CONN_CHECKPOINT_HANDLE_LOCK_DURATION	1308
-/*! checkpoint: most recent handles applied */
-#define	WT_STAT_CONN_CHECKPOINT_HANDLE_APPLIED		1309
-/*! checkpoint: most recent handles checkpoint dropped */
-#define	WT_STAT_CONN_CHECKPOINT_HANDLE_DROPPED		1310
-/*! checkpoint: most recent handles metadata checked */
-#define	WT_STAT_CONN_CHECKPOINT_HANDLE_META_CHECKED	1311
-/*! checkpoint: most recent handles metadata locked */
-#define	WT_STAT_CONN_CHECKPOINT_HANDLE_LOCKED		1312
-/*! checkpoint: most recent handles skipped */
-#define	WT_STAT_CONN_CHECKPOINT_HANDLE_SKIPPED		1313
-/*! checkpoint: most recent handles walked */
-#define	WT_STAT_CONN_CHECKPOINT_HANDLE_WALKED		1314
-/*! checkpoint: most recent time (msecs) */
-#define	WT_STAT_CONN_CHECKPOINT_TIME_RECENT		1315
-/*! checkpoint: number of bytes caused to be reconciled */
-#define	WT_STAT_CONN_CHECKPOINT_PAGES_RECONCILED_BYTES	1316
-/*! checkpoint: number of checkpoints started by api */
-#define	WT_STAT_CONN_CHECKPOINTS_API			1317
-/*! checkpoint: number of checkpoints started by compaction */
-#define	WT_STAT_CONN_CHECKPOINTS_COMPACT		1318
-/*! checkpoint: number of files synced */
-#define	WT_STAT_CONN_CHECKPOINT_SYNC			1319
-/*! checkpoint: number of handles visited after writes complete */
-#define	WT_STAT_CONN_CHECKPOINT_PRESYNC			1320
-/*! checkpoint: number of history store pages caused to be reconciled */
-#define	WT_STAT_CONN_CHECKPOINT_HS_PAGES_RECONCILED	1321
-/*! checkpoint: number of internal pages visited */
-#define	WT_STAT_CONN_CHECKPOINT_PAGES_VISITED_INTERNAL	1322
-/*! checkpoint: number of leaf pages visited */
-#define	WT_STAT_CONN_CHECKPOINT_PAGES_VISITED_LEAF	1323
-/*! checkpoint: number of pages caused to be reconciled */
-#define	WT_STAT_CONN_CHECKPOINT_PAGES_RECONCILED	1324
-/*! checkpoint: pages added for eviction during checkpoint cleanup */
-#define	WT_STAT_CONN_CHECKPOINT_CLEANUP_PAGES_EVICT	1325
->>>>>>> 7d315f67
+#define	WT_STAT_CONN_CHECKPOINT_CLEANUP_PAGES_READ_OBSOLETE_TW	1326
 /*! checkpoint: pages removed during checkpoint cleanup */
-#define	WT_STAT_CONN_CHECKPOINT_CLEANUP_PAGES_REMOVED	1326
+#define	WT_STAT_CONN_CHECKPOINT_CLEANUP_PAGES_REMOVED	1327
 /*! checkpoint: pages skipped during checkpoint cleanup tree walk */
-#define	WT_STAT_CONN_CHECKPOINT_CLEANUP_PAGES_WALK_SKIPPED	1327
+#define	WT_STAT_CONN_CHECKPOINT_CLEANUP_PAGES_WALK_SKIPPED	1328
 /*! checkpoint: pages visited during checkpoint cleanup */
-#define	WT_STAT_CONN_CHECKPOINT_CLEANUP_PAGES_VISITED	1328
+#define	WT_STAT_CONN_CHECKPOINT_CLEANUP_PAGES_VISITED	1329
 /*! checkpoint: prepare currently running */
-#define	WT_STAT_CONN_CHECKPOINT_PREP_RUNNING		1329
+#define	WT_STAT_CONN_CHECKPOINT_PREP_RUNNING		1330
 /*! checkpoint: prepare max time (msecs) */
-#define	WT_STAT_CONN_CHECKPOINT_PREP_MAX		1330
+#define	WT_STAT_CONN_CHECKPOINT_PREP_MAX		1331
 /*! checkpoint: prepare min time (msecs) */
-#define	WT_STAT_CONN_CHECKPOINT_PREP_MIN		1331
+#define	WT_STAT_CONN_CHECKPOINT_PREP_MIN		1332
 /*! checkpoint: prepare most recent time (msecs) */
-#define	WT_STAT_CONN_CHECKPOINT_PREP_RECENT		1332
+#define	WT_STAT_CONN_CHECKPOINT_PREP_RECENT		1333
 /*! checkpoint: prepare total time (msecs) */
-#define	WT_STAT_CONN_CHECKPOINT_PREP_TOTAL		1333
+#define	WT_STAT_CONN_CHECKPOINT_PREP_TOTAL		1334
 /*! checkpoint: progress state */
-#define	WT_STAT_CONN_CHECKPOINT_STATE			1334
+#define	WT_STAT_CONN_CHECKPOINT_STATE			1335
 /*! checkpoint: scrub dirty target */
-#define	WT_STAT_CONN_CHECKPOINT_SCRUB_TARGET		1335
+#define	WT_STAT_CONN_CHECKPOINT_SCRUB_TARGET		1336
 /*! checkpoint: scrub max time (msecs) */
-#define	WT_STAT_CONN_CHECKPOINT_SCRUB_MAX		1336
+#define	WT_STAT_CONN_CHECKPOINT_SCRUB_MAX		1337
 /*! checkpoint: scrub min time (msecs) */
-#define	WT_STAT_CONN_CHECKPOINT_SCRUB_MIN		1337
+#define	WT_STAT_CONN_CHECKPOINT_SCRUB_MIN		1338
 /*! checkpoint: scrub most recent time (msecs) */
-#define	WT_STAT_CONN_CHECKPOINT_SCRUB_RECENT		1338
+#define	WT_STAT_CONN_CHECKPOINT_SCRUB_RECENT		1339
 /*! checkpoint: scrub total time (msecs) */
-#define	WT_STAT_CONN_CHECKPOINT_SCRUB_TOTAL		1339
+#define	WT_STAT_CONN_CHECKPOINT_SCRUB_TOTAL		1340
 /*! checkpoint: stop timing stress active */
-#define	WT_STAT_CONN_CHECKPOINT_STOP_STRESS_ACTIVE	1340
+#define	WT_STAT_CONN_CHECKPOINT_STOP_STRESS_ACTIVE	1341
 /*! checkpoint: time spent on per-tree checkpoint work (usecs) */
-#define	WT_STAT_CONN_CHECKPOINT_TREE_DURATION		1341
+#define	WT_STAT_CONN_CHECKPOINT_TREE_DURATION		1342
 /*! checkpoint: total failed number of checkpoints */
-#define	WT_STAT_CONN_CHECKPOINTS_TOTAL_FAILED		1342
+#define	WT_STAT_CONN_CHECKPOINTS_TOTAL_FAILED		1343
 /*! checkpoint: total succeed number of checkpoints */
-#define	WT_STAT_CONN_CHECKPOINTS_TOTAL_SUCCEED		1343
+#define	WT_STAT_CONN_CHECKPOINTS_TOTAL_SUCCEED		1344
 /*! checkpoint: total time (msecs) */
-#define	WT_STAT_CONN_CHECKPOINT_TIME_TOTAL		1344
-<<<<<<< HEAD
-=======
-/*! checkpoint: transaction checkpoints due to obsolete pages */
-#define	WT_STAT_CONN_CHECKPOINT_OBSOLETE_APPLIED	1345
->>>>>>> 7d315f67
+#define	WT_STAT_CONN_CHECKPOINT_TIME_TOTAL		1345
 /*! checkpoint: wait cycles while cache dirty level is decreasing */
 #define	WT_STAT_CONN_CHECKPOINT_WAIT_REDUCE_DIRTY	1346
 /*! chunk-cache: aggregate number of spanned chunks on read */
@@ -7191,1854 +6960,994 @@
 /*! cursor: cursors reused from cache */
 #define	WT_STAT_CONN_CURSOR_REOPEN			1461
 /*! cursor: open cursor count */
-<<<<<<< HEAD
-#define	WT_STAT_CONN_CURSOR_OPEN_COUNT			1461
+#define	WT_STAT_CONN_CURSOR_OPEN_COUNT			1462
 /*! data-handle: Table connection data handles currently active */
-#define	WT_STAT_CONN_DH_CONN_HANDLE_TABLE_COUNT		1462
+#define	WT_STAT_CONN_DH_CONN_HANDLE_TABLE_COUNT		1463
 /*! data-handle: Tiered connection data handles currently active */
-#define	WT_STAT_CONN_DH_CONN_HANDLE_TIERED_COUNT	1463
+#define	WT_STAT_CONN_DH_CONN_HANDLE_TIERED_COUNT	1464
 /*! data-handle: Tiered_Tree connection data handles currently active */
-#define	WT_STAT_CONN_DH_CONN_HANDLE_TIERED_TREE_COUNT	1464
+#define	WT_STAT_CONN_DH_CONN_HANDLE_TIERED_TREE_COUNT	1465
 /*! data-handle: btree connection data handles currently active */
-#define	WT_STAT_CONN_DH_CONN_HANDLE_BTREE_COUNT		1465
+#define	WT_STAT_CONN_DH_CONN_HANDLE_BTREE_COUNT		1466
 /*! data-handle: checkpoint connection data handles currently active */
-#define	WT_STAT_CONN_DH_CONN_HANDLE_CHECKPOINT_COUNT	1466
+#define	WT_STAT_CONN_DH_CONN_HANDLE_CHECKPOINT_COUNT	1467
 /*! data-handle: connection data handle size */
-#define	WT_STAT_CONN_DH_CONN_HANDLE_SIZE		1467
+#define	WT_STAT_CONN_DH_CONN_HANDLE_SIZE		1468
 /*! data-handle: connection data handles currently active */
-#define	WT_STAT_CONN_DH_CONN_HANDLE_COUNT		1468
+#define	WT_STAT_CONN_DH_CONN_HANDLE_COUNT		1469
 /*! data-handle: connection sweep candidate became referenced */
-#define	WT_STAT_CONN_DH_SWEEP_REF			1469
+#define	WT_STAT_CONN_DH_SWEEP_REF			1470
 /*! data-handle: connection sweep dead dhandles closed */
-#define	WT_STAT_CONN_DH_SWEEP_DEAD_CLOSE		1470
+#define	WT_STAT_CONN_DH_SWEEP_DEAD_CLOSE		1471
 /*! data-handle: connection sweep dhandles removed from hash list */
-#define	WT_STAT_CONN_DH_SWEEP_REMOVE			1471
+#define	WT_STAT_CONN_DH_SWEEP_REMOVE			1472
 /*! data-handle: connection sweep expired dhandles closed */
-#define	WT_STAT_CONN_DH_SWEEP_EXPIRED_CLOSE		1472
+#define	WT_STAT_CONN_DH_SWEEP_EXPIRED_CLOSE		1473
 /*! data-handle: connection sweep time-of-death sets */
-#define	WT_STAT_CONN_DH_SWEEP_TOD			1473
+#define	WT_STAT_CONN_DH_SWEEP_TOD			1474
 /*! data-handle: connection sweeps */
-#define	WT_STAT_CONN_DH_SWEEPS				1474
-=======
-#define	WT_STAT_CONN_CURSOR_OPEN_COUNT			1462
-/*! data-handle: connection data handle size */
-#define	WT_STAT_CONN_DH_CONN_HANDLE_SIZE		1463
-/*! data-handle: connection data handles currently active */
-#define	WT_STAT_CONN_DH_CONN_HANDLE_COUNT		1464
-/*! data-handle: connection sweep candidate became referenced */
-#define	WT_STAT_CONN_DH_SWEEP_REF			1465
-/*! data-handle: connection sweep dhandles closed */
-#define	WT_STAT_CONN_DH_SWEEP_CLOSE			1466
-/*! data-handle: connection sweep dhandles removed from hash list */
-#define	WT_STAT_CONN_DH_SWEEP_REMOVE			1467
-/*! data-handle: connection sweep time-of-death sets */
-#define	WT_STAT_CONN_DH_SWEEP_TOD			1468
-/*! data-handle: connection sweeps */
-#define	WT_STAT_CONN_DH_SWEEPS				1469
->>>>>>> 7d315f67
+#define	WT_STAT_CONN_DH_SWEEPS				1475
 /*!
  * data-handle: connection sweeps skipped due to checkpoint gathering
  * handles
  */
-<<<<<<< HEAD
-#define	WT_STAT_CONN_DH_SWEEP_SKIP_CKPT			1475
+#define	WT_STAT_CONN_DH_SWEEP_SKIP_CKPT			1476
 /*! data-handle: session dhandles swept */
-#define	WT_STAT_CONN_DH_SESSION_HANDLES			1476
+#define	WT_STAT_CONN_DH_SESSION_HANDLES			1477
 /*! data-handle: session sweep attempts */
-#define	WT_STAT_CONN_DH_SESSION_SWEEPS			1477
+#define	WT_STAT_CONN_DH_SESSION_SWEEPS			1478
 /*! layered: Layered table cursor insert operations */
-#define	WT_STAT_CONN_LAYERED_CURS_INSERT		1478
+#define	WT_STAT_CONN_LAYERED_CURS_INSERT		1479
 /*! layered: Layered table cursor next operations */
-#define	WT_STAT_CONN_LAYERED_CURS_NEXT			1479
+#define	WT_STAT_CONN_LAYERED_CURS_NEXT			1480
 /*! layered: Layered table cursor next operations from ingest table */
-#define	WT_STAT_CONN_LAYERED_CURS_NEXT_INGEST		1480
+#define	WT_STAT_CONN_LAYERED_CURS_NEXT_INGEST		1481
 /*! layered: Layered table cursor next operations from stable table */
-#define	WT_STAT_CONN_LAYERED_CURS_NEXT_STABLE		1481
+#define	WT_STAT_CONN_LAYERED_CURS_NEXT_STABLE		1482
 /*! layered: Layered table cursor prev operations */
-#define	WT_STAT_CONN_LAYERED_CURS_PREV			1482
+#define	WT_STAT_CONN_LAYERED_CURS_PREV			1483
 /*! layered: Layered table cursor prev operations from ingest table */
-#define	WT_STAT_CONN_LAYERED_CURS_PREV_INGEST		1483
+#define	WT_STAT_CONN_LAYERED_CURS_PREV_INGEST		1484
 /*! layered: Layered table cursor prev operations from stable table */
-#define	WT_STAT_CONN_LAYERED_CURS_PREV_STABLE		1484
+#define	WT_STAT_CONN_LAYERED_CURS_PREV_STABLE		1485
 /*! layered: Layered table cursor remove operations */
-#define	WT_STAT_CONN_LAYERED_CURS_REMOVE		1485
+#define	WT_STAT_CONN_LAYERED_CURS_REMOVE		1486
 /*! layered: Layered table cursor search near operations */
-#define	WT_STAT_CONN_LAYERED_CURS_SEARCH_NEAR		1486
+#define	WT_STAT_CONN_LAYERED_CURS_SEARCH_NEAR		1487
 /*! layered: Layered table cursor search near operations from ingest table */
-#define	WT_STAT_CONN_LAYERED_CURS_SEARCH_NEAR_INGEST	1487
+#define	WT_STAT_CONN_LAYERED_CURS_SEARCH_NEAR_INGEST	1488
 /*! layered: Layered table cursor search near operations from stable table */
-#define	WT_STAT_CONN_LAYERED_CURS_SEARCH_NEAR_STABLE	1488
+#define	WT_STAT_CONN_LAYERED_CURS_SEARCH_NEAR_STABLE	1489
 /*! layered: Layered table cursor search operations */
-#define	WT_STAT_CONN_LAYERED_CURS_SEARCH		1489
+#define	WT_STAT_CONN_LAYERED_CURS_SEARCH		1490
 /*! layered: Layered table cursor search operations from ingest table */
-#define	WT_STAT_CONN_LAYERED_CURS_SEARCH_INGEST		1490
+#define	WT_STAT_CONN_LAYERED_CURS_SEARCH_INGEST		1491
 /*! layered: Layered table cursor search operations from stable table */
-#define	WT_STAT_CONN_LAYERED_CURS_SEARCH_STABLE		1491
+#define	WT_STAT_CONN_LAYERED_CURS_SEARCH_STABLE		1492
 /*! layered: Layered table cursor update operations */
-#define	WT_STAT_CONN_LAYERED_CURS_UPDATE		1492
+#define	WT_STAT_CONN_LAYERED_CURS_UPDATE		1493
 /*! layered: Layered table cursor upgrade state for ingest table */
-#define	WT_STAT_CONN_LAYERED_CURS_UPGRADE_INGEST	1493
+#define	WT_STAT_CONN_LAYERED_CURS_UPGRADE_INGEST	1494
 /*! layered: Layered table cursor upgrade state for stable table */
-#define	WT_STAT_CONN_LAYERED_CURS_UPGRADE_STABLE	1494
-=======
-#define	WT_STAT_CONN_DH_SWEEP_SKIP_CKPT			1470
-/*! data-handle: session dhandles swept */
-#define	WT_STAT_CONN_DH_SESSION_HANDLES			1471
-/*! data-handle: session sweep attempts */
-#define	WT_STAT_CONN_DH_SESSION_SWEEPS			1472
-/*! layered: Layered table cursor insert operations */
-#define	WT_STAT_CONN_LAYERED_CURS_INSERT		1473
-/*! layered: Layered table cursor next operations */
-#define	WT_STAT_CONN_LAYERED_CURS_NEXT			1474
-/*! layered: Layered table cursor next operations from ingest table */
-#define	WT_STAT_CONN_LAYERED_CURS_NEXT_INGEST		1475
-/*! layered: Layered table cursor next operations from stable table */
-#define	WT_STAT_CONN_LAYERED_CURS_NEXT_STABLE		1476
-/*! layered: Layered table cursor prev operations */
-#define	WT_STAT_CONN_LAYERED_CURS_PREV			1477
-/*! layered: Layered table cursor prev operations from ingest table */
-#define	WT_STAT_CONN_LAYERED_CURS_PREV_INGEST		1478
-/*! layered: Layered table cursor prev operations from stable table */
-#define	WT_STAT_CONN_LAYERED_CURS_PREV_STABLE		1479
-/*! layered: Layered table cursor remove operations */
-#define	WT_STAT_CONN_LAYERED_CURS_REMOVE		1480
-/*! layered: Layered table cursor search near operations */
-#define	WT_STAT_CONN_LAYERED_CURS_SEARCH_NEAR		1481
-/*! layered: Layered table cursor search near operations from ingest table */
-#define	WT_STAT_CONN_LAYERED_CURS_SEARCH_NEAR_INGEST	1482
-/*! layered: Layered table cursor search near operations from stable table */
-#define	WT_STAT_CONN_LAYERED_CURS_SEARCH_NEAR_STABLE	1483
-/*! layered: Layered table cursor search operations */
-#define	WT_STAT_CONN_LAYERED_CURS_SEARCH		1484
-/*! layered: Layered table cursor search operations from ingest table */
-#define	WT_STAT_CONN_LAYERED_CURS_SEARCH_INGEST		1485
-/*! layered: Layered table cursor search operations from stable table */
-#define	WT_STAT_CONN_LAYERED_CURS_SEARCH_STABLE		1486
-/*! layered: Layered table cursor update operations */
-#define	WT_STAT_CONN_LAYERED_CURS_UPDATE		1487
-/*! layered: Layered table cursor upgrade state for ingest table */
-#define	WT_STAT_CONN_LAYERED_CURS_UPGRADE_INGEST	1488
-/*! layered: Layered table cursor upgrade state for stable table */
-#define	WT_STAT_CONN_LAYERED_CURS_UPGRADE_STABLE	1489
->>>>>>> 7d315f67
+#define	WT_STAT_CONN_LAYERED_CURS_UPGRADE_STABLE	1495
 /*!
  * layered: checkpoints performed on this table by the layered table
  * manager
  */
-<<<<<<< HEAD
-#define	WT_STAT_CONN_LAYERED_TABLE_MANAGER_CHECKPOINTS	1495
+#define	WT_STAT_CONN_LAYERED_TABLE_MANAGER_CHECKPOINTS	1496
 /*! layered: checkpoints refreshed on shared layered constituents */
-#define	WT_STAT_CONN_LAYERED_TABLE_MANAGER_CHECKPOINTS_REFRESHED	1496
-=======
-#define	WT_STAT_CONN_LAYERED_TABLE_MANAGER_CHECKPOINTS	1490
-/*! layered: checkpoints refreshed on shared layered constituents */
-#define	WT_STAT_CONN_LAYERED_TABLE_MANAGER_CHECKPOINTS_REFRESHED	1491
->>>>>>> 7d315f67
+#define	WT_STAT_CONN_LAYERED_TABLE_MANAGER_CHECKPOINTS_REFRESHED	1497
 /*!
  * layered: how many log applications the layered table manager applied
  * on this tree
  */
-<<<<<<< HEAD
-#define	WT_STAT_CONN_LAYERED_TABLE_MANAGER_LOGOPS_APPLIED	1497
-=======
-#define	WT_STAT_CONN_LAYERED_TABLE_MANAGER_LOGOPS_APPLIED	1492
->>>>>>> 7d315f67
+#define	WT_STAT_CONN_LAYERED_TABLE_MANAGER_LOGOPS_APPLIED	1498
 /*!
  * layered: how many log applications the layered table manager skipped
  * on this tree
  */
-<<<<<<< HEAD
-#define	WT_STAT_CONN_LAYERED_TABLE_MANAGER_LOGOPS_SKIPPED	1498
-=======
-#define	WT_STAT_CONN_LAYERED_TABLE_MANAGER_LOGOPS_SKIPPED	1493
->>>>>>> 7d315f67
+#define	WT_STAT_CONN_LAYERED_TABLE_MANAGER_LOGOPS_SKIPPED	1499
 /*!
  * layered: how many previously-applied LSNs the layered table manager
  * skipped on this tree
  */
-<<<<<<< HEAD
-#define	WT_STAT_CONN_LAYERED_TABLE_MANAGER_SKIP_LSN	1499
+#define	WT_STAT_CONN_LAYERED_TABLE_MANAGER_SKIP_LSN	1500
 /*! layered: the number of tables the layered table manager has open */
-#define	WT_STAT_CONN_LAYERED_TABLE_MANAGER_TABLES	1500
+#define	WT_STAT_CONN_LAYERED_TABLE_MANAGER_TABLES	1501
 /*! layered: whether the layered table manager thread has been started */
-#define	WT_STAT_CONN_LAYERED_TABLE_MANAGER_RUNNING	1501
-=======
-#define	WT_STAT_CONN_LAYERED_TABLE_MANAGER_SKIP_LSN	1494
-/*! layered: the number of tables the layered table manager has open */
-#define	WT_STAT_CONN_LAYERED_TABLE_MANAGER_TABLES	1495
-/*! layered: whether the layered table manager thread has been started */
-#define	WT_STAT_CONN_LAYERED_TABLE_MANAGER_RUNNING	1496
->>>>>>> 7d315f67
+#define	WT_STAT_CONN_LAYERED_TABLE_MANAGER_RUNNING	1502
 /*!
  * layered: whether the layered table manager thread is currently busy
  * doing work
  */
-<<<<<<< HEAD
-#define	WT_STAT_CONN_LAYERED_TABLE_MANAGER_ACTIVE	1502
+#define	WT_STAT_CONN_LAYERED_TABLE_MANAGER_ACTIVE	1503
 /*!
  * live-restore: number of bytes copied from the source to the
  * destination
  */
-#define	WT_STAT_CONN_LIVE_RESTORE_BYTES_COPIED		1503
+#define	WT_STAT_CONN_LIVE_RESTORE_BYTES_COPIED		1504
 /*! live-restore: number of files remaining for migration completion */
-#define	WT_STAT_CONN_LIVE_RESTORE_WORK_REMAINING	1504
+#define	WT_STAT_CONN_LIVE_RESTORE_WORK_REMAINING	1505
 /*! live-restore: number of reads from the source database */
-#define	WT_STAT_CONN_LIVE_RESTORE_SOURCE_READ_COUNT	1505
+#define	WT_STAT_CONN_LIVE_RESTORE_SOURCE_READ_COUNT	1506
 /*! live-restore: source read latency histogram (bucket 1) - 0-10ms */
-#define	WT_STAT_CONN_LIVE_RESTORE_HIST_SOURCE_READ_LATENCY_LT10	1506
+#define	WT_STAT_CONN_LIVE_RESTORE_HIST_SOURCE_READ_LATENCY_LT10	1507
 /*! live-restore: source read latency histogram (bucket 2) - 10-49ms */
-#define	WT_STAT_CONN_LIVE_RESTORE_HIST_SOURCE_READ_LATENCY_LT50	1507
+#define	WT_STAT_CONN_LIVE_RESTORE_HIST_SOURCE_READ_LATENCY_LT50	1508
 /*! live-restore: source read latency histogram (bucket 3) - 50-99ms */
-#define	WT_STAT_CONN_LIVE_RESTORE_HIST_SOURCE_READ_LATENCY_LT100	1508
+#define	WT_STAT_CONN_LIVE_RESTORE_HIST_SOURCE_READ_LATENCY_LT100	1509
 /*! live-restore: source read latency histogram (bucket 4) - 100-249ms */
-#define	WT_STAT_CONN_LIVE_RESTORE_HIST_SOURCE_READ_LATENCY_LT250	1509
+#define	WT_STAT_CONN_LIVE_RESTORE_HIST_SOURCE_READ_LATENCY_LT250	1510
 /*! live-restore: source read latency histogram (bucket 5) - 250-499ms */
-#define	WT_STAT_CONN_LIVE_RESTORE_HIST_SOURCE_READ_LATENCY_LT500	1510
+#define	WT_STAT_CONN_LIVE_RESTORE_HIST_SOURCE_READ_LATENCY_LT500	1511
 /*! live-restore: source read latency histogram (bucket 6) - 500-999ms */
-#define	WT_STAT_CONN_LIVE_RESTORE_HIST_SOURCE_READ_LATENCY_LT1000	1511
+#define	WT_STAT_CONN_LIVE_RESTORE_HIST_SOURCE_READ_LATENCY_LT1000	1512
 /*! live-restore: source read latency histogram (bucket 7) - 1000ms+ */
-#define	WT_STAT_CONN_LIVE_RESTORE_HIST_SOURCE_READ_LATENCY_GT1000	1512
+#define	WT_STAT_CONN_LIVE_RESTORE_HIST_SOURCE_READ_LATENCY_GT1000	1513
 /*! live-restore: source read latency histogram total (msecs) */
-#define	WT_STAT_CONN_LIVE_RESTORE_HIST_SOURCE_READ_LATENCY_TOTAL_MSECS	1513
+#define	WT_STAT_CONN_LIVE_RESTORE_HIST_SOURCE_READ_LATENCY_TOTAL_MSECS	1514
 /*! live-restore: state */
-#define	WT_STAT_CONN_LIVE_RESTORE_STATE			1514
+#define	WT_STAT_CONN_LIVE_RESTORE_STATE			1515
 /*! lock: btree page lock acquisitions */
-#define	WT_STAT_CONN_LOCK_BTREE_PAGE_COUNT		1515
+#define	WT_STAT_CONN_LOCK_BTREE_PAGE_COUNT		1516
 /*! lock: btree page lock application thread wait time (usecs) */
-#define	WT_STAT_CONN_LOCK_BTREE_PAGE_WAIT_APPLICATION	1516
+#define	WT_STAT_CONN_LOCK_BTREE_PAGE_WAIT_APPLICATION	1517
 /*! lock: btree page lock internal thread wait time (usecs) */
-#define	WT_STAT_CONN_LOCK_BTREE_PAGE_WAIT_INTERNAL	1517
+#define	WT_STAT_CONN_LOCK_BTREE_PAGE_WAIT_INTERNAL	1518
 /*! lock: checkpoint lock acquisitions */
-#define	WT_STAT_CONN_LOCK_CHECKPOINT_COUNT		1518
+#define	WT_STAT_CONN_LOCK_CHECKPOINT_COUNT		1519
 /*! lock: checkpoint lock application thread wait time (usecs) */
-#define	WT_STAT_CONN_LOCK_CHECKPOINT_WAIT_APPLICATION	1519
+#define	WT_STAT_CONN_LOCK_CHECKPOINT_WAIT_APPLICATION	1520
 /*! lock: checkpoint lock internal thread wait time (usecs) */
-#define	WT_STAT_CONN_LOCK_CHECKPOINT_WAIT_INTERNAL	1520
+#define	WT_STAT_CONN_LOCK_CHECKPOINT_WAIT_INTERNAL	1521
 /*! lock: dhandle lock application thread time waiting (usecs) */
-#define	WT_STAT_CONN_LOCK_DHANDLE_WAIT_APPLICATION	1521
+#define	WT_STAT_CONN_LOCK_DHANDLE_WAIT_APPLICATION	1522
 /*! lock: dhandle lock internal thread time waiting (usecs) */
-#define	WT_STAT_CONN_LOCK_DHANDLE_WAIT_INTERNAL		1522
+#define	WT_STAT_CONN_LOCK_DHANDLE_WAIT_INTERNAL		1523
 /*! lock: dhandle read lock acquisitions */
-#define	WT_STAT_CONN_LOCK_DHANDLE_READ_COUNT		1523
+#define	WT_STAT_CONN_LOCK_DHANDLE_READ_COUNT		1524
 /*! lock: dhandle write lock acquisitions */
-#define	WT_STAT_CONN_LOCK_DHANDLE_WRITE_COUNT		1524
+#define	WT_STAT_CONN_LOCK_DHANDLE_WRITE_COUNT		1525
 /*! lock: metadata lock acquisitions */
-#define	WT_STAT_CONN_LOCK_METADATA_COUNT		1525
+#define	WT_STAT_CONN_LOCK_METADATA_COUNT		1526
 /*! lock: metadata lock application thread wait time (usecs) */
-#define	WT_STAT_CONN_LOCK_METADATA_WAIT_APPLICATION	1526
+#define	WT_STAT_CONN_LOCK_METADATA_WAIT_APPLICATION	1527
 /*! lock: metadata lock internal thread wait time (usecs) */
-#define	WT_STAT_CONN_LOCK_METADATA_WAIT_INTERNAL	1527
+#define	WT_STAT_CONN_LOCK_METADATA_WAIT_INTERNAL	1528
 /*! lock: schema lock acquisitions */
-#define	WT_STAT_CONN_LOCK_SCHEMA_COUNT			1528
+#define	WT_STAT_CONN_LOCK_SCHEMA_COUNT			1529
 /*! lock: schema lock application thread wait time (usecs) */
-#define	WT_STAT_CONN_LOCK_SCHEMA_WAIT_APPLICATION	1529
+#define	WT_STAT_CONN_LOCK_SCHEMA_WAIT_APPLICATION	1530
 /*! lock: schema lock internal thread wait time (usecs) */
-#define	WT_STAT_CONN_LOCK_SCHEMA_WAIT_INTERNAL		1530
-=======
-#define	WT_STAT_CONN_LAYERED_TABLE_MANAGER_ACTIVE	1497
-/*! lock: checkpoint lock acquisitions */
-#define	WT_STAT_CONN_LOCK_CHECKPOINT_COUNT		1498
-/*! lock: checkpoint lock application thread wait time (usecs) */
-#define	WT_STAT_CONN_LOCK_CHECKPOINT_WAIT_APPLICATION	1499
-/*! lock: checkpoint lock internal thread wait time (usecs) */
-#define	WT_STAT_CONN_LOCK_CHECKPOINT_WAIT_INTERNAL	1500
-/*! lock: dhandle lock application thread time waiting (usecs) */
-#define	WT_STAT_CONN_LOCK_DHANDLE_WAIT_APPLICATION	1501
-/*! lock: dhandle lock internal thread time waiting (usecs) */
-#define	WT_STAT_CONN_LOCK_DHANDLE_WAIT_INTERNAL		1502
-/*! lock: dhandle read lock acquisitions */
-#define	WT_STAT_CONN_LOCK_DHANDLE_READ_COUNT		1503
-/*! lock: dhandle write lock acquisitions */
-#define	WT_STAT_CONN_LOCK_DHANDLE_WRITE_COUNT		1504
-/*! lock: metadata lock acquisitions */
-#define	WT_STAT_CONN_LOCK_METADATA_COUNT		1505
-/*! lock: metadata lock application thread wait time (usecs) */
-#define	WT_STAT_CONN_LOCK_METADATA_WAIT_APPLICATION	1506
-/*! lock: metadata lock internal thread wait time (usecs) */
-#define	WT_STAT_CONN_LOCK_METADATA_WAIT_INTERNAL	1507
-/*! lock: schema lock acquisitions */
-#define	WT_STAT_CONN_LOCK_SCHEMA_COUNT			1508
-/*! lock: schema lock application thread wait time (usecs) */
-#define	WT_STAT_CONN_LOCK_SCHEMA_WAIT_APPLICATION	1509
-/*! lock: schema lock internal thread wait time (usecs) */
-#define	WT_STAT_CONN_LOCK_SCHEMA_WAIT_INTERNAL		1510
->>>>>>> 7d315f67
+#define	WT_STAT_CONN_LOCK_SCHEMA_WAIT_INTERNAL		1531
 /*!
  * lock: table lock application thread time waiting for the table lock
  * (usecs)
  */
-<<<<<<< HEAD
-#define	WT_STAT_CONN_LOCK_TABLE_WAIT_APPLICATION	1531
-=======
-#define	WT_STAT_CONN_LOCK_TABLE_WAIT_APPLICATION	1511
->>>>>>> 7d315f67
+#define	WT_STAT_CONN_LOCK_TABLE_WAIT_APPLICATION	1532
 /*!
  * lock: table lock internal thread time waiting for the table lock
  * (usecs)
  */
-<<<<<<< HEAD
-#define	WT_STAT_CONN_LOCK_TABLE_WAIT_INTERNAL		1532
+#define	WT_STAT_CONN_LOCK_TABLE_WAIT_INTERNAL		1533
 /*! lock: table read lock acquisitions */
-#define	WT_STAT_CONN_LOCK_TABLE_READ_COUNT		1533
+#define	WT_STAT_CONN_LOCK_TABLE_READ_COUNT		1534
 /*! lock: table write lock acquisitions */
-#define	WT_STAT_CONN_LOCK_TABLE_WRITE_COUNT		1534
+#define	WT_STAT_CONN_LOCK_TABLE_WRITE_COUNT		1535
 /*! lock: txn global lock application thread time waiting (usecs) */
-#define	WT_STAT_CONN_LOCK_TXN_GLOBAL_WAIT_APPLICATION	1535
+#define	WT_STAT_CONN_LOCK_TXN_GLOBAL_WAIT_APPLICATION	1536
 /*! lock: txn global lock internal thread time waiting (usecs) */
-#define	WT_STAT_CONN_LOCK_TXN_GLOBAL_WAIT_INTERNAL	1536
+#define	WT_STAT_CONN_LOCK_TXN_GLOBAL_WAIT_INTERNAL	1537
 /*! lock: txn global read lock acquisitions */
-#define	WT_STAT_CONN_LOCK_TXN_GLOBAL_READ_COUNT		1537
+#define	WT_STAT_CONN_LOCK_TXN_GLOBAL_READ_COUNT		1538
 /*! lock: txn global write lock acquisitions */
-#define	WT_STAT_CONN_LOCK_TXN_GLOBAL_WRITE_COUNT	1538
+#define	WT_STAT_CONN_LOCK_TXN_GLOBAL_WRITE_COUNT	1539
 /*! log: busy returns attempting to switch slots */
-#define	WT_STAT_CONN_LOG_SLOT_SWITCH_BUSY		1539
+#define	WT_STAT_CONN_LOG_SLOT_SWITCH_BUSY		1540
 /*! log: force log remove time sleeping (usecs) */
-#define	WT_STAT_CONN_LOG_FORCE_REMOVE_SLEEP		1540
+#define	WT_STAT_CONN_LOG_FORCE_REMOVE_SLEEP		1541
 /*! log: log bytes of payload data */
-#define	WT_STAT_CONN_LOG_BYTES_PAYLOAD			1541
+#define	WT_STAT_CONN_LOG_BYTES_PAYLOAD			1542
 /*! log: log bytes written */
-#define	WT_STAT_CONN_LOG_BYTES_WRITTEN			1542
+#define	WT_STAT_CONN_LOG_BYTES_WRITTEN			1543
 /*! log: log files manually zero-filled */
-#define	WT_STAT_CONN_LOG_ZERO_FILLS			1543
+#define	WT_STAT_CONN_LOG_ZERO_FILLS			1544
 /*! log: log flush operations */
-#define	WT_STAT_CONN_LOG_FLUSH				1544
+#define	WT_STAT_CONN_LOG_FLUSH				1545
 /*! log: log force write operations */
-#define	WT_STAT_CONN_LOG_FORCE_WRITE			1545
+#define	WT_STAT_CONN_LOG_FORCE_WRITE			1546
 /*! log: log force write operations skipped */
-#define	WT_STAT_CONN_LOG_FORCE_WRITE_SKIP		1546
+#define	WT_STAT_CONN_LOG_FORCE_WRITE_SKIP		1547
 /*! log: log records compressed */
-#define	WT_STAT_CONN_LOG_COMPRESS_WRITES		1547
+#define	WT_STAT_CONN_LOG_COMPRESS_WRITES		1548
 /*! log: log records not compressed */
-#define	WT_STAT_CONN_LOG_COMPRESS_WRITE_FAILS		1548
+#define	WT_STAT_CONN_LOG_COMPRESS_WRITE_FAILS		1549
 /*! log: log records too small to compress */
-#define	WT_STAT_CONN_LOG_COMPRESS_SMALL			1549
+#define	WT_STAT_CONN_LOG_COMPRESS_SMALL			1550
 /*! log: log release advances write LSN */
-#define	WT_STAT_CONN_LOG_RELEASE_WRITE_LSN		1550
+#define	WT_STAT_CONN_LOG_RELEASE_WRITE_LSN		1551
 /*! log: log scan operations */
-#define	WT_STAT_CONN_LOG_SCANS				1551
+#define	WT_STAT_CONN_LOG_SCANS				1552
 /*! log: log scan records requiring two reads */
-#define	WT_STAT_CONN_LOG_SCAN_REREADS			1552
+#define	WT_STAT_CONN_LOG_SCAN_REREADS			1553
 /*! log: log server thread advances write LSN */
-#define	WT_STAT_CONN_LOG_WRITE_LSN			1553
+#define	WT_STAT_CONN_LOG_WRITE_LSN			1554
 /*! log: log server thread write LSN walk skipped */
-#define	WT_STAT_CONN_LOG_WRITE_LSN_SKIP			1554
+#define	WT_STAT_CONN_LOG_WRITE_LSN_SKIP			1555
 /*! log: log sync operations */
-#define	WT_STAT_CONN_LOG_SYNC				1555
+#define	WT_STAT_CONN_LOG_SYNC				1556
 /*! log: log sync time duration (usecs) */
-#define	WT_STAT_CONN_LOG_SYNC_DURATION			1556
+#define	WT_STAT_CONN_LOG_SYNC_DURATION			1557
 /*! log: log sync_dir operations */
-#define	WT_STAT_CONN_LOG_SYNC_DIR			1557
+#define	WT_STAT_CONN_LOG_SYNC_DIR			1558
 /*! log: log sync_dir time duration (usecs) */
-#define	WT_STAT_CONN_LOG_SYNC_DIR_DURATION		1558
+#define	WT_STAT_CONN_LOG_SYNC_DIR_DURATION		1559
 /*! log: log write operations */
-#define	WT_STAT_CONN_LOG_WRITES				1559
+#define	WT_STAT_CONN_LOG_WRITES				1560
 /*! log: logging bytes consolidated */
-#define	WT_STAT_CONN_LOG_SLOT_CONSOLIDATED		1560
+#define	WT_STAT_CONN_LOG_SLOT_CONSOLIDATED		1561
 /*! log: maximum log file size */
-#define	WT_STAT_CONN_LOG_MAX_FILESIZE			1561
+#define	WT_STAT_CONN_LOG_MAX_FILESIZE			1562
 /*! log: number of pre-allocated log files to create */
-#define	WT_STAT_CONN_LOG_PREALLOC_MAX			1562
+#define	WT_STAT_CONN_LOG_PREALLOC_MAX			1563
 /*! log: pre-allocated log files not ready and missed */
-#define	WT_STAT_CONN_LOG_PREALLOC_MISSED		1563
+#define	WT_STAT_CONN_LOG_PREALLOC_MISSED		1564
 /*! log: pre-allocated log files prepared */
-#define	WT_STAT_CONN_LOG_PREALLOC_FILES			1564
+#define	WT_STAT_CONN_LOG_PREALLOC_FILES			1565
 /*! log: pre-allocated log files used */
-#define	WT_STAT_CONN_LOG_PREALLOC_USED			1565
+#define	WT_STAT_CONN_LOG_PREALLOC_USED			1566
 /*! log: records processed by log scan */
-#define	WT_STAT_CONN_LOG_SCAN_RECORDS			1566
+#define	WT_STAT_CONN_LOG_SCAN_RECORDS			1567
 /*! log: slot close lost race */
-#define	WT_STAT_CONN_LOG_SLOT_CLOSE_RACE		1567
+#define	WT_STAT_CONN_LOG_SLOT_CLOSE_RACE		1568
 /*! log: slot close unbuffered waits */
-#define	WT_STAT_CONN_LOG_SLOT_CLOSE_UNBUF		1568
+#define	WT_STAT_CONN_LOG_SLOT_CLOSE_UNBUF		1569
 /*! log: slot closures */
-#define	WT_STAT_CONN_LOG_SLOT_CLOSES			1569
+#define	WT_STAT_CONN_LOG_SLOT_CLOSES			1570
 /*! log: slot join atomic update races */
-#define	WT_STAT_CONN_LOG_SLOT_RACES			1570
+#define	WT_STAT_CONN_LOG_SLOT_RACES			1571
 /*! log: slot join calls atomic updates raced */
-#define	WT_STAT_CONN_LOG_SLOT_YIELD_RACE		1571
+#define	WT_STAT_CONN_LOG_SLOT_YIELD_RACE		1572
 /*! log: slot join calls did not yield */
-#define	WT_STAT_CONN_LOG_SLOT_IMMEDIATE			1572
+#define	WT_STAT_CONN_LOG_SLOT_IMMEDIATE			1573
 /*! log: slot join calls found active slot closed */
-#define	WT_STAT_CONN_LOG_SLOT_YIELD_CLOSE		1573
+#define	WT_STAT_CONN_LOG_SLOT_YIELD_CLOSE		1574
 /*! log: slot join calls slept */
-#define	WT_STAT_CONN_LOG_SLOT_YIELD_SLEEP		1574
+#define	WT_STAT_CONN_LOG_SLOT_YIELD_SLEEP		1575
 /*! log: slot join calls yielded */
-#define	WT_STAT_CONN_LOG_SLOT_YIELD			1575
+#define	WT_STAT_CONN_LOG_SLOT_YIELD			1576
 /*! log: slot join found active slot closed */
-#define	WT_STAT_CONN_LOG_SLOT_ACTIVE_CLOSED		1576
+#define	WT_STAT_CONN_LOG_SLOT_ACTIVE_CLOSED		1577
 /*! log: slot joins yield time (usecs) */
-#define	WT_STAT_CONN_LOG_SLOT_YIELD_DURATION		1577
+#define	WT_STAT_CONN_LOG_SLOT_YIELD_DURATION		1578
 /*! log: slot transitions unable to find free slot */
-#define	WT_STAT_CONN_LOG_SLOT_NO_FREE_SLOTS		1578
+#define	WT_STAT_CONN_LOG_SLOT_NO_FREE_SLOTS		1579
 /*! log: slot unbuffered writes */
-#define	WT_STAT_CONN_LOG_SLOT_UNBUFFERED		1579
+#define	WT_STAT_CONN_LOG_SLOT_UNBUFFERED		1580
 /*! log: total in-memory size of compressed records */
-#define	WT_STAT_CONN_LOG_COMPRESS_MEM			1580
+#define	WT_STAT_CONN_LOG_COMPRESS_MEM			1581
 /*! log: total log buffer size */
-#define	WT_STAT_CONN_LOG_BUFFER_SIZE			1581
+#define	WT_STAT_CONN_LOG_BUFFER_SIZE			1582
 /*! log: total size of compressed records */
-#define	WT_STAT_CONN_LOG_COMPRESS_LEN			1582
+#define	WT_STAT_CONN_LOG_COMPRESS_LEN			1583
 /*! log: written slots coalesced */
-#define	WT_STAT_CONN_LOG_SLOT_COALESCED			1583
+#define	WT_STAT_CONN_LOG_SLOT_COALESCED			1584
 /*! log: yields waiting for previous log file close */
-#define	WT_STAT_CONN_LOG_CLOSE_YIELDS			1584
+#define	WT_STAT_CONN_LOG_CLOSE_YIELDS			1585
 /*! perf: block manager read latency histogram (bucket 1) - 0-10ms */
-#define	WT_STAT_CONN_PERF_HIST_BMREAD_LATENCY_LT10	1585
+#define	WT_STAT_CONN_PERF_HIST_BMREAD_LATENCY_LT10	1586
 /*! perf: block manager read latency histogram (bucket 2) - 10-49ms */
-#define	WT_STAT_CONN_PERF_HIST_BMREAD_LATENCY_LT50	1586
+#define	WT_STAT_CONN_PERF_HIST_BMREAD_LATENCY_LT50	1587
 /*! perf: block manager read latency histogram (bucket 3) - 50-99ms */
-#define	WT_STAT_CONN_PERF_HIST_BMREAD_LATENCY_LT100	1587
+#define	WT_STAT_CONN_PERF_HIST_BMREAD_LATENCY_LT100	1588
 /*! perf: block manager read latency histogram (bucket 4) - 100-249ms */
-#define	WT_STAT_CONN_PERF_HIST_BMREAD_LATENCY_LT250	1588
+#define	WT_STAT_CONN_PERF_HIST_BMREAD_LATENCY_LT250	1589
 /*! perf: block manager read latency histogram (bucket 5) - 250-499ms */
-#define	WT_STAT_CONN_PERF_HIST_BMREAD_LATENCY_LT500	1589
+#define	WT_STAT_CONN_PERF_HIST_BMREAD_LATENCY_LT500	1590
 /*! perf: block manager read latency histogram (bucket 6) - 500-999ms */
-#define	WT_STAT_CONN_PERF_HIST_BMREAD_LATENCY_LT1000	1590
+#define	WT_STAT_CONN_PERF_HIST_BMREAD_LATENCY_LT1000	1591
 /*! perf: block manager read latency histogram (bucket 7) - 1000ms+ */
-#define	WT_STAT_CONN_PERF_HIST_BMREAD_LATENCY_GT1000	1591
+#define	WT_STAT_CONN_PERF_HIST_BMREAD_LATENCY_GT1000	1592
 /*! perf: block manager read latency histogram total (msecs) */
-#define	WT_STAT_CONN_PERF_HIST_BMREAD_LATENCY_TOTAL_MSECS	1592
+#define	WT_STAT_CONN_PERF_HIST_BMREAD_LATENCY_TOTAL_MSECS	1593
 /*! perf: block manager write latency histogram (bucket 1) - 0-10ms */
-#define	WT_STAT_CONN_PERF_HIST_BMWRITE_LATENCY_LT10	1593
+#define	WT_STAT_CONN_PERF_HIST_BMWRITE_LATENCY_LT10	1594
 /*! perf: block manager write latency histogram (bucket 2) - 10-49ms */
-#define	WT_STAT_CONN_PERF_HIST_BMWRITE_LATENCY_LT50	1594
+#define	WT_STAT_CONN_PERF_HIST_BMWRITE_LATENCY_LT50	1595
 /*! perf: block manager write latency histogram (bucket 3) - 50-99ms */
-#define	WT_STAT_CONN_PERF_HIST_BMWRITE_LATENCY_LT100	1595
+#define	WT_STAT_CONN_PERF_HIST_BMWRITE_LATENCY_LT100	1596
 /*! perf: block manager write latency histogram (bucket 4) - 100-249ms */
-#define	WT_STAT_CONN_PERF_HIST_BMWRITE_LATENCY_LT250	1596
+#define	WT_STAT_CONN_PERF_HIST_BMWRITE_LATENCY_LT250	1597
 /*! perf: block manager write latency histogram (bucket 5) - 250-499ms */
-#define	WT_STAT_CONN_PERF_HIST_BMWRITE_LATENCY_LT500	1597
+#define	WT_STAT_CONN_PERF_HIST_BMWRITE_LATENCY_LT500	1598
 /*! perf: block manager write latency histogram (bucket 6) - 500-999ms */
-#define	WT_STAT_CONN_PERF_HIST_BMWRITE_LATENCY_LT1000	1598
+#define	WT_STAT_CONN_PERF_HIST_BMWRITE_LATENCY_LT1000	1599
 /*! perf: block manager write latency histogram (bucket 7) - 1000ms+ */
-#define	WT_STAT_CONN_PERF_HIST_BMWRITE_LATENCY_GT1000	1599
+#define	WT_STAT_CONN_PERF_HIST_BMWRITE_LATENCY_GT1000	1600
 /*! perf: block manager write latency histogram total (msecs) */
-#define	WT_STAT_CONN_PERF_HIST_BMWRITE_LATENCY_TOTAL_MSECS	1600
+#define	WT_STAT_CONN_PERF_HIST_BMWRITE_LATENCY_TOTAL_MSECS	1601
 /*! perf: disagg block manager read latency histogram (bucket 1) - 50-99us */
-#define	WT_STAT_CONN_PERF_HIST_DISAGGBMREAD_LATENCY_LT100	1601
-=======
-#define	WT_STAT_CONN_LOCK_TABLE_WAIT_INTERNAL		1512
-/*! lock: table read lock acquisitions */
-#define	WT_STAT_CONN_LOCK_TABLE_READ_COUNT		1513
-/*! lock: table write lock acquisitions */
-#define	WT_STAT_CONN_LOCK_TABLE_WRITE_COUNT		1514
-/*! lock: txn global lock application thread time waiting (usecs) */
-#define	WT_STAT_CONN_LOCK_TXN_GLOBAL_WAIT_APPLICATION	1515
-/*! lock: txn global lock internal thread time waiting (usecs) */
-#define	WT_STAT_CONN_LOCK_TXN_GLOBAL_WAIT_INTERNAL	1516
-/*! lock: txn global read lock acquisitions */
-#define	WT_STAT_CONN_LOCK_TXN_GLOBAL_READ_COUNT		1517
-/*! lock: txn global write lock acquisitions */
-#define	WT_STAT_CONN_LOCK_TXN_GLOBAL_WRITE_COUNT	1518
-/*! log: busy returns attempting to switch slots */
-#define	WT_STAT_CONN_LOG_SLOT_SWITCH_BUSY		1519
-/*! log: force log remove time sleeping (usecs) */
-#define	WT_STAT_CONN_LOG_FORCE_REMOVE_SLEEP		1520
-/*! log: log bytes of payload data */
-#define	WT_STAT_CONN_LOG_BYTES_PAYLOAD			1521
-/*! log: log bytes written */
-#define	WT_STAT_CONN_LOG_BYTES_WRITTEN			1522
-/*! log: log files manually zero-filled */
-#define	WT_STAT_CONN_LOG_ZERO_FILLS			1523
-/*! log: log flush operations */
-#define	WT_STAT_CONN_LOG_FLUSH				1524
-/*! log: log force write operations */
-#define	WT_STAT_CONN_LOG_FORCE_WRITE			1525
-/*! log: log force write operations skipped */
-#define	WT_STAT_CONN_LOG_FORCE_WRITE_SKIP		1526
-/*! log: log records compressed */
-#define	WT_STAT_CONN_LOG_COMPRESS_WRITES		1527
-/*! log: log records not compressed */
-#define	WT_STAT_CONN_LOG_COMPRESS_WRITE_FAILS		1528
-/*! log: log records too small to compress */
-#define	WT_STAT_CONN_LOG_COMPRESS_SMALL			1529
-/*! log: log release advances write LSN */
-#define	WT_STAT_CONN_LOG_RELEASE_WRITE_LSN		1530
-/*! log: log scan operations */
-#define	WT_STAT_CONN_LOG_SCANS				1531
-/*! log: log scan records requiring two reads */
-#define	WT_STAT_CONN_LOG_SCAN_REREADS			1532
-/*! log: log server thread advances write LSN */
-#define	WT_STAT_CONN_LOG_WRITE_LSN			1533
-/*! log: log server thread write LSN walk skipped */
-#define	WT_STAT_CONN_LOG_WRITE_LSN_SKIP			1534
-/*! log: log sync operations */
-#define	WT_STAT_CONN_LOG_SYNC				1535
-/*! log: log sync time duration (usecs) */
-#define	WT_STAT_CONN_LOG_SYNC_DURATION			1536
-/*! log: log sync_dir operations */
-#define	WT_STAT_CONN_LOG_SYNC_DIR			1537
-/*! log: log sync_dir time duration (usecs) */
-#define	WT_STAT_CONN_LOG_SYNC_DIR_DURATION		1538
-/*! log: log write operations */
-#define	WT_STAT_CONN_LOG_WRITES				1539
-/*! log: logging bytes consolidated */
-#define	WT_STAT_CONN_LOG_SLOT_CONSOLIDATED		1540
-/*! log: maximum log file size */
-#define	WT_STAT_CONN_LOG_MAX_FILESIZE			1541
-/*! log: number of pre-allocated log files to create */
-#define	WT_STAT_CONN_LOG_PREALLOC_MAX			1542
-/*! log: pre-allocated log files not ready and missed */
-#define	WT_STAT_CONN_LOG_PREALLOC_MISSED		1543
-/*! log: pre-allocated log files prepared */
-#define	WT_STAT_CONN_LOG_PREALLOC_FILES			1544
-/*! log: pre-allocated log files used */
-#define	WT_STAT_CONN_LOG_PREALLOC_USED			1545
-/*! log: records processed by log scan */
-#define	WT_STAT_CONN_LOG_SCAN_RECORDS			1546
-/*! log: slot close lost race */
-#define	WT_STAT_CONN_LOG_SLOT_CLOSE_RACE		1547
-/*! log: slot close unbuffered waits */
-#define	WT_STAT_CONN_LOG_SLOT_CLOSE_UNBUF		1548
-/*! log: slot closures */
-#define	WT_STAT_CONN_LOG_SLOT_CLOSES			1549
-/*! log: slot join atomic update races */
-#define	WT_STAT_CONN_LOG_SLOT_RACES			1550
-/*! log: slot join calls atomic updates raced */
-#define	WT_STAT_CONN_LOG_SLOT_YIELD_RACE		1551
-/*! log: slot join calls did not yield */
-#define	WT_STAT_CONN_LOG_SLOT_IMMEDIATE			1552
-/*! log: slot join calls found active slot closed */
-#define	WT_STAT_CONN_LOG_SLOT_YIELD_CLOSE		1553
-/*! log: slot join calls slept */
-#define	WT_STAT_CONN_LOG_SLOT_YIELD_SLEEP		1554
-/*! log: slot join calls yielded */
-#define	WT_STAT_CONN_LOG_SLOT_YIELD			1555
-/*! log: slot join found active slot closed */
-#define	WT_STAT_CONN_LOG_SLOT_ACTIVE_CLOSED		1556
-/*! log: slot joins yield time (usecs) */
-#define	WT_STAT_CONN_LOG_SLOT_YIELD_DURATION		1557
-/*! log: slot transitions unable to find free slot */
-#define	WT_STAT_CONN_LOG_SLOT_NO_FREE_SLOTS		1558
-/*! log: slot unbuffered writes */
-#define	WT_STAT_CONN_LOG_SLOT_UNBUFFERED		1559
-/*! log: total in-memory size of compressed records */
-#define	WT_STAT_CONN_LOG_COMPRESS_MEM			1560
-/*! log: total log buffer size */
-#define	WT_STAT_CONN_LOG_BUFFER_SIZE			1561
-/*! log: total size of compressed records */
-#define	WT_STAT_CONN_LOG_COMPRESS_LEN			1562
-/*! log: written slots coalesced */
-#define	WT_STAT_CONN_LOG_SLOT_COALESCED			1563
-/*! log: yields waiting for previous log file close */
-#define	WT_STAT_CONN_LOG_CLOSE_YIELDS			1564
-/*! perf: block manager read latency histogram (bucket 1) - 0-10ms */
-#define	WT_STAT_CONN_PERF_HIST_BMREAD_LATENCY_LT10	1565
-/*! perf: block manager read latency histogram (bucket 2) - 10-49ms */
-#define	WT_STAT_CONN_PERF_HIST_BMREAD_LATENCY_LT50	1566
-/*! perf: block manager read latency histogram (bucket 3) - 50-99ms */
-#define	WT_STAT_CONN_PERF_HIST_BMREAD_LATENCY_LT100	1567
-/*! perf: block manager read latency histogram (bucket 4) - 100-249ms */
-#define	WT_STAT_CONN_PERF_HIST_BMREAD_LATENCY_LT250	1568
-/*! perf: block manager read latency histogram (bucket 5) - 250-499ms */
-#define	WT_STAT_CONN_PERF_HIST_BMREAD_LATENCY_LT500	1569
-/*! perf: block manager read latency histogram (bucket 6) - 500-999ms */
-#define	WT_STAT_CONN_PERF_HIST_BMREAD_LATENCY_LT1000	1570
-/*! perf: block manager read latency histogram (bucket 7) - 1000ms+ */
-#define	WT_STAT_CONN_PERF_HIST_BMREAD_LATENCY_GT1000	1571
-/*! perf: block manager read latency histogram total (msecs) */
-#define	WT_STAT_CONN_PERF_HIST_BMREAD_LATENCY_TOTAL_MSECS	1572
-/*! perf: block manager write latency histogram (bucket 1) - 0-10ms */
-#define	WT_STAT_CONN_PERF_HIST_BMWRITE_LATENCY_LT10	1573
-/*! perf: block manager write latency histogram (bucket 2) - 10-49ms */
-#define	WT_STAT_CONN_PERF_HIST_BMWRITE_LATENCY_LT50	1574
-/*! perf: block manager write latency histogram (bucket 3) - 50-99ms */
-#define	WT_STAT_CONN_PERF_HIST_BMWRITE_LATENCY_LT100	1575
-/*! perf: block manager write latency histogram (bucket 4) - 100-249ms */
-#define	WT_STAT_CONN_PERF_HIST_BMWRITE_LATENCY_LT250	1576
-/*! perf: block manager write latency histogram (bucket 5) - 250-499ms */
-#define	WT_STAT_CONN_PERF_HIST_BMWRITE_LATENCY_LT500	1577
-/*! perf: block manager write latency histogram (bucket 6) - 500-999ms */
-#define	WT_STAT_CONN_PERF_HIST_BMWRITE_LATENCY_LT1000	1578
-/*! perf: block manager write latency histogram (bucket 7) - 1000ms+ */
-#define	WT_STAT_CONN_PERF_HIST_BMWRITE_LATENCY_GT1000	1579
-/*! perf: block manager write latency histogram total (msecs) */
-#define	WT_STAT_CONN_PERF_HIST_BMWRITE_LATENCY_TOTAL_MSECS	1580
-/*! perf: disagg block manager read latency histogram (bucket 1) - 50-99us */
-#define	WT_STAT_CONN_PERF_HIST_DISAGGBMREAD_LATENCY_LT100	1581
->>>>>>> 7d315f67
+#define	WT_STAT_CONN_PERF_HIST_DISAGGBMREAD_LATENCY_LT100	1602
 /*!
  * perf: disagg block manager read latency histogram (bucket 2) -
  * 100-249us
  */
-<<<<<<< HEAD
-#define	WT_STAT_CONN_PERF_HIST_DISAGGBMREAD_LATENCY_LT250	1602
-=======
-#define	WT_STAT_CONN_PERF_HIST_DISAGGBMREAD_LATENCY_LT250	1582
->>>>>>> 7d315f67
+#define	WT_STAT_CONN_PERF_HIST_DISAGGBMREAD_LATENCY_LT250	1603
 /*!
  * perf: disagg block manager read latency histogram (bucket 3) -
  * 250-499us
  */
-<<<<<<< HEAD
-#define	WT_STAT_CONN_PERF_HIST_DISAGGBMREAD_LATENCY_LT500	1603
-=======
-#define	WT_STAT_CONN_PERF_HIST_DISAGGBMREAD_LATENCY_LT500	1583
->>>>>>> 7d315f67
+#define	WT_STAT_CONN_PERF_HIST_DISAGGBMREAD_LATENCY_LT500	1604
 /*!
  * perf: disagg block manager read latency histogram (bucket 4) -
  * 500-999us
  */
-<<<<<<< HEAD
-#define	WT_STAT_CONN_PERF_HIST_DISAGGBMREAD_LATENCY_LT1000	1604
-=======
-#define	WT_STAT_CONN_PERF_HIST_DISAGGBMREAD_LATENCY_LT1000	1584
->>>>>>> 7d315f67
+#define	WT_STAT_CONN_PERF_HIST_DISAGGBMREAD_LATENCY_LT1000	1605
 /*!
  * perf: disagg block manager read latency histogram (bucket 5) -
  * 1000-9999us
  */
-<<<<<<< HEAD
-#define	WT_STAT_CONN_PERF_HIST_DISAGGBMREAD_LATENCY_LT10000	1605
-=======
-#define	WT_STAT_CONN_PERF_HIST_DISAGGBMREAD_LATENCY_LT10000	1585
->>>>>>> 7d315f67
+#define	WT_STAT_CONN_PERF_HIST_DISAGGBMREAD_LATENCY_LT10000	1606
 /*!
  * perf: disagg block manager read latency histogram (bucket 6) -
  * 10000us+
  */
-<<<<<<< HEAD
-#define	WT_STAT_CONN_PERF_HIST_DISAGGBMREAD_LATENCY_GT10000	1606
+#define	WT_STAT_CONN_PERF_HIST_DISAGGBMREAD_LATENCY_GT10000	1607
 /*! perf: disagg block manager read latency histogram total (usecs) */
-#define	WT_STAT_CONN_PERF_HIST_DISAGGBMREAD_LATENCY_TOTAL_USECS	1607
-=======
-#define	WT_STAT_CONN_PERF_HIST_DISAGGBMREAD_LATENCY_GT10000	1586
-/*! perf: disagg block manager read latency histogram total (usecs) */
-#define	WT_STAT_CONN_PERF_HIST_DISAGGBMREAD_LATENCY_TOTAL_USECS	1587
->>>>>>> 7d315f67
+#define	WT_STAT_CONN_PERF_HIST_DISAGGBMREAD_LATENCY_TOTAL_USECS	1608
 /*!
  * perf: disagg block manager write latency histogram (bucket 1) -
  * 50-99us
  */
-<<<<<<< HEAD
-#define	WT_STAT_CONN_PERF_HIST_DISAGGBMWRITE_LATENCY_LT100	1608
-=======
-#define	WT_STAT_CONN_PERF_HIST_DISAGGBMWRITE_LATENCY_LT100	1588
->>>>>>> 7d315f67
+#define	WT_STAT_CONN_PERF_HIST_DISAGGBMWRITE_LATENCY_LT100	1609
 /*!
  * perf: disagg block manager write latency histogram (bucket 2) -
  * 100-249us
  */
-<<<<<<< HEAD
-#define	WT_STAT_CONN_PERF_HIST_DISAGGBMWRITE_LATENCY_LT250	1609
-=======
-#define	WT_STAT_CONN_PERF_HIST_DISAGGBMWRITE_LATENCY_LT250	1589
->>>>>>> 7d315f67
+#define	WT_STAT_CONN_PERF_HIST_DISAGGBMWRITE_LATENCY_LT250	1610
 /*!
  * perf: disagg block manager write latency histogram (bucket 3) -
  * 250-499us
  */
-<<<<<<< HEAD
-#define	WT_STAT_CONN_PERF_HIST_DISAGGBMWRITE_LATENCY_LT500	1610
-=======
-#define	WT_STAT_CONN_PERF_HIST_DISAGGBMWRITE_LATENCY_LT500	1590
->>>>>>> 7d315f67
+#define	WT_STAT_CONN_PERF_HIST_DISAGGBMWRITE_LATENCY_LT500	1611
 /*!
  * perf: disagg block manager write latency histogram (bucket 4) -
  * 500-999us
  */
-<<<<<<< HEAD
-#define	WT_STAT_CONN_PERF_HIST_DISAGGBMWRITE_LATENCY_LT1000	1611
-=======
-#define	WT_STAT_CONN_PERF_HIST_DISAGGBMWRITE_LATENCY_LT1000	1591
->>>>>>> 7d315f67
+#define	WT_STAT_CONN_PERF_HIST_DISAGGBMWRITE_LATENCY_LT1000	1612
 /*!
  * perf: disagg block manager write latency histogram (bucket 5) -
  * 1000-9999us
  */
-<<<<<<< HEAD
-#define	WT_STAT_CONN_PERF_HIST_DISAGGBMWRITE_LATENCY_LT10000	1612
-=======
-#define	WT_STAT_CONN_PERF_HIST_DISAGGBMWRITE_LATENCY_LT10000	1592
->>>>>>> 7d315f67
+#define	WT_STAT_CONN_PERF_HIST_DISAGGBMWRITE_LATENCY_LT10000	1613
 /*!
  * perf: disagg block manager write latency histogram (bucket 6) -
  * 10000us+
  */
-<<<<<<< HEAD
-#define	WT_STAT_CONN_PERF_HIST_DISAGGBMWRITE_LATENCY_GT10000	1613
+#define	WT_STAT_CONN_PERF_HIST_DISAGGBMWRITE_LATENCY_GT10000	1614
 /*! perf: disagg block manager write latency histogram total (usecs) */
-#define	WT_STAT_CONN_PERF_HIST_DISAGGBMWRITE_LATENCY_TOTAL_USECS	1614
+#define	WT_STAT_CONN_PERF_HIST_DISAGGBMWRITE_LATENCY_TOTAL_USECS	1615
 /*! perf: file system read latency histogram (bucket 1) - 0-10ms */
-#define	WT_STAT_CONN_PERF_HIST_FSREAD_LATENCY_LT10	1615
+#define	WT_STAT_CONN_PERF_HIST_FSREAD_LATENCY_LT10	1616
 /*! perf: file system read latency histogram (bucket 2) - 10-49ms */
-#define	WT_STAT_CONN_PERF_HIST_FSREAD_LATENCY_LT50	1616
+#define	WT_STAT_CONN_PERF_HIST_FSREAD_LATENCY_LT50	1617
 /*! perf: file system read latency histogram (bucket 3) - 50-99ms */
-#define	WT_STAT_CONN_PERF_HIST_FSREAD_LATENCY_LT100	1617
+#define	WT_STAT_CONN_PERF_HIST_FSREAD_LATENCY_LT100	1618
 /*! perf: file system read latency histogram (bucket 4) - 100-249ms */
-#define	WT_STAT_CONN_PERF_HIST_FSREAD_LATENCY_LT250	1618
+#define	WT_STAT_CONN_PERF_HIST_FSREAD_LATENCY_LT250	1619
 /*! perf: file system read latency histogram (bucket 5) - 250-499ms */
-#define	WT_STAT_CONN_PERF_HIST_FSREAD_LATENCY_LT500	1619
+#define	WT_STAT_CONN_PERF_HIST_FSREAD_LATENCY_LT500	1620
 /*! perf: file system read latency histogram (bucket 6) - 500-999ms */
-#define	WT_STAT_CONN_PERF_HIST_FSREAD_LATENCY_LT1000	1620
+#define	WT_STAT_CONN_PERF_HIST_FSREAD_LATENCY_LT1000	1621
 /*! perf: file system read latency histogram (bucket 7) - 1000ms+ */
-#define	WT_STAT_CONN_PERF_HIST_FSREAD_LATENCY_GT1000	1621
+#define	WT_STAT_CONN_PERF_HIST_FSREAD_LATENCY_GT1000	1622
 /*! perf: file system read latency histogram total (msecs) */
-#define	WT_STAT_CONN_PERF_HIST_FSREAD_LATENCY_TOTAL_MSECS	1622
+#define	WT_STAT_CONN_PERF_HIST_FSREAD_LATENCY_TOTAL_MSECS	1623
 /*! perf: file system write latency histogram (bucket 1) - 0-10ms */
-#define	WT_STAT_CONN_PERF_HIST_FSWRITE_LATENCY_LT10	1623
+#define	WT_STAT_CONN_PERF_HIST_FSWRITE_LATENCY_LT10	1624
 /*! perf: file system write latency histogram (bucket 2) - 10-49ms */
-#define	WT_STAT_CONN_PERF_HIST_FSWRITE_LATENCY_LT50	1624
+#define	WT_STAT_CONN_PERF_HIST_FSWRITE_LATENCY_LT50	1625
 /*! perf: file system write latency histogram (bucket 3) - 50-99ms */
-#define	WT_STAT_CONN_PERF_HIST_FSWRITE_LATENCY_LT100	1625
+#define	WT_STAT_CONN_PERF_HIST_FSWRITE_LATENCY_LT100	1626
 /*! perf: file system write latency histogram (bucket 4) - 100-249ms */
-#define	WT_STAT_CONN_PERF_HIST_FSWRITE_LATENCY_LT250	1626
+#define	WT_STAT_CONN_PERF_HIST_FSWRITE_LATENCY_LT250	1627
 /*! perf: file system write latency histogram (bucket 5) - 250-499ms */
-#define	WT_STAT_CONN_PERF_HIST_FSWRITE_LATENCY_LT500	1627
+#define	WT_STAT_CONN_PERF_HIST_FSWRITE_LATENCY_LT500	1628
 /*! perf: file system write latency histogram (bucket 6) - 500-999ms */
-#define	WT_STAT_CONN_PERF_HIST_FSWRITE_LATENCY_LT1000	1628
+#define	WT_STAT_CONN_PERF_HIST_FSWRITE_LATENCY_LT1000	1629
 /*! perf: file system write latency histogram (bucket 7) - 1000ms+ */
-#define	WT_STAT_CONN_PERF_HIST_FSWRITE_LATENCY_GT1000	1629
+#define	WT_STAT_CONN_PERF_HIST_FSWRITE_LATENCY_GT1000	1630
 /*! perf: file system write latency histogram total (msecs) */
-#define	WT_STAT_CONN_PERF_HIST_FSWRITE_LATENCY_TOTAL_MSECS	1630
-=======
-#define	WT_STAT_CONN_PERF_HIST_DISAGGBMWRITE_LATENCY_GT10000	1593
-/*! perf: disagg block manager write latency histogram total (usecs) */
-#define	WT_STAT_CONN_PERF_HIST_DISAGGBMWRITE_LATENCY_TOTAL_USECS	1594
-/*! perf: file system read latency histogram (bucket 1) - 0-10ms */
-#define	WT_STAT_CONN_PERF_HIST_FSREAD_LATENCY_LT10	1595
-/*! perf: file system read latency histogram (bucket 2) - 10-49ms */
-#define	WT_STAT_CONN_PERF_HIST_FSREAD_LATENCY_LT50	1596
-/*! perf: file system read latency histogram (bucket 3) - 50-99ms */
-#define	WT_STAT_CONN_PERF_HIST_FSREAD_LATENCY_LT100	1597
-/*! perf: file system read latency histogram (bucket 4) - 100-249ms */
-#define	WT_STAT_CONN_PERF_HIST_FSREAD_LATENCY_LT250	1598
-/*! perf: file system read latency histogram (bucket 5) - 250-499ms */
-#define	WT_STAT_CONN_PERF_HIST_FSREAD_LATENCY_LT500	1599
-/*! perf: file system read latency histogram (bucket 6) - 500-999ms */
-#define	WT_STAT_CONN_PERF_HIST_FSREAD_LATENCY_LT1000	1600
-/*! perf: file system read latency histogram (bucket 7) - 1000ms+ */
-#define	WT_STAT_CONN_PERF_HIST_FSREAD_LATENCY_GT1000	1601
-/*! perf: file system read latency histogram total (msecs) */
-#define	WT_STAT_CONN_PERF_HIST_FSREAD_LATENCY_TOTAL_MSECS	1602
-/*! perf: file system write latency histogram (bucket 1) - 0-10ms */
-#define	WT_STAT_CONN_PERF_HIST_FSWRITE_LATENCY_LT10	1603
-/*! perf: file system write latency histogram (bucket 2) - 10-49ms */
-#define	WT_STAT_CONN_PERF_HIST_FSWRITE_LATENCY_LT50	1604
-/*! perf: file system write latency histogram (bucket 3) - 50-99ms */
-#define	WT_STAT_CONN_PERF_HIST_FSWRITE_LATENCY_LT100	1605
-/*! perf: file system write latency histogram (bucket 4) - 100-249ms */
-#define	WT_STAT_CONN_PERF_HIST_FSWRITE_LATENCY_LT250	1606
-/*! perf: file system write latency histogram (bucket 5) - 250-499ms */
-#define	WT_STAT_CONN_PERF_HIST_FSWRITE_LATENCY_LT500	1607
-/*! perf: file system write latency histogram (bucket 6) - 500-999ms */
-#define	WT_STAT_CONN_PERF_HIST_FSWRITE_LATENCY_LT1000	1608
-/*! perf: file system write latency histogram (bucket 7) - 1000ms+ */
-#define	WT_STAT_CONN_PERF_HIST_FSWRITE_LATENCY_GT1000	1609
-/*! perf: file system write latency histogram total (msecs) */
-#define	WT_STAT_CONN_PERF_HIST_FSWRITE_LATENCY_TOTAL_MSECS	1610
->>>>>>> 7d315f67
+#define	WT_STAT_CONN_PERF_HIST_FSWRITE_LATENCY_TOTAL_MSECS	1631
 /*!
  * perf: internal page deltas reconstruct latency histogram (bucket 1) -
  * 0-100us
  */
-<<<<<<< HEAD
-#define	WT_STAT_CONN_PERF_HIST_INTERNAL_RECONSTRUCT_LATENCY_LT100	1631
-=======
-#define	WT_STAT_CONN_PERF_HIST_INTERNAL_RECONSTRUCT_LATENCY_LT100	1611
->>>>>>> 7d315f67
+#define	WT_STAT_CONN_PERF_HIST_INTERNAL_RECONSTRUCT_LATENCY_LT100	1632
 /*!
  * perf: internal page deltas reconstruct latency histogram (bucket 2) -
  * 100-249us
  */
-<<<<<<< HEAD
-#define	WT_STAT_CONN_PERF_HIST_INTERNAL_RECONSTRUCT_LATENCY_LT250	1632
-=======
-#define	WT_STAT_CONN_PERF_HIST_INTERNAL_RECONSTRUCT_LATENCY_LT250	1612
->>>>>>> 7d315f67
+#define	WT_STAT_CONN_PERF_HIST_INTERNAL_RECONSTRUCT_LATENCY_LT250	1633
 /*!
  * perf: internal page deltas reconstruct latency histogram (bucket 3) -
  * 250-499us
  */
-<<<<<<< HEAD
-#define	WT_STAT_CONN_PERF_HIST_INTERNAL_RECONSTRUCT_LATENCY_LT500	1633
-=======
-#define	WT_STAT_CONN_PERF_HIST_INTERNAL_RECONSTRUCT_LATENCY_LT500	1613
->>>>>>> 7d315f67
+#define	WT_STAT_CONN_PERF_HIST_INTERNAL_RECONSTRUCT_LATENCY_LT500	1634
 /*!
  * perf: internal page deltas reconstruct latency histogram (bucket 4) -
  * 500-999us
  */
-<<<<<<< HEAD
-#define	WT_STAT_CONN_PERF_HIST_INTERNAL_RECONSTRUCT_LATENCY_LT1000	1634
-=======
-#define	WT_STAT_CONN_PERF_HIST_INTERNAL_RECONSTRUCT_LATENCY_LT1000	1614
->>>>>>> 7d315f67
+#define	WT_STAT_CONN_PERF_HIST_INTERNAL_RECONSTRUCT_LATENCY_LT1000	1635
 /*!
  * perf: internal page deltas reconstruct latency histogram (bucket 5) -
  * 1000-9999us
  */
-<<<<<<< HEAD
-#define	WT_STAT_CONN_PERF_HIST_INTERNAL_RECONSTRUCT_LATENCY_LT10000	1635
-=======
-#define	WT_STAT_CONN_PERF_HIST_INTERNAL_RECONSTRUCT_LATENCY_LT10000	1615
->>>>>>> 7d315f67
+#define	WT_STAT_CONN_PERF_HIST_INTERNAL_RECONSTRUCT_LATENCY_LT10000	1636
 /*!
  * perf: internal page deltas reconstruct latency histogram (bucket 6) -
  * 10000us+
  */
-<<<<<<< HEAD
-#define	WT_STAT_CONN_PERF_HIST_INTERNAL_RECONSTRUCT_LATENCY_GT10000	1636
+#define	WT_STAT_CONN_PERF_HIST_INTERNAL_RECONSTRUCT_LATENCY_GT10000	1637
 /*! perf: internal page deltas reconstruct latency histogram total (usecs) */
-#define	WT_STAT_CONN_PERF_HIST_INTERNAL_RECONSTRUCT_LATENCY_TOTAL_USECS	1637
-=======
-#define	WT_STAT_CONN_PERF_HIST_INTERNAL_RECONSTRUCT_LATENCY_GT10000	1616
-/*! perf: internal page deltas reconstruct latency histogram total (usecs) */
-#define	WT_STAT_CONN_PERF_HIST_INTERNAL_RECONSTRUCT_LATENCY_TOTAL_USECS	1617
->>>>>>> 7d315f67
+#define	WT_STAT_CONN_PERF_HIST_INTERNAL_RECONSTRUCT_LATENCY_TOTAL_USECS	1638
 /*!
  * perf: leaf page deltas reconstruct latency histogram (bucket 1) -
  * 0-100us
  */
-<<<<<<< HEAD
-#define	WT_STAT_CONN_PERF_HIST_LEAF_RECONSTRUCT_LATENCY_LT100	1638
-=======
-#define	WT_STAT_CONN_PERF_HIST_LEAF_RECONSTRUCT_LATENCY_LT100	1618
->>>>>>> 7d315f67
+#define	WT_STAT_CONN_PERF_HIST_LEAF_RECONSTRUCT_LATENCY_LT100	1639
 /*!
  * perf: leaf page deltas reconstruct latency histogram (bucket 2) -
  * 100-249us
  */
-<<<<<<< HEAD
-#define	WT_STAT_CONN_PERF_HIST_LEAF_RECONSTRUCT_LATENCY_LT250	1639
-=======
-#define	WT_STAT_CONN_PERF_HIST_LEAF_RECONSTRUCT_LATENCY_LT250	1619
->>>>>>> 7d315f67
+#define	WT_STAT_CONN_PERF_HIST_LEAF_RECONSTRUCT_LATENCY_LT250	1640
 /*!
  * perf: leaf page deltas reconstruct latency histogram (bucket 3) -
  * 250-499us
  */
-<<<<<<< HEAD
-#define	WT_STAT_CONN_PERF_HIST_LEAF_RECONSTRUCT_LATENCY_LT500	1640
-=======
-#define	WT_STAT_CONN_PERF_HIST_LEAF_RECONSTRUCT_LATENCY_LT500	1620
->>>>>>> 7d315f67
+#define	WT_STAT_CONN_PERF_HIST_LEAF_RECONSTRUCT_LATENCY_LT500	1641
 /*!
  * perf: leaf page deltas reconstruct latency histogram (bucket 4) -
  * 500-999us
  */
-<<<<<<< HEAD
-#define	WT_STAT_CONN_PERF_HIST_LEAF_RECONSTRUCT_LATENCY_LT1000	1641
-=======
-#define	WT_STAT_CONN_PERF_HIST_LEAF_RECONSTRUCT_LATENCY_LT1000	1621
->>>>>>> 7d315f67
+#define	WT_STAT_CONN_PERF_HIST_LEAF_RECONSTRUCT_LATENCY_LT1000	1642
 /*!
  * perf: leaf page deltas reconstruct latency histogram (bucket 5) -
  * 1000-9999us
  */
-<<<<<<< HEAD
-#define	WT_STAT_CONN_PERF_HIST_LEAF_RECONSTRUCT_LATENCY_LT10000	1642
-=======
-#define	WT_STAT_CONN_PERF_HIST_LEAF_RECONSTRUCT_LATENCY_LT10000	1622
->>>>>>> 7d315f67
+#define	WT_STAT_CONN_PERF_HIST_LEAF_RECONSTRUCT_LATENCY_LT10000	1643
 /*!
  * perf: leaf page deltas reconstruct latency histogram (bucket 6) -
  * 10000us+
  */
-<<<<<<< HEAD
-#define	WT_STAT_CONN_PERF_HIST_LEAF_RECONSTRUCT_LATENCY_GT10000	1643
+#define	WT_STAT_CONN_PERF_HIST_LEAF_RECONSTRUCT_LATENCY_GT10000	1644
 /*! perf: leaf page deltas reconstruct latency histogram total (usecs) */
-#define	WT_STAT_CONN_PERF_HIST_LEAF_RECONSTRUCT_LATENCY_TOTAL_USECS	1644
+#define	WT_STAT_CONN_PERF_HIST_LEAF_RECONSTRUCT_LATENCY_TOTAL_USECS	1645
 /*! perf: operation read latency histogram (bucket 1) - 0-100us */
-#define	WT_STAT_CONN_PERF_HIST_OPREAD_LATENCY_LT100	1645
+#define	WT_STAT_CONN_PERF_HIST_OPREAD_LATENCY_LT100	1646
 /*! perf: operation read latency histogram (bucket 2) - 100-249us */
-#define	WT_STAT_CONN_PERF_HIST_OPREAD_LATENCY_LT250	1646
+#define	WT_STAT_CONN_PERF_HIST_OPREAD_LATENCY_LT250	1647
 /*! perf: operation read latency histogram (bucket 3) - 250-499us */
-#define	WT_STAT_CONN_PERF_HIST_OPREAD_LATENCY_LT500	1647
+#define	WT_STAT_CONN_PERF_HIST_OPREAD_LATENCY_LT500	1648
 /*! perf: operation read latency histogram (bucket 4) - 500-999us */
-#define	WT_STAT_CONN_PERF_HIST_OPREAD_LATENCY_LT1000	1648
+#define	WT_STAT_CONN_PERF_HIST_OPREAD_LATENCY_LT1000	1649
 /*! perf: operation read latency histogram (bucket 5) - 1000-9999us */
-#define	WT_STAT_CONN_PERF_HIST_OPREAD_LATENCY_LT10000	1649
+#define	WT_STAT_CONN_PERF_HIST_OPREAD_LATENCY_LT10000	1650
 /*! perf: operation read latency histogram (bucket 6) - 10000us+ */
-#define	WT_STAT_CONN_PERF_HIST_OPREAD_LATENCY_GT10000	1650
+#define	WT_STAT_CONN_PERF_HIST_OPREAD_LATENCY_GT10000	1651
 /*! perf: operation read latency histogram total (usecs) */
-#define	WT_STAT_CONN_PERF_HIST_OPREAD_LATENCY_TOTAL_USECS	1651
+#define	WT_STAT_CONN_PERF_HIST_OPREAD_LATENCY_TOTAL_USECS	1652
 /*! perf: operation write latency histogram (bucket 1) - 0-100us */
-#define	WT_STAT_CONN_PERF_HIST_OPWRITE_LATENCY_LT100	1652
+#define	WT_STAT_CONN_PERF_HIST_OPWRITE_LATENCY_LT100	1653
 /*! perf: operation write latency histogram (bucket 2) - 100-249us */
-#define	WT_STAT_CONN_PERF_HIST_OPWRITE_LATENCY_LT250	1653
+#define	WT_STAT_CONN_PERF_HIST_OPWRITE_LATENCY_LT250	1654
 /*! perf: operation write latency histogram (bucket 3) - 250-499us */
-#define	WT_STAT_CONN_PERF_HIST_OPWRITE_LATENCY_LT500	1654
+#define	WT_STAT_CONN_PERF_HIST_OPWRITE_LATENCY_LT500	1655
 /*! perf: operation write latency histogram (bucket 4) - 500-999us */
-#define	WT_STAT_CONN_PERF_HIST_OPWRITE_LATENCY_LT1000	1655
+#define	WT_STAT_CONN_PERF_HIST_OPWRITE_LATENCY_LT1000	1656
 /*! perf: operation write latency histogram (bucket 5) - 1000-9999us */
-#define	WT_STAT_CONN_PERF_HIST_OPWRITE_LATENCY_LT10000	1656
+#define	WT_STAT_CONN_PERF_HIST_OPWRITE_LATENCY_LT10000	1657
 /*! perf: operation write latency histogram (bucket 6) - 10000us+ */
-#define	WT_STAT_CONN_PERF_HIST_OPWRITE_LATENCY_GT10000	1657
+#define	WT_STAT_CONN_PERF_HIST_OPWRITE_LATENCY_GT10000	1658
 /*! perf: operation write latency histogram total (usecs) */
-#define	WT_STAT_CONN_PERF_HIST_OPWRITE_LATENCY_TOTAL_USECS	1658
+#define	WT_STAT_CONN_PERF_HIST_OPWRITE_LATENCY_TOTAL_USECS	1659
 /*! prefetch: could not perform pre-fetch on internal page */
-#define	WT_STAT_CONN_PREFETCH_SKIPPED_INTERNAL_PAGE	1659
-=======
-#define	WT_STAT_CONN_PERF_HIST_LEAF_RECONSTRUCT_LATENCY_GT10000	1623
-/*! perf: leaf page deltas reconstruct latency histogram total (usecs) */
-#define	WT_STAT_CONN_PERF_HIST_LEAF_RECONSTRUCT_LATENCY_TOTAL_USECS	1624
-/*! perf: operation read latency histogram (bucket 1) - 0-100us */
-#define	WT_STAT_CONN_PERF_HIST_OPREAD_LATENCY_LT100	1625
-/*! perf: operation read latency histogram (bucket 2) - 100-249us */
-#define	WT_STAT_CONN_PERF_HIST_OPREAD_LATENCY_LT250	1626
-/*! perf: operation read latency histogram (bucket 3) - 250-499us */
-#define	WT_STAT_CONN_PERF_HIST_OPREAD_LATENCY_LT500	1627
-/*! perf: operation read latency histogram (bucket 4) - 500-999us */
-#define	WT_STAT_CONN_PERF_HIST_OPREAD_LATENCY_LT1000	1628
-/*! perf: operation read latency histogram (bucket 5) - 1000-9999us */
-#define	WT_STAT_CONN_PERF_HIST_OPREAD_LATENCY_LT10000	1629
-/*! perf: operation read latency histogram (bucket 6) - 10000us+ */
-#define	WT_STAT_CONN_PERF_HIST_OPREAD_LATENCY_GT10000	1630
-/*! perf: operation read latency histogram total (usecs) */
-#define	WT_STAT_CONN_PERF_HIST_OPREAD_LATENCY_TOTAL_USECS	1631
-/*! perf: operation write latency histogram (bucket 1) - 0-100us */
-#define	WT_STAT_CONN_PERF_HIST_OPWRITE_LATENCY_LT100	1632
-/*! perf: operation write latency histogram (bucket 2) - 100-249us */
-#define	WT_STAT_CONN_PERF_HIST_OPWRITE_LATENCY_LT250	1633
-/*! perf: operation write latency histogram (bucket 3) - 250-499us */
-#define	WT_STAT_CONN_PERF_HIST_OPWRITE_LATENCY_LT500	1634
-/*! perf: operation write latency histogram (bucket 4) - 500-999us */
-#define	WT_STAT_CONN_PERF_HIST_OPWRITE_LATENCY_LT1000	1635
-/*! perf: operation write latency histogram (bucket 5) - 1000-9999us */
-#define	WT_STAT_CONN_PERF_HIST_OPWRITE_LATENCY_LT10000	1636
-/*! perf: operation write latency histogram (bucket 6) - 10000us+ */
-#define	WT_STAT_CONN_PERF_HIST_OPWRITE_LATENCY_GT10000	1637
-/*! perf: operation write latency histogram total (usecs) */
-#define	WT_STAT_CONN_PERF_HIST_OPWRITE_LATENCY_TOTAL_USECS	1638
-/*! prefetch: could not perform pre-fetch on internal page */
-#define	WT_STAT_CONN_PREFETCH_SKIPPED_INTERNAL_PAGE	1639
->>>>>>> 7d315f67
+#define	WT_STAT_CONN_PREFETCH_SKIPPED_INTERNAL_PAGE	1660
 /*!
  * prefetch: could not perform pre-fetch on ref without the pre-fetch
  * flag set
  */
-<<<<<<< HEAD
-#define	WT_STAT_CONN_PREFETCH_SKIPPED_NO_FLAG_SET	1660
+#define	WT_STAT_CONN_PREFETCH_SKIPPED_NO_FLAG_SET	1661
 /*! prefetch: number of times pre-fetch failed to start */
-#define	WT_STAT_CONN_PREFETCH_FAILED_START		1661
+#define	WT_STAT_CONN_PREFETCH_FAILED_START		1662
 /*! prefetch: pre-fetch not repeating for recently pre-fetched ref */
-#define	WT_STAT_CONN_PREFETCH_SKIPPED_SAME_REF		1662
+#define	WT_STAT_CONN_PREFETCH_SKIPPED_SAME_REF		1663
 /*! prefetch: pre-fetch not triggered after single disk read */
-#define	WT_STAT_CONN_PREFETCH_DISK_ONE			1663
+#define	WT_STAT_CONN_PREFETCH_DISK_ONE			1664
 /*! prefetch: pre-fetch not triggered as there is no valid dhandle */
-#define	WT_STAT_CONN_PREFETCH_SKIPPED_NO_VALID_DHANDLE	1664
+#define	WT_STAT_CONN_PREFETCH_SKIPPED_NO_VALID_DHANDLE	1665
 /*! prefetch: pre-fetch not triggered by page read */
-#define	WT_STAT_CONN_PREFETCH_SKIPPED			1665
+#define	WT_STAT_CONN_PREFETCH_SKIPPED			1666
 /*! prefetch: pre-fetch not triggered due to disk read count */
-#define	WT_STAT_CONN_PREFETCH_SKIPPED_DISK_READ_COUNT	1666
+#define	WT_STAT_CONN_PREFETCH_SKIPPED_DISK_READ_COUNT	1667
 /*! prefetch: pre-fetch not triggered due to internal session */
-#define	WT_STAT_CONN_PREFETCH_SKIPPED_INTERNAL_SESSION	1667
+#define	WT_STAT_CONN_PREFETCH_SKIPPED_INTERNAL_SESSION	1668
 /*! prefetch: pre-fetch not triggered due to special btree handle */
-#define	WT_STAT_CONN_PREFETCH_SKIPPED_SPECIAL_HANDLE	1668
+#define	WT_STAT_CONN_PREFETCH_SKIPPED_SPECIAL_HANDLE	1669
 /*! prefetch: pre-fetch page not on disk when reading */
-#define	WT_STAT_CONN_PREFETCH_PAGES_FAIL		1669
+#define	WT_STAT_CONN_PREFETCH_PAGES_FAIL		1670
 /*! prefetch: pre-fetch pages queued */
-#define	WT_STAT_CONN_PREFETCH_PAGES_QUEUED		1670
+#define	WT_STAT_CONN_PREFETCH_PAGES_QUEUED		1671
 /*! prefetch: pre-fetch pages read in background */
-#define	WT_STAT_CONN_PREFETCH_PAGES_READ		1671
+#define	WT_STAT_CONN_PREFETCH_PAGES_READ		1672
 /*! prefetch: pre-fetch skipped reading in a page due to harmless error */
-#define	WT_STAT_CONN_PREFETCH_SKIPPED_ERROR_OK		1672
+#define	WT_STAT_CONN_PREFETCH_SKIPPED_ERROR_OK		1673
 /*! prefetch: pre-fetch triggered by page read */
-#define	WT_STAT_CONN_PREFETCH_ATTEMPTS			1673
+#define	WT_STAT_CONN_PREFETCH_ATTEMPTS			1674
 /*! reconciliation: VLCS pages explicitly reconciled as empty */
-#define	WT_STAT_CONN_REC_VLCS_EMPTIED_PAGES		1674
+#define	WT_STAT_CONN_REC_VLCS_EMPTIED_PAGES		1675
 /*! reconciliation: approximate byte size of timestamps in pages written */
-#define	WT_STAT_CONN_REC_TIME_WINDOW_BYTES_TS		1675
-=======
-#define	WT_STAT_CONN_PREFETCH_SKIPPED_NO_FLAG_SET	1640
-/*! prefetch: number of times pre-fetch failed to start */
-#define	WT_STAT_CONN_PREFETCH_FAILED_START		1641
-/*! prefetch: pre-fetch not repeating for recently pre-fetched ref */
-#define	WT_STAT_CONN_PREFETCH_SKIPPED_SAME_REF		1642
-/*! prefetch: pre-fetch not triggered after single disk read */
-#define	WT_STAT_CONN_PREFETCH_DISK_ONE			1643
-/*! prefetch: pre-fetch not triggered as there is no valid dhandle */
-#define	WT_STAT_CONN_PREFETCH_SKIPPED_NO_VALID_DHANDLE	1644
-/*! prefetch: pre-fetch not triggered by page read */
-#define	WT_STAT_CONN_PREFETCH_SKIPPED			1645
-/*! prefetch: pre-fetch not triggered due to disk read count */
-#define	WT_STAT_CONN_PREFETCH_SKIPPED_DISK_READ_COUNT	1646
-/*! prefetch: pre-fetch not triggered due to internal session */
-#define	WT_STAT_CONN_PREFETCH_SKIPPED_INTERNAL_SESSION	1647
-/*! prefetch: pre-fetch not triggered due to special btree handle */
-#define	WT_STAT_CONN_PREFETCH_SKIPPED_SPECIAL_HANDLE	1648
-/*! prefetch: pre-fetch page not on disk when reading */
-#define	WT_STAT_CONN_PREFETCH_PAGES_FAIL		1649
-/*! prefetch: pre-fetch pages queued */
-#define	WT_STAT_CONN_PREFETCH_PAGES_QUEUED		1650
-/*! prefetch: pre-fetch pages read in background */
-#define	WT_STAT_CONN_PREFETCH_PAGES_READ		1651
-/*! prefetch: pre-fetch skipped reading in a page due to harmless error */
-#define	WT_STAT_CONN_PREFETCH_SKIPPED_ERROR_OK		1652
-/*! prefetch: pre-fetch triggered by page read */
-#define	WT_STAT_CONN_PREFETCH_ATTEMPTS			1653
-/*! reconciliation: VLCS pages explicitly reconciled as empty */
-#define	WT_STAT_CONN_REC_VLCS_EMPTIED_PAGES		1654
-/*! reconciliation: approximate byte size of timestamps in pages written */
-#define	WT_STAT_CONN_REC_TIME_WINDOW_BYTES_TS		1655
->>>>>>> 7d315f67
+#define	WT_STAT_CONN_REC_TIME_WINDOW_BYTES_TS		1676
 /*!
  * reconciliation: approximate byte size of transaction IDs in pages
  * written
  */
-<<<<<<< HEAD
-#define	WT_STAT_CONN_REC_TIME_WINDOW_BYTES_TXN		1676
-=======
-#define	WT_STAT_CONN_REC_TIME_WINDOW_BYTES_TXN		1656
->>>>>>> 7d315f67
+#define	WT_STAT_CONN_REC_TIME_WINDOW_BYTES_TXN		1677
 /*!
  * reconciliation: average length of delta chain on internal page with
  * deltas
  */
-<<<<<<< HEAD
-#define	WT_STAT_CONN_REC_AVERAGE_INTERNAL_PAGE_DELTA_CHAIN_LENGTH	1677
+#define	WT_STAT_CONN_REC_AVERAGE_INTERNAL_PAGE_DELTA_CHAIN_LENGTH	1678
 /*! reconciliation: average length of delta chain on leaf page with deltas */
-#define	WT_STAT_CONN_REC_AVERAGE_LEAF_PAGE_DELTA_CHAIN_LENGTH	1678
+#define	WT_STAT_CONN_REC_AVERAGE_LEAF_PAGE_DELTA_CHAIN_LENGTH	1679
 /*! reconciliation: empty deltas skipped in disaggregated storage */
-#define	WT_STAT_CONN_REC_SKIP_EMPTY_DELTAS		1679
+#define	WT_STAT_CONN_REC_SKIP_EMPTY_DELTAS		1680
 /*! reconciliation: fast-path pages deleted */
-#define	WT_STAT_CONN_REC_PAGE_DELETE_FAST		1680
+#define	WT_STAT_CONN_REC_PAGE_DELETE_FAST		1681
 /*! reconciliation: full internal pages written instead of a page delta */
-#define	WT_STAT_CONN_REC_PAGE_FULL_IMAGE_INTERNAL	1681
+#define	WT_STAT_CONN_REC_PAGE_FULL_IMAGE_INTERNAL	1682
 /*! reconciliation: full leaf pages written instead of a page delta */
-#define	WT_STAT_CONN_REC_PAGE_FULL_IMAGE_LEAF		1682
+#define	WT_STAT_CONN_REC_PAGE_FULL_IMAGE_LEAF		1683
 /*! reconciliation: internal page deltas written */
-#define	WT_STAT_CONN_REC_PAGE_DELTA_INTERNAL		1683
+#define	WT_STAT_CONN_REC_PAGE_DELTA_INTERNAL		1684
 /*! reconciliation: leaf page deltas written */
-#define	WT_STAT_CONN_REC_PAGE_DELTA_LEAF		1684
+#define	WT_STAT_CONN_REC_PAGE_DELTA_LEAF		1685
 /*! reconciliation: leaf-page overflow keys */
-#define	WT_STAT_CONN_REC_OVERFLOW_KEY_LEAF		1685
+#define	WT_STAT_CONN_REC_OVERFLOW_KEY_LEAF		1686
 /*! reconciliation: max deltas seen on internal page during reconciliation */
-#define	WT_STAT_CONN_REC_MAX_INTERNAL_PAGE_DELTAS	1686
+#define	WT_STAT_CONN_REC_MAX_INTERNAL_PAGE_DELTAS	1687
 /*! reconciliation: max deltas seen on leaf page during reconciliation */
-#define	WT_STAT_CONN_REC_MAX_LEAF_PAGE_DELTAS		1687
+#define	WT_STAT_CONN_REC_MAX_LEAF_PAGE_DELTAS		1688
 /*! reconciliation: maximum milliseconds spent in a reconciliation call */
-#define	WT_STAT_CONN_REC_MAXIMUM_MILLISECONDS		1688
-=======
-#define	WT_STAT_CONN_REC_AVERAGE_INTERNAL_PAGE_DELTA_CHAIN_LENGTH	1657
-/*! reconciliation: average length of delta chain on leaf page with deltas */
-#define	WT_STAT_CONN_REC_AVERAGE_LEAF_PAGE_DELTA_CHAIN_LENGTH	1658
-/*! reconciliation: empty deltas skipped in disaggregated storage */
-#define	WT_STAT_CONN_REC_SKIP_EMPTY_DELTAS		1659
-/*! reconciliation: fast-path pages deleted */
-#define	WT_STAT_CONN_REC_PAGE_DELETE_FAST		1660
-/*! reconciliation: full internal pages written instead of a page delta */
-#define	WT_STAT_CONN_REC_PAGE_FULL_IMAGE_INTERNAL	1661
-/*! reconciliation: full leaf pages written instead of a page delta */
-#define	WT_STAT_CONN_REC_PAGE_FULL_IMAGE_LEAF		1662
-/*! reconciliation: internal page deltas written */
-#define	WT_STAT_CONN_REC_PAGE_DELTA_INTERNAL		1663
-/*! reconciliation: leaf page deltas written */
-#define	WT_STAT_CONN_REC_PAGE_DELTA_LEAF		1664
-/*! reconciliation: leaf-page overflow keys */
-#define	WT_STAT_CONN_REC_OVERFLOW_KEY_LEAF		1665
-/*! reconciliation: max deltas seen on internal page during reconciliation */
-#define	WT_STAT_CONN_REC_MAX_INTERNAL_PAGE_DELTAS	1666
-/*! reconciliation: max deltas seen on leaf page during reconciliation */
-#define	WT_STAT_CONN_REC_MAX_LEAF_PAGE_DELTAS		1667
-/*! reconciliation: maximum milliseconds spent in a reconciliation call */
-#define	WT_STAT_CONN_REC_MAXIMUM_MILLISECONDS		1668
->>>>>>> 7d315f67
+#define	WT_STAT_CONN_REC_MAXIMUM_MILLISECONDS		1689
 /*!
  * reconciliation: maximum milliseconds spent in building a disk image in
  * a reconciliation
  */
-<<<<<<< HEAD
-#define	WT_STAT_CONN_REC_MAXIMUM_IMAGE_BUILD_MILLISECONDS	1689
-=======
-#define	WT_STAT_CONN_REC_MAXIMUM_IMAGE_BUILD_MILLISECONDS	1669
->>>>>>> 7d315f67
+#define	WT_STAT_CONN_REC_MAXIMUM_IMAGE_BUILD_MILLISECONDS	1690
 /*!
  * reconciliation: maximum milliseconds spent in moving updates to the
  * history store in a reconciliation
  */
-<<<<<<< HEAD
-#define	WT_STAT_CONN_REC_MAXIMUM_HS_WRAPUP_MILLISECONDS	1690
-=======
-#define	WT_STAT_CONN_REC_MAXIMUM_HS_WRAPUP_MILLISECONDS	1670
->>>>>>> 7d315f67
+#define	WT_STAT_CONN_REC_MAXIMUM_HS_WRAPUP_MILLISECONDS	1691
 /*!
  * reconciliation: number of keys that are garbage collected in the
  * ingest table for disaggregated storage
  */
-<<<<<<< HEAD
-#define	WT_STAT_CONN_REC_INGEST_GARBAGE_COLLECTION_KEYS	1691
+#define	WT_STAT_CONN_REC_INGEST_GARBAGE_COLLECTION_KEYS	1692
 /*! reconciliation: overflow values written */
-#define	WT_STAT_CONN_REC_OVERFLOW_VALUE			1692
+#define	WT_STAT_CONN_REC_OVERFLOW_VALUE			1693
 /*! reconciliation: page reconciliation calls */
-#define	WT_STAT_CONN_REC_PAGES				1693
+#define	WT_STAT_CONN_REC_PAGES				1694
 /*! reconciliation: page reconciliation calls for eviction */
-#define	WT_STAT_CONN_REC_PAGES_EVICTION			1694
+#define	WT_STAT_CONN_REC_PAGES_EVICTION			1695
 /*! reconciliation: page reconciliation calls for pages between 1 and 10MB */
-#define	WT_STAT_CONN_REC_PAGES_SIZE_1MB_TO_10MB		1695
-=======
-#define	WT_STAT_CONN_REC_INGEST_GARBAGE_COLLECTION_KEYS	1671
-/*! reconciliation: overflow values written */
-#define	WT_STAT_CONN_REC_OVERFLOW_VALUE			1672
-/*! reconciliation: page reconciliation calls */
-#define	WT_STAT_CONN_REC_PAGES				1673
-/*! reconciliation: page reconciliation calls for eviction */
-#define	WT_STAT_CONN_REC_PAGES_EVICTION			1674
-/*! reconciliation: page reconciliation calls for pages between 1 and 10MB */
-#define	WT_STAT_CONN_REC_PAGES_SIZE_1MB_TO_10MB		1675
->>>>>>> 7d315f67
+#define	WT_STAT_CONN_REC_PAGES_SIZE_1MB_TO_10MB		1696
 /*!
  * reconciliation: page reconciliation calls for pages between 10 and
  * 100MB
  */
-<<<<<<< HEAD
-#define	WT_STAT_CONN_REC_PAGES_SIZE_10MB_TO_100MB	1696
-=======
-#define	WT_STAT_CONN_REC_PAGES_SIZE_10MB_TO_100MB	1676
->>>>>>> 7d315f67
+#define	WT_STAT_CONN_REC_PAGES_SIZE_10MB_TO_100MB	1697
 /*!
  * reconciliation: page reconciliation calls for pages between 100MB and
  * 1GB
  */
-<<<<<<< HEAD
-#define	WT_STAT_CONN_REC_PAGES_SIZE_100MB_TO_1GB	1697
+#define	WT_STAT_CONN_REC_PAGES_SIZE_100MB_TO_1GB	1698
 /*! reconciliation: page reconciliation calls for pages over 1GB */
-#define	WT_STAT_CONN_REC_PAGES_SIZE_1GB_PLUS		1698
-=======
-#define	WT_STAT_CONN_REC_PAGES_SIZE_100MB_TO_1GB	1677
-/*! reconciliation: page reconciliation calls for pages over 1GB */
-#define	WT_STAT_CONN_REC_PAGES_SIZE_1GB_PLUS		1678
->>>>>>> 7d315f67
+#define	WT_STAT_CONN_REC_PAGES_SIZE_1GB_PLUS		1699
 /*!
  * reconciliation: page reconciliation calls that resulted in values with
  * prepared transaction metadata
  */
-<<<<<<< HEAD
-#define	WT_STAT_CONN_REC_PAGES_WITH_PREPARE		1699
-=======
-#define	WT_STAT_CONN_REC_PAGES_WITH_PREPARE		1679
->>>>>>> 7d315f67
+#define	WT_STAT_CONN_REC_PAGES_WITH_PREPARE		1700
 /*!
  * reconciliation: page reconciliation calls that resulted in values with
  * timestamps
  */
-<<<<<<< HEAD
-#define	WT_STAT_CONN_REC_PAGES_WITH_TS			1700
-=======
-#define	WT_STAT_CONN_REC_PAGES_WITH_TS			1680
->>>>>>> 7d315f67
+#define	WT_STAT_CONN_REC_PAGES_WITH_TS			1701
 /*!
  * reconciliation: page reconciliation calls that resulted in values with
  * transaction ids
  */
-<<<<<<< HEAD
-#define	WT_STAT_CONN_REC_PAGES_WITH_TXN			1701
+#define	WT_STAT_CONN_REC_PAGES_WITH_TXN			1702
 /*! reconciliation: pages deleted */
-#define	WT_STAT_CONN_REC_PAGE_DELETE			1702
-=======
-#define	WT_STAT_CONN_REC_PAGES_WITH_TXN			1681
-/*! reconciliation: pages deleted */
-#define	WT_STAT_CONN_REC_PAGE_DELETE			1682
->>>>>>> 7d315f67
+#define	WT_STAT_CONN_REC_PAGE_DELETE			1703
 /*!
  * reconciliation: pages written including an aggregated newest start
  * durable timestamp
  */
-<<<<<<< HEAD
-#define	WT_STAT_CONN_REC_TIME_AGGR_NEWEST_START_DURABLE_TS	1703
-=======
-#define	WT_STAT_CONN_REC_TIME_AGGR_NEWEST_START_DURABLE_TS	1683
->>>>>>> 7d315f67
+#define	WT_STAT_CONN_REC_TIME_AGGR_NEWEST_START_DURABLE_TS	1704
 /*!
  * reconciliation: pages written including an aggregated newest stop
  * durable timestamp
  */
-<<<<<<< HEAD
-#define	WT_STAT_CONN_REC_TIME_AGGR_NEWEST_STOP_DURABLE_TS	1704
-=======
-#define	WT_STAT_CONN_REC_TIME_AGGR_NEWEST_STOP_DURABLE_TS	1684
->>>>>>> 7d315f67
+#define	WT_STAT_CONN_REC_TIME_AGGR_NEWEST_STOP_DURABLE_TS	1705
 /*!
  * reconciliation: pages written including an aggregated newest stop
  * timestamp
  */
-<<<<<<< HEAD
-#define	WT_STAT_CONN_REC_TIME_AGGR_NEWEST_STOP_TS	1705
-=======
-#define	WT_STAT_CONN_REC_TIME_AGGR_NEWEST_STOP_TS	1685
->>>>>>> 7d315f67
+#define	WT_STAT_CONN_REC_TIME_AGGR_NEWEST_STOP_TS	1706
 /*!
  * reconciliation: pages written including an aggregated newest stop
  * transaction ID
  */
-<<<<<<< HEAD
-#define	WT_STAT_CONN_REC_TIME_AGGR_NEWEST_STOP_TXN	1706
-=======
-#define	WT_STAT_CONN_REC_TIME_AGGR_NEWEST_STOP_TXN	1686
->>>>>>> 7d315f67
+#define	WT_STAT_CONN_REC_TIME_AGGR_NEWEST_STOP_TXN	1707
 /*!
  * reconciliation: pages written including an aggregated newest
  * transaction ID
  */
-<<<<<<< HEAD
-#define	WT_STAT_CONN_REC_TIME_AGGR_NEWEST_TXN		1707
-=======
-#define	WT_STAT_CONN_REC_TIME_AGGR_NEWEST_TXN		1687
->>>>>>> 7d315f67
+#define	WT_STAT_CONN_REC_TIME_AGGR_NEWEST_TXN		1708
 /*!
  * reconciliation: pages written including an aggregated oldest start
  * timestamp
  */
-<<<<<<< HEAD
-#define	WT_STAT_CONN_REC_TIME_AGGR_OLDEST_START_TS	1708
+#define	WT_STAT_CONN_REC_TIME_AGGR_OLDEST_START_TS	1709
 /*! reconciliation: pages written including an aggregated prepare */
-#define	WT_STAT_CONN_REC_TIME_AGGR_PREPARED		1709
+#define	WT_STAT_CONN_REC_TIME_AGGR_PREPARED		1710
 /*! reconciliation: pages written including at least one prepare state */
-#define	WT_STAT_CONN_REC_TIME_WINDOW_PAGES_PREPARED	1710
-=======
-#define	WT_STAT_CONN_REC_TIME_AGGR_OLDEST_START_TS	1688
-/*! reconciliation: pages written including an aggregated prepare */
-#define	WT_STAT_CONN_REC_TIME_AGGR_PREPARED		1689
-/*! reconciliation: pages written including at least one prepare state */
-#define	WT_STAT_CONN_REC_TIME_WINDOW_PAGES_PREPARED	1690
->>>>>>> 7d315f67
+#define	WT_STAT_CONN_REC_TIME_WINDOW_PAGES_PREPARED	1711
 /*!
  * reconciliation: pages written including at least one start durable
  * timestamp
  */
-<<<<<<< HEAD
-#define	WT_STAT_CONN_REC_TIME_WINDOW_PAGES_DURABLE_START_TS	1711
+#define	WT_STAT_CONN_REC_TIME_WINDOW_PAGES_DURABLE_START_TS	1712
 /*! reconciliation: pages written including at least one start timestamp */
-#define	WT_STAT_CONN_REC_TIME_WINDOW_PAGES_START_TS	1712
-=======
-#define	WT_STAT_CONN_REC_TIME_WINDOW_PAGES_DURABLE_START_TS	1691
-/*! reconciliation: pages written including at least one start timestamp */
-#define	WT_STAT_CONN_REC_TIME_WINDOW_PAGES_START_TS	1692
->>>>>>> 7d315f67
+#define	WT_STAT_CONN_REC_TIME_WINDOW_PAGES_START_TS	1713
 /*!
  * reconciliation: pages written including at least one start transaction
  * ID
  */
-<<<<<<< HEAD
-#define	WT_STAT_CONN_REC_TIME_WINDOW_PAGES_START_TXN	1713
-=======
-#define	WT_STAT_CONN_REC_TIME_WINDOW_PAGES_START_TXN	1693
->>>>>>> 7d315f67
+#define	WT_STAT_CONN_REC_TIME_WINDOW_PAGES_START_TXN	1714
 /*!
  * reconciliation: pages written including at least one stop durable
  * timestamp
  */
-<<<<<<< HEAD
-#define	WT_STAT_CONN_REC_TIME_WINDOW_PAGES_DURABLE_STOP_TS	1714
+#define	WT_STAT_CONN_REC_TIME_WINDOW_PAGES_DURABLE_STOP_TS	1715
 /*! reconciliation: pages written including at least one stop timestamp */
-#define	WT_STAT_CONN_REC_TIME_WINDOW_PAGES_STOP_TS	1715
-=======
-#define	WT_STAT_CONN_REC_TIME_WINDOW_PAGES_DURABLE_STOP_TS	1694
-/*! reconciliation: pages written including at least one stop timestamp */
-#define	WT_STAT_CONN_REC_TIME_WINDOW_PAGES_STOP_TS	1695
->>>>>>> 7d315f67
+#define	WT_STAT_CONN_REC_TIME_WINDOW_PAGES_STOP_TS	1716
 /*!
  * reconciliation: pages written including at least one stop transaction
  * ID
  */
-<<<<<<< HEAD
-#define	WT_STAT_CONN_REC_TIME_WINDOW_PAGES_STOP_TXN	1716
+#define	WT_STAT_CONN_REC_TIME_WINDOW_PAGES_STOP_TXN	1717
 /*! reconciliation: pages written with at least one internal page delta */
-#define	WT_STAT_CONN_REC_PAGES_WITH_INTERNAL_DELTAS	1717
+#define	WT_STAT_CONN_REC_PAGES_WITH_INTERNAL_DELTAS	1718
 /*! reconciliation: pages written with at least one leaf page delta */
-#define	WT_STAT_CONN_REC_PAGES_WITH_LEAF_DELTAS		1718
+#define	WT_STAT_CONN_REC_PAGES_WITH_LEAF_DELTAS		1719
 /*! reconciliation: records written including a prepare state */
-#define	WT_STAT_CONN_REC_TIME_WINDOW_PREPARED		1719
+#define	WT_STAT_CONN_REC_TIME_WINDOW_PREPARED		1720
 /*! reconciliation: records written including a start durable timestamp */
-#define	WT_STAT_CONN_REC_TIME_WINDOW_DURABLE_START_TS	1720
+#define	WT_STAT_CONN_REC_TIME_WINDOW_DURABLE_START_TS	1721
 /*! reconciliation: records written including a start timestamp */
-#define	WT_STAT_CONN_REC_TIME_WINDOW_START_TS		1721
+#define	WT_STAT_CONN_REC_TIME_WINDOW_START_TS		1722
 /*! reconciliation: records written including a start transaction ID */
-#define	WT_STAT_CONN_REC_TIME_WINDOW_START_TXN		1722
+#define	WT_STAT_CONN_REC_TIME_WINDOW_START_TXN		1723
 /*! reconciliation: records written including a stop durable timestamp */
-#define	WT_STAT_CONN_REC_TIME_WINDOW_DURABLE_STOP_TS	1723
+#define	WT_STAT_CONN_REC_TIME_WINDOW_DURABLE_STOP_TS	1724
 /*! reconciliation: records written including a stop timestamp */
-#define	WT_STAT_CONN_REC_TIME_WINDOW_STOP_TS		1724
+#define	WT_STAT_CONN_REC_TIME_WINDOW_STOP_TS		1725
 /*! reconciliation: records written including a stop transaction ID */
-#define	WT_STAT_CONN_REC_TIME_WINDOW_STOP_TXN		1725
+#define	WT_STAT_CONN_REC_TIME_WINDOW_STOP_TXN		1726
 /*! reconciliation: split bytes currently awaiting free */
-#define	WT_STAT_CONN_REC_SPLIT_STASHED_BYTES		1726
+#define	WT_STAT_CONN_REC_SPLIT_STASHED_BYTES		1727
 /*! reconciliation: split objects currently awaiting free */
-#define	WT_STAT_CONN_REC_SPLIT_STASHED_OBJECTS		1727
+#define	WT_STAT_CONN_REC_SPLIT_STASHED_OBJECTS		1728
 /*! session: attempts to remove a local object and the object is in use */
-#define	WT_STAT_CONN_LOCAL_OBJECTS_INUSE		1728
+#define	WT_STAT_CONN_LOCAL_OBJECTS_INUSE		1729
 /*! session: flush_tier failed calls */
-#define	WT_STAT_CONN_FLUSH_TIER_FAIL			1729
+#define	WT_STAT_CONN_FLUSH_TIER_FAIL			1730
 /*! session: flush_tier operation calls */
-#define	WT_STAT_CONN_FLUSH_TIER				1730
+#define	WT_STAT_CONN_FLUSH_TIER				1731
 /*! session: flush_tier tables skipped due to no checkpoint */
-#define	WT_STAT_CONN_FLUSH_TIER_SKIPPED			1731
+#define	WT_STAT_CONN_FLUSH_TIER_SKIPPED			1732
 /*! session: flush_tier tables switched */
-#define	WT_STAT_CONN_FLUSH_TIER_SWITCHED		1732
+#define	WT_STAT_CONN_FLUSH_TIER_SWITCHED		1733
 /*! session: local objects removed */
-#define	WT_STAT_CONN_LOCAL_OBJECTS_REMOVED		1733
+#define	WT_STAT_CONN_LOCAL_OBJECTS_REMOVED		1734
 /*! session: open session count */
-#define	WT_STAT_CONN_SESSION_OPEN			1734
+#define	WT_STAT_CONN_SESSION_OPEN			1735
 /*! session: session query timestamp calls */
-#define	WT_STAT_CONN_SESSION_QUERY_TS			1735
+#define	WT_STAT_CONN_SESSION_QUERY_TS			1736
 /*! session: table alter failed calls */
-#define	WT_STAT_CONN_SESSION_TABLE_ALTER_FAIL		1736
+#define	WT_STAT_CONN_SESSION_TABLE_ALTER_FAIL		1737
 /*! session: table alter successful calls */
-#define	WT_STAT_CONN_SESSION_TABLE_ALTER_SUCCESS	1737
+#define	WT_STAT_CONN_SESSION_TABLE_ALTER_SUCCESS	1738
 /*! session: table alter triggering checkpoint calls */
-#define	WT_STAT_CONN_SESSION_TABLE_ALTER_TRIGGER_CHECKPOINT	1738
+#define	WT_STAT_CONN_SESSION_TABLE_ALTER_TRIGGER_CHECKPOINT	1739
 /*! session: table alter unchanged and skipped */
-#define	WT_STAT_CONN_SESSION_TABLE_ALTER_SKIP		1739
+#define	WT_STAT_CONN_SESSION_TABLE_ALTER_SKIP		1740
 /*! session: table compact conflicted with checkpoint */
-#define	WT_STAT_CONN_SESSION_TABLE_COMPACT_CONFLICTING_CHECKPOINT	1740
+#define	WT_STAT_CONN_SESSION_TABLE_COMPACT_CONFLICTING_CHECKPOINT	1741
 /*! session: table compact dhandle successful calls */
-#define	WT_STAT_CONN_SESSION_TABLE_COMPACT_DHANDLE_SUCCESS	1741
+#define	WT_STAT_CONN_SESSION_TABLE_COMPACT_DHANDLE_SUCCESS	1742
 /*! session: table compact failed calls */
-#define	WT_STAT_CONN_SESSION_TABLE_COMPACT_FAIL		1742
+#define	WT_STAT_CONN_SESSION_TABLE_COMPACT_FAIL		1743
 /*! session: table compact failed calls due to cache pressure */
-#define	WT_STAT_CONN_SESSION_TABLE_COMPACT_FAIL_CACHE_PRESSURE	1743
+#define	WT_STAT_CONN_SESSION_TABLE_COMPACT_FAIL_CACHE_PRESSURE	1744
 /*! session: table compact passes */
-#define	WT_STAT_CONN_SESSION_TABLE_COMPACT_PASSES	1744
+#define	WT_STAT_CONN_SESSION_TABLE_COMPACT_PASSES	1745
 /*! session: table compact pulled into eviction */
-#define	WT_STAT_CONN_SESSION_TABLE_COMPACT_EVICTION	1745
+#define	WT_STAT_CONN_SESSION_TABLE_COMPACT_EVICTION	1746
 /*! session: table compact running */
-#define	WT_STAT_CONN_SESSION_TABLE_COMPACT_RUNNING	1746
+#define	WT_STAT_CONN_SESSION_TABLE_COMPACT_RUNNING	1747
 /*! session: table compact skipped as process would not reduce file size */
-#define	WT_STAT_CONN_SESSION_TABLE_COMPACT_SKIPPED	1747
+#define	WT_STAT_CONN_SESSION_TABLE_COMPACT_SKIPPED	1748
 /*! session: table compact successful calls */
-#define	WT_STAT_CONN_SESSION_TABLE_COMPACT_SUCCESS	1748
+#define	WT_STAT_CONN_SESSION_TABLE_COMPACT_SUCCESS	1749
 /*! session: table compact timeout */
-#define	WT_STAT_CONN_SESSION_TABLE_COMPACT_TIMEOUT	1749
+#define	WT_STAT_CONN_SESSION_TABLE_COMPACT_TIMEOUT	1750
 /*! session: table create failed calls */
-#define	WT_STAT_CONN_SESSION_TABLE_CREATE_FAIL		1750
+#define	WT_STAT_CONN_SESSION_TABLE_CREATE_FAIL		1751
 /*! session: table create successful calls */
-#define	WT_STAT_CONN_SESSION_TABLE_CREATE_SUCCESS	1751
+#define	WT_STAT_CONN_SESSION_TABLE_CREATE_SUCCESS	1752
 /*! session: table create with import failed calls */
-#define	WT_STAT_CONN_SESSION_TABLE_CREATE_IMPORT_FAIL	1752
+#define	WT_STAT_CONN_SESSION_TABLE_CREATE_IMPORT_FAIL	1753
 /*! session: table create with import repair calls */
-#define	WT_STAT_CONN_SESSION_TABLE_CREATE_IMPORT_REPAIR	1753
+#define	WT_STAT_CONN_SESSION_TABLE_CREATE_IMPORT_REPAIR	1754
 /*! session: table create with import successful calls */
-#define	WT_STAT_CONN_SESSION_TABLE_CREATE_IMPORT_SUCCESS	1754
+#define	WT_STAT_CONN_SESSION_TABLE_CREATE_IMPORT_SUCCESS	1755
 /*! session: table drop failed calls */
-#define	WT_STAT_CONN_SESSION_TABLE_DROP_FAIL		1755
+#define	WT_STAT_CONN_SESSION_TABLE_DROP_FAIL		1756
 /*! session: table drop successful calls */
-#define	WT_STAT_CONN_SESSION_TABLE_DROP_SUCCESS		1756
+#define	WT_STAT_CONN_SESSION_TABLE_DROP_SUCCESS		1757
 /*! session: table salvage failed calls */
-#define	WT_STAT_CONN_SESSION_TABLE_SALVAGE_FAIL		1757
+#define	WT_STAT_CONN_SESSION_TABLE_SALVAGE_FAIL		1758
 /*! session: table salvage successful calls */
-#define	WT_STAT_CONN_SESSION_TABLE_SALVAGE_SUCCESS	1758
+#define	WT_STAT_CONN_SESSION_TABLE_SALVAGE_SUCCESS	1759
 /*! session: table truncate failed calls */
-#define	WT_STAT_CONN_SESSION_TABLE_TRUNCATE_FAIL	1759
+#define	WT_STAT_CONN_SESSION_TABLE_TRUNCATE_FAIL	1760
 /*! session: table truncate successful calls */
-#define	WT_STAT_CONN_SESSION_TABLE_TRUNCATE_SUCCESS	1760
+#define	WT_STAT_CONN_SESSION_TABLE_TRUNCATE_SUCCESS	1761
 /*! session: table verify failed calls */
-#define	WT_STAT_CONN_SESSION_TABLE_VERIFY_FAIL		1761
+#define	WT_STAT_CONN_SESSION_TABLE_VERIFY_FAIL		1762
 /*! session: table verify successful calls */
-#define	WT_STAT_CONN_SESSION_TABLE_VERIFY_SUCCESS	1762
+#define	WT_STAT_CONN_SESSION_TABLE_VERIFY_SUCCESS	1763
 /*! session: tiered operations dequeued and processed */
-#define	WT_STAT_CONN_TIERED_WORK_UNITS_DEQUEUED		1763
+#define	WT_STAT_CONN_TIERED_WORK_UNITS_DEQUEUED		1764
 /*! session: tiered operations removed without processing */
-#define	WT_STAT_CONN_TIERED_WORK_UNITS_REMOVED		1764
+#define	WT_STAT_CONN_TIERED_WORK_UNITS_REMOVED		1765
 /*! session: tiered operations scheduled */
-#define	WT_STAT_CONN_TIERED_WORK_UNITS_CREATED		1765
+#define	WT_STAT_CONN_TIERED_WORK_UNITS_CREATED		1766
 /*! session: tiered storage local retention time (secs) */
-#define	WT_STAT_CONN_TIERED_RETENTION			1766
+#define	WT_STAT_CONN_TIERED_RETENTION			1767
 /*! thread-state: active filesystem fsync calls */
-#define	WT_STAT_CONN_THREAD_FSYNC_ACTIVE		1767
+#define	WT_STAT_CONN_THREAD_FSYNC_ACTIVE		1768
 /*! thread-state: active filesystem read calls */
-#define	WT_STAT_CONN_THREAD_READ_ACTIVE			1768
+#define	WT_STAT_CONN_THREAD_READ_ACTIVE			1769
 /*! thread-state: active filesystem write calls */
-#define	WT_STAT_CONN_THREAD_WRITE_ACTIVE		1769
+#define	WT_STAT_CONN_THREAD_WRITE_ACTIVE		1770
 /*! thread-yield: application thread operations waiting for cache */
-#define	WT_STAT_CONN_APPLICATION_CACHE_OPS		1770
+#define	WT_STAT_CONN_APPLICATION_CACHE_OPS		1771
 /*!
  * thread-yield: application thread operations waiting for interruptible
  * cache eviction
  */
-#define	WT_STAT_CONN_APPLICATION_CACHE_INTERRUPTIBLE_OPS	1771
+#define	WT_STAT_CONN_APPLICATION_CACHE_INTERRUPTIBLE_OPS	1772
 /*!
  * thread-yield: application thread operations waiting for mandatory
  * cache eviction
  */
-#define	WT_STAT_CONN_APPLICATION_CACHE_UNINTERRUPTIBLE_OPS	1772
+#define	WT_STAT_CONN_APPLICATION_CACHE_UNINTERRUPTIBLE_OPS	1773
 /*! thread-yield: application thread snapshot refreshed for eviction */
-#define	WT_STAT_CONN_APPLICATION_EVICT_SNAPSHOT_REFRESHED	1773
+#define	WT_STAT_CONN_APPLICATION_EVICT_SNAPSHOT_REFRESHED	1774
 /*! thread-yield: application thread time waiting for cache (usecs) */
-#define	WT_STAT_CONN_APPLICATION_CACHE_TIME		1774
+#define	WT_STAT_CONN_APPLICATION_CACHE_TIME		1775
 /*!
  * thread-yield: application thread time waiting for interruptible cache
  * eviction (usecs)
  */
-#define	WT_STAT_CONN_APPLICATION_CACHE_INTERRUPTIBLE_TIME	1775
+#define	WT_STAT_CONN_APPLICATION_CACHE_INTERRUPTIBLE_TIME	1776
 /*!
  * thread-yield: application thread time waiting for mandatory cache
  * eviction (usecs)
  */
-#define	WT_STAT_CONN_APPLICATION_CACHE_UNINTERRUPTIBLE_TIME	1776
-=======
-#define	WT_STAT_CONN_REC_TIME_WINDOW_PAGES_STOP_TXN	1696
-/*! reconciliation: pages written with at least one internal page delta */
-#define	WT_STAT_CONN_REC_PAGES_WITH_INTERNAL_DELTAS	1697
-/*! reconciliation: pages written with at least one leaf page delta */
-#define	WT_STAT_CONN_REC_PAGES_WITH_LEAF_DELTAS		1698
-/*! reconciliation: records written including a prepare state */
-#define	WT_STAT_CONN_REC_TIME_WINDOW_PREPARED		1699
-/*! reconciliation: records written including a start durable timestamp */
-#define	WT_STAT_CONN_REC_TIME_WINDOW_DURABLE_START_TS	1700
-/*! reconciliation: records written including a start timestamp */
-#define	WT_STAT_CONN_REC_TIME_WINDOW_START_TS		1701
-/*! reconciliation: records written including a start transaction ID */
-#define	WT_STAT_CONN_REC_TIME_WINDOW_START_TXN		1702
-/*! reconciliation: records written including a stop durable timestamp */
-#define	WT_STAT_CONN_REC_TIME_WINDOW_DURABLE_STOP_TS	1703
-/*! reconciliation: records written including a stop timestamp */
-#define	WT_STAT_CONN_REC_TIME_WINDOW_STOP_TS		1704
-/*! reconciliation: records written including a stop transaction ID */
-#define	WT_STAT_CONN_REC_TIME_WINDOW_STOP_TXN		1705
-/*! reconciliation: split bytes currently awaiting free */
-#define	WT_STAT_CONN_REC_SPLIT_STASHED_BYTES		1706
-/*! reconciliation: split objects currently awaiting free */
-#define	WT_STAT_CONN_REC_SPLIT_STASHED_OBJECTS		1707
-/*! session: attempts to remove a local object and the object is in use */
-#define	WT_STAT_CONN_LOCAL_OBJECTS_INUSE		1708
-/*! session: flush_tier failed calls */
-#define	WT_STAT_CONN_FLUSH_TIER_FAIL			1709
-/*! session: flush_tier operation calls */
-#define	WT_STAT_CONN_FLUSH_TIER				1710
-/*! session: flush_tier tables skipped due to no checkpoint */
-#define	WT_STAT_CONN_FLUSH_TIER_SKIPPED			1711
-/*! session: flush_tier tables switched */
-#define	WT_STAT_CONN_FLUSH_TIER_SWITCHED		1712
-/*! session: local objects removed */
-#define	WT_STAT_CONN_LOCAL_OBJECTS_REMOVED		1713
-/*! session: open session count */
-#define	WT_STAT_CONN_SESSION_OPEN			1714
-/*! session: session query timestamp calls */
-#define	WT_STAT_CONN_SESSION_QUERY_TS			1715
-/*! session: table alter failed calls */
-#define	WT_STAT_CONN_SESSION_TABLE_ALTER_FAIL		1716
-/*! session: table alter successful calls */
-#define	WT_STAT_CONN_SESSION_TABLE_ALTER_SUCCESS	1717
-/*! session: table alter triggering checkpoint calls */
-#define	WT_STAT_CONN_SESSION_TABLE_ALTER_TRIGGER_CHECKPOINT	1718
-/*! session: table alter unchanged and skipped */
-#define	WT_STAT_CONN_SESSION_TABLE_ALTER_SKIP		1719
-/*! session: table compact conflicted with checkpoint */
-#define	WT_STAT_CONN_SESSION_TABLE_COMPACT_CONFLICTING_CHECKPOINT	1720
-/*! session: table compact dhandle successful calls */
-#define	WT_STAT_CONN_SESSION_TABLE_COMPACT_DHANDLE_SUCCESS	1721
-/*! session: table compact failed calls */
-#define	WT_STAT_CONN_SESSION_TABLE_COMPACT_FAIL		1722
-/*! session: table compact failed calls due to cache pressure */
-#define	WT_STAT_CONN_SESSION_TABLE_COMPACT_FAIL_CACHE_PRESSURE	1723
-/*! session: table compact passes */
-#define	WT_STAT_CONN_SESSION_TABLE_COMPACT_PASSES	1724
-/*! session: table compact running */
-#define	WT_STAT_CONN_SESSION_TABLE_COMPACT_RUNNING	1725
-/*! session: table compact skipped as process would not reduce file size */
-#define	WT_STAT_CONN_SESSION_TABLE_COMPACT_SKIPPED	1726
-/*! session: table compact successful calls */
-#define	WT_STAT_CONN_SESSION_TABLE_COMPACT_SUCCESS	1727
-/*! session: table compact timeout */
-#define	WT_STAT_CONN_SESSION_TABLE_COMPACT_TIMEOUT	1728
-/*! session: table create failed calls */
-#define	WT_STAT_CONN_SESSION_TABLE_CREATE_FAIL		1729
-/*! session: table create successful calls */
-#define	WT_STAT_CONN_SESSION_TABLE_CREATE_SUCCESS	1730
-/*! session: table create with import failed calls */
-#define	WT_STAT_CONN_SESSION_TABLE_CREATE_IMPORT_FAIL	1731
-/*! session: table create with import successful calls */
-#define	WT_STAT_CONN_SESSION_TABLE_CREATE_IMPORT_SUCCESS	1732
-/*! session: table drop failed calls */
-#define	WT_STAT_CONN_SESSION_TABLE_DROP_FAIL		1733
-/*! session: table drop successful calls */
-#define	WT_STAT_CONN_SESSION_TABLE_DROP_SUCCESS		1734
-/*! session: table rename failed calls */
-#define	WT_STAT_CONN_SESSION_TABLE_RENAME_FAIL		1735
-/*! session: table rename successful calls */
-#define	WT_STAT_CONN_SESSION_TABLE_RENAME_SUCCESS	1736
-/*! session: table salvage failed calls */
-#define	WT_STAT_CONN_SESSION_TABLE_SALVAGE_FAIL		1737
-/*! session: table salvage successful calls */
-#define	WT_STAT_CONN_SESSION_TABLE_SALVAGE_SUCCESS	1738
-/*! session: table truncate failed calls */
-#define	WT_STAT_CONN_SESSION_TABLE_TRUNCATE_FAIL	1739
-/*! session: table truncate successful calls */
-#define	WT_STAT_CONN_SESSION_TABLE_TRUNCATE_SUCCESS	1740
-/*! session: table verify failed calls */
-#define	WT_STAT_CONN_SESSION_TABLE_VERIFY_FAIL		1741
-/*! session: table verify successful calls */
-#define	WT_STAT_CONN_SESSION_TABLE_VERIFY_SUCCESS	1742
-/*! session: tiered operations dequeued and processed */
-#define	WT_STAT_CONN_TIERED_WORK_UNITS_DEQUEUED		1743
-/*! session: tiered operations removed without processing */
-#define	WT_STAT_CONN_TIERED_WORK_UNITS_REMOVED		1744
-/*! session: tiered operations scheduled */
-#define	WT_STAT_CONN_TIERED_WORK_UNITS_CREATED		1745
-/*! session: tiered storage local retention time (secs) */
-#define	WT_STAT_CONN_TIERED_RETENTION			1746
-/*! thread-state: active filesystem fsync calls */
-#define	WT_STAT_CONN_THREAD_FSYNC_ACTIVE		1747
-/*! thread-state: active filesystem read calls */
-#define	WT_STAT_CONN_THREAD_READ_ACTIVE			1748
-/*! thread-state: active filesystem write calls */
-#define	WT_STAT_CONN_THREAD_WRITE_ACTIVE		1749
-/*! thread-yield: application thread operations waiting for cache */
-#define	WT_STAT_CONN_APPLICATION_CACHE_OPS		1750
-/*! thread-yield: application thread snapshot refreshed for eviction */
-#define	WT_STAT_CONN_APPLICATION_EVICT_SNAPSHOT_REFRESHED	1751
-/*! thread-yield: application thread time waiting for cache (usecs) */
-#define	WT_STAT_CONN_APPLICATION_CACHE_TIME		1752
->>>>>>> 7d315f67
+#define	WT_STAT_CONN_APPLICATION_CACHE_UNINTERRUPTIBLE_TIME	1777
 /*!
  * thread-yield: connection close blocked waiting for transaction state
  * stabilization
  */
-<<<<<<< HEAD
-#define	WT_STAT_CONN_TXN_RELEASE_BLOCKED		1777
+#define	WT_STAT_CONN_TXN_RELEASE_BLOCKED		1778
 /*! thread-yield: data handle lock yielded */
-#define	WT_STAT_CONN_DHANDLE_LOCK_BLOCKED		1778
-=======
-#define	WT_STAT_CONN_TXN_RELEASE_BLOCKED		1753
-/*! thread-yield: connection close yielded for lsm manager shutdown */
-#define	WT_STAT_CONN_CONN_CLOSE_BLOCKED_LSM		1754
-/*! thread-yield: data handle lock yielded */
-#define	WT_STAT_CONN_DHANDLE_LOCK_BLOCKED		1755
->>>>>>> 7d315f67
+#define	WT_STAT_CONN_DHANDLE_LOCK_BLOCKED		1779
 /*!
  * thread-yield: get reference for page index and slot time sleeping
  * (usecs)
  */
-<<<<<<< HEAD
-#define	WT_STAT_CONN_PAGE_INDEX_SLOT_REF_BLOCKED	1779
+#define	WT_STAT_CONN_PAGE_INDEX_SLOT_REF_BLOCKED	1780
 /*! thread-yield: page access yielded due to prepare state change */
-#define	WT_STAT_CONN_PREPARED_TRANSITION_BLOCKED_PAGE	1780
+#define	WT_STAT_CONN_PREPARED_TRANSITION_BLOCKED_PAGE	1781
 /*! thread-yield: page acquire busy blocked */
-#define	WT_STAT_CONN_PAGE_BUSY_BLOCKED			1781
+#define	WT_STAT_CONN_PAGE_BUSY_BLOCKED			1782
 /*! thread-yield: page acquire eviction blocked */
-#define	WT_STAT_CONN_PAGE_FORCIBLE_EVICT_BLOCKED	1782
+#define	WT_STAT_CONN_PAGE_FORCIBLE_EVICT_BLOCKED	1783
 /*! thread-yield: page acquire locked blocked */
-#define	WT_STAT_CONN_PAGE_LOCKED_BLOCKED		1783
+#define	WT_STAT_CONN_PAGE_LOCKED_BLOCKED		1784
 /*! thread-yield: page acquire read blocked */
-#define	WT_STAT_CONN_PAGE_READ_BLOCKED			1784
+#define	WT_STAT_CONN_PAGE_READ_BLOCKED			1785
 /*! thread-yield: page acquire time sleeping (usecs) */
-#define	WT_STAT_CONN_PAGE_SLEEP				1785
-=======
-#define	WT_STAT_CONN_PAGE_INDEX_SLOT_REF_BLOCKED	1756
-/*! thread-yield: page access yielded due to prepare state change */
-#define	WT_STAT_CONN_PREPARED_TRANSITION_BLOCKED_PAGE	1757
-/*! thread-yield: page acquire busy blocked */
-#define	WT_STAT_CONN_PAGE_BUSY_BLOCKED			1758
-/*! thread-yield: page acquire eviction blocked */
-#define	WT_STAT_CONN_PAGE_FORCIBLE_EVICT_BLOCKED	1759
-/*! thread-yield: page acquire locked blocked */
-#define	WT_STAT_CONN_PAGE_LOCKED_BLOCKED		1760
-/*! thread-yield: page acquire read blocked */
-#define	WT_STAT_CONN_PAGE_READ_BLOCKED			1761
-/*! thread-yield: page acquire time sleeping (usecs) */
-#define	WT_STAT_CONN_PAGE_SLEEP				1762
->>>>>>> 7d315f67
+#define	WT_STAT_CONN_PAGE_SLEEP				1786
 /*!
  * thread-yield: page delete rollback time sleeping for state change
  * (usecs)
  */
-<<<<<<< HEAD
-#define	WT_STAT_CONN_PAGE_DEL_ROLLBACK_BLOCKED		1786
+#define	WT_STAT_CONN_PAGE_DEL_ROLLBACK_BLOCKED		1787
 /*! thread-yield: page reconciliation yielded due to child modification */
-#define	WT_STAT_CONN_CHILD_MODIFY_BLOCKED_PAGE		1787
+#define	WT_STAT_CONN_CHILD_MODIFY_BLOCKED_PAGE		1788
 /*! transaction: Number of prepared updates */
-#define	WT_STAT_CONN_TXN_PREPARED_UPDATES		1788
+#define	WT_STAT_CONN_TXN_PREPARED_UPDATES		1789
 /*! transaction: Number of prepared updates committed */
-#define	WT_STAT_CONN_TXN_PREPARED_UPDATES_COMMITTED	1789
+#define	WT_STAT_CONN_TXN_PREPARED_UPDATES_COMMITTED	1790
 /*! transaction: Number of prepared updates repeated on the same key */
-#define	WT_STAT_CONN_TXN_PREPARED_UPDATES_KEY_REPEATED	1790
+#define	WT_STAT_CONN_TXN_PREPARED_UPDATES_KEY_REPEATED	1791
 /*! transaction: Number of prepared updates rolled back */
-#define	WT_STAT_CONN_TXN_PREPARED_UPDATES_ROLLEDBACK	1791
-=======
-#define	WT_STAT_CONN_PAGE_DEL_ROLLBACK_BLOCKED		1763
-/*! thread-yield: page reconciliation yielded due to child modification */
-#define	WT_STAT_CONN_CHILD_MODIFY_BLOCKED_PAGE		1764
-/*! transaction: Number of prepared updates */
-#define	WT_STAT_CONN_TXN_PREPARED_UPDATES		1765
-/*! transaction: Number of prepared updates committed */
-#define	WT_STAT_CONN_TXN_PREPARED_UPDATES_COMMITTED	1766
-/*! transaction: Number of prepared updates repeated on the same key */
-#define	WT_STAT_CONN_TXN_PREPARED_UPDATES_KEY_REPEATED	1767
-/*! transaction: Number of prepared updates rolled back */
-#define	WT_STAT_CONN_TXN_PREPARED_UPDATES_ROLLEDBACK	1768
->>>>>>> 7d315f67
+#define	WT_STAT_CONN_TXN_PREPARED_UPDATES_ROLLEDBACK	1792
 /*!
  * transaction: a reader raced with a prepared transaction commit and
  * skipped an update or updates
  */
-<<<<<<< HEAD
-#define	WT_STAT_CONN_TXN_READ_RACE_PREPARE_COMMIT	1792
+#define	WT_STAT_CONN_TXN_READ_RACE_PREPARE_COMMIT	1793
 /*! transaction: number of times overflow removed value is read */
-#define	WT_STAT_CONN_TXN_READ_OVERFLOW_REMOVE		1793
+#define	WT_STAT_CONN_TXN_READ_OVERFLOW_REMOVE		1794
 /*! transaction: oldest pinned transaction ID rolled back for eviction */
-#define	WT_STAT_CONN_TXN_ROLLBACK_OLDEST_PINNED		1794
+#define	WT_STAT_CONN_TXN_ROLLBACK_OLDEST_PINNED		1795
 /*! transaction: prepared transactions */
-#define	WT_STAT_CONN_TXN_PREPARE			1795
+#define	WT_STAT_CONN_TXN_PREPARE			1796
 /*! transaction: prepared transactions committed */
-#define	WT_STAT_CONN_TXN_PREPARE_COMMIT			1796
+#define	WT_STAT_CONN_TXN_PREPARE_COMMIT			1797
 /*! transaction: prepared transactions currently active */
-#define	WT_STAT_CONN_TXN_PREPARE_ACTIVE			1797
+#define	WT_STAT_CONN_TXN_PREPARE_ACTIVE			1798
 /*! transaction: prepared transactions rolled back */
-#define	WT_STAT_CONN_TXN_PREPARE_ROLLBACK		1798
+#define	WT_STAT_CONN_TXN_PREPARE_ROLLBACK		1799
 /*! transaction: query timestamp calls */
-#define	WT_STAT_CONN_TXN_QUERY_TS			1799
+#define	WT_STAT_CONN_TXN_QUERY_TS			1800
 /*! transaction: race to read prepared update retry */
-#define	WT_STAT_CONN_TXN_READ_RACE_PREPARE_UPDATE	1800
+#define	WT_STAT_CONN_TXN_READ_RACE_PREPARE_UPDATE	1801
 /*! transaction: rollback to stable calls */
-#define	WT_STAT_CONN_TXN_RTS				1801
-=======
-#define	WT_STAT_CONN_TXN_READ_RACE_PREPARE_COMMIT	1769
-/*! transaction: number of times overflow removed value is read */
-#define	WT_STAT_CONN_TXN_READ_OVERFLOW_REMOVE		1770
-/*! transaction: oldest pinned transaction ID rolled back for eviction */
-#define	WT_STAT_CONN_TXN_ROLLBACK_OLDEST_PINNED		1771
-/*! transaction: prepared transactions */
-#define	WT_STAT_CONN_TXN_PREPARE			1772
-/*! transaction: prepared transactions committed */
-#define	WT_STAT_CONN_TXN_PREPARE_COMMIT			1773
-/*! transaction: prepared transactions currently active */
-#define	WT_STAT_CONN_TXN_PREPARE_ACTIVE			1774
-/*! transaction: prepared transactions rolled back */
-#define	WT_STAT_CONN_TXN_PREPARE_ROLLBACK		1775
-/*! transaction: query timestamp calls */
-#define	WT_STAT_CONN_TXN_QUERY_TS			1776
-/*! transaction: race to read prepared update retry */
-#define	WT_STAT_CONN_TXN_READ_RACE_PREPARE_UPDATE	1777
-/*! transaction: rollback to stable calls */
-#define	WT_STAT_CONN_TXN_RTS				1778
->>>>>>> 7d315f67
+#define	WT_STAT_CONN_TXN_RTS				1802
 /*!
  * transaction: rollback to stable history store keys that would have
  * been swept in non-dryrun mode
  */
-<<<<<<< HEAD
-#define	WT_STAT_CONN_TXN_RTS_SWEEP_HS_KEYS_DRYRUN	1802
-=======
-#define	WT_STAT_CONN_TXN_RTS_SWEEP_HS_KEYS_DRYRUN	1779
->>>>>>> 7d315f67
+#define	WT_STAT_CONN_TXN_RTS_SWEEP_HS_KEYS_DRYRUN	1803
 /*!
  * transaction: rollback to stable history store records with stop
  * timestamps older than newer records
  */
-<<<<<<< HEAD
-#define	WT_STAT_CONN_TXN_RTS_HS_STOP_OLDER_THAN_NEWER_START	1803
+#define	WT_STAT_CONN_TXN_RTS_HS_STOP_OLDER_THAN_NEWER_START	1804
 /*! transaction: rollback to stable inconsistent checkpoint */
-#define	WT_STAT_CONN_TXN_RTS_INCONSISTENT_CKPT		1804
+#define	WT_STAT_CONN_TXN_RTS_INCONSISTENT_CKPT		1805
 /*! transaction: rollback to stable keys removed */
-#define	WT_STAT_CONN_TXN_RTS_KEYS_REMOVED		1805
+#define	WT_STAT_CONN_TXN_RTS_KEYS_REMOVED		1806
 /*! transaction: rollback to stable keys restored */
-#define	WT_STAT_CONN_TXN_RTS_KEYS_RESTORED		1806
-=======
-#define	WT_STAT_CONN_TXN_RTS_HS_STOP_OLDER_THAN_NEWER_START	1780
-/*! transaction: rollback to stable inconsistent checkpoint */
-#define	WT_STAT_CONN_TXN_RTS_INCONSISTENT_CKPT		1781
-/*! transaction: rollback to stable keys removed */
-#define	WT_STAT_CONN_TXN_RTS_KEYS_REMOVED		1782
-/*! transaction: rollback to stable keys restored */
-#define	WT_STAT_CONN_TXN_RTS_KEYS_RESTORED		1783
->>>>>>> 7d315f67
+#define	WT_STAT_CONN_TXN_RTS_KEYS_RESTORED		1807
 /*!
  * transaction: rollback to stable keys that would have been removed in
  * non-dryrun mode
  */
-<<<<<<< HEAD
-#define	WT_STAT_CONN_TXN_RTS_KEYS_REMOVED_DRYRUN	1807
-=======
-#define	WT_STAT_CONN_TXN_RTS_KEYS_REMOVED_DRYRUN	1784
->>>>>>> 7d315f67
+#define	WT_STAT_CONN_TXN_RTS_KEYS_REMOVED_DRYRUN	1808
 /*!
  * transaction: rollback to stable keys that would have been restored in
  * non-dryrun mode
  */
-<<<<<<< HEAD
-#define	WT_STAT_CONN_TXN_RTS_KEYS_RESTORED_DRYRUN	1808
+#define	WT_STAT_CONN_TXN_RTS_KEYS_RESTORED_DRYRUN	1809
 /*! transaction: rollback to stable pages visited */
-#define	WT_STAT_CONN_TXN_RTS_PAGES_VISITED		1809
+#define	WT_STAT_CONN_TXN_RTS_PAGES_VISITED		1810
 /*! transaction: rollback to stable restored tombstones from history store */
-#define	WT_STAT_CONN_TXN_RTS_HS_RESTORE_TOMBSTONES	1810
+#define	WT_STAT_CONN_TXN_RTS_HS_RESTORE_TOMBSTONES	1811
 /*! transaction: rollback to stable restored updates from history store */
-#define	WT_STAT_CONN_TXN_RTS_HS_RESTORE_UPDATES		1811
+#define	WT_STAT_CONN_TXN_RTS_HS_RESTORE_UPDATES		1812
 /*! transaction: rollback to stable skipping delete rle */
-#define	WT_STAT_CONN_TXN_RTS_DELETE_RLE_SKIPPED		1812
+#define	WT_STAT_CONN_TXN_RTS_DELETE_RLE_SKIPPED		1813
 /*! transaction: rollback to stable skipping stable rle */
-#define	WT_STAT_CONN_TXN_RTS_STABLE_RLE_SKIPPED		1813
+#define	WT_STAT_CONN_TXN_RTS_STABLE_RLE_SKIPPED		1814
 /*! transaction: rollback to stable sweeping history store keys */
-#define	WT_STAT_CONN_TXN_RTS_SWEEP_HS_KEYS		1814
-=======
-#define	WT_STAT_CONN_TXN_RTS_KEYS_RESTORED_DRYRUN	1785
-/*! transaction: rollback to stable pages visited */
-#define	WT_STAT_CONN_TXN_RTS_PAGES_VISITED		1786
-/*! transaction: rollback to stable restored tombstones from history store */
-#define	WT_STAT_CONN_TXN_RTS_HS_RESTORE_TOMBSTONES	1787
-/*! transaction: rollback to stable restored updates from history store */
-#define	WT_STAT_CONN_TXN_RTS_HS_RESTORE_UPDATES		1788
-/*! transaction: rollback to stable skipping delete rle */
-#define	WT_STAT_CONN_TXN_RTS_DELETE_RLE_SKIPPED		1789
-/*! transaction: rollback to stable skipping stable rle */
-#define	WT_STAT_CONN_TXN_RTS_STABLE_RLE_SKIPPED		1790
-/*! transaction: rollback to stable sweeping history store keys */
-#define	WT_STAT_CONN_TXN_RTS_SWEEP_HS_KEYS		1791
->>>>>>> 7d315f67
+#define	WT_STAT_CONN_TXN_RTS_SWEEP_HS_KEYS		1815
 /*!
  * transaction: rollback to stable tombstones from history store that
  * would have been restored in non-dryrun mode
  */
-<<<<<<< HEAD
-#define	WT_STAT_CONN_TXN_RTS_HS_RESTORE_TOMBSTONES_DRYRUN	1815
+#define	WT_STAT_CONN_TXN_RTS_HS_RESTORE_TOMBSTONES_DRYRUN	1816
 /*! transaction: rollback to stable tree walk skipping pages */
-#define	WT_STAT_CONN_TXN_RTS_TREE_WALK_SKIP_PAGES	1816
+#define	WT_STAT_CONN_TXN_RTS_TREE_WALK_SKIP_PAGES	1817
 /*! transaction: rollback to stable updates aborted */
-#define	WT_STAT_CONN_TXN_RTS_UPD_ABORTED		1817
-=======
-#define	WT_STAT_CONN_TXN_RTS_HS_RESTORE_TOMBSTONES_DRYRUN	1792
-/*! transaction: rollback to stable tree walk skipping pages */
-#define	WT_STAT_CONN_TXN_RTS_TREE_WALK_SKIP_PAGES	1793
-/*! transaction: rollback to stable updates aborted */
-#define	WT_STAT_CONN_TXN_RTS_UPD_ABORTED		1794
->>>>>>> 7d315f67
+#define	WT_STAT_CONN_TXN_RTS_UPD_ABORTED		1818
 /*!
  * transaction: rollback to stable updates from history store that would
  * have been restored in non-dryrun mode
  */
-<<<<<<< HEAD
-#define	WT_STAT_CONN_TXN_RTS_HS_RESTORE_UPDATES_DRYRUN	1818
+#define	WT_STAT_CONN_TXN_RTS_HS_RESTORE_UPDATES_DRYRUN	1819
 /*! transaction: rollback to stable updates removed from history store */
-#define	WT_STAT_CONN_TXN_RTS_HS_REMOVED			1819
-=======
-#define	WT_STAT_CONN_TXN_RTS_HS_RESTORE_UPDATES_DRYRUN	1795
-/*! transaction: rollback to stable updates removed from history store */
-#define	WT_STAT_CONN_TXN_RTS_HS_REMOVED			1796
->>>>>>> 7d315f67
+#define	WT_STAT_CONN_TXN_RTS_HS_REMOVED			1820
 /*!
  * transaction: rollback to stable updates that would have been aborted
  * in non-dryrun mode
  */
-<<<<<<< HEAD
-#define	WT_STAT_CONN_TXN_RTS_UPD_ABORTED_DRYRUN		1820
-=======
-#define	WT_STAT_CONN_TXN_RTS_UPD_ABORTED_DRYRUN		1797
->>>>>>> 7d315f67
+#define	WT_STAT_CONN_TXN_RTS_UPD_ABORTED_DRYRUN		1821
 /*!
  * transaction: rollback to stable updates that would have been removed
  * from history store in non-dryrun mode
  */
-<<<<<<< HEAD
-#define	WT_STAT_CONN_TXN_RTS_HS_REMOVED_DRYRUN		1821
+#define	WT_STAT_CONN_TXN_RTS_HS_REMOVED_DRYRUN		1822
 /*! transaction: sessions scanned in each walk of concurrent sessions */
-#define	WT_STAT_CONN_TXN_SESSIONS_WALKED		1822
+#define	WT_STAT_CONN_TXN_SESSIONS_WALKED		1823
 /*! transaction: set timestamp calls */
-#define	WT_STAT_CONN_TXN_SET_TS				1823
+#define	WT_STAT_CONN_TXN_SET_TS				1824
 /*! transaction: set timestamp durable calls */
-#define	WT_STAT_CONN_TXN_SET_TS_DURABLE			1824
+#define	WT_STAT_CONN_TXN_SET_TS_DURABLE			1825
 /*! transaction: set timestamp durable updates */
-#define	WT_STAT_CONN_TXN_SET_TS_DURABLE_UPD		1825
+#define	WT_STAT_CONN_TXN_SET_TS_DURABLE_UPD		1826
 /*! transaction: set timestamp force calls */
-#define	WT_STAT_CONN_TXN_SET_TS_FORCE			1826
-=======
-#define	WT_STAT_CONN_TXN_RTS_HS_REMOVED_DRYRUN		1798
-/*! transaction: sessions scanned in each walk of concurrent sessions */
-#define	WT_STAT_CONN_TXN_SESSIONS_WALKED		1799
-/*! transaction: set timestamp calls */
-#define	WT_STAT_CONN_TXN_SET_TS				1800
-/*! transaction: set timestamp durable calls */
-#define	WT_STAT_CONN_TXN_SET_TS_DURABLE			1801
-/*! transaction: set timestamp durable updates */
-#define	WT_STAT_CONN_TXN_SET_TS_DURABLE_UPD		1802
-/*! transaction: set timestamp force calls */
-#define	WT_STAT_CONN_TXN_SET_TS_FORCE			1803
->>>>>>> 7d315f67
+#define	WT_STAT_CONN_TXN_SET_TS_FORCE			1827
 /*!
  * transaction: set timestamp global oldest timestamp set to be more
  * recent than the global stable timestamp
  */
-<<<<<<< HEAD
-#define	WT_STAT_CONN_TXN_SET_TS_OUT_OF_ORDER		1827
+#define	WT_STAT_CONN_TXN_SET_TS_OUT_OF_ORDER		1828
 /*! transaction: set timestamp oldest calls */
-#define	WT_STAT_CONN_TXN_SET_TS_OLDEST			1828
+#define	WT_STAT_CONN_TXN_SET_TS_OLDEST			1829
 /*! transaction: set timestamp oldest updates */
-#define	WT_STAT_CONN_TXN_SET_TS_OLDEST_UPD		1829
+#define	WT_STAT_CONN_TXN_SET_TS_OLDEST_UPD		1830
 /*! transaction: set timestamp stable calls */
-#define	WT_STAT_CONN_TXN_SET_TS_STABLE			1830
+#define	WT_STAT_CONN_TXN_SET_TS_STABLE			1831
 /*! transaction: set timestamp stable updates */
-#define	WT_STAT_CONN_TXN_SET_TS_STABLE_UPD		1831
+#define	WT_STAT_CONN_TXN_SET_TS_STABLE_UPD		1832
 /*! transaction: transaction begins */
-#define	WT_STAT_CONN_TXN_BEGIN				1832
-=======
-#define	WT_STAT_CONN_TXN_SET_TS_OUT_OF_ORDER		1804
-/*! transaction: set timestamp oldest calls */
-#define	WT_STAT_CONN_TXN_SET_TS_OLDEST			1805
-/*! transaction: set timestamp oldest updates */
-#define	WT_STAT_CONN_TXN_SET_TS_OLDEST_UPD		1806
-/*! transaction: set timestamp stable calls */
-#define	WT_STAT_CONN_TXN_SET_TS_STABLE			1807
-/*! transaction: set timestamp stable updates */
-#define	WT_STAT_CONN_TXN_SET_TS_STABLE_UPD		1808
-/*! transaction: transaction begins */
-#define	WT_STAT_CONN_TXN_BEGIN				1809
->>>>>>> 7d315f67
+#define	WT_STAT_CONN_TXN_BEGIN				1833
 /*!
  * transaction: transaction checkpoint history store file duration
  * (usecs)
  */
-<<<<<<< HEAD
-#define	WT_STAT_CONN_TXN_HS_CKPT_DURATION		1833
+#define	WT_STAT_CONN_TXN_HS_CKPT_DURATION		1834
 /*! transaction: transaction range of IDs currently pinned */
-#define	WT_STAT_CONN_TXN_PINNED_RANGE			1834
+#define	WT_STAT_CONN_TXN_PINNED_RANGE			1835
 /*! transaction: transaction range of IDs currently pinned by a checkpoint */
-#define	WT_STAT_CONN_TXN_PINNED_CHECKPOINT_RANGE	1835
+#define	WT_STAT_CONN_TXN_PINNED_CHECKPOINT_RANGE	1836
 /*! transaction: transaction range of timestamps currently pinned */
-#define	WT_STAT_CONN_TXN_PINNED_TIMESTAMP		1836
+#define	WT_STAT_CONN_TXN_PINNED_TIMESTAMP		1837
 /*! transaction: transaction range of timestamps pinned by a checkpoint */
-#define	WT_STAT_CONN_TXN_PINNED_TIMESTAMP_CHECKPOINT	1837
-=======
-#define	WT_STAT_CONN_TXN_HS_CKPT_DURATION		1810
-/*! transaction: transaction range of IDs currently pinned */
-#define	WT_STAT_CONN_TXN_PINNED_RANGE			1811
-/*! transaction: transaction range of IDs currently pinned by a checkpoint */
-#define	WT_STAT_CONN_TXN_PINNED_CHECKPOINT_RANGE	1812
-/*! transaction: transaction range of timestamps currently pinned */
-#define	WT_STAT_CONN_TXN_PINNED_TIMESTAMP		1813
-/*! transaction: transaction range of timestamps pinned by a checkpoint */
-#define	WT_STAT_CONN_TXN_PINNED_TIMESTAMP_CHECKPOINT	1814
->>>>>>> 7d315f67
+#define	WT_STAT_CONN_TXN_PINNED_TIMESTAMP_CHECKPOINT	1838
 /*!
  * transaction: transaction range of timestamps pinned by the oldest
  * active read timestamp
  */
-<<<<<<< HEAD
-#define	WT_STAT_CONN_TXN_PINNED_TIMESTAMP_READER	1838
-=======
-#define	WT_STAT_CONN_TXN_PINNED_TIMESTAMP_READER	1815
->>>>>>> 7d315f67
+#define	WT_STAT_CONN_TXN_PINNED_TIMESTAMP_READER	1839
 /*!
  * transaction: transaction range of timestamps pinned by the oldest
  * timestamp
  */
-<<<<<<< HEAD
-#define	WT_STAT_CONN_TXN_PINNED_TIMESTAMP_OLDEST	1839
+#define	WT_STAT_CONN_TXN_PINNED_TIMESTAMP_OLDEST	1840
 /*! transaction: transaction read timestamp of the oldest active reader */
-#define	WT_STAT_CONN_TXN_TIMESTAMP_OLDEST_ACTIVE_READ	1840
+#define	WT_STAT_CONN_TXN_TIMESTAMP_OLDEST_ACTIVE_READ	1841
 /*! transaction: transaction rollback to stable currently running */
-#define	WT_STAT_CONN_TXN_ROLLBACK_TO_STABLE_RUNNING	1841
+#define	WT_STAT_CONN_TXN_ROLLBACK_TO_STABLE_RUNNING	1842
 /*! transaction: transaction walk of concurrent sessions */
-#define	WT_STAT_CONN_TXN_WALK_SESSIONS			1842
+#define	WT_STAT_CONN_TXN_WALK_SESSIONS			1843
 /*! transaction: transactions committed */
-#define	WT_STAT_CONN_TXN_COMMIT				1843
+#define	WT_STAT_CONN_TXN_COMMIT				1844
 /*! transaction: transactions rolled back */
-#define	WT_STAT_CONN_TXN_ROLLBACK			1844
+#define	WT_STAT_CONN_TXN_ROLLBACK			1845
 /*! transaction: update conflicts */
-#define	WT_STAT_CONN_TXN_UPDATE_CONFLICT		1845
-=======
-#define	WT_STAT_CONN_TXN_PINNED_TIMESTAMP_OLDEST	1816
-/*! transaction: transaction read timestamp of the oldest active reader */
-#define	WT_STAT_CONN_TXN_TIMESTAMP_OLDEST_ACTIVE_READ	1817
-/*! transaction: transaction rollback to stable currently running */
-#define	WT_STAT_CONN_TXN_ROLLBACK_TO_STABLE_RUNNING	1818
-/*! transaction: transaction walk of concurrent sessions */
-#define	WT_STAT_CONN_TXN_WALK_SESSIONS			1819
-/*! transaction: transactions committed */
-#define	WT_STAT_CONN_TXN_COMMIT				1820
-/*! transaction: transactions rolled back */
-#define	WT_STAT_CONN_TXN_ROLLBACK			1821
-/*! transaction: update conflicts */
-#define	WT_STAT_CONN_TXN_UPDATE_CONFLICT		1822
->>>>>>> 7d315f67
+#define	WT_STAT_CONN_TXN_UPDATE_CONFLICT		1846
 
 /*!
  * @}
@@ -9331,1420 +8240,757 @@
 /*! cache: number of internal pages read that had deltas attached */
 #define	WT_STAT_DSRC_CACHE_READ_INTERNAL_DELTA		2094
 /*! cache: number of leaf pages flattened that had deltas attached */
-<<<<<<< HEAD
 #define	WT_STAT_DSRC_CACHE_READ_FLATTEN_LEAF_DELTA	2095
-/*! cache: number of leaf pages read that had deltas attached */
-#define	WT_STAT_DSRC_CACHE_READ_LEAF_DELTA		2096
-=======
-#define	WT_STAT_DSRC_CACHE_READ_FLATTEN_LEAF_DELTA	2116
 /*!
  * cache: number of leaf pages not flattened that had deltas attached due
  * to ebusy
  */
-#define	WT_STAT_DSRC_CACHE_READ_FLATTEN_LEAF_DELTA_FAIL_EBUSY	2117
+#define	WT_STAT_DSRC_CACHE_READ_FLATTEN_LEAF_DELTA_FAIL_EBUSY	2096
 /*! cache: number of leaf pages read that had deltas attached */
-#define	WT_STAT_DSRC_CACHE_READ_LEAF_DELTA		2118
->>>>>>> 7d315f67
+#define	WT_STAT_DSRC_CACHE_READ_LEAF_DELTA		2097
 /*!
  * cache: overflow keys on a multiblock row-store page blocked its
  * eviction
  */
-<<<<<<< HEAD
-#define	WT_STAT_DSRC_CACHE_EVICTION_BLOCKED_OVERFLOW_KEYS	2097
+#define	WT_STAT_DSRC_CACHE_EVICTION_BLOCKED_OVERFLOW_KEYS	2098
 /*! cache: overflow pages read into cache */
-#define	WT_STAT_DSRC_CACHE_READ_OVERFLOW		2098
+#define	WT_STAT_DSRC_CACHE_READ_OVERFLOW		2099
 /*! cache: page eviction blocked due to materialization frontier */
-#define	WT_STAT_DSRC_CACHE_EVICTION_BLOCKED_MATERIALIZATION	2099
-=======
-#define	WT_STAT_DSRC_CACHE_EVICTION_BLOCKED_OVERFLOW_KEYS	2119
-/*! cache: overflow pages read into cache */
-#define	WT_STAT_DSRC_CACHE_READ_OVERFLOW		2120
-/*! cache: page eviction blocked due to materialization frontier */
-#define	WT_STAT_DSRC_CACHE_EVICTION_BLOCKED_MATERIALIZATION	2121
->>>>>>> 7d315f67
+#define	WT_STAT_DSRC_CACHE_EVICTION_BLOCKED_MATERIALIZATION	2100
 /*!
  * cache: page eviction blocked in disaggregated storage as it can only
  * be written by the next checkpoint
  */
-<<<<<<< HEAD
-#define	WT_STAT_DSRC_CACHE_EVICTION_BLOCKED_DISAGG_NEXT_CHECKPOINT	2100
+#define	WT_STAT_DSRC_CACHE_EVICTION_BLOCKED_DISAGG_NEXT_CHECKPOINT	2101
 /*! cache: page split during eviction deepened the tree */
-#define	WT_STAT_DSRC_CACHE_EVICTION_DEEPEN		2101
+#define	WT_STAT_DSRC_CACHE_EVICTION_DEEPEN		2102
 /*! cache: page written requiring history store records */
-#define	WT_STAT_DSRC_CACHE_WRITE_HS			2102
+#define	WT_STAT_DSRC_CACHE_WRITE_HS			2103
 /*! cache: pages dirtied due to obsolete time window by eviction */
-#define	WT_STAT_DSRC_CACHE_EVICTION_DIRTY_OBSOLETE_TW	2103
+#define	WT_STAT_DSRC_CACHE_EVICTION_DIRTY_OBSOLETE_TW	2104
 /*! cache: pages evicted ahead of the page materialization frontier */
-#define	WT_STAT_DSRC_CACHE_EVICTION_AHEAD_OF_LAST_MATERIALIZED_LSN	2104
+#define	WT_STAT_DSRC_CACHE_EVICTION_AHEAD_OF_LAST_MATERIALIZED_LSN	2105
 /*! cache: pages read into cache */
-#define	WT_STAT_DSRC_CACHE_READ				2105
+#define	WT_STAT_DSRC_CACHE_READ				2106
 /*! cache: pages read into cache after truncate */
-#define	WT_STAT_DSRC_CACHE_READ_DELETED			2106
+#define	WT_STAT_DSRC_CACHE_READ_DELETED			2107
 /*! cache: pages read into cache after truncate in prepare state */
-#define	WT_STAT_DSRC_CACHE_READ_DELETED_PREPARED	2107
+#define	WT_STAT_DSRC_CACHE_READ_DELETED_PREPARED	2108
 /*! cache: pages read into cache by checkpoint */
-#define	WT_STAT_DSRC_CACHE_READ_CHECKPOINT		2108
+#define	WT_STAT_DSRC_CACHE_READ_CHECKPOINT		2109
 /*! cache: pages requested from the cache */
-#define	WT_STAT_DSRC_CACHE_PAGES_REQUESTED		2109
+#define	WT_STAT_DSRC_CACHE_PAGES_REQUESTED		2110
 /*! cache: pages requested from the cache due to pre-fetch */
-#define	WT_STAT_DSRC_CACHE_PAGES_PREFETCH		2110
+#define	WT_STAT_DSRC_CACHE_PAGES_PREFETCH		2111
 /*! cache: pages seen by eviction walk */
-#define	WT_STAT_DSRC_CACHE_EVICTION_PAGES_SEEN		2111
+#define	WT_STAT_DSRC_CACHE_EVICTION_PAGES_SEEN		2112
 /*! cache: pages written from cache */
-#define	WT_STAT_DSRC_CACHE_WRITE			2112
+#define	WT_STAT_DSRC_CACHE_WRITE			2113
 /*! cache: pages written requiring in-memory restoration */
-#define	WT_STAT_DSRC_CACHE_WRITE_RESTORE		2113
-=======
-#define	WT_STAT_DSRC_CACHE_EVICTION_BLOCKED_DISAGG_NEXT_CHECKPOINT	2122
-/*! cache: page split during eviction deepened the tree */
-#define	WT_STAT_DSRC_CACHE_EVICTION_DEEPEN		2123
-/*! cache: page written requiring history store records */
-#define	WT_STAT_DSRC_CACHE_WRITE_HS			2124
-/*! cache: pages evicted ahead of the page materialization frontier */
-#define	WT_STAT_DSRC_CACHE_EVICTION_AHEAD_OF_LAST_MATERIALIZED_LSN	2125
-/*! cache: pages read into cache */
-#define	WT_STAT_DSRC_CACHE_READ				2126
-/*! cache: pages read into cache after truncate */
-#define	WT_STAT_DSRC_CACHE_READ_DELETED			2127
-/*! cache: pages read into cache after truncate in prepare state */
-#define	WT_STAT_DSRC_CACHE_READ_DELETED_PREPARED	2128
-/*! cache: pages read into cache by checkpoint */
-#define	WT_STAT_DSRC_CACHE_READ_CHECKPOINT		2129
-/*! cache: pages requested from the cache */
-#define	WT_STAT_DSRC_CACHE_PAGES_REQUESTED		2130
-/*! cache: pages requested from the cache due to pre-fetch */
-#define	WT_STAT_DSRC_CACHE_PAGES_PREFETCH		2131
-/*! cache: pages seen by eviction walk */
-#define	WT_STAT_DSRC_CACHE_EVICTION_PAGES_SEEN		2132
-/*! cache: pages written from cache */
-#define	WT_STAT_DSRC_CACHE_WRITE			2133
-/*! cache: pages written requiring in-memory restoration */
-#define	WT_STAT_DSRC_CACHE_WRITE_RESTORE		2134
->>>>>>> 7d315f67
+#define	WT_STAT_DSRC_CACHE_WRITE_RESTORE		2114
 /*!
  * cache: precise checkpoint caused an eviction to be skipped because any
  * dirty content needs to remain in cache
  */
-<<<<<<< HEAD
-#define	WT_STAT_DSRC_CACHE_EVICTION_BLOCKED_CHECKPOINT_PRECISE	2114
-=======
-#define	WT_STAT_DSRC_CACHE_EVICTION_BLOCKED_CHECKPOINT_PRECISE	2135
->>>>>>> 7d315f67
+#define	WT_STAT_DSRC_CACHE_EVICTION_BLOCKED_CHECKPOINT_PRECISE	2115
 /*!
  * cache: realizing in-memory split after reconciliation failed due to
  * internal lock busy
  */
-<<<<<<< HEAD
-#define	WT_STAT_DSRC_CACHE_EVICT_SPLIT_FAILED_LOCK	2115
+#define	WT_STAT_DSRC_CACHE_EVICT_SPLIT_FAILED_LOCK	2116
 /*! cache: recent modification of a page blocked its eviction */
-#define	WT_STAT_DSRC_CACHE_EVICTION_BLOCKED_RECENTLY_MODIFIED	2116
+#define	WT_STAT_DSRC_CACHE_EVICTION_BLOCKED_RECENTLY_MODIFIED	2117
 /*! cache: reconciled pages scrubbed and added back to the cache clean */
-#define	WT_STAT_DSRC_CACHE_SCRUB_RESTORE		2117
+#define	WT_STAT_DSRC_CACHE_SCRUB_RESTORE		2118
 /*! cache: reverse splits performed */
-#define	WT_STAT_DSRC_CACHE_REVERSE_SPLITS		2118
-=======
-#define	WT_STAT_DSRC_CACHE_EVICT_SPLIT_FAILED_LOCK	2136
-/*! cache: recent modification of a page blocked its eviction */
-#define	WT_STAT_DSRC_CACHE_EVICTION_BLOCKED_RECENTLY_MODIFIED	2137
-/*! cache: reconciled pages scrubbed and added back to the cache clean */
-#define	WT_STAT_DSRC_CACHE_SCRUB_RESTORE		2138
-/*! cache: reverse splits performed */
-#define	WT_STAT_DSRC_CACHE_REVERSE_SPLITS		2139
->>>>>>> 7d315f67
+#define	WT_STAT_DSRC_CACHE_REVERSE_SPLITS		2119
 /*!
  * cache: reverse splits skipped because of VLCS namespace gap
  * restrictions
  */
-<<<<<<< HEAD
-#define	WT_STAT_DSRC_CACHE_REVERSE_SPLITS_SKIPPED_VLCS	2119
+#define	WT_STAT_DSRC_CACHE_REVERSE_SPLITS_SKIPPED_VLCS	2120
 /*! cache: size of delta updates reconstructed on the base page */
-#define	WT_STAT_DSRC_CACHE_READ_DELTA_UPDATES		2120
+#define	WT_STAT_DSRC_CACHE_READ_DELTA_UPDATES		2121
 /*! cache: size of tombstones restored when reading a page */
-#define	WT_STAT_DSRC_CACHE_READ_RESTORED_TOMBSTONE_BYTES	2121
+#define	WT_STAT_DSRC_CACHE_READ_RESTORED_TOMBSTONE_BYTES	2122
 /*! cache: the number of times full update inserted to history store */
-#define	WT_STAT_DSRC_CACHE_HS_INSERT_FULL_UPDATE	2122
+#define	WT_STAT_DSRC_CACHE_HS_INSERT_FULL_UPDATE	2123
 /*! cache: the number of times reverse modify inserted to history store */
-#define	WT_STAT_DSRC_CACHE_HS_INSERT_REVERSE_MODIFY	2123
+#define	WT_STAT_DSRC_CACHE_HS_INSERT_REVERSE_MODIFY	2124
 /*! cache: tracked dirty bytes in the cache */
-#define	WT_STAT_DSRC_CACHE_BYTES_DIRTY			2124
+#define	WT_STAT_DSRC_CACHE_BYTES_DIRTY			2125
 /*! cache: tracked dirty internal page bytes in the cache */
-#define	WT_STAT_DSRC_CACHE_BYTES_DIRTY_INTERNAL		2125
+#define	WT_STAT_DSRC_CACHE_BYTES_DIRTY_INTERNAL		2126
 /*! cache: tracked dirty leaf page bytes in the cache */
-#define	WT_STAT_DSRC_CACHE_BYTES_DIRTY_LEAF		2126
+#define	WT_STAT_DSRC_CACHE_BYTES_DIRTY_LEAF		2127
 /*! cache: uncommitted truncate blocked page eviction */
-#define	WT_STAT_DSRC_CACHE_EVICTION_BLOCKED_UNCOMMITTED_TRUNCATE	2127
+#define	WT_STAT_DSRC_CACHE_EVICTION_BLOCKED_UNCOMMITTED_TRUNCATE	2128
 /*! cache: unmodified pages evicted */
-#define	WT_STAT_DSRC_CACHE_EVICTION_CLEAN		2128
-=======
-#define	WT_STAT_DSRC_CACHE_REVERSE_SPLITS_SKIPPED_VLCS	2140
-/*! cache: size of delta updates reconstructed on the base page */
-#define	WT_STAT_DSRC_CACHE_READ_DELTA_UPDATES		2141
-/*! cache: size of tombstones restored when reading a page */
-#define	WT_STAT_DSRC_CACHE_READ_RESTORED_TOMBSTONE_BYTES	2142
-/*! cache: the number of times full update inserted to history store */
-#define	WT_STAT_DSRC_CACHE_HS_INSERT_FULL_UPDATE	2143
-/*! cache: the number of times reverse modify inserted to history store */
-#define	WT_STAT_DSRC_CACHE_HS_INSERT_REVERSE_MODIFY	2144
-/*! cache: tracked dirty bytes in the cache */
-#define	WT_STAT_DSRC_CACHE_BYTES_DIRTY			2145
-/*! cache: uncommitted truncate blocked page eviction */
-#define	WT_STAT_DSRC_CACHE_EVICTION_BLOCKED_UNCOMMITTED_TRUNCATE	2146
-/*! cache: unmodified pages evicted */
-#define	WT_STAT_DSRC_CACHE_EVICTION_CLEAN		2147
->>>>>>> 7d315f67
+#define	WT_STAT_DSRC_CACHE_EVICTION_CLEAN		2129
 /*!
  * cache_walk: Average difference between current eviction generation
  * when the page was last considered, only reported if cache_walk or all
  * statistics are enabled
  */
-<<<<<<< HEAD
-#define	WT_STAT_DSRC_CACHE_STATE_GEN_AVG_GAP		2129
-=======
-#define	WT_STAT_DSRC_CACHE_STATE_GEN_AVG_GAP		2148
->>>>>>> 7d315f67
+#define	WT_STAT_DSRC_CACHE_STATE_GEN_AVG_GAP		2130
 /*!
  * cache_walk: Average on-disk page image size seen, only reported if
  * cache_walk or all statistics are enabled
  */
-<<<<<<< HEAD
-#define	WT_STAT_DSRC_CACHE_STATE_AVG_WRITTEN_SIZE	2130
-=======
-#define	WT_STAT_DSRC_CACHE_STATE_AVG_WRITTEN_SIZE	2149
->>>>>>> 7d315f67
+#define	WT_STAT_DSRC_CACHE_STATE_AVG_WRITTEN_SIZE	2131
 /*!
  * cache_walk: Average time in cache for pages that have been visited by
  * the eviction server, only reported if cache_walk or all statistics are
  * enabled
  */
-<<<<<<< HEAD
-#define	WT_STAT_DSRC_CACHE_STATE_AVG_VISITED_AGE	2131
-=======
-#define	WT_STAT_DSRC_CACHE_STATE_AVG_VISITED_AGE	2150
->>>>>>> 7d315f67
+#define	WT_STAT_DSRC_CACHE_STATE_AVG_VISITED_AGE	2132
 /*!
  * cache_walk: Average time in cache for pages that have not been visited
  * by the eviction server, only reported if cache_walk or all statistics
  * are enabled
  */
-<<<<<<< HEAD
-#define	WT_STAT_DSRC_CACHE_STATE_AVG_UNVISITED_AGE	2132
-=======
-#define	WT_STAT_DSRC_CACHE_STATE_AVG_UNVISITED_AGE	2151
->>>>>>> 7d315f67
+#define	WT_STAT_DSRC_CACHE_STATE_AVG_UNVISITED_AGE	2133
 /*!
  * cache_walk: Clean pages currently in cache, only reported if
  * cache_walk or all statistics are enabled
  */
-<<<<<<< HEAD
-#define	WT_STAT_DSRC_CACHE_STATE_PAGES_CLEAN		2133
-=======
-#define	WT_STAT_DSRC_CACHE_STATE_PAGES_CLEAN		2152
->>>>>>> 7d315f67
+#define	WT_STAT_DSRC_CACHE_STATE_PAGES_CLEAN		2134
 /*!
  * cache_walk: Current eviction generation, only reported if cache_walk
  * or all statistics are enabled
  */
-<<<<<<< HEAD
-#define	WT_STAT_DSRC_CACHE_STATE_GEN_CURRENT		2134
-=======
-#define	WT_STAT_DSRC_CACHE_STATE_GEN_CURRENT		2153
->>>>>>> 7d315f67
+#define	WT_STAT_DSRC_CACHE_STATE_GEN_CURRENT		2135
 /*!
  * cache_walk: Dirty pages currently in cache, only reported if
  * cache_walk or all statistics are enabled
  */
-<<<<<<< HEAD
-#define	WT_STAT_DSRC_CACHE_STATE_PAGES_DIRTY		2135
-=======
-#define	WT_STAT_DSRC_CACHE_STATE_PAGES_DIRTY		2154
->>>>>>> 7d315f67
+#define	WT_STAT_DSRC_CACHE_STATE_PAGES_DIRTY		2136
 /*!
  * cache_walk: Entries in the root page, only reported if cache_walk or
  * all statistics are enabled
  */
-<<<<<<< HEAD
-#define	WT_STAT_DSRC_CACHE_STATE_ROOT_ENTRIES		2136
-=======
-#define	WT_STAT_DSRC_CACHE_STATE_ROOT_ENTRIES		2155
->>>>>>> 7d315f67
+#define	WT_STAT_DSRC_CACHE_STATE_ROOT_ENTRIES		2137
 /*!
  * cache_walk: Internal pages currently in cache, only reported if
  * cache_walk or all statistics are enabled
  */
-<<<<<<< HEAD
-#define	WT_STAT_DSRC_CACHE_STATE_PAGES_INTERNAL		2137
-=======
-#define	WT_STAT_DSRC_CACHE_STATE_PAGES_INTERNAL		2156
->>>>>>> 7d315f67
+#define	WT_STAT_DSRC_CACHE_STATE_PAGES_INTERNAL		2138
 /*!
  * cache_walk: Leaf pages currently in cache, only reported if cache_walk
  * or all statistics are enabled
  */
-<<<<<<< HEAD
-#define	WT_STAT_DSRC_CACHE_STATE_PAGES_LEAF		2138
-=======
-#define	WT_STAT_DSRC_CACHE_STATE_PAGES_LEAF		2157
->>>>>>> 7d315f67
+#define	WT_STAT_DSRC_CACHE_STATE_PAGES_LEAF		2139
 /*!
  * cache_walk: Maximum difference between current eviction generation
  * when the page was last considered, only reported if cache_walk or all
  * statistics are enabled
  */
-<<<<<<< HEAD
-#define	WT_STAT_DSRC_CACHE_STATE_GEN_MAX_GAP		2139
-=======
-#define	WT_STAT_DSRC_CACHE_STATE_GEN_MAX_GAP		2158
->>>>>>> 7d315f67
+#define	WT_STAT_DSRC_CACHE_STATE_GEN_MAX_GAP		2140
 /*!
  * cache_walk: Maximum page size seen, only reported if cache_walk or all
  * statistics are enabled
  */
-<<<<<<< HEAD
-#define	WT_STAT_DSRC_CACHE_STATE_MAX_PAGESIZE		2140
-=======
-#define	WT_STAT_DSRC_CACHE_STATE_MAX_PAGESIZE		2159
->>>>>>> 7d315f67
+#define	WT_STAT_DSRC_CACHE_STATE_MAX_PAGESIZE		2141
 /*!
  * cache_walk: Minimum on-disk page image size seen, only reported if
  * cache_walk or all statistics are enabled
  */
-<<<<<<< HEAD
-#define	WT_STAT_DSRC_CACHE_STATE_MIN_WRITTEN_SIZE	2141
-=======
-#define	WT_STAT_DSRC_CACHE_STATE_MIN_WRITTEN_SIZE	2160
->>>>>>> 7d315f67
+#define	WT_STAT_DSRC_CACHE_STATE_MIN_WRITTEN_SIZE	2142
 /*!
  * cache_walk: Number of pages never visited by eviction server, only
  * reported if cache_walk or all statistics are enabled
  */
-<<<<<<< HEAD
-#define	WT_STAT_DSRC_CACHE_STATE_UNVISITED_COUNT	2142
-=======
-#define	WT_STAT_DSRC_CACHE_STATE_UNVISITED_COUNT	2161
->>>>>>> 7d315f67
+#define	WT_STAT_DSRC_CACHE_STATE_UNVISITED_COUNT	2143
 /*!
  * cache_walk: On-disk page image sizes smaller than a single allocation
  * unit, only reported if cache_walk or all statistics are enabled
  */
-<<<<<<< HEAD
-#define	WT_STAT_DSRC_CACHE_STATE_SMALLER_ALLOC_SIZE	2143
-=======
-#define	WT_STAT_DSRC_CACHE_STATE_SMALLER_ALLOC_SIZE	2162
->>>>>>> 7d315f67
+#define	WT_STAT_DSRC_CACHE_STATE_SMALLER_ALLOC_SIZE	2144
 /*!
  * cache_walk: Pages created in memory and never written, only reported
  * if cache_walk or all statistics are enabled
  */
-<<<<<<< HEAD
-#define	WT_STAT_DSRC_CACHE_STATE_MEMORY			2144
-=======
-#define	WT_STAT_DSRC_CACHE_STATE_MEMORY			2163
->>>>>>> 7d315f67
+#define	WT_STAT_DSRC_CACHE_STATE_MEMORY			2145
 /*!
  * cache_walk: Pages currently queued for eviction, only reported if
  * cache_walk or all statistics are enabled
  */
-<<<<<<< HEAD
-#define	WT_STAT_DSRC_CACHE_STATE_QUEUED			2145
-=======
-#define	WT_STAT_DSRC_CACHE_STATE_QUEUED			2164
->>>>>>> 7d315f67
+#define	WT_STAT_DSRC_CACHE_STATE_QUEUED			2146
 /*!
  * cache_walk: Pages that could not be queued for eviction, only reported
  * if cache_walk or all statistics are enabled
  */
-<<<<<<< HEAD
-#define	WT_STAT_DSRC_CACHE_STATE_NOT_QUEUEABLE		2146
-=======
-#define	WT_STAT_DSRC_CACHE_STATE_NOT_QUEUEABLE		2165
->>>>>>> 7d315f67
+#define	WT_STAT_DSRC_CACHE_STATE_NOT_QUEUEABLE		2147
 /*!
  * cache_walk: Refs skipped during cache traversal, only reported if
  * cache_walk or all statistics are enabled
  */
-<<<<<<< HEAD
-#define	WT_STAT_DSRC_CACHE_STATE_REFS_SKIPPED		2147
-=======
-#define	WT_STAT_DSRC_CACHE_STATE_REFS_SKIPPED		2166
->>>>>>> 7d315f67
+#define	WT_STAT_DSRC_CACHE_STATE_REFS_SKIPPED		2148
 /*!
  * cache_walk: Size of the root page, only reported if cache_walk or all
  * statistics are enabled
  */
-<<<<<<< HEAD
-#define	WT_STAT_DSRC_CACHE_STATE_ROOT_SIZE		2148
-=======
-#define	WT_STAT_DSRC_CACHE_STATE_ROOT_SIZE		2167
->>>>>>> 7d315f67
+#define	WT_STAT_DSRC_CACHE_STATE_ROOT_SIZE		2149
 /*!
  * cache_walk: Total number of pages currently in cache, only reported if
  * cache_walk or all statistics are enabled
  */
-<<<<<<< HEAD
-#define	WT_STAT_DSRC_CACHE_STATE_PAGES			2149
+#define	WT_STAT_DSRC_CACHE_STATE_PAGES			2150
 /*! checkpoint: checkpoint has acquired a snapshot for its transaction */
-#define	WT_STAT_DSRC_CHECKPOINT_SNAPSHOT_ACQUIRED	2150
+#define	WT_STAT_DSRC_CHECKPOINT_SNAPSHOT_ACQUIRED	2151
 /*! checkpoint: pages added for eviction during checkpoint cleanup */
-#define	WT_STAT_DSRC_CHECKPOINT_CLEANUP_PAGES_EVICT	2151
+#define	WT_STAT_DSRC_CHECKPOINT_CLEANUP_PAGES_EVICT	2152
 /*!
  * checkpoint: pages dirtied due to obsolete time window by checkpoint
  * cleanup
  */
-#define	WT_STAT_DSRC_CHECKPOINT_CLEANUP_PAGES_OBSOLETE_TW	2152
+#define	WT_STAT_DSRC_CHECKPOINT_CLEANUP_PAGES_OBSOLETE_TW	2153
 /*!
  * checkpoint: pages read into cache during checkpoint cleanup
  * (reclaim_space)
  */
-#define	WT_STAT_DSRC_CHECKPOINT_CLEANUP_PAGES_READ_RECLAIM_SPACE	2153
+#define	WT_STAT_DSRC_CHECKPOINT_CLEANUP_PAGES_READ_RECLAIM_SPACE	2154
 /*!
  * checkpoint: pages read into cache during checkpoint cleanup due to
  * obsolete time window
  */
-#define	WT_STAT_DSRC_CHECKPOINT_CLEANUP_PAGES_READ_OBSOLETE_TW	2154
+#define	WT_STAT_DSRC_CHECKPOINT_CLEANUP_PAGES_READ_OBSOLETE_TW	2155
 /*! checkpoint: pages removed during checkpoint cleanup */
-#define	WT_STAT_DSRC_CHECKPOINT_CLEANUP_PAGES_REMOVED	2155
+#define	WT_STAT_DSRC_CHECKPOINT_CLEANUP_PAGES_REMOVED	2156
 /*! checkpoint: pages skipped during checkpoint cleanup tree walk */
-#define	WT_STAT_DSRC_CHECKPOINT_CLEANUP_PAGES_WALK_SKIPPED	2156
+#define	WT_STAT_DSRC_CHECKPOINT_CLEANUP_PAGES_WALK_SKIPPED	2157
 /*! checkpoint: pages visited during checkpoint cleanup */
-#define	WT_STAT_DSRC_CHECKPOINT_CLEANUP_PAGES_VISITED	2157
-=======
-#define	WT_STAT_DSRC_CACHE_STATE_PAGES			2168
-/*! checkpoint: checkpoint has acquired a snapshot for its transaction */
-#define	WT_STAT_DSRC_CHECKPOINT_SNAPSHOT_ACQUIRED	2169
-/*! checkpoint: pages added for eviction during checkpoint cleanup */
-#define	WT_STAT_DSRC_CHECKPOINT_CLEANUP_PAGES_EVICT	2170
-/*! checkpoint: pages removed during checkpoint cleanup */
-#define	WT_STAT_DSRC_CHECKPOINT_CLEANUP_PAGES_REMOVED	2171
-/*! checkpoint: pages skipped during checkpoint cleanup tree walk */
-#define	WT_STAT_DSRC_CHECKPOINT_CLEANUP_PAGES_WALK_SKIPPED	2172
-/*! checkpoint: pages visited during checkpoint cleanup */
-#define	WT_STAT_DSRC_CHECKPOINT_CLEANUP_PAGES_VISITED	2173
-/*! checkpoint: transaction checkpoints due to obsolete pages */
-#define	WT_STAT_DSRC_CHECKPOINT_OBSOLETE_APPLIED	2174
->>>>>>> 7d315f67
+#define	WT_STAT_DSRC_CHECKPOINT_CLEANUP_PAGES_VISITED	2158
 /*!
  * compression: compressed page maximum internal page size prior to
  * compression
  */
-<<<<<<< HEAD
-#define	WT_STAT_DSRC_COMPRESS_PRECOMP_INTL_MAX_PAGE_SIZE	2158
-=======
-#define	WT_STAT_DSRC_COMPRESS_PRECOMP_INTL_MAX_PAGE_SIZE	2175
->>>>>>> 7d315f67
+#define	WT_STAT_DSRC_COMPRESS_PRECOMP_INTL_MAX_PAGE_SIZE	2159
 /*!
  * compression: compressed page maximum leaf page size prior to
  * compression
  */
-<<<<<<< HEAD
-#define	WT_STAT_DSRC_COMPRESS_PRECOMP_LEAF_MAX_PAGE_SIZE	2159
+#define	WT_STAT_DSRC_COMPRESS_PRECOMP_LEAF_MAX_PAGE_SIZE	2160
 /*! compression: page written to disk failed to compress */
-#define	WT_STAT_DSRC_COMPRESS_WRITE_FAIL		2160
+#define	WT_STAT_DSRC_COMPRESS_WRITE_FAIL		2161
 /*! compression: page written to disk was too small to compress */
-#define	WT_STAT_DSRC_COMPRESS_WRITE_TOO_SMALL		2161
+#define	WT_STAT_DSRC_COMPRESS_WRITE_TOO_SMALL		2162
 /*! compression: pages read from disk */
-#define	WT_STAT_DSRC_COMPRESS_READ			2162
-=======
-#define	WT_STAT_DSRC_COMPRESS_PRECOMP_LEAF_MAX_PAGE_SIZE	2176
-/*! compression: page written to disk failed to compress */
-#define	WT_STAT_DSRC_COMPRESS_WRITE_FAIL		2177
-/*! compression: page written to disk was too small to compress */
-#define	WT_STAT_DSRC_COMPRESS_WRITE_TOO_SMALL		2178
-/*! compression: pages read from disk */
-#define	WT_STAT_DSRC_COMPRESS_READ			2179
->>>>>>> 7d315f67
+#define	WT_STAT_DSRC_COMPRESS_READ			2163
 /*!
  * compression: pages read from disk with compression ratio greater than
  * 64
  */
-<<<<<<< HEAD
-#define	WT_STAT_DSRC_COMPRESS_READ_RATIO_HIST_MAX	2163
-=======
-#define	WT_STAT_DSRC_COMPRESS_READ_RATIO_HIST_MAX	2180
->>>>>>> 7d315f67
+#define	WT_STAT_DSRC_COMPRESS_READ_RATIO_HIST_MAX	2164
 /*!
  * compression: pages read from disk with compression ratio smaller than
  * 2
  */
-<<<<<<< HEAD
-#define	WT_STAT_DSRC_COMPRESS_READ_RATIO_HIST_2		2164
-=======
-#define	WT_STAT_DSRC_COMPRESS_READ_RATIO_HIST_2		2181
->>>>>>> 7d315f67
+#define	WT_STAT_DSRC_COMPRESS_READ_RATIO_HIST_2		2165
 /*!
  * compression: pages read from disk with compression ratio smaller than
  * 4
  */
-<<<<<<< HEAD
-#define	WT_STAT_DSRC_COMPRESS_READ_RATIO_HIST_4		2165
-=======
-#define	WT_STAT_DSRC_COMPRESS_READ_RATIO_HIST_4		2182
->>>>>>> 7d315f67
+#define	WT_STAT_DSRC_COMPRESS_READ_RATIO_HIST_4		2166
 /*!
  * compression: pages read from disk with compression ratio smaller than
  * 8
  */
-<<<<<<< HEAD
-#define	WT_STAT_DSRC_COMPRESS_READ_RATIO_HIST_8		2166
-=======
-#define	WT_STAT_DSRC_COMPRESS_READ_RATIO_HIST_8		2183
->>>>>>> 7d315f67
+#define	WT_STAT_DSRC_COMPRESS_READ_RATIO_HIST_8		2167
 /*!
  * compression: pages read from disk with compression ratio smaller than
  * 16
  */
-<<<<<<< HEAD
-#define	WT_STAT_DSRC_COMPRESS_READ_RATIO_HIST_16	2167
-=======
-#define	WT_STAT_DSRC_COMPRESS_READ_RATIO_HIST_16	2184
->>>>>>> 7d315f67
+#define	WT_STAT_DSRC_COMPRESS_READ_RATIO_HIST_16	2168
 /*!
  * compression: pages read from disk with compression ratio smaller than
  * 32
  */
-<<<<<<< HEAD
-#define	WT_STAT_DSRC_COMPRESS_READ_RATIO_HIST_32	2168
-=======
-#define	WT_STAT_DSRC_COMPRESS_READ_RATIO_HIST_32	2185
->>>>>>> 7d315f67
+#define	WT_STAT_DSRC_COMPRESS_READ_RATIO_HIST_32	2169
 /*!
  * compression: pages read from disk with compression ratio smaller than
  * 64
  */
-<<<<<<< HEAD
-#define	WT_STAT_DSRC_COMPRESS_READ_RATIO_HIST_64	2169
+#define	WT_STAT_DSRC_COMPRESS_READ_RATIO_HIST_64	2170
 /*! compression: pages written to disk */
-#define	WT_STAT_DSRC_COMPRESS_WRITE			2170
-=======
-#define	WT_STAT_DSRC_COMPRESS_READ_RATIO_HIST_64	2186
-/*! compression: pages written to disk */
-#define	WT_STAT_DSRC_COMPRESS_WRITE			2187
->>>>>>> 7d315f67
+#define	WT_STAT_DSRC_COMPRESS_WRITE			2171
 /*!
  * compression: pages written to disk with compression ratio greater than
  * 64
  */
-<<<<<<< HEAD
-#define	WT_STAT_DSRC_COMPRESS_WRITE_RATIO_HIST_MAX	2171
-=======
-#define	WT_STAT_DSRC_COMPRESS_WRITE_RATIO_HIST_MAX	2188
->>>>>>> 7d315f67
+#define	WT_STAT_DSRC_COMPRESS_WRITE_RATIO_HIST_MAX	2172
 /*!
  * compression: pages written to disk with compression ratio smaller than
  * 2
  */
-<<<<<<< HEAD
-#define	WT_STAT_DSRC_COMPRESS_WRITE_RATIO_HIST_2	2172
-=======
-#define	WT_STAT_DSRC_COMPRESS_WRITE_RATIO_HIST_2	2189
->>>>>>> 7d315f67
+#define	WT_STAT_DSRC_COMPRESS_WRITE_RATIO_HIST_2	2173
 /*!
  * compression: pages written to disk with compression ratio smaller than
  * 4
  */
-<<<<<<< HEAD
-#define	WT_STAT_DSRC_COMPRESS_WRITE_RATIO_HIST_4	2173
-=======
-#define	WT_STAT_DSRC_COMPRESS_WRITE_RATIO_HIST_4	2190
->>>>>>> 7d315f67
+#define	WT_STAT_DSRC_COMPRESS_WRITE_RATIO_HIST_4	2174
 /*!
  * compression: pages written to disk with compression ratio smaller than
  * 8
  */
-<<<<<<< HEAD
-#define	WT_STAT_DSRC_COMPRESS_WRITE_RATIO_HIST_8	2174
-=======
-#define	WT_STAT_DSRC_COMPRESS_WRITE_RATIO_HIST_8	2191
->>>>>>> 7d315f67
+#define	WT_STAT_DSRC_COMPRESS_WRITE_RATIO_HIST_8	2175
 /*!
  * compression: pages written to disk with compression ratio smaller than
  * 16
  */
-<<<<<<< HEAD
-#define	WT_STAT_DSRC_COMPRESS_WRITE_RATIO_HIST_16	2175
-=======
-#define	WT_STAT_DSRC_COMPRESS_WRITE_RATIO_HIST_16	2192
->>>>>>> 7d315f67
+#define	WT_STAT_DSRC_COMPRESS_WRITE_RATIO_HIST_16	2176
 /*!
  * compression: pages written to disk with compression ratio smaller than
  * 32
  */
-<<<<<<< HEAD
-#define	WT_STAT_DSRC_COMPRESS_WRITE_RATIO_HIST_32	2176
-=======
-#define	WT_STAT_DSRC_COMPRESS_WRITE_RATIO_HIST_32	2193
->>>>>>> 7d315f67
+#define	WT_STAT_DSRC_COMPRESS_WRITE_RATIO_HIST_32	2177
 /*!
  * compression: pages written to disk with compression ratio smaller than
  * 64
  */
-<<<<<<< HEAD
-#define	WT_STAT_DSRC_COMPRESS_WRITE_RATIO_HIST_64	2177
+#define	WT_STAT_DSRC_COMPRESS_WRITE_RATIO_HIST_64	2178
 /*! cursor: Total number of deleted pages skipped during tree walk */
-#define	WT_STAT_DSRC_CURSOR_TREE_WALK_DEL_PAGE_SKIP	2178
+#define	WT_STAT_DSRC_CURSOR_TREE_WALK_DEL_PAGE_SKIP	2179
 /*! cursor: Total number of entries skipped by cursor next calls */
-#define	WT_STAT_DSRC_CURSOR_NEXT_SKIP_TOTAL		2179
+#define	WT_STAT_DSRC_CURSOR_NEXT_SKIP_TOTAL		2180
 /*! cursor: Total number of entries skipped by cursor prev calls */
-#define	WT_STAT_DSRC_CURSOR_PREV_SKIP_TOTAL		2180
-=======
-#define	WT_STAT_DSRC_COMPRESS_WRITE_RATIO_HIST_64	2194
-/*! cursor: Total number of deleted pages skipped during tree walk */
-#define	WT_STAT_DSRC_CURSOR_TREE_WALK_DEL_PAGE_SKIP	2195
-/*! cursor: Total number of entries skipped by cursor next calls */
-#define	WT_STAT_DSRC_CURSOR_NEXT_SKIP_TOTAL		2196
-/*! cursor: Total number of entries skipped by cursor prev calls */
-#define	WT_STAT_DSRC_CURSOR_PREV_SKIP_TOTAL		2197
->>>>>>> 7d315f67
+#define	WT_STAT_DSRC_CURSOR_PREV_SKIP_TOTAL		2181
 /*!
  * cursor: Total number of entries skipped to position the history store
  * cursor
  */
-<<<<<<< HEAD
-#define	WT_STAT_DSRC_CURSOR_SKIP_HS_CUR_POSITION	2181
-=======
-#define	WT_STAT_DSRC_CURSOR_SKIP_HS_CUR_POSITION	2198
->>>>>>> 7d315f67
+#define	WT_STAT_DSRC_CURSOR_SKIP_HS_CUR_POSITION	2182
 /*!
  * cursor: Total number of in-memory deleted pages skipped during tree
  * walk
  */
-<<<<<<< HEAD
-#define	WT_STAT_DSRC_CURSOR_TREE_WALK_INMEM_DEL_PAGE_SKIP	2182
+#define	WT_STAT_DSRC_CURSOR_TREE_WALK_INMEM_DEL_PAGE_SKIP	2183
 /*! cursor: Total number of on-disk deleted pages skipped during tree walk */
-#define	WT_STAT_DSRC_CURSOR_TREE_WALK_ONDISK_DEL_PAGE_SKIP	2183
-=======
-#define	WT_STAT_DSRC_CURSOR_TREE_WALK_INMEM_DEL_PAGE_SKIP	2199
-/*! cursor: Total number of on-disk deleted pages skipped during tree walk */
-#define	WT_STAT_DSRC_CURSOR_TREE_WALK_ONDISK_DEL_PAGE_SKIP	2200
->>>>>>> 7d315f67
+#define	WT_STAT_DSRC_CURSOR_TREE_WALK_ONDISK_DEL_PAGE_SKIP	2184
 /*!
  * cursor: Total number of times a search near has exited due to prefix
  * config
  */
-<<<<<<< HEAD
-#define	WT_STAT_DSRC_CURSOR_SEARCH_NEAR_PREFIX_FAST_PATHS	2184
-=======
-#define	WT_STAT_DSRC_CURSOR_SEARCH_NEAR_PREFIX_FAST_PATHS	2201
->>>>>>> 7d315f67
+#define	WT_STAT_DSRC_CURSOR_SEARCH_NEAR_PREFIX_FAST_PATHS	2185
 /*!
  * cursor: Total number of times cursor fails to temporarily release
  * pinned page to encourage eviction of hot or large page
  */
-<<<<<<< HEAD
-#define	WT_STAT_DSRC_CURSOR_REPOSITION_FAILED		2185
-=======
-#define	WT_STAT_DSRC_CURSOR_REPOSITION_FAILED		2202
->>>>>>> 7d315f67
+#define	WT_STAT_DSRC_CURSOR_REPOSITION_FAILED		2186
 /*!
  * cursor: Total number of times cursor temporarily releases pinned page
  * to encourage eviction of hot or large page
  */
-<<<<<<< HEAD
-#define	WT_STAT_DSRC_CURSOR_REPOSITION			2186
+#define	WT_STAT_DSRC_CURSOR_REPOSITION			2187
 /*! cursor: bulk loaded cursor insert calls */
-#define	WT_STAT_DSRC_CURSOR_INSERT_BULK			2187
+#define	WT_STAT_DSRC_CURSOR_INSERT_BULK			2188
 /*! cursor: cache cursors reuse count */
-#define	WT_STAT_DSRC_CURSOR_REOPEN			2188
+#define	WT_STAT_DSRC_CURSOR_REOPEN			2189
 /*! cursor: close calls that result in cache */
-#define	WT_STAT_DSRC_CURSOR_CACHE			2189
+#define	WT_STAT_DSRC_CURSOR_CACHE			2190
 /*! cursor: create calls */
-#define	WT_STAT_DSRC_CURSOR_CREATE			2190
+#define	WT_STAT_DSRC_CURSOR_CREATE			2191
 /*! cursor: cursor bound calls that return an error */
-#define	WT_STAT_DSRC_CURSOR_BOUND_ERROR			2191
+#define	WT_STAT_DSRC_CURSOR_BOUND_ERROR			2192
 /*! cursor: cursor bounds cleared from reset */
-#define	WT_STAT_DSRC_CURSOR_BOUNDS_RESET		2192
+#define	WT_STAT_DSRC_CURSOR_BOUNDS_RESET		2193
 /*! cursor: cursor bounds comparisons performed */
-#define	WT_STAT_DSRC_CURSOR_BOUNDS_COMPARISONS		2193
+#define	WT_STAT_DSRC_CURSOR_BOUNDS_COMPARISONS		2194
 /*! cursor: cursor bounds next called on an unpositioned cursor */
-#define	WT_STAT_DSRC_CURSOR_BOUNDS_NEXT_UNPOSITIONED	2194
+#define	WT_STAT_DSRC_CURSOR_BOUNDS_NEXT_UNPOSITIONED	2195
 /*! cursor: cursor bounds next early exit */
-#define	WT_STAT_DSRC_CURSOR_BOUNDS_NEXT_EARLY_EXIT	2195
+#define	WT_STAT_DSRC_CURSOR_BOUNDS_NEXT_EARLY_EXIT	2196
 /*! cursor: cursor bounds prev called on an unpositioned cursor */
-#define	WT_STAT_DSRC_CURSOR_BOUNDS_PREV_UNPOSITIONED	2196
+#define	WT_STAT_DSRC_CURSOR_BOUNDS_PREV_UNPOSITIONED	2197
 /*! cursor: cursor bounds prev early exit */
-#define	WT_STAT_DSRC_CURSOR_BOUNDS_PREV_EARLY_EXIT	2197
+#define	WT_STAT_DSRC_CURSOR_BOUNDS_PREV_EARLY_EXIT	2198
 /*! cursor: cursor bounds search early exit */
-#define	WT_STAT_DSRC_CURSOR_BOUNDS_SEARCH_EARLY_EXIT	2198
+#define	WT_STAT_DSRC_CURSOR_BOUNDS_SEARCH_EARLY_EXIT	2199
 /*! cursor: cursor bounds search near call repositioned cursor */
-#define	WT_STAT_DSRC_CURSOR_BOUNDS_SEARCH_NEAR_REPOSITIONED_CURSOR	2199
+#define	WT_STAT_DSRC_CURSOR_BOUNDS_SEARCH_NEAR_REPOSITIONED_CURSOR	2200
 /*! cursor: cursor cache calls that return an error */
-#define	WT_STAT_DSRC_CURSOR_CACHE_ERROR			2200
+#define	WT_STAT_DSRC_CURSOR_CACHE_ERROR			2201
 /*! cursor: cursor close calls that return an error */
-#define	WT_STAT_DSRC_CURSOR_CLOSE_ERROR			2201
+#define	WT_STAT_DSRC_CURSOR_CLOSE_ERROR			2202
 /*! cursor: cursor compare calls that return an error */
-#define	WT_STAT_DSRC_CURSOR_COMPARE_ERROR		2202
+#define	WT_STAT_DSRC_CURSOR_COMPARE_ERROR		2203
 /*! cursor: cursor equals calls that return an error */
-#define	WT_STAT_DSRC_CURSOR_EQUALS_ERROR		2203
+#define	WT_STAT_DSRC_CURSOR_EQUALS_ERROR		2204
 /*! cursor: cursor get key calls that return an error */
-#define	WT_STAT_DSRC_CURSOR_GET_KEY_ERROR		2204
+#define	WT_STAT_DSRC_CURSOR_GET_KEY_ERROR		2205
 /*! cursor: cursor get value calls that return an error */
-#define	WT_STAT_DSRC_CURSOR_GET_VALUE_ERROR		2205
+#define	WT_STAT_DSRC_CURSOR_GET_VALUE_ERROR		2206
 /*! cursor: cursor insert calls that return an error */
-#define	WT_STAT_DSRC_CURSOR_INSERT_ERROR		2206
+#define	WT_STAT_DSRC_CURSOR_INSERT_ERROR		2207
 /*! cursor: cursor insert check calls that return an error */
-#define	WT_STAT_DSRC_CURSOR_INSERT_CHECK_ERROR		2207
+#define	WT_STAT_DSRC_CURSOR_INSERT_CHECK_ERROR		2208
 /*! cursor: cursor largest key calls that return an error */
-#define	WT_STAT_DSRC_CURSOR_LARGEST_KEY_ERROR		2208
+#define	WT_STAT_DSRC_CURSOR_LARGEST_KEY_ERROR		2209
 /*! cursor: cursor modify calls that return an error */
-#define	WT_STAT_DSRC_CURSOR_MODIFY_ERROR		2209
+#define	WT_STAT_DSRC_CURSOR_MODIFY_ERROR		2210
 /*! cursor: cursor next calls that return an error */
-#define	WT_STAT_DSRC_CURSOR_NEXT_ERROR			2210
-=======
-#define	WT_STAT_DSRC_CURSOR_REPOSITION			2203
-/*! cursor: bulk loaded cursor insert calls */
-#define	WT_STAT_DSRC_CURSOR_INSERT_BULK			2204
-/*! cursor: cache cursors reuse count */
-#define	WT_STAT_DSRC_CURSOR_REOPEN			2205
-/*! cursor: close calls that result in cache */
-#define	WT_STAT_DSRC_CURSOR_CACHE			2206
-/*! cursor: create calls */
-#define	WT_STAT_DSRC_CURSOR_CREATE			2207
-/*! cursor: cursor bound calls that return an error */
-#define	WT_STAT_DSRC_CURSOR_BOUND_ERROR			2208
-/*! cursor: cursor bounds cleared from reset */
-#define	WT_STAT_DSRC_CURSOR_BOUNDS_RESET		2209
-/*! cursor: cursor bounds comparisons performed */
-#define	WT_STAT_DSRC_CURSOR_BOUNDS_COMPARISONS		2210
-/*! cursor: cursor bounds next called on an unpositioned cursor */
-#define	WT_STAT_DSRC_CURSOR_BOUNDS_NEXT_UNPOSITIONED	2211
-/*! cursor: cursor bounds next early exit */
-#define	WT_STAT_DSRC_CURSOR_BOUNDS_NEXT_EARLY_EXIT	2212
-/*! cursor: cursor bounds prev called on an unpositioned cursor */
-#define	WT_STAT_DSRC_CURSOR_BOUNDS_PREV_UNPOSITIONED	2213
-/*! cursor: cursor bounds prev early exit */
-#define	WT_STAT_DSRC_CURSOR_BOUNDS_PREV_EARLY_EXIT	2214
-/*! cursor: cursor bounds search early exit */
-#define	WT_STAT_DSRC_CURSOR_BOUNDS_SEARCH_EARLY_EXIT	2215
-/*! cursor: cursor bounds search near call repositioned cursor */
-#define	WT_STAT_DSRC_CURSOR_BOUNDS_SEARCH_NEAR_REPOSITIONED_CURSOR	2216
-/*! cursor: cursor cache calls that return an error */
-#define	WT_STAT_DSRC_CURSOR_CACHE_ERROR			2217
-/*! cursor: cursor close calls that return an error */
-#define	WT_STAT_DSRC_CURSOR_CLOSE_ERROR			2218
-/*! cursor: cursor compare calls that return an error */
-#define	WT_STAT_DSRC_CURSOR_COMPARE_ERROR		2219
-/*! cursor: cursor equals calls that return an error */
-#define	WT_STAT_DSRC_CURSOR_EQUALS_ERROR		2220
-/*! cursor: cursor get key calls that return an error */
-#define	WT_STAT_DSRC_CURSOR_GET_KEY_ERROR		2221
-/*! cursor: cursor get value calls that return an error */
-#define	WT_STAT_DSRC_CURSOR_GET_VALUE_ERROR		2222
-/*! cursor: cursor insert calls that return an error */
-#define	WT_STAT_DSRC_CURSOR_INSERT_ERROR		2223
-/*! cursor: cursor insert check calls that return an error */
-#define	WT_STAT_DSRC_CURSOR_INSERT_CHECK_ERROR		2224
-/*! cursor: cursor largest key calls that return an error */
-#define	WT_STAT_DSRC_CURSOR_LARGEST_KEY_ERROR		2225
-/*! cursor: cursor modify calls that return an error */
-#define	WT_STAT_DSRC_CURSOR_MODIFY_ERROR		2226
-/*! cursor: cursor next calls that return an error */
-#define	WT_STAT_DSRC_CURSOR_NEXT_ERROR			2227
->>>>>>> 7d315f67
+#define	WT_STAT_DSRC_CURSOR_NEXT_ERROR			2211
 /*!
  * cursor: cursor next calls that skip due to a globally visible history
  * store tombstone
  */
-<<<<<<< HEAD
-#define	WT_STAT_DSRC_CURSOR_NEXT_HS_TOMBSTONE		2211
-=======
-#define	WT_STAT_DSRC_CURSOR_NEXT_HS_TOMBSTONE		2228
->>>>>>> 7d315f67
+#define	WT_STAT_DSRC_CURSOR_NEXT_HS_TOMBSTONE		2212
 /*!
  * cursor: cursor next calls that skip greater than 1 and fewer than 100
  * entries
  */
-<<<<<<< HEAD
-#define	WT_STAT_DSRC_CURSOR_NEXT_SKIP_LT_100		2212
-=======
-#define	WT_STAT_DSRC_CURSOR_NEXT_SKIP_LT_100		2229
->>>>>>> 7d315f67
+#define	WT_STAT_DSRC_CURSOR_NEXT_SKIP_LT_100		2213
 /*!
  * cursor: cursor next calls that skip greater than or equal to 100
  * entries
  */
-<<<<<<< HEAD
-#define	WT_STAT_DSRC_CURSOR_NEXT_SKIP_GE_100		2213
+#define	WT_STAT_DSRC_CURSOR_NEXT_SKIP_GE_100		2214
 /*! cursor: cursor next random calls that return an error */
-#define	WT_STAT_DSRC_CURSOR_NEXT_RANDOM_ERROR		2214
+#define	WT_STAT_DSRC_CURSOR_NEXT_RANDOM_ERROR		2215
 /*! cursor: cursor prev calls that return an error */
-#define	WT_STAT_DSRC_CURSOR_PREV_ERROR			2215
-=======
-#define	WT_STAT_DSRC_CURSOR_NEXT_SKIP_GE_100		2230
-/*! cursor: cursor next random calls that return an error */
-#define	WT_STAT_DSRC_CURSOR_NEXT_RANDOM_ERROR		2231
-/*! cursor: cursor prev calls that return an error */
-#define	WT_STAT_DSRC_CURSOR_PREV_ERROR			2232
->>>>>>> 7d315f67
+#define	WT_STAT_DSRC_CURSOR_PREV_ERROR			2216
 /*!
  * cursor: cursor prev calls that skip due to a globally visible history
  * store tombstone
  */
-<<<<<<< HEAD
-#define	WT_STAT_DSRC_CURSOR_PREV_HS_TOMBSTONE		2216
-=======
-#define	WT_STAT_DSRC_CURSOR_PREV_HS_TOMBSTONE		2233
->>>>>>> 7d315f67
+#define	WT_STAT_DSRC_CURSOR_PREV_HS_TOMBSTONE		2217
 /*!
  * cursor: cursor prev calls that skip greater than or equal to 100
  * entries
  */
-<<<<<<< HEAD
-#define	WT_STAT_DSRC_CURSOR_PREV_SKIP_GE_100		2217
+#define	WT_STAT_DSRC_CURSOR_PREV_SKIP_GE_100		2218
 /*! cursor: cursor prev calls that skip less than 100 entries */
-#define	WT_STAT_DSRC_CURSOR_PREV_SKIP_LT_100		2218
+#define	WT_STAT_DSRC_CURSOR_PREV_SKIP_LT_100		2219
 /*! cursor: cursor reconfigure calls that return an error */
-#define	WT_STAT_DSRC_CURSOR_RECONFIGURE_ERROR		2219
+#define	WT_STAT_DSRC_CURSOR_RECONFIGURE_ERROR		2220
 /*! cursor: cursor remove calls that return an error */
-#define	WT_STAT_DSRC_CURSOR_REMOVE_ERROR		2220
+#define	WT_STAT_DSRC_CURSOR_REMOVE_ERROR		2221
 /*! cursor: cursor reopen calls that return an error */
-#define	WT_STAT_DSRC_CURSOR_REOPEN_ERROR		2221
+#define	WT_STAT_DSRC_CURSOR_REOPEN_ERROR		2222
 /*! cursor: cursor reserve calls that return an error */
-#define	WT_STAT_DSRC_CURSOR_RESERVE_ERROR		2222
+#define	WT_STAT_DSRC_CURSOR_RESERVE_ERROR		2223
 /*! cursor: cursor reset calls that return an error */
-#define	WT_STAT_DSRC_CURSOR_RESET_ERROR			2223
+#define	WT_STAT_DSRC_CURSOR_RESET_ERROR			2224
 /*! cursor: cursor search calls that return an error */
-#define	WT_STAT_DSRC_CURSOR_SEARCH_ERROR		2224
+#define	WT_STAT_DSRC_CURSOR_SEARCH_ERROR		2225
 /*! cursor: cursor search near calls that return an error */
-#define	WT_STAT_DSRC_CURSOR_SEARCH_NEAR_ERROR		2225
+#define	WT_STAT_DSRC_CURSOR_SEARCH_NEAR_ERROR		2226
 /*! cursor: cursor update calls that return an error */
-#define	WT_STAT_DSRC_CURSOR_UPDATE_ERROR		2226
+#define	WT_STAT_DSRC_CURSOR_UPDATE_ERROR		2227
 /*! cursor: insert calls */
-#define	WT_STAT_DSRC_CURSOR_INSERT			2227
+#define	WT_STAT_DSRC_CURSOR_INSERT			2228
 /*! cursor: insert key and value bytes */
-#define	WT_STAT_DSRC_CURSOR_INSERT_BYTES		2228
+#define	WT_STAT_DSRC_CURSOR_INSERT_BYTES		2229
 /*! cursor: modify */
-#define	WT_STAT_DSRC_CURSOR_MODIFY			2229
+#define	WT_STAT_DSRC_CURSOR_MODIFY			2230
 /*! cursor: modify key and value bytes affected */
-#define	WT_STAT_DSRC_CURSOR_MODIFY_BYTES		2230
+#define	WT_STAT_DSRC_CURSOR_MODIFY_BYTES		2231
 /*! cursor: modify value bytes modified */
-#define	WT_STAT_DSRC_CURSOR_MODIFY_BYTES_TOUCH		2231
+#define	WT_STAT_DSRC_CURSOR_MODIFY_BYTES_TOUCH		2232
 /*! cursor: next calls */
-#define	WT_STAT_DSRC_CURSOR_NEXT			2232
+#define	WT_STAT_DSRC_CURSOR_NEXT			2233
 /*! cursor: open cursor count */
-#define	WT_STAT_DSRC_CURSOR_OPEN_COUNT			2233
+#define	WT_STAT_DSRC_CURSOR_OPEN_COUNT			2234
 /*! cursor: operation restarted */
-#define	WT_STAT_DSRC_CURSOR_RESTART			2234
+#define	WT_STAT_DSRC_CURSOR_RESTART			2235
 /*! cursor: prev calls */
-#define	WT_STAT_DSRC_CURSOR_PREV			2235
+#define	WT_STAT_DSRC_CURSOR_PREV			2236
 /*! cursor: remove calls */
-#define	WT_STAT_DSRC_CURSOR_REMOVE			2236
+#define	WT_STAT_DSRC_CURSOR_REMOVE			2237
 /*! cursor: remove key bytes removed */
-#define	WT_STAT_DSRC_CURSOR_REMOVE_BYTES		2237
+#define	WT_STAT_DSRC_CURSOR_REMOVE_BYTES		2238
 /*! cursor: reserve calls */
-#define	WT_STAT_DSRC_CURSOR_RESERVE			2238
+#define	WT_STAT_DSRC_CURSOR_RESERVE			2239
 /*! cursor: reset calls */
-#define	WT_STAT_DSRC_CURSOR_RESET			2239
+#define	WT_STAT_DSRC_CURSOR_RESET			2240
 /*! cursor: search calls */
-#define	WT_STAT_DSRC_CURSOR_SEARCH			2240
+#define	WT_STAT_DSRC_CURSOR_SEARCH			2241
 /*! cursor: search history store calls */
-#define	WT_STAT_DSRC_CURSOR_SEARCH_HS			2241
+#define	WT_STAT_DSRC_CURSOR_SEARCH_HS			2242
 /*! cursor: search near calls */
-#define	WT_STAT_DSRC_CURSOR_SEARCH_NEAR			2242
+#define	WT_STAT_DSRC_CURSOR_SEARCH_NEAR			2243
 /*! cursor: truncate calls */
-#define	WT_STAT_DSRC_CURSOR_TRUNCATE			2243
+#define	WT_STAT_DSRC_CURSOR_TRUNCATE			2244
 /*! cursor: update calls */
-#define	WT_STAT_DSRC_CURSOR_UPDATE			2244
+#define	WT_STAT_DSRC_CURSOR_UPDATE			2245
 /*! cursor: update key and value bytes */
-#define	WT_STAT_DSRC_CURSOR_UPDATE_BYTES		2245
+#define	WT_STAT_DSRC_CURSOR_UPDATE_BYTES		2246
 /*! cursor: update value size change */
-#define	WT_STAT_DSRC_CURSOR_UPDATE_BYTES_CHANGED	2246
+#define	WT_STAT_DSRC_CURSOR_UPDATE_BYTES_CHANGED	2247
 /*! layered: Layered table cursor insert operations */
-#define	WT_STAT_DSRC_LAYERED_CURS_INSERT		2247
+#define	WT_STAT_DSRC_LAYERED_CURS_INSERT		2248
 /*! layered: Layered table cursor next operations */
-#define	WT_STAT_DSRC_LAYERED_CURS_NEXT			2248
+#define	WT_STAT_DSRC_LAYERED_CURS_NEXT			2249
 /*! layered: Layered table cursor next operations from ingest table */
-#define	WT_STAT_DSRC_LAYERED_CURS_NEXT_INGEST		2249
+#define	WT_STAT_DSRC_LAYERED_CURS_NEXT_INGEST		2250
 /*! layered: Layered table cursor next operations from stable table */
-#define	WT_STAT_DSRC_LAYERED_CURS_NEXT_STABLE		2250
+#define	WT_STAT_DSRC_LAYERED_CURS_NEXT_STABLE		2251
 /*! layered: Layered table cursor prev operations */
-#define	WT_STAT_DSRC_LAYERED_CURS_PREV			2251
+#define	WT_STAT_DSRC_LAYERED_CURS_PREV			2252
 /*! layered: Layered table cursor prev operations from ingest table */
-#define	WT_STAT_DSRC_LAYERED_CURS_PREV_INGEST		2252
+#define	WT_STAT_DSRC_LAYERED_CURS_PREV_INGEST		2253
 /*! layered: Layered table cursor prev operations from stable table */
-#define	WT_STAT_DSRC_LAYERED_CURS_PREV_STABLE		2253
+#define	WT_STAT_DSRC_LAYERED_CURS_PREV_STABLE		2254
 /*! layered: Layered table cursor remove operations */
-#define	WT_STAT_DSRC_LAYERED_CURS_REMOVE		2254
+#define	WT_STAT_DSRC_LAYERED_CURS_REMOVE		2255
 /*! layered: Layered table cursor search near operations */
-#define	WT_STAT_DSRC_LAYERED_CURS_SEARCH_NEAR		2255
+#define	WT_STAT_DSRC_LAYERED_CURS_SEARCH_NEAR		2256
 /*! layered: Layered table cursor search near operations from ingest table */
-#define	WT_STAT_DSRC_LAYERED_CURS_SEARCH_NEAR_INGEST	2256
+#define	WT_STAT_DSRC_LAYERED_CURS_SEARCH_NEAR_INGEST	2257
 /*! layered: Layered table cursor search near operations from stable table */
-#define	WT_STAT_DSRC_LAYERED_CURS_SEARCH_NEAR_STABLE	2257
+#define	WT_STAT_DSRC_LAYERED_CURS_SEARCH_NEAR_STABLE	2258
 /*! layered: Layered table cursor search operations */
-#define	WT_STAT_DSRC_LAYERED_CURS_SEARCH		2258
+#define	WT_STAT_DSRC_LAYERED_CURS_SEARCH		2259
 /*! layered: Layered table cursor search operations from ingest table */
-#define	WT_STAT_DSRC_LAYERED_CURS_SEARCH_INGEST		2259
+#define	WT_STAT_DSRC_LAYERED_CURS_SEARCH_INGEST		2260
 /*! layered: Layered table cursor search operations from stable table */
-#define	WT_STAT_DSRC_LAYERED_CURS_SEARCH_STABLE		2260
+#define	WT_STAT_DSRC_LAYERED_CURS_SEARCH_STABLE		2261
 /*! layered: Layered table cursor update operations */
-#define	WT_STAT_DSRC_LAYERED_CURS_UPDATE		2261
+#define	WT_STAT_DSRC_LAYERED_CURS_UPDATE		2262
 /*! layered: Layered table cursor upgrade state for ingest table */
-#define	WT_STAT_DSRC_LAYERED_CURS_UPGRADE_INGEST	2262
+#define	WT_STAT_DSRC_LAYERED_CURS_UPGRADE_INGEST	2263
 /*! layered: Layered table cursor upgrade state for stable table */
-#define	WT_STAT_DSRC_LAYERED_CURS_UPGRADE_STABLE	2263
-=======
-#define	WT_STAT_DSRC_CURSOR_PREV_SKIP_GE_100		2234
-/*! cursor: cursor prev calls that skip less than 100 entries */
-#define	WT_STAT_DSRC_CURSOR_PREV_SKIP_LT_100		2235
-/*! cursor: cursor reconfigure calls that return an error */
-#define	WT_STAT_DSRC_CURSOR_RECONFIGURE_ERROR		2236
-/*! cursor: cursor remove calls that return an error */
-#define	WT_STAT_DSRC_CURSOR_REMOVE_ERROR		2237
-/*! cursor: cursor reopen calls that return an error */
-#define	WT_STAT_DSRC_CURSOR_REOPEN_ERROR		2238
-/*! cursor: cursor reserve calls that return an error */
-#define	WT_STAT_DSRC_CURSOR_RESERVE_ERROR		2239
-/*! cursor: cursor reset calls that return an error */
-#define	WT_STAT_DSRC_CURSOR_RESET_ERROR			2240
-/*! cursor: cursor search calls that return an error */
-#define	WT_STAT_DSRC_CURSOR_SEARCH_ERROR		2241
-/*! cursor: cursor search near calls that return an error */
-#define	WT_STAT_DSRC_CURSOR_SEARCH_NEAR_ERROR		2242
-/*! cursor: cursor update calls that return an error */
-#define	WT_STAT_DSRC_CURSOR_UPDATE_ERROR		2243
-/*! cursor: insert calls */
-#define	WT_STAT_DSRC_CURSOR_INSERT			2244
-/*! cursor: insert key and value bytes */
-#define	WT_STAT_DSRC_CURSOR_INSERT_BYTES		2245
-/*! cursor: modify */
-#define	WT_STAT_DSRC_CURSOR_MODIFY			2246
-/*! cursor: modify key and value bytes affected */
-#define	WT_STAT_DSRC_CURSOR_MODIFY_BYTES		2247
-/*! cursor: modify value bytes modified */
-#define	WT_STAT_DSRC_CURSOR_MODIFY_BYTES_TOUCH		2248
-/*! cursor: next calls */
-#define	WT_STAT_DSRC_CURSOR_NEXT			2249
-/*! cursor: open cursor count */
-#define	WT_STAT_DSRC_CURSOR_OPEN_COUNT			2250
-/*! cursor: operation restarted */
-#define	WT_STAT_DSRC_CURSOR_RESTART			2251
-/*! cursor: prev calls */
-#define	WT_STAT_DSRC_CURSOR_PREV			2252
-/*! cursor: remove calls */
-#define	WT_STAT_DSRC_CURSOR_REMOVE			2253
-/*! cursor: remove key bytes removed */
-#define	WT_STAT_DSRC_CURSOR_REMOVE_BYTES		2254
-/*! cursor: reserve calls */
-#define	WT_STAT_DSRC_CURSOR_RESERVE			2255
-/*! cursor: reset calls */
-#define	WT_STAT_DSRC_CURSOR_RESET			2256
-/*! cursor: search calls */
-#define	WT_STAT_DSRC_CURSOR_SEARCH			2257
-/*! cursor: search history store calls */
-#define	WT_STAT_DSRC_CURSOR_SEARCH_HS			2258
-/*! cursor: search near calls */
-#define	WT_STAT_DSRC_CURSOR_SEARCH_NEAR			2259
-/*! cursor: truncate calls */
-#define	WT_STAT_DSRC_CURSOR_TRUNCATE			2260
-/*! cursor: update calls */
-#define	WT_STAT_DSRC_CURSOR_UPDATE			2261
-/*! cursor: update key and value bytes */
-#define	WT_STAT_DSRC_CURSOR_UPDATE_BYTES		2262
-/*! cursor: update value size change */
-#define	WT_STAT_DSRC_CURSOR_UPDATE_BYTES_CHANGED	2263
-/*! layered: Layered table cursor insert operations */
-#define	WT_STAT_DSRC_LAYERED_CURS_INSERT		2264
-/*! layered: Layered table cursor next operations */
-#define	WT_STAT_DSRC_LAYERED_CURS_NEXT			2265
-/*! layered: Layered table cursor next operations from ingest table */
-#define	WT_STAT_DSRC_LAYERED_CURS_NEXT_INGEST		2266
-/*! layered: Layered table cursor next operations from stable table */
-#define	WT_STAT_DSRC_LAYERED_CURS_NEXT_STABLE		2267
-/*! layered: Layered table cursor prev operations */
-#define	WT_STAT_DSRC_LAYERED_CURS_PREV			2268
-/*! layered: Layered table cursor prev operations from ingest table */
-#define	WT_STAT_DSRC_LAYERED_CURS_PREV_INGEST		2269
-/*! layered: Layered table cursor prev operations from stable table */
-#define	WT_STAT_DSRC_LAYERED_CURS_PREV_STABLE		2270
-/*! layered: Layered table cursor remove operations */
-#define	WT_STAT_DSRC_LAYERED_CURS_REMOVE		2271
-/*! layered: Layered table cursor search near operations */
-#define	WT_STAT_DSRC_LAYERED_CURS_SEARCH_NEAR		2272
-/*! layered: Layered table cursor search near operations from ingest table */
-#define	WT_STAT_DSRC_LAYERED_CURS_SEARCH_NEAR_INGEST	2273
-/*! layered: Layered table cursor search near operations from stable table */
-#define	WT_STAT_DSRC_LAYERED_CURS_SEARCH_NEAR_STABLE	2274
-/*! layered: Layered table cursor search operations */
-#define	WT_STAT_DSRC_LAYERED_CURS_SEARCH		2275
-/*! layered: Layered table cursor search operations from ingest table */
-#define	WT_STAT_DSRC_LAYERED_CURS_SEARCH_INGEST		2276
-/*! layered: Layered table cursor search operations from stable table */
-#define	WT_STAT_DSRC_LAYERED_CURS_SEARCH_STABLE		2277
-/*! layered: Layered table cursor update operations */
-#define	WT_STAT_DSRC_LAYERED_CURS_UPDATE		2278
-/*! layered: Layered table cursor upgrade state for ingest table */
-#define	WT_STAT_DSRC_LAYERED_CURS_UPGRADE_INGEST	2279
-/*! layered: Layered table cursor upgrade state for stable table */
-#define	WT_STAT_DSRC_LAYERED_CURS_UPGRADE_STABLE	2280
->>>>>>> 7d315f67
+#define	WT_STAT_DSRC_LAYERED_CURS_UPGRADE_STABLE	2264
 /*!
  * layered: checkpoints performed on this table by the layered table
  * manager
  */
-<<<<<<< HEAD
-#define	WT_STAT_DSRC_LAYERED_TABLE_MANAGER_CHECKPOINTS	2264
+#define	WT_STAT_DSRC_LAYERED_TABLE_MANAGER_CHECKPOINTS	2265
 /*! layered: checkpoints refreshed on shared layered constituents */
-#define	WT_STAT_DSRC_LAYERED_TABLE_MANAGER_CHECKPOINTS_REFRESHED	2265
-=======
-#define	WT_STAT_DSRC_LAYERED_TABLE_MANAGER_CHECKPOINTS	2281
-/*! layered: checkpoints refreshed on shared layered constituents */
-#define	WT_STAT_DSRC_LAYERED_TABLE_MANAGER_CHECKPOINTS_REFRESHED	2282
->>>>>>> 7d315f67
+#define	WT_STAT_DSRC_LAYERED_TABLE_MANAGER_CHECKPOINTS_REFRESHED	2266
 /*!
  * layered: how many log applications the layered table manager applied
  * on this tree
  */
-<<<<<<< HEAD
-#define	WT_STAT_DSRC_LAYERED_TABLE_MANAGER_LOGOPS_APPLIED	2266
-=======
-#define	WT_STAT_DSRC_LAYERED_TABLE_MANAGER_LOGOPS_APPLIED	2283
->>>>>>> 7d315f67
+#define	WT_STAT_DSRC_LAYERED_TABLE_MANAGER_LOGOPS_APPLIED	2267
 /*!
  * layered: how many log applications the layered table manager skipped
  * on this tree
  */
-<<<<<<< HEAD
-#define	WT_STAT_DSRC_LAYERED_TABLE_MANAGER_LOGOPS_SKIPPED	2267
-=======
-#define	WT_STAT_DSRC_LAYERED_TABLE_MANAGER_LOGOPS_SKIPPED	2284
->>>>>>> 7d315f67
+#define	WT_STAT_DSRC_LAYERED_TABLE_MANAGER_LOGOPS_SKIPPED	2268
 /*!
  * layered: how many previously-applied LSNs the layered table manager
  * skipped on this tree
  */
-<<<<<<< HEAD
-#define	WT_STAT_DSRC_LAYERED_TABLE_MANAGER_SKIP_LSN	2268
+#define	WT_STAT_DSRC_LAYERED_TABLE_MANAGER_SKIP_LSN	2269
 /*! reconciliation: VLCS pages explicitly reconciled as empty */
-#define	WT_STAT_DSRC_REC_VLCS_EMPTIED_PAGES		2269
+#define	WT_STAT_DSRC_REC_VLCS_EMPTIED_PAGES		2270
 /*! reconciliation: approximate byte size of timestamps in pages written */
-#define	WT_STAT_DSRC_REC_TIME_WINDOW_BYTES_TS		2270
-=======
-#define	WT_STAT_DSRC_LAYERED_TABLE_MANAGER_SKIP_LSN	2285
-/*! reconciliation: VLCS pages explicitly reconciled as empty */
-#define	WT_STAT_DSRC_REC_VLCS_EMPTIED_PAGES		2286
-/*! reconciliation: approximate byte size of timestamps in pages written */
-#define	WT_STAT_DSRC_REC_TIME_WINDOW_BYTES_TS		2287
->>>>>>> 7d315f67
+#define	WT_STAT_DSRC_REC_TIME_WINDOW_BYTES_TS		2271
 /*!
  * reconciliation: approximate byte size of transaction IDs in pages
  * written
  */
-<<<<<<< HEAD
-#define	WT_STAT_DSRC_REC_TIME_WINDOW_BYTES_TXN		2271
-=======
-#define	WT_STAT_DSRC_REC_TIME_WINDOW_BYTES_TXN		2288
->>>>>>> 7d315f67
+#define	WT_STAT_DSRC_REC_TIME_WINDOW_BYTES_TXN		2272
 /*!
  * reconciliation: average length of delta chain on internal page with
  * deltas
  */
-<<<<<<< HEAD
-#define	WT_STAT_DSRC_REC_AVERAGE_INTERNAL_PAGE_DELTA_CHAIN_LENGTH	2272
+#define	WT_STAT_DSRC_REC_AVERAGE_INTERNAL_PAGE_DELTA_CHAIN_LENGTH	2273
 /*! reconciliation: average length of delta chain on leaf page with deltas */
-#define	WT_STAT_DSRC_REC_AVERAGE_LEAF_PAGE_DELTA_CHAIN_LENGTH	2273
+#define	WT_STAT_DSRC_REC_AVERAGE_LEAF_PAGE_DELTA_CHAIN_LENGTH	2274
 /*! reconciliation: dictionary matches */
-#define	WT_STAT_DSRC_REC_DICTIONARY			2274
+#define	WT_STAT_DSRC_REC_DICTIONARY			2275
 /*! reconciliation: empty deltas skipped in disaggregated storage */
-#define	WT_STAT_DSRC_REC_SKIP_EMPTY_DELTAS		2275
+#define	WT_STAT_DSRC_REC_SKIP_EMPTY_DELTAS		2276
 /*! reconciliation: fast-path pages deleted */
-#define	WT_STAT_DSRC_REC_PAGE_DELETE_FAST		2276
+#define	WT_STAT_DSRC_REC_PAGE_DELETE_FAST		2277
 /*! reconciliation: full internal pages written instead of a page delta */
-#define	WT_STAT_DSRC_REC_PAGE_FULL_IMAGE_INTERNAL	2277
+#define	WT_STAT_DSRC_REC_PAGE_FULL_IMAGE_INTERNAL	2278
 /*! reconciliation: full leaf pages written instead of a page delta */
-#define	WT_STAT_DSRC_REC_PAGE_FULL_IMAGE_LEAF		2278
+#define	WT_STAT_DSRC_REC_PAGE_FULL_IMAGE_LEAF		2279
 /*! reconciliation: internal page deltas written */
-#define	WT_STAT_DSRC_REC_PAGE_DELTA_INTERNAL		2279
-=======
-#define	WT_STAT_DSRC_REC_AVERAGE_INTERNAL_PAGE_DELTA_CHAIN_LENGTH	2289
-/*! reconciliation: average length of delta chain on leaf page with deltas */
-#define	WT_STAT_DSRC_REC_AVERAGE_LEAF_PAGE_DELTA_CHAIN_LENGTH	2290
-/*! reconciliation: dictionary matches */
-#define	WT_STAT_DSRC_REC_DICTIONARY			2291
-/*! reconciliation: empty deltas skipped in disaggregated storage */
-#define	WT_STAT_DSRC_REC_SKIP_EMPTY_DELTAS		2292
-/*! reconciliation: fast-path pages deleted */
-#define	WT_STAT_DSRC_REC_PAGE_DELETE_FAST		2293
-/*! reconciliation: full internal pages written instead of a page delta */
-#define	WT_STAT_DSRC_REC_PAGE_FULL_IMAGE_INTERNAL	2294
-/*! reconciliation: full leaf pages written instead of a page delta */
-#define	WT_STAT_DSRC_REC_PAGE_FULL_IMAGE_LEAF		2295
-/*! reconciliation: internal page deltas written */
-#define	WT_STAT_DSRC_REC_PAGE_DELTA_INTERNAL		2296
->>>>>>> 7d315f67
+#define	WT_STAT_DSRC_REC_PAGE_DELTA_INTERNAL		2280
 /*!
  * reconciliation: internal page key bytes discarded using suffix
  * compression
  */
-<<<<<<< HEAD
-#define	WT_STAT_DSRC_REC_SUFFIX_COMPRESSION		2280
+#define	WT_STAT_DSRC_REC_SUFFIX_COMPRESSION		2281
 /*! reconciliation: internal page multi-block writes */
-#define	WT_STAT_DSRC_REC_MULTIBLOCK_INTERNAL		2281
+#define	WT_STAT_DSRC_REC_MULTIBLOCK_INTERNAL		2282
 /*! reconciliation: leaf page deltas written */
-#define	WT_STAT_DSRC_REC_PAGE_DELTA_LEAF		2282
+#define	WT_STAT_DSRC_REC_PAGE_DELTA_LEAF		2283
 /*! reconciliation: leaf page key bytes discarded using prefix compression */
-#define	WT_STAT_DSRC_REC_PREFIX_COMPRESSION		2283
+#define	WT_STAT_DSRC_REC_PREFIX_COMPRESSION		2284
 /*! reconciliation: leaf page multi-block writes */
-#define	WT_STAT_DSRC_REC_MULTIBLOCK_LEAF		2284
+#define	WT_STAT_DSRC_REC_MULTIBLOCK_LEAF		2285
 /*! reconciliation: leaf-page overflow keys */
-#define	WT_STAT_DSRC_REC_OVERFLOW_KEY_LEAF		2285
+#define	WT_STAT_DSRC_REC_OVERFLOW_KEY_LEAF		2286
 /*! reconciliation: max deltas seen on internal page during reconciliation */
-#define	WT_STAT_DSRC_REC_MAX_INTERNAL_PAGE_DELTAS	2286
+#define	WT_STAT_DSRC_REC_MAX_INTERNAL_PAGE_DELTAS	2287
 /*! reconciliation: max deltas seen on leaf page during reconciliation */
-#define	WT_STAT_DSRC_REC_MAX_LEAF_PAGE_DELTAS		2287
+#define	WT_STAT_DSRC_REC_MAX_LEAF_PAGE_DELTAS		2288
 /*! reconciliation: maximum blocks required for a page */
-#define	WT_STAT_DSRC_REC_MULTIBLOCK_MAX			2288
-=======
-#define	WT_STAT_DSRC_REC_SUFFIX_COMPRESSION		2297
-/*! reconciliation: internal page multi-block writes */
-#define	WT_STAT_DSRC_REC_MULTIBLOCK_INTERNAL		2298
-/*! reconciliation: leaf page deltas written */
-#define	WT_STAT_DSRC_REC_PAGE_DELTA_LEAF		2299
-/*! reconciliation: leaf page key bytes discarded using prefix compression */
-#define	WT_STAT_DSRC_REC_PREFIX_COMPRESSION		2300
-/*! reconciliation: leaf page multi-block writes */
-#define	WT_STAT_DSRC_REC_MULTIBLOCK_LEAF		2301
-/*! reconciliation: leaf-page overflow keys */
-#define	WT_STAT_DSRC_REC_OVERFLOW_KEY_LEAF		2302
-/*! reconciliation: max deltas seen on internal page during reconciliation */
-#define	WT_STAT_DSRC_REC_MAX_INTERNAL_PAGE_DELTAS	2303
-/*! reconciliation: max deltas seen on leaf page during reconciliation */
-#define	WT_STAT_DSRC_REC_MAX_LEAF_PAGE_DELTAS		2304
-/*! reconciliation: maximum blocks required for a page */
-#define	WT_STAT_DSRC_REC_MULTIBLOCK_MAX			2305
->>>>>>> 7d315f67
+#define	WT_STAT_DSRC_REC_MULTIBLOCK_MAX			2289
 /*!
  * reconciliation: number of keys that are garbage collected in the
  * ingest table for disaggregated storage
  */
-<<<<<<< HEAD
-#define	WT_STAT_DSRC_REC_INGEST_GARBAGE_COLLECTION_KEYS	2289
+#define	WT_STAT_DSRC_REC_INGEST_GARBAGE_COLLECTION_KEYS	2290
 /*! reconciliation: overflow values written */
-#define	WT_STAT_DSRC_REC_OVERFLOW_VALUE			2290
+#define	WT_STAT_DSRC_REC_OVERFLOW_VALUE			2291
 /*! reconciliation: page reconciliation calls */
-#define	WT_STAT_DSRC_REC_PAGES				2291
+#define	WT_STAT_DSRC_REC_PAGES				2292
 /*! reconciliation: page reconciliation calls for eviction */
-#define	WT_STAT_DSRC_REC_PAGES_EVICTION			2292
+#define	WT_STAT_DSRC_REC_PAGES_EVICTION			2293
 /*! reconciliation: page reconciliation calls for pages between 1 and 10MB */
-#define	WT_STAT_DSRC_REC_PAGES_SIZE_1MB_TO_10MB		2293
-=======
-#define	WT_STAT_DSRC_REC_INGEST_GARBAGE_COLLECTION_KEYS	2306
-/*! reconciliation: overflow values written */
-#define	WT_STAT_DSRC_REC_OVERFLOW_VALUE			2307
-/*! reconciliation: page reconciliation calls */
-#define	WT_STAT_DSRC_REC_PAGES				2308
-/*! reconciliation: page reconciliation calls for eviction */
-#define	WT_STAT_DSRC_REC_PAGES_EVICTION			2309
-/*! reconciliation: page reconciliation calls for pages between 1 and 10MB */
-#define	WT_STAT_DSRC_REC_PAGES_SIZE_1MB_TO_10MB		2310
->>>>>>> 7d315f67
+#define	WT_STAT_DSRC_REC_PAGES_SIZE_1MB_TO_10MB		2294
 /*!
  * reconciliation: page reconciliation calls for pages between 10 and
  * 100MB
  */
-<<<<<<< HEAD
-#define	WT_STAT_DSRC_REC_PAGES_SIZE_10MB_TO_100MB	2294
-=======
-#define	WT_STAT_DSRC_REC_PAGES_SIZE_10MB_TO_100MB	2311
->>>>>>> 7d315f67
+#define	WT_STAT_DSRC_REC_PAGES_SIZE_10MB_TO_100MB	2295
 /*!
  * reconciliation: page reconciliation calls for pages between 100MB and
  * 1GB
  */
-<<<<<<< HEAD
-#define	WT_STAT_DSRC_REC_PAGES_SIZE_100MB_TO_1GB	2295
+#define	WT_STAT_DSRC_REC_PAGES_SIZE_100MB_TO_1GB	2296
 /*! reconciliation: page reconciliation calls for pages over 1GB */
-#define	WT_STAT_DSRC_REC_PAGES_SIZE_1GB_PLUS		2296
+#define	WT_STAT_DSRC_REC_PAGES_SIZE_1GB_PLUS		2297
 /*! reconciliation: pages deleted */
-#define	WT_STAT_DSRC_REC_PAGE_DELETE			2297
-=======
-#define	WT_STAT_DSRC_REC_PAGES_SIZE_100MB_TO_1GB	2312
-/*! reconciliation: page reconciliation calls for pages over 1GB */
-#define	WT_STAT_DSRC_REC_PAGES_SIZE_1GB_PLUS		2313
-/*! reconciliation: pages deleted */
-#define	WT_STAT_DSRC_REC_PAGE_DELETE			2314
->>>>>>> 7d315f67
+#define	WT_STAT_DSRC_REC_PAGE_DELETE			2298
 /*!
  * reconciliation: pages written including an aggregated newest start
  * durable timestamp
  */
-<<<<<<< HEAD
-#define	WT_STAT_DSRC_REC_TIME_AGGR_NEWEST_START_DURABLE_TS	2298
-=======
-#define	WT_STAT_DSRC_REC_TIME_AGGR_NEWEST_START_DURABLE_TS	2315
->>>>>>> 7d315f67
+#define	WT_STAT_DSRC_REC_TIME_AGGR_NEWEST_START_DURABLE_TS	2299
 /*!
  * reconciliation: pages written including an aggregated newest stop
  * durable timestamp
  */
-<<<<<<< HEAD
-#define	WT_STAT_DSRC_REC_TIME_AGGR_NEWEST_STOP_DURABLE_TS	2299
-=======
-#define	WT_STAT_DSRC_REC_TIME_AGGR_NEWEST_STOP_DURABLE_TS	2316
->>>>>>> 7d315f67
+#define	WT_STAT_DSRC_REC_TIME_AGGR_NEWEST_STOP_DURABLE_TS	2300
 /*!
  * reconciliation: pages written including an aggregated newest stop
  * timestamp
  */
-<<<<<<< HEAD
-#define	WT_STAT_DSRC_REC_TIME_AGGR_NEWEST_STOP_TS	2300
-=======
-#define	WT_STAT_DSRC_REC_TIME_AGGR_NEWEST_STOP_TS	2317
->>>>>>> 7d315f67
+#define	WT_STAT_DSRC_REC_TIME_AGGR_NEWEST_STOP_TS	2301
 /*!
  * reconciliation: pages written including an aggregated newest stop
  * transaction ID
  */
-<<<<<<< HEAD
-#define	WT_STAT_DSRC_REC_TIME_AGGR_NEWEST_STOP_TXN	2301
-=======
-#define	WT_STAT_DSRC_REC_TIME_AGGR_NEWEST_STOP_TXN	2318
->>>>>>> 7d315f67
+#define	WT_STAT_DSRC_REC_TIME_AGGR_NEWEST_STOP_TXN	2302
 /*!
  * reconciliation: pages written including an aggregated newest
  * transaction ID
  */
-<<<<<<< HEAD
-#define	WT_STAT_DSRC_REC_TIME_AGGR_NEWEST_TXN		2302
-=======
-#define	WT_STAT_DSRC_REC_TIME_AGGR_NEWEST_TXN		2319
->>>>>>> 7d315f67
+#define	WT_STAT_DSRC_REC_TIME_AGGR_NEWEST_TXN		2303
 /*!
  * reconciliation: pages written including an aggregated oldest start
  * timestamp
  */
-<<<<<<< HEAD
-#define	WT_STAT_DSRC_REC_TIME_AGGR_OLDEST_START_TS	2303
+#define	WT_STAT_DSRC_REC_TIME_AGGR_OLDEST_START_TS	2304
 /*! reconciliation: pages written including an aggregated prepare */
-#define	WT_STAT_DSRC_REC_TIME_AGGR_PREPARED		2304
+#define	WT_STAT_DSRC_REC_TIME_AGGR_PREPARED		2305
 /*! reconciliation: pages written including at least one prepare state */
-#define	WT_STAT_DSRC_REC_TIME_WINDOW_PAGES_PREPARED	2305
-=======
-#define	WT_STAT_DSRC_REC_TIME_AGGR_OLDEST_START_TS	2320
-/*! reconciliation: pages written including an aggregated prepare */
-#define	WT_STAT_DSRC_REC_TIME_AGGR_PREPARED		2321
-/*! reconciliation: pages written including at least one prepare state */
-#define	WT_STAT_DSRC_REC_TIME_WINDOW_PAGES_PREPARED	2322
->>>>>>> 7d315f67
+#define	WT_STAT_DSRC_REC_TIME_WINDOW_PAGES_PREPARED	2306
 /*!
  * reconciliation: pages written including at least one start durable
  * timestamp
  */
-<<<<<<< HEAD
-#define	WT_STAT_DSRC_REC_TIME_WINDOW_PAGES_DURABLE_START_TS	2306
+#define	WT_STAT_DSRC_REC_TIME_WINDOW_PAGES_DURABLE_START_TS	2307
 /*! reconciliation: pages written including at least one start timestamp */
-#define	WT_STAT_DSRC_REC_TIME_WINDOW_PAGES_START_TS	2307
-=======
-#define	WT_STAT_DSRC_REC_TIME_WINDOW_PAGES_DURABLE_START_TS	2323
-/*! reconciliation: pages written including at least one start timestamp */
-#define	WT_STAT_DSRC_REC_TIME_WINDOW_PAGES_START_TS	2324
->>>>>>> 7d315f67
+#define	WT_STAT_DSRC_REC_TIME_WINDOW_PAGES_START_TS	2308
 /*!
  * reconciliation: pages written including at least one start transaction
  * ID
  */
-<<<<<<< HEAD
-#define	WT_STAT_DSRC_REC_TIME_WINDOW_PAGES_START_TXN	2308
-=======
-#define	WT_STAT_DSRC_REC_TIME_WINDOW_PAGES_START_TXN	2325
->>>>>>> 7d315f67
+#define	WT_STAT_DSRC_REC_TIME_WINDOW_PAGES_START_TXN	2309
 /*!
  * reconciliation: pages written including at least one stop durable
  * timestamp
  */
-<<<<<<< HEAD
-#define	WT_STAT_DSRC_REC_TIME_WINDOW_PAGES_DURABLE_STOP_TS	2309
+#define	WT_STAT_DSRC_REC_TIME_WINDOW_PAGES_DURABLE_STOP_TS	2310
 /*! reconciliation: pages written including at least one stop timestamp */
-#define	WT_STAT_DSRC_REC_TIME_WINDOW_PAGES_STOP_TS	2310
-=======
-#define	WT_STAT_DSRC_REC_TIME_WINDOW_PAGES_DURABLE_STOP_TS	2326
-/*! reconciliation: pages written including at least one stop timestamp */
-#define	WT_STAT_DSRC_REC_TIME_WINDOW_PAGES_STOP_TS	2327
->>>>>>> 7d315f67
+#define	WT_STAT_DSRC_REC_TIME_WINDOW_PAGES_STOP_TS	2311
 /*!
  * reconciliation: pages written including at least one stop transaction
  * ID
  */
-<<<<<<< HEAD
-#define	WT_STAT_DSRC_REC_TIME_WINDOW_PAGES_STOP_TXN	2311
+#define	WT_STAT_DSRC_REC_TIME_WINDOW_PAGES_STOP_TXN	2312
 /*! reconciliation: pages written with at least one internal page delta */
-#define	WT_STAT_DSRC_REC_PAGES_WITH_INTERNAL_DELTAS	2312
+#define	WT_STAT_DSRC_REC_PAGES_WITH_INTERNAL_DELTAS	2313
 /*! reconciliation: pages written with at least one leaf page delta */
-#define	WT_STAT_DSRC_REC_PAGES_WITH_LEAF_DELTAS		2313
+#define	WT_STAT_DSRC_REC_PAGES_WITH_LEAF_DELTAS		2314
 /*! reconciliation: records written including a prepare state */
-#define	WT_STAT_DSRC_REC_TIME_WINDOW_PREPARED		2314
+#define	WT_STAT_DSRC_REC_TIME_WINDOW_PREPARED		2315
 /*! reconciliation: records written including a start durable timestamp */
-#define	WT_STAT_DSRC_REC_TIME_WINDOW_DURABLE_START_TS	2315
+#define	WT_STAT_DSRC_REC_TIME_WINDOW_DURABLE_START_TS	2316
 /*! reconciliation: records written including a start timestamp */
-#define	WT_STAT_DSRC_REC_TIME_WINDOW_START_TS		2316
+#define	WT_STAT_DSRC_REC_TIME_WINDOW_START_TS		2317
 /*! reconciliation: records written including a start transaction ID */
-#define	WT_STAT_DSRC_REC_TIME_WINDOW_START_TXN		2317
+#define	WT_STAT_DSRC_REC_TIME_WINDOW_START_TXN		2318
 /*! reconciliation: records written including a stop durable timestamp */
-#define	WT_STAT_DSRC_REC_TIME_WINDOW_DURABLE_STOP_TS	2318
+#define	WT_STAT_DSRC_REC_TIME_WINDOW_DURABLE_STOP_TS	2319
 /*! reconciliation: records written including a stop timestamp */
-#define	WT_STAT_DSRC_REC_TIME_WINDOW_STOP_TS		2319
+#define	WT_STAT_DSRC_REC_TIME_WINDOW_STOP_TS		2320
 /*! reconciliation: records written including a stop transaction ID */
-#define	WT_STAT_DSRC_REC_TIME_WINDOW_STOP_TXN		2320
+#define	WT_STAT_DSRC_REC_TIME_WINDOW_STOP_TXN		2321
 /*! session: object compaction */
-#define	WT_STAT_DSRC_SESSION_COMPACT			2321
-=======
-#define	WT_STAT_DSRC_REC_TIME_WINDOW_PAGES_STOP_TXN	2328
-/*! reconciliation: pages written with at least one internal page delta */
-#define	WT_STAT_DSRC_REC_PAGES_WITH_INTERNAL_DELTAS	2329
-/*! reconciliation: pages written with at least one leaf page delta */
-#define	WT_STAT_DSRC_REC_PAGES_WITH_LEAF_DELTAS		2330
-/*! reconciliation: records written including a prepare state */
-#define	WT_STAT_DSRC_REC_TIME_WINDOW_PREPARED		2331
-/*! reconciliation: records written including a start durable timestamp */
-#define	WT_STAT_DSRC_REC_TIME_WINDOW_DURABLE_START_TS	2332
-/*! reconciliation: records written including a start timestamp */
-#define	WT_STAT_DSRC_REC_TIME_WINDOW_START_TS		2333
-/*! reconciliation: records written including a start transaction ID */
-#define	WT_STAT_DSRC_REC_TIME_WINDOW_START_TXN		2334
-/*! reconciliation: records written including a stop durable timestamp */
-#define	WT_STAT_DSRC_REC_TIME_WINDOW_DURABLE_STOP_TS	2335
-/*! reconciliation: records written including a stop timestamp */
-#define	WT_STAT_DSRC_REC_TIME_WINDOW_STOP_TS		2336
-/*! reconciliation: records written including a stop transaction ID */
-#define	WT_STAT_DSRC_REC_TIME_WINDOW_STOP_TXN		2337
-/*! session: object compaction */
-#define	WT_STAT_DSRC_SESSION_COMPACT			2338
->>>>>>> 7d315f67
+#define	WT_STAT_DSRC_SESSION_COMPACT			2322
 /*!
  * transaction: a reader raced with a prepared transaction commit and
  * skipped an update or updates
  */
-<<<<<<< HEAD
-#define	WT_STAT_DSRC_TXN_READ_RACE_PREPARE_COMMIT	2322
+#define	WT_STAT_DSRC_TXN_READ_RACE_PREPARE_COMMIT	2323
 /*! transaction: number of times overflow removed value is read */
-#define	WT_STAT_DSRC_TXN_READ_OVERFLOW_REMOVE		2323
+#define	WT_STAT_DSRC_TXN_READ_OVERFLOW_REMOVE		2324
 /*! transaction: race to read prepared update retry */
-#define	WT_STAT_DSRC_TXN_READ_RACE_PREPARE_UPDATE	2324
-=======
-#define	WT_STAT_DSRC_TXN_READ_RACE_PREPARE_COMMIT	2339
-/*! transaction: number of times overflow removed value is read */
-#define	WT_STAT_DSRC_TXN_READ_OVERFLOW_REMOVE		2340
-/*! transaction: race to read prepared update retry */
-#define	WT_STAT_DSRC_TXN_READ_RACE_PREPARE_UPDATE	2341
->>>>>>> 7d315f67
+#define	WT_STAT_DSRC_TXN_READ_RACE_PREPARE_UPDATE	2325
 /*!
  * transaction: rollback to stable history store keys that would have
  * been swept in non-dryrun mode
  */
-<<<<<<< HEAD
-#define	WT_STAT_DSRC_TXN_RTS_SWEEP_HS_KEYS_DRYRUN	2325
-=======
-#define	WT_STAT_DSRC_TXN_RTS_SWEEP_HS_KEYS_DRYRUN	2342
->>>>>>> 7d315f67
+#define	WT_STAT_DSRC_TXN_RTS_SWEEP_HS_KEYS_DRYRUN	2326
 /*!
  * transaction: rollback to stable history store records with stop
  * timestamps older than newer records
  */
-<<<<<<< HEAD
-#define	WT_STAT_DSRC_TXN_RTS_HS_STOP_OLDER_THAN_NEWER_START	2326
+#define	WT_STAT_DSRC_TXN_RTS_HS_STOP_OLDER_THAN_NEWER_START	2327
 /*! transaction: rollback to stable inconsistent checkpoint */
-#define	WT_STAT_DSRC_TXN_RTS_INCONSISTENT_CKPT		2327
+#define	WT_STAT_DSRC_TXN_RTS_INCONSISTENT_CKPT		2328
 /*! transaction: rollback to stable keys removed */
-#define	WT_STAT_DSRC_TXN_RTS_KEYS_REMOVED		2328
+#define	WT_STAT_DSRC_TXN_RTS_KEYS_REMOVED		2329
 /*! transaction: rollback to stable keys restored */
-#define	WT_STAT_DSRC_TXN_RTS_KEYS_RESTORED		2329
-=======
-#define	WT_STAT_DSRC_TXN_RTS_HS_STOP_OLDER_THAN_NEWER_START	2343
-/*! transaction: rollback to stable inconsistent checkpoint */
-#define	WT_STAT_DSRC_TXN_RTS_INCONSISTENT_CKPT		2344
-/*! transaction: rollback to stable keys removed */
-#define	WT_STAT_DSRC_TXN_RTS_KEYS_REMOVED		2345
-/*! transaction: rollback to stable keys restored */
-#define	WT_STAT_DSRC_TXN_RTS_KEYS_RESTORED		2346
->>>>>>> 7d315f67
+#define	WT_STAT_DSRC_TXN_RTS_KEYS_RESTORED		2330
 /*!
  * transaction: rollback to stable keys that would have been removed in
  * non-dryrun mode
  */
-<<<<<<< HEAD
-#define	WT_STAT_DSRC_TXN_RTS_KEYS_REMOVED_DRYRUN	2330
-=======
-#define	WT_STAT_DSRC_TXN_RTS_KEYS_REMOVED_DRYRUN	2347
->>>>>>> 7d315f67
+#define	WT_STAT_DSRC_TXN_RTS_KEYS_REMOVED_DRYRUN	2331
 /*!
  * transaction: rollback to stable keys that would have been restored in
  * non-dryrun mode
  */
-<<<<<<< HEAD
-#define	WT_STAT_DSRC_TXN_RTS_KEYS_RESTORED_DRYRUN	2331
+#define	WT_STAT_DSRC_TXN_RTS_KEYS_RESTORED_DRYRUN	2332
 /*! transaction: rollback to stable restored tombstones from history store */
-#define	WT_STAT_DSRC_TXN_RTS_HS_RESTORE_TOMBSTONES	2332
+#define	WT_STAT_DSRC_TXN_RTS_HS_RESTORE_TOMBSTONES	2333
 /*! transaction: rollback to stable restored updates from history store */
-#define	WT_STAT_DSRC_TXN_RTS_HS_RESTORE_UPDATES		2333
+#define	WT_STAT_DSRC_TXN_RTS_HS_RESTORE_UPDATES		2334
 /*! transaction: rollback to stable skipping delete rle */
-#define	WT_STAT_DSRC_TXN_RTS_DELETE_RLE_SKIPPED		2334
+#define	WT_STAT_DSRC_TXN_RTS_DELETE_RLE_SKIPPED		2335
 /*! transaction: rollback to stable skipping stable rle */
-#define	WT_STAT_DSRC_TXN_RTS_STABLE_RLE_SKIPPED		2335
+#define	WT_STAT_DSRC_TXN_RTS_STABLE_RLE_SKIPPED		2336
 /*! transaction: rollback to stable sweeping history store keys */
-#define	WT_STAT_DSRC_TXN_RTS_SWEEP_HS_KEYS		2336
-=======
-#define	WT_STAT_DSRC_TXN_RTS_KEYS_RESTORED_DRYRUN	2348
-/*! transaction: rollback to stable restored tombstones from history store */
-#define	WT_STAT_DSRC_TXN_RTS_HS_RESTORE_TOMBSTONES	2349
-/*! transaction: rollback to stable restored updates from history store */
-#define	WT_STAT_DSRC_TXN_RTS_HS_RESTORE_UPDATES		2350
-/*! transaction: rollback to stable skipping delete rle */
-#define	WT_STAT_DSRC_TXN_RTS_DELETE_RLE_SKIPPED		2351
-/*! transaction: rollback to stable skipping stable rle */
-#define	WT_STAT_DSRC_TXN_RTS_STABLE_RLE_SKIPPED		2352
-/*! transaction: rollback to stable sweeping history store keys */
-#define	WT_STAT_DSRC_TXN_RTS_SWEEP_HS_KEYS		2353
->>>>>>> 7d315f67
+#define	WT_STAT_DSRC_TXN_RTS_SWEEP_HS_KEYS		2337
 /*!
  * transaction: rollback to stable tombstones from history store that
  * would have been restored in non-dryrun mode
  */
-<<<<<<< HEAD
-#define	WT_STAT_DSRC_TXN_RTS_HS_RESTORE_TOMBSTONES_DRYRUN	2337
-=======
-#define	WT_STAT_DSRC_TXN_RTS_HS_RESTORE_TOMBSTONES_DRYRUN	2354
->>>>>>> 7d315f67
+#define	WT_STAT_DSRC_TXN_RTS_HS_RESTORE_TOMBSTONES_DRYRUN	2338
 /*!
  * transaction: rollback to stable updates from history store that would
  * have been restored in non-dryrun mode
  */
-<<<<<<< HEAD
-#define	WT_STAT_DSRC_TXN_RTS_HS_RESTORE_UPDATES_DRYRUN	2338
+#define	WT_STAT_DSRC_TXN_RTS_HS_RESTORE_UPDATES_DRYRUN	2339
 /*! transaction: rollback to stable updates removed from history store */
-#define	WT_STAT_DSRC_TXN_RTS_HS_REMOVED			2339
-=======
-#define	WT_STAT_DSRC_TXN_RTS_HS_RESTORE_UPDATES_DRYRUN	2355
-/*! transaction: rollback to stable updates removed from history store */
-#define	WT_STAT_DSRC_TXN_RTS_HS_REMOVED			2356
->>>>>>> 7d315f67
+#define	WT_STAT_DSRC_TXN_RTS_HS_REMOVED			2340
 /*!
  * transaction: rollback to stable updates that would have been removed
  * from history store in non-dryrun mode
  */
-<<<<<<< HEAD
-#define	WT_STAT_DSRC_TXN_RTS_HS_REMOVED_DRYRUN		2340
+#define	WT_STAT_DSRC_TXN_RTS_HS_REMOVED_DRYRUN		2341
 /*! transaction: update conflicts */
-#define	WT_STAT_DSRC_TXN_UPDATE_CONFLICT		2341
-=======
-#define	WT_STAT_DSRC_TXN_RTS_HS_REMOVED_DRYRUN		2357
-/*! transaction: update conflicts */
-#define	WT_STAT_DSRC_TXN_UPDATE_CONFLICT		2358
-
-/*!
- * @}
- * @name Statistics for join cursors
- * @anchor statistics_join
- * @{
- */
-/*! join: accesses to the main table */
-#define	WT_STAT_JOIN_MAIN_ACCESS			3000
-/*! join: bloom filter false positives */
-#define	WT_STAT_JOIN_BLOOM_FALSE_POSITIVE		3001
-/*! join: checks that conditions of membership are satisfied */
-#define	WT_STAT_JOIN_MEMBERSHIP_CHECK			3002
-/*! join: items inserted into a bloom filter */
-#define	WT_STAT_JOIN_BLOOM_INSERT			3003
-/*! join: items iterated */
-#define	WT_STAT_JOIN_ITERATED				3004
->>>>>>> 7d315f67
+#define	WT_STAT_DSRC_TXN_UPDATE_CONFLICT		2342
 
 /*!
  * @}
