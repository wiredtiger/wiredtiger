--- conflicted
+++ resolved
@@ -1701,15 +1701,9 @@
 	 * @config{dump_blocks, Display the contents of on-disk blocks as they are verified\, using
 	 * the application's message handler\, intended for debugging., a boolean flag; default \c
 	 * false.}
-<<<<<<< HEAD
-	 * @config{dump_history, Display values and start and stop time pairs as keys are verified
-	 * against the history store\, using the application's message handler\, intended for
-	 * debugging., a boolean flag; default \c false.}
-=======
 	 * @config{dump_history, Display a key's values along with its start and stop time pairs as
 	 * they are verified against the history store\, using the application's message handler\,
 	 * intended for debugging., a boolean flag; default \c false.}
->>>>>>> 31e925a8
 	 * @config{dump_layout, Display the layout of the files as they are verified\, using the
 	 * application's message handler\, intended for debugging; requires optional support from
 	 * the block manager., a boolean flag; default \c false.}
