--- conflicted
+++ resolved
@@ -4487,8 +4487,6 @@
 #define	WT_LOGREC_FILE_SYNC	2
 /*! message */
 #define	WT_LOGREC_MESSAGE	3
-/*! system/internal record */
-#define	WT_LOGREC_SYSTEM	4
 /*! invalid operation */
 #define	WT_LOGOP_INVALID	0
 /*! column put */
@@ -5040,172 +5038,100 @@
 /*! thread-state: active filesystem read calls */
 #define	WT_STAT_CONN_THREAD_READ_ACTIVE			1241
 /*! thread-state: active filesystem write calls */
-<<<<<<< HEAD
-#define	WT_STAT_CONN_THREAD_WRITE_ACTIVE		1230
+#define	WT_STAT_CONN_THREAD_WRITE_ACTIVE		1242
 /*! thread-yield:  sync log server blocked */
-#define	WT_STAT_CONN_LOG_SERVER_SYNC_BLOCKED		1231
+#define	WT_STAT_CONN_LOG_SERVER_SYNC_BLOCKED		1243
 /*! thread-yield:  tree descend one level blocked */
-#define	WT_STAT_CONN_TREE_DESCEND_BLOCKED		1232
+#define	WT_STAT_CONN_TREE_DESCEND_BLOCKED		1244
 /*! thread-yield: Data handle lock blocked */
-#define	WT_STAT_CONN_DHANDLE_LOCK_BLOCKED		1233
+#define	WT_STAT_CONN_DHANDLE_LOCK_BLOCKED		1245
 /*! thread-yield: Internal page blocked by child modification */
-#define	WT_STAT_CONN_CHILD_MODIFY_BLOCKED_PAGE		1234
+#define	WT_STAT_CONN_CHILD_MODIFY_BLOCKED_PAGE		1246
 /*! thread-yield: application blocked for eviction */
-#define	WT_STAT_CONN_APPLICATION_BLOCKED_EVICTION	1235
+#define	WT_STAT_CONN_APPLICATION_BLOCKED_EVICTION	1247
 /*! thread-yield: application thread time evicting (usecs) */
-#define	WT_STAT_CONN_APPLICATION_EVICT_TIME		1236
+#define	WT_STAT_CONN_APPLICATION_EVICT_TIME		1248
 /*! thread-yield: application thread time waiting for cache (usecs) */
-#define	WT_STAT_CONN_APPLICATION_CACHE_TIME		1237
+#define	WT_STAT_CONN_APPLICATION_CACHE_TIME		1249
 /*! thread-yield: connection close blocked waiting for lsm manager */
-#define	WT_STAT_CONN_CONN_CLOSE_BLOCKED_LSM		1238
+#define	WT_STAT_CONN_CONN_CLOSE_BLOCKED_LSM		1250
 /*!
  * thread-yield: connection close blocked waiting for transaction state
  * stabilization
  */
-#define	WT_STAT_CONN_TXN_RELEASE_BLOCKED		1239
+#define	WT_STAT_CONN_TXN_RELEASE_BLOCKED		1251
 /*! thread-yield: page acquire busy blocked */
-#define	WT_STAT_CONN_PAGE_BUSY_BLOCKED			1240
+#define	WT_STAT_CONN_PAGE_BUSY_BLOCKED			1252
 /*! thread-yield: page acquire eviction blocked */
-#define	WT_STAT_CONN_PAGE_FORCIBLE_EVICT_BLOCKED	1241
+#define	WT_STAT_CONN_PAGE_FORCIBLE_EVICT_BLOCKED	1253
 /*! thread-yield: page acquire locked blocked */
-#define	WT_STAT_CONN_PAGE_LOCKED_BLOCKED		1242
+#define	WT_STAT_CONN_PAGE_LOCKED_BLOCKED		1254
 /*! thread-yield: page acquire read blocked */
-#define	WT_STAT_CONN_PAGE_READ_BLOCKED			1243
+#define	WT_STAT_CONN_PAGE_READ_BLOCKED			1255
 /*! thread-yield: page acquire time sleeping (usecs) */
-#define	WT_STAT_CONN_PAGE_SLEEP				1244
+#define	WT_STAT_CONN_PAGE_SLEEP				1256
 /*! thread-yield: page delete rollback blocked */
-#define	WT_STAT_CONN_PAGE_DEL_ROLLBACK_BLOCKED		1245
+#define	WT_STAT_CONN_PAGE_DEL_ROLLBACK_BLOCKED		1257
 /*! thread-yield: page index and slot reference blocked */
-#define	WT_STAT_CONN_PAGE_INDEX_SLOT_BLOCKED		1246
+#define	WT_STAT_CONN_PAGE_INDEX_SLOT_BLOCKED		1258
 /*! transaction: number of named snapshots created */
-#define	WT_STAT_CONN_TXN_SNAPSHOTS_CREATED		1247
+#define	WT_STAT_CONN_TXN_SNAPSHOTS_CREATED		1259
 /*! transaction: number of named snapshots dropped */
-#define	WT_STAT_CONN_TXN_SNAPSHOTS_DROPPED		1248
+#define	WT_STAT_CONN_TXN_SNAPSHOTS_DROPPED		1260
 /*! transaction: transaction begins */
-#define	WT_STAT_CONN_TXN_BEGIN				1249
+#define	WT_STAT_CONN_TXN_BEGIN				1261
 /*! transaction: transaction checkpoint currently running */
-#define	WT_STAT_CONN_TXN_CHECKPOINT_RUNNING		1250
+#define	WT_STAT_CONN_TXN_CHECKPOINT_RUNNING		1262
 /*! transaction: transaction checkpoint generation */
-#define	WT_STAT_CONN_TXN_CHECKPOINT_GENERATION		1251
+#define	WT_STAT_CONN_TXN_CHECKPOINT_GENERATION		1263
 /*! transaction: transaction checkpoint max time (msecs) */
-#define	WT_STAT_CONN_TXN_CHECKPOINT_TIME_MAX		1252
+#define	WT_STAT_CONN_TXN_CHECKPOINT_TIME_MAX		1264
 /*! transaction: transaction checkpoint min time (msecs) */
-#define	WT_STAT_CONN_TXN_CHECKPOINT_TIME_MIN		1253
+#define	WT_STAT_CONN_TXN_CHECKPOINT_TIME_MIN		1265
 /*! transaction: transaction checkpoint most recent time (msecs) */
-#define	WT_STAT_CONN_TXN_CHECKPOINT_TIME_RECENT		1254
+#define	WT_STAT_CONN_TXN_CHECKPOINT_TIME_RECENT		1266
 /*! transaction: transaction checkpoint scrub dirty target */
-#define	WT_STAT_CONN_TXN_CHECKPOINT_SCRUB_TARGET	1255
+#define	WT_STAT_CONN_TXN_CHECKPOINT_SCRUB_TARGET	1267
 /*! transaction: transaction checkpoint scrub time (msecs) */
-#define	WT_STAT_CONN_TXN_CHECKPOINT_SCRUB_TIME		1256
+#define	WT_STAT_CONN_TXN_CHECKPOINT_SCRUB_TIME		1268
 /*! transaction: transaction checkpoint total time (msecs) */
-#define	WT_STAT_CONN_TXN_CHECKPOINT_TIME_TOTAL		1257
+#define	WT_STAT_CONN_TXN_CHECKPOINT_TIME_TOTAL		1269
 /*! transaction: transaction checkpoints */
-#define	WT_STAT_CONN_TXN_CHECKPOINT			1258
-=======
-#define	WT_STAT_CONN_THREAD_WRITE_ACTIVE		1242
-/*! thread-yield: application thread time evicting (usecs) */
-#define	WT_STAT_CONN_APPLICATION_EVICT_TIME		1243
-/*! thread-yield: application thread time waiting for cache (usecs) */
-#define	WT_STAT_CONN_APPLICATION_CACHE_TIME		1244
-/*! thread-yield: page acquire busy blocked */
-#define	WT_STAT_CONN_PAGE_BUSY_BLOCKED			1245
-/*! thread-yield: page acquire eviction blocked */
-#define	WT_STAT_CONN_PAGE_FORCIBLE_EVICT_BLOCKED	1246
-/*! thread-yield: page acquire locked blocked */
-#define	WT_STAT_CONN_PAGE_LOCKED_BLOCKED		1247
-/*! thread-yield: page acquire read blocked */
-#define	WT_STAT_CONN_PAGE_READ_BLOCKED			1248
-/*! thread-yield: page acquire time sleeping (usecs) */
-#define	WT_STAT_CONN_PAGE_SLEEP				1249
-/*! transaction: number of named snapshots created */
-#define	WT_STAT_CONN_TXN_SNAPSHOTS_CREATED		1250
-/*! transaction: number of named snapshots dropped */
-#define	WT_STAT_CONN_TXN_SNAPSHOTS_DROPPED		1251
-/*! transaction: transaction begins */
-#define	WT_STAT_CONN_TXN_BEGIN				1252
-/*! transaction: transaction checkpoint currently running */
-#define	WT_STAT_CONN_TXN_CHECKPOINT_RUNNING		1253
-/*! transaction: transaction checkpoint generation */
-#define	WT_STAT_CONN_TXN_CHECKPOINT_GENERATION		1254
-/*! transaction: transaction checkpoint max time (msecs) */
-#define	WT_STAT_CONN_TXN_CHECKPOINT_TIME_MAX		1255
-/*! transaction: transaction checkpoint min time (msecs) */
-#define	WT_STAT_CONN_TXN_CHECKPOINT_TIME_MIN		1256
-/*! transaction: transaction checkpoint most recent time (msecs) */
-#define	WT_STAT_CONN_TXN_CHECKPOINT_TIME_RECENT		1257
-/*! transaction: transaction checkpoint scrub dirty target */
-#define	WT_STAT_CONN_TXN_CHECKPOINT_SCRUB_TARGET	1258
-/*! transaction: transaction checkpoint scrub time (msecs) */
-#define	WT_STAT_CONN_TXN_CHECKPOINT_SCRUB_TIME		1259
-/*! transaction: transaction checkpoint total time (msecs) */
-#define	WT_STAT_CONN_TXN_CHECKPOINT_TIME_TOTAL		1260
-/*! transaction: transaction checkpoints */
-#define	WT_STAT_CONN_TXN_CHECKPOINT			1261
->>>>>>> 495a8b33
+#define	WT_STAT_CONN_TXN_CHECKPOINT			1270
 /*!
  * transaction: transaction checkpoints skipped because database was
  * clean
  */
-<<<<<<< HEAD
-#define	WT_STAT_CONN_TXN_CHECKPOINT_SKIPPED		1259
+#define	WT_STAT_CONN_TXN_CHECKPOINT_SKIPPED		1271
 /*! transaction: transaction failures due to cache overflow */
-#define	WT_STAT_CONN_TXN_FAIL_CACHE			1260
-=======
-#define	WT_STAT_CONN_TXN_CHECKPOINT_SKIPPED		1262
-/*! transaction: transaction failures due to cache overflow */
-#define	WT_STAT_CONN_TXN_FAIL_CACHE			1263
->>>>>>> 495a8b33
+#define	WT_STAT_CONN_TXN_FAIL_CACHE			1272
 /*!
  * transaction: transaction fsync calls for checkpoint after allocating
  * the transaction ID
  */
-<<<<<<< HEAD
-#define	WT_STAT_CONN_TXN_CHECKPOINT_FSYNC_POST		1261
-=======
-#define	WT_STAT_CONN_TXN_CHECKPOINT_FSYNC_POST		1264
->>>>>>> 495a8b33
+#define	WT_STAT_CONN_TXN_CHECKPOINT_FSYNC_POST		1273
 /*!
  * transaction: transaction fsync duration for checkpoint after
  * allocating the transaction ID (usecs)
  */
-<<<<<<< HEAD
-#define	WT_STAT_CONN_TXN_CHECKPOINT_FSYNC_POST_DURATION	1262
+#define	WT_STAT_CONN_TXN_CHECKPOINT_FSYNC_POST_DURATION	1274
 /*! transaction: transaction range of IDs currently pinned */
-#define	WT_STAT_CONN_TXN_PINNED_RANGE			1263
+#define	WT_STAT_CONN_TXN_PINNED_RANGE			1275
 /*! transaction: transaction range of IDs currently pinned by a checkpoint */
-#define	WT_STAT_CONN_TXN_PINNED_CHECKPOINT_RANGE	1264
-=======
-#define	WT_STAT_CONN_TXN_CHECKPOINT_FSYNC_POST_DURATION	1265
-/*! transaction: transaction range of IDs currently pinned */
-#define	WT_STAT_CONN_TXN_PINNED_RANGE			1266
-/*! transaction: transaction range of IDs currently pinned by a checkpoint */
-#define	WT_STAT_CONN_TXN_PINNED_CHECKPOINT_RANGE	1267
->>>>>>> 495a8b33
+#define	WT_STAT_CONN_TXN_PINNED_CHECKPOINT_RANGE	1276
 /*!
  * transaction: transaction range of IDs currently pinned by named
  * snapshots
  */
-<<<<<<< HEAD
-#define	WT_STAT_CONN_TXN_PINNED_SNAPSHOT_RANGE		1265
+#define	WT_STAT_CONN_TXN_PINNED_SNAPSHOT_RANGE		1277
 /*! transaction: transaction sync calls */
-#define	WT_STAT_CONN_TXN_SYNC				1266
+#define	WT_STAT_CONN_TXN_SYNC				1278
 /*! transaction: transactions committed */
-#define	WT_STAT_CONN_TXN_COMMIT				1267
+#define	WT_STAT_CONN_TXN_COMMIT				1279
 /*! transaction: transactions rolled back */
-#define	WT_STAT_CONN_TXN_ROLLBACK			1268
+#define	WT_STAT_CONN_TXN_ROLLBACK			1280
 /*! transaction: update conflicts */
-#define	WT_STAT_CONN_TXN_UPDATE_CONFLICT		1269
-=======
-#define	WT_STAT_CONN_TXN_PINNED_SNAPSHOT_RANGE		1268
-/*! transaction: transaction sync calls */
-#define	WT_STAT_CONN_TXN_SYNC				1269
-/*! transaction: transactions committed */
-#define	WT_STAT_CONN_TXN_COMMIT				1270
-/*! transaction: transactions rolled back */
-#define	WT_STAT_CONN_TXN_ROLLBACK			1271
-/*! transaction: update conflicts */
-#define	WT_STAT_CONN_TXN_UPDATE_CONFLICT		1272
->>>>>>> 495a8b33
+#define	WT_STAT_CONN_TXN_UPDATE_CONFLICT		1281
 
 /*!
  * @}
