--- conflicted
+++ resolved
@@ -6465,2757 +6465,1427 @@
 /*! cache: pages considered for eviction that were brought in by pre-fetch */
 #define	WT_STAT_CONN_CACHE_EVICTION_CONSIDER_PREFETCH	1229
 /*! cache: pages currently held in the cache */
-<<<<<<< HEAD
 #define	WT_STAT_CONN_CACHE_PAGES_INUSE			1230
+/*! cache: pages evicted ahead of the page materialization frontier */
+#define	WT_STAT_CONN_CACHE_EVICTION_AHEAD_OF_LAST_MATERIALIZED_LSN	1231
 /*! cache: pages evicted by application threads */
-#define	WT_STAT_CONN_CACHE_EVICTION_APP			1231
+#define	WT_STAT_CONN_CACHE_EVICTION_APP			1232
 /*! cache: pages evicted in parallel with checkpoint */
-#define	WT_STAT_CONN_CACHE_EVICTION_PAGES_IN_PARALLEL_WITH_CHECKPOINT	1232
+#define	WT_STAT_CONN_CACHE_EVICTION_PAGES_IN_PARALLEL_WITH_CHECKPOINT	1233
 /*! cache: pages queued for eviction */
-#define	WT_STAT_CONN_CACHE_EVICTION_PAGES_QUEUED	1233
+#define	WT_STAT_CONN_CACHE_EVICTION_PAGES_QUEUED	1234
 /*! cache: pages queued for eviction post lru sorting */
-#define	WT_STAT_CONN_CACHE_EVICTION_PAGES_QUEUED_POST_LRU	1234
+#define	WT_STAT_CONN_CACHE_EVICTION_PAGES_QUEUED_POST_LRU	1235
 /*! cache: pages queued for urgent eviction */
-#define	WT_STAT_CONN_CACHE_EVICTION_PAGES_QUEUED_URGENT	1235
+#define	WT_STAT_CONN_CACHE_EVICTION_PAGES_QUEUED_URGENT	1236
 /*! cache: pages queued for urgent eviction during walk */
-#define	WT_STAT_CONN_CACHE_EVICTION_PAGES_QUEUED_OLDEST	1236
-=======
-#define	WT_STAT_CONN_CACHE_PAGES_INUSE			1216
-/*! cache: pages evicted ahead of the page materialization frontier */
-#define	WT_STAT_CONN_CACHE_EVICTION_AHEAD_OF_LAST_MATERIALIZED_LSN	1217
-/*! cache: pages evicted by application threads */
-#define	WT_STAT_CONN_CACHE_EVICTION_APP			1218
-/*! cache: pages evicted in parallel with checkpoint */
-#define	WT_STAT_CONN_CACHE_EVICTION_PAGES_IN_PARALLEL_WITH_CHECKPOINT	1219
-/*! cache: pages queued for eviction */
-#define	WT_STAT_CONN_CACHE_EVICTION_PAGES_QUEUED	1220
-/*! cache: pages queued for eviction post lru sorting */
-#define	WT_STAT_CONN_CACHE_EVICTION_PAGES_QUEUED_POST_LRU	1221
-/*! cache: pages queued for urgent eviction */
-#define	WT_STAT_CONN_CACHE_EVICTION_PAGES_QUEUED_URGENT	1222
-/*! cache: pages queued for urgent eviction during walk */
-#define	WT_STAT_CONN_CACHE_EVICTION_PAGES_QUEUED_OLDEST	1223
->>>>>>> 49207dec
+#define	WT_STAT_CONN_CACHE_EVICTION_PAGES_QUEUED_OLDEST	1237
 /*!
  * cache: pages queued for urgent eviction from history store due to high
  * dirty content
  */
-<<<<<<< HEAD
-#define	WT_STAT_CONN_CACHE_EVICTION_PAGES_QUEUED_URGENT_HS_DIRTY	1237
+#define	WT_STAT_CONN_CACHE_EVICTION_PAGES_QUEUED_URGENT_HS_DIRTY	1238
 /*! cache: pages read into cache */
-#define	WT_STAT_CONN_CACHE_READ				1238
+#define	WT_STAT_CONN_CACHE_READ				1239
 /*! cache: pages read into cache after truncate */
-#define	WT_STAT_CONN_CACHE_READ_DELETED			1239
+#define	WT_STAT_CONN_CACHE_READ_DELETED			1240
 /*! cache: pages read into cache after truncate in prepare state */
-#define	WT_STAT_CONN_CACHE_READ_DELETED_PREPARED	1240
+#define	WT_STAT_CONN_CACHE_READ_DELETED_PREPARED	1241
 /*! cache: pages read into cache by checkpoint */
-#define	WT_STAT_CONN_CACHE_READ_CHECKPOINT		1241
-=======
-#define	WT_STAT_CONN_CACHE_EVICTION_PAGES_QUEUED_URGENT_HS_DIRTY	1224
-/*! cache: pages read into cache */
-#define	WT_STAT_CONN_CACHE_READ				1225
-/*! cache: pages read into cache after truncate */
-#define	WT_STAT_CONN_CACHE_READ_DELETED			1226
-/*! cache: pages read into cache after truncate in prepare state */
-#define	WT_STAT_CONN_CACHE_READ_DELETED_PREPARED	1227
-/*! cache: pages read into cache by checkpoint */
-#define	WT_STAT_CONN_CACHE_READ_CHECKPOINT		1228
->>>>>>> 49207dec
+#define	WT_STAT_CONN_CACHE_READ_CHECKPOINT		1242
 /*!
  * cache: pages removed from the ordinary queue to be queued for urgent
  * eviction
  */
-<<<<<<< HEAD
-#define	WT_STAT_CONN_CACHE_EVICTION_CLEAR_ORDINARY	1242
+#define	WT_STAT_CONN_CACHE_EVICTION_CLEAR_ORDINARY	1243
 /*! cache: pages requested from the cache */
-#define	WT_STAT_CONN_CACHE_PAGES_REQUESTED		1243
+#define	WT_STAT_CONN_CACHE_PAGES_REQUESTED		1244
 /*! cache: pages requested from the cache due to pre-fetch */
-#define	WT_STAT_CONN_CACHE_PAGES_PREFETCH		1244
+#define	WT_STAT_CONN_CACHE_PAGES_PREFETCH		1245
 /*! cache: pages seen by eviction walk */
-#define	WT_STAT_CONN_CACHE_EVICTION_PAGES_SEEN		1245
+#define	WT_STAT_CONN_CACHE_EVICTION_PAGES_SEEN		1246
 /*! cache: pages seen by eviction walk that are already queued */
-#define	WT_STAT_CONN_CACHE_EVICTION_PAGES_ALREADY_QUEUED	1246
+#define	WT_STAT_CONN_CACHE_EVICTION_PAGES_ALREADY_QUEUED	1247
 /*! cache: pages selected for eviction unable to be evicted */
-#define	WT_STAT_CONN_CACHE_EVICTION_FAIL		1247
-=======
-#define	WT_STAT_CONN_CACHE_EVICTION_CLEAR_ORDINARY	1229
-/*! cache: pages requested from the cache */
-#define	WT_STAT_CONN_CACHE_PAGES_REQUESTED		1230
-/*! cache: pages requested from the cache due to pre-fetch */
-#define	WT_STAT_CONN_CACHE_PAGES_PREFETCH		1231
-/*! cache: pages seen by eviction walk */
-#define	WT_STAT_CONN_CACHE_EVICTION_PAGES_SEEN		1232
-/*! cache: pages seen by eviction walk that are already queued */
-#define	WT_STAT_CONN_CACHE_EVICTION_PAGES_ALREADY_QUEUED	1233
-/*! cache: pages selected for eviction unable to be evicted */
-#define	WT_STAT_CONN_CACHE_EVICTION_FAIL		1234
->>>>>>> 49207dec
+#define	WT_STAT_CONN_CACHE_EVICTION_FAIL		1248
 /*!
  * cache: pages selected for eviction unable to be evicted because of
  * active children on an internal page
  */
-<<<<<<< HEAD
-#define	WT_STAT_CONN_CACHE_EVICTION_FAIL_ACTIVE_CHILDREN_ON_AN_INTERNAL_PAGE	1248
-=======
-#define	WT_STAT_CONN_CACHE_EVICTION_FAIL_ACTIVE_CHILDREN_ON_AN_INTERNAL_PAGE	1235
->>>>>>> 49207dec
+#define	WT_STAT_CONN_CACHE_EVICTION_FAIL_ACTIVE_CHILDREN_ON_AN_INTERNAL_PAGE	1249
 /*!
  * cache: pages selected for eviction unable to be evicted because of
  * failure in reconciliation
  */
-<<<<<<< HEAD
-#define	WT_STAT_CONN_CACHE_EVICTION_FAIL_IN_RECONCILIATION	1249
-=======
-#define	WT_STAT_CONN_CACHE_EVICTION_FAIL_IN_RECONCILIATION	1236
->>>>>>> 49207dec
+#define	WT_STAT_CONN_CACHE_EVICTION_FAIL_IN_RECONCILIATION	1250
 /*!
  * cache: pages selected for eviction unable to be evicted because of
  * race between checkpoint and updates without timestamps
  */
-<<<<<<< HEAD
-#define	WT_STAT_CONN_CACHE_EVICTION_FAIL_CHECKPOINT_NO_TS	1250
+#define	WT_STAT_CONN_CACHE_EVICTION_FAIL_CHECKPOINT_NO_TS	1251
 /*! cache: pages walked for eviction */
-#define	WT_STAT_CONN_CACHE_EVICTION_WALK		1251
+#define	WT_STAT_CONN_CACHE_EVICTION_WALK		1252
 /*! cache: pages written from cache */
-#define	WT_STAT_CONN_CACHE_WRITE			1252
+#define	WT_STAT_CONN_CACHE_WRITE			1253
 /*! cache: pages written requiring in-memory restoration */
-#define	WT_STAT_CONN_CACHE_WRITE_RESTORE		1253
+#define	WT_STAT_CONN_CACHE_WRITE_RESTORE		1254
 /*! cache: percentage overhead */
-#define	WT_STAT_CONN_CACHE_OVERHEAD			1254
+#define	WT_STAT_CONN_CACHE_OVERHEAD			1255
 /*! cache: recent modification of a page blocked its eviction */
-#define	WT_STAT_CONN_CACHE_EVICTION_BLOCKED_RECENTLY_MODIFIED	1255
+#define	WT_STAT_CONN_CACHE_EVICTION_BLOCKED_RECENTLY_MODIFIED	1256
+/*! cache: reconciled pages scrubbed and added back to the cache clean */
+#define	WT_STAT_CONN_CACHE_SCRUB_RESTORE		1257
 /*! cache: reverse splits performed */
-#define	WT_STAT_CONN_CACHE_REVERSE_SPLITS		1256
-=======
-#define	WT_STAT_CONN_CACHE_EVICTION_FAIL_CHECKPOINT_NO_TS	1237
-/*! cache: pages walked for eviction */
-#define	WT_STAT_CONN_CACHE_EVICTION_WALK		1238
-/*! cache: pages written from cache */
-#define	WT_STAT_CONN_CACHE_WRITE			1239
-/*! cache: pages written requiring in-memory restoration */
-#define	WT_STAT_CONN_CACHE_WRITE_RESTORE		1240
-/*! cache: percentage overhead */
-#define	WT_STAT_CONN_CACHE_OVERHEAD			1241
-/*! cache: recent modification of a page blocked its eviction */
-#define	WT_STAT_CONN_CACHE_EVICTION_BLOCKED_RECENTLY_MODIFIED	1242
-/*! cache: reconciled pages scrubbed and added back to the cache clean */
-#define	WT_STAT_CONN_CACHE_SCRUB_RESTORE		1243
-/*! cache: reverse splits performed */
-#define	WT_STAT_CONN_CACHE_REVERSE_SPLITS		1244
->>>>>>> 49207dec
+#define	WT_STAT_CONN_CACHE_REVERSE_SPLITS		1258
 /*!
  * cache: reverse splits skipped because of VLCS namespace gap
  * restrictions
  */
-<<<<<<< HEAD
-#define	WT_STAT_CONN_CACHE_REVERSE_SPLITS_SKIPPED_VLCS	1257
+#define	WT_STAT_CONN_CACHE_REVERSE_SPLITS_SKIPPED_VLCS	1259
 /*! cache: the number of times full update inserted to history store */
-#define	WT_STAT_CONN_CACHE_HS_INSERT_FULL_UPDATE	1258
+#define	WT_STAT_CONN_CACHE_HS_INSERT_FULL_UPDATE	1260
 /*! cache: the number of times reverse modify inserted to history store */
-#define	WT_STAT_CONN_CACHE_HS_INSERT_REVERSE_MODIFY	1259
-=======
-#define	WT_STAT_CONN_CACHE_REVERSE_SPLITS_SKIPPED_VLCS	1245
-/*! cache: the number of times full update inserted to history store */
-#define	WT_STAT_CONN_CACHE_HS_INSERT_FULL_UPDATE	1246
-/*! cache: the number of times reverse modify inserted to history store */
-#define	WT_STAT_CONN_CACHE_HS_INSERT_REVERSE_MODIFY	1247
->>>>>>> 49207dec
+#define	WT_STAT_CONN_CACHE_HS_INSERT_REVERSE_MODIFY	1261
 /*!
  * cache: total milliseconds spent inside reentrant history store
  * evictions in a reconciliation
  */
-<<<<<<< HEAD
-#define	WT_STAT_CONN_CACHE_REENTRY_HS_EVICTION_MILLISECONDS	1260
+#define	WT_STAT_CONN_CACHE_REENTRY_HS_EVICTION_MILLISECONDS	1262
 /*! cache: tracked bytes belonging to internal pages in the cache */
-#define	WT_STAT_CONN_CACHE_BYTES_INTERNAL		1261
+#define	WT_STAT_CONN_CACHE_BYTES_INTERNAL		1263
 /*! cache: tracked bytes belonging to leaf pages in the cache */
-#define	WT_STAT_CONN_CACHE_BYTES_LEAF			1262
+#define	WT_STAT_CONN_CACHE_BYTES_LEAF			1264
 /*! cache: tracked dirty bytes in the cache */
-#define	WT_STAT_CONN_CACHE_BYTES_DIRTY			1263
+#define	WT_STAT_CONN_CACHE_BYTES_DIRTY			1265
 /*! cache: tracked dirty pages in the cache */
-#define	WT_STAT_CONN_CACHE_PAGES_DIRTY			1264
+#define	WT_STAT_CONN_CACHE_PAGES_DIRTY			1266
 /*! cache: uncommitted truncate blocked page eviction */
-#define	WT_STAT_CONN_CACHE_EVICTION_BLOCKED_UNCOMMITTED_TRUNCATE	1265
+#define	WT_STAT_CONN_CACHE_EVICTION_BLOCKED_UNCOMMITTED_TRUNCATE	1267
 /*! cache: unmodified pages evicted */
-#define	WT_STAT_CONN_CACHE_EVICTION_CLEAN		1266
+#define	WT_STAT_CONN_CACHE_EVICTION_CLEAN		1268
 /*! capacity: background fsync file handles considered */
-#define	WT_STAT_CONN_FSYNC_ALL_FH_TOTAL			1267
+#define	WT_STAT_CONN_FSYNC_ALL_FH_TOTAL			1269
 /*! capacity: background fsync file handles synced */
-#define	WT_STAT_CONN_FSYNC_ALL_FH			1268
+#define	WT_STAT_CONN_FSYNC_ALL_FH			1270
 /*! capacity: background fsync time (msecs) */
-#define	WT_STAT_CONN_FSYNC_ALL_TIME			1269
+#define	WT_STAT_CONN_FSYNC_ALL_TIME			1271
 /*! capacity: bytes read */
-#define	WT_STAT_CONN_CAPACITY_BYTES_READ		1270
+#define	WT_STAT_CONN_CAPACITY_BYTES_READ		1272
 /*! capacity: bytes written for checkpoint */
-#define	WT_STAT_CONN_CAPACITY_BYTES_CKPT		1271
+#define	WT_STAT_CONN_CAPACITY_BYTES_CKPT		1273
 /*! capacity: bytes written for chunk cache */
-#define	WT_STAT_CONN_CAPACITY_BYTES_CHUNKCACHE		1272
+#define	WT_STAT_CONN_CAPACITY_BYTES_CHUNKCACHE		1274
 /*! capacity: bytes written for eviction */
-#define	WT_STAT_CONN_CAPACITY_BYTES_EVICT		1273
+#define	WT_STAT_CONN_CAPACITY_BYTES_EVICT		1275
 /*! capacity: bytes written for log */
-#define	WT_STAT_CONN_CAPACITY_BYTES_LOG			1274
+#define	WT_STAT_CONN_CAPACITY_BYTES_LOG			1276
 /*! capacity: bytes written total */
-#define	WT_STAT_CONN_CAPACITY_BYTES_WRITTEN		1275
+#define	WT_STAT_CONN_CAPACITY_BYTES_WRITTEN		1277
 /*! capacity: threshold to call fsync */
-#define	WT_STAT_CONN_CAPACITY_THRESHOLD			1276
+#define	WT_STAT_CONN_CAPACITY_THRESHOLD			1278
 /*! capacity: time waiting due to total capacity (usecs) */
-#define	WT_STAT_CONN_CAPACITY_TIME_TOTAL		1277
+#define	WT_STAT_CONN_CAPACITY_TIME_TOTAL		1279
 /*! capacity: time waiting during checkpoint (usecs) */
-#define	WT_STAT_CONN_CAPACITY_TIME_CKPT			1278
+#define	WT_STAT_CONN_CAPACITY_TIME_CKPT			1280
 /*! capacity: time waiting during eviction (usecs) */
-#define	WT_STAT_CONN_CAPACITY_TIME_EVICT		1279
+#define	WT_STAT_CONN_CAPACITY_TIME_EVICT		1281
 /*! capacity: time waiting during logging (usecs) */
-#define	WT_STAT_CONN_CAPACITY_TIME_LOG			1280
+#define	WT_STAT_CONN_CAPACITY_TIME_LOG			1282
 /*! capacity: time waiting during read (usecs) */
-#define	WT_STAT_CONN_CAPACITY_TIME_READ			1281
+#define	WT_STAT_CONN_CAPACITY_TIME_READ			1283
 /*! capacity: time waiting for chunk cache IO bandwidth (usecs) */
-#define	WT_STAT_CONN_CAPACITY_TIME_CHUNKCACHE		1282
+#define	WT_STAT_CONN_CAPACITY_TIME_CHUNKCACHE		1284
 /*! checkpoint: checkpoint cleanup successful calls */
-#define	WT_STAT_CONN_CHECKPOINT_CLEANUP_SUCCESS		1283
+#define	WT_STAT_CONN_CHECKPOINT_CLEANUP_SUCCESS		1285
 /*! checkpoint: checkpoint has acquired a snapshot for its transaction */
-#define	WT_STAT_CONN_CHECKPOINT_SNAPSHOT_ACQUIRED	1284
+#define	WT_STAT_CONN_CHECKPOINT_SNAPSHOT_ACQUIRED	1286
 /*! checkpoint: checkpoints skipped because database was clean */
-#define	WT_STAT_CONN_CHECKPOINT_SKIPPED			1285
+#define	WT_STAT_CONN_CHECKPOINT_SKIPPED			1287
 /*! checkpoint: fsync calls after allocating the transaction ID */
-#define	WT_STAT_CONN_CHECKPOINT_FSYNC_POST		1286
+#define	WT_STAT_CONN_CHECKPOINT_FSYNC_POST		1288
 /*! checkpoint: fsync duration after allocating the transaction ID (usecs) */
-#define	WT_STAT_CONN_CHECKPOINT_FSYNC_POST_DURATION	1287
+#define	WT_STAT_CONN_CHECKPOINT_FSYNC_POST_DURATION	1289
 /*! checkpoint: generation */
-#define	WT_STAT_CONN_CHECKPOINT_GENERATION		1288
+#define	WT_STAT_CONN_CHECKPOINT_GENERATION		1290
 /*! checkpoint: max time (msecs) */
-#define	WT_STAT_CONN_CHECKPOINT_TIME_MAX		1289
+#define	WT_STAT_CONN_CHECKPOINT_TIME_MAX		1291
 /*! checkpoint: min time (msecs) */
-#define	WT_STAT_CONN_CHECKPOINT_TIME_MIN		1290
-=======
-#define	WT_STAT_CONN_CACHE_REENTRY_HS_EVICTION_MILLISECONDS	1248
-/*! cache: tracked bytes belonging to internal pages in the cache */
-#define	WT_STAT_CONN_CACHE_BYTES_INTERNAL		1249
-/*! cache: tracked bytes belonging to leaf pages in the cache */
-#define	WT_STAT_CONN_CACHE_BYTES_LEAF			1250
-/*! cache: tracked dirty bytes in the cache */
-#define	WT_STAT_CONN_CACHE_BYTES_DIRTY			1251
-/*! cache: tracked dirty pages in the cache */
-#define	WT_STAT_CONN_CACHE_PAGES_DIRTY			1252
-/*! cache: uncommitted truncate blocked page eviction */
-#define	WT_STAT_CONN_CACHE_EVICTION_BLOCKED_UNCOMMITTED_TRUNCATE	1253
-/*! cache: unmodified pages evicted */
-#define	WT_STAT_CONN_CACHE_EVICTION_CLEAN		1254
-/*! capacity: background fsync file handles considered */
-#define	WT_STAT_CONN_FSYNC_ALL_FH_TOTAL			1255
-/*! capacity: background fsync file handles synced */
-#define	WT_STAT_CONN_FSYNC_ALL_FH			1256
-/*! capacity: background fsync time (msecs) */
-#define	WT_STAT_CONN_FSYNC_ALL_TIME			1257
-/*! capacity: bytes read */
-#define	WT_STAT_CONN_CAPACITY_BYTES_READ		1258
-/*! capacity: bytes written for checkpoint */
-#define	WT_STAT_CONN_CAPACITY_BYTES_CKPT		1259
-/*! capacity: bytes written for chunk cache */
-#define	WT_STAT_CONN_CAPACITY_BYTES_CHUNKCACHE		1260
-/*! capacity: bytes written for eviction */
-#define	WT_STAT_CONN_CAPACITY_BYTES_EVICT		1261
-/*! capacity: bytes written for log */
-#define	WT_STAT_CONN_CAPACITY_BYTES_LOG			1262
-/*! capacity: bytes written total */
-#define	WT_STAT_CONN_CAPACITY_BYTES_WRITTEN		1263
-/*! capacity: threshold to call fsync */
-#define	WT_STAT_CONN_CAPACITY_THRESHOLD			1264
-/*! capacity: time waiting due to total capacity (usecs) */
-#define	WT_STAT_CONN_CAPACITY_TIME_TOTAL		1265
-/*! capacity: time waiting during checkpoint (usecs) */
-#define	WT_STAT_CONN_CAPACITY_TIME_CKPT			1266
-/*! capacity: time waiting during eviction (usecs) */
-#define	WT_STAT_CONN_CAPACITY_TIME_EVICT		1267
-/*! capacity: time waiting during logging (usecs) */
-#define	WT_STAT_CONN_CAPACITY_TIME_LOG			1268
-/*! capacity: time waiting during read (usecs) */
-#define	WT_STAT_CONN_CAPACITY_TIME_READ			1269
-/*! capacity: time waiting for chunk cache IO bandwidth (usecs) */
-#define	WT_STAT_CONN_CAPACITY_TIME_CHUNKCACHE		1270
-/*! checkpoint: checkpoint cleanup successful calls */
-#define	WT_STAT_CONN_CHECKPOINT_CLEANUP_SUCCESS		1271
-/*! checkpoint: checkpoint has acquired a snapshot for its transaction */
-#define	WT_STAT_CONN_CHECKPOINT_SNAPSHOT_ACQUIRED	1272
-/*! checkpoint: checkpoints skipped because database was clean */
-#define	WT_STAT_CONN_CHECKPOINT_SKIPPED			1273
-/*! checkpoint: fsync calls after allocating the transaction ID */
-#define	WT_STAT_CONN_CHECKPOINT_FSYNC_POST		1274
-/*! checkpoint: fsync duration after allocating the transaction ID (usecs) */
-#define	WT_STAT_CONN_CHECKPOINT_FSYNC_POST_DURATION	1275
-/*! checkpoint: generation */
-#define	WT_STAT_CONN_CHECKPOINT_GENERATION		1276
-/*! checkpoint: max time (msecs) */
-#define	WT_STAT_CONN_CHECKPOINT_TIME_MAX		1277
-/*! checkpoint: min time (msecs) */
-#define	WT_STAT_CONN_CHECKPOINT_TIME_MIN		1278
->>>>>>> 49207dec
+#define	WT_STAT_CONN_CHECKPOINT_TIME_MIN		1292
 /*!
  * checkpoint: most recent duration for checkpoint dropping all handles
  * (usecs)
  */
-<<<<<<< HEAD
-#define	WT_STAT_CONN_CHECKPOINT_HANDLE_DROP_DURATION	1291
+#define	WT_STAT_CONN_CHECKPOINT_HANDLE_DROP_DURATION	1293
 /*! checkpoint: most recent duration for gathering all handles (usecs) */
-#define	WT_STAT_CONN_CHECKPOINT_HANDLE_DURATION		1292
+#define	WT_STAT_CONN_CHECKPOINT_HANDLE_DURATION		1294
 /*! checkpoint: most recent duration for gathering applied handles (usecs) */
-#define	WT_STAT_CONN_CHECKPOINT_HANDLE_APPLY_DURATION	1293
+#define	WT_STAT_CONN_CHECKPOINT_HANDLE_APPLY_DURATION	1295
 /*! checkpoint: most recent duration for gathering skipped handles (usecs) */
-#define	WT_STAT_CONN_CHECKPOINT_HANDLE_SKIP_DURATION	1294
+#define	WT_STAT_CONN_CHECKPOINT_HANDLE_SKIP_DURATION	1296
 /*! checkpoint: most recent duration for handles metadata checked (usecs) */
-#define	WT_STAT_CONN_CHECKPOINT_HANDLE_META_CHECK_DURATION	1295
+#define	WT_STAT_CONN_CHECKPOINT_HANDLE_META_CHECK_DURATION	1297
 /*! checkpoint: most recent duration for locking the handles (usecs) */
-#define	WT_STAT_CONN_CHECKPOINT_HANDLE_LOCK_DURATION	1296
+#define	WT_STAT_CONN_CHECKPOINT_HANDLE_LOCK_DURATION	1298
 /*! checkpoint: most recent handles applied */
-#define	WT_STAT_CONN_CHECKPOINT_HANDLE_APPLIED		1297
+#define	WT_STAT_CONN_CHECKPOINT_HANDLE_APPLIED		1299
 /*! checkpoint: most recent handles checkpoint dropped */
-#define	WT_STAT_CONN_CHECKPOINT_HANDLE_DROPPED		1298
+#define	WT_STAT_CONN_CHECKPOINT_HANDLE_DROPPED		1300
 /*! checkpoint: most recent handles metadata checked */
-#define	WT_STAT_CONN_CHECKPOINT_HANDLE_META_CHECKED	1299
+#define	WT_STAT_CONN_CHECKPOINT_HANDLE_META_CHECKED	1301
 /*! checkpoint: most recent handles metadata locked */
-#define	WT_STAT_CONN_CHECKPOINT_HANDLE_LOCKED		1300
+#define	WT_STAT_CONN_CHECKPOINT_HANDLE_LOCKED		1302
 /*! checkpoint: most recent handles skipped */
-#define	WT_STAT_CONN_CHECKPOINT_HANDLE_SKIPPED		1301
+#define	WT_STAT_CONN_CHECKPOINT_HANDLE_SKIPPED		1303
 /*! checkpoint: most recent handles walked */
-#define	WT_STAT_CONN_CHECKPOINT_HANDLE_WALKED		1302
+#define	WT_STAT_CONN_CHECKPOINT_HANDLE_WALKED		1304
 /*! checkpoint: most recent time (msecs) */
-#define	WT_STAT_CONN_CHECKPOINT_TIME_RECENT		1303
+#define	WT_STAT_CONN_CHECKPOINT_TIME_RECENT		1305
 /*! checkpoint: number of checkpoints started by api */
-#define	WT_STAT_CONN_CHECKPOINTS_API			1304
+#define	WT_STAT_CONN_CHECKPOINTS_API			1306
 /*! checkpoint: number of checkpoints started by compaction */
-#define	WT_STAT_CONN_CHECKPOINTS_COMPACT		1305
+#define	WT_STAT_CONN_CHECKPOINTS_COMPACT		1307
 /*! checkpoint: number of files synced */
-#define	WT_STAT_CONN_CHECKPOINT_SYNC			1306
+#define	WT_STAT_CONN_CHECKPOINT_SYNC			1308
 /*! checkpoint: number of handles visited after writes complete */
-#define	WT_STAT_CONN_CHECKPOINT_PRESYNC			1307
+#define	WT_STAT_CONN_CHECKPOINT_PRESYNC			1309
 /*! checkpoint: number of history store pages caused to be reconciled */
-#define	WT_STAT_CONN_CHECKPOINT_HS_PAGES_RECONCILED	1308
+#define	WT_STAT_CONN_CHECKPOINT_HS_PAGES_RECONCILED	1310
 /*! checkpoint: number of internal pages visited */
-#define	WT_STAT_CONN_CHECKPOINT_PAGES_VISITED_INTERNAL	1309
+#define	WT_STAT_CONN_CHECKPOINT_PAGES_VISITED_INTERNAL	1311
 /*! checkpoint: number of leaf pages visited */
-#define	WT_STAT_CONN_CHECKPOINT_PAGES_VISITED_LEAF	1310
+#define	WT_STAT_CONN_CHECKPOINT_PAGES_VISITED_LEAF	1312
 /*! checkpoint: number of pages caused to be reconciled */
-#define	WT_STAT_CONN_CHECKPOINT_PAGES_RECONCILED	1311
+#define	WT_STAT_CONN_CHECKPOINT_PAGES_RECONCILED	1313
 /*! checkpoint: pages added for eviction during checkpoint cleanup */
-#define	WT_STAT_CONN_CHECKPOINT_CLEANUP_PAGES_EVICT	1312
+#define	WT_STAT_CONN_CHECKPOINT_CLEANUP_PAGES_EVICT	1314
 /*! checkpoint: pages removed during checkpoint cleanup */
-#define	WT_STAT_CONN_CHECKPOINT_CLEANUP_PAGES_REMOVED	1313
+#define	WT_STAT_CONN_CHECKPOINT_CLEANUP_PAGES_REMOVED	1315
 /*! checkpoint: pages skipped during checkpoint cleanup tree walk */
-#define	WT_STAT_CONN_CHECKPOINT_CLEANUP_PAGES_WALK_SKIPPED	1314
+#define	WT_STAT_CONN_CHECKPOINT_CLEANUP_PAGES_WALK_SKIPPED	1316
 /*! checkpoint: pages visited during checkpoint cleanup */
-#define	WT_STAT_CONN_CHECKPOINT_CLEANUP_PAGES_VISITED	1315
+#define	WT_STAT_CONN_CHECKPOINT_CLEANUP_PAGES_VISITED	1317
 /*! checkpoint: prepare currently running */
-#define	WT_STAT_CONN_CHECKPOINT_PREP_RUNNING		1316
+#define	WT_STAT_CONN_CHECKPOINT_PREP_RUNNING		1318
 /*! checkpoint: prepare max time (msecs) */
-#define	WT_STAT_CONN_CHECKPOINT_PREP_MAX		1317
+#define	WT_STAT_CONN_CHECKPOINT_PREP_MAX		1319
 /*! checkpoint: prepare min time (msecs) */
-#define	WT_STAT_CONN_CHECKPOINT_PREP_MIN		1318
+#define	WT_STAT_CONN_CHECKPOINT_PREP_MIN		1320
 /*! checkpoint: prepare most recent time (msecs) */
-#define	WT_STAT_CONN_CHECKPOINT_PREP_RECENT		1319
+#define	WT_STAT_CONN_CHECKPOINT_PREP_RECENT		1321
 /*! checkpoint: prepare total time (msecs) */
-#define	WT_STAT_CONN_CHECKPOINT_PREP_TOTAL		1320
+#define	WT_STAT_CONN_CHECKPOINT_PREP_TOTAL		1322
 /*! checkpoint: progress state */
-#define	WT_STAT_CONN_CHECKPOINT_STATE			1321
+#define	WT_STAT_CONN_CHECKPOINT_STATE			1323
 /*! checkpoint: scrub dirty target */
-#define	WT_STAT_CONN_CHECKPOINT_SCRUB_TARGET		1322
+#define	WT_STAT_CONN_CHECKPOINT_SCRUB_TARGET		1324
 /*! checkpoint: scrub max time (msecs) */
-#define	WT_STAT_CONN_CHECKPOINT_SCRUB_MAX		1323
+#define	WT_STAT_CONN_CHECKPOINT_SCRUB_MAX		1325
 /*! checkpoint: scrub min time (msecs) */
-#define	WT_STAT_CONN_CHECKPOINT_SCRUB_MIN		1324
+#define	WT_STAT_CONN_CHECKPOINT_SCRUB_MIN		1326
 /*! checkpoint: scrub most recent time (msecs) */
-#define	WT_STAT_CONN_CHECKPOINT_SCRUB_RECENT		1325
+#define	WT_STAT_CONN_CHECKPOINT_SCRUB_RECENT		1327
 /*! checkpoint: scrub total time (msecs) */
-#define	WT_STAT_CONN_CHECKPOINT_SCRUB_TOTAL		1326
+#define	WT_STAT_CONN_CHECKPOINT_SCRUB_TOTAL		1328
 /*! checkpoint: stop timing stress active */
-#define	WT_STAT_CONN_CHECKPOINT_STOP_STRESS_ACTIVE	1327
+#define	WT_STAT_CONN_CHECKPOINT_STOP_STRESS_ACTIVE	1329
 /*! checkpoint: time spent on per-tree checkpoint work (usecs) */
-#define	WT_STAT_CONN_CHECKPOINT_TREE_DURATION		1328
+#define	WT_STAT_CONN_CHECKPOINT_TREE_DURATION		1330
 /*! checkpoint: total failed number of checkpoints */
-#define	WT_STAT_CONN_CHECKPOINTS_TOTAL_FAILED		1329
+#define	WT_STAT_CONN_CHECKPOINTS_TOTAL_FAILED		1331
 /*! checkpoint: total succeed number of checkpoints */
-#define	WT_STAT_CONN_CHECKPOINTS_TOTAL_SUCCEED		1330
+#define	WT_STAT_CONN_CHECKPOINTS_TOTAL_SUCCEED		1332
 /*! checkpoint: total time (msecs) */
-#define	WT_STAT_CONN_CHECKPOINT_TIME_TOTAL		1331
+#define	WT_STAT_CONN_CHECKPOINT_TIME_TOTAL		1333
 /*! checkpoint: transaction checkpoints due to obsolete pages */
-#define	WT_STAT_CONN_CHECKPOINT_OBSOLETE_APPLIED	1332
+#define	WT_STAT_CONN_CHECKPOINT_OBSOLETE_APPLIED	1334
 /*! checkpoint: wait cycles while cache dirty level is decreasing */
-#define	WT_STAT_CONN_CHECKPOINT_WAIT_REDUCE_DIRTY	1333
+#define	WT_STAT_CONN_CHECKPOINT_WAIT_REDUCE_DIRTY	1335
 /*! chunk-cache: aggregate number of spanned chunks on read */
-#define	WT_STAT_CONN_CHUNKCACHE_SPANS_CHUNKS_READ	1334
+#define	WT_STAT_CONN_CHUNKCACHE_SPANS_CHUNKS_READ	1336
 /*! chunk-cache: chunks evicted */
-#define	WT_STAT_CONN_CHUNKCACHE_CHUNKS_EVICTED		1335
+#define	WT_STAT_CONN_CHUNKCACHE_CHUNKS_EVICTED		1337
 /*! chunk-cache: could not allocate due to exceeding bitmap capacity */
-#define	WT_STAT_CONN_CHUNKCACHE_EXCEEDED_BITMAP_CAPACITY	1336
+#define	WT_STAT_CONN_CHUNKCACHE_EXCEEDED_BITMAP_CAPACITY	1338
 /*! chunk-cache: could not allocate due to exceeding capacity */
-#define	WT_STAT_CONN_CHUNKCACHE_EXCEEDED_CAPACITY	1337
+#define	WT_STAT_CONN_CHUNKCACHE_EXCEEDED_CAPACITY	1339
 /*! chunk-cache: lookups */
-#define	WT_STAT_CONN_CHUNKCACHE_LOOKUPS			1338
-=======
-#define	WT_STAT_CONN_CHECKPOINT_HANDLE_DROP_DURATION	1279
-/*! checkpoint: most recent duration for gathering all handles (usecs) */
-#define	WT_STAT_CONN_CHECKPOINT_HANDLE_DURATION		1280
-/*! checkpoint: most recent duration for gathering applied handles (usecs) */
-#define	WT_STAT_CONN_CHECKPOINT_HANDLE_APPLY_DURATION	1281
-/*! checkpoint: most recent duration for gathering skipped handles (usecs) */
-#define	WT_STAT_CONN_CHECKPOINT_HANDLE_SKIP_DURATION	1282
-/*! checkpoint: most recent duration for handles metadata checked (usecs) */
-#define	WT_STAT_CONN_CHECKPOINT_HANDLE_META_CHECK_DURATION	1283
-/*! checkpoint: most recent duration for locking the handles (usecs) */
-#define	WT_STAT_CONN_CHECKPOINT_HANDLE_LOCK_DURATION	1284
-/*! checkpoint: most recent handles applied */
-#define	WT_STAT_CONN_CHECKPOINT_HANDLE_APPLIED		1285
-/*! checkpoint: most recent handles checkpoint dropped */
-#define	WT_STAT_CONN_CHECKPOINT_HANDLE_DROPPED		1286
-/*! checkpoint: most recent handles metadata checked */
-#define	WT_STAT_CONN_CHECKPOINT_HANDLE_META_CHECKED	1287
-/*! checkpoint: most recent handles metadata locked */
-#define	WT_STAT_CONN_CHECKPOINT_HANDLE_LOCKED		1288
-/*! checkpoint: most recent handles skipped */
-#define	WT_STAT_CONN_CHECKPOINT_HANDLE_SKIPPED		1289
-/*! checkpoint: most recent handles walked */
-#define	WT_STAT_CONN_CHECKPOINT_HANDLE_WALKED		1290
-/*! checkpoint: most recent time (msecs) */
-#define	WT_STAT_CONN_CHECKPOINT_TIME_RECENT		1291
-/*! checkpoint: number of checkpoints started by api */
-#define	WT_STAT_CONN_CHECKPOINTS_API			1292
-/*! checkpoint: number of checkpoints started by compaction */
-#define	WT_STAT_CONN_CHECKPOINTS_COMPACT		1293
-/*! checkpoint: number of files synced */
-#define	WT_STAT_CONN_CHECKPOINT_SYNC			1294
-/*! checkpoint: number of handles visited after writes complete */
-#define	WT_STAT_CONN_CHECKPOINT_PRESYNC			1295
-/*! checkpoint: number of history store pages caused to be reconciled */
-#define	WT_STAT_CONN_CHECKPOINT_HS_PAGES_RECONCILED	1296
-/*! checkpoint: number of internal pages visited */
-#define	WT_STAT_CONN_CHECKPOINT_PAGES_VISITED_INTERNAL	1297
-/*! checkpoint: number of leaf pages visited */
-#define	WT_STAT_CONN_CHECKPOINT_PAGES_VISITED_LEAF	1298
-/*! checkpoint: number of pages caused to be reconciled */
-#define	WT_STAT_CONN_CHECKPOINT_PAGES_RECONCILED	1299
-/*! checkpoint: pages added for eviction during checkpoint cleanup */
-#define	WT_STAT_CONN_CHECKPOINT_CLEANUP_PAGES_EVICT	1300
-/*! checkpoint: pages removed during checkpoint cleanup */
-#define	WT_STAT_CONN_CHECKPOINT_CLEANUP_PAGES_REMOVED	1301
-/*! checkpoint: pages skipped during checkpoint cleanup tree walk */
-#define	WT_STAT_CONN_CHECKPOINT_CLEANUP_PAGES_WALK_SKIPPED	1302
-/*! checkpoint: pages visited during checkpoint cleanup */
-#define	WT_STAT_CONN_CHECKPOINT_CLEANUP_PAGES_VISITED	1303
-/*! checkpoint: prepare currently running */
-#define	WT_STAT_CONN_CHECKPOINT_PREP_RUNNING		1304
-/*! checkpoint: prepare max time (msecs) */
-#define	WT_STAT_CONN_CHECKPOINT_PREP_MAX		1305
-/*! checkpoint: prepare min time (msecs) */
-#define	WT_STAT_CONN_CHECKPOINT_PREP_MIN		1306
-/*! checkpoint: prepare most recent time (msecs) */
-#define	WT_STAT_CONN_CHECKPOINT_PREP_RECENT		1307
-/*! checkpoint: prepare total time (msecs) */
-#define	WT_STAT_CONN_CHECKPOINT_PREP_TOTAL		1308
-/*! checkpoint: progress state */
-#define	WT_STAT_CONN_CHECKPOINT_STATE			1309
-/*! checkpoint: scrub dirty target */
-#define	WT_STAT_CONN_CHECKPOINT_SCRUB_TARGET		1310
-/*! checkpoint: scrub max time (msecs) */
-#define	WT_STAT_CONN_CHECKPOINT_SCRUB_MAX		1311
-/*! checkpoint: scrub min time (msecs) */
-#define	WT_STAT_CONN_CHECKPOINT_SCRUB_MIN		1312
-/*! checkpoint: scrub most recent time (msecs) */
-#define	WT_STAT_CONN_CHECKPOINT_SCRUB_RECENT		1313
-/*! checkpoint: scrub total time (msecs) */
-#define	WT_STAT_CONN_CHECKPOINT_SCRUB_TOTAL		1314
-/*! checkpoint: stop timing stress active */
-#define	WT_STAT_CONN_CHECKPOINT_STOP_STRESS_ACTIVE	1315
-/*! checkpoint: time spent on per-tree checkpoint work (usecs) */
-#define	WT_STAT_CONN_CHECKPOINT_TREE_DURATION		1316
-/*! checkpoint: total failed number of checkpoints */
-#define	WT_STAT_CONN_CHECKPOINTS_TOTAL_FAILED		1317
-/*! checkpoint: total succeed number of checkpoints */
-#define	WT_STAT_CONN_CHECKPOINTS_TOTAL_SUCCEED		1318
-/*! checkpoint: total time (msecs) */
-#define	WT_STAT_CONN_CHECKPOINT_TIME_TOTAL		1319
-/*! checkpoint: transaction checkpoints due to obsolete pages */
-#define	WT_STAT_CONN_CHECKPOINT_OBSOLETE_APPLIED	1320
-/*! checkpoint: wait cycles while cache dirty level is decreasing */
-#define	WT_STAT_CONN_CHECKPOINT_WAIT_REDUCE_DIRTY	1321
-/*! chunk-cache: aggregate number of spanned chunks on read */
-#define	WT_STAT_CONN_CHUNKCACHE_SPANS_CHUNKS_READ	1322
-/*! chunk-cache: chunks evicted */
-#define	WT_STAT_CONN_CHUNKCACHE_CHUNKS_EVICTED		1323
-/*! chunk-cache: could not allocate due to exceeding bitmap capacity */
-#define	WT_STAT_CONN_CHUNKCACHE_EXCEEDED_BITMAP_CAPACITY	1324
-/*! chunk-cache: could not allocate due to exceeding capacity */
-#define	WT_STAT_CONN_CHUNKCACHE_EXCEEDED_CAPACITY	1325
-/*! chunk-cache: lookups */
-#define	WT_STAT_CONN_CHUNKCACHE_LOOKUPS			1326
->>>>>>> 49207dec
+#define	WT_STAT_CONN_CHUNKCACHE_LOOKUPS			1340
 /*!
  * chunk-cache: number of chunks loaded from flushed tables in chunk
  * cache
  */
-<<<<<<< HEAD
-#define	WT_STAT_CONN_CHUNKCACHE_CHUNKS_LOADED_FROM_FLUSHED_TABLES	1339
+#define	WT_STAT_CONN_CHUNKCACHE_CHUNKS_LOADED_FROM_FLUSHED_TABLES	1341
 /*! chunk-cache: number of metadata entries inserted */
-#define	WT_STAT_CONN_CHUNKCACHE_METADATA_INSERTED	1340
+#define	WT_STAT_CONN_CHUNKCACHE_METADATA_INSERTED	1342
 /*! chunk-cache: number of metadata entries removed */
-#define	WT_STAT_CONN_CHUNKCACHE_METADATA_REMOVED	1341
-=======
-#define	WT_STAT_CONN_CHUNKCACHE_CHUNKS_LOADED_FROM_FLUSHED_TABLES	1327
-/*! chunk-cache: number of metadata entries inserted */
-#define	WT_STAT_CONN_CHUNKCACHE_METADATA_INSERTED	1328
-/*! chunk-cache: number of metadata entries removed */
-#define	WT_STAT_CONN_CHUNKCACHE_METADATA_REMOVED	1329
->>>>>>> 49207dec
+#define	WT_STAT_CONN_CHUNKCACHE_METADATA_REMOVED	1343
 /*!
  * chunk-cache: number of metadata inserts/deletes dropped by the worker
  * thread
  */
-<<<<<<< HEAD
-#define	WT_STAT_CONN_CHUNKCACHE_METADATA_WORK_UNITS_DROPPED	1342
-=======
-#define	WT_STAT_CONN_CHUNKCACHE_METADATA_WORK_UNITS_DROPPED	1330
->>>>>>> 49207dec
+#define	WT_STAT_CONN_CHUNKCACHE_METADATA_WORK_UNITS_DROPPED	1344
 /*!
  * chunk-cache: number of metadata inserts/deletes pushed to the worker
  * thread
  */
-<<<<<<< HEAD
-#define	WT_STAT_CONN_CHUNKCACHE_METADATA_WORK_UNITS_CREATED	1343
-=======
-#define	WT_STAT_CONN_CHUNKCACHE_METADATA_WORK_UNITS_CREATED	1331
->>>>>>> 49207dec
+#define	WT_STAT_CONN_CHUNKCACHE_METADATA_WORK_UNITS_CREATED	1345
 /*!
  * chunk-cache: number of metadata inserts/deletes read by the worker
  * thread
  */
-<<<<<<< HEAD
-#define	WT_STAT_CONN_CHUNKCACHE_METADATA_WORK_UNITS_DEQUEUED	1344
+#define	WT_STAT_CONN_CHUNKCACHE_METADATA_WORK_UNITS_DEQUEUED	1346
 /*! chunk-cache: number of misses */
-#define	WT_STAT_CONN_CHUNKCACHE_MISSES			1345
+#define	WT_STAT_CONN_CHUNKCACHE_MISSES			1347
 /*! chunk-cache: number of times a read from storage failed */
-#define	WT_STAT_CONN_CHUNKCACHE_IO_FAILED		1346
+#define	WT_STAT_CONN_CHUNKCACHE_IO_FAILED		1348
 /*! chunk-cache: retried accessing a chunk while I/O was in progress */
-#define	WT_STAT_CONN_CHUNKCACHE_RETRIES			1347
+#define	WT_STAT_CONN_CHUNKCACHE_RETRIES			1349
 /*! chunk-cache: retries from a chunk cache checksum mismatch */
-#define	WT_STAT_CONN_CHUNKCACHE_RETRIES_CHECKSUM_MISMATCH	1348
+#define	WT_STAT_CONN_CHUNKCACHE_RETRIES_CHECKSUM_MISMATCH	1350
 /*! chunk-cache: timed out due to too many retries */
-#define	WT_STAT_CONN_CHUNKCACHE_TOOMANY_RETRIES		1349
+#define	WT_STAT_CONN_CHUNKCACHE_TOOMANY_RETRIES		1351
 /*! chunk-cache: total bytes read from persistent content */
-#define	WT_STAT_CONN_CHUNKCACHE_BYTES_READ_PERSISTENT	1350
+#define	WT_STAT_CONN_CHUNKCACHE_BYTES_READ_PERSISTENT	1352
 /*! chunk-cache: total bytes used by the cache */
-#define	WT_STAT_CONN_CHUNKCACHE_BYTES_INUSE		1351
+#define	WT_STAT_CONN_CHUNKCACHE_BYTES_INUSE		1353
 /*! chunk-cache: total bytes used by the cache for pinned chunks */
-#define	WT_STAT_CONN_CHUNKCACHE_BYTES_INUSE_PINNED	1352
+#define	WT_STAT_CONN_CHUNKCACHE_BYTES_INUSE_PINNED	1354
 /*! chunk-cache: total chunks held by the chunk cache */
-#define	WT_STAT_CONN_CHUNKCACHE_CHUNKS_INUSE		1353
-=======
-#define	WT_STAT_CONN_CHUNKCACHE_METADATA_WORK_UNITS_DEQUEUED	1332
-/*! chunk-cache: number of misses */
-#define	WT_STAT_CONN_CHUNKCACHE_MISSES			1333
-/*! chunk-cache: number of times a read from storage failed */
-#define	WT_STAT_CONN_CHUNKCACHE_IO_FAILED		1334
-/*! chunk-cache: retried accessing a chunk while I/O was in progress */
-#define	WT_STAT_CONN_CHUNKCACHE_RETRIES			1335
-/*! chunk-cache: retries from a chunk cache checksum mismatch */
-#define	WT_STAT_CONN_CHUNKCACHE_RETRIES_CHECKSUM_MISMATCH	1336
-/*! chunk-cache: timed out due to too many retries */
-#define	WT_STAT_CONN_CHUNKCACHE_TOOMANY_RETRIES		1337
-/*! chunk-cache: total bytes read from persistent content */
-#define	WT_STAT_CONN_CHUNKCACHE_BYTES_READ_PERSISTENT	1338
-/*! chunk-cache: total bytes used by the cache */
-#define	WT_STAT_CONN_CHUNKCACHE_BYTES_INUSE		1339
-/*! chunk-cache: total bytes used by the cache for pinned chunks */
-#define	WT_STAT_CONN_CHUNKCACHE_BYTES_INUSE_PINNED	1340
-/*! chunk-cache: total chunks held by the chunk cache */
-#define	WT_STAT_CONN_CHUNKCACHE_CHUNKS_INUSE		1341
->>>>>>> 49207dec
+#define	WT_STAT_CONN_CHUNKCACHE_CHUNKS_INUSE		1355
 /*!
  * chunk-cache: total number of chunks inserted on startup from persisted
  * metadata.
  */
-<<<<<<< HEAD
-#define	WT_STAT_CONN_CHUNKCACHE_CREATED_FROM_METADATA	1354
+#define	WT_STAT_CONN_CHUNKCACHE_CREATED_FROM_METADATA	1356
 /*! chunk-cache: total pinned chunks held by the chunk cache */
-#define	WT_STAT_CONN_CHUNKCACHE_CHUNKS_PINNED		1355
+#define	WT_STAT_CONN_CHUNKCACHE_CHUNKS_PINNED		1357
 /*! connection: auto adjusting condition resets */
-#define	WT_STAT_CONN_COND_AUTO_WAIT_RESET		1356
+#define	WT_STAT_CONN_COND_AUTO_WAIT_RESET		1358
 /*! connection: auto adjusting condition wait calls */
-#define	WT_STAT_CONN_COND_AUTO_WAIT			1357
-=======
-#define	WT_STAT_CONN_CHUNKCACHE_CREATED_FROM_METADATA	1342
-/*! chunk-cache: total pinned chunks held by the chunk cache */
-#define	WT_STAT_CONN_CHUNKCACHE_CHUNKS_PINNED		1343
-/*! connection: auto adjusting condition resets */
-#define	WT_STAT_CONN_COND_AUTO_WAIT_RESET		1344
-/*! connection: auto adjusting condition wait calls */
-#define	WT_STAT_CONN_COND_AUTO_WAIT			1345
->>>>>>> 49207dec
+#define	WT_STAT_CONN_COND_AUTO_WAIT			1359
 /*!
  * connection: auto adjusting condition wait raced to update timeout and
  * skipped updating
  */
-<<<<<<< HEAD
-#define	WT_STAT_CONN_COND_AUTO_WAIT_SKIPPED		1358
+#define	WT_STAT_CONN_COND_AUTO_WAIT_SKIPPED		1360
 /*! connection: detected system time went backwards */
-#define	WT_STAT_CONN_TIME_TRAVEL			1359
+#define	WT_STAT_CONN_TIME_TRAVEL			1361
 /*! connection: files currently open */
-#define	WT_STAT_CONN_FILE_OPEN				1360
+#define	WT_STAT_CONN_FILE_OPEN				1362
 /*! connection: hash bucket array size for data handles */
-#define	WT_STAT_CONN_BUCKETS_DH				1361
+#define	WT_STAT_CONN_BUCKETS_DH				1363
 /*! connection: hash bucket array size general */
-#define	WT_STAT_CONN_BUCKETS				1362
+#define	WT_STAT_CONN_BUCKETS				1364
 /*! connection: memory allocations */
-#define	WT_STAT_CONN_MEMORY_ALLOCATION			1363
+#define	WT_STAT_CONN_MEMORY_ALLOCATION			1365
 /*! connection: memory frees */
-#define	WT_STAT_CONN_MEMORY_FREE			1364
+#define	WT_STAT_CONN_MEMORY_FREE			1366
 /*! connection: memory re-allocations */
-#define	WT_STAT_CONN_MEMORY_GROW			1365
+#define	WT_STAT_CONN_MEMORY_GROW			1367
 /*! connection: number of sessions without a sweep for 5+ minutes */
-#define	WT_STAT_CONN_NO_SESSION_SWEEP_5MIN		1366
+#define	WT_STAT_CONN_NO_SESSION_SWEEP_5MIN		1368
 /*! connection: number of sessions without a sweep for 60+ minutes */
-#define	WT_STAT_CONN_NO_SESSION_SWEEP_60MIN		1367
+#define	WT_STAT_CONN_NO_SESSION_SWEEP_60MIN		1369
 /*! connection: pthread mutex condition wait calls */
-#define	WT_STAT_CONN_COND_WAIT				1368
+#define	WT_STAT_CONN_COND_WAIT				1370
 /*! connection: pthread mutex shared lock read-lock calls */
-#define	WT_STAT_CONN_RWLOCK_READ			1369
+#define	WT_STAT_CONN_RWLOCK_READ			1371
 /*! connection: pthread mutex shared lock write-lock calls */
-#define	WT_STAT_CONN_RWLOCK_WRITE			1370
+#define	WT_STAT_CONN_RWLOCK_WRITE			1372
 /*! connection: total fsync I/Os */
-#define	WT_STAT_CONN_FSYNC_IO				1371
+#define	WT_STAT_CONN_FSYNC_IO				1373
 /*! connection: total read I/Os */
-#define	WT_STAT_CONN_READ_IO				1372
+#define	WT_STAT_CONN_READ_IO				1374
 /*! connection: total write I/Os */
-#define	WT_STAT_CONN_WRITE_IO				1373
+#define	WT_STAT_CONN_WRITE_IO				1375
 /*! cursor: Total number of deleted pages skipped during tree walk */
-#define	WT_STAT_CONN_CURSOR_TREE_WALK_DEL_PAGE_SKIP	1374
+#define	WT_STAT_CONN_CURSOR_TREE_WALK_DEL_PAGE_SKIP	1376
 /*! cursor: Total number of entries skipped by cursor next calls */
-#define	WT_STAT_CONN_CURSOR_NEXT_SKIP_TOTAL		1375
+#define	WT_STAT_CONN_CURSOR_NEXT_SKIP_TOTAL		1377
 /*! cursor: Total number of entries skipped by cursor prev calls */
-#define	WT_STAT_CONN_CURSOR_PREV_SKIP_TOTAL		1376
-=======
-#define	WT_STAT_CONN_COND_AUTO_WAIT_SKIPPED		1346
-/*! connection: detected system time went backwards */
-#define	WT_STAT_CONN_TIME_TRAVEL			1347
-/*! connection: files currently open */
-#define	WT_STAT_CONN_FILE_OPEN				1348
-/*! connection: hash bucket array size for data handles */
-#define	WT_STAT_CONN_BUCKETS_DH				1349
-/*! connection: hash bucket array size general */
-#define	WT_STAT_CONN_BUCKETS				1350
-/*! connection: memory allocations */
-#define	WT_STAT_CONN_MEMORY_ALLOCATION			1351
-/*! connection: memory frees */
-#define	WT_STAT_CONN_MEMORY_FREE			1352
-/*! connection: memory re-allocations */
-#define	WT_STAT_CONN_MEMORY_GROW			1353
-/*! connection: number of sessions without a sweep for 5+ minutes */
-#define	WT_STAT_CONN_NO_SESSION_SWEEP_5MIN		1354
-/*! connection: number of sessions without a sweep for 60+ minutes */
-#define	WT_STAT_CONN_NO_SESSION_SWEEP_60MIN		1355
-/*! connection: pthread mutex condition wait calls */
-#define	WT_STAT_CONN_COND_WAIT				1356
-/*! connection: pthread mutex shared lock read-lock calls */
-#define	WT_STAT_CONN_RWLOCK_READ			1357
-/*! connection: pthread mutex shared lock write-lock calls */
-#define	WT_STAT_CONN_RWLOCK_WRITE			1358
-/*! connection: total fsync I/Os */
-#define	WT_STAT_CONN_FSYNC_IO				1359
-/*! connection: total read I/Os */
-#define	WT_STAT_CONN_READ_IO				1360
-/*! connection: total write I/Os */
-#define	WT_STAT_CONN_WRITE_IO				1361
-/*! cursor: Total number of deleted pages skipped during tree walk */
-#define	WT_STAT_CONN_CURSOR_TREE_WALK_DEL_PAGE_SKIP	1362
-/*! cursor: Total number of entries skipped by cursor next calls */
-#define	WT_STAT_CONN_CURSOR_NEXT_SKIP_TOTAL		1363
-/*! cursor: Total number of entries skipped by cursor prev calls */
-#define	WT_STAT_CONN_CURSOR_PREV_SKIP_TOTAL		1364
->>>>>>> 49207dec
+#define	WT_STAT_CONN_CURSOR_PREV_SKIP_TOTAL		1378
 /*!
  * cursor: Total number of entries skipped to position the history store
  * cursor
  */
-<<<<<<< HEAD
-#define	WT_STAT_CONN_CURSOR_SKIP_HS_CUR_POSITION	1377
-=======
-#define	WT_STAT_CONN_CURSOR_SKIP_HS_CUR_POSITION	1365
->>>>>>> 49207dec
+#define	WT_STAT_CONN_CURSOR_SKIP_HS_CUR_POSITION	1379
 /*!
  * cursor: Total number of in-memory deleted pages skipped during tree
  * walk
  */
-<<<<<<< HEAD
-#define	WT_STAT_CONN_CURSOR_TREE_WALK_INMEM_DEL_PAGE_SKIP	1378
+#define	WT_STAT_CONN_CURSOR_TREE_WALK_INMEM_DEL_PAGE_SKIP	1380
 /*! cursor: Total number of on-disk deleted pages skipped during tree walk */
-#define	WT_STAT_CONN_CURSOR_TREE_WALK_ONDISK_DEL_PAGE_SKIP	1379
-=======
-#define	WT_STAT_CONN_CURSOR_TREE_WALK_INMEM_DEL_PAGE_SKIP	1366
-/*! cursor: Total number of on-disk deleted pages skipped during tree walk */
-#define	WT_STAT_CONN_CURSOR_TREE_WALK_ONDISK_DEL_PAGE_SKIP	1367
->>>>>>> 49207dec
+#define	WT_STAT_CONN_CURSOR_TREE_WALK_ONDISK_DEL_PAGE_SKIP	1381
 /*!
  * cursor: Total number of times a search near has exited due to prefix
  * config
  */
-<<<<<<< HEAD
-#define	WT_STAT_CONN_CURSOR_SEARCH_NEAR_PREFIX_FAST_PATHS	1380
-=======
-#define	WT_STAT_CONN_CURSOR_SEARCH_NEAR_PREFIX_FAST_PATHS	1368
->>>>>>> 49207dec
+#define	WT_STAT_CONN_CURSOR_SEARCH_NEAR_PREFIX_FAST_PATHS	1382
 /*!
  * cursor: Total number of times cursor fails to temporarily release
  * pinned page to encourage eviction of hot or large page
  */
-<<<<<<< HEAD
-#define	WT_STAT_CONN_CURSOR_REPOSITION_FAILED		1381
-=======
-#define	WT_STAT_CONN_CURSOR_REPOSITION_FAILED		1369
->>>>>>> 49207dec
+#define	WT_STAT_CONN_CURSOR_REPOSITION_FAILED		1383
 /*!
  * cursor: Total number of times cursor temporarily releases pinned page
  * to encourage eviction of hot or large page
  */
-<<<<<<< HEAD
-#define	WT_STAT_CONN_CURSOR_REPOSITION			1382
+#define	WT_STAT_CONN_CURSOR_REPOSITION			1384
 /*! cursor: bulk cursor count */
-#define	WT_STAT_CONN_CURSOR_BULK_COUNT			1383
+#define	WT_STAT_CONN_CURSOR_BULK_COUNT			1385
 /*! cursor: cached cursor count */
-#define	WT_STAT_CONN_CURSOR_CACHED_COUNT		1384
+#define	WT_STAT_CONN_CURSOR_CACHED_COUNT		1386
 /*! cursor: cursor bound calls that return an error */
-#define	WT_STAT_CONN_CURSOR_BOUND_ERROR			1385
+#define	WT_STAT_CONN_CURSOR_BOUND_ERROR			1387
 /*! cursor: cursor bounds cleared from reset */
-#define	WT_STAT_CONN_CURSOR_BOUNDS_RESET		1386
+#define	WT_STAT_CONN_CURSOR_BOUNDS_RESET		1388
 /*! cursor: cursor bounds comparisons performed */
-#define	WT_STAT_CONN_CURSOR_BOUNDS_COMPARISONS		1387
+#define	WT_STAT_CONN_CURSOR_BOUNDS_COMPARISONS		1389
 /*! cursor: cursor bounds next called on an unpositioned cursor */
-#define	WT_STAT_CONN_CURSOR_BOUNDS_NEXT_UNPOSITIONED	1388
+#define	WT_STAT_CONN_CURSOR_BOUNDS_NEXT_UNPOSITIONED	1390
 /*! cursor: cursor bounds next early exit */
-#define	WT_STAT_CONN_CURSOR_BOUNDS_NEXT_EARLY_EXIT	1389
+#define	WT_STAT_CONN_CURSOR_BOUNDS_NEXT_EARLY_EXIT	1391
 /*! cursor: cursor bounds prev called on an unpositioned cursor */
-#define	WT_STAT_CONN_CURSOR_BOUNDS_PREV_UNPOSITIONED	1390
+#define	WT_STAT_CONN_CURSOR_BOUNDS_PREV_UNPOSITIONED	1392
 /*! cursor: cursor bounds prev early exit */
-#define	WT_STAT_CONN_CURSOR_BOUNDS_PREV_EARLY_EXIT	1391
+#define	WT_STAT_CONN_CURSOR_BOUNDS_PREV_EARLY_EXIT	1393
 /*! cursor: cursor bounds search early exit */
-#define	WT_STAT_CONN_CURSOR_BOUNDS_SEARCH_EARLY_EXIT	1392
+#define	WT_STAT_CONN_CURSOR_BOUNDS_SEARCH_EARLY_EXIT	1394
 /*! cursor: cursor bounds search near call repositioned cursor */
-#define	WT_STAT_CONN_CURSOR_BOUNDS_SEARCH_NEAR_REPOSITIONED_CURSOR	1393
+#define	WT_STAT_CONN_CURSOR_BOUNDS_SEARCH_NEAR_REPOSITIONED_CURSOR	1395
 /*! cursor: cursor bulk loaded cursor insert calls */
-#define	WT_STAT_CONN_CURSOR_INSERT_BULK			1394
+#define	WT_STAT_CONN_CURSOR_INSERT_BULK			1396
 /*! cursor: cursor cache calls that return an error */
-#define	WT_STAT_CONN_CURSOR_CACHE_ERROR			1395
+#define	WT_STAT_CONN_CURSOR_CACHE_ERROR			1397
 /*! cursor: cursor close calls that result in cache */
-#define	WT_STAT_CONN_CURSOR_CACHE			1396
+#define	WT_STAT_CONN_CURSOR_CACHE			1398
 /*! cursor: cursor close calls that return an error */
-#define	WT_STAT_CONN_CURSOR_CLOSE_ERROR			1397
+#define	WT_STAT_CONN_CURSOR_CLOSE_ERROR			1399
 /*! cursor: cursor compare calls that return an error */
-#define	WT_STAT_CONN_CURSOR_COMPARE_ERROR		1398
+#define	WT_STAT_CONN_CURSOR_COMPARE_ERROR		1400
 /*! cursor: cursor create calls */
-#define	WT_STAT_CONN_CURSOR_CREATE			1399
+#define	WT_STAT_CONN_CURSOR_CREATE			1401
 /*! cursor: cursor equals calls that return an error */
-#define	WT_STAT_CONN_CURSOR_EQUALS_ERROR		1400
+#define	WT_STAT_CONN_CURSOR_EQUALS_ERROR		1402
 /*! cursor: cursor get key calls that return an error */
-#define	WT_STAT_CONN_CURSOR_GET_KEY_ERROR		1401
+#define	WT_STAT_CONN_CURSOR_GET_KEY_ERROR		1403
 /*! cursor: cursor get value calls that return an error */
-#define	WT_STAT_CONN_CURSOR_GET_VALUE_ERROR		1402
+#define	WT_STAT_CONN_CURSOR_GET_VALUE_ERROR		1404
 /*! cursor: cursor insert calls */
-#define	WT_STAT_CONN_CURSOR_INSERT			1403
+#define	WT_STAT_CONN_CURSOR_INSERT			1405
 /*! cursor: cursor insert calls that return an error */
-#define	WT_STAT_CONN_CURSOR_INSERT_ERROR		1404
+#define	WT_STAT_CONN_CURSOR_INSERT_ERROR		1406
 /*! cursor: cursor insert check calls that return an error */
-#define	WT_STAT_CONN_CURSOR_INSERT_CHECK_ERROR		1405
+#define	WT_STAT_CONN_CURSOR_INSERT_CHECK_ERROR		1407
 /*! cursor: cursor insert key and value bytes */
-#define	WT_STAT_CONN_CURSOR_INSERT_BYTES		1406
+#define	WT_STAT_CONN_CURSOR_INSERT_BYTES		1408
 /*! cursor: cursor largest key calls that return an error */
-#define	WT_STAT_CONN_CURSOR_LARGEST_KEY_ERROR		1407
+#define	WT_STAT_CONN_CURSOR_LARGEST_KEY_ERROR		1409
 /*! cursor: cursor modify calls */
-#define	WT_STAT_CONN_CURSOR_MODIFY			1408
+#define	WT_STAT_CONN_CURSOR_MODIFY			1410
 /*! cursor: cursor modify calls that return an error */
-#define	WT_STAT_CONN_CURSOR_MODIFY_ERROR		1409
+#define	WT_STAT_CONN_CURSOR_MODIFY_ERROR		1411
 /*! cursor: cursor modify key and value bytes affected */
-#define	WT_STAT_CONN_CURSOR_MODIFY_BYTES		1410
+#define	WT_STAT_CONN_CURSOR_MODIFY_BYTES		1412
 /*! cursor: cursor modify value bytes modified */
-#define	WT_STAT_CONN_CURSOR_MODIFY_BYTES_TOUCH		1411
+#define	WT_STAT_CONN_CURSOR_MODIFY_BYTES_TOUCH		1413
 /*! cursor: cursor next calls */
-#define	WT_STAT_CONN_CURSOR_NEXT			1412
+#define	WT_STAT_CONN_CURSOR_NEXT			1414
 /*! cursor: cursor next calls that return an error */
-#define	WT_STAT_CONN_CURSOR_NEXT_ERROR			1413
-=======
-#define	WT_STAT_CONN_CURSOR_REPOSITION			1370
-/*! cursor: bulk cursor count */
-#define	WT_STAT_CONN_CURSOR_BULK_COUNT			1371
-/*! cursor: cached cursor count */
-#define	WT_STAT_CONN_CURSOR_CACHED_COUNT		1372
-/*! cursor: cursor bound calls that return an error */
-#define	WT_STAT_CONN_CURSOR_BOUND_ERROR			1373
-/*! cursor: cursor bounds cleared from reset */
-#define	WT_STAT_CONN_CURSOR_BOUNDS_RESET		1374
-/*! cursor: cursor bounds comparisons performed */
-#define	WT_STAT_CONN_CURSOR_BOUNDS_COMPARISONS		1375
-/*! cursor: cursor bounds next called on an unpositioned cursor */
-#define	WT_STAT_CONN_CURSOR_BOUNDS_NEXT_UNPOSITIONED	1376
-/*! cursor: cursor bounds next early exit */
-#define	WT_STAT_CONN_CURSOR_BOUNDS_NEXT_EARLY_EXIT	1377
-/*! cursor: cursor bounds prev called on an unpositioned cursor */
-#define	WT_STAT_CONN_CURSOR_BOUNDS_PREV_UNPOSITIONED	1378
-/*! cursor: cursor bounds prev early exit */
-#define	WT_STAT_CONN_CURSOR_BOUNDS_PREV_EARLY_EXIT	1379
-/*! cursor: cursor bounds search early exit */
-#define	WT_STAT_CONN_CURSOR_BOUNDS_SEARCH_EARLY_EXIT	1380
-/*! cursor: cursor bounds search near call repositioned cursor */
-#define	WT_STAT_CONN_CURSOR_BOUNDS_SEARCH_NEAR_REPOSITIONED_CURSOR	1381
-/*! cursor: cursor bulk loaded cursor insert calls */
-#define	WT_STAT_CONN_CURSOR_INSERT_BULK			1382
-/*! cursor: cursor cache calls that return an error */
-#define	WT_STAT_CONN_CURSOR_CACHE_ERROR			1383
-/*! cursor: cursor close calls that result in cache */
-#define	WT_STAT_CONN_CURSOR_CACHE			1384
-/*! cursor: cursor close calls that return an error */
-#define	WT_STAT_CONN_CURSOR_CLOSE_ERROR			1385
-/*! cursor: cursor compare calls that return an error */
-#define	WT_STAT_CONN_CURSOR_COMPARE_ERROR		1386
-/*! cursor: cursor create calls */
-#define	WT_STAT_CONN_CURSOR_CREATE			1387
-/*! cursor: cursor equals calls that return an error */
-#define	WT_STAT_CONN_CURSOR_EQUALS_ERROR		1388
-/*! cursor: cursor get key calls that return an error */
-#define	WT_STAT_CONN_CURSOR_GET_KEY_ERROR		1389
-/*! cursor: cursor get value calls that return an error */
-#define	WT_STAT_CONN_CURSOR_GET_VALUE_ERROR		1390
-/*! cursor: cursor insert calls */
-#define	WT_STAT_CONN_CURSOR_INSERT			1391
-/*! cursor: cursor insert calls that return an error */
-#define	WT_STAT_CONN_CURSOR_INSERT_ERROR		1392
-/*! cursor: cursor insert check calls that return an error */
-#define	WT_STAT_CONN_CURSOR_INSERT_CHECK_ERROR		1393
-/*! cursor: cursor insert key and value bytes */
-#define	WT_STAT_CONN_CURSOR_INSERT_BYTES		1394
-/*! cursor: cursor largest key calls that return an error */
-#define	WT_STAT_CONN_CURSOR_LARGEST_KEY_ERROR		1395
-/*! cursor: cursor modify calls */
-#define	WT_STAT_CONN_CURSOR_MODIFY			1396
-/*! cursor: cursor modify calls that return an error */
-#define	WT_STAT_CONN_CURSOR_MODIFY_ERROR		1397
-/*! cursor: cursor modify key and value bytes affected */
-#define	WT_STAT_CONN_CURSOR_MODIFY_BYTES		1398
-/*! cursor: cursor modify value bytes modified */
-#define	WT_STAT_CONN_CURSOR_MODIFY_BYTES_TOUCH		1399
-/*! cursor: cursor next calls */
-#define	WT_STAT_CONN_CURSOR_NEXT			1400
-/*! cursor: cursor next calls that return an error */
-#define	WT_STAT_CONN_CURSOR_NEXT_ERROR			1401
->>>>>>> 49207dec
+#define	WT_STAT_CONN_CURSOR_NEXT_ERROR			1415
 /*!
  * cursor: cursor next calls that skip due to a globally visible history
  * store tombstone
  */
-<<<<<<< HEAD
-#define	WT_STAT_CONN_CURSOR_NEXT_HS_TOMBSTONE		1414
-=======
-#define	WT_STAT_CONN_CURSOR_NEXT_HS_TOMBSTONE		1402
->>>>>>> 49207dec
+#define	WT_STAT_CONN_CURSOR_NEXT_HS_TOMBSTONE		1416
 /*!
  * cursor: cursor next calls that skip greater than 1 and fewer than 100
  * entries
  */
-<<<<<<< HEAD
-#define	WT_STAT_CONN_CURSOR_NEXT_SKIP_LT_100		1415
-=======
-#define	WT_STAT_CONN_CURSOR_NEXT_SKIP_LT_100		1403
->>>>>>> 49207dec
+#define	WT_STAT_CONN_CURSOR_NEXT_SKIP_LT_100		1417
 /*!
  * cursor: cursor next calls that skip greater than or equal to 100
  * entries
  */
-<<<<<<< HEAD
-#define	WT_STAT_CONN_CURSOR_NEXT_SKIP_GE_100		1416
+#define	WT_STAT_CONN_CURSOR_NEXT_SKIP_GE_100		1418
 /*! cursor: cursor next random calls that return an error */
-#define	WT_STAT_CONN_CURSOR_NEXT_RANDOM_ERROR		1417
+#define	WT_STAT_CONN_CURSOR_NEXT_RANDOM_ERROR		1419
 /*! cursor: cursor operation restarted */
-#define	WT_STAT_CONN_CURSOR_RESTART			1418
+#define	WT_STAT_CONN_CURSOR_RESTART			1420
 /*! cursor: cursor prev calls */
-#define	WT_STAT_CONN_CURSOR_PREV			1419
+#define	WT_STAT_CONN_CURSOR_PREV			1421
 /*! cursor: cursor prev calls that return an error */
-#define	WT_STAT_CONN_CURSOR_PREV_ERROR			1420
-=======
-#define	WT_STAT_CONN_CURSOR_NEXT_SKIP_GE_100		1404
-/*! cursor: cursor next random calls that return an error */
-#define	WT_STAT_CONN_CURSOR_NEXT_RANDOM_ERROR		1405
-/*! cursor: cursor operation restarted */
-#define	WT_STAT_CONN_CURSOR_RESTART			1406
-/*! cursor: cursor prev calls */
-#define	WT_STAT_CONN_CURSOR_PREV			1407
-/*! cursor: cursor prev calls that return an error */
-#define	WT_STAT_CONN_CURSOR_PREV_ERROR			1408
->>>>>>> 49207dec
+#define	WT_STAT_CONN_CURSOR_PREV_ERROR			1422
 /*!
  * cursor: cursor prev calls that skip due to a globally visible history
  * store tombstone
  */
-<<<<<<< HEAD
-#define	WT_STAT_CONN_CURSOR_PREV_HS_TOMBSTONE		1421
-=======
-#define	WT_STAT_CONN_CURSOR_PREV_HS_TOMBSTONE		1409
->>>>>>> 49207dec
+#define	WT_STAT_CONN_CURSOR_PREV_HS_TOMBSTONE		1423
 /*!
  * cursor: cursor prev calls that skip greater than or equal to 100
  * entries
  */
-<<<<<<< HEAD
-#define	WT_STAT_CONN_CURSOR_PREV_SKIP_GE_100		1422
+#define	WT_STAT_CONN_CURSOR_PREV_SKIP_GE_100		1424
 /*! cursor: cursor prev calls that skip less than 100 entries */
-#define	WT_STAT_CONN_CURSOR_PREV_SKIP_LT_100		1423
+#define	WT_STAT_CONN_CURSOR_PREV_SKIP_LT_100		1425
 /*! cursor: cursor reconfigure calls that return an error */
-#define	WT_STAT_CONN_CURSOR_RECONFIGURE_ERROR		1424
+#define	WT_STAT_CONN_CURSOR_RECONFIGURE_ERROR		1426
 /*! cursor: cursor remove calls */
-#define	WT_STAT_CONN_CURSOR_REMOVE			1425
+#define	WT_STAT_CONN_CURSOR_REMOVE			1427
 /*! cursor: cursor remove calls that return an error */
-#define	WT_STAT_CONN_CURSOR_REMOVE_ERROR		1426
+#define	WT_STAT_CONN_CURSOR_REMOVE_ERROR		1428
 /*! cursor: cursor remove key bytes removed */
-#define	WT_STAT_CONN_CURSOR_REMOVE_BYTES		1427
+#define	WT_STAT_CONN_CURSOR_REMOVE_BYTES		1429
 /*! cursor: cursor reopen calls that return an error */
-#define	WT_STAT_CONN_CURSOR_REOPEN_ERROR		1428
+#define	WT_STAT_CONN_CURSOR_REOPEN_ERROR		1430
 /*! cursor: cursor reserve calls */
-#define	WT_STAT_CONN_CURSOR_RESERVE			1429
+#define	WT_STAT_CONN_CURSOR_RESERVE			1431
 /*! cursor: cursor reserve calls that return an error */
-#define	WT_STAT_CONN_CURSOR_RESERVE_ERROR		1430
+#define	WT_STAT_CONN_CURSOR_RESERVE_ERROR		1432
 /*! cursor: cursor reset calls */
-#define	WT_STAT_CONN_CURSOR_RESET			1431
+#define	WT_STAT_CONN_CURSOR_RESET			1433
 /*! cursor: cursor reset calls that return an error */
-#define	WT_STAT_CONN_CURSOR_RESET_ERROR			1432
+#define	WT_STAT_CONN_CURSOR_RESET_ERROR			1434
 /*! cursor: cursor search calls */
-#define	WT_STAT_CONN_CURSOR_SEARCH			1433
+#define	WT_STAT_CONN_CURSOR_SEARCH			1435
 /*! cursor: cursor search calls that return an error */
-#define	WT_STAT_CONN_CURSOR_SEARCH_ERROR		1434
+#define	WT_STAT_CONN_CURSOR_SEARCH_ERROR		1436
 /*! cursor: cursor search history store calls */
-#define	WT_STAT_CONN_CURSOR_SEARCH_HS			1435
+#define	WT_STAT_CONN_CURSOR_SEARCH_HS			1437
 /*! cursor: cursor search near calls */
-#define	WT_STAT_CONN_CURSOR_SEARCH_NEAR			1436
+#define	WT_STAT_CONN_CURSOR_SEARCH_NEAR			1438
 /*! cursor: cursor search near calls that return an error */
-#define	WT_STAT_CONN_CURSOR_SEARCH_NEAR_ERROR		1437
+#define	WT_STAT_CONN_CURSOR_SEARCH_NEAR_ERROR		1439
 /*! cursor: cursor sweep buckets */
-#define	WT_STAT_CONN_CURSOR_SWEEP_BUCKETS		1438
+#define	WT_STAT_CONN_CURSOR_SWEEP_BUCKETS		1440
 /*! cursor: cursor sweep cursors closed */
-#define	WT_STAT_CONN_CURSOR_SWEEP_CLOSED		1439
+#define	WT_STAT_CONN_CURSOR_SWEEP_CLOSED		1441
 /*! cursor: cursor sweep cursors examined */
-#define	WT_STAT_CONN_CURSOR_SWEEP_EXAMINED		1440
+#define	WT_STAT_CONN_CURSOR_SWEEP_EXAMINED		1442
 /*! cursor: cursor sweeps */
-#define	WT_STAT_CONN_CURSOR_SWEEP			1441
+#define	WT_STAT_CONN_CURSOR_SWEEP			1443
 /*! cursor: cursor truncate calls */
-#define	WT_STAT_CONN_CURSOR_TRUNCATE			1442
+#define	WT_STAT_CONN_CURSOR_TRUNCATE			1444
 /*! cursor: cursor truncates performed on individual keys */
-#define	WT_STAT_CONN_CURSOR_TRUNCATE_KEYS_DELETED	1443
+#define	WT_STAT_CONN_CURSOR_TRUNCATE_KEYS_DELETED	1445
 /*! cursor: cursor update calls */
-#define	WT_STAT_CONN_CURSOR_UPDATE			1444
+#define	WT_STAT_CONN_CURSOR_UPDATE			1446
 /*! cursor: cursor update calls that return an error */
-#define	WT_STAT_CONN_CURSOR_UPDATE_ERROR		1445
+#define	WT_STAT_CONN_CURSOR_UPDATE_ERROR		1447
 /*! cursor: cursor update key and value bytes */
-#define	WT_STAT_CONN_CURSOR_UPDATE_BYTES		1446
+#define	WT_STAT_CONN_CURSOR_UPDATE_BYTES		1448
 /*! cursor: cursor update value size change */
-#define	WT_STAT_CONN_CURSOR_UPDATE_BYTES_CHANGED	1447
+#define	WT_STAT_CONN_CURSOR_UPDATE_BYTES_CHANGED	1449
 /*! cursor: cursors reused from cache */
-#define	WT_STAT_CONN_CURSOR_REOPEN			1448
+#define	WT_STAT_CONN_CURSOR_REOPEN			1450
 /*! cursor: open cursor count */
-#define	WT_STAT_CONN_CURSOR_OPEN_COUNT			1449
+#define	WT_STAT_CONN_CURSOR_OPEN_COUNT			1451
 /*! data-handle: connection data handle size */
-#define	WT_STAT_CONN_DH_CONN_HANDLE_SIZE		1450
+#define	WT_STAT_CONN_DH_CONN_HANDLE_SIZE		1452
 /*! data-handle: connection data handles currently active */
-#define	WT_STAT_CONN_DH_CONN_HANDLE_COUNT		1451
+#define	WT_STAT_CONN_DH_CONN_HANDLE_COUNT		1453
 /*! data-handle: connection sweep candidate became referenced */
-#define	WT_STAT_CONN_DH_SWEEP_REF			1452
+#define	WT_STAT_CONN_DH_SWEEP_REF			1454
 /*! data-handle: connection sweep dhandles closed */
-#define	WT_STAT_CONN_DH_SWEEP_CLOSE			1453
+#define	WT_STAT_CONN_DH_SWEEP_CLOSE			1455
 /*! data-handle: connection sweep dhandles removed from hash list */
-#define	WT_STAT_CONN_DH_SWEEP_REMOVE			1454
+#define	WT_STAT_CONN_DH_SWEEP_REMOVE			1456
 /*! data-handle: connection sweep time-of-death sets */
-#define	WT_STAT_CONN_DH_SWEEP_TOD			1455
+#define	WT_STAT_CONN_DH_SWEEP_TOD			1457
 /*! data-handle: connection sweeps */
-#define	WT_STAT_CONN_DH_SWEEPS				1456
-=======
-#define	WT_STAT_CONN_CURSOR_PREV_SKIP_GE_100		1410
-/*! cursor: cursor prev calls that skip less than 100 entries */
-#define	WT_STAT_CONN_CURSOR_PREV_SKIP_LT_100		1411
-/*! cursor: cursor reconfigure calls that return an error */
-#define	WT_STAT_CONN_CURSOR_RECONFIGURE_ERROR		1412
-/*! cursor: cursor remove calls */
-#define	WT_STAT_CONN_CURSOR_REMOVE			1413
-/*! cursor: cursor remove calls that return an error */
-#define	WT_STAT_CONN_CURSOR_REMOVE_ERROR		1414
-/*! cursor: cursor remove key bytes removed */
-#define	WT_STAT_CONN_CURSOR_REMOVE_BYTES		1415
-/*! cursor: cursor reopen calls that return an error */
-#define	WT_STAT_CONN_CURSOR_REOPEN_ERROR		1416
-/*! cursor: cursor reserve calls */
-#define	WT_STAT_CONN_CURSOR_RESERVE			1417
-/*! cursor: cursor reserve calls that return an error */
-#define	WT_STAT_CONN_CURSOR_RESERVE_ERROR		1418
-/*! cursor: cursor reset calls */
-#define	WT_STAT_CONN_CURSOR_RESET			1419
-/*! cursor: cursor reset calls that return an error */
-#define	WT_STAT_CONN_CURSOR_RESET_ERROR			1420
-/*! cursor: cursor search calls */
-#define	WT_STAT_CONN_CURSOR_SEARCH			1421
-/*! cursor: cursor search calls that return an error */
-#define	WT_STAT_CONN_CURSOR_SEARCH_ERROR		1422
-/*! cursor: cursor search history store calls */
-#define	WT_STAT_CONN_CURSOR_SEARCH_HS			1423
-/*! cursor: cursor search near calls */
-#define	WT_STAT_CONN_CURSOR_SEARCH_NEAR			1424
-/*! cursor: cursor search near calls that return an error */
-#define	WT_STAT_CONN_CURSOR_SEARCH_NEAR_ERROR		1425
-/*! cursor: cursor sweep buckets */
-#define	WT_STAT_CONN_CURSOR_SWEEP_BUCKETS		1426
-/*! cursor: cursor sweep cursors closed */
-#define	WT_STAT_CONN_CURSOR_SWEEP_CLOSED		1427
-/*! cursor: cursor sweep cursors examined */
-#define	WT_STAT_CONN_CURSOR_SWEEP_EXAMINED		1428
-/*! cursor: cursor sweeps */
-#define	WT_STAT_CONN_CURSOR_SWEEP			1429
-/*! cursor: cursor truncate calls */
-#define	WT_STAT_CONN_CURSOR_TRUNCATE			1430
-/*! cursor: cursor truncates performed on individual keys */
-#define	WT_STAT_CONN_CURSOR_TRUNCATE_KEYS_DELETED	1431
-/*! cursor: cursor update calls */
-#define	WT_STAT_CONN_CURSOR_UPDATE			1432
-/*! cursor: cursor update calls that return an error */
-#define	WT_STAT_CONN_CURSOR_UPDATE_ERROR		1433
-/*! cursor: cursor update key and value bytes */
-#define	WT_STAT_CONN_CURSOR_UPDATE_BYTES		1434
-/*! cursor: cursor update value size change */
-#define	WT_STAT_CONN_CURSOR_UPDATE_BYTES_CHANGED	1435
-/*! cursor: cursors reused from cache */
-#define	WT_STAT_CONN_CURSOR_REOPEN			1436
-/*! cursor: open cursor count */
-#define	WT_STAT_CONN_CURSOR_OPEN_COUNT			1437
-/*! data-handle: connection data handle size */
-#define	WT_STAT_CONN_DH_CONN_HANDLE_SIZE		1438
-/*! data-handle: connection data handles currently active */
-#define	WT_STAT_CONN_DH_CONN_HANDLE_COUNT		1439
-/*! data-handle: connection sweep candidate became referenced */
-#define	WT_STAT_CONN_DH_SWEEP_REF			1440
-/*! data-handle: connection sweep dhandles closed */
-#define	WT_STAT_CONN_DH_SWEEP_CLOSE			1441
-/*! data-handle: connection sweep dhandles removed from hash list */
-#define	WT_STAT_CONN_DH_SWEEP_REMOVE			1442
-/*! data-handle: connection sweep time-of-death sets */
-#define	WT_STAT_CONN_DH_SWEEP_TOD			1443
-/*! data-handle: connection sweeps */
-#define	WT_STAT_CONN_DH_SWEEPS				1444
->>>>>>> 49207dec
+#define	WT_STAT_CONN_DH_SWEEPS				1458
 /*!
  * data-handle: connection sweeps skipped due to checkpoint gathering
  * handles
  */
-<<<<<<< HEAD
-#define	WT_STAT_CONN_DH_SWEEP_SKIP_CKPT			1457
+#define	WT_STAT_CONN_DH_SWEEP_SKIP_CKPT			1459
 /*! data-handle: session dhandles swept */
-#define	WT_STAT_CONN_DH_SESSION_HANDLES			1458
+#define	WT_STAT_CONN_DH_SESSION_HANDLES			1460
 /*! data-handle: session sweep attempts */
-#define	WT_STAT_CONN_DH_SESSION_SWEEPS			1459
+#define	WT_STAT_CONN_DH_SESSION_SWEEPS			1461
 /*! layered: Layered table cursor insert operations */
-#define	WT_STAT_CONN_LAYERED_CURS_INSERT		1460
+#define	WT_STAT_CONN_LAYERED_CURS_INSERT		1462
 /*! layered: Layered table cursor next operations */
-#define	WT_STAT_CONN_LAYERED_CURS_NEXT			1461
+#define	WT_STAT_CONN_LAYERED_CURS_NEXT			1463
 /*! layered: Layered table cursor next operations from ingest table */
-#define	WT_STAT_CONN_LAYERED_CURS_NEXT_INGEST		1462
+#define	WT_STAT_CONN_LAYERED_CURS_NEXT_INGEST		1464
 /*! layered: Layered table cursor next operations from stable table */
-#define	WT_STAT_CONN_LAYERED_CURS_NEXT_STABLE		1463
+#define	WT_STAT_CONN_LAYERED_CURS_NEXT_STABLE		1465
 /*! layered: Layered table cursor prev operations */
-#define	WT_STAT_CONN_LAYERED_CURS_PREV			1464
+#define	WT_STAT_CONN_LAYERED_CURS_PREV			1466
 /*! layered: Layered table cursor prev operations from ingest table */
-#define	WT_STAT_CONN_LAYERED_CURS_PREV_INGEST		1465
+#define	WT_STAT_CONN_LAYERED_CURS_PREV_INGEST		1467
 /*! layered: Layered table cursor prev operations from stable table */
-#define	WT_STAT_CONN_LAYERED_CURS_PREV_STABLE		1466
+#define	WT_STAT_CONN_LAYERED_CURS_PREV_STABLE		1468
 /*! layered: Layered table cursor remove operations */
-#define	WT_STAT_CONN_LAYERED_CURS_REMOVE		1467
+#define	WT_STAT_CONN_LAYERED_CURS_REMOVE		1469
 /*! layered: Layered table cursor search near operations */
-#define	WT_STAT_CONN_LAYERED_CURS_SEARCH_NEAR		1468
+#define	WT_STAT_CONN_LAYERED_CURS_SEARCH_NEAR		1470
 /*! layered: Layered table cursor search near operations from ingest table */
-#define	WT_STAT_CONN_LAYERED_CURS_SEARCH_NEAR_INGEST	1469
+#define	WT_STAT_CONN_LAYERED_CURS_SEARCH_NEAR_INGEST	1471
 /*! layered: Layered table cursor search near operations from stable table */
-#define	WT_STAT_CONN_LAYERED_CURS_SEARCH_NEAR_STABLE	1470
+#define	WT_STAT_CONN_LAYERED_CURS_SEARCH_NEAR_STABLE	1472
 /*! layered: Layered table cursor search operations */
-#define	WT_STAT_CONN_LAYERED_CURS_SEARCH		1471
+#define	WT_STAT_CONN_LAYERED_CURS_SEARCH		1473
 /*! layered: Layered table cursor search operations from ingest table */
-#define	WT_STAT_CONN_LAYERED_CURS_SEARCH_INGEST		1472
+#define	WT_STAT_CONN_LAYERED_CURS_SEARCH_INGEST		1474
 /*! layered: Layered table cursor search operations from stable table */
-#define	WT_STAT_CONN_LAYERED_CURS_SEARCH_STABLE		1473
+#define	WT_STAT_CONN_LAYERED_CURS_SEARCH_STABLE		1475
 /*! layered: Layered table cursor update operations */
-#define	WT_STAT_CONN_LAYERED_CURS_UPDATE		1474
+#define	WT_STAT_CONN_LAYERED_CURS_UPDATE		1476
 /*! layered: Layered table cursor upgrade state for ingest table */
-#define	WT_STAT_CONN_LAYERED_CURS_UPGRADE_INGEST	1475
+#define	WT_STAT_CONN_LAYERED_CURS_UPGRADE_INGEST	1477
 /*! layered: Layered table cursor upgrade state for stable table */
-#define	WT_STAT_CONN_LAYERED_CURS_UPGRADE_STABLE	1476
-=======
-#define	WT_STAT_CONN_DH_SWEEP_SKIP_CKPT			1445
-/*! data-handle: session dhandles swept */
-#define	WT_STAT_CONN_DH_SESSION_HANDLES			1446
-/*! data-handle: session sweep attempts */
-#define	WT_STAT_CONN_DH_SESSION_SWEEPS			1447
-/*! layered: Layered table cursor insert operations */
-#define	WT_STAT_CONN_LAYERED_CURS_INSERT		1448
-/*! layered: Layered table cursor next operations */
-#define	WT_STAT_CONN_LAYERED_CURS_NEXT			1449
-/*! layered: Layered table cursor next operations from ingest table */
-#define	WT_STAT_CONN_LAYERED_CURS_NEXT_INGEST		1450
-/*! layered: Layered table cursor next operations from stable table */
-#define	WT_STAT_CONN_LAYERED_CURS_NEXT_STABLE		1451
-/*! layered: Layered table cursor prev operations */
-#define	WT_STAT_CONN_LAYERED_CURS_PREV			1452
-/*! layered: Layered table cursor prev operations from ingest table */
-#define	WT_STAT_CONN_LAYERED_CURS_PREV_INGEST		1453
-/*! layered: Layered table cursor prev operations from stable table */
-#define	WT_STAT_CONN_LAYERED_CURS_PREV_STABLE		1454
-/*! layered: Layered table cursor remove operations */
-#define	WT_STAT_CONN_LAYERED_CURS_REMOVE		1455
-/*! layered: Layered table cursor search near operations */
-#define	WT_STAT_CONN_LAYERED_CURS_SEARCH_NEAR		1456
-/*! layered: Layered table cursor search near operations from ingest table */
-#define	WT_STAT_CONN_LAYERED_CURS_SEARCH_NEAR_INGEST	1457
-/*! layered: Layered table cursor search near operations from stable table */
-#define	WT_STAT_CONN_LAYERED_CURS_SEARCH_NEAR_STABLE	1458
-/*! layered: Layered table cursor search operations */
-#define	WT_STAT_CONN_LAYERED_CURS_SEARCH		1459
-/*! layered: Layered table cursor search operations from ingest table */
-#define	WT_STAT_CONN_LAYERED_CURS_SEARCH_INGEST		1460
-/*! layered: Layered table cursor search operations from stable table */
-#define	WT_STAT_CONN_LAYERED_CURS_SEARCH_STABLE		1461
-/*! layered: Layered table cursor update operations */
-#define	WT_STAT_CONN_LAYERED_CURS_UPDATE		1462
-/*! layered: Layered table cursor upgrade state for ingest table */
-#define	WT_STAT_CONN_LAYERED_CURS_UPGRADE_INGEST	1463
-/*! layered: Layered table cursor upgrade state for stable table */
-#define	WT_STAT_CONN_LAYERED_CURS_UPGRADE_STABLE	1464
->>>>>>> 49207dec
+#define	WT_STAT_CONN_LAYERED_CURS_UPGRADE_STABLE	1478
 /*!
  * layered: checkpoints performed on this table by the layered table
  * manager
  */
-<<<<<<< HEAD
-#define	WT_STAT_CONN_LAYERED_TABLE_MANAGER_CHECKPOINTS	1477
+#define	WT_STAT_CONN_LAYERED_TABLE_MANAGER_CHECKPOINTS	1479
 /*! layered: checkpoints refreshed on shared layered constituents */
-#define	WT_STAT_CONN_LAYERED_TABLE_MANAGER_CHECKPOINTS_REFRESHED	1478
-=======
-#define	WT_STAT_CONN_LAYERED_TABLE_MANAGER_CHECKPOINTS	1465
-/*! layered: checkpoints refreshed on shared layered constituents */
-#define	WT_STAT_CONN_LAYERED_TABLE_MANAGER_CHECKPOINTS_REFRESHED	1466
->>>>>>> 49207dec
+#define	WT_STAT_CONN_LAYERED_TABLE_MANAGER_CHECKPOINTS_REFRESHED	1480
 /*!
  * layered: how many log applications the layered table manager applied
  * on this tree
  */
-<<<<<<< HEAD
-#define	WT_STAT_CONN_LAYERED_TABLE_MANAGER_LOGOPS_APPLIED	1479
-=======
-#define	WT_STAT_CONN_LAYERED_TABLE_MANAGER_LOGOPS_APPLIED	1467
->>>>>>> 49207dec
+#define	WT_STAT_CONN_LAYERED_TABLE_MANAGER_LOGOPS_APPLIED	1481
 /*!
  * layered: how many log applications the layered table manager skipped
  * on this tree
  */
-<<<<<<< HEAD
-#define	WT_STAT_CONN_LAYERED_TABLE_MANAGER_LOGOPS_SKIPPED	1480
-=======
-#define	WT_STAT_CONN_LAYERED_TABLE_MANAGER_LOGOPS_SKIPPED	1468
->>>>>>> 49207dec
+#define	WT_STAT_CONN_LAYERED_TABLE_MANAGER_LOGOPS_SKIPPED	1482
 /*!
  * layered: how many previously-applied LSNs the layered table manager
  * skipped on this tree
  */
-<<<<<<< HEAD
-#define	WT_STAT_CONN_LAYERED_TABLE_MANAGER_SKIP_LSN	1481
+#define	WT_STAT_CONN_LAYERED_TABLE_MANAGER_SKIP_LSN	1483
 /*! layered: the number of tables the layered table manager has open */
-#define	WT_STAT_CONN_LAYERED_TABLE_MANAGER_TABLES	1482
+#define	WT_STAT_CONN_LAYERED_TABLE_MANAGER_TABLES	1484
 /*! layered: whether the layered table manager thread has been started */
-#define	WT_STAT_CONN_LAYERED_TABLE_MANAGER_RUNNING	1483
-=======
-#define	WT_STAT_CONN_LAYERED_TABLE_MANAGER_SKIP_LSN	1469
-/*! layered: the number of tables the layered table manager has open */
-#define	WT_STAT_CONN_LAYERED_TABLE_MANAGER_TABLES	1470
-/*! layered: whether the layered table manager thread has been started */
-#define	WT_STAT_CONN_LAYERED_TABLE_MANAGER_RUNNING	1471
->>>>>>> 49207dec
+#define	WT_STAT_CONN_LAYERED_TABLE_MANAGER_RUNNING	1485
 /*!
  * layered: whether the layered table manager thread is currently busy
  * doing work
  */
-<<<<<<< HEAD
-#define	WT_STAT_CONN_LAYERED_TABLE_MANAGER_ACTIVE	1484
+#define	WT_STAT_CONN_LAYERED_TABLE_MANAGER_ACTIVE	1486
 /*! lock: checkpoint lock acquisitions */
-#define	WT_STAT_CONN_LOCK_CHECKPOINT_COUNT		1485
+#define	WT_STAT_CONN_LOCK_CHECKPOINT_COUNT		1487
 /*! lock: checkpoint lock application thread wait time (usecs) */
-#define	WT_STAT_CONN_LOCK_CHECKPOINT_WAIT_APPLICATION	1486
+#define	WT_STAT_CONN_LOCK_CHECKPOINT_WAIT_APPLICATION	1488
 /*! lock: checkpoint lock internal thread wait time (usecs) */
-#define	WT_STAT_CONN_LOCK_CHECKPOINT_WAIT_INTERNAL	1487
+#define	WT_STAT_CONN_LOCK_CHECKPOINT_WAIT_INTERNAL	1489
 /*! lock: dhandle lock application thread time waiting (usecs) */
-#define	WT_STAT_CONN_LOCK_DHANDLE_WAIT_APPLICATION	1488
+#define	WT_STAT_CONN_LOCK_DHANDLE_WAIT_APPLICATION	1490
 /*! lock: dhandle lock internal thread time waiting (usecs) */
-#define	WT_STAT_CONN_LOCK_DHANDLE_WAIT_INTERNAL		1489
+#define	WT_STAT_CONN_LOCK_DHANDLE_WAIT_INTERNAL		1491
 /*! lock: dhandle read lock acquisitions */
-#define	WT_STAT_CONN_LOCK_DHANDLE_READ_COUNT		1490
+#define	WT_STAT_CONN_LOCK_DHANDLE_READ_COUNT		1492
 /*! lock: dhandle write lock acquisitions */
-#define	WT_STAT_CONN_LOCK_DHANDLE_WRITE_COUNT		1491
+#define	WT_STAT_CONN_LOCK_DHANDLE_WRITE_COUNT		1493
 /*! lock: metadata lock acquisitions */
-#define	WT_STAT_CONN_LOCK_METADATA_COUNT		1492
+#define	WT_STAT_CONN_LOCK_METADATA_COUNT		1494
 /*! lock: metadata lock application thread wait time (usecs) */
-#define	WT_STAT_CONN_LOCK_METADATA_WAIT_APPLICATION	1493
+#define	WT_STAT_CONN_LOCK_METADATA_WAIT_APPLICATION	1495
 /*! lock: metadata lock internal thread wait time (usecs) */
-#define	WT_STAT_CONN_LOCK_METADATA_WAIT_INTERNAL	1494
+#define	WT_STAT_CONN_LOCK_METADATA_WAIT_INTERNAL	1496
 /*! lock: schema lock acquisitions */
-#define	WT_STAT_CONN_LOCK_SCHEMA_COUNT			1495
+#define	WT_STAT_CONN_LOCK_SCHEMA_COUNT			1497
 /*! lock: schema lock application thread wait time (usecs) */
-#define	WT_STAT_CONN_LOCK_SCHEMA_WAIT_APPLICATION	1496
+#define	WT_STAT_CONN_LOCK_SCHEMA_WAIT_APPLICATION	1498
 /*! lock: schema lock internal thread wait time (usecs) */
-#define	WT_STAT_CONN_LOCK_SCHEMA_WAIT_INTERNAL		1497
-=======
-#define	WT_STAT_CONN_LAYERED_TABLE_MANAGER_ACTIVE	1472
-/*! lock: checkpoint lock acquisitions */
-#define	WT_STAT_CONN_LOCK_CHECKPOINT_COUNT		1473
-/*! lock: checkpoint lock application thread wait time (usecs) */
-#define	WT_STAT_CONN_LOCK_CHECKPOINT_WAIT_APPLICATION	1474
-/*! lock: checkpoint lock internal thread wait time (usecs) */
-#define	WT_STAT_CONN_LOCK_CHECKPOINT_WAIT_INTERNAL	1475
-/*! lock: dhandle lock application thread time waiting (usecs) */
-#define	WT_STAT_CONN_LOCK_DHANDLE_WAIT_APPLICATION	1476
-/*! lock: dhandle lock internal thread time waiting (usecs) */
-#define	WT_STAT_CONN_LOCK_DHANDLE_WAIT_INTERNAL		1477
-/*! lock: dhandle read lock acquisitions */
-#define	WT_STAT_CONN_LOCK_DHANDLE_READ_COUNT		1478
-/*! lock: dhandle write lock acquisitions */
-#define	WT_STAT_CONN_LOCK_DHANDLE_WRITE_COUNT		1479
-/*! lock: metadata lock acquisitions */
-#define	WT_STAT_CONN_LOCK_METADATA_COUNT		1480
-/*! lock: metadata lock application thread wait time (usecs) */
-#define	WT_STAT_CONN_LOCK_METADATA_WAIT_APPLICATION	1481
-/*! lock: metadata lock internal thread wait time (usecs) */
-#define	WT_STAT_CONN_LOCK_METADATA_WAIT_INTERNAL	1482
-/*! lock: schema lock acquisitions */
-#define	WT_STAT_CONN_LOCK_SCHEMA_COUNT			1483
-/*! lock: schema lock application thread wait time (usecs) */
-#define	WT_STAT_CONN_LOCK_SCHEMA_WAIT_APPLICATION	1484
-/*! lock: schema lock internal thread wait time (usecs) */
-#define	WT_STAT_CONN_LOCK_SCHEMA_WAIT_INTERNAL		1485
->>>>>>> 49207dec
+#define	WT_STAT_CONN_LOCK_SCHEMA_WAIT_INTERNAL		1499
 /*!
  * lock: table lock application thread time waiting for the table lock
  * (usecs)
  */
-<<<<<<< HEAD
-#define	WT_STAT_CONN_LOCK_TABLE_WAIT_APPLICATION	1498
-=======
-#define	WT_STAT_CONN_LOCK_TABLE_WAIT_APPLICATION	1486
->>>>>>> 49207dec
+#define	WT_STAT_CONN_LOCK_TABLE_WAIT_APPLICATION	1500
 /*!
  * lock: table lock internal thread time waiting for the table lock
  * (usecs)
  */
-<<<<<<< HEAD
-#define	WT_STAT_CONN_LOCK_TABLE_WAIT_INTERNAL		1499
+#define	WT_STAT_CONN_LOCK_TABLE_WAIT_INTERNAL		1501
 /*! lock: table read lock acquisitions */
-#define	WT_STAT_CONN_LOCK_TABLE_READ_COUNT		1500
+#define	WT_STAT_CONN_LOCK_TABLE_READ_COUNT		1502
 /*! lock: table write lock acquisitions */
-#define	WT_STAT_CONN_LOCK_TABLE_WRITE_COUNT		1501
+#define	WT_STAT_CONN_LOCK_TABLE_WRITE_COUNT		1503
 /*! lock: txn global lock application thread time waiting (usecs) */
-#define	WT_STAT_CONN_LOCK_TXN_GLOBAL_WAIT_APPLICATION	1502
+#define	WT_STAT_CONN_LOCK_TXN_GLOBAL_WAIT_APPLICATION	1504
 /*! lock: txn global lock internal thread time waiting (usecs) */
-#define	WT_STAT_CONN_LOCK_TXN_GLOBAL_WAIT_INTERNAL	1503
+#define	WT_STAT_CONN_LOCK_TXN_GLOBAL_WAIT_INTERNAL	1505
 /*! lock: txn global read lock acquisitions */
-#define	WT_STAT_CONN_LOCK_TXN_GLOBAL_READ_COUNT		1504
+#define	WT_STAT_CONN_LOCK_TXN_GLOBAL_READ_COUNT		1506
 /*! lock: txn global write lock acquisitions */
-#define	WT_STAT_CONN_LOCK_TXN_GLOBAL_WRITE_COUNT	1505
+#define	WT_STAT_CONN_LOCK_TXN_GLOBAL_WRITE_COUNT	1507
 /*! log: busy returns attempting to switch slots */
-#define	WT_STAT_CONN_LOG_SLOT_SWITCH_BUSY		1506
+#define	WT_STAT_CONN_LOG_SLOT_SWITCH_BUSY		1508
 /*! log: force log remove time sleeping (usecs) */
-#define	WT_STAT_CONN_LOG_FORCE_REMOVE_SLEEP		1507
+#define	WT_STAT_CONN_LOG_FORCE_REMOVE_SLEEP		1509
 /*! log: log bytes of payload data */
-#define	WT_STAT_CONN_LOG_BYTES_PAYLOAD			1508
+#define	WT_STAT_CONN_LOG_BYTES_PAYLOAD			1510
 /*! log: log bytes written */
-#define	WT_STAT_CONN_LOG_BYTES_WRITTEN			1509
+#define	WT_STAT_CONN_LOG_BYTES_WRITTEN			1511
 /*! log: log files manually zero-filled */
-#define	WT_STAT_CONN_LOG_ZERO_FILLS			1510
+#define	WT_STAT_CONN_LOG_ZERO_FILLS			1512
 /*! log: log flush operations */
-#define	WT_STAT_CONN_LOG_FLUSH				1511
+#define	WT_STAT_CONN_LOG_FLUSH				1513
 /*! log: log force write operations */
-#define	WT_STAT_CONN_LOG_FORCE_WRITE			1512
+#define	WT_STAT_CONN_LOG_FORCE_WRITE			1514
 /*! log: log force write operations skipped */
-#define	WT_STAT_CONN_LOG_FORCE_WRITE_SKIP		1513
+#define	WT_STAT_CONN_LOG_FORCE_WRITE_SKIP		1515
 /*! log: log records compressed */
-#define	WT_STAT_CONN_LOG_COMPRESS_WRITES		1514
+#define	WT_STAT_CONN_LOG_COMPRESS_WRITES		1516
 /*! log: log records not compressed */
-#define	WT_STAT_CONN_LOG_COMPRESS_WRITE_FAILS		1515
+#define	WT_STAT_CONN_LOG_COMPRESS_WRITE_FAILS		1517
 /*! log: log records too small to compress */
-#define	WT_STAT_CONN_LOG_COMPRESS_SMALL			1516
+#define	WT_STAT_CONN_LOG_COMPRESS_SMALL			1518
 /*! log: log release advances write LSN */
-#define	WT_STAT_CONN_LOG_RELEASE_WRITE_LSN		1517
+#define	WT_STAT_CONN_LOG_RELEASE_WRITE_LSN		1519
 /*! log: log scan operations */
-#define	WT_STAT_CONN_LOG_SCANS				1518
+#define	WT_STAT_CONN_LOG_SCANS				1520
 /*! log: log scan records requiring two reads */
-#define	WT_STAT_CONN_LOG_SCAN_REREADS			1519
+#define	WT_STAT_CONN_LOG_SCAN_REREADS			1521
 /*! log: log server thread advances write LSN */
-#define	WT_STAT_CONN_LOG_WRITE_LSN			1520
+#define	WT_STAT_CONN_LOG_WRITE_LSN			1522
 /*! log: log server thread write LSN walk skipped */
-#define	WT_STAT_CONN_LOG_WRITE_LSN_SKIP			1521
+#define	WT_STAT_CONN_LOG_WRITE_LSN_SKIP			1523
 /*! log: log sync operations */
-#define	WT_STAT_CONN_LOG_SYNC				1522
+#define	WT_STAT_CONN_LOG_SYNC				1524
 /*! log: log sync time duration (usecs) */
-#define	WT_STAT_CONN_LOG_SYNC_DURATION			1523
+#define	WT_STAT_CONN_LOG_SYNC_DURATION			1525
 /*! log: log sync_dir operations */
-#define	WT_STAT_CONN_LOG_SYNC_DIR			1524
+#define	WT_STAT_CONN_LOG_SYNC_DIR			1526
 /*! log: log sync_dir time duration (usecs) */
-#define	WT_STAT_CONN_LOG_SYNC_DIR_DURATION		1525
+#define	WT_STAT_CONN_LOG_SYNC_DIR_DURATION		1527
 /*! log: log write operations */
-#define	WT_STAT_CONN_LOG_WRITES				1526
+#define	WT_STAT_CONN_LOG_WRITES				1528
 /*! log: logging bytes consolidated */
-#define	WT_STAT_CONN_LOG_SLOT_CONSOLIDATED		1527
+#define	WT_STAT_CONN_LOG_SLOT_CONSOLIDATED		1529
 /*! log: maximum log file size */
-#define	WT_STAT_CONN_LOG_MAX_FILESIZE			1528
+#define	WT_STAT_CONN_LOG_MAX_FILESIZE			1530
 /*! log: number of pre-allocated log files to create */
-#define	WT_STAT_CONN_LOG_PREALLOC_MAX			1529
+#define	WT_STAT_CONN_LOG_PREALLOC_MAX			1531
 /*! log: pre-allocated log files not ready and missed */
-#define	WT_STAT_CONN_LOG_PREALLOC_MISSED		1530
+#define	WT_STAT_CONN_LOG_PREALLOC_MISSED		1532
 /*! log: pre-allocated log files prepared */
-#define	WT_STAT_CONN_LOG_PREALLOC_FILES			1531
+#define	WT_STAT_CONN_LOG_PREALLOC_FILES			1533
 /*! log: pre-allocated log files used */
-#define	WT_STAT_CONN_LOG_PREALLOC_USED			1532
+#define	WT_STAT_CONN_LOG_PREALLOC_USED			1534
 /*! log: records processed by log scan */
-#define	WT_STAT_CONN_LOG_SCAN_RECORDS			1533
+#define	WT_STAT_CONN_LOG_SCAN_RECORDS			1535
 /*! log: slot close lost race */
-#define	WT_STAT_CONN_LOG_SLOT_CLOSE_RACE		1534
+#define	WT_STAT_CONN_LOG_SLOT_CLOSE_RACE		1536
 /*! log: slot close unbuffered waits */
-#define	WT_STAT_CONN_LOG_SLOT_CLOSE_UNBUF		1535
+#define	WT_STAT_CONN_LOG_SLOT_CLOSE_UNBUF		1537
 /*! log: slot closures */
-#define	WT_STAT_CONN_LOG_SLOT_CLOSES			1536
+#define	WT_STAT_CONN_LOG_SLOT_CLOSES			1538
 /*! log: slot join atomic update races */
-#define	WT_STAT_CONN_LOG_SLOT_RACES			1537
+#define	WT_STAT_CONN_LOG_SLOT_RACES			1539
 /*! log: slot join calls atomic updates raced */
-#define	WT_STAT_CONN_LOG_SLOT_YIELD_RACE		1538
+#define	WT_STAT_CONN_LOG_SLOT_YIELD_RACE		1540
 /*! log: slot join calls did not yield */
-#define	WT_STAT_CONN_LOG_SLOT_IMMEDIATE			1539
+#define	WT_STAT_CONN_LOG_SLOT_IMMEDIATE			1541
 /*! log: slot join calls found active slot closed */
-#define	WT_STAT_CONN_LOG_SLOT_YIELD_CLOSE		1540
+#define	WT_STAT_CONN_LOG_SLOT_YIELD_CLOSE		1542
 /*! log: slot join calls slept */
-#define	WT_STAT_CONN_LOG_SLOT_YIELD_SLEEP		1541
+#define	WT_STAT_CONN_LOG_SLOT_YIELD_SLEEP		1543
 /*! log: slot join calls yielded */
-#define	WT_STAT_CONN_LOG_SLOT_YIELD			1542
+#define	WT_STAT_CONN_LOG_SLOT_YIELD			1544
 /*! log: slot join found active slot closed */
-#define	WT_STAT_CONN_LOG_SLOT_ACTIVE_CLOSED		1543
+#define	WT_STAT_CONN_LOG_SLOT_ACTIVE_CLOSED		1545
 /*! log: slot joins yield time (usecs) */
-#define	WT_STAT_CONN_LOG_SLOT_YIELD_DURATION		1544
+#define	WT_STAT_CONN_LOG_SLOT_YIELD_DURATION		1546
 /*! log: slot transitions unable to find free slot */
-#define	WT_STAT_CONN_LOG_SLOT_NO_FREE_SLOTS		1545
+#define	WT_STAT_CONN_LOG_SLOT_NO_FREE_SLOTS		1547
 /*! log: slot unbuffered writes */
-#define	WT_STAT_CONN_LOG_SLOT_UNBUFFERED		1546
+#define	WT_STAT_CONN_LOG_SLOT_UNBUFFERED		1548
 /*! log: total in-memory size of compressed records */
-#define	WT_STAT_CONN_LOG_COMPRESS_MEM			1547
+#define	WT_STAT_CONN_LOG_COMPRESS_MEM			1549
 /*! log: total log buffer size */
-#define	WT_STAT_CONN_LOG_BUFFER_SIZE			1548
+#define	WT_STAT_CONN_LOG_BUFFER_SIZE			1550
 /*! log: total size of compressed records */
-#define	WT_STAT_CONN_LOG_COMPRESS_LEN			1549
+#define	WT_STAT_CONN_LOG_COMPRESS_LEN			1551
 /*! log: written slots coalesced */
-#define	WT_STAT_CONN_LOG_SLOT_COALESCED			1550
+#define	WT_STAT_CONN_LOG_SLOT_COALESCED			1552
 /*! log: yields waiting for previous log file close */
-#define	WT_STAT_CONN_LOG_CLOSE_YIELDS			1551
+#define	WT_STAT_CONN_LOG_CLOSE_YIELDS			1553
 /*! perf: block manager read latency histogram (bucket 1) - 0-10ms */
-#define	WT_STAT_CONN_PERF_HIST_BMREAD_LATENCY_LT10	1552
+#define	WT_STAT_CONN_PERF_HIST_BMREAD_LATENCY_LT10	1554
 /*! perf: block manager read latency histogram (bucket 2) - 10-49ms */
-#define	WT_STAT_CONN_PERF_HIST_BMREAD_LATENCY_LT50	1553
+#define	WT_STAT_CONN_PERF_HIST_BMREAD_LATENCY_LT50	1555
 /*! perf: block manager read latency histogram (bucket 3) - 50-99ms */
-#define	WT_STAT_CONN_PERF_HIST_BMREAD_LATENCY_LT100	1554
+#define	WT_STAT_CONN_PERF_HIST_BMREAD_LATENCY_LT100	1556
 /*! perf: block manager read latency histogram (bucket 4) - 100-249ms */
-#define	WT_STAT_CONN_PERF_HIST_BMREAD_LATENCY_LT250	1555
+#define	WT_STAT_CONN_PERF_HIST_BMREAD_LATENCY_LT250	1557
 /*! perf: block manager read latency histogram (bucket 5) - 250-499ms */
-#define	WT_STAT_CONN_PERF_HIST_BMREAD_LATENCY_LT500	1556
+#define	WT_STAT_CONN_PERF_HIST_BMREAD_LATENCY_LT500	1558
 /*! perf: block manager read latency histogram (bucket 6) - 500-999ms */
-#define	WT_STAT_CONN_PERF_HIST_BMREAD_LATENCY_LT1000	1557
+#define	WT_STAT_CONN_PERF_HIST_BMREAD_LATENCY_LT1000	1559
 /*! perf: block manager read latency histogram (bucket 7) - 1000ms+ */
-#define	WT_STAT_CONN_PERF_HIST_BMREAD_LATENCY_GT1000	1558
+#define	WT_STAT_CONN_PERF_HIST_BMREAD_LATENCY_GT1000	1560
 /*! perf: block manager read latency histogram total (msecs) */
-#define	WT_STAT_CONN_PERF_HIST_BMREAD_LATENCY_TOTAL_MSECS	1559
+#define	WT_STAT_CONN_PERF_HIST_BMREAD_LATENCY_TOTAL_MSECS	1561
 /*! perf: block manager write latency histogram (bucket 1) - 0-10ms */
-#define	WT_STAT_CONN_PERF_HIST_BMWRITE_LATENCY_LT10	1560
+#define	WT_STAT_CONN_PERF_HIST_BMWRITE_LATENCY_LT10	1562
 /*! perf: block manager write latency histogram (bucket 2) - 10-49ms */
-#define	WT_STAT_CONN_PERF_HIST_BMWRITE_LATENCY_LT50	1561
+#define	WT_STAT_CONN_PERF_HIST_BMWRITE_LATENCY_LT50	1563
 /*! perf: block manager write latency histogram (bucket 3) - 50-99ms */
-#define	WT_STAT_CONN_PERF_HIST_BMWRITE_LATENCY_LT100	1562
+#define	WT_STAT_CONN_PERF_HIST_BMWRITE_LATENCY_LT100	1564
 /*! perf: block manager write latency histogram (bucket 4) - 100-249ms */
-#define	WT_STAT_CONN_PERF_HIST_BMWRITE_LATENCY_LT250	1563
+#define	WT_STAT_CONN_PERF_HIST_BMWRITE_LATENCY_LT250	1565
 /*! perf: block manager write latency histogram (bucket 5) - 250-499ms */
-#define	WT_STAT_CONN_PERF_HIST_BMWRITE_LATENCY_LT500	1564
+#define	WT_STAT_CONN_PERF_HIST_BMWRITE_LATENCY_LT500	1566
 /*! perf: block manager write latency histogram (bucket 6) - 500-999ms */
-#define	WT_STAT_CONN_PERF_HIST_BMWRITE_LATENCY_LT1000	1565
+#define	WT_STAT_CONN_PERF_HIST_BMWRITE_LATENCY_LT1000	1567
 /*! perf: block manager write latency histogram (bucket 7) - 1000ms+ */
-#define	WT_STAT_CONN_PERF_HIST_BMWRITE_LATENCY_GT1000	1566
+#define	WT_STAT_CONN_PERF_HIST_BMWRITE_LATENCY_GT1000	1568
 /*! perf: block manager write latency histogram total (msecs) */
-#define	WT_STAT_CONN_PERF_HIST_BMWRITE_LATENCY_TOTAL_MSECS	1567
+#define	WT_STAT_CONN_PERF_HIST_BMWRITE_LATENCY_TOTAL_MSECS	1569
 /*! perf: disagg block manager read latency histogram (bucket 1) - 50-99us */
-#define	WT_STAT_CONN_PERF_HIST_DISAGGBMREAD_LATENCY_LT100	1568
-=======
-#define	WT_STAT_CONN_LOCK_TABLE_WAIT_INTERNAL		1487
-/*! lock: table read lock acquisitions */
-#define	WT_STAT_CONN_LOCK_TABLE_READ_COUNT		1488
-/*! lock: table write lock acquisitions */
-#define	WT_STAT_CONN_LOCK_TABLE_WRITE_COUNT		1489
-/*! lock: txn global lock application thread time waiting (usecs) */
-#define	WT_STAT_CONN_LOCK_TXN_GLOBAL_WAIT_APPLICATION	1490
-/*! lock: txn global lock internal thread time waiting (usecs) */
-#define	WT_STAT_CONN_LOCK_TXN_GLOBAL_WAIT_INTERNAL	1491
-/*! lock: txn global read lock acquisitions */
-#define	WT_STAT_CONN_LOCK_TXN_GLOBAL_READ_COUNT		1492
-/*! lock: txn global write lock acquisitions */
-#define	WT_STAT_CONN_LOCK_TXN_GLOBAL_WRITE_COUNT	1493
-/*! log: busy returns attempting to switch slots */
-#define	WT_STAT_CONN_LOG_SLOT_SWITCH_BUSY		1494
-/*! log: force log remove time sleeping (usecs) */
-#define	WT_STAT_CONN_LOG_FORCE_REMOVE_SLEEP		1495
-/*! log: log bytes of payload data */
-#define	WT_STAT_CONN_LOG_BYTES_PAYLOAD			1496
-/*! log: log bytes written */
-#define	WT_STAT_CONN_LOG_BYTES_WRITTEN			1497
-/*! log: log files manually zero-filled */
-#define	WT_STAT_CONN_LOG_ZERO_FILLS			1498
-/*! log: log flush operations */
-#define	WT_STAT_CONN_LOG_FLUSH				1499
-/*! log: log force write operations */
-#define	WT_STAT_CONN_LOG_FORCE_WRITE			1500
-/*! log: log force write operations skipped */
-#define	WT_STAT_CONN_LOG_FORCE_WRITE_SKIP		1501
-/*! log: log records compressed */
-#define	WT_STAT_CONN_LOG_COMPRESS_WRITES		1502
-/*! log: log records not compressed */
-#define	WT_STAT_CONN_LOG_COMPRESS_WRITE_FAILS		1503
-/*! log: log records too small to compress */
-#define	WT_STAT_CONN_LOG_COMPRESS_SMALL			1504
-/*! log: log release advances write LSN */
-#define	WT_STAT_CONN_LOG_RELEASE_WRITE_LSN		1505
-/*! log: log scan operations */
-#define	WT_STAT_CONN_LOG_SCANS				1506
-/*! log: log scan records requiring two reads */
-#define	WT_STAT_CONN_LOG_SCAN_REREADS			1507
-/*! log: log server thread advances write LSN */
-#define	WT_STAT_CONN_LOG_WRITE_LSN			1508
-/*! log: log server thread write LSN walk skipped */
-#define	WT_STAT_CONN_LOG_WRITE_LSN_SKIP			1509
-/*! log: log sync operations */
-#define	WT_STAT_CONN_LOG_SYNC				1510
-/*! log: log sync time duration (usecs) */
-#define	WT_STAT_CONN_LOG_SYNC_DURATION			1511
-/*! log: log sync_dir operations */
-#define	WT_STAT_CONN_LOG_SYNC_DIR			1512
-/*! log: log sync_dir time duration (usecs) */
-#define	WT_STAT_CONN_LOG_SYNC_DIR_DURATION		1513
-/*! log: log write operations */
-#define	WT_STAT_CONN_LOG_WRITES				1514
-/*! log: logging bytes consolidated */
-#define	WT_STAT_CONN_LOG_SLOT_CONSOLIDATED		1515
-/*! log: maximum log file size */
-#define	WT_STAT_CONN_LOG_MAX_FILESIZE			1516
-/*! log: number of pre-allocated log files to create */
-#define	WT_STAT_CONN_LOG_PREALLOC_MAX			1517
-/*! log: pre-allocated log files not ready and missed */
-#define	WT_STAT_CONN_LOG_PREALLOC_MISSED		1518
-/*! log: pre-allocated log files prepared */
-#define	WT_STAT_CONN_LOG_PREALLOC_FILES			1519
-/*! log: pre-allocated log files used */
-#define	WT_STAT_CONN_LOG_PREALLOC_USED			1520
-/*! log: records processed by log scan */
-#define	WT_STAT_CONN_LOG_SCAN_RECORDS			1521
-/*! log: slot close lost race */
-#define	WT_STAT_CONN_LOG_SLOT_CLOSE_RACE		1522
-/*! log: slot close unbuffered waits */
-#define	WT_STAT_CONN_LOG_SLOT_CLOSE_UNBUF		1523
-/*! log: slot closures */
-#define	WT_STAT_CONN_LOG_SLOT_CLOSES			1524
-/*! log: slot join atomic update races */
-#define	WT_STAT_CONN_LOG_SLOT_RACES			1525
-/*! log: slot join calls atomic updates raced */
-#define	WT_STAT_CONN_LOG_SLOT_YIELD_RACE		1526
-/*! log: slot join calls did not yield */
-#define	WT_STAT_CONN_LOG_SLOT_IMMEDIATE			1527
-/*! log: slot join calls found active slot closed */
-#define	WT_STAT_CONN_LOG_SLOT_YIELD_CLOSE		1528
-/*! log: slot join calls slept */
-#define	WT_STAT_CONN_LOG_SLOT_YIELD_SLEEP		1529
-/*! log: slot join calls yielded */
-#define	WT_STAT_CONN_LOG_SLOT_YIELD			1530
-/*! log: slot join found active slot closed */
-#define	WT_STAT_CONN_LOG_SLOT_ACTIVE_CLOSED		1531
-/*! log: slot joins yield time (usecs) */
-#define	WT_STAT_CONN_LOG_SLOT_YIELD_DURATION		1532
-/*! log: slot transitions unable to find free slot */
-#define	WT_STAT_CONN_LOG_SLOT_NO_FREE_SLOTS		1533
-/*! log: slot unbuffered writes */
-#define	WT_STAT_CONN_LOG_SLOT_UNBUFFERED		1534
-/*! log: total in-memory size of compressed records */
-#define	WT_STAT_CONN_LOG_COMPRESS_MEM			1535
-/*! log: total log buffer size */
-#define	WT_STAT_CONN_LOG_BUFFER_SIZE			1536
-/*! log: total size of compressed records */
-#define	WT_STAT_CONN_LOG_COMPRESS_LEN			1537
-/*! log: written slots coalesced */
-#define	WT_STAT_CONN_LOG_SLOT_COALESCED			1538
-/*! log: yields waiting for previous log file close */
-#define	WT_STAT_CONN_LOG_CLOSE_YIELDS			1539
-/*! perf: block manager read latency histogram (bucket 1) - 0-10ms */
-#define	WT_STAT_CONN_PERF_HIST_BMREAD_LATENCY_LT10	1540
-/*! perf: block manager read latency histogram (bucket 2) - 10-49ms */
-#define	WT_STAT_CONN_PERF_HIST_BMREAD_LATENCY_LT50	1541
-/*! perf: block manager read latency histogram (bucket 3) - 50-99ms */
-#define	WT_STAT_CONN_PERF_HIST_BMREAD_LATENCY_LT100	1542
-/*! perf: block manager read latency histogram (bucket 4) - 100-249ms */
-#define	WT_STAT_CONN_PERF_HIST_BMREAD_LATENCY_LT250	1543
-/*! perf: block manager read latency histogram (bucket 5) - 250-499ms */
-#define	WT_STAT_CONN_PERF_HIST_BMREAD_LATENCY_LT500	1544
-/*! perf: block manager read latency histogram (bucket 6) - 500-999ms */
-#define	WT_STAT_CONN_PERF_HIST_BMREAD_LATENCY_LT1000	1545
-/*! perf: block manager read latency histogram (bucket 7) - 1000ms+ */
-#define	WT_STAT_CONN_PERF_HIST_BMREAD_LATENCY_GT1000	1546
-/*! perf: block manager read latency histogram total (msecs) */
-#define	WT_STAT_CONN_PERF_HIST_BMREAD_LATENCY_TOTAL_MSECS	1547
-/*! perf: block manager write latency histogram (bucket 1) - 0-10ms */
-#define	WT_STAT_CONN_PERF_HIST_BMWRITE_LATENCY_LT10	1548
-/*! perf: block manager write latency histogram (bucket 2) - 10-49ms */
-#define	WT_STAT_CONN_PERF_HIST_BMWRITE_LATENCY_LT50	1549
-/*! perf: block manager write latency histogram (bucket 3) - 50-99ms */
-#define	WT_STAT_CONN_PERF_HIST_BMWRITE_LATENCY_LT100	1550
-/*! perf: block manager write latency histogram (bucket 4) - 100-249ms */
-#define	WT_STAT_CONN_PERF_HIST_BMWRITE_LATENCY_LT250	1551
-/*! perf: block manager write latency histogram (bucket 5) - 250-499ms */
-#define	WT_STAT_CONN_PERF_HIST_BMWRITE_LATENCY_LT500	1552
-/*! perf: block manager write latency histogram (bucket 6) - 500-999ms */
-#define	WT_STAT_CONN_PERF_HIST_BMWRITE_LATENCY_LT1000	1553
-/*! perf: block manager write latency histogram (bucket 7) - 1000ms+ */
-#define	WT_STAT_CONN_PERF_HIST_BMWRITE_LATENCY_GT1000	1554
-/*! perf: block manager write latency histogram total (msecs) */
-#define	WT_STAT_CONN_PERF_HIST_BMWRITE_LATENCY_TOTAL_MSECS	1555
-/*! perf: disagg block manager read latency histogram (bucket 1) - 50-99us */
-#define	WT_STAT_CONN_PERF_HIST_DISAGGBMREAD_LATENCY_LT100	1556
->>>>>>> 49207dec
+#define	WT_STAT_CONN_PERF_HIST_DISAGGBMREAD_LATENCY_LT100	1570
 /*!
  * perf: disagg block manager read latency histogram (bucket 2) -
  * 100-249us
  */
-<<<<<<< HEAD
-#define	WT_STAT_CONN_PERF_HIST_DISAGGBMREAD_LATENCY_LT250	1569
-=======
-#define	WT_STAT_CONN_PERF_HIST_DISAGGBMREAD_LATENCY_LT250	1557
->>>>>>> 49207dec
+#define	WT_STAT_CONN_PERF_HIST_DISAGGBMREAD_LATENCY_LT250	1571
 /*!
  * perf: disagg block manager read latency histogram (bucket 3) -
  * 250-499us
  */
-<<<<<<< HEAD
-#define	WT_STAT_CONN_PERF_HIST_DISAGGBMREAD_LATENCY_LT500	1570
-=======
-#define	WT_STAT_CONN_PERF_HIST_DISAGGBMREAD_LATENCY_LT500	1558
->>>>>>> 49207dec
+#define	WT_STAT_CONN_PERF_HIST_DISAGGBMREAD_LATENCY_LT500	1572
 /*!
  * perf: disagg block manager read latency histogram (bucket 4) -
  * 500-999us
  */
-<<<<<<< HEAD
-#define	WT_STAT_CONN_PERF_HIST_DISAGGBMREAD_LATENCY_LT1000	1571
-=======
-#define	WT_STAT_CONN_PERF_HIST_DISAGGBMREAD_LATENCY_LT1000	1559
->>>>>>> 49207dec
+#define	WT_STAT_CONN_PERF_HIST_DISAGGBMREAD_LATENCY_LT1000	1573
 /*!
  * perf: disagg block manager read latency histogram (bucket 5) -
  * 1000-9999us
  */
-<<<<<<< HEAD
-#define	WT_STAT_CONN_PERF_HIST_DISAGGBMREAD_LATENCY_LT10000	1572
-=======
-#define	WT_STAT_CONN_PERF_HIST_DISAGGBMREAD_LATENCY_LT10000	1560
->>>>>>> 49207dec
+#define	WT_STAT_CONN_PERF_HIST_DISAGGBMREAD_LATENCY_LT10000	1574
 /*!
  * perf: disagg block manager read latency histogram (bucket 6) -
  * 10000us+
  */
-<<<<<<< HEAD
-#define	WT_STAT_CONN_PERF_HIST_DISAGGBMREAD_LATENCY_GT10000	1573
+#define	WT_STAT_CONN_PERF_HIST_DISAGGBMREAD_LATENCY_GT10000	1575
 /*! perf: disagg block manager read latency histogram total (usecs) */
-#define	WT_STAT_CONN_PERF_HIST_DISAGGBMREAD_LATENCY_TOTAL_USECS	1574
-=======
-#define	WT_STAT_CONN_PERF_HIST_DISAGGBMREAD_LATENCY_GT10000	1561
-/*! perf: disagg block manager read latency histogram total (usecs) */
-#define	WT_STAT_CONN_PERF_HIST_DISAGGBMREAD_LATENCY_TOTAL_USECS	1562
->>>>>>> 49207dec
+#define	WT_STAT_CONN_PERF_HIST_DISAGGBMREAD_LATENCY_TOTAL_USECS	1576
 /*!
  * perf: disagg block manager write latency histogram (bucket 1) -
  * 50-99us
  */
-<<<<<<< HEAD
-#define	WT_STAT_CONN_PERF_HIST_DISAGGBMWRITE_LATENCY_LT100	1575
-=======
-#define	WT_STAT_CONN_PERF_HIST_DISAGGBMWRITE_LATENCY_LT100	1563
->>>>>>> 49207dec
+#define	WT_STAT_CONN_PERF_HIST_DISAGGBMWRITE_LATENCY_LT100	1577
 /*!
  * perf: disagg block manager write latency histogram (bucket 2) -
  * 100-249us
  */
-<<<<<<< HEAD
-#define	WT_STAT_CONN_PERF_HIST_DISAGGBMWRITE_LATENCY_LT250	1576
-=======
-#define	WT_STAT_CONN_PERF_HIST_DISAGGBMWRITE_LATENCY_LT250	1564
->>>>>>> 49207dec
+#define	WT_STAT_CONN_PERF_HIST_DISAGGBMWRITE_LATENCY_LT250	1578
 /*!
  * perf: disagg block manager write latency histogram (bucket 3) -
  * 250-499us
  */
-<<<<<<< HEAD
-#define	WT_STAT_CONN_PERF_HIST_DISAGGBMWRITE_LATENCY_LT500	1577
-=======
-#define	WT_STAT_CONN_PERF_HIST_DISAGGBMWRITE_LATENCY_LT500	1565
->>>>>>> 49207dec
+#define	WT_STAT_CONN_PERF_HIST_DISAGGBMWRITE_LATENCY_LT500	1579
 /*!
  * perf: disagg block manager write latency histogram (bucket 4) -
  * 500-999us
  */
-<<<<<<< HEAD
-#define	WT_STAT_CONN_PERF_HIST_DISAGGBMWRITE_LATENCY_LT1000	1578
-=======
-#define	WT_STAT_CONN_PERF_HIST_DISAGGBMWRITE_LATENCY_LT1000	1566
->>>>>>> 49207dec
+#define	WT_STAT_CONN_PERF_HIST_DISAGGBMWRITE_LATENCY_LT1000	1580
 /*!
  * perf: disagg block manager write latency histogram (bucket 5) -
  * 1000-9999us
  */
-<<<<<<< HEAD
-#define	WT_STAT_CONN_PERF_HIST_DISAGGBMWRITE_LATENCY_LT10000	1579
-=======
-#define	WT_STAT_CONN_PERF_HIST_DISAGGBMWRITE_LATENCY_LT10000	1567
->>>>>>> 49207dec
+#define	WT_STAT_CONN_PERF_HIST_DISAGGBMWRITE_LATENCY_LT10000	1581
 /*!
  * perf: disagg block manager write latency histogram (bucket 6) -
  * 10000us+
  */
-<<<<<<< HEAD
-#define	WT_STAT_CONN_PERF_HIST_DISAGGBMWRITE_LATENCY_GT10000	1580
+#define	WT_STAT_CONN_PERF_HIST_DISAGGBMWRITE_LATENCY_GT10000	1582
 /*! perf: disagg block manager write latency histogram total (usecs) */
-#define	WT_STAT_CONN_PERF_HIST_DISAGGBMWRITE_LATENCY_TOTAL_USECS	1581
+#define	WT_STAT_CONN_PERF_HIST_DISAGGBMWRITE_LATENCY_TOTAL_USECS	1583
 /*! perf: file system read latency histogram (bucket 1) - 0-10ms */
-#define	WT_STAT_CONN_PERF_HIST_FSREAD_LATENCY_LT10	1582
+#define	WT_STAT_CONN_PERF_HIST_FSREAD_LATENCY_LT10	1584
 /*! perf: file system read latency histogram (bucket 2) - 10-49ms */
-#define	WT_STAT_CONN_PERF_HIST_FSREAD_LATENCY_LT50	1583
+#define	WT_STAT_CONN_PERF_HIST_FSREAD_LATENCY_LT50	1585
 /*! perf: file system read latency histogram (bucket 3) - 50-99ms */
-#define	WT_STAT_CONN_PERF_HIST_FSREAD_LATENCY_LT100	1584
+#define	WT_STAT_CONN_PERF_HIST_FSREAD_LATENCY_LT100	1586
 /*! perf: file system read latency histogram (bucket 4) - 100-249ms */
-#define	WT_STAT_CONN_PERF_HIST_FSREAD_LATENCY_LT250	1585
+#define	WT_STAT_CONN_PERF_HIST_FSREAD_LATENCY_LT250	1587
 /*! perf: file system read latency histogram (bucket 5) - 250-499ms */
-#define	WT_STAT_CONN_PERF_HIST_FSREAD_LATENCY_LT500	1586
+#define	WT_STAT_CONN_PERF_HIST_FSREAD_LATENCY_LT500	1588
 /*! perf: file system read latency histogram (bucket 6) - 500-999ms */
-#define	WT_STAT_CONN_PERF_HIST_FSREAD_LATENCY_LT1000	1587
+#define	WT_STAT_CONN_PERF_HIST_FSREAD_LATENCY_LT1000	1589
 /*! perf: file system read latency histogram (bucket 7) - 1000ms+ */
-#define	WT_STAT_CONN_PERF_HIST_FSREAD_LATENCY_GT1000	1588
+#define	WT_STAT_CONN_PERF_HIST_FSREAD_LATENCY_GT1000	1590
 /*! perf: file system read latency histogram total (msecs) */
-#define	WT_STAT_CONN_PERF_HIST_FSREAD_LATENCY_TOTAL_MSECS	1589
+#define	WT_STAT_CONN_PERF_HIST_FSREAD_LATENCY_TOTAL_MSECS	1591
 /*! perf: file system write latency histogram (bucket 1) - 0-10ms */
-#define	WT_STAT_CONN_PERF_HIST_FSWRITE_LATENCY_LT10	1590
+#define	WT_STAT_CONN_PERF_HIST_FSWRITE_LATENCY_LT10	1592
 /*! perf: file system write latency histogram (bucket 2) - 10-49ms */
-#define	WT_STAT_CONN_PERF_HIST_FSWRITE_LATENCY_LT50	1591
+#define	WT_STAT_CONN_PERF_HIST_FSWRITE_LATENCY_LT50	1593
 /*! perf: file system write latency histogram (bucket 3) - 50-99ms */
-#define	WT_STAT_CONN_PERF_HIST_FSWRITE_LATENCY_LT100	1592
+#define	WT_STAT_CONN_PERF_HIST_FSWRITE_LATENCY_LT100	1594
 /*! perf: file system write latency histogram (bucket 4) - 100-249ms */
-#define	WT_STAT_CONN_PERF_HIST_FSWRITE_LATENCY_LT250	1593
+#define	WT_STAT_CONN_PERF_HIST_FSWRITE_LATENCY_LT250	1595
 /*! perf: file system write latency histogram (bucket 5) - 250-499ms */
-#define	WT_STAT_CONN_PERF_HIST_FSWRITE_LATENCY_LT500	1594
+#define	WT_STAT_CONN_PERF_HIST_FSWRITE_LATENCY_LT500	1596
 /*! perf: file system write latency histogram (bucket 6) - 500-999ms */
-#define	WT_STAT_CONN_PERF_HIST_FSWRITE_LATENCY_LT1000	1595
+#define	WT_STAT_CONN_PERF_HIST_FSWRITE_LATENCY_LT1000	1597
 /*! perf: file system write latency histogram (bucket 7) - 1000ms+ */
-#define	WT_STAT_CONN_PERF_HIST_FSWRITE_LATENCY_GT1000	1596
+#define	WT_STAT_CONN_PERF_HIST_FSWRITE_LATENCY_GT1000	1598
 /*! perf: file system write latency histogram total (msecs) */
-#define	WT_STAT_CONN_PERF_HIST_FSWRITE_LATENCY_TOTAL_MSECS	1597
-=======
-#define	WT_STAT_CONN_PERF_HIST_DISAGGBMWRITE_LATENCY_GT10000	1568
-/*! perf: disagg block manager write latency histogram total (usecs) */
-#define	WT_STAT_CONN_PERF_HIST_DISAGGBMWRITE_LATENCY_TOTAL_USECS	1569
-/*! perf: file system read latency histogram (bucket 1) - 0-10ms */
-#define	WT_STAT_CONN_PERF_HIST_FSREAD_LATENCY_LT10	1570
-/*! perf: file system read latency histogram (bucket 2) - 10-49ms */
-#define	WT_STAT_CONN_PERF_HIST_FSREAD_LATENCY_LT50	1571
-/*! perf: file system read latency histogram (bucket 3) - 50-99ms */
-#define	WT_STAT_CONN_PERF_HIST_FSREAD_LATENCY_LT100	1572
-/*! perf: file system read latency histogram (bucket 4) - 100-249ms */
-#define	WT_STAT_CONN_PERF_HIST_FSREAD_LATENCY_LT250	1573
-/*! perf: file system read latency histogram (bucket 5) - 250-499ms */
-#define	WT_STAT_CONN_PERF_HIST_FSREAD_LATENCY_LT500	1574
-/*! perf: file system read latency histogram (bucket 6) - 500-999ms */
-#define	WT_STAT_CONN_PERF_HIST_FSREAD_LATENCY_LT1000	1575
-/*! perf: file system read latency histogram (bucket 7) - 1000ms+ */
-#define	WT_STAT_CONN_PERF_HIST_FSREAD_LATENCY_GT1000	1576
-/*! perf: file system read latency histogram total (msecs) */
-#define	WT_STAT_CONN_PERF_HIST_FSREAD_LATENCY_TOTAL_MSECS	1577
-/*! perf: file system write latency histogram (bucket 1) - 0-10ms */
-#define	WT_STAT_CONN_PERF_HIST_FSWRITE_LATENCY_LT10	1578
-/*! perf: file system write latency histogram (bucket 2) - 10-49ms */
-#define	WT_STAT_CONN_PERF_HIST_FSWRITE_LATENCY_LT50	1579
-/*! perf: file system write latency histogram (bucket 3) - 50-99ms */
-#define	WT_STAT_CONN_PERF_HIST_FSWRITE_LATENCY_LT100	1580
-/*! perf: file system write latency histogram (bucket 4) - 100-249ms */
-#define	WT_STAT_CONN_PERF_HIST_FSWRITE_LATENCY_LT250	1581
-/*! perf: file system write latency histogram (bucket 5) - 250-499ms */
-#define	WT_STAT_CONN_PERF_HIST_FSWRITE_LATENCY_LT500	1582
-/*! perf: file system write latency histogram (bucket 6) - 500-999ms */
-#define	WT_STAT_CONN_PERF_HIST_FSWRITE_LATENCY_LT1000	1583
-/*! perf: file system write latency histogram (bucket 7) - 1000ms+ */
-#define	WT_STAT_CONN_PERF_HIST_FSWRITE_LATENCY_GT1000	1584
-/*! perf: file system write latency histogram total (msecs) */
-#define	WT_STAT_CONN_PERF_HIST_FSWRITE_LATENCY_TOTAL_MSECS	1585
->>>>>>> 49207dec
+#define	WT_STAT_CONN_PERF_HIST_FSWRITE_LATENCY_TOTAL_MSECS	1599
 /*!
  * perf: internal page deltas reconstruct latency histogram (bucket 1) -
  * 0-100us
  */
-<<<<<<< HEAD
-#define	WT_STAT_CONN_PERF_HIST_INTERNAL_RECONSTRUCT_LATENCY_LT100	1598
-=======
-#define	WT_STAT_CONN_PERF_HIST_INTERNAL_RECONSTRUCT_LATENCY_LT100	1586
->>>>>>> 49207dec
+#define	WT_STAT_CONN_PERF_HIST_INTERNAL_RECONSTRUCT_LATENCY_LT100	1600
 /*!
  * perf: internal page deltas reconstruct latency histogram (bucket 2) -
  * 100-249us
  */
-<<<<<<< HEAD
-#define	WT_STAT_CONN_PERF_HIST_INTERNAL_RECONSTRUCT_LATENCY_LT250	1599
-=======
-#define	WT_STAT_CONN_PERF_HIST_INTERNAL_RECONSTRUCT_LATENCY_LT250	1587
->>>>>>> 49207dec
+#define	WT_STAT_CONN_PERF_HIST_INTERNAL_RECONSTRUCT_LATENCY_LT250	1601
 /*!
  * perf: internal page deltas reconstruct latency histogram (bucket 3) -
  * 250-499us
  */
-<<<<<<< HEAD
-#define	WT_STAT_CONN_PERF_HIST_INTERNAL_RECONSTRUCT_LATENCY_LT500	1600
-=======
-#define	WT_STAT_CONN_PERF_HIST_INTERNAL_RECONSTRUCT_LATENCY_LT500	1588
->>>>>>> 49207dec
+#define	WT_STAT_CONN_PERF_HIST_INTERNAL_RECONSTRUCT_LATENCY_LT500	1602
 /*!
  * perf: internal page deltas reconstruct latency histogram (bucket 4) -
  * 500-999us
  */
-<<<<<<< HEAD
-#define	WT_STAT_CONN_PERF_HIST_INTERNAL_RECONSTRUCT_LATENCY_LT1000	1601
-=======
-#define	WT_STAT_CONN_PERF_HIST_INTERNAL_RECONSTRUCT_LATENCY_LT1000	1589
->>>>>>> 49207dec
+#define	WT_STAT_CONN_PERF_HIST_INTERNAL_RECONSTRUCT_LATENCY_LT1000	1603
 /*!
  * perf: internal page deltas reconstruct latency histogram (bucket 5) -
  * 1000-9999us
  */
-<<<<<<< HEAD
-#define	WT_STAT_CONN_PERF_HIST_INTERNAL_RECONSTRUCT_LATENCY_LT10000	1602
-=======
-#define	WT_STAT_CONN_PERF_HIST_INTERNAL_RECONSTRUCT_LATENCY_LT10000	1590
->>>>>>> 49207dec
+#define	WT_STAT_CONN_PERF_HIST_INTERNAL_RECONSTRUCT_LATENCY_LT10000	1604
 /*!
  * perf: internal page deltas reconstruct latency histogram (bucket 6) -
  * 10000us+
  */
-<<<<<<< HEAD
-#define	WT_STAT_CONN_PERF_HIST_INTERNAL_RECONSTRUCT_LATENCY_GT10000	1603
+#define	WT_STAT_CONN_PERF_HIST_INTERNAL_RECONSTRUCT_LATENCY_GT10000	1605
 /*! perf: internal page deltas reconstruct latency histogram total (usecs) */
-#define	WT_STAT_CONN_PERF_HIST_INTERNAL_RECONSTRUCT_LATENCY_TOTAL_USECS	1604
-=======
-#define	WT_STAT_CONN_PERF_HIST_INTERNAL_RECONSTRUCT_LATENCY_GT10000	1591
-/*! perf: internal page deltas reconstruct latency histogram total (usecs) */
-#define	WT_STAT_CONN_PERF_HIST_INTERNAL_RECONSTRUCT_LATENCY_TOTAL_USECS	1592
->>>>>>> 49207dec
+#define	WT_STAT_CONN_PERF_HIST_INTERNAL_RECONSTRUCT_LATENCY_TOTAL_USECS	1606
 /*!
  * perf: leaf page deltas reconstruct latency histogram (bucket 1) -
  * 0-100us
  */
-<<<<<<< HEAD
-#define	WT_STAT_CONN_PERF_HIST_LEAF_RECONSTRUCT_LATENCY_LT100	1605
-=======
-#define	WT_STAT_CONN_PERF_HIST_LEAF_RECONSTRUCT_LATENCY_LT100	1593
->>>>>>> 49207dec
+#define	WT_STAT_CONN_PERF_HIST_LEAF_RECONSTRUCT_LATENCY_LT100	1607
 /*!
  * perf: leaf page deltas reconstruct latency histogram (bucket 2) -
  * 100-249us
  */
-<<<<<<< HEAD
-#define	WT_STAT_CONN_PERF_HIST_LEAF_RECONSTRUCT_LATENCY_LT250	1606
-=======
-#define	WT_STAT_CONN_PERF_HIST_LEAF_RECONSTRUCT_LATENCY_LT250	1594
->>>>>>> 49207dec
+#define	WT_STAT_CONN_PERF_HIST_LEAF_RECONSTRUCT_LATENCY_LT250	1608
 /*!
  * perf: leaf page deltas reconstruct latency histogram (bucket 3) -
  * 250-499us
  */
-<<<<<<< HEAD
-#define	WT_STAT_CONN_PERF_HIST_LEAF_RECONSTRUCT_LATENCY_LT500	1607
-=======
-#define	WT_STAT_CONN_PERF_HIST_LEAF_RECONSTRUCT_LATENCY_LT500	1595
->>>>>>> 49207dec
+#define	WT_STAT_CONN_PERF_HIST_LEAF_RECONSTRUCT_LATENCY_LT500	1609
 /*!
  * perf: leaf page deltas reconstruct latency histogram (bucket 4) -
  * 500-999us
  */
-<<<<<<< HEAD
-#define	WT_STAT_CONN_PERF_HIST_LEAF_RECONSTRUCT_LATENCY_LT1000	1608
-=======
-#define	WT_STAT_CONN_PERF_HIST_LEAF_RECONSTRUCT_LATENCY_LT1000	1596
->>>>>>> 49207dec
+#define	WT_STAT_CONN_PERF_HIST_LEAF_RECONSTRUCT_LATENCY_LT1000	1610
 /*!
  * perf: leaf page deltas reconstruct latency histogram (bucket 5) -
  * 1000-9999us
  */
-<<<<<<< HEAD
-#define	WT_STAT_CONN_PERF_HIST_LEAF_RECONSTRUCT_LATENCY_LT10000	1609
-=======
-#define	WT_STAT_CONN_PERF_HIST_LEAF_RECONSTRUCT_LATENCY_LT10000	1597
->>>>>>> 49207dec
+#define	WT_STAT_CONN_PERF_HIST_LEAF_RECONSTRUCT_LATENCY_LT10000	1611
 /*!
  * perf: leaf page deltas reconstruct latency histogram (bucket 6) -
  * 10000us+
  */
-<<<<<<< HEAD
-#define	WT_STAT_CONN_PERF_HIST_LEAF_RECONSTRUCT_LATENCY_GT10000	1610
+#define	WT_STAT_CONN_PERF_HIST_LEAF_RECONSTRUCT_LATENCY_GT10000	1612
 /*! perf: leaf page deltas reconstruct latency histogram total (usecs) */
-#define	WT_STAT_CONN_PERF_HIST_LEAF_RECONSTRUCT_LATENCY_TOTAL_USECS	1611
+#define	WT_STAT_CONN_PERF_HIST_LEAF_RECONSTRUCT_LATENCY_TOTAL_USECS	1613
 /*! perf: operation read latency histogram (bucket 1) - 0-100us */
-#define	WT_STAT_CONN_PERF_HIST_OPREAD_LATENCY_LT100	1612
+#define	WT_STAT_CONN_PERF_HIST_OPREAD_LATENCY_LT100	1614
 /*! perf: operation read latency histogram (bucket 2) - 100-249us */
-#define	WT_STAT_CONN_PERF_HIST_OPREAD_LATENCY_LT250	1613
+#define	WT_STAT_CONN_PERF_HIST_OPREAD_LATENCY_LT250	1615
 /*! perf: operation read latency histogram (bucket 3) - 250-499us */
-#define	WT_STAT_CONN_PERF_HIST_OPREAD_LATENCY_LT500	1614
+#define	WT_STAT_CONN_PERF_HIST_OPREAD_LATENCY_LT500	1616
 /*! perf: operation read latency histogram (bucket 4) - 500-999us */
-#define	WT_STAT_CONN_PERF_HIST_OPREAD_LATENCY_LT1000	1615
+#define	WT_STAT_CONN_PERF_HIST_OPREAD_LATENCY_LT1000	1617
 /*! perf: operation read latency histogram (bucket 5) - 1000-9999us */
-#define	WT_STAT_CONN_PERF_HIST_OPREAD_LATENCY_LT10000	1616
+#define	WT_STAT_CONN_PERF_HIST_OPREAD_LATENCY_LT10000	1618
 /*! perf: operation read latency histogram (bucket 6) - 10000us+ */
-#define	WT_STAT_CONN_PERF_HIST_OPREAD_LATENCY_GT10000	1617
+#define	WT_STAT_CONN_PERF_HIST_OPREAD_LATENCY_GT10000	1619
 /*! perf: operation read latency histogram total (usecs) */
-#define	WT_STAT_CONN_PERF_HIST_OPREAD_LATENCY_TOTAL_USECS	1618
+#define	WT_STAT_CONN_PERF_HIST_OPREAD_LATENCY_TOTAL_USECS	1620
 /*! perf: operation write latency histogram (bucket 1) - 0-100us */
-#define	WT_STAT_CONN_PERF_HIST_OPWRITE_LATENCY_LT100	1619
+#define	WT_STAT_CONN_PERF_HIST_OPWRITE_LATENCY_LT100	1621
 /*! perf: operation write latency histogram (bucket 2) - 100-249us */
-#define	WT_STAT_CONN_PERF_HIST_OPWRITE_LATENCY_LT250	1620
+#define	WT_STAT_CONN_PERF_HIST_OPWRITE_LATENCY_LT250	1622
 /*! perf: operation write latency histogram (bucket 3) - 250-499us */
-#define	WT_STAT_CONN_PERF_HIST_OPWRITE_LATENCY_LT500	1621
+#define	WT_STAT_CONN_PERF_HIST_OPWRITE_LATENCY_LT500	1623
 /*! perf: operation write latency histogram (bucket 4) - 500-999us */
-#define	WT_STAT_CONN_PERF_HIST_OPWRITE_LATENCY_LT1000	1622
+#define	WT_STAT_CONN_PERF_HIST_OPWRITE_LATENCY_LT1000	1624
 /*! perf: operation write latency histogram (bucket 5) - 1000-9999us */
-#define	WT_STAT_CONN_PERF_HIST_OPWRITE_LATENCY_LT10000	1623
+#define	WT_STAT_CONN_PERF_HIST_OPWRITE_LATENCY_LT10000	1625
 /*! perf: operation write latency histogram (bucket 6) - 10000us+ */
-#define	WT_STAT_CONN_PERF_HIST_OPWRITE_LATENCY_GT10000	1624
+#define	WT_STAT_CONN_PERF_HIST_OPWRITE_LATENCY_GT10000	1626
 /*! perf: operation write latency histogram total (usecs) */
-#define	WT_STAT_CONN_PERF_HIST_OPWRITE_LATENCY_TOTAL_USECS	1625
+#define	WT_STAT_CONN_PERF_HIST_OPWRITE_LATENCY_TOTAL_USECS	1627
 /*! prefetch: could not perform pre-fetch on internal page */
-#define	WT_STAT_CONN_PREFETCH_SKIPPED_INTERNAL_PAGE	1626
-=======
-#define	WT_STAT_CONN_PERF_HIST_LEAF_RECONSTRUCT_LATENCY_GT10000	1598
-/*! perf: leaf page deltas reconstruct latency histogram total (usecs) */
-#define	WT_STAT_CONN_PERF_HIST_LEAF_RECONSTRUCT_LATENCY_TOTAL_USECS	1599
-/*! perf: operation read latency histogram (bucket 1) - 0-100us */
-#define	WT_STAT_CONN_PERF_HIST_OPREAD_LATENCY_LT100	1600
-/*! perf: operation read latency histogram (bucket 2) - 100-249us */
-#define	WT_STAT_CONN_PERF_HIST_OPREAD_LATENCY_LT250	1601
-/*! perf: operation read latency histogram (bucket 3) - 250-499us */
-#define	WT_STAT_CONN_PERF_HIST_OPREAD_LATENCY_LT500	1602
-/*! perf: operation read latency histogram (bucket 4) - 500-999us */
-#define	WT_STAT_CONN_PERF_HIST_OPREAD_LATENCY_LT1000	1603
-/*! perf: operation read latency histogram (bucket 5) - 1000-9999us */
-#define	WT_STAT_CONN_PERF_HIST_OPREAD_LATENCY_LT10000	1604
-/*! perf: operation read latency histogram (bucket 6) - 10000us+ */
-#define	WT_STAT_CONN_PERF_HIST_OPREAD_LATENCY_GT10000	1605
-/*! perf: operation read latency histogram total (usecs) */
-#define	WT_STAT_CONN_PERF_HIST_OPREAD_LATENCY_TOTAL_USECS	1606
-/*! perf: operation write latency histogram (bucket 1) - 0-100us */
-#define	WT_STAT_CONN_PERF_HIST_OPWRITE_LATENCY_LT100	1607
-/*! perf: operation write latency histogram (bucket 2) - 100-249us */
-#define	WT_STAT_CONN_PERF_HIST_OPWRITE_LATENCY_LT250	1608
-/*! perf: operation write latency histogram (bucket 3) - 250-499us */
-#define	WT_STAT_CONN_PERF_HIST_OPWRITE_LATENCY_LT500	1609
-/*! perf: operation write latency histogram (bucket 4) - 500-999us */
-#define	WT_STAT_CONN_PERF_HIST_OPWRITE_LATENCY_LT1000	1610
-/*! perf: operation write latency histogram (bucket 5) - 1000-9999us */
-#define	WT_STAT_CONN_PERF_HIST_OPWRITE_LATENCY_LT10000	1611
-/*! perf: operation write latency histogram (bucket 6) - 10000us+ */
-#define	WT_STAT_CONN_PERF_HIST_OPWRITE_LATENCY_GT10000	1612
-/*! perf: operation write latency histogram total (usecs) */
-#define	WT_STAT_CONN_PERF_HIST_OPWRITE_LATENCY_TOTAL_USECS	1613
-/*! prefetch: could not perform pre-fetch on internal page */
-#define	WT_STAT_CONN_PREFETCH_SKIPPED_INTERNAL_PAGE	1614
->>>>>>> 49207dec
+#define	WT_STAT_CONN_PREFETCH_SKIPPED_INTERNAL_PAGE	1628
 /*!
  * prefetch: could not perform pre-fetch on ref without the pre-fetch
  * flag set
  */
-<<<<<<< HEAD
-#define	WT_STAT_CONN_PREFETCH_SKIPPED_NO_FLAG_SET	1627
+#define	WT_STAT_CONN_PREFETCH_SKIPPED_NO_FLAG_SET	1629
 /*! prefetch: number of times pre-fetch failed to start */
-#define	WT_STAT_CONN_PREFETCH_FAILED_START		1628
+#define	WT_STAT_CONN_PREFETCH_FAILED_START		1630
 /*! prefetch: pre-fetch not repeating for recently pre-fetched ref */
-#define	WT_STAT_CONN_PREFETCH_SKIPPED_SAME_REF		1629
+#define	WT_STAT_CONN_PREFETCH_SKIPPED_SAME_REF		1631
 /*! prefetch: pre-fetch not triggered after single disk read */
-#define	WT_STAT_CONN_PREFETCH_DISK_ONE			1630
+#define	WT_STAT_CONN_PREFETCH_DISK_ONE			1632
 /*! prefetch: pre-fetch not triggered as there is no valid dhandle */
-#define	WT_STAT_CONN_PREFETCH_SKIPPED_NO_VALID_DHANDLE	1631
+#define	WT_STAT_CONN_PREFETCH_SKIPPED_NO_VALID_DHANDLE	1633
 /*! prefetch: pre-fetch not triggered by page read */
-#define	WT_STAT_CONN_PREFETCH_SKIPPED			1632
+#define	WT_STAT_CONN_PREFETCH_SKIPPED			1634
 /*! prefetch: pre-fetch not triggered due to disk read count */
-#define	WT_STAT_CONN_PREFETCH_SKIPPED_DISK_READ_COUNT	1633
+#define	WT_STAT_CONN_PREFETCH_SKIPPED_DISK_READ_COUNT	1635
 /*! prefetch: pre-fetch not triggered due to internal session */
-#define	WT_STAT_CONN_PREFETCH_SKIPPED_INTERNAL_SESSION	1634
+#define	WT_STAT_CONN_PREFETCH_SKIPPED_INTERNAL_SESSION	1636
 /*! prefetch: pre-fetch not triggered due to special btree handle */
-#define	WT_STAT_CONN_PREFETCH_SKIPPED_SPECIAL_HANDLE	1635
+#define	WT_STAT_CONN_PREFETCH_SKIPPED_SPECIAL_HANDLE	1637
 /*! prefetch: pre-fetch page not on disk when reading */
-#define	WT_STAT_CONN_PREFETCH_PAGES_FAIL		1636
+#define	WT_STAT_CONN_PREFETCH_PAGES_FAIL		1638
 /*! prefetch: pre-fetch pages queued */
-#define	WT_STAT_CONN_PREFETCH_PAGES_QUEUED		1637
+#define	WT_STAT_CONN_PREFETCH_PAGES_QUEUED		1639
 /*! prefetch: pre-fetch pages read in background */
-#define	WT_STAT_CONN_PREFETCH_PAGES_READ		1638
+#define	WT_STAT_CONN_PREFETCH_PAGES_READ		1640
 /*! prefetch: pre-fetch skipped reading in a page due to harmless error */
-#define	WT_STAT_CONN_PREFETCH_SKIPPED_ERROR_OK		1639
+#define	WT_STAT_CONN_PREFETCH_SKIPPED_ERROR_OK		1641
 /*! prefetch: pre-fetch triggered by page read */
-#define	WT_STAT_CONN_PREFETCH_ATTEMPTS			1640
+#define	WT_STAT_CONN_PREFETCH_ATTEMPTS			1642
 /*! reconciliation: VLCS pages explicitly reconciled as empty */
-#define	WT_STAT_CONN_REC_VLCS_EMPTIED_PAGES		1641
+#define	WT_STAT_CONN_REC_VLCS_EMPTIED_PAGES		1643
 /*! reconciliation: approximate byte size of timestamps in pages written */
-#define	WT_STAT_CONN_REC_TIME_WINDOW_BYTES_TS		1642
-=======
-#define	WT_STAT_CONN_PREFETCH_SKIPPED_NO_FLAG_SET	1615
-/*! prefetch: number of times pre-fetch failed to start */
-#define	WT_STAT_CONN_PREFETCH_FAILED_START		1616
-/*! prefetch: pre-fetch not repeating for recently pre-fetched ref */
-#define	WT_STAT_CONN_PREFETCH_SKIPPED_SAME_REF		1617
-/*! prefetch: pre-fetch not triggered after single disk read */
-#define	WT_STAT_CONN_PREFETCH_DISK_ONE			1618
-/*! prefetch: pre-fetch not triggered as there is no valid dhandle */
-#define	WT_STAT_CONN_PREFETCH_SKIPPED_NO_VALID_DHANDLE	1619
-/*! prefetch: pre-fetch not triggered by page read */
-#define	WT_STAT_CONN_PREFETCH_SKIPPED			1620
-/*! prefetch: pre-fetch not triggered due to disk read count */
-#define	WT_STAT_CONN_PREFETCH_SKIPPED_DISK_READ_COUNT	1621
-/*! prefetch: pre-fetch not triggered due to internal session */
-#define	WT_STAT_CONN_PREFETCH_SKIPPED_INTERNAL_SESSION	1622
-/*! prefetch: pre-fetch not triggered due to special btree handle */
-#define	WT_STAT_CONN_PREFETCH_SKIPPED_SPECIAL_HANDLE	1623
-/*! prefetch: pre-fetch page not on disk when reading */
-#define	WT_STAT_CONN_PREFETCH_PAGES_FAIL		1624
-/*! prefetch: pre-fetch pages queued */
-#define	WT_STAT_CONN_PREFETCH_PAGES_QUEUED		1625
-/*! prefetch: pre-fetch pages read in background */
-#define	WT_STAT_CONN_PREFETCH_PAGES_READ		1626
-/*! prefetch: pre-fetch skipped reading in a page due to harmless error */
-#define	WT_STAT_CONN_PREFETCH_SKIPPED_ERROR_OK		1627
-/*! prefetch: pre-fetch triggered by page read */
-#define	WT_STAT_CONN_PREFETCH_ATTEMPTS			1628
-/*! reconciliation: VLCS pages explicitly reconciled as empty */
-#define	WT_STAT_CONN_REC_VLCS_EMPTIED_PAGES		1629
-/*! reconciliation: approximate byte size of timestamps in pages written */
-#define	WT_STAT_CONN_REC_TIME_WINDOW_BYTES_TS		1630
->>>>>>> 49207dec
+#define	WT_STAT_CONN_REC_TIME_WINDOW_BYTES_TS		1644
 /*!
  * reconciliation: approximate byte size of transaction IDs in pages
  * written
  */
-<<<<<<< HEAD
-#define	WT_STAT_CONN_REC_TIME_WINDOW_BYTES_TXN		1643
-=======
-#define	WT_STAT_CONN_REC_TIME_WINDOW_BYTES_TXN		1631
->>>>>>> 49207dec
+#define	WT_STAT_CONN_REC_TIME_WINDOW_BYTES_TXN		1645
 /*!
  * reconciliation: average length of delta chain on internal page with
  * deltas
  */
-<<<<<<< HEAD
-#define	WT_STAT_CONN_REC_AVERAGE_INTERNAL_PAGE_DELTA_CHAIN_LENGTH	1644
+#define	WT_STAT_CONN_REC_AVERAGE_INTERNAL_PAGE_DELTA_CHAIN_LENGTH	1646
 /*! reconciliation: average length of delta chain on leaf page with deltas */
-#define	WT_STAT_CONN_REC_AVERAGE_LEAF_PAGE_DELTA_CHAIN_LENGTH	1645
+#define	WT_STAT_CONN_REC_AVERAGE_LEAF_PAGE_DELTA_CHAIN_LENGTH	1647
 /*! reconciliation: empty deltas skipped in disaggregated storage */
-#define	WT_STAT_CONN_REC_SKIP_EMPTY_DELTAS		1646
+#define	WT_STAT_CONN_REC_SKIP_EMPTY_DELTAS		1648
 /*! reconciliation: fast-path pages deleted */
-#define	WT_STAT_CONN_REC_PAGE_DELETE_FAST		1647
+#define	WT_STAT_CONN_REC_PAGE_DELETE_FAST		1649
 /*! reconciliation: internal page deltas written */
-#define	WT_STAT_CONN_REC_PAGE_DELTA_INTERNAL		1648
+#define	WT_STAT_CONN_REC_PAGE_DELTA_INTERNAL		1650
 /*! reconciliation: leaf page deltas written */
-#define	WT_STAT_CONN_REC_PAGE_DELTA_LEAF		1649
+#define	WT_STAT_CONN_REC_PAGE_DELTA_LEAF		1651
 /*! reconciliation: leaf-page overflow keys */
-#define	WT_STAT_CONN_REC_OVERFLOW_KEY_LEAF		1650
+#define	WT_STAT_CONN_REC_OVERFLOW_KEY_LEAF		1652
 /*! reconciliation: max deltas seen on internal page during reconciliation */
-#define	WT_STAT_CONN_REC_MAX_INTERNAL_PAGE_DELTAS	1651
+#define	WT_STAT_CONN_REC_MAX_INTERNAL_PAGE_DELTAS	1653
 /*! reconciliation: max deltas seen on leaf page during reconciliation */
-#define	WT_STAT_CONN_REC_MAX_LEAF_PAGE_DELTAS		1652
+#define	WT_STAT_CONN_REC_MAX_LEAF_PAGE_DELTAS		1654
 /*! reconciliation: maximum milliseconds spent in a reconciliation call */
-#define	WT_STAT_CONN_REC_MAXIMUM_MILLISECONDS		1653
-=======
-#define	WT_STAT_CONN_REC_AVERAGE_INTERNAL_PAGE_DELTA_CHAIN_LENGTH	1632
-/*! reconciliation: average length of delta chain on leaf page with deltas */
-#define	WT_STAT_CONN_REC_AVERAGE_LEAF_PAGE_DELTA_CHAIN_LENGTH	1633
-/*! reconciliation: empty deltas skipped in disaggregated storage */
-#define	WT_STAT_CONN_REC_SKIP_EMPTY_DELTAS		1634
-/*! reconciliation: fast-path pages deleted */
-#define	WT_STAT_CONN_REC_PAGE_DELETE_FAST		1635
-/*! reconciliation: internal page deltas written */
-#define	WT_STAT_CONN_REC_PAGE_DELTA_INTERNAL		1636
-/*! reconciliation: leaf page deltas written */
-#define	WT_STAT_CONN_REC_PAGE_DELTA_LEAF		1637
-/*! reconciliation: leaf-page overflow keys */
-#define	WT_STAT_CONN_REC_OVERFLOW_KEY_LEAF		1638
-/*! reconciliation: max deltas seen on internal page during reconciliation */
-#define	WT_STAT_CONN_REC_MAX_INTERNAL_PAGE_DELTAS	1639
-/*! reconciliation: max deltas seen on leaf page during reconciliation */
-#define	WT_STAT_CONN_REC_MAX_LEAF_PAGE_DELTAS		1640
-/*! reconciliation: maximum milliseconds spent in a reconciliation call */
-#define	WT_STAT_CONN_REC_MAXIMUM_MILLISECONDS		1641
->>>>>>> 49207dec
+#define	WT_STAT_CONN_REC_MAXIMUM_MILLISECONDS		1655
 /*!
  * reconciliation: maximum milliseconds spent in building a disk image in
  * a reconciliation
  */
-<<<<<<< HEAD
-#define	WT_STAT_CONN_REC_MAXIMUM_IMAGE_BUILD_MILLISECONDS	1654
-=======
-#define	WT_STAT_CONN_REC_MAXIMUM_IMAGE_BUILD_MILLISECONDS	1642
->>>>>>> 49207dec
+#define	WT_STAT_CONN_REC_MAXIMUM_IMAGE_BUILD_MILLISECONDS	1656
 /*!
  * reconciliation: maximum milliseconds spent in moving updates to the
  * history store in a reconciliation
  */
-<<<<<<< HEAD
-#define	WT_STAT_CONN_REC_MAXIMUM_HS_WRAPUP_MILLISECONDS	1655
-=======
-#define	WT_STAT_CONN_REC_MAXIMUM_HS_WRAPUP_MILLISECONDS	1643
->>>>>>> 49207dec
+#define	WT_STAT_CONN_REC_MAXIMUM_HS_WRAPUP_MILLISECONDS	1657
 /*!
  * reconciliation: number of keys that are garbage collected in the
  * ingest table for disaggregated storage
  */
-<<<<<<< HEAD
-#define	WT_STAT_CONN_REC_INGEST_GARBAGE_COLLECTION_KEYS	1656
+#define	WT_STAT_CONN_REC_INGEST_GARBAGE_COLLECTION_KEYS	1658
 /*! reconciliation: overflow values written */
-#define	WT_STAT_CONN_REC_OVERFLOW_VALUE			1657
+#define	WT_STAT_CONN_REC_OVERFLOW_VALUE			1659
 /*! reconciliation: page reconciliation calls */
-#define	WT_STAT_CONN_REC_PAGES				1658
+#define	WT_STAT_CONN_REC_PAGES				1660
 /*! reconciliation: page reconciliation calls for eviction */
-#define	WT_STAT_CONN_REC_PAGES_EVICTION			1659
-=======
-#define	WT_STAT_CONN_REC_INGEST_GARBAGE_COLLECTION_KEYS	1644
-/*! reconciliation: overflow values written */
-#define	WT_STAT_CONN_REC_OVERFLOW_VALUE			1645
-/*! reconciliation: page reconciliation calls */
-#define	WT_STAT_CONN_REC_PAGES				1646
-/*! reconciliation: page reconciliation calls for eviction */
-#define	WT_STAT_CONN_REC_PAGES_EVICTION			1647
->>>>>>> 49207dec
+#define	WT_STAT_CONN_REC_PAGES_EVICTION			1661
 /*!
  * reconciliation: page reconciliation calls that resulted in values with
  * prepared transaction metadata
  */
-<<<<<<< HEAD
-#define	WT_STAT_CONN_REC_PAGES_WITH_PREPARE		1660
-=======
-#define	WT_STAT_CONN_REC_PAGES_WITH_PREPARE		1648
->>>>>>> 49207dec
+#define	WT_STAT_CONN_REC_PAGES_WITH_PREPARE		1662
 /*!
  * reconciliation: page reconciliation calls that resulted in values with
  * timestamps
  */
-<<<<<<< HEAD
-#define	WT_STAT_CONN_REC_PAGES_WITH_TS			1661
-=======
-#define	WT_STAT_CONN_REC_PAGES_WITH_TS			1649
->>>>>>> 49207dec
+#define	WT_STAT_CONN_REC_PAGES_WITH_TS			1663
 /*!
  * reconciliation: page reconciliation calls that resulted in values with
  * transaction ids
  */
-<<<<<<< HEAD
-#define	WT_STAT_CONN_REC_PAGES_WITH_TXN			1662
+#define	WT_STAT_CONN_REC_PAGES_WITH_TXN			1664
 /*! reconciliation: pages deleted */
-#define	WT_STAT_CONN_REC_PAGE_DELETE			1663
-=======
-#define	WT_STAT_CONN_REC_PAGES_WITH_TXN			1650
-/*! reconciliation: pages deleted */
-#define	WT_STAT_CONN_REC_PAGE_DELETE			1651
->>>>>>> 49207dec
+#define	WT_STAT_CONN_REC_PAGE_DELETE			1665
 /*!
  * reconciliation: pages written including an aggregated newest start
  * durable timestamp
  */
-<<<<<<< HEAD
-#define	WT_STAT_CONN_REC_TIME_AGGR_NEWEST_START_DURABLE_TS	1664
-=======
-#define	WT_STAT_CONN_REC_TIME_AGGR_NEWEST_START_DURABLE_TS	1652
->>>>>>> 49207dec
+#define	WT_STAT_CONN_REC_TIME_AGGR_NEWEST_START_DURABLE_TS	1666
 /*!
  * reconciliation: pages written including an aggregated newest stop
  * durable timestamp
  */
-<<<<<<< HEAD
-#define	WT_STAT_CONN_REC_TIME_AGGR_NEWEST_STOP_DURABLE_TS	1665
-=======
-#define	WT_STAT_CONN_REC_TIME_AGGR_NEWEST_STOP_DURABLE_TS	1653
->>>>>>> 49207dec
+#define	WT_STAT_CONN_REC_TIME_AGGR_NEWEST_STOP_DURABLE_TS	1667
 /*!
  * reconciliation: pages written including an aggregated newest stop
  * timestamp
  */
-<<<<<<< HEAD
-#define	WT_STAT_CONN_REC_TIME_AGGR_NEWEST_STOP_TS	1666
-=======
-#define	WT_STAT_CONN_REC_TIME_AGGR_NEWEST_STOP_TS	1654
->>>>>>> 49207dec
+#define	WT_STAT_CONN_REC_TIME_AGGR_NEWEST_STOP_TS	1668
 /*!
  * reconciliation: pages written including an aggregated newest stop
  * transaction ID
  */
-<<<<<<< HEAD
-#define	WT_STAT_CONN_REC_TIME_AGGR_NEWEST_STOP_TXN	1667
-=======
-#define	WT_STAT_CONN_REC_TIME_AGGR_NEWEST_STOP_TXN	1655
->>>>>>> 49207dec
+#define	WT_STAT_CONN_REC_TIME_AGGR_NEWEST_STOP_TXN	1669
 /*!
  * reconciliation: pages written including an aggregated newest
  * transaction ID
  */
-<<<<<<< HEAD
-#define	WT_STAT_CONN_REC_TIME_AGGR_NEWEST_TXN		1668
-=======
-#define	WT_STAT_CONN_REC_TIME_AGGR_NEWEST_TXN		1656
->>>>>>> 49207dec
+#define	WT_STAT_CONN_REC_TIME_AGGR_NEWEST_TXN		1670
 /*!
  * reconciliation: pages written including an aggregated oldest start
  * timestamp
  */
-<<<<<<< HEAD
-#define	WT_STAT_CONN_REC_TIME_AGGR_OLDEST_START_TS	1669
+#define	WT_STAT_CONN_REC_TIME_AGGR_OLDEST_START_TS	1671
 /*! reconciliation: pages written including an aggregated prepare */
-#define	WT_STAT_CONN_REC_TIME_AGGR_PREPARED		1670
+#define	WT_STAT_CONN_REC_TIME_AGGR_PREPARED		1672
 /*! reconciliation: pages written including at least one prepare state */
-#define	WT_STAT_CONN_REC_TIME_WINDOW_PAGES_PREPARED	1671
-=======
-#define	WT_STAT_CONN_REC_TIME_AGGR_OLDEST_START_TS	1657
-/*! reconciliation: pages written including an aggregated prepare */
-#define	WT_STAT_CONN_REC_TIME_AGGR_PREPARED		1658
-/*! reconciliation: pages written including at least one prepare state */
-#define	WT_STAT_CONN_REC_TIME_WINDOW_PAGES_PREPARED	1659
->>>>>>> 49207dec
+#define	WT_STAT_CONN_REC_TIME_WINDOW_PAGES_PREPARED	1673
 /*!
  * reconciliation: pages written including at least one start durable
  * timestamp
  */
-<<<<<<< HEAD
-#define	WT_STAT_CONN_REC_TIME_WINDOW_PAGES_DURABLE_START_TS	1672
+#define	WT_STAT_CONN_REC_TIME_WINDOW_PAGES_DURABLE_START_TS	1674
 /*! reconciliation: pages written including at least one start timestamp */
-#define	WT_STAT_CONN_REC_TIME_WINDOW_PAGES_START_TS	1673
-=======
-#define	WT_STAT_CONN_REC_TIME_WINDOW_PAGES_DURABLE_START_TS	1660
-/*! reconciliation: pages written including at least one start timestamp */
-#define	WT_STAT_CONN_REC_TIME_WINDOW_PAGES_START_TS	1661
->>>>>>> 49207dec
+#define	WT_STAT_CONN_REC_TIME_WINDOW_PAGES_START_TS	1675
 /*!
  * reconciliation: pages written including at least one start transaction
  * ID
  */
-<<<<<<< HEAD
-#define	WT_STAT_CONN_REC_TIME_WINDOW_PAGES_START_TXN	1674
-=======
-#define	WT_STAT_CONN_REC_TIME_WINDOW_PAGES_START_TXN	1662
->>>>>>> 49207dec
+#define	WT_STAT_CONN_REC_TIME_WINDOW_PAGES_START_TXN	1676
 /*!
  * reconciliation: pages written including at least one stop durable
  * timestamp
  */
-<<<<<<< HEAD
-#define	WT_STAT_CONN_REC_TIME_WINDOW_PAGES_DURABLE_STOP_TS	1675
+#define	WT_STAT_CONN_REC_TIME_WINDOW_PAGES_DURABLE_STOP_TS	1677
 /*! reconciliation: pages written including at least one stop timestamp */
-#define	WT_STAT_CONN_REC_TIME_WINDOW_PAGES_STOP_TS	1676
-=======
-#define	WT_STAT_CONN_REC_TIME_WINDOW_PAGES_DURABLE_STOP_TS	1663
-/*! reconciliation: pages written including at least one stop timestamp */
-#define	WT_STAT_CONN_REC_TIME_WINDOW_PAGES_STOP_TS	1664
->>>>>>> 49207dec
+#define	WT_STAT_CONN_REC_TIME_WINDOW_PAGES_STOP_TS	1678
 /*!
  * reconciliation: pages written including at least one stop transaction
  * ID
  */
-<<<<<<< HEAD
-#define	WT_STAT_CONN_REC_TIME_WINDOW_PAGES_STOP_TXN	1677
+#define	WT_STAT_CONN_REC_TIME_WINDOW_PAGES_STOP_TXN	1679
 /*! reconciliation: pages written with at least one internal page delta */
-#define	WT_STAT_CONN_REC_PAGES_WITH_INTERNAL_DELTAS	1678
+#define	WT_STAT_CONN_REC_PAGES_WITH_INTERNAL_DELTAS	1680
 /*! reconciliation: pages written with at least one leaf page delta */
-#define	WT_STAT_CONN_REC_PAGES_WITH_LEAF_DELTAS		1679
+#define	WT_STAT_CONN_REC_PAGES_WITH_LEAF_DELTAS		1681
 /*! reconciliation: records written including a prepare state */
-#define	WT_STAT_CONN_REC_TIME_WINDOW_PREPARED		1680
+#define	WT_STAT_CONN_REC_TIME_WINDOW_PREPARED		1682
 /*! reconciliation: records written including a start durable timestamp */
-#define	WT_STAT_CONN_REC_TIME_WINDOW_DURABLE_START_TS	1681
+#define	WT_STAT_CONN_REC_TIME_WINDOW_DURABLE_START_TS	1683
 /*! reconciliation: records written including a start timestamp */
-#define	WT_STAT_CONN_REC_TIME_WINDOW_START_TS		1682
+#define	WT_STAT_CONN_REC_TIME_WINDOW_START_TS		1684
 /*! reconciliation: records written including a start transaction ID */
-#define	WT_STAT_CONN_REC_TIME_WINDOW_START_TXN		1683
+#define	WT_STAT_CONN_REC_TIME_WINDOW_START_TXN		1685
 /*! reconciliation: records written including a stop durable timestamp */
-#define	WT_STAT_CONN_REC_TIME_WINDOW_DURABLE_STOP_TS	1684
+#define	WT_STAT_CONN_REC_TIME_WINDOW_DURABLE_STOP_TS	1686
 /*! reconciliation: records written including a stop timestamp */
-#define	WT_STAT_CONN_REC_TIME_WINDOW_STOP_TS		1685
+#define	WT_STAT_CONN_REC_TIME_WINDOW_STOP_TS		1687
 /*! reconciliation: records written including a stop transaction ID */
-#define	WT_STAT_CONN_REC_TIME_WINDOW_STOP_TXN		1686
+#define	WT_STAT_CONN_REC_TIME_WINDOW_STOP_TXN		1688
 /*! reconciliation: split bytes currently awaiting free */
-#define	WT_STAT_CONN_REC_SPLIT_STASHED_BYTES		1687
+#define	WT_STAT_CONN_REC_SPLIT_STASHED_BYTES		1689
 /*! reconciliation: split objects currently awaiting free */
-#define	WT_STAT_CONN_REC_SPLIT_STASHED_OBJECTS		1688
+#define	WT_STAT_CONN_REC_SPLIT_STASHED_OBJECTS		1690
 /*! session: attempts to remove a local object and the object is in use */
-#define	WT_STAT_CONN_LOCAL_OBJECTS_INUSE		1689
+#define	WT_STAT_CONN_LOCAL_OBJECTS_INUSE		1691
 /*! session: flush_tier failed calls */
-#define	WT_STAT_CONN_FLUSH_TIER_FAIL			1690
+#define	WT_STAT_CONN_FLUSH_TIER_FAIL			1692
 /*! session: flush_tier operation calls */
-#define	WT_STAT_CONN_FLUSH_TIER				1691
+#define	WT_STAT_CONN_FLUSH_TIER				1693
 /*! session: flush_tier tables skipped due to no checkpoint */
-#define	WT_STAT_CONN_FLUSH_TIER_SKIPPED			1692
+#define	WT_STAT_CONN_FLUSH_TIER_SKIPPED			1694
 /*! session: flush_tier tables switched */
-#define	WT_STAT_CONN_FLUSH_TIER_SWITCHED		1693
+#define	WT_STAT_CONN_FLUSH_TIER_SWITCHED		1695
 /*! session: local objects removed */
-#define	WT_STAT_CONN_LOCAL_OBJECTS_REMOVED		1694
+#define	WT_STAT_CONN_LOCAL_OBJECTS_REMOVED		1696
 /*! session: open session count */
-#define	WT_STAT_CONN_SESSION_OPEN			1695
+#define	WT_STAT_CONN_SESSION_OPEN			1697
 /*! session: session query timestamp calls */
-#define	WT_STAT_CONN_SESSION_QUERY_TS			1696
+#define	WT_STAT_CONN_SESSION_QUERY_TS			1698
 /*! session: table alter failed calls */
-#define	WT_STAT_CONN_SESSION_TABLE_ALTER_FAIL		1697
+#define	WT_STAT_CONN_SESSION_TABLE_ALTER_FAIL		1699
 /*! session: table alter successful calls */
-#define	WT_STAT_CONN_SESSION_TABLE_ALTER_SUCCESS	1698
+#define	WT_STAT_CONN_SESSION_TABLE_ALTER_SUCCESS	1700
 /*! session: table alter triggering checkpoint calls */
-#define	WT_STAT_CONN_SESSION_TABLE_ALTER_TRIGGER_CHECKPOINT	1699
+#define	WT_STAT_CONN_SESSION_TABLE_ALTER_TRIGGER_CHECKPOINT	1701
 /*! session: table alter unchanged and skipped */
-#define	WT_STAT_CONN_SESSION_TABLE_ALTER_SKIP		1700
+#define	WT_STAT_CONN_SESSION_TABLE_ALTER_SKIP		1702
 /*! session: table compact conflicted with checkpoint */
-#define	WT_STAT_CONN_SESSION_TABLE_COMPACT_CONFLICTING_CHECKPOINT	1701
+#define	WT_STAT_CONN_SESSION_TABLE_COMPACT_CONFLICTING_CHECKPOINT	1703
 /*! session: table compact dhandle successful calls */
-#define	WT_STAT_CONN_SESSION_TABLE_COMPACT_DHANDLE_SUCCESS	1702
+#define	WT_STAT_CONN_SESSION_TABLE_COMPACT_DHANDLE_SUCCESS	1704
 /*! session: table compact failed calls */
-#define	WT_STAT_CONN_SESSION_TABLE_COMPACT_FAIL		1703
+#define	WT_STAT_CONN_SESSION_TABLE_COMPACT_FAIL		1705
 /*! session: table compact failed calls due to cache pressure */
-#define	WT_STAT_CONN_SESSION_TABLE_COMPACT_FAIL_CACHE_PRESSURE	1704
+#define	WT_STAT_CONN_SESSION_TABLE_COMPACT_FAIL_CACHE_PRESSURE	1706
 /*! session: table compact passes */
-#define	WT_STAT_CONN_SESSION_TABLE_COMPACT_PASSES	1705
+#define	WT_STAT_CONN_SESSION_TABLE_COMPACT_PASSES	1707
 /*! session: table compact running */
-#define	WT_STAT_CONN_SESSION_TABLE_COMPACT_RUNNING	1706
+#define	WT_STAT_CONN_SESSION_TABLE_COMPACT_RUNNING	1708
 /*! session: table compact skipped as process would not reduce file size */
-#define	WT_STAT_CONN_SESSION_TABLE_COMPACT_SKIPPED	1707
+#define	WT_STAT_CONN_SESSION_TABLE_COMPACT_SKIPPED	1709
 /*! session: table compact successful calls */
-#define	WT_STAT_CONN_SESSION_TABLE_COMPACT_SUCCESS	1708
+#define	WT_STAT_CONN_SESSION_TABLE_COMPACT_SUCCESS	1710
 /*! session: table compact timeout */
-#define	WT_STAT_CONN_SESSION_TABLE_COMPACT_TIMEOUT	1709
+#define	WT_STAT_CONN_SESSION_TABLE_COMPACT_TIMEOUT	1711
 /*! session: table create failed calls */
-#define	WT_STAT_CONN_SESSION_TABLE_CREATE_FAIL		1710
+#define	WT_STAT_CONN_SESSION_TABLE_CREATE_FAIL		1712
 /*! session: table create successful calls */
-#define	WT_STAT_CONN_SESSION_TABLE_CREATE_SUCCESS	1711
+#define	WT_STAT_CONN_SESSION_TABLE_CREATE_SUCCESS	1713
 /*! session: table create with import failed calls */
-#define	WT_STAT_CONN_SESSION_TABLE_CREATE_IMPORT_FAIL	1712
+#define	WT_STAT_CONN_SESSION_TABLE_CREATE_IMPORT_FAIL	1714
 /*! session: table create with import successful calls */
-#define	WT_STAT_CONN_SESSION_TABLE_CREATE_IMPORT_SUCCESS	1713
+#define	WT_STAT_CONN_SESSION_TABLE_CREATE_IMPORT_SUCCESS	1715
 /*! session: table drop failed calls */
-#define	WT_STAT_CONN_SESSION_TABLE_DROP_FAIL		1714
+#define	WT_STAT_CONN_SESSION_TABLE_DROP_FAIL		1716
 /*! session: table drop successful calls */
-#define	WT_STAT_CONN_SESSION_TABLE_DROP_SUCCESS		1715
+#define	WT_STAT_CONN_SESSION_TABLE_DROP_SUCCESS		1717
 /*! session: table rename failed calls */
-#define	WT_STAT_CONN_SESSION_TABLE_RENAME_FAIL		1716
+#define	WT_STAT_CONN_SESSION_TABLE_RENAME_FAIL		1718
 /*! session: table rename successful calls */
-#define	WT_STAT_CONN_SESSION_TABLE_RENAME_SUCCESS	1717
+#define	WT_STAT_CONN_SESSION_TABLE_RENAME_SUCCESS	1719
 /*! session: table salvage failed calls */
-#define	WT_STAT_CONN_SESSION_TABLE_SALVAGE_FAIL		1718
+#define	WT_STAT_CONN_SESSION_TABLE_SALVAGE_FAIL		1720
 /*! session: table salvage successful calls */
-#define	WT_STAT_CONN_SESSION_TABLE_SALVAGE_SUCCESS	1719
+#define	WT_STAT_CONN_SESSION_TABLE_SALVAGE_SUCCESS	1721
 /*! session: table truncate failed calls */
-#define	WT_STAT_CONN_SESSION_TABLE_TRUNCATE_FAIL	1720
+#define	WT_STAT_CONN_SESSION_TABLE_TRUNCATE_FAIL	1722
 /*! session: table truncate successful calls */
-#define	WT_STAT_CONN_SESSION_TABLE_TRUNCATE_SUCCESS	1721
+#define	WT_STAT_CONN_SESSION_TABLE_TRUNCATE_SUCCESS	1723
 /*! session: table verify failed calls */
-#define	WT_STAT_CONN_SESSION_TABLE_VERIFY_FAIL		1722
+#define	WT_STAT_CONN_SESSION_TABLE_VERIFY_FAIL		1724
 /*! session: table verify successful calls */
-#define	WT_STAT_CONN_SESSION_TABLE_VERIFY_SUCCESS	1723
+#define	WT_STAT_CONN_SESSION_TABLE_VERIFY_SUCCESS	1725
 /*! session: tiered operations dequeued and processed */
-#define	WT_STAT_CONN_TIERED_WORK_UNITS_DEQUEUED		1724
+#define	WT_STAT_CONN_TIERED_WORK_UNITS_DEQUEUED		1726
 /*! session: tiered operations removed without processing */
-#define	WT_STAT_CONN_TIERED_WORK_UNITS_REMOVED		1725
+#define	WT_STAT_CONN_TIERED_WORK_UNITS_REMOVED		1727
 /*! session: tiered operations scheduled */
-#define	WT_STAT_CONN_TIERED_WORK_UNITS_CREATED		1726
+#define	WT_STAT_CONN_TIERED_WORK_UNITS_CREATED		1728
 /*! session: tiered storage local retention time (secs) */
-#define	WT_STAT_CONN_TIERED_RETENTION			1727
+#define	WT_STAT_CONN_TIERED_RETENTION			1729
 /*! thread-state: active filesystem fsync calls */
-#define	WT_STAT_CONN_THREAD_FSYNC_ACTIVE		1728
+#define	WT_STAT_CONN_THREAD_FSYNC_ACTIVE		1730
 /*! thread-state: active filesystem read calls */
-#define	WT_STAT_CONN_THREAD_READ_ACTIVE			1729
+#define	WT_STAT_CONN_THREAD_READ_ACTIVE			1731
 /*! thread-state: active filesystem write calls */
-#define	WT_STAT_CONN_THREAD_WRITE_ACTIVE		1730
+#define	WT_STAT_CONN_THREAD_WRITE_ACTIVE		1732
 /*! thread-yield: application thread operations waiting for cache */
-#define	WT_STAT_CONN_APPLICATION_CACHE_OPS		1731
+#define	WT_STAT_CONN_APPLICATION_CACHE_OPS		1733
 /*! thread-yield: application thread snapshot refreshed for eviction */
-#define	WT_STAT_CONN_APPLICATION_EVICT_SNAPSHOT_REFRESHED	1732
+#define	WT_STAT_CONN_APPLICATION_EVICT_SNAPSHOT_REFRESHED	1734
 /*! thread-yield: application thread time waiting for cache (usecs) */
-#define	WT_STAT_CONN_APPLICATION_CACHE_TIME		1733
-=======
-#define	WT_STAT_CONN_REC_TIME_WINDOW_PAGES_STOP_TXN	1665
-/*! reconciliation: pages written with at least one internal page delta */
-#define	WT_STAT_CONN_REC_PAGES_WITH_INTERNAL_DELTAS	1666
-/*! reconciliation: pages written with at least one leaf page delta */
-#define	WT_STAT_CONN_REC_PAGES_WITH_LEAF_DELTAS		1667
-/*! reconciliation: records written including a prepare state */
-#define	WT_STAT_CONN_REC_TIME_WINDOW_PREPARED		1668
-/*! reconciliation: records written including a start durable timestamp */
-#define	WT_STAT_CONN_REC_TIME_WINDOW_DURABLE_START_TS	1669
-/*! reconciliation: records written including a start timestamp */
-#define	WT_STAT_CONN_REC_TIME_WINDOW_START_TS		1670
-/*! reconciliation: records written including a start transaction ID */
-#define	WT_STAT_CONN_REC_TIME_WINDOW_START_TXN		1671
-/*! reconciliation: records written including a stop durable timestamp */
-#define	WT_STAT_CONN_REC_TIME_WINDOW_DURABLE_STOP_TS	1672
-/*! reconciliation: records written including a stop timestamp */
-#define	WT_STAT_CONN_REC_TIME_WINDOW_STOP_TS		1673
-/*! reconciliation: records written including a stop transaction ID */
-#define	WT_STAT_CONN_REC_TIME_WINDOW_STOP_TXN		1674
-/*! reconciliation: split bytes currently awaiting free */
-#define	WT_STAT_CONN_REC_SPLIT_STASHED_BYTES		1675
-/*! reconciliation: split objects currently awaiting free */
-#define	WT_STAT_CONN_REC_SPLIT_STASHED_OBJECTS		1676
-/*! session: attempts to remove a local object and the object is in use */
-#define	WT_STAT_CONN_LOCAL_OBJECTS_INUSE		1677
-/*! session: flush_tier failed calls */
-#define	WT_STAT_CONN_FLUSH_TIER_FAIL			1678
-/*! session: flush_tier operation calls */
-#define	WT_STAT_CONN_FLUSH_TIER				1679
-/*! session: flush_tier tables skipped due to no checkpoint */
-#define	WT_STAT_CONN_FLUSH_TIER_SKIPPED			1680
-/*! session: flush_tier tables switched */
-#define	WT_STAT_CONN_FLUSH_TIER_SWITCHED		1681
-/*! session: local objects removed */
-#define	WT_STAT_CONN_LOCAL_OBJECTS_REMOVED		1682
-/*! session: open session count */
-#define	WT_STAT_CONN_SESSION_OPEN			1683
-/*! session: session query timestamp calls */
-#define	WT_STAT_CONN_SESSION_QUERY_TS			1684
-/*! session: table alter failed calls */
-#define	WT_STAT_CONN_SESSION_TABLE_ALTER_FAIL		1685
-/*! session: table alter successful calls */
-#define	WT_STAT_CONN_SESSION_TABLE_ALTER_SUCCESS	1686
-/*! session: table alter triggering checkpoint calls */
-#define	WT_STAT_CONN_SESSION_TABLE_ALTER_TRIGGER_CHECKPOINT	1687
-/*! session: table alter unchanged and skipped */
-#define	WT_STAT_CONN_SESSION_TABLE_ALTER_SKIP		1688
-/*! session: table compact conflicted with checkpoint */
-#define	WT_STAT_CONN_SESSION_TABLE_COMPACT_CONFLICTING_CHECKPOINT	1689
-/*! session: table compact dhandle successful calls */
-#define	WT_STAT_CONN_SESSION_TABLE_COMPACT_DHANDLE_SUCCESS	1690
-/*! session: table compact failed calls */
-#define	WT_STAT_CONN_SESSION_TABLE_COMPACT_FAIL		1691
-/*! session: table compact failed calls due to cache pressure */
-#define	WT_STAT_CONN_SESSION_TABLE_COMPACT_FAIL_CACHE_PRESSURE	1692
-/*! session: table compact passes */
-#define	WT_STAT_CONN_SESSION_TABLE_COMPACT_PASSES	1693
-/*! session: table compact running */
-#define	WT_STAT_CONN_SESSION_TABLE_COMPACT_RUNNING	1694
-/*! session: table compact skipped as process would not reduce file size */
-#define	WT_STAT_CONN_SESSION_TABLE_COMPACT_SKIPPED	1695
-/*! session: table compact successful calls */
-#define	WT_STAT_CONN_SESSION_TABLE_COMPACT_SUCCESS	1696
-/*! session: table compact timeout */
-#define	WT_STAT_CONN_SESSION_TABLE_COMPACT_TIMEOUT	1697
-/*! session: table create failed calls */
-#define	WT_STAT_CONN_SESSION_TABLE_CREATE_FAIL		1698
-/*! session: table create successful calls */
-#define	WT_STAT_CONN_SESSION_TABLE_CREATE_SUCCESS	1699
-/*! session: table create with import failed calls */
-#define	WT_STAT_CONN_SESSION_TABLE_CREATE_IMPORT_FAIL	1700
-/*! session: table create with import successful calls */
-#define	WT_STAT_CONN_SESSION_TABLE_CREATE_IMPORT_SUCCESS	1701
-/*! session: table drop failed calls */
-#define	WT_STAT_CONN_SESSION_TABLE_DROP_FAIL		1702
-/*! session: table drop successful calls */
-#define	WT_STAT_CONN_SESSION_TABLE_DROP_SUCCESS		1703
-/*! session: table rename failed calls */
-#define	WT_STAT_CONN_SESSION_TABLE_RENAME_FAIL		1704
-/*! session: table rename successful calls */
-#define	WT_STAT_CONN_SESSION_TABLE_RENAME_SUCCESS	1705
-/*! session: table salvage failed calls */
-#define	WT_STAT_CONN_SESSION_TABLE_SALVAGE_FAIL		1706
-/*! session: table salvage successful calls */
-#define	WT_STAT_CONN_SESSION_TABLE_SALVAGE_SUCCESS	1707
-/*! session: table truncate failed calls */
-#define	WT_STAT_CONN_SESSION_TABLE_TRUNCATE_FAIL	1708
-/*! session: table truncate successful calls */
-#define	WT_STAT_CONN_SESSION_TABLE_TRUNCATE_SUCCESS	1709
-/*! session: table verify failed calls */
-#define	WT_STAT_CONN_SESSION_TABLE_VERIFY_FAIL		1710
-/*! session: table verify successful calls */
-#define	WT_STAT_CONN_SESSION_TABLE_VERIFY_SUCCESS	1711
-/*! session: tiered operations dequeued and processed */
-#define	WT_STAT_CONN_TIERED_WORK_UNITS_DEQUEUED		1712
-/*! session: tiered operations removed without processing */
-#define	WT_STAT_CONN_TIERED_WORK_UNITS_REMOVED		1713
-/*! session: tiered operations scheduled */
-#define	WT_STAT_CONN_TIERED_WORK_UNITS_CREATED		1714
-/*! session: tiered storage local retention time (secs) */
-#define	WT_STAT_CONN_TIERED_RETENTION			1715
-/*! thread-state: active filesystem fsync calls */
-#define	WT_STAT_CONN_THREAD_FSYNC_ACTIVE		1716
-/*! thread-state: active filesystem read calls */
-#define	WT_STAT_CONN_THREAD_READ_ACTIVE			1717
-/*! thread-state: active filesystem write calls */
-#define	WT_STAT_CONN_THREAD_WRITE_ACTIVE		1718
-/*! thread-yield: application thread operations waiting for cache */
-#define	WT_STAT_CONN_APPLICATION_CACHE_OPS		1719
-/*! thread-yield: application thread snapshot refreshed for eviction */
-#define	WT_STAT_CONN_APPLICATION_EVICT_SNAPSHOT_REFRESHED	1720
-/*! thread-yield: application thread time waiting for cache (usecs) */
-#define	WT_STAT_CONN_APPLICATION_CACHE_TIME		1721
->>>>>>> 49207dec
+#define	WT_STAT_CONN_APPLICATION_CACHE_TIME		1735
 /*!
  * thread-yield: connection close blocked waiting for transaction state
  * stabilization
  */
-<<<<<<< HEAD
-#define	WT_STAT_CONN_TXN_RELEASE_BLOCKED		1734
+#define	WT_STAT_CONN_TXN_RELEASE_BLOCKED		1736
 /*! thread-yield: connection close yielded for lsm manager shutdown */
-#define	WT_STAT_CONN_CONN_CLOSE_BLOCKED_LSM		1735
+#define	WT_STAT_CONN_CONN_CLOSE_BLOCKED_LSM		1737
 /*! thread-yield: data handle lock yielded */
-#define	WT_STAT_CONN_DHANDLE_LOCK_BLOCKED		1736
-=======
-#define	WT_STAT_CONN_TXN_RELEASE_BLOCKED		1722
-/*! thread-yield: connection close yielded for lsm manager shutdown */
-#define	WT_STAT_CONN_CONN_CLOSE_BLOCKED_LSM		1723
-/*! thread-yield: data handle lock yielded */
-#define	WT_STAT_CONN_DHANDLE_LOCK_BLOCKED		1724
->>>>>>> 49207dec
+#define	WT_STAT_CONN_DHANDLE_LOCK_BLOCKED		1738
 /*!
  * thread-yield: get reference for page index and slot time sleeping
  * (usecs)
  */
-<<<<<<< HEAD
-#define	WT_STAT_CONN_PAGE_INDEX_SLOT_REF_BLOCKED	1737
+#define	WT_STAT_CONN_PAGE_INDEX_SLOT_REF_BLOCKED	1739
 /*! thread-yield: page access yielded due to prepare state change */
-#define	WT_STAT_CONN_PREPARED_TRANSITION_BLOCKED_PAGE	1738
+#define	WT_STAT_CONN_PREPARED_TRANSITION_BLOCKED_PAGE	1740
 /*! thread-yield: page acquire busy blocked */
-#define	WT_STAT_CONN_PAGE_BUSY_BLOCKED			1739
+#define	WT_STAT_CONN_PAGE_BUSY_BLOCKED			1741
 /*! thread-yield: page acquire eviction blocked */
-#define	WT_STAT_CONN_PAGE_FORCIBLE_EVICT_BLOCKED	1740
+#define	WT_STAT_CONN_PAGE_FORCIBLE_EVICT_BLOCKED	1742
 /*! thread-yield: page acquire locked blocked */
-#define	WT_STAT_CONN_PAGE_LOCKED_BLOCKED		1741
+#define	WT_STAT_CONN_PAGE_LOCKED_BLOCKED		1743
 /*! thread-yield: page acquire read blocked */
-#define	WT_STAT_CONN_PAGE_READ_BLOCKED			1742
+#define	WT_STAT_CONN_PAGE_READ_BLOCKED			1744
 /*! thread-yield: page acquire time sleeping (usecs) */
-#define	WT_STAT_CONN_PAGE_SLEEP				1743
-=======
-#define	WT_STAT_CONN_PAGE_INDEX_SLOT_REF_BLOCKED	1725
-/*! thread-yield: page access yielded due to prepare state change */
-#define	WT_STAT_CONN_PREPARED_TRANSITION_BLOCKED_PAGE	1726
-/*! thread-yield: page acquire busy blocked */
-#define	WT_STAT_CONN_PAGE_BUSY_BLOCKED			1727
-/*! thread-yield: page acquire eviction blocked */
-#define	WT_STAT_CONN_PAGE_FORCIBLE_EVICT_BLOCKED	1728
-/*! thread-yield: page acquire locked blocked */
-#define	WT_STAT_CONN_PAGE_LOCKED_BLOCKED		1729
-/*! thread-yield: page acquire read blocked */
-#define	WT_STAT_CONN_PAGE_READ_BLOCKED			1730
-/*! thread-yield: page acquire time sleeping (usecs) */
-#define	WT_STAT_CONN_PAGE_SLEEP				1731
->>>>>>> 49207dec
+#define	WT_STAT_CONN_PAGE_SLEEP				1745
 /*!
  * thread-yield: page delete rollback time sleeping for state change
  * (usecs)
  */
-<<<<<<< HEAD
-#define	WT_STAT_CONN_PAGE_DEL_ROLLBACK_BLOCKED		1744
+#define	WT_STAT_CONN_PAGE_DEL_ROLLBACK_BLOCKED		1746
 /*! thread-yield: page reconciliation yielded due to child modification */
-#define	WT_STAT_CONN_CHILD_MODIFY_BLOCKED_PAGE		1745
+#define	WT_STAT_CONN_CHILD_MODIFY_BLOCKED_PAGE		1747
 /*! transaction: Number of prepared updates */
-#define	WT_STAT_CONN_TXN_PREPARED_UPDATES		1746
+#define	WT_STAT_CONN_TXN_PREPARED_UPDATES		1748
 /*! transaction: Number of prepared updates committed */
-#define	WT_STAT_CONN_TXN_PREPARED_UPDATES_COMMITTED	1747
+#define	WT_STAT_CONN_TXN_PREPARED_UPDATES_COMMITTED	1749
 /*! transaction: Number of prepared updates repeated on the same key */
-#define	WT_STAT_CONN_TXN_PREPARED_UPDATES_KEY_REPEATED	1748
+#define	WT_STAT_CONN_TXN_PREPARED_UPDATES_KEY_REPEATED	1750
 /*! transaction: Number of prepared updates rolled back */
-#define	WT_STAT_CONN_TXN_PREPARED_UPDATES_ROLLEDBACK	1749
-=======
-#define	WT_STAT_CONN_PAGE_DEL_ROLLBACK_BLOCKED		1732
-/*! thread-yield: page reconciliation yielded due to child modification */
-#define	WT_STAT_CONN_CHILD_MODIFY_BLOCKED_PAGE		1733
-/*! transaction: Number of prepared updates */
-#define	WT_STAT_CONN_TXN_PREPARED_UPDATES		1734
-/*! transaction: Number of prepared updates committed */
-#define	WT_STAT_CONN_TXN_PREPARED_UPDATES_COMMITTED	1735
-/*! transaction: Number of prepared updates repeated on the same key */
-#define	WT_STAT_CONN_TXN_PREPARED_UPDATES_KEY_REPEATED	1736
-/*! transaction: Number of prepared updates rolled back */
-#define	WT_STAT_CONN_TXN_PREPARED_UPDATES_ROLLEDBACK	1737
->>>>>>> 49207dec
+#define	WT_STAT_CONN_TXN_PREPARED_UPDATES_ROLLEDBACK	1751
 /*!
  * transaction: a reader raced with a prepared transaction commit and
  * skipped an update or updates
  */
-<<<<<<< HEAD
-#define	WT_STAT_CONN_TXN_READ_RACE_PREPARE_COMMIT	1750
+#define	WT_STAT_CONN_TXN_READ_RACE_PREPARE_COMMIT	1752
 /*! transaction: number of times overflow removed value is read */
-#define	WT_STAT_CONN_TXN_READ_OVERFLOW_REMOVE		1751
+#define	WT_STAT_CONN_TXN_READ_OVERFLOW_REMOVE		1753
 /*! transaction: oldest pinned transaction ID rolled back for eviction */
-#define	WT_STAT_CONN_TXN_ROLLBACK_OLDEST_PINNED		1752
+#define	WT_STAT_CONN_TXN_ROLLBACK_OLDEST_PINNED		1754
 /*! transaction: prepared transactions */
-#define	WT_STAT_CONN_TXN_PREPARE			1753
+#define	WT_STAT_CONN_TXN_PREPARE			1755
 /*! transaction: prepared transactions committed */
-#define	WT_STAT_CONN_TXN_PREPARE_COMMIT			1754
+#define	WT_STAT_CONN_TXN_PREPARE_COMMIT			1756
 /*! transaction: prepared transactions currently active */
-#define	WT_STAT_CONN_TXN_PREPARE_ACTIVE			1755
+#define	WT_STAT_CONN_TXN_PREPARE_ACTIVE			1757
 /*! transaction: prepared transactions rolled back */
-#define	WT_STAT_CONN_TXN_PREPARE_ROLLBACK		1756
+#define	WT_STAT_CONN_TXN_PREPARE_ROLLBACK		1758
 /*! transaction: query timestamp calls */
-#define	WT_STAT_CONN_TXN_QUERY_TS			1757
+#define	WT_STAT_CONN_TXN_QUERY_TS			1759
 /*! transaction: race to read prepared update retry */
-#define	WT_STAT_CONN_TXN_READ_RACE_PREPARE_UPDATE	1758
+#define	WT_STAT_CONN_TXN_READ_RACE_PREPARE_UPDATE	1760
 /*! transaction: rollback to stable calls */
-#define	WT_STAT_CONN_TXN_RTS				1759
-=======
-#define	WT_STAT_CONN_TXN_READ_RACE_PREPARE_COMMIT	1738
-/*! transaction: number of times overflow removed value is read */
-#define	WT_STAT_CONN_TXN_READ_OVERFLOW_REMOVE		1739
-/*! transaction: oldest pinned transaction ID rolled back for eviction */
-#define	WT_STAT_CONN_TXN_ROLLBACK_OLDEST_PINNED		1740
-/*! transaction: prepared transactions */
-#define	WT_STAT_CONN_TXN_PREPARE			1741
-/*! transaction: prepared transactions committed */
-#define	WT_STAT_CONN_TXN_PREPARE_COMMIT			1742
-/*! transaction: prepared transactions currently active */
-#define	WT_STAT_CONN_TXN_PREPARE_ACTIVE			1743
-/*! transaction: prepared transactions rolled back */
-#define	WT_STAT_CONN_TXN_PREPARE_ROLLBACK		1744
-/*! transaction: query timestamp calls */
-#define	WT_STAT_CONN_TXN_QUERY_TS			1745
-/*! transaction: race to read prepared update retry */
-#define	WT_STAT_CONN_TXN_READ_RACE_PREPARE_UPDATE	1746
-/*! transaction: rollback to stable calls */
-#define	WT_STAT_CONN_TXN_RTS				1747
->>>>>>> 49207dec
+#define	WT_STAT_CONN_TXN_RTS				1761
 /*!
  * transaction: rollback to stable history store keys that would have
  * been swept in non-dryrun mode
  */
-<<<<<<< HEAD
-#define	WT_STAT_CONN_TXN_RTS_SWEEP_HS_KEYS_DRYRUN	1760
-=======
-#define	WT_STAT_CONN_TXN_RTS_SWEEP_HS_KEYS_DRYRUN	1748
->>>>>>> 49207dec
+#define	WT_STAT_CONN_TXN_RTS_SWEEP_HS_KEYS_DRYRUN	1762
 /*!
  * transaction: rollback to stable history store records with stop
  * timestamps older than newer records
  */
-<<<<<<< HEAD
-#define	WT_STAT_CONN_TXN_RTS_HS_STOP_OLDER_THAN_NEWER_START	1761
+#define	WT_STAT_CONN_TXN_RTS_HS_STOP_OLDER_THAN_NEWER_START	1763
 /*! transaction: rollback to stable inconsistent checkpoint */
-#define	WT_STAT_CONN_TXN_RTS_INCONSISTENT_CKPT		1762
+#define	WT_STAT_CONN_TXN_RTS_INCONSISTENT_CKPT		1764
 /*! transaction: rollback to stable keys removed */
-#define	WT_STAT_CONN_TXN_RTS_KEYS_REMOVED		1763
+#define	WT_STAT_CONN_TXN_RTS_KEYS_REMOVED		1765
 /*! transaction: rollback to stable keys restored */
-#define	WT_STAT_CONN_TXN_RTS_KEYS_RESTORED		1764
-=======
-#define	WT_STAT_CONN_TXN_RTS_HS_STOP_OLDER_THAN_NEWER_START	1749
-/*! transaction: rollback to stable inconsistent checkpoint */
-#define	WT_STAT_CONN_TXN_RTS_INCONSISTENT_CKPT		1750
-/*! transaction: rollback to stable keys removed */
-#define	WT_STAT_CONN_TXN_RTS_KEYS_REMOVED		1751
-/*! transaction: rollback to stable keys restored */
-#define	WT_STAT_CONN_TXN_RTS_KEYS_RESTORED		1752
->>>>>>> 49207dec
+#define	WT_STAT_CONN_TXN_RTS_KEYS_RESTORED		1766
 /*!
  * transaction: rollback to stable keys that would have been removed in
  * non-dryrun mode
  */
-<<<<<<< HEAD
-#define	WT_STAT_CONN_TXN_RTS_KEYS_REMOVED_DRYRUN	1765
-=======
-#define	WT_STAT_CONN_TXN_RTS_KEYS_REMOVED_DRYRUN	1753
->>>>>>> 49207dec
+#define	WT_STAT_CONN_TXN_RTS_KEYS_REMOVED_DRYRUN	1767
 /*!
  * transaction: rollback to stable keys that would have been restored in
  * non-dryrun mode
  */
-<<<<<<< HEAD
-#define	WT_STAT_CONN_TXN_RTS_KEYS_RESTORED_DRYRUN	1766
+#define	WT_STAT_CONN_TXN_RTS_KEYS_RESTORED_DRYRUN	1768
 /*! transaction: rollback to stable pages visited */
-#define	WT_STAT_CONN_TXN_RTS_PAGES_VISITED		1767
+#define	WT_STAT_CONN_TXN_RTS_PAGES_VISITED		1769
 /*! transaction: rollback to stable restored tombstones from history store */
-#define	WT_STAT_CONN_TXN_RTS_HS_RESTORE_TOMBSTONES	1768
+#define	WT_STAT_CONN_TXN_RTS_HS_RESTORE_TOMBSTONES	1770
 /*! transaction: rollback to stable restored updates from history store */
-#define	WT_STAT_CONN_TXN_RTS_HS_RESTORE_UPDATES		1769
+#define	WT_STAT_CONN_TXN_RTS_HS_RESTORE_UPDATES		1771
 /*! transaction: rollback to stable skipping delete rle */
-#define	WT_STAT_CONN_TXN_RTS_DELETE_RLE_SKIPPED		1770
+#define	WT_STAT_CONN_TXN_RTS_DELETE_RLE_SKIPPED		1772
 /*! transaction: rollback to stable skipping stable rle */
-#define	WT_STAT_CONN_TXN_RTS_STABLE_RLE_SKIPPED		1771
+#define	WT_STAT_CONN_TXN_RTS_STABLE_RLE_SKIPPED		1773
 /*! transaction: rollback to stable sweeping history store keys */
-#define	WT_STAT_CONN_TXN_RTS_SWEEP_HS_KEYS		1772
-=======
-#define	WT_STAT_CONN_TXN_RTS_KEYS_RESTORED_DRYRUN	1754
-/*! transaction: rollback to stable pages visited */
-#define	WT_STAT_CONN_TXN_RTS_PAGES_VISITED		1755
-/*! transaction: rollback to stable restored tombstones from history store */
-#define	WT_STAT_CONN_TXN_RTS_HS_RESTORE_TOMBSTONES	1756
-/*! transaction: rollback to stable restored updates from history store */
-#define	WT_STAT_CONN_TXN_RTS_HS_RESTORE_UPDATES		1757
-/*! transaction: rollback to stable skipping delete rle */
-#define	WT_STAT_CONN_TXN_RTS_DELETE_RLE_SKIPPED		1758
-/*! transaction: rollback to stable skipping stable rle */
-#define	WT_STAT_CONN_TXN_RTS_STABLE_RLE_SKIPPED		1759
-/*! transaction: rollback to stable sweeping history store keys */
-#define	WT_STAT_CONN_TXN_RTS_SWEEP_HS_KEYS		1760
->>>>>>> 49207dec
+#define	WT_STAT_CONN_TXN_RTS_SWEEP_HS_KEYS		1774
 /*!
  * transaction: rollback to stable tombstones from history store that
  * would have been restored in non-dryrun mode
  */
-<<<<<<< HEAD
-#define	WT_STAT_CONN_TXN_RTS_HS_RESTORE_TOMBSTONES_DRYRUN	1773
+#define	WT_STAT_CONN_TXN_RTS_HS_RESTORE_TOMBSTONES_DRYRUN	1775
 /*! transaction: rollback to stable tree walk skipping pages */
-#define	WT_STAT_CONN_TXN_RTS_TREE_WALK_SKIP_PAGES	1774
+#define	WT_STAT_CONN_TXN_RTS_TREE_WALK_SKIP_PAGES	1776
 /*! transaction: rollback to stable updates aborted */
-#define	WT_STAT_CONN_TXN_RTS_UPD_ABORTED		1775
-=======
-#define	WT_STAT_CONN_TXN_RTS_HS_RESTORE_TOMBSTONES_DRYRUN	1761
-/*! transaction: rollback to stable tree walk skipping pages */
-#define	WT_STAT_CONN_TXN_RTS_TREE_WALK_SKIP_PAGES	1762
-/*! transaction: rollback to stable updates aborted */
-#define	WT_STAT_CONN_TXN_RTS_UPD_ABORTED		1763
->>>>>>> 49207dec
+#define	WT_STAT_CONN_TXN_RTS_UPD_ABORTED		1777
 /*!
  * transaction: rollback to stable updates from history store that would
  * have been restored in non-dryrun mode
  */
-<<<<<<< HEAD
-#define	WT_STAT_CONN_TXN_RTS_HS_RESTORE_UPDATES_DRYRUN	1776
+#define	WT_STAT_CONN_TXN_RTS_HS_RESTORE_UPDATES_DRYRUN	1778
 /*! transaction: rollback to stable updates removed from history store */
-#define	WT_STAT_CONN_TXN_RTS_HS_REMOVED			1777
-=======
-#define	WT_STAT_CONN_TXN_RTS_HS_RESTORE_UPDATES_DRYRUN	1764
-/*! transaction: rollback to stable updates removed from history store */
-#define	WT_STAT_CONN_TXN_RTS_HS_REMOVED			1765
->>>>>>> 49207dec
+#define	WT_STAT_CONN_TXN_RTS_HS_REMOVED			1779
 /*!
  * transaction: rollback to stable updates that would have been aborted
  * in non-dryrun mode
  */
-<<<<<<< HEAD
-#define	WT_STAT_CONN_TXN_RTS_UPD_ABORTED_DRYRUN		1778
-=======
-#define	WT_STAT_CONN_TXN_RTS_UPD_ABORTED_DRYRUN		1766
->>>>>>> 49207dec
+#define	WT_STAT_CONN_TXN_RTS_UPD_ABORTED_DRYRUN		1780
 /*!
  * transaction: rollback to stable updates that would have been removed
  * from history store in non-dryrun mode
  */
-<<<<<<< HEAD
-#define	WT_STAT_CONN_TXN_RTS_HS_REMOVED_DRYRUN		1779
+#define	WT_STAT_CONN_TXN_RTS_HS_REMOVED_DRYRUN		1781
 /*! transaction: sessions scanned in each walk of concurrent sessions */
-#define	WT_STAT_CONN_TXN_SESSIONS_WALKED		1780
+#define	WT_STAT_CONN_TXN_SESSIONS_WALKED		1782
 /*! transaction: set timestamp calls */
-#define	WT_STAT_CONN_TXN_SET_TS				1781
+#define	WT_STAT_CONN_TXN_SET_TS				1783
 /*! transaction: set timestamp durable calls */
-#define	WT_STAT_CONN_TXN_SET_TS_DURABLE			1782
+#define	WT_STAT_CONN_TXN_SET_TS_DURABLE			1784
 /*! transaction: set timestamp durable updates */
-#define	WT_STAT_CONN_TXN_SET_TS_DURABLE_UPD		1783
+#define	WT_STAT_CONN_TXN_SET_TS_DURABLE_UPD		1785
 /*! transaction: set timestamp force calls */
-#define	WT_STAT_CONN_TXN_SET_TS_FORCE			1784
-=======
-#define	WT_STAT_CONN_TXN_RTS_HS_REMOVED_DRYRUN		1767
-/*! transaction: sessions scanned in each walk of concurrent sessions */
-#define	WT_STAT_CONN_TXN_SESSIONS_WALKED		1768
-/*! transaction: set timestamp calls */
-#define	WT_STAT_CONN_TXN_SET_TS				1769
-/*! transaction: set timestamp durable calls */
-#define	WT_STAT_CONN_TXN_SET_TS_DURABLE			1770
-/*! transaction: set timestamp durable updates */
-#define	WT_STAT_CONN_TXN_SET_TS_DURABLE_UPD		1771
-/*! transaction: set timestamp force calls */
-#define	WT_STAT_CONN_TXN_SET_TS_FORCE			1772
->>>>>>> 49207dec
+#define	WT_STAT_CONN_TXN_SET_TS_FORCE			1786
 /*!
  * transaction: set timestamp global oldest timestamp set to be more
  * recent than the global stable timestamp
  */
-<<<<<<< HEAD
-#define	WT_STAT_CONN_TXN_SET_TS_OUT_OF_ORDER		1785
+#define	WT_STAT_CONN_TXN_SET_TS_OUT_OF_ORDER		1787
 /*! transaction: set timestamp oldest calls */
-#define	WT_STAT_CONN_TXN_SET_TS_OLDEST			1786
+#define	WT_STAT_CONN_TXN_SET_TS_OLDEST			1788
 /*! transaction: set timestamp oldest updates */
-#define	WT_STAT_CONN_TXN_SET_TS_OLDEST_UPD		1787
+#define	WT_STAT_CONN_TXN_SET_TS_OLDEST_UPD		1789
 /*! transaction: set timestamp stable calls */
-#define	WT_STAT_CONN_TXN_SET_TS_STABLE			1788
+#define	WT_STAT_CONN_TXN_SET_TS_STABLE			1790
 /*! transaction: set timestamp stable updates */
-#define	WT_STAT_CONN_TXN_SET_TS_STABLE_UPD		1789
+#define	WT_STAT_CONN_TXN_SET_TS_STABLE_UPD		1791
 /*! transaction: transaction begins */
-#define	WT_STAT_CONN_TXN_BEGIN				1790
-=======
-#define	WT_STAT_CONN_TXN_SET_TS_OUT_OF_ORDER		1773
-/*! transaction: set timestamp oldest calls */
-#define	WT_STAT_CONN_TXN_SET_TS_OLDEST			1774
-/*! transaction: set timestamp oldest updates */
-#define	WT_STAT_CONN_TXN_SET_TS_OLDEST_UPD		1775
-/*! transaction: set timestamp stable calls */
-#define	WT_STAT_CONN_TXN_SET_TS_STABLE			1776
-/*! transaction: set timestamp stable updates */
-#define	WT_STAT_CONN_TXN_SET_TS_STABLE_UPD		1777
-/*! transaction: transaction begins */
-#define	WT_STAT_CONN_TXN_BEGIN				1778
->>>>>>> 49207dec
+#define	WT_STAT_CONN_TXN_BEGIN				1792
 /*!
  * transaction: transaction checkpoint history store file duration
  * (usecs)
  */
-<<<<<<< HEAD
-#define	WT_STAT_CONN_TXN_HS_CKPT_DURATION		1791
+#define	WT_STAT_CONN_TXN_HS_CKPT_DURATION		1793
 /*! transaction: transaction range of IDs currently pinned */
-#define	WT_STAT_CONN_TXN_PINNED_RANGE			1792
+#define	WT_STAT_CONN_TXN_PINNED_RANGE			1794
 /*! transaction: transaction range of IDs currently pinned by a checkpoint */
-#define	WT_STAT_CONN_TXN_PINNED_CHECKPOINT_RANGE	1793
+#define	WT_STAT_CONN_TXN_PINNED_CHECKPOINT_RANGE	1795
 /*! transaction: transaction range of timestamps currently pinned */
-#define	WT_STAT_CONN_TXN_PINNED_TIMESTAMP		1794
+#define	WT_STAT_CONN_TXN_PINNED_TIMESTAMP		1796
 /*! transaction: transaction range of timestamps pinned by a checkpoint */
-#define	WT_STAT_CONN_TXN_PINNED_TIMESTAMP_CHECKPOINT	1795
-=======
-#define	WT_STAT_CONN_TXN_HS_CKPT_DURATION		1779
-/*! transaction: transaction range of IDs currently pinned */
-#define	WT_STAT_CONN_TXN_PINNED_RANGE			1780
-/*! transaction: transaction range of IDs currently pinned by a checkpoint */
-#define	WT_STAT_CONN_TXN_PINNED_CHECKPOINT_RANGE	1781
-/*! transaction: transaction range of timestamps currently pinned */
-#define	WT_STAT_CONN_TXN_PINNED_TIMESTAMP		1782
-/*! transaction: transaction range of timestamps pinned by a checkpoint */
-#define	WT_STAT_CONN_TXN_PINNED_TIMESTAMP_CHECKPOINT	1783
->>>>>>> 49207dec
+#define	WT_STAT_CONN_TXN_PINNED_TIMESTAMP_CHECKPOINT	1797
 /*!
  * transaction: transaction range of timestamps pinned by the oldest
  * active read timestamp
  */
-<<<<<<< HEAD
-#define	WT_STAT_CONN_TXN_PINNED_TIMESTAMP_READER	1796
-=======
-#define	WT_STAT_CONN_TXN_PINNED_TIMESTAMP_READER	1784
->>>>>>> 49207dec
+#define	WT_STAT_CONN_TXN_PINNED_TIMESTAMP_READER	1798
 /*!
  * transaction: transaction range of timestamps pinned by the oldest
  * timestamp
  */
-<<<<<<< HEAD
-#define	WT_STAT_CONN_TXN_PINNED_TIMESTAMP_OLDEST	1797
+#define	WT_STAT_CONN_TXN_PINNED_TIMESTAMP_OLDEST	1799
 /*! transaction: transaction read timestamp of the oldest active reader */
-#define	WT_STAT_CONN_TXN_TIMESTAMP_OLDEST_ACTIVE_READ	1798
+#define	WT_STAT_CONN_TXN_TIMESTAMP_OLDEST_ACTIVE_READ	1800
 /*! transaction: transaction rollback to stable currently running */
-#define	WT_STAT_CONN_TXN_ROLLBACK_TO_STABLE_RUNNING	1799
+#define	WT_STAT_CONN_TXN_ROLLBACK_TO_STABLE_RUNNING	1801
 /*! transaction: transaction walk of concurrent sessions */
-#define	WT_STAT_CONN_TXN_WALK_SESSIONS			1800
+#define	WT_STAT_CONN_TXN_WALK_SESSIONS			1802
 /*! transaction: transactions committed */
-#define	WT_STAT_CONN_TXN_COMMIT				1801
+#define	WT_STAT_CONN_TXN_COMMIT				1803
 /*! transaction: transactions rolled back */
-#define	WT_STAT_CONN_TXN_ROLLBACK			1802
+#define	WT_STAT_CONN_TXN_ROLLBACK			1804
 /*! transaction: update conflicts */
-#define	WT_STAT_CONN_TXN_UPDATE_CONFLICT		1803
-=======
-#define	WT_STAT_CONN_TXN_PINNED_TIMESTAMP_OLDEST	1785
-/*! transaction: transaction read timestamp of the oldest active reader */
-#define	WT_STAT_CONN_TXN_TIMESTAMP_OLDEST_ACTIVE_READ	1786
-/*! transaction: transaction rollback to stable currently running */
-#define	WT_STAT_CONN_TXN_ROLLBACK_TO_STABLE_RUNNING	1787
-/*! transaction: transaction walk of concurrent sessions */
-#define	WT_STAT_CONN_TXN_WALK_SESSIONS			1788
-/*! transaction: transactions committed */
-#define	WT_STAT_CONN_TXN_COMMIT				1789
-/*! transaction: transactions rolled back */
-#define	WT_STAT_CONN_TXN_ROLLBACK			1790
-/*! transaction: update conflicts */
-#define	WT_STAT_CONN_TXN_UPDATE_CONFLICT		1791
->>>>>>> 49207dec
+#define	WT_STAT_CONN_TXN_UPDATE_CONFLICT		1805
 
 /*!
  * @}
