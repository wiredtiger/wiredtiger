/*-
 * Copyright (c) 2014-present MongoDB, Inc.
 * Copyright (c) 2008-2014 WiredTiger, Inc.
 *  All rights reserved.
 *
 * See the file LICENSE for redistribution information.
 */

#ifndef __WIREDTIGER_H_
#define __WIREDTIGER_H_

#if defined(__cplusplus)
extern "C" {
#endif

/*******************************************
 * Version information
 *******************************************/
#define WIREDTIGER_VERSION_MAJOR    @VERSION_MAJOR@
#define WIREDTIGER_VERSION_MINOR    @VERSION_MINOR@
#define WIREDTIGER_VERSION_PATCH    @VERSION_PATCH@
#define WIREDTIGER_VERSION_STRING   @VERSION_STRING@

/*******************************************
 * Required includes
 *******************************************/
@wiredtiger_includes_decl@

/*******************************************
 * Portable type names
 *******************************************/
@off_t_decl@
@uintmax_t_decl@
@uintptr_t_decl@

#if defined(DOXYGEN) || defined(SWIG)
#define __F(func) func
#else
/* NOLINTNEXTLINE(misc-macro-parentheses) */
#define __F(func) (*func)
#endif

/*
 * We support configuring WiredTiger with the gcc/clang -fvisibility=hidden
 * flags, but that requires public APIs be specifically marked.
 */
#if defined(DOXYGEN) || defined(SWIG) || !defined(__GNUC__)
#define WT_ATTRIBUTE_LIBRARY_VISIBLE
#else
#define WT_ATTRIBUTE_LIBRARY_VISIBLE    __attribute__((visibility("default")))
#endif

/*!
 * @defgroup wt WiredTiger API
 * The functions, handles and methods applications use to access and manage
 * data with WiredTiger.
 *
 * @{
 */

/*******************************************
 * Public forward structure declarations
 *******************************************/
struct __wt_collator;       typedef struct __wt_collator WT_COLLATOR;
struct __wt_compressor;     typedef struct __wt_compressor WT_COMPRESSOR;
struct __wt_config_item;    typedef struct __wt_config_item WT_CONFIG_ITEM;
struct __wt_config_parser;
    typedef struct __wt_config_parser WT_CONFIG_PARSER;
struct __wt_connection;     typedef struct __wt_connection WT_CONNECTION;
struct __wt_cursor;     typedef struct __wt_cursor WT_CURSOR;
struct __wt_data_source;    typedef struct __wt_data_source WT_DATA_SOURCE;
struct __wt_encryptor;      typedef struct __wt_encryptor WT_ENCRYPTOR;
struct __wt_event_handler;  typedef struct __wt_event_handler WT_EVENT_HANDLER;
struct __wt_extension_api;  typedef struct __wt_extension_api WT_EXTENSION_API;
struct __wt_extractor;      typedef struct __wt_extractor WT_EXTRACTOR;
struct __wt_file_handle;    typedef struct __wt_file_handle WT_FILE_HANDLE;
struct __wt_file_system;    typedef struct __wt_file_system WT_FILE_SYSTEM;
struct __wt_item;       typedef struct __wt_item WT_ITEM;
struct __wt_modify;     typedef struct __wt_modify WT_MODIFY;
struct __wt_session;        typedef struct __wt_session WT_SESSION;
#if !defined(DOXYGEN)
struct __wt_storage_source; typedef struct __wt_storage_source WT_STORAGE_SOURCE;
#endif

/*!
 * A raw item of data to be managed, including a pointer to the data and a
 * length.
 *
 * WT_ITEM structures do not need to be cleared before use.
 */
struct __wt_item {
    /*!
     * The memory reference of the data item.
     *
     * For items returned by a WT_CURSOR, the pointer is only valid until
     * the next operation on that cursor.  Applications that need to keep
     * an item across multiple cursor operations must make a copy.
     */
    const void *data;

    /*!
     * The number of bytes in the data item.
     *
     * The maximum length of a single column stored in a table is not fixed
     * (as it partially depends on the underlying file configuration), but
     * is always a small number of bytes less than 4GB.
     */
    size_t size;

#ifndef DOXYGEN
    /*! Managed memory chunk (internal use). */
    void *mem;

    /*! Managed memory size (internal use). */
    size_t memsize;

    /*! Object flags (internal use). */
/* AUTOMATIC FLAG VALUE GENERATION START 0 */
#define WT_ITEM_ALIGNED 0x1u
#define WT_ITEM_INUSE   0x2u
/* AUTOMATIC FLAG VALUE GENERATION STOP 32 */
    uint32_t flags;
#endif
};

/*!
 * A set of modifications for a value, including a pointer to new data and a
 * length, plus a target offset in the value and an optional length of data
 * in the value to be replaced.
 *
 * WT_MODIFY structures do not need to be cleared before use.
 */
struct __wt_modify {
    /*!
     * New data. The size of the new data may be zero when no new data is
     * provided.
     */
    WT_ITEM data;

    /*!
     * The zero-based byte offset in the value where the new data is placed.
     *
     * If the offset is past the end of the value, padding bytes are
     * appended to the value up to the specified offset. If the value is a
     * string (value format \c S), the padding byte is a space. If the value
     * is a raw byte array accessed using a WT_ITEM structure (value format
     * \c u), the padding byte is a nul.
     */
     size_t offset;

    /*!
     * The number of bytes in the value to be replaced.
     *
     * If the size is zero, no bytes from the value are replaced and the new
     * data is inserted.
     *
     * If the offset is past the end of the value, the size is ignored.
     *
     * If the offset plus the size overlaps the end of the previous value,
     * bytes from the offset to the end of the value are replaced and any
     * remaining new data is appended.
     */
     size_t size;
};

/*!
 * The maximum packed size of a 64-bit integer.  The ::wiredtiger_struct_pack
 * function will pack single long integers into at most this many bytes.
 */
#define WT_INTPACK64_MAXSIZE    ((int)sizeof(int64_t) + 1)

/*!
 * The maximum packed size of a 32-bit integer.  The ::wiredtiger_struct_pack
 * function will pack single integers into at most this many bytes.
 */
#define WT_INTPACK32_MAXSIZE    ((int)sizeof(int32_t) + 1)

/*!
 * A WT_CURSOR handle is the interface to a cursor.
 *
 * Cursors allow data to be searched, iterated and modified, implementing the
 * CRUD (create, read, update and delete) operations.  Cursors are opened in
 * the context of a session.  If a transaction is started, cursors operate in
 * the context of the transaction until the transaction is resolved.
 *
 * Raw data is represented by key/value pairs of WT_ITEM structures, but
 * cursors can also provide access to fields within the key and value if the
 * formats are described in the WT_SESSION::create method.
 *
 * In the common case, a cursor is used to access records in a table.  However,
 * cursors can be used on subsets of tables (such as a single column or a
 * projection of multiple columns), as an interface to statistics, configuration
 * data or application-specific data sources.  See WT_SESSION::open_cursor for
 * more information.
 *
 * <b>Thread safety:</b> A WT_CURSOR handle is not usually shared between
 * threads. See @ref threads for more information.
 */
struct __wt_cursor {
    WT_SESSION *session;    /*!< The session handle for this cursor. */

    /*!
     * The name of the data source for the cursor, matches the \c uri
     * parameter to WT_SESSION::open_cursor used to open the cursor.
     */
    const char *uri;

    /*!
     * The format of the data packed into key items.  See @ref packing for
     * details.  If not set, a default value of "u" is assumed, and
     * applications must use WT_ITEM structures to manipulate untyped byte
     * arrays.
     */
    const char *key_format;

    /*!
     * The format of the data packed into value items.  See @ref packing
     * for details.  If not set, a default value of "u" is assumed, and
     * applications must use WT_ITEM structures to manipulate untyped byte
     * arrays.
     */
    const char *value_format;

    /*!
     * @name Data access
     * @{
     */
    /*!
     * Get the key for the current record.
     *
     * @snippet ex_all.c Get the cursor's string key
     *
     * @snippet ex_all.c Get the cursor's record number key
     *
     * @param cursor the cursor handle
     * @param ... pointers to hold key fields corresponding to
     * WT_CURSOR::key_format.
     * The API does not validate the argument types passed in; the caller is
     * responsible for passing the correct argument types according to
     * WT_CURSOR::key_format.
     * @errors
     */
    int __F(get_key)(WT_CURSOR *cursor, ...);

    /*!
     * Get the value for the current record.
     *
     * @snippet ex_all.c Get the cursor's string value
     *
     * @snippet ex_all.c Get the cursor's raw value
     *
     * @param cursor the cursor handle
     * @param ... pointers to hold value fields corresponding to
     * WT_CURSOR::value_format.
     * The API does not validate the argument types passed in; the caller is
     * responsible for passing the correct argument types according to
     * WT_CURSOR::value_format.
     * @errors
     */
    int __F(get_value)(WT_CURSOR *cursor, ...);

    /*!
     * Get the raw key and value for the current record.
     *
     * @snippet ex_all.c Get the raw key and value for the current record.
     *
     * @snippet ex_all.c Set the cursor's record number key
     *
     * @param cursor the cursor handle
     * @param key pointer to an item that will contains the current record's raw key
     * @param value pointer to an item that will contains the current record's raw value
     *
     * The caller can optionally pass in NULL for either key or value to retrieve only
     * the other of the key or value.
     *
     * If an error occurs during this operation, a flag will be set in the
     * cursor, and the next operation to access the key will fail.  This
     * simplifies error handling in applications.
     * @errors
     */
        int __F(get_raw_key_value)(WT_CURSOR *cursor, WT_ITEM* key, WT_ITEM* value);

    /*!
     * Set the key for the next operation.
     *
     * @snippet ex_all.c Set the cursor's string key
     *
     * @snippet ex_all.c Set the cursor's record number key
     *
     * @param cursor the cursor handle
     * @param ... key fields corresponding to WT_CURSOR::key_format.
     *
     * If an error occurs during this operation, a flag will be set in the
     * cursor, and the next operation to access the key will fail.  This
     * simplifies error handling in applications.
     */
    void __F(set_key)(WT_CURSOR *cursor, ...);

    /*!
     * Set the value for the next operation.
     *
     * @snippet ex_all.c Set the cursor's string value
     *
     * @snippet ex_all.c Set the cursor's raw value
     *
     * @param cursor the cursor handle
     * @param ... value fields corresponding to WT_CURSOR::value_format.
     *
     * If an error occurs during this operation, a flag will be set in the
     * cursor, and the next operation to access the value will fail.  This
     * simplifies error handling in applications.
     */
    void __F(set_value)(WT_CURSOR *cursor, ...);
    /*! @} */

    /*!
     * @name Cursor positioning
     * @{
     */
    /*!
     * Return the ordering relationship between two cursors: both cursors
     * must have the same data source and have valid keys. (When testing
     * only for equality, WT_CURSOR::equals may be faster.)
     *
     * @snippet ex_all.c Cursor comparison
     *
     * @param cursor the cursor handle
     * @param other another cursor handle
     * @param comparep the status of the comparison: < 0 if
     * <code>cursor</code> refers to a key that appears before
     * <code>other</code>, 0 if the cursors refer to the same key,
     * and > 0 if <code>cursor</code> refers to a key that appears after
     * <code>other</code>.
     * @errors
     */
    int __F(compare)(WT_CURSOR *cursor, WT_CURSOR *other, int *comparep);

    /*!
     * Return the ordering relationship between two cursors, testing only
     * for equality: both cursors must have the same data source and have
     * valid keys.
     *
     * @snippet ex_all.c Cursor equality
     *
     * @param cursor the cursor handle
     * @param other another cursor handle
     * @param[out] equalp the status of the comparison: 1 if the cursors
     * refer to the same key, otherwise 0.
     * @errors
     */
    int __F(equals)(WT_CURSOR *cursor, WT_CURSOR *other, int *equalp);

    /*!
     * Return the next record.
     *
     * @snippet ex_all.c Return the next record
     *
     * @param cursor the cursor handle
     * @errors
     */
    int __F(next)(WT_CURSOR *cursor);

    /*!
     * Return the previous record.
     *
     * @snippet ex_all.c Return the previous record
     *
     * @param cursor the cursor handle
     * @errors
     */
    int __F(prev)(WT_CURSOR *cursor);

    /*!
     * Reset the cursor. Any resources held by the cursor are released,
     * and the cursor's key and position are no longer valid. Subsequent
     * iterations with WT_CURSOR::next will move to the first record, or
     * with WT_CURSOR::prev will move to the last record.
     *
     * In the case of a statistics cursor, resetting the cursor refreshes
     * the statistics information returned. Resetting a session statistics
     * cursor resets all the session statistics values to zero.
     *
     * @snippet ex_all.c Reset the cursor
     *
     * @param cursor the cursor handle
     * @errors
     */
    int __F(reset)(WT_CURSOR *cursor);

    /*!
     * Return the record matching the key. The key must first be set.
     *
     * @snippet ex_all.c Search for an exact match
     *
     * On success, the cursor ends positioned at the returned record; to
     * minimize cursor resources, the WT_CURSOR::reset method should be
     * called as soon as the record has been retrieved and the cursor no
     * longer needs that position.
     *
     * @param cursor the cursor handle
     * @errors
     */
    int __F(search)(WT_CURSOR *cursor);

    /*!
     * Return the record matching the key if it exists, or an adjacent
     * record.  An adjacent record is either the smallest record larger
     * than the key or the largest record smaller than the key (in other
     * words, a logically adjacent key).
     *
     * The key must first be set.
     *
     * An example of a search for an exact or adjacent match:
     *
     * @snippet ex_all.c Search for an exact or adjacent match
     *
     * An example of a forward scan through the table, where all keys
     * greater than or equal to a specified prefix are included in the
     * scan:
     *
     * @snippet ex_all.c Forward scan greater than or equal
     *
     * An example of a backward scan through the table, where all keys
     * less than a specified prefix are included in the scan:
     *
     * @snippet ex_all.c Backward scan less than
     *
     * On success, the cursor ends positioned at the returned record; to
     * minimize cursor resources, the WT_CURSOR::reset method should be
     * called as soon as the record has been retrieved and the cursor no
     * longer needs that position.
     *
     * @param cursor the cursor handle
     * @param exactp the status of the search: 0 if an exact match is
     * found, < 0 if a smaller key is returned, > 0 if a larger key is
     * returned
     * @errors
     */
    int __F(search_near)(WT_CURSOR *cursor, int *exactp);
    /*! @} */

    /*!
     * @name Data modification
     * @{
     */
    /*!
     * Insert a record and optionally update an existing record.
     *
     * If the cursor was configured with "overwrite=true" (the default),
     * both the key and value must be set; if the record already exists,
     * the key's value will be updated, otherwise, the record will be
     * inserted.
     *
     * @snippet ex_all.c Insert a new record or overwrite an existing record
     *
     * If the cursor was not configured with "overwrite=true", both the key
     * and value must be set and the record must not already exist; the
     * record will be inserted. If the record already exists, the
     * ::WT_DUPLICATE_KEY error is returned and the value found in the tree
     * can be retrieved using WT_CURSOR::get_value.
     *
     * @snippet ex_all.c Insert a new record and fail if the record exists
     *
     * If a cursor with record number keys was configured with
     * "append=true" (not the default), the value must be set; a new record
     * will be appended and the new record number can be retrieved using
     * WT_CURSOR::get_key.
     *
     * @snippet ex_all.c Insert a new record and assign a record number
     *
     * The cursor ends with no position, and a subsequent call to the
     * WT_CURSOR::next (WT_CURSOR::prev) method will iterate from the
     * beginning (end) of the table.
     *
     * If the cursor does not have record number keys or was not configured
     * with "append=true", the cursor ends with no key set and a subsequent
     * call to the WT_CURSOR::get_key method will fail. The cursor ends with
     * no value set and a subsequent call to the WT_CURSOR::get_value method
     * will fail, except for the ::WT_DUPLICATE_KEY error return, in which
     * case the value currently stored for the key can be retrieved.
     *
     * Inserting a new record after the current maximum record in a
     * fixed-length bit field column-store (that is, a store with an
     * 'r' type key and 't' type value) will implicitly create the missing
     * records as records with a value of 0.
     *
     * When loading a large amount of data into a new object, using
     * a cursor with the \c bulk configuration string enabled and
     * loading the data in sorted order will be much faster than doing
     * out-of-order inserts.  See @ref tune_bulk_load for more information.
     *
     * The maximum length of a single column stored in a table is not fixed
     * (as it partially depends on the underlying file configuration), but
     * is always a small number of bytes less than 4GB.
     *
     * The WT_CURSOR::insert method can only be used at snapshot isolation.
     *
     * @param cursor the cursor handle
     * @errors
     * In particular, if \c overwrite=false is configured and a record with
     * the specified key already exists, ::WT_DUPLICATE_KEY is returned.
     * Also, if \c in_memory is configured for the database and the insert
     * requires more than the configured cache size to complete,
     * ::WT_CACHE_FULL is returned.
     */
    int __F(insert)(WT_CURSOR *cursor);

    /*!
     * Modify an existing record. Both the key and value must be set and the record must
     * already exist.
     *
     * Modifications are specified in WT_MODIFY structures. Modifications
     * are applied in order and later modifications can update earlier ones.
     *
     * The modify method is only supported on strings (value format type
     * \c S), or raw byte arrays accessed using a WT_ITEM structure (value
     * format type \c u).
     *
     * The WT_CURSOR::modify method stores a change record in cache and writes a change record
     * to the log instead of the usual complete values. Using WT_CURSOR::modify will result in
     * slower reads, and slower writes than the WT_CURSOR::insert or WT_CURSOR::update methods,
     * because of the need to assemble the complete value in both the read and write paths. The
     * WT_CURSOR::modify method is intended for applications where memory and log amplification
     * are issues (in other words, applications where there is cache or I/O pressure and the
     * application wants to trade performance for a smaller working set in cache and smaller
     * log records).
     *
     * @snippet ex_all.c Modify an existing record
     *
     * On success, the cursor ends positioned at the modified record; to
     * minimize cursor resources, the WT_CURSOR::reset method should be
     * called as soon as the cursor no longer needs that position.
     *
     * The maximum length of a single column stored in a table is not fixed
     * (as it partially depends on the underlying file configuration), but
     * is always a small number of bytes less than 4GB.
     *
     * The WT_CURSOR::modify method can only be used at snapshot isolation.
     *
     * @param cursor the cursor handle
     * @param entries an array of modification data structures
     * @param nentries the number of modification data structures
     * @errors
     * In particular, if \c in_memory is configured for the database and
     * the modify requires more than the configured cache size to complete,
     * ::WT_CACHE_FULL is returned.
     */
    int __F(modify)(WT_CURSOR *cursor, WT_MODIFY *entries, int nentries);

    /*!
     * Update an existing record and optionally insert a record.
     *
     * If the cursor was configured with "overwrite=true" (the default),
     * both the key and value must be set; if the record already exists, the
     * key's value will be updated, otherwise, the record will be inserted.
     *
     * @snippet ex_all.c Update an existing record or insert a new record
     *
     * If the cursor was not configured with "overwrite=true", both the key
     * and value must be set and the record must already exist; the
     * record will be updated.
     *
     * @snippet ex_all.c Update an existing record and fail if DNE
     *
     * On success, the cursor ends positioned at the modified record; to
     * minimize cursor resources, the WT_CURSOR::reset method should be
     * called as soon as the cursor no longer needs that position. (The
     * WT_CURSOR::insert method never keeps a cursor position and may be
     * more efficient for that reason.)
     *
     * The maximum length of a single column stored in a table is not fixed
     * (as it partially depends on the underlying file configuration), but
     * is always a small number of bytes less than 4GB.
     *
     * The WT_CURSOR::update method can only be used at snapshot isolation.
     *
     * @param cursor the cursor handle
     * @errors
     * In particular, if \c overwrite=false is configured and no record with
     * the specified key exists, ::WT_NOTFOUND is returned.
     * Also, if \c in_memory is configured for the database and the update
     * requires more than the configured cache size to complete,
     * ::WT_CACHE_FULL is returned.
     */
    int __F(update)(WT_CURSOR *cursor);

    /*!
     * Remove a record.
     *
     * The key must be set; the key's record will be removed if it exists.
     *
     * @snippet ex_all.c Remove a record
     *
     * Any cursor position does not change: if the cursor was positioned
     * before the WT_CURSOR::remove call, the cursor remains positioned
     * at the removed record; to minimize cursor resources, the
     * WT_CURSOR::reset method should be called as soon as the cursor no
     * longer needs that position. If the cursor was not positioned before
     * the WT_CURSOR::remove call, the cursor ends with no position, and a
     * subsequent call to the WT_CURSOR::next (WT_CURSOR::prev) method will
     * iterate from the beginning (end) of the table.
     *
     * @snippet ex_all.c Remove a record and fail if DNE
     *
     * Removing a record in a fixed-length bit field column-store
     * (that is, a store with an 'r' type key and 't' type value) is
     * identical to setting the record's value to 0.
     *
     * The WT_CURSOR::remove method can only be used at snapshot isolation.
     *
     * @param cursor the cursor handle
     * @errors
     */
    int __F(remove)(WT_CURSOR *cursor);

    /*!
     * Reserve an existing record so a subsequent write is less likely to
     * fail due to a conflict between concurrent operations.
     *
     * The key must first be set and the record must already exist.
     *
     * Note that reserve works by doing a special update operation that is
     * not logged and does not change the value of the record. This update
     * is aborted when the enclosing transaction ends regardless of whether
     * it commits or rolls back. Given that, reserve can only be used to
     * detect conflicts between transactions that execute concurrently. It
     * cannot detect all logical conflicts between transactions. For that,
     * some update to the record must be committed.
     *
     * @snippet ex_all.c Reserve a record
     *
     * On success, the cursor ends positioned at the specified record; to
     * minimize cursor resources, the WT_CURSOR::reset method should be
     * called as soon as the cursor no longer needs that position.
     *
     * @param cursor the cursor handle
     * @errors
     */
    int __F(reserve)(WT_CURSOR *cursor);
    /*! @} */

#ifndef DOXYGEN
    /*!
     * If the cursor is opened on a checkpoint, return a unique identifier for the checkpoint;
     * otherwise return 0.
     *
     * This allows applications to confirm that checkpoint cursors opened on default checkpoints
     * in different objects reference the same database checkpoint.
     *
     * @param cursor the cursor handle
     * @errors
     */
    uint64_t __F(checkpoint_id)(WT_CURSOR *cursor);
#endif

    /*!
     * Close the cursor.
     *
     * This releases the resources associated with the cursor handle.
     * Cursors are closed implicitly by ending the enclosing connection or
     * closing the session in which they were opened.
     *
     * @snippet ex_all.c Close the cursor
     *
     * @param cursor the cursor handle
     * @errors
     */
    int __F(close)(WT_CURSOR *cursor);

    /*!
     * Get the table's largest key, ignoring visibility. This method is only supported by
     * file: or table: objects. The cursor ends with no position.
     *
     * @snippet ex_all.c Get the table's largest key
     *
     * @param cursor the cursor handle
     * @errors
     */
    int __F(largest_key)(WT_CURSOR *cursor);

    /*!
     * Reconfigure the cursor.
     *
     * The cursor is reset.
     *
     * @snippet ex_all.c Reconfigure a cursor
     *
     * @param cursor the cursor handle
     * @configstart{WT_CURSOR.reconfigure, see dist/api_data.py}
     * @config{append, append written values as new records\, giving each a new record number key;
     * valid only for cursors with record number keys., a boolean flag; default \c false.}
     * @config{overwrite, configures whether the cursor's insert and update methods check the
     * existing state of the record.  If \c overwrite is \c false\, WT_CURSOR::insert fails with
     * ::WT_DUPLICATE_KEY if the record exists\, and WT_CURSOR::update fails with ::WT_NOTFOUND if
     * the record does not exist., a boolean flag; default \c true.}
     * @configend
     * @errors
     */
    int __F(reconfigure)(WT_CURSOR *cursor, const char *config);

    /*!
     * Set range bounds on the cursor.
     *
     * @param cursor the cursor handle
     * @configstart{WT_CURSOR.bound, see dist/api_data.py}
     * @config{action, configures whether this call into the API will set or clear range bounds on
     * the given cursor.  It takes one of two values\, "set" or "clear". If "set" is specified then
     * "bound" must also be specified.  The keys relevant to the given bound must have been set
     * prior to the call using WT_CURSOR::set_key., a string\, chosen from the following options: \c
     * "clear"\, \c "set"; default \c set.}
     * @config{bound, configures which bound is being operated on.  It takes one of two values\,
     * "lower" or "upper"., a string\, chosen from the following options: \c "lower"\, \c "upper";
     * default empty.}
     * @config{inclusive, configures whether the given bound is inclusive or not., a boolean flag;
     * default \c true.}
     * @configend
     * @errors
     */
    int __F(bound)(WT_CURSOR *cursor, const char *config);

    /*
     * Protected fields, only to be used by cursor implementations.
     */
#if !defined(SWIG) && !defined(DOXYGEN)
    int __F(cache)(WT_CURSOR *cursor);  /* Cache the cursor */
                        /* Reopen a cached cursor */
    int __F(reopen)(WT_CURSOR *cursor, bool check_only);

    uint64_t uri_hash;          /* Hash of URI */

    /*
     * !!!
     * Explicit representations of structures from queue.h.
     * TAILQ_ENTRY(wt_cursor) q;
     */
    struct {
        WT_CURSOR *tqe_next;
        WT_CURSOR **tqe_prev;
    } q;                /* Linked list of WT_CURSORs. */

    uint64_t recno;         /* Record number, normal and raw mode */
    uint8_t raw_recno_buf[WT_INTPACK64_MAXSIZE];

    void    *json_private;      /* JSON specific storage */
    void    *lang_private;      /* Language specific private storage */

    WT_ITEM key, value;
    int saved_err;          /* Saved error in set_{key,value}. */
    /*
     * URI used internally, may differ from the URI provided by the
     * user on open.
     */
    const char *internal_uri;

    /*
     * Lower bound and upper bound buffers that is used for the bound API. Store the key set for
     * either the lower bound and upper bound such that cursor operations can limit the returned key
     * to be within the bounded ranges.
     */
    WT_ITEM lower_bound, upper_bound;

/* AUTOMATIC FLAG VALUE GENERATION START 0 */
#define WT_CURSTD_APPEND        0x000000001ull
#define WT_CURSTD_BOUND_LOWER    0x000000002ull       /* Lower bound. */
#define WT_CURSTD_BOUND_LOWER_INCLUSIVE 0x000000004ull /* Inclusive lower bound. */
#define WT_CURSTD_BOUND_UPPER           0x000000008ull /* Upper bound. */
#define WT_CURSTD_BOUND_UPPER_INCLUSIVE 0x000000010ull /* Inclusive upper bound. */
#define WT_CURSTD_BULK          0x000000020ull
#define WT_CURSTD_CACHEABLE     0x000000040ull
#define WT_CURSTD_CACHED        0x000000080ull
#define WT_CURSTD_DEAD          0x000000100ull
#define WT_CURSTD_DEBUG_COPY_KEY    0x000000200ull
#define WT_CURSTD_DEBUG_COPY_VALUE  0x000000400ull
#define WT_CURSTD_DEBUG_RESET_EVICT 0x000000800ull
#define WT_CURSTD_DUMP_HEX      0x000001000ull
#define WT_CURSTD_DUMP_JSON     0x000002000ull
#define WT_CURSTD_DUMP_PRETTY       0x000004000ull
#define WT_CURSTD_DUMP_PRINT        0x000008000ull
#define WT_CURSTD_DUP_NO_VALUE          0x000010000ull
#define WT_CURSTD_EVICT_REPOSITION     0x000020000ull
#define WT_CURSTD_HS_READ_ACROSS_BTREE 0x000040000ull
#define WT_CURSTD_HS_READ_ALL       0x000080000ull
#define WT_CURSTD_HS_READ_COMMITTED 0x000100000ull
#define WT_CURSTD_IGNORE_TOMBSTONE  0x000200000ull
#define WT_CURSTD_JOINED        0x000400000ull
#define WT_CURSTD_KEY_EXT       0x000800000ull /* Key points out of tree. */
#define WT_CURSTD_KEY_INT       0x001000000ull /* Key points into tree. */
#define WT_CURSTD_KEY_ONLY      0x002000000ull
#define WT_CURSTD_META_INUSE        0x004000000ull
#define WT_CURSTD_OPEN          0x008000000ull
#define WT_CURSTD_OVERWRITE     0x010000000ull
#define WT_CURSTD_RAW           0x020000000ull
#define WT_CURSTD_RAW_SEARCH        0x040000000ull
#define WT_CURSTD_VALUE_EXT     0x080000000ull /* Value points out of tree. */
#define WT_CURSTD_VALUE_INT     0x100000000ull /* Value points into tree. */
#define WT_CURSTD_VERSION_CURSOR    0x200000000ull /* Version cursor. */
/* AUTOMATIC FLAG VALUE GENERATION STOP 64 */
#define WT_CURSTD_KEY_SET   (WT_CURSTD_KEY_EXT | WT_CURSTD_KEY_INT)
#define WT_CURSTD_VALUE_SET (WT_CURSTD_VALUE_EXT | WT_CURSTD_VALUE_INT)
#define WT_CURSTD_BOUND_ALL (WT_CURSTD_BOUND_UPPER | WT_CURSTD_BOUND_UPPER_INCLUSIVE \
| WT_CURSTD_BOUND_LOWER | WT_CURSTD_BOUND_LOWER_INCLUSIVE)
    uint64_t flags;
#endif
};

/*! WT_SESSION::timestamp_transaction_uint timestamp types */
typedef enum {
    WT_TS_TXN_TYPE_COMMIT, /*!< Commit timestamp. */
    WT_TS_TXN_TYPE_DURABLE, /*!< Durable timestamp. */
    WT_TS_TXN_TYPE_PREPARE, /*!< Prepare timestamp. */
    WT_TS_TXN_TYPE_READ /*!< Read timestamp. */
} WT_TS_TXN_TYPE;

/*!
 * All data operations are performed in the context of a WT_SESSION.  This
 * encapsulates the thread and transactional context of the operation.
 *
 * <b>Thread safety:</b> A WT_SESSION handle is not usually shared between
 * threads, see @ref threads for more information.
 */
struct __wt_session {
    /*! The connection for this session. */
    WT_CONNECTION *connection;

    /*
     * Don't expose app_private to non-C language bindings - they have
     * their own way to attach data to an operation.
     */
#if !defined(SWIG)
    /*!
     * A location for applications to store information that will be
     * available in callbacks taking a WT_SESSION handle.
     */
    void *app_private;
#endif

    /*!
     * Close the session handle.
     *
     * This will release the resources associated with the session handle,
     * including rolling back any active transactions and closing any
     * cursors that remain open in the session.
     *
     * @snippet ex_all.c Close a session
     *
     * @param session the session handle
     * @configempty{WT_SESSION.close, see dist/api_data.py}
     * @errors
     */
    int __F(close)(WT_SESSION *session, const char *config);

    /*!
     * Reconfigure a session handle.
     *
     * Only configurations listed in the method arguments are modified, other configurations
     * remain in their current state. This method additionally resets the cursors associated
     * with the session. WT_SESSION::reconfigure will fail if a transaction is in progress in
     * the session.
     *
     * @snippet ex_all.c Reconfigure a session
     *
     * @param session the session handle
     * @configstart{WT_SESSION.reconfigure, see dist/api_data.py}
     * @config{cache_cursors, enable caching of cursors for reuse.  Any calls to WT_CURSOR::close
     * for a cursor created in this session will mark the cursor as cached and keep it available to
     * be reused for later calls to WT_SESSION::open_cursor.  Cached cursors may be eventually
     * closed.  This value is inherited from ::wiredtiger_open \c cache_cursors., a boolean flag;
     * default \c true.}
     * @config{cache_max_wait_ms, the maximum number of milliseconds an application thread will wait
     * for space to be available in cache before giving up.  Default value will be the global
     * setting of the connection config., an integer greater than or equal to \c 0; default \c 0.}
     * @config{debug = (, configure debug specific behavior on a session.  Generally only used for
     * internal testing purposes., a set of related configuration options defined as follows.}
     * @config{&nbsp;&nbsp;&nbsp;&nbsp;release_evict_page, Configure the session to evict the page
     * when it is released and no longer needed., a boolean flag; default \c false.}
     * @config{ ),,}
     * @config{ignore_cache_size, when set\, operations performed by this session ignore the cache
     * size and are not blocked when the cache is full.  Note that use of this option for operations
     * that create cache pressure can starve ordinary sessions that obey the cache size., a boolean
     * flag; default \c false.}
     * @config{isolation, the default isolation level for operations in this session., a string\,
     * chosen from the following options: \c "read-uncommitted"\, \c "read-committed"\, \c
     * "snapshot"; default \c snapshot.}
     * @config{prefetch = (, Enable automatic detection of scans by applications\, and attempt to
     * pre-fetch future content into the cache., a set of related configuration options defined as
     * follows.}
     * @config{&nbsp;&nbsp;&nbsp;&nbsp;enabled, whether pre-fetch is enabled for this
     * session., a boolean flag; default \c false.}
     * @config{ ),,}
     * @configend
     * @errors
     */
    int __F(reconfigure)(WT_SESSION *session, const char *config);

    /*!
     * Return information about an error as a string.
     *
     * @snippet ex_all.c Display an error thread safe
     *
     * @param session the session handle
     * @param error a return value from a WiredTiger, ISO C, or POSIX
     * standard API call
     * @returns a string representation of the error
     */
    const char *__F(strerror)(WT_SESSION *session, int error);

    /*!
     * @name Cursor handles
     * @{
     */

    /*!
     * Open a new cursor on a data source or duplicate an existing cursor.
     *
     * @snippet ex_all.c Open a cursor
     *
     * An existing cursor can be duplicated by passing it as the \c to_dup
     * parameter and setting the \c uri parameter to \c NULL:
     *
     * @snippet ex_all.c Duplicate a cursor
     *
     * Cursors being duplicated must have a key set, and successfully
     * duplicated cursors are positioned at the same place in the data
     * source as the original.
     *
     * Cursor handles should be discarded by calling WT_CURSOR::close.
     *
     * Cursors capable of supporting transactional operations operate in the
     * context of the current transaction, if any.
     *
     * WT_SESSION::rollback_transaction implicitly resets all cursors associated with the
         * session.
     *
     * Cursors are relatively light-weight objects but may hold references
     * to heavier-weight objects; applications should re-use cursors when
     * possible, but instantiating new cursors is not so expensive that
     * applications need to cache cursors at all cost.
     *
     * @param session the session handle
     * @param uri the data source on which the cursor operates; cursors
     *  are usually opened on tables, however, cursors can be opened on
     *  any data source, regardless of whether it is ultimately stored
     *  in a table.  Some cursor types may have limited functionality
     *  (for example, they may be read-only or not support transactional
     *  updates).  See @ref data_sources for more information.
     *  <br>
     *  @copydoc doc_cursor_types
     * @param to_dup a cursor to duplicate or gather statistics on
     * @configstart{WT_SESSION.open_cursor, see dist/api_data.py}
     * @config{append, append written values as new records\, giving each a new record number key;
     * valid only for cursors with record number keys., a boolean flag; default \c false.}
     * @config{bulk, configure the cursor for bulk-loading\, a fast\, initial load path (see @ref
     * tune_bulk_load for more information). Bulk-load may only be used for newly created objects
     * and applications should use the WT_CURSOR::insert method to insert rows.  When bulk-loading\,
     * rows must be loaded in sorted order.  The value is usually a true/false flag; when
     * bulk-loading fixed-length column store objects\, the special value \c bitmap allows chunks of
     * a memory resident bitmap to be loaded directly into a file by passing a \c WT_ITEM to
     * WT_CURSOR::set_value where the \c size field indicates the number of records in the bitmap
     * (as specified by the object's \c value_format configuration). Bulk-loaded bitmap values must
     * end on a byte boundary relative to the bit count (except for the last set of values loaded).,
     * a string; default \c false.}
     * @config{checkpoint, the name of a checkpoint to open.  (The reserved name
     * "WiredTigerCheckpoint" opens the most recent checkpoint taken for the object.) The cursor
     * does not support data modification., a string; default empty.}
     * @config{debug = (, configure debug specific behavior on a cursor.  Generally only used for
     * internal testing purposes., a set of related configuration options defined as follows.}
     * @config{&nbsp;&nbsp;&nbsp;&nbsp;dump_version, open a version cursor\, which is a debug cursor
     * on a table that enables iteration through the history of values for a given key., a boolean
     * flag; default \c false.}
     * @config{&nbsp;&nbsp;&nbsp;&nbsp;release_evict, Configure the cursor
     * to evict the page positioned on when the reset API call is used., a boolean flag; default \c
     * false.}
     * @config{ ),,}
     * @config{dump, configure the cursor for dump format inputs and outputs: "hex" selects a simple
     * hexadecimal format\, "json" selects a JSON format with each record formatted as fields named
     * by column names if available\, "pretty" selects a human-readable format (making it
     * incompatible with the "load")\, "pretty_hex" is similar to "pretty" (also incompatible with
     * "load") except raw byte data elements will be printed like "hex" format\, and "print" selects
     * a format where only non-printing characters are hexadecimal encoded.  These formats are
     * compatible with the @ref util_dump and @ref util_load commands., a string\, chosen from the
     * following options: \c "hex"\, \c "json"\, \c "pretty"\, \c "pretty_hex"\, \c "print"; default
     * empty.}
     * @config{incremental = (, configure the cursor for block incremental backup usage.  These
     * formats are only compatible with the backup data source; see @ref backup., a set of related
     * configuration options defined as follows.}
     * @config{&nbsp;&nbsp;&nbsp;&nbsp;consolidate,
     * causes block incremental backup information to be consolidated if adjacent granularity blocks
     * are modified.  If false\, information will be returned in granularity sized blocks only.
     * This must be set on the primary backup cursor and it applies to all files for this backup., a
     * boolean flag; default \c false.}
     * @config{&nbsp;&nbsp;&nbsp;&nbsp;enabled, whether to
     * configure this backup as the starting point for a subsequent incremental backup., a boolean
     * flag; default \c false.}
     * @config{&nbsp;&nbsp;&nbsp;&nbsp;file, the file name when opening a
     * duplicate incremental backup cursor.  That duplicate cursor will return the block
     * modifications relevant to the given file name., a string; default empty.}
     * @config{&nbsp;&nbsp;&nbsp;&nbsp;force_stop, causes all block incremental backup information
     * to be released.  This is on an open_cursor call and the resources will be released when this
     * cursor is closed.  No other operations should be done on this open cursor., a boolean flag;
     * default \c false.}
     * @config{&nbsp;&nbsp;&nbsp;&nbsp;granularity, this setting manages the
     * granularity of how WiredTiger maintains modification maps internally.  The larger the
     * granularity\, the smaller amount of information WiredTiger need to maintain., an integer
     * between \c 4KB and \c 2GB; default \c 16MB.}
     * @config{&nbsp;&nbsp;&nbsp;&nbsp;src_id, a string
     * that identifies a previous checkpoint backup source as the source of this incremental backup.
     * This identifier must have already been created by use of the 'this_id' configuration in an
     * earlier backup.  A source id is required to begin an incremental backup., a string; default
     * empty.}
     * @config{&nbsp;&nbsp;&nbsp;&nbsp;this_id, a string that identifies the current system
     * state as a future backup source for an incremental backup via \c src_id.  This identifier is
     * required when opening an incremental backup cursor and an error will be returned if one is
     * not provided.  The identifiers can be any text string\, but should be unique., a string;
     * default empty.}
     * @config{ ),,}
     * @config{next_random, configure the cursor to return a pseudo-random record from the object
     * when the WT_CURSOR::next method is called; valid only for row-store cursors.  See @ref
     * cursor_random for details., a boolean flag; default \c false.}
     * @config{next_random_sample_size, cursors configured by \c next_random to return pseudo-random
     * records from the object randomly select from the entire object\, by default.  Setting \c
     * next_random_sample_size to a non-zero value sets the number of samples the application
     * expects to take using the \c next_random cursor.  A cursor configured with both \c
     * next_random and \c next_random_sample_size attempts to divide the object into \c
     * next_random_sample_size equal-sized pieces\, and each retrieval returns a record from one of
     * those pieces.  See @ref cursor_random for details., a string; default \c 0.}
     * @config{overwrite, configures whether the cursor's insert and update methods check the
     * existing state of the record.  If \c overwrite is \c false\, WT_CURSOR::insert fails with
     * ::WT_DUPLICATE_KEY if the record exists\, and WT_CURSOR::update fails with ::WT_NOTFOUND if
     * the record does not exist., a boolean flag; default \c true.}
     * @config{raw, ignore the encodings for the key and value\, manage data as if the formats were
     * \c "u". See @ref cursor_raw for details., a boolean flag; default \c false.}
     * @config{read_once, results that are brought into cache from disk by this cursor will be given
     * less priority in the cache., a boolean flag; default \c false.}
     * @config{readonly, only query operations are supported by this cursor.  An error is returned
     * if a modification is attempted using the cursor.  The default is false for all cursor types
     * except for metadata cursors and checkpoint cursors., a boolean flag; default \c false.}
     * @config{statistics, Specify the statistics to be gathered.  Choosing "all" gathers statistics
     * regardless of cost and may include traversing on-disk files; "fast" gathers a subset of
     * relatively inexpensive statistics.  The selection must agree with the database \c statistics
     * configuration specified to ::wiredtiger_open or WT_CONNECTION::reconfigure.  For example\,
     * "all" or "fast" can be configured when the database is configured with "all"\, but the cursor
     * open will fail if "all" is specified when the database is configured with "fast"\, and the
     * cursor open will fail in all cases when the database is configured with "none". If "size" is
     * configured\, only the underlying size of the object on disk is filled in and the object is
     * not opened.  If \c statistics is not configured\, the default configuration is the database
     * configuration.  The "clear" configuration resets statistics after gathering them\, where
     * appropriate (for example\, a cache size statistic is not cleared\, while the count of cursor
     * insert operations will be cleared). See @ref statistics for more information., a list\, with
     * values chosen from the following options: \c "all"\, \c "cache_walk"\, \c "fast"\, \c
     * "clear"\, \c "size"\, \c "tree_walk"; default empty.}
     * @config{target, if non-empty\, back up the given list of objects; valid only for a backup
     * data source., a list of strings; default empty.}
     * @configend
     * @param[out] cursorp a pointer to the newly opened cursor
     * @errors
     */
    int __F(open_cursor)(WT_SESSION *session,
        const char *uri, WT_CURSOR *to_dup, const char *config, WT_CURSOR **cursorp);
    /*! @} */

    /*!
     * @name Table operations
     * @{
     */
    /*!
     * Alter a table.
     *
     * This will allow modification of some table settings after
     * creation.
     *
     * @exclusive
     *
     * @snippet ex_all.c Alter a table
     *
     * @param session the session handle
     * @param name the URI of the object to alter, such as \c "table:stock"
     * @configstart{WT_SESSION.alter, see dist/api_data.py}
     * @config{access_pattern_hint, It is recommended that workloads that consist primarily of
     * updates and/or point queries specify \c random.  Workloads that do many cursor scans through
     * large ranges of data should specify \c sequential and other workloads should specify \c none.
     * The option leads to an appropriate operating system advisory call where available., a
     * string\, chosen from the following options: \c "none"\, \c "random"\, \c "sequential";
     * default \c none.}
     * @config{app_metadata, application-owned metadata for this object., a string; default empty.}
     * @config{assert = (, declare timestamp usage., a set of related configuration options defined
     * as follows.}
     * @config{&nbsp;&nbsp;&nbsp;&nbsp;read_timestamp, if set\, check that timestamps
     * are \c always or \c never used on reads with this table\, writing an error message if the
     * policy is violated.  If the library was built in diagnostic mode\, drop core at the failing
     * check., a string\, chosen from the following options: \c "always"\, \c "never"\, \c "none";
     * default \c none.}
     * @config{ ),,}
     * @config{cache_resident, do not ever evict the object's pages from cache.  Not compatible with
     * LSM tables; see @ref tuning_cache_resident for more information., a boolean flag; default \c
     * false.}
     * @config{log = (, the transaction log configuration for this object.  Only valid if \c log is
     * enabled in ::wiredtiger_open., a set of related configuration options defined as follows.}
     * @config{&nbsp;&nbsp;&nbsp;&nbsp;enabled, if false\, this object has checkpoint-level
     * durability., a boolean flag; default \c true.}
     * @config{ ),,}
     * @config{os_cache_dirty_max, maximum dirty system buffer cache usage\, in bytes.  If
     * non-zero\, schedule writes for dirty blocks belonging to this object in the system buffer
     * cache after that many bytes from this object are written into the buffer cache., an integer
     * greater than or equal to \c 0; default \c 0.}
     * @config{os_cache_max, maximum system buffer cache usage\, in bytes.  If non-zero\, evict
     * object blocks from the system buffer cache after that many bytes from this object are read or
     * written into the buffer cache., an integer greater than or equal to \c 0; default \c 0.}
     * @config{write_timestamp_usage, describe how timestamps are expected to be used on table
     * modifications.  The choices are the default\, which ensures that once timestamps are used for
     * a key\, they are always used\, and also that multiple updates to a key never use decreasing
     * timestamps and \c never which enforces that timestamps are never used for a table.  (The \c
     * always\, \c key_consistent\, \c mixed_mode and \c ordered choices should not be used\, and
     * are retained for backward compatibility.)., a string\, chosen from the following options: \c
     * "always"\, \c "key_consistent"\, \c "mixed_mode"\, \c "never"\, \c "none"\, \c "ordered";
     * default \c none.}
     * @configend
     * @ebusy_errors
     */
    int __F(alter)(WT_SESSION *session,
        const char *name, const char *config);

    /*!
     * Create a table, column group, index or file.
     *
     * @not_transactional
     *
     * @snippet ex_all.c Create a table
     *
     * @param session the session handle
     * @param name the URI of the object to create, such as
     * \c "table:stock". For a description of URI formats
     * see @ref data_sources.
     * @configstart{WT_SESSION.create, see dist/api_data.py}
     * @config{access_pattern_hint, It is recommended that workloads that consist primarily of
     * updates and/or point queries specify \c random.  Workloads that do many cursor scans through
     * large ranges of data should specify \c sequential and other workloads should specify \c none.
     * The option leads to an appropriate operating system advisory call where available., a
     * string\, chosen from the following options: \c "none"\, \c "random"\, \c "sequential";
     * default \c none.}
     * @config{allocation_size, the file unit allocation size\, in bytes\, must be a power of two;
     * smaller values decrease the file space required by overflow items\, and the default value of
     * 4KB is a good choice absent requirements from the operating system or storage device., an
     * integer between \c 512B and \c 128MB; default \c 4KB.}
     * @config{app_metadata, application-owned metadata for this object., a string; default empty.}
     * @config{assert = (, declare timestamp usage., a set of related configuration options defined
     * as follows.}
     * @config{&nbsp;&nbsp;&nbsp;&nbsp;read_timestamp, if set\, check that timestamps
     * are \c always or \c never used on reads with this table\, writing an error message if the
     * policy is violated.  If the library was built in diagnostic mode\, drop core at the failing
     * check., a string\, chosen from the following options: \c "always"\, \c "never"\, \c "none";
     * default \c none.}
     * @config{ ),,}
     * @config{block_allocation, configure block allocation.  Permitted values are \c "best" or \c
     * "first"; the \c "best" configuration uses a best-fit algorithm\, the \c "first" configuration
     * uses a first-available algorithm during block allocation., a string\, chosen from the
     * following options: \c "best"\, \c "first"; default \c best.}
     * @config{block_compressor, configure a compressor for file blocks.  Permitted values are \c
     * "none" or a custom compression engine name created with WT_CONNECTION::add_compressor.  If
     * WiredTiger has builtin support for \c "lz4"\, \c "snappy"\, \c "zlib" or \c "zstd"
     * compression\, these names are also available.  See @ref compression for more information., a
     * string; default \c none.}
     * @config{cache_resident, do not ever evict the object's pages from cache.  Not compatible with
     * LSM tables; see @ref tuning_cache_resident for more information., a boolean flag; default \c
     * false.}
     * @config{checksum, configure block checksums; the permitted values are \c on\, \c off\, \c
     * uncompressed and \c unencrypted.  The default is \c on\, in which case all block writes
     * include a checksum subsequently verified when the block is read.  The \c off setting does no
     * checksums\, the \c uncompressed setting only checksums blocks that are not compressed\, and
     * the \c unencrypted setting only checksums blocks that are not encrypted.  See @ref
     * tune_checksum for more information., a string\, chosen from the following options: \c "on"\,
     * \c "off"\, \c "uncompressed"\, \c "unencrypted"; default \c on.}
     * @config{colgroups, comma-separated list of names of column groups.  Each column group is
     * stored separately\, keyed by the primary key of the table.  If no column groups are
     * specified\, all columns are stored together in a single file.  All value columns in the table
     * must appear in at least one column group.  Each column group must be created with a separate
     * call to WT_SESSION::create using a \c colgroup: URI., a list of strings; default empty.}
     * @config{collator, configure custom collation for keys.  Permitted values are \c "none" or a
     * custom collator name created with WT_CONNECTION::add_collator., a string; default \c none.}
     * @config{columns, list of the column names.  Comma-separated list of the form
     * <code>(column[\,...])</code>. For tables\, the number of entries must match the total number
     * of values in \c key_format and \c value_format.  For colgroups and indices\, all column names
     * must appear in the list of columns for the table., a list of strings; default empty.}
     * @config{dictionary, the maximum number of unique values remembered in the Btree row-store
     * leaf page value dictionary; see @ref file_formats_compression for more information., an
     * integer greater than or equal to \c 0; default \c 0.}
     * @config{encryption = (, configure an encryptor for file blocks.  When a table is created\,
     * its encryptor is not implicitly used for any related indices or column groups., a set of
     * related configuration options defined as follows.}
     * @config{&nbsp;&nbsp;&nbsp;&nbsp;keyid, An
     * identifier that identifies a unique instance of the encryptor.  It is stored in clear text\,
     * and thus is available when the WiredTiger database is reopened.  On the first use of a
     * (name\, keyid) combination\, the WT_ENCRYPTOR::customize function is called with the keyid as
     * an argument., a string; default empty.}
     * @config{&nbsp;&nbsp;&nbsp;&nbsp;name, Permitted
     * values are \c "none" or a custom encryption engine name created with
     * WT_CONNECTION::add_encryptor.  See @ref encryption for more information., a string; default
     * \c none.}
     * @config{ ),,}
     * @config{exclusive, fail if the object exists.  When false (the default)\, if the object
     * exists\, check that its settings match the specified configuration., a boolean flag; default
     * \c false.}
     * @config{extractor, configure a custom extractor for indices.  Permitted values are \c "none"
     * or an extractor name created with WT_CONNECTION::add_extractor., a string; default \c none.}
     * @config{format, the file format., a string\, chosen from the following options: \c "btree";
     * default \c btree.}
     * @config{huffman_key, This option is no longer supported\, retained for backward
     * compatibility., a string; default \c none.}
     * @config{huffman_value, configure Huffman encoding for values.  Permitted values are \c
     * "none"\, \c "english"\, \c "utf8<file>" or \c "utf16<file>". See @ref huffman for more
     * information., a string; default \c none.}
     * @config{ignore_in_memory_cache_size, allow update and insert operations to proceed even if
     * the cache is already at capacity.  Only valid in conjunction with in-memory databases.
     * Should be used with caution - this configuration allows WiredTiger to consume memory over the
     * configured cache limit., a boolean flag; default \c false.}
     * @config{immutable, configure the index to be immutable -- that is\, the index is not changed
     * by any update to a record in the table., a boolean flag; default \c false.}
     * @config{import = (, configure import of an existing object into the currently running
     * database., a set of related configuration options defined as follows.}
     * @config{&nbsp;&nbsp;&nbsp;&nbsp;compare_timestamp, allow importing files with timestamps
     * smaller or equal to the configured global timestamps.  Note the history of the files are not
     * imported together and thus snapshot read of historical data will not work with the option
     * "stable_timestamp". (The \c oldest and \c stable arguments are deprecated short-hand for \c
     * oldest_timestamp and \c stable_timestamp\, respectively)., a string\, chosen from the
     * following options: \c "oldest"\, \c "oldest_timestamp"\, \c "stable"\, \c "stable_timestamp";
     * default \c oldest_timestamp.}
     * @config{&nbsp;&nbsp;&nbsp;&nbsp;enabled, whether to import the
     * input URI from disk., a boolean flag; default \c false.}
     * @config{&nbsp;&nbsp;&nbsp;&nbsp;
     * file_metadata, the file configuration extracted from the metadata of the export database., a
     * string; default empty.}
     * @config{&nbsp;&nbsp;&nbsp;&nbsp;metadata_file, a text file that
     * contains all the relevant metadata information for the URI to import.  The file is generated
     * by backup:export cursor., a string; default empty.}
     * @config{&nbsp;&nbsp;&nbsp;&nbsp;repair,
     * whether to reconstruct the metadata from the raw file content., a boolean flag; default \c
     * false.}
     * @config{ ),,}
     * @config{internal_key_max, This option is no longer supported\, retained for backward
     * compatibility., an integer greater than or equal to \c 0; default \c 0.}
     * @config{internal_key_truncate, configure internal key truncation\, discarding unnecessary
     * trailing bytes on internal keys (ignored for custom collators)., a boolean flag; default \c
     * true.}
     * @config{internal_page_max, the maximum page size for internal nodes\, in bytes; the size must
     * be a multiple of the allocation size and is significant for applications wanting to avoid
     * excessive L2 cache misses while searching the tree.  The page maximum is the bytes of
     * uncompressed data\, that is\, the limit is applied before any block compression is done., an
     * integer between \c 512B and \c 512MB; default \c 4KB.}
     * @config{key_format, the format of the data packed into key items.  See @ref
     * schema_format_types for details.  By default\, the key_format is \c 'u' and applications use
     * WT_ITEM structures to manipulate raw byte arrays.  By default\, records are stored in
     * row-store files: keys of type \c 'r' are record numbers and records referenced by record
     * number are stored in column-store files., a format string; default \c u.}
     * @config{key_gap, This option is no longer supported\, retained for backward compatibility.,
     * an integer greater than or equal to \c 0; default \c 10.}
     * @config{leaf_key_max, the largest key stored in a leaf node\, in bytes.  If set\, keys larger
     * than the specified size are stored as overflow items (which may require additional I/O to
     * access). The default value is one-tenth the size of a newly split leaf page., an integer
     * greater than or equal to \c 0; default \c 0.}
     * @config{leaf_page_max, the maximum page size for leaf nodes\, in bytes; the size must be a
     * multiple of the allocation size\, and is significant for applications wanting to maximize
     * sequential data transfer from a storage device.  The page maximum is the bytes of
     * uncompressed data\, that is\, the limit is applied before any block compression is done.  For
     * fixed-length column store\, the size includes only the bitmap data; pages containing
     * timestamp information can be larger\, and the size is limited to 128KB rather than 512MB., an
     * integer between \c 512B and \c 512MB; default \c 32KB.}
     * @config{leaf_value_max, the largest value stored in a leaf node\, in bytes.  If set\, values
     * larger than the specified size are stored as overflow items (which may require additional I/O
     * to access). If the size is larger than the maximum leaf page size\, the page size is
     * temporarily ignored when large values are written.  The default is one-half the size of a
     * newly split leaf page., an integer greater than or equal to \c 0; default \c 0.}
     * @config{log = (, the transaction log configuration for this object.  Only valid if \c log is
     * enabled in ::wiredtiger_open., a set of related configuration options defined as follows.}
     * @config{&nbsp;&nbsp;&nbsp;&nbsp;enabled, if false\, this object has checkpoint-level
     * durability., a boolean flag; default \c true.}
     * @config{ ),,}
     * @config{lsm = (, options only relevant for LSM data sources., a set of related configuration
     * options defined as follows.}
     * @config{&nbsp;&nbsp;&nbsp;&nbsp;auto_throttle, Throttle inserts
     * into LSM trees if flushing to disk isn't keeping up., a boolean flag; default \c true.}
     * @config{&nbsp;&nbsp;&nbsp;&nbsp;bloom, create Bloom filters on LSM tree chunks as they are
     * merged., a boolean flag; default \c true.}
     * @config{&nbsp;&nbsp;&nbsp;&nbsp;bloom_bit_count,
     * the number of bits used per item for LSM Bloom filters., an integer between \c 2 and \c 1000;
     * default \c 16.}
     * @config{&nbsp;&nbsp;&nbsp;&nbsp;bloom_config, config string used when
     * creating Bloom filter files\, passed to WT_SESSION::create., a string; default empty.}
     * @config{&nbsp;&nbsp;&nbsp;&nbsp;bloom_hash_count, the number of hash values per item used for
     * LSM Bloom filters., an integer between \c 2 and \c 100; default \c 8.}
     * @config{&nbsp;&nbsp;&nbsp;&nbsp;bloom_oldest, create a Bloom filter on the oldest LSM tree
     * chunk.  Only supported if Bloom filters are enabled., a boolean flag; default \c false.}
     * @config{&nbsp;&nbsp;&nbsp;&nbsp;chunk_count_limit, the maximum number of chunks to allow in
     * an LSM tree.  This option automatically times out old data.  As new chunks are added old
     * chunks will be removed.  Enabling this option disables LSM background merges., an integer;
     * default \c 0.}
     * @config{&nbsp;&nbsp;&nbsp;&nbsp;chunk_max, the maximum size a single chunk can
     * be.  Chunks larger than this size are not considered for further merges.  This is a soft
     * limit\, and chunks larger than this value can be created.  Must be larger than chunk_size.,
     * an integer between \c 100MB and \c 10TB; default \c 5GB.}
     * @config{&nbsp;&nbsp;&nbsp;&nbsp;
     * chunk_size, the maximum size of the in-memory chunk of an LSM tree.  This limit is soft\, it
     * is possible for chunks to be temporarily larger than this value.  This overrides the \c
     * memory_page_max setting., an integer between \c 512K and \c 500MB; default \c 10MB.}
     * @config{&nbsp;&nbsp;&nbsp;&nbsp;merge_custom = (, configure the tree to merge into a custom
     * data source., a set of related configuration options defined as follows.}
     * @config{&nbsp;&nbsp;&nbsp;&nbsp;&nbsp;&nbsp;&nbsp;&nbsp;prefix, custom data source prefix
     * instead of \c "file"., a string; default empty.}
     * @config{&nbsp;&nbsp;&nbsp;&nbsp;&nbsp;&nbsp;&nbsp;&nbsp;start_generation, merge generation at
     * which the custom data source is used (zero indicates no custom data source)., an integer
     * between \c 0 and \c 10; default \c 0.}
     * @config{&nbsp;&nbsp;&nbsp;&nbsp;&nbsp;&nbsp;&nbsp;&nbsp;suffix, custom data source suffix
     * instead of \c ".lsm"., a string; default empty.}
     * @config{&nbsp;&nbsp;&nbsp;&nbsp; ),,}
     * @config{&nbsp;&nbsp;&nbsp;&nbsp;merge_max, the maximum number of chunks to include in a merge
     * operation., an integer between \c 2 and \c 100; default \c 15.}
     * @config{&nbsp;&nbsp;&nbsp;&nbsp;merge_min, the minimum number of chunks to include in a merge
     * operation.  If set to 0 or 1 half the value of merge_max is used., an integer no more than \c
     * 100; default \c 0.}
     * @config{ ),,}
     * @config{memory_page_image_max, the maximum in-memory page image represented by a single
     * storage block.  Depending on compression efficiency\, compression can create storage blocks
     * which require significant resources to re-instantiate in the cache\, penalizing the
     * performance of future point updates.  The value limits the maximum in-memory page image a
     * storage block will need.  If set to 0\, a default of 4 times \c leaf_page_max is used., an
     * integer greater than or equal to \c 0; default \c 0.}
     * @config{memory_page_max, the maximum size a page can grow to in memory before being
     * reconciled to disk.  The specified size will be adjusted to a lower bound of
     * <code>leaf_page_max</code>\, and an upper bound of <code>cache_size / 10</code>. This limit
     * is soft - it is possible for pages to be temporarily larger than this value.  This setting is
     * ignored for LSM trees\, see \c chunk_size., an integer between \c 512B and \c 10TB; default
     * \c 5MB.}
     * @config{os_cache_dirty_max, maximum dirty system buffer cache usage\, in bytes.  If
     * non-zero\, schedule writes for dirty blocks belonging to this object in the system buffer
     * cache after that many bytes from this object are written into the buffer cache., an integer
     * greater than or equal to \c 0; default \c 0.}
     * @config{os_cache_max, maximum system buffer cache usage\, in bytes.  If non-zero\, evict
     * object blocks from the system buffer cache after that many bytes from this object are read or
     * written into the buffer cache., an integer greater than or equal to \c 0; default \c 0.}
     * @config{prefix_compression, configure prefix compression on row-store leaf pages., a boolean
     * flag; default \c false.}
     * @config{prefix_compression_min, minimum gain before prefix compression will be used on
     * row-store leaf pages., an integer greater than or equal to \c 0; default \c 4.}
     * @config{split_pct, the Btree page split size as a percentage of the maximum Btree page size\,
     * that is\, when a Btree page is split\, it will be split into smaller pages\, where each page
     * is the specified percentage of the maximum Btree page size., an integer between \c 50 and \c
     * 100; default \c 90.}
     * @config{tiered_storage = (, configure a storage source for this table., a set of related
     * configuration options defined as follows.}
     * @config{&nbsp;&nbsp;&nbsp;&nbsp;auth_token,
     * authentication string identifier., a string; default empty.}
     * @config{&nbsp;&nbsp;&nbsp;&nbsp;
     * bucket, the bucket indicating the location for this table., a string; default empty.}
     * @config{&nbsp;&nbsp;&nbsp;&nbsp;bucket_prefix, the unique bucket prefix for this table., a
     * string; default empty.}
     * @config{&nbsp;&nbsp;&nbsp;&nbsp;cache_directory, a directory to store
     * locally cached versions of files in the storage source.  By default\, it is named with \c
     * "-cache" appended to the bucket name.  A relative directory name is relative to the home
     * directory., a string; default empty.}
     * @config{&nbsp;&nbsp;&nbsp;&nbsp;local_retention, time
     * in seconds to retain data on tiered storage on the local tier for faster read access., an
     * integer between \c 0 and \c 10000; default \c 300.}
     * @config{&nbsp;&nbsp;&nbsp;&nbsp;name,
     * permitted values are \c "none" or a custom storage source name created with
     * WT_CONNECTION::add_storage_source.  See @ref custom_storage_sources for more information., a
     * string; default \c none.}
     * @config{&nbsp;&nbsp;&nbsp;&nbsp;shared, enable sharing tiered
     * tables across other WiredTiger instances., a boolean flag; default \c false.}
     * @config{ ),,}
     * @config{type, set the type of data source used to store a column group\, index or simple
     * table.  By default\, a \c "file:" URI is derived from the object name.  The \c type
     * configuration can be used to switch to a different data source\, such as LSM or an extension
     * configured by the application., a string; default \c file.}
     * @config{value_format, the format of the data packed into value items.  See @ref
     * schema_format_types for details.  By default\, the value_format is \c 'u' and applications
     * use a WT_ITEM structure to manipulate raw byte arrays.  Value items of type 't' are
     * bitfields\, and when configured with record number type keys\, will be stored using a
     * fixed-length store., a format string; default \c u.}
     * @config{write_timestamp_usage, describe how timestamps are expected to be used on table
     * modifications.  The choices are the default\, which ensures that once timestamps are used for
     * a key\, they are always used\, and also that multiple updates to a key never use decreasing
     * timestamps and \c never which enforces that timestamps are never used for a table.  (The \c
     * always\, \c key_consistent\, \c mixed_mode and \c ordered choices should not be used\, and
     * are retained for backward compatibility.)., a string\, chosen from the following options: \c
     * "always"\, \c "key_consistent"\, \c "mixed_mode"\, \c "never"\, \c "none"\, \c "ordered";
     * default \c none.}
     * @configend
     * @errors
     */
    int __F(create)(WT_SESSION *session,
        const char *name, const char *config);

    /*!
     * Compact a live row- or column-store btree or LSM tree.
     *
     * @snippet ex_all.c Compact a table
     *
     * @param session the session handle
     * @param name the URI of the object to compact, such as
     * \c "table:stock"
     * @configstart{WT_SESSION.compact, see dist/api_data.py}
     * @config{background, enable/disabled the background compaction server., a boolean flag;
     * default empty.}
     * @config{exclude, A list of table objects to be excluded from background compaction.  The list
     * is immutable and only applied when the background compaction gets enabled.  The list is not
     * saved between the calls and needs to be reapplied each time the service is enabled.  The
     * individual objects in the list can only be of the \c table: URI type., a list of strings;
     * default empty.}
     * @config{free_space_target, minimum amount of space recoverable for compaction to proceed., an
     * integer greater than or equal to \c 1MB; default \c 20MB.}
     * @config{timeout, maximum amount of time to allow for compact in seconds.  The actual amount
     * of time spent in compact may exceed the configured value.  A value of zero disables the
     * timeout., an integer; default \c 1200.}
     * @configend
     * @errors
     */
    int __F(compact)(WT_SESSION *session,
        const char *name, const char *config);

    /*!
     * Drop (delete) a table.
     *
     * @exclusive
     *
     * @not_transactional
     *
     * @snippet ex_all.c Drop a table
     *
     * @param session the session handle
     * @param name the URI of the object to drop, such as \c "table:stock"
     * @configstart{WT_SESSION.drop, see dist/api_data.py}
     * @config{force, return success if the object does not exist., a boolean flag; default \c
     * false.}
     * @config{remove_files, if the underlying files should be removed., a boolean flag; default \c
     * true.}
     * @configend
     * @ebusy_errors
     */
    int __F(drop)(WT_SESSION *session,
        const char *name, const char *config);

    /*!
     * Join a join cursor with a reference cursor.
     *
     * @snippet ex_schema.c Join cursors
     *
     * @param session the session handle
     * @param join_cursor a cursor that was opened using a
     * \c "join:" URI. It may not have been used for any operations
     * other than other join calls.
     * @param ref_cursor an index cursor having the same base table
     * as the join_cursor, or a table cursor open on the same base table,
     * or another join cursor. Unless the ref_cursor is another join
     * cursor, it must be positioned.
     *
     * The ref_cursor limits the results seen by iterating the
     * join_cursor to table items referred to by the key in this
     * index. The set of keys referred to is modified by the compare
     * config option.
     *
     * Multiple join calls builds up a set of ref_cursors, and
     * by default, the results seen by iteration are the intersection
     * of the cursor ranges participating in the join. When configured
     * with \c "operation=or", the results seen are the union of
     * the participating cursor ranges.
     *
     * After the join call completes, the ref_cursor cursor may not be
     * used for any purpose other than get_key and get_value. Any other
     * cursor method (e.g. next, prev,close) will fail. When the
     * join_cursor is closed, the ref_cursor is made available for
     * general use again. The application should close ref_cursor when
     * finished with it, although not before the join_cursor is closed.
     *
     * @configstart{WT_SESSION.join, see dist/api_data.py}
     * @config{bloom_bit_count, the number of bits used per item for the Bloom filter., an integer
     * between \c 2 and \c 1000; default \c 16.}
     * @config{bloom_false_positives, return all values that pass the Bloom filter\, without
     * eliminating any false positives., a boolean flag; default \c false.}
     * @config{bloom_hash_count, the number of hash values per item for the Bloom filter., an
     * integer between \c 2 and \c 100; default \c 8.}
     * @config{compare, modifies the set of items to be returned so that the index key satisfies the
     * given comparison relative to the key set in this cursor., a string\, chosen from the
     * following options: \c "eq"\, \c "ge"\, \c "gt"\, \c "le"\, \c "lt"; default \c "eq".}
     * @config{count, set an approximate count of the elements that would be included in the join.
     * This is used in sizing the Bloom filter\, and also influences evaluation order for cursors in
     * the join.  When the count is equal for multiple Bloom filters in a composition of joins\, the
     * Bloom filter may be shared., an integer; default \c 0.}
     * @config{operation, the operation applied between this and other joined cursors.  When
     * "operation=and" is specified\, all the conditions implied by joins must be satisfied for an
     * entry to be returned by the join cursor; when "operation=or" is specified\, only one must be
     * satisfied.  All cursors joined to a join cursor must have matching operations., a string\,
     * chosen from the following options: \c "and"\, \c "or"; default \c "and".}
     * @config{strategy, when set to \c bloom\, a Bloom filter is created and populated for this
     * index.  This has an up front cost but may reduce the number of accesses to the main table
     * when iterating the joined cursor.  The \c bloom setting requires that \c count be set., a
     * string\, chosen from the following options: \c "bloom"\, \c "default"; default empty.}
     * @configend
     * @errors
     */
    int __F(join)(WT_SESSION *session, WT_CURSOR *join_cursor,
        WT_CURSOR *ref_cursor, const char *config);

    /*!
     * Flush the log.
     *
     * WT_SESSION::log_flush will fail if logging is not enabled.
     *
     * @param session the session handle
     * @configstart{WT_SESSION.log_flush, see dist/api_data.py}
     * @config{sync, forcibly flush the log and wait for it to achieve the synchronization level
     * specified.  The \c off setting forces any buffered log records to be written to the file
     * system.  The \c on setting forces log records to be written to the storage device., a
     * string\, chosen from the following options: \c "off"\, \c "on"; default \c on.}
     * @configend
     * @errors
     */
    int __F(log_flush)(WT_SESSION *session, const char *config);

    /*!
     * Insert a ::WT_LOGREC_MESSAGE type record in the database log files
     * (the database must be configured for logging when this method is
     * called).
     *
     * @param session the session handle
     * @param format a printf format specifier
     * @errors
     */
    int __F(log_printf)(WT_SESSION *session, const char *format, ...);

    /*!
     * Rename an object.
     *
     * @not_transactional
     *
     * @snippet ex_all.c Rename a table
     *
     * @exclusive
     *
     * @param session the session handle
     * @param uri the current URI of the object, such as \c "table:old"
     * @param newuri the new URI of the object, such as \c "table:new"
     * @configempty{WT_SESSION.rename, see dist/api_data.py}
     * @ebusy_errors
     */
    int __F(rename)(WT_SESSION *session,
        const char *uri, const char *newuri, const char *config);

    /*!
     * Reset the session handle.
     *
     * This method resets the cursors associated with the session, clears session statistics and
     * discards cached resources. No session configurations are modified (or reset to their
     * default values). WT_SESSION::reset will fail if a transaction is in progress in the
     * session.
     *
     * @snippet ex_all.c Reset the session
     *
     * @param session the session handle
     * @errors
     */
    int __F(reset)(WT_SESSION *session);

    /*!
     * Salvage a table.
     *
     * Salvage rebuilds the file or files which comprise a table,
     * discarding any corrupted file blocks.
     *
     * When salvage is done, previously deleted records may re-appear, and
     * inserted records may disappear, so salvage should not be run
     * unless it is known to be necessary.  Normally, salvage should be
     * called after a table or file has been corrupted, as reported by the
     * WT_SESSION::verify method.
     *
     * Files are rebuilt in place. The salvage method overwrites the
     * existing files.
     *
     * @exclusive
     *
     * @snippet ex_all.c Salvage a table
     *
     * @param session the session handle
     * @param name the URI of the table or file to salvage
     * @configstart{WT_SESSION.salvage, see dist/api_data.py}
     * @config{force, force salvage even of files that do not appear to be WiredTiger files., a
     * boolean flag; default \c false.}
     * @configend
     * @ebusy_errors
     */
    int __F(salvage)(WT_SESSION *session,
        const char *name, const char *config);

    /*!
     * Truncate a file, table, cursor range, or backup cursor
     *
     * Truncate a table or file.
     * @snippet ex_all.c Truncate a table
     *
     * Truncate a cursor range.  When truncating based on a cursor position,
     * it is not required the cursor reference a record in the object, only
     * that the key be set.  This allows applications to discard portions of
     * the object name space without knowing exactly what records the object
     * contains. The start and stop points are both inclusive; that is, the
     * key set in the start cursor is the first record to be deleted and the
     * key set in the stop cursor is the last.
     *
     * @snippet ex_all.c Truncate a range
     *
     * Range truncate is implemented as a "scan and write" operation, specifically without range
     * locks. Inserts or other operations in the range, as well as operations before or after
     * the range when no explicit starting or ending key is set, are not well defined: conflicts
     * may be detected or both transactions may commit. If both commit, there's a failure and
     * recovery runs, the result may be different than what was in cache before the crash.
     *
     * The WT_CURSOR::truncate range truncate operation can only be used at snapshot isolation.
     *
     * Any specified cursors end with no position, and subsequent calls to
     * the WT_CURSOR::next (WT_CURSOR::prev) method will iterate from the
     * beginning (end) of the table.
     *
     * Example: truncate a backup cursor.  This operation removes all log files that
     * have been returned by the backup cursor.  It can be used to remove log
     * files after copying them during @ref backup_incremental.
     * @snippet ex_backup.c Truncate a backup cursor
     *
     * @param session the session handle
     * @param name the URI of the table or file to truncate, or \c "log:"
     * for a backup cursor
     * @param start optional cursor marking the first record discarded;
     * if <code>NULL</code>, the truncate starts from the beginning of
     * the object; must be provided when truncating a backup cursor
     * @param stop optional cursor marking the last record discarded;
     * if <code>NULL</code>, the truncate continues to the end of the
     * object; ignored when truncating a backup cursor
     * @configempty{WT_SESSION.truncate, see dist/api_data.py}
     * @errors
     */
    int __F(truncate)(WT_SESSION *session,
        const char *name, WT_CURSOR *start, WT_CURSOR *stop, const char *config);

    /*!
     * Upgrade a table.
     *
     * Upgrade upgrades a table or file, if upgrade is required.
     *
     * @exclusive
     *
     * @snippet ex_all.c Upgrade a table
     *
     * @param session the session handle
     * @param name the URI of the table or file to upgrade
     * @configempty{WT_SESSION.upgrade, see dist/api_data.py}
     * @ebusy_errors
     */
    int __F(upgrade)(WT_SESSION *session,
        const char *name, const char *config);

    /*!
     * Verify a table.
     *
     * Verify reports if a file, or the files that comprise a table, have been corrupted.
     * The WT_SESSION::salvage method can be used to repair a corrupted file.
     *
     * @snippet ex_all.c Verify a table
     *
     * @exclusive
     *
     * @param session the session handle
     * @param name the URI of the table or file to verify, optional if verifying the history
     * store
     * @configstart{WT_SESSION.verify, see dist/api_data.py}
     * @config{do_not_clear_txn_id, Turn off transaction id clearing\, intended for debugging and
     * better diagnosis of crashes or failures., a boolean flag; default \c false.}
     * @config{dump_address, Display page addresses\, time windows\, and page types as pages are
     * verified\, using the application's message handler\, intended for debugging., a boolean flag;
     * default \c false.}
     * @config{dump_app_data, Display application data as pages or blocks are verified\, using the
     * application's message handler\, intended for debugging.  Disabling this does not guarantee
     * that no user data will be output., a boolean flag; default \c false.}
     * @config{dump_blocks, Display the contents of on-disk blocks as they are verified\, using the
     * application's message handler\, intended for debugging., a boolean flag; default \c false.}
     * @config{dump_layout, Display the layout of the files as they are verified\, using the
     * application's message handler\, intended for debugging; requires optional support from the
     * block manager., a boolean flag; default \c false.}
     * @config{dump_offsets, Display the contents of specific on-disk blocks\, using the
     * application's message handler\, intended for debugging., a list of strings; default empty.}
     * @config{dump_pages, Display the contents of in-memory pages as they are verified\, using the
     * application's message handler\, intended for debugging., a boolean flag; default \c false.}
     * @config{read_corrupt, A mode that allows verify to continue reading after encountering a
     * checksum error.  It will skip past the corrupt block and continue with the verification
     * process., a boolean flag; default \c false.}
     * @config{stable_timestamp, Ensure that no data has a start timestamp after the stable
     * timestamp\, to be run after rollback_to_stable., a boolean flag; default \c false.}
     * @config{strict, Treat any verification problem as an error; by default\, verify will warn\,
     * but not fail\, in the case of errors that won't affect future behavior (for example\, a
     * leaked block)., a boolean flag; default \c false.}
     * @configend
     * @ebusy_errors
     */
    int __F(verify)(WT_SESSION *session,
        const char *name, const char *config);
    /*! @} */

    /*!
     * @name Transactions
     * @{
     */
    /*!
     * Start a transaction in this session.
     *
     * The transaction remains active until ended by
     * WT_SESSION::commit_transaction or WT_SESSION::rollback_transaction.
     * Operations performed on cursors capable of supporting transactional
     * operations that are already open in this session, or which are opened
     * before the transaction ends, will operate in the context of the
     * transaction.
     *
     * @requires_notransaction
     *
     * @snippet ex_all.c transaction commit/rollback
     *
     * @param session the session handle
     * @configstart{WT_SESSION.begin_transaction, see dist/api_data.py}
     * @config{ignore_prepare, whether to ignore updates by other prepared transactions when doing
     * of read operations of this transaction.  When \c true\, forces the transaction to be
     * read-only.  Use \c force to ignore prepared updates and permit writes (see @ref
     * timestamp_prepare_ignore_prepare for more information)., a string\, chosen from the following
     * options: \c "false"\, \c "force"\, \c "true"; default \c false.}
     * @config{isolation, the isolation level for this transaction; defaults to the session's
     * isolation level., a string\, chosen from the following options: \c "read-uncommitted"\, \c
     * "read-committed"\, \c "snapshot"; default empty.}
     * @config{name, name of the transaction for tracing and debugging., a string; default empty.}
     * @config{no_timestamp, allow a commit without a timestamp\, creating values that have "always
     * existed" and are visible regardless of timestamp.  See @ref timestamp_txn_api., a boolean
     * flag; default \c false.}
     * @config{operation_timeout_ms, when non-zero\, a requested limit on the time taken to complete
     * operations in this transaction.  Time is measured in real time milliseconds from the start of
     * each WiredTiger API call.  There is no guarantee any operation will not take longer than this
     * amount of time.  If WiredTiger notices the limit has been exceeded\, an operation may return
     * a WT_ROLLBACK error.  Default is to have no limit., an integer greater than or equal to \c 0;
     * default \c 0.}
     * @config{priority, priority of the transaction for resolving conflicts.  Transactions with
     * higher values are less likely to abort., an integer between \c -100 and \c 100; default \c
     * 0.}
     * @config{read_timestamp, read using the specified timestamp.  The value must not be older than
     * the current oldest timestamp.  See @ref timestamp_txn_api., a string; default empty.}
     * @config{roundup_timestamps = (, round up timestamps of the transaction., a set of related
     * configuration options defined as follows.}
     * @config{&nbsp;&nbsp;&nbsp;&nbsp;prepared,
     * applicable only for prepared transactions\, and intended only for special-purpose use.  See
     * @ref timestamp_prepare_roundup.  Allows the prepare timestamp and the commit timestamp of
     * this transaction to be rounded up to be no older than the oldest timestamp\, and allows
     * violating the usual restriction that the prepare timestamp must be newer than the stable
     * timestamp.  Specifically: at transaction prepare\, if the prepare timestamp is less than or
     * equal to the oldest timestamp\, the prepare timestamp will be rounded to the oldest
     * timestamp.  Subsequently\, at commit time\, if the commit timestamp is less than the (now
     * rounded) prepare timestamp\, the commit timestamp will be rounded up to it and thus to at
     * least oldest.  Neither timestamp will be checked against the stable timestamp., a boolean
     * flag; default \c false.}
     * @config{&nbsp;&nbsp;&nbsp;&nbsp;read, if the read timestamp is less
     * than the oldest timestamp\, the read timestamp will be rounded up to the oldest timestamp.
     * See @ref timestamp_read_roundup., a boolean flag; default \c false.}
     * @config{ ),,}
     * @config{sync, whether to sync log records when the transaction commits\, inherited from
     * ::wiredtiger_open \c transaction_sync., a boolean flag; default empty.}
     * @configend
     * @errors
     */
    int __F(begin_transaction)(WT_SESSION *session, const char *config);

    /*!
     * Commit the current transaction.
     *
     * A transaction must be in progress when this method is called.
     *
     * If WT_SESSION::commit_transaction returns an error, the transaction
     * was rolled back, not committed, and all cursors associated with the session are reset.
     *
     * @requires_transaction
     *
     * @snippet ex_all.c transaction commit/rollback
     *
     * @param session the session handle
     * @configstart{WT_SESSION.commit_transaction, see dist/api_data.py}
     * @config{commit_timestamp, set the commit timestamp for the current transaction.  For
     * non-prepared transactions\, the value must not be older than the first commit timestamp
     * already set for the current transaction (if any)\, must not be older than the current oldest
     * timestamp\, and must be after the current stable timestamp.  For prepared transactions\, a
     * commit timestamp is required\, must not be older than the prepare timestamp\, and can be set
     * only once.  See @ref timestamp_txn_api and @ref timestamp_prepare., a string; default empty.}
     * @config{durable_timestamp, set the durable timestamp for the current transaction.  Required
     * for the commit of a prepared transaction\, and otherwise not permitted.  The value must also
     * be after the current oldest and stable timestamps and must not be older than the commit
     * timestamp.  See @ref timestamp_prepare., a string; default empty.}
     * @config{operation_timeout_ms, when non-zero\, a requested limit on the time taken to complete
     * operations in this transaction.  Time is measured in real time milliseconds from the start of
     * each WiredTiger API call.  There is no guarantee any operation will not take longer than this
     * amount of time.  If WiredTiger notices the limit has been exceeded\, an operation may return
     * a WT_ROLLBACK error.  Default is to have no limit., an integer greater than or equal to \c 0;
     * default \c 0.}
     * @config{sync, override whether to sync log records when the transaction commits.  The default
     * is inherited from ::wiredtiger_open \c transaction_sync.  The \c off setting does not wait
     * for records to be written or synchronized.  The \c on setting forces log records to be
     * written to the storage device., a string\, chosen from the following options: \c "off"\, \c
     * "on"; default empty.}
     * @configend
     * @errors
     */
    int __F(commit_transaction)(WT_SESSION *session, const char *config);

    /*!
     * Prepare the current transaction.
     *
     * A transaction must be in progress when this method is called.
     *
     * Preparing a transaction will guarantee a subsequent commit will
     * succeed. Only commit and rollback are allowed on a transaction after
     * it has been prepared. The transaction prepare API is designed to
     * support MongoDB exclusively, and guarantees update conflicts have
     * been resolved, but does not guarantee durability.
     *
     * @requires_transaction
     *
     * @snippet ex_all.c transaction prepare
     *
     * @param session the session handle
     * @configstart{WT_SESSION.prepare_transaction, see dist/api_data.py}
     * @config{prepare_timestamp, set the prepare timestamp for the updates of the current
     * transaction.  The value must not be older than any active read timestamps\, and must be newer
     * than the current stable timestamp.  See @ref timestamp_prepare., a string; default empty.}
     * @configend
     * @errors
     */
    int __F(prepare_transaction)(WT_SESSION *session, const char *config);

    /*!
     * Roll back the current transaction.
     *
     * A transaction must be in progress when this method is called.
     *
     * All cursors associated with the session are reset.
     *
     * @requires_transaction
     *
     * @snippet ex_all.c transaction commit/rollback
     *
     * @param session the session handle
     * @configstart{WT_SESSION.rollback_transaction, see dist/api_data.py}
     * @config{operation_timeout_ms, when non-zero\, a requested limit on the time taken to complete
     * operations in this transaction.  Time is measured in real time milliseconds from the start of
     * each WiredTiger API call.  There is no guarantee any operation will not take longer than this
     * amount of time.  If WiredTiger notices the limit has been exceeded\, an operation may return
     * a WT_ROLLBACK error.  Default is to have no limit., an integer greater than or equal to \c 0;
     * default \c 0.}
     * @configend
     * @errors
     */
    int __F(rollback_transaction)(WT_SESSION *session, const char *config);
    /*! @} */

    /*!
     * @name Transaction timestamps
     * @{
     */
    /*!
     * Query the session's transaction timestamp state.
     *
     * The WT_SESSION.query_timestamp method can only be used at snapshot isolation.
     *
     * @param session the session handle
     * @param[out] hex_timestamp a buffer that will be set to the
     * hexadecimal encoding of the timestamp being queried.  Must be large
     * enough to hold a NUL terminated, hex-encoded 8B timestamp (17 bytes).
     * @configstart{WT_SESSION.query_timestamp, see dist/api_data.py}
     * @config{get, specify which timestamp to query: \c commit returns the most recently set
     * commit_timestamp; \c first_commit returns the first set commit_timestamp; \c prepare returns
     * the timestamp used in preparing a transaction; \c read returns the timestamp at which the
     * transaction is reading.  See @ref timestamp_txn_api., a string\, chosen from the following
     * options: \c "commit"\, \c "first_commit"\, \c "prepare"\, \c "read"; default \c read.}
     * @configend
     *
     * A timestamp of 0 is returned if the timestamp is not available or has not been set.
     * @errors
     */
    int __F(query_timestamp)(
        WT_SESSION *session, char *hex_timestamp, const char *config);

    /*!
     * Set a timestamp on a transaction.
     *
     * The WT_SESSION.timestamp_transaction method can only be used at snapshot isolation.
     *
     * @snippet ex_all.c transaction timestamp
     *
     * @requires_transaction
     *
     * @param session the session handle
     * @configstart{WT_SESSION.timestamp_transaction, see dist/api_data.py}
     * @config{commit_timestamp, set the commit timestamp for the current transaction.  For
     * non-prepared transactions\, the value must not be older than the first commit timestamp
     * already set for the current transaction\, if any\, must not be older than the current oldest
     * timestamp and must be after the current stable timestamp.  For prepared transactions\, a
     * commit timestamp is required\, must not be older than the prepare timestamp\, can be set only
     * once\, and must not be set until after the transaction has successfully prepared.  See @ref
     * timestamp_txn_api and @ref timestamp_prepare., a string; default empty.}
     * @config{durable_timestamp, set the durable timestamp for the current transaction.  Required
     * for the commit of a prepared transaction\, and otherwise not permitted.  Can only be set
     * after the transaction has been prepared and a commit timestamp has been set.  The value must
     * be after the current oldest and stable timestamps and must not be older than the commit
     * timestamp.  See @ref timestamp_prepare., a string; default empty.}
     * @config{prepare_timestamp, set the prepare timestamp for the updates of the current
     * transaction.  The value must not be older than any active read timestamps\, and must be newer
     * than the current stable timestamp.  Can be set only once per transaction.  Setting the
     * prepare timestamp does not by itself prepare the transaction\, but does oblige the
     * application to eventually prepare the transaction before committing it.  See @ref
     * timestamp_prepare., a string; default empty.}
     * @config{read_timestamp, read using the specified timestamp.  The value must not be older than
     * the current oldest timestamp.  This can only be set once for a transaction.  See @ref
     * timestamp_txn_api., a string; default empty.}
     * @configend
     * @errors
     */
    int __F(timestamp_transaction)(WT_SESSION *session, const char *config);

    /*!
     * Set a timestamp on a transaction numerically.  Prefer this method over
     * WT_SESSION::timestamp_transaction if the hexadecimal string parsing done in that method
     * becomes a bottleneck.
     *
     * The WT_SESSION.timestamp_transaction_uint method can only be used at snapshot isolation.
     *
     * @snippet ex_all.c transaction timestamp_uint
     *
     * @requires_transaction
     *
     * @param session the session handle
     * @param which the timestamp being set (see ::WT_TS_TXN_TYPE for available options, and
     * WT_SESSION::timestamp_transaction for constraints on the timestamps).
     * @param ts the timestamp.
     * @errors
     */
    int __F(timestamp_transaction_uint)(WT_SESSION *session, WT_TS_TXN_TYPE which,
            uint64_t ts);
    /*! @} */

    /*!
     * @name Transaction support
     * @{
     */
    /*!
     * Write a transactionally consistent snapshot of a database or set of individual objects.
     *
     * When timestamps are not in use, the checkpoint includes all transactions committed
     * before the checkpoint starts. When timestamps are in use and the checkpoint runs with
     * \c use_timestamp=true (the default), updates committed with a timestamp after the
     * \c stable timestamp, in tables configured for checkpoint-level durability, are not
     * included in the checkpoint. Updates committed in tables configured for commit-level
     * durability are always included in the checkpoint. See @ref durability_checkpoint and
     * @ref durability_log for more information.
     *
     * Calling the checkpoint method multiple times serializes the checkpoints; new checkpoint
     * calls wait for running checkpoint calls to complete.
     *
     * Existing named checkpoints may optionally be discarded.
     *
     * @requires_notransaction
     *
     * @snippet ex_all.c Checkpoint examples
     *
     * @param session the session handle
     * @configstart{WT_SESSION.checkpoint, see dist/api_data.py}
     * @config{drop, specify a list of checkpoints to drop.  The list may additionally contain one
     * of the following keys: \c "from=all" to drop all checkpoints\, \c "from=<checkpoint>" to drop
     * all checkpoints after and including the named checkpoint\, or \c "to=<checkpoint>" to drop
     * all checkpoints before and including the named checkpoint.  Checkpoints cannot be dropped if
     * open in a cursor.  While a hot backup is in progress\, checkpoints created prior to the start
     * of the backup cannot be dropped., a list of strings; default empty.}
     * @config{flush_tier = (, configure flushing objects to tiered storage after checkpoint., a set
     * of related configuration options defined as follows.}
     * @config{&nbsp;&nbsp;&nbsp;&nbsp;
     * enabled, if true and tiered storage is in use\, perform one iteration of object switching and
     * flushing objects to tiered storage., a boolean flag; default \c false.}
     * @config{&nbsp;&nbsp;&nbsp;&nbsp;force, if false (the default)\, flush_tier of any individual
     * object may be skipped if the underlying object has not been modified since the previous
     * flush_tier.  If true\, this option forces the flush_tier., a boolean flag; default \c false.}
     * @config{&nbsp;&nbsp;&nbsp;&nbsp;sync, wait for all objects to be flushed to the shared
     * storage to the level specified.  When false\, do not wait for any objects to be written to
     * the tiered storage system but return immediately after generating the objects and work units
     * for an internal thread.  When true\, the caller waits until all work queued for this call to
     * be completely processed before returning., a boolean flag; default \c true.}
     * @config{&nbsp;&nbsp;&nbsp;&nbsp;timeout, amount of time\, in seconds\, to wait for flushing
     * of objects to complete.  WiredTiger returns EBUSY if the timeout is reached.  A value of zero
     * disables the timeout., an integer; default \c 0.}
     * @config{ ),,}
     * @config{force, if false (the default)\, checkpoints may be skipped if the underlying object
     * has not been modified.  If true\, this option forces the checkpoint., a boolean flag; default
     * \c false.}
     * @config{name, if set\, specify a name for the checkpoint (note that checkpoints including LSM
     * trees may not be named)., a string; default empty.}
     * @config{target, if non-empty\, checkpoint the list of objects.  Checkpointing a list of
     * objects separately from a database-wide checkpoint can lead to data inconsistencies; see @ref
     * checkpoint_target for more information., a list of strings; default empty.}
     * @config{use_timestamp, if true (the default)\, create the checkpoint as of the last stable
     * timestamp if timestamps are in use\, or with all committed updates if there is no stable
     * timestamp set.  If false\, always generate a checkpoint with all committed updates\, ignoring
     * any stable timestamp., a boolean flag; default \c true.}
     * @configend
     * @errors
     */
    int __F(checkpoint)(WT_SESSION *session, const char *config);

    /*!
     * Reset the snapshot used for database visibility.
     *
     * For transactions running with snapshot isolation, this method releases the existing
     * snapshot of the database and gets a new one. This makes newer commits visible. The
     * call can be used to avoid pinning old and no-longer-needed content in the database.
     * Applications not using read timestamps for search may see different results after the
     * snapshot is updated.
     *
     * It is an error to call this method when using an isolation level other than snapshot
     * isolation, or if the current transaction has already written any data.
     *
     * @requires_transaction
     *
     * @snippet ex_all.c reset snapshot
     *
     * @param session the session handle
     * @errors
     */
    int __F(reset_snapshot)(WT_SESSION *session);

    /*!
     * Return the transaction ID range pinned by the session handle.
     *
     * The ID range is an approximate count of transactions and is calculated
     * based on the oldest ID needed for the active transaction in this session,
     * compared to the newest transaction in the system.
     *
     * @snippet ex_all.c transaction pinned range
     *
     * @param session the session handle
     * @param[out] range the range of IDs pinned by this session. Zero if
     * there is no active transaction.
     * @errors
     */
    int __F(transaction_pinned_range)(WT_SESSION* session, uint64_t *range);
    /*! @} */

#ifndef DOXYGEN
    /*!
     * Optionally returns the reason for the most recent rollback error returned from the API.
     *
     * There is no guarantee a rollback reason will be set and thus the caller
     * must check for a NULL pointer.
     *
     * @param session the session handle
     * @returns an optional string indicating the reason for the rollback
     */
    const char * __F(get_rollback_reason)(WT_SESSION *session);

    /*!
     * Call into the library.
     *
     * This method is used for breakpoints and to set other configuration
     * when debugging layers not directly supporting those features.
     *
     * @param session the session handle
     * @errors
     */
    int __F(breakpoint)(WT_SESSION *session);
#endif
};

/*!
 * A connection to a WiredTiger database.  The connection may be opened within
 * the same address space as the caller or accessed over a socket connection.
 *
 * Most applications will open a single connection to a database for each
 * process.  The first process to open a connection to a database will access
 * the database in its own address space.  Subsequent connections (if allowed)
 * will communicate with the first process over a socket connection to perform
 * their operations.
 *
 * <b>Thread safety:</b> A WT_CONNECTION handle may be shared between threads.
 * See @ref threads for more information.
 */
struct __wt_connection {
    /*!
     * Close a connection.
     *
     * Any open sessions will be closed. This will release the resources
     * associated with the session handle, including rolling back any
     * active transactions and closing any cursors that remain open in the
     * session.
     *
     * @snippet ex_all.c Close a connection
     *
     * @param connection the connection handle
     * @configstart{WT_CONNECTION.close, see dist/api_data.py}
     * @config{leak_memory, don't free memory during close., a boolean flag; default \c false.}
     * @config{use_timestamp, by default\, create the close checkpoint as of the last stable
     * timestamp if timestamps are in use\, or all current updates if there is no stable timestamp
     * set.  If false\, this option generates a checkpoint with all updates., a boolean flag;
     * default \c true.}
     * @configend
     * @errors
     */
    int __F(close)(WT_CONNECTION *connection, const char *config);

#ifndef DOXYGEN
    /*!
     * Output debug information for various subsystems. The output format
     * may change over time, gathering the debug information may be
     * invasive, and the information reported may not provide a point in
     * time view of the system.
     *
     * @param connection the connection handle
     * @configstart{WT_CONNECTION.debug_info, see dist/api_data.py}
     * @config{cache, print cache information., a boolean flag; default \c false.}
     * @config{cursors, print all open cursor information., a boolean flag; default \c false.}
     * @config{handles, print open handles information., a boolean flag; default \c false.}
     * @config{log, print log information., a boolean flag; default \c false.}
     * @config{sessions, print open session information., a boolean flag; default \c false.}
     * @config{txn, print global txn information., a boolean flag; default \c false.}
     * @configend
     * @errors
     */
    int __F(debug_info)(WT_CONNECTION *connection, const char *config);
#endif

    /*!
     * Reconfigure a connection handle.
     *
     * @snippet ex_all.c Reconfigure a connection
     *
     * @param connection the connection handle
     * @configstart{WT_CONNECTION.reconfigure, see dist/api_data.py}
     * @config{block_cache = (, block cache configuration options., a set of related configuration
     * options defined as follows.}
     * @config{&nbsp;&nbsp;&nbsp;&nbsp;blkcache_eviction_aggression,
     * seconds an unused block remains in the cache before it is evicted., an integer between \c 1
     * and \c 7200; default \c 1800.}
     * @config{&nbsp;&nbsp;&nbsp;&nbsp;cache_on_checkpoint, cache
     * blocks written by a checkpoint., a boolean flag; default \c true.}
     * @config{&nbsp;&nbsp;&nbsp;&nbsp;cache_on_writes, cache blocks as they are written (other than
     * checkpoint blocks)., a boolean flag; default \c true.}
     * @config{&nbsp;&nbsp;&nbsp;&nbsp;
     * enabled, enable block cache., a boolean flag; default \c false.}
     * @config{&nbsp;&nbsp;&nbsp;&nbsp;full_target, the fraction of the block cache that must be
     * full before eviction will remove unused blocks., an integer between \c 30 and \c 100; default
     * \c 95.}
     * @config{&nbsp;&nbsp;&nbsp;&nbsp;hashsize, number of buckets in the hashtable that
     * keeps track of blocks., an integer between \c 512 and \c 256K; default \c 32768.}
     * @config{&nbsp;&nbsp;&nbsp;&nbsp;max_percent_overhead, maximum tolerated overhead expressed as
     * the number of blocks added and removed as percent of blocks looked up; cache population and
     * eviction will be suppressed if the overhead exceeds the threshold., an integer between \c 1
     * and \c 500; default \c 10.}
     * @config{&nbsp;&nbsp;&nbsp;&nbsp;nvram_path, the absolute path to
     * the file system mounted on the NVRAM device., a string; default empty.}
     * @config{&nbsp;&nbsp;&nbsp;&nbsp;percent_file_in_dram, bypass cache for a file if the set
     * percentage of the file fits in system DRAM (as specified by block_cache.system_ram)., an
     * integer between \c 0 and \c 100; default \c 50.}
     * @config{&nbsp;&nbsp;&nbsp;&nbsp;size,
     * maximum memory to allocate for the block cache., an integer between \c 0 and \c 10TB; default
     * \c 0.}
     * @config{&nbsp;&nbsp;&nbsp;&nbsp;system_ram, the bytes of system DRAM available for
     * caching filesystem blocks., an integer between \c 0 and \c 1024GB; default \c 0.}
     * @config{&nbsp;&nbsp;&nbsp;&nbsp;type, cache location: DRAM or NVRAM., a string; default
     * empty.}
     * @config{ ),,}
     * @config{cache_max_wait_ms, the maximum number of milliseconds an application thread will wait
     * for space to be available in cache before giving up.  Default will wait forever., an integer
     * greater than or equal to \c 0; default \c 0.}
     * @config{cache_overhead, assume the heap allocator overhead is the specified percentage\, and
     * adjust the cache usage by that amount (for example\, if there is 10GB of data in cache\, a
     * percentage of 10 means WiredTiger treats this as 11GB). This value is configurable because
     * different heap allocators have different overhead and different workloads will have different
     * heap allocation sizes and patterns\, therefore applications may need to adjust this value
     * based on allocator choice and behavior in measured workloads., an integer between \c 0 and \c
     * 30; default \c 8.}
     * @config{cache_size, maximum heap memory to allocate for the cache.  A database should
     * configure either \c cache_size or \c shared_cache but not both., an integer between \c 1MB
     * and \c 10TB; default \c 100MB.}
     * @config{cache_stuck_timeout_ms, the number of milliseconds to wait before a stuck cache times
     * out in diagnostic mode.  Default will wait for 5 minutes\, 0 will wait forever., an integer
     * greater than or equal to \c 0; default \c 300000.}
     * @config{checkpoint = (, periodically checkpoint the database.  Enabling the checkpoint server
     * uses a session from the configured \c session_max., a set of related configuration options
     * defined as follows.}
     * @config{&nbsp;&nbsp;&nbsp;&nbsp;log_size, wait for this amount of log
     * record bytes to be written to the log between each checkpoint.  If non-zero\, this value will
     * use a minimum of the log file size.  A database can configure both log_size and wait to set
     * an upper bound for checkpoints; setting this value above 0 configures periodic checkpoints.,
     * an integer between \c 0 and \c 2GB; default \c 0.}
     * @config{&nbsp;&nbsp;&nbsp;&nbsp;wait,
     * seconds to wait between each checkpoint; setting this value above 0 configures periodic
     * checkpoints., an integer between \c 0 and \c 100000; default \c 0.}
     * @config{ ),,}
     * @config{checkpoint_cleanup, control how aggressively obsolete content is removed when
     * creating checkpoints.  Default to none\, which means no additional work is done to find
     * obsolete content., a string\, chosen from the following options: \c "none"\, \c
     * "reclaim_space"; default \c none.}
     * @config{chunk_cache = (, chunk cache reconfiguration options., a set of related configuration
     * options defined as follows.}
     * @config{&nbsp;&nbsp;&nbsp;&nbsp;pinned, List of "table:" URIs
     * exempt from cache eviction.  Capacity config overrides this\, tables exceeding capacity will
     * not be fully retained.  Table names can appear in both this and the preload list\, but not in
     * both this and the exclude list.  Duplicate names are allowed., a list of strings; default
     * empty.}
     * @config{ ),,}
     * @config{compatibility = (, set compatibility version of database.  Changing the compatibility
     * version requires that there are no active operations for the duration of the call., a set of
     * related configuration options defined as follows.}
     * @config{&nbsp;&nbsp;&nbsp;&nbsp;release,
     * compatibility release version string., a string; default empty.}
     * @config{ ),,}
     * @config{debug_mode = (, control the settings of various extended debugging features., a set
     * of related configuration options defined as follows.}
     * @config{&nbsp;&nbsp;&nbsp;&nbsp;
     * background_compact, if true\, background compact aggressively removes compact statistics for
     * a file and decreases the max amount of time a file can be skipped for., a boolean flag;
     * default \c false.}
     * @config{&nbsp;&nbsp;&nbsp;&nbsp;checkpoint_retention, adjust log removal
     * to retain the log records of this number of checkpoints.  Zero or one means perform normal
     * removal., an integer between \c 0 and \c 1024; default \c 0.}
     * @config{&nbsp;&nbsp;&nbsp;&nbsp;corruption_abort, if true and built in diagnostic mode\, dump
     * core in the case of data corruption., a boolean flag; default \c true.}
     * @config{&nbsp;&nbsp;&nbsp;&nbsp;cursor_copy, if true\, use the system allocator to make a
     * copy of any data returned by a cursor operation and return the copy instead.  The copy is
     * freed on the next cursor operation.  This allows memory sanitizers to detect inappropriate
     * references to memory owned by cursors., a boolean flag; default \c false.}
     * @config{&nbsp;&nbsp;&nbsp;&nbsp;cursor_reposition, if true\, for operations with snapshot
     * isolation the cursor temporarily releases any page that requires force eviction\, then
     * repositions back to the page for further operations.  A page release encourages eviction of
     * hot or large pages\, which is more likely to succeed without a cursor keeping the page
     * pinned., a boolean flag; default \c false.}
     * @config{&nbsp;&nbsp;&nbsp;&nbsp;eviction, if
     * true\, modify internal algorithms to change skew to force history store eviction to happen
     * more aggressively.  This includes but is not limited to not skewing newest\, not favoring
     * leaf pages\, and modifying the eviction score mechanism., a boolean flag; default \c false.}
     * @config{&nbsp;&nbsp;&nbsp;&nbsp;log_retention, adjust log removal to retain at least this
     * number of log files.  (Warning: this option can remove log files required for recovery if no
     * checkpoints have yet been done and the number of log files exceeds the configured value.  As
     * WiredTiger cannot detect the difference between a system that has not yet checkpointed and
     * one that will never checkpoint\, it might discard log files before any checkpoint is done.)
     * Ignored if set to 0., an integer between \c 0 and \c 1024; default \c 0.}
     * @config{&nbsp;&nbsp;&nbsp;&nbsp;realloc_exact, if true\, reallocation of memory will only
     * provide the exact amount requested.  This will help with spotting memory allocation issues
     * more easily., a boolean flag; default \c false.}
     * @config{&nbsp;&nbsp;&nbsp;&nbsp;
     * realloc_malloc, if true\, every realloc call will force a new memory allocation by using
     * malloc., a boolean flag; default \c false.}
     * @config{&nbsp;&nbsp;&nbsp;&nbsp;rollback_error,
     * return a WT_ROLLBACK error from a transaction operation about every Nth operation to simulate
     * a collision., an integer between \c 0 and \c 10M; default \c 0.}
     * @config{&nbsp;&nbsp;&nbsp;&nbsp;slow_checkpoint, if true\, slow down checkpoint creation by
     * slowing down internal page processing., a boolean flag; default \c false.}
     * @config{&nbsp;&nbsp;&nbsp;&nbsp;stress_skiplist, Configure various internal parameters to
     * encourage race conditions and other issues with internal skip lists\, e.g.  using a more
     * dense representation., a boolean flag; default \c false.}
     * @config{&nbsp;&nbsp;&nbsp;&nbsp;
     * table_logging, if true\, write transaction related information to the log for all
     * operations\, even operations for tables with logging turned off.  This additional logging
     * information is intended for debugging and is informational only\, that is\, it is ignored
     * during recovery., a boolean flag; default \c false.}
     * @config{&nbsp;&nbsp;&nbsp;&nbsp;
     * tiered_flush_error_continue, on a write to tiered storage\, continue when an error occurs., a
     * boolean flag; default \c false.}
     * @config{&nbsp;&nbsp;&nbsp;&nbsp;update_restore_evict, if
     * true\, control all dirty page evictions through forcing update restore eviction., a boolean
     * flag; default \c false.}
     * @config{ ),,}
     * @config{error_prefix, prefix string for error messages., a string; default empty.}
     * @config{eviction = (, eviction configuration options., a set of related configuration options
     * defined as follows.}
     * @config{&nbsp;&nbsp;&nbsp;&nbsp;threads_max, maximum number of threads
     * WiredTiger will start to help evict pages from cache.  The number of threads started will
     * vary depending on the current eviction load.  Each eviction worker thread uses a session from
     * the configured session_max., an integer between \c 1 and \c 20; default \c 8.}
     * @config{&nbsp;&nbsp;&nbsp;&nbsp;threads_min, minimum number of threads WiredTiger will start
     * to help evict pages from cache.  The number of threads currently running will vary depending
     * on the current eviction load., an integer between \c 1 and \c 20; default \c 1.}
     * @config{
     * ),,}
     * @config{eviction_checkpoint_target, perform eviction at the beginning of checkpoints to bring
     * the dirty content in cache to this level.  It is a percentage of the cache size if the value
     * is within the range of 0 to 100 or an absolute size when greater than 100. The value is not
     * allowed to exceed the \c cache_size.  Ignored if set to zero., an integer between \c 0 and \c
     * 10TB; default \c 1.}
     * @config{eviction_dirty_target, perform eviction in worker threads when the cache contains at
     * least this much dirty content.  It is a percentage of the cache size if the value is within
     * the range of 1 to 100 or an absolute size when greater than 100. The value is not allowed to
     * exceed the \c cache_size and has to be lower than its counterpart \c eviction_dirty_trigger.,
     * an integer between \c 1 and \c 10TB; default \c 5.}
     * @config{eviction_dirty_trigger, trigger application threads to perform eviction when the
     * cache contains at least this much dirty content.  It is a percentage of the cache size if the
     * value is within the range of 1 to 100 or an absolute size when greater than 100. The value is
     * not allowed to exceed the \c cache_size and has to be greater than its counterpart \c
     * eviction_dirty_target.  This setting only alters behavior if it is lower than
     * eviction_trigger., an integer between \c 1 and \c 10TB; default \c 20.}
     * @config{eviction_target, perform eviction in worker threads when the cache contains at least
     * this much content.  It is a percentage of the cache size if the value is within the range of
     * 10 to 100 or an absolute size when greater than 100. The value is not allowed to exceed the
     * \c cache_size and has to be lower than its counterpart \c eviction_trigger., an integer
     * between \c 10 and \c 10TB; default \c 80.}
     * @config{eviction_trigger, trigger application threads to perform eviction when the cache
     * contains at least this much content.  It is a percentage of the cache size if the value is
     * within the range of 10 to 100 or an absolute size when greater than 100. The value is not
     * allowed to exceed the \c cache_size and has to be greater than its counterpart \c
     * eviction_target., an integer between \c 10 and \c 10TB; default \c 95.}
     * @config{eviction_updates_target, perform eviction in worker threads when the cache contains
     * at least this many bytes of updates.  It is a percentage of the cache size if the value is
     * within the range of 0 to 100 or an absolute size when greater than 100. Calculated as half of
     * \c eviction_dirty_target by default.  The value is not allowed to exceed the \c cache_size
     * and has to be lower than its counterpart \c eviction_updates_trigger., an integer between \c
     * 0 and \c 10TB; default \c 0.}
     * @config{eviction_updates_trigger, trigger application threads to perform eviction when the
     * cache contains at least this many bytes of updates.  It is a percentage of the cache size if
     * the value is within the range of 1 to 100 or an absolute size when greater than 100\.
     * Calculated as half of \c eviction_dirty_trigger by default.  The value is not allowed to
     * exceed the \c cache_size and has to be greater than its counterpart \c
     * eviction_updates_target.  This setting only alters behavior if it is lower than \c
     * eviction_trigger., an integer between \c 0 and \c 10TB; default \c 0.}
     * @config{extra_diagnostics, enable additional diagnostics in WiredTiger.  These additional
     * diagnostics include diagnostic assertions that can cause WiredTiger to abort when an invalid
     * state is detected.  Options are given as a list\, such as
     * <code>"extra_diagnostics=[out_of_order\,visibility]"</code>. Choosing \c all enables all
     * assertions.  When WiredTiger is compiled with \c HAVE_DIAGNOSTIC=1 all assertions are enabled
     * and cannot be reconfigured., a list\, with values chosen from the following options: \c
     * "all"\, \c "checkpoint_validate"\, \c "cursor_check"\, \c "disk_validate"\, \c
     * "eviction_check"\, \c "generation_check"\, \c "hs_validate"\, \c "key_out_of_order"\, \c
     * "log_validate"\, \c "prepared"\, \c "slow_operation"\, \c "txn_visibility"; default \c [].}
     * @config{file_manager = (, control how file handles are managed., a set of related
     * configuration options defined as follows.}
     * @config{&nbsp;&nbsp;&nbsp;&nbsp;
     * close_handle_minimum, number of handles open before the file manager will look for handles to
     * close., an integer greater than or equal to \c 0; default \c 250.}
     * @config{&nbsp;&nbsp;&nbsp;&nbsp;close_idle_time, amount of time in seconds a file handle
     * needs to be idle before attempting to close it.  A setting of 0 means that idle handles are
     * not closed., an integer between \c 0 and \c 100000; default \c 30.}
     * @config{&nbsp;&nbsp;&nbsp;&nbsp;close_scan_interval, interval in seconds at which to check
     * for files that are inactive and close them., an integer between \c 1 and \c 100000; default
     * \c 10.}
     * @config{ ),,}
     * @config{generation_drain_timeout_ms, the number of milliseconds to wait for a resource to
     * drain before timing out in diagnostic mode.  Default will wait for 4 minutes\, 0 will wait
     * forever., an integer greater than or equal to \c 0; default \c 240000.}
     * @config{history_store = (, history store configuration options., a set of related
     * configuration options defined as follows.}
     * @config{&nbsp;&nbsp;&nbsp;&nbsp;file_max, the
     * maximum number of bytes that WiredTiger is allowed to use for its history store mechanism.
     * If the history store file exceeds this size\, a panic will be triggered.  The default value
     * means that the history store file is unbounded and may use as much space as the filesystem
     * will accommodate.  The minimum non-zero setting is 100MB., an integer greater than or equal
     * to \c 0; default \c 0.}
     * @config{ ),,}
     * @config{io_capacity = (, control how many bytes per second are written and read.  Exceeding
     * the capacity results in throttling., a set of related configuration options defined as
     * follows.}
     * @config{&nbsp;&nbsp;&nbsp;&nbsp;total, number of bytes per second available to all
     * subsystems in total.  When set\, decisions about what subsystems are throttled\, and in what
     * proportion\, are made internally.  The minimum non-zero setting is 1MB., an integer between
     * \c 0 and \c 1TB; default \c 0.}
     * @config{ ),,}
     * @config{json_output, enable JSON formatted messages on the event handler interface.  Options
     * are given as a list\, where each option specifies an event handler category e.g.  'error'
     * represents the messages from the WT_EVENT_HANDLER::handle_error method., a list\, with values
     * chosen from the following options: \c "error"\, \c "message"; default \c [].}
     * @config{log = (, enable logging.  Enabling logging uses three sessions from the configured
     * session_max., a set of related configuration options defined as follows.}
     * @config{&nbsp;&nbsp;&nbsp;&nbsp;os_cache_dirty_pct, maximum dirty system buffer cache usage\,
     * as a percentage of the log's \c file_max.  If non-zero\, schedule writes for dirty blocks
     * belonging to the log in the system buffer cache after that percentage of the log has been
     * written into the buffer cache without an intervening file sync., an integer between \c 0 and
     * \c 100; default \c 0.}
     * @config{&nbsp;&nbsp;&nbsp;&nbsp;prealloc, pre-allocate log files., a
     * boolean flag; default \c true.}
     * @config{&nbsp;&nbsp;&nbsp;&nbsp;remove, automatically remove
     * unneeded log files., a boolean flag; default \c true.}
     * @config{&nbsp;&nbsp;&nbsp;&nbsp;
     * zero_fill, manually write zeroes into log files., a boolean flag; default \c false.}
     * @config{
     * ),,}
     * @config{lsm_manager = (, configure database wide options for LSM tree management.  The LSM
     * manager is started automatically the first time an LSM tree is opened.  The LSM manager uses
     * a session from the configured session_max., a set of related configuration options defined as
     * follows.}
     * @config{&nbsp;&nbsp;&nbsp;&nbsp;merge, merge LSM chunks where possible., a boolean
     * flag; default \c true.}
     * @config{&nbsp;&nbsp;&nbsp;&nbsp;worker_thread_max, Configure a set of
     * threads to manage merging LSM trees in the database.  Each worker thread uses a session
     * handle from the configured session_max., an integer between \c 3 and \c 20; default \c 4.}
     * @config{ ),,}
     * @config{operation_timeout_ms, this option is no longer supported\, retained for backward
     * compatibility., an integer greater than or equal to \c 0; default \c 0.}
     * @config{operation_tracking = (, enable tracking of performance-critical functions.  See @ref
     * operation_tracking for more information., a set of related configuration options defined as
     * follows.}
     * @config{&nbsp;&nbsp;&nbsp;&nbsp;enabled, enable operation tracking subsystem., a
     * boolean flag; default \c false.}
     * @config{&nbsp;&nbsp;&nbsp;&nbsp;path, the name of a
     * directory into which operation tracking files are written.  The directory must already exist.
     * If the value is not an absolute path\, the path is relative to the database home (see @ref
     * absolute_path for more information)., a string; default \c ".".}
     * @config{ ),,}
     * @config{shared_cache = (, shared cache configuration options.  A database should configure
     * either a cache_size or a shared_cache not both.  Enabling a shared cache uses a session from
     * the configured session_max.  A shared cache can not have absolute values configured for cache
     * eviction settings., a set of related configuration options defined as follows.}
     * @config{&nbsp;&nbsp;&nbsp;&nbsp;chunk, the granularity that a shared cache is redistributed.,
     * an integer between \c 1MB and \c 10TB; default \c 10MB.}
     * @config{&nbsp;&nbsp;&nbsp;&nbsp;
     * name, the name of a cache that is shared between databases or \c "none" when no shared cache
     * is configured., a string; default \c none.}
     * @config{&nbsp;&nbsp;&nbsp;&nbsp;quota, maximum
     * size of cache this database can be allocated from the shared cache.  Defaults to the entire
     * shared cache size., an integer; default \c 0.}
     * @config{&nbsp;&nbsp;&nbsp;&nbsp;reserve,
     * amount of cache this database is guaranteed to have available from the shared cache.  This
     * setting is per database.  Defaults to the chunk size., an integer; default \c 0.}
     * @config{&nbsp;&nbsp;&nbsp;&nbsp;size, maximum memory to allocate for the shared cache.
     * Setting this will update the value if one is already set., an integer between \c 1MB and \c
     * 10TB; default \c 500MB.}
     * @config{ ),,}
     * @config{statistics, Maintain database statistics\, which may impact performance.  Choosing
     * "all" maintains all statistics regardless of cost\, "fast" maintains a subset of statistics
     * that are relatively inexpensive\, "none" turns off all statistics.  The "clear" configuration
     * resets statistics after they are gathered\, where appropriate (for example\, a cache size
     * statistic is not cleared\, while the count of cursor insert operations will be cleared). When
     * "clear" is configured for the database\, gathered statistics are reset each time a statistics
     * cursor is used to gather statistics\, as well as each time statistics are logged using the \c
     * statistics_log configuration.  See @ref statistics for more information., a list\, with
     * values chosen from the following options: \c "all"\, \c "cache_walk"\, \c "fast"\, \c
     * "none"\, \c "clear"\, \c "tree_walk"; default \c none.}
     * @config{statistics_log = (, log any statistics the database is configured to maintain\, to a
     * file.  See @ref statistics for more information.  Enabling the statistics log server uses a
     * session from the configured session_max., a set of related configuration options defined as
     * follows.}
     * @config{&nbsp;&nbsp;&nbsp;&nbsp;json, encode statistics in JSON format., a boolean
     * flag; default \c false.}
     * @config{&nbsp;&nbsp;&nbsp;&nbsp;on_close, log statistics on database
     * close., a boolean flag; default \c false.}
     * @config{&nbsp;&nbsp;&nbsp;&nbsp;sources, if
     * non-empty\, include statistics for the list of data source URIs\, if they are open at the
     * time of the statistics logging.  The list may include URIs matching a single data source
     * ("table:mytable")\, or a URI matching all data sources of a particular type ("table:")., a
     * list of strings; default empty.}
     * @config{&nbsp;&nbsp;&nbsp;&nbsp;timestamp, a timestamp
     * prepended to each log record.  May contain \c strftime conversion specifications.  When \c
     * json is configured\, defaults to \c "%Y-%m-%dT%H:%M:%S.000Z"., a string; default \c "%b %d
     * %H:%M:%S".}
     * @config{&nbsp;&nbsp;&nbsp;&nbsp;wait, seconds to wait between each write of the
     * log records; setting this value above 0 configures statistics logging., an integer between \c
     * 0 and \c 100000; default \c 0.}
     * @config{ ),,}
     * @config{tiered_storage = (, enable tiered storage.  Enabling tiered storage may use one
     * session from the configured session_max., a set of related configuration options defined as
     * follows.}
     * @config{&nbsp;&nbsp;&nbsp;&nbsp;local_retention, time in seconds to retain data on
     * tiered storage on the local tier for faster read access., an integer between \c 0 and \c
     * 10000; default \c 300.}
     * @config{ ),,}
     * @config{verbose, enable messages for various subsystems and operations.  Options are given as
     * a list\, where each message type can optionally define an associated verbosity level\, such
     * as <code>"verbose=[evictserver\,read:1\,rts:0]"</code>. Verbosity levels that can be provided
     * include <code>0</code> (INFO) and <code>1</code> through <code>5</code>\, corresponding to
     * (DEBUG_1) to (DEBUG_5). \c all is a special case that defines the verbosity level for all
     * categories not explicitly set in the config string., a list\, with values chosen from the
     * following options: \c "all"\, \c "api"\, \c "backup"\, \c "block"\, \c "block_cache"\, \c
     * "checkpoint"\, \c "checkpoint_cleanup"\, \c "checkpoint_progress"\, \c "chunkcache"\, \c
     * "compact"\, \c "compact_progress"\, \c "error_returns"\, \c "evict"\, \c "evict_stuck"\, \c
     * "evictserver"\, \c "fileops"\, \c "generation"\, \c "handleops"\, \c "history_store"\, \c
     * "history_store_activity"\, \c "log"\, \c "lsm"\, \c "lsm_manager"\, \c "metadata"\, \c
     * "mutex"\, \c "out_of_order"\, \c "overflow"\, \c "read"\, \c "reconcile"\, \c "recovery"\, \c
     * "recovery_progress"\, \c "rts"\, \c "salvage"\, \c "shared_cache"\, \c "split"\, \c
     * "temporary"\, \c "thread_group"\, \c "tiered"\, \c "timestamp"\, \c "transaction"\, \c
     * "verify"\, \c "version"\, \c "write"; default \c [].}
     * @configend
     * @errors
     */
    int __F(reconfigure)(WT_CONNECTION *connection, const char *config);

    /*!
     * The home directory of the connection.
     *
     * @snippet ex_all.c Get the database home directory
     *
     * @param connection the connection handle
     * @returns a pointer to a string naming the home directory
     */
    const char *__F(get_home)(WT_CONNECTION *connection);

    /*!
     * Add configuration options for a method.  See
     * @ref custom_ds_config_add for more information.
     *
     * @snippet ex_all.c Configure method configuration
     *
     * @param connection the connection handle
     * @param method the method being configured
     * @param uri the object type or NULL for all object types
     * @param config the additional configuration's name and default value
     * @param type the additional configuration's type (must be one of
     * \c "boolean"\, \c "int", \c "list" or \c "string")
     * @param check the additional configuration check string, or NULL if
     * none
     * @errors
     */
    int __F(configure_method)(WT_CONNECTION *connection,
        const char *method, const char *uri,
        const char *config, const char *type, const char *check);

    /*!
     * Return if opening this handle created the database.
     *
     * @snippet ex_all.c Check if the database is newly created
     *
     * @param connection the connection handle
     * @returns false (zero) if the connection existed before the call to
     * ::wiredtiger_open, true (non-zero) if it was created by opening this
     * handle.
     */
    int __F(is_new)(WT_CONNECTION *connection);

    /*!
     * @name Session handles
     * @{
     */
    /*!
     * Open a session.
     *
     * @snippet ex_all.c Open a session
     *
     * @param connection the connection handle
     * @param event_handler An event handler. If <code>NULL</code>, the
     * connection's event handler is used. See @ref event_message_handling
     * for more information.
     * @configstart{WT_CONNECTION.open_session, see dist/api_data.py}
     * @config{cache_cursors, enable caching of cursors for reuse.  Any calls to WT_CURSOR::close
     * for a cursor created in this session will mark the cursor as cached and keep it available to
     * be reused for later calls to WT_SESSION::open_cursor.  Cached cursors may be eventually
     * closed.  This value is inherited from ::wiredtiger_open \c cache_cursors., a boolean flag;
     * default \c true.}
     * @config{cache_max_wait_ms, the maximum number of milliseconds an application thread will wait
     * for space to be available in cache before giving up.  Default value will be the global
     * setting of the connection config., an integer greater than or equal to \c 0; default \c 0.}
     * @config{debug = (, configure debug specific behavior on a session.  Generally only used for
     * internal testing purposes., a set of related configuration options defined as follows.}
     * @config{&nbsp;&nbsp;&nbsp;&nbsp;release_evict_page, Configure the session to evict the page
     * when it is released and no longer needed., a boolean flag; default \c false.}
     * @config{ ),,}
     * @config{ignore_cache_size, when set\, operations performed by this session ignore the cache
     * size and are not blocked when the cache is full.  Note that use of this option for operations
     * that create cache pressure can starve ordinary sessions that obey the cache size., a boolean
     * flag; default \c false.}
     * @config{isolation, the default isolation level for operations in this session., a string\,
     * chosen from the following options: \c "read-uncommitted"\, \c "read-committed"\, \c
     * "snapshot"; default \c snapshot.}
     * @config{prefetch = (, Enable automatic detection of scans by applications\, and attempt to
     * pre-fetch future content into the cache., a set of related configuration options defined as
     * follows.}
     * @config{&nbsp;&nbsp;&nbsp;&nbsp;enabled, whether pre-fetch is enabled for this
     * session., a boolean flag; default \c false.}
     * @config{ ),,}
     * @configend
     * @param[out] sessionp the new session handle
     * @errors
     */
    int __F(open_session)(WT_CONNECTION *connection,
        WT_EVENT_HANDLER *event_handler, const char *config,
        WT_SESSION **sessionp);
    /*! @} */

    /*!
     * @name Transactions
     * @{
     */
    /*!
     * Query the global transaction timestamp state.
     *
     * @snippet ex_all.c query timestamp
     *
     * @param connection the connection handle
     * @param[out] hex_timestamp a buffer that will be set to the
     * hexadecimal encoding of the timestamp being queried.  Must be large
     * enough to hold a NUL terminated, hex-encoded 8B timestamp (17 bytes).
     * @configstart{WT_CONNECTION.query_timestamp, see dist/api_data.py}
     * @config{get, specify which timestamp to query: \c all_durable returns the largest timestamp
     * such that all timestamps up to and including that value have been committed (possibly bounded
     * by the application-set \c durable timestamp); \c last_checkpoint returns the timestamp of the
     * most recent stable checkpoint; \c oldest_timestamp returns the most recent \c
     * oldest_timestamp set with WT_CONNECTION::set_timestamp; \c oldest_reader returns the minimum
     * of the read timestamps of all active readers; \c pinned returns the minimum of the \c
     * oldest_timestamp and the read timestamps of all active readers; \c recovery returns the
     * timestamp of the most recent stable checkpoint taken prior to a shutdown; \c stable_timestamp
     * returns the most recent \c stable_timestamp set with WT_CONNECTION::set_timestamp.  (The \c
     * oldest and \c stable arguments are deprecated short-hand for \c oldest_timestamp and \c
     * stable_timestamp\, respectively.) See @ref timestamp_global_api., a string\, chosen from the
     * following options: \c "all_durable"\, \c "last_checkpoint"\, \c "oldest"\, \c
     * "oldest_reader"\, \c "oldest_timestamp"\, \c "pinned"\, \c "recovery"\, \c "stable"\, \c
     * "stable_timestamp"; default \c all_durable.}
     * @configend
     *
     * A timestamp of 0 is returned if the timestamp is not available or has not been set.
     * @errors
     */
    int __F(query_timestamp)(
        WT_CONNECTION *connection, char *hex_timestamp, const char *config);

    /*!
     * Set a global transaction timestamp.
     *
     * @snippet ex_all.c set durable timestamp
     *
     * @snippet ex_all.c set oldest timestamp
     *
     * @snippet ex_all.c set stable timestamp
     *
     * @param connection the connection handle
     * @configstart{WT_CONNECTION.set_timestamp, see dist/api_data.py}
     * @config{durable_timestamp, temporarily set the system's maximum durable timestamp\, bounding
     * the timestamp returned by WT_CONNECTION::query_timestamp with the \c all_durable
     * configuration.  Calls to WT_CONNECTION::query_timestamp will ignore durable timestamps
     * greater than the specified value until a subsequent transaction commit advances the maximum
     * durable timestamp\, or rollback-to-stable resets the value.  See @ref timestamp_global_api.,
     * a string; default empty.}
     * @config{oldest_timestamp, future commits and queries will be no earlier than the specified
     * timestamp.  Values must be monotonically increasing; any attempt to set the value to older
     * than the current is silently ignored.  The value must not be newer than the current stable
     * timestamp.  See @ref timestamp_global_api., a string; default empty.}
     * @config{stable_timestamp, checkpoints will not include commits that are newer than the
     * specified timestamp in tables configured with \c "log=(enabled=false)". Values must be
     * monotonically increasing; any attempt to set the value to older than the current is silently
     * ignored.  The value must not be older than the current oldest timestamp.  See @ref
     * timestamp_global_api., a string; default empty.}
     * @configend
     * @errors
     */
    int __F(set_timestamp)(
        WT_CONNECTION *connection, const char *config);

    /*!
     * Rollback tables to an earlier point in time, discarding all updates to checkpoint durable
     * tables that have commit times more recent than the current global stable timestamp.
     *
     * No updates made to logged tables or updates made without an associated commit timestamp
     * will be discarded. See @ref timestamp_misc.
     *
     * Applications must resolve all running transactions and close or reset all open cursors
     * before the call, and no other API calls should be made for the duration of the call.
     *
     * @snippet ex_all.c rollback to stable
     *
     * @param connection the connection handle
     * @configstart{WT_CONNECTION.rollback_to_stable, see dist/api_data.py}
     * @config{dryrun, perform the checks associated with RTS\, but don't modify any data., a
     * boolean flag; default \c false.}
     * @configend
     * @errors
     * An error should occur only in the case of a system problem, and an application typically
     * will retry WT_CONNECTION::rollback_to_stable on error, or fail outright.
     */
    int __F(rollback_to_stable)(
        WT_CONNECTION *connection, const char *config);

    /*! @} */

    /*!
     * @name Extensions
     * @{
     */
    /*!
     * Load an extension.
     *
     * @snippet ex_all.c Load an extension
     *
     * @param connection the connection handle
     * @param path the filename of the extension module, or \c "local" to
     * search the current application binary for the initialization
     * function, see @ref extensions for more details.
     * @configstart{WT_CONNECTION.load_extension, see dist/api_data.py}
     * @config{config, configuration string passed to the entry point of the extension as its
     * WT_CONFIG_ARG argument., a string; default empty.}
     * @config{early_load, whether this extension should be loaded at the beginning of
     * ::wiredtiger_open.  Only applicable to extensions loaded via the wiredtiger_open
     * configurations string., a boolean flag; default \c false.}
     * @config{entry, the entry point of the extension\, called to initialize the extension when it
     * is loaded.  The signature of the function must match ::wiredtiger_extension_init., a string;
     * default \c wiredtiger_extension_init.}
     * @config{terminate, an optional function in the extension that is called before the extension
     * is unloaded during WT_CONNECTION::close.  The signature of the function must match
     * ::wiredtiger_extension_terminate., a string; default \c wiredtiger_extension_terminate.}
     * @configend
     * @errors
     */
    int __F(load_extension)(WT_CONNECTION *connection,
        const char *path, const char *config);

    /*!
     * Add a custom data source.  See @ref custom_data_sources for more
     * information.
     *
     * The application must first implement the WT_DATA_SOURCE interface
     * and then register the implementation with WiredTiger:
     *
     * @snippet ex_data_source.c WT_DATA_SOURCE register
     *
     * @param connection the connection handle
     * @param prefix the URI prefix for this data source, e.g., "file:"
     * @param data_source the application-supplied implementation of
     *  WT_DATA_SOURCE to manage this data source.
     * @configempty{WT_CONNECTION.add_data_source, see dist/api_data.py}
     * @errors
     */
    int __F(add_data_source)(WT_CONNECTION *connection, const char *prefix,
        WT_DATA_SOURCE *data_source, const char *config);

    /*!
     * Add a custom collation function.
     *
     * The application must first implement the WT_COLLATOR interface and
     * then register the implementation with WiredTiger:
     *
     * @snippet ex_all.c WT_COLLATOR register
     *
     * @param connection the connection handle
     * @param name the name of the collation to be used in calls to
     *  WT_SESSION::create, may not be \c "none"
     * @param collator the application-supplied collation handler
     * @configempty{WT_CONNECTION.add_collator, see dist/api_data.py}
     * @errors
     */
    int __F(add_collator)(WT_CONNECTION *connection,
        const char *name, WT_COLLATOR *collator, const char *config);

    /*!
     * Add a compression function.
     *
     * The application must first implement the WT_COMPRESSOR interface
     * and then register the implementation with WiredTiger:
     *
     * @snippet nop_compress.c WT_COMPRESSOR initialization structure
     *
     * @snippet nop_compress.c WT_COMPRESSOR initialization function
     *
     * @param connection the connection handle
     * @param name the name of the compression function to be used in calls
     *  to WT_SESSION::create, may not be \c "none"
     * @param compressor the application-supplied compression handler
     * @configempty{WT_CONNECTION.add_compressor, see dist/api_data.py}
     * @errors
     */
    int __F(add_compressor)(WT_CONNECTION *connection,
        const char *name, WT_COMPRESSOR *compressor, const char *config);

    /*!
     * Add an encryption function.
     *
     * The application must first implement the WT_ENCRYPTOR interface
     * and then register the implementation with WiredTiger:
     *
     * @snippet nop_encrypt.c WT_ENCRYPTOR initialization structure
     *
     * @snippet nop_encrypt.c WT_ENCRYPTOR initialization function
     *
     * @param connection the connection handle
     * @param name the name of the encryption function to be used in calls
     *  to WT_SESSION::create, may not be \c "none"
     * @param encryptor the application-supplied encryption handler
     * @configempty{WT_CONNECTION.add_encryptor, see dist/api_data.py}
     * @errors
     */
    int __F(add_encryptor)(WT_CONNECTION *connection,
        const char *name, WT_ENCRYPTOR *encryptor, const char *config);

    /*!
     * Add a custom extractor for index keys or column groups.
     *
     * The application must first implement the WT_EXTRACTOR interface and
     * then register the implementation with WiredTiger:
     *
     * @snippet ex_all.c WT_EXTRACTOR register
     *
     * @param connection the connection handle
     * @param name the name of the extractor to be used in calls to
     *  WT_SESSION::create, may not be \c "none"
     * @param extractor the application-supplied extractor
     * @configempty{WT_CONNECTION.add_extractor, see dist/api_data.py}
     * @errors
     */
    int __F(add_extractor)(WT_CONNECTION *connection, const char *name,
        WT_EXTRACTOR *extractor, const char *config);

    /*!
     * Configure a custom file system.
     *
     * This method can only be called from an early loaded extension
     * module. The application must first implement the WT_FILE_SYSTEM
     * interface and then register the implementation with WiredTiger:
     *
     * @snippet ex_file_system.c WT_FILE_SYSTEM register
     *
     * @param connection the connection handle
     * @param fs the populated file system structure
     * @configempty{WT_CONNECTION.set_file_system, see dist/api_data.py}
     * @errors
     */
    int __F(set_file_system)(
        WT_CONNECTION *connection, WT_FILE_SYSTEM *fs, const char *config);

#if !defined(DOXYGEN)
#if !defined(SWIG)
    /*!
     * Add a storage source implementation.
     *
     * The application must first implement the WT_STORAGE_SOURCE
     * interface and then register the implementation with WiredTiger:
     *
     * @snippet ex_storage_source.c WT_STORAGE_SOURCE register
     *
     * @param connection the connection handle
     * @param name the name of the storage source implementation
     * @param storage_source the populated storage source structure
     * @configempty{WT_CONNECTION.add_storage_source, see dist/api_data.py}
     * @errors
     */
    int __F(add_storage_source)(WT_CONNECTION *connection, const char *name,
        WT_STORAGE_SOURCE *storage_source, const char *config);
#endif

    /*!
     * Get a storage source implementation.
     *
     * Look up a storage source by name and return it. The returned storage source
     * must be released by calling WT_STORAGE_SOURCE::terminate.
     *
     * @snippet ex_storage_source.c WT_STORAGE_SOURCE register
     *
     * @param connection the connection handle
     * @param name the name of the storage source implementation
     * @param storage_source the storage source structure
     * @errors
     */
    int __F(get_storage_source)(WT_CONNECTION *connection, const char *name,
        WT_STORAGE_SOURCE **storage_sourcep);
#endif

    /*!
     * Return a reference to the WiredTiger extension functions.
     *
     * @snippet ex_data_source.c WT_EXTENSION_API declaration
     *
     * @param wt_conn the WT_CONNECTION handle
     * @returns a reference to a WT_EXTENSION_API structure.
     */
    WT_EXTENSION_API *__F(get_extension_api)(WT_CONNECTION *wt_conn);
    /*! @} */
};

/*!
 * Open a connection to a database.
 *
 * @snippet ex_all.c Open a connection
 *
 * @param home The path to the database home directory.  See @ref home
 * for more information.
 * @param event_handler An event handler. If <code>NULL</code>, a default
 * event handler is installed that writes error messages to stderr. See
 * @ref event_message_handling for more information.
 * @configstart{wiredtiger_open, see dist/api_data.py}
 * @config{backup_restore_target, If non-empty and restoring from a backup\, restore only the table
 * object targets listed.  WiredTiger will remove all the metadata entries for the tables that are
 * not listed in the list from the reconstructed metadata.  The target list must include URIs of
 * type \c table:., a list of strings; default empty.}
 * @config{block_cache = (, block cache configuration options., a set of related configuration
 * options defined as follows.}
 * @config{&nbsp;&nbsp;&nbsp;&nbsp;blkcache_eviction_aggression,
 * seconds an unused block remains in the cache before it is evicted., an integer between \c 1 and
 * \c 7200; default \c 1800.}
 * @config{&nbsp;&nbsp;&nbsp;&nbsp;cache_on_checkpoint, cache blocks
 * written by a checkpoint., a boolean flag; default \c true.}
 * @config{&nbsp;&nbsp;&nbsp;&nbsp;
 * cache_on_writes, cache blocks as they are written (other than checkpoint blocks)., a boolean
 * flag; default \c true.}
 * @config{&nbsp;&nbsp;&nbsp;&nbsp;enabled, enable block cache., a boolean
 * flag; default \c false.}
 * @config{&nbsp;&nbsp;&nbsp;&nbsp;full_target, the fraction of the block
 * cache that must be full before eviction will remove unused blocks., an integer between \c 30 and
 * \c 100; default \c 95.}
 * @config{&nbsp;&nbsp;&nbsp;&nbsp;hashsize, number of buckets in the
 * hashtable that keeps track of blocks., an integer between \c 512 and \c 256K; default \c 32768.}
 * @config{&nbsp;&nbsp;&nbsp;&nbsp;max_percent_overhead, maximum tolerated overhead expressed as the
 * number of blocks added and removed as percent of blocks looked up; cache population and eviction
 * will be suppressed if the overhead exceeds the threshold., an integer between \c 1 and \c 500;
 * default \c 10.}
 * @config{&nbsp;&nbsp;&nbsp;&nbsp;nvram_path, the absolute path to the file system
 * mounted on the NVRAM device., a string; default empty.}
 * @config{&nbsp;&nbsp;&nbsp;&nbsp;
 * percent_file_in_dram, bypass cache for a file if the set percentage of the file fits in system
 * DRAM (as specified by block_cache.system_ram)., an integer between \c 0 and \c 100; default \c
 * 50.}
 * @config{&nbsp;&nbsp;&nbsp;&nbsp;size, maximum memory to allocate for the block cache., an
 * integer between \c 0 and \c 10TB; default \c 0.}
 * @config{&nbsp;&nbsp;&nbsp;&nbsp;system_ram, the
 * bytes of system DRAM available for caching filesystem blocks., an integer between \c 0 and \c
 * 1024GB; default \c 0.}
 * @config{&nbsp;&nbsp;&nbsp;&nbsp;type, cache location: DRAM or NVRAM., a
 * string; default empty.}
 * @config{ ),,}
 * @config{buffer_alignment, in-memory alignment (in bytes) for buffers used for I/O. The default
 * value of -1 indicates a platform-specific alignment value should be used (4KB on Linux systems
 * when direct I/O is configured\, zero elsewhere). If the configured alignment is larger than
 * default or configured object page sizes\, file allocation and page sizes are silently increased
 * to the buffer alignment size.  Requires the \c posix_memalign API. See @ref
 * tuning_system_buffer_cache_direct_io., an integer between \c -1 and \c 1MB; default \c -1.}
 * @config{builtin_extension_config, A structure where the keys are the names of builtin extensions
 * and the values are passed to WT_CONNECTION::load_extension as the \c config parameter (for
 * example\, <code>builtin_extension_config={zlib={compression_level=3}}</code>)., a string; default
 * empty.}
 * @config{cache_cursors, enable caching of cursors for reuse.  This is the default value for any
 * sessions created\, and can be overridden in configuring \c cache_cursors in
 * WT_CONNECTION.open_session., a boolean flag; default \c true.}
 * @config{cache_max_wait_ms, the maximum number of milliseconds an application thread will wait for
 * space to be available in cache before giving up.  Default will wait forever., an integer greater
 * than or equal to \c 0; default \c 0.}
 * @config{cache_overhead, assume the heap allocator overhead is the specified percentage\, and
 * adjust the cache usage by that amount (for example\, if there is 10GB of data in cache\, a
 * percentage of 10 means WiredTiger treats this as 11GB). This value is configurable because
 * different heap allocators have different overhead and different workloads will have different
 * heap allocation sizes and patterns\, therefore applications may need to adjust this value based
 * on allocator choice and behavior in measured workloads., an integer between \c 0 and \c 30;
 * default \c 8.}
 * @config{cache_size, maximum heap memory to allocate for the cache.  A database should configure
 * either \c cache_size or \c shared_cache but not both., an integer between \c 1MB and \c 10TB;
 * default \c 100MB.}
 * @config{cache_stuck_timeout_ms, the number of milliseconds to wait before a stuck cache times out
 * in diagnostic mode.  Default will wait for 5 minutes\, 0 will wait forever., an integer greater
 * than or equal to \c 0; default \c 300000.}
 * @config{checkpoint = (, periodically checkpoint the database.  Enabling the checkpoint server
 * uses a session from the configured \c session_max., a set of related configuration options
 * defined as follows.}
 * @config{&nbsp;&nbsp;&nbsp;&nbsp;log_size, wait for this amount of log record
 * bytes to be written to the log between each checkpoint.  If non-zero\, this value will use a
 * minimum of the log file size.  A database can configure both log_size and wait to set an upper
 * bound for checkpoints; setting this value above 0 configures periodic checkpoints., an integer
 * between \c 0 and \c 2GB; default \c 0.}
 * @config{&nbsp;&nbsp;&nbsp;&nbsp;wait, seconds to wait
 * between each checkpoint; setting this value above 0 configures periodic checkpoints., an integer
 * between \c 0 and \c 100000; default \c 0.}
 * @config{ ),,}
 * @config{checkpoint_cleanup, control how aggressively obsolete content is removed when creating
 * checkpoints.  Default to none\, which means no additional work is done to find obsolete content.,
 * a string\, chosen from the following options: \c "none"\, \c "reclaim_space"; default \c none.}
 * @config{checkpoint_sync, flush files to stable storage when closing or writing checkpoints., a
 * boolean flag; default \c true.}
 * @config{chunk_cache = (, chunk cache configuration options., a set of related configuration
 * options defined as follows.}
 * @config{&nbsp;&nbsp;&nbsp;&nbsp;capacity, maximum memory or storage
 * to use for the chunk cache., an integer between \c 512KB and \c 100TB; default \c 10GB.}
 * @config{&nbsp;&nbsp;&nbsp;&nbsp;chunk_cache_evict_trigger, chunk cache percent full that triggers
 * eviction., an integer between \c 0 and \c 100; default \c 90.}
 * @config{&nbsp;&nbsp;&nbsp;&nbsp;
 * chunk_size, size of cached chunks., an integer between \c 512KB and \c 100GB; default \c 1MB.}
 * @config{&nbsp;&nbsp;&nbsp;&nbsp;enabled, enable chunk cache., a boolean flag; default \c false.}
 * @config{&nbsp;&nbsp;&nbsp;&nbsp;hashsize, number of buckets in the hashtable that keeps track of
 * objects., an integer between \c 64 and \c 1048576; default \c 1024.}
 * @config{&nbsp;&nbsp;&nbsp;&nbsp;pinned, List of "table:" URIs exempt from cache eviction.
 * Capacity config overrides this\, tables exceeding capacity will not be fully retained.  Table
 * names can appear in both this and the preload list\, but not in both this and the exclude list.
 * Duplicate names are allowed., a list of strings; default empty.}
 * @config{&nbsp;&nbsp;&nbsp;&nbsp;
 * storage_path, the path (absolute or relative) to the file used as cache location.  This should be
 * on a filesystem that supports file truncation.  All filesystems in common use meet this
 * criteria., a string; default empty.}
 * @config{ ),,}
 * @config{compatibility = (, set compatibility version of database.  Changing the compatibility
 * version requires that there are no active operations for the duration of the call., a set of
 * related configuration options defined as follows.}
 * @config{&nbsp;&nbsp;&nbsp;&nbsp;release,
 * compatibility release version string., a string; default empty.}
 * @config{&nbsp;&nbsp;&nbsp;&nbsp;
 * require_max, required maximum compatibility version of existing data files.  Must be greater than
 * or equal to any release version set in the \c release setting.  Has no effect if creating the
 * database., a string; default empty.}
 * @config{&nbsp;&nbsp;&nbsp;&nbsp;require_min, required
 * minimum compatibility version of existing data files.  Must be less than or equal to any release
 * version set in the \c release setting.  Has no effect if creating the database., a string;
 * default empty.}
 * @config{ ),,}
 * @config{config_base, write the base configuration file if creating the database.  If \c false in
 * the config passed directly to ::wiredtiger_open\, will ignore any existing base configuration
 * file in addition to not creating one.  See @ref config_base for more information., a boolean
 * flag; default \c true.}
 * @config{create, create the database if it does not exist., a boolean flag; default \c false.}
 * @config{debug_mode = (, control the settings of various extended debugging features., a set of
 * related configuration options defined as follows.}
 * @config{&nbsp;&nbsp;&nbsp;&nbsp;
 * background_compact, if true\, background compact aggressively removes compact statistics for a
 * file and decreases the max amount of time a file can be skipped for., a boolean flag; default \c
 * false.}
 * @config{&nbsp;&nbsp;&nbsp;&nbsp;checkpoint_retention, adjust log removal to retain the
 * log records of this number of checkpoints.  Zero or one means perform normal removal., an integer
 * between \c 0 and \c 1024; default \c 0.}
 * @config{&nbsp;&nbsp;&nbsp;&nbsp;corruption_abort, if
 * true and built in diagnostic mode\, dump core in the case of data corruption., a boolean flag;
 * default \c true.}
 * @config{&nbsp;&nbsp;&nbsp;&nbsp;cursor_copy, if true\, use the system allocator
 * to make a copy of any data returned by a cursor operation and return the copy instead.  The copy
 * is freed on the next cursor operation.  This allows memory sanitizers to detect inappropriate
 * references to memory owned by cursors., a boolean flag; default \c false.}
 * @config{&nbsp;&nbsp;&nbsp;&nbsp;cursor_reposition, if true\, for operations with snapshot
 * isolation the cursor temporarily releases any page that requires force eviction\, then
 * repositions back to the page for further operations.  A page release encourages eviction of hot
 * or large pages\, which is more likely to succeed without a cursor keeping the page pinned., a
 * boolean flag; default \c false.}
 * @config{&nbsp;&nbsp;&nbsp;&nbsp;eviction, if true\, modify
 * internal algorithms to change skew to force history store eviction to happen more aggressively.
 * This includes but is not limited to not skewing newest\, not favoring leaf pages\, and modifying
 * the eviction score mechanism., a boolean flag; default \c false.}
 * @config{&nbsp;&nbsp;&nbsp;&nbsp;log_retention, adjust log removal to retain at least this number
 * of log files.  (Warning: this option can remove log files required for recovery if no checkpoints
 * have yet been done and the number of log files exceeds the configured value.  As WiredTiger
 * cannot detect the difference between a system that has not yet checkpointed and one that will
 * never checkpoint\, it might discard log files before any checkpoint is done.) Ignored if set to
 * 0., an integer between \c 0 and \c 1024; default \c 0.}
 * @config{&nbsp;&nbsp;&nbsp;&nbsp;
 * realloc_exact, if true\, reallocation of memory will only provide the exact amount requested.
 * This will help with spotting memory allocation issues more easily., a boolean flag; default \c
 * false.}
 * @config{&nbsp;&nbsp;&nbsp;&nbsp;realloc_malloc, if true\, every realloc call will force a
 * new memory allocation by using malloc., a boolean flag; default \c false.}
 * @config{&nbsp;&nbsp;&nbsp;&nbsp;rollback_error, return a WT_ROLLBACK error from a transaction
 * operation about every Nth operation to simulate a collision., an integer between \c 0 and \c 10M;
 * default \c 0.}
 * @config{&nbsp;&nbsp;&nbsp;&nbsp;slow_checkpoint, if true\, slow down checkpoint
 * creation by slowing down internal page processing., a boolean flag; default \c false.}
 * @config{&nbsp;&nbsp;&nbsp;&nbsp;stress_skiplist, Configure various internal parameters to
 * encourage race conditions and other issues with internal skip lists\, e.g.  using a more dense
 * representation., a boolean flag; default \c false.}
 * @config{&nbsp;&nbsp;&nbsp;&nbsp;
 * table_logging, if true\, write transaction related information to the log for all operations\,
 * even operations for tables with logging turned off.  This additional logging information is
 * intended for debugging and is informational only\, that is\, it is ignored during recovery., a
 * boolean flag; default \c false.}
 * @config{&nbsp;&nbsp;&nbsp;&nbsp;tiered_flush_error_continue, on
 * a write to tiered storage\, continue when an error occurs., a boolean flag; default \c false.}
 * @config{&nbsp;&nbsp;&nbsp;&nbsp;update_restore_evict, if true\, control all dirty page evictions
 * through forcing update restore eviction., a boolean flag; default \c false.}
 * @config{ ),,}
 * @config{direct_io, Use \c O_DIRECT on POSIX systems\, and \c FILE_FLAG_NO_BUFFERING on Windows to
 * access files.  Options are given as a list\, such as <code>"direct_io=[data]"</code>. Configuring
 * \c direct_io requires care; see @ref tuning_system_buffer_cache_direct_io for important warnings.
 * Including \c "data" will cause WiredTiger data files\, including WiredTiger internal data files\,
 * to use direct I/O; including \c "log" will cause WiredTiger log files to use direct I/O;
 * including \c "checkpoint" will cause WiredTiger data files opened using a (read-only) checkpoint
 * cursor to use direct I/O. \c direct_io should be combined with \c write_through to get the
 * equivalent of \c O_DIRECT on Windows., a list\, with values chosen from the following options: \c
 * "checkpoint"\, \c "data"\, \c "log"; default empty.}
 * @config{encryption = (, configure an encryptor for system wide metadata and logs.  If a system
 * wide encryptor is set\, it is also used for encrypting data files and tables\, unless encryption
 * configuration is explicitly set for them when they are created with WT_SESSION::create., a set of
 * related configuration options defined as follows.}
 * @config{&nbsp;&nbsp;&nbsp;&nbsp;keyid, An
 * identifier that identifies a unique instance of the encryptor.  It is stored in clear text\, and
 * thus is available when the WiredTiger database is reopened.  On the first use of a (name\, keyid)
 * combination\, the WT_ENCRYPTOR::customize function is called with the keyid as an argument., a
 * string; default empty.}
 * @config{&nbsp;&nbsp;&nbsp;&nbsp;name, Permitted values are \c "none" or a
 * custom encryption engine name created with WT_CONNECTION::add_encryptor.  See @ref encryption for
 * more information., a string; default \c none.}
 * @config{&nbsp;&nbsp;&nbsp;&nbsp;secretkey, A
 * string that is passed to the WT_ENCRYPTOR::customize function.  It is never stored in clear
 * text\, so must be given to any subsequent ::wiredtiger_open calls to reopen the database.  It
 * must also be provided to any "wt" commands used with this database., a string; default empty.}
 * @config{ ),,}
 * @config{error_prefix, prefix string for error messages., a string; default empty.}
 * @config{eviction = (, eviction configuration options., a set of related configuration options
 * defined as follows.}
 * @config{&nbsp;&nbsp;&nbsp;&nbsp;threads_max, maximum number of threads
 * WiredTiger will start to help evict pages from cache.  The number of threads started will vary
 * depending on the current eviction load.  Each eviction worker thread uses a session from the
 * configured session_max., an integer between \c 1 and \c 20; default \c 8.}
 * @config{&nbsp;&nbsp;&nbsp;&nbsp;threads_min, minimum number of threads WiredTiger will start to
 * help evict pages from cache.  The number of threads currently running will vary depending on the
 * current eviction load., an integer between \c 1 and \c 20; default \c 1.}
 * @config{ ),,}
 * @config{eviction_checkpoint_target, perform eviction at the beginning of checkpoints to bring the
 * dirty content in cache to this level.  It is a percentage of the cache size if the value is
 * within the range of 0 to 100 or an absolute size when greater than 100. The value is not allowed
 * to exceed the \c cache_size.  Ignored if set to zero., an integer between \c 0 and \c 10TB;
 * default \c 1.}
 * @config{eviction_dirty_target, perform eviction in worker threads when the cache contains at
 * least this much dirty content.  It is a percentage of the cache size if the value is within the
 * range of 1 to 100 or an absolute size when greater than 100. The value is not allowed to exceed
 * the \c cache_size and has to be lower than its counterpart \c eviction_dirty_trigger., an integer
 * between \c 1 and \c 10TB; default \c 5.}
 * @config{eviction_dirty_trigger, trigger application threads to perform eviction when the cache
 * contains at least this much dirty content.  It is a percentage of the cache size if the value is
 * within the range of 1 to 100 or an absolute size when greater than 100. The value is not allowed
 * to exceed the \c cache_size and has to be greater than its counterpart \c eviction_dirty_target.
 * This setting only alters behavior if it is lower than eviction_trigger., an integer between \c 1
 * and \c 10TB; default \c 20.}
 * @config{eviction_target, perform eviction in worker threads when the cache contains at least this
 * much content.  It is a percentage of the cache size if the value is within the range of 10 to 100
 * or an absolute size when greater than 100. The value is not allowed to exceed the \c cache_size
 * and has to be lower than its counterpart \c eviction_trigger., an integer between \c 10 and \c
 * 10TB; default \c 80.}
 * @config{eviction_trigger, trigger application threads to perform eviction when the cache contains
 * at least this much content.  It is a percentage of the cache size if the value is within the
 * range of 10 to 100 or an absolute size when greater than 100. The value is not allowed to exceed
 * the \c cache_size and has to be greater than its counterpart \c eviction_target., an integer
 * between \c 10 and \c 10TB; default \c 95.}
 * @config{eviction_updates_target, perform eviction in worker threads when the cache contains at
 * least this many bytes of updates.  It is a percentage of the cache size if the value is within
 * the range of 0 to 100 or an absolute size when greater than 100. Calculated as half of \c
 * eviction_dirty_target by default.  The value is not allowed to exceed the \c cache_size and has
 * to be lower than its counterpart \c eviction_updates_trigger., an integer between \c 0 and \c
 * 10TB; default \c 0.}
 * @config{eviction_updates_trigger, trigger application threads to perform eviction when the cache
 * contains at least this many bytes of updates.  It is a percentage of the cache size if the value
 * is within the range of 1 to 100 or an absolute size when greater than 100\. Calculated as half of
 * \c eviction_dirty_trigger by default.  The value is not allowed to exceed the \c cache_size and
 * has to be greater than its counterpart \c eviction_updates_target.  This setting only alters
 * behavior if it is lower than \c eviction_trigger., an integer between \c 0 and \c 10TB; default
 * \c 0.}
 * @config{exclusive, fail if the database already exists\, generally used with the \c create
 * option., a boolean flag; default \c false.}
 * @config{extensions, list of shared library extensions to load (using dlopen). Any values
 * specified to a library extension are passed to WT_CONNECTION::load_extension as the \c config
 * parameter (for example\, <code>extensions=(/path/ext.so={entry=my_entry})</code>)., a list of
 * strings; default empty.}
 * @config{extra_diagnostics, enable additional diagnostics in WiredTiger.  These additional
 * diagnostics include diagnostic assertions that can cause WiredTiger to abort when an invalid
 * state is detected.  Options are given as a list\, such as
 * <code>"extra_diagnostics=[out_of_order\,visibility]"</code>. Choosing \c all enables all
 * assertions.  When WiredTiger is compiled with \c HAVE_DIAGNOSTIC=1 all assertions are enabled and
 * cannot be reconfigured., a list\, with values chosen from the following options: \c "all"\, \c
 * "checkpoint_validate"\, \c "cursor_check"\, \c "disk_validate"\, \c "eviction_check"\, \c
 * "generation_check"\, \c "hs_validate"\, \c "key_out_of_order"\, \c "log_validate"\, \c
 * "prepared"\, \c "slow_operation"\, \c "txn_visibility"; default \c [].}
 * @config{file_extend, file size extension configuration.  If set\, extend files of the given type
 * in allocations of the given size\, instead of a block at a time as each new block is written.
 * For example\, <code>file_extend=(data=16MB)</code>. If set to 0\, disable file size extension for
 * the given type.  For log files\, the allowed range is between 100KB and 2GB; values larger than
 * the configured maximum log size and the default config would extend log files in allocations of
 * the maximum log file size., a list\, with values chosen from the following options: \c "data"\,
 * \c "log"; default empty.}
 * @config{file_manager = (, control how file handles are managed., a set of related configuration
 * options defined as follows.}
 * @config{&nbsp;&nbsp;&nbsp;&nbsp;close_handle_minimum, number of
 * handles open before the file manager will look for handles to close., an integer greater than or
 * equal to \c 0; default \c 250.}
 * @config{&nbsp;&nbsp;&nbsp;&nbsp;close_idle_time, amount of time
 * in seconds a file handle needs to be idle before attempting to close it.  A setting of 0 means
 * that idle handles are not closed., an integer between \c 0 and \c 100000; default \c 30.}
 * @config{&nbsp;&nbsp;&nbsp;&nbsp;close_scan_interval, interval in seconds at which to check for
 * files that are inactive and close them., an integer between \c 1 and \c 100000; default \c 10.}
 * @config{ ),,}
 * @config{generation_drain_timeout_ms, the number of milliseconds to wait for a resource to drain
 * before timing out in diagnostic mode.  Default will wait for 4 minutes\, 0 will wait forever., an
 * integer greater than or equal to \c 0; default \c 240000.}
 * @config{hash = (, manage resources used by hash bucket arrays.  All values must be a power of
 * two.  Note that setting large values can significantly increase memory usage inside WiredTiger.,
 * a set of related configuration options defined as follows.}
 * @config{&nbsp;&nbsp;&nbsp;&nbsp;
 * buckets, configure the number of hash buckets for most system hash arrays., an integer between \c
 * 64 and \c 65536; default \c 512.}
 * @config{&nbsp;&nbsp;&nbsp;&nbsp;dhandle_buckets, configure the
 * number of hash buckets for hash arrays relating to data handles., an integer between \c 64 and \c
 * 65536; default \c 512.}
 * @config{ ),,}
 * @config{history_store = (, history store configuration options., a set of related configuration
 * options defined as follows.}
 * @config{&nbsp;&nbsp;&nbsp;&nbsp;file_max, the maximum number of
 * bytes that WiredTiger is allowed to use for its history store mechanism.  If the history store
 * file exceeds this size\, a panic will be triggered.  The default value means that the history
 * store file is unbounded and may use as much space as the filesystem will accommodate.  The
 * minimum non-zero setting is 100MB., an integer greater than or equal to \c 0; default \c 0.}
 * @config{ ),,}
 * @config{in_memory, keep data in memory only.  See @ref in_memory for more information., a boolean
 * flag; default \c false.}
 * @config{io_capacity = (, control how many bytes per second are written and read.  Exceeding the
 * capacity results in throttling., a set of related configuration options defined as follows.}
 * @config{&nbsp;&nbsp;&nbsp;&nbsp;total, number of bytes per second available to all subsystems in
 * total.  When set\, decisions about what subsystems are throttled\, and in what proportion\, are
 * made internally.  The minimum non-zero setting is 1MB., an integer between \c 0 and \c 1TB;
 * default \c 0.}
 * @config{ ),,}
 * @config{json_output, enable JSON formatted messages on the event handler interface.  Options are
 * given as a list\, where each option specifies an event handler category e.g.  'error' represents
 * the messages from the WT_EVENT_HANDLER::handle_error method., a list\, with values chosen from
 * the following options: \c "error"\, \c "message"; default \c [].}
 * @config{log = (, enable logging.  Enabling logging uses three sessions from the configured
 * session_max., a set of related configuration options defined as follows.}
 * @config{&nbsp;&nbsp;&nbsp;&nbsp;compressor, configure a compressor for log records.  Permitted
 * values are \c "none" or a custom compression engine name created with
 * WT_CONNECTION::add_compressor.  If WiredTiger has builtin support for \c "lz4"\, \c "snappy"\, \c
 * "zlib" or \c "zstd" compression\, these names are also available.  See @ref compression for more
 * information., a string; default \c none.}
 * @config{&nbsp;&nbsp;&nbsp;&nbsp;enabled, enable logging
 * subsystem., a boolean flag; default \c false.}
 * @config{&nbsp;&nbsp;&nbsp;&nbsp;file_max, the
 * maximum size of log files., an integer between \c 100KB and \c 2GB; default \c 100MB.}
 * @config{&nbsp;&nbsp;&nbsp;&nbsp;os_cache_dirty_pct, maximum dirty system buffer cache usage\, as
 * a percentage of the log's \c file_max.  If non-zero\, schedule writes for dirty blocks belonging
 * to the log in the system buffer cache after that percentage of the log has been written into the
 * buffer cache without an intervening file sync., an integer between \c 0 and \c 100; default \c
 * 0.}
 * @config{&nbsp;&nbsp;&nbsp;&nbsp;path, the name of a directory into which log files are
 * written.  The directory must already exist.  If the value is not an absolute path\, the path is
 * relative to the database home (see @ref absolute_path for more information)., a string; default
 * \c ".".}
 * @config{&nbsp;&nbsp;&nbsp;&nbsp;prealloc, pre-allocate log files., a boolean flag;
 * default \c true.}
 * @config{&nbsp;&nbsp;&nbsp;&nbsp;recover, run recovery or fail with an error if
 * recovery needs to run after an unclean shutdown., a string\, chosen from the following options:
 * \c "error"\, \c "on"; default \c on.}
 * @config{&nbsp;&nbsp;&nbsp;&nbsp;remove, automatically
 * remove unneeded log files., a boolean flag; default \c true.}
 * @config{&nbsp;&nbsp;&nbsp;&nbsp;
 * zero_fill, manually write zeroes into log files., a boolean flag; default \c false.}
 * @config{
 * ),,}
 * @config{lsm_manager = (, configure database wide options for LSM tree management.  The LSM
 * manager is started automatically the first time an LSM tree is opened.  The LSM manager uses a
 * session from the configured session_max., a set of related configuration options defined as
 * follows.}
 * @config{&nbsp;&nbsp;&nbsp;&nbsp;merge, merge LSM chunks where possible., a boolean
 * flag; default \c true.}
 * @config{&nbsp;&nbsp;&nbsp;&nbsp;worker_thread_max, Configure a set of
 * threads to manage merging LSM trees in the database.  Each worker thread uses a session handle
 * from the configured session_max., an integer between \c 3 and \c 20; default \c 4.}
 * @config{ ),,}
 * @config{mmap, Use memory mapping when accessing files in a read-only mode., a boolean flag;
 * default \c true.}
 * @config{mmap_all, Use memory mapping to read and write all data files.  May not be configured
 * with direct I/O., a boolean flag; default \c false.}
 * @config{multiprocess, permit sharing between processes (will automatically start an RPC server
 * for primary processes and use RPC for secondary processes). <b>Not yet supported in
 * WiredTiger</b>., a boolean flag; default \c false.}
 * @config{operation_timeout_ms, this option is no longer supported\, retained for backward
 * compatibility., an integer greater than or equal to \c 0; default \c 0.}
 * @config{operation_tracking = (, enable tracking of performance-critical functions.  See @ref
 * operation_tracking for more information., a set of related configuration options defined as
 * follows.}
 * @config{&nbsp;&nbsp;&nbsp;&nbsp;enabled, enable operation tracking subsystem., a
 * boolean flag; default \c false.}
 * @config{&nbsp;&nbsp;&nbsp;&nbsp;path, the name of a directory
 * into which operation tracking files are written.  The directory must already exist.  If the value
 * is not an absolute path\, the path is relative to the database home (see @ref absolute_path for
 * more information)., a string; default \c ".".}
 * @config{ ),,}
 * @config{prefetch = (, Enable automatic detection of scans by applications\, and attempt to
 * pre-fetch future content into the cache., a set of related configuration options defined as
 * follows.}
 * @config{&nbsp;&nbsp;&nbsp;&nbsp;available, whether the thread pool for the pre-fetch
 * functionality is started., a boolean flag; default \c false.}
 * @config{&nbsp;&nbsp;&nbsp;&nbsp;
 * default, whether pre-fetch is enabled for all sessions by default., a boolean flag; default \c
 * false.}
 * @config{ ),,}
 * @config{readonly, open connection in read-only mode.  The database must exist.  All methods that
 * may modify a database are disabled.  See @ref readonly for more information., a boolean flag;
 * default \c false.}
 * @config{salvage, open connection and salvage any WiredTiger-owned database and log files that it
 * detects as corrupted.  This call should only be used after getting an error return of
 * WT_TRY_SALVAGE. Salvage rebuilds files in place\, overwriting existing files.  We recommend
 * making a backup copy of all files with the WiredTiger prefix prior to passing this flag., a
 * boolean flag; default \c false.}
 * @config{session_max, maximum expected number of sessions (including server threads)., an integer
 * greater than or equal to \c 1; default \c 100.}
 * @config{shared_cache = (, shared cache configuration options.  A database should configure either
 * a cache_size or a shared_cache not both.  Enabling a shared cache uses a session from the
 * configured session_max.  A shared cache can not have absolute values configured for cache
 * eviction settings., a set of related configuration options defined as follows.}
 * @config{&nbsp;&nbsp;&nbsp;&nbsp;chunk, the granularity that a shared cache is redistributed., an
 * integer between \c 1MB and \c 10TB; default \c 10MB.}
 * @config{&nbsp;&nbsp;&nbsp;&nbsp;name, the
 * name of a cache that is shared between databases or \c "none" when no shared cache is
 * configured., a string; default \c none.}
 * @config{&nbsp;&nbsp;&nbsp;&nbsp;quota, maximum size of
 * cache this database can be allocated from the shared cache.  Defaults to the entire shared cache
 * size., an integer; default \c 0.}
 * @config{&nbsp;&nbsp;&nbsp;&nbsp;reserve, amount of cache this
 * database is guaranteed to have available from the shared cache.  This setting is per database.
 * Defaults to the chunk size., an integer; default \c 0.}
 * @config{&nbsp;&nbsp;&nbsp;&nbsp;size,
 * maximum memory to allocate for the shared cache.  Setting this will update the value if one is
 * already set., an integer between \c 1MB and \c 10TB; default \c 500MB.}
 * @config{ ),,}
 * @config{statistics, Maintain database statistics\, which may impact performance.  Choosing "all"
 * maintains all statistics regardless of cost\, "fast" maintains a subset of statistics that are
 * relatively inexpensive\, "none" turns off all statistics.  The "clear" configuration resets
 * statistics after they are gathered\, where appropriate (for example\, a cache size statistic is
 * not cleared\, while the count of cursor insert operations will be cleared). When "clear" is
 * configured for the database\, gathered statistics are reset each time a statistics cursor is used
 * to gather statistics\, as well as each time statistics are logged using the \c statistics_log
 * configuration.  See @ref statistics for more information., a list\, with values chosen from the
 * following options: \c "all"\, \c "cache_walk"\, \c "fast"\, \c "none"\, \c "clear"\, \c
 * "tree_walk"; default \c none.}
 * @config{statistics_log = (, log any statistics the database is configured to maintain\, to a
 * file.  See @ref statistics for more information.  Enabling the statistics log server uses a
 * session from the configured session_max., a set of related configuration options defined as
 * follows.}
 * @config{&nbsp;&nbsp;&nbsp;&nbsp;json, encode statistics in JSON format., a boolean
 * flag; default \c false.}
 * @config{&nbsp;&nbsp;&nbsp;&nbsp;on_close, log statistics on database
 * close., a boolean flag; default \c false.}
 * @config{&nbsp;&nbsp;&nbsp;&nbsp;path, the name of a
 * directory into which statistics files are written.  The directory must already exist.  If the
 * value is not an absolute path\, the path is relative to the database home (see @ref absolute_path
 * for more information)., a string; default \c ".".}
 * @config{&nbsp;&nbsp;&nbsp;&nbsp;sources, if
 * non-empty\, include statistics for the list of data source URIs\, if they are open at the time of
 * the statistics logging.  The list may include URIs matching a single data source
 * ("table:mytable")\, or a URI matching all data sources of a particular type ("table:")., a list
 * of strings; default empty.}
 * @config{&nbsp;&nbsp;&nbsp;&nbsp;timestamp, a timestamp prepended to
 * each log record.  May contain \c strftime conversion specifications.  When \c json is
 * configured\, defaults to \c "%Y-%m-%dT%H:%M:%S.000Z"., a string; default \c "%b %d %H:%M:%S".}
 * @config{&nbsp;&nbsp;&nbsp;&nbsp;wait, seconds to wait between each write of the log records;
 * setting this value above 0 configures statistics logging., an integer between \c 0 and \c 100000;
 * default \c 0.}
 * @config{ ),,}
 * @config{transaction_sync = (, how to sync log records when the transaction commits., a set of
 * related configuration options defined as follows.}
 * @config{&nbsp;&nbsp;&nbsp;&nbsp;enabled,
 * whether to sync the log on every commit by default\, can be overridden by the \c sync setting to
 * WT_SESSION::commit_transaction., a boolean flag; default \c false.}
 * @config{&nbsp;&nbsp;&nbsp;&nbsp;method, the method used to ensure log records are stable on
 * disk\, see @ref tune_durability for more information., a string\, chosen from the following
 * options: \c "dsync"\, \c "fsync"\, \c "none"; default \c fsync.}
 * @config{ ),,}
 * @config{use_environment, use the \c WIREDTIGER_CONFIG and \c WIREDTIGER_HOME environment
 * variables if the process is not running with special privileges.  See @ref home for more
 * information., a boolean flag; default \c true.}
 * @config{use_environment_priv, use the \c WIREDTIGER_CONFIG and \c WIREDTIGER_HOME environment
 * variables even if the process is running with special privileges.  See @ref home for more
 * information., a boolean flag; default \c false.}
 * @config{verbose, enable messages for various subsystems and operations.  Options are given as a
 * list\, where each message type can optionally define an associated verbosity level\, such as
 * <code>"verbose=[evictserver\,read:1\,rts:0]"</code>. Verbosity levels that can be provided
 * include <code>0</code> (INFO) and <code>1</code> through <code>5</code>\, corresponding to
 * (DEBUG_1) to (DEBUG_5). \c all is a special case that defines the verbosity level for all
 * categories not explicitly set in the config string., a list\, with values chosen from the
 * following options: \c "all"\, \c "api"\, \c "backup"\, \c "block"\, \c "block_cache"\, \c
 * "checkpoint"\, \c "checkpoint_cleanup"\, \c "checkpoint_progress"\, \c "chunkcache"\, \c
 * "compact"\, \c "compact_progress"\, \c "error_returns"\, \c "evict"\, \c "evict_stuck"\, \c
 * "evictserver"\, \c "fileops"\, \c "generation"\, \c "handleops"\, \c "history_store"\, \c
 * "history_store_activity"\, \c "log"\, \c "lsm"\, \c "lsm_manager"\, \c "metadata"\, \c "mutex"\,
 * \c "out_of_order"\, \c "overflow"\, \c "read"\, \c "reconcile"\, \c "recovery"\, \c
 * "recovery_progress"\, \c "rts"\, \c "salvage"\, \c "shared_cache"\, \c "split"\, \c "temporary"\,
 * \c "thread_group"\, \c "tiered"\, \c "timestamp"\, \c "transaction"\, \c "verify"\, \c
 * "version"\, \c "write"; default \c [].}
 * @config{verify_metadata, open connection and verify any WiredTiger metadata.  Not supported when
 * opening a connection from a backup.  This API allows verification and detection of corruption in
 * WiredTiger metadata., a boolean flag; default \c false.}
 * @config{write_through, Use \c FILE_FLAG_WRITE_THROUGH on Windows to write to files.  Ignored on
 * non-Windows systems.  Options are given as a list\, such as <code>"write_through=[data]"</code>.
 * Configuring \c write_through requires care; see @ref tuning_system_buffer_cache_direct_io for
 * important warnings.  Including \c "data" will cause WiredTiger data files to write through
 * cache\, including \c "log" will cause WiredTiger log files to write through cache.  \c
 * write_through should be combined with \c direct_io to get the equivalent of POSIX \c O_DIRECT on
 * Windows., a list\, with values chosen from the following options: \c "data"\, \c "log"; default
 * empty.}
 * @configend
 * Additionally, if files named \c WiredTiger.config or \c WiredTiger.basecfg
 * appear in the WiredTiger home directory, they are read for configuration
 * values (see @ref config_file and @ref config_base for details).
 * See @ref config_order for ordering of the configuration mechanisms.
 * @param[out] connectionp A pointer to the newly opened connection handle
 * @errors
 */
int wiredtiger_open(const char *home,
    WT_EVENT_HANDLER *event_handler, const char *config,
    WT_CONNECTION **connectionp) WT_ATTRIBUTE_LIBRARY_VISIBLE;

/*!
 * Return information about a WiredTiger error as a string (see
 * WT_SESSION::strerror for a thread-safe API).
 *
 * @snippet ex_all.c Display an error
 *
 * @param error a return value from a WiredTiger, ISO C, or POSIX standard API call
 * @returns a string representation of the error
 */
const char *wiredtiger_strerror(int error) WT_ATTRIBUTE_LIBRARY_VISIBLE;

/*! WT_EVENT_HANDLER::special event types */
typedef enum {
    WT_EVENT_COMPACT_CHECK, /*!< Compact check iteration. */
    WT_EVENT_CONN_CLOSE, /*!< Connection closing. */
    WT_EVENT_CONN_READY /*!< Connection is ready. */
} WT_EVENT_TYPE;

/*!
 * The interface implemented by applications to handle error, informational and
 * progress messages.  Entries set to NULL are ignored and the default handlers
 * will continue to be used.
 */
struct __wt_event_handler {
    /*!
     * Callback to handle error messages; by default, error messages are
     * written to the stderr stream. See @ref event_message_handling for
     * more information.
     *
     * Errors that require the application to exit and restart will have
     * their \c error value set to \c WT_PANIC. The application can exit
     * immediately when \c WT_PANIC is passed to an event handler; there
     * is no reason to return into WiredTiger.
     *
     * Event handler returns are not ignored: if the handler returns
     * non-zero, the error may cause the WiredTiger function posting the
     * event to fail, and may even cause operation or library failure.
     *
     * @param session the WiredTiger session handle in use when the error
     * was generated. The handle may have been created by the application
     * or automatically by WiredTiger.
     * @param error a return value from a WiredTiger, ISO C, or
     * POSIX standard API call, which can be converted to a string using
     * WT_SESSION::strerror
     * @param message an error string
     */
    int (*handle_error)(WT_EVENT_HANDLER *handler,
        WT_SESSION *session, int error, const char *message);

    /*!
     * Callback to handle informational messages; by default, informational
     * messages are written to the stdout stream. See
     * @ref event_message_handling for more information.
     *
     * Message handler returns are not ignored: if the handler returns
     * non-zero, the error may cause the WiredTiger function posting the
     * event to fail, and may even cause operation or library failure.
     *
     * @param session the WiredTiger session handle in use when the message
     * was generated. The handle may have been created by the application
     * or automatically by WiredTiger.
     * @param message an informational string
     */
    int (*handle_message)(WT_EVENT_HANDLER *handler,
        WT_SESSION *session, const char *message);

    /*!
     * Callback to handle progress messages; by default, progress messages
     * are not written. See @ref event_message_handling for more
     * information.
     *
     * Progress handler returns are not ignored: if the handler returns
     * non-zero, the error may cause the WiredTiger function posting the
     * event to fail, and may even cause operation or library failure.
     *
     * @param session the WiredTiger session handle in use when the
     * progress message was generated. The handle may have been created by
     * the application or automatically by WiredTiger.
     * @param operation a string representation of the operation
     * @param progress a counter
     */
    int (*handle_progress)(WT_EVENT_HANDLER *handler,
        WT_SESSION *session, const char *operation, uint64_t progress);

    /*!
     * Callback to handle automatic close of a WiredTiger handle.
     *
     * Close handler returns are not ignored: if the handler returns
     * non-zero, the error may cause the WiredTiger function posting the
     * event to fail, and may even cause operation or library failure.
     *
     * @param session The session handle that is being closed if the
     * cursor parameter is NULL.
     * @param cursor The cursor handle that is being closed, or NULL if
     * it is a session handle being closed.
     */
    int (*handle_close)(WT_EVENT_HANDLER *handler,
        WT_SESSION *session, WT_CURSOR *cursor);

    /*!
     * Callback to handle general events. The application may choose to handle
     * only some types of events. An unhandled event should return 0.
     *
     * General event returns are not ignored in most cases. If the handler
     * returns non-zero, the error may cause the WiredTiger function posting
     * the event to fail.
     *
     * @param wt_conn The connection handle for the database.
     * @param session the WiredTiger session handle in use when the
     * progress message was generated. The handle may have been created by
     * the application or automatically by WiredTiger or may be NULL.
     * @param type A type indicator for what special event occurred.
         * @param arg A generic argument that has a specific meaning
         * depending on the event type.
     * (see ::WT_EVENT_TYPE for available options.)
     */
        int (*handle_general)(WT_EVENT_HANDLER *handler,
            WT_CONNECTION *wt_conn, WT_SESSION *session, WT_EVENT_TYPE type, void *arg);
};

/*!
 * @name Data packing and unpacking
 * @{
 */

/*!
 * Pack a structure into a buffer.
 *
 * See @ref packing for a description of the permitted format strings.
 *
 * @section pack_examples Packing Examples
 *
 * For example, the string <code>"iSh"</code> will pack a 32-bit integer
 * followed by a NUL-terminated string, followed by a 16-bit integer.  The
 * default, big-endian encoding will be used, with no alignment.  This could be
 * used in C as follows:
 *
 * @snippet ex_all.c Pack fields into a buffer
 *
 * Then later, the values can be unpacked as follows:
 *
 * @snippet ex_all.c Unpack fields from a buffer
 *
 * @param session the session handle
 * @param buffer a pointer to a packed byte array
 * @param len the number of valid bytes in the buffer
 * @param format the data format, see @ref packing
 * @errors
 */
int wiredtiger_struct_pack(WT_SESSION *session,
    void *buffer, size_t len, const char *format, ...)
    WT_ATTRIBUTE_LIBRARY_VISIBLE;

/*!
 * Calculate the size required to pack a structure.
 *
 * Note that for variable-sized fields including variable-sized strings and
 * integers, the calculated sized merely reflects the expected sizes specified
 * in the format string itself.
 *
 * @snippet ex_all.c Get the packed size
 *
 * @param session the session handle
 * @param lenp a location where the number of bytes needed for the
 * matching call to ::wiredtiger_struct_pack is returned
 * @param format the data format, see @ref packing
 * @errors
 */
int wiredtiger_struct_size(WT_SESSION *session,
    size_t *lenp, const char *format, ...) WT_ATTRIBUTE_LIBRARY_VISIBLE;

/*!
 * Unpack a structure from a buffer.
 *
 * Reverse of ::wiredtiger_struct_pack: gets values out of a
 * packed byte string.
 *
 * @snippet ex_all.c Unpack fields from a buffer
 *
 * @param session the session handle
 * @param buffer a pointer to a packed byte array
 * @param len the number of valid bytes in the buffer
 * @param format the data format, see @ref packing
 * @errors
 */
int wiredtiger_struct_unpack(WT_SESSION *session,
    const void *buffer, size_t len, const char *format, ...)
    WT_ATTRIBUTE_LIBRARY_VISIBLE;

#if !defined(SWIG)

/*!
 * Streaming interface to packing.
 *
 * This allows applications to pack or unpack records one field at a time.
 * This is an opaque handle returned by ::wiredtiger_pack_start or
 * ::wiredtiger_unpack_start.  It must be closed with ::wiredtiger_pack_close.
 */
typedef struct __wt_pack_stream WT_PACK_STREAM;

/*!
 * Start a packing operation into a buffer with the given format string.  This
 * should be followed by a series of calls to ::wiredtiger_pack_item,
 * ::wiredtiger_pack_int, ::wiredtiger_pack_str or ::wiredtiger_pack_uint
 * to fill in the values.
 *
 * @param session the session handle
 * @param format the data format, see @ref packing
 * @param buffer a pointer to memory to hold the packed data
 * @param size the size of the buffer
 * @param[out] psp the new packing stream handle
 * @errors
 */
int wiredtiger_pack_start(WT_SESSION *session,
    const char *format, void *buffer, size_t size, WT_PACK_STREAM **psp)
    WT_ATTRIBUTE_LIBRARY_VISIBLE;

/*!
 * Start an unpacking operation from a buffer with the given format string.
 * This should be followed by a series of calls to ::wiredtiger_unpack_item,
 * ::wiredtiger_unpack_int, ::wiredtiger_unpack_str or ::wiredtiger_unpack_uint
 * to retrieve the packed values.
 *
 * @param session the session handle
 * @param format the data format, see @ref packing
 * @param buffer a pointer to memory holding the packed data
 * @param size the size of the buffer
 * @param[out] psp the new packing stream handle
 * @errors
 */
int wiredtiger_unpack_start(WT_SESSION *session,
    const char *format, const void *buffer, size_t size, WT_PACK_STREAM **psp)
    WT_ATTRIBUTE_LIBRARY_VISIBLE;

/*!
 * Close a packing stream.
 *
 * @param ps the packing stream handle
 * @param[out] usedp the number of bytes in the buffer used by the stream
 * @errors
 */
int wiredtiger_pack_close(WT_PACK_STREAM *ps, size_t *usedp)
    WT_ATTRIBUTE_LIBRARY_VISIBLE;

/*!
 * Pack an item into a packing stream.
 *
 * @param ps the packing stream handle
 * @param item an item to pack
 * @errors
 */
int wiredtiger_pack_item(WT_PACK_STREAM *ps, WT_ITEM *item)
    WT_ATTRIBUTE_LIBRARY_VISIBLE;

/*!
 * Pack a signed integer into a packing stream.
 *
 * @param ps the packing stream handle
 * @param i a signed integer to pack
 * @errors
 */
int wiredtiger_pack_int(WT_PACK_STREAM *ps, int64_t i)
    WT_ATTRIBUTE_LIBRARY_VISIBLE;

/*!
 * Pack a string into a packing stream.
 *
 * @param ps the packing stream handle
 * @param s a string to pack
 * @errors
 */
int wiredtiger_pack_str(WT_PACK_STREAM *ps, const char *s)
    WT_ATTRIBUTE_LIBRARY_VISIBLE;

/*!
 * Pack an unsigned integer into a packing stream.
 *
 * @param ps the packing stream handle
 * @param u an unsigned integer to pack
 * @errors
 */
int wiredtiger_pack_uint(WT_PACK_STREAM *ps, uint64_t u)
    WT_ATTRIBUTE_LIBRARY_VISIBLE;

/*!
 * Unpack an item from a packing stream.
 *
 * @param ps the packing stream handle
 * @param item an item to unpack
 * @errors
 */
int wiredtiger_unpack_item(WT_PACK_STREAM *ps, WT_ITEM *item)
    WT_ATTRIBUTE_LIBRARY_VISIBLE;

/*!
 * Unpack a signed integer from a packing stream.
 *
 * @param ps the packing stream handle
 * @param[out] ip the unpacked signed integer
 * @errors
 */
int wiredtiger_unpack_int(WT_PACK_STREAM *ps, int64_t *ip)
    WT_ATTRIBUTE_LIBRARY_VISIBLE;

/*!
 * Unpack a string from a packing stream.
 *
 * @param ps the packing stream handle
 * @param[out] sp the unpacked string
 * @errors
 */
int wiredtiger_unpack_str(WT_PACK_STREAM *ps, const char **sp)
    WT_ATTRIBUTE_LIBRARY_VISIBLE;

/*!
 * Unpack an unsigned integer from a packing stream.
 *
 * @param ps the packing stream handle
 * @param[out] up the unpacked unsigned integer
 * @errors
 */
int wiredtiger_unpack_uint(WT_PACK_STREAM *ps, uint64_t *up)
    WT_ATTRIBUTE_LIBRARY_VISIBLE;
/*! @} */

/*!
 * @name Configuration strings
 * @{
 */

/*!
 * The configuration information returned by the WiredTiger configuration
 * parsing functions in the WT_EXTENSION_API and the public API.
 */
struct __wt_config_item {
    /*!
     * The value of a configuration string.
     *
     * Regardless of the type of the configuration string (boolean, int,
     * list or string), the \c str field will reference the value of the
     * configuration string.
     *
     * The bytes referenced by \c str are <b>not</b> nul-terminated.
     * Use the \c len field instead of a terminating nul byte.
     */
    const char *str;

    /*! The number of bytes in the value referenced by \c str. */
    size_t len;

    /*!
     * The numeric value of a configuration boolean or integer.
     *
     * If the configuration string's value is "true" or "false", the
     * \c val field will be set to 1 (true), or 0 (false).
     *
     * If the configuration string can be legally interpreted as an integer,
     * using the \c strtoll function rules as specified in ISO/IEC 9899:1990
     * ("ISO C90"), that integer will be stored in the \c val field.
     */
    int64_t val;

    /*! Permitted values of the \c type field. */
    enum {
        /*! A string value with quotes stripped. */
        WT_CONFIG_ITEM_STRING,
        /*! A boolean literal ("true" or "false"). */
        WT_CONFIG_ITEM_BOOL,
        /*! An unquoted identifier: a string value without quotes. */
        WT_CONFIG_ITEM_ID,
        /*! A numeric value. */
        WT_CONFIG_ITEM_NUM,
        /*! A nested structure or list, including brackets. */
        WT_CONFIG_ITEM_STRUCT
    }
    /*!
     * The type of value determined by the parser.  In all cases,
     * the \c str and \c len fields are set.
     */
    type;
};

#if !defined(SWIG) && !defined(DOXYGEN)
/*!
 * Validate a configuration string for a WiredTiger API call.
 * This call is outside the scope of a WiredTiger connection handle, since
 * applications may need to validate configuration strings prior to calling
 * ::wiredtiger_open.
 * @param session the session handle (may be \c NULL if the database not yet
 * opened).
 * @param event_handler An event handler (used if \c session is \c NULL; if both
 * \c session and \c event_handler are \c NULL, error messages will be written
 * to stderr).
 * @param name the WiredTiger function or method to validate.
 * @param config the configuration string being parsed.
 * @returns zero for success, non-zero to indicate an error.
 *
 * @snippet ex_all.c Validate a configuration string
 */
int wiredtiger_config_validate(WT_SESSION *session,
    WT_EVENT_HANDLER *event_handler, const char *name, const char *config)
    WT_ATTRIBUTE_LIBRARY_VISIBLE;

/*
 * Validate a configuration string for a WiredTiger test program.
 */
int wiredtiger_test_config_validate(WT_SESSION *session,
    WT_EVENT_HANDLER *event_handler, const char *name, const char *config)
    WT_ATTRIBUTE_LIBRARY_VISIBLE;
#endif

/*!
 * Create a handle that can be used to parse or create configuration strings
 * compatible with the WiredTiger API.
 * This call is outside the scope of a WiredTiger connection handle, since
 * applications may need to generate configuration strings prior to calling
 * ::wiredtiger_open.
 * @param session the session handle to be used for error reporting (if NULL,
 *  error messages will be written to stderr).
 * @param config the configuration string being parsed. The string must
 *  remain valid for the lifetime of the parser handle.
 * @param len the number of valid bytes in \c config
 * @param[out] config_parserp A pointer to the newly opened handle
 * @errors
 *
 * @snippet ex_config_parse.c Create a configuration parser
 */
int wiredtiger_config_parser_open(WT_SESSION *session,
    const char *config, size_t len, WT_CONFIG_PARSER **config_parserp)
    WT_ATTRIBUTE_LIBRARY_VISIBLE;

/*!
 * A handle that can be used to search and traverse configuration strings
 * compatible with the WiredTiger API.
 * To parse the contents of a list or nested configuration string use a new
 * configuration parser handle based on the content of the ::WT_CONFIG_ITEM
 * retrieved from the parent configuration string.
 *
 * @section config_parse_examples Configuration String Parsing examples
 *
 * This could be used in C to create a configuration parser as follows:
 *
 * @snippet ex_config_parse.c Create a configuration parser
 *
 * Once the parser has been created the content can be queried directly:
 *
 * @snippet ex_config_parse.c get
 *
 * Or the content can be traversed linearly:
 *
 * @snippet ex_config_parse.c next
 *
 * Nested configuration values can be queried using a shorthand notation:
 *
 * @snippet ex_config_parse.c nested get
 *
 * Nested configuration values can be traversed using multiple
 * ::WT_CONFIG_PARSER handles:
 *
 * @snippet ex_config_parse.c nested traverse
 */
struct __wt_config_parser {

    /*!
     * Close the configuration scanner releasing any resources.
     *
     * @param config_parser the configuration parser handle
     * @errors
     *
     */
    int __F(close)(WT_CONFIG_PARSER *config_parser);

    /*!
     * Return the next key/value pair.
     *
     * If an item has no explicitly assigned value, the item will be
     * returned in \c key and the \c value will be set to the boolean
     * \c "true" value.
     *
     * @param config_parser the configuration parser handle
     * @param key the returned key
     * @param value the returned value
     * @errors
     * When iteration would pass the end of the configuration string
     * ::WT_NOTFOUND will be returned.
     */
    int __F(next)(WT_CONFIG_PARSER *config_parser,
        WT_CONFIG_ITEM *key, WT_CONFIG_ITEM *value);

    /*!
     * Return the value of an item in the configuration string.
     *
     * @param config_parser the configuration parser handle
     * @param key configuration key string
     * @param value the returned value
     * @errors
     *
     */
    int __F(get)(WT_CONFIG_PARSER *config_parser,
        const char *key, WT_CONFIG_ITEM *value);
};

/*! @} */

/*!
 * @name Support functions
 * @anchor support_functions
 * @{
 */

/*!
 * Return a pointer to a function that calculates a CRC32C checksum.
 *
 * The WiredTiger library CRC32C checksum function uses hardware support where available, else it
 * falls back to a software implementation. Selecting a CRC32C checksum function can be slow, so the
 * return value should be cached by the caller for repeated use.
 *
 * @snippet ex_all.c Checksum a buffer
 *
 * @returns a pointer to a function that takes a buffer and length and returns the CRC32C checksum
 */
uint32_t (*wiredtiger_crc32c_func(void))(const void *, size_t)
    WT_ATTRIBUTE_LIBRARY_VISIBLE;

#endif /* !defined(SWIG) */

/*!
 * Calculate a set of WT_MODIFY operations to represent an update.
 * This call will calculate a set of modifications to an old value that produce
 * the new value.  If more modifications are required than fit in the array
 * passed in by the caller, or if more bytes have changed than the \c maxdiff
 * parameter, the call will fail.  The matching algorithm is approximate, so it
 * may fail and return WT_NOTFOUND if a matching set of WT_MODIFY operations
 * is not found.
 *
 * The \c maxdiff parameter bounds how much work will be done searching for a
 * match: to ensure a match is found, it may need to be set larger than actual
 * number of bytes that differ between the old and new values.  In particular,
 * repeated patterns of bytes in the values can lead to suboptimal matching,
 * and matching ranges less than 64 bytes long will not be detected.
 *
 * If the call succeeds, the WT_MODIFY operations will point into \c newv,
 * which must remain valid until WT_CURSOR::modify is called.
 *
 * @snippet ex_all.c Calculate a modify operation
 *
 * @param session the current WiredTiger session (may be NULL)
 * @param oldv old value
 * @param newv new value
 * @param maxdiff maximum bytes difference
 * @param[out] entries array of modifications producing the new value
 * @param[in,out] nentriesp size of \c entries array passed in,
 *  set to the number of entries used
 * @errors
 */
int wiredtiger_calc_modify(WT_SESSION *session,
    const WT_ITEM *oldv, const WT_ITEM *newv,
    size_t maxdiff, WT_MODIFY *entries, int *nentriesp)
    WT_ATTRIBUTE_LIBRARY_VISIBLE;

/*!
 * Get version information.
 *
 * @snippet ex_all.c Get the WiredTiger library version #1
 * @snippet ex_all.c Get the WiredTiger library version #2
 *
 * @param majorp a location where the major version number is returned
 * @param minorp a location where the minor version number is returned
 * @param patchp a location where the patch version number is returned
 * @returns a string representation of the version
 */
const char *wiredtiger_version(int *majorp, int *minorp, int *patchp)
    WT_ATTRIBUTE_LIBRARY_VISIBLE;

/*! @} */

/*******************************************
 * Error returns
 *******************************************/
/*!
 * @name Error returns
 * Most functions and methods in WiredTiger return an integer code indicating
 * whether the operation succeeded or failed.  A return of zero indicates
 * success; all non-zero return values indicate some kind of failure.
 *
 * WiredTiger reserves all values from -31,800 to -31,999 as possible error
 * return values.  WiredTiger may also return C99/POSIX error codes such as
 * \c ENOMEM, \c EINVAL and \c ENOTSUP, with the usual meanings.
 *
 * The following are all of the WiredTiger-specific error returns:
 * @{
 */
/*
 * DO NOT EDIT: automatically built by dist/api_err.py.
 * Error return section: BEGIN
 */
/*!
 * Conflict between concurrent operations.
 * This error is generated when an operation cannot be completed due to a
 * conflict with concurrent operations.  The operation may be retried; if a
 * transaction is in progress, it should be rolled back and the operation
 * retried in a new transaction.
 */
#define	WT_ROLLBACK	(-31800)
/*!
 * Attempt to insert an existing key.
 * This error is generated when the application attempts to insert a record with
 * the same key as an existing record without the 'overwrite' configuration to
 * WT_SESSION::open_cursor.
 */
#define	WT_DUPLICATE_KEY	(-31801)
/*!
 * Non-specific WiredTiger error.
 * This error is returned when an error is not covered by a specific error
 * return. The operation may be retried; if a transaction is in progress, it
 * should be rolled back and the operation retried in a new transaction.
 */
#define	WT_ERROR	(-31802)
/*!
 * Item not found.
 * This error indicates an operation did not find a value to return.  This
 * includes cursor search and other operations where no record matched the
 * cursor's search key such as WT_CURSOR::update or WT_CURSOR::remove.
 */
#define	WT_NOTFOUND	(-31803)
/*!
 * WiredTiger library panic.
 * This error indicates an underlying problem that requires a database restart.
 * The application may exit immediately, no further WiredTiger calls are
 * required (and further calls will themselves immediately fail).
 */
#define	WT_PANIC	(-31804)
/*! @cond internal */
/*! Restart the operation (internal). */
#define	WT_RESTART	(-31805)
/*! @endcond */
/*!
 * Recovery must be run to continue.
 * This error is generated when ::wiredtiger_open is configured to return an
 * error if recovery is required to use the database.
 */
#define	WT_RUN_RECOVERY	(-31806)
/*!
 * Operation would overflow cache.
 * This error is generated when wiredtiger_open is configured to run in-memory,
 * and a data modification operation requires more than the configured cache
 * size to complete. The operation may be retried; if a transaction is in
 * progress, it should be rolled back and the operation retried in a new
 * transaction.
 */
#define	WT_CACHE_FULL	(-31807)
/*!
 * Conflict with a prepared update.
 * This error is generated when the application attempts to read an updated
 * record which is part of a transaction that has been prepared but not yet
 * resolved.
 */
#define	WT_PREPARE_CONFLICT	(-31808)
/*!
 * Database corruption detected.
 * This error is generated when corruption is detected in an on-disk file.
 * During normal operations, this may occur in rare circumstances as a result of
 * a system crash. The application may choose to salvage the file or retry
 * wiredtiger_open with the 'salvage=true' configuration setting.
 */
#define	WT_TRY_SALVAGE	(-31809)
/*
 * Error return section: END
 * DO NOT EDIT: automatically built by dist/api_err.py.
 */
/*! @} */

#ifndef DOXYGEN
#define WT_DEADLOCK WT_ROLLBACK     /* Backward compatibility */
#endif

/*! @} */

/*!
 * @defgroup wt_ext WiredTiger Extension API
 * The functions and interfaces applications use to customize and extend the
 * behavior of WiredTiger.
 * @{
 */

/*******************************************
 * Forward structure declarations for the extension API
 *******************************************/
struct __wt_config_arg; typedef struct __wt_config_arg WT_CONFIG_ARG;

/*!
 * The interface implemented by applications to provide custom ordering of
 * records.
 *
 * Applications register their implementation with WiredTiger by calling
 * WT_CONNECTION::add_collator.  See @ref custom_collators for more
 * information.
 *
 * @snippet ex_extending.c add collator nocase
 *
 * @snippet ex_extending.c add collator prefix10
 */
struct __wt_collator {
    /*!
     * Callback to compare keys.
     *
     * @param[out] cmp set to -1 if <code>key1 < key2</code>,
     *  0 if <code>key1 == key2</code>,
     *  1 if <code>key1 > key2</code>.
     * @returns zero for success, non-zero to indicate an error.
     *
     * @snippet ex_all.c Implement WT_COLLATOR
     *
     * @snippet ex_extending.c case insensitive comparator
     *
     * @snippet ex_extending.c n character comparator
     */
    int (*compare)(WT_COLLATOR *collator, WT_SESSION *session,
        const WT_ITEM *key1, const WT_ITEM *key2, int *cmp);

    /*!
     * If non-NULL, this callback is called to customize the collator
     * for each data source.  If the callback returns a non-NULL
     * collator, that instance is used instead of this one for all
     * comparisons.
     */
    int (*customize)(WT_COLLATOR *collator, WT_SESSION *session,
        const char *uri, WT_CONFIG_ITEM *passcfg, WT_COLLATOR **customp);

    /*!
     * If non-NULL a callback performed when the data source is closed
     * for customized extractors otherwise when the database is closed.
     *
     * The WT_COLLATOR::terminate callback is intended to allow cleanup;
     * the handle will not be subsequently accessed by WiredTiger.
     */
    int (*terminate)(WT_COLLATOR *collator, WT_SESSION *session);
};

/*!
 * The interface implemented by applications to provide custom compression.
 *
 * Compressors must implement the WT_COMPRESSOR interface: the
 * WT_COMPRESSOR::compress and WT_COMPRESSOR::decompress callbacks must be
 * specified, and WT_COMPRESSOR::pre_size is optional.  To build your own
 * compressor, use one of the compressors in \c ext/compressors as a template:
 * \c ext/nop_compress is a simple compressor that passes through data
 * unchanged, and is a reasonable starting point.
 *
 * Applications register their implementation with WiredTiger by calling
 * WT_CONNECTION::add_compressor.
 *
 * @snippet nop_compress.c WT_COMPRESSOR initialization structure
 * @snippet nop_compress.c WT_COMPRESSOR initialization function
 */
struct __wt_compressor {
    /*!
     * Callback to compress a chunk of data.
     *
     * WT_COMPRESSOR::compress takes a source buffer and a destination
     * buffer, by default of the same size.  If the callback can compress
     * the buffer to a smaller size in the destination, it does so, sets
     * the \c compression_failed return to 0 and returns 0.  If compression
     * does not produce a smaller result, the callback sets the
     * \c compression_failed return to 1 and returns 0. If another
     * error occurs, it returns an errno or WiredTiger error code.
     *
     * On entry, \c src will point to memory, with the length of the memory
     * in \c src_len.  After successful completion, the callback should
     * return \c 0 and set \c result_lenp to the number of bytes required
     * for the compressed representation.
     *
     * On entry, \c dst points to the destination buffer with a length
     * of \c dst_len.  If the WT_COMPRESSOR::pre_size method is specified,
     * the destination buffer will be at least the size returned by that
     * method; otherwise, the destination buffer will be at least as large
     * as the length of the data to compress.
     *
     * If compression would not shrink the data or the \c dst buffer is not
     * large enough to hold the compressed data, the callback should set
     * \c compression_failed to a non-zero value and return 0.
     *
     * @param[in] src the data to compress
     * @param[in] src_len the length of the data to compress
     * @param[in] dst the destination buffer
     * @param[in] dst_len the length of the destination buffer
     * @param[out] result_lenp the length of the compressed data
     * @param[out] compression_failed non-zero if compression did not
     * decrease the length of the data (compression may not have completed)
     * @returns zero for success, non-zero to indicate an error.
     *
     * @snippet nop_compress.c WT_COMPRESSOR compress
     */
    int (*compress)(WT_COMPRESSOR *compressor, WT_SESSION *session,
        uint8_t *src, size_t src_len,
        uint8_t *dst, size_t dst_len,
        size_t *result_lenp, int *compression_failed);

    /*!
     * Callback to decompress a chunk of data.
     *
     * WT_COMPRESSOR::decompress takes a source buffer and a destination
     * buffer.  The contents are switched from \c compress: the
     * source buffer is the compressed value, and the destination buffer is
     * sized to be the original size.  If the callback successfully
     * decompresses the source buffer to the destination buffer, it returns
     * 0.  If an error occurs, it returns an errno or WiredTiger error code.
     * The source buffer that WT_COMPRESSOR::decompress takes may have a
     * size that is rounded up from the size originally produced by
     * WT_COMPRESSOR::compress, with the remainder of the buffer set to
     * zeroes. Most compressors do not care about this difference if the
     * size to be decompressed can be implicitly discovered from the
     * compressed data.  If your compressor cares, you may need to allocate
     * space for, and store, the actual size in the compressed buffer.  See
     * the source code for the included snappy compressor for an example.
     *
     * On entry, \c src will point to memory, with the length of the memory
     * in \c src_len.  After successful completion, the callback should
     * return \c 0 and set \c result_lenp to the number of bytes required
     * for the decompressed representation.
     *
     * If the \c dst buffer is not big enough to hold the decompressed
     * data, the callback should return an error.
     *
     * @param[in] src the data to decompress
     * @param[in] src_len the length of the data to decompress
     * @param[in] dst the destination buffer
     * @param[in] dst_len the length of the destination buffer
     * @param[out] result_lenp the length of the decompressed data
     * @returns zero for success, non-zero to indicate an error.
     *
     * @snippet nop_compress.c WT_COMPRESSOR decompress
     */
    int (*decompress)(WT_COMPRESSOR *compressor, WT_SESSION *session,
        uint8_t *src, size_t src_len,
        uint8_t *dst, size_t dst_len,
        size_t *result_lenp);

    /*!
     * Callback to size a destination buffer for compression
     *
     * WT_COMPRESSOR::pre_size is an optional callback that, given the
     * source buffer and size, produces the size of the destination buffer
     * to be given to WT_COMPRESSOR::compress.  This is useful for
     * compressors that assume that the output buffer is sized for the
     * worst case and thus no overrun checks are made.  If your compressor
     * works like this, WT_COMPRESSOR::pre_size will need to be defined.
     * See the source code for the snappy compressor for an example.
     * However, if your compressor detects and avoids overruns against its
     * target buffer, you will not need to define WT_COMPRESSOR::pre_size.
     * When WT_COMPRESSOR::pre_size is set to NULL, the destination buffer
     * is sized the same as the source buffer.  This is always sufficient,
     * since a compression result that is larger than the source buffer is
     * discarded by WiredTiger.
     *
     * If not NULL, this callback is called before each call to
     * WT_COMPRESSOR::compress to determine the size of the destination
     * buffer to provide.  If the callback is NULL, the destination
     * buffer will be the same size as the source buffer.
     *
     * The callback should set \c result_lenp to a suitable buffer size
     * for compression, typically the maximum length required by
     * WT_COMPRESSOR::compress.
     *
     * This callback function is for compressors that require an output
     * buffer larger than the source buffer (for example, that do not
     * check for buffer overflow during compression).
     *
     * @param[in] src the data to compress
     * @param[in] src_len the length of the data to compress
     * @param[out] result_lenp the required destination buffer size
     * @returns zero for success, non-zero to indicate an error.
     *
     * @snippet nop_compress.c WT_COMPRESSOR presize
     */
    int (*pre_size)(WT_COMPRESSOR *compressor, WT_SESSION *session,
        uint8_t *src, size_t src_len, size_t *result_lenp);

    /*!
     * If non-NULL, a callback performed when the database is closed.
     *
     * The WT_COMPRESSOR::terminate callback is intended to allow cleanup;
     * the handle will not be subsequently accessed by WiredTiger.
     *
     * @snippet nop_compress.c WT_COMPRESSOR terminate
     */
    int (*terminate)(WT_COMPRESSOR *compressor, WT_SESSION *session);
};

/*!
 * Applications can extend WiredTiger by providing new implementations of the
 * WT_DATA_SOURCE class.  Each data source supports a different URI scheme for
 * data sources to WT_SESSION::create, WT_SESSION::open_cursor and related
 * methods.  See @ref custom_data_sources for more information.
 *
 * <b>Thread safety:</b> WiredTiger may invoke methods on the WT_DATA_SOURCE
 * interface from multiple threads concurrently.  It is the responsibility of
 * the implementation to protect any shared data.
 *
 * Applications register their implementation with WiredTiger by calling
 * WT_CONNECTION::add_data_source.
 *
 * @snippet ex_data_source.c WT_DATA_SOURCE register
 */
struct __wt_data_source {
    /*!
     * Callback to alter an object.
     *
     * @snippet ex_data_source.c WT_DATA_SOURCE alter
     */
    int (*alter)(WT_DATA_SOURCE *dsrc, WT_SESSION *session,
        const char *uri, WT_CONFIG_ARG *config);

    /*!
     * Callback to create a new object.
     *
     * @snippet ex_data_source.c WT_DATA_SOURCE create
     */
    int (*create)(WT_DATA_SOURCE *dsrc, WT_SESSION *session,
        const char *uri, WT_CONFIG_ARG *config);

    /*!
     * Callback to compact an object.
     *
     * @snippet ex_data_source.c WT_DATA_SOURCE compact
     */
    int (*compact)(WT_DATA_SOURCE *dsrc, WT_SESSION *session,
        const char *uri, WT_CONFIG_ARG *config);

    /*!
     * Callback to drop an object.
     *
     * @snippet ex_data_source.c WT_DATA_SOURCE drop
     */
    int (*drop)(WT_DATA_SOURCE *dsrc, WT_SESSION *session,
        const char *uri, WT_CONFIG_ARG *config);

    /*!
     * Callback to initialize a cursor.
     *
     * @snippet ex_data_source.c WT_DATA_SOURCE open_cursor
     */
    int (*open_cursor)(WT_DATA_SOURCE *dsrc, WT_SESSION *session,
        const char *uri, WT_CONFIG_ARG *config, WT_CURSOR **new_cursor);

    /*!
     * Callback to rename an object.
     *
     * @snippet ex_data_source.c WT_DATA_SOURCE rename
     */
    int (*rename)(WT_DATA_SOURCE *dsrc, WT_SESSION *session,
        const char *uri, const char *newuri, WT_CONFIG_ARG *config);

    /*!
     * Callback to salvage an object.
     *
     * @snippet ex_data_source.c WT_DATA_SOURCE salvage
     */
    int (*salvage)(WT_DATA_SOURCE *dsrc, WT_SESSION *session,
        const char *uri, WT_CONFIG_ARG *config);

    /*!
     * Callback to get the size of an object.
     *
     * @snippet ex_data_source.c WT_DATA_SOURCE size
     */
    int (*size)(WT_DATA_SOURCE *dsrc, WT_SESSION *session,
        const char *uri, wt_off_t *size);

    /*!
     * Callback to truncate an object.
     *
     * @snippet ex_data_source.c WT_DATA_SOURCE truncate
     */
    int (*truncate)(WT_DATA_SOURCE *dsrc, WT_SESSION *session,
        const char *uri, WT_CONFIG_ARG *config);

    /*!
     * Callback to truncate a range of an object.
     *
     * @snippet ex_data_source.c WT_DATA_SOURCE range truncate
     */
    int (*range_truncate)(WT_DATA_SOURCE *dsrc, WT_SESSION *session,
        WT_CURSOR *start, WT_CURSOR *stop);

    /*!
     * Callback to verify an object.
     *
     * @snippet ex_data_source.c WT_DATA_SOURCE verify
     */
    int (*verify)(WT_DATA_SOURCE *dsrc, WT_SESSION *session,
        const char *uri, WT_CONFIG_ARG *config);

    /*!
     * Callback to checkpoint the database.
     *
     * @snippet ex_data_source.c WT_DATA_SOURCE checkpoint
     */
    int (*checkpoint)(
        WT_DATA_SOURCE *dsrc, WT_SESSION *session, WT_CONFIG_ARG *config);

    /*!
     * If non-NULL, a callback performed when the database is closed.
     *
     * The WT_DATA_SOURCE::terminate callback is intended to allow cleanup;
     * the handle will not be subsequently accessed by WiredTiger.
     *
     * @snippet ex_data_source.c WT_DATA_SOURCE terminate
     */
    int (*terminate)(WT_DATA_SOURCE *dsrc, WT_SESSION *session);

    /*!
     * If non-NULL, a callback performed before an LSM merge.
     *
     * @param[in] source a cursor configured with the data being merged
     * @param[in] dest a cursor on the new object being filled by the merge
     *
     * @snippet ex_data_source.c WT_DATA_SOURCE lsm_pre_merge
     */
    int (*lsm_pre_merge)(
        WT_DATA_SOURCE *dsrc, WT_CURSOR *source, WT_CURSOR *dest);
};

/*!
 * The interface implemented by applications to provide custom encryption.
 *
 * Encryptors must implement the WT_ENCRYPTOR interface: the WT_ENCRYPTOR::encrypt,
 * WT_ENCRYPTOR::decrypt and WT_ENCRYPTOR::sizing callbacks must be specified,
 * WT_ENCRYPTOR::customize and WT_ENCRYPTOR::terminate are optional.  To build your own
 * encryptor, use one of the encryptors in \c ext/encryptors as a template: \c
 * ext/encryptors/sodium_encrypt uses the open-source libsodium cryptographic library, and
 * \c ext/encryptors/nop_encrypt is a simple template that passes through data unchanged,
 * and is a reasonable starting point.  \c ext/encryptors/rotn_encrypt is an encryptor
 * implementing a simple (insecure) rotation cipher meant for testing.  See @ref
 * encryption "the encryptors page" for further information.
 *
 * Applications register their implementation with WiredTiger by calling
 * WT_CONNECTION::add_encryptor.
 *
 * @snippet nop_encrypt.c WT_ENCRYPTOR initialization structure
 * @snippet nop_encrypt.c WT_ENCRYPTOR initialization function
 */
struct __wt_encryptor {
    /*!
     * Callback to encrypt a chunk of data.
     *
     * WT_ENCRYPTOR::encrypt takes a source buffer and a destination buffer. The
     * callback encrypts the source buffer (plain text) into the destination buffer.
     *
     * On entry, \c src will point to a block of memory to encrypt, with the length of
     * the block in \c src_len.
     *
     * On entry, \c dst points to the destination buffer with a length of \c dst_len.
     * The destination buffer will be at least src_len plus the size returned by that
     * WT_ENCRYPT::sizing.
     *
     * After successful completion, the callback should return \c 0 and set \c
     * result_lenp to the number of bytes required for the encrypted representation,
     * which should be less than or equal to \c dst_len.
     *
     * This callback cannot be NULL.
     *
     * @param[in] src the data to encrypt
     * @param[in] src_len the length of the data to encrypt
     * @param[in] dst the destination buffer
     * @param[in] dst_len the length of the destination buffer
     * @param[out] result_lenp the length of the encrypted data
     * @returns zero for success, non-zero to indicate an error.
     *
     * @snippet nop_encrypt.c WT_ENCRYPTOR encrypt
     */
    int (*encrypt)(WT_ENCRYPTOR *encryptor, WT_SESSION *session,
        uint8_t *src, size_t src_len,
        uint8_t *dst, size_t dst_len,
        size_t *result_lenp);

    /*!
     * Callback to decrypt a chunk of data.
     *
     * WT_ENCRYPTOR::decrypt takes a source buffer and a destination buffer. The
     * contents are switched from \c encrypt: the source buffer is the encrypted
     * value, and the destination buffer is sized to be the original size of the
     * decrypted data. If the callback successfully decrypts the source buffer to the
     * destination buffer, it returns 0. If an error occurs, it returns an errno or
     * WiredTiger error code.
     *
     * On entry, \c src will point to memory, with the length of the memory in \c
     * src_len. After successful completion, the callback should return \c 0 and set
     * \c result_lenp to the number of bytes required for the decrypted
     * representation.
     *
     * If the \c dst buffer is not big enough to hold the decrypted data, the callback
     * should return an error.
     *
     * This callback cannot be NULL.
     *
     * @param[in] src the data to decrypt
     * @param[in] src_len the length of the data to decrypt
     * @param[in] dst the destination buffer
     * @param[in] dst_len the length of the destination buffer
     * @param[out] result_lenp the length of the decrypted data
     * @returns zero for success, non-zero to indicate an error.
     *
     * @snippet nop_encrypt.c WT_ENCRYPTOR decrypt
     */
    int (*decrypt)(WT_ENCRYPTOR *encryptor, WT_SESSION *session,
        uint8_t *src, size_t src_len,
        uint8_t *dst, size_t dst_len,
        size_t *result_lenp);

    /*!
     * Callback to size a destination buffer for encryption.
     *
     * WT_ENCRYPTOR::sizing is an callback that returns the number of additional bytes
     * that is needed when encrypting a data block. This is always necessary, since
     * encryptors should always generate some sort of cryptographic checksum as well
     * as the ciphertext. Without such a call, WiredTiger would have no way to know
     * the worst case for the encrypted buffer size.
     *
     * The WiredTiger encryption infrastructure assumes that buffer sizing is not
     * dependent on the number of bytes of input, that there is a one-to-one
     * relationship in number of bytes needed between input and output. This means
     * that if the encryption uses a block cipher in such a way that the input size
     * needs to be padded to the cipher block size, the sizing method should return
     * the worst case to ensure enough space is available.
     *
     * This callback cannot be NULL.
     *
     * The callback should set \c expansion_constantp to the additional number of
     * bytes needed.
     *
     * @param[out] expansion_constantp the additional number of bytes needed when
     *    encrypting.
     * @returns zero for success, non-zero to indicate an error.
     *
     * @snippet nop_encrypt.c WT_ENCRYPTOR sizing
     */
    int (*sizing)(WT_ENCRYPTOR *encryptor, WT_SESSION *session,
        size_t *expansion_constantp);

    /*!
     * If non-NULL, this callback is called to load keys into the encryptor. (That
     * is, "customize" it for a given key.) The customize function is called whenever
     * a new keyid is used for the first time with this encryptor, whether it be in
     * the ::wiredtiger_open call or the WT_SESSION::create call. This should create a
     * new encryptor instance and insert the requested key in it.
     *
     * The key may be specified either via \c keyid or \c secretkey in the \c
     * encrypt_config parameter. In the former case, the encryptor should look up the
     * requested key ID with whatever key management service is in use and install it
     * in the new encryptor. In the latter case, the encryptor should save the
     * provided secret key (or some transformation of it) in the new
     * encryptor. Further encryption with the same \c keyid will use this new
     * encryptor instance. (In the case of \c secretkey, only one key can be
     * configured, for the system encryption, and the new encryptor will be used for
     * all encryption involving it.) See @ref encryption for more information.
     *
     * This callback may return NULL as the new encryptor, in which case the original
     * encryptor will be used for further operations on the selected key. Unless this
     * happens, the original encryptor structure created during extension
     * initialization will never be used for encryption or decryption.
     *
     * This callback may itself be NULL, in which case it is not called, but in that
     * case there is no way to configure a key. This may be suitable for an
     * environment where a key management service returns a single key under a
     * well-known name that can be compiled in, but in a more general environment is
     * not a useful approach. One should of course never compile in actual keys!
     *
     * @param[in] encrypt_config the "encryption" portion of the configuration from
     *    the wiredtiger_open or WT_SESSION::create call, containing the \c keyid or
     *    \c secretkey setting.
     * @param[out] customp the new modified encryptor, or NULL.
     * @returns zero for success, non-zero to indicate an error.
     */
    int (*customize)(WT_ENCRYPTOR *encryptor, WT_SESSION *session,
        WT_CONFIG_ARG *encrypt_config, WT_ENCRYPTOR **customp);

    /*!
     * If non-NULL, a callback performed when the database is closed. It is called for
     * each encryptor that was added using WT_CONNECTION::add_encryptor or returned by
     * the WT_ENCRYPTOR::customize callback.
     *
     * The WT_ENCRYPTOR::terminate callback is intended to allow cleanup; the handle
     * will not be subsequently accessed by WiredTiger.
     *
     * @snippet nop_encrypt.c WT_ENCRYPTOR terminate
     */
    int (*terminate)(WT_ENCRYPTOR *encryptor, WT_SESSION *session);
};

/*!
 * The interface implemented by applications to provide custom extraction of
 * index keys or column group values.
 *
 * Applications register implementations with WiredTiger by calling
 * WT_CONNECTION::add_extractor.  See @ref custom_extractors for more
 * information.
 *
 * @snippet ex_all.c WT_EXTRACTOR register
 */
struct __wt_extractor {
    /*!
     * Callback to extract a value for an index or column group.
     *
     * @errors
     *
     * @snippet ex_all.c WT_EXTRACTOR
     *
     * @param extractor the WT_EXTRACTOR implementation
     * @param session the current WiredTiger session
     * @param key the table key in raw format, see @ref cursor_raw for
     *  details
     * @param value the table value in raw format, see @ref cursor_raw for
     *  details
     * @param[out] result_cursor the method should call WT_CURSOR::set_key
     *  and WT_CURSOR::insert on this cursor to return a key.  The \c
     *  key_format of the cursor will match that passed to
     *  WT_SESSION::create for the index.  Multiple index keys can be
     *  created for each record by calling WT_CURSOR::insert multiple
     *  times.
     */
    int (*extract)(WT_EXTRACTOR *extractor, WT_SESSION *session,
        const WT_ITEM *key, const WT_ITEM *value,
        WT_CURSOR *result_cursor);

    /*!
     * If non-NULL, this callback is called to customize the extractor for
     * each index.  If the callback returns a non-NULL extractor, that
     * instance is used instead of this one for all comparisons.
     */
    int (*customize)(WT_EXTRACTOR *extractor, WT_SESSION *session,
        const char *uri, WT_CONFIG_ITEM *appcfg, WT_EXTRACTOR **customp);

    /*!
     * If non-NULL a callback performed when the index or column group
     * is closed for customized extractors otherwise when the database
     * is closed.
     *
     * The WT_EXTRACTOR::terminate callback is intended to allow cleanup;
     * the handle will not be subsequently accessed by WiredTiger.
     */
    int (*terminate)(WT_EXTRACTOR *extractor, WT_SESSION *session);
};

/*! WT_FILE_SYSTEM::open_file file types */
typedef enum {
    WT_FS_OPEN_FILE_TYPE_CHECKPOINT,/*!< open a data file checkpoint */
    WT_FS_OPEN_FILE_TYPE_DATA,  /*!< open a data file */
    WT_FS_OPEN_FILE_TYPE_DIRECTORY, /*!< open a directory */
    WT_FS_OPEN_FILE_TYPE_LOG,   /*!< open a log file */
    WT_FS_OPEN_FILE_TYPE_REGULAR    /*!< open a regular file */
} WT_FS_OPEN_FILE_TYPE;

#ifdef DOXYGEN
/*! WT_FILE_SYSTEM::open_file flags: random access pattern */
#define WT_FS_OPEN_ACCESS_RAND  0x0
/*! WT_FILE_SYSTEM::open_file flags: sequential access pattern */
#define WT_FS_OPEN_ACCESS_SEQ   0x0
/*! WT_FILE_SYSTEM::open_file flags: create if does not exist */
#define WT_FS_OPEN_CREATE   0x0
/*! WT_FILE_SYSTEM::open_file flags: direct I/O requested */
#define WT_FS_OPEN_DIRECTIO 0x0
/*! WT_FILE_SYSTEM::open_file flags: file creation must be durable */
#define WT_FS_OPEN_DURABLE  0x0
/*!
 * WT_FILE_SYSTEM::open_file flags: return EBUSY if exclusive use not available
 */
#define WT_FS_OPEN_EXCLUSIVE    0x0
/*! WT_FILE_SYSTEM::open_file flags: open is read-only */
#define WT_FS_OPEN_READONLY 0x0

/*!
 * WT_FILE_SYSTEM::remove or WT_FILE_SYSTEM::rename flags: the remove or rename
 * operation must be durable
 */
#define WT_FS_DURABLE       0x0
#else
/* AUTOMATIC FLAG VALUE GENERATION START 0 */
#define WT_FS_OPEN_ACCESS_RAND  0x001u
#define WT_FS_OPEN_ACCESS_SEQ   0x002u
#define WT_FS_OPEN_CREATE   0x004u
#define WT_FS_OPEN_DIRECTIO 0x008u
#define WT_FS_OPEN_DURABLE  0x010u
#define WT_FS_OPEN_EXCLUSIVE    0x020u
#define WT_FS_OPEN_FIXED    0x040u   /* Path not home relative (internal) */
#define WT_FS_OPEN_FORCE_MMAP 0x080u
#define WT_FS_OPEN_READONLY 0x100u
/* AUTOMATIC FLAG VALUE GENERATION STOP 32 */

/* AUTOMATIC FLAG VALUE GENERATION START 0 */
#define WT_FS_DURABLE       0x1u
/* AUTOMATIC FLAG VALUE GENERATION STOP 32 */
#endif

/*!
 * The interface implemented by applications to provide a custom file system
 * implementation.
 *
 * <b>Thread safety:</b> WiredTiger may invoke methods on the WT_FILE_SYSTEM
 * interface from multiple threads concurrently. It is the responsibility of
 * the implementation to protect any shared data.
 *
 * Applications register implementations with WiredTiger by calling
 * WT_CONNECTION::set_file_system.  See @ref custom_file_systems for more
 * information.
 *
 * @snippet ex_file_system.c WT_FILE_SYSTEM register
 */
struct __wt_file_system {
    /*!
     * Return a list of file names for the named directory.
     *
     * @errors
     *
     * @param file_system the WT_FILE_SYSTEM
     * @param session the current WiredTiger session
     * @param directory the name of the directory
     * @param prefix if not NULL, only files with names matching the prefix
     *    are returned
     * @param[out] dirlist the method returns an allocated array of
     *    individually allocated strings, one for each entry in the
     *    directory.
     * @param[out] countp the number of entries returned
     */
    int (*fs_directory_list)(WT_FILE_SYSTEM *file_system,
        WT_SESSION *session, const char *directory, const char *prefix,
        char ***dirlist, uint32_t *countp);

#if !defined(DOXYGEN)
    /*
     * Return a single file name for the named directory.
     */
    int (*fs_directory_list_single)(WT_FILE_SYSTEM *file_system,
        WT_SESSION *session, const char *directory, const char *prefix,
        char ***dirlist, uint32_t *countp);
#endif

    /*!
     * Free memory allocated by WT_FILE_SYSTEM::directory_list.
     *
     * @errors
     *
     * @param file_system the WT_FILE_SYSTEM
     * @param session the current WiredTiger session
     * @param dirlist array returned by WT_FILE_SYSTEM::directory_list
     * @param count count returned by WT_FILE_SYSTEM::directory_list
     */
    int (*fs_directory_list_free)(WT_FILE_SYSTEM *file_system,
        WT_SESSION *session, char **dirlist, uint32_t count);

    /*!
     * Return if the named file system object exists.
     *
     * @errors
     *
     * @param file_system the WT_FILE_SYSTEM
     * @param session the current WiredTiger session
     * @param name the name of the file
     * @param[out] existp If the named file system object exists
     */
    int (*fs_exist)(WT_FILE_SYSTEM *file_system,
        WT_SESSION *session, const char *name, bool *existp);

    /*!
     * Open a handle for a named file system object
     *
     * The method should return ENOENT if the file is not being created and
     * does not exist.
     *
     * The method should return EACCES if the file cannot be opened in the
     * requested mode (for example, a file opened for writing in a readonly
     * file system).
     *
     * The method should return EBUSY if ::WT_FS_OPEN_EXCLUSIVE is set and
     * the file is in use.
     *
     * @errors
     *
     * @param file_system the WT_FILE_SYSTEM
     * @param session the current WiredTiger session
     * @param name the name of the file system object
     * @param file_type the type of the file
     *    The file type is provided to allow optimization for different file
     *    access patterns.
     * @param flags flags indicating how to open the file, one or more of
     *    ::WT_FS_OPEN_CREATE, ::WT_FS_OPEN_DIRECTIO, ::WT_FS_OPEN_DURABLE,
     *    ::WT_FS_OPEN_EXCLUSIVE or ::WT_FS_OPEN_READONLY.
     * @param[out] file_handlep the handle to the newly opened file. File
     *    system implementations must allocate memory for the handle and
     *    the WT_FILE_HANDLE::name field, and fill in the WT_FILE_HANDLE::
     *    fields. Applications wanting to associate private information
     *    with the WT_FILE_HANDLE:: structure should declare and allocate
     *    their own structure as a superset of a WT_FILE_HANDLE:: structure.
     */
    int (*fs_open_file)(WT_FILE_SYSTEM *file_system, WT_SESSION *session,
        const char *name, WT_FS_OPEN_FILE_TYPE file_type, uint32_t flags,
        WT_FILE_HANDLE **file_handlep);

    /*!
     * Remove a named file system object
     *
     * This method is not required for readonly file systems and should be
     * set to NULL when not required by the file system.
     *
     * @errors
     *
     * @param file_system the WT_FILE_SYSTEM
     * @param session the current WiredTiger session
     * @param name the name of the file system object
     * @param flags 0 or ::WT_FS_DURABLE
     */
    int (*fs_remove)(WT_FILE_SYSTEM *file_system,
        WT_SESSION *session, const char *name, uint32_t flags);

    /*!
     * Rename a named file system object
     *
     * This method is not required for readonly file systems and should be
     * set to NULL when not required by the file system.
     *
     * @errors
     *
     * @param file_system the WT_FILE_SYSTEM
     * @param session the current WiredTiger session
     * @param from the original name of the object
     * @param to the new name for the object
     * @param flags 0 or ::WT_FS_DURABLE
     */
    int (*fs_rename)(WT_FILE_SYSTEM *file_system, WT_SESSION *session,
        const char *from, const char *to, uint32_t flags);

    /*!
     * Return the size of a named file system object
     *
     * @errors
     *
     * @param file_system the WT_FILE_SYSTEM
     * @param session the current WiredTiger session
     * @param name the name of the file system object
     * @param[out] sizep the size of the file system entry
     */
    int (*fs_size)(WT_FILE_SYSTEM *file_system,
        WT_SESSION *session, const char *name, wt_off_t *sizep);

    /*!
     * A callback performed when the file system is closed and will no
     * longer be accessed by the WiredTiger database.
     *
     * This method is not required and should be set to NULL when not
     * required by the file system.
     *
     * The WT_FILE_SYSTEM::terminate callback is intended to allow cleanup;
     * the handle will not be subsequently accessed by WiredTiger.
     */
    int (*terminate)(WT_FILE_SYSTEM *file_system, WT_SESSION *session);
};

/*! WT_FILE_HANDLE::fadvise flags: no longer need */
#define WT_FILE_HANDLE_DONTNEED 1
/*! WT_FILE_HANDLE::fadvise flags: will need */
#define WT_FILE_HANDLE_WILLNEED 2

/*!
 * A file handle implementation returned by WT_FILE_SYSTEM::fs_open_file.
 *
 * <b>Thread safety:</b> Unless explicitly stated otherwise, WiredTiger may
 * invoke methods on the WT_FILE_HANDLE interface from multiple threads
 * concurrently. It is the responsibility of the implementation to protect
 * any shared data.
 *
 * See @ref custom_file_systems for more information.
 */
struct __wt_file_handle {
    /*!
     * The enclosing file system, set by WT_FILE_SYSTEM::fs_open_file.
     */
    WT_FILE_SYSTEM *file_system;

    /*!
     * The name of the file, set by WT_FILE_SYSTEM::fs_open_file.
     */
    char *name;

    /*!
     * Close a file handle. The handle will not be further accessed by
     * WiredTiger.
     *
     * @errors
     *
     * @param file_handle the WT_FILE_HANDLE
     * @param session the current WiredTiger session
     */
    int (*close)(WT_FILE_HANDLE *file_handle, WT_SESSION *session);

    /*!
     * Indicate expected future use of file ranges, based on the POSIX
     * 1003.1 standard fadvise.
     *
     * This method is not required, and should be set to NULL when not
     * supported by the file.
     *
     * @errors
     *
     * @param file_handle the WT_FILE_HANDLE
     * @param session the current WiredTiger session
     * @param offset the file offset
     * @param len the size of the advisory
     * @param advice one of ::WT_FILE_HANDLE_WILLNEED or
     *    ::WT_FILE_HANDLE_DONTNEED.
     */
    int (*fh_advise)(WT_FILE_HANDLE *file_handle,
        WT_SESSION *session, wt_off_t offset, wt_off_t len, int advice);

    /*!
     * Extend the file.
     *
     * This method is not required, and should be set to NULL when not
     * supported by the file.
     *
     * Any allocated disk space must read as 0 bytes, and no existing file
     * data may change. Allocating all necessary underlying storage (not
     * changing just the file's metadata), is likely to result in increased
     * performance.
     *
     * This method is not called by multiple threads concurrently (on the
     * same file handle). If the file handle's extension method supports
     * concurrent calls, set the WT_FILE_HANDLE::fh_extend_nolock method
     * instead. See @ref custom_file_systems for more information.
     *
     * @errors
     *
     * @param file_handle the WT_FILE_HANDLE
     * @param session the current WiredTiger session
     * @param offset desired file size after extension
     */
    int (*fh_extend)(
        WT_FILE_HANDLE *file_handle, WT_SESSION *session, wt_off_t offset);

    /*!
     * Extend the file.
     *
     * This method is not required, and should be set to NULL when not
     * supported by the file.
     *
     * Any allocated disk space must read as 0 bytes, and no existing file
     * data may change. Allocating all necessary underlying storage (not
     * only changing the file's metadata), is likely to result in increased
     * performance.
     *
     * This method may be called by multiple threads concurrently (on the
     * same file handle). If the file handle's extension method does not
     * support concurrent calls, set the WT_FILE_HANDLE::fh_extend method
     * instead. See @ref custom_file_systems for more information.
     *
     * @errors
     *
     * @param file_handle the WT_FILE_HANDLE
     * @param session the current WiredTiger session
     * @param offset desired file size after extension
     */
    int (*fh_extend_nolock)(
        WT_FILE_HANDLE *file_handle, WT_SESSION *session, wt_off_t offset);

    /*!
     * Lock/unlock a file from the perspective of other processes running
     * in the system, where necessary.
     *
     * @errors
     *
     * @param file_handle the WT_FILE_HANDLE
     * @param session the current WiredTiger session
     * @param lock whether to lock or unlock
     */
    int (*fh_lock)(
        WT_FILE_HANDLE *file_handle, WT_SESSION *session, bool lock);

    /*!
     * Map a file into memory, based on the POSIX 1003.1 standard mmap.
     *
     * This method is not required, and should be set to NULL when not
     * supported by the file.
     *
     * @errors
     *
     * @param file_handle the WT_FILE_HANDLE
     * @param session the current WiredTiger session
     * @param[out] mapped_regionp a reference to a memory location into
     *    which should be stored a pointer to the start of the mapped region
     * @param[out] lengthp a reference to a memory location into which
     *    should be stored the length of the region
     * @param[out] mapped_cookiep a reference to a memory location into
     *    which can be optionally stored a pointer to an opaque cookie
     *    which is subsequently passed to WT_FILE_HANDLE::unmap.
     */
    int (*fh_map)(WT_FILE_HANDLE *file_handle, WT_SESSION *session,
        void **mapped_regionp, size_t *lengthp, void **mapped_cookiep);

    /*!
     * Unmap part of a memory mapped file, based on the POSIX 1003.1
     * standard madvise.
     *
     * This method is not required, and should be set to NULL when not
     * supported by the file.
     *
     * @errors
     *
     * @param file_handle the WT_FILE_HANDLE
     * @param session the current WiredTiger session
     * @param map a location in the mapped region unlikely to be used in the
     *    near future
     * @param length the length of the mapped region to discard
     * @param mapped_cookie any cookie set by the WT_FILE_HANDLE::map method
     */
    int (*fh_map_discard)(WT_FILE_HANDLE *file_handle,
        WT_SESSION *session, void *map, size_t length, void *mapped_cookie);

    /*!
     * Preload part of a memory mapped file, based on the POSIX 1003.1
     * standard madvise.
     *
     * This method is not required, and should be set to NULL when not
     * supported by the file.
     *
     * @errors
     *
     * @param file_handle the WT_FILE_HANDLE
     * @param session the current WiredTiger session
     * @param map a location in the mapped region likely to be used in the
     *    near future
     * @param length the size of the mapped region to preload
     * @param mapped_cookie any cookie set by the WT_FILE_HANDLE::map method
     */
    int (*fh_map_preload)(WT_FILE_HANDLE *file_handle, WT_SESSION *session,
        const void *map, size_t length, void *mapped_cookie);

    /*!
     * Unmap a memory mapped file, based on the POSIX 1003.1 standard
     * munmap.
     *
     * This method is only required if a valid implementation of map is
     * provided by the file, and should be set to NULL otherwise.
     *
     * @errors
     *
     * @param file_handle the WT_FILE_HANDLE
     * @param session the current WiredTiger session
     * @param mapped_region a pointer to the start of the mapped region
     * @param length the length of the mapped region
     * @param mapped_cookie any cookie set by the WT_FILE_HANDLE::map method
     */
    int (*fh_unmap)(WT_FILE_HANDLE *file_handle, WT_SESSION *session,
        void *mapped_region, size_t length, void *mapped_cookie);

    /*!
     * Read from a file, based on the POSIX 1003.1 standard pread.
     *
     * @errors
     *
     * @param file_handle the WT_FILE_HANDLE
     * @param session the current WiredTiger session
     * @param offset the offset in the file to start reading from
     * @param len the amount to read
     * @param[out] buf buffer to hold the content read from file
     */
    int (*fh_read)(WT_FILE_HANDLE *file_handle,
        WT_SESSION *session, wt_off_t offset, size_t len, void *buf);

    /*!
     * Return the size of a file.
     *
     * @errors
     *
     * @param file_handle the WT_FILE_HANDLE
     * @param session the current WiredTiger session
     * @param sizep the size of the file
     */
    int (*fh_size)(
        WT_FILE_HANDLE *file_handle, WT_SESSION *session, wt_off_t *sizep);

    /*!
     * Make outstanding file writes durable and do not return until writes
     * are complete.
     *
     * This method is not required for read-only files, and should be set
     * to NULL when not supported by the file.
     *
     * @errors
     *
     * @param file_handle the WT_FILE_HANDLE
     * @param session the current WiredTiger session
     */
    int (*fh_sync)(WT_FILE_HANDLE *file_handle, WT_SESSION *session);

    /*!
     * Schedule the outstanding file writes required for durability and
     * return immediately.
     *
     * This method is not required, and should be set to NULL when not
     * supported by the file.
     *
     * @errors
     *
     * @param file_handle the WT_FILE_HANDLE
     * @param session the current WiredTiger session
     */
    int (*fh_sync_nowait)(WT_FILE_HANDLE *file_handle, WT_SESSION *session);

    /*!
     * Truncate the file.
     *
     * This method is not required, and should be set to NULL when not
     * supported by the file.
     *
     * This method is not called by multiple threads concurrently (on the
     * same file handle).
     *
     * @errors
     *
     * @param file_handle the WT_FILE_HANDLE
     * @param session the current WiredTiger session
     * @param offset desired file size after truncate
     */
    int (*fh_truncate)(
        WT_FILE_HANDLE *file_handle, WT_SESSION *session, wt_off_t offset);

    /*!
     * Write to a file, based on the POSIX 1003.1 standard pwrite.
     *
     * This method is not required for read-only files, and should be set
     * to NULL when not supported by the file.
     *
     * @errors
     *
     * @param file_handle the WT_FILE_HANDLE
     * @param session the current WiredTiger session
     * @param offset offset at which to start writing
     * @param length amount of data to write
     * @param buf content to be written to the file
     */
    int (*fh_write)(WT_FILE_HANDLE *file_handle, WT_SESSION *session,
        wt_off_t offset, size_t length, const void *buf);
};

#if !defined(DOXYGEN)
/* This interface is not yet public. */

/*!
 * The interface implemented by applications to provide a storage source
 * implementation. This documentation refers to "object" and "bucket"
 * to mean a "file-like object" and a "container of objects", respectively.
 *
 * <b>Thread safety:</b> WiredTiger may invoke methods on the WT_STORAGE_SOURCE
 * interface from multiple threads concurrently. It is the responsibility of
 * the implementation to protect any shared data.
 *
 * Applications register implementations with WiredTiger by calling
 * WT_CONNECTION::add_storage_source.
 *
 * @snippet ex_storage_source.c WT_STORAGE_SOURCE register
 */
struct __wt_storage_source {
    /*!
     * A reference is added to the storage source.  The reference is released by a
     * call to WT_STORAGE_SOURCE::terminate.  A reference is added as a side effect
     * of calling WT_CONNECTION::get_storage_source.
     *
     * @errors
     *
     * @param storage_source the WT_STORAGE_SOURCE
     */
    int (*ss_add_reference)(WT_STORAGE_SOURCE *storage_source);

    /*!
     * Create a customized file system to access the storage source
     * objects.
     *
     * The file system returned behaves as if objects in the specified buckets are
     * files in the file system.  In particular, the fs_open_file method requires
     * its flags argument to include either WT_FS_OPEN_CREATE or WT_FS_OPEN_READONLY.
     * Objects being created are not deemed to "exist" and be visible to
     * WT_FILE_SYSTEM::fs_exist and other file system methods until the new handle has
     * been closed.  Objects once created are immutable. That is, only objects that
     * do not already exist can be opened with the create flag, and objects that
     * already exist can only be opened with the readonly flag.  Only objects that
     * exist can be transferred to the underlying shared object storage.  This can
     * happen at any time after an object is created, and can be forced to happen using
     * WT_STORAGE_SOURCE::ss_flush.
     *
     * Additionally file handles returned by the file system behave as file handles to a
     * local file.  For example, WT_FILE_HANDLE::fh_sync synchronizes writes to the
     * local file, and does not imply any transferring of data to the shared object store.
     *
     * The directory argument to the WT_FILE_SYSTEM::fs_directory_list method is normally
     * the empty string as the cloud equivalent (bucket) has already been given when
     * customizing the file system.  If specified, the directory path is interpreted
     * as another prefix, which is removed from the results.
     *
     * Names used by the file system methods are generally flat.  However, in some
     * implementations of a file system returned by a storage source, "..", ".", "/"
     * may have a particular meaning, as in a POSIX file system.  We suggest that
     * these constructs be avoided when a caller chooses file names within the returned
     * file system; they may be rejected by the implementation.  Within a bucket name,
     * these characters may or may not be acceptable. That is implementation dependent.
     * In the prefix, "/" is specifically allowed, as this may have performance or
     * administrative benefits.  That said, within a prefix, certain combinations
     * involving "/" may be rejected, for example "/../".
     *
     * @errors
     *
     * @param storage_source the WT_STORAGE_SOURCE
     * @param session the current WiredTiger session
     * @param bucket_name the name of the bucket.  Use of '/' is implementation dependent.
     * @param auth_token the authorization identifier.
     * @param config additional configuration. The only allowable value is \c cache_directory,
     *    the name of a directory holding cached objects. Its default is
     *    \c "<home>/cache-<bucket>" with \c <home> replaced by the @ref home, and
     *    \c <bucket> replaced by the bucket_name.
     * @param[out] file_system the customized file system returned
     */
    int (*ss_customize_file_system)(WT_STORAGE_SOURCE *storage_source, WT_SESSION *session,
        const char *bucket_name, const char *auth_token, const char *config,
        WT_FILE_SYSTEM **file_system);

    /*!
     * Copy a file from the default file system to an object name in shared object storage.
     *
     * @errors
     *
     * @param storage_source the WT_STORAGE_SOURCE
     * @param session the current WiredTiger session
     * @param file_system the destination bucket and credentials
     * @param source the name of the source input file
     * @param object the name of the destination object
     * @param config additional configuration, currently must be NULL
     */
    int (*ss_flush)(WT_STORAGE_SOURCE *storage_source, WT_SESSION *session,
        WT_FILE_SYSTEM *file_system, const char *source, const char *object,
            const char *config);

    /*!
     * After a flush, rename the source file from the default file system to be cached in
         * the shared object storage.
     *
     * @errors
     *
     * @param storage_source the WT_STORAGE_SOURCE
     * @param session the current WiredTiger session
     * @param file_system the destination bucket and credentials
     * @param source the name of the source input file
     * @param object the name of the destination object
     * @param config additional configuration, currently must be NULL
     */
    int (*ss_flush_finish)(WT_STORAGE_SOURCE *storage_source, WT_SESSION *session,
        WT_FILE_SYSTEM *file_system, const char *source, const char *object,
        const char *config);

    /*!
     * A callback performed when the storage source or reference is closed
     * and will no longer be used.  The initial creation of the storage source
     * counts as a reference, and each call to WT_STORAGE_SOURCE::add_reference
     * increase the number of references.  When all references are released, the
     * storage source and any resources associated with it are released.
     *
     * This method is not required and should be set to NULL when not
     * required by the storage source implementation.
     *
     * The WT_STORAGE_SOURCE::terminate callback is intended to allow cleanup;
     * the handle will not be subsequently accessed by WiredTiger.
     */
    int (*terminate)(WT_STORAGE_SOURCE *storage_source, WT_SESSION *session);
};
#endif

/*!
 * Entry point to an extension, called when the extension is loaded.
 *
 * @param connection the connection handle
 * @param config the config information passed to WT_CONNECTION::load_extension
 * @errors
 */
extern int wiredtiger_extension_init(
    WT_CONNECTION *connection, WT_CONFIG_ARG *config);

/*!
 * Optional cleanup function for an extension, called during
 * WT_CONNECTION::close.
 *
 * @param connection the connection handle
 * @errors
 */
extern int wiredtiger_extension_terminate(WT_CONNECTION *connection);

/*! @} */

/*!
 * @addtogroup wt
 * @{
 */
/*!
 * @name Incremental backup types
 * @anchor backup_types
 * @{
 */
/*! Invalid backup type. */
#define WT_BACKUP_INVALID   0
/*! Whole file. */
#define WT_BACKUP_FILE      1
/*! File range. */
#define WT_BACKUP_RANGE     2
/*! @} */

/*!
 * @name Log record and operation types
 * @anchor log_types
 * @{
 */
/*
 * NOTE:  The values of these record types and operations must
 * never change because they're written into the log.  Append
 * any new records or operations to the appropriate set.
 */
/*! Checkpoint. */
#define WT_LOGREC_CHECKPOINT    0
/*! Transaction commit. */
#define WT_LOGREC_COMMIT    1
/*! File sync. */
#define WT_LOGREC_FILE_SYNC 2
/*! Message. */
#define WT_LOGREC_MESSAGE   3
/*! System/internal record. */
#define WT_LOGREC_SYSTEM    4
/*! Invalid operation. */
#define WT_LOGOP_INVALID    0
/*! Column-store put. */
#define WT_LOGOP_COL_PUT    1
/*! Column-store remove. */
#define WT_LOGOP_COL_REMOVE 2
/*! Column-store truncate. */
#define WT_LOGOP_COL_TRUNCATE   3
/*! Row-store put. */
#define WT_LOGOP_ROW_PUT    4
/*! Row-store remove. */
#define WT_LOGOP_ROW_REMOVE 5
/*! Row-store truncate. */
#define WT_LOGOP_ROW_TRUNCATE   6
/*! Checkpoint start. */
#define WT_LOGOP_CHECKPOINT_START   7
/*! Previous LSN. */
#define WT_LOGOP_PREV_LSN   8
/*! Column-store modify. */
#define WT_LOGOP_COL_MODIFY 9
/*! Row-store modify. */
#define WT_LOGOP_ROW_MODIFY 10
/*
 * NOTE: Diagnostic-only log operations should have values in
 * the ignore range.
 */
/*! Diagnostic: transaction timestamps */
#define WT_LOGOP_TXN_TIMESTAMP  (WT_LOGOP_IGNORE | 11)
/*! @} */

/*******************************************
 * Statistic reference.
 *******************************************/
/*
 * DO NOT EDIT: automatically built by dist/stat.py.
 * Statistics section: BEGIN
 */

/*!
 * @name Connection statistics
 * @anchor statistics_keys
 * @anchor statistics_conn
 * Statistics are accessed through cursors with \c "statistics:" URIs.
 * Individual statistics can be queried through the cursor using the following
 * keys.  See @ref data_statistics for more information.
 * @{
 */
/*! LSM: application work units currently queued */
#define	WT_STAT_CONN_LSM_WORK_QUEUE_APP			1000
/*! LSM: merge work units currently queued */
#define	WT_STAT_CONN_LSM_WORK_QUEUE_MANAGER		1001
/*! LSM: rows merged in an LSM tree */
#define	WT_STAT_CONN_LSM_ROWS_MERGED			1002
/*! LSM: sleep for LSM checkpoint throttle */
#define	WT_STAT_CONN_LSM_CHECKPOINT_THROTTLE		1003
/*! LSM: sleep for LSM merge throttle */
#define	WT_STAT_CONN_LSM_MERGE_THROTTLE			1004
/*! LSM: switch work units currently queued */
#define	WT_STAT_CONN_LSM_WORK_QUEUE_SWITCH		1005
/*! LSM: tree maintenance operations discarded */
#define	WT_STAT_CONN_LSM_WORK_UNITS_DISCARDED		1006
/*! LSM: tree maintenance operations executed */
#define	WT_STAT_CONN_LSM_WORK_UNITS_DONE		1007
/*! LSM: tree maintenance operations scheduled */
#define	WT_STAT_CONN_LSM_WORK_UNITS_CREATED		1008
/*! LSM: tree queue hit maximum */
#define	WT_STAT_CONN_LSM_WORK_QUEUE_MAX			1009
/*! autocommit: retries for readonly operations */
#define	WT_STAT_CONN_AUTOCOMMIT_READONLY_RETRY		1010
/*! autocommit: retries for update operations */
#define	WT_STAT_CONN_AUTOCOMMIT_UPDATE_RETRY		1011
/*! background-compact: background compact failed calls */
#define	WT_STAT_CONN_BACKGROUND_COMPACT_FAIL		1012
/*!
 * background-compact: background compact failed calls due to cache
 * pressure
 */
#define	WT_STAT_CONN_BACKGROUND_COMPACT_FAIL_CACHE_PRESSURE	1013
/*! background-compact: background compact interrupted */
#define	WT_STAT_CONN_BACKGROUND_COMPACT_INTERRUPTED	1014
/*!
 * background-compact: background compact moving average of bytes
 * rewritten
 */
#define	WT_STAT_CONN_BACKGROUND_COMPACT_EMA		1015
/*! background-compact: background compact recovered bytes */
#define	WT_STAT_CONN_BACKGROUND_COMPACT_BYTES_RECOVERED	1016
/*! background-compact: background compact running */
#define	WT_STAT_CONN_BACKGROUND_COMPACT_RUNNING		1017
/*!
 * background-compact: background compact skipped file as it is part of
 * the exclude list
 */
#define	WT_STAT_CONN_BACKGROUND_COMPACT_EXCLUDE		1018
/*!
 * background-compact: background compact skipped file as not meeting
 * requirements for compaction
 */
#define	WT_STAT_CONN_BACKGROUND_COMPACT_SKIPPED		1019
/*! background-compact: background compact successful calls */
#define	WT_STAT_CONN_BACKGROUND_COMPACT_SUCCESS		1020
/*! background-compact: background compact timeout */
#define	WT_STAT_CONN_BACKGROUND_COMPACT_TIMEOUT		1021
/*! background-compact: number of files tracked by background compaction */
#define	WT_STAT_CONN_BACKGROUND_COMPACT_FILES_TRACKED	1022
/*! block-cache: cached blocks updated */
#define	WT_STAT_CONN_BLOCK_CACHE_BLOCKS_UPDATE		1023
/*! block-cache: cached bytes updated */
#define	WT_STAT_CONN_BLOCK_CACHE_BYTES_UPDATE		1024
/*! block-cache: evicted blocks */
#define	WT_STAT_CONN_BLOCK_CACHE_BLOCKS_EVICTED		1025
/*! block-cache: file size causing bypass */
#define	WT_STAT_CONN_BLOCK_CACHE_BYPASS_FILESIZE	1026
/*! block-cache: lookups */
#define	WT_STAT_CONN_BLOCK_CACHE_LOOKUPS		1027
/*! block-cache: number of blocks not evicted due to overhead */
#define	WT_STAT_CONN_BLOCK_CACHE_NOT_EVICTED_OVERHEAD	1028
/*!
 * block-cache: number of bypasses because no-write-allocate setting was
 * on
 */
#define	WT_STAT_CONN_BLOCK_CACHE_BYPASS_WRITEALLOC	1029
/*! block-cache: number of bypasses due to overhead on put */
#define	WT_STAT_CONN_BLOCK_CACHE_BYPASS_OVERHEAD_PUT	1030
/*! block-cache: number of bypasses on get */
#define	WT_STAT_CONN_BLOCK_CACHE_BYPASS_GET		1031
/*! block-cache: number of bypasses on put because file is too small */
#define	WT_STAT_CONN_BLOCK_CACHE_BYPASS_PUT		1032
/*! block-cache: number of eviction passes */
#define	WT_STAT_CONN_BLOCK_CACHE_EVICTION_PASSES	1033
/*! block-cache: number of hits */
#define	WT_STAT_CONN_BLOCK_CACHE_HITS			1034
/*! block-cache: number of misses */
#define	WT_STAT_CONN_BLOCK_CACHE_MISSES			1035
/*! block-cache: number of put bypasses on checkpoint I/O */
#define	WT_STAT_CONN_BLOCK_CACHE_BYPASS_CHKPT		1036
/*! block-cache: pre-fetch not triggered after single disk read */
#define	WT_STAT_CONN_BLOCK_PREFETCH_DISK_ONE		1037
/*! block-cache: pre-fetch not triggered by page read */
#define	WT_STAT_CONN_BLOCK_PREFETCH_SKIPPED		1038
/*! block-cache: pre-fetch page not on disk when reading */
#define	WT_STAT_CONN_BLOCK_PREFETCH_PAGES_FAIL		1039
/*! block-cache: pre-fetch pages queued */
#define	WT_STAT_CONN_BLOCK_PREFETCH_PAGES_QUEUED	1040
/*! block-cache: pre-fetch pages read in background */
#define	WT_STAT_CONN_BLOCK_PREFETCH_PAGES_READ		1041
/*! block-cache: pre-fetch triggered by page read */
#define	WT_STAT_CONN_BLOCK_PREFETCH_ATTEMPTS		1042
/*! block-cache: removed blocks */
#define	WT_STAT_CONN_BLOCK_CACHE_BLOCKS_REMOVED		1043
/*! block-cache: time sleeping to remove block (usecs) */
#define	WT_STAT_CONN_BLOCK_CACHE_BLOCKS_REMOVED_BLOCKED	1044
/*! block-cache: total blocks */
#define	WT_STAT_CONN_BLOCK_CACHE_BLOCKS			1045
/*! block-cache: total blocks inserted on read path */
#define	WT_STAT_CONN_BLOCK_CACHE_BLOCKS_INSERT_READ	1046
/*! block-cache: total blocks inserted on write path */
#define	WT_STAT_CONN_BLOCK_CACHE_BLOCKS_INSERT_WRITE	1047
/*! block-cache: total bytes */
#define	WT_STAT_CONN_BLOCK_CACHE_BYTES			1048
/*! block-cache: total bytes inserted on read path */
#define	WT_STAT_CONN_BLOCK_CACHE_BYTES_INSERT_READ	1049
/*! block-cache: total bytes inserted on write path */
#define	WT_STAT_CONN_BLOCK_CACHE_BYTES_INSERT_WRITE	1050
/*! block-manager: blocks pre-loaded */
#define	WT_STAT_CONN_BLOCK_PRELOAD			1051
/*! block-manager: blocks read */
#define	WT_STAT_CONN_BLOCK_READ				1052
/*! block-manager: blocks written */
#define	WT_STAT_CONN_BLOCK_WRITE			1053
/*! block-manager: bytes read */
#define	WT_STAT_CONN_BLOCK_BYTE_READ			1054
/*! block-manager: bytes read via memory map API */
#define	WT_STAT_CONN_BLOCK_BYTE_READ_MMAP		1055
/*! block-manager: bytes read via system call API */
#define	WT_STAT_CONN_BLOCK_BYTE_READ_SYSCALL		1056
/*! block-manager: bytes written */
#define	WT_STAT_CONN_BLOCK_BYTE_WRITE			1057
/*! block-manager: bytes written by compaction */
#define	WT_STAT_CONN_BLOCK_BYTE_WRITE_COMPACT		1058
/*! block-manager: bytes written for checkpoint */
#define	WT_STAT_CONN_BLOCK_BYTE_WRITE_CHECKPOINT	1059
/*! block-manager: bytes written via memory map API */
#define	WT_STAT_CONN_BLOCK_BYTE_WRITE_MMAP		1060
/*! block-manager: bytes written via system call API */
#define	WT_STAT_CONN_BLOCK_BYTE_WRITE_SYSCALL		1061
/*! block-manager: mapped blocks read */
#define	WT_STAT_CONN_BLOCK_MAP_READ			1062
/*! block-manager: mapped bytes read */
#define	WT_STAT_CONN_BLOCK_BYTE_MAP_READ		1063
/*!
 * block-manager: number of times the file was remapped because it
 * changed size via fallocate or truncate
 */
#define	WT_STAT_CONN_BLOCK_REMAP_FILE_RESIZE		1064
/*! block-manager: number of times the region was remapped via write */
#define	WT_STAT_CONN_BLOCK_REMAP_FILE_WRITE		1065
/*! cache: application threads page read from disk to cache count */
#define	WT_STAT_CONN_CACHE_READ_APP_COUNT		1066
/*! cache: application threads page read from disk to cache time (usecs) */
#define	WT_STAT_CONN_CACHE_READ_APP_TIME		1067
/*! cache: application threads page write from cache to disk count */
#define	WT_STAT_CONN_CACHE_WRITE_APP_COUNT		1068
/*! cache: application threads page write from cache to disk time (usecs) */
#define	WT_STAT_CONN_CACHE_WRITE_APP_TIME		1069
/*! cache: bytes allocated for updates */
#define	WT_STAT_CONN_CACHE_BYTES_UPDATES		1070
/*! cache: bytes belonging to page images in the cache */
#define	WT_STAT_CONN_CACHE_BYTES_IMAGE			1071
/*! cache: bytes belonging to the history store table in the cache */
#define	WT_STAT_CONN_CACHE_BYTES_HS			1072
/*! cache: bytes currently in the cache */
#define	WT_STAT_CONN_CACHE_BYTES_INUSE			1073
/*! cache: bytes dirty in the cache cumulative */
#define	WT_STAT_CONN_CACHE_BYTES_DIRTY_TOTAL		1074
/*! cache: bytes not belonging to page images in the cache */
#define	WT_STAT_CONN_CACHE_BYTES_OTHER			1075
/*! cache: bytes read into cache */
#define	WT_STAT_CONN_CACHE_BYTES_READ			1076
/*! cache: bytes written from cache */
#define	WT_STAT_CONN_CACHE_BYTES_WRITE			1077
/*! cache: checkpoint blocked page eviction */
#define	WT_STAT_CONN_CACHE_EVICTION_BLOCKED_CHECKPOINT	1078
/*!
 * cache: checkpoint of history store file blocked non-history store page
 * eviction
 */
#define	WT_STAT_CONN_CACHE_EVICTION_BLOCKED_CHECKPOINT_HS	1079
/*! cache: eviction calls to get a page */
#define	WT_STAT_CONN_CACHE_EVICTION_GET_REF		1080
/*! cache: eviction calls to get a page found queue empty */
#define	WT_STAT_CONN_CACHE_EVICTION_GET_REF_EMPTY	1081
/*! cache: eviction calls to get a page found queue empty after locking */
#define	WT_STAT_CONN_CACHE_EVICTION_GET_REF_EMPTY2	1082
/*! cache: eviction currently operating in aggressive mode */
#define	WT_STAT_CONN_CACHE_EVICTION_AGGRESSIVE_SET	1083
/*! cache: eviction empty score */
#define	WT_STAT_CONN_CACHE_EVICTION_EMPTY_SCORE		1084
/*!
 * cache: eviction gave up due to detecting a disk value without a
 * timestamp behind the last update on the chain
 */
#define	WT_STAT_CONN_CACHE_EVICTION_BLOCKED_NO_TS_CHECKPOINT_RACE_1	1085
/*!
 * cache: eviction gave up due to detecting a tombstone without a
 * timestamp ahead of the selected on disk update
 */
#define	WT_STAT_CONN_CACHE_EVICTION_BLOCKED_NO_TS_CHECKPOINT_RACE_2	1086
/*!
 * cache: eviction gave up due to detecting a tombstone without a
 * timestamp ahead of the selected on disk update after validating the
 * update chain
 */
#define	WT_STAT_CONN_CACHE_EVICTION_BLOCKED_NO_TS_CHECKPOINT_RACE_3	1087
/*!
 * cache: eviction gave up due to detecting update chain entries without
 * timestamps after the selected on disk update
 */
#define	WT_STAT_CONN_CACHE_EVICTION_BLOCKED_NO_TS_CHECKPOINT_RACE_4	1088
/*!
 * cache: eviction gave up due to needing to remove a record from the
 * history store but checkpoint is running
 */
#define	WT_STAT_CONN_CACHE_EVICTION_BLOCKED_REMOVE_HS_RACE_WITH_CHECKPOINT	1089
/*! cache: eviction passes of a file */
#define	WT_STAT_CONN_CACHE_EVICTION_WALK_PASSES		1090
/*! cache: eviction server candidate queue empty when topping up */
#define	WT_STAT_CONN_CACHE_EVICTION_QUEUE_EMPTY		1091
/*! cache: eviction server candidate queue not empty when topping up */
#define	WT_STAT_CONN_CACHE_EVICTION_QUEUE_NOT_EMPTY	1092
/*! cache: eviction server evicting pages */
#define	WT_STAT_CONN_CACHE_EVICTION_SERVER_EVICTING	1093
/*!
 * cache: eviction server slept, because we did not make progress with
 * eviction
 */
#define	WT_STAT_CONN_CACHE_EVICTION_SERVER_SLEPT	1094
/*! cache: eviction server unable to reach eviction goal */
#define	WT_STAT_CONN_CACHE_EVICTION_SLOW		1095
/*! cache: eviction server waiting for a leaf page */
#define	WT_STAT_CONN_CACHE_EVICTION_WALK_LEAF_NOTFOUND	1096
/*! cache: eviction state */
#define	WT_STAT_CONN_CACHE_EVICTION_STATE		1097
/*!
 * cache: eviction walk most recent sleeps for checkpoint handle
 * gathering
 */
#define	WT_STAT_CONN_CACHE_EVICTION_WALK_SLEEPS		1098
/*! cache: eviction walk target pages histogram - 0-9 */
#define	WT_STAT_CONN_CACHE_EVICTION_TARGET_PAGE_LT10	1099
/*! cache: eviction walk target pages histogram - 10-31 */
#define	WT_STAT_CONN_CACHE_EVICTION_TARGET_PAGE_LT32	1100
/*! cache: eviction walk target pages histogram - 128 and higher */
#define	WT_STAT_CONN_CACHE_EVICTION_TARGET_PAGE_GE128	1101
/*! cache: eviction walk target pages histogram - 32-63 */
#define	WT_STAT_CONN_CACHE_EVICTION_TARGET_PAGE_LT64	1102
/*! cache: eviction walk target pages histogram - 64-128 */
#define	WT_STAT_CONN_CACHE_EVICTION_TARGET_PAGE_LT128	1103
/*!
 * cache: eviction walk target pages reduced due to history store cache
 * pressure
 */
#define	WT_STAT_CONN_CACHE_EVICTION_TARGET_PAGE_REDUCED	1104
/*! cache: eviction walk target strategy both clean and dirty pages */
#define	WT_STAT_CONN_CACHE_EVICTION_TARGET_STRATEGY_BOTH_CLEAN_AND_DIRTY	1105
/*! cache: eviction walk target strategy only clean pages */
#define	WT_STAT_CONN_CACHE_EVICTION_TARGET_STRATEGY_CLEAN	1106
/*! cache: eviction walk target strategy only dirty pages */
#define	WT_STAT_CONN_CACHE_EVICTION_TARGET_STRATEGY_DIRTY	1107
/*! cache: eviction walks abandoned */
#define	WT_STAT_CONN_CACHE_EVICTION_WALKS_ABANDONED	1108
/*! cache: eviction walks gave up because they restarted their walk twice */
#define	WT_STAT_CONN_CACHE_EVICTION_WALKS_STOPPED	1109
/*!
 * cache: eviction walks gave up because they saw too many pages and
 * found no candidates
 */
#define	WT_STAT_CONN_CACHE_EVICTION_WALKS_GAVE_UP_NO_TARGETS	1110
/*!
 * cache: eviction walks gave up because they saw too many pages and
 * found too few candidates
 */
#define	WT_STAT_CONN_CACHE_EVICTION_WALKS_GAVE_UP_RATIO	1111
/*! cache: eviction walks reached end of tree */
#define	WT_STAT_CONN_CACHE_EVICTION_WALKS_ENDED		1112
/*! cache: eviction walks restarted */
#define	WT_STAT_CONN_CACHE_EVICTION_WALK_RESTART	1113
/*! cache: eviction walks started from root of tree */
#define	WT_STAT_CONN_CACHE_EVICTION_WALK_FROM_ROOT	1114
/*! cache: eviction walks started from saved location in tree */
#define	WT_STAT_CONN_CACHE_EVICTION_WALK_SAVED_POS	1115
/*! cache: eviction worker thread active */
#define	WT_STAT_CONN_CACHE_EVICTION_ACTIVE_WORKERS	1116
/*! cache: eviction worker thread created */
#define	WT_STAT_CONN_CACHE_EVICTION_WORKER_CREATED	1117
/*! cache: eviction worker thread evicting pages */
#define	WT_STAT_CONN_CACHE_EVICTION_WORKER_EVICTING	1118
/*! cache: eviction worker thread removed */
#define	WT_STAT_CONN_CACHE_EVICTION_WORKER_REMOVED	1119
/*! cache: eviction worker thread stable number */
#define	WT_STAT_CONN_CACHE_EVICTION_STABLE_STATE_WORKERS	1120
/*! cache: files with active eviction walks */
#define	WT_STAT_CONN_CACHE_EVICTION_WALKS_ACTIVE	1121
/*! cache: files with new eviction walks started */
#define	WT_STAT_CONN_CACHE_EVICTION_WALKS_STARTED	1122
/*! cache: force re-tuning of eviction workers once in a while */
#define	WT_STAT_CONN_CACHE_EVICTION_FORCE_RETUNE	1123
/*!
 * cache: forced eviction - do not retry count to evict pages selected to
 * evict during reconciliation
 */
#define	WT_STAT_CONN_CACHE_EVICTION_FORCE_NO_RETRY	1124
/*!
 * cache: forced eviction - history store pages failed to evict while
 * session has history store cursor open
 */
#define	WT_STAT_CONN_CACHE_EVICTION_FORCE_HS_FAIL	1125
/*!
 * cache: forced eviction - history store pages selected while session
 * has history store cursor open
 */
#define	WT_STAT_CONN_CACHE_EVICTION_FORCE_HS		1126
/*!
 * cache: forced eviction - history store pages successfully evicted
 * while session has history store cursor open
 */
#define	WT_STAT_CONN_CACHE_EVICTION_FORCE_HS_SUCCESS	1127
/*! cache: forced eviction - pages evicted that were clean count */
#define	WT_STAT_CONN_CACHE_EVICTION_FORCE_CLEAN		1128
/*! cache: forced eviction - pages evicted that were clean time (usecs) */
#define	WT_STAT_CONN_CACHE_EVICTION_FORCE_CLEAN_TIME	1129
/*! cache: forced eviction - pages evicted that were dirty count */
#define	WT_STAT_CONN_CACHE_EVICTION_FORCE_DIRTY		1130
/*! cache: forced eviction - pages evicted that were dirty time (usecs) */
#define	WT_STAT_CONN_CACHE_EVICTION_FORCE_DIRTY_TIME	1131
/*!
 * cache: forced eviction - pages selected because of a large number of
 * updates to a single item
 */
#define	WT_STAT_CONN_CACHE_EVICTION_FORCE_LONG_UPDATE_LIST	1132
/*!
 * cache: forced eviction - pages selected because of too many deleted
 * items count
 */
#define	WT_STAT_CONN_CACHE_EVICTION_FORCE_DELETE	1133
/*! cache: forced eviction - pages selected count */
#define	WT_STAT_CONN_CACHE_EVICTION_FORCE		1134
/*! cache: forced eviction - pages selected unable to be evicted count */
#define	WT_STAT_CONN_CACHE_EVICTION_FORCE_FAIL		1135
/*! cache: forced eviction - pages selected unable to be evicted time */
#define	WT_STAT_CONN_CACHE_EVICTION_FORCE_FAIL_TIME	1136
/*! cache: hazard pointer blocked page eviction */
#define	WT_STAT_CONN_CACHE_EVICTION_BLOCKED_HAZARD	1137
/*! cache: hazard pointer check calls */
#define	WT_STAT_CONN_CACHE_HAZARD_CHECKS		1138
/*! cache: hazard pointer check entries walked */
#define	WT_STAT_CONN_CACHE_HAZARD_WALKS			1139
/*! cache: hazard pointer maximum array length */
#define	WT_STAT_CONN_CACHE_HAZARD_MAX			1140
/*! cache: history store table insert calls */
#define	WT_STAT_CONN_CACHE_HS_INSERT			1141
/*! cache: history store table insert calls that returned restart */
#define	WT_STAT_CONN_CACHE_HS_INSERT_RESTART		1142
/*! cache: history store table max on-disk size */
#define	WT_STAT_CONN_CACHE_HS_ONDISK_MAX		1143
/*! cache: history store table on-disk size */
#define	WT_STAT_CONN_CACHE_HS_ONDISK			1144
/*! cache: history store table reads */
#define	WT_STAT_CONN_CACHE_HS_READ			1145
/*! cache: history store table reads missed */
#define	WT_STAT_CONN_CACHE_HS_READ_MISS			1146
/*! cache: history store table reads requiring squashed modifies */
#define	WT_STAT_CONN_CACHE_HS_READ_SQUASH		1147
/*!
 * cache: history store table resolved updates without timestamps that
 * lose their durable timestamp
 */
#define	WT_STAT_CONN_CACHE_HS_ORDER_LOSE_DURABLE_TIMESTAMP	1148
/*!
 * cache: history store table truncation by rollback to stable to remove
 * an unstable update
 */
#define	WT_STAT_CONN_CACHE_HS_KEY_TRUNCATE_RTS_UNSTABLE	1149
/*!
 * cache: history store table truncation by rollback to stable to remove
 * an update
 */
#define	WT_STAT_CONN_CACHE_HS_KEY_TRUNCATE_RTS		1150
/*!
 * cache: history store table truncation to remove all the keys of a
 * btree
 */
#define	WT_STAT_CONN_CACHE_HS_BTREE_TRUNCATE		1151
/*! cache: history store table truncation to remove an update */
#define	WT_STAT_CONN_CACHE_HS_KEY_TRUNCATE		1152
/*!
 * cache: history store table truncation to remove range of updates due
 * to an update without a timestamp on data page
 */
#define	WT_STAT_CONN_CACHE_HS_ORDER_REMOVE		1153
/*!
 * cache: history store table truncation to remove range of updates due
 * to key being removed from the data page during reconciliation
 */
#define	WT_STAT_CONN_CACHE_HS_KEY_TRUNCATE_ONPAGE_REMOVAL	1154
/*!
 * cache: history store table truncations that would have happened in
 * non-dryrun mode
 */
#define	WT_STAT_CONN_CACHE_HS_BTREE_TRUNCATE_DRYRUN	1155
/*!
 * cache: history store table truncations to remove an unstable update
 * that would have happened in non-dryrun mode
 */
#define	WT_STAT_CONN_CACHE_HS_KEY_TRUNCATE_RTS_UNSTABLE_DRYRUN	1156
/*!
 * cache: history store table truncations to remove an update that would
 * have happened in non-dryrun mode
 */
#define	WT_STAT_CONN_CACHE_HS_KEY_TRUNCATE_RTS_DRYRUN	1157
/*!
 * cache: history store table updates without timestamps fixed up by
 * reinserting with the fixed timestamp
 */
#define	WT_STAT_CONN_CACHE_HS_ORDER_REINSERT		1158
/*! cache: history store table writes requiring squashed modifies */
#define	WT_STAT_CONN_CACHE_HS_WRITE_SQUASH		1159
/*! cache: in-memory page passed criteria to be split */
#define	WT_STAT_CONN_CACHE_INMEM_SPLITTABLE		1160
/*! cache: in-memory page splits */
#define	WT_STAT_CONN_CACHE_INMEM_SPLIT			1161
/*! cache: internal page split blocked its eviction */
#define	WT_STAT_CONN_CACHE_EVICTION_BLOCKED_INTERNAL_PAGE_SPLIT	1162
/*! cache: internal pages evicted */
#define	WT_STAT_CONN_CACHE_EVICTION_INTERNAL		1163
/*! cache: internal pages queued for eviction */
#define	WT_STAT_CONN_CACHE_EVICTION_INTERNAL_PAGES_QUEUED	1164
/*! cache: internal pages seen by eviction walk */
#define	WT_STAT_CONN_CACHE_EVICTION_INTERNAL_PAGES_SEEN	1165
/*! cache: internal pages seen by eviction walk that are already queued */
#define	WT_STAT_CONN_CACHE_EVICTION_INTERNAL_PAGES_ALREADY_QUEUED	1166
/*! cache: internal pages split during eviction */
#define	WT_STAT_CONN_CACHE_EVICTION_SPLIT_INTERNAL	1167
/*! cache: leaf pages split during eviction */
#define	WT_STAT_CONN_CACHE_EVICTION_SPLIT_LEAF		1168
/*! cache: maximum bytes configured */
#define	WT_STAT_CONN_CACHE_BYTES_MAX			1169
/*! cache: maximum milliseconds spent at a single eviction */
#define	WT_STAT_CONN_CACHE_EVICTION_MAXIMUM_MILLISECONDS	1170
/*! cache: maximum page size seen at eviction */
#define	WT_STAT_CONN_CACHE_EVICTION_MAXIMUM_PAGE_SIZE	1171
/*! cache: modified pages evicted */
#define	WT_STAT_CONN_CACHE_EVICTION_DIRTY		1172
/*! cache: modified pages evicted by application threads */
#define	WT_STAT_CONN_CACHE_EVICTION_APP_DIRTY		1173
/*! cache: operations timed out waiting for space in cache */
#define	WT_STAT_CONN_CACHE_TIMED_OUT_OPS		1174
/*!
 * cache: overflow keys on a multiblock row-store page blocked its
 * eviction
 */
#define	WT_STAT_CONN_CACHE_EVICTION_BLOCKED_OVERFLOW_KEYS	1175
/*! cache: overflow pages read into cache */
#define	WT_STAT_CONN_CACHE_READ_OVERFLOW		1176
/*! cache: page split during eviction deepened the tree */
#define	WT_STAT_CONN_CACHE_EVICTION_DEEPEN		1177
/*! cache: page written requiring history store records */
#define	WT_STAT_CONN_CACHE_WRITE_HS			1178
/*! cache: pages considered for eviction that were brought in by pre-fetch */
#define	WT_STAT_CONN_CACHE_EVICTION_CONSIDER_PREFETCH	1179
/*! cache: pages currently held in the cache */
#define	WT_STAT_CONN_CACHE_PAGES_INUSE			1180
/*! cache: pages evicted by application threads */
#define	WT_STAT_CONN_CACHE_EVICTION_APP			1181
/*! cache: pages evicted in parallel with checkpoint */
#define	WT_STAT_CONN_CACHE_EVICTION_PAGES_IN_PARALLEL_WITH_CHECKPOINT	1182
/*! cache: pages queued for eviction */
#define	WT_STAT_CONN_CACHE_EVICTION_PAGES_QUEUED	1183
/*! cache: pages queued for eviction post lru sorting */
#define	WT_STAT_CONN_CACHE_EVICTION_PAGES_QUEUED_POST_LRU	1184
/*! cache: pages queued for urgent eviction */
#define	WT_STAT_CONN_CACHE_EVICTION_PAGES_QUEUED_URGENT	1185
/*! cache: pages queued for urgent eviction during walk */
#define	WT_STAT_CONN_CACHE_EVICTION_PAGES_QUEUED_OLDEST	1186
/*!
 * cache: pages queued for urgent eviction from history store due to high
 * dirty content
 */
#define	WT_STAT_CONN_CACHE_EVICTION_PAGES_QUEUED_URGENT_HS_DIRTY	1187
/*! cache: pages read into cache */
#define	WT_STAT_CONN_CACHE_READ				1188
/*! cache: pages read into cache after truncate */
#define	WT_STAT_CONN_CACHE_READ_DELETED			1189
/*! cache: pages read into cache after truncate in prepare state */
#define	WT_STAT_CONN_CACHE_READ_DELETED_PREPARED	1190
/*!
 * cache: pages removed from the ordinary queue to be queued for urgent
 * eviction
 */
#define	WT_STAT_CONN_CACHE_EVICTION_CLEAR_ORDINARY	1191
/*! cache: pages requested from the cache */
#define	WT_STAT_CONN_CACHE_PAGES_REQUESTED		1192
/*! cache: pages requested from the cache due to pre-fetch */
#define	WT_STAT_CONN_CACHE_PAGES_PREFETCH		1193
/*! cache: pages seen by eviction walk */
#define	WT_STAT_CONN_CACHE_EVICTION_PAGES_SEEN		1194
/*! cache: pages seen by eviction walk that are already queued */
#define	WT_STAT_CONN_CACHE_EVICTION_PAGES_ALREADY_QUEUED	1195
/*! cache: pages selected for eviction unable to be evicted */
#define	WT_STAT_CONN_CACHE_EVICTION_FAIL		1196
/*!
 * cache: pages selected for eviction unable to be evicted because of
 * active children on an internal page
 */
#define	WT_STAT_CONN_CACHE_EVICTION_FAIL_ACTIVE_CHILDREN_ON_AN_INTERNAL_PAGE	1197
/*!
 * cache: pages selected for eviction unable to be evicted because of
 * failure in reconciliation
 */
#define	WT_STAT_CONN_CACHE_EVICTION_FAIL_IN_RECONCILIATION	1198
/*!
 * cache: pages selected for eviction unable to be evicted because of
 * race between checkpoint and updates without timestamps
 */
#define	WT_STAT_CONN_CACHE_EVICTION_FAIL_CHECKPOINT_NO_TS	1199
/*! cache: pages walked for eviction */
#define	WT_STAT_CONN_CACHE_EVICTION_WALK		1200
/*! cache: pages written from cache */
#define	WT_STAT_CONN_CACHE_WRITE			1201
/*! cache: pages written requiring in-memory restoration */
#define	WT_STAT_CONN_CACHE_WRITE_RESTORE		1202
/*! cache: percentage overhead */
#define	WT_STAT_CONN_CACHE_OVERHEAD			1203
/*! cache: recent modification of a page blocked its eviction */
#define	WT_STAT_CONN_CACHE_EVICTION_BLOCKED_RECENTLY_MODIFIED	1204
/*! cache: reverse splits performed */
#define	WT_STAT_CONN_CACHE_REVERSE_SPLITS		1205
/*!
 * cache: reverse splits skipped because of VLCS namespace gap
 * restrictions
 */
#define	WT_STAT_CONN_CACHE_REVERSE_SPLITS_SKIPPED_VLCS	1206
/*! cache: skip dirty pages during a running checkpoint */
#define	WT_STAT_CONN_CACHE_EVICTION_SERVER_SKIP_DIRTY_PAGES_DURING_CHECKPOINT	1207
/*!
 * cache: skip pages that are written with transactions greater than the
 * last running
 */
#define	WT_STAT_CONN_CACHE_EVICTION_SERVER_SKIP_PAGES_LAST_RUNNING	1208
/*!
 * cache: skip pages that previously failed eviction and likely will
 * again
 */
#define	WT_STAT_CONN_CACHE_EVICTION_SERVER_SKIP_PAGES_RETRY	1209
/*! cache: the number of times full update inserted to history store */
#define	WT_STAT_CONN_CACHE_HS_INSERT_FULL_UPDATE	1210
/*! cache: the number of times reverse modify inserted to history store */
#define	WT_STAT_CONN_CACHE_HS_INSERT_REVERSE_MODIFY	1211
/*!
 * cache: total milliseconds spent inside reentrant history store
 * evictions in a reconciliation
 */
#define	WT_STAT_CONN_CACHE_REENTRY_HS_EVICTION_MILLISECONDS	1212
/*! cache: tracked bytes belonging to internal pages in the cache */
#define	WT_STAT_CONN_CACHE_BYTES_INTERNAL		1213
/*! cache: tracked bytes belonging to leaf pages in the cache */
#define	WT_STAT_CONN_CACHE_BYTES_LEAF			1214
/*! cache: tracked dirty bytes in the cache */
#define	WT_STAT_CONN_CACHE_BYTES_DIRTY			1215
/*! cache: tracked dirty pages in the cache */
#define	WT_STAT_CONN_CACHE_PAGES_DIRTY			1216
/*! cache: uncommitted truncate blocked page eviction */
#define	WT_STAT_CONN_CACHE_EVICTION_BLOCKED_UNCOMMITTED_TRUNCATE	1217
/*! cache: unmodified pages evicted */
#define	WT_STAT_CONN_CACHE_EVICTION_CLEAN		1218
/*! capacity: background fsync file handles considered */
#define	WT_STAT_CONN_FSYNC_ALL_FH_TOTAL			1219
/*! capacity: background fsync file handles synced */
#define	WT_STAT_CONN_FSYNC_ALL_FH			1220
/*! capacity: background fsync time (msecs) */
#define	WT_STAT_CONN_FSYNC_ALL_TIME			1221
/*! capacity: bytes read */
#define	WT_STAT_CONN_CAPACITY_BYTES_READ		1222
/*! capacity: bytes written for checkpoint */
#define	WT_STAT_CONN_CAPACITY_BYTES_CKPT		1223
/*! capacity: bytes written for eviction */
#define	WT_STAT_CONN_CAPACITY_BYTES_EVICT		1224
/*! capacity: bytes written for log */
#define	WT_STAT_CONN_CAPACITY_BYTES_LOG			1225
/*! capacity: bytes written total */
#define	WT_STAT_CONN_CAPACITY_BYTES_WRITTEN		1226
/*! capacity: threshold to call fsync */
#define	WT_STAT_CONN_CAPACITY_THRESHOLD			1227
/*! capacity: time waiting due to total capacity (usecs) */
#define	WT_STAT_CONN_CAPACITY_TIME_TOTAL		1228
/*! capacity: time waiting during checkpoint (usecs) */
#define	WT_STAT_CONN_CAPACITY_TIME_CKPT			1229
/*! capacity: time waiting during eviction (usecs) */
#define	WT_STAT_CONN_CAPACITY_TIME_EVICT		1230
/*! capacity: time waiting during logging (usecs) */
#define	WT_STAT_CONN_CAPACITY_TIME_LOG			1231
/*! capacity: time waiting during read (usecs) */
#define	WT_STAT_CONN_CAPACITY_TIME_READ			1232
/*! checkpoint: checkpoint has acquired a snapshot for its transaction */
#define	WT_STAT_CONN_CHECKPOINT_SNAPSHOT_ACQUIRED	1233
/*! checkpoint: checkpoints skipped because database was clean */
#define	WT_STAT_CONN_CHECKPOINT_SKIPPED			1234
/*! checkpoint: fsync calls after allocating the transaction ID */
#define	WT_STAT_CONN_CHECKPOINT_FSYNC_POST		1235
/*! checkpoint: fsync duration after allocating the transaction ID (usecs) */
#define	WT_STAT_CONN_CHECKPOINT_FSYNC_POST_DURATION	1236
/*! checkpoint: generation */
#define	WT_STAT_CONN_CHECKPOINT_GENERATION		1237
/*! checkpoint: max time (msecs) */
#define	WT_STAT_CONN_CHECKPOINT_TIME_MAX		1238
/*! checkpoint: min time (msecs) */
#define	WT_STAT_CONN_CHECKPOINT_TIME_MIN		1239
/*! checkpoint: most recent duration for gathering all handles (usecs) */
#define	WT_STAT_CONN_CHECKPOINT_HANDLE_DURATION		1240
/*! checkpoint: most recent duration for gathering applied handles (usecs) */
#define	WT_STAT_CONN_CHECKPOINT_HANDLE_DURATION_APPLY	1241
/*! checkpoint: most recent duration for gathering skipped handles (usecs) */
#define	WT_STAT_CONN_CHECKPOINT_HANDLE_DURATION_SKIP	1242
/*! checkpoint: most recent handles applied */
#define	WT_STAT_CONN_CHECKPOINT_HANDLE_APPLIED		1243
/*! checkpoint: most recent handles skipped */
#define	WT_STAT_CONN_CHECKPOINT_HANDLE_SKIPPED		1244
/*! checkpoint: most recent handles walked */
#define	WT_STAT_CONN_CHECKPOINT_HANDLE_WALKED		1245
/*! checkpoint: most recent time (msecs) */
#define	WT_STAT_CONN_CHECKPOINT_TIME_RECENT		1246
/*! checkpoint: number of checkpoints started */
#define	WT_STAT_CONN_CHECKPOINTS			1247
/*! checkpoint: number of checkpoints started by compaction */
#define	WT_STAT_CONN_CHECKPOINTS_COMPACT		1248
/*! checkpoint: number of files synced */
#define	WT_STAT_CONN_CHECKPOINT_SYNC			1249
/*! checkpoint: number of handles visited after writes complete */
#define	WT_STAT_CONN_CHECKPOINT_PRESYNC			1250
/*! checkpoint: number of history store pages caused to be reconciled */
#define	WT_STAT_CONN_CHECKPOINT_HS_PAGES_RECONCILED	1251
/*! checkpoint: number of internal pages visited */
#define	WT_STAT_CONN_CHECKPOINT_PAGES_VISITED_INTERNAL	1252
/*! checkpoint: number of leaf pages visited */
#define	WT_STAT_CONN_CHECKPOINT_PAGES_VISITED_LEAF	1253
/*! checkpoint: number of pages caused to be reconciled */
#define	WT_STAT_CONN_CHECKPOINT_PAGES_RECONCILED	1254
/*! checkpoint: pages added for eviction during checkpoint cleanup */
#define	WT_STAT_CONN_CHECKPOINT_CLEANUP_PAGES_EVICT	1255
/*! checkpoint: pages removed during checkpoint cleanup */
#define	WT_STAT_CONN_CHECKPOINT_CLEANUP_PAGES_REMOVED	1256
/*! checkpoint: pages skipped during checkpoint cleanup tree walk */
#define	WT_STAT_CONN_CHECKPOINT_CLEANUP_PAGES_WALK_SKIPPED	1257
/*! checkpoint: pages visited during checkpoint cleanup */
#define	WT_STAT_CONN_CHECKPOINT_CLEANUP_PAGES_VISITED	1258
/*! checkpoint: prepare currently running */
#define	WT_STAT_CONN_CHECKPOINT_PREP_RUNNING		1259
/*! checkpoint: prepare max time (msecs) */
#define	WT_STAT_CONN_CHECKPOINT_PREP_MAX		1260
/*! checkpoint: prepare min time (msecs) */
#define	WT_STAT_CONN_CHECKPOINT_PREP_MIN		1261
/*! checkpoint: prepare most recent time (msecs) */
#define	WT_STAT_CONN_CHECKPOINT_PREP_RECENT		1262
/*! checkpoint: prepare total time (msecs) */
#define	WT_STAT_CONN_CHECKPOINT_PREP_TOTAL		1263
/*! checkpoint: progress state */
#define	WT_STAT_CONN_CHECKPOINT_STATE			1264
/*! checkpoint: scrub dirty target */
#define	WT_STAT_CONN_CHECKPOINT_SCRUB_TARGET		1265
/*! checkpoint: scrub time (msecs) */
#define	WT_STAT_CONN_CHECKPOINT_SCRUB_TIME		1266
/*! checkpoint: stop timing stress active */
#define	WT_STAT_CONN_CHECKPOINT_STOP_STRESS_ACTIVE	1267
/*! checkpoint: total time (msecs) */
#define	WT_STAT_CONN_CHECKPOINT_TIME_TOTAL		1268
/*! checkpoint: transaction checkpoints due to obsolete pages */
#define	WT_STAT_CONN_CHECKPOINT_OBSOLETE_APPLIED	1269
/*! checkpoint: wait cycles while cache dirty level is decreasing */
#define	WT_STAT_CONN_CHECKPOINT_WAIT_REDUCE_DIRTY	1270
/*! chunk-cache: aggregate number of spanned chunks on read */
#define	WT_STAT_CONN_CHUNK_CACHE_SPANS_CHUNKS_READ	1271
/*! chunk-cache: chunks evicted */
#define	WT_STAT_CONN_CHUNK_CACHE_CHUNKS_EVICTED		1272
/*! chunk-cache: could not allocate due to exceeding capacity */
#define	WT_STAT_CONN_CHUNK_CACHE_EXCEEDED_CAPACITY	1273
/*! chunk-cache: lookups */
<<<<<<< HEAD
#define	WT_STAT_CONN_CHUNK_CACHE_LOOKUPS		1273
/*!
 * chunk-cache: number of chunks loaded from flushed tables in chunk
 * cache
 */
#define	WT_STAT_CONN_CHUNK_CACHE_CHUNKS_LOADED_FROM_FLUSHED_TABLES	1274
/*! chunk-cache: number of misses */
#define	WT_STAT_CONN_CHUNK_CACHE_MISSES			1275
=======
#define	WT_STAT_CONN_CHUNK_CACHE_LOOKUPS		1274
/*! chunk-cache: number of misses */
#define	WT_STAT_CONN_CHUNK_CACHE_MISSES			1275
/*! chunk-cache: number of newly inserted objects in chunk cache */
#define	WT_STAT_CONN_CHUNK_CACHE_NEWLY_INSERTED		1276
>>>>>>> 79d2eb92
/*! chunk-cache: number of times a read from storage failed */
#define	WT_STAT_CONN_CHUNK_CACHE_IO_FAILED		1277
/*! chunk-cache: retried accessing a chunk while I/O was in progress */
#define	WT_STAT_CONN_CHUNK_CACHE_RETRIES		1278
/*! chunk-cache: timed out due to too many retries */
#define	WT_STAT_CONN_CHUNK_CACHE_TOOMANY_RETRIES	1279
/*! chunk-cache: total bytes used by the cache */
#define	WT_STAT_CONN_CHUNK_CACHE_BYTES_INUSE		1280
/*! chunk-cache: total bytes used by the cache for pinned chunks */
#define	WT_STAT_CONN_CHUNK_CACHE_BYTES_INUSE_PINNED	1281
/*! chunk-cache: total chunks held by the chunk cache */
#define	WT_STAT_CONN_CHUNK_CACHE_CHUNKS_INUSE		1282
/*! chunk-cache: total pinned chunks held by the chunk cache */
#define	WT_STAT_CONN_CHUNK_CACHE_CHUNKS_PINNED		1283
/*! connection: auto adjusting condition resets */
#define	WT_STAT_CONN_COND_AUTO_WAIT_RESET		1284
/*! connection: auto adjusting condition wait calls */
#define	WT_STAT_CONN_COND_AUTO_WAIT			1285
/*!
 * connection: auto adjusting condition wait raced to update timeout and
 * skipped updating
 */
#define	WT_STAT_CONN_COND_AUTO_WAIT_SKIPPED		1286
/*! connection: detected system time went backwards */
#define	WT_STAT_CONN_TIME_TRAVEL			1287
/*! connection: files currently open */
#define	WT_STAT_CONN_FILE_OPEN				1288
/*! connection: hash bucket array size for data handles */
#define	WT_STAT_CONN_BUCKETS_DH				1289
/*! connection: hash bucket array size general */
#define	WT_STAT_CONN_BUCKETS				1290
/*! connection: memory allocations */
#define	WT_STAT_CONN_MEMORY_ALLOCATION			1291
/*! connection: memory frees */
#define	WT_STAT_CONN_MEMORY_FREE			1292
/*! connection: memory re-allocations */
#define	WT_STAT_CONN_MEMORY_GROW			1293
/*! connection: number of sessions without a sweep for 5+ minutes */
#define	WT_STAT_CONN_NO_SESSION_SWEEP_5MIN		1294
/*! connection: number of sessions without a sweep for 60+ minutes */
#define	WT_STAT_CONN_NO_SESSION_SWEEP_60MIN		1295
/*! connection: pthread mutex condition wait calls */
#define	WT_STAT_CONN_COND_WAIT				1296
/*! connection: pthread mutex shared lock read-lock calls */
#define	WT_STAT_CONN_RWLOCK_READ			1297
/*! connection: pthread mutex shared lock write-lock calls */
#define	WT_STAT_CONN_RWLOCK_WRITE			1298
/*! connection: total fsync I/Os */
#define	WT_STAT_CONN_FSYNC_IO				1299
/*! connection: total read I/Os */
#define	WT_STAT_CONN_READ_IO				1300
/*! connection: total write I/Os */
#define	WT_STAT_CONN_WRITE_IO				1301
/*! cursor: Total number of entries skipped by cursor next calls */
#define	WT_STAT_CONN_CURSOR_NEXT_SKIP_TOTAL		1302
/*! cursor: Total number of entries skipped by cursor prev calls */
#define	WT_STAT_CONN_CURSOR_PREV_SKIP_TOTAL		1303
/*!
 * cursor: Total number of entries skipped to position the history store
 * cursor
 */
#define	WT_STAT_CONN_CURSOR_SKIP_HS_CUR_POSITION	1304
/*!
 * cursor: Total number of times a search near has exited due to prefix
 * config
 */
#define	WT_STAT_CONN_CURSOR_SEARCH_NEAR_PREFIX_FAST_PATHS	1305
/*!
 * cursor: Total number of times cursor fails to temporarily release
 * pinned page to encourage eviction of hot or large page
 */
#define	WT_STAT_CONN_CURSOR_REPOSITION_FAILED		1306
/*!
 * cursor: Total number of times cursor temporarily releases pinned page
 * to encourage eviction of hot or large page
 */
#define	WT_STAT_CONN_CURSOR_REPOSITION			1307
/*! cursor: cached cursor count */
#define	WT_STAT_CONN_CURSOR_CACHED_COUNT		1308
/*! cursor: cursor bound calls that return an error */
#define	WT_STAT_CONN_CURSOR_BOUND_ERROR			1309
/*! cursor: cursor bounds cleared from reset */
#define	WT_STAT_CONN_CURSOR_BOUNDS_RESET		1310
/*! cursor: cursor bounds comparisons performed */
#define	WT_STAT_CONN_CURSOR_BOUNDS_COMPARISONS		1311
/*! cursor: cursor bounds next called on an unpositioned cursor */
#define	WT_STAT_CONN_CURSOR_BOUNDS_NEXT_UNPOSITIONED	1312
/*! cursor: cursor bounds next early exit */
#define	WT_STAT_CONN_CURSOR_BOUNDS_NEXT_EARLY_EXIT	1313
/*! cursor: cursor bounds prev called on an unpositioned cursor */
#define	WT_STAT_CONN_CURSOR_BOUNDS_PREV_UNPOSITIONED	1314
/*! cursor: cursor bounds prev early exit */
#define	WT_STAT_CONN_CURSOR_BOUNDS_PREV_EARLY_EXIT	1315
/*! cursor: cursor bounds search early exit */
#define	WT_STAT_CONN_CURSOR_BOUNDS_SEARCH_EARLY_EXIT	1316
/*! cursor: cursor bounds search near call repositioned cursor */
#define	WT_STAT_CONN_CURSOR_BOUNDS_SEARCH_NEAR_REPOSITIONED_CURSOR	1317
/*! cursor: cursor bulk loaded cursor insert calls */
#define	WT_STAT_CONN_CURSOR_INSERT_BULK			1318
/*! cursor: cursor cache calls that return an error */
#define	WT_STAT_CONN_CURSOR_CACHE_ERROR			1319
/*! cursor: cursor close calls that result in cache */
#define	WT_STAT_CONN_CURSOR_CACHE			1320
/*! cursor: cursor close calls that return an error */
#define	WT_STAT_CONN_CURSOR_CLOSE_ERROR			1321
/*! cursor: cursor compare calls that return an error */
#define	WT_STAT_CONN_CURSOR_COMPARE_ERROR		1322
/*! cursor: cursor create calls */
#define	WT_STAT_CONN_CURSOR_CREATE			1323
/*! cursor: cursor equals calls that return an error */
#define	WT_STAT_CONN_CURSOR_EQUALS_ERROR		1324
/*! cursor: cursor get key calls that return an error */
#define	WT_STAT_CONN_CURSOR_GET_KEY_ERROR		1325
/*! cursor: cursor get value calls that return an error */
#define	WT_STAT_CONN_CURSOR_GET_VALUE_ERROR		1326
/*! cursor: cursor insert calls */
#define	WT_STAT_CONN_CURSOR_INSERT			1327
/*! cursor: cursor insert calls that return an error */
#define	WT_STAT_CONN_CURSOR_INSERT_ERROR		1328
/*! cursor: cursor insert check calls that return an error */
#define	WT_STAT_CONN_CURSOR_INSERT_CHECK_ERROR		1329
/*! cursor: cursor insert key and value bytes */
#define	WT_STAT_CONN_CURSOR_INSERT_BYTES		1330
/*! cursor: cursor largest key calls that return an error */
#define	WT_STAT_CONN_CURSOR_LARGEST_KEY_ERROR		1331
/*! cursor: cursor modify calls */
#define	WT_STAT_CONN_CURSOR_MODIFY			1332
/*! cursor: cursor modify calls that return an error */
#define	WT_STAT_CONN_CURSOR_MODIFY_ERROR		1333
/*! cursor: cursor modify key and value bytes affected */
#define	WT_STAT_CONN_CURSOR_MODIFY_BYTES		1334
/*! cursor: cursor modify value bytes modified */
#define	WT_STAT_CONN_CURSOR_MODIFY_BYTES_TOUCH		1335
/*! cursor: cursor next calls */
#define	WT_STAT_CONN_CURSOR_NEXT			1336
/*! cursor: cursor next calls that return an error */
#define	WT_STAT_CONN_CURSOR_NEXT_ERROR			1337
/*!
 * cursor: cursor next calls that skip due to a globally visible history
 * store tombstone
 */
#define	WT_STAT_CONN_CURSOR_NEXT_HS_TOMBSTONE		1338
/*!
 * cursor: cursor next calls that skip greater than 1 and fewer than 100
 * entries
 */
#define	WT_STAT_CONN_CURSOR_NEXT_SKIP_LT_100		1339
/*!
 * cursor: cursor next calls that skip greater than or equal to 100
 * entries
 */
#define	WT_STAT_CONN_CURSOR_NEXT_SKIP_GE_100		1340
/*! cursor: cursor next random calls that return an error */
#define	WT_STAT_CONN_CURSOR_NEXT_RANDOM_ERROR		1341
/*! cursor: cursor operation restarted */
#define	WT_STAT_CONN_CURSOR_RESTART			1342
/*! cursor: cursor prev calls */
#define	WT_STAT_CONN_CURSOR_PREV			1343
/*! cursor: cursor prev calls that return an error */
#define	WT_STAT_CONN_CURSOR_PREV_ERROR			1344
/*!
 * cursor: cursor prev calls that skip due to a globally visible history
 * store tombstone
 */
#define	WT_STAT_CONN_CURSOR_PREV_HS_TOMBSTONE		1345
/*!
 * cursor: cursor prev calls that skip greater than or equal to 100
 * entries
 */
#define	WT_STAT_CONN_CURSOR_PREV_SKIP_GE_100		1346
/*! cursor: cursor prev calls that skip less than 100 entries */
#define	WT_STAT_CONN_CURSOR_PREV_SKIP_LT_100		1347
/*! cursor: cursor reconfigure calls that return an error */
#define	WT_STAT_CONN_CURSOR_RECONFIGURE_ERROR		1348
/*! cursor: cursor remove calls */
#define	WT_STAT_CONN_CURSOR_REMOVE			1349
/*! cursor: cursor remove calls that return an error */
#define	WT_STAT_CONN_CURSOR_REMOVE_ERROR		1350
/*! cursor: cursor remove key bytes removed */
#define	WT_STAT_CONN_CURSOR_REMOVE_BYTES		1351
/*! cursor: cursor reopen calls that return an error */
#define	WT_STAT_CONN_CURSOR_REOPEN_ERROR		1352
/*! cursor: cursor reserve calls */
#define	WT_STAT_CONN_CURSOR_RESERVE			1353
/*! cursor: cursor reserve calls that return an error */
#define	WT_STAT_CONN_CURSOR_RESERVE_ERROR		1354
/*! cursor: cursor reset calls */
#define	WT_STAT_CONN_CURSOR_RESET			1355
/*! cursor: cursor reset calls that return an error */
#define	WT_STAT_CONN_CURSOR_RESET_ERROR			1356
/*! cursor: cursor search calls */
#define	WT_STAT_CONN_CURSOR_SEARCH			1357
/*! cursor: cursor search calls that return an error */
#define	WT_STAT_CONN_CURSOR_SEARCH_ERROR		1358
/*! cursor: cursor search history store calls */
#define	WT_STAT_CONN_CURSOR_SEARCH_HS			1359
/*! cursor: cursor search near calls */
#define	WT_STAT_CONN_CURSOR_SEARCH_NEAR			1360
/*! cursor: cursor search near calls that return an error */
#define	WT_STAT_CONN_CURSOR_SEARCH_NEAR_ERROR		1361
/*! cursor: cursor sweep buckets */
#define	WT_STAT_CONN_CURSOR_SWEEP_BUCKETS		1362
/*! cursor: cursor sweep cursors closed */
#define	WT_STAT_CONN_CURSOR_SWEEP_CLOSED		1363
/*! cursor: cursor sweep cursors examined */
#define	WT_STAT_CONN_CURSOR_SWEEP_EXAMINED		1364
/*! cursor: cursor sweeps */
#define	WT_STAT_CONN_CURSOR_SWEEP			1365
/*! cursor: cursor truncate calls */
#define	WT_STAT_CONN_CURSOR_TRUNCATE			1366
/*! cursor: cursor truncates performed on individual keys */
#define	WT_STAT_CONN_CURSOR_TRUNCATE_KEYS_DELETED	1367
/*! cursor: cursor update calls */
#define	WT_STAT_CONN_CURSOR_UPDATE			1368
/*! cursor: cursor update calls that return an error */
#define	WT_STAT_CONN_CURSOR_UPDATE_ERROR		1369
/*! cursor: cursor update key and value bytes */
#define	WT_STAT_CONN_CURSOR_UPDATE_BYTES		1370
/*! cursor: cursor update value size change */
#define	WT_STAT_CONN_CURSOR_UPDATE_BYTES_CHANGED	1371
/*! cursor: cursors reused from cache */
#define	WT_STAT_CONN_CURSOR_REOPEN			1372
/*! cursor: open cursor count */
#define	WT_STAT_CONN_CURSOR_OPEN_COUNT			1373
/*! data-handle: connection data handle size */
#define	WT_STAT_CONN_DH_CONN_HANDLE_SIZE		1374
/*! data-handle: connection data handles currently active */
#define	WT_STAT_CONN_DH_CONN_HANDLE_COUNT		1375
/*! data-handle: connection sweep candidate became referenced */
#define	WT_STAT_CONN_DH_SWEEP_REF			1376
/*! data-handle: connection sweep dhandles closed */
#define	WT_STAT_CONN_DH_SWEEP_CLOSE			1377
/*! data-handle: connection sweep dhandles removed from hash list */
#define	WT_STAT_CONN_DH_SWEEP_REMOVE			1378
/*! data-handle: connection sweep time-of-death sets */
#define	WT_STAT_CONN_DH_SWEEP_TOD			1379
/*! data-handle: connection sweeps */
#define	WT_STAT_CONN_DH_SWEEPS				1380
/*!
 * data-handle: connection sweeps skipped due to checkpoint gathering
 * handles
 */
#define	WT_STAT_CONN_DH_SWEEP_SKIP_CKPT			1381
/*! data-handle: session dhandles swept */
#define	WT_STAT_CONN_DH_SESSION_HANDLES			1382
/*! data-handle: session sweep attempts */
#define	WT_STAT_CONN_DH_SESSION_SWEEPS			1383
/*! lock: checkpoint lock acquisitions */
#define	WT_STAT_CONN_LOCK_CHECKPOINT_COUNT		1384
/*! lock: checkpoint lock application thread wait time (usecs) */
#define	WT_STAT_CONN_LOCK_CHECKPOINT_WAIT_APPLICATION	1385
/*! lock: checkpoint lock internal thread wait time (usecs) */
#define	WT_STAT_CONN_LOCK_CHECKPOINT_WAIT_INTERNAL	1386
/*! lock: dhandle lock application thread time waiting (usecs) */
#define	WT_STAT_CONN_LOCK_DHANDLE_WAIT_APPLICATION	1387
/*! lock: dhandle lock internal thread time waiting (usecs) */
#define	WT_STAT_CONN_LOCK_DHANDLE_WAIT_INTERNAL		1388
/*! lock: dhandle read lock acquisitions */
#define	WT_STAT_CONN_LOCK_DHANDLE_READ_COUNT		1389
/*! lock: dhandle write lock acquisitions */
#define	WT_STAT_CONN_LOCK_DHANDLE_WRITE_COUNT		1390
/*!
 * lock: durable timestamp queue lock application thread time waiting
 * (usecs)
 */
#define	WT_STAT_CONN_LOCK_DURABLE_TIMESTAMP_WAIT_APPLICATION	1391
/*!
 * lock: durable timestamp queue lock internal thread time waiting
 * (usecs)
 */
#define	WT_STAT_CONN_LOCK_DURABLE_TIMESTAMP_WAIT_INTERNAL	1392
/*! lock: durable timestamp queue read lock acquisitions */
#define	WT_STAT_CONN_LOCK_DURABLE_TIMESTAMP_READ_COUNT	1393
/*! lock: durable timestamp queue write lock acquisitions */
#define	WT_STAT_CONN_LOCK_DURABLE_TIMESTAMP_WRITE_COUNT	1394
/*! lock: metadata lock acquisitions */
#define	WT_STAT_CONN_LOCK_METADATA_COUNT		1395
/*! lock: metadata lock application thread wait time (usecs) */
#define	WT_STAT_CONN_LOCK_METADATA_WAIT_APPLICATION	1396
/*! lock: metadata lock internal thread wait time (usecs) */
#define	WT_STAT_CONN_LOCK_METADATA_WAIT_INTERNAL	1397
/*!
 * lock: read timestamp queue lock application thread time waiting
 * (usecs)
 */
#define	WT_STAT_CONN_LOCK_READ_TIMESTAMP_WAIT_APPLICATION	1398
/*! lock: read timestamp queue lock internal thread time waiting (usecs) */
#define	WT_STAT_CONN_LOCK_READ_TIMESTAMP_WAIT_INTERNAL	1399
/*! lock: read timestamp queue read lock acquisitions */
#define	WT_STAT_CONN_LOCK_READ_TIMESTAMP_READ_COUNT	1400
/*! lock: read timestamp queue write lock acquisitions */
#define	WT_STAT_CONN_LOCK_READ_TIMESTAMP_WRITE_COUNT	1401
/*! lock: schema lock acquisitions */
#define	WT_STAT_CONN_LOCK_SCHEMA_COUNT			1402
/*! lock: schema lock application thread wait time (usecs) */
#define	WT_STAT_CONN_LOCK_SCHEMA_WAIT_APPLICATION	1403
/*! lock: schema lock internal thread wait time (usecs) */
#define	WT_STAT_CONN_LOCK_SCHEMA_WAIT_INTERNAL		1404
/*!
 * lock: table lock application thread time waiting for the table lock
 * (usecs)
 */
#define	WT_STAT_CONN_LOCK_TABLE_WAIT_APPLICATION	1405
/*!
 * lock: table lock internal thread time waiting for the table lock
 * (usecs)
 */
#define	WT_STAT_CONN_LOCK_TABLE_WAIT_INTERNAL		1406
/*! lock: table read lock acquisitions */
#define	WT_STAT_CONN_LOCK_TABLE_READ_COUNT		1407
/*! lock: table write lock acquisitions */
#define	WT_STAT_CONN_LOCK_TABLE_WRITE_COUNT		1408
/*! lock: txn global lock application thread time waiting (usecs) */
#define	WT_STAT_CONN_LOCK_TXN_GLOBAL_WAIT_APPLICATION	1409
/*! lock: txn global lock internal thread time waiting (usecs) */
#define	WT_STAT_CONN_LOCK_TXN_GLOBAL_WAIT_INTERNAL	1410
/*! lock: txn global read lock acquisitions */
#define	WT_STAT_CONN_LOCK_TXN_GLOBAL_READ_COUNT		1411
/*! lock: txn global write lock acquisitions */
#define	WT_STAT_CONN_LOCK_TXN_GLOBAL_WRITE_COUNT	1412
/*! log: busy returns attempting to switch slots */
#define	WT_STAT_CONN_LOG_SLOT_SWITCH_BUSY		1413
/*! log: force log remove time sleeping (usecs) */
#define	WT_STAT_CONN_LOG_FORCE_REMOVE_SLEEP		1414
/*! log: log bytes of payload data */
#define	WT_STAT_CONN_LOG_BYTES_PAYLOAD			1415
/*! log: log bytes written */
#define	WT_STAT_CONN_LOG_BYTES_WRITTEN			1416
/*! log: log files manually zero-filled */
#define	WT_STAT_CONN_LOG_ZERO_FILLS			1417
/*! log: log flush operations */
#define	WT_STAT_CONN_LOG_FLUSH				1418
/*! log: log force write operations */
#define	WT_STAT_CONN_LOG_FORCE_WRITE			1419
/*! log: log force write operations skipped */
#define	WT_STAT_CONN_LOG_FORCE_WRITE_SKIP		1420
/*! log: log records compressed */
#define	WT_STAT_CONN_LOG_COMPRESS_WRITES		1421
/*! log: log records not compressed */
#define	WT_STAT_CONN_LOG_COMPRESS_WRITE_FAILS		1422
/*! log: log records too small to compress */
#define	WT_STAT_CONN_LOG_COMPRESS_SMALL			1423
/*! log: log release advances write LSN */
#define	WT_STAT_CONN_LOG_RELEASE_WRITE_LSN		1424
/*! log: log scan operations */
#define	WT_STAT_CONN_LOG_SCANS				1425
/*! log: log scan records requiring two reads */
#define	WT_STAT_CONN_LOG_SCAN_REREADS			1426
/*! log: log server thread advances write LSN */
#define	WT_STAT_CONN_LOG_WRITE_LSN			1427
/*! log: log server thread write LSN walk skipped */
#define	WT_STAT_CONN_LOG_WRITE_LSN_SKIP			1428
/*! log: log sync operations */
#define	WT_STAT_CONN_LOG_SYNC				1429
/*! log: log sync time duration (usecs) */
#define	WT_STAT_CONN_LOG_SYNC_DURATION			1430
/*! log: log sync_dir operations */
#define	WT_STAT_CONN_LOG_SYNC_DIR			1431
/*! log: log sync_dir time duration (usecs) */
#define	WT_STAT_CONN_LOG_SYNC_DIR_DURATION		1432
/*! log: log write operations */
#define	WT_STAT_CONN_LOG_WRITES				1433
/*! log: logging bytes consolidated */
#define	WT_STAT_CONN_LOG_SLOT_CONSOLIDATED		1434
/*! log: maximum log file size */
#define	WT_STAT_CONN_LOG_MAX_FILESIZE			1435
/*! log: number of pre-allocated log files to create */
#define	WT_STAT_CONN_LOG_PREALLOC_MAX			1436
/*! log: pre-allocated log files not ready and missed */
#define	WT_STAT_CONN_LOG_PREALLOC_MISSED		1437
/*! log: pre-allocated log files prepared */
#define	WT_STAT_CONN_LOG_PREALLOC_FILES			1438
/*! log: pre-allocated log files used */
#define	WT_STAT_CONN_LOG_PREALLOC_USED			1439
/*! log: records processed by log scan */
#define	WT_STAT_CONN_LOG_SCAN_RECORDS			1440
/*! log: slot close lost race */
#define	WT_STAT_CONN_LOG_SLOT_CLOSE_RACE		1441
/*! log: slot close unbuffered waits */
#define	WT_STAT_CONN_LOG_SLOT_CLOSE_UNBUF		1442
/*! log: slot closures */
#define	WT_STAT_CONN_LOG_SLOT_CLOSES			1443
/*! log: slot join atomic update races */
#define	WT_STAT_CONN_LOG_SLOT_RACES			1444
/*! log: slot join calls atomic updates raced */
#define	WT_STAT_CONN_LOG_SLOT_YIELD_RACE		1445
/*! log: slot join calls did not yield */
#define	WT_STAT_CONN_LOG_SLOT_IMMEDIATE			1446
/*! log: slot join calls found active slot closed */
#define	WT_STAT_CONN_LOG_SLOT_YIELD_CLOSE		1447
/*! log: slot join calls slept */
#define	WT_STAT_CONN_LOG_SLOT_YIELD_SLEEP		1448
/*! log: slot join calls yielded */
#define	WT_STAT_CONN_LOG_SLOT_YIELD			1449
/*! log: slot join found active slot closed */
#define	WT_STAT_CONN_LOG_SLOT_ACTIVE_CLOSED		1450
/*! log: slot joins yield time (usecs) */
#define	WT_STAT_CONN_LOG_SLOT_YIELD_DURATION		1451
/*! log: slot transitions unable to find free slot */
#define	WT_STAT_CONN_LOG_SLOT_NO_FREE_SLOTS		1452
/*! log: slot unbuffered writes */
#define	WT_STAT_CONN_LOG_SLOT_UNBUFFERED		1453
/*! log: total in-memory size of compressed records */
#define	WT_STAT_CONN_LOG_COMPRESS_MEM			1454
/*! log: total log buffer size */
#define	WT_STAT_CONN_LOG_BUFFER_SIZE			1455
/*! log: total size of compressed records */
#define	WT_STAT_CONN_LOG_COMPRESS_LEN			1456
/*! log: written slots coalesced */
#define	WT_STAT_CONN_LOG_SLOT_COALESCED			1457
/*! log: yields waiting for previous log file close */
#define	WT_STAT_CONN_LOG_CLOSE_YIELDS			1458
/*! perf: file system read latency histogram (bucket 1) - 10-49ms */
#define	WT_STAT_CONN_PERF_HIST_FSREAD_LATENCY_LT50	1459
/*! perf: file system read latency histogram (bucket 2) - 50-99ms */
#define	WT_STAT_CONN_PERF_HIST_FSREAD_LATENCY_LT100	1460
/*! perf: file system read latency histogram (bucket 3) - 100-249ms */
#define	WT_STAT_CONN_PERF_HIST_FSREAD_LATENCY_LT250	1461
/*! perf: file system read latency histogram (bucket 4) - 250-499ms */
#define	WT_STAT_CONN_PERF_HIST_FSREAD_LATENCY_LT500	1462
/*! perf: file system read latency histogram (bucket 5) - 500-999ms */
#define	WT_STAT_CONN_PERF_HIST_FSREAD_LATENCY_LT1000	1463
/*! perf: file system read latency histogram (bucket 6) - 1000ms+ */
#define	WT_STAT_CONN_PERF_HIST_FSREAD_LATENCY_GT1000	1464
/*! perf: file system write latency histogram (bucket 1) - 10-49ms */
#define	WT_STAT_CONN_PERF_HIST_FSWRITE_LATENCY_LT50	1465
/*! perf: file system write latency histogram (bucket 2) - 50-99ms */
#define	WT_STAT_CONN_PERF_HIST_FSWRITE_LATENCY_LT100	1466
/*! perf: file system write latency histogram (bucket 3) - 100-249ms */
#define	WT_STAT_CONN_PERF_HIST_FSWRITE_LATENCY_LT250	1467
/*! perf: file system write latency histogram (bucket 4) - 250-499ms */
#define	WT_STAT_CONN_PERF_HIST_FSWRITE_LATENCY_LT500	1468
/*! perf: file system write latency histogram (bucket 5) - 500-999ms */
#define	WT_STAT_CONN_PERF_HIST_FSWRITE_LATENCY_LT1000	1469
/*! perf: file system write latency histogram (bucket 6) - 1000ms+ */
#define	WT_STAT_CONN_PERF_HIST_FSWRITE_LATENCY_GT1000	1470
/*! perf: operation read latency histogram (bucket 1) - 100-249us */
#define	WT_STAT_CONN_PERF_HIST_OPREAD_LATENCY_LT250	1471
/*! perf: operation read latency histogram (bucket 2) - 250-499us */
#define	WT_STAT_CONN_PERF_HIST_OPREAD_LATENCY_LT500	1472
/*! perf: operation read latency histogram (bucket 3) - 500-999us */
#define	WT_STAT_CONN_PERF_HIST_OPREAD_LATENCY_LT1000	1473
/*! perf: operation read latency histogram (bucket 4) - 1000-9999us */
#define	WT_STAT_CONN_PERF_HIST_OPREAD_LATENCY_LT10000	1474
/*! perf: operation read latency histogram (bucket 5) - 10000us+ */
#define	WT_STAT_CONN_PERF_HIST_OPREAD_LATENCY_GT10000	1475
/*! perf: operation write latency histogram (bucket 1) - 100-249us */
#define	WT_STAT_CONN_PERF_HIST_OPWRITE_LATENCY_LT250	1476
/*! perf: operation write latency histogram (bucket 2) - 250-499us */
#define	WT_STAT_CONN_PERF_HIST_OPWRITE_LATENCY_LT500	1477
/*! perf: operation write latency histogram (bucket 3) - 500-999us */
#define	WT_STAT_CONN_PERF_HIST_OPWRITE_LATENCY_LT1000	1478
/*! perf: operation write latency histogram (bucket 4) - 1000-9999us */
#define	WT_STAT_CONN_PERF_HIST_OPWRITE_LATENCY_LT10000	1479
/*! perf: operation write latency histogram (bucket 5) - 10000us+ */
#define	WT_STAT_CONN_PERF_HIST_OPWRITE_LATENCY_GT10000	1480
/*! reconciliation: VLCS pages explicitly reconciled as empty */
#define	WT_STAT_CONN_REC_VLCS_EMPTIED_PAGES		1481
/*! reconciliation: approximate byte size of timestamps in pages written */
#define	WT_STAT_CONN_REC_TIME_WINDOW_BYTES_TS		1482
/*!
 * reconciliation: approximate byte size of transaction IDs in pages
 * written
 */
#define	WT_STAT_CONN_REC_TIME_WINDOW_BYTES_TXN		1483
/*! reconciliation: fast-path pages deleted */
#define	WT_STAT_CONN_REC_PAGE_DELETE_FAST		1484
/*! reconciliation: leaf-page overflow keys */
#define	WT_STAT_CONN_REC_OVERFLOW_KEY_LEAF		1485
/*! reconciliation: maximum milliseconds spent in a reconciliation call */
#define	WT_STAT_CONN_REC_MAXIMUM_MILLISECONDS		1486
/*!
 * reconciliation: maximum milliseconds spent in building a disk image in
 * a reconciliation
 */
#define	WT_STAT_CONN_REC_MAXIMUM_IMAGE_BUILD_MILLISECONDS	1487
/*!
 * reconciliation: maximum milliseconds spent in moving updates to the
 * history store in a reconciliation
 */
#define	WT_STAT_CONN_REC_MAXIMUM_HS_WRAPUP_MILLISECONDS	1488
/*! reconciliation: page reconciliation calls */
#define	WT_STAT_CONN_REC_PAGES				1489
/*! reconciliation: page reconciliation calls for eviction */
#define	WT_STAT_CONN_REC_PAGES_EVICTION			1490
/*!
 * reconciliation: page reconciliation calls that resulted in values with
 * prepared transaction metadata
 */
#define	WT_STAT_CONN_REC_PAGES_WITH_PREPARE		1491
/*!
 * reconciliation: page reconciliation calls that resulted in values with
 * timestamps
 */
#define	WT_STAT_CONN_REC_PAGES_WITH_TS			1492
/*!
 * reconciliation: page reconciliation calls that resulted in values with
 * transaction ids
 */
#define	WT_STAT_CONN_REC_PAGES_WITH_TXN			1493
/*! reconciliation: pages deleted */
#define	WT_STAT_CONN_REC_PAGE_DELETE			1494
/*!
 * reconciliation: pages written including an aggregated newest start
 * durable timestamp
 */
#define	WT_STAT_CONN_REC_TIME_AGGR_NEWEST_START_DURABLE_TS	1495
/*!
 * reconciliation: pages written including an aggregated newest stop
 * durable timestamp
 */
#define	WT_STAT_CONN_REC_TIME_AGGR_NEWEST_STOP_DURABLE_TS	1496
/*!
 * reconciliation: pages written including an aggregated newest stop
 * timestamp
 */
#define	WT_STAT_CONN_REC_TIME_AGGR_NEWEST_STOP_TS	1497
/*!
 * reconciliation: pages written including an aggregated newest stop
 * transaction ID
 */
#define	WT_STAT_CONN_REC_TIME_AGGR_NEWEST_STOP_TXN	1498
/*!
 * reconciliation: pages written including an aggregated newest
 * transaction ID
 */
#define	WT_STAT_CONN_REC_TIME_AGGR_NEWEST_TXN		1499
/*!
 * reconciliation: pages written including an aggregated oldest start
 * timestamp
 */
#define	WT_STAT_CONN_REC_TIME_AGGR_OLDEST_START_TS	1500
/*! reconciliation: pages written including an aggregated prepare */
#define	WT_STAT_CONN_REC_TIME_AGGR_PREPARED		1501
/*! reconciliation: pages written including at least one prepare state */
#define	WT_STAT_CONN_REC_TIME_WINDOW_PAGES_PREPARED	1502
/*!
 * reconciliation: pages written including at least one start durable
 * timestamp
 */
#define	WT_STAT_CONN_REC_TIME_WINDOW_PAGES_DURABLE_START_TS	1503
/*! reconciliation: pages written including at least one start timestamp */
#define	WT_STAT_CONN_REC_TIME_WINDOW_PAGES_START_TS	1504
/*!
 * reconciliation: pages written including at least one start transaction
 * ID
 */
#define	WT_STAT_CONN_REC_TIME_WINDOW_PAGES_START_TXN	1505
/*!
 * reconciliation: pages written including at least one stop durable
 * timestamp
 */
#define	WT_STAT_CONN_REC_TIME_WINDOW_PAGES_DURABLE_STOP_TS	1506
/*! reconciliation: pages written including at least one stop timestamp */
#define	WT_STAT_CONN_REC_TIME_WINDOW_PAGES_STOP_TS	1507
/*!
 * reconciliation: pages written including at least one stop transaction
 * ID
 */
#define	WT_STAT_CONN_REC_TIME_WINDOW_PAGES_STOP_TXN	1508
/*! reconciliation: records written including a prepare state */
#define	WT_STAT_CONN_REC_TIME_WINDOW_PREPARED		1509
/*! reconciliation: records written including a start durable timestamp */
#define	WT_STAT_CONN_REC_TIME_WINDOW_DURABLE_START_TS	1510
/*! reconciliation: records written including a start timestamp */
#define	WT_STAT_CONN_REC_TIME_WINDOW_START_TS		1511
/*! reconciliation: records written including a start transaction ID */
#define	WT_STAT_CONN_REC_TIME_WINDOW_START_TXN		1512
/*! reconciliation: records written including a stop durable timestamp */
#define	WT_STAT_CONN_REC_TIME_WINDOW_DURABLE_STOP_TS	1513
/*! reconciliation: records written including a stop timestamp */
#define	WT_STAT_CONN_REC_TIME_WINDOW_STOP_TS		1514
/*! reconciliation: records written including a stop transaction ID */
#define	WT_STAT_CONN_REC_TIME_WINDOW_STOP_TXN		1515
/*! reconciliation: split bytes currently awaiting free */
#define	WT_STAT_CONN_REC_SPLIT_STASHED_BYTES		1516
/*! reconciliation: split objects currently awaiting free */
#define	WT_STAT_CONN_REC_SPLIT_STASHED_OBJECTS		1517
/*! session: attempts to remove a local object and the object is in use */
#define	WT_STAT_CONN_LOCAL_OBJECTS_INUSE		1518
/*! session: flush_tier failed calls */
#define	WT_STAT_CONN_FLUSH_TIER_FAIL			1519
/*! session: flush_tier operation calls */
#define	WT_STAT_CONN_FLUSH_TIER				1520
/*! session: flush_tier tables skipped due to no checkpoint */
#define	WT_STAT_CONN_FLUSH_TIER_SKIPPED			1521
/*! session: flush_tier tables switched */
#define	WT_STAT_CONN_FLUSH_TIER_SWITCHED		1522
/*! session: local objects removed */
#define	WT_STAT_CONN_LOCAL_OBJECTS_REMOVED		1523
/*! session: open session count */
#define	WT_STAT_CONN_SESSION_OPEN			1524
/*! session: session query timestamp calls */
#define	WT_STAT_CONN_SESSION_QUERY_TS			1525
/*! session: table alter failed calls */
#define	WT_STAT_CONN_SESSION_TABLE_ALTER_FAIL		1526
/*! session: table alter successful calls */
#define	WT_STAT_CONN_SESSION_TABLE_ALTER_SUCCESS	1527
/*! session: table alter triggering checkpoint calls */
#define	WT_STAT_CONN_SESSION_TABLE_ALTER_TRIGGER_CHECKPOINT	1528
/*! session: table alter unchanged and skipped */
#define	WT_STAT_CONN_SESSION_TABLE_ALTER_SKIP		1529
/*! session: table compact dhandle successful calls */
#define	WT_STAT_CONN_SESSION_TABLE_COMPACT_DHANDLE_SUCCESS	1530
/*! session: table compact failed calls */
#define	WT_STAT_CONN_SESSION_TABLE_COMPACT_FAIL		1531
/*! session: table compact failed calls due to cache pressure */
#define	WT_STAT_CONN_SESSION_TABLE_COMPACT_FAIL_CACHE_PRESSURE	1532
/*! session: table compact running */
#define	WT_STAT_CONN_SESSION_TABLE_COMPACT_RUNNING	1533
/*! session: table compact skipped as process would not reduce file size */
#define	WT_STAT_CONN_SESSION_TABLE_COMPACT_SKIPPED	1534
/*! session: table compact successful calls */
#define	WT_STAT_CONN_SESSION_TABLE_COMPACT_SUCCESS	1535
/*! session: table compact timeout */
#define	WT_STAT_CONN_SESSION_TABLE_COMPACT_TIMEOUT	1536
/*! session: table create failed calls */
#define	WT_STAT_CONN_SESSION_TABLE_CREATE_FAIL		1537
/*! session: table create successful calls */
#define	WT_STAT_CONN_SESSION_TABLE_CREATE_SUCCESS	1538
/*! session: table create with import failed calls */
#define	WT_STAT_CONN_SESSION_TABLE_CREATE_IMPORT_FAIL	1539
/*! session: table create with import successful calls */
#define	WT_STAT_CONN_SESSION_TABLE_CREATE_IMPORT_SUCCESS	1540
/*! session: table drop failed calls */
#define	WT_STAT_CONN_SESSION_TABLE_DROP_FAIL		1541
/*! session: table drop successful calls */
#define	WT_STAT_CONN_SESSION_TABLE_DROP_SUCCESS		1542
/*! session: table rename failed calls */
#define	WT_STAT_CONN_SESSION_TABLE_RENAME_FAIL		1543
/*! session: table rename successful calls */
#define	WT_STAT_CONN_SESSION_TABLE_RENAME_SUCCESS	1544
/*! session: table salvage failed calls */
#define	WT_STAT_CONN_SESSION_TABLE_SALVAGE_FAIL		1545
/*! session: table salvage successful calls */
#define	WT_STAT_CONN_SESSION_TABLE_SALVAGE_SUCCESS	1546
/*! session: table truncate failed calls */
#define	WT_STAT_CONN_SESSION_TABLE_TRUNCATE_FAIL	1547
/*! session: table truncate successful calls */
#define	WT_STAT_CONN_SESSION_TABLE_TRUNCATE_SUCCESS	1548
/*! session: table verify failed calls */
#define	WT_STAT_CONN_SESSION_TABLE_VERIFY_FAIL		1549
/*! session: table verify successful calls */
#define	WT_STAT_CONN_SESSION_TABLE_VERIFY_SUCCESS	1550
/*! session: tiered operations dequeued and processed */
#define	WT_STAT_CONN_TIERED_WORK_UNITS_DEQUEUED		1551
/*! session: tiered operations removed without processing */
#define	WT_STAT_CONN_TIERED_WORK_UNITS_REMOVED		1552
/*! session: tiered operations scheduled */
#define	WT_STAT_CONN_TIERED_WORK_UNITS_CREATED		1553
/*! session: tiered storage local retention time (secs) */
#define	WT_STAT_CONN_TIERED_RETENTION			1554
/*! thread-state: active filesystem fsync calls */
#define	WT_STAT_CONN_THREAD_FSYNC_ACTIVE		1555
/*! thread-state: active filesystem read calls */
#define	WT_STAT_CONN_THREAD_READ_ACTIVE			1556
/*! thread-state: active filesystem write calls */
#define	WT_STAT_CONN_THREAD_WRITE_ACTIVE		1557
/*! thread-yield: application thread time evicting (usecs) */
#define	WT_STAT_CONN_APPLICATION_EVICT_TIME		1558
/*! thread-yield: application thread time waiting for cache (usecs) */
#define	WT_STAT_CONN_APPLICATION_CACHE_TIME		1559
/*!
 * thread-yield: connection close blocked waiting for transaction state
 * stabilization
 */
#define	WT_STAT_CONN_TXN_RELEASE_BLOCKED		1560
/*! thread-yield: connection close yielded for lsm manager shutdown */
#define	WT_STAT_CONN_CONN_CLOSE_BLOCKED_LSM		1561
/*! thread-yield: data handle lock yielded */
#define	WT_STAT_CONN_DHANDLE_LOCK_BLOCKED		1562
/*!
 * thread-yield: get reference for page index and slot time sleeping
 * (usecs)
 */
#define	WT_STAT_CONN_PAGE_INDEX_SLOT_REF_BLOCKED	1563
/*! thread-yield: page access yielded due to prepare state change */
#define	WT_STAT_CONN_PREPARED_TRANSITION_BLOCKED_PAGE	1564
/*! thread-yield: page acquire busy blocked */
#define	WT_STAT_CONN_PAGE_BUSY_BLOCKED			1565
/*! thread-yield: page acquire eviction blocked */
#define	WT_STAT_CONN_PAGE_FORCIBLE_EVICT_BLOCKED	1566
/*! thread-yield: page acquire locked blocked */
#define	WT_STAT_CONN_PAGE_LOCKED_BLOCKED		1567
/*! thread-yield: page acquire read blocked */
#define	WT_STAT_CONN_PAGE_READ_BLOCKED			1568
/*! thread-yield: page acquire time sleeping (usecs) */
#define	WT_STAT_CONN_PAGE_SLEEP				1569
/*!
 * thread-yield: page delete rollback time sleeping for state change
 * (usecs)
 */
#define	WT_STAT_CONN_PAGE_DEL_ROLLBACK_BLOCKED		1570
/*! thread-yield: page reconciliation yielded due to child modification */
#define	WT_STAT_CONN_CHILD_MODIFY_BLOCKED_PAGE		1571
/*! transaction: Number of prepared updates */
#define	WT_STAT_CONN_TXN_PREPARED_UPDATES		1572
/*! transaction: Number of prepared updates committed */
#define	WT_STAT_CONN_TXN_PREPARED_UPDATES_COMMITTED	1573
/*! transaction: Number of prepared updates repeated on the same key */
#define	WT_STAT_CONN_TXN_PREPARED_UPDATES_KEY_REPEATED	1574
/*! transaction: Number of prepared updates rolled back */
#define	WT_STAT_CONN_TXN_PREPARED_UPDATES_ROLLEDBACK	1575
/*!
 * transaction: a reader raced with a prepared transaction commit and
 * skipped an update or updates
 */
#define	WT_STAT_CONN_TXN_READ_RACE_PREPARE_COMMIT	1576
/*! transaction: number of times overflow removed value is read */
#define	WT_STAT_CONN_TXN_READ_OVERFLOW_REMOVE		1577
/*! transaction: oldest pinned transaction ID rolled back for eviction */
#define	WT_STAT_CONN_TXN_ROLLBACK_OLDEST_PINNED		1578
/*! transaction: prepared transactions */
#define	WT_STAT_CONN_TXN_PREPARE			1579
/*! transaction: prepared transactions committed */
#define	WT_STAT_CONN_TXN_PREPARE_COMMIT			1580
/*! transaction: prepared transactions currently active */
#define	WT_STAT_CONN_TXN_PREPARE_ACTIVE			1581
/*! transaction: prepared transactions rolled back */
#define	WT_STAT_CONN_TXN_PREPARE_ROLLBACK		1582
/*! transaction: query timestamp calls */
#define	WT_STAT_CONN_TXN_QUERY_TS			1583
/*! transaction: race to read prepared update retry */
#define	WT_STAT_CONN_TXN_READ_RACE_PREPARE_UPDATE	1584
/*! transaction: rollback to stable calls */
#define	WT_STAT_CONN_TXN_RTS				1585
/*!
 * transaction: rollback to stable history store keys that would have
 * been swept in non-dryrun mode
 */
#define	WT_STAT_CONN_TXN_RTS_SWEEP_HS_KEYS_DRYRUN	1586
/*!
 * transaction: rollback to stable history store records with stop
 * timestamps older than newer records
 */
#define	WT_STAT_CONN_TXN_RTS_HS_STOP_OLDER_THAN_NEWER_START	1587
/*! transaction: rollback to stable inconsistent checkpoint */
#define	WT_STAT_CONN_TXN_RTS_INCONSISTENT_CKPT		1588
/*! transaction: rollback to stable keys removed */
#define	WT_STAT_CONN_TXN_RTS_KEYS_REMOVED		1589
/*! transaction: rollback to stable keys restored */
#define	WT_STAT_CONN_TXN_RTS_KEYS_RESTORED		1590
/*!
 * transaction: rollback to stable keys that would have been removed in
 * non-dryrun mode
 */
#define	WT_STAT_CONN_TXN_RTS_KEYS_REMOVED_DRYRUN	1591
/*!
 * transaction: rollback to stable keys that would have been restored in
 * non-dryrun mode
 */
#define	WT_STAT_CONN_TXN_RTS_KEYS_RESTORED_DRYRUN	1592
/*! transaction: rollback to stable pages visited */
#define	WT_STAT_CONN_TXN_RTS_PAGES_VISITED		1593
/*! transaction: rollback to stable restored tombstones from history store */
#define	WT_STAT_CONN_TXN_RTS_HS_RESTORE_TOMBSTONES	1594
/*! transaction: rollback to stable restored updates from history store */
#define	WT_STAT_CONN_TXN_RTS_HS_RESTORE_UPDATES		1595
/*! transaction: rollback to stable skipping delete rle */
#define	WT_STAT_CONN_TXN_RTS_DELETE_RLE_SKIPPED		1596
/*! transaction: rollback to stable skipping stable rle */
#define	WT_STAT_CONN_TXN_RTS_STABLE_RLE_SKIPPED		1597
/*! transaction: rollback to stable sweeping history store keys */
#define	WT_STAT_CONN_TXN_RTS_SWEEP_HS_KEYS		1598
/*!
 * transaction: rollback to stable tombstones from history store that
 * would have been restored in non-dryrun mode
 */
#define	WT_STAT_CONN_TXN_RTS_HS_RESTORE_TOMBSTONES_DRYRUN	1599
/*! transaction: rollback to stable tree walk skipping pages */
#define	WT_STAT_CONN_TXN_RTS_TREE_WALK_SKIP_PAGES	1600
/*! transaction: rollback to stable updates aborted */
#define	WT_STAT_CONN_TXN_RTS_UPD_ABORTED		1601
/*!
 * transaction: rollback to stable updates from history store that would
 * have been restored in non-dryrun mode
 */
#define	WT_STAT_CONN_TXN_RTS_HS_RESTORE_UPDATES_DRYRUN	1602
/*! transaction: rollback to stable updates removed from history store */
#define	WT_STAT_CONN_TXN_RTS_HS_REMOVED			1603
/*!
 * transaction: rollback to stable updates that would have been aborted
 * in non-dryrun mode
 */
#define	WT_STAT_CONN_TXN_RTS_UPD_ABORTED_DRYRUN		1604
/*!
 * transaction: rollback to stable updates that would have been removed
 * from history store in non-dryrun mode
 */
#define	WT_STAT_CONN_TXN_RTS_HS_REMOVED_DRYRUN		1605
/*! transaction: sessions scanned in each walk of concurrent sessions */
#define	WT_STAT_CONN_TXN_SESSIONS_WALKED		1606
/*! transaction: set timestamp calls */
#define	WT_STAT_CONN_TXN_SET_TS				1607
/*! transaction: set timestamp durable calls */
#define	WT_STAT_CONN_TXN_SET_TS_DURABLE			1608
/*! transaction: set timestamp durable updates */
#define	WT_STAT_CONN_TXN_SET_TS_DURABLE_UPD		1609
/*! transaction: set timestamp oldest calls */
#define	WT_STAT_CONN_TXN_SET_TS_OLDEST			1610
/*! transaction: set timestamp oldest updates */
#define	WT_STAT_CONN_TXN_SET_TS_OLDEST_UPD		1611
/*! transaction: set timestamp stable calls */
#define	WT_STAT_CONN_TXN_SET_TS_STABLE			1612
/*! transaction: set timestamp stable updates */
#define	WT_STAT_CONN_TXN_SET_TS_STABLE_UPD		1613
/*! transaction: transaction begins */
#define	WT_STAT_CONN_TXN_BEGIN				1614
/*!
 * transaction: transaction checkpoint history store file duration
 * (usecs)
 */
#define	WT_STAT_CONN_TXN_HS_CKPT_DURATION		1615
/*! transaction: transaction range of IDs currently pinned */
#define	WT_STAT_CONN_TXN_PINNED_RANGE			1616
/*! transaction: transaction range of IDs currently pinned by a checkpoint */
#define	WT_STAT_CONN_TXN_PINNED_CHECKPOINT_RANGE	1617
/*! transaction: transaction range of timestamps currently pinned */
#define	WT_STAT_CONN_TXN_PINNED_TIMESTAMP		1618
/*! transaction: transaction range of timestamps pinned by a checkpoint */
#define	WT_STAT_CONN_TXN_PINNED_TIMESTAMP_CHECKPOINT	1619
/*!
 * transaction: transaction range of timestamps pinned by the oldest
 * active read timestamp
 */
#define	WT_STAT_CONN_TXN_PINNED_TIMESTAMP_READER	1620
/*!
 * transaction: transaction range of timestamps pinned by the oldest
 * timestamp
 */
#define	WT_STAT_CONN_TXN_PINNED_TIMESTAMP_OLDEST	1621
/*! transaction: transaction read timestamp of the oldest active reader */
#define	WT_STAT_CONN_TXN_TIMESTAMP_OLDEST_ACTIVE_READ	1622
/*! transaction: transaction rollback to stable currently running */
#define	WT_STAT_CONN_TXN_ROLLBACK_TO_STABLE_RUNNING	1623
/*! transaction: transaction walk of concurrent sessions */
#define	WT_STAT_CONN_TXN_WALK_SESSIONS			1624
/*! transaction: transactions committed */
#define	WT_STAT_CONN_TXN_COMMIT				1625
/*! transaction: transactions rolled back */
#define	WT_STAT_CONN_TXN_ROLLBACK			1626
/*! transaction: update conflicts */
#define	WT_STAT_CONN_TXN_UPDATE_CONFLICT		1627

/*!
 * @}
 * @name Statistics for data sources
 * @anchor statistics_dsrc
 * @{
 */
/*! LSM: bloom filter false positives */
#define	WT_STAT_DSRC_BLOOM_FALSE_POSITIVE		2000
/*! LSM: bloom filter hits */
#define	WT_STAT_DSRC_BLOOM_HIT				2001
/*! LSM: bloom filter misses */
#define	WT_STAT_DSRC_BLOOM_MISS				2002
/*! LSM: bloom filter pages evicted from cache */
#define	WT_STAT_DSRC_BLOOM_PAGE_EVICT			2003
/*! LSM: bloom filter pages read into cache */
#define	WT_STAT_DSRC_BLOOM_PAGE_READ			2004
/*! LSM: bloom filters in the LSM tree */
#define	WT_STAT_DSRC_BLOOM_COUNT			2005
/*! LSM: chunks in the LSM tree */
#define	WT_STAT_DSRC_LSM_CHUNK_COUNT			2006
/*! LSM: highest merge generation in the LSM tree */
#define	WT_STAT_DSRC_LSM_GENERATION_MAX			2007
/*!
 * LSM: queries that could have benefited from a Bloom filter that did
 * not exist
 */
#define	WT_STAT_DSRC_LSM_LOOKUP_NO_BLOOM		2008
/*! LSM: sleep for LSM checkpoint throttle */
#define	WT_STAT_DSRC_LSM_CHECKPOINT_THROTTLE		2009
/*! LSM: sleep for LSM merge throttle */
#define	WT_STAT_DSRC_LSM_MERGE_THROTTLE			2010
/*! LSM: total size of bloom filters */
#define	WT_STAT_DSRC_BLOOM_SIZE				2011
/*! autocommit: retries for readonly operations */
#define	WT_STAT_DSRC_AUTOCOMMIT_READONLY_RETRY		2012
/*! autocommit: retries for update operations */
#define	WT_STAT_DSRC_AUTOCOMMIT_UPDATE_RETRY		2013
/*! block-manager: allocations requiring file extension */
#define	WT_STAT_DSRC_BLOCK_EXTENSION			2014
/*! block-manager: blocks allocated */
#define	WT_STAT_DSRC_BLOCK_ALLOC			2015
/*! block-manager: blocks freed */
#define	WT_STAT_DSRC_BLOCK_FREE				2016
/*! block-manager: checkpoint size */
#define	WT_STAT_DSRC_BLOCK_CHECKPOINT_SIZE		2017
/*! block-manager: file allocation unit size */
#define	WT_STAT_DSRC_ALLOCATION_SIZE			2018
/*! block-manager: file bytes available for reuse */
#define	WT_STAT_DSRC_BLOCK_REUSE_BYTES			2019
/*! block-manager: file magic number */
#define	WT_STAT_DSRC_BLOCK_MAGIC			2020
/*! block-manager: file major version number */
#define	WT_STAT_DSRC_BLOCK_MAJOR			2021
/*! block-manager: file size in bytes */
#define	WT_STAT_DSRC_BLOCK_SIZE				2022
/*! block-manager: minor version number */
#define	WT_STAT_DSRC_BLOCK_MINOR			2023
/*! btree: btree checkpoint generation */
#define	WT_STAT_DSRC_BTREE_CHECKPOINT_GENERATION	2024
/*! btree: btree clean tree checkpoint expiration time */
#define	WT_STAT_DSRC_BTREE_CLEAN_CHECKPOINT_TIMER	2025
/*! btree: btree compact pages reviewed */
#define	WT_STAT_DSRC_BTREE_COMPACT_PAGES_REVIEWED	2026
/*! btree: btree compact pages rewritten */
#define	WT_STAT_DSRC_BTREE_COMPACT_PAGES_REWRITTEN	2027
/*! btree: btree compact pages skipped */
#define	WT_STAT_DSRC_BTREE_COMPACT_PAGES_SKIPPED	2028
/*! btree: btree expected number of compact pages rewritten */
#define	WT_STAT_DSRC_BTREE_COMPACT_PAGES_REWRITTEN_EXPECTED	2029
/*! btree: btree skipped by compaction as process would not reduce size */
#define	WT_STAT_DSRC_BTREE_COMPACT_SKIPPED		2030
/*!
 * btree: column-store fixed-size leaf pages, only reported if tree_walk
 * or all statistics are enabled
 */
#define	WT_STAT_DSRC_BTREE_COLUMN_FIX			2031
/*!
 * btree: column-store fixed-size time windows, only reported if
 * tree_walk or all statistics are enabled
 */
#define	WT_STAT_DSRC_BTREE_COLUMN_TWS			2032
/*!
 * btree: column-store internal pages, only reported if tree_walk or all
 * statistics are enabled
 */
#define	WT_STAT_DSRC_BTREE_COLUMN_INTERNAL		2033
/*!
 * btree: column-store variable-size RLE encoded values, only reported if
 * tree_walk or all statistics are enabled
 */
#define	WT_STAT_DSRC_BTREE_COLUMN_RLE			2034
/*!
 * btree: column-store variable-size deleted values, only reported if
 * tree_walk or all statistics are enabled
 */
#define	WT_STAT_DSRC_BTREE_COLUMN_DELETED		2035
/*!
 * btree: column-store variable-size leaf pages, only reported if
 * tree_walk or all statistics are enabled
 */
#define	WT_STAT_DSRC_BTREE_COLUMN_VARIABLE		2036
/*! btree: fixed-record size */
#define	WT_STAT_DSRC_BTREE_FIXED_LEN			2037
/*! btree: maximum internal page size */
#define	WT_STAT_DSRC_BTREE_MAXINTLPAGE			2038
/*! btree: maximum leaf page key size */
#define	WT_STAT_DSRC_BTREE_MAXLEAFKEY			2039
/*! btree: maximum leaf page size */
#define	WT_STAT_DSRC_BTREE_MAXLEAFPAGE			2040
/*! btree: maximum leaf page value size */
#define	WT_STAT_DSRC_BTREE_MAXLEAFVALUE			2041
/*! btree: maximum tree depth */
#define	WT_STAT_DSRC_BTREE_MAXIMUM_DEPTH		2042
/*!
 * btree: number of key/value pairs, only reported if tree_walk or all
 * statistics are enabled
 */
#define	WT_STAT_DSRC_BTREE_ENTRIES			2043
/*!
 * btree: overflow pages, only reported if tree_walk or all statistics
 * are enabled
 */
#define	WT_STAT_DSRC_BTREE_OVERFLOW			2044
/*!
 * btree: row-store empty values, only reported if tree_walk or all
 * statistics are enabled
 */
#define	WT_STAT_DSRC_BTREE_ROW_EMPTY_VALUES		2045
/*!
 * btree: row-store internal pages, only reported if tree_walk or all
 * statistics are enabled
 */
#define	WT_STAT_DSRC_BTREE_ROW_INTERNAL			2046
/*!
 * btree: row-store leaf pages, only reported if tree_walk or all
 * statistics are enabled
 */
#define	WT_STAT_DSRC_BTREE_ROW_LEAF			2047
/*! cache: bytes currently in the cache */
#define	WT_STAT_DSRC_CACHE_BYTES_INUSE			2048
/*! cache: bytes dirty in the cache cumulative */
#define	WT_STAT_DSRC_CACHE_BYTES_DIRTY_TOTAL		2049
/*! cache: bytes read into cache */
#define	WT_STAT_DSRC_CACHE_BYTES_READ			2050
/*! cache: bytes written from cache */
#define	WT_STAT_DSRC_CACHE_BYTES_WRITE			2051
/*! cache: checkpoint blocked page eviction */
#define	WT_STAT_DSRC_CACHE_EVICTION_BLOCKED_CHECKPOINT	2052
/*!
 * cache: checkpoint of history store file blocked non-history store page
 * eviction
 */
#define	WT_STAT_DSRC_CACHE_EVICTION_BLOCKED_CHECKPOINT_HS	2053
/*! cache: data source pages selected for eviction unable to be evicted */
#define	WT_STAT_DSRC_CACHE_EVICTION_FAIL		2054
/*!
 * cache: eviction gave up due to detecting a disk value without a
 * timestamp behind the last update on the chain
 */
#define	WT_STAT_DSRC_CACHE_EVICTION_BLOCKED_NO_TS_CHECKPOINT_RACE_1	2055
/*!
 * cache: eviction gave up due to detecting a tombstone without a
 * timestamp ahead of the selected on disk update
 */
#define	WT_STAT_DSRC_CACHE_EVICTION_BLOCKED_NO_TS_CHECKPOINT_RACE_2	2056
/*!
 * cache: eviction gave up due to detecting a tombstone without a
 * timestamp ahead of the selected on disk update after validating the
 * update chain
 */
#define	WT_STAT_DSRC_CACHE_EVICTION_BLOCKED_NO_TS_CHECKPOINT_RACE_3	2057
/*!
 * cache: eviction gave up due to detecting update chain entries without
 * timestamps after the selected on disk update
 */
#define	WT_STAT_DSRC_CACHE_EVICTION_BLOCKED_NO_TS_CHECKPOINT_RACE_4	2058
/*!
 * cache: eviction gave up due to needing to remove a record from the
 * history store but checkpoint is running
 */
#define	WT_STAT_DSRC_CACHE_EVICTION_BLOCKED_REMOVE_HS_RACE_WITH_CHECKPOINT	2059
/*! cache: eviction walk passes of a file */
#define	WT_STAT_DSRC_CACHE_EVICTION_WALK_PASSES		2060
/*! cache: eviction walk target pages histogram - 0-9 */
#define	WT_STAT_DSRC_CACHE_EVICTION_TARGET_PAGE_LT10	2061
/*! cache: eviction walk target pages histogram - 10-31 */
#define	WT_STAT_DSRC_CACHE_EVICTION_TARGET_PAGE_LT32	2062
/*! cache: eviction walk target pages histogram - 128 and higher */
#define	WT_STAT_DSRC_CACHE_EVICTION_TARGET_PAGE_GE128	2063
/*! cache: eviction walk target pages histogram - 32-63 */
#define	WT_STAT_DSRC_CACHE_EVICTION_TARGET_PAGE_LT64	2064
/*! cache: eviction walk target pages histogram - 64-128 */
#define	WT_STAT_DSRC_CACHE_EVICTION_TARGET_PAGE_LT128	2065
/*!
 * cache: eviction walk target pages reduced due to history store cache
 * pressure
 */
#define	WT_STAT_DSRC_CACHE_EVICTION_TARGET_PAGE_REDUCED	2066
/*! cache: eviction walks abandoned */
#define	WT_STAT_DSRC_CACHE_EVICTION_WALKS_ABANDONED	2067
/*! cache: eviction walks gave up because they restarted their walk twice */
#define	WT_STAT_DSRC_CACHE_EVICTION_WALKS_STOPPED	2068
/*!
 * cache: eviction walks gave up because they saw too many pages and
 * found no candidates
 */
#define	WT_STAT_DSRC_CACHE_EVICTION_WALKS_GAVE_UP_NO_TARGETS	2069
/*!
 * cache: eviction walks gave up because they saw too many pages and
 * found too few candidates
 */
#define	WT_STAT_DSRC_CACHE_EVICTION_WALKS_GAVE_UP_RATIO	2070
/*! cache: eviction walks reached end of tree */
#define	WT_STAT_DSRC_CACHE_EVICTION_WALKS_ENDED		2071
/*! cache: eviction walks restarted */
#define	WT_STAT_DSRC_CACHE_EVICTION_WALK_RESTART	2072
/*! cache: eviction walks started from root of tree */
#define	WT_STAT_DSRC_CACHE_EVICTION_WALK_FROM_ROOT	2073
/*! cache: eviction walks started from saved location in tree */
#define	WT_STAT_DSRC_CACHE_EVICTION_WALK_SAVED_POS	2074
/*! cache: hazard pointer blocked page eviction */
#define	WT_STAT_DSRC_CACHE_EVICTION_BLOCKED_HAZARD	2075
/*! cache: history store table insert calls */
#define	WT_STAT_DSRC_CACHE_HS_INSERT			2076
/*! cache: history store table insert calls that returned restart */
#define	WT_STAT_DSRC_CACHE_HS_INSERT_RESTART		2077
/*! cache: history store table reads */
#define	WT_STAT_DSRC_CACHE_HS_READ			2078
/*! cache: history store table reads missed */
#define	WT_STAT_DSRC_CACHE_HS_READ_MISS			2079
/*! cache: history store table reads requiring squashed modifies */
#define	WT_STAT_DSRC_CACHE_HS_READ_SQUASH		2080
/*!
 * cache: history store table resolved updates without timestamps that
 * lose their durable timestamp
 */
#define	WT_STAT_DSRC_CACHE_HS_ORDER_LOSE_DURABLE_TIMESTAMP	2081
/*!
 * cache: history store table truncation by rollback to stable to remove
 * an unstable update
 */
#define	WT_STAT_DSRC_CACHE_HS_KEY_TRUNCATE_RTS_UNSTABLE	2082
/*!
 * cache: history store table truncation by rollback to stable to remove
 * an update
 */
#define	WT_STAT_DSRC_CACHE_HS_KEY_TRUNCATE_RTS		2083
/*!
 * cache: history store table truncation to remove all the keys of a
 * btree
 */
#define	WT_STAT_DSRC_CACHE_HS_BTREE_TRUNCATE		2084
/*! cache: history store table truncation to remove an update */
#define	WT_STAT_DSRC_CACHE_HS_KEY_TRUNCATE		2085
/*!
 * cache: history store table truncation to remove range of updates due
 * to an update without a timestamp on data page
 */
#define	WT_STAT_DSRC_CACHE_HS_ORDER_REMOVE		2086
/*!
 * cache: history store table truncation to remove range of updates due
 * to key being removed from the data page during reconciliation
 */
#define	WT_STAT_DSRC_CACHE_HS_KEY_TRUNCATE_ONPAGE_REMOVAL	2087
/*!
 * cache: history store table truncations that would have happened in
 * non-dryrun mode
 */
#define	WT_STAT_DSRC_CACHE_HS_BTREE_TRUNCATE_DRYRUN	2088
/*!
 * cache: history store table truncations to remove an unstable update
 * that would have happened in non-dryrun mode
 */
#define	WT_STAT_DSRC_CACHE_HS_KEY_TRUNCATE_RTS_UNSTABLE_DRYRUN	2089
/*!
 * cache: history store table truncations to remove an update that would
 * have happened in non-dryrun mode
 */
#define	WT_STAT_DSRC_CACHE_HS_KEY_TRUNCATE_RTS_DRYRUN	2090
/*!
 * cache: history store table updates without timestamps fixed up by
 * reinserting with the fixed timestamp
 */
#define	WT_STAT_DSRC_CACHE_HS_ORDER_REINSERT		2091
/*! cache: history store table writes requiring squashed modifies */
#define	WT_STAT_DSRC_CACHE_HS_WRITE_SQUASH		2092
/*! cache: in-memory page passed criteria to be split */
#define	WT_STAT_DSRC_CACHE_INMEM_SPLITTABLE		2093
/*! cache: in-memory page splits */
#define	WT_STAT_DSRC_CACHE_INMEM_SPLIT			2094
/*! cache: internal page split blocked its eviction */
#define	WT_STAT_DSRC_CACHE_EVICTION_BLOCKED_INTERNAL_PAGE_SPLIT	2095
/*! cache: internal pages evicted */
#define	WT_STAT_DSRC_CACHE_EVICTION_INTERNAL		2096
/*! cache: internal pages split during eviction */
#define	WT_STAT_DSRC_CACHE_EVICTION_SPLIT_INTERNAL	2097
/*! cache: leaf pages split during eviction */
#define	WT_STAT_DSRC_CACHE_EVICTION_SPLIT_LEAF		2098
/*! cache: modified pages evicted */
#define	WT_STAT_DSRC_CACHE_EVICTION_DIRTY		2099
/*!
 * cache: overflow keys on a multiblock row-store page blocked its
 * eviction
 */
#define	WT_STAT_DSRC_CACHE_EVICTION_BLOCKED_OVERFLOW_KEYS	2100
/*! cache: overflow pages read into cache */
#define	WT_STAT_DSRC_CACHE_READ_OVERFLOW		2101
/*! cache: page split during eviction deepened the tree */
#define	WT_STAT_DSRC_CACHE_EVICTION_DEEPEN		2102
/*! cache: page written requiring history store records */
#define	WT_STAT_DSRC_CACHE_WRITE_HS			2103
/*! cache: pages read into cache */
#define	WT_STAT_DSRC_CACHE_READ				2104
/*! cache: pages read into cache after truncate */
#define	WT_STAT_DSRC_CACHE_READ_DELETED			2105
/*! cache: pages read into cache after truncate in prepare state */
#define	WT_STAT_DSRC_CACHE_READ_DELETED_PREPARED	2106
/*! cache: pages requested from the cache */
#define	WT_STAT_DSRC_CACHE_PAGES_REQUESTED		2107
/*! cache: pages requested from the cache due to pre-fetch */
#define	WT_STAT_DSRC_CACHE_PAGES_PREFETCH		2108
/*! cache: pages seen by eviction walk */
#define	WT_STAT_DSRC_CACHE_EVICTION_PAGES_SEEN		2109
/*! cache: pages written from cache */
#define	WT_STAT_DSRC_CACHE_WRITE			2110
/*! cache: pages written requiring in-memory restoration */
#define	WT_STAT_DSRC_CACHE_WRITE_RESTORE		2111
/*! cache: recent modification of a page blocked its eviction */
#define	WT_STAT_DSRC_CACHE_EVICTION_BLOCKED_RECENTLY_MODIFIED	2112
/*! cache: reverse splits performed */
#define	WT_STAT_DSRC_CACHE_REVERSE_SPLITS		2113
/*!
 * cache: reverse splits skipped because of VLCS namespace gap
 * restrictions
 */
#define	WT_STAT_DSRC_CACHE_REVERSE_SPLITS_SKIPPED_VLCS	2114
/*! cache: the number of times full update inserted to history store */
#define	WT_STAT_DSRC_CACHE_HS_INSERT_FULL_UPDATE	2115
/*! cache: the number of times reverse modify inserted to history store */
#define	WT_STAT_DSRC_CACHE_HS_INSERT_REVERSE_MODIFY	2116
/*! cache: tracked dirty bytes in the cache */
#define	WT_STAT_DSRC_CACHE_BYTES_DIRTY			2117
/*! cache: uncommitted truncate blocked page eviction */
#define	WT_STAT_DSRC_CACHE_EVICTION_BLOCKED_UNCOMMITTED_TRUNCATE	2118
/*! cache: unmodified pages evicted */
#define	WT_STAT_DSRC_CACHE_EVICTION_CLEAN		2119
/*!
 * cache_walk: Average difference between current eviction generation
 * when the page was last considered, only reported if cache_walk or all
 * statistics are enabled
 */
#define	WT_STAT_DSRC_CACHE_STATE_GEN_AVG_GAP		2120
/*!
 * cache_walk: Average on-disk page image size seen, only reported if
 * cache_walk or all statistics are enabled
 */
#define	WT_STAT_DSRC_CACHE_STATE_AVG_WRITTEN_SIZE	2121
/*!
 * cache_walk: Average time in cache for pages that have been visited by
 * the eviction server, only reported if cache_walk or all statistics are
 * enabled
 */
#define	WT_STAT_DSRC_CACHE_STATE_AVG_VISITED_AGE	2122
/*!
 * cache_walk: Average time in cache for pages that have not been visited
 * by the eviction server, only reported if cache_walk or all statistics
 * are enabled
 */
#define	WT_STAT_DSRC_CACHE_STATE_AVG_UNVISITED_AGE	2123
/*!
 * cache_walk: Clean pages currently in cache, only reported if
 * cache_walk or all statistics are enabled
 */
#define	WT_STAT_DSRC_CACHE_STATE_PAGES_CLEAN		2124
/*!
 * cache_walk: Current eviction generation, only reported if cache_walk
 * or all statistics are enabled
 */
#define	WT_STAT_DSRC_CACHE_STATE_GEN_CURRENT		2125
/*!
 * cache_walk: Dirty pages currently in cache, only reported if
 * cache_walk or all statistics are enabled
 */
#define	WT_STAT_DSRC_CACHE_STATE_PAGES_DIRTY		2126
/*!
 * cache_walk: Entries in the root page, only reported if cache_walk or
 * all statistics are enabled
 */
#define	WT_STAT_DSRC_CACHE_STATE_ROOT_ENTRIES		2127
/*!
 * cache_walk: Internal pages currently in cache, only reported if
 * cache_walk or all statistics are enabled
 */
#define	WT_STAT_DSRC_CACHE_STATE_PAGES_INTERNAL		2128
/*!
 * cache_walk: Leaf pages currently in cache, only reported if cache_walk
 * or all statistics are enabled
 */
#define	WT_STAT_DSRC_CACHE_STATE_PAGES_LEAF		2129
/*!
 * cache_walk: Maximum difference between current eviction generation
 * when the page was last considered, only reported if cache_walk or all
 * statistics are enabled
 */
#define	WT_STAT_DSRC_CACHE_STATE_GEN_MAX_GAP		2130
/*!
 * cache_walk: Maximum page size seen, only reported if cache_walk or all
 * statistics are enabled
 */
#define	WT_STAT_DSRC_CACHE_STATE_MAX_PAGESIZE		2131
/*!
 * cache_walk: Minimum on-disk page image size seen, only reported if
 * cache_walk or all statistics are enabled
 */
#define	WT_STAT_DSRC_CACHE_STATE_MIN_WRITTEN_SIZE	2132
/*!
 * cache_walk: Number of pages never visited by eviction server, only
 * reported if cache_walk or all statistics are enabled
 */
#define	WT_STAT_DSRC_CACHE_STATE_UNVISITED_COUNT	2133
/*!
 * cache_walk: On-disk page image sizes smaller than a single allocation
 * unit, only reported if cache_walk or all statistics are enabled
 */
#define	WT_STAT_DSRC_CACHE_STATE_SMALLER_ALLOC_SIZE	2134
/*!
 * cache_walk: Pages created in memory and never written, only reported
 * if cache_walk or all statistics are enabled
 */
#define	WT_STAT_DSRC_CACHE_STATE_MEMORY			2135
/*!
 * cache_walk: Pages currently queued for eviction, only reported if
 * cache_walk or all statistics are enabled
 */
#define	WT_STAT_DSRC_CACHE_STATE_QUEUED			2136
/*!
 * cache_walk: Pages that could not be queued for eviction, only reported
 * if cache_walk or all statistics are enabled
 */
#define	WT_STAT_DSRC_CACHE_STATE_NOT_QUEUEABLE		2137
/*!
 * cache_walk: Refs skipped during cache traversal, only reported if
 * cache_walk or all statistics are enabled
 */
#define	WT_STAT_DSRC_CACHE_STATE_REFS_SKIPPED		2138
/*!
 * cache_walk: Size of the root page, only reported if cache_walk or all
 * statistics are enabled
 */
#define	WT_STAT_DSRC_CACHE_STATE_ROOT_SIZE		2139
/*!
 * cache_walk: Total number of pages currently in cache, only reported if
 * cache_walk or all statistics are enabled
 */
#define	WT_STAT_DSRC_CACHE_STATE_PAGES			2140
/*! checkpoint: checkpoint has acquired a snapshot for its transaction */
#define	WT_STAT_DSRC_CHECKPOINT_SNAPSHOT_ACQUIRED	2141
/*! checkpoint: pages added for eviction during checkpoint cleanup */
#define	WT_STAT_DSRC_CHECKPOINT_CLEANUP_PAGES_EVICT	2142
/*! checkpoint: pages removed during checkpoint cleanup */
#define	WT_STAT_DSRC_CHECKPOINT_CLEANUP_PAGES_REMOVED	2143
/*! checkpoint: pages skipped during checkpoint cleanup tree walk */
#define	WT_STAT_DSRC_CHECKPOINT_CLEANUP_PAGES_WALK_SKIPPED	2144
/*! checkpoint: pages visited during checkpoint cleanup */
#define	WT_STAT_DSRC_CHECKPOINT_CLEANUP_PAGES_VISITED	2145
/*! checkpoint: transaction checkpoints due to obsolete pages */
#define	WT_STAT_DSRC_CHECKPOINT_OBSOLETE_APPLIED	2146
/*!
 * compression: compressed page maximum internal page size prior to
 * compression
 */
#define	WT_STAT_DSRC_COMPRESS_PRECOMP_INTL_MAX_PAGE_SIZE	2147
/*!
 * compression: compressed page maximum leaf page size prior to
 * compression
 */
#define	WT_STAT_DSRC_COMPRESS_PRECOMP_LEAF_MAX_PAGE_SIZE	2148
/*! compression: compressed pages read */
#define	WT_STAT_DSRC_COMPRESS_READ			2149
/*! compression: compressed pages written */
#define	WT_STAT_DSRC_COMPRESS_WRITE			2150
/*! compression: number of blocks with compress ratio greater than 64 */
#define	WT_STAT_DSRC_COMPRESS_HIST_RATIO_MAX		2151
/*! compression: number of blocks with compress ratio smaller than 16 */
#define	WT_STAT_DSRC_COMPRESS_HIST_RATIO_16		2152
/*! compression: number of blocks with compress ratio smaller than 2 */
#define	WT_STAT_DSRC_COMPRESS_HIST_RATIO_2		2153
/*! compression: number of blocks with compress ratio smaller than 32 */
#define	WT_STAT_DSRC_COMPRESS_HIST_RATIO_32		2154
/*! compression: number of blocks with compress ratio smaller than 4 */
#define	WT_STAT_DSRC_COMPRESS_HIST_RATIO_4		2155
/*! compression: number of blocks with compress ratio smaller than 64 */
#define	WT_STAT_DSRC_COMPRESS_HIST_RATIO_64		2156
/*! compression: number of blocks with compress ratio smaller than 8 */
#define	WT_STAT_DSRC_COMPRESS_HIST_RATIO_8		2157
/*! compression: page written failed to compress */
#define	WT_STAT_DSRC_COMPRESS_WRITE_FAIL		2158
/*! compression: page written was too small to compress */
#define	WT_STAT_DSRC_COMPRESS_WRITE_TOO_SMALL		2159
/*! cursor: Total number of entries skipped by cursor next calls */
#define	WT_STAT_DSRC_CURSOR_NEXT_SKIP_TOTAL		2160
/*! cursor: Total number of entries skipped by cursor prev calls */
#define	WT_STAT_DSRC_CURSOR_PREV_SKIP_TOTAL		2161
/*!
 * cursor: Total number of entries skipped to position the history store
 * cursor
 */
#define	WT_STAT_DSRC_CURSOR_SKIP_HS_CUR_POSITION	2162
/*!
 * cursor: Total number of times a search near has exited due to prefix
 * config
 */
#define	WT_STAT_DSRC_CURSOR_SEARCH_NEAR_PREFIX_FAST_PATHS	2163
/*!
 * cursor: Total number of times cursor fails to temporarily release
 * pinned page to encourage eviction of hot or large page
 */
#define	WT_STAT_DSRC_CURSOR_REPOSITION_FAILED		2164
/*!
 * cursor: Total number of times cursor temporarily releases pinned page
 * to encourage eviction of hot or large page
 */
#define	WT_STAT_DSRC_CURSOR_REPOSITION			2165
/*! cursor: bulk loaded cursor insert calls */
#define	WT_STAT_DSRC_CURSOR_INSERT_BULK			2166
/*! cursor: cache cursors reuse count */
#define	WT_STAT_DSRC_CURSOR_REOPEN			2167
/*! cursor: close calls that result in cache */
#define	WT_STAT_DSRC_CURSOR_CACHE			2168
/*! cursor: create calls */
#define	WT_STAT_DSRC_CURSOR_CREATE			2169
/*! cursor: cursor bound calls that return an error */
#define	WT_STAT_DSRC_CURSOR_BOUND_ERROR			2170
/*! cursor: cursor bounds cleared from reset */
#define	WT_STAT_DSRC_CURSOR_BOUNDS_RESET		2171
/*! cursor: cursor bounds comparisons performed */
#define	WT_STAT_DSRC_CURSOR_BOUNDS_COMPARISONS		2172
/*! cursor: cursor bounds next called on an unpositioned cursor */
#define	WT_STAT_DSRC_CURSOR_BOUNDS_NEXT_UNPOSITIONED	2173
/*! cursor: cursor bounds next early exit */
#define	WT_STAT_DSRC_CURSOR_BOUNDS_NEXT_EARLY_EXIT	2174
/*! cursor: cursor bounds prev called on an unpositioned cursor */
#define	WT_STAT_DSRC_CURSOR_BOUNDS_PREV_UNPOSITIONED	2175
/*! cursor: cursor bounds prev early exit */
#define	WT_STAT_DSRC_CURSOR_BOUNDS_PREV_EARLY_EXIT	2176
/*! cursor: cursor bounds search early exit */
#define	WT_STAT_DSRC_CURSOR_BOUNDS_SEARCH_EARLY_EXIT	2177
/*! cursor: cursor bounds search near call repositioned cursor */
#define	WT_STAT_DSRC_CURSOR_BOUNDS_SEARCH_NEAR_REPOSITIONED_CURSOR	2178
/*! cursor: cursor cache calls that return an error */
#define	WT_STAT_DSRC_CURSOR_CACHE_ERROR			2179
/*! cursor: cursor close calls that return an error */
#define	WT_STAT_DSRC_CURSOR_CLOSE_ERROR			2180
/*! cursor: cursor compare calls that return an error */
#define	WT_STAT_DSRC_CURSOR_COMPARE_ERROR		2181
/*! cursor: cursor equals calls that return an error */
#define	WT_STAT_DSRC_CURSOR_EQUALS_ERROR		2182
/*! cursor: cursor get key calls that return an error */
#define	WT_STAT_DSRC_CURSOR_GET_KEY_ERROR		2183
/*! cursor: cursor get value calls that return an error */
#define	WT_STAT_DSRC_CURSOR_GET_VALUE_ERROR		2184
/*! cursor: cursor insert calls that return an error */
#define	WT_STAT_DSRC_CURSOR_INSERT_ERROR		2185
/*! cursor: cursor insert check calls that return an error */
#define	WT_STAT_DSRC_CURSOR_INSERT_CHECK_ERROR		2186
/*! cursor: cursor largest key calls that return an error */
#define	WT_STAT_DSRC_CURSOR_LARGEST_KEY_ERROR		2187
/*! cursor: cursor modify calls that return an error */
#define	WT_STAT_DSRC_CURSOR_MODIFY_ERROR		2188
/*! cursor: cursor next calls that return an error */
#define	WT_STAT_DSRC_CURSOR_NEXT_ERROR			2189
/*!
 * cursor: cursor next calls that skip due to a globally visible history
 * store tombstone
 */
#define	WT_STAT_DSRC_CURSOR_NEXT_HS_TOMBSTONE		2190
/*!
 * cursor: cursor next calls that skip greater than 1 and fewer than 100
 * entries
 */
#define	WT_STAT_DSRC_CURSOR_NEXT_SKIP_LT_100		2191
/*!
 * cursor: cursor next calls that skip greater than or equal to 100
 * entries
 */
#define	WT_STAT_DSRC_CURSOR_NEXT_SKIP_GE_100		2192
/*! cursor: cursor next random calls that return an error */
#define	WT_STAT_DSRC_CURSOR_NEXT_RANDOM_ERROR		2193
/*! cursor: cursor prev calls that return an error */
#define	WT_STAT_DSRC_CURSOR_PREV_ERROR			2194
/*!
 * cursor: cursor prev calls that skip due to a globally visible history
 * store tombstone
 */
#define	WT_STAT_DSRC_CURSOR_PREV_HS_TOMBSTONE		2195
/*!
 * cursor: cursor prev calls that skip greater than or equal to 100
 * entries
 */
#define	WT_STAT_DSRC_CURSOR_PREV_SKIP_GE_100		2196
/*! cursor: cursor prev calls that skip less than 100 entries */
#define	WT_STAT_DSRC_CURSOR_PREV_SKIP_LT_100		2197
/*! cursor: cursor reconfigure calls that return an error */
#define	WT_STAT_DSRC_CURSOR_RECONFIGURE_ERROR		2198
/*! cursor: cursor remove calls that return an error */
#define	WT_STAT_DSRC_CURSOR_REMOVE_ERROR		2199
/*! cursor: cursor reopen calls that return an error */
#define	WT_STAT_DSRC_CURSOR_REOPEN_ERROR		2200
/*! cursor: cursor reserve calls that return an error */
#define	WT_STAT_DSRC_CURSOR_RESERVE_ERROR		2201
/*! cursor: cursor reset calls that return an error */
#define	WT_STAT_DSRC_CURSOR_RESET_ERROR			2202
/*! cursor: cursor search calls that return an error */
#define	WT_STAT_DSRC_CURSOR_SEARCH_ERROR		2203
/*! cursor: cursor search near calls that return an error */
#define	WT_STAT_DSRC_CURSOR_SEARCH_NEAR_ERROR		2204
/*! cursor: cursor update calls that return an error */
#define	WT_STAT_DSRC_CURSOR_UPDATE_ERROR		2205
/*! cursor: insert calls */
#define	WT_STAT_DSRC_CURSOR_INSERT			2206
/*! cursor: insert key and value bytes */
#define	WT_STAT_DSRC_CURSOR_INSERT_BYTES		2207
/*! cursor: modify */
#define	WT_STAT_DSRC_CURSOR_MODIFY			2208
/*! cursor: modify key and value bytes affected */
#define	WT_STAT_DSRC_CURSOR_MODIFY_BYTES		2209
/*! cursor: modify value bytes modified */
#define	WT_STAT_DSRC_CURSOR_MODIFY_BYTES_TOUCH		2210
/*! cursor: next calls */
#define	WT_STAT_DSRC_CURSOR_NEXT			2211
/*! cursor: open cursor count */
#define	WT_STAT_DSRC_CURSOR_OPEN_COUNT			2212
/*! cursor: operation restarted */
#define	WT_STAT_DSRC_CURSOR_RESTART			2213
/*! cursor: prev calls */
#define	WT_STAT_DSRC_CURSOR_PREV			2214
/*! cursor: remove calls */
#define	WT_STAT_DSRC_CURSOR_REMOVE			2215
/*! cursor: remove key bytes removed */
#define	WT_STAT_DSRC_CURSOR_REMOVE_BYTES		2216
/*! cursor: reserve calls */
#define	WT_STAT_DSRC_CURSOR_RESERVE			2217
/*! cursor: reset calls */
#define	WT_STAT_DSRC_CURSOR_RESET			2218
/*! cursor: search calls */
#define	WT_STAT_DSRC_CURSOR_SEARCH			2219
/*! cursor: search history store calls */
#define	WT_STAT_DSRC_CURSOR_SEARCH_HS			2220
/*! cursor: search near calls */
#define	WT_STAT_DSRC_CURSOR_SEARCH_NEAR			2221
/*! cursor: truncate calls */
#define	WT_STAT_DSRC_CURSOR_TRUNCATE			2222
/*! cursor: update calls */
#define	WT_STAT_DSRC_CURSOR_UPDATE			2223
/*! cursor: update key and value bytes */
#define	WT_STAT_DSRC_CURSOR_UPDATE_BYTES		2224
/*! cursor: update value size change */
#define	WT_STAT_DSRC_CURSOR_UPDATE_BYTES_CHANGED	2225
/*! reconciliation: VLCS pages explicitly reconciled as empty */
#define	WT_STAT_DSRC_REC_VLCS_EMPTIED_PAGES		2226
/*! reconciliation: approximate byte size of timestamps in pages written */
#define	WT_STAT_DSRC_REC_TIME_WINDOW_BYTES_TS		2227
/*!
 * reconciliation: approximate byte size of transaction IDs in pages
 * written
 */
#define	WT_STAT_DSRC_REC_TIME_WINDOW_BYTES_TXN		2228
/*! reconciliation: dictionary matches */
#define	WT_STAT_DSRC_REC_DICTIONARY			2229
/*! reconciliation: fast-path pages deleted */
#define	WT_STAT_DSRC_REC_PAGE_DELETE_FAST		2230
/*!
 * reconciliation: internal page key bytes discarded using suffix
 * compression
 */
#define	WT_STAT_DSRC_REC_SUFFIX_COMPRESSION		2231
/*! reconciliation: internal page multi-block writes */
#define	WT_STAT_DSRC_REC_MULTIBLOCK_INTERNAL		2232
/*! reconciliation: leaf page key bytes discarded using prefix compression */
#define	WT_STAT_DSRC_REC_PREFIX_COMPRESSION		2233
/*! reconciliation: leaf page multi-block writes */
#define	WT_STAT_DSRC_REC_MULTIBLOCK_LEAF		2234
/*! reconciliation: leaf-page overflow keys */
#define	WT_STAT_DSRC_REC_OVERFLOW_KEY_LEAF		2235
/*! reconciliation: maximum blocks required for a page */
#define	WT_STAT_DSRC_REC_MULTIBLOCK_MAX			2236
/*! reconciliation: overflow values written */
#define	WT_STAT_DSRC_REC_OVERFLOW_VALUE			2237
/*! reconciliation: page reconciliation calls */
#define	WT_STAT_DSRC_REC_PAGES				2238
/*! reconciliation: page reconciliation calls for eviction */
#define	WT_STAT_DSRC_REC_PAGES_EVICTION			2239
/*! reconciliation: pages deleted */
#define	WT_STAT_DSRC_REC_PAGE_DELETE			2240
/*!
 * reconciliation: pages written including an aggregated newest start
 * durable timestamp
 */
#define	WT_STAT_DSRC_REC_TIME_AGGR_NEWEST_START_DURABLE_TS	2241
/*!
 * reconciliation: pages written including an aggregated newest stop
 * durable timestamp
 */
#define	WT_STAT_DSRC_REC_TIME_AGGR_NEWEST_STOP_DURABLE_TS	2242
/*!
 * reconciliation: pages written including an aggregated newest stop
 * timestamp
 */
#define	WT_STAT_DSRC_REC_TIME_AGGR_NEWEST_STOP_TS	2243
/*!
 * reconciliation: pages written including an aggregated newest stop
 * transaction ID
 */
#define	WT_STAT_DSRC_REC_TIME_AGGR_NEWEST_STOP_TXN	2244
/*!
 * reconciliation: pages written including an aggregated newest
 * transaction ID
 */
#define	WT_STAT_DSRC_REC_TIME_AGGR_NEWEST_TXN		2245
/*!
 * reconciliation: pages written including an aggregated oldest start
 * timestamp
 */
#define	WT_STAT_DSRC_REC_TIME_AGGR_OLDEST_START_TS	2246
/*! reconciliation: pages written including an aggregated prepare */
#define	WT_STAT_DSRC_REC_TIME_AGGR_PREPARED		2247
/*! reconciliation: pages written including at least one prepare */
#define	WT_STAT_DSRC_REC_TIME_WINDOW_PAGES_PREPARED	2248
/*!
 * reconciliation: pages written including at least one start durable
 * timestamp
 */
#define	WT_STAT_DSRC_REC_TIME_WINDOW_PAGES_DURABLE_START_TS	2249
/*! reconciliation: pages written including at least one start timestamp */
#define	WT_STAT_DSRC_REC_TIME_WINDOW_PAGES_START_TS	2250
/*!
 * reconciliation: pages written including at least one start transaction
 * ID
 */
#define	WT_STAT_DSRC_REC_TIME_WINDOW_PAGES_START_TXN	2251
/*!
 * reconciliation: pages written including at least one stop durable
 * timestamp
 */
#define	WT_STAT_DSRC_REC_TIME_WINDOW_PAGES_DURABLE_STOP_TS	2252
/*! reconciliation: pages written including at least one stop timestamp */
#define	WT_STAT_DSRC_REC_TIME_WINDOW_PAGES_STOP_TS	2253
/*!
 * reconciliation: pages written including at least one stop transaction
 * ID
 */
#define	WT_STAT_DSRC_REC_TIME_WINDOW_PAGES_STOP_TXN	2254
/*! reconciliation: records written including a prepare */
#define	WT_STAT_DSRC_REC_TIME_WINDOW_PREPARED		2255
/*! reconciliation: records written including a start durable timestamp */
#define	WT_STAT_DSRC_REC_TIME_WINDOW_DURABLE_START_TS	2256
/*! reconciliation: records written including a start timestamp */
#define	WT_STAT_DSRC_REC_TIME_WINDOW_START_TS		2257
/*! reconciliation: records written including a start transaction ID */
#define	WT_STAT_DSRC_REC_TIME_WINDOW_START_TXN		2258
/*! reconciliation: records written including a stop durable timestamp */
#define	WT_STAT_DSRC_REC_TIME_WINDOW_DURABLE_STOP_TS	2259
/*! reconciliation: records written including a stop timestamp */
#define	WT_STAT_DSRC_REC_TIME_WINDOW_STOP_TS		2260
/*! reconciliation: records written including a stop transaction ID */
#define	WT_STAT_DSRC_REC_TIME_WINDOW_STOP_TXN		2261
/*! session: object compaction */
#define	WT_STAT_DSRC_SESSION_COMPACT			2262
/*!
 * transaction: a reader raced with a prepared transaction commit and
 * skipped an update or updates
 */
#define	WT_STAT_DSRC_TXN_READ_RACE_PREPARE_COMMIT	2263
/*! transaction: number of times overflow removed value is read */
#define	WT_STAT_DSRC_TXN_READ_OVERFLOW_REMOVE		2264
/*! transaction: race to read prepared update retry */
#define	WT_STAT_DSRC_TXN_READ_RACE_PREPARE_UPDATE	2265
/*!
 * transaction: rollback to stable history store keys that would have
 * been swept in non-dryrun mode
 */
#define	WT_STAT_DSRC_TXN_RTS_SWEEP_HS_KEYS_DRYRUN	2266
/*!
 * transaction: rollback to stable history store records with stop
 * timestamps older than newer records
 */
#define	WT_STAT_DSRC_TXN_RTS_HS_STOP_OLDER_THAN_NEWER_START	2267
/*! transaction: rollback to stable inconsistent checkpoint */
#define	WT_STAT_DSRC_TXN_RTS_INCONSISTENT_CKPT		2268
/*! transaction: rollback to stable keys removed */
#define	WT_STAT_DSRC_TXN_RTS_KEYS_REMOVED		2269
/*! transaction: rollback to stable keys restored */
#define	WT_STAT_DSRC_TXN_RTS_KEYS_RESTORED		2270
/*!
 * transaction: rollback to stable keys that would have been removed in
 * non-dryrun mode
 */
#define	WT_STAT_DSRC_TXN_RTS_KEYS_REMOVED_DRYRUN	2271
/*!
 * transaction: rollback to stable keys that would have been restored in
 * non-dryrun mode
 */
#define	WT_STAT_DSRC_TXN_RTS_KEYS_RESTORED_DRYRUN	2272
/*! transaction: rollback to stable restored tombstones from history store */
#define	WT_STAT_DSRC_TXN_RTS_HS_RESTORE_TOMBSTONES	2273
/*! transaction: rollback to stable restored updates from history store */
#define	WT_STAT_DSRC_TXN_RTS_HS_RESTORE_UPDATES		2274
/*! transaction: rollback to stable skipping delete rle */
#define	WT_STAT_DSRC_TXN_RTS_DELETE_RLE_SKIPPED		2275
/*! transaction: rollback to stable skipping stable rle */
#define	WT_STAT_DSRC_TXN_RTS_STABLE_RLE_SKIPPED		2276
/*! transaction: rollback to stable sweeping history store keys */
#define	WT_STAT_DSRC_TXN_RTS_SWEEP_HS_KEYS		2277
/*!
 * transaction: rollback to stable tombstones from history store that
 * would have been restored in non-dryrun mode
 */
#define	WT_STAT_DSRC_TXN_RTS_HS_RESTORE_TOMBSTONES_DRYRUN	2278
/*!
 * transaction: rollback to stable updates from history store that would
 * have been restored in non-dryrun mode
 */
#define	WT_STAT_DSRC_TXN_RTS_HS_RESTORE_UPDATES_DRYRUN	2279
/*! transaction: rollback to stable updates removed from history store */
#define	WT_STAT_DSRC_TXN_RTS_HS_REMOVED			2280
/*!
 * transaction: rollback to stable updates that would have been removed
 * from history store in non-dryrun mode
 */
#define	WT_STAT_DSRC_TXN_RTS_HS_REMOVED_DRYRUN		2281
/*! transaction: update conflicts */
#define	WT_STAT_DSRC_TXN_UPDATE_CONFLICT		2282

/*!
 * @}
 * @name Statistics for join cursors
 * @anchor statistics_join
 * @{
 */
/*! join: accesses to the main table */
#define	WT_STAT_JOIN_MAIN_ACCESS			3000
/*! join: bloom filter false positives */
#define	WT_STAT_JOIN_BLOOM_FALSE_POSITIVE		3001
/*! join: checks that conditions of membership are satisfied */
#define	WT_STAT_JOIN_MEMBERSHIP_CHECK			3002
/*! join: items inserted into a bloom filter */
#define	WT_STAT_JOIN_BLOOM_INSERT			3003
/*! join: items iterated */
#define	WT_STAT_JOIN_ITERATED				3004

/*!
 * @}
 * @name Statistics for session
 * @anchor statistics_session
 * @{
 */
/*! session: bytes read into cache */
#define	WT_STAT_SESSION_BYTES_READ			4000
/*! session: bytes written from cache */
#define	WT_STAT_SESSION_BYTES_WRITE			4001
/*! session: dhandle lock wait time (usecs) */
#define	WT_STAT_SESSION_LOCK_DHANDLE_WAIT		4002
/*! session: dirty bytes in this txn */
#define	WT_STAT_SESSION_TXN_BYTES_DIRTY			4003
/*! session: page read from disk to cache time (usecs) */
#define	WT_STAT_SESSION_READ_TIME			4004
/*! session: page write from cache to disk time (usecs) */
#define	WT_STAT_SESSION_WRITE_TIME			4005
/*! session: schema lock wait time (usecs) */
#define	WT_STAT_SESSION_LOCK_SCHEMA_WAIT		4006
/*! session: time waiting for cache (usecs) */
#define	WT_STAT_SESSION_CACHE_TIME			4007
/*! @} */
/*
 * Statistics section: END
 * DO NOT EDIT: automatically built by dist/stat.py.
 */
/*! @} */

/*******************************************
 * Verbose categories
 *******************************************/
/*!
 * @addtogroup wt
 * @{
 */
/*!
 * @name Verbose categories
 * @anchor verbose_categories
 * @{
 */
/*!
 * WiredTiger verbose event categories.
 * Note that the verbose categories cover a wide set of sub-systems and operations
 * within WiredTiger. As such, the categories are subject to change and evolve
 * between different WiredTiger releases.
 */
typedef enum {
/* VERBOSE ENUM START */
    WT_VERB_ALL,                  /*!< ALL module messages. */
    WT_VERB_API,                  /*!< API messages. */
    WT_VERB_BACKUP,               /*!< Backup messages. */
    WT_VERB_BLKCACHE,
    WT_VERB_BLOCK,                /*!< Block manager messages. */
    WT_VERB_CHECKPOINT,           /*!< Checkpoint messages. */
    WT_VERB_CHECKPOINT_CLEANUP,
    WT_VERB_CHECKPOINT_PROGRESS,  /*!< Checkpoint progress messages. */
    WT_VERB_CHUNKCACHE,           /*!< Chunk cache messages. */
    WT_VERB_COMPACT,              /*!< Compact messages. */
    WT_VERB_COMPACT_PROGRESS,     /*!< Compact progress messages. */
    WT_VERB_DEFAULT,
    WT_VERB_ERROR_RETURNS,
    WT_VERB_EVICT,                /*!< Eviction messages. */
    WT_VERB_EVICTSERVER,          /*!< Eviction server messages. */
    WT_VERB_EVICT_STUCK,
    WT_VERB_EXTENSION,            /*!< Extension messages. */
    WT_VERB_FILEOPS,
    WT_VERB_GENERATION,
    WT_VERB_HANDLEOPS,
    WT_VERB_HS,                   /*!< History store messages. */
    WT_VERB_HS_ACTIVITY,          /*!< History store activity messages. */
    WT_VERB_LOG,                  /*!< Log messages. */
    WT_VERB_LSM,                  /*!< LSM messages. */
    WT_VERB_LSM_MANAGER,
    WT_VERB_MUTEX,
    WT_VERB_METADATA,             /*!< Metadata messages. */
    WT_VERB_OUT_OF_ORDER,
    WT_VERB_OVERFLOW,
    WT_VERB_PREFETCH,
    WT_VERB_READ,
    WT_VERB_RECONCILE,            /*!< Reconcile messages. */
    WT_VERB_RECOVERY,             /*!< Recovery messages. */
    WT_VERB_RECOVERY_PROGRESS,    /*!< Recovery progress messages. */
    WT_VERB_RTS,                  /*!< RTS messages. */
    WT_VERB_SALVAGE,              /*!< Salvage messages. */
    WT_VERB_SHARED_CACHE,
    WT_VERB_SPLIT,
    WT_VERB_TEMPORARY,
    WT_VERB_THREAD_GROUP,
    WT_VERB_TIERED,               /*!< Tiered storage messages. */
    WT_VERB_TIMESTAMP,            /*!< Timestamp messages. */
    WT_VERB_TRANSACTION,          /*!< Transaction messages. */
    WT_VERB_VERIFY,               /*!< Verify messages. */
    WT_VERB_VERSION,              /*!< Version messages. */
    WT_VERB_WRITE,
/* VERBOSE ENUM STOP */
    WT_VERB_NUM_CATEGORIES
} WT_VERBOSE_CATEGORY;
/*! @} */

/*******************************************
 * Verbose levels
 *******************************************/
/*!
 * @name Verbose levels
 * @anchor verbose_levels
 * @{
 */
/*!
 * WiredTiger verbosity levels. The levels define a range of severity categories, with
 * \c WT_VERBOSE_ERROR being the lowest, most critical level (used by messages on critical error
 * paths) and \c WT_VERBOSE_DEBUG_5 being the highest verbosity/informational level (mostly adopted
 * for debugging).
 */
typedef enum {
    WT_VERBOSE_ERROR = -3,  /*!< Error conditions triggered in WiredTiger. */
    WT_VERBOSE_WARNING,     /*!< Warning conditions potentially signaling non-imminent errors and
                            behaviors. */
    WT_VERBOSE_NOTICE,      /*!< Messages for significant events in WiredTiger, usually worth
                            noting. */
    WT_VERBOSE_INFO,        /*!< Informational style messages. */
    WT_VERBOSE_DEBUG_1,     /*!< Low severity messages, useful for debugging purposes. This is
                            the default level when debugging. */
    WT_VERBOSE_DEBUG_2,     /*!< Low severity messages, an increase in verbosity from
                            the previous level. */
    WT_VERBOSE_DEBUG_3,     /*!< Low severity messages. */
    WT_VERBOSE_DEBUG_4,     /*!< Low severity messages. */
    WT_VERBOSE_DEBUG_5      /*!< Lowest severity messages. */
} WT_VERBOSE_LEVEL;
/*! @} */
/*
 * Verbose section: END
 */
/*! @} */

#undef __F

#if defined(__cplusplus)
}
#endif
#endif /* __WIREDTIGER_H_ */<|MERGE_RESOLUTION|>--- conflicted
+++ resolved
@@ -6031,22 +6031,14 @@
 /*! chunk-cache: could not allocate due to exceeding capacity */
 #define	WT_STAT_CONN_CHUNK_CACHE_EXCEEDED_CAPACITY	1273
 /*! chunk-cache: lookups */
-<<<<<<< HEAD
-#define	WT_STAT_CONN_CHUNK_CACHE_LOOKUPS		1273
+#define	WT_STAT_CONN_CHUNK_CACHE_LOOKUPS		1274
 /*!
  * chunk-cache: number of chunks loaded from flushed tables in chunk
  * cache
  */
-#define	WT_STAT_CONN_CHUNK_CACHE_CHUNKS_LOADED_FROM_FLUSHED_TABLES	1274
+#define	WT_STAT_CONN_CHUNK_CACHE_CHUNKS_LOADED_FROM_FLUSHED_TABLES	1275
 /*! chunk-cache: number of misses */
-#define	WT_STAT_CONN_CHUNK_CACHE_MISSES			1275
-=======
-#define	WT_STAT_CONN_CHUNK_CACHE_LOOKUPS		1274
-/*! chunk-cache: number of misses */
-#define	WT_STAT_CONN_CHUNK_CACHE_MISSES			1275
-/*! chunk-cache: number of newly inserted objects in chunk cache */
-#define	WT_STAT_CONN_CHUNK_CACHE_NEWLY_INSERTED		1276
->>>>>>> 79d2eb92
+#define	WT_STAT_CONN_CHUNK_CACHE_MISSES			1276
 /*! chunk-cache: number of times a read from storage failed */
 #define	WT_STAT_CONN_CHUNK_CACHE_IO_FAILED		1277
 /*! chunk-cache: retried accessing a chunk while I/O was in progress */
