/*-
 * Copyright (c) 2014-present MongoDB, Inc.
 * Copyright (c) 2008-2014 WiredTiger, Inc.
 *  All rights reserved.
 *
 * See the file LICENSE for redistribution information.
 */

#ifndef __WIREDTIGER_H_
#define __WIREDTIGER_H_

#if defined(__cplusplus)
extern "C" {
#endif

/*******************************************
 * Version information
 *******************************************/
#define WIREDTIGER_VERSION_MAJOR    @VERSION_MAJOR@
#define WIREDTIGER_VERSION_MINOR    @VERSION_MINOR@
#define WIREDTIGER_VERSION_PATCH    @VERSION_PATCH@
#define WIREDTIGER_VERSION_STRING   @VERSION_STRING@

/*******************************************
 * Required includes
 *******************************************/
@wiredtiger_includes_decl@

/*******************************************
 * Portable type names
 *******************************************/
@off_t_decl@
@uintmax_t_decl@
@uintptr_t_decl@

#if defined(DOXYGEN) || defined(SWIG)
#define __F(func) func
#else
/* NOLINTNEXTLINE(misc-macro-parentheses) */
#define __F(func) (*func)
#endif

/*
 * We support configuring WiredTiger with the gcc/clang -fvisibility=hidden
 * flags, but that requires public APIs be specifically marked.
 */
#if defined(DOXYGEN) || defined(SWIG) || !defined(__GNUC__)
#define WT_ATTRIBUTE_LIBRARY_VISIBLE
#else
#define WT_ATTRIBUTE_LIBRARY_VISIBLE    __attribute__((visibility("default")))
#endif

/*!
 * @defgroup wt WiredTiger API
 * The functions, handles and methods applications use to access and manage
 * data with WiredTiger.
 *
 * @{
 */

/*******************************************
 * Public forward structure declarations
 *******************************************/
struct __wt_collator;       typedef struct __wt_collator WT_COLLATOR;
struct __wt_compressor;     typedef struct __wt_compressor WT_COMPRESSOR;
struct __wt_config_item;    typedef struct __wt_config_item WT_CONFIG_ITEM;
struct __wt_config_parser;
    typedef struct __wt_config_parser WT_CONFIG_PARSER;
struct __wt_connection;     typedef struct __wt_connection WT_CONNECTION;
struct __wt_cursor;     typedef struct __wt_cursor WT_CURSOR;
struct __wt_data_source;    typedef struct __wt_data_source WT_DATA_SOURCE;
struct __wt_encryptor;      typedef struct __wt_encryptor WT_ENCRYPTOR;
struct __wt_event_handler;  typedef struct __wt_event_handler WT_EVENT_HANDLER;
struct __wt_extension_api;  typedef struct __wt_extension_api WT_EXTENSION_API;
struct __wt_extractor;      typedef struct __wt_extractor WT_EXTRACTOR;
struct __wt_file_handle;    typedef struct __wt_file_handle WT_FILE_HANDLE;
struct __wt_file_system;    typedef struct __wt_file_system WT_FILE_SYSTEM;
struct __wt_item;       typedef struct __wt_item WT_ITEM;
struct __wt_modify;     typedef struct __wt_modify WT_MODIFY;
struct __wt_session;        typedef struct __wt_session WT_SESSION;
#if !defined(DOXYGEN)
struct __wt_storage_source; typedef struct __wt_storage_source WT_STORAGE_SOURCE;
#endif

/*!
 * A raw item of data to be managed, including a pointer to the data and a
 * length.
 *
 * WT_ITEM structures do not need to be cleared before use.
 */
struct __wt_item {
    /*!
     * The memory reference of the data item.
     *
     * For items returned by a WT_CURSOR, the pointer is only valid until
     * the next operation on that cursor.  Applications that need to keep
     * an item across multiple cursor operations must make a copy.
     */
    const void *data;

    /*!
     * The number of bytes in the data item.
     *
     * The maximum length of a single column stored in a table is not fixed
     * (as it partially depends on the underlying file configuration), but
     * is always a small number of bytes less than 4GB.
     */
    size_t size;

#ifndef DOXYGEN
    /*! Managed memory chunk (internal use). */
    void *mem;

    /*! Managed memory size (internal use). */
    size_t memsize;

    /*! Object flags (internal use). */
/* AUTOMATIC FLAG VALUE GENERATION START 0 */
#define WT_ITEM_ALIGNED 0x1u
#define WT_ITEM_INUSE   0x2u
/* AUTOMATIC FLAG VALUE GENERATION STOP 32 */
    uint32_t flags;
#endif
};

/*!
 * A set of modifications for a value, including a pointer to new data and a
 * length, plus a target offset in the value and an optional length of data
 * in the value to be replaced.
 *
 * WT_MODIFY structures do not need to be cleared before use.
 */
struct __wt_modify {
    /*!
     * New data. The size of the new data may be zero when no new data is
     * provided.
     */
    WT_ITEM data;

    /*!
     * The zero-based byte offset in the value where the new data is placed.
     *
     * If the offset is past the end of the value, padding bytes are
     * appended to the value up to the specified offset. If the value is a
     * string (value format \c S), the padding byte is a space. If the value
     * is a raw byte array accessed using a WT_ITEM structure (value format
     * \c u), the padding byte is a nul.
     */
     size_t offset;

    /*!
     * The number of bytes in the value to be replaced.
     *
     * If the size is zero, no bytes from the value are replaced and the new
     * data is inserted.
     *
     * If the offset is past the end of the value, the size is ignored.
     *
     * If the offset plus the size overlaps the end of the previous value,
     * bytes from the offset to the end of the value are replaced and any
     * remaining new data is appended.
     */
     size_t size;
};

/*!
 * The maximum packed size of a 64-bit integer.  The ::wiredtiger_struct_pack
 * function will pack single long integers into at most this many bytes.
 */
#define WT_INTPACK64_MAXSIZE    ((int)sizeof(int64_t) + 1)

/*!
 * The maximum packed size of a 32-bit integer.  The ::wiredtiger_struct_pack
 * function will pack single integers into at most this many bytes.
 */
#define WT_INTPACK32_MAXSIZE    ((int)sizeof(int32_t) + 1)

/*!
 * A WT_CURSOR handle is the interface to a cursor.
 *
 * Cursors allow data to be searched, iterated and modified, implementing the
 * CRUD (create, read, update and delete) operations.  Cursors are opened in
 * the context of a session.  If a transaction is started, cursors operate in
 * the context of the transaction until the transaction is resolved.
 *
 * Raw data is represented by key/value pairs of WT_ITEM structures, but
 * cursors can also provide access to fields within the key and value if the
 * formats are described in the WT_SESSION::create method.
 *
 * In the common case, a cursor is used to access records in a table.  However,
 * cursors can be used on subsets of tables (such as a single column or a
 * projection of multiple columns), as an interface to statistics, configuration
 * data or application-specific data sources.  See WT_SESSION::open_cursor for
 * more information.
 *
 * <b>Thread safety:</b> A WT_CURSOR handle is not usually shared between
 * threads. See @ref threads for more information.
 */
struct __wt_cursor {
    WT_SESSION *session;    /*!< The session handle for this cursor. */

    /*!
     * The name of the data source for the cursor, matches the \c uri
     * parameter to WT_SESSION::open_cursor used to open the cursor.
     */
    const char *uri;

    /*!
     * The format of the data packed into key items.  See @ref packing for
     * details.  If not set, a default value of "u" is assumed, and
     * applications must use WT_ITEM structures to manipulate untyped byte
     * arrays.
     */
    const char *key_format;

    /*!
     * The format of the data packed into value items.  See @ref packing
     * for details.  If not set, a default value of "u" is assumed, and
     * applications must use WT_ITEM structures to manipulate untyped byte
     * arrays.
     */
    const char *value_format;

    /*!
     * @name Data access
     * @{
     */
    /*!
     * Get the key for the current record.
     *
     * @snippet ex_all.c Get the cursor's string key
     *
     * @snippet ex_all.c Get the cursor's record number key
     *
     * @param cursor the cursor handle
     * @param ... pointers to hold key fields corresponding to
     * WT_CURSOR::key_format.
     * The API does not validate the argument types passed in; the caller is
     * responsible for passing the correct argument types according to
     * WT_CURSOR::key_format.
     * @errors
     */
    int __F(get_key)(WT_CURSOR *cursor, ...);

    /*!
     * Get the value for the current record.
     *
     * @snippet ex_all.c Get the cursor's string value
     *
     * @snippet ex_all.c Get the cursor's raw value
     *
     * @param cursor the cursor handle
     * @param ... pointers to hold value fields corresponding to
     * WT_CURSOR::value_format.
     * The API does not validate the argument types passed in; the caller is
     * responsible for passing the correct argument types according to
     * WT_CURSOR::value_format.
     * @errors
     */
    int __F(get_value)(WT_CURSOR *cursor, ...);

    /*!
     * Get the raw key and value for the current record.
     *
     * @snippet ex_all.c Get the raw key and value for the current record.
     *
     * @snippet ex_all.c Set the cursor's record number key
     *
     * @param cursor the cursor handle
     * @param key pointer to an item that will contains the current record's raw key
     * @param value pointer to an item that will contains the current record's raw value
     *
     * The caller can optionally pass in NULL for either key or value to retrieve only
     * the other of the key or value.
     *
     * If an error occurs during this operation, a flag will be set in the
     * cursor, and the next operation to access the key will fail.  This
     * simplifies error handling in applications.
     * @errors
     */
        int __F(get_raw_key_value)(WT_CURSOR *cursor, WT_ITEM* key, WT_ITEM* value);

    /*!
     * Set the key for the next operation.
     *
     * @snippet ex_all.c Set the cursor's string key
     *
     * @snippet ex_all.c Set the cursor's record number key
     *
     * @param cursor the cursor handle
     * @param ... key fields corresponding to WT_CURSOR::key_format.
     *
     * If an error occurs during this operation, a flag will be set in the
     * cursor, and the next operation to access the key will fail.  This
     * simplifies error handling in applications.
     */
    void __F(set_key)(WT_CURSOR *cursor, ...);

    /*!
     * Set the value for the next operation.
     *
     * @snippet ex_all.c Set the cursor's string value
     *
     * @snippet ex_all.c Set the cursor's raw value
     *
     * @param cursor the cursor handle
     * @param ... value fields corresponding to WT_CURSOR::value_format.
     *
     * If an error occurs during this operation, a flag will be set in the
     * cursor, and the next operation to access the value will fail.  This
     * simplifies error handling in applications.
     */
    void __F(set_value)(WT_CURSOR *cursor, ...);
    /*! @} */

    /*!
     * @name Cursor positioning
     * @{
     */
    /*!
     * Return the ordering relationship between two cursors: both cursors
     * must have the same data source and have valid keys. (When testing
     * only for equality, WT_CURSOR::equals may be faster.)
     *
     * @snippet ex_all.c Cursor comparison
     *
     * @param cursor the cursor handle
     * @param other another cursor handle
     * @param comparep the status of the comparison: < 0 if
     * <code>cursor</code> refers to a key that appears before
     * <code>other</code>, 0 if the cursors refer to the same key,
     * and > 0 if <code>cursor</code> refers to a key that appears after
     * <code>other</code>.
     * @errors
     */
    int __F(compare)(WT_CURSOR *cursor, WT_CURSOR *other, int *comparep);

    /*!
     * Return the ordering relationship between two cursors, testing only
     * for equality: both cursors must have the same data source and have
     * valid keys.
     *
     * @snippet ex_all.c Cursor equality
     *
     * @param cursor the cursor handle
     * @param other another cursor handle
     * @param[out] equalp the status of the comparison: 1 if the cursors
     * refer to the same key, otherwise 0.
     * @errors
     */
    int __F(equals)(WT_CURSOR *cursor, WT_CURSOR *other, int *equalp);

    /*!
     * Return the next record.
     *
     * @snippet ex_all.c Return the next record
     *
     * @param cursor the cursor handle
     * @errors
     */
    int __F(next)(WT_CURSOR *cursor);

    /*!
     * Return the previous record.
     *
     * @snippet ex_all.c Return the previous record
     *
     * @param cursor the cursor handle
     * @errors
     */
    int __F(prev)(WT_CURSOR *cursor);

    /*!
     * Reset the cursor. Any resources held by the cursor are released,
     * and the cursor's key and position are no longer valid. Subsequent
     * iterations with WT_CURSOR::next will move to the first record, or
     * with WT_CURSOR::prev will move to the last record.
     *
     * In the case of a statistics cursor, resetting the cursor refreshes
     * the statistics information returned. Resetting a session statistics
     * cursor resets all the session statistics values to zero.
     *
     * @snippet ex_all.c Reset the cursor
     *
     * @param cursor the cursor handle
     * @errors
     */
    int __F(reset)(WT_CURSOR *cursor);

    /*!
     * Return the record matching the key. The key must first be set.
     *
     * @snippet ex_all.c Search for an exact match
     *
     * On success, the cursor ends positioned at the returned record; to
     * minimize cursor resources, the WT_CURSOR::reset method should be
     * called as soon as the record has been retrieved and the cursor no
     * longer needs that position.
     *
     * @param cursor the cursor handle
     * @errors
     */
    int __F(search)(WT_CURSOR *cursor);

    /*!
     * Return the record matching the key if it exists, or an adjacent
     * record.  An adjacent record is either the smallest record larger
     * than the key or the largest record smaller than the key (in other
     * words, a logically adjacent key).
     *
     * The key must first be set.
     *
     * An example of a search for an exact or adjacent match:
     *
     * @snippet ex_all.c Search for an exact or adjacent match
     *
     * An example of a forward scan through the table, where all keys
     * greater than or equal to a specified prefix are included in the
     * scan:
     *
     * @snippet ex_all.c Forward scan greater than or equal
     *
     * An example of a backward scan through the table, where all keys
     * less than a specified prefix are included in the scan:
     *
     * @snippet ex_all.c Backward scan less than
     *
     * On success, the cursor ends positioned at the returned record; to
     * minimize cursor resources, the WT_CURSOR::reset method should be
     * called as soon as the record has been retrieved and the cursor no
     * longer needs that position.
     *
     * @param cursor the cursor handle
     * @param exactp the status of the search: 0 if an exact match is
     * found, < 0 if a smaller key is returned, > 0 if a larger key is
     * returned
     * @errors
     */
    int __F(search_near)(WT_CURSOR *cursor, int *exactp);
    /*! @} */

    /*!
     * @name Data modification
     * @{
     */
    /*!
     * Insert a record and optionally update an existing record.
     *
     * If the cursor was configured with "overwrite=true" (the default),
     * both the key and value must be set; if the record already exists,
     * the key's value will be updated, otherwise, the record will be
     * inserted.
     *
     * @snippet ex_all.c Insert a new record or overwrite an existing record
     *
     * If the cursor was not configured with "overwrite=true", both the key
     * and value must be set and the record must not already exist; the
     * record will be inserted. If the record already exists, the
     * ::WT_DUPLICATE_KEY error is returned and the value found in the tree
     * can be retrieved using WT_CURSOR::get_value.
     *
     * @snippet ex_all.c Insert a new record and fail if the record exists
     *
     * If a cursor with record number keys was configured with
     * "append=true" (not the default), the value must be set; a new record
     * will be appended and the new record number can be retrieved using
     * WT_CURSOR::get_key.
     *
     * @snippet ex_all.c Insert a new record and assign a record number
     *
     * The cursor ends with no position, and a subsequent call to the
     * WT_CURSOR::next (WT_CURSOR::prev) method will iterate from the
     * beginning (end) of the table.
     *
     * If the cursor does not have record number keys or was not configured
     * with "append=true", the cursor ends with no key set and a subsequent
     * call to the WT_CURSOR::get_key method will fail. The cursor ends with
     * no value set and a subsequent call to the WT_CURSOR::get_value method
     * will fail, except for the ::WT_DUPLICATE_KEY error return, in which
     * case the value currently stored for the key can be retrieved.
     *
     * Inserting a new record after the current maximum record in a
     * fixed-length bit field column-store (that is, a store with an
     * 'r' type key and 't' type value) will implicitly create the missing
     * records as records with a value of 0.
     *
     * When loading a large amount of data into a new object, using
     * a cursor with the \c bulk configuration string enabled and
     * loading the data in sorted order will be much faster than doing
     * out-of-order inserts.  See @ref tune_bulk_load for more information.
     *
     * The maximum length of a single column stored in a table is not fixed
     * (as it partially depends on the underlying file configuration), but
     * is always a small number of bytes less than 4GB.
     *
     * The WT_CURSOR::insert method can only be used at snapshot isolation.
     *
     * @param cursor the cursor handle
     * @errors
     * In particular, if \c overwrite=false is configured and a record with
     * the specified key already exists, ::WT_DUPLICATE_KEY is returned.
     * Also, if \c in_memory is configured for the database and the insert
     * requires more than the configured cache size to complete,
     * ::WT_CACHE_FULL is returned.
     */
    int __F(insert)(WT_CURSOR *cursor);

    /*!
     * Modify an existing record. Both the key and value must be set and the record must
     * already exist.
     *
     * Modifications are specified in WT_MODIFY structures. Modifications
     * are applied in order and later modifications can update earlier ones.
     *
     * The modify method is only supported on strings (value format type
     * \c S), or raw byte arrays accessed using a WT_ITEM structure (value
     * format type \c u).
     *
     * The WT_CURSOR::modify method stores a change record in cache and writes a change record
     * to the log instead of the usual complete values. Using WT_CURSOR::modify will result in
     * slower reads, and slower writes than the WT_CURSOR::insert or WT_CURSOR::update methods,
     * because of the need to assemble the complete value in both the read and write paths. The
     * WT_CURSOR::modify method is intended for applications where memory and log amplification
     * are issues (in other words, applications where there is cache or I/O pressure and the
     * application wants to trade performance for a smaller working set in cache and smaller
     * log records).
     *
     * @snippet ex_all.c Modify an existing record
     *
     * On success, the cursor ends positioned at the modified record; to
     * minimize cursor resources, the WT_CURSOR::reset method should be
     * called as soon as the cursor no longer needs that position.
     *
     * The maximum length of a single column stored in a table is not fixed
     * (as it partially depends on the underlying file configuration), but
     * is always a small number of bytes less than 4GB.
     *
     * The WT_CURSOR::modify method can only be used at snapshot isolation.
     *
     * @param cursor the cursor handle
     * @param entries an array of modification data structures
     * @param nentries the number of modification data structures
     * @errors
     * In particular, if \c in_memory is configured for the database and
     * the modify requires more than the configured cache size to complete,
     * ::WT_CACHE_FULL is returned.
     */
    int __F(modify)(WT_CURSOR *cursor, WT_MODIFY *entries, int nentries);

    /*!
     * Update an existing record and optionally insert a record.
     *
     * If the cursor was configured with "overwrite=true" (the default),
     * both the key and value must be set; if the record already exists, the
     * key's value will be updated, otherwise, the record will be inserted.
     *
     * @snippet ex_all.c Update an existing record or insert a new record
     *
     * If the cursor was not configured with "overwrite=true", both the key
     * and value must be set and the record must already exist; the
     * record will be updated.
     *
     * @snippet ex_all.c Update an existing record and fail if DNE
     *
     * On success, the cursor ends positioned at the modified record; to
     * minimize cursor resources, the WT_CURSOR::reset method should be
     * called as soon as the cursor no longer needs that position. (The
     * WT_CURSOR::insert method never keeps a cursor position and may be
     * more efficient for that reason.)
     *
     * The maximum length of a single column stored in a table is not fixed
     * (as it partially depends on the underlying file configuration), but
     * is always a small number of bytes less than 4GB.
     *
     * The WT_CURSOR::update method can only be used at snapshot isolation.
     *
     * @param cursor the cursor handle
     * @errors
     * In particular, if \c overwrite=false is configured and no record with
     * the specified key exists, ::WT_NOTFOUND is returned.
     * Also, if \c in_memory is configured for the database and the update
     * requires more than the configured cache size to complete,
     * ::WT_CACHE_FULL is returned.
     */
    int __F(update)(WT_CURSOR *cursor);

    /*!
     * Remove a record.
     *
     * The key must be set; the key's record will be removed if it exists.
     *
     * @snippet ex_all.c Remove a record
     *
     * Any cursor position does not change: if the cursor was positioned
     * before the WT_CURSOR::remove call, the cursor remains positioned
     * at the removed record; to minimize cursor resources, the
     * WT_CURSOR::reset method should be called as soon as the cursor no
     * longer needs that position. If the cursor was not positioned before
     * the WT_CURSOR::remove call, the cursor ends with no position, and a
     * subsequent call to the WT_CURSOR::next (WT_CURSOR::prev) method will
     * iterate from the beginning (end) of the table.
     *
     * @snippet ex_all.c Remove a record and fail if DNE
     *
     * Removing a record in a fixed-length bit field column-store
     * (that is, a store with an 'r' type key and 't' type value) is
     * identical to setting the record's value to 0.
     *
     * The WT_CURSOR::remove method can only be used at snapshot isolation.
     *
     * @param cursor the cursor handle
     * @errors
     */
    int __F(remove)(WT_CURSOR *cursor);

    /*!
     * Reserve an existing record so a subsequent write is less likely to
     * fail due to a conflict between concurrent operations.
     *
     * The key must first be set and the record must already exist.
     *
     * Note that reserve works by doing a special update operation that is
     * not logged and does not change the value of the record. This update
     * is aborted when the enclosing transaction ends regardless of whether
     * it commits or rolls back. Given that, reserve can only be used to
     * detect conflicts between transactions that execute concurrently. It
     * cannot detect all logical conflicts between transactions. For that,
     * some update to the record must be committed.
     *
     * @snippet ex_all.c Reserve a record
     *
     * On success, the cursor ends positioned at the specified record; to
     * minimize cursor resources, the WT_CURSOR::reset method should be
     * called as soon as the cursor no longer needs that position.
     *
     * @param cursor the cursor handle
     * @errors
     */
    int __F(reserve)(WT_CURSOR *cursor);
    /*! @} */

#ifndef DOXYGEN
    /*!
     * If the cursor is opened on a checkpoint, return a unique identifier for the checkpoint;
     * otherwise return 0.
     *
     * This allows applications to confirm that checkpoint cursors opened on default checkpoints
     * in different objects reference the same database checkpoint.
     *
     * @param cursor the cursor handle
     * @errors
     */
    uint64_t __F(checkpoint_id)(WT_CURSOR *cursor);
#endif

    /*!
     * Close the cursor.
     *
     * This releases the resources associated with the cursor handle.
     * Cursors are closed implicitly by ending the enclosing connection or
     * closing the session in which they were opened.
     *
     * @snippet ex_all.c Close the cursor
     *
     * @param cursor the cursor handle
     * @errors
     */
    int __F(close)(WT_CURSOR *cursor);

    /*!
     * Get the table's largest key, ignoring visibility. This method is only supported by
     * file: or table: objects. The cursor ends with no position.
     *
     * @snippet ex_all.c Get the table's largest key
     *
     * @param cursor the cursor handle
     * @errors
     */
    int __F(largest_key)(WT_CURSOR *cursor);

    /*!
     * Reconfigure the cursor.
     *
     * The cursor is reset.
     *
     * @snippet ex_all.c Reconfigure a cursor
     *
     * @param cursor the cursor handle
     * @configstart{WT_CURSOR.reconfigure, see dist/api_data.py}
     * @config{append, append written values as new records\, giving each a new record number key;
     * valid only for cursors with record number keys., a boolean flag; default \c false.}
     * @config{overwrite, configures whether the cursor's insert and update methods check the
     * existing state of the record.  If \c overwrite is \c false\, WT_CURSOR::insert fails with
     * ::WT_DUPLICATE_KEY if the record exists\, and WT_CURSOR::update fails with ::WT_NOTFOUND if
     * the record does not exist., a boolean flag; default \c true.}
     * @configend
     * @errors
     */
    int __F(reconfigure)(WT_CURSOR *cursor, const char *config);

    /*!
     * Set range bounds on the cursor.
     *
     * @param cursor the cursor handle
     * @configstart{WT_CURSOR.bound, see dist/api_data.py}
     * @config{action, configures whether this call into the API will set or clear range bounds on
     * the given cursor.  It takes one of two values\, "set" or "clear". If "set" is specified then
     * "bound" must also be specified.  The keys relevant to the given bound must have been set
     * prior to the call using WT_CURSOR::set_key., a string\, chosen from the following options: \c
     * "clear"\, \c "set"; default \c set.}
     * @config{bound, configures which bound is being operated on.  It takes one of two values\,
     * "lower" or "upper"., a string\, chosen from the following options: \c "lower"\, \c "upper";
     * default empty.}
     * @config{inclusive, configures whether the given bound is inclusive or not., a boolean flag;
     * default \c true.}
     * @configend
     * @errors
     */
    int __F(bound)(WT_CURSOR *cursor, const char *config);

    /*
     * Protected fields, only to be used by cursor implementations.
     */
#if !defined(SWIG) && !defined(DOXYGEN)
    int __F(cache)(WT_CURSOR *cursor);  /* Cache the cursor */
                        /* Reopen a cached cursor */
    int __F(reopen)(WT_CURSOR *cursor, bool check_only);

    uint64_t uri_hash;          /* Hash of URI */

    /*
     * !!!
     * Explicit representations of structures from queue.h.
     * TAILQ_ENTRY(wt_cursor) q;
     */
    struct {
        WT_CURSOR *tqe_next;
        WT_CURSOR **tqe_prev;
    } q;                /* Linked list of WT_CURSORs. */

    uint64_t recno;         /* Record number, normal and raw mode */
    uint8_t raw_recno_buf[WT_INTPACK64_MAXSIZE];

    void    *json_private;      /* JSON specific storage */
    void    *lang_private;      /* Language specific private storage */

    WT_ITEM key, value;
    int saved_err;          /* Saved error in set_{key,value}. */
    /*
     * URI used internally, may differ from the URI provided by the
     * user on open.
     */
    const char *internal_uri;

    /*
     * Lower bound and upper bound buffers that is used for the bound API. Store the key set for
     * either the lower bound and upper bound such that cursor operations can limit the returned key
     * to be within the bounded ranges.
     */
    WT_ITEM lower_bound, upper_bound;

/* AUTOMATIC FLAG VALUE GENERATION START 0 */
#define WT_CURSTD_APPEND        0x000000001ull
#define WT_CURSTD_BOUND_LOWER    0x000000002ull       /* Lower bound. */
#define WT_CURSTD_BOUND_LOWER_INCLUSIVE 0x000000004ull /* Inclusive lower bound. */
#define WT_CURSTD_BOUND_UPPER           0x000000008ull /* Upper bound. */
#define WT_CURSTD_BOUND_UPPER_INCLUSIVE 0x000000010ull /* Inclusive upper bound. */
#define WT_CURSTD_BULK          0x000000020ull
#define WT_CURSTD_CACHEABLE     0x000000040ull
#define WT_CURSTD_CACHED        0x000000080ull
#define WT_CURSTD_DEAD          0x000000100ull
#define WT_CURSTD_DEBUG_COPY_KEY    0x000000200ull
#define WT_CURSTD_DEBUG_COPY_VALUE  0x000000400ull
#define WT_CURSTD_DEBUG_RESET_EVICT 0x000000800ull
#define WT_CURSTD_DUMP_HEX      0x000001000ull
#define WT_CURSTD_DUMP_JSON     0x000002000ull
#define WT_CURSTD_DUMP_PRETTY       0x000004000ull
#define WT_CURSTD_DUMP_PRINT        0x000008000ull
#define WT_CURSTD_DUP_NO_VALUE          0x000010000ull
#define WT_CURSTD_EVICT_REPOSITION     0x000020000ull
#define WT_CURSTD_HS_READ_ACROSS_BTREE 0x000040000ull
#define WT_CURSTD_HS_READ_ALL       0x000080000ull
#define WT_CURSTD_HS_READ_COMMITTED 0x000100000ull
#define WT_CURSTD_IGNORE_TOMBSTONE  0x000200000ull
#define WT_CURSTD_JOINED        0x000400000ull
#define WT_CURSTD_KEY_EXT       0x000800000ull /* Key points out of tree. */
#define WT_CURSTD_KEY_INT       0x001000000ull /* Key points into tree. */
#define WT_CURSTD_KEY_ONLY      0x002000000ull
#define WT_CURSTD_META_INUSE        0x004000000ull
#define WT_CURSTD_OPEN          0x008000000ull
#define WT_CURSTD_OVERWRITE     0x010000000ull
#define WT_CURSTD_RAW           0x020000000ull
#define WT_CURSTD_RAW_SEARCH        0x040000000ull
#define WT_CURSTD_VALUE_EXT     0x080000000ull /* Value points out of tree. */
#define WT_CURSTD_VALUE_INT     0x100000000ull /* Value points into tree. */
#define WT_CURSTD_VERSION_CURSOR    0x200000000ull /* Version cursor. */
/* AUTOMATIC FLAG VALUE GENERATION STOP 64 */
#define WT_CURSTD_KEY_SET   (WT_CURSTD_KEY_EXT | WT_CURSTD_KEY_INT)
#define WT_CURSTD_VALUE_SET (WT_CURSTD_VALUE_EXT | WT_CURSTD_VALUE_INT)
#define WT_CURSTD_BOUND_ALL (WT_CURSTD_BOUND_UPPER | WT_CURSTD_BOUND_UPPER_INCLUSIVE \
| WT_CURSTD_BOUND_LOWER | WT_CURSTD_BOUND_LOWER_INCLUSIVE)
    uint64_t flags;
#endif
};

/*! WT_SESSION::timestamp_transaction_uint timestamp types */
typedef enum {
    WT_TS_TXN_TYPE_COMMIT, /*!< Commit timestamp. */
    WT_TS_TXN_TYPE_DURABLE, /*!< Durable timestamp. */
    WT_TS_TXN_TYPE_PREPARE, /*!< Prepare timestamp. */
    WT_TS_TXN_TYPE_READ /*!< Read timestamp. */
} WT_TS_TXN_TYPE;

/*!
 * All data operations are performed in the context of a WT_SESSION.  This
 * encapsulates the thread and transactional context of the operation.
 *
 * <b>Thread safety:</b> A WT_SESSION handle is not usually shared between
 * threads, see @ref threads for more information.
 */
struct __wt_session {
    /*! The connection for this session. */
    WT_CONNECTION *connection;

    /*
     * Don't expose app_private to non-C language bindings - they have
     * their own way to attach data to an operation.
     */
#if !defined(SWIG)
    /*!
     * A location for applications to store information that will be
     * available in callbacks taking a WT_SESSION handle.
     */
    void *app_private;
#endif

    /*!
     * Close the session handle.
     *
     * This will release the resources associated with the session handle,
     * including rolling back any active transactions and closing any
     * cursors that remain open in the session.
     *
     * @snippet ex_all.c Close a session
     *
     * @param session the session handle
     * @configempty{WT_SESSION.close, see dist/api_data.py}
     * @errors
     */
    int __F(close)(WT_SESSION *session, const char *config);

    /*!
     * Reconfigure a session handle.
     *
     * Only configurations listed in the method arguments are modified, other configurations
     * remain in their current state. This method additionally resets the cursors associated
     * with the session. WT_SESSION::reconfigure will fail if a transaction is in progress in
     * the session.
     *
     * @snippet ex_all.c Reconfigure a session
     *
     * @param session the session handle
     * @configstart{WT_SESSION.reconfigure, see dist/api_data.py}
     * @config{cache_cursors, enable caching of cursors for reuse.  Any calls to WT_CURSOR::close
     * for a cursor created in this session will mark the cursor as cached and keep it available to
     * be reused for later calls to WT_SESSION::open_cursor.  Cached cursors may be eventually
     * closed.  This value is inherited from ::wiredtiger_open \c cache_cursors., a boolean flag;
     * default \c true.}
     * @config{cache_max_wait_ms, the maximum number of milliseconds an application thread will wait
     * for space to be available in cache before giving up.  Default value will be the global
     * setting of the connection config., an integer greater than or equal to \c 0; default \c 0.}
     * @config{debug = (, configure debug specific behavior on a session.  Generally only used for
     * internal testing purposes., a set of related configuration options defined as follows.}
     * @config{&nbsp;&nbsp;&nbsp;&nbsp;release_evict_page, Configure the session to evict the page
     * when it is released and no longer needed., a boolean flag; default \c false.}
     * @config{ ),,}
     * @config{ignore_cache_size, when set\, operations performed by this session ignore the cache
     * size and are not blocked when the cache is full.  Note that use of this option for operations
     * that create cache pressure can starve ordinary sessions that obey the cache size., a boolean
     * flag; default \c false.}
     * @config{isolation, the default isolation level for operations in this session., a string\,
     * chosen from the following options: \c "read-uncommitted"\, \c "read-committed"\, \c
     * "snapshot"; default \c snapshot.}
     * @configend
     * @errors
     */
    int __F(reconfigure)(WT_SESSION *session, const char *config);

    /*!
     * Return information about an error as a string.
     *
     * @snippet ex_all.c Display an error thread safe
     *
     * @param session the session handle
     * @param error a return value from a WiredTiger, ISO C, or POSIX
     * standard API call
     * @returns a string representation of the error
     */
    const char *__F(strerror)(WT_SESSION *session, int error);

    /*!
     * @name Cursor handles
     * @{
     */

    /*!
     * Open a new cursor on a data source or duplicate an existing cursor.
     *
     * @snippet ex_all.c Open a cursor
     *
     * An existing cursor can be duplicated by passing it as the \c to_dup
     * parameter and setting the \c uri parameter to \c NULL:
     *
     * @snippet ex_all.c Duplicate a cursor
     *
     * Cursors being duplicated must have a key set, and successfully
     * duplicated cursors are positioned at the same place in the data
     * source as the original.
     *
     * Cursor handles should be discarded by calling WT_CURSOR::close.
     *
     * Cursors capable of supporting transactional operations operate in the
     * context of the current transaction, if any.
     *
     * WT_SESSION::rollback_transaction implicitly resets all cursors associated with the
         * session.
     *
     * Cursors are relatively light-weight objects but may hold references
     * to heavier-weight objects; applications should re-use cursors when
     * possible, but instantiating new cursors is not so expensive that
     * applications need to cache cursors at all cost.
     *
     * @param session the session handle
     * @param uri the data source on which the cursor operates; cursors
     *  are usually opened on tables, however, cursors can be opened on
     *  any data source, regardless of whether it is ultimately stored
     *  in a table.  Some cursor types may have limited functionality
     *  (for example, they may be read-only or not support transactional
     *  updates).  See @ref data_sources for more information.
     *  <br>
     *  @copydoc doc_cursor_types
     * @param to_dup a cursor to duplicate or gather statistics on
     * @configstart{WT_SESSION.open_cursor, see dist/api_data.py}
     * @config{append, append written values as new records\, giving each a new record number key;
     * valid only for cursors with record number keys., a boolean flag; default \c false.}
     * @config{bulk, configure the cursor for bulk-loading\, a fast\, initial load path (see @ref
     * tune_bulk_load for more information). Bulk-load may only be used for newly created objects
     * and applications should use the WT_CURSOR::insert method to insert rows.  When bulk-loading\,
     * rows must be loaded in sorted order.  The value is usually a true/false flag; when
     * bulk-loading fixed-length column store objects\, the special value \c bitmap allows chunks of
     * a memory resident bitmap to be loaded directly into a file by passing a \c WT_ITEM to
     * WT_CURSOR::set_value where the \c size field indicates the number of records in the bitmap
     * (as specified by the object's \c value_format configuration). Bulk-loaded bitmap values must
     * end on a byte boundary relative to the bit count (except for the last set of values loaded).,
     * a string; default \c false.}
     * @config{checkpoint, the name of a checkpoint to open.  (The reserved name
     * "WiredTigerCheckpoint" opens the most recent checkpoint taken for the object.) The cursor
     * does not support data modification., a string; default empty.}
     * @config{debug = (, configure debug specific behavior on a cursor.  Generally only used for
     * internal testing purposes., a set of related configuration options defined as follows.}
     * @config{&nbsp;&nbsp;&nbsp;&nbsp;dump_version, open a version cursor\, which is a debug cursor
     * on a table that enables iteration through the history of values for a given key., a boolean
     * flag; default \c false.}
     * @config{&nbsp;&nbsp;&nbsp;&nbsp;release_evict, Configure the cursor
     * to evict the page positioned on when the reset API call is used., a boolean flag; default \c
     * false.}
     * @config{ ),,}
     * @config{dump, configure the cursor for dump format inputs and outputs: "hex" selects a simple
     * hexadecimal format\, "json" selects a JSON format with each record formatted as fields named
     * by column names if available\, "pretty" selects a human-readable format (making it
     * incompatible with the "load")\, "pretty_hex" is similar to "pretty" (also incompatible with
     * "load") except raw byte data elements will be printed like "hex" format\, and "print" selects
     * a format where only non-printing characters are hexadecimal encoded.  These formats are
     * compatible with the @ref util_dump and @ref util_load commands., a string\, chosen from the
     * following options: \c "hex"\, \c "json"\, \c "pretty"\, \c "pretty_hex"\, \c "print"; default
     * empty.}
     * @config{incremental = (, configure the cursor for block incremental backup usage.  These
     * formats are only compatible with the backup data source; see @ref backup., a set of related
     * configuration options defined as follows.}
     * @config{&nbsp;&nbsp;&nbsp;&nbsp;consolidate,
     * causes block incremental backup information to be consolidated if adjacent granularity blocks
     * are modified.  If false\, information will be returned in granularity sized blocks only.
     * This must be set on the primary backup cursor and it applies to all files for this backup., a
     * boolean flag; default \c false.}
     * @config{&nbsp;&nbsp;&nbsp;&nbsp;enabled, whether to
     * configure this backup as the starting point for a subsequent incremental backup., a boolean
     * flag; default \c false.}
     * @config{&nbsp;&nbsp;&nbsp;&nbsp;file, the file name when opening a
     * duplicate incremental backup cursor.  That duplicate cursor will return the block
     * modifications relevant to the given file name., a string; default empty.}
     * @config{&nbsp;&nbsp;&nbsp;&nbsp;force_stop, causes all block incremental backup information
     * to be released.  This is on an open_cursor call and the resources will be released when this
     * cursor is closed.  No other operations should be done on this open cursor., a boolean flag;
     * default \c false.}
     * @config{&nbsp;&nbsp;&nbsp;&nbsp;granularity, this setting manages the
     * granularity of how WiredTiger maintains modification maps internally.  The larger the
     * granularity\, the smaller amount of information WiredTiger need to maintain., an integer
     * between \c 4KB and \c 2GB; default \c 16MB.}
     * @config{&nbsp;&nbsp;&nbsp;&nbsp;src_id, a string
     * that identifies a previous checkpoint backup source as the source of this incremental backup.
     * This identifier must have already been created by use of the 'this_id' configuration in an
     * earlier backup.  A source id is required to begin an incremental backup., a string; default
     * empty.}
     * @config{&nbsp;&nbsp;&nbsp;&nbsp;this_id, a string that identifies the current system
     * state as a future backup source for an incremental backup via \c src_id.  This identifier is
     * required when opening an incremental backup cursor and an error will be returned if one is
     * not provided.  The identifiers can be any text string\, but should be unique., a string;
     * default empty.}
     * @config{ ),,}
     * @config{next_random, configure the cursor to return a pseudo-random record from the object
     * when the WT_CURSOR::next method is called; valid only for row-store cursors.  See @ref
     * cursor_random for details., a boolean flag; default \c false.}
     * @config{next_random_sample_size, cursors configured by \c next_random to return pseudo-random
     * records from the object randomly select from the entire object\, by default.  Setting \c
     * next_random_sample_size to a non-zero value sets the number of samples the application
     * expects to take using the \c next_random cursor.  A cursor configured with both \c
     * next_random and \c next_random_sample_size attempts to divide the object into \c
     * next_random_sample_size equal-sized pieces\, and each retrieval returns a record from one of
     * those pieces.  See @ref cursor_random for details., a string; default \c 0.}
     * @config{overwrite, configures whether the cursor's insert and update methods check the
     * existing state of the record.  If \c overwrite is \c false\, WT_CURSOR::insert fails with
     * ::WT_DUPLICATE_KEY if the record exists\, and WT_CURSOR::update fails with ::WT_NOTFOUND if
     * the record does not exist., a boolean flag; default \c true.}
     * @config{raw, ignore the encodings for the key and value\, manage data as if the formats were
     * \c "u". See @ref cursor_raw for details., a boolean flag; default \c false.}
     * @config{read_once, results that are brought into cache from disk by this cursor will be given
     * less priority in the cache., a boolean flag; default \c false.}
     * @config{readonly, only query operations are supported by this cursor.  An error is returned
     * if a modification is attempted using the cursor.  The default is false for all cursor types
     * except for metadata cursors and checkpoint cursors., a boolean flag; default \c false.}
     * @config{statistics, Specify the statistics to be gathered.  Choosing "all" gathers statistics
     * regardless of cost and may include traversing on-disk files; "fast" gathers a subset of
     * relatively inexpensive statistics.  The selection must agree with the database \c statistics
     * configuration specified to ::wiredtiger_open or WT_CONNECTION::reconfigure.  For example\,
     * "all" or "fast" can be configured when the database is configured with "all"\, but the cursor
     * open will fail if "all" is specified when the database is configured with "fast"\, and the
     * cursor open will fail in all cases when the database is configured with "none". If "size" is
     * configured\, only the underlying size of the object on disk is filled in and the object is
     * not opened.  If \c statistics is not configured\, the default configuration is the database
     * configuration.  The "clear" configuration resets statistics after gathering them\, where
     * appropriate (for example\, a cache size statistic is not cleared\, while the count of cursor
     * insert operations will be cleared). See @ref statistics for more information., a list\, with
     * values chosen from the following options: \c "all"\, \c "cache_walk"\, \c "fast"\, \c
     * "clear"\, \c "size"\, \c "tree_walk"; default empty.}
     * @config{target, if non-empty\, back up the given list of objects; valid only for a backup
     * data source., a list of strings; default empty.}
     * @configend
     * @param[out] cursorp a pointer to the newly opened cursor
     * @errors
     */
    int __F(open_cursor)(WT_SESSION *session,
        const char *uri, WT_CURSOR *to_dup, const char *config, WT_CURSOR **cursorp);
    /*! @} */

    /*!
     * @name Table operations
     * @{
     */
    /*!
     * Alter a table.
     *
     * This will allow modification of some table settings after
     * creation.
     *
     * @exclusive
     *
     * @snippet ex_all.c Alter a table
     *
     * @param session the session handle
     * @param name the URI of the object to alter, such as \c "table:stock"
     * @configstart{WT_SESSION.alter, see dist/api_data.py}
     * @config{access_pattern_hint, It is recommended that workloads that consist primarily of
     * updates and/or point queries specify \c random.  Workloads that do many cursor scans through
     * large ranges of data should specify \c sequential and other workloads should specify \c none.
     * The option leads to an appropriate operating system advisory call where available., a
     * string\, chosen from the following options: \c "none"\, \c "random"\, \c "sequential";
     * default \c none.}
     * @config{app_metadata, application-owned metadata for this object., a string; default empty.}
     * @config{assert = (, declare timestamp usage., a set of related configuration options defined
     * as follows.}
     * @config{&nbsp;&nbsp;&nbsp;&nbsp;read_timestamp, if set\, check that timestamps
     * are \c always or \c never used on reads with this table\, writing an error message if the
     * policy is violated.  If the library was built in diagnostic mode\, drop core at the failing
     * check., a string\, chosen from the following options: \c "always"\, \c "never"\, \c "none";
     * default \c none.}
     * @config{ ),,}
     * @config{cache_resident, do not ever evict the object's pages from cache.  Not compatible with
     * LSM tables; see @ref tuning_cache_resident for more information., a boolean flag; default \c
     * false.}
     * @config{log = (, the transaction log configuration for this object.  Only valid if \c log is
     * enabled in ::wiredtiger_open., a set of related configuration options defined as follows.}
     * @config{&nbsp;&nbsp;&nbsp;&nbsp;enabled, if false\, this object has checkpoint-level
     * durability., a boolean flag; default \c true.}
     * @config{ ),,}
     * @config{os_cache_dirty_max, maximum dirty system buffer cache usage\, in bytes.  If
     * non-zero\, schedule writes for dirty blocks belonging to this object in the system buffer
     * cache after that many bytes from this object are written into the buffer cache., an integer
     * greater than or equal to \c 0; default \c 0.}
     * @config{os_cache_max, maximum system buffer cache usage\, in bytes.  If non-zero\, evict
     * object blocks from the system buffer cache after that many bytes from this object are read or
     * written into the buffer cache., an integer greater than or equal to \c 0; default \c 0.}
     * @config{write_timestamp_usage, describe how timestamps are expected to be used on table
     * modifications.  The choices are the default\, which ensures that once timestamps are used for
     * a key\, they are always used\, and also that multiple updates to a key never use decreasing
     * timestamps and \c never which enforces that timestamps are never used for a table.  (The \c
     * always\, \c key_consistent\, \c mixed_mode and \c ordered choices should not be used\, and
     * are retained for backward compatibility.)., a string\, chosen from the following options: \c
     * "always"\, \c "key_consistent"\, \c "mixed_mode"\, \c "never"\, \c "none"\, \c "ordered";
     * default \c none.}
     * @configend
     * @ebusy_errors
     */
    int __F(alter)(WT_SESSION *session,
        const char *name, const char *config);

    /*!
     * Create a table, column group, index or file.
     *
     * @not_transactional
     *
     * @snippet ex_all.c Create a table
     *
     * @param session the session handle
     * @param name the URI of the object to create, such as
     * \c "table:stock". For a description of URI formats
     * see @ref data_sources.
     * @configstart{WT_SESSION.create, see dist/api_data.py}
     * @config{access_pattern_hint, It is recommended that workloads that consist primarily of
     * updates and/or point queries specify \c random.  Workloads that do many cursor scans through
     * large ranges of data should specify \c sequential and other workloads should specify \c none.
     * The option leads to an appropriate operating system advisory call where available., a
     * string\, chosen from the following options: \c "none"\, \c "random"\, \c "sequential";
     * default \c none.}
     * @config{allocation_size, the file unit allocation size\, in bytes\, must be a power of two;
     * smaller values decrease the file space required by overflow items\, and the default value of
     * 4KB is a good choice absent requirements from the operating system or storage device., an
     * integer between \c 512B and \c 128MB; default \c 4KB.}
     * @config{app_metadata, application-owned metadata for this object., a string; default empty.}
     * @config{assert = (, declare timestamp usage., a set of related configuration options defined
     * as follows.}
     * @config{&nbsp;&nbsp;&nbsp;&nbsp;read_timestamp, if set\, check that timestamps
     * are \c always or \c never used on reads with this table\, writing an error message if the
     * policy is violated.  If the library was built in diagnostic mode\, drop core at the failing
     * check., a string\, chosen from the following options: \c "always"\, \c "never"\, \c "none";
     * default \c none.}
     * @config{ ),,}
     * @config{block_allocation, configure block allocation.  Permitted values are \c "best" or \c
     * "first"; the \c "best" configuration uses a best-fit algorithm\, the \c "first" configuration
     * uses a first-available algorithm during block allocation., a string\, chosen from the
     * following options: \c "best"\, \c "first"; default \c best.}
     * @config{block_compressor, configure a compressor for file blocks.  Permitted values are \c
     * "none" or a custom compression engine name created with WT_CONNECTION::add_compressor.  If
     * WiredTiger has builtin support for \c "lz4"\, \c "snappy"\, \c "zlib" or \c "zstd"
     * compression\, these names are also available.  See @ref compression for more information., a
     * string; default \c none.}
     * @config{cache_resident, do not ever evict the object's pages from cache.  Not compatible with
     * LSM tables; see @ref tuning_cache_resident for more information., a boolean flag; default \c
     * false.}
     * @config{checksum, configure block checksums; the permitted values are \c on\, \c off\, \c
     * uncompressed and \c unencrypted.  The default is \c on\, in which case all block writes
     * include a checksum subsequently verified when the block is read.  The \c off setting does no
     * checksums\, the \c uncompressed setting only checksums blocks that are not compressed\, and
     * the \c unencrypted setting only checksums blocks that are not encrypted.  See @ref
     * tune_checksum for more information., a string\, chosen from the following options: \c "on"\,
     * \c "off"\, \c "uncompressed"\, \c "unencrypted"; default \c on.}
     * @config{colgroups, comma-separated list of names of column groups.  Each column group is
     * stored separately\, keyed by the primary key of the table.  If no column groups are
     * specified\, all columns are stored together in a single file.  All value columns in the table
     * must appear in at least one column group.  Each column group must be created with a separate
     * call to WT_SESSION::create using a \c colgroup: URI., a list of strings; default empty.}
     * @config{collator, configure custom collation for keys.  Permitted values are \c "none" or a
     * custom collator name created with WT_CONNECTION::add_collator., a string; default \c none.}
     * @config{columns, list of the column names.  Comma-separated list of the form
     * <code>(column[\,...])</code>. For tables\, the number of entries must match the total number
     * of values in \c key_format and \c value_format.  For colgroups and indices\, all column names
     * must appear in the list of columns for the table., a list of strings; default empty.}
     * @config{dictionary, the maximum number of unique values remembered in the Btree row-store
     * leaf page value dictionary; see @ref file_formats_compression for more information., an
     * integer greater than or equal to \c 0; default \c 0.}
     * @config{encryption = (, configure an encryptor for file blocks.  When a table is created\,
     * its encryptor is not implicitly used for any related indices or column groups., a set of
     * related configuration options defined as follows.}
     * @config{&nbsp;&nbsp;&nbsp;&nbsp;keyid, An
     * identifier that identifies a unique instance of the encryptor.  It is stored in clear text\,
     * and thus is available when the WiredTiger database is reopened.  On the first use of a
     * (name\, keyid) combination\, the WT_ENCRYPTOR::customize function is called with the keyid as
     * an argument., a string; default empty.}
     * @config{&nbsp;&nbsp;&nbsp;&nbsp;name, Permitted
     * values are \c "none" or a custom encryption engine name created with
     * WT_CONNECTION::add_encryptor.  See @ref encryption for more information., a string; default
     * \c none.}
     * @config{ ),,}
     * @config{exclusive, fail if the object exists.  When false (the default)\, if the object
     * exists\, check that its settings match the specified configuration., a boolean flag; default
     * \c false.}
     * @config{extractor, configure a custom extractor for indices.  Permitted values are \c "none"
     * or an extractor name created with WT_CONNECTION::add_extractor., a string; default \c none.}
     * @config{format, the file format., a string\, chosen from the following options: \c "btree";
     * default \c btree.}
     * @config{huffman_key, This option is no longer supported\, retained for backward
     * compatibility., a string; default \c none.}
     * @config{huffman_value, configure Huffman encoding for values.  Permitted values are \c
     * "none"\, \c "english"\, \c "utf8<file>" or \c "utf16<file>". See @ref huffman for more
     * information., a string; default \c none.}
     * @config{ignore_in_memory_cache_size, allow update and insert operations to proceed even if
     * the cache is already at capacity.  Only valid in conjunction with in-memory databases.
     * Should be used with caution - this configuration allows WiredTiger to consume memory over the
     * configured cache limit., a boolean flag; default \c false.}
     * @config{immutable, configure the index to be immutable -- that is\, the index is not changed
     * by any update to a record in the table., a boolean flag; default \c false.}
     * @config{import = (, configure import of an existing object into the currently running
     * database., a set of related configuration options defined as follows.}
     * @config{&nbsp;&nbsp;&nbsp;&nbsp;compare_timestamp, allow importing files with timestamps
     * smaller or equal to the configured global timestamps.  Note the history of the files are not
     * imported together and thus snapshot read of historical data will not work with the option
     * "stable_timestamp". (The \c oldest and \c stable arguments are deprecated short-hand for \c
     * oldest_timestamp and \c stable_timestamp\, respectively)., a string\, chosen from the
     * following options: \c "oldest"\, \c "oldest_timestamp"\, \c "stable"\, \c "stable_timestamp";
     * default \c oldest_timestamp.}
     * @config{&nbsp;&nbsp;&nbsp;&nbsp;enabled, whether to import the
     * input URI from disk., a boolean flag; default \c false.}
     * @config{&nbsp;&nbsp;&nbsp;&nbsp;
     * file_metadata, the file configuration extracted from the metadata of the export database., a
     * string; default empty.}
     * @config{&nbsp;&nbsp;&nbsp;&nbsp;metadata_file, a text file that
     * contains all the relevant metadata information for the URI to import.  The file is generated
     * by backup:export cursor., a string; default empty.}
     * @config{&nbsp;&nbsp;&nbsp;&nbsp;repair,
     * whether to reconstruct the metadata from the raw file content., a boolean flag; default \c
     * false.}
     * @config{ ),,}
     * @config{internal_key_max, This option is no longer supported\, retained for backward
     * compatibility., an integer greater than or equal to \c 0; default \c 0.}
     * @config{internal_key_truncate, configure internal key truncation\, discarding unnecessary
     * trailing bytes on internal keys (ignored for custom collators)., a boolean flag; default \c
     * true.}
     * @config{internal_page_max, the maximum page size for internal nodes\, in bytes; the size must
     * be a multiple of the allocation size and is significant for applications wanting to avoid
     * excessive L2 cache misses while searching the tree.  The page maximum is the bytes of
     * uncompressed data\, that is\, the limit is applied before any block compression is done., an
     * integer between \c 512B and \c 512MB; default \c 4KB.}
     * @config{key_format, the format of the data packed into key items.  See @ref
     * schema_format_types for details.  By default\, the key_format is \c 'u' and applications use
     * WT_ITEM structures to manipulate raw byte arrays.  By default\, records are stored in
     * row-store files: keys of type \c 'r' are record numbers and records referenced by record
     * number are stored in column-store files., a format string; default \c u.}
     * @config{key_gap, This option is no longer supported\, retained for backward compatibility.,
     * an integer greater than or equal to \c 0; default \c 10.}
     * @config{leaf_key_max, the largest key stored in a leaf node\, in bytes.  If set\, keys larger
     * than the specified size are stored as overflow items (which may require additional I/O to
     * access). The default value is one-tenth the size of a newly split leaf page., an integer
     * greater than or equal to \c 0; default \c 0.}
     * @config{leaf_page_max, the maximum page size for leaf nodes\, in bytes; the size must be a
     * multiple of the allocation size\, and is significant for applications wanting to maximize
     * sequential data transfer from a storage device.  The page maximum is the bytes of
     * uncompressed data\, that is\, the limit is applied before any block compression is done.  For
     * fixed-length column store\, the size includes only the bitmap data; pages containing
     * timestamp information can be larger\, and the size is limited to 128KB rather than 512MB., an
     * integer between \c 512B and \c 512MB; default \c 32KB.}
     * @config{leaf_value_max, the largest value stored in a leaf node\, in bytes.  If set\, values
     * larger than the specified size are stored as overflow items (which may require additional I/O
     * to access). If the size is larger than the maximum leaf page size\, the page size is
     * temporarily ignored when large values are written.  The default is one-half the size of a
     * newly split leaf page., an integer greater than or equal to \c 0; default \c 0.}
     * @config{log = (, the transaction log configuration for this object.  Only valid if \c log is
     * enabled in ::wiredtiger_open., a set of related configuration options defined as follows.}
     * @config{&nbsp;&nbsp;&nbsp;&nbsp;enabled, if false\, this object has checkpoint-level
     * durability., a boolean flag; default \c true.}
     * @config{ ),,}
     * @config{lsm = (, options only relevant for LSM data sources., a set of related configuration
     * options defined as follows.}
     * @config{&nbsp;&nbsp;&nbsp;&nbsp;auto_throttle, Throttle inserts
     * into LSM trees if flushing to disk isn't keeping up., a boolean flag; default \c true.}
     * @config{&nbsp;&nbsp;&nbsp;&nbsp;bloom, create Bloom filters on LSM tree chunks as they are
     * merged., a boolean flag; default \c true.}
     * @config{&nbsp;&nbsp;&nbsp;&nbsp;bloom_bit_count,
     * the number of bits used per item for LSM Bloom filters., an integer between \c 2 and \c 1000;
     * default \c 16.}
     * @config{&nbsp;&nbsp;&nbsp;&nbsp;bloom_config, config string used when
     * creating Bloom filter files\, passed to WT_SESSION::create., a string; default empty.}
     * @config{&nbsp;&nbsp;&nbsp;&nbsp;bloom_hash_count, the number of hash values per item used for
     * LSM Bloom filters., an integer between \c 2 and \c 100; default \c 8.}
     * @config{&nbsp;&nbsp;&nbsp;&nbsp;bloom_oldest, create a Bloom filter on the oldest LSM tree
     * chunk.  Only supported if Bloom filters are enabled., a boolean flag; default \c false.}
     * @config{&nbsp;&nbsp;&nbsp;&nbsp;chunk_count_limit, the maximum number of chunks to allow in
     * an LSM tree.  This option automatically times out old data.  As new chunks are added old
     * chunks will be removed.  Enabling this option disables LSM background merges., an integer;
     * default \c 0.}
     * @config{&nbsp;&nbsp;&nbsp;&nbsp;chunk_max, the maximum size a single chunk can
     * be.  Chunks larger than this size are not considered for further merges.  This is a soft
     * limit\, and chunks larger than this value can be created.  Must be larger than chunk_size.,
     * an integer between \c 100MB and \c 10TB; default \c 5GB.}
     * @config{&nbsp;&nbsp;&nbsp;&nbsp;
     * chunk_size, the maximum size of the in-memory chunk of an LSM tree.  This limit is soft\, it
     * is possible for chunks to be temporarily larger than this value.  This overrides the \c
     * memory_page_max setting., an integer between \c 512K and \c 500MB; default \c 10MB.}
     * @config{&nbsp;&nbsp;&nbsp;&nbsp;merge_custom = (, configure the tree to merge into a custom
     * data source., a set of related configuration options defined as follows.}
     * @config{&nbsp;&nbsp;&nbsp;&nbsp;&nbsp;&nbsp;&nbsp;&nbsp;prefix, custom data source prefix
     * instead of \c "file"., a string; default empty.}
     * @config{&nbsp;&nbsp;&nbsp;&nbsp;&nbsp;&nbsp;&nbsp;&nbsp;start_generation, merge generation at
     * which the custom data source is used (zero indicates no custom data source)., an integer
     * between \c 0 and \c 10; default \c 0.}
     * @config{&nbsp;&nbsp;&nbsp;&nbsp;&nbsp;&nbsp;&nbsp;&nbsp;suffix, custom data source suffix
     * instead of \c ".lsm"., a string; default empty.}
     * @config{&nbsp;&nbsp;&nbsp;&nbsp; ),,}
     * @config{&nbsp;&nbsp;&nbsp;&nbsp;merge_max, the maximum number of chunks to include in a merge
     * operation., an integer between \c 2 and \c 100; default \c 15.}
     * @config{&nbsp;&nbsp;&nbsp;&nbsp;merge_min, the minimum number of chunks to include in a merge
     * operation.  If set to 0 or 1 half the value of merge_max is used., an integer no more than \c
     * 100; default \c 0.}
     * @config{ ),,}
     * @config{memory_page_image_max, the maximum in-memory page image represented by a single
     * storage block.  Depending on compression efficiency\, compression can create storage blocks
     * which require significant resources to re-instantiate in the cache\, penalizing the
     * performance of future point updates.  The value limits the maximum in-memory page image a
     * storage block will need.  If set to 0\, a default of 4 times \c leaf_page_max is used., an
     * integer greater than or equal to \c 0; default \c 0.}
     * @config{memory_page_max, the maximum size a page can grow to in memory before being
     * reconciled to disk.  The specified size will be adjusted to a lower bound of
     * <code>leaf_page_max</code>\, and an upper bound of <code>cache_size / 10</code>. This limit
     * is soft - it is possible for pages to be temporarily larger than this value.  This setting is
     * ignored for LSM trees\, see \c chunk_size., an integer between \c 512B and \c 10TB; default
     * \c 5MB.}
     * @config{os_cache_dirty_max, maximum dirty system buffer cache usage\, in bytes.  If
     * non-zero\, schedule writes for dirty blocks belonging to this object in the system buffer
     * cache after that many bytes from this object are written into the buffer cache., an integer
     * greater than or equal to \c 0; default \c 0.}
     * @config{os_cache_max, maximum system buffer cache usage\, in bytes.  If non-zero\, evict
     * object blocks from the system buffer cache after that many bytes from this object are read or
     * written into the buffer cache., an integer greater than or equal to \c 0; default \c 0.}
     * @config{prefix_compression, configure prefix compression on row-store leaf pages., a boolean
     * flag; default \c false.}
     * @config{prefix_compression_min, minimum gain before prefix compression will be used on
     * row-store leaf pages., an integer greater than or equal to \c 0; default \c 4.}
     * @config{split_pct, the Btree page split size as a percentage of the maximum Btree page size\,
     * that is\, when a Btree page is split\, it will be split into smaller pages\, where each page
     * is the specified percentage of the maximum Btree page size., an integer between \c 50 and \c
     * 100; default \c 90.}
     * @config{tiered_storage = (, configure a storage source for this table., a set of related
     * configuration options defined as follows.}
     * @config{&nbsp;&nbsp;&nbsp;&nbsp;auth_token,
     * authentication string identifier., a string; default empty.}
     * @config{&nbsp;&nbsp;&nbsp;&nbsp;
     * bucket, the bucket indicating the location for this table., a string; default empty.}
     * @config{&nbsp;&nbsp;&nbsp;&nbsp;bucket_prefix, the unique bucket prefix for this table., a
     * string; default empty.}
     * @config{&nbsp;&nbsp;&nbsp;&nbsp;cache_directory, a directory to store
     * locally cached versions of files in the storage source.  By default\, it is named with \c
     * "-cache" appended to the bucket name.  A relative directory name is relative to the home
     * directory., a string; default empty.}
     * @config{&nbsp;&nbsp;&nbsp;&nbsp;local_retention, time
     * in seconds to retain data on tiered storage on the local tier for faster read access., an
     * integer between \c 0 and \c 10000; default \c 300.}
     * @config{&nbsp;&nbsp;&nbsp;&nbsp;name,
     * permitted values are \c "none" or a custom storage source name created with
     * WT_CONNECTION::add_storage_source.  See @ref custom_storage_sources for more information., a
     * string; default \c none.}
     * @config{&nbsp;&nbsp;&nbsp;&nbsp;shared, enable sharing tiered
     * tables across other WiredTiger instances., a boolean flag; default \c false.}
     * @config{ ),,}
     * @config{type, set the type of data source used to store a column group\, index or simple
     * table.  By default\, a \c "file:" URI is derived from the object name.  The \c type
     * configuration can be used to switch to a different data source\, such as LSM or an extension
     * configured by the application., a string; default \c file.}
     * @config{value_format, the format of the data packed into value items.  See @ref
     * schema_format_types for details.  By default\, the value_format is \c 'u' and applications
     * use a WT_ITEM structure to manipulate raw byte arrays.  Value items of type 't' are
     * bitfields\, and when configured with record number type keys\, will be stored using a
     * fixed-length store., a format string; default \c u.}
     * @config{write_timestamp_usage, describe how timestamps are expected to be used on table
     * modifications.  The choices are the default\, which ensures that once timestamps are used for
     * a key\, they are always used\, and also that multiple updates to a key never use decreasing
     * timestamps and \c never which enforces that timestamps are never used for a table.  (The \c
     * always\, \c key_consistent\, \c mixed_mode and \c ordered choices should not be used\, and
     * are retained for backward compatibility.)., a string\, chosen from the following options: \c
     * "always"\, \c "key_consistent"\, \c "mixed_mode"\, \c "never"\, \c "none"\, \c "ordered";
     * default \c none.}
     * @configend
     * @errors
     */
    int __F(create)(WT_SESSION *session,
        const char *name, const char *config);

    /*!
     * Compact a live row- or column-store btree or LSM tree.
     *
     * @snippet ex_all.c Compact a table
     *
     * @param session the session handle
     * @param name the URI of the object to compact, such as
     * \c "table:stock"
     * @configstart{WT_SESSION.compact, see dist/api_data.py}
     * @config{background, enable/disabled the background compaction server., a boolean flag;
     * default empty.}
     * @config{free_space_target, minimum amount of space recoverable for compaction to proceed., an
     * integer greater than or equal to \c 1MB; default \c 20MB.}
     * @config{timeout, maximum amount of time to allow for compact in seconds.  The actual amount
     * of time spent in compact may exceed the configured value.  A value of zero disables the
     * timeout., an integer; default \c 1200.}
     * @configend
     * @errors
     */
    int __F(compact)(WT_SESSION *session,
        const char *name, const char *config);

    /*!
     * Drop (delete) a table.
     *
     * @exclusive
     *
     * @not_transactional
     *
     * @snippet ex_all.c Drop a table
     *
     * @param session the session handle
     * @param name the URI of the object to drop, such as \c "table:stock"
     * @configstart{WT_SESSION.drop, see dist/api_data.py}
     * @config{force, return success if the object does not exist., a boolean flag; default \c
     * false.}
     * @config{remove_files, if the underlying files should be removed., a boolean flag; default \c
     * true.}
     * @configend
     * @ebusy_errors
     */
    int __F(drop)(WT_SESSION *session,
        const char *name, const char *config);

    /*!
     * Join a join cursor with a reference cursor.
     *
     * @snippet ex_schema.c Join cursors
     *
     * @param session the session handle
     * @param join_cursor a cursor that was opened using a
     * \c "join:" URI. It may not have been used for any operations
     * other than other join calls.
     * @param ref_cursor an index cursor having the same base table
     * as the join_cursor, or a table cursor open on the same base table,
     * or another join cursor. Unless the ref_cursor is another join
     * cursor, it must be positioned.
     *
     * The ref_cursor limits the results seen by iterating the
     * join_cursor to table items referred to by the key in this
     * index. The set of keys referred to is modified by the compare
     * config option.
     *
     * Multiple join calls builds up a set of ref_cursors, and
     * by default, the results seen by iteration are the intersection
     * of the cursor ranges participating in the join. When configured
     * with \c "operation=or", the results seen are the union of
     * the participating cursor ranges.
     *
     * After the join call completes, the ref_cursor cursor may not be
     * used for any purpose other than get_key and get_value. Any other
     * cursor method (e.g. next, prev,close) will fail. When the
     * join_cursor is closed, the ref_cursor is made available for
     * general use again. The application should close ref_cursor when
     * finished with it, although not before the join_cursor is closed.
     *
     * @configstart{WT_SESSION.join, see dist/api_data.py}
     * @config{bloom_bit_count, the number of bits used per item for the Bloom filter., an integer
     * between \c 2 and \c 1000; default \c 16.}
     * @config{bloom_false_positives, return all values that pass the Bloom filter\, without
     * eliminating any false positives., a boolean flag; default \c false.}
     * @config{bloom_hash_count, the number of hash values per item for the Bloom filter., an
     * integer between \c 2 and \c 100; default \c 8.}
     * @config{compare, modifies the set of items to be returned so that the index key satisfies the
     * given comparison relative to the key set in this cursor., a string\, chosen from the
     * following options: \c "eq"\, \c "ge"\, \c "gt"\, \c "le"\, \c "lt"; default \c "eq".}
     * @config{count, set an approximate count of the elements that would be included in the join.
     * This is used in sizing the Bloom filter\, and also influences evaluation order for cursors in
     * the join.  When the count is equal for multiple Bloom filters in a composition of joins\, the
     * Bloom filter may be shared., an integer; default \c 0.}
     * @config{operation, the operation applied between this and other joined cursors.  When
     * "operation=and" is specified\, all the conditions implied by joins must be satisfied for an
     * entry to be returned by the join cursor; when "operation=or" is specified\, only one must be
     * satisfied.  All cursors joined to a join cursor must have matching operations., a string\,
     * chosen from the following options: \c "and"\, \c "or"; default \c "and".}
     * @config{strategy, when set to \c bloom\, a Bloom filter is created and populated for this
     * index.  This has an up front cost but may reduce the number of accesses to the main table
     * when iterating the joined cursor.  The \c bloom setting requires that \c count be set., a
     * string\, chosen from the following options: \c "bloom"\, \c "default"; default empty.}
     * @configend
     * @errors
     */
    int __F(join)(WT_SESSION *session, WT_CURSOR *join_cursor,
        WT_CURSOR *ref_cursor, const char *config);

    /*!
     * Flush the log.
     *
     * WT_SESSION::log_flush will fail if logging is not enabled.
     *
     * @param session the session handle
     * @configstart{WT_SESSION.log_flush, see dist/api_data.py}
     * @config{sync, forcibly flush the log and wait for it to achieve the synchronization level
     * specified.  The \c off setting forces any buffered log records to be written to the file
     * system.  The \c on setting forces log records to be written to the storage device., a
     * string\, chosen from the following options: \c "off"\, \c "on"; default \c on.}
     * @configend
     * @errors
     */
    int __F(log_flush)(WT_SESSION *session, const char *config);

    /*!
     * Insert a ::WT_LOGREC_MESSAGE type record in the database log files
     * (the database must be configured for logging when this method is
     * called).
     *
     * @param session the session handle
     * @param format a printf format specifier
     * @errors
     */
    int __F(log_printf)(WT_SESSION *session, const char *format, ...);

    /*!
     * Rename an object.
     *
     * @not_transactional
     *
     * @snippet ex_all.c Rename a table
     *
     * @exclusive
     *
     * @param session the session handle
     * @param uri the current URI of the object, such as \c "table:old"
     * @param newuri the new URI of the object, such as \c "table:new"
     * @configempty{WT_SESSION.rename, see dist/api_data.py}
     * @ebusy_errors
     */
    int __F(rename)(WT_SESSION *session,
        const char *uri, const char *newuri, const char *config);

    /*!
     * Reset the session handle.
     *
     * This method resets the cursors associated with the session, clears session statistics and
     * discards cached resources. No session configurations are modified (or reset to their
     * default values). WT_SESSION::reset will fail if a transaction is in progress in the
     * session.
     *
     * @snippet ex_all.c Reset the session
     *
     * @param session the session handle
     * @errors
     */
    int __F(reset)(WT_SESSION *session);

    /*!
     * Salvage a table.
     *
     * Salvage rebuilds the file or files which comprise a table,
     * discarding any corrupted file blocks.
     *
     * When salvage is done, previously deleted records may re-appear, and
     * inserted records may disappear, so salvage should not be run
     * unless it is known to be necessary.  Normally, salvage should be
     * called after a table or file has been corrupted, as reported by the
     * WT_SESSION::verify method.
     *
     * Files are rebuilt in place. The salvage method overwrites the
     * existing files.
     *
     * @exclusive
     *
     * @snippet ex_all.c Salvage a table
     *
     * @param session the session handle
     * @param name the URI of the table or file to salvage
     * @configstart{WT_SESSION.salvage, see dist/api_data.py}
     * @config{force, force salvage even of files that do not appear to be WiredTiger files., a
     * boolean flag; default \c false.}
     * @configend
     * @ebusy_errors
     */
    int __F(salvage)(WT_SESSION *session,
        const char *name, const char *config);

    /*!
     * Truncate a file, table, cursor range, or backup cursor
     *
     * Truncate a table or file.
     * @snippet ex_all.c Truncate a table
     *
     * Truncate a cursor range.  When truncating based on a cursor position,
     * it is not required the cursor reference a record in the object, only
     * that the key be set.  This allows applications to discard portions of
     * the object name space without knowing exactly what records the object
     * contains. The start and stop points are both inclusive; that is, the
     * key set in the start cursor is the first record to be deleted and the
     * key set in the stop cursor is the last.
     *
     * @snippet ex_all.c Truncate a range
     *
     * Range truncate is implemented as a "scan and write" operation, specifically without range
     * locks. Inserts or other operations in the range, as well as operations before or after
     * the range when no explicit starting or ending key is set, are not well defined: conflicts
     * may be detected or both transactions may commit. If both commit, there's a failure and
     * recovery runs, the result may be different than what was in cache before the crash.
     *
     * The WT_CURSOR::truncate range truncate operation can only be used at snapshot isolation.
     *
     * Any specified cursors end with no position, and subsequent calls to
     * the WT_CURSOR::next (WT_CURSOR::prev) method will iterate from the
     * beginning (end) of the table.
     *
     * Example: truncate a backup cursor.  This operation removes all log files that
     * have been returned by the backup cursor.  It can be used to remove log
     * files after copying them during @ref backup_incremental.
     * @snippet ex_backup.c Truncate a backup cursor
     *
     * @param session the session handle
     * @param name the URI of the table or file to truncate, or \c "log:"
     * for a backup cursor
     * @param start optional cursor marking the first record discarded;
     * if <code>NULL</code>, the truncate starts from the beginning of
     * the object; must be provided when truncating a backup cursor
     * @param stop optional cursor marking the last record discarded;
     * if <code>NULL</code>, the truncate continues to the end of the
     * object; ignored when truncating a backup cursor
     * @configempty{WT_SESSION.truncate, see dist/api_data.py}
     * @errors
     */
    int __F(truncate)(WT_SESSION *session,
        const char *name, WT_CURSOR *start, WT_CURSOR *stop, const char *config);

    /*!
     * Upgrade a table.
     *
     * Upgrade upgrades a table or file, if upgrade is required.
     *
     * @exclusive
     *
     * @snippet ex_all.c Upgrade a table
     *
     * @param session the session handle
     * @param name the URI of the table or file to upgrade
     * @configempty{WT_SESSION.upgrade, see dist/api_data.py}
     * @ebusy_errors
     */
    int __F(upgrade)(WT_SESSION *session,
        const char *name, const char *config);

    /*!
     * Verify a table.
     *
     * Verify reports if a file, or the files that comprise a table, have been corrupted.
     * The WT_SESSION::salvage method can be used to repair a corrupted file.
     *
     * @snippet ex_all.c Verify a table
     *
     * @exclusive
     *
     * @param session the session handle
     * @param name the URI of the table or file to verify, optional if verifying the history
     * store
     * @configstart{WT_SESSION.verify, see dist/api_data.py}
     * @config{do_not_clear_txn_id, Turn off transaction id clearing\, intended for debugging and
     * better diagnosis of crashes or failures., a boolean flag; default \c false.}
     * @config{dump_address, Display page addresses\, time windows\, and page types as pages are
     * verified\, using the application's message handler\, intended for debugging., a boolean flag;
     * default \c false.}
     * @config{dump_app_data, Display application data as pages or blocks are verified\, using the
     * application's message handler\, intended for debugging.  Disabling this does not guarantee
     * that no user data will be output., a boolean flag; default \c false.}
     * @config{dump_blocks, Display the contents of on-disk blocks as they are verified\, using the
     * application's message handler\, intended for debugging., a boolean flag; default \c false.}
     * @config{dump_layout, Display the layout of the files as they are verified\, using the
     * application's message handler\, intended for debugging; requires optional support from the
     * block manager., a boolean flag; default \c false.}
     * @config{dump_offsets, Display the contents of specific on-disk blocks\, using the
     * application's message handler\, intended for debugging., a list of strings; default empty.}
     * @config{dump_pages, Display the contents of in-memory pages as they are verified\, using the
     * application's message handler\, intended for debugging., a boolean flag; default \c false.}
     * @config{read_corrupt, A mode that allows verify to continue reading after encountering a
     * checksum error.  It will skip past the corrupt block and continue with the verification
     * process., a boolean flag; default \c false.}
     * @config{stable_timestamp, Ensure that no data has a start timestamp after the stable
     * timestamp\, to be run after rollback_to_stable., a boolean flag; default \c false.}
     * @config{strict, Treat any verification problem as an error; by default\, verify will warn\,
     * but not fail\, in the case of errors that won't affect future behavior (for example\, a
     * leaked block)., a boolean flag; default \c false.}
     * @configend
     * @ebusy_errors
     */
    int __F(verify)(WT_SESSION *session,
        const char *name, const char *config);
    /*! @} */

    /*!
     * @name Transactions
     * @{
     */
    /*!
     * Start a transaction in this session.
     *
     * The transaction remains active until ended by
     * WT_SESSION::commit_transaction or WT_SESSION::rollback_transaction.
     * Operations performed on cursors capable of supporting transactional
     * operations that are already open in this session, or which are opened
     * before the transaction ends, will operate in the context of the
     * transaction.
     *
     * @requires_notransaction
     *
     * @snippet ex_all.c transaction commit/rollback
     *
     * @param session the session handle
     * @configstart{WT_SESSION.begin_transaction, see dist/api_data.py}
     * @config{ignore_prepare, whether to ignore updates by other prepared transactions when doing
     * of read operations of this transaction.  When \c true\, forces the transaction to be
     * read-only.  Use \c force to ignore prepared updates and permit writes (see @ref
     * timestamp_prepare_ignore_prepare for more information)., a string\, chosen from the following
     * options: \c "false"\, \c "force"\, \c "true"; default \c false.}
     * @config{isolation, the isolation level for this transaction; defaults to the session's
     * isolation level., a string\, chosen from the following options: \c "read-uncommitted"\, \c
     * "read-committed"\, \c "snapshot"; default empty.}
     * @config{name, name of the transaction for tracing and debugging., a string; default empty.}
     * @config{no_timestamp, allow a commit without a timestamp\, creating values that have "always
     * existed" and are visible regardless of timestamp.  See @ref timestamp_txn_api., a boolean
     * flag; default \c false.}
     * @config{operation_timeout_ms, when non-zero\, a requested limit on the time taken to complete
     * operations in this transaction.  Time is measured in real time milliseconds from the start of
     * each WiredTiger API call.  There is no guarantee any operation will not take longer than this
     * amount of time.  If WiredTiger notices the limit has been exceeded\, an operation may return
     * a WT_ROLLBACK error.  Default is to have no limit., an integer greater than or equal to \c 0;
     * default \c 0.}
     * @config{priority, priority of the transaction for resolving conflicts.  Transactions with
     * higher values are less likely to abort., an integer between \c -100 and \c 100; default \c
     * 0.}
     * @config{read_timestamp, read using the specified timestamp.  The value must not be older than
     * the current oldest timestamp.  See @ref timestamp_txn_api., a string; default empty.}
     * @config{roundup_timestamps = (, round up timestamps of the transaction., a set of related
     * configuration options defined as follows.}
     * @config{&nbsp;&nbsp;&nbsp;&nbsp;prepared,
     * applicable only for prepared transactions\, and intended only for special-purpose use.  See
     * @ref timestamp_prepare_roundup.  Allows the prepare timestamp and the commit timestamp of
     * this transaction to be rounded up to be no older than the oldest timestamp\, and allows
     * violating the usual restriction that the prepare timestamp must be newer than the stable
     * timestamp.  Specifically: at transaction prepare\, if the prepare timestamp is less than or
     * equal to the oldest timestamp\, the prepare timestamp will be rounded to the oldest
     * timestamp.  Subsequently\, at commit time\, if the commit timestamp is less than the (now
     * rounded) prepare timestamp\, the commit timestamp will be rounded up to it and thus to at
     * least oldest.  Neither timestamp will be checked against the stable timestamp., a boolean
     * flag; default \c false.}
     * @config{&nbsp;&nbsp;&nbsp;&nbsp;read, if the read timestamp is less
     * than the oldest timestamp\, the read timestamp will be rounded up to the oldest timestamp.
     * See @ref timestamp_read_roundup., a boolean flag; default \c false.}
     * @config{ ),,}
     * @config{sync, whether to sync log records when the transaction commits\, inherited from
     * ::wiredtiger_open \c transaction_sync., a boolean flag; default empty.}
     * @configend
     * @errors
     */
    int __F(begin_transaction)(WT_SESSION *session, const char *config);

    /*!
     * Commit the current transaction.
     *
     * A transaction must be in progress when this method is called.
     *
     * If WT_SESSION::commit_transaction returns an error, the transaction
     * was rolled back, not committed, and all cursors associated with the session are reset.
     *
     * @requires_transaction
     *
     * @snippet ex_all.c transaction commit/rollback
     *
     * @param session the session handle
     * @configstart{WT_SESSION.commit_transaction, see dist/api_data.py}
     * @config{commit_timestamp, set the commit timestamp for the current transaction.  For
     * non-prepared transactions\, the value must not be older than the first commit timestamp
     * already set for the current transaction (if any)\, must not be older than the current oldest
     * timestamp\, and must be after the current stable timestamp.  For prepared transactions\, a
     * commit timestamp is required\, must not be older than the prepare timestamp\, and can be set
     * only once.  See @ref timestamp_txn_api and @ref timestamp_prepare., a string; default empty.}
     * @config{durable_timestamp, set the durable timestamp for the current transaction.  Required
     * for the commit of a prepared transaction\, and otherwise not permitted.  The value must also
     * be after the current oldest and stable timestamps and must not be older than the commit
     * timestamp.  See @ref timestamp_prepare., a string; default empty.}
     * @config{operation_timeout_ms, when non-zero\, a requested limit on the time taken to complete
     * operations in this transaction.  Time is measured in real time milliseconds from the start of
     * each WiredTiger API call.  There is no guarantee any operation will not take longer than this
     * amount of time.  If WiredTiger notices the limit has been exceeded\, an operation may return
     * a WT_ROLLBACK error.  Default is to have no limit., an integer greater than or equal to \c 0;
     * default \c 0.}
     * @config{sync, override whether to sync log records when the transaction commits.  The default
     * is inherited from ::wiredtiger_open \c transaction_sync.  The \c off setting does not wait
     * for records to be written or synchronized.  The \c on setting forces log records to be
     * written to the storage device., a string\, chosen from the following options: \c "off"\, \c
     * "on"; default empty.}
     * @configend
     * @errors
     */
    int __F(commit_transaction)(WT_SESSION *session, const char *config);

    /*!
     * Prepare the current transaction.
     *
     * A transaction must be in progress when this method is called.
     *
     * Preparing a transaction will guarantee a subsequent commit will
     * succeed. Only commit and rollback are allowed on a transaction after
     * it has been prepared. The transaction prepare API is designed to
     * support MongoDB exclusively, and guarantees update conflicts have
     * been resolved, but does not guarantee durability.
     *
     * @requires_transaction
     *
     * @snippet ex_all.c transaction prepare
     *
     * @param session the session handle
     * @configstart{WT_SESSION.prepare_transaction, see dist/api_data.py}
     * @config{prepare_timestamp, set the prepare timestamp for the updates of the current
     * transaction.  The value must not be older than any active read timestamps\, and must be newer
     * than the current stable timestamp.  See @ref timestamp_prepare., a string; default empty.}
     * @configend
     * @errors
     */
    int __F(prepare_transaction)(WT_SESSION *session, const char *config);

    /*!
     * Roll back the current transaction.
     *
     * A transaction must be in progress when this method is called.
     *
     * All cursors associated with the session are reset.
     *
     * @requires_transaction
     *
     * @snippet ex_all.c transaction commit/rollback
     *
     * @param session the session handle
     * @configstart{WT_SESSION.rollback_transaction, see dist/api_data.py}
     * @config{operation_timeout_ms, when non-zero\, a requested limit on the time taken to complete
     * operations in this transaction.  Time is measured in real time milliseconds from the start of
     * each WiredTiger API call.  There is no guarantee any operation will not take longer than this
     * amount of time.  If WiredTiger notices the limit has been exceeded\, an operation may return
     * a WT_ROLLBACK error.  Default is to have no limit., an integer greater than or equal to \c 0;
     * default \c 0.}
     * @configend
     * @errors
     */
    int __F(rollback_transaction)(WT_SESSION *session, const char *config);
    /*! @} */

    /*!
     * @name Transaction timestamps
     * @{
     */
    /*!
     * Query the session's transaction timestamp state.
     *
     * The WT_SESSION.query_timestamp method can only be used at snapshot isolation.
     *
     * @param session the session handle
     * @param[out] hex_timestamp a buffer that will be set to the
     * hexadecimal encoding of the timestamp being queried.  Must be large
     * enough to hold a NUL terminated, hex-encoded 8B timestamp (17 bytes).
     * @configstart{WT_SESSION.query_timestamp, see dist/api_data.py}
     * @config{get, specify which timestamp to query: \c commit returns the most recently set
     * commit_timestamp; \c first_commit returns the first set commit_timestamp; \c prepare returns
     * the timestamp used in preparing a transaction; \c read returns the timestamp at which the
     * transaction is reading.  See @ref timestamp_txn_api., a string\, chosen from the following
     * options: \c "commit"\, \c "first_commit"\, \c "prepare"\, \c "read"; default \c read.}
     * @configend
     *
     * A timestamp of 0 is returned if the timestamp is not available or has not been set.
     * @errors
     */
    int __F(query_timestamp)(
        WT_SESSION *session, char *hex_timestamp, const char *config);

    /*!
     * Set a timestamp on a transaction.
     *
     * The WT_SESSION.timestamp_transaction method can only be used at snapshot isolation.
     *
     * @snippet ex_all.c transaction timestamp
     *
     * @requires_transaction
     *
     * @param session the session handle
     * @configstart{WT_SESSION.timestamp_transaction, see dist/api_data.py}
     * @config{commit_timestamp, set the commit timestamp for the current transaction.  For
     * non-prepared transactions\, the value must not be older than the first commit timestamp
     * already set for the current transaction\, if any\, must not be older than the current oldest
     * timestamp and must be after the current stable timestamp.  For prepared transactions\, a
     * commit timestamp is required\, must not be older than the prepare timestamp\, can be set only
     * once\, and must not be set until after the transaction has successfully prepared.  See @ref
     * timestamp_txn_api and @ref timestamp_prepare., a string; default empty.}
     * @config{durable_timestamp, set the durable timestamp for the current transaction.  Required
     * for the commit of a prepared transaction\, and otherwise not permitted.  Can only be set
     * after the transaction has been prepared and a commit timestamp has been set.  The value must
     * be after the current oldest and stable timestamps and must not be older than the commit
     * timestamp.  See @ref timestamp_prepare., a string; default empty.}
     * @config{prepare_timestamp, set the prepare timestamp for the updates of the current
     * transaction.  The value must not be older than any active read timestamps\, and must be newer
     * than the current stable timestamp.  Can be set only once per transaction.  Setting the
     * prepare timestamp does not by itself prepare the transaction\, but does oblige the
     * application to eventually prepare the transaction before committing it.  See @ref
     * timestamp_prepare., a string; default empty.}
     * @config{read_timestamp, read using the specified timestamp.  The value must not be older than
     * the current oldest timestamp.  This can only be set once for a transaction.  See @ref
     * timestamp_txn_api., a string; default empty.}
     * @configend
     * @errors
     */
    int __F(timestamp_transaction)(WT_SESSION *session, const char *config);

    /*!
     * Set a timestamp on a transaction numerically.  Prefer this method over
     * WT_SESSION::timestamp_transaction if the hexadecimal string parsing done in that method
     * becomes a bottleneck.
     *
     * The WT_SESSION.timestamp_transaction_uint method can only be used at snapshot isolation.
     *
     * @snippet ex_all.c transaction timestamp_uint
     *
     * @requires_transaction
     *
     * @param session the session handle
     * @param which the timestamp being set (see ::WT_TS_TXN_TYPE for available options, and
     * WT_SESSION::timestamp_transaction for constraints on the timestamps).
     * @param ts the timestamp.
     * @errors
     */
    int __F(timestamp_transaction_uint)(WT_SESSION *session, WT_TS_TXN_TYPE which,
            uint64_t ts);
    /*! @} */

    /*!
     * @name Transaction support
     * @{
     */
    /*!
     * Write a transactionally consistent snapshot of a database or set of individual objects.
     *
     * When timestamps are not in use, the checkpoint includes all transactions committed
     * before the checkpoint starts. When timestamps are in use and the checkpoint runs with
     * \c use_timestamp=true (the default), updates committed with a timestamp after the
     * \c stable timestamp, in tables configured for checkpoint-level durability, are not
     * included in the checkpoint. Updates committed in tables configured for commit-level
     * durability are always included in the checkpoint. See @ref durability_checkpoint and
     * @ref durability_log for more information.
     *
     * Calling the checkpoint method multiple times serializes the checkpoints; new checkpoint
     * calls wait for running checkpoint calls to complete.
     *
     * Existing named checkpoints may optionally be discarded.
     *
     * @requires_notransaction
     *
     * @snippet ex_all.c Checkpoint examples
     *
     * @param session the session handle
     * @configstart{WT_SESSION.checkpoint, see dist/api_data.py}
     * @config{drop, specify a list of checkpoints to drop.  The list may additionally contain one
     * of the following keys: \c "from=all" to drop all checkpoints\, \c "from=<checkpoint>" to drop
     * all checkpoints after and including the named checkpoint\, or \c "to=<checkpoint>" to drop
     * all checkpoints before and including the named checkpoint.  Checkpoints cannot be dropped if
     * open in a cursor.  While a hot backup is in progress\, checkpoints created prior to the start
     * of the backup cannot be dropped., a list of strings; default empty.}
     * @config{flush_tier = (, configure flushing objects to tiered storage after checkpoint., a set
     * of related configuration options defined as follows.}
     * @config{&nbsp;&nbsp;&nbsp;&nbsp;
     * enabled, if true and tiered storage is in use\, perform one iteration of object switching and
     * flushing objects to tiered storage., a boolean flag; default \c false.}
     * @config{&nbsp;&nbsp;&nbsp;&nbsp;force, if false (the default)\, flush_tier of any individual
     * object may be skipped if the underlying object has not been modified since the previous
     * flush_tier.  If true\, this option forces the flush_tier., a boolean flag; default \c false.}
     * @config{&nbsp;&nbsp;&nbsp;&nbsp;sync, wait for all objects to be flushed to the shared
     * storage to the level specified.  When false\, do not wait for any objects to be written to
     * the tiered storage system but return immediately after generating the objects and work units
     * for an internal thread.  When true\, the caller waits until all work queued for this call to
     * be completely processed before returning., a boolean flag; default \c true.}
     * @config{&nbsp;&nbsp;&nbsp;&nbsp;timeout, amount of time\, in seconds\, to wait for flushing
     * of objects to complete.  WiredTiger returns EBUSY if the timeout is reached.  A value of zero
     * disables the timeout., an integer; default \c 0.}
     * @config{ ),,}
     * @config{force, if false (the default)\, checkpoints may be skipped if the underlying object
     * has not been modified.  If true\, this option forces the checkpoint., a boolean flag; default
     * \c false.}
     * @config{name, if set\, specify a name for the checkpoint (note that checkpoints including LSM
     * trees may not be named)., a string; default empty.}
     * @config{target, if non-empty\, checkpoint the list of objects.  Checkpointing a list of
     * objects separately from a database-wide checkpoint can lead to data inconsistencies; see @ref
     * checkpoint_target for more information., a list of strings; default empty.}
     * @config{use_timestamp, if true (the default)\, create the checkpoint as of the last stable
     * timestamp if timestamps are in use\, or with all committed updates if there is no stable
     * timestamp set.  If false\, always generate a checkpoint with all committed updates\, ignoring
     * any stable timestamp., a boolean flag; default \c true.}
     * @configend
     * @errors
     */
    int __F(checkpoint)(WT_SESSION *session, const char *config);

    /*!
     * Reset the snapshot used for database visibility.
     *
     * For transactions running with snapshot isolation, this method releases the existing
     * snapshot of the database and gets a new one. This makes newer commits visible. The
     * call can be used to avoid pinning old and no-longer-needed content in the database.
     * Applications not using read timestamps for search may see different results after the
     * snapshot is updated.
     *
     * It is an error to call this method when using an isolation level other than snapshot
     * isolation, or if the current transaction has already written any data.
     *
     * @requires_transaction
     *
     * @snippet ex_all.c reset snapshot
     *
     * @param session the session handle
     * @errors
     */
    int __F(reset_snapshot)(WT_SESSION *session);

    /*!
     * Return the transaction ID range pinned by the session handle.
     *
     * The ID range is an approximate count of transactions and is calculated
     * based on the oldest ID needed for the active transaction in this session,
     * compared to the newest transaction in the system.
     *
     * @snippet ex_all.c transaction pinned range
     *
     * @param session the session handle
     * @param[out] range the range of IDs pinned by this session. Zero if
     * there is no active transaction.
     * @errors
     */
    int __F(transaction_pinned_range)(WT_SESSION* session, uint64_t *range);
    /*! @} */

#ifndef DOXYGEN
    /*!
     * Optionally returns the reason for the most recent rollback error returned from the API.
     *
     * There is no guarantee a rollback reason will be set and thus the caller
     * must check for a NULL pointer.
     *
     * @param session the session handle
     * @returns an optional string indicating the reason for the rollback
     */
    const char * __F(get_rollback_reason)(WT_SESSION *session);

    /*!
     * Call into the library.
     *
     * This method is used for breakpoints and to set other configuration
     * when debugging layers not directly supporting those features.
     *
     * @param session the session handle
     * @errors
     */
    int __F(breakpoint)(WT_SESSION *session);
#endif
};

/*!
 * A connection to a WiredTiger database.  The connection may be opened within
 * the same address space as the caller or accessed over a socket connection.
 *
 * Most applications will open a single connection to a database for each
 * process.  The first process to open a connection to a database will access
 * the database in its own address space.  Subsequent connections (if allowed)
 * will communicate with the first process over a socket connection to perform
 * their operations.
 *
 * <b>Thread safety:</b> A WT_CONNECTION handle may be shared between threads.
 * See @ref threads for more information.
 */
struct __wt_connection {
    /*!
     * Close a connection.
     *
     * Any open sessions will be closed. This will release the resources
     * associated with the session handle, including rolling back any
     * active transactions and closing any cursors that remain open in the
     * session.
     *
     * @snippet ex_all.c Close a connection
     *
     * @param connection the connection handle
     * @configstart{WT_CONNECTION.close, see dist/api_data.py}
     * @config{leak_memory, don't free memory during close., a boolean flag; default \c false.}
     * @config{use_timestamp, by default\, create the close checkpoint as of the last stable
     * timestamp if timestamps are in use\, or all current updates if there is no stable timestamp
     * set.  If false\, this option generates a checkpoint with all updates., a boolean flag;
     * default \c true.}
     * @configend
     * @errors
     */
    int __F(close)(WT_CONNECTION *connection, const char *config);

#ifndef DOXYGEN
    /*!
     * Output debug information for various subsystems. The output format
     * may change over time, gathering the debug information may be
     * invasive, and the information reported may not provide a point in
     * time view of the system.
     *
     * @param connection the connection handle
     * @configstart{WT_CONNECTION.debug_info, see dist/api_data.py}
     * @config{cache, print cache information., a boolean flag; default \c false.}
     * @config{cursors, print all open cursor information., a boolean flag; default \c false.}
     * @config{handles, print open handles information., a boolean flag; default \c false.}
     * @config{log, print log information., a boolean flag; default \c false.}
     * @config{sessions, print open session information., a boolean flag; default \c false.}
     * @config{txn, print global txn information., a boolean flag; default \c false.}
     * @configend
     * @errors
     */
    int __F(debug_info)(WT_CONNECTION *connection, const char *config);
#endif

    /*!
     * Reconfigure a connection handle.
     *
     * @snippet ex_all.c Reconfigure a connection
     *
     * @param connection the connection handle
     * @configstart{WT_CONNECTION.reconfigure, see dist/api_data.py}
     * @config{block_cache = (, block cache configuration options., a set of related configuration
     * options defined as follows.}
     * @config{&nbsp;&nbsp;&nbsp;&nbsp;blkcache_eviction_aggression,
     * seconds an unused block remains in the cache before it is evicted., an integer between \c 1
     * and \c 7200; default \c 1800.}
     * @config{&nbsp;&nbsp;&nbsp;&nbsp;cache_on_checkpoint, cache
     * blocks written by a checkpoint., a boolean flag; default \c true.}
     * @config{&nbsp;&nbsp;&nbsp;&nbsp;cache_on_writes, cache blocks as they are written (other than
     * checkpoint blocks)., a boolean flag; default \c true.}
     * @config{&nbsp;&nbsp;&nbsp;&nbsp;
     * enabled, enable block cache., a boolean flag; default \c false.}
     * @config{&nbsp;&nbsp;&nbsp;&nbsp;full_target, the fraction of the block cache that must be
     * full before eviction will remove unused blocks., an integer between \c 30 and \c 100; default
     * \c 95.}
     * @config{&nbsp;&nbsp;&nbsp;&nbsp;hashsize, number of buckets in the hashtable that
     * keeps track of blocks., an integer between \c 512 and \c 256K; default \c 32768.}
     * @config{&nbsp;&nbsp;&nbsp;&nbsp;max_percent_overhead, maximum tolerated overhead expressed as
     * the number of blocks added and removed as percent of blocks looked up; cache population and
     * eviction will be suppressed if the overhead exceeds the threshold., an integer between \c 1
     * and \c 500; default \c 10.}
     * @config{&nbsp;&nbsp;&nbsp;&nbsp;nvram_path, the absolute path to
     * the file system mounted on the NVRAM device., a string; default empty.}
     * @config{&nbsp;&nbsp;&nbsp;&nbsp;percent_file_in_dram, bypass cache for a file if the set
     * percentage of the file fits in system DRAM (as specified by block_cache.system_ram)., an
     * integer between \c 0 and \c 100; default \c 50.}
     * @config{&nbsp;&nbsp;&nbsp;&nbsp;size,
     * maximum memory to allocate for the block cache., an integer between \c 0 and \c 10TB; default
     * \c 0.}
     * @config{&nbsp;&nbsp;&nbsp;&nbsp;system_ram, the bytes of system DRAM available for
     * caching filesystem blocks., an integer between \c 0 and \c 1024GB; default \c 0.}
     * @config{&nbsp;&nbsp;&nbsp;&nbsp;type, cache location: DRAM or NVRAM., a string; default
     * empty.}
     * @config{ ),,}
     * @config{cache_max_wait_ms, the maximum number of milliseconds an application thread will wait
     * for space to be available in cache before giving up.  Default will wait forever., an integer
     * greater than or equal to \c 0; default \c 0.}
     * @config{cache_overhead, assume the heap allocator overhead is the specified percentage\, and
     * adjust the cache usage by that amount (for example\, if there is 10GB of data in cache\, a
     * percentage of 10 means WiredTiger treats this as 11GB). This value is configurable because
     * different heap allocators have different overhead and different workloads will have different
     * heap allocation sizes and patterns\, therefore applications may need to adjust this value
     * based on allocator choice and behavior in measured workloads., an integer between \c 0 and \c
     * 30; default \c 8.}
     * @config{cache_size, maximum heap memory to allocate for the cache.  A database should
     * configure either \c cache_size or \c shared_cache but not both., an integer between \c 1MB
     * and \c 10TB; default \c 100MB.}
     * @config{cache_stuck_timeout_ms, the number of milliseconds to wait before a stuck cache times
     * out in diagnostic mode.  Default will wait for 5 minutes\, 0 will wait forever., an integer
     * greater than or equal to \c 0; default \c 300000.}
     * @config{checkpoint = (, periodically checkpoint the database.  Enabling the checkpoint server
     * uses a session from the configured \c session_max., a set of related configuration options
     * defined as follows.}
     * @config{&nbsp;&nbsp;&nbsp;&nbsp;log_size, wait for this amount of log
     * record bytes to be written to the log between each checkpoint.  If non-zero\, this value will
     * use a minimum of the log file size.  A database can configure both log_size and wait to set
     * an upper bound for checkpoints; setting this value above 0 configures periodic checkpoints.,
     * an integer between \c 0 and \c 2GB; default \c 0.}
     * @config{&nbsp;&nbsp;&nbsp;&nbsp;wait,
     * seconds to wait between each checkpoint; setting this value above 0 configures periodic
     * checkpoints., an integer between \c 0 and \c 100000; default \c 0.}
     * @config{ ),,}
     * @config{checkpoint_cleanup, control how aggressively obsolete content is removed when
     * creating checkpoints.  Default to none\, which means no additional work is done to find
     * obsolete content., a string\, chosen from the following options: \c "none"\, \c
     * "reclaim_space"; default \c none.}
     * @config{chunk_cache = (, chunk cache reconfiguration options., a set of related configuration
     * options defined as follows.}
     * @config{&nbsp;&nbsp;&nbsp;&nbsp;pinned, List of "table:" URIs
     * exempt from cache eviction.  Capacity config overrides this\, tables exceeding capacity will
     * not be fully retained.  Table names can appear in both this and the preload list\, but not in
     * both this and the exclude list.  Duplicate names are allowed., a list of strings; default
     * empty.}
     * @config{ ),,}
     * @config{compatibility = (, set compatibility version of database.  Changing the compatibility
     * version requires that there are no active operations for the duration of the call., a set of
     * related configuration options defined as follows.}
     * @config{&nbsp;&nbsp;&nbsp;&nbsp;release,
     * compatibility release version string., a string; default empty.}
     * @config{ ),,}
     * @config{debug_mode = (, control the settings of various extended debugging features., a set
     * of related configuration options defined as follows.}
     * @config{&nbsp;&nbsp;&nbsp;&nbsp;
     * checkpoint_retention, adjust log removal to retain the log records of this number of
     * checkpoints.  Zero or one means perform normal removal., an integer between \c 0 and \c 1024;
     * default \c 0.}
     * @config{&nbsp;&nbsp;&nbsp;&nbsp;corruption_abort, if true and built in
     * diagnostic mode\, dump core in the case of data corruption., a boolean flag; default \c
     * true.}
     * @config{&nbsp;&nbsp;&nbsp;&nbsp;cursor_copy, if true\, use the system allocator to
     * make a copy of any data returned by a cursor operation and return the copy instead.  The copy
     * is freed on the next cursor operation.  This allows memory sanitizers to detect inappropriate
     * references to memory owned by cursors., a boolean flag; default \c false.}
     * @config{&nbsp;&nbsp;&nbsp;&nbsp;cursor_reposition, if true\, for operations with snapshot
     * isolation the cursor temporarily releases any page that requires force eviction\, then
     * repositions back to the page for further operations.  A page release encourages eviction of
     * hot or large pages\, which is more likely to succeed without a cursor keeping the page
     * pinned., a boolean flag; default \c false.}
     * @config{&nbsp;&nbsp;&nbsp;&nbsp;eviction, if
     * true\, modify internal algorithms to change skew to force history store eviction to happen
     * more aggressively.  This includes but is not limited to not skewing newest\, not favoring
     * leaf pages\, and modifying the eviction score mechanism., a boolean flag; default \c false.}
     * @config{&nbsp;&nbsp;&nbsp;&nbsp;log_retention, adjust log removal to retain at least this
     * number of log files.  (Warning: this option can remove log files required for recovery if no
     * checkpoints have yet been done and the number of log files exceeds the configured value.  As
     * WiredTiger cannot detect the difference between a system that has not yet checkpointed and
     * one that will never checkpoint\, it might discard log files before any checkpoint is done.)
     * Ignored if set to 0., an integer between \c 0 and \c 1024; default \c 0.}
     * @config{&nbsp;&nbsp;&nbsp;&nbsp;realloc_exact, if true\, reallocation of memory will only
     * provide the exact amount requested.  This will help with spotting memory allocation issues
     * more easily., a boolean flag; default \c false.}
     * @config{&nbsp;&nbsp;&nbsp;&nbsp;
     * realloc_malloc, if true\, every realloc call will force a new memory allocation by using
     * malloc., a boolean flag; default \c false.}
     * @config{&nbsp;&nbsp;&nbsp;&nbsp;rollback_error,
     * return a WT_ROLLBACK error from a transaction operation about every Nth operation to simulate
     * a collision., an integer between \c 0 and \c 10M; default \c 0.}
     * @config{&nbsp;&nbsp;&nbsp;&nbsp;slow_checkpoint, if true\, slow down checkpoint creation by
     * slowing down internal page processing., a boolean flag; default \c false.}
     * @config{&nbsp;&nbsp;&nbsp;&nbsp;stress_skiplist, Configure various internal parameters to
     * encourage race conditions and other issues with internal skip lists\, e.g.  using a more
     * dense representation., a boolean flag; default \c false.}
     * @config{&nbsp;&nbsp;&nbsp;&nbsp;
     * table_logging, if true\, write transaction related information to the log for all
     * operations\, even operations for tables with logging turned off.  This additional logging
     * information is intended for debugging and is informational only\, that is\, it is ignored
     * during recovery., a boolean flag; default \c false.}
     * @config{&nbsp;&nbsp;&nbsp;&nbsp;
     * tiered_flush_error_continue, on a write to tiered storage\, continue when an error occurs., a
     * boolean flag; default \c false.}
     * @config{&nbsp;&nbsp;&nbsp;&nbsp;update_restore_evict, if
     * true\, control all dirty page evictions through forcing update restore eviction., a boolean
     * flag; default \c false.}
     * @config{ ),,}
     * @config{error_prefix, prefix string for error messages., a string; default empty.}
     * @config{eviction = (, eviction configuration options., a set of related configuration options
     * defined as follows.}
     * @config{&nbsp;&nbsp;&nbsp;&nbsp;threads_max, maximum number of threads
     * WiredTiger will start to help evict pages from cache.  The number of threads started will
     * vary depending on the current eviction load.  Each eviction worker thread uses a session from
     * the configured session_max., an integer between \c 1 and \c 20; default \c 8.}
     * @config{&nbsp;&nbsp;&nbsp;&nbsp;threads_min, minimum number of threads WiredTiger will start
     * to help evict pages from cache.  The number of threads currently running will vary depending
     * on the current eviction load., an integer between \c 1 and \c 20; default \c 1.}
     * @config{
     * ),,}
     * @config{eviction_checkpoint_target, perform eviction at the beginning of checkpoints to bring
     * the dirty content in cache to this level.  It is a percentage of the cache size if the value
     * is within the range of 0 to 100 or an absolute size when greater than 100. The value is not
     * allowed to exceed the \c cache_size.  Ignored if set to zero., an integer between \c 0 and \c
     * 10TB; default \c 1.}
     * @config{eviction_dirty_target, perform eviction in worker threads when the cache contains at
     * least this much dirty content.  It is a percentage of the cache size if the value is within
     * the range of 1 to 100 or an absolute size when greater than 100. The value is not allowed to
     * exceed the \c cache_size and has to be lower than its counterpart \c eviction_dirty_trigger.,
     * an integer between \c 1 and \c 10TB; default \c 5.}
     * @config{eviction_dirty_trigger, trigger application threads to perform eviction when the
     * cache contains at least this much dirty content.  It is a percentage of the cache size if the
     * value is within the range of 1 to 100 or an absolute size when greater than 100. The value is
     * not allowed to exceed the \c cache_size and has to be greater than its counterpart \c
     * eviction_dirty_target.  This setting only alters behavior if it is lower than
     * eviction_trigger., an integer between \c 1 and \c 10TB; default \c 20.}
     * @config{eviction_target, perform eviction in worker threads when the cache contains at least
     * this much content.  It is a percentage of the cache size if the value is within the range of
     * 10 to 100 or an absolute size when greater than 100. The value is not allowed to exceed the
     * \c cache_size and has to be lower than its counterpart \c eviction_trigger., an integer
     * between \c 10 and \c 10TB; default \c 80.}
     * @config{eviction_trigger, trigger application threads to perform eviction when the cache
     * contains at least this much content.  It is a percentage of the cache size if the value is
     * within the range of 10 to 100 or an absolute size when greater than 100. The value is not
     * allowed to exceed the \c cache_size and has to be greater than its counterpart \c
     * eviction_target., an integer between \c 10 and \c 10TB; default \c 95.}
     * @config{eviction_updates_target, perform eviction in worker threads when the cache contains
     * at least this many bytes of updates.  It is a percentage of the cache size if the value is
     * within the range of 0 to 100 or an absolute size when greater than 100. Calculated as half of
     * \c eviction_dirty_target by default.  The value is not allowed to exceed the \c cache_size
     * and has to be lower than its counterpart \c eviction_updates_trigger., an integer between \c
     * 0 and \c 10TB; default \c 0.}
     * @config{eviction_updates_trigger, trigger application threads to perform eviction when the
     * cache contains at least this many bytes of updates.  It is a percentage of the cache size if
     * the value is within the range of 1 to 100 or an absolute size when greater than 100\.
     * Calculated as half of \c eviction_dirty_trigger by default.  The value is not allowed to
     * exceed the \c cache_size and has to be greater than its counterpart \c
     * eviction_updates_target.  This setting only alters behavior if it is lower than \c
     * eviction_trigger., an integer between \c 0 and \c 10TB; default \c 0.}
     * @config{extra_diagnostics, enable additional diagnostics in WiredTiger.  These additional
     * diagnostics include diagnostic assertions that can cause WiredTiger to abort when an invalid
     * state is detected.  Options are given as a list\, such as
     * <code>"extra_diagnostics=[out_of_order\,visibility]"</code>. Choosing \c all enables all
     * assertions.  When WiredTiger is compiled with \c HAVE_DIAGNOSTIC=1 all assertions are enabled
     * and cannot be reconfigured., a list\, with values chosen from the following options: \c
     * "all"\, \c "checkpoint_validate"\, \c "cursor_check"\, \c "disk_validate"\, \c
     * "eviction_check"\, \c "generation_check"\, \c "hs_validate"\, \c "key_out_of_order"\, \c
     * "log_validate"\, \c "prepared"\, \c "slow_operation"\, \c "txn_visibility"; default \c [].}
     * @config{file_manager = (, control how file handles are managed., a set of related
     * configuration options defined as follows.}
     * @config{&nbsp;&nbsp;&nbsp;&nbsp;
     * close_handle_minimum, number of handles open before the file manager will look for handles to
     * close., an integer greater than or equal to \c 0; default \c 250.}
     * @config{&nbsp;&nbsp;&nbsp;&nbsp;close_idle_time, amount of time in seconds a file handle
     * needs to be idle before attempting to close it.  A setting of 0 means that idle handles are
     * not closed., an integer between \c 0 and \c 100000; default \c 30.}
     * @config{&nbsp;&nbsp;&nbsp;&nbsp;close_scan_interval, interval in seconds at which to check
     * for files that are inactive and close them., an integer between \c 1 and \c 100000; default
     * \c 10.}
     * @config{ ),,}
     * @config{generation_drain_timeout_ms, the number of milliseconds to wait for a resource to
     * drain before timing out in diagnostic mode.  Default will wait for 4 minutes\, 0 will wait
     * forever., an integer greater than or equal to \c 0; default \c 240000.}
     * @config{history_store = (, history store configuration options., a set of related
     * configuration options defined as follows.}
     * @config{&nbsp;&nbsp;&nbsp;&nbsp;file_max, the
     * maximum number of bytes that WiredTiger is allowed to use for its history store mechanism.
     * If the history store file exceeds this size\, a panic will be triggered.  The default value
     * means that the history store file is unbounded and may use as much space as the filesystem
     * will accommodate.  The minimum non-zero setting is 100MB., an integer greater than or equal
     * to \c 0; default \c 0.}
     * @config{ ),,}
     * @config{io_capacity = (, control how many bytes per second are written and read.  Exceeding
     * the capacity results in throttling., a set of related configuration options defined as
     * follows.}
     * @config{&nbsp;&nbsp;&nbsp;&nbsp;total, number of bytes per second available to all
     * subsystems in total.  When set\, decisions about what subsystems are throttled\, and in what
     * proportion\, are made internally.  The minimum non-zero setting is 1MB., an integer between
     * \c 0 and \c 1TB; default \c 0.}
     * @config{ ),,}
     * @config{json_output, enable JSON formatted messages on the event handler interface.  Options
     * are given as a list\, where each option specifies an event handler category e.g.  'error'
     * represents the messages from the WT_EVENT_HANDLER::handle_error method., a list\, with values
     * chosen from the following options: \c "error"\, \c "message"; default \c [].}
     * @config{log = (, enable logging.  Enabling logging uses three sessions from the configured
     * session_max., a set of related configuration options defined as follows.}
     * @config{&nbsp;&nbsp;&nbsp;&nbsp;os_cache_dirty_pct, maximum dirty system buffer cache usage\,
     * as a percentage of the log's \c file_max.  If non-zero\, schedule writes for dirty blocks
     * belonging to the log in the system buffer cache after that percentage of the log has been
     * written into the buffer cache without an intervening file sync., an integer between \c 0 and
     * \c 100; default \c 0.}
     * @config{&nbsp;&nbsp;&nbsp;&nbsp;prealloc, pre-allocate log files., a
     * boolean flag; default \c true.}
     * @config{&nbsp;&nbsp;&nbsp;&nbsp;remove, automatically remove
     * unneeded log files., a boolean flag; default \c true.}
     * @config{&nbsp;&nbsp;&nbsp;&nbsp;
     * zero_fill, manually write zeroes into log files., a boolean flag; default \c false.}
     * @config{
     * ),,}
     * @config{lsm_manager = (, configure database wide options for LSM tree management.  The LSM
     * manager is started automatically the first time an LSM tree is opened.  The LSM manager uses
     * a session from the configured session_max., a set of related configuration options defined as
     * follows.}
     * @config{&nbsp;&nbsp;&nbsp;&nbsp;merge, merge LSM chunks where possible., a boolean
     * flag; default \c true.}
     * @config{&nbsp;&nbsp;&nbsp;&nbsp;worker_thread_max, Configure a set of
     * threads to manage merging LSM trees in the database.  Each worker thread uses a session
     * handle from the configured session_max., an integer between \c 3 and \c 20; default \c 4.}
     * @config{ ),,}
     * @config{operation_timeout_ms, this option is no longer supported\, retained for backward
     * compatibility., an integer greater than or equal to \c 0; default \c 0.}
     * @config{operation_tracking = (, enable tracking of performance-critical functions.  See @ref
     * operation_tracking for more information., a set of related configuration options defined as
     * follows.}
     * @config{&nbsp;&nbsp;&nbsp;&nbsp;enabled, enable operation tracking subsystem., a
     * boolean flag; default \c false.}
     * @config{&nbsp;&nbsp;&nbsp;&nbsp;path, the name of a
     * directory into which operation tracking files are written.  The directory must already exist.
     * If the value is not an absolute path\, the path is relative to the database home (see @ref
     * absolute_path for more information)., a string; default \c ".".}
     * @config{ ),,}
     * @config{shared_cache = (, shared cache configuration options.  A database should configure
     * either a cache_size or a shared_cache not both.  Enabling a shared cache uses a session from
     * the configured session_max.  A shared cache can not have absolute values configured for cache
     * eviction settings., a set of related configuration options defined as follows.}
     * @config{&nbsp;&nbsp;&nbsp;&nbsp;chunk, the granularity that a shared cache is redistributed.,
     * an integer between \c 1MB and \c 10TB; default \c 10MB.}
     * @config{&nbsp;&nbsp;&nbsp;&nbsp;
     * name, the name of a cache that is shared between databases or \c "none" when no shared cache
     * is configured., a string; default \c none.}
     * @config{&nbsp;&nbsp;&nbsp;&nbsp;quota, maximum
     * size of cache this database can be allocated from the shared cache.  Defaults to the entire
     * shared cache size., an integer; default \c 0.}
     * @config{&nbsp;&nbsp;&nbsp;&nbsp;reserve,
     * amount of cache this database is guaranteed to have available from the shared cache.  This
     * setting is per database.  Defaults to the chunk size., an integer; default \c 0.}
     * @config{&nbsp;&nbsp;&nbsp;&nbsp;size, maximum memory to allocate for the shared cache.
     * Setting this will update the value if one is already set., an integer between \c 1MB and \c
     * 10TB; default \c 500MB.}
     * @config{ ),,}
     * @config{statistics, Maintain database statistics\, which may impact performance.  Choosing
     * "all" maintains all statistics regardless of cost\, "fast" maintains a subset of statistics
     * that are relatively inexpensive\, "none" turns off all statistics.  The "clear" configuration
     * resets statistics after they are gathered\, where appropriate (for example\, a cache size
     * statistic is not cleared\, while the count of cursor insert operations will be cleared). When
     * "clear" is configured for the database\, gathered statistics are reset each time a statistics
     * cursor is used to gather statistics\, as well as each time statistics are logged using the \c
     * statistics_log configuration.  See @ref statistics for more information., a list\, with
     * values chosen from the following options: \c "all"\, \c "cache_walk"\, \c "fast"\, \c
     * "none"\, \c "clear"\, \c "tree_walk"; default \c none.}
     * @config{statistics_log = (, log any statistics the database is configured to maintain\, to a
     * file.  See @ref statistics for more information.  Enabling the statistics log server uses a
     * session from the configured session_max., a set of related configuration options defined as
     * follows.}
     * @config{&nbsp;&nbsp;&nbsp;&nbsp;json, encode statistics in JSON format., a boolean
     * flag; default \c false.}
     * @config{&nbsp;&nbsp;&nbsp;&nbsp;on_close, log statistics on database
     * close., a boolean flag; default \c false.}
     * @config{&nbsp;&nbsp;&nbsp;&nbsp;sources, if
     * non-empty\, include statistics for the list of data source URIs\, if they are open at the
     * time of the statistics logging.  The list may include URIs matching a single data source
     * ("table:mytable")\, or a URI matching all data sources of a particular type ("table:")., a
     * list of strings; default empty.}
     * @config{&nbsp;&nbsp;&nbsp;&nbsp;timestamp, a timestamp
     * prepended to each log record.  May contain \c strftime conversion specifications.  When \c
     * json is configured\, defaults to \c "%Y-%m-%dT%H:%M:%S.000Z"., a string; default \c "%b %d
     * %H:%M:%S".}
     * @config{&nbsp;&nbsp;&nbsp;&nbsp;wait, seconds to wait between each write of the
     * log records; setting this value above 0 configures statistics logging., an integer between \c
     * 0 and \c 100000; default \c 0.}
     * @config{ ),,}
     * @config{tiered_storage = (, enable tiered storage.  Enabling tiered storage may use one
     * session from the configured session_max., a set of related configuration options defined as
     * follows.}
     * @config{&nbsp;&nbsp;&nbsp;&nbsp;local_retention, time in seconds to retain data on
     * tiered storage on the local tier for faster read access., an integer between \c 0 and \c
     * 10000; default \c 300.}
     * @config{ ),,}
     * @config{verbose, enable messages for various subsystems and operations.  Options are given as
     * a list\, where each message type can optionally define an associated verbosity level\, such
     * as <code>"verbose=[evictserver\,read:1\,rts:0]"</code>. Verbosity levels that can be provided
     * include <code>0</code> (INFO) and <code>1</code> through <code>5</code>\, corresponding to
     * (DEBUG_1) to (DEBUG_5)., a list\, with values chosen from the following options: \c "api"\,
     * \c "backup"\, \c "block"\, \c "block_cache"\, \c "checkpoint"\, \c "checkpoint_cleanup"\, \c
     * "checkpoint_progress"\, \c "chunkcache"\, \c "compact"\, \c "compact_progress"\, \c
     * "error_returns"\, \c "evict"\, \c "evict_stuck"\, \c "evictserver"\, \c "fileops"\, \c
     * "generation"\, \c "handleops"\, \c "history_store"\, \c "history_store_activity"\, \c "log"\,
     * \c "lsm"\, \c "lsm_manager"\, \c "metadata"\, \c "mutex"\, \c "out_of_order"\, \c
     * "overflow"\, \c "read"\, \c "reconcile"\, \c "recovery"\, \c "recovery_progress"\, \c "rts"\,
     * \c "salvage"\, \c "shared_cache"\, \c "split"\, \c "temporary"\, \c "thread_group"\, \c
     * "tiered"\, \c "timestamp"\, \c "transaction"\, \c "verify"\, \c "version"\, \c "write";
     * default \c [].}
     * @configend
     * @errors
     */
    int __F(reconfigure)(WT_CONNECTION *connection, const char *config);

    /*!
     * The home directory of the connection.
     *
     * @snippet ex_all.c Get the database home directory
     *
     * @param connection the connection handle
     * @returns a pointer to a string naming the home directory
     */
    const char *__F(get_home)(WT_CONNECTION *connection);

    /*!
     * Add configuration options for a method.  See
     * @ref custom_ds_config_add for more information.
     *
     * @snippet ex_all.c Configure method configuration
     *
     * @param connection the connection handle
     * @param method the method being configured
     * @param uri the object type or NULL for all object types
     * @param config the additional configuration's name and default value
     * @param type the additional configuration's type (must be one of
     * \c "boolean"\, \c "int", \c "list" or \c "string")
     * @param check the additional configuration check string, or NULL if
     * none
     * @errors
     */
    int __F(configure_method)(WT_CONNECTION *connection,
        const char *method, const char *uri,
        const char *config, const char *type, const char *check);

    /*!
     * Return if opening this handle created the database.
     *
     * @snippet ex_all.c Check if the database is newly created
     *
     * @param connection the connection handle
     * @returns false (zero) if the connection existed before the call to
     * ::wiredtiger_open, true (non-zero) if it was created by opening this
     * handle.
     */
    int __F(is_new)(WT_CONNECTION *connection);

    /*!
     * @name Session handles
     * @{
     */
    /*!
     * Open a session.
     *
     * @snippet ex_all.c Open a session
     *
     * @param connection the connection handle
     * @param event_handler An event handler. If <code>NULL</code>, the
     * connection's event handler is used. See @ref event_message_handling
     * for more information.
     * @configstart{WT_CONNECTION.open_session, see dist/api_data.py}
     * @config{cache_cursors, enable caching of cursors for reuse.  Any calls to WT_CURSOR::close
     * for a cursor created in this session will mark the cursor as cached and keep it available to
     * be reused for later calls to WT_SESSION::open_cursor.  Cached cursors may be eventually
     * closed.  This value is inherited from ::wiredtiger_open \c cache_cursors., a boolean flag;
     * default \c true.}
     * @config{cache_max_wait_ms, the maximum number of milliseconds an application thread will wait
     * for space to be available in cache before giving up.  Default value will be the global
     * setting of the connection config., an integer greater than or equal to \c 0; default \c 0.}
     * @config{debug = (, configure debug specific behavior on a session.  Generally only used for
     * internal testing purposes., a set of related configuration options defined as follows.}
     * @config{&nbsp;&nbsp;&nbsp;&nbsp;release_evict_page, Configure the session to evict the page
     * when it is released and no longer needed., a boolean flag; default \c false.}
     * @config{ ),,}
     * @config{ignore_cache_size, when set\, operations performed by this session ignore the cache
     * size and are not blocked when the cache is full.  Note that use of this option for operations
     * that create cache pressure can starve ordinary sessions that obey the cache size., a boolean
     * flag; default \c false.}
     * @config{isolation, the default isolation level for operations in this session., a string\,
     * chosen from the following options: \c "read-uncommitted"\, \c "read-committed"\, \c
     * "snapshot"; default \c snapshot.}
     * @configend
     * @param[out] sessionp the new session handle
     * @errors
     */
    int __F(open_session)(WT_CONNECTION *connection,
        WT_EVENT_HANDLER *event_handler, const char *config,
        WT_SESSION **sessionp);
    /*! @} */

    /*!
     * @name Transactions
     * @{
     */
    /*!
     * Query the global transaction timestamp state.
     *
     * @snippet ex_all.c query timestamp
     *
     * @param connection the connection handle
     * @param[out] hex_timestamp a buffer that will be set to the
     * hexadecimal encoding of the timestamp being queried.  Must be large
     * enough to hold a NUL terminated, hex-encoded 8B timestamp (17 bytes).
     * @configstart{WT_CONNECTION.query_timestamp, see dist/api_data.py}
     * @config{get, specify which timestamp to query: \c all_durable returns the largest timestamp
     * such that all timestamps up to and including that value have been committed (possibly bounded
     * by the application-set \c durable timestamp); \c last_checkpoint returns the timestamp of the
     * most recent stable checkpoint; \c oldest_timestamp returns the most recent \c
     * oldest_timestamp set with WT_CONNECTION::set_timestamp; \c oldest_reader returns the minimum
     * of the read timestamps of all active readers; \c pinned returns the minimum of the \c
     * oldest_timestamp and the read timestamps of all active readers; \c recovery returns the
     * timestamp of the most recent stable checkpoint taken prior to a shutdown; \c stable_timestamp
     * returns the most recent \c stable_timestamp set with WT_CONNECTION::set_timestamp.  (The \c
     * oldest and \c stable arguments are deprecated short-hand for \c oldest_timestamp and \c
     * stable_timestamp\, respectively.) See @ref timestamp_global_api., a string\, chosen from the
     * following options: \c "all_durable"\, \c "last_checkpoint"\, \c "oldest"\, \c
     * "oldest_reader"\, \c "oldest_timestamp"\, \c "pinned"\, \c "recovery"\, \c "stable"\, \c
     * "stable_timestamp"; default \c all_durable.}
     * @configend
     *
     * A timestamp of 0 is returned if the timestamp is not available or has not been set.
     * @errors
     */
    int __F(query_timestamp)(
        WT_CONNECTION *connection, char *hex_timestamp, const char *config);

    /*!
     * Set a global transaction timestamp.
     *
     * @snippet ex_all.c set durable timestamp
     *
     * @snippet ex_all.c set oldest timestamp
     *
     * @snippet ex_all.c set stable timestamp
     *
     * @param connection the connection handle
     * @configstart{WT_CONNECTION.set_timestamp, see dist/api_data.py}
     * @config{durable_timestamp, temporarily set the system's maximum durable timestamp\, bounding
     * the timestamp returned by WT_CONNECTION::query_timestamp with the \c all_durable
     * configuration.  Calls to WT_CONNECTION::query_timestamp will ignore durable timestamps
     * greater than the specified value until a subsequent transaction commit advances the maximum
     * durable timestamp\, or rollback-to-stable resets the value.  See @ref timestamp_global_api.,
     * a string; default empty.}
     * @config{oldest_timestamp, future commits and queries will be no earlier than the specified
     * timestamp.  Values must be monotonically increasing; any attempt to set the value to older
     * than the current is silently ignored.  The value must not be newer than the current stable
     * timestamp.  See @ref timestamp_global_api., a string; default empty.}
     * @config{stable_timestamp, checkpoints will not include commits that are newer than the
     * specified timestamp in tables configured with \c "log=(enabled=false)". Values must be
     * monotonically increasing; any attempt to set the value to older than the current is silently
     * ignored.  The value must not be older than the current oldest timestamp.  See @ref
     * timestamp_global_api., a string; default empty.}
     * @configend
     * @errors
     */
    int __F(set_timestamp)(
        WT_CONNECTION *connection, const char *config);

    /*!
     * Rollback tables to an earlier point in time, discarding all updates to checkpoint durable
     * tables that have commit times more recent than the current global stable timestamp.
     *
     * No updates made to logged tables or updates made without an associated commit timestamp
     * will be discarded. See @ref timestamp_misc.
     *
     * Applications must resolve all running transactions and close or reset all open cursors
     * before the call, and no other API calls should be made for the duration of the call.
     *
     * @snippet ex_all.c rollback to stable
     *
     * @param connection the connection handle
     * @configstart{WT_CONNECTION.rollback_to_stable, see dist/api_data.py}
     * @config{dryrun, perform the checks associated with RTS\, but don't modify any data., a
     * boolean flag; default \c false.}
     * @configend
     * @errors
     * An error should occur only in the case of a system problem, and an application typically
     * will retry WT_CONNECTION::rollback_to_stable on error, or fail outright.
     */
    int __F(rollback_to_stable)(
        WT_CONNECTION *connection, const char *config);

    /*! @} */

    /*!
     * @name Extensions
     * @{
     */
    /*!
     * Load an extension.
     *
     * @snippet ex_all.c Load an extension
     *
     * @param connection the connection handle
     * @param path the filename of the extension module, or \c "local" to
     * search the current application binary for the initialization
     * function, see @ref extensions for more details.
     * @configstart{WT_CONNECTION.load_extension, see dist/api_data.py}
     * @config{config, configuration string passed to the entry point of the extension as its
     * WT_CONFIG_ARG argument., a string; default empty.}
     * @config{early_load, whether this extension should be loaded at the beginning of
     * ::wiredtiger_open.  Only applicable to extensions loaded via the wiredtiger_open
     * configurations string., a boolean flag; default \c false.}
     * @config{entry, the entry point of the extension\, called to initialize the extension when it
     * is loaded.  The signature of the function must match ::wiredtiger_extension_init., a string;
     * default \c wiredtiger_extension_init.}
     * @config{terminate, an optional function in the extension that is called before the extension
     * is unloaded during WT_CONNECTION::close.  The signature of the function must match
     * ::wiredtiger_extension_terminate., a string; default \c wiredtiger_extension_terminate.}
     * @configend
     * @errors
     */
    int __F(load_extension)(WT_CONNECTION *connection,
        const char *path, const char *config);

    /*!
     * Add a custom data source.  See @ref custom_data_sources for more
     * information.
     *
     * The application must first implement the WT_DATA_SOURCE interface
     * and then register the implementation with WiredTiger:
     *
     * @snippet ex_data_source.c WT_DATA_SOURCE register
     *
     * @param connection the connection handle
     * @param prefix the URI prefix for this data source, e.g., "file:"
     * @param data_source the application-supplied implementation of
     *  WT_DATA_SOURCE to manage this data source.
     * @configempty{WT_CONNECTION.add_data_source, see dist/api_data.py}
     * @errors
     */
    int __F(add_data_source)(WT_CONNECTION *connection, const char *prefix,
        WT_DATA_SOURCE *data_source, const char *config);

    /*!
     * Add a custom collation function.
     *
     * The application must first implement the WT_COLLATOR interface and
     * then register the implementation with WiredTiger:
     *
     * @snippet ex_all.c WT_COLLATOR register
     *
     * @param connection the connection handle
     * @param name the name of the collation to be used in calls to
     *  WT_SESSION::create, may not be \c "none"
     * @param collator the application-supplied collation handler
     * @configempty{WT_CONNECTION.add_collator, see dist/api_data.py}
     * @errors
     */
    int __F(add_collator)(WT_CONNECTION *connection,
        const char *name, WT_COLLATOR *collator, const char *config);

    /*!
     * Add a compression function.
     *
     * The application must first implement the WT_COMPRESSOR interface
     * and then register the implementation with WiredTiger:
     *
     * @snippet nop_compress.c WT_COMPRESSOR initialization structure
     *
     * @snippet nop_compress.c WT_COMPRESSOR initialization function
     *
     * @param connection the connection handle
     * @param name the name of the compression function to be used in calls
     *  to WT_SESSION::create, may not be \c "none"
     * @param compressor the application-supplied compression handler
     * @configempty{WT_CONNECTION.add_compressor, see dist/api_data.py}
     * @errors
     */
    int __F(add_compressor)(WT_CONNECTION *connection,
        const char *name, WT_COMPRESSOR *compressor, const char *config);

    /*!
     * Add an encryption function.
     *
     * The application must first implement the WT_ENCRYPTOR interface
     * and then register the implementation with WiredTiger:
     *
     * @snippet nop_encrypt.c WT_ENCRYPTOR initialization structure
     *
     * @snippet nop_encrypt.c WT_ENCRYPTOR initialization function
     *
     * @param connection the connection handle
     * @param name the name of the encryption function to be used in calls
     *  to WT_SESSION::create, may not be \c "none"
     * @param encryptor the application-supplied encryption handler
     * @configempty{WT_CONNECTION.add_encryptor, see dist/api_data.py}
     * @errors
     */
    int __F(add_encryptor)(WT_CONNECTION *connection,
        const char *name, WT_ENCRYPTOR *encryptor, const char *config);

    /*!
     * Add a custom extractor for index keys or column groups.
     *
     * The application must first implement the WT_EXTRACTOR interface and
     * then register the implementation with WiredTiger:
     *
     * @snippet ex_all.c WT_EXTRACTOR register
     *
     * @param connection the connection handle
     * @param name the name of the extractor to be used in calls to
     *  WT_SESSION::create, may not be \c "none"
     * @param extractor the application-supplied extractor
     * @configempty{WT_CONNECTION.add_extractor, see dist/api_data.py}
     * @errors
     */
    int __F(add_extractor)(WT_CONNECTION *connection, const char *name,
        WT_EXTRACTOR *extractor, const char *config);

    /*!
     * Configure a custom file system.
     *
     * This method can only be called from an early loaded extension
     * module. The application must first implement the WT_FILE_SYSTEM
     * interface and then register the implementation with WiredTiger:
     *
     * @snippet ex_file_system.c WT_FILE_SYSTEM register
     *
     * @param connection the connection handle
     * @param fs the populated file system structure
     * @configempty{WT_CONNECTION.set_file_system, see dist/api_data.py}
     * @errors
     */
    int __F(set_file_system)(
        WT_CONNECTION *connection, WT_FILE_SYSTEM *fs, const char *config);

#if !defined(DOXYGEN)
#if !defined(SWIG)
    /*!
     * Add a storage source implementation.
     *
     * The application must first implement the WT_STORAGE_SOURCE
     * interface and then register the implementation with WiredTiger:
     *
     * @snippet ex_storage_source.c WT_STORAGE_SOURCE register
     *
     * @param connection the connection handle
     * @param name the name of the storage source implementation
     * @param storage_source the populated storage source structure
     * @configempty{WT_CONNECTION.add_storage_source, see dist/api_data.py}
     * @errors
     */
    int __F(add_storage_source)(WT_CONNECTION *connection, const char *name,
        WT_STORAGE_SOURCE *storage_source, const char *config);
#endif

    /*!
     * Get a storage source implementation.
     *
     * Look up a storage source by name and return it. The returned storage source
     * must be released by calling WT_STORAGE_SOURCE::terminate.
     *
     * @snippet ex_storage_source.c WT_STORAGE_SOURCE register
     *
     * @param connection the connection handle
     * @param name the name of the storage source implementation
     * @param storage_source the storage source structure
     * @errors
     */
    int __F(get_storage_source)(WT_CONNECTION *connection, const char *name,
        WT_STORAGE_SOURCE **storage_sourcep);
#endif

    /*!
     * Return a reference to the WiredTiger extension functions.
     *
     * @snippet ex_data_source.c WT_EXTENSION_API declaration
     *
     * @param wt_conn the WT_CONNECTION handle
     * @returns a reference to a WT_EXTENSION_API structure.
     */
    WT_EXTENSION_API *__F(get_extension_api)(WT_CONNECTION *wt_conn);
    /*! @} */
};

/*!
 * Open a connection to a database.
 *
 * @snippet ex_all.c Open a connection
 *
 * @param home The path to the database home directory.  See @ref home
 * for more information.
 * @param event_handler An event handler. If <code>NULL</code>, a default
 * event handler is installed that writes error messages to stderr. See
 * @ref event_message_handling for more information.
 * @configstart{wiredtiger_open, see dist/api_data.py}
 * @config{backup_restore_target, If non-empty and restoring from a backup\, restore only the table
 * object targets listed.  WiredTiger will remove all the metadata entries for the tables that are
 * not listed in the list from the reconstructed metadata.  The target list must include URIs of
 * type \c table:., a list of strings; default empty.}
 * @config{block_cache = (, block cache configuration options., a set of related configuration
 * options defined as follows.}
 * @config{&nbsp;&nbsp;&nbsp;&nbsp;blkcache_eviction_aggression,
 * seconds an unused block remains in the cache before it is evicted., an integer between \c 1 and
 * \c 7200; default \c 1800.}
 * @config{&nbsp;&nbsp;&nbsp;&nbsp;cache_on_checkpoint, cache blocks
 * written by a checkpoint., a boolean flag; default \c true.}
 * @config{&nbsp;&nbsp;&nbsp;&nbsp;
 * cache_on_writes, cache blocks as they are written (other than checkpoint blocks)., a boolean
 * flag; default \c true.}
 * @config{&nbsp;&nbsp;&nbsp;&nbsp;enabled, enable block cache., a boolean
 * flag; default \c false.}
 * @config{&nbsp;&nbsp;&nbsp;&nbsp;full_target, the fraction of the block
 * cache that must be full before eviction will remove unused blocks., an integer between \c 30 and
 * \c 100; default \c 95.}
 * @config{&nbsp;&nbsp;&nbsp;&nbsp;hashsize, number of buckets in the
 * hashtable that keeps track of blocks., an integer between \c 512 and \c 256K; default \c 32768.}
 * @config{&nbsp;&nbsp;&nbsp;&nbsp;max_percent_overhead, maximum tolerated overhead expressed as the
 * number of blocks added and removed as percent of blocks looked up; cache population and eviction
 * will be suppressed if the overhead exceeds the threshold., an integer between \c 1 and \c 500;
 * default \c 10.}
 * @config{&nbsp;&nbsp;&nbsp;&nbsp;nvram_path, the absolute path to the file system
 * mounted on the NVRAM device., a string; default empty.}
 * @config{&nbsp;&nbsp;&nbsp;&nbsp;
 * percent_file_in_dram, bypass cache for a file if the set percentage of the file fits in system
 * DRAM (as specified by block_cache.system_ram)., an integer between \c 0 and \c 100; default \c
 * 50.}
 * @config{&nbsp;&nbsp;&nbsp;&nbsp;size, maximum memory to allocate for the block cache., an
 * integer between \c 0 and \c 10TB; default \c 0.}
 * @config{&nbsp;&nbsp;&nbsp;&nbsp;system_ram, the
 * bytes of system DRAM available for caching filesystem blocks., an integer between \c 0 and \c
 * 1024GB; default \c 0.}
 * @config{&nbsp;&nbsp;&nbsp;&nbsp;type, cache location: DRAM or NVRAM., a
 * string; default empty.}
 * @config{ ),,}
 * @config{buffer_alignment, in-memory alignment (in bytes) for buffers used for I/O. The default
 * value of -1 indicates a platform-specific alignment value should be used (4KB on Linux systems
 * when direct I/O is configured\, zero elsewhere). If the configured alignment is larger than
 * default or configured object page sizes\, file allocation and page sizes are silently increased
 * to the buffer alignment size.  Requires the \c posix_memalign API. See @ref
 * tuning_system_buffer_cache_direct_io., an integer between \c -1 and \c 1MB; default \c -1.}
 * @config{builtin_extension_config, A structure where the keys are the names of builtin extensions
 * and the values are passed to WT_CONNECTION::load_extension as the \c config parameter (for
 * example\, <code>builtin_extension_config={zlib={compression_level=3}}</code>)., a string; default
 * empty.}
 * @config{cache_cursors, enable caching of cursors for reuse.  This is the default value for any
 * sessions created\, and can be overridden in configuring \c cache_cursors in
 * WT_CONNECTION.open_session., a boolean flag; default \c true.}
 * @config{cache_max_wait_ms, the maximum number of milliseconds an application thread will wait for
 * space to be available in cache before giving up.  Default will wait forever., an integer greater
 * than or equal to \c 0; default \c 0.}
 * @config{cache_overhead, assume the heap allocator overhead is the specified percentage\, and
 * adjust the cache usage by that amount (for example\, if there is 10GB of data in cache\, a
 * percentage of 10 means WiredTiger treats this as 11GB). This value is configurable because
 * different heap allocators have different overhead and different workloads will have different
 * heap allocation sizes and patterns\, therefore applications may need to adjust this value based
 * on allocator choice and behavior in measured workloads., an integer between \c 0 and \c 30;
 * default \c 8.}
 * @config{cache_size, maximum heap memory to allocate for the cache.  A database should configure
 * either \c cache_size or \c shared_cache but not both., an integer between \c 1MB and \c 10TB;
 * default \c 100MB.}
 * @config{cache_stuck_timeout_ms, the number of milliseconds to wait before a stuck cache times out
 * in diagnostic mode.  Default will wait for 5 minutes\, 0 will wait forever., an integer greater
 * than or equal to \c 0; default \c 300000.}
 * @config{checkpoint = (, periodically checkpoint the database.  Enabling the checkpoint server
 * uses a session from the configured \c session_max., a set of related configuration options
 * defined as follows.}
 * @config{&nbsp;&nbsp;&nbsp;&nbsp;log_size, wait for this amount of log record
 * bytes to be written to the log between each checkpoint.  If non-zero\, this value will use a
 * minimum of the log file size.  A database can configure both log_size and wait to set an upper
 * bound for checkpoints; setting this value above 0 configures periodic checkpoints., an integer
 * between \c 0 and \c 2GB; default \c 0.}
 * @config{&nbsp;&nbsp;&nbsp;&nbsp;wait, seconds to wait
 * between each checkpoint; setting this value above 0 configures periodic checkpoints., an integer
 * between \c 0 and \c 100000; default \c 0.}
 * @config{ ),,}
 * @config{checkpoint_cleanup, control how aggressively obsolete content is removed when creating
 * checkpoints.  Default to none\, which means no additional work is done to find obsolete content.,
 * a string\, chosen from the following options: \c "none"\, \c "reclaim_space"; default \c none.}
 * @config{checkpoint_sync, flush files to stable storage when closing or writing checkpoints., a
 * boolean flag; default \c true.}
 * @config{chunk_cache = (, chunk cache configuration options., a set of related configuration
 * options defined as follows.}
 * @config{&nbsp;&nbsp;&nbsp;&nbsp;capacity, maximum memory or storage
 * to use for the chunk cache., an integer between \c 512KB and \c 100TB; default \c 10GB.}
 * @config{&nbsp;&nbsp;&nbsp;&nbsp;chunk_cache_evict_trigger, chunk cache percent full that triggers
 * eviction., an integer between \c 0 and \c 100; default \c 90.}
 * @config{&nbsp;&nbsp;&nbsp;&nbsp;
 * chunk_size, size of cached chunks., an integer between \c 512KB and \c 100GB; default \c 1MB.}
 * @config{&nbsp;&nbsp;&nbsp;&nbsp;enabled, enable chunk cache., a boolean flag; default \c false.}
 * @config{&nbsp;&nbsp;&nbsp;&nbsp;hashsize, number of buckets in the hashtable that keeps track of
 * objects., an integer between \c 64 and \c 1048576; default \c 1024.}
 * @config{&nbsp;&nbsp;&nbsp;&nbsp;pinned, List of "table:" URIs exempt from cache eviction.
 * Capacity config overrides this\, tables exceeding capacity will not be fully retained.  Table
 * names can appear in both this and the preload list\, but not in both this and the exclude list.
 * Duplicate names are allowed., a list of strings; default empty.}
 * @config{&nbsp;&nbsp;&nbsp;&nbsp;
 * storage_path, the absolute path to the file used as cache location., a string; default empty.}
 * @config{ ),,}
 * @config{compatibility = (, set compatibility version of database.  Changing the compatibility
 * version requires that there are no active operations for the duration of the call., a set of
 * related configuration options defined as follows.}
 * @config{&nbsp;&nbsp;&nbsp;&nbsp;release,
 * compatibility release version string., a string; default empty.}
 * @config{&nbsp;&nbsp;&nbsp;&nbsp;
 * require_max, required maximum compatibility version of existing data files.  Must be greater than
 * or equal to any release version set in the \c release setting.  Has no effect if creating the
 * database., a string; default empty.}
 * @config{&nbsp;&nbsp;&nbsp;&nbsp;require_min, required
 * minimum compatibility version of existing data files.  Must be less than or equal to any release
 * version set in the \c release setting.  Has no effect if creating the database., a string;
 * default empty.}
 * @config{ ),,}
 * @config{config_base, write the base configuration file if creating the database.  If \c false in
 * the config passed directly to ::wiredtiger_open\, will ignore any existing base configuration
 * file in addition to not creating one.  See @ref config_base for more information., a boolean
 * flag; default \c true.}
 * @config{create, create the database if it does not exist., a boolean flag; default \c false.}
 * @config{debug_mode = (, control the settings of various extended debugging features., a set of
 * related configuration options defined as follows.}
 * @config{&nbsp;&nbsp;&nbsp;&nbsp;
 * checkpoint_retention, adjust log removal to retain the log records of this number of checkpoints.
 * Zero or one means perform normal removal., an integer between \c 0 and \c 1024; default \c 0.}
 * @config{&nbsp;&nbsp;&nbsp;&nbsp;corruption_abort, if true and built in diagnostic mode\, dump
 * core in the case of data corruption., a boolean flag; default \c true.}
 * @config{&nbsp;&nbsp;&nbsp;&nbsp;cursor_copy, if true\, use the system allocator to make a copy of
 * any data returned by a cursor operation and return the copy instead.  The copy is freed on the
 * next cursor operation.  This allows memory sanitizers to detect inappropriate references to
 * memory owned by cursors., a boolean flag; default \c false.}
 * @config{&nbsp;&nbsp;&nbsp;&nbsp;
 * cursor_reposition, if true\, for operations with snapshot isolation the cursor temporarily
 * releases any page that requires force eviction\, then repositions back to the page for further
 * operations.  A page release encourages eviction of hot or large pages\, which is more likely to
 * succeed without a cursor keeping the page pinned., a boolean flag; default \c false.}
 * @config{&nbsp;&nbsp;&nbsp;&nbsp;eviction, if true\, modify internal algorithms to change skew to
 * force history store eviction to happen more aggressively.  This includes but is not limited to
 * not skewing newest\, not favoring leaf pages\, and modifying the eviction score mechanism., a
 * boolean flag; default \c false.}
 * @config{&nbsp;&nbsp;&nbsp;&nbsp;log_retention, adjust log
 * removal to retain at least this number of log files.  (Warning: this option can remove log files
 * required for recovery if no checkpoints have yet been done and the number of log files exceeds
 * the configured value.  As WiredTiger cannot detect the difference between a system that has not
 * yet checkpointed and one that will never checkpoint\, it might discard log files before any
 * checkpoint is done.) Ignored if set to 0., an integer between \c 0 and \c 1024; default \c 0.}
 * @config{&nbsp;&nbsp;&nbsp;&nbsp;realloc_exact, if true\, reallocation of memory will only provide
 * the exact amount requested.  This will help with spotting memory allocation issues more easily.,
 * a boolean flag; default \c false.}
 * @config{&nbsp;&nbsp;&nbsp;&nbsp;realloc_malloc, if true\,
 * every realloc call will force a new memory allocation by using malloc., a boolean flag; default
 * \c false.}
 * @config{&nbsp;&nbsp;&nbsp;&nbsp;rollback_error, return a WT_ROLLBACK error from a
 * transaction operation about every Nth operation to simulate a collision., an integer between \c 0
 * and \c 10M; default \c 0.}
 * @config{&nbsp;&nbsp;&nbsp;&nbsp;slow_checkpoint, if true\, slow down
 * checkpoint creation by slowing down internal page processing., a boolean flag; default \c false.}
 * @config{&nbsp;&nbsp;&nbsp;&nbsp;stress_skiplist, Configure various internal parameters to
 * encourage race conditions and other issues with internal skip lists\, e.g.  using a more dense
 * representation., a boolean flag; default \c false.}
 * @config{&nbsp;&nbsp;&nbsp;&nbsp;
 * table_logging, if true\, write transaction related information to the log for all operations\,
 * even operations for tables with logging turned off.  This additional logging information is
 * intended for debugging and is informational only\, that is\, it is ignored during recovery., a
 * boolean flag; default \c false.}
 * @config{&nbsp;&nbsp;&nbsp;&nbsp;tiered_flush_error_continue, on
 * a write to tiered storage\, continue when an error occurs., a boolean flag; default \c false.}
 * @config{&nbsp;&nbsp;&nbsp;&nbsp;update_restore_evict, if true\, control all dirty page evictions
 * through forcing update restore eviction., a boolean flag; default \c false.}
 * @config{ ),,}
 * @config{direct_io, Use \c O_DIRECT on POSIX systems\, and \c FILE_FLAG_NO_BUFFERING on Windows to
 * access files.  Options are given as a list\, such as <code>"direct_io=[data]"</code>. Configuring
 * \c direct_io requires care; see @ref tuning_system_buffer_cache_direct_io for important warnings.
 * Including \c "data" will cause WiredTiger data files\, including WiredTiger internal data files\,
 * to use direct I/O; including \c "log" will cause WiredTiger log files to use direct I/O;
 * including \c "checkpoint" will cause WiredTiger data files opened using a (read-only) checkpoint
 * cursor to use direct I/O. \c direct_io should be combined with \c write_through to get the
 * equivalent of \c O_DIRECT on Windows., a list\, with values chosen from the following options: \c
 * "checkpoint"\, \c "data"\, \c "log"; default empty.}
 * @config{encryption = (, configure an encryptor for system wide metadata and logs.  If a system
 * wide encryptor is set\, it is also used for encrypting data files and tables\, unless encryption
 * configuration is explicitly set for them when they are created with WT_SESSION::create., a set of
 * related configuration options defined as follows.}
 * @config{&nbsp;&nbsp;&nbsp;&nbsp;keyid, An
 * identifier that identifies a unique instance of the encryptor.  It is stored in clear text\, and
 * thus is available when the WiredTiger database is reopened.  On the first use of a (name\, keyid)
 * combination\, the WT_ENCRYPTOR::customize function is called with the keyid as an argument., a
 * string; default empty.}
 * @config{&nbsp;&nbsp;&nbsp;&nbsp;name, Permitted values are \c "none" or a
 * custom encryption engine name created with WT_CONNECTION::add_encryptor.  See @ref encryption for
 * more information., a string; default \c none.}
 * @config{&nbsp;&nbsp;&nbsp;&nbsp;secretkey, A
 * string that is passed to the WT_ENCRYPTOR::customize function.  It is never stored in clear
 * text\, so must be given to any subsequent ::wiredtiger_open calls to reopen the database.  It
 * must also be provided to any "wt" commands used with this database., a string; default empty.}
 * @config{ ),,}
 * @config{error_prefix, prefix string for error messages., a string; default empty.}
 * @config{eviction = (, eviction configuration options., a set of related configuration options
 * defined as follows.}
 * @config{&nbsp;&nbsp;&nbsp;&nbsp;threads_max, maximum number of threads
 * WiredTiger will start to help evict pages from cache.  The number of threads started will vary
 * depending on the current eviction load.  Each eviction worker thread uses a session from the
 * configured session_max., an integer between \c 1 and \c 20; default \c 8.}
 * @config{&nbsp;&nbsp;&nbsp;&nbsp;threads_min, minimum number of threads WiredTiger will start to
 * help evict pages from cache.  The number of threads currently running will vary depending on the
 * current eviction load., an integer between \c 1 and \c 20; default \c 1.}
 * @config{ ),,}
 * @config{eviction_checkpoint_target, perform eviction at the beginning of checkpoints to bring the
 * dirty content in cache to this level.  It is a percentage of the cache size if the value is
 * within the range of 0 to 100 or an absolute size when greater than 100. The value is not allowed
 * to exceed the \c cache_size.  Ignored if set to zero., an integer between \c 0 and \c 10TB;
 * default \c 1.}
 * @config{eviction_dirty_target, perform eviction in worker threads when the cache contains at
 * least this much dirty content.  It is a percentage of the cache size if the value is within the
 * range of 1 to 100 or an absolute size when greater than 100. The value is not allowed to exceed
 * the \c cache_size and has to be lower than its counterpart \c eviction_dirty_trigger., an integer
 * between \c 1 and \c 10TB; default \c 5.}
 * @config{eviction_dirty_trigger, trigger application threads to perform eviction when the cache
 * contains at least this much dirty content.  It is a percentage of the cache size if the value is
 * within the range of 1 to 100 or an absolute size when greater than 100. The value is not allowed
 * to exceed the \c cache_size and has to be greater than its counterpart \c eviction_dirty_target.
 * This setting only alters behavior if it is lower than eviction_trigger., an integer between \c 1
 * and \c 10TB; default \c 20.}
 * @config{eviction_target, perform eviction in worker threads when the cache contains at least this
 * much content.  It is a percentage of the cache size if the value is within the range of 10 to 100
 * or an absolute size when greater than 100. The value is not allowed to exceed the \c cache_size
 * and has to be lower than its counterpart \c eviction_trigger., an integer between \c 10 and \c
 * 10TB; default \c 80.}
 * @config{eviction_trigger, trigger application threads to perform eviction when the cache contains
 * at least this much content.  It is a percentage of the cache size if the value is within the
 * range of 10 to 100 or an absolute size when greater than 100. The value is not allowed to exceed
 * the \c cache_size and has to be greater than its counterpart \c eviction_target., an integer
 * between \c 10 and \c 10TB; default \c 95.}
 * @config{eviction_updates_target, perform eviction in worker threads when the cache contains at
 * least this many bytes of updates.  It is a percentage of the cache size if the value is within
 * the range of 0 to 100 or an absolute size when greater than 100. Calculated as half of \c
 * eviction_dirty_target by default.  The value is not allowed to exceed the \c cache_size and has
 * to be lower than its counterpart \c eviction_updates_trigger., an integer between \c 0 and \c
 * 10TB; default \c 0.}
 * @config{eviction_updates_trigger, trigger application threads to perform eviction when the cache
 * contains at least this many bytes of updates.  It is a percentage of the cache size if the value
 * is within the range of 1 to 100 or an absolute size when greater than 100\. Calculated as half of
 * \c eviction_dirty_trigger by default.  The value is not allowed to exceed the \c cache_size and
 * has to be greater than its counterpart \c eviction_updates_target.  This setting only alters
 * behavior if it is lower than \c eviction_trigger., an integer between \c 0 and \c 10TB; default
 * \c 0.}
 * @config{exclusive, fail if the database already exists\, generally used with the \c create
 * option., a boolean flag; default \c false.}
 * @config{extensions, list of shared library extensions to load (using dlopen). Any values
 * specified to a library extension are passed to WT_CONNECTION::load_extension as the \c config
 * parameter (for example\, <code>extensions=(/path/ext.so={entry=my_entry})</code>)., a list of
 * strings; default empty.}
 * @config{extra_diagnostics, enable additional diagnostics in WiredTiger.  These additional
 * diagnostics include diagnostic assertions that can cause WiredTiger to abort when an invalid
 * state is detected.  Options are given as a list\, such as
 * <code>"extra_diagnostics=[out_of_order\,visibility]"</code>. Choosing \c all enables all
 * assertions.  When WiredTiger is compiled with \c HAVE_DIAGNOSTIC=1 all assertions are enabled and
 * cannot be reconfigured., a list\, with values chosen from the following options: \c "all"\, \c
 * "checkpoint_validate"\, \c "cursor_check"\, \c "disk_validate"\, \c "eviction_check"\, \c
 * "generation_check"\, \c "hs_validate"\, \c "key_out_of_order"\, \c "log_validate"\, \c
 * "prepared"\, \c "slow_operation"\, \c "txn_visibility"; default \c [].}
 * @config{file_extend, file size extension configuration.  If set\, extend files of the given type
 * in allocations of the given size\, instead of a block at a time as each new block is written.
 * For example\, <code>file_extend=(data=16MB)</code>. If set to 0\, disable file size extension for
 * the given type.  For log files\, the allowed range is between 100KB and 2GB; values larger than
 * the configured maximum log size and the default config would extend log files in allocations of
 * the maximum log file size., a list\, with values chosen from the following options: \c "data"\,
 * \c "log"; default empty.}
 * @config{file_manager = (, control how file handles are managed., a set of related configuration
 * options defined as follows.}
 * @config{&nbsp;&nbsp;&nbsp;&nbsp;close_handle_minimum, number of
 * handles open before the file manager will look for handles to close., an integer greater than or
 * equal to \c 0; default \c 250.}
 * @config{&nbsp;&nbsp;&nbsp;&nbsp;close_idle_time, amount of time
 * in seconds a file handle needs to be idle before attempting to close it.  A setting of 0 means
 * that idle handles are not closed., an integer between \c 0 and \c 100000; default \c 30.}
 * @config{&nbsp;&nbsp;&nbsp;&nbsp;close_scan_interval, interval in seconds at which to check for
 * files that are inactive and close them., an integer between \c 1 and \c 100000; default \c 10.}
 * @config{ ),,}
 * @config{generation_drain_timeout_ms, the number of milliseconds to wait for a resource to drain
 * before timing out in diagnostic mode.  Default will wait for 4 minutes\, 0 will wait forever., an
 * integer greater than or equal to \c 0; default \c 240000.}
 * @config{hash = (, manage resources used by hash bucket arrays.  All values must be a power of
 * two.  Note that setting large values can significantly increase memory usage inside WiredTiger.,
 * a set of related configuration options defined as follows.}
 * @config{&nbsp;&nbsp;&nbsp;&nbsp;
 * buckets, configure the number of hash buckets for most system hash arrays., an integer between \c
 * 64 and \c 65536; default \c 512.}
 * @config{&nbsp;&nbsp;&nbsp;&nbsp;dhandle_buckets, configure the
 * number of hash buckets for hash arrays relating to data handles., an integer between \c 64 and \c
 * 65536; default \c 512.}
 * @config{ ),,}
 * @config{history_store = (, history store configuration options., a set of related configuration
 * options defined as follows.}
 * @config{&nbsp;&nbsp;&nbsp;&nbsp;file_max, the maximum number of
 * bytes that WiredTiger is allowed to use for its history store mechanism.  If the history store
 * file exceeds this size\, a panic will be triggered.  The default value means that the history
 * store file is unbounded and may use as much space as the filesystem will accommodate.  The
 * minimum non-zero setting is 100MB., an integer greater than or equal to \c 0; default \c 0.}
 * @config{ ),,}
 * @config{in_memory, keep data in memory only.  See @ref in_memory for more information., a boolean
 * flag; default \c false.}
 * @config{io_capacity = (, control how many bytes per second are written and read.  Exceeding the
 * capacity results in throttling., a set of related configuration options defined as follows.}
 * @config{&nbsp;&nbsp;&nbsp;&nbsp;total, number of bytes per second available to all subsystems in
 * total.  When set\, decisions about what subsystems are throttled\, and in what proportion\, are
 * made internally.  The minimum non-zero setting is 1MB., an integer between \c 0 and \c 1TB;
 * default \c 0.}
 * @config{ ),,}
 * @config{json_output, enable JSON formatted messages on the event handler interface.  Options are
 * given as a list\, where each option specifies an event handler category e.g.  'error' represents
 * the messages from the WT_EVENT_HANDLER::handle_error method., a list\, with values chosen from
 * the following options: \c "error"\, \c "message"; default \c [].}
 * @config{log = (, enable logging.  Enabling logging uses three sessions from the configured
 * session_max., a set of related configuration options defined as follows.}
 * @config{&nbsp;&nbsp;&nbsp;&nbsp;compressor, configure a compressor for log records.  Permitted
 * values are \c "none" or a custom compression engine name created with
 * WT_CONNECTION::add_compressor.  If WiredTiger has builtin support for \c "lz4"\, \c "snappy"\, \c
 * "zlib" or \c "zstd" compression\, these names are also available.  See @ref compression for more
 * information., a string; default \c none.}
 * @config{&nbsp;&nbsp;&nbsp;&nbsp;enabled, enable logging
 * subsystem., a boolean flag; default \c false.}
 * @config{&nbsp;&nbsp;&nbsp;&nbsp;file_max, the
 * maximum size of log files., an integer between \c 100KB and \c 2GB; default \c 100MB.}
 * @config{&nbsp;&nbsp;&nbsp;&nbsp;os_cache_dirty_pct, maximum dirty system buffer cache usage\, as
 * a percentage of the log's \c file_max.  If non-zero\, schedule writes for dirty blocks belonging
 * to the log in the system buffer cache after that percentage of the log has been written into the
 * buffer cache without an intervening file sync., an integer between \c 0 and \c 100; default \c
 * 0.}
 * @config{&nbsp;&nbsp;&nbsp;&nbsp;path, the name of a directory into which log files are
 * written.  The directory must already exist.  If the value is not an absolute path\, the path is
 * relative to the database home (see @ref absolute_path for more information)., a string; default
 * \c ".".}
 * @config{&nbsp;&nbsp;&nbsp;&nbsp;prealloc, pre-allocate log files., a boolean flag;
 * default \c true.}
 * @config{&nbsp;&nbsp;&nbsp;&nbsp;recover, run recovery or fail with an error if
 * recovery needs to run after an unclean shutdown., a string\, chosen from the following options:
 * \c "error"\, \c "on"; default \c on.}
 * @config{&nbsp;&nbsp;&nbsp;&nbsp;remove, automatically
 * remove unneeded log files., a boolean flag; default \c true.}
 * @config{&nbsp;&nbsp;&nbsp;&nbsp;
 * zero_fill, manually write zeroes into log files., a boolean flag; default \c false.}
 * @config{
 * ),,}
 * @config{lsm_manager = (, configure database wide options for LSM tree management.  The LSM
 * manager is started automatically the first time an LSM tree is opened.  The LSM manager uses a
 * session from the configured session_max., a set of related configuration options defined as
 * follows.}
 * @config{&nbsp;&nbsp;&nbsp;&nbsp;merge, merge LSM chunks where possible., a boolean
 * flag; default \c true.}
 * @config{&nbsp;&nbsp;&nbsp;&nbsp;worker_thread_max, Configure a set of
 * threads to manage merging LSM trees in the database.  Each worker thread uses a session handle
 * from the configured session_max., an integer between \c 3 and \c 20; default \c 4.}
 * @config{ ),,}
 * @config{mmap, Use memory mapping when accessing files in a read-only mode., a boolean flag;
 * default \c true.}
 * @config{mmap_all, Use memory mapping to read and write all data files.  May not be configured
 * with direct I/O., a boolean flag; default \c false.}
 * @config{multiprocess, permit sharing between processes (will automatically start an RPC server
 * for primary processes and use RPC for secondary processes). <b>Not yet supported in
 * WiredTiger</b>., a boolean flag; default \c false.}
 * @config{operation_timeout_ms, this option is no longer supported\, retained for backward
 * compatibility., an integer greater than or equal to \c 0; default \c 0.}
 * @config{operation_tracking = (, enable tracking of performance-critical functions.  See @ref
 * operation_tracking for more information., a set of related configuration options defined as
 * follows.}
 * @config{&nbsp;&nbsp;&nbsp;&nbsp;enabled, enable operation tracking subsystem., a
 * boolean flag; default \c false.}
 * @config{&nbsp;&nbsp;&nbsp;&nbsp;path, the name of a directory
 * into which operation tracking files are written.  The directory must already exist.  If the value
 * is not an absolute path\, the path is relative to the database home (see @ref absolute_path for
 * more information)., a string; default \c ".".}
 * @config{ ),,}
 * @config{readonly, open connection in read-only mode.  The database must exist.  All methods that
 * may modify a database are disabled.  See @ref readonly for more information., a boolean flag;
 * default \c false.}
 * @config{salvage, open connection and salvage any WiredTiger-owned database and log files that it
 * detects as corrupted.  This call should only be used after getting an error return of
 * WT_TRY_SALVAGE. Salvage rebuilds files in place\, overwriting existing files.  We recommend
 * making a backup copy of all files with the WiredTiger prefix prior to passing this flag., a
 * boolean flag; default \c false.}
 * @config{session_max, maximum expected number of sessions (including server threads)., an integer
 * greater than or equal to \c 1; default \c 100.}
 * @config{shared_cache = (, shared cache configuration options.  A database should configure either
 * a cache_size or a shared_cache not both.  Enabling a shared cache uses a session from the
 * configured session_max.  A shared cache can not have absolute values configured for cache
 * eviction settings., a set of related configuration options defined as follows.}
 * @config{&nbsp;&nbsp;&nbsp;&nbsp;chunk, the granularity that a shared cache is redistributed., an
 * integer between \c 1MB and \c 10TB; default \c 10MB.}
 * @config{&nbsp;&nbsp;&nbsp;&nbsp;name, the
 * name of a cache that is shared between databases or \c "none" when no shared cache is
 * configured., a string; default \c none.}
 * @config{&nbsp;&nbsp;&nbsp;&nbsp;quota, maximum size of
 * cache this database can be allocated from the shared cache.  Defaults to the entire shared cache
 * size., an integer; default \c 0.}
 * @config{&nbsp;&nbsp;&nbsp;&nbsp;reserve, amount of cache this
 * database is guaranteed to have available from the shared cache.  This setting is per database.
 * Defaults to the chunk size., an integer; default \c 0.}
 * @config{&nbsp;&nbsp;&nbsp;&nbsp;size,
 * maximum memory to allocate for the shared cache.  Setting this will update the value if one is
 * already set., an integer between \c 1MB and \c 10TB; default \c 500MB.}
 * @config{ ),,}
 * @config{statistics, Maintain database statistics\, which may impact performance.  Choosing "all"
 * maintains all statistics regardless of cost\, "fast" maintains a subset of statistics that are
 * relatively inexpensive\, "none" turns off all statistics.  The "clear" configuration resets
 * statistics after they are gathered\, where appropriate (for example\, a cache size statistic is
 * not cleared\, while the count of cursor insert operations will be cleared). When "clear" is
 * configured for the database\, gathered statistics are reset each time a statistics cursor is used
 * to gather statistics\, as well as each time statistics are logged using the \c statistics_log
 * configuration.  See @ref statistics for more information., a list\, with values chosen from the
 * following options: \c "all"\, \c "cache_walk"\, \c "fast"\, \c "none"\, \c "clear"\, \c
 * "tree_walk"; default \c none.}
 * @config{statistics_log = (, log any statistics the database is configured to maintain\, to a
 * file.  See @ref statistics for more information.  Enabling the statistics log server uses a
 * session from the configured session_max., a set of related configuration options defined as
 * follows.}
 * @config{&nbsp;&nbsp;&nbsp;&nbsp;json, encode statistics in JSON format., a boolean
 * flag; default \c false.}
 * @config{&nbsp;&nbsp;&nbsp;&nbsp;on_close, log statistics on database
 * close., a boolean flag; default \c false.}
 * @config{&nbsp;&nbsp;&nbsp;&nbsp;path, the name of a
 * directory into which statistics files are written.  The directory must already exist.  If the
 * value is not an absolute path\, the path is relative to the database home (see @ref absolute_path
 * for more information)., a string; default \c ".".}
 * @config{&nbsp;&nbsp;&nbsp;&nbsp;sources, if
 * non-empty\, include statistics for the list of data source URIs\, if they are open at the time of
 * the statistics logging.  The list may include URIs matching a single data source
 * ("table:mytable")\, or a URI matching all data sources of a particular type ("table:")., a list
 * of strings; default empty.}
 * @config{&nbsp;&nbsp;&nbsp;&nbsp;timestamp, a timestamp prepended to
 * each log record.  May contain \c strftime conversion specifications.  When \c json is
 * configured\, defaults to \c "%Y-%m-%dT%H:%M:%S.000Z"., a string; default \c "%b %d %H:%M:%S".}
 * @config{&nbsp;&nbsp;&nbsp;&nbsp;wait, seconds to wait between each write of the log records;
 * setting this value above 0 configures statistics logging., an integer between \c 0 and \c 100000;
 * default \c 0.}
 * @config{ ),,}
 * @config{transaction_sync = (, how to sync log records when the transaction commits., a set of
 * related configuration options defined as follows.}
 * @config{&nbsp;&nbsp;&nbsp;&nbsp;enabled,
 * whether to sync the log on every commit by default\, can be overridden by the \c sync setting to
 * WT_SESSION::commit_transaction., a boolean flag; default \c false.}
 * @config{&nbsp;&nbsp;&nbsp;&nbsp;method, the method used to ensure log records are stable on
 * disk\, see @ref tune_durability for more information., a string\, chosen from the following
 * options: \c "dsync"\, \c "fsync"\, \c "none"; default \c fsync.}
 * @config{ ),,}
 * @config{use_environment, use the \c WIREDTIGER_CONFIG and \c WIREDTIGER_HOME environment
 * variables if the process is not running with special privileges.  See @ref home for more
 * information., a boolean flag; default \c true.}
 * @config{use_environment_priv, use the \c WIREDTIGER_CONFIG and \c WIREDTIGER_HOME environment
 * variables even if the process is running with special privileges.  See @ref home for more
 * information., a boolean flag; default \c false.}
 * @config{verbose, enable messages for various subsystems and operations.  Options are given as a
 * list\, where each message type can optionally define an associated verbosity level\, such as
 * <code>"verbose=[evictserver\,read:1\,rts:0]"</code>. Verbosity levels that can be provided
 * include <code>0</code> (INFO) and <code>1</code> through <code>5</code>\, corresponding to
 * (DEBUG_1) to (DEBUG_5)., a list\, with values chosen from the following options: \c "api"\, \c
 * "backup"\, \c "block"\, \c "block_cache"\, \c "checkpoint"\, \c "checkpoint_cleanup"\, \c
 * "checkpoint_progress"\, \c "chunkcache"\, \c "compact"\, \c "compact_progress"\, \c
 * "error_returns"\, \c "evict"\, \c "evict_stuck"\, \c "evictserver"\, \c "fileops"\, \c
 * "generation"\, \c "handleops"\, \c "history_store"\, \c "history_store_activity"\, \c "log"\, \c
 * "lsm"\, \c "lsm_manager"\, \c "metadata"\, \c "mutex"\, \c "out_of_order"\, \c "overflow"\, \c
 * "read"\, \c "reconcile"\, \c "recovery"\, \c "recovery_progress"\, \c "rts"\, \c "salvage"\, \c
 * "shared_cache"\, \c "split"\, \c "temporary"\, \c "thread_group"\, \c "tiered"\, \c "timestamp"\,
 * \c "transaction"\, \c "verify"\, \c "version"\, \c "write"; default \c [].}
 * @config{verify_metadata, open connection and verify any WiredTiger metadata.  Not supported when
 * opening a connection from a backup.  This API allows verification and detection of corruption in
 * WiredTiger metadata., a boolean flag; default \c false.}
 * @config{write_through, Use \c FILE_FLAG_WRITE_THROUGH on Windows to write to files.  Ignored on
 * non-Windows systems.  Options are given as a list\, such as <code>"write_through=[data]"</code>.
 * Configuring \c write_through requires care; see @ref tuning_system_buffer_cache_direct_io for
 * important warnings.  Including \c "data" will cause WiredTiger data files to write through
 * cache\, including \c "log" will cause WiredTiger log files to write through cache.  \c
 * write_through should be combined with \c direct_io to get the equivalent of POSIX \c O_DIRECT on
 * Windows., a list\, with values chosen from the following options: \c "data"\, \c "log"; default
 * empty.}
 * @configend
 * Additionally, if files named \c WiredTiger.config or \c WiredTiger.basecfg
 * appear in the WiredTiger home directory, they are read for configuration
 * values (see @ref config_file and @ref config_base for details).
 * See @ref config_order for ordering of the configuration mechanisms.
 * @param[out] connectionp A pointer to the newly opened connection handle
 * @errors
 */
int wiredtiger_open(const char *home,
    WT_EVENT_HANDLER *event_handler, const char *config,
    WT_CONNECTION **connectionp) WT_ATTRIBUTE_LIBRARY_VISIBLE;

/*!
 * Return information about a WiredTiger error as a string (see
 * WT_SESSION::strerror for a thread-safe API).
 *
 * @snippet ex_all.c Display an error
 *
 * @param error a return value from a WiredTiger, ISO C, or POSIX standard API call
 * @returns a string representation of the error
 */
const char *wiredtiger_strerror(int error) WT_ATTRIBUTE_LIBRARY_VISIBLE;

/*! WT_EVENT_HANDLER::special event types */
typedef enum {
    WT_EVENT_COMPACT_CHECK, /*!< Compact check iteration. */
    WT_EVENT_CONN_CLOSE, /*!< Connection closing. */
    WT_EVENT_CONN_READY /*!< Connection is ready. */
} WT_EVENT_TYPE;

/*!
 * The interface implemented by applications to handle error, informational and
 * progress messages.  Entries set to NULL are ignored and the default handlers
 * will continue to be used.
 */
struct __wt_event_handler {
    /*!
     * Callback to handle error messages; by default, error messages are
     * written to the stderr stream. See @ref event_message_handling for
     * more information.
     *
     * Errors that require the application to exit and restart will have
     * their \c error value set to \c WT_PANIC. The application can exit
     * immediately when \c WT_PANIC is passed to an event handler; there
     * is no reason to return into WiredTiger.
     *
     * Event handler returns are not ignored: if the handler returns
     * non-zero, the error may cause the WiredTiger function posting the
     * event to fail, and may even cause operation or library failure.
     *
     * @param session the WiredTiger session handle in use when the error
     * was generated. The handle may have been created by the application
     * or automatically by WiredTiger.
     * @param error a return value from a WiredTiger, ISO C, or
     * POSIX standard API call, which can be converted to a string using
     * WT_SESSION::strerror
     * @param message an error string
     */
    int (*handle_error)(WT_EVENT_HANDLER *handler,
        WT_SESSION *session, int error, const char *message);

    /*!
     * Callback to handle informational messages; by default, informational
     * messages are written to the stdout stream. See
     * @ref event_message_handling for more information.
     *
     * Message handler returns are not ignored: if the handler returns
     * non-zero, the error may cause the WiredTiger function posting the
     * event to fail, and may even cause operation or library failure.
     *
     * @param session the WiredTiger session handle in use when the message
     * was generated. The handle may have been created by the application
     * or automatically by WiredTiger.
     * @param message an informational string
     */
    int (*handle_message)(WT_EVENT_HANDLER *handler,
        WT_SESSION *session, const char *message);

    /*!
     * Callback to handle progress messages; by default, progress messages
     * are not written. See @ref event_message_handling for more
     * information.
     *
     * Progress handler returns are not ignored: if the handler returns
     * non-zero, the error may cause the WiredTiger function posting the
     * event to fail, and may even cause operation or library failure.
     *
     * @param session the WiredTiger session handle in use when the
     * progress message was generated. The handle may have been created by
     * the application or automatically by WiredTiger.
     * @param operation a string representation of the operation
     * @param progress a counter
     */
    int (*handle_progress)(WT_EVENT_HANDLER *handler,
        WT_SESSION *session, const char *operation, uint64_t progress);

    /*!
     * Callback to handle automatic close of a WiredTiger handle.
     *
     * Close handler returns are not ignored: if the handler returns
     * non-zero, the error may cause the WiredTiger function posting the
     * event to fail, and may even cause operation or library failure.
     *
     * @param session The session handle that is being closed if the
     * cursor parameter is NULL.
     * @param cursor The cursor handle that is being closed, or NULL if
     * it is a session handle being closed.
     */
    int (*handle_close)(WT_EVENT_HANDLER *handler,
        WT_SESSION *session, WT_CURSOR *cursor);

    /*!
     * Callback to handle general events. The application may choose to handle
     * only some types of events. An unhandled event should return 0.
     *
     * General event returns are not ignored in most cases. If the handler
     * returns non-zero, the error may cause the WiredTiger function posting
     * the event to fail.
     *
     * @param wt_conn The connection handle for the database.
     * @param session the WiredTiger session handle in use when the
     * progress message was generated. The handle may have been created by
     * the application or automatically by WiredTiger or may be NULL.
     * @param type A type indicator for what special event occurred.
         * @param arg A generic argument that has a specific meaning
         * depending on the event type.
     * (see ::WT_EVENT_TYPE for available options.)
     */
        int (*handle_general)(WT_EVENT_HANDLER *handler,
            WT_CONNECTION *wt_conn, WT_SESSION *session, WT_EVENT_TYPE type, void *arg);
};

/*!
 * @name Data packing and unpacking
 * @{
 */

/*!
 * Pack a structure into a buffer.
 *
 * See @ref packing for a description of the permitted format strings.
 *
 * @section pack_examples Packing Examples
 *
 * For example, the string <code>"iSh"</code> will pack a 32-bit integer
 * followed by a NUL-terminated string, followed by a 16-bit integer.  The
 * default, big-endian encoding will be used, with no alignment.  This could be
 * used in C as follows:
 *
 * @snippet ex_all.c Pack fields into a buffer
 *
 * Then later, the values can be unpacked as follows:
 *
 * @snippet ex_all.c Unpack fields from a buffer
 *
 * @param session the session handle
 * @param buffer a pointer to a packed byte array
 * @param len the number of valid bytes in the buffer
 * @param format the data format, see @ref packing
 * @errors
 */
int wiredtiger_struct_pack(WT_SESSION *session,
    void *buffer, size_t len, const char *format, ...)
    WT_ATTRIBUTE_LIBRARY_VISIBLE;

/*!
 * Calculate the size required to pack a structure.
 *
 * Note that for variable-sized fields including variable-sized strings and
 * integers, the calculated sized merely reflects the expected sizes specified
 * in the format string itself.
 *
 * @snippet ex_all.c Get the packed size
 *
 * @param session the session handle
 * @param lenp a location where the number of bytes needed for the
 * matching call to ::wiredtiger_struct_pack is returned
 * @param format the data format, see @ref packing
 * @errors
 */
int wiredtiger_struct_size(WT_SESSION *session,
    size_t *lenp, const char *format, ...) WT_ATTRIBUTE_LIBRARY_VISIBLE;

/*!
 * Unpack a structure from a buffer.
 *
 * Reverse of ::wiredtiger_struct_pack: gets values out of a
 * packed byte string.
 *
 * @snippet ex_all.c Unpack fields from a buffer
 *
 * @param session the session handle
 * @param buffer a pointer to a packed byte array
 * @param len the number of valid bytes in the buffer
 * @param format the data format, see @ref packing
 * @errors
 */
int wiredtiger_struct_unpack(WT_SESSION *session,
    const void *buffer, size_t len, const char *format, ...)
    WT_ATTRIBUTE_LIBRARY_VISIBLE;

#if !defined(SWIG)

/*!
 * Streaming interface to packing.
 *
 * This allows applications to pack or unpack records one field at a time.
 * This is an opaque handle returned by ::wiredtiger_pack_start or
 * ::wiredtiger_unpack_start.  It must be closed with ::wiredtiger_pack_close.
 */
typedef struct __wt_pack_stream WT_PACK_STREAM;

/*!
 * Start a packing operation into a buffer with the given format string.  This
 * should be followed by a series of calls to ::wiredtiger_pack_item,
 * ::wiredtiger_pack_int, ::wiredtiger_pack_str or ::wiredtiger_pack_uint
 * to fill in the values.
 *
 * @param session the session handle
 * @param format the data format, see @ref packing
 * @param buffer a pointer to memory to hold the packed data
 * @param size the size of the buffer
 * @param[out] psp the new packing stream handle
 * @errors
 */
int wiredtiger_pack_start(WT_SESSION *session,
    const char *format, void *buffer, size_t size, WT_PACK_STREAM **psp)
    WT_ATTRIBUTE_LIBRARY_VISIBLE;

/*!
 * Start an unpacking operation from a buffer with the given format string.
 * This should be followed by a series of calls to ::wiredtiger_unpack_item,
 * ::wiredtiger_unpack_int, ::wiredtiger_unpack_str or ::wiredtiger_unpack_uint
 * to retrieve the packed values.
 *
 * @param session the session handle
 * @param format the data format, see @ref packing
 * @param buffer a pointer to memory holding the packed data
 * @param size the size of the buffer
 * @param[out] psp the new packing stream handle
 * @errors
 */
int wiredtiger_unpack_start(WT_SESSION *session,
    const char *format, const void *buffer, size_t size, WT_PACK_STREAM **psp)
    WT_ATTRIBUTE_LIBRARY_VISIBLE;

/*!
 * Close a packing stream.
 *
 * @param ps the packing stream handle
 * @param[out] usedp the number of bytes in the buffer used by the stream
 * @errors
 */
int wiredtiger_pack_close(WT_PACK_STREAM *ps, size_t *usedp)
    WT_ATTRIBUTE_LIBRARY_VISIBLE;

/*!
 * Pack an item into a packing stream.
 *
 * @param ps the packing stream handle
 * @param item an item to pack
 * @errors
 */
int wiredtiger_pack_item(WT_PACK_STREAM *ps, WT_ITEM *item)
    WT_ATTRIBUTE_LIBRARY_VISIBLE;

/*!
 * Pack a signed integer into a packing stream.
 *
 * @param ps the packing stream handle
 * @param i a signed integer to pack
 * @errors
 */
int wiredtiger_pack_int(WT_PACK_STREAM *ps, int64_t i)
    WT_ATTRIBUTE_LIBRARY_VISIBLE;

/*!
 * Pack a string into a packing stream.
 *
 * @param ps the packing stream handle
 * @param s a string to pack
 * @errors
 */
int wiredtiger_pack_str(WT_PACK_STREAM *ps, const char *s)
    WT_ATTRIBUTE_LIBRARY_VISIBLE;

/*!
 * Pack an unsigned integer into a packing stream.
 *
 * @param ps the packing stream handle
 * @param u an unsigned integer to pack
 * @errors
 */
int wiredtiger_pack_uint(WT_PACK_STREAM *ps, uint64_t u)
    WT_ATTRIBUTE_LIBRARY_VISIBLE;

/*!
 * Unpack an item from a packing stream.
 *
 * @param ps the packing stream handle
 * @param item an item to unpack
 * @errors
 */
int wiredtiger_unpack_item(WT_PACK_STREAM *ps, WT_ITEM *item)
    WT_ATTRIBUTE_LIBRARY_VISIBLE;

/*!
 * Unpack a signed integer from a packing stream.
 *
 * @param ps the packing stream handle
 * @param[out] ip the unpacked signed integer
 * @errors
 */
int wiredtiger_unpack_int(WT_PACK_STREAM *ps, int64_t *ip)
    WT_ATTRIBUTE_LIBRARY_VISIBLE;

/*!
 * Unpack a string from a packing stream.
 *
 * @param ps the packing stream handle
 * @param[out] sp the unpacked string
 * @errors
 */
int wiredtiger_unpack_str(WT_PACK_STREAM *ps, const char **sp)
    WT_ATTRIBUTE_LIBRARY_VISIBLE;

/*!
 * Unpack an unsigned integer from a packing stream.
 *
 * @param ps the packing stream handle
 * @param[out] up the unpacked unsigned integer
 * @errors
 */
int wiredtiger_unpack_uint(WT_PACK_STREAM *ps, uint64_t *up)
    WT_ATTRIBUTE_LIBRARY_VISIBLE;
/*! @} */

/*!
 * @name Configuration strings
 * @{
 */

/*!
 * The configuration information returned by the WiredTiger configuration
 * parsing functions in the WT_EXTENSION_API and the public API.
 */
struct __wt_config_item {
    /*!
     * The value of a configuration string.
     *
     * Regardless of the type of the configuration string (boolean, int,
     * list or string), the \c str field will reference the value of the
     * configuration string.
     *
     * The bytes referenced by \c str are <b>not</b> nul-terminated.
     * Use the \c len field instead of a terminating nul byte.
     */
    const char *str;

    /*! The number of bytes in the value referenced by \c str. */
    size_t len;

    /*!
     * The numeric value of a configuration boolean or integer.
     *
     * If the configuration string's value is "true" or "false", the
     * \c val field will be set to 1 (true), or 0 (false).
     *
     * If the configuration string can be legally interpreted as an integer,
     * using the \c strtoll function rules as specified in ISO/IEC 9899:1990
     * ("ISO C90"), that integer will be stored in the \c val field.
     */
    int64_t val;

    /*! Permitted values of the \c type field. */
    enum {
        /*! A string value with quotes stripped. */
        WT_CONFIG_ITEM_STRING,
        /*! A boolean literal ("true" or "false"). */
        WT_CONFIG_ITEM_BOOL,
        /*! An unquoted identifier: a string value without quotes. */
        WT_CONFIG_ITEM_ID,
        /*! A numeric value. */
        WT_CONFIG_ITEM_NUM,
        /*! A nested structure or list, including brackets. */
        WT_CONFIG_ITEM_STRUCT
    }
    /*!
     * The type of value determined by the parser.  In all cases,
     * the \c str and \c len fields are set.
     */
    type;
};

#if !defined(SWIG) && !defined(DOXYGEN)
/*!
 * Validate a configuration string for a WiredTiger API call.
 * This call is outside the scope of a WiredTiger connection handle, since
 * applications may need to validate configuration strings prior to calling
 * ::wiredtiger_open.
 * @param session the session handle (may be \c NULL if the database not yet
 * opened).
 * @param event_handler An event handler (used if \c session is \c NULL; if both
 * \c session and \c event_handler are \c NULL, error messages will be written
 * to stderr).
 * @param name the WiredTiger function or method to validate.
 * @param config the configuration string being parsed.
 * @returns zero for success, non-zero to indicate an error.
 *
 * @snippet ex_all.c Validate a configuration string
 */
int wiredtiger_config_validate(WT_SESSION *session,
    WT_EVENT_HANDLER *event_handler, const char *name, const char *config)
    WT_ATTRIBUTE_LIBRARY_VISIBLE;

/*
 * Validate a configuration string for a WiredTiger test program.
 */
int wiredtiger_test_config_validate(WT_SESSION *session,
    WT_EVENT_HANDLER *event_handler, const char *name, const char *config)
    WT_ATTRIBUTE_LIBRARY_VISIBLE;
#endif

/*!
 * Create a handle that can be used to parse or create configuration strings
 * compatible with the WiredTiger API.
 * This call is outside the scope of a WiredTiger connection handle, since
 * applications may need to generate configuration strings prior to calling
 * ::wiredtiger_open.
 * @param session the session handle to be used for error reporting (if NULL,
 *  error messages will be written to stderr).
 * @param config the configuration string being parsed. The string must
 *  remain valid for the lifetime of the parser handle.
 * @param len the number of valid bytes in \c config
 * @param[out] config_parserp A pointer to the newly opened handle
 * @errors
 *
 * @snippet ex_config_parse.c Create a configuration parser
 */
int wiredtiger_config_parser_open(WT_SESSION *session,
    const char *config, size_t len, WT_CONFIG_PARSER **config_parserp)
    WT_ATTRIBUTE_LIBRARY_VISIBLE;

/*!
 * A handle that can be used to search and traverse configuration strings
 * compatible with the WiredTiger API.
 * To parse the contents of a list or nested configuration string use a new
 * configuration parser handle based on the content of the ::WT_CONFIG_ITEM
 * retrieved from the parent configuration string.
 *
 * @section config_parse_examples Configuration String Parsing examples
 *
 * This could be used in C to create a configuration parser as follows:
 *
 * @snippet ex_config_parse.c Create a configuration parser
 *
 * Once the parser has been created the content can be queried directly:
 *
 * @snippet ex_config_parse.c get
 *
 * Or the content can be traversed linearly:
 *
 * @snippet ex_config_parse.c next
 *
 * Nested configuration values can be queried using a shorthand notation:
 *
 * @snippet ex_config_parse.c nested get
 *
 * Nested configuration values can be traversed using multiple
 * ::WT_CONFIG_PARSER handles:
 *
 * @snippet ex_config_parse.c nested traverse
 */
struct __wt_config_parser {

    /*!
     * Close the configuration scanner releasing any resources.
     *
     * @param config_parser the configuration parser handle
     * @errors
     *
     */
    int __F(close)(WT_CONFIG_PARSER *config_parser);

    /*!
     * Return the next key/value pair.
     *
     * If an item has no explicitly assigned value, the item will be
     * returned in \c key and the \c value will be set to the boolean
     * \c "true" value.
     *
     * @param config_parser the configuration parser handle
     * @param key the returned key
     * @param value the returned value
     * @errors
     * When iteration would pass the end of the configuration string
     * ::WT_NOTFOUND will be returned.
     */
    int __F(next)(WT_CONFIG_PARSER *config_parser,
        WT_CONFIG_ITEM *key, WT_CONFIG_ITEM *value);

    /*!
     * Return the value of an item in the configuration string.
     *
     * @param config_parser the configuration parser handle
     * @param key configuration key string
     * @param value the returned value
     * @errors
     *
     */
    int __F(get)(WT_CONFIG_PARSER *config_parser,
        const char *key, WT_CONFIG_ITEM *value);
};

/*! @} */

/*!
 * @name Support functions
 * @anchor support_functions
 * @{
 */

/*!
 * Return a pointer to a function that calculates a CRC32C checksum.
 *
 * The WiredTiger library CRC32C checksum function uses hardware support where available, else it
 * falls back to a software implementation. Selecting a CRC32C checksum function can be slow, so the
 * return value should be cached by the caller for repeated use.
 *
 * @snippet ex_all.c Checksum a buffer
 *
 * @returns a pointer to a function that takes a buffer and length and returns the CRC32C checksum
 */
uint32_t (*wiredtiger_crc32c_func(void))(const void *, size_t)
    WT_ATTRIBUTE_LIBRARY_VISIBLE;

#endif /* !defined(SWIG) */

/*!
 * Calculate a set of WT_MODIFY operations to represent an update.
 * This call will calculate a set of modifications to an old value that produce
 * the new value.  If more modifications are required than fit in the array
 * passed in by the caller, or if more bytes have changed than the \c maxdiff
 * parameter, the call will fail.  The matching algorithm is approximate, so it
 * may fail and return WT_NOTFOUND if a matching set of WT_MODIFY operations
 * is not found.
 *
 * The \c maxdiff parameter bounds how much work will be done searching for a
 * match: to ensure a match is found, it may need to be set larger than actual
 * number of bytes that differ between the old and new values.  In particular,
 * repeated patterns of bytes in the values can lead to suboptimal matching,
 * and matching ranges less than 64 bytes long will not be detected.
 *
 * If the call succeeds, the WT_MODIFY operations will point into \c newv,
 * which must remain valid until WT_CURSOR::modify is called.
 *
 * @snippet ex_all.c Calculate a modify operation
 *
 * @param session the current WiredTiger session (may be NULL)
 * @param oldv old value
 * @param newv new value
 * @param maxdiff maximum bytes difference
 * @param[out] entries array of modifications producing the new value
 * @param[in,out] nentriesp size of \c entries array passed in,
 *  set to the number of entries used
 * @errors
 */
int wiredtiger_calc_modify(WT_SESSION *session,
    const WT_ITEM *oldv, const WT_ITEM *newv,
    size_t maxdiff, WT_MODIFY *entries, int *nentriesp)
    WT_ATTRIBUTE_LIBRARY_VISIBLE;

/*!
 * Get version information.
 *
 * @snippet ex_all.c Get the WiredTiger library version #1
 * @snippet ex_all.c Get the WiredTiger library version #2
 *
 * @param majorp a location where the major version number is returned
 * @param minorp a location where the minor version number is returned
 * @param patchp a location where the patch version number is returned
 * @returns a string representation of the version
 */
const char *wiredtiger_version(int *majorp, int *minorp, int *patchp)
    WT_ATTRIBUTE_LIBRARY_VISIBLE;

/*! @} */

/*******************************************
 * Error returns
 *******************************************/
/*!
 * @name Error returns
 * Most functions and methods in WiredTiger return an integer code indicating
 * whether the operation succeeded or failed.  A return of zero indicates
 * success; all non-zero return values indicate some kind of failure.
 *
 * WiredTiger reserves all values from -31,800 to -31,999 as possible error
 * return values.  WiredTiger may also return C99/POSIX error codes such as
 * \c ENOMEM, \c EINVAL and \c ENOTSUP, with the usual meanings.
 *
 * The following are all of the WiredTiger-specific error returns:
 * @{
 */
/*
 * DO NOT EDIT: automatically built by dist/api_err.py.
 * Error return section: BEGIN
 */
/*!
 * Conflict between concurrent operations.
 * This error is generated when an operation cannot be completed due to a
 * conflict with concurrent operations.  The operation may be retried; if a
 * transaction is in progress, it should be rolled back and the operation
 * retried in a new transaction.
 */
#define	WT_ROLLBACK	(-31800)
/*!
 * Attempt to insert an existing key.
 * This error is generated when the application attempts to insert a record with
 * the same key as an existing record without the 'overwrite' configuration to
 * WT_SESSION::open_cursor.
 */
#define	WT_DUPLICATE_KEY	(-31801)
/*!
 * Non-specific WiredTiger error.
 * This error is returned when an error is not covered by a specific error
 * return. The operation may be retried; if a transaction is in progress, it
 * should be rolled back and the operation retried in a new transaction.
 */
#define	WT_ERROR	(-31802)
/*!
 * Item not found.
 * This error indicates an operation did not find a value to return.  This
 * includes cursor search and other operations where no record matched the
 * cursor's search key such as WT_CURSOR::update or WT_CURSOR::remove.
 */
#define	WT_NOTFOUND	(-31803)
/*!
 * WiredTiger library panic.
 * This error indicates an underlying problem that requires a database restart.
 * The application may exit immediately, no further WiredTiger calls are
 * required (and further calls will themselves immediately fail).
 */
#define	WT_PANIC	(-31804)
/*! @cond internal */
/*! Restart the operation (internal). */
#define	WT_RESTART	(-31805)
/*! @endcond */
/*!
 * Recovery must be run to continue.
 * This error is generated when ::wiredtiger_open is configured to return an
 * error if recovery is required to use the database.
 */
#define	WT_RUN_RECOVERY	(-31806)
/*!
 * Operation would overflow cache.
 * This error is generated when wiredtiger_open is configured to run in-memory,
 * and a data modification operation requires more than the configured cache
 * size to complete. The operation may be retried; if a transaction is in
 * progress, it should be rolled back and the operation retried in a new
 * transaction.
 */
#define	WT_CACHE_FULL	(-31807)
/*!
 * Conflict with a prepared update.
 * This error is generated when the application attempts to read an updated
 * record which is part of a transaction that has been prepared but not yet
 * resolved.
 */
#define	WT_PREPARE_CONFLICT	(-31808)
/*!
 * Database corruption detected.
 * This error is generated when corruption is detected in an on-disk file.
 * During normal operations, this may occur in rare circumstances as a result of
 * a system crash. The application may choose to salvage the file or retry
 * wiredtiger_open with the 'salvage=true' configuration setting.
 */
#define	WT_TRY_SALVAGE	(-31809)
/*
 * Error return section: END
 * DO NOT EDIT: automatically built by dist/api_err.py.
 */
/*! @} */

#ifndef DOXYGEN
#define WT_DEADLOCK WT_ROLLBACK     /* Backward compatibility */
#endif

/*! @} */

/*!
 * @defgroup wt_ext WiredTiger Extension API
 * The functions and interfaces applications use to customize and extend the
 * behavior of WiredTiger.
 * @{
 */

/*******************************************
 * Forward structure declarations for the extension API
 *******************************************/
struct __wt_config_arg; typedef struct __wt_config_arg WT_CONFIG_ARG;

/*!
 * The interface implemented by applications to provide custom ordering of
 * records.
 *
 * Applications register their implementation with WiredTiger by calling
 * WT_CONNECTION::add_collator.  See @ref custom_collators for more
 * information.
 *
 * @snippet ex_extending.c add collator nocase
 *
 * @snippet ex_extending.c add collator prefix10
 */
struct __wt_collator {
    /*!
     * Callback to compare keys.
     *
     * @param[out] cmp set to -1 if <code>key1 < key2</code>,
     *  0 if <code>key1 == key2</code>,
     *  1 if <code>key1 > key2</code>.
     * @returns zero for success, non-zero to indicate an error.
     *
     * @snippet ex_all.c Implement WT_COLLATOR
     *
     * @snippet ex_extending.c case insensitive comparator
     *
     * @snippet ex_extending.c n character comparator
     */
    int (*compare)(WT_COLLATOR *collator, WT_SESSION *session,
        const WT_ITEM *key1, const WT_ITEM *key2, int *cmp);

    /*!
     * If non-NULL, this callback is called to customize the collator
     * for each data source.  If the callback returns a non-NULL
     * collator, that instance is used instead of this one for all
     * comparisons.
     */
    int (*customize)(WT_COLLATOR *collator, WT_SESSION *session,
        const char *uri, WT_CONFIG_ITEM *passcfg, WT_COLLATOR **customp);

    /*!
     * If non-NULL a callback performed when the data source is closed
     * for customized extractors otherwise when the database is closed.
     *
     * The WT_COLLATOR::terminate callback is intended to allow cleanup;
     * the handle will not be subsequently accessed by WiredTiger.
     */
    int (*terminate)(WT_COLLATOR *collator, WT_SESSION *session);
};

/*!
 * The interface implemented by applications to provide custom compression.
 *
 * Compressors must implement the WT_COMPRESSOR interface: the
 * WT_COMPRESSOR::compress and WT_COMPRESSOR::decompress callbacks must be
 * specified, and WT_COMPRESSOR::pre_size is optional.  To build your own
 * compressor, use one of the compressors in \c ext/compressors as a template:
 * \c ext/nop_compress is a simple compressor that passes through data
 * unchanged, and is a reasonable starting point.
 *
 * Applications register their implementation with WiredTiger by calling
 * WT_CONNECTION::add_compressor.
 *
 * @snippet nop_compress.c WT_COMPRESSOR initialization structure
 * @snippet nop_compress.c WT_COMPRESSOR initialization function
 */
struct __wt_compressor {
    /*!
     * Callback to compress a chunk of data.
     *
     * WT_COMPRESSOR::compress takes a source buffer and a destination
     * buffer, by default of the same size.  If the callback can compress
     * the buffer to a smaller size in the destination, it does so, sets
     * the \c compression_failed return to 0 and returns 0.  If compression
     * does not produce a smaller result, the callback sets the
     * \c compression_failed return to 1 and returns 0. If another
     * error occurs, it returns an errno or WiredTiger error code.
     *
     * On entry, \c src will point to memory, with the length of the memory
     * in \c src_len.  After successful completion, the callback should
     * return \c 0 and set \c result_lenp to the number of bytes required
     * for the compressed representation.
     *
     * On entry, \c dst points to the destination buffer with a length
     * of \c dst_len.  If the WT_COMPRESSOR::pre_size method is specified,
     * the destination buffer will be at least the size returned by that
     * method; otherwise, the destination buffer will be at least as large
     * as the length of the data to compress.
     *
     * If compression would not shrink the data or the \c dst buffer is not
     * large enough to hold the compressed data, the callback should set
     * \c compression_failed to a non-zero value and return 0.
     *
     * @param[in] src the data to compress
     * @param[in] src_len the length of the data to compress
     * @param[in] dst the destination buffer
     * @param[in] dst_len the length of the destination buffer
     * @param[out] result_lenp the length of the compressed data
     * @param[out] compression_failed non-zero if compression did not
     * decrease the length of the data (compression may not have completed)
     * @returns zero for success, non-zero to indicate an error.
     *
     * @snippet nop_compress.c WT_COMPRESSOR compress
     */
    int (*compress)(WT_COMPRESSOR *compressor, WT_SESSION *session,
        uint8_t *src, size_t src_len,
        uint8_t *dst, size_t dst_len,
        size_t *result_lenp, int *compression_failed);

    /*!
     * Callback to decompress a chunk of data.
     *
     * WT_COMPRESSOR::decompress takes a source buffer and a destination
     * buffer.  The contents are switched from \c compress: the
     * source buffer is the compressed value, and the destination buffer is
     * sized to be the original size.  If the callback successfully
     * decompresses the source buffer to the destination buffer, it returns
     * 0.  If an error occurs, it returns an errno or WiredTiger error code.
     * The source buffer that WT_COMPRESSOR::decompress takes may have a
     * size that is rounded up from the size originally produced by
     * WT_COMPRESSOR::compress, with the remainder of the buffer set to
     * zeroes. Most compressors do not care about this difference if the
     * size to be decompressed can be implicitly discovered from the
     * compressed data.  If your compressor cares, you may need to allocate
     * space for, and store, the actual size in the compressed buffer.  See
     * the source code for the included snappy compressor for an example.
     *
     * On entry, \c src will point to memory, with the length of the memory
     * in \c src_len.  After successful completion, the callback should
     * return \c 0 and set \c result_lenp to the number of bytes required
     * for the decompressed representation.
     *
     * If the \c dst buffer is not big enough to hold the decompressed
     * data, the callback should return an error.
     *
     * @param[in] src the data to decompress
     * @param[in] src_len the length of the data to decompress
     * @param[in] dst the destination buffer
     * @param[in] dst_len the length of the destination buffer
     * @param[out] result_lenp the length of the decompressed data
     * @returns zero for success, non-zero to indicate an error.
     *
     * @snippet nop_compress.c WT_COMPRESSOR decompress
     */
    int (*decompress)(WT_COMPRESSOR *compressor, WT_SESSION *session,
        uint8_t *src, size_t src_len,
        uint8_t *dst, size_t dst_len,
        size_t *result_lenp);

    /*!
     * Callback to size a destination buffer for compression
     *
     * WT_COMPRESSOR::pre_size is an optional callback that, given the
     * source buffer and size, produces the size of the destination buffer
     * to be given to WT_COMPRESSOR::compress.  This is useful for
     * compressors that assume that the output buffer is sized for the
     * worst case and thus no overrun checks are made.  If your compressor
     * works like this, WT_COMPRESSOR::pre_size will need to be defined.
     * See the source code for the snappy compressor for an example.
     * However, if your compressor detects and avoids overruns against its
     * target buffer, you will not need to define WT_COMPRESSOR::pre_size.
     * When WT_COMPRESSOR::pre_size is set to NULL, the destination buffer
     * is sized the same as the source buffer.  This is always sufficient,
     * since a compression result that is larger than the source buffer is
     * discarded by WiredTiger.
     *
     * If not NULL, this callback is called before each call to
     * WT_COMPRESSOR::compress to determine the size of the destination
     * buffer to provide.  If the callback is NULL, the destination
     * buffer will be the same size as the source buffer.
     *
     * The callback should set \c result_lenp to a suitable buffer size
     * for compression, typically the maximum length required by
     * WT_COMPRESSOR::compress.
     *
     * This callback function is for compressors that require an output
     * buffer larger than the source buffer (for example, that do not
     * check for buffer overflow during compression).
     *
     * @param[in] src the data to compress
     * @param[in] src_len the length of the data to compress
     * @param[out] result_lenp the required destination buffer size
     * @returns zero for success, non-zero to indicate an error.
     *
     * @snippet nop_compress.c WT_COMPRESSOR presize
     */
    int (*pre_size)(WT_COMPRESSOR *compressor, WT_SESSION *session,
        uint8_t *src, size_t src_len, size_t *result_lenp);

    /*!
     * If non-NULL, a callback performed when the database is closed.
     *
     * The WT_COMPRESSOR::terminate callback is intended to allow cleanup;
     * the handle will not be subsequently accessed by WiredTiger.
     *
     * @snippet nop_compress.c WT_COMPRESSOR terminate
     */
    int (*terminate)(WT_COMPRESSOR *compressor, WT_SESSION *session);
};

/*!
 * Applications can extend WiredTiger by providing new implementations of the
 * WT_DATA_SOURCE class.  Each data source supports a different URI scheme for
 * data sources to WT_SESSION::create, WT_SESSION::open_cursor and related
 * methods.  See @ref custom_data_sources for more information.
 *
 * <b>Thread safety:</b> WiredTiger may invoke methods on the WT_DATA_SOURCE
 * interface from multiple threads concurrently.  It is the responsibility of
 * the implementation to protect any shared data.
 *
 * Applications register their implementation with WiredTiger by calling
 * WT_CONNECTION::add_data_source.
 *
 * @snippet ex_data_source.c WT_DATA_SOURCE register
 */
struct __wt_data_source {
    /*!
     * Callback to alter an object.
     *
     * @snippet ex_data_source.c WT_DATA_SOURCE alter
     */
    int (*alter)(WT_DATA_SOURCE *dsrc, WT_SESSION *session,
        const char *uri, WT_CONFIG_ARG *config);

    /*!
     * Callback to create a new object.
     *
     * @snippet ex_data_source.c WT_DATA_SOURCE create
     */
    int (*create)(WT_DATA_SOURCE *dsrc, WT_SESSION *session,
        const char *uri, WT_CONFIG_ARG *config);

    /*!
     * Callback to compact an object.
     *
     * @snippet ex_data_source.c WT_DATA_SOURCE compact
     */
    int (*compact)(WT_DATA_SOURCE *dsrc, WT_SESSION *session,
        const char *uri, WT_CONFIG_ARG *config);

    /*!
     * Callback to drop an object.
     *
     * @snippet ex_data_source.c WT_DATA_SOURCE drop
     */
    int (*drop)(WT_DATA_SOURCE *dsrc, WT_SESSION *session,
        const char *uri, WT_CONFIG_ARG *config);

    /*!
     * Callback to initialize a cursor.
     *
     * @snippet ex_data_source.c WT_DATA_SOURCE open_cursor
     */
    int (*open_cursor)(WT_DATA_SOURCE *dsrc, WT_SESSION *session,
        const char *uri, WT_CONFIG_ARG *config, WT_CURSOR **new_cursor);

    /*!
     * Callback to rename an object.
     *
     * @snippet ex_data_source.c WT_DATA_SOURCE rename
     */
    int (*rename)(WT_DATA_SOURCE *dsrc, WT_SESSION *session,
        const char *uri, const char *newuri, WT_CONFIG_ARG *config);

    /*!
     * Callback to salvage an object.
     *
     * @snippet ex_data_source.c WT_DATA_SOURCE salvage
     */
    int (*salvage)(WT_DATA_SOURCE *dsrc, WT_SESSION *session,
        const char *uri, WT_CONFIG_ARG *config);

    /*!
     * Callback to get the size of an object.
     *
     * @snippet ex_data_source.c WT_DATA_SOURCE size
     */
    int (*size)(WT_DATA_SOURCE *dsrc, WT_SESSION *session,
        const char *uri, wt_off_t *size);

    /*!
     * Callback to truncate an object.
     *
     * @snippet ex_data_source.c WT_DATA_SOURCE truncate
     */
    int (*truncate)(WT_DATA_SOURCE *dsrc, WT_SESSION *session,
        const char *uri, WT_CONFIG_ARG *config);

    /*!
     * Callback to truncate a range of an object.
     *
     * @snippet ex_data_source.c WT_DATA_SOURCE range truncate
     */
    int (*range_truncate)(WT_DATA_SOURCE *dsrc, WT_SESSION *session,
        WT_CURSOR *start, WT_CURSOR *stop);

    /*!
     * Callback to verify an object.
     *
     * @snippet ex_data_source.c WT_DATA_SOURCE verify
     */
    int (*verify)(WT_DATA_SOURCE *dsrc, WT_SESSION *session,
        const char *uri, WT_CONFIG_ARG *config);

    /*!
     * Callback to checkpoint the database.
     *
     * @snippet ex_data_source.c WT_DATA_SOURCE checkpoint
     */
    int (*checkpoint)(
        WT_DATA_SOURCE *dsrc, WT_SESSION *session, WT_CONFIG_ARG *config);

    /*!
     * If non-NULL, a callback performed when the database is closed.
     *
     * The WT_DATA_SOURCE::terminate callback is intended to allow cleanup;
     * the handle will not be subsequently accessed by WiredTiger.
     *
     * @snippet ex_data_source.c WT_DATA_SOURCE terminate
     */
    int (*terminate)(WT_DATA_SOURCE *dsrc, WT_SESSION *session);

    /*!
     * If non-NULL, a callback performed before an LSM merge.
     *
     * @param[in] source a cursor configured with the data being merged
     * @param[in] dest a cursor on the new object being filled by the merge
     *
     * @snippet ex_data_source.c WT_DATA_SOURCE lsm_pre_merge
     */
    int (*lsm_pre_merge)(
        WT_DATA_SOURCE *dsrc, WT_CURSOR *source, WT_CURSOR *dest);
};

/*!
 * The interface implemented by applications to provide custom encryption.
 *
 * Encryptors must implement the WT_ENCRYPTOR interface: the WT_ENCRYPTOR::encrypt,
 * WT_ENCRYPTOR::decrypt and WT_ENCRYPTOR::sizing callbacks must be specified,
 * WT_ENCRYPTOR::customize and WT_ENCRYPTOR::terminate are optional.  To build your own
 * encryptor, use one of the encryptors in \c ext/encryptors as a template: \c
 * ext/encryptors/sodium_encrypt uses the open-source libsodium cryptographic library, and
 * \c ext/encryptors/nop_encrypt is a simple template that passes through data unchanged,
 * and is a reasonable starting point.  \c ext/encryptors/rotn_encrypt is an encryptor
 * implementing a simple (insecure) rotation cipher meant for testing.  See @ref
 * encryption "the encryptors page" for further information.
 *
 * Applications register their implementation with WiredTiger by calling
 * WT_CONNECTION::add_encryptor.
 *
 * @snippet nop_encrypt.c WT_ENCRYPTOR initialization structure
 * @snippet nop_encrypt.c WT_ENCRYPTOR initialization function
 */
struct __wt_encryptor {
    /*!
     * Callback to encrypt a chunk of data.
     *
     * WT_ENCRYPTOR::encrypt takes a source buffer and a destination buffer. The
     * callback encrypts the source buffer (plain text) into the destination buffer.
     *
     * On entry, \c src will point to a block of memory to encrypt, with the length of
     * the block in \c src_len.
     *
     * On entry, \c dst points to the destination buffer with a length of \c dst_len.
     * The destination buffer will be at least src_len plus the size returned by that
     * WT_ENCRYPT::sizing.
     *
     * After successful completion, the callback should return \c 0 and set \c
     * result_lenp to the number of bytes required for the encrypted representation,
     * which should be less than or equal to \c dst_len.
     *
     * This callback cannot be NULL.
     *
     * @param[in] src the data to encrypt
     * @param[in] src_len the length of the data to encrypt
     * @param[in] dst the destination buffer
     * @param[in] dst_len the length of the destination buffer
     * @param[out] result_lenp the length of the encrypted data
     * @returns zero for success, non-zero to indicate an error.
     *
     * @snippet nop_encrypt.c WT_ENCRYPTOR encrypt
     */
    int (*encrypt)(WT_ENCRYPTOR *encryptor, WT_SESSION *session,
        uint8_t *src, size_t src_len,
        uint8_t *dst, size_t dst_len,
        size_t *result_lenp);

    /*!
     * Callback to decrypt a chunk of data.
     *
     * WT_ENCRYPTOR::decrypt takes a source buffer and a destination buffer. The
     * contents are switched from \c encrypt: the source buffer is the encrypted
     * value, and the destination buffer is sized to be the original size of the
     * decrypted data. If the callback successfully decrypts the source buffer to the
     * destination buffer, it returns 0. If an error occurs, it returns an errno or
     * WiredTiger error code.
     *
     * On entry, \c src will point to memory, with the length of the memory in \c
     * src_len. After successful completion, the callback should return \c 0 and set
     * \c result_lenp to the number of bytes required for the decrypted
     * representation.
     *
     * If the \c dst buffer is not big enough to hold the decrypted data, the callback
     * should return an error.
     *
     * This callback cannot be NULL.
     *
     * @param[in] src the data to decrypt
     * @param[in] src_len the length of the data to decrypt
     * @param[in] dst the destination buffer
     * @param[in] dst_len the length of the destination buffer
     * @param[out] result_lenp the length of the decrypted data
     * @returns zero for success, non-zero to indicate an error.
     *
     * @snippet nop_encrypt.c WT_ENCRYPTOR decrypt
     */
    int (*decrypt)(WT_ENCRYPTOR *encryptor, WT_SESSION *session,
        uint8_t *src, size_t src_len,
        uint8_t *dst, size_t dst_len,
        size_t *result_lenp);

    /*!
     * Callback to size a destination buffer for encryption.
     *
     * WT_ENCRYPTOR::sizing is an callback that returns the number of additional bytes
     * that is needed when encrypting a data block. This is always necessary, since
     * encryptors should always generate some sort of cryptographic checksum as well
     * as the ciphertext. Without such a call, WiredTiger would have no way to know
     * the worst case for the encrypted buffer size.
     *
     * The WiredTiger encryption infrastructure assumes that buffer sizing is not
     * dependent on the number of bytes of input, that there is a one-to-one
     * relationship in number of bytes needed between input and output. This means
     * that if the encryption uses a block cipher in such a way that the input size
     * needs to be padded to the cipher block size, the sizing method should return
     * the worst case to ensure enough space is available.
     *
     * This callback cannot be NULL.
     *
     * The callback should set \c expansion_constantp to the additional number of
     * bytes needed.
     *
     * @param[out] expansion_constantp the additional number of bytes needed when
     *    encrypting.
     * @returns zero for success, non-zero to indicate an error.
     *
     * @snippet nop_encrypt.c WT_ENCRYPTOR sizing
     */
    int (*sizing)(WT_ENCRYPTOR *encryptor, WT_SESSION *session,
        size_t *expansion_constantp);

    /*!
     * If non-NULL, this callback is called to load keys into the encryptor. (That
     * is, "customize" it for a given key.) The customize function is called whenever
     * a new keyid is used for the first time with this encryptor, whether it be in
     * the ::wiredtiger_open call or the WT_SESSION::create call. This should create a
     * new encryptor instance and insert the requested key in it.
     *
     * The key may be specified either via \c keyid or \c secretkey in the \c
     * encrypt_config parameter. In the former case, the encryptor should look up the
     * requested key ID with whatever key management service is in use and install it
     * in the new encryptor. In the latter case, the encryptor should save the
     * provided secret key (or some transformation of it) in the new
     * encryptor. Further encryption with the same \c keyid will use this new
     * encryptor instance. (In the case of \c secretkey, only one key can be
     * configured, for the system encryption, and the new encryptor will be used for
     * all encryption involving it.) See @ref encryption for more information.
     *
     * This callback may return NULL as the new encryptor, in which case the original
     * encryptor will be used for further operations on the selected key. Unless this
     * happens, the original encryptor structure created during extension
     * initialization will never be used for encryption or decryption.
     *
     * This callback may itself be NULL, in which case it is not called, but in that
     * case there is no way to configure a key. This may be suitable for an
     * environment where a key management service returns a single key under a
     * well-known name that can be compiled in, but in a more general environment is
     * not a useful approach. One should of course never compile in actual keys!
     *
     * @param[in] encrypt_config the "encryption" portion of the configuration from
     *    the wiredtiger_open or WT_SESSION::create call, containing the \c keyid or
     *    \c secretkey setting.
     * @param[out] customp the new modified encryptor, or NULL.
     * @returns zero for success, non-zero to indicate an error.
     */
    int (*customize)(WT_ENCRYPTOR *encryptor, WT_SESSION *session,
        WT_CONFIG_ARG *encrypt_config, WT_ENCRYPTOR **customp);

    /*!
     * If non-NULL, a callback performed when the database is closed. It is called for
     * each encryptor that was added using WT_CONNECTION::add_encryptor or returned by
     * the WT_ENCRYPTOR::customize callback.
     *
     * The WT_ENCRYPTOR::terminate callback is intended to allow cleanup; the handle
     * will not be subsequently accessed by WiredTiger.
     *
     * @snippet nop_encrypt.c WT_ENCRYPTOR terminate
     */
    int (*terminate)(WT_ENCRYPTOR *encryptor, WT_SESSION *session);
};

/*!
 * The interface implemented by applications to provide custom extraction of
 * index keys or column group values.
 *
 * Applications register implementations with WiredTiger by calling
 * WT_CONNECTION::add_extractor.  See @ref custom_extractors for more
 * information.
 *
 * @snippet ex_all.c WT_EXTRACTOR register
 */
struct __wt_extractor {
    /*!
     * Callback to extract a value for an index or column group.
     *
     * @errors
     *
     * @snippet ex_all.c WT_EXTRACTOR
     *
     * @param extractor the WT_EXTRACTOR implementation
     * @param session the current WiredTiger session
     * @param key the table key in raw format, see @ref cursor_raw for
     *  details
     * @param value the table value in raw format, see @ref cursor_raw for
     *  details
     * @param[out] result_cursor the method should call WT_CURSOR::set_key
     *  and WT_CURSOR::insert on this cursor to return a key.  The \c
     *  key_format of the cursor will match that passed to
     *  WT_SESSION::create for the index.  Multiple index keys can be
     *  created for each record by calling WT_CURSOR::insert multiple
     *  times.
     */
    int (*extract)(WT_EXTRACTOR *extractor, WT_SESSION *session,
        const WT_ITEM *key, const WT_ITEM *value,
        WT_CURSOR *result_cursor);

    /*!
     * If non-NULL, this callback is called to customize the extractor for
     * each index.  If the callback returns a non-NULL extractor, that
     * instance is used instead of this one for all comparisons.
     */
    int (*customize)(WT_EXTRACTOR *extractor, WT_SESSION *session,
        const char *uri, WT_CONFIG_ITEM *appcfg, WT_EXTRACTOR **customp);

    /*!
     * If non-NULL a callback performed when the index or column group
     * is closed for customized extractors otherwise when the database
     * is closed.
     *
     * The WT_EXTRACTOR::terminate callback is intended to allow cleanup;
     * the handle will not be subsequently accessed by WiredTiger.
     */
    int (*terminate)(WT_EXTRACTOR *extractor, WT_SESSION *session);
};

/*! WT_FILE_SYSTEM::open_file file types */
typedef enum {
    WT_FS_OPEN_FILE_TYPE_CHECKPOINT,/*!< open a data file checkpoint */
    WT_FS_OPEN_FILE_TYPE_DATA,  /*!< open a data file */
    WT_FS_OPEN_FILE_TYPE_DIRECTORY, /*!< open a directory */
    WT_FS_OPEN_FILE_TYPE_LOG,   /*!< open a log file */
    WT_FS_OPEN_FILE_TYPE_REGULAR    /*!< open a regular file */
} WT_FS_OPEN_FILE_TYPE;

#ifdef DOXYGEN
/*! WT_FILE_SYSTEM::open_file flags: random access pattern */
#define WT_FS_OPEN_ACCESS_RAND  0x0
/*! WT_FILE_SYSTEM::open_file flags: sequential access pattern */
#define WT_FS_OPEN_ACCESS_SEQ   0x0
/*! WT_FILE_SYSTEM::open_file flags: create if does not exist */
#define WT_FS_OPEN_CREATE   0x0
/*! WT_FILE_SYSTEM::open_file flags: direct I/O requested */
#define WT_FS_OPEN_DIRECTIO 0x0
/*! WT_FILE_SYSTEM::open_file flags: file creation must be durable */
#define WT_FS_OPEN_DURABLE  0x0
/*!
 * WT_FILE_SYSTEM::open_file flags: return EBUSY if exclusive use not available
 */
#define WT_FS_OPEN_EXCLUSIVE    0x0
/*! WT_FILE_SYSTEM::open_file flags: open is read-only */
#define WT_FS_OPEN_READONLY 0x0

/*!
 * WT_FILE_SYSTEM::remove or WT_FILE_SYSTEM::rename flags: the remove or rename
 * operation must be durable
 */
#define WT_FS_DURABLE       0x0
#else
/* AUTOMATIC FLAG VALUE GENERATION START 0 */
#define WT_FS_OPEN_ACCESS_RAND  0x001u
#define WT_FS_OPEN_ACCESS_SEQ   0x002u
#define WT_FS_OPEN_CREATE   0x004u
#define WT_FS_OPEN_DIRECTIO 0x008u
#define WT_FS_OPEN_DURABLE  0x010u
#define WT_FS_OPEN_EXCLUSIVE    0x020u
#define WT_FS_OPEN_FIXED    0x040u   /* Path not home relative (internal) */
#define WT_FS_OPEN_FORCE_MMAP 0x080u
#define WT_FS_OPEN_READONLY 0x100u
/* AUTOMATIC FLAG VALUE GENERATION STOP 32 */

/* AUTOMATIC FLAG VALUE GENERATION START 0 */
#define WT_FS_DURABLE       0x1u
/* AUTOMATIC FLAG VALUE GENERATION STOP 32 */
#endif

/*!
 * The interface implemented by applications to provide a custom file system
 * implementation.
 *
 * <b>Thread safety:</b> WiredTiger may invoke methods on the WT_FILE_SYSTEM
 * interface from multiple threads concurrently. It is the responsibility of
 * the implementation to protect any shared data.
 *
 * Applications register implementations with WiredTiger by calling
 * WT_CONNECTION::set_file_system.  See @ref custom_file_systems for more
 * information.
 *
 * @snippet ex_file_system.c WT_FILE_SYSTEM register
 */
struct __wt_file_system {
    /*!
     * Return a list of file names for the named directory.
     *
     * @errors
     *
     * @param file_system the WT_FILE_SYSTEM
     * @param session the current WiredTiger session
     * @param directory the name of the directory
     * @param prefix if not NULL, only files with names matching the prefix
     *    are returned
     * @param[out] dirlist the method returns an allocated array of
     *    individually allocated strings, one for each entry in the
     *    directory.
     * @param[out] countp the number of entries returned
     */
    int (*fs_directory_list)(WT_FILE_SYSTEM *file_system,
        WT_SESSION *session, const char *directory, const char *prefix,
        char ***dirlist, uint32_t *countp);

#if !defined(DOXYGEN)
    /*
     * Return a single file name for the named directory.
     */
    int (*fs_directory_list_single)(WT_FILE_SYSTEM *file_system,
        WT_SESSION *session, const char *directory, const char *prefix,
        char ***dirlist, uint32_t *countp);
#endif

    /*!
     * Free memory allocated by WT_FILE_SYSTEM::directory_list.
     *
     * @errors
     *
     * @param file_system the WT_FILE_SYSTEM
     * @param session the current WiredTiger session
     * @param dirlist array returned by WT_FILE_SYSTEM::directory_list
     * @param count count returned by WT_FILE_SYSTEM::directory_list
     */
    int (*fs_directory_list_free)(WT_FILE_SYSTEM *file_system,
        WT_SESSION *session, char **dirlist, uint32_t count);

    /*!
     * Return if the named file system object exists.
     *
     * @errors
     *
     * @param file_system the WT_FILE_SYSTEM
     * @param session the current WiredTiger session
     * @param name the name of the file
     * @param[out] existp If the named file system object exists
     */
    int (*fs_exist)(WT_FILE_SYSTEM *file_system,
        WT_SESSION *session, const char *name, bool *existp);

    /*!
     * Open a handle for a named file system object
     *
     * The method should return ENOENT if the file is not being created and
     * does not exist.
     *
     * The method should return EACCES if the file cannot be opened in the
     * requested mode (for example, a file opened for writing in a readonly
     * file system).
     *
     * The method should return EBUSY if ::WT_FS_OPEN_EXCLUSIVE is set and
     * the file is in use.
     *
     * @errors
     *
     * @param file_system the WT_FILE_SYSTEM
     * @param session the current WiredTiger session
     * @param name the name of the file system object
     * @param file_type the type of the file
     *    The file type is provided to allow optimization for different file
     *    access patterns.
     * @param flags flags indicating how to open the file, one or more of
     *    ::WT_FS_OPEN_CREATE, ::WT_FS_OPEN_DIRECTIO, ::WT_FS_OPEN_DURABLE,
     *    ::WT_FS_OPEN_EXCLUSIVE or ::WT_FS_OPEN_READONLY.
     * @param[out] file_handlep the handle to the newly opened file. File
     *    system implementations must allocate memory for the handle and
     *    the WT_FILE_HANDLE::name field, and fill in the WT_FILE_HANDLE::
     *    fields. Applications wanting to associate private information
     *    with the WT_FILE_HANDLE:: structure should declare and allocate
     *    their own structure as a superset of a WT_FILE_HANDLE:: structure.
     */
    int (*fs_open_file)(WT_FILE_SYSTEM *file_system, WT_SESSION *session,
        const char *name, WT_FS_OPEN_FILE_TYPE file_type, uint32_t flags,
        WT_FILE_HANDLE **file_handlep);

    /*!
     * Remove a named file system object
     *
     * This method is not required for readonly file systems and should be
     * set to NULL when not required by the file system.
     *
     * @errors
     *
     * @param file_system the WT_FILE_SYSTEM
     * @param session the current WiredTiger session
     * @param name the name of the file system object
     * @param flags 0 or ::WT_FS_DURABLE
     */
    int (*fs_remove)(WT_FILE_SYSTEM *file_system,
        WT_SESSION *session, const char *name, uint32_t flags);

    /*!
     * Rename a named file system object
     *
     * This method is not required for readonly file systems and should be
     * set to NULL when not required by the file system.
     *
     * @errors
     *
     * @param file_system the WT_FILE_SYSTEM
     * @param session the current WiredTiger session
     * @param from the original name of the object
     * @param to the new name for the object
     * @param flags 0 or ::WT_FS_DURABLE
     */
    int (*fs_rename)(WT_FILE_SYSTEM *file_system, WT_SESSION *session,
        const char *from, const char *to, uint32_t flags);

    /*!
     * Return the size of a named file system object
     *
     * @errors
     *
     * @param file_system the WT_FILE_SYSTEM
     * @param session the current WiredTiger session
     * @param name the name of the file system object
     * @param[out] sizep the size of the file system entry
     */
    int (*fs_size)(WT_FILE_SYSTEM *file_system,
        WT_SESSION *session, const char *name, wt_off_t *sizep);

    /*!
     * A callback performed when the file system is closed and will no
     * longer be accessed by the WiredTiger database.
     *
     * This method is not required and should be set to NULL when not
     * required by the file system.
     *
     * The WT_FILE_SYSTEM::terminate callback is intended to allow cleanup;
     * the handle will not be subsequently accessed by WiredTiger.
     */
    int (*terminate)(WT_FILE_SYSTEM *file_system, WT_SESSION *session);
};

/*! WT_FILE_HANDLE::fadvise flags: no longer need */
#define WT_FILE_HANDLE_DONTNEED 1
/*! WT_FILE_HANDLE::fadvise flags: will need */
#define WT_FILE_HANDLE_WILLNEED 2

/*!
 * A file handle implementation returned by WT_FILE_SYSTEM::fs_open_file.
 *
 * <b>Thread safety:</b> Unless explicitly stated otherwise, WiredTiger may
 * invoke methods on the WT_FILE_HANDLE interface from multiple threads
 * concurrently. It is the responsibility of the implementation to protect
 * any shared data.
 *
 * See @ref custom_file_systems for more information.
 */
struct __wt_file_handle {
    /*!
     * The enclosing file system, set by WT_FILE_SYSTEM::fs_open_file.
     */
    WT_FILE_SYSTEM *file_system;

    /*!
     * The name of the file, set by WT_FILE_SYSTEM::fs_open_file.
     */
    char *name;

    /*!
     * Close a file handle. The handle will not be further accessed by
     * WiredTiger.
     *
     * @errors
     *
     * @param file_handle the WT_FILE_HANDLE
     * @param session the current WiredTiger session
     */
    int (*close)(WT_FILE_HANDLE *file_handle, WT_SESSION *session);

    /*!
     * Indicate expected future use of file ranges, based on the POSIX
     * 1003.1 standard fadvise.
     *
     * This method is not required, and should be set to NULL when not
     * supported by the file.
     *
     * @errors
     *
     * @param file_handle the WT_FILE_HANDLE
     * @param session the current WiredTiger session
     * @param offset the file offset
     * @param len the size of the advisory
     * @param advice one of ::WT_FILE_HANDLE_WILLNEED or
     *    ::WT_FILE_HANDLE_DONTNEED.
     */
    int (*fh_advise)(WT_FILE_HANDLE *file_handle,
        WT_SESSION *session, wt_off_t offset, wt_off_t len, int advice);

    /*!
     * Extend the file.
     *
     * This method is not required, and should be set to NULL when not
     * supported by the file.
     *
     * Any allocated disk space must read as 0 bytes, and no existing file
     * data may change. Allocating all necessary underlying storage (not
     * changing just the file's metadata), is likely to result in increased
     * performance.
     *
     * This method is not called by multiple threads concurrently (on the
     * same file handle). If the file handle's extension method supports
     * concurrent calls, set the WT_FILE_HANDLE::fh_extend_nolock method
     * instead. See @ref custom_file_systems for more information.
     *
     * @errors
     *
     * @param file_handle the WT_FILE_HANDLE
     * @param session the current WiredTiger session
     * @param offset desired file size after extension
     */
    int (*fh_extend)(
        WT_FILE_HANDLE *file_handle, WT_SESSION *session, wt_off_t offset);

    /*!
     * Extend the file.
     *
     * This method is not required, and should be set to NULL when not
     * supported by the file.
     *
     * Any allocated disk space must read as 0 bytes, and no existing file
     * data may change. Allocating all necessary underlying storage (not
     * only changing the file's metadata), is likely to result in increased
     * performance.
     *
     * This method may be called by multiple threads concurrently (on the
     * same file handle). If the file handle's extension method does not
     * support concurrent calls, set the WT_FILE_HANDLE::fh_extend method
     * instead. See @ref custom_file_systems for more information.
     *
     * @errors
     *
     * @param file_handle the WT_FILE_HANDLE
     * @param session the current WiredTiger session
     * @param offset desired file size after extension
     */
    int (*fh_extend_nolock)(
        WT_FILE_HANDLE *file_handle, WT_SESSION *session, wt_off_t offset);

    /*!
     * Lock/unlock a file from the perspective of other processes running
     * in the system, where necessary.
     *
     * @errors
     *
     * @param file_handle the WT_FILE_HANDLE
     * @param session the current WiredTiger session
     * @param lock whether to lock or unlock
     */
    int (*fh_lock)(
        WT_FILE_HANDLE *file_handle, WT_SESSION *session, bool lock);

    /*!
     * Map a file into memory, based on the POSIX 1003.1 standard mmap.
     *
     * This method is not required, and should be set to NULL when not
     * supported by the file.
     *
     * @errors
     *
     * @param file_handle the WT_FILE_HANDLE
     * @param session the current WiredTiger session
     * @param[out] mapped_regionp a reference to a memory location into
     *    which should be stored a pointer to the start of the mapped region
     * @param[out] lengthp a reference to a memory location into which
     *    should be stored the length of the region
     * @param[out] mapped_cookiep a reference to a memory location into
     *    which can be optionally stored a pointer to an opaque cookie
     *    which is subsequently passed to WT_FILE_HANDLE::unmap.
     */
    int (*fh_map)(WT_FILE_HANDLE *file_handle, WT_SESSION *session,
        void **mapped_regionp, size_t *lengthp, void **mapped_cookiep);

    /*!
     * Unmap part of a memory mapped file, based on the POSIX 1003.1
     * standard madvise.
     *
     * This method is not required, and should be set to NULL when not
     * supported by the file.
     *
     * @errors
     *
     * @param file_handle the WT_FILE_HANDLE
     * @param session the current WiredTiger session
     * @param map a location in the mapped region unlikely to be used in the
     *    near future
     * @param length the length of the mapped region to discard
     * @param mapped_cookie any cookie set by the WT_FILE_HANDLE::map method
     */
    int (*fh_map_discard)(WT_FILE_HANDLE *file_handle,
        WT_SESSION *session, void *map, size_t length, void *mapped_cookie);

    /*!
     * Preload part of a memory mapped file, based on the POSIX 1003.1
     * standard madvise.
     *
     * This method is not required, and should be set to NULL when not
     * supported by the file.
     *
     * @errors
     *
     * @param file_handle the WT_FILE_HANDLE
     * @param session the current WiredTiger session
     * @param map a location in the mapped region likely to be used in the
     *    near future
     * @param length the size of the mapped region to preload
     * @param mapped_cookie any cookie set by the WT_FILE_HANDLE::map method
     */
    int (*fh_map_preload)(WT_FILE_HANDLE *file_handle, WT_SESSION *session,
        const void *map, size_t length, void *mapped_cookie);

    /*!
     * Unmap a memory mapped file, based on the POSIX 1003.1 standard
     * munmap.
     *
     * This method is only required if a valid implementation of map is
     * provided by the file, and should be set to NULL otherwise.
     *
     * @errors
     *
     * @param file_handle the WT_FILE_HANDLE
     * @param session the current WiredTiger session
     * @param mapped_region a pointer to the start of the mapped region
     * @param length the length of the mapped region
     * @param mapped_cookie any cookie set by the WT_FILE_HANDLE::map method
     */
    int (*fh_unmap)(WT_FILE_HANDLE *file_handle, WT_SESSION *session,
        void *mapped_region, size_t length, void *mapped_cookie);

    /*!
     * Read from a file, based on the POSIX 1003.1 standard pread.
     *
     * @errors
     *
     * @param file_handle the WT_FILE_HANDLE
     * @param session the current WiredTiger session
     * @param offset the offset in the file to start reading from
     * @param len the amount to read
     * @param[out] buf buffer to hold the content read from file
     */
    int (*fh_read)(WT_FILE_HANDLE *file_handle,
        WT_SESSION *session, wt_off_t offset, size_t len, void *buf);

    /*!
     * Return the size of a file.
     *
     * @errors
     *
     * @param file_handle the WT_FILE_HANDLE
     * @param session the current WiredTiger session
     * @param sizep the size of the file
     */
    int (*fh_size)(
        WT_FILE_HANDLE *file_handle, WT_SESSION *session, wt_off_t *sizep);

    /*!
     * Make outstanding file writes durable and do not return until writes
     * are complete.
     *
     * This method is not required for read-only files, and should be set
     * to NULL when not supported by the file.
     *
     * @errors
     *
     * @param file_handle the WT_FILE_HANDLE
     * @param session the current WiredTiger session
     */
    int (*fh_sync)(WT_FILE_HANDLE *file_handle, WT_SESSION *session);

    /*!
     * Schedule the outstanding file writes required for durability and
     * return immediately.
     *
     * This method is not required, and should be set to NULL when not
     * supported by the file.
     *
     * @errors
     *
     * @param file_handle the WT_FILE_HANDLE
     * @param session the current WiredTiger session
     */
    int (*fh_sync_nowait)(WT_FILE_HANDLE *file_handle, WT_SESSION *session);

    /*!
     * Truncate the file.
     *
     * This method is not required, and should be set to NULL when not
     * supported by the file.
     *
     * This method is not called by multiple threads concurrently (on the
     * same file handle).
     *
     * @errors
     *
     * @param file_handle the WT_FILE_HANDLE
     * @param session the current WiredTiger session
     * @param offset desired file size after truncate
     */
    int (*fh_truncate)(
        WT_FILE_HANDLE *file_handle, WT_SESSION *session, wt_off_t offset);

    /*!
     * Write to a file, based on the POSIX 1003.1 standard pwrite.
     *
     * This method is not required for read-only files, and should be set
     * to NULL when not supported by the file.
     *
     * @errors
     *
     * @param file_handle the WT_FILE_HANDLE
     * @param session the current WiredTiger session
     * @param offset offset at which to start writing
     * @param length amount of data to write
     * @param buf content to be written to the file
     */
    int (*fh_write)(WT_FILE_HANDLE *file_handle, WT_SESSION *session,
        wt_off_t offset, size_t length, const void *buf);
};

#if !defined(DOXYGEN)
/* This interface is not yet public. */

/*!
 * The interface implemented by applications to provide a storage source
 * implementation. This documentation refers to "object" and "bucket"
 * to mean a "file-like object" and a "container of objects", respectively.
 *
 * <b>Thread safety:</b> WiredTiger may invoke methods on the WT_STORAGE_SOURCE
 * interface from multiple threads concurrently. It is the responsibility of
 * the implementation to protect any shared data.
 *
 * Applications register implementations with WiredTiger by calling
 * WT_CONNECTION::add_storage_source.
 *
 * @snippet ex_storage_source.c WT_STORAGE_SOURCE register
 */
struct __wt_storage_source {
    /*!
     * A reference is added to the storage source.  The reference is released by a
     * call to WT_STORAGE_SOURCE::terminate.  A reference is added as a side effect
     * of calling WT_CONNECTION::get_storage_source.
     *
     * @errors
     *
     * @param storage_source the WT_STORAGE_SOURCE
     */
    int (*ss_add_reference)(WT_STORAGE_SOURCE *storage_source);

    /*!
     * Create a customized file system to access the storage source
     * objects.
     *
     * The file system returned behaves as if objects in the specified buckets are
     * files in the file system.  In particular, the fs_open_file method requires
     * its flags argument to include either WT_FS_OPEN_CREATE or WT_FS_OPEN_READONLY.
     * Objects being created are not deemed to "exist" and be visible to
     * WT_FILE_SYSTEM::fs_exist and other file system methods until the new handle has
     * been closed.  Objects once created are immutable. That is, only objects that
     * do not already exist can be opened with the create flag, and objects that
     * already exist can only be opened with the readonly flag.  Only objects that
     * exist can be transferred to the underlying shared object storage.  This can
     * happen at any time after an object is created, and can be forced to happen using
     * WT_STORAGE_SOURCE::ss_flush.
     *
     * Additionally file handles returned by the file system behave as file handles to a
     * local file.  For example, WT_FILE_HANDLE::fh_sync synchronizes writes to the
     * local file, and does not imply any transferring of data to the shared object store.
     *
     * The directory argument to the WT_FILE_SYSTEM::fs_directory_list method is normally
     * the empty string as the cloud equivalent (bucket) has already been given when
     * customizing the file system.  If specified, the directory path is interpreted
     * as another prefix, which is removed from the results.
     *
     * Names used by the file system methods are generally flat.  However, in some
     * implementations of a file system returned by a storage source, "..", ".", "/"
     * may have a particular meaning, as in a POSIX file system.  We suggest that
     * these constructs be avoided when a caller chooses file names within the returned
     * file system; they may be rejected by the implementation.  Within a bucket name,
     * these characters may or may not be acceptable. That is implementation dependent.
     * In the prefix, "/" is specifically allowed, as this may have performance or
     * administrative benefits.  That said, within a prefix, certain combinations
     * involving "/" may be rejected, for example "/../".
     *
     * @errors
     *
     * @param storage_source the WT_STORAGE_SOURCE
     * @param session the current WiredTiger session
     * @param bucket_name the name of the bucket.  Use of '/' is implementation dependent.
     * @param auth_token the authorization identifier.
     * @param config additional configuration. The only allowable value is \c cache_directory,
     *    the name of a directory holding cached objects. Its default is
     *    \c "<home>/cache-<bucket>" with \c <home> replaced by the @ref home, and
     *    \c <bucket> replaced by the bucket_name.
     * @param[out] file_system the customized file system returned
     */
    int (*ss_customize_file_system)(WT_STORAGE_SOURCE *storage_source, WT_SESSION *session,
        const char *bucket_name, const char *auth_token, const char *config,
        WT_FILE_SYSTEM **file_system);

    /*!
     * Copy a file from the default file system to an object name in shared object storage.
     *
     * @errors
     *
     * @param storage_source the WT_STORAGE_SOURCE
     * @param session the current WiredTiger session
     * @param file_system the destination bucket and credentials
     * @param source the name of the source input file
     * @param object the name of the destination object
     * @param config additional configuration, currently must be NULL
     */
    int (*ss_flush)(WT_STORAGE_SOURCE *storage_source, WT_SESSION *session,
        WT_FILE_SYSTEM *file_system, const char *source, const char *object,
            const char *config);

    /*!
     * After a flush, rename the source file from the default file system to be cached in
         * the shared object storage.
     *
     * @errors
     *
     * @param storage_source the WT_STORAGE_SOURCE
     * @param session the current WiredTiger session
     * @param file_system the destination bucket and credentials
     * @param source the name of the source input file
     * @param object the name of the destination object
     * @param config additional configuration, currently must be NULL
     */
    int (*ss_flush_finish)(WT_STORAGE_SOURCE *storage_source, WT_SESSION *session,
        WT_FILE_SYSTEM *file_system, const char *source, const char *object,
        const char *config);

    /*!
     * A callback performed when the storage source or reference is closed
     * and will no longer be used.  The initial creation of the storage source
     * counts as a reference, and each call to WT_STORAGE_SOURCE::add_reference
     * increase the number of references.  When all references are released, the
     * storage source and any resources associated with it are released.
     *
     * This method is not required and should be set to NULL when not
     * required by the storage source implementation.
     *
     * The WT_STORAGE_SOURCE::terminate callback is intended to allow cleanup;
     * the handle will not be subsequently accessed by WiredTiger.
     */
    int (*terminate)(WT_STORAGE_SOURCE *storage_source, WT_SESSION *session);
};
#endif

/*!
 * Entry point to an extension, called when the extension is loaded.
 *
 * @param connection the connection handle
 * @param config the config information passed to WT_CONNECTION::load_extension
 * @errors
 */
extern int wiredtiger_extension_init(
    WT_CONNECTION *connection, WT_CONFIG_ARG *config);

/*!
 * Optional cleanup function for an extension, called during
 * WT_CONNECTION::close.
 *
 * @param connection the connection handle
 * @errors
 */
extern int wiredtiger_extension_terminate(WT_CONNECTION *connection);

/*! @} */

/*!
 * @addtogroup wt
 * @{
 */
/*!
 * @name Incremental backup types
 * @anchor backup_types
 * @{
 */
/*! Invalid backup type. */
#define WT_BACKUP_INVALID   0
/*! Whole file. */
#define WT_BACKUP_FILE      1
/*! File range. */
#define WT_BACKUP_RANGE     2
/*! @} */

/*!
 * @name Log record and operation types
 * @anchor log_types
 * @{
 */
/*
 * NOTE:  The values of these record types and operations must
 * never change because they're written into the log.  Append
 * any new records or operations to the appropriate set.
 */
/*! Checkpoint. */
#define WT_LOGREC_CHECKPOINT    0
/*! Transaction commit. */
#define WT_LOGREC_COMMIT    1
/*! File sync. */
#define WT_LOGREC_FILE_SYNC 2
/*! Message. */
#define WT_LOGREC_MESSAGE   3
/*! System/internal record. */
#define WT_LOGREC_SYSTEM    4
/*! Invalid operation. */
#define WT_LOGOP_INVALID    0
/*! Column-store put. */
#define WT_LOGOP_COL_PUT    1
/*! Column-store remove. */
#define WT_LOGOP_COL_REMOVE 2
/*! Column-store truncate. */
#define WT_LOGOP_COL_TRUNCATE   3
/*! Row-store put. */
#define WT_LOGOP_ROW_PUT    4
/*! Row-store remove. */
#define WT_LOGOP_ROW_REMOVE 5
/*! Row-store truncate. */
#define WT_LOGOP_ROW_TRUNCATE   6
/*! Checkpoint start. */
#define WT_LOGOP_CHECKPOINT_START   7
/*! Previous LSN. */
#define WT_LOGOP_PREV_LSN   8
/*! Column-store modify. */
#define WT_LOGOP_COL_MODIFY 9
/*! Row-store modify. */
#define WT_LOGOP_ROW_MODIFY 10
/*
 * NOTE: Diagnostic-only log operations should have values in
 * the ignore range.
 */
/*! Diagnostic: transaction timestamps */
#define WT_LOGOP_TXN_TIMESTAMP  (WT_LOGOP_IGNORE | 11)
/*! @} */

/*******************************************
 * Statistic reference.
 *******************************************/
/*
 * DO NOT EDIT: automatically built by dist/stat.py.
 * Statistics section: BEGIN
 */

/*!
 * @name Connection statistics
 * @anchor statistics_keys
 * @anchor statistics_conn
 * Statistics are accessed through cursors with \c "statistics:" URIs.
 * Individual statistics can be queried through the cursor using the following
 * keys.  See @ref data_statistics for more information.
 * @{
 */
/*! LSM: application work units currently queued */
#define	WT_STAT_CONN_LSM_WORK_QUEUE_APP			1000
/*! LSM: merge work units currently queued */
#define	WT_STAT_CONN_LSM_WORK_QUEUE_MANAGER		1001
/*! LSM: rows merged in an LSM tree */
#define	WT_STAT_CONN_LSM_ROWS_MERGED			1002
/*! LSM: sleep for LSM checkpoint throttle */
#define	WT_STAT_CONN_LSM_CHECKPOINT_THROTTLE		1003
/*! LSM: sleep for LSM merge throttle */
#define	WT_STAT_CONN_LSM_MERGE_THROTTLE			1004
/*! LSM: switch work units currently queued */
#define	WT_STAT_CONN_LSM_WORK_QUEUE_SWITCH		1005
/*! LSM: tree maintenance operations discarded */
#define	WT_STAT_CONN_LSM_WORK_UNITS_DISCARDED		1006
/*! LSM: tree maintenance operations executed */
#define	WT_STAT_CONN_LSM_WORK_UNITS_DONE		1007
/*! LSM: tree maintenance operations scheduled */
#define	WT_STAT_CONN_LSM_WORK_UNITS_CREATED		1008
/*! LSM: tree queue hit maximum */
#define	WT_STAT_CONN_LSM_WORK_QUEUE_MAX			1009
/*! autocommit: retries for readonly operations */
#define	WT_STAT_CONN_AUTOCOMMIT_READONLY_RETRY		1010
/*! autocommit: retries for update operations */
#define	WT_STAT_CONN_AUTOCOMMIT_UPDATE_RETRY		1011
/*! background-compact: background compact failed calls */
#define	WT_STAT_CONN_BACKGROUND_COMPACT_FAIL		1012
/*!
 * background-compact: background compact failed calls due to cache
 * pressure
 */
#define	WT_STAT_CONN_BACKGROUND_COMPACT_FAIL_CACHE_PRESSURE	1013
/*! background-compact: background compact interrupted */
#define	WT_STAT_CONN_BACKGROUND_COMPACT_INTERRUPTED	1014
/*! background-compact: background compact running */
#define	WT_STAT_CONN_BACKGROUND_COMPACT_RUNNING		1015
/*!
 * background-compact: background compact skipped as process would not
 * reduce file size
 */
#define	WT_STAT_CONN_BACKGROUND_COMPACT_SKIPPED		1016
/*! background-compact: background compact successful calls */
#define	WT_STAT_CONN_BACKGROUND_COMPACT_SUCCESS		1017
/*! background-compact: background compact timeout */
#define	WT_STAT_CONN_BACKGROUND_COMPACT_TIMEOUT		1018
/*! block-cache: cached blocks updated */
#define	WT_STAT_CONN_BLOCK_CACHE_BLOCKS_UPDATE		1019
/*! block-cache: cached bytes updated */
#define	WT_STAT_CONN_BLOCK_CACHE_BYTES_UPDATE		1020
/*! block-cache: evicted blocks */
#define	WT_STAT_CONN_BLOCK_CACHE_BLOCKS_EVICTED		1021
/*! block-cache: file size causing bypass */
#define	WT_STAT_CONN_BLOCK_CACHE_BYPASS_FILESIZE	1022
/*! block-cache: lookups */
#define	WT_STAT_CONN_BLOCK_CACHE_LOOKUPS		1023
/*! block-cache: number of blocks not evicted due to overhead */
#define	WT_STAT_CONN_BLOCK_CACHE_NOT_EVICTED_OVERHEAD	1024
/*!
 * block-cache: number of bypasses because no-write-allocate setting was
 * on
 */
#define	WT_STAT_CONN_BLOCK_CACHE_BYPASS_WRITEALLOC	1025
/*! block-cache: number of bypasses due to overhead on put */
#define	WT_STAT_CONN_BLOCK_CACHE_BYPASS_OVERHEAD_PUT	1026
/*! block-cache: number of bypasses on get */
#define	WT_STAT_CONN_BLOCK_CACHE_BYPASS_GET		1027
/*! block-cache: number of bypasses on put because file is too small */
#define	WT_STAT_CONN_BLOCK_CACHE_BYPASS_PUT		1028
/*! block-cache: number of eviction passes */
#define	WT_STAT_CONN_BLOCK_CACHE_EVICTION_PASSES	1029
/*! block-cache: number of hits */
#define	WT_STAT_CONN_BLOCK_CACHE_HITS			1030
/*! block-cache: number of misses */
#define	WT_STAT_CONN_BLOCK_CACHE_MISSES			1031
/*! block-cache: number of put bypasses on checkpoint I/O */
#define	WT_STAT_CONN_BLOCK_CACHE_BYPASS_CHKPT		1032
/*! block-cache: removed blocks */
#define	WT_STAT_CONN_BLOCK_CACHE_BLOCKS_REMOVED		1033
/*! block-cache: time sleeping to remove block (usecs) */
#define	WT_STAT_CONN_BLOCK_CACHE_BLOCKS_REMOVED_BLOCKED	1034
/*! block-cache: total blocks */
#define	WT_STAT_CONN_BLOCK_CACHE_BLOCKS			1035
/*! block-cache: total blocks inserted on read path */
#define	WT_STAT_CONN_BLOCK_CACHE_BLOCKS_INSERT_READ	1036
/*! block-cache: total blocks inserted on write path */
#define	WT_STAT_CONN_BLOCK_CACHE_BLOCKS_INSERT_WRITE	1037
/*! block-cache: total bytes */
#define	WT_STAT_CONN_BLOCK_CACHE_BYTES			1038
/*! block-cache: total bytes inserted on read path */
#define	WT_STAT_CONN_BLOCK_CACHE_BYTES_INSERT_READ	1039
/*! block-cache: total bytes inserted on write path */
#define	WT_STAT_CONN_BLOCK_CACHE_BYTES_INSERT_WRITE	1040
/*! block-manager: blocks pre-loaded */
#define	WT_STAT_CONN_BLOCK_PRELOAD			1041
/*! block-manager: blocks read */
#define	WT_STAT_CONN_BLOCK_READ				1042
/*! block-manager: blocks written */
#define	WT_STAT_CONN_BLOCK_WRITE			1043
/*! block-manager: bytes read */
#define	WT_STAT_CONN_BLOCK_BYTE_READ			1044
/*! block-manager: bytes read via memory map API */
#define	WT_STAT_CONN_BLOCK_BYTE_READ_MMAP		1045
/*! block-manager: bytes read via system call API */
#define	WT_STAT_CONN_BLOCK_BYTE_READ_SYSCALL		1046
/*! block-manager: bytes written */
#define	WT_STAT_CONN_BLOCK_BYTE_WRITE			1047
/*! block-manager: bytes written for checkpoint */
#define	WT_STAT_CONN_BLOCK_BYTE_WRITE_CHECKPOINT	1048
/*! block-manager: bytes written via memory map API */
#define	WT_STAT_CONN_BLOCK_BYTE_WRITE_MMAP		1049
/*! block-manager: bytes written via system call API */
#define	WT_STAT_CONN_BLOCK_BYTE_WRITE_SYSCALL		1050
/*! block-manager: mapped blocks read */
#define	WT_STAT_CONN_BLOCK_MAP_READ			1051
/*! block-manager: mapped bytes read */
#define	WT_STAT_CONN_BLOCK_BYTE_MAP_READ		1052
/*!
 * block-manager: number of times the file was remapped because it
 * changed size via fallocate or truncate
 */
#define	WT_STAT_CONN_BLOCK_REMAP_FILE_RESIZE		1053
/*! block-manager: number of times the region was remapped via write */
#define	WT_STAT_CONN_BLOCK_REMAP_FILE_WRITE		1054
/*! cache: application threads page read from disk to cache count */
#define	WT_STAT_CONN_CACHE_READ_APP_COUNT		1055
/*! cache: application threads page read from disk to cache time (usecs) */
#define	WT_STAT_CONN_CACHE_READ_APP_TIME		1056
/*! cache: application threads page write from cache to disk count */
#define	WT_STAT_CONN_CACHE_WRITE_APP_COUNT		1057
/*! cache: application threads page write from cache to disk time (usecs) */
#define	WT_STAT_CONN_CACHE_WRITE_APP_TIME		1058
/*! cache: bytes allocated for updates */
#define	WT_STAT_CONN_CACHE_BYTES_UPDATES		1059
/*! cache: bytes belonging to page images in the cache */
#define	WT_STAT_CONN_CACHE_BYTES_IMAGE			1060
/*! cache: bytes belonging to the history store table in the cache */
#define	WT_STAT_CONN_CACHE_BYTES_HS			1061
/*! cache: bytes currently in the cache */
#define	WT_STAT_CONN_CACHE_BYTES_INUSE			1062
/*! cache: bytes dirty in the cache cumulative */
#define	WT_STAT_CONN_CACHE_BYTES_DIRTY_TOTAL		1063
/*! cache: bytes not belonging to page images in the cache */
#define	WT_STAT_CONN_CACHE_BYTES_OTHER			1064
/*! cache: bytes read into cache */
#define	WT_STAT_CONN_CACHE_BYTES_READ			1065
/*! cache: bytes written from cache */
#define	WT_STAT_CONN_CACHE_BYTES_WRITE			1066
/*! cache: checkpoint blocked page eviction */
#define	WT_STAT_CONN_CACHE_EVICTION_BLOCKED_CHECKPOINT	1067
/*!
 * cache: checkpoint of history store file blocked non-history store page
 * eviction
 */
#define	WT_STAT_CONN_CACHE_EVICTION_BLOCKED_CHECKPOINT_HS	1068
/*! cache: eviction calls to get a page */
#define	WT_STAT_CONN_CACHE_EVICTION_GET_REF		1069
/*! cache: eviction calls to get a page found queue empty */
#define	WT_STAT_CONN_CACHE_EVICTION_GET_REF_EMPTY	1070
/*! cache: eviction calls to get a page found queue empty after locking */
#define	WT_STAT_CONN_CACHE_EVICTION_GET_REF_EMPTY2	1071
/*! cache: eviction currently operating in aggressive mode */
#define	WT_STAT_CONN_CACHE_EVICTION_AGGRESSIVE_SET	1072
/*! cache: eviction empty score */
#define	WT_STAT_CONN_CACHE_EVICTION_EMPTY_SCORE		1073
/*!
 * cache: eviction gave up due to detecting a disk value without a
 * timestamp behind the last update on the chain
 */
#define	WT_STAT_CONN_CACHE_EVICTION_BLOCKED_NO_TS_CHECKPOINT_RACE_1	1074
/*!
 * cache: eviction gave up due to detecting a tombstone without a
 * timestamp ahead of the selected on disk update
 */
#define	WT_STAT_CONN_CACHE_EVICTION_BLOCKED_NO_TS_CHECKPOINT_RACE_2	1075
/*!
 * cache: eviction gave up due to detecting a tombstone without a
 * timestamp ahead of the selected on disk update after validating the
 * update chain
 */
#define	WT_STAT_CONN_CACHE_EVICTION_BLOCKED_NO_TS_CHECKPOINT_RACE_3	1076
/*!
 * cache: eviction gave up due to detecting update chain entries without
 * timestamps after the selected on disk update
 */
#define	WT_STAT_CONN_CACHE_EVICTION_BLOCKED_NO_TS_CHECKPOINT_RACE_4	1077
/*!
 * cache: eviction gave up due to needing to remove a record from the
 * history store but checkpoint is running
 */
#define	WT_STAT_CONN_CACHE_EVICTION_BLOCKED_REMOVE_HS_RACE_WITH_CHECKPOINT	1078
/*! cache: eviction passes of a file */
#define	WT_STAT_CONN_CACHE_EVICTION_WALK_PASSES		1079
/*! cache: eviction server candidate queue empty when topping up */
#define	WT_STAT_CONN_CACHE_EVICTION_QUEUE_EMPTY		1080
/*! cache: eviction server candidate queue not empty when topping up */
#define	WT_STAT_CONN_CACHE_EVICTION_QUEUE_NOT_EMPTY	1081
/*! cache: eviction server evicting pages */
#define	WT_STAT_CONN_CACHE_EVICTION_SERVER_EVICTING	1082
/*!
 * cache: eviction server slept, because we did not make progress with
 * eviction
 */
#define	WT_STAT_CONN_CACHE_EVICTION_SERVER_SLEPT	1083
/*! cache: eviction server unable to reach eviction goal */
#define	WT_STAT_CONN_CACHE_EVICTION_SLOW		1084
/*! cache: eviction server waiting for a leaf page */
#define	WT_STAT_CONN_CACHE_EVICTION_WALK_LEAF_NOTFOUND	1085
/*! cache: eviction state */
#define	WT_STAT_CONN_CACHE_EVICTION_STATE		1086
/*!
 * cache: eviction walk most recent sleeps for checkpoint handle
 * gathering
 */
#define	WT_STAT_CONN_CACHE_EVICTION_WALK_SLEEPS		1087
/*! cache: eviction walk target pages histogram - 0-9 */
#define	WT_STAT_CONN_CACHE_EVICTION_TARGET_PAGE_LT10	1088
/*! cache: eviction walk target pages histogram - 10-31 */
#define	WT_STAT_CONN_CACHE_EVICTION_TARGET_PAGE_LT32	1089
/*! cache: eviction walk target pages histogram - 128 and higher */
#define	WT_STAT_CONN_CACHE_EVICTION_TARGET_PAGE_GE128	1090
/*! cache: eviction walk target pages histogram - 32-63 */
#define	WT_STAT_CONN_CACHE_EVICTION_TARGET_PAGE_LT64	1091
/*! cache: eviction walk target pages histogram - 64-128 */
#define	WT_STAT_CONN_CACHE_EVICTION_TARGET_PAGE_LT128	1092
/*!
 * cache: eviction walk target pages reduced due to history store cache
 * pressure
 */
#define	WT_STAT_CONN_CACHE_EVICTION_TARGET_PAGE_REDUCED	1093
/*! cache: eviction walk target strategy both clean and dirty pages */
#define	WT_STAT_CONN_CACHE_EVICTION_TARGET_STRATEGY_BOTH_CLEAN_AND_DIRTY	1094
/*! cache: eviction walk target strategy only clean pages */
#define	WT_STAT_CONN_CACHE_EVICTION_TARGET_STRATEGY_CLEAN	1095
/*! cache: eviction walk target strategy only dirty pages */
#define	WT_STAT_CONN_CACHE_EVICTION_TARGET_STRATEGY_DIRTY	1096
/*! cache: eviction walks abandoned */
#define	WT_STAT_CONN_CACHE_EVICTION_WALKS_ABANDONED	1097
/*! cache: eviction walks gave up because they restarted their walk twice */
#define	WT_STAT_CONN_CACHE_EVICTION_WALKS_STOPPED	1098
/*!
 * cache: eviction walks gave up because they saw too many pages and
 * found no candidates
 */
#define	WT_STAT_CONN_CACHE_EVICTION_WALKS_GAVE_UP_NO_TARGETS	1099
/*!
 * cache: eviction walks gave up because they saw too many pages and
 * found too few candidates
 */
#define	WT_STAT_CONN_CACHE_EVICTION_WALKS_GAVE_UP_RATIO	1100
/*! cache: eviction walks reached end of tree */
#define	WT_STAT_CONN_CACHE_EVICTION_WALKS_ENDED		1101
/*! cache: eviction walks restarted */
#define	WT_STAT_CONN_CACHE_EVICTION_WALK_RESTART	1102
/*! cache: eviction walks started from root of tree */
#define	WT_STAT_CONN_CACHE_EVICTION_WALK_FROM_ROOT	1103
/*! cache: eviction walks started from saved location in tree */
#define	WT_STAT_CONN_CACHE_EVICTION_WALK_SAVED_POS	1104
/*! cache: eviction worker thread active */
#define	WT_STAT_CONN_CACHE_EVICTION_ACTIVE_WORKERS	1105
/*! cache: eviction worker thread created */
#define	WT_STAT_CONN_CACHE_EVICTION_WORKER_CREATED	1106
/*! cache: eviction worker thread evicting pages */
#define	WT_STAT_CONN_CACHE_EVICTION_WORKER_EVICTING	1107
/*! cache: eviction worker thread removed */
#define	WT_STAT_CONN_CACHE_EVICTION_WORKER_REMOVED	1108
/*! cache: eviction worker thread stable number */
#define	WT_STAT_CONN_CACHE_EVICTION_STABLE_STATE_WORKERS	1109
/*! cache: files with active eviction walks */
#define	WT_STAT_CONN_CACHE_EVICTION_WALKS_ACTIVE	1110
/*! cache: files with new eviction walks started */
#define	WT_STAT_CONN_CACHE_EVICTION_WALKS_STARTED	1111
/*! cache: force re-tuning of eviction workers once in a while */
#define	WT_STAT_CONN_CACHE_EVICTION_FORCE_RETUNE	1112
/*!
 * cache: forced eviction - do not retry count to evict pages selected to
 * evict during reconciliation
 */
#define	WT_STAT_CONN_CACHE_EVICTION_FORCE_NO_RETRY	1113
/*!
 * cache: forced eviction - history store pages failed to evict while
 * session has history store cursor open
 */
#define	WT_STAT_CONN_CACHE_EVICTION_FORCE_HS_FAIL	1114
/*!
 * cache: forced eviction - history store pages selected while session
 * has history store cursor open
 */
#define	WT_STAT_CONN_CACHE_EVICTION_FORCE_HS		1115
/*!
 * cache: forced eviction - history store pages successfully evicted
 * while session has history store cursor open
 */
#define	WT_STAT_CONN_CACHE_EVICTION_FORCE_HS_SUCCESS	1116
/*! cache: forced eviction - pages evicted that were clean count */
#define	WT_STAT_CONN_CACHE_EVICTION_FORCE_CLEAN		1117
/*! cache: forced eviction - pages evicted that were clean time (usecs) */
#define	WT_STAT_CONN_CACHE_EVICTION_FORCE_CLEAN_TIME	1118
/*! cache: forced eviction - pages evicted that were dirty count */
#define	WT_STAT_CONN_CACHE_EVICTION_FORCE_DIRTY		1119
/*! cache: forced eviction - pages evicted that were dirty time (usecs) */
#define	WT_STAT_CONN_CACHE_EVICTION_FORCE_DIRTY_TIME	1120
/*!
 * cache: forced eviction - pages selected because of a large number of
 * updates to a single item
 */
#define	WT_STAT_CONN_CACHE_EVICTION_FORCE_LONG_UPDATE_LIST	1121
/*!
 * cache: forced eviction - pages selected because of too many deleted
 * items count
 */
#define	WT_STAT_CONN_CACHE_EVICTION_FORCE_DELETE	1122
/*! cache: forced eviction - pages selected count */
#define	WT_STAT_CONN_CACHE_EVICTION_FORCE		1123
/*! cache: forced eviction - pages selected unable to be evicted count */
#define	WT_STAT_CONN_CACHE_EVICTION_FORCE_FAIL		1124
/*! cache: forced eviction - pages selected unable to be evicted time */
#define	WT_STAT_CONN_CACHE_EVICTION_FORCE_FAIL_TIME	1125
/*! cache: hazard pointer blocked page eviction */
#define	WT_STAT_CONN_CACHE_EVICTION_BLOCKED_HAZARD	1126
/*! cache: hazard pointer check calls */
#define	WT_STAT_CONN_CACHE_HAZARD_CHECKS		1127
/*! cache: hazard pointer check entries walked */
#define	WT_STAT_CONN_CACHE_HAZARD_WALKS			1128
/*! cache: hazard pointer maximum array length */
#define	WT_STAT_CONN_CACHE_HAZARD_MAX			1129
/*! cache: history store table insert calls */
#define	WT_STAT_CONN_CACHE_HS_INSERT			1130
/*! cache: history store table insert calls that returned restart */
#define	WT_STAT_CONN_CACHE_HS_INSERT_RESTART		1131
/*! cache: history store table max on-disk size */
#define	WT_STAT_CONN_CACHE_HS_ONDISK_MAX		1132
/*! cache: history store table on-disk size */
#define	WT_STAT_CONN_CACHE_HS_ONDISK			1133
/*! cache: history store table reads */
#define	WT_STAT_CONN_CACHE_HS_READ			1134
/*! cache: history store table reads missed */
#define	WT_STAT_CONN_CACHE_HS_READ_MISS			1135
/*! cache: history store table reads requiring squashed modifies */
#define	WT_STAT_CONN_CACHE_HS_READ_SQUASH		1136
/*!
 * cache: history store table resolved updates without timestamps that
 * lose their durable timestamp
 */
#define	WT_STAT_CONN_CACHE_HS_ORDER_LOSE_DURABLE_TIMESTAMP	1137
/*!
 * cache: history store table truncation by rollback to stable to remove
 * an unstable update
 */
#define	WT_STAT_CONN_CACHE_HS_KEY_TRUNCATE_RTS_UNSTABLE	1138
/*!
 * cache: history store table truncation by rollback to stable to remove
 * an update
 */
#define	WT_STAT_CONN_CACHE_HS_KEY_TRUNCATE_RTS		1139
/*!
 * cache: history store table truncation to remove all the keys of a
 * btree
 */
#define	WT_STAT_CONN_CACHE_HS_BTREE_TRUNCATE		1140
/*! cache: history store table truncation to remove an update */
#define	WT_STAT_CONN_CACHE_HS_KEY_TRUNCATE		1141
/*!
 * cache: history store table truncation to remove range of updates due
 * to an update without a timestamp on data page
 */
#define	WT_STAT_CONN_CACHE_HS_ORDER_REMOVE		1142
/*!
 * cache: history store table truncation to remove range of updates due
 * to key being removed from the data page during reconciliation
 */
#define	WT_STAT_CONN_CACHE_HS_KEY_TRUNCATE_ONPAGE_REMOVAL	1143
/*!
 * cache: history store table truncations that would have happened in
 * non-dryrun mode
 */
#define	WT_STAT_CONN_CACHE_HS_BTREE_TRUNCATE_DRYRUN	1144
/*!
 * cache: history store table truncations to remove an unstable update
 * that would have happened in non-dryrun mode
 */
#define	WT_STAT_CONN_CACHE_HS_KEY_TRUNCATE_RTS_UNSTABLE_DRYRUN	1145
/*!
 * cache: history store table truncations to remove an update that would
 * have happened in non-dryrun mode
 */
#define	WT_STAT_CONN_CACHE_HS_KEY_TRUNCATE_RTS_DRYRUN	1146
/*!
 * cache: history store table updates without timestamps fixed up by
 * reinserting with the fixed timestamp
 */
#define	WT_STAT_CONN_CACHE_HS_ORDER_REINSERT		1147
/*! cache: history store table writes requiring squashed modifies */
#define	WT_STAT_CONN_CACHE_HS_WRITE_SQUASH		1148
/*! cache: in-memory page passed criteria to be split */
#define	WT_STAT_CONN_CACHE_INMEM_SPLITTABLE		1149
/*! cache: in-memory page splits */
#define	WT_STAT_CONN_CACHE_INMEM_SPLIT			1150
/*! cache: internal page split blocked its eviction */
#define	WT_STAT_CONN_CACHE_EVICTION_BLOCKED_INTERNAL_PAGE_SPLIT	1151
/*! cache: internal pages evicted */
#define	WT_STAT_CONN_CACHE_EVICTION_INTERNAL		1152
/*! cache: internal pages queued for eviction */
#define	WT_STAT_CONN_CACHE_EVICTION_INTERNAL_PAGES_QUEUED	1153
/*! cache: internal pages seen by eviction walk */
#define	WT_STAT_CONN_CACHE_EVICTION_INTERNAL_PAGES_SEEN	1154
/*! cache: internal pages seen by eviction walk that are already queued */
#define	WT_STAT_CONN_CACHE_EVICTION_INTERNAL_PAGES_ALREADY_QUEUED	1155
/*! cache: internal pages split during eviction */
#define	WT_STAT_CONN_CACHE_EVICTION_SPLIT_INTERNAL	1156
/*! cache: leaf pages split during eviction */
#define	WT_STAT_CONN_CACHE_EVICTION_SPLIT_LEAF		1157
/*! cache: maximum bytes configured */
#define	WT_STAT_CONN_CACHE_BYTES_MAX			1158
/*! cache: maximum milliseconds spent at a single eviction */
#define	WT_STAT_CONN_CACHE_EVICTION_MAXIMUM_MILLISECONDS	1159
/*! cache: maximum page size seen at eviction */
#define	WT_STAT_CONN_CACHE_EVICTION_MAXIMUM_PAGE_SIZE	1160
/*! cache: modified pages evicted */
#define	WT_STAT_CONN_CACHE_EVICTION_DIRTY		1161
/*! cache: modified pages evicted by application threads */
#define	WT_STAT_CONN_CACHE_EVICTION_APP_DIRTY		1162
/*! cache: operations timed out waiting for space in cache */
#define	WT_STAT_CONN_CACHE_TIMED_OUT_OPS		1163
/*!
 * cache: overflow keys on a multiblock row-store page blocked its
 * eviction
 */
#define	WT_STAT_CONN_CACHE_EVICTION_BLOCKED_OVERFLOW_KEYS	1164
/*! cache: overflow pages read into cache */
#define	WT_STAT_CONN_CACHE_READ_OVERFLOW		1165
/*! cache: page split during eviction deepened the tree */
#define	WT_STAT_CONN_CACHE_EVICTION_DEEPEN		1166
/*! cache: page written requiring history store records */
#define	WT_STAT_CONN_CACHE_WRITE_HS			1167
/*! cache: pages currently held in the cache */
#define	WT_STAT_CONN_CACHE_PAGES_INUSE			1168
/*! cache: pages evicted by application threads */
#define	WT_STAT_CONN_CACHE_EVICTION_APP			1169
/*! cache: pages evicted in parallel with checkpoint */
#define	WT_STAT_CONN_CACHE_EVICTION_PAGES_IN_PARALLEL_WITH_CHECKPOINT	1170
/*! cache: pages queued for eviction */
#define	WT_STAT_CONN_CACHE_EVICTION_PAGES_QUEUED	1171
/*! cache: pages queued for eviction post lru sorting */
#define	WT_STAT_CONN_CACHE_EVICTION_PAGES_QUEUED_POST_LRU	1172
/*! cache: pages queued for urgent eviction */
#define	WT_STAT_CONN_CACHE_EVICTION_PAGES_QUEUED_URGENT	1173
/*! cache: pages queued for urgent eviction during walk */
#define	WT_STAT_CONN_CACHE_EVICTION_PAGES_QUEUED_OLDEST	1174
/*!
 * cache: pages queued for urgent eviction from history store due to high
 * dirty content
 */
#define	WT_STAT_CONN_CACHE_EVICTION_PAGES_QUEUED_URGENT_HS_DIRTY	1175
/*! cache: pages read into cache */
#define	WT_STAT_CONN_CACHE_READ				1176
/*! cache: pages read into cache after truncate */
#define	WT_STAT_CONN_CACHE_READ_DELETED			1177
/*! cache: pages read into cache after truncate in prepare state */
#define	WT_STAT_CONN_CACHE_READ_DELETED_PREPARED	1178
/*!
 * cache: pages removed from the ordinary queue to be queued for urgent
 * eviction
 */
#define	WT_STAT_CONN_CACHE_EVICTION_CLEAR_ORDINARY	1179
/*! cache: pages requested from the cache */
#define	WT_STAT_CONN_CACHE_PAGES_REQUESTED		1180
/*! cache: pages seen by eviction walk */
#define	WT_STAT_CONN_CACHE_EVICTION_PAGES_SEEN		1181
/*! cache: pages seen by eviction walk that are already queued */
#define	WT_STAT_CONN_CACHE_EVICTION_PAGES_ALREADY_QUEUED	1182
/*! cache: pages selected for eviction unable to be evicted */
#define	WT_STAT_CONN_CACHE_EVICTION_FAIL		1183
/*!
 * cache: pages selected for eviction unable to be evicted because of
 * active children on an internal page
 */
#define	WT_STAT_CONN_CACHE_EVICTION_FAIL_ACTIVE_CHILDREN_ON_AN_INTERNAL_PAGE	1184
/*!
 * cache: pages selected for eviction unable to be evicted because of
 * failure in reconciliation
 */
#define	WT_STAT_CONN_CACHE_EVICTION_FAIL_IN_RECONCILIATION	1185
/*!
 * cache: pages selected for eviction unable to be evicted because of
 * race between checkpoint and updates without timestamps
 */
#define	WT_STAT_CONN_CACHE_EVICTION_FAIL_CHECKPOINT_NO_TS	1186
/*! cache: pages walked for eviction */
#define	WT_STAT_CONN_CACHE_EVICTION_WALK		1187
/*! cache: pages written from cache */
#define	WT_STAT_CONN_CACHE_WRITE			1188
/*! cache: pages written requiring in-memory restoration */
#define	WT_STAT_CONN_CACHE_WRITE_RESTORE		1189
/*! cache: percentage overhead */
#define	WT_STAT_CONN_CACHE_OVERHEAD			1190
/*! cache: recent modification of a page blocked its eviction */
#define	WT_STAT_CONN_CACHE_EVICTION_BLOCKED_RECENTLY_MODIFIED	1191
/*! cache: reverse splits performed */
#define	WT_STAT_CONN_CACHE_REVERSE_SPLITS		1192
/*!
 * cache: reverse splits skipped because of VLCS namespace gap
 * restrictions
 */
#define	WT_STAT_CONN_CACHE_REVERSE_SPLITS_SKIPPED_VLCS	1193
/*! cache: the number of times full update inserted to history store */
#define	WT_STAT_CONN_CACHE_HS_INSERT_FULL_UPDATE	1194
/*! cache: the number of times reverse modify inserted to history store */
#define	WT_STAT_CONN_CACHE_HS_INSERT_REVERSE_MODIFY	1195
/*!
 * cache: total milliseconds spent inside reentrant history store
 * evictions in a reconciliation
 */
#define	WT_STAT_CONN_CACHE_REENTRY_HS_EVICTION_MILLISECONDS	1196
/*! cache: tracked bytes belonging to internal pages in the cache */
#define	WT_STAT_CONN_CACHE_BYTES_INTERNAL		1197
/*! cache: tracked bytes belonging to leaf pages in the cache */
#define	WT_STAT_CONN_CACHE_BYTES_LEAF			1198
/*! cache: tracked dirty bytes in the cache */
#define	WT_STAT_CONN_CACHE_BYTES_DIRTY			1199
/*! cache: tracked dirty pages in the cache */
#define	WT_STAT_CONN_CACHE_PAGES_DIRTY			1200
/*! cache: uncommitted truncate blocked page eviction */
#define	WT_STAT_CONN_CACHE_EVICTION_BLOCKED_UNCOMMITTED_TRUNCATE	1201
/*! cache: unmodified pages evicted */
#define	WT_STAT_CONN_CACHE_EVICTION_CLEAN		1202
/*! capacity: background fsync file handles considered */
#define	WT_STAT_CONN_FSYNC_ALL_FH_TOTAL			1203
/*! capacity: background fsync file handles synced */
#define	WT_STAT_CONN_FSYNC_ALL_FH			1204
/*! capacity: background fsync time (msecs) */
#define	WT_STAT_CONN_FSYNC_ALL_TIME			1205
/*! capacity: bytes read */
#define	WT_STAT_CONN_CAPACITY_BYTES_READ		1206
/*! capacity: bytes written for checkpoint */
#define	WT_STAT_CONN_CAPACITY_BYTES_CKPT		1207
/*! capacity: bytes written for eviction */
#define	WT_STAT_CONN_CAPACITY_BYTES_EVICT		1208
/*! capacity: bytes written for log */
#define	WT_STAT_CONN_CAPACITY_BYTES_LOG			1209
/*! capacity: bytes written total */
#define	WT_STAT_CONN_CAPACITY_BYTES_WRITTEN		1210
/*! capacity: threshold to call fsync */
#define	WT_STAT_CONN_CAPACITY_THRESHOLD			1211
/*! capacity: time waiting due to total capacity (usecs) */
#define	WT_STAT_CONN_CAPACITY_TIME_TOTAL		1212
/*! capacity: time waiting during checkpoint (usecs) */
#define	WT_STAT_CONN_CAPACITY_TIME_CKPT			1213
/*! capacity: time waiting during eviction (usecs) */
#define	WT_STAT_CONN_CAPACITY_TIME_EVICT		1214
/*! capacity: time waiting during logging (usecs) */
#define	WT_STAT_CONN_CAPACITY_TIME_LOG			1215
/*! capacity: time waiting during read (usecs) */
#define	WT_STAT_CONN_CAPACITY_TIME_READ			1216
/*! checkpoint: checkpoint has acquired a snapshot for its transaction */
#define	WT_STAT_CONN_CHECKPOINT_SNAPSHOT_ACQUIRED	1217
/*! checkpoint: checkpoints skipped because database was clean */
#define	WT_STAT_CONN_CHECKPOINT_SKIPPED			1218
/*! checkpoint: fsync calls after allocating the transaction ID */
#define	WT_STAT_CONN_CHECKPOINT_FSYNC_POST		1219
/*! checkpoint: fsync duration after allocating the transaction ID (usecs) */
#define	WT_STAT_CONN_CHECKPOINT_FSYNC_POST_DURATION	1220
/*! checkpoint: generation */
#define	WT_STAT_CONN_CHECKPOINT_GENERATION		1221
/*! checkpoint: max time (msecs) */
#define	WT_STAT_CONN_CHECKPOINT_TIME_MAX		1222
/*! checkpoint: min time (msecs) */
#define	WT_STAT_CONN_CHECKPOINT_TIME_MIN		1223
/*! checkpoint: most recent duration for gathering all handles (usecs) */
#define	WT_STAT_CONN_CHECKPOINT_HANDLE_DURATION		1224
/*! checkpoint: most recent duration for gathering applied handles (usecs) */
#define	WT_STAT_CONN_CHECKPOINT_HANDLE_DURATION_APPLY	1225
/*! checkpoint: most recent duration for gathering skipped handles (usecs) */
#define	WT_STAT_CONN_CHECKPOINT_HANDLE_DURATION_SKIP	1226
/*! checkpoint: most recent handles applied */
#define	WT_STAT_CONN_CHECKPOINT_HANDLE_APPLIED		1227
/*! checkpoint: most recent handles skipped */
#define	WT_STAT_CONN_CHECKPOINT_HANDLE_SKIPPED		1228
/*! checkpoint: most recent handles walked */
#define	WT_STAT_CONN_CHECKPOINT_HANDLE_WALKED		1229
/*! checkpoint: most recent time (msecs) */
#define	WT_STAT_CONN_CHECKPOINT_TIME_RECENT		1230
/*! checkpoint: number of checkpoints started */
#define	WT_STAT_CONN_CHECKPOINTS			1231
/*! checkpoint: number of files synced */
#define	WT_STAT_CONN_CHECKPOINT_SYNC			1232
/*! checkpoint: number of handles visited after writes complete */
#define	WT_STAT_CONN_CHECKPOINT_PRESYNC			1233
/*! checkpoint: number of history store pages caused to be reconciled */
#define	WT_STAT_CONN_CHECKPOINT_HS_PAGES_RECONCILED	1234
/*! checkpoint: number of internal pages visited */
#define	WT_STAT_CONN_CHECKPOINT_PAGES_VISITED_INTERNAL	1235
/*! checkpoint: number of leaf pages visited */
#define	WT_STAT_CONN_CHECKPOINT_PAGES_VISITED_LEAF	1236
/*! checkpoint: number of pages caused to be reconciled */
#define	WT_STAT_CONN_CHECKPOINT_PAGES_RECONCILED	1237
/*! checkpoint: pages added for eviction during checkpoint cleanup */
#define	WT_STAT_CONN_CHECKPOINT_CLEANUP_PAGES_EVICT	1238
/*! checkpoint: pages removed during checkpoint cleanup */
#define	WT_STAT_CONN_CHECKPOINT_CLEANUP_PAGES_REMOVED	1239
/*! checkpoint: pages skipped during checkpoint cleanup tree walk */
#define	WT_STAT_CONN_CHECKPOINT_CLEANUP_PAGES_WALK_SKIPPED	1240
/*! checkpoint: pages visited during checkpoint cleanup */
#define	WT_STAT_CONN_CHECKPOINT_CLEANUP_PAGES_VISITED	1241
/*! checkpoint: prepare currently running */
#define	WT_STAT_CONN_CHECKPOINT_PREP_RUNNING		1242
/*! checkpoint: prepare max time (msecs) */
#define	WT_STAT_CONN_CHECKPOINT_PREP_MAX		1243
/*! checkpoint: prepare min time (msecs) */
#define	WT_STAT_CONN_CHECKPOINT_PREP_MIN		1244
/*! checkpoint: prepare most recent time (msecs) */
#define	WT_STAT_CONN_CHECKPOINT_PREP_RECENT		1245
/*! checkpoint: prepare total time (msecs) */
#define	WT_STAT_CONN_CHECKPOINT_PREP_TOTAL		1246
/*! checkpoint: progress state */
#define	WT_STAT_CONN_CHECKPOINT_STATE			1247
/*! checkpoint: scrub dirty target */
#define	WT_STAT_CONN_CHECKPOINT_SCRUB_TARGET		1248
/*! checkpoint: scrub time (msecs) */
#define	WT_STAT_CONN_CHECKPOINT_SCRUB_TIME		1249
/*! checkpoint: stop timing stress active */
#define	WT_STAT_CONN_CHECKPOINT_STOP_STRESS_ACTIVE	1250
/*! checkpoint: total time (msecs) */
#define	WT_STAT_CONN_CHECKPOINT_TIME_TOTAL		1251
/*! checkpoint: transaction checkpoints due to obsolete pages */
#define	WT_STAT_CONN_CHECKPOINT_OBSOLETE_APPLIED	1252
/*! checkpoint: wait cycles while cache dirty level is decreasing */
#define	WT_STAT_CONN_CHECKPOINT_WAIT_REDUCE_DIRTY	1253
/*! chunk-cache: aggregate number of spanned chunks on read */
#define	WT_STAT_CONN_CHUNK_CACHE_SPANS_CHUNKS_READ	1254
/*! chunk-cache: aggregate number of spanned chunks on remove */
#define	WT_STAT_CONN_CHUNK_CACHE_SPANS_CHUNKS_REMOVE	1255
/*! chunk-cache: chunks evicted */
#define	WT_STAT_CONN_CHUNK_CACHE_CHUNKS_EVICTED		1256
/*! chunk-cache: could not allocate due to exceeding capacity */
#define	WT_STAT_CONN_CHUNK_CACHE_EXCEEDED_CAPACITY	1257
/*! chunk-cache: lookups */
#define	WT_STAT_CONN_CHUNK_CACHE_LOOKUPS		1258
/*! chunk-cache: number of misses */
#define	WT_STAT_CONN_CHUNK_CACHE_MISSES			1259
/*! chunk-cache: number of times a read from storage failed */
#define	WT_STAT_CONN_CHUNK_CACHE_IO_FAILED		1260
/*! chunk-cache: retried accessing a chunk while I/O was in progress */
#define	WT_STAT_CONN_CHUNK_CACHE_RETRIES		1261
/*! chunk-cache: timed out due to too many retries */
#define	WT_STAT_CONN_CHUNK_CACHE_TOOMANY_RETRIES	1262
/*! chunk-cache: total bytes used by the cache */
#define	WT_STAT_CONN_CHUNK_CACHE_BYTES_INUSE		1263
/*! chunk-cache: total bytes used by the cache for pinned chunks */
#define	WT_STAT_CONN_CHUNK_CACHE_BYTES_INUSE_PINNED	1264
/*! chunk-cache: total chunks held by the chunk cache */
#define	WT_STAT_CONN_CHUNK_CACHE_CHUNKS_INUSE		1265
/*! chunk-cache: total pinned chunks held by the chunk cache */
#define	WT_STAT_CONN_CHUNK_CACHE_CHUNKS_PINNED		1266
/*! connection: auto adjusting condition resets */
#define	WT_STAT_CONN_COND_AUTO_WAIT_RESET		1267
/*! connection: auto adjusting condition wait calls */
#define	WT_STAT_CONN_COND_AUTO_WAIT			1268
/*!
 * connection: auto adjusting condition wait raced to update timeout and
 * skipped updating
 */
#define	WT_STAT_CONN_COND_AUTO_WAIT_SKIPPED		1269
/*! connection: detected system time went backwards */
#define	WT_STAT_CONN_TIME_TRAVEL			1270
/*! connection: files currently open */
#define	WT_STAT_CONN_FILE_OPEN				1271
/*! connection: hash bucket array size for data handles */
#define	WT_STAT_CONN_BUCKETS_DH				1272
/*! connection: hash bucket array size general */
#define	WT_STAT_CONN_BUCKETS				1273
/*! connection: memory allocations */
#define	WT_STAT_CONN_MEMORY_ALLOCATION			1274
/*! connection: memory frees */
#define	WT_STAT_CONN_MEMORY_FREE			1275
/*! connection: memory re-allocations */
#define	WT_STAT_CONN_MEMORY_GROW			1276
/*! connection: number of sessions without a sweep for 5+ minutes */
#define	WT_STAT_CONN_NO_SESSION_SWEEP_5MIN		1277
/*! connection: number of sessions without a sweep for 60+ minutes */
#define	WT_STAT_CONN_NO_SESSION_SWEEP_60MIN		1278
/*! connection: pthread mutex condition wait calls */
#define	WT_STAT_CONN_COND_WAIT				1279
/*! connection: pthread mutex shared lock read-lock calls */
#define	WT_STAT_CONN_RWLOCK_READ			1280
/*! connection: pthread mutex shared lock write-lock calls */
#define	WT_STAT_CONN_RWLOCK_WRITE			1281
/*! connection: total fsync I/Os */
#define	WT_STAT_CONN_FSYNC_IO				1282
/*! connection: total read I/Os */
#define	WT_STAT_CONN_READ_IO				1283
/*! connection: total write I/Os */
#define	WT_STAT_CONN_WRITE_IO				1284
/*! cursor: Total number of entries skipped by cursor next calls */
#define	WT_STAT_CONN_CURSOR_NEXT_SKIP_TOTAL		1285
/*! cursor: Total number of entries skipped by cursor prev calls */
#define	WT_STAT_CONN_CURSOR_PREV_SKIP_TOTAL		1286
/*!
 * cursor: Total number of entries skipped to position the history store
 * cursor
 */
#define	WT_STAT_CONN_CURSOR_SKIP_HS_CUR_POSITION	1287
/*!
 * cursor: Total number of times a search near has exited due to prefix
 * config
 */
#define	WT_STAT_CONN_CURSOR_SEARCH_NEAR_PREFIX_FAST_PATHS	1288
/*!
 * cursor: Total number of times cursor fails to temporarily release
 * pinned page to encourage eviction of hot or large page
 */
#define	WT_STAT_CONN_CURSOR_REPOSITION_FAILED		1289
/*!
 * cursor: Total number of times cursor temporarily releases pinned page
 * to encourage eviction of hot or large page
 */
#define	WT_STAT_CONN_CURSOR_REPOSITION			1290
/*! cursor: cached cursor count */
#define	WT_STAT_CONN_CURSOR_CACHED_COUNT		1291
/*! cursor: cursor bound calls that return an error */
#define	WT_STAT_CONN_CURSOR_BOUND_ERROR			1292
/*! cursor: cursor bounds cleared from reset */
#define	WT_STAT_CONN_CURSOR_BOUNDS_RESET		1293
/*! cursor: cursor bounds comparisons performed */
#define	WT_STAT_CONN_CURSOR_BOUNDS_COMPARISONS		1294
/*! cursor: cursor bounds next called on an unpositioned cursor */
#define	WT_STAT_CONN_CURSOR_BOUNDS_NEXT_UNPOSITIONED	1295
/*! cursor: cursor bounds next early exit */
#define	WT_STAT_CONN_CURSOR_BOUNDS_NEXT_EARLY_EXIT	1296
/*! cursor: cursor bounds prev called on an unpositioned cursor */
#define	WT_STAT_CONN_CURSOR_BOUNDS_PREV_UNPOSITIONED	1297
/*! cursor: cursor bounds prev early exit */
#define	WT_STAT_CONN_CURSOR_BOUNDS_PREV_EARLY_EXIT	1298
/*! cursor: cursor bounds search early exit */
#define	WT_STAT_CONN_CURSOR_BOUNDS_SEARCH_EARLY_EXIT	1299
/*! cursor: cursor bounds search near call repositioned cursor */
#define	WT_STAT_CONN_CURSOR_BOUNDS_SEARCH_NEAR_REPOSITIONED_CURSOR	1300
/*! cursor: cursor bulk loaded cursor insert calls */
#define	WT_STAT_CONN_CURSOR_INSERT_BULK			1301
/*! cursor: cursor cache calls that return an error */
#define	WT_STAT_CONN_CURSOR_CACHE_ERROR			1302
/*! cursor: cursor close calls that result in cache */
#define	WT_STAT_CONN_CURSOR_CACHE			1303
/*! cursor: cursor close calls that return an error */
#define	WT_STAT_CONN_CURSOR_CLOSE_ERROR			1304
/*! cursor: cursor compare calls that return an error */
#define	WT_STAT_CONN_CURSOR_COMPARE_ERROR		1305
/*! cursor: cursor create calls */
#define	WT_STAT_CONN_CURSOR_CREATE			1306
/*! cursor: cursor equals calls that return an error */
#define	WT_STAT_CONN_CURSOR_EQUALS_ERROR		1307
/*! cursor: cursor get key calls that return an error */
#define	WT_STAT_CONN_CURSOR_GET_KEY_ERROR		1308
/*! cursor: cursor get value calls that return an error */
#define	WT_STAT_CONN_CURSOR_GET_VALUE_ERROR		1309
/*! cursor: cursor insert calls */
#define	WT_STAT_CONN_CURSOR_INSERT			1310
/*! cursor: cursor insert calls that return an error */
#define	WT_STAT_CONN_CURSOR_INSERT_ERROR		1311
/*! cursor: cursor insert check calls that return an error */
#define	WT_STAT_CONN_CURSOR_INSERT_CHECK_ERROR		1312
/*! cursor: cursor insert key and value bytes */
#define	WT_STAT_CONN_CURSOR_INSERT_BYTES		1313
/*! cursor: cursor largest key calls that return an error */
#define	WT_STAT_CONN_CURSOR_LARGEST_KEY_ERROR		1314
/*! cursor: cursor modify calls */
#define	WT_STAT_CONN_CURSOR_MODIFY			1315
/*! cursor: cursor modify calls that return an error */
#define	WT_STAT_CONN_CURSOR_MODIFY_ERROR		1316
/*! cursor: cursor modify key and value bytes affected */
#define	WT_STAT_CONN_CURSOR_MODIFY_BYTES		1317
/*! cursor: cursor modify value bytes modified */
#define	WT_STAT_CONN_CURSOR_MODIFY_BYTES_TOUCH		1318
/*! cursor: cursor next calls */
#define	WT_STAT_CONN_CURSOR_NEXT			1319
/*! cursor: cursor next calls that return an error */
#define	WT_STAT_CONN_CURSOR_NEXT_ERROR			1320
/*!
 * cursor: cursor next calls that skip due to a globally visible history
 * store tombstone
 */
#define	WT_STAT_CONN_CURSOR_NEXT_HS_TOMBSTONE		1321
/*!
 * cursor: cursor next calls that skip greater than 1 and fewer than 100
 * entries
 */
#define	WT_STAT_CONN_CURSOR_NEXT_SKIP_LT_100		1322
/*!
 * cursor: cursor next calls that skip greater than or equal to 100
 * entries
 */
#define	WT_STAT_CONN_CURSOR_NEXT_SKIP_GE_100		1323
/*! cursor: cursor next random calls that return an error */
#define	WT_STAT_CONN_CURSOR_NEXT_RANDOM_ERROR		1324
/*! cursor: cursor operation restarted */
#define	WT_STAT_CONN_CURSOR_RESTART			1325
/*! cursor: cursor prev calls */
#define	WT_STAT_CONN_CURSOR_PREV			1326
/*! cursor: cursor prev calls that return an error */
#define	WT_STAT_CONN_CURSOR_PREV_ERROR			1327
/*!
 * cursor: cursor prev calls that skip due to a globally visible history
 * store tombstone
 */
#define	WT_STAT_CONN_CURSOR_PREV_HS_TOMBSTONE		1328
/*!
 * cursor: cursor prev calls that skip greater than or equal to 100
 * entries
 */
#define	WT_STAT_CONN_CURSOR_PREV_SKIP_GE_100		1329
/*! cursor: cursor prev calls that skip less than 100 entries */
#define	WT_STAT_CONN_CURSOR_PREV_SKIP_LT_100		1330
/*! cursor: cursor reconfigure calls that return an error */
#define	WT_STAT_CONN_CURSOR_RECONFIGURE_ERROR		1331
/*! cursor: cursor remove calls */
#define	WT_STAT_CONN_CURSOR_REMOVE			1332
/*! cursor: cursor remove calls that return an error */
#define	WT_STAT_CONN_CURSOR_REMOVE_ERROR		1333
/*! cursor: cursor remove key bytes removed */
#define	WT_STAT_CONN_CURSOR_REMOVE_BYTES		1334
/*! cursor: cursor reopen calls that return an error */
#define	WT_STAT_CONN_CURSOR_REOPEN_ERROR		1335
/*! cursor: cursor reserve calls */
#define	WT_STAT_CONN_CURSOR_RESERVE			1336
/*! cursor: cursor reserve calls that return an error */
#define	WT_STAT_CONN_CURSOR_RESERVE_ERROR		1337
/*! cursor: cursor reset calls */
#define	WT_STAT_CONN_CURSOR_RESET			1338
/*! cursor: cursor reset calls that return an error */
#define	WT_STAT_CONN_CURSOR_RESET_ERROR			1339
/*! cursor: cursor search calls */
#define	WT_STAT_CONN_CURSOR_SEARCH			1340
/*! cursor: cursor search calls that return an error */
#define	WT_STAT_CONN_CURSOR_SEARCH_ERROR		1341
/*! cursor: cursor search history store calls */
#define	WT_STAT_CONN_CURSOR_SEARCH_HS			1342
/*! cursor: cursor search near calls */
#define	WT_STAT_CONN_CURSOR_SEARCH_NEAR			1343
/*! cursor: cursor search near calls that return an error */
#define	WT_STAT_CONN_CURSOR_SEARCH_NEAR_ERROR		1344
/*! cursor: cursor sweep buckets */
#define	WT_STAT_CONN_CURSOR_SWEEP_BUCKETS		1345
/*! cursor: cursor sweep cursors closed */
#define	WT_STAT_CONN_CURSOR_SWEEP_CLOSED		1346
/*! cursor: cursor sweep cursors examined */
#define	WT_STAT_CONN_CURSOR_SWEEP_EXAMINED		1347
/*! cursor: cursor sweeps */
#define	WT_STAT_CONN_CURSOR_SWEEP			1348
/*! cursor: cursor truncate calls */
#define	WT_STAT_CONN_CURSOR_TRUNCATE			1349
/*! cursor: cursor truncates performed on individual keys */
#define	WT_STAT_CONN_CURSOR_TRUNCATE_KEYS_DELETED	1350
/*! cursor: cursor update calls */
#define	WT_STAT_CONN_CURSOR_UPDATE			1351
/*! cursor: cursor update calls that return an error */
#define	WT_STAT_CONN_CURSOR_UPDATE_ERROR		1352
/*! cursor: cursor update key and value bytes */
#define	WT_STAT_CONN_CURSOR_UPDATE_BYTES		1353
/*! cursor: cursor update value size change */
#define	WT_STAT_CONN_CURSOR_UPDATE_BYTES_CHANGED	1354
/*! cursor: cursors reused from cache */
#define	WT_STAT_CONN_CURSOR_REOPEN			1355
/*! cursor: open cursor count */
#define	WT_STAT_CONN_CURSOR_OPEN_COUNT			1356
/*! data-handle: connection data handle size */
#define	WT_STAT_CONN_DH_CONN_HANDLE_SIZE		1357
/*! data-handle: connection data handles currently active */
#define	WT_STAT_CONN_DH_CONN_HANDLE_COUNT		1358
/*! data-handle: connection sweep candidate became referenced */
#define	WT_STAT_CONN_DH_SWEEP_REF			1359
/*! data-handle: connection sweep dhandles closed */
#define	WT_STAT_CONN_DH_SWEEP_CLOSE			1360
/*! data-handle: connection sweep dhandles removed from hash list */
#define	WT_STAT_CONN_DH_SWEEP_REMOVE			1361
/*! data-handle: connection sweep time-of-death sets */
#define	WT_STAT_CONN_DH_SWEEP_TOD			1362
/*! data-handle: connection sweeps */
#define	WT_STAT_CONN_DH_SWEEPS				1363
/*!
 * data-handle: connection sweeps skipped due to checkpoint gathering
 * handles
 */
#define	WT_STAT_CONN_DH_SWEEP_SKIP_CKPT			1364
/*! data-handle: session dhandles swept */
#define	WT_STAT_CONN_DH_SESSION_HANDLES			1365
/*! data-handle: session sweep attempts */
#define	WT_STAT_CONN_DH_SESSION_SWEEPS			1366
/*! lock: checkpoint lock acquisitions */
#define	WT_STAT_CONN_LOCK_CHECKPOINT_COUNT		1367
/*! lock: checkpoint lock application thread wait time (usecs) */
#define	WT_STAT_CONN_LOCK_CHECKPOINT_WAIT_APPLICATION	1368
/*! lock: checkpoint lock internal thread wait time (usecs) */
#define	WT_STAT_CONN_LOCK_CHECKPOINT_WAIT_INTERNAL	1369
/*! lock: dhandle lock application thread time waiting (usecs) */
#define	WT_STAT_CONN_LOCK_DHANDLE_WAIT_APPLICATION	1370
/*! lock: dhandle lock internal thread time waiting (usecs) */
#define	WT_STAT_CONN_LOCK_DHANDLE_WAIT_INTERNAL		1371
/*! lock: dhandle read lock acquisitions */
#define	WT_STAT_CONN_LOCK_DHANDLE_READ_COUNT		1372
/*! lock: dhandle write lock acquisitions */
#define	WT_STAT_CONN_LOCK_DHANDLE_WRITE_COUNT		1373
/*!
 * lock: durable timestamp queue lock application thread time waiting
 * (usecs)
 */
#define	WT_STAT_CONN_LOCK_DURABLE_TIMESTAMP_WAIT_APPLICATION	1374
/*!
 * lock: durable timestamp queue lock internal thread time waiting
 * (usecs)
 */
#define	WT_STAT_CONN_LOCK_DURABLE_TIMESTAMP_WAIT_INTERNAL	1375
/*! lock: durable timestamp queue read lock acquisitions */
#define	WT_STAT_CONN_LOCK_DURABLE_TIMESTAMP_READ_COUNT	1376
/*! lock: durable timestamp queue write lock acquisitions */
#define	WT_STAT_CONN_LOCK_DURABLE_TIMESTAMP_WRITE_COUNT	1377
/*! lock: metadata lock acquisitions */
#define	WT_STAT_CONN_LOCK_METADATA_COUNT		1378
/*! lock: metadata lock application thread wait time (usecs) */
#define	WT_STAT_CONN_LOCK_METADATA_WAIT_APPLICATION	1379
/*! lock: metadata lock internal thread wait time (usecs) */
#define	WT_STAT_CONN_LOCK_METADATA_WAIT_INTERNAL	1380
/*!
 * lock: read timestamp queue lock application thread time waiting
 * (usecs)
 */
#define	WT_STAT_CONN_LOCK_READ_TIMESTAMP_WAIT_APPLICATION	1381
/*! lock: read timestamp queue lock internal thread time waiting (usecs) */
#define	WT_STAT_CONN_LOCK_READ_TIMESTAMP_WAIT_INTERNAL	1382
/*! lock: read timestamp queue read lock acquisitions */
#define	WT_STAT_CONN_LOCK_READ_TIMESTAMP_READ_COUNT	1383
/*! lock: read timestamp queue write lock acquisitions */
#define	WT_STAT_CONN_LOCK_READ_TIMESTAMP_WRITE_COUNT	1384
/*! lock: schema lock acquisitions */
#define	WT_STAT_CONN_LOCK_SCHEMA_COUNT			1385
/*! lock: schema lock application thread wait time (usecs) */
#define	WT_STAT_CONN_LOCK_SCHEMA_WAIT_APPLICATION	1386
/*! lock: schema lock internal thread wait time (usecs) */
#define	WT_STAT_CONN_LOCK_SCHEMA_WAIT_INTERNAL		1387
/*!
 * lock: table lock application thread time waiting for the table lock
 * (usecs)
 */
#define	WT_STAT_CONN_LOCK_TABLE_WAIT_APPLICATION	1388
/*!
 * lock: table lock internal thread time waiting for the table lock
 * (usecs)
 */
#define	WT_STAT_CONN_LOCK_TABLE_WAIT_INTERNAL		1389
/*! lock: table read lock acquisitions */
#define	WT_STAT_CONN_LOCK_TABLE_READ_COUNT		1390
/*! lock: table write lock acquisitions */
#define	WT_STAT_CONN_LOCK_TABLE_WRITE_COUNT		1391
/*! lock: txn global lock application thread time waiting (usecs) */
#define	WT_STAT_CONN_LOCK_TXN_GLOBAL_WAIT_APPLICATION	1392
/*! lock: txn global lock internal thread time waiting (usecs) */
#define	WT_STAT_CONN_LOCK_TXN_GLOBAL_WAIT_INTERNAL	1393
/*! lock: txn global read lock acquisitions */
#define	WT_STAT_CONN_LOCK_TXN_GLOBAL_READ_COUNT		1394
/*! lock: txn global write lock acquisitions */
#define	WT_STAT_CONN_LOCK_TXN_GLOBAL_WRITE_COUNT	1395
/*! log: busy returns attempting to switch slots */
#define	WT_STAT_CONN_LOG_SLOT_SWITCH_BUSY		1396
/*! log: force log remove time sleeping (usecs) */
#define	WT_STAT_CONN_LOG_FORCE_REMOVE_SLEEP		1397
/*! log: log bytes of payload data */
#define	WT_STAT_CONN_LOG_BYTES_PAYLOAD			1398
/*! log: log bytes written */
#define	WT_STAT_CONN_LOG_BYTES_WRITTEN			1399
/*! log: log files manually zero-filled */
#define	WT_STAT_CONN_LOG_ZERO_FILLS			1400
/*! log: log flush operations */
#define	WT_STAT_CONN_LOG_FLUSH				1401
/*! log: log force write operations */
#define	WT_STAT_CONN_LOG_FORCE_WRITE			1402
/*! log: log force write operations skipped */
#define	WT_STAT_CONN_LOG_FORCE_WRITE_SKIP		1403
/*! log: log records compressed */
#define	WT_STAT_CONN_LOG_COMPRESS_WRITES		1404
/*! log: log records not compressed */
#define	WT_STAT_CONN_LOG_COMPRESS_WRITE_FAILS		1405
/*! log: log records too small to compress */
#define	WT_STAT_CONN_LOG_COMPRESS_SMALL			1406
/*! log: log release advances write LSN */
#define	WT_STAT_CONN_LOG_RELEASE_WRITE_LSN		1407
/*! log: log scan operations */
#define	WT_STAT_CONN_LOG_SCANS				1408
/*! log: log scan records requiring two reads */
#define	WT_STAT_CONN_LOG_SCAN_REREADS			1409
/*! log: log server thread advances write LSN */
#define	WT_STAT_CONN_LOG_WRITE_LSN			1410
/*! log: log server thread write LSN walk skipped */
#define	WT_STAT_CONN_LOG_WRITE_LSN_SKIP			1411
/*! log: log sync operations */
#define	WT_STAT_CONN_LOG_SYNC				1412
/*! log: log sync time duration (usecs) */
#define	WT_STAT_CONN_LOG_SYNC_DURATION			1413
/*! log: log sync_dir operations */
#define	WT_STAT_CONN_LOG_SYNC_DIR			1414
/*! log: log sync_dir time duration (usecs) */
#define	WT_STAT_CONN_LOG_SYNC_DIR_DURATION		1415
/*! log: log write operations */
#define	WT_STAT_CONN_LOG_WRITES				1416
/*! log: logging bytes consolidated */
#define	WT_STAT_CONN_LOG_SLOT_CONSOLIDATED		1417
/*! log: maximum log file size */
#define	WT_STAT_CONN_LOG_MAX_FILESIZE			1418
/*! log: number of pre-allocated log files to create */
#define	WT_STAT_CONN_LOG_PREALLOC_MAX			1419
/*! log: pre-allocated log files not ready and missed */
#define	WT_STAT_CONN_LOG_PREALLOC_MISSED		1420
/*! log: pre-allocated log files prepared */
#define	WT_STAT_CONN_LOG_PREALLOC_FILES			1421
/*! log: pre-allocated log files used */
#define	WT_STAT_CONN_LOG_PREALLOC_USED			1422
/*! log: records processed by log scan */
#define	WT_STAT_CONN_LOG_SCAN_RECORDS			1423
/*! log: slot close lost race */
#define	WT_STAT_CONN_LOG_SLOT_CLOSE_RACE		1424
/*! log: slot close unbuffered waits */
#define	WT_STAT_CONN_LOG_SLOT_CLOSE_UNBUF		1425
/*! log: slot closures */
#define	WT_STAT_CONN_LOG_SLOT_CLOSES			1426
/*! log: slot join atomic update races */
#define	WT_STAT_CONN_LOG_SLOT_RACES			1427
/*! log: slot join calls atomic updates raced */
#define	WT_STAT_CONN_LOG_SLOT_YIELD_RACE		1428
/*! log: slot join calls did not yield */
#define	WT_STAT_CONN_LOG_SLOT_IMMEDIATE			1429
/*! log: slot join calls found active slot closed */
#define	WT_STAT_CONN_LOG_SLOT_YIELD_CLOSE		1430
/*! log: slot join calls slept */
#define	WT_STAT_CONN_LOG_SLOT_YIELD_SLEEP		1431
/*! log: slot join calls yielded */
#define	WT_STAT_CONN_LOG_SLOT_YIELD			1432
/*! log: slot join found active slot closed */
#define	WT_STAT_CONN_LOG_SLOT_ACTIVE_CLOSED		1433
/*! log: slot joins yield time (usecs) */
#define	WT_STAT_CONN_LOG_SLOT_YIELD_DURATION		1434
/*! log: slot transitions unable to find free slot */
#define	WT_STAT_CONN_LOG_SLOT_NO_FREE_SLOTS		1435
/*! log: slot unbuffered writes */
#define	WT_STAT_CONN_LOG_SLOT_UNBUFFERED		1436
/*! log: total in-memory size of compressed records */
#define	WT_STAT_CONN_LOG_COMPRESS_MEM			1437
/*! log: total log buffer size */
#define	WT_STAT_CONN_LOG_BUFFER_SIZE			1438
/*! log: total size of compressed records */
#define	WT_STAT_CONN_LOG_COMPRESS_LEN			1439
/*! log: written slots coalesced */
#define	WT_STAT_CONN_LOG_SLOT_COALESCED			1440
/*! log: yields waiting for previous log file close */
#define	WT_STAT_CONN_LOG_CLOSE_YIELDS			1441
/*! perf: file system read latency histogram (bucket 1) - 10-49ms */
#define	WT_STAT_CONN_PERF_HIST_FSREAD_LATENCY_LT50	1442
/*! perf: file system read latency histogram (bucket 2) - 50-99ms */
#define	WT_STAT_CONN_PERF_HIST_FSREAD_LATENCY_LT100	1443
/*! perf: file system read latency histogram (bucket 3) - 100-249ms */
#define	WT_STAT_CONN_PERF_HIST_FSREAD_LATENCY_LT250	1444
/*! perf: file system read latency histogram (bucket 4) - 250-499ms */
#define	WT_STAT_CONN_PERF_HIST_FSREAD_LATENCY_LT500	1445
/*! perf: file system read latency histogram (bucket 5) - 500-999ms */
#define	WT_STAT_CONN_PERF_HIST_FSREAD_LATENCY_LT1000	1446
/*! perf: file system read latency histogram (bucket 6) - 1000ms+ */
#define	WT_STAT_CONN_PERF_HIST_FSREAD_LATENCY_GT1000	1447
/*! perf: file system write latency histogram (bucket 1) - 10-49ms */
#define	WT_STAT_CONN_PERF_HIST_FSWRITE_LATENCY_LT50	1448
/*! perf: file system write latency histogram (bucket 2) - 50-99ms */
#define	WT_STAT_CONN_PERF_HIST_FSWRITE_LATENCY_LT100	1449
/*! perf: file system write latency histogram (bucket 3) - 100-249ms */
#define	WT_STAT_CONN_PERF_HIST_FSWRITE_LATENCY_LT250	1450
/*! perf: file system write latency histogram (bucket 4) - 250-499ms */
#define	WT_STAT_CONN_PERF_HIST_FSWRITE_LATENCY_LT500	1451
/*! perf: file system write latency histogram (bucket 5) - 500-999ms */
#define	WT_STAT_CONN_PERF_HIST_FSWRITE_LATENCY_LT1000	1452
/*! perf: file system write latency histogram (bucket 6) - 1000ms+ */
#define	WT_STAT_CONN_PERF_HIST_FSWRITE_LATENCY_GT1000	1453
/*! perf: operation read latency histogram (bucket 1) - 100-249us */
#define	WT_STAT_CONN_PERF_HIST_OPREAD_LATENCY_LT250	1454
/*! perf: operation read latency histogram (bucket 2) - 250-499us */
#define	WT_STAT_CONN_PERF_HIST_OPREAD_LATENCY_LT500	1455
/*! perf: operation read latency histogram (bucket 3) - 500-999us */
#define	WT_STAT_CONN_PERF_HIST_OPREAD_LATENCY_LT1000	1456
/*! perf: operation read latency histogram (bucket 4) - 1000-9999us */
#define	WT_STAT_CONN_PERF_HIST_OPREAD_LATENCY_LT10000	1457
/*! perf: operation read latency histogram (bucket 5) - 10000us+ */
#define	WT_STAT_CONN_PERF_HIST_OPREAD_LATENCY_GT10000	1458
/*! perf: operation write latency histogram (bucket 1) - 100-249us */
#define	WT_STAT_CONN_PERF_HIST_OPWRITE_LATENCY_LT250	1459
/*! perf: operation write latency histogram (bucket 2) - 250-499us */
#define	WT_STAT_CONN_PERF_HIST_OPWRITE_LATENCY_LT500	1460
/*! perf: operation write latency histogram (bucket 3) - 500-999us */
#define	WT_STAT_CONN_PERF_HIST_OPWRITE_LATENCY_LT1000	1461
/*! perf: operation write latency histogram (bucket 4) - 1000-9999us */
#define	WT_STAT_CONN_PERF_HIST_OPWRITE_LATENCY_LT10000	1462
/*! perf: operation write latency histogram (bucket 5) - 10000us+ */
#define	WT_STAT_CONN_PERF_HIST_OPWRITE_LATENCY_GT10000	1463
/*! reconciliation: VLCS pages explicitly reconciled as empty */
#define	WT_STAT_CONN_REC_VLCS_EMPTIED_PAGES		1464
/*! reconciliation: approximate byte size of timestamps in pages written */
#define	WT_STAT_CONN_REC_TIME_WINDOW_BYTES_TS		1465
/*!
 * reconciliation: approximate byte size of transaction IDs in pages
 * written
 */
#define	WT_STAT_CONN_REC_TIME_WINDOW_BYTES_TXN		1466
/*! reconciliation: fast-path pages deleted */
#define	WT_STAT_CONN_REC_PAGE_DELETE_FAST		1467
/*! reconciliation: leaf-page overflow keys */
#define	WT_STAT_CONN_REC_OVERFLOW_KEY_LEAF		1468
/*! reconciliation: maximum milliseconds spent in a reconciliation call */
#define	WT_STAT_CONN_REC_MAXIMUM_MILLISECONDS		1469
/*!
 * reconciliation: maximum milliseconds spent in building a disk image in
 * a reconciliation
 */
#define	WT_STAT_CONN_REC_MAXIMUM_IMAGE_BUILD_MILLISECONDS	1470
/*!
 * reconciliation: maximum milliseconds spent in moving updates to the
 * history store in a reconciliation
 */
#define	WT_STAT_CONN_REC_MAXIMUM_HS_WRAPUP_MILLISECONDS	1471
/*! reconciliation: page reconciliation calls */
#define	WT_STAT_CONN_REC_PAGES				1472
/*! reconciliation: page reconciliation calls for eviction */
#define	WT_STAT_CONN_REC_PAGES_EVICTION			1473
/*!
 * reconciliation: page reconciliation calls that resulted in values with
 * prepared transaction metadata
 */
#define	WT_STAT_CONN_REC_PAGES_WITH_PREPARE		1474
/*!
 * reconciliation: page reconciliation calls that resulted in values with
 * timestamps
 */
#define	WT_STAT_CONN_REC_PAGES_WITH_TS			1475
/*!
 * reconciliation: page reconciliation calls that resulted in values with
 * transaction ids
 */
#define	WT_STAT_CONN_REC_PAGES_WITH_TXN			1476
/*! reconciliation: pages deleted */
#define	WT_STAT_CONN_REC_PAGE_DELETE			1477
/*!
 * reconciliation: pages written including an aggregated newest start
 * durable timestamp
 */
#define	WT_STAT_CONN_REC_TIME_AGGR_NEWEST_START_DURABLE_TS	1478
/*!
 * reconciliation: pages written including an aggregated newest stop
 * durable timestamp
 */
#define	WT_STAT_CONN_REC_TIME_AGGR_NEWEST_STOP_DURABLE_TS	1479
/*!
 * reconciliation: pages written including an aggregated newest stop
 * timestamp
 */
#define	WT_STAT_CONN_REC_TIME_AGGR_NEWEST_STOP_TS	1480
/*!
 * reconciliation: pages written including an aggregated newest stop
 * transaction ID
 */
#define	WT_STAT_CONN_REC_TIME_AGGR_NEWEST_STOP_TXN	1481
/*!
 * reconciliation: pages written including an aggregated newest
 * transaction ID
 */
#define	WT_STAT_CONN_REC_TIME_AGGR_NEWEST_TXN		1482
/*!
 * reconciliation: pages written including an aggregated oldest start
 * timestamp
 */
#define	WT_STAT_CONN_REC_TIME_AGGR_OLDEST_START_TS	1483
/*! reconciliation: pages written including an aggregated prepare */
#define	WT_STAT_CONN_REC_TIME_AGGR_PREPARED		1484
/*! reconciliation: pages written including at least one prepare state */
#define	WT_STAT_CONN_REC_TIME_WINDOW_PAGES_PREPARED	1485
/*!
 * reconciliation: pages written including at least one start durable
 * timestamp
 */
#define	WT_STAT_CONN_REC_TIME_WINDOW_PAGES_DURABLE_START_TS	1486
/*! reconciliation: pages written including at least one start timestamp */
#define	WT_STAT_CONN_REC_TIME_WINDOW_PAGES_START_TS	1487
/*!
 * reconciliation: pages written including at least one start transaction
 * ID
 */
#define	WT_STAT_CONN_REC_TIME_WINDOW_PAGES_START_TXN	1488
/*!
 * reconciliation: pages written including at least one stop durable
 * timestamp
 */
#define	WT_STAT_CONN_REC_TIME_WINDOW_PAGES_DURABLE_STOP_TS	1489
/*! reconciliation: pages written including at least one stop timestamp */
#define	WT_STAT_CONN_REC_TIME_WINDOW_PAGES_STOP_TS	1490
/*!
 * reconciliation: pages written including at least one stop transaction
 * ID
 */
#define	WT_STAT_CONN_REC_TIME_WINDOW_PAGES_STOP_TXN	1491
/*! reconciliation: records written including a prepare state */
#define	WT_STAT_CONN_REC_TIME_WINDOW_PREPARED		1492
/*! reconciliation: records written including a start durable timestamp */
#define	WT_STAT_CONN_REC_TIME_WINDOW_DURABLE_START_TS	1493
/*! reconciliation: records written including a start timestamp */
#define	WT_STAT_CONN_REC_TIME_WINDOW_START_TS		1494
/*! reconciliation: records written including a start transaction ID */
#define	WT_STAT_CONN_REC_TIME_WINDOW_START_TXN		1495
/*! reconciliation: records written including a stop durable timestamp */
#define	WT_STAT_CONN_REC_TIME_WINDOW_DURABLE_STOP_TS	1496
/*! reconciliation: records written including a stop timestamp */
#define	WT_STAT_CONN_REC_TIME_WINDOW_STOP_TS		1497
/*! reconciliation: records written including a stop transaction ID */
#define	WT_STAT_CONN_REC_TIME_WINDOW_STOP_TXN		1498
/*! reconciliation: split bytes currently awaiting free */
#define	WT_STAT_CONN_REC_SPLIT_STASHED_BYTES		1499
/*! reconciliation: split objects currently awaiting free */
#define	WT_STAT_CONN_REC_SPLIT_STASHED_OBJECTS		1500
/*! session: attempts to remove a local object and the object is in use */
#define	WT_STAT_CONN_LOCAL_OBJECTS_INUSE		1501
/*! session: flush_tier failed calls */
#define	WT_STAT_CONN_FLUSH_TIER_FAIL			1502
/*! session: flush_tier operation calls */
#define	WT_STAT_CONN_FLUSH_TIER				1503
/*! session: flush_tier tables skipped due to no checkpoint */
#define	WT_STAT_CONN_FLUSH_TIER_SKIPPED			1504
/*! session: flush_tier tables switched */
#define	WT_STAT_CONN_FLUSH_TIER_SWITCHED		1505
/*! session: local objects removed */
#define	WT_STAT_CONN_LOCAL_OBJECTS_REMOVED		1506
/*! session: open session count */
#define	WT_STAT_CONN_SESSION_OPEN			1507
/*! session: session query timestamp calls */
#define	WT_STAT_CONN_SESSION_QUERY_TS			1508
/*! session: table alter failed calls */
#define	WT_STAT_CONN_SESSION_TABLE_ALTER_FAIL		1509
/*! session: table alter successful calls */
#define	WT_STAT_CONN_SESSION_TABLE_ALTER_SUCCESS	1510
/*! session: table alter triggering checkpoint calls */
#define	WT_STAT_CONN_SESSION_TABLE_ALTER_TRIGGER_CHECKPOINT	1511
/*! session: table alter unchanged and skipped */
#define	WT_STAT_CONN_SESSION_TABLE_ALTER_SKIP		1512
/*! session: table compact failed calls */
#define	WT_STAT_CONN_SESSION_TABLE_COMPACT_FAIL		1513
/*! session: table compact failed calls due to cache pressure */
#define	WT_STAT_CONN_SESSION_TABLE_COMPACT_FAIL_CACHE_PRESSURE	1514
/*! session: table compact running */
#define	WT_STAT_CONN_SESSION_TABLE_COMPACT_RUNNING	1515
/*! session: table compact skipped as process would not reduce file size */
#define	WT_STAT_CONN_SESSION_TABLE_COMPACT_SKIPPED	1516
/*! session: table compact successful calls */
#define	WT_STAT_CONN_SESSION_TABLE_COMPACT_SUCCESS	1517
/*! session: table compact timeout */
#define	WT_STAT_CONN_SESSION_TABLE_COMPACT_TIMEOUT	1518
/*! session: table create failed calls */
#define	WT_STAT_CONN_SESSION_TABLE_CREATE_FAIL		1519
/*! session: table create successful calls */
#define	WT_STAT_CONN_SESSION_TABLE_CREATE_SUCCESS	1520
/*! session: table create with import failed calls */
#define	WT_STAT_CONN_SESSION_TABLE_CREATE_IMPORT_FAIL	1521
/*! session: table create with import successful calls */
#define	WT_STAT_CONN_SESSION_TABLE_CREATE_IMPORT_SUCCESS	1522
/*! session: table drop failed calls */
#define	WT_STAT_CONN_SESSION_TABLE_DROP_FAIL		1523
/*! session: table drop successful calls */
#define	WT_STAT_CONN_SESSION_TABLE_DROP_SUCCESS		1524
/*! session: table rename failed calls */
#define	WT_STAT_CONN_SESSION_TABLE_RENAME_FAIL		1525
/*! session: table rename successful calls */
#define	WT_STAT_CONN_SESSION_TABLE_RENAME_SUCCESS	1526
/*! session: table salvage failed calls */
#define	WT_STAT_CONN_SESSION_TABLE_SALVAGE_FAIL		1527
/*! session: table salvage successful calls */
#define	WT_STAT_CONN_SESSION_TABLE_SALVAGE_SUCCESS	1528
/*! session: table truncate failed calls */
#define	WT_STAT_CONN_SESSION_TABLE_TRUNCATE_FAIL	1529
/*! session: table truncate successful calls */
#define	WT_STAT_CONN_SESSION_TABLE_TRUNCATE_SUCCESS	1530
/*! session: table verify failed calls */
#define	WT_STAT_CONN_SESSION_TABLE_VERIFY_FAIL		1531
/*! session: table verify successful calls */
#define	WT_STAT_CONN_SESSION_TABLE_VERIFY_SUCCESS	1532
/*! session: tiered operations dequeued and processed */
#define	WT_STAT_CONN_TIERED_WORK_UNITS_DEQUEUED		1533
/*! session: tiered operations removed without processing */
#define	WT_STAT_CONN_TIERED_WORK_UNITS_REMOVED		1534
/*! session: tiered operations scheduled */
#define	WT_STAT_CONN_TIERED_WORK_UNITS_CREATED		1535
/*! session: tiered storage local retention time (secs) */
#define	WT_STAT_CONN_TIERED_RETENTION			1536
/*! thread-state: active filesystem fsync calls */
#define	WT_STAT_CONN_THREAD_FSYNC_ACTIVE		1537
/*! thread-state: active filesystem read calls */
#define	WT_STAT_CONN_THREAD_READ_ACTIVE			1538
/*! thread-state: active filesystem write calls */
#define	WT_STAT_CONN_THREAD_WRITE_ACTIVE		1539
/*! thread-yield: application thread time evicting (usecs) */
#define	WT_STAT_CONN_APPLICATION_EVICT_TIME		1540
/*! thread-yield: application thread time waiting for cache (usecs) */
#define	WT_STAT_CONN_APPLICATION_CACHE_TIME		1541
/*!
 * thread-yield: connection close blocked waiting for transaction state
 * stabilization
 */
#define	WT_STAT_CONN_TXN_RELEASE_BLOCKED		1542
/*! thread-yield: connection close yielded for lsm manager shutdown */
#define	WT_STAT_CONN_CONN_CLOSE_BLOCKED_LSM		1543
/*! thread-yield: data handle lock yielded */
#define	WT_STAT_CONN_DHANDLE_LOCK_BLOCKED		1544
/*!
 * thread-yield: get reference for page index and slot time sleeping
 * (usecs)
 */
#define	WT_STAT_CONN_PAGE_INDEX_SLOT_REF_BLOCKED	1545
/*! thread-yield: page access yielded due to prepare state change */
#define	WT_STAT_CONN_PREPARED_TRANSITION_BLOCKED_PAGE	1546
/*! thread-yield: page acquire busy blocked */
#define	WT_STAT_CONN_PAGE_BUSY_BLOCKED			1547
/*! thread-yield: page acquire eviction blocked */
#define	WT_STAT_CONN_PAGE_FORCIBLE_EVICT_BLOCKED	1548
/*! thread-yield: page acquire locked blocked */
#define	WT_STAT_CONN_PAGE_LOCKED_BLOCKED		1549
/*! thread-yield: page acquire read blocked */
#define	WT_STAT_CONN_PAGE_READ_BLOCKED			1550
/*! thread-yield: page acquire time sleeping (usecs) */
#define	WT_STAT_CONN_PAGE_SLEEP				1551
/*!
 * thread-yield: page delete rollback time sleeping for state change
 * (usecs)
 */
#define	WT_STAT_CONN_PAGE_DEL_ROLLBACK_BLOCKED		1552
/*! thread-yield: page reconciliation yielded due to child modification */
#define	WT_STAT_CONN_CHILD_MODIFY_BLOCKED_PAGE		1553
/*! transaction: Number of prepared updates */
#define	WT_STAT_CONN_TXN_PREPARED_UPDATES		1554
/*! transaction: Number of prepared updates committed */
#define	WT_STAT_CONN_TXN_PREPARED_UPDATES_COMMITTED	1555
/*! transaction: Number of prepared updates repeated on the same key */
#define	WT_STAT_CONN_TXN_PREPARED_UPDATES_KEY_REPEATED	1556
/*! transaction: Number of prepared updates rolled back */
#define	WT_STAT_CONN_TXN_PREPARED_UPDATES_ROLLEDBACK	1557
/*!
 * transaction: a reader raced with a prepared transaction commit and
 * skipped an update or updates
 */
#define	WT_STAT_CONN_TXN_READ_RACE_PREPARE_COMMIT	1558
/*! transaction: number of times overflow removed value is read */
#define	WT_STAT_CONN_TXN_READ_OVERFLOW_REMOVE		1559
/*! transaction: oldest pinned transaction ID rolled back for eviction */
#define	WT_STAT_CONN_TXN_ROLLBACK_OLDEST_PINNED		1560
/*! transaction: prepared transactions */
#define	WT_STAT_CONN_TXN_PREPARE			1561
/*! transaction: prepared transactions committed */
#define	WT_STAT_CONN_TXN_PREPARE_COMMIT			1562
/*! transaction: prepared transactions currently active */
#define	WT_STAT_CONN_TXN_PREPARE_ACTIVE			1563
/*! transaction: prepared transactions rolled back */
#define	WT_STAT_CONN_TXN_PREPARE_ROLLBACK		1564
/*! transaction: query timestamp calls */
#define	WT_STAT_CONN_TXN_QUERY_TS			1565
/*! transaction: race to read prepared update retry */
#define	WT_STAT_CONN_TXN_READ_RACE_PREPARE_UPDATE	1566
/*! transaction: rollback to stable calls */
#define	WT_STAT_CONN_TXN_RTS				1567
/*!
 * transaction: rollback to stable history store keys that would have
 * been swept in non-dryrun mode
 */
#define	WT_STAT_CONN_TXN_RTS_SWEEP_HS_KEYS_DRYRUN	1568
/*!
 * transaction: rollback to stable history store records with stop
 * timestamps older than newer records
 */
#define	WT_STAT_CONN_TXN_RTS_HS_STOP_OLDER_THAN_NEWER_START	1569
/*! transaction: rollback to stable inconsistent checkpoint */
#define	WT_STAT_CONN_TXN_RTS_INCONSISTENT_CKPT		1570
/*! transaction: rollback to stable keys removed */
#define	WT_STAT_CONN_TXN_RTS_KEYS_REMOVED		1571
/*! transaction: rollback to stable keys restored */
#define	WT_STAT_CONN_TXN_RTS_KEYS_RESTORED		1572
/*!
 * transaction: rollback to stable keys that would have been removed in
 * non-dryrun mode
 */
#define	WT_STAT_CONN_TXN_RTS_KEYS_REMOVED_DRYRUN	1573
/*!
 * transaction: rollback to stable keys that would have been restored in
 * non-dryrun mode
 */
#define	WT_STAT_CONN_TXN_RTS_KEYS_RESTORED_DRYRUN	1574
/*! transaction: rollback to stable pages visited */
#define	WT_STAT_CONN_TXN_RTS_PAGES_VISITED		1575
/*! transaction: rollback to stable restored tombstones from history store */
#define	WT_STAT_CONN_TXN_RTS_HS_RESTORE_TOMBSTONES	1576
/*! transaction: rollback to stable restored updates from history store */
#define	WT_STAT_CONN_TXN_RTS_HS_RESTORE_UPDATES		1577
/*! transaction: rollback to stable skipping delete rle */
#define	WT_STAT_CONN_TXN_RTS_DELETE_RLE_SKIPPED		1578
/*! transaction: rollback to stable skipping stable rle */
#define	WT_STAT_CONN_TXN_RTS_STABLE_RLE_SKIPPED		1579
/*! transaction: rollback to stable sweeping history store keys */
#define	WT_STAT_CONN_TXN_RTS_SWEEP_HS_KEYS		1580
/*!
 * transaction: rollback to stable tombstones from history store that
 * would have been restored in non-dryrun mode
 */
#define	WT_STAT_CONN_TXN_RTS_HS_RESTORE_TOMBSTONES_DRYRUN	1581
/*! transaction: rollback to stable tree walk skipping pages */
#define	WT_STAT_CONN_TXN_RTS_TREE_WALK_SKIP_PAGES	1582
/*! transaction: rollback to stable updates aborted */
#define	WT_STAT_CONN_TXN_RTS_UPD_ABORTED		1583
/*!
 * transaction: rollback to stable updates from history store that would
 * have been restored in non-dryrun mode
 */
#define	WT_STAT_CONN_TXN_RTS_HS_RESTORE_UPDATES_DRYRUN	1584
/*! transaction: rollback to stable updates removed from history store */
#define	WT_STAT_CONN_TXN_RTS_HS_REMOVED			1585
/*!
 * transaction: rollback to stable updates that would have been aborted
 * in non-dryrun mode
 */
#define	WT_STAT_CONN_TXN_RTS_UPD_ABORTED_DRYRUN		1586
/*!
 * transaction: rollback to stable updates that would have been removed
 * from history store in non-dryrun mode
 */
#define	WT_STAT_CONN_TXN_RTS_HS_REMOVED_DRYRUN		1587
/*! transaction: sessions scanned in each walk of concurrent sessions */
#define	WT_STAT_CONN_TXN_SESSIONS_WALKED		1588
/*! transaction: set timestamp calls */
#define	WT_STAT_CONN_TXN_SET_TS				1589
/*! transaction: set timestamp durable calls */
#define	WT_STAT_CONN_TXN_SET_TS_DURABLE			1590
/*! transaction: set timestamp durable updates */
#define	WT_STAT_CONN_TXN_SET_TS_DURABLE_UPD		1591
/*! transaction: set timestamp oldest calls */
#define	WT_STAT_CONN_TXN_SET_TS_OLDEST			1592
/*! transaction: set timestamp oldest updates */
#define	WT_STAT_CONN_TXN_SET_TS_OLDEST_UPD		1593
/*! transaction: set timestamp stable calls */
#define	WT_STAT_CONN_TXN_SET_TS_STABLE			1594
/*! transaction: set timestamp stable updates */
#define	WT_STAT_CONN_TXN_SET_TS_STABLE_UPD		1595
/*! transaction: transaction begins */
#define	WT_STAT_CONN_TXN_BEGIN				1596
/*!
 * transaction: transaction checkpoint history store file duration
 * (usecs)
 */
#define	WT_STAT_CONN_TXN_HS_CKPT_DURATION		1597
/*! transaction: transaction range of IDs currently pinned */
#define	WT_STAT_CONN_TXN_PINNED_RANGE			1598
/*! transaction: transaction range of IDs currently pinned by a checkpoint */
#define	WT_STAT_CONN_TXN_PINNED_CHECKPOINT_RANGE	1599
/*! transaction: transaction range of timestamps currently pinned */
#define	WT_STAT_CONN_TXN_PINNED_TIMESTAMP		1600
/*! transaction: transaction range of timestamps pinned by a checkpoint */
#define	WT_STAT_CONN_TXN_PINNED_TIMESTAMP_CHECKPOINT	1601
/*!
 * transaction: transaction range of timestamps pinned by the oldest
 * active read timestamp
 */
#define	WT_STAT_CONN_TXN_PINNED_TIMESTAMP_READER	1602
/*!
 * transaction: transaction range of timestamps pinned by the oldest
 * timestamp
 */
#define	WT_STAT_CONN_TXN_PINNED_TIMESTAMP_OLDEST	1603
/*! transaction: transaction read timestamp of the oldest active reader */
#define	WT_STAT_CONN_TXN_TIMESTAMP_OLDEST_ACTIVE_READ	1604
/*! transaction: transaction rollback to stable currently running */
#define	WT_STAT_CONN_TXN_ROLLBACK_TO_STABLE_RUNNING	1605
/*! transaction: transaction walk of concurrent sessions */
#define	WT_STAT_CONN_TXN_WALK_SESSIONS			1606
/*! transaction: transactions committed */
#define	WT_STAT_CONN_TXN_COMMIT				1607
/*! transaction: transactions rolled back */
#define	WT_STAT_CONN_TXN_ROLLBACK			1608
/*! transaction: update conflicts */
#define	WT_STAT_CONN_TXN_UPDATE_CONFLICT		1609

/*!
 * @}
 * @name Statistics for data sources
 * @anchor statistics_dsrc
 * @{
 */
/*! LSM: bloom filter false positives */
#define	WT_STAT_DSRC_BLOOM_FALSE_POSITIVE		2000
/*! LSM: bloom filter hits */
#define	WT_STAT_DSRC_BLOOM_HIT				2001
/*! LSM: bloom filter misses */
#define	WT_STAT_DSRC_BLOOM_MISS				2002
/*! LSM: bloom filter pages evicted from cache */
#define	WT_STAT_DSRC_BLOOM_PAGE_EVICT			2003
/*! LSM: bloom filter pages read into cache */
#define	WT_STAT_DSRC_BLOOM_PAGE_READ			2004
/*! LSM: bloom filters in the LSM tree */
#define	WT_STAT_DSRC_BLOOM_COUNT			2005
/*! LSM: chunks in the LSM tree */
#define	WT_STAT_DSRC_LSM_CHUNK_COUNT			2006
/*! LSM: highest merge generation in the LSM tree */
#define	WT_STAT_DSRC_LSM_GENERATION_MAX			2007
/*!
 * LSM: queries that could have benefited from a Bloom filter that did
 * not exist
 */
#define	WT_STAT_DSRC_LSM_LOOKUP_NO_BLOOM		2008
/*! LSM: sleep for LSM checkpoint throttle */
#define	WT_STAT_DSRC_LSM_CHECKPOINT_THROTTLE		2009
/*! LSM: sleep for LSM merge throttle */
#define	WT_STAT_DSRC_LSM_MERGE_THROTTLE			2010
/*! LSM: total size of bloom filters */
#define	WT_STAT_DSRC_BLOOM_SIZE				2011
/*! autocommit: retries for readonly operations */
#define	WT_STAT_DSRC_AUTOCOMMIT_READONLY_RETRY		2012
/*! autocommit: retries for update operations */
#define	WT_STAT_DSRC_AUTOCOMMIT_UPDATE_RETRY		2013
/*! block-manager: allocations requiring file extension */
#define	WT_STAT_DSRC_BLOCK_EXTENSION			2014
/*! block-manager: blocks allocated */
#define	WT_STAT_DSRC_BLOCK_ALLOC			2015
/*! block-manager: blocks freed */
#define	WT_STAT_DSRC_BLOCK_FREE				2016
/*! block-manager: checkpoint size */
#define	WT_STAT_DSRC_BLOCK_CHECKPOINT_SIZE		2017
/*! block-manager: file allocation unit size */
#define	WT_STAT_DSRC_ALLOCATION_SIZE			2018
/*! block-manager: file bytes available for reuse */
#define	WT_STAT_DSRC_BLOCK_REUSE_BYTES			2019
/*! block-manager: file magic number */
#define	WT_STAT_DSRC_BLOCK_MAGIC			2020
/*! block-manager: file major version number */
#define	WT_STAT_DSRC_BLOCK_MAJOR			2021
/*! block-manager: file size in bytes */
#define	WT_STAT_DSRC_BLOCK_SIZE				2022
/*! block-manager: minor version number */
#define	WT_STAT_DSRC_BLOCK_MINOR			2023
/*! btree: btree checkpoint generation */
#define	WT_STAT_DSRC_BTREE_CHECKPOINT_GENERATION	2024
/*! btree: btree clean tree checkpoint expiration time */
#define	WT_STAT_DSRC_BTREE_CLEAN_CHECKPOINT_TIMER	2025
/*! btree: btree compact pages reviewed */
#define	WT_STAT_DSRC_BTREE_COMPACT_PAGES_REVIEWED	2026
/*! btree: btree compact pages rewritten */
#define	WT_STAT_DSRC_BTREE_COMPACT_PAGES_REWRITTEN	2027
/*! btree: btree compact pages skipped */
#define	WT_STAT_DSRC_BTREE_COMPACT_PAGES_SKIPPED	2028
/*! btree: btree expected number of compact pages rewritten */
#define	WT_STAT_DSRC_BTREE_COMPACT_PAGES_REWRITTEN_EXPECTED	2029
/*! btree: btree skipped by compaction as process would not reduce size */
#define	WT_STAT_DSRC_BTREE_COMPACT_SKIPPED		2030
/*!
 * btree: column-store fixed-size leaf pages, only reported if tree_walk
 * or all statistics are enabled
 */
#define	WT_STAT_DSRC_BTREE_COLUMN_FIX			2031
/*!
 * btree: column-store fixed-size time windows, only reported if
 * tree_walk or all statistics are enabled
 */
#define	WT_STAT_DSRC_BTREE_COLUMN_TWS			2032
/*!
 * btree: column-store internal pages, only reported if tree_walk or all
 * statistics are enabled
 */
#define	WT_STAT_DSRC_BTREE_COLUMN_INTERNAL		2033
/*!
 * btree: column-store variable-size RLE encoded values, only reported if
 * tree_walk or all statistics are enabled
 */
#define	WT_STAT_DSRC_BTREE_COLUMN_RLE			2034
/*!
 * btree: column-store variable-size deleted values, only reported if
 * tree_walk or all statistics are enabled
 */
#define	WT_STAT_DSRC_BTREE_COLUMN_DELETED		2035
/*!
 * btree: column-store variable-size leaf pages, only reported if
 * tree_walk or all statistics are enabled
 */
#define	WT_STAT_DSRC_BTREE_COLUMN_VARIABLE		2036
/*! btree: fixed-record size */
#define	WT_STAT_DSRC_BTREE_FIXED_LEN			2037
/*! btree: maximum internal page size */
#define	WT_STAT_DSRC_BTREE_MAXINTLPAGE			2038
/*! btree: maximum leaf page key size */
#define	WT_STAT_DSRC_BTREE_MAXLEAFKEY			2039
/*! btree: maximum leaf page size */
#define	WT_STAT_DSRC_BTREE_MAXLEAFPAGE			2040
/*! btree: maximum leaf page value size */
#define	WT_STAT_DSRC_BTREE_MAXLEAFVALUE			2041
/*! btree: maximum tree depth */
#define	WT_STAT_DSRC_BTREE_MAXIMUM_DEPTH		2042
/*!
 * btree: number of key/value pairs, only reported if tree_walk or all
 * statistics are enabled
 */
#define	WT_STAT_DSRC_BTREE_ENTRIES			2043
/*!
 * btree: overflow pages, only reported if tree_walk or all statistics
 * are enabled
 */
#define	WT_STAT_DSRC_BTREE_OVERFLOW			2044
/*!
 * btree: row-store empty values, only reported if tree_walk or all
 * statistics are enabled
 */
#define	WT_STAT_DSRC_BTREE_ROW_EMPTY_VALUES		2045
/*!
 * btree: row-store internal pages, only reported if tree_walk or all
 * statistics are enabled
 */
#define	WT_STAT_DSRC_BTREE_ROW_INTERNAL			2046
/*!
 * btree: row-store leaf pages, only reported if tree_walk or all
 * statistics are enabled
 */
#define	WT_STAT_DSRC_BTREE_ROW_LEAF			2047
/*! cache: bytes currently in the cache */
#define	WT_STAT_DSRC_CACHE_BYTES_INUSE			2048
/*! cache: bytes dirty in the cache cumulative */
#define	WT_STAT_DSRC_CACHE_BYTES_DIRTY_TOTAL		2049
/*! cache: bytes read into cache */
#define	WT_STAT_DSRC_CACHE_BYTES_READ			2050
/*! cache: bytes written from cache */
#define	WT_STAT_DSRC_CACHE_BYTES_WRITE			2051
/*! cache: checkpoint blocked page eviction */
#define	WT_STAT_DSRC_CACHE_EVICTION_BLOCKED_CHECKPOINT	2052
/*!
 * cache: checkpoint of history store file blocked non-history store page
 * eviction
 */
#define	WT_STAT_DSRC_CACHE_EVICTION_BLOCKED_CHECKPOINT_HS	2053
/*! cache: data source pages selected for eviction unable to be evicted */
#define	WT_STAT_DSRC_CACHE_EVICTION_FAIL		2054
/*!
 * cache: eviction gave up due to detecting a disk value without a
 * timestamp behind the last update on the chain
 */
#define	WT_STAT_DSRC_CACHE_EVICTION_BLOCKED_NO_TS_CHECKPOINT_RACE_1	2055
/*!
 * cache: eviction gave up due to detecting a tombstone without a
 * timestamp ahead of the selected on disk update
 */
#define	WT_STAT_DSRC_CACHE_EVICTION_BLOCKED_NO_TS_CHECKPOINT_RACE_2	2056
/*!
 * cache: eviction gave up due to detecting a tombstone without a
 * timestamp ahead of the selected on disk update after validating the
 * update chain
 */
#define	WT_STAT_DSRC_CACHE_EVICTION_BLOCKED_NO_TS_CHECKPOINT_RACE_3	2057
/*!
 * cache: eviction gave up due to detecting update chain entries without
 * timestamps after the selected on disk update
 */
#define	WT_STAT_DSRC_CACHE_EVICTION_BLOCKED_NO_TS_CHECKPOINT_RACE_4	2058
/*!
 * cache: eviction gave up due to needing to remove a record from the
 * history store but checkpoint is running
 */
#define	WT_STAT_DSRC_CACHE_EVICTION_BLOCKED_REMOVE_HS_RACE_WITH_CHECKPOINT	2059
/*! cache: eviction walk passes of a file */
#define	WT_STAT_DSRC_CACHE_EVICTION_WALK_PASSES		2060
/*! cache: eviction walk target pages histogram - 0-9 */
#define	WT_STAT_DSRC_CACHE_EVICTION_TARGET_PAGE_LT10	2061
/*! cache: eviction walk target pages histogram - 10-31 */
#define	WT_STAT_DSRC_CACHE_EVICTION_TARGET_PAGE_LT32	2062
/*! cache: eviction walk target pages histogram - 128 and higher */
#define	WT_STAT_DSRC_CACHE_EVICTION_TARGET_PAGE_GE128	2063
/*! cache: eviction walk target pages histogram - 32-63 */
#define	WT_STAT_DSRC_CACHE_EVICTION_TARGET_PAGE_LT64	2064
/*! cache: eviction walk target pages histogram - 64-128 */
#define	WT_STAT_DSRC_CACHE_EVICTION_TARGET_PAGE_LT128	2065
/*!
 * cache: eviction walk target pages reduced due to history store cache
 * pressure
 */
#define	WT_STAT_DSRC_CACHE_EVICTION_TARGET_PAGE_REDUCED	2066
/*! cache: eviction walks abandoned */
#define	WT_STAT_DSRC_CACHE_EVICTION_WALKS_ABANDONED	2067
/*! cache: eviction walks gave up because they restarted their walk twice */
#define	WT_STAT_DSRC_CACHE_EVICTION_WALKS_STOPPED	2068
/*!
 * cache: eviction walks gave up because they saw too many pages and
 * found no candidates
 */
#define	WT_STAT_DSRC_CACHE_EVICTION_WALKS_GAVE_UP_NO_TARGETS	2069
/*!
 * cache: eviction walks gave up because they saw too many pages and
 * found too few candidates
 */
#define	WT_STAT_DSRC_CACHE_EVICTION_WALKS_GAVE_UP_RATIO	2070
/*! cache: eviction walks reached end of tree */
#define	WT_STAT_DSRC_CACHE_EVICTION_WALKS_ENDED		2071
/*! cache: eviction walks restarted */
#define	WT_STAT_DSRC_CACHE_EVICTION_WALK_RESTART	2072
/*! cache: eviction walks started from root of tree */
#define	WT_STAT_DSRC_CACHE_EVICTION_WALK_FROM_ROOT	2073
/*! cache: eviction walks started from saved location in tree */
#define	WT_STAT_DSRC_CACHE_EVICTION_WALK_SAVED_POS	2074
/*! cache: hazard pointer blocked page eviction */
#define	WT_STAT_DSRC_CACHE_EVICTION_BLOCKED_HAZARD	2075
/*! cache: history store table insert calls */
#define	WT_STAT_DSRC_CACHE_HS_INSERT			2076
/*! cache: history store table insert calls that returned restart */
#define	WT_STAT_DSRC_CACHE_HS_INSERT_RESTART		2077
/*! cache: history store table reads */
#define	WT_STAT_DSRC_CACHE_HS_READ			2078
/*! cache: history store table reads missed */
#define	WT_STAT_DSRC_CACHE_HS_READ_MISS			2079
/*! cache: history store table reads requiring squashed modifies */
#define	WT_STAT_DSRC_CACHE_HS_READ_SQUASH		2080
/*!
 * cache: history store table resolved updates without timestamps that
 * lose their durable timestamp
 */
#define	WT_STAT_DSRC_CACHE_HS_ORDER_LOSE_DURABLE_TIMESTAMP	2081
/*!
 * cache: history store table truncation by rollback to stable to remove
 * an unstable update
 */
#define	WT_STAT_DSRC_CACHE_HS_KEY_TRUNCATE_RTS_UNSTABLE	2082
/*!
 * cache: history store table truncation by rollback to stable to remove
 * an update
 */
#define	WT_STAT_DSRC_CACHE_HS_KEY_TRUNCATE_RTS		2083
/*!
 * cache: history store table truncation to remove all the keys of a
 * btree
 */
#define	WT_STAT_DSRC_CACHE_HS_BTREE_TRUNCATE		2084
/*! cache: history store table truncation to remove an update */
#define	WT_STAT_DSRC_CACHE_HS_KEY_TRUNCATE		2085
/*!
 * cache: history store table truncation to remove range of updates due
 * to an update without a timestamp on data page
 */
#define	WT_STAT_DSRC_CACHE_HS_ORDER_REMOVE		2086
/*!
 * cache: history store table truncation to remove range of updates due
 * to key being removed from the data page during reconciliation
 */
#define	WT_STAT_DSRC_CACHE_HS_KEY_TRUNCATE_ONPAGE_REMOVAL	2087
/*!
 * cache: history store table truncations that would have happened in
 * non-dryrun mode
 */
#define	WT_STAT_DSRC_CACHE_HS_BTREE_TRUNCATE_DRYRUN	2088
/*!
 * cache: history store table truncations to remove an unstable update
 * that would have happened in non-dryrun mode
 */
#define	WT_STAT_DSRC_CACHE_HS_KEY_TRUNCATE_RTS_UNSTABLE_DRYRUN	2089
/*!
 * cache: history store table truncations to remove an update that would
 * have happened in non-dryrun mode
 */
#define	WT_STAT_DSRC_CACHE_HS_KEY_TRUNCATE_RTS_DRYRUN	2090
/*!
 * cache: history store table updates without timestamps fixed up by
 * reinserting with the fixed timestamp
 */
#define	WT_STAT_DSRC_CACHE_HS_ORDER_REINSERT		2091
/*! cache: history store table writes requiring squashed modifies */
#define	WT_STAT_DSRC_CACHE_HS_WRITE_SQUASH		2092
/*! cache: in-memory page passed criteria to be split */
#define	WT_STAT_DSRC_CACHE_INMEM_SPLITTABLE		2093
/*! cache: in-memory page splits */
#define	WT_STAT_DSRC_CACHE_INMEM_SPLIT			2094
/*! cache: internal page split blocked its eviction */
#define	WT_STAT_DSRC_CACHE_EVICTION_BLOCKED_INTERNAL_PAGE_SPLIT	2095
/*! cache: internal pages evicted */
#define	WT_STAT_DSRC_CACHE_EVICTION_INTERNAL		2096
/*! cache: internal pages split during eviction */
#define	WT_STAT_DSRC_CACHE_EVICTION_SPLIT_INTERNAL	2097
/*! cache: leaf pages split during eviction */
#define	WT_STAT_DSRC_CACHE_EVICTION_SPLIT_LEAF		2098
/*! cache: modified pages evicted */
#define	WT_STAT_DSRC_CACHE_EVICTION_DIRTY		2099
/*!
 * cache: overflow keys on a multiblock row-store page blocked its
 * eviction
 */
#define	WT_STAT_DSRC_CACHE_EVICTION_BLOCKED_OVERFLOW_KEYS	2100
/*! cache: overflow pages read into cache */
#define	WT_STAT_DSRC_CACHE_READ_OVERFLOW		2101
/*! cache: page split during eviction deepened the tree */
#define	WT_STAT_DSRC_CACHE_EVICTION_DEEPEN		2102
/*! cache: page written requiring history store records */
#define	WT_STAT_DSRC_CACHE_WRITE_HS			2103
/*! cache: pages read into cache */
#define	WT_STAT_DSRC_CACHE_READ				2104
/*! cache: pages read into cache after truncate */
#define	WT_STAT_DSRC_CACHE_READ_DELETED			2105
/*! cache: pages read into cache after truncate in prepare state */
#define	WT_STAT_DSRC_CACHE_READ_DELETED_PREPARED	2106
/*! cache: pages requested from the cache */
#define	WT_STAT_DSRC_CACHE_PAGES_REQUESTED		2107
/*! cache: pages seen by eviction walk */
#define	WT_STAT_DSRC_CACHE_EVICTION_PAGES_SEEN		2108
/*! cache: pages written from cache */
#define	WT_STAT_DSRC_CACHE_WRITE			2109
/*! cache: pages written requiring in-memory restoration */
#define	WT_STAT_DSRC_CACHE_WRITE_RESTORE		2110
/*! cache: recent modification of a page blocked its eviction */
#define	WT_STAT_DSRC_CACHE_EVICTION_BLOCKED_RECENTLY_MODIFIED	2111
/*! cache: reverse splits performed */
#define	WT_STAT_DSRC_CACHE_REVERSE_SPLITS		2112
/*!
 * cache: reverse splits skipped because of VLCS namespace gap
 * restrictions
 */
#define	WT_STAT_DSRC_CACHE_REVERSE_SPLITS_SKIPPED_VLCS	2113
/*! cache: the number of times full update inserted to history store */
#define	WT_STAT_DSRC_CACHE_HS_INSERT_FULL_UPDATE	2114
/*! cache: the number of times reverse modify inserted to history store */
#define	WT_STAT_DSRC_CACHE_HS_INSERT_REVERSE_MODIFY	2115
/*! cache: tracked dirty bytes in the cache */
#define	WT_STAT_DSRC_CACHE_BYTES_DIRTY			2116
/*! cache: uncommitted truncate blocked page eviction */
#define	WT_STAT_DSRC_CACHE_EVICTION_BLOCKED_UNCOMMITTED_TRUNCATE	2117
/*! cache: unmodified pages evicted */
#define	WT_STAT_DSRC_CACHE_EVICTION_CLEAN		2118
/*!
 * cache_walk: Average difference between current eviction generation
 * when the page was last considered, only reported if cache_walk or all
 * statistics are enabled
 */
#define	WT_STAT_DSRC_CACHE_STATE_GEN_AVG_GAP		2119
/*!
 * cache_walk: Average on-disk page image size seen, only reported if
 * cache_walk or all statistics are enabled
 */
#define	WT_STAT_DSRC_CACHE_STATE_AVG_WRITTEN_SIZE	2120
/*!
 * cache_walk: Average time in cache for pages that have been visited by
 * the eviction server, only reported if cache_walk or all statistics are
 * enabled
 */
#define	WT_STAT_DSRC_CACHE_STATE_AVG_VISITED_AGE	2121
/*!
 * cache_walk: Average time in cache for pages that have not been visited
 * by the eviction server, only reported if cache_walk or all statistics
 * are enabled
 */
#define	WT_STAT_DSRC_CACHE_STATE_AVG_UNVISITED_AGE	2122
/*!
 * cache_walk: Clean pages currently in cache, only reported if
 * cache_walk or all statistics are enabled
 */
#define	WT_STAT_DSRC_CACHE_STATE_PAGES_CLEAN		2123
/*!
 * cache_walk: Current eviction generation, only reported if cache_walk
 * or all statistics are enabled
 */
#define	WT_STAT_DSRC_CACHE_STATE_GEN_CURRENT		2124
/*!
 * cache_walk: Dirty pages currently in cache, only reported if
 * cache_walk or all statistics are enabled
 */
#define	WT_STAT_DSRC_CACHE_STATE_PAGES_DIRTY		2125
/*!
 * cache_walk: Entries in the root page, only reported if cache_walk or
 * all statistics are enabled
 */
#define	WT_STAT_DSRC_CACHE_STATE_ROOT_ENTRIES		2126
/*!
 * cache_walk: Internal pages currently in cache, only reported if
 * cache_walk or all statistics are enabled
 */
#define	WT_STAT_DSRC_CACHE_STATE_PAGES_INTERNAL		2127
/*!
 * cache_walk: Leaf pages currently in cache, only reported if cache_walk
 * or all statistics are enabled
 */
#define	WT_STAT_DSRC_CACHE_STATE_PAGES_LEAF		2128
/*!
 * cache_walk: Maximum difference between current eviction generation
 * when the page was last considered, only reported if cache_walk or all
 * statistics are enabled
 */
#define	WT_STAT_DSRC_CACHE_STATE_GEN_MAX_GAP		2129
/*!
 * cache_walk: Maximum page size seen, only reported if cache_walk or all
 * statistics are enabled
 */
#define	WT_STAT_DSRC_CACHE_STATE_MAX_PAGESIZE		2130
/*!
 * cache_walk: Minimum on-disk page image size seen, only reported if
 * cache_walk or all statistics are enabled
 */
#define	WT_STAT_DSRC_CACHE_STATE_MIN_WRITTEN_SIZE	2131
/*!
 * cache_walk: Number of pages never visited by eviction server, only
 * reported if cache_walk or all statistics are enabled
 */
#define	WT_STAT_DSRC_CACHE_STATE_UNVISITED_COUNT	2132
/*!
 * cache_walk: On-disk page image sizes smaller than a single allocation
 * unit, only reported if cache_walk or all statistics are enabled
 */
#define	WT_STAT_DSRC_CACHE_STATE_SMALLER_ALLOC_SIZE	2133
/*!
 * cache_walk: Pages created in memory and never written, only reported
 * if cache_walk or all statistics are enabled
 */
#define	WT_STAT_DSRC_CACHE_STATE_MEMORY			2134
/*!
 * cache_walk: Pages currently queued for eviction, only reported if
 * cache_walk or all statistics are enabled
 */
#define	WT_STAT_DSRC_CACHE_STATE_QUEUED			2135
/*!
 * cache_walk: Pages that could not be queued for eviction, only reported
 * if cache_walk or all statistics are enabled
 */
#define	WT_STAT_DSRC_CACHE_STATE_NOT_QUEUEABLE		2136
/*!
 * cache_walk: Refs skipped during cache traversal, only reported if
 * cache_walk or all statistics are enabled
 */
#define	WT_STAT_DSRC_CACHE_STATE_REFS_SKIPPED		2137
/*!
 * cache_walk: Size of the root page, only reported if cache_walk or all
 * statistics are enabled
 */
#define	WT_STAT_DSRC_CACHE_STATE_ROOT_SIZE		2138
/*!
 * cache_walk: Total number of pages currently in cache, only reported if
 * cache_walk or all statistics are enabled
 */
#define	WT_STAT_DSRC_CACHE_STATE_PAGES			2139
/*! checkpoint: checkpoint has acquired a snapshot for its transaction */
#define	WT_STAT_DSRC_CHECKPOINT_SNAPSHOT_ACQUIRED	2140
/*! checkpoint: pages added for eviction during checkpoint cleanup */
#define	WT_STAT_DSRC_CHECKPOINT_CLEANUP_PAGES_EVICT	2141
/*! checkpoint: pages removed during checkpoint cleanup */
#define	WT_STAT_DSRC_CHECKPOINT_CLEANUP_PAGES_REMOVED	2142
/*! checkpoint: pages skipped during checkpoint cleanup tree walk */
#define	WT_STAT_DSRC_CHECKPOINT_CLEANUP_PAGES_WALK_SKIPPED	2143
/*! checkpoint: pages visited during checkpoint cleanup */
#define	WT_STAT_DSRC_CHECKPOINT_CLEANUP_PAGES_VISITED	2144
/*! checkpoint: transaction checkpoints due to obsolete pages */
#define	WT_STAT_DSRC_CHECKPOINT_OBSOLETE_APPLIED	2145
/*!
 * compression: compressed page maximum internal page size prior to
 * compression
 */
#define	WT_STAT_DSRC_COMPRESS_PRECOMP_INTL_MAX_PAGE_SIZE	2146
/*!
 * compression: compressed page maximum leaf page size prior to
 * compression
 */
#define	WT_STAT_DSRC_COMPRESS_PRECOMP_LEAF_MAX_PAGE_SIZE	2147
/*! compression: compressed pages read */
#define	WT_STAT_DSRC_COMPRESS_READ			2148
/*! compression: compressed pages written */
<<<<<<< HEAD
#define	WT_STAT_DSRC_COMPRESS_WRITE			2147
/*! compression: number of read blocks with compress ratio greater than 64 */
#define	WT_STAT_DSRC_COMPRESS_READ_HIST_RATIO_MAX	2148
/*! compression: number of read blocks with compress ratio smaller than 16 */
#define	WT_STAT_DSRC_COMPRESS_READ_HIST_RATIO_16	2149
/*! compression: number of read blocks with compress ratio smaller than 2 */
#define	WT_STAT_DSRC_COMPRESS_READ_HIST_RATIO_2		2150
/*! compression: number of read blocks with compress ratio smaller than 32 */
#define	WT_STAT_DSRC_COMPRESS_READ_HIST_RATIO_32	2151
/*! compression: number of read blocks with compress ratio smaller than 4 */
#define	WT_STAT_DSRC_COMPRESS_READ_HIST_RATIO_4		2152
/*! compression: number of read blocks with compress ratio smaller than 64 */
#define	WT_STAT_DSRC_COMPRESS_READ_HIST_RATIO_64	2153
/*! compression: number of read blocks with compress ratio smaller than 8 */
#define	WT_STAT_DSRC_COMPRESS_READ_HIST_RATIO_8		2154
/*!
 * compression: number of written blocks with compress ratio greater than
 * 64
 */
#define	WT_STAT_DSRC_COMPRESS_WRITE_HIST_RATIO_MAX	2155
/*!
 * compression: number of written blocks with compress ratio smaller than
 * 16
 */
#define	WT_STAT_DSRC_COMPRESS_WRITE_HIST_RATIO_16	2156
/*!
 * compression: number of written blocks with compress ratio smaller than
 * 2
 */
#define	WT_STAT_DSRC_COMPRESS_WRITE_HIST_RATIO_2	2157
/*!
 * compression: number of written blocks with compress ratio smaller than
 * 32
 */
#define	WT_STAT_DSRC_COMPRESS_WRITE_HIST_RATIO_32	2158
/*!
 * compression: number of written blocks with compress ratio smaller than
 * 4
 */
#define	WT_STAT_DSRC_COMPRESS_WRITE_HIST_RATIO_4	2159
/*!
 * compression: number of written blocks with compress ratio smaller than
 * 64
 */
#define	WT_STAT_DSRC_COMPRESS_WRITE_HIST_RATIO_64	2160
/*!
 * compression: number of written blocks with compress ratio smaller than
 * 8
 */
#define	WT_STAT_DSRC_COMPRESS_WRITE_HIST_RATIO_8	2161
/*! compression: page written failed to compress */
#define	WT_STAT_DSRC_COMPRESS_WRITE_FAIL		2162
/*! compression: page written was too small to compress */
#define	WT_STAT_DSRC_COMPRESS_WRITE_TOO_SMALL		2163
/*! cursor: Total number of entries skipped by cursor next calls */
#define	WT_STAT_DSRC_CURSOR_NEXT_SKIP_TOTAL		2164
/*! cursor: Total number of entries skipped by cursor prev calls */
#define	WT_STAT_DSRC_CURSOR_PREV_SKIP_TOTAL		2165
=======
#define	WT_STAT_DSRC_COMPRESS_WRITE			2149
/*! compression: number of blocks with compress ratio greater than 64 */
#define	WT_STAT_DSRC_COMPRESS_HIST_RATIO_MAX		2150
/*! compression: number of blocks with compress ratio smaller than 16 */
#define	WT_STAT_DSRC_COMPRESS_HIST_RATIO_16		2151
/*! compression: number of blocks with compress ratio smaller than 2 */
#define	WT_STAT_DSRC_COMPRESS_HIST_RATIO_2		2152
/*! compression: number of blocks with compress ratio smaller than 32 */
#define	WT_STAT_DSRC_COMPRESS_HIST_RATIO_32		2153
/*! compression: number of blocks with compress ratio smaller than 4 */
#define	WT_STAT_DSRC_COMPRESS_HIST_RATIO_4		2154
/*! compression: number of blocks with compress ratio smaller than 64 */
#define	WT_STAT_DSRC_COMPRESS_HIST_RATIO_64		2155
/*! compression: number of blocks with compress ratio smaller than 8 */
#define	WT_STAT_DSRC_COMPRESS_HIST_RATIO_8		2156
/*! compression: page written failed to compress */
#define	WT_STAT_DSRC_COMPRESS_WRITE_FAIL		2157
/*! compression: page written was too small to compress */
#define	WT_STAT_DSRC_COMPRESS_WRITE_TOO_SMALL		2158
/*! cursor: Total number of entries skipped by cursor next calls */
#define	WT_STAT_DSRC_CURSOR_NEXT_SKIP_TOTAL		2159
/*! cursor: Total number of entries skipped by cursor prev calls */
#define	WT_STAT_DSRC_CURSOR_PREV_SKIP_TOTAL		2160
>>>>>>> 4ae81b79
/*!
 * cursor: Total number of entries skipped to position the history store
 * cursor
 */
<<<<<<< HEAD
#define	WT_STAT_DSRC_CURSOR_SKIP_HS_CUR_POSITION	2166
=======
#define	WT_STAT_DSRC_CURSOR_SKIP_HS_CUR_POSITION	2161
>>>>>>> 4ae81b79
/*!
 * cursor: Total number of times a search near has exited due to prefix
 * config
 */
<<<<<<< HEAD
#define	WT_STAT_DSRC_CURSOR_SEARCH_NEAR_PREFIX_FAST_PATHS	2167
=======
#define	WT_STAT_DSRC_CURSOR_SEARCH_NEAR_PREFIX_FAST_PATHS	2162
>>>>>>> 4ae81b79
/*!
 * cursor: Total number of times cursor fails to temporarily release
 * pinned page to encourage eviction of hot or large page
 */
<<<<<<< HEAD
#define	WT_STAT_DSRC_CURSOR_REPOSITION_FAILED		2168
=======
#define	WT_STAT_DSRC_CURSOR_REPOSITION_FAILED		2163
>>>>>>> 4ae81b79
/*!
 * cursor: Total number of times cursor temporarily releases pinned page
 * to encourage eviction of hot or large page
 */
<<<<<<< HEAD
#define	WT_STAT_DSRC_CURSOR_REPOSITION			2169
/*! cursor: bulk loaded cursor insert calls */
#define	WT_STAT_DSRC_CURSOR_INSERT_BULK			2170
/*! cursor: cache cursors reuse count */
#define	WT_STAT_DSRC_CURSOR_REOPEN			2171
/*! cursor: close calls that result in cache */
#define	WT_STAT_DSRC_CURSOR_CACHE			2172
/*! cursor: create calls */
#define	WT_STAT_DSRC_CURSOR_CREATE			2173
/*! cursor: cursor bound calls that return an error */
#define	WT_STAT_DSRC_CURSOR_BOUND_ERROR			2174
/*! cursor: cursor bounds cleared from reset */
#define	WT_STAT_DSRC_CURSOR_BOUNDS_RESET		2175
/*! cursor: cursor bounds comparisons performed */
#define	WT_STAT_DSRC_CURSOR_BOUNDS_COMPARISONS		2176
/*! cursor: cursor bounds next called on an unpositioned cursor */
#define	WT_STAT_DSRC_CURSOR_BOUNDS_NEXT_UNPOSITIONED	2177
/*! cursor: cursor bounds next early exit */
#define	WT_STAT_DSRC_CURSOR_BOUNDS_NEXT_EARLY_EXIT	2178
/*! cursor: cursor bounds prev called on an unpositioned cursor */
#define	WT_STAT_DSRC_CURSOR_BOUNDS_PREV_UNPOSITIONED	2179
/*! cursor: cursor bounds prev early exit */
#define	WT_STAT_DSRC_CURSOR_BOUNDS_PREV_EARLY_EXIT	2180
/*! cursor: cursor bounds search early exit */
#define	WT_STAT_DSRC_CURSOR_BOUNDS_SEARCH_EARLY_EXIT	2181
/*! cursor: cursor bounds search near call repositioned cursor */
#define	WT_STAT_DSRC_CURSOR_BOUNDS_SEARCH_NEAR_REPOSITIONED_CURSOR	2182
/*! cursor: cursor cache calls that return an error */
#define	WT_STAT_DSRC_CURSOR_CACHE_ERROR			2183
/*! cursor: cursor close calls that return an error */
#define	WT_STAT_DSRC_CURSOR_CLOSE_ERROR			2184
/*! cursor: cursor compare calls that return an error */
#define	WT_STAT_DSRC_CURSOR_COMPARE_ERROR		2185
/*! cursor: cursor equals calls that return an error */
#define	WT_STAT_DSRC_CURSOR_EQUALS_ERROR		2186
/*! cursor: cursor get key calls that return an error */
#define	WT_STAT_DSRC_CURSOR_GET_KEY_ERROR		2187
/*! cursor: cursor get value calls that return an error */
#define	WT_STAT_DSRC_CURSOR_GET_VALUE_ERROR		2188
/*! cursor: cursor insert calls that return an error */
#define	WT_STAT_DSRC_CURSOR_INSERT_ERROR		2189
/*! cursor: cursor insert check calls that return an error */
#define	WT_STAT_DSRC_CURSOR_INSERT_CHECK_ERROR		2190
/*! cursor: cursor largest key calls that return an error */
#define	WT_STAT_DSRC_CURSOR_LARGEST_KEY_ERROR		2191
/*! cursor: cursor modify calls that return an error */
#define	WT_STAT_DSRC_CURSOR_MODIFY_ERROR		2192
/*! cursor: cursor next calls that return an error */
#define	WT_STAT_DSRC_CURSOR_NEXT_ERROR			2193
=======
#define	WT_STAT_DSRC_CURSOR_REPOSITION			2164
/*! cursor: bulk loaded cursor insert calls */
#define	WT_STAT_DSRC_CURSOR_INSERT_BULK			2165
/*! cursor: cache cursors reuse count */
#define	WT_STAT_DSRC_CURSOR_REOPEN			2166
/*! cursor: close calls that result in cache */
#define	WT_STAT_DSRC_CURSOR_CACHE			2167
/*! cursor: create calls */
#define	WT_STAT_DSRC_CURSOR_CREATE			2168
/*! cursor: cursor bound calls that return an error */
#define	WT_STAT_DSRC_CURSOR_BOUND_ERROR			2169
/*! cursor: cursor bounds cleared from reset */
#define	WT_STAT_DSRC_CURSOR_BOUNDS_RESET		2170
/*! cursor: cursor bounds comparisons performed */
#define	WT_STAT_DSRC_CURSOR_BOUNDS_COMPARISONS		2171
/*! cursor: cursor bounds next called on an unpositioned cursor */
#define	WT_STAT_DSRC_CURSOR_BOUNDS_NEXT_UNPOSITIONED	2172
/*! cursor: cursor bounds next early exit */
#define	WT_STAT_DSRC_CURSOR_BOUNDS_NEXT_EARLY_EXIT	2173
/*! cursor: cursor bounds prev called on an unpositioned cursor */
#define	WT_STAT_DSRC_CURSOR_BOUNDS_PREV_UNPOSITIONED	2174
/*! cursor: cursor bounds prev early exit */
#define	WT_STAT_DSRC_CURSOR_BOUNDS_PREV_EARLY_EXIT	2175
/*! cursor: cursor bounds search early exit */
#define	WT_STAT_DSRC_CURSOR_BOUNDS_SEARCH_EARLY_EXIT	2176
/*! cursor: cursor bounds search near call repositioned cursor */
#define	WT_STAT_DSRC_CURSOR_BOUNDS_SEARCH_NEAR_REPOSITIONED_CURSOR	2177
/*! cursor: cursor cache calls that return an error */
#define	WT_STAT_DSRC_CURSOR_CACHE_ERROR			2178
/*! cursor: cursor close calls that return an error */
#define	WT_STAT_DSRC_CURSOR_CLOSE_ERROR			2179
/*! cursor: cursor compare calls that return an error */
#define	WT_STAT_DSRC_CURSOR_COMPARE_ERROR		2180
/*! cursor: cursor equals calls that return an error */
#define	WT_STAT_DSRC_CURSOR_EQUALS_ERROR		2181
/*! cursor: cursor get key calls that return an error */
#define	WT_STAT_DSRC_CURSOR_GET_KEY_ERROR		2182
/*! cursor: cursor get value calls that return an error */
#define	WT_STAT_DSRC_CURSOR_GET_VALUE_ERROR		2183
/*! cursor: cursor insert calls that return an error */
#define	WT_STAT_DSRC_CURSOR_INSERT_ERROR		2184
/*! cursor: cursor insert check calls that return an error */
#define	WT_STAT_DSRC_CURSOR_INSERT_CHECK_ERROR		2185
/*! cursor: cursor largest key calls that return an error */
#define	WT_STAT_DSRC_CURSOR_LARGEST_KEY_ERROR		2186
/*! cursor: cursor modify calls that return an error */
#define	WT_STAT_DSRC_CURSOR_MODIFY_ERROR		2187
/*! cursor: cursor next calls that return an error */
#define	WT_STAT_DSRC_CURSOR_NEXT_ERROR			2188
>>>>>>> 4ae81b79
/*!
 * cursor: cursor next calls that skip due to a globally visible history
 * store tombstone
 */
<<<<<<< HEAD
#define	WT_STAT_DSRC_CURSOR_NEXT_HS_TOMBSTONE		2194
=======
#define	WT_STAT_DSRC_CURSOR_NEXT_HS_TOMBSTONE		2189
>>>>>>> 4ae81b79
/*!
 * cursor: cursor next calls that skip greater than 1 and fewer than 100
 * entries
 */
<<<<<<< HEAD
#define	WT_STAT_DSRC_CURSOR_NEXT_SKIP_LT_100		2195
=======
#define	WT_STAT_DSRC_CURSOR_NEXT_SKIP_LT_100		2190
>>>>>>> 4ae81b79
/*!
 * cursor: cursor next calls that skip greater than or equal to 100
 * entries
 */
<<<<<<< HEAD
#define	WT_STAT_DSRC_CURSOR_NEXT_SKIP_GE_100		2196
/*! cursor: cursor next random calls that return an error */
#define	WT_STAT_DSRC_CURSOR_NEXT_RANDOM_ERROR		2197
/*! cursor: cursor prev calls that return an error */
#define	WT_STAT_DSRC_CURSOR_PREV_ERROR			2198
=======
#define	WT_STAT_DSRC_CURSOR_NEXT_SKIP_GE_100		2191
/*! cursor: cursor next random calls that return an error */
#define	WT_STAT_DSRC_CURSOR_NEXT_RANDOM_ERROR		2192
/*! cursor: cursor prev calls that return an error */
#define	WT_STAT_DSRC_CURSOR_PREV_ERROR			2193
>>>>>>> 4ae81b79
/*!
 * cursor: cursor prev calls that skip due to a globally visible history
 * store tombstone
 */
<<<<<<< HEAD
#define	WT_STAT_DSRC_CURSOR_PREV_HS_TOMBSTONE		2199
=======
#define	WT_STAT_DSRC_CURSOR_PREV_HS_TOMBSTONE		2194
>>>>>>> 4ae81b79
/*!
 * cursor: cursor prev calls that skip greater than or equal to 100
 * entries
 */
<<<<<<< HEAD
#define	WT_STAT_DSRC_CURSOR_PREV_SKIP_GE_100		2200
/*! cursor: cursor prev calls that skip less than 100 entries */
#define	WT_STAT_DSRC_CURSOR_PREV_SKIP_LT_100		2201
/*! cursor: cursor reconfigure calls that return an error */
#define	WT_STAT_DSRC_CURSOR_RECONFIGURE_ERROR		2202
/*! cursor: cursor remove calls that return an error */
#define	WT_STAT_DSRC_CURSOR_REMOVE_ERROR		2203
/*! cursor: cursor reopen calls that return an error */
#define	WT_STAT_DSRC_CURSOR_REOPEN_ERROR		2204
/*! cursor: cursor reserve calls that return an error */
#define	WT_STAT_DSRC_CURSOR_RESERVE_ERROR		2205
/*! cursor: cursor reset calls that return an error */
#define	WT_STAT_DSRC_CURSOR_RESET_ERROR			2206
/*! cursor: cursor search calls that return an error */
#define	WT_STAT_DSRC_CURSOR_SEARCH_ERROR		2207
/*! cursor: cursor search near calls that return an error */
#define	WT_STAT_DSRC_CURSOR_SEARCH_NEAR_ERROR		2208
/*! cursor: cursor update calls that return an error */
#define	WT_STAT_DSRC_CURSOR_UPDATE_ERROR		2209
/*! cursor: insert calls */
#define	WT_STAT_DSRC_CURSOR_INSERT			2210
/*! cursor: insert key and value bytes */
#define	WT_STAT_DSRC_CURSOR_INSERT_BYTES		2211
/*! cursor: modify */
#define	WT_STAT_DSRC_CURSOR_MODIFY			2212
/*! cursor: modify key and value bytes affected */
#define	WT_STAT_DSRC_CURSOR_MODIFY_BYTES		2213
/*! cursor: modify value bytes modified */
#define	WT_STAT_DSRC_CURSOR_MODIFY_BYTES_TOUCH		2214
/*! cursor: next calls */
#define	WT_STAT_DSRC_CURSOR_NEXT			2215
/*! cursor: open cursor count */
#define	WT_STAT_DSRC_CURSOR_OPEN_COUNT			2216
/*! cursor: operation restarted */
#define	WT_STAT_DSRC_CURSOR_RESTART			2217
/*! cursor: prev calls */
#define	WT_STAT_DSRC_CURSOR_PREV			2218
/*! cursor: remove calls */
#define	WT_STAT_DSRC_CURSOR_REMOVE			2219
/*! cursor: remove key bytes removed */
#define	WT_STAT_DSRC_CURSOR_REMOVE_BYTES		2220
/*! cursor: reserve calls */
#define	WT_STAT_DSRC_CURSOR_RESERVE			2221
/*! cursor: reset calls */
#define	WT_STAT_DSRC_CURSOR_RESET			2222
/*! cursor: search calls */
#define	WT_STAT_DSRC_CURSOR_SEARCH			2223
/*! cursor: search history store calls */
#define	WT_STAT_DSRC_CURSOR_SEARCH_HS			2224
/*! cursor: search near calls */
#define	WT_STAT_DSRC_CURSOR_SEARCH_NEAR			2225
/*! cursor: truncate calls */
#define	WT_STAT_DSRC_CURSOR_TRUNCATE			2226
/*! cursor: update calls */
#define	WT_STAT_DSRC_CURSOR_UPDATE			2227
/*! cursor: update key and value bytes */
#define	WT_STAT_DSRC_CURSOR_UPDATE_BYTES		2228
/*! cursor: update value size change */
#define	WT_STAT_DSRC_CURSOR_UPDATE_BYTES_CHANGED	2229
/*! reconciliation: VLCS pages explicitly reconciled as empty */
#define	WT_STAT_DSRC_REC_VLCS_EMPTIED_PAGES		2230
/*! reconciliation: approximate byte size of timestamps in pages written */
#define	WT_STAT_DSRC_REC_TIME_WINDOW_BYTES_TS		2231
=======
#define	WT_STAT_DSRC_CURSOR_PREV_SKIP_GE_100		2195
/*! cursor: cursor prev calls that skip less than 100 entries */
#define	WT_STAT_DSRC_CURSOR_PREV_SKIP_LT_100		2196
/*! cursor: cursor reconfigure calls that return an error */
#define	WT_STAT_DSRC_CURSOR_RECONFIGURE_ERROR		2197
/*! cursor: cursor remove calls that return an error */
#define	WT_STAT_DSRC_CURSOR_REMOVE_ERROR		2198
/*! cursor: cursor reopen calls that return an error */
#define	WT_STAT_DSRC_CURSOR_REOPEN_ERROR		2199
/*! cursor: cursor reserve calls that return an error */
#define	WT_STAT_DSRC_CURSOR_RESERVE_ERROR		2200
/*! cursor: cursor reset calls that return an error */
#define	WT_STAT_DSRC_CURSOR_RESET_ERROR			2201
/*! cursor: cursor search calls that return an error */
#define	WT_STAT_DSRC_CURSOR_SEARCH_ERROR		2202
/*! cursor: cursor search near calls that return an error */
#define	WT_STAT_DSRC_CURSOR_SEARCH_NEAR_ERROR		2203
/*! cursor: cursor update calls that return an error */
#define	WT_STAT_DSRC_CURSOR_UPDATE_ERROR		2204
/*! cursor: insert calls */
#define	WT_STAT_DSRC_CURSOR_INSERT			2205
/*! cursor: insert key and value bytes */
#define	WT_STAT_DSRC_CURSOR_INSERT_BYTES		2206
/*! cursor: modify */
#define	WT_STAT_DSRC_CURSOR_MODIFY			2207
/*! cursor: modify key and value bytes affected */
#define	WT_STAT_DSRC_CURSOR_MODIFY_BYTES		2208
/*! cursor: modify value bytes modified */
#define	WT_STAT_DSRC_CURSOR_MODIFY_BYTES_TOUCH		2209
/*! cursor: next calls */
#define	WT_STAT_DSRC_CURSOR_NEXT			2210
/*! cursor: open cursor count */
#define	WT_STAT_DSRC_CURSOR_OPEN_COUNT			2211
/*! cursor: operation restarted */
#define	WT_STAT_DSRC_CURSOR_RESTART			2212
/*! cursor: prev calls */
#define	WT_STAT_DSRC_CURSOR_PREV			2213
/*! cursor: remove calls */
#define	WT_STAT_DSRC_CURSOR_REMOVE			2214
/*! cursor: remove key bytes removed */
#define	WT_STAT_DSRC_CURSOR_REMOVE_BYTES		2215
/*! cursor: reserve calls */
#define	WT_STAT_DSRC_CURSOR_RESERVE			2216
/*! cursor: reset calls */
#define	WT_STAT_DSRC_CURSOR_RESET			2217
/*! cursor: search calls */
#define	WT_STAT_DSRC_CURSOR_SEARCH			2218
/*! cursor: search history store calls */
#define	WT_STAT_DSRC_CURSOR_SEARCH_HS			2219
/*! cursor: search near calls */
#define	WT_STAT_DSRC_CURSOR_SEARCH_NEAR			2220
/*! cursor: truncate calls */
#define	WT_STAT_DSRC_CURSOR_TRUNCATE			2221
/*! cursor: update calls */
#define	WT_STAT_DSRC_CURSOR_UPDATE			2222
/*! cursor: update key and value bytes */
#define	WT_STAT_DSRC_CURSOR_UPDATE_BYTES		2223
/*! cursor: update value size change */
#define	WT_STAT_DSRC_CURSOR_UPDATE_BYTES_CHANGED	2224
/*! reconciliation: VLCS pages explicitly reconciled as empty */
#define	WT_STAT_DSRC_REC_VLCS_EMPTIED_PAGES		2225
/*! reconciliation: approximate byte size of timestamps in pages written */
#define	WT_STAT_DSRC_REC_TIME_WINDOW_BYTES_TS		2226
>>>>>>> 4ae81b79
/*!
 * reconciliation: approximate byte size of transaction IDs in pages
 * written
 */
<<<<<<< HEAD
#define	WT_STAT_DSRC_REC_TIME_WINDOW_BYTES_TXN		2232
/*! reconciliation: dictionary matches */
#define	WT_STAT_DSRC_REC_DICTIONARY			2233
/*! reconciliation: fast-path pages deleted */
#define	WT_STAT_DSRC_REC_PAGE_DELETE_FAST		2234
=======
#define	WT_STAT_DSRC_REC_TIME_WINDOW_BYTES_TXN		2227
/*! reconciliation: dictionary matches */
#define	WT_STAT_DSRC_REC_DICTIONARY			2228
/*! reconciliation: fast-path pages deleted */
#define	WT_STAT_DSRC_REC_PAGE_DELETE_FAST		2229
>>>>>>> 4ae81b79
/*!
 * reconciliation: internal page key bytes discarded using suffix
 * compression
 */
<<<<<<< HEAD
#define	WT_STAT_DSRC_REC_SUFFIX_COMPRESSION		2235
/*! reconciliation: internal page multi-block writes */
#define	WT_STAT_DSRC_REC_MULTIBLOCK_INTERNAL		2236
/*! reconciliation: leaf page key bytes discarded using prefix compression */
#define	WT_STAT_DSRC_REC_PREFIX_COMPRESSION		2237
/*! reconciliation: leaf page multi-block writes */
#define	WT_STAT_DSRC_REC_MULTIBLOCK_LEAF		2238
/*! reconciliation: leaf-page overflow keys */
#define	WT_STAT_DSRC_REC_OVERFLOW_KEY_LEAF		2239
/*! reconciliation: maximum blocks required for a page */
#define	WT_STAT_DSRC_REC_MULTIBLOCK_MAX			2240
/*! reconciliation: overflow values written */
#define	WT_STAT_DSRC_REC_OVERFLOW_VALUE			2241
/*! reconciliation: page reconciliation calls */
#define	WT_STAT_DSRC_REC_PAGES				2242
/*! reconciliation: page reconciliation calls for eviction */
#define	WT_STAT_DSRC_REC_PAGES_EVICTION			2243
/*! reconciliation: pages deleted */
#define	WT_STAT_DSRC_REC_PAGE_DELETE			2244
=======
#define	WT_STAT_DSRC_REC_SUFFIX_COMPRESSION		2230
/*! reconciliation: internal page multi-block writes */
#define	WT_STAT_DSRC_REC_MULTIBLOCK_INTERNAL		2231
/*! reconciliation: leaf page key bytes discarded using prefix compression */
#define	WT_STAT_DSRC_REC_PREFIX_COMPRESSION		2232
/*! reconciliation: leaf page multi-block writes */
#define	WT_STAT_DSRC_REC_MULTIBLOCK_LEAF		2233
/*! reconciliation: leaf-page overflow keys */
#define	WT_STAT_DSRC_REC_OVERFLOW_KEY_LEAF		2234
/*! reconciliation: maximum blocks required for a page */
#define	WT_STAT_DSRC_REC_MULTIBLOCK_MAX			2235
/*! reconciliation: overflow values written */
#define	WT_STAT_DSRC_REC_OVERFLOW_VALUE			2236
/*! reconciliation: page reconciliation calls */
#define	WT_STAT_DSRC_REC_PAGES				2237
/*! reconciliation: page reconciliation calls for eviction */
#define	WT_STAT_DSRC_REC_PAGES_EVICTION			2238
/*! reconciliation: pages deleted */
#define	WT_STAT_DSRC_REC_PAGE_DELETE			2239
>>>>>>> 4ae81b79
/*!
 * reconciliation: pages written including an aggregated newest start
 * durable timestamp
 */
<<<<<<< HEAD
#define	WT_STAT_DSRC_REC_TIME_AGGR_NEWEST_START_DURABLE_TS	2245
=======
#define	WT_STAT_DSRC_REC_TIME_AGGR_NEWEST_START_DURABLE_TS	2240
>>>>>>> 4ae81b79
/*!
 * reconciliation: pages written including an aggregated newest stop
 * durable timestamp
 */
<<<<<<< HEAD
#define	WT_STAT_DSRC_REC_TIME_AGGR_NEWEST_STOP_DURABLE_TS	2246
=======
#define	WT_STAT_DSRC_REC_TIME_AGGR_NEWEST_STOP_DURABLE_TS	2241
>>>>>>> 4ae81b79
/*!
 * reconciliation: pages written including an aggregated newest stop
 * timestamp
 */
<<<<<<< HEAD
#define	WT_STAT_DSRC_REC_TIME_AGGR_NEWEST_STOP_TS	2247
=======
#define	WT_STAT_DSRC_REC_TIME_AGGR_NEWEST_STOP_TS	2242
>>>>>>> 4ae81b79
/*!
 * reconciliation: pages written including an aggregated newest stop
 * transaction ID
 */
<<<<<<< HEAD
#define	WT_STAT_DSRC_REC_TIME_AGGR_NEWEST_STOP_TXN	2248
=======
#define	WT_STAT_DSRC_REC_TIME_AGGR_NEWEST_STOP_TXN	2243
>>>>>>> 4ae81b79
/*!
 * reconciliation: pages written including an aggregated newest
 * transaction ID
 */
<<<<<<< HEAD
#define	WT_STAT_DSRC_REC_TIME_AGGR_NEWEST_TXN		2249
=======
#define	WT_STAT_DSRC_REC_TIME_AGGR_NEWEST_TXN		2244
>>>>>>> 4ae81b79
/*!
 * reconciliation: pages written including an aggregated oldest start
 * timestamp
 */
<<<<<<< HEAD
#define	WT_STAT_DSRC_REC_TIME_AGGR_OLDEST_START_TS	2250
/*! reconciliation: pages written including an aggregated prepare */
#define	WT_STAT_DSRC_REC_TIME_AGGR_PREPARED		2251
/*! reconciliation: pages written including at least one prepare */
#define	WT_STAT_DSRC_REC_TIME_WINDOW_PAGES_PREPARED	2252
=======
#define	WT_STAT_DSRC_REC_TIME_AGGR_OLDEST_START_TS	2245
/*! reconciliation: pages written including an aggregated prepare */
#define	WT_STAT_DSRC_REC_TIME_AGGR_PREPARED		2246
/*! reconciliation: pages written including at least one prepare */
#define	WT_STAT_DSRC_REC_TIME_WINDOW_PAGES_PREPARED	2247
>>>>>>> 4ae81b79
/*!
 * reconciliation: pages written including at least one start durable
 * timestamp
 */
<<<<<<< HEAD
#define	WT_STAT_DSRC_REC_TIME_WINDOW_PAGES_DURABLE_START_TS	2253
/*! reconciliation: pages written including at least one start timestamp */
#define	WT_STAT_DSRC_REC_TIME_WINDOW_PAGES_START_TS	2254
=======
#define	WT_STAT_DSRC_REC_TIME_WINDOW_PAGES_DURABLE_START_TS	2248
/*! reconciliation: pages written including at least one start timestamp */
#define	WT_STAT_DSRC_REC_TIME_WINDOW_PAGES_START_TS	2249
>>>>>>> 4ae81b79
/*!
 * reconciliation: pages written including at least one start transaction
 * ID
 */
<<<<<<< HEAD
#define	WT_STAT_DSRC_REC_TIME_WINDOW_PAGES_START_TXN	2255
=======
#define	WT_STAT_DSRC_REC_TIME_WINDOW_PAGES_START_TXN	2250
>>>>>>> 4ae81b79
/*!
 * reconciliation: pages written including at least one stop durable
 * timestamp
 */
<<<<<<< HEAD
#define	WT_STAT_DSRC_REC_TIME_WINDOW_PAGES_DURABLE_STOP_TS	2256
/*! reconciliation: pages written including at least one stop timestamp */
#define	WT_STAT_DSRC_REC_TIME_WINDOW_PAGES_STOP_TS	2257
=======
#define	WT_STAT_DSRC_REC_TIME_WINDOW_PAGES_DURABLE_STOP_TS	2251
/*! reconciliation: pages written including at least one stop timestamp */
#define	WT_STAT_DSRC_REC_TIME_WINDOW_PAGES_STOP_TS	2252
>>>>>>> 4ae81b79
/*!
 * reconciliation: pages written including at least one stop transaction
 * ID
 */
<<<<<<< HEAD
#define	WT_STAT_DSRC_REC_TIME_WINDOW_PAGES_STOP_TXN	2258
/*! reconciliation: records written including a prepare */
#define	WT_STAT_DSRC_REC_TIME_WINDOW_PREPARED		2259
/*! reconciliation: records written including a start durable timestamp */
#define	WT_STAT_DSRC_REC_TIME_WINDOW_DURABLE_START_TS	2260
/*! reconciliation: records written including a start timestamp */
#define	WT_STAT_DSRC_REC_TIME_WINDOW_START_TS		2261
/*! reconciliation: records written including a start transaction ID */
#define	WT_STAT_DSRC_REC_TIME_WINDOW_START_TXN		2262
/*! reconciliation: records written including a stop durable timestamp */
#define	WT_STAT_DSRC_REC_TIME_WINDOW_DURABLE_STOP_TS	2263
/*! reconciliation: records written including a stop timestamp */
#define	WT_STAT_DSRC_REC_TIME_WINDOW_STOP_TS		2264
/*! reconciliation: records written including a stop transaction ID */
#define	WT_STAT_DSRC_REC_TIME_WINDOW_STOP_TXN		2265
/*! session: object compaction */
#define	WT_STAT_DSRC_SESSION_COMPACT			2266
=======
#define	WT_STAT_DSRC_REC_TIME_WINDOW_PAGES_STOP_TXN	2253
/*! reconciliation: records written including a prepare */
#define	WT_STAT_DSRC_REC_TIME_WINDOW_PREPARED		2254
/*! reconciliation: records written including a start durable timestamp */
#define	WT_STAT_DSRC_REC_TIME_WINDOW_DURABLE_START_TS	2255
/*! reconciliation: records written including a start timestamp */
#define	WT_STAT_DSRC_REC_TIME_WINDOW_START_TS		2256
/*! reconciliation: records written including a start transaction ID */
#define	WT_STAT_DSRC_REC_TIME_WINDOW_START_TXN		2257
/*! reconciliation: records written including a stop durable timestamp */
#define	WT_STAT_DSRC_REC_TIME_WINDOW_DURABLE_STOP_TS	2258
/*! reconciliation: records written including a stop timestamp */
#define	WT_STAT_DSRC_REC_TIME_WINDOW_STOP_TS		2259
/*! reconciliation: records written including a stop transaction ID */
#define	WT_STAT_DSRC_REC_TIME_WINDOW_STOP_TXN		2260
/*! session: object compaction */
#define	WT_STAT_DSRC_SESSION_COMPACT			2261
>>>>>>> 4ae81b79
/*!
 * transaction: a reader raced with a prepared transaction commit and
 * skipped an update or updates
 */
<<<<<<< HEAD
#define	WT_STAT_DSRC_TXN_READ_RACE_PREPARE_COMMIT	2267
/*! transaction: checkpoint has acquired a snapshot for its transaction */
#define	WT_STAT_DSRC_TXN_CHECKPOINT_SNAPSHOT_ACQUIRED	2268
/*! transaction: number of times overflow removed value is read */
#define	WT_STAT_DSRC_TXN_READ_OVERFLOW_REMOVE		2269
/*! transaction: race to read prepared update retry */
#define	WT_STAT_DSRC_TXN_READ_RACE_PREPARE_UPDATE	2270
=======
#define	WT_STAT_DSRC_TXN_READ_RACE_PREPARE_COMMIT	2262
/*! transaction: number of times overflow removed value is read */
#define	WT_STAT_DSRC_TXN_READ_OVERFLOW_REMOVE		2263
/*! transaction: race to read prepared update retry */
#define	WT_STAT_DSRC_TXN_READ_RACE_PREPARE_UPDATE	2264
>>>>>>> 4ae81b79
/*!
 * transaction: rollback to stable history store keys that would have
 * been swept in non-dryrun mode
 */
<<<<<<< HEAD
#define	WT_STAT_DSRC_TXN_RTS_SWEEP_HS_KEYS_DRYRUN	2271
=======
#define	WT_STAT_DSRC_TXN_RTS_SWEEP_HS_KEYS_DRYRUN	2265
>>>>>>> 4ae81b79
/*!
 * transaction: rollback to stable history store records with stop
 * timestamps older than newer records
 */
<<<<<<< HEAD
#define	WT_STAT_DSRC_TXN_RTS_HS_STOP_OLDER_THAN_NEWER_START	2272
/*! transaction: rollback to stable inconsistent checkpoint */
#define	WT_STAT_DSRC_TXN_RTS_INCONSISTENT_CKPT		2273
/*! transaction: rollback to stable keys removed */
#define	WT_STAT_DSRC_TXN_RTS_KEYS_REMOVED		2274
/*! transaction: rollback to stable keys restored */
#define	WT_STAT_DSRC_TXN_RTS_KEYS_RESTORED		2275
=======
#define	WT_STAT_DSRC_TXN_RTS_HS_STOP_OLDER_THAN_NEWER_START	2266
/*! transaction: rollback to stable inconsistent checkpoint */
#define	WT_STAT_DSRC_TXN_RTS_INCONSISTENT_CKPT		2267
/*! transaction: rollback to stable keys removed */
#define	WT_STAT_DSRC_TXN_RTS_KEYS_REMOVED		2268
/*! transaction: rollback to stable keys restored */
#define	WT_STAT_DSRC_TXN_RTS_KEYS_RESTORED		2269
>>>>>>> 4ae81b79
/*!
 * transaction: rollback to stable keys that would have been removed in
 * non-dryrun mode
 */
<<<<<<< HEAD
#define	WT_STAT_DSRC_TXN_RTS_KEYS_REMOVED_DRYRUN	2276
=======
#define	WT_STAT_DSRC_TXN_RTS_KEYS_REMOVED_DRYRUN	2270
>>>>>>> 4ae81b79
/*!
 * transaction: rollback to stable keys that would have been restored in
 * non-dryrun mode
 */
<<<<<<< HEAD
#define	WT_STAT_DSRC_TXN_RTS_KEYS_RESTORED_DRYRUN	2277
/*! transaction: rollback to stable restored tombstones from history store */
#define	WT_STAT_DSRC_TXN_RTS_HS_RESTORE_TOMBSTONES	2278
/*! transaction: rollback to stable restored updates from history store */
#define	WT_STAT_DSRC_TXN_RTS_HS_RESTORE_UPDATES		2279
/*! transaction: rollback to stable skipping delete rle */
#define	WT_STAT_DSRC_TXN_RTS_DELETE_RLE_SKIPPED		2280
/*! transaction: rollback to stable skipping stable rle */
#define	WT_STAT_DSRC_TXN_RTS_STABLE_RLE_SKIPPED		2281
/*! transaction: rollback to stable sweeping history store keys */
#define	WT_STAT_DSRC_TXN_RTS_SWEEP_HS_KEYS		2282
=======
#define	WT_STAT_DSRC_TXN_RTS_KEYS_RESTORED_DRYRUN	2271
/*! transaction: rollback to stable restored tombstones from history store */
#define	WT_STAT_DSRC_TXN_RTS_HS_RESTORE_TOMBSTONES	2272
/*! transaction: rollback to stable restored updates from history store */
#define	WT_STAT_DSRC_TXN_RTS_HS_RESTORE_UPDATES		2273
/*! transaction: rollback to stable skipping delete rle */
#define	WT_STAT_DSRC_TXN_RTS_DELETE_RLE_SKIPPED		2274
/*! transaction: rollback to stable skipping stable rle */
#define	WT_STAT_DSRC_TXN_RTS_STABLE_RLE_SKIPPED		2275
/*! transaction: rollback to stable sweeping history store keys */
#define	WT_STAT_DSRC_TXN_RTS_SWEEP_HS_KEYS		2276
>>>>>>> 4ae81b79
/*!
 * transaction: rollback to stable tombstones from history store that
 * would have been restored in non-dryrun mode
 */
<<<<<<< HEAD
#define	WT_STAT_DSRC_TXN_RTS_HS_RESTORE_TOMBSTONES_DRYRUN	2283
=======
#define	WT_STAT_DSRC_TXN_RTS_HS_RESTORE_TOMBSTONES_DRYRUN	2277
>>>>>>> 4ae81b79
/*!
 * transaction: rollback to stable updates from history store that would
 * have been restored in non-dryrun mode
 */
<<<<<<< HEAD
#define	WT_STAT_DSRC_TXN_RTS_HS_RESTORE_UPDATES_DRYRUN	2284
/*! transaction: rollback to stable updates removed from history store */
#define	WT_STAT_DSRC_TXN_RTS_HS_REMOVED			2285
=======
#define	WT_STAT_DSRC_TXN_RTS_HS_RESTORE_UPDATES_DRYRUN	2278
/*! transaction: rollback to stable updates removed from history store */
#define	WT_STAT_DSRC_TXN_RTS_HS_REMOVED			2279
>>>>>>> 4ae81b79
/*!
 * transaction: rollback to stable updates that would have been removed
 * from history store in non-dryrun mode
 */
<<<<<<< HEAD
#define	WT_STAT_DSRC_TXN_RTS_HS_REMOVED_DRYRUN		2286
/*! transaction: transaction checkpoints due to obsolete pages */
#define	WT_STAT_DSRC_TXN_CHECKPOINT_OBSOLETE_APPLIED	2287
=======
#define	WT_STAT_DSRC_TXN_RTS_HS_REMOVED_DRYRUN		2280
>>>>>>> 4ae81b79
/*! transaction: update conflicts */
#define	WT_STAT_DSRC_TXN_UPDATE_CONFLICT		2288

/*!
 * @}
 * @name Statistics for join cursors
 * @anchor statistics_join
 * @{
 */
/*! join: accesses to the main table */
#define	WT_STAT_JOIN_MAIN_ACCESS			3000
/*! join: bloom filter false positives */
#define	WT_STAT_JOIN_BLOOM_FALSE_POSITIVE		3001
/*! join: checks that conditions of membership are satisfied */
#define	WT_STAT_JOIN_MEMBERSHIP_CHECK			3002
/*! join: items inserted into a bloom filter */
#define	WT_STAT_JOIN_BLOOM_INSERT			3003
/*! join: items iterated */
#define	WT_STAT_JOIN_ITERATED				3004

/*!
 * @}
 * @name Statistics for session
 * @anchor statistics_session
 * @{
 */
/*! session: bytes read into cache */
#define	WT_STAT_SESSION_BYTES_READ			4000
/*! session: bytes written from cache */
#define	WT_STAT_SESSION_BYTES_WRITE			4001
/*! session: dhandle lock wait time (usecs) */
#define	WT_STAT_SESSION_LOCK_DHANDLE_WAIT		4002
/*! session: dirty bytes in this txn */
#define	WT_STAT_SESSION_TXN_BYTES_DIRTY			4003
/*! session: page read from disk to cache time (usecs) */
#define	WT_STAT_SESSION_READ_TIME			4004
/*! session: page write from cache to disk time (usecs) */
#define	WT_STAT_SESSION_WRITE_TIME			4005
/*! session: schema lock wait time (usecs) */
#define	WT_STAT_SESSION_LOCK_SCHEMA_WAIT		4006
/*! session: time waiting for cache (usecs) */
#define	WT_STAT_SESSION_CACHE_TIME			4007
/*! @} */
/*
 * Statistics section: END
 * DO NOT EDIT: automatically built by dist/stat.py.
 */
/*! @} */

/*******************************************
 * Verbose categories
 *******************************************/
/*!
 * @addtogroup wt
 * @{
 */
/*!
 * @name Verbose categories
 * @anchor verbose_categories
 * @{
 */
/*!
 * WiredTiger verbose event categories.
 * Note that the verbose categories cover a wide set of sub-systems and operations
 * within WiredTiger. As such, the categories are subject to change and evolve
 * between different WiredTiger releases.
 */
typedef enum {
/* VERBOSE ENUM START */
    WT_VERB_API,                  /*!< API messages. */
    WT_VERB_BACKUP,               /*!< Backup messages. */
    WT_VERB_BLKCACHE,
    WT_VERB_BLOCK,                /*!< Block manager messages. */
    WT_VERB_CHECKPOINT,           /*!< Checkpoint messages. */
    WT_VERB_CHECKPOINT_CLEANUP,
    WT_VERB_CHECKPOINT_PROGRESS,  /*!< Checkpoint progress messages. */
    WT_VERB_CHUNKCACHE,           /*!< Chunk cache messages. */
    WT_VERB_COMPACT,              /*!< Compact messages. */
    WT_VERB_COMPACT_PROGRESS,     /*!< Compact progress messages. */
    WT_VERB_DEFAULT,
    WT_VERB_ERROR_RETURNS,
    WT_VERB_EVICT,                /*!< Eviction messages. */
    WT_VERB_EVICTSERVER,          /*!< Eviction server messages. */
    WT_VERB_EVICT_STUCK,
    WT_VERB_EXTENSION,            /*!< Extension messages. */
    WT_VERB_FILEOPS,
    WT_VERB_GENERATION,
    WT_VERB_HANDLEOPS,
    WT_VERB_HS,                   /*!< History store messages. */
    WT_VERB_HS_ACTIVITY,          /*!< History store activity messages. */
    WT_VERB_LOG,                  /*!< Log messages. */
    WT_VERB_LSM,                  /*!< LSM messages. */
    WT_VERB_LSM_MANAGER,
    WT_VERB_MUTEX,
    WT_VERB_METADATA,             /*!< Metadata messages. */
    WT_VERB_OUT_OF_ORDER,
    WT_VERB_OVERFLOW,
    WT_VERB_READ,
    WT_VERB_RECONCILE,            /*!< Reconcile messages. */
    WT_VERB_RECOVERY,             /*!< Recovery messages. */
    WT_VERB_RECOVERY_PROGRESS,    /*!< Recovery progress messages. */
    WT_VERB_RTS,                  /*!< RTS messages. */
    WT_VERB_SALVAGE,              /*!< Salvage messages. */
    WT_VERB_SHARED_CACHE,
    WT_VERB_SPLIT,
    WT_VERB_TEMPORARY,
    WT_VERB_THREAD_GROUP,
    WT_VERB_TIERED,               /*!< Tiered storage messages. */
    WT_VERB_TIMESTAMP,            /*!< Timestamp messages. */
    WT_VERB_TRANSACTION,          /*!< Transaction messages. */
    WT_VERB_VERIFY,               /*!< Verify messages. */
    WT_VERB_VERSION,              /*!< Version messages. */
    WT_VERB_WRITE,
/* VERBOSE ENUM STOP */
    WT_VERB_NUM_CATEGORIES
} WT_VERBOSE_CATEGORY;
/*! @} */

/*******************************************
 * Verbose levels
 *******************************************/
/*!
 * @name Verbose levels
 * @anchor verbose_levels
 * @{
 */
/*!
 * WiredTiger verbosity levels. The levels define a range of severity categories, with
 * \c WT_VERBOSE_ERROR being the lowest, most critical level (used by messages on critical error
 * paths) and \c WT_VERBOSE_DEBUG_5 being the highest verbosity/informational level (mostly adopted
 * for debugging).
 */
typedef enum {
    WT_VERBOSE_ERROR = -3,  /*!< Error conditions triggered in WiredTiger. */
    WT_VERBOSE_WARNING,     /*!< Warning conditions potentially signaling non-imminent errors and
                            behaviors. */
    WT_VERBOSE_NOTICE,      /*!< Messages for significant events in WiredTiger, usually worth
                            noting. */
    WT_VERBOSE_INFO,        /*!< Informational style messages. */
    WT_VERBOSE_DEBUG_1,     /*!< Low severity messages, useful for debugging purposes. This is
                            the default level when debugging. */
    WT_VERBOSE_DEBUG_2,     /*!< Low severity messages, an increase in verbosity from
                            the previous level. */
    WT_VERBOSE_DEBUG_3,     /*!< Low severity messages. */
    WT_VERBOSE_DEBUG_4,     /*!< Low severity messages. */
    WT_VERBOSE_DEBUG_5      /*!< Lowest severity messages. */
} WT_VERBOSE_LEVEL;
/*! @} */
/*
 * Verbose section: END
 */
/*! @} */

#undef __F

#if defined(__cplusplus)
}
#endif
#endif /* __WIREDTIGER_H_ */<|MERGE_RESOLUTION|>--- conflicted
+++ resolved
@@ -7272,719 +7272,391 @@
 /*! compression: compressed pages read */
 #define	WT_STAT_DSRC_COMPRESS_READ			2148
 /*! compression: compressed pages written */
-<<<<<<< HEAD
-#define	WT_STAT_DSRC_COMPRESS_WRITE			2147
+#define	WT_STAT_DSRC_COMPRESS_WRITE			2149
 /*! compression: number of read blocks with compress ratio greater than 64 */
-#define	WT_STAT_DSRC_COMPRESS_READ_HIST_RATIO_MAX	2148
+#define	WT_STAT_DSRC_COMPRESS_READ_HIST_RATIO_MAX	2150
 /*! compression: number of read blocks with compress ratio smaller than 16 */
-#define	WT_STAT_DSRC_COMPRESS_READ_HIST_RATIO_16	2149
+#define	WT_STAT_DSRC_COMPRESS_READ_HIST_RATIO_16	2151
 /*! compression: number of read blocks with compress ratio smaller than 2 */
-#define	WT_STAT_DSRC_COMPRESS_READ_HIST_RATIO_2		2150
+#define	WT_STAT_DSRC_COMPRESS_READ_HIST_RATIO_2		2152
 /*! compression: number of read blocks with compress ratio smaller than 32 */
-#define	WT_STAT_DSRC_COMPRESS_READ_HIST_RATIO_32	2151
+#define	WT_STAT_DSRC_COMPRESS_READ_HIST_RATIO_32	2153
 /*! compression: number of read blocks with compress ratio smaller than 4 */
-#define	WT_STAT_DSRC_COMPRESS_READ_HIST_RATIO_4		2152
+#define	WT_STAT_DSRC_COMPRESS_READ_HIST_RATIO_4		2154
 /*! compression: number of read blocks with compress ratio smaller than 64 */
-#define	WT_STAT_DSRC_COMPRESS_READ_HIST_RATIO_64	2153
+#define	WT_STAT_DSRC_COMPRESS_READ_HIST_RATIO_64	2155
 /*! compression: number of read blocks with compress ratio smaller than 8 */
-#define	WT_STAT_DSRC_COMPRESS_READ_HIST_RATIO_8		2154
+#define	WT_STAT_DSRC_COMPRESS_READ_HIST_RATIO_8		2156
 /*!
  * compression: number of written blocks with compress ratio greater than
  * 64
  */
-#define	WT_STAT_DSRC_COMPRESS_WRITE_HIST_RATIO_MAX	2155
+#define	WT_STAT_DSRC_COMPRESS_WRITE_HIST_RATIO_MAX	2157
 /*!
  * compression: number of written blocks with compress ratio smaller than
  * 16
  */
-#define	WT_STAT_DSRC_COMPRESS_WRITE_HIST_RATIO_16	2156
+#define	WT_STAT_DSRC_COMPRESS_WRITE_HIST_RATIO_16	2158
 /*!
  * compression: number of written blocks with compress ratio smaller than
  * 2
  */
-#define	WT_STAT_DSRC_COMPRESS_WRITE_HIST_RATIO_2	2157
+#define	WT_STAT_DSRC_COMPRESS_WRITE_HIST_RATIO_2	2159
 /*!
  * compression: number of written blocks with compress ratio smaller than
  * 32
  */
-#define	WT_STAT_DSRC_COMPRESS_WRITE_HIST_RATIO_32	2158
+#define	WT_STAT_DSRC_COMPRESS_WRITE_HIST_RATIO_32	2160
 /*!
  * compression: number of written blocks with compress ratio smaller than
  * 4
  */
-#define	WT_STAT_DSRC_COMPRESS_WRITE_HIST_RATIO_4	2159
+#define	WT_STAT_DSRC_COMPRESS_WRITE_HIST_RATIO_4	2161
 /*!
  * compression: number of written blocks with compress ratio smaller than
  * 64
  */
-#define	WT_STAT_DSRC_COMPRESS_WRITE_HIST_RATIO_64	2160
+#define	WT_STAT_DSRC_COMPRESS_WRITE_HIST_RATIO_64	2162
 /*!
  * compression: number of written blocks with compress ratio smaller than
  * 8
  */
-#define	WT_STAT_DSRC_COMPRESS_WRITE_HIST_RATIO_8	2161
+#define	WT_STAT_DSRC_COMPRESS_WRITE_HIST_RATIO_8	2163
 /*! compression: page written failed to compress */
-#define	WT_STAT_DSRC_COMPRESS_WRITE_FAIL		2162
+#define	WT_STAT_DSRC_COMPRESS_WRITE_FAIL		2164
 /*! compression: page written was too small to compress */
-#define	WT_STAT_DSRC_COMPRESS_WRITE_TOO_SMALL		2163
+#define	WT_STAT_DSRC_COMPRESS_WRITE_TOO_SMALL		2165
 /*! cursor: Total number of entries skipped by cursor next calls */
-#define	WT_STAT_DSRC_CURSOR_NEXT_SKIP_TOTAL		2164
+#define	WT_STAT_DSRC_CURSOR_NEXT_SKIP_TOTAL		2166
 /*! cursor: Total number of entries skipped by cursor prev calls */
-#define	WT_STAT_DSRC_CURSOR_PREV_SKIP_TOTAL		2165
-=======
-#define	WT_STAT_DSRC_COMPRESS_WRITE			2149
-/*! compression: number of blocks with compress ratio greater than 64 */
-#define	WT_STAT_DSRC_COMPRESS_HIST_RATIO_MAX		2150
-/*! compression: number of blocks with compress ratio smaller than 16 */
-#define	WT_STAT_DSRC_COMPRESS_HIST_RATIO_16		2151
-/*! compression: number of blocks with compress ratio smaller than 2 */
-#define	WT_STAT_DSRC_COMPRESS_HIST_RATIO_2		2152
-/*! compression: number of blocks with compress ratio smaller than 32 */
-#define	WT_STAT_DSRC_COMPRESS_HIST_RATIO_32		2153
-/*! compression: number of blocks with compress ratio smaller than 4 */
-#define	WT_STAT_DSRC_COMPRESS_HIST_RATIO_4		2154
-/*! compression: number of blocks with compress ratio smaller than 64 */
-#define	WT_STAT_DSRC_COMPRESS_HIST_RATIO_64		2155
-/*! compression: number of blocks with compress ratio smaller than 8 */
-#define	WT_STAT_DSRC_COMPRESS_HIST_RATIO_8		2156
-/*! compression: page written failed to compress */
-#define	WT_STAT_DSRC_COMPRESS_WRITE_FAIL		2157
-/*! compression: page written was too small to compress */
-#define	WT_STAT_DSRC_COMPRESS_WRITE_TOO_SMALL		2158
-/*! cursor: Total number of entries skipped by cursor next calls */
-#define	WT_STAT_DSRC_CURSOR_NEXT_SKIP_TOTAL		2159
-/*! cursor: Total number of entries skipped by cursor prev calls */
-#define	WT_STAT_DSRC_CURSOR_PREV_SKIP_TOTAL		2160
->>>>>>> 4ae81b79
+#define	WT_STAT_DSRC_CURSOR_PREV_SKIP_TOTAL		2167
 /*!
  * cursor: Total number of entries skipped to position the history store
  * cursor
  */
-<<<<<<< HEAD
-#define	WT_STAT_DSRC_CURSOR_SKIP_HS_CUR_POSITION	2166
-=======
-#define	WT_STAT_DSRC_CURSOR_SKIP_HS_CUR_POSITION	2161
->>>>>>> 4ae81b79
+#define	WT_STAT_DSRC_CURSOR_SKIP_HS_CUR_POSITION	2168
 /*!
  * cursor: Total number of times a search near has exited due to prefix
  * config
  */
-<<<<<<< HEAD
-#define	WT_STAT_DSRC_CURSOR_SEARCH_NEAR_PREFIX_FAST_PATHS	2167
-=======
-#define	WT_STAT_DSRC_CURSOR_SEARCH_NEAR_PREFIX_FAST_PATHS	2162
->>>>>>> 4ae81b79
+#define	WT_STAT_DSRC_CURSOR_SEARCH_NEAR_PREFIX_FAST_PATHS	2169
 /*!
  * cursor: Total number of times cursor fails to temporarily release
  * pinned page to encourage eviction of hot or large page
  */
-<<<<<<< HEAD
-#define	WT_STAT_DSRC_CURSOR_REPOSITION_FAILED		2168
-=======
-#define	WT_STAT_DSRC_CURSOR_REPOSITION_FAILED		2163
->>>>>>> 4ae81b79
+#define	WT_STAT_DSRC_CURSOR_REPOSITION_FAILED		2170
 /*!
  * cursor: Total number of times cursor temporarily releases pinned page
  * to encourage eviction of hot or large page
  */
-<<<<<<< HEAD
-#define	WT_STAT_DSRC_CURSOR_REPOSITION			2169
+#define	WT_STAT_DSRC_CURSOR_REPOSITION			2171
 /*! cursor: bulk loaded cursor insert calls */
-#define	WT_STAT_DSRC_CURSOR_INSERT_BULK			2170
+#define	WT_STAT_DSRC_CURSOR_INSERT_BULK			2172
 /*! cursor: cache cursors reuse count */
-#define	WT_STAT_DSRC_CURSOR_REOPEN			2171
+#define	WT_STAT_DSRC_CURSOR_REOPEN			2173
 /*! cursor: close calls that result in cache */
-#define	WT_STAT_DSRC_CURSOR_CACHE			2172
+#define	WT_STAT_DSRC_CURSOR_CACHE			2174
 /*! cursor: create calls */
-#define	WT_STAT_DSRC_CURSOR_CREATE			2173
+#define	WT_STAT_DSRC_CURSOR_CREATE			2175
 /*! cursor: cursor bound calls that return an error */
-#define	WT_STAT_DSRC_CURSOR_BOUND_ERROR			2174
+#define	WT_STAT_DSRC_CURSOR_BOUND_ERROR			2176
 /*! cursor: cursor bounds cleared from reset */
-#define	WT_STAT_DSRC_CURSOR_BOUNDS_RESET		2175
+#define	WT_STAT_DSRC_CURSOR_BOUNDS_RESET		2177
 /*! cursor: cursor bounds comparisons performed */
-#define	WT_STAT_DSRC_CURSOR_BOUNDS_COMPARISONS		2176
+#define	WT_STAT_DSRC_CURSOR_BOUNDS_COMPARISONS		2178
 /*! cursor: cursor bounds next called on an unpositioned cursor */
-#define	WT_STAT_DSRC_CURSOR_BOUNDS_NEXT_UNPOSITIONED	2177
+#define	WT_STAT_DSRC_CURSOR_BOUNDS_NEXT_UNPOSITIONED	2179
 /*! cursor: cursor bounds next early exit */
-#define	WT_STAT_DSRC_CURSOR_BOUNDS_NEXT_EARLY_EXIT	2178
+#define	WT_STAT_DSRC_CURSOR_BOUNDS_NEXT_EARLY_EXIT	2180
 /*! cursor: cursor bounds prev called on an unpositioned cursor */
-#define	WT_STAT_DSRC_CURSOR_BOUNDS_PREV_UNPOSITIONED	2179
+#define	WT_STAT_DSRC_CURSOR_BOUNDS_PREV_UNPOSITIONED	2181
 /*! cursor: cursor bounds prev early exit */
-#define	WT_STAT_DSRC_CURSOR_BOUNDS_PREV_EARLY_EXIT	2180
+#define	WT_STAT_DSRC_CURSOR_BOUNDS_PREV_EARLY_EXIT	2182
 /*! cursor: cursor bounds search early exit */
-#define	WT_STAT_DSRC_CURSOR_BOUNDS_SEARCH_EARLY_EXIT	2181
+#define	WT_STAT_DSRC_CURSOR_BOUNDS_SEARCH_EARLY_EXIT	2183
 /*! cursor: cursor bounds search near call repositioned cursor */
-#define	WT_STAT_DSRC_CURSOR_BOUNDS_SEARCH_NEAR_REPOSITIONED_CURSOR	2182
+#define	WT_STAT_DSRC_CURSOR_BOUNDS_SEARCH_NEAR_REPOSITIONED_CURSOR	2184
 /*! cursor: cursor cache calls that return an error */
-#define	WT_STAT_DSRC_CURSOR_CACHE_ERROR			2183
+#define	WT_STAT_DSRC_CURSOR_CACHE_ERROR			2185
 /*! cursor: cursor close calls that return an error */
-#define	WT_STAT_DSRC_CURSOR_CLOSE_ERROR			2184
+#define	WT_STAT_DSRC_CURSOR_CLOSE_ERROR			2186
 /*! cursor: cursor compare calls that return an error */
-#define	WT_STAT_DSRC_CURSOR_COMPARE_ERROR		2185
+#define	WT_STAT_DSRC_CURSOR_COMPARE_ERROR		2187
 /*! cursor: cursor equals calls that return an error */
-#define	WT_STAT_DSRC_CURSOR_EQUALS_ERROR		2186
+#define	WT_STAT_DSRC_CURSOR_EQUALS_ERROR		2188
 /*! cursor: cursor get key calls that return an error */
-#define	WT_STAT_DSRC_CURSOR_GET_KEY_ERROR		2187
+#define	WT_STAT_DSRC_CURSOR_GET_KEY_ERROR		2189
 /*! cursor: cursor get value calls that return an error */
-#define	WT_STAT_DSRC_CURSOR_GET_VALUE_ERROR		2188
+#define	WT_STAT_DSRC_CURSOR_GET_VALUE_ERROR		2190
 /*! cursor: cursor insert calls that return an error */
-#define	WT_STAT_DSRC_CURSOR_INSERT_ERROR		2189
+#define	WT_STAT_DSRC_CURSOR_INSERT_ERROR		2191
 /*! cursor: cursor insert check calls that return an error */
-#define	WT_STAT_DSRC_CURSOR_INSERT_CHECK_ERROR		2190
+#define	WT_STAT_DSRC_CURSOR_INSERT_CHECK_ERROR		2192
 /*! cursor: cursor largest key calls that return an error */
-#define	WT_STAT_DSRC_CURSOR_LARGEST_KEY_ERROR		2191
+#define	WT_STAT_DSRC_CURSOR_LARGEST_KEY_ERROR		2193
 /*! cursor: cursor modify calls that return an error */
-#define	WT_STAT_DSRC_CURSOR_MODIFY_ERROR		2192
+#define	WT_STAT_DSRC_CURSOR_MODIFY_ERROR		2194
 /*! cursor: cursor next calls that return an error */
-#define	WT_STAT_DSRC_CURSOR_NEXT_ERROR			2193
-=======
-#define	WT_STAT_DSRC_CURSOR_REPOSITION			2164
-/*! cursor: bulk loaded cursor insert calls */
-#define	WT_STAT_DSRC_CURSOR_INSERT_BULK			2165
-/*! cursor: cache cursors reuse count */
-#define	WT_STAT_DSRC_CURSOR_REOPEN			2166
-/*! cursor: close calls that result in cache */
-#define	WT_STAT_DSRC_CURSOR_CACHE			2167
-/*! cursor: create calls */
-#define	WT_STAT_DSRC_CURSOR_CREATE			2168
-/*! cursor: cursor bound calls that return an error */
-#define	WT_STAT_DSRC_CURSOR_BOUND_ERROR			2169
-/*! cursor: cursor bounds cleared from reset */
-#define	WT_STAT_DSRC_CURSOR_BOUNDS_RESET		2170
-/*! cursor: cursor bounds comparisons performed */
-#define	WT_STAT_DSRC_CURSOR_BOUNDS_COMPARISONS		2171
-/*! cursor: cursor bounds next called on an unpositioned cursor */
-#define	WT_STAT_DSRC_CURSOR_BOUNDS_NEXT_UNPOSITIONED	2172
-/*! cursor: cursor bounds next early exit */
-#define	WT_STAT_DSRC_CURSOR_BOUNDS_NEXT_EARLY_EXIT	2173
-/*! cursor: cursor bounds prev called on an unpositioned cursor */
-#define	WT_STAT_DSRC_CURSOR_BOUNDS_PREV_UNPOSITIONED	2174
-/*! cursor: cursor bounds prev early exit */
-#define	WT_STAT_DSRC_CURSOR_BOUNDS_PREV_EARLY_EXIT	2175
-/*! cursor: cursor bounds search early exit */
-#define	WT_STAT_DSRC_CURSOR_BOUNDS_SEARCH_EARLY_EXIT	2176
-/*! cursor: cursor bounds search near call repositioned cursor */
-#define	WT_STAT_DSRC_CURSOR_BOUNDS_SEARCH_NEAR_REPOSITIONED_CURSOR	2177
-/*! cursor: cursor cache calls that return an error */
-#define	WT_STAT_DSRC_CURSOR_CACHE_ERROR			2178
-/*! cursor: cursor close calls that return an error */
-#define	WT_STAT_DSRC_CURSOR_CLOSE_ERROR			2179
-/*! cursor: cursor compare calls that return an error */
-#define	WT_STAT_DSRC_CURSOR_COMPARE_ERROR		2180
-/*! cursor: cursor equals calls that return an error */
-#define	WT_STAT_DSRC_CURSOR_EQUALS_ERROR		2181
-/*! cursor: cursor get key calls that return an error */
-#define	WT_STAT_DSRC_CURSOR_GET_KEY_ERROR		2182
-/*! cursor: cursor get value calls that return an error */
-#define	WT_STAT_DSRC_CURSOR_GET_VALUE_ERROR		2183
-/*! cursor: cursor insert calls that return an error */
-#define	WT_STAT_DSRC_CURSOR_INSERT_ERROR		2184
-/*! cursor: cursor insert check calls that return an error */
-#define	WT_STAT_DSRC_CURSOR_INSERT_CHECK_ERROR		2185
-/*! cursor: cursor largest key calls that return an error */
-#define	WT_STAT_DSRC_CURSOR_LARGEST_KEY_ERROR		2186
-/*! cursor: cursor modify calls that return an error */
-#define	WT_STAT_DSRC_CURSOR_MODIFY_ERROR		2187
-/*! cursor: cursor next calls that return an error */
-#define	WT_STAT_DSRC_CURSOR_NEXT_ERROR			2188
->>>>>>> 4ae81b79
+#define	WT_STAT_DSRC_CURSOR_NEXT_ERROR			2195
 /*!
  * cursor: cursor next calls that skip due to a globally visible history
  * store tombstone
  */
-<<<<<<< HEAD
-#define	WT_STAT_DSRC_CURSOR_NEXT_HS_TOMBSTONE		2194
-=======
-#define	WT_STAT_DSRC_CURSOR_NEXT_HS_TOMBSTONE		2189
->>>>>>> 4ae81b79
+#define	WT_STAT_DSRC_CURSOR_NEXT_HS_TOMBSTONE		2196
 /*!
  * cursor: cursor next calls that skip greater than 1 and fewer than 100
  * entries
  */
-<<<<<<< HEAD
-#define	WT_STAT_DSRC_CURSOR_NEXT_SKIP_LT_100		2195
-=======
-#define	WT_STAT_DSRC_CURSOR_NEXT_SKIP_LT_100		2190
->>>>>>> 4ae81b79
+#define	WT_STAT_DSRC_CURSOR_NEXT_SKIP_LT_100		2197
 /*!
  * cursor: cursor next calls that skip greater than or equal to 100
  * entries
  */
-<<<<<<< HEAD
-#define	WT_STAT_DSRC_CURSOR_NEXT_SKIP_GE_100		2196
+#define	WT_STAT_DSRC_CURSOR_NEXT_SKIP_GE_100		2198
 /*! cursor: cursor next random calls that return an error */
-#define	WT_STAT_DSRC_CURSOR_NEXT_RANDOM_ERROR		2197
+#define	WT_STAT_DSRC_CURSOR_NEXT_RANDOM_ERROR		2199
 /*! cursor: cursor prev calls that return an error */
-#define	WT_STAT_DSRC_CURSOR_PREV_ERROR			2198
-=======
-#define	WT_STAT_DSRC_CURSOR_NEXT_SKIP_GE_100		2191
-/*! cursor: cursor next random calls that return an error */
-#define	WT_STAT_DSRC_CURSOR_NEXT_RANDOM_ERROR		2192
-/*! cursor: cursor prev calls that return an error */
-#define	WT_STAT_DSRC_CURSOR_PREV_ERROR			2193
->>>>>>> 4ae81b79
+#define	WT_STAT_DSRC_CURSOR_PREV_ERROR			2200
 /*!
  * cursor: cursor prev calls that skip due to a globally visible history
  * store tombstone
  */
-<<<<<<< HEAD
-#define	WT_STAT_DSRC_CURSOR_PREV_HS_TOMBSTONE		2199
-=======
-#define	WT_STAT_DSRC_CURSOR_PREV_HS_TOMBSTONE		2194
->>>>>>> 4ae81b79
+#define	WT_STAT_DSRC_CURSOR_PREV_HS_TOMBSTONE		2201
 /*!
  * cursor: cursor prev calls that skip greater than or equal to 100
  * entries
  */
-<<<<<<< HEAD
-#define	WT_STAT_DSRC_CURSOR_PREV_SKIP_GE_100		2200
+#define	WT_STAT_DSRC_CURSOR_PREV_SKIP_GE_100		2202
 /*! cursor: cursor prev calls that skip less than 100 entries */
-#define	WT_STAT_DSRC_CURSOR_PREV_SKIP_LT_100		2201
+#define	WT_STAT_DSRC_CURSOR_PREV_SKIP_LT_100		2203
 /*! cursor: cursor reconfigure calls that return an error */
-#define	WT_STAT_DSRC_CURSOR_RECONFIGURE_ERROR		2202
+#define	WT_STAT_DSRC_CURSOR_RECONFIGURE_ERROR		2204
 /*! cursor: cursor remove calls that return an error */
-#define	WT_STAT_DSRC_CURSOR_REMOVE_ERROR		2203
+#define	WT_STAT_DSRC_CURSOR_REMOVE_ERROR		2205
 /*! cursor: cursor reopen calls that return an error */
-#define	WT_STAT_DSRC_CURSOR_REOPEN_ERROR		2204
+#define	WT_STAT_DSRC_CURSOR_REOPEN_ERROR		2206
 /*! cursor: cursor reserve calls that return an error */
-#define	WT_STAT_DSRC_CURSOR_RESERVE_ERROR		2205
+#define	WT_STAT_DSRC_CURSOR_RESERVE_ERROR		2207
 /*! cursor: cursor reset calls that return an error */
-#define	WT_STAT_DSRC_CURSOR_RESET_ERROR			2206
+#define	WT_STAT_DSRC_CURSOR_RESET_ERROR			2208
 /*! cursor: cursor search calls that return an error */
-#define	WT_STAT_DSRC_CURSOR_SEARCH_ERROR		2207
+#define	WT_STAT_DSRC_CURSOR_SEARCH_ERROR		2209
 /*! cursor: cursor search near calls that return an error */
-#define	WT_STAT_DSRC_CURSOR_SEARCH_NEAR_ERROR		2208
+#define	WT_STAT_DSRC_CURSOR_SEARCH_NEAR_ERROR		2210
 /*! cursor: cursor update calls that return an error */
-#define	WT_STAT_DSRC_CURSOR_UPDATE_ERROR		2209
+#define	WT_STAT_DSRC_CURSOR_UPDATE_ERROR		2211
 /*! cursor: insert calls */
-#define	WT_STAT_DSRC_CURSOR_INSERT			2210
+#define	WT_STAT_DSRC_CURSOR_INSERT			2212
 /*! cursor: insert key and value bytes */
-#define	WT_STAT_DSRC_CURSOR_INSERT_BYTES		2211
+#define	WT_STAT_DSRC_CURSOR_INSERT_BYTES		2213
 /*! cursor: modify */
-#define	WT_STAT_DSRC_CURSOR_MODIFY			2212
+#define	WT_STAT_DSRC_CURSOR_MODIFY			2214
 /*! cursor: modify key and value bytes affected */
-#define	WT_STAT_DSRC_CURSOR_MODIFY_BYTES		2213
+#define	WT_STAT_DSRC_CURSOR_MODIFY_BYTES		2215
 /*! cursor: modify value bytes modified */
-#define	WT_STAT_DSRC_CURSOR_MODIFY_BYTES_TOUCH		2214
+#define	WT_STAT_DSRC_CURSOR_MODIFY_BYTES_TOUCH		2216
 /*! cursor: next calls */
-#define	WT_STAT_DSRC_CURSOR_NEXT			2215
+#define	WT_STAT_DSRC_CURSOR_NEXT			2217
 /*! cursor: open cursor count */
-#define	WT_STAT_DSRC_CURSOR_OPEN_COUNT			2216
+#define	WT_STAT_DSRC_CURSOR_OPEN_COUNT			2218
 /*! cursor: operation restarted */
-#define	WT_STAT_DSRC_CURSOR_RESTART			2217
+#define	WT_STAT_DSRC_CURSOR_RESTART			2219
 /*! cursor: prev calls */
-#define	WT_STAT_DSRC_CURSOR_PREV			2218
+#define	WT_STAT_DSRC_CURSOR_PREV			2220
 /*! cursor: remove calls */
-#define	WT_STAT_DSRC_CURSOR_REMOVE			2219
+#define	WT_STAT_DSRC_CURSOR_REMOVE			2221
 /*! cursor: remove key bytes removed */
-#define	WT_STAT_DSRC_CURSOR_REMOVE_BYTES		2220
+#define	WT_STAT_DSRC_CURSOR_REMOVE_BYTES		2222
 /*! cursor: reserve calls */
-#define	WT_STAT_DSRC_CURSOR_RESERVE			2221
+#define	WT_STAT_DSRC_CURSOR_RESERVE			2223
 /*! cursor: reset calls */
-#define	WT_STAT_DSRC_CURSOR_RESET			2222
+#define	WT_STAT_DSRC_CURSOR_RESET			2224
 /*! cursor: search calls */
-#define	WT_STAT_DSRC_CURSOR_SEARCH			2223
+#define	WT_STAT_DSRC_CURSOR_SEARCH			2225
 /*! cursor: search history store calls */
-#define	WT_STAT_DSRC_CURSOR_SEARCH_HS			2224
+#define	WT_STAT_DSRC_CURSOR_SEARCH_HS			2226
 /*! cursor: search near calls */
-#define	WT_STAT_DSRC_CURSOR_SEARCH_NEAR			2225
+#define	WT_STAT_DSRC_CURSOR_SEARCH_NEAR			2227
 /*! cursor: truncate calls */
-#define	WT_STAT_DSRC_CURSOR_TRUNCATE			2226
+#define	WT_STAT_DSRC_CURSOR_TRUNCATE			2228
 /*! cursor: update calls */
-#define	WT_STAT_DSRC_CURSOR_UPDATE			2227
+#define	WT_STAT_DSRC_CURSOR_UPDATE			2229
 /*! cursor: update key and value bytes */
-#define	WT_STAT_DSRC_CURSOR_UPDATE_BYTES		2228
+#define	WT_STAT_DSRC_CURSOR_UPDATE_BYTES		2230
 /*! cursor: update value size change */
-#define	WT_STAT_DSRC_CURSOR_UPDATE_BYTES_CHANGED	2229
+#define	WT_STAT_DSRC_CURSOR_UPDATE_BYTES_CHANGED	2231
 /*! reconciliation: VLCS pages explicitly reconciled as empty */
-#define	WT_STAT_DSRC_REC_VLCS_EMPTIED_PAGES		2230
+#define	WT_STAT_DSRC_REC_VLCS_EMPTIED_PAGES		2232
 /*! reconciliation: approximate byte size of timestamps in pages written */
-#define	WT_STAT_DSRC_REC_TIME_WINDOW_BYTES_TS		2231
-=======
-#define	WT_STAT_DSRC_CURSOR_PREV_SKIP_GE_100		2195
-/*! cursor: cursor prev calls that skip less than 100 entries */
-#define	WT_STAT_DSRC_CURSOR_PREV_SKIP_LT_100		2196
-/*! cursor: cursor reconfigure calls that return an error */
-#define	WT_STAT_DSRC_CURSOR_RECONFIGURE_ERROR		2197
-/*! cursor: cursor remove calls that return an error */
-#define	WT_STAT_DSRC_CURSOR_REMOVE_ERROR		2198
-/*! cursor: cursor reopen calls that return an error */
-#define	WT_STAT_DSRC_CURSOR_REOPEN_ERROR		2199
-/*! cursor: cursor reserve calls that return an error */
-#define	WT_STAT_DSRC_CURSOR_RESERVE_ERROR		2200
-/*! cursor: cursor reset calls that return an error */
-#define	WT_STAT_DSRC_CURSOR_RESET_ERROR			2201
-/*! cursor: cursor search calls that return an error */
-#define	WT_STAT_DSRC_CURSOR_SEARCH_ERROR		2202
-/*! cursor: cursor search near calls that return an error */
-#define	WT_STAT_DSRC_CURSOR_SEARCH_NEAR_ERROR		2203
-/*! cursor: cursor update calls that return an error */
-#define	WT_STAT_DSRC_CURSOR_UPDATE_ERROR		2204
-/*! cursor: insert calls */
-#define	WT_STAT_DSRC_CURSOR_INSERT			2205
-/*! cursor: insert key and value bytes */
-#define	WT_STAT_DSRC_CURSOR_INSERT_BYTES		2206
-/*! cursor: modify */
-#define	WT_STAT_DSRC_CURSOR_MODIFY			2207
-/*! cursor: modify key and value bytes affected */
-#define	WT_STAT_DSRC_CURSOR_MODIFY_BYTES		2208
-/*! cursor: modify value bytes modified */
-#define	WT_STAT_DSRC_CURSOR_MODIFY_BYTES_TOUCH		2209
-/*! cursor: next calls */
-#define	WT_STAT_DSRC_CURSOR_NEXT			2210
-/*! cursor: open cursor count */
-#define	WT_STAT_DSRC_CURSOR_OPEN_COUNT			2211
-/*! cursor: operation restarted */
-#define	WT_STAT_DSRC_CURSOR_RESTART			2212
-/*! cursor: prev calls */
-#define	WT_STAT_DSRC_CURSOR_PREV			2213
-/*! cursor: remove calls */
-#define	WT_STAT_DSRC_CURSOR_REMOVE			2214
-/*! cursor: remove key bytes removed */
-#define	WT_STAT_DSRC_CURSOR_REMOVE_BYTES		2215
-/*! cursor: reserve calls */
-#define	WT_STAT_DSRC_CURSOR_RESERVE			2216
-/*! cursor: reset calls */
-#define	WT_STAT_DSRC_CURSOR_RESET			2217
-/*! cursor: search calls */
-#define	WT_STAT_DSRC_CURSOR_SEARCH			2218
-/*! cursor: search history store calls */
-#define	WT_STAT_DSRC_CURSOR_SEARCH_HS			2219
-/*! cursor: search near calls */
-#define	WT_STAT_DSRC_CURSOR_SEARCH_NEAR			2220
-/*! cursor: truncate calls */
-#define	WT_STAT_DSRC_CURSOR_TRUNCATE			2221
-/*! cursor: update calls */
-#define	WT_STAT_DSRC_CURSOR_UPDATE			2222
-/*! cursor: update key and value bytes */
-#define	WT_STAT_DSRC_CURSOR_UPDATE_BYTES		2223
-/*! cursor: update value size change */
-#define	WT_STAT_DSRC_CURSOR_UPDATE_BYTES_CHANGED	2224
-/*! reconciliation: VLCS pages explicitly reconciled as empty */
-#define	WT_STAT_DSRC_REC_VLCS_EMPTIED_PAGES		2225
-/*! reconciliation: approximate byte size of timestamps in pages written */
-#define	WT_STAT_DSRC_REC_TIME_WINDOW_BYTES_TS		2226
->>>>>>> 4ae81b79
+#define	WT_STAT_DSRC_REC_TIME_WINDOW_BYTES_TS		2233
 /*!
  * reconciliation: approximate byte size of transaction IDs in pages
  * written
  */
-<<<<<<< HEAD
-#define	WT_STAT_DSRC_REC_TIME_WINDOW_BYTES_TXN		2232
+#define	WT_STAT_DSRC_REC_TIME_WINDOW_BYTES_TXN		2234
 /*! reconciliation: dictionary matches */
-#define	WT_STAT_DSRC_REC_DICTIONARY			2233
+#define	WT_STAT_DSRC_REC_DICTIONARY			2235
 /*! reconciliation: fast-path pages deleted */
-#define	WT_STAT_DSRC_REC_PAGE_DELETE_FAST		2234
-=======
-#define	WT_STAT_DSRC_REC_TIME_WINDOW_BYTES_TXN		2227
-/*! reconciliation: dictionary matches */
-#define	WT_STAT_DSRC_REC_DICTIONARY			2228
-/*! reconciliation: fast-path pages deleted */
-#define	WT_STAT_DSRC_REC_PAGE_DELETE_FAST		2229
->>>>>>> 4ae81b79
+#define	WT_STAT_DSRC_REC_PAGE_DELETE_FAST		2236
 /*!
  * reconciliation: internal page key bytes discarded using suffix
  * compression
  */
-<<<<<<< HEAD
-#define	WT_STAT_DSRC_REC_SUFFIX_COMPRESSION		2235
+#define	WT_STAT_DSRC_REC_SUFFIX_COMPRESSION		2237
 /*! reconciliation: internal page multi-block writes */
-#define	WT_STAT_DSRC_REC_MULTIBLOCK_INTERNAL		2236
+#define	WT_STAT_DSRC_REC_MULTIBLOCK_INTERNAL		2238
 /*! reconciliation: leaf page key bytes discarded using prefix compression */
-#define	WT_STAT_DSRC_REC_PREFIX_COMPRESSION		2237
+#define	WT_STAT_DSRC_REC_PREFIX_COMPRESSION		2239
 /*! reconciliation: leaf page multi-block writes */
-#define	WT_STAT_DSRC_REC_MULTIBLOCK_LEAF		2238
+#define	WT_STAT_DSRC_REC_MULTIBLOCK_LEAF		2240
 /*! reconciliation: leaf-page overflow keys */
-#define	WT_STAT_DSRC_REC_OVERFLOW_KEY_LEAF		2239
+#define	WT_STAT_DSRC_REC_OVERFLOW_KEY_LEAF		2241
 /*! reconciliation: maximum blocks required for a page */
-#define	WT_STAT_DSRC_REC_MULTIBLOCK_MAX			2240
+#define	WT_STAT_DSRC_REC_MULTIBLOCK_MAX			2242
 /*! reconciliation: overflow values written */
-#define	WT_STAT_DSRC_REC_OVERFLOW_VALUE			2241
+#define	WT_STAT_DSRC_REC_OVERFLOW_VALUE			2243
 /*! reconciliation: page reconciliation calls */
-#define	WT_STAT_DSRC_REC_PAGES				2242
+#define	WT_STAT_DSRC_REC_PAGES				2244
 /*! reconciliation: page reconciliation calls for eviction */
-#define	WT_STAT_DSRC_REC_PAGES_EVICTION			2243
+#define	WT_STAT_DSRC_REC_PAGES_EVICTION			2245
 /*! reconciliation: pages deleted */
-#define	WT_STAT_DSRC_REC_PAGE_DELETE			2244
-=======
-#define	WT_STAT_DSRC_REC_SUFFIX_COMPRESSION		2230
-/*! reconciliation: internal page multi-block writes */
-#define	WT_STAT_DSRC_REC_MULTIBLOCK_INTERNAL		2231
-/*! reconciliation: leaf page key bytes discarded using prefix compression */
-#define	WT_STAT_DSRC_REC_PREFIX_COMPRESSION		2232
-/*! reconciliation: leaf page multi-block writes */
-#define	WT_STAT_DSRC_REC_MULTIBLOCK_LEAF		2233
-/*! reconciliation: leaf-page overflow keys */
-#define	WT_STAT_DSRC_REC_OVERFLOW_KEY_LEAF		2234
-/*! reconciliation: maximum blocks required for a page */
-#define	WT_STAT_DSRC_REC_MULTIBLOCK_MAX			2235
-/*! reconciliation: overflow values written */
-#define	WT_STAT_DSRC_REC_OVERFLOW_VALUE			2236
-/*! reconciliation: page reconciliation calls */
-#define	WT_STAT_DSRC_REC_PAGES				2237
-/*! reconciliation: page reconciliation calls for eviction */
-#define	WT_STAT_DSRC_REC_PAGES_EVICTION			2238
-/*! reconciliation: pages deleted */
-#define	WT_STAT_DSRC_REC_PAGE_DELETE			2239
->>>>>>> 4ae81b79
+#define	WT_STAT_DSRC_REC_PAGE_DELETE			2246
 /*!
  * reconciliation: pages written including an aggregated newest start
  * durable timestamp
  */
-<<<<<<< HEAD
-#define	WT_STAT_DSRC_REC_TIME_AGGR_NEWEST_START_DURABLE_TS	2245
-=======
-#define	WT_STAT_DSRC_REC_TIME_AGGR_NEWEST_START_DURABLE_TS	2240
->>>>>>> 4ae81b79
+#define	WT_STAT_DSRC_REC_TIME_AGGR_NEWEST_START_DURABLE_TS	2247
 /*!
  * reconciliation: pages written including an aggregated newest stop
  * durable timestamp
  */
-<<<<<<< HEAD
-#define	WT_STAT_DSRC_REC_TIME_AGGR_NEWEST_STOP_DURABLE_TS	2246
-=======
-#define	WT_STAT_DSRC_REC_TIME_AGGR_NEWEST_STOP_DURABLE_TS	2241
->>>>>>> 4ae81b79
+#define	WT_STAT_DSRC_REC_TIME_AGGR_NEWEST_STOP_DURABLE_TS	2248
 /*!
  * reconciliation: pages written including an aggregated newest stop
  * timestamp
  */
-<<<<<<< HEAD
-#define	WT_STAT_DSRC_REC_TIME_AGGR_NEWEST_STOP_TS	2247
-=======
-#define	WT_STAT_DSRC_REC_TIME_AGGR_NEWEST_STOP_TS	2242
->>>>>>> 4ae81b79
+#define	WT_STAT_DSRC_REC_TIME_AGGR_NEWEST_STOP_TS	2249
 /*!
  * reconciliation: pages written including an aggregated newest stop
  * transaction ID
  */
-<<<<<<< HEAD
-#define	WT_STAT_DSRC_REC_TIME_AGGR_NEWEST_STOP_TXN	2248
-=======
-#define	WT_STAT_DSRC_REC_TIME_AGGR_NEWEST_STOP_TXN	2243
->>>>>>> 4ae81b79
+#define	WT_STAT_DSRC_REC_TIME_AGGR_NEWEST_STOP_TXN	2250
 /*!
  * reconciliation: pages written including an aggregated newest
  * transaction ID
  */
-<<<<<<< HEAD
-#define	WT_STAT_DSRC_REC_TIME_AGGR_NEWEST_TXN		2249
-=======
-#define	WT_STAT_DSRC_REC_TIME_AGGR_NEWEST_TXN		2244
->>>>>>> 4ae81b79
+#define	WT_STAT_DSRC_REC_TIME_AGGR_NEWEST_TXN		2251
 /*!
  * reconciliation: pages written including an aggregated oldest start
  * timestamp
  */
-<<<<<<< HEAD
-#define	WT_STAT_DSRC_REC_TIME_AGGR_OLDEST_START_TS	2250
+#define	WT_STAT_DSRC_REC_TIME_AGGR_OLDEST_START_TS	2252
 /*! reconciliation: pages written including an aggregated prepare */
-#define	WT_STAT_DSRC_REC_TIME_AGGR_PREPARED		2251
+#define	WT_STAT_DSRC_REC_TIME_AGGR_PREPARED		2253
 /*! reconciliation: pages written including at least one prepare */
-#define	WT_STAT_DSRC_REC_TIME_WINDOW_PAGES_PREPARED	2252
-=======
-#define	WT_STAT_DSRC_REC_TIME_AGGR_OLDEST_START_TS	2245
-/*! reconciliation: pages written including an aggregated prepare */
-#define	WT_STAT_DSRC_REC_TIME_AGGR_PREPARED		2246
-/*! reconciliation: pages written including at least one prepare */
-#define	WT_STAT_DSRC_REC_TIME_WINDOW_PAGES_PREPARED	2247
->>>>>>> 4ae81b79
+#define	WT_STAT_DSRC_REC_TIME_WINDOW_PAGES_PREPARED	2254
 /*!
  * reconciliation: pages written including at least one start durable
  * timestamp
  */
-<<<<<<< HEAD
-#define	WT_STAT_DSRC_REC_TIME_WINDOW_PAGES_DURABLE_START_TS	2253
+#define	WT_STAT_DSRC_REC_TIME_WINDOW_PAGES_DURABLE_START_TS	2255
 /*! reconciliation: pages written including at least one start timestamp */
-#define	WT_STAT_DSRC_REC_TIME_WINDOW_PAGES_START_TS	2254
-=======
-#define	WT_STAT_DSRC_REC_TIME_WINDOW_PAGES_DURABLE_START_TS	2248
-/*! reconciliation: pages written including at least one start timestamp */
-#define	WT_STAT_DSRC_REC_TIME_WINDOW_PAGES_START_TS	2249
->>>>>>> 4ae81b79
+#define	WT_STAT_DSRC_REC_TIME_WINDOW_PAGES_START_TS	2256
 /*!
  * reconciliation: pages written including at least one start transaction
  * ID
  */
-<<<<<<< HEAD
-#define	WT_STAT_DSRC_REC_TIME_WINDOW_PAGES_START_TXN	2255
-=======
-#define	WT_STAT_DSRC_REC_TIME_WINDOW_PAGES_START_TXN	2250
->>>>>>> 4ae81b79
+#define	WT_STAT_DSRC_REC_TIME_WINDOW_PAGES_START_TXN	2257
 /*!
  * reconciliation: pages written including at least one stop durable
  * timestamp
  */
-<<<<<<< HEAD
-#define	WT_STAT_DSRC_REC_TIME_WINDOW_PAGES_DURABLE_STOP_TS	2256
+#define	WT_STAT_DSRC_REC_TIME_WINDOW_PAGES_DURABLE_STOP_TS	2258
 /*! reconciliation: pages written including at least one stop timestamp */
-#define	WT_STAT_DSRC_REC_TIME_WINDOW_PAGES_STOP_TS	2257
-=======
-#define	WT_STAT_DSRC_REC_TIME_WINDOW_PAGES_DURABLE_STOP_TS	2251
-/*! reconciliation: pages written including at least one stop timestamp */
-#define	WT_STAT_DSRC_REC_TIME_WINDOW_PAGES_STOP_TS	2252
->>>>>>> 4ae81b79
+#define	WT_STAT_DSRC_REC_TIME_WINDOW_PAGES_STOP_TS	2259
 /*!
  * reconciliation: pages written including at least one stop transaction
  * ID
  */
-<<<<<<< HEAD
-#define	WT_STAT_DSRC_REC_TIME_WINDOW_PAGES_STOP_TXN	2258
+#define	WT_STAT_DSRC_REC_TIME_WINDOW_PAGES_STOP_TXN	2260
 /*! reconciliation: records written including a prepare */
-#define	WT_STAT_DSRC_REC_TIME_WINDOW_PREPARED		2259
+#define	WT_STAT_DSRC_REC_TIME_WINDOW_PREPARED		2261
 /*! reconciliation: records written including a start durable timestamp */
-#define	WT_STAT_DSRC_REC_TIME_WINDOW_DURABLE_START_TS	2260
+#define	WT_STAT_DSRC_REC_TIME_WINDOW_DURABLE_START_TS	2262
 /*! reconciliation: records written including a start timestamp */
-#define	WT_STAT_DSRC_REC_TIME_WINDOW_START_TS		2261
+#define	WT_STAT_DSRC_REC_TIME_WINDOW_START_TS		2263
 /*! reconciliation: records written including a start transaction ID */
-#define	WT_STAT_DSRC_REC_TIME_WINDOW_START_TXN		2262
+#define	WT_STAT_DSRC_REC_TIME_WINDOW_START_TXN		2264
 /*! reconciliation: records written including a stop durable timestamp */
-#define	WT_STAT_DSRC_REC_TIME_WINDOW_DURABLE_STOP_TS	2263
+#define	WT_STAT_DSRC_REC_TIME_WINDOW_DURABLE_STOP_TS	2265
 /*! reconciliation: records written including a stop timestamp */
-#define	WT_STAT_DSRC_REC_TIME_WINDOW_STOP_TS		2264
+#define	WT_STAT_DSRC_REC_TIME_WINDOW_STOP_TS		2266
 /*! reconciliation: records written including a stop transaction ID */
-#define	WT_STAT_DSRC_REC_TIME_WINDOW_STOP_TXN		2265
+#define	WT_STAT_DSRC_REC_TIME_WINDOW_STOP_TXN		2267
 /*! session: object compaction */
-#define	WT_STAT_DSRC_SESSION_COMPACT			2266
-=======
-#define	WT_STAT_DSRC_REC_TIME_WINDOW_PAGES_STOP_TXN	2253
-/*! reconciliation: records written including a prepare */
-#define	WT_STAT_DSRC_REC_TIME_WINDOW_PREPARED		2254
-/*! reconciliation: records written including a start durable timestamp */
-#define	WT_STAT_DSRC_REC_TIME_WINDOW_DURABLE_START_TS	2255
-/*! reconciliation: records written including a start timestamp */
-#define	WT_STAT_DSRC_REC_TIME_WINDOW_START_TS		2256
-/*! reconciliation: records written including a start transaction ID */
-#define	WT_STAT_DSRC_REC_TIME_WINDOW_START_TXN		2257
-/*! reconciliation: records written including a stop durable timestamp */
-#define	WT_STAT_DSRC_REC_TIME_WINDOW_DURABLE_STOP_TS	2258
-/*! reconciliation: records written including a stop timestamp */
-#define	WT_STAT_DSRC_REC_TIME_WINDOW_STOP_TS		2259
-/*! reconciliation: records written including a stop transaction ID */
-#define	WT_STAT_DSRC_REC_TIME_WINDOW_STOP_TXN		2260
-/*! session: object compaction */
-#define	WT_STAT_DSRC_SESSION_COMPACT			2261
->>>>>>> 4ae81b79
+#define	WT_STAT_DSRC_SESSION_COMPACT			2268
 /*!
  * transaction: a reader raced with a prepared transaction commit and
  * skipped an update or updates
  */
-<<<<<<< HEAD
-#define	WT_STAT_DSRC_TXN_READ_RACE_PREPARE_COMMIT	2267
-/*! transaction: checkpoint has acquired a snapshot for its transaction */
-#define	WT_STAT_DSRC_TXN_CHECKPOINT_SNAPSHOT_ACQUIRED	2268
+#define	WT_STAT_DSRC_TXN_READ_RACE_PREPARE_COMMIT	2269
 /*! transaction: number of times overflow removed value is read */
-#define	WT_STAT_DSRC_TXN_READ_OVERFLOW_REMOVE		2269
+#define	WT_STAT_DSRC_TXN_READ_OVERFLOW_REMOVE		2270
 /*! transaction: race to read prepared update retry */
-#define	WT_STAT_DSRC_TXN_READ_RACE_PREPARE_UPDATE	2270
-=======
-#define	WT_STAT_DSRC_TXN_READ_RACE_PREPARE_COMMIT	2262
-/*! transaction: number of times overflow removed value is read */
-#define	WT_STAT_DSRC_TXN_READ_OVERFLOW_REMOVE		2263
-/*! transaction: race to read prepared update retry */
-#define	WT_STAT_DSRC_TXN_READ_RACE_PREPARE_UPDATE	2264
->>>>>>> 4ae81b79
+#define	WT_STAT_DSRC_TXN_READ_RACE_PREPARE_UPDATE	2271
 /*!
  * transaction: rollback to stable history store keys that would have
  * been swept in non-dryrun mode
  */
-<<<<<<< HEAD
-#define	WT_STAT_DSRC_TXN_RTS_SWEEP_HS_KEYS_DRYRUN	2271
-=======
-#define	WT_STAT_DSRC_TXN_RTS_SWEEP_HS_KEYS_DRYRUN	2265
->>>>>>> 4ae81b79
+#define	WT_STAT_DSRC_TXN_RTS_SWEEP_HS_KEYS_DRYRUN	2272
 /*!
  * transaction: rollback to stable history store records with stop
  * timestamps older than newer records
  */
-<<<<<<< HEAD
-#define	WT_STAT_DSRC_TXN_RTS_HS_STOP_OLDER_THAN_NEWER_START	2272
+#define	WT_STAT_DSRC_TXN_RTS_HS_STOP_OLDER_THAN_NEWER_START	2273
 /*! transaction: rollback to stable inconsistent checkpoint */
-#define	WT_STAT_DSRC_TXN_RTS_INCONSISTENT_CKPT		2273
+#define	WT_STAT_DSRC_TXN_RTS_INCONSISTENT_CKPT		2274
 /*! transaction: rollback to stable keys removed */
-#define	WT_STAT_DSRC_TXN_RTS_KEYS_REMOVED		2274
+#define	WT_STAT_DSRC_TXN_RTS_KEYS_REMOVED		2275
 /*! transaction: rollback to stable keys restored */
-#define	WT_STAT_DSRC_TXN_RTS_KEYS_RESTORED		2275
-=======
-#define	WT_STAT_DSRC_TXN_RTS_HS_STOP_OLDER_THAN_NEWER_START	2266
-/*! transaction: rollback to stable inconsistent checkpoint */
-#define	WT_STAT_DSRC_TXN_RTS_INCONSISTENT_CKPT		2267
-/*! transaction: rollback to stable keys removed */
-#define	WT_STAT_DSRC_TXN_RTS_KEYS_REMOVED		2268
-/*! transaction: rollback to stable keys restored */
-#define	WT_STAT_DSRC_TXN_RTS_KEYS_RESTORED		2269
->>>>>>> 4ae81b79
+#define	WT_STAT_DSRC_TXN_RTS_KEYS_RESTORED		2276
 /*!
  * transaction: rollback to stable keys that would have been removed in
  * non-dryrun mode
  */
-<<<<<<< HEAD
-#define	WT_STAT_DSRC_TXN_RTS_KEYS_REMOVED_DRYRUN	2276
-=======
-#define	WT_STAT_DSRC_TXN_RTS_KEYS_REMOVED_DRYRUN	2270
->>>>>>> 4ae81b79
+#define	WT_STAT_DSRC_TXN_RTS_KEYS_REMOVED_DRYRUN	2277
 /*!
  * transaction: rollback to stable keys that would have been restored in
  * non-dryrun mode
  */
-<<<<<<< HEAD
-#define	WT_STAT_DSRC_TXN_RTS_KEYS_RESTORED_DRYRUN	2277
+#define	WT_STAT_DSRC_TXN_RTS_KEYS_RESTORED_DRYRUN	2278
 /*! transaction: rollback to stable restored tombstones from history store */
-#define	WT_STAT_DSRC_TXN_RTS_HS_RESTORE_TOMBSTONES	2278
+#define	WT_STAT_DSRC_TXN_RTS_HS_RESTORE_TOMBSTONES	2279
 /*! transaction: rollback to stable restored updates from history store */
-#define	WT_STAT_DSRC_TXN_RTS_HS_RESTORE_UPDATES		2279
+#define	WT_STAT_DSRC_TXN_RTS_HS_RESTORE_UPDATES		2280
 /*! transaction: rollback to stable skipping delete rle */
-#define	WT_STAT_DSRC_TXN_RTS_DELETE_RLE_SKIPPED		2280
+#define	WT_STAT_DSRC_TXN_RTS_DELETE_RLE_SKIPPED		2281
 /*! transaction: rollback to stable skipping stable rle */
-#define	WT_STAT_DSRC_TXN_RTS_STABLE_RLE_SKIPPED		2281
+#define	WT_STAT_DSRC_TXN_RTS_STABLE_RLE_SKIPPED		2282
 /*! transaction: rollback to stable sweeping history store keys */
-#define	WT_STAT_DSRC_TXN_RTS_SWEEP_HS_KEYS		2282
-=======
-#define	WT_STAT_DSRC_TXN_RTS_KEYS_RESTORED_DRYRUN	2271
-/*! transaction: rollback to stable restored tombstones from history store */
-#define	WT_STAT_DSRC_TXN_RTS_HS_RESTORE_TOMBSTONES	2272
-/*! transaction: rollback to stable restored updates from history store */
-#define	WT_STAT_DSRC_TXN_RTS_HS_RESTORE_UPDATES		2273
-/*! transaction: rollback to stable skipping delete rle */
-#define	WT_STAT_DSRC_TXN_RTS_DELETE_RLE_SKIPPED		2274
-/*! transaction: rollback to stable skipping stable rle */
-#define	WT_STAT_DSRC_TXN_RTS_STABLE_RLE_SKIPPED		2275
-/*! transaction: rollback to stable sweeping history store keys */
-#define	WT_STAT_DSRC_TXN_RTS_SWEEP_HS_KEYS		2276
->>>>>>> 4ae81b79
+#define	WT_STAT_DSRC_TXN_RTS_SWEEP_HS_KEYS		2283
 /*!
  * transaction: rollback to stable tombstones from history store that
  * would have been restored in non-dryrun mode
  */
-<<<<<<< HEAD
-#define	WT_STAT_DSRC_TXN_RTS_HS_RESTORE_TOMBSTONES_DRYRUN	2283
-=======
-#define	WT_STAT_DSRC_TXN_RTS_HS_RESTORE_TOMBSTONES_DRYRUN	2277
->>>>>>> 4ae81b79
+#define	WT_STAT_DSRC_TXN_RTS_HS_RESTORE_TOMBSTONES_DRYRUN	2284
 /*!
  * transaction: rollback to stable updates from history store that would
  * have been restored in non-dryrun mode
  */
-<<<<<<< HEAD
-#define	WT_STAT_DSRC_TXN_RTS_HS_RESTORE_UPDATES_DRYRUN	2284
+#define	WT_STAT_DSRC_TXN_RTS_HS_RESTORE_UPDATES_DRYRUN	2285
 /*! transaction: rollback to stable updates removed from history store */
-#define	WT_STAT_DSRC_TXN_RTS_HS_REMOVED			2285
-=======
-#define	WT_STAT_DSRC_TXN_RTS_HS_RESTORE_UPDATES_DRYRUN	2278
-/*! transaction: rollback to stable updates removed from history store */
-#define	WT_STAT_DSRC_TXN_RTS_HS_REMOVED			2279
->>>>>>> 4ae81b79
+#define	WT_STAT_DSRC_TXN_RTS_HS_REMOVED			2286
 /*!
  * transaction: rollback to stable updates that would have been removed
  * from history store in non-dryrun mode
  */
-<<<<<<< HEAD
-#define	WT_STAT_DSRC_TXN_RTS_HS_REMOVED_DRYRUN		2286
-/*! transaction: transaction checkpoints due to obsolete pages */
-#define	WT_STAT_DSRC_TXN_CHECKPOINT_OBSOLETE_APPLIED	2287
-=======
-#define	WT_STAT_DSRC_TXN_RTS_HS_REMOVED_DRYRUN		2280
->>>>>>> 4ae81b79
+#define	WT_STAT_DSRC_TXN_RTS_HS_REMOVED_DRYRUN		2287
 /*! transaction: update conflicts */
 #define	WT_STAT_DSRC_TXN_UPDATE_CONFLICT		2288
 
