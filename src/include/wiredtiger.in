--- conflicted
+++ resolved
@@ -5108,18 +5108,6 @@
 #define	WT_STAT_CONN_CACHE_READ_DELETED_PREPARED	1119
 /*!
  * cache: pages read into cache by checkpoint requiring cache overflow
-<<<<<<< HEAD
- * entries because they were not evicted with skew-newest.
- */
-#define	WT_STAT_CONN_CACHE_READ_LOOKASIDE_SKEW_OLD_CHECKPOINT	1120
-/*! cache: pages read into cache requiring cache overflow entries */
-#define	WT_STAT_CONN_CACHE_READ_LOOKASIDE		1121
-/*!
- * cache: pages read into cache requiring cache overflow entries because
- * they were not evicted with skew-newest.
- */
-#define	WT_STAT_CONN_CACHE_READ_LOOKASIDE_SKEW_OLD	1122
-=======
  * entries.
  */
 #define	WT_STAT_CONN_CACHE_PAGE_INSTANTIATE_READ_LOOKASIDE_CHECKPOINT	1120
@@ -5127,7 +5115,6 @@
 #define	WT_STAT_CONN_CACHE_READ_LOOKASIDE		1121
 /*! cache: pages read into cache requiring cache overflow entries. */
 #define	WT_STAT_CONN_CACHE_PAGE_INSTANTIATE_READ_LOOKASIDE	1122
->>>>>>> a8bc0835
 /*! cache: pages requested from the cache */
 #define	WT_STAT_CONN_CACHE_PAGES_REQUESTED		1123
 /*! cache: pages seen by eviction walk */
@@ -5916,18 +5903,6 @@
 #define	WT_STAT_DSRC_CACHE_READ_DELETED_PREPARED	2072
 /*!
  * cache: pages read into cache by checkpoint requiring cache overflow
-<<<<<<< HEAD
- * entries because they were not evicted with skew-newest.
- */
-#define	WT_STAT_DSRC_CACHE_READ_LOOKASIDE_SKEW_OLD_CHECKPOINT	2073
-/*! cache: pages read into cache requiring cache overflow entries */
-#define	WT_STAT_DSRC_CACHE_READ_LOOKASIDE		2074
-/*!
- * cache: pages read into cache requiring cache overflow entries because
- * they were not evicted with skew-newest.
- */
-#define	WT_STAT_DSRC_CACHE_READ_LOOKASIDE_SKEW_OLD	2075
-=======
  * entries.
  */
 #define	WT_STAT_DSRC_CACHE_PAGE_INSTANTIATE_READ_LOOKASIDE_CHECKPOINT	2073
@@ -5935,7 +5910,6 @@
 #define	WT_STAT_DSRC_CACHE_READ_LOOKASIDE		2074
 /*! cache: pages read into cache requiring cache overflow entries. */
 #define	WT_STAT_DSRC_CACHE_PAGE_INSTANTIATE_READ_LOOKASIDE	2075
->>>>>>> a8bc0835
 /*! cache: pages requested from the cache */
 #define	WT_STAT_DSRC_CACHE_PAGES_REQUESTED		2076
 /*! cache: pages seen by eviction walk */
