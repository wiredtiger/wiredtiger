/*-
 * Copyright (c) 2014-present MongoDB, Inc.
 * Copyright (c) 2008-2014 WiredTiger, Inc.
 *	All rights reserved.
 *
 * See the file LICENSE for redistribution information.
 */

#ifndef	__WIREDTIGER_H_
#define	__WIREDTIGER_H_

#if defined(__cplusplus)
extern "C" {
#endif

/*******************************************
 * Version information
 *******************************************/
#define	WIREDTIGER_VERSION_MAJOR	@VERSION_MAJOR@
#define	WIREDTIGER_VERSION_MINOR	@VERSION_MINOR@
#define	WIREDTIGER_VERSION_PATCH	@VERSION_PATCH@
#define	WIREDTIGER_VERSION_STRING	@VERSION_STRING@

/*******************************************
 * Required includes
 *******************************************/
@wiredtiger_includes_decl@

/*******************************************
 * Portable type names
 *******************************************/
@off_t_decl@
@uintmax_t_decl@
@uintptr_t_decl@

#if defined(DOXYGEN) || defined(SWIG)
#define	__F(func) func
#else
/* NOLINTNEXTLINE(misc-macro-parentheses) */
#define	__F(func) (*func)
#endif

/*
 * We support configuring WiredTiger with the gcc/clang -fvisibility=hidden
 * flags, but that requires public APIs be specifically marked.
 */
#if defined(DOXYGEN) || defined(SWIG) || !defined(__GNUC__)
#define	WT_ATTRIBUTE_LIBRARY_VISIBLE
#else
#define	WT_ATTRIBUTE_LIBRARY_VISIBLE	__attribute__((visibility("default")))
#endif

/*!
 * @defgroup wt WiredTiger API
 * The functions, handles and methods applications use to access and manage
 * data with WiredTiger.
 *
 * @{
 */

/*******************************************
 * Public forward structure declarations
 *******************************************/
struct __wt_collator;	    typedef struct __wt_collator WT_COLLATOR;
struct __wt_compressor;	    typedef struct __wt_compressor WT_COMPRESSOR;
struct __wt_config_item;    typedef struct __wt_config_item WT_CONFIG_ITEM;
struct __wt_config_parser;
	typedef struct __wt_config_parser WT_CONFIG_PARSER;
struct __wt_connection;	    typedef struct __wt_connection WT_CONNECTION;
struct __wt_cursor;	    typedef struct __wt_cursor WT_CURSOR;
struct __wt_data_source;    typedef struct __wt_data_source WT_DATA_SOURCE;
struct __wt_encryptor;	    typedef struct __wt_encryptor WT_ENCRYPTOR;
struct __wt_event_handler;  typedef struct __wt_event_handler WT_EVENT_HANDLER;
struct __wt_extension_api;  typedef struct __wt_extension_api WT_EXTENSION_API;
struct __wt_extractor;	    typedef struct __wt_extractor WT_EXTRACTOR;
struct __wt_file_handle;    typedef struct __wt_file_handle WT_FILE_HANDLE;
struct __wt_file_system;    typedef struct __wt_file_system WT_FILE_SYSTEM;
struct __wt_item;	    typedef struct __wt_item WT_ITEM;
struct __wt_modify;	    typedef struct __wt_modify WT_MODIFY;
struct __wt_session;	    typedef struct __wt_session WT_SESSION;
#if !defined(DOXYGEN)
struct __wt_storage_source; typedef struct __wt_storage_source WT_STORAGE_SOURCE;
#endif

/*!
 * A raw item of data to be managed, including a pointer to the data and a
 * length.
 *
 * WT_ITEM structures do not need to be cleared before use.
 */
struct __wt_item {
	/*!
	 * The memory reference of the data item.
	 *
	 * For items returned by a WT_CURSOR, the pointer is only valid until
	 * the next operation on that cursor.  Applications that need to keep
	 * an item across multiple cursor operations must make a copy.
	 */
	const void *data;

	/*!
	 * The number of bytes in the data item.
	 *
	 * The maximum length of a single column stored in a table is not fixed
	 * (as it partially depends on the underlying file configuration), but
	 * is always a small number of bytes less than 4GB.
	 */
	size_t size;

#ifndef DOXYGEN
	/*! Managed memory chunk (internal use). */
	void *mem;

	/*! Managed memory size (internal use). */
	size_t memsize;

	/*! Object flags (internal use). */
/* AUTOMATIC FLAG VALUE GENERATION START 0 */
#define	WT_ITEM_ALIGNED	0x1u
#define	WT_ITEM_INUSE	0x2u
/* AUTOMATIC FLAG VALUE GENERATION STOP 32 */
	uint32_t flags;
#endif
};

/*!
 * A set of modifications for a value, including a pointer to new data and a
 * length, plus a target offset in the value and an optional length of data
 * in the value to be replaced.
 *
 * WT_MODIFY structures do not need to be cleared before use.
 */
struct __wt_modify {
	/*!
	 * New data. The size of the new data may be zero when no new data is
	 * provided.
	 */
	WT_ITEM data;

	/*!
	 * The zero-based byte offset in the value where the new data is placed.
	 *
	 * If the offset is past the end of the value, padding bytes are
	 * appended to the value up to the specified offset. If the value is a
	 * string (value format \c S), the padding byte is a space. If the value
	 * is a raw byte array accessed using a WT_ITEM structure (value format
	 * \c u), the padding byte is a nul.
	 */
	 size_t offset;

	/*!
	 * The number of bytes in the value to be replaced.
	 *
	 * If the size is zero, no bytes from the value are replaced and the new
	 * data is inserted.
	 *
	 * If the offset is past the end of the value, the size is ignored.
	 *
	 * If the offset plus the size overlaps the end of the previous value,
	 * bytes from the offset to the end of the value are replaced and any
	 * remaining new data is appended.
	 */
	 size_t size;
};

/*!
 * The maximum packed size of a 64-bit integer.  The ::wiredtiger_struct_pack
 * function will pack single long integers into at most this many bytes.
 */
#define	WT_INTPACK64_MAXSIZE	((int)sizeof(int64_t) + 1)

/*!
 * The maximum packed size of a 32-bit integer.  The ::wiredtiger_struct_pack
 * function will pack single integers into at most this many bytes.
 */
#define	WT_INTPACK32_MAXSIZE	((int)sizeof(int32_t) + 1)

/*!
 * A WT_CURSOR handle is the interface to a cursor.
 *
 * Cursors allow data to be searched, iterated and modified, implementing the
 * CRUD (create, read, update and delete) operations.  Cursors are opened in
 * the context of a session.  If a transaction is started, cursors operate in
 * the context of the transaction until the transaction is resolved.
 *
 * Raw data is represented by key/value pairs of WT_ITEM structures, but
 * cursors can also provide access to fields within the key and value if the
 * formats are described in the WT_SESSION::create method.
 *
 * In the common case, a cursor is used to access records in a table.  However,
 * cursors can be used on subsets of tables (such as a single column or a
 * projection of multiple columns), as an interface to statistics, configuration
 * data or application-specific data sources.  See WT_SESSION::open_cursor for
 * more information.
 *
 * <b>Thread safety:</b> A WT_CURSOR handle is not usually shared between
 * threads. See @ref threads for more information.
 */
struct __wt_cursor {
	WT_SESSION *session;	/*!< The session handle for this cursor. */

	/*!
	 * The name of the data source for the cursor, matches the \c uri
	 * parameter to WT_SESSION::open_cursor used to open the cursor.
	 */
	const char *uri;

	/*!
	 * The format of the data packed into key items.  See @ref packing for
	 * details.  If not set, a default value of "u" is assumed, and
	 * applications must use WT_ITEM structures to manipulate untyped byte
	 * arrays.
	 */
	const char *key_format;

	/*!
	 * The format of the data packed into value items.  See @ref packing
	 * for details.  If not set, a default value of "u" is assumed, and
	 * applications must use WT_ITEM structures to manipulate untyped byte
	 * arrays.
	 */
	const char *value_format;

	/*!
	 * @name Data access
	 * @{
	 */
	/*!
	 * Get the key for the current record.
	 *
	 * @snippet ex_all.c Get the cursor's string key
	 *
	 * @snippet ex_all.c Get the cursor's record number key
	 *
	 * @param cursor the cursor handle
	 * @param ... pointers to hold key fields corresponding to
	 * WT_CURSOR::key_format.
	 * The API does not validate the argument types passed in; the caller is
	 * responsible for passing the correct argument types according to
	 * WT_CURSOR::key_format.
	 * @errors
	 */
	int __F(get_key)(WT_CURSOR *cursor, ...);

	/*!
	 * Get the value for the current record.
	 *
	 * @snippet ex_all.c Get the cursor's string value
	 *
	 * @snippet ex_all.c Get the cursor's raw value
	 *
	 * @param cursor the cursor handle
	 * @param ... pointers to hold value fields corresponding to
	 * WT_CURSOR::value_format.
	 * The API does not validate the argument types passed in; the caller is
	 * responsible for passing the correct argument types according to
	 * WT_CURSOR::value_format.
	 * @errors
	 */
	int __F(get_value)(WT_CURSOR *cursor, ...);

	/*!
	 * Set the key for the next operation.
	 *
	 * @snippet ex_all.c Set the cursor's string key
	 *
	 * @snippet ex_all.c Set the cursor's record number key
	 *
	 * @param cursor the cursor handle
	 * @param ... key fields corresponding to WT_CURSOR::key_format.
	 *
	 * If an error occurs during this operation, a flag will be set in the
	 * cursor, and the next operation to access the key will fail.  This
	 * simplifies error handling in applications.
	 */
	void __F(set_key)(WT_CURSOR *cursor, ...);

	/*!
	 * Set the value for the next operation.
	 *
	 * @snippet ex_all.c Set the cursor's string value
	 *
	 * @snippet ex_all.c Set the cursor's raw value
	 *
	 * @param cursor the cursor handle
	 * @param ... value fields corresponding to WT_CURSOR::value_format.
	 *
	 * If an error occurs during this operation, a flag will be set in the
	 * cursor, and the next operation to access the value will fail.  This
	 * simplifies error handling in applications.
	 */
	void __F(set_value)(WT_CURSOR *cursor, ...);
	/*! @} */

	/*!
	 * @name Cursor positioning
	 * @{
	 */
	/*!
	 * Return the ordering relationship between two cursors: both cursors
	 * must have the same data source and have valid keys. (When testing
	 * only for equality, WT_CURSOR::equals may be faster.)
	 *
	 * @snippet ex_all.c Cursor comparison
	 *
	 * @param cursor the cursor handle
	 * @param other another cursor handle
	 * @param comparep the status of the comparison: < 0 if
	 * <code>cursor</code> refers to a key that appears before
	 * <code>other</code>, 0 if the cursors refer to the same key,
	 * and > 0 if <code>cursor</code> refers to a key that appears after
	 * <code>other</code>.
	 * @errors
	 */
	int __F(compare)(WT_CURSOR *cursor, WT_CURSOR *other, int *comparep);

	/*!
	 * Return the ordering relationship between two cursors, testing only
	 * for equality: both cursors must have the same data source and have
	 * valid keys.
	 *
	 * @snippet ex_all.c Cursor equality
	 *
	 * @param cursor the cursor handle
	 * @param other another cursor handle
	 * @param[out] equalp the status of the comparison: 1 if the cursors
	 * refer to the same key, otherwise 0.
	 * @errors
	 */
	int __F(equals)(WT_CURSOR *cursor, WT_CURSOR *other, int *equalp);

	/*!
	 * Return the next record.
	 *
	 * @snippet ex_all.c Return the next record
	 *
	 * @param cursor the cursor handle
	 * @errors
	 */
	int __F(next)(WT_CURSOR *cursor);

	/*!
	 * Return the previous record.
	 *
	 * @snippet ex_all.c Return the previous record
	 *
	 * @param cursor the cursor handle
	 * @errors
	 */
	int __F(prev)(WT_CURSOR *cursor);

	/*!
	 * Reset the cursor. Any resources held by the cursor are released,
	 * and the cursor's key and position are no longer valid. Subsequent
	 * iterations with WT_CURSOR::next will move to the first record, or
	 * with WT_CURSOR::prev will move to the last record.
	 *
	 * In the case of a statistics cursor, resetting the cursor refreshes
	 * the statistics information returned. Resetting a session statistics
	 * cursor resets all the session statistics values to zero.
	 *
	 * @snippet ex_all.c Reset the cursor
	 *
	 * @param cursor the cursor handle
	 * @errors
	 */
	int __F(reset)(WT_CURSOR *cursor);

	/*!
	 * Return the record matching the key. The key must first be set.
	 *
	 * @snippet ex_all.c Search for an exact match
	 *
	 * On success, the cursor ends positioned at the returned record; to
	 * minimize cursor resources, the WT_CURSOR::reset method should be
	 * called as soon as the record has been retrieved and the cursor no
	 * longer needs that position.
	 *
	 * @param cursor the cursor handle
	 * @errors
	 */
	int __F(search)(WT_CURSOR *cursor);

	/*!
	 * Return the record matching the key if it exists, or an adjacent
	 * record.  An adjacent record is either the smallest record larger
	 * than the key or the largest record smaller than the key (in other
	 * words, a logically adjacent key).
	 *
	 * The key must first be set.
	 *
	 * An example of a search for an exact or adjacent match:
	 *
	 * @snippet ex_all.c Search for an exact or adjacent match
	 *
	 * An example of a forward scan through the table, where all keys
	 * greater than or equal to a specified prefix are included in the
	 * scan:
	 *
	 * @snippet ex_all.c Forward scan greater than or equal
	 *
	 * An example of a backward scan through the table, where all keys
	 * less than a specified prefix are included in the scan:
	 *
	 * @snippet ex_all.c Backward scan less than
	 *
	 * On success, the cursor ends positioned at the returned record; to
	 * minimize cursor resources, the WT_CURSOR::reset method should be
	 * called as soon as the record has been retrieved and the cursor no
	 * longer needs that position.
	 *
	 * @param cursor the cursor handle
	 * @param exactp the status of the search: 0 if an exact match is
	 * found, < 0 if a smaller key is returned, > 0 if a larger key is
	 * returned
	 * @errors
	 */
	int __F(search_near)(WT_CURSOR *cursor, int *exactp);
	/*! @} */

	/*!
	 * @name Data modification
	 * @{
	 */
	/*!
	 * Insert a record and optionally update an existing record.
	 *
	 * If the cursor was configured with "overwrite=true" (the default),
	 * both the key and value must be set; if the record already exists,
	 * the key's value will be updated, otherwise, the record will be
	 * inserted.
	 *
	 * @snippet ex_all.c Insert a new record or overwrite an existing record
	 *
	 * If the cursor was not configured with "overwrite=true", both the key
	 * and value must be set and the record must not already exist; the
	 * record will be inserted. If the record already exists, the
	 * ::WT_DUPLICATE_KEY error is returned and the value found in the tree
	 * can be retrieved using WT_CURSOR::get_value.
	 *
	 * @snippet ex_all.c Insert a new record and fail if the record exists
	 *
	 * If a cursor with record number keys was configured with
	 * "append=true" (not the default), the value must be set; a new record
	 * will be appended and the new record number can be retrieved using
	 * WT_CURSOR::get_key.
	 *
	 * @snippet ex_all.c Insert a new record and assign a record number
	 *
	 * The cursor ends with no position, and a subsequent call to the
	 * WT_CURSOR::next (WT_CURSOR::prev) method will iterate from the
	 * beginning (end) of the table.
	 *
	 * If the cursor does not have record number keys or was not configured
	 * with "append=true", the cursor ends with no key set and a subsequent
	 * call to the WT_CURSOR::get_key method will fail. The cursor ends with
	 * no value set and a subsequent call to the WT_CURSOR::get_value method
	 * will fail, except for the ::WT_DUPLICATE_KEY error return, in which
	 * case the value currently stored for the key can be retrieved.
	 *
	 * Inserting a new record after the current maximum record in a
	 * fixed-length bit field column-store (that is, a store with an
	 * 'r' type key and 't' type value) will implicitly create the missing
	 * records as records with a value of 0.
	 *
	 * When loading a large amount of data into a new object, using
	 * a cursor with the \c bulk configuration string enabled and
	 * loading the data in sorted order will be much faster than doing
	 * out-of-order inserts.  See @ref tune_bulk_load for more information.
	 *
	 * The maximum length of a single column stored in a table is not fixed
	 * (as it partially depends on the underlying file configuration), but
	 * is always a small number of bytes less than 4GB.
	 *
	 * The WT_CURSOR::insert method can only be used at snapshot isolation.
	 *
	 * @param cursor the cursor handle
	 * @errors
	 * In particular, if \c overwrite=false is configured and a record with
	 * the specified key already exists, ::WT_DUPLICATE_KEY is returned.
	 * Also, if \c in_memory is configured for the database and the insert
	 * requires more than the configured cache size to complete,
	 * ::WT_CACHE_FULL is returned.
	 */
	int __F(insert)(WT_CURSOR *cursor);

	/*!
	 * Modify an existing record. Both the key and value must be set and the record must
	 * already exist.
	 *
	 * Modifications are specified in WT_MODIFY structures. Modifications
	 * are applied in order and later modifications can update earlier ones.
	 *
	 * The modify method is only supported on strings (value format type
	 * \c S), or raw byte arrays accessed using a WT_ITEM structure (value
	 * format type \c u).
	 *
	 * The WT_CURSOR::modify method stores a change record in cache and writes a change record
	 * to the log instead of the usual complete values. Using WT_CURSOR::modify will result in
	 * slower reads, and slower writes than the WT_CURSOR::insert or WT_CURSOR::update methods,
	 * because of the need to assemble the complete value in both the read and write paths. The
	 * WT_CURSOR::modify method is intended for applications where memory and log amplification
	 * are issues (in other words, applications where there is cache or I/O pressure and the
	 * application wants to trade performance for a smaller working set in cache and smaller
	 * log records).
	 *
	 * @snippet ex_all.c Modify an existing record
	 *
	 * On success, the cursor ends positioned at the modified record; to
	 * minimize cursor resources, the WT_CURSOR::reset method should be
	 * called as soon as the cursor no longer needs that position.
	 *
	 * The maximum length of a single column stored in a table is not fixed
	 * (as it partially depends on the underlying file configuration), but
	 * is always a small number of bytes less than 4GB.
	 *
	 * The WT_CURSOR::modify method can only be used at snapshot isolation.
	 *
	 * @param cursor the cursor handle
	 * @param entries an array of modification data structures
	 * @param nentries the number of modification data structures
	 * @errors
	 * In particular, if \c in_memory is configured for the database and
	 * the modify requires more than the configured cache size to complete,
	 * ::WT_CACHE_FULL is returned.
	 */
	int __F(modify)(WT_CURSOR *cursor, WT_MODIFY *entries, int nentries);

	/*!
	 * Update an existing record and optionally insert a record.
	 *
	 * If the cursor was configured with "overwrite=true" (the default),
	 * both the key and value must be set; if the record already exists, the
	 * key's value will be updated, otherwise, the record will be inserted.
	 *
	 * @snippet ex_all.c Update an existing record or insert a new record
	 *
	 * If the cursor was not configured with "overwrite=true", both the key
	 * and value must be set and the record must already exist; the
	 * record will be updated.
	 *
	 * @snippet ex_all.c Update an existing record and fail if DNE
	 *
	 * On success, the cursor ends positioned at the modified record; to
	 * minimize cursor resources, the WT_CURSOR::reset method should be
	 * called as soon as the cursor no longer needs that position. (The
	 * WT_CURSOR::insert method never keeps a cursor position and may be
	 * more efficient for that reason.)
	 *
	 * The maximum length of a single column stored in a table is not fixed
	 * (as it partially depends on the underlying file configuration), but
	 * is always a small number of bytes less than 4GB.
	 *
	 * The WT_CURSOR::update method can only be used at snapshot isolation.
	 *
	 * @param cursor the cursor handle
	 * @errors
	 * In particular, if \c overwrite=false is configured and no record with
	 * the specified key exists, ::WT_NOTFOUND is returned.
	 * Also, if \c in_memory is configured for the database and the update
	 * requires more than the configured cache size to complete,
	 * ::WT_CACHE_FULL is returned.
	 */
	int __F(update)(WT_CURSOR *cursor);

	/*!
	 * Remove a record.
	 *
	 * The key must be set; the key's record will be removed if it exists.
	 *
	 * @snippet ex_all.c Remove a record
	 *
	 * Any cursor position does not change: if the cursor was positioned
	 * before the WT_CURSOR::remove call, the cursor remains positioned
	 * at the removed record; to minimize cursor resources, the
	 * WT_CURSOR::reset method should be called as soon as the cursor no
	 * longer needs that position. If the cursor was not positioned before
	 * the WT_CURSOR::remove call, the cursor ends with no position, and a
	 * subsequent call to the WT_CURSOR::next (WT_CURSOR::prev) method will
	 * iterate from the beginning (end) of the table.
	 *
	 * @snippet ex_all.c Remove a record and fail if DNE
	 *
	 * Removing a record in a fixed-length bit field column-store
	 * (that is, a store with an 'r' type key and 't' type value) is
	 * identical to setting the record's value to 0.
	 *
	 * The WT_CURSOR::remove method can only be used at snapshot isolation.
	 *
	 * @param cursor the cursor handle
	 * @errors
	 */
	int __F(remove)(WT_CURSOR *cursor);

	/*!
	 * Reserve an existing record so a subsequent write is less likely to
	 * fail due to a conflict between concurrent operations.
	 *
	 * The key must first be set and the record must already exist.
	 *
	 * Note that reserve works by doing a special update operation that is
	 * not logged and does not change the value of the record. This update
	 * is aborted when the enclosing transaction ends regardless of whether
	 * it commits or rolls back. Given that, reserve can only be used to
	 * detect conflicts between transactions that execute concurrently. It
	 * cannot detect all logical conflicts between transactions. For that,
	 * some update to the record must be committed.
	 *
	 * @snippet ex_all.c Reserve a record
	 *
	 * On success, the cursor ends positioned at the specified record; to
	 * minimize cursor resources, the WT_CURSOR::reset method should be
	 * called as soon as the cursor no longer needs that position.
	 *
	 * @param cursor the cursor handle
	 * @errors
	 */
	int __F(reserve)(WT_CURSOR *cursor);
	/*! @} */

#ifndef DOXYGEN
	/*!
	 * If the cursor is opened on a checkpoint, return a unique identifier for the checkpoint;
	 * otherwise return 0.
	 *
	 * This allows applications to confirm that checkpoint cursors opened on default checkpoints
	 * in different objects reference the same database checkpoint.
	 *
	 * @param cursor the cursor handle
	 * @errors
	 */
	uint64_t __F(checkpoint_id)(WT_CURSOR *cursor);
#endif

	/*!
	 * Close the cursor.
	 *
	 * This releases the resources associated with the cursor handle.
	 * Cursors are closed implicitly by ending the enclosing connection or
	 * closing the session in which they were opened.
	 *
	 * @snippet ex_all.c Close the cursor
	 *
	 * @param cursor the cursor handle
	 * @errors
	 */
	int __F(close)(WT_CURSOR *cursor);

	/*!
	 * Get the table's largest key, ignoring visibility. This method is only supported by
	 * file: or table: objects. The cursor ends with no position.
	 *
	 * @snippet ex_all.c Get the table's largest key
	 *
	 * @param cursor the cursor handle
	 * @errors
	 */
	int __F(largest_key)(WT_CURSOR *cursor);

	/*!
	 * Reconfigure the cursor.
	 *
	 * The cursor is reset.
	 *
	 * @snippet ex_all.c Reconfigure a cursor
	 *
	 * @param cursor the cursor handle
	 * @configstart{WT_CURSOR.reconfigure, see dist/api_data.py}
	 * @config{append, append written values as new records\, giving each a new record number
	 * key; valid only for cursors with record number keys., a boolean flag; default \c false.}
	 * @config{overwrite, configures whether the cursor's insert and update methods check the
	 * existing state of the record.  If \c overwrite is \c false\, WT_CURSOR::insert fails with
	 * ::WT_DUPLICATE_KEY if the record exists\, and WT_CURSOR::update fails with ::WT_NOTFOUND
	 * if the record does not exist., a boolean flag; default \c true.}
	 * @configend
	 * @errors
	 */
	int __F(reconfigure)(WT_CURSOR *cursor, const char *config);

	/*!
	 * Set range bounds on the cursor.
	 *
	 * @param cursor the cursor handle
	 * @configstart{WT_CURSOR.bound, see dist/api_data.py}
	 * @config{action, configures whether this call into the API will set or clear range bounds
	 * on the given cursor.  It takes one of two values\, "set" or "clear". If "set" is
	 * specified then "bound" must also be specified.  If "clear" is specified without any
	 * bounds then both bounds will be cleared.  The keys relevant to the given bound must have
	 * been set prior to the call using WT_CURSOR::set_key.  This configuration is currently a
	 * work in progress and should not be used., a string\, chosen from the following options:
	 * \c "clear"\, \c "set"; default \c set.}
	 * @config{bound, configures which bound is being operated on.  It takes one of two values\,
	 * "lower" or "upper". This configuration is currently a work in progress and should not be
	 * used., a string\, chosen from the following options: \c "lower"\, \c "upper"; default
	 * empty.}
	 * @config{inclusive, configures whether the given bound is inclusive or not.  This
	 * configuration is currently a work in progress and should not be used., a boolean flag;
	 * default \c true.}
	 * @configend
	 * @errors
	 */
	int __F(bound)(WT_CURSOR *cursor, const char *config);

	/*
	 * Protected fields, only to be used by cursor implementations.
	 */
#if !defined(SWIG) && !defined(DOXYGEN)
	int __F(cache)(WT_CURSOR *cursor);	/* Cache the cursor */
						/* Reopen a cached cursor */
	int __F(reopen)(WT_CURSOR *cursor, bool check_only);

	uint64_t uri_hash;			/* Hash of URI */

	/*
	 * !!!
	 * Explicit representations of structures from queue.h.
	 * TAILQ_ENTRY(wt_cursor) q;
	 */
	struct {
		WT_CURSOR *tqe_next;
		WT_CURSOR **tqe_prev;
	} q;				/* Linked list of WT_CURSORs. */

	uint64_t recno;			/* Record number, normal and raw mode */
	uint8_t raw_recno_buf[WT_INTPACK64_MAXSIZE];

	void	*json_private;		/* JSON specific storage */
	void	*lang_private;		/* Language specific private storage */

	WT_ITEM key, value;
	int saved_err;			/* Saved error in set_{key,value}. */
	/*
	 * URI used internally, may differ from the URI provided by the
	 * user on open.
	 */
	const char *internal_uri;

    /*
     * Lower bound and upper bound buffers that is used for the bound API. Store the key set for
     * either the lower bound and upper bound such that cursor operations can limit the returned key
     * to be within the bounded ranges.
     */
	WT_ITEM lower_bound, upper_bound;

/* AUTOMATIC FLAG VALUE GENERATION START 0 */
#define	WT_CURSTD_APPEND		0x000000001ull
#define	WT_CURSTD_BULK			0x000000002ull
#define	WT_CURSTD_CACHEABLE		0x000000004ull
#define	WT_CURSTD_CACHED		0x000000008ull
#define	WT_CURSTD_DEAD			0x000000010ull
#define	WT_CURSTD_DEBUG_COPY_KEY	0x000000020ull
#define	WT_CURSTD_DEBUG_COPY_VALUE	0x000000040ull
#define	WT_CURSTD_DEBUG_RESET_EVICT	0x000000080ull
#define	WT_CURSTD_DUMP_HEX		0x000000100ull
#define	WT_CURSTD_DUMP_JSON		0x000000200ull
#define	WT_CURSTD_DUMP_PRETTY		0x000000400ull
#define	WT_CURSTD_DUMP_PRINT		0x000000800ull
#define	WT_CURSTD_DUP_NO_VALUE          0x000001000ull
#define	WT_CURSTD_EVICT_REPOSITION     0x000002000ull
#define	WT_CURSTD_HS_READ_ACROSS_BTREE 0x000004000ull
#define	WT_CURSTD_HS_READ_ALL		0x000008000ull
#define	WT_CURSTD_HS_READ_COMMITTED	0x000010000ull
#define	WT_CURSTD_IGNORE_TOMBSTONE	0x000020000ull
#define	WT_CURSTD_JOINED		0x000040000ull
#define	WT_CURSTD_KEY_EXT		0x000080000ull /* Key points out of tree. */
#define	WT_CURSTD_KEY_INT		0x000100000ull /* Key points into tree. */
#define	WT_CURSTD_KEY_ONLY		0x000200000ull
#define	WT_CURSTD_META_INUSE		0x000400000ull
#define	WT_CURSTD_OPEN			0x000800000ull
#define	WT_CURSTD_OVERWRITE		0x001000000ull
#define	WT_CURSTD_PREFIX_SEARCH		0x002000000ull
#define	WT_CURSTD_RAW			0x004000000ull
#define	WT_CURSTD_RAW_SEARCH		0x008000000ull
#define	WT_CURSTD_VALUE_EXT		0x010000000ull /* Value points out of tree. */
#define	WT_CURSTD_VALUE_INT		0x020000000ull /* Value points into tree. */
#define WT_CURSTD_BOUND_LOWER    0x040000000ull       /* Lower bound. */
#define WT_CURSTD_BOUND_LOWER_INCLUSIVE 0x080000000ull /* Inclusive lower bound. */
#define WT_CURSTD_BOUND_UPPER           0x100000000ull /* Upper bound. */
#define WT_CURSTD_BOUND_UPPER_INCLUSIVE 0x200000000ull /* Inclusive upper bound. */
#define WT_CURSTD_VERSION_CURSOR	0x400000000ull /* Version cursor. */
/* AUTOMATIC FLAG VALUE GENERATION STOP 64 */
#define	WT_CURSTD_KEY_SET	(WT_CURSTD_KEY_EXT | WT_CURSTD_KEY_INT)
#define	WT_CURSTD_VALUE_SET	(WT_CURSTD_VALUE_EXT | WT_CURSTD_VALUE_INT)
#define WT_CURSTD_BOUND_ALL (WT_CURSTD_BOUND_UPPER | WT_CURSTD_BOUND_UPPER_INCLUSIVE \
| WT_CURSTD_BOUND_LOWER | WT_CURSTD_BOUND_LOWER_INCLUSIVE)
	uint64_t flags;
#endif
};

/*! WT_SESSION::timestamp_transaction_uint timestamp types */
typedef enum {
	WT_TS_TXN_TYPE_COMMIT, /*!< Commit timestamp. */
	WT_TS_TXN_TYPE_DURABLE, /*!< Durable timestamp. */
	WT_TS_TXN_TYPE_PREPARE, /*!< Prepare timestamp. */
	WT_TS_TXN_TYPE_READ /*!< Read timestamp. */
} WT_TS_TXN_TYPE;

/*!
 * All data operations are performed in the context of a WT_SESSION.  This
 * encapsulates the thread and transactional context of the operation.
 *
 * <b>Thread safety:</b> A WT_SESSION handle is not usually shared between
 * threads, see @ref threads for more information.
 */
struct __wt_session {
	/*! The connection for this session. */
	WT_CONNECTION *connection;

	/*
	 * Don't expose app_private to non-C language bindings - they have
	 * their own way to attach data to an operation.
	 */
#if !defined(SWIG)
	/*!
	 * A location for applications to store information that will be
	 * available in callbacks taking a WT_SESSION handle.
	 */
	void *app_private;
#endif

	/*!
	 * Close the session handle.
	 *
	 * This will release the resources associated with the session handle,
	 * including rolling back any active transactions and closing any
	 * cursors that remain open in the session.
	 *
	 * @snippet ex_all.c Close a session
	 *
	 * @param session the session handle
	 * @configempty{WT_SESSION.close, see dist/api_data.py}
	 * @errors
	 */
	int __F(close)(WT_SESSION *session, const char *config);

	/*!
	 * Reconfigure a session handle.
	 *
	 * Only configurations listed in the method arguments are modified, other configurations
	 * remain in their current state. This method additionally resets the cursors associated
	 * with the session. WT_SESSION::reconfigure will fail if a transaction is in progress in
	 * the session.
	 *
	 * @snippet ex_all.c Reconfigure a session
	 *
	 * @param session the session handle
	 * @configstart{WT_SESSION.reconfigure, see dist/api_data.py}
	 * @config{cache_cursors, enable caching of cursors for reuse.  Any calls to
	 * WT_CURSOR::close for a cursor created in this session will mark the cursor as cached and
	 * keep it available to be reused for later calls to WT_SESSION::open_cursor.  Cached
	 * cursors may be eventually closed.  This value is inherited from ::wiredtiger_open \c
	 * cache_cursors., a boolean flag; default \c true.}
	 * @config{cache_max_wait_ms, the maximum number of milliseconds an application thread will
	 * wait for space to be available in cache before giving up.  Default value will be the
	 * global setting of the connection config., an integer greater than or equal to \c 0;
	 * default \c 0.}
	 * @config{debug = (, configure debug specific behavior on a session.  Generally only used
	 * for internal testing purposes., a set of related configuration options defined as
	 * follows.}
	 * @config{&nbsp;&nbsp;&nbsp;&nbsp;release_evict_page, Configure the session to
	 * evict the page when it is released and no longer needed., a boolean flag; default \c
	 * false.}
	 * @config{ ),,}
	 * @config{ignore_cache_size, when set\, operations performed by this session ignore the
	 * cache size and are not blocked when the cache is full.  Note that use of this option for
	 * operations that create cache pressure can starve ordinary sessions that obey the cache
	 * size., a boolean flag; default \c false.}
	 * @config{isolation, the default isolation level for operations in this session., a
	 * string\, chosen from the following options: \c "read-uncommitted"\, \c "read-committed"\,
	 * \c "snapshot"; default \c snapshot.}
	 * @configend
	 * @errors
	 */
	int __F(reconfigure)(WT_SESSION *session, const char *config);

#ifndef DOXYGEN
	/*!
	 * Initiate a single operation to manage tiered storage.
	 *
	 * @param session the session handle
	 * @configstart{WT_SESSION.flush_tier, see dist/api_data.py}
	 * @config{force, force sharing of all data., a boolean flag; default \c false.}
	 * @config{lock_wait, wait for locks\, if \c lock_wait=false\, fail if any required locks
	 * are not available immediately., a boolean flag; default \c true.}
	 * @config{sync, wait for all objects to be flushed to the shared storage to the level
	 * specified.  The \c off setting does not wait for any objects to be written to the tiered
	 * storage system but returns immediately after generating the objects and work units for an
	 * internal thread.  The \c on setting causes the caller to wait until all work queued for
	 * this call to be completely processed before returning., a string\, chosen from the
	 * following options: \c "off"\, \c "on"; default \c on.}
	 * @config{timeout, maximum amount of time to allow for waiting for previous flushing of
	 * objects\, in seconds.  The actual amount of time spent waiting may exceed the configured
	 * value.  A value of zero disables the timeout., an integer; default \c 0.}
	 * @configend
	 * @errors
	 */
	int __F(flush_tier)(WT_SESSION *session, const char *config);
#endif

	/*!
	 * Return information about an error as a string.
	 *
	 * @snippet ex_all.c Display an error thread safe
	 *
	 * @param session the session handle
	 * @param error a return value from a WiredTiger, ISO C, or POSIX
	 * standard API call
	 * @returns a string representation of the error
	 */
	const char *__F(strerror)(WT_SESSION *session, int error);

	/*!
	 * @name Cursor handles
	 * @{
	 */

	/*!
	 * Open a new cursor on a data source or duplicate an existing cursor.
	 *
	 * @snippet ex_all.c Open a cursor
	 *
	 * An existing cursor can be duplicated by passing it as the \c to_dup
	 * parameter and setting the \c uri parameter to \c NULL:
	 *
	 * @snippet ex_all.c Duplicate a cursor
	 *
	 * Cursors being duplicated must have a key set, and successfully
	 * duplicated cursors are positioned at the same place in the data
	 * source as the original.
	 *
	 * Cursor handles should be discarded by calling WT_CURSOR::close.
	 *
	 * Cursors capable of supporting transactional operations operate in the
	 * context of the current transaction, if any.
	 *
	 * WT_SESSION::rollback_transaction implicitly resets all cursors associated with the
         * session.
	 *
	 * Cursors are relatively light-weight objects but may hold references
	 * to heavier-weight objects; applications should re-use cursors when
	 * possible, but instantiating new cursors is not so expensive that
	 * applications need to cache cursors at all cost.
	 *
	 * @param session the session handle
	 * @param uri the data source on which the cursor operates; cursors
	 *  are usually opened on tables, however, cursors can be opened on
	 *  any data source, regardless of whether it is ultimately stored
	 *  in a table.  Some cursor types may have limited functionality
	 *  (for example, they may be read-only or not support transactional
	 *  updates).  See @ref data_sources for more information.
	 *  <br>
	 *  @copydoc doc_cursor_types
	 * @param to_dup a cursor to duplicate or gather statistics on
	 * @configstart{WT_SESSION.open_cursor, see dist/api_data.py}
	 * @config{append, append written values as new records\, giving each a new record number
	 * key; valid only for cursors with record number keys., a boolean flag; default \c false.}
	 * @config{bulk, configure the cursor for bulk-loading\, a fast\, initial load path (see
	 * @ref tune_bulk_load for more information). Bulk-load may only be used for newly created
	 * objects and applications should use the WT_CURSOR::insert method to insert rows.  When
	 * bulk-loading\, rows must be loaded in sorted order.  The value is usually a true/false
	 * flag; when bulk-loading fixed-length column store objects\, the special value \c bitmap
	 * allows chunks of a memory resident bitmap to be loaded directly into a file by passing a
	 * \c WT_ITEM to WT_CURSOR::set_value where the \c size field indicates the number of
	 * records in the bitmap (as specified by the object's \c value_format configuration).
	 * Bulk-loaded bitmap values must end on a byte boundary relative to the bit count (except
	 * for the last set of values loaded)., a string; default \c false.}
	 * @config{checkpoint, the name of a checkpoint to open.  (The reserved name
	 * "WiredTigerCheckpoint" opens the most recent checkpoint taken for the object.) The cursor
	 * does not support data modification., a string; default empty.}
	 * @config{debug = (, configure debug specific behavior on a cursor.  Generally only used
	 * for internal testing purposes., a set of related configuration options defined as
	 * follows.}
	 * @config{&nbsp;&nbsp;&nbsp;&nbsp;dump_version, open a version cursor\, which is
	 * a debug cursor on a table that enables iteration through the history of values for a
	 * given key., a boolean flag; default \c false.}
	 * @config{&nbsp;&nbsp;&nbsp;&nbsp;
	 * release_evict, Configure the cursor to evict the page positioned on when the reset API
	 * call is used., a boolean flag; default \c false.}
	 * @config{ ),,}
	 * @config{dump, configure the cursor for dump format inputs and outputs: "hex" selects a
	 * simple hexadecimal format\, "json" selects a JSON format with each record formatted as
	 * fields named by column names if available\, "pretty" selects a human-readable format
	 * (making it incompatible with the "load")\, "pretty_hex" is similar to "pretty" (also
	 * incompatible with "load") except raw byte data elements will be printed like "hex"
	 * format\, and "print" selects a format where only non-printing characters are hexadecimal
	 * encoded.  These formats are compatible with the @ref util_dump and @ref util_load
	 * commands., a string\, chosen from the following options: \c "hex"\, \c "json"\, \c
	 * "pretty"\, \c "pretty_hex"\, \c "print"; default empty.}
	 * @config{incremental = (, configure the cursor for block incremental backup usage.  These
	 * formats are only compatible with the backup data source; see @ref backup., a set of
	 * related configuration options defined as follows.}
	 * @config{&nbsp;&nbsp;&nbsp;&nbsp;
	 * consolidate, causes block incremental backup information to be consolidated if adjacent
	 * granularity blocks are modified.  If false\, information will be returned in granularity
	 * sized blocks only.  This must be set on the primary backup cursor and it applies to all
	 * files for this backup., a boolean flag; default \c false.}
	 * @config{&nbsp;&nbsp;&nbsp;&nbsp;enabled, whether to configure this backup as the starting
	 * point for a subsequent incremental backup., a boolean flag; default \c false.}
	 * @config{&nbsp;&nbsp;&nbsp;&nbsp;file, the file name when opening a duplicate incremental
	 * backup cursor.  That duplicate cursor will return the block modifications relevant to the
	 * given file name., a string; default empty.}
	 * @config{&nbsp;&nbsp;&nbsp;&nbsp;force_stop,
	 * causes all block incremental backup information to be released.  This is on an
	 * open_cursor call and the resources will be released when this cursor is closed.  No other
	 * operations should be done on this open cursor., a boolean flag; default \c false.}
	 * @config{&nbsp;&nbsp;&nbsp;&nbsp;granularity, this setting manages the granularity of how
	 * WiredTiger maintains modification maps internally.  The larger the granularity\, the
	 * smaller amount of information WiredTiger need to maintain., an integer between \c 4KB and
	 * \c 2GB; default \c 16MB.}
	 * @config{&nbsp;&nbsp;&nbsp;&nbsp;src_id, a string that
	 * identifies a previous checkpoint backup source as the source of this incremental backup.
	 * This identifier must have already been created by use of the 'this_id' configuration in
	 * an earlier backup.  A source id is required to begin an incremental backup., a string;
	 * default empty.}
	 * @config{&nbsp;&nbsp;&nbsp;&nbsp;this_id, a string that identifies the
	 * current system state as a future backup source for an incremental backup via \c src_id.
	 * This identifier is required when opening an incremental backup cursor and an error will
	 * be returned if one is not provided.  The identifiers can be any text string\, but should
	 * be unique., a string; default empty.}
	 * @config{ ),,}
	 * @config{next_random, configure the cursor to return a pseudo-random record from the
	 * object when the WT_CURSOR::next method is called; valid only for row-store cursors.  See
	 * @ref cursor_random for details., a boolean flag; default \c false.}
	 * @config{next_random_sample_size, cursors configured by \c next_random to return
	 * pseudo-random records from the object randomly select from the entire object\, by
	 * default.  Setting \c next_random_sample_size to a non-zero value sets the number of
	 * samples the application expects to take using the \c next_random cursor.  A cursor
	 * configured with both \c next_random and \c next_random_sample_size attempts to divide the
	 * object into \c next_random_sample_size equal-sized pieces\, and each retrieval returns a
	 * record from one of those pieces.  See @ref cursor_random for details., a string; default
	 * \c 0.}
	 * @config{overwrite, configures whether the cursor's insert and update methods check the
	 * existing state of the record.  If \c overwrite is \c false\, WT_CURSOR::insert fails with
	 * ::WT_DUPLICATE_KEY if the record exists\, and WT_CURSOR::update fails with ::WT_NOTFOUND
	 * if the record does not exist., a boolean flag; default \c true.}
	 * @config{raw, ignore the encodings for the key and value\, manage data as if the formats
	 * were \c "u". See @ref cursor_raw for details., a boolean flag; default \c false.}
	 * @config{read_once, results that are brought into cache from disk by this cursor will be
	 * given less priority in the cache., a boolean flag; default \c false.}
	 * @config{readonly, only query operations are supported by this cursor.  An error is
	 * returned if a modification is attempted using the cursor.  The default is false for all
	 * cursor types except for metadata cursors and checkpoint cursors., a boolean flag; default
	 * \c false.}
	 * @config{statistics, Specify the statistics to be gathered.  Choosing "all" gathers
	 * statistics regardless of cost and may include traversing on-disk files; "fast" gathers a
	 * subset of relatively inexpensive statistics.  The selection must agree with the database
	 * \c statistics configuration specified to ::wiredtiger_open or WT_CONNECTION::reconfigure.
	 * For example\, "all" or "fast" can be configured when the database is configured with
	 * "all"\, but the cursor open will fail if "all" is specified when the database is
	 * configured with "fast"\, and the cursor open will fail in all cases when the database is
	 * configured with "none". If "size" is configured\, only the underlying size of the object
	 * on disk is filled in and the object is not opened.  If \c statistics is not configured\,
	 * the default configuration is the database configuration.  The "clear" configuration
	 * resets statistics after gathering them\, where appropriate (for example\, a cache size
	 * statistic is not cleared\, while the count of cursor insert operations will be cleared).
	 * See @ref statistics for more information., a list\, with values chosen from the following
	 * options: \c "all"\, \c "cache_walk"\, \c "fast"\, \c "clear"\, \c "size"\, \c
	 * "tree_walk"; default empty.}
	 * @config{target, if non-empty\, back up the given list of objects; valid only for a backup
	 * data source., a list of strings; default empty.}
	 * @configend
	 * @param[out] cursorp a pointer to the newly opened cursor
	 * @errors
	 */
	int __F(open_cursor)(WT_SESSION *session,
	    const char *uri, WT_CURSOR *to_dup, const char *config, WT_CURSOR **cursorp);
	/*! @} */

	/*!
	 * @name Table operations
	 * @{
	 */
	/*!
	 * Alter a table.
	 *
	 * This will allow modification of some table settings after
	 * creation.
	 *
	 * @exclusive
	 *
	 * @snippet ex_all.c Alter a table
	 *
	 * @param session the session handle
	 * @param name the URI of the object to alter, such as \c "table:stock"
	 * @configstart{WT_SESSION.alter, see dist/api_data.py}
	 * @config{access_pattern_hint, It is recommended that workloads that consist primarily of
	 * updates and/or point queries specify \c random.  Workloads that do many cursor scans
	 * through large ranges of data should specify \c sequential and other workloads should
	 * specify \c none.  The option leads to an appropriate operating system advisory call where
	 * available., a string\, chosen from the following options: \c "none"\, \c "random"\, \c
	 * "sequential"; default \c none.}
	 * @config{app_metadata, application-owned metadata for this object., a string; default
	 * empty.}
	 * @config{assert = (, declare timestamp usage., a set of related configuration options
	 * defined as follows.}
	 * @config{&nbsp;&nbsp;&nbsp;&nbsp;read_timestamp, if set\, check that
	 * timestamps are \c always or \c never used on reads with this table\, writing an error
	 * message if the policy is violated.  If the library was built in diagnostic mode\, drop
	 * core at the failing check., a string\, chosen from the following options: \c "always"\,
	 * \c "never"\, \c "none"; default \c none.}
	 * @config{ ),,}
	 * @config{cache_resident, do not ever evict the object's pages from cache.  Not compatible
	 * with LSM tables; see @ref tuning_cache_resident for more information., a boolean flag;
	 * default \c false.}
	 * @config{log = (, the transaction log configuration for this object.  Only valid if \c log
	 * is enabled in ::wiredtiger_open., a set of related configuration options defined as
	 * follows.}
	 * @config{&nbsp;&nbsp;&nbsp;&nbsp;enabled, if false\, this object has
	 * checkpoint-level durability., a boolean flag; default \c true.}
	 * @config{ ),,}
	 * @config{os_cache_dirty_max, maximum dirty system buffer cache usage\, in bytes.  If
	 * non-zero\, schedule writes for dirty blocks belonging to this object in the system buffer
	 * cache after that many bytes from this object are written into the buffer cache., an
	 * integer greater than or equal to \c 0; default \c 0.}
	 * @config{os_cache_max, maximum system buffer cache usage\, in bytes.  If non-zero\, evict
	 * object blocks from the system buffer cache after that many bytes from this object are
	 * read or written into the buffer cache., an integer greater than or equal to \c 0; default
	 * \c 0.}
	 * @config{write_timestamp_usage, describe how timestamps are expected to be used on table
	 * modifications.  The choices are the default\, which ensures that once timestamps are used
	 * for a key\, they are always used\, and also that multiple updates to a key never use
	 * decreasing timestamps and \c never which enforces that timestamps are never used for a
	 * table.  (The \c always\, \c key_consistent\, \c mixed_mode and \c ordered choices should
	 * not be used\, and are retained for backward compatibility.)., a string\, chosen from the
	 * following options: \c "always"\, \c "key_consistent"\, \c "mixed_mode"\, \c "never"\, \c
	 * "none"\, \c "ordered"; default \c none.}
	 * @configend
	 * @ebusy_errors
	 */
	int __F(alter)(WT_SESSION *session,
	    const char *name, const char *config);

	/*!
	 * Create a table, column group, index or file.
	 *
	 * @not_transactional
	 *
	 * @snippet ex_all.c Create a table
	 *
	 * @param session the session handle
	 * @param name the URI of the object to create, such as
	 * \c "table:stock". For a description of URI formats
	 * see @ref data_sources.
	 * @configstart{WT_SESSION.create, see dist/api_data.py}
	 * @config{access_pattern_hint, It is recommended that workloads that consist primarily of
	 * updates and/or point queries specify \c random.  Workloads that do many cursor scans
	 * through large ranges of data should specify \c sequential and other workloads should
	 * specify \c none.  The option leads to an appropriate operating system advisory call where
	 * available., a string\, chosen from the following options: \c "none"\, \c "random"\, \c
	 * "sequential"; default \c none.}
	 * @config{allocation_size, the file unit allocation size\, in bytes\, must be a power of
	 * two; smaller values decrease the file space required by overflow items\, and the default
	 * value of 4KB is a good choice absent requirements from the operating system or storage
	 * device., an integer between \c 512B and \c 128MB; default \c 4KB.}
	 * @config{app_metadata, application-owned metadata for this object., a string; default
	 * empty.}
	 * @config{assert = (, declare timestamp usage., a set of related configuration options
	 * defined as follows.}
	 * @config{&nbsp;&nbsp;&nbsp;&nbsp;read_timestamp, if set\, check that
	 * timestamps are \c always or \c never used on reads with this table\, writing an error
	 * message if the policy is violated.  If the library was built in diagnostic mode\, drop
	 * core at the failing check., a string\, chosen from the following options: \c "always"\,
	 * \c "never"\, \c "none"; default \c none.}
	 * @config{ ),,}
	 * @config{block_allocation, configure block allocation.  Permitted values are \c "best" or
	 * \c "first"; the \c "best" configuration uses a best-fit algorithm\, the \c "first"
	 * configuration uses a first-available algorithm during block allocation., a string\,
	 * chosen from the following options: \c "best"\, \c "first"; default \c best.}
	 * @config{block_compressor, configure a compressor for file blocks.  Permitted values are
	 * \c "none" or a custom compression engine name created with WT_CONNECTION::add_compressor.
	 * If WiredTiger has builtin support for \c "lz4"\, \c "snappy"\, \c "zlib" or \c "zstd"
	 * compression\, these names are also available.  See @ref compression for more
	 * information., a string; default \c none.}
	 * @config{cache_resident, do not ever evict the object's pages from cache.  Not compatible
	 * with LSM tables; see @ref tuning_cache_resident for more information., a boolean flag;
	 * default \c false.}
	 * @config{checksum, configure block checksums; the permitted values are \c on\, \c off\, \c
	 * uncompressed and \c unencrypted.  The default is \c on\, in which case all block writes
	 * include a checksum subsequently verified when the block is read.  The \c off setting does
	 * no checksums\, the \c uncompressed setting only checksums blocks that are not
	 * compressed\, and the \c unencrypted setting only checksums blocks that are not encrypted.
	 * See @ref tune_checksum for more information., a string\, chosen from the following
	 * options: \c "on"\, \c "off"\, \c "uncompressed"\, \c "unencrypted"; default \c on.}
	 * @config{colgroups, comma-separated list of names of column groups.  Each column group is
	 * stored separately\, keyed by the primary key of the table.  If no column groups are
	 * specified\, all columns are stored together in a single file.  All value columns in the
	 * table must appear in at least one column group.  Each column group must be created with a
	 * separate call to WT_SESSION::create using a \c colgroup: URI., a list of strings; default
	 * empty.}
	 * @config{collator, configure custom collation for keys.  Permitted values are \c "none" or
	 * a custom collator name created with WT_CONNECTION::add_collator., a string; default \c
	 * none.}
	 * @config{columns, list of the column names.  Comma-separated list of the form
	 * <code>(column[\,...])</code>. For tables\, the number of entries must match the total
	 * number of values in \c key_format and \c value_format.  For colgroups and indices\, all
	 * column names must appear in the list of columns for the table., a list of strings;
	 * default empty.}
	 * @config{dictionary, the maximum number of unique values remembered in the Btree row-store
	 * leaf page value dictionary; see @ref file_formats_compression for more information., an
	 * integer greater than or equal to \c 0; default \c 0.}
	 * @config{encryption = (, configure an encryptor for file blocks.  When a table is
	 * created\, its encryptor is not implicitly used for any related indices or column groups.,
	 * a set of related configuration options defined as follows.}
	 * @config{&nbsp;&nbsp;&nbsp;&nbsp;keyid, An identifier that identifies a unique instance of
	 * the encryptor.  It is stored in clear text\, and thus is available when the WiredTiger
	 * database is reopened.  On the first use of a (name\, keyid) combination\, the
	 * WT_ENCRYPTOR::customize function is called with the keyid as an argument., a string;
	 * default empty.}
	 * @config{&nbsp;&nbsp;&nbsp;&nbsp;name, Permitted values are \c "none" or a
	 * custom encryption engine name created with WT_CONNECTION::add_encryptor.  See @ref
	 * encryption for more information., a string; default \c none.}
	 * @config{ ),,}
	 * @config{exclusive, fail if the object exists.  When false (the default)\, if the object
	 * exists\, check that its settings match the specified configuration., a boolean flag;
	 * default \c false.}
	 * @config{extractor, configure a custom extractor for indices.  Permitted values are \c
	 * "none" or an extractor name created with WT_CONNECTION::add_extractor., a string; default
	 * \c none.}
	 * @config{format, the file format., a string\, chosen from the following options: \c
	 * "btree"; default \c btree.}
	 * @config{huffman_key, This option is no longer supported\, retained for backward
	 * compatibility., a string; default \c none.}
	 * @config{huffman_value, configure Huffman encoding for values.  Permitted values are \c
	 * "none"\, \c "english"\, \c "utf8<file>" or \c "utf16<file>". See @ref huffman for more
	 * information., a string; default \c none.}
	 * @config{ignore_in_memory_cache_size, allow update and insert operations to proceed even
	 * if the cache is already at capacity.  Only valid in conjunction with in-memory databases.
	 * Should be used with caution - this configuration allows WiredTiger to consume memory over
	 * the configured cache limit., a boolean flag; default \c false.}
	 * @config{immutable, configure the index to be immutable -- that is\, the index is not
	 * changed by any update to a record in the table., a boolean flag; default \c false.}
	 * @config{import = (, configure import of an existing object into the currently running
	 * database., a set of related configuration options defined as follows.}
	 * @config{&nbsp;&nbsp;&nbsp;&nbsp;compare_timestamp, allow importing files with timestamps
	 * smaller or equal to the configured global timestamps.  Note the history of the files are
	 * not imported together and thus snapshot read of historical data will not work with the
	 * option "stable_timestamp". (The \c oldest and \c stable arguments are deprecated
	 * short-hand for \c oldest_timestamp and \c stable_timestamp\, respectively)., a string\,
	 * chosen from the following options: \c "oldest"\, \c "oldest_timestamp"\, \c "stable"\, \c
	 * "stable_timestamp"; default \c oldest_timestamp.}
	 * @config{&nbsp;&nbsp;&nbsp;&nbsp;
	 * enabled, whether to import the input URI from disk., a boolean flag; default \c false.}
	 * @config{&nbsp;&nbsp;&nbsp;&nbsp;file_metadata, the file configuration extracted from the
	 * metadata of the export database., a string; default empty.}
	 * @config{&nbsp;&nbsp;&nbsp;&nbsp;metadata_file, a text file that contains all the relevant
	 * metadata information for the URI to import.  The file is generated by backup:export
	 * cursor., a string; default empty.}
	 * @config{&nbsp;&nbsp;&nbsp;&nbsp;repair, whether to
	 * reconstruct the metadata from the raw file content., a boolean flag; default \c false.}
	 * @config{ ),,}
	 * @config{internal_key_max, This option is no longer supported\, retained for backward
	 * compatibility., an integer greater than or equal to \c 0; default \c 0.}
	 * @config{internal_key_truncate, configure internal key truncation\, discarding unnecessary
	 * trailing bytes on internal keys (ignored for custom collators)., a boolean flag; default
	 * \c true.}
	 * @config{internal_page_max, the maximum page size for internal nodes\, in bytes; the size
	 * must be a multiple of the allocation size and is significant for applications wanting to
	 * avoid excessive L2 cache misses while searching the tree.  The page maximum is the bytes
	 * of uncompressed data\, that is\, the limit is applied before any block compression is
	 * done., an integer between \c 512B and \c 512MB; default \c 4KB.}
	 * @config{key_format, the format of the data packed into key items.  See @ref
	 * schema_format_types for details.  By default\, the key_format is \c 'u' and applications
	 * use WT_ITEM structures to manipulate raw byte arrays.  By default\, records are stored in
	 * row-store files: keys of type \c 'r' are record numbers and records referenced by record
	 * number are stored in column-store files., a format string; default \c u.}
	 * @config{key_gap, This option is no longer supported\, retained for backward
	 * compatibility., an integer greater than or equal to \c 0; default \c 10.}
	 * @config{leaf_key_max, the largest key stored in a leaf node\, in bytes.  If set\, keys
	 * larger than the specified size are stored as overflow items (which may require additional
	 * I/O to access). The default value is one-tenth the size of a newly split leaf page., an
	 * integer greater than or equal to \c 0; default \c 0.}
	 * @config{leaf_page_max, the maximum page size for leaf nodes\, in bytes; the size must be
	 * a multiple of the allocation size\, and is significant for applications wanting to
	 * maximize sequential data transfer from a storage device.  The page maximum is the bytes
	 * of uncompressed data\, that is\, the limit is applied before any block compression is
	 * done.  For fixed-length column store\, the size includes only the bitmap data; pages
	 * containing timestamp information can be larger\, and the size is limited to 128KB rather
	 * than 512MB., an integer between \c 512B and \c 512MB; default \c 32KB.}
	 * @config{leaf_value_max, the largest value stored in a leaf node\, in bytes.  If set\,
	 * values larger than the specified size are stored as overflow items (which may require
	 * additional I/O to access). If the size is larger than the maximum leaf page size\, the
	 * page size is temporarily ignored when large values are written.  The default is one-half
	 * the size of a newly split leaf page., an integer greater than or equal to \c 0; default
	 * \c 0.}
	 * @config{log = (, the transaction log configuration for this object.  Only valid if \c log
	 * is enabled in ::wiredtiger_open., a set of related configuration options defined as
	 * follows.}
	 * @config{&nbsp;&nbsp;&nbsp;&nbsp;enabled, if false\, this object has
	 * checkpoint-level durability., a boolean flag; default \c true.}
	 * @config{ ),,}
	 * @config{lsm = (, options only relevant for LSM data sources., a set of related
	 * configuration options defined as follows.}
	 * @config{&nbsp;&nbsp;&nbsp;&nbsp;auto_throttle,
	 * Throttle inserts into LSM trees if flushing to disk isn't keeping up., a boolean flag;
	 * default \c true.}
	 * @config{&nbsp;&nbsp;&nbsp;&nbsp;bloom, create Bloom filters on LSM tree
	 * chunks as they are merged., a boolean flag; default \c true.}
	 * @config{&nbsp;&nbsp;&nbsp;&nbsp;bloom_bit_count, the number of bits used per item for LSM
	 * Bloom filters., an integer between \c 2 and \c 1000; default \c 16.}
	 * @config{&nbsp;&nbsp;&nbsp;&nbsp;bloom_config, config string used when creating Bloom
	 * filter files\, passed to WT_SESSION::create., a string; default empty.}
	 * @config{&nbsp;&nbsp;&nbsp;&nbsp;bloom_hash_count, the number of hash values per item used
	 * for LSM Bloom filters., an integer between \c 2 and \c 100; default \c 8.}
	 * @config{&nbsp;&nbsp;&nbsp;&nbsp;bloom_oldest, create a Bloom filter on the oldest LSM
	 * tree chunk.  Only supported if Bloom filters are enabled., a boolean flag; default \c
	 * false.}
	 * @config{&nbsp;&nbsp;&nbsp;&nbsp;chunk_count_limit, the maximum number of chunks
	 * to allow in an LSM tree.  This option automatically times out old data.  As new chunks
	 * are added old chunks will be removed.  Enabling this option disables LSM background
	 * merges., an integer; default \c 0.}
	 * @config{&nbsp;&nbsp;&nbsp;&nbsp;chunk_max, the
	 * maximum size a single chunk can be.  Chunks larger than this size are not considered for
	 * further merges.  This is a soft limit\, and chunks larger than this value can be created.
	 * Must be larger than chunk_size., an integer between \c 100MB and \c 10TB; default \c
	 * 5GB.}
	 * @config{&nbsp;&nbsp;&nbsp;&nbsp;chunk_size, the maximum size of the in-memory chunk
	 * of an LSM tree.  This limit is soft\, it is possible for chunks to be temporarily larger
	 * than this value.  This overrides the \c memory_page_max setting., an integer between \c
	 * 512K and \c 500MB; default \c 10MB.}
	 * @config{&nbsp;&nbsp;&nbsp;&nbsp;merge_custom = (,
	 * configure the tree to merge into a custom data source., a set of related configuration
	 * options defined as follows.}
	 * @config{&nbsp;&nbsp;&nbsp;&nbsp;&nbsp;&nbsp;&nbsp;&nbsp;
	 * prefix, custom data source prefix instead of \c "file"., a string; default empty.}
	 * @config{&nbsp;&nbsp;&nbsp;&nbsp;&nbsp;&nbsp;&nbsp;&nbsp;start_generation, merge
	 * generation at which the custom data source is used (zero indicates no custom data
	 * source)., an integer between \c 0 and \c 10; default \c 0.}
	 * @config{&nbsp;&nbsp;&nbsp;&nbsp;&nbsp;&nbsp;&nbsp;&nbsp;suffix, custom data source suffix
	 * instead of \c ".lsm"., a string; default empty.}
	 * @config{&nbsp;&nbsp;&nbsp;&nbsp; ),,}
	 * @config{&nbsp;&nbsp;&nbsp;&nbsp;merge_max, the maximum number of chunks to include in a
	 * merge operation., an integer between \c 2 and \c 100; default \c 15.}
	 * @config{&nbsp;&nbsp;&nbsp;&nbsp;merge_min, the minimum number of chunks to include in a
	 * merge operation.  If set to 0 or 1 half the value of merge_max is used., an integer no
	 * more than \c 100; default \c 0.}
	 * @config{ ),,}
	 * @config{memory_page_image_max, the maximum in-memory page image represented by a single
	 * storage block.  Depending on compression efficiency\, compression can create storage
	 * blocks which require significant resources to re-instantiate in the cache\, penalizing
	 * the performance of future point updates.  The value limits the maximum in-memory page
	 * image a storage block will need.  If set to 0\, a default of 4 times \c leaf_page_max is
	 * used., an integer greater than or equal to \c 0; default \c 0.}
	 * @config{memory_page_max, the maximum size a page can grow to in memory before being
	 * reconciled to disk.  The specified size will be adjusted to a lower bound of
	 * <code>leaf_page_max</code>\, and an upper bound of <code>cache_size / 10</code>. This
	 * limit is soft - it is possible for pages to be temporarily larger than this value.  This
	 * setting is ignored for LSM trees\, see \c chunk_size., an integer between \c 512B and \c
	 * 10TB; default \c 5MB.}
	 * @config{os_cache_dirty_max, maximum dirty system buffer cache usage\, in bytes.  If
	 * non-zero\, schedule writes for dirty blocks belonging to this object in the system buffer
	 * cache after that many bytes from this object are written into the buffer cache., an
	 * integer greater than or equal to \c 0; default \c 0.}
	 * @config{os_cache_max, maximum system buffer cache usage\, in bytes.  If non-zero\, evict
	 * object blocks from the system buffer cache after that many bytes from this object are
	 * read or written into the buffer cache., an integer greater than or equal to \c 0; default
	 * \c 0.}
	 * @config{prefix_compression, configure prefix compression on row-store leaf pages., a
	 * boolean flag; default \c false.}
	 * @config{prefix_compression_min, minimum gain before prefix compression will be used on
	 * row-store leaf pages., an integer greater than or equal to \c 0; default \c 4.}
	 * @config{split_pct, the Btree page split size as a percentage of the maximum Btree page
	 * size\, that is\, when a Btree page is split\, it will be split into smaller pages\, where
	 * each page is the specified percentage of the maximum Btree page size., an integer between
	 * \c 50 and \c 100; default \c 90.}
	 * @config{tiered_storage = (, configure a storage source for this table., a set of related
	 * configuration options defined as follows.}
	 * @config{&nbsp;&nbsp;&nbsp;&nbsp;auth_token,
	 * authentication string identifier., a string; default empty.}
	 * @config{&nbsp;&nbsp;&nbsp;&nbsp;bucket, the bucket indicating the location for this
	 * table., a string; default empty.}
	 * @config{&nbsp;&nbsp;&nbsp;&nbsp;bucket_prefix, the
	 * unique bucket prefix for this table., a string; default empty.}
	 * @config{&nbsp;&nbsp;&nbsp;&nbsp;cache_directory, a directory to store locally cached
	 * versions of files in the storage source.  By default\, it is named with \c "-cache"
	 * appended to the bucket name.  A relative directory name is relative to the home
	 * directory., a string; default empty.}
	 * @config{&nbsp;&nbsp;&nbsp;&nbsp;local_retention,
	 * time in seconds to retain data on tiered storage on the local tier for faster read
	 * access., an integer between \c 0 and \c 10000; default \c 300.}
	 * @config{&nbsp;&nbsp;&nbsp;&nbsp;name, permitted values are \c "none" or a custom storage
	 * source name created with WT_CONNECTION::add_storage_source.  See @ref
	 * custom_storage_sources for more information., a string; default \c none.}
	 * @config{ ),,}
	 * @config{type, set the type of data source used to store a column group\, index or simple
	 * table.  By default\, a \c "file:" URI is derived from the object name.  The \c type
	 * configuration can be used to switch to a different data source\, such as LSM or an
	 * extension configured by the application., a string; default \c file.}
	 * @config{value_format, the format of the data packed into value items.  See @ref
	 * schema_format_types for details.  By default\, the value_format is \c 'u' and
	 * applications use a WT_ITEM structure to manipulate raw byte arrays.  Value items of type
	 * 't' are bitfields\, and when configured with record number type keys\, will be stored
	 * using a fixed-length store., a format string; default \c u.}
	 * @config{write_timestamp_usage, describe how timestamps are expected to be used on table
	 * modifications.  The choices are the default\, which ensures that once timestamps are used
	 * for a key\, they are always used\, and also that multiple updates to a key never use
	 * decreasing timestamps and \c never which enforces that timestamps are never used for a
	 * table.  (The \c always\, \c key_consistent\, \c mixed_mode and \c ordered choices should
	 * not be used\, and are retained for backward compatibility.)., a string\, chosen from the
	 * following options: \c "always"\, \c "key_consistent"\, \c "mixed_mode"\, \c "never"\, \c
	 * "none"\, \c "ordered"; default \c none.}
	 * @configend
	 * @errors
	 */
	int __F(create)(WT_SESSION *session,
	    const char *name, const char *config);

	/*!
	 * Compact a live row- or column-store btree or LSM tree.
	 *
	 * @snippet ex_all.c Compact a table
	 *
	 * @param session the session handle
	 * @param name the URI of the object to compact, such as
	 * \c "table:stock"
	 * @configstart{WT_SESSION.compact, see dist/api_data.py}
	 * @config{timeout, maximum amount of time to allow for compact in seconds.  The actual
	 * amount of time spent in compact may exceed the configured value.  A value of zero
	 * disables the timeout., an integer; default \c 1200.}
	 * @configend
	 * @errors
	 */
	int __F(compact)(WT_SESSION *session,
	    const char *name, const char *config);

	/*!
	 * Drop (delete) a table.
	 *
	 * @exclusive
	 *
	 * @not_transactional
	 *
	 * @snippet ex_all.c Drop a table
	 *
	 * @param session the session handle
	 * @param name the URI of the object to drop, such as \c "table:stock"
	 * @configstart{WT_SESSION.drop, see dist/api_data.py}
	 * @config{force, return success if the object does not exist., a boolean flag; default \c
	 * false.}
	 * @config{remove_files, if the underlying files should be removed., a boolean flag; default
	 * \c true.}
	 * @configend
	 * @ebusy_errors
	 */
	int __F(drop)(WT_SESSION *session,
	    const char *name, const char *config);

	/*!
	 * Join a join cursor with a reference cursor.
	 *
	 * @snippet ex_schema.c Join cursors
	 *
	 * @param session the session handle
	 * @param join_cursor a cursor that was opened using a
	 * \c "join:" URI. It may not have been used for any operations
	 * other than other join calls.
	 * @param ref_cursor an index cursor having the same base table
	 * as the join_cursor, or a table cursor open on the same base table,
	 * or another join cursor. Unless the ref_cursor is another join
	 * cursor, it must be positioned.
	 *
	 * The ref_cursor limits the results seen by iterating the
	 * join_cursor to table items referred to by the key in this
	 * index. The set of keys referred to is modified by the compare
	 * config option.
	 *
	 * Multiple join calls builds up a set of ref_cursors, and
	 * by default, the results seen by iteration are the intersection
	 * of the cursor ranges participating in the join. When configured
	 * with \c "operation=or", the results seen are the union of
	 * the participating cursor ranges.
	 *
	 * After the join call completes, the ref_cursor cursor may not be
	 * used for any purpose other than get_key and get_value. Any other
	 * cursor method (e.g. next, prev,close) will fail. When the
	 * join_cursor is closed, the ref_cursor is made available for
	 * general use again. The application should close ref_cursor when
	 * finished with it, although not before the join_cursor is closed.
	 *
	 * @configstart{WT_SESSION.join, see dist/api_data.py}
	 * @config{bloom_bit_count, the number of bits used per item for the Bloom filter., an
	 * integer between \c 2 and \c 1000; default \c 16.}
	 * @config{bloom_false_positives, return all values that pass the Bloom filter\, without
	 * eliminating any false positives., a boolean flag; default \c false.}
	 * @config{bloom_hash_count, the number of hash values per item for the Bloom filter., an
	 * integer between \c 2 and \c 100; default \c 8.}
	 * @config{compare, modifies the set of items to be returned so that the index key satisfies
	 * the given comparison relative to the key set in this cursor., a string\, chosen from the
	 * following options: \c "eq"\, \c "ge"\, \c "gt"\, \c "le"\, \c "lt"; default \c "eq".}
	 * @config{count, set an approximate count of the elements that would be included in the
	 * join.  This is used in sizing the Bloom filter\, and also influences evaluation order for
	 * cursors in the join.  When the count is equal for multiple Bloom filters in a composition
	 * of joins\, the Bloom filter may be shared., an integer; default \c 0.}
	 * @config{operation, the operation applied between this and other joined cursors.  When
	 * "operation=and" is specified\, all the conditions implied by joins must be satisfied for
	 * an entry to be returned by the join cursor; when "operation=or" is specified\, only one
	 * must be satisfied.  All cursors joined to a join cursor must have matching operations., a
	 * string\, chosen from the following options: \c "and"\, \c "or"; default \c "and".}
	 * @config{strategy, when set to \c bloom\, a Bloom filter is created and populated for this
	 * index.  This has an up front cost but may reduce the number of accesses to the main table
	 * when iterating the joined cursor.  The \c bloom setting requires that \c count be set., a
	 * string\, chosen from the following options: \c "bloom"\, \c "default"; default empty.}
	 * @configend
	 * @errors
	 */
	int __F(join)(WT_SESSION *session, WT_CURSOR *join_cursor,
	    WT_CURSOR *ref_cursor, const char *config);

	/*!
	 * Flush the log.
	 *
	 * WT_SESSION::log_flush will fail if logging is not enabled.
	 *
	 * @param session the session handle
	 * @configstart{WT_SESSION.log_flush, see dist/api_data.py}
	 * @config{sync, forcibly flush the log and wait for it to achieve the synchronization level
	 * specified.  The \c off setting forces any buffered log records to be written to the file
	 * system.  The \c on setting forces log records to be written to the storage device., a
	 * string\, chosen from the following options: \c "off"\, \c "on"; default \c on.}
	 * @configend
	 * @errors
	 */
	int __F(log_flush)(WT_SESSION *session, const char *config);

	/*!
	 * Insert a ::WT_LOGREC_MESSAGE type record in the database log files
	 * (the database must be configured for logging when this method is
	 * called).
	 *
	 * @param session the session handle
	 * @param format a printf format specifier
	 * @errors
	 */
	int __F(log_printf)(WT_SESSION *session, const char *format, ...);

	/*!
	 * Rename an object.
	 *
	 * @not_transactional
	 *
	 * @snippet ex_all.c Rename a table
	 *
	 * @exclusive
	 *
	 * @param session the session handle
	 * @param uri the current URI of the object, such as \c "table:old"
	 * @param newuri the new URI of the object, such as \c "table:new"
	 * @configempty{WT_SESSION.rename, see dist/api_data.py}
	 * @ebusy_errors
	 */
	int __F(rename)(WT_SESSION *session,
	    const char *uri, const char *newuri, const char *config);

	/*!
	 * Reset the session handle.
	 *
	 * This method resets the cursors associated with the session, clears session statistics and
	 * discards cached resources. No session configurations are modified (or reset to their
	 * default values). WT_SESSION::reset will fail if a transaction is in progress in the
	 * session.
	 *
	 * @snippet ex_all.c Reset the session
	 *
	 * @param session the session handle
	 * @errors
	 */
	int __F(reset)(WT_SESSION *session);

	/*!
	 * Salvage a table.
	 *
	 * Salvage rebuilds the file or files which comprise a table,
	 * discarding any corrupted file blocks.
	 *
	 * When salvage is done, previously deleted records may re-appear, and
	 * inserted records may disappear, so salvage should not be run
	 * unless it is known to be necessary.  Normally, salvage should be
	 * called after a table or file has been corrupted, as reported by the
	 * WT_SESSION::verify method.
	 *
	 * Files are rebuilt in place. The salvage method overwrites the
	 * existing files.
	 *
	 * @exclusive
	 *
	 * @snippet ex_all.c Salvage a table
	 *
	 * @param session the session handle
	 * @param name the URI of the table or file to salvage
	 * @configstart{WT_SESSION.salvage, see dist/api_data.py}
	 * @config{force, force salvage even of files that do not appear to be WiredTiger files., a
	 * boolean flag; default \c false.}
	 * @configend
	 * @ebusy_errors
	 */
	int __F(salvage)(WT_SESSION *session,
	    const char *name, const char *config);

	/*!
	 * Truncate a file, table, cursor range, or backup cursor
	 *
	 * Truncate a table or file.
	 * @snippet ex_all.c Truncate a table
	 *
	 * Truncate a cursor range.  When truncating based on a cursor position,
	 * it is not required the cursor reference a record in the object, only
	 * that the key be set.  This allows applications to discard portions of
	 * the object name space without knowing exactly what records the object
	 * contains. The start and stop points are both inclusive; that is, the
	 * key set in the start cursor is the first record to be deleted and the
	 * key set in the stop cursor is the last.
	 *
	 * @snippet ex_all.c Truncate a range
	 *
	 * Range truncate is implemented as a "scan and write" operation, specifically without range
	 * locks. Inserts or other operations in the range, as well as operations before or after
	 * the range when no explicit starting or ending key is set, are not well defined: conflicts
	 * may be detected or both transactions may commit. If both commit, there's a failure and
	 * recovery runs, the result may be different than what was in cache before the crash.
	 *
	 * The WT_CURSOR::truncate range truncate operation can only be used at snapshot isolation.
	 *
	 * Any specified cursors end with no position, and subsequent calls to
	 * the WT_CURSOR::next (WT_CURSOR::prev) method will iterate from the
	 * beginning (end) of the table.
	 *
	 * Example: truncate a backup cursor.  This operation removes all log files that
	 * have been returned by the backup cursor.  It can be used to remove log
	 * files after copying them during @ref backup_incremental.
	 * @snippet ex_backup.c Truncate a backup cursor
	 *
	 * @param session the session handle
	 * @param name the URI of the table or file to truncate, or \c "log:"
	 * for a backup cursor
	 * @param start optional cursor marking the first record discarded;
	 * if <code>NULL</code>, the truncate starts from the beginning of
	 * the object; must be provided when truncating a backup cursor
	 * @param stop optional cursor marking the last record discarded;
	 * if <code>NULL</code>, the truncate continues to the end of the
	 * object; ignored when truncating a backup cursor
	 * @configempty{WT_SESSION.truncate, see dist/api_data.py}
	 * @errors
	 */
	int __F(truncate)(WT_SESSION *session,
	    const char *name, WT_CURSOR *start, WT_CURSOR *stop, const char *config);

	/*!
	 * Upgrade a table.
	 *
	 * Upgrade upgrades a table or file, if upgrade is required.
	 *
	 * @exclusive
	 *
	 * @snippet ex_all.c Upgrade a table
	 *
	 * @param session the session handle
	 * @param name the URI of the table or file to upgrade
	 * @configempty{WT_SESSION.upgrade, see dist/api_data.py}
	 * @ebusy_errors
	 */
	int __F(upgrade)(WT_SESSION *session,
	    const char *name, const char *config);

	/*!
	 * Verify a table.
	 *
	 * Verify reports if a file, or the files that comprise a table, have been corrupted.
	 * The WT_SESSION::salvage method can be used to repair a corrupted file.
	 *
	 * @snippet ex_all.c Verify a table
	 *
	 * @exclusive
	 *
	 * @param session the session handle
	 * @param name the URI of the table or file to verify, optional if verifying the history
	 * store
	 * @configstart{WT_SESSION.verify, see dist/api_data.py}
	 * @config{do_not_clear_txn_id, Turn off transaction id clearing\, intended for debugging
	 * and better diagnosis of crashes or failures., a boolean flag; default \c false.}
	 * @config{dump_address, Display page addresses\, time windows\, and page types as pages are
	 * verified\, using the application's message handler\, intended for debugging., a boolean
	 * flag; default \c false.}
	 * @config{dump_blocks, Display the contents of on-disk blocks as they are verified\, using
	 * the application's message handler\, intended for debugging., a boolean flag; default \c
	 * false.}
	 * @config{dump_layout, Display the layout of the files as they are verified\, using the
	 * application's message handler\, intended for debugging; requires optional support from
	 * the block manager., a boolean flag; default \c false.}
	 * @config{dump_offsets, Display the contents of specific on-disk blocks\, using the
	 * application's message handler\, intended for debugging., a list of strings; default
	 * empty.}
	 * @config{dump_pages, Display the contents of in-memory pages as they are verified\, using
	 * the application's message handler\, intended for debugging., a boolean flag; default \c
	 * false.}
	 * @config{stable_timestamp, Ensure that no data has a start timestamp after the stable
	 * timestamp\, to be run after rollback_to_stable., a boolean flag; default \c false.}
	 * @config{strict, Treat any verification problem as an error; by default\, verify will
	 * warn\, but not fail\, in the case of errors that won't affect future behavior (for
	 * example\, a leaked block)., a boolean flag; default \c false.}
	 * @configend
	 * @ebusy_errors
	 */
	int __F(verify)(WT_SESSION *session,
	    const char *name, const char *config);
	/*! @} */

	/*!
	 * @name Transactions
	 * @{
	 */
	/*!
	 * Start a transaction in this session.
	 *
	 * The transaction remains active until ended by
	 * WT_SESSION::commit_transaction or WT_SESSION::rollback_transaction.
	 * Operations performed on cursors capable of supporting transactional
	 * operations that are already open in this session, or which are opened
	 * before the transaction ends, will operate in the context of the
	 * transaction.
	 *
	 * @requires_notransaction
	 *
	 * @snippet ex_all.c transaction commit/rollback
	 *
	 * @param session the session handle
	 * @configstart{WT_SESSION.begin_transaction, see dist/api_data.py}
	 * @config{ignore_prepare, whether to ignore updates by other prepared transactions when
	 * doing of read operations of this transaction.  When \c true\, forces the transaction to
	 * be read-only.  Use \c force to ignore prepared updates and permit writes (see @ref
	 * timestamp_prepare_ignore_prepare for more information)., a string\, chosen from the
	 * following options: \c "false"\, \c "force"\, \c "true"; default \c false.}
	 * @config{isolation, the isolation level for this transaction; defaults to the session's
	 * isolation level., a string\, chosen from the following options: \c "read-uncommitted"\,
	 * \c "read-committed"\, \c "snapshot"; default empty.}
	 * @config{name, name of the transaction for tracing and debugging., a string; default
	 * empty.}
	 * @config{no_timestamp, allow a commit without a timestamp\, creating values that have
	 * "always existed" and are visible regardless of timestamp.  See @ref timestamp_txn_api., a
	 * boolean flag; default \c false.}
	 * @config{operation_timeout_ms, when non-zero\, a requested limit on the time taken to
	 * complete operations in this transaction.  Time is measured in real time milliseconds from
	 * the start of each WiredTiger API call.  There is no guarantee any operation will not take
	 * longer than this amount of time.  If WiredTiger notices the limit has been exceeded\, an
	 * operation may return a WT_ROLLBACK error.  Default is to have no limit., an integer
	 * greater than or equal to \c 1; default \c 0.}
	 * @config{priority, priority of the transaction for resolving conflicts.  Transactions with
	 * higher values are less likely to abort., an integer between \c -100 and \c 100; default
	 * \c 0.}
	 * @config{read_timestamp, read using the specified timestamp.  The value must not be older
	 * than the current oldest timestamp.  See @ref timestamp_txn_api., a string; default
	 * empty.}
	 * @config{roundup_timestamps = (, round up timestamps of the transaction., a set of related
	 * configuration options defined as follows.}
	 * @config{&nbsp;&nbsp;&nbsp;&nbsp;prepared,
	 * applicable only for prepared transactions\, and intended only for special-purpose use.
	 * See @ref timestamp_prepare_roundup.  Allows the prepare timestamp and the commit
	 * timestamp of this transaction to be rounded up to be no older than the oldest timestamp\,
	 * and allows violating the usual restriction that the prepare timestamp must be newer than
	 * the stable timestamp.  Specifically: at transaction prepare\, if the prepare timestamp is
	 * less than or equal to the oldest timestamp\, the prepare timestamp will be rounded to the
	 * oldest timestamp.  Subsequently\, at commit time\, if the commit timestamp is less than
	 * the (now rounded) prepare timestamp\, the commit timestamp will be rounded up to it and
	 * thus to at least oldest.  Neither timestamp will be checked against the stable
	 * timestamp., a boolean flag; default \c false.}
	 * @config{&nbsp;&nbsp;&nbsp;&nbsp;read, if
	 * the read timestamp is less than the oldest timestamp\, the read timestamp will be rounded
	 * up to the oldest timestamp.  See @ref timestamp_read_roundup., a boolean flag; default \c
	 * false.}
	 * @config{ ),,}
	 * @config{sync, whether to sync log records when the transaction commits\, inherited from
	 * ::wiredtiger_open \c transaction_sync., a boolean flag; default empty.}
	 * @configend
	 * @errors
	 */
	int __F(begin_transaction)(WT_SESSION *session, const char *config);

	/*!
	 * Commit the current transaction.
	 *
	 * A transaction must be in progress when this method is called.
	 *
	 * If WT_SESSION::commit_transaction returns an error, the transaction
	 * was rolled back, not committed, and all cursors associated with the session are reset.
	 *
	 * @requires_transaction
	 *
	 * @snippet ex_all.c transaction commit/rollback
	 *
	 * @param session the session handle
	 * @configstart{WT_SESSION.commit_transaction, see dist/api_data.py}
	 * @config{commit_timestamp, set the commit timestamp for the current transaction.  For
	 * non-prepared transactions\, the value must not be older than the first commit timestamp
	 * already set for the current transaction (if any)\, must not be older than the current
	 * oldest timestamp\, and must be after the current stable timestamp.  For prepared
	 * transactions\, a commit timestamp is required\, must not be older than the prepare
	 * timestamp\, and can be set only once.  See @ref timestamp_txn_api and @ref
	 * timestamp_prepare., a string; default empty.}
	 * @config{durable_timestamp, set the durable timestamp for the current transaction.
	 * Required for the commit of a prepared transaction\, and otherwise not permitted.  The
	 * value must also be after the current oldest and stable timestamps and must not be older
	 * than the commit timestamp.  See @ref timestamp_prepare., a string; default empty.}
	 * @config{operation_timeout_ms, when non-zero\, a requested limit on the time taken to
	 * complete operations in this transaction.  Time is measured in real time milliseconds from
	 * the start of each WiredTiger API call.  There is no guarantee any operation will not take
	 * longer than this amount of time.  If WiredTiger notices the limit has been exceeded\, an
	 * operation may return a WT_ROLLBACK error.  Default is to have no limit., an integer
	 * greater than or equal to \c 1; default \c 0.}
	 * @config{sync, override whether to sync log records when the transaction commits.  The
	 * default is inherited from ::wiredtiger_open \c transaction_sync.  The \c off setting does
	 * not wait for records to be written or synchronized.  The \c on setting forces log records
	 * to be written to the storage device., a string\, chosen from the following options: \c
	 * "off"\, \c "on"; default empty.}
	 * @configend
	 * @errors
	 */
	int __F(commit_transaction)(WT_SESSION *session, const char *config);

	/*!
	 * Prepare the current transaction.
	 *
	 * A transaction must be in progress when this method is called.
	 *
	 * Preparing a transaction will guarantee a subsequent commit will
	 * succeed. Only commit and rollback are allowed on a transaction after
	 * it has been prepared. The transaction prepare API is designed to
	 * support MongoDB exclusively, and guarantees update conflicts have
	 * been resolved, but does not guarantee durability.
	 *
	 * @requires_transaction
	 *
	 * @snippet ex_all.c transaction prepare
	 *
	 * @param session the session handle
	 * @configstart{WT_SESSION.prepare_transaction, see dist/api_data.py}
	 * @config{prepare_timestamp, set the prepare timestamp for the updates of the current
	 * transaction.  The value must not be older than any active read timestamps\, and must be
	 * newer than the current stable timestamp.  See @ref timestamp_prepare., a string; default
	 * empty.}
	 * @configend
	 * @errors
	 */
	int __F(prepare_transaction)(WT_SESSION *session, const char *config);

	/*!
	 * Roll back the current transaction.
	 *
	 * A transaction must be in progress when this method is called.
	 *
	 * All cursors associated with the session are reset.
	 *
	 * @requires_transaction
	 *
	 * @snippet ex_all.c transaction commit/rollback
	 *
	 * @param session the session handle
	 * @configstart{WT_SESSION.rollback_transaction, see dist/api_data.py}
	 * @config{operation_timeout_ms, when non-zero\, a requested limit on the time taken to
	 * complete operations in this transaction.  Time is measured in real time milliseconds from
	 * the start of each WiredTiger API call.  There is no guarantee any operation will not take
	 * longer than this amount of time.  If WiredTiger notices the limit has been exceeded\, an
	 * operation may return a WT_ROLLBACK error.  Default is to have no limit., an integer
	 * greater than or equal to \c 1; default \c 0.}
	 * @configend
	 * @errors
	 */
	int __F(rollback_transaction)(WT_SESSION *session, const char *config);
	/*! @} */

	/*!
	 * @name Transaction timestamps
	 * @{
	 */
	/*!
	 * Query the session's transaction timestamp state.
	 *
	 * The WT_SESSION.query_timestamp method can only be used at snapshot isolation.
	 *
	 * @param session the session handle
	 * @param[out] hex_timestamp a buffer that will be set to the
	 * hexadecimal encoding of the timestamp being queried.  Must be large
	 * enough to hold a NUL terminated, hex-encoded 8B timestamp (17 bytes).
	 * @configstart{WT_SESSION.query_timestamp, see dist/api_data.py}
	 * @config{get, specify which timestamp to query: \c commit returns the most recently set
	 * commit_timestamp; \c first_commit returns the first set commit_timestamp; \c prepare
	 * returns the timestamp used in preparing a transaction; \c read returns the timestamp at
	 * which the transaction is reading.  See @ref timestamp_txn_api., a string\, chosen from
	 * the following options: \c "commit"\, \c "first_commit"\, \c "prepare"\, \c "read";
	 * default \c read.}
	 * @configend
	 *
	 * A timestamp of 0 is returned if the timestamp is not available or has not been set.
	 * @errors
	 */
	int __F(query_timestamp)(
	    WT_SESSION *session, char *hex_timestamp, const char *config);

	/*!
	 * Set a timestamp on a transaction.
	 *
	 * The WT_SESSION.timestamp_transaction method can only be used at snapshot isolation.
	 *
	 * @snippet ex_all.c transaction timestamp
	 *
	 * @requires_transaction
	 *
	 * @param session the session handle
	 * @configstart{WT_SESSION.timestamp_transaction, see dist/api_data.py}
	 * @config{commit_timestamp, set the commit timestamp for the current transaction.  For
	 * non-prepared transactions\, the value must not be older than the first commit timestamp
	 * already set for the current transaction\, if any\, must not be older than the current
	 * oldest timestamp and must be after the current stable timestamp.  For prepared
	 * transactions\, a commit timestamp is required\, must not be older than the prepare
	 * timestamp\, can be set only once\, and must not be set until after the transaction has
	 * successfully prepared.  See @ref timestamp_txn_api and @ref timestamp_prepare., a string;
	 * default empty.}
	 * @config{durable_timestamp, set the durable timestamp for the current transaction.
	 * Required for the commit of a prepared transaction\, and otherwise not permitted.  Can
	 * only be set after the transaction has been prepared and a commit timestamp has been set.
	 * The value must be after the current oldest and stable timestamps and must not be older
	 * than the commit timestamp.  See @ref timestamp_prepare., a string; default empty.}
	 * @config{prepare_timestamp, set the prepare timestamp for the updates of the current
	 * transaction.  The value must not be older than any active read timestamps\, and must be
	 * newer than the current stable timestamp.  Can be set only once per transaction.  Setting
	 * the prepare timestamp does not by itself prepare the transaction\, but does oblige the
	 * application to eventually prepare the transaction before committing it.  See @ref
	 * timestamp_prepare., a string; default empty.}
	 * @config{read_timestamp, read using the specified timestamp.  The value must not be older
	 * than the current oldest timestamp.  This can only be set once for a transaction.  See
	 * @ref timestamp_txn_api., a string; default empty.}
	 * @configend
	 * @errors
	 */
	int __F(timestamp_transaction)(WT_SESSION *session, const char *config);

	/*!
	 * Set a timestamp on a transaction numerically.  Prefer this method over
	 * WT_SESSION::timestamp_transaction if the hexadecimal string parsing done in that method
	 * becomes a bottleneck.
	 *
	 * The WT_SESSION.timestamp_transaction_uint method can only be used at snapshot isolation.
	 *
	 * @snippet ex_all.c transaction timestamp_uint
	 *
	 * @requires_transaction
	 *
	 * @param session the session handle
	 * @param which the timestamp being set (see ::WT_TS_TXN_TYPE for available options, and
	 * WT_SESSION::timestamp_transaction for constraints on the timestamps).
	 * @param ts the timestamp.
	 * @errors
	 */
	int __F(timestamp_transaction_uint)(WT_SESSION *session, WT_TS_TXN_TYPE which,
	        uint64_t ts);
	/*! @} */

	/*!
	 * @name Transaction support
	 * @{
	 */
	/*!
	 * Write a transactionally consistent snapshot of a database or set of individual objects.
	 *
	 * When timestamps are not in use, the checkpoint includes all transactions committed
	 * before the checkpoint starts. When timestamps are in use and the checkpoint runs with
	 * \c use_timestamp=true (the default), updates committed with a timestamp after the
	 * \c stable timestamp, in tables configured for checkpoint-level durability, are not
	 * included in the checkpoint. Updates committed in tables configured for commit-level
	 * durability are always included in the checkpoint. See @ref durability_checkpoint and
	 * @ref durability_log for more information.
	 *
	 * Calling the checkpoint method multiple times serializes the checkpoints; new checkpoint
	 * calls wait for running checkpoint calls to complete.
	 *
	 * Existing named checkpoints may optionally be discarded.
	 *
	 * @requires_notransaction
	 *
	 * @snippet ex_all.c Checkpoint examples
	 *
	 * @param session the session handle
	 * @configstart{WT_SESSION.checkpoint, see dist/api_data.py}
	 * @config{drop, specify a list of checkpoints to drop.  The list may additionally contain
	 * one of the following keys: \c "from=all" to drop all checkpoints\, \c "from=<checkpoint>"
	 * to drop all checkpoints after and including the named checkpoint\, or \c
	 * "to=<checkpoint>" to drop all checkpoints before and including the named checkpoint.
	 * Checkpoints cannot be dropped if open in a cursor.  While a hot backup is in progress\,
	 * checkpoints created prior to the start of the backup cannot be dropped., a list of
	 * strings; default empty.}
	 * @config{flush_tier = (, configure flushing objects to tiered storage after checkpoint., a
	 * set of related configuration options defined as follows.}
	 * @config{&nbsp;&nbsp;&nbsp;&nbsp;enabled, if true\, perform one iteration of object
	 * switching and flushing objects to tiered storage., a boolean flag; default \c false.}
	 * @config{&nbsp;&nbsp;&nbsp;&nbsp;force, if false (the default)\, flush_tier of any
	 * individual object may be skipped if the underlying object has not been modified since the
	 * previous flush_tier.  If true\, this option forces the flush_tier., a boolean flag;
	 * default \c false.}
	 * @config{&nbsp;&nbsp;&nbsp;&nbsp;sync, wait for all objects to be
	 * flushed to the shared storage to the level specified.  When false\, do not wait for any
	 * objects to be written to the tiered storage system but return immediately after
	 * generating the objects and work units for an internal thread.  When true\, the caller
	 * waits until all work queued for this call to be completely processed before returning., a
	 * boolean flag; default \c true.}
	 * @config{&nbsp;&nbsp;&nbsp;&nbsp;timeout, amount of time\,
	 * in seconds\, to wait for flushing of objects to complete.  WiredTiger returns EBUSY if
	 * the timeout is reached.  A value of zero disables the timeout., an integer; default \c
	 * 0.}
	 * @config{ ),,}
	 * @config{force, if false (the default)\, checkpoints may be skipped if the underlying
	 * object has not been modified.  If true\, this option forces the checkpoint., a boolean
	 * flag; default \c false.}
	 * @config{name, if set\, specify a name for the checkpoint (note that checkpoints including
	 * LSM trees may not be named)., a string; default empty.}
	 * @config{target, if non-empty\, checkpoint the list of objects.  Checkpointing a list of
	 * objects separately from a database-wide checkpoint can lead to data inconsistencies; see
	 * @ref checkpoint_target for more information., a list of strings; default empty.}
	 * @config{use_timestamp, if true (the default)\, create the checkpoint as of the last
	 * stable timestamp if timestamps are in use\, or with all committed updates if there is no
	 * stable timestamp set.  If false\, always generate a checkpoint with all committed
	 * updates\, ignoring any stable timestamp., a boolean flag; default \c true.}
	 * @configend
	 * @errors
	 */
	int __F(checkpoint)(WT_SESSION *session, const char *config);

	/*!
	 * Reset the snapshot used for database visibility.
	 *
	 * For transactions running with snapshot isolation, this method releases the existing
	 * snapshot of the database and gets a new one. This makes newer commits visible. The
	 * call can be used to avoid pinning old and no-longer-needed content in the database.
	 * Applications not using read timestamps for search may see different results after the
	 * snapshot is updated.
	 *
 	 * It is an error to call this method when using an isolation level other than snapshot
	 * isolation, or if the current transaction has already written any data.
	 *
	 * @requires_transaction
	 *
	 * @snippet ex_all.c reset snapshot
	 *
	 * @param session the session handle
	 * @errors
	 */
	int __F(reset_snapshot)(WT_SESSION *session);

	/*!
	 * Return the transaction ID range pinned by the session handle.
	 *
	 * The ID range is an approximate count of transactions and is calculated
	 * based on the oldest ID needed for the active transaction in this session,
	 * compared to the newest transaction in the system.
	 *
	 * @snippet ex_all.c transaction pinned range
	 *
	 * @param session the session handle
	 * @param[out] range the range of IDs pinned by this session. Zero if
	 * there is no active transaction.
	 * @errors
	 */
	int __F(transaction_pinned_range)(WT_SESSION* session, uint64_t *range);
	/*! @} */

#ifndef DOXYGEN
	/*!
	 * Optionally returns the reason for the most recent rollback error returned from the API.
	 *
	 * There is no guarantee a rollback reason will be set and thus the caller
	 * must check for a NULL pointer.
	 *
	 * @param session the session handle
	 * @returns an optional string indicating the reason for the rollback
	 */
	const char * __F(get_rollback_reason)(WT_SESSION *session);

	/*!
	 * Call into the library.
	 *
	 * This method is used for breakpoints and to set other configuration
	 * when debugging layers not directly supporting those features.
	 *
	 * @param session the session handle
	 * @errors
	 */
	int __F(breakpoint)(WT_SESSION *session);
#endif
};

/*!
 * A connection to a WiredTiger database.  The connection may be opened within
 * the same address space as the caller or accessed over a socket connection.
 *
 * Most applications will open a single connection to a database for each
 * process.  The first process to open a connection to a database will access
 * the database in its own address space.  Subsequent connections (if allowed)
 * will communicate with the first process over a socket connection to perform
 * their operations.
 *
 * <b>Thread safety:</b> A WT_CONNECTION handle may be shared between threads.
 * See @ref threads for more information.
 */
struct __wt_connection {
	/*!
	 * Close a connection.
	 *
	 * Any open sessions will be closed. This will release the resources
	 * associated with the session handle, including rolling back any
	 * active transactions and closing any cursors that remain open in the
	 * session.
	 *
	 * @snippet ex_all.c Close a connection
	 *
	 * @param connection the connection handle
	 * @configstart{WT_CONNECTION.close, see dist/api_data.py}
	 * @config{leak_memory, don't free memory during close., a boolean flag; default \c false.}
	 * @config{use_timestamp, by default\, create the close checkpoint as of the last stable
	 * timestamp if timestamps are in use\, or all current updates if there is no stable
	 * timestamp set.  If false\, this option generates a checkpoint with all updates., a
	 * boolean flag; default \c true.}
	 * @configend
	 * @errors
	 */
	int __F(close)(WT_CONNECTION *connection, const char *config);

#ifndef DOXYGEN
	/*!
	 * Output debug information for various subsystems. The output format
	 * may change over time, gathering the debug information may be
	 * invasive, and the information reported may not provide a point in
	 * time view of the system.
	 *
	 * @param connection the connection handle
	 * @configstart{WT_CONNECTION.debug_info, see dist/api_data.py}
	 * @config{cache, print cache information., a boolean flag; default \c false.}
	 * @config{cursors, print all open cursor information., a boolean flag; default \c false.}
	 * @config{handles, print open handles information., a boolean flag; default \c false.}
	 * @config{log, print log information., a boolean flag; default \c false.}
	 * @config{sessions, print open session information., a boolean flag; default \c false.}
	 * @config{txn, print global txn information., a boolean flag; default \c false.}
	 * @configend
	 * @errors
	 */
	int __F(debug_info)(WT_CONNECTION *connection, const char *config);
#endif

	/*!
	 * Reconfigure a connection handle.
	 *
	 * @snippet ex_all.c Reconfigure a connection
	 *
	 * @param connection the connection handle
	 * @configstart{WT_CONNECTION.reconfigure, see dist/api_data.py}
	 * @config{block_cache = (, block cache configuration options., a set of related
	 * configuration options defined as follows.}
	 * @config{&nbsp;&nbsp;&nbsp;&nbsp;
	 * blkcache_eviction_aggression, seconds an unused block remains in the cache before it is
	 * evicted., an integer between \c 1 and \c 7200; default \c 1800.}
	 * @config{&nbsp;&nbsp;&nbsp;&nbsp;cache_on_checkpoint, cache blocks written by a
	 * checkpoint., a boolean flag; default \c true.}
	 * @config{&nbsp;&nbsp;&nbsp;&nbsp;
	 * cache_on_writes, cache blocks as they are written (other than checkpoint blocks)., a
	 * boolean flag; default \c true.}
	 * @config{&nbsp;&nbsp;&nbsp;&nbsp;enabled, enable block
	 * cache., a boolean flag; default \c false.}
	 * @config{&nbsp;&nbsp;&nbsp;&nbsp;full_target,
	 * the fraction of the block cache that must be full before eviction will remove unused
	 * blocks., an integer between \c 30 and \c 100; default \c 95.}
	 * @config{&nbsp;&nbsp;&nbsp;&nbsp;hashsize, number of buckets in the hashtable that keeps
	 * track of blocks., an integer between \c 512 and \c 256K; default \c 0.}
	 * @config{&nbsp;&nbsp;&nbsp;&nbsp;max_percent_overhead, maximum tolerated overhead
	 * expressed as the number of blocks added and removed as percent of blocks looked up; cache
	 * population and eviction will be suppressed if the overhead exceeds the threshold., an
	 * integer between \c 1 and \c 500; default \c 10.}
	 * @config{&nbsp;&nbsp;&nbsp;&nbsp;
	 * nvram_path, the absolute path to the file system mounted on the NVRAM device., a string;
	 * default empty.}
	 * @config{&nbsp;&nbsp;&nbsp;&nbsp;percent_file_in_dram, bypass cache for a
	 * file if the set percentage of the file fits in system DRAM (as specified by
	 * block_cache.system_ram)., an integer between \c 0 and \c 100; default \c 50.}
	 * @config{&nbsp;&nbsp;&nbsp;&nbsp;size, maximum memory to allocate for the block cache., an
	 * integer between \c 0 and \c 10TB; default \c 0.}
	 * @config{&nbsp;&nbsp;&nbsp;&nbsp;
	 * system_ram, the bytes of system DRAM available for caching filesystem blocks., an integer
	 * between \c 0 and \c 1024GB; default \c 0.}
	 * @config{&nbsp;&nbsp;&nbsp;&nbsp;type, cache
	 * location: DRAM or NVRAM., a string; default empty.}
	 * @config{ ),,}
	 * @config{cache_max_wait_ms, the maximum number of milliseconds an application thread will
	 * wait for space to be available in cache before giving up.  Default will wait forever., an
	 * integer greater than or equal to \c 0; default \c 0.}
	 * @config{cache_overhead, assume the heap allocator overhead is the specified percentage\,
	 * and adjust the cache usage by that amount (for example\, if there is 10GB of data in
	 * cache\, a percentage of 10 means WiredTiger treats this as 11GB). This value is
	 * configurable because different heap allocators have different overhead and different
	 * workloads will have different heap allocation sizes and patterns\, therefore applications
	 * may need to adjust this value based on allocator choice and behavior in measured
	 * workloads., an integer between \c 0 and \c 30; default \c 8.}
	 * @config{cache_size, maximum heap memory to allocate for the cache.  A database should
	 * configure either \c cache_size or \c shared_cache but not both., an integer between \c
	 * 1MB and \c 10TB; default \c 100MB.}
	 * @config{checkpoint = (, periodically checkpoint the database.  Enabling the checkpoint
	 * server uses a session from the configured \c session_max., a set of related configuration
	 * options defined as follows.}
	 * @config{&nbsp;&nbsp;&nbsp;&nbsp;log_size, wait for this
	 * amount of log record bytes to be written to the log between each checkpoint.  If
	 * non-zero\, this value will use a minimum of the log file size.  A database can configure
	 * both log_size and wait to set an upper bound for checkpoints; setting this value above 0
	 * configures periodic checkpoints., an integer between \c 0 and \c 2GB; default \c 0.}
	 * @config{&nbsp;&nbsp;&nbsp;&nbsp;wait, seconds to wait between each checkpoint; setting
	 * this value above 0 configures periodic checkpoints., an integer between \c 0 and \c
	 * 100000; default \c 0.}
	 * @config{ ),,}
	 * @config{compatibility = (, set compatibility version of database.  Changing the
	 * compatibility version requires that there are no active operations for the duration of
	 * the call., a set of related configuration options defined as follows.}
	 * @config{&nbsp;&nbsp;&nbsp;&nbsp;release, compatibility release version string., a string;
	 * default empty.}
	 * @config{ ),,}
	 * @config{debug_mode = (, control the settings of various extended debugging features., a
	 * set of related configuration options defined as follows.}
	 * @config{&nbsp;&nbsp;&nbsp;&nbsp;checkpoint_retention, adjust log removal to retain the
	 * log records of this number of checkpoints.  Zero or one means perform normal removal., an
	 * integer between \c 0 and \c 1024; default \c 0.}
	 * @config{&nbsp;&nbsp;&nbsp;&nbsp;
	 * corruption_abort, if true and built in diagnostic mode\, dump core in the case of data
	 * corruption., a boolean flag; default \c true.}
	 * @config{&nbsp;&nbsp;&nbsp;&nbsp;
	 * cursor_copy, if true\, use the system allocator to make a copy of any data returned by a
	 * cursor operation and return the copy instead.  The copy is freed on the next cursor
	 * operation.  This allows memory sanitizers to detect inappropriate references to memory
	 * owned by cursors., a boolean flag; default \c false.}
	 * @config{&nbsp;&nbsp;&nbsp;&nbsp;
	 * cursor_reposition, if true\, for operations with snapshot isolation the cursor
	 * temporarily releases any page that requires force eviction\, then repositions back to the
	 * page for further operations.  A page release encourages eviction of hot or large pages\,
	 * which is more likely to succeed without a cursor keeping the page pinned., a boolean
	 * flag; default \c false.}
	 * @config{&nbsp;&nbsp;&nbsp;&nbsp;eviction, if true\, modify
	 * internal algorithms to change skew to force history store eviction to happen more
	 * aggressively.  This includes but is not limited to not skewing newest\, not favoring leaf
	 * pages\, and modifying the eviction score mechanism., a boolean flag; default \c false.}
	 * @config{&nbsp;&nbsp;&nbsp;&nbsp;log_retention, adjust log removal to retain at least this
	 * number of log files.  (Warning: this option can remove log files required for recovery if
	 * no checkpoints have yet been done and the number of log files exceeds the configured
	 * value.  As WiredTiger cannot detect the difference between a system that has not yet
	 * checkpointed and one that will never checkpoint\, it might discard log files before any
	 * checkpoint is done.) Ignored if set to 0., an integer between \c 0 and \c 1024; default
	 * \c 0.}
	 * @config{&nbsp;&nbsp;&nbsp;&nbsp;realloc_exact, if true\, reallocation of memory
	 * will only provide the exact amount requested.  This will help with spotting memory
	 * allocation issues more easily., a boolean flag; default \c false.}
	 * @config{&nbsp;&nbsp;&nbsp;&nbsp;realloc_malloc, if true\, every realloc call will force a
	 * new memory allocation by using malloc., a boolean flag; default \c false.}
	 * @config{&nbsp;&nbsp;&nbsp;&nbsp;rollback_error, return a WT_ROLLBACK error from a
	 * transaction operation about every Nth operation to simulate a collision., an integer
	 * between \c 0 and \c 10M; default \c 0.}
	 * @config{&nbsp;&nbsp;&nbsp;&nbsp;slow_checkpoint,
	 * if true\, slow down checkpoint creation by slowing down internal page processing., a
	 * boolean flag; default \c false.}
	 * @config{&nbsp;&nbsp;&nbsp;&nbsp;table_logging, if true\,
	 * write transaction related information to the log for all operations\, even operations for
	 * tables with logging turned off.  This additional logging information is intended for
	 * debugging and is informational only\, that is\, it is ignored during recovery., a boolean
	 * flag; default \c false.}
	 * @config{&nbsp;&nbsp;&nbsp;&nbsp;update_restore_evict, if true\,
	 * control all dirty page evictions through forcing update restore eviction., a boolean
	 * flag; default \c false.}
	 * @config{ ),,}
	 * @config{error_prefix, prefix string for error messages., a string; default empty.}
	 * @config{eviction = (, eviction configuration options., a set of related configuration
	 * options defined as follows.}
	 * @config{&nbsp;&nbsp;&nbsp;&nbsp;threads_max, maximum number
	 * of threads WiredTiger will start to help evict pages from cache.  The number of threads
	 * started will vary depending on the current eviction load.  Each eviction worker thread
	 * uses a session from the configured session_max., an integer between \c 1 and \c 20;
	 * default \c 8.}
	 * @config{&nbsp;&nbsp;&nbsp;&nbsp;threads_min, minimum number of threads
	 * WiredTiger will start to help evict pages from cache.  The number of threads currently
	 * running will vary depending on the current eviction load., an integer between \c 1 and \c
	 * 20; default \c 1.}
	 * @config{ ),,}
	 * @config{eviction_checkpoint_target, perform eviction at the beginning of checkpoints to
	 * bring the dirty content in cache to this level.  It is a percentage of the cache size if
	 * the value is within the range of 0 to 100 or an absolute size when greater than 100. The
	 * value is not allowed to exceed the \c cache_size.  Ignored if set to zero., an integer
	 * between \c 0 and \c 10TB; default \c 1.}
	 * @config{eviction_dirty_target, perform eviction in worker threads when the cache contains
	 * at least this much dirty content.  It is a percentage of the cache size if the value is
	 * within the range of 1 to 100 or an absolute size when greater than 100. The value is not
	 * allowed to exceed the \c cache_size and has to be lower than its counterpart \c
	 * eviction_dirty_trigger., an integer between \c 1 and \c 10TB; default \c 5.}
	 * @config{eviction_dirty_trigger, trigger application threads to perform eviction when the
	 * cache contains at least this much dirty content.  It is a percentage of the cache size if
	 * the value is within the range of 1 to 100 or an absolute size when greater than 100. The
	 * value is not allowed to exceed the \c cache_size and has to be greater than its
	 * counterpart \c eviction_dirty_target.  This setting only alters behavior if it is lower
	 * than eviction_trigger., an integer between \c 1 and \c 10TB; default \c 20.}
	 * @config{eviction_target, perform eviction in worker threads when the cache contains at
	 * least this much content.  It is a percentage of the cache size if the value is within the
	 * range of 10 to 100 or an absolute size when greater than 100. The value is not allowed to
	 * exceed the \c cache_size and has to be lower than its counterpart \c eviction_trigger.,
	 * an integer between \c 10 and \c 10TB; default \c 80.}
	 * @config{eviction_trigger, trigger application threads to perform eviction when the cache
	 * contains at least this much content.  It is a percentage of the cache size if the value
	 * is within the range of 10 to 100 or an absolute size when greater than 100. The value is
	 * not allowed to exceed the \c cache_size and has to be greater than its counterpart \c
	 * eviction_target., an integer between \c 10 and \c 10TB; default \c 95.}
	 * @config{eviction_updates_target, perform eviction in worker threads when the cache
	 * contains at least this many bytes of updates.  It is a percentage of the cache size if
	 * the value is within the range of 0 to 100 or an absolute size when greater than 100.
	 * Calculated as half of \c eviction_dirty_target by default.  The value is not allowed to
	 * exceed the \c cache_size and has to be lower than its counterpart \c
	 * eviction_updates_trigger., an integer between \c 0 and \c 10TB; default \c 0.}
	 * @config{eviction_updates_trigger, trigger application threads to perform eviction when
	 * the cache contains at least this many bytes of updates.  It is a percentage of the cache
	 * size if the value is within the range of 1 to 100 or an absolute size when greater than
	 * 100\. Calculated as half of \c eviction_dirty_trigger by default.  The value is not
	 * allowed to exceed the \c cache_size and has to be greater than its counterpart \c
	 * eviction_updates_target.  This setting only alters behavior if it is lower than \c
	 * eviction_trigger., an integer between \c 0 and \c 10TB; default \c 0.}
	 * @config{file_manager = (, control how file handles are managed., a set of related
	 * configuration options defined as follows.}
	 * @config{&nbsp;&nbsp;&nbsp;&nbsp;
	 * close_handle_minimum, number of handles open before the file manager will look for
	 * handles to close., an integer greater than or equal to \c 0; default \c 250.}
	 * @config{&nbsp;&nbsp;&nbsp;&nbsp;close_idle_time, amount of time in seconds a file handle
	 * needs to be idle before attempting to close it.  A setting of 0 means that idle handles
	 * are not closed., an integer between \c 0 and \c 100000; default \c 30.}
	 * @config{&nbsp;&nbsp;&nbsp;&nbsp;close_scan_interval, interval in seconds at which to
	 * check for files that are inactive and close them., an integer between \c 1 and \c 100000;
	 * default \c 10.}
	 * @config{ ),,}
	 * @config{history_store = (, history store configuration options., a set of related
	 * configuration options defined as follows.}
	 * @config{&nbsp;&nbsp;&nbsp;&nbsp;file_max, the
	 * maximum number of bytes that WiredTiger is allowed to use for its history store
	 * mechanism.  If the history store file exceeds this size\, a panic will be triggered.  The
	 * default value means that the history store file is unbounded and may use as much space as
	 * the filesystem will accommodate.  The minimum non-zero setting is 100MB., an integer
	 * greater than or equal to \c 0; default \c 0.}
	 * @config{ ),,}
	 * @config{io_capacity = (, control how many bytes per second are written and read.
	 * Exceeding the capacity results in throttling., a set of related configuration options
	 * defined as follows.}
	 * @config{&nbsp;&nbsp;&nbsp;&nbsp;total, number of bytes per second
	 * available to all subsystems in total.  When set\, decisions about what subsystems are
	 * throttled\, and in what proportion\, are made internally.  The minimum non-zero setting
	 * is 1MB., an integer between \c 0 and \c 1TB; default \c 0.}
	 * @config{ ),,}
	 * @config{json_output, enable JSON formatted messages on the event handler interface.
	 * Options are given as a list\, where each option specifies an event handler category e.g.
	 * 'error' represents the messages from the WT_EVENT_HANDLER::handle_error method., a list\,
	 * with values chosen from the following options: \c "error"\, \c "message"; default \c [].}
	 * @config{log = (, enable logging.  Enabling logging uses three sessions from the
	 * configured session_max., a set of related configuration options defined as follows.}
	 * @config{&nbsp;&nbsp;&nbsp;&nbsp;os_cache_dirty_pct, maximum dirty system buffer cache
	 * usage\, as a percentage of the log's \c file_max.  If non-zero\, schedule writes for
	 * dirty blocks belonging to the log in the system buffer cache after that percentage of the
	 * log has been written into the buffer cache without an intervening file sync., an integer
	 * between \c 0 and \c 100; default \c 0.}
	 * @config{&nbsp;&nbsp;&nbsp;&nbsp;prealloc,
	 * pre-allocate log files., a boolean flag; default \c true.}
	 * @config{&nbsp;&nbsp;&nbsp;&nbsp;remove, automatically remove unneeded log files., a
	 * boolean flag; default \c true.}
	 * @config{&nbsp;&nbsp;&nbsp;&nbsp;zero_fill, manually write
	 * zeroes into log files., a boolean flag; default \c false.}
	 * @config{ ),,}
	 * @config{lsm_manager = (, configure database wide options for LSM tree management.  The
	 * LSM manager is started automatically the first time an LSM tree is opened.  The LSM
	 * manager uses a session from the configured session_max., a set of related configuration
	 * options defined as follows.}
	 * @config{&nbsp;&nbsp;&nbsp;&nbsp;merge, merge LSM chunks
	 * where possible., a boolean flag; default \c true.}
	 * @config{&nbsp;&nbsp;&nbsp;&nbsp;
	 * worker_thread_max, Configure a set of threads to manage merging LSM trees in the
	 * database.  Each worker thread uses a session handle from the configured session_max., an
	 * integer between \c 3 and \c 20; default \c 4.}
	 * @config{ ),,}
	 * @config{operation_timeout_ms, if non-zero\, a requested limit on the number of elapsed
	 * real time milliseconds application threads will take to complete database operations.
	 * Time is measured from the start of each WiredTiger API call.  There is no guarantee any
	 * operation will not take longer than this amount of time.  If WiredTiger notices the limit
	 * has been exceeded\, an operation may return a WT_ROLLBACK error.  The default of 0 is to
	 * have no limit., an integer greater than or equal to \c 0; default \c 0.}
	 * @config{operation_tracking = (, enable tracking of performance-critical functions.  See
	 * @ref operation_tracking for more information., a set of related configuration options
	 * defined as follows.}
	 * @config{&nbsp;&nbsp;&nbsp;&nbsp;enabled, enable operation tracking
	 * subsystem., a boolean flag; default \c false.}
	 * @config{&nbsp;&nbsp;&nbsp;&nbsp;path, the
	 * name of a directory into which operation tracking files are written.  The directory must
	 * already exist.  If the value is not an absolute path\, the path is relative to the
	 * database home (see @ref absolute_path for more information)., a string; default \c ".".}
	 * @config{ ),,}
	 * @config{shared_cache = (, shared cache configuration options.  A database should
	 * configure either a cache_size or a shared_cache not both.  Enabling a shared cache uses a
	 * session from the configured session_max.  A shared cache can not have absolute values
	 * configured for cache eviction settings., a set of related configuration options defined
	 * as follows.}
	 * @config{&nbsp;&nbsp;&nbsp;&nbsp;chunk, the granularity that a shared cache
	 * is redistributed., an integer between \c 1MB and \c 10TB; default \c 10MB.}
	 * @config{&nbsp;&nbsp;&nbsp;&nbsp;name, the name of a cache that is shared between
	 * databases or \c "none" when no shared cache is configured., a string; default \c none.}
	 * @config{&nbsp;&nbsp;&nbsp;&nbsp;quota, maximum size of cache this database can be
	 * allocated from the shared cache.  Defaults to the entire shared cache size., an integer;
	 * default \c 0.}
	 * @config{&nbsp;&nbsp;&nbsp;&nbsp;reserve, amount of cache this database is
	 * guaranteed to have available from the shared cache.  This setting is per database.
	 * Defaults to the chunk size., an integer; default \c 0.}
	 * @config{&nbsp;&nbsp;&nbsp;&nbsp;
	 * size, maximum memory to allocate for the shared cache.  Setting this will update the
	 * value if one is already set., an integer between \c 1MB and \c 10TB; default \c 500MB.}
	 * @config{ ),,}
	 * @config{statistics, Maintain database statistics\, which may impact performance.
	 * Choosing "all" maintains all statistics regardless of cost\, "fast" maintains a subset of
	 * statistics that are relatively inexpensive\, "none" turns off all statistics.  The
	 * "clear" configuration resets statistics after they are gathered\, where appropriate (for
	 * example\, a cache size statistic is not cleared\, while the count of cursor insert
	 * operations will be cleared). When "clear" is configured for the database\, gathered
	 * statistics are reset each time a statistics cursor is used to gather statistics\, as well
	 * as each time statistics are logged using the \c statistics_log configuration.  See @ref
	 * statistics for more information., a list\, with values chosen from the following options:
	 * \c "all"\, \c "cache_walk"\, \c "fast"\, \c "none"\, \c "clear"\, \c "tree_walk"; default
	 * \c none.}
	 * @config{statistics_log = (, log any statistics the database is configured to maintain\,
	 * to a file.  See @ref statistics for more information.  Enabling the statistics log server
	 * uses a session from the configured session_max., a set of related configuration options
	 * defined as follows.}
	 * @config{&nbsp;&nbsp;&nbsp;&nbsp;json, encode statistics in JSON
	 * format., a boolean flag; default \c false.}
	 * @config{&nbsp;&nbsp;&nbsp;&nbsp;on_close, log
	 * statistics on database close., a boolean flag; default \c false.}
	 * @config{&nbsp;&nbsp;&nbsp;&nbsp;sources, if non-empty\, include statistics for the list
	 * of data source URIs\, if they are open at the time of the statistics logging.  The list
	 * may include URIs matching a single data source ("table:mytable")\, or a URI matching all
	 * data sources of a particular type ("table:")., a list of strings; default empty.}
	 * @config{&nbsp;&nbsp;&nbsp;&nbsp;timestamp, a timestamp prepended to each log record.  May
	 * contain \c strftime conversion specifications.  When \c json is configured\, defaults to
	 * \c "%Y-%m-%dT%H:%M:%S.000Z"., a string; default \c "%b %d %H:%M:%S".}
	 * @config{&nbsp;&nbsp;&nbsp;&nbsp;wait, seconds to wait between each write of the log
	 * records; setting this value above 0 configures statistics logging., an integer between \c
	 * 0 and \c 100000; default \c 0.}
	 * @config{ ),,}
	 * @config{tiered_storage = (, enable tiered storage.  Enabling tiered storage may use one
	 * session from the configured session_max., a set of related configuration options defined
	 * as follows.}
	 * @config{&nbsp;&nbsp;&nbsp;&nbsp;local_retention, time in seconds to retain
	 * data on tiered storage on the local tier for faster read access., an integer between \c 0
	 * and \c 10000; default \c 300.}
	 * @config{ ),,}
	 * @config{verbose, enable messages for various subsystems and operations.  Options are
	 * given as a list\, where each message type can optionally define an associated verbosity
	 * level\, such as <code>"verbose=[evictserver\,read:1\,rts:0]"</code>. Verbosity levels
	 * that can be provided include <code>0</code> (INFO) and <code>1</code> (DEBUG)., a list\,
	 * with values chosen from the following options: \c "api"\, \c "backup"\, \c "block"\, \c
	 * "block_cache"\, \c "checkpoint"\, \c "checkpoint_cleanup"\, \c "checkpoint_progress"\, \c
	 * "compact"\, \c "compact_progress"\, \c "error_returns"\, \c "evict"\, \c "evict_stuck"\,
	 * \c "evictserver"\, \c "fileops"\, \c "generation"\, \c "handleops"\, \c "history_store"\,
	 * \c "history_store_activity"\, \c "log"\, \c "lsm"\, \c "lsm_manager"\, \c "metadata"\, \c
	 * "mutex"\, \c "out_of_order"\, \c "overflow"\, \c "read"\, \c "reconcile"\, \c
	 * "recovery"\, \c "recovery_progress"\, \c "rts"\, \c "salvage"\, \c "shared_cache"\, \c
	 * "split"\, \c "temporary"\, \c "thread_group"\, \c "tiered"\, \c "timestamp"\, \c
	 * "transaction"\, \c "verify"\, \c "version"\, \c "write"; default \c [].}
	 * @configend
	 * @errors
	 */
	int __F(reconfigure)(WT_CONNECTION *connection, const char *config);

	/*!
	 * The home directory of the connection.
	 *
	 * @snippet ex_all.c Get the database home directory
	 *
	 * @param connection the connection handle
	 * @returns a pointer to a string naming the home directory
	 */
	const char *__F(get_home)(WT_CONNECTION *connection);

	/*!
	 * Add configuration options for a method.  See
	 * @ref custom_ds_config_add for more information.
	 *
	 * @snippet ex_all.c Configure method configuration
	 *
	 * @param connection the connection handle
	 * @param method the method being configured
	 * @param uri the object type or NULL for all object types
	 * @param config the additional configuration's name and default value
	 * @param type the additional configuration's type (must be one of
	 * \c "boolean"\, \c "int", \c "list" or \c "string")
	 * @param check the additional configuration check string, or NULL if
	 * none
	 * @errors
	 */
	int __F(configure_method)(WT_CONNECTION *connection,
	    const char *method, const char *uri,
	    const char *config, const char *type, const char *check);

	/*!
	 * Return if opening this handle created the database.
	 *
	 * @snippet ex_all.c Check if the database is newly created
	 *
	 * @param connection the connection handle
	 * @returns false (zero) if the connection existed before the call to
	 * ::wiredtiger_open, true (non-zero) if it was created by opening this
	 * handle.
	 */
	int __F(is_new)(WT_CONNECTION *connection);

	/*!
	 * @name Session handles
	 * @{
	 */
	/*!
	 * Open a session.
	 *
	 * @snippet ex_all.c Open a session
	 *
	 * @param connection the connection handle
	 * @param event_handler An event handler. If <code>NULL</code>, the
	 * connection's event handler is used. See @ref event_message_handling
	 * for more information.
	 * @configstart{WT_CONNECTION.open_session, see dist/api_data.py}
	 * @config{cache_cursors, enable caching of cursors for reuse.  Any calls to
	 * WT_CURSOR::close for a cursor created in this session will mark the cursor as cached and
	 * keep it available to be reused for later calls to WT_SESSION::open_cursor.  Cached
	 * cursors may be eventually closed.  This value is inherited from ::wiredtiger_open \c
	 * cache_cursors., a boolean flag; default \c true.}
	 * @config{cache_max_wait_ms, the maximum number of milliseconds an application thread will
	 * wait for space to be available in cache before giving up.  Default value will be the
	 * global setting of the connection config., an integer greater than or equal to \c 0;
	 * default \c 0.}
	 * @config{debug = (, configure debug specific behavior on a session.  Generally only used
	 * for internal testing purposes., a set of related configuration options defined as
	 * follows.}
	 * @config{&nbsp;&nbsp;&nbsp;&nbsp;release_evict_page, Configure the session to
	 * evict the page when it is released and no longer needed., a boolean flag; default \c
	 * false.}
	 * @config{ ),,}
	 * @config{ignore_cache_size, when set\, operations performed by this session ignore the
	 * cache size and are not blocked when the cache is full.  Note that use of this option for
	 * operations that create cache pressure can starve ordinary sessions that obey the cache
	 * size., a boolean flag; default \c false.}
	 * @config{isolation, the default isolation level for operations in this session., a
	 * string\, chosen from the following options: \c "read-uncommitted"\, \c "read-committed"\,
	 * \c "snapshot"; default \c snapshot.}
	 * @configend
	 * @param[out] sessionp the new session handle
	 * @errors
	 */
	int __F(open_session)(WT_CONNECTION *connection,
	    WT_EVENT_HANDLER *event_handler, const char *config,
	    WT_SESSION **sessionp);
	/*! @} */

	/*!
	 * @name Transactions
	 * @{
	 */
	/*!
	 * Query the global transaction timestamp state.
	 *
	 * @snippet ex_all.c query timestamp
	 *
	 * @param connection the connection handle
	 * @param[out] hex_timestamp a buffer that will be set to the
	 * hexadecimal encoding of the timestamp being queried.  Must be large
	 * enough to hold a NUL terminated, hex-encoded 8B timestamp (17 bytes).
	 * @configstart{WT_CONNECTION.query_timestamp, see dist/api_data.py}
	 * @config{get, specify which timestamp to query: \c all_durable returns the largest
	 * timestamp such that all timestamps up to and including that value have been committed
	 * (possibly bounded by the application-set \c durable timestamp); \c last_checkpoint
	 * returns the timestamp of the most recent stable checkpoint; \c oldest_timestamp returns
	 * the most recent \c oldest_timestamp set with WT_CONNECTION::set_timestamp; \c
	 * oldest_reader returns the minimum of the read timestamps of all active readers; \c pinned
	 * returns the minimum of the \c oldest_timestamp and the read timestamps of all active
	 * readers; \c recovery returns the timestamp of the most recent stable checkpoint taken
	 * prior to a shutdown; \c stable_timestamp returns the most recent \c stable_timestamp set
	 * with WT_CONNECTION::set_timestamp.  (The \c oldest and \c stable arguments are deprecated
	 * short-hand for \c oldest_timestamp and \c stable_timestamp\, respectively.) See @ref
	 * timestamp_global_api., a string\, chosen from the following options: \c "all_durable"\,
	 * \c "last_checkpoint"\, \c "oldest"\, \c "oldest_reader"\, \c "oldest_timestamp"\, \c
	 * "pinned"\, \c "recovery"\, \c "stable"\, \c "stable_timestamp"; default \c all_durable.}
	 * @configend
	 *
	 * A timestamp of 0 is returned if the timestamp is not available or has not been set.
	 * @errors
	 */
	int __F(query_timestamp)(
	    WT_CONNECTION *connection, char *hex_timestamp, const char *config);

	/*!
	 * Set a global transaction timestamp.
	 *
	 * @snippet ex_all.c set durable timestamp
	 *
	 * @snippet ex_all.c set oldest timestamp
	 *
	 * @snippet ex_all.c set stable timestamp
	 *
	 * @param connection the connection handle
	 * @configstart{WT_CONNECTION.set_timestamp, see dist/api_data.py}
	 * @config{durable_timestamp, temporarily set the system's maximum durable timestamp\,
	 * bounding the timestamp returned by WT_CONNECTION::query_timestamp with the \c all_durable
	 * configuration.  Calls to WT_CONNECTION::query_timestamp will ignore durable timestamps
	 * greater than the specified value until a subsequent transaction commit advances the
	 * maximum durable timestamp\, or rollback-to-stable resets the value.  See @ref
	 * timestamp_global_api., a string; default empty.}
	 * @config{oldest_timestamp, future commits and queries will be no earlier than the
	 * specified timestamp.  Values must be monotonically increasing; any attempt to set the
	 * value to older than the current is silently ignored.  The value must not be newer than
	 * the current stable timestamp.  See @ref timestamp_global_api., a string; default empty.}
	 * @config{stable_timestamp, checkpoints will not include commits that are newer than the
	 * specified timestamp in tables configured with \c "log=(enabled=false)". Values must be
	 * monotonically increasing; any attempt to set the value to older than the current is
	 * silently ignored.  The value must not be older than the current oldest timestamp.  See
	 * @ref timestamp_global_api., a string; default empty.}
	 * @configend
	 * @errors
	 */
	int __F(set_timestamp)(
	    WT_CONNECTION *connection, const char *config);

	/*!
	 * Rollback tables to an earlier point in time, discarding all updates to checkpoint durable
	 * tables that have commit times more recent than the current global stable timestamp.
	 *
	 * No updates made to logged tables or updates made without an associated commit timestamp
	 * will be discarded. See @ref timestamp_misc.
	 *
	 * Applications must resolve all running transactions and close or reset all open cursors
	 * before the call, and no other API calls should be made for the duration of the call.
	 *
	 * @snippet ex_all.c rollback to stable
	 *
	 * @param connection the connection handle
	 * @configempty{WT_CONNECTION.rollback_to_stable, see dist/api_data.py}
	 * @errors
	 * An error should occur only in the case of a system problem, and an application typically
	 * will retry WT_CONNECTION::rollback_to_stable on error, or fail outright.
	 */
	int __F(rollback_to_stable)(
	    WT_CONNECTION *connection, const char *config);

	/*! @} */

	/*!
	 * @name Extensions
	 * @{
	 */
	/*!
	 * Load an extension.
	 *
	 * @snippet ex_all.c Load an extension
	 *
	 * @param connection the connection handle
	 * @param path the filename of the extension module, or \c "local" to
	 * search the current application binary for the initialization
	 * function, see @ref extensions for more details.
	 * @configstart{WT_CONNECTION.load_extension, see dist/api_data.py}
	 * @config{config, configuration string passed to the entry point of the extension as its
	 * WT_CONFIG_ARG argument., a string; default empty.}
	 * @config{early_load, whether this extension should be loaded at the beginning of
	 * ::wiredtiger_open.  Only applicable to extensions loaded via the wiredtiger_open
	 * configurations string., a boolean flag; default \c false.}
	 * @config{entry, the entry point of the extension\, called to initialize the extension when
	 * it is loaded.  The signature of the function must match ::wiredtiger_extension_init., a
	 * string; default \c wiredtiger_extension_init.}
	 * @config{terminate, an optional function in the extension that is called before the
	 * extension is unloaded during WT_CONNECTION::close.  The signature of the function must
	 * match ::wiredtiger_extension_terminate., a string; default \c
	 * wiredtiger_extension_terminate.}
	 * @configend
	 * @errors
	 */
	int __F(load_extension)(WT_CONNECTION *connection,
	    const char *path, const char *config);

	/*!
	 * Add a custom data source.  See @ref custom_data_sources for more
	 * information.
	 *
	 * The application must first implement the WT_DATA_SOURCE interface
	 * and then register the implementation with WiredTiger:
	 *
	 * @snippet ex_data_source.c WT_DATA_SOURCE register
	 *
	 * @param connection the connection handle
	 * @param prefix the URI prefix for this data source, e.g., "file:"
	 * @param data_source the application-supplied implementation of
	 *	WT_DATA_SOURCE to manage this data source.
	 * @configempty{WT_CONNECTION.add_data_source, see dist/api_data.py}
	 * @errors
	 */
	int __F(add_data_source)(WT_CONNECTION *connection, const char *prefix,
	    WT_DATA_SOURCE *data_source, const char *config);

	/*!
	 * Add a custom collation function.
	 *
	 * The application must first implement the WT_COLLATOR interface and
	 * then register the implementation with WiredTiger:
	 *
	 * @snippet ex_all.c WT_COLLATOR register
	 *
	 * @param connection the connection handle
	 * @param name the name of the collation to be used in calls to
	 * 	WT_SESSION::create, may not be \c "none"
	 * @param collator the application-supplied collation handler
	 * @configempty{WT_CONNECTION.add_collator, see dist/api_data.py}
	 * @errors
	 */
	int __F(add_collator)(WT_CONNECTION *connection,
	    const char *name, WT_COLLATOR *collator, const char *config);

	/*!
	 * Add a compression function.
	 *
	 * The application must first implement the WT_COMPRESSOR interface
	 * and then register the implementation with WiredTiger:
	 *
	 * @snippet nop_compress.c WT_COMPRESSOR initialization structure
	 *
	 * @snippet nop_compress.c WT_COMPRESSOR initialization function
	 *
	 * @param connection the connection handle
	 * @param name the name of the compression function to be used in calls
	 *	to WT_SESSION::create, may not be \c "none"
	 * @param compressor the application-supplied compression handler
	 * @configempty{WT_CONNECTION.add_compressor, see dist/api_data.py}
	 * @errors
	 */
	int __F(add_compressor)(WT_CONNECTION *connection,
	    const char *name, WT_COMPRESSOR *compressor, const char *config);

	/*!
	 * Add an encryption function.
	 *
	 * The application must first implement the WT_ENCRYPTOR interface
	 * and then register the implementation with WiredTiger:
	 *
	 * @snippet nop_encrypt.c WT_ENCRYPTOR initialization structure
	 *
	 * @snippet nop_encrypt.c WT_ENCRYPTOR initialization function
	 *
	 * @param connection the connection handle
	 * @param name the name of the encryption function to be used in calls
	 *	to WT_SESSION::create, may not be \c "none"
	 * @param encryptor the application-supplied encryption handler
	 * @configempty{WT_CONNECTION.add_encryptor, see dist/api_data.py}
	 * @errors
	 */
	int __F(add_encryptor)(WT_CONNECTION *connection,
	    const char *name, WT_ENCRYPTOR *encryptor, const char *config);

	/*!
	 * Add a custom extractor for index keys or column groups.
	 *
	 * The application must first implement the WT_EXTRACTOR interface and
	 * then register the implementation with WiredTiger:
	 *
	 * @snippet ex_all.c WT_EXTRACTOR register
	 *
	 * @param connection the connection handle
	 * @param name the name of the extractor to be used in calls to
	 * 	WT_SESSION::create, may not be \c "none"
	 * @param extractor the application-supplied extractor
	 * @configempty{WT_CONNECTION.add_extractor, see dist/api_data.py}
	 * @errors
	 */
	int __F(add_extractor)(WT_CONNECTION *connection, const char *name,
	    WT_EXTRACTOR *extractor, const char *config);

	/*!
	 * Configure a custom file system.
	 *
	 * This method can only be called from an early loaded extension
	 * module. The application must first implement the WT_FILE_SYSTEM
	 * interface and then register the implementation with WiredTiger:
	 *
	 * @snippet ex_file_system.c WT_FILE_SYSTEM register
	 *
	 * @param connection the connection handle
	 * @param fs the populated file system structure
	 * @configempty{WT_CONNECTION.set_file_system, see dist/api_data.py}
	 * @errors
	 */
	int __F(set_file_system)(
	    WT_CONNECTION *connection, WT_FILE_SYSTEM *fs, const char *config);

#if !defined(DOXYGEN)
#if !defined(SWIG)
	/*!
	 * Add a storage source implementation.
	 *
	 * The application must first implement the WT_STORAGE_SOURCE
	 * interface and then register the implementation with WiredTiger:
	 *
	 * @snippet ex_storage_source.c WT_STORAGE_SOURCE register
	 *
	 * @param connection the connection handle
	 * @param name the name of the storage source implementation
	 * @param storage_source the populated storage source structure
	 * @configempty{WT_CONNECTION.add_storage_source, see dist/api_data.py}
	 * @errors
	 */
	int __F(add_storage_source)(WT_CONNECTION *connection, const char *name,
	    WT_STORAGE_SOURCE *storage_source, const char *config);
#endif

	/*!
	 * Get a storage source implementation.
	 *
	 * Look up a storage source by name and return it. The returned storage source
	 * must be released by calling WT_STORAGE_SOURCE::terminate.
	 *
	 * @snippet ex_storage_source.c WT_STORAGE_SOURCE register
	 *
	 * @param connection the connection handle
	 * @param name the name of the storage source implementation
	 * @param storage_source the storage source structure
	 * @errors
	 */
	int __F(get_storage_source)(WT_CONNECTION *connection, const char *name,
	    WT_STORAGE_SOURCE **storage_sourcep);
#endif

	/*!
	 * Return a reference to the WiredTiger extension functions.
	 *
	 * @snippet ex_data_source.c WT_EXTENSION_API declaration
	 *
	 * @param wt_conn the WT_CONNECTION handle
	 * @returns a reference to a WT_EXTENSION_API structure.
	 */
	WT_EXTENSION_API *__F(get_extension_api)(WT_CONNECTION *wt_conn);
	/*! @} */
};

/*!
 * Open a connection to a database.
 *
 * @snippet ex_all.c Open a connection
 *
 * @param home The path to the database home directory.  See @ref home
 * for more information.
 * @param event_handler An event handler. If <code>NULL</code>, a default
 * event handler is installed that writes error messages to stderr. See
 * @ref event_message_handling for more information.
 * @configstart{wiredtiger_open, see dist/api_data.py}
 * @config{backup_restore_target, If non-empty and restoring from a backup\, restore only the table
 * object targets listed.  WiredTiger will remove all the metadata entries for the tables that are
 * not listed in the list from the reconstructed metadata.  The target list must include URIs of
 * type \c table:., a list of strings; default empty.}
 * @config{block_cache = (, block cache configuration options., a set of related configuration
 * options defined as follows.}
 * @config{&nbsp;&nbsp;&nbsp;&nbsp;blkcache_eviction_aggression,
 * seconds an unused block remains in the cache before it is evicted., an integer between \c 1 and
 * \c 7200; default \c 1800.}
 * @config{&nbsp;&nbsp;&nbsp;&nbsp;cache_on_checkpoint, cache blocks
 * written by a checkpoint., a boolean flag; default \c true.}
 * @config{&nbsp;&nbsp;&nbsp;&nbsp;
 * cache_on_writes, cache blocks as they are written (other than checkpoint blocks)., a boolean
 * flag; default \c true.}
 * @config{&nbsp;&nbsp;&nbsp;&nbsp;enabled, enable block cache., a boolean
 * flag; default \c false.}
 * @config{&nbsp;&nbsp;&nbsp;&nbsp;full_target, the fraction of the block
 * cache that must be full before eviction will remove unused blocks., an integer between \c 30 and
 * \c 100; default \c 95.}
 * @config{&nbsp;&nbsp;&nbsp;&nbsp;hashsize, number of buckets in the
 * hashtable that keeps track of blocks., an integer between \c 512 and \c 256K; default \c 0.}
 * @config{&nbsp;&nbsp;&nbsp;&nbsp;max_percent_overhead, maximum tolerated overhead expressed as the
 * number of blocks added and removed as percent of blocks looked up; cache population and eviction
 * will be suppressed if the overhead exceeds the threshold., an integer between \c 1 and \c 500;
 * default \c 10.}
 * @config{&nbsp;&nbsp;&nbsp;&nbsp;nvram_path, the absolute path to the file system
 * mounted on the NVRAM device., a string; default empty.}
 * @config{&nbsp;&nbsp;&nbsp;&nbsp;
 * percent_file_in_dram, bypass cache for a file if the set percentage of the file fits in system
 * DRAM (as specified by block_cache.system_ram)., an integer between \c 0 and \c 100; default \c
 * 50.}
 * @config{&nbsp;&nbsp;&nbsp;&nbsp;size, maximum memory to allocate for the block cache., an
 * integer between \c 0 and \c 10TB; default \c 0.}
 * @config{&nbsp;&nbsp;&nbsp;&nbsp;system_ram, the
 * bytes of system DRAM available for caching filesystem blocks., an integer between \c 0 and \c
 * 1024GB; default \c 0.}
 * @config{&nbsp;&nbsp;&nbsp;&nbsp;type, cache location: DRAM or NVRAM., a
 * string; default empty.}
 * @config{ ),,}
 * @config{buffer_alignment, in-memory alignment (in bytes) for buffers used for I/O. The default
 * value of -1 indicates a platform-specific alignment value should be used (4KB on Linux systems
 * when direct I/O is configured\, zero elsewhere). If the configured alignment is larger than
 * default or configured object page sizes\, file allocation and page sizes are silently increased
 * to the buffer alignment size.  Requires the \c posix_memalign API. See @ref
 * tuning_system_buffer_cache_direct_io., an integer between \c -1 and \c 1MB; default \c -1.}
 * @config{builtin_extension_config, A structure where the keys are the names of builtin extensions
 * and the values are passed to WT_CONNECTION::load_extension as the \c config parameter (for
 * example\, <code>builtin_extension_config={zlib={compression_level=3}}</code>)., a string; default
 * empty.}
 * @config{cache_cursors, enable caching of cursors for reuse.  This is the default value for any
 * sessions created\, and can be overridden in configuring \c cache_cursors in
 * WT_CONNECTION.open_session., a boolean flag; default \c true.}
 * @config{cache_max_wait_ms, the maximum number of milliseconds an application thread will wait for
 * space to be available in cache before giving up.  Default will wait forever., an integer greater
 * than or equal to \c 0; default \c 0.}
 * @config{cache_overhead, assume the heap allocator overhead is the specified percentage\, and
 * adjust the cache usage by that amount (for example\, if there is 10GB of data in cache\, a
 * percentage of 10 means WiredTiger treats this as 11GB). This value is configurable because
 * different heap allocators have different overhead and different workloads will have different
 * heap allocation sizes and patterns\, therefore applications may need to adjust this value based
 * on allocator choice and behavior in measured workloads., an integer between \c 0 and \c 30;
 * default \c 8.}
 * @config{cache_size, maximum heap memory to allocate for the cache.  A database should configure
 * either \c cache_size or \c shared_cache but not both., an integer between \c 1MB and \c 10TB;
 * default \c 100MB.}
 * @config{checkpoint = (, periodically checkpoint the database.  Enabling the checkpoint server
 * uses a session from the configured \c session_max., a set of related configuration options
 * defined as follows.}
 * @config{&nbsp;&nbsp;&nbsp;&nbsp;log_size, wait for this amount of log record
 * bytes to be written to the log between each checkpoint.  If non-zero\, this value will use a
 * minimum of the log file size.  A database can configure both log_size and wait to set an upper
 * bound for checkpoints; setting this value above 0 configures periodic checkpoints., an integer
 * between \c 0 and \c 2GB; default \c 0.}
 * @config{&nbsp;&nbsp;&nbsp;&nbsp;wait, seconds to wait
 * between each checkpoint; setting this value above 0 configures periodic checkpoints., an integer
 * between \c 0 and \c 100000; default \c 0.}
 * @config{ ),,}
 * @config{checkpoint_sync, flush files to stable storage when closing or writing checkpoints., a
 * boolean flag; default \c true.}
 * @config{compatibility = (, set compatibility version of database.  Changing the compatibility
 * version requires that there are no active operations for the duration of the call., a set of
 * related configuration options defined as follows.}
 * @config{&nbsp;&nbsp;&nbsp;&nbsp;release,
 * compatibility release version string., a string; default empty.}
 * @config{&nbsp;&nbsp;&nbsp;&nbsp;
 * require_max, required maximum compatibility version of existing data files.  Must be greater than
 * or equal to any release version set in the \c release setting.  Has no effect if creating the
 * database., a string; default empty.}
 * @config{&nbsp;&nbsp;&nbsp;&nbsp;require_min, required
 * minimum compatibility version of existing data files.  Must be less than or equal to any release
 * version set in the \c release setting.  Has no effect if creating the database., a string;
 * default empty.}
 * @config{ ),,}
 * @config{config_base, write the base configuration file if creating the database.  If \c false in
 * the config passed directly to ::wiredtiger_open\, will ignore any existing base configuration
 * file in addition to not creating one.  See @ref config_base for more information., a boolean
 * flag; default \c true.}
 * @config{create, create the database if it does not exist., a boolean flag; default \c false.}
 * @config{debug_mode = (, control the settings of various extended debugging features., a set of
 * related configuration options defined as follows.}
 * @config{&nbsp;&nbsp;&nbsp;&nbsp;
 * checkpoint_retention, adjust log removal to retain the log records of this number of checkpoints.
 * Zero or one means perform normal removal., an integer between \c 0 and \c 1024; default \c 0.}
 * @config{&nbsp;&nbsp;&nbsp;&nbsp;corruption_abort, if true and built in diagnostic mode\, dump
 * core in the case of data corruption., a boolean flag; default \c true.}
 * @config{&nbsp;&nbsp;&nbsp;&nbsp;cursor_copy, if true\, use the system allocator to make a copy of
 * any data returned by a cursor operation and return the copy instead.  The copy is freed on the
 * next cursor operation.  This allows memory sanitizers to detect inappropriate references to
 * memory owned by cursors., a boolean flag; default \c false.}
 * @config{&nbsp;&nbsp;&nbsp;&nbsp;
 * cursor_reposition, if true\, for operations with snapshot isolation the cursor temporarily
 * releases any page that requires force eviction\, then repositions back to the page for further
 * operations.  A page release encourages eviction of hot or large pages\, which is more likely to
 * succeed without a cursor keeping the page pinned., a boolean flag; default \c false.}
 * @config{&nbsp;&nbsp;&nbsp;&nbsp;eviction, if true\, modify internal algorithms to change skew to
 * force history store eviction to happen more aggressively.  This includes but is not limited to
 * not skewing newest\, not favoring leaf pages\, and modifying the eviction score mechanism., a
 * boolean flag; default \c false.}
 * @config{&nbsp;&nbsp;&nbsp;&nbsp;log_retention, adjust log
 * removal to retain at least this number of log files.  (Warning: this option can remove log files
 * required for recovery if no checkpoints have yet been done and the number of log files exceeds
 * the configured value.  As WiredTiger cannot detect the difference between a system that has not
 * yet checkpointed and one that will never checkpoint\, it might discard log files before any
 * checkpoint is done.) Ignored if set to 0., an integer between \c 0 and \c 1024; default \c 0.}
 * @config{&nbsp;&nbsp;&nbsp;&nbsp;realloc_exact, if true\, reallocation of memory will only provide
 * the exact amount requested.  This will help with spotting memory allocation issues more easily.,
 * a boolean flag; default \c false.}
 * @config{&nbsp;&nbsp;&nbsp;&nbsp;rollback_error, return a
 * WT_ROLLBACK error from a transaction operation about every Nth operation to simulate a
 * collision., an integer between \c 0 and \c 10M; default \c 0.}
 * @config{&nbsp;&nbsp;&nbsp;&nbsp;
 * slow_checkpoint, if true\, slow down checkpoint creation by slowing down internal page
 * processing., a boolean flag; default \c false.}
 * @config{&nbsp;&nbsp;&nbsp;&nbsp;table_logging, if
 * true\, write transaction related information to the log for all operations\, even operations for
 * tables with logging turned off.  This additional logging information is intended for debugging
 * and is informational only\, that is\, it is ignored during recovery., a boolean flag; default \c
 * false.}
<<<<<<< HEAD
 * @config{&nbsp;&nbsp;&nbsp;&nbsp;realloc_malloc, if true\, every realloc call will force a
 * new memory allocation by using malloc., a boolean flag; default \c false.}
 * @config{&nbsp;&nbsp;&nbsp;&nbsp;rollback_error, return a WT_ROLLBACK error from a transaction
 * operation about every Nth operation to simulate a collision., an integer between \c 0 and \c 10M;
 * default \c 0.}
 * @config{&nbsp;&nbsp;&nbsp;&nbsp;slow_checkpoint, if true\, slow down checkpoint
 * creation by slowing down internal page processing., a boolean flag; default \c false.}
 * @config{&nbsp;&nbsp;&nbsp;&nbsp;table_logging, if true\, write transaction related information to
 * the log for all operations\, even operations for tables with logging turned off.  This additional
 * logging information is intended for debugging and is informational only\, that is\, it is ignored
 * during recovery., a boolean flag; default \c false.}
 * @config{&nbsp;&nbsp;&nbsp;&nbsp;
 * update_restore_evict, if true\, control all dirty page evictions through forcing update restore
 * eviction., a boolean flag; default \c false.}
 * @config{ ),,}
=======
 * @config{&nbsp;&nbsp;&nbsp;&nbsp;update_restore_evict, if true\, control all dirty page
 * evictions through forcing update restore eviction., a boolean flag; default \c false.}
 * @config{
 * ),,}
>>>>>>> cc527b72
 * @config{direct_io, Use \c O_DIRECT on POSIX systems\, and \c FILE_FLAG_NO_BUFFERING on Windows to
 * access files.  Options are given as a list\, such as <code>"direct_io=[data]"</code>. Configuring
 * \c direct_io requires care; see @ref tuning_system_buffer_cache_direct_io for important warnings.
 * Including \c "data" will cause WiredTiger data files\, including WiredTiger internal data files\,
 * to use direct I/O; including \c "log" will cause WiredTiger log files to use direct I/O;
 * including \c "checkpoint" will cause WiredTiger data files opened using a (read-only) checkpoint
 * cursor to use direct I/O. \c direct_io should be combined with \c write_through to get the
 * equivalent of \c O_DIRECT on Windows., a list\, with values chosen from the following options: \c
 * "checkpoint"\, \c "data"\, \c "log"; default empty.}
 * @config{encryption = (, configure an encryptor for system wide metadata and logs.  If a system
 * wide encryptor is set\, it is also used for encrypting data files and tables\, unless encryption
 * configuration is explicitly set for them when they are created with WT_SESSION::create., a set of
 * related configuration options defined as follows.}
 * @config{&nbsp;&nbsp;&nbsp;&nbsp;keyid, An
 * identifier that identifies a unique instance of the encryptor.  It is stored in clear text\, and
 * thus is available when the WiredTiger database is reopened.  On the first use of a (name\, keyid)
 * combination\, the WT_ENCRYPTOR::customize function is called with the keyid as an argument., a
 * string; default empty.}
 * @config{&nbsp;&nbsp;&nbsp;&nbsp;name, Permitted values are \c "none" or a
 * custom encryption engine name created with WT_CONNECTION::add_encryptor.  See @ref encryption for
 * more information., a string; default \c none.}
 * @config{&nbsp;&nbsp;&nbsp;&nbsp;secretkey, A
 * string that is passed to the WT_ENCRYPTOR::customize function.  It is never stored in clear
 * text\, so must be given to any subsequent ::wiredtiger_open calls to reopen the database.  It
 * must also be provided to any "wt" commands used with this database., a string; default empty.}
 * @config{ ),,}
 * @config{error_prefix, prefix string for error messages., a string; default empty.}
 * @config{eviction = (, eviction configuration options., a set of related configuration options
 * defined as follows.}
 * @config{&nbsp;&nbsp;&nbsp;&nbsp;threads_max, maximum number of threads
 * WiredTiger will start to help evict pages from cache.  The number of threads started will vary
 * depending on the current eviction load.  Each eviction worker thread uses a session from the
 * configured session_max., an integer between \c 1 and \c 20; default \c 8.}
 * @config{&nbsp;&nbsp;&nbsp;&nbsp;threads_min, minimum number of threads WiredTiger will start to
 * help evict pages from cache.  The number of threads currently running will vary depending on the
 * current eviction load., an integer between \c 1 and \c 20; default \c 1.}
 * @config{ ),,}
 * @config{eviction_checkpoint_target, perform eviction at the beginning of checkpoints to bring the
 * dirty content in cache to this level.  It is a percentage of the cache size if the value is
 * within the range of 0 to 100 or an absolute size when greater than 100. The value is not allowed
 * to exceed the \c cache_size.  Ignored if set to zero., an integer between \c 0 and \c 10TB;
 * default \c 1.}
 * @config{eviction_dirty_target, perform eviction in worker threads when the cache contains at
 * least this much dirty content.  It is a percentage of the cache size if the value is within the
 * range of 1 to 100 or an absolute size when greater than 100. The value is not allowed to exceed
 * the \c cache_size and has to be lower than its counterpart \c eviction_dirty_trigger., an integer
 * between \c 1 and \c 10TB; default \c 5.}
 * @config{eviction_dirty_trigger, trigger application threads to perform eviction when the cache
 * contains at least this much dirty content.  It is a percentage of the cache size if the value is
 * within the range of 1 to 100 or an absolute size when greater than 100. The value is not allowed
 * to exceed the \c cache_size and has to be greater than its counterpart \c eviction_dirty_target.
 * This setting only alters behavior if it is lower than eviction_trigger., an integer between \c 1
 * and \c 10TB; default \c 20.}
 * @config{eviction_target, perform eviction in worker threads when the cache contains at least this
 * much content.  It is a percentage of the cache size if the value is within the range of 10 to 100
 * or an absolute size when greater than 100. The value is not allowed to exceed the \c cache_size
 * and has to be lower than its counterpart \c eviction_trigger., an integer between \c 10 and \c
 * 10TB; default \c 80.}
 * @config{eviction_trigger, trigger application threads to perform eviction when the cache contains
 * at least this much content.  It is a percentage of the cache size if the value is within the
 * range of 10 to 100 or an absolute size when greater than 100. The value is not allowed to exceed
 * the \c cache_size and has to be greater than its counterpart \c eviction_target., an integer
 * between \c 10 and \c 10TB; default \c 95.}
 * @config{eviction_updates_target, perform eviction in worker threads when the cache contains at
 * least this many bytes of updates.  It is a percentage of the cache size if the value is within
 * the range of 0 to 100 or an absolute size when greater than 100. Calculated as half of \c
 * eviction_dirty_target by default.  The value is not allowed to exceed the \c cache_size and has
 * to be lower than its counterpart \c eviction_updates_trigger., an integer between \c 0 and \c
 * 10TB; default \c 0.}
 * @config{eviction_updates_trigger, trigger application threads to perform eviction when the cache
 * contains at least this many bytes of updates.  It is a percentage of the cache size if the value
 * is within the range of 1 to 100 or an absolute size when greater than 100\. Calculated as half of
 * \c eviction_dirty_trigger by default.  The value is not allowed to exceed the \c cache_size and
 * has to be greater than its counterpart \c eviction_updates_target.  This setting only alters
 * behavior if it is lower than \c eviction_trigger., an integer between \c 0 and \c 10TB; default
 * \c 0.}
 * @config{exclusive, fail if the database already exists\, generally used with the \c create
 * option., a boolean flag; default \c false.}
 * @config{extensions, list of shared library extensions to load (using dlopen). Any values
 * specified to a library extension are passed to WT_CONNECTION::load_extension as the \c config
 * parameter (for example\, <code>extensions=(/path/ext.so={entry=my_entry})</code>)., a list of
 * strings; default empty.}
 * @config{file_extend, file size extension configuration.  If set\, extend files of the given type
 * in allocations of the given size\, instead of a block at a time as each new block is written.
 * For example\, <code>file_extend=(data=16MB)</code>. If set to 0\, disable file size extension for
 * the given type.  For log files\, the allowed range is between 100KB and 2GB; values larger than
 * the configured maximum log size and the default config would extend log files in allocations of
 * the maximum log file size., a list\, with values chosen from the following options: \c "data"\,
 * \c "log"; default empty.}
 * @config{file_manager = (, control how file handles are managed., a set of related configuration
 * options defined as follows.}
 * @config{&nbsp;&nbsp;&nbsp;&nbsp;close_handle_minimum, number of
 * handles open before the file manager will look for handles to close., an integer greater than or
 * equal to \c 0; default \c 250.}
 * @config{&nbsp;&nbsp;&nbsp;&nbsp;close_idle_time, amount of time
 * in seconds a file handle needs to be idle before attempting to close it.  A setting of 0 means
 * that idle handles are not closed., an integer between \c 0 and \c 100000; default \c 30.}
 * @config{&nbsp;&nbsp;&nbsp;&nbsp;close_scan_interval, interval in seconds at which to check for
 * files that are inactive and close them., an integer between \c 1 and \c 100000; default \c 10.}
 * @config{ ),,}
 * @config{hash = (, manage resources used by hash bucket arrays.  All values must be a power of
 * two.  Note that setting large values can significantly increase memory usage inside WiredTiger.,
 * a set of related configuration options defined as follows.}
 * @config{&nbsp;&nbsp;&nbsp;&nbsp;
 * buckets, configure the number of hash buckets for most system hash arrays., an integer between \c
 * 64 and \c 65536; default \c 512.}
 * @config{&nbsp;&nbsp;&nbsp;&nbsp;dhandle_buckets, configure the
 * number of hash buckets for hash arrays relating to data handles., an integer between \c 64 and \c
 * 65536; default \c 512.}
 * @config{ ),,}
 * @config{history_store = (, history store configuration options., a set of related configuration
 * options defined as follows.}
 * @config{&nbsp;&nbsp;&nbsp;&nbsp;file_max, the maximum number of
 * bytes that WiredTiger is allowed to use for its history store mechanism.  If the history store
 * file exceeds this size\, a panic will be triggered.  The default value means that the history
 * store file is unbounded and may use as much space as the filesystem will accommodate.  The
 * minimum non-zero setting is 100MB., an integer greater than or equal to \c 0; default \c 0.}
 * @config{ ),,}
 * @config{in_memory, keep data in memory only.  See @ref in_memory for more information., a boolean
 * flag; default \c false.}
 * @config{io_capacity = (, control how many bytes per second are written and read.  Exceeding the
 * capacity results in throttling., a set of related configuration options defined as follows.}
 * @config{&nbsp;&nbsp;&nbsp;&nbsp;total, number of bytes per second available to all subsystems in
 * total.  When set\, decisions about what subsystems are throttled\, and in what proportion\, are
 * made internally.  The minimum non-zero setting is 1MB., an integer between \c 0 and \c 1TB;
 * default \c 0.}
 * @config{ ),,}
 * @config{json_output, enable JSON formatted messages on the event handler interface.  Options are
 * given as a list\, where each option specifies an event handler category e.g.  'error' represents
 * the messages from the WT_EVENT_HANDLER::handle_error method., a list\, with values chosen from
 * the following options: \c "error"\, \c "message"; default \c [].}
 * @config{log = (, enable logging.  Enabling logging uses three sessions from the configured
 * session_max., a set of related configuration options defined as follows.}
 * @config{&nbsp;&nbsp;&nbsp;&nbsp;compressor, configure a compressor for log records.  Permitted
 * values are \c "none" or a custom compression engine name created with
 * WT_CONNECTION::add_compressor.  If WiredTiger has builtin support for \c "lz4"\, \c "snappy"\, \c
 * "zlib" or \c "zstd" compression\, these names are also available.  See @ref compression for more
 * information., a string; default \c none.}
 * @config{&nbsp;&nbsp;&nbsp;&nbsp;enabled, enable logging
 * subsystem., a boolean flag; default \c false.}
 * @config{&nbsp;&nbsp;&nbsp;&nbsp;file_max, the
 * maximum size of log files., an integer between \c 100KB and \c 2GB; default \c 100MB.}
 * @config{&nbsp;&nbsp;&nbsp;&nbsp;os_cache_dirty_pct, maximum dirty system buffer cache usage\, as
 * a percentage of the log's \c file_max.  If non-zero\, schedule writes for dirty blocks belonging
 * to the log in the system buffer cache after that percentage of the log has been written into the
 * buffer cache without an intervening file sync., an integer between \c 0 and \c 100; default \c
 * 0.}
 * @config{&nbsp;&nbsp;&nbsp;&nbsp;path, the name of a directory into which log files are
 * written.  The directory must already exist.  If the value is not an absolute path\, the path is
 * relative to the database home (see @ref absolute_path for more information)., a string; default
 * \c ".".}
 * @config{&nbsp;&nbsp;&nbsp;&nbsp;prealloc, pre-allocate log files., a boolean flag;
 * default \c true.}
 * @config{&nbsp;&nbsp;&nbsp;&nbsp;recover, run recovery or fail with an error if
 * recovery needs to run after an unclean shutdown., a string\, chosen from the following options:
 * \c "error"\, \c "on"; default \c on.}
 * @config{&nbsp;&nbsp;&nbsp;&nbsp;remove, automatically
 * remove unneeded log files., a boolean flag; default \c true.}
 * @config{&nbsp;&nbsp;&nbsp;&nbsp;
 * zero_fill, manually write zeroes into log files., a boolean flag; default \c false.}
 * @config{
 * ),,}
 * @config{lsm_manager = (, configure database wide options for LSM tree management.  The LSM
 * manager is started automatically the first time an LSM tree is opened.  The LSM manager uses a
 * session from the configured session_max., a set of related configuration options defined as
 * follows.}
 * @config{&nbsp;&nbsp;&nbsp;&nbsp;merge, merge LSM chunks where possible., a boolean
 * flag; default \c true.}
 * @config{&nbsp;&nbsp;&nbsp;&nbsp;worker_thread_max, Configure a set of
 * threads to manage merging LSM trees in the database.  Each worker thread uses a session handle
 * from the configured session_max., an integer between \c 3 and \c 20; default \c 4.}
 * @config{ ),,}
 * @config{mmap, Use memory mapping when accessing files in a read-only mode., a boolean flag;
 * default \c true.}
 * @config{mmap_all, Use memory mapping to read and write all data files.  May not be configured
 * with direct I/O., a boolean flag; default \c false.}
 * @config{multiprocess, permit sharing between processes (will automatically start an RPC server
 * for primary processes and use RPC for secondary processes). <b>Not yet supported in
 * WiredTiger</b>., a boolean flag; default \c false.}
 * @config{operation_timeout_ms, if non-zero\, a requested limit on the number of elapsed real time
 * milliseconds application threads will take to complete database operations.  Time is measured
 * from the start of each WiredTiger API call.  There is no guarantee any operation will not take
 * longer than this amount of time.  If WiredTiger notices the limit has been exceeded\, an
 * operation may return a WT_ROLLBACK error.  The default of 0 is to have no limit., an integer
 * greater than or equal to \c 0; default \c 0.}
 * @config{operation_tracking = (, enable tracking of performance-critical functions.  See @ref
 * operation_tracking for more information., a set of related configuration options defined as
 * follows.}
 * @config{&nbsp;&nbsp;&nbsp;&nbsp;enabled, enable operation tracking subsystem., a
 * boolean flag; default \c false.}
 * @config{&nbsp;&nbsp;&nbsp;&nbsp;path, the name of a directory
 * into which operation tracking files are written.  The directory must already exist.  If the value
 * is not an absolute path\, the path is relative to the database home (see @ref absolute_path for
 * more information)., a string; default \c ".".}
 * @config{ ),,}
 * @config{readonly, open connection in read-only mode.  The database must exist.  All methods that
 * may modify a database are disabled.  See @ref readonly for more information., a boolean flag;
 * default \c false.}
 * @config{salvage, open connection and salvage any WiredTiger-owned database and log files that it
 * detects as corrupted.  This call should only be used after getting an error return of
 * WT_TRY_SALVAGE. Salvage rebuilds files in place\, overwriting existing files.  We recommend
 * making a backup copy of all files with the WiredTiger prefix prior to passing this flag., a
 * boolean flag; default \c false.}
 * @config{session_max, maximum expected number of sessions (including server threads)., an integer
 * greater than or equal to \c 1; default \c 100.}
 * @config{shared_cache = (, shared cache configuration options.  A database should configure either
 * a cache_size or a shared_cache not both.  Enabling a shared cache uses a session from the
 * configured session_max.  A shared cache can not have absolute values configured for cache
 * eviction settings., a set of related configuration options defined as follows.}
 * @config{&nbsp;&nbsp;&nbsp;&nbsp;chunk, the granularity that a shared cache is redistributed., an
 * integer between \c 1MB and \c 10TB; default \c 10MB.}
 * @config{&nbsp;&nbsp;&nbsp;&nbsp;name, the
 * name of a cache that is shared between databases or \c "none" when no shared cache is
 * configured., a string; default \c none.}
 * @config{&nbsp;&nbsp;&nbsp;&nbsp;quota, maximum size of
 * cache this database can be allocated from the shared cache.  Defaults to the entire shared cache
 * size., an integer; default \c 0.}
 * @config{&nbsp;&nbsp;&nbsp;&nbsp;reserve, amount of cache this
 * database is guaranteed to have available from the shared cache.  This setting is per database.
 * Defaults to the chunk size., an integer; default \c 0.}
 * @config{&nbsp;&nbsp;&nbsp;&nbsp;size,
 * maximum memory to allocate for the shared cache.  Setting this will update the value if one is
 * already set., an integer between \c 1MB and \c 10TB; default \c 500MB.}
 * @config{ ),,}
 * @config{statistics, Maintain database statistics\, which may impact performance.  Choosing "all"
 * maintains all statistics regardless of cost\, "fast" maintains a subset of statistics that are
 * relatively inexpensive\, "none" turns off all statistics.  The "clear" configuration resets
 * statistics after they are gathered\, where appropriate (for example\, a cache size statistic is
 * not cleared\, while the count of cursor insert operations will be cleared). When "clear" is
 * configured for the database\, gathered statistics are reset each time a statistics cursor is used
 * to gather statistics\, as well as each time statistics are logged using the \c statistics_log
 * configuration.  See @ref statistics for more information., a list\, with values chosen from the
 * following options: \c "all"\, \c "cache_walk"\, \c "fast"\, \c "none"\, \c "clear"\, \c
 * "tree_walk"; default \c none.}
 * @config{statistics_log = (, log any statistics the database is configured to maintain\, to a
 * file.  See @ref statistics for more information.  Enabling the statistics log server uses a
 * session from the configured session_max., a set of related configuration options defined as
 * follows.}
 * @config{&nbsp;&nbsp;&nbsp;&nbsp;json, encode statistics in JSON format., a boolean
 * flag; default \c false.}
 * @config{&nbsp;&nbsp;&nbsp;&nbsp;on_close, log statistics on database
 * close., a boolean flag; default \c false.}
 * @config{&nbsp;&nbsp;&nbsp;&nbsp;path, the name of a
 * directory into which statistics files are written.  The directory must already exist.  If the
 * value is not an absolute path\, the path is relative to the database home (see @ref absolute_path
 * for more information)., a string; default \c ".".}
 * @config{&nbsp;&nbsp;&nbsp;&nbsp;sources, if
 * non-empty\, include statistics for the list of data source URIs\, if they are open at the time of
 * the statistics logging.  The list may include URIs matching a single data source
 * ("table:mytable")\, or a URI matching all data sources of a particular type ("table:")., a list
 * of strings; default empty.}
 * @config{&nbsp;&nbsp;&nbsp;&nbsp;timestamp, a timestamp prepended to
 * each log record.  May contain \c strftime conversion specifications.  When \c json is
 * configured\, defaults to \c "%Y-%m-%dT%H:%M:%S.000Z"., a string; default \c "%b %d %H:%M:%S".}
 * @config{&nbsp;&nbsp;&nbsp;&nbsp;wait, seconds to wait between each write of the log records;
 * setting this value above 0 configures statistics logging., an integer between \c 0 and \c 100000;
 * default \c 0.}
 * @config{ ),,}
 * @config{transaction_sync = (, how to sync log records when the transaction commits., a set of
 * related configuration options defined as follows.}
 * @config{&nbsp;&nbsp;&nbsp;&nbsp;enabled,
 * whether to sync the log on every commit by default\, can be overridden by the \c sync setting to
 * WT_SESSION::commit_transaction., a boolean flag; default \c false.}
 * @config{&nbsp;&nbsp;&nbsp;&nbsp;method, the method used to ensure log records are stable on
 * disk\, see @ref tune_durability for more information., a string\, chosen from the following
 * options: \c "dsync"\, \c "fsync"\, \c "none"; default \c fsync.}
 * @config{ ),,}
 * @config{use_environment, use the \c WIREDTIGER_CONFIG and \c WIREDTIGER_HOME environment
 * variables if the process is not running with special privileges.  See @ref home for more
 * information., a boolean flag; default \c true.}
 * @config{use_environment_priv, use the \c WIREDTIGER_CONFIG and \c WIREDTIGER_HOME environment
 * variables even if the process is running with special privileges.  See @ref home for more
 * information., a boolean flag; default \c false.}
 * @config{verbose, enable messages for various subsystems and operations.  Options are given as a
 * list\, where each message type can optionally define an associated verbosity level\, such as
 * <code>"verbose=[evictserver\,read:1\,rts:0]"</code>. Verbosity levels that can be provided
 * include <code>0</code> (INFO) and <code>1</code> (DEBUG)., a list\, with values chosen from the
 * following options: \c "api"\, \c "backup"\, \c "block"\, \c "block_cache"\, \c "checkpoint"\, \c
 * "checkpoint_cleanup"\, \c "checkpoint_progress"\, \c "compact"\, \c "compact_progress"\, \c
 * "error_returns"\, \c "evict"\, \c "evict_stuck"\, \c "evictserver"\, \c "fileops"\, \c
 * "generation"\, \c "handleops"\, \c "history_store"\, \c "history_store_activity"\, \c "log"\, \c
 * "lsm"\, \c "lsm_manager"\, \c "metadata"\, \c "mutex"\, \c "out_of_order"\, \c "overflow"\, \c
 * "read"\, \c "reconcile"\, \c "recovery"\, \c "recovery_progress"\, \c "rts"\, \c "salvage"\, \c
 * "shared_cache"\, \c "split"\, \c "temporary"\, \c "thread_group"\, \c "tiered"\, \c "timestamp"\,
 * \c "transaction"\, \c "verify"\, \c "version"\, \c "write"; default \c [].}
 * @config{verify_metadata, open connection and verify any WiredTiger metadata.  Not supported when
 * opening a connection from a backup.  This API allows verification and detection of corruption in
 * WiredTiger metadata., a boolean flag; default \c false.}
 * @config{write_through, Use \c FILE_FLAG_WRITE_THROUGH on Windows to write to files.  Ignored on
 * non-Windows systems.  Options are given as a list\, such as <code>"write_through=[data]"</code>.
 * Configuring \c write_through requires care; see @ref tuning_system_buffer_cache_direct_io for
 * important warnings.  Including \c "data" will cause WiredTiger data files to write through
 * cache\, including \c "log" will cause WiredTiger log files to write through cache.  \c
 * write_through should be combined with \c direct_io to get the equivalent of POSIX \c O_DIRECT on
 * Windows., a list\, with values chosen from the following options: \c "data"\, \c "log"; default
 * empty.}
 * @configend
 * Additionally, if files named \c WiredTiger.config or \c WiredTiger.basecfg
 * appear in the WiredTiger home directory, they are read for configuration
 * values (see @ref config_file and @ref config_base for details).
 * See @ref config_order for ordering of the configuration mechanisms.
 * @param[out] connectionp A pointer to the newly opened connection handle
 * @errors
 */
int wiredtiger_open(const char *home,
    WT_EVENT_HANDLER *event_handler, const char *config,
    WT_CONNECTION **connectionp) WT_ATTRIBUTE_LIBRARY_VISIBLE;

/*!
 * Return information about a WiredTiger error as a string (see
 * WT_SESSION::strerror for a thread-safe API).
 *
 * @snippet ex_all.c Display an error
 *
 * @param error a return value from a WiredTiger, ISO C, or POSIX standard API call
 * @returns a string representation of the error
 */
const char *wiredtiger_strerror(int error) WT_ATTRIBUTE_LIBRARY_VISIBLE;

/*! WT_EVENT_HANDLER::special event types */
typedef enum {
	WT_EVENT_COMPACT_CHECK, /*!< Compact check iteration. */
	WT_EVENT_CONN_CLOSE, /*!< Connection closing. */
	WT_EVENT_CONN_READY /*!< Connection is ready. */
} WT_EVENT_TYPE;

/*!
 * The interface implemented by applications to handle error, informational and
 * progress messages.  Entries set to NULL are ignored and the default handlers
 * will continue to be used.
 */
struct __wt_event_handler {
	/*!
	 * Callback to handle error messages; by default, error messages are
	 * written to the stderr stream. See @ref event_message_handling for
	 * more information.
	 *
	 * Errors that require the application to exit and restart will have
	 * their \c error value set to \c WT_PANIC. The application can exit
	 * immediately when \c WT_PANIC is passed to an event handler; there
	 * is no reason to return into WiredTiger.
	 *
	 * Event handler returns are not ignored: if the handler returns
	 * non-zero, the error may cause the WiredTiger function posting the
	 * event to fail, and may even cause operation or library failure.
	 *
	 * @param session the WiredTiger session handle in use when the error
	 * was generated. The handle may have been created by the application
	 * or automatically by WiredTiger.
	 * @param error a return value from a WiredTiger, ISO C, or
	 * POSIX standard API call, which can be converted to a string using
	 * WT_SESSION::strerror
	 * @param message an error string
	 */
	int (*handle_error)(WT_EVENT_HANDLER *handler,
	    WT_SESSION *session, int error, const char *message);

	/*!
	 * Callback to handle informational messages; by default, informational
	 * messages are written to the stdout stream. See
	 * @ref event_message_handling for more information.
	 *
	 * Message handler returns are not ignored: if the handler returns
	 * non-zero, the error may cause the WiredTiger function posting the
	 * event to fail, and may even cause operation or library failure.
	 *
	 * @param session the WiredTiger session handle in use when the message
	 * was generated. The handle may have been created by the application
	 * or automatically by WiredTiger.
	 * @param message an informational string
	 */
	int (*handle_message)(WT_EVENT_HANDLER *handler,
	    WT_SESSION *session, const char *message);

	/*!
	 * Callback to handle progress messages; by default, progress messages
	 * are not written. See @ref event_message_handling for more
	 * information.
	 *
	 * Progress handler returns are not ignored: if the handler returns
	 * non-zero, the error may cause the WiredTiger function posting the
	 * event to fail, and may even cause operation or library failure.
	 *
	 * @param session the WiredTiger session handle in use when the
	 * progress message was generated. The handle may have been created by
	 * the application or automatically by WiredTiger.
	 * @param operation a string representation of the operation
	 * @param progress a counter
	 */
	int (*handle_progress)(WT_EVENT_HANDLER *handler,
	    WT_SESSION *session, const char *operation, uint64_t progress);

	/*!
	 * Callback to handle automatic close of a WiredTiger handle.
	 *
	 * Close handler returns are not ignored: if the handler returns
	 * non-zero, the error may cause the WiredTiger function posting the
	 * event to fail, and may even cause operation or library failure.
	 *
	 * @param session The session handle that is being closed if the
	 * cursor parameter is NULL.
	 * @param cursor The cursor handle that is being closed, or NULL if
	 * it is a session handle being closed.
	 */
	int (*handle_close)(WT_EVENT_HANDLER *handler,
	    WT_SESSION *session, WT_CURSOR *cursor);

	/*!
	 * Callback to handle general events. The application may choose to handle
	 * only some types of events. An unhandled event should return 0.
	 *
	 * General event returns are not ignored in most cases. If the handler
	 * returns non-zero, the error may cause the WiredTiger function posting
	 * the event to fail.
	 *
	 * @param wt_conn The connection handle for the database.
	 * @param session the WiredTiger session handle in use when the
	 * progress message was generated. The handle may have been created by
	 * the application or automatically by WiredTiger or may be NULL.
	 * @param type A type indicator for what special event occurred.
         * @param arg A generic argument that has a specific meaning
         * depending on the event type.
	 * (see ::WT_EVENT_TYPE for available options.)
	 */
        int (*handle_general)(WT_EVENT_HANDLER *handler,
            WT_CONNECTION *wt_conn, WT_SESSION *session, WT_EVENT_TYPE type, void *arg);
};

/*!
 * @name Data packing and unpacking
 * @{
 */

/*!
 * Pack a structure into a buffer.
 *
 * See @ref packing for a description of the permitted format strings.
 *
 * @section pack_examples Packing Examples
 *
 * For example, the string <code>"iSh"</code> will pack a 32-bit integer
 * followed by a NUL-terminated string, followed by a 16-bit integer.  The
 * default, big-endian encoding will be used, with no alignment.  This could be
 * used in C as follows:
 *
 * @snippet ex_all.c Pack fields into a buffer
 *
 * Then later, the values can be unpacked as follows:
 *
 * @snippet ex_all.c Unpack fields from a buffer
 *
 * @param session the session handle
 * @param buffer a pointer to a packed byte array
 * @param len the number of valid bytes in the buffer
 * @param format the data format, see @ref packing
 * @errors
 */
int wiredtiger_struct_pack(WT_SESSION *session,
    void *buffer, size_t len, const char *format, ...)
    WT_ATTRIBUTE_LIBRARY_VISIBLE;

/*!
 * Calculate the size required to pack a structure.
 *
 * Note that for variable-sized fields including variable-sized strings and
 * integers, the calculated sized merely reflects the expected sizes specified
 * in the format string itself.
 *
 * @snippet ex_all.c Get the packed size
 *
 * @param session the session handle
 * @param lenp a location where the number of bytes needed for the
 * matching call to ::wiredtiger_struct_pack is returned
 * @param format the data format, see @ref packing
 * @errors
 */
int wiredtiger_struct_size(WT_SESSION *session,
    size_t *lenp, const char *format, ...) WT_ATTRIBUTE_LIBRARY_VISIBLE;

/*!
 * Unpack a structure from a buffer.
 *
 * Reverse of ::wiredtiger_struct_pack: gets values out of a
 * packed byte string.
 *
 * @snippet ex_all.c Unpack fields from a buffer
 *
 * @param session the session handle
 * @param buffer a pointer to a packed byte array
 * @param len the number of valid bytes in the buffer
 * @param format the data format, see @ref packing
 * @errors
 */
int wiredtiger_struct_unpack(WT_SESSION *session,
    const void *buffer, size_t len, const char *format, ...)
    WT_ATTRIBUTE_LIBRARY_VISIBLE;

#if !defined(SWIG)

/*!
 * Streaming interface to packing.
 *
 * This allows applications to pack or unpack records one field at a time.
 * This is an opaque handle returned by ::wiredtiger_pack_start or
 * ::wiredtiger_unpack_start.  It must be closed with ::wiredtiger_pack_close.
 */
typedef struct __wt_pack_stream WT_PACK_STREAM;

/*!
 * Start a packing operation into a buffer with the given format string.  This
 * should be followed by a series of calls to ::wiredtiger_pack_item,
 * ::wiredtiger_pack_int, ::wiredtiger_pack_str or ::wiredtiger_pack_uint
 * to fill in the values.
 *
 * @param session the session handle
 * @param format the data format, see @ref packing
 * @param buffer a pointer to memory to hold the packed data
 * @param size the size of the buffer
 * @param[out] psp the new packing stream handle
 * @errors
 */
int wiredtiger_pack_start(WT_SESSION *session,
    const char *format, void *buffer, size_t size, WT_PACK_STREAM **psp)
    WT_ATTRIBUTE_LIBRARY_VISIBLE;

/*!
 * Start an unpacking operation from a buffer with the given format string.
 * This should be followed by a series of calls to ::wiredtiger_unpack_item,
 * ::wiredtiger_unpack_int, ::wiredtiger_unpack_str or ::wiredtiger_unpack_uint
 * to retrieve the packed values.
 *
 * @param session the session handle
 * @param format the data format, see @ref packing
 * @param buffer a pointer to memory holding the packed data
 * @param size the size of the buffer
 * @param[out] psp the new packing stream handle
 * @errors
 */
int wiredtiger_unpack_start(WT_SESSION *session,
    const char *format, const void *buffer, size_t size, WT_PACK_STREAM **psp)
    WT_ATTRIBUTE_LIBRARY_VISIBLE;

/*!
 * Close a packing stream.
 *
 * @param ps the packing stream handle
 * @param[out] usedp the number of bytes in the buffer used by the stream
 * @errors
 */
int wiredtiger_pack_close(WT_PACK_STREAM *ps, size_t *usedp)
    WT_ATTRIBUTE_LIBRARY_VISIBLE;

/*!
 * Pack an item into a packing stream.
 *
 * @param ps the packing stream handle
 * @param item an item to pack
 * @errors
 */
int wiredtiger_pack_item(WT_PACK_STREAM *ps, WT_ITEM *item)
    WT_ATTRIBUTE_LIBRARY_VISIBLE;

/*!
 * Pack a signed integer into a packing stream.
 *
 * @param ps the packing stream handle
 * @param i a signed integer to pack
 * @errors
 */
int wiredtiger_pack_int(WT_PACK_STREAM *ps, int64_t i)
    WT_ATTRIBUTE_LIBRARY_VISIBLE;

/*!
 * Pack a string into a packing stream.
 *
 * @param ps the packing stream handle
 * @param s a string to pack
 * @errors
 */
int wiredtiger_pack_str(WT_PACK_STREAM *ps, const char *s)
    WT_ATTRIBUTE_LIBRARY_VISIBLE;

/*!
 * Pack an unsigned integer into a packing stream.
 *
 * @param ps the packing stream handle
 * @param u an unsigned integer to pack
 * @errors
 */
int wiredtiger_pack_uint(WT_PACK_STREAM *ps, uint64_t u)
    WT_ATTRIBUTE_LIBRARY_VISIBLE;

/*!
 * Unpack an item from a packing stream.
 *
 * @param ps the packing stream handle
 * @param item an item to unpack
 * @errors
 */
int wiredtiger_unpack_item(WT_PACK_STREAM *ps, WT_ITEM *item)
    WT_ATTRIBUTE_LIBRARY_VISIBLE;

/*!
 * Unpack a signed integer from a packing stream.
 *
 * @param ps the packing stream handle
 * @param[out] ip the unpacked signed integer
 * @errors
 */
int wiredtiger_unpack_int(WT_PACK_STREAM *ps, int64_t *ip)
    WT_ATTRIBUTE_LIBRARY_VISIBLE;

/*!
 * Unpack a string from a packing stream.
 *
 * @param ps the packing stream handle
 * @param[out] sp the unpacked string
 * @errors
 */
int wiredtiger_unpack_str(WT_PACK_STREAM *ps, const char **sp)
    WT_ATTRIBUTE_LIBRARY_VISIBLE;

/*!
 * Unpack an unsigned integer from a packing stream.
 *
 * @param ps the packing stream handle
 * @param[out] up the unpacked unsigned integer
 * @errors
 */
int wiredtiger_unpack_uint(WT_PACK_STREAM *ps, uint64_t *up)
    WT_ATTRIBUTE_LIBRARY_VISIBLE;
/*! @} */

/*!
 * @name Configuration strings
 * @{
 */

/*!
 * The configuration information returned by the WiredTiger configuration
 * parsing functions in the WT_EXTENSION_API and the public API.
 */
struct __wt_config_item {
	/*!
	 * The value of a configuration string.
	 *
	 * Regardless of the type of the configuration string (boolean, int,
	 * list or string), the \c str field will reference the value of the
	 * configuration string.
	 *
	 * The bytes referenced by \c str are <b>not</b> nul-terminated.
	 * Use the \c len field instead of a terminating nul byte.
	 */
	const char *str;

	/*! The number of bytes in the value referenced by \c str. */
	size_t len;

	/*!
	 * The numeric value of a configuration boolean or integer.
	 *
	 * If the configuration string's value is "true" or "false", the
	 * \c val field will be set to 1 (true), or 0 (false).
	 *
	 * If the configuration string can be legally interpreted as an integer,
	 * using the \c strtoll function rules as specified in ISO/IEC 9899:1990
	 * ("ISO C90"), that integer will be stored in the \c val field.
	 */
	int64_t val;

	/*! Permitted values of the \c type field. */
	enum {
		/*! A string value with quotes stripped. */
		WT_CONFIG_ITEM_STRING,
		/*! A boolean literal ("true" or "false"). */
		WT_CONFIG_ITEM_BOOL,
		/*! An unquoted identifier: a string value without quotes. */
		WT_CONFIG_ITEM_ID,
		/*! A numeric value. */
		WT_CONFIG_ITEM_NUM,
		/*! A nested structure or list, including brackets. */
		WT_CONFIG_ITEM_STRUCT
	}
	/*!
	 * The type of value determined by the parser.  In all cases,
	 * the \c str and \c len fields are set.
	 */
	type;
};

#if !defined(SWIG) && !defined(DOXYGEN)
/*!
 * Validate a configuration string for a WiredTiger API call.
 * This call is outside the scope of a WiredTiger connection handle, since
 * applications may need to validate configuration strings prior to calling
 * ::wiredtiger_open.
 * @param session the session handle (may be \c NULL if the database not yet
 * opened).
 * @param event_handler An event handler (used if \c session is \c NULL; if both
 * \c session and \c event_handler are \c NULL, error messages will be written
 * to stderr).
 * @param name the WiredTiger function or method to validate.
 * @param config the configuration string being parsed.
 * @returns zero for success, non-zero to indicate an error.
 *
 * @snippet ex_all.c Validate a configuration string
 */
int wiredtiger_config_validate(WT_SESSION *session,
    WT_EVENT_HANDLER *event_handler, const char *name, const char *config)
    WT_ATTRIBUTE_LIBRARY_VISIBLE;

/*
 * Validate a configuration string for a WiredTiger test program.
 */
int wiredtiger_test_config_validate(WT_SESSION *session,
    WT_EVENT_HANDLER *event_handler, const char *name, const char *config)
	WT_ATTRIBUTE_LIBRARY_VISIBLE;
#endif

/*!
 * Create a handle that can be used to parse or create configuration strings
 * compatible with the WiredTiger API.
 * This call is outside the scope of a WiredTiger connection handle, since
 * applications may need to generate configuration strings prior to calling
 * ::wiredtiger_open.
 * @param session the session handle to be used for error reporting (if NULL,
 *	error messages will be written to stderr).
 * @param config the configuration string being parsed. The string must
 *	remain valid for the lifetime of the parser handle.
 * @param len the number of valid bytes in \c config
 * @param[out] config_parserp A pointer to the newly opened handle
 * @errors
 *
 * @snippet ex_config_parse.c Create a configuration parser
 */
int wiredtiger_config_parser_open(WT_SESSION *session,
    const char *config, size_t len, WT_CONFIG_PARSER **config_parserp)
    WT_ATTRIBUTE_LIBRARY_VISIBLE;

/*!
 * A handle that can be used to search and traverse configuration strings
 * compatible with the WiredTiger API.
 * To parse the contents of a list or nested configuration string use a new
 * configuration parser handle based on the content of the ::WT_CONFIG_ITEM
 * retrieved from the parent configuration string.
 *
 * @section config_parse_examples Configuration String Parsing examples
 *
 * This could be used in C to create a configuration parser as follows:
 *
 * @snippet ex_config_parse.c Create a configuration parser
 *
 * Once the parser has been created the content can be queried directly:
 *
 * @snippet ex_config_parse.c get
 *
 * Or the content can be traversed linearly:
 *
 * @snippet ex_config_parse.c next
 *
 * Nested configuration values can be queried using a shorthand notation:
 *
 * @snippet ex_config_parse.c nested get
 *
 * Nested configuration values can be traversed using multiple
 * ::WT_CONFIG_PARSER handles:
 *
 * @snippet ex_config_parse.c nested traverse
 */
struct __wt_config_parser {

	/*!
	 * Close the configuration scanner releasing any resources.
	 *
	 * @param config_parser the configuration parser handle
	 * @errors
	 *
	 */
	int __F(close)(WT_CONFIG_PARSER *config_parser);

	/*!
	 * Return the next key/value pair.
	 *
	 * If an item has no explicitly assigned value, the item will be
	 * returned in \c key and the \c value will be set to the boolean
	 * \c "true" value.
	 *
	 * @param config_parser the configuration parser handle
	 * @param key the returned key
	 * @param value the returned value
	 * @errors
	 * When iteration would pass the end of the configuration string
	 * ::WT_NOTFOUND will be returned.
	 */
	int __F(next)(WT_CONFIG_PARSER *config_parser,
	    WT_CONFIG_ITEM *key, WT_CONFIG_ITEM *value);

	/*!
	 * Return the value of an item in the configuration string.
	 *
	 * @param config_parser the configuration parser handle
	 * @param key configuration key string
	 * @param value the returned value
	 * @errors
	 *
	 */
	int __F(get)(WT_CONFIG_PARSER *config_parser,
	    const char *key, WT_CONFIG_ITEM *value);
};

/*! @} */

/*!
 * @name Support functions
 * @anchor support_functions
 * @{
 */

/*!
 * Return a pointer to a function that calculates a CRC32C checksum.
 *
 * The WiredTiger library CRC32C checksum function uses hardware support where available, else it
 * falls back to a software implementation. Selecting a CRC32C checksum function can be slow, so the
 * return value should be cached by the caller for repeated use.
 *
 * @snippet ex_all.c Checksum a buffer
 *
 * @returns a pointer to a function that takes a buffer and length and returns the CRC32C checksum
 */
uint32_t (*wiredtiger_crc32c_func(void))(const void *, size_t)
    WT_ATTRIBUTE_LIBRARY_VISIBLE;

#endif /* !defined(SWIG) */

/*!
 * Calculate a set of WT_MODIFY operations to represent an update.
 * This call will calculate a set of modifications to an old value that produce
 * the new value.  If more modifications are required than fit in the array
 * passed in by the caller, or if more bytes have changed than the \c maxdiff
 * parameter, the call will fail.  The matching algorithm is approximate, so it
 * may fail and return WT_NOTFOUND if a matching set of WT_MODIFY operations
 * is not found.
 *
 * The \c maxdiff parameter bounds how much work will be done searching for a
 * match: to ensure a match is found, it may need to be set larger than actual
 * number of bytes that differ between the old and new values.  In particular,
 * repeated patterns of bytes in the values can lead to suboptimal matching,
 * and matching ranges less than 64 bytes long will not be detected.
 *
 * If the call succeeds, the WT_MODIFY operations will point into \c newv,
 * which must remain valid until WT_CURSOR::modify is called.
 *
 * @snippet ex_all.c Calculate a modify operation
 *
 * @param session the current WiredTiger session (may be NULL)
 * @param oldv old value
 * @param newv new value
 * @param maxdiff maximum bytes difference
 * @param[out] entries array of modifications producing the new value
 * @param[in,out] nentriesp size of \c entries array passed in,
 *	set to the number of entries used
 * @errors
 */
int wiredtiger_calc_modify(WT_SESSION *session,
    const WT_ITEM *oldv, const WT_ITEM *newv,
    size_t maxdiff, WT_MODIFY *entries, int *nentriesp)
    WT_ATTRIBUTE_LIBRARY_VISIBLE;

/*!
 * Get version information.
 *
 * @snippet ex_all.c Get the WiredTiger library version #1
 * @snippet ex_all.c Get the WiredTiger library version #2
 *
 * @param majorp a location where the major version number is returned
 * @param minorp a location where the minor version number is returned
 * @param patchp a location where the patch version number is returned
 * @returns a string representation of the version
 */
const char *wiredtiger_version(int *majorp, int *minorp, int *patchp)
    WT_ATTRIBUTE_LIBRARY_VISIBLE;

/*! @} */

/*******************************************
 * Error returns
 *******************************************/
/*!
 * @name Error returns
 * Most functions and methods in WiredTiger return an integer code indicating
 * whether the operation succeeded or failed.  A return of zero indicates
 * success; all non-zero return values indicate some kind of failure.
 *
 * WiredTiger reserves all values from -31,800 to -31,999 as possible error
 * return values.  WiredTiger may also return C99/POSIX error codes such as
 * \c ENOMEM, \c EINVAL and \c ENOTSUP, with the usual meanings.
 *
 * The following are all of the WiredTiger-specific error returns:
 * @{
 */
/*
 * DO NOT EDIT: automatically built by dist/api_err.py.
 * Error return section: BEGIN
 */
/*!
 * Conflict between concurrent operations.
 * This error is generated when an operation cannot be completed due to a
 * conflict with concurrent operations.  The operation may be retried; if a
 * transaction is in progress, it should be rolled back and the operation
 * retried in a new transaction.
 */
#define	WT_ROLLBACK	(-31800)
/*!
 * Attempt to insert an existing key.
 * This error is generated when the application attempts to insert a record with
 * the same key as an existing record without the 'overwrite' configuration to
 * WT_SESSION::open_cursor.
 */
#define	WT_DUPLICATE_KEY	(-31801)
/*!
 * Non-specific WiredTiger error.
 * This error is returned when an error is not covered by a specific error
 * return. The operation may be retried; if a transaction is in progress, it
 * should be rolled back and the operation retried in a new transaction.
 */
#define	WT_ERROR	(-31802)
/*!
 * Item not found.
 * This error indicates an operation did not find a value to return.  This
 * includes cursor search and other operations where no record matched the
 * cursor's search key such as WT_CURSOR::update or WT_CURSOR::remove.
 */
#define	WT_NOTFOUND	(-31803)
/*!
 * WiredTiger library panic.
 * This error indicates an underlying problem that requires a database restart.
 * The application may exit immediately, no further WiredTiger calls are
 * required (and further calls will themselves immediately fail).
 */
#define	WT_PANIC	(-31804)
/*! @cond internal */
/*! Restart the operation (internal). */
#define	WT_RESTART	(-31805)
/*! @endcond */
/*!
 * Recovery must be run to continue.
 * This error is generated when ::wiredtiger_open is configured to return an
 * error if recovery is required to use the database.
 */
#define	WT_RUN_RECOVERY	(-31806)
/*!
 * Operation would overflow cache.
 * This error is generated when wiredtiger_open is configured to run in-memory,
 * and a data modification operation requires more than the configured cache
 * size to complete. The operation may be retried; if a transaction is in
 * progress, it should be rolled back and the operation retried in a new
 * transaction.
 */
#define	WT_CACHE_FULL	(-31807)
/*!
 * Conflict with a prepared update.
 * This error is generated when the application attempts to read an updated
 * record which is part of a transaction that has been prepared but not yet
 * resolved.
 */
#define	WT_PREPARE_CONFLICT	(-31808)
/*!
 * Database corruption detected.
 * This error is generated when corruption is detected in an on-disk file.
 * During normal operations, this may occur in rare circumstances as a result of
 * a system crash. The application may choose to salvage the file or retry
 * wiredtiger_open with the 'salvage=true' configuration setting.
 */
#define	WT_TRY_SALVAGE	(-31809)
/*
 * Error return section: END
 * DO NOT EDIT: automatically built by dist/api_err.py.
 */
/*! @} */

#ifndef DOXYGEN
#define	WT_DEADLOCK	WT_ROLLBACK		/* Backward compatibility */
#endif

/*! @} */

/*!
 * @defgroup wt_ext WiredTiger Extension API
 * The functions and interfaces applications use to customize and extend the
 * behavior of WiredTiger.
 * @{
 */

/*******************************************
 * Forward structure declarations for the extension API
 *******************************************/
struct __wt_config_arg;	typedef struct __wt_config_arg WT_CONFIG_ARG;

/*!
 * The interface implemented by applications to provide custom ordering of
 * records.
 *
 * Applications register their implementation with WiredTiger by calling
 * WT_CONNECTION::add_collator.  See @ref custom_collators for more
 * information.
 *
 * @snippet ex_extending.c add collator nocase
 *
 * @snippet ex_extending.c add collator prefix10
 */
struct __wt_collator {
	/*!
	 * Callback to compare keys.
	 *
	 * @param[out] cmp set to -1 if <code>key1 < key2</code>,
	 * 	0 if <code>key1 == key2</code>,
	 * 	1 if <code>key1 > key2</code>.
	 * @returns zero for success, non-zero to indicate an error.
	 *
	 * @snippet ex_all.c Implement WT_COLLATOR
	 *
	 * @snippet ex_extending.c case insensitive comparator
	 *
	 * @snippet ex_extending.c n character comparator
	 */
	int (*compare)(WT_COLLATOR *collator, WT_SESSION *session,
	    const WT_ITEM *key1, const WT_ITEM *key2, int *cmp);

	/*!
	 * If non-NULL, this callback is called to customize the collator
	 * for each data source.  If the callback returns a non-NULL
	 * collator, that instance is used instead of this one for all
	 * comparisons.
	 */
	int (*customize)(WT_COLLATOR *collator, WT_SESSION *session,
	    const char *uri, WT_CONFIG_ITEM *passcfg, WT_COLLATOR **customp);

	/*!
	 * If non-NULL a callback performed when the data source is closed
	 * for customized extractors otherwise when the database is closed.
	 *
	 * The WT_COLLATOR::terminate callback is intended to allow cleanup;
	 * the handle will not be subsequently accessed by WiredTiger.
	 */
	int (*terminate)(WT_COLLATOR *collator, WT_SESSION *session);
};

/*!
 * The interface implemented by applications to provide custom compression.
 *
 * Compressors must implement the WT_COMPRESSOR interface: the
 * WT_COMPRESSOR::compress and WT_COMPRESSOR::decompress callbacks must be
 * specified, and WT_COMPRESSOR::pre_size is optional.  To build your own
 * compressor, use one of the compressors in \c ext/compressors as a template:
 * \c ext/nop_compress is a simple compressor that passes through data
 * unchanged, and is a reasonable starting point.
 *
 * Applications register their implementation with WiredTiger by calling
 * WT_CONNECTION::add_compressor.
 *
 * @snippet nop_compress.c WT_COMPRESSOR initialization structure
 * @snippet nop_compress.c WT_COMPRESSOR initialization function
 */
struct __wt_compressor {
	/*!
	 * Callback to compress a chunk of data.
	 *
	 * WT_COMPRESSOR::compress takes a source buffer and a destination
	 * buffer, by default of the same size.  If the callback can compress
	 * the buffer to a smaller size in the destination, it does so, sets
	 * the \c compression_failed return to 0 and returns 0.  If compression
	 * does not produce a smaller result, the callback sets the
	 * \c compression_failed return to 1 and returns 0. If another
	 * error occurs, it returns an errno or WiredTiger error code.
	 *
	 * On entry, \c src will point to memory, with the length of the memory
	 * in \c src_len.  After successful completion, the callback should
	 * return \c 0 and set \c result_lenp to the number of bytes required
	 * for the compressed representation.
	 *
	 * On entry, \c dst points to the destination buffer with a length
	 * of \c dst_len.  If the WT_COMPRESSOR::pre_size method is specified,
	 * the destination buffer will be at least the size returned by that
	 * method; otherwise, the destination buffer will be at least as large
	 * as the length of the data to compress.
	 *
	 * If compression would not shrink the data or the \c dst buffer is not
	 * large enough to hold the compressed data, the callback should set
	 * \c compression_failed to a non-zero value and return 0.
	 *
	 * @param[in] src the data to compress
	 * @param[in] src_len the length of the data to compress
	 * @param[in] dst the destination buffer
	 * @param[in] dst_len the length of the destination buffer
	 * @param[out] result_lenp the length of the compressed data
	 * @param[out] compression_failed non-zero if compression did not
	 * decrease the length of the data (compression may not have completed)
	 * @returns zero for success, non-zero to indicate an error.
	 *
	 * @snippet nop_compress.c WT_COMPRESSOR compress
	 */
	int (*compress)(WT_COMPRESSOR *compressor, WT_SESSION *session,
	    uint8_t *src, size_t src_len,
	    uint8_t *dst, size_t dst_len,
	    size_t *result_lenp, int *compression_failed);

	/*!
	 * Callback to decompress a chunk of data.
	 *
	 * WT_COMPRESSOR::decompress takes a source buffer and a destination
	 * buffer.  The contents are switched from \c compress: the
	 * source buffer is the compressed value, and the destination buffer is
	 * sized to be the original size.  If the callback successfully
	 * decompresses the source buffer to the destination buffer, it returns
	 * 0.  If an error occurs, it returns an errno or WiredTiger error code.
	 * The source buffer that WT_COMPRESSOR::decompress takes may have a
	 * size that is rounded up from the size originally produced by
	 * WT_COMPRESSOR::compress, with the remainder of the buffer set to
	 * zeroes. Most compressors do not care about this difference if the
	 * size to be decompressed can be implicitly discovered from the
	 * compressed data.  If your compressor cares, you may need to allocate
	 * space for, and store, the actual size in the compressed buffer.  See
	 * the source code for the included snappy compressor for an example.
	 *
	 * On entry, \c src will point to memory, with the length of the memory
	 * in \c src_len.  After successful completion, the callback should
	 * return \c 0 and set \c result_lenp to the number of bytes required
	 * for the decompressed representation.
	 *
	 * If the \c dst buffer is not big enough to hold the decompressed
	 * data, the callback should return an error.
	 *
	 * @param[in] src the data to decompress
	 * @param[in] src_len the length of the data to decompress
	 * @param[in] dst the destination buffer
	 * @param[in] dst_len the length of the destination buffer
	 * @param[out] result_lenp the length of the decompressed data
	 * @returns zero for success, non-zero to indicate an error.
	 *
	 * @snippet nop_compress.c WT_COMPRESSOR decompress
	 */
	int (*decompress)(WT_COMPRESSOR *compressor, WT_SESSION *session,
	    uint8_t *src, size_t src_len,
	    uint8_t *dst, size_t dst_len,
	    size_t *result_lenp);

	/*!
	 * Callback to size a destination buffer for compression
	 *
	 * WT_COMPRESSOR::pre_size is an optional callback that, given the
	 * source buffer and size, produces the size of the destination buffer
	 * to be given to WT_COMPRESSOR::compress.  This is useful for
	 * compressors that assume that the output buffer is sized for the
	 * worst case and thus no overrun checks are made.  If your compressor
	 * works like this, WT_COMPRESSOR::pre_size will need to be defined.
	 * See the source code for the snappy compressor for an example.
	 * However, if your compressor detects and avoids overruns against its
	 * target buffer, you will not need to define WT_COMPRESSOR::pre_size.
	 * When WT_COMPRESSOR::pre_size is set to NULL, the destination buffer
	 * is sized the same as the source buffer.  This is always sufficient,
	 * since a compression result that is larger than the source buffer is
	 * discarded by WiredTiger.
	 *
	 * If not NULL, this callback is called before each call to
	 * WT_COMPRESSOR::compress to determine the size of the destination
	 * buffer to provide.  If the callback is NULL, the destination
	 * buffer will be the same size as the source buffer.
	 *
	 * The callback should set \c result_lenp to a suitable buffer size
	 * for compression, typically the maximum length required by
	 * WT_COMPRESSOR::compress.
	 *
	 * This callback function is for compressors that require an output
	 * buffer larger than the source buffer (for example, that do not
	 * check for buffer overflow during compression).
	 *
	 * @param[in] src the data to compress
	 * @param[in] src_len the length of the data to compress
	 * @param[out] result_lenp the required destination buffer size
	 * @returns zero for success, non-zero to indicate an error.
	 *
	 * @snippet nop_compress.c WT_COMPRESSOR presize
	 */
	int (*pre_size)(WT_COMPRESSOR *compressor, WT_SESSION *session,
	    uint8_t *src, size_t src_len, size_t *result_lenp);

	/*!
	 * If non-NULL, a callback performed when the database is closed.
	 *
	 * The WT_COMPRESSOR::terminate callback is intended to allow cleanup;
	 * the handle will not be subsequently accessed by WiredTiger.
	 *
	 * @snippet nop_compress.c WT_COMPRESSOR terminate
	 */
	int (*terminate)(WT_COMPRESSOR *compressor, WT_SESSION *session);
};

/*!
 * Applications can extend WiredTiger by providing new implementations of the
 * WT_DATA_SOURCE class.  Each data source supports a different URI scheme for
 * data sources to WT_SESSION::create, WT_SESSION::open_cursor and related
 * methods.  See @ref custom_data_sources for more information.
 *
 * <b>Thread safety:</b> WiredTiger may invoke methods on the WT_DATA_SOURCE
 * interface from multiple threads concurrently.  It is the responsibility of
 * the implementation to protect any shared data.
 *
 * Applications register their implementation with WiredTiger by calling
 * WT_CONNECTION::add_data_source.
 *
 * @snippet ex_data_source.c WT_DATA_SOURCE register
 */
struct __wt_data_source {
	/*!
	 * Callback to alter an object.
	 *
	 * @snippet ex_data_source.c WT_DATA_SOURCE alter
	 */
	int (*alter)(WT_DATA_SOURCE *dsrc, WT_SESSION *session,
	    const char *uri, WT_CONFIG_ARG *config);

	/*!
	 * Callback to create a new object.
	 *
	 * @snippet ex_data_source.c WT_DATA_SOURCE create
	 */
	int (*create)(WT_DATA_SOURCE *dsrc, WT_SESSION *session,
	    const char *uri, WT_CONFIG_ARG *config);

	/*!
	 * Callback to compact an object.
	 *
	 * @snippet ex_data_source.c WT_DATA_SOURCE compact
	 */
	int (*compact)(WT_DATA_SOURCE *dsrc, WT_SESSION *session,
	    const char *uri, WT_CONFIG_ARG *config);

	/*!
	 * Callback to drop an object.
	 *
	 * @snippet ex_data_source.c WT_DATA_SOURCE drop
	 */
	int (*drop)(WT_DATA_SOURCE *dsrc, WT_SESSION *session,
	    const char *uri, WT_CONFIG_ARG *config);

	/*!
	 * Callback to initialize a cursor.
	 *
	 * @snippet ex_data_source.c WT_DATA_SOURCE open_cursor
	 */
	int (*open_cursor)(WT_DATA_SOURCE *dsrc, WT_SESSION *session,
	    const char *uri, WT_CONFIG_ARG *config, WT_CURSOR **new_cursor);

	/*!
	 * Callback to rename an object.
	 *
	 * @snippet ex_data_source.c WT_DATA_SOURCE rename
	 */
	int (*rename)(WT_DATA_SOURCE *dsrc, WT_SESSION *session,
	    const char *uri, const char *newuri, WT_CONFIG_ARG *config);

	/*!
	 * Callback to salvage an object.
	 *
	 * @snippet ex_data_source.c WT_DATA_SOURCE salvage
	 */
	int (*salvage)(WT_DATA_SOURCE *dsrc, WT_SESSION *session,
	    const char *uri, WT_CONFIG_ARG *config);

	/*!
	 * Callback to get the size of an object.
	 *
	 * @snippet ex_data_source.c WT_DATA_SOURCE size
	 */
	int (*size)(WT_DATA_SOURCE *dsrc, WT_SESSION *session,
	    const char *uri, wt_off_t *size);

	/*!
	 * Callback to truncate an object.
	 *
	 * @snippet ex_data_source.c WT_DATA_SOURCE truncate
	 */
	int (*truncate)(WT_DATA_SOURCE *dsrc, WT_SESSION *session,
	    const char *uri, WT_CONFIG_ARG *config);

	/*!
	 * Callback to truncate a range of an object.
	 *
	 * @snippet ex_data_source.c WT_DATA_SOURCE range truncate
	 */
	int (*range_truncate)(WT_DATA_SOURCE *dsrc, WT_SESSION *session,
	    WT_CURSOR *start, WT_CURSOR *stop);

	/*!
	 * Callback to verify an object.
	 *
	 * @snippet ex_data_source.c WT_DATA_SOURCE verify
	 */
	int (*verify)(WT_DATA_SOURCE *dsrc, WT_SESSION *session,
	    const char *uri, WT_CONFIG_ARG *config);

	/*!
	 * Callback to checkpoint the database.
	 *
	 * @snippet ex_data_source.c WT_DATA_SOURCE checkpoint
	 */
	int (*checkpoint)(
	    WT_DATA_SOURCE *dsrc, WT_SESSION *session, WT_CONFIG_ARG *config);

	/*!
	 * If non-NULL, a callback performed when the database is closed.
	 *
	 * The WT_DATA_SOURCE::terminate callback is intended to allow cleanup;
	 * the handle will not be subsequently accessed by WiredTiger.
	 *
	 * @snippet ex_data_source.c WT_DATA_SOURCE terminate
	 */
	int (*terminate)(WT_DATA_SOURCE *dsrc, WT_SESSION *session);

	/*!
	 * If non-NULL, a callback performed before an LSM merge.
	 *
	 * @param[in] source a cursor configured with the data being merged
	 * @param[in] dest a cursor on the new object being filled by the merge
	 *
	 * @snippet ex_data_source.c WT_DATA_SOURCE lsm_pre_merge
	 */
	int (*lsm_pre_merge)(
	    WT_DATA_SOURCE *dsrc, WT_CURSOR *source, WT_CURSOR *dest);
};

/*!
 * The interface implemented by applications to provide custom encryption.
 *
 * Encryptors must implement the WT_ENCRYPTOR interface: the WT_ENCRYPTOR::encrypt,
 * WT_ENCRYPTOR::decrypt and WT_ENCRYPTOR::sizing callbacks must be specified,
 * WT_ENCRYPTOR::customize and WT_ENCRYPTOR::terminate are optional.  To build your own
 * encryptor, use one of the encryptors in \c ext/encryptors as a template: \c
 * ext/encryptors/sodium_encrypt uses the open-source libsodium cryptographic library, and
 * \c ext/encryptors/nop_encrypt is a simple template that passes through data unchanged,
 * and is a reasonable starting point.  \c ext/encryptors/rotn_encrypt is an encryptor
 * implementing a simple (insecure) rotation cipher meant for testing.  See @ref
 * encryption "the encryptors page" for further information.
 *
 * Applications register their implementation with WiredTiger by calling
 * WT_CONNECTION::add_encryptor.
 *
 * @snippet nop_encrypt.c WT_ENCRYPTOR initialization structure
 * @snippet nop_encrypt.c WT_ENCRYPTOR initialization function
 */
struct __wt_encryptor {
	/*!
	 * Callback to encrypt a chunk of data.
	 *
	 * WT_ENCRYPTOR::encrypt takes a source buffer and a destination buffer. The
	 * callback encrypts the source buffer (plain text) into the destination buffer.
	 *
	 * On entry, \c src will point to a block of memory to encrypt, with the length of
	 * the block in \c src_len.
	 *
	 * On entry, \c dst points to the destination buffer with a length of \c dst_len.
	 * The destination buffer will be at least src_len plus the size returned by that
	 * WT_ENCRYPT::sizing.
	 *
	 * After successful completion, the callback should return \c 0 and set \c
	 * result_lenp to the number of bytes required for the encrypted representation,
	 * which should be less than or equal to \c dst_len.
	 *
	 * This callback cannot be NULL.
	 *
	 * @param[in] src the data to encrypt
	 * @param[in] src_len the length of the data to encrypt
	 * @param[in] dst the destination buffer
	 * @param[in] dst_len the length of the destination buffer
	 * @param[out] result_lenp the length of the encrypted data
	 * @returns zero for success, non-zero to indicate an error.
	 *
	 * @snippet nop_encrypt.c WT_ENCRYPTOR encrypt
	 */
	int (*encrypt)(WT_ENCRYPTOR *encryptor, WT_SESSION *session,
	    uint8_t *src, size_t src_len,
	    uint8_t *dst, size_t dst_len,
	    size_t *result_lenp);

	/*!
	 * Callback to decrypt a chunk of data.
	 *
	 * WT_ENCRYPTOR::decrypt takes a source buffer and a destination buffer. The
	 * contents are switched from \c encrypt: the source buffer is the encrypted
	 * value, and the destination buffer is sized to be the original size of the
	 * decrypted data. If the callback successfully decrypts the source buffer to the
	 * destination buffer, it returns 0. If an error occurs, it returns an errno or
	 * WiredTiger error code.
	 *
	 * On entry, \c src will point to memory, with the length of the memory in \c
	 * src_len. After successful completion, the callback should return \c 0 and set
	 * \c result_lenp to the number of bytes required for the decrypted
	 * representation.
	 *
	 * If the \c dst buffer is not big enough to hold the decrypted data, the callback
	 * should return an error.
	 *
	 * This callback cannot be NULL.
	 *
	 * @param[in] src the data to decrypt
	 * @param[in] src_len the length of the data to decrypt
	 * @param[in] dst the destination buffer
	 * @param[in] dst_len the length of the destination buffer
	 * @param[out] result_lenp the length of the decrypted data
	 * @returns zero for success, non-zero to indicate an error.
	 *
	 * @snippet nop_encrypt.c WT_ENCRYPTOR decrypt
	 */
	int (*decrypt)(WT_ENCRYPTOR *encryptor, WT_SESSION *session,
	    uint8_t *src, size_t src_len,
	    uint8_t *dst, size_t dst_len,
	    size_t *result_lenp);

	/*!
	 * Callback to size a destination buffer for encryption.
	 *
	 * WT_ENCRYPTOR::sizing is an callback that returns the number of additional bytes
	 * that is needed when encrypting a data block. This is always necessary, since
	 * encryptors should always generate some sort of cryptographic checksum as well
	 * as the ciphertext. Without such a call, WiredTiger would have no way to know
	 * the worst case for the encrypted buffer size.
	 *
	 * The WiredTiger encryption infrastructure assumes that buffer sizing is not
	 * dependent on the number of bytes of input, that there is a one-to-one
	 * relationship in number of bytes needed between input and output. This means
	 * that if the encryption uses a block cipher in such a way that the input size
	 * needs to be padded to the cipher block size, the sizing method should return
	 * the worst case to ensure enough space is available.
	 *
	 * This callback cannot be NULL.
	 *
	 * The callback should set \c expansion_constantp to the additional number of
	 * bytes needed.
	 *
	 * @param[out] expansion_constantp the additional number of bytes needed when
	 *    encrypting.
	 * @returns zero for success, non-zero to indicate an error.
	 *
	 * @snippet nop_encrypt.c WT_ENCRYPTOR sizing
	 */
	int (*sizing)(WT_ENCRYPTOR *encryptor, WT_SESSION *session,
	    size_t *expansion_constantp);

	/*!
	 * If non-NULL, this callback is called to load keys into the encryptor. (That
	 * is, "customize" it for a given key.) The customize function is called whenever
	 * a new keyid is used for the first time with this encryptor, whether it be in
	 * the ::wiredtiger_open call or the WT_SESSION::create call. This should create a
	 * new encryptor instance and insert the requested key in it.
	 *
	 * The key may be specified either via \c keyid or \c secretkey in the \c
	 * encrypt_config parameter. In the former case, the encryptor should look up the
	 * requested key ID with whatever key management service is in use and install it
	 * in the new encryptor. In the latter case, the encryptor should save the
	 * provided secret key (or some transformation of it) in the new
	 * encryptor. Further encryption with the same \c keyid will use this new
	 * encryptor instance. (In the case of \c secretkey, only one key can be
	 * configured, for the system encryption, and the new encryptor will be used for
	 * all encryption involving it.) See @ref encryption for more information.
	 *
	 * This callback may return NULL as the new encryptor, in which case the original
	 * encryptor will be used for further operations on the selected key. Unless this
	 * happens, the original encryptor structure created during extension
	 * initialization will never be used for encryption or decryption.
	 *
	 * This callback may itself be NULL, in which case it is not called, but in that
	 * case there is no way to configure a key. This may be suitable for an
	 * environment where a key management service returns a single key under a
	 * well-known name that can be compiled in, but in a more general environment is
	 * not a useful approach. One should of course never compile in actual keys!
	 *
	 * @param[in] encrypt_config the "encryption" portion of the configuration from
	 *    the wiredtiger_open or WT_SESSION::create call, containing the \c keyid or
	 *    \c secretkey setting.
	 * @param[out] customp the new modified encryptor, or NULL.
	 * @returns zero for success, non-zero to indicate an error.
	 */
	int (*customize)(WT_ENCRYPTOR *encryptor, WT_SESSION *session,
	    WT_CONFIG_ARG *encrypt_config, WT_ENCRYPTOR **customp);

	/*!
	 * If non-NULL, a callback performed when the database is closed. It is called for
	 * each encryptor that was added using WT_CONNECTION::add_encryptor or returned by
	 * the WT_ENCRYPTOR::customize callback.
	 *
	 * The WT_ENCRYPTOR::terminate callback is intended to allow cleanup; the handle
	 * will not be subsequently accessed by WiredTiger.
	 *
	 * @snippet nop_encrypt.c WT_ENCRYPTOR terminate
	 */
	int (*terminate)(WT_ENCRYPTOR *encryptor, WT_SESSION *session);
};

/*!
 * The interface implemented by applications to provide custom extraction of
 * index keys or column group values.
 *
 * Applications register implementations with WiredTiger by calling
 * WT_CONNECTION::add_extractor.  See @ref custom_extractors for more
 * information.
 *
 * @snippet ex_all.c WT_EXTRACTOR register
 */
struct __wt_extractor {
	/*!
	 * Callback to extract a value for an index or column group.
	 *
	 * @errors
	 *
	 * @snippet ex_all.c WT_EXTRACTOR
	 *
	 * @param extractor the WT_EXTRACTOR implementation
	 * @param session the current WiredTiger session
	 * @param key the table key in raw format, see @ref cursor_raw for
	 *	details
	 * @param value the table value in raw format, see @ref cursor_raw for
	 *	details
	 * @param[out] result_cursor the method should call WT_CURSOR::set_key
	 *	and WT_CURSOR::insert on this cursor to return a key.  The \c
	 *	key_format of the cursor will match that passed to
	 *	WT_SESSION::create for the index.  Multiple index keys can be
	 *	created for each record by calling WT_CURSOR::insert multiple
	 *	times.
	 */
	int (*extract)(WT_EXTRACTOR *extractor, WT_SESSION *session,
	    const WT_ITEM *key, const WT_ITEM *value,
	    WT_CURSOR *result_cursor);

	/*!
	 * If non-NULL, this callback is called to customize the extractor for
	 * each index.  If the callback returns a non-NULL extractor, that
	 * instance is used instead of this one for all comparisons.
	 */
	int (*customize)(WT_EXTRACTOR *extractor, WT_SESSION *session,
	    const char *uri, WT_CONFIG_ITEM *appcfg, WT_EXTRACTOR **customp);

	/*!
	 * If non-NULL a callback performed when the index or column group
	 * is closed for customized extractors otherwise when the database
	 * is closed.
	 *
	 * The WT_EXTRACTOR::terminate callback is intended to allow cleanup;
	 * the handle will not be subsequently accessed by WiredTiger.
	 */
	int (*terminate)(WT_EXTRACTOR *extractor, WT_SESSION *session);
};

/*! WT_FILE_SYSTEM::open_file file types */
typedef enum {
	WT_FS_OPEN_FILE_TYPE_CHECKPOINT,/*!< open a data file checkpoint */
	WT_FS_OPEN_FILE_TYPE_DATA,	/*!< open a data file */
	WT_FS_OPEN_FILE_TYPE_DIRECTORY,	/*!< open a directory */
	WT_FS_OPEN_FILE_TYPE_LOG,	/*!< open a log file */
	WT_FS_OPEN_FILE_TYPE_REGULAR	/*!< open a regular file */
} WT_FS_OPEN_FILE_TYPE;

#ifdef DOXYGEN
/*! WT_FILE_SYSTEM::open_file flags: random access pattern */
#define	WT_FS_OPEN_ACCESS_RAND	0x0
/*! WT_FILE_SYSTEM::open_file flags: sequential access pattern */
#define	WT_FS_OPEN_ACCESS_SEQ	0x0
/*! WT_FILE_SYSTEM::open_file flags: create if does not exist */
#define	WT_FS_OPEN_CREATE	0x0
/*! WT_FILE_SYSTEM::open_file flags: direct I/O requested */
#define	WT_FS_OPEN_DIRECTIO	0x0
/*! WT_FILE_SYSTEM::open_file flags: file creation must be durable */
#define	WT_FS_OPEN_DURABLE	0x0
/*!
 * WT_FILE_SYSTEM::open_file flags: return EBUSY if exclusive use not available
 */
#define	WT_FS_OPEN_EXCLUSIVE	0x0
/*! WT_FILE_SYSTEM::open_file flags: open is read-only */
#define	WT_FS_OPEN_READONLY	0x0

/*!
 * WT_FILE_SYSTEM::remove or WT_FILE_SYSTEM::rename flags: the remove or rename
 * operation must be durable
 */
#define	WT_FS_DURABLE		0x0
#else
/* AUTOMATIC FLAG VALUE GENERATION START 0 */
#define	WT_FS_OPEN_ACCESS_RAND	0x01u
#define	WT_FS_OPEN_ACCESS_SEQ	0x02u
#define	WT_FS_OPEN_CREATE	0x04u
#define	WT_FS_OPEN_DIRECTIO	0x08u
#define	WT_FS_OPEN_DURABLE	0x10u
#define	WT_FS_OPEN_EXCLUSIVE	0x20u
#define	WT_FS_OPEN_FIXED	0x40u	/* Path not home relative (internal) */
#define	WT_FS_OPEN_READONLY	0x80u
/* AUTOMATIC FLAG VALUE GENERATION STOP 32 */

/* AUTOMATIC FLAG VALUE GENERATION START 0 */
#define	WT_FS_DURABLE		0x1u
/* AUTOMATIC FLAG VALUE GENERATION STOP 32 */
#endif

/*!
 * The interface implemented by applications to provide a custom file system
 * implementation.
 *
 * <b>Thread safety:</b> WiredTiger may invoke methods on the WT_FILE_SYSTEM
 * interface from multiple threads concurrently. It is the responsibility of
 * the implementation to protect any shared data.
 *
 * Applications register implementations with WiredTiger by calling
 * WT_CONNECTION::set_file_system.  See @ref custom_file_systems for more
 * information.
 *
 * @snippet ex_file_system.c WT_FILE_SYSTEM register
 */
struct __wt_file_system {
	/*!
	 * Return a list of file names for the named directory.
	 *
	 * @errors
	 *
	 * @param file_system the WT_FILE_SYSTEM
	 * @param session the current WiredTiger session
	 * @param directory the name of the directory
	 * @param prefix if not NULL, only files with names matching the prefix
	 *    are returned
	 * @param[out] dirlist the method returns an allocated array of
	 *    individually allocated strings, one for each entry in the
	 *    directory.
	 * @param[out] countp the number of entries returned
	 */
	int (*fs_directory_list)(WT_FILE_SYSTEM *file_system,
	    WT_SESSION *session, const char *directory, const char *prefix,
	    char ***dirlist, uint32_t *countp);

#if !defined(DOXYGEN)
	/*
	 * Return a single file name for the named directory.
	 */
	int (*fs_directory_list_single)(WT_FILE_SYSTEM *file_system,
	    WT_SESSION *session, const char *directory, const char *prefix,
	    char ***dirlist, uint32_t *countp);
#endif

	/*!
	 * Free memory allocated by WT_FILE_SYSTEM::directory_list.
	 *
	 * @errors
	 *
	 * @param file_system the WT_FILE_SYSTEM
	 * @param session the current WiredTiger session
	 * @param dirlist array returned by WT_FILE_SYSTEM::directory_list
	 * @param count count returned by WT_FILE_SYSTEM::directory_list
	 */
	int (*fs_directory_list_free)(WT_FILE_SYSTEM *file_system,
	    WT_SESSION *session, char **dirlist, uint32_t count);

	/*!
	 * Return if the named file system object exists.
	 *
	 * @errors
	 *
	 * @param file_system the WT_FILE_SYSTEM
	 * @param session the current WiredTiger session
	 * @param name the name of the file
	 * @param[out] existp If the named file system object exists
	 */
	int (*fs_exist)(WT_FILE_SYSTEM *file_system,
	    WT_SESSION *session, const char *name, bool *existp);

	/*!
	 * Open a handle for a named file system object
	 *
	 * The method should return ENOENT if the file is not being created and
	 * does not exist.
	 *
	 * The method should return EACCES if the file cannot be opened in the
	 * requested mode (for example, a file opened for writing in a readonly
	 * file system).
	 *
	 * The method should return EBUSY if ::WT_FS_OPEN_EXCLUSIVE is set and
	 * the file is in use.
	 *
	 * @errors
	 *
	 * @param file_system the WT_FILE_SYSTEM
	 * @param session the current WiredTiger session
	 * @param name the name of the file system object
	 * @param file_type the type of the file
	 *    The file type is provided to allow optimization for different file
	 *    access patterns.
	 * @param flags flags indicating how to open the file, one or more of
	 *    ::WT_FS_OPEN_CREATE, ::WT_FS_OPEN_DIRECTIO, ::WT_FS_OPEN_DURABLE,
	 *    ::WT_FS_OPEN_EXCLUSIVE or ::WT_FS_OPEN_READONLY.
	 * @param[out] file_handlep the handle to the newly opened file. File
	 *    system implementations must allocate memory for the handle and
	 *    the WT_FILE_HANDLE::name field, and fill in the WT_FILE_HANDLE::
	 *    fields. Applications wanting to associate private information
	 *    with the WT_FILE_HANDLE:: structure should declare and allocate
	 *    their own structure as a superset of a WT_FILE_HANDLE:: structure.
	 */
	int (*fs_open_file)(WT_FILE_SYSTEM *file_system, WT_SESSION *session,
	    const char *name, WT_FS_OPEN_FILE_TYPE file_type, uint32_t flags,
	    WT_FILE_HANDLE **file_handlep);

	/*!
	 * Remove a named file system object
	 *
	 * This method is not required for readonly file systems and should be
	 * set to NULL when not required by the file system.
	 *
	 * @errors
	 *
	 * @param file_system the WT_FILE_SYSTEM
	 * @param session the current WiredTiger session
	 * @param name the name of the file system object
	 * @param flags 0 or ::WT_FS_DURABLE
	 */
	int (*fs_remove)(WT_FILE_SYSTEM *file_system,
	    WT_SESSION *session, const char *name, uint32_t flags);

	/*!
	 * Rename a named file system object
	 *
	 * This method is not required for readonly file systems and should be
	 * set to NULL when not required by the file system.
	 *
	 * @errors
	 *
	 * @param file_system the WT_FILE_SYSTEM
	 * @param session the current WiredTiger session
	 * @param from the original name of the object
	 * @param to the new name for the object
	 * @param flags 0 or ::WT_FS_DURABLE
	 */
	int (*fs_rename)(WT_FILE_SYSTEM *file_system, WT_SESSION *session,
	    const char *from, const char *to, uint32_t flags);

	/*!
	 * Return the size of a named file system object
	 *
	 * @errors
	 *
	 * @param file_system the WT_FILE_SYSTEM
	 * @param session the current WiredTiger session
	 * @param name the name of the file system object
	 * @param[out] sizep the size of the file system entry
	 */
	int (*fs_size)(WT_FILE_SYSTEM *file_system,
	    WT_SESSION *session, const char *name, wt_off_t *sizep);

	/*!
	 * A callback performed when the file system is closed and will no
	 * longer be accessed by the WiredTiger database.
	 *
	 * This method is not required and should be set to NULL when not
	 * required by the file system.
	 *
	 * The WT_FILE_SYSTEM::terminate callback is intended to allow cleanup;
	 * the handle will not be subsequently accessed by WiredTiger.
	 */
	int (*terminate)(WT_FILE_SYSTEM *file_system, WT_SESSION *session);
};

/*! WT_FILE_HANDLE::fadvise flags: no longer need */
#define	WT_FILE_HANDLE_DONTNEED	1
/*! WT_FILE_HANDLE::fadvise flags: will need */
#define	WT_FILE_HANDLE_WILLNEED	2

/*!
 * A file handle implementation returned by WT_FILE_SYSTEM::fs_open_file.
 *
 * <b>Thread safety:</b> Unless explicitly stated otherwise, WiredTiger may
 * invoke methods on the WT_FILE_HANDLE interface from multiple threads
 * concurrently. It is the responsibility of the implementation to protect
 * any shared data.
 *
 * See @ref custom_file_systems for more information.
 */
struct __wt_file_handle {
	/*!
	 * The enclosing file system, set by WT_FILE_SYSTEM::fs_open_file.
	 */
	WT_FILE_SYSTEM *file_system;

	/*!
	 * The name of the file, set by WT_FILE_SYSTEM::fs_open_file.
	 */
	char *name;

	/*!
	 * Close a file handle. The handle will not be further accessed by
	 * WiredTiger.
	 *
	 * @errors
	 *
	 * @param file_handle the WT_FILE_HANDLE
	 * @param session the current WiredTiger session
	 */
	int (*close)(WT_FILE_HANDLE *file_handle, WT_SESSION *session);

	/*!
	 * Indicate expected future use of file ranges, based on the POSIX
	 * 1003.1 standard fadvise.
	 *
	 * This method is not required, and should be set to NULL when not
	 * supported by the file.
	 *
	 * @errors
	 *
	 * @param file_handle the WT_FILE_HANDLE
	 * @param session the current WiredTiger session
	 * @param offset the file offset
	 * @param len the size of the advisory
	 * @param advice one of ::WT_FILE_HANDLE_WILLNEED or
	 *    ::WT_FILE_HANDLE_DONTNEED.
	 */
	int (*fh_advise)(WT_FILE_HANDLE *file_handle,
	    WT_SESSION *session, wt_off_t offset, wt_off_t len, int advice);

	/*!
	 * Extend the file.
	 *
	 * This method is not required, and should be set to NULL when not
	 * supported by the file.
	 *
	 * Any allocated disk space must read as 0 bytes, and no existing file
	 * data may change. Allocating all necessary underlying storage (not
	 * changing just the file's metadata), is likely to result in increased
	 * performance.
	 *
	 * This method is not called by multiple threads concurrently (on the
	 * same file handle). If the file handle's extension method supports
	 * concurrent calls, set the WT_FILE_HANDLE::fh_extend_nolock method
	 * instead. See @ref custom_file_systems for more information.
	 *
	 * @errors
	 *
	 * @param file_handle the WT_FILE_HANDLE
	 * @param session the current WiredTiger session
	 * @param offset desired file size after extension
	 */
	int (*fh_extend)(
	    WT_FILE_HANDLE *file_handle, WT_SESSION *session, wt_off_t offset);

	/*!
	 * Extend the file.
	 *
	 * This method is not required, and should be set to NULL when not
	 * supported by the file.
	 *
	 * Any allocated disk space must read as 0 bytes, and no existing file
	 * data may change. Allocating all necessary underlying storage (not
	 * only changing the file's metadata), is likely to result in increased
	 * performance.
	 *
	 * This method may be called by multiple threads concurrently (on the
	 * same file handle). If the file handle's extension method does not
	 * support concurrent calls, set the WT_FILE_HANDLE::fh_extend method
	 * instead. See @ref custom_file_systems for more information.
	 *
	 * @errors
	 *
	 * @param file_handle the WT_FILE_HANDLE
	 * @param session the current WiredTiger session
	 * @param offset desired file size after extension
	 */
	int (*fh_extend_nolock)(
	    WT_FILE_HANDLE *file_handle, WT_SESSION *session, wt_off_t offset);

	/*!
	 * Lock/unlock a file from the perspective of other processes running
	 * in the system, where necessary.
	 *
	 * @errors
	 *
	 * @param file_handle the WT_FILE_HANDLE
	 * @param session the current WiredTiger session
	 * @param lock whether to lock or unlock
	 */
	int (*fh_lock)(
	    WT_FILE_HANDLE *file_handle, WT_SESSION *session, bool lock);

	/*!
	 * Map a file into memory, based on the POSIX 1003.1 standard mmap.
	 *
	 * This method is not required, and should be set to NULL when not
	 * supported by the file.
	 *
	 * @errors
	 *
	 * @param file_handle the WT_FILE_HANDLE
	 * @param session the current WiredTiger session
	 * @param[out] mapped_regionp a reference to a memory location into
	 *    which should be stored a pointer to the start of the mapped region
	 * @param[out] lengthp a reference to a memory location into which
	 *    should be stored the length of the region
	 * @param[out] mapped_cookiep a reference to a memory location into
	 *    which can be optionally stored a pointer to an opaque cookie
	 *    which is subsequently passed to WT_FILE_HANDLE::unmap.
	 */
	int (*fh_map)(WT_FILE_HANDLE *file_handle, WT_SESSION *session,
	    void **mapped_regionp, size_t *lengthp, void **mapped_cookiep);

	/*!
	 * Unmap part of a memory mapped file, based on the POSIX 1003.1
	 * standard madvise.
	 *
	 * This method is not required, and should be set to NULL when not
	 * supported by the file.
	 *
	 * @errors
	 *
	 * @param file_handle the WT_FILE_HANDLE
	 * @param session the current WiredTiger session
	 * @param map a location in the mapped region unlikely to be used in the
	 *    near future
	 * @param length the length of the mapped region to discard
	 * @param mapped_cookie any cookie set by the WT_FILE_HANDLE::map method
	 */
	int (*fh_map_discard)(WT_FILE_HANDLE *file_handle,
	    WT_SESSION *session, void *map, size_t length, void *mapped_cookie);

	/*!
	 * Preload part of a memory mapped file, based on the POSIX 1003.1
	 * standard madvise.
	 *
	 * This method is not required, and should be set to NULL when not
	 * supported by the file.
	 *
	 * @errors
	 *
	 * @param file_handle the WT_FILE_HANDLE
	 * @param session the current WiredTiger session
	 * @param map a location in the mapped region likely to be used in the
	 *    near future
	 * @param length the size of the mapped region to preload
	 * @param mapped_cookie any cookie set by the WT_FILE_HANDLE::map method
	 */
	int (*fh_map_preload)(WT_FILE_HANDLE *file_handle, WT_SESSION *session,
	    const void *map, size_t length, void *mapped_cookie);

	/*!
	 * Unmap a memory mapped file, based on the POSIX 1003.1 standard
	 * munmap.
	 *
	 * This method is only required if a valid implementation of map is
	 * provided by the file, and should be set to NULL otherwise.
	 *
	 * @errors
	 *
	 * @param file_handle the WT_FILE_HANDLE
	 * @param session the current WiredTiger session
	 * @param mapped_region a pointer to the start of the mapped region
	 * @param length the length of the mapped region
	 * @param mapped_cookie any cookie set by the WT_FILE_HANDLE::map method
	 */
	int (*fh_unmap)(WT_FILE_HANDLE *file_handle, WT_SESSION *session,
	    void *mapped_region, size_t length, void *mapped_cookie);

	/*!
	 * Read from a file, based on the POSIX 1003.1 standard pread.
	 *
	 * @errors
	 *
	 * @param file_handle the WT_FILE_HANDLE
	 * @param session the current WiredTiger session
	 * @param offset the offset in the file to start reading from
	 * @param len the amount to read
	 * @param[out] buf buffer to hold the content read from file
	 */
	int (*fh_read)(WT_FILE_HANDLE *file_handle,
	    WT_SESSION *session, wt_off_t offset, size_t len, void *buf);

	/*!
	 * Return the size of a file.
	 *
	 * @errors
	 *
	 * @param file_handle the WT_FILE_HANDLE
	 * @param session the current WiredTiger session
	 * @param sizep the size of the file
	 */
	int (*fh_size)(
	    WT_FILE_HANDLE *file_handle, WT_SESSION *session, wt_off_t *sizep);

	/*!
	 * Make outstanding file writes durable and do not return until writes
	 * are complete.
	 *
	 * This method is not required for read-only files, and should be set
	 * to NULL when not supported by the file.
	 *
	 * @errors
	 *
	 * @param file_handle the WT_FILE_HANDLE
	 * @param session the current WiredTiger session
	 */
	int (*fh_sync)(WT_FILE_HANDLE *file_handle, WT_SESSION *session);

	/*!
	 * Schedule the outstanding file writes required for durability and
	 * return immediately.
	 *
	 * This method is not required, and should be set to NULL when not
	 * supported by the file.
	 *
	 * @errors
	 *
	 * @param file_handle the WT_FILE_HANDLE
	 * @param session the current WiredTiger session
	 */
	int (*fh_sync_nowait)(WT_FILE_HANDLE *file_handle, WT_SESSION *session);

	/*!
	 * Truncate the file.
	 *
	 * This method is not required, and should be set to NULL when not
	 * supported by the file.
	 *
	 * This method is not called by multiple threads concurrently (on the
	 * same file handle).
	 *
	 * @errors
	 *
	 * @param file_handle the WT_FILE_HANDLE
	 * @param session the current WiredTiger session
	 * @param offset desired file size after truncate
	 */
	int (*fh_truncate)(
	    WT_FILE_HANDLE *file_handle, WT_SESSION *session, wt_off_t offset);

	/*!
	 * Write to a file, based on the POSIX 1003.1 standard pwrite.
	 *
	 * This method is not required for read-only files, and should be set
	 * to NULL when not supported by the file.
	 *
	 * @errors
	 *
	 * @param file_handle the WT_FILE_HANDLE
	 * @param session the current WiredTiger session
	 * @param offset offset at which to start writing
	 * @param length amount of data to write
	 * @param buf content to be written to the file
	 */
	int (*fh_write)(WT_FILE_HANDLE *file_handle, WT_SESSION *session,
	    wt_off_t offset, size_t length, const void *buf);
};

#if !defined(DOXYGEN)
/* This interface is not yet public. */

/*!
 * The interface implemented by applications to provide a storage source
 * implementation. This documentation refers to "object" and "bucket"
 * to mean a "file-like object" and a "container of objects", respectively.
 *
 * <b>Thread safety:</b> WiredTiger may invoke methods on the WT_STORAGE_SOURCE
 * interface from multiple threads concurrently. It is the responsibility of
 * the implementation to protect any shared data.
 *
 * Applications register implementations with WiredTiger by calling
 * WT_CONNECTION::add_storage_source.
 *
 * @snippet ex_storage_source.c WT_STORAGE_SOURCE register
 */
struct __wt_storage_source {
	/*!
	 * A reference is added to the storage source.  The reference is released by a
	 * call to WT_STORAGE_SOURCE::terminate.  A reference is added as a side effect
	 * of calling WT_CONNECTION::get_storage_source.
	 *
	 * @errors
	 *
	 * @param storage_source the WT_STORAGE_SOURCE
	 */
	int (*ss_add_reference)(WT_STORAGE_SOURCE *storage_source);

	/*!
	 * Create a customized file system to access the storage source
	 * objects.
	 *
	 * The file system returned behaves as if objects in the specified buckets are
	 * files in the file system.  In particular, the fs_open_file method requires
	 * its flags argument to include either WT_FS_OPEN_CREATE or WT_FS_OPEN_READONLY.
	 * Objects being created are not deemed to "exist" and be visible to
	 * WT_FILE_SYSTEM::fs_exist and other file system methods until the new handle has
	 * been closed.  Objects once created are immutable. That is, only objects that
	 * do not already exist can be opened with the create flag, and objects that
	 * already exist can only be opened with the readonly flag.  Only objects that
	 * exist can be transferred to the underlying shared object storage.  This can
	 * happen at any time after an object is created, and can be forced to happen using
	 * WT_STORAGE_SOURCE::ss_flush.
	 *
	 * Additionally file handles returned by the file system behave as file handles to a
	 * local file.  For example, WT_FILE_HANDLE::fh_sync synchronizes writes to the
	 * local file, and does not imply any transferring of data to the shared object store.
	 *
	 * The directory argument to the WT_FILE_SYSTEM::fs_directory_list method is normally
	 * the empty string as the cloud equivalent (bucket) has already been given when
	 * customizing the file system.  If specified, the directory path is interpreted
	 * as another prefix, which is removed from the results.
	 *
	 * Names used by the file system methods are generally flat.  However, in some
	 * implementations of a file system returned by a storage source, "..", ".", "/"
	 * may have a particular meaning, as in a POSIX file system.  We suggest that
	 * these constructs be avoided when a caller chooses file names within the returned
	 * file system; they may be rejected by the implementation.  Within a bucket name,
	 * these characters may or may not be acceptable. That is implementation dependent.
	 * In the prefix, "/" is specifically allowed, as this may have performance or
	 * administrative benefits.  That said, within a prefix, certain combinations
	 * involving "/" may be rejected, for example "/../".
	 *
	 * @errors
	 *
	 * @param storage_source the WT_STORAGE_SOURCE
	 * @param session the current WiredTiger session
	 * @param bucket_name the name of the bucket.  Use of '/' is implementation dependent.
	 * @param auth_token the authorization identifier.
	 * @param config additional configuration. The only allowable value is \c cache_directory,
	 *    the name of a directory holding cached objects. Its default is
	 *    \c "<home>/cache-<bucket>" with \c <home> replaced by the @ref home, and
	 *    \c <bucket> replaced by the bucket_name.
	 * @param[out] file_system the customized file system returned
	 */
	int (*ss_customize_file_system)(WT_STORAGE_SOURCE *storage_source, WT_SESSION *session,
	    const char *bucket_name, const char *auth_token, const char *config,
	    WT_FILE_SYSTEM **file_system);

	/*!
	 * Copy a file from the default file system to an object name in shared object storage.
	 *
	 * @errors
	 *
	 * @param storage_source the WT_STORAGE_SOURCE
	 * @param session the current WiredTiger session
	 * @param file_system the destination bucket and credentials
	 * @param source the name of the source input file
	 * @param object the name of the destination object
	 * @param config additional configuration, currently must be NULL
	 */
	int (*ss_flush)(WT_STORAGE_SOURCE *storage_source, WT_SESSION *session,
	    WT_FILE_SYSTEM *file_system, const char *source, const char *object,
            const char *config);

	/*!
	 * After a flush, rename the source file from the default file system to be cached in
         * the shared object storage.
	 *
	 * @errors
	 *
	 * @param storage_source the WT_STORAGE_SOURCE
	 * @param session the current WiredTiger session
	 * @param file_system the destination bucket and credentials
	 * @param source the name of the source input file
	 * @param object the name of the destination object
	 * @param config additional configuration, currently must be NULL
	 */
	int (*ss_flush_finish)(WT_STORAGE_SOURCE *storage_source, WT_SESSION *session,
	    WT_FILE_SYSTEM *file_system, const char *source, const char *object,
	    const char *config);

	/*!
	 * A callback performed when the storage source or reference is closed
	 * and will no longer be used.  The initial creation of the storage source
	 * counts as a reference, and each call to WT_STORAGE_SOURCE::add_reference
	 * increase the number of references.  When all references are released, the
	 * storage source and any resources associated with it are released.
	 *
	 * This method is not required and should be set to NULL when not
	 * required by the storage source implementation.
	 *
	 * The WT_STORAGE_SOURCE::terminate callback is intended to allow cleanup;
	 * the handle will not be subsequently accessed by WiredTiger.
	 */
	int (*terminate)(WT_STORAGE_SOURCE *storage_source, WT_SESSION *session);
};
#endif

/*!
 * Entry point to an extension, called when the extension is loaded.
 *
 * @param connection the connection handle
 * @param config the config information passed to WT_CONNECTION::load_extension
 * @errors
 */
extern int wiredtiger_extension_init(
    WT_CONNECTION *connection, WT_CONFIG_ARG *config);

/*!
 * Optional cleanup function for an extension, called during
 * WT_CONNECTION::close.
 *
 * @param connection the connection handle
 * @errors
 */
extern int wiredtiger_extension_terminate(WT_CONNECTION *connection);

/*! @} */

/*!
 * @addtogroup wt
 * @{
 */
/*!
 * @name Incremental backup types
 * @anchor backup_types
 * @{
 */
/*! Invalid backup type. */
#define WT_BACKUP_INVALID	0
/*! Whole file. */
#define WT_BACKUP_FILE		1
/*! File range. */
#define WT_BACKUP_RANGE		2
/*! @} */

/*!
 * @name Log record and operation types
 * @anchor log_types
 * @{
 */
/*
 * NOTE:  The values of these record types and operations must
 * never change because they're written into the log.  Append
 * any new records or operations to the appropriate set.
 */
/*! Checkpoint. */
#define	WT_LOGREC_CHECKPOINT	0
/*! Transaction commit. */
#define	WT_LOGREC_COMMIT	1
/*! File sync. */
#define	WT_LOGREC_FILE_SYNC	2
/*! Message. */
#define	WT_LOGREC_MESSAGE	3
/*! System/internal record. */
#define	WT_LOGREC_SYSTEM	4
/*! Invalid operation. */
#define	WT_LOGOP_INVALID	0
/*! Column-store put. */
#define	WT_LOGOP_COL_PUT	1
/*! Column-store remove. */
#define	WT_LOGOP_COL_REMOVE	2
/*! Column-store truncate. */
#define	WT_LOGOP_COL_TRUNCATE	3
/*! Row-store put. */
#define	WT_LOGOP_ROW_PUT	4
/*! Row-store remove. */
#define	WT_LOGOP_ROW_REMOVE	5
/*! Row-store truncate. */
#define	WT_LOGOP_ROW_TRUNCATE	6
/*! Checkpoint start. */
#define	WT_LOGOP_CHECKPOINT_START	7
/*! Previous LSN. */
#define	WT_LOGOP_PREV_LSN	8
/*! Column-store modify. */
#define	WT_LOGOP_COL_MODIFY	9
/*! Row-store modify. */
#define	WT_LOGOP_ROW_MODIFY	10
/*
 * NOTE: Diagnostic-only log operations should have values in
 * the ignore range.
 */
/*! Diagnostic: transaction timestamps */
#define	WT_LOGOP_TXN_TIMESTAMP	(WT_LOGOP_IGNORE | 11)
/*! @} */

/*******************************************
 * Statistic reference.
 *******************************************/
/*
 * DO NOT EDIT: automatically built by dist/stat.py.
 * Statistics section: BEGIN
 */

/*!
 * @name Connection statistics
 * @anchor statistics_keys
 * @anchor statistics_conn
 * Statistics are accessed through cursors with \c "statistics:" URIs.
 * Individual statistics can be queried through the cursor using the following
 * keys.  See @ref data_statistics for more information.
 * @{
 */
/*! LSM: application work units currently queued */
#define	WT_STAT_CONN_LSM_WORK_QUEUE_APP			1000
/*! LSM: merge work units currently queued */
#define	WT_STAT_CONN_LSM_WORK_QUEUE_MANAGER		1001
/*! LSM: rows merged in an LSM tree */
#define	WT_STAT_CONN_LSM_ROWS_MERGED			1002
/*! LSM: sleep for LSM checkpoint throttle */
#define	WT_STAT_CONN_LSM_CHECKPOINT_THROTTLE		1003
/*! LSM: sleep for LSM merge throttle */
#define	WT_STAT_CONN_LSM_MERGE_THROTTLE			1004
/*! LSM: switch work units currently queued */
#define	WT_STAT_CONN_LSM_WORK_QUEUE_SWITCH		1005
/*! LSM: tree maintenance operations discarded */
#define	WT_STAT_CONN_LSM_WORK_UNITS_DISCARDED		1006
/*! LSM: tree maintenance operations executed */
#define	WT_STAT_CONN_LSM_WORK_UNITS_DONE		1007
/*! LSM: tree maintenance operations scheduled */
#define	WT_STAT_CONN_LSM_WORK_UNITS_CREATED		1008
/*! LSM: tree queue hit maximum */
#define	WT_STAT_CONN_LSM_WORK_QUEUE_MAX			1009
/*! block-cache: cached blocks updated */
#define	WT_STAT_CONN_BLOCK_CACHE_BLOCKS_UPDATE		1010
/*! block-cache: cached bytes updated */
#define	WT_STAT_CONN_BLOCK_CACHE_BYTES_UPDATE		1011
/*! block-cache: evicted blocks */
#define	WT_STAT_CONN_BLOCK_CACHE_BLOCKS_EVICTED		1012
/*! block-cache: file size causing bypass */
#define	WT_STAT_CONN_BLOCK_CACHE_BYPASS_FILESIZE	1013
/*! block-cache: lookups */
#define	WT_STAT_CONN_BLOCK_CACHE_LOOKUPS		1014
/*! block-cache: number of blocks not evicted due to overhead */
#define	WT_STAT_CONN_BLOCK_CACHE_NOT_EVICTED_OVERHEAD	1015
/*!
 * block-cache: number of bypasses because no-write-allocate setting was
 * on
 */
#define	WT_STAT_CONN_BLOCK_CACHE_BYPASS_WRITEALLOC	1016
/*! block-cache: number of bypasses due to overhead on put */
#define	WT_STAT_CONN_BLOCK_CACHE_BYPASS_OVERHEAD_PUT	1017
/*! block-cache: number of bypasses on get */
#define	WT_STAT_CONN_BLOCK_CACHE_BYPASS_GET		1018
/*! block-cache: number of bypasses on put because file is too small */
#define	WT_STAT_CONN_BLOCK_CACHE_BYPASS_PUT		1019
/*! block-cache: number of eviction passes */
#define	WT_STAT_CONN_BLOCK_CACHE_EVICTION_PASSES	1020
/*! block-cache: number of hits */
#define	WT_STAT_CONN_BLOCK_CACHE_HITS			1021
/*! block-cache: number of misses */
#define	WT_STAT_CONN_BLOCK_CACHE_MISSES			1022
/*! block-cache: number of put bypasses on checkpoint I/O */
#define	WT_STAT_CONN_BLOCK_CACHE_BYPASS_CHKPT		1023
/*! block-cache: removed blocks */
#define	WT_STAT_CONN_BLOCK_CACHE_BLOCKS_REMOVED		1024
/*! block-cache: total blocks */
#define	WT_STAT_CONN_BLOCK_CACHE_BLOCKS			1025
/*! block-cache: total blocks inserted on read path */
#define	WT_STAT_CONN_BLOCK_CACHE_BLOCKS_INSERT_READ	1026
/*! block-cache: total blocks inserted on write path */
#define	WT_STAT_CONN_BLOCK_CACHE_BLOCKS_INSERT_WRITE	1027
/*! block-cache: total bytes */
#define	WT_STAT_CONN_BLOCK_CACHE_BYTES			1028
/*! block-cache: total bytes inserted on read path */
#define	WT_STAT_CONN_BLOCK_CACHE_BYTES_INSERT_READ	1029
/*! block-cache: total bytes inserted on write path */
#define	WT_STAT_CONN_BLOCK_CACHE_BYTES_INSERT_WRITE	1030
/*! block-manager: blocks pre-loaded */
#define	WT_STAT_CONN_BLOCK_PRELOAD			1031
/*! block-manager: blocks read */
#define	WT_STAT_CONN_BLOCK_READ				1032
/*! block-manager: blocks written */
#define	WT_STAT_CONN_BLOCK_WRITE			1033
/*! block-manager: bytes read */
#define	WT_STAT_CONN_BLOCK_BYTE_READ			1034
/*! block-manager: bytes read via memory map API */
#define	WT_STAT_CONN_BLOCK_BYTE_READ_MMAP		1035
/*! block-manager: bytes read via system call API */
#define	WT_STAT_CONN_BLOCK_BYTE_READ_SYSCALL		1036
/*! block-manager: bytes written */
#define	WT_STAT_CONN_BLOCK_BYTE_WRITE			1037
/*! block-manager: bytes written for checkpoint */
#define	WT_STAT_CONN_BLOCK_BYTE_WRITE_CHECKPOINT	1038
/*! block-manager: bytes written via memory map API */
#define	WT_STAT_CONN_BLOCK_BYTE_WRITE_MMAP		1039
/*! block-manager: bytes written via system call API */
#define	WT_STAT_CONN_BLOCK_BYTE_WRITE_SYSCALL		1040
/*! block-manager: mapped blocks read */
#define	WT_STAT_CONN_BLOCK_MAP_READ			1041
/*! block-manager: mapped bytes read */
#define	WT_STAT_CONN_BLOCK_BYTE_MAP_READ		1042
/*!
 * block-manager: number of times the file was remapped because it
 * changed size via fallocate or truncate
 */
#define	WT_STAT_CONN_BLOCK_REMAP_FILE_RESIZE		1043
/*! block-manager: number of times the region was remapped via write */
#define	WT_STAT_CONN_BLOCK_REMAP_FILE_WRITE		1044
/*! cache: application threads page read from disk to cache count */
#define	WT_STAT_CONN_CACHE_READ_APP_COUNT		1045
/*! cache: application threads page read from disk to cache time (usecs) */
#define	WT_STAT_CONN_CACHE_READ_APP_TIME		1046
/*! cache: application threads page write from cache to disk count */
#define	WT_STAT_CONN_CACHE_WRITE_APP_COUNT		1047
/*! cache: application threads page write from cache to disk time (usecs) */
#define	WT_STAT_CONN_CACHE_WRITE_APP_TIME		1048
/*! cache: bytes allocated for updates */
#define	WT_STAT_CONN_CACHE_BYTES_UPDATES		1049
/*! cache: bytes belonging to page images in the cache */
#define	WT_STAT_CONN_CACHE_BYTES_IMAGE			1050
/*! cache: bytes belonging to the history store table in the cache */
#define	WT_STAT_CONN_CACHE_BYTES_HS			1051
/*! cache: bytes currently in the cache */
#define	WT_STAT_CONN_CACHE_BYTES_INUSE			1052
/*! cache: bytes dirty in the cache cumulative */
#define	WT_STAT_CONN_CACHE_BYTES_DIRTY_TOTAL		1053
/*! cache: bytes not belonging to page images in the cache */
#define	WT_STAT_CONN_CACHE_BYTES_OTHER			1054
/*! cache: bytes read into cache */
#define	WT_STAT_CONN_CACHE_BYTES_READ			1055
/*! cache: bytes written from cache */
#define	WT_STAT_CONN_CACHE_BYTES_WRITE			1056
/*! cache: checkpoint blocked page eviction */
#define	WT_STAT_CONN_CACHE_EVICTION_CHECKPOINT		1057
/*!
 * cache: checkpoint of history store file blocked non-history store page
 * eviction
 */
#define	WT_STAT_CONN_CACHE_EVICTION_BLOCKED_CHECKPOINT_HS	1058
/*! cache: eviction calls to get a page */
#define	WT_STAT_CONN_CACHE_EVICTION_GET_REF		1059
/*! cache: eviction calls to get a page found queue empty */
#define	WT_STAT_CONN_CACHE_EVICTION_GET_REF_EMPTY	1060
/*! cache: eviction calls to get a page found queue empty after locking */
#define	WT_STAT_CONN_CACHE_EVICTION_GET_REF_EMPTY2	1061
/*! cache: eviction currently operating in aggressive mode */
#define	WT_STAT_CONN_CACHE_EVICTION_AGGRESSIVE_SET	1062
/*! cache: eviction empty score */
#define	WT_STAT_CONN_CACHE_EVICTION_EMPTY_SCORE		1063
/*!
 * cache: eviction gave up due to detecting a disk value without a
 * timestamp behind the last update on the chain
 */
#define	WT_STAT_CONN_CACHE_EVICTION_BLOCKED_NO_TS_CHECKPOINT_RACE_1	1064
/*!
 * cache: eviction gave up due to detecting a tombstone without a
 * timestamp ahead of the selected on disk update
 */
#define	WT_STAT_CONN_CACHE_EVICTION_BLOCKED_NO_TS_CHECKPOINT_RACE_2	1065
/*!
 * cache: eviction gave up due to detecting a tombstone without a
 * timestamp ahead of the selected on disk update after validating the
 * update chain
 */
#define	WT_STAT_CONN_CACHE_EVICTION_BLOCKED_NO_TS_CHECKPOINT_RACE_3	1066
/*!
 * cache: eviction gave up due to detecting update chain entries without
 * timestamps after the selected on disk update
 */
#define	WT_STAT_CONN_CACHE_EVICTION_BLOCKED_NO_TS_CHECKPOINT_RACE_4	1067
/*!
 * cache: eviction gave up due to needing to remove a record from the
 * history store but checkpoint is running
 */
#define	WT_STAT_CONN_CACHE_EVICTION_BLOCKED_REMOVE_HS_RACE_WITH_CHECKPOINT	1068
/*! cache: eviction passes of a file */
#define	WT_STAT_CONN_CACHE_EVICTION_WALK_PASSES		1069
/*! cache: eviction server candidate queue empty when topping up */
#define	WT_STAT_CONN_CACHE_EVICTION_QUEUE_EMPTY		1070
/*! cache: eviction server candidate queue not empty when topping up */
#define	WT_STAT_CONN_CACHE_EVICTION_QUEUE_NOT_EMPTY	1071
/*! cache: eviction server evicting pages */
#define	WT_STAT_CONN_CACHE_EVICTION_SERVER_EVICTING	1072
/*!
 * cache: eviction server slept, because we did not make progress with
 * eviction
 */
#define	WT_STAT_CONN_CACHE_EVICTION_SERVER_SLEPT	1073
/*! cache: eviction server unable to reach eviction goal */
#define	WT_STAT_CONN_CACHE_EVICTION_SLOW		1074
/*! cache: eviction server waiting for a leaf page */
#define	WT_STAT_CONN_CACHE_EVICTION_WALK_LEAF_NOTFOUND	1075
/*! cache: eviction state */
#define	WT_STAT_CONN_CACHE_EVICTION_STATE		1076
/*!
 * cache: eviction walk most recent sleeps for checkpoint handle
 * gathering
 */
#define	WT_STAT_CONN_CACHE_EVICTION_WALK_SLEEPS		1077
/*! cache: eviction walk target pages histogram - 0-9 */
#define	WT_STAT_CONN_CACHE_EVICTION_TARGET_PAGE_LT10	1078
/*! cache: eviction walk target pages histogram - 10-31 */
#define	WT_STAT_CONN_CACHE_EVICTION_TARGET_PAGE_LT32	1079
/*! cache: eviction walk target pages histogram - 128 and higher */
#define	WT_STAT_CONN_CACHE_EVICTION_TARGET_PAGE_GE128	1080
/*! cache: eviction walk target pages histogram - 32-63 */
#define	WT_STAT_CONN_CACHE_EVICTION_TARGET_PAGE_LT64	1081
/*! cache: eviction walk target pages histogram - 64-128 */
#define	WT_STAT_CONN_CACHE_EVICTION_TARGET_PAGE_LT128	1082
/*!
 * cache: eviction walk target pages reduced due to history store cache
 * pressure
 */
#define	WT_STAT_CONN_CACHE_EVICTION_TARGET_PAGE_REDUCED	1083
/*! cache: eviction walk target strategy both clean and dirty pages */
#define	WT_STAT_CONN_CACHE_EVICTION_TARGET_STRATEGY_BOTH_CLEAN_AND_DIRTY	1084
/*! cache: eviction walk target strategy only clean pages */
#define	WT_STAT_CONN_CACHE_EVICTION_TARGET_STRATEGY_CLEAN	1085
/*! cache: eviction walk target strategy only dirty pages */
#define	WT_STAT_CONN_CACHE_EVICTION_TARGET_STRATEGY_DIRTY	1086
/*! cache: eviction walks abandoned */
#define	WT_STAT_CONN_CACHE_EVICTION_WALKS_ABANDONED	1087
/*! cache: eviction walks gave up because they restarted their walk twice */
#define	WT_STAT_CONN_CACHE_EVICTION_WALKS_STOPPED	1088
/*!
 * cache: eviction walks gave up because they saw too many pages and
 * found no candidates
 */
#define	WT_STAT_CONN_CACHE_EVICTION_WALKS_GAVE_UP_NO_TARGETS	1089
/*!
 * cache: eviction walks gave up because they saw too many pages and
 * found too few candidates
 */
#define	WT_STAT_CONN_CACHE_EVICTION_WALKS_GAVE_UP_RATIO	1090
/*! cache: eviction walks reached end of tree */
#define	WT_STAT_CONN_CACHE_EVICTION_WALKS_ENDED		1091
/*! cache: eviction walks restarted */
#define	WT_STAT_CONN_CACHE_EVICTION_WALK_RESTART	1092
/*! cache: eviction walks started from root of tree */
#define	WT_STAT_CONN_CACHE_EVICTION_WALK_FROM_ROOT	1093
/*! cache: eviction walks started from saved location in tree */
#define	WT_STAT_CONN_CACHE_EVICTION_WALK_SAVED_POS	1094
/*! cache: eviction worker thread active */
#define	WT_STAT_CONN_CACHE_EVICTION_ACTIVE_WORKERS	1095
/*! cache: eviction worker thread created */
#define	WT_STAT_CONN_CACHE_EVICTION_WORKER_CREATED	1096
/*! cache: eviction worker thread evicting pages */
#define	WT_STAT_CONN_CACHE_EVICTION_WORKER_EVICTING	1097
/*! cache: eviction worker thread removed */
#define	WT_STAT_CONN_CACHE_EVICTION_WORKER_REMOVED	1098
/*! cache: eviction worker thread stable number */
#define	WT_STAT_CONN_CACHE_EVICTION_STABLE_STATE_WORKERS	1099
/*! cache: files with active eviction walks */
#define	WT_STAT_CONN_CACHE_EVICTION_WALKS_ACTIVE	1100
/*! cache: files with new eviction walks started */
#define	WT_STAT_CONN_CACHE_EVICTION_WALKS_STARTED	1101
/*! cache: force re-tuning of eviction workers once in a while */
#define	WT_STAT_CONN_CACHE_EVICTION_FORCE_RETUNE	1102
/*!
 * cache: forced eviction - history store pages failed to evict while
 * session has history store cursor open
 */
#define	WT_STAT_CONN_CACHE_EVICTION_FORCE_HS_FAIL	1103
/*!
 * cache: forced eviction - history store pages selected while session
 * has history store cursor open
 */
#define	WT_STAT_CONN_CACHE_EVICTION_FORCE_HS		1104
/*!
 * cache: forced eviction - history store pages successfully evicted
 * while session has history store cursor open
 */
#define	WT_STAT_CONN_CACHE_EVICTION_FORCE_HS_SUCCESS	1105
/*! cache: forced eviction - pages evicted that were clean count */
#define	WT_STAT_CONN_CACHE_EVICTION_FORCE_CLEAN		1106
/*! cache: forced eviction - pages evicted that were clean time (usecs) */
#define	WT_STAT_CONN_CACHE_EVICTION_FORCE_CLEAN_TIME	1107
/*! cache: forced eviction - pages evicted that were dirty count */
#define	WT_STAT_CONN_CACHE_EVICTION_FORCE_DIRTY		1108
/*! cache: forced eviction - pages evicted that were dirty time (usecs) */
#define	WT_STAT_CONN_CACHE_EVICTION_FORCE_DIRTY_TIME	1109
/*!
 * cache: forced eviction - pages selected because of a large number of
 * updates to a single item
 */
#define	WT_STAT_CONN_CACHE_EVICTION_FORCE_LONG_UPDATE_LIST	1110
/*!
 * cache: forced eviction - pages selected because of too many deleted
 * items count
 */
#define	WT_STAT_CONN_CACHE_EVICTION_FORCE_DELETE	1111
/*! cache: forced eviction - pages selected count */
#define	WT_STAT_CONN_CACHE_EVICTION_FORCE		1112
/*! cache: forced eviction - pages selected unable to be evicted count */
#define	WT_STAT_CONN_CACHE_EVICTION_FORCE_FAIL		1113
/*! cache: forced eviction - pages selected unable to be evicted time */
#define	WT_STAT_CONN_CACHE_EVICTION_FORCE_FAIL_TIME	1114
/*! cache: hazard pointer blocked page eviction */
#define	WT_STAT_CONN_CACHE_EVICTION_HAZARD		1115
/*! cache: hazard pointer check calls */
#define	WT_STAT_CONN_CACHE_HAZARD_CHECKS		1116
/*! cache: hazard pointer check entries walked */
#define	WT_STAT_CONN_CACHE_HAZARD_WALKS			1117
/*! cache: hazard pointer maximum array length */
#define	WT_STAT_CONN_CACHE_HAZARD_MAX			1118
/*! cache: history store table insert calls */
#define	WT_STAT_CONN_CACHE_HS_INSERT			1119
/*! cache: history store table insert calls that returned restart */
#define	WT_STAT_CONN_CACHE_HS_INSERT_RESTART		1120
/*! cache: history store table max on-disk size */
#define	WT_STAT_CONN_CACHE_HS_ONDISK_MAX		1121
/*! cache: history store table on-disk size */
#define	WT_STAT_CONN_CACHE_HS_ONDISK			1122
/*! cache: history store table reads */
#define	WT_STAT_CONN_CACHE_HS_READ			1123
/*! cache: history store table reads missed */
#define	WT_STAT_CONN_CACHE_HS_READ_MISS			1124
/*! cache: history store table reads requiring squashed modifies */
#define	WT_STAT_CONN_CACHE_HS_READ_SQUASH		1125
/*!
 * cache: history store table resolved updates without timestamps that
 * lose their durable timestamp
 */
#define	WT_STAT_CONN_CACHE_HS_ORDER_LOSE_DURABLE_TIMESTAMP	1126
/*!
 * cache: history store table truncation by rollback to stable to remove
 * an unstable update
 */
#define	WT_STAT_CONN_CACHE_HS_KEY_TRUNCATE_RTS_UNSTABLE	1127
/*!
 * cache: history store table truncation by rollback to stable to remove
 * an update
 */
#define	WT_STAT_CONN_CACHE_HS_KEY_TRUNCATE_RTS		1128
/*!
 * cache: history store table truncation to remove all the keys of a
 * btree
 */
#define	WT_STAT_CONN_CACHE_HS_BTREE_TRUNCATE		1129
/*! cache: history store table truncation to remove an update */
#define	WT_STAT_CONN_CACHE_HS_KEY_TRUNCATE		1130
/*!
 * cache: history store table truncation to remove range of updates due
 * to an update without a timestamp on data page
 */
#define	WT_STAT_CONN_CACHE_HS_ORDER_REMOVE		1131
/*!
 * cache: history store table truncation to remove range of updates due
 * to key being removed from the data page during reconciliation
 */
#define	WT_STAT_CONN_CACHE_HS_KEY_TRUNCATE_ONPAGE_REMOVAL	1132
/*!
 * cache: history store table updates without timestamps fixed up by
 * reinserting with the fixed timestamp
 */
#define	WT_STAT_CONN_CACHE_HS_ORDER_REINSERT		1133
/*! cache: history store table writes requiring squashed modifies */
#define	WT_STAT_CONN_CACHE_HS_WRITE_SQUASH		1134
/*! cache: in-memory page passed criteria to be split */
#define	WT_STAT_CONN_CACHE_INMEM_SPLITTABLE		1135
/*! cache: in-memory page splits */
#define	WT_STAT_CONN_CACHE_INMEM_SPLIT			1136
/*! cache: internal pages evicted */
#define	WT_STAT_CONN_CACHE_EVICTION_INTERNAL		1137
/*! cache: internal pages queued for eviction */
#define	WT_STAT_CONN_CACHE_EVICTION_INTERNAL_PAGES_QUEUED	1138
/*! cache: internal pages seen by eviction walk */
#define	WT_STAT_CONN_CACHE_EVICTION_INTERNAL_PAGES_SEEN	1139
/*! cache: internal pages seen by eviction walk that are already queued */
#define	WT_STAT_CONN_CACHE_EVICTION_INTERNAL_PAGES_ALREADY_QUEUED	1140
/*! cache: internal pages split during eviction */
#define	WT_STAT_CONN_CACHE_EVICTION_SPLIT_INTERNAL	1141
/*! cache: leaf pages split during eviction */
#define	WT_STAT_CONN_CACHE_EVICTION_SPLIT_LEAF		1142
/*! cache: maximum bytes configured */
#define	WT_STAT_CONN_CACHE_BYTES_MAX			1143
/*! cache: maximum page size at eviction */
#define	WT_STAT_CONN_CACHE_EVICTION_MAXIMUM_PAGE_SIZE	1144
/*! cache: modified pages evicted */
#define	WT_STAT_CONN_CACHE_EVICTION_DIRTY		1145
/*! cache: modified pages evicted by application threads */
#define	WT_STAT_CONN_CACHE_EVICTION_APP_DIRTY		1146
/*! cache: operations timed out waiting for space in cache */
#define	WT_STAT_CONN_CACHE_TIMED_OUT_OPS		1147
/*! cache: overflow pages read into cache */
#define	WT_STAT_CONN_CACHE_READ_OVERFLOW		1148
/*! cache: page split during eviction deepened the tree */
#define	WT_STAT_CONN_CACHE_EVICTION_DEEPEN		1149
/*! cache: page written requiring history store records */
#define	WT_STAT_CONN_CACHE_WRITE_HS			1150
/*! cache: pages currently held in the cache */
#define	WT_STAT_CONN_CACHE_PAGES_INUSE			1151
/*! cache: pages evicted by application threads */
#define	WT_STAT_CONN_CACHE_EVICTION_APP			1152
/*! cache: pages evicted in parallel with checkpoint */
#define	WT_STAT_CONN_CACHE_EVICTION_PAGES_IN_PARALLEL_WITH_CHECKPOINT	1153
/*! cache: pages queued for eviction */
#define	WT_STAT_CONN_CACHE_EVICTION_PAGES_QUEUED	1154
/*! cache: pages queued for eviction post lru sorting */
#define	WT_STAT_CONN_CACHE_EVICTION_PAGES_QUEUED_POST_LRU	1155
/*! cache: pages queued for urgent eviction */
#define	WT_STAT_CONN_CACHE_EVICTION_PAGES_QUEUED_URGENT	1156
/*! cache: pages queued for urgent eviction during walk */
#define	WT_STAT_CONN_CACHE_EVICTION_PAGES_QUEUED_OLDEST	1157
/*!
 * cache: pages queued for urgent eviction from history store due to high
 * dirty content
 */
#define	WT_STAT_CONN_CACHE_EVICTION_PAGES_QUEUED_URGENT_HS_DIRTY	1158
/*! cache: pages read into cache */
#define	WT_STAT_CONN_CACHE_READ				1159
/*! cache: pages read into cache after truncate */
#define	WT_STAT_CONN_CACHE_READ_DELETED			1160
/*! cache: pages read into cache after truncate in prepare state */
#define	WT_STAT_CONN_CACHE_READ_DELETED_PREPARED	1161
/*! cache: pages requested from the cache */
#define	WT_STAT_CONN_CACHE_PAGES_REQUESTED		1162
/*! cache: pages seen by eviction walk */
#define	WT_STAT_CONN_CACHE_EVICTION_PAGES_SEEN		1163
/*! cache: pages seen by eviction walk that are already queued */
#define	WT_STAT_CONN_CACHE_EVICTION_PAGES_ALREADY_QUEUED	1164
/*! cache: pages selected for eviction unable to be evicted */
#define	WT_STAT_CONN_CACHE_EVICTION_FAIL		1165
/*!
 * cache: pages selected for eviction unable to be evicted because of
 * active children on an internal page
 */
#define	WT_STAT_CONN_CACHE_EVICTION_FAIL_ACTIVE_CHILDREN_ON_AN_INTERNAL_PAGE	1166
/*!
 * cache: pages selected for eviction unable to be evicted because of
 * failure in reconciliation
 */
#define	WT_STAT_CONN_CACHE_EVICTION_FAIL_IN_RECONCILIATION	1167
/*!
 * cache: pages selected for eviction unable to be evicted because of
 * race between checkpoint and updates without timestamps
 */
#define	WT_STAT_CONN_CACHE_EVICTION_FAIL_CHECKPOINT_NO_TS	1168
/*! cache: pages walked for eviction */
#define	WT_STAT_CONN_CACHE_EVICTION_WALK		1169
/*! cache: pages written from cache */
#define	WT_STAT_CONN_CACHE_WRITE			1170
/*! cache: pages written requiring in-memory restoration */
#define	WT_STAT_CONN_CACHE_WRITE_RESTORE		1171
/*! cache: percentage overhead */
#define	WT_STAT_CONN_CACHE_OVERHEAD			1172
/*! cache: reverse splits performed */
#define	WT_STAT_CONN_CACHE_REVERSE_SPLITS		1173
/*!
 * cache: reverse splits skipped because of VLCS namespace gap
 * restrictions
 */
#define	WT_STAT_CONN_CACHE_REVERSE_SPLITS_SKIPPED_VLCS	1174
/*! cache: the number of times full update inserted to history store */
#define	WT_STAT_CONN_CACHE_HS_INSERT_FULL_UPDATE	1175
/*! cache: the number of times reverse modify inserted to history store */
#define	WT_STAT_CONN_CACHE_HS_INSERT_REVERSE_MODIFY	1176
/*! cache: tracked bytes belonging to internal pages in the cache */
#define	WT_STAT_CONN_CACHE_BYTES_INTERNAL		1177
/*! cache: tracked bytes belonging to leaf pages in the cache */
#define	WT_STAT_CONN_CACHE_BYTES_LEAF			1178
/*! cache: tracked dirty bytes in the cache */
#define	WT_STAT_CONN_CACHE_BYTES_DIRTY			1179
/*! cache: tracked dirty pages in the cache */
#define	WT_STAT_CONN_CACHE_PAGES_DIRTY			1180
/*! cache: unmodified pages evicted */
#define	WT_STAT_CONN_CACHE_EVICTION_CLEAN		1181
/*! capacity: background fsync file handles considered */
#define	WT_STAT_CONN_FSYNC_ALL_FH_TOTAL			1182
/*! capacity: background fsync file handles synced */
#define	WT_STAT_CONN_FSYNC_ALL_FH			1183
/*! capacity: background fsync time (msecs) */
#define	WT_STAT_CONN_FSYNC_ALL_TIME			1184
/*! capacity: bytes read */
#define	WT_STAT_CONN_CAPACITY_BYTES_READ		1185
/*! capacity: bytes written for checkpoint */
#define	WT_STAT_CONN_CAPACITY_BYTES_CKPT		1186
/*! capacity: bytes written for eviction */
#define	WT_STAT_CONN_CAPACITY_BYTES_EVICT		1187
/*! capacity: bytes written for log */
#define	WT_STAT_CONN_CAPACITY_BYTES_LOG			1188
/*! capacity: bytes written total */
#define	WT_STAT_CONN_CAPACITY_BYTES_WRITTEN		1189
/*! capacity: threshold to call fsync */
#define	WT_STAT_CONN_CAPACITY_THRESHOLD			1190
/*! capacity: time waiting due to total capacity (usecs) */
#define	WT_STAT_CONN_CAPACITY_TIME_TOTAL		1191
/*! capacity: time waiting during checkpoint (usecs) */
#define	WT_STAT_CONN_CAPACITY_TIME_CKPT			1192
/*! capacity: time waiting during eviction (usecs) */
#define	WT_STAT_CONN_CAPACITY_TIME_EVICT		1193
/*! capacity: time waiting during logging (usecs) */
#define	WT_STAT_CONN_CAPACITY_TIME_LOG			1194
/*! capacity: time waiting during read (usecs) */
#define	WT_STAT_CONN_CAPACITY_TIME_READ			1195
/*! checkpoint-cleanup: pages added for eviction */
#define	WT_STAT_CONN_CC_PAGES_EVICT			1196
/*! checkpoint-cleanup: pages removed */
#define	WT_STAT_CONN_CC_PAGES_REMOVED			1197
/*! checkpoint-cleanup: pages skipped during tree walk */
#define	WT_STAT_CONN_CC_PAGES_WALK_SKIPPED		1198
/*! checkpoint-cleanup: pages visited */
#define	WT_STAT_CONN_CC_PAGES_VISITED			1199
/*! connection: auto adjusting condition resets */
#define	WT_STAT_CONN_COND_AUTO_WAIT_RESET		1200
/*! connection: auto adjusting condition wait calls */
#define	WT_STAT_CONN_COND_AUTO_WAIT			1201
/*!
 * connection: auto adjusting condition wait raced to update timeout and
 * skipped updating
 */
#define	WT_STAT_CONN_COND_AUTO_WAIT_SKIPPED		1202
/*! connection: detected system time went backwards */
#define	WT_STAT_CONN_TIME_TRAVEL			1203
/*! connection: files currently open */
#define	WT_STAT_CONN_FILE_OPEN				1204
/*! connection: hash bucket array size for data handles */
#define	WT_STAT_CONN_BUCKETS_DH				1205
/*! connection: hash bucket array size general */
#define	WT_STAT_CONN_BUCKETS				1206
/*! connection: memory allocations */
#define	WT_STAT_CONN_MEMORY_ALLOCATION			1207
/*! connection: memory frees */
#define	WT_STAT_CONN_MEMORY_FREE			1208
/*! connection: memory re-allocations */
#define	WT_STAT_CONN_MEMORY_GROW			1209
/*! connection: pthread mutex condition wait calls */
#define	WT_STAT_CONN_COND_WAIT				1210
/*! connection: pthread mutex shared lock read-lock calls */
#define	WT_STAT_CONN_RWLOCK_READ			1211
/*! connection: pthread mutex shared lock write-lock calls */
#define	WT_STAT_CONN_RWLOCK_WRITE			1212
/*! connection: total fsync I/Os */
#define	WT_STAT_CONN_FSYNC_IO				1213
/*! connection: total read I/Os */
#define	WT_STAT_CONN_READ_IO				1214
/*! connection: total write I/Os */
#define	WT_STAT_CONN_WRITE_IO				1215
/*! cursor: Total number of entries skipped by cursor next calls */
#define	WT_STAT_CONN_CURSOR_NEXT_SKIP_TOTAL		1216
/*! cursor: Total number of entries skipped by cursor prev calls */
#define	WT_STAT_CONN_CURSOR_PREV_SKIP_TOTAL		1217
/*!
 * cursor: Total number of entries skipped to position the history store
 * cursor
 */
#define	WT_STAT_CONN_CURSOR_SKIP_HS_CUR_POSITION	1218
/*!
 * cursor: Total number of times a search near has exited due to prefix
 * config
 */
#define	WT_STAT_CONN_CURSOR_SEARCH_NEAR_PREFIX_FAST_PATHS	1219
/*!
 * cursor: Total number of times cursor fails to temporarily release
 * pinned page to encourage eviction of hot or large page
 */
#define	WT_STAT_CONN_CURSOR_REPOSITION_FAILED		1220
/*!
 * cursor: Total number of times cursor temporarily releases pinned page
 * to encourage eviction of hot or large page
 */
#define	WT_STAT_CONN_CURSOR_REPOSITION			1221
/*! cursor: cached cursor count */
#define	WT_STAT_CONN_CURSOR_CACHED_COUNT		1222
/*! cursor: cursor bound calls that return an error */
#define	WT_STAT_CONN_CURSOR_BOUND_ERROR			1223
/*! cursor: cursor bounds cleared from reset */
#define	WT_STAT_CONN_CURSOR_BOUNDS_RESET		1224
/*! cursor: cursor bounds comparisons performed */
#define	WT_STAT_CONN_CURSOR_BOUNDS_COMPARISONS		1225
/*! cursor: cursor bounds next called on an unpositioned cursor */
#define	WT_STAT_CONN_CURSOR_BOUNDS_NEXT_UNPOSITIONED	1226
/*! cursor: cursor bounds next early exit */
#define	WT_STAT_CONN_CURSOR_BOUNDS_NEXT_EARLY_EXIT	1227
/*! cursor: cursor bounds prev called on an unpositioned cursor */
#define	WT_STAT_CONN_CURSOR_BOUNDS_PREV_UNPOSITIONED	1228
/*! cursor: cursor bounds prev early exit */
#define	WT_STAT_CONN_CURSOR_BOUNDS_PREV_EARLY_EXIT	1229
/*! cursor: cursor bounds search early exit */
#define	WT_STAT_CONN_CURSOR_BOUNDS_SEARCH_EARLY_EXIT	1230
/*! cursor: cursor bounds search near call repositioned cursor */
#define	WT_STAT_CONN_CURSOR_BOUNDS_SEARCH_NEAR_REPOSITIONED_CURSOR	1231
/*! cursor: cursor bulk loaded cursor insert calls */
#define	WT_STAT_CONN_CURSOR_INSERT_BULK			1232
/*! cursor: cursor cache calls that return an error */
#define	WT_STAT_CONN_CURSOR_CACHE_ERROR			1233
/*! cursor: cursor close calls that result in cache */
#define	WT_STAT_CONN_CURSOR_CACHE			1234
/*! cursor: cursor close calls that return an error */
#define	WT_STAT_CONN_CURSOR_CLOSE_ERROR			1235
/*! cursor: cursor compare calls that return an error */
#define	WT_STAT_CONN_CURSOR_COMPARE_ERROR		1236
/*! cursor: cursor create calls */
#define	WT_STAT_CONN_CURSOR_CREATE			1237
/*! cursor: cursor equals calls that return an error */
#define	WT_STAT_CONN_CURSOR_EQUALS_ERROR		1238
/*! cursor: cursor get key calls that return an error */
#define	WT_STAT_CONN_CURSOR_GET_KEY_ERROR		1239
/*! cursor: cursor get value calls that return an error */
#define	WT_STAT_CONN_CURSOR_GET_VALUE_ERROR		1240
/*! cursor: cursor insert calls */
#define	WT_STAT_CONN_CURSOR_INSERT			1241
/*! cursor: cursor insert calls that return an error */
#define	WT_STAT_CONN_CURSOR_INSERT_ERROR		1242
/*! cursor: cursor insert check calls that return an error */
#define	WT_STAT_CONN_CURSOR_INSERT_CHECK_ERROR		1243
/*! cursor: cursor insert key and value bytes */
#define	WT_STAT_CONN_CURSOR_INSERT_BYTES		1244
/*! cursor: cursor largest key calls that return an error */
#define	WT_STAT_CONN_CURSOR_LARGEST_KEY_ERROR		1245
/*! cursor: cursor modify calls */
#define	WT_STAT_CONN_CURSOR_MODIFY			1246
/*! cursor: cursor modify calls that return an error */
#define	WT_STAT_CONN_CURSOR_MODIFY_ERROR		1247
/*! cursor: cursor modify key and value bytes affected */
#define	WT_STAT_CONN_CURSOR_MODIFY_BYTES		1248
/*! cursor: cursor modify value bytes modified */
#define	WT_STAT_CONN_CURSOR_MODIFY_BYTES_TOUCH		1249
/*! cursor: cursor next calls */
#define	WT_STAT_CONN_CURSOR_NEXT			1250
/*! cursor: cursor next calls that return an error */
#define	WT_STAT_CONN_CURSOR_NEXT_ERROR			1251
/*!
 * cursor: cursor next calls that skip due to a globally visible history
 * store tombstone
 */
#define	WT_STAT_CONN_CURSOR_NEXT_HS_TOMBSTONE		1252
/*!
 * cursor: cursor next calls that skip greater than or equal to 100
 * entries
 */
#define	WT_STAT_CONN_CURSOR_NEXT_SKIP_GE_100		1253
/*! cursor: cursor next calls that skip less than 100 entries */
#define	WT_STAT_CONN_CURSOR_NEXT_SKIP_LT_100		1254
/*! cursor: cursor next random calls that return an error */
#define	WT_STAT_CONN_CURSOR_NEXT_RANDOM_ERROR		1255
/*! cursor: cursor operation restarted */
#define	WT_STAT_CONN_CURSOR_RESTART			1256
/*! cursor: cursor prev calls */
#define	WT_STAT_CONN_CURSOR_PREV			1257
/*! cursor: cursor prev calls that return an error */
#define	WT_STAT_CONN_CURSOR_PREV_ERROR			1258
/*!
 * cursor: cursor prev calls that skip due to a globally visible history
 * store tombstone
 */
#define	WT_STAT_CONN_CURSOR_PREV_HS_TOMBSTONE		1259
/*!
 * cursor: cursor prev calls that skip greater than or equal to 100
 * entries
 */
#define	WT_STAT_CONN_CURSOR_PREV_SKIP_GE_100		1260
/*! cursor: cursor prev calls that skip less than 100 entries */
#define	WT_STAT_CONN_CURSOR_PREV_SKIP_LT_100		1261
/*! cursor: cursor reconfigure calls that return an error */
#define	WT_STAT_CONN_CURSOR_RECONFIGURE_ERROR		1262
/*! cursor: cursor remove calls */
#define	WT_STAT_CONN_CURSOR_REMOVE			1263
/*! cursor: cursor remove calls that return an error */
#define	WT_STAT_CONN_CURSOR_REMOVE_ERROR		1264
/*! cursor: cursor remove key bytes removed */
#define	WT_STAT_CONN_CURSOR_REMOVE_BYTES		1265
/*! cursor: cursor reopen calls that return an error */
#define	WT_STAT_CONN_CURSOR_REOPEN_ERROR		1266
/*! cursor: cursor reserve calls */
#define	WT_STAT_CONN_CURSOR_RESERVE			1267
/*! cursor: cursor reserve calls that return an error */
#define	WT_STAT_CONN_CURSOR_RESERVE_ERROR		1268
/*! cursor: cursor reset calls */
#define	WT_STAT_CONN_CURSOR_RESET			1269
/*! cursor: cursor reset calls that return an error */
#define	WT_STAT_CONN_CURSOR_RESET_ERROR			1270
/*! cursor: cursor search calls */
#define	WT_STAT_CONN_CURSOR_SEARCH			1271
/*! cursor: cursor search calls that return an error */
#define	WT_STAT_CONN_CURSOR_SEARCH_ERROR		1272
/*! cursor: cursor search history store calls */
#define	WT_STAT_CONN_CURSOR_SEARCH_HS			1273
/*! cursor: cursor search near calls */
#define	WT_STAT_CONN_CURSOR_SEARCH_NEAR			1274
/*! cursor: cursor search near calls that return an error */
#define	WT_STAT_CONN_CURSOR_SEARCH_NEAR_ERROR		1275
/*! cursor: cursor sweep buckets */
#define	WT_STAT_CONN_CURSOR_SWEEP_BUCKETS		1276
/*! cursor: cursor sweep cursors closed */
#define	WT_STAT_CONN_CURSOR_SWEEP_CLOSED		1277
/*! cursor: cursor sweep cursors examined */
#define	WT_STAT_CONN_CURSOR_SWEEP_EXAMINED		1278
/*! cursor: cursor sweeps */
#define	WT_STAT_CONN_CURSOR_SWEEP			1279
/*! cursor: cursor truncate calls */
#define	WT_STAT_CONN_CURSOR_TRUNCATE			1280
/*! cursor: cursor truncates performed on individual keys */
#define	WT_STAT_CONN_CURSOR_TRUNCATE_KEYS_DELETED	1281
/*! cursor: cursor update calls */
#define	WT_STAT_CONN_CURSOR_UPDATE			1282
/*! cursor: cursor update calls that return an error */
#define	WT_STAT_CONN_CURSOR_UPDATE_ERROR		1283
/*! cursor: cursor update key and value bytes */
#define	WT_STAT_CONN_CURSOR_UPDATE_BYTES		1284
/*! cursor: cursor update value size change */
#define	WT_STAT_CONN_CURSOR_UPDATE_BYTES_CHANGED	1285
/*! cursor: cursors reused from cache */
#define	WT_STAT_CONN_CURSOR_REOPEN			1286
/*! cursor: open cursor count */
#define	WT_STAT_CONN_CURSOR_OPEN_COUNT			1287
/*! data-handle: connection data handle size */
#define	WT_STAT_CONN_DH_CONN_HANDLE_SIZE		1288
/*! data-handle: connection data handles currently active */
#define	WT_STAT_CONN_DH_CONN_HANDLE_COUNT		1289
/*! data-handle: connection sweep candidate became referenced */
#define	WT_STAT_CONN_DH_SWEEP_REF			1290
/*! data-handle: connection sweep dhandles closed */
#define	WT_STAT_CONN_DH_SWEEP_CLOSE			1291
/*! data-handle: connection sweep dhandles removed from hash list */
#define	WT_STAT_CONN_DH_SWEEP_REMOVE			1292
/*! data-handle: connection sweep time-of-death sets */
#define	WT_STAT_CONN_DH_SWEEP_TOD			1293
/*! data-handle: connection sweeps */
#define	WT_STAT_CONN_DH_SWEEPS				1294
/*!
 * data-handle: connection sweeps skipped due to checkpoint gathering
 * handles
 */
#define	WT_STAT_CONN_DH_SWEEP_SKIP_CKPT			1295
/*! data-handle: session dhandles swept */
#define	WT_STAT_CONN_DH_SESSION_HANDLES			1296
/*! data-handle: session sweep attempts */
#define	WT_STAT_CONN_DH_SESSION_SWEEPS			1297
/*! lock: checkpoint lock acquisitions */
#define	WT_STAT_CONN_LOCK_CHECKPOINT_COUNT		1298
/*! lock: checkpoint lock application thread wait time (usecs) */
#define	WT_STAT_CONN_LOCK_CHECKPOINT_WAIT_APPLICATION	1299
/*! lock: checkpoint lock internal thread wait time (usecs) */
#define	WT_STAT_CONN_LOCK_CHECKPOINT_WAIT_INTERNAL	1300
/*! lock: dhandle lock application thread time waiting (usecs) */
#define	WT_STAT_CONN_LOCK_DHANDLE_WAIT_APPLICATION	1301
/*! lock: dhandle lock internal thread time waiting (usecs) */
#define	WT_STAT_CONN_LOCK_DHANDLE_WAIT_INTERNAL		1302
/*! lock: dhandle read lock acquisitions */
#define	WT_STAT_CONN_LOCK_DHANDLE_READ_COUNT		1303
/*! lock: dhandle write lock acquisitions */
#define	WT_STAT_CONN_LOCK_DHANDLE_WRITE_COUNT		1304
/*!
 * lock: durable timestamp queue lock application thread time waiting
 * (usecs)
 */
#define	WT_STAT_CONN_LOCK_DURABLE_TIMESTAMP_WAIT_APPLICATION	1305
/*!
 * lock: durable timestamp queue lock internal thread time waiting
 * (usecs)
 */
#define	WT_STAT_CONN_LOCK_DURABLE_TIMESTAMP_WAIT_INTERNAL	1306
/*! lock: durable timestamp queue read lock acquisitions */
#define	WT_STAT_CONN_LOCK_DURABLE_TIMESTAMP_READ_COUNT	1307
/*! lock: durable timestamp queue write lock acquisitions */
#define	WT_STAT_CONN_LOCK_DURABLE_TIMESTAMP_WRITE_COUNT	1308
/*! lock: metadata lock acquisitions */
#define	WT_STAT_CONN_LOCK_METADATA_COUNT		1309
/*! lock: metadata lock application thread wait time (usecs) */
#define	WT_STAT_CONN_LOCK_METADATA_WAIT_APPLICATION	1310
/*! lock: metadata lock internal thread wait time (usecs) */
#define	WT_STAT_CONN_LOCK_METADATA_WAIT_INTERNAL	1311
/*!
 * lock: read timestamp queue lock application thread time waiting
 * (usecs)
 */
#define	WT_STAT_CONN_LOCK_READ_TIMESTAMP_WAIT_APPLICATION	1312
/*! lock: read timestamp queue lock internal thread time waiting (usecs) */
#define	WT_STAT_CONN_LOCK_READ_TIMESTAMP_WAIT_INTERNAL	1313
/*! lock: read timestamp queue read lock acquisitions */
#define	WT_STAT_CONN_LOCK_READ_TIMESTAMP_READ_COUNT	1314
/*! lock: read timestamp queue write lock acquisitions */
#define	WT_STAT_CONN_LOCK_READ_TIMESTAMP_WRITE_COUNT	1315
/*! lock: schema lock acquisitions */
#define	WT_STAT_CONN_LOCK_SCHEMA_COUNT			1316
/*! lock: schema lock application thread wait time (usecs) */
#define	WT_STAT_CONN_LOCK_SCHEMA_WAIT_APPLICATION	1317
/*! lock: schema lock internal thread wait time (usecs) */
#define	WT_STAT_CONN_LOCK_SCHEMA_WAIT_INTERNAL		1318
/*!
 * lock: table lock application thread time waiting for the table lock
 * (usecs)
 */
#define	WT_STAT_CONN_LOCK_TABLE_WAIT_APPLICATION	1319
/*!
 * lock: table lock internal thread time waiting for the table lock
 * (usecs)
 */
#define	WT_STAT_CONN_LOCK_TABLE_WAIT_INTERNAL		1320
/*! lock: table read lock acquisitions */
#define	WT_STAT_CONN_LOCK_TABLE_READ_COUNT		1321
/*! lock: table write lock acquisitions */
#define	WT_STAT_CONN_LOCK_TABLE_WRITE_COUNT		1322
/*! lock: txn global lock application thread time waiting (usecs) */
#define	WT_STAT_CONN_LOCK_TXN_GLOBAL_WAIT_APPLICATION	1323
/*! lock: txn global lock internal thread time waiting (usecs) */
#define	WT_STAT_CONN_LOCK_TXN_GLOBAL_WAIT_INTERNAL	1324
/*! lock: txn global read lock acquisitions */
#define	WT_STAT_CONN_LOCK_TXN_GLOBAL_READ_COUNT		1325
/*! lock: txn global write lock acquisitions */
#define	WT_STAT_CONN_LOCK_TXN_GLOBAL_WRITE_COUNT	1326
/*! log: busy returns attempting to switch slots */
#define	WT_STAT_CONN_LOG_SLOT_SWITCH_BUSY		1327
/*! log: force log remove time sleeping (usecs) */
#define	WT_STAT_CONN_LOG_FORCE_REMOVE_SLEEP		1328
/*! log: log bytes of payload data */
#define	WT_STAT_CONN_LOG_BYTES_PAYLOAD			1329
/*! log: log bytes written */
#define	WT_STAT_CONN_LOG_BYTES_WRITTEN			1330
/*! log: log files manually zero-filled */
#define	WT_STAT_CONN_LOG_ZERO_FILLS			1331
/*! log: log flush operations */
#define	WT_STAT_CONN_LOG_FLUSH				1332
/*! log: log force write operations */
#define	WT_STAT_CONN_LOG_FORCE_WRITE			1333
/*! log: log force write operations skipped */
#define	WT_STAT_CONN_LOG_FORCE_WRITE_SKIP		1334
/*! log: log records compressed */
#define	WT_STAT_CONN_LOG_COMPRESS_WRITES		1335
/*! log: log records not compressed */
#define	WT_STAT_CONN_LOG_COMPRESS_WRITE_FAILS		1336
/*! log: log records too small to compress */
#define	WT_STAT_CONN_LOG_COMPRESS_SMALL			1337
/*! log: log release advances write LSN */
#define	WT_STAT_CONN_LOG_RELEASE_WRITE_LSN		1338
/*! log: log scan operations */
#define	WT_STAT_CONN_LOG_SCANS				1339
/*! log: log scan records requiring two reads */
#define	WT_STAT_CONN_LOG_SCAN_REREADS			1340
/*! log: log server thread advances write LSN */
#define	WT_STAT_CONN_LOG_WRITE_LSN			1341
/*! log: log server thread write LSN walk skipped */
#define	WT_STAT_CONN_LOG_WRITE_LSN_SKIP			1342
/*! log: log sync operations */
#define	WT_STAT_CONN_LOG_SYNC				1343
/*! log: log sync time duration (usecs) */
#define	WT_STAT_CONN_LOG_SYNC_DURATION			1344
/*! log: log sync_dir operations */
#define	WT_STAT_CONN_LOG_SYNC_DIR			1345
/*! log: log sync_dir time duration (usecs) */
#define	WT_STAT_CONN_LOG_SYNC_DIR_DURATION		1346
/*! log: log write operations */
#define	WT_STAT_CONN_LOG_WRITES				1347
/*! log: logging bytes consolidated */
#define	WT_STAT_CONN_LOG_SLOT_CONSOLIDATED		1348
/*! log: maximum log file size */
#define	WT_STAT_CONN_LOG_MAX_FILESIZE			1349
/*! log: number of pre-allocated log files to create */
#define	WT_STAT_CONN_LOG_PREALLOC_MAX			1350
/*! log: pre-allocated log files not ready and missed */
#define	WT_STAT_CONN_LOG_PREALLOC_MISSED		1351
/*! log: pre-allocated log files prepared */
#define	WT_STAT_CONN_LOG_PREALLOC_FILES			1352
/*! log: pre-allocated log files used */
#define	WT_STAT_CONN_LOG_PREALLOC_USED			1353
/*! log: records processed by log scan */
#define	WT_STAT_CONN_LOG_SCAN_RECORDS			1354
/*! log: slot close lost race */
#define	WT_STAT_CONN_LOG_SLOT_CLOSE_RACE		1355
/*! log: slot close unbuffered waits */
#define	WT_STAT_CONN_LOG_SLOT_CLOSE_UNBUF		1356
/*! log: slot closures */
#define	WT_STAT_CONN_LOG_SLOT_CLOSES			1357
/*! log: slot join atomic update races */
#define	WT_STAT_CONN_LOG_SLOT_RACES			1358
/*! log: slot join calls atomic updates raced */
#define	WT_STAT_CONN_LOG_SLOT_YIELD_RACE		1359
/*! log: slot join calls did not yield */
#define	WT_STAT_CONN_LOG_SLOT_IMMEDIATE			1360
/*! log: slot join calls found active slot closed */
#define	WT_STAT_CONN_LOG_SLOT_YIELD_CLOSE		1361
/*! log: slot join calls slept */
#define	WT_STAT_CONN_LOG_SLOT_YIELD_SLEEP		1362
/*! log: slot join calls yielded */
#define	WT_STAT_CONN_LOG_SLOT_YIELD			1363
/*! log: slot join found active slot closed */
#define	WT_STAT_CONN_LOG_SLOT_ACTIVE_CLOSED		1364
/*! log: slot joins yield time (usecs) */
#define	WT_STAT_CONN_LOG_SLOT_YIELD_DURATION		1365
/*! log: slot transitions unable to find free slot */
#define	WT_STAT_CONN_LOG_SLOT_NO_FREE_SLOTS		1366
/*! log: slot unbuffered writes */
#define	WT_STAT_CONN_LOG_SLOT_UNBUFFERED		1367
/*! log: total in-memory size of compressed records */
#define	WT_STAT_CONN_LOG_COMPRESS_MEM			1368
/*! log: total log buffer size */
#define	WT_STAT_CONN_LOG_BUFFER_SIZE			1369
/*! log: total size of compressed records */
#define	WT_STAT_CONN_LOG_COMPRESS_LEN			1370
/*! log: written slots coalesced */
#define	WT_STAT_CONN_LOG_SLOT_COALESCED			1371
/*! log: yields waiting for previous log file close */
#define	WT_STAT_CONN_LOG_CLOSE_YIELDS			1372
/*! perf: file system read latency histogram (bucket 1) - 10-49ms */
#define	WT_STAT_CONN_PERF_HIST_FSREAD_LATENCY_LT50	1373
/*! perf: file system read latency histogram (bucket 2) - 50-99ms */
#define	WT_STAT_CONN_PERF_HIST_FSREAD_LATENCY_LT100	1374
/*! perf: file system read latency histogram (bucket 3) - 100-249ms */
#define	WT_STAT_CONN_PERF_HIST_FSREAD_LATENCY_LT250	1375
/*! perf: file system read latency histogram (bucket 4) - 250-499ms */
#define	WT_STAT_CONN_PERF_HIST_FSREAD_LATENCY_LT500	1376
/*! perf: file system read latency histogram (bucket 5) - 500-999ms */
#define	WT_STAT_CONN_PERF_HIST_FSREAD_LATENCY_LT1000	1377
/*! perf: file system read latency histogram (bucket 6) - 1000ms+ */
#define	WT_STAT_CONN_PERF_HIST_FSREAD_LATENCY_GT1000	1378
/*! perf: file system write latency histogram (bucket 1) - 10-49ms */
#define	WT_STAT_CONN_PERF_HIST_FSWRITE_LATENCY_LT50	1379
/*! perf: file system write latency histogram (bucket 2) - 50-99ms */
#define	WT_STAT_CONN_PERF_HIST_FSWRITE_LATENCY_LT100	1380
/*! perf: file system write latency histogram (bucket 3) - 100-249ms */
#define	WT_STAT_CONN_PERF_HIST_FSWRITE_LATENCY_LT250	1381
/*! perf: file system write latency histogram (bucket 4) - 250-499ms */
#define	WT_STAT_CONN_PERF_HIST_FSWRITE_LATENCY_LT500	1382
/*! perf: file system write latency histogram (bucket 5) - 500-999ms */
#define	WT_STAT_CONN_PERF_HIST_FSWRITE_LATENCY_LT1000	1383
/*! perf: file system write latency histogram (bucket 6) - 1000ms+ */
#define	WT_STAT_CONN_PERF_HIST_FSWRITE_LATENCY_GT1000	1384
/*! perf: operation read latency histogram (bucket 1) - 100-249us */
#define	WT_STAT_CONN_PERF_HIST_OPREAD_LATENCY_LT250	1385
/*! perf: operation read latency histogram (bucket 2) - 250-499us */
#define	WT_STAT_CONN_PERF_HIST_OPREAD_LATENCY_LT500	1386
/*! perf: operation read latency histogram (bucket 3) - 500-999us */
#define	WT_STAT_CONN_PERF_HIST_OPREAD_LATENCY_LT1000	1387
/*! perf: operation read latency histogram (bucket 4) - 1000-9999us */
#define	WT_STAT_CONN_PERF_HIST_OPREAD_LATENCY_LT10000	1388
/*! perf: operation read latency histogram (bucket 5) - 10000us+ */
#define	WT_STAT_CONN_PERF_HIST_OPREAD_LATENCY_GT10000	1389
/*! perf: operation write latency histogram (bucket 1) - 100-249us */
#define	WT_STAT_CONN_PERF_HIST_OPWRITE_LATENCY_LT250	1390
/*! perf: operation write latency histogram (bucket 2) - 250-499us */
#define	WT_STAT_CONN_PERF_HIST_OPWRITE_LATENCY_LT500	1391
/*! perf: operation write latency histogram (bucket 3) - 500-999us */
#define	WT_STAT_CONN_PERF_HIST_OPWRITE_LATENCY_LT1000	1392
/*! perf: operation write latency histogram (bucket 4) - 1000-9999us */
#define	WT_STAT_CONN_PERF_HIST_OPWRITE_LATENCY_LT10000	1393
/*! perf: operation write latency histogram (bucket 5) - 10000us+ */
#define	WT_STAT_CONN_PERF_HIST_OPWRITE_LATENCY_GT10000	1394
/*! reconciliation: VLCS pages explicitly reconciled as empty */
#define	WT_STAT_CONN_REC_VLCS_EMPTIED_PAGES		1395
/*! reconciliation: approximate byte size of timestamps in pages written */
#define	WT_STAT_CONN_REC_TIME_WINDOW_BYTES_TS		1396
/*!
 * reconciliation: approximate byte size of transaction IDs in pages
 * written
 */
#define	WT_STAT_CONN_REC_TIME_WINDOW_BYTES_TXN		1397
/*! reconciliation: fast-path pages deleted */
#define	WT_STAT_CONN_REC_PAGE_DELETE_FAST		1398
/*! reconciliation: leaf-page overflow keys */
#define	WT_STAT_CONN_REC_OVERFLOW_KEY_LEAF		1399
/*! reconciliation: maximum seconds spent in a reconciliation call */
#define	WT_STAT_CONN_REC_MAXIMUM_SECONDS		1400
/*! reconciliation: page reconciliation calls */
#define	WT_STAT_CONN_REC_PAGES				1401
/*! reconciliation: page reconciliation calls for eviction */
#define	WT_STAT_CONN_REC_PAGES_EVICTION			1402
/*!
 * reconciliation: page reconciliation calls that resulted in values with
 * prepared transaction metadata
 */
#define	WT_STAT_CONN_REC_PAGES_WITH_PREPARE		1403
/*!
 * reconciliation: page reconciliation calls that resulted in values with
 * timestamps
 */
#define	WT_STAT_CONN_REC_PAGES_WITH_TS			1404
/*!
 * reconciliation: page reconciliation calls that resulted in values with
 * transaction ids
 */
#define	WT_STAT_CONN_REC_PAGES_WITH_TXN			1405
/*! reconciliation: pages deleted */
#define	WT_STAT_CONN_REC_PAGE_DELETE			1406
/*!
 * reconciliation: pages written including an aggregated newest start
 * durable timestamp
 */
#define	WT_STAT_CONN_REC_TIME_AGGR_NEWEST_START_DURABLE_TS	1407
/*!
 * reconciliation: pages written including an aggregated newest stop
 * durable timestamp
 */
#define	WT_STAT_CONN_REC_TIME_AGGR_NEWEST_STOP_DURABLE_TS	1408
/*!
 * reconciliation: pages written including an aggregated newest stop
 * timestamp
 */
#define	WT_STAT_CONN_REC_TIME_AGGR_NEWEST_STOP_TS	1409
/*!
 * reconciliation: pages written including an aggregated newest stop
 * transaction ID
 */
#define	WT_STAT_CONN_REC_TIME_AGGR_NEWEST_STOP_TXN	1410
/*!
 * reconciliation: pages written including an aggregated newest
 * transaction ID
 */
#define	WT_STAT_CONN_REC_TIME_AGGR_NEWEST_TXN		1411
/*!
 * reconciliation: pages written including an aggregated oldest start
 * timestamp
 */
#define	WT_STAT_CONN_REC_TIME_AGGR_OLDEST_START_TS	1412
/*! reconciliation: pages written including an aggregated prepare */
#define	WT_STAT_CONN_REC_TIME_AGGR_PREPARED		1413
/*! reconciliation: pages written including at least one prepare state */
#define	WT_STAT_CONN_REC_TIME_WINDOW_PAGES_PREPARED	1414
/*!
 * reconciliation: pages written including at least one start durable
 * timestamp
 */
#define	WT_STAT_CONN_REC_TIME_WINDOW_PAGES_DURABLE_START_TS	1415
/*! reconciliation: pages written including at least one start timestamp */
#define	WT_STAT_CONN_REC_TIME_WINDOW_PAGES_START_TS	1416
/*!
 * reconciliation: pages written including at least one start transaction
 * ID
 */
#define	WT_STAT_CONN_REC_TIME_WINDOW_PAGES_START_TXN	1417
/*!
 * reconciliation: pages written including at least one stop durable
 * timestamp
 */
#define	WT_STAT_CONN_REC_TIME_WINDOW_PAGES_DURABLE_STOP_TS	1418
/*! reconciliation: pages written including at least one stop timestamp */
#define	WT_STAT_CONN_REC_TIME_WINDOW_PAGES_STOP_TS	1419
/*!
 * reconciliation: pages written including at least one stop transaction
 * ID
 */
#define	WT_STAT_CONN_REC_TIME_WINDOW_PAGES_STOP_TXN	1420
/*! reconciliation: records written including a prepare state */
#define	WT_STAT_CONN_REC_TIME_WINDOW_PREPARED		1421
/*! reconciliation: records written including a start durable timestamp */
#define	WT_STAT_CONN_REC_TIME_WINDOW_DURABLE_START_TS	1422
/*! reconciliation: records written including a start timestamp */
#define	WT_STAT_CONN_REC_TIME_WINDOW_START_TS		1423
/*! reconciliation: records written including a start transaction ID */
#define	WT_STAT_CONN_REC_TIME_WINDOW_START_TXN		1424
/*! reconciliation: records written including a stop durable timestamp */
#define	WT_STAT_CONN_REC_TIME_WINDOW_DURABLE_STOP_TS	1425
/*! reconciliation: records written including a stop timestamp */
#define	WT_STAT_CONN_REC_TIME_WINDOW_STOP_TS		1426
/*! reconciliation: records written including a stop transaction ID */
#define	WT_STAT_CONN_REC_TIME_WINDOW_STOP_TXN		1427
/*! reconciliation: split bytes currently awaiting free */
#define	WT_STAT_CONN_REC_SPLIT_STASHED_BYTES		1428
/*! reconciliation: split objects currently awaiting free */
#define	WT_STAT_CONN_REC_SPLIT_STASHED_OBJECTS		1429
/*! session: attempts to remove a local object and the object is in use */
#define	WT_STAT_CONN_LOCAL_OBJECTS_INUSE		1430
/*! session: flush_tier failed calls */
#define	WT_STAT_CONN_FLUSH_TIER_FAIL			1431
/*! session: flush_tier operation calls */
#define	WT_STAT_CONN_FLUSH_TIER				1432
/*! session: flush_tier tables skipped due to no checkpoint */
#define	WT_STAT_CONN_FLUSH_TIER_SKIPPED			1433
/*! session: flush_tier tables switched */
#define	WT_STAT_CONN_FLUSH_TIER_SWITCHED		1434
/*! session: local objects removed */
#define	WT_STAT_CONN_LOCAL_OBJECTS_REMOVED		1435
/*! session: open session count */
#define	WT_STAT_CONN_SESSION_OPEN			1436
/*! session: session query timestamp calls */
#define	WT_STAT_CONN_SESSION_QUERY_TS			1437
/*! session: table alter failed calls */
#define	WT_STAT_CONN_SESSION_TABLE_ALTER_FAIL		1438
/*! session: table alter successful calls */
#define	WT_STAT_CONN_SESSION_TABLE_ALTER_SUCCESS	1439
/*! session: table alter triggering checkpoint calls */
#define	WT_STAT_CONN_SESSION_TABLE_ALTER_TRIGGER_CHECKPOINT	1440
/*! session: table alter unchanged and skipped */
#define	WT_STAT_CONN_SESSION_TABLE_ALTER_SKIP		1441
/*! session: table compact failed calls */
#define	WT_STAT_CONN_SESSION_TABLE_COMPACT_FAIL		1442
/*! session: table compact failed calls due to cache pressure */
#define	WT_STAT_CONN_SESSION_TABLE_COMPACT_FAIL_CACHE_PRESSURE	1443
/*! session: table compact running */
#define	WT_STAT_CONN_SESSION_TABLE_COMPACT_RUNNING	1444
/*! session: table compact skipped as process would not reduce file size */
#define	WT_STAT_CONN_SESSION_TABLE_COMPACT_SKIPPED	1445
/*! session: table compact successful calls */
#define	WT_STAT_CONN_SESSION_TABLE_COMPACT_SUCCESS	1446
/*! session: table compact timeout */
#define	WT_STAT_CONN_SESSION_TABLE_COMPACT_TIMEOUT	1447
/*! session: table create failed calls */
#define	WT_STAT_CONN_SESSION_TABLE_CREATE_FAIL		1448
/*! session: table create successful calls */
#define	WT_STAT_CONN_SESSION_TABLE_CREATE_SUCCESS	1449
/*! session: table create with import failed calls */
#define	WT_STAT_CONN_SESSION_TABLE_CREATE_IMPORT_FAIL	1450
/*! session: table create with import successful calls */
#define	WT_STAT_CONN_SESSION_TABLE_CREATE_IMPORT_SUCCESS	1451
/*! session: table drop failed calls */
#define	WT_STAT_CONN_SESSION_TABLE_DROP_FAIL		1452
/*! session: table drop successful calls */
#define	WT_STAT_CONN_SESSION_TABLE_DROP_SUCCESS		1453
/*! session: table rename failed calls */
#define	WT_STAT_CONN_SESSION_TABLE_RENAME_FAIL		1454
/*! session: table rename successful calls */
#define	WT_STAT_CONN_SESSION_TABLE_RENAME_SUCCESS	1455
/*! session: table salvage failed calls */
#define	WT_STAT_CONN_SESSION_TABLE_SALVAGE_FAIL		1456
/*! session: table salvage successful calls */
#define	WT_STAT_CONN_SESSION_TABLE_SALVAGE_SUCCESS	1457
/*! session: table truncate failed calls */
#define	WT_STAT_CONN_SESSION_TABLE_TRUNCATE_FAIL	1458
/*! session: table truncate successful calls */
#define	WT_STAT_CONN_SESSION_TABLE_TRUNCATE_SUCCESS	1459
/*! session: table verify failed calls */
#define	WT_STAT_CONN_SESSION_TABLE_VERIFY_FAIL		1460
/*! session: table verify successful calls */
#define	WT_STAT_CONN_SESSION_TABLE_VERIFY_SUCCESS	1461
/*! session: tiered operations dequeued and processed */
#define	WT_STAT_CONN_TIERED_WORK_UNITS_DEQUEUED		1462
/*! session: tiered operations removed without processing */
#define	WT_STAT_CONN_TIERED_WORK_UNITS_REMOVED		1463
/*! session: tiered operations scheduled */
#define	WT_STAT_CONN_TIERED_WORK_UNITS_CREATED		1464
/*! session: tiered storage local retention time (secs) */
#define	WT_STAT_CONN_TIERED_RETENTION			1465
/*! thread-state: active filesystem fsync calls */
#define	WT_STAT_CONN_THREAD_FSYNC_ACTIVE		1466
/*! thread-state: active filesystem read calls */
#define	WT_STAT_CONN_THREAD_READ_ACTIVE			1467
/*! thread-state: active filesystem write calls */
#define	WT_STAT_CONN_THREAD_WRITE_ACTIVE		1468
/*! thread-yield: application thread time evicting (usecs) */
#define	WT_STAT_CONN_APPLICATION_EVICT_TIME		1469
/*! thread-yield: application thread time waiting for cache (usecs) */
#define	WT_STAT_CONN_APPLICATION_CACHE_TIME		1470
/*!
 * thread-yield: connection close blocked waiting for transaction state
 * stabilization
 */
#define	WT_STAT_CONN_TXN_RELEASE_BLOCKED		1471
/*! thread-yield: connection close yielded for lsm manager shutdown */
#define	WT_STAT_CONN_CONN_CLOSE_BLOCKED_LSM		1472
/*! thread-yield: data handle lock yielded */
#define	WT_STAT_CONN_DHANDLE_LOCK_BLOCKED		1473
/*!
 * thread-yield: get reference for page index and slot time sleeping
 * (usecs)
 */
#define	WT_STAT_CONN_PAGE_INDEX_SLOT_REF_BLOCKED	1474
/*! thread-yield: page access yielded due to prepare state change */
#define	WT_STAT_CONN_PREPARED_TRANSITION_BLOCKED_PAGE	1475
/*! thread-yield: page acquire busy blocked */
#define	WT_STAT_CONN_PAGE_BUSY_BLOCKED			1476
/*! thread-yield: page acquire eviction blocked */
#define	WT_STAT_CONN_PAGE_FORCIBLE_EVICT_BLOCKED	1477
/*! thread-yield: page acquire locked blocked */
#define	WT_STAT_CONN_PAGE_LOCKED_BLOCKED		1478
/*! thread-yield: page acquire read blocked */
#define	WT_STAT_CONN_PAGE_READ_BLOCKED			1479
/*! thread-yield: page acquire time sleeping (usecs) */
#define	WT_STAT_CONN_PAGE_SLEEP				1480
/*!
 * thread-yield: page delete rollback time sleeping for state change
 * (usecs)
 */
#define	WT_STAT_CONN_PAGE_DEL_ROLLBACK_BLOCKED		1481
/*! thread-yield: page reconciliation yielded due to child modification */
#define	WT_STAT_CONN_CHILD_MODIFY_BLOCKED_PAGE		1482
/*! transaction: Number of prepared updates */
#define	WT_STAT_CONN_TXN_PREPARED_UPDATES		1483
/*! transaction: Number of prepared updates committed */
#define	WT_STAT_CONN_TXN_PREPARED_UPDATES_COMMITTED	1484
/*! transaction: Number of prepared updates repeated on the same key */
#define	WT_STAT_CONN_TXN_PREPARED_UPDATES_KEY_REPEATED	1485
/*! transaction: Number of prepared updates rolled back */
#define	WT_STAT_CONN_TXN_PREPARED_UPDATES_ROLLEDBACK	1486
/*! transaction: prepared transactions */
#define	WT_STAT_CONN_TXN_PREPARE			1487
/*! transaction: prepared transactions committed */
#define	WT_STAT_CONN_TXN_PREPARE_COMMIT			1488
/*! transaction: prepared transactions currently active */
#define	WT_STAT_CONN_TXN_PREPARE_ACTIVE			1489
/*! transaction: prepared transactions rolled back */
#define	WT_STAT_CONN_TXN_PREPARE_ROLLBACK		1490
/*! transaction: query timestamp calls */
#define	WT_STAT_CONN_TXN_QUERY_TS			1491
/*! transaction: race to read prepared update retry */
#define	WT_STAT_CONN_TXN_READ_RACE_PREPARE_UPDATE	1492
/*! transaction: rollback to stable calls */
#define	WT_STAT_CONN_TXN_RTS				1493
/*!
 * transaction: rollback to stable history store records with stop
 * timestamps older than newer records
 */
#define	WT_STAT_CONN_TXN_RTS_HS_STOP_OLDER_THAN_NEWER_START	1494
/*! transaction: rollback to stable inconsistent checkpoint */
#define	WT_STAT_CONN_TXN_RTS_INCONSISTENT_CKPT		1495
/*! transaction: rollback to stable keys removed */
#define	WT_STAT_CONN_TXN_RTS_KEYS_REMOVED		1496
/*! transaction: rollback to stable keys restored */
#define	WT_STAT_CONN_TXN_RTS_KEYS_RESTORED		1497
/*! transaction: rollback to stable pages visited */
#define	WT_STAT_CONN_TXN_RTS_PAGES_VISITED		1498
/*! transaction: rollback to stable restored tombstones from history store */
#define	WT_STAT_CONN_TXN_RTS_HS_RESTORE_TOMBSTONES	1499
/*! transaction: rollback to stable restored updates from history store */
#define	WT_STAT_CONN_TXN_RTS_HS_RESTORE_UPDATES		1500
/*! transaction: rollback to stable skipping delete rle */
#define	WT_STAT_CONN_TXN_RTS_DELETE_RLE_SKIPPED		1501
/*! transaction: rollback to stable skipping stable rle */
#define	WT_STAT_CONN_TXN_RTS_STABLE_RLE_SKIPPED		1502
/*! transaction: rollback to stable sweeping history store keys */
#define	WT_STAT_CONN_TXN_RTS_SWEEP_HS_KEYS		1503
/*! transaction: rollback to stable tree walk skipping pages */
#define	WT_STAT_CONN_TXN_RTS_TREE_WALK_SKIP_PAGES	1504
/*! transaction: rollback to stable updates aborted */
#define	WT_STAT_CONN_TXN_RTS_UPD_ABORTED		1505
/*! transaction: rollback to stable updates removed from history store */
#define	WT_STAT_CONN_TXN_RTS_HS_REMOVED			1506
/*! transaction: sessions scanned in each walk of concurrent sessions */
#define	WT_STAT_CONN_TXN_SESSIONS_WALKED		1507
/*! transaction: set timestamp calls */
#define	WT_STAT_CONN_TXN_SET_TS				1508
/*! transaction: set timestamp durable calls */
#define	WT_STAT_CONN_TXN_SET_TS_DURABLE			1509
/*! transaction: set timestamp durable updates */
#define	WT_STAT_CONN_TXN_SET_TS_DURABLE_UPD		1510
/*! transaction: set timestamp oldest calls */
#define	WT_STAT_CONN_TXN_SET_TS_OLDEST			1511
/*! transaction: set timestamp oldest updates */
#define	WT_STAT_CONN_TXN_SET_TS_OLDEST_UPD		1512
/*! transaction: set timestamp stable calls */
#define	WT_STAT_CONN_TXN_SET_TS_STABLE			1513
/*! transaction: set timestamp stable updates */
#define	WT_STAT_CONN_TXN_SET_TS_STABLE_UPD		1514
/*! transaction: transaction begins */
#define	WT_STAT_CONN_TXN_BEGIN				1515
/*! transaction: transaction checkpoint currently running */
#define	WT_STAT_CONN_TXN_CHECKPOINT_RUNNING		1516
/*!
 * transaction: transaction checkpoint currently running for history
 * store file
 */
#define	WT_STAT_CONN_TXN_CHECKPOINT_RUNNING_HS		1517
/*! transaction: transaction checkpoint generation */
#define	WT_STAT_CONN_TXN_CHECKPOINT_GENERATION		1518
/*!
 * transaction: transaction checkpoint history store file duration
 * (usecs)
 */
#define	WT_STAT_CONN_TXN_HS_CKPT_DURATION		1519
/*! transaction: transaction checkpoint max time (msecs) */
#define	WT_STAT_CONN_TXN_CHECKPOINT_TIME_MAX		1520
/*! transaction: transaction checkpoint min time (msecs) */
#define	WT_STAT_CONN_TXN_CHECKPOINT_TIME_MIN		1521
/*!
 * transaction: transaction checkpoint most recent duration for gathering
 * all handles (usecs)
 */
#define	WT_STAT_CONN_TXN_CHECKPOINT_HANDLE_DURATION	1522
/*!
 * transaction: transaction checkpoint most recent duration for gathering
 * applied handles (usecs)
 */
#define	WT_STAT_CONN_TXN_CHECKPOINT_HANDLE_DURATION_APPLY	1523
/*!
 * transaction: transaction checkpoint most recent duration for gathering
 * skipped handles (usecs)
 */
#define	WT_STAT_CONN_TXN_CHECKPOINT_HANDLE_DURATION_SKIP	1524
/*! transaction: transaction checkpoint most recent handles applied */
#define	WT_STAT_CONN_TXN_CHECKPOINT_HANDLE_APPLIED	1525
/*! transaction: transaction checkpoint most recent handles skipped */
#define	WT_STAT_CONN_TXN_CHECKPOINT_HANDLE_SKIPPED	1526
/*! transaction: transaction checkpoint most recent handles walked */
#define	WT_STAT_CONN_TXN_CHECKPOINT_HANDLE_WALKED	1527
/*! transaction: transaction checkpoint most recent time (msecs) */
#define	WT_STAT_CONN_TXN_CHECKPOINT_TIME_RECENT		1528
/*! transaction: transaction checkpoint prepare currently running */
#define	WT_STAT_CONN_TXN_CHECKPOINT_PREP_RUNNING	1529
/*! transaction: transaction checkpoint prepare max time (msecs) */
#define	WT_STAT_CONN_TXN_CHECKPOINT_PREP_MAX		1530
/*! transaction: transaction checkpoint prepare min time (msecs) */
#define	WT_STAT_CONN_TXN_CHECKPOINT_PREP_MIN		1531
/*! transaction: transaction checkpoint prepare most recent time (msecs) */
#define	WT_STAT_CONN_TXN_CHECKPOINT_PREP_RECENT		1532
/*! transaction: transaction checkpoint prepare total time (msecs) */
#define	WT_STAT_CONN_TXN_CHECKPOINT_PREP_TOTAL		1533
/*! transaction: transaction checkpoint scrub dirty target */
#define	WT_STAT_CONN_TXN_CHECKPOINT_SCRUB_TARGET	1534
/*! transaction: transaction checkpoint scrub time (msecs) */
#define	WT_STAT_CONN_TXN_CHECKPOINT_SCRUB_TIME		1535
/*! transaction: transaction checkpoint stop timing stress active */
#define	WT_STAT_CONN_TXN_CHECKPOINT_STOP_STRESS_ACTIVE	1536
/*! transaction: transaction checkpoint total time (msecs) */
#define	WT_STAT_CONN_TXN_CHECKPOINT_TIME_TOTAL		1537
/*! transaction: transaction checkpoints */
#define	WT_STAT_CONN_TXN_CHECKPOINT			1538
/*! transaction: transaction checkpoints due to obsolete pages */
#define	WT_STAT_CONN_TXN_CHECKPOINT_OBSOLETE_APPLIED	1539
/*!
 * transaction: transaction checkpoints skipped because database was
 * clean
 */
#define	WT_STAT_CONN_TXN_CHECKPOINT_SKIPPED		1540
/*! transaction: transaction failures due to history store */
#define	WT_STAT_CONN_TXN_FAIL_CACHE			1541
/*!
 * transaction: transaction fsync calls for checkpoint after allocating
 * the transaction ID
 */
#define	WT_STAT_CONN_TXN_CHECKPOINT_FSYNC_POST		1542
/*!
 * transaction: transaction fsync duration for checkpoint after
 * allocating the transaction ID (usecs)
 */
#define	WT_STAT_CONN_TXN_CHECKPOINT_FSYNC_POST_DURATION	1543
/*! transaction: transaction range of IDs currently pinned */
#define	WT_STAT_CONN_TXN_PINNED_RANGE			1544
/*! transaction: transaction range of IDs currently pinned by a checkpoint */
#define	WT_STAT_CONN_TXN_PINNED_CHECKPOINT_RANGE	1545
/*! transaction: transaction range of timestamps currently pinned */
#define	WT_STAT_CONN_TXN_PINNED_TIMESTAMP		1546
/*! transaction: transaction range of timestamps pinned by a checkpoint */
#define	WT_STAT_CONN_TXN_PINNED_TIMESTAMP_CHECKPOINT	1547
/*!
 * transaction: transaction range of timestamps pinned by the oldest
 * active read timestamp
 */
#define	WT_STAT_CONN_TXN_PINNED_TIMESTAMP_READER	1548
/*!
 * transaction: transaction range of timestamps pinned by the oldest
 * timestamp
 */
#define	WT_STAT_CONN_TXN_PINNED_TIMESTAMP_OLDEST	1549
/*! transaction: transaction read timestamp of the oldest active reader */
#define	WT_STAT_CONN_TXN_TIMESTAMP_OLDEST_ACTIVE_READ	1550
/*! transaction: transaction rollback to stable currently running */
#define	WT_STAT_CONN_TXN_ROLLBACK_TO_STABLE_RUNNING	1551
/*! transaction: transaction walk of concurrent sessions */
#define	WT_STAT_CONN_TXN_WALK_SESSIONS			1552
/*! transaction: transactions committed */
#define	WT_STAT_CONN_TXN_COMMIT				1553
/*! transaction: transactions rolled back */
#define	WT_STAT_CONN_TXN_ROLLBACK			1554
/*! transaction: update conflicts */
#define	WT_STAT_CONN_TXN_UPDATE_CONFLICT		1555

/*!
 * @}
 * @name Statistics for data sources
 * @anchor statistics_dsrc
 * @{
 */
/*! LSM: bloom filter false positives */
#define	WT_STAT_DSRC_BLOOM_FALSE_POSITIVE		2000
/*! LSM: bloom filter hits */
#define	WT_STAT_DSRC_BLOOM_HIT				2001
/*! LSM: bloom filter misses */
#define	WT_STAT_DSRC_BLOOM_MISS				2002
/*! LSM: bloom filter pages evicted from cache */
#define	WT_STAT_DSRC_BLOOM_PAGE_EVICT			2003
/*! LSM: bloom filter pages read into cache */
#define	WT_STAT_DSRC_BLOOM_PAGE_READ			2004
/*! LSM: bloom filters in the LSM tree */
#define	WT_STAT_DSRC_BLOOM_COUNT			2005
/*! LSM: chunks in the LSM tree */
#define	WT_STAT_DSRC_LSM_CHUNK_COUNT			2006
/*! LSM: highest merge generation in the LSM tree */
#define	WT_STAT_DSRC_LSM_GENERATION_MAX			2007
/*!
 * LSM: queries that could have benefited from a Bloom filter that did
 * not exist
 */
#define	WT_STAT_DSRC_LSM_LOOKUP_NO_BLOOM		2008
/*! LSM: sleep for LSM checkpoint throttle */
#define	WT_STAT_DSRC_LSM_CHECKPOINT_THROTTLE		2009
/*! LSM: sleep for LSM merge throttle */
#define	WT_STAT_DSRC_LSM_MERGE_THROTTLE			2010
/*! LSM: total size of bloom filters */
#define	WT_STAT_DSRC_BLOOM_SIZE				2011
/*! block-manager: allocations requiring file extension */
#define	WT_STAT_DSRC_BLOCK_EXTENSION			2012
/*! block-manager: blocks allocated */
#define	WT_STAT_DSRC_BLOCK_ALLOC			2013
/*! block-manager: blocks freed */
#define	WT_STAT_DSRC_BLOCK_FREE				2014
/*! block-manager: checkpoint size */
#define	WT_STAT_DSRC_BLOCK_CHECKPOINT_SIZE		2015
/*! block-manager: file allocation unit size */
#define	WT_STAT_DSRC_ALLOCATION_SIZE			2016
/*! block-manager: file bytes available for reuse */
#define	WT_STAT_DSRC_BLOCK_REUSE_BYTES			2017
/*! block-manager: file magic number */
#define	WT_STAT_DSRC_BLOCK_MAGIC			2018
/*! block-manager: file major version number */
#define	WT_STAT_DSRC_BLOCK_MAJOR			2019
/*! block-manager: file size in bytes */
#define	WT_STAT_DSRC_BLOCK_SIZE				2020
/*! block-manager: minor version number */
#define	WT_STAT_DSRC_BLOCK_MINOR			2021
/*! btree: btree checkpoint generation */
#define	WT_STAT_DSRC_BTREE_CHECKPOINT_GENERATION	2022
/*! btree: btree clean tree checkpoint expiration time */
#define	WT_STAT_DSRC_BTREE_CLEAN_CHECKPOINT_TIMER	2023
/*! btree: btree compact pages reviewed */
#define	WT_STAT_DSRC_BTREE_COMPACT_PAGES_REVIEWED	2024
/*! btree: btree compact pages rewritten */
#define	WT_STAT_DSRC_BTREE_COMPACT_PAGES_REWRITTEN	2025
/*! btree: btree compact pages skipped */
#define	WT_STAT_DSRC_BTREE_COMPACT_PAGES_SKIPPED	2026
/*! btree: btree skipped by compaction as process would not reduce size */
#define	WT_STAT_DSRC_BTREE_COMPACT_SKIPPED		2027
/*!
 * btree: column-store fixed-size leaf pages, only reported if tree_walk
 * or all statistics are enabled
 */
#define	WT_STAT_DSRC_BTREE_COLUMN_FIX			2028
/*!
 * btree: column-store fixed-size time windows, only reported if
 * tree_walk or all statistics are enabled
 */
#define	WT_STAT_DSRC_BTREE_COLUMN_TWS			2029
/*!
 * btree: column-store internal pages, only reported if tree_walk or all
 * statistics are enabled
 */
#define	WT_STAT_DSRC_BTREE_COLUMN_INTERNAL		2030
/*!
 * btree: column-store variable-size RLE encoded values, only reported if
 * tree_walk or all statistics are enabled
 */
#define	WT_STAT_DSRC_BTREE_COLUMN_RLE			2031
/*!
 * btree: column-store variable-size deleted values, only reported if
 * tree_walk or all statistics are enabled
 */
#define	WT_STAT_DSRC_BTREE_COLUMN_DELETED		2032
/*!
 * btree: column-store variable-size leaf pages, only reported if
 * tree_walk or all statistics are enabled
 */
#define	WT_STAT_DSRC_BTREE_COLUMN_VARIABLE		2033
/*! btree: fixed-record size */
#define	WT_STAT_DSRC_BTREE_FIXED_LEN			2034
/*! btree: maximum internal page size */
#define	WT_STAT_DSRC_BTREE_MAXINTLPAGE			2035
/*! btree: maximum leaf page key size */
#define	WT_STAT_DSRC_BTREE_MAXLEAFKEY			2036
/*! btree: maximum leaf page size */
#define	WT_STAT_DSRC_BTREE_MAXLEAFPAGE			2037
/*! btree: maximum leaf page value size */
#define	WT_STAT_DSRC_BTREE_MAXLEAFVALUE			2038
/*! btree: maximum tree depth */
#define	WT_STAT_DSRC_BTREE_MAXIMUM_DEPTH		2039
/*!
 * btree: number of key/value pairs, only reported if tree_walk or all
 * statistics are enabled
 */
#define	WT_STAT_DSRC_BTREE_ENTRIES			2040
/*!
 * btree: overflow pages, only reported if tree_walk or all statistics
 * are enabled
 */
#define	WT_STAT_DSRC_BTREE_OVERFLOW			2041
/*!
 * btree: row-store empty values, only reported if tree_walk or all
 * statistics are enabled
 */
#define	WT_STAT_DSRC_BTREE_ROW_EMPTY_VALUES		2042
/*!
 * btree: row-store internal pages, only reported if tree_walk or all
 * statistics are enabled
 */
#define	WT_STAT_DSRC_BTREE_ROW_INTERNAL			2043
/*!
 * btree: row-store leaf pages, only reported if tree_walk or all
 * statistics are enabled
 */
#define	WT_STAT_DSRC_BTREE_ROW_LEAF			2044
/*! cache: bytes currently in the cache */
#define	WT_STAT_DSRC_CACHE_BYTES_INUSE			2045
/*! cache: bytes dirty in the cache cumulative */
#define	WT_STAT_DSRC_CACHE_BYTES_DIRTY_TOTAL		2046
/*! cache: bytes read into cache */
#define	WT_STAT_DSRC_CACHE_BYTES_READ			2047
/*! cache: bytes written from cache */
#define	WT_STAT_DSRC_CACHE_BYTES_WRITE			2048
/*! cache: checkpoint blocked page eviction */
#define	WT_STAT_DSRC_CACHE_EVICTION_CHECKPOINT		2049
/*!
 * cache: checkpoint of history store file blocked non-history store page
 * eviction
 */
#define	WT_STAT_DSRC_CACHE_EVICTION_BLOCKED_CHECKPOINT_HS	2050
/*! cache: data source pages selected for eviction unable to be evicted */
#define	WT_STAT_DSRC_CACHE_EVICTION_FAIL		2051
/*!
 * cache: eviction gave up due to detecting a disk value without a
 * timestamp behind the last update on the chain
 */
#define	WT_STAT_DSRC_CACHE_EVICTION_BLOCKED_NO_TS_CHECKPOINT_RACE_1	2052
/*!
 * cache: eviction gave up due to detecting a tombstone without a
 * timestamp ahead of the selected on disk update
 */
#define	WT_STAT_DSRC_CACHE_EVICTION_BLOCKED_NO_TS_CHECKPOINT_RACE_2	2053
/*!
 * cache: eviction gave up due to detecting a tombstone without a
 * timestamp ahead of the selected on disk update after validating the
 * update chain
 */
#define	WT_STAT_DSRC_CACHE_EVICTION_BLOCKED_NO_TS_CHECKPOINT_RACE_3	2054
/*!
 * cache: eviction gave up due to detecting update chain entries without
 * timestamps after the selected on disk update
 */
#define	WT_STAT_DSRC_CACHE_EVICTION_BLOCKED_NO_TS_CHECKPOINT_RACE_4	2055
/*!
 * cache: eviction gave up due to needing to remove a record from the
 * history store but checkpoint is running
 */
#define	WT_STAT_DSRC_CACHE_EVICTION_BLOCKED_REMOVE_HS_RACE_WITH_CHECKPOINT	2056
/*! cache: eviction walk passes of a file */
#define	WT_STAT_DSRC_CACHE_EVICTION_WALK_PASSES		2057
/*! cache: eviction walk target pages histogram - 0-9 */
#define	WT_STAT_DSRC_CACHE_EVICTION_TARGET_PAGE_LT10	2058
/*! cache: eviction walk target pages histogram - 10-31 */
#define	WT_STAT_DSRC_CACHE_EVICTION_TARGET_PAGE_LT32	2059
/*! cache: eviction walk target pages histogram - 128 and higher */
#define	WT_STAT_DSRC_CACHE_EVICTION_TARGET_PAGE_GE128	2060
/*! cache: eviction walk target pages histogram - 32-63 */
#define	WT_STAT_DSRC_CACHE_EVICTION_TARGET_PAGE_LT64	2061
/*! cache: eviction walk target pages histogram - 64-128 */
#define	WT_STAT_DSRC_CACHE_EVICTION_TARGET_PAGE_LT128	2062
/*!
 * cache: eviction walk target pages reduced due to history store cache
 * pressure
 */
#define	WT_STAT_DSRC_CACHE_EVICTION_TARGET_PAGE_REDUCED	2063
/*! cache: eviction walks abandoned */
#define	WT_STAT_DSRC_CACHE_EVICTION_WALKS_ABANDONED	2064
/*! cache: eviction walks gave up because they restarted their walk twice */
#define	WT_STAT_DSRC_CACHE_EVICTION_WALKS_STOPPED	2065
/*!
 * cache: eviction walks gave up because they saw too many pages and
 * found no candidates
 */
#define	WT_STAT_DSRC_CACHE_EVICTION_WALKS_GAVE_UP_NO_TARGETS	2066
/*!
 * cache: eviction walks gave up because they saw too many pages and
 * found too few candidates
 */
#define	WT_STAT_DSRC_CACHE_EVICTION_WALKS_GAVE_UP_RATIO	2067
/*! cache: eviction walks reached end of tree */
#define	WT_STAT_DSRC_CACHE_EVICTION_WALKS_ENDED		2068
/*! cache: eviction walks restarted */
#define	WT_STAT_DSRC_CACHE_EVICTION_WALK_RESTART	2069
/*! cache: eviction walks started from root of tree */
#define	WT_STAT_DSRC_CACHE_EVICTION_WALK_FROM_ROOT	2070
/*! cache: eviction walks started from saved location in tree */
#define	WT_STAT_DSRC_CACHE_EVICTION_WALK_SAVED_POS	2071
/*! cache: hazard pointer blocked page eviction */
#define	WT_STAT_DSRC_CACHE_EVICTION_HAZARD		2072
/*! cache: history store table insert calls */
#define	WT_STAT_DSRC_CACHE_HS_INSERT			2073
/*! cache: history store table insert calls that returned restart */
#define	WT_STAT_DSRC_CACHE_HS_INSERT_RESTART		2074
/*! cache: history store table reads */
#define	WT_STAT_DSRC_CACHE_HS_READ			2075
/*! cache: history store table reads missed */
#define	WT_STAT_DSRC_CACHE_HS_READ_MISS			2076
/*! cache: history store table reads requiring squashed modifies */
#define	WT_STAT_DSRC_CACHE_HS_READ_SQUASH		2077
/*!
 * cache: history store table resolved updates without timestamps that
 * lose their durable timestamp
 */
#define	WT_STAT_DSRC_CACHE_HS_ORDER_LOSE_DURABLE_TIMESTAMP	2078
/*!
 * cache: history store table truncation by rollback to stable to remove
 * an unstable update
 */
#define	WT_STAT_DSRC_CACHE_HS_KEY_TRUNCATE_RTS_UNSTABLE	2079
/*!
 * cache: history store table truncation by rollback to stable to remove
 * an update
 */
#define	WT_STAT_DSRC_CACHE_HS_KEY_TRUNCATE_RTS		2080
/*!
 * cache: history store table truncation to remove all the keys of a
 * btree
 */
#define	WT_STAT_DSRC_CACHE_HS_BTREE_TRUNCATE		2081
/*! cache: history store table truncation to remove an update */
#define	WT_STAT_DSRC_CACHE_HS_KEY_TRUNCATE		2082
/*!
 * cache: history store table truncation to remove range of updates due
 * to an update without a timestamp on data page
 */
#define	WT_STAT_DSRC_CACHE_HS_ORDER_REMOVE		2083
/*!
 * cache: history store table truncation to remove range of updates due
 * to key being removed from the data page during reconciliation
 */
#define	WT_STAT_DSRC_CACHE_HS_KEY_TRUNCATE_ONPAGE_REMOVAL	2084
/*!
 * cache: history store table updates without timestamps fixed up by
 * reinserting with the fixed timestamp
 */
#define	WT_STAT_DSRC_CACHE_HS_ORDER_REINSERT		2085
/*! cache: history store table writes requiring squashed modifies */
#define	WT_STAT_DSRC_CACHE_HS_WRITE_SQUASH		2086
/*! cache: in-memory page passed criteria to be split */
#define	WT_STAT_DSRC_CACHE_INMEM_SPLITTABLE		2087
/*! cache: in-memory page splits */
#define	WT_STAT_DSRC_CACHE_INMEM_SPLIT			2088
/*! cache: internal pages evicted */
#define	WT_STAT_DSRC_CACHE_EVICTION_INTERNAL		2089
/*! cache: internal pages split during eviction */
#define	WT_STAT_DSRC_CACHE_EVICTION_SPLIT_INTERNAL	2090
/*! cache: leaf pages split during eviction */
#define	WT_STAT_DSRC_CACHE_EVICTION_SPLIT_LEAF		2091
/*! cache: modified pages evicted */
#define	WT_STAT_DSRC_CACHE_EVICTION_DIRTY		2092
/*! cache: overflow pages read into cache */
#define	WT_STAT_DSRC_CACHE_READ_OVERFLOW		2093
/*! cache: page split during eviction deepened the tree */
#define	WT_STAT_DSRC_CACHE_EVICTION_DEEPEN		2094
/*! cache: page written requiring history store records */
#define	WT_STAT_DSRC_CACHE_WRITE_HS			2095
/*! cache: pages read into cache */
#define	WT_STAT_DSRC_CACHE_READ				2096
/*! cache: pages read into cache after truncate */
#define	WT_STAT_DSRC_CACHE_READ_DELETED			2097
/*! cache: pages read into cache after truncate in prepare state */
#define	WT_STAT_DSRC_CACHE_READ_DELETED_PREPARED	2098
/*! cache: pages requested from the cache */
#define	WT_STAT_DSRC_CACHE_PAGES_REQUESTED		2099
/*! cache: pages seen by eviction walk */
#define	WT_STAT_DSRC_CACHE_EVICTION_PAGES_SEEN		2100
/*! cache: pages written from cache */
#define	WT_STAT_DSRC_CACHE_WRITE			2101
/*! cache: pages written requiring in-memory restoration */
#define	WT_STAT_DSRC_CACHE_WRITE_RESTORE		2102
/*! cache: reverse splits performed */
#define	WT_STAT_DSRC_CACHE_REVERSE_SPLITS		2103
/*!
 * cache: reverse splits skipped because of VLCS namespace gap
 * restrictions
 */
#define	WT_STAT_DSRC_CACHE_REVERSE_SPLITS_SKIPPED_VLCS	2104
/*! cache: the number of times full update inserted to history store */
#define	WT_STAT_DSRC_CACHE_HS_INSERT_FULL_UPDATE	2105
/*! cache: the number of times reverse modify inserted to history store */
#define	WT_STAT_DSRC_CACHE_HS_INSERT_REVERSE_MODIFY	2106
/*! cache: tracked dirty bytes in the cache */
#define	WT_STAT_DSRC_CACHE_BYTES_DIRTY			2107
/*! cache: unmodified pages evicted */
#define	WT_STAT_DSRC_CACHE_EVICTION_CLEAN		2108
/*!
 * cache_walk: Average difference between current eviction generation
 * when the page was last considered, only reported if cache_walk or all
 * statistics are enabled
 */
#define	WT_STAT_DSRC_CACHE_STATE_GEN_AVG_GAP		2109
/*!
 * cache_walk: Average on-disk page image size seen, only reported if
 * cache_walk or all statistics are enabled
 */
#define	WT_STAT_DSRC_CACHE_STATE_AVG_WRITTEN_SIZE	2110
/*!
 * cache_walk: Average time in cache for pages that have been visited by
 * the eviction server, only reported if cache_walk or all statistics are
 * enabled
 */
#define	WT_STAT_DSRC_CACHE_STATE_AVG_VISITED_AGE	2111
/*!
 * cache_walk: Average time in cache for pages that have not been visited
 * by the eviction server, only reported if cache_walk or all statistics
 * are enabled
 */
#define	WT_STAT_DSRC_CACHE_STATE_AVG_UNVISITED_AGE	2112
/*!
 * cache_walk: Clean pages currently in cache, only reported if
 * cache_walk or all statistics are enabled
 */
#define	WT_STAT_DSRC_CACHE_STATE_PAGES_CLEAN		2113
/*!
 * cache_walk: Current eviction generation, only reported if cache_walk
 * or all statistics are enabled
 */
#define	WT_STAT_DSRC_CACHE_STATE_GEN_CURRENT		2114
/*!
 * cache_walk: Dirty pages currently in cache, only reported if
 * cache_walk or all statistics are enabled
 */
#define	WT_STAT_DSRC_CACHE_STATE_PAGES_DIRTY		2115
/*!
 * cache_walk: Entries in the root page, only reported if cache_walk or
 * all statistics are enabled
 */
#define	WT_STAT_DSRC_CACHE_STATE_ROOT_ENTRIES		2116
/*!
 * cache_walk: Internal pages currently in cache, only reported if
 * cache_walk or all statistics are enabled
 */
#define	WT_STAT_DSRC_CACHE_STATE_PAGES_INTERNAL		2117
/*!
 * cache_walk: Leaf pages currently in cache, only reported if cache_walk
 * or all statistics are enabled
 */
#define	WT_STAT_DSRC_CACHE_STATE_PAGES_LEAF		2118
/*!
 * cache_walk: Maximum difference between current eviction generation
 * when the page was last considered, only reported if cache_walk or all
 * statistics are enabled
 */
#define	WT_STAT_DSRC_CACHE_STATE_GEN_MAX_GAP		2119
/*!
 * cache_walk: Maximum page size seen, only reported if cache_walk or all
 * statistics are enabled
 */
#define	WT_STAT_DSRC_CACHE_STATE_MAX_PAGESIZE		2120
/*!
 * cache_walk: Minimum on-disk page image size seen, only reported if
 * cache_walk or all statistics are enabled
 */
#define	WT_STAT_DSRC_CACHE_STATE_MIN_WRITTEN_SIZE	2121
/*!
 * cache_walk: Number of pages never visited by eviction server, only
 * reported if cache_walk or all statistics are enabled
 */
#define	WT_STAT_DSRC_CACHE_STATE_UNVISITED_COUNT	2122
/*!
 * cache_walk: On-disk page image sizes smaller than a single allocation
 * unit, only reported if cache_walk or all statistics are enabled
 */
#define	WT_STAT_DSRC_CACHE_STATE_SMALLER_ALLOC_SIZE	2123
/*!
 * cache_walk: Pages created in memory and never written, only reported
 * if cache_walk or all statistics are enabled
 */
#define	WT_STAT_DSRC_CACHE_STATE_MEMORY			2124
/*!
 * cache_walk: Pages currently queued for eviction, only reported if
 * cache_walk or all statistics are enabled
 */
#define	WT_STAT_DSRC_CACHE_STATE_QUEUED			2125
/*!
 * cache_walk: Pages that could not be queued for eviction, only reported
 * if cache_walk or all statistics are enabled
 */
#define	WT_STAT_DSRC_CACHE_STATE_NOT_QUEUEABLE		2126
/*!
 * cache_walk: Refs skipped during cache traversal, only reported if
 * cache_walk or all statistics are enabled
 */
#define	WT_STAT_DSRC_CACHE_STATE_REFS_SKIPPED		2127
/*!
 * cache_walk: Size of the root page, only reported if cache_walk or all
 * statistics are enabled
 */
#define	WT_STAT_DSRC_CACHE_STATE_ROOT_SIZE		2128
/*!
 * cache_walk: Total number of pages currently in cache, only reported if
 * cache_walk or all statistics are enabled
 */
#define	WT_STAT_DSRC_CACHE_STATE_PAGES			2129
/*! checkpoint-cleanup: pages added for eviction */
#define	WT_STAT_DSRC_CC_PAGES_EVICT			2130
/*! checkpoint-cleanup: pages removed */
#define	WT_STAT_DSRC_CC_PAGES_REMOVED			2131
/*! checkpoint-cleanup: pages skipped during tree walk */
#define	WT_STAT_DSRC_CC_PAGES_WALK_SKIPPED		2132
/*! checkpoint-cleanup: pages visited */
#define	WT_STAT_DSRC_CC_PAGES_VISITED			2133
/*!
 * compression: compressed page maximum internal page size prior to
 * compression
 */
#define	WT_STAT_DSRC_COMPRESS_PRECOMP_INTL_MAX_PAGE_SIZE	2134
/*!
 * compression: compressed page maximum leaf page size prior to
 * compression
 */
#define	WT_STAT_DSRC_COMPRESS_PRECOMP_LEAF_MAX_PAGE_SIZE	2135
/*! compression: compressed pages read */
#define	WT_STAT_DSRC_COMPRESS_READ			2136
/*! compression: compressed pages written */
#define	WT_STAT_DSRC_COMPRESS_WRITE			2137
/*! compression: number of blocks with compress ratio greater than 64 */
#define	WT_STAT_DSRC_COMPRESS_HIST_RATIO_MAX		2138
/*! compression: number of blocks with compress ratio smaller than 16 */
#define	WT_STAT_DSRC_COMPRESS_HIST_RATIO_16		2139
/*! compression: number of blocks with compress ratio smaller than 2 */
#define	WT_STAT_DSRC_COMPRESS_HIST_RATIO_2		2140
/*! compression: number of blocks with compress ratio smaller than 32 */
#define	WT_STAT_DSRC_COMPRESS_HIST_RATIO_32		2141
/*! compression: number of blocks with compress ratio smaller than 4 */
#define	WT_STAT_DSRC_COMPRESS_HIST_RATIO_4		2142
/*! compression: number of blocks with compress ratio smaller than 64 */
#define	WT_STAT_DSRC_COMPRESS_HIST_RATIO_64		2143
/*! compression: number of blocks with compress ratio smaller than 8 */
#define	WT_STAT_DSRC_COMPRESS_HIST_RATIO_8		2144
/*! compression: page written failed to compress */
#define	WT_STAT_DSRC_COMPRESS_WRITE_FAIL		2145
/*! compression: page written was too small to compress */
#define	WT_STAT_DSRC_COMPRESS_WRITE_TOO_SMALL		2146
/*! cursor: Total number of entries skipped by cursor next calls */
#define	WT_STAT_DSRC_CURSOR_NEXT_SKIP_TOTAL		2147
/*! cursor: Total number of entries skipped by cursor prev calls */
#define	WT_STAT_DSRC_CURSOR_PREV_SKIP_TOTAL		2148
/*!
 * cursor: Total number of entries skipped to position the history store
 * cursor
 */
#define	WT_STAT_DSRC_CURSOR_SKIP_HS_CUR_POSITION	2149
/*!
 * cursor: Total number of times a search near has exited due to prefix
 * config
 */
#define	WT_STAT_DSRC_CURSOR_SEARCH_NEAR_PREFIX_FAST_PATHS	2150
/*!
 * cursor: Total number of times cursor fails to temporarily release
 * pinned page to encourage eviction of hot or large page
 */
#define	WT_STAT_DSRC_CURSOR_REPOSITION_FAILED		2151
/*!
 * cursor: Total number of times cursor temporarily releases pinned page
 * to encourage eviction of hot or large page
 */
#define	WT_STAT_DSRC_CURSOR_REPOSITION			2152
/*! cursor: bulk loaded cursor insert calls */
#define	WT_STAT_DSRC_CURSOR_INSERT_BULK			2153
/*! cursor: cache cursors reuse count */
#define	WT_STAT_DSRC_CURSOR_REOPEN			2154
/*! cursor: close calls that result in cache */
#define	WT_STAT_DSRC_CURSOR_CACHE			2155
/*! cursor: create calls */
#define	WT_STAT_DSRC_CURSOR_CREATE			2156
/*! cursor: cursor bound calls that return an error */
#define	WT_STAT_DSRC_CURSOR_BOUND_ERROR			2157
/*! cursor: cursor bounds cleared from reset */
#define	WT_STAT_DSRC_CURSOR_BOUNDS_RESET		2158
/*! cursor: cursor bounds comparisons performed */
#define	WT_STAT_DSRC_CURSOR_BOUNDS_COMPARISONS		2159
/*! cursor: cursor bounds next called on an unpositioned cursor */
#define	WT_STAT_DSRC_CURSOR_BOUNDS_NEXT_UNPOSITIONED	2160
/*! cursor: cursor bounds next early exit */
#define	WT_STAT_DSRC_CURSOR_BOUNDS_NEXT_EARLY_EXIT	2161
/*! cursor: cursor bounds prev called on an unpositioned cursor */
#define	WT_STAT_DSRC_CURSOR_BOUNDS_PREV_UNPOSITIONED	2162
/*! cursor: cursor bounds prev early exit */
#define	WT_STAT_DSRC_CURSOR_BOUNDS_PREV_EARLY_EXIT	2163
/*! cursor: cursor bounds search early exit */
#define	WT_STAT_DSRC_CURSOR_BOUNDS_SEARCH_EARLY_EXIT	2164
/*! cursor: cursor bounds search near call repositioned cursor */
#define	WT_STAT_DSRC_CURSOR_BOUNDS_SEARCH_NEAR_REPOSITIONED_CURSOR	2165
/*! cursor: cursor cache calls that return an error */
#define	WT_STAT_DSRC_CURSOR_CACHE_ERROR			2166
/*! cursor: cursor close calls that return an error */
#define	WT_STAT_DSRC_CURSOR_CLOSE_ERROR			2167
/*! cursor: cursor compare calls that return an error */
#define	WT_STAT_DSRC_CURSOR_COMPARE_ERROR		2168
/*! cursor: cursor equals calls that return an error */
#define	WT_STAT_DSRC_CURSOR_EQUALS_ERROR		2169
/*! cursor: cursor get key calls that return an error */
#define	WT_STAT_DSRC_CURSOR_GET_KEY_ERROR		2170
/*! cursor: cursor get value calls that return an error */
#define	WT_STAT_DSRC_CURSOR_GET_VALUE_ERROR		2171
/*! cursor: cursor insert calls that return an error */
#define	WT_STAT_DSRC_CURSOR_INSERT_ERROR		2172
/*! cursor: cursor insert check calls that return an error */
#define	WT_STAT_DSRC_CURSOR_INSERT_CHECK_ERROR		2173
/*! cursor: cursor largest key calls that return an error */
#define	WT_STAT_DSRC_CURSOR_LARGEST_KEY_ERROR		2174
/*! cursor: cursor modify calls that return an error */
#define	WT_STAT_DSRC_CURSOR_MODIFY_ERROR		2175
/*! cursor: cursor next calls that return an error */
#define	WT_STAT_DSRC_CURSOR_NEXT_ERROR			2176
/*!
 * cursor: cursor next calls that skip due to a globally visible history
 * store tombstone
 */
#define	WT_STAT_DSRC_CURSOR_NEXT_HS_TOMBSTONE		2177
/*!
 * cursor: cursor next calls that skip greater than or equal to 100
 * entries
 */
#define	WT_STAT_DSRC_CURSOR_NEXT_SKIP_GE_100		2178
/*! cursor: cursor next calls that skip less than 100 entries */
#define	WT_STAT_DSRC_CURSOR_NEXT_SKIP_LT_100		2179
/*! cursor: cursor next random calls that return an error */
#define	WT_STAT_DSRC_CURSOR_NEXT_RANDOM_ERROR		2180
/*! cursor: cursor prev calls that return an error */
#define	WT_STAT_DSRC_CURSOR_PREV_ERROR			2181
/*!
 * cursor: cursor prev calls that skip due to a globally visible history
 * store tombstone
 */
#define	WT_STAT_DSRC_CURSOR_PREV_HS_TOMBSTONE		2182
/*!
 * cursor: cursor prev calls that skip greater than or equal to 100
 * entries
 */
#define	WT_STAT_DSRC_CURSOR_PREV_SKIP_GE_100		2183
/*! cursor: cursor prev calls that skip less than 100 entries */
#define	WT_STAT_DSRC_CURSOR_PREV_SKIP_LT_100		2184
/*! cursor: cursor reconfigure calls that return an error */
#define	WT_STAT_DSRC_CURSOR_RECONFIGURE_ERROR		2185
/*! cursor: cursor remove calls that return an error */
#define	WT_STAT_DSRC_CURSOR_REMOVE_ERROR		2186
/*! cursor: cursor reopen calls that return an error */
#define	WT_STAT_DSRC_CURSOR_REOPEN_ERROR		2187
/*! cursor: cursor reserve calls that return an error */
#define	WT_STAT_DSRC_CURSOR_RESERVE_ERROR		2188
/*! cursor: cursor reset calls that return an error */
#define	WT_STAT_DSRC_CURSOR_RESET_ERROR			2189
/*! cursor: cursor search calls that return an error */
#define	WT_STAT_DSRC_CURSOR_SEARCH_ERROR		2190
/*! cursor: cursor search near calls that return an error */
#define	WT_STAT_DSRC_CURSOR_SEARCH_NEAR_ERROR		2191
/*! cursor: cursor update calls that return an error */
#define	WT_STAT_DSRC_CURSOR_UPDATE_ERROR		2192
/*! cursor: insert calls */
#define	WT_STAT_DSRC_CURSOR_INSERT			2193
/*! cursor: insert key and value bytes */
#define	WT_STAT_DSRC_CURSOR_INSERT_BYTES		2194
/*! cursor: modify */
#define	WT_STAT_DSRC_CURSOR_MODIFY			2195
/*! cursor: modify key and value bytes affected */
#define	WT_STAT_DSRC_CURSOR_MODIFY_BYTES		2196
/*! cursor: modify value bytes modified */
#define	WT_STAT_DSRC_CURSOR_MODIFY_BYTES_TOUCH		2197
/*! cursor: next calls */
#define	WT_STAT_DSRC_CURSOR_NEXT			2198
/*! cursor: open cursor count */
#define	WT_STAT_DSRC_CURSOR_OPEN_COUNT			2199
/*! cursor: operation restarted */
#define	WT_STAT_DSRC_CURSOR_RESTART			2200
/*! cursor: prev calls */
#define	WT_STAT_DSRC_CURSOR_PREV			2201
/*! cursor: remove calls */
#define	WT_STAT_DSRC_CURSOR_REMOVE			2202
/*! cursor: remove key bytes removed */
#define	WT_STAT_DSRC_CURSOR_REMOVE_BYTES		2203
/*! cursor: reserve calls */
#define	WT_STAT_DSRC_CURSOR_RESERVE			2204
/*! cursor: reset calls */
#define	WT_STAT_DSRC_CURSOR_RESET			2205
/*! cursor: search calls */
#define	WT_STAT_DSRC_CURSOR_SEARCH			2206
/*! cursor: search history store calls */
#define	WT_STAT_DSRC_CURSOR_SEARCH_HS			2207
/*! cursor: search near calls */
#define	WT_STAT_DSRC_CURSOR_SEARCH_NEAR			2208
/*! cursor: truncate calls */
#define	WT_STAT_DSRC_CURSOR_TRUNCATE			2209
/*! cursor: update calls */
#define	WT_STAT_DSRC_CURSOR_UPDATE			2210
/*! cursor: update key and value bytes */
#define	WT_STAT_DSRC_CURSOR_UPDATE_BYTES		2211
/*! cursor: update value size change */
#define	WT_STAT_DSRC_CURSOR_UPDATE_BYTES_CHANGED	2212
/*! reconciliation: VLCS pages explicitly reconciled as empty */
#define	WT_STAT_DSRC_REC_VLCS_EMPTIED_PAGES		2213
/*! reconciliation: approximate byte size of timestamps in pages written */
#define	WT_STAT_DSRC_REC_TIME_WINDOW_BYTES_TS		2214
/*!
 * reconciliation: approximate byte size of transaction IDs in pages
 * written
 */
#define	WT_STAT_DSRC_REC_TIME_WINDOW_BYTES_TXN		2215
/*! reconciliation: dictionary matches */
#define	WT_STAT_DSRC_REC_DICTIONARY			2216
/*! reconciliation: fast-path pages deleted */
#define	WT_STAT_DSRC_REC_PAGE_DELETE_FAST		2217
/*!
 * reconciliation: internal page key bytes discarded using suffix
 * compression
 */
#define	WT_STAT_DSRC_REC_SUFFIX_COMPRESSION		2218
/*! reconciliation: internal page multi-block writes */
#define	WT_STAT_DSRC_REC_MULTIBLOCK_INTERNAL		2219
/*! reconciliation: leaf page key bytes discarded using prefix compression */
#define	WT_STAT_DSRC_REC_PREFIX_COMPRESSION		2220
/*! reconciliation: leaf page multi-block writes */
#define	WT_STAT_DSRC_REC_MULTIBLOCK_LEAF		2221
/*! reconciliation: leaf-page overflow keys */
#define	WT_STAT_DSRC_REC_OVERFLOW_KEY_LEAF		2222
/*! reconciliation: maximum blocks required for a page */
#define	WT_STAT_DSRC_REC_MULTIBLOCK_MAX			2223
/*! reconciliation: overflow values written */
#define	WT_STAT_DSRC_REC_OVERFLOW_VALUE			2224
/*! reconciliation: page checksum matches */
#define	WT_STAT_DSRC_REC_PAGE_MATCH			2225
/*! reconciliation: page reconciliation calls */
#define	WT_STAT_DSRC_REC_PAGES				2226
/*! reconciliation: page reconciliation calls for eviction */
#define	WT_STAT_DSRC_REC_PAGES_EVICTION			2227
/*! reconciliation: pages deleted */
#define	WT_STAT_DSRC_REC_PAGE_DELETE			2228
/*!
 * reconciliation: pages written including an aggregated newest start
 * durable timestamp
 */
#define	WT_STAT_DSRC_REC_TIME_AGGR_NEWEST_START_DURABLE_TS	2229
/*!
 * reconciliation: pages written including an aggregated newest stop
 * durable timestamp
 */
#define	WT_STAT_DSRC_REC_TIME_AGGR_NEWEST_STOP_DURABLE_TS	2230
/*!
 * reconciliation: pages written including an aggregated newest stop
 * timestamp
 */
#define	WT_STAT_DSRC_REC_TIME_AGGR_NEWEST_STOP_TS	2231
/*!
 * reconciliation: pages written including an aggregated newest stop
 * transaction ID
 */
#define	WT_STAT_DSRC_REC_TIME_AGGR_NEWEST_STOP_TXN	2232
/*!
 * reconciliation: pages written including an aggregated newest
 * transaction ID
 */
#define	WT_STAT_DSRC_REC_TIME_AGGR_NEWEST_TXN		2233
/*!
 * reconciliation: pages written including an aggregated oldest start
 * timestamp
 */
#define	WT_STAT_DSRC_REC_TIME_AGGR_OLDEST_START_TS	2234
/*! reconciliation: pages written including an aggregated prepare */
#define	WT_STAT_DSRC_REC_TIME_AGGR_PREPARED		2235
/*! reconciliation: pages written including at least one prepare */
#define	WT_STAT_DSRC_REC_TIME_WINDOW_PAGES_PREPARED	2236
/*!
 * reconciliation: pages written including at least one start durable
 * timestamp
 */
#define	WT_STAT_DSRC_REC_TIME_WINDOW_PAGES_DURABLE_START_TS	2237
/*! reconciliation: pages written including at least one start timestamp */
#define	WT_STAT_DSRC_REC_TIME_WINDOW_PAGES_START_TS	2238
/*!
 * reconciliation: pages written including at least one start transaction
 * ID
 */
#define	WT_STAT_DSRC_REC_TIME_WINDOW_PAGES_START_TXN	2239
/*!
 * reconciliation: pages written including at least one stop durable
 * timestamp
 */
#define	WT_STAT_DSRC_REC_TIME_WINDOW_PAGES_DURABLE_STOP_TS	2240
/*! reconciliation: pages written including at least one stop timestamp */
#define	WT_STAT_DSRC_REC_TIME_WINDOW_PAGES_STOP_TS	2241
/*!
 * reconciliation: pages written including at least one stop transaction
 * ID
 */
#define	WT_STAT_DSRC_REC_TIME_WINDOW_PAGES_STOP_TXN	2242
/*! reconciliation: records written including a prepare */
#define	WT_STAT_DSRC_REC_TIME_WINDOW_PREPARED		2243
/*! reconciliation: records written including a start durable timestamp */
#define	WT_STAT_DSRC_REC_TIME_WINDOW_DURABLE_START_TS	2244
/*! reconciliation: records written including a start timestamp */
#define	WT_STAT_DSRC_REC_TIME_WINDOW_START_TS		2245
/*! reconciliation: records written including a start transaction ID */
#define	WT_STAT_DSRC_REC_TIME_WINDOW_START_TXN		2246
/*! reconciliation: records written including a stop durable timestamp */
#define	WT_STAT_DSRC_REC_TIME_WINDOW_DURABLE_STOP_TS	2247
/*! reconciliation: records written including a stop timestamp */
#define	WT_STAT_DSRC_REC_TIME_WINDOW_STOP_TS		2248
/*! reconciliation: records written including a stop transaction ID */
#define	WT_STAT_DSRC_REC_TIME_WINDOW_STOP_TXN		2249
/*! session: object compaction */
#define	WT_STAT_DSRC_SESSION_COMPACT			2250
/*! transaction: race to read prepared update retry */
#define	WT_STAT_DSRC_TXN_READ_RACE_PREPARE_UPDATE	2251
/*!
 * transaction: rollback to stable history store records with stop
 * timestamps older than newer records
 */
#define	WT_STAT_DSRC_TXN_RTS_HS_STOP_OLDER_THAN_NEWER_START	2252
/*! transaction: rollback to stable inconsistent checkpoint */
#define	WT_STAT_DSRC_TXN_RTS_INCONSISTENT_CKPT		2253
/*! transaction: rollback to stable keys removed */
#define	WT_STAT_DSRC_TXN_RTS_KEYS_REMOVED		2254
/*! transaction: rollback to stable keys restored */
#define	WT_STAT_DSRC_TXN_RTS_KEYS_RESTORED		2255
/*! transaction: rollback to stable restored tombstones from history store */
#define	WT_STAT_DSRC_TXN_RTS_HS_RESTORE_TOMBSTONES	2256
/*! transaction: rollback to stable restored updates from history store */
#define	WT_STAT_DSRC_TXN_RTS_HS_RESTORE_UPDATES		2257
/*! transaction: rollback to stable skipping delete rle */
#define	WT_STAT_DSRC_TXN_RTS_DELETE_RLE_SKIPPED		2258
/*! transaction: rollback to stable skipping stable rle */
#define	WT_STAT_DSRC_TXN_RTS_STABLE_RLE_SKIPPED		2259
/*! transaction: rollback to stable sweeping history store keys */
#define	WT_STAT_DSRC_TXN_RTS_SWEEP_HS_KEYS		2260
/*! transaction: rollback to stable updates removed from history store */
#define	WT_STAT_DSRC_TXN_RTS_HS_REMOVED			2261
/*! transaction: transaction checkpoints due to obsolete pages */
#define	WT_STAT_DSRC_TXN_CHECKPOINT_OBSOLETE_APPLIED	2262
/*! transaction: update conflicts */
#define	WT_STAT_DSRC_TXN_UPDATE_CONFLICT		2263

/*!
 * @}
 * @name Statistics for join cursors
 * @anchor statistics_join
 * @{
 */
/*! join: accesses to the main table */
#define	WT_STAT_JOIN_MAIN_ACCESS			3000
/*! join: bloom filter false positives */
#define	WT_STAT_JOIN_BLOOM_FALSE_POSITIVE		3001
/*! join: checks that conditions of membership are satisfied */
#define	WT_STAT_JOIN_MEMBERSHIP_CHECK			3002
/*! join: items inserted into a bloom filter */
#define	WT_STAT_JOIN_BLOOM_INSERT			3003
/*! join: items iterated */
#define	WT_STAT_JOIN_ITERATED				3004

/*!
 * @}
 * @name Statistics for session
 * @anchor statistics_session
 * @{
 */
/*! session: bytes read into cache */
#define	WT_STAT_SESSION_BYTES_READ			4000
/*! session: bytes written from cache */
#define	WT_STAT_SESSION_BYTES_WRITE			4001
/*! session: dhandle lock wait time (usecs) */
#define	WT_STAT_SESSION_LOCK_DHANDLE_WAIT		4002
/*! session: dirty bytes in this txn */
#define	WT_STAT_SESSION_TXN_BYTES_DIRTY			4003
/*! session: page read from disk to cache time (usecs) */
#define	WT_STAT_SESSION_READ_TIME			4004
/*! session: page write from cache to disk time (usecs) */
#define	WT_STAT_SESSION_WRITE_TIME			4005
/*! session: schema lock wait time (usecs) */
#define	WT_STAT_SESSION_LOCK_SCHEMA_WAIT		4006
/*! session: time waiting for cache (usecs) */
#define	WT_STAT_SESSION_CACHE_TIME			4007
/*! @} */
/*
 * Statistics section: END
 * DO NOT EDIT: automatically built by dist/stat.py.
 */
/*! @} */

/*******************************************
 * Verbose categories
 *******************************************/
/*!
 * @addtogroup wt
 * @{
 */
/*!
 * @name Verbose categories
 * @anchor verbose_categories
 * @{
 */
/*!
 * WiredTiger verbose event categories.
 * Note that the verbose categories cover a wide set of sub-systems and operations
 * within WiredTiger. As such, the categories are subject to change and evolve
 * between different WiredTiger releases.
 */
typedef enum {
/* VERBOSE ENUM START */
    WT_VERB_API,                  /*!< API messages. */
    WT_VERB_BACKUP,               /*!< Backup messages. */
    WT_VERB_BLKCACHE,
    WT_VERB_BLOCK,                /*!< Block manager messages. */
    WT_VERB_CHECKPOINT,           /*!< Checkpoint messages. */
    WT_VERB_CHECKPOINT_CLEANUP,
    WT_VERB_CHECKPOINT_PROGRESS,  /*!< Checkpoint progress messages. */
    WT_VERB_COMPACT,              /*!< Compact messages. */
    WT_VERB_COMPACT_PROGRESS,     /*!< Compact progress messages. */
    WT_VERB_DEFAULT,
    WT_VERB_ERROR_RETURNS,
    WT_VERB_EVICT,                /*!< Eviction messages. */
    WT_VERB_EVICTSERVER,          /*!< Eviction server messages. */
    WT_VERB_EVICT_STUCK,
    WT_VERB_EXTENSION,            /*!< Extension messages. */
    WT_VERB_FILEOPS,
    WT_VERB_GENERATION,
    WT_VERB_HANDLEOPS,
    WT_VERB_HS,                   /*!< History store messages. */
    WT_VERB_HS_ACTIVITY,          /*!< History store activity messages. */
    WT_VERB_LOG,                  /*!< Log messages. */
    WT_VERB_LSM,                  /*!< LSM messages. */
    WT_VERB_LSM_MANAGER,
    WT_VERB_MUTEX,
    WT_VERB_METADATA,             /*!< Metadata messages. */
    WT_VERB_OUT_OF_ORDER,
    WT_VERB_OVERFLOW,
    WT_VERB_READ,
    WT_VERB_RECONCILE,            /*!< Reconcile messages. */
    WT_VERB_RECOVERY,             /*!< Recovery messages. */
    WT_VERB_RECOVERY_PROGRESS,    /*!< Recovery progress messages. */
    WT_VERB_RTS,                  /*!< RTS messages. */
    WT_VERB_SALVAGE,              /*!< Salvage messages. */
    WT_VERB_SHARED_CACHE,
    WT_VERB_SPLIT,
    WT_VERB_TEMPORARY,
    WT_VERB_THREAD_GROUP,
    WT_VERB_TIERED,               /*!< Tiered storage messages. */
    WT_VERB_TIMESTAMP,            /*!< Timestamp messages. */
    WT_VERB_TRANSACTION,          /*!< Transaction messages. */
    WT_VERB_VERIFY,               /*!< Verify messages. */
    WT_VERB_VERSION,              /*!< Version messages. */
    WT_VERB_WRITE,
/* VERBOSE ENUM STOP */
    WT_VERB_NUM_CATEGORIES
} WT_VERBOSE_CATEGORY;
/*! @} */

/*******************************************
 * Verbose levels
 *******************************************/
/*!
 * @name Verbose levels
 * @anchor verbose_levels
 * @{
 */
/*!
 * WiredTiger verbosity levels. The levels define a range of severity categories, with
 * \c WT_VERBOSE_ERROR being the lowest, most critical level (used by messages on critical error
 * paths) and \c WT_VERBOSE_DEBUG being the highest verbosity/informational level (mostly adopted
 * for debugging).
 */
typedef enum {
    WT_VERBOSE_ERROR = -3,  /*!< Error conditions triggered in WiredTiger. */
    WT_VERBOSE_WARNING,     /*!< Warning conditions potentially signaling non-imminent errors and
                            behaviors. */
    WT_VERBOSE_NOTICE,      /*!< Messages for significant events in WiredTiger, usually worth
                            noting. */
    WT_VERBOSE_INFO,        /*!< Informational style messages. */
    WT_VERBOSE_DEBUG        /*!< Low severity messages, useful for debugging purposes. */
} WT_VERBOSE_LEVEL;
/*! @} */
/*
 * Verbose section: END
 */
/*! @} */

#undef __F

#if defined(__cplusplus)
}
#endif
#endif /* __WIREDTIGER_H_ */<|MERGE_RESOLUTION|>--- conflicted
+++ resolved
@@ -2974,25 +2974,14 @@
  * @config{&nbsp;&nbsp;&nbsp;&nbsp;realloc_exact, if true\, reallocation of memory will only provide
  * the exact amount requested.  This will help with spotting memory allocation issues more easily.,
  * a boolean flag; default \c false.}
- * @config{&nbsp;&nbsp;&nbsp;&nbsp;rollback_error, return a
- * WT_ROLLBACK error from a transaction operation about every Nth operation to simulate a
- * collision., an integer between \c 0 and \c 10M; default \c 0.}
- * @config{&nbsp;&nbsp;&nbsp;&nbsp;
- * slow_checkpoint, if true\, slow down checkpoint creation by slowing down internal page
- * processing., a boolean flag; default \c false.}
- * @config{&nbsp;&nbsp;&nbsp;&nbsp;table_logging, if
- * true\, write transaction related information to the log for all operations\, even operations for
- * tables with logging turned off.  This additional logging information is intended for debugging
- * and is informational only\, that is\, it is ignored during recovery., a boolean flag; default \c
- * false.}
-<<<<<<< HEAD
- * @config{&nbsp;&nbsp;&nbsp;&nbsp;realloc_malloc, if true\, every realloc call will force a
- * new memory allocation by using malloc., a boolean flag; default \c false.}
- * @config{&nbsp;&nbsp;&nbsp;&nbsp;rollback_error, return a WT_ROLLBACK error from a transaction
- * operation about every Nth operation to simulate a collision., an integer between \c 0 and \c 10M;
- * default \c 0.}
- * @config{&nbsp;&nbsp;&nbsp;&nbsp;slow_checkpoint, if true\, slow down checkpoint
- * creation by slowing down internal page processing., a boolean flag; default \c false.}
+ * @config{&nbsp;&nbsp;&nbsp;&nbsp;realloc_malloc, if true\,
+ * every realloc call will force a new memory allocation by using malloc., a boolean flag; default
+ * \c false.}
+ * @config{&nbsp;&nbsp;&nbsp;&nbsp;rollback_error, return a WT_ROLLBACK error from a
+ * transaction operation about every Nth operation to simulate a collision., an integer between \c 0
+ * and \c 10M; default \c 0.}
+ * @config{&nbsp;&nbsp;&nbsp;&nbsp;slow_checkpoint, if true\, slow down
+ * checkpoint creation by slowing down internal page processing., a boolean flag; default \c false.}
  * @config{&nbsp;&nbsp;&nbsp;&nbsp;table_logging, if true\, write transaction related information to
  * the log for all operations\, even operations for tables with logging turned off.  This additional
  * logging information is intended for debugging and is informational only\, that is\, it is ignored
@@ -3001,12 +2990,6 @@
  * update_restore_evict, if true\, control all dirty page evictions through forcing update restore
  * eviction., a boolean flag; default \c false.}
  * @config{ ),,}
-=======
- * @config{&nbsp;&nbsp;&nbsp;&nbsp;update_restore_evict, if true\, control all dirty page
- * evictions through forcing update restore eviction., a boolean flag; default \c false.}
- * @config{
- * ),,}
->>>>>>> cc527b72
  * @config{direct_io, Use \c O_DIRECT on POSIX systems\, and \c FILE_FLAG_NO_BUFFERING on Windows to
  * access files.  Options are given as a list\, such as <code>"direct_io=[data]"</code>. Configuring
  * \c direct_io requires care; see @ref tuning_system_buffer_cache_direct_io for important warnings.
