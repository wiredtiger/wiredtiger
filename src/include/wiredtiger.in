/*-
 * Copyright (c) 2014-present MongoDB, Inc.
 * Copyright (c) 2008-2014 WiredTiger, Inc.
 *	All rights reserved.
 *
 * See the file LICENSE for redistribution information.
 */

#ifndef	__WIREDTIGER_H_
#define	__WIREDTIGER_H_

#if defined(__cplusplus)
extern "C" {
#endif

/*******************************************
 * Version information
 *******************************************/
#define	WIREDTIGER_VERSION_MAJOR	@VERSION_MAJOR@
#define	WIREDTIGER_VERSION_MINOR	@VERSION_MINOR@
#define	WIREDTIGER_VERSION_PATCH	@VERSION_PATCH@
#define	WIREDTIGER_VERSION_STRING	@VERSION_STRING@

/*******************************************
 * Required includes
 *******************************************/
@wiredtiger_includes_decl@

/*******************************************
 * Portable type names
 *******************************************/
@off_t_decl@
@uintmax_t_decl@
@uintptr_t_decl@

#if defined(DOXYGEN) || defined(SWIG)
#define	__F(func) func
#else
/* NOLINTNEXTLINE(misc-macro-parentheses) */
#define	__F(func) (*func)
#endif

/*
 * We support configuring WiredTiger with the gcc/clang -fvisibility=hidden
 * flags, but that requires public APIs be specifically marked.
 */
#if defined(DOXYGEN) || defined(SWIG) || !defined(__GNUC__)
#define	WT_ATTRIBUTE_LIBRARY_VISIBLE
#else
#define	WT_ATTRIBUTE_LIBRARY_VISIBLE	__attribute__((visibility("default")))
#endif

/*!
 * @defgroup wt WiredTiger API
 * The functions, handles and methods applications use to access and manage
 * data with WiredTiger.
 *
 * @{
 */

/*******************************************
 * Public forward structure declarations
 *******************************************/
struct __wt_collator;	    typedef struct __wt_collator WT_COLLATOR;
struct __wt_compressor;	    typedef struct __wt_compressor WT_COMPRESSOR;
struct __wt_config_item;    typedef struct __wt_config_item WT_CONFIG_ITEM;
struct __wt_config_parser;
	typedef struct __wt_config_parser WT_CONFIG_PARSER;
struct __wt_connection;	    typedef struct __wt_connection WT_CONNECTION;
struct __wt_cursor;	    typedef struct __wt_cursor WT_CURSOR;
struct __wt_data_source;    typedef struct __wt_data_source WT_DATA_SOURCE;
struct __wt_encryptor;	    typedef struct __wt_encryptor WT_ENCRYPTOR;
struct __wt_event_handler;  typedef struct __wt_event_handler WT_EVENT_HANDLER;
struct __wt_extension_api;  typedef struct __wt_extension_api WT_EXTENSION_API;
struct __wt_extractor;	    typedef struct __wt_extractor WT_EXTRACTOR;
struct __wt_file_handle;    typedef struct __wt_file_handle WT_FILE_HANDLE;
struct __wt_file_system;    typedef struct __wt_file_system WT_FILE_SYSTEM;
struct __wt_item;	    typedef struct __wt_item WT_ITEM;
struct __wt_modify;	    typedef struct __wt_modify WT_MODIFY;
struct __wt_session;	    typedef struct __wt_session WT_SESSION;
#if !defined(DOXYGEN)
struct __wt_storage_source; typedef struct __wt_storage_source WT_STORAGE_SOURCE;
#endif

#if defined(SWIGJAVA)
#define	WT_HANDLE_NULLABLE(typename)	typename##_NULLABLE
#define	WT_HANDLE_CLOSED(typename)	typename##_CLOSED
typedef WT_CURSOR			WT_CURSOR_NULLABLE;
typedef WT_CURSOR			WT_CURSOR_CLOSED;
typedef WT_SESSION			WT_SESSION_CLOSED;
typedef WT_CONNECTION			WT_CONNECTION_CLOSED;
#elif !defined(DOXYGEN)
#define	WT_HANDLE_NULLABLE(typename)	typename
#define	WT_HANDLE_CLOSED(typename)	typename
#endif

/*!
 * A raw item of data to be managed, including a pointer to the data and a
 * length.
 *
 * WT_ITEM structures do not need to be cleared before use.
 */
struct __wt_item {
	/*!
	 * The memory reference of the data item.
	 *
	 * For items returned by a WT_CURSOR, the pointer is only valid until
	 * the next operation on that cursor.  Applications that need to keep
	 * an item across multiple cursor operations must make a copy.
	 */
	const void *data;

	/*!
	 * The number of bytes in the data item.
	 *
	 * The maximum length of a single column stored in a table is not fixed
	 * (as it partially depends on the underlying file configuration), but
	 * is always a small number of bytes less than 4GB.
	 */
	size_t size;

#ifndef DOXYGEN
	/*! Managed memory chunk (internal use). */
	void *mem;

	/*! Managed memory size (internal use). */
	size_t memsize;

	/*! Object flags (internal use). */
/* AUTOMATIC FLAG VALUE GENERATION START */
#define	WT_ITEM_ALIGNED	0x1u
#define	WT_ITEM_INUSE	0x2u
/* AUTOMATIC FLAG VALUE GENERATION STOP */
	uint32_t flags;
#endif
};

/*!
 * A set of modifications for a value, including a pointer to new data and a
 * length, plus a target offset in the value and an optional length of data
 * in the value to be replaced.
 *
 * WT_MODIFY structures do not need to be cleared before use.
 */
struct __wt_modify {
	/*!
	 * New data. The size of the new data may be zero when no new data is
	 * provided.
	 */
	WT_ITEM data;

	/*!
	 * The zero-based byte offset in the value where the new data is placed.
	 *
	 * If the offset is past the end of the value, padding bytes are
	 * appended to the value up to the specified offset. If the value is a
	 * string (value format \c S), the padding byte is a space. If the value
	 * is a raw byte array accessed using a WT_ITEM structure (value format
	 * \c u), the padding byte is a nul.
	 */
	 size_t offset;

	/*!
	 * The number of bytes in the value to be replaced.
	 *
	 * If the size is zero, no bytes from the value are replaced and the new
	 * data is inserted.
	 *
	 * If the offset is past the end of the value, the size is ignored.
	 *
	 * If the offset plus the size overlaps the end of the previous value,
	 * bytes from the offset to the end of the value are replaced and any
	 * remaining new data is appended.
	 */
	 size_t size;
};

/*!
 * The maximum packed size of a 64-bit integer.  The ::wiredtiger_struct_pack
 * function will pack single long integers into at most this many bytes.
 */
#define	WT_INTPACK64_MAXSIZE	((int)sizeof(int64_t) + 1)

/*!
 * The maximum packed size of a 32-bit integer.  The ::wiredtiger_struct_pack
 * function will pack single integers into at most this many bytes.
 */
#define	WT_INTPACK32_MAXSIZE	((int)sizeof(int32_t) + 1)

/*!
 * A WT_CURSOR handle is the interface to a cursor.
 *
 * Cursors allow data to be searched, iterated and modified, implementing the
 * CRUD (create, read, update and delete) operations.  Cursors are opened in
 * the context of a session.  If a transaction is started, cursors operate in
 * the context of the transaction until the transaction is resolved.
 *
 * Raw data is represented by key/value pairs of WT_ITEM structures, but
 * cursors can also provide access to fields within the key and value if the
 * formats are described in the WT_SESSION::create method.
 *
 * In the common case, a cursor is used to access records in a table.  However,
 * cursors can be used on subsets of tables (such as a single column or a
 * projection of multiple columns), as an interface to statistics, configuration
 * data or application-specific data sources.  See WT_SESSION::open_cursor for
 * more information.
 *
 * <b>Thread safety:</b> A WT_CURSOR handle is not usually shared between
 * threads, see @ref threads for more information.
 */
struct __wt_cursor {
	WT_SESSION *session;	/*!< The session handle for this cursor. */

	/*!
	 * The name of the data source for the cursor, matches the \c uri
	 * parameter to WT_SESSION::open_cursor used to open the cursor.
	 */
	const char *uri;

	/*!
	 * The format of the data packed into key items.  See @ref packing for
	 * details.  If not set, a default value of "u" is assumed, and
	 * applications must use WT_ITEM structures to manipulate untyped byte
	 * arrays.
	 */
	const char *key_format;

	/*!
	 * The format of the data packed into value items.  See @ref packing
	 * for details.  If not set, a default value of "u" is assumed, and
	 * applications must use WT_ITEM structures to manipulate untyped byte
	 * arrays.
	 */
	const char *value_format;

	/*!
	 * @name Data access
	 * @{
	 */
	/*!
	 * Get the key for the current record.
	 *
	 * @snippet ex_all.c Get the cursor's string key
	 *
	 * @snippet ex_all.c Get the cursor's record number key
	 *
	 * @param cursor the cursor handle
	 * @param ... pointers to hold key fields corresponding to
	 * WT_CURSOR::key_format.
	 * The API does not validate the argument types passed in, the caller is
	 * responsible for passing the correct argument types according to
	 * WT_CURSOR::key_format.
	 * @errors
	 */
	int __F(get_key)(WT_CURSOR *cursor, ...);

	/*!
	 * Get the value for the current record.
	 *
	 * @snippet ex_all.c Get the cursor's string value
	 *
	 * @snippet ex_all.c Get the cursor's raw value
	 *
	 * @param cursor the cursor handle
	 * @param ... pointers to hold value fields corresponding to
	 * WT_CURSOR::value_format.
	 * The API does not validate the argument types passed in, the caller is
	 * responsible for passing the correct argument types according to
	 * WT_CURSOR::value_format.
	 * @errors
	 */
	int __F(get_value)(WT_CURSOR *cursor, ...);

	/*!
	 * Set the key for the next operation.
	 *
	 * @snippet ex_all.c Set the cursor's string key
	 *
	 * @snippet ex_all.c Set the cursor's record number key
	 *
	 * @param cursor the cursor handle
	 * @param ... key fields corresponding to WT_CURSOR::key_format.
	 *
	 * If an error occurs during this operation, a flag will be set in the
	 * cursor, and the next operation to access the key will fail.  This
	 * simplifies error handling in applications.
	 */
	void __F(set_key)(WT_CURSOR *cursor, ...);

	/*!
	 * Set the value for the next operation.
	 *
	 * @snippet ex_all.c Set the cursor's string value
	 *
	 * @snippet ex_all.c Set the cursor's raw value
	 *
	 * @param cursor the cursor handle
	 * @param ... value fields corresponding to WT_CURSOR::value_format.
	 *
	 * If an error occurs during this operation, a flag will be set in the
	 * cursor, and the next operation to access the value will fail.  This
	 * simplifies error handling in applications.
	 */
	void __F(set_value)(WT_CURSOR *cursor, ...);
	/*! @} */

	/*!
	 * @name Cursor positioning
	 * @{
	 */
	/*!
	 * Return the ordering relationship between two cursors: both cursors
	 * must have the same data source and have valid keys. (When testing
	 * only for equality, WT_CURSOR::equals may be faster.)
	 *
	 * @snippet ex_all.c Cursor comparison
	 *
	 * @param cursor the cursor handle
	 * @param other another cursor handle
	 * @param comparep the status of the comparison: < 0 if
	 * <code>cursor</code> refers to a key that appears before
	 * <code>other</code>, 0 if the cursors refer to the same key,
	 * and > 0 if <code>cursor</code> refers to a key that appears after
	 * <code>other</code>.
	 * @errors
	 */
	int __F(compare)(WT_CURSOR *cursor, WT_CURSOR *other, int *comparep);

	/*!
	 * Return the ordering relationship between two cursors, testing only
	 * for equality: both cursors must have the same data source and have
	 * valid keys.
	 *
	 * @snippet ex_all.c Cursor equality
	 *
	 * @param cursor the cursor handle
	 * @param other another cursor handle
	 * @param[out] equalp the status of the comparison: 1 if the cursors
	 * refer to the same key, otherwise 0.
	 * @errors
	 */
	int __F(equals)(WT_CURSOR *cursor, WT_CURSOR *other, int *equalp);

	/*!
	 * Return the next record.
	 *
	 * @snippet ex_all.c Return the next record
	 *
	 * @param cursor the cursor handle
	 * @errors
	 */
	int __F(next)(WT_CURSOR *cursor);

	/*!
	 * Return the previous record.
	 *
	 * @snippet ex_all.c Return the previous record
	 *
	 * @param cursor the cursor handle
	 * @errors
	 */
	int __F(prev)(WT_CURSOR *cursor);

	/*!
	 * Reset the cursor. Any resources held by the cursor are released,
	 * and the cursor's key and position are no longer valid. Subsequent
	 * iterations with WT_CURSOR::next will move to the first record, or
	 * with WT_CURSOR::prev will move to the last record.
	 *
	 * In the case of a statistics cursor, resetting the cursor refreshes
	 * the statistics information returned. Resetting a session statistics
	 * cursor resets all the session statistics values to zero.
	 *
	 * @snippet ex_all.c Reset the cursor
	 *
	 * @param cursor the cursor handle
	 * @errors
	 */
	int __F(reset)(WT_CURSOR *cursor);

	/*!
	 * Return the record matching the key. The key must first be set.
	 *
	 * @snippet ex_all.c Search for an exact match
	 *
	 * On success, the cursor ends positioned at the returned record; to
	 * minimize cursor resources, the WT_CURSOR::reset method should be
	 * called as soon as the record has been retrieved and the cursor no
	 * longer needs that position.
	 *
	 * @param cursor the cursor handle
	 * @errors
	 */
	int __F(search)(WT_CURSOR *cursor);

	/*!
	 * Return the record matching the key if it exists, or an adjacent
	 * record.  An adjacent record is either the smallest record larger
	 * than the key or the largest record smaller than the key (in other
	 * words, a logically adjacent key).
	 *
	 * The key must first be set.
	 *
	 * An example of a search for an exact or adjacent match:
	 *
	 * @snippet ex_all.c Search for an exact or adjacent match
	 *
	 * An example of a forward scan through the table, where all keys
	 * greater than or equal to a specified prefix are included in the
	 * scan:
	 *
	 * @snippet ex_all.c Forward scan greater than or equal
	 *
	 * An example of a backward scan through the table, where all keys
	 * less than a specified prefix are included in the scan:
	 *
	 * @snippet ex_all.c Backward scan less than
	 *
	 * On success, the cursor ends positioned at the returned record; to
	 * minimize cursor resources, the WT_CURSOR::reset method should be
	 * called as soon as the record has been retrieved and the cursor no
	 * longer needs that position.
	 *
	 * @param cursor the cursor handle
	 * @param exactp the status of the search: 0 if an exact match is
	 * found, < 0 if a smaller key is returned, > 0 if a larger key is
	 * returned
	 * @errors
	 */
	int __F(search_near)(WT_CURSOR *cursor, int *exactp);
	/*! @} */

	/*!
	 * @name Data modification
	 * @{
	 */
	/*!
	 * Insert a record and optionally update an existing record.
	 *
	 * If the cursor was configured with "overwrite=true" (the default),
	 * both the key and value must be set; if the record already exists,
	 * the key's value will be updated, otherwise, the record will be
	 * inserted.
	 *
	 * @snippet ex_all.c Insert a new record or overwrite an existing record
	 *
	 * If the cursor was not configured with "overwrite=true", both the key
	 * and value must be set and the record must not already exist; the
	 * record will be inserted.
	 *
	 * @snippet ex_all.c Insert a new record and fail if the record exists
	 *
	 * If a cursor with record number keys was configured with
	 * "append=true" (not the default), the value must be set; a new record
	 * will be appended and the record number set as the cursor key value.
	 *
	 * @snippet ex_all.c Insert a new record and assign a record number
	 *
	 * The cursor ends with no position, and a subsequent call to the
	 * WT_CURSOR::next (WT_CURSOR::prev) method will iterate from the
	 * beginning (end) of the table.
	 *
	 * If the cursor does not have record number keys or was not configured
	 * with "append=true", the cursor ends with no key set and a subsequent
	 * call to the WT_CURSOR::get_key method will fail. The cursor ends with
	 * no value set and a subsequent call to the WT_CURSOR::get_value method
	 * will fail.
	 *
	 * Inserting a new record after the current maximum record in a
	 * fixed-length bit field column-store (that is, a store with an
	 * 'r' type key and 't' type value) may implicitly create the missing
	 * records as records with a value of 0.
	 *
	 * When loading a large amount of data into a new object, using
	 * a cursor with the \c bulk configuration string enabled and
	 * loading the data in sorted order will be much faster than doing
	 * out-of-order inserts.  See @ref tune_bulk_load for more information.
	 *
	 * The maximum length of a single column stored in a table is not fixed
	 * (as it partially depends on the underlying file configuration), but
	 * is always a small number of bytes less than 4GB.
	 *
	 * @param cursor the cursor handle
	 * @errors
	 * In particular, if \c overwrite=false is configured and a record with
	 * the specified key already exists, ::WT_DUPLICATE_KEY is returned.
	 * Also, if \c in_memory is configured for the database and the insert
	 * requires more than the configured cache size to complete,
	 * ::WT_CACHE_FULL is returned.
	 */
	int __F(insert)(WT_CURSOR *cursor);

	/*!
	 * Modify an existing record.
	 *
	 * Both the key and value must be set and the record must already exist;
	 * the record will be updated.
	 *
	 * Modifications are specified in WT_MODIFY structures. Modifications
	 * are applied in order and later modifications can update earlier ones.
	 *
	 * The modify method is only supported on strings (value format type
	 * \c S), or raw byte arrays accessed using a WT_ITEM structure (value
	 * format type \c u).
	 *
	 * The WT_CURSOR::modify method can only be called from within an
	 * explicit transaction configured at the snapshot isolation level.
	 *
	 * The WT_CURSOR::modify method stores a change record in cache and
	 * writes a change record to the log instead of the usual complete
	 * values. Note that WT_CURSOR::modify is generally slower than the
	 * WT_CURSOR::update method, and can result in slower reads because
	 * the complete value must be assembled during retrieval. The
	 * WT_CURSOR::modify method is intended for applications modifying
	 * large records where there is cache or I/O pressure, that is,
	 * applications that will benefit when data updates require less cache
	 * and they write less logging information.
	 *
	 * @snippet ex_all.c Modify an existing record
	 *
	 * On success, the cursor ends positioned at the modified record; to
	 * minimize cursor resources, the WT_CURSOR::reset method should be
	 * called as soon as the cursor no longer needs that position.
	 *
	 * The maximum length of a single column stored in a table is not fixed
	 * (as it partially depends on the underlying file configuration), but
	 * is always a small number of bytes less than 4GB.
	 *
	 * @param cursor the cursor handle
	 * @param entries an array of modification data structures
	 * @param nentries the number of modification data structures
	 * @errors
	 * In particular, if \c in_memory is configured for the database and
	 * the modify requires more than the configured cache size to complete,
	 * ::WT_CACHE_FULL is returned.
	 */
	int __F(modify)(WT_CURSOR *cursor, WT_MODIFY *entries, int nentries);

	/*!
	 * Update an existing record and optionally insert a record.
	 *
	 * If the cursor was configured with "overwrite=true" (the default),
	 * both the key and value must be set; if the record already exists, the
	 * key's value will be updated, otherwise, the record will be inserted.
	 *
	 * @snippet ex_all.c Update an existing record or insert a new record
	 *
	 * If the cursor was not configured with "overwrite=true", both the key
	 * and value must be set and the record must already exist; the
	 * record will be updated.
	 *
	 * @snippet ex_all.c Update an existing record and fail if DNE
	 *
	 * On success, the cursor ends positioned at the modified record; to
	 * minimize cursor resources, the WT_CURSOR::reset method should be
	 * called as soon as the cursor no longer needs that position. (The
	 * WT_CURSOR::insert method never keeps a cursor position and may be
	 * more efficient for that reason.)
	 *
	 * The maximum length of a single column stored in a table is not fixed
	 * (as it partially depends on the underlying file configuration), but
	 * is always a small number of bytes less than 4GB.
	 *
	 * @param cursor the cursor handle
	 * @errors
	 * In particular, if \c overwrite=false is configured and no record with
	 * the specified key exists, ::WT_NOTFOUND is returned.
	 * Also, if \c in_memory is configured for the database and the update
	 * requires more than the configured cache size to complete,
	 * ::WT_CACHE_FULL is returned.
	 */
	int __F(update)(WT_CURSOR *cursor);

	/*!
	 * Remove a record.
	 *
	 * The key must be set; the key's record will be removed if it exists,
	 * no error will be returned if the record does not exist.
	 *
	 * @snippet ex_all.c Remove a record
	 *
	 * Any cursor position does not change: if the cursor was positioned
	 * before the WT_CURSOR::remove call, the cursor remains positioned
	 * at the removed record; to minimize cursor resources, the
	 * WT_CURSOR::reset method should be called as soon as the cursor no
	 * longer needs that position. If the cursor was not positioned before
	 * the WT_CURSOR::remove call, the cursor ends with no position, and a
	 * subsequent call to the WT_CURSOR::next (WT_CURSOR::prev) method will
	 * iterate from the beginning (end) of the table.
	 *
	 * @snippet ex_all.c Remove a record and fail if DNE
	 *
	 * Removing a record in a fixed-length bit field column-store
	 * (that is, a store with an 'r' type key and 't' type value) is
	 * identical to setting the record's value to 0.
	 *
	 * @param cursor the cursor handle
	 * @errors
	 */
	int __F(remove)(WT_CURSOR *cursor);

	/*!
	 * Reserve an existing record so a subsequent write is less likely to
	 * fail due to a conflict between concurrent operations.
	 *
	 * The key must first be set and the record must already exist.
	 *
	 * Note that reserve works by doing a special update operation that is
	 * not logged and does not change the value of the record. This update
	 * is aborted when the enclosing transaction ends regardless of whether
	 * it commits or rolls back. Given that, reserve can only be used to
	 * detect conflicts between transactions that execute concurrently. It
	 * cannot detect all logical conflicts between transactions. For that,
	 * some update to the record must be committed.
	 *
	 * @snippet ex_all.c Reserve a record
	 *
	 * On success, the cursor ends positioned at the specified record; to
	 * minimize cursor resources, the WT_CURSOR::reset method should be
	 * called as soon as the cursor no longer needs that position.
	 *
	 * @param cursor the cursor handle
	 * @errors
	 */
	int __F(reserve)(WT_CURSOR *cursor);
	/*! @} */

	/*!
	 * Close the cursor.
	 *
	 * This releases the resources associated with the cursor handle.
	 * Cursors are closed implicitly by ending the enclosing connection or
	 * closing the session in which they were opened.
	 *
	 * @snippet ex_all.c Close the cursor
	 *
	 * @param cursor the cursor handle
	 * @errors
	 */
	int __F(close)(WT_HANDLE_CLOSED(WT_CURSOR) *cursor);

	/*!
	 * Reconfigure the cursor.
	 *
	 * The cursor is reset.
	 *
	 * @snippet ex_all.c Reconfigure a cursor
	 *
	 * @param cursor the cursor handle
	 * @configstart{WT_CURSOR.reconfigure, see dist/api_data.py}
	 * @config{append, append the value as a new record\, creating a new record number key;
	 * valid only for cursors with record number keys., a boolean flag; default \c false.}
	 * @config{overwrite, configures whether the cursor's insert\, update and remove methods
	 * check the existing state of the record.  If \c overwrite is \c false\, WT_CURSOR::insert
	 * fails with ::WT_DUPLICATE_KEY if the record exists\, WT_CURSOR::update fails with
	 * ::WT_NOTFOUND if the record does not exist., a boolean flag; default \c true.}
	 * @configend
	 * @errors
	 */
	int __F(reconfigure)(WT_CURSOR *cursor, const char *config);

	/*
	 * Protected fields, only to be used by cursor implementations.
	 */
#if !defined(SWIG) && !defined(DOXYGEN)
	int __F(cache)(WT_CURSOR *cursor);	/* Cache the cursor */
						/* Reopen a cached cursor */
	int __F(reopen)(WT_CURSOR *cursor, bool check_only);

	uint64_t uri_hash;			/* Hash of URI */

	/*
	 * !!!
	 * Explicit representations of structures from queue.h.
	 * TAILQ_ENTRY(wt_cursor) q;
	 */
	struct {
		WT_CURSOR *tqe_next;
		WT_CURSOR **tqe_prev;
	} q;				/* Linked list of WT_CURSORs. */

	uint64_t recno;			/* Record number, normal and raw mode */
	uint8_t raw_recno_buf[WT_INTPACK64_MAXSIZE];

	void	*json_private;		/* JSON specific storage */
	void	*lang_private;		/* Language specific private storage */

	WT_ITEM key, value;
	int saved_err;			/* Saved error in set_{key,value}. */
	/*
	 * URI used internally, may differ from the URI provided by the
	 * user on open.
	 */
	const char *internal_uri;

/* AUTOMATIC FLAG VALUE GENERATION START */
#define	WT_CURSTD_APPEND		0x0000001u
#define	WT_CURSTD_BULK			0x0000002u
#define	WT_CURSTD_CACHEABLE		0x0000004u
#define	WT_CURSTD_CACHED		0x0000008u
#define	WT_CURSTD_DEAD			0x0000010u
#define	WT_CURSTD_DEBUG_COPY_KEY	0x0000020u
#define	WT_CURSTD_DEBUG_COPY_VALUE	0x0000040u
#define	WT_CURSTD_DEBUG_RESET_EVICT	0x0000080u
#define	WT_CURSTD_DUMP_HEX		0x0000100u
#define	WT_CURSTD_DUMP_JSON		0x0000200u
#define	WT_CURSTD_DUMP_PRETTY		0x0000400u
#define	WT_CURSTD_DUMP_PRINT		0x0000800u
#define	WT_CURSTD_HS_READ_ALL	0x0001000u
#define	WT_CURSTD_HS_READ_COMMITTED	0x0002000u
#define	WT_CURSTD_IGNORE_TOMBSTONE	0x0004000u
#define	WT_CURSTD_JOINED		0x0008000u
#define	WT_CURSTD_KEY_EXT		0x0010000u	/* Key points out of tree. */
#define	WT_CURSTD_KEY_INT		0x0020000u	/* Key points into tree. */
#define	WT_CURSTD_META_INUSE		0x0040000u
#define	WT_CURSTD_OPEN			0x0080000u
#define	WT_CURSTD_OVERWRITE		0x0100000u
#define	WT_CURSTD_RAW			0x0200000u
#define	WT_CURSTD_RAW_SEARCH		0x0400000u
#define	WT_CURSTD_UPDATE_LOCAL		0x0800000u
#define	WT_CURSTD_VALUE_EXT		0x1000000u	/* Value points out of tree. */
#define	WT_CURSTD_VALUE_INT		0x2000000u	/* Value points into tree. */
/* AUTOMATIC FLAG VALUE GENERATION STOP */
#define	WT_CURSTD_KEY_SET	(WT_CURSTD_KEY_EXT | WT_CURSTD_KEY_INT)
#define	WT_CURSTD_VALUE_SET	(WT_CURSTD_VALUE_EXT | WT_CURSTD_VALUE_INT)
	uint32_t flags;
#endif
};

/*!
 * All data operations are performed in the context of a WT_SESSION.  This
 * encapsulates the thread and transactional context of the operation.
 *
 * <b>Thread safety:</b> A WT_SESSION handle is not usually shared between
 * threads, see @ref threads for more information.
 */
struct __wt_session {
	/*! The connection for this session. */
	WT_CONNECTION *connection;

	/*
	 * Don't expose app_private to non-C language bindings - they have
	 * their own way to attach data to an operation.
	 */
#if !defined(SWIG)
	/*!
	 * A location for applications to store information that will be
	 * available in callbacks taking a WT_SESSION handle.
	 */
	void *app_private;
#endif

	/*!
	 * Close the session handle.
	 *
	 * This will release the resources associated with the session handle,
	 * including rolling back any active transactions and closing any
	 * cursors that remain open in the session.
	 *
	 * @snippet ex_all.c Close a session
	 *
	 * @param session the session handle
	 * @configempty{WT_SESSION.close, see dist/api_data.py}
	 * @errors
	 */
	int __F(close)(WT_HANDLE_CLOSED(WT_SESSION) *session,
	    const char *config);

	/*!
	 * Reconfigure a session handle.
	 *
	 * @snippet ex_all.c Reconfigure a session
	 *
	 * WT_SESSION::reconfigure will fail if a transaction is in progress
	 * in the session.
	 *
	 * All cursors are reset.
	 *
	 * @param session the session handle
	 * @configstart{WT_SESSION.reconfigure, see dist/api_data.py}
	 * @config{cache_cursors, enable caching of cursors for reuse.  Any calls to
	 * WT_CURSOR::close for a cursor created in this session will mark the cursor as cached and
	 * keep it available to be reused for later calls to WT_SESSION::open_cursor.  Cached
	 * cursors may be eventually closed.  This value is inherited from ::wiredtiger_open \c
	 * cache_cursors., a boolean flag; default \c true.}
	 * @config{ignore_cache_size, when set\, operations performed by this session ignore the
	 * cache size and are not blocked when the cache is full.  Note that use of this option for
	 * operations that create cache pressure can starve ordinary sessions that obey the cache
	 * size., a boolean flag; default \c false.}
	 * @config{isolation, the default isolation level for operations in this session., a
	 * string\, chosen from the following options: \c "read-uncommitted"\, \c "read-committed"\,
	 * \c "snapshot"; default \c snapshot.}
	 * @configend
	 * @errors
	 */
	int __F(reconfigure)(WT_SESSION *session, const char *config);

#ifndef DOXYGEN
	/*!
	 * Initiate a single operation to manage tiered storage.
	 *
	 * @param session the session handle
	 * @configstart{WT_SESSION.flush_tier, see dist/api_data.py}
	 * @config{flush_timestamp, flush objects to all storage sources using the specified
	 * timestamp.  The supplied value must not be older than the current oldest timestamp and it
	 * must not be newer than the stable timestamp., a string; default empty.}
	 * @config{force, force sharing of all data., a boolean flag; default \c false.}
	 * @configend
	 * @errors
	 */
	int __F(flush_tier)(WT_SESSION *session, const char *config);
#endif

	/*!
	 * Return information about an error as a string.
	 *
	 * @snippet ex_all.c Display an error thread safe
	 *
	 * @param session the session handle
	 * @param error a return value from a WiredTiger, ISO C, or POSIX
	 * standard API
	 * @returns a string representation of the error
	 */
	const char *__F(strerror)(WT_SESSION *session, int error);

	/*!
	 * @name Cursor handles
	 * @{
	 */

	/*!
	 * Open a new cursor on a data source or duplicate an existing cursor.
	 *
	 * @snippet ex_all.c Open a cursor
	 *
	 * An existing cursor can be duplicated by passing it as the \c to_dup
	 * parameter and setting the \c uri parameter to \c NULL:
	 *
	 * @snippet ex_all.c Duplicate a cursor
	 *
	 * Cursors being duplicated must have a key set, and successfully
	 * duplicated cursors are positioned at the same place in the data
	 * source as the original.
	 *
	 * Cursor handles should be discarded by calling WT_CURSOR::close.
	 *
	 * Cursors capable of supporting transactional operations operate in the
	 * context of the current transaction, if any.
	 *
	 * WT_SESSION::rollback_transaction implicitly resets all cursors.
	 *
	 * Cursors are relatively light-weight objects but may hold references
	 * to heavier-weight objects; applications should re-use cursors when
	 * possible, but instantiating new cursors is not so expensive that
	 * applications need to cache cursors at all cost.
	 *
	 * @param session the session handle
	 * @param uri the data source on which the cursor operates; cursors
	 *  are usually opened on tables, however, cursors can be opened on
	 *  any data source, regardless of whether it is ultimately stored
	 *  in a table.  Some cursor types may have limited functionality
	 *  (for example, they may be read-only or not support transactional
	 *  updates).  See @ref data_sources for more information.
	 *  <br>
	 *  @copydoc doc_cursor_types
	 * @param to_dup a cursor to duplicate or gather statistics on
	 * @configstart{WT_SESSION.open_cursor, see dist/api_data.py}
	 * @config{append, append the value as a new record\, creating a new record number key;
	 * valid only for cursors with record number keys., a boolean flag; default \c false.}
	 * @config{bulk, configure the cursor for bulk-loading\, a fast\, initial load path (see
	 * @ref tune_bulk_load for more information). Bulk-load may only be used for newly created
	 * objects and applications should use the WT_CURSOR::insert method to insert rows.  When
	 * bulk-loading\, rows must be loaded in sorted order.  The value is usually a true/false
	 * flag; when bulk-loading fixed-length column store objects\, the special value \c bitmap
	 * allows chunks of a memory resident bitmap to be loaded directly into a file by passing a
	 * \c WT_ITEM to WT_CURSOR::set_value where the \c size field indicates the number of
	 * records in the bitmap (as specified by the object's \c value_format configuration).
	 * Bulk-loaded bitmap values must end on a byte boundary relative to the bit count (except
	 * for the last set of values loaded)., a string; default \c false.}
	 * @config{checkpoint, the name of a checkpoint to open (the reserved name
	 * "WiredTigerCheckpoint" opens the most recent internal checkpoint taken for the object).
	 * The cursor does not support data modification., a string; default empty.}
	 * @config{debug = (, configure debug specific behavior on a cursor.  Generally only used
	 * for internal testing purposes., a set of related configuration options defined below.}
	 * @config{&nbsp;&nbsp;&nbsp;&nbsp;release_evict, Configure the cursor to evict the page
	 * positioned on when the reset API is used., a boolean flag; default \c false.}
	 * @config{
	 * ),,}
	 * @config{dump, configure the cursor for dump format inputs and outputs: "hex" selects a
	 * simple hexadecimal format\, "json" selects a JSON format with each record formatted as
	 * fields named by column names if available\, "pretty" selects a human-readable format
	 * (making it incompatible with the "load") and "print" selects a format where only
	 * non-printing characters are hexadecimal encoded.  These formats are compatible with the
	 * @ref util_dump and @ref util_load commands., a string\, chosen from the following
	 * options: \c "hex"\, \c "json"\, \c "pretty"\, \c "print"; default empty.}
	 * @config{incremental = (, configure the cursor for block incremental backup usage.  These
	 * formats are only compatible with the backup data source; see @ref backup., a set of
	 * related configuration options defined below.}
	 * @config{&nbsp;&nbsp;&nbsp;&nbsp;
	 * consolidate, causes block incremental backup information to be consolidated if adjacent
	 * granularity blocks are modified.  If false\, information will be returned in granularity
	 * sized blocks only.  This must be set on the primary backup cursor and it applies to all
	 * files for this backup., a boolean flag; default \c false.}
	 * @config{&nbsp;&nbsp;&nbsp;&nbsp;enabled, whether to configure this backup as the starting
	 * point for a subsequent incremental backup., a boolean flag; default \c false.}
	 * @config{&nbsp;&nbsp;&nbsp;&nbsp;file, the file name when opening a duplicate incremental
	 * backup cursor.  That duplicate cursor will return the block modifications relevant to the
	 * given file name., a string; default empty.}
	 * @config{&nbsp;&nbsp;&nbsp;&nbsp;force_stop,
	 * causes all block incremental backup information to be released.  This is on an
	 * open_cursor call and the resources will be released when this cursor is closed.  No other
	 * operations should be done on this open cursor., a boolean flag; default \c false.}
	 * @config{&nbsp;&nbsp;&nbsp;&nbsp;granularity, this setting manages the granularity of how
	 * WiredTiger maintains modification maps internally.  The larger the granularity\, the
	 * smaller amount of information WiredTiger need to maintain., an integer between 4KB and
	 * 2GB; default \c 16MB.}
	 * @config{&nbsp;&nbsp;&nbsp;&nbsp;src_id, a string that identifies a
	 * previous checkpoint backup source as the source of this incremental backup.  This
	 * identifier must have already been created by use of the 'this_id' configuration in an
	 * earlier backup.  A source id is required to begin an incremental backup., a string;
	 * default empty.}
	 * @config{&nbsp;&nbsp;&nbsp;&nbsp;this_id, a string that identifies the
	 * current system state as a future backup source for an incremental backup via 'src_id'.
	 * This identifier is required when opening an incremental backup cursor and an error will
	 * be returned if one is not provided., a string; default empty.}
	 * @config{ ),,}
	 * @config{next_random, configure the cursor to return a pseudo-random record from the
	 * object when the WT_CURSOR::next method is called; valid only for row-store cursors.  See
	 * @ref cursor_random for details., a boolean flag; default \c false.}
	 * @config{next_random_sample_size, cursors configured by \c next_random to return
	 * pseudo-random records from the object randomly select from the entire object\, by
	 * default.  Setting \c next_random_sample_size to a non-zero value sets the number of
	 * samples the application expects to take using the \c next_random cursor.  A cursor
	 * configured with both \c next_random and \c next_random_sample_size attempts to divide the
	 * object into \c next_random_sample_size equal-sized pieces\, and each retrieval returns a
	 * record from one of those pieces.  See @ref cursor_random for details., a string; default
	 * \c 0.}
	 * @config{overwrite, configures whether the cursor's insert\, update and remove methods
	 * check the existing state of the record.  If \c overwrite is \c false\, WT_CURSOR::insert
	 * fails with ::WT_DUPLICATE_KEY if the record exists\, WT_CURSOR::update fails with
	 * ::WT_NOTFOUND if the record does not exist., a boolean flag; default \c true.}
	 * @config{raw, ignore the encodings for the key and value\, manage data as if the formats
	 * were \c "u". See @ref cursor_raw for details., a boolean flag; default \c false.}
	 * @config{read_once, results that are brought into cache from disk by this cursor will be
	 * given less priority in the cache., a boolean flag; default \c false.}
	 * @config{readonly, only query operations are supported by this cursor.  An error is
	 * returned if a modification is attempted using the cursor.  The default is false for all
	 * cursor types except for metadata cursors., a boolean flag; default \c false.}
	 * @config{statistics, Specify the statistics to be gathered.  Choosing "all" gathers
	 * statistics regardless of cost and may include traversing on-disk files; "fast" gathers a
	 * subset of relatively inexpensive statistics.  The selection must agree with the database
	 * \c statistics configuration specified to ::wiredtiger_open or WT_CONNECTION::reconfigure.
	 * For example\, "all" or "fast" can be configured when the database is configured with
	 * "all"\, but the cursor open will fail if "all" is specified when the database is
	 * configured with "fast"\, and the cursor open will fail in all cases when the database is
	 * configured with "none". If "size" is configured\, only the underlying size of the object
	 * on disk is filled in and the object is not opened.  If \c statistics is not configured\,
	 * the default configuration is the database configuration.  The "clear" configuration
	 * resets statistics after gathering them\, where appropriate (for example\, a cache size
	 * statistic is not cleared\, while the count of cursor insert operations will be cleared).
	 * See @ref statistics for more information., a list\, with values chosen from the following
	 * options: \c "all"\, \c "cache_walk"\, \c "fast"\, \c "clear"\, \c "size"\, \c
	 * "tree_walk"; default empty.}
	 * @config{target, if non-empty\, backup the list of objects; valid only for a backup data
	 * source., a list of strings; default empty.}
	 * @configend
	 * @param[out] cursorp a pointer to the newly opened cursor
	 * @errors
	 */
	int __F(open_cursor)(WT_SESSION *session,
	    const char *uri, WT_HANDLE_NULLABLE(WT_CURSOR) *to_dup,
	    const char *config, WT_CURSOR **cursorp);
	/*! @} */

	/*!
	 * @name Table operations
	 * @{
	 */
	/*!
	 * Alter a table.
	 *
	 * This will allow modification of some table settings after
	 * creation.
	 *
	 * @exclusive
	 *
	 * @snippet ex_all.c Alter a table
	 *
	 * @param session the session handle
	 * @param name the URI of the object to alter, such as \c "table:stock"
	 * @configstart{WT_SESSION.alter, see dist/api_data.py}
	 * @config{access_pattern_hint, It is recommended that workloads that consist primarily of
	 * updates and/or point queries specify \c random.  Workloads that do many cursor scans
	 * through large ranges of data specify \c sequential and other workloads specify \c none.
	 * The option leads to an advisory call to an appropriate operating system API where
	 * available., a string\, chosen from the following options: \c "none"\, \c "random"\, \c
	 * "sequential"; default \c none.}
	 * @config{app_metadata, application-owned metadata for this object., a string; default
	 * empty.}
	 * @config{cache_resident, do not ever evict the object's pages from cache.  Not compatible
	 * with LSM tables; see @ref tuning_cache_resident for more information., a boolean flag;
	 * default \c false.}
	 * @config{log = (, the transaction log configuration for this object.  Only valid if log is
	 * enabled in ::wiredtiger_open., a set of related configuration options defined below.}
	 * @config{&nbsp;&nbsp;&nbsp;&nbsp;enabled, if false\, this object has checkpoint-level
	 * durability., a boolean flag; default \c true.}
	 * @config{ ),,}
	 * @config{os_cache_dirty_max, maximum dirty system buffer cache usage\, in bytes.  If
	 * non-zero\, schedule writes for dirty blocks belonging to this object in the system buffer
	 * cache after that many bytes from this object are written into the buffer cache., an
	 * integer greater than or equal to 0; default \c 0.}
	 * @config{os_cache_max, maximum system buffer cache usage\, in bytes.  If non-zero\, evict
	 * object blocks from the system buffer cache after that many bytes from this object are
	 * read or written into the buffer cache., an integer greater than or equal to 0; default \c
	 * 0.}
	 * @config{readonly, the file is read-only.  All methods that may modify a file are
	 * disabled.  See @ref readonly for more information., a boolean flag; default \c false.}
	 * @config{verbose, enable messages for various events.  Options are given as a list\, such
	 * as <code>"verbose=[write_timestamp]"</code>., a list\, with values chosen from the
	 * following options: \c "write_timestamp"; default \c [].}
	 * @config{write_timestamp_usage, describe how timestamps are expected to be used on
	 * modifications to the table.  This option should be used in conjunction with the
	 * corresponding \c write_timestamp configuration under the \c assert and \c verbose options
	 * to provide logging and assertions for incorrect timestamp usage.  The choices are \c
	 * always which ensures a timestamp is used for every operation on a table\, \c
	 * key_consistent to ensure that once timestamps are used for a key\, they are always used\,
	 * \c ordered is like \c key_consistent except it also enforces that subsequent updates to
	 * each key must use increasing timestamps\, \c mixed_mode is like \c ordered except that
	 * updates with no timestamp are allowed and have the effect of resetting the chain of
	 * updates once the transaction ID based snapshot is no longer relevant\, \c never enforces
	 * that timestamps are never used for a table and \c none does not enforce any expectation
	 * on timestamp usage meaning that no log message or assertions will be produced regardless
	 * of the corresponding \c assert and \c verbose settings., a string\, chosen from the
	 * following options: \c "always"\, \c "key_consistent"\, \c "mixed_mode"\, \c "never"\, \c
	 * "none"\, \c "ordered"; default \c none.}
	 * @configend
	 * @errors
	 */
	int __F(alter)(WT_SESSION *session,
	    const char *name, const char *config);

	/*!
	 * Create a table, column group, index or file.
	 *
	 * @not_transactional
	 *
	 * @snippet ex_all.c Create a table
	 *
	 * @param session the session handle
	 * @param name the URI of the object to create, such as
	 * \c "table:stock". For a description of URI formats
	 * see @ref data_sources.
	 * @configstart{WT_SESSION.create, see dist/api_data.py}
	 * @config{access_pattern_hint, It is recommended that workloads that consist primarily of
	 * updates and/or point queries specify \c random.  Workloads that do many cursor scans
	 * through large ranges of data specify \c sequential and other workloads specify \c none.
	 * The option leads to an advisory call to an appropriate operating system API where
	 * available., a string\, chosen from the following options: \c "none"\, \c "random"\, \c
	 * "sequential"; default \c none.}
	 * @config{allocation_size, the file unit allocation size\, in bytes\, must a power-of-two;
	 * smaller values decrease the file space required by overflow items\, and the default value
	 * of 4KB is a good choice absent requirements from the operating system or storage device.,
	 * an integer between 512B and 128MB; default \c 4KB.}
	 * @config{app_metadata, application-owned metadata for this object., a string; default
	 * empty.}
	 * @config{block_allocation, configure block allocation.  Permitted values are \c "best" or
	 * \c "first"; the \c "best" configuration uses a best-fit algorithm\, the \c "first"
	 * configuration uses a first-available algorithm during block allocation\, the \c
	 * "log-structure" configuration allocates a new file for each checkpoint., a string\,
	 * chosen from the following options: \c "best"\, \c "first"\, \c "log-structured"; default
	 * \c best.}
	 * @config{block_compressor, configure a compressor for file blocks.  Permitted values are
	 * \c "none" or custom compression engine name created with WT_CONNECTION::add_compressor.
	 * If WiredTiger has builtin support for \c "lz4"\, \c "snappy"\, \c "zlib" or \c "zstd"
	 * compression\, these names are also available.  See @ref compression for more
	 * information., a string; default \c none.}
	 * @config{cache_resident, do not ever evict the object's pages from cache.  Not compatible
	 * with LSM tables; see @ref tuning_cache_resident for more information., a boolean flag;
	 * default \c false.}
	 * @config{checksum, configure block checksums; permitted values are <code>on</code>
	 * (checksum all blocks)\, <code>off</code> (checksum no blocks) and
	 * <code>uncompresssed</code> (checksum only blocks which are not compressed for any
	 * reason). The \c uncompressed setting is for applications which can rely on decompression
	 * to fail if a block has been corrupted., a string\, chosen from the following options: \c
	 * "on"\, \c "off"\, \c "uncompressed"; default \c uncompressed.}
	 * @config{colgroups, comma-separated list of names of column groups.  Each column group is
	 * stored separately\, keyed by the primary key of the table.  If no column groups are
	 * specified\, all columns are stored together in a single file.  All value columns in the
	 * table must appear in at least one column group.  Each column group must be created with a
	 * separate call to WT_SESSION::create., a list of strings; default empty.}
	 * @config{collator, configure custom collation for keys.  Permitted values are \c "none" or
	 * a custom collator name created with WT_CONNECTION::add_collator., a string; default \c
	 * none.}
	 * @config{columns, list of the column names.  Comma-separated list of the form
	 * <code>(column[\,...])</code>. For tables\, the number of entries must match the total
	 * number of values in \c key_format and \c value_format.  For colgroups and indices\, all
	 * column names must appear in the list of columns for the table., a list of strings;
	 * default empty.}
	 * @config{dictionary, the maximum number of unique values remembered in the Btree row-store
	 * leaf page value dictionary; see @ref file_formats_compression for more information., an
	 * integer greater than or equal to 0; default \c 0.}
	 * @config{encryption = (, configure an encryptor for file blocks.  When a table is
	 * created\, its encryptor is not implicitly used for any related indices or column groups.,
	 * a set of related configuration options defined below.}
	 * @config{&nbsp;&nbsp;&nbsp;&nbsp;
	 * keyid, An identifier that identifies a unique instance of the encryptor.  It is stored in
	 * clear text\, and thus is available when the wiredtiger database is reopened.  On the
	 * first use of a (name\, keyid) combination\, the WT_ENCRYPTOR::customize function is
	 * called with the keyid as an argument., a string; default empty.}
	 * @config{&nbsp;&nbsp;&nbsp;&nbsp;name, Permitted values are \c "none" or custom encryption
	 * engine name created with WT_CONNECTION::add_encryptor.  See @ref encryption for more
	 * information., a string; default \c none.}
	 * @config{ ),,}
	 * @config{exclusive, fail if the object exists.  When false (the default)\, if the object
	 * exists\, check that its settings match the specified configuration., a boolean flag;
	 * default \c false.}
	 * @config{extractor, configure custom extractor for indices.  Permitted values are \c
	 * "none" or an extractor name created with WT_CONNECTION::add_extractor., a string; default
	 * \c none.}
	 * @config{format, the file format., a string\, chosen from the following options: \c
	 * "btree"; default \c btree.}
	 * @config{huffman_key, This option is no longer supported.  Retained for backward
	 * compatibility.  See @ref huffman for more information., a string; default \c none.}
	 * @config{huffman_value, configure Huffman encoding for values.  Permitted values are \c
	 * "none"\, \c "english"\, \c "utf8<file>" or \c "utf16<file>". See @ref huffman for more
	 * information., a string; default \c none.}
	 * @config{ignore_in_memory_cache_size, allow update and insert operations to proceed even
	 * if the cache is already at capacity.  Only valid in conjunction with in-memory databases.
	 * Should be used with caution - this configuration allows WiredTiger to consume memory over
	 * the configured cache limit., a boolean flag; default \c false.}
	 * @config{immutable, configure the index to be immutable - that is an index is not changed
	 * by any update to a record in the table., a boolean flag; default \c false.}
	 * @config{import = (, configure import of an existing object into the currently running
	 * database., a set of related configuration options defined below.}
	 * @config{&nbsp;&nbsp;&nbsp;&nbsp;enabled, whether to import the input URI from disk., a
	 * boolean flag; default \c false.}
	 * @config{&nbsp;&nbsp;&nbsp;&nbsp;file_metadata, the file
	 * configuration extracted from the metadata of the export database., a string; default
	 * empty.}
	 * @config{&nbsp;&nbsp;&nbsp;&nbsp;repair, whether to reconstruct the metadata from
	 * the raw file content., a boolean flag; default \c false.}
	 * @config{ ),,}
	 * @config{internal_key_max, the largest key stored in an internal node\, in bytes.  If
	 * set\, keys larger than the specified size are stored as overflow items (which may require
	 * additional I/O to access). The default and the maximum allowed value are both one-tenth
	 * the size of a newly split internal page., an integer greater than or equal to 0; default
	 * \c 0.}
	 * @config{internal_key_truncate, configure internal key truncation\, discarding unnecessary
	 * trailing bytes on internal keys (ignored for custom collators)., a boolean flag; default
	 * \c true.}
	 * @config{internal_page_max, the maximum page size for internal nodes\, in bytes; the size
	 * must be a multiple of the allocation size and is significant for applications wanting to
	 * avoid excessive L2 cache misses while searching the tree.  The page maximum is the bytes
	 * of uncompressed data\, that is\, the limit is applied before any block compression is
	 * done., an integer between 512B and 512MB; default \c 4KB.}
	 * @config{key_format, the format of the data packed into key items.  See @ref
	 * schema_format_types for details.  By default\, the key_format is \c 'u' and applications
	 * use WT_ITEM structures to manipulate raw byte arrays.  By default\, records are stored in
	 * row-store files: keys of type \c 'r' are record numbers and records referenced by record
	 * number are stored in column-store files., a format string; default \c u.}
	 * @config{leaf_key_max, the largest key stored in a leaf node\, in bytes.  If set\, keys
	 * larger than the specified size are stored as overflow items (which may require additional
	 * I/O to access). The default value is one-tenth the size of a newly split leaf page., an
	 * integer greater than or equal to 0; default \c 0.}
	 * @config{leaf_page_max, the maximum page size for leaf nodes\, in bytes; the size must be
	 * a multiple of the allocation size\, and is significant for applications wanting to
	 * maximize sequential data transfer from a storage device.  The page maximum is the bytes
	 * of uncompressed data\, that is\, the limit is applied before any block compression is
	 * done., an integer between 512B and 512MB; default \c 32KB.}
	 * @config{leaf_value_max, the largest value stored in a leaf node\, in bytes.  If set\,
	 * values larger than the specified size are stored as overflow items (which may require
	 * additional I/O to access). If the size is larger than the maximum leaf page size\, the
	 * page size is temporarily ignored when large values are written.  The default is one-half
	 * the size of a newly split leaf page., an integer greater than or equal to 0; default \c
	 * 0.}
	 * @config{log = (, the transaction log configuration for this object.  Only valid if log is
	 * enabled in ::wiredtiger_open., a set of related configuration options defined below.}
	 * @config{&nbsp;&nbsp;&nbsp;&nbsp;enabled, if false\, this object has checkpoint-level
	 * durability., a boolean flag; default \c true.}
	 * @config{ ),,}
	 * @config{lsm = (, options only relevant for LSM data sources., a set of related
	 * configuration options defined below.}
	 * @config{&nbsp;&nbsp;&nbsp;&nbsp;auto_throttle,
	 * Throttle inserts into LSM trees if flushing to disk isn't keeping up., a boolean flag;
	 * default \c true.}
	 * @config{&nbsp;&nbsp;&nbsp;&nbsp;bloom, create bloom filters on LSM tree
	 * chunks as they are merged., a boolean flag; default \c true.}
	 * @config{&nbsp;&nbsp;&nbsp;&nbsp;bloom_bit_count, the number of bits used per item for LSM
	 * bloom filters., an integer between 2 and 1000; default \c 16.}
	 * @config{&nbsp;&nbsp;&nbsp;&nbsp;bloom_config, config string used when creating Bloom
	 * filter files\, passed to WT_SESSION::create., a string; default empty.}
	 * @config{&nbsp;&nbsp;&nbsp;&nbsp;bloom_hash_count, the number of hash values per item used
	 * for LSM bloom filters., an integer between 2 and 100; default \c 8.}
	 * @config{&nbsp;&nbsp;&nbsp;&nbsp;bloom_oldest, create a bloom filter on the oldest LSM
	 * tree chunk.  Only supported if bloom filters are enabled., a boolean flag; default \c
	 * false.}
	 * @config{&nbsp;&nbsp;&nbsp;&nbsp;chunk_count_limit, the maximum number of chunks
	 * to allow in an LSM tree.  This option automatically times out old data.  As new chunks
	 * are added old chunks will be removed.  Enabling this option disables LSM background
	 * merges., an integer; default \c 0.}
	 * @config{&nbsp;&nbsp;&nbsp;&nbsp;chunk_max, the
	 * maximum size a single chunk can be.  Chunks larger than this size are not considered for
	 * further merges.  This is a soft limit\, and chunks larger than this value can be created.
	 * Must be larger than chunk_size., an integer between 100MB and 10TB; default \c 5GB.}
	 * @config{&nbsp;&nbsp;&nbsp;&nbsp;chunk_size, the maximum size of the in-memory chunk of an
	 * LSM tree.  This limit is soft - it is possible for chunks to be temporarily larger than
	 * this value.  This overrides the \c memory_page_max setting., an integer between 512K and
	 * 500MB; default \c 10MB.}
	 * @config{&nbsp;&nbsp;&nbsp;&nbsp;merge_custom = (, configure the
	 * tree to merge into a custom data source., a set of related configuration options defined
	 * below.}
	 * @config{&nbsp;&nbsp;&nbsp;&nbsp;&nbsp;&nbsp;&nbsp;&nbsp;prefix, custom data
	 * source prefix instead of \c "file"., a string; default empty.}
	 * @config{&nbsp;&nbsp;&nbsp;&nbsp;&nbsp;&nbsp;&nbsp;&nbsp;start_generation, merge
	 * generation at which the custom data source is used (zero indicates no custom data
	 * source)., an integer between 0 and 10; default \c 0.}
	 * @config{&nbsp;&nbsp;&nbsp;&nbsp;&nbsp;&nbsp;&nbsp;&nbsp;suffix, custom data source suffix
	 * instead of \c ".lsm"., a string; default empty.}
	 * @config{ ),,}
	 * @config{&nbsp;&nbsp;&nbsp;&nbsp;merge_max, the maximum number of chunks to include in a
	 * merge operation., an integer between 2 and 100; default \c 15.}
	 * @config{&nbsp;&nbsp;&nbsp;&nbsp;merge_min, the minimum number of chunks to include in a
	 * merge operation.  If set to 0 or 1 half the value of merge_max is used., an integer no
	 * more than 100; default \c 0.}
	 * @config{ ),,}
	 * @config{memory_page_image_max, the maximum in-memory page image represented by a single
	 * storage block.  Depending on compression efficiency\, compression can create storage
	 * blocks which require significant resources to re-instantiate in the cache\, penalizing
	 * the performance of future point updates.  The value limits the maximum in-memory page
	 * image a storage block will need.  If set to 0\, a default of 4 times \c leaf_page_max is
	 * used., an integer greater than or equal to 0; default \c 0.}
	 * @config{memory_page_max, the maximum size a page can grow to in memory before being
	 * reconciled to disk.  The specified size will be adjusted to a lower bound of
	 * <code>leaf_page_max</code>\, and an upper bound of <code>cache_size / 10</code>. This
	 * limit is soft - it is possible for pages to be temporarily larger than this value.  This
	 * setting is ignored for LSM trees\, see \c chunk_size., an integer between 512B and 10TB;
	 * default \c 5MB.}
	 * @config{os_cache_dirty_max, maximum dirty system buffer cache usage\, in bytes.  If
	 * non-zero\, schedule writes for dirty blocks belonging to this object in the system buffer
	 * cache after that many bytes from this object are written into the buffer cache., an
	 * integer greater than or equal to 0; default \c 0.}
	 * @config{os_cache_max, maximum system buffer cache usage\, in bytes.  If non-zero\, evict
	 * object blocks from the system buffer cache after that many bytes from this object are
	 * read or written into the buffer cache., an integer greater than or equal to 0; default \c
	 * 0.}
	 * @config{prefix_compression, configure prefix compression on row-store leaf pages., a
	 * boolean flag; default \c false.}
	 * @config{prefix_compression_min, minimum gain before prefix compression will be used on
	 * row-store leaf pages., an integer greater than or equal to 0; default \c 4.}
	 * @config{readonly, the file is read-only.  All methods that may modify a file are
	 * disabled.  See @ref readonly for more information., a boolean flag; default \c false.}
	 * @config{split_pct, the Btree page split size as a percentage of the maximum Btree page
	 * size\, that is\, when a Btree page is split\, it will be split into smaller pages\, where
	 * each page is the specified percentage of the maximum Btree page size., an integer between
	 * 50 and 100; default \c 90.}
	 * @config{tiered = (, options only relevant for tiered data sources., a set of related
	 * configuration options defined below.}
	 * @config{&nbsp;&nbsp;&nbsp;&nbsp;chunk_size, the
	 * maximum size of the hot chunk of tiered tree.  This limit is soft - it is possible for
	 * chunks to be temporarily larger than this value., an integer greater than or equal to 1M;
	 * default \c 1GB.}
	 * @config{&nbsp;&nbsp;&nbsp;&nbsp;tiers, list of data sources to combine
	 * into a tiered storage structure., a list of strings; default empty.}
	 * @config{ ),,}
	 * @config{tiered_storage = (, configure a storage source for this table., a set of related
	 * configuration options defined below.}
	 * @config{&nbsp;&nbsp;&nbsp;&nbsp;auth_token,
	 * authentication string identifier., a string; default empty.}
	 * @config{&nbsp;&nbsp;&nbsp;&nbsp;bucket, The bucket indicating the location for this
	 * table., a string; default empty.}
	 * @config{&nbsp;&nbsp;&nbsp;&nbsp;local_retention, time
	 * in seconds to retain data on tiered storage on the local tier for faster read access., an
	 * integer between 0 and 10000; default \c 300.}
	 * @config{&nbsp;&nbsp;&nbsp;&nbsp;name,
	 * Permitted values are \c "none" or custom storage source name created with
	 * WT_CONNECTION::add_storage_source.  See @ref custom_storage_sources for more
	 * information., a string; default \c none.}
	 * @config{&nbsp;&nbsp;&nbsp;&nbsp;
	 * object_target_size, the approximate size of objects before creating them on the tiered
	 * storage tier., an integer between 100K and 10TB; default \c 10M.}
	 * @config{ ),,}
	 * @config{type, set the type of data source used to store a column group\, index or simple
	 * table.  By default\, a \c "file:" URI is derived from the object name.  The \c type
	 * configuration can be used to switch to a different data source\, such as LSM or an
	 * extension configured by the application., a string; default \c file.}
	 * @config{value_format, the format of the data packed into value items.  See @ref
	 * schema_format_types for details.  By default\, the value_format is \c 'u' and
	 * applications use a WT_ITEM structure to manipulate raw byte arrays.  Value items of type
	 * 't' are bitfields\, and when configured with record number type keys\, will be stored
	 * using a fixed-length store., a format string; default \c u.}
	 * @config{verbose, enable messages for various events.  Options are given as a list\, such
	 * as <code>"verbose=[write_timestamp]"</code>., a list\, with values chosen from the
	 * following options: \c "write_timestamp"; default \c [].}
	 * @config{write_timestamp_usage, describe how timestamps are expected to be used on
	 * modifications to the table.  This option should be used in conjunction with the
	 * corresponding \c write_timestamp configuration under the \c assert and \c verbose options
	 * to provide logging and assertions for incorrect timestamp usage.  The choices are \c
	 * always which ensures a timestamp is used for every operation on a table\, \c
	 * key_consistent to ensure that once timestamps are used for a key\, they are always used\,
	 * \c ordered is like \c key_consistent except it also enforces that subsequent updates to
	 * each key must use increasing timestamps\, \c mixed_mode is like \c ordered except that
	 * updates with no timestamp are allowed and have the effect of resetting the chain of
	 * updates once the transaction ID based snapshot is no longer relevant\, \c never enforces
	 * that timestamps are never used for a table and \c none does not enforce any expectation
	 * on timestamp usage meaning that no log message or assertions will be produced regardless
	 * of the corresponding \c assert and \c verbose settings., a string\, chosen from the
	 * following options: \c "always"\, \c "key_consistent"\, \c "mixed_mode"\, \c "never"\, \c
	 * "none"\, \c "ordered"; default \c none.}
	 * @configend
	 * @errors
	 */
	int __F(create)(WT_SESSION *session,
	    const char *name, const char *config);

	/*!
	 * Compact a live row- or column-store btree or LSM tree.
	 *
	 * @snippet ex_all.c Compact a table
	 *
	 * @param session the session handle
	 * @param name the URI of the object to compact, such as
	 * \c "table:stock"
	 * @configstart{WT_SESSION.compact, see dist/api_data.py}
	 * @config{timeout, maximum amount of time to allow for compact in seconds.  The actual
	 * amount of time spent in compact may exceed the configured value.  A value of zero
	 * disables the timeout., an integer; default \c 1200.}
	 * @configend
	 * @errors
	 */
	int __F(compact)(WT_SESSION *session,
	    const char *name, const char *config);

	/*!
	 * Drop (delete) an object.
	 *
	 * @exclusive
	 *
	 * @not_transactional
	 *
	 * @snippet ex_all.c Drop a table
	 *
	 * @param session the session handle
	 * @param name the URI of the object to drop, such as \c "table:stock"
	 * @configstart{WT_SESSION.drop, see dist/api_data.py}
	 * @config{force, return success if the object does not exist., a boolean flag; default \c
	 * false.}
	 * @config{remove_files, if the underlying files should be removed., a boolean flag; default
	 * \c true.}
	 * @configend
	 * @ebusy_errors
	 */
	int __F(drop)(WT_SESSION *session,
	    const char *name, const char *config);

	/*!
	 * Join a join cursor with a reference cursor.
	 *
	 * @snippet ex_schema.c Join cursors
	 *
	 * @param session the session handle
	 * @param join_cursor a cursor that was opened using a
	 * \c "join:" URI. It may not have been used for any operations
	 * other than other join calls.
	 * @param ref_cursor an index cursor having the same base table
	 * as the join_cursor, or a table cursor open on the same base table,
	 * or another join cursor. Unless the ref_cursor is another join
	 * cursor, it must be positioned.
	 *
	 * The ref_cursor limits the results seen by iterating the
	 * join_cursor to table items referred to by the key in this
	 * index. The set of keys referred to is modified by the compare
	 * config option.
	 *
	 * Multiple join calls builds up a set of ref_cursors, and
	 * by default, the results seen by iteration are the intersection
	 * of the cursor ranges participating in the join. When configured
	 * with \c "operation=or", the results seen are the union of
	 * the participating cursor ranges.
	 *
	 * After the join call completes, the ref_cursor cursor may not be
	 * used for any purpose other than get_key and get_value. Any other
	 * cursor method (e.g. next, prev,close) will fail. When the
	 * join_cursor is closed, the ref_cursor is made available for
	 * general use again. The application should close ref_cursor when
	 * finished with it, although not before the join_cursor is closed.
	 *
	 * @configstart{WT_SESSION.join, see dist/api_data.py}
	 * @config{bloom_bit_count, the number of bits used per item for the bloom filter., an
	 * integer between 2 and 1000; default \c 16.}
	 * @config{bloom_false_positives, return all values that pass the bloom filter\, without
	 * eliminating any false positives., a boolean flag; default \c false.}
	 * @config{bloom_hash_count, the number of hash values per item for the bloom filter., an
	 * integer between 2 and 100; default \c 8.}
	 * @config{compare, modifies the set of items to be returned so that the index key satisfies
	 * the given comparison relative to the key set in this cursor., a string\, chosen from the
	 * following options: \c "eq"\, \c "ge"\, \c "gt"\, \c "le"\, \c "lt"; default \c "eq".}
	 * @config{count, set an approximate count of the elements that would be included in the
	 * join.  This is used in sizing the bloom filter\, and also influences evaluation order for
	 * cursors in the join.  When the count is equal for multiple bloom filters in a composition
	 * of joins\, the bloom filter may be shared., an integer; default \c .}
	 * @config{operation, the operation applied between this and other joined cursors.  When
	 * "operation=and" is specified\, all the conditions implied by joins must be satisfied for
	 * an entry to be returned by the join cursor; when "operation=or" is specified\, only one
	 * must be satisfied.  All cursors joined to a join cursor must have matching operations., a
	 * string\, chosen from the following options: \c "and"\, \c "or"; default \c "and".}
	 * @config{strategy, when set to bloom\, a bloom filter is created and populated for this
	 * index.  This has an up front cost but may reduce the number of accesses to the main table
	 * when iterating the joined cursor.  The bloom setting requires that count be set., a
	 * string\, chosen from the following options: \c "bloom"\, \c "default"; default empty.}
	 * @configend
	 * @errors
	 */
	int __F(join)(WT_SESSION *session, WT_CURSOR *join_cursor,
	    WT_CURSOR *ref_cursor, const char *config);

	/*!
	 * Flush the log.
	 *
	 * WT_SESSION::log_flush will fail if logging is not enabled.
	 *
	 * @param session the session handle
	 * @configstart{WT_SESSION.log_flush, see dist/api_data.py}
	 * @config{sync, forcibly flush the log and wait for it to achieve the synchronization level
	 * specified.  The \c background setting initiates a background synchronization intended to
	 * be used with a later call to WT_SESSION::transaction_sync.  The \c off setting forces any
	 * buffered log records to be written to the file system.  The \c on setting forces log
	 * records to be written to the storage device., a string\, chosen from the following
	 * options: \c "background"\, \c "off"\, \c "on"; default \c on.}
	 * @configend
	 * @errors
	 */
	int __F(log_flush)(WT_SESSION *session, const char *config);

	/*!
	 * Insert a ::WT_LOGREC_MESSAGE type record in the database log files
	 * (the database must be configured for logging when this method is
	 * called).
	 *
	 * @param session the session handle
	 * @param format a printf format specifier
	 * @errors
	 */
	int __F(log_printf)(WT_SESSION *session, const char *format, ...);

	/*!
	 * Rename an object.
	 *
	 * @not_transactional
	 *
	 * @snippet ex_all.c Rename a table
	 *
	 * @exclusive
	 *
	 * @param session the session handle
	 * @param uri the current URI of the object, such as \c "table:old"
	 * @param newuri the new URI of the object, such as \c "table:new"
	 * @configempty{WT_SESSION.rename, see dist/api_data.py}
	 * @ebusy_errors
	 */
	int __F(rename)(WT_SESSION *session,
	    const char *uri, const char *newuri, const char *config);

	/*!
	 * Reset the session handle.
	 *
	 * This method resets all cursors associated with this session,
	 * discards cached resources and resets session statistics.
	 * The session can be re-used immediately after this call returns.
	 * If a transaction is running on this session, then this call takes
	 * no action and return an error.
	 *
	 * @snippet ex_all.c Reset the session
	 *
	 * @param session the session handle
	 * @errors
	 */
	int __F(reset)(WT_SESSION *session);

	/*!
	 * Salvage a table or file.
	 *
	 * Salvage rebuilds the file, or files of which a table is comprised,
	 * discarding any corrupted file blocks.
	 *
	 * Previously deleted records may re-appear, and inserted records may
	 * disappear, when salvage is done, so salvage should not be run
	 * unless it is known to be necessary.  Normally, salvage should be
	 * called after a table or file has been corrupted, as reported by the
	 * WT_SESSION::verify method.
	 *
	 * Files are rebuilt in place, the salvage method overwrites the
	 * existing files.
	 *
	 * @exclusive
	 *
	 * @snippet ex_all.c Salvage a table
	 *
	 * @param session the session handle
	 * @param name the URI of the table or file to salvage
	 * @configstart{WT_SESSION.salvage, see dist/api_data.py}
	 * @config{force, force salvage even of files that do not appear to be WiredTiger files., a
	 * boolean flag; default \c false.}
	 * @configend
	 * @ebusy_errors
	 */
	int __F(salvage)(WT_SESSION *session,
	    const char *name, const char *config);

	/*!
	 * Truncate a file, table, cursor range, or backup cursor
	 *
	 * Truncate a table or file.
	 * @snippet ex_all.c Truncate a table
	 *
	 * Truncate a cursor range.  When truncating based on a cursor position,
	 * it is not required the cursor reference a record in the object, only
	 * that the key be set.  This allows applications to discard portions of
	 * the object name space without knowing exactly what records the object
	 * contains.
	 * @snippet ex_all.c Truncate a range
	 *
	 * Any specified cursors end with no position, and subsequent calls to
	 * the WT_CURSOR::next (WT_CURSOR::prev) method will iterate from the
	 * beginning (end) of the table.
	 *
	 * When a range truncate is in progress, and another transaction inserts
	 * a key into that range, the behavior is not well defined - a conflict
	 * may be detected or both transactions may be permitted to commit. If
	 * they do commit, and if there is a crash and recovery runs, the result
	 * may be different than what was in cache before the crash.
	 *
	 * Truncate a backup cursor.  This operation removes all log files that
	 * have been returned by the backup cursor.  It can be used to remove log
	 * files after copying them during @ref backup_incremental.
	 * @snippet ex_backup.c Truncate a backup cursor
	 *
	 * @param session the session handle
	 * @param name the URI of the table or file to truncate, or \c "log:"
	 * for a backup cursor
	 * @param start optional cursor marking the first record discarded;
	 * if <code>NULL</code>, the truncate starts from the beginning of
	 * the object; must be provided when truncating a backup cursor
	 * @param stop optional cursor marking the last record discarded;
	 * if <code>NULL</code>, the truncate continues to the end of the
	 * object; ignored when truncating a backup cursor
	 * @configempty{WT_SESSION.truncate, see dist/api_data.py}
	 * @errors
	 */
	int __F(truncate)(WT_SESSION *session,
	    const char *name,
	    WT_HANDLE_NULLABLE(WT_CURSOR) *start,
	    WT_HANDLE_NULLABLE(WT_CURSOR) *stop,
	    const char *config);

	/*!
	 * Upgrade a table or file.
	 *
	 * Upgrade upgrades a table or file, if upgrade is required.
	 *
	 * @exclusive
	 *
	 * @snippet ex_all.c Upgrade a table
	 *
	 * @param session the session handle
	 * @param name the URI of the table or file to upgrade
	 * @configempty{WT_SESSION.upgrade, see dist/api_data.py}
	 * @ebusy_errors
	 */
	int __F(upgrade)(WT_SESSION *session,
	    const char *name, const char *config);

	/*!
	 * Verify a table or file.
	 *
	 * Verify reports if a file, or the files of which a table is
	 * comprised, have been corrupted.  The WT_SESSION::salvage method
	 * can be used to repair a corrupted file,
	 *
	 * @snippet ex_all.c Verify a table
	 *
	 * @exclusive
	 *
	 * @param session the session handle
	 * @param name the URI of the table or file to verify, optional if verifying the history
	 * store
	 * @configstart{WT_SESSION.verify, see dist/api_data.py}
	 * @config{dump_address, Display page addresses\, time windows\, and page types as pages are
	 * verified\, using the application's message handler\, intended for debugging., a boolean
	 * flag; default \c false.}
	 * @config{dump_blocks, Display the contents of on-disk blocks as they are verified\, using
	 * the application's message handler\, intended for debugging., a boolean flag; default \c
	 * false.}
	 * @config{dump_layout, Display the layout of the files as they are verified\, using the
	 * application's message handler\, intended for debugging; requires optional support from
	 * the block manager., a boolean flag; default \c false.}
	 * @config{dump_offsets, Display the contents of specific on-disk blocks\, using the
	 * application's message handler\, intended for debugging., a list of strings; default
	 * empty.}
	 * @config{dump_pages, Display the contents of in-memory pages as they are verified\, using
	 * the application's message handler\, intended for debugging., a boolean flag; default \c
	 * false.}
	 * @config{stable_timestamp, Ensure that no data has a start timestamp after the stable
	 * timestamp\, to be run after rollback_to_stable., a boolean flag; default \c false.}
	 * @config{strict, Treat any verification problem as an error; by default\, verify will
	 * warn\, but not fail\, in the case of errors that won't affect future behavior (for
	 * example\, a leaked block)., a boolean flag; default \c false.}
	 * @configend
	 * @ebusy_errors
	 */
	int __F(verify)(WT_SESSION *session,
	    const char *name, const char *config);
	/*! @} */

	/*!
	 * @name Transactions
	 * @{
	 */
	/*!
	 * Start a transaction in this session.
	 *
	 * The transaction remains active until ended by
	 * WT_SESSION::commit_transaction or WT_SESSION::rollback_transaction.
	 * Operations performed on cursors capable of supporting transactional
	 * operations that are already open in this session, or which are opened
	 * before the transaction ends, will operate in the context of the
	 * transaction.
	 *
	 * @requires_notransaction
	 *
	 * @snippet ex_all.c transaction commit/rollback
	 *
	 * @param session the session handle
	 * @configstart{WT_SESSION.begin_transaction, see dist/api_data.py}
	 * @config{ignore_prepare, whether to ignore the updates by other prepared transactions as
	 * part of read operations of this transaction.  When \c true\, forces the transaction to be
	 * read-only.  Use \c force to ignore prepared updates and permit writes (which can cause
	 * lost updates unless the application knows something about the relationship between
	 * prepared transactions and the updates that are ignoring them)., a string\, chosen from
	 * the following options: \c "false"\, \c "force"\, \c "true"; default \c false.}
	 * @config{isolation, the isolation level for this transaction; defaults to the session's
	 * isolation level., a string\, chosen from the following options: \c "read-uncommitted"\,
	 * \c "read-committed"\, \c "snapshot"; default empty.}
	 * @config{name, name of the transaction for tracing and debugging., a string; default
	 * empty.}
	 * @config{operation_timeout_ms, when non-zero\, a requested limit on the time taken to
	 * complete operations in this transaction.  Time is measured in real time milliseconds from
	 * the start of each WiredTiger API call.  There is no guarantee any operation will not take
	 * longer than this amount of time.  If WiredTiger notices the limit has been exceeded\, an
	 * operation may return a WT_ROLLBACK error.  Default is to have no limit., an integer
	 * greater than or equal to 1; default \c 0.}
	 * @config{priority, priority of the transaction for resolving conflicts.  Transactions with
	 * higher values are less likely to abort., an integer between -100 and 100; default \c 0.}
	 * @config{read_before_oldest, allows the caller to specify a read timestamp less than the
	 * oldest timestamp but newer than or equal to the pinned timestamp.  Cannot be set to true
	 * while also rounding up the read timestamp.  See @ref transaction_timestamps., a boolean
	 * flag; default \c false.}
	 * @config{read_timestamp, read using the specified timestamp.  The supplied value must not
	 * be older than the current oldest timestamp.  See @ref transaction_timestamps., a string;
	 * default empty.}
	 * @config{roundup_timestamps = (, round up timestamps of the transaction.  This setting
	 * alters the visibility expected in a transaction.  See @ref transaction_timestamps., a set
	 * of related configuration options defined below.}
	 * @config{&nbsp;&nbsp;&nbsp;&nbsp;
	 * prepared, applicable only for prepared transactions.  Indicates if the prepare timestamp
	 * and the commit timestamp of this transaction can be rounded up.  If the prepare timestamp
	 * is less than the oldest timestamp\, the prepare timestamp will be rounded to the oldest
	 * timestamp.  If the commit timestamp is less than the prepare timestamp\, the commit
	 * timestamp will be rounded up to the prepare timestamp., a boolean flag; default \c
	 * false.}
	 * @config{&nbsp;&nbsp;&nbsp;&nbsp;read, if the read timestamp is less than the
	 * oldest timestamp\, the read timestamp will be rounded up to the oldest timestamp., a
	 * boolean flag; default \c false.}
	 * @config{ ),,}
	 * @config{sync, whether to sync log records when the transaction commits\, inherited from
	 * ::wiredtiger_open \c transaction_sync., a boolean flag; default empty.}
	 * @configend
	 * @errors
	 */
	int __F(begin_transaction)(WT_SESSION *session, const char *config);

	/*!
	 * Commit the current transaction.
	 *
	 * A transaction must be in progress when this method is called.
	 *
	 * If WT_SESSION::commit_transaction returns an error, the transaction
	 * was rolled back, not committed.
	 *
	 * @requires_transaction
	 *
	 * @snippet ex_all.c transaction commit/rollback
	 *
	 * @param session the session handle
	 * @configstart{WT_SESSION.commit_transaction, see dist/api_data.py}
	 * @config{commit_timestamp, set the commit timestamp for the current transaction.  The
	 * supplied value must not be older than the first commit timestamp set for the current
	 * transaction.  The value must also not be older than the current oldest and stable
	 * timestamps.  See @ref transaction_timestamps., a string; default empty.}
	 * @config{durable_timestamp, set the durable timestamp for the current transaction.  The
	 * supplied value must not be older than the commit timestamp set for the current
	 * transaction.  The value must also not be older than the current stable timestamp.  See
	 * @ref transaction_timestamps., a string; default empty.}
	 * @config{operation_timeout_ms, when non-zero\, a requested limit on the time taken to
	 * complete operations in this transaction.  Time is measured in real time milliseconds from
	 * the start of each WiredTiger API call.  There is no guarantee any operation will not take
	 * longer than this amount of time.  If WiredTiger notices the limit has been exceeded\, an
	 * operation may return a WT_ROLLBACK error.  Default is to have no limit., an integer
	 * greater than or equal to 1; default \c 0.}
	 * @config{sync, override whether to sync log records when the transaction commits\,
	 * inherited from ::wiredtiger_open \c transaction_sync.  The \c background setting
	 * initiates a background synchronization intended to be used with a later call to
	 * WT_SESSION::transaction_sync.  The \c off setting does not wait for record to be written
	 * or synchronized.  The \c on setting forces log records to be written to the storage
	 * device., a string\, chosen from the following options: \c "background"\, \c "off"\, \c
	 * "on"; default empty.}
	 * @configend
	 * @errors
	 */
	int __F(commit_transaction)(WT_SESSION *session, const char *config);

	/*!
	 * Prepare the current transaction.
	 *
	 * A transaction must be in progress when this method is called.
	 *
	 * Preparing a transaction will guarantee a subsequent commit will
	 * succeed. Only commit and rollback are allowed on a transaction after
	 * it has been prepared. The transaction prepare API is designed to
	 * support MongoDB exclusively, and guarantees update conflicts have
	 * been resolved, but does not guarantee durability.
	 *
	 * @requires_transaction
	 *
	 * @snippet ex_all.c transaction prepare
	 *
	 * @param session the session handle
	 * @configstart{WT_SESSION.prepare_transaction, see dist/api_data.py}
	 * @config{prepare_timestamp, set the prepare timestamp for the updates of the current
	 * transaction.  The supplied value must not be older than any active read timestamps.  See
	 * @ref transaction_timestamps., a string; default empty.}
	 * @configend
	 * @errors
	 */
	int __F(prepare_transaction)(WT_SESSION *session, const char *config);

	/*!
	 * Reset the snapshot.
	 *
	 * This method resets snapshots for snapshot isolation transactions to
	 * update their existing snapshot. It raises an error when this API
	 * is used for isolation other than snapshot isolation mode or when the session
	 * has performed any write operations.
	 * This API internally releases the current snapshot and gets the new running
	 * transactions snapshot to avoid pinning the content in the database that is no
	 * longer needed. Applications that don't use read_timestamp for the search may
	 * see different results compared to earlier with the updated snapshot.
	 *
	 * @requires_transaction
	 *
	 * @snippet ex_all.c reset snapshot
	 *
	 * @param session the session handle
	 * @errors
	 */
	int __F(reset_snapshot)(WT_SESSION *session);

	/*!
	 * Roll back the current transaction.
	 *
	 * A transaction must be in progress when this method is called.
	 *
	 * All cursors are reset.
	 *
	 * @requires_transaction
	 *
	 * @snippet ex_all.c transaction commit/rollback
	 *
	 * @param session the session handle
	 * @configstart{WT_SESSION.rollback_transaction, see dist/api_data.py}
	 * @config{operation_timeout_ms, when non-zero\, a requested limit on the time taken to
	 * complete operations in this transaction.  Time is measured in real time milliseconds from
	 * the start of each WiredTiger API call.  There is no guarantee any operation will not take
	 * longer than this amount of time.  If WiredTiger notices the limit has been exceeded\, an
	 * operation may return a WT_ROLLBACK error.  Default is to have no limit., an integer
	 * greater than or equal to 1; default \c 0.}
	 * @configend
	 * @errors
	 */
	int __F(rollback_transaction)(WT_SESSION *session, const char *config);

	/*!
	 * Set a timestamp on a transaction.
	 *
	 * @snippet ex_all.c transaction timestamp
	 *
	 * @requires_transaction
	 *
	 * @param session the session handle
	 * @configstart{WT_SESSION.timestamp_transaction, see dist/api_data.py}
	 * @config{commit_timestamp, set the commit timestamp for the current transaction.  The
	 * supplied value must not be older than the first commit timestamp set for the current
	 * transaction.  The value must also not be older than the current oldest and stable
	 * timestamps.  See @ref transaction_timestamps., a string; default empty.}
	 * @config{durable_timestamp, set the durable timestamp for the current transaction.  The
	 * supplied value must not be older than the commit timestamp set for the current
	 * transaction.  The value must also not be older than the current stable timestamp.  See
	 * @ref transaction_timestamps., a string; default empty.}
	 * @config{prepare_timestamp, set the prepare timestamp for the updates of the current
	 * transaction.  The supplied value must not be older than any active read timestamps.  See
	 * @ref transaction_timestamps., a string; default empty.}
	 * @config{read_timestamp, read using the specified timestamp.  The supplied value must not
	 * be older than the current oldest timestamp.  This can only be set once for a transaction.
	 * See @ref transaction_timestamps., a string; default empty.}
	 * @configend
	 * @errors
	 */
	int __F(timestamp_transaction)(WT_SESSION *session, const char *config);

	/*!
	 * Query the session's transaction timestamp state.
	 *
	 * @param session the session handle
	 * @param[out] hex_timestamp a buffer that will be set to the
	 * hexadecimal encoding of the timestamp being queried.  Must be large
	 * enough to hold a NUL terminated, hex-encoded 8B timestamp (17 bytes).
	 * @configstart{WT_SESSION.query_timestamp, see dist/api_data.py}
	 * @config{get, specify which timestamp to query: \c commit returns the most recently set
	 * commit_timestamp.  \c first_commit returns the first set commit_timestamp.  \c prepare
	 * returns the timestamp used in preparing a transaction.  \c read returns the timestamp at
	 * which the transaction is reading at.  See @ref transaction_timestamps., a string\, chosen
	 * from the following options: \c "commit"\, \c "first_commit"\, \c "prepare"\, \c "read";
	 * default \c read.}
	 * @configend
	 * @errors
	 * If the session is not in a transaction ::WT_NOTFOUND will be
	 * returned.
	 */
	int __F(query_timestamp)(
	    WT_SESSION *session, char *hex_timestamp, const char *config);

	/*!
	 * Write a transactionally consistent snapshot of a database or set of
	 * objects.  In the absence of transaction timestamps, the checkpoint
	 * includes all transactions committed before the checkpoint starts.
	 *
	 * When timestamps are in use and a \c stable_timestamp has been set
	 * via WT_CONNECTION::set_timestamp and the checkpoint runs with
	 * \c use_timestamp=true (the default), updates committed with a
	 * timestamp larger than the \c stable_timestamp will not be included
	 * in the checkpoint for tables configured with \c log=(enabled=false).
	 * For tables with logging enabled, all committed changes will be
	 * included in the checkpoint (since recovery would roll them forward
	 * anyway).
	 *
	 * Additionally, existing named checkpoints may optionally be
	 * discarded.
	 *
	 * @requires_notransaction
	 *
	 * @snippet ex_all.c Checkpoint examples
	 *
	 * @param session the session handle
	 * @configstart{WT_SESSION.checkpoint, see dist/api_data.py}
	 * @config{drop, specify a list of checkpoints to drop.  The list may additionally contain
	 * one of the following keys: \c "from=all" to drop all checkpoints\, \c "from=<checkpoint>"
	 * to drop all checkpoints after and including the named checkpoint\, or \c
	 * "to=<checkpoint>" to drop all checkpoints before and including the named checkpoint.
	 * Checkpoints cannot be dropped if open in a cursor.  While a hot backup is in progress\,
	 * checkpoints created prior to the start of the backup cannot be dropped., a list of
	 * strings; default empty.}
	 * @config{force, if false (the default)\, checkpoints may be skipped if the underlying
	 * object has not been modified\, if true\, this option forces the checkpoint., a boolean
	 * flag; default \c false.}
	 * @config{name, if set\, specify a name for the checkpoint (note that checkpoints including
	 * LSM trees may not be named)., a string; default empty.}
	 * @config{target, if non-empty\, checkpoint the list of objects., a list of strings;
	 * default empty.}
	 * @config{use_timestamp, if true (the default)\, create the checkpoint as of the last
	 * stable timestamp if timestamps are in use\, or all current updates if there is no stable
	 * timestamp set.  If false\, this option generates a checkpoint with all updates including
	 * those later than the timestamp., a boolean flag; default \c true.}
	 * @configend
	 * @errors
	 */
	int __F(checkpoint)(WT_SESSION *session, const char *config);

	/*!
	 * Return the transaction ID range pinned by the session handle.
	 *
	 * The ID range is approximate and is calculated based on the oldest
	 * ID needed for the active transaction in this session, compared
	 * to the newest transaction in the system.
	 *
	 * @snippet ex_all.c transaction pinned range
	 *
	 * @param session the session handle
	 * @param[out] range the range of IDs pinned by this session. Zero if
	 * there is no active transaction.
	 * @errors
	 */
	int __F(transaction_pinned_range)(WT_SESSION* session, uint64_t *range);

	/*!
	 * Wait for a transaction to become synchronized.  This method is
	 * only useful when ::wiredtiger_open is configured with the
	 * \c transaction_sync setting disabled.
	 *
	 * @requires_notransaction
	 *
	 * @snippet ex_all.c Transaction sync
	 *
	 * @param session the session handle
	 * @configstart{WT_SESSION.transaction_sync, see dist/api_data.py}
	 * @config{timeout_ms, maximum amount of time to wait for background sync to complete in
	 * milliseconds.  A value of zero disables the timeout and returns immediately., an integer;
	 * default \c 1200000.}
	 * @configend
	 * @errors
	 */
	int __F(transaction_sync)(WT_SESSION *session, const char *config);
	/*! @} */

#ifndef DOXYGEN
	/*!
	 * Call into the library.
	 *
	 * This method is used for breakpoints and to set other configuration
	 * when debugging layers not directly supporting those features.
	 *
	 * @param session the session handle
	 * @errors
	 */
	int __F(breakpoint)(WT_SESSION *session);
#endif
};

/*!
 * A connection to a WiredTiger database.  The connection may be opened within
 * the same address space as the caller or accessed over a socket connection.
 *
 * Most applications will open a single connection to a database for each
 * process.  The first process to open a connection to a database will access
 * the database in its own address space.  Subsequent connections (if allowed)
 * will communicate with the first process over a socket connection to perform
 * their operations.
 *
 * <b>Thread safety:</b> A WT_CONNECTION handle may be shared between threads,
 * see @ref threads for more information.
 */
struct __wt_connection {
	/*!
	 * Close a connection.
	 *
	 * Any open sessions will be closed. This will release the resources
	 * associated with the session handle, including rolling back any
	 * active transactions and closing any cursors that remain open in the
	 * session.
	 *
	 * @snippet ex_all.c Close a connection
	 *
	 * @param connection the connection handle
	 * @configstart{WT_CONNECTION.close, see dist/api_data.py}
	 * @config{leak_memory, don't free memory during close., a boolean flag; default \c false.}
	 * @config{use_timestamp, by default\, create the close checkpoint as of the last stable
	 * timestamp if timestamps are in use\, or all current updates if there is no stable
	 * timestamp set.  If false\, this option generates a checkpoint with all updates., a
	 * boolean flag; default \c true.}
	 * @configend
	 * @errors
	 */
	int __F(close)(WT_HANDLE_CLOSED(WT_CONNECTION) *connection,
	    const char *config);

#ifndef DOXYGEN
	/*!
	 * Output debug information for various subsystems. The output format
	 * may change over time, gathering the debug information may be
	 * invasive, and the information reported may not provide a point in
	 * time view of the system.
	 *
	 * @param connection the connection handle
	 * @configstart{WT_CONNECTION.debug_info, see dist/api_data.py}
	 * @config{cache, print cache information., a boolean flag; default \c false.}
	 * @config{cursors, print all open cursor information., a boolean flag; default \c false.}
	 * @config{handles, print open handles information., a boolean flag; default \c false.}
	 * @config{log, print log information., a boolean flag; default \c false.}
	 * @config{sessions, print open session information., a boolean flag; default \c false.}
	 * @config{txn, print global txn information., a boolean flag; default \c false.}
	 * @configend
	 * @errors
	 */
	int __F(debug_info)(WT_CONNECTION *connection, const char *config);
#endif

	/*!
	 * Reconfigure a connection handle.
	 *
	 * @snippet ex_all.c Reconfigure a connection
	 *
	 * @param connection the connection handle
	 * @configstart{WT_CONNECTION.reconfigure, see dist/api_data.py}
	 * @config{cache_max_wait_ms, the maximum number of milliseconds an application thread will
	 * wait for space to be available in cache before giving up.  Default will wait forever., an
	 * integer greater than or equal to 0; default \c 0.}
	 * @config{cache_overhead, assume the heap allocator overhead is the specified percentage\,
	 * and adjust the cache usage by that amount (for example\, if there is 10GB of data in
	 * cache\, a percentage of 10 means WiredTiger treats this as 11GB). This value is
	 * configurable because different heap allocators have different overhead and different
	 * workloads will have different heap allocation sizes and patterns\, therefore applications
	 * may need to adjust this value based on allocator choice and behavior in measured
	 * workloads., an integer between 0 and 30; default \c 8.}
	 * @config{cache_size, maximum heap memory to allocate for the cache.  A database should
	 * configure either \c cache_size or \c shared_cache but not both., an integer between 1MB
	 * and 10TB; default \c 100MB.}
	 * @config{checkpoint = (, periodically checkpoint the database.  Enabling the checkpoint
	 * server uses a session from the configured session_max., a set of related configuration
	 * options defined below.}
	 * @config{&nbsp;&nbsp;&nbsp;&nbsp;log_size, wait for this amount of
	 * log record bytes to be written to the log between each checkpoint.  If non-zero\, this
	 * value will use a minimum of the log file size.  A database can configure both log_size
	 * and wait to set an upper bound for checkpoints; setting this value above 0 configures
	 * periodic checkpoints., an integer between 0 and 2GB; default \c 0.}
	 * @config{&nbsp;&nbsp;&nbsp;&nbsp;wait, seconds to wait between each checkpoint; setting
	 * this value above 0 configures periodic checkpoints., an integer between 0 and 100000;
	 * default \c 0.}
	 * @config{ ),,}
	 * @config{compatibility = (, set compatibility version of database.  Changing the
	 * compatibility version requires that there are no active operations for the duration of
	 * the call., a set of related configuration options defined below.}
	 * @config{&nbsp;&nbsp;&nbsp;&nbsp;release, compatibility release version string., a string;
	 * default empty.}
	 * @config{ ),,}
	 * @config{debug_mode = (, control the settings of various extended debugging features., a
	 * set of related configuration options defined below.}
	 * @config{&nbsp;&nbsp;&nbsp;&nbsp;
	 * checkpoint_retention, adjust log archiving to retain the log records of this number of
	 * checkpoints.  Zero or one means perform normal archiving., an integer between 0 and 1024;
	 * default \c 0.}
	 * @config{&nbsp;&nbsp;&nbsp;&nbsp;corruption_abort, if true\, dump the core
	 * in the diagnostic mode on encountering the data corruption., a boolean flag; default \c
	 * true.}
	 * @config{&nbsp;&nbsp;&nbsp;&nbsp;cursor_copy, if true\, use the system allocator to
	 * make a copy of any data returned by a cursor operation and return the copy instead.  The
	 * copy is freed on the next cursor operation.  This allows memory sanitizers to detect
	 * inappropriate references to memory owned by cursors., a boolean flag; default \c false.}
	 * @config{&nbsp;&nbsp;&nbsp;&nbsp;eviction, if true\, modify internal algorithms to change
	 * skew to force history store eviction to happen more aggressively.  This includes but is
	 * not limited to not skewing newest\, not favoring leaf pages\, and modifying the eviction
	 * score mechanism., a boolean flag; default \c false.}
	 * @config{&nbsp;&nbsp;&nbsp;&nbsp;
	 * log_retention, adjust log archiving to retain at least this number of log files\, ignored
	 * if set to 0. (Warning: this option can remove log files required for recovery if no
	 * checkpoints have yet been done and the number of log files exceeds the configured value.
	 * As WiredTiger cannot detect the difference between a system that has not yet checkpointed
	 * and one that will never checkpoint\, it might discard log files before any checkpoint is
	 * done.)., an integer between 0 and 1024; default \c 0.}
	 * @config{&nbsp;&nbsp;&nbsp;&nbsp;
	 * realloc_exact, if true\, reallocation of memory will only provide the exact amount
	 * requested.  This will help with spotting memory allocation issues more easily., a boolean
	 * flag; default \c false.}
	 * @config{&nbsp;&nbsp;&nbsp;&nbsp;rollback_error, return a
	 * WT_ROLLBACK error from a transaction operation about every Nth operation to simulate a
	 * collision., an integer between 0 and 10M; default \c 0.}
	 * @config{&nbsp;&nbsp;&nbsp;&nbsp;
	 * slow_checkpoint, if true\, slow down checkpoint creation by slowing down internal page
	 * processing., a boolean flag; default \c false.}
	 * @config{&nbsp;&nbsp;&nbsp;&nbsp;
	 * table_logging, if true\, write transaction related information to the log for all
	 * operations\, even operations for tables with logging turned off.  This setting introduces
	 * a log format change that may break older versions of WiredTiger.  These operations are
	 * informational and skipped in recovery., a boolean flag; default \c false.}
	 * @config{ ),,}
	 * @config{error_prefix, prefix string for error messages., a string; default empty.}
	 * @config{eviction = (, eviction configuration options., a set of related configuration
	 * options defined below.}
	 * @config{&nbsp;&nbsp;&nbsp;&nbsp;threads_max, maximum number of
	 * threads WiredTiger will start to help evict pages from cache.  The number of threads
	 * started will vary depending on the current eviction load.  Each eviction worker thread
	 * uses a session from the configured session_max., an integer between 1 and 20; default \c
	 * 8.}
	 * @config{&nbsp;&nbsp;&nbsp;&nbsp;threads_min, minimum number of threads WiredTiger
	 * will start to help evict pages from cache.  The number of threads currently running will
	 * vary depending on the current eviction load., an integer between 1 and 20; default \c 1.}
	 * @config{ ),,}
	 * @config{eviction_checkpoint_target, perform eviction at the beginning of checkpoints to
	 * bring the dirty content in cache to this level.  It is a percentage of the cache size if
	 * the value is within the range of 0 to 100 or an absolute size when greater than 100. The
	 * value is not allowed to exceed the \c cache_size.  Ignored if set to zero., an integer
	 * between 0 and 10TB; default \c 1.}
	 * @config{eviction_dirty_target, perform eviction in worker threads when the cache contains
	 * at least this much dirty content.  It is a percentage of the cache size if the value is
	 * within the range of 1 to 100 or an absolute size when greater than 100. The value is not
	 * allowed to exceed the \c cache_size., an integer between 1 and 10TB; default \c 5.}
	 * @config{eviction_dirty_trigger, trigger application threads to perform eviction when the
	 * cache contains at least this much dirty content.  It is a percentage of the cache size if
	 * the value is within the range of 1 to 100 or an absolute size when greater than 100. The
	 * value is not allowed to exceed the \c cache_size.  This setting only alters behavior if
	 * it is lower than eviction_trigger., an integer between 1 and 10TB; default \c 20.}
	 * @config{eviction_target, perform eviction in worker threads when the cache contains at
	 * least this much content.  It is a percentage of the cache size if the value is within the
	 * range of 10 to 100 or an absolute size when greater than 100. The value is not allowed to
	 * exceed the \c cache_size., an integer between 10 and 10TB; default \c 80.}
	 * @config{eviction_trigger, trigger application threads to perform eviction when the cache
	 * contains at least this much content.  It is a percentage of the cache size if the value
	 * is within the range of 10 to 100 or an absolute size when greater than 100. The value is
	 * not allowed to exceed the \c cache_size., an integer between 10 and 10TB; default \c 95.}
	 * @config{eviction_updates_target, perform eviction in worker threads when the cache
	 * contains at least this many bytes of updates.  It is a percentage of the cache size if
	 * the value is within the range of 0 to 100 or an absolute size when greater than 100.
	 * Calculated as half of \c eviction_dirty_target by default.  The value is not allowed to
	 * exceed the \c cache_size., an integer between 0 and 10TB; default \c 0.}
	 * @config{eviction_updates_trigger, trigger application threads to perform eviction when
	 * the cache contains at least this many bytes of updates.  It is a percentage of the cache
	 * size if the value is within the range of 1 to 100 or an absolute size when greater than
	 * 100\. Calculated as half of \c eviction_dirty_trigger by default.  The value is not
	 * allowed to exceed the \c cache_size.  This setting only alters behavior if it is lower
	 * than \c eviction_trigger., an integer between 0 and 10TB; default \c 0.}
	 * @config{file_manager = (, control how file handles are managed., a set of related
	 * configuration options defined below.}
	 * @config{&nbsp;&nbsp;&nbsp;&nbsp;
	 * close_handle_minimum, number of handles open before the file manager will look for
	 * handles to close., an integer greater than or equal to 0; default \c 250.}
	 * @config{&nbsp;&nbsp;&nbsp;&nbsp;close_idle_time, amount of time in seconds a file handle
	 * needs to be idle before attempting to close it.  A setting of 0 means that idle handles
	 * are not closed., an integer between 0 and 100000; default \c 30.}
	 * @config{&nbsp;&nbsp;&nbsp;&nbsp;close_scan_interval, interval in seconds at which to
	 * check for files that are inactive and close them., an integer between 1 and 100000;
	 * default \c 10.}
	 * @config{ ),,}
	 * @config{history_store = (, history store configuration options., a set of related
	 * configuration options defined below.}
	 * @config{&nbsp;&nbsp;&nbsp;&nbsp;file_max, The
	 * maximum number of bytes that WiredTiger is allowed to use for its history store
	 * mechanism.  If the history store file exceeds this size\, a panic will be triggered.  The
	 * default value means that the history store file is unbounded and may use as much space as
	 * the filesystem will accommodate.  The minimum non-zero setting is 100MB., an integer
	 * greater than or equal to 0; default \c 0.}
	 * @config{ ),,}
	 * @config{io_capacity = (, control how many bytes per second are written and read.
	 * Exceeding the capacity results in throttling., a set of related configuration options
	 * defined below.}
	 * @config{&nbsp;&nbsp;&nbsp;&nbsp;total, number of bytes per second
	 * available to all subsystems in total.  When set\, decisions about what subsystems are
	 * throttled\, and in what proportion\, are made internally.  The minimum non-zero setting
	 * is 1MB., an integer between 0 and 1TB; default \c 0.}
	 * @config{ ),,}
	 * @config{log = (, enable logging.  Enabling logging uses three sessions from the
	 * configured session_max., a set of related configuration options defined below.}
	 * @config{&nbsp;&nbsp;&nbsp;&nbsp;archive, automatically archive unneeded log files., a
	 * boolean flag; default \c true.}
	 * @config{&nbsp;&nbsp;&nbsp;&nbsp;os_cache_dirty_pct,
	 * maximum dirty system buffer cache usage\, as a percentage of the log's \c file_max.  If
	 * non-zero\, schedule writes for dirty blocks belonging to the log in the system buffer
	 * cache after that percentage of the log has been written into the buffer cache without an
	 * intervening file sync., an integer between 0 and 100; default \c 0.}
	 * @config{&nbsp;&nbsp;&nbsp;&nbsp;prealloc, pre-allocate log files., a boolean flag;
	 * default \c true.}
	 * @config{&nbsp;&nbsp;&nbsp;&nbsp;zero_fill, manually write zeroes into
	 * log files., a boolean flag; default \c false.}
	 * @config{ ),,}
	 * @config{lsm_manager = (, configure database wide options for LSM tree management.  The
	 * LSM manager is started automatically the first time an LSM tree is opened.  The LSM
	 * manager uses a session from the configured session_max., a set of related configuration
	 * options defined below.}
	 * @config{&nbsp;&nbsp;&nbsp;&nbsp;merge, merge LSM chunks where
	 * possible., a boolean flag; default \c true.}
	 * @config{&nbsp;&nbsp;&nbsp;&nbsp;
	 * worker_thread_max, Configure a set of threads to manage merging LSM trees in the
	 * database.  Each worker thread uses a session handle from the configured session_max., an
	 * integer between 3 and 20; default \c 4.}
	 * @config{ ),,}
	 * @config{operation_timeout_ms, when non-zero\, a requested limit on the number of elapsed
	 * real time milliseconds application threads will take to complete database operations.
	 * Time is measured from the start of each WiredTiger API call.  There is no guarantee any
	 * operation will not take longer than this amount of time.  If WiredTiger notices the limit
	 * has been exceeded\, an operation may return a WT_ROLLBACK error.  Default is to have no
	 * limit., an integer greater than or equal to 1; default \c 0.}
	 * @config{operation_tracking = (, enable tracking of performance-critical functions.  See
	 * @ref operation_tracking for more information., a set of related configuration options
	 * defined below.}
	 * @config{&nbsp;&nbsp;&nbsp;&nbsp;enabled, enable operation tracking
	 * subsystem., a boolean flag; default \c false.}
	 * @config{&nbsp;&nbsp;&nbsp;&nbsp;path, the
	 * name of a directory into which operation tracking files are written.  The directory must
	 * already exist.  If the value is not an absolute path\, the path is relative to the
	 * database home (see @ref absolute_path for more information)., a string; default \c ".".}
	 * @config{ ),,}
	 * @config{shared_cache = (, shared cache configuration options.  A database should
	 * configure either a cache_size or a shared_cache not both.  Enabling a shared cache uses a
	 * session from the configured session_max.  A shared cache can not have absolute values
	 * configured for cache eviction settings., a set of related configuration options defined
	 * below.}
	 * @config{&nbsp;&nbsp;&nbsp;&nbsp;chunk, the granularity that a shared cache is
	 * redistributed., an integer between 1MB and 10TB; default \c 10MB.}
	 * @config{&nbsp;&nbsp;&nbsp;&nbsp;name, the name of a cache that is shared between
	 * databases or \c "none" when no shared cache is configured., a string; default \c none.}
	 * @config{&nbsp;&nbsp;&nbsp;&nbsp;quota, maximum size of cache this database can be
	 * allocated from the shared cache.  Defaults to the entire shared cache size., an integer;
	 * default \c 0.}
	 * @config{&nbsp;&nbsp;&nbsp;&nbsp;reserve, amount of cache this database is
	 * guaranteed to have available from the shared cache.  This setting is per database.
	 * Defaults to the chunk size., an integer; default \c 0.}
	 * @config{&nbsp;&nbsp;&nbsp;&nbsp;
	 * size, maximum memory to allocate for the shared cache.  Setting this will update the
	 * value if one is already set., an integer between 1MB and 10TB; default \c 500MB.}
	 * @config{ ),,}
	 * @config{statistics, Maintain database statistics\, which may impact performance.
	 * Choosing "all" maintains all statistics regardless of cost\, "fast" maintains a subset of
	 * statistics that are relatively inexpensive\, "none" turns off all statistics.  The
	 * "clear" configuration resets statistics after they are gathered\, where appropriate (for
	 * example\, a cache size statistic is not cleared\, while the count of cursor insert
	 * operations will be cleared). When "clear" is configured for the database\, gathered
	 * statistics are reset each time a statistics cursor is used to gather statistics\, as well
	 * as each time statistics are logged using the \c statistics_log configuration.  See @ref
	 * statistics for more information., a list\, with values chosen from the following options:
	 * \c "all"\, \c "cache_walk"\, \c "fast"\, \c "none"\, \c "clear"\, \c "tree_walk"; default
	 * \c none.}
	 * @config{statistics_log = (, log any statistics the database is configured to maintain\,
	 * to a file.  See @ref statistics for more information.  Enabling the statistics log server
	 * uses a session from the configured session_max., a set of related configuration options
	 * defined below.}
	 * @config{&nbsp;&nbsp;&nbsp;&nbsp;json, encode statistics in JSON format.,
	 * a boolean flag; default \c false.}
	 * @config{&nbsp;&nbsp;&nbsp;&nbsp;on_close, log
	 * statistics on database close., a boolean flag; default \c false.}
	 * @config{&nbsp;&nbsp;&nbsp;&nbsp;sources, if non-empty\, include statistics for the list
	 * of data source URIs\, if they are open at the time of the statistics logging.  The list
	 * may include URIs matching a single data source ("table:mytable")\, or a URI matching all
	 * data sources of a particular type ("table:")., a list of strings; default empty.}
	 * @config{&nbsp;&nbsp;&nbsp;&nbsp;timestamp, a timestamp prepended to each log record\, may
	 * contain strftime conversion specifications\, when \c json is configured\, defaults to \c
	 * "%Y-%m-%dT%H:%M:%S.000Z"., a string; default \c "%b %d %H:%M:%S".}
	 * @config{&nbsp;&nbsp;&nbsp;&nbsp;wait, seconds to wait between each write of the log
	 * records; setting this value above 0 configures statistics logging., an integer between 0
	 * and 100000; default \c 0.}
	 * @config{ ),,}
	 * @config{tiered_storage = (, enable tiered storage.  Enabling tiered storage may use one
	 * session from the configured session_max., a set of related configuration options defined
	 * below.}
	 * @config{&nbsp;&nbsp;&nbsp;&nbsp;local_retention, time in seconds to retain data
	 * on tiered storage on the local tier for faster read access., an integer between 0 and
	 * 10000; default \c 300.}
	 * @config{&nbsp;&nbsp;&nbsp;&nbsp;object_target_size, the
	 * approximate size of objects before creating them on the tiered storage tier., an integer
	 * between 100K and 10TB; default \c 10M.}
	 * @config{ ),,}
	 * @config{verbose, enable messages for various events.  Options are given as a list\, such
	 * as <code>"verbose=[evictserver\,read]"</code>., a list\, with values chosen from the
	 * following options: \c "api"\, \c "backup"\, \c "block"\, \c "checkpoint"\, \c
	 * "checkpoint_cleanup"\, \c "checkpoint_progress"\, \c "compact"\, \c "compact_progress"\,
	 * \c "error_returns"\, \c "evict"\, \c "evict_stuck"\, \c "evictserver"\, \c "fileops"\, \c
	 * "handleops"\, \c "log"\, \c "history_store"\, \c "history_store_activity"\, \c "lsm"\, \c
	 * "lsm_manager"\, \c "metadata"\, \c "mutex"\, \c "overflow"\, \c "read"\, \c "reconcile"\,
	 * \c "recovery"\, \c "recovery_progress"\, \c "rts"\, \c "salvage"\, \c "shared_cache"\, \c
	 * "split"\, \c "temporary"\, \c "thread_group"\, \c "timestamp"\, \c "transaction"\, \c
	 * "verify"\, \c "version"\, \c "write"; default \c [].}
	 * @configend
	 * @errors
	 */
	int __F(reconfigure)(WT_CONNECTION *connection, const char *config);

	/*!
	 * The home directory of the connection.
	 *
	 * @snippet ex_all.c Get the database home directory
	 *
	 * @param connection the connection handle
	 * @returns a pointer to a string naming the home directory
	 */
	const char *__F(get_home)(WT_CONNECTION *connection);

	/*!
	 * Add configuration options for a method.  See
	 * @ref custom_ds_config_add for more information.
	 *
	 * @snippet ex_all.c Configure method configuration
	 *
	 * @param connection the connection handle
	 * @param method the method being configured
	 * @param uri the object type or NULL for all object types
	 * @param config the additional configuration's name and default value
	 * @param type the additional configuration's type (must be one of
	 * \c "boolean"\, \c "int", \c "list" or \c "string")
	 * @param check the additional configuration check string, or NULL if
	 * none
	 * @errors
	 */
	int __F(configure_method)(WT_CONNECTION *connection,
	    const char *method, const char *uri,
	    const char *config, const char *type, const char *check);

	/*!
	 * Return if opening this handle created the database.
	 *
	 * @snippet ex_all.c Check if the database is newly created
	 *
	 * @param connection the connection handle
	 * @returns false (zero) if the connection existed before the call to
	 * ::wiredtiger_open, true (non-zero) if it was created by opening this
	 * handle.
	 */
	int __F(is_new)(WT_CONNECTION *connection);

	/*!
	 * @name Session handles
	 * @{
	 */
	/*!
	 * Open a session.
	 *
	 * @snippet ex_all.c Open a session
	 *
	 * @param connection the connection handle
	 * @param event_handler An event handler. If <code>NULL</code>, the
	 * connection's event handler is used. See @ref event_message_handling
	 * for more information.
	 * @configstart{WT_CONNECTION.open_session, see dist/api_data.py}
	 * @config{cache_cursors, enable caching of cursors for reuse.  Any calls to
	 * WT_CURSOR::close for a cursor created in this session will mark the cursor as cached and
	 * keep it available to be reused for later calls to WT_SESSION::open_cursor.  Cached
	 * cursors may be eventually closed.  This value is inherited from ::wiredtiger_open \c
	 * cache_cursors., a boolean flag; default \c true.}
	 * @config{ignore_cache_size, when set\, operations performed by this session ignore the
	 * cache size and are not blocked when the cache is full.  Note that use of this option for
	 * operations that create cache pressure can starve ordinary sessions that obey the cache
	 * size., a boolean flag; default \c false.}
	 * @config{isolation, the default isolation level for operations in this session., a
	 * string\, chosen from the following options: \c "read-uncommitted"\, \c "read-committed"\,
	 * \c "snapshot"; default \c snapshot.}
	 * @configend
	 * @param[out] sessionp the new session handle
	 * @errors
	 */
	int __F(open_session)(WT_CONNECTION *connection,
	    WT_EVENT_HANDLER *event_handler, const char *config,
	    WT_SESSION **sessionp);
	/*! @} */

	/*!
	 * @name Transactions
	 * @{
	 */
	/*!
	 * Query the global transaction timestamp state.
	 *
	 * @snippet ex_all.c query timestamp
	 *
	 * @param connection the connection handle
	 * @param[out] hex_timestamp a buffer that will be set to the
	 * hexadecimal encoding of the timestamp being queried.  Must be large
	 * enough to hold a NUL terminated, hex-encoded 8B timestamp (17 bytes).
	 * @configstart{WT_CONNECTION.query_timestamp, see dist/api_data.py}
	 * @config{get, specify which timestamp to query: \c all_durable returns the largest
	 * timestamp such that all timestamps up to that value have been made durable\, \c
	 * last_checkpoint returns the timestamp of the most recent stable checkpoint\, \c oldest
	 * returns the most recent \c oldest_timestamp set with WT_CONNECTION::set_timestamp\, \c
	 * oldest_reader returns the minimum of the read timestamps of all active readers \c pinned
	 * returns the minimum of the \c oldest_timestamp and the read timestamps of all active
	 * readers\, \c recovery returns the timestamp of the most recent stable checkpoint taken
	 * prior to a shutdown and \c stable returns the most recent \c stable_timestamp set with
	 * WT_CONNECTION::set_timestamp.  See @ref transaction_timestamps., a string\, chosen from
	 * the following options: \c "all_durable"\, \c "last_checkpoint"\, \c "oldest"\, \c
	 * "oldest_reader"\, \c "pinned"\, \c "recovery"\, \c "stable"; default \c all_durable.}
	 * @configend
	 * @errors
	 * If there is no matching timestamp (e.g., if this method is called
	 * before timestamps are used) ::WT_NOTFOUND will be returned.
	 */
	int __F(query_timestamp)(
	    WT_CONNECTION *connection, char *hex_timestamp, const char *config);

	/*!
	 * Set a global transaction timestamp.
	 *
	 * @snippet ex_all.c set commit timestamp
	 *
	 * @snippet ex_all.c set oldest timestamp
	 *
	 * @snippet ex_all.c set stable timestamp
	 *
	 * @param connection the connection handle
	 * @configstart{WT_CONNECTION.set_timestamp, see dist/api_data.py}
	 * @config{commit_timestamp, (deprecated) reset the maximum commit timestamp tracked by
	 * WiredTiger.  This will cause future calls to WT_CONNECTION::query_timestamp to ignore
	 * commit timestamps greater than the specified value until the next commit moves the
	 * tracked commit timestamp forwards.  This is only intended for use where the application
	 * is rolling back locally committed transactions.  The supplied value must not be older
	 * than the current oldest and stable timestamps.  See @ref transaction_timestamps., a
	 * string; default empty.}
	 * @config{durable_timestamp, reset the maximum durable timestamp tracked by WiredTiger.
	 * This will cause future calls to WT_CONNECTION::query_timestamp to ignore durable
	 * timestamps greater than the specified value until the next durable timestamp moves the
	 * tracked durable timestamp forwards.  This is only intended for use where the application
	 * is rolling back locally committed transactions.  The supplied value must not be older
	 * than the current oldest and stable timestamps.  See @ref transaction_timestamps., a
	 * string; default empty.}
	 * @config{force, set timestamps even if they violate normal ordering requirements.  For
	 * example allow the \c oldest_timestamp to move backwards., a boolean flag; default \c
	 * false.}
	 * @config{oldest_timestamp, future commits and queries will be no earlier than the
	 * specified timestamp.  Supplied values must be monotonically increasing\, any attempt to
	 * set the value to older than the current is silently ignored.  The supplied value must not
	 * be newer than the current stable timestamp.  See @ref transaction_timestamps., a string;
	 * default empty.}
	 * @config{stable_timestamp, checkpoints will not include commits that are newer than the
	 * specified timestamp in tables configured with \c log=(enabled=false). Supplied values
	 * must be monotonically increasing\, any attempt to set the value to older than the current
	 * is silently ignored.  The supplied value must not be older than the current oldest
	 * timestamp.  See @ref transaction_timestamps., a string; default empty.}
	 * @configend
	 * @errors
	 */
	int __F(set_timestamp)(
	    WT_CONNECTION *connection, const char *config);

	/*!
	 * Rollback in-memory non-logged state to an earlier point in time.
	 *
	 * This method uses a timestamp to define the rollback point, and requires the application
	 * use timestamps, the stable_timestamp have been set via a call to
	 * WT_CONNECTION::set_timestamp, and a checkpoint operating on the last stable timestamp
	 * to have completed. Any updates to checkpoint durable tables that are more recent than
	 * the stable timestamp are removed.
	 *
	 * This method requires that there are no active operations for the duration of the call.
	 *
	 * Any updates made to logged tables will not be rolled back. Any updates made without an
	 * associated timestamp will not be rolled back. See @ref transaction_timestamps.
	 *
	 * @snippet ex_all.c rollback to stable
	 *
	 * @param connection the connection handle
	 * @configempty{WT_CONNECTION.rollback_to_stable, see dist/api_data.py}
	 * @errors
	 */
	int __F(rollback_to_stable)(
	    WT_CONNECTION *connection, const char *config);

	/*! @} */

	/*!
	 * @name Extensions
	 * @{
	 */
	/*!
	 * Load an extension.
	 *
	 * @snippet ex_all.c Load an extension
	 *
	 * @param connection the connection handle
	 * @param path the filename of the extension module, or \c "local" to
	 * search the current application binary for the initialization
	 * function, see @ref extensions for more details.
	 * @configstart{WT_CONNECTION.load_extension, see dist/api_data.py}
	 * @config{config, configuration string passed to the entry point of the extension as its
	 * WT_CONFIG_ARG argument., a string; default empty.}
	 * @config{early_load, whether this extension should be loaded at the beginning of
	 * ::wiredtiger_open.  Only applicable to extensions loaded via the wiredtiger_open
	 * configurations string., a boolean flag; default \c false.}
	 * @config{entry, the entry point of the extension\, called to initialize the extension when
	 * it is loaded.  The signature of the function must match ::wiredtiger_extension_init., a
	 * string; default \c wiredtiger_extension_init.}
	 * @config{terminate, an optional function in the extension that is called before the
	 * extension is unloaded during WT_CONNECTION::close.  The signature of the function must
	 * match ::wiredtiger_extension_terminate., a string; default \c
	 * wiredtiger_extension_terminate.}
	 * @configend
	 * @errors
	 */
	int __F(load_extension)(WT_CONNECTION *connection,
	    const char *path, const char *config);

	/*!
	 * Add a custom data source.  See @ref custom_data_sources for more
	 * information.
	 *
	 * The application must first implement the WT_DATA_SOURCE interface
	 * and then register the implementation with WiredTiger:
	 *
	 * @snippet ex_data_source.c WT_DATA_SOURCE register
	 *
	 * @param connection the connection handle
	 * @param prefix the URI prefix for this data source, e.g., "file:"
	 * @param data_source the application-supplied implementation of
	 *	WT_DATA_SOURCE to manage this data source.
	 * @configempty{WT_CONNECTION.add_data_source, see dist/api_data.py}
	 * @errors
	 */
	int __F(add_data_source)(WT_CONNECTION *connection, const char *prefix,
	    WT_DATA_SOURCE *data_source, const char *config);

	/*!
	 * Add a custom collation function.
	 *
	 * The application must first implement the WT_COLLATOR interface and
	 * then register the implementation with WiredTiger:
	 *
	 * @snippet ex_all.c WT_COLLATOR register
	 *
	 * @param connection the connection handle
	 * @param name the name of the collation to be used in calls to
	 * 	WT_SESSION::create, may not be \c "none"
	 * @param collator the application-supplied collation handler
	 * @configempty{WT_CONNECTION.add_collator, see dist/api_data.py}
	 * @errors
	 */
	int __F(add_collator)(WT_CONNECTION *connection,
	    const char *name, WT_COLLATOR *collator, const char *config);

	/*!
	 * Add a compression function.
	 *
	 * The application must first implement the WT_COMPRESSOR interface
	 * and then register the implementation with WiredTiger:
	 *
	 * @snippet nop_compress.c WT_COMPRESSOR initialization structure
	 *
	 * @snippet nop_compress.c WT_COMPRESSOR initialization function
	 *
	 * @param connection the connection handle
	 * @param name the name of the compression function to be used in calls
	 *	to WT_SESSION::create, may not be \c "none"
	 * @param compressor the application-supplied compression handler
	 * @configempty{WT_CONNECTION.add_compressor, see dist/api_data.py}
	 * @errors
	 */
	int __F(add_compressor)(WT_CONNECTION *connection,
	    const char *name, WT_COMPRESSOR *compressor, const char *config);

	/*!
	 * Add an encryption function.
	 *
	 * The application must first implement the WT_ENCRYPTOR interface
	 * and then register the implementation with WiredTiger:
	 *
	 * @snippet nop_encrypt.c WT_ENCRYPTOR initialization structure
	 *
	 * @snippet nop_encrypt.c WT_ENCRYPTOR initialization function
	 *
	 * @param connection the connection handle
	 * @param name the name of the encryption function to be used in calls
	 *	to WT_SESSION::create, may not be \c "none"
	 * @param encryptor the application-supplied encryption handler
	 * @configempty{WT_CONNECTION.add_encryptor, see dist/api_data.py}
	 * @errors
	 */
	int __F(add_encryptor)(WT_CONNECTION *connection,
	    const char *name, WT_ENCRYPTOR *encryptor, const char *config);

	/*!
	 * Add a custom extractor for index keys or column groups.
	 *
	 * The application must first implement the WT_EXTRACTOR interface and
	 * then register the implementation with WiredTiger:
	 *
	 * @snippet ex_all.c WT_EXTRACTOR register
	 *
	 * @param connection the connection handle
	 * @param name the name of the extractor to be used in calls to
	 * 	WT_SESSION::create, may not be \c "none"
	 * @param extractor the application-supplied extractor
	 * @configempty{WT_CONNECTION.add_extractor, see dist/api_data.py}
	 * @errors
	 */
	int __F(add_extractor)(WT_CONNECTION *connection, const char *name,
	    WT_EXTRACTOR *extractor, const char *config);

	/*!
	 * Configure a custom file system.
	 *
	 * This method can only be called from an early loaded extension
	 * module. The application must first implement the WT_FILE_SYSTEM
	 * interface and then register the implementation with WiredTiger:
	 *
	 * @snippet ex_file_system.c WT_FILE_SYSTEM register
	 *
	 * @param connection the connection handle
	 * @param fs the populated file system structure
	 * @configempty{WT_CONNECTION.set_file_system, see dist/api_data.py}
	 * @errors
	 */
	int __F(set_file_system)(
	    WT_CONNECTION *connection, WT_FILE_SYSTEM *fs, const char *config);

#if !defined(DOXYGEN)
#if !defined(SWIG)
	/*!
	 * Add a storage source implementation.
	 *
	 * The application must first implement the WT_STORAGE_SOURCE
	 * interface and then register the implementation with WiredTiger:
	 *
	 * @snippet ex_storage_source.c WT_STORAGE_SOURCE register
	 *
	 * @param connection the connection handle
	 * @param name the name of the storage source implementation
	 * @param storage_source the populated storage source structure
	 * @configempty{WT_CONNECTION.add_storage_source, see dist/api_data.py}
	 * @errors
	 */
	int __F(add_storage_source)(WT_CONNECTION *connection, const char *name,
	    WT_STORAGE_SOURCE *storage_source, const char *config);
#endif

	/*!
	 * Get a storage source implementation.
	 *
	 * Look up a storage source by name.
	 *
	 * @snippet ex_storage_source.c WT_STORAGE_SOURCE register
	 *
	 * @param connection the connection handle
	 * @param name the name of the storage source implementation
	 * @param storage_source the storage source structure
	 * @errors
	 */
	int __F(get_storage_source)(WT_CONNECTION *connection, const char *name,
	    WT_STORAGE_SOURCE **storage_sourcep);
#endif

	/*!
	 * Return a reference to the WiredTiger extension functions.
	 *
	 * @snippet ex_data_source.c WT_EXTENSION_API declaration
	 *
	 * @param wt_conn the WT_CONNECTION handle
	 * @returns a reference to a WT_EXTENSION_API structure.
	 */
	WT_EXTENSION_API *__F(get_extension_api)(WT_CONNECTION *wt_conn);
	/*! @} */
};

/*!
 * Open a connection to a database.
 *
 * @snippet ex_all.c Open a connection
 *
 * @param home The path to the database home directory.  See @ref home
 * for more information.
 * @param event_handler An event handler. If <code>NULL</code>, a default
 * event handler is installed that writes error messages to stderr. See
 * @ref event_message_handling for more information.
 * @configstart{wiredtiger_open, see dist/api_data.py}
 * @config{buffer_alignment, in-memory alignment (in bytes) for buffers used for I/O. The default
 * value of -1 indicates a platform-specific alignment value should be used (4KB on Linux systems
 * when direct I/O is configured\, zero elsewhere)., an integer between -1 and 1MB; default \c -1.}
 * @config{builtin_extension_config, A structure where the keys are the names of builtin extensions
 * and the values are passed to WT_CONNECTION::load_extension as the \c config parameter (for
 * example\, <code>builtin_extension_config={zlib={compression_level=3}}</code>)., a string; default
 * empty.}
 * @config{cache_cursors, enable caching of cursors for reuse.  This is the default value for any
 * sessions created\, and can be overridden in configuring \c cache_cursors in
 * WT_CONNECTION.open_session., a boolean flag; default \c true.}
 * @config{cache_max_wait_ms, the maximum number of milliseconds an application thread will wait for
 * space to be available in cache before giving up.  Default will wait forever., an integer greater
 * than or equal to 0; default \c 0.}
 * @config{cache_overhead, assume the heap allocator overhead is the specified percentage\, and
 * adjust the cache usage by that amount (for example\, if there is 10GB of data in cache\, a
 * percentage of 10 means WiredTiger treats this as 11GB). This value is configurable because
 * different heap allocators have different overhead and different workloads will have different
 * heap allocation sizes and patterns\, therefore applications may need to adjust this value based
 * on allocator choice and behavior in measured workloads., an integer between 0 and 30; default \c
 * 8.}
 * @config{cache_size, maximum heap memory to allocate for the cache.  A database should configure
 * either \c cache_size or \c shared_cache but not both., an integer between 1MB and 10TB; default
 * \c 100MB.}
 * @config{checkpoint = (, periodically checkpoint the database.  Enabling the checkpoint server
 * uses a session from the configured session_max., a set of related configuration options defined
 * below.}
 * @config{&nbsp;&nbsp;&nbsp;&nbsp;log_size, wait for this amount of log record bytes to be
 * written to the log between each checkpoint.  If non-zero\, this value will use a minimum of the
 * log file size.  A database can configure both log_size and wait to set an upper bound for
 * checkpoints; setting this value above 0 configures periodic checkpoints., an integer between 0
 * and 2GB; default \c 0.}
 * @config{&nbsp;&nbsp;&nbsp;&nbsp;wait, seconds to wait between each
 * checkpoint; setting this value above 0 configures periodic checkpoints., an integer between 0 and
 * 100000; default \c 0.}
 * @config{ ),,}
 * @config{checkpoint_sync, flush files to stable storage when closing or writing checkpoints., a
 * boolean flag; default \c true.}
 * @config{compatibility = (, set compatibility version of database.  Changing the compatibility
 * version requires that there are no active operations for the duration of the call., a set of
 * related configuration options defined below.}
 * @config{&nbsp;&nbsp;&nbsp;&nbsp;release,
 * compatibility release version string., a string; default empty.}
 * @config{&nbsp;&nbsp;&nbsp;&nbsp;
 * require_max, required maximum compatibility version of existing data files.  Must be greater than
 * or equal to any release version set in the \c release setting.  Has no effect if creating the
 * database., a string; default empty.}
 * @config{&nbsp;&nbsp;&nbsp;&nbsp;require_min, required
 * minimum compatibility version of existing data files.  Must be less than or equal to any release
 * version set in the \c release setting.  Has no effect if creating the database., a string;
 * default empty.}
 * @config{ ),,}
 * @config{config_base, write the base configuration file if creating the database.  If \c false in
 * the config passed directly to ::wiredtiger_open\, will ignore any existing base configuration
 * file in addition to not creating one.  See @ref config_base for more information., a boolean
 * flag; default \c true.}
 * @config{create, create the database if it does not exist., a boolean flag; default \c false.}
 * @config{debug_mode = (, control the settings of various extended debugging features., a set of
 * related configuration options defined below.}
 * @config{&nbsp;&nbsp;&nbsp;&nbsp;
 * checkpoint_retention, adjust log archiving to retain the log records of this number of
 * checkpoints.  Zero or one means perform normal archiving., an integer between 0 and 1024; default
 * \c 0.}
 * @config{&nbsp;&nbsp;&nbsp;&nbsp;corruption_abort, if true\, dump the core in the
 * diagnostic mode on encountering the data corruption., a boolean flag; default \c true.}
 * @config{&nbsp;&nbsp;&nbsp;&nbsp;cursor_copy, if true\, use the system allocator to make a copy of
 * any data returned by a cursor operation and return the copy instead.  The copy is freed on the
 * next cursor operation.  This allows memory sanitizers to detect inappropriate references to
 * memory owned by cursors., a boolean flag; default \c false.}
 * @config{&nbsp;&nbsp;&nbsp;&nbsp;
 * eviction, if true\, modify internal algorithms to change skew to force history store eviction to
 * happen more aggressively.  This includes but is not limited to not skewing newest\, not favoring
 * leaf pages\, and modifying the eviction score mechanism., a boolean flag; default \c false.}
 * @config{&nbsp;&nbsp;&nbsp;&nbsp;log_retention, adjust log archiving to retain at least this
 * number of log files\, ignored if set to 0. (Warning: this option can remove log files required
 * for recovery if no checkpoints have yet been done and the number of log files exceeds the
 * configured value.  As WiredTiger cannot detect the difference between a system that has not yet
 * checkpointed and one that will never checkpoint\, it might discard log files before any
 * checkpoint is done.)., an integer between 0 and 1024; default \c 0.}
 * @config{&nbsp;&nbsp;&nbsp;&nbsp;realloc_exact, if true\, reallocation of memory will only provide
 * the exact amount requested.  This will help with spotting memory allocation issues more easily.,
 * a boolean flag; default \c false.}
 * @config{&nbsp;&nbsp;&nbsp;&nbsp;rollback_error, return a
 * WT_ROLLBACK error from a transaction operation about every Nth operation to simulate a
 * collision., an integer between 0 and 10M; default \c 0.}
 * @config{&nbsp;&nbsp;&nbsp;&nbsp;
 * slow_checkpoint, if true\, slow down checkpoint creation by slowing down internal page
 * processing., a boolean flag; default \c false.}
 * @config{&nbsp;&nbsp;&nbsp;&nbsp;table_logging, if
 * true\, write transaction related information to the log for all operations\, even operations for
 * tables with logging turned off.  This setting introduces a log format change that may break older
 * versions of WiredTiger.  These operations are informational and skipped in recovery., a boolean
 * flag; default \c false.}
 * @config{ ),,}
 * @config{direct_io, Use \c O_DIRECT on POSIX systems\, and \c FILE_FLAG_NO_BUFFERING on Windows to
 * access files.  Options are given as a list\, such as <code>"direct_io=[data]"</code>. Configuring
 * \c direct_io requires care\, see @ref tuning_system_buffer_cache_direct_io for important
 * warnings.  Including \c "data" will cause WiredTiger data files to use direct I/O\, including \c
 * "log" will cause WiredTiger log files to use direct I/O\, and including \c "checkpoint" will
 * cause WiredTiger data files opened at a checkpoint (i.e: read-only) to use direct I/O. \c
 * direct_io should be combined with \c write_through to get the equivalent of \c O_DIRECT on
 * Windows., a list\, with values chosen from the following options: \c "checkpoint"\, \c "data"\,
 * \c "log"; default empty.}
 * @config{encryption = (, configure an encryptor for system wide metadata and logs.  If a system
 * wide encryptor is set\, it is also used for encrypting data files and tables\, unless encryption
 * configuration is explicitly set for them when they are created with WT_SESSION::create., a set of
 * related configuration options defined below.}
 * @config{&nbsp;&nbsp;&nbsp;&nbsp;keyid, An
 * identifier that identifies a unique instance of the encryptor.  It is stored in clear text\, and
 * thus is available when the wiredtiger database is reopened.  On the first use of a (name\, keyid)
 * combination\, the WT_ENCRYPTOR::customize function is called with the keyid as an argument., a
 * string; default empty.}
 * @config{&nbsp;&nbsp;&nbsp;&nbsp;name, Permitted values are \c "none" or
 * custom encryption engine name created with WT_CONNECTION::add_encryptor.  See @ref encryption for
 * more information., a string; default \c none.}
 * @config{&nbsp;&nbsp;&nbsp;&nbsp;secretkey, A
 * string that is passed to the WT_ENCRYPTOR::customize function.  It is never stored in clear
 * text\, so must be given to any subsequent ::wiredtiger_open calls to reopen the database.  It
 * must also be provided to any "wt" commands used with this database., a string; default empty.}
 * @config{ ),,}
 * @config{error_prefix, prefix string for error messages., a string; default empty.}
 * @config{eviction = (, eviction configuration options., a set of related configuration options
 * defined below.}
 * @config{&nbsp;&nbsp;&nbsp;&nbsp;threads_max, maximum number of threads WiredTiger
 * will start to help evict pages from cache.  The number of threads started will vary depending on
 * the current eviction load.  Each eviction worker thread uses a session from the configured
 * session_max., an integer between 1 and 20; default \c 8.}
 * @config{&nbsp;&nbsp;&nbsp;&nbsp;
 * threads_min, minimum number of threads WiredTiger will start to help evict pages from cache.  The
 * number of threads currently running will vary depending on the current eviction load., an integer
 * between 1 and 20; default \c 1.}
 * @config{ ),,}
 * @config{eviction_checkpoint_target, perform eviction at the beginning of checkpoints to bring the
 * dirty content in cache to this level.  It is a percentage of the cache size if the value is
 * within the range of 0 to 100 or an absolute size when greater than 100. The value is not allowed
 * to exceed the \c cache_size.  Ignored if set to zero., an integer between 0 and 10TB; default \c
 * 1.}
 * @config{eviction_dirty_target, perform eviction in worker threads when the cache contains at
 * least this much dirty content.  It is a percentage of the cache size if the value is within the
 * range of 1 to 100 or an absolute size when greater than 100. The value is not allowed to exceed
 * the \c cache_size., an integer between 1 and 10TB; default \c 5.}
 * @config{eviction_dirty_trigger, trigger application threads to perform eviction when the cache
 * contains at least this much dirty content.  It is a percentage of the cache size if the value is
 * within the range of 1 to 100 or an absolute size when greater than 100. The value is not allowed
 * to exceed the \c cache_size.  This setting only alters behavior if it is lower than
 * eviction_trigger., an integer between 1 and 10TB; default \c 20.}
 * @config{eviction_target, perform eviction in worker threads when the cache contains at least this
 * much content.  It is a percentage of the cache size if the value is within the range of 10 to 100
 * or an absolute size when greater than 100. The value is not allowed to exceed the \c cache_size.,
 * an integer between 10 and 10TB; default \c 80.}
 * @config{eviction_trigger, trigger application threads to perform eviction when the cache contains
 * at least this much content.  It is a percentage of the cache size if the value is within the
 * range of 10 to 100 or an absolute size when greater than 100. The value is not allowed to exceed
 * the \c cache_size., an integer between 10 and 10TB; default \c 95.}
 * @config{eviction_updates_target, perform eviction in worker threads when the cache contains at
 * least this many bytes of updates.  It is a percentage of the cache size if the value is within
 * the range of 0 to 100 or an absolute size when greater than 100. Calculated as half of \c
 * eviction_dirty_target by default.  The value is not allowed to exceed the \c cache_size., an
 * integer between 0 and 10TB; default \c 0.}
 * @config{eviction_updates_trigger, trigger application threads to perform eviction when the cache
 * contains at least this many bytes of updates.  It is a percentage of the cache size if the value
 * is within the range of 1 to 100 or an absolute size when greater than 100\. Calculated as half of
 * \c eviction_dirty_trigger by default.  The value is not allowed to exceed the \c cache_size.
 * This setting only alters behavior if it is lower than \c eviction_trigger., an integer between 0
 * and 10TB; default \c 0.}
 * @config{exclusive, fail if the database already exists\, generally used with the \c create
 * option., a boolean flag; default \c false.}
 * @config{extensions, list of shared library extensions to load (using dlopen). Any values
 * specified to a library extension are passed to WT_CONNECTION::load_extension as the \c config
 * parameter (for example\, <code>extensions=(/path/ext.so={entry=my_entry})</code>)., a list of
 * strings; default empty.}
 * @config{file_close_sync, control whether to flush modified files to storage independent of a
 * global checkpoint when closing file handles to acquire exclusive access to a table.  If set to
 * false\, and logging is disabled\, API calls that require exclusive access to tables will return
 * EBUSY if there have been changes made to the table since the last global checkpoint.  When
 * logging is enabled\, the value for <code>file_close_sync</code> has no effect\, and\, modified
 * file is always flushed to storage when closing file handles to acquire exclusive access to the
 * table., a boolean flag; default \c true.}
 * @config{file_extend, file extension configuration.  If set\, extend files of the set type in
 * allocations of the set size\, instead of a block at a time as each new block is written.  For
 * example\, <code>file_extend=(data=16MB)</code>. If set to 0\, disable the file extension for the
 * set type.  For log files\, the allowed range is between 100KB and 2GB; values larger than the
 * configured maximum log size and the default config would extend log files in allocations of the
 * maximum log file size., a list\, with values chosen from the following options: \c "data"\, \c
 * "log"; default empty.}
 * @config{file_manager = (, control how file handles are managed., a set of related configuration
 * options defined below.}
 * @config{&nbsp;&nbsp;&nbsp;&nbsp;close_handle_minimum, number of handles
 * open before the file manager will look for handles to close., an integer greater than or equal to
 * 0; default \c 250.}
 * @config{&nbsp;&nbsp;&nbsp;&nbsp;close_idle_time, amount of time in seconds a
 * file handle needs to be idle before attempting to close it.  A setting of 0 means that idle
 * handles are not closed., an integer between 0 and 100000; default \c 30.}
 * @config{&nbsp;&nbsp;&nbsp;&nbsp;close_scan_interval, interval in seconds at which to check for
 * files that are inactive and close them., an integer between 1 and 100000; default \c 10.}
 * @config{ ),,}
 * @config{hash = (, manage resources around hash bucket arrays.  All values must be a power of two.
 * Note that setting large values can significantly increase memory usage inside WiredTiger., a set
 * of related configuration options defined below.}
 * @config{&nbsp;&nbsp;&nbsp;&nbsp;buckets,
 * configure the number of hash buckets for most system hash arrays., an integer between 64 and
 * 65536; default \c 512.}
 * @config{&nbsp;&nbsp;&nbsp;&nbsp;dhandle_buckets, configure the number of
 * hash buckets for hash arrays relating to data handles., an integer between 64 and 65536; default
 * \c 512.}
 * @config{ ),,}
 * @config{history_store = (, history store configuration options., a set of related configuration
 * options defined below.}
 * @config{&nbsp;&nbsp;&nbsp;&nbsp;file_max, The maximum number of bytes
 * that WiredTiger is allowed to use for its history store mechanism.  If the history store file
 * exceeds this size\, a panic will be triggered.  The default value means that the history store
 * file is unbounded and may use as much space as the filesystem will accommodate.  The minimum
 * non-zero setting is 100MB., an integer greater than or equal to 0; default \c 0.}
 * @config{ ),,}
 * @config{in_memory, keep data in-memory only.  See @ref in_memory for more information., a boolean
 * flag; default \c false.}
 * @config{io_capacity = (, control how many bytes per second are written and read.  Exceeding the
 * capacity results in throttling., a set of related configuration options defined below.}
 * @config{&nbsp;&nbsp;&nbsp;&nbsp;total, number of bytes per second available to all subsystems in
 * total.  When set\, decisions about what subsystems are throttled\, and in what proportion\, are
 * made internally.  The minimum non-zero setting is 1MB., an integer between 0 and 1TB; default \c
 * 0.}
 * @config{ ),,}
 * @config{log = (, enable logging.  Enabling logging uses three sessions from the configured
 * session_max., a set of related configuration options defined below.}
 * @config{&nbsp;&nbsp;&nbsp;&nbsp;archive, automatically archive unneeded log files., a boolean
 * flag; default \c true.}
 * @config{&nbsp;&nbsp;&nbsp;&nbsp;compressor, configure a compressor for
 * log records.  Permitted values are \c "none" or custom compression engine name created with
 * WT_CONNECTION::add_compressor.  If WiredTiger has builtin support for \c "lz4"\, \c "snappy"\, \c
 * "zlib" or \c "zstd" compression\, these names are also available.  See @ref compression for more
 * information., a string; default \c none.}
 * @config{&nbsp;&nbsp;&nbsp;&nbsp;enabled, enable logging
 * subsystem., a boolean flag; default \c false.}
 * @config{&nbsp;&nbsp;&nbsp;&nbsp;file_max, the
 * maximum size of log files., an integer between 100KB and 2GB; default \c 100MB.}
 * @config{&nbsp;&nbsp;&nbsp;&nbsp;os_cache_dirty_pct, maximum dirty system buffer cache usage\, as
 * a percentage of the log's \c file_max.  If non-zero\, schedule writes for dirty blocks belonging
 * to the log in the system buffer cache after that percentage of the log has been written into the
 * buffer cache without an intervening file sync., an integer between 0 and 100; default \c 0.}
 * @config{&nbsp;&nbsp;&nbsp;&nbsp;path, the name of a directory into which log files are written.
 * The directory must already exist.  If the value is not an absolute path\, the path is relative to
 * the database home (see @ref absolute_path for more information)., a string; default \c ".".}
 * @config{&nbsp;&nbsp;&nbsp;&nbsp;prealloc, pre-allocate log files., a boolean flag; default \c
 * true.}
 * @config{&nbsp;&nbsp;&nbsp;&nbsp;recover, run recovery or error if recovery needs to run
 * after an unclean shutdown., a string\, chosen from the following options: \c "error"\, \c "on";
 * default \c on.}
 * @config{&nbsp;&nbsp;&nbsp;&nbsp;zero_fill, manually write zeroes into log files.,
 * a boolean flag; default \c false.}
 * @config{ ),,}
 * @config{lsm_manager = (, configure database wide options for LSM tree management.  The LSM
 * manager is started automatically the first time an LSM tree is opened.  The LSM manager uses a
 * session from the configured session_max., a set of related configuration options defined below.}
 * @config{&nbsp;&nbsp;&nbsp;&nbsp;merge, merge LSM chunks where possible., a boolean flag; default
 * \c true.}
 * @config{&nbsp;&nbsp;&nbsp;&nbsp;worker_thread_max, Configure a set of threads to manage
 * merging LSM trees in the database.  Each worker thread uses a session handle from the configured
 * session_max., an integer between 3 and 20; default \c 4.}
 * @config{ ),,}
 * @config{mmap, Use memory mapping when accessing files in a read-only mode., a boolean flag;
 * default \c true.}
 * @config{mmap_all, Use memory mapping to read and write all data files\, may not be configured
 * with direct I/O., a boolean flag; default \c false.}
 * @config{multiprocess, permit sharing between processes (will automatically start an RPC server
 * for primary processes and use RPC for secondary processes). <b>Not yet supported in
 * WiredTiger</b>., a boolean flag; default \c false.}
 * @config{operation_timeout_ms, when non-zero\, a requested limit on the number of elapsed real
 * time milliseconds application threads will take to complete database operations.  Time is
 * measured from the start of each WiredTiger API call.  There is no guarantee any operation will
 * not take longer than this amount of time.  If WiredTiger notices the limit has been exceeded\, an
 * operation may return a WT_ROLLBACK error.  Default is to have no limit., an integer greater than
 * or equal to 1; default \c 0.}
 * @config{operation_tracking = (, enable tracking of performance-critical functions.  See @ref
 * operation_tracking for more information., a set of related configuration options defined below.}
 * @config{&nbsp;&nbsp;&nbsp;&nbsp;enabled, enable operation tracking subsystem., a boolean flag;
 * default \c false.}
 * @config{&nbsp;&nbsp;&nbsp;&nbsp;path, the name of a directory into which
 * operation tracking files are written.  The directory must already exist.  If the value is not an
 * absolute path\, the path is relative to the database home (see @ref absolute_path for more
 * information)., a string; default \c ".".}
 * @config{ ),,}
 * @config{readonly, open connection in read-only mode.  The database must exist.  All methods that
 * may modify a database are disabled.  See @ref readonly for more information., a boolean flag;
 * default \c false.}
 * @config{salvage, open connection and salvage any WiredTiger-owned database and log files that it
 * detects as corrupted.  This API should only be used after getting an error return of
 * WT_TRY_SALVAGE. Salvage rebuilds files in place\, overwriting existing files.  We recommend
 * making a backup copy of all files with the WiredTiger prefix prior to passing this flag., a
 * boolean flag; default \c false.}
 * @config{session_max, maximum expected number of sessions (including server threads)., an integer
 * greater than or equal to 1; default \c 100.}
 * @config{shared_cache = (, shared cache configuration options.  A database should configure either
 * a cache_size or a shared_cache not both.  Enabling a shared cache uses a session from the
 * configured session_max.  A shared cache can not have absolute values configured for cache
 * eviction settings., a set of related configuration options defined below.}
 * @config{&nbsp;&nbsp;&nbsp;&nbsp;chunk, the granularity that a shared cache is redistributed., an
 * integer between 1MB and 10TB; default \c 10MB.}
 * @config{&nbsp;&nbsp;&nbsp;&nbsp;name, the name of
 * a cache that is shared between databases or \c "none" when no shared cache is configured., a
 * string; default \c none.}
 * @config{&nbsp;&nbsp;&nbsp;&nbsp;quota, maximum size of cache this
 * database can be allocated from the shared cache.  Defaults to the entire shared cache size., an
 * integer; default \c 0.}
 * @config{&nbsp;&nbsp;&nbsp;&nbsp;reserve, amount of cache this database is
 * guaranteed to have available from the shared cache.  This setting is per database.  Defaults to
 * the chunk size., an integer; default \c 0.}
 * @config{&nbsp;&nbsp;&nbsp;&nbsp;size, maximum memory
 * to allocate for the shared cache.  Setting this will update the value if one is already set., an
 * integer between 1MB and 10TB; default \c 500MB.}
 * @config{ ),,}
 * @config{statistics, Maintain database statistics\, which may impact performance.  Choosing "all"
 * maintains all statistics regardless of cost\, "fast" maintains a subset of statistics that are
 * relatively inexpensive\, "none" turns off all statistics.  The "clear" configuration resets
 * statistics after they are gathered\, where appropriate (for example\, a cache size statistic is
 * not cleared\, while the count of cursor insert operations will be cleared). When "clear" is
 * configured for the database\, gathered statistics are reset each time a statistics cursor is used
 * to gather statistics\, as well as each time statistics are logged using the \c statistics_log
 * configuration.  See @ref statistics for more information., a list\, with values chosen from the
 * following options: \c "all"\, \c "cache_walk"\, \c "fast"\, \c "none"\, \c "clear"\, \c
 * "tree_walk"; default \c none.}
 * @config{statistics_log = (, log any statistics the database is configured to maintain\, to a
 * file.  See @ref statistics for more information.  Enabling the statistics log server uses a
 * session from the configured session_max., a set of related configuration options defined below.}
 * @config{&nbsp;&nbsp;&nbsp;&nbsp;json, encode statistics in JSON format., a boolean flag; default
 * \c false.}
 * @config{&nbsp;&nbsp;&nbsp;&nbsp;on_close, log statistics on database close., a boolean
 * flag; default \c false.}
 * @config{&nbsp;&nbsp;&nbsp;&nbsp;path, the name of a directory into which
 * statistics files are written.  The directory must already exist.  If the value is not an absolute
 * path\, the path is relative to the database home (see @ref absolute_path for more information).,
 * a string; default \c ".".}
 * @config{&nbsp;&nbsp;&nbsp;&nbsp;sources, if non-empty\, include
 * statistics for the list of data source URIs\, if they are open at the time of the statistics
 * logging.  The list may include URIs matching a single data source ("table:mytable")\, or a URI
 * matching all data sources of a particular type ("table:")., a list of strings; default empty.}
 * @config{&nbsp;&nbsp;&nbsp;&nbsp;timestamp, a timestamp prepended to each log record\, may contain
 * strftime conversion specifications\, when \c json is configured\, defaults to \c
 * "%Y-%m-%dT%H:%M:%S.000Z"., a string; default \c "%b %d %H:%M:%S".}
 * @config{&nbsp;&nbsp;&nbsp;&nbsp;wait, seconds to wait between each write of the log records;
 * setting this value above 0 configures statistics logging., an integer between 0 and 100000;
 * default \c 0.}
 * @config{ ),,}
 * @config{transaction_sync = (, how to sync log records when the transaction commits., a set of
 * related configuration options defined below.}
 * @config{&nbsp;&nbsp;&nbsp;&nbsp;enabled, whether to
 * sync the log on every commit by default\, can be overridden by the \c sync setting to
 * WT_SESSION::commit_transaction., a boolean flag; default \c false.}
 * @config{&nbsp;&nbsp;&nbsp;&nbsp;method, the method used to ensure log records are stable on
 * disk\, see @ref tune_durability for more information., a string\, chosen from the following
 * options: \c "dsync"\, \c "fsync"\, \c "none"; default \c fsync.}
 * @config{ ),,}
 * @config{use_environment, use the \c WIREDTIGER_CONFIG and \c WIREDTIGER_HOME environment
 * variables if the process is not running with special privileges.  See @ref home for more
 * information., a boolean flag; default \c true.}
 * @config{use_environment_priv, use the \c WIREDTIGER_CONFIG and \c WIREDTIGER_HOME environment
 * variables even if the process is running with special privileges.  See @ref home for more
 * information., a boolean flag; default \c false.}
 * @config{verbose, enable messages for various events.  Options are given as a list\, such as
 * <code>"verbose=[evictserver\,read]"</code>., a list\, with values chosen from the following
 * options: \c "api"\, \c "backup"\, \c "block"\, \c "checkpoint"\, \c "checkpoint_cleanup"\, \c
 * "checkpoint_progress"\, \c "compact"\, \c "compact_progress"\, \c "error_returns"\, \c "evict"\,
 * \c "evict_stuck"\, \c "evictserver"\, \c "fileops"\, \c "handleops"\, \c "log"\, \c
 * "history_store"\, \c "history_store_activity"\, \c "lsm"\, \c "lsm_manager"\, \c "metadata"\, \c
 * "mutex"\, \c "overflow"\, \c "read"\, \c "reconcile"\, \c "recovery"\, \c "recovery_progress"\,
 * \c "rts"\, \c "salvage"\, \c "shared_cache"\, \c "split"\, \c "temporary"\, \c "thread_group"\,
 * \c "timestamp"\, \c "transaction"\, \c "verify"\, \c "version"\, \c "write"; default \c [].}
 * @config{verify_metadata, open connection and verify any WiredTiger metadata.  This API allows
 * verification and detection of corruption in WiredTiger metadata., a boolean flag; default \c
 * false.}
 * @config{write_through, Use \c FILE_FLAG_WRITE_THROUGH on Windows to write to files.  Ignored on
 * non-Windows systems.  Options are given as a list\, such as <code>"write_through=[data]"</code>.
 * Configuring \c write_through requires care\, see @ref tuning_system_buffer_cache_direct_io for
 * important warnings.  Including \c "data" will cause WiredTiger data files to write through
 * cache\, including \c "log" will cause WiredTiger log files to write through cache.  \c
 * write_through should be combined with \c direct_io to get the equivalent of POSIX \c O_DIRECT on
 * Windows., a list\, with values chosen from the following options: \c "data"\, \c "log"; default
 * empty.}
 * @configend
 * Additionally, if files named \c WiredTiger.config or \c WiredTiger.basecfg
 * appear in the WiredTiger home directory, they are read for configuration
 * values (see @ref config_file and @ref config_base for details).
 * See @ref config_order for ordering of the configuration mechanisms.
 * @param[out] connectionp A pointer to the newly opened connection handle
 * @errors
 */
int wiredtiger_open(const char *home,
    WT_EVENT_HANDLER *event_handler, const char *config,
    WT_CONNECTION **connectionp) WT_ATTRIBUTE_LIBRARY_VISIBLE;

/*!
 * Return information about a WiredTiger error as a string (see
 * WT_SESSION::strerror for a thread-safe API).
 *
 * @snippet ex_all.c Display an error
 *
 * @param error a return value from a WiredTiger, ISO C, or POSIX standard API
 * @returns a string representation of the error
 */
const char *wiredtiger_strerror(int error) WT_ATTRIBUTE_LIBRARY_VISIBLE;

/*!
 * The interface implemented by applications to handle error, informational and
 * progress messages.  Entries set to NULL are ignored and the default handlers
 * will continue to be used.
 */
struct __wt_event_handler {
	/*!
	 * Callback to handle error messages; by default, error messages are
	 * written to the stderr stream. See @ref event_message_handling for
	 * more information.
	 *
	 * Errors that require the application to exit and restart will have
	 * their \c error value set to \c WT_PANIC. The application can exit
	 * immediately when \c WT_PANIC is passed to an event handler, there
	 * is no reason to return into WiredTiger.
	 *
	 * Event handler returns are not ignored: if the handler returns
	 * non-zero, the error may cause the WiredTiger function posting the
	 * event to fail, and may even cause operation or library failure.
	 *
	 * @param session the WiredTiger session handle in use when the error
	 * was generated. The handle may have been created by the application
	 * or automatically by WiredTiger.
	 * @param error a return value from a WiredTiger, ISO C, or
	 * POSIX standard API, which can be converted to a string using
	 * WT_SESSION::strerror
	 * @param message an error string
	 */
	int (*handle_error)(WT_EVENT_HANDLER *handler,
	    WT_SESSION *session, int error, const char *message);

	/*!
	 * Callback to handle informational messages; by default, informational
	 * messages are written to the stdout stream. See
	 * @ref event_message_handling for more information.
	 *
	 * Message handler returns are not ignored: if the handler returns
	 * non-zero, the error may cause the WiredTiger function posting the
	 * event to fail, and may even cause operation or library failure.
	 *
	 * @param session the WiredTiger session handle in use when the message
	 * was generated. The handle may have been created by the application
	 * or automatically by WiredTiger.
	 * @param message an informational string
	 */
	int (*handle_message)(WT_EVENT_HANDLER *handler,
	    WT_SESSION *session, const char *message);

	/*!
	 * Callback to handle progress messages; by default, progress messages
	 * are not written. See @ref event_message_handling for more
	 * information.
	 *
	 * Progress handler returns are not ignored: if the handler returns
	 * non-zero, the error may cause the WiredTiger function posting the
	 * event to fail, and may even cause operation or library failure.
	 *
	 * @param session the WiredTiger session handle in use when the
	 * progress message was generated. The handle may have been created by
	 * the application or automatically by WiredTiger.
	 * @param operation a string representation of the operation
	 * @param progress a counter
	 */
	int (*handle_progress)(WT_EVENT_HANDLER *handler,
	    WT_SESSION *session, const char *operation, uint64_t progress);

	/*!
	 * Callback to handle automatic close of a WiredTiger handle.
	 *
	 * Close handler returns are not ignored: if the handler returns
	 * non-zero, the error may cause the WiredTiger function posting the
	 * event to fail, and may even cause operation or library failure.
	 *
	 * @param session The session handle that is being closed if the
	 * cursor parameter is NULL.
	 * @param cursor The cursor handle that is being closed, or NULL if
	 * it is a session handle being closed.
	 */
	int (*handle_close)(WT_EVENT_HANDLER *handler,
	    WT_SESSION *session, WT_CURSOR *cursor);
};

/*!
 * @name Data packing and unpacking
 * @{
 */

/*!
 * Pack a structure into a buffer.
 *
 * See @ref packing for a description of the permitted format strings.
 *
 * @section pack_examples Packing Examples
 *
 * For example, the string <code>"iSh"</code> will pack a 32-bit integer
 * followed by a NUL-terminated string, followed by a 16-bit integer.  The
 * default, big-endian encoding will be used, with no alignment.  This could be
 * used in C as follows:
 *
 * @snippet ex_all.c Pack fields into a buffer
 *
 * Then later, the values can be unpacked as follows:
 *
 * @snippet ex_all.c Unpack fields from a buffer
 *
 * @param session the session handle
 * @param buffer a pointer to a packed byte array
 * @param len the number of valid bytes in the buffer
 * @param format the data format, see @ref packing
 * @errors
 */
int wiredtiger_struct_pack(WT_SESSION *session,
    void *buffer, size_t len, const char *format, ...)
    WT_ATTRIBUTE_LIBRARY_VISIBLE;

/*!
 * Calculate the size required to pack a structure.
 *
 * Note that for variable-sized fields including variable-sized strings and
 * integers, the calculated sized merely reflects the expected sizes specified
 * in the format string itself.
 *
 * @snippet ex_all.c Get the packed size
 *
 * @param session the session handle
 * @param lenp a location where the number of bytes needed for the
 * matching call to ::wiredtiger_struct_pack is returned
 * @param format the data format, see @ref packing
 * @errors
 */
int wiredtiger_struct_size(WT_SESSION *session,
    size_t *lenp, const char *format, ...) WT_ATTRIBUTE_LIBRARY_VISIBLE;

/*!
 * Unpack a structure from a buffer.
 *
 * Reverse of ::wiredtiger_struct_pack: gets values out of a
 * packed byte string.
 *
 * @snippet ex_all.c Unpack fields from a buffer
 *
 * @param session the session handle
 * @param buffer a pointer to a packed byte array
 * @param len the number of valid bytes in the buffer
 * @param format the data format, see @ref packing
 * @errors
 */
int wiredtiger_struct_unpack(WT_SESSION *session,
    const void *buffer, size_t len, const char *format, ...)
    WT_ATTRIBUTE_LIBRARY_VISIBLE;

#if !defined(SWIG)

/*!
 * Streaming interface to packing.
 *
 * This allows applications to pack or unpack records one field at a time.
 * This is an opaque handle returned by ::wiredtiger_pack_start or
 * ::wiredtiger_unpack_start.  It must be closed with ::wiredtiger_pack_close.
 */
typedef struct __wt_pack_stream WT_PACK_STREAM;

/*!
 * Start a packing operation into a buffer with the given format string.  This
 * should be followed by a series of calls to ::wiredtiger_pack_item,
 * ::wiredtiger_pack_int, ::wiredtiger_pack_str or ::wiredtiger_pack_uint
 * to fill in the values.
 *
 * @param session the session handle
 * @param format the data format, see @ref packing
 * @param buffer a pointer to memory to hold the packed data
 * @param size the size of the buffer
 * @param[out] psp the new packing stream handle
 * @errors
 */
int wiredtiger_pack_start(WT_SESSION *session,
    const char *format, void *buffer, size_t size, WT_PACK_STREAM **psp)
    WT_ATTRIBUTE_LIBRARY_VISIBLE;

/*!
 * Start an unpacking operation from a buffer with the given format string.
 * This should be followed by a series of calls to ::wiredtiger_unpack_item,
 * ::wiredtiger_unpack_int, ::wiredtiger_unpack_str or ::wiredtiger_unpack_uint
 * to retrieve the packed values.
 *
 * @param session the session handle
 * @param format the data format, see @ref packing
 * @param buffer a pointer to memory holding the packed data
 * @param size the size of the buffer
 * @param[out] psp the new packing stream handle
 * @errors
 */
int wiredtiger_unpack_start(WT_SESSION *session,
    const char *format, const void *buffer, size_t size, WT_PACK_STREAM **psp)
    WT_ATTRIBUTE_LIBRARY_VISIBLE;

/*!
 * Close a packing stream.
 *
 * @param ps the packing stream handle
 * @param[out] usedp the number of bytes in the buffer used by the stream
 * @errors
 */
int wiredtiger_pack_close(WT_PACK_STREAM *ps, size_t *usedp)
    WT_ATTRIBUTE_LIBRARY_VISIBLE;

/*!
 * Pack an item into a packing stream.
 *
 * @param ps the packing stream handle
 * @param item an item to pack
 * @errors
 */
int wiredtiger_pack_item(WT_PACK_STREAM *ps, WT_ITEM *item)
    WT_ATTRIBUTE_LIBRARY_VISIBLE;

/*!
 * Pack a signed integer into a packing stream.
 *
 * @param ps the packing stream handle
 * @param i a signed integer to pack
 * @errors
 */
int wiredtiger_pack_int(WT_PACK_STREAM *ps, int64_t i)
    WT_ATTRIBUTE_LIBRARY_VISIBLE;

/*!
 * Pack a string into a packing stream.
 *
 * @param ps the packing stream handle
 * @param s a string to pack
 * @errors
 */
int wiredtiger_pack_str(WT_PACK_STREAM *ps, const char *s)
    WT_ATTRIBUTE_LIBRARY_VISIBLE;

/*!
 * Pack an unsigned integer into a packing stream.
 *
 * @param ps the packing stream handle
 * @param u an unsigned integer to pack
 * @errors
 */
int wiredtiger_pack_uint(WT_PACK_STREAM *ps, uint64_t u)
    WT_ATTRIBUTE_LIBRARY_VISIBLE;

/*!
 * Unpack an item from a packing stream.
 *
 * @param ps the packing stream handle
 * @param item an item to unpack
 * @errors
 */
int wiredtiger_unpack_item(WT_PACK_STREAM *ps, WT_ITEM *item)
    WT_ATTRIBUTE_LIBRARY_VISIBLE;

/*!
 * Unpack a signed integer from a packing stream.
 *
 * @param ps the packing stream handle
 * @param[out] ip the unpacked signed integer
 * @errors
 */
int wiredtiger_unpack_int(WT_PACK_STREAM *ps, int64_t *ip)
    WT_ATTRIBUTE_LIBRARY_VISIBLE;

/*!
 * Unpack a string from a packing stream.
 *
 * @param ps the packing stream handle
 * @param[out] sp the unpacked string
 * @errors
 */
int wiredtiger_unpack_str(WT_PACK_STREAM *ps, const char **sp)
    WT_ATTRIBUTE_LIBRARY_VISIBLE;

/*!
 * Unpack an unsigned integer from a packing stream.
 *
 * @param ps the packing stream handle
 * @param[out] up the unpacked unsigned integer
 * @errors
 */
int wiredtiger_unpack_uint(WT_PACK_STREAM *ps, uint64_t *up)
    WT_ATTRIBUTE_LIBRARY_VISIBLE;
/*! @} */

/*!
 * @name Configuration strings
 * @{
 */

/*!
 * The configuration information returned by the WiredTiger configuration
 * parsing functions in the WT_EXTENSION_API and the public API.
 */
struct __wt_config_item {
	/*!
	 * The value of a configuration string.
	 *
	 * Regardless of the type of the configuration string (boolean, int,
	 * list or string), the \c str field will reference the value of the
	 * configuration string.
	 *
	 * The bytes referenced by \c str are <b>not</b> nul-terminated,
	 * use the \c len field instead of a terminating nul byte.
	 */
	const char *str;

	/*! The number of bytes in the value referenced by \c str. */
	size_t len;

	/*!
	 * The numeric value of a configuration boolean or integer.
	 *
	 * If the configuration string's value is "true" or "false", the
	 * \c val field will be set to 1 (true), or 0 (false).
	 *
	 * If the configuration string can be legally interpreted as an integer,
	 * using the strtoll function rules as specified in ISO/IEC 9899:1990
	 * ("ISO C90"), that integer will be stored in the \c val field.
	 */
	int64_t val;

	/*! Permitted values of the \c type field. */
	enum {
		/*! A string value with quotes stripped. */
		WT_CONFIG_ITEM_STRING,
		/*! A boolean literal ("true" or "false"). */
		WT_CONFIG_ITEM_BOOL,
		/*! An unquoted identifier: a string value without quotes. */
		WT_CONFIG_ITEM_ID,
		/*! A numeric value. */
		WT_CONFIG_ITEM_NUM,
		/*! A nested structure or list, including brackets. */
		WT_CONFIG_ITEM_STRUCT
	}
	/*!
	 * The type of value determined by the parser.  In all cases,
	 * the \c str and \c len fields are set.
	 */
	type;
};

#if !defined(SWIG) && !defined(DOXYGEN)
/*!
 * Validate a configuration string for a WiredTiger API.
 * This API is outside the scope of a WiredTiger connection handle, since
 * applications may need to validate configuration strings prior to calling
 * ::wiredtiger_open.
 * @param session the session handle (may be \c NULL if the database not yet
 * opened).
 * @param event_handler An event handler (used if \c session is \c NULL; if both
 * \c session and \c event_handler are \c NULL, error messages will be written
 * to stderr).
 * @param name the WiredTiger function or method to validate.
 * @param config the configuration string being parsed.
 * @returns zero for success, non-zero to indicate an error.
 *
 * @snippet ex_all.c Validate a configuration string
 */
int wiredtiger_config_validate(WT_SESSION *session,
    WT_EVENT_HANDLER *event_handler, const char *name, const char *config)
    WT_ATTRIBUTE_LIBRARY_VISIBLE;

/*
 * Validate a configuration string for a WiredTiger test program.
 */
int wiredtiger_test_config_validate(WT_SESSION *session,
    WT_EVENT_HANDLER *event_handler, const char *name, const char *config)
	WT_ATTRIBUTE_LIBRARY_VISIBLE;
#endif

/*!
 * Create a handle that can be used to parse or create configuration strings
 * compatible with WiredTiger APIs.
 * This API is outside the scope of a WiredTiger connection handle, since
 * applications may need to generate configuration strings prior to calling
 * ::wiredtiger_open.
 * @param session the session handle to be used for error reporting (if NULL,
 *	error messages will be written to stderr).
 * @param config the configuration string being parsed. The string must
 *	remain valid for the lifetime of the parser handle.
 * @param len the number of valid bytes in \c config
 * @param[out] config_parserp A pointer to the newly opened handle
 * @errors
 *
 * @snippet ex_config_parse.c Create a configuration parser
 */
int wiredtiger_config_parser_open(WT_SESSION *session,
    const char *config, size_t len, WT_CONFIG_PARSER **config_parserp)
    WT_ATTRIBUTE_LIBRARY_VISIBLE;

/*!
 * A handle that can be used to search and traverse configuration strings
 * compatible with WiredTiger APIs.
 * To parse the contents of a list or nested configuration string use a new
 * configuration parser handle based on the content of the ::WT_CONFIG_ITEM
 * retrieved from the parent configuration string.
 *
 * @section config_parse_examples Configuration String Parsing examples
 *
 * This could be used in C to create a configuration parser as follows:
 *
 * @snippet ex_config_parse.c Create a configuration parser
 *
 * Once the parser has been created the content can be queried directly:
 *
 * @snippet ex_config_parse.c get
 *
 * Or the content can be traversed linearly:
 *
 * @snippet ex_config_parse.c next
 *
 * Nested configuration values can be queried using a shorthand notation:
 *
 * @snippet ex_config_parse.c nested get
 *
 * Nested configuration values can be traversed using multiple
 * ::WT_CONFIG_PARSER handles:
 *
 * @snippet ex_config_parse.c nested traverse
 */
struct __wt_config_parser {

	/*!
	 * Close the configuration scanner releasing any resources.
	 *
	 * @param config_parser the configuration parser handle
	 * @errors
	 *
	 */
	int __F(close)(WT_CONFIG_PARSER *config_parser);

	/*!
	 * Return the next key/value pair.
	 *
	 * If an item has no explicitly assigned value, the item will be
	 * returned in \c key and the \c value will be set to the boolean
	 * \c "true" value.
	 *
	 * @param config_parser the configuration parser handle
	 * @param key the returned key
	 * @param value the returned value
	 * @errors
	 * When iteration would pass the end of the configuration string
	 * ::WT_NOTFOUND will be returned.
	 */
	int __F(next)(WT_CONFIG_PARSER *config_parser,
	    WT_CONFIG_ITEM *key, WT_CONFIG_ITEM *value);

	/*!
	 * Return the value of an item in the configuration string.
	 *
	 * @param config_parser the configuration parser handle
	 * @param key configuration key string
	 * @param value the returned value
	 * @errors
	 *
	 */
	int __F(get)(WT_CONFIG_PARSER *config_parser,
	    const char *key, WT_CONFIG_ITEM *value);
};

/*! @} */

/*!
 * @name Support functions
 * @anchor support_functions
 * @{
 */

/*!
 * Return a pointer to a function that calculates a CRC32C checksum.
 *
 * The WiredTiger library CRC32C checksum function uses hardware support where
 * available, else it falls back to a software implementation.
 *
 * @snippet ex_all.c Checksum a buffer
 *
 * @returns a pointer to a function that takes a buffer and length and returns
 * the CRC32C checksum
 */
uint32_t (*wiredtiger_crc32c_func(void))(const void *, size_t)
    WT_ATTRIBUTE_LIBRARY_VISIBLE;

#endif /* !defined(SWIG) */

/*!
 * Calculate a set of WT_MODIFY operations to represent an update.
 * This call will calculate a set of modifications to an old value that produce
 * the new value.  If more modifications are required than fit in the array
 * passed in by the caller, or if more bytes have changed than the \c maxdiff
 * parameter, the call will fail.  The matching algorithm is approximate, so it
 * may fail and return WT_NOTFOUND if a matching set of WT_MODIFY operations
 * is not found.
 *
 * The \c maxdiff parameter bounds how much work will be done searching for a
 * match: to ensure a match is found, it may need to be set larger than actual
 * number of bytes that differ between the old and new values.  In particular,
 * repeated patterns of bytes in the values can lead to suboptimal matching,
 * and matching ranges less than 64 bytes long will not be detected.
 *
 * If the call succeeds, the WT_MODIFY operations will point into \c newv,
 * which must remain valid until WT_CURSOR::modify is called.
 *
 * @snippet ex_all.c Calculate a modify operation
 *
 * @param session the current WiredTiger session (may be NULL)
 * @param oldv old value
 * @param newv new value
 * @param maxdiff maximum bytes difference
 * @param[out] entries array of modifications producing the new value
 * @param[in,out] nentriesp size of \c entries array passed in,
 *	set to the number of entries used
 * @errors
 */
int wiredtiger_calc_modify(WT_SESSION *session,
    const WT_ITEM *oldv, const WT_ITEM *newv,
    size_t maxdiff, WT_MODIFY *entries, int *nentriesp)
    WT_ATTRIBUTE_LIBRARY_VISIBLE;

/*!
 * Get version information.
 *
 * @snippet ex_all.c Get the WiredTiger library version #1
 * @snippet ex_all.c Get the WiredTiger library version #2
 *
 * @param majorp a location where the major version number is returned
 * @param minorp a location where the minor version number is returned
 * @param patchp a location where the patch version number is returned
 * @returns a string representation of the version
 */
const char *wiredtiger_version(int *majorp, int *minorp, int *patchp)
    WT_ATTRIBUTE_LIBRARY_VISIBLE;

/*! @} */

/*******************************************
 * Error returns
 *******************************************/
/*!
 * @name Error returns
 * Most functions and methods in WiredTiger return an integer code indicating
 * whether the operation succeeded or failed.  A return of zero indicates
 * success, all non-zero return values indicate some kind of failure.
 *
 * WiredTiger reserves all values from -31,800 to -31,999 as possible error
 * return values.  WiredTiger may also return C99/POSIX error codes such as
 * \c ENOMEM, \c EINVAL and \c ENOTSUP, with the usual meanings.
 *
 * The following are all of the WiredTiger-specific error returns:
 * @{
 */
/*
 * DO NOT EDIT: automatically built by dist/api_err.py.
 * Error return section: BEGIN
 */
/*!
 * Conflict between concurrent operations.
 * This error is generated when an operation cannot be completed due to a
 * conflict with concurrent operations.  The operation may be retried; if a
 * transaction is in progress, it should be rolled back and the operation
 * retried in a new transaction.
 */
#define	WT_ROLLBACK	(-31800)
/*!
 * Attempt to insert an existing key.
 * This error is generated when the application attempts to insert a record with
 * the same key as an existing record without the 'overwrite' configuration to
 * WT_SESSION::open_cursor.
 */
#define	WT_DUPLICATE_KEY	(-31801)
/*!
 * Non-specific WiredTiger error.
 * This error is returned when an error is not covered by a specific error
 * return.
 */
#define	WT_ERROR	(-31802)
/*!
 * Item not found.
 * This error indicates an operation did not find a value to return.  This
 * includes cursor search and other operations where no record matched the
 * cursor's search key such as WT_CURSOR::update or WT_CURSOR::remove.
 */
#define	WT_NOTFOUND	(-31803)
/*!
 * WiredTiger library panic.
 * This error indicates an underlying problem that requires a database restart.
 * The application may exit immediately, no further WiredTiger calls are
 * required (and further calls will themselves immediately fail).
 */
#define	WT_PANIC	(-31804)
/*! @cond internal */
/*! Restart the operation (internal). */
#define	WT_RESTART	(-31805)
/*! @endcond */
/*!
 * Recovery must be run to continue.
 * This error is generated when wiredtiger_open is configured to return an error
 * if recovery is required to use the database.
 */
#define	WT_RUN_RECOVERY	(-31806)
/*!
 * Operation would overflow cache.
 * This error is only generated when wiredtiger_open is configured to run in-
 * memory, and an insert or update operation requires more than the configured
 * cache size to complete, or when an application thread fails to do eviction
 * within cache_max_wait_ms. The operation may be retried; if a transaction is
 * in progress, it should be rolled back and the operation retried in a new
 * transaction.
 */
#define	WT_CACHE_FULL	(-31807)
/*!
 * Conflict with a prepared update.
 * This error is generated when the application attempts to update an already
 * updated record which is in prepared state. An updated record will be in
 * prepared state, when the transaction that performed the update is in prepared
 * state.
 */
#define	WT_PREPARE_CONFLICT	(-31808)
/*!
 * Database corruption detected.
 * This error is generated when corruption is detected in an on-disk file.
 * During normal operations, this may occur in rare circumstances as a result of
 * a system crash. The application may choose to salvage the file or retry
 * wiredtiger_open with the 'salvage=true' configuration setting.
 */
#define	WT_TRY_SALVAGE	(-31809)
/*
 * Error return section: END
 * DO NOT EDIT: automatically built by dist/api_err.py.
 */
/*! @} */

#ifndef DOXYGEN
#define	WT_DEADLOCK	WT_ROLLBACK		/* Backward compatibility */
#endif

/*! @} */

/*!
 * @defgroup wt_ext WiredTiger Extension API
 * The functions and interfaces applications use to customize and extend the
 * behavior of WiredTiger.
 * @{
 */

/*******************************************
 * Forward structure declarations for the extension API
 *******************************************/
struct __wt_config_arg;	typedef struct __wt_config_arg WT_CONFIG_ARG;

/*!
 * The interface implemented by applications to provide custom ordering of
 * records.
 *
 * Applications register their implementation with WiredTiger by calling
 * WT_CONNECTION::add_collator.  See @ref custom_collators for more
 * information.
 *
 * @snippet ex_extending.c add collator nocase
 *
 * @snippet ex_extending.c add collator prefix10
 */
struct __wt_collator {
	/*!
	 * Callback to compare keys.
	 *
	 * @param[out] cmp set to -1 if <code>key1 < key2</code>,
	 * 	0 if <code>key1 == key2</code>,
	 * 	1 if <code>key1 > key2</code>.
	 * @returns zero for success, non-zero to indicate an error.
	 *
	 * @snippet ex_all.c Implement WT_COLLATOR
	 *
	 * @snippet ex_extending.c case insensitive comparator
	 *
	 * @snippet ex_extending.c n character comparator
	 */
	int (*compare)(WT_COLLATOR *collator, WT_SESSION *session,
	    const WT_ITEM *key1, const WT_ITEM *key2, int *cmp);

	/*!
	 * If non-NULL, this callback is called to customize the collator
	 * for each data source.  If the callback returns a non-NULL
	 * collator, that instance is used instead of this one for all
	 * comparisons.
	 */
	int (*customize)(WT_COLLATOR *collator, WT_SESSION *session,
	    const char *uri, WT_CONFIG_ITEM *passcfg, WT_COLLATOR **customp);

	/*!
	 * If non-NULL a callback performed when the data source is closed
	 * for customized extractors otherwise when the database is closed.
	 *
	 * The WT_COLLATOR::terminate callback is intended to allow cleanup,
	 * the handle will not be subsequently accessed by WiredTiger.
	 */
	int (*terminate)(WT_COLLATOR *collator, WT_SESSION *session);
};

/*!
 * The interface implemented by applications to provide custom compression.
 *
 * Compressors must implement the WT_COMPRESSOR interface: the
 * WT_COMPRESSOR::compress and WT_COMPRESSOR::decompress callbacks must be
 * specified, and WT_COMPRESSOR::pre_size is optional.  To build your own
 * compressor, use one of the compressors in \c ext/compressors as a template:
 * \c ext/nop_compress is a simple compressor that passes through data
 * unchanged, and is a reasonable starting point.
 *
 * Applications register their implementation with WiredTiger by calling
 * WT_CONNECTION::add_compressor.
 *
 * @snippet nop_compress.c WT_COMPRESSOR initialization structure
 * @snippet nop_compress.c WT_COMPRESSOR initialization function
 */
struct __wt_compressor {
	/*!
	 * Callback to compress a chunk of data.
	 *
	 * WT_COMPRESSOR::compress takes a source buffer and a destination
	 * buffer, by default of the same size.  If the callback can compress
	 * the buffer to a smaller size in the destination, it does so, sets
	 * the \c compression_failed return to 0 and returns 0.  If compression
	 * does not produce a smaller result, the callback sets the
	 * \c compression_failed return to 1 and returns 0. If another
	 * error occurs, it returns an errno or WiredTiger error code.
	 *
	 * On entry, \c src will point to memory, with the length of the memory
	 * in \c src_len.  After successful completion, the callback should
	 * return \c 0 and set \c result_lenp to the number of bytes required
	 * for the compressed representation.
	 *
	 * On entry, \c dst points to the destination buffer with a length
	 * of \c dst_len.  If the WT_COMPRESSOR::pre_size method is specified,
	 * the destination buffer will be at least the size returned by that
	 * method; otherwise, the destination buffer will be at least as large
	 * as the length of the data to compress.
	 *
	 * If compression would not shrink the data or the \c dst buffer is not
	 * large enough to hold the compressed data, the callback should set
	 * \c compression_failed to a non-zero value and return 0.
	 *
	 * @param[in] src the data to compress
	 * @param[in] src_len the length of the data to compress
	 * @param[in] dst the destination buffer
	 * @param[in] dst_len the length of the destination buffer
	 * @param[out] result_lenp the length of the compressed data
	 * @param[out] compression_failed non-zero if compression did not
	 * decrease the length of the data (compression may not have completed)
	 * @returns zero for success, non-zero to indicate an error.
	 *
	 * @snippet nop_compress.c WT_COMPRESSOR compress
	 */
	int (*compress)(WT_COMPRESSOR *compressor, WT_SESSION *session,
	    uint8_t *src, size_t src_len,
	    uint8_t *dst, size_t dst_len,
	    size_t *result_lenp, int *compression_failed);

	/*!
	 * Callback to decompress a chunk of data.
	 *
	 * WT_COMPRESSOR::decompress takes a source buffer and a destination
	 * buffer.  The contents are switched from \c compress: the
	 * source buffer is the compressed value, and the destination buffer is
	 * sized to be the original size.  If the callback successfully
	 * decompresses the source buffer to the destination buffer, it returns
	 * 0.  If an error occurs, it returns an errno or WiredTiger error code.
	 * The source buffer that WT_COMPRESSOR::decompress takes may have a
	 * size that is rounded up from the size originally produced by
	 * WT_COMPRESSOR::compress, with the remainder of the buffer set to
	 * zeroes. Most compressors do not care about this difference if the
	 * size to be decompressed can be implicitly discovered from the
	 * compressed data.  If your compressor cares, you may need to allocate
	 * space for, and store, the actual size in the compressed buffer.  See
	 * the source code for the included snappy compressor for an example.
	 *
	 * On entry, \c src will point to memory, with the length of the memory
	 * in \c src_len.  After successful completion, the callback should
	 * return \c 0 and set \c result_lenp to the number of bytes required
	 * for the decompressed representation.
	 *
	 * If the \c dst buffer is not big enough to hold the decompressed
	 * data, the callback should return an error.
	 *
	 * @param[in] src the data to decompress
	 * @param[in] src_len the length of the data to decompress
	 * @param[in] dst the destination buffer
	 * @param[in] dst_len the length of the destination buffer
	 * @param[out] result_lenp the length of the decompressed data
	 * @returns zero for success, non-zero to indicate an error.
	 *
	 * @snippet nop_compress.c WT_COMPRESSOR decompress
	 */
	int (*decompress)(WT_COMPRESSOR *compressor, WT_SESSION *session,
	    uint8_t *src, size_t src_len,
	    uint8_t *dst, size_t dst_len,
	    size_t *result_lenp);

	/*!
	 * Callback to size a destination buffer for compression
	 *
	 * WT_COMPRESSOR::pre_size is an optional callback that, given the
	 * source buffer and size, produces the size of the destination buffer
	 * to be given to WT_COMPRESSOR::compress.  This is useful for
	 * compressors that assume that the output buffer is sized for the
	 * worst case and thus no overrun checks are made.  If your compressor
	 * works like this, WT_COMPRESSOR::pre_size will need to be defined.
	 * See the source code for the snappy compressor for an example.
	 * However, if your compressor detects and avoids overruns against its
	 * target buffer, you will not need to define WT_COMPRESSOR::pre_size.
	 * When WT_COMPRESSOR::pre_size is set to NULL, the destination buffer
	 * is sized the same as the source buffer.  This is always sufficient,
	 * since a compression result that is larger than the source buffer is
	 * discarded by WiredTiger.
	 *
	 * If not NULL, this callback is called before each call to
	 * WT_COMPRESSOR::compress to determine the size of the destination
	 * buffer to provide.  If the callback is NULL, the destination
	 * buffer will be the same size as the source buffer.
	 *
	 * The callback should set \c result_lenp to a suitable buffer size
	 * for compression, typically the maximum length required by
	 * WT_COMPRESSOR::compress.
	 *
	 * This callback function is for compressors that require an output
	 * buffer larger than the source buffer (for example, that do not
	 * check for buffer overflow during compression).
	 *
	 * @param[in] src the data to compress
	 * @param[in] src_len the length of the data to compress
	 * @param[out] result_lenp the required destination buffer size
	 * @returns zero for success, non-zero to indicate an error.
	 *
	 * @snippet nop_compress.c WT_COMPRESSOR presize
	 */
	int (*pre_size)(WT_COMPRESSOR *compressor, WT_SESSION *session,
	    uint8_t *src, size_t src_len, size_t *result_lenp);

	/*!
	 * If non-NULL, a callback performed when the database is closed.
	 *
	 * The WT_COMPRESSOR::terminate callback is intended to allow cleanup,
	 * the handle will not be subsequently accessed by WiredTiger.
	 *
	 * @snippet nop_compress.c WT_COMPRESSOR terminate
	 */
	int (*terminate)(WT_COMPRESSOR *compressor, WT_SESSION *session);
};

/*!
 * Applications can extend WiredTiger by providing new implementations of the
 * WT_DATA_SOURCE class.  Each data source supports a different URI scheme for
 * data sources to WT_SESSION::create, WT_SESSION::open_cursor and related
 * methods.  See @ref custom_data_sources for more information.
 *
 * <b>Thread safety:</b> WiredTiger may invoke methods on the WT_DATA_SOURCE
 * interface from multiple threads concurrently.  It is the responsibility of
 * the implementation to protect any shared data.
 *
 * Applications register their implementation with WiredTiger by calling
 * WT_CONNECTION::add_data_source.
 *
 * @snippet ex_data_source.c WT_DATA_SOURCE register
 */
struct __wt_data_source {
	/*!
	 * Callback to alter an object.
	 *
	 * @snippet ex_data_source.c WT_DATA_SOURCE alter
	 */
	int (*alter)(WT_DATA_SOURCE *dsrc, WT_SESSION *session,
	    const char *uri, WT_CONFIG_ARG *config);

	/*!
	 * Callback to create a new object.
	 *
	 * @snippet ex_data_source.c WT_DATA_SOURCE create
	 */
	int (*create)(WT_DATA_SOURCE *dsrc, WT_SESSION *session,
	    const char *uri, WT_CONFIG_ARG *config);

	/*!
	 * Callback to compact an object.
	 *
	 * @snippet ex_data_source.c WT_DATA_SOURCE compact
	 */
	int (*compact)(WT_DATA_SOURCE *dsrc, WT_SESSION *session,
	    const char *uri, WT_CONFIG_ARG *config);

	/*!
	 * Callback to drop an object.
	 *
	 * @snippet ex_data_source.c WT_DATA_SOURCE drop
	 */
	int (*drop)(WT_DATA_SOURCE *dsrc, WT_SESSION *session,
	    const char *uri, WT_CONFIG_ARG *config);

	/*!
	 * Callback to initialize a cursor.
	 *
	 * @snippet ex_data_source.c WT_DATA_SOURCE open_cursor
	 */
	int (*open_cursor)(WT_DATA_SOURCE *dsrc, WT_SESSION *session,
	    const char *uri, WT_CONFIG_ARG *config, WT_CURSOR **new_cursor);

	/*!
	 * Callback to rename an object.
	 *
	 * @snippet ex_data_source.c WT_DATA_SOURCE rename
	 */
	int (*rename)(WT_DATA_SOURCE *dsrc, WT_SESSION *session,
	    const char *uri, const char *newuri, WT_CONFIG_ARG *config);

	/*!
	 * Callback to salvage an object.
	 *
	 * @snippet ex_data_source.c WT_DATA_SOURCE salvage
	 */
	int (*salvage)(WT_DATA_SOURCE *dsrc, WT_SESSION *session,
	    const char *uri, WT_CONFIG_ARG *config);

	/*!
	 * Callback to get the size of an object.
	 *
	 * @snippet ex_data_source.c WT_DATA_SOURCE size
	 */
	int (*size)(WT_DATA_SOURCE *dsrc, WT_SESSION *session,
	    const char *uri, wt_off_t *size);

	/*!
	 * Callback to truncate an object.
	 *
	 * @snippet ex_data_source.c WT_DATA_SOURCE truncate
	 */
	int (*truncate)(WT_DATA_SOURCE *dsrc, WT_SESSION *session,
	    const char *uri, WT_CONFIG_ARG *config);

	/*!
	 * Callback to truncate a range of an object.
	 *
	 * @snippet ex_data_source.c WT_DATA_SOURCE range truncate
	 */
	int (*range_truncate)(WT_DATA_SOURCE *dsrc, WT_SESSION *session,
	    WT_CURSOR *start, WT_CURSOR *stop);

	/*!
	 * Callback to verify an object.
	 *
	 * @snippet ex_data_source.c WT_DATA_SOURCE verify
	 */
	int (*verify)(WT_DATA_SOURCE *dsrc, WT_SESSION *session,
	    const char *uri, WT_CONFIG_ARG *config);

	/*!
	 * Callback to checkpoint the database.
	 *
	 * @snippet ex_data_source.c WT_DATA_SOURCE checkpoint
	 */
	int (*checkpoint)(
	    WT_DATA_SOURCE *dsrc, WT_SESSION *session, WT_CONFIG_ARG *config);

	/*!
	 * If non-NULL, a callback performed when the database is closed.
	 *
	 * The WT_DATA_SOURCE::terminate callback is intended to allow cleanup,
	 * the handle will not be subsequently accessed by WiredTiger.
	 *
	 * @snippet ex_data_source.c WT_DATA_SOURCE terminate
	 */
	int (*terminate)(WT_DATA_SOURCE *dsrc, WT_SESSION *session);

	/*!
	 * If non-NULL, a callback performed before an LSM merge.
	 *
	 * @param[in] source a cursor configured with the data being merged
	 * @param[in] dest a cursor on the new object being filled by the merge
	 *
	 * @snippet ex_data_source.c WT_DATA_SOURCE lsm_pre_merge
	 */
	int (*lsm_pre_merge)(
	    WT_DATA_SOURCE *dsrc, WT_CURSOR *source, WT_CURSOR *dest);
};

/*!
 * The interface implemented by applications to provide custom encryption.
 *
 * Encryptors must implement the WT_ENCRYPTOR interface: the
 * WT_ENCRYPTOR::encrypt, WT_ENCRYPTOR::decrypt and WT_ENCRYPTOR::sizing
 * callbacks must be specified, WT_ENCRYPTOR::customize and
 * WT_ENCRYPTOR::terminate are optional.  To build your own encryptor, use
 * one of the encryptors in \c ext/encryptors as a template:
 * \c ext/encryptors/nop_encrypt is a simple encryptor that passes through
 * data unchanged, and is a reasonable starting point;
 * \c ext/encryptors/rotn_encrypt is an encryptor implementing
 * a simple rotation cipher, it shows the use of \c keyid, \c secretkey,
 * and implements the WT_ENCRYPTOR::customize and
 * WT_ENCRYPTOR::terminate callbacks.
 *
 * Applications register their implementation with WiredTiger by calling
 * WT_CONNECTION::add_encryptor.
 *
 * @snippet nop_encrypt.c WT_ENCRYPTOR initialization structure
 * @snippet nop_encrypt.c WT_ENCRYPTOR initialization function
 */
struct __wt_encryptor {
	/*!
	 * Callback to encrypt a chunk of data.
	 *
	 * WT_ENCRYPTOR::encrypt takes a source buffer and a destination
	 * buffer.  The callback encrypts the source buffer (plain text)
	 * into the destination buffer.
	 *
	 * On entry, \c src will point to memory, with the length of the memory
	 * in \c src_len.  After successful completion, the callback should
	 * return \c 0 and set \c result_lenp to the number of bytes required
	 * for the encrypted representation.
	 *
	 * On entry, \c dst points to the destination buffer with a length
	 * of \c dst_len.  The destination buffer will be at least src_len
	 * plus the size returned by that WT_ENCRYPT::sizing.
	 *
	 * This callback cannot be NULL.
	 *
	 * @param[in] src the data to encrypt
	 * @param[in] src_len the length of the data to encrypt
	 * @param[in] dst the destination buffer
	 * @param[in] dst_len the length of the destination buffer
	 * @param[out] result_lenp the length of the encrypted data
	 * @returns zero for success, non-zero to indicate an error.
	 *
	 * @snippet nop_encrypt.c WT_ENCRYPTOR encrypt
	 */
	int (*encrypt)(WT_ENCRYPTOR *encryptor, WT_SESSION *session,
	    uint8_t *src, size_t src_len,
	    uint8_t *dst, size_t dst_len,
	    size_t *result_lenp);

	/*!
	 * Callback to decrypt a chunk of data.
	 *
	 * WT_ENCRYPTOR::decrypt takes a source buffer and a destination
	 * buffer.  The contents are switched from \c encrypt: the
	 * source buffer is the encrypted value, and the destination buffer is
	 * sized to be the original size.  If the callback successfully
	 * decrypts the source buffer to the destination buffer, it returns
	 * 0.  If an error occurs, it returns an errno or WiredTiger error code.
	 *
	 * On entry, \c src will point to memory, with the length of the memory
	 * in \c src_len.  After successful completion, the callback should
	 * return \c 0 and set \c result_lenp to the number of bytes required
	 * for the decrypted representation.
	 *
	 * If the \c dst buffer is not big enough to hold the decrypted
	 * data, the callback should return an error.
	 *
	 * This callback cannot be NULL.
	 *
	 * @param[in] src the data to decrypt
	 * @param[in] src_len the length of the data to decrypt
	 * @param[in] dst the destination buffer
	 * @param[in] dst_len the length of the destination buffer
	 * @param[out] result_lenp the length of the decrypted data
	 * @returns zero for success, non-zero to indicate an error.
	 *
	 * @snippet nop_encrypt.c WT_ENCRYPTOR decrypt
	 */
	int (*decrypt)(WT_ENCRYPTOR *encryptor, WT_SESSION *session,
	    uint8_t *src, size_t src_len,
	    uint8_t *dst, size_t dst_len,
	    size_t *result_lenp);

	/*!
	 * Callback to size a destination buffer for encryption.
	 *
	 * WT_ENCRYPTOR::sizing is an callback that returns the number
	 * of additional bytes that is needed when encrypting a
	 * text buffer.  This is always necessary, since encryptors
	 * typically generate encrypted text that is larger than the
	 * plain text input. Without such a call, WiredTiger would
	 * have no way to know the worst case for the encrypted buffer size.
	 * The WiredTiger encryption infrastructure assumes that
	 * buffer sizing is not dependent on the number of bytes
	 * of input, that there is a one to one relationship in number
	 * of bytes needed between input and output.
	 *
	 * This callback cannot be NULL.
	 *
	 * The callback should set \c expansion_constantp to the additional
	 * number of bytes needed.
	 *
	 * @param[out] expansion_constantp the additional number of bytes needed
	 *    when encrypting.
	 * @returns zero for success, non-zero to indicate an error.
	 *
	 * @snippet nop_encrypt.c WT_ENCRYPTOR sizing
	 */
	int (*sizing)(WT_ENCRYPTOR *encryptor, WT_SESSION *session,
	    size_t *expansion_constantp);

	/*!
	 * If non-NULL, this callback is called to customize the encryptor.
	 * The customize function is called whenever a keyid is used for the
	 * first time with this encryptor, whether it be in
	 * the ::wiredtiger_open call or the WT_SESSION::create
	 * call. This gives the algorithm an
	 * opportunity to retrieve and save keys in a customized encryptor.
	 * If the callback returns a non-NULL encryptor, that instance
	 * is used instead of this one for any callbacks.
	 *
	 * @param[in] encrypt_config the "encryption" portion of the
	 *    configuration from the wiredtiger_open or WT_SESSION::create call
	 * @param[out] customp the new modified encryptor, or NULL.
	 * @returns zero for success, non-zero to indicate an error.
	 */
	int (*customize)(WT_ENCRYPTOR *encryptor, WT_SESSION *session,
	    WT_CONFIG_ARG *encrypt_config, WT_ENCRYPTOR **customp);

	/*!
	 * If non-NULL, a callback performed when the database is closed.
	 * It is called for each encryptor that was added using
	 * WT_CONNECTION::add_encryptor or returned by the
	 * WT_ENCRYPTOR::customize callback.
	 *
	 * The WT_ENCRYPTOR::terminate callback is intended to allow cleanup,
	 * the handle will not be subsequently accessed by WiredTiger.
	 *
	 * @snippet nop_encrypt.c WT_ENCRYPTOR terminate
	 */
	int (*terminate)(WT_ENCRYPTOR *encryptor, WT_SESSION *session);
};

/*!
 * The interface implemented by applications to provide custom extraction of
 * index keys or column group values.
 *
 * Applications register implementations with WiredTiger by calling
 * WT_CONNECTION::add_extractor.  See @ref custom_extractors for more
 * information.
 *
 * @snippet ex_all.c WT_EXTRACTOR register
 */
struct __wt_extractor {
	/*!
	 * Callback to extract a value for an index or column group.
	 *
	 * @errors
	 *
	 * @snippet ex_all.c WT_EXTRACTOR
	 *
	 * @param extractor the WT_EXTRACTOR implementation
	 * @param session the current WiredTiger session
	 * @param key the table key in raw format, see @ref cursor_raw for
	 *	details
	 * @param value the table value in raw format, see @ref cursor_raw for
	 *	details
	 * @param[out] result_cursor the method should call WT_CURSOR::set_key
	 *	and WT_CURSOR::insert on this cursor to return a key.  The \c
	 *	key_format of the cursor will match that passed to
	 *	WT_SESSION::create for the index.  Multiple index keys can be
	 *	created for each record by calling WT_CURSOR::insert multiple
	 *	times.
	 */
	int (*extract)(WT_EXTRACTOR *extractor, WT_SESSION *session,
	    const WT_ITEM *key, const WT_ITEM *value,
	    WT_CURSOR *result_cursor);

	/*!
	 * If non-NULL, this callback is called to customize the extractor for
	 * each index.  If the callback returns a non-NULL extractor, that
	 * instance is used instead of this one for all comparisons.
	 */
	int (*customize)(WT_EXTRACTOR *extractor, WT_SESSION *session,
	    const char *uri, WT_CONFIG_ITEM *appcfg, WT_EXTRACTOR **customp);

	/*!
	 * If non-NULL a callback performed when the index or column group
	 * is closed for customized extractors otherwise when the database
	 * is closed.
	 *
	 * The WT_EXTRACTOR::terminate callback is intended to allow cleanup,
	 * the handle will not be subsequently accessed by WiredTiger.
	 */
	int (*terminate)(WT_EXTRACTOR *extractor, WT_SESSION *session);
};

/*! WT_FILE_SYSTEM::open_file file types */
typedef enum {
	WT_FS_OPEN_FILE_TYPE_CHECKPOINT,/*!< open a data file checkpoint */
	WT_FS_OPEN_FILE_TYPE_DATA,	/*!< open a data file */
	WT_FS_OPEN_FILE_TYPE_DIRECTORY,	/*!< open a directory */
	WT_FS_OPEN_FILE_TYPE_LOG,	/*!< open a log file */
	WT_FS_OPEN_FILE_TYPE_REGULAR	/*!< open a regular file */
} WT_FS_OPEN_FILE_TYPE;

#ifdef DOXYGEN
/*! WT_FILE_SYSTEM::open_file flags: random access pattern */
#define	WT_FS_OPEN_ACCESS_RAND	0x0
/*! WT_FILE_SYSTEM::open_file flags: sequential access pattern */
#define	WT_FS_OPEN_ACCESS_SEQ	0x0
/*! WT_FILE_SYSTEM::open_file flags: create if does not exist */
#define	WT_FS_OPEN_CREATE	0x0
/*! WT_FILE_SYSTEM::open_file flags: direct I/O requested */
#define	WT_FS_OPEN_DIRECTIO	0x0
/*! WT_FILE_SYSTEM::open_file flags: file creation must be durable */
#define	WT_FS_OPEN_DURABLE	0x0
/*!
 * WT_FILE_SYSTEM::open_file flags: return EBUSY if exclusive use not available
 */
#define	WT_FS_OPEN_EXCLUSIVE	0x0
/*! WT_FILE_SYSTEM::open_file flags: open is read-only */
#define	WT_FS_OPEN_READONLY	0x0

/*!
 * WT_FILE_SYSTEM::remove or WT_FILE_SYSTEM::rename flags: the remove or rename
 * operation must be durable
 */
#define	WT_FS_DURABLE		0x0
#else
/* AUTOMATIC FLAG VALUE GENERATION START */
#define	WT_FS_OPEN_ACCESS_RAND	0x01u
#define	WT_FS_OPEN_ACCESS_SEQ	0x02u
#define	WT_FS_OPEN_CREATE	0x04u
#define	WT_FS_OPEN_DIRECTIO	0x08u
#define	WT_FS_OPEN_DURABLE	0x10u
#define	WT_FS_OPEN_EXCLUSIVE	0x20u
#define	WT_FS_OPEN_FIXED	0x40u	/* Path not home relative (internal) */
#define	WT_FS_OPEN_READONLY	0x80u
/* AUTOMATIC FLAG VALUE GENERATION STOP */

/* AUTOMATIC FLAG VALUE GENERATION START */
#define	WT_FS_DURABLE		0x1u
/* AUTOMATIC FLAG VALUE GENERATION STOP */
#endif

/*!
 * The interface implemented by applications to provide a custom file system
 * implementation.
 *
 * <b>Thread safety:</b> WiredTiger may invoke methods on the WT_FILE_SYSTEM
 * interface from multiple threads concurrently. It is the responsibility of
 * the implementation to protect any shared data.
 *
 * Applications register implementations with WiredTiger by calling
 * WT_CONNECTION::set_file_system.  See @ref custom_file_systems for more
 * information.
 *
 * @snippet ex_file_system.c WT_FILE_SYSTEM register
 */
struct __wt_file_system {
	/*!
	 * Return a list of file names for the named directory.
	 *
	 * @errors
	 *
	 * @param file_system the WT_FILE_SYSTEM
	 * @param session the current WiredTiger session
	 * @param directory the name of the directory
	 * @param prefix if not NULL, only files with names matching the prefix
	 *    are returned
	 * @param[out] dirlist the method returns an allocated array of
	 *    individually allocated strings, one for each entry in the
	 *    directory.
	 * @param[out] countp the number of entries returned
	 */
	int (*fs_directory_list)(WT_FILE_SYSTEM *file_system,
	    WT_SESSION *session, const char *directory, const char *prefix,
	    char ***dirlist, uint32_t *countp);

#if !defined(DOXYGEN)
	/*
	 * Return a single file name for the named directory.
	 */
	int (*fs_directory_list_single)(WT_FILE_SYSTEM *file_system,
	    WT_SESSION *session, const char *directory, const char *prefix,
	    char ***dirlist, uint32_t *countp);
#endif

	/*!
	 * Free memory allocated by WT_FILE_SYSTEM::directory_list.
	 *
	 * @errors
	 *
	 * @param file_system the WT_FILE_SYSTEM
	 * @param session the current WiredTiger session
	 * @param dirlist array returned by WT_FILE_SYSTEM::directory_list
	 * @param count count returned by WT_FILE_SYSTEM::directory_list
	 */
	int (*fs_directory_list_free)(WT_FILE_SYSTEM *file_system,
	    WT_SESSION *session, char **dirlist, uint32_t count);

	/*!
	 * Return if the named file system object exists.
	 *
	 * @errors
	 *
	 * @param file_system the WT_FILE_SYSTEM
	 * @param session the current WiredTiger session
	 * @param name the name of the file
	 * @param[out] existp If the named file system object exists
	 */
	int (*fs_exist)(WT_FILE_SYSTEM *file_system,
	    WT_SESSION *session, const char *name, bool *existp);

	/*!
	 * Open a handle for a named file system object
	 *
	 * The method should return ENOENT if the file is not being created and
	 * does not exist.
	 *
	 * The method should return EACCES if the file cannot be opened in the
	 * requested mode (for example, a file opened for writing in a readonly
	 * file system).
	 *
	 * The method should return EBUSY if ::WT_FS_OPEN_EXCLUSIVE is set and
	 * the file is in use.
	 *
	 * @errors
	 *
	 * @param file_system the WT_FILE_SYSTEM
	 * @param session the current WiredTiger session
	 * @param name the name of the file system object
	 * @param file_type the type of the file
	 *    The file type is provided to allow optimization for different file
	 *    access patterns.
	 * @param flags flags indicating how to open the file, one or more of
	 *    ::WT_FS_OPEN_CREATE, ::WT_FS_OPEN_DIRECTIO, ::WT_FS_OPEN_DURABLE,
	 *    ::WT_FS_OPEN_EXCLUSIVE or ::WT_FS_OPEN_READONLY.
	 * @param[out] file_handlep the handle to the newly opened file. File
	 *    system implementations must allocate memory for the handle and
	 *    the WT_FILE_HANDLE::name field, and fill in the WT_FILE_HANDLE::
	 *    fields. Applications wanting to associate private information
	 *    with the WT_FILE_HANDLE:: structure should declare and allocate
	 *    their own structure as a superset of a WT_FILE_HANDLE:: structure.
	 */
	int (*fs_open_file)(WT_FILE_SYSTEM *file_system, WT_SESSION *session,
	    const char *name, WT_FS_OPEN_FILE_TYPE file_type, uint32_t flags,
	    WT_FILE_HANDLE **file_handlep);

	/*!
	 * Remove a named file system object
	 *
	 * This method is not required for readonly file systems and should be
	 * set to NULL when not required by the file system.
	 *
	 * @errors
	 *
	 * @param file_system the WT_FILE_SYSTEM
	 * @param session the current WiredTiger session
	 * @param name the name of the file system object
	 * @param flags 0 or ::WT_FS_DURABLE
	 */
	int (*fs_remove)(WT_FILE_SYSTEM *file_system,
	    WT_SESSION *session, const char *name, uint32_t flags);

	/*!
	 * Rename a named file system object
	 *
	 * This method is not required for readonly file systems and should be
	 * set to NULL when not required by the file system.
	 *
	 * @errors
	 *
	 * @param file_system the WT_FILE_SYSTEM
	 * @param session the current WiredTiger session
	 * @param from the original name of the object
	 * @param to the new name for the object
	 * @param flags 0 or ::WT_FS_DURABLE
	 */
	int (*fs_rename)(WT_FILE_SYSTEM *file_system, WT_SESSION *session,
	    const char *from, const char *to, uint32_t flags);

	/*!
	 * Return the size of a named file system object
	 *
	 * @errors
	 *
	 * @param file_system the WT_FILE_SYSTEM
	 * @param session the current WiredTiger session
	 * @param name the name of the file system object
	 * @param[out] sizep the size of the file system entry
	 */
	int (*fs_size)(WT_FILE_SYSTEM *file_system,
	    WT_SESSION *session, const char *name, wt_off_t *sizep);

	/*!
	 * A callback performed when the file system is closed and will no
	 * longer be accessed by the WiredTiger database.
	 *
	 * This method is not required and should be set to NULL when not
	 * required by the file system.
	 *
	 * The WT_FILE_SYSTEM::terminate callback is intended to allow cleanup,
	 * the handle will not be subsequently accessed by WiredTiger.
	 */
	int (*terminate)(WT_FILE_SYSTEM *file_system, WT_SESSION *session);
};

/*! WT_FILE_HANDLE::fadvise flags: no longer need */
#define	WT_FILE_HANDLE_DONTNEED	1
/*! WT_FILE_HANDLE::fadvise flags: will need */
#define	WT_FILE_HANDLE_WILLNEED	2

/*!
 * A file handle implementation returned by WT_FILE_SYSTEM::open_file.
 *
 * <b>Thread safety:</b> Unless explicitly stated otherwise, WiredTiger may
 * invoke methods on the WT_FILE_HANDLE interface from multiple threads
 * concurrently. It is the responsibility of the implementation to protect
 * any shared data.
 *
 * See @ref custom_file_systems for more information.
 */
struct __wt_file_handle {
	/*!
	 * The enclosing file system, set by WT_FILE_SYSTEM::open_file.
	 */
	WT_FILE_SYSTEM *file_system;

	/*!
	 * The name of the file, set by WT_FILE_SYSTEM::open_file.
	 */
	char *name;

	/*!
	 * Close a file handle, the handle will not be further accessed by
	 * WiredTiger.
	 *
	 * @errors
	 *
	 * @param file_handle the WT_FILE_HANDLE
	 * @param session the current WiredTiger session
	 */
	int (*close)(WT_FILE_HANDLE *file_handle, WT_SESSION *session);

	/*!
	 * Indicate expected future use of file ranges, based on the POSIX
	 * 1003.1 standard fadvise.
	 *
	 * This method is not required, and should be set to NULL when not
	 * supported by the file.
	 *
	 * @errors
	 *
	 * @param file_handle the WT_FILE_HANDLE
	 * @param session the current WiredTiger session
	 * @param offset the file offset
	 * @param len the size of the advisory
	 * @param advice one of ::WT_FILE_HANDLE_WILLNEED or
	 *    ::WT_FILE_HANDLE_DONTNEED.
	 */
	int (*fh_advise)(WT_FILE_HANDLE *file_handle,
	    WT_SESSION *session, wt_off_t offset, wt_off_t len, int advice);

	/*!
	 * Extend the file.
	 *
	 * This method is not required, and should be set to NULL when not
	 * supported by the file.
	 *
	 * Any allocated disk space must read as 0 bytes, and no existing file
	 * data may change. Allocating all necessary underlying storage (not
	 * changing just the file's metadata), is likely to result in increased
	 * performance.
	 *
	 * This method is not called by multiple threads concurrently (on the
	 * same file handle). If the file handle's extension method supports
	 * concurrent calls, set the WT_FILE_HANDLE::fh_extend_nolock method
	 * instead. See @ref custom_file_systems for more information.
	 *
	 * @errors
	 *
	 * @param file_handle the WT_FILE_HANDLE
	 * @param session the current WiredTiger session
	 * @param offset desired file size after extension
	 */
	int (*fh_extend)(
	    WT_FILE_HANDLE *file_handle, WT_SESSION *session, wt_off_t offset);

	/*!
	 * Extend the file.
	 *
	 * This method is not required, and should be set to NULL when not
	 * supported by the file.
	 *
	 * Any allocated disk space must read as 0 bytes, and no existing file
	 * data may change. Allocating all necessary underlying storage (not
	 * only changing the file's metadata), is likely to result in increased
	 * performance.
	 *
	 * This method may be called by multiple threads concurrently (on the
	 * same file handle). If the file handle's extension method does not
	 * support concurrent calls, set the WT_FILE_HANDLE::fh_extend method
	 * instead. See @ref custom_file_systems for more information.
	 *
	 * @errors
	 *
	 * @param file_handle the WT_FILE_HANDLE
	 * @param session the current WiredTiger session
	 * @param offset desired file size after extension
	 */
	int (*fh_extend_nolock)(
	    WT_FILE_HANDLE *file_handle, WT_SESSION *session, wt_off_t offset);

	/*!
	 * Lock/unlock a file from the perspective of other processes running
	 * in the system, where necessary.
	 *
	 * @errors
	 *
	 * @param file_handle the WT_FILE_HANDLE
	 * @param session the current WiredTiger session
	 * @param lock whether to lock or unlock
	 */
	int (*fh_lock)(
	    WT_FILE_HANDLE *file_handle, WT_SESSION *session, bool lock);

	/*!
	 * Map a file into memory, based on the POSIX 1003.1 standard mmap.
	 *
	 * This method is not required, and should be set to NULL when not
	 * supported by the file.
	 *
	 * @errors
	 *
	 * @param file_handle the WT_FILE_HANDLE
	 * @param session the current WiredTiger session
	 * @param[out] mapped_regionp a reference to a memory location into
	 *    which should be stored a pointer to the start of the mapped region
	 * @param[out] lengthp a reference to a memory location into which
	 *    should be stored the length of the region
	 * @param[out] mapped_cookiep a reference to a memory location into
	 *    which can be optionally stored a pointer to an opaque cookie
	 *    which is subsequently passed to WT_FILE_HANDLE::unmap.
	 */
	int (*fh_map)(WT_FILE_HANDLE *file_handle, WT_SESSION *session,
	    void *mapped_regionp, size_t *lengthp, void *mapped_cookiep);

	/*!
	 * Unmap part of a memory mapped file, based on the POSIX 1003.1
	 * standard madvise.
	 *
	 * This method is not required, and should be set to NULL when not
	 * supported by the file.
	 *
	 * @errors
	 *
	 * @param file_handle the WT_FILE_HANDLE
	 * @param session the current WiredTiger session
	 * @param map a location in the mapped region unlikely to be used in the
	 *    near future
	 * @param length the length of the mapped region to discard
	 * @param mapped_cookie any cookie set by the WT_FILE_HANDLE::map method
	 */
	int (*fh_map_discard)(WT_FILE_HANDLE *file_handle,
	    WT_SESSION *session, void *map, size_t length, void *mapped_cookie);

	/*!
	 * Preload part of a memory mapped file, based on the POSIX 1003.1
	 * standard madvise.
	 *
	 * This method is not required, and should be set to NULL when not
	 * supported by the file.
	 *
	 * @errors
	 *
	 * @param file_handle the WT_FILE_HANDLE
	 * @param session the current WiredTiger session
	 * @param map a location in the mapped region likely to be used in the
	 *    near future
	 * @param length the size of the mapped region to preload
	 * @param mapped_cookie any cookie set by the WT_FILE_HANDLE::map method
	 */
	int (*fh_map_preload)(WT_FILE_HANDLE *file_handle, WT_SESSION *session,
	    const void *map, size_t length, void *mapped_cookie);

	/*!
	 * Unmap a memory mapped file, based on the POSIX 1003.1 standard
	 * munmap.
	 *
	 * This method is only required if a valid implementation of map is
	 * provided by the file, and should be set to NULL otherwise.
	 *
	 * @errors
	 *
	 * @param file_handle the WT_FILE_HANDLE
	 * @param session the current WiredTiger session
	 * @param mapped_region a pointer to the start of the mapped region
	 * @param length the length of the mapped region
	 * @param mapped_cookie any cookie set by the WT_FILE_HANDLE::map method
	 */
	int (*fh_unmap)(WT_FILE_HANDLE *file_handle, WT_SESSION *session,
	    void *mapped_region, size_t length, void *mapped_cookie);

	/*!
	 * Read from a file, based on the POSIX 1003.1 standard pread.
	 *
	 * @errors
	 *
	 * @param file_handle the WT_FILE_HANDLE
	 * @param session the current WiredTiger session
	 * @param offset the offset in the file to start reading from
	 * @param len the amount to read
	 * @param[out] buf buffer to hold the content read from file
	 */
	int (*fh_read)(WT_FILE_HANDLE *file_handle,
	    WT_SESSION *session, wt_off_t offset, size_t len, void *buf);

	/*!
	 * Return the size of a file.
	 *
	 * @errors
	 *
	 * @param file_handle the WT_FILE_HANDLE
	 * @param session the current WiredTiger session
	 * @param sizep the size of the file
	 */
	int (*fh_size)(
	    WT_FILE_HANDLE *file_handle, WT_SESSION *session, wt_off_t *sizep);

	/*!
	 * Make outstanding file writes durable and do not return until writes
	 * are complete.
	 *
	 * This method is not required for read-only files, and should be set
	 * to NULL when not supported by the file.
	 *
	 * @errors
	 *
	 * @param file_handle the WT_FILE_HANDLE
	 * @param session the current WiredTiger session
	 */
	int (*fh_sync)(WT_FILE_HANDLE *file_handle, WT_SESSION *session);

	/*!
	 * Schedule the outstanding file writes required for durability and
	 * return immediately.
	 *
	 * This method is not required, and should be set to NULL when not
	 * supported by the file.
	 *
	 * @errors
	 *
	 * @param file_handle the WT_FILE_HANDLE
	 * @param session the current WiredTiger session
	 */
	int (*fh_sync_nowait)(WT_FILE_HANDLE *file_handle, WT_SESSION *session);

	/*!
	 * Truncate the file.
	 *
	 * This method is not required, and should be set to NULL when not
	 * supported by the file.
	 *
	 * This method is not called by multiple threads concurrently (on the
	 * same file handle).
	 *
	 * @errors
	 *
	 * @param file_handle the WT_FILE_HANDLE
	 * @param session the current WiredTiger session
	 * @param offset desired file size after truncate
	 */
	int (*fh_truncate)(
	    WT_FILE_HANDLE *file_handle, WT_SESSION *session, wt_off_t offset);

	/*!
	 * Write to a file, based on the POSIX 1003.1 standard pwrite.
	 *
	 * This method is not required for read-only files, and should be set
	 * to NULL when not supported by the file.
	 *
	 * @errors
	 *
	 * @param file_handle the WT_FILE_HANDLE
	 * @param session the current WiredTiger session
	 * @param offset offset at which to start writing
	 * @param length amount of data to write
	 * @param buf content to be written to the file
	 */
	int (*fh_write)(WT_FILE_HANDLE *file_handle, WT_SESSION *session,
	    wt_off_t offset, size_t length, const void *buf);
};

#if !defined(DOXYGEN)
/* This interface is not yet public. */

/*!
 * The interface implemented by applications to provide a storage source
 * implementation. This documentation refers to "object" and "bucket"
 * to mean a "file-like object" and a "container of objects", respectively.
 *
 * <b>Thread safety:</b> WiredTiger may invoke methods on the WT_STORAGE_SOURCE
 * interface from multiple threads concurrently. It is the responsibility of
 * the implementation to protect any shared data.
 *
 * Applications register implementations with WiredTiger by calling
 * WT_CONNECTION::add_storage_source.
 *
 * @snippet ex_storage_source.c WT_STORAGE_SOURCE register
 */
struct __wt_storage_source {
	/*!
	 * Create a customized file system to access the storage source
	 * objects.
	 *
	 * The file system returned behaves as if objects in the specified buckets are
	 * files in the file system.  In particular, the fs_open_file method requires
	 * its flags argument to include either WT_FS_OPEN_CREATE or WT_FS_OPEN_READONLY.
	 * Objects being created are not deemed to "exist" and be visible to
	 * WT_FILE_SYSTEM::fs_exist and other file system methods until the new handle has
	 * been closed.  Objects once created are immutable. That is, only objects that
	 * do not already exist can be opened with the create flag, and objects that
	 * already exist can only be opened with the readonly flag.  Only objects that
	 * exist can be transferred to the underlying shared object storage.  This can
	 * happen at any time after an object is created, and can be forced to happen using
	 * WT_STORAGE_SOURCE::ss_flush.
	 *
	 * Additionally file handles returned by the file system behave as file handles to a
	 * local file.  For example, WT_FILE_HANDLE::fh_sync synchronizes writes to the
	 * local file, and does not imply any transferring of data to the shared object store.
	 *
	 * The directory argument to the WT_FILE_SYSTEM::fs_directory_list method is normally
	 * the empty string as the cloud equivalent (bucket) has already been given when
	 * customizing the file system.  If specified, the directory path is interpreted
	 * as another prefix, which is removed from the results.
	 *
	 * Names used by the file system methods are generally flat.  However, in some
	 * implementations of a file system returned by a storage source, "..", ".", "/"
	 * may have a particular meaning, as in a POSIX file system.  We suggest that
	 * these constructs be avoided when a caller chooses file names within the returned
	 * file system; they may be rejected by the implementation.  Within a bucket name,
	 * these characters may or may not be acceptable. That is implementation dependent.
	 * In the prefix, "/" is specifically allowed, as this may have performance or
	 * administrative benefits.  That said, within a prefix, certain combinations
	 * involving "/" may be rejected, for example "/../".
	 *
	 * @errors
	 *
	 * @param storage_source the WT_STORAGE_SOURCE
	 * @param session the current WiredTiger session
	 * @param bucket_name the name of the bucket.  Use of '/' is implementation dependent.
	 * @param prefix a prefix for each file.  If used, the prefix will be added to the
	 *    name of each object created or otherwise accessed in the bucket.  Also, only
	 *    objects with this prefix will be visible, and the prefix will be removed when
	 *    listed. Prefixes may contain '/' as a separator.
	 * @param auth_token the authorization identifier.
	 * @param config additional configuration, currently must be NULL.
	 * @param[out] file_system the customized file system returned
	 */
	int (*ss_customize_file_system)(WT_STORAGE_SOURCE *storage_source, WT_SESSION *session,
	    const char *bucket_name, const char *prefix, const char *auth_token, const char *config,
	    WT_FILE_SYSTEM **file_system);

	/*!
	 * Flush any existing objects that match the location and name from
	 * local storage to shared object storage.  The implementation guarantees
	 * that all objects that are in a created state (see WT_STORAGE_SOURCE::ss_open_object)
	 * at the beginning of this call have been transferred when this call returns.
	 *
	 * @errors
	 *
	 * @param storage_source the WT_STORAGE_SOURCE
	 * @param session the current WiredTiger session
	 * @param file_system if NULL, all objects are considered, otherwise only objects
	 *    managed by the given file system.
	 * @param name the name of the object to flush (or NULL for all)
	 * @param config additional configuration, currently must be NULL
	 */
	int (*ss_flush)(WT_STORAGE_SOURCE *storage_source, WT_SESSION *session,
	    WT_FILE_SYSTEM *file_system, const char *name, const char *config);

	/*!
	 * A callback performed when the storage source is closed and will no
	 * longer be accessed by the WiredTiger database.
	 *
	 * This method is not required and should be set to NULL when not
	 * required by the storage source implementation.
	 *
	 * The WT_STORAGE_SOURCE::terminate callback is intended to allow cleanup,
	 * the handle will not be subsequently accessed by WiredTiger.
	 */
	int (*terminate)(WT_STORAGE_SOURCE *storage_source, WT_SESSION *session);
};
#endif

/*!
 * Entry point to an extension, called when the extension is loaded.
 *
 * @param connection the connection handle
 * @param config the config information passed to WT_CONNECTION::load_extension
 * @errors
 */
extern int wiredtiger_extension_init(
    WT_CONNECTION *connection, WT_CONFIG_ARG *config);

/*!
 * Optional cleanup function for an extension, called during
 * WT_CONNECTION::close.
 *
 * @param connection the connection handle
 * @errors
 */
extern int wiredtiger_extension_terminate(WT_CONNECTION *connection);

/*! @} */

/*!
 * @addtogroup wt
 * @{
 */
/*!
 * @name Incremental backup types
 * @anchor backup_types
 * @{
 */
/*! invalid type */
#define WT_BACKUP_INVALID	0
/*! whole file */
#define WT_BACKUP_FILE		1
/*! file range */
#define WT_BACKUP_RANGE		2
/*! @} */

/*!
 * @name Log record and operation types
 * @anchor log_types
 * @{
 */
/*
 * NOTE:  The values of these record types and operations must
 * never change because they're written into the log.  Append
 * any new records or operations to the appropriate set.
 */
/*! checkpoint */
#define	WT_LOGREC_CHECKPOINT	0
/*! transaction commit */
#define	WT_LOGREC_COMMIT	1
/*! file sync */
#define	WT_LOGREC_FILE_SYNC	2
/*! message */
#define	WT_LOGREC_MESSAGE	3
/*! system/internal record */
#define	WT_LOGREC_SYSTEM	4
/*! invalid operation */
#define	WT_LOGOP_INVALID	0
/*! column-store put */
#define	WT_LOGOP_COL_PUT	1
/*! column-store remove */
#define	WT_LOGOP_COL_REMOVE	2
/*! column-store truncate */
#define	WT_LOGOP_COL_TRUNCATE	3
/*! row-store put */
#define	WT_LOGOP_ROW_PUT	4
/*! row-store remove */
#define	WT_LOGOP_ROW_REMOVE	5
/*! row-store truncate */
#define	WT_LOGOP_ROW_TRUNCATE	6
/*! checkpoint start */
#define	WT_LOGOP_CHECKPOINT_START	7
/*! previous LSN */
#define	WT_LOGOP_PREV_LSN	8
/*! column-store modify */
#define	WT_LOGOP_COL_MODIFY	9
/*! row-store modify */
#define	WT_LOGOP_ROW_MODIFY	10
/*
 * NOTE: Diagnostic-only log operations should have values in
 * the ignore range.
 */
/*! Diagnostic: transaction timestamps */
#define	WT_LOGOP_TXN_TIMESTAMP	(WT_LOGOP_IGNORE | 11)
/*! @} */

/*******************************************
 * Statistic reference.
 *******************************************/
/*
 * DO NOT EDIT: automatically built by dist/stat.py.
 * Statistics section: BEGIN
 */

/*!
 * @name Connection statistics
 * @anchor statistics_keys
 * @anchor statistics_conn
 * Statistics are accessed through cursors with \c "statistics:" URIs.
 * Individual statistics can be queried through the cursor using the following
 * keys.  See @ref data_statistics for more information.
 * @{
 */
/*! LSM: application work units currently queued */
#define	WT_STAT_CONN_LSM_WORK_QUEUE_APP			1000
/*! LSM: merge work units currently queued */
#define	WT_STAT_CONN_LSM_WORK_QUEUE_MANAGER		1001
/*! LSM: rows merged in an LSM tree */
#define	WT_STAT_CONN_LSM_ROWS_MERGED			1002
/*! LSM: switch work units currently queued */
#define	WT_STAT_CONN_LSM_WORK_QUEUE_SWITCH		1003
/*! LSM: tree maintenance operations discarded */
#define	WT_STAT_CONN_LSM_WORK_UNITS_DISCARDED		1004
/*! LSM: tree maintenance operations executed */
#define	WT_STAT_CONN_LSM_WORK_UNITS_DONE		1005
/*! LSM: tree maintenance operations scheduled */
#define	WT_STAT_CONN_LSM_WORK_UNITS_CREATED		1006
/*! LSM: tree queue hit maximum */
#define	WT_STAT_CONN_LSM_WORK_QUEUE_MAX			1007
/*! block-manager: blocks pre-loaded */
#define	WT_STAT_CONN_BLOCK_PRELOAD			1008
/*! block-manager: blocks read */
#define	WT_STAT_CONN_BLOCK_READ				1009
/*! block-manager: blocks written */
#define	WT_STAT_CONN_BLOCK_WRITE			1010
/*! block-manager: bytes read */
#define	WT_STAT_CONN_BLOCK_BYTE_READ			1011
/*! block-manager: bytes read via memory map API */
#define	WT_STAT_CONN_BLOCK_BYTE_READ_MMAP		1012
/*! block-manager: bytes read via system call API */
#define	WT_STAT_CONN_BLOCK_BYTE_READ_SYSCALL		1013
/*! block-manager: bytes written */
#define	WT_STAT_CONN_BLOCK_BYTE_WRITE			1014
/*! block-manager: bytes written for checkpoint */
#define	WT_STAT_CONN_BLOCK_BYTE_WRITE_CHECKPOINT	1015
/*! block-manager: bytes written via memory map API */
#define	WT_STAT_CONN_BLOCK_BYTE_WRITE_MMAP		1016
/*! block-manager: bytes written via system call API */
#define	WT_STAT_CONN_BLOCK_BYTE_WRITE_SYSCALL		1017
/*! block-manager: mapped blocks read */
#define	WT_STAT_CONN_BLOCK_MAP_READ			1018
/*! block-manager: mapped bytes read */
#define	WT_STAT_CONN_BLOCK_BYTE_MAP_READ		1019
/*!
 * block-manager: number of times the file was remapped because it
 * changed size via fallocate or truncate
 */
#define	WT_STAT_CONN_BLOCK_REMAP_FILE_RESIZE		1020
/*! block-manager: number of times the region was remapped via write */
#define	WT_STAT_CONN_BLOCK_REMAP_FILE_WRITE		1021
/*! cache: application threads page read from disk to cache count */
#define	WT_STAT_CONN_CACHE_READ_APP_COUNT		1022
/*! cache: application threads page read from disk to cache time (usecs) */
#define	WT_STAT_CONN_CACHE_READ_APP_TIME		1023
/*! cache: application threads page write from cache to disk count */
#define	WT_STAT_CONN_CACHE_WRITE_APP_COUNT		1024
/*! cache: application threads page write from cache to disk time (usecs) */
#define	WT_STAT_CONN_CACHE_WRITE_APP_TIME		1025
/*! cache: bytes allocated for updates */
#define	WT_STAT_CONN_CACHE_BYTES_UPDATES		1026
/*! cache: bytes belonging to page images in the cache */
#define	WT_STAT_CONN_CACHE_BYTES_IMAGE			1027
/*! cache: bytes belonging to the history store table in the cache */
#define	WT_STAT_CONN_CACHE_BYTES_HS			1028
/*! cache: bytes not belonging to page images in the cache */
#define	WT_STAT_CONN_CACHE_BYTES_OTHER			1029
/*! cache: cache overflow score */
#define	WT_STAT_CONN_CACHE_LOOKASIDE_SCORE		1030
/*! cache: eviction calls to get a page */
#define	WT_STAT_CONN_CACHE_EVICTION_GET_REF		1031
/*! cache: eviction calls to get a page found queue empty */
#define	WT_STAT_CONN_CACHE_EVICTION_GET_REF_EMPTY	1032
/*! cache: eviction calls to get a page found queue empty after locking */
#define	WT_STAT_CONN_CACHE_EVICTION_GET_REF_EMPTY2	1033
/*! cache: eviction currently operating in aggressive mode */
#define	WT_STAT_CONN_CACHE_EVICTION_AGGRESSIVE_SET	1034
/*! cache: eviction empty score */
#define	WT_STAT_CONN_CACHE_EVICTION_EMPTY_SCORE		1035
/*! cache: eviction passes of a file */
#define	WT_STAT_CONN_CACHE_EVICTION_WALK_PASSES		1036
/*! cache: eviction server candidate queue empty when topping up */
#define	WT_STAT_CONN_CACHE_EVICTION_QUEUE_EMPTY		1037
/*! cache: eviction server candidate queue not empty when topping up */
#define	WT_STAT_CONN_CACHE_EVICTION_QUEUE_NOT_EMPTY	1038
/*! cache: eviction server evicting pages */
#define	WT_STAT_CONN_CACHE_EVICTION_SERVER_EVICTING	1039
/*!
 * cache: eviction server slept, because we did not make progress with
 * eviction
 */
#define	WT_STAT_CONN_CACHE_EVICTION_SERVER_SLEPT	1040
/*! cache: eviction server unable to reach eviction goal */
#define	WT_STAT_CONN_CACHE_EVICTION_SLOW		1041
/*! cache: eviction server waiting for a leaf page */
#define	WT_STAT_CONN_CACHE_EVICTION_WALK_LEAF_NOTFOUND	1042
/*! cache: eviction state */
#define	WT_STAT_CONN_CACHE_EVICTION_STATE		1043
/*! cache: eviction walk target strategy both clean and dirty pages */
#define	WT_STAT_CONN_CACHE_EVICTION_TARGET_STRATEGY_BOTH_CLEAN_AND_DIRTY	1044
/*! cache: eviction walk target strategy only clean pages */
#define	WT_STAT_CONN_CACHE_EVICTION_TARGET_STRATEGY_CLEAN	1045
/*! cache: eviction walk target strategy only dirty pages */
#define	WT_STAT_CONN_CACHE_EVICTION_TARGET_STRATEGY_DIRTY	1046
/*! cache: eviction worker thread active */
#define	WT_STAT_CONN_CACHE_EVICTION_ACTIVE_WORKERS	1047
/*! cache: eviction worker thread created */
#define	WT_STAT_CONN_CACHE_EVICTION_WORKER_CREATED	1048
/*! cache: eviction worker thread evicting pages */
#define	WT_STAT_CONN_CACHE_EVICTION_WORKER_EVICTING	1049
/*! cache: eviction worker thread removed */
#define	WT_STAT_CONN_CACHE_EVICTION_WORKER_REMOVED	1050
/*! cache: eviction worker thread stable number */
#define	WT_STAT_CONN_CACHE_EVICTION_STABLE_STATE_WORKERS	1051
/*! cache: files with active eviction walks */
#define	WT_STAT_CONN_CACHE_EVICTION_WALKS_ACTIVE	1052
/*! cache: files with new eviction walks started */
#define	WT_STAT_CONN_CACHE_EVICTION_WALKS_STARTED	1053
/*! cache: force re-tuning of eviction workers once in a while */
#define	WT_STAT_CONN_CACHE_EVICTION_FORCE_RETUNE	1054
/*!
 * cache: forced eviction - history store pages failed to evict while
 * session has history store cursor open
 */
#define	WT_STAT_CONN_CACHE_EVICTION_FORCE_HS_FAIL	1055
/*!
 * cache: forced eviction - history store pages selected while session
 * has history store cursor open
 */
#define	WT_STAT_CONN_CACHE_EVICTION_FORCE_HS		1056
/*!
 * cache: forced eviction - history store pages successfully evicted
 * while session has history store cursor open
 */
#define	WT_STAT_CONN_CACHE_EVICTION_FORCE_HS_SUCCESS	1057
/*! cache: forced eviction - pages evicted that were clean count */
#define	WT_STAT_CONN_CACHE_EVICTION_FORCE_CLEAN		1058
/*! cache: forced eviction - pages evicted that were clean time (usecs) */
#define	WT_STAT_CONN_CACHE_EVICTION_FORCE_CLEAN_TIME	1059
/*! cache: forced eviction - pages evicted that were dirty count */
#define	WT_STAT_CONN_CACHE_EVICTION_FORCE_DIRTY		1060
/*! cache: forced eviction - pages evicted that were dirty time (usecs) */
#define	WT_STAT_CONN_CACHE_EVICTION_FORCE_DIRTY_TIME	1061
/*!
 * cache: forced eviction - pages selected because of too many deleted
 * items count
 */
#define	WT_STAT_CONN_CACHE_EVICTION_FORCE_DELETE	1062
/*! cache: forced eviction - pages selected count */
#define	WT_STAT_CONN_CACHE_EVICTION_FORCE		1063
/*! cache: forced eviction - pages selected unable to be evicted count */
#define	WT_STAT_CONN_CACHE_EVICTION_FORCE_FAIL		1064
/*! cache: forced eviction - pages selected unable to be evicted time */
#define	WT_STAT_CONN_CACHE_EVICTION_FORCE_FAIL_TIME	1065
/*! cache: hazard pointer check calls */
#define	WT_STAT_CONN_CACHE_HAZARD_CHECKS		1066
/*! cache: hazard pointer check entries walked */
#define	WT_STAT_CONN_CACHE_HAZARD_WALKS			1067
/*! cache: hazard pointer maximum array length */
#define	WT_STAT_CONN_CACHE_HAZARD_MAX			1068
/*! cache: history store score */
#define	WT_STAT_CONN_CACHE_HS_SCORE			1069
/*! cache: history store table max on-disk size */
#define	WT_STAT_CONN_CACHE_HS_ONDISK_MAX		1070
/*! cache: history store table on-disk size */
#define	WT_STAT_CONN_CACHE_HS_ONDISK			1071
/*! cache: internal pages queued for eviction */
#define	WT_STAT_CONN_CACHE_EVICTION_INTERNAL_PAGES_QUEUED	1072
/*! cache: internal pages seen by eviction walk */
#define	WT_STAT_CONN_CACHE_EVICTION_INTERNAL_PAGES_SEEN	1073
/*! cache: internal pages seen by eviction walk that are already queued */
#define	WT_STAT_CONN_CACHE_EVICTION_INTERNAL_PAGES_ALREADY_QUEUED	1074
/*! cache: maximum bytes configured */
#define	WT_STAT_CONN_CACHE_BYTES_MAX			1075
/*! cache: maximum page size at eviction */
#define	WT_STAT_CONN_CACHE_EVICTION_MAXIMUM_PAGE_SIZE	1076
/*! cache: modified pages evicted by application threads */
#define	WT_STAT_CONN_CACHE_EVICTION_APP_DIRTY		1077
/*! cache: operations timed out waiting for space in cache */
#define	WT_STAT_CONN_CACHE_TIMED_OUT_OPS		1078
/*! cache: pages currently held in the cache */
#define	WT_STAT_CONN_CACHE_PAGES_INUSE			1079
/*! cache: pages evicted by application threads */
#define	WT_STAT_CONN_CACHE_EVICTION_APP			1080
/*! cache: pages evicted in parallel with checkpoint */
#define	WT_STAT_CONN_CACHE_EVICTION_PAGES_IN_PARALLEL_WITH_CHECKPOINT	1081
/*! cache: pages queued for eviction */
#define	WT_STAT_CONN_CACHE_EVICTION_PAGES_QUEUED	1082
/*! cache: pages queued for eviction post lru sorting */
#define	WT_STAT_CONN_CACHE_EVICTION_PAGES_QUEUED_POST_LRU	1083
/*! cache: pages queued for urgent eviction */
#define	WT_STAT_CONN_CACHE_EVICTION_PAGES_QUEUED_URGENT	1084
/*! cache: pages queued for urgent eviction during walk */
#define	WT_STAT_CONN_CACHE_EVICTION_PAGES_QUEUED_OLDEST	1085
/*!
 * cache: pages queued for urgent eviction from history store due to high
 * dirty content
 */
#define	WT_STAT_CONN_CACHE_EVICTION_PAGES_QUEUED_URGENT_HS_DIRTY	1086
/*! cache: pages seen by eviction walk that are already queued */
#define	WT_STAT_CONN_CACHE_EVICTION_PAGES_ALREADY_QUEUED	1087
/*! cache: pages selected for eviction unable to be evicted */
#define	WT_STAT_CONN_CACHE_EVICTION_FAIL		1088
/*!
 * cache: pages selected for eviction unable to be evicted as the parent
 * page has overflow items
 */
#define	WT_STAT_CONN_CACHE_EVICTION_FAIL_PARENT_HAS_OVERFLOW_ITEMS	1089
/*!
 * cache: pages selected for eviction unable to be evicted because of
 * active children on an internal page
 */
#define	WT_STAT_CONN_CACHE_EVICTION_FAIL_ACTIVE_CHILDREN_ON_AN_INTERNAL_PAGE	1090
/*!
 * cache: pages selected for eviction unable to be evicted because of
 * failure in reconciliation
 */
#define	WT_STAT_CONN_CACHE_EVICTION_FAIL_IN_RECONCILIATION	1091
/*! cache: pages walked for eviction */
#define	WT_STAT_CONN_CACHE_EVICTION_WALK		1092
/*! cache: percentage overhead */
#define	WT_STAT_CONN_CACHE_OVERHEAD			1093
/*! cache: tracked bytes belonging to internal pages in the cache */
#define	WT_STAT_CONN_CACHE_BYTES_INTERNAL		1094
/*! cache: tracked bytes belonging to leaf pages in the cache */
#define	WT_STAT_CONN_CACHE_BYTES_LEAF			1095
/*! cache: tracked dirty pages in the cache */
#define	WT_STAT_CONN_CACHE_PAGES_DIRTY			1096
/*! capacity: background fsync file handles considered */
#define	WT_STAT_CONN_FSYNC_ALL_FH_TOTAL			1097
/*! capacity: background fsync file handles synced */
#define	WT_STAT_CONN_FSYNC_ALL_FH			1098
/*! capacity: background fsync time (msecs) */
#define	WT_STAT_CONN_FSYNC_ALL_TIME			1099
/*! capacity: bytes read */
#define	WT_STAT_CONN_CAPACITY_BYTES_READ		1100
/*! capacity: bytes written for checkpoint */
#define	WT_STAT_CONN_CAPACITY_BYTES_CKPT		1101
/*! capacity: bytes written for eviction */
#define	WT_STAT_CONN_CAPACITY_BYTES_EVICT		1102
/*! capacity: bytes written for log */
#define	WT_STAT_CONN_CAPACITY_BYTES_LOG			1103
/*! capacity: bytes written total */
#define	WT_STAT_CONN_CAPACITY_BYTES_WRITTEN		1104
/*! capacity: threshold to call fsync */
#define	WT_STAT_CONN_CAPACITY_THRESHOLD			1105
/*! capacity: time waiting due to total capacity (usecs) */
#define	WT_STAT_CONN_CAPACITY_TIME_TOTAL		1106
/*! capacity: time waiting during checkpoint (usecs) */
#define	WT_STAT_CONN_CAPACITY_TIME_CKPT			1107
/*! capacity: time waiting during eviction (usecs) */
#define	WT_STAT_CONN_CAPACITY_TIME_EVICT		1108
/*! capacity: time waiting during logging (usecs) */
#define	WT_STAT_CONN_CAPACITY_TIME_LOG			1109
/*! capacity: time waiting during read (usecs) */
#define	WT_STAT_CONN_CAPACITY_TIME_READ			1110
/*! connection: auto adjusting condition resets */
#define	WT_STAT_CONN_COND_AUTO_WAIT_RESET		1111
/*! connection: auto adjusting condition wait calls */
#define	WT_STAT_CONN_COND_AUTO_WAIT			1112
/*!
 * connection: auto adjusting condition wait raced to update timeout and
 * skipped updating
 */
#define	WT_STAT_CONN_COND_AUTO_WAIT_SKIPPED		1113
/*! connection: detected system time went backwards */
#define	WT_STAT_CONN_TIME_TRAVEL			1114
/*! connection: files currently open */
#define	WT_STAT_CONN_FILE_OPEN				1115
/*! connection: hash bucket array size for data handles */
#define	WT_STAT_CONN_BUCKETS_DH				1116
/*! connection: hash bucket array size general */
#define	WT_STAT_CONN_BUCKETS				1117
/*! connection: memory allocations */
#define	WT_STAT_CONN_MEMORY_ALLOCATION			1118
/*! connection: memory frees */
#define	WT_STAT_CONN_MEMORY_FREE			1119
/*! connection: memory re-allocations */
#define	WT_STAT_CONN_MEMORY_GROW			1120
/*! connection: pthread mutex condition wait calls */
#define	WT_STAT_CONN_COND_WAIT				1121
/*! connection: pthread mutex shared lock read-lock calls */
#define	WT_STAT_CONN_RWLOCK_READ			1122
/*! connection: pthread mutex shared lock write-lock calls */
#define	WT_STAT_CONN_RWLOCK_WRITE			1123
/*! connection: total fsync I/Os */
#define	WT_STAT_CONN_FSYNC_IO				1124
/*! connection: total read I/Os */
#define	WT_STAT_CONN_READ_IO				1125
/*! connection: total write I/Os */
#define	WT_STAT_CONN_WRITE_IO				1126
/*! cursor: cached cursor count */
#define	WT_STAT_CONN_CURSOR_CACHED_COUNT		1127
/*! cursor: cursor bulk loaded cursor insert calls */
#define	WT_STAT_CONN_CURSOR_INSERT_BULK			1128
/*! cursor: cursor close calls that result in cache */
#define	WT_STAT_CONN_CURSOR_CACHE			1129
/*! cursor: cursor create calls */
#define	WT_STAT_CONN_CURSOR_CREATE			1130
/*! cursor: cursor insert calls */
#define	WT_STAT_CONN_CURSOR_INSERT			1131
/*! cursor: cursor insert key and value bytes */
#define	WT_STAT_CONN_CURSOR_INSERT_BYTES		1132
/*! cursor: cursor modify calls */
#define	WT_STAT_CONN_CURSOR_MODIFY			1133
/*! cursor: cursor modify key and value bytes affected */
#define	WT_STAT_CONN_CURSOR_MODIFY_BYTES		1134
/*! cursor: cursor modify value bytes modified */
#define	WT_STAT_CONN_CURSOR_MODIFY_BYTES_TOUCH		1135
/*! cursor: cursor next calls */
#define	WT_STAT_CONN_CURSOR_NEXT			1136
/*! cursor: cursor operation restarted */
#define	WT_STAT_CONN_CURSOR_RESTART			1137
/*! cursor: cursor prev calls */
#define	WT_STAT_CONN_CURSOR_PREV			1138
/*! cursor: cursor remove calls */
#define	WT_STAT_CONN_CURSOR_REMOVE			1139
/*! cursor: cursor remove key bytes removed */
#define	WT_STAT_CONN_CURSOR_REMOVE_BYTES		1140
/*! cursor: cursor reserve calls */
#define	WT_STAT_CONN_CURSOR_RESERVE			1141
/*! cursor: cursor reset calls */
#define	WT_STAT_CONN_CURSOR_RESET			1142
/*! cursor: cursor search calls */
#define	WT_STAT_CONN_CURSOR_SEARCH			1143
/*! cursor: cursor search history store calls */
#define	WT_STAT_CONN_CURSOR_SEARCH_HS			1144
/*! cursor: cursor search near calls */
#define	WT_STAT_CONN_CURSOR_SEARCH_NEAR			1145
/*! cursor: cursor sweep buckets */
#define	WT_STAT_CONN_CURSOR_SWEEP_BUCKETS		1146
/*! cursor: cursor sweep cursors closed */
#define	WT_STAT_CONN_CURSOR_SWEEP_CLOSED		1147
/*! cursor: cursor sweep cursors examined */
#define	WT_STAT_CONN_CURSOR_SWEEP_EXAMINED		1148
/*! cursor: cursor sweeps */
#define	WT_STAT_CONN_CURSOR_SWEEP			1149
/*! cursor: cursor truncate calls */
#define	WT_STAT_CONN_CURSOR_TRUNCATE			1150
/*! cursor: cursor update calls */
#define	WT_STAT_CONN_CURSOR_UPDATE			1151
/*! cursor: cursor update key and value bytes */
#define	WT_STAT_CONN_CURSOR_UPDATE_BYTES		1152
/*! cursor: cursor update value size change */
#define	WT_STAT_CONN_CURSOR_UPDATE_BYTES_CHANGED	1153
/*! cursor: cursors reused from cache */
#define	WT_STAT_CONN_CURSOR_REOPEN			1154
/*! data-handle: connection data handle size */
#define	WT_STAT_CONN_DH_CONN_HANDLE_SIZE		1155
/*! data-handle: connection data handles currently active */
#define	WT_STAT_CONN_DH_CONN_HANDLE_COUNT		1156
/*! data-handle: connection sweep candidate became referenced */
#define	WT_STAT_CONN_DH_SWEEP_REF			1157
/*! data-handle: connection sweep dhandles closed */
#define	WT_STAT_CONN_DH_SWEEP_CLOSE			1158
/*! data-handle: connection sweep dhandles removed from hash list */
#define	WT_STAT_CONN_DH_SWEEP_REMOVE			1159
/*! data-handle: connection sweep time-of-death sets */
#define	WT_STAT_CONN_DH_SWEEP_TOD			1160
/*! data-handle: connection sweeps */
#define	WT_STAT_CONN_DH_SWEEPS				1161
/*!
 * data-handle: connection sweeps skipped due to checkpoint gathering
 * handles
 */
#define	WT_STAT_CONN_DH_SWEEP_SKIP_CKPT			1162
/*! data-handle: session dhandles swept */
#define	WT_STAT_CONN_DH_SESSION_HANDLES			1163
/*! data-handle: session sweep attempts */
#define	WT_STAT_CONN_DH_SESSION_SWEEPS			1164
/*! lock: checkpoint lock acquisitions */
#define	WT_STAT_CONN_LOCK_CHECKPOINT_COUNT		1165
/*! lock: checkpoint lock application thread wait time (usecs) */
#define	WT_STAT_CONN_LOCK_CHECKPOINT_WAIT_APPLICATION	1166
/*! lock: checkpoint lock internal thread wait time (usecs) */
#define	WT_STAT_CONN_LOCK_CHECKPOINT_WAIT_INTERNAL	1167
/*! lock: dhandle lock application thread time waiting (usecs) */
#define	WT_STAT_CONN_LOCK_DHANDLE_WAIT_APPLICATION	1168
/*! lock: dhandle lock internal thread time waiting (usecs) */
#define	WT_STAT_CONN_LOCK_DHANDLE_WAIT_INTERNAL		1169
/*! lock: dhandle read lock acquisitions */
#define	WT_STAT_CONN_LOCK_DHANDLE_READ_COUNT		1170
/*! lock: dhandle write lock acquisitions */
#define	WT_STAT_CONN_LOCK_DHANDLE_WRITE_COUNT		1171
/*!
 * lock: durable timestamp queue lock application thread time waiting
 * (usecs)
 */
#define	WT_STAT_CONN_LOCK_DURABLE_TIMESTAMP_WAIT_APPLICATION	1172
/*!
 * lock: durable timestamp queue lock internal thread time waiting
 * (usecs)
 */
#define	WT_STAT_CONN_LOCK_DURABLE_TIMESTAMP_WAIT_INTERNAL	1173
/*! lock: durable timestamp queue read lock acquisitions */
#define	WT_STAT_CONN_LOCK_DURABLE_TIMESTAMP_READ_COUNT	1174
/*! lock: durable timestamp queue write lock acquisitions */
#define	WT_STAT_CONN_LOCK_DURABLE_TIMESTAMP_WRITE_COUNT	1175
/*! lock: metadata lock acquisitions */
#define	WT_STAT_CONN_LOCK_METADATA_COUNT		1176
/*! lock: metadata lock application thread wait time (usecs) */
#define	WT_STAT_CONN_LOCK_METADATA_WAIT_APPLICATION	1177
/*! lock: metadata lock internal thread wait time (usecs) */
#define	WT_STAT_CONN_LOCK_METADATA_WAIT_INTERNAL	1178
/*!
 * lock: read timestamp queue lock application thread time waiting
 * (usecs)
 */
#define	WT_STAT_CONN_LOCK_READ_TIMESTAMP_WAIT_APPLICATION	1179
/*! lock: read timestamp queue lock internal thread time waiting (usecs) */
#define	WT_STAT_CONN_LOCK_READ_TIMESTAMP_WAIT_INTERNAL	1180
/*! lock: read timestamp queue read lock acquisitions */
#define	WT_STAT_CONN_LOCK_READ_TIMESTAMP_READ_COUNT	1181
/*! lock: read timestamp queue write lock acquisitions */
#define	WT_STAT_CONN_LOCK_READ_TIMESTAMP_WRITE_COUNT	1182
/*! lock: schema lock acquisitions */
#define	WT_STAT_CONN_LOCK_SCHEMA_COUNT			1183
/*! lock: schema lock application thread wait time (usecs) */
#define	WT_STAT_CONN_LOCK_SCHEMA_WAIT_APPLICATION	1184
/*! lock: schema lock internal thread wait time (usecs) */
#define	WT_STAT_CONN_LOCK_SCHEMA_WAIT_INTERNAL		1185
/*!
 * lock: table lock application thread time waiting for the table lock
 * (usecs)
 */
#define	WT_STAT_CONN_LOCK_TABLE_WAIT_APPLICATION	1186
/*!
 * lock: table lock internal thread time waiting for the table lock
 * (usecs)
 */
#define	WT_STAT_CONN_LOCK_TABLE_WAIT_INTERNAL		1187
/*! lock: table read lock acquisitions */
#define	WT_STAT_CONN_LOCK_TABLE_READ_COUNT		1188
/*! lock: table write lock acquisitions */
#define	WT_STAT_CONN_LOCK_TABLE_WRITE_COUNT		1189
/*! lock: txn global lock application thread time waiting (usecs) */
#define	WT_STAT_CONN_LOCK_TXN_GLOBAL_WAIT_APPLICATION	1190
/*! lock: txn global lock internal thread time waiting (usecs) */
#define	WT_STAT_CONN_LOCK_TXN_GLOBAL_WAIT_INTERNAL	1191
/*! lock: txn global read lock acquisitions */
#define	WT_STAT_CONN_LOCK_TXN_GLOBAL_READ_COUNT		1192
/*! lock: txn global write lock acquisitions */
#define	WT_STAT_CONN_LOCK_TXN_GLOBAL_WRITE_COUNT	1193
/*! log: busy returns attempting to switch slots */
#define	WT_STAT_CONN_LOG_SLOT_SWITCH_BUSY		1194
/*! log: force archive time sleeping (usecs) */
#define	WT_STAT_CONN_LOG_FORCE_ARCHIVE_SLEEP		1195
/*! log: log bytes of payload data */
#define	WT_STAT_CONN_LOG_BYTES_PAYLOAD			1196
/*! log: log bytes written */
#define	WT_STAT_CONN_LOG_BYTES_WRITTEN			1197
/*! log: log files manually zero-filled */
#define	WT_STAT_CONN_LOG_ZERO_FILLS			1198
/*! log: log flush operations */
#define	WT_STAT_CONN_LOG_FLUSH				1199
/*! log: log force write operations */
#define	WT_STAT_CONN_LOG_FORCE_WRITE			1200
/*! log: log force write operations skipped */
#define	WT_STAT_CONN_LOG_FORCE_WRITE_SKIP		1201
/*! log: log records compressed */
#define	WT_STAT_CONN_LOG_COMPRESS_WRITES		1202
/*! log: log records not compressed */
#define	WT_STAT_CONN_LOG_COMPRESS_WRITE_FAILS		1203
/*! log: log records too small to compress */
#define	WT_STAT_CONN_LOG_COMPRESS_SMALL			1204
/*! log: log release advances write LSN */
#define	WT_STAT_CONN_LOG_RELEASE_WRITE_LSN		1205
/*! log: log scan operations */
#define	WT_STAT_CONN_LOG_SCANS				1206
/*! log: log scan records requiring two reads */
#define	WT_STAT_CONN_LOG_SCAN_REREADS			1207
/*! log: log server thread advances write LSN */
#define	WT_STAT_CONN_LOG_WRITE_LSN			1208
/*! log: log server thread write LSN walk skipped */
#define	WT_STAT_CONN_LOG_WRITE_LSN_SKIP			1209
/*! log: log sync operations */
#define	WT_STAT_CONN_LOG_SYNC				1210
/*! log: log sync time duration (usecs) */
#define	WT_STAT_CONN_LOG_SYNC_DURATION			1211
/*! log: log sync_dir operations */
#define	WT_STAT_CONN_LOG_SYNC_DIR			1212
/*! log: log sync_dir time duration (usecs) */
#define	WT_STAT_CONN_LOG_SYNC_DIR_DURATION		1213
/*! log: log write operations */
#define	WT_STAT_CONN_LOG_WRITES				1214
/*! log: logging bytes consolidated */
#define	WT_STAT_CONN_LOG_SLOT_CONSOLIDATED		1215
/*! log: maximum log file size */
#define	WT_STAT_CONN_LOG_MAX_FILESIZE			1216
/*! log: number of pre-allocated log files to create */
#define	WT_STAT_CONN_LOG_PREALLOC_MAX			1217
/*! log: pre-allocated log files not ready and missed */
#define	WT_STAT_CONN_LOG_PREALLOC_MISSED		1218
/*! log: pre-allocated log files prepared */
#define	WT_STAT_CONN_LOG_PREALLOC_FILES			1219
/*! log: pre-allocated log files used */
#define	WT_STAT_CONN_LOG_PREALLOC_USED			1220
/*! log: records processed by log scan */
#define	WT_STAT_CONN_LOG_SCAN_RECORDS			1221
/*! log: slot close lost race */
#define	WT_STAT_CONN_LOG_SLOT_CLOSE_RACE		1222
/*! log: slot close unbuffered waits */
#define	WT_STAT_CONN_LOG_SLOT_CLOSE_UNBUF		1223
/*! log: slot closures */
#define	WT_STAT_CONN_LOG_SLOT_CLOSES			1224
/*! log: slot join atomic update races */
#define	WT_STAT_CONN_LOG_SLOT_RACES			1225
/*! log: slot join calls atomic updates raced */
#define	WT_STAT_CONN_LOG_SLOT_YIELD_RACE		1226
/*! log: slot join calls did not yield */
#define	WT_STAT_CONN_LOG_SLOT_IMMEDIATE			1227
/*! log: slot join calls found active slot closed */
#define	WT_STAT_CONN_LOG_SLOT_YIELD_CLOSE		1228
/*! log: slot join calls slept */
#define	WT_STAT_CONN_LOG_SLOT_YIELD_SLEEP		1229
/*! log: slot join calls yielded */
#define	WT_STAT_CONN_LOG_SLOT_YIELD			1230
/*! log: slot join found active slot closed */
#define	WT_STAT_CONN_LOG_SLOT_ACTIVE_CLOSED		1231
/*! log: slot joins yield time (usecs) */
#define	WT_STAT_CONN_LOG_SLOT_YIELD_DURATION		1232
/*! log: slot transitions unable to find free slot */
#define	WT_STAT_CONN_LOG_SLOT_NO_FREE_SLOTS		1233
/*! log: slot unbuffered writes */
#define	WT_STAT_CONN_LOG_SLOT_UNBUFFERED		1234
/*! log: total in-memory size of compressed records */
#define	WT_STAT_CONN_LOG_COMPRESS_MEM			1235
/*! log: total log buffer size */
#define	WT_STAT_CONN_LOG_BUFFER_SIZE			1236
/*! log: total size of compressed records */
#define	WT_STAT_CONN_LOG_COMPRESS_LEN			1237
/*! log: written slots coalesced */
#define	WT_STAT_CONN_LOG_SLOT_COALESCED			1238
/*! log: yields waiting for previous log file close */
#define	WT_STAT_CONN_LOG_CLOSE_YIELDS			1239
/*! perf: file system read latency histogram (bucket 1) - 10-49ms */
#define	WT_STAT_CONN_PERF_HIST_FSREAD_LATENCY_LT50	1240
/*! perf: file system read latency histogram (bucket 2) - 50-99ms */
#define	WT_STAT_CONN_PERF_HIST_FSREAD_LATENCY_LT100	1241
/*! perf: file system read latency histogram (bucket 3) - 100-249ms */
#define	WT_STAT_CONN_PERF_HIST_FSREAD_LATENCY_LT250	1242
/*! perf: file system read latency histogram (bucket 4) - 250-499ms */
#define	WT_STAT_CONN_PERF_HIST_FSREAD_LATENCY_LT500	1243
/*! perf: file system read latency histogram (bucket 5) - 500-999ms */
#define	WT_STAT_CONN_PERF_HIST_FSREAD_LATENCY_LT1000	1244
/*! perf: file system read latency histogram (bucket 6) - 1000ms+ */
#define	WT_STAT_CONN_PERF_HIST_FSREAD_LATENCY_GT1000	1245
/*! perf: file system write latency histogram (bucket 1) - 10-49ms */
#define	WT_STAT_CONN_PERF_HIST_FSWRITE_LATENCY_LT50	1246
/*! perf: file system write latency histogram (bucket 2) - 50-99ms */
#define	WT_STAT_CONN_PERF_HIST_FSWRITE_LATENCY_LT100	1247
/*! perf: file system write latency histogram (bucket 3) - 100-249ms */
#define	WT_STAT_CONN_PERF_HIST_FSWRITE_LATENCY_LT250	1248
/*! perf: file system write latency histogram (bucket 4) - 250-499ms */
#define	WT_STAT_CONN_PERF_HIST_FSWRITE_LATENCY_LT500	1249
/*! perf: file system write latency histogram (bucket 5) - 500-999ms */
#define	WT_STAT_CONN_PERF_HIST_FSWRITE_LATENCY_LT1000	1250
/*! perf: file system write latency histogram (bucket 6) - 1000ms+ */
#define	WT_STAT_CONN_PERF_HIST_FSWRITE_LATENCY_GT1000	1251
/*! perf: operation read latency histogram (bucket 1) - 100-249us */
#define	WT_STAT_CONN_PERF_HIST_OPREAD_LATENCY_LT250	1252
/*! perf: operation read latency histogram (bucket 2) - 250-499us */
#define	WT_STAT_CONN_PERF_HIST_OPREAD_LATENCY_LT500	1253
/*! perf: operation read latency histogram (bucket 3) - 500-999us */
#define	WT_STAT_CONN_PERF_HIST_OPREAD_LATENCY_LT1000	1254
/*! perf: operation read latency histogram (bucket 4) - 1000-9999us */
#define	WT_STAT_CONN_PERF_HIST_OPREAD_LATENCY_LT10000	1255
/*! perf: operation read latency histogram (bucket 5) - 10000us+ */
#define	WT_STAT_CONN_PERF_HIST_OPREAD_LATENCY_GT10000	1256
/*! perf: operation write latency histogram (bucket 1) - 100-249us */
#define	WT_STAT_CONN_PERF_HIST_OPWRITE_LATENCY_LT250	1257
/*! perf: operation write latency histogram (bucket 2) - 250-499us */
#define	WT_STAT_CONN_PERF_HIST_OPWRITE_LATENCY_LT500	1258
/*! perf: operation write latency histogram (bucket 3) - 500-999us */
#define	WT_STAT_CONN_PERF_HIST_OPWRITE_LATENCY_LT1000	1259
/*! perf: operation write latency histogram (bucket 4) - 1000-9999us */
#define	WT_STAT_CONN_PERF_HIST_OPWRITE_LATENCY_LT10000	1260
/*! perf: operation write latency histogram (bucket 5) - 10000us+ */
#define	WT_STAT_CONN_PERF_HIST_OPWRITE_LATENCY_GT10000	1261
/*! reconciliation: internal-page overflow keys */
#define	WT_STAT_CONN_REC_OVERFLOW_KEY_INTERNAL		1262
/*! reconciliation: leaf-page overflow keys */
#define	WT_STAT_CONN_REC_OVERFLOW_KEY_LEAF		1263
/*! reconciliation: maximum seconds spent in a reconciliation call */
#define	WT_STAT_CONN_REC_MAXIMUM_SECONDS		1264
/*!
 * reconciliation: page reconciliation calls that resulted in values with
 * prepared transaction metadata
 */
#define	WT_STAT_CONN_REC_PAGES_WITH_PREPARE		1265
/*!
 * reconciliation: page reconciliation calls that resulted in values with
 * timestamps
 */
#define	WT_STAT_CONN_REC_PAGES_WITH_TS			1266
/*!
 * reconciliation: page reconciliation calls that resulted in values with
 * transaction ids
 */
#define	WT_STAT_CONN_REC_PAGES_WITH_TXN			1267
/*! reconciliation: pages written including at least one prepare state */
#define	WT_STAT_CONN_REC_TIME_WINDOW_PAGES_PREPARED	1268
/*! reconciliation: pages written including at least one start timestamp */
#define	WT_STAT_CONN_REC_TIME_WINDOW_PAGES_START_TS	1269
/*! reconciliation: records written including a prepare state */
#define	WT_STAT_CONN_REC_TIME_WINDOW_PREPARED		1270
/*! reconciliation: split bytes currently awaiting free */
#define	WT_STAT_CONN_REC_SPLIT_STASHED_BYTES		1271
/*! reconciliation: split objects currently awaiting free */
#define	WT_STAT_CONN_REC_SPLIT_STASHED_OBJECTS		1272
/*! session: flush_tier operation calls */
#define	WT_STAT_CONN_FLUSH_TIER				1273
/*! session: open session count */
#define	WT_STAT_CONN_SESSION_OPEN			1274
/*! session: session query timestamp calls */
#define	WT_STAT_CONN_SESSION_QUERY_TS			1275
/*! session: table alter failed calls */
#define	WT_STAT_CONN_SESSION_TABLE_ALTER_FAIL		1276
/*! session: table alter successful calls */
#define	WT_STAT_CONN_SESSION_TABLE_ALTER_SUCCESS	1277
/*! session: table alter unchanged and skipped */
#define	WT_STAT_CONN_SESSION_TABLE_ALTER_SKIP		1278
/*! session: table compact failed calls */
#define	WT_STAT_CONN_SESSION_TABLE_COMPACT_FAIL		1279
/*! session: table compact successful calls */
#define	WT_STAT_CONN_SESSION_TABLE_COMPACT_SUCCESS	1280
/*! session: table create failed calls */
#define	WT_STAT_CONN_SESSION_TABLE_CREATE_FAIL		1281
/*! session: table create successful calls */
#define	WT_STAT_CONN_SESSION_TABLE_CREATE_SUCCESS	1282
/*! session: table drop failed calls */
#define	WT_STAT_CONN_SESSION_TABLE_DROP_FAIL		1283
/*! session: table drop successful calls */
#define	WT_STAT_CONN_SESSION_TABLE_DROP_SUCCESS		1284
/*! session: table rename failed calls */
#define	WT_STAT_CONN_SESSION_TABLE_RENAME_FAIL		1285
/*! session: table rename successful calls */
#define	WT_STAT_CONN_SESSION_TABLE_RENAME_SUCCESS	1286
/*! session: table salvage failed calls */
#define	WT_STAT_CONN_SESSION_TABLE_SALVAGE_FAIL		1287
/*! session: table salvage successful calls */
#define	WT_STAT_CONN_SESSION_TABLE_SALVAGE_SUCCESS	1288
/*! session: table truncate failed calls */
#define	WT_STAT_CONN_SESSION_TABLE_TRUNCATE_FAIL	1289
/*! session: table truncate successful calls */
#define	WT_STAT_CONN_SESSION_TABLE_TRUNCATE_SUCCESS	1290
/*! session: table verify failed calls */
#define	WT_STAT_CONN_SESSION_TABLE_VERIFY_FAIL		1291
/*! session: table verify successful calls */
#define	WT_STAT_CONN_SESSION_TABLE_VERIFY_SUCCESS	1292
/*! thread-state: active filesystem fsync calls */
#define	WT_STAT_CONN_THREAD_FSYNC_ACTIVE		1293
/*! thread-state: active filesystem read calls */
#define	WT_STAT_CONN_THREAD_READ_ACTIVE			1294
/*! thread-state: active filesystem write calls */
#define	WT_STAT_CONN_THREAD_WRITE_ACTIVE		1295
/*! thread-yield: application thread time evicting (usecs) */
#define	WT_STAT_CONN_APPLICATION_EVICT_TIME		1296
/*! thread-yield: application thread time waiting for cache (usecs) */
#define	WT_STAT_CONN_APPLICATION_CACHE_TIME		1297
/*!
 * thread-yield: connection close blocked waiting for transaction state
 * stabilization
 */
#define	WT_STAT_CONN_TXN_RELEASE_BLOCKED		1298
/*! thread-yield: connection close yielded for lsm manager shutdown */
#define	WT_STAT_CONN_CONN_CLOSE_BLOCKED_LSM		1299
/*! thread-yield: data handle lock yielded */
#define	WT_STAT_CONN_DHANDLE_LOCK_BLOCKED		1300
/*!
 * thread-yield: get reference for page index and slot time sleeping
 * (usecs)
 */
#define	WT_STAT_CONN_PAGE_INDEX_SLOT_REF_BLOCKED	1301
/*! thread-yield: log server sync yielded for log write */
#define	WT_STAT_CONN_LOG_SERVER_SYNC_BLOCKED		1302
/*! thread-yield: page access yielded due to prepare state change */
#define	WT_STAT_CONN_PREPARED_TRANSITION_BLOCKED_PAGE	1303
/*! thread-yield: page acquire busy blocked */
#define	WT_STAT_CONN_PAGE_BUSY_BLOCKED			1304
/*! thread-yield: page acquire eviction blocked */
#define	WT_STAT_CONN_PAGE_FORCIBLE_EVICT_BLOCKED	1305
/*! thread-yield: page acquire locked blocked */
#define	WT_STAT_CONN_PAGE_LOCKED_BLOCKED		1306
/*! thread-yield: page acquire read blocked */
#define	WT_STAT_CONN_PAGE_READ_BLOCKED			1307
/*! thread-yield: page acquire time sleeping (usecs) */
#define	WT_STAT_CONN_PAGE_SLEEP				1308
/*!
 * thread-yield: page delete rollback time sleeping for state change
 * (usecs)
 */
#define	WT_STAT_CONN_PAGE_DEL_ROLLBACK_BLOCKED		1309
/*! thread-yield: page reconciliation yielded due to child modification */
#define	WT_STAT_CONN_CHILD_MODIFY_BLOCKED_PAGE		1310
/*! transaction: Number of prepared updates */
#define	WT_STAT_CONN_TXN_PREPARED_UPDATES_COUNT		1311
/*! transaction: prepared transactions */
#define	WT_STAT_CONN_TXN_PREPARE			1312
/*! transaction: prepared transactions committed */
#define	WT_STAT_CONN_TXN_PREPARE_COMMIT			1313
/*! transaction: prepared transactions currently active */
#define	WT_STAT_CONN_TXN_PREPARE_ACTIVE			1314
/*! transaction: prepared transactions rolled back */
#define	WT_STAT_CONN_TXN_PREPARE_ROLLBACK		1315
/*! transaction: query timestamp calls */
#define	WT_STAT_CONN_TXN_QUERY_TS			1316
/*! transaction: rollback to stable calls */
#define	WT_STAT_CONN_TXN_RTS				1317
/*! transaction: rollback to stable pages visited */
#define	WT_STAT_CONN_TXN_RTS_PAGES_VISITED		1318
/*! transaction: rollback to stable tree walk skipping pages */
#define	WT_STAT_CONN_TXN_RTS_TREE_WALK_SKIP_PAGES	1319
/*! transaction: rollback to stable updates aborted */
#define	WT_STAT_CONN_TXN_RTS_UPD_ABORTED		1320
/*! transaction: set timestamp calls */
#define	WT_STAT_CONN_TXN_SET_TS				1321
/*! transaction: set timestamp durable calls */
#define	WT_STAT_CONN_TXN_SET_TS_DURABLE			1322
/*! transaction: set timestamp durable updates */
#define	WT_STAT_CONN_TXN_SET_TS_DURABLE_UPD		1323
/*! transaction: set timestamp oldest calls */
#define	WT_STAT_CONN_TXN_SET_TS_OLDEST			1324
/*! transaction: set timestamp oldest updates */
#define	WT_STAT_CONN_TXN_SET_TS_OLDEST_UPD		1325
/*! transaction: set timestamp stable calls */
#define	WT_STAT_CONN_TXN_SET_TS_STABLE			1326
/*! transaction: set timestamp stable updates */
#define	WT_STAT_CONN_TXN_SET_TS_STABLE_UPD		1327
/*! transaction: transaction begins */
#define	WT_STAT_CONN_TXN_BEGIN				1328
/*! transaction: transaction checkpoint currently running */
<<<<<<< HEAD
#define	WT_STAT_CONN_TXN_CHECKPOINT_RUNNING		1330
/*!
 * transaction: transaction checkpoint currently running for history
 * store file
 */
#define	WT_STAT_CONN_TXN_CHECKPOINT_RUNNING_HS		1331
/*! transaction: transaction checkpoint generation */
#define	WT_STAT_CONN_TXN_CHECKPOINT_GENERATION		1332
=======
#define	WT_STAT_CONN_TXN_CHECKPOINT_RUNNING		1329
/*! transaction: transaction checkpoint generation */
#define	WT_STAT_CONN_TXN_CHECKPOINT_GENERATION		1330
>>>>>>> c730ac5e
/*!
 * transaction: transaction checkpoint history store file duration
 * (usecs)
 */
<<<<<<< HEAD
#define	WT_STAT_CONN_TXN_HS_CKPT_DURATION		1333
/*! transaction: transaction checkpoint max time (msecs) */
#define	WT_STAT_CONN_TXN_CHECKPOINT_TIME_MAX		1334
/*! transaction: transaction checkpoint min time (msecs) */
#define	WT_STAT_CONN_TXN_CHECKPOINT_TIME_MIN		1335
=======
#define	WT_STAT_CONN_TXN_HS_CKPT_DURATION		1331
/*! transaction: transaction checkpoint max time (msecs) */
#define	WT_STAT_CONN_TXN_CHECKPOINT_TIME_MAX		1332
/*! transaction: transaction checkpoint min time (msecs) */
#define	WT_STAT_CONN_TXN_CHECKPOINT_TIME_MIN		1333
>>>>>>> c730ac5e
/*!
 * transaction: transaction checkpoint most recent duration for gathering
 * all handles (usecs)
 */
<<<<<<< HEAD
#define	WT_STAT_CONN_TXN_CHECKPOINT_HANDLE_DURATION	1336
=======
#define	WT_STAT_CONN_TXN_CHECKPOINT_HANDLE_DURATION	1334
>>>>>>> c730ac5e
/*!
 * transaction: transaction checkpoint most recent duration for gathering
 * applied handles (usecs)
 */
<<<<<<< HEAD
#define	WT_STAT_CONN_TXN_CHECKPOINT_HANDLE_DURATION_APPLY	1337
=======
#define	WT_STAT_CONN_TXN_CHECKPOINT_HANDLE_DURATION_APPLY	1335
>>>>>>> c730ac5e
/*!
 * transaction: transaction checkpoint most recent duration for gathering
 * skipped handles (usecs)
 */
<<<<<<< HEAD
#define	WT_STAT_CONN_TXN_CHECKPOINT_HANDLE_DURATION_SKIP	1338
/*! transaction: transaction checkpoint most recent handles applied */
#define	WT_STAT_CONN_TXN_CHECKPOINT_HANDLE_APPLIED	1339
/*! transaction: transaction checkpoint most recent handles skipped */
#define	WT_STAT_CONN_TXN_CHECKPOINT_HANDLE_SKIPPED	1340
/*! transaction: transaction checkpoint most recent handles walked */
#define	WT_STAT_CONN_TXN_CHECKPOINT_HANDLE_WALKED	1341
/*! transaction: transaction checkpoint most recent time (msecs) */
#define	WT_STAT_CONN_TXN_CHECKPOINT_TIME_RECENT		1342
/*! transaction: transaction checkpoint prepare currently running */
#define	WT_STAT_CONN_TXN_CHECKPOINT_PREP_RUNNING	1343
/*! transaction: transaction checkpoint prepare max time (msecs) */
#define	WT_STAT_CONN_TXN_CHECKPOINT_PREP_MAX		1344
/*! transaction: transaction checkpoint prepare min time (msecs) */
#define	WT_STAT_CONN_TXN_CHECKPOINT_PREP_MIN		1345
/*! transaction: transaction checkpoint prepare most recent time (msecs) */
#define	WT_STAT_CONN_TXN_CHECKPOINT_PREP_RECENT		1346
/*! transaction: transaction checkpoint prepare total time (msecs) */
#define	WT_STAT_CONN_TXN_CHECKPOINT_PREP_TOTAL		1347
/*! transaction: transaction checkpoint scrub dirty target */
#define	WT_STAT_CONN_TXN_CHECKPOINT_SCRUB_TARGET	1348
/*! transaction: transaction checkpoint scrub time (msecs) */
#define	WT_STAT_CONN_TXN_CHECKPOINT_SCRUB_TIME		1349
/*! transaction: transaction checkpoint total time (msecs) */
#define	WT_STAT_CONN_TXN_CHECKPOINT_TIME_TOTAL		1350
/*! transaction: transaction checkpoints */
#define	WT_STAT_CONN_TXN_CHECKPOINT			1351
=======
#define	WT_STAT_CONN_TXN_CHECKPOINT_HANDLE_DURATION_SKIP	1336
/*! transaction: transaction checkpoint most recent handles applied */
#define	WT_STAT_CONN_TXN_CHECKPOINT_HANDLE_APPLIED	1337
/*! transaction: transaction checkpoint most recent handles skipped */
#define	WT_STAT_CONN_TXN_CHECKPOINT_HANDLE_SKIPPED	1338
/*! transaction: transaction checkpoint most recent handles walked */
#define	WT_STAT_CONN_TXN_CHECKPOINT_HANDLE_WALKED	1339
/*! transaction: transaction checkpoint most recent time (msecs) */
#define	WT_STAT_CONN_TXN_CHECKPOINT_TIME_RECENT		1340
/*! transaction: transaction checkpoint prepare currently running */
#define	WT_STAT_CONN_TXN_CHECKPOINT_PREP_RUNNING	1341
/*! transaction: transaction checkpoint prepare max time (msecs) */
#define	WT_STAT_CONN_TXN_CHECKPOINT_PREP_MAX		1342
/*! transaction: transaction checkpoint prepare min time (msecs) */
#define	WT_STAT_CONN_TXN_CHECKPOINT_PREP_MIN		1343
/*! transaction: transaction checkpoint prepare most recent time (msecs) */
#define	WT_STAT_CONN_TXN_CHECKPOINT_PREP_RECENT		1344
/*! transaction: transaction checkpoint prepare total time (msecs) */
#define	WT_STAT_CONN_TXN_CHECKPOINT_PREP_TOTAL		1345
/*! transaction: transaction checkpoint scrub dirty target */
#define	WT_STAT_CONN_TXN_CHECKPOINT_SCRUB_TARGET	1346
/*! transaction: transaction checkpoint scrub time (msecs) */
#define	WT_STAT_CONN_TXN_CHECKPOINT_SCRUB_TIME		1347
/*! transaction: transaction checkpoint total time (msecs) */
#define	WT_STAT_CONN_TXN_CHECKPOINT_TIME_TOTAL		1348
/*! transaction: transaction checkpoints */
#define	WT_STAT_CONN_TXN_CHECKPOINT			1349
>>>>>>> c730ac5e
/*!
 * transaction: transaction checkpoints skipped because database was
 * clean
 */
<<<<<<< HEAD
#define	WT_STAT_CONN_TXN_CHECKPOINT_SKIPPED		1352
/*! transaction: transaction failures due to history store */
#define	WT_STAT_CONN_TXN_FAIL_CACHE			1353
=======
#define	WT_STAT_CONN_TXN_CHECKPOINT_SKIPPED		1350
/*! transaction: transaction failures due to history store */
#define	WT_STAT_CONN_TXN_FAIL_CACHE			1351
>>>>>>> c730ac5e
/*!
 * transaction: transaction fsync calls for checkpoint after allocating
 * the transaction ID
 */
<<<<<<< HEAD
#define	WT_STAT_CONN_TXN_CHECKPOINT_FSYNC_POST		1354
=======
#define	WT_STAT_CONN_TXN_CHECKPOINT_FSYNC_POST		1352
>>>>>>> c730ac5e
/*!
 * transaction: transaction fsync duration for checkpoint after
 * allocating the transaction ID (usecs)
 */
<<<<<<< HEAD
#define	WT_STAT_CONN_TXN_CHECKPOINT_FSYNC_POST_DURATION	1355
/*! transaction: transaction range of IDs currently pinned */
#define	WT_STAT_CONN_TXN_PINNED_RANGE			1356
/*! transaction: transaction range of IDs currently pinned by a checkpoint */
#define	WT_STAT_CONN_TXN_PINNED_CHECKPOINT_RANGE	1357
/*! transaction: transaction range of timestamps currently pinned */
#define	WT_STAT_CONN_TXN_PINNED_TIMESTAMP		1358
/*! transaction: transaction range of timestamps pinned by a checkpoint */
#define	WT_STAT_CONN_TXN_PINNED_TIMESTAMP_CHECKPOINT	1359
=======
#define	WT_STAT_CONN_TXN_CHECKPOINT_FSYNC_POST_DURATION	1353
/*! transaction: transaction range of IDs currently pinned */
#define	WT_STAT_CONN_TXN_PINNED_RANGE			1354
/*! transaction: transaction range of IDs currently pinned by a checkpoint */
#define	WT_STAT_CONN_TXN_PINNED_CHECKPOINT_RANGE	1355
/*! transaction: transaction range of timestamps currently pinned */
#define	WT_STAT_CONN_TXN_PINNED_TIMESTAMP		1356
/*! transaction: transaction range of timestamps pinned by a checkpoint */
#define	WT_STAT_CONN_TXN_PINNED_TIMESTAMP_CHECKPOINT	1357
>>>>>>> c730ac5e
/*!
 * transaction: transaction range of timestamps pinned by the oldest
 * active read timestamp
 */
<<<<<<< HEAD
#define	WT_STAT_CONN_TXN_PINNED_TIMESTAMP_READER	1360
=======
#define	WT_STAT_CONN_TXN_PINNED_TIMESTAMP_READER	1358
>>>>>>> c730ac5e
/*!
 * transaction: transaction range of timestamps pinned by the oldest
 * timestamp
 */
<<<<<<< HEAD
#define	WT_STAT_CONN_TXN_PINNED_TIMESTAMP_OLDEST	1361
/*! transaction: transaction read timestamp of the oldest active reader */
#define	WT_STAT_CONN_TXN_TIMESTAMP_OLDEST_ACTIVE_READ	1362
/*! transaction: transaction sync calls */
#define	WT_STAT_CONN_TXN_SYNC				1363
/*! transaction: transaction walk of concurrent sessions */
#define	WT_STAT_CONN_TXN_WALK_SESSIONS			1364
/*! transaction: transactions committed */
#define	WT_STAT_CONN_TXN_COMMIT				1365
/*! transaction: transactions rolled back */
#define	WT_STAT_CONN_TXN_ROLLBACK			1366
/*! LSM: sleep for LSM checkpoint throttle */
#define	WT_STAT_CONN_LSM_CHECKPOINT_THROTTLE		1367
/*! LSM: sleep for LSM merge throttle */
#define	WT_STAT_CONN_LSM_MERGE_THROTTLE			1368
/*! cache: bytes currently in the cache */
#define	WT_STAT_CONN_CACHE_BYTES_INUSE			1369
/*! cache: bytes dirty in the cache cumulative */
#define	WT_STAT_CONN_CACHE_BYTES_DIRTY_TOTAL		1370
/*! cache: bytes read into cache */
#define	WT_STAT_CONN_CACHE_BYTES_READ			1371
/*! cache: bytes written from cache */
#define	WT_STAT_CONN_CACHE_BYTES_WRITE			1372
/*! cache: checkpoint blocked page eviction */
#define	WT_STAT_CONN_CACHE_EVICTION_CHECKPOINT		1373
/*!
 * cache: checkpoint of history store file blocked non-history store page
 * eviction
 */
#define	WT_STAT_CONN_CACHE_EVICTION_CHECKPOINT_HS	1374
/*! cache: eviction walk target pages histogram - 0-9 */
#define	WT_STAT_CONN_CACHE_EVICTION_TARGET_PAGE_LT10	1375
/*! cache: eviction walk target pages histogram - 10-31 */
#define	WT_STAT_CONN_CACHE_EVICTION_TARGET_PAGE_LT32	1376
/*! cache: eviction walk target pages histogram - 128 and higher */
#define	WT_STAT_CONN_CACHE_EVICTION_TARGET_PAGE_GE128	1377
/*! cache: eviction walk target pages histogram - 32-63 */
#define	WT_STAT_CONN_CACHE_EVICTION_TARGET_PAGE_LT64	1378
/*! cache: eviction walk target pages histogram - 64-128 */
#define	WT_STAT_CONN_CACHE_EVICTION_TARGET_PAGE_LT128	1379
=======
#define	WT_STAT_CONN_TXN_PINNED_TIMESTAMP_OLDEST	1359
/*! transaction: transaction read timestamp of the oldest active reader */
#define	WT_STAT_CONN_TXN_TIMESTAMP_OLDEST_ACTIVE_READ	1360
/*! transaction: transaction sync calls */
#define	WT_STAT_CONN_TXN_SYNC				1361
/*! transaction: transaction walk of concurrent sessions */
#define	WT_STAT_CONN_TXN_WALK_SESSIONS			1362
/*! transaction: transactions committed */
#define	WT_STAT_CONN_TXN_COMMIT				1363
/*! transaction: transactions rolled back */
#define	WT_STAT_CONN_TXN_ROLLBACK			1364
/*! LSM: sleep for LSM checkpoint throttle */
#define	WT_STAT_CONN_LSM_CHECKPOINT_THROTTLE		1365
/*! LSM: sleep for LSM merge throttle */
#define	WT_STAT_CONN_LSM_MERGE_THROTTLE			1366
/*! cache: bytes currently in the cache */
#define	WT_STAT_CONN_CACHE_BYTES_INUSE			1367
/*! cache: bytes dirty in the cache cumulative */
#define	WT_STAT_CONN_CACHE_BYTES_DIRTY_TOTAL		1368
/*! cache: bytes read into cache */
#define	WT_STAT_CONN_CACHE_BYTES_READ			1369
/*! cache: bytes written from cache */
#define	WT_STAT_CONN_CACHE_BYTES_WRITE			1370
/*! cache: checkpoint blocked page eviction */
#define	WT_STAT_CONN_CACHE_EVICTION_CHECKPOINT		1371
/*! cache: eviction walk target pages histogram - 0-9 */
#define	WT_STAT_CONN_CACHE_EVICTION_TARGET_PAGE_LT10	1372
/*! cache: eviction walk target pages histogram - 10-31 */
#define	WT_STAT_CONN_CACHE_EVICTION_TARGET_PAGE_LT32	1373
/*! cache: eviction walk target pages histogram - 128 and higher */
#define	WT_STAT_CONN_CACHE_EVICTION_TARGET_PAGE_GE128	1374
/*! cache: eviction walk target pages histogram - 32-63 */
#define	WT_STAT_CONN_CACHE_EVICTION_TARGET_PAGE_LT64	1375
/*! cache: eviction walk target pages histogram - 64-128 */
#define	WT_STAT_CONN_CACHE_EVICTION_TARGET_PAGE_LT128	1376
>>>>>>> c730ac5e
/*!
 * cache: eviction walk target pages reduced due to history store cache
 * pressure
 */
<<<<<<< HEAD
#define	WT_STAT_CONN_CACHE_EVICTION_TARGET_PAGE_REDUCED	1380
/*! cache: eviction walks abandoned */
#define	WT_STAT_CONN_CACHE_EVICTION_WALKS_ABANDONED	1381
/*! cache: eviction walks gave up because they restarted their walk twice */
#define	WT_STAT_CONN_CACHE_EVICTION_WALKS_STOPPED	1382
=======
#define	WT_STAT_CONN_CACHE_EVICTION_TARGET_PAGE_REDUCED	1377
/*! cache: eviction walks abandoned */
#define	WT_STAT_CONN_CACHE_EVICTION_WALKS_ABANDONED	1378
/*! cache: eviction walks gave up because they restarted their walk twice */
#define	WT_STAT_CONN_CACHE_EVICTION_WALKS_STOPPED	1379
>>>>>>> c730ac5e
/*!
 * cache: eviction walks gave up because they saw too many pages and
 * found no candidates
 */
<<<<<<< HEAD
#define	WT_STAT_CONN_CACHE_EVICTION_WALKS_GAVE_UP_NO_TARGETS	1383
=======
#define	WT_STAT_CONN_CACHE_EVICTION_WALKS_GAVE_UP_NO_TARGETS	1380
>>>>>>> c730ac5e
/*!
 * cache: eviction walks gave up because they saw too many pages and
 * found too few candidates
 */
<<<<<<< HEAD
#define	WT_STAT_CONN_CACHE_EVICTION_WALKS_GAVE_UP_RATIO	1384
/*! cache: eviction walks reached end of tree */
#define	WT_STAT_CONN_CACHE_EVICTION_WALKS_ENDED		1385
/*! cache: eviction walks restarted */
#define	WT_STAT_CONN_CACHE_EVICTION_WALK_RESTART	1386
/*! cache: eviction walks started from root of tree */
#define	WT_STAT_CONN_CACHE_EVICTION_WALK_FROM_ROOT	1387
/*! cache: eviction walks started from saved location in tree */
#define	WT_STAT_CONN_CACHE_EVICTION_WALK_SAVED_POS	1388
/*! cache: hazard pointer blocked page eviction */
#define	WT_STAT_CONN_CACHE_EVICTION_HAZARD		1389
/*! cache: history store table insert calls */
#define	WT_STAT_CONN_CACHE_HS_INSERT			1390
/*! cache: history store table insert calls that returned restart */
#define	WT_STAT_CONN_CACHE_HS_INSERT_RESTART		1391
=======
#define	WT_STAT_CONN_CACHE_EVICTION_WALKS_GAVE_UP_RATIO	1381
/*! cache: eviction walks reached end of tree */
#define	WT_STAT_CONN_CACHE_EVICTION_WALKS_ENDED		1382
/*! cache: eviction walks restarted */
#define	WT_STAT_CONN_CACHE_EVICTION_WALK_RESTART	1383
/*! cache: eviction walks started from root of tree */
#define	WT_STAT_CONN_CACHE_EVICTION_WALK_FROM_ROOT	1384
/*! cache: eviction walks started from saved location in tree */
#define	WT_STAT_CONN_CACHE_EVICTION_WALK_SAVED_POS	1385
/*! cache: hazard pointer blocked page eviction */
#define	WT_STAT_CONN_CACHE_EVICTION_HAZARD		1386
/*! cache: history store table insert calls */
#define	WT_STAT_CONN_CACHE_HS_INSERT			1387
/*! cache: history store table insert calls that returned restart */
#define	WT_STAT_CONN_CACHE_HS_INSERT_RESTART		1388
>>>>>>> c730ac5e
/*!
 * cache: history store table out-of-order resolved updates that lose
 * their durable timestamp
 */
<<<<<<< HEAD
#define	WT_STAT_CONN_CACHE_HS_ORDER_LOSE_DURABLE_TIMESTAMP	1392
/*!
 * cache: history store table out-of-order updates that were fixed up by
 * moving existing records
 */
#define	WT_STAT_CONN_CACHE_HS_ORDER_FIXUP_MOVE		1393
/*!
 * cache: history store table out-of-order updates that were fixed up
 * during insertion
 */
#define	WT_STAT_CONN_CACHE_HS_ORDER_FIXUP_INSERT	1394
/*! cache: history store table reads */
#define	WT_STAT_CONN_CACHE_HS_READ			1395
/*! cache: history store table reads missed */
#define	WT_STAT_CONN_CACHE_HS_READ_MISS			1396
/*! cache: history store table reads requiring squashed modifies */
#define	WT_STAT_CONN_CACHE_HS_READ_SQUASH		1397
=======
#define	WT_STAT_CONN_CACHE_HS_ORDER_LOSE_DURABLE_TIMESTAMP	1389
/*!
 * cache: history store table out-of-order updates that were fixed up by
 * reinserting with the fixed timestamp
 */
#define	WT_STAT_CONN_CACHE_HS_ORDER_REINSERT		1390
/*! cache: history store table reads */
#define	WT_STAT_CONN_CACHE_HS_READ			1391
/*! cache: history store table reads missed */
#define	WT_STAT_CONN_CACHE_HS_READ_MISS			1392
/*! cache: history store table reads requiring squashed modifies */
#define	WT_STAT_CONN_CACHE_HS_READ_SQUASH		1393
>>>>>>> c730ac5e
/*!
 * cache: history store table truncation by rollback to stable to remove
 * an unstable update
 */
<<<<<<< HEAD
#define	WT_STAT_CONN_CACHE_HS_KEY_TRUNCATE_RTS_UNSTABLE	1398
=======
#define	WT_STAT_CONN_CACHE_HS_KEY_TRUNCATE_RTS_UNSTABLE	1394
>>>>>>> c730ac5e
/*!
 * cache: history store table truncation by rollback to stable to remove
 * an update
 */
<<<<<<< HEAD
#define	WT_STAT_CONN_CACHE_HS_KEY_TRUNCATE_RTS		1399
/*! cache: history store table truncation to remove an update */
#define	WT_STAT_CONN_CACHE_HS_KEY_TRUNCATE		1400
=======
#define	WT_STAT_CONN_CACHE_HS_KEY_TRUNCATE_RTS		1395
/*! cache: history store table truncation to remove an update */
#define	WT_STAT_CONN_CACHE_HS_KEY_TRUNCATE		1396
>>>>>>> c730ac5e
/*!
 * cache: history store table truncation to remove range of updates due
 * to key being removed from the data page during reconciliation
 */
<<<<<<< HEAD
#define	WT_STAT_CONN_CACHE_HS_KEY_TRUNCATE_ONPAGE_REMOVAL	1401
=======
#define	WT_STAT_CONN_CACHE_HS_KEY_TRUNCATE_ONPAGE_REMOVAL	1397
>>>>>>> c730ac5e
/*!
 * cache: history store table truncation to remove range of updates due
 * to out-of-order timestamp update on data page
 */
<<<<<<< HEAD
#define	WT_STAT_CONN_CACHE_HS_KEY_TRUNCATE_NON_TS	1402
/*! cache: history store table writes requiring squashed modifies */
#define	WT_STAT_CONN_CACHE_HS_WRITE_SQUASH		1403
/*! cache: in-memory page passed criteria to be split */
#define	WT_STAT_CONN_CACHE_INMEM_SPLITTABLE		1404
/*! cache: in-memory page splits */
#define	WT_STAT_CONN_CACHE_INMEM_SPLIT			1405
/*! cache: internal pages evicted */
#define	WT_STAT_CONN_CACHE_EVICTION_INTERNAL		1406
/*! cache: internal pages split during eviction */
#define	WT_STAT_CONN_CACHE_EVICTION_SPLIT_INTERNAL	1407
/*! cache: leaf pages split during eviction */
#define	WT_STAT_CONN_CACHE_EVICTION_SPLIT_LEAF		1408
/*! cache: modified pages evicted */
#define	WT_STAT_CONN_CACHE_EVICTION_DIRTY		1409
/*! cache: overflow pages read into cache */
#define	WT_STAT_CONN_CACHE_READ_OVERFLOW		1410
/*! cache: page split during eviction deepened the tree */
#define	WT_STAT_CONN_CACHE_EVICTION_DEEPEN		1411
/*! cache: page written requiring history store records */
#define	WT_STAT_CONN_CACHE_WRITE_HS			1412
/*! cache: pages read into cache */
#define	WT_STAT_CONN_CACHE_READ				1413
/*! cache: pages read into cache after truncate */
#define	WT_STAT_CONN_CACHE_READ_DELETED			1414
/*! cache: pages read into cache after truncate in prepare state */
#define	WT_STAT_CONN_CACHE_READ_DELETED_PREPARED	1415
/*! cache: pages requested from the cache */
#define	WT_STAT_CONN_CACHE_PAGES_REQUESTED		1416
/*! cache: pages seen by eviction walk */
#define	WT_STAT_CONN_CACHE_EVICTION_PAGES_SEEN		1417
/*! cache: pages written from cache */
#define	WT_STAT_CONN_CACHE_WRITE			1418
/*! cache: pages written requiring in-memory restoration */
#define	WT_STAT_CONN_CACHE_WRITE_RESTORE		1419
/*! cache: tracked dirty bytes in the cache */
#define	WT_STAT_CONN_CACHE_BYTES_DIRTY			1420
/*! cache: unmodified pages evicted */
#define	WT_STAT_CONN_CACHE_EVICTION_CLEAN		1421
/*! checkpoint-cleanup: pages added for eviction */
#define	WT_STAT_CONN_CC_PAGES_EVICT			1422
/*! checkpoint-cleanup: pages removed */
#define	WT_STAT_CONN_CC_PAGES_REMOVED			1423
/*! checkpoint-cleanup: pages skipped during tree walk */
#define	WT_STAT_CONN_CC_PAGES_WALK_SKIPPED		1424
/*! checkpoint-cleanup: pages visited */
#define	WT_STAT_CONN_CC_PAGES_VISITED			1425
/*! cursor: Total number of entries skipped by cursor next calls */
#define	WT_STAT_CONN_CURSOR_NEXT_SKIP_TOTAL		1426
/*! cursor: Total number of entries skipped by cursor prev calls */
#define	WT_STAT_CONN_CURSOR_PREV_SKIP_TOTAL		1427
=======
#define	WT_STAT_CONN_CACHE_HS_ORDER_REMOVE		1398
/*! cache: history store table writes requiring squashed modifies */
#define	WT_STAT_CONN_CACHE_HS_WRITE_SQUASH		1399
/*! cache: in-memory page passed criteria to be split */
#define	WT_STAT_CONN_CACHE_INMEM_SPLITTABLE		1400
/*! cache: in-memory page splits */
#define	WT_STAT_CONN_CACHE_INMEM_SPLIT			1401
/*! cache: internal pages evicted */
#define	WT_STAT_CONN_CACHE_EVICTION_INTERNAL		1402
/*! cache: internal pages split during eviction */
#define	WT_STAT_CONN_CACHE_EVICTION_SPLIT_INTERNAL	1403
/*! cache: leaf pages split during eviction */
#define	WT_STAT_CONN_CACHE_EVICTION_SPLIT_LEAF		1404
/*! cache: modified pages evicted */
#define	WT_STAT_CONN_CACHE_EVICTION_DIRTY		1405
/*! cache: overflow pages read into cache */
#define	WT_STAT_CONN_CACHE_READ_OVERFLOW		1406
/*! cache: page split during eviction deepened the tree */
#define	WT_STAT_CONN_CACHE_EVICTION_DEEPEN		1407
/*! cache: page written requiring history store records */
#define	WT_STAT_CONN_CACHE_WRITE_HS			1408
/*! cache: pages read into cache */
#define	WT_STAT_CONN_CACHE_READ				1409
/*! cache: pages read into cache after truncate */
#define	WT_STAT_CONN_CACHE_READ_DELETED			1410
/*! cache: pages read into cache after truncate in prepare state */
#define	WT_STAT_CONN_CACHE_READ_DELETED_PREPARED	1411
/*! cache: pages requested from the cache */
#define	WT_STAT_CONN_CACHE_PAGES_REQUESTED		1412
/*! cache: pages seen by eviction walk */
#define	WT_STAT_CONN_CACHE_EVICTION_PAGES_SEEN		1413
/*! cache: pages written from cache */
#define	WT_STAT_CONN_CACHE_WRITE			1414
/*! cache: pages written requiring in-memory restoration */
#define	WT_STAT_CONN_CACHE_WRITE_RESTORE		1415
/*! cache: tracked dirty bytes in the cache */
#define	WT_STAT_CONN_CACHE_BYTES_DIRTY			1416
/*! cache: unmodified pages evicted */
#define	WT_STAT_CONN_CACHE_EVICTION_CLEAN		1417
/*! checkpoint-cleanup: pages added for eviction */
#define	WT_STAT_CONN_CC_PAGES_EVICT			1418
/*! checkpoint-cleanup: pages removed */
#define	WT_STAT_CONN_CC_PAGES_REMOVED			1419
/*! checkpoint-cleanup: pages skipped during tree walk */
#define	WT_STAT_CONN_CC_PAGES_WALK_SKIPPED		1420
/*! checkpoint-cleanup: pages visited */
#define	WT_STAT_CONN_CC_PAGES_VISITED			1421
/*! cursor: Total number of entries skipped by cursor next calls */
#define	WT_STAT_CONN_CURSOR_NEXT_SKIP_TOTAL		1422
/*! cursor: Total number of entries skipped by cursor prev calls */
#define	WT_STAT_CONN_CURSOR_PREV_SKIP_TOTAL		1423
>>>>>>> c730ac5e
/*!
 * cursor: Total number of entries skipped to position the history store
 * cursor
 */
<<<<<<< HEAD
#define	WT_STAT_CONN_CURSOR_SKIP_HS_CUR_POSITION	1428
=======
#define	WT_STAT_CONN_CURSOR_SKIP_HS_CUR_POSITION	1424
>>>>>>> c730ac5e
/*!
 * cursor: cursor next calls that skip due to a globally visible history
 * store tombstone
 */
<<<<<<< HEAD
#define	WT_STAT_CONN_CURSOR_NEXT_HS_TOMBSTONE		1429
=======
#define	WT_STAT_CONN_CURSOR_NEXT_HS_TOMBSTONE		1425
>>>>>>> c730ac5e
/*!
 * cursor: cursor next calls that skip greater than or equal to 100
 * entries
 */
<<<<<<< HEAD
#define	WT_STAT_CONN_CURSOR_NEXT_SKIP_GE_100		1430
/*! cursor: cursor next calls that skip less than 100 entries */
#define	WT_STAT_CONN_CURSOR_NEXT_SKIP_LT_100		1431
=======
#define	WT_STAT_CONN_CURSOR_NEXT_SKIP_GE_100		1426
/*! cursor: cursor next calls that skip less than 100 entries */
#define	WT_STAT_CONN_CURSOR_NEXT_SKIP_LT_100		1427
>>>>>>> c730ac5e
/*!
 * cursor: cursor prev calls that skip due to a globally visible history
 * store tombstone
 */
<<<<<<< HEAD
#define	WT_STAT_CONN_CURSOR_PREV_HS_TOMBSTONE		1432
=======
#define	WT_STAT_CONN_CURSOR_PREV_HS_TOMBSTONE		1428
>>>>>>> c730ac5e
/*!
 * cursor: cursor prev calls that skip greater than or equal to 100
 * entries
 */
<<<<<<< HEAD
#define	WT_STAT_CONN_CURSOR_PREV_SKIP_GE_100		1433
/*! cursor: cursor prev calls that skip less than 100 entries */
#define	WT_STAT_CONN_CURSOR_PREV_SKIP_LT_100		1434
/*! cursor: open cursor count */
#define	WT_STAT_CONN_CURSOR_OPEN_COUNT			1435
/*! reconciliation: approximate byte size of timestamps in pages written */
#define	WT_STAT_CONN_REC_TIME_WINDOW_BYTES_TS		1436
=======
#define	WT_STAT_CONN_CURSOR_PREV_SKIP_GE_100		1429
/*! cursor: cursor prev calls that skip less than 100 entries */
#define	WT_STAT_CONN_CURSOR_PREV_SKIP_LT_100		1430
/*! cursor: open cursor count */
#define	WT_STAT_CONN_CURSOR_OPEN_COUNT			1431
/*! reconciliation: approximate byte size of timestamps in pages written */
#define	WT_STAT_CONN_REC_TIME_WINDOW_BYTES_TS		1432
>>>>>>> c730ac5e
/*!
 * reconciliation: approximate byte size of transaction IDs in pages
 * written
 */
<<<<<<< HEAD
#define	WT_STAT_CONN_REC_TIME_WINDOW_BYTES_TXN		1437
/*! reconciliation: fast-path pages deleted */
#define	WT_STAT_CONN_REC_PAGE_DELETE_FAST		1438
/*! reconciliation: page reconciliation calls */
#define	WT_STAT_CONN_REC_PAGES				1439
/*! reconciliation: page reconciliation calls for eviction */
#define	WT_STAT_CONN_REC_PAGES_EVICTION			1440
/*! reconciliation: pages deleted */
#define	WT_STAT_CONN_REC_PAGE_DELETE			1441
=======
#define	WT_STAT_CONN_REC_TIME_WINDOW_BYTES_TXN		1433
/*! reconciliation: fast-path pages deleted */
#define	WT_STAT_CONN_REC_PAGE_DELETE_FAST		1434
/*! reconciliation: page reconciliation calls */
#define	WT_STAT_CONN_REC_PAGES				1435
/*! reconciliation: page reconciliation calls for eviction */
#define	WT_STAT_CONN_REC_PAGES_EVICTION			1436
/*! reconciliation: pages deleted */
#define	WT_STAT_CONN_REC_PAGE_DELETE			1437
>>>>>>> c730ac5e
/*!
 * reconciliation: pages written including an aggregated newest start
 * durable timestamp
 */
<<<<<<< HEAD
#define	WT_STAT_CONN_REC_TIME_AGGR_NEWEST_START_DURABLE_TS	1442
=======
#define	WT_STAT_CONN_REC_TIME_AGGR_NEWEST_START_DURABLE_TS	1438
>>>>>>> c730ac5e
/*!
 * reconciliation: pages written including an aggregated newest stop
 * durable timestamp
 */
<<<<<<< HEAD
#define	WT_STAT_CONN_REC_TIME_AGGR_NEWEST_STOP_DURABLE_TS	1443
=======
#define	WT_STAT_CONN_REC_TIME_AGGR_NEWEST_STOP_DURABLE_TS	1439
>>>>>>> c730ac5e
/*!
 * reconciliation: pages written including an aggregated newest stop
 * timestamp
 */
<<<<<<< HEAD
#define	WT_STAT_CONN_REC_TIME_AGGR_NEWEST_STOP_TS	1444
=======
#define	WT_STAT_CONN_REC_TIME_AGGR_NEWEST_STOP_TS	1440
>>>>>>> c730ac5e
/*!
 * reconciliation: pages written including an aggregated newest stop
 * transaction ID
 */
<<<<<<< HEAD
#define	WT_STAT_CONN_REC_TIME_AGGR_NEWEST_STOP_TXN	1445
=======
#define	WT_STAT_CONN_REC_TIME_AGGR_NEWEST_STOP_TXN	1441
>>>>>>> c730ac5e
/*!
 * reconciliation: pages written including an aggregated newest
 * transaction ID
 */
<<<<<<< HEAD
#define	WT_STAT_CONN_REC_TIME_AGGR_NEWEST_TXN		1446
=======
#define	WT_STAT_CONN_REC_TIME_AGGR_NEWEST_TXN		1442
>>>>>>> c730ac5e
/*!
 * reconciliation: pages written including an aggregated oldest start
 * timestamp
 */
<<<<<<< HEAD
#define	WT_STAT_CONN_REC_TIME_AGGR_OLDEST_START_TS	1447
/*! reconciliation: pages written including an aggregated prepare */
#define	WT_STAT_CONN_REC_TIME_AGGR_PREPARED		1448
=======
#define	WT_STAT_CONN_REC_TIME_AGGR_OLDEST_START_TS	1443
/*! reconciliation: pages written including an aggregated prepare */
#define	WT_STAT_CONN_REC_TIME_AGGR_PREPARED		1444
>>>>>>> c730ac5e
/*!
 * reconciliation: pages written including at least one start durable
 * timestamp
 */
<<<<<<< HEAD
#define	WT_STAT_CONN_REC_TIME_WINDOW_PAGES_DURABLE_START_TS	1449
=======
#define	WT_STAT_CONN_REC_TIME_WINDOW_PAGES_DURABLE_START_TS	1445
>>>>>>> c730ac5e
/*!
 * reconciliation: pages written including at least one start transaction
 * ID
 */
<<<<<<< HEAD
#define	WT_STAT_CONN_REC_TIME_WINDOW_PAGES_START_TXN	1450
=======
#define	WT_STAT_CONN_REC_TIME_WINDOW_PAGES_START_TXN	1446
>>>>>>> c730ac5e
/*!
 * reconciliation: pages written including at least one stop durable
 * timestamp
 */
<<<<<<< HEAD
#define	WT_STAT_CONN_REC_TIME_WINDOW_PAGES_DURABLE_STOP_TS	1451
/*! reconciliation: pages written including at least one stop timestamp */
#define	WT_STAT_CONN_REC_TIME_WINDOW_PAGES_STOP_TS	1452
=======
#define	WT_STAT_CONN_REC_TIME_WINDOW_PAGES_DURABLE_STOP_TS	1447
/*! reconciliation: pages written including at least one stop timestamp */
#define	WT_STAT_CONN_REC_TIME_WINDOW_PAGES_STOP_TS	1448
>>>>>>> c730ac5e
/*!
 * reconciliation: pages written including at least one stop transaction
 * ID
 */
<<<<<<< HEAD
#define	WT_STAT_CONN_REC_TIME_WINDOW_PAGES_STOP_TXN	1453
/*! reconciliation: records written including a start durable timestamp */
#define	WT_STAT_CONN_REC_TIME_WINDOW_DURABLE_START_TS	1454
/*! reconciliation: records written including a start timestamp */
#define	WT_STAT_CONN_REC_TIME_WINDOW_START_TS		1455
/*! reconciliation: records written including a start transaction ID */
#define	WT_STAT_CONN_REC_TIME_WINDOW_START_TXN		1456
/*! reconciliation: records written including a stop durable timestamp */
#define	WT_STAT_CONN_REC_TIME_WINDOW_DURABLE_STOP_TS	1457
/*! reconciliation: records written including a stop timestamp */
#define	WT_STAT_CONN_REC_TIME_WINDOW_STOP_TS		1458
/*! reconciliation: records written including a stop transaction ID */
#define	WT_STAT_CONN_REC_TIME_WINDOW_STOP_TXN		1459
/*! session: tiered storage local retention time (secs) */
#define	WT_STAT_CONN_TIERED_RETENTION			1460
/*! session: tiered storage object size */
#define	WT_STAT_CONN_TIERED_OBJECT_SIZE			1461
/*! transaction: race to read prepared update retry */
#define	WT_STAT_CONN_TXN_READ_RACE_PREPARE_UPDATE	1462
=======
#define	WT_STAT_CONN_REC_TIME_WINDOW_PAGES_STOP_TXN	1449
/*! reconciliation: records written including a start durable timestamp */
#define	WT_STAT_CONN_REC_TIME_WINDOW_DURABLE_START_TS	1450
/*! reconciliation: records written including a start timestamp */
#define	WT_STAT_CONN_REC_TIME_WINDOW_START_TS		1451
/*! reconciliation: records written including a start transaction ID */
#define	WT_STAT_CONN_REC_TIME_WINDOW_START_TXN		1452
/*! reconciliation: records written including a stop durable timestamp */
#define	WT_STAT_CONN_REC_TIME_WINDOW_DURABLE_STOP_TS	1453
/*! reconciliation: records written including a stop timestamp */
#define	WT_STAT_CONN_REC_TIME_WINDOW_STOP_TS		1454
/*! reconciliation: records written including a stop transaction ID */
#define	WT_STAT_CONN_REC_TIME_WINDOW_STOP_TXN		1455
/*! session: tiered storage local retention time (secs) */
#define	WT_STAT_CONN_TIERED_RETENTION			1456
/*! session: tiered storage object size */
#define	WT_STAT_CONN_TIERED_OBJECT_SIZE			1457
/*! transaction: race to read prepared update retry */
#define	WT_STAT_CONN_TXN_READ_RACE_PREPARE_UPDATE	1458
>>>>>>> c730ac5e
/*!
 * transaction: rollback to stable history store records with stop
 * timestamps older than newer records
 */
<<<<<<< HEAD
#define	WT_STAT_CONN_TXN_RTS_HS_STOP_OLDER_THAN_NEWER_START	1463
/*! transaction: rollback to stable inconsistent checkpoint */
#define	WT_STAT_CONN_TXN_RTS_INCONSISTENT_CKPT		1464
/*! transaction: rollback to stable keys removed */
#define	WT_STAT_CONN_TXN_RTS_KEYS_REMOVED		1465
/*! transaction: rollback to stable keys restored */
#define	WT_STAT_CONN_TXN_RTS_KEYS_RESTORED		1466
/*! transaction: rollback to stable restored tombstones from history store */
#define	WT_STAT_CONN_TXN_RTS_HS_RESTORE_TOMBSTONES	1467
/*! transaction: rollback to stable restored updates from history store */
#define	WT_STAT_CONN_TXN_RTS_HS_RESTORE_UPDATES		1468
/*! transaction: rollback to stable sweeping history store keys */
#define	WT_STAT_CONN_TXN_RTS_SWEEP_HS_KEYS		1469
/*! transaction: rollback to stable updates removed from history store */
#define	WT_STAT_CONN_TXN_RTS_HS_REMOVED			1470
/*! transaction: transaction checkpoints due to obsolete pages */
#define	WT_STAT_CONN_TXN_CHECKPOINT_OBSOLETE_APPLIED	1471
/*! transaction: update conflicts */
#define	WT_STAT_CONN_TXN_UPDATE_CONFLICT		1472
=======
#define	WT_STAT_CONN_TXN_RTS_HS_STOP_OLDER_THAN_NEWER_START	1459
/*! transaction: rollback to stable inconsistent checkpoint */
#define	WT_STAT_CONN_TXN_RTS_INCONSISTENT_CKPT		1460
/*! transaction: rollback to stable keys removed */
#define	WT_STAT_CONN_TXN_RTS_KEYS_REMOVED		1461
/*! transaction: rollback to stable keys restored */
#define	WT_STAT_CONN_TXN_RTS_KEYS_RESTORED		1462
/*! transaction: rollback to stable restored tombstones from history store */
#define	WT_STAT_CONN_TXN_RTS_HS_RESTORE_TOMBSTONES	1463
/*! transaction: rollback to stable restored updates from history store */
#define	WT_STAT_CONN_TXN_RTS_HS_RESTORE_UPDATES		1464
/*! transaction: rollback to stable sweeping history store keys */
#define	WT_STAT_CONN_TXN_RTS_SWEEP_HS_KEYS		1465
/*! transaction: rollback to stable updates removed from history store */
#define	WT_STAT_CONN_TXN_RTS_HS_REMOVED			1466
/*! transaction: transaction checkpoints due to obsolete pages */
#define	WT_STAT_CONN_TXN_CHECKPOINT_OBSOLETE_APPLIED	1467
/*! transaction: update conflicts */
#define	WT_STAT_CONN_TXN_UPDATE_CONFLICT		1468
>>>>>>> c730ac5e

/*!
 * @}
 * @name Statistics for data sources
 * @anchor statistics_dsrc
 * @{
 */
/*! LSM: bloom filter false positives */
#define	WT_STAT_DSRC_BLOOM_FALSE_POSITIVE		2000
/*! LSM: bloom filter hits */
#define	WT_STAT_DSRC_BLOOM_HIT				2001
/*! LSM: bloom filter misses */
#define	WT_STAT_DSRC_BLOOM_MISS				2002
/*! LSM: bloom filter pages evicted from cache */
#define	WT_STAT_DSRC_BLOOM_PAGE_EVICT			2003
/*! LSM: bloom filter pages read into cache */
#define	WT_STAT_DSRC_BLOOM_PAGE_READ			2004
/*! LSM: bloom filters in the LSM tree */
#define	WT_STAT_DSRC_BLOOM_COUNT			2005
/*! LSM: chunks in the LSM tree */
#define	WT_STAT_DSRC_LSM_CHUNK_COUNT			2006
/*! LSM: highest merge generation in the LSM tree */
#define	WT_STAT_DSRC_LSM_GENERATION_MAX			2007
/*!
 * LSM: queries that could have benefited from a Bloom filter that did
 * not exist
 */
#define	WT_STAT_DSRC_LSM_LOOKUP_NO_BLOOM		2008
/*! LSM: total size of bloom filters */
#define	WT_STAT_DSRC_BLOOM_SIZE				2009
/*! block-manager: allocations requiring file extension */
#define	WT_STAT_DSRC_BLOCK_EXTENSION			2010
/*! block-manager: blocks allocated */
#define	WT_STAT_DSRC_BLOCK_ALLOC			2011
/*! block-manager: blocks freed */
#define	WT_STAT_DSRC_BLOCK_FREE				2012
/*! block-manager: checkpoint size */
#define	WT_STAT_DSRC_BLOCK_CHECKPOINT_SIZE		2013
/*! block-manager: file allocation unit size */
#define	WT_STAT_DSRC_ALLOCATION_SIZE			2014
/*! block-manager: file bytes available for reuse */
#define	WT_STAT_DSRC_BLOCK_REUSE_BYTES			2015
/*! block-manager: file magic number */
#define	WT_STAT_DSRC_BLOCK_MAGIC			2016
/*! block-manager: file major version number */
#define	WT_STAT_DSRC_BLOCK_MAJOR			2017
/*! block-manager: file size in bytes */
#define	WT_STAT_DSRC_BLOCK_SIZE				2018
/*! block-manager: minor version number */
#define	WT_STAT_DSRC_BLOCK_MINOR			2019
/*! btree: btree checkpoint generation */
#define	WT_STAT_DSRC_BTREE_CHECKPOINT_GENERATION	2020
/*! btree: btree clean tree checkpoint expiration time */
#define	WT_STAT_DSRC_BTREE_CLEAN_CHECKPOINT_TIMER	2021
/*!
 * btree: column-store fixed-size leaf pages, only reported if tree_walk
 * or all statistics are enabled
 */
#define	WT_STAT_DSRC_BTREE_COLUMN_FIX			2022
/*!
 * btree: column-store internal pages, only reported if tree_walk or all
 * statistics are enabled
 */
#define	WT_STAT_DSRC_BTREE_COLUMN_INTERNAL		2023
/*!
 * btree: column-store variable-size RLE encoded values, only reported if
 * tree_walk or all statistics are enabled
 */
#define	WT_STAT_DSRC_BTREE_COLUMN_RLE			2024
/*!
 * btree: column-store variable-size deleted values, only reported if
 * tree_walk or all statistics are enabled
 */
#define	WT_STAT_DSRC_BTREE_COLUMN_DELETED		2025
/*!
 * btree: column-store variable-size leaf pages, only reported if
 * tree_walk or all statistics are enabled
 */
#define	WT_STAT_DSRC_BTREE_COLUMN_VARIABLE		2026
/*! btree: fixed-record size */
#define	WT_STAT_DSRC_BTREE_FIXED_LEN			2027
/*! btree: maximum internal page key size */
#define	WT_STAT_DSRC_BTREE_MAXINTLKEY			2028
/*! btree: maximum internal page size */
#define	WT_STAT_DSRC_BTREE_MAXINTLPAGE			2029
/*! btree: maximum leaf page key size */
#define	WT_STAT_DSRC_BTREE_MAXLEAFKEY			2030
/*! btree: maximum leaf page size */
#define	WT_STAT_DSRC_BTREE_MAXLEAFPAGE			2031
/*! btree: maximum leaf page value size */
#define	WT_STAT_DSRC_BTREE_MAXLEAFVALUE			2032
/*! btree: maximum tree depth */
#define	WT_STAT_DSRC_BTREE_MAXIMUM_DEPTH		2033
/*!
 * btree: number of key/value pairs, only reported if tree_walk or all
 * statistics are enabled
 */
#define	WT_STAT_DSRC_BTREE_ENTRIES			2034
/*!
 * btree: overflow pages, only reported if tree_walk or all statistics
 * are enabled
 */
#define	WT_STAT_DSRC_BTREE_OVERFLOW			2035
/*! btree: pages rewritten by compaction */
#define	WT_STAT_DSRC_BTREE_COMPACT_REWRITE		2036
/*!
 * btree: row-store empty values, only reported if tree_walk or all
 * statistics are enabled
 */
#define	WT_STAT_DSRC_BTREE_ROW_EMPTY_VALUES		2037
/*!
 * btree: row-store internal pages, only reported if tree_walk or all
 * statistics are enabled
 */
#define	WT_STAT_DSRC_BTREE_ROW_INTERNAL			2038
/*!
 * btree: row-store leaf pages, only reported if tree_walk or all
 * statistics are enabled
 */
#define	WT_STAT_DSRC_BTREE_ROW_LEAF			2039
/*! cache: data source pages selected for eviction unable to be evicted */
#define	WT_STAT_DSRC_CACHE_EVICTION_FAIL		2040
/*! cache: eviction walk passes of a file */
#define	WT_STAT_DSRC_CACHE_EVICTION_WALK_PASSES		2041
/*!
 * cache_walk: Average difference between current eviction generation
 * when the page was last considered, only reported if cache_walk or all
 * statistics are enabled
 */
#define	WT_STAT_DSRC_CACHE_STATE_GEN_AVG_GAP		2042
/*!
 * cache_walk: Average on-disk page image size seen, only reported if
 * cache_walk or all statistics are enabled
 */
#define	WT_STAT_DSRC_CACHE_STATE_AVG_WRITTEN_SIZE	2043
/*!
 * cache_walk: Average time in cache for pages that have been visited by
 * the eviction server, only reported if cache_walk or all statistics are
 * enabled
 */
#define	WT_STAT_DSRC_CACHE_STATE_AVG_VISITED_AGE	2044
/*!
 * cache_walk: Average time in cache for pages that have not been visited
 * by the eviction server, only reported if cache_walk or all statistics
 * are enabled
 */
#define	WT_STAT_DSRC_CACHE_STATE_AVG_UNVISITED_AGE	2045
/*!
 * cache_walk: Clean pages currently in cache, only reported if
 * cache_walk or all statistics are enabled
 */
#define	WT_STAT_DSRC_CACHE_STATE_PAGES_CLEAN		2046
/*!
 * cache_walk: Current eviction generation, only reported if cache_walk
 * or all statistics are enabled
 */
#define	WT_STAT_DSRC_CACHE_STATE_GEN_CURRENT		2047
/*!
 * cache_walk: Dirty pages currently in cache, only reported if
 * cache_walk or all statistics are enabled
 */
#define	WT_STAT_DSRC_CACHE_STATE_PAGES_DIRTY		2048
/*!
 * cache_walk: Entries in the root page, only reported if cache_walk or
 * all statistics are enabled
 */
#define	WT_STAT_DSRC_CACHE_STATE_ROOT_ENTRIES		2049
/*!
 * cache_walk: Internal pages currently in cache, only reported if
 * cache_walk or all statistics are enabled
 */
#define	WT_STAT_DSRC_CACHE_STATE_PAGES_INTERNAL		2050
/*!
 * cache_walk: Leaf pages currently in cache, only reported if cache_walk
 * or all statistics are enabled
 */
#define	WT_STAT_DSRC_CACHE_STATE_PAGES_LEAF		2051
/*!
 * cache_walk: Maximum difference between current eviction generation
 * when the page was last considered, only reported if cache_walk or all
 * statistics are enabled
 */
#define	WT_STAT_DSRC_CACHE_STATE_GEN_MAX_GAP		2052
/*!
 * cache_walk: Maximum page size seen, only reported if cache_walk or all
 * statistics are enabled
 */
#define	WT_STAT_DSRC_CACHE_STATE_MAX_PAGESIZE		2053
/*!
 * cache_walk: Minimum on-disk page image size seen, only reported if
 * cache_walk or all statistics are enabled
 */
#define	WT_STAT_DSRC_CACHE_STATE_MIN_WRITTEN_SIZE	2054
/*!
 * cache_walk: Number of pages never visited by eviction server, only
 * reported if cache_walk or all statistics are enabled
 */
#define	WT_STAT_DSRC_CACHE_STATE_UNVISITED_COUNT	2055
/*!
 * cache_walk: On-disk page image sizes smaller than a single allocation
 * unit, only reported if cache_walk or all statistics are enabled
 */
#define	WT_STAT_DSRC_CACHE_STATE_SMALLER_ALLOC_SIZE	2056
/*!
 * cache_walk: Pages created in memory and never written, only reported
 * if cache_walk or all statistics are enabled
 */
#define	WT_STAT_DSRC_CACHE_STATE_MEMORY			2057
/*!
 * cache_walk: Pages currently queued for eviction, only reported if
 * cache_walk or all statistics are enabled
 */
#define	WT_STAT_DSRC_CACHE_STATE_QUEUED			2058
/*!
 * cache_walk: Pages that could not be queued for eviction, only reported
 * if cache_walk or all statistics are enabled
 */
#define	WT_STAT_DSRC_CACHE_STATE_NOT_QUEUEABLE		2059
/*!
 * cache_walk: Refs skipped during cache traversal, only reported if
 * cache_walk or all statistics are enabled
 */
#define	WT_STAT_DSRC_CACHE_STATE_REFS_SKIPPED		2060
/*!
 * cache_walk: Size of the root page, only reported if cache_walk or all
 * statistics are enabled
 */
#define	WT_STAT_DSRC_CACHE_STATE_ROOT_SIZE		2061
/*!
 * cache_walk: Total number of pages currently in cache, only reported if
 * cache_walk or all statistics are enabled
 */
#define	WT_STAT_DSRC_CACHE_STATE_PAGES			2062
/*!
 * compression: compressed page maximum internal page size prior to
 * compression
 */
#define	WT_STAT_DSRC_COMPRESS_PRECOMP_INTL_MAX_PAGE_SIZE	2063
/*!
 * compression: compressed page maximum leaf page size prior to
 * compression
 */
#define	WT_STAT_DSRC_COMPRESS_PRECOMP_LEAF_MAX_PAGE_SIZE	2064
/*! compression: compressed pages read */
#define	WT_STAT_DSRC_COMPRESS_READ			2065
/*! compression: compressed pages written */
#define	WT_STAT_DSRC_COMPRESS_WRITE			2066
/*! compression: page written failed to compress */
#define	WT_STAT_DSRC_COMPRESS_WRITE_FAIL		2067
/*! compression: page written was too small to compress */
#define	WT_STAT_DSRC_COMPRESS_WRITE_TOO_SMALL		2068
/*! cursor: bulk loaded cursor insert calls */
#define	WT_STAT_DSRC_CURSOR_INSERT_BULK			2069
/*! cursor: cache cursors reuse count */
#define	WT_STAT_DSRC_CURSOR_REOPEN			2070
/*! cursor: close calls that result in cache */
#define	WT_STAT_DSRC_CURSOR_CACHE			2071
/*! cursor: create calls */
#define	WT_STAT_DSRC_CURSOR_CREATE			2072
/*! cursor: insert calls */
#define	WT_STAT_DSRC_CURSOR_INSERT			2073
/*! cursor: insert key and value bytes */
#define	WT_STAT_DSRC_CURSOR_INSERT_BYTES		2074
/*! cursor: modify */
#define	WT_STAT_DSRC_CURSOR_MODIFY			2075
/*! cursor: modify key and value bytes affected */
#define	WT_STAT_DSRC_CURSOR_MODIFY_BYTES		2076
/*! cursor: modify value bytes modified */
#define	WT_STAT_DSRC_CURSOR_MODIFY_BYTES_TOUCH		2077
/*! cursor: next calls */
#define	WT_STAT_DSRC_CURSOR_NEXT			2078
/*! cursor: operation restarted */
#define	WT_STAT_DSRC_CURSOR_RESTART			2079
/*! cursor: prev calls */
#define	WT_STAT_DSRC_CURSOR_PREV			2080
/*! cursor: remove calls */
#define	WT_STAT_DSRC_CURSOR_REMOVE			2081
/*! cursor: remove key bytes removed */
#define	WT_STAT_DSRC_CURSOR_REMOVE_BYTES		2082
/*! cursor: reserve calls */
#define	WT_STAT_DSRC_CURSOR_RESERVE			2083
/*! cursor: reset calls */
#define	WT_STAT_DSRC_CURSOR_RESET			2084
/*! cursor: search calls */
#define	WT_STAT_DSRC_CURSOR_SEARCH			2085
/*! cursor: search history store calls */
#define	WT_STAT_DSRC_CURSOR_SEARCH_HS			2086
/*! cursor: search near calls */
#define	WT_STAT_DSRC_CURSOR_SEARCH_NEAR			2087
/*! cursor: truncate calls */
#define	WT_STAT_DSRC_CURSOR_TRUNCATE			2088
/*! cursor: update calls */
#define	WT_STAT_DSRC_CURSOR_UPDATE			2089
/*! cursor: update key and value bytes */
#define	WT_STAT_DSRC_CURSOR_UPDATE_BYTES		2090
/*! cursor: update value size change */
#define	WT_STAT_DSRC_CURSOR_UPDATE_BYTES_CHANGED	2091
/*! reconciliation: dictionary matches */
#define	WT_STAT_DSRC_REC_DICTIONARY			2092
/*!
 * reconciliation: internal page key bytes discarded using suffix
 * compression
 */
#define	WT_STAT_DSRC_REC_SUFFIX_COMPRESSION		2093
/*! reconciliation: internal page multi-block writes */
#define	WT_STAT_DSRC_REC_MULTIBLOCK_INTERNAL		2094
/*! reconciliation: internal-page overflow keys */
#define	WT_STAT_DSRC_REC_OVERFLOW_KEY_INTERNAL		2095
/*! reconciliation: leaf page key bytes discarded using prefix compression */
#define	WT_STAT_DSRC_REC_PREFIX_COMPRESSION		2096
/*! reconciliation: leaf page multi-block writes */
#define	WT_STAT_DSRC_REC_MULTIBLOCK_LEAF		2097
/*! reconciliation: leaf-page overflow keys */
#define	WT_STAT_DSRC_REC_OVERFLOW_KEY_LEAF		2098
/*! reconciliation: maximum blocks required for a page */
#define	WT_STAT_DSRC_REC_MULTIBLOCK_MAX			2099
/*! reconciliation: overflow values written */
#define	WT_STAT_DSRC_REC_OVERFLOW_VALUE			2100
/*! reconciliation: page checksum matches */
#define	WT_STAT_DSRC_REC_PAGE_MATCH			2101
/*! reconciliation: pages written including at least one prepare */
#define	WT_STAT_DSRC_REC_TIME_WINDOW_PAGES_PREPARED	2102
/*! reconciliation: pages written including at least one start timestamp */
#define	WT_STAT_DSRC_REC_TIME_WINDOW_PAGES_START_TS	2103
/*! reconciliation: records written including a prepare */
#define	WT_STAT_DSRC_REC_TIME_WINDOW_PREPARED		2104
/*! session: object compaction */
#define	WT_STAT_DSRC_SESSION_COMPACT			2105
/*! LSM: sleep for LSM checkpoint throttle */
#define	WT_STAT_DSRC_LSM_CHECKPOINT_THROTTLE		2106
/*! LSM: sleep for LSM merge throttle */
#define	WT_STAT_DSRC_LSM_MERGE_THROTTLE			2107
/*! cache: bytes currently in the cache */
#define	WT_STAT_DSRC_CACHE_BYTES_INUSE			2108
/*! cache: bytes dirty in the cache cumulative */
#define	WT_STAT_DSRC_CACHE_BYTES_DIRTY_TOTAL		2109
/*! cache: bytes read into cache */
#define	WT_STAT_DSRC_CACHE_BYTES_READ			2110
/*! cache: bytes written from cache */
#define	WT_STAT_DSRC_CACHE_BYTES_WRITE			2111
/*! cache: checkpoint blocked page eviction */
#define	WT_STAT_DSRC_CACHE_EVICTION_CHECKPOINT		2112
/*!
 * cache: checkpoint of history store file blocked non-history store page
 * eviction
 */
#define	WT_STAT_DSRC_CACHE_EVICTION_CHECKPOINT_HS	2113
/*! cache: eviction walk target pages histogram - 0-9 */
#define	WT_STAT_DSRC_CACHE_EVICTION_TARGET_PAGE_LT10	2114
/*! cache: eviction walk target pages histogram - 10-31 */
#define	WT_STAT_DSRC_CACHE_EVICTION_TARGET_PAGE_LT32	2115
/*! cache: eviction walk target pages histogram - 128 and higher */
#define	WT_STAT_DSRC_CACHE_EVICTION_TARGET_PAGE_GE128	2116
/*! cache: eviction walk target pages histogram - 32-63 */
#define	WT_STAT_DSRC_CACHE_EVICTION_TARGET_PAGE_LT64	2117
/*! cache: eviction walk target pages histogram - 64-128 */
#define	WT_STAT_DSRC_CACHE_EVICTION_TARGET_PAGE_LT128	2118
/*!
 * cache: eviction walk target pages reduced due to history store cache
 * pressure
 */
#define	WT_STAT_DSRC_CACHE_EVICTION_TARGET_PAGE_REDUCED	2119
/*! cache: eviction walks abandoned */
#define	WT_STAT_DSRC_CACHE_EVICTION_WALKS_ABANDONED	2120
/*! cache: eviction walks gave up because they restarted their walk twice */
#define	WT_STAT_DSRC_CACHE_EVICTION_WALKS_STOPPED	2121
/*!
 * cache: eviction walks gave up because they saw too many pages and
 * found no candidates
 */
#define	WT_STAT_DSRC_CACHE_EVICTION_WALKS_GAVE_UP_NO_TARGETS	2122
/*!
 * cache: eviction walks gave up because they saw too many pages and
 * found too few candidates
 */
#define	WT_STAT_DSRC_CACHE_EVICTION_WALKS_GAVE_UP_RATIO	2123
/*! cache: eviction walks reached end of tree */
#define	WT_STAT_DSRC_CACHE_EVICTION_WALKS_ENDED		2124
/*! cache: eviction walks restarted */
#define	WT_STAT_DSRC_CACHE_EVICTION_WALK_RESTART	2125
/*! cache: eviction walks started from root of tree */
#define	WT_STAT_DSRC_CACHE_EVICTION_WALK_FROM_ROOT	2126
/*! cache: eviction walks started from saved location in tree */
#define	WT_STAT_DSRC_CACHE_EVICTION_WALK_SAVED_POS	2127
/*! cache: hazard pointer blocked page eviction */
#define	WT_STAT_DSRC_CACHE_EVICTION_HAZARD		2128
/*! cache: history store table insert calls */
#define	WT_STAT_DSRC_CACHE_HS_INSERT			2129
/*! cache: history store table insert calls that returned restart */
#define	WT_STAT_DSRC_CACHE_HS_INSERT_RESTART		2130
/*!
 * cache: history store table out-of-order resolved updates that lose
 * their durable timestamp
 */
#define	WT_STAT_DSRC_CACHE_HS_ORDER_LOSE_DURABLE_TIMESTAMP	2131
/*!
 * cache: history store table out-of-order updates that were fixed up by
<<<<<<< HEAD
 * moving existing records
 */
#define	WT_STAT_DSRC_CACHE_HS_ORDER_FIXUP_MOVE		2132
/*!
 * cache: history store table out-of-order updates that were fixed up
 * during insertion
 */
#define	WT_STAT_DSRC_CACHE_HS_ORDER_FIXUP_INSERT	2133
/*! cache: history store table reads */
#define	WT_STAT_DSRC_CACHE_HS_READ			2134
/*! cache: history store table reads missed */
#define	WT_STAT_DSRC_CACHE_HS_READ_MISS			2135
/*! cache: history store table reads requiring squashed modifies */
#define	WT_STAT_DSRC_CACHE_HS_READ_SQUASH		2136
=======
 * reinserting with the fixed timestamp
 */
#define	WT_STAT_DSRC_CACHE_HS_ORDER_REINSERT		2131
/*! cache: history store table reads */
#define	WT_STAT_DSRC_CACHE_HS_READ			2132
/*! cache: history store table reads missed */
#define	WT_STAT_DSRC_CACHE_HS_READ_MISS			2133
/*! cache: history store table reads requiring squashed modifies */
#define	WT_STAT_DSRC_CACHE_HS_READ_SQUASH		2134
>>>>>>> c730ac5e
/*!
 * cache: history store table truncation by rollback to stable to remove
 * an unstable update
 */
<<<<<<< HEAD
#define	WT_STAT_DSRC_CACHE_HS_KEY_TRUNCATE_RTS_UNSTABLE	2137
=======
#define	WT_STAT_DSRC_CACHE_HS_KEY_TRUNCATE_RTS_UNSTABLE	2135
>>>>>>> c730ac5e
/*!
 * cache: history store table truncation by rollback to stable to remove
 * an update
 */
<<<<<<< HEAD
#define	WT_STAT_DSRC_CACHE_HS_KEY_TRUNCATE_RTS		2138
/*! cache: history store table truncation to remove an update */
#define	WT_STAT_DSRC_CACHE_HS_KEY_TRUNCATE		2139
=======
#define	WT_STAT_DSRC_CACHE_HS_KEY_TRUNCATE_RTS		2136
/*! cache: history store table truncation to remove an update */
#define	WT_STAT_DSRC_CACHE_HS_KEY_TRUNCATE		2137
>>>>>>> c730ac5e
/*!
 * cache: history store table truncation to remove range of updates due
 * to key being removed from the data page during reconciliation
 */
<<<<<<< HEAD
#define	WT_STAT_DSRC_CACHE_HS_KEY_TRUNCATE_ONPAGE_REMOVAL	2140
=======
#define	WT_STAT_DSRC_CACHE_HS_KEY_TRUNCATE_ONPAGE_REMOVAL	2138
>>>>>>> c730ac5e
/*!
 * cache: history store table truncation to remove range of updates due
 * to out-of-order timestamp update on data page
 */
<<<<<<< HEAD
#define	WT_STAT_DSRC_CACHE_HS_KEY_TRUNCATE_NON_TS	2141
/*! cache: history store table writes requiring squashed modifies */
#define	WT_STAT_DSRC_CACHE_HS_WRITE_SQUASH		2142
/*! cache: in-memory page passed criteria to be split */
#define	WT_STAT_DSRC_CACHE_INMEM_SPLITTABLE		2143
/*! cache: in-memory page splits */
#define	WT_STAT_DSRC_CACHE_INMEM_SPLIT			2144
/*! cache: internal pages evicted */
#define	WT_STAT_DSRC_CACHE_EVICTION_INTERNAL		2145
/*! cache: internal pages split during eviction */
#define	WT_STAT_DSRC_CACHE_EVICTION_SPLIT_INTERNAL	2146
/*! cache: leaf pages split during eviction */
#define	WT_STAT_DSRC_CACHE_EVICTION_SPLIT_LEAF		2147
/*! cache: modified pages evicted */
#define	WT_STAT_DSRC_CACHE_EVICTION_DIRTY		2148
/*! cache: overflow pages read into cache */
#define	WT_STAT_DSRC_CACHE_READ_OVERFLOW		2149
/*! cache: page split during eviction deepened the tree */
#define	WT_STAT_DSRC_CACHE_EVICTION_DEEPEN		2150
/*! cache: page written requiring history store records */
#define	WT_STAT_DSRC_CACHE_WRITE_HS			2151
/*! cache: pages read into cache */
#define	WT_STAT_DSRC_CACHE_READ				2152
/*! cache: pages read into cache after truncate */
#define	WT_STAT_DSRC_CACHE_READ_DELETED			2153
/*! cache: pages read into cache after truncate in prepare state */
#define	WT_STAT_DSRC_CACHE_READ_DELETED_PREPARED	2154
/*! cache: pages requested from the cache */
#define	WT_STAT_DSRC_CACHE_PAGES_REQUESTED		2155
/*! cache: pages seen by eviction walk */
#define	WT_STAT_DSRC_CACHE_EVICTION_PAGES_SEEN		2156
/*! cache: pages written from cache */
#define	WT_STAT_DSRC_CACHE_WRITE			2157
/*! cache: pages written requiring in-memory restoration */
#define	WT_STAT_DSRC_CACHE_WRITE_RESTORE		2158
/*! cache: tracked dirty bytes in the cache */
#define	WT_STAT_DSRC_CACHE_BYTES_DIRTY			2159
/*! cache: unmodified pages evicted */
#define	WT_STAT_DSRC_CACHE_EVICTION_CLEAN		2160
/*! checkpoint-cleanup: pages added for eviction */
#define	WT_STAT_DSRC_CC_PAGES_EVICT			2161
/*! checkpoint-cleanup: pages removed */
#define	WT_STAT_DSRC_CC_PAGES_REMOVED			2162
/*! checkpoint-cleanup: pages skipped during tree walk */
#define	WT_STAT_DSRC_CC_PAGES_WALK_SKIPPED		2163
/*! checkpoint-cleanup: pages visited */
#define	WT_STAT_DSRC_CC_PAGES_VISITED			2164
/*! cursor: Total number of entries skipped by cursor next calls */
#define	WT_STAT_DSRC_CURSOR_NEXT_SKIP_TOTAL		2165
/*! cursor: Total number of entries skipped by cursor prev calls */
#define	WT_STAT_DSRC_CURSOR_PREV_SKIP_TOTAL		2166
=======
#define	WT_STAT_DSRC_CACHE_HS_ORDER_REMOVE		2139
/*! cache: history store table writes requiring squashed modifies */
#define	WT_STAT_DSRC_CACHE_HS_WRITE_SQUASH		2140
/*! cache: in-memory page passed criteria to be split */
#define	WT_STAT_DSRC_CACHE_INMEM_SPLITTABLE		2141
/*! cache: in-memory page splits */
#define	WT_STAT_DSRC_CACHE_INMEM_SPLIT			2142
/*! cache: internal pages evicted */
#define	WT_STAT_DSRC_CACHE_EVICTION_INTERNAL		2143
/*! cache: internal pages split during eviction */
#define	WT_STAT_DSRC_CACHE_EVICTION_SPLIT_INTERNAL	2144
/*! cache: leaf pages split during eviction */
#define	WT_STAT_DSRC_CACHE_EVICTION_SPLIT_LEAF		2145
/*! cache: modified pages evicted */
#define	WT_STAT_DSRC_CACHE_EVICTION_DIRTY		2146
/*! cache: overflow pages read into cache */
#define	WT_STAT_DSRC_CACHE_READ_OVERFLOW		2147
/*! cache: page split during eviction deepened the tree */
#define	WT_STAT_DSRC_CACHE_EVICTION_DEEPEN		2148
/*! cache: page written requiring history store records */
#define	WT_STAT_DSRC_CACHE_WRITE_HS			2149
/*! cache: pages read into cache */
#define	WT_STAT_DSRC_CACHE_READ				2150
/*! cache: pages read into cache after truncate */
#define	WT_STAT_DSRC_CACHE_READ_DELETED			2151
/*! cache: pages read into cache after truncate in prepare state */
#define	WT_STAT_DSRC_CACHE_READ_DELETED_PREPARED	2152
/*! cache: pages requested from the cache */
#define	WT_STAT_DSRC_CACHE_PAGES_REQUESTED		2153
/*! cache: pages seen by eviction walk */
#define	WT_STAT_DSRC_CACHE_EVICTION_PAGES_SEEN		2154
/*! cache: pages written from cache */
#define	WT_STAT_DSRC_CACHE_WRITE			2155
/*! cache: pages written requiring in-memory restoration */
#define	WT_STAT_DSRC_CACHE_WRITE_RESTORE		2156
/*! cache: tracked dirty bytes in the cache */
#define	WT_STAT_DSRC_CACHE_BYTES_DIRTY			2157
/*! cache: unmodified pages evicted */
#define	WT_STAT_DSRC_CACHE_EVICTION_CLEAN		2158
/*! checkpoint-cleanup: pages added for eviction */
#define	WT_STAT_DSRC_CC_PAGES_EVICT			2159
/*! checkpoint-cleanup: pages removed */
#define	WT_STAT_DSRC_CC_PAGES_REMOVED			2160
/*! checkpoint-cleanup: pages skipped during tree walk */
#define	WT_STAT_DSRC_CC_PAGES_WALK_SKIPPED		2161
/*! checkpoint-cleanup: pages visited */
#define	WT_STAT_DSRC_CC_PAGES_VISITED			2162
/*! cursor: Total number of entries skipped by cursor next calls */
#define	WT_STAT_DSRC_CURSOR_NEXT_SKIP_TOTAL		2163
/*! cursor: Total number of entries skipped by cursor prev calls */
#define	WT_STAT_DSRC_CURSOR_PREV_SKIP_TOTAL		2164
>>>>>>> c730ac5e
/*!
 * cursor: Total number of entries skipped to position the history store
 * cursor
 */
<<<<<<< HEAD
#define	WT_STAT_DSRC_CURSOR_SKIP_HS_CUR_POSITION	2167
=======
#define	WT_STAT_DSRC_CURSOR_SKIP_HS_CUR_POSITION	2165
>>>>>>> c730ac5e
/*!
 * cursor: cursor next calls that skip due to a globally visible history
 * store tombstone
 */
<<<<<<< HEAD
#define	WT_STAT_DSRC_CURSOR_NEXT_HS_TOMBSTONE		2168
=======
#define	WT_STAT_DSRC_CURSOR_NEXT_HS_TOMBSTONE		2166
>>>>>>> c730ac5e
/*!
 * cursor: cursor next calls that skip greater than or equal to 100
 * entries
 */
<<<<<<< HEAD
#define	WT_STAT_DSRC_CURSOR_NEXT_SKIP_GE_100		2169
/*! cursor: cursor next calls that skip less than 100 entries */
#define	WT_STAT_DSRC_CURSOR_NEXT_SKIP_LT_100		2170
=======
#define	WT_STAT_DSRC_CURSOR_NEXT_SKIP_GE_100		2167
/*! cursor: cursor next calls that skip less than 100 entries */
#define	WT_STAT_DSRC_CURSOR_NEXT_SKIP_LT_100		2168
>>>>>>> c730ac5e
/*!
 * cursor: cursor prev calls that skip due to a globally visible history
 * store tombstone
 */
<<<<<<< HEAD
#define	WT_STAT_DSRC_CURSOR_PREV_HS_TOMBSTONE		2171
=======
#define	WT_STAT_DSRC_CURSOR_PREV_HS_TOMBSTONE		2169
>>>>>>> c730ac5e
/*!
 * cursor: cursor prev calls that skip greater than or equal to 100
 * entries
 */
<<<<<<< HEAD
#define	WT_STAT_DSRC_CURSOR_PREV_SKIP_GE_100		2172
/*! cursor: cursor prev calls that skip less than 100 entries */
#define	WT_STAT_DSRC_CURSOR_PREV_SKIP_LT_100		2173
/*! cursor: open cursor count */
#define	WT_STAT_DSRC_CURSOR_OPEN_COUNT			2174
/*! reconciliation: approximate byte size of timestamps in pages written */
#define	WT_STAT_DSRC_REC_TIME_WINDOW_BYTES_TS		2175
=======
#define	WT_STAT_DSRC_CURSOR_PREV_SKIP_GE_100		2170
/*! cursor: cursor prev calls that skip less than 100 entries */
#define	WT_STAT_DSRC_CURSOR_PREV_SKIP_LT_100		2171
/*! cursor: open cursor count */
#define	WT_STAT_DSRC_CURSOR_OPEN_COUNT			2172
/*! reconciliation: approximate byte size of timestamps in pages written */
#define	WT_STAT_DSRC_REC_TIME_WINDOW_BYTES_TS		2173
>>>>>>> c730ac5e
/*!
 * reconciliation: approximate byte size of transaction IDs in pages
 * written
 */
<<<<<<< HEAD
#define	WT_STAT_DSRC_REC_TIME_WINDOW_BYTES_TXN		2176
/*! reconciliation: fast-path pages deleted */
#define	WT_STAT_DSRC_REC_PAGE_DELETE_FAST		2177
/*! reconciliation: page reconciliation calls */
#define	WT_STAT_DSRC_REC_PAGES				2178
/*! reconciliation: page reconciliation calls for eviction */
#define	WT_STAT_DSRC_REC_PAGES_EVICTION			2179
/*! reconciliation: pages deleted */
#define	WT_STAT_DSRC_REC_PAGE_DELETE			2180
=======
#define	WT_STAT_DSRC_REC_TIME_WINDOW_BYTES_TXN		2174
/*! reconciliation: fast-path pages deleted */
#define	WT_STAT_DSRC_REC_PAGE_DELETE_FAST		2175
/*! reconciliation: page reconciliation calls */
#define	WT_STAT_DSRC_REC_PAGES				2176
/*! reconciliation: page reconciliation calls for eviction */
#define	WT_STAT_DSRC_REC_PAGES_EVICTION			2177
/*! reconciliation: pages deleted */
#define	WT_STAT_DSRC_REC_PAGE_DELETE			2178
>>>>>>> c730ac5e
/*!
 * reconciliation: pages written including an aggregated newest start
 * durable timestamp
 */
<<<<<<< HEAD
#define	WT_STAT_DSRC_REC_TIME_AGGR_NEWEST_START_DURABLE_TS	2181
=======
#define	WT_STAT_DSRC_REC_TIME_AGGR_NEWEST_START_DURABLE_TS	2179
>>>>>>> c730ac5e
/*!
 * reconciliation: pages written including an aggregated newest stop
 * durable timestamp
 */
<<<<<<< HEAD
#define	WT_STAT_DSRC_REC_TIME_AGGR_NEWEST_STOP_DURABLE_TS	2182
=======
#define	WT_STAT_DSRC_REC_TIME_AGGR_NEWEST_STOP_DURABLE_TS	2180
>>>>>>> c730ac5e
/*!
 * reconciliation: pages written including an aggregated newest stop
 * timestamp
 */
<<<<<<< HEAD
#define	WT_STAT_DSRC_REC_TIME_AGGR_NEWEST_STOP_TS	2183
=======
#define	WT_STAT_DSRC_REC_TIME_AGGR_NEWEST_STOP_TS	2181
>>>>>>> c730ac5e
/*!
 * reconciliation: pages written including an aggregated newest stop
 * transaction ID
 */
<<<<<<< HEAD
#define	WT_STAT_DSRC_REC_TIME_AGGR_NEWEST_STOP_TXN	2184
=======
#define	WT_STAT_DSRC_REC_TIME_AGGR_NEWEST_STOP_TXN	2182
>>>>>>> c730ac5e
/*!
 * reconciliation: pages written including an aggregated newest
 * transaction ID
 */
<<<<<<< HEAD
#define	WT_STAT_DSRC_REC_TIME_AGGR_NEWEST_TXN		2185
=======
#define	WT_STAT_DSRC_REC_TIME_AGGR_NEWEST_TXN		2183
>>>>>>> c730ac5e
/*!
 * reconciliation: pages written including an aggregated oldest start
 * timestamp
 */
<<<<<<< HEAD
#define	WT_STAT_DSRC_REC_TIME_AGGR_OLDEST_START_TS	2186
/*! reconciliation: pages written including an aggregated prepare */
#define	WT_STAT_DSRC_REC_TIME_AGGR_PREPARED		2187
=======
#define	WT_STAT_DSRC_REC_TIME_AGGR_OLDEST_START_TS	2184
/*! reconciliation: pages written including an aggregated prepare */
#define	WT_STAT_DSRC_REC_TIME_AGGR_PREPARED		2185
>>>>>>> c730ac5e
/*!
 * reconciliation: pages written including at least one start durable
 * timestamp
 */
<<<<<<< HEAD
#define	WT_STAT_DSRC_REC_TIME_WINDOW_PAGES_DURABLE_START_TS	2188
=======
#define	WT_STAT_DSRC_REC_TIME_WINDOW_PAGES_DURABLE_START_TS	2186
>>>>>>> c730ac5e
/*!
 * reconciliation: pages written including at least one start transaction
 * ID
 */
<<<<<<< HEAD
#define	WT_STAT_DSRC_REC_TIME_WINDOW_PAGES_START_TXN	2189
=======
#define	WT_STAT_DSRC_REC_TIME_WINDOW_PAGES_START_TXN	2187
>>>>>>> c730ac5e
/*!
 * reconciliation: pages written including at least one stop durable
 * timestamp
 */
<<<<<<< HEAD
#define	WT_STAT_DSRC_REC_TIME_WINDOW_PAGES_DURABLE_STOP_TS	2190
/*! reconciliation: pages written including at least one stop timestamp */
#define	WT_STAT_DSRC_REC_TIME_WINDOW_PAGES_STOP_TS	2191
=======
#define	WT_STAT_DSRC_REC_TIME_WINDOW_PAGES_DURABLE_STOP_TS	2188
/*! reconciliation: pages written including at least one stop timestamp */
#define	WT_STAT_DSRC_REC_TIME_WINDOW_PAGES_STOP_TS	2189
>>>>>>> c730ac5e
/*!
 * reconciliation: pages written including at least one stop transaction
 * ID
 */
<<<<<<< HEAD
#define	WT_STAT_DSRC_REC_TIME_WINDOW_PAGES_STOP_TXN	2192
/*! reconciliation: records written including a start durable timestamp */
#define	WT_STAT_DSRC_REC_TIME_WINDOW_DURABLE_START_TS	2193
/*! reconciliation: records written including a start timestamp */
#define	WT_STAT_DSRC_REC_TIME_WINDOW_START_TS		2194
/*! reconciliation: records written including a start transaction ID */
#define	WT_STAT_DSRC_REC_TIME_WINDOW_START_TXN		2195
/*! reconciliation: records written including a stop durable timestamp */
#define	WT_STAT_DSRC_REC_TIME_WINDOW_DURABLE_STOP_TS	2196
/*! reconciliation: records written including a stop timestamp */
#define	WT_STAT_DSRC_REC_TIME_WINDOW_STOP_TS		2197
/*! reconciliation: records written including a stop transaction ID */
#define	WT_STAT_DSRC_REC_TIME_WINDOW_STOP_TXN		2198
/*! session: tiered storage local retention time (secs) */
#define	WT_STAT_DSRC_TIERED_RETENTION			2199
/*! session: tiered storage object size */
#define	WT_STAT_DSRC_TIERED_OBJECT_SIZE			2200
/*! transaction: race to read prepared update retry */
#define	WT_STAT_DSRC_TXN_READ_RACE_PREPARE_UPDATE	2201
=======
#define	WT_STAT_DSRC_REC_TIME_WINDOW_PAGES_STOP_TXN	2190
/*! reconciliation: records written including a start durable timestamp */
#define	WT_STAT_DSRC_REC_TIME_WINDOW_DURABLE_START_TS	2191
/*! reconciliation: records written including a start timestamp */
#define	WT_STAT_DSRC_REC_TIME_WINDOW_START_TS		2192
/*! reconciliation: records written including a start transaction ID */
#define	WT_STAT_DSRC_REC_TIME_WINDOW_START_TXN		2193
/*! reconciliation: records written including a stop durable timestamp */
#define	WT_STAT_DSRC_REC_TIME_WINDOW_DURABLE_STOP_TS	2194
/*! reconciliation: records written including a stop timestamp */
#define	WT_STAT_DSRC_REC_TIME_WINDOW_STOP_TS		2195
/*! reconciliation: records written including a stop transaction ID */
#define	WT_STAT_DSRC_REC_TIME_WINDOW_STOP_TXN		2196
/*! session: tiered storage local retention time (secs) */
#define	WT_STAT_DSRC_TIERED_RETENTION			2197
/*! session: tiered storage object size */
#define	WT_STAT_DSRC_TIERED_OBJECT_SIZE			2198
/*! transaction: race to read prepared update retry */
#define	WT_STAT_DSRC_TXN_READ_RACE_PREPARE_UPDATE	2199
>>>>>>> c730ac5e
/*!
 * transaction: rollback to stable history store records with stop
 * timestamps older than newer records
 */
<<<<<<< HEAD
#define	WT_STAT_DSRC_TXN_RTS_HS_STOP_OLDER_THAN_NEWER_START	2202
/*! transaction: rollback to stable inconsistent checkpoint */
#define	WT_STAT_DSRC_TXN_RTS_INCONSISTENT_CKPT		2203
/*! transaction: rollback to stable keys removed */
#define	WT_STAT_DSRC_TXN_RTS_KEYS_REMOVED		2204
/*! transaction: rollback to stable keys restored */
#define	WT_STAT_DSRC_TXN_RTS_KEYS_RESTORED		2205
/*! transaction: rollback to stable restored tombstones from history store */
#define	WT_STAT_DSRC_TXN_RTS_HS_RESTORE_TOMBSTONES	2206
/*! transaction: rollback to stable restored updates from history store */
#define	WT_STAT_DSRC_TXN_RTS_HS_RESTORE_UPDATES		2207
/*! transaction: rollback to stable sweeping history store keys */
#define	WT_STAT_DSRC_TXN_RTS_SWEEP_HS_KEYS		2208
/*! transaction: rollback to stable updates removed from history store */
#define	WT_STAT_DSRC_TXN_RTS_HS_REMOVED			2209
/*! transaction: transaction checkpoints due to obsolete pages */
#define	WT_STAT_DSRC_TXN_CHECKPOINT_OBSOLETE_APPLIED	2210
/*! transaction: update conflicts */
#define	WT_STAT_DSRC_TXN_UPDATE_CONFLICT		2211
=======
#define	WT_STAT_DSRC_TXN_RTS_HS_STOP_OLDER_THAN_NEWER_START	2200
/*! transaction: rollback to stable inconsistent checkpoint */
#define	WT_STAT_DSRC_TXN_RTS_INCONSISTENT_CKPT		2201
/*! transaction: rollback to stable keys removed */
#define	WT_STAT_DSRC_TXN_RTS_KEYS_REMOVED		2202
/*! transaction: rollback to stable keys restored */
#define	WT_STAT_DSRC_TXN_RTS_KEYS_RESTORED		2203
/*! transaction: rollback to stable restored tombstones from history store */
#define	WT_STAT_DSRC_TXN_RTS_HS_RESTORE_TOMBSTONES	2204
/*! transaction: rollback to stable restored updates from history store */
#define	WT_STAT_DSRC_TXN_RTS_HS_RESTORE_UPDATES		2205
/*! transaction: rollback to stable sweeping history store keys */
#define	WT_STAT_DSRC_TXN_RTS_SWEEP_HS_KEYS		2206
/*! transaction: rollback to stable updates removed from history store */
#define	WT_STAT_DSRC_TXN_RTS_HS_REMOVED			2207
/*! transaction: transaction checkpoints due to obsolete pages */
#define	WT_STAT_DSRC_TXN_CHECKPOINT_OBSOLETE_APPLIED	2208
/*! transaction: update conflicts */
#define	WT_STAT_DSRC_TXN_UPDATE_CONFLICT		2209
>>>>>>> c730ac5e

/*!
 * @}
 * @name Statistics for join cursors
 * @anchor statistics_join
 * @{
 */
/*! : accesses to the main table */
#define	WT_STAT_JOIN_MAIN_ACCESS			3000
/*! : bloom filter false positives */
#define	WT_STAT_JOIN_BLOOM_FALSE_POSITIVE		3001
/*! : checks that conditions of membership are satisfied */
#define	WT_STAT_JOIN_MEMBERSHIP_CHECK			3002
/*! : items inserted into a bloom filter */
#define	WT_STAT_JOIN_BLOOM_INSERT			3003
/*! : items iterated */
#define	WT_STAT_JOIN_ITERATED				3004

/*!
 * @}
 * @name Statistics for session
 * @anchor statistics_session
 * @{
 */
/*! session: bytes read into cache */
#define	WT_STAT_SESSION_BYTES_READ			4000
/*! session: bytes written from cache */
#define	WT_STAT_SESSION_BYTES_WRITE			4001
/*! session: dhandle lock wait time (usecs) */
#define	WT_STAT_SESSION_LOCK_DHANDLE_WAIT		4002
/*! session: page read from disk to cache time (usecs) */
#define	WT_STAT_SESSION_READ_TIME			4003
/*! session: page write from cache to disk time (usecs) */
#define	WT_STAT_SESSION_WRITE_TIME			4004
/*! session: schema lock wait time (usecs) */
#define	WT_STAT_SESSION_LOCK_SCHEMA_WAIT		4005
/*! session: time waiting for cache (usecs) */
#define	WT_STAT_SESSION_CACHE_TIME			4006
/*! @} */
/*
 * Statistics section: END
 * DO NOT EDIT: automatically built by dist/stat.py.
 */
/*! @} */

#undef __F

#if defined(__cplusplus)
}
#endif
#endif /* __WIREDTIGER_H_ */<|MERGE_RESOLUTION|>--- conflicted
+++ resolved
@@ -5662,758 +5662,400 @@
 /*! transaction: transaction begins */
 #define	WT_STAT_CONN_TXN_BEGIN				1328
 /*! transaction: transaction checkpoint currently running */
-<<<<<<< HEAD
-#define	WT_STAT_CONN_TXN_CHECKPOINT_RUNNING		1330
+#define	WT_STAT_CONN_TXN_CHECKPOINT_RUNNING		1329
 /*!
  * transaction: transaction checkpoint currently running for history
  * store file
  */
-#define	WT_STAT_CONN_TXN_CHECKPOINT_RUNNING_HS		1331
+#define	WT_STAT_CONN_TXN_CHECKPOINT_RUNNING_HS		1330
 /*! transaction: transaction checkpoint generation */
-#define	WT_STAT_CONN_TXN_CHECKPOINT_GENERATION		1332
-=======
-#define	WT_STAT_CONN_TXN_CHECKPOINT_RUNNING		1329
-/*! transaction: transaction checkpoint generation */
-#define	WT_STAT_CONN_TXN_CHECKPOINT_GENERATION		1330
->>>>>>> c730ac5e
+#define	WT_STAT_CONN_TXN_CHECKPOINT_GENERATION		1331
 /*!
  * transaction: transaction checkpoint history store file duration
  * (usecs)
  */
-<<<<<<< HEAD
-#define	WT_STAT_CONN_TXN_HS_CKPT_DURATION		1333
+#define	WT_STAT_CONN_TXN_HS_CKPT_DURATION		1332
 /*! transaction: transaction checkpoint max time (msecs) */
-#define	WT_STAT_CONN_TXN_CHECKPOINT_TIME_MAX		1334
+#define	WT_STAT_CONN_TXN_CHECKPOINT_TIME_MAX		1333
 /*! transaction: transaction checkpoint min time (msecs) */
-#define	WT_STAT_CONN_TXN_CHECKPOINT_TIME_MIN		1335
-=======
-#define	WT_STAT_CONN_TXN_HS_CKPT_DURATION		1331
-/*! transaction: transaction checkpoint max time (msecs) */
-#define	WT_STAT_CONN_TXN_CHECKPOINT_TIME_MAX		1332
-/*! transaction: transaction checkpoint min time (msecs) */
-#define	WT_STAT_CONN_TXN_CHECKPOINT_TIME_MIN		1333
->>>>>>> c730ac5e
+#define	WT_STAT_CONN_TXN_CHECKPOINT_TIME_MIN		1334
 /*!
  * transaction: transaction checkpoint most recent duration for gathering
  * all handles (usecs)
  */
-<<<<<<< HEAD
-#define	WT_STAT_CONN_TXN_CHECKPOINT_HANDLE_DURATION	1336
-=======
-#define	WT_STAT_CONN_TXN_CHECKPOINT_HANDLE_DURATION	1334
->>>>>>> c730ac5e
+#define	WT_STAT_CONN_TXN_CHECKPOINT_HANDLE_DURATION	1335
 /*!
  * transaction: transaction checkpoint most recent duration for gathering
  * applied handles (usecs)
  */
-<<<<<<< HEAD
-#define	WT_STAT_CONN_TXN_CHECKPOINT_HANDLE_DURATION_APPLY	1337
-=======
-#define	WT_STAT_CONN_TXN_CHECKPOINT_HANDLE_DURATION_APPLY	1335
->>>>>>> c730ac5e
+#define	WT_STAT_CONN_TXN_CHECKPOINT_HANDLE_DURATION_APPLY	1336
 /*!
  * transaction: transaction checkpoint most recent duration for gathering
  * skipped handles (usecs)
  */
-<<<<<<< HEAD
-#define	WT_STAT_CONN_TXN_CHECKPOINT_HANDLE_DURATION_SKIP	1338
+#define	WT_STAT_CONN_TXN_CHECKPOINT_HANDLE_DURATION_SKIP	1337
 /*! transaction: transaction checkpoint most recent handles applied */
-#define	WT_STAT_CONN_TXN_CHECKPOINT_HANDLE_APPLIED	1339
+#define	WT_STAT_CONN_TXN_CHECKPOINT_HANDLE_APPLIED	1338
 /*! transaction: transaction checkpoint most recent handles skipped */
-#define	WT_STAT_CONN_TXN_CHECKPOINT_HANDLE_SKIPPED	1340
+#define	WT_STAT_CONN_TXN_CHECKPOINT_HANDLE_SKIPPED	1339
 /*! transaction: transaction checkpoint most recent handles walked */
-#define	WT_STAT_CONN_TXN_CHECKPOINT_HANDLE_WALKED	1341
+#define	WT_STAT_CONN_TXN_CHECKPOINT_HANDLE_WALKED	1340
 /*! transaction: transaction checkpoint most recent time (msecs) */
-#define	WT_STAT_CONN_TXN_CHECKPOINT_TIME_RECENT		1342
+#define	WT_STAT_CONN_TXN_CHECKPOINT_TIME_RECENT		1341
 /*! transaction: transaction checkpoint prepare currently running */
-#define	WT_STAT_CONN_TXN_CHECKPOINT_PREP_RUNNING	1343
+#define	WT_STAT_CONN_TXN_CHECKPOINT_PREP_RUNNING	1342
 /*! transaction: transaction checkpoint prepare max time (msecs) */
-#define	WT_STAT_CONN_TXN_CHECKPOINT_PREP_MAX		1344
+#define	WT_STAT_CONN_TXN_CHECKPOINT_PREP_MAX		1343
 /*! transaction: transaction checkpoint prepare min time (msecs) */
-#define	WT_STAT_CONN_TXN_CHECKPOINT_PREP_MIN		1345
+#define	WT_STAT_CONN_TXN_CHECKPOINT_PREP_MIN		1344
 /*! transaction: transaction checkpoint prepare most recent time (msecs) */
-#define	WT_STAT_CONN_TXN_CHECKPOINT_PREP_RECENT		1346
+#define	WT_STAT_CONN_TXN_CHECKPOINT_PREP_RECENT		1345
 /*! transaction: transaction checkpoint prepare total time (msecs) */
-#define	WT_STAT_CONN_TXN_CHECKPOINT_PREP_TOTAL		1347
+#define	WT_STAT_CONN_TXN_CHECKPOINT_PREP_TOTAL		1346
 /*! transaction: transaction checkpoint scrub dirty target */
-#define	WT_STAT_CONN_TXN_CHECKPOINT_SCRUB_TARGET	1348
+#define	WT_STAT_CONN_TXN_CHECKPOINT_SCRUB_TARGET	1347
 /*! transaction: transaction checkpoint scrub time (msecs) */
-#define	WT_STAT_CONN_TXN_CHECKPOINT_SCRUB_TIME		1349
+#define	WT_STAT_CONN_TXN_CHECKPOINT_SCRUB_TIME		1348
 /*! transaction: transaction checkpoint total time (msecs) */
-#define	WT_STAT_CONN_TXN_CHECKPOINT_TIME_TOTAL		1350
+#define	WT_STAT_CONN_TXN_CHECKPOINT_TIME_TOTAL		1349
 /*! transaction: transaction checkpoints */
-#define	WT_STAT_CONN_TXN_CHECKPOINT			1351
-=======
-#define	WT_STAT_CONN_TXN_CHECKPOINT_HANDLE_DURATION_SKIP	1336
-/*! transaction: transaction checkpoint most recent handles applied */
-#define	WT_STAT_CONN_TXN_CHECKPOINT_HANDLE_APPLIED	1337
-/*! transaction: transaction checkpoint most recent handles skipped */
-#define	WT_STAT_CONN_TXN_CHECKPOINT_HANDLE_SKIPPED	1338
-/*! transaction: transaction checkpoint most recent handles walked */
-#define	WT_STAT_CONN_TXN_CHECKPOINT_HANDLE_WALKED	1339
-/*! transaction: transaction checkpoint most recent time (msecs) */
-#define	WT_STAT_CONN_TXN_CHECKPOINT_TIME_RECENT		1340
-/*! transaction: transaction checkpoint prepare currently running */
-#define	WT_STAT_CONN_TXN_CHECKPOINT_PREP_RUNNING	1341
-/*! transaction: transaction checkpoint prepare max time (msecs) */
-#define	WT_STAT_CONN_TXN_CHECKPOINT_PREP_MAX		1342
-/*! transaction: transaction checkpoint prepare min time (msecs) */
-#define	WT_STAT_CONN_TXN_CHECKPOINT_PREP_MIN		1343
-/*! transaction: transaction checkpoint prepare most recent time (msecs) */
-#define	WT_STAT_CONN_TXN_CHECKPOINT_PREP_RECENT		1344
-/*! transaction: transaction checkpoint prepare total time (msecs) */
-#define	WT_STAT_CONN_TXN_CHECKPOINT_PREP_TOTAL		1345
-/*! transaction: transaction checkpoint scrub dirty target */
-#define	WT_STAT_CONN_TXN_CHECKPOINT_SCRUB_TARGET	1346
-/*! transaction: transaction checkpoint scrub time (msecs) */
-#define	WT_STAT_CONN_TXN_CHECKPOINT_SCRUB_TIME		1347
-/*! transaction: transaction checkpoint total time (msecs) */
-#define	WT_STAT_CONN_TXN_CHECKPOINT_TIME_TOTAL		1348
-/*! transaction: transaction checkpoints */
-#define	WT_STAT_CONN_TXN_CHECKPOINT			1349
->>>>>>> c730ac5e
+#define	WT_STAT_CONN_TXN_CHECKPOINT			1350
 /*!
  * transaction: transaction checkpoints skipped because database was
  * clean
  */
-<<<<<<< HEAD
-#define	WT_STAT_CONN_TXN_CHECKPOINT_SKIPPED		1352
+#define	WT_STAT_CONN_TXN_CHECKPOINT_SKIPPED		1351
 /*! transaction: transaction failures due to history store */
-#define	WT_STAT_CONN_TXN_FAIL_CACHE			1353
-=======
-#define	WT_STAT_CONN_TXN_CHECKPOINT_SKIPPED		1350
-/*! transaction: transaction failures due to history store */
-#define	WT_STAT_CONN_TXN_FAIL_CACHE			1351
->>>>>>> c730ac5e
+#define	WT_STAT_CONN_TXN_FAIL_CACHE			1352
 /*!
  * transaction: transaction fsync calls for checkpoint after allocating
  * the transaction ID
  */
-<<<<<<< HEAD
-#define	WT_STAT_CONN_TXN_CHECKPOINT_FSYNC_POST		1354
-=======
-#define	WT_STAT_CONN_TXN_CHECKPOINT_FSYNC_POST		1352
->>>>>>> c730ac5e
+#define	WT_STAT_CONN_TXN_CHECKPOINT_FSYNC_POST		1353
 /*!
  * transaction: transaction fsync duration for checkpoint after
  * allocating the transaction ID (usecs)
  */
-<<<<<<< HEAD
-#define	WT_STAT_CONN_TXN_CHECKPOINT_FSYNC_POST_DURATION	1355
+#define	WT_STAT_CONN_TXN_CHECKPOINT_FSYNC_POST_DURATION	1354
 /*! transaction: transaction range of IDs currently pinned */
-#define	WT_STAT_CONN_TXN_PINNED_RANGE			1356
+#define	WT_STAT_CONN_TXN_PINNED_RANGE			1355
 /*! transaction: transaction range of IDs currently pinned by a checkpoint */
-#define	WT_STAT_CONN_TXN_PINNED_CHECKPOINT_RANGE	1357
+#define	WT_STAT_CONN_TXN_PINNED_CHECKPOINT_RANGE	1356
 /*! transaction: transaction range of timestamps currently pinned */
-#define	WT_STAT_CONN_TXN_PINNED_TIMESTAMP		1358
+#define	WT_STAT_CONN_TXN_PINNED_TIMESTAMP		1357
 /*! transaction: transaction range of timestamps pinned by a checkpoint */
-#define	WT_STAT_CONN_TXN_PINNED_TIMESTAMP_CHECKPOINT	1359
-=======
-#define	WT_STAT_CONN_TXN_CHECKPOINT_FSYNC_POST_DURATION	1353
-/*! transaction: transaction range of IDs currently pinned */
-#define	WT_STAT_CONN_TXN_PINNED_RANGE			1354
-/*! transaction: transaction range of IDs currently pinned by a checkpoint */
-#define	WT_STAT_CONN_TXN_PINNED_CHECKPOINT_RANGE	1355
-/*! transaction: transaction range of timestamps currently pinned */
-#define	WT_STAT_CONN_TXN_PINNED_TIMESTAMP		1356
-/*! transaction: transaction range of timestamps pinned by a checkpoint */
-#define	WT_STAT_CONN_TXN_PINNED_TIMESTAMP_CHECKPOINT	1357
->>>>>>> c730ac5e
+#define	WT_STAT_CONN_TXN_PINNED_TIMESTAMP_CHECKPOINT	1358
 /*!
  * transaction: transaction range of timestamps pinned by the oldest
  * active read timestamp
  */
-<<<<<<< HEAD
-#define	WT_STAT_CONN_TXN_PINNED_TIMESTAMP_READER	1360
-=======
-#define	WT_STAT_CONN_TXN_PINNED_TIMESTAMP_READER	1358
->>>>>>> c730ac5e
+#define	WT_STAT_CONN_TXN_PINNED_TIMESTAMP_READER	1359
 /*!
  * transaction: transaction range of timestamps pinned by the oldest
  * timestamp
  */
-<<<<<<< HEAD
-#define	WT_STAT_CONN_TXN_PINNED_TIMESTAMP_OLDEST	1361
+#define	WT_STAT_CONN_TXN_PINNED_TIMESTAMP_OLDEST	1360
 /*! transaction: transaction read timestamp of the oldest active reader */
-#define	WT_STAT_CONN_TXN_TIMESTAMP_OLDEST_ACTIVE_READ	1362
+#define	WT_STAT_CONN_TXN_TIMESTAMP_OLDEST_ACTIVE_READ	1361
 /*! transaction: transaction sync calls */
-#define	WT_STAT_CONN_TXN_SYNC				1363
+#define	WT_STAT_CONN_TXN_SYNC				1362
 /*! transaction: transaction walk of concurrent sessions */
-#define	WT_STAT_CONN_TXN_WALK_SESSIONS			1364
+#define	WT_STAT_CONN_TXN_WALK_SESSIONS			1363
 /*! transaction: transactions committed */
-#define	WT_STAT_CONN_TXN_COMMIT				1365
+#define	WT_STAT_CONN_TXN_COMMIT				1364
 /*! transaction: transactions rolled back */
-#define	WT_STAT_CONN_TXN_ROLLBACK			1366
+#define	WT_STAT_CONN_TXN_ROLLBACK			1365
 /*! LSM: sleep for LSM checkpoint throttle */
-#define	WT_STAT_CONN_LSM_CHECKPOINT_THROTTLE		1367
+#define	WT_STAT_CONN_LSM_CHECKPOINT_THROTTLE		1366
 /*! LSM: sleep for LSM merge throttle */
-#define	WT_STAT_CONN_LSM_MERGE_THROTTLE			1368
+#define	WT_STAT_CONN_LSM_MERGE_THROTTLE			1367
 /*! cache: bytes currently in the cache */
-#define	WT_STAT_CONN_CACHE_BYTES_INUSE			1369
+#define	WT_STAT_CONN_CACHE_BYTES_INUSE			1368
 /*! cache: bytes dirty in the cache cumulative */
-#define	WT_STAT_CONN_CACHE_BYTES_DIRTY_TOTAL		1370
+#define	WT_STAT_CONN_CACHE_BYTES_DIRTY_TOTAL		1369
 /*! cache: bytes read into cache */
-#define	WT_STAT_CONN_CACHE_BYTES_READ			1371
+#define	WT_STAT_CONN_CACHE_BYTES_READ			1370
 /*! cache: bytes written from cache */
-#define	WT_STAT_CONN_CACHE_BYTES_WRITE			1372
+#define	WT_STAT_CONN_CACHE_BYTES_WRITE			1371
 /*! cache: checkpoint blocked page eviction */
-#define	WT_STAT_CONN_CACHE_EVICTION_CHECKPOINT		1373
+#define	WT_STAT_CONN_CACHE_EVICTION_CHECKPOINT		1372
 /*!
  * cache: checkpoint of history store file blocked non-history store page
  * eviction
  */
-#define	WT_STAT_CONN_CACHE_EVICTION_CHECKPOINT_HS	1374
+#define	WT_STAT_CONN_CACHE_EVICTION_CHECKPOINT_HS	1373
 /*! cache: eviction walk target pages histogram - 0-9 */
-#define	WT_STAT_CONN_CACHE_EVICTION_TARGET_PAGE_LT10	1375
+#define	WT_STAT_CONN_CACHE_EVICTION_TARGET_PAGE_LT10	1374
 /*! cache: eviction walk target pages histogram - 10-31 */
-#define	WT_STAT_CONN_CACHE_EVICTION_TARGET_PAGE_LT32	1376
+#define	WT_STAT_CONN_CACHE_EVICTION_TARGET_PAGE_LT32	1375
 /*! cache: eviction walk target pages histogram - 128 and higher */
-#define	WT_STAT_CONN_CACHE_EVICTION_TARGET_PAGE_GE128	1377
+#define	WT_STAT_CONN_CACHE_EVICTION_TARGET_PAGE_GE128	1376
 /*! cache: eviction walk target pages histogram - 32-63 */
-#define	WT_STAT_CONN_CACHE_EVICTION_TARGET_PAGE_LT64	1378
+#define	WT_STAT_CONN_CACHE_EVICTION_TARGET_PAGE_LT64	1377
 /*! cache: eviction walk target pages histogram - 64-128 */
-#define	WT_STAT_CONN_CACHE_EVICTION_TARGET_PAGE_LT128	1379
-=======
-#define	WT_STAT_CONN_TXN_PINNED_TIMESTAMP_OLDEST	1359
-/*! transaction: transaction read timestamp of the oldest active reader */
-#define	WT_STAT_CONN_TXN_TIMESTAMP_OLDEST_ACTIVE_READ	1360
-/*! transaction: transaction sync calls */
-#define	WT_STAT_CONN_TXN_SYNC				1361
-/*! transaction: transaction walk of concurrent sessions */
-#define	WT_STAT_CONN_TXN_WALK_SESSIONS			1362
-/*! transaction: transactions committed */
-#define	WT_STAT_CONN_TXN_COMMIT				1363
-/*! transaction: transactions rolled back */
-#define	WT_STAT_CONN_TXN_ROLLBACK			1364
-/*! LSM: sleep for LSM checkpoint throttle */
-#define	WT_STAT_CONN_LSM_CHECKPOINT_THROTTLE		1365
-/*! LSM: sleep for LSM merge throttle */
-#define	WT_STAT_CONN_LSM_MERGE_THROTTLE			1366
-/*! cache: bytes currently in the cache */
-#define	WT_STAT_CONN_CACHE_BYTES_INUSE			1367
-/*! cache: bytes dirty in the cache cumulative */
-#define	WT_STAT_CONN_CACHE_BYTES_DIRTY_TOTAL		1368
-/*! cache: bytes read into cache */
-#define	WT_STAT_CONN_CACHE_BYTES_READ			1369
-/*! cache: bytes written from cache */
-#define	WT_STAT_CONN_CACHE_BYTES_WRITE			1370
-/*! cache: checkpoint blocked page eviction */
-#define	WT_STAT_CONN_CACHE_EVICTION_CHECKPOINT		1371
-/*! cache: eviction walk target pages histogram - 0-9 */
-#define	WT_STAT_CONN_CACHE_EVICTION_TARGET_PAGE_LT10	1372
-/*! cache: eviction walk target pages histogram - 10-31 */
-#define	WT_STAT_CONN_CACHE_EVICTION_TARGET_PAGE_LT32	1373
-/*! cache: eviction walk target pages histogram - 128 and higher */
-#define	WT_STAT_CONN_CACHE_EVICTION_TARGET_PAGE_GE128	1374
-/*! cache: eviction walk target pages histogram - 32-63 */
-#define	WT_STAT_CONN_CACHE_EVICTION_TARGET_PAGE_LT64	1375
-/*! cache: eviction walk target pages histogram - 64-128 */
-#define	WT_STAT_CONN_CACHE_EVICTION_TARGET_PAGE_LT128	1376
->>>>>>> c730ac5e
+#define	WT_STAT_CONN_CACHE_EVICTION_TARGET_PAGE_LT128	1378
 /*!
  * cache: eviction walk target pages reduced due to history store cache
  * pressure
  */
-<<<<<<< HEAD
-#define	WT_STAT_CONN_CACHE_EVICTION_TARGET_PAGE_REDUCED	1380
+#define	WT_STAT_CONN_CACHE_EVICTION_TARGET_PAGE_REDUCED	1379
 /*! cache: eviction walks abandoned */
-#define	WT_STAT_CONN_CACHE_EVICTION_WALKS_ABANDONED	1381
+#define	WT_STAT_CONN_CACHE_EVICTION_WALKS_ABANDONED	1380
 /*! cache: eviction walks gave up because they restarted their walk twice */
-#define	WT_STAT_CONN_CACHE_EVICTION_WALKS_STOPPED	1382
-=======
-#define	WT_STAT_CONN_CACHE_EVICTION_TARGET_PAGE_REDUCED	1377
-/*! cache: eviction walks abandoned */
-#define	WT_STAT_CONN_CACHE_EVICTION_WALKS_ABANDONED	1378
-/*! cache: eviction walks gave up because they restarted their walk twice */
-#define	WT_STAT_CONN_CACHE_EVICTION_WALKS_STOPPED	1379
->>>>>>> c730ac5e
+#define	WT_STAT_CONN_CACHE_EVICTION_WALKS_STOPPED	1381
 /*!
  * cache: eviction walks gave up because they saw too many pages and
  * found no candidates
  */
-<<<<<<< HEAD
-#define	WT_STAT_CONN_CACHE_EVICTION_WALKS_GAVE_UP_NO_TARGETS	1383
-=======
-#define	WT_STAT_CONN_CACHE_EVICTION_WALKS_GAVE_UP_NO_TARGETS	1380
->>>>>>> c730ac5e
+#define	WT_STAT_CONN_CACHE_EVICTION_WALKS_GAVE_UP_NO_TARGETS	1382
 /*!
  * cache: eviction walks gave up because they saw too many pages and
  * found too few candidates
  */
-<<<<<<< HEAD
-#define	WT_STAT_CONN_CACHE_EVICTION_WALKS_GAVE_UP_RATIO	1384
+#define	WT_STAT_CONN_CACHE_EVICTION_WALKS_GAVE_UP_RATIO	1383
 /*! cache: eviction walks reached end of tree */
-#define	WT_STAT_CONN_CACHE_EVICTION_WALKS_ENDED		1385
+#define	WT_STAT_CONN_CACHE_EVICTION_WALKS_ENDED		1384
 /*! cache: eviction walks restarted */
-#define	WT_STAT_CONN_CACHE_EVICTION_WALK_RESTART	1386
+#define	WT_STAT_CONN_CACHE_EVICTION_WALK_RESTART	1385
 /*! cache: eviction walks started from root of tree */
-#define	WT_STAT_CONN_CACHE_EVICTION_WALK_FROM_ROOT	1387
+#define	WT_STAT_CONN_CACHE_EVICTION_WALK_FROM_ROOT	1386
 /*! cache: eviction walks started from saved location in tree */
-#define	WT_STAT_CONN_CACHE_EVICTION_WALK_SAVED_POS	1388
+#define	WT_STAT_CONN_CACHE_EVICTION_WALK_SAVED_POS	1387
 /*! cache: hazard pointer blocked page eviction */
-#define	WT_STAT_CONN_CACHE_EVICTION_HAZARD		1389
+#define	WT_STAT_CONN_CACHE_EVICTION_HAZARD		1388
 /*! cache: history store table insert calls */
-#define	WT_STAT_CONN_CACHE_HS_INSERT			1390
+#define	WT_STAT_CONN_CACHE_HS_INSERT			1389
 /*! cache: history store table insert calls that returned restart */
-#define	WT_STAT_CONN_CACHE_HS_INSERT_RESTART		1391
-=======
-#define	WT_STAT_CONN_CACHE_EVICTION_WALKS_GAVE_UP_RATIO	1381
-/*! cache: eviction walks reached end of tree */
-#define	WT_STAT_CONN_CACHE_EVICTION_WALKS_ENDED		1382
-/*! cache: eviction walks restarted */
-#define	WT_STAT_CONN_CACHE_EVICTION_WALK_RESTART	1383
-/*! cache: eviction walks started from root of tree */
-#define	WT_STAT_CONN_CACHE_EVICTION_WALK_FROM_ROOT	1384
-/*! cache: eviction walks started from saved location in tree */
-#define	WT_STAT_CONN_CACHE_EVICTION_WALK_SAVED_POS	1385
-/*! cache: hazard pointer blocked page eviction */
-#define	WT_STAT_CONN_CACHE_EVICTION_HAZARD		1386
-/*! cache: history store table insert calls */
-#define	WT_STAT_CONN_CACHE_HS_INSERT			1387
-/*! cache: history store table insert calls that returned restart */
-#define	WT_STAT_CONN_CACHE_HS_INSERT_RESTART		1388
->>>>>>> c730ac5e
+#define	WT_STAT_CONN_CACHE_HS_INSERT_RESTART		1390
 /*!
  * cache: history store table out-of-order resolved updates that lose
  * their durable timestamp
  */
-<<<<<<< HEAD
-#define	WT_STAT_CONN_CACHE_HS_ORDER_LOSE_DURABLE_TIMESTAMP	1392
-/*!
- * cache: history store table out-of-order updates that were fixed up by
- * moving existing records
- */
-#define	WT_STAT_CONN_CACHE_HS_ORDER_FIXUP_MOVE		1393
-/*!
- * cache: history store table out-of-order updates that were fixed up
- * during insertion
- */
-#define	WT_STAT_CONN_CACHE_HS_ORDER_FIXUP_INSERT	1394
-/*! cache: history store table reads */
-#define	WT_STAT_CONN_CACHE_HS_READ			1395
-/*! cache: history store table reads missed */
-#define	WT_STAT_CONN_CACHE_HS_READ_MISS			1396
-/*! cache: history store table reads requiring squashed modifies */
-#define	WT_STAT_CONN_CACHE_HS_READ_SQUASH		1397
-=======
-#define	WT_STAT_CONN_CACHE_HS_ORDER_LOSE_DURABLE_TIMESTAMP	1389
+#define	WT_STAT_CONN_CACHE_HS_ORDER_LOSE_DURABLE_TIMESTAMP	1391
 /*!
  * cache: history store table out-of-order updates that were fixed up by
  * reinserting with the fixed timestamp
  */
-#define	WT_STAT_CONN_CACHE_HS_ORDER_REINSERT		1390
+#define	WT_STAT_CONN_CACHE_HS_ORDER_REINSERT		1392
 /*! cache: history store table reads */
-#define	WT_STAT_CONN_CACHE_HS_READ			1391
+#define	WT_STAT_CONN_CACHE_HS_READ			1393
 /*! cache: history store table reads missed */
-#define	WT_STAT_CONN_CACHE_HS_READ_MISS			1392
+#define	WT_STAT_CONN_CACHE_HS_READ_MISS			1394
 /*! cache: history store table reads requiring squashed modifies */
-#define	WT_STAT_CONN_CACHE_HS_READ_SQUASH		1393
->>>>>>> c730ac5e
+#define	WT_STAT_CONN_CACHE_HS_READ_SQUASH		1395
 /*!
  * cache: history store table truncation by rollback to stable to remove
  * an unstable update
  */
-<<<<<<< HEAD
-#define	WT_STAT_CONN_CACHE_HS_KEY_TRUNCATE_RTS_UNSTABLE	1398
-=======
-#define	WT_STAT_CONN_CACHE_HS_KEY_TRUNCATE_RTS_UNSTABLE	1394
->>>>>>> c730ac5e
+#define	WT_STAT_CONN_CACHE_HS_KEY_TRUNCATE_RTS_UNSTABLE	1396
 /*!
  * cache: history store table truncation by rollback to stable to remove
  * an update
  */
-<<<<<<< HEAD
-#define	WT_STAT_CONN_CACHE_HS_KEY_TRUNCATE_RTS		1399
+#define	WT_STAT_CONN_CACHE_HS_KEY_TRUNCATE_RTS		1397
 /*! cache: history store table truncation to remove an update */
-#define	WT_STAT_CONN_CACHE_HS_KEY_TRUNCATE		1400
-=======
-#define	WT_STAT_CONN_CACHE_HS_KEY_TRUNCATE_RTS		1395
-/*! cache: history store table truncation to remove an update */
-#define	WT_STAT_CONN_CACHE_HS_KEY_TRUNCATE		1396
->>>>>>> c730ac5e
+#define	WT_STAT_CONN_CACHE_HS_KEY_TRUNCATE		1398
 /*!
  * cache: history store table truncation to remove range of updates due
  * to key being removed from the data page during reconciliation
  */
-<<<<<<< HEAD
-#define	WT_STAT_CONN_CACHE_HS_KEY_TRUNCATE_ONPAGE_REMOVAL	1401
-=======
-#define	WT_STAT_CONN_CACHE_HS_KEY_TRUNCATE_ONPAGE_REMOVAL	1397
->>>>>>> c730ac5e
+#define	WT_STAT_CONN_CACHE_HS_KEY_TRUNCATE_ONPAGE_REMOVAL	1399
 /*!
  * cache: history store table truncation to remove range of updates due
  * to out-of-order timestamp update on data page
  */
-<<<<<<< HEAD
-#define	WT_STAT_CONN_CACHE_HS_KEY_TRUNCATE_NON_TS	1402
+#define	WT_STAT_CONN_CACHE_HS_ORDER_REMOVE		1400
 /*! cache: history store table writes requiring squashed modifies */
-#define	WT_STAT_CONN_CACHE_HS_WRITE_SQUASH		1403
+#define	WT_STAT_CONN_CACHE_HS_WRITE_SQUASH		1401
 /*! cache: in-memory page passed criteria to be split */
-#define	WT_STAT_CONN_CACHE_INMEM_SPLITTABLE		1404
+#define	WT_STAT_CONN_CACHE_INMEM_SPLITTABLE		1402
 /*! cache: in-memory page splits */
-#define	WT_STAT_CONN_CACHE_INMEM_SPLIT			1405
+#define	WT_STAT_CONN_CACHE_INMEM_SPLIT			1403
 /*! cache: internal pages evicted */
-#define	WT_STAT_CONN_CACHE_EVICTION_INTERNAL		1406
+#define	WT_STAT_CONN_CACHE_EVICTION_INTERNAL		1404
 /*! cache: internal pages split during eviction */
-#define	WT_STAT_CONN_CACHE_EVICTION_SPLIT_INTERNAL	1407
+#define	WT_STAT_CONN_CACHE_EVICTION_SPLIT_INTERNAL	1405
 /*! cache: leaf pages split during eviction */
-#define	WT_STAT_CONN_CACHE_EVICTION_SPLIT_LEAF		1408
+#define	WT_STAT_CONN_CACHE_EVICTION_SPLIT_LEAF		1406
 /*! cache: modified pages evicted */
-#define	WT_STAT_CONN_CACHE_EVICTION_DIRTY		1409
+#define	WT_STAT_CONN_CACHE_EVICTION_DIRTY		1407
 /*! cache: overflow pages read into cache */
-#define	WT_STAT_CONN_CACHE_READ_OVERFLOW		1410
+#define	WT_STAT_CONN_CACHE_READ_OVERFLOW		1408
 /*! cache: page split during eviction deepened the tree */
-#define	WT_STAT_CONN_CACHE_EVICTION_DEEPEN		1411
+#define	WT_STAT_CONN_CACHE_EVICTION_DEEPEN		1409
 /*! cache: page written requiring history store records */
-#define	WT_STAT_CONN_CACHE_WRITE_HS			1412
+#define	WT_STAT_CONN_CACHE_WRITE_HS			1410
 /*! cache: pages read into cache */
-#define	WT_STAT_CONN_CACHE_READ				1413
+#define	WT_STAT_CONN_CACHE_READ				1411
 /*! cache: pages read into cache after truncate */
-#define	WT_STAT_CONN_CACHE_READ_DELETED			1414
+#define	WT_STAT_CONN_CACHE_READ_DELETED			1412
 /*! cache: pages read into cache after truncate in prepare state */
-#define	WT_STAT_CONN_CACHE_READ_DELETED_PREPARED	1415
+#define	WT_STAT_CONN_CACHE_READ_DELETED_PREPARED	1413
 /*! cache: pages requested from the cache */
-#define	WT_STAT_CONN_CACHE_PAGES_REQUESTED		1416
+#define	WT_STAT_CONN_CACHE_PAGES_REQUESTED		1414
 /*! cache: pages seen by eviction walk */
-#define	WT_STAT_CONN_CACHE_EVICTION_PAGES_SEEN		1417
+#define	WT_STAT_CONN_CACHE_EVICTION_PAGES_SEEN		1415
 /*! cache: pages written from cache */
-#define	WT_STAT_CONN_CACHE_WRITE			1418
+#define	WT_STAT_CONN_CACHE_WRITE			1416
 /*! cache: pages written requiring in-memory restoration */
-#define	WT_STAT_CONN_CACHE_WRITE_RESTORE		1419
+#define	WT_STAT_CONN_CACHE_WRITE_RESTORE		1417
 /*! cache: tracked dirty bytes in the cache */
-#define	WT_STAT_CONN_CACHE_BYTES_DIRTY			1420
+#define	WT_STAT_CONN_CACHE_BYTES_DIRTY			1418
 /*! cache: unmodified pages evicted */
-#define	WT_STAT_CONN_CACHE_EVICTION_CLEAN		1421
+#define	WT_STAT_CONN_CACHE_EVICTION_CLEAN		1419
 /*! checkpoint-cleanup: pages added for eviction */
-#define	WT_STAT_CONN_CC_PAGES_EVICT			1422
+#define	WT_STAT_CONN_CC_PAGES_EVICT			1420
 /*! checkpoint-cleanup: pages removed */
-#define	WT_STAT_CONN_CC_PAGES_REMOVED			1423
+#define	WT_STAT_CONN_CC_PAGES_REMOVED			1421
 /*! checkpoint-cleanup: pages skipped during tree walk */
-#define	WT_STAT_CONN_CC_PAGES_WALK_SKIPPED		1424
+#define	WT_STAT_CONN_CC_PAGES_WALK_SKIPPED		1422
 /*! checkpoint-cleanup: pages visited */
-#define	WT_STAT_CONN_CC_PAGES_VISITED			1425
+#define	WT_STAT_CONN_CC_PAGES_VISITED			1423
 /*! cursor: Total number of entries skipped by cursor next calls */
-#define	WT_STAT_CONN_CURSOR_NEXT_SKIP_TOTAL		1426
+#define	WT_STAT_CONN_CURSOR_NEXT_SKIP_TOTAL		1424
 /*! cursor: Total number of entries skipped by cursor prev calls */
-#define	WT_STAT_CONN_CURSOR_PREV_SKIP_TOTAL		1427
-=======
-#define	WT_STAT_CONN_CACHE_HS_ORDER_REMOVE		1398
-/*! cache: history store table writes requiring squashed modifies */
-#define	WT_STAT_CONN_CACHE_HS_WRITE_SQUASH		1399
-/*! cache: in-memory page passed criteria to be split */
-#define	WT_STAT_CONN_CACHE_INMEM_SPLITTABLE		1400
-/*! cache: in-memory page splits */
-#define	WT_STAT_CONN_CACHE_INMEM_SPLIT			1401
-/*! cache: internal pages evicted */
-#define	WT_STAT_CONN_CACHE_EVICTION_INTERNAL		1402
-/*! cache: internal pages split during eviction */
-#define	WT_STAT_CONN_CACHE_EVICTION_SPLIT_INTERNAL	1403
-/*! cache: leaf pages split during eviction */
-#define	WT_STAT_CONN_CACHE_EVICTION_SPLIT_LEAF		1404
-/*! cache: modified pages evicted */
-#define	WT_STAT_CONN_CACHE_EVICTION_DIRTY		1405
-/*! cache: overflow pages read into cache */
-#define	WT_STAT_CONN_CACHE_READ_OVERFLOW		1406
-/*! cache: page split during eviction deepened the tree */
-#define	WT_STAT_CONN_CACHE_EVICTION_DEEPEN		1407
-/*! cache: page written requiring history store records */
-#define	WT_STAT_CONN_CACHE_WRITE_HS			1408
-/*! cache: pages read into cache */
-#define	WT_STAT_CONN_CACHE_READ				1409
-/*! cache: pages read into cache after truncate */
-#define	WT_STAT_CONN_CACHE_READ_DELETED			1410
-/*! cache: pages read into cache after truncate in prepare state */
-#define	WT_STAT_CONN_CACHE_READ_DELETED_PREPARED	1411
-/*! cache: pages requested from the cache */
-#define	WT_STAT_CONN_CACHE_PAGES_REQUESTED		1412
-/*! cache: pages seen by eviction walk */
-#define	WT_STAT_CONN_CACHE_EVICTION_PAGES_SEEN		1413
-/*! cache: pages written from cache */
-#define	WT_STAT_CONN_CACHE_WRITE			1414
-/*! cache: pages written requiring in-memory restoration */
-#define	WT_STAT_CONN_CACHE_WRITE_RESTORE		1415
-/*! cache: tracked dirty bytes in the cache */
-#define	WT_STAT_CONN_CACHE_BYTES_DIRTY			1416
-/*! cache: unmodified pages evicted */
-#define	WT_STAT_CONN_CACHE_EVICTION_CLEAN		1417
-/*! checkpoint-cleanup: pages added for eviction */
-#define	WT_STAT_CONN_CC_PAGES_EVICT			1418
-/*! checkpoint-cleanup: pages removed */
-#define	WT_STAT_CONN_CC_PAGES_REMOVED			1419
-/*! checkpoint-cleanup: pages skipped during tree walk */
-#define	WT_STAT_CONN_CC_PAGES_WALK_SKIPPED		1420
-/*! checkpoint-cleanup: pages visited */
-#define	WT_STAT_CONN_CC_PAGES_VISITED			1421
-/*! cursor: Total number of entries skipped by cursor next calls */
-#define	WT_STAT_CONN_CURSOR_NEXT_SKIP_TOTAL		1422
-/*! cursor: Total number of entries skipped by cursor prev calls */
-#define	WT_STAT_CONN_CURSOR_PREV_SKIP_TOTAL		1423
->>>>>>> c730ac5e
+#define	WT_STAT_CONN_CURSOR_PREV_SKIP_TOTAL		1425
 /*!
  * cursor: Total number of entries skipped to position the history store
  * cursor
  */
-<<<<<<< HEAD
-#define	WT_STAT_CONN_CURSOR_SKIP_HS_CUR_POSITION	1428
-=======
-#define	WT_STAT_CONN_CURSOR_SKIP_HS_CUR_POSITION	1424
->>>>>>> c730ac5e
+#define	WT_STAT_CONN_CURSOR_SKIP_HS_CUR_POSITION	1426
 /*!
  * cursor: cursor next calls that skip due to a globally visible history
  * store tombstone
  */
-<<<<<<< HEAD
-#define	WT_STAT_CONN_CURSOR_NEXT_HS_TOMBSTONE		1429
-=======
-#define	WT_STAT_CONN_CURSOR_NEXT_HS_TOMBSTONE		1425
->>>>>>> c730ac5e
+#define	WT_STAT_CONN_CURSOR_NEXT_HS_TOMBSTONE		1427
 /*!
  * cursor: cursor next calls that skip greater than or equal to 100
  * entries
  */
-<<<<<<< HEAD
-#define	WT_STAT_CONN_CURSOR_NEXT_SKIP_GE_100		1430
+#define	WT_STAT_CONN_CURSOR_NEXT_SKIP_GE_100		1428
 /*! cursor: cursor next calls that skip less than 100 entries */
-#define	WT_STAT_CONN_CURSOR_NEXT_SKIP_LT_100		1431
-=======
-#define	WT_STAT_CONN_CURSOR_NEXT_SKIP_GE_100		1426
-/*! cursor: cursor next calls that skip less than 100 entries */
-#define	WT_STAT_CONN_CURSOR_NEXT_SKIP_LT_100		1427
->>>>>>> c730ac5e
+#define	WT_STAT_CONN_CURSOR_NEXT_SKIP_LT_100		1429
 /*!
  * cursor: cursor prev calls that skip due to a globally visible history
  * store tombstone
  */
-<<<<<<< HEAD
-#define	WT_STAT_CONN_CURSOR_PREV_HS_TOMBSTONE		1432
-=======
-#define	WT_STAT_CONN_CURSOR_PREV_HS_TOMBSTONE		1428
->>>>>>> c730ac5e
+#define	WT_STAT_CONN_CURSOR_PREV_HS_TOMBSTONE		1430
 /*!
  * cursor: cursor prev calls that skip greater than or equal to 100
  * entries
  */
-<<<<<<< HEAD
-#define	WT_STAT_CONN_CURSOR_PREV_SKIP_GE_100		1433
+#define	WT_STAT_CONN_CURSOR_PREV_SKIP_GE_100		1431
 /*! cursor: cursor prev calls that skip less than 100 entries */
-#define	WT_STAT_CONN_CURSOR_PREV_SKIP_LT_100		1434
+#define	WT_STAT_CONN_CURSOR_PREV_SKIP_LT_100		1432
 /*! cursor: open cursor count */
-#define	WT_STAT_CONN_CURSOR_OPEN_COUNT			1435
+#define	WT_STAT_CONN_CURSOR_OPEN_COUNT			1433
 /*! reconciliation: approximate byte size of timestamps in pages written */
-#define	WT_STAT_CONN_REC_TIME_WINDOW_BYTES_TS		1436
-=======
-#define	WT_STAT_CONN_CURSOR_PREV_SKIP_GE_100		1429
-/*! cursor: cursor prev calls that skip less than 100 entries */
-#define	WT_STAT_CONN_CURSOR_PREV_SKIP_LT_100		1430
-/*! cursor: open cursor count */
-#define	WT_STAT_CONN_CURSOR_OPEN_COUNT			1431
-/*! reconciliation: approximate byte size of timestamps in pages written */
-#define	WT_STAT_CONN_REC_TIME_WINDOW_BYTES_TS		1432
->>>>>>> c730ac5e
+#define	WT_STAT_CONN_REC_TIME_WINDOW_BYTES_TS		1434
 /*!
  * reconciliation: approximate byte size of transaction IDs in pages
  * written
  */
-<<<<<<< HEAD
-#define	WT_STAT_CONN_REC_TIME_WINDOW_BYTES_TXN		1437
+#define	WT_STAT_CONN_REC_TIME_WINDOW_BYTES_TXN		1435
 /*! reconciliation: fast-path pages deleted */
-#define	WT_STAT_CONN_REC_PAGE_DELETE_FAST		1438
+#define	WT_STAT_CONN_REC_PAGE_DELETE_FAST		1436
 /*! reconciliation: page reconciliation calls */
-#define	WT_STAT_CONN_REC_PAGES				1439
+#define	WT_STAT_CONN_REC_PAGES				1437
 /*! reconciliation: page reconciliation calls for eviction */
-#define	WT_STAT_CONN_REC_PAGES_EVICTION			1440
+#define	WT_STAT_CONN_REC_PAGES_EVICTION			1438
 /*! reconciliation: pages deleted */
-#define	WT_STAT_CONN_REC_PAGE_DELETE			1441
-=======
-#define	WT_STAT_CONN_REC_TIME_WINDOW_BYTES_TXN		1433
-/*! reconciliation: fast-path pages deleted */
-#define	WT_STAT_CONN_REC_PAGE_DELETE_FAST		1434
-/*! reconciliation: page reconciliation calls */
-#define	WT_STAT_CONN_REC_PAGES				1435
-/*! reconciliation: page reconciliation calls for eviction */
-#define	WT_STAT_CONN_REC_PAGES_EVICTION			1436
-/*! reconciliation: pages deleted */
-#define	WT_STAT_CONN_REC_PAGE_DELETE			1437
->>>>>>> c730ac5e
+#define	WT_STAT_CONN_REC_PAGE_DELETE			1439
 /*!
  * reconciliation: pages written including an aggregated newest start
  * durable timestamp
  */
-<<<<<<< HEAD
-#define	WT_STAT_CONN_REC_TIME_AGGR_NEWEST_START_DURABLE_TS	1442
-=======
-#define	WT_STAT_CONN_REC_TIME_AGGR_NEWEST_START_DURABLE_TS	1438
->>>>>>> c730ac5e
+#define	WT_STAT_CONN_REC_TIME_AGGR_NEWEST_START_DURABLE_TS	1440
 /*!
  * reconciliation: pages written including an aggregated newest stop
  * durable timestamp
  */
-<<<<<<< HEAD
-#define	WT_STAT_CONN_REC_TIME_AGGR_NEWEST_STOP_DURABLE_TS	1443
-=======
-#define	WT_STAT_CONN_REC_TIME_AGGR_NEWEST_STOP_DURABLE_TS	1439
->>>>>>> c730ac5e
+#define	WT_STAT_CONN_REC_TIME_AGGR_NEWEST_STOP_DURABLE_TS	1441
 /*!
  * reconciliation: pages written including an aggregated newest stop
  * timestamp
  */
-<<<<<<< HEAD
-#define	WT_STAT_CONN_REC_TIME_AGGR_NEWEST_STOP_TS	1444
-=======
-#define	WT_STAT_CONN_REC_TIME_AGGR_NEWEST_STOP_TS	1440
->>>>>>> c730ac5e
+#define	WT_STAT_CONN_REC_TIME_AGGR_NEWEST_STOP_TS	1442
 /*!
  * reconciliation: pages written including an aggregated newest stop
  * transaction ID
  */
-<<<<<<< HEAD
-#define	WT_STAT_CONN_REC_TIME_AGGR_NEWEST_STOP_TXN	1445
-=======
-#define	WT_STAT_CONN_REC_TIME_AGGR_NEWEST_STOP_TXN	1441
->>>>>>> c730ac5e
+#define	WT_STAT_CONN_REC_TIME_AGGR_NEWEST_STOP_TXN	1443
 /*!
  * reconciliation: pages written including an aggregated newest
  * transaction ID
  */
-<<<<<<< HEAD
-#define	WT_STAT_CONN_REC_TIME_AGGR_NEWEST_TXN		1446
-=======
-#define	WT_STAT_CONN_REC_TIME_AGGR_NEWEST_TXN		1442
->>>>>>> c730ac5e
+#define	WT_STAT_CONN_REC_TIME_AGGR_NEWEST_TXN		1444
 /*!
  * reconciliation: pages written including an aggregated oldest start
  * timestamp
  */
-<<<<<<< HEAD
-#define	WT_STAT_CONN_REC_TIME_AGGR_OLDEST_START_TS	1447
+#define	WT_STAT_CONN_REC_TIME_AGGR_OLDEST_START_TS	1445
 /*! reconciliation: pages written including an aggregated prepare */
-#define	WT_STAT_CONN_REC_TIME_AGGR_PREPARED		1448
-=======
-#define	WT_STAT_CONN_REC_TIME_AGGR_OLDEST_START_TS	1443
-/*! reconciliation: pages written including an aggregated prepare */
-#define	WT_STAT_CONN_REC_TIME_AGGR_PREPARED		1444
->>>>>>> c730ac5e
+#define	WT_STAT_CONN_REC_TIME_AGGR_PREPARED		1446
 /*!
  * reconciliation: pages written including at least one start durable
  * timestamp
  */
-<<<<<<< HEAD
-#define	WT_STAT_CONN_REC_TIME_WINDOW_PAGES_DURABLE_START_TS	1449
-=======
-#define	WT_STAT_CONN_REC_TIME_WINDOW_PAGES_DURABLE_START_TS	1445
->>>>>>> c730ac5e
+#define	WT_STAT_CONN_REC_TIME_WINDOW_PAGES_DURABLE_START_TS	1447
 /*!
  * reconciliation: pages written including at least one start transaction
  * ID
  */
-<<<<<<< HEAD
-#define	WT_STAT_CONN_REC_TIME_WINDOW_PAGES_START_TXN	1450
-=======
-#define	WT_STAT_CONN_REC_TIME_WINDOW_PAGES_START_TXN	1446
->>>>>>> c730ac5e
+#define	WT_STAT_CONN_REC_TIME_WINDOW_PAGES_START_TXN	1448
 /*!
  * reconciliation: pages written including at least one stop durable
  * timestamp
  */
-<<<<<<< HEAD
-#define	WT_STAT_CONN_REC_TIME_WINDOW_PAGES_DURABLE_STOP_TS	1451
+#define	WT_STAT_CONN_REC_TIME_WINDOW_PAGES_DURABLE_STOP_TS	1449
 /*! reconciliation: pages written including at least one stop timestamp */
-#define	WT_STAT_CONN_REC_TIME_WINDOW_PAGES_STOP_TS	1452
-=======
-#define	WT_STAT_CONN_REC_TIME_WINDOW_PAGES_DURABLE_STOP_TS	1447
-/*! reconciliation: pages written including at least one stop timestamp */
-#define	WT_STAT_CONN_REC_TIME_WINDOW_PAGES_STOP_TS	1448
->>>>>>> c730ac5e
+#define	WT_STAT_CONN_REC_TIME_WINDOW_PAGES_STOP_TS	1450
 /*!
  * reconciliation: pages written including at least one stop transaction
  * ID
  */
-<<<<<<< HEAD
-#define	WT_STAT_CONN_REC_TIME_WINDOW_PAGES_STOP_TXN	1453
+#define	WT_STAT_CONN_REC_TIME_WINDOW_PAGES_STOP_TXN	1451
 /*! reconciliation: records written including a start durable timestamp */
-#define	WT_STAT_CONN_REC_TIME_WINDOW_DURABLE_START_TS	1454
+#define	WT_STAT_CONN_REC_TIME_WINDOW_DURABLE_START_TS	1452
 /*! reconciliation: records written including a start timestamp */
-#define	WT_STAT_CONN_REC_TIME_WINDOW_START_TS		1455
+#define	WT_STAT_CONN_REC_TIME_WINDOW_START_TS		1453
 /*! reconciliation: records written including a start transaction ID */
-#define	WT_STAT_CONN_REC_TIME_WINDOW_START_TXN		1456
+#define	WT_STAT_CONN_REC_TIME_WINDOW_START_TXN		1454
 /*! reconciliation: records written including a stop durable timestamp */
-#define	WT_STAT_CONN_REC_TIME_WINDOW_DURABLE_STOP_TS	1457
+#define	WT_STAT_CONN_REC_TIME_WINDOW_DURABLE_STOP_TS	1455
 /*! reconciliation: records written including a stop timestamp */
-#define	WT_STAT_CONN_REC_TIME_WINDOW_STOP_TS		1458
+#define	WT_STAT_CONN_REC_TIME_WINDOW_STOP_TS		1456
 /*! reconciliation: records written including a stop transaction ID */
-#define	WT_STAT_CONN_REC_TIME_WINDOW_STOP_TXN		1459
+#define	WT_STAT_CONN_REC_TIME_WINDOW_STOP_TXN		1457
 /*! session: tiered storage local retention time (secs) */
-#define	WT_STAT_CONN_TIERED_RETENTION			1460
+#define	WT_STAT_CONN_TIERED_RETENTION			1458
 /*! session: tiered storage object size */
-#define	WT_STAT_CONN_TIERED_OBJECT_SIZE			1461
+#define	WT_STAT_CONN_TIERED_OBJECT_SIZE			1459
 /*! transaction: race to read prepared update retry */
-#define	WT_STAT_CONN_TXN_READ_RACE_PREPARE_UPDATE	1462
-=======
-#define	WT_STAT_CONN_REC_TIME_WINDOW_PAGES_STOP_TXN	1449
-/*! reconciliation: records written including a start durable timestamp */
-#define	WT_STAT_CONN_REC_TIME_WINDOW_DURABLE_START_TS	1450
-/*! reconciliation: records written including a start timestamp */
-#define	WT_STAT_CONN_REC_TIME_WINDOW_START_TS		1451
-/*! reconciliation: records written including a start transaction ID */
-#define	WT_STAT_CONN_REC_TIME_WINDOW_START_TXN		1452
-/*! reconciliation: records written including a stop durable timestamp */
-#define	WT_STAT_CONN_REC_TIME_WINDOW_DURABLE_STOP_TS	1453
-/*! reconciliation: records written including a stop timestamp */
-#define	WT_STAT_CONN_REC_TIME_WINDOW_STOP_TS		1454
-/*! reconciliation: records written including a stop transaction ID */
-#define	WT_STAT_CONN_REC_TIME_WINDOW_STOP_TXN		1455
-/*! session: tiered storage local retention time (secs) */
-#define	WT_STAT_CONN_TIERED_RETENTION			1456
-/*! session: tiered storage object size */
-#define	WT_STAT_CONN_TIERED_OBJECT_SIZE			1457
-/*! transaction: race to read prepared update retry */
-#define	WT_STAT_CONN_TXN_READ_RACE_PREPARE_UPDATE	1458
->>>>>>> c730ac5e
+#define	WT_STAT_CONN_TXN_READ_RACE_PREPARE_UPDATE	1460
 /*!
  * transaction: rollback to stable history store records with stop
  * timestamps older than newer records
  */
-<<<<<<< HEAD
-#define	WT_STAT_CONN_TXN_RTS_HS_STOP_OLDER_THAN_NEWER_START	1463
+#define	WT_STAT_CONN_TXN_RTS_HS_STOP_OLDER_THAN_NEWER_START	1461
 /*! transaction: rollback to stable inconsistent checkpoint */
-#define	WT_STAT_CONN_TXN_RTS_INCONSISTENT_CKPT		1464
+#define	WT_STAT_CONN_TXN_RTS_INCONSISTENT_CKPT		1462
 /*! transaction: rollback to stable keys removed */
-#define	WT_STAT_CONN_TXN_RTS_KEYS_REMOVED		1465
+#define	WT_STAT_CONN_TXN_RTS_KEYS_REMOVED		1463
 /*! transaction: rollback to stable keys restored */
-#define	WT_STAT_CONN_TXN_RTS_KEYS_RESTORED		1466
+#define	WT_STAT_CONN_TXN_RTS_KEYS_RESTORED		1464
 /*! transaction: rollback to stable restored tombstones from history store */
-#define	WT_STAT_CONN_TXN_RTS_HS_RESTORE_TOMBSTONES	1467
+#define	WT_STAT_CONN_TXN_RTS_HS_RESTORE_TOMBSTONES	1465
 /*! transaction: rollback to stable restored updates from history store */
-#define	WT_STAT_CONN_TXN_RTS_HS_RESTORE_UPDATES		1468
+#define	WT_STAT_CONN_TXN_RTS_HS_RESTORE_UPDATES		1466
 /*! transaction: rollback to stable sweeping history store keys */
-#define	WT_STAT_CONN_TXN_RTS_SWEEP_HS_KEYS		1469
+#define	WT_STAT_CONN_TXN_RTS_SWEEP_HS_KEYS		1467
 /*! transaction: rollback to stable updates removed from history store */
-#define	WT_STAT_CONN_TXN_RTS_HS_REMOVED			1470
+#define	WT_STAT_CONN_TXN_RTS_HS_REMOVED			1468
 /*! transaction: transaction checkpoints due to obsolete pages */
-#define	WT_STAT_CONN_TXN_CHECKPOINT_OBSOLETE_APPLIED	1471
+#define	WT_STAT_CONN_TXN_CHECKPOINT_OBSOLETE_APPLIED	1469
 /*! transaction: update conflicts */
-#define	WT_STAT_CONN_TXN_UPDATE_CONFLICT		1472
-=======
-#define	WT_STAT_CONN_TXN_RTS_HS_STOP_OLDER_THAN_NEWER_START	1459
-/*! transaction: rollback to stable inconsistent checkpoint */
-#define	WT_STAT_CONN_TXN_RTS_INCONSISTENT_CKPT		1460
-/*! transaction: rollback to stable keys removed */
-#define	WT_STAT_CONN_TXN_RTS_KEYS_REMOVED		1461
-/*! transaction: rollback to stable keys restored */
-#define	WT_STAT_CONN_TXN_RTS_KEYS_RESTORED		1462
-/*! transaction: rollback to stable restored tombstones from history store */
-#define	WT_STAT_CONN_TXN_RTS_HS_RESTORE_TOMBSTONES	1463
-/*! transaction: rollback to stable restored updates from history store */
-#define	WT_STAT_CONN_TXN_RTS_HS_RESTORE_UPDATES		1464
-/*! transaction: rollback to stable sweeping history store keys */
-#define	WT_STAT_CONN_TXN_RTS_SWEEP_HS_KEYS		1465
-/*! transaction: rollback to stable updates removed from history store */
-#define	WT_STAT_CONN_TXN_RTS_HS_REMOVED			1466
-/*! transaction: transaction checkpoints due to obsolete pages */
-#define	WT_STAT_CONN_TXN_CHECKPOINT_OBSOLETE_APPLIED	1467
-/*! transaction: update conflicts */
-#define	WT_STAT_CONN_TXN_UPDATE_CONFLICT		1468
->>>>>>> c730ac5e
+#define	WT_STAT_CONN_TXN_UPDATE_CONFLICT		1470
 
 /*!
  * @}
@@ -6811,437 +6453,228 @@
 #define	WT_STAT_DSRC_CACHE_HS_ORDER_LOSE_DURABLE_TIMESTAMP	2131
 /*!
  * cache: history store table out-of-order updates that were fixed up by
-<<<<<<< HEAD
- * moving existing records
- */
-#define	WT_STAT_DSRC_CACHE_HS_ORDER_FIXUP_MOVE		2132
-/*!
- * cache: history store table out-of-order updates that were fixed up
- * during insertion
- */
-#define	WT_STAT_DSRC_CACHE_HS_ORDER_FIXUP_INSERT	2133
+ * reinserting with the fixed timestamp
+ */
+#define	WT_STAT_DSRC_CACHE_HS_ORDER_REINSERT		2132
 /*! cache: history store table reads */
-#define	WT_STAT_DSRC_CACHE_HS_READ			2134
+#define	WT_STAT_DSRC_CACHE_HS_READ			2133
 /*! cache: history store table reads missed */
-#define	WT_STAT_DSRC_CACHE_HS_READ_MISS			2135
+#define	WT_STAT_DSRC_CACHE_HS_READ_MISS			2134
 /*! cache: history store table reads requiring squashed modifies */
-#define	WT_STAT_DSRC_CACHE_HS_READ_SQUASH		2136
-=======
- * reinserting with the fixed timestamp
- */
-#define	WT_STAT_DSRC_CACHE_HS_ORDER_REINSERT		2131
-/*! cache: history store table reads */
-#define	WT_STAT_DSRC_CACHE_HS_READ			2132
-/*! cache: history store table reads missed */
-#define	WT_STAT_DSRC_CACHE_HS_READ_MISS			2133
-/*! cache: history store table reads requiring squashed modifies */
-#define	WT_STAT_DSRC_CACHE_HS_READ_SQUASH		2134
->>>>>>> c730ac5e
+#define	WT_STAT_DSRC_CACHE_HS_READ_SQUASH		2135
 /*!
  * cache: history store table truncation by rollback to stable to remove
  * an unstable update
  */
-<<<<<<< HEAD
-#define	WT_STAT_DSRC_CACHE_HS_KEY_TRUNCATE_RTS_UNSTABLE	2137
-=======
-#define	WT_STAT_DSRC_CACHE_HS_KEY_TRUNCATE_RTS_UNSTABLE	2135
->>>>>>> c730ac5e
+#define	WT_STAT_DSRC_CACHE_HS_KEY_TRUNCATE_RTS_UNSTABLE	2136
 /*!
  * cache: history store table truncation by rollback to stable to remove
  * an update
  */
-<<<<<<< HEAD
-#define	WT_STAT_DSRC_CACHE_HS_KEY_TRUNCATE_RTS		2138
+#define	WT_STAT_DSRC_CACHE_HS_KEY_TRUNCATE_RTS		2137
 /*! cache: history store table truncation to remove an update */
-#define	WT_STAT_DSRC_CACHE_HS_KEY_TRUNCATE		2139
-=======
-#define	WT_STAT_DSRC_CACHE_HS_KEY_TRUNCATE_RTS		2136
-/*! cache: history store table truncation to remove an update */
-#define	WT_STAT_DSRC_CACHE_HS_KEY_TRUNCATE		2137
->>>>>>> c730ac5e
+#define	WT_STAT_DSRC_CACHE_HS_KEY_TRUNCATE		2138
 /*!
  * cache: history store table truncation to remove range of updates due
  * to key being removed from the data page during reconciliation
  */
-<<<<<<< HEAD
-#define	WT_STAT_DSRC_CACHE_HS_KEY_TRUNCATE_ONPAGE_REMOVAL	2140
-=======
-#define	WT_STAT_DSRC_CACHE_HS_KEY_TRUNCATE_ONPAGE_REMOVAL	2138
->>>>>>> c730ac5e
+#define	WT_STAT_DSRC_CACHE_HS_KEY_TRUNCATE_ONPAGE_REMOVAL	2139
 /*!
  * cache: history store table truncation to remove range of updates due
  * to out-of-order timestamp update on data page
  */
-<<<<<<< HEAD
-#define	WT_STAT_DSRC_CACHE_HS_KEY_TRUNCATE_NON_TS	2141
+#define	WT_STAT_DSRC_CACHE_HS_ORDER_REMOVE		2140
 /*! cache: history store table writes requiring squashed modifies */
-#define	WT_STAT_DSRC_CACHE_HS_WRITE_SQUASH		2142
+#define	WT_STAT_DSRC_CACHE_HS_WRITE_SQUASH		2141
 /*! cache: in-memory page passed criteria to be split */
-#define	WT_STAT_DSRC_CACHE_INMEM_SPLITTABLE		2143
+#define	WT_STAT_DSRC_CACHE_INMEM_SPLITTABLE		2142
 /*! cache: in-memory page splits */
-#define	WT_STAT_DSRC_CACHE_INMEM_SPLIT			2144
+#define	WT_STAT_DSRC_CACHE_INMEM_SPLIT			2143
 /*! cache: internal pages evicted */
-#define	WT_STAT_DSRC_CACHE_EVICTION_INTERNAL		2145
+#define	WT_STAT_DSRC_CACHE_EVICTION_INTERNAL		2144
 /*! cache: internal pages split during eviction */
-#define	WT_STAT_DSRC_CACHE_EVICTION_SPLIT_INTERNAL	2146
+#define	WT_STAT_DSRC_CACHE_EVICTION_SPLIT_INTERNAL	2145
 /*! cache: leaf pages split during eviction */
-#define	WT_STAT_DSRC_CACHE_EVICTION_SPLIT_LEAF		2147
+#define	WT_STAT_DSRC_CACHE_EVICTION_SPLIT_LEAF		2146
 /*! cache: modified pages evicted */
-#define	WT_STAT_DSRC_CACHE_EVICTION_DIRTY		2148
+#define	WT_STAT_DSRC_CACHE_EVICTION_DIRTY		2147
 /*! cache: overflow pages read into cache */
-#define	WT_STAT_DSRC_CACHE_READ_OVERFLOW		2149
+#define	WT_STAT_DSRC_CACHE_READ_OVERFLOW		2148
 /*! cache: page split during eviction deepened the tree */
-#define	WT_STAT_DSRC_CACHE_EVICTION_DEEPEN		2150
+#define	WT_STAT_DSRC_CACHE_EVICTION_DEEPEN		2149
 /*! cache: page written requiring history store records */
-#define	WT_STAT_DSRC_CACHE_WRITE_HS			2151
+#define	WT_STAT_DSRC_CACHE_WRITE_HS			2150
 /*! cache: pages read into cache */
-#define	WT_STAT_DSRC_CACHE_READ				2152
+#define	WT_STAT_DSRC_CACHE_READ				2151
 /*! cache: pages read into cache after truncate */
-#define	WT_STAT_DSRC_CACHE_READ_DELETED			2153
+#define	WT_STAT_DSRC_CACHE_READ_DELETED			2152
 /*! cache: pages read into cache after truncate in prepare state */
-#define	WT_STAT_DSRC_CACHE_READ_DELETED_PREPARED	2154
+#define	WT_STAT_DSRC_CACHE_READ_DELETED_PREPARED	2153
 /*! cache: pages requested from the cache */
-#define	WT_STAT_DSRC_CACHE_PAGES_REQUESTED		2155
+#define	WT_STAT_DSRC_CACHE_PAGES_REQUESTED		2154
 /*! cache: pages seen by eviction walk */
-#define	WT_STAT_DSRC_CACHE_EVICTION_PAGES_SEEN		2156
+#define	WT_STAT_DSRC_CACHE_EVICTION_PAGES_SEEN		2155
 /*! cache: pages written from cache */
-#define	WT_STAT_DSRC_CACHE_WRITE			2157
+#define	WT_STAT_DSRC_CACHE_WRITE			2156
 /*! cache: pages written requiring in-memory restoration */
-#define	WT_STAT_DSRC_CACHE_WRITE_RESTORE		2158
+#define	WT_STAT_DSRC_CACHE_WRITE_RESTORE		2157
 /*! cache: tracked dirty bytes in the cache */
-#define	WT_STAT_DSRC_CACHE_BYTES_DIRTY			2159
+#define	WT_STAT_DSRC_CACHE_BYTES_DIRTY			2158
 /*! cache: unmodified pages evicted */
-#define	WT_STAT_DSRC_CACHE_EVICTION_CLEAN		2160
+#define	WT_STAT_DSRC_CACHE_EVICTION_CLEAN		2159
 /*! checkpoint-cleanup: pages added for eviction */
-#define	WT_STAT_DSRC_CC_PAGES_EVICT			2161
+#define	WT_STAT_DSRC_CC_PAGES_EVICT			2160
 /*! checkpoint-cleanup: pages removed */
-#define	WT_STAT_DSRC_CC_PAGES_REMOVED			2162
+#define	WT_STAT_DSRC_CC_PAGES_REMOVED			2161
 /*! checkpoint-cleanup: pages skipped during tree walk */
-#define	WT_STAT_DSRC_CC_PAGES_WALK_SKIPPED		2163
+#define	WT_STAT_DSRC_CC_PAGES_WALK_SKIPPED		2162
 /*! checkpoint-cleanup: pages visited */
-#define	WT_STAT_DSRC_CC_PAGES_VISITED			2164
+#define	WT_STAT_DSRC_CC_PAGES_VISITED			2163
 /*! cursor: Total number of entries skipped by cursor next calls */
-#define	WT_STAT_DSRC_CURSOR_NEXT_SKIP_TOTAL		2165
+#define	WT_STAT_DSRC_CURSOR_NEXT_SKIP_TOTAL		2164
 /*! cursor: Total number of entries skipped by cursor prev calls */
-#define	WT_STAT_DSRC_CURSOR_PREV_SKIP_TOTAL		2166
-=======
-#define	WT_STAT_DSRC_CACHE_HS_ORDER_REMOVE		2139
-/*! cache: history store table writes requiring squashed modifies */
-#define	WT_STAT_DSRC_CACHE_HS_WRITE_SQUASH		2140
-/*! cache: in-memory page passed criteria to be split */
-#define	WT_STAT_DSRC_CACHE_INMEM_SPLITTABLE		2141
-/*! cache: in-memory page splits */
-#define	WT_STAT_DSRC_CACHE_INMEM_SPLIT			2142
-/*! cache: internal pages evicted */
-#define	WT_STAT_DSRC_CACHE_EVICTION_INTERNAL		2143
-/*! cache: internal pages split during eviction */
-#define	WT_STAT_DSRC_CACHE_EVICTION_SPLIT_INTERNAL	2144
-/*! cache: leaf pages split during eviction */
-#define	WT_STAT_DSRC_CACHE_EVICTION_SPLIT_LEAF		2145
-/*! cache: modified pages evicted */
-#define	WT_STAT_DSRC_CACHE_EVICTION_DIRTY		2146
-/*! cache: overflow pages read into cache */
-#define	WT_STAT_DSRC_CACHE_READ_OVERFLOW		2147
-/*! cache: page split during eviction deepened the tree */
-#define	WT_STAT_DSRC_CACHE_EVICTION_DEEPEN		2148
-/*! cache: page written requiring history store records */
-#define	WT_STAT_DSRC_CACHE_WRITE_HS			2149
-/*! cache: pages read into cache */
-#define	WT_STAT_DSRC_CACHE_READ				2150
-/*! cache: pages read into cache after truncate */
-#define	WT_STAT_DSRC_CACHE_READ_DELETED			2151
-/*! cache: pages read into cache after truncate in prepare state */
-#define	WT_STAT_DSRC_CACHE_READ_DELETED_PREPARED	2152
-/*! cache: pages requested from the cache */
-#define	WT_STAT_DSRC_CACHE_PAGES_REQUESTED		2153
-/*! cache: pages seen by eviction walk */
-#define	WT_STAT_DSRC_CACHE_EVICTION_PAGES_SEEN		2154
-/*! cache: pages written from cache */
-#define	WT_STAT_DSRC_CACHE_WRITE			2155
-/*! cache: pages written requiring in-memory restoration */
-#define	WT_STAT_DSRC_CACHE_WRITE_RESTORE		2156
-/*! cache: tracked dirty bytes in the cache */
-#define	WT_STAT_DSRC_CACHE_BYTES_DIRTY			2157
-/*! cache: unmodified pages evicted */
-#define	WT_STAT_DSRC_CACHE_EVICTION_CLEAN		2158
-/*! checkpoint-cleanup: pages added for eviction */
-#define	WT_STAT_DSRC_CC_PAGES_EVICT			2159
-/*! checkpoint-cleanup: pages removed */
-#define	WT_STAT_DSRC_CC_PAGES_REMOVED			2160
-/*! checkpoint-cleanup: pages skipped during tree walk */
-#define	WT_STAT_DSRC_CC_PAGES_WALK_SKIPPED		2161
-/*! checkpoint-cleanup: pages visited */
-#define	WT_STAT_DSRC_CC_PAGES_VISITED			2162
-/*! cursor: Total number of entries skipped by cursor next calls */
-#define	WT_STAT_DSRC_CURSOR_NEXT_SKIP_TOTAL		2163
-/*! cursor: Total number of entries skipped by cursor prev calls */
-#define	WT_STAT_DSRC_CURSOR_PREV_SKIP_TOTAL		2164
->>>>>>> c730ac5e
+#define	WT_STAT_DSRC_CURSOR_PREV_SKIP_TOTAL		2165
 /*!
  * cursor: Total number of entries skipped to position the history store
  * cursor
  */
-<<<<<<< HEAD
-#define	WT_STAT_DSRC_CURSOR_SKIP_HS_CUR_POSITION	2167
-=======
-#define	WT_STAT_DSRC_CURSOR_SKIP_HS_CUR_POSITION	2165
->>>>>>> c730ac5e
+#define	WT_STAT_DSRC_CURSOR_SKIP_HS_CUR_POSITION	2166
 /*!
  * cursor: cursor next calls that skip due to a globally visible history
  * store tombstone
  */
-<<<<<<< HEAD
-#define	WT_STAT_DSRC_CURSOR_NEXT_HS_TOMBSTONE		2168
-=======
-#define	WT_STAT_DSRC_CURSOR_NEXT_HS_TOMBSTONE		2166
->>>>>>> c730ac5e
+#define	WT_STAT_DSRC_CURSOR_NEXT_HS_TOMBSTONE		2167
 /*!
  * cursor: cursor next calls that skip greater than or equal to 100
  * entries
  */
-<<<<<<< HEAD
-#define	WT_STAT_DSRC_CURSOR_NEXT_SKIP_GE_100		2169
+#define	WT_STAT_DSRC_CURSOR_NEXT_SKIP_GE_100		2168
 /*! cursor: cursor next calls that skip less than 100 entries */
-#define	WT_STAT_DSRC_CURSOR_NEXT_SKIP_LT_100		2170
-=======
-#define	WT_STAT_DSRC_CURSOR_NEXT_SKIP_GE_100		2167
-/*! cursor: cursor next calls that skip less than 100 entries */
-#define	WT_STAT_DSRC_CURSOR_NEXT_SKIP_LT_100		2168
->>>>>>> c730ac5e
+#define	WT_STAT_DSRC_CURSOR_NEXT_SKIP_LT_100		2169
 /*!
  * cursor: cursor prev calls that skip due to a globally visible history
  * store tombstone
  */
-<<<<<<< HEAD
-#define	WT_STAT_DSRC_CURSOR_PREV_HS_TOMBSTONE		2171
-=======
-#define	WT_STAT_DSRC_CURSOR_PREV_HS_TOMBSTONE		2169
->>>>>>> c730ac5e
+#define	WT_STAT_DSRC_CURSOR_PREV_HS_TOMBSTONE		2170
 /*!
  * cursor: cursor prev calls that skip greater than or equal to 100
  * entries
  */
-<<<<<<< HEAD
-#define	WT_STAT_DSRC_CURSOR_PREV_SKIP_GE_100		2172
+#define	WT_STAT_DSRC_CURSOR_PREV_SKIP_GE_100		2171
 /*! cursor: cursor prev calls that skip less than 100 entries */
-#define	WT_STAT_DSRC_CURSOR_PREV_SKIP_LT_100		2173
+#define	WT_STAT_DSRC_CURSOR_PREV_SKIP_LT_100		2172
 /*! cursor: open cursor count */
-#define	WT_STAT_DSRC_CURSOR_OPEN_COUNT			2174
+#define	WT_STAT_DSRC_CURSOR_OPEN_COUNT			2173
 /*! reconciliation: approximate byte size of timestamps in pages written */
-#define	WT_STAT_DSRC_REC_TIME_WINDOW_BYTES_TS		2175
-=======
-#define	WT_STAT_DSRC_CURSOR_PREV_SKIP_GE_100		2170
-/*! cursor: cursor prev calls that skip less than 100 entries */
-#define	WT_STAT_DSRC_CURSOR_PREV_SKIP_LT_100		2171
-/*! cursor: open cursor count */
-#define	WT_STAT_DSRC_CURSOR_OPEN_COUNT			2172
-/*! reconciliation: approximate byte size of timestamps in pages written */
-#define	WT_STAT_DSRC_REC_TIME_WINDOW_BYTES_TS		2173
->>>>>>> c730ac5e
+#define	WT_STAT_DSRC_REC_TIME_WINDOW_BYTES_TS		2174
 /*!
  * reconciliation: approximate byte size of transaction IDs in pages
  * written
  */
-<<<<<<< HEAD
-#define	WT_STAT_DSRC_REC_TIME_WINDOW_BYTES_TXN		2176
+#define	WT_STAT_DSRC_REC_TIME_WINDOW_BYTES_TXN		2175
 /*! reconciliation: fast-path pages deleted */
-#define	WT_STAT_DSRC_REC_PAGE_DELETE_FAST		2177
+#define	WT_STAT_DSRC_REC_PAGE_DELETE_FAST		2176
 /*! reconciliation: page reconciliation calls */
-#define	WT_STAT_DSRC_REC_PAGES				2178
+#define	WT_STAT_DSRC_REC_PAGES				2177
 /*! reconciliation: page reconciliation calls for eviction */
-#define	WT_STAT_DSRC_REC_PAGES_EVICTION			2179
+#define	WT_STAT_DSRC_REC_PAGES_EVICTION			2178
 /*! reconciliation: pages deleted */
-#define	WT_STAT_DSRC_REC_PAGE_DELETE			2180
-=======
-#define	WT_STAT_DSRC_REC_TIME_WINDOW_BYTES_TXN		2174
-/*! reconciliation: fast-path pages deleted */
-#define	WT_STAT_DSRC_REC_PAGE_DELETE_FAST		2175
-/*! reconciliation: page reconciliation calls */
-#define	WT_STAT_DSRC_REC_PAGES				2176
-/*! reconciliation: page reconciliation calls for eviction */
-#define	WT_STAT_DSRC_REC_PAGES_EVICTION			2177
-/*! reconciliation: pages deleted */
-#define	WT_STAT_DSRC_REC_PAGE_DELETE			2178
->>>>>>> c730ac5e
+#define	WT_STAT_DSRC_REC_PAGE_DELETE			2179
 /*!
  * reconciliation: pages written including an aggregated newest start
  * durable timestamp
  */
-<<<<<<< HEAD
-#define	WT_STAT_DSRC_REC_TIME_AGGR_NEWEST_START_DURABLE_TS	2181
-=======
-#define	WT_STAT_DSRC_REC_TIME_AGGR_NEWEST_START_DURABLE_TS	2179
->>>>>>> c730ac5e
+#define	WT_STAT_DSRC_REC_TIME_AGGR_NEWEST_START_DURABLE_TS	2180
 /*!
  * reconciliation: pages written including an aggregated newest stop
  * durable timestamp
  */
-<<<<<<< HEAD
-#define	WT_STAT_DSRC_REC_TIME_AGGR_NEWEST_STOP_DURABLE_TS	2182
-=======
-#define	WT_STAT_DSRC_REC_TIME_AGGR_NEWEST_STOP_DURABLE_TS	2180
->>>>>>> c730ac5e
+#define	WT_STAT_DSRC_REC_TIME_AGGR_NEWEST_STOP_DURABLE_TS	2181
 /*!
  * reconciliation: pages written including an aggregated newest stop
  * timestamp
  */
-<<<<<<< HEAD
-#define	WT_STAT_DSRC_REC_TIME_AGGR_NEWEST_STOP_TS	2183
-=======
-#define	WT_STAT_DSRC_REC_TIME_AGGR_NEWEST_STOP_TS	2181
->>>>>>> c730ac5e
+#define	WT_STAT_DSRC_REC_TIME_AGGR_NEWEST_STOP_TS	2182
 /*!
  * reconciliation: pages written including an aggregated newest stop
  * transaction ID
  */
-<<<<<<< HEAD
-#define	WT_STAT_DSRC_REC_TIME_AGGR_NEWEST_STOP_TXN	2184
-=======
-#define	WT_STAT_DSRC_REC_TIME_AGGR_NEWEST_STOP_TXN	2182
->>>>>>> c730ac5e
+#define	WT_STAT_DSRC_REC_TIME_AGGR_NEWEST_STOP_TXN	2183
 /*!
  * reconciliation: pages written including an aggregated newest
  * transaction ID
  */
-<<<<<<< HEAD
-#define	WT_STAT_DSRC_REC_TIME_AGGR_NEWEST_TXN		2185
-=======
-#define	WT_STAT_DSRC_REC_TIME_AGGR_NEWEST_TXN		2183
->>>>>>> c730ac5e
+#define	WT_STAT_DSRC_REC_TIME_AGGR_NEWEST_TXN		2184
 /*!
  * reconciliation: pages written including an aggregated oldest start
  * timestamp
  */
-<<<<<<< HEAD
-#define	WT_STAT_DSRC_REC_TIME_AGGR_OLDEST_START_TS	2186
+#define	WT_STAT_DSRC_REC_TIME_AGGR_OLDEST_START_TS	2185
 /*! reconciliation: pages written including an aggregated prepare */
-#define	WT_STAT_DSRC_REC_TIME_AGGR_PREPARED		2187
-=======
-#define	WT_STAT_DSRC_REC_TIME_AGGR_OLDEST_START_TS	2184
-/*! reconciliation: pages written including an aggregated prepare */
-#define	WT_STAT_DSRC_REC_TIME_AGGR_PREPARED		2185
->>>>>>> c730ac5e
+#define	WT_STAT_DSRC_REC_TIME_AGGR_PREPARED		2186
 /*!
  * reconciliation: pages written including at least one start durable
  * timestamp
  */
-<<<<<<< HEAD
-#define	WT_STAT_DSRC_REC_TIME_WINDOW_PAGES_DURABLE_START_TS	2188
-=======
-#define	WT_STAT_DSRC_REC_TIME_WINDOW_PAGES_DURABLE_START_TS	2186
->>>>>>> c730ac5e
+#define	WT_STAT_DSRC_REC_TIME_WINDOW_PAGES_DURABLE_START_TS	2187
 /*!
  * reconciliation: pages written including at least one start transaction
  * ID
  */
-<<<<<<< HEAD
-#define	WT_STAT_DSRC_REC_TIME_WINDOW_PAGES_START_TXN	2189
-=======
-#define	WT_STAT_DSRC_REC_TIME_WINDOW_PAGES_START_TXN	2187
->>>>>>> c730ac5e
+#define	WT_STAT_DSRC_REC_TIME_WINDOW_PAGES_START_TXN	2188
 /*!
  * reconciliation: pages written including at least one stop durable
  * timestamp
  */
-<<<<<<< HEAD
-#define	WT_STAT_DSRC_REC_TIME_WINDOW_PAGES_DURABLE_STOP_TS	2190
+#define	WT_STAT_DSRC_REC_TIME_WINDOW_PAGES_DURABLE_STOP_TS	2189
 /*! reconciliation: pages written including at least one stop timestamp */
-#define	WT_STAT_DSRC_REC_TIME_WINDOW_PAGES_STOP_TS	2191
-=======
-#define	WT_STAT_DSRC_REC_TIME_WINDOW_PAGES_DURABLE_STOP_TS	2188
-/*! reconciliation: pages written including at least one stop timestamp */
-#define	WT_STAT_DSRC_REC_TIME_WINDOW_PAGES_STOP_TS	2189
->>>>>>> c730ac5e
+#define	WT_STAT_DSRC_REC_TIME_WINDOW_PAGES_STOP_TS	2190
 /*!
  * reconciliation: pages written including at least one stop transaction
  * ID
  */
-<<<<<<< HEAD
-#define	WT_STAT_DSRC_REC_TIME_WINDOW_PAGES_STOP_TXN	2192
+#define	WT_STAT_DSRC_REC_TIME_WINDOW_PAGES_STOP_TXN	2191
 /*! reconciliation: records written including a start durable timestamp */
-#define	WT_STAT_DSRC_REC_TIME_WINDOW_DURABLE_START_TS	2193
+#define	WT_STAT_DSRC_REC_TIME_WINDOW_DURABLE_START_TS	2192
 /*! reconciliation: records written including a start timestamp */
-#define	WT_STAT_DSRC_REC_TIME_WINDOW_START_TS		2194
+#define	WT_STAT_DSRC_REC_TIME_WINDOW_START_TS		2193
 /*! reconciliation: records written including a start transaction ID */
-#define	WT_STAT_DSRC_REC_TIME_WINDOW_START_TXN		2195
+#define	WT_STAT_DSRC_REC_TIME_WINDOW_START_TXN		2194
 /*! reconciliation: records written including a stop durable timestamp */
-#define	WT_STAT_DSRC_REC_TIME_WINDOW_DURABLE_STOP_TS	2196
+#define	WT_STAT_DSRC_REC_TIME_WINDOW_DURABLE_STOP_TS	2195
 /*! reconciliation: records written including a stop timestamp */
-#define	WT_STAT_DSRC_REC_TIME_WINDOW_STOP_TS		2197
+#define	WT_STAT_DSRC_REC_TIME_WINDOW_STOP_TS		2196
 /*! reconciliation: records written including a stop transaction ID */
-#define	WT_STAT_DSRC_REC_TIME_WINDOW_STOP_TXN		2198
+#define	WT_STAT_DSRC_REC_TIME_WINDOW_STOP_TXN		2197
 /*! session: tiered storage local retention time (secs) */
-#define	WT_STAT_DSRC_TIERED_RETENTION			2199
+#define	WT_STAT_DSRC_TIERED_RETENTION			2198
 /*! session: tiered storage object size */
-#define	WT_STAT_DSRC_TIERED_OBJECT_SIZE			2200
+#define	WT_STAT_DSRC_TIERED_OBJECT_SIZE			2199
 /*! transaction: race to read prepared update retry */
-#define	WT_STAT_DSRC_TXN_READ_RACE_PREPARE_UPDATE	2201
-=======
-#define	WT_STAT_DSRC_REC_TIME_WINDOW_PAGES_STOP_TXN	2190
-/*! reconciliation: records written including a start durable timestamp */
-#define	WT_STAT_DSRC_REC_TIME_WINDOW_DURABLE_START_TS	2191
-/*! reconciliation: records written including a start timestamp */
-#define	WT_STAT_DSRC_REC_TIME_WINDOW_START_TS		2192
-/*! reconciliation: records written including a start transaction ID */
-#define	WT_STAT_DSRC_REC_TIME_WINDOW_START_TXN		2193
-/*! reconciliation: records written including a stop durable timestamp */
-#define	WT_STAT_DSRC_REC_TIME_WINDOW_DURABLE_STOP_TS	2194
-/*! reconciliation: records written including a stop timestamp */
-#define	WT_STAT_DSRC_REC_TIME_WINDOW_STOP_TS		2195
-/*! reconciliation: records written including a stop transaction ID */
-#define	WT_STAT_DSRC_REC_TIME_WINDOW_STOP_TXN		2196
-/*! session: tiered storage local retention time (secs) */
-#define	WT_STAT_DSRC_TIERED_RETENTION			2197
-/*! session: tiered storage object size */
-#define	WT_STAT_DSRC_TIERED_OBJECT_SIZE			2198
-/*! transaction: race to read prepared update retry */
-#define	WT_STAT_DSRC_TXN_READ_RACE_PREPARE_UPDATE	2199
->>>>>>> c730ac5e
+#define	WT_STAT_DSRC_TXN_READ_RACE_PREPARE_UPDATE	2200
 /*!
  * transaction: rollback to stable history store records with stop
  * timestamps older than newer records
  */
-<<<<<<< HEAD
-#define	WT_STAT_DSRC_TXN_RTS_HS_STOP_OLDER_THAN_NEWER_START	2202
+#define	WT_STAT_DSRC_TXN_RTS_HS_STOP_OLDER_THAN_NEWER_START	2201
 /*! transaction: rollback to stable inconsistent checkpoint */
-#define	WT_STAT_DSRC_TXN_RTS_INCONSISTENT_CKPT		2203
+#define	WT_STAT_DSRC_TXN_RTS_INCONSISTENT_CKPT		2202
 /*! transaction: rollback to stable keys removed */
-#define	WT_STAT_DSRC_TXN_RTS_KEYS_REMOVED		2204
+#define	WT_STAT_DSRC_TXN_RTS_KEYS_REMOVED		2203
 /*! transaction: rollback to stable keys restored */
-#define	WT_STAT_DSRC_TXN_RTS_KEYS_RESTORED		2205
+#define	WT_STAT_DSRC_TXN_RTS_KEYS_RESTORED		2204
 /*! transaction: rollback to stable restored tombstones from history store */
-#define	WT_STAT_DSRC_TXN_RTS_HS_RESTORE_TOMBSTONES	2206
+#define	WT_STAT_DSRC_TXN_RTS_HS_RESTORE_TOMBSTONES	2205
 /*! transaction: rollback to stable restored updates from history store */
-#define	WT_STAT_DSRC_TXN_RTS_HS_RESTORE_UPDATES		2207
+#define	WT_STAT_DSRC_TXN_RTS_HS_RESTORE_UPDATES		2206
 /*! transaction: rollback to stable sweeping history store keys */
-#define	WT_STAT_DSRC_TXN_RTS_SWEEP_HS_KEYS		2208
+#define	WT_STAT_DSRC_TXN_RTS_SWEEP_HS_KEYS		2207
 /*! transaction: rollback to stable updates removed from history store */
-#define	WT_STAT_DSRC_TXN_RTS_HS_REMOVED			2209
+#define	WT_STAT_DSRC_TXN_RTS_HS_REMOVED			2208
 /*! transaction: transaction checkpoints due to obsolete pages */
-#define	WT_STAT_DSRC_TXN_CHECKPOINT_OBSOLETE_APPLIED	2210
+#define	WT_STAT_DSRC_TXN_CHECKPOINT_OBSOLETE_APPLIED	2209
 /*! transaction: update conflicts */
-#define	WT_STAT_DSRC_TXN_UPDATE_CONFLICT		2211
-=======
-#define	WT_STAT_DSRC_TXN_RTS_HS_STOP_OLDER_THAN_NEWER_START	2200
-/*! transaction: rollback to stable inconsistent checkpoint */
-#define	WT_STAT_DSRC_TXN_RTS_INCONSISTENT_CKPT		2201
-/*! transaction: rollback to stable keys removed */
-#define	WT_STAT_DSRC_TXN_RTS_KEYS_REMOVED		2202
-/*! transaction: rollback to stable keys restored */
-#define	WT_STAT_DSRC_TXN_RTS_KEYS_RESTORED		2203
-/*! transaction: rollback to stable restored tombstones from history store */
-#define	WT_STAT_DSRC_TXN_RTS_HS_RESTORE_TOMBSTONES	2204
-/*! transaction: rollback to stable restored updates from history store */
-#define	WT_STAT_DSRC_TXN_RTS_HS_RESTORE_UPDATES		2205
-/*! transaction: rollback to stable sweeping history store keys */
-#define	WT_STAT_DSRC_TXN_RTS_SWEEP_HS_KEYS		2206
-/*! transaction: rollback to stable updates removed from history store */
-#define	WT_STAT_DSRC_TXN_RTS_HS_REMOVED			2207
-/*! transaction: transaction checkpoints due to obsolete pages */
-#define	WT_STAT_DSRC_TXN_CHECKPOINT_OBSOLETE_APPLIED	2208
-/*! transaction: update conflicts */
-#define	WT_STAT_DSRC_TXN_UPDATE_CONFLICT		2209
->>>>>>> c730ac5e
+#define	WT_STAT_DSRC_TXN_UPDATE_CONFLICT		2210
 
 /*!
  * @}
