/*-
 * Copyright (c) 2014-present MongoDB, Inc.
 * Copyright (c) 2008-2014 WiredTiger, Inc.
 *  All rights reserved.
 *
 * See the file LICENSE for redistribution information.
 */

#ifndef __WIREDTIGER_H_
#define __WIREDTIGER_H_

#if defined(__cplusplus)
extern "C" {
#endif

/*******************************************
 * Version information
 *******************************************/
#define WIREDTIGER_VERSION_MAJOR    @VERSION_MAJOR@
#define WIREDTIGER_VERSION_MINOR    @VERSION_MINOR@
#define WIREDTIGER_VERSION_PATCH    @VERSION_PATCH@
#define WIREDTIGER_VERSION_STRING   @VERSION_STRING@

/*******************************************
 * Required includes
 *******************************************/
@wiredtiger_includes_decl@

/*******************************************
 * Portable type names
 *******************************************/
@off_t_decl@
@uintmax_t_decl@
@uintptr_t_decl@

#if defined(DOXYGEN) || defined(SWIG)
#define __F(func) func
#else
/* NOLINTNEXTLINE(misc-macro-parentheses) */
#define __F(func) (*func)
#endif

/*
 * We support configuring WiredTiger with the gcc/clang -fvisibility=hidden
 * flags, but that requires public APIs be specifically marked.
 */
#if defined(DOXYGEN) || defined(SWIG) || !defined(__GNUC__)
#define WT_ATTRIBUTE_LIBRARY_VISIBLE
#else
#define WT_ATTRIBUTE_LIBRARY_VISIBLE    __attribute__((visibility("default")))
#endif

/*!
 * @defgroup wt WiredTiger API
 * The functions, handles and methods applications use to access and manage
 * data with WiredTiger.
 *
 * @{
 */

/*******************************************
 * Public forward structure declarations
 *******************************************/
struct __wt_collator;       typedef struct __wt_collator WT_COLLATOR;
struct __wt_compressor;     typedef struct __wt_compressor WT_COMPRESSOR;
struct __wt_config_item;    typedef struct __wt_config_item WT_CONFIG_ITEM;
struct __wt_config_parser;
    typedef struct __wt_config_parser WT_CONFIG_PARSER;
struct __wt_connection;     typedef struct __wt_connection WT_CONNECTION;
struct __wt_cursor;     typedef struct __wt_cursor WT_CURSOR;
struct __wt_data_source;    typedef struct __wt_data_source WT_DATA_SOURCE;
struct __wt_encryptor;      typedef struct __wt_encryptor WT_ENCRYPTOR;
struct __wt_event_handler;  typedef struct __wt_event_handler WT_EVENT_HANDLER;
struct __wt_extension_api;  typedef struct __wt_extension_api WT_EXTENSION_API;
struct __wt_file_handle;    typedef struct __wt_file_handle WT_FILE_HANDLE;
struct __wt_file_system;    typedef struct __wt_file_system WT_FILE_SYSTEM;
struct __wt_item;       typedef struct __wt_item WT_ITEM;
struct __wt_modify;     typedef struct __wt_modify WT_MODIFY;
struct __wt_session;        typedef struct __wt_session WT_SESSION;
#if !defined(DOXYGEN)
struct __wt_storage_source; typedef struct __wt_storage_source WT_STORAGE_SOURCE;
#endif

/*!
 * A raw item of data to be managed, including a pointer to the data and a
 * length.
 *
 * WT_ITEM structures do not need to be cleared before use.
 */
struct __wt_item {
    /*!
     * The memory reference of the data item.
     *
     * For items returned by a WT_CURSOR, the pointer is only valid until
     * the next operation on that cursor.  Applications that need to keep
     * an item across multiple cursor operations must make a copy.
     */
    const void *data;

    /*!
     * The number of bytes in the data item.
     *
     * The maximum length of a single column stored in a table is not fixed
     * (as it partially depends on the underlying file configuration), but
     * is always a small number of bytes less than 4GB.
     */
    size_t size;

#ifndef DOXYGEN
    /*! Managed memory chunk (internal use). */
    void *mem;

    /*! Managed memory size (internal use). */
    size_t memsize;

    /*! Object flags (internal use). */
/* AUTOMATIC FLAG VALUE GENERATION START 0 */
#define WT_ITEM_INUSE   0x1u
/* AUTOMATIC FLAG VALUE GENERATION STOP 32 */
    uint32_t flags;
#endif
};

/*!
 * A set of modifications for a value, including a pointer to new data and a
 * length, plus a target offset in the value and an optional length of data
 * in the value to be replaced.
 *
 * WT_MODIFY structures do not need to be cleared before use.
 */
struct __wt_modify {
    /*!
     * New data. The size of the new data may be zero when no new data is
     * provided.
     */
    WT_ITEM data;

    /*!
     * The zero-based byte offset in the value where the new data is placed.
     *
     * If the offset is past the end of the value, padding bytes are
     * appended to the value up to the specified offset. If the value is a
     * string (value format \c S), the padding byte is a space. If the value
     * is a raw byte array accessed using a WT_ITEM structure (value format
     * \c u), the padding byte is a nul.
     */
     size_t offset;

    /*!
     * The number of bytes in the value to be replaced.
     *
     * If the size is zero, no bytes from the value are replaced and the new
     * data is inserted.
     *
     * If the offset is past the end of the value, the size is ignored.
     *
     * If the offset plus the size overlaps the end of the previous value,
     * bytes from the offset to the end of the value are replaced and any
     * remaining new data is appended.
     */
     size_t size;
};

/*!
 * The maximum packed size of a 64-bit integer.  The ::wiredtiger_struct_pack
 * function will pack single long integers into at most this many bytes.
 */
#define WT_INTPACK64_MAXSIZE    ((int)sizeof(int64_t) + 1)

/*!
 * The maximum packed size of a 32-bit integer.  The ::wiredtiger_struct_pack
 * function will pack single integers into at most this many bytes.
 */
#define WT_INTPACK32_MAXSIZE    ((int)sizeof(int32_t) + 1)

/*!
 * A WT_CURSOR handle is the interface to a cursor.
 *
 * Cursors allow data to be searched, iterated and modified, implementing the
 * CRUD (create, read, update and delete) operations.  Cursors are opened in
 * the context of a session.  If a transaction is started, cursors operate in
 * the context of the transaction until the transaction is resolved.
 *
 * Raw data is represented by key/value pairs of WT_ITEM structures, but
 * cursors can also provide access to fields within the key and value if the
 * formats are described in the WT_SESSION::create method.
 *
 * In the common case, a cursor is used to access records in a table.  However,
 * cursors can be used on subsets of tables (such as a single column or a
 * projection of multiple columns), as an interface to statistics, configuration
 * data or application-specific data sources.  See WT_SESSION::open_cursor for
 * more information.
 *
 * <b>Thread safety:</b> A WT_CURSOR handle is not usually shared between
 * threads. See @ref threads for more information.
 */
struct __wt_cursor {
    WT_SESSION *session;    /*!< The session handle for this cursor. */

    /*!
     * The name of the data source for the cursor, matches the \c uri
     * parameter to WT_SESSION::open_cursor used to open the cursor.
     */
    const char *uri;

    /*!
     * The format of the data packed into key items.  See @ref packing for
     * details.  If not set, a default value of "u" is assumed, and
     * applications must use WT_ITEM structures to manipulate untyped byte
     * arrays.
     */
    const char *key_format;

    /*!
     * The format of the data packed into value items.  See @ref packing
     * for details.  If not set, a default value of "u" is assumed, and
     * applications must use WT_ITEM structures to manipulate untyped byte
     * arrays.
     */
    const char *value_format;

    /*!
     * @name Data access
     * @{
     */
    /*!
     * Get the key for the current record.
     *
     * @snippet ex_all.c Get the cursor's string key
     *
     * @snippet ex_all.c Get the cursor's record number key
     *
     * @param cursor the cursor handle
     * @param ... pointers to hold key fields corresponding to
     * WT_CURSOR::key_format.
     * The API does not validate the argument types passed in; the caller is
     * responsible for passing the correct argument types according to
     * WT_CURSOR::key_format.
     * @errors
     */
    int __F(get_key)(WT_CURSOR *cursor, ...);

    /*!
     * Get the value for the current record.
     *
     * @snippet ex_all.c Get the cursor's string value
     *
     * @snippet ex_all.c Get the cursor's raw value
     *
     * @param cursor the cursor handle
     * @param ... pointers to hold value fields corresponding to
     * WT_CURSOR::value_format.
     * The API does not validate the argument types passed in; the caller is
     * responsible for passing the correct argument types according to
     * WT_CURSOR::value_format.
     * @errors
     */
    int __F(get_value)(WT_CURSOR *cursor, ...);

    /*!
     * Get the raw key and value for the current record.
     *
     * @snippet ex_all.c Get the raw key and value for the current record.
     *
     * @snippet ex_all.c Set the cursor's record number key
     *
     * @param cursor the cursor handle
     * @param key pointer to an item that will contains the current record's raw key
     * @param value pointer to an item that will contains the current record's raw value
     *
     * The caller can optionally pass in NULL for either key or value to retrieve only
     * the other of the key or value.
     *
     * If an error occurs during this operation, a flag will be set in the
     * cursor, and the next operation to access the key will fail.  This
     * simplifies error handling in applications.
     * @errors
     */
        int __F(get_raw_key_value)(WT_CURSOR *cursor, WT_ITEM* key, WT_ITEM* value);

    /*!
     * Set the key for the next operation.
     *
     * @snippet ex_all.c Set the cursor's string key
     *
     * @snippet ex_all.c Set the cursor's record number key
     *
     * @param cursor the cursor handle
     * @param ... key fields corresponding to WT_CURSOR::key_format.
     *
     * If an error occurs during this operation, a flag will be set in the
     * cursor, and the next operation to access the key will fail.  This
     * simplifies error handling in applications.
     */
    void __F(set_key)(WT_CURSOR *cursor, ...);

    /*!
     * Set the value for the next operation.
     *
     * @snippet ex_all.c Set the cursor's string value
     *
     * @snippet ex_all.c Set the cursor's raw value
     *
     * @param cursor the cursor handle
     * @param ... value fields corresponding to WT_CURSOR::value_format.
     *
     * If an error occurs during this operation, a flag will be set in the
     * cursor, and the next operation to access the value will fail.  This
     * simplifies error handling in applications.
     */
    void __F(set_value)(WT_CURSOR *cursor, ...);
    /*! @} */

    /*!
     * @name Cursor positioning
     * @{
     */
    /*!
     * Return the ordering relationship between two cursors: both cursors
     * must have the same data source and have valid keys. (When testing
     * only for equality, WT_CURSOR::equals may be faster.)
     *
     * @snippet ex_all.c Cursor comparison
     *
     * @param cursor the cursor handle
     * @param other another cursor handle
     * @param comparep the status of the comparison: < 0 if
     * <code>cursor</code> refers to a key that appears before
     * <code>other</code>, 0 if the cursors refer to the same key,
     * and > 0 if <code>cursor</code> refers to a key that appears after
     * <code>other</code>.
     * @errors
     */
    int __F(compare)(WT_CURSOR *cursor, WT_CURSOR *other, int *comparep);

    /*!
     * Return the ordering relationship between two cursors, testing only
     * for equality: both cursors must have the same data source and have
     * valid keys.
     *
     * @snippet ex_all.c Cursor equality
     *
     * @param cursor the cursor handle
     * @param other another cursor handle
     * @param[out] equalp the status of the comparison: 1 if the cursors
     * refer to the same key, otherwise 0.
     * @errors
     */
    int __F(equals)(WT_CURSOR *cursor, WT_CURSOR *other, int *equalp);

    /*!
     * Return the next record.
     *
     * @snippet ex_all.c Return the next record
     *
     * @param cursor the cursor handle
     * @errors
     */
    int __F(next)(WT_CURSOR *cursor);

    /*!
     * Return the previous record.
     *
     * @snippet ex_all.c Return the previous record
     *
     * @param cursor the cursor handle
     * @errors
     */
    int __F(prev)(WT_CURSOR *cursor);

    /*!
     * Reset the cursor. Any resources held by the cursor are released,
     * and the cursor's key and position are no longer valid. Subsequent
     * iterations with WT_CURSOR::next will move to the first record, or
     * with WT_CURSOR::prev will move to the last record.
     *
     * In the case of a statistics cursor, resetting the cursor refreshes
     * the statistics information returned. Resetting a session statistics
     * cursor resets all the session statistics values to zero.
     *
     * @snippet ex_all.c Reset the cursor
     *
     * @param cursor the cursor handle
     * @errors
     */
    int __F(reset)(WT_CURSOR *cursor);

    /*!
     * Return the record matching the key. The key must first be set.
     *
     * @snippet ex_all.c Search for an exact match
     *
     * On success, the cursor ends positioned at the returned record; to
     * minimize cursor resources, the WT_CURSOR::reset method should be
     * called as soon as the record has been retrieved and the cursor no
     * longer needs that position.
     *
     * @param cursor the cursor handle
     * @errors
     */
    int __F(search)(WT_CURSOR *cursor);

    /*!
     * Return the record matching the key if it exists, or an adjacent
     * record.  An adjacent record is either the smallest record larger
     * than the key or the largest record smaller than the key (in other
     * words, a logically adjacent key).
     *
     * The key must first be set.
     *
     * An example of a search for an exact or adjacent match:
     *
     * @snippet ex_all.c Search for an exact or adjacent match
     *
     * An example of a forward scan through the table, where all keys
     * greater than or equal to a specified prefix are included in the
     * scan:
     *
     * @snippet ex_all.c Forward scan greater than or equal
     *
     * An example of a backward scan through the table, where all keys
     * less than a specified prefix are included in the scan:
     *
     * @snippet ex_all.c Backward scan less than
     *
     * On success, the cursor ends positioned at the returned record; to
     * minimize cursor resources, the WT_CURSOR::reset method should be
     * called as soon as the record has been retrieved and the cursor no
     * longer needs that position.
     *
     * @param cursor the cursor handle
     * @param exactp the status of the search: 0 if an exact match is
     * found, < 0 if a smaller key is returned, > 0 if a larger key is
     * returned
     * @errors
     */
    int __F(search_near)(WT_CURSOR *cursor, int *exactp);
    /*! @} */

    /*!
     * @name Data modification
     * @{
     */
    /*!
     * Insert a record and optionally update an existing record.
     *
     * If the cursor was configured with "overwrite=true" (the default),
     * both the key and value must be set; if the record already exists,
     * the key's value will be updated, otherwise, the record will be
     * inserted.
     *
     * @snippet ex_all.c Insert a new record or overwrite an existing record
     *
     * If the cursor was not configured with "overwrite=true", both the key
     * and value must be set and the record must not already exist; the
     * record will be inserted. If the record already exists, the
     * ::WT_DUPLICATE_KEY error is returned and the value found in the tree
     * can be retrieved using WT_CURSOR::get_value.
     *
     * @snippet ex_all.c Insert a new record and fail if the record exists
     *
     * If a cursor with record number keys was configured with
     * "append=true" (not the default), the value must be set; a new record
     * will be appended and the new record number can be retrieved using
     * WT_CURSOR::get_key.
     *
     * @snippet ex_all.c Insert a new record and assign a record number
     *
     * The cursor ends with no position, and a subsequent call to the
     * WT_CURSOR::next (WT_CURSOR::prev) method will iterate from the
     * beginning (end) of the table.
     *
     * If the cursor does not have record number keys or was not configured
     * with "append=true", the cursor ends with no key set and a subsequent
     * call to the WT_CURSOR::get_key method will fail. The cursor ends with
     * no value set and a subsequent call to the WT_CURSOR::get_value method
     * will fail, except for the ::WT_DUPLICATE_KEY error return, in which
     * case the value currently stored for the key can be retrieved.
     *
     * Inserting a new record after the current maximum record in a
     * fixed-length bit field column-store (that is, a store with an
     * 'r' type key and 't' type value) will implicitly create the missing
     * records as records with a value of 0.
     *
     * When loading a large amount of data into a new object, using
     * a cursor with the \c bulk configuration string enabled and
     * loading the data in sorted order will be much faster than doing
     * out-of-order inserts.  See @ref tune_bulk_load for more information.
     *
     * The maximum length of a single column stored in a table is not fixed
     * (as it partially depends on the underlying file configuration), but
     * is always a small number of bytes less than 4GB.
     *
     * The WT_CURSOR::insert method can only be used at snapshot isolation.
     *
     * @param cursor the cursor handle
     * @errors
     * In particular, if \c overwrite=false is configured and a record with
     * the specified key already exists, ::WT_DUPLICATE_KEY is returned.
     * Also, if \c in_memory is configured for the database and the insert
     * requires more than the configured cache size to complete,
     * ::WT_CACHE_FULL is returned.
     */
    int __F(insert)(WT_CURSOR *cursor);

    /*!
     * Modify an existing record. Both the key and value must be set and the record must
     * already exist.
     *
     * Modifications are specified in WT_MODIFY structures. Modifications
     * are applied in order and later modifications can update earlier ones.
     *
     * The modify method is only supported on strings (value format type
     * \c S), or raw byte arrays accessed using a WT_ITEM structure (value
     * format type \c u).
     *
     * The WT_CURSOR::modify method stores a change record in cache and writes a change record
     * to the log instead of the usual complete values. Using WT_CURSOR::modify will result in
     * slower reads, and slower writes than the WT_CURSOR::insert or WT_CURSOR::update methods,
     * because of the need to assemble the complete value in both the read and write paths. The
     * WT_CURSOR::modify method is intended for applications where memory and log amplification
     * are issues (in other words, applications where there is cache or I/O pressure and the
     * application wants to trade performance for a smaller working set in cache and smaller
     * log records).
     *
     * @snippet ex_all.c Modify an existing record
     *
     * On success, the cursor ends positioned at the modified record; to
     * minimize cursor resources, the WT_CURSOR::reset method should be
     * called as soon as the cursor no longer needs that position.
     *
     * The maximum length of a single column stored in a table is not fixed
     * (as it partially depends on the underlying file configuration), but
     * is always a small number of bytes less than 4GB.
     *
     * The WT_CURSOR::modify method can only be used at snapshot isolation.
     *
     * @param cursor the cursor handle
     * @param entries an array of modification data structures
     * @param nentries the number of modification data structures
     * @errors
     * In particular, if \c in_memory is configured for the database and
     * the modify requires more than the configured cache size to complete,
     * ::WT_CACHE_FULL is returned.
     */
    int __F(modify)(WT_CURSOR *cursor, WT_MODIFY *entries, int nentries);

    /*!
     * Update an existing record and optionally insert a record.
     *
     * If the cursor was configured with "overwrite=true" (the default),
     * both the key and value must be set; if the record already exists, the
     * key's value will be updated, otherwise, the record will be inserted.
     *
     * @snippet ex_all.c Update an existing record or insert a new record
     *
     * If the cursor was not configured with "overwrite=true", both the key
     * and value must be set and the record must already exist; the
     * record will be updated.
     *
     * @snippet ex_all.c Update an existing record and fail if DNE
     *
     * On success, the cursor ends positioned at the modified record; to
     * minimize cursor resources, the WT_CURSOR::reset method should be
     * called as soon as the cursor no longer needs that position. (The
     * WT_CURSOR::insert method never keeps a cursor position and may be
     * more efficient for that reason.)
     *
     * The maximum length of a single column stored in a table is not fixed
     * (as it partially depends on the underlying file configuration), but
     * is always a small number of bytes less than 4GB.
     *
     * The WT_CURSOR::update method can only be used at snapshot isolation.
     *
     * @param cursor the cursor handle
     * @errors
     * In particular, if \c overwrite=false is configured and no record with
     * the specified key exists, ::WT_NOTFOUND is returned.
     * Also, if \c in_memory is configured for the database and the update
     * requires more than the configured cache size to complete,
     * ::WT_CACHE_FULL is returned.
     */
    int __F(update)(WT_CURSOR *cursor);

    /*!
     * Remove a record.
     *
     * The key must be set; the key's record will be removed if it exists.
     *
     * @snippet ex_all.c Remove a record
     *
     * Any cursor position does not change: if the cursor was positioned
     * before the WT_CURSOR::remove call, the cursor remains positioned
     * at the removed record; to minimize cursor resources, the
     * WT_CURSOR::reset method should be called as soon as the cursor no
     * longer needs that position. If the cursor was not positioned before
     * the WT_CURSOR::remove call, the cursor ends with no position, and a
     * subsequent call to the WT_CURSOR::next (WT_CURSOR::prev) method will
     * iterate from the beginning (end) of the table.
     *
     * @snippet ex_all.c Remove a record and fail if DNE
     *
     * Removing a record in a fixed-length bit field column-store
     * (that is, a store with an 'r' type key and 't' type value) is
     * identical to setting the record's value to 0.
     *
     * The WT_CURSOR::remove method can only be used at snapshot isolation.
     *
     * @param cursor the cursor handle
     * @errors
     */
    int __F(remove)(WT_CURSOR *cursor);

    /*!
     * Reserve an existing record so a subsequent write is less likely to
     * fail due to a conflict between concurrent operations.
     *
     * The key must first be set and the record must already exist.
     *
     * Note that reserve works by doing a special update operation that is
     * not logged and does not change the value of the record. This update
     * is aborted when the enclosing transaction ends regardless of whether
     * it commits or rolls back. Given that, reserve can only be used to
     * detect conflicts between transactions that execute concurrently. It
     * cannot detect all logical conflicts between transactions. For that,
     * some update to the record must be committed.
     *
     * @snippet ex_all.c Reserve a record
     *
     * On success, the cursor ends positioned at the specified record; to
     * minimize cursor resources, the WT_CURSOR::reset method should be
     * called as soon as the cursor no longer needs that position.
     *
     * @param cursor the cursor handle
     * @errors
     */
    int __F(reserve)(WT_CURSOR *cursor);
    /*! @} */

#ifndef DOXYGEN
    /*!
     * If the cursor is opened on a checkpoint, return a unique identifier for the checkpoint;
     * otherwise return 0.
     *
     * This allows applications to confirm that checkpoint cursors opened on default checkpoints
     * in different objects reference the same database checkpoint.
     *
     * @param cursor the cursor handle
     * @errors
     */
    uint64_t __F(checkpoint_id)(WT_CURSOR *cursor);
#endif

    /*!
     * Close the cursor.
     *
     * This releases the resources associated with the cursor handle.
     * Cursors are closed implicitly by ending the enclosing connection or
     * closing the session in which they were opened.
     *
     * @snippet ex_all.c Close the cursor
     *
     * @param cursor the cursor handle
     * @errors
     */
    int __F(close)(WT_CURSOR *cursor);

    /*!
     * Get the table's largest key, ignoring visibility. This method is only supported by
     * file: or table: objects. The cursor ends with no position.
     *
     * @snippet ex_all.c Get the table's largest key
     *
     * @param cursor the cursor handle
     * @errors
     */
    int __F(largest_key)(WT_CURSOR *cursor);

    /*!
     * Reconfigure the cursor.
     *
     * The cursor is reset.
     *
     * @snippet ex_all.c Reconfigure a cursor
     *
     * @param cursor the cursor handle
     * @configstart{WT_CURSOR.reconfigure, see dist/api_data.py}
     * @config{append, append written values as new records\, giving each a new record number key;
     * valid only for cursors with record number keys., a boolean flag; default \c false.}
     * @config{overwrite, configures whether the cursor's insert and update methods check the
     * existing state of the record.  If \c overwrite is \c false\, WT_CURSOR::insert fails with
     * ::WT_DUPLICATE_KEY if the record exists\, and WT_CURSOR::update fails with ::WT_NOTFOUND if
     * the record does not exist., a boolean flag; default \c true.}
     * @configend
     * @errors
     */
    int __F(reconfigure)(WT_CURSOR *cursor, const char *config);

    /*!
     * Set range bounds on the cursor.
     *
     * @param cursor the cursor handle
     * @configstart{WT_CURSOR.bound, see dist/api_data.py}
     * @config{action, configures whether this call into the API will set or clear range bounds on
     * the given cursor.  It takes one of two values\, "set" or "clear". If "set" is specified then
     * "bound" must also be specified.  The keys relevant to the given bound must have been set
     * prior to the call using WT_CURSOR::set_key., a string\, chosen from the following options: \c
     * "clear"\, \c "set"; default \c set.}
     * @config{bound, configures which bound is being operated on.  It takes one of two values\,
     * "lower" or "upper"., a string\, chosen from the following options: \c "lower"\, \c "upper";
     * default empty.}
     * @config{inclusive, configures whether the given bound is inclusive or not., a boolean flag;
     * default \c true.}
     * @configend
     * @errors
     */
    int __F(bound)(WT_CURSOR *cursor, const char *config);

    /*
     * Protected fields, only to be used by cursor implementations.
     */
#if !defined(SWIG) && !defined(DOXYGEN)
    int __F(cache)(WT_CURSOR *cursor);  /* Cache the cursor */
                        /* Reopen a cached cursor */
    int __F(reopen)(WT_CURSOR *cursor, bool check_only);

    uint64_t uri_hash;          /* Hash of URI */

    /*
     * !!!
     * Explicit representations of structures from queue.h.
     * TAILQ_ENTRY(wt_cursor) q;
     */
    struct {
        WT_CURSOR *tqe_next;
        WT_CURSOR **tqe_prev;
    } q;                /* Linked list of WT_CURSORs. */

    uint64_t recno;         /* Record number, normal and raw mode */
    uint8_t raw_recno_buf[WT_INTPACK64_MAXSIZE];

    void    *json_private;      /* JSON specific storage */
    void    *lang_private;      /* Language specific private storage */

    WT_ITEM key, value;
    int saved_err;          /* Saved error in set_{key,value}. */
    /*
     * URI used internally, may differ from the URI provided by the
     * user on open.
     */
    const char *internal_uri;

    /*
     * Lower bound and upper bound buffers that is used for the bound API. Store the key set for
     * either the lower bound and upper bound such that cursor operations can limit the returned key
     * to be within the bounded ranges.
     */
    WT_ITEM lower_bound, upper_bound;

/* AUTOMATIC FLAG VALUE GENERATION START 0 */
#define WT_CURSTD_APPEND        0x000000001ull
#define WT_CURSTD_BOUND_LOWER    0x000000002ull       /* Lower bound. */
#define WT_CURSTD_BOUND_LOWER_INCLUSIVE 0x000000004ull /* Inclusive lower bound. */
#define WT_CURSTD_BOUND_UPPER           0x000000008ull /* Upper bound. */
#define WT_CURSTD_BOUND_UPPER_INCLUSIVE 0x000000010ull /* Inclusive upper bound. */
#define WT_CURSTD_BULK          0x000000020ull
#define WT_CURSTD_CACHEABLE     0x000000040ull
#define WT_CURSTD_CACHED        0x000000080ull
#define WT_CURSTD_CACHED_WITH_MEM 0x000000100ull /* A cached cursor with allocated memory. */
#define WT_CURSTD_DEAD          0x000000200ull
#define WT_CURSTD_DEBUG_COPY_KEY    0x000000400ull
#define WT_CURSTD_DEBUG_COPY_VALUE  0x000000800ull
#define WT_CURSTD_DEBUG_RESET_EVICT 0x000001000ull
#define WT_CURSTD_DUMP_HEX      0x000002000ull
#define WT_CURSTD_DUMP_JSON     0x000004000ull
#define WT_CURSTD_DUMP_PRETTY       0x000008000ull
#define WT_CURSTD_DUMP_PRINT        0x000010000ull
#define WT_CURSTD_DUP_NO_VALUE          0x000020000ull
#define WT_CURSTD_EVICT_REPOSITION     0x000040000ull
#define WT_CURSTD_HS_READ_ACROSS_BTREE 0x000080000ull
#define WT_CURSTD_HS_READ_ALL       0x000100000ull
#define WT_CURSTD_HS_READ_COMMITTED 0x000200000ull
#define WT_CURSTD_IGNORE_TOMBSTONE  0x000400000ull
#define WT_CURSTD_KEY_EXT       0x000800000ull /* Key points out of tree. */
#define WT_CURSTD_KEY_INT       0x001000000ull /* Key points into tree. */
#define WT_CURSTD_KEY_ONLY      0x002000000ull
#define WT_CURSTD_META_INUSE        0x004000000ull
#define WT_CURSTD_OPEN          0x008000000ull
#define WT_CURSTD_OVERWRITE     0x010000000ull
#define WT_CURSTD_RAW           0x020000000ull
#define WT_CURSTD_RAW_SEARCH        0x040000000ull
#define WT_CURSTD_VALUE_EXT     0x080000000ull /* Value points out of tree. */
#define WT_CURSTD_VALUE_INT     0x100000000ull /* Value points into tree. */
#define WT_CURSTD_VERSION_CURSOR    0x200000000ull /* Version cursor. */
/* AUTOMATIC FLAG VALUE GENERATION STOP 64 */
#define WT_CURSTD_KEY_SET   (WT_CURSTD_KEY_EXT | WT_CURSTD_KEY_INT)
#define WT_CURSTD_VALUE_SET (WT_CURSTD_VALUE_EXT | WT_CURSTD_VALUE_INT)
#define WT_CURSTD_BOUND_ALL (WT_CURSTD_BOUND_UPPER | WT_CURSTD_BOUND_UPPER_INCLUSIVE \
| WT_CURSTD_BOUND_LOWER | WT_CURSTD_BOUND_LOWER_INCLUSIVE)
    uint64_t flags;
#endif
};

/*! WT_SESSION::timestamp_transaction_uint timestamp types */
typedef enum {
    WT_TS_TXN_TYPE_COMMIT, /*!< Commit timestamp. */
    WT_TS_TXN_TYPE_DURABLE, /*!< Durable timestamp. */
    WT_TS_TXN_TYPE_PREPARE, /*!< Prepare timestamp. */
    WT_TS_TXN_TYPE_READ /*!< Read timestamp. */
} WT_TS_TXN_TYPE;

/*!
 * All data operations are performed in the context of a WT_SESSION.  This
 * encapsulates the thread and transactional context of the operation.
 *
 * <b>Thread safety:</b> A WT_SESSION handle is not usually shared between
 * threads, see @ref threads for more information.
 */
struct __wt_session {
    /*! The connection for this session. */
    WT_CONNECTION *connection;

    /*
     * Don't expose app_private to non-C language bindings - they have
     * their own way to attach data to an operation.
     */
#if !defined(SWIG)
    /*!
     * A location for applications to store information that will be
     * available in callbacks taking a WT_SESSION handle.
     */
    void *app_private;
#endif

    /*!
     * Close the session handle.
     *
     * This will release the resources associated with the session handle,
     * including rolling back any active transactions and closing any
     * cursors that remain open in the session.
     *
     * @snippet ex_all.c Close a session
     *
     * @param session the session handle
     * @configempty{WT_SESSION.close, see dist/api_data.py}
     * @errors
     */
    int __F(close)(WT_SESSION *session, const char *config);

    /*!
     * Reconfigure a session handle.
     *
     * Only configurations listed in the method arguments are modified, other configurations
     * remain in their current state. This method additionally resets the cursors associated
     * with the session. WT_SESSION::reconfigure will fail if a transaction is in progress in
     * the session.
     *
     * @snippet ex_all.c Reconfigure a session
     *
     * @param session the session handle
     * @configstart{WT_SESSION.reconfigure, see dist/api_data.py}
     * @config{cache_cursors, enable caching of cursors for reuse.  Any calls to WT_CURSOR::close
     * for a cursor created in this session will mark the cursor as cached and keep it available to
     * be reused for later calls to WT_SESSION::open_cursor.  Cached cursors may be eventually
     * closed.  This value is inherited from ::wiredtiger_open \c cache_cursors., a boolean flag;
     * default \c true.}
     * @config{cache_max_wait_ms, the maximum number of milliseconds an application thread will wait
     * for space to be available in cache before giving up.  Default value will be the global
     * setting of the connection config., an integer greater than or equal to \c 0; default \c 0.}
     * @config{debug = (, configure debug specific behavior on a session.  Generally only used for
     * internal testing purposes., a set of related configuration options defined as follows.}
     * @config{&nbsp;&nbsp;&nbsp;&nbsp;checkpoint_fail_before_turtle_update, Fail before writing a
     * turtle file at the end of a checkpoint., a boolean flag; default \c false.}
     * @config{&nbsp;&nbsp;&nbsp;&nbsp;release_evict_page, Configure the session to evict the page
     * when it is released and no longer needed., a boolean flag; default \c false.}
     * @config{ ),,}
     * @config{ignore_cache_size, when set\, operations performed by this session ignore the cache
     * size and are not blocked when the cache is full.  Note that use of this option for operations
     * that create cache pressure can starve ordinary sessions that obey the cache size., a boolean
     * flag; default \c false.}
     * @config{isolation, the default isolation level for operations in this session., a string\,
     * chosen from the following options: \c "read-uncommitted"\, \c "read-committed"\, \c
     * "snapshot"; default \c snapshot.}
     * @config{prefetch = (, Enable automatic detection of scans by applications\, and attempt to
     * pre-fetch future content into the cache., a set of related configuration options defined as
     * follows.}
     * @config{&nbsp;&nbsp;&nbsp;&nbsp;enabled, whether pre-fetch is enabled for this
     * session., a boolean flag; default \c false.}
     * @config{ ),,}
     * @configend
     * @errors
     */
    int __F(reconfigure)(WT_SESSION *session, const char *config);

    /*!
     * Return information about an error as a string.
     *
     * @snippet ex_all.c Display an error thread safe
     *
     * @param session the session handle
     * @param error a return value from a WiredTiger, ISO C, or POSIX
     * standard API call
     * @returns a string representation of the error
     */
    const char *__F(strerror)(WT_SESSION *session, int error);

    /*!
     * @name Cursor handles
     * @{
     */

    /*!
     * Open a new cursor on a data source or duplicate an existing cursor.
     *
     * @snippet ex_all.c Open a cursor
     *
     * An existing cursor can be duplicated by passing it as the \c to_dup
     * parameter and setting the \c uri parameter to \c NULL:
     *
     * @snippet ex_all.c Duplicate a cursor
     *
     * Cursors being duplicated must have a key set, and successfully
     * duplicated cursors are positioned at the same place in the data
     * source as the original.
     *
     * Cursor handles should be discarded by calling WT_CURSOR::close.
     *
     * Cursors capable of supporting transactional operations operate in the
     * context of the current transaction, if any.
     *
     * WT_SESSION::rollback_transaction implicitly resets all cursors associated with the
         * session.
     *
     * Cursors are relatively light-weight objects but may hold references
     * to heavier-weight objects; applications should re-use cursors when
     * possible, but instantiating new cursors is not so expensive that
     * applications need to cache cursors at all cost.
     *
     * @param session the session handle
     * @param uri the data source on which the cursor operates; cursors
     *  are usually opened on tables, however, cursors can be opened on
     *  any data source, regardless of whether it is ultimately stored
     *  in a table.  Some cursor types may have limited functionality
     *  (for example, they may be read-only or not support transactional
     *  updates).  See @ref data_sources for more information.
     *  <br>
     *  @copydoc doc_cursor_types
     * @param to_dup a cursor to duplicate or gather statistics on
     * @configstart{WT_SESSION.open_cursor, see dist/api_data.py}
     * @config{append, append written values as new records\, giving each a new record number key;
     * valid only for cursors with record number keys., a boolean flag; default \c false.}
     * @config{bulk, configure the cursor for bulk-loading\, a fast\, initial load path (see @ref
     * tune_bulk_load for more information). Bulk-load may only be used for newly created objects
     * and applications should use the WT_CURSOR::insert method to insert rows.  When bulk-loading\,
     * rows must be loaded in sorted order.  The value is usually a true/false flag; when
     * bulk-loading fixed-length column store objects\, the special value \c bitmap allows chunks of
     * a memory resident bitmap to be loaded directly into a file by passing a \c WT_ITEM to
     * WT_CURSOR::set_value where the \c size field indicates the number of records in the bitmap
     * (as specified by the object's \c value_format configuration). Bulk-loaded bitmap values must
     * end on a byte boundary relative to the bit count (except for the last set of values loaded).,
     * a string; default \c false.}
     * @config{checkpoint, the name of a checkpoint to open.  (The reserved name
     * "WiredTigerCheckpoint" opens the most recent checkpoint taken for the object.) The cursor
     * does not support data modification., a string; default empty.}
     * @config{debug = (, configure debug specific behavior on a cursor.  Generally only used for
     * internal testing purposes., a set of related configuration options defined as follows.}
     * @config{&nbsp;&nbsp;&nbsp;&nbsp;dump_version, open a version cursor\, which is a debug cursor
     * on a table that enables iteration through the history of values for a given key., a boolean
     * flag; default \c false.}
     * @config{&nbsp;&nbsp;&nbsp;&nbsp;release_evict, Configure the cursor
     * to evict the page positioned on when the reset API call is used., a boolean flag; default \c
     * false.}
     * @config{ ),,}
     * @config{dump, configure the cursor for dump format inputs and outputs: "hex" selects a simple
     * hexadecimal format\, "json" selects a JSON format with each record formatted as fields named
     * by column names if available\, "pretty" selects a human-readable format (making it
     * incompatible with the "load")\, "pretty_hex" is similar to "pretty" (also incompatible with
     * "load") except raw byte data elements will be printed like "hex" format\, and "print" selects
     * a format where only non-printing characters are hexadecimal encoded.  These formats are
     * compatible with the @ref util_dump and @ref util_load commands., a string\, chosen from the
     * following options: \c "hex"\, \c "json"\, \c "pretty"\, \c "pretty_hex"\, \c "print"; default
     * empty.}
     * @config{incremental = (, configure the cursor for block incremental backup usage.  These
     * formats are only compatible with the backup data source; see @ref backup., a set of related
     * configuration options defined as follows.}
     * @config{&nbsp;&nbsp;&nbsp;&nbsp;consolidate,
     * causes block incremental backup information to be consolidated if adjacent granularity blocks
     * are modified.  If false\, information will be returned in granularity sized blocks only.
     * This must be set on the primary backup cursor and it applies to all files for this backup., a
     * boolean flag; default \c false.}
     * @config{&nbsp;&nbsp;&nbsp;&nbsp;enabled, whether to
     * configure this backup as the starting point for a subsequent incremental backup., a boolean
     * flag; default \c false.}
     * @config{&nbsp;&nbsp;&nbsp;&nbsp;file, the file name when opening a
     * duplicate incremental backup cursor.  That duplicate cursor will return the block
     * modifications relevant to the given file name., a string; default empty.}
     * @config{&nbsp;&nbsp;&nbsp;&nbsp;force_stop, causes all block incremental backup information
     * to be released.  This is on an open_cursor call and the resources will be released when this
     * cursor is closed.  No other operations should be done on this open cursor., a boolean flag;
     * default \c false.}
     * @config{&nbsp;&nbsp;&nbsp;&nbsp;granularity, this setting manages the
     * granularity of how WiredTiger maintains modification maps internally.  The larger the
     * granularity\, the smaller amount of information WiredTiger need to maintain., an integer
     * between \c 4KB and \c 2GB; default \c 16MB.}
     * @config{&nbsp;&nbsp;&nbsp;&nbsp;src_id, a string
     * that identifies a previous checkpoint backup source as the source of this incremental backup.
     * This identifier must have already been created by use of the 'this_id' configuration in an
     * earlier backup.  A source id is required to begin an incremental backup., a string; default
     * empty.}
     * @config{&nbsp;&nbsp;&nbsp;&nbsp;this_id, a string that identifies the current system
     * state as a future backup source for an incremental backup via \c src_id.  This identifier is
     * required when opening an incremental backup cursor and an error will be returned if one is
     * not provided.  The identifiers can be any text string\, but should be unique., a string;
     * default empty.}
     * @config{ ),,}
     * @config{next_random, configure the cursor to return a pseudo-random record from the object
     * when the WT_CURSOR::next method is called; valid only for row-store cursors.  See @ref
     * cursor_random for details., a boolean flag; default \c false.}
     * @config{next_random_sample_size, cursors configured by \c next_random to return pseudo-random
     * records from the object randomly select from the entire object\, by default.  Setting \c
     * next_random_sample_size to a non-zero value sets the number of samples the application
     * expects to take using the \c next_random cursor.  A cursor configured with both \c
     * next_random and \c next_random_sample_size attempts to divide the object into \c
     * next_random_sample_size equal-sized pieces\, and each retrieval returns a record from one of
     * those pieces.  See @ref cursor_random for details., a string; default \c 0.}
     * @config{next_random_seed, configure the cursor to set an initial random seed when using \c
     * next_random configuration.  This is used for testing purposes only.  See @ref cursor_random
     * for details., a string; default \c 0.}
     * @config{overwrite, configures whether the cursor's insert and update methods check the
     * existing state of the record.  If \c overwrite is \c false\, WT_CURSOR::insert fails with
     * ::WT_DUPLICATE_KEY if the record exists\, and WT_CURSOR::update fails with ::WT_NOTFOUND if
     * the record does not exist., a boolean flag; default \c true.}
     * @config{raw, ignore the encodings for the key and value\, manage data as if the formats were
     * \c "u". See @ref cursor_raw for details., a boolean flag; default \c false.}
     * @config{read_once, results that are brought into cache from disk by this cursor will be given
     * less priority in the cache., a boolean flag; default \c false.}
     * @config{readonly, only query operations are supported by this cursor.  An error is returned
     * if a modification is attempted using the cursor.  The default is false for all cursor types
     * except for metadata cursors and checkpoint cursors., a boolean flag; default \c false.}
     * @config{statistics, Specify the statistics to be gathered.  Choosing "all" gathers statistics
     * regardless of cost and may include traversing on-disk files; "fast" gathers a subset of
     * relatively inexpensive statistics.  The selection must agree with the database \c statistics
     * configuration specified to ::wiredtiger_open or WT_CONNECTION::reconfigure.  For example\,
     * "all" or "fast" can be configured when the database is configured with "all"\, but the cursor
     * open will fail if "all" is specified when the database is configured with "fast"\, and the
     * cursor open will fail in all cases when the database is configured with "none". If "size" is
     * configured\, only the underlying size of the object on disk is filled in and the object is
     * not opened.  If \c statistics is not configured\, the default configuration is the database
     * configuration.  The "clear" configuration resets statistics after gathering them\, where
     * appropriate (for example\, a cache size statistic is not cleared\, while the count of cursor
     * insert operations will be cleared). See @ref statistics for more information., a list\, with
     * values chosen from the following options: \c "all"\, \c "cache_walk"\, \c "fast"\, \c
     * "clear"\, \c "size"\, \c "tree_walk"; default empty.}
     * @config{target, if non-empty\, back up the given list of objects; valid only for a backup
     * data source., a list of strings; default empty.}
     * @configend
     * @param[out] cursorp a pointer to the newly opened cursor
     * @errors
     */
    int __F(open_cursor)(WT_SESSION *session,
        const char *uri, WT_CURSOR *to_dup, const char *config, WT_CURSOR **cursorp);
    /*! @} */

    /*!
     * @name Table operations
     * @{
     */
    /*!
     * Alter a table.
     *
     * This will allow modification of some table settings after
     * creation.
     *
     * @exclusive
     *
     * @snippet ex_all.c Alter a table
     *
     * @param session the session handle
     * @param name the URI of the object to alter, such as \c "table:stock"
     * @configstart{WT_SESSION.alter, see dist/api_data.py}
     * @config{access_pattern_hint, It is recommended that workloads that consist primarily of
     * updates and/or point queries specify \c random.  Workloads that do many cursor scans through
     * large ranges of data should specify \c sequential and other workloads should specify \c none.
     * The option leads to an appropriate operating system advisory call where available., a
     * string\, chosen from the following options: \c "none"\, \c "random"\, \c "sequential";
     * default \c none.}
     * @config{app_metadata, application-owned metadata for this object., a string; default empty.}
     * @config{assert = (, declare timestamp usage., a set of related configuration options defined
     * as follows.}
     * @config{&nbsp;&nbsp;&nbsp;&nbsp;read_timestamp, if set\, check that timestamps
     * are \c always or \c never used on reads with this table\, writing an error message if the
     * policy is violated.  If the library was built in diagnostic mode\, drop core at the failing
     * check., a string\, chosen from the following options: \c "always"\, \c "never"\, \c "none";
     * default \c none.}
     * @config{ ),,}
     * @config{cache_resident, do not ever evict the object's pages from cache.  Not compatible with
     * LSM tables; see @ref tuning_cache_resident for more information., a boolean flag; default \c
     * false.}
     * @config{log = (, the transaction log configuration for this object.  Only valid if \c log is
     * enabled in ::wiredtiger_open., a set of related configuration options defined as follows.}
     * @config{&nbsp;&nbsp;&nbsp;&nbsp;enabled, if false\, this object has checkpoint-level
     * durability., a boolean flag; default \c true.}
     * @config{ ),,}
     * @config{os_cache_dirty_max, maximum dirty system buffer cache usage\, in bytes.  If
     * non-zero\, schedule writes for dirty blocks belonging to this object in the system buffer
     * cache after that many bytes from this object are written into the buffer cache., an integer
     * greater than or equal to \c 0; default \c 0.}
     * @config{os_cache_max, maximum system buffer cache usage\, in bytes.  If non-zero\, evict
     * object blocks from the system buffer cache after that many bytes from this object are read or
     * written into the buffer cache., an integer greater than or equal to \c 0; default \c 0.}
     * @config{write_timestamp_usage, describe how timestamps are expected to be used on table
     * modifications.  The choices are the default\, which ensures that once timestamps are used for
     * a key\, they are always used\, and also that multiple updates to a key never use decreasing
     * timestamps and \c never which enforces that timestamps are never used for a table.  (The \c
     * always\, \c key_consistent\, \c mixed_mode and \c ordered choices should not be used\, and
     * are retained for backward compatibility.)., a string\, chosen from the following options: \c
     * "always"\, \c "key_consistent"\, \c "mixed_mode"\, \c "never"\, \c "none"\, \c "ordered";
     * default \c none.}
     * @configend
     * @ebusy_errors
     */
    int __F(alter)(WT_SESSION *session,
        const char *name, const char *config);

    /*!
     * Bind values for a compiled configuration.  The bindings hold for API calls in this
     * session that use the compiled string.  Strings passed into this call are not duplicated,
     * the application must ensure that strings remain valid while the bindings are being
     * used.
     *
     * This API may change in future releases.
     *
     * @param session the session handle
     * @param compiled a string returned from WT_CONNECTION::compile_configuration
     * @errors
     */
    int __F(bind_configuration)(WT_SESSION *session, const char *compiled, ...);

    /*!
     * Create a table, column group, index or file.
     *
     * @not_transactional
     *
     * @snippet ex_all.c Create a table
     *
     * @param session the session handle
     * @param name the URI of the object to create, such as
     * \c "table:stock". For a description of URI formats
     * see @ref data_sources.
     * @configstart{WT_SESSION.create, see dist/api_data.py}
     * @config{access_pattern_hint, It is recommended that workloads that consist primarily of
     * updates and/or point queries specify \c random.  Workloads that do many cursor scans through
     * large ranges of data should specify \c sequential and other workloads should specify \c none.
     * The option leads to an appropriate operating system advisory call where available., a
     * string\, chosen from the following options: \c "none"\, \c "random"\, \c "sequential";
     * default \c none.}
     * @config{allocation_size, the file unit allocation size\, in bytes\, must be a power of two;
     * smaller values decrease the file space required by overflow items\, and the default value of
     * 4KB is a good choice absent requirements from the operating system or storage device., an
     * integer between \c 512B and \c 128MB; default \c 4KB.}
     * @config{app_metadata, application-owned metadata for this object., a string; default empty.}
     * @config{assert = (, declare timestamp usage., a set of related configuration options defined
     * as follows.}
     * @config{&nbsp;&nbsp;&nbsp;&nbsp;read_timestamp, if set\, check that timestamps
     * are \c always or \c never used on reads with this table\, writing an error message if the
     * policy is violated.  If the library was built in diagnostic mode\, drop core at the failing
     * check., a string\, chosen from the following options: \c "always"\, \c "never"\, \c "none";
     * default \c none.}
     * @config{ ),,}
     * @config{block_allocation, configure block allocation.  Permitted values are \c "best" or \c
     * "first"; the \c "best" configuration uses a best-fit algorithm\, the \c "first" configuration
     * uses a first-available algorithm during block allocation., a string\, chosen from the
     * following options: \c "best"\, \c "first"; default \c best.}
     * @config{block_compressor, configure a compressor for file blocks.  Permitted values are \c
     * "none" or a custom compression engine name created with WT_CONNECTION::add_compressor.  If
     * WiredTiger has builtin support for \c "lz4"\, \c "snappy"\, \c "zlib" or \c "zstd"
     * compression\, these names are also available.  See @ref compression for more information., a
     * string; default \c none.}
     * @config{cache_resident, do not ever evict the object's pages from cache.  Not compatible with
     * LSM tables; see @ref tuning_cache_resident for more information., a boolean flag; default \c
     * false.}
     * @config{checksum, configure block checksums; the permitted values are \c on\, \c off\, \c
     * uncompressed and \c unencrypted.  The default is \c on\, in which case all block writes
     * include a checksum subsequently verified when the block is read.  The \c off setting does no
     * checksums\, the \c uncompressed setting only checksums blocks that are not compressed\, and
     * the \c unencrypted setting only checksums blocks that are not encrypted.  See @ref
     * tune_checksum for more information., a string\, chosen from the following options: \c "on"\,
     * \c "off"\, \c "uncompressed"\, \c "unencrypted"; default \c on.}
     * @config{colgroups, comma-separated list of names of column groups.  Each column group is
     * stored separately\, keyed by the primary key of the table.  If no column groups are
     * specified\, all columns are stored together in a single file.  All value columns in the table
     * must appear in at least one column group.  Each column group must be created with a separate
     * call to WT_SESSION::create using a \c colgroup: URI., a list of strings; default empty.}
     * @config{collator, configure custom collation for keys.  Permitted values are \c "none" or a
     * custom collator name created with WT_CONNECTION::add_collator., a string; default \c none.}
     * @config{columns, list of the column names.  Comma-separated list of the form
     * <code>(column[\,...])</code>. For tables\, the number of entries must match the total number
     * of values in \c key_format and \c value_format.  For colgroups and indices\, all column names
     * must appear in the list of columns for the table., a list of strings; default empty.}
     * @config{dictionary, the maximum number of unique values remembered in the
     * row-store/variable-length column-store leaf page value dictionary; see @ref
     * file_formats_compression for more information., an integer greater than or equal to \c 0;
     * default \c 0.}
     * @config{encryption = (, configure an encryptor for file blocks.  When a table is created\,
     * its encryptor is not implicitly used for any related indices or column groups., a set of
     * related configuration options defined as follows.}
     * @config{&nbsp;&nbsp;&nbsp;&nbsp;keyid, An
     * identifier that identifies a unique instance of the encryptor.  It is stored in clear text\,
     * and thus is available when the WiredTiger database is reopened.  On the first use of a
     * (name\, keyid) combination\, the WT_ENCRYPTOR::customize function is called with the keyid as
     * an argument., a string; default empty.}
     * @config{&nbsp;&nbsp;&nbsp;&nbsp;name, Permitted
     * values are \c "none" or a custom encryption engine name created with
     * WT_CONNECTION::add_encryptor.  See @ref encryption for more information., a string; default
     * \c none.}
     * @config{ ),,}
     * @config{exclusive, fail if the object exists.  When false (the default)\, if the object
     * exists\, check that its settings match the specified configuration., a boolean flag; default
     * \c false.}
     * @config{format, the file format., a string\, chosen from the following options: \c "btree";
     * default \c btree.}
     * @config{ignore_in_memory_cache_size, allow update and insert operations to proceed even if
     * the cache is already at capacity.  Only valid in conjunction with in-memory databases.
     * Should be used with caution - this configuration allows WiredTiger to consume memory over the
     * configured cache limit., a boolean flag; default \c false.}
     * @config{immutable, configure the index to be immutable -- that is\, the index is not changed
     * by any update to a record in the table., a boolean flag; default \c false.}
     * @config{import = (, configure import of an existing object into the currently running
     * database., a set of related configuration options defined as follows.}
     * @config{&nbsp;&nbsp;&nbsp;&nbsp;compare_timestamp, allow importing files with timestamps
     * smaller or equal to the configured global timestamps.  Note the history of the files are not
     * imported together and thus snapshot read of historical data will not work with the option
     * "stable_timestamp". (The \c oldest and \c stable arguments are deprecated short-hand for \c
     * oldest_timestamp and \c stable_timestamp\, respectively)., a string\, chosen from the
     * following options: \c "oldest"\, \c "oldest_timestamp"\, \c "stable"\, \c "stable_timestamp";
     * default \c oldest_timestamp.}
     * @config{&nbsp;&nbsp;&nbsp;&nbsp;enabled, whether to import the
     * input URI from disk., a boolean flag; default \c false.}
     * @config{&nbsp;&nbsp;&nbsp;&nbsp;
     * file_metadata, the file configuration extracted from the metadata of the export database., a
     * string; default empty.}
     * @config{&nbsp;&nbsp;&nbsp;&nbsp;metadata_file, a text file that
     * contains all the relevant metadata information for the URI to import.  The file is generated
     * by backup:export cursor., a string; default empty.}
     * @config{&nbsp;&nbsp;&nbsp;&nbsp;
     * panic_corrupt, whether to panic if the metadata given is no longer valid for the table.  Not
     * valid with \c repair=true., a boolean flag; default \c true.}
     * @config{&nbsp;&nbsp;&nbsp;&nbsp;repair, whether to reconstruct the metadata from the raw file
     * content., a boolean flag; default \c false.}
     * @config{ ),,}
     * @config{internal_key_max, This option is no longer supported\, retained for backward
     * compatibility., an integer greater than or equal to \c 0; default \c 0.}
     * @config{internal_key_truncate, configure internal key truncation\, discarding unnecessary
     * trailing bytes on internal keys (ignored for custom collators)., a boolean flag; default \c
     * true.}
     * @config{internal_page_max, the maximum page size for internal nodes\, in bytes; the size must
     * be a multiple of the allocation size and is significant for applications wanting to avoid
     * excessive L2 cache misses while searching the tree.  The page maximum is the bytes of
     * uncompressed data\, that is\, the limit is applied before any block compression is done., an
     * integer between \c 512B and \c 512MB; default \c 4KB.}
     * @config{key_format, the format of the data packed into key items.  See @ref
     * schema_format_types for details.  By default\, the key_format is \c 'u' and applications use
     * WT_ITEM structures to manipulate raw byte arrays.  By default\, records are stored in
     * row-store files: keys of type \c 'r' are record numbers and records referenced by record
     * number are stored in column-store files., a format string; default \c u.}
     * @config{key_gap, This option is no longer supported\, retained for backward compatibility.,
     * an integer greater than or equal to \c 0; default \c 10.}
     * @config{leaf_key_max, the largest key stored in a leaf node\, in bytes.  If set\, keys larger
     * than the specified size are stored as overflow items (which may require additional I/O to
     * access). The default value is one-tenth the size of a newly split leaf page., an integer
     * greater than or equal to \c 0; default \c 0.}
     * @config{leaf_page_max, the maximum page size for leaf nodes\, in bytes; the size must be a
     * multiple of the allocation size\, and is significant for applications wanting to maximize
     * sequential data transfer from a storage device.  The page maximum is the bytes of
     * uncompressed data\, that is\, the limit is applied before any block compression is done.  For
     * fixed-length column store\, the size includes only the bitmap data; pages containing
     * timestamp information can be larger\, and the size is limited to 128KB rather than 512MB., an
     * integer between \c 512B and \c 512MB; default \c 32KB.}
     * @config{leaf_value_max, the largest value stored in a leaf node\, in bytes.  If set\, values
     * larger than the specified size are stored as overflow items (which may require additional I/O
     * to access). If the size is larger than the maximum leaf page size\, the page size is
     * temporarily ignored when large values are written.  The default is one-half the size of a
     * newly split leaf page., an integer greater than or equal to \c 0; default \c 0.}
     * @config{log = (, the transaction log configuration for this object.  Only valid if \c log is
     * enabled in ::wiredtiger_open., a set of related configuration options defined as follows.}
     * @config{&nbsp;&nbsp;&nbsp;&nbsp;enabled, if false\, this object has checkpoint-level
     * durability., a boolean flag; default \c true.}
     * @config{ ),,}
     * @config{lsm = (, options only relevant for LSM data sources., a set of related configuration
     * options defined as follows.}
     * @config{&nbsp;&nbsp;&nbsp;&nbsp;auto_throttle, Throttle inserts
     * into LSM trees if flushing to disk isn't keeping up., a boolean flag; default \c true.}
     * @config{&nbsp;&nbsp;&nbsp;&nbsp;bloom, create Bloom filters on LSM tree chunks as they are
     * merged., a boolean flag; default \c true.}
     * @config{&nbsp;&nbsp;&nbsp;&nbsp;bloom_bit_count,
     * the number of bits used per item for LSM Bloom filters., an integer between \c 2 and \c 1000;
     * default \c 16.}
     * @config{&nbsp;&nbsp;&nbsp;&nbsp;bloom_config, config string used when
     * creating Bloom filter files\, passed to WT_SESSION::create., a string; default empty.}
     * @config{&nbsp;&nbsp;&nbsp;&nbsp;bloom_hash_count, the number of hash values per item used for
     * LSM Bloom filters., an integer between \c 2 and \c 100; default \c 8.}
     * @config{&nbsp;&nbsp;&nbsp;&nbsp;bloom_oldest, create a Bloom filter on the oldest LSM tree
     * chunk.  Only supported if Bloom filters are enabled., a boolean flag; default \c false.}
     * @config{&nbsp;&nbsp;&nbsp;&nbsp;chunk_count_limit, the maximum number of chunks to allow in
     * an LSM tree.  This option automatically times out old data.  As new chunks are added old
     * chunks will be removed.  Enabling this option disables LSM background merges., an integer;
     * default \c 0.}
     * @config{&nbsp;&nbsp;&nbsp;&nbsp;chunk_max, the maximum size a single chunk can
     * be.  Chunks larger than this size are not considered for further merges.  This is a soft
     * limit\, and chunks larger than this value can be created.  Must be larger than chunk_size.,
     * an integer between \c 100MB and \c 10TB; default \c 5GB.}
     * @config{&nbsp;&nbsp;&nbsp;&nbsp;
     * chunk_size, the maximum size of the in-memory chunk of an LSM tree.  This limit is soft\, it
     * is possible for chunks to be temporarily larger than this value.  This overrides the \c
     * memory_page_max setting., an integer between \c 512K and \c 500MB; default \c 10MB.}
     * @config{&nbsp;&nbsp;&nbsp;&nbsp;merge_custom = (, configure the tree to merge into a custom
     * data source., a set of related configuration options defined as follows.}
     * @config{&nbsp;&nbsp;&nbsp;&nbsp;&nbsp;&nbsp;&nbsp;&nbsp;prefix, custom data source prefix
     * instead of \c "file"., a string; default empty.}
     * @config{&nbsp;&nbsp;&nbsp;&nbsp;&nbsp;&nbsp;&nbsp;&nbsp;start_generation, merge generation at
     * which the custom data source is used (zero indicates no custom data source)., an integer
     * between \c 0 and \c 10; default \c 0.}
     * @config{&nbsp;&nbsp;&nbsp;&nbsp;&nbsp;&nbsp;&nbsp;&nbsp;suffix, custom data source suffix
     * instead of \c ".lsm"., a string; default empty.}
     * @config{&nbsp;&nbsp;&nbsp;&nbsp; ),,}
     * @config{&nbsp;&nbsp;&nbsp;&nbsp;merge_max, the maximum number of chunks to include in a merge
     * operation., an integer between \c 2 and \c 100; default \c 15.}
     * @config{&nbsp;&nbsp;&nbsp;&nbsp;merge_min, the minimum number of chunks to include in a merge
     * operation.  If set to 0 or 1 half the value of merge_max is used., an integer no more than \c
     * 100; default \c 0.}
     * @config{ ),,}
     * @config{memory_page_image_max, the maximum in-memory page image represented by a single
     * storage block.  Depending on compression efficiency\, compression can create storage blocks
     * which require significant resources to re-instantiate in the cache\, penalizing the
     * performance of future point updates.  The value limits the maximum in-memory page image a
     * storage block will need.  If set to 0\, a default of 4 times \c leaf_page_max is used., an
     * integer greater than or equal to \c 0; default \c 0.}
     * @config{memory_page_max, the maximum size a page can grow to in memory before being
     * reconciled to disk.  The specified size will be adjusted to a lower bound of
     * <code>leaf_page_max</code>\, and an upper bound of <code>cache_size / 10</code>. This limit
     * is soft - it is possible for pages to be temporarily larger than this value.  This setting is
     * ignored for LSM trees\, see \c chunk_size., an integer between \c 512B and \c 10TB; default
     * \c 5MB.}
     * @config{os_cache_dirty_max, maximum dirty system buffer cache usage\, in bytes.  If
     * non-zero\, schedule writes for dirty blocks belonging to this object in the system buffer
     * cache after that many bytes from this object are written into the buffer cache., an integer
     * greater than or equal to \c 0; default \c 0.}
     * @config{os_cache_max, maximum system buffer cache usage\, in bytes.  If non-zero\, evict
     * object blocks from the system buffer cache after that many bytes from this object are read or
     * written into the buffer cache., an integer greater than or equal to \c 0; default \c 0.}
     * @config{prefix_compression, configure prefix compression on row-store leaf pages., a boolean
     * flag; default \c false.}
     * @config{prefix_compression_min, minimum gain before prefix compression will be used on
     * row-store leaf pages., an integer greater than or equal to \c 0; default \c 4.}
     * @config{split_pct, the Btree page split size as a percentage of the maximum Btree page size\,
     * that is\, when a Btree page is split\, it will be split into smaller pages\, where each page
     * is the specified percentage of the maximum Btree page size., an integer between \c 50 and \c
     * 100; default \c 90.}
     * @config{tiered_storage = (, configure a storage source for this table., a set of related
     * configuration options defined as follows.}
     * @config{&nbsp;&nbsp;&nbsp;&nbsp;auth_token,
     * authentication string identifier., a string; default empty.}
     * @config{&nbsp;&nbsp;&nbsp;&nbsp;
     * bucket, the bucket indicating the location for this table., a string; default empty.}
     * @config{&nbsp;&nbsp;&nbsp;&nbsp;bucket_prefix, the unique bucket prefix for this table., a
     * string; default empty.}
     * @config{&nbsp;&nbsp;&nbsp;&nbsp;cache_directory, a directory to store
     * locally cached versions of files in the storage source.  By default\, it is named with \c
     * "-cache" appended to the bucket name.  A relative directory name is relative to the home
     * directory., a string; default empty.}
     * @config{&nbsp;&nbsp;&nbsp;&nbsp;local_retention, time
     * in seconds to retain data on tiered storage on the local tier for faster read access., an
     * integer between \c 0 and \c 10000; default \c 300.}
     * @config{&nbsp;&nbsp;&nbsp;&nbsp;name,
     * permitted values are \c "none" or a custom storage source name created with
     * WT_CONNECTION::add_storage_source.  See @ref custom_storage_sources for more information., a
     * string; default \c none.}
     * @config{&nbsp;&nbsp;&nbsp;&nbsp;shared, enable sharing tiered
     * tables across other WiredTiger instances., a boolean flag; default \c false.}
     * @config{ ),,}
     * @config{type, set the type of data source used to store a column group\, index or simple
     * table.  By default\, a \c "file:" URI is derived from the object name.  The \c type
     * configuration can be used to switch to a different data source\, such as LSM or an extension
     * configured by the application., a string; default \c file.}
     * @config{value_format, the format of the data packed into value items.  See @ref
     * schema_format_types for details.  By default\, the value_format is \c 'u' and applications
     * use a WT_ITEM structure to manipulate raw byte arrays.  Value items of type 't' are
     * bitfields\, and when configured with record number type keys\, will be stored using a
     * fixed-length store., a format string; default \c u.}
     * @config{write_timestamp_usage, describe how timestamps are expected to be used on table
     * modifications.  The choices are the default\, which ensures that once timestamps are used for
     * a key\, they are always used\, and also that multiple updates to a key never use decreasing
     * timestamps and \c never which enforces that timestamps are never used for a table.  (The \c
     * always\, \c key_consistent\, \c mixed_mode and \c ordered choices should not be used\, and
     * are retained for backward compatibility.)., a string\, chosen from the following options: \c
     * "always"\, \c "key_consistent"\, \c "mixed_mode"\, \c "never"\, \c "none"\, \c "ordered";
     * default \c none.}
     * @configend
     * @errors
     */
    int __F(create)(WT_SESSION *session,
        const char *name, const char *config);

    /*!
     * Compact a live row- or column-store btree or LSM tree.
     *
     * @snippet ex_all.c Compact a table
     *
     * @param session the session handle
     * @param name the URI of the object to compact, such as
     * \c "table:stock"
     * @configstart{WT_SESSION.compact, see dist/api_data.py}
     * @config{background, enable/disabled the background compaction server., a boolean flag;
     * default empty.}
     * @config{dryrun, run only the estimation phase of compact., a boolean flag; default \c false.}
     * @config{exclude, list of table objects to be excluded from background compaction.  The list
     * is immutable and only applied when the background compaction gets enabled.  The list is not
     * saved between the calls and needs to be reapplied each time the service is enabled.  The
     * individual objects in the list can only be of the \c table: URI type., a list of strings;
     * default empty.}
     * @config{free_space_target, minimum amount of space recoverable for compaction to proceed., an
     * integer greater than or equal to \c 1MB; default \c 20MB.}
     * @config{run_once, configure background compaction server to run once.  In this mode\,
     * compaction is always attempted on each table unless explicitly excluded., a boolean flag;
     * default \c false.}
     * @config{timeout, maximum amount of time to allow for compact in seconds.  The actual amount
     * of time spent in compact may exceed the configured value.  A value of zero disables the
     * timeout., an integer; default \c 1200.}
     * @configend
     * @errors
     */
    int __F(compact)(WT_SESSION *session,
        const char *name, const char *config);

    /*!
     * Drop (delete) a table.
     *
     * @exclusive
     *
     * @not_transactional
     *
     * @snippet ex_all.c Drop a table
     *
     * @param session the session handle
     * @param name the URI of the object to drop, such as \c "table:stock"
     * @configstart{WT_SESSION.drop, see dist/api_data.py}
     * @config{force, return success if the object does not exist., a boolean flag; default \c
     * false.}
     * @config{remove_files, if the underlying files should be removed., a boolean flag; default \c
     * true.}
     * @configend
     * @ebusy_errors
     */
    int __F(drop)(WT_SESSION *session,
        const char *name, const char *config);

    /*!
     * Flush the log.
     *
     * WT_SESSION::log_flush will fail if logging is not enabled.
     *
     * @param session the session handle
     * @configstart{WT_SESSION.log_flush, see dist/api_data.py}
     * @config{sync, forcibly flush the log and wait for it to achieve the synchronization level
     * specified.  The \c off setting forces any buffered log records to be written to the file
     * system.  The \c on setting forces log records to be written to the storage device., a
     * string\, chosen from the following options: \c "off"\, \c "on"; default \c on.}
     * @configend
     * @errors
     */
    int __F(log_flush)(WT_SESSION *session, const char *config);

    /*!
     * Insert a ::WT_LOGREC_MESSAGE type record in the database log files
     * (the database must be configured for logging when this method is
     * called).
     *
     * @param session the session handle
     * @param format a printf format specifier
     * @errors
     */
    int __F(log_printf)(WT_SESSION *session, const char *format, ...);

    /*!
     * Reset the session handle.
     *
     * This method resets the cursors associated with the session, clears session statistics and
     * discards cached resources. No session configurations are modified (or reset to their
     * default values). WT_SESSION::reset will fail if a transaction is in progress in the
     * session.
     *
     * @snippet ex_all.c Reset the session
     *
     * @param session the session handle
     * @errors
     */
    int __F(reset)(WT_SESSION *session);

    /*!
     * Salvage a table.
     *
     * Salvage rebuilds the file or files which comprise a table,
     * discarding any corrupted file blocks.
     *
     * When salvage is done, previously deleted records may re-appear, and
     * inserted records may disappear, so salvage should not be run
     * unless it is known to be necessary.  Normally, salvage should be
     * called after a table or file has been corrupted, as reported by the
     * WT_SESSION::verify method.
     *
     * Files are rebuilt in place. The salvage method overwrites the
     * existing files.
     *
     * @exclusive
     *
     * @snippet ex_all.c Salvage a table
     *
     * @param session the session handle
     * @param name the URI of the table or file to salvage
     * @configstart{WT_SESSION.salvage, see dist/api_data.py}
     * @config{force, force salvage even of files that do not appear to be WiredTiger files., a
     * boolean flag; default \c false.}
     * @configend
     * @ebusy_errors
     */
    int __F(salvage)(WT_SESSION *session,
        const char *name, const char *config);

    /*!
     * Truncate a file, table, cursor range, or backup cursor
     *
     * Truncate a table or file.
     * @snippet ex_all.c Truncate a table
     *
     * Truncate a cursor range.  When truncating based on a cursor position,
     * it is not required the cursor reference a record in the object, only
     * that the key be set.  This allows applications to discard portions of
     * the object name space without knowing exactly what records the object
     * contains. The start and stop points are both inclusive; that is, the
     * key set in the start cursor is the first record to be deleted and the
     * key set in the stop cursor is the last.
     *
     * @snippet ex_all.c Truncate a range
     *
     * Range truncate is implemented as a "scan and write" operation, specifically without range
     * locks. Inserts or other operations in the range, as well as operations before or after
     * the range when no explicit starting or ending key is set, are not well defined: conflicts
     * may be detected or both transactions may commit. If both commit, there's a failure and
     * recovery runs, the result may be different than what was in cache before the crash.
     *
     * The WT_CURSOR::truncate range truncate operation can only be used at snapshot isolation.
     *
     * Any specified cursors end with no position, and subsequent calls to
     * the WT_CURSOR::next (WT_CURSOR::prev) method will iterate from the
     * beginning (end) of the table.
     *
     * @param session the session handle
     * @param name the URI of the table or file to truncate, or \c "log:"
     * for a backup cursor
     * @param start optional cursor marking the first record discarded;
     * if <code>NULL</code>, the truncate starts from the beginning of
     * the object; must be provided when truncating a backup cursor
     * @param stop optional cursor marking the last record discarded;
     * if <code>NULL</code>, the truncate continues to the end of the
     * object; ignored when truncating a backup cursor
     * @configempty{WT_SESSION.truncate, see dist/api_data.py}
     * @errors
     */
    int __F(truncate)(WT_SESSION *session,
        const char *name, WT_CURSOR *start, WT_CURSOR *stop, const char *config);

    /*!
     * Verify a table.
     *
     * Verify reports if a file, or the files that comprise a table, have been corrupted.
     * The WT_SESSION::salvage method can be used to repair a corrupted file.
     *
     * @snippet ex_all.c Verify a table
     *
     * @exclusive
     *
     * @param session the session handle
     * @param name the URI of the table or file to verify, optional if verifying the history
     * store
     * @configstart{WT_SESSION.verify, see dist/api_data.py}
     * @config{do_not_clear_txn_id, Turn off transaction id clearing\, intended for debugging and
     * better diagnosis of crashes or failures.  Note: History store validation is disabled when the
     * configuration is set as visibility rules may not work correctly because the transaction ids
     * are not cleared., a boolean flag; default \c false.}
     * @config{dump_address, Display page addresses\, time windows\, and page types as pages are
     * verified\, using the application's message handler\, intended for debugging., a boolean flag;
     * default \c false.}
     * @config{dump_all_data, Display application data as pages or blocks are verified\, using the
     * application's message handler\, intended for debugging.  Disabling this does not guarantee
     * that no user data will be output., a boolean flag; default \c false.}
     * @config{dump_blocks, Display the contents of on-disk blocks as they are verified\, using the
     * application's message handler\, intended for debugging., a boolean flag; default \c false.}
     * @config{dump_key_data, Display application data keys as pages or blocks are verified\, using
     * the application's message handler\, intended for debugging.  Disabling this does not
     * guarantee that no user data will be output., a boolean flag; default \c false.}
     * @config{dump_layout, Display the layout of the files as they are verified\, using the
     * application's message handler\, intended for debugging; requires optional support from the
     * block manager., a boolean flag; default \c false.}
     * @config{dump_offsets, Display the contents of specific on-disk blocks\, using the
     * application's message handler\, intended for debugging., a list of strings; default empty.}
     * @config{dump_pages, Display the contents of in-memory pages as they are verified\, using the
     * application's message handler\, intended for debugging., a boolean flag; default \c false.}
     * @config{dump_tree_shape, Display the btree shapes as they are verified\, using the
     * application's message handler\, intended for debugging; requires optional support from the
     * block manager., a boolean flag; default \c false.}
     * @config{read_corrupt, A mode that allows verify to continue reading after encountering a
     * checksum error.  It will skip past the corrupt block and continue with the verification
     * process., a boolean flag; default \c false.}
     * @config{stable_timestamp, Ensure that no data has a start timestamp after the stable
     * timestamp\, to be run after rollback_to_stable., a boolean flag; default \c false.}
     * @config{strict, Treat any verification problem as an error; by default\, verify will warn\,
     * but not fail\, in the case of errors that won't affect future behavior (for example\, a
     * leaked block)., a boolean flag; default \c false.}
     * @configend
     * @ebusy_errors
     */
    int __F(verify)(WT_SESSION *session,
        const char *name, const char *config);
    /*! @} */

    /*!
     * @name Transactions
     * @{
     */
    /*!
     * Start a transaction in this session.
     *
     * The transaction remains active until ended by
     * WT_SESSION::commit_transaction or WT_SESSION::rollback_transaction.
     * Operations performed on cursors capable of supporting transactional
     * operations that are already open in this session, or which are opened
     * before the transaction ends, will operate in the context of the
     * transaction.
     *
     * @requires_notransaction
     *
     * @snippet ex_all.c transaction commit/rollback
     *
     * @param session the session handle
     * @configstart{WT_SESSION.begin_transaction, see dist/api_data.py}
     * @config{ignore_prepare, whether to ignore updates by other prepared transactions when doing
     * of read operations of this transaction.  When \c true\, forces the transaction to be
     * read-only.  Use \c force to ignore prepared updates and permit writes (see @ref
     * timestamp_prepare_ignore_prepare for more information)., a string\, chosen from the following
     * options: \c "false"\, \c "force"\, \c "true"; default \c false.}
     * @config{isolation, the isolation level for this transaction; defaults to the session's
     * isolation level., a string\, chosen from the following options: \c "read-uncommitted"\, \c
     * "read-committed"\, \c "snapshot"; default empty.}
     * @config{name, name of the transaction for tracing and debugging., a string; default empty.}
     * @config{no_timestamp, allow a commit without a timestamp\, creating values that have "always
     * existed" and are visible regardless of timestamp.  See @ref timestamp_txn_api., a boolean
     * flag; default \c false.}
     * @config{operation_timeout_ms, when non-zero\, a requested limit on the time taken to complete
     * operations in this transaction.  Time is measured in real time milliseconds from the start of
     * each WiredTiger API call.  There is no guarantee any operation will not take longer than this
     * amount of time.  If WiredTiger notices the limit has been exceeded\, an operation may return
     * a WT_ROLLBACK error.  Default is to have no limit., an integer greater than or equal to \c 0;
     * default \c 0.}
     * @config{priority, priority of the transaction for resolving conflicts.  Transactions with
     * higher values are less likely to abort., an integer between \c -100 and \c 100; default \c
     * 0.}
     * @config{read_timestamp, read using the specified timestamp.  The value must not be older than
     * the current oldest timestamp.  See @ref timestamp_txn_api., a string; default empty.}
     * @config{roundup_timestamps = (, round up timestamps of the transaction., a set of related
     * configuration options defined as follows.}
     * @config{&nbsp;&nbsp;&nbsp;&nbsp;prepared,
     * applicable only for prepared transactions\, and intended only for special-purpose use.  See
     * @ref timestamp_prepare_roundup.  Allows the prepare timestamp and the commit timestamp of
     * this transaction to be rounded up to be no older than the oldest timestamp\, and allows
     * violating the usual restriction that the prepare timestamp must be newer than the stable
     * timestamp.  Specifically: at transaction prepare\, if the prepare timestamp is less than or
     * equal to the oldest timestamp\, the prepare timestamp will be rounded to the oldest
     * timestamp.  Subsequently\, at commit time\, if the commit timestamp is less than the (now
     * rounded) prepare timestamp\, the commit timestamp will be rounded up to it and thus to at
     * least oldest.  Neither timestamp will be checked against the stable timestamp., a boolean
     * flag; default \c false.}
     * @config{&nbsp;&nbsp;&nbsp;&nbsp;read, if the read timestamp is less
     * than the oldest timestamp\, the read timestamp will be rounded up to the oldest timestamp.
     * See @ref timestamp_read_roundup., a boolean flag; default \c false.}
     * @config{ ),,}
     * @config{sync, whether to sync log records when the transaction commits\, inherited from
     * ::wiredtiger_open \c transaction_sync., a boolean flag; default empty.}
     * @configend
     * @errors
     */
    int __F(begin_transaction)(WT_SESSION *session, const char *config);

    /*!
     * Commit the current transaction.
     *
     * A transaction must be in progress when this method is called.
     *
     * If WT_SESSION::commit_transaction returns an error, the transaction
     * was rolled back, not committed, and all cursors associated with the session are reset.
     *
     * @requires_transaction
     *
     * @snippet ex_all.c transaction commit/rollback
     *
     * @param session the session handle
     * @configstart{WT_SESSION.commit_transaction, see dist/api_data.py}
     * @config{commit_timestamp, set the commit timestamp for the current transaction.  For
     * non-prepared transactions\, the value must not be older than the first commit timestamp
     * already set for the current transaction (if any)\, must not be older than the current oldest
     * timestamp\, and must be after the current stable timestamp.  For prepared transactions\, a
     * commit timestamp is required\, must not be older than the prepare timestamp\, and can be set
     * only once.  See @ref timestamp_txn_api and @ref timestamp_prepare., a string; default empty.}
     * @config{durable_timestamp, set the durable timestamp for the current transaction.  Required
     * for the commit of a prepared transaction\, and otherwise not permitted.  The value must also
     * be after the current oldest and stable timestamps and must not be older than the commit
     * timestamp.  See @ref timestamp_prepare., a string; default empty.}
     * @config{operation_timeout_ms, when non-zero\, a requested limit on the time taken to complete
     * operations in this transaction.  Time is measured in real time milliseconds from the start of
     * each WiredTiger API call.  There is no guarantee any operation will not take longer than this
     * amount of time.  If WiredTiger notices the limit has been exceeded\, an operation may return
     * a WT_ROLLBACK error.  Default is to have no limit., an integer greater than or equal to \c 0;
     * default \c 0.}
     * @config{sync, override whether to sync log records when the transaction commits.  The default
     * is inherited from ::wiredtiger_open \c transaction_sync.  The \c off setting does not wait
     * for records to be written or synchronized.  The \c on setting forces log records to be
     * written to the storage device., a string\, chosen from the following options: \c "off"\, \c
     * "on"; default empty.}
     * @configend
     * @errors
     */
    int __F(commit_transaction)(WT_SESSION *session, const char *config);

    /*!
     * Prepare the current transaction.
     *
     * A transaction must be in progress when this method is called.
     *
     * Preparing a transaction will guarantee a subsequent commit will
     * succeed. Only commit and rollback are allowed on a transaction after
     * it has been prepared. The transaction prepare API is designed to
     * support MongoDB exclusively, and guarantees update conflicts have
     * been resolved, but does not guarantee durability.
     *
     * @requires_transaction
     *
     * @snippet ex_all.c transaction prepare
     *
     * @param session the session handle
     * @configstart{WT_SESSION.prepare_transaction, see dist/api_data.py}
     * @config{prepare_timestamp, set the prepare timestamp for the updates of the current
     * transaction.  The value must not be older than any active read timestamps\, and must be newer
     * than the current stable timestamp.  See @ref timestamp_prepare., a string; default empty.}
     * @configend
     * @errors
     */
    int __F(prepare_transaction)(WT_SESSION *session, const char *config);

    /*!
     * Roll back the current transaction.
     *
     * A transaction must be in progress when this method is called.
     *
     * All cursors associated with the session are reset.
     *
     * @requires_transaction
     *
     * @snippet ex_all.c transaction commit/rollback
     *
     * @param session the session handle
     * @configstart{WT_SESSION.rollback_transaction, see dist/api_data.py}
     * @config{operation_timeout_ms, when non-zero\, a requested limit on the time taken to complete
     * operations in this transaction.  Time is measured in real time milliseconds from the start of
     * each WiredTiger API call.  There is no guarantee any operation will not take longer than this
     * amount of time.  If WiredTiger notices the limit has been exceeded\, an operation may return
     * a WT_ROLLBACK error.  Default is to have no limit., an integer greater than or equal to \c 0;
     * default \c 0.}
     * @configend
     * @errors
     */
    int __F(rollback_transaction)(WT_SESSION *session, const char *config);
    /*! @} */

    /*!
     * @name Transaction timestamps
     * @{
     */
    /*!
     * Query the session's transaction timestamp state.
     *
     * The WT_SESSION.query_timestamp method can only be used at snapshot isolation.
     *
     * @param session the session handle
     * @param[out] hex_timestamp a buffer that will be set to the
     * hexadecimal encoding of the timestamp being queried.  Must be large
     * enough to hold a NUL terminated, hex-encoded 8B timestamp (17 bytes).
     * @configstart{WT_SESSION.query_timestamp, see dist/api_data.py}
     * @config{get, specify which timestamp to query: \c commit returns the most recently set
     * commit_timestamp; \c first_commit returns the first set commit_timestamp; \c prepare returns
     * the timestamp used in preparing a transaction; \c read returns the timestamp at which the
     * transaction is reading.  See @ref timestamp_txn_api., a string\, chosen from the following
     * options: \c "commit"\, \c "first_commit"\, \c "prepare"\, \c "read"; default \c read.}
     * @configend
     *
     * A timestamp of 0 is returned if the timestamp is not available or has not been set.
     * @errors
     */
    int __F(query_timestamp)(
        WT_SESSION *session, char *hex_timestamp, const char *config);

    /*!
     * Set a timestamp on a transaction.
     *
     * The WT_SESSION.timestamp_transaction method can only be used at snapshot isolation.
     *
     * @snippet ex_all.c transaction timestamp
     *
     * @requires_transaction
     *
     * @param session the session handle
     * @configstart{WT_SESSION.timestamp_transaction, see dist/api_data.py}
     * @config{commit_timestamp, set the commit timestamp for the current transaction.  For
     * non-prepared transactions\, the value must not be older than the first commit timestamp
     * already set for the current transaction\, if any\, must not be older than the current oldest
     * timestamp and must be after the current stable timestamp.  For prepared transactions\, a
     * commit timestamp is required\, must not be older than the prepare timestamp\, can be set only
     * once\, and must not be set until after the transaction has successfully prepared.  See @ref
     * timestamp_txn_api and @ref timestamp_prepare., a string; default empty.}
     * @config{durable_timestamp, set the durable timestamp for the current transaction.  Required
     * for the commit of a prepared transaction\, and otherwise not permitted.  Can only be set
     * after the transaction has been prepared and a commit timestamp has been set.  The value must
     * be after the current oldest and stable timestamps and must not be older than the commit
     * timestamp.  See @ref timestamp_prepare., a string; default empty.}
     * @config{prepare_timestamp, set the prepare timestamp for the updates of the current
     * transaction.  The value must not be older than any active read timestamps\, and must be newer
     * than the current stable timestamp.  Can be set only once per transaction.  Setting the
     * prepare timestamp does not by itself prepare the transaction\, but does oblige the
     * application to eventually prepare the transaction before committing it.  See @ref
     * timestamp_prepare., a string; default empty.}
     * @config{read_timestamp, read using the specified timestamp.  The value must not be older than
     * the current oldest timestamp.  This can only be set once for a transaction.  See @ref
     * timestamp_txn_api., a string; default empty.}
     * @configend
     * @errors
     */
    int __F(timestamp_transaction)(WT_SESSION *session, const char *config);

    /*!
     * Set a timestamp on a transaction numerically.  Prefer this method over
     * WT_SESSION::timestamp_transaction if the hexadecimal string parsing done in that method
     * becomes a bottleneck.
     *
     * The WT_SESSION.timestamp_transaction_uint method can only be used at snapshot isolation.
     *
     * @snippet ex_all.c transaction timestamp_uint
     *
     * @requires_transaction
     *
     * @param session the session handle
     * @param which the timestamp being set (see ::WT_TS_TXN_TYPE for available options, and
     * WT_SESSION::timestamp_transaction for constraints on the timestamps).
     * @param ts the timestamp.
     * @errors
     */
    int __F(timestamp_transaction_uint)(WT_SESSION *session, WT_TS_TXN_TYPE which,
            uint64_t ts);
    /*! @} */

    /*!
     * @name Transaction support
     * @{
     */
    /*!
     * Write a transactionally consistent snapshot of a database or set of individual objects.
     *
     * When timestamps are not in use, the checkpoint includes all transactions committed
     * before the checkpoint starts. When timestamps are in use and the checkpoint runs with
     * \c use_timestamp=true (the default), updates committed with a timestamp after the
     * \c stable timestamp, in tables configured for checkpoint-level durability, are not
     * included in the checkpoint. Updates committed in tables configured for commit-level
     * durability are always included in the checkpoint. See @ref durability_checkpoint and
     * @ref durability_log for more information.
     *
     * Calling the checkpoint method multiple times serializes the checkpoints; new checkpoint
     * calls wait for running checkpoint calls to complete.
     *
     * Existing named checkpoints may optionally be discarded.
     *
     * @requires_notransaction
     *
     * @snippet ex_all.c Checkpoint examples
     *
     * @param session the session handle
     * @configstart{WT_SESSION.checkpoint, see dist/api_data.py}
     * @config{debug = (, configure debug specific behavior on a checkpoint.  Generally only used
     * for internal testing purposes., a set of related configuration options defined as follows.}
     * @config{&nbsp;&nbsp;&nbsp;&nbsp;checkpoint_cleanup, if true\, checkpoint cleanup thread is
     * triggered to perform the checkpoint cleanup., a boolean flag; default \c false.}
     * @config{
     * ),,}
     * @config{drop, specify a list of checkpoints to drop.  The list may additionally contain one
     * of the following keys: \c "from=all" to drop all checkpoints\, \c "from=<checkpoint>" to drop
     * all checkpoints after and including the named checkpoint\, or \c "to=<checkpoint>" to drop
     * all checkpoints before and including the named checkpoint.  Checkpoints cannot be dropped if
     * open in a cursor.  While a hot backup is in progress\, checkpoints created prior to the start
     * of the backup cannot be dropped., a list of strings; default empty.}
     * @config{flush_tier = (, configure flushing objects to tiered storage after checkpoint.  See
     * @ref tiered_storage., a set of related configuration options defined as follows.}
     * @config{&nbsp;&nbsp;&nbsp;&nbsp;enabled, if true and tiered storage is in use\, perform one
     * iteration of object switching and flushing objects to tiered storage., a boolean flag;
     * default \c false.}
     * @config{&nbsp;&nbsp;&nbsp;&nbsp;force, if false (the default)\, flush_tier
     * of any individual object may be skipped if the underlying object has not been modified since
     * the previous flush_tier.  If true\, this option forces the flush_tier., a boolean flag;
     * default \c false.}
     * @config{&nbsp;&nbsp;&nbsp;&nbsp;sync, wait for all objects to be flushed
     * to the shared storage to the level specified.  When false\, do not wait for any objects to be
     * written to the tiered storage system but return immediately after generating the objects and
     * work units for an internal thread.  When true\, the caller waits until all work queued for
     * this call to be completely processed before returning., a boolean flag; default \c true.}
     * @config{&nbsp;&nbsp;&nbsp;&nbsp;timeout, amount of time\, in seconds\, to wait for flushing
     * of objects to complete.  WiredTiger returns EBUSY if the timeout is reached.  A value of zero
     * disables the timeout., an integer; default \c 0.}
     * @config{ ),,}
     * @config{force, if false (the default)\, checkpoints may be skipped if the underlying object
     * has not been modified.  If true\, this option forces the checkpoint., a boolean flag; default
     * \c false.}
     * @config{name, if set\, specify a name for the checkpoint (note that checkpoints including LSM
     * trees may not be named)., a string; default empty.}
     * @config{use_timestamp, if true (the default)\, create the checkpoint as of the last stable
     * timestamp if timestamps are in use\, or with all committed updates if there is no stable
     * timestamp set.  If false\, always generate a checkpoint with all committed updates\, ignoring
     * any stable timestamp., a boolean flag; default \c true.}
     * @configend
     * @errors
     */
    int __F(checkpoint)(WT_SESSION *session, const char *config);

    /*!
     * Reset the snapshot used for database visibility.
     *
     * For transactions running with snapshot isolation, this method releases the existing
     * snapshot of the database and gets a new one. This makes newer commits visible. The
     * call can be used to avoid pinning old and no-longer-needed content in the database.
     * Applications not using read timestamps for search may see different results after the
     * snapshot is updated.
     *
     * It is an error to call this method when using an isolation level other than snapshot
     * isolation, or if the current transaction has already written any data.
     *
     * @requires_transaction
     *
     * @snippet ex_all.c reset snapshot
     *
     * @param session the session handle
     * @errors
     */
    int __F(reset_snapshot)(WT_SESSION *session);

    /*!
     * Return the transaction ID range pinned by the session handle.
     *
     * The ID range is an approximate count of transactions and is calculated
     * based on the oldest ID needed for the active transaction in this session,
     * compared to the newest transaction in the system.
     *
     * @snippet ex_all.c transaction pinned range
     *
     * @param session the session handle
     * @param[out] range the range of IDs pinned by this session. Zero if
     * there is no active transaction.
     * @errors
     */
    int __F(transaction_pinned_range)(WT_SESSION* session, uint64_t *range);
    /*! @} */

#ifndef DOXYGEN
    /*!
     * Optionally returns the reason for the most recent rollback error returned from the API.
     *
     * There is no guarantee a rollback reason will be set and thus the caller
     * must check for a NULL pointer.
     *
     * @param session the session handle
     * @returns an optional string indicating the reason for the rollback
     */
    const char * __F(get_rollback_reason)(WT_SESSION *session);

    /*!
     * Call into the library.
     *
     * This method is used for breakpoints and to set other configuration
     * when debugging layers not directly supporting those features.
     *
     * @param session the session handle
     * @errors
     */
    int __F(breakpoint)(WT_SESSION *session);
#endif
};

/*!
 * A connection to a WiredTiger database.  The connection may be opened within
 * the same address space as the caller or accessed over a socket connection.
 *
 * Most applications will open a single connection to a database for each
 * process.  The first process to open a connection to a database will access
 * the database in its own address space.  Subsequent connections (if allowed)
 * will communicate with the first process over a socket connection to perform
 * their operations.
 *
 * <b>Thread safety:</b> A WT_CONNECTION handle may be shared between threads.
 * See @ref threads for more information.
 */
struct __wt_connection {
    /*!
     * Close a connection.
     *
     * Any open sessions will be closed. This will release the resources
     * associated with the session handle, including rolling back any
     * active transactions and closing any cursors that remain open in the
     * session.
     *
     * @snippet ex_all.c Close a connection
     *
     * @param connection the connection handle
     * @configstart{WT_CONNECTION.close, see dist/api_data.py}
     * @config{leak_memory, don't free memory during close., a boolean flag; default \c false.}
     * @config{use_timestamp, by default\, create the close checkpoint as of the last stable
     * timestamp if timestamps are in use\, or all current updates if there is no stable timestamp
     * set.  If false\, this option generates a checkpoint with all updates., a boolean flag;
     * default \c true.}
     * @configend
     * @errors
     */
    int __F(close)(WT_CONNECTION *connection, const char *config);

#ifndef DOXYGEN
    /*!
     * Output debug information for various subsystems. The output format
     * may change over time, gathering the debug information may be
     * invasive, and the information reported may not provide a point in
     * time view of the system.
     *
     * @param connection the connection handle
     * @configstart{WT_CONNECTION.debug_info, see dist/api_data.py}
     * @config{backup, print incremental backup information., a boolean flag; default \c false.}
     * @config{cache, print cache information., a boolean flag; default \c false.}
     * @config{cursors, print all open cursor information., a boolean flag; default \c false.}
     * @config{handles, print open handles information., a boolean flag; default \c false.}
     * @config{log, print log information., a boolean flag; default \c false.}
     * @config{sessions, print open session information., a boolean flag; default \c false.}
     * @config{txn, print global txn information., a boolean flag; default \c false.}
     * @configend
     * @errors
     */
    int __F(debug_info)(WT_CONNECTION *connection, const char *config);
#endif

    /*!
     * Reconfigure a connection handle.
     *
     * @snippet ex_all.c Reconfigure a connection
     *
     * @param connection the connection handle
     * @configstart{WT_CONNECTION.reconfigure, see dist/api_data.py}
     * @config{block_cache = (, block cache configuration options., a set of related configuration
     * options defined as follows.}
     * @config{&nbsp;&nbsp;&nbsp;&nbsp;blkcache_eviction_aggression,
     * seconds an unused block remains in the cache before it is evicted., an integer between \c 1
     * and \c 7200; default \c 1800.}
     * @config{&nbsp;&nbsp;&nbsp;&nbsp;cache_on_checkpoint, cache
     * blocks written by a checkpoint., a boolean flag; default \c true.}
     * @config{&nbsp;&nbsp;&nbsp;&nbsp;cache_on_writes, cache blocks as they are written (other than
     * checkpoint blocks)., a boolean flag; default \c true.}
     * @config{&nbsp;&nbsp;&nbsp;&nbsp;
     * enabled, enable block cache., a boolean flag; default \c false.}
     * @config{&nbsp;&nbsp;&nbsp;&nbsp;full_target, the fraction of the block cache that must be
     * full before eviction will remove unused blocks., an integer between \c 30 and \c 100; default
     * \c 95.}
     * @config{&nbsp;&nbsp;&nbsp;&nbsp;hashsize, number of buckets in the hashtable that
     * keeps track of blocks., an integer between \c 512 and \c 256K; default \c 32768.}
     * @config{&nbsp;&nbsp;&nbsp;&nbsp;max_percent_overhead, maximum tolerated overhead expressed as
     * the number of blocks added and removed as percent of blocks looked up; cache population and
     * eviction will be suppressed if the overhead exceeds the threshold., an integer between \c 1
     * and \c 500; default \c 10.}
     * @config{&nbsp;&nbsp;&nbsp;&nbsp;nvram_path, the absolute path to
     * the file system mounted on the NVRAM device., a string; default empty.}
     * @config{&nbsp;&nbsp;&nbsp;&nbsp;percent_file_in_dram, bypass cache for a file if the set
     * percentage of the file fits in system DRAM (as specified by block_cache.system_ram)., an
     * integer between \c 0 and \c 100; default \c 50.}
     * @config{&nbsp;&nbsp;&nbsp;&nbsp;size,
     * maximum memory to allocate for the block cache., an integer between \c 0 and \c 10TB; default
     * \c 0.}
     * @config{&nbsp;&nbsp;&nbsp;&nbsp;system_ram, the bytes of system DRAM available for
     * caching filesystem blocks., an integer between \c 0 and \c 1024GB; default \c 0.}
     * @config{&nbsp;&nbsp;&nbsp;&nbsp;type, cache location: DRAM or NVRAM., a string; default
     * empty.}
     * @config{ ),,}
     * @config{cache_max_wait_ms, the maximum number of milliseconds an application thread will wait
     * for space to be available in cache before giving up.  Default will wait forever., an integer
     * greater than or equal to \c 0; default \c 0.}
     * @config{cache_overhead, assume the heap allocator overhead is the specified percentage\, and
     * adjust the cache usage by that amount (for example\, if there is 10GB of data in cache\, a
     * percentage of 10 means WiredTiger treats this as 11GB). This value is configurable because
     * different heap allocators have different overhead and different workloads will have different
     * heap allocation sizes and patterns\, therefore applications may need to adjust this value
     * based on allocator choice and behavior in measured workloads., an integer between \c 0 and \c
     * 30; default \c 8.}
     * @config{cache_size, maximum heap memory to allocate for the cache.  A database should
     * configure either \c cache_size or \c shared_cache but not both., an integer between \c 1MB
     * and \c 10TB; default \c 100MB.}
     * @config{cache_stuck_timeout_ms, the number of milliseconds to wait before a stuck cache times
     * out in diagnostic mode.  Default will wait for 5 minutes\, 0 will wait forever., an integer
     * greater than or equal to \c 0; default \c 300000.}
     * @config{checkpoint = (, periodically checkpoint the database.  Enabling the checkpoint server
     * uses a session from the configured \c session_max., a set of related configuration options
     * defined as follows.}
     * @config{&nbsp;&nbsp;&nbsp;&nbsp;log_size, wait for this amount of log
     * record bytes to be written to the log between each checkpoint.  If non-zero\, this value will
     * use a minimum of the log file size.  A database can configure both log_size and wait to set
     * an upper bound for checkpoints; setting this value above 0 configures periodic checkpoints.,
     * an integer between \c 0 and \c 2GB; default \c 0.}
     * @config{&nbsp;&nbsp;&nbsp;&nbsp;wait,
     * seconds to wait between each checkpoint; setting this value above 0 configures periodic
     * checkpoints., an integer between \c 0 and \c 100000; default \c 0.}
     * @config{ ),,}
     * @config{checkpoint_cleanup = (, periodically checkpoint cleanup the database., a set of
     * related configuration options defined as follows.}
     * @config{&nbsp;&nbsp;&nbsp;&nbsp;method,
     * control how aggressively obsolete content is removed by reading the internal pages.  Default
     * to none\, which means no additional work is done to find obsolete content., a string\, chosen
     * from the following options: \c "none"\, \c "reclaim_space"; default \c none.}
     * @config{&nbsp;&nbsp;&nbsp;&nbsp;wait, seconds to wait between each checkpoint cleanup., an
     * integer between \c 60 and \c 100000; default \c 300.}
     * @config{ ),,}
     * @config{chunk_cache = (, chunk cache reconfiguration options., a set of related configuration
     * options defined as follows.}
     * @config{&nbsp;&nbsp;&nbsp;&nbsp;pinned, List of "table:" URIs
     * exempt from cache eviction.  Capacity config overrides this\, tables exceeding capacity will
     * not be fully retained.  Table names can appear in both this and the preload list\, but not in
     * both this and the exclude list.  Duplicate names are allowed., a list of strings; default
     * empty.}
     * @config{ ),,}
     * @config{compatibility = (, set compatibility version of database.  Changing the compatibility
     * version requires that there are no active operations for the duration of the call., a set of
     * related configuration options defined as follows.}
     * @config{&nbsp;&nbsp;&nbsp;&nbsp;release,
     * compatibility release version string., a string; default empty.}
     * @config{ ),,}
     * @config{debug_mode = (, control the settings of various extended debugging features., a set
     * of related configuration options defined as follows.}
     * @config{&nbsp;&nbsp;&nbsp;&nbsp;
     * background_compact, if true\, background compact aggressively removes compact statistics for
     * a file and decreases the max amount of time a file can be skipped for., a boolean flag;
     * default \c false.}
     * @config{&nbsp;&nbsp;&nbsp;&nbsp;checkpoint_retention, adjust log removal
     * to retain the log records of this number of checkpoints.  Zero or one means perform normal
     * removal., an integer between \c 0 and \c 1024; default \c 0.}
     * @config{&nbsp;&nbsp;&nbsp;&nbsp;configuration, if true\, display invalid cache configuration
     * warnings., a boolean flag; default \c false.}
     * @config{&nbsp;&nbsp;&nbsp;&nbsp;
     * corruption_abort, if true and built in diagnostic mode\, dump core in the case of data
     * corruption., a boolean flag; default \c true.}
     * @config{&nbsp;&nbsp;&nbsp;&nbsp;cursor_copy,
     * if true\, use the system allocator to make a copy of any data returned by a cursor operation
     * and return the copy instead.  The copy is freed on the next cursor operation.  This allows
     * memory sanitizers to detect inappropriate references to memory owned by cursors., a boolean
     * flag; default \c false.}
     * @config{&nbsp;&nbsp;&nbsp;&nbsp;cursor_reposition, if true\, for
     * operations with snapshot isolation the cursor temporarily releases any page that requires
     * force eviction\, then repositions back to the page for further operations.  A page release
     * encourages eviction of hot or large pages\, which is more likely to succeed without a cursor
     * keeping the page pinned., a boolean flag; default \c false.}
     * @config{&nbsp;&nbsp;&nbsp;&nbsp;
     * eviction, if true\, modify internal algorithms to change skew to force history store eviction
     * to happen more aggressively.  This includes but is not limited to not skewing newest\, not
     * favoring leaf pages\, and modifying the eviction score mechanism., a boolean flag; default \c
     * false.}
     * @config{&nbsp;&nbsp;&nbsp;&nbsp;eviction_checkpoint_ts_ordering, if true\, act as if
     * eviction is being run in parallel to checkpoint.  We should return EBUSY in eviction if we
     * detect any timestamp ordering issue., a boolean flag; default \c false.}
     * @config{&nbsp;&nbsp;&nbsp;&nbsp;log_retention, adjust log removal to retain at least this
     * number of log files.  (Warning: this option can remove log files required for recovery if no
     * checkpoints have yet been done and the number of log files exceeds the configured value.  As
     * WiredTiger cannot detect the difference between a system that has not yet checkpointed and
     * one that will never checkpoint\, it might discard log files before any checkpoint is done.)
     * Ignored if set to 0., an integer between \c 0 and \c 1024; default \c 0.}
     * @config{&nbsp;&nbsp;&nbsp;&nbsp;realloc_exact, if true\, reallocation of memory will only
     * provide the exact amount requested.  This will help with spotting memory allocation issues
     * more easily., a boolean flag; default \c false.}
     * @config{&nbsp;&nbsp;&nbsp;&nbsp;
     * realloc_malloc, if true\, every realloc call will force a new memory allocation by using
     * malloc., a boolean flag; default \c false.}
     * @config{&nbsp;&nbsp;&nbsp;&nbsp;rollback_error,
     * return a WT_ROLLBACK error from a transaction operation about every Nth operation to simulate
     * a collision., an integer between \c 0 and \c 10M; default \c 0.}
     * @config{&nbsp;&nbsp;&nbsp;&nbsp;slow_checkpoint, if true\, slow down checkpoint creation by
     * slowing down internal page processing., a boolean flag; default \c false.}
     * @config{&nbsp;&nbsp;&nbsp;&nbsp;stress_skiplist, Configure various internal parameters to
     * encourage race conditions and other issues with internal skip lists\, e.g.  using a more
     * dense representation., a boolean flag; default \c false.}
     * @config{&nbsp;&nbsp;&nbsp;&nbsp;
     * table_logging, if true\, write transaction related information to the log for all
     * operations\, even operations for tables with logging turned off.  This additional logging
     * information is intended for debugging and is informational only\, that is\, it is ignored
     * during recovery., a boolean flag; default \c false.}
     * @config{&nbsp;&nbsp;&nbsp;&nbsp;
     * tiered_flush_error_continue, on a write to tiered storage\, continue when an error occurs., a
     * boolean flag; default \c false.}
     * @config{&nbsp;&nbsp;&nbsp;&nbsp;update_restore_evict, if
     * true\, control all dirty page evictions through forcing update restore eviction., a boolean
     * flag; default \c false.}
     * @config{ ),,}
     * @config{error_prefix, prefix string for error messages., a string; default empty.}
     * @config{eviction = (, eviction configuration options., a set of related configuration options
     * defined as follows.}
     * @config{&nbsp;&nbsp;&nbsp;&nbsp;evict_sample_inmem, If no in-memory ref
     * is found on the root page\, attempt to locate a random in-memory page by examining all
     * entries on the root page., a boolean flag; default \c true.}
     * @config{&nbsp;&nbsp;&nbsp;&nbsp;
     * threads_max, maximum number of threads WiredTiger will start to help evict pages from cache.
     * The number of threads started will vary depending on the current eviction load.  Each
     * eviction worker thread uses a session from the configured session_max., an integer between \c
     * 1 and \c 20; default \c 8.}
     * @config{&nbsp;&nbsp;&nbsp;&nbsp;threads_min, minimum number of
     * threads WiredTiger will start to help evict pages from cache.  The number of threads
     * currently running will vary depending on the current eviction load., an integer between \c 1
     * and \c 20; default \c 1.}
     * @config{ ),,}
     * @config{eviction_checkpoint_target, perform eviction at the beginning of checkpoints to bring
     * the dirty content in cache to this level.  It is a percentage of the cache size if the value
     * is within the range of 0 to 100 or an absolute size when greater than 100. The value is not
     * allowed to exceed the \c cache_size.  Ignored if set to zero., an integer between \c 0 and \c
     * 10TB; default \c 1.}
     * @config{eviction_dirty_target, perform eviction in worker threads when the cache contains at
     * least this much dirty content.  It is a percentage of the cache size if the value is within
     * the range of 1 to 100 or an absolute size when greater than 100. The value is not allowed to
     * exceed the \c cache_size and has to be lower than its counterpart \c eviction_dirty_trigger.,
     * an integer between \c 1 and \c 10TB; default \c 5.}
     * @config{eviction_dirty_trigger, trigger application threads to perform eviction when the
     * cache contains at least this much dirty content.  It is a percentage of the cache size if the
     * value is within the range of 1 to 100 or an absolute size when greater than 100. The value is
     * not allowed to exceed the \c cache_size and has to be greater than its counterpart \c
     * eviction_dirty_target.  This setting only alters behavior if it is lower than
     * eviction_trigger., an integer between \c 1 and \c 10TB; default \c 20.}
     * @config{eviction_target, perform eviction in worker threads when the cache contains at least
     * this much content.  It is a percentage of the cache size if the value is within the range of
     * 10 to 100 or an absolute size when greater than 100. The value is not allowed to exceed the
     * \c cache_size and has to be lower than its counterpart \c eviction_trigger., an integer
     * between \c 10 and \c 10TB; default \c 80.}
     * @config{eviction_trigger, trigger application threads to perform eviction when the cache
     * contains at least this much content.  It is a percentage of the cache size if the value is
     * within the range of 10 to 100 or an absolute size when greater than 100. The value is not
     * allowed to exceed the \c cache_size and has to be greater than its counterpart \c
     * eviction_target., an integer between \c 10 and \c 10TB; default \c 95.}
     * @config{eviction_updates_target, perform eviction in worker threads when the cache contains
     * at least this many bytes of updates.  It is a percentage of the cache size if the value is
     * within the range of 0 to 100 or an absolute size when greater than 100. Calculated as half of
     * \c eviction_dirty_target by default.  The value is not allowed to exceed the \c cache_size
     * and has to be lower than its counterpart \c eviction_updates_trigger., an integer between \c
     * 0 and \c 10TB; default \c 0.}
     * @config{eviction_updates_trigger, trigger application threads to perform eviction when the
     * cache contains at least this many bytes of updates.  It is a percentage of the cache size if
     * the value is within the range of 1 to 100 or an absolute size when greater than 100\.
     * Calculated as half of \c eviction_dirty_trigger by default.  The value is not allowed to
     * exceed the \c cache_size and has to be greater than its counterpart \c
     * eviction_updates_target.  This setting only alters behavior if it is lower than \c
     * eviction_trigger., an integer between \c 0 and \c 10TB; default \c 0.}
     * @config{extra_diagnostics, enable additional diagnostics in WiredTiger.  These additional
     * diagnostics include diagnostic assertions that can cause WiredTiger to abort when an invalid
     * state is detected.  Options are given as a list\, such as
     * <code>"extra_diagnostics=[out_of_order\,visibility]"</code>. Choosing \c all enables all
     * assertions.  When WiredTiger is compiled with \c HAVE_DIAGNOSTIC=1 all assertions are enabled
     * and cannot be reconfigured., a list\, with values chosen from the following options: \c
     * "all"\, \c "checkpoint_validate"\, \c "cursor_check"\, \c "disk_validate"\, \c
     * "eviction_check"\, \c "generation_check"\, \c "hs_validate"\, \c "key_out_of_order"\, \c
     * "log_validate"\, \c "prepared"\, \c "slow_operation"\, \c "txn_visibility"; default \c [].}
     * @config{file_manager = (, control how file handles are managed., a set of related
     * configuration options defined as follows.}
     * @config{&nbsp;&nbsp;&nbsp;&nbsp;
     * close_handle_minimum, number of handles open before the file manager will look for handles to
     * close., an integer greater than or equal to \c 0; default \c 250.}
     * @config{&nbsp;&nbsp;&nbsp;&nbsp;close_idle_time, amount of time in seconds a file handle
     * needs to be idle before attempting to close it.  A setting of 0 means that idle handles are
     * not closed., an integer between \c 0 and \c 100000; default \c 30.}
     * @config{&nbsp;&nbsp;&nbsp;&nbsp;close_scan_interval, interval in seconds at which to check
     * for files that are inactive and close them., an integer between \c 1 and \c 100000; default
     * \c 10.}
     * @config{ ),,}
     * @config{generation_drain_timeout_ms, the number of milliseconds to wait for a resource to
     * drain before timing out in diagnostic mode.  Default will wait for 4 minutes\, 0 will wait
     * forever., an integer greater than or equal to \c 0; default \c 240000.}
     * @config{heuristic_controls = (, control the behavior of various optimizations.  This is
     * primarily used as a mechanism for rolling out changes to internal heuristics while providing
     * a mechanism for quickly reverting to prior behavior in the field., a set of related
     * configuration options defined as follows.}
     * @config{&nbsp;&nbsp;&nbsp;&nbsp;
     * checkpoint_cleanup_obsolete_tw_pages_dirty_max, maximum number of obsolete time window pages
     * that can be marked as dirty per btree in a single checkpoint by the checkpoint cleanup., an
     * integer between \c 0 and \c 100000; default \c 100.}
     * @config{&nbsp;&nbsp;&nbsp;&nbsp;
     * eviction_obsolete_tw_pages_dirty_max, maximum number of obsolete time window pages that can
     * be marked dirty per btree in a single checkpoint by the eviction threads., an integer between
     * \c 0 and \c 100000; default \c 100.}
     * @config{&nbsp;&nbsp;&nbsp;&nbsp;obsolete_tw_btree_max,
     * maximum number of btrees that can be checked for obsolete time window cleanup in a single
     * checkpoint., an integer between \c 0 and \c 500000; default \c 100.}
     * @config{ ),,}
     * @config{history_store = (, history store configuration options., a set of related
     * configuration options defined as follows.}
     * @config{&nbsp;&nbsp;&nbsp;&nbsp;file_max, the
     * maximum number of bytes that WiredTiger is allowed to use for its history store mechanism.
     * If the history store file exceeds this size\, a panic will be triggered.  The default value
     * means that the history store file is unbounded and may use as much space as the filesystem
     * will accommodate.  The minimum non-zero setting is 100MB., an integer greater than or equal
     * to \c 0; default \c 0.}
     * @config{ ),,}
     * @config{io_capacity = (, control how many bytes per second are written and read.  Exceeding
     * the capacity results in throttling., a set of related configuration options defined as
     * follows.}
     * @config{&nbsp;&nbsp;&nbsp;&nbsp;chunk_cache, number of bytes per second available
     * to the chunk cache.  The minimum non-zero setting is 1MB., an integer between \c 0 and \c
     * 1TB; default \c 0.}
     * @config{&nbsp;&nbsp;&nbsp;&nbsp;total, number of bytes per second
     * available to all subsystems in total.  When set\, decisions about what subsystems are
     * throttled\, and in what proportion\, are made internally.  The minimum non-zero setting is
     * 1MB., an integer between \c 0 and \c 1TB; default \c 0.}
     * @config{ ),,}
     * @config{json_output, enable JSON formatted messages on the event handler interface.  Options
     * are given as a list\, where each option specifies an event handler category e.g.  'error'
     * represents the messages from the WT_EVENT_HANDLER::handle_error method., a list\, with values
     * chosen from the following options: \c "error"\, \c "message"; default \c [].}
     * @config{log = (, enable logging.  Enabling logging uses three sessions from the configured
     * session_max., a set of related configuration options defined as follows.}
     * @config{&nbsp;&nbsp;&nbsp;&nbsp;os_cache_dirty_pct, maximum dirty system buffer cache usage\,
     * as a percentage of the log's \c file_max.  If non-zero\, schedule writes for dirty blocks
     * belonging to the log in the system buffer cache after that percentage of the log has been
     * written into the buffer cache without an intervening file sync., an integer between \c 0 and
     * \c 100; default \c 0.}
     * @config{&nbsp;&nbsp;&nbsp;&nbsp;prealloc, pre-allocate log files., a
     * boolean flag; default \c true.}
     * @config{&nbsp;&nbsp;&nbsp;&nbsp;prealloc_init_count, initial
     * number of pre-allocated log files., an integer between \c 1 and \c 500; default \c 1.}
     * @config{&nbsp;&nbsp;&nbsp;&nbsp;remove, automatically remove unneeded log files., a boolean
     * flag; default \c true.}
     * @config{&nbsp;&nbsp;&nbsp;&nbsp;zero_fill, manually write zeroes into
     * log files., a boolean flag; default \c false.}
     * @config{ ),,}
     * @config{lsm_manager = (, configure database wide options for LSM tree management.  The LSM
     * manager is started automatically the first time an LSM tree is opened.  The LSM manager uses
     * a session from the configured session_max., a set of related configuration options defined as
     * follows.}
     * @config{&nbsp;&nbsp;&nbsp;&nbsp;merge, merge LSM chunks where possible., a boolean
     * flag; default \c true.}
     * @config{&nbsp;&nbsp;&nbsp;&nbsp;worker_thread_max, Configure a set of
     * threads to manage merging LSM trees in the database.  Each worker thread uses a session
     * handle from the configured session_max., an integer between \c 3 and \c 20; default \c 4.}
     * @config{ ),,}
     * @config{operation_timeout_ms, this option is no longer supported\, retained for backward
     * compatibility., an integer greater than or equal to \c 0; default \c 0.}
     * @config{operation_tracking = (, enable tracking of performance-critical functions.  See @ref
     * operation_tracking for more information., a set of related configuration options defined as
     * follows.}
     * @config{&nbsp;&nbsp;&nbsp;&nbsp;enabled, enable operation tracking subsystem., a
     * boolean flag; default \c false.}
     * @config{&nbsp;&nbsp;&nbsp;&nbsp;path, the name of a
     * directory into which operation tracking files are written.  The directory must already exist.
     * If the value is not an absolute path\, the path is relative to the database home (see @ref
     * absolute_path for more information)., a string; default \c ".".}
     * @config{ ),,}
     * @config{shared_cache = (, shared cache configuration options.  A database should configure
     * either a cache_size or a shared_cache not both.  Enabling a shared cache uses a session from
     * the configured session_max.  A shared cache can not have absolute values configured for cache
     * eviction settings., a set of related configuration options defined as follows.}
     * @config{&nbsp;&nbsp;&nbsp;&nbsp;chunk, the granularity that a shared cache is redistributed.,
     * an integer between \c 1MB and \c 10TB; default \c 10MB.}
     * @config{&nbsp;&nbsp;&nbsp;&nbsp;
     * name, the name of a cache that is shared between databases or \c "none" when no shared cache
     * is configured., a string; default \c none.}
     * @config{&nbsp;&nbsp;&nbsp;&nbsp;quota, maximum
     * size of cache this database can be allocated from the shared cache.  Defaults to the entire
     * shared cache size., an integer; default \c 0.}
     * @config{&nbsp;&nbsp;&nbsp;&nbsp;reserve,
     * amount of cache this database is guaranteed to have available from the shared cache.  This
     * setting is per database.  Defaults to the chunk size., an integer; default \c 0.}
     * @config{&nbsp;&nbsp;&nbsp;&nbsp;size, maximum memory to allocate for the shared cache.
     * Setting this will update the value if one is already set., an integer between \c 1MB and \c
     * 10TB; default \c 500MB.}
     * @config{ ),,}
     * @config{statistics, Maintain database statistics\, which may impact performance.  Choosing
     * "all" maintains all statistics regardless of cost\, "fast" maintains a subset of statistics
     * that are relatively inexpensive\, "none" turns off all statistics.  The "clear" configuration
     * resets statistics after they are gathered\, where appropriate (for example\, a cache size
     * statistic is not cleared\, while the count of cursor insert operations will be cleared). When
     * "clear" is configured for the database\, gathered statistics are reset each time a statistics
     * cursor is used to gather statistics\, as well as each time statistics are logged using the \c
     * statistics_log configuration.  See @ref statistics for more information., a list\, with
     * values chosen from the following options: \c "all"\, \c "cache_walk"\, \c "fast"\, \c
     * "none"\, \c "clear"\, \c "tree_walk"; default \c none.}
     * @config{statistics_log = (, log any statistics the database is configured to maintain\, to a
     * file.  See @ref statistics for more information.  Enabling the statistics log server uses a
     * session from the configured session_max., a set of related configuration options defined as
     * follows.}
     * @config{&nbsp;&nbsp;&nbsp;&nbsp;json, encode statistics in JSON format., a boolean
     * flag; default \c false.}
     * @config{&nbsp;&nbsp;&nbsp;&nbsp;on_close, log statistics on database
     * close., a boolean flag; default \c false.}
     * @config{&nbsp;&nbsp;&nbsp;&nbsp;sources, if
     * non-empty\, include statistics for the list of "file:" and "lsm:" data source URIs\, if they
     * are open at the time of the statistics logging., a list of strings; default empty.}
     * @config{&nbsp;&nbsp;&nbsp;&nbsp;timestamp, a timestamp prepended to each log record.  May
     * contain \c strftime conversion specifications.  When \c json is configured\, defaults to \c
     * "%Y-%m-%dT%H:%M:%S.000Z"., a string; default \c "%b %d %H:%M:%S".}
     * @config{&nbsp;&nbsp;&nbsp;&nbsp;wait, seconds to wait between each write of the log records;
     * setting this value above 0 configures statistics logging., an integer between \c 0 and \c
     * 100000; default \c 0.}
     * @config{ ),,}
     * @config{tiered_storage = (, enable tiered storage.  Enabling tiered storage may use one
     * session from the configured session_max., a set of related configuration options defined as
     * follows.}
     * @config{&nbsp;&nbsp;&nbsp;&nbsp;local_retention, time in seconds to retain data on
     * tiered storage on the local tier for faster read access., an integer between \c 0 and \c
     * 10000; default \c 300.}
     * @config{ ),,}
     * @config{verbose, enable messages for various subsystems and operations.  Options are given as
     * a list\, where each message type can optionally define an associated verbosity level\, such
     * as <code>"verbose=[eviction\,read:1\,rts:0]"</code>. Verbosity levels that can be provided
     * include <code>0</code> (INFO) and <code>1</code> through <code>5</code>\, corresponding to
     * (DEBUG_1) to (DEBUG_5). \c all is a special case that defines the verbosity level for all
     * categories not explicitly set in the config string., a list\, with values chosen from the
     * following options: \c "all"\, \c "api"\, \c "backup"\, \c "block"\, \c "block_cache"\, \c
     * "checkpoint"\, \c "checkpoint_cleanup"\, \c "checkpoint_progress"\, \c "chunkcache"\, \c
     * "compact"\, \c "compact_progress"\, \c "configuration"\, \c "error_returns"\, \c "eviction"\,
     * \c "fileops"\, \c "generation"\, \c "handleops"\, \c "history_store"\, \c
     * "history_store_activity"\, \c "log"\, \c "lsm"\, \c "lsm_manager"\, \c "metadata"\, \c
     * "mutex"\, \c "out_of_order"\, \c "overflow"\, \c "prefetch"\, \c "read"\, \c "reconcile"\, \c
     * "recovery"\, \c "recovery_progress"\, \c "rts"\, \c "salvage"\, \c "shared_cache"\, \c
     * "split"\, \c "temporary"\, \c "thread_group"\, \c "tiered"\, \c "timestamp"\, \c
     * "transaction"\, \c "verify"\, \c "version"\, \c "write"; default \c [].}
     * @configend
     * @errors
     */
    int __F(reconfigure)(WT_CONNECTION *connection, const char *config);

    /*!
     * The home directory of the connection.
     *
     * @snippet ex_all.c Get the database home directory
     *
     * @param connection the connection handle
     * @returns a pointer to a string naming the home directory
     */
    const char *__F(get_home)(WT_CONNECTION *connection);

    /*!
     * Compile a configuration string to be used with an API.  The string returned by this
     * method can be used with the indicated API call as its configuration argument.
     * Precompiled strings should be used where configuration parsing has proved to be a
     * performance bottleneck. The lifetime of a configuration string ends when the connection
     * is closed. The number of compilation strings that can be made is limited by
     * the \c compile_configuration_count configuration in ::wiredtiger_open .
     *
     * Configuration strings containing '%d' or '%s' can have values bound, see
     * WT_SESSION::bind_configuration.
     *
     * This API may change in future releases.
     *
     * @param connection the connection handle
     * @param method the API to the configuration string applies to, e.g.
     * \c "WT_SESSION.open_cursor"
     * @param str the configuration string to compile
     * @param compiled the returned configuration string
     * @errors
     */
    int __F(compile_configuration)(WT_CONNECTION *connection, const char *method,
        const char *str, const char **compiled);

    /*!
     * Add configuration options for a method.  See
     * @ref custom_ds_config_add for more information.
     *
     * @snippet ex_all.c Configure method configuration
     *
     * @param connection the connection handle
     * @param method the method being configured
     * @param uri the object type or NULL for all object types
     * @param config the additional configuration's name and default value
     * @param type the additional configuration's type (must be one of
     * \c "boolean"\, \c "int", \c "list" or \c "string")
     * @param check the additional configuration check string, or NULL if
     * none
     * @errors
     */
    int __F(configure_method)(WT_CONNECTION *connection,
        const char *method, const char *uri,
        const char *config, const char *type, const char *check);

    /*!
     * Return if opening this handle created the database.
     *
     * @snippet ex_all.c Check if the database is newly created
     *
     * @param connection the connection handle
     * @returns false (zero) if the connection existed before the call to
     * ::wiredtiger_open, true (non-zero) if it was created by opening this
     * handle.
     */
    int __F(is_new)(WT_CONNECTION *connection);

    /*!
     * @name Session handles
     * @{
     */
    /*!
     * Open a session.
     *
     * @snippet ex_all.c Open a session
     *
     * @param connection the connection handle
     * @param event_handler An event handler. If <code>NULL</code>, the
     * connection's event handler is used. See @ref event_message_handling
     * for more information.
     * @configstart{WT_CONNECTION.open_session, see dist/api_data.py}
     * @config{cache_cursors, enable caching of cursors for reuse.  Any calls to WT_CURSOR::close
     * for a cursor created in this session will mark the cursor as cached and keep it available to
     * be reused for later calls to WT_SESSION::open_cursor.  Cached cursors may be eventually
     * closed.  This value is inherited from ::wiredtiger_open \c cache_cursors., a boolean flag;
     * default \c true.}
     * @config{cache_max_wait_ms, the maximum number of milliseconds an application thread will wait
     * for space to be available in cache before giving up.  Default value will be the global
     * setting of the connection config., an integer greater than or equal to \c 0; default \c 0.}
     * @config{debug = (, configure debug specific behavior on a session.  Generally only used for
     * internal testing purposes., a set of related configuration options defined as follows.}
     * @config{&nbsp;&nbsp;&nbsp;&nbsp;checkpoint_fail_before_turtle_update, Fail before writing a
     * turtle file at the end of a checkpoint., a boolean flag; default \c false.}
     * @config{&nbsp;&nbsp;&nbsp;&nbsp;release_evict_page, Configure the session to evict the page
     * when it is released and no longer needed., a boolean flag; default \c false.}
     * @config{ ),,}
     * @config{ignore_cache_size, when set\, operations performed by this session ignore the cache
     * size and are not blocked when the cache is full.  Note that use of this option for operations
     * that create cache pressure can starve ordinary sessions that obey the cache size., a boolean
     * flag; default \c false.}
     * @config{isolation, the default isolation level for operations in this session., a string\,
     * chosen from the following options: \c "read-uncommitted"\, \c "read-committed"\, \c
     * "snapshot"; default \c snapshot.}
     * @config{prefetch = (, Enable automatic detection of scans by applications\, and attempt to
     * pre-fetch future content into the cache., a set of related configuration options defined as
     * follows.}
     * @config{&nbsp;&nbsp;&nbsp;&nbsp;enabled, whether pre-fetch is enabled for this
     * session., a boolean flag; default \c false.}
     * @config{ ),,}
     * @configend
     * @param[out] sessionp the new session handle
     * @errors
     */
    int __F(open_session)(WT_CONNECTION *connection,
        WT_EVENT_HANDLER *event_handler, const char *config,
        WT_SESSION **sessionp);
    /*! @} */

    /*!
     * @name Transactions
     * @{
     */
    /*!
     * Query the global transaction timestamp state.
     *
     * @snippet ex_all.c query timestamp
     *
     * @param connection the connection handle
     * @param[out] hex_timestamp a buffer that will be set to the
     * hexadecimal encoding of the timestamp being queried.  Must be large
     * enough to hold a NUL terminated, hex-encoded 8B timestamp (17 bytes).
     * @configstart{WT_CONNECTION.query_timestamp, see dist/api_data.py}
     * @config{get, specify which timestamp to query: \c all_durable returns the largest timestamp
     * such that all timestamps up to and including that value have been committed (possibly bounded
     * by the application-set \c durable timestamp); \c backup_checkpoint returns the stable
     * timestamp of the checkpoint pinned for an open backup cursor; \c last_checkpoint returns the
     * timestamp of the most recent stable checkpoint; \c oldest_timestamp returns the most recent
     * \c oldest_timestamp set with WT_CONNECTION::set_timestamp; \c oldest_reader returns the
     * minimum of the read timestamps of all active readers; \c pinned returns the minimum of the \c
     * oldest_timestamp and the read timestamps of all active readers; \c recovery returns the
     * timestamp of the most recent stable checkpoint taken prior to a shutdown; \c stable_timestamp
     * returns the most recent \c stable_timestamp set with WT_CONNECTION::set_timestamp.  (The \c
     * oldest and \c stable arguments are deprecated short-hand for \c oldest_timestamp and \c
     * stable_timestamp\, respectively.) See @ref timestamp_global_api., a string\, chosen from the
     * following options: \c "all_durable"\, \c "backup_checkpoint"\, \c "last_checkpoint"\, \c
     * "oldest"\, \c "oldest_reader"\, \c "oldest_timestamp"\, \c "pinned"\, \c "recovery"\, \c
     * "stable"\, \c "stable_timestamp"; default \c all_durable.}
     * @configend
     *
     * A timestamp of 0 is returned if the timestamp is not available or has not been set.
     * @errors
     */
    int __F(query_timestamp)(
        WT_CONNECTION *connection, char *hex_timestamp, const char *config);

    /*!
     * Set a global transaction timestamp.
     *
     * @snippet ex_all.c set durable timestamp
     *
     * @snippet ex_all.c set oldest timestamp
     *
     * @snippet ex_all.c set stable timestamp
     *
     * @param connection the connection handle
     * @configstart{WT_CONNECTION.set_timestamp, see dist/api_data.py}
     * @config{durable_timestamp, temporarily set the system's maximum durable timestamp\, bounding
     * the timestamp returned by WT_CONNECTION::query_timestamp with the \c all_durable
     * configuration.  Calls to WT_CONNECTION::query_timestamp will ignore durable timestamps
     * greater than the specified value until a subsequent transaction commit advances the maximum
     * durable timestamp\, or rollback-to-stable resets the value.  See @ref timestamp_global_api.,
     * a string; default empty.}
     * @config{oldest_timestamp, future commits and queries will be no earlier than the specified
     * timestamp.  Values must be monotonically increasing.  The value must not be newer than the
     * current stable timestamp.  See @ref timestamp_global_api., a string; default empty.}
     * @config{stable_timestamp, checkpoints will not include commits that are newer than the
     * specified timestamp in tables configured with \c "log=(enabled=false)". Values must be
     * monotonically increasing.  The value must not be older than the current oldest timestamp.
     * See @ref timestamp_global_api., a string; default empty.}
     * @configend
     * @errors
     */
    int __F(set_timestamp)(
        WT_CONNECTION *connection, const char *config);

    /*!
     * Rollback tables to an earlier point in time, discarding all updates to checkpoint durable
     * tables that have commit times more recent than the current global stable timestamp.
     *
     * No updates made to logged tables or updates made without an associated commit timestamp
     * will be discarded. See @ref timestamp_misc.
     *
     * Applications must resolve all running transactions and close or reset all open cursors
     * before the call, and no other API calls should be made for the duration of the call.
     *
     * @snippet ex_all.c rollback to stable
     *
     * @param connection the connection handle
     * @configstart{WT_CONNECTION.rollback_to_stable, see dist/api_data.py}
     * @config{dryrun, perform the checks associated with RTS\, but don't modify any data., a
     * boolean flag; default \c false.}
     * @config{threads, maximum number of threads WiredTiger will start to help RTS. Each RTS worker
     * thread uses a session from the configured session_max., an integer between \c 0 and \c 10;
     * default \c 4.}
     * @configend
     * @errors
     * An error should occur only in the case of a system problem, and an application typically
     * will retry WT_CONNECTION::rollback_to_stable on error, or fail outright.
     */
    int __F(rollback_to_stable)(
        WT_CONNECTION *connection, const char *config);

    /*! @} */

    /*!
     * @name Extensions
     * @{
     */
    /*!
     * Load an extension.
     *
     * @snippet ex_all.c Load an extension
     *
     * @param connection the connection handle
     * @param path the filename of the extension module, or \c "local" to
     * search the current application binary for the initialization
     * function, see @ref extensions for more details.
     * @configstart{WT_CONNECTION.load_extension, see dist/api_data.py}
     * @config{config, configuration string passed to the entry point of the extension as its
     * WT_CONFIG_ARG argument., a string; default empty.}
     * @config{early_load, whether this extension should be loaded at the beginning of
     * ::wiredtiger_open.  Only applicable to extensions loaded via the wiredtiger_open
     * configurations string., a boolean flag; default \c false.}
     * @config{entry, the entry point of the extension\, called to initialize the extension when it
     * is loaded.  The signature of the function must match ::wiredtiger_extension_init., a string;
     * default \c wiredtiger_extension_init.}
     * @config{terminate, an optional function in the extension that is called before the extension
     * is unloaded during WT_CONNECTION::close.  The signature of the function must match
     * ::wiredtiger_extension_terminate., a string; default \c wiredtiger_extension_terminate.}
     * @configend
     * @errors
     */
    int __F(load_extension)(WT_CONNECTION *connection,
        const char *path, const char *config);

    /*!
     * Add a custom data source.  See @ref custom_data_sources for more
     * information.
     *
     * The application must first implement the WT_DATA_SOURCE interface
     * and then register the implementation with WiredTiger:
     *
     * @snippet ex_data_source.c WT_DATA_SOURCE register
     *
     * @param connection the connection handle
     * @param prefix the URI prefix for this data source, e.g., "file:"
     * @param data_source the application-supplied implementation of
     *  WT_DATA_SOURCE to manage this data source.
     * @configempty{WT_CONNECTION.add_data_source, see dist/api_data.py}
     * @errors
     */
    int __F(add_data_source)(WT_CONNECTION *connection, const char *prefix,
        WT_DATA_SOURCE *data_source, const char *config);

    /*!
     * Add a custom collation function.
     *
     * The application must first implement the WT_COLLATOR interface and
     * then register the implementation with WiredTiger:
     *
     * @snippet ex_all.c WT_COLLATOR register
     *
     * @param connection the connection handle
     * @param name the name of the collation to be used in calls to
     *  WT_SESSION::create, may not be \c "none"
     * @param collator the application-supplied collation handler
     * @configempty{WT_CONNECTION.add_collator, see dist/api_data.py}
     * @errors
     */
    int __F(add_collator)(WT_CONNECTION *connection,
        const char *name, WT_COLLATOR *collator, const char *config);

    /*!
     * Add a compression function.
     *
     * The application must first implement the WT_COMPRESSOR interface
     * and then register the implementation with WiredTiger:
     *
     * @snippet nop_compress.c WT_COMPRESSOR initialization structure
     *
     * @snippet nop_compress.c WT_COMPRESSOR initialization function
     *
     * @param connection the connection handle
     * @param name the name of the compression function to be used in calls
     *  to WT_SESSION::create, may not be \c "none"
     * @param compressor the application-supplied compression handler
     * @configempty{WT_CONNECTION.add_compressor, see dist/api_data.py}
     * @errors
     */
    int __F(add_compressor)(WT_CONNECTION *connection,
        const char *name, WT_COMPRESSOR *compressor, const char *config);

    /*!
     * Add an encryption function.
     *
     * The application must first implement the WT_ENCRYPTOR interface
     * and then register the implementation with WiredTiger:
     *
     * @snippet nop_encrypt.c WT_ENCRYPTOR initialization structure
     *
     * @snippet nop_encrypt.c WT_ENCRYPTOR initialization function
     *
     * @param connection the connection handle
     * @param name the name of the encryption function to be used in calls
     *  to WT_SESSION::create, may not be \c "none"
     * @param encryptor the application-supplied encryption handler
     * @configempty{WT_CONNECTION.add_encryptor, see dist/api_data.py}
     * @errors
     */
    int __F(add_encryptor)(WT_CONNECTION *connection,
        const char *name, WT_ENCRYPTOR *encryptor, const char *config);

    /*!
     * Configure a custom file system.
     *
     * This method can only be called from an early loaded extension
     * module. The application must first implement the WT_FILE_SYSTEM
     * interface and then register the implementation with WiredTiger:
     *
     * @snippet ex_file_system.c WT_FILE_SYSTEM register
     *
     * @param connection the connection handle
     * @param fs the populated file system structure
     * @configempty{WT_CONNECTION.set_file_system, see dist/api_data.py}
     * @errors
     */
    int __F(set_file_system)(
        WT_CONNECTION *connection, WT_FILE_SYSTEM *fs, const char *config);

#if !defined(DOXYGEN)
#if !defined(SWIG)
    /*!
     * Add a storage source implementation.
     *
     * The application must first implement the WT_STORAGE_SOURCE
     * interface and then register the implementation with WiredTiger:
     *
     * @snippet ex_storage_source.c WT_STORAGE_SOURCE register
     *
     * @param connection the connection handle
     * @param name the name of the storage source implementation
     * @param storage_source the populated storage source structure
     * @configempty{WT_CONNECTION.add_storage_source, see dist/api_data.py}
     * @errors
     */
    int __F(add_storage_source)(WT_CONNECTION *connection, const char *name,
        WT_STORAGE_SOURCE *storage_source, const char *config);
#endif

    /*!
     * Get a storage source implementation.
     *
     * Look up a storage source by name and return it. The returned storage source
     * must be released by calling WT_STORAGE_SOURCE::terminate.
     *
     * @snippet ex_storage_source.c WT_STORAGE_SOURCE register
     *
     * @param connection the connection handle
     * @param name the name of the storage source implementation
     * @param storage_source the storage source structure
     * @errors
     */
    int __F(get_storage_source)(WT_CONNECTION *connection, const char *name,
        WT_STORAGE_SOURCE **storage_sourcep);
#endif

    /*!
     * Return a reference to the WiredTiger extension functions.
     *
     * @snippet ex_data_source.c WT_EXTENSION_API declaration
     *
     * @param wt_conn the WT_CONNECTION handle
     * @returns a reference to a WT_EXTENSION_API structure.
     */
    WT_EXTENSION_API *__F(get_extension_api)(WT_CONNECTION *wt_conn);
    /*! @} */
};

/*!
 * Open a connection to a database.
 *
 * @snippet ex_all.c Open a connection
 *
 * @param home The path to the database home directory.  See @ref home
 * for more information.
 * @param event_handler An event handler. If <code>NULL</code>, a default
 * event handler is installed that writes error messages to stderr. See
 * @ref event_message_handling for more information.
 * @configstart{wiredtiger_open, see dist/api_data.py}
 * @config{backup_restore_target, If non-empty and restoring from a backup\, restore only the table
 * object targets listed.  WiredTiger will remove all the metadata entries for the tables that are
 * not listed in the list from the reconstructed metadata.  The target list must include URIs of
 * type \c table:., a list of strings; default empty.}
 * @config{block_cache = (, block cache configuration options., a set of related configuration
 * options defined as follows.}
 * @config{&nbsp;&nbsp;&nbsp;&nbsp;blkcache_eviction_aggression,
 * seconds an unused block remains in the cache before it is evicted., an integer between \c 1 and
 * \c 7200; default \c 1800.}
 * @config{&nbsp;&nbsp;&nbsp;&nbsp;cache_on_checkpoint, cache blocks
 * written by a checkpoint., a boolean flag; default \c true.}
 * @config{&nbsp;&nbsp;&nbsp;&nbsp;
 * cache_on_writes, cache blocks as they are written (other than checkpoint blocks)., a boolean
 * flag; default \c true.}
 * @config{&nbsp;&nbsp;&nbsp;&nbsp;enabled, enable block cache., a boolean
 * flag; default \c false.}
 * @config{&nbsp;&nbsp;&nbsp;&nbsp;full_target, the fraction of the block
 * cache that must be full before eviction will remove unused blocks., an integer between \c 30 and
 * \c 100; default \c 95.}
 * @config{&nbsp;&nbsp;&nbsp;&nbsp;hashsize, number of buckets in the
 * hashtable that keeps track of blocks., an integer between \c 512 and \c 256K; default \c 32768.}
 * @config{&nbsp;&nbsp;&nbsp;&nbsp;max_percent_overhead, maximum tolerated overhead expressed as the
 * number of blocks added and removed as percent of blocks looked up; cache population and eviction
 * will be suppressed if the overhead exceeds the threshold., an integer between \c 1 and \c 500;
 * default \c 10.}
 * @config{&nbsp;&nbsp;&nbsp;&nbsp;nvram_path, the absolute path to the file system
 * mounted on the NVRAM device., a string; default empty.}
 * @config{&nbsp;&nbsp;&nbsp;&nbsp;
 * percent_file_in_dram, bypass cache for a file if the set percentage of the file fits in system
 * DRAM (as specified by block_cache.system_ram)., an integer between \c 0 and \c 100; default \c
 * 50.}
 * @config{&nbsp;&nbsp;&nbsp;&nbsp;size, maximum memory to allocate for the block cache., an
 * integer between \c 0 and \c 10TB; default \c 0.}
 * @config{&nbsp;&nbsp;&nbsp;&nbsp;system_ram, the
 * bytes of system DRAM available for caching filesystem blocks., an integer between \c 0 and \c
 * 1024GB; default \c 0.}
 * @config{&nbsp;&nbsp;&nbsp;&nbsp;type, cache location: DRAM or NVRAM., a
 * string; default empty.}
 * @config{ ),,}
 * @config{builtin_extension_config, A structure where the keys are the names of builtin extensions
 * and the values are passed to WT_CONNECTION::load_extension as the \c config parameter (for
 * example\, <code>builtin_extension_config={zlib={compression_level=3}}</code>)., a string; default
 * empty.}
 * @config{cache_cursors, enable caching of cursors for reuse.  This is the default value for any
 * sessions created\, and can be overridden in configuring \c cache_cursors in
 * WT_CONNECTION.open_session., a boolean flag; default \c true.}
 * @config{cache_max_wait_ms, the maximum number of milliseconds an application thread will wait for
 * space to be available in cache before giving up.  Default will wait forever., an integer greater
 * than or equal to \c 0; default \c 0.}
 * @config{cache_overhead, assume the heap allocator overhead is the specified percentage\, and
 * adjust the cache usage by that amount (for example\, if there is 10GB of data in cache\, a
 * percentage of 10 means WiredTiger treats this as 11GB). This value is configurable because
 * different heap allocators have different overhead and different workloads will have different
 * heap allocation sizes and patterns\, therefore applications may need to adjust this value based
 * on allocator choice and behavior in measured workloads., an integer between \c 0 and \c 30;
 * default \c 8.}
 * @config{cache_size, maximum heap memory to allocate for the cache.  A database should configure
 * either \c cache_size or \c shared_cache but not both., an integer between \c 1MB and \c 10TB;
 * default \c 100MB.}
 * @config{cache_stuck_timeout_ms, the number of milliseconds to wait before a stuck cache times out
 * in diagnostic mode.  Default will wait for 5 minutes\, 0 will wait forever., an integer greater
 * than or equal to \c 0; default \c 300000.}
 * @config{checkpoint = (, periodically checkpoint the database.  Enabling the checkpoint server
 * uses a session from the configured \c session_max., a set of related configuration options
 * defined as follows.}
 * @config{&nbsp;&nbsp;&nbsp;&nbsp;log_size, wait for this amount of log record
 * bytes to be written to the log between each checkpoint.  If non-zero\, this value will use a
 * minimum of the log file size.  A database can configure both log_size and wait to set an upper
 * bound for checkpoints; setting this value above 0 configures periodic checkpoints., an integer
 * between \c 0 and \c 2GB; default \c 0.}
 * @config{&nbsp;&nbsp;&nbsp;&nbsp;wait, seconds to wait
 * between each checkpoint; setting this value above 0 configures periodic checkpoints., an integer
 * between \c 0 and \c 100000; default \c 0.}
 * @config{ ),,}
 * @config{checkpoint_cleanup = (, periodically checkpoint cleanup the database., a set of related
 * configuration options defined as follows.}
 * @config{&nbsp;&nbsp;&nbsp;&nbsp;method, control how
 * aggressively obsolete content is removed by reading the internal pages.  Default to none\, which
 * means no additional work is done to find obsolete content., a string\, chosen from the following
 * options: \c "none"\, \c "reclaim_space"; default \c none.}
 * @config{&nbsp;&nbsp;&nbsp;&nbsp;wait,
 * seconds to wait between each checkpoint cleanup., an integer between \c 60 and \c 100000; default
 * \c 300.}
 * @config{ ),,}
 * @config{checkpoint_sync, flush files to stable storage when closing or writing checkpoints., a
 * boolean flag; default \c true.}
 * @config{chunk_cache = (, chunk cache configuration options., a set of related configuration
 * options defined as follows.}
 * @config{&nbsp;&nbsp;&nbsp;&nbsp;capacity, maximum memory or storage
 * to use for the chunk cache., an integer between \c 512KB and \c 100TB; default \c 10GB.}
 * @config{&nbsp;&nbsp;&nbsp;&nbsp;chunk_cache_evict_trigger, chunk cache percent full that triggers
 * eviction., an integer between \c 0 and \c 100; default \c 90.}
 * @config{&nbsp;&nbsp;&nbsp;&nbsp;
 * chunk_size, size of cached chunks., an integer between \c 512KB and \c 100GB; default \c 1MB.}
 * @config{&nbsp;&nbsp;&nbsp;&nbsp;enabled, enable chunk cache., a boolean flag; default \c false.}
 * @config{&nbsp;&nbsp;&nbsp;&nbsp;hashsize, number of buckets in the hashtable that keeps track of
 * objects., an integer between \c 64 and \c 1048576; default \c 1024.}
 * @config{&nbsp;&nbsp;&nbsp;&nbsp;pinned, List of "table:" URIs exempt from cache eviction.
 * Capacity config overrides this\, tables exceeding capacity will not be fully retained.  Table
 * names can appear in both this and the preload list\, but not in both this and the exclude list.
 * Duplicate names are allowed., a list of strings; default empty.}
 * @config{&nbsp;&nbsp;&nbsp;&nbsp;
 * storage_path, the path (absolute or relative) to the file used as cache location.  This should be
 * on a filesystem that supports file truncation.  All filesystems in common use meet this
 * criteria., a string; default empty.}
 * @config{ ),,}
 * @config{compatibility = (, set compatibility version of database.  Changing the compatibility
 * version requires that there are no active operations for the duration of the call., a set of
 * related configuration options defined as follows.}
 * @config{&nbsp;&nbsp;&nbsp;&nbsp;release,
 * compatibility release version string., a string; default empty.}
 * @config{&nbsp;&nbsp;&nbsp;&nbsp;
 * require_max, required maximum compatibility version of existing data files.  Must be greater than
 * or equal to any release version set in the \c release setting.  Has no effect if creating the
 * database., a string; default empty.}
 * @config{&nbsp;&nbsp;&nbsp;&nbsp;require_min, required
 * minimum compatibility version of existing data files.  Must be less than or equal to any release
 * version set in the \c release setting.  Has no effect if creating the database., a string;
 * default empty.}
 * @config{ ),,}
 * @config{compile_configuration_count, the number of configuration strings that can be precompiled.
 * Some configuration strings are compiled internally when the connection is opened., an integer
 * greater than or equal to \c 500; default \c 1000.}
 * @config{config_base, write the base configuration file if creating the database.  If \c false in
 * the config passed directly to ::wiredtiger_open\, will ignore any existing base configuration
 * file in addition to not creating one.  See @ref config_base for more information., a boolean
 * flag; default \c true.}
 * @config{create, create the database if it does not exist., a boolean flag; default \c false.}
 * @config{debug_mode = (, control the settings of various extended debugging features., a set of
 * related configuration options defined as follows.}
 * @config{&nbsp;&nbsp;&nbsp;&nbsp;
 * background_compact, if true\, background compact aggressively removes compact statistics for a
 * file and decreases the max amount of time a file can be skipped for., a boolean flag; default \c
 * false.}
 * @config{&nbsp;&nbsp;&nbsp;&nbsp;checkpoint_retention, adjust log removal to retain the
 * log records of this number of checkpoints.  Zero or one means perform normal removal., an integer
 * between \c 0 and \c 1024; default \c 0.}
 * @config{&nbsp;&nbsp;&nbsp;&nbsp;configuration, if true\,
 * display invalid cache configuration warnings., a boolean flag; default \c false.}
 * @config{&nbsp;&nbsp;&nbsp;&nbsp;corruption_abort, if true and built in diagnostic mode\, dump
 * core in the case of data corruption., a boolean flag; default \c true.}
 * @config{&nbsp;&nbsp;&nbsp;&nbsp;cursor_copy, if true\, use the system allocator to make a copy of
 * any data returned by a cursor operation and return the copy instead.  The copy is freed on the
 * next cursor operation.  This allows memory sanitizers to detect inappropriate references to
 * memory owned by cursors., a boolean flag; default \c false.}
 * @config{&nbsp;&nbsp;&nbsp;&nbsp;
 * cursor_reposition, if true\, for operations with snapshot isolation the cursor temporarily
 * releases any page that requires force eviction\, then repositions back to the page for further
 * operations.  A page release encourages eviction of hot or large pages\, which is more likely to
 * succeed without a cursor keeping the page pinned., a boolean flag; default \c false.}
 * @config{&nbsp;&nbsp;&nbsp;&nbsp;eviction, if true\, modify internal algorithms to change skew to
 * force history store eviction to happen more aggressively.  This includes but is not limited to
 * not skewing newest\, not favoring leaf pages\, and modifying the eviction score mechanism., a
 * boolean flag; default \c false.}
 * @config{&nbsp;&nbsp;&nbsp;&nbsp;eviction_checkpoint_ts_ordering,
 * if true\, act as if eviction is being run in parallel to checkpoint.  We should return EBUSY in
 * eviction if we detect any timestamp ordering issue., a boolean flag; default \c false.}
 * @config{&nbsp;&nbsp;&nbsp;&nbsp;log_retention, adjust log removal to retain at least this number
 * of log files.  (Warning: this option can remove log files required for recovery if no checkpoints
 * have yet been done and the number of log files exceeds the configured value.  As WiredTiger
 * cannot detect the difference between a system that has not yet checkpointed and one that will
 * never checkpoint\, it might discard log files before any checkpoint is done.) Ignored if set to
 * 0., an integer between \c 0 and \c 1024; default \c 0.}
 * @config{&nbsp;&nbsp;&nbsp;&nbsp;
 * realloc_exact, if true\, reallocation of memory will only provide the exact amount requested.
 * This will help with spotting memory allocation issues more easily., a boolean flag; default \c
 * false.}
 * @config{&nbsp;&nbsp;&nbsp;&nbsp;realloc_malloc, if true\, every realloc call will force a
 * new memory allocation by using malloc., a boolean flag; default \c false.}
 * @config{&nbsp;&nbsp;&nbsp;&nbsp;rollback_error, return a WT_ROLLBACK error from a transaction
 * operation about every Nth operation to simulate a collision., an integer between \c 0 and \c 10M;
 * default \c 0.}
 * @config{&nbsp;&nbsp;&nbsp;&nbsp;slow_checkpoint, if true\, slow down checkpoint
 * creation by slowing down internal page processing., a boolean flag; default \c false.}
 * @config{&nbsp;&nbsp;&nbsp;&nbsp;stress_skiplist, Configure various internal parameters to
 * encourage race conditions and other issues with internal skip lists\, e.g.  using a more dense
 * representation., a boolean flag; default \c false.}
 * @config{&nbsp;&nbsp;&nbsp;&nbsp;
 * table_logging, if true\, write transaction related information to the log for all operations\,
 * even operations for tables with logging turned off.  This additional logging information is
 * intended for debugging and is informational only\, that is\, it is ignored during recovery., a
 * boolean flag; default \c false.}
 * @config{&nbsp;&nbsp;&nbsp;&nbsp;tiered_flush_error_continue, on
 * a write to tiered storage\, continue when an error occurs., a boolean flag; default \c false.}
 * @config{&nbsp;&nbsp;&nbsp;&nbsp;update_restore_evict, if true\, control all dirty page evictions
 * through forcing update restore eviction., a boolean flag; default \c false.}
 * @config{ ),,}
 * @config{encryption = (, configure an encryptor for system wide metadata and logs.  If a system
 * wide encryptor is set\, it is also used for encrypting data files and tables\, unless encryption
 * configuration is explicitly set for them when they are created with WT_SESSION::create., a set of
 * related configuration options defined as follows.}
 * @config{&nbsp;&nbsp;&nbsp;&nbsp;keyid, An
 * identifier that identifies a unique instance of the encryptor.  It is stored in clear text\, and
 * thus is available when the WiredTiger database is reopened.  On the first use of a (name\, keyid)
 * combination\, the WT_ENCRYPTOR::customize function is called with the keyid as an argument., a
 * string; default empty.}
 * @config{&nbsp;&nbsp;&nbsp;&nbsp;name, Permitted values are \c "none" or a
 * custom encryption engine name created with WT_CONNECTION::add_encryptor.  See @ref encryption for
 * more information., a string; default \c none.}
 * @config{&nbsp;&nbsp;&nbsp;&nbsp;secretkey, A
 * string that is passed to the WT_ENCRYPTOR::customize function.  It is never stored in clear
 * text\, so must be given to any subsequent ::wiredtiger_open calls to reopen the database.  It
 * must also be provided to any "wt" commands used with this database., a string; default empty.}
 * @config{ ),,}
 * @config{error_prefix, prefix string for error messages., a string; default empty.}
 * @config{eviction = (, eviction configuration options., a set of related configuration options
 * defined as follows.}
 * @config{&nbsp;&nbsp;&nbsp;&nbsp;evict_sample_inmem, If no in-memory ref is
 * found on the root page\, attempt to locate a random in-memory page by examining all entries on
 * the root page., a boolean flag; default \c true.}
 * @config{&nbsp;&nbsp;&nbsp;&nbsp;threads_max,
 * maximum number of threads WiredTiger will start to help evict pages from cache.  The number of
 * threads started will vary depending on the current eviction load.  Each eviction worker thread
 * uses a session from the configured session_max., an integer between \c 1 and \c 20; default \c
 * 8.}
 * @config{&nbsp;&nbsp;&nbsp;&nbsp;threads_min, minimum number of threads WiredTiger will start
 * to help evict pages from cache.  The number of threads currently running will vary depending on
 * the current eviction load., an integer between \c 1 and \c 20; default \c 1.}
 * @config{ ),,}
 * @config{eviction_checkpoint_target, perform eviction at the beginning of checkpoints to bring the
 * dirty content in cache to this level.  It is a percentage of the cache size if the value is
 * within the range of 0 to 100 or an absolute size when greater than 100. The value is not allowed
 * to exceed the \c cache_size.  Ignored if set to zero., an integer between \c 0 and \c 10TB;
 * default \c 1.}
 * @config{eviction_dirty_target, perform eviction in worker threads when the cache contains at
 * least this much dirty content.  It is a percentage of the cache size if the value is within the
 * range of 1 to 100 or an absolute size when greater than 100. The value is not allowed to exceed
 * the \c cache_size and has to be lower than its counterpart \c eviction_dirty_trigger., an integer
 * between \c 1 and \c 10TB; default \c 5.}
 * @config{eviction_dirty_trigger, trigger application threads to perform eviction when the cache
 * contains at least this much dirty content.  It is a percentage of the cache size if the value is
 * within the range of 1 to 100 or an absolute size when greater than 100. The value is not allowed
 * to exceed the \c cache_size and has to be greater than its counterpart \c eviction_dirty_target.
 * This setting only alters behavior if it is lower than eviction_trigger., an integer between \c 1
 * and \c 10TB; default \c 20.}
 * @config{eviction_target, perform eviction in worker threads when the cache contains at least this
 * much content.  It is a percentage of the cache size if the value is within the range of 10 to 100
 * or an absolute size when greater than 100. The value is not allowed to exceed the \c cache_size
 * and has to be lower than its counterpart \c eviction_trigger., an integer between \c 10 and \c
 * 10TB; default \c 80.}
 * @config{eviction_trigger, trigger application threads to perform eviction when the cache contains
 * at least this much content.  It is a percentage of the cache size if the value is within the
 * range of 10 to 100 or an absolute size when greater than 100. The value is not allowed to exceed
 * the \c cache_size and has to be greater than its counterpart \c eviction_target., an integer
 * between \c 10 and \c 10TB; default \c 95.}
 * @config{eviction_updates_target, perform eviction in worker threads when the cache contains at
 * least this many bytes of updates.  It is a percentage of the cache size if the value is within
 * the range of 0 to 100 or an absolute size when greater than 100. Calculated as half of \c
 * eviction_dirty_target by default.  The value is not allowed to exceed the \c cache_size and has
 * to be lower than its counterpart \c eviction_updates_trigger., an integer between \c 0 and \c
 * 10TB; default \c 0.}
 * @config{eviction_updates_trigger, trigger application threads to perform eviction when the cache
 * contains at least this many bytes of updates.  It is a percentage of the cache size if the value
 * is within the range of 1 to 100 or an absolute size when greater than 100\. Calculated as half of
 * \c eviction_dirty_trigger by default.  The value is not allowed to exceed the \c cache_size and
 * has to be greater than its counterpart \c eviction_updates_target.  This setting only alters
 * behavior if it is lower than \c eviction_trigger., an integer between \c 0 and \c 10TB; default
 * \c 0.}
 * @config{exclusive, fail if the database already exists\, generally used with the \c create
 * option., a boolean flag; default \c false.}
 * @config{extensions, list of shared library extensions to load (using dlopen). Any values
 * specified to a library extension are passed to WT_CONNECTION::load_extension as the \c config
 * parameter (for example\, <code>extensions=(/path/ext.so={entry=my_entry})</code>)., a list of
 * strings; default empty.}
 * @config{extra_diagnostics, enable additional diagnostics in WiredTiger.  These additional
 * diagnostics include diagnostic assertions that can cause WiredTiger to abort when an invalid
 * state is detected.  Options are given as a list\, such as
 * <code>"extra_diagnostics=[out_of_order\,visibility]"</code>. Choosing \c all enables all
 * assertions.  When WiredTiger is compiled with \c HAVE_DIAGNOSTIC=1 all assertions are enabled and
 * cannot be reconfigured., a list\, with values chosen from the following options: \c "all"\, \c
 * "checkpoint_validate"\, \c "cursor_check"\, \c "disk_validate"\, \c "eviction_check"\, \c
 * "generation_check"\, \c "hs_validate"\, \c "key_out_of_order"\, \c "log_validate"\, \c
 * "prepared"\, \c "slow_operation"\, \c "txn_visibility"; default \c [].}
 * @config{file_extend, file size extension configuration.  If set\, extend files of the given type
 * in allocations of the given size\, instead of a block at a time as each new block is written.
 * For example\, <code>file_extend=(data=16MB)</code>. If set to 0\, disable file size extension for
 * the given type.  For log files\, the allowed range is between 100KB and 2GB; values larger than
 * the configured maximum log size and the default config would extend log files in allocations of
 * the maximum log file size., a list\, with values chosen from the following options: \c "data"\,
 * \c "log"; default empty.}
 * @config{file_manager = (, control how file handles are managed., a set of related configuration
 * options defined as follows.}
 * @config{&nbsp;&nbsp;&nbsp;&nbsp;close_handle_minimum, number of
 * handles open before the file manager will look for handles to close., an integer greater than or
 * equal to \c 0; default \c 250.}
 * @config{&nbsp;&nbsp;&nbsp;&nbsp;close_idle_time, amount of time
 * in seconds a file handle needs to be idle before attempting to close it.  A setting of 0 means
 * that idle handles are not closed., an integer between \c 0 and \c 100000; default \c 30.}
 * @config{&nbsp;&nbsp;&nbsp;&nbsp;close_scan_interval, interval in seconds at which to check for
 * files that are inactive and close them., an integer between \c 1 and \c 100000; default \c 10.}
 * @config{ ),,}
 * @config{generation_drain_timeout_ms, the number of milliseconds to wait for a resource to drain
 * before timing out in diagnostic mode.  Default will wait for 4 minutes\, 0 will wait forever., an
 * integer greater than or equal to \c 0; default \c 240000.}
 * @config{hash = (, manage resources used by hash bucket arrays.  All values must be a power of
 * two.  Note that setting large values can significantly increase memory usage inside WiredTiger.,
 * a set of related configuration options defined as follows.}
 * @config{&nbsp;&nbsp;&nbsp;&nbsp;
 * buckets, configure the number of hash buckets for most system hash arrays., an integer between \c
 * 64 and \c 65536; default \c 512.}
 * @config{&nbsp;&nbsp;&nbsp;&nbsp;dhandle_buckets, configure the
 * number of hash buckets for hash arrays relating to data handles., an integer between \c 64 and \c
 * 65536; default \c 512.}
 * @config{ ),,}
 * @config{heuristic_controls = (, control the behavior of various optimizations.  This is primarily
 * used as a mechanism for rolling out changes to internal heuristics while providing a mechanism
 * for quickly reverting to prior behavior in the field., a set of related configuration options
 * defined as follows.}
 * @config{&nbsp;&nbsp;&nbsp;&nbsp;
 * checkpoint_cleanup_obsolete_tw_pages_dirty_max, maximum number of obsolete time window pages that
 * can be marked as dirty per btree in a single checkpoint by the checkpoint cleanup., an integer
 * between \c 0 and \c 100000; default \c 100.}
 * @config{&nbsp;&nbsp;&nbsp;&nbsp;
 * eviction_obsolete_tw_pages_dirty_max, maximum number of obsolete time window pages that can be
 * marked dirty per btree in a single checkpoint by the eviction threads., an integer between \c 0
 * and \c 100000; default \c 100.}
 * @config{&nbsp;&nbsp;&nbsp;&nbsp;obsolete_tw_btree_max, maximum
 * number of btrees that can be checked for obsolete time window cleanup in a single checkpoint., an
 * integer between \c 0 and \c 500000; default \c 100.}
 * @config{ ),,}
 * @config{history_store = (, history store configuration options., a set of related configuration
 * options defined as follows.}
 * @config{&nbsp;&nbsp;&nbsp;&nbsp;file_max, the maximum number of
 * bytes that WiredTiger is allowed to use for its history store mechanism.  If the history store
 * file exceeds this size\, a panic will be triggered.  The default value means that the history
 * store file is unbounded and may use as much space as the filesystem will accommodate.  The
 * minimum non-zero setting is 100MB., an integer greater than or equal to \c 0; default \c 0.}
 * @config{ ),,}
 * @config{in_memory, keep data in memory only.  See @ref in_memory for more information., a boolean
 * flag; default \c false.}
 * @config{io_capacity = (, control how many bytes per second are written and read.  Exceeding the
 * capacity results in throttling., a set of related configuration options defined as follows.}
 * @config{&nbsp;&nbsp;&nbsp;&nbsp;chunk_cache, number of bytes per second available to the chunk
 * cache.  The minimum non-zero setting is 1MB., an integer between \c 0 and \c 1TB; default \c 0.}
 * @config{&nbsp;&nbsp;&nbsp;&nbsp;total, number of bytes per second available to all subsystems in
 * total.  When set\, decisions about what subsystems are throttled\, and in what proportion\, are
 * made internally.  The minimum non-zero setting is 1MB., an integer between \c 0 and \c 1TB;
 * default \c 0.}
 * @config{ ),,}
 * @config{json_output, enable JSON formatted messages on the event handler interface.  Options are
 * given as a list\, where each option specifies an event handler category e.g.  'error' represents
 * the messages from the WT_EVENT_HANDLER::handle_error method., a list\, with values chosen from
 * the following options: \c "error"\, \c "message"; default \c [].}
 * @config{log = (, enable logging.  Enabling logging uses three sessions from the configured
 * session_max., a set of related configuration options defined as follows.}
 * @config{&nbsp;&nbsp;&nbsp;&nbsp;compressor, configure a compressor for log records.  Permitted
 * values are \c "none" or a custom compression engine name created with
 * WT_CONNECTION::add_compressor.  If WiredTiger has builtin support for \c "lz4"\, \c "snappy"\, \c
 * "zlib" or \c "zstd" compression\, these names are also available.  See @ref compression for more
 * information., a string; default \c none.}
 * @config{&nbsp;&nbsp;&nbsp;&nbsp;enabled, enable logging
 * subsystem., a boolean flag; default \c false.}
 * @config{&nbsp;&nbsp;&nbsp;&nbsp;file_max, the
 * maximum size of log files., an integer between \c 100KB and \c 2GB; default \c 100MB.}
 * @config{&nbsp;&nbsp;&nbsp;&nbsp;os_cache_dirty_pct, maximum dirty system buffer cache usage\, as
 * a percentage of the log's \c file_max.  If non-zero\, schedule writes for dirty blocks belonging
 * to the log in the system buffer cache after that percentage of the log has been written into the
 * buffer cache without an intervening file sync., an integer between \c 0 and \c 100; default \c
 * 0.}
 * @config{&nbsp;&nbsp;&nbsp;&nbsp;path, the name of a directory into which log files are
 * written.  The directory must already exist.  If the value is not an absolute path\, the path is
 * relative to the database home (see @ref absolute_path for more information)., a string; default
 * \c ".".}
 * @config{&nbsp;&nbsp;&nbsp;&nbsp;prealloc, pre-allocate log files., a boolean flag;
 * default \c true.}
 * @config{&nbsp;&nbsp;&nbsp;&nbsp;prealloc_init_count, initial number of
 * pre-allocated log files., an integer between \c 1 and \c 500; default \c 1.}
 * @config{&nbsp;&nbsp;&nbsp;&nbsp;recover, run recovery or fail with an error if recovery needs to
 * run after an unclean shutdown., a string\, chosen from the following options: \c "error"\, \c
 * "on"; default \c on.}
 * @config{&nbsp;&nbsp;&nbsp;&nbsp;remove, automatically remove unneeded log
 * files., a boolean flag; default \c true.}
 * @config{&nbsp;&nbsp;&nbsp;&nbsp;zero_fill, manually
 * write zeroes into log files., a boolean flag; default \c false.}
 * @config{ ),,}
 * @config{lsm_manager = (, configure database wide options for LSM tree management.  The LSM
 * manager is started automatically the first time an LSM tree is opened.  The LSM manager uses a
 * session from the configured session_max., a set of related configuration options defined as
 * follows.}
 * @config{&nbsp;&nbsp;&nbsp;&nbsp;merge, merge LSM chunks where possible., a boolean
 * flag; default \c true.}
 * @config{&nbsp;&nbsp;&nbsp;&nbsp;worker_thread_max, Configure a set of
 * threads to manage merging LSM trees in the database.  Each worker thread uses a session handle
 * from the configured session_max., an integer between \c 3 and \c 20; default \c 4.}
 * @config{ ),,}
 * @config{mmap, Use memory mapping when accessing files in a read-only mode., a boolean flag;
 * default \c true.}
 * @config{mmap_all, Use memory mapping to read and write all data files., a boolean flag; default
 * \c false.}
 * @config{multiprocess, permit sharing between processes (will automatically start an RPC server
 * for primary processes and use RPC for secondary processes). <b>Not yet supported in
 * WiredTiger</b>., a boolean flag; default \c false.}
 * @config{operation_timeout_ms, this option is no longer supported\, retained for backward
 * compatibility., an integer greater than or equal to \c 0; default \c 0.}
 * @config{operation_tracking = (, enable tracking of performance-critical functions.  See @ref
 * operation_tracking for more information., a set of related configuration options defined as
 * follows.}
 * @config{&nbsp;&nbsp;&nbsp;&nbsp;enabled, enable operation tracking subsystem., a
 * boolean flag; default \c false.}
 * @config{&nbsp;&nbsp;&nbsp;&nbsp;path, the name of a directory
 * into which operation tracking files are written.  The directory must already exist.  If the value
 * is not an absolute path\, the path is relative to the database home (see @ref absolute_path for
 * more information)., a string; default \c ".".}
 * @config{ ),,}
 * @config{prefetch = (, Enable automatic detection of scans by applications\, and attempt to
 * pre-fetch future content into the cache., a set of related configuration options defined as
 * follows.}
 * @config{&nbsp;&nbsp;&nbsp;&nbsp;available, whether the thread pool for the pre-fetch
 * functionality is started., a boolean flag; default \c false.}
 * @config{&nbsp;&nbsp;&nbsp;&nbsp;
 * default, whether pre-fetch is enabled for all sessions by default., a boolean flag; default \c
 * false.}
 * @config{ ),,}
 * @config{readonly, open connection in read-only mode.  The database must exist.  All methods that
 * may modify a database are disabled.  See @ref readonly for more information., a boolean flag;
 * default \c false.}
 * @config{salvage, open connection and salvage any WiredTiger-owned database and log files that it
 * detects as corrupted.  This call should only be used after getting an error return of
 * WT_TRY_SALVAGE. Salvage rebuilds files in place\, overwriting existing files.  We recommend
 * making a backup copy of all files with the WiredTiger prefix prior to passing this flag., a
 * boolean flag; default \c false.}
 * @config{session_max, maximum expected number of sessions (including server threads)., an integer
 * greater than or equal to \c 1; default \c 100.}
 * @config{shared_cache = (, shared cache configuration options.  A database should configure either
 * a cache_size or a shared_cache not both.  Enabling a shared cache uses a session from the
 * configured session_max.  A shared cache can not have absolute values configured for cache
 * eviction settings., a set of related configuration options defined as follows.}
 * @config{&nbsp;&nbsp;&nbsp;&nbsp;chunk, the granularity that a shared cache is redistributed., an
 * integer between \c 1MB and \c 10TB; default \c 10MB.}
 * @config{&nbsp;&nbsp;&nbsp;&nbsp;name, the
 * name of a cache that is shared between databases or \c "none" when no shared cache is
 * configured., a string; default \c none.}
 * @config{&nbsp;&nbsp;&nbsp;&nbsp;quota, maximum size of
 * cache this database can be allocated from the shared cache.  Defaults to the entire shared cache
 * size., an integer; default \c 0.}
 * @config{&nbsp;&nbsp;&nbsp;&nbsp;reserve, amount of cache this
 * database is guaranteed to have available from the shared cache.  This setting is per database.
 * Defaults to the chunk size., an integer; default \c 0.}
 * @config{&nbsp;&nbsp;&nbsp;&nbsp;size,
 * maximum memory to allocate for the shared cache.  Setting this will update the value if one is
 * already set., an integer between \c 1MB and \c 10TB; default \c 500MB.}
 * @config{ ),,}
 * @config{statistics, Maintain database statistics\, which may impact performance.  Choosing "all"
 * maintains all statistics regardless of cost\, "fast" maintains a subset of statistics that are
 * relatively inexpensive\, "none" turns off all statistics.  The "clear" configuration resets
 * statistics after they are gathered\, where appropriate (for example\, a cache size statistic is
 * not cleared\, while the count of cursor insert operations will be cleared). When "clear" is
 * configured for the database\, gathered statistics are reset each time a statistics cursor is used
 * to gather statistics\, as well as each time statistics are logged using the \c statistics_log
 * configuration.  See @ref statistics for more information., a list\, with values chosen from the
 * following options: \c "all"\, \c "cache_walk"\, \c "fast"\, \c "none"\, \c "clear"\, \c
 * "tree_walk"; default \c none.}
 * @config{statistics_log = (, log any statistics the database is configured to maintain\, to a
 * file.  See @ref statistics for more information.  Enabling the statistics log server uses a
 * session from the configured session_max., a set of related configuration options defined as
 * follows.}
 * @config{&nbsp;&nbsp;&nbsp;&nbsp;json, encode statistics in JSON format., a boolean
 * flag; default \c false.}
 * @config{&nbsp;&nbsp;&nbsp;&nbsp;on_close, log statistics on database
 * close., a boolean flag; default \c false.}
 * @config{&nbsp;&nbsp;&nbsp;&nbsp;path, the name of a
 * directory into which statistics files are written.  The directory must already exist.  If the
 * value is not an absolute path\, the path is relative to the database home (see @ref absolute_path
 * for more information)., a string; default \c ".".}
 * @config{&nbsp;&nbsp;&nbsp;&nbsp;sources, if
 * non-empty\, include statistics for the list of "file:" and "lsm:" data source URIs\, if they are
 * open at the time of the statistics logging., a list of strings; default empty.}
 * @config{&nbsp;&nbsp;&nbsp;&nbsp;timestamp, a timestamp prepended to each log record.  May contain
 * \c strftime conversion specifications.  When \c json is configured\, defaults to \c
 * "%Y-%m-%dT%H:%M:%S.000Z"., a string; default \c "%b %d %H:%M:%S".}
 * @config{&nbsp;&nbsp;&nbsp;&nbsp;wait, seconds to wait between each write of the log records;
 * setting this value above 0 configures statistics logging., an integer between \c 0 and \c 100000;
 * default \c 0.}
 * @config{ ),,}
 * @config{transaction_sync = (, how to sync log records when the transaction commits., a set of
 * related configuration options defined as follows.}
 * @config{&nbsp;&nbsp;&nbsp;&nbsp;enabled,
 * whether to sync the log on every commit by default\, can be overridden by the \c sync setting to
 * WT_SESSION::commit_transaction., a boolean flag; default \c false.}
 * @config{&nbsp;&nbsp;&nbsp;&nbsp;method, the method used to ensure log records are stable on
 * disk\, see @ref tune_durability for more information., a string\, chosen from the following
 * options: \c "dsync"\, \c "fsync"\, \c "none"; default \c fsync.}
 * @config{ ),,}
 * @config{use_environment, use the \c WIREDTIGER_CONFIG and \c WIREDTIGER_HOME environment
 * variables if the process is not running with special privileges.  See @ref home for more
 * information., a boolean flag; default \c true.}
 * @config{use_environment_priv, use the \c WIREDTIGER_CONFIG and \c WIREDTIGER_HOME environment
 * variables even if the process is running with special privileges.  See @ref home for more
 * information., a boolean flag; default \c false.}
 * @config{verbose, enable messages for various subsystems and operations.  Options are given as a
 * list\, where each message type can optionally define an associated verbosity level\, such as
 * <code>"verbose=[eviction\,read:1\,rts:0]"</code>. Verbosity levels that can be provided include
 * <code>0</code> (INFO) and <code>1</code> through <code>5</code>\, corresponding to (DEBUG_1) to
 * (DEBUG_5). \c all is a special case that defines the verbosity level for all categories not
 * explicitly set in the config string., a list\, with values chosen from the following options: \c
 * "all"\, \c "api"\, \c "backup"\, \c "block"\, \c "block_cache"\, \c "checkpoint"\, \c
 * "checkpoint_cleanup"\, \c "checkpoint_progress"\, \c "chunkcache"\, \c "compact"\, \c
 * "compact_progress"\, \c "configuration"\, \c "error_returns"\, \c "eviction"\, \c "fileops"\, \c
 * "generation"\, \c "handleops"\, \c "history_store"\, \c "history_store_activity"\, \c "log"\, \c
 * "lsm"\, \c "lsm_manager"\, \c "metadata"\, \c "mutex"\, \c "out_of_order"\, \c "overflow"\, \c
 * "prefetch"\, \c "read"\, \c "reconcile"\, \c "recovery"\, \c "recovery_progress"\, \c "rts"\, \c
 * "salvage"\, \c "shared_cache"\, \c "split"\, \c "temporary"\, \c "thread_group"\, \c "tiered"\,
 * \c "timestamp"\, \c "transaction"\, \c "verify"\, \c "version"\, \c "write"; default \c [].}
 * @config{verify_metadata, open connection and verify any WiredTiger metadata.  Not supported when
 * opening a connection from a backup.  This API allows verification and detection of corruption in
 * WiredTiger metadata., a boolean flag; default \c false.}
 * @config{write_through, Use \c FILE_FLAG_WRITE_THROUGH on Windows to write to files.  Ignored on
 * non-Windows systems.  Options are given as a list\, such as <code>"write_through=[data]"</code>.
 * Configuring \c write_through requires care; see @ref write_through Including \c "data" will cause
 * WiredTiger data files to write through cache\, including \c "log" will cause WiredTiger log files
 * to write through cache., a list\, with values chosen from the following options: \c "data"\, \c
 * "log"; default empty.}
 * @configend
 * Additionally, if files named \c WiredTiger.config or \c WiredTiger.basecfg
 * appear in the WiredTiger home directory, they are read for configuration
 * values (see @ref config_file and @ref config_base for details).
 * See @ref config_order for ordering of the configuration mechanisms.
 * @param[out] connectionp A pointer to the newly opened connection handle
 * @errors
 */
int wiredtiger_open(const char *home,
    WT_EVENT_HANDLER *event_handler, const char *config,
    WT_CONNECTION **connectionp) WT_ATTRIBUTE_LIBRARY_VISIBLE;

/*!
 * Return information about a WiredTiger error as a string (see
 * WT_SESSION::strerror for a thread-safe API).
 *
 * @snippet ex_all.c Display an error
 *
 * @param error a return value from a WiredTiger, ISO C, or POSIX standard API call
 * @returns a string representation of the error
 */
const char *wiredtiger_strerror(int error) WT_ATTRIBUTE_LIBRARY_VISIBLE;

/*! WT_EVENT_HANDLER::special event types */
typedef enum {
    WT_EVENT_COMPACT_CHECK, /*!< Compact check iteration. */
    WT_EVENT_CONN_CLOSE, /*!< Connection closing. */
    WT_EVENT_CONN_READY /*!< Connection is ready. */
} WT_EVENT_TYPE;

/*!
 * The interface implemented by applications to handle error, informational and
 * progress messages.  Entries set to NULL are ignored and the default handlers
 * will continue to be used.
 */
struct __wt_event_handler {
    /*!
     * Callback to handle error messages; by default, error messages are
     * written to the stderr stream. See @ref event_message_handling for
     * more information.
     *
     * Errors that require the application to exit and restart will have
     * their \c error value set to \c WT_PANIC. The application can exit
     * immediately when \c WT_PANIC is passed to an event handler; there
     * is no reason to return into WiredTiger.
     *
     * Event handler returns are not ignored: if the handler returns
     * non-zero, the error may cause the WiredTiger function posting the
     * event to fail, and may even cause operation or library failure.
     *
     * @param session the WiredTiger session handle in use when the error
     * was generated. The handle may have been created by the application
     * or automatically by WiredTiger.
     * @param error a return value from a WiredTiger, ISO C, or
     * POSIX standard API call, which can be converted to a string using
     * WT_SESSION::strerror
     * @param message an error string
     */
    int (*handle_error)(WT_EVENT_HANDLER *handler,
        WT_SESSION *session, int error, const char *message);

    /*!
     * Callback to handle informational messages; by default, informational
     * messages are written to the stdout stream. See
     * @ref event_message_handling for more information.
     *
     * Message handler returns are not ignored: if the handler returns
     * non-zero, the error may cause the WiredTiger function posting the
     * event to fail, and may even cause operation or library failure.
     *
     * @param session the WiredTiger session handle in use when the message
     * was generated. The handle may have been created by the application
     * or automatically by WiredTiger.
     * @param message an informational string
     */
    int (*handle_message)(WT_EVENT_HANDLER *handler,
        WT_SESSION *session, const char *message);

    /*!
     * Callback to handle progress messages; by default, progress messages
     * are not written. See @ref event_message_handling for more
     * information.
     *
     * Progress handler returns are not ignored: if the handler returns
     * non-zero, the error may cause the WiredTiger function posting the
     * event to fail, and may even cause operation or library failure.
     *
     * @param session the WiredTiger session handle in use when the
     * progress message was generated. The handle may have been created by
     * the application or automatically by WiredTiger.
     * @param operation a string representation of the operation
     * @param progress a counter
     */
    int (*handle_progress)(WT_EVENT_HANDLER *handler,
        WT_SESSION *session, const char *operation, uint64_t progress);

    /*!
     * Callback to handle automatic close of a WiredTiger handle.
     *
     * Close handler returns are not ignored: if the handler returns
     * non-zero, the error may cause the WiredTiger function posting the
     * event to fail, and may even cause operation or library failure.
     *
     * @param session The session handle that is being closed if the
     * cursor parameter is NULL.
     * @param cursor The cursor handle that is being closed, or NULL if
     * it is a session handle being closed.
     */
    int (*handle_close)(WT_EVENT_HANDLER *handler,
        WT_SESSION *session, WT_CURSOR *cursor);

    /*!
     * Callback to handle general events. The application may choose to handle
     * only some types of events. An unhandled event should return 0.
     *
     * General event returns are not ignored in most cases. If the handler
     * returns non-zero, the error may cause the WiredTiger function posting
     * the event to fail.
     *
     * @param wt_conn The connection handle for the database.
     * @param session the WiredTiger session handle in use when the
     * progress message was generated. The handle may have been created by
     * the application or automatically by WiredTiger or may be NULL.
     * @param type A type indicator for what special event occurred.
         * @param arg A generic argument that has a specific meaning
         * depending on the event type.
     * (see ::WT_EVENT_TYPE for available options.)
     */
        int (*handle_general)(WT_EVENT_HANDLER *handler,
            WT_CONNECTION *wt_conn, WT_SESSION *session, WT_EVENT_TYPE type, void *arg);
};

/*!
 * @name Data packing and unpacking
 * @{
 */

/*!
 * Pack a structure into a buffer.
 *
 * See @ref packing for a description of the permitted format strings.
 *
 * @section pack_examples Packing Examples
 *
 * For example, the string <code>"iSh"</code> will pack a 32-bit integer
 * followed by a NUL-terminated string, followed by a 16-bit integer.  The
 * default, big-endian encoding will be used, with no alignment.  This could be
 * used in C as follows:
 *
 * @snippet ex_all.c Pack fields into a buffer
 *
 * Then later, the values can be unpacked as follows:
 *
 * @snippet ex_all.c Unpack fields from a buffer
 *
 * @param session the session handle
 * @param buffer a pointer to a packed byte array
 * @param len the number of valid bytes in the buffer
 * @param format the data format, see @ref packing
 * @errors
 */
int wiredtiger_struct_pack(WT_SESSION *session,
    void *buffer, size_t len, const char *format, ...)
    WT_ATTRIBUTE_LIBRARY_VISIBLE;

/*!
 * Calculate the size required to pack a structure.
 *
 * Note that for variable-sized fields including variable-sized strings and
 * integers, the calculated sized merely reflects the expected sizes specified
 * in the format string itself.
 *
 * @snippet ex_all.c Get the packed size
 *
 * @param session the session handle
 * @param lenp a location where the number of bytes needed for the
 * matching call to ::wiredtiger_struct_pack is returned
 * @param format the data format, see @ref packing
 * @errors
 */
int wiredtiger_struct_size(WT_SESSION *session,
    size_t *lenp, const char *format, ...) WT_ATTRIBUTE_LIBRARY_VISIBLE;

/*!
 * Unpack a structure from a buffer.
 *
 * Reverse of ::wiredtiger_struct_pack: gets values out of a
 * packed byte string.
 *
 * @snippet ex_all.c Unpack fields from a buffer
 *
 * @param session the session handle
 * @param buffer a pointer to a packed byte array
 * @param len the number of valid bytes in the buffer
 * @param format the data format, see @ref packing
 * @errors
 */
int wiredtiger_struct_unpack(WT_SESSION *session,
    const void *buffer, size_t len, const char *format, ...)
    WT_ATTRIBUTE_LIBRARY_VISIBLE;

#if !defined(SWIG)

/*!
 * Streaming interface to packing.
 *
 * This allows applications to pack or unpack records one field at a time.
 * This is an opaque handle returned by ::wiredtiger_pack_start or
 * ::wiredtiger_unpack_start.  It must be closed with ::wiredtiger_pack_close.
 */
typedef struct __wt_pack_stream WT_PACK_STREAM;

/*!
 * Start a packing operation into a buffer with the given format string.  This
 * should be followed by a series of calls to ::wiredtiger_pack_item,
 * ::wiredtiger_pack_int, ::wiredtiger_pack_str or ::wiredtiger_pack_uint
 * to fill in the values.
 *
 * @param session the session handle
 * @param format the data format, see @ref packing
 * @param buffer a pointer to memory to hold the packed data
 * @param size the size of the buffer
 * @param[out] psp the new packing stream handle
 * @errors
 */
int wiredtiger_pack_start(WT_SESSION *session,
    const char *format, void *buffer, size_t size, WT_PACK_STREAM **psp)
    WT_ATTRIBUTE_LIBRARY_VISIBLE;

/*!
 * Start an unpacking operation from a buffer with the given format string.
 * This should be followed by a series of calls to ::wiredtiger_unpack_item,
 * ::wiredtiger_unpack_int, ::wiredtiger_unpack_str or ::wiredtiger_unpack_uint
 * to retrieve the packed values.
 *
 * @param session the session handle
 * @param format the data format, see @ref packing
 * @param buffer a pointer to memory holding the packed data
 * @param size the size of the buffer
 * @param[out] psp the new packing stream handle
 * @errors
 */
int wiredtiger_unpack_start(WT_SESSION *session,
    const char *format, const void *buffer, size_t size, WT_PACK_STREAM **psp)
    WT_ATTRIBUTE_LIBRARY_VISIBLE;

/*!
 * Close a packing stream.
 *
 * @param ps the packing stream handle
 * @param[out] usedp the number of bytes in the buffer used by the stream
 * @errors
 */
int wiredtiger_pack_close(WT_PACK_STREAM *ps, size_t *usedp)
    WT_ATTRIBUTE_LIBRARY_VISIBLE;

/*!
 * Pack an item into a packing stream.
 *
 * @param ps the packing stream handle
 * @param item an item to pack
 * @errors
 */
int wiredtiger_pack_item(WT_PACK_STREAM *ps, WT_ITEM *item)
    WT_ATTRIBUTE_LIBRARY_VISIBLE;

/*!
 * Pack a signed integer into a packing stream.
 *
 * @param ps the packing stream handle
 * @param i a signed integer to pack
 * @errors
 */
int wiredtiger_pack_int(WT_PACK_STREAM *ps, int64_t i)
    WT_ATTRIBUTE_LIBRARY_VISIBLE;

/*!
 * Pack a string into a packing stream.
 *
 * @param ps the packing stream handle
 * @param s a string to pack
 * @errors
 */
int wiredtiger_pack_str(WT_PACK_STREAM *ps, const char *s)
    WT_ATTRIBUTE_LIBRARY_VISIBLE;

/*!
 * Pack an unsigned integer into a packing stream.
 *
 * @param ps the packing stream handle
 * @param u an unsigned integer to pack
 * @errors
 */
int wiredtiger_pack_uint(WT_PACK_STREAM *ps, uint64_t u)
    WT_ATTRIBUTE_LIBRARY_VISIBLE;

/*!
 * Unpack an item from a packing stream.
 *
 * @param ps the packing stream handle
 * @param item an item to unpack
 * @errors
 */
int wiredtiger_unpack_item(WT_PACK_STREAM *ps, WT_ITEM *item)
    WT_ATTRIBUTE_LIBRARY_VISIBLE;

/*!
 * Unpack a signed integer from a packing stream.
 *
 * @param ps the packing stream handle
 * @param[out] ip the unpacked signed integer
 * @errors
 */
int wiredtiger_unpack_int(WT_PACK_STREAM *ps, int64_t *ip)
    WT_ATTRIBUTE_LIBRARY_VISIBLE;

/*!
 * Unpack a string from a packing stream.
 *
 * @param ps the packing stream handle
 * @param[out] sp the unpacked string
 * @errors
 */
int wiredtiger_unpack_str(WT_PACK_STREAM *ps, const char **sp)
    WT_ATTRIBUTE_LIBRARY_VISIBLE;

/*!
 * Unpack an unsigned integer from a packing stream.
 *
 * @param ps the packing stream handle
 * @param[out] up the unpacked unsigned integer
 * @errors
 */
int wiredtiger_unpack_uint(WT_PACK_STREAM *ps, uint64_t *up)
    WT_ATTRIBUTE_LIBRARY_VISIBLE;
/*! @} */

/*!
 * @name Configuration strings
 * @{
 */

/*!
 * The configuration information returned by the WiredTiger configuration
 * parsing functions in the WT_EXTENSION_API and the public API.
 */
struct __wt_config_item {
    /*!
     * The value of a configuration string.
     *
     * Regardless of the type of the configuration string (boolean, int,
     * list or string), the \c str field will reference the value of the
     * configuration string.
     *
     * The bytes referenced by \c str are <b>not</b> nul-terminated.
     * Use the \c len field instead of a terminating nul byte.
     */
    const char *str;

    /*! The number of bytes in the value referenced by \c str. */
    size_t len;

    /*!
     * The numeric value of a configuration boolean or integer.
     *
     * If the configuration string's value is "true" or "false", the
     * \c val field will be set to 1 (true), or 0 (false).
     *
     * If the configuration string can be legally interpreted as an integer,
     * using the \c strtoll function rules as specified in ISO/IEC 9899:1990
     * ("ISO C90"), that integer will be stored in the \c val field.
     */
    int64_t val;

    /*! Permitted values of the \c type field. */
    enum WT_CONFIG_ITEM_TYPE {
        /*! A string value with quotes stripped. */
        WT_CONFIG_ITEM_STRING,
        /*! A boolean literal ("true" or "false"). */
        WT_CONFIG_ITEM_BOOL,
        /*! An unquoted identifier: a string value without quotes. */
        WT_CONFIG_ITEM_ID,
        /*! A numeric value. */
        WT_CONFIG_ITEM_NUM,
        /*! A nested structure or list, including brackets. */
        WT_CONFIG_ITEM_STRUCT
    }
    /*!
     * The type of value determined by the parser.  In all cases,
     * the \c str and \c len fields are set.
     */
    type;
};

/*
 * This is needed for compatible usage of this embedded enum type.
 */
#if !defined(SWIG) && !defined(DOXYGEN)
#if defined(__cplusplus)
typedef enum __wt_config_item::WT_CONFIG_ITEM_TYPE WT_CONFIG_ITEM_TYPE;
#else
typedef enum WT_CONFIG_ITEM_TYPE WT_CONFIG_ITEM_TYPE;
#endif
#endif

#if !defined(SWIG) && !defined(DOXYGEN)
/*!
 * Validate a configuration string for a WiredTiger API call.
 * This call is outside the scope of a WiredTiger connection handle, since
 * applications may need to validate configuration strings prior to calling
 * ::wiredtiger_open.
 * @param session the session handle (may be \c NULL if the database not yet
 * opened).
 * @param event_handler An event handler (used if \c session is \c NULL; if both
 * \c session and \c event_handler are \c NULL, error messages will be written
 * to stderr).
 * @param name the WiredTiger function or method to validate.
 * @param config the configuration string being parsed.
 * @returns zero for success, non-zero to indicate an error.
 *
 * @snippet ex_all.c Validate a configuration string
 */
int wiredtiger_config_validate(WT_SESSION *session,
    WT_EVENT_HANDLER *event_handler, const char *name, const char *config)
    WT_ATTRIBUTE_LIBRARY_VISIBLE;

#endif

/*!
 * Create a handle that can be used to parse or create configuration strings
 * compatible with the WiredTiger API.
 * This call is outside the scope of a WiredTiger connection handle, since
 * applications may need to generate configuration strings prior to calling
 * ::wiredtiger_open.
 * @param session the session handle to be used for error reporting (if NULL,
 *  error messages will be written to stderr).
 * @param config the configuration string being parsed. The string must
 *  remain valid for the lifetime of the parser handle.
 * @param len the number of valid bytes in \c config
 * @param[out] config_parserp A pointer to the newly opened handle
 * @errors
 *
 * @snippet ex_config_parse.c Create a configuration parser
 */
int wiredtiger_config_parser_open(WT_SESSION *session,
    const char *config, size_t len, WT_CONFIG_PARSER **config_parserp)
    WT_ATTRIBUTE_LIBRARY_VISIBLE;

/*!
 * A handle that can be used to search and traverse configuration strings
 * compatible with the WiredTiger API.
 * To parse the contents of a list or nested configuration string use a new
 * configuration parser handle based on the content of the ::WT_CONFIG_ITEM
 * retrieved from the parent configuration string.
 *
 * @section config_parse_examples Configuration String Parsing examples
 *
 * This could be used in C to create a configuration parser as follows:
 *
 * @snippet ex_config_parse.c Create a configuration parser
 *
 * Once the parser has been created the content can be queried directly:
 *
 * @snippet ex_config_parse.c get
 *
 * Or the content can be traversed linearly:
 *
 * @snippet ex_config_parse.c next
 *
 * Nested configuration values can be queried using a shorthand notation:
 *
 * @snippet ex_config_parse.c nested get
 *
 * Nested configuration values can be traversed using multiple
 * ::WT_CONFIG_PARSER handles:
 *
 * @snippet ex_config_parse.c nested traverse
 */
struct __wt_config_parser {

    /*!
     * Close the configuration scanner releasing any resources.
     *
     * @param config_parser the configuration parser handle
     * @errors
     *
     */
    int __F(close)(WT_CONFIG_PARSER *config_parser);

    /*!
     * Return the next key/value pair.
     *
     * If an item has no explicitly assigned value, the item will be
     * returned in \c key and the \c value will be set to the boolean
     * \c "true" value.
     *
     * @param config_parser the configuration parser handle
     * @param key the returned key
     * @param value the returned value
     * @errors
     * When iteration would pass the end of the configuration string
     * ::WT_NOTFOUND will be returned.
     */
    int __F(next)(WT_CONFIG_PARSER *config_parser,
        WT_CONFIG_ITEM *key, WT_CONFIG_ITEM *value);

    /*!
     * Return the value of an item in the configuration string.
     *
     * @param config_parser the configuration parser handle
     * @param key configuration key string
     * @param value the returned value
     * @errors
     *
     */
    int __F(get)(WT_CONFIG_PARSER *config_parser,
        const char *key, WT_CONFIG_ITEM *value);
};

/*! @} */

/*!
 * @name Support functions
 * @anchor support_functions
 * @{
 */

/*!
 * Return a pointer to a function that calculates a CRC32C checksum.
 *
 * The WiredTiger library CRC32C checksum function uses hardware support where available, else it
 * falls back to a software implementation. Selecting a CRC32C checksum function can be slow, so the
 * return value should be cached by the caller for repeated use.
 *
 * @snippet ex_all.c Checksum a buffer
 *
 * @returns a pointer to a function that takes a buffer and length and returns the CRC32C checksum
 */
uint32_t (*wiredtiger_crc32c_func(void))(const void *, size_t)
    WT_ATTRIBUTE_LIBRARY_VISIBLE;

/*!
 * Return a pointer to a function that calculates a CRC32C checksum given a starting CRC seed.
 *
 * The WiredTiger library CRC32C checksum function uses hardware support where available, else it
 * falls back to a software implementation. Selecting a CRC32C checksum function can be slow, so the
 * return value should be cached by the caller for repeated use. This version returns a function
 * that accepts a starting seed value for the CRC. This version is useful where an application wants
 * to calculate the CRC of a large buffer in smaller incremental pieces. The starting seed to
 * calculate the CRC of a piece is then the cumulative CRC of all the previous pieces.
 *
 * @snippet ex_all.c Checksum a large buffer in smaller pieces
 *
 * @returns a pointer to a function that takes a starting seed, a buffer and length and returns the
 * CRC32C checksum
 */
uint32_t (*wiredtiger_crc32c_with_seed_func(void))(uint32_t seed, const void *, size_t)
    WT_ATTRIBUTE_LIBRARY_VISIBLE;

#endif /* !defined(SWIG) */

/*!
 * Calculate a set of WT_MODIFY operations to represent an update.
 * This call will calculate a set of modifications to an old value that produce
 * the new value.  If more modifications are required than fit in the array
 * passed in by the caller, or if more bytes have changed than the \c maxdiff
 * parameter, the call will fail.  The matching algorithm is approximate, so it
 * may fail and return WT_NOTFOUND if a matching set of WT_MODIFY operations
 * is not found.
 *
 * The \c maxdiff parameter bounds how much work will be done searching for a
 * match: to ensure a match is found, it may need to be set larger than actual
 * number of bytes that differ between the old and new values.  In particular,
 * repeated patterns of bytes in the values can lead to suboptimal matching,
 * and matching ranges less than 64 bytes long will not be detected.
 *
 * If the call succeeds, the WT_MODIFY operations will point into \c newv,
 * which must remain valid until WT_CURSOR::modify is called.
 *
 * @snippet ex_all.c Calculate a modify operation
 *
 * @param session the current WiredTiger session (may be NULL)
 * @param oldv old value
 * @param newv new value
 * @param maxdiff maximum bytes difference
 * @param[out] entries array of modifications producing the new value
 * @param[in,out] nentriesp size of \c entries array passed in,
 *  set to the number of entries used
 * @errors
 */
int wiredtiger_calc_modify(WT_SESSION *session,
    const WT_ITEM *oldv, const WT_ITEM *newv,
    size_t maxdiff, WT_MODIFY *entries, int *nentriesp)
    WT_ATTRIBUTE_LIBRARY_VISIBLE;

/*!
 * Get version information.
 *
 * @snippet ex_all.c Get the WiredTiger library version #1
 * @snippet ex_all.c Get the WiredTiger library version #2
 *
 * @param majorp a location where the major version number is returned
 * @param minorp a location where the minor version number is returned
 * @param patchp a location where the patch version number is returned
 * @returns a string representation of the version
 */
const char *wiredtiger_version(int *majorp, int *minorp, int *patchp)
    WT_ATTRIBUTE_LIBRARY_VISIBLE;

/*! @} */

/*******************************************
 * Error returns
 *******************************************/
/*!
 * @name Error returns
 * Most functions and methods in WiredTiger return an integer code indicating
 * whether the operation succeeded or failed.  A return of zero indicates
 * success; all non-zero return values indicate some kind of failure.
 *
 * WiredTiger reserves all values from -31,800 to -31,999 as possible error
 * return values.  WiredTiger may also return C99/POSIX error codes such as
 * \c ENOMEM, \c EINVAL and \c ENOTSUP, with the usual meanings.
 *
 * The following are all of the WiredTiger-specific error returns:
 * @{
 */
/*
 * DO NOT EDIT: automatically built by dist/api_err.py.
 * Error return section: BEGIN
 */
/*!
 * Conflict between concurrent operations.
 * This error is generated when an operation cannot be completed due to a
 * conflict with concurrent operations.  The operation may be retried; if a
 * transaction is in progress, it should be rolled back and the operation
 * retried in a new transaction.
 */
#define	WT_ROLLBACK	(-31800)
/*!
 * Attempt to insert an existing key.
 * This error is generated when the application attempts to insert a record with
 * the same key as an existing record without the 'overwrite' configuration to
 * WT_SESSION::open_cursor.
 */
#define	WT_DUPLICATE_KEY	(-31801)
/*!
 * Non-specific WiredTiger error.
 * This error is returned when an error is not covered by a specific error
 * return. The operation may be retried; if a transaction is in progress, it
 * should be rolled back and the operation retried in a new transaction.
 */
#define	WT_ERROR	(-31802)
/*!
 * Item not found.
 * This error indicates an operation did not find a value to return.  This
 * includes cursor search and other operations where no record matched the
 * cursor's search key such as WT_CURSOR::update or WT_CURSOR::remove.
 */
#define	WT_NOTFOUND	(-31803)
/*!
 * WiredTiger library panic.
 * This error indicates an underlying problem that requires a database restart.
 * The application may exit immediately, no further WiredTiger calls are
 * required (and further calls will themselves immediately fail).
 */
#define	WT_PANIC	(-31804)
/*! @cond internal */
/*! Restart the operation (internal). */
#define	WT_RESTART	(-31805)
/*! @endcond */
/*!
 * Recovery must be run to continue.
 * This error is generated when ::wiredtiger_open is configured to return an
 * error if recovery is required to use the database.
 */
#define	WT_RUN_RECOVERY	(-31806)
/*!
 * Operation would overflow cache.
 * This error is generated when wiredtiger_open is configured to run in-memory,
 * and a data modification operation requires more than the configured cache
 * size to complete. The operation may be retried; if a transaction is in
 * progress, it should be rolled back and the operation retried in a new
 * transaction.
 */
#define	WT_CACHE_FULL	(-31807)
/*!
 * Conflict with a prepared update.
 * This error is generated when the application attempts to read an updated
 * record which is part of a transaction that has been prepared but not yet
 * resolved.
 */
#define	WT_PREPARE_CONFLICT	(-31808)
/*!
 * Database corruption detected.
 * This error is generated when corruption is detected in an on-disk file.
 * During normal operations, this may occur in rare circumstances as a result of
 * a system crash. The application may choose to salvage the file or retry
 * wiredtiger_open with the 'salvage=true' configuration setting.
 */
#define	WT_TRY_SALVAGE	(-31809)
/*
 * Error return section: END
 * DO NOT EDIT: automatically built by dist/api_err.py.
 */
/*! @} */

#ifndef DOXYGEN
#define WT_DEADLOCK WT_ROLLBACK     /* Backward compatibility */
#endif

/*! @} */

/*!
 * @defgroup wt_ext WiredTiger Extension API
 * The functions and interfaces applications use to customize and extend the
 * behavior of WiredTiger.
 * @{
 */

/*******************************************
 * Forward structure declarations for the extension API
 *******************************************/
struct __wt_config_arg; typedef struct __wt_config_arg WT_CONFIG_ARG;

/*!
 * The interface implemented by applications to provide custom ordering of
 * records.
 *
 * Applications register their implementation with WiredTiger by calling
 * WT_CONNECTION::add_collator.  See @ref custom_collators for more
 * information.
 *
 * @snippet ex_extending.c add collator nocase
 *
 * @snippet ex_extending.c add collator prefix10
 */
struct __wt_collator {
    /*!
     * Callback to compare keys.
     *
     * @param[out] cmp set to -1 if <code>key1 < key2</code>,
     *  0 if <code>key1 == key2</code>,
     *  1 if <code>key1 > key2</code>.
     * @returns zero for success, non-zero to indicate an error.
     *
     * @snippet ex_all.c Implement WT_COLLATOR
     *
     * @snippet ex_extending.c case insensitive comparator
     *
     * @snippet ex_extending.c n character comparator
     */
    int (*compare)(WT_COLLATOR *collator, WT_SESSION *session,
        const WT_ITEM *key1, const WT_ITEM *key2, int *cmp);

    /*!
     * If non-NULL, this callback is called to customize the collator
     * for each data source.  If the callback returns a non-NULL
     * collator, that instance is used instead of this one for all
     * comparisons.
     */
    int (*customize)(WT_COLLATOR *collator, WT_SESSION *session,
        const char *uri, WT_CONFIG_ITEM *passcfg, WT_COLLATOR **customp);

    /*!
     * If non-NULL a callback performed when the data source is closed
     * for customized collators otherwise when the database is closed.
     *
     * The WT_COLLATOR::terminate callback is intended to allow cleanup;
     * the handle will not be subsequently accessed by WiredTiger.
     */
    int (*terminate)(WT_COLLATOR *collator, WT_SESSION *session);
};

/*!
 * The interface implemented by applications to provide custom compression.
 *
 * Compressors must implement the WT_COMPRESSOR interface: the
 * WT_COMPRESSOR::compress and WT_COMPRESSOR::decompress callbacks must be
 * specified, and WT_COMPRESSOR::pre_size is optional.  To build your own
 * compressor, use one of the compressors in \c ext/compressors as a template:
 * \c ext/nop_compress is a simple compressor that passes through data
 * unchanged, and is a reasonable starting point.
 *
 * Applications register their implementation with WiredTiger by calling
 * WT_CONNECTION::add_compressor.
 *
 * @snippet nop_compress.c WT_COMPRESSOR initialization structure
 * @snippet nop_compress.c WT_COMPRESSOR initialization function
 */
struct __wt_compressor {
    /*!
     * Callback to compress a chunk of data.
     *
     * WT_COMPRESSOR::compress takes a source buffer and a destination
     * buffer, by default of the same size.  If the callback can compress
     * the buffer to a smaller size in the destination, it does so, sets
     * the \c compression_failed return to 0 and returns 0.  If compression
     * does not produce a smaller result, the callback sets the
     * \c compression_failed return to 1 and returns 0. If another
     * error occurs, it returns an errno or WiredTiger error code.
     *
     * On entry, \c src will point to memory, with the length of the memory
     * in \c src_len.  After successful completion, the callback should
     * return \c 0 and set \c result_lenp to the number of bytes required
     * for the compressed representation.
     *
     * On entry, \c dst points to the destination buffer with a length
     * of \c dst_len.  If the WT_COMPRESSOR::pre_size method is specified,
     * the destination buffer will be at least the size returned by that
     * method; otherwise, the destination buffer will be at least as large
     * as the length of the data to compress.
     *
     * If compression would not shrink the data or the \c dst buffer is not
     * large enough to hold the compressed data, the callback should set
     * \c compression_failed to a non-zero value and return 0.
     *
     * @param[in] src the data to compress
     * @param[in] src_len the length of the data to compress
     * @param[in] dst the destination buffer
     * @param[in] dst_len the length of the destination buffer
     * @param[out] result_lenp the length of the compressed data
     * @param[out] compression_failed non-zero if compression did not
     * decrease the length of the data (compression may not have completed)
     * @returns zero for success, non-zero to indicate an error.
     *
     * @snippet nop_compress.c WT_COMPRESSOR compress
     */
    int (*compress)(WT_COMPRESSOR *compressor, WT_SESSION *session,
        uint8_t *src, size_t src_len,
        uint8_t *dst, size_t dst_len,
        size_t *result_lenp, int *compression_failed);

    /*!
     * Callback to decompress a chunk of data.
     *
     * WT_COMPRESSOR::decompress takes a source buffer and a destination
     * buffer.  The contents are switched from \c compress: the
     * source buffer is the compressed value, and the destination buffer is
     * sized to be the original size.  If the callback successfully
     * decompresses the source buffer to the destination buffer, it returns
     * 0.  If an error occurs, it returns an errno or WiredTiger error code.
     * The source buffer that WT_COMPRESSOR::decompress takes may have a
     * size that is rounded up from the size originally produced by
     * WT_COMPRESSOR::compress, with the remainder of the buffer set to
     * zeroes. Most compressors do not care about this difference if the
     * size to be decompressed can be implicitly discovered from the
     * compressed data.  If your compressor cares, you may need to allocate
     * space for, and store, the actual size in the compressed buffer.  See
     * the source code for the included snappy compressor for an example.
     *
     * On entry, \c src will point to memory, with the length of the memory
     * in \c src_len.  After successful completion, the callback should
     * return \c 0 and set \c result_lenp to the number of bytes required
     * for the decompressed representation.
     *
     * If the \c dst buffer is not big enough to hold the decompressed
     * data, the callback should return an error.
     *
     * @param[in] src the data to decompress
     * @param[in] src_len the length of the data to decompress
     * @param[in] dst the destination buffer
     * @param[in] dst_len the length of the destination buffer
     * @param[out] result_lenp the length of the decompressed data
     * @returns zero for success, non-zero to indicate an error.
     *
     * @snippet nop_compress.c WT_COMPRESSOR decompress
     */
    int (*decompress)(WT_COMPRESSOR *compressor, WT_SESSION *session,
        uint8_t *src, size_t src_len,
        uint8_t *dst, size_t dst_len,
        size_t *result_lenp);

    /*!
     * Callback to size a destination buffer for compression
     *
     * WT_COMPRESSOR::pre_size is an optional callback that, given the
     * source buffer and size, produces the size of the destination buffer
     * to be given to WT_COMPRESSOR::compress.  This is useful for
     * compressors that assume that the output buffer is sized for the
     * worst case and thus no overrun checks are made.  If your compressor
     * works like this, WT_COMPRESSOR::pre_size will need to be defined.
     * See the source code for the snappy compressor for an example.
     * However, if your compressor detects and avoids overruns against its
     * target buffer, you will not need to define WT_COMPRESSOR::pre_size.
     * When WT_COMPRESSOR::pre_size is set to NULL, the destination buffer
     * is sized the same as the source buffer.  This is always sufficient,
     * since a compression result that is larger than the source buffer is
     * discarded by WiredTiger.
     *
     * If not NULL, this callback is called before each call to
     * WT_COMPRESSOR::compress to determine the size of the destination
     * buffer to provide.  If the callback is NULL, the destination
     * buffer will be the same size as the source buffer.
     *
     * The callback should set \c result_lenp to a suitable buffer size
     * for compression, typically the maximum length required by
     * WT_COMPRESSOR::compress.
     *
     * This callback function is for compressors that require an output
     * buffer larger than the source buffer (for example, that do not
     * check for buffer overflow during compression).
     *
     * @param[in] src the data to compress
     * @param[in] src_len the length of the data to compress
     * @param[out] result_lenp the required destination buffer size
     * @returns zero for success, non-zero to indicate an error.
     *
     * @snippet nop_compress.c WT_COMPRESSOR presize
     */
    int (*pre_size)(WT_COMPRESSOR *compressor, WT_SESSION *session,
        uint8_t *src, size_t src_len, size_t *result_lenp);

    /*!
     * If non-NULL, a callback performed when the database is closed.
     *
     * The WT_COMPRESSOR::terminate callback is intended to allow cleanup;
     * the handle will not be subsequently accessed by WiredTiger.
     *
     * @snippet nop_compress.c WT_COMPRESSOR terminate
     */
    int (*terminate)(WT_COMPRESSOR *compressor, WT_SESSION *session);
};

/*!
 * Applications can extend WiredTiger by providing new implementations of the
 * WT_DATA_SOURCE class.  Each data source supports a different URI scheme for
 * data sources to WT_SESSION::create, WT_SESSION::open_cursor and related
 * methods.  See @ref custom_data_sources for more information.
 *
 * <b>Thread safety:</b> WiredTiger may invoke methods on the WT_DATA_SOURCE
 * interface from multiple threads concurrently.  It is the responsibility of
 * the implementation to protect any shared data.
 *
 * Applications register their implementation with WiredTiger by calling
 * WT_CONNECTION::add_data_source.
 *
 * @snippet ex_data_source.c WT_DATA_SOURCE register
 */
struct __wt_data_source {
    /*!
     * Callback to alter an object.
     *
     * @snippet ex_data_source.c WT_DATA_SOURCE alter
     */
    int (*alter)(WT_DATA_SOURCE *dsrc, WT_SESSION *session,
        const char *uri, WT_CONFIG_ARG *config);

    /*!
     * Callback to create a new object.
     *
     * @snippet ex_data_source.c WT_DATA_SOURCE create
     */
    int (*create)(WT_DATA_SOURCE *dsrc, WT_SESSION *session,
        const char *uri, WT_CONFIG_ARG *config);

    /*!
     * Callback to compact an object.
     *
     * @snippet ex_data_source.c WT_DATA_SOURCE compact
     */
    int (*compact)(WT_DATA_SOURCE *dsrc, WT_SESSION *session,
        const char *uri, WT_CONFIG_ARG *config);

    /*!
     * Callback to drop an object.
     *
     * @snippet ex_data_source.c WT_DATA_SOURCE drop
     */
    int (*drop)(WT_DATA_SOURCE *dsrc, WT_SESSION *session,
        const char *uri, WT_CONFIG_ARG *config);

    /*!
     * Callback to initialize a cursor.
     *
     * @snippet ex_data_source.c WT_DATA_SOURCE open_cursor
     */
    int (*open_cursor)(WT_DATA_SOURCE *dsrc, WT_SESSION *session,
        const char *uri, WT_CONFIG_ARG *config, WT_CURSOR **new_cursor);

    /*!
     * Callback to rename an object.
     *
     * @snippet ex_data_source.c WT_DATA_SOURCE rename
     */
    int (*rename)(WT_DATA_SOURCE *dsrc, WT_SESSION *session,
        const char *uri, const char *newuri, WT_CONFIG_ARG *config);

    /*!
     * Callback to salvage an object.
     *
     * @snippet ex_data_source.c WT_DATA_SOURCE salvage
     */
    int (*salvage)(WT_DATA_SOURCE *dsrc, WT_SESSION *session,
        const char *uri, WT_CONFIG_ARG *config);

    /*!
     * Callback to get the size of an object.
     *
     * @snippet ex_data_source.c WT_DATA_SOURCE size
     */
    int (*size)(WT_DATA_SOURCE *dsrc, WT_SESSION *session,
        const char *uri, wt_off_t *size);

    /*!
     * Callback to truncate an object.
     *
     * @snippet ex_data_source.c WT_DATA_SOURCE truncate
     */
    int (*truncate)(WT_DATA_SOURCE *dsrc, WT_SESSION *session,
        const char *uri, WT_CONFIG_ARG *config);

    /*!
     * Callback to truncate a range of an object.
     *
     * @snippet ex_data_source.c WT_DATA_SOURCE range truncate
     */
    int (*range_truncate)(WT_DATA_SOURCE *dsrc, WT_SESSION *session,
        WT_CURSOR *start, WT_CURSOR *stop);

    /*!
     * Callback to verify an object.
     *
     * @snippet ex_data_source.c WT_DATA_SOURCE verify
     */
    int (*verify)(WT_DATA_SOURCE *dsrc, WT_SESSION *session,
        const char *uri, WT_CONFIG_ARG *config);

    /*!
     * Callback to checkpoint the database.
     *
     * @snippet ex_data_source.c WT_DATA_SOURCE checkpoint
     */
    int (*checkpoint)(
        WT_DATA_SOURCE *dsrc, WT_SESSION *session, WT_CONFIG_ARG *config);

    /*!
     * If non-NULL, a callback performed when the database is closed.
     *
     * The WT_DATA_SOURCE::terminate callback is intended to allow cleanup;
     * the handle will not be subsequently accessed by WiredTiger.
     *
     * @snippet ex_data_source.c WT_DATA_SOURCE terminate
     */
    int (*terminate)(WT_DATA_SOURCE *dsrc, WT_SESSION *session);

    /*!
     * If non-NULL, a callback performed before an LSM merge.
     *
     * @param[in] source a cursor configured with the data being merged
     * @param[in] dest a cursor on the new object being filled by the merge
     *
     * @snippet ex_data_source.c WT_DATA_SOURCE lsm_pre_merge
     */
    int (*lsm_pre_merge)(
        WT_DATA_SOURCE *dsrc, WT_CURSOR *source, WT_CURSOR *dest);
};

/*!
 * The interface implemented by applications to provide custom encryption.
 *
 * Encryptors must implement the WT_ENCRYPTOR interface: the WT_ENCRYPTOR::encrypt,
 * WT_ENCRYPTOR::decrypt and WT_ENCRYPTOR::sizing callbacks must be specified,
 * WT_ENCRYPTOR::customize and WT_ENCRYPTOR::terminate are optional.  To build your own
 * encryptor, use one of the encryptors in \c ext/encryptors as a template: \c
 * ext/encryptors/sodium_encrypt uses the open-source libsodium cryptographic library, and
 * \c ext/encryptors/nop_encrypt is a simple template that passes through data unchanged,
 * and is a reasonable starting point.  \c ext/encryptors/rotn_encrypt is an encryptor
 * implementing a simple (insecure) rotation cipher meant for testing.  See @ref
 * encryption "the encryptors page" for further information.
 *
 * Applications register their implementation with WiredTiger by calling
 * WT_CONNECTION::add_encryptor.
 *
 * @snippet nop_encrypt.c WT_ENCRYPTOR initialization structure
 * @snippet nop_encrypt.c WT_ENCRYPTOR initialization function
 */
struct __wt_encryptor {
    /*!
     * Callback to encrypt a chunk of data.
     *
     * WT_ENCRYPTOR::encrypt takes a source buffer and a destination buffer. The
     * callback encrypts the source buffer (plain text) into the destination buffer.
     *
     * On entry, \c src will point to a block of memory to encrypt, with the length of
     * the block in \c src_len.
     *
     * On entry, \c dst points to the destination buffer with a length of \c dst_len.
     * The destination buffer will be at least src_len plus the size returned by that
     * WT_ENCRYPT::sizing.
     *
     * After successful completion, the callback should return \c 0 and set \c
     * result_lenp to the number of bytes required for the encrypted representation,
     * which should be less than or equal to \c dst_len.
     *
     * This callback cannot be NULL.
     *
     * @param[in] src the data to encrypt
     * @param[in] src_len the length of the data to encrypt
     * @param[in] dst the destination buffer
     * @param[in] dst_len the length of the destination buffer
     * @param[out] result_lenp the length of the encrypted data
     * @returns zero for success, non-zero to indicate an error.
     *
     * @snippet nop_encrypt.c WT_ENCRYPTOR encrypt
     */
    int (*encrypt)(WT_ENCRYPTOR *encryptor, WT_SESSION *session,
        uint8_t *src, size_t src_len,
        uint8_t *dst, size_t dst_len,
        size_t *result_lenp);

    /*!
     * Callback to decrypt a chunk of data.
     *
     * WT_ENCRYPTOR::decrypt takes a source buffer and a destination buffer. The
     * contents are switched from \c encrypt: the source buffer is the encrypted
     * value, and the destination buffer is sized to be the original size of the
     * decrypted data. If the callback successfully decrypts the source buffer to the
     * destination buffer, it returns 0. If an error occurs, it returns an errno or
     * WiredTiger error code.
     *
     * On entry, \c src will point to memory, with the length of the memory in \c
     * src_len. After successful completion, the callback should return \c 0 and set
     * \c result_lenp to the number of bytes required for the decrypted
     * representation.
     *
     * If the \c dst buffer is not big enough to hold the decrypted data, the callback
     * should return an error.
     *
     * This callback cannot be NULL.
     *
     * @param[in] src the data to decrypt
     * @param[in] src_len the length of the data to decrypt
     * @param[in] dst the destination buffer
     * @param[in] dst_len the length of the destination buffer
     * @param[out] result_lenp the length of the decrypted data
     * @returns zero for success, non-zero to indicate an error.
     *
     * @snippet nop_encrypt.c WT_ENCRYPTOR decrypt
     */
    int (*decrypt)(WT_ENCRYPTOR *encryptor, WT_SESSION *session,
        uint8_t *src, size_t src_len,
        uint8_t *dst, size_t dst_len,
        size_t *result_lenp);

    /*!
     * Callback to size a destination buffer for encryption.
     *
     * WT_ENCRYPTOR::sizing is an callback that returns the number of additional bytes
     * that is needed when encrypting a data block. This is always necessary, since
     * encryptors should always generate some sort of cryptographic checksum as well
     * as the ciphertext. Without such a call, WiredTiger would have no way to know
     * the worst case for the encrypted buffer size.
     *
     * The WiredTiger encryption infrastructure assumes that buffer sizing is not
     * dependent on the number of bytes of input, that there is a one-to-one
     * relationship in number of bytes needed between input and output. This means
     * that if the encryption uses a block cipher in such a way that the input size
     * needs to be padded to the cipher block size, the sizing method should return
     * the worst case to ensure enough space is available.
     *
     * This callback cannot be NULL.
     *
     * The callback should set \c expansion_constantp to the additional number of
     * bytes needed.
     *
     * @param[out] expansion_constantp the additional number of bytes needed when
     *    encrypting.
     * @returns zero for success, non-zero to indicate an error.
     *
     * @snippet nop_encrypt.c WT_ENCRYPTOR sizing
     */
    int (*sizing)(WT_ENCRYPTOR *encryptor, WT_SESSION *session,
        size_t *expansion_constantp);

    /*!
     * If non-NULL, this callback is called to load keys into the encryptor. (That
     * is, "customize" it for a given key.) The customize function is called whenever
     * a new keyid is used for the first time with this encryptor, whether it be in
     * the ::wiredtiger_open call or the WT_SESSION::create call. This should create a
     * new encryptor instance and insert the requested key in it.
     *
     * The key may be specified either via \c keyid or \c secretkey in the \c
     * encrypt_config parameter. In the former case, the encryptor should look up the
     * requested key ID with whatever key management service is in use and install it
     * in the new encryptor. In the latter case, the encryptor should save the
     * provided secret key (or some transformation of it) in the new
     * encryptor. Further encryption with the same \c keyid will use this new
     * encryptor instance. (In the case of \c secretkey, only one key can be
     * configured, for the system encryption, and the new encryptor will be used for
     * all encryption involving it.) See @ref encryption for more information.
     *
     * This callback may return NULL as the new encryptor, in which case the original
     * encryptor will be used for further operations on the selected key. Unless this
     * happens, the original encryptor structure created during extension
     * initialization will never be used for encryption or decryption.
     *
     * This callback may itself be NULL, in which case it is not called, but in that
     * case there is no way to configure a key. This may be suitable for an
     * environment where a key management service returns a single key under a
     * well-known name that can be compiled in, but in a more general environment is
     * not a useful approach. One should of course never compile in actual keys!
     *
     * @param[in] encrypt_config the "encryption" portion of the configuration from
     *    the wiredtiger_open or WT_SESSION::create call, containing the \c keyid or
     *    \c secretkey setting.
     * @param[out] customp the new modified encryptor, or NULL.
     * @returns zero for success, non-zero to indicate an error.
     */
    int (*customize)(WT_ENCRYPTOR *encryptor, WT_SESSION *session,
        WT_CONFIG_ARG *encrypt_config, WT_ENCRYPTOR **customp);

    /*!
     * If non-NULL, a callback performed when the database is closed. It is called for
     * each encryptor that was added using WT_CONNECTION::add_encryptor or returned by
     * the WT_ENCRYPTOR::customize callback.
     *
     * The WT_ENCRYPTOR::terminate callback is intended to allow cleanup; the handle
     * will not be subsequently accessed by WiredTiger.
     *
     * @snippet nop_encrypt.c WT_ENCRYPTOR terminate
     */
    int (*terminate)(WT_ENCRYPTOR *encryptor, WT_SESSION *session);
};

/*! WT_FILE_SYSTEM::open_file file types */
typedef enum {
    WT_FS_OPEN_FILE_TYPE_CHECKPOINT,/*!< open a data file checkpoint */
    WT_FS_OPEN_FILE_TYPE_DATA,  /*!< open a data file */
    WT_FS_OPEN_FILE_TYPE_DIRECTORY, /*!< open a directory */
    WT_FS_OPEN_FILE_TYPE_LOG,   /*!< open a log file */
    WT_FS_OPEN_FILE_TYPE_REGULAR    /*!< open a regular file */
} WT_FS_OPEN_FILE_TYPE;

#ifdef DOXYGEN
/*! WT_FILE_SYSTEM::open_file flags: random access pattern */
#define WT_FS_OPEN_ACCESS_RAND  0x0
/*! WT_FILE_SYSTEM::open_file flags: sequential access pattern */
#define WT_FS_OPEN_ACCESS_SEQ   0x0
/*! WT_FILE_SYSTEM::open_file flags: create if does not exist */
#define WT_FS_OPEN_CREATE   0x0
/*! WT_FILE_SYSTEM::open_file flags: file creation must be durable */
#define WT_FS_OPEN_DURABLE  0x0
/*!
 * WT_FILE_SYSTEM::open_file flags: return EBUSY if exclusive use not available
 */
#define WT_FS_OPEN_EXCLUSIVE    0x0
/*! WT_FILE_SYSTEM::open_file flags: open is read-only */
#define WT_FS_OPEN_READONLY 0x0

/*!
 * WT_FILE_SYSTEM::remove or WT_FILE_SYSTEM::rename flags: the remove or rename
 * operation must be durable
 */
#define WT_FS_DURABLE       0x0
#else
/* AUTOMATIC FLAG VALUE GENERATION START 0 */
#define WT_FS_OPEN_ACCESS_RAND  0x01u
#define WT_FS_OPEN_ACCESS_SEQ   0x02u
#define WT_FS_OPEN_CREATE   0x04u
#define WT_FS_OPEN_DURABLE  0x08u
#define WT_FS_OPEN_EXCLUSIVE    0x10u
#define WT_FS_OPEN_FIXED    0x20u   /* Path not home relative (internal) */
#define WT_FS_OPEN_FORCE_MMAP 0x40u
#define WT_FS_OPEN_READONLY 0x80u
/* AUTOMATIC FLAG VALUE GENERATION STOP 32 */

/* AUTOMATIC FLAG VALUE GENERATION START 0 */
#define WT_FS_DURABLE       0x1u
/* AUTOMATIC FLAG VALUE GENERATION STOP 32 */
#endif

/*!
 * The interface implemented by applications to provide a custom file system
 * implementation.
 *
 * <b>Thread safety:</b> WiredTiger may invoke methods on the WT_FILE_SYSTEM
 * interface from multiple threads concurrently. It is the responsibility of
 * the implementation to protect any shared data.
 *
 * Applications register implementations with WiredTiger by calling
 * WT_CONNECTION::set_file_system.  See @ref custom_file_systems for more
 * information.
 *
 * @snippet ex_file_system.c WT_FILE_SYSTEM register
 */
struct __wt_file_system {
    /*!
     * Return a list of file names for the named directory.
     *
     * @errors
     *
     * @param file_system the WT_FILE_SYSTEM
     * @param session the current WiredTiger session
     * @param directory the name of the directory
     * @param prefix if not NULL, only files with names matching the prefix
     *    are returned
     * @param[out] dirlist the method returns an allocated array of
     *    individually allocated strings, one for each entry in the
     *    directory.
     * @param[out] countp the number of entries returned
     */
    int (*fs_directory_list)(WT_FILE_SYSTEM *file_system,
        WT_SESSION *session, const char *directory, const char *prefix,
        char ***dirlist, uint32_t *countp);

#if !defined(DOXYGEN)
    /*
     * Return a single file name for the named directory.
     */
    int (*fs_directory_list_single)(WT_FILE_SYSTEM *file_system,
        WT_SESSION *session, const char *directory, const char *prefix,
        char ***dirlist, uint32_t *countp);
#endif

    /*!
     * Free memory allocated by WT_FILE_SYSTEM::directory_list.
     *
     * @errors
     *
     * @param file_system the WT_FILE_SYSTEM
     * @param session the current WiredTiger session
     * @param dirlist array returned by WT_FILE_SYSTEM::directory_list
     * @param count count returned by WT_FILE_SYSTEM::directory_list
     */
    int (*fs_directory_list_free)(WT_FILE_SYSTEM *file_system,
        WT_SESSION *session, char **dirlist, uint32_t count);

    /*!
     * Return if the named file system object exists.
     *
     * @errors
     *
     * @param file_system the WT_FILE_SYSTEM
     * @param session the current WiredTiger session
     * @param name the name of the file
     * @param[out] existp If the named file system object exists
     */
    int (*fs_exist)(WT_FILE_SYSTEM *file_system,
        WT_SESSION *session, const char *name, bool *existp);

    /*!
     * Open a handle for a named file system object
     *
     * The method should return ENOENT if the file is not being created and
     * does not exist.
     *
     * The method should return EACCES if the file cannot be opened in the
     * requested mode (for example, a file opened for writing in a readonly
     * file system).
     *
     * The method should return EBUSY if ::WT_FS_OPEN_EXCLUSIVE is set and
     * the file is in use.
     *
     * @errors
     *
     * @param file_system the WT_FILE_SYSTEM
     * @param session the current WiredTiger session
     * @param name the name of the file system object
     * @param file_type the type of the file
     *    The file type is provided to allow optimization for different file
     *    access patterns.
     * @param flags flags indicating how to open the file, one or more of
     *    ::WT_FS_OPEN_CREATE, ::, ::WT_FS_OPEN_DURABLE,
     *    ::WT_FS_OPEN_EXCLUSIVE or ::WT_FS_OPEN_READONLY.
     * @param[out] file_handlep the handle to the newly opened file. File
     *    system implementations must allocate memory for the handle and
     *    the WT_FILE_HANDLE::name field, and fill in the WT_FILE_HANDLE::
     *    fields. Applications wanting to associate private information
     *    with the WT_FILE_HANDLE:: structure should declare and allocate
     *    their own structure as a superset of a WT_FILE_HANDLE:: structure.
     */
    int (*fs_open_file)(WT_FILE_SYSTEM *file_system, WT_SESSION *session,
        const char *name, WT_FS_OPEN_FILE_TYPE file_type, uint32_t flags,
        WT_FILE_HANDLE **file_handlep);

    /*!
     * Remove a named file system object
     *
     * This method is not required for readonly file systems and should be
     * set to NULL when not required by the file system.
     *
     * @errors
     *
     * @param file_system the WT_FILE_SYSTEM
     * @param session the current WiredTiger session
     * @param name the name of the file system object
     * @param flags 0 or ::WT_FS_DURABLE
     */
    int (*fs_remove)(WT_FILE_SYSTEM *file_system,
        WT_SESSION *session, const char *name, uint32_t flags);

    /*!
     * Rename a named file system object
     *
     * This method is not required for readonly file systems and should be
     * set to NULL when not required by the file system.
     *
     * @errors
     *
     * @param file_system the WT_FILE_SYSTEM
     * @param session the current WiredTiger session
     * @param from the original name of the object
     * @param to the new name for the object
     * @param flags 0 or ::WT_FS_DURABLE
     */
    int (*fs_rename)(WT_FILE_SYSTEM *file_system, WT_SESSION *session,
        const char *from, const char *to, uint32_t flags);

    /*!
     * Return the size of a named file system object
     *
     * @errors
     *
     * @param file_system the WT_FILE_SYSTEM
     * @param session the current WiredTiger session
     * @param name the name of the file system object
     * @param[out] sizep the size of the file system entry
     */
    int (*fs_size)(WT_FILE_SYSTEM *file_system,
        WT_SESSION *session, const char *name, wt_off_t *sizep);

    /*!
     * A callback performed when the file system is closed and will no
     * longer be accessed by the WiredTiger database.
     *
     * This method is not required and should be set to NULL when not
     * required by the file system.
     *
     * The WT_FILE_SYSTEM::terminate callback is intended to allow cleanup;
     * the handle will not be subsequently accessed by WiredTiger.
     */
    int (*terminate)(WT_FILE_SYSTEM *file_system, WT_SESSION *session);
};

/*! WT_FILE_HANDLE::fadvise flags: no longer need */
#define WT_FILE_HANDLE_DONTNEED 1
/*! WT_FILE_HANDLE::fadvise flags: will need */
#define WT_FILE_HANDLE_WILLNEED 2

/*!
 * A file handle implementation returned by WT_FILE_SYSTEM::fs_open_file.
 *
 * <b>Thread safety:</b> Unless explicitly stated otherwise, WiredTiger may
 * invoke methods on the WT_FILE_HANDLE interface from multiple threads
 * concurrently. It is the responsibility of the implementation to protect
 * any shared data.
 *
 * See @ref custom_file_systems for more information.
 */
struct __wt_file_handle {
    /*!
     * The enclosing file system, set by WT_FILE_SYSTEM::fs_open_file.
     */
    WT_FILE_SYSTEM *file_system;

    /*!
     * The name of the file, set by WT_FILE_SYSTEM::fs_open_file.
     */
    char *name;

    /*!
     * Close a file handle. The handle will not be further accessed by
     * WiredTiger.
     *
     * @errors
     *
     * @param file_handle the WT_FILE_HANDLE
     * @param session the current WiredTiger session
     */
    int (*close)(WT_FILE_HANDLE *file_handle, WT_SESSION *session);

    /*!
     * Indicate expected future use of file ranges, based on the POSIX
     * 1003.1 standard fadvise.
     *
     * This method is not required, and should be set to NULL when not
     * supported by the file.
     *
     * @errors
     *
     * @param file_handle the WT_FILE_HANDLE
     * @param session the current WiredTiger session
     * @param offset the file offset
     * @param len the size of the advisory
     * @param advice one of ::WT_FILE_HANDLE_WILLNEED or
     *    ::WT_FILE_HANDLE_DONTNEED.
     */
    int (*fh_advise)(WT_FILE_HANDLE *file_handle,
        WT_SESSION *session, wt_off_t offset, wt_off_t len, int advice);

    /*!
     * Extend the file.
     *
     * This method is not required, and should be set to NULL when not
     * supported by the file.
     *
     * Any allocated disk space must read as 0 bytes, and no existing file
     * data may change. Allocating all necessary underlying storage (not
     * changing just the file's metadata), is likely to result in increased
     * performance.
     *
     * This method is not called by multiple threads concurrently (on the
     * same file handle). If the file handle's extension method supports
     * concurrent calls, set the WT_FILE_HANDLE::fh_extend_nolock method
     * instead. See @ref custom_file_systems for more information.
     *
     * @errors
     *
     * @param file_handle the WT_FILE_HANDLE
     * @param session the current WiredTiger session
     * @param offset desired file size after extension
     */
    int (*fh_extend)(
        WT_FILE_HANDLE *file_handle, WT_SESSION *session, wt_off_t offset);

    /*!
     * Extend the file.
     *
     * This method is not required, and should be set to NULL when not
     * supported by the file.
     *
     * Any allocated disk space must read as 0 bytes, and no existing file
     * data may change. Allocating all necessary underlying storage (not
     * only changing the file's metadata), is likely to result in increased
     * performance.
     *
     * This method may be called by multiple threads concurrently (on the
     * same file handle). If the file handle's extension method does not
     * support concurrent calls, set the WT_FILE_HANDLE::fh_extend method
     * instead. See @ref custom_file_systems for more information.
     *
     * @errors
     *
     * @param file_handle the WT_FILE_HANDLE
     * @param session the current WiredTiger session
     * @param offset desired file size after extension
     */
    int (*fh_extend_nolock)(
        WT_FILE_HANDLE *file_handle, WT_SESSION *session, wt_off_t offset);

    /*!
     * Lock/unlock a file from the perspective of other processes running
     * in the system, where necessary.
     *
     * @errors
     *
     * @param file_handle the WT_FILE_HANDLE
     * @param session the current WiredTiger session
     * @param lock whether to lock or unlock
     */
    int (*fh_lock)(
        WT_FILE_HANDLE *file_handle, WT_SESSION *session, bool lock);

    /*!
     * Map a file into memory, based on the POSIX 1003.1 standard mmap.
     *
     * This method is not required, and should be set to NULL when not
     * supported by the file.
     *
     * @errors
     *
     * @param file_handle the WT_FILE_HANDLE
     * @param session the current WiredTiger session
     * @param[out] mapped_regionp a reference to a memory location into
     *    which should be stored a pointer to the start of the mapped region
     * @param[out] lengthp a reference to a memory location into which
     *    should be stored the length of the region
     * @param[out] mapped_cookiep a reference to a memory location into
     *    which can be optionally stored a pointer to an opaque cookie
     *    which is subsequently passed to WT_FILE_HANDLE::unmap.
     */
    int (*fh_map)(WT_FILE_HANDLE *file_handle, WT_SESSION *session,
        void **mapped_regionp, size_t *lengthp, void **mapped_cookiep);

    /*!
     * Unmap part of a memory mapped file, based on the POSIX 1003.1
     * standard madvise.
     *
     * This method is not required, and should be set to NULL when not
     * supported by the file.
     *
     * @errors
     *
     * @param file_handle the WT_FILE_HANDLE
     * @param session the current WiredTiger session
     * @param map a location in the mapped region unlikely to be used in the
     *    near future
     * @param length the length of the mapped region to discard
     * @param mapped_cookie any cookie set by the WT_FILE_HANDLE::map method
     */
    int (*fh_map_discard)(WT_FILE_HANDLE *file_handle,
        WT_SESSION *session, void *map, size_t length, void *mapped_cookie);

    /*!
     * Preload part of a memory mapped file, based on the POSIX 1003.1
     * standard madvise.
     *
     * This method is not required, and should be set to NULL when not
     * supported by the file.
     *
     * @errors
     *
     * @param file_handle the WT_FILE_HANDLE
     * @param session the current WiredTiger session
     * @param map a location in the mapped region likely to be used in the
     *    near future
     * @param length the size of the mapped region to preload
     * @param mapped_cookie any cookie set by the WT_FILE_HANDLE::map method
     */
    int (*fh_map_preload)(WT_FILE_HANDLE *file_handle, WT_SESSION *session,
        const void *map, size_t length, void *mapped_cookie);

    /*!
     * Unmap a memory mapped file, based on the POSIX 1003.1 standard
     * munmap.
     *
     * This method is only required if a valid implementation of map is
     * provided by the file, and should be set to NULL otherwise.
     *
     * @errors
     *
     * @param file_handle the WT_FILE_HANDLE
     * @param session the current WiredTiger session
     * @param mapped_region a pointer to the start of the mapped region
     * @param length the length of the mapped region
     * @param mapped_cookie any cookie set by the WT_FILE_HANDLE::map method
     */
    int (*fh_unmap)(WT_FILE_HANDLE *file_handle, WT_SESSION *session,
        void *mapped_region, size_t length, void *mapped_cookie);

    /*!
     * Read from a file, based on the POSIX 1003.1 standard pread.
     *
     * @errors
     *
     * @param file_handle the WT_FILE_HANDLE
     * @param session the current WiredTiger session
     * @param offset the offset in the file to start reading from
     * @param len the amount to read
     * @param[out] buf buffer to hold the content read from file
     */
    int (*fh_read)(WT_FILE_HANDLE *file_handle,
        WT_SESSION *session, wt_off_t offset, size_t len, void *buf);

    /*!
     * Return the size of a file.
     *
     * @errors
     *
     * @param file_handle the WT_FILE_HANDLE
     * @param session the current WiredTiger session
     * @param sizep the size of the file
     */
    int (*fh_size)(
        WT_FILE_HANDLE *file_handle, WT_SESSION *session, wt_off_t *sizep);

    /*!
     * Make outstanding file writes durable and do not return until writes
     * are complete.
     *
     * This method is not required for read-only files, and should be set
     * to NULL when not supported by the file.
     *
     * @errors
     *
     * @param file_handle the WT_FILE_HANDLE
     * @param session the current WiredTiger session
     */
    int (*fh_sync)(WT_FILE_HANDLE *file_handle, WT_SESSION *session);

    /*!
     * Schedule the outstanding file writes required for durability and
     * return immediately.
     *
     * This method is not required, and should be set to NULL when not
     * supported by the file.
     *
     * @errors
     *
     * @param file_handle the WT_FILE_HANDLE
     * @param session the current WiredTiger session
     */
    int (*fh_sync_nowait)(WT_FILE_HANDLE *file_handle, WT_SESSION *session);

    /*!
     * Truncate the file.
     *
     * This method is not required, and should be set to NULL when not
     * supported by the file.
     *
     * This method is not called by multiple threads concurrently (on the
     * same file handle).
     *
     * @errors
     *
     * @param file_handle the WT_FILE_HANDLE
     * @param session the current WiredTiger session
     * @param offset desired file size after truncate
     */
    int (*fh_truncate)(
        WT_FILE_HANDLE *file_handle, WT_SESSION *session, wt_off_t offset);

    /*!
     * Write to a file, based on the POSIX 1003.1 standard pwrite.
     *
     * This method is not required for read-only files, and should be set
     * to NULL when not supported by the file.
     *
     * @errors
     *
     * @param file_handle the WT_FILE_HANDLE
     * @param session the current WiredTiger session
     * @param offset offset at which to start writing
     * @param length amount of data to write
     * @param buf content to be written to the file
     */
    int (*fh_write)(WT_FILE_HANDLE *file_handle, WT_SESSION *session,
        wt_off_t offset, size_t length, const void *buf);
};

#if !defined(DOXYGEN)
/* This interface is not yet public. */

/*!
 * The interface implemented by applications to provide a storage source
 * implementation. This documentation refers to "object" and "bucket"
 * to mean a "file-like object" and a "container of objects", respectively.
 *
 * <b>Thread safety:</b> WiredTiger may invoke methods on the WT_STORAGE_SOURCE
 * interface from multiple threads concurrently. It is the responsibility of
 * the implementation to protect any shared data.
 *
 * Applications register implementations with WiredTiger by calling
 * WT_CONNECTION::add_storage_source.
 *
 * @snippet ex_storage_source.c WT_STORAGE_SOURCE register
 */
struct __wt_storage_source {
    /*!
     * A reference is added to the storage source.  The reference is released by a
     * call to WT_STORAGE_SOURCE::terminate.  A reference is added as a side effect
     * of calling WT_CONNECTION::get_storage_source.
     *
     * @errors
     *
     * @param storage_source the WT_STORAGE_SOURCE
     */
    int (*ss_add_reference)(WT_STORAGE_SOURCE *storage_source);

    /*!
     * Create a customized file system to access the storage source
     * objects.
     *
     * The file system returned behaves as if objects in the specified buckets are
     * files in the file system.  In particular, the fs_open_file method requires
     * its flags argument to include either WT_FS_OPEN_CREATE or WT_FS_OPEN_READONLY.
     * Objects being created are not deemed to "exist" and be visible to
     * WT_FILE_SYSTEM::fs_exist and other file system methods until the new handle has
     * been closed.  Objects once created are immutable. That is, only objects that
     * do not already exist can be opened with the create flag, and objects that
     * already exist can only be opened with the readonly flag.  Only objects that
     * exist can be transferred to the underlying shared object storage.  This can
     * happen at any time after an object is created, and can be forced to happen using
     * WT_STORAGE_SOURCE::ss_flush.
     *
     * Additionally file handles returned by the file system behave as file handles to a
     * local file.  For example, WT_FILE_HANDLE::fh_sync synchronizes writes to the
     * local file, and does not imply any transferring of data to the shared object store.
     *
     * The directory argument to the WT_FILE_SYSTEM::fs_directory_list method is normally
     * the empty string as the cloud equivalent (bucket) has already been given when
     * customizing the file system.  If specified, the directory path is interpreted
     * as another prefix, which is removed from the results.
     *
     * Names used by the file system methods are generally flat.  However, in some
     * implementations of a file system returned by a storage source, "..", ".", "/"
     * may have a particular meaning, as in a POSIX file system.  We suggest that
     * these constructs be avoided when a caller chooses file names within the returned
     * file system; they may be rejected by the implementation.  Within a bucket name,
     * these characters may or may not be acceptable. That is implementation dependent.
     * In the prefix, "/" is specifically allowed, as this may have performance or
     * administrative benefits.  That said, within a prefix, certain combinations
     * involving "/" may be rejected, for example "/../".
     *
     * @errors
     *
     * @param storage_source the WT_STORAGE_SOURCE
     * @param session the current WiredTiger session
     * @param bucket_name the name of the bucket.  Use of '/' is implementation dependent.
     * @param auth_token the authorization identifier.
     * @param config additional configuration. The only allowable value is \c cache_directory,
     *    the name of a directory holding cached objects. Its default is
     *    \c "<home>/cache-<bucket>" with \c <home> replaced by the @ref home, and
     *    \c <bucket> replaced by the bucket_name.
     * @param[out] file_system the customized file system returned
     */
    int (*ss_customize_file_system)(WT_STORAGE_SOURCE *storage_source, WT_SESSION *session,
        const char *bucket_name, const char *auth_token, const char *config,
        WT_FILE_SYSTEM **file_system);

    /*!
     * Copy a file from the default file system to an object name in shared object storage.
     *
     * @errors
     *
     * @param storage_source the WT_STORAGE_SOURCE
     * @param session the current WiredTiger session
     * @param file_system the destination bucket and credentials
     * @param source the name of the source input file
     * @param object the name of the destination object
     * @param config additional configuration, currently must be NULL
     */
    int (*ss_flush)(WT_STORAGE_SOURCE *storage_source, WT_SESSION *session,
        WT_FILE_SYSTEM *file_system, const char *source, const char *object,
            const char *config);

    /*!
     * After a flush, rename the source file from the default file system to be cached in
     * the shared object storage.
     *
     * @errors
     *
     * @param storage_source the WT_STORAGE_SOURCE
     * @param session the current WiredTiger session
     * @param file_system the destination bucket and credentials
     * @param source the name of the source input file
     * @param object the name of the destination object
     * @param config additional configuration, currently must be NULL
     */
    int (*ss_flush_finish)(WT_STORAGE_SOURCE *storage_source, WT_SESSION *session,
        WT_FILE_SYSTEM *file_system, const char *source, const char *object,
        const char *config);

    /*!
     * A callback performed when the storage source or reference is closed
     * and will no longer be used.  The initial creation of the storage source
     * counts as a reference, and each call to WT_STORAGE_SOURCE::add_reference
     * increase the number of references.  When all references are released, the
     * storage source and any resources associated with it are released.
     *
     * This method is not required and should be set to NULL when not
     * required by the storage source implementation.
     *
     * The WT_STORAGE_SOURCE::terminate callback is intended to allow cleanup;
     * the handle will not be subsequently accessed by WiredTiger.
     */
    int (*terminate)(WT_STORAGE_SOURCE *storage_source, WT_SESSION *session);
};
#endif

/*!
 * Entry point to an extension, called when the extension is loaded.
 *
 * @param connection the connection handle
 * @param config the config information passed to WT_CONNECTION::load_extension
 * @errors
 */
extern int wiredtiger_extension_init(
    WT_CONNECTION *connection, WT_CONFIG_ARG *config);

/*!
 * Optional cleanup function for an extension, called during
 * WT_CONNECTION::close.
 *
 * @param connection the connection handle
 * @errors
 */
extern int wiredtiger_extension_terminate(WT_CONNECTION *connection);

/*! @} */

/*!
 * @addtogroup wt
 * @{
 */
/*!
 * @name Incremental backup types
 * @anchor backup_types
 * @{
 */
/*! Invalid backup type. */
#define WT_BACKUP_INVALID   0
/*! Whole file. */
#define WT_BACKUP_FILE      1
/*! File range. */
#define WT_BACKUP_RANGE     2
/*! @} */

/*!
 * @name Log record and operation types
 * @anchor log_types
 * @{
 */
/*
 * NOTE:  The values of these record types and operations must
 * never change because they're written into the log.  Append
 * any new records or operations to the appropriate set.
 */
/*! Checkpoint. */
#define WT_LOGREC_CHECKPOINT    0
/*! Transaction commit. */
#define WT_LOGREC_COMMIT    1
/*! File sync. */
#define WT_LOGREC_FILE_SYNC 2
/*! Message. */
#define WT_LOGREC_MESSAGE   3
/*! System/internal record. */
#define WT_LOGREC_SYSTEM    4
/*! Invalid operation. */
#define WT_LOGOP_INVALID    0
/*! Column-store put. */
#define WT_LOGOP_COL_PUT    1
/*! Column-store remove. */
#define WT_LOGOP_COL_REMOVE 2
/*! Column-store truncate. */
#define WT_LOGOP_COL_TRUNCATE   3
/*! Row-store put. */
#define WT_LOGOP_ROW_PUT    4
/*! Row-store remove. */
#define WT_LOGOP_ROW_REMOVE 5
/*! Row-store truncate. */
#define WT_LOGOP_ROW_TRUNCATE   6
/*! Checkpoint start. */
#define WT_LOGOP_CHECKPOINT_START   7
/*! Previous LSN. */
#define WT_LOGOP_PREV_LSN   8
/*! Column-store modify. */
#define WT_LOGOP_COL_MODIFY 9
/*! Row-store modify. */
#define WT_LOGOP_ROW_MODIFY 10
/*
 * NOTE: Diagnostic-only log operations should have values in
 * the ignore range.
 */
/*! Diagnostic: transaction timestamps */
#define WT_LOGOP_TXN_TIMESTAMP  (WT_LOGOP_IGNORE | 11)
/*! Incremental backup IDs. */
#define WT_LOGOP_BACKUP_ID 12
/*! @} */

/*******************************************
 * Statistic reference.
 *******************************************/
/*
 * DO NOT EDIT: automatically built by dist/stat.py.
 * Statistics section: BEGIN
 */

/*!
 * @name Connection statistics
 * @anchor statistics_keys
 * @anchor statistics_conn
 * Statistics are accessed through cursors with \c "statistics:" URIs.
 * Individual statistics can be queried through the cursor using the following
 * keys.  See @ref data_statistics for more information.
 * @{
 */
/*! LSM: application work units currently queued */
#define	WT_STAT_CONN_LSM_WORK_QUEUE_APP			1000
/*! LSM: merge work units currently queued */
#define	WT_STAT_CONN_LSM_WORK_QUEUE_MANAGER		1001
/*! LSM: rows merged in an LSM tree */
#define	WT_STAT_CONN_LSM_ROWS_MERGED			1002
/*! LSM: sleep for LSM checkpoint throttle */
#define	WT_STAT_CONN_LSM_CHECKPOINT_THROTTLE		1003
/*! LSM: sleep for LSM merge throttle */
#define	WT_STAT_CONN_LSM_MERGE_THROTTLE			1004
/*! LSM: switch work units currently queued */
#define	WT_STAT_CONN_LSM_WORK_QUEUE_SWITCH		1005
/*! LSM: tree maintenance operations discarded */
#define	WT_STAT_CONN_LSM_WORK_UNITS_DISCARDED		1006
/*! LSM: tree maintenance operations executed */
#define	WT_STAT_CONN_LSM_WORK_UNITS_DONE		1007
/*! LSM: tree maintenance operations scheduled */
#define	WT_STAT_CONN_LSM_WORK_UNITS_CREATED		1008
/*! LSM: tree queue hit maximum */
#define	WT_STAT_CONN_LSM_WORK_QUEUE_MAX			1009
/*! autocommit: retries for readonly operations */
#define	WT_STAT_CONN_AUTOCOMMIT_READONLY_RETRY		1010
/*! autocommit: retries for update operations */
#define	WT_STAT_CONN_AUTOCOMMIT_UPDATE_RETRY		1011
/*! background-compact: background compact failed calls */
#define	WT_STAT_CONN_BACKGROUND_COMPACT_FAIL		1012
/*!
 * background-compact: background compact failed calls due to cache
 * pressure
 */
#define	WT_STAT_CONN_BACKGROUND_COMPACT_FAIL_CACHE_PRESSURE	1013
/*! background-compact: background compact interrupted */
#define	WT_STAT_CONN_BACKGROUND_COMPACT_INTERRUPTED	1014
/*!
 * background-compact: background compact moving average of bytes
 * rewritten
 */
#define	WT_STAT_CONN_BACKGROUND_COMPACT_EMA		1015
/*! background-compact: background compact recovered bytes */
#define	WT_STAT_CONN_BACKGROUND_COMPACT_BYTES_RECOVERED	1016
/*! background-compact: background compact running */
#define	WT_STAT_CONN_BACKGROUND_COMPACT_RUNNING		1017
/*!
 * background-compact: background compact skipped file as it is part of
 * the exclude list
 */
#define	WT_STAT_CONN_BACKGROUND_COMPACT_EXCLUDE		1018
/*!
 * background-compact: background compact skipped file as not meeting
 * requirements for compaction
 */
#define	WT_STAT_CONN_BACKGROUND_COMPACT_SKIPPED		1019
/*! background-compact: background compact sleeps due to cache pressure */
#define	WT_STAT_CONN_BACKGROUND_COMPACT_SLEEP_CACHE_PRESSURE	1020
/*! background-compact: background compact successful calls */
#define	WT_STAT_CONN_BACKGROUND_COMPACT_SUCCESS		1021
/*! background-compact: background compact timeout */
#define	WT_STAT_CONN_BACKGROUND_COMPACT_TIMEOUT		1022
/*! background-compact: number of files tracked by background compaction */
#define	WT_STAT_CONN_BACKGROUND_COMPACT_FILES_TRACKED	1023
/*! backup: backup cursor open */
#define	WT_STAT_CONN_BACKUP_CURSOR_OPEN			1024
/*! backup: backup duplicate cursor open */
#define	WT_STAT_CONN_BACKUP_DUP_OPEN			1025
/*! backup: backup granularity size */
#define	WT_STAT_CONN_BACKUP_GRANULARITY			1026
/*! backup: backup total bits cleared */
#define	WT_STAT_CONN_BACKUP_BITS_CLR			1027
/*! backup: incremental backup enabled */
#define	WT_STAT_CONN_BACKUP_INCREMENTAL			1028
/*! backup: opening the backup cursor in progress */
#define	WT_STAT_CONN_BACKUP_START			1029
/*! backup: total modified incremental blocks */
#define	WT_STAT_CONN_BACKUP_BLOCKS			1030
/*! backup: total modified incremental blocks with compressed data */
#define	WT_STAT_CONN_BACKUP_BLOCKS_COMPRESSED		1031
/*! backup: total modified incremental blocks without compressed data */
#define	WT_STAT_CONN_BACKUP_BLOCKS_UNCOMPRESSED		1032
/*! block-cache: cached blocks updated */
#define	WT_STAT_CONN_BLOCK_CACHE_BLOCKS_UPDATE		1033
/*! block-cache: cached bytes updated */
#define	WT_STAT_CONN_BLOCK_CACHE_BYTES_UPDATE		1034
/*! block-cache: evicted blocks */
#define	WT_STAT_CONN_BLOCK_CACHE_BLOCKS_EVICTED		1035
/*! block-cache: file size causing bypass */
#define	WT_STAT_CONN_BLOCK_CACHE_BYPASS_FILESIZE	1036
/*! block-cache: lookups */
#define	WT_STAT_CONN_BLOCK_CACHE_LOOKUPS		1037
/*! block-cache: number of blocks not evicted due to overhead */
#define	WT_STAT_CONN_BLOCK_CACHE_NOT_EVICTED_OVERHEAD	1038
/*!
 * block-cache: number of bypasses because no-write-allocate setting was
 * on
 */
#define	WT_STAT_CONN_BLOCK_CACHE_BYPASS_WRITEALLOC	1039
/*! block-cache: number of bypasses due to overhead on put */
#define	WT_STAT_CONN_BLOCK_CACHE_BYPASS_OVERHEAD_PUT	1040
/*! block-cache: number of bypasses on get */
#define	WT_STAT_CONN_BLOCK_CACHE_BYPASS_GET		1041
/*! block-cache: number of bypasses on put because file is too small */
#define	WT_STAT_CONN_BLOCK_CACHE_BYPASS_PUT		1042
/*! block-cache: number of eviction passes */
#define	WT_STAT_CONN_BLOCK_CACHE_EVICTION_PASSES	1043
/*! block-cache: number of hits */
#define	WT_STAT_CONN_BLOCK_CACHE_HITS			1044
/*! block-cache: number of misses */
#define	WT_STAT_CONN_BLOCK_CACHE_MISSES			1045
/*! block-cache: number of put bypasses on checkpoint I/O */
#define	WT_STAT_CONN_BLOCK_CACHE_BYPASS_CHKPT		1046
/*! block-cache: removed blocks */
#define	WT_STAT_CONN_BLOCK_CACHE_BLOCKS_REMOVED		1047
/*! block-cache: time sleeping to remove block (usecs) */
#define	WT_STAT_CONN_BLOCK_CACHE_BLOCKS_REMOVED_BLOCKED	1048
/*! block-cache: total blocks */
#define	WT_STAT_CONN_BLOCK_CACHE_BLOCKS			1049
/*! block-cache: total blocks inserted on read path */
#define	WT_STAT_CONN_BLOCK_CACHE_BLOCKS_INSERT_READ	1050
/*! block-cache: total blocks inserted on write path */
#define	WT_STAT_CONN_BLOCK_CACHE_BLOCKS_INSERT_WRITE	1051
/*! block-cache: total bytes */
#define	WT_STAT_CONN_BLOCK_CACHE_BYTES			1052
/*! block-cache: total bytes inserted on read path */
#define	WT_STAT_CONN_BLOCK_CACHE_BYTES_INSERT_READ	1053
/*! block-cache: total bytes inserted on write path */
#define	WT_STAT_CONN_BLOCK_CACHE_BYTES_INSERT_WRITE	1054
/*! block-manager: blocks pre-loaded */
#define	WT_STAT_CONN_BLOCK_PRELOAD			1055
/*! block-manager: blocks read */
#define	WT_STAT_CONN_BLOCK_READ				1056
/*! block-manager: blocks written */
#define	WT_STAT_CONN_BLOCK_WRITE			1057
/*! block-manager: bytes read */
#define	WT_STAT_CONN_BLOCK_BYTE_READ			1058
/*! block-manager: bytes read via memory map API */
#define	WT_STAT_CONN_BLOCK_BYTE_READ_MMAP		1059
/*! block-manager: bytes read via system call API */
#define	WT_STAT_CONN_BLOCK_BYTE_READ_SYSCALL		1060
/*! block-manager: bytes written */
#define	WT_STAT_CONN_BLOCK_BYTE_WRITE			1061
/*! block-manager: bytes written by compaction */
#define	WT_STAT_CONN_BLOCK_BYTE_WRITE_COMPACT		1062
/*! block-manager: bytes written for checkpoint */
#define	WT_STAT_CONN_BLOCK_BYTE_WRITE_CHECKPOINT	1063
/*! block-manager: bytes written via memory map API */
#define	WT_STAT_CONN_BLOCK_BYTE_WRITE_MMAP		1064
/*! block-manager: bytes written via system call API */
#define	WT_STAT_CONN_BLOCK_BYTE_WRITE_SYSCALL		1065
/*! block-manager: mapped blocks read */
#define	WT_STAT_CONN_BLOCK_MAP_READ			1066
/*! block-manager: mapped bytes read */
#define	WT_STAT_CONN_BLOCK_BYTE_MAP_READ		1067
/*!
 * block-manager: number of times the file was remapped because it
 * changed size via fallocate or truncate
 */
#define	WT_STAT_CONN_BLOCK_REMAP_FILE_RESIZE		1068
/*! block-manager: number of times the region was remapped via write */
#define	WT_STAT_CONN_BLOCK_REMAP_FILE_WRITE		1069
/*! cache: application thread time evicting (usecs) */
#define	WT_STAT_CONN_EVICTION_APP_TIME			1070
/*! cache: application threads page read from disk to cache count */
#define	WT_STAT_CONN_CACHE_READ_APP_COUNT		1071
/*! cache: application threads page read from disk to cache time (usecs) */
#define	WT_STAT_CONN_CACHE_READ_APP_TIME		1072
/*! cache: application threads page write from cache to disk count */
#define	WT_STAT_CONN_CACHE_WRITE_APP_COUNT		1073
/*! cache: application threads page write from cache to disk time (usecs) */
#define	WT_STAT_CONN_CACHE_WRITE_APP_TIME		1074
/*! cache: bytes allocated for updates */
#define	WT_STAT_CONN_CACHE_BYTES_UPDATES		1075
/*! cache: bytes belonging to page images in the cache */
#define	WT_STAT_CONN_CACHE_BYTES_IMAGE			1076
/*! cache: bytes belonging to the history store table in the cache */
#define	WT_STAT_CONN_CACHE_BYTES_HS			1077
/*! cache: bytes currently in the cache */
#define	WT_STAT_CONN_CACHE_BYTES_INUSE			1078
/*! cache: bytes dirty in the cache cumulative */
#define	WT_STAT_CONN_CACHE_BYTES_DIRTY_TOTAL		1079
/*! cache: bytes not belonging to page images in the cache */
#define	WT_STAT_CONN_CACHE_BYTES_OTHER			1080
/*! cache: bytes read into cache */
#define	WT_STAT_CONN_CACHE_BYTES_READ			1081
/*! cache: bytes written from cache */
#define	WT_STAT_CONN_CACHE_BYTES_WRITE			1082
/*! cache: checkpoint blocked page eviction */
#define	WT_STAT_CONN_CACHE_EVICTION_BLOCKED_CHECKPOINT	1083
/*!
 * cache: checkpoint of history store file blocked non-history store page
 * eviction
 */
#define	WT_STAT_CONN_CACHE_EVICTION_BLOCKED_CHECKPOINT_HS	1084
/*! cache: evict page attempts by eviction server */
#define	WT_STAT_CONN_EVICTION_SERVER_EVICT_ATTEMPT	1085
/*! cache: evict page attempts by eviction worker threads */
#define	WT_STAT_CONN_EVICTION_WORKER_EVICT_ATTEMPT	1086
/*! cache: evict page failures by eviction server */
#define	WT_STAT_CONN_EVICTION_SERVER_EVICT_FAIL		1087
/*! cache: evict page failures by eviction worker threads */
#define	WT_STAT_CONN_EVICTION_WORKER_EVICT_FAIL		1088
/*! cache: eviction calls to get a page found queue empty */
#define	WT_STAT_CONN_EVICTION_GET_REF_EMPTY		1089
/*! cache: eviction calls to get a page found queue empty after locking */
#define	WT_STAT_CONN_EVICTION_GET_REF_EMPTY2		1090
/*! cache: eviction currently operating in aggressive mode */
#define	WT_STAT_CONN_EVICTION_AGGRESSIVE_SET		1091
/*! cache: eviction empty score */
#define	WT_STAT_CONN_EVICTION_EMPTY_SCORE		1092
/*!
 * cache: eviction gave up due to detecting a disk value without a
 * timestamp behind the last update on the chain
 */
#define	WT_STAT_CONN_CACHE_EVICTION_BLOCKED_NO_TS_CHECKPOINT_RACE_1	1093
/*!
 * cache: eviction gave up due to detecting a tombstone without a
 * timestamp ahead of the selected on disk update
 */
#define	WT_STAT_CONN_CACHE_EVICTION_BLOCKED_NO_TS_CHECKPOINT_RACE_2	1094
/*!
 * cache: eviction gave up due to detecting a tombstone without a
 * timestamp ahead of the selected on disk update after validating the
 * update chain
 */
#define	WT_STAT_CONN_CACHE_EVICTION_BLOCKED_NO_TS_CHECKPOINT_RACE_3	1095
/*!
 * cache: eviction gave up due to detecting update chain entries without
 * timestamps after the selected on disk update
 */
#define	WT_STAT_CONN_CACHE_EVICTION_BLOCKED_NO_TS_CHECKPOINT_RACE_4	1096
/*!
 * cache: eviction gave up due to needing to remove a record from the
 * history store but checkpoint is running
 */
#define	WT_STAT_CONN_CACHE_EVICTION_BLOCKED_REMOVE_HS_RACE_WITH_CHECKPOINT	1097
/*! cache: eviction gave up due to no progress being made */
#define	WT_STAT_CONN_CACHE_EVICTION_BLOCKED_NO_PROGRESS	1098
/*! cache: eviction passes of a file */
#define	WT_STAT_CONN_EVICTION_WALK_PASSES		1099
/*! cache: eviction server candidate queue empty when topping up */
#define	WT_STAT_CONN_EVICTION_QUEUE_EMPTY		1100
/*! cache: eviction server candidate queue not empty when topping up */
#define	WT_STAT_CONN_EVICTION_QUEUE_NOT_EMPTY		1101
/*! cache: eviction server skips dirty pages during a running checkpoint */
#define	WT_STAT_CONN_EVICTION_SERVER_SKIP_DIRTY_PAGES_DURING_CHECKPOINT	1102
/*! cache: eviction server skips internal pages as it has an active child. */
#define	WT_STAT_CONN_EVICTION_SERVER_SKIP_INTL_PAGE_WITH_ACTIVE_CHILD	1103
/*! cache: eviction server skips metadata pages with history */
#define	WT_STAT_CONN_EVICTION_SERVER_SKIP_METATDATA_WITH_HISTORY	1104
/*!
 * cache: eviction server skips pages that are written with transactions
 * greater than the last running
 */
#define	WT_STAT_CONN_EVICTION_SERVER_SKIP_PAGES_LAST_RUNNING	1105
/*!
 * cache: eviction server skips pages that previously failed eviction and
 * likely will again
 */
#define	WT_STAT_CONN_EVICTION_SERVER_SKIP_PAGES_RETRY	1106
/*! cache: eviction server skips pages that we do not want to evict */
#define	WT_STAT_CONN_EVICTION_SERVER_SKIP_UNWANTED_PAGES	1107
/*! cache: eviction server skips tree that we do not want to evict */
#define	WT_STAT_CONN_EVICTION_SERVER_SKIP_UNWANTED_TREE	1108
/*!
 * cache: eviction server skips trees because there are too many active
 * walks
 */
#define	WT_STAT_CONN_EVICTION_SERVER_SKIP_TREES_TOO_MANY_ACTIVE_WALKS	1109
/*! cache: eviction server skips trees that are being checkpointed */
#define	WT_STAT_CONN_EVICTION_SERVER_SKIP_CHECKPOINTING_TREES	1110
/*!
 * cache: eviction server skips trees that are configured to stick in
 * cache
 */
#define	WT_STAT_CONN_EVICTION_SERVER_SKIP_TREES_STICK_IN_CACHE	1111
/*! cache: eviction server skips trees that disable eviction */
#define	WT_STAT_CONN_EVICTION_SERVER_SKIP_TREES_EVICTION_DISABLED	1112
/*! cache: eviction server skips trees that were not useful before */
#define	WT_STAT_CONN_EVICTION_SERVER_SKIP_TREES_NOT_USEFUL_BEFORE	1113
/*!
 * cache: eviction server slept, because we did not make progress with
 * eviction
 */
#define	WT_STAT_CONN_EVICTION_SERVER_SLEPT		1114
/*! cache: eviction server unable to reach eviction goal */
#define	WT_STAT_CONN_EVICTION_SLOW			1115
/*! cache: eviction server waiting for a leaf page */
#define	WT_STAT_CONN_EVICTION_WALK_LEAF_NOTFOUND	1116
/*! cache: eviction state */
#define	WT_STAT_CONN_EVICTION_STATE			1117
/*!
 * cache: eviction walk most recent sleeps for checkpoint handle
 * gathering
 */
#define	WT_STAT_CONN_EVICTION_WALK_SLEEPS		1118
/*! cache: eviction walk restored - had to walk this many pages */
#define	WT_STAT_CONN_NPOS_EVICT_WALK_MAX		1119
/*! cache: eviction walk restored position */
#define	WT_STAT_CONN_EVICTION_RESTORED_POS		1120
/*! cache: eviction walk restored position differs from the saved one */
#define	WT_STAT_CONN_EVICTION_RESTORED_POS_DIFFER	1121
/*! cache: eviction walk target pages histogram - 0-9 */
#define	WT_STAT_CONN_CACHE_EVICTION_TARGET_PAGE_LT10	1122
/*! cache: eviction walk target pages histogram - 10-31 */
#define	WT_STAT_CONN_CACHE_EVICTION_TARGET_PAGE_LT32	1123
/*! cache: eviction walk target pages histogram - 128 and higher */
#define	WT_STAT_CONN_CACHE_EVICTION_TARGET_PAGE_GE128	1124
/*! cache: eviction walk target pages histogram - 32-63 */
#define	WT_STAT_CONN_CACHE_EVICTION_TARGET_PAGE_LT64	1125
/*! cache: eviction walk target pages histogram - 64-128 */
#define	WT_STAT_CONN_CACHE_EVICTION_TARGET_PAGE_LT128	1126
/*!
 * cache: eviction walk target pages reduced due to history store cache
 * pressure
 */
#define	WT_STAT_CONN_CACHE_EVICTION_TARGET_PAGE_REDUCED	1127
/*! cache: eviction walk target strategy both clean and dirty pages */
#define	WT_STAT_CONN_EVICTION_TARGET_STRATEGY_BOTH_CLEAN_AND_DIRTY	1128
/*! cache: eviction walk target strategy only clean pages */
#define	WT_STAT_CONN_EVICTION_TARGET_STRATEGY_CLEAN	1129
/*! cache: eviction walk target strategy only dirty pages */
#define	WT_STAT_CONN_EVICTION_TARGET_STRATEGY_DIRTY	1130
/*! cache: eviction walks abandoned */
#define	WT_STAT_CONN_EVICTION_WALKS_ABANDONED		1131
/*! cache: eviction walks gave up because they restarted their walk twice */
#define	WT_STAT_CONN_EVICTION_WALKS_STOPPED		1132
/*!
 * cache: eviction walks gave up because they saw too many pages and
 * found no candidates
 */
#define	WT_STAT_CONN_EVICTION_WALKS_GAVE_UP_NO_TARGETS	1133
/*!
 * cache: eviction walks gave up because they saw too many pages and
 * found too few candidates
 */
#define	WT_STAT_CONN_EVICTION_WALKS_GAVE_UP_RATIO	1134
/*!
 * cache: eviction walks random search fails to locate a page, results in
 * a null position
 */
#define	WT_STAT_CONN_EVICTION_WALK_RANDOM_RETURNS_NULL_POSITION	1135
/*! cache: eviction walks reached end of tree */
#define	WT_STAT_CONN_EVICTION_WALKS_ENDED		1136
/*! cache: eviction walks restarted */
#define	WT_STAT_CONN_EVICTION_WALK_RESTART		1137
/*! cache: eviction walks started from root of tree */
#define	WT_STAT_CONN_EVICTION_WALK_FROM_ROOT		1138
/*! cache: eviction walks started from saved location in tree */
#define	WT_STAT_CONN_EVICTION_WALK_SAVED_POS		1139
/*! cache: eviction worker thread active */
#define	WT_STAT_CONN_EVICTION_ACTIVE_WORKERS		1140
/*! cache: eviction worker thread stable number */
#define	WT_STAT_CONN_EVICTION_STABLE_STATE_WORKERS	1141
/*! cache: files with active eviction walks */
#define	WT_STAT_CONN_EVICTION_WALKS_ACTIVE		1142
/*! cache: files with new eviction walks started */
#define	WT_STAT_CONN_EVICTION_WALKS_STARTED		1143
/*!
 * cache: forced eviction - do not retry count to evict pages selected to
 * evict during reconciliation
 */
#define	WT_STAT_CONN_EVICTION_FORCE_NO_RETRY		1144
/*!
 * cache: forced eviction - history store pages failed to evict while
 * session has history store cursor open
 */
#define	WT_STAT_CONN_EVICTION_FORCE_HS_FAIL		1145
/*!
 * cache: forced eviction - history store pages selected while session
 * has history store cursor open
 */
#define	WT_STAT_CONN_EVICTION_FORCE_HS			1146
/*!
 * cache: forced eviction - history store pages successfully evicted
 * while session has history store cursor open
 */
#define	WT_STAT_CONN_EVICTION_FORCE_HS_SUCCESS		1147
/*! cache: forced eviction - pages evicted that were clean count */
#define	WT_STAT_CONN_EVICTION_FORCE_CLEAN		1148
/*! cache: forced eviction - pages evicted that were dirty count */
#define	WT_STAT_CONN_EVICTION_FORCE_DIRTY		1149
/*!
 * cache: forced eviction - pages selected because of a large number of
 * updates to a single item
 */
#define	WT_STAT_CONN_EVICTION_FORCE_LONG_UPDATE_LIST	1150
/*!
 * cache: forced eviction - pages selected because of too many deleted
 * items count
 */
#define	WT_STAT_CONN_EVICTION_FORCE_DELETE		1151
/*! cache: forced eviction - pages selected count */
#define	WT_STAT_CONN_EVICTION_FORCE			1152
/*! cache: forced eviction - pages selected unable to be evicted count */
#define	WT_STAT_CONN_EVICTION_FORCE_FAIL		1153
/*! cache: hazard pointer blocked page eviction */
#define	WT_STAT_CONN_CACHE_EVICTION_BLOCKED_HAZARD	1154
/*! cache: hazard pointer check calls */
#define	WT_STAT_CONN_CACHE_HAZARD_CHECKS		1155
/*! cache: hazard pointer check entries walked */
#define	WT_STAT_CONN_CACHE_HAZARD_WALKS			1156
/*! cache: hazard pointer maximum array length */
#define	WT_STAT_CONN_CACHE_HAZARD_MAX			1157
/*! cache: history store table insert calls */
#define	WT_STAT_CONN_CACHE_HS_INSERT			1158
/*! cache: history store table insert calls that returned restart */
#define	WT_STAT_CONN_CACHE_HS_INSERT_RESTART		1159
/*! cache: history store table max on-disk size */
#define	WT_STAT_CONN_CACHE_HS_ONDISK_MAX		1160
/*! cache: history store table on-disk size */
#define	WT_STAT_CONN_CACHE_HS_ONDISK			1161
/*! cache: history store table reads */
#define	WT_STAT_CONN_CACHE_HS_READ			1162
/*! cache: history store table reads missed */
#define	WT_STAT_CONN_CACHE_HS_READ_MISS			1163
/*! cache: history store table reads requiring squashed modifies */
#define	WT_STAT_CONN_CACHE_HS_READ_SQUASH		1164
/*!
 * cache: history store table resolved updates without timestamps that
 * lose their durable timestamp
 */
#define	WT_STAT_CONN_CACHE_HS_ORDER_LOSE_DURABLE_TIMESTAMP	1165
/*!
 * cache: history store table truncation by rollback to stable to remove
 * an unstable update
 */
#define	WT_STAT_CONN_CACHE_HS_KEY_TRUNCATE_RTS_UNSTABLE	1166
/*!
 * cache: history store table truncation by rollback to stable to remove
 * an update
 */
#define	WT_STAT_CONN_CACHE_HS_KEY_TRUNCATE_RTS		1167
/*!
 * cache: history store table truncation to remove all the keys of a
 * btree
 */
#define	WT_STAT_CONN_CACHE_HS_BTREE_TRUNCATE		1168
/*! cache: history store table truncation to remove an update */
#define	WT_STAT_CONN_CACHE_HS_KEY_TRUNCATE		1169
/*!
 * cache: history store table truncation to remove range of updates due
 * to an update without a timestamp on data page
 */
#define	WT_STAT_CONN_CACHE_HS_ORDER_REMOVE		1170
/*!
 * cache: history store table truncation to remove range of updates due
 * to key being removed from the data page during reconciliation
 */
#define	WT_STAT_CONN_CACHE_HS_KEY_TRUNCATE_ONPAGE_REMOVAL	1171
/*!
 * cache: history store table truncations that would have happened in
 * non-dryrun mode
 */
#define	WT_STAT_CONN_CACHE_HS_BTREE_TRUNCATE_DRYRUN	1172
/*!
 * cache: history store table truncations to remove an unstable update
 * that would have happened in non-dryrun mode
 */
#define	WT_STAT_CONN_CACHE_HS_KEY_TRUNCATE_RTS_UNSTABLE_DRYRUN	1173
/*!
 * cache: history store table truncations to remove an update that would
 * have happened in non-dryrun mode
 */
#define	WT_STAT_CONN_CACHE_HS_KEY_TRUNCATE_RTS_DRYRUN	1174
/*!
 * cache: history store table updates without timestamps fixed up by
 * reinserting with the fixed timestamp
 */
#define	WT_STAT_CONN_CACHE_HS_ORDER_REINSERT		1175
/*! cache: history store table writes requiring squashed modifies */
#define	WT_STAT_CONN_CACHE_HS_WRITE_SQUASH		1176
/*! cache: in-memory page passed criteria to be split */
#define	WT_STAT_CONN_CACHE_INMEM_SPLITTABLE		1177
/*! cache: in-memory page splits */
#define	WT_STAT_CONN_CACHE_INMEM_SPLIT			1178
/*! cache: internal page split blocked its eviction */
#define	WT_STAT_CONN_CACHE_EVICTION_BLOCKED_INTERNAL_PAGE_SPLIT	1179
/*! cache: internal pages evicted */
#define	WT_STAT_CONN_CACHE_EVICTION_INTERNAL		1180
/*! cache: internal pages queued for eviction */
#define	WT_STAT_CONN_EVICTION_INTERNAL_PAGES_QUEUED	1181
/*! cache: internal pages seen by eviction walk */
#define	WT_STAT_CONN_EVICTION_INTERNAL_PAGES_SEEN	1182
/*! cache: internal pages seen by eviction walk that are already queued */
#define	WT_STAT_CONN_EVICTION_INTERNAL_PAGES_ALREADY_QUEUED	1183
/*! cache: internal pages split during eviction */
#define	WT_STAT_CONN_CACHE_EVICTION_SPLIT_INTERNAL	1184
/*! cache: leaf pages split during eviction */
#define	WT_STAT_CONN_CACHE_EVICTION_SPLIT_LEAF		1185
/*!
 * cache: locate a random in-mem ref by examining all entries on the root
 * page
 */
#define	WT_STAT_CONN_CACHE_EVICTION_RANDOM_SAMPLE_INMEM_ROOT	1186
/*! cache: maximum bytes configured */
#define	WT_STAT_CONN_CACHE_BYTES_MAX			1187
/*! cache: maximum milliseconds spent at a single eviction */
#define	WT_STAT_CONN_EVICTION_MAXIMUM_MILLISECONDS	1188
/*! cache: maximum page size seen at eviction */
#define	WT_STAT_CONN_EVICTION_MAXIMUM_PAGE_SIZE		1189
/*! cache: modified page evict attempts by application threads */
#define	WT_STAT_CONN_EVICTION_APP_DIRTY_ATTEMPT		1190
/*! cache: modified page evict failures by application threads */
#define	WT_STAT_CONN_EVICTION_APP_DIRTY_FAIL		1191
/*! cache: modified pages evicted */
#define	WT_STAT_CONN_CACHE_EVICTION_DIRTY		1192
/*! cache: multi-block reconciliation blocked whilst checkpoint is running */
#define	WT_STAT_CONN_CACHE_EVICTION_BLOCKED_MULTI_BLOCK_RECONCILIATION_DURING_CHECKPOINT	1193
/*! cache: npos read - had to walk this many pages */
#define	WT_STAT_CONN_NPOS_READ_WALK_MAX			1194
/*! cache: operations timed out waiting for space in cache */
#define	WT_STAT_CONN_EVICTION_TIMED_OUT_OPS		1195
/*!
 * cache: overflow keys on a multiblock row-store page blocked its
 * eviction
 */
#define	WT_STAT_CONN_CACHE_EVICTION_BLOCKED_OVERFLOW_KEYS	1196
/*! cache: overflow pages read into cache */
#define	WT_STAT_CONN_CACHE_READ_OVERFLOW		1197
/*! cache: page evict attempts by application threads */
#define	WT_STAT_CONN_EVICTION_APP_ATTEMPT		1198
/*! cache: page evict failures by application threads */
#define	WT_STAT_CONN_EVICTION_APP_FAIL			1199
/*! cache: page split during eviction deepened the tree */
#define	WT_STAT_CONN_CACHE_EVICTION_DEEPEN		1200
/*! cache: page written requiring history store records */
#define	WT_STAT_CONN_CACHE_WRITE_HS			1201
/*! cache: pages considered for eviction that were brought in by pre-fetch */
#define	WT_STAT_CONN_EVICTION_CONSIDER_PREFETCH		1202
/*! cache: pages currently held in the cache */
#define	WT_STAT_CONN_CACHE_PAGES_INUSE			1203
/*! cache: pages dirtied due to obsolete time window by eviction */
#define	WT_STAT_CONN_CACHE_EVICTION_DIRTY_OBSOLETE_TW	1204
/*! cache: pages evicted in parallel with checkpoint */
#define	WT_STAT_CONN_EVICTION_PAGES_IN_PARALLEL_WITH_CHECKPOINT	1205
/*! cache: pages queued for eviction */
#define	WT_STAT_CONN_EVICTION_PAGES_ORDINARY_QUEUED	1206
/*! cache: pages queued for eviction post lru sorting */
#define	WT_STAT_CONN_EVICTION_PAGES_QUEUED_POST_LRU	1207
/*! cache: pages queued for urgent eviction */
#define	WT_STAT_CONN_EVICTION_PAGES_QUEUED_URGENT	1208
/*! cache: pages queued for urgent eviction during walk */
#define	WT_STAT_CONN_EVICTION_PAGES_QUEUED_OLDEST	1209
/*!
 * cache: pages queued for urgent eviction from history store due to high
 * dirty content
 */
#define	WT_STAT_CONN_EVICTION_PAGES_QUEUED_URGENT_HS_DIRTY	1210
/*! cache: pages read into cache */
#define	WT_STAT_CONN_CACHE_READ				1211
/*! cache: pages read into cache after truncate */
#define	WT_STAT_CONN_CACHE_READ_DELETED			1212
/*! cache: pages read into cache after truncate in prepare state */
#define	WT_STAT_CONN_CACHE_READ_DELETED_PREPARED	1213
/*! cache: pages read into cache by checkpoint */
#define	WT_STAT_CONN_CACHE_READ_CHECKPOINT		1214
/*!
 * cache: pages removed from the ordinary queue to be queued for urgent
 * eviction
 */
#define	WT_STAT_CONN_EVICTION_CLEAR_ORDINARY		1215
/*! cache: pages requested from the cache */
#define	WT_STAT_CONN_CACHE_PAGES_REQUESTED		1216
/*! cache: pages requested from the cache due to pre-fetch */
#define	WT_STAT_CONN_CACHE_PAGES_PREFETCH		1217
/*! cache: pages seen by eviction walk */
#define	WT_STAT_CONN_CACHE_EVICTION_PAGES_SEEN		1218
/*! cache: pages seen by eviction walk that are already queued */
#define	WT_STAT_CONN_EVICTION_PAGES_ALREADY_QUEUED	1219
/*! cache: pages selected for eviction unable to be evicted */
#define	WT_STAT_CONN_EVICTION_FAIL			1220
/*!
 * cache: pages selected for eviction unable to be evicted because of
 * active children on an internal page
 */
#define	WT_STAT_CONN_EVICTION_FAIL_ACTIVE_CHILDREN_ON_AN_INTERNAL_PAGE	1221
/*!
 * cache: pages selected for eviction unable to be evicted because of
 * failure in reconciliation
 */
#define	WT_STAT_CONN_EVICTION_FAIL_IN_RECONCILIATION	1222
/*!
 * cache: pages selected for eviction unable to be evicted because of
 * race between checkpoint and updates without timestamps
 */
#define	WT_STAT_CONN_EVICTION_FAIL_CHECKPOINT_NO_TS	1223
/*! cache: pages walked for eviction */
#define	WT_STAT_CONN_EVICTION_WALK			1224
/*! cache: pages written from cache */
#define	WT_STAT_CONN_CACHE_WRITE			1225
/*! cache: pages written requiring in-memory restoration */
#define	WT_STAT_CONN_CACHE_WRITE_RESTORE		1226
/*! cache: percentage overhead */
#define	WT_STAT_CONN_CACHE_OVERHEAD			1227
/*! cache: recent modification of a page blocked its eviction */
#define	WT_STAT_CONN_CACHE_EVICTION_BLOCKED_RECENTLY_MODIFIED	1228
/*! cache: reverse splits performed */
#define	WT_STAT_CONN_CACHE_REVERSE_SPLITS		1229
/*!
 * cache: reverse splits skipped because of VLCS namespace gap
 * restrictions
 */
#define	WT_STAT_CONN_CACHE_REVERSE_SPLITS_SKIPPED_VLCS	1230
/*! cache: the number of times full update inserted to history store */
#define	WT_STAT_CONN_CACHE_HS_INSERT_FULL_UPDATE	1231
/*! cache: the number of times reverse modify inserted to history store */
#define	WT_STAT_CONN_CACHE_HS_INSERT_REVERSE_MODIFY	1232
/*!
 * cache: total milliseconds spent inside reentrant history store
 * evictions in a reconciliation
 */
#define	WT_STAT_CONN_EVICTION_REENTRY_HS_EVICTION_MILLISECONDS	1233
/*! cache: tracked bytes belonging to internal pages in the cache */
#define	WT_STAT_CONN_CACHE_BYTES_INTERNAL		1234
/*! cache: tracked bytes belonging to leaf pages in the cache */
#define	WT_STAT_CONN_CACHE_BYTES_LEAF			1235
/*! cache: tracked dirty bytes in the cache */
#define	WT_STAT_CONN_CACHE_BYTES_DIRTY			1236
/*! cache: tracked dirty internal page bytes in the cache */
#define	WT_STAT_CONN_CACHE_BYTES_DIRTY_INTERNAL		1237
/*! cache: tracked dirty leaf page bytes in the cache */
#define	WT_STAT_CONN_CACHE_BYTES_DIRTY_LEAF		1238
/*! cache: tracked dirty pages in the cache */
#define	WT_STAT_CONN_CACHE_PAGES_DIRTY			1239
/*! cache: uncommitted truncate blocked page eviction */
#define	WT_STAT_CONN_CACHE_EVICTION_BLOCKED_UNCOMMITTED_TRUNCATE	1240
/*! cache: unmodified pages evicted */
#define	WT_STAT_CONN_CACHE_EVICTION_CLEAN		1241
/*! capacity: background fsync file handles considered */
#define	WT_STAT_CONN_FSYNC_ALL_FH_TOTAL			1242
/*! capacity: background fsync file handles synced */
#define	WT_STAT_CONN_FSYNC_ALL_FH			1243
/*! capacity: background fsync time (msecs) */
#define	WT_STAT_CONN_FSYNC_ALL_TIME			1244
/*! capacity: bytes read */
#define	WT_STAT_CONN_CAPACITY_BYTES_READ		1245
/*! capacity: bytes written for checkpoint */
#define	WT_STAT_CONN_CAPACITY_BYTES_CKPT		1246
/*! capacity: bytes written for chunk cache */
#define	WT_STAT_CONN_CAPACITY_BYTES_CHUNKCACHE		1247
/*! capacity: bytes written for eviction */
#define	WT_STAT_CONN_CAPACITY_BYTES_EVICT		1248
/*! capacity: bytes written for log */
#define	WT_STAT_CONN_CAPACITY_BYTES_LOG			1249
/*! capacity: bytes written total */
#define	WT_STAT_CONN_CAPACITY_BYTES_WRITTEN		1250
/*! capacity: threshold to call fsync */
#define	WT_STAT_CONN_CAPACITY_THRESHOLD			1251
/*! capacity: time waiting due to total capacity (usecs) */
#define	WT_STAT_CONN_CAPACITY_TIME_TOTAL		1252
/*! capacity: time waiting during checkpoint (usecs) */
#define	WT_STAT_CONN_CAPACITY_TIME_CKPT			1253
/*! capacity: time waiting during eviction (usecs) */
#define	WT_STAT_CONN_CAPACITY_TIME_EVICT		1254
/*! capacity: time waiting during logging (usecs) */
#define	WT_STAT_CONN_CAPACITY_TIME_LOG			1255
/*! capacity: time waiting during read (usecs) */
#define	WT_STAT_CONN_CAPACITY_TIME_READ			1256
/*! capacity: time waiting for chunk cache IO bandwidth (usecs) */
#define	WT_STAT_CONN_CAPACITY_TIME_CHUNKCACHE		1257
/*! checkpoint: checkpoint cleanup successful calls */
#define	WT_STAT_CONN_CHECKPOINT_CLEANUP_SUCCESS		1258
/*! checkpoint: checkpoint has acquired a snapshot for its transaction */
#define	WT_STAT_CONN_CHECKPOINT_SNAPSHOT_ACQUIRED	1259
/*! checkpoint: checkpoints skipped because database was clean */
#define	WT_STAT_CONN_CHECKPOINT_SKIPPED			1260
/*! checkpoint: fsync calls after allocating the transaction ID */
#define	WT_STAT_CONN_CHECKPOINT_FSYNC_POST		1261
/*! checkpoint: fsync duration after allocating the transaction ID (usecs) */
#define	WT_STAT_CONN_CHECKPOINT_FSYNC_POST_DURATION	1262
/*! checkpoint: generation */
#define	WT_STAT_CONN_CHECKPOINT_GENERATION		1263
/*! checkpoint: max time (msecs) */
#define	WT_STAT_CONN_CHECKPOINT_TIME_MAX		1264
/*! checkpoint: min time (msecs) */
#define	WT_STAT_CONN_CHECKPOINT_TIME_MIN		1265
/*!
 * checkpoint: most recent duration for checkpoint dropping all handles
 * (usecs)
 */
#define	WT_STAT_CONN_CHECKPOINT_HANDLE_DROP_DURATION	1266
/*! checkpoint: most recent duration for gathering all handles (usecs) */
#define	WT_STAT_CONN_CHECKPOINT_HANDLE_DURATION		1267
/*! checkpoint: most recent duration for gathering applied handles (usecs) */
#define	WT_STAT_CONN_CHECKPOINT_HANDLE_APPLY_DURATION	1268
/*! checkpoint: most recent duration for gathering skipped handles (usecs) */
#define	WT_STAT_CONN_CHECKPOINT_HANDLE_SKIP_DURATION	1269
/*! checkpoint: most recent duration for handles metadata checked (usecs) */
#define	WT_STAT_CONN_CHECKPOINT_HANDLE_META_CHECK_DURATION	1270
/*! checkpoint: most recent duration for locking the handles (usecs) */
#define	WT_STAT_CONN_CHECKPOINT_HANDLE_LOCK_DURATION	1271
/*! checkpoint: most recent handles applied */
#define	WT_STAT_CONN_CHECKPOINT_HANDLE_APPLIED		1272
/*! checkpoint: most recent handles checkpoint dropped */
#define	WT_STAT_CONN_CHECKPOINT_HANDLE_DROPPED		1273
/*! checkpoint: most recent handles metadata checked */
#define	WT_STAT_CONN_CHECKPOINT_HANDLE_META_CHECKED	1274
/*! checkpoint: most recent handles metadata locked */
#define	WT_STAT_CONN_CHECKPOINT_HANDLE_LOCKED		1275
/*! checkpoint: most recent handles skipped */
#define	WT_STAT_CONN_CHECKPOINT_HANDLE_SKIPPED		1276
/*! checkpoint: most recent handles walked */
#define	WT_STAT_CONN_CHECKPOINT_HANDLE_WALKED		1277
/*! checkpoint: most recent time (msecs) */
#define	WT_STAT_CONN_CHECKPOINT_TIME_RECENT		1278
/*! checkpoint: number of checkpoints started by api */
#define	WT_STAT_CONN_CHECKPOINTS_API			1279
/*! checkpoint: number of checkpoints started by compaction */
#define	WT_STAT_CONN_CHECKPOINTS_COMPACT		1280
/*! checkpoint: number of files synced */
#define	WT_STAT_CONN_CHECKPOINT_SYNC			1281
/*! checkpoint: number of handles visited after writes complete */
#define	WT_STAT_CONN_CHECKPOINT_PRESYNC			1282
/*! checkpoint: number of history store pages caused to be reconciled */
#define	WT_STAT_CONN_CHECKPOINT_HS_PAGES_RECONCILED	1283
/*! checkpoint: number of internal pages visited */
#define	WT_STAT_CONN_CHECKPOINT_PAGES_VISITED_INTERNAL	1284
/*! checkpoint: number of leaf pages visited */
#define	WT_STAT_CONN_CHECKPOINT_PAGES_VISITED_LEAF	1285
/*! checkpoint: number of pages caused to be reconciled */
#define	WT_STAT_CONN_CHECKPOINT_PAGES_RECONCILED	1286
/*! checkpoint: pages added for eviction during checkpoint cleanup */
#define	WT_STAT_CONN_CHECKPOINT_CLEANUP_PAGES_EVICT	1287
/*!
 * checkpoint: pages dirtied due to obsolete time window by checkpoint
 * cleanup
 */
#define	WT_STAT_CONN_CHECKPOINT_CLEANUP_PAGES_OBSOLETE_TW	1288
/*!
 * checkpoint: pages read into cache during checkpoint cleanup
 * (reclaim_space)
 */
#define	WT_STAT_CONN_CHECKPOINT_CLEANUP_PAGES_READ_RECLAIM_SPACE	1289
/*!
 * checkpoint: pages read into cache during checkpoint cleanup due to
 * obsolete time window
 */
#define	WT_STAT_CONN_CHECKPOINT_CLEANUP_PAGES_READ_OBSOLETE_TW	1290
/*! checkpoint: pages removed during checkpoint cleanup */
#define	WT_STAT_CONN_CHECKPOINT_CLEANUP_PAGES_REMOVED	1291
/*! checkpoint: pages skipped during checkpoint cleanup tree walk */
#define	WT_STAT_CONN_CHECKPOINT_CLEANUP_PAGES_WALK_SKIPPED	1292
/*! checkpoint: pages visited during checkpoint cleanup */
#define	WT_STAT_CONN_CHECKPOINT_CLEANUP_PAGES_VISITED	1293
/*! checkpoint: prepare currently running */
#define	WT_STAT_CONN_CHECKPOINT_PREP_RUNNING		1294
/*! checkpoint: prepare max time (msecs) */
#define	WT_STAT_CONN_CHECKPOINT_PREP_MAX		1295
/*! checkpoint: prepare min time (msecs) */
#define	WT_STAT_CONN_CHECKPOINT_PREP_MIN		1296
/*! checkpoint: prepare most recent time (msecs) */
#define	WT_STAT_CONN_CHECKPOINT_PREP_RECENT		1297
/*! checkpoint: prepare total time (msecs) */
#define	WT_STAT_CONN_CHECKPOINT_PREP_TOTAL		1298
/*! checkpoint: progress state */
#define	WT_STAT_CONN_CHECKPOINT_STATE			1299
/*! checkpoint: scrub dirty target */
#define	WT_STAT_CONN_CHECKPOINT_SCRUB_TARGET		1300
/*! checkpoint: scrub max time (msecs) */
#define	WT_STAT_CONN_CHECKPOINT_SCRUB_MAX		1301
/*! checkpoint: scrub min time (msecs) */
#define	WT_STAT_CONN_CHECKPOINT_SCRUB_MIN		1302
/*! checkpoint: scrub most recent time (msecs) */
#define	WT_STAT_CONN_CHECKPOINT_SCRUB_RECENT		1303
/*! checkpoint: scrub total time (msecs) */
#define	WT_STAT_CONN_CHECKPOINT_SCRUB_TOTAL		1304
/*! checkpoint: stop timing stress active */
#define	WT_STAT_CONN_CHECKPOINT_STOP_STRESS_ACTIVE	1305
/*! checkpoint: time spent on per-tree checkpoint work (usecs) */
#define	WT_STAT_CONN_CHECKPOINT_TREE_DURATION		1306
/*! checkpoint: total failed number of checkpoints */
#define	WT_STAT_CONN_CHECKPOINTS_TOTAL_FAILED		1307
/*! checkpoint: total succeed number of checkpoints */
#define	WT_STAT_CONN_CHECKPOINTS_TOTAL_SUCCEED		1308
/*! checkpoint: total time (msecs) */
#define	WT_STAT_CONN_CHECKPOINT_TIME_TOTAL		1309
/*! checkpoint: transaction checkpoints due to obsolete pages */
#define	WT_STAT_CONN_CHECKPOINT_OBSOLETE_APPLIED	1310
/*! checkpoint: wait cycles while cache dirty level is decreasing */
#define	WT_STAT_CONN_CHECKPOINT_WAIT_REDUCE_DIRTY	1311
/*! chunk-cache: aggregate number of spanned chunks on read */
#define	WT_STAT_CONN_CHUNKCACHE_SPANS_CHUNKS_READ	1312
/*! chunk-cache: chunks evicted */
#define	WT_STAT_CONN_CHUNKCACHE_CHUNKS_EVICTED		1313
/*! chunk-cache: could not allocate due to exceeding bitmap capacity */
#define	WT_STAT_CONN_CHUNKCACHE_EXCEEDED_BITMAP_CAPACITY	1314
/*! chunk-cache: could not allocate due to exceeding capacity */
#define	WT_STAT_CONN_CHUNKCACHE_EXCEEDED_CAPACITY	1315
/*! chunk-cache: lookups */
#define	WT_STAT_CONN_CHUNKCACHE_LOOKUPS			1316
/*!
 * chunk-cache: number of chunks loaded from flushed tables in chunk
 * cache
 */
#define	WT_STAT_CONN_CHUNKCACHE_CHUNKS_LOADED_FROM_FLUSHED_TABLES	1317
/*! chunk-cache: number of metadata entries inserted */
#define	WT_STAT_CONN_CHUNKCACHE_METADATA_INSERTED	1318
/*! chunk-cache: number of metadata entries removed */
#define	WT_STAT_CONN_CHUNKCACHE_METADATA_REMOVED	1319
/*!
 * chunk-cache: number of metadata inserts/deletes dropped by the worker
 * thread
 */
#define	WT_STAT_CONN_CHUNKCACHE_METADATA_WORK_UNITS_DROPPED	1320
/*!
 * chunk-cache: number of metadata inserts/deletes pushed to the worker
 * thread
 */
#define	WT_STAT_CONN_CHUNKCACHE_METADATA_WORK_UNITS_CREATED	1321
/*!
 * chunk-cache: number of metadata inserts/deletes read by the worker
 * thread
 */
#define	WT_STAT_CONN_CHUNKCACHE_METADATA_WORK_UNITS_DEQUEUED	1322
/*! chunk-cache: number of misses */
#define	WT_STAT_CONN_CHUNKCACHE_MISSES			1323
/*! chunk-cache: number of times a read from storage failed */
#define	WT_STAT_CONN_CHUNKCACHE_IO_FAILED		1324
/*! chunk-cache: retried accessing a chunk while I/O was in progress */
#define	WT_STAT_CONN_CHUNKCACHE_RETRIES			1325
/*! chunk-cache: retries from a chunk cache checksum mismatch */
#define	WT_STAT_CONN_CHUNKCACHE_RETRIES_CHECKSUM_MISMATCH	1326
/*! chunk-cache: timed out due to too many retries */
#define	WT_STAT_CONN_CHUNKCACHE_TOOMANY_RETRIES		1327
/*! chunk-cache: total bytes read from persistent content */
#define	WT_STAT_CONN_CHUNKCACHE_BYTES_READ_PERSISTENT	1328
/*! chunk-cache: total bytes used by the cache */
#define	WT_STAT_CONN_CHUNKCACHE_BYTES_INUSE		1329
/*! chunk-cache: total bytes used by the cache for pinned chunks */
#define	WT_STAT_CONN_CHUNKCACHE_BYTES_INUSE_PINNED	1330
/*! chunk-cache: total chunks held by the chunk cache */
#define	WT_STAT_CONN_CHUNKCACHE_CHUNKS_INUSE		1331
/*!
 * chunk-cache: total number of chunks inserted on startup from persisted
 * metadata.
 */
#define	WT_STAT_CONN_CHUNKCACHE_CREATED_FROM_METADATA	1332
/*! chunk-cache: total pinned chunks held by the chunk cache */
#define	WT_STAT_CONN_CHUNKCACHE_CHUNKS_PINNED		1333
/*! connection: auto adjusting condition resets */
#define	WT_STAT_CONN_COND_AUTO_WAIT_RESET		1334
/*! connection: auto adjusting condition wait calls */
#define	WT_STAT_CONN_COND_AUTO_WAIT			1335
/*!
 * connection: auto adjusting condition wait raced to update timeout and
 * skipped updating
 */
#define	WT_STAT_CONN_COND_AUTO_WAIT_SKIPPED		1336
/*! connection: detected system time went backwards */
#define	WT_STAT_CONN_TIME_TRAVEL			1337
/*! connection: files currently open */
#define	WT_STAT_CONN_FILE_OPEN				1338
/*! connection: hash bucket array size for data handles */
#define	WT_STAT_CONN_BUCKETS_DH				1339
/*! connection: hash bucket array size general */
#define	WT_STAT_CONN_BUCKETS				1340
/*! connection: memory allocations */
#define	WT_STAT_CONN_MEMORY_ALLOCATION			1341
/*! connection: memory frees */
#define	WT_STAT_CONN_MEMORY_FREE			1342
/*! connection: memory re-allocations */
#define	WT_STAT_CONN_MEMORY_GROW			1343
/*! connection: number of sessions without a sweep for 5+ minutes */
#define	WT_STAT_CONN_NO_SESSION_SWEEP_5MIN		1344
/*! connection: number of sessions without a sweep for 60+ minutes */
#define	WT_STAT_CONN_NO_SESSION_SWEEP_60MIN		1345
/*! connection: pthread mutex condition wait calls */
#define	WT_STAT_CONN_COND_WAIT				1346
/*! connection: pthread mutex shared lock read-lock calls */
#define	WT_STAT_CONN_RWLOCK_READ			1347
/*! connection: pthread mutex shared lock write-lock calls */
#define	WT_STAT_CONN_RWLOCK_WRITE			1348
/*! connection: total fsync I/Os */
#define	WT_STAT_CONN_FSYNC_IO				1349
/*! connection: total read I/Os */
#define	WT_STAT_CONN_READ_IO				1350
/*! connection: total write I/Os */
#define	WT_STAT_CONN_WRITE_IO				1351
/*! cursor: Total number of deleted pages skipped during tree walk */
#define	WT_STAT_CONN_CURSOR_TREE_WALK_DEL_PAGE_SKIP	1352
/*! cursor: Total number of entries skipped by cursor next calls */
#define	WT_STAT_CONN_CURSOR_NEXT_SKIP_TOTAL		1353
/*! cursor: Total number of entries skipped by cursor prev calls */
#define	WT_STAT_CONN_CURSOR_PREV_SKIP_TOTAL		1354
/*!
 * cursor: Total number of entries skipped to position the history store
 * cursor
 */
#define	WT_STAT_CONN_CURSOR_SKIP_HS_CUR_POSITION	1355
/*!
 * cursor: Total number of in-memory deleted pages skipped during tree
 * walk
 */
#define	WT_STAT_CONN_CURSOR_TREE_WALK_INMEM_DEL_PAGE_SKIP	1356
/*! cursor: Total number of on-disk deleted pages skipped during tree walk */
#define	WT_STAT_CONN_CURSOR_TREE_WALK_ONDISK_DEL_PAGE_SKIP	1357
/*!
 * cursor: Total number of times a search near has exited due to prefix
 * config
 */
#define	WT_STAT_CONN_CURSOR_SEARCH_NEAR_PREFIX_FAST_PATHS	1358
/*!
 * cursor: Total number of times cursor fails to temporarily release
 * pinned page to encourage eviction of hot or large page
 */
#define	WT_STAT_CONN_CURSOR_REPOSITION_FAILED		1359
/*!
 * cursor: Total number of times cursor temporarily releases pinned page
 * to encourage eviction of hot or large page
 */
#define	WT_STAT_CONN_CURSOR_REPOSITION			1360
/*! cursor: bulk cursor count */
#define	WT_STAT_CONN_CURSOR_BULK_COUNT			1361
/*! cursor: cached cursor count */
#define	WT_STAT_CONN_CURSOR_CACHED_COUNT		1362
/*! cursor: cursor bound calls that return an error */
#define	WT_STAT_CONN_CURSOR_BOUND_ERROR			1363
/*! cursor: cursor bounds cleared from reset */
#define	WT_STAT_CONN_CURSOR_BOUNDS_RESET		1364
/*! cursor: cursor bounds comparisons performed */
#define	WT_STAT_CONN_CURSOR_BOUNDS_COMPARISONS		1365
/*! cursor: cursor bounds next called on an unpositioned cursor */
#define	WT_STAT_CONN_CURSOR_BOUNDS_NEXT_UNPOSITIONED	1366
/*! cursor: cursor bounds next early exit */
#define	WT_STAT_CONN_CURSOR_BOUNDS_NEXT_EARLY_EXIT	1367
/*! cursor: cursor bounds prev called on an unpositioned cursor */
#define	WT_STAT_CONN_CURSOR_BOUNDS_PREV_UNPOSITIONED	1368
/*! cursor: cursor bounds prev early exit */
#define	WT_STAT_CONN_CURSOR_BOUNDS_PREV_EARLY_EXIT	1369
/*! cursor: cursor bounds search early exit */
#define	WT_STAT_CONN_CURSOR_BOUNDS_SEARCH_EARLY_EXIT	1370
/*! cursor: cursor bounds search near call repositioned cursor */
#define	WT_STAT_CONN_CURSOR_BOUNDS_SEARCH_NEAR_REPOSITIONED_CURSOR	1371
/*! cursor: cursor bulk loaded cursor insert calls */
#define	WT_STAT_CONN_CURSOR_INSERT_BULK			1372
/*! cursor: cursor cache calls that return an error */
#define	WT_STAT_CONN_CURSOR_CACHE_ERROR			1373
/*! cursor: cursor close calls that result in cache */
#define	WT_STAT_CONN_CURSOR_CACHE			1374
/*! cursor: cursor close calls that return an error */
#define	WT_STAT_CONN_CURSOR_CLOSE_ERROR			1375
/*! cursor: cursor compare calls that return an error */
#define	WT_STAT_CONN_CURSOR_COMPARE_ERROR		1376
/*! cursor: cursor create calls */
#define	WT_STAT_CONN_CURSOR_CREATE			1377
/*! cursor: cursor equals calls that return an error */
#define	WT_STAT_CONN_CURSOR_EQUALS_ERROR		1378
/*! cursor: cursor get key calls that return an error */
#define	WT_STAT_CONN_CURSOR_GET_KEY_ERROR		1379
/*! cursor: cursor get value calls that return an error */
#define	WT_STAT_CONN_CURSOR_GET_VALUE_ERROR		1380
/*! cursor: cursor insert calls */
#define	WT_STAT_CONN_CURSOR_INSERT			1381
/*! cursor: cursor insert calls that return an error */
#define	WT_STAT_CONN_CURSOR_INSERT_ERROR		1382
/*! cursor: cursor insert check calls that return an error */
#define	WT_STAT_CONN_CURSOR_INSERT_CHECK_ERROR		1383
/*! cursor: cursor insert key and value bytes */
#define	WT_STAT_CONN_CURSOR_INSERT_BYTES		1384
/*! cursor: cursor largest key calls that return an error */
#define	WT_STAT_CONN_CURSOR_LARGEST_KEY_ERROR		1385
/*! cursor: cursor modify calls */
#define	WT_STAT_CONN_CURSOR_MODIFY			1386
/*! cursor: cursor modify calls that return an error */
#define	WT_STAT_CONN_CURSOR_MODIFY_ERROR		1387
/*! cursor: cursor modify key and value bytes affected */
#define	WT_STAT_CONN_CURSOR_MODIFY_BYTES		1388
/*! cursor: cursor modify value bytes modified */
#define	WT_STAT_CONN_CURSOR_MODIFY_BYTES_TOUCH		1389
/*! cursor: cursor next calls */
#define	WT_STAT_CONN_CURSOR_NEXT			1390
/*! cursor: cursor next calls that return an error */
#define	WT_STAT_CONN_CURSOR_NEXT_ERROR			1391
/*!
 * cursor: cursor next calls that skip due to a globally visible history
 * store tombstone
 */
#define	WT_STAT_CONN_CURSOR_NEXT_HS_TOMBSTONE		1392
/*!
 * cursor: cursor next calls that skip greater than 1 and fewer than 100
 * entries
 */
#define	WT_STAT_CONN_CURSOR_NEXT_SKIP_LT_100		1393
/*!
 * cursor: cursor next calls that skip greater than or equal to 100
 * entries
 */
#define	WT_STAT_CONN_CURSOR_NEXT_SKIP_GE_100		1394
/*! cursor: cursor next random calls that return an error */
#define	WT_STAT_CONN_CURSOR_NEXT_RANDOM_ERROR		1395
/*! cursor: cursor operation restarted */
#define	WT_STAT_CONN_CURSOR_RESTART			1396
/*! cursor: cursor prev calls */
#define	WT_STAT_CONN_CURSOR_PREV			1397
/*! cursor: cursor prev calls that return an error */
#define	WT_STAT_CONN_CURSOR_PREV_ERROR			1398
/*!
 * cursor: cursor prev calls that skip due to a globally visible history
 * store tombstone
 */
#define	WT_STAT_CONN_CURSOR_PREV_HS_TOMBSTONE		1399
/*!
 * cursor: cursor prev calls that skip greater than or equal to 100
 * entries
 */
#define	WT_STAT_CONN_CURSOR_PREV_SKIP_GE_100		1400
/*! cursor: cursor prev calls that skip less than 100 entries */
#define	WT_STAT_CONN_CURSOR_PREV_SKIP_LT_100		1401
/*! cursor: cursor reconfigure calls that return an error */
#define	WT_STAT_CONN_CURSOR_RECONFIGURE_ERROR		1402
/*! cursor: cursor remove calls */
#define	WT_STAT_CONN_CURSOR_REMOVE			1403
/*! cursor: cursor remove calls that return an error */
#define	WT_STAT_CONN_CURSOR_REMOVE_ERROR		1404
/*! cursor: cursor remove key bytes removed */
#define	WT_STAT_CONN_CURSOR_REMOVE_BYTES		1405
/*! cursor: cursor reopen calls that return an error */
#define	WT_STAT_CONN_CURSOR_REOPEN_ERROR		1406
/*! cursor: cursor reserve calls */
#define	WT_STAT_CONN_CURSOR_RESERVE			1407
/*! cursor: cursor reserve calls that return an error */
#define	WT_STAT_CONN_CURSOR_RESERVE_ERROR		1408
/*! cursor: cursor reset calls */
#define	WT_STAT_CONN_CURSOR_RESET			1409
/*! cursor: cursor reset calls that return an error */
#define	WT_STAT_CONN_CURSOR_RESET_ERROR			1410
/*! cursor: cursor search calls */
#define	WT_STAT_CONN_CURSOR_SEARCH			1411
/*! cursor: cursor search calls that return an error */
#define	WT_STAT_CONN_CURSOR_SEARCH_ERROR		1412
/*! cursor: cursor search history store calls */
#define	WT_STAT_CONN_CURSOR_SEARCH_HS			1413
/*! cursor: cursor search near calls */
#define	WT_STAT_CONN_CURSOR_SEARCH_NEAR			1414
/*! cursor: cursor search near calls that return an error */
#define	WT_STAT_CONN_CURSOR_SEARCH_NEAR_ERROR		1415
/*! cursor: cursor sweep buckets */
#define	WT_STAT_CONN_CURSOR_SWEEP_BUCKETS		1416
/*! cursor: cursor sweep cursors closed */
#define	WT_STAT_CONN_CURSOR_SWEEP_CLOSED		1417
/*! cursor: cursor sweep cursors examined */
#define	WT_STAT_CONN_CURSOR_SWEEP_EXAMINED		1418
/*! cursor: cursor sweeps */
#define	WT_STAT_CONN_CURSOR_SWEEP			1419
/*! cursor: cursor truncate calls */
#define	WT_STAT_CONN_CURSOR_TRUNCATE			1420
/*! cursor: cursor truncates performed on individual keys */
#define	WT_STAT_CONN_CURSOR_TRUNCATE_KEYS_DELETED	1421
/*! cursor: cursor update calls */
#define	WT_STAT_CONN_CURSOR_UPDATE			1422
/*! cursor: cursor update calls that return an error */
#define	WT_STAT_CONN_CURSOR_UPDATE_ERROR		1423
/*! cursor: cursor update key and value bytes */
#define	WT_STAT_CONN_CURSOR_UPDATE_BYTES		1424
/*! cursor: cursor update value size change */
#define	WT_STAT_CONN_CURSOR_UPDATE_BYTES_CHANGED	1425
/*! cursor: cursors reused from cache */
#define	WT_STAT_CONN_CURSOR_REOPEN			1426
/*! cursor: open cursor count */
#define	WT_STAT_CONN_CURSOR_OPEN_COUNT			1427
/*! data-handle: Table connection data handles currently active */
#define	WT_STAT_CONN_DH_CONN_HANDLE_TABLE_COUNT		1428
/*! data-handle: Tiered connection data handles currently active */
#define	WT_STAT_CONN_DH_CONN_HANDLE_TIERED_COUNT	1429
/*! data-handle: Tiered_Tree connection data handles currently active */
#define	WT_STAT_CONN_DH_CONN_HANDLE_TIERED_TREE_COUNT	1430
/*! data-handle: btree connection data handles currently active */
#define	WT_STAT_CONN_DH_CONN_HANDLE_BTREE_COUNT		1431
/*! data-handle: checkpoint connection data handles currently active */
#define	WT_STAT_CONN_DH_CONN_HANDLE_CHECKPOINT_COUNT	1432
/*! data-handle: connection data handle size */
#define	WT_STAT_CONN_DH_CONN_HANDLE_SIZE		1433
/*! data-handle: connection data handles currently active */
#define	WT_STAT_CONN_DH_CONN_HANDLE_COUNT		1434
/*! data-handle: connection sweep candidate became referenced */
#define	WT_STAT_CONN_DH_SWEEP_REF			1435
/*! data-handle: connection sweep dead dhandles closed */
#define	WT_STAT_CONN_DH_SWEEP_DEAD_CLOSE		1436
/*! data-handle: connection sweep dhandles removed from hash list */
#define	WT_STAT_CONN_DH_SWEEP_REMOVE			1437
/*! data-handle: connection sweep expired dhandles closed */
#define	WT_STAT_CONN_DH_SWEEP_EXPIRED_CLOSE		1438
/*! data-handle: connection sweep time-of-death sets */
#define	WT_STAT_CONN_DH_SWEEP_TOD			1439
/*! data-handle: connection sweeps */
#define	WT_STAT_CONN_DH_SWEEPS				1440
/*!
 * data-handle: connection sweeps skipped due to checkpoint gathering
 * handles
 */
#define	WT_STAT_CONN_DH_SWEEP_SKIP_CKPT			1441
/*! data-handle: session dhandles swept */
#define	WT_STAT_CONN_DH_SESSION_HANDLES			1442
/*! data-handle: session sweep attempts */
#define	WT_STAT_CONN_DH_SESSION_SWEEPS			1443
/*! lock: btree page lock acquisitions */
#define	WT_STAT_CONN_LOCK_BTREE_PAGE_COUNT		1444
/*! lock: btree page lock application thread wait time (usecs) */
#define	WT_STAT_CONN_LOCK_BTREE_PAGE_WAIT_APPLICATION	1445
/*! lock: btree page lock internal thread wait time (usecs) */
#define	WT_STAT_CONN_LOCK_BTREE_PAGE_WAIT_INTERNAL	1446
/*! lock: checkpoint lock acquisitions */
#define	WT_STAT_CONN_LOCK_CHECKPOINT_COUNT		1447
/*! lock: checkpoint lock application thread wait time (usecs) */
#define	WT_STAT_CONN_LOCK_CHECKPOINT_WAIT_APPLICATION	1448
/*! lock: checkpoint lock internal thread wait time (usecs) */
#define	WT_STAT_CONN_LOCK_CHECKPOINT_WAIT_INTERNAL	1449
/*! lock: dhandle lock application thread time waiting (usecs) */
#define	WT_STAT_CONN_LOCK_DHANDLE_WAIT_APPLICATION	1450
/*! lock: dhandle lock internal thread time waiting (usecs) */
#define	WT_STAT_CONN_LOCK_DHANDLE_WAIT_INTERNAL		1451
/*! lock: dhandle read lock acquisitions */
#define	WT_STAT_CONN_LOCK_DHANDLE_READ_COUNT		1452
/*! lock: dhandle write lock acquisitions */
#define	WT_STAT_CONN_LOCK_DHANDLE_WRITE_COUNT		1453
/*! lock: metadata lock acquisitions */
#define	WT_STAT_CONN_LOCK_METADATA_COUNT		1454
/*! lock: metadata lock application thread wait time (usecs) */
#define	WT_STAT_CONN_LOCK_METADATA_WAIT_APPLICATION	1455
/*! lock: metadata lock internal thread wait time (usecs) */
#define	WT_STAT_CONN_LOCK_METADATA_WAIT_INTERNAL	1456
/*! lock: schema lock acquisitions */
#define	WT_STAT_CONN_LOCK_SCHEMA_COUNT			1457
/*! lock: schema lock application thread wait time (usecs) */
#define	WT_STAT_CONN_LOCK_SCHEMA_WAIT_APPLICATION	1458
/*! lock: schema lock internal thread wait time (usecs) */
#define	WT_STAT_CONN_LOCK_SCHEMA_WAIT_INTERNAL		1459
/*!
 * lock: table lock application thread time waiting for the table lock
 * (usecs)
 */
#define	WT_STAT_CONN_LOCK_TABLE_WAIT_APPLICATION	1460
/*!
 * lock: table lock internal thread time waiting for the table lock
 * (usecs)
 */
#define	WT_STAT_CONN_LOCK_TABLE_WAIT_INTERNAL		1461
/*! lock: table read lock acquisitions */
#define	WT_STAT_CONN_LOCK_TABLE_READ_COUNT		1462
/*! lock: table write lock acquisitions */
#define	WT_STAT_CONN_LOCK_TABLE_WRITE_COUNT		1463
/*! lock: txn global lock application thread time waiting (usecs) */
#define	WT_STAT_CONN_LOCK_TXN_GLOBAL_WAIT_APPLICATION	1464
/*! lock: txn global lock internal thread time waiting (usecs) */
#define	WT_STAT_CONN_LOCK_TXN_GLOBAL_WAIT_INTERNAL	1465
/*! lock: txn global read lock acquisitions */
#define	WT_STAT_CONN_LOCK_TXN_GLOBAL_READ_COUNT		1466
/*! lock: txn global write lock acquisitions */
#define	WT_STAT_CONN_LOCK_TXN_GLOBAL_WRITE_COUNT	1467
/*! log: busy returns attempting to switch slots */
#define	WT_STAT_CONN_LOG_SLOT_SWITCH_BUSY		1468
/*! log: force log remove time sleeping (usecs) */
#define	WT_STAT_CONN_LOG_FORCE_REMOVE_SLEEP		1469
/*! log: log bytes of payload data */
#define	WT_STAT_CONN_LOG_BYTES_PAYLOAD			1470
/*! log: log bytes written */
#define	WT_STAT_CONN_LOG_BYTES_WRITTEN			1471
/*! log: log files manually zero-filled */
#define	WT_STAT_CONN_LOG_ZERO_FILLS			1472
/*! log: log flush operations */
#define	WT_STAT_CONN_LOG_FLUSH				1473
/*! log: log force write operations */
#define	WT_STAT_CONN_LOG_FORCE_WRITE			1474
/*! log: log force write operations skipped */
#define	WT_STAT_CONN_LOG_FORCE_WRITE_SKIP		1475
/*! log: log records compressed */
#define	WT_STAT_CONN_LOG_COMPRESS_WRITES		1476
/*! log: log records not compressed */
#define	WT_STAT_CONN_LOG_COMPRESS_WRITE_FAILS		1477
/*! log: log records too small to compress */
#define	WT_STAT_CONN_LOG_COMPRESS_SMALL			1478
/*! log: log release advances write LSN */
#define	WT_STAT_CONN_LOG_RELEASE_WRITE_LSN		1479
/*! log: log scan operations */
#define	WT_STAT_CONN_LOG_SCANS				1480
/*! log: log scan records requiring two reads */
#define	WT_STAT_CONN_LOG_SCAN_REREADS			1481
/*! log: log server thread advances write LSN */
#define	WT_STAT_CONN_LOG_WRITE_LSN			1482
/*! log: log server thread write LSN walk skipped */
#define	WT_STAT_CONN_LOG_WRITE_LSN_SKIP			1483
/*! log: log sync operations */
#define	WT_STAT_CONN_LOG_SYNC				1484
/*! log: log sync time duration (usecs) */
#define	WT_STAT_CONN_LOG_SYNC_DURATION			1485
/*! log: log sync_dir operations */
#define	WT_STAT_CONN_LOG_SYNC_DIR			1486
/*! log: log sync_dir time duration (usecs) */
#define	WT_STAT_CONN_LOG_SYNC_DIR_DURATION		1487
/*! log: log write operations */
#define	WT_STAT_CONN_LOG_WRITES				1488
/*! log: logging bytes consolidated */
#define	WT_STAT_CONN_LOG_SLOT_CONSOLIDATED		1489
/*! log: maximum log file size */
#define	WT_STAT_CONN_LOG_MAX_FILESIZE			1490
/*! log: number of pre-allocated log files to create */
#define	WT_STAT_CONN_LOG_PREALLOC_MAX			1491
/*! log: pre-allocated log files not ready and missed */
#define	WT_STAT_CONN_LOG_PREALLOC_MISSED		1492
/*! log: pre-allocated log files prepared */
#define	WT_STAT_CONN_LOG_PREALLOC_FILES			1493
/*! log: pre-allocated log files used */
#define	WT_STAT_CONN_LOG_PREALLOC_USED			1494
/*! log: records processed by log scan */
#define	WT_STAT_CONN_LOG_SCAN_RECORDS			1495
/*! log: slot close lost race */
#define	WT_STAT_CONN_LOG_SLOT_CLOSE_RACE		1496
/*! log: slot close unbuffered waits */
#define	WT_STAT_CONN_LOG_SLOT_CLOSE_UNBUF		1497
/*! log: slot closures */
#define	WT_STAT_CONN_LOG_SLOT_CLOSES			1498
/*! log: slot join atomic update races */
#define	WT_STAT_CONN_LOG_SLOT_RACES			1499
/*! log: slot join calls atomic updates raced */
#define	WT_STAT_CONN_LOG_SLOT_YIELD_RACE		1500
/*! log: slot join calls did not yield */
#define	WT_STAT_CONN_LOG_SLOT_IMMEDIATE			1501
/*! log: slot join calls found active slot closed */
#define	WT_STAT_CONN_LOG_SLOT_YIELD_CLOSE		1502
/*! log: slot join calls slept */
#define	WT_STAT_CONN_LOG_SLOT_YIELD_SLEEP		1503
/*! log: slot join calls yielded */
#define	WT_STAT_CONN_LOG_SLOT_YIELD			1504
/*! log: slot join found active slot closed */
#define	WT_STAT_CONN_LOG_SLOT_ACTIVE_CLOSED		1505
/*! log: slot joins yield time (usecs) */
#define	WT_STAT_CONN_LOG_SLOT_YIELD_DURATION		1506
/*! log: slot transitions unable to find free slot */
#define	WT_STAT_CONN_LOG_SLOT_NO_FREE_SLOTS		1507
/*! log: slot unbuffered writes */
#define	WT_STAT_CONN_LOG_SLOT_UNBUFFERED		1508
/*! log: total in-memory size of compressed records */
#define	WT_STAT_CONN_LOG_COMPRESS_MEM			1509
/*! log: total log buffer size */
#define	WT_STAT_CONN_LOG_BUFFER_SIZE			1510
/*! log: total size of compressed records */
#define	WT_STAT_CONN_LOG_COMPRESS_LEN			1511
/*! log: written slots coalesced */
#define	WT_STAT_CONN_LOG_SLOT_COALESCED			1512
/*! log: yields waiting for previous log file close */
#define	WT_STAT_CONN_LOG_CLOSE_YIELDS			1513
/*! perf: file system read latency histogram (bucket 1) - 0-10ms */
#define	WT_STAT_CONN_PERF_HIST_FSREAD_LATENCY_LT10	1514
/*! perf: file system read latency histogram (bucket 2) - 10-49ms */
#define	WT_STAT_CONN_PERF_HIST_FSREAD_LATENCY_LT50	1515
/*! perf: file system read latency histogram (bucket 3) - 50-99ms */
#define	WT_STAT_CONN_PERF_HIST_FSREAD_LATENCY_LT100	1516
/*! perf: file system read latency histogram (bucket 4) - 100-249ms */
#define	WT_STAT_CONN_PERF_HIST_FSREAD_LATENCY_LT250	1517
/*! perf: file system read latency histogram (bucket 5) - 250-499ms */
#define	WT_STAT_CONN_PERF_HIST_FSREAD_LATENCY_LT500	1518
/*! perf: file system read latency histogram (bucket 6) - 500-999ms */
#define	WT_STAT_CONN_PERF_HIST_FSREAD_LATENCY_LT1000	1519
/*! perf: file system read latency histogram (bucket 7) - 1000ms+ */
#define	WT_STAT_CONN_PERF_HIST_FSREAD_LATENCY_GT1000	1520
/*! perf: file system read latency histogram total (msecs) */
#define	WT_STAT_CONN_PERF_HIST_FSREAD_LATENCY_TOTAL_MSECS	1521
/*! perf: file system write latency histogram (bucket 1) - 0-10ms */
#define	WT_STAT_CONN_PERF_HIST_FSWRITE_LATENCY_LT10	1522
/*! perf: file system write latency histogram (bucket 2) - 10-49ms */
#define	WT_STAT_CONN_PERF_HIST_FSWRITE_LATENCY_LT50	1523
/*! perf: file system write latency histogram (bucket 3) - 50-99ms */
#define	WT_STAT_CONN_PERF_HIST_FSWRITE_LATENCY_LT100	1524
/*! perf: file system write latency histogram (bucket 4) - 100-249ms */
#define	WT_STAT_CONN_PERF_HIST_FSWRITE_LATENCY_LT250	1525
/*! perf: file system write latency histogram (bucket 5) - 250-499ms */
#define	WT_STAT_CONN_PERF_HIST_FSWRITE_LATENCY_LT500	1526
/*! perf: file system write latency histogram (bucket 6) - 500-999ms */
#define	WT_STAT_CONN_PERF_HIST_FSWRITE_LATENCY_LT1000	1527
/*! perf: file system write latency histogram (bucket 7) - 1000ms+ */
#define	WT_STAT_CONN_PERF_HIST_FSWRITE_LATENCY_GT1000	1528
/*! perf: file system write latency histogram total (msecs) */
#define	WT_STAT_CONN_PERF_HIST_FSWRITE_LATENCY_TOTAL_MSECS	1529
/*! perf: operation read latency histogram (bucket 1) - 0-100us */
#define	WT_STAT_CONN_PERF_HIST_OPREAD_LATENCY_LT100	1530
/*! perf: operation read latency histogram (bucket 2) - 100-249us */
#define	WT_STAT_CONN_PERF_HIST_OPREAD_LATENCY_LT250	1531
/*! perf: operation read latency histogram (bucket 3) - 250-499us */
#define	WT_STAT_CONN_PERF_HIST_OPREAD_LATENCY_LT500	1532
/*! perf: operation read latency histogram (bucket 4) - 500-999us */
#define	WT_STAT_CONN_PERF_HIST_OPREAD_LATENCY_LT1000	1533
/*! perf: operation read latency histogram (bucket 5) - 1000-9999us */
#define	WT_STAT_CONN_PERF_HIST_OPREAD_LATENCY_LT10000	1534
/*! perf: operation read latency histogram (bucket 6) - 10000us+ */
#define	WT_STAT_CONN_PERF_HIST_OPREAD_LATENCY_GT10000	1535
/*! perf: operation read latency histogram total (usecs) */
#define	WT_STAT_CONN_PERF_HIST_OPREAD_LATENCY_TOTAL_USECS	1536
/*! perf: operation write latency histogram (bucket 1) - 0-100us */
#define	WT_STAT_CONN_PERF_HIST_OPWRITE_LATENCY_LT100	1537
/*! perf: operation write latency histogram (bucket 2) - 100-249us */
#define	WT_STAT_CONN_PERF_HIST_OPWRITE_LATENCY_LT250	1538
/*! perf: operation write latency histogram (bucket 3) - 250-499us */
#define	WT_STAT_CONN_PERF_HIST_OPWRITE_LATENCY_LT500	1539
/*! perf: operation write latency histogram (bucket 4) - 500-999us */
#define	WT_STAT_CONN_PERF_HIST_OPWRITE_LATENCY_LT1000	1540
/*! perf: operation write latency histogram (bucket 5) - 1000-9999us */
#define	WT_STAT_CONN_PERF_HIST_OPWRITE_LATENCY_LT10000	1541
/*! perf: operation write latency histogram (bucket 6) - 10000us+ */
#define	WT_STAT_CONN_PERF_HIST_OPWRITE_LATENCY_GT10000	1542
/*! perf: operation write latency histogram total (usecs) */
#define	WT_STAT_CONN_PERF_HIST_OPWRITE_LATENCY_TOTAL_USECS	1543
/*! prefetch: could not perform pre-fetch on internal page */
#define	WT_STAT_CONN_PREFETCH_SKIPPED_INTERNAL_PAGE	1544
/*!
 * prefetch: could not perform pre-fetch on ref without the pre-fetch
 * flag set
 */
#define	WT_STAT_CONN_PREFETCH_SKIPPED_NO_FLAG_SET	1545
/*! prefetch: number of times pre-fetch failed to start */
#define	WT_STAT_CONN_PREFETCH_FAILED_START		1546
/*! prefetch: pre-fetch not repeating for recently pre-fetched ref */
#define	WT_STAT_CONN_PREFETCH_SKIPPED_SAME_REF		1547
/*! prefetch: pre-fetch not triggered after single disk read */
#define	WT_STAT_CONN_PREFETCH_DISK_ONE			1548
/*! prefetch: pre-fetch not triggered as there is no valid dhandle */
#define	WT_STAT_CONN_PREFETCH_SKIPPED_NO_VALID_DHANDLE	1549
/*! prefetch: pre-fetch not triggered by page read */
#define	WT_STAT_CONN_PREFETCH_SKIPPED			1550
/*! prefetch: pre-fetch not triggered due to disk read count */
#define	WT_STAT_CONN_PREFETCH_SKIPPED_DISK_READ_COUNT	1551
/*! prefetch: pre-fetch not triggered due to internal session */
#define	WT_STAT_CONN_PREFETCH_SKIPPED_INTERNAL_SESSION	1552
/*! prefetch: pre-fetch not triggered due to special btree handle */
#define	WT_STAT_CONN_PREFETCH_SKIPPED_SPECIAL_HANDLE	1553
/*! prefetch: pre-fetch page not on disk when reading */
#define	WT_STAT_CONN_PREFETCH_PAGES_FAIL		1554
/*! prefetch: pre-fetch pages queued */
#define	WT_STAT_CONN_PREFETCH_PAGES_QUEUED		1555
/*! prefetch: pre-fetch pages read in background */
#define	WT_STAT_CONN_PREFETCH_PAGES_READ		1556
/*! prefetch: pre-fetch skipped reading in a page due to harmless error */
#define	WT_STAT_CONN_PREFETCH_SKIPPED_ERROR_OK		1557
/*! prefetch: pre-fetch triggered by page read */
#define	WT_STAT_CONN_PREFETCH_ATTEMPTS			1558
/*! reconciliation: VLCS pages explicitly reconciled as empty */
#define	WT_STAT_CONN_REC_VLCS_EMPTIED_PAGES		1559
/*! reconciliation: approximate byte size of timestamps in pages written */
#define	WT_STAT_CONN_REC_TIME_WINDOW_BYTES_TS		1560
/*!
 * reconciliation: approximate byte size of transaction IDs in pages
 * written
 */
#define	WT_STAT_CONN_REC_TIME_WINDOW_BYTES_TXN		1561
/*! reconciliation: fast-path pages deleted */
#define	WT_STAT_CONN_REC_PAGE_DELETE_FAST		1562
/*! reconciliation: leaf-page overflow keys */
#define	WT_STAT_CONN_REC_OVERFLOW_KEY_LEAF		1563
/*! reconciliation: maximum milliseconds spent in a reconciliation call */
#define	WT_STAT_CONN_REC_MAXIMUM_MILLISECONDS		1564
/*!
 * reconciliation: maximum milliseconds spent in building a disk image in
 * a reconciliation
 */
#define	WT_STAT_CONN_REC_MAXIMUM_IMAGE_BUILD_MILLISECONDS	1565
/*!
 * reconciliation: maximum milliseconds spent in moving updates to the
 * history store in a reconciliation
 */
#define	WT_STAT_CONN_REC_MAXIMUM_HS_WRAPUP_MILLISECONDS	1566
/*! reconciliation: overflow values written */
#define	WT_STAT_CONN_REC_OVERFLOW_VALUE			1567
/*! reconciliation: page reconciliation calls */
#define	WT_STAT_CONN_REC_PAGES				1568
/*! reconciliation: page reconciliation calls for eviction */
#define	WT_STAT_CONN_REC_PAGES_EVICTION			1569
/*!
 * reconciliation: page reconciliation calls that resulted in values with
 * prepared transaction metadata
 */
#define	WT_STAT_CONN_REC_PAGES_WITH_PREPARE		1570
/*!
 * reconciliation: page reconciliation calls that resulted in values with
 * timestamps
 */
#define	WT_STAT_CONN_REC_PAGES_WITH_TS			1571
/*!
 * reconciliation: page reconciliation calls that resulted in values with
 * transaction ids
 */
#define	WT_STAT_CONN_REC_PAGES_WITH_TXN			1572
/*! reconciliation: pages deleted */
#define	WT_STAT_CONN_REC_PAGE_DELETE			1573
/*!
 * reconciliation: pages written including an aggregated newest start
 * durable timestamp
 */
#define	WT_STAT_CONN_REC_TIME_AGGR_NEWEST_START_DURABLE_TS	1574
/*!
 * reconciliation: pages written including an aggregated newest stop
 * durable timestamp
 */
#define	WT_STAT_CONN_REC_TIME_AGGR_NEWEST_STOP_DURABLE_TS	1575
/*!
 * reconciliation: pages written including an aggregated newest stop
 * timestamp
 */
#define	WT_STAT_CONN_REC_TIME_AGGR_NEWEST_STOP_TS	1576
/*!
 * reconciliation: pages written including an aggregated newest stop
 * transaction ID
 */
#define	WT_STAT_CONN_REC_TIME_AGGR_NEWEST_STOP_TXN	1577
/*!
 * reconciliation: pages written including an aggregated newest
 * transaction ID
 */
#define	WT_STAT_CONN_REC_TIME_AGGR_NEWEST_TXN		1578
/*!
 * reconciliation: pages written including an aggregated oldest start
 * timestamp
 */
#define	WT_STAT_CONN_REC_TIME_AGGR_OLDEST_START_TS	1579
/*! reconciliation: pages written including an aggregated prepare */
#define	WT_STAT_CONN_REC_TIME_AGGR_PREPARED		1580
/*! reconciliation: pages written including at least one prepare state */
#define	WT_STAT_CONN_REC_TIME_WINDOW_PAGES_PREPARED	1581
/*!
 * reconciliation: pages written including at least one start durable
 * timestamp
 */
#define	WT_STAT_CONN_REC_TIME_WINDOW_PAGES_DURABLE_START_TS	1582
/*! reconciliation: pages written including at least one start timestamp */
#define	WT_STAT_CONN_REC_TIME_WINDOW_PAGES_START_TS	1583
/*!
 * reconciliation: pages written including at least one start transaction
 * ID
 */
#define	WT_STAT_CONN_REC_TIME_WINDOW_PAGES_START_TXN	1584
/*!
 * reconciliation: pages written including at least one stop durable
 * timestamp
 */
#define	WT_STAT_CONN_REC_TIME_WINDOW_PAGES_DURABLE_STOP_TS	1585
/*! reconciliation: pages written including at least one stop timestamp */
#define	WT_STAT_CONN_REC_TIME_WINDOW_PAGES_STOP_TS	1586
/*!
 * reconciliation: pages written including at least one stop transaction
 * ID
 */
#define	WT_STAT_CONN_REC_TIME_WINDOW_PAGES_STOP_TXN	1587
/*! reconciliation: records written including a prepare state */
#define	WT_STAT_CONN_REC_TIME_WINDOW_PREPARED		1588
/*! reconciliation: records written including a start durable timestamp */
#define	WT_STAT_CONN_REC_TIME_WINDOW_DURABLE_START_TS	1589
/*! reconciliation: records written including a start timestamp */
#define	WT_STAT_CONN_REC_TIME_WINDOW_START_TS		1590
/*! reconciliation: records written including a start transaction ID */
#define	WT_STAT_CONN_REC_TIME_WINDOW_START_TXN		1591
/*! reconciliation: records written including a stop durable timestamp */
#define	WT_STAT_CONN_REC_TIME_WINDOW_DURABLE_STOP_TS	1592
/*! reconciliation: records written including a stop timestamp */
#define	WT_STAT_CONN_REC_TIME_WINDOW_STOP_TS		1593
/*! reconciliation: records written including a stop transaction ID */
#define	WT_STAT_CONN_REC_TIME_WINDOW_STOP_TXN		1594
/*! reconciliation: split bytes currently awaiting free */
#define	WT_STAT_CONN_REC_SPLIT_STASHED_BYTES		1595
/*! reconciliation: split objects currently awaiting free */
#define	WT_STAT_CONN_REC_SPLIT_STASHED_OBJECTS		1596
/*! session: attempts to remove a local object and the object is in use */
#define	WT_STAT_CONN_LOCAL_OBJECTS_INUSE		1597
/*! session: flush_tier failed calls */
#define	WT_STAT_CONN_FLUSH_TIER_FAIL			1598
/*! session: flush_tier operation calls */
#define	WT_STAT_CONN_FLUSH_TIER				1599
/*! session: flush_tier tables skipped due to no checkpoint */
#define	WT_STAT_CONN_FLUSH_TIER_SKIPPED			1600
/*! session: flush_tier tables switched */
#define	WT_STAT_CONN_FLUSH_TIER_SWITCHED		1601
/*! session: local objects removed */
#define	WT_STAT_CONN_LOCAL_OBJECTS_REMOVED		1602
/*! session: open session count */
#define	WT_STAT_CONN_SESSION_OPEN			1603
/*! session: session query timestamp calls */
#define	WT_STAT_CONN_SESSION_QUERY_TS			1604
/*! session: table alter failed calls */
#define	WT_STAT_CONN_SESSION_TABLE_ALTER_FAIL		1605
/*! session: table alter successful calls */
#define	WT_STAT_CONN_SESSION_TABLE_ALTER_SUCCESS	1606
/*! session: table alter triggering checkpoint calls */
#define	WT_STAT_CONN_SESSION_TABLE_ALTER_TRIGGER_CHECKPOINT	1607
/*! session: table alter unchanged and skipped */
#define	WT_STAT_CONN_SESSION_TABLE_ALTER_SKIP		1608
/*! session: table compact conflicted with checkpoint */
#define	WT_STAT_CONN_SESSION_TABLE_COMPACT_CONFLICTING_CHECKPOINT	1609
/*! session: table compact dhandle successful calls */
#define	WT_STAT_CONN_SESSION_TABLE_COMPACT_DHANDLE_SUCCESS	1610
/*! session: table compact failed calls */
#define	WT_STAT_CONN_SESSION_TABLE_COMPACT_FAIL		1611
/*! session: table compact failed calls due to cache pressure */
#define	WT_STAT_CONN_SESSION_TABLE_COMPACT_FAIL_CACHE_PRESSURE	1612
/*! session: table compact passes */
#define	WT_STAT_CONN_SESSION_TABLE_COMPACT_PASSES	1613
/*! session: table compact pulled into eviction */
#define	WT_STAT_CONN_SESSION_TABLE_COMPACT_EVICTION	1614
/*! session: table compact running */
#define	WT_STAT_CONN_SESSION_TABLE_COMPACT_RUNNING	1615
/*! session: table compact skipped as process would not reduce file size */
#define	WT_STAT_CONN_SESSION_TABLE_COMPACT_SKIPPED	1616
/*! session: table compact successful calls */
#define	WT_STAT_CONN_SESSION_TABLE_COMPACT_SUCCESS	1617
/*! session: table compact timeout */
#define	WT_STAT_CONN_SESSION_TABLE_COMPACT_TIMEOUT	1618
/*! session: table create failed calls */
#define	WT_STAT_CONN_SESSION_TABLE_CREATE_FAIL		1619
/*! session: table create successful calls */
#define	WT_STAT_CONN_SESSION_TABLE_CREATE_SUCCESS	1620
/*! session: table create with import failed calls */
#define	WT_STAT_CONN_SESSION_TABLE_CREATE_IMPORT_FAIL	1621
/*! session: table create with import repair calls */
#define	WT_STAT_CONN_SESSION_TABLE_CREATE_IMPORT_REPAIR	1622
/*! session: table create with import successful calls */
#define	WT_STAT_CONN_SESSION_TABLE_CREATE_IMPORT_SUCCESS	1623
/*! session: table drop failed calls */
#define	WT_STAT_CONN_SESSION_TABLE_DROP_FAIL		1624
/*! session: table drop successful calls */
<<<<<<< HEAD
#define	WT_STAT_CONN_SESSION_TABLE_DROP_SUCCESS		1625
/*! session: table rename failed calls */
#define	WT_STAT_CONN_SESSION_TABLE_RENAME_FAIL		1626
/*! session: table rename successful calls */
#define	WT_STAT_CONN_SESSION_TABLE_RENAME_SUCCESS	1627
/*! session: table salvage failed calls */
#define	WT_STAT_CONN_SESSION_TABLE_SALVAGE_FAIL		1628
/*! session: table salvage successful calls */
#define	WT_STAT_CONN_SESSION_TABLE_SALVAGE_SUCCESS	1629
/*! session: table truncate failed calls */
#define	WT_STAT_CONN_SESSION_TABLE_TRUNCATE_FAIL	1630
/*! session: table truncate successful calls */
#define	WT_STAT_CONN_SESSION_TABLE_TRUNCATE_SUCCESS	1631
/*! session: table verify failed calls */
#define	WT_STAT_CONN_SESSION_TABLE_VERIFY_FAIL		1632
/*! session: table verify successful calls */
#define	WT_STAT_CONN_SESSION_TABLE_VERIFY_SUCCESS	1633
/*! session: tiered operations dequeued and processed */
#define	WT_STAT_CONN_TIERED_WORK_UNITS_DEQUEUED		1634
/*! session: tiered operations removed without processing */
#define	WT_STAT_CONN_TIERED_WORK_UNITS_REMOVED		1635
/*! session: tiered operations scheduled */
#define	WT_STAT_CONN_TIERED_WORK_UNITS_CREATED		1636
/*! session: tiered storage local retention time (secs) */
#define	WT_STAT_CONN_TIERED_RETENTION			1637
/*! thread-state: active filesystem fsync calls */
#define	WT_STAT_CONN_THREAD_FSYNC_ACTIVE		1638
/*! thread-state: active filesystem read calls */
#define	WT_STAT_CONN_THREAD_READ_ACTIVE			1639
/*! thread-state: active filesystem write calls */
#define	WT_STAT_CONN_THREAD_WRITE_ACTIVE		1640
/*! thread-yield: application thread operations waiting for cache */
#define	WT_STAT_CONN_APPLICATION_CACHE_OPS		1641
/*! thread-yield: application thread snapshot refreshed for eviction */
#define	WT_STAT_CONN_APPLICATION_EVICT_SNAPSHOT_REFRESHED	1642
/*! thread-yield: application thread time waiting for cache (usecs) */
#define	WT_STAT_CONN_APPLICATION_CACHE_TIME		1643
=======
#define	WT_STAT_CONN_SESSION_TABLE_DROP_SUCCESS		1624
/*! session: table salvage failed calls */
#define	WT_STAT_CONN_SESSION_TABLE_SALVAGE_FAIL		1625
/*! session: table salvage successful calls */
#define	WT_STAT_CONN_SESSION_TABLE_SALVAGE_SUCCESS	1626
/*! session: table truncate failed calls */
#define	WT_STAT_CONN_SESSION_TABLE_TRUNCATE_FAIL	1627
/*! session: table truncate successful calls */
#define	WT_STAT_CONN_SESSION_TABLE_TRUNCATE_SUCCESS	1628
/*! session: table verify failed calls */
#define	WT_STAT_CONN_SESSION_TABLE_VERIFY_FAIL		1629
/*! session: table verify successful calls */
#define	WT_STAT_CONN_SESSION_TABLE_VERIFY_SUCCESS	1630
/*! session: tiered operations dequeued and processed */
#define	WT_STAT_CONN_TIERED_WORK_UNITS_DEQUEUED		1631
/*! session: tiered operations removed without processing */
#define	WT_STAT_CONN_TIERED_WORK_UNITS_REMOVED		1632
/*! session: tiered operations scheduled */
#define	WT_STAT_CONN_TIERED_WORK_UNITS_CREATED		1633
/*! session: tiered storage local retention time (secs) */
#define	WT_STAT_CONN_TIERED_RETENTION			1634
/*! thread-state: active filesystem fsync calls */
#define	WT_STAT_CONN_THREAD_FSYNC_ACTIVE		1635
/*! thread-state: active filesystem read calls */
#define	WT_STAT_CONN_THREAD_READ_ACTIVE			1636
/*! thread-state: active filesystem write calls */
#define	WT_STAT_CONN_THREAD_WRITE_ACTIVE		1637
/*! thread-yield: application thread operations waiting for cache */
#define	WT_STAT_CONN_APPLICATION_CACHE_OPS		1638
/*! thread-yield: application thread snapshot refreshed for eviction */
#define	WT_STAT_CONN_APPLICATION_EVICT_SNAPSHOT_REFRESHED	1639
/*! thread-yield: application thread time waiting for cache (usecs) */
#define	WT_STAT_CONN_APPLICATION_CACHE_TIME		1640
>>>>>>> 74eaa544
/*!
 * thread-yield: connection close blocked waiting for transaction state
 * stabilization
 */
<<<<<<< HEAD
#define	WT_STAT_CONN_TXN_RELEASE_BLOCKED		1644
/*! thread-yield: connection close yielded for lsm manager shutdown */
#define	WT_STAT_CONN_CONN_CLOSE_BLOCKED_LSM		1645
/*! thread-yield: data handle lock yielded */
#define	WT_STAT_CONN_DHANDLE_LOCK_BLOCKED		1646
=======
#define	WT_STAT_CONN_TXN_RELEASE_BLOCKED		1641
/*! thread-yield: connection close yielded for lsm manager shutdown */
#define	WT_STAT_CONN_CONN_CLOSE_BLOCKED_LSM		1642
/*! thread-yield: data handle lock yielded */
#define	WT_STAT_CONN_DHANDLE_LOCK_BLOCKED		1643
>>>>>>> 74eaa544
/*!
 * thread-yield: get reference for page index and slot time sleeping
 * (usecs)
 */
<<<<<<< HEAD
#define	WT_STAT_CONN_PAGE_INDEX_SLOT_REF_BLOCKED	1647
/*! thread-yield: page access yielded due to prepare state change */
#define	WT_STAT_CONN_PREPARED_TRANSITION_BLOCKED_PAGE	1648
/*! thread-yield: page acquire busy blocked */
#define	WT_STAT_CONN_PAGE_BUSY_BLOCKED			1649
/*! thread-yield: page acquire eviction blocked */
#define	WT_STAT_CONN_PAGE_FORCIBLE_EVICT_BLOCKED	1650
/*! thread-yield: page acquire locked blocked */
#define	WT_STAT_CONN_PAGE_LOCKED_BLOCKED		1651
/*! thread-yield: page acquire read blocked */
#define	WT_STAT_CONN_PAGE_READ_BLOCKED			1652
/*! thread-yield: page acquire time sleeping (usecs) */
#define	WT_STAT_CONN_PAGE_SLEEP				1653
=======
#define	WT_STAT_CONN_PAGE_INDEX_SLOT_REF_BLOCKED	1644
/*! thread-yield: page access yielded due to prepare state change */
#define	WT_STAT_CONN_PREPARED_TRANSITION_BLOCKED_PAGE	1645
/*! thread-yield: page acquire busy blocked */
#define	WT_STAT_CONN_PAGE_BUSY_BLOCKED			1646
/*! thread-yield: page acquire eviction blocked */
#define	WT_STAT_CONN_PAGE_FORCIBLE_EVICT_BLOCKED	1647
/*! thread-yield: page acquire locked blocked */
#define	WT_STAT_CONN_PAGE_LOCKED_BLOCKED		1648
/*! thread-yield: page acquire read blocked */
#define	WT_STAT_CONN_PAGE_READ_BLOCKED			1649
/*! thread-yield: page acquire time sleeping (usecs) */
#define	WT_STAT_CONN_PAGE_SLEEP				1650
>>>>>>> 74eaa544
/*!
 * thread-yield: page delete rollback time sleeping for state change
 * (usecs)
 */
<<<<<<< HEAD
#define	WT_STAT_CONN_PAGE_DEL_ROLLBACK_BLOCKED		1654
/*! thread-yield: page reconciliation yielded due to child modification */
#define	WT_STAT_CONN_CHILD_MODIFY_BLOCKED_PAGE		1655
/*! transaction: Number of prepared updates */
#define	WT_STAT_CONN_TXN_PREPARED_UPDATES		1656
/*! transaction: Number of prepared updates committed */
#define	WT_STAT_CONN_TXN_PREPARED_UPDATES_COMMITTED	1657
/*! transaction: Number of prepared updates repeated on the same key */
#define	WT_STAT_CONN_TXN_PREPARED_UPDATES_KEY_REPEATED	1658
/*! transaction: Number of prepared updates rolled back */
#define	WT_STAT_CONN_TXN_PREPARED_UPDATES_ROLLEDBACK	1659
=======
#define	WT_STAT_CONN_PAGE_DEL_ROLLBACK_BLOCKED		1651
/*! thread-yield: page reconciliation yielded due to child modification */
#define	WT_STAT_CONN_CHILD_MODIFY_BLOCKED_PAGE		1652
/*! transaction: Number of prepared updates */
#define	WT_STAT_CONN_TXN_PREPARED_UPDATES		1653
/*! transaction: Number of prepared updates committed */
#define	WT_STAT_CONN_TXN_PREPARED_UPDATES_COMMITTED	1654
/*! transaction: Number of prepared updates repeated on the same key */
#define	WT_STAT_CONN_TXN_PREPARED_UPDATES_KEY_REPEATED	1655
/*! transaction: Number of prepared updates rolled back */
#define	WT_STAT_CONN_TXN_PREPARED_UPDATES_ROLLEDBACK	1656
>>>>>>> 74eaa544
/*!
 * transaction: a reader raced with a prepared transaction commit and
 * skipped an update or updates
 */
<<<<<<< HEAD
#define	WT_STAT_CONN_TXN_READ_RACE_PREPARE_COMMIT	1660
/*! transaction: number of times overflow removed value is read */
#define	WT_STAT_CONN_TXN_READ_OVERFLOW_REMOVE		1661
/*! transaction: oldest pinned transaction ID rolled back for eviction */
#define	WT_STAT_CONN_TXN_ROLLBACK_OLDEST_PINNED		1662
/*! transaction: prepared transactions */
#define	WT_STAT_CONN_TXN_PREPARE			1663
/*! transaction: prepared transactions committed */
#define	WT_STAT_CONN_TXN_PREPARE_COMMIT			1664
/*! transaction: prepared transactions currently active */
#define	WT_STAT_CONN_TXN_PREPARE_ACTIVE			1665
/*! transaction: prepared transactions rolled back */
#define	WT_STAT_CONN_TXN_PREPARE_ROLLBACK		1666
/*! transaction: query timestamp calls */
#define	WT_STAT_CONN_TXN_QUERY_TS			1667
/*! transaction: race to read prepared update retry */
#define	WT_STAT_CONN_TXN_READ_RACE_PREPARE_UPDATE	1668
/*! transaction: rollback to stable calls */
#define	WT_STAT_CONN_TXN_RTS				1669
=======
#define	WT_STAT_CONN_TXN_READ_RACE_PREPARE_COMMIT	1657
/*! transaction: number of times overflow removed value is read */
#define	WT_STAT_CONN_TXN_READ_OVERFLOW_REMOVE		1658
/*! transaction: oldest pinned transaction ID rolled back for eviction */
#define	WT_STAT_CONN_TXN_ROLLBACK_OLDEST_PINNED		1659
/*! transaction: prepared transactions */
#define	WT_STAT_CONN_TXN_PREPARE			1660
/*! transaction: prepared transactions committed */
#define	WT_STAT_CONN_TXN_PREPARE_COMMIT			1661
/*! transaction: prepared transactions currently active */
#define	WT_STAT_CONN_TXN_PREPARE_ACTIVE			1662
/*! transaction: prepared transactions rolled back */
#define	WT_STAT_CONN_TXN_PREPARE_ROLLBACK		1663
/*! transaction: query timestamp calls */
#define	WT_STAT_CONN_TXN_QUERY_TS			1664
/*! transaction: race to read prepared update retry */
#define	WT_STAT_CONN_TXN_READ_RACE_PREPARE_UPDATE	1665
/*! transaction: rollback to stable calls */
#define	WT_STAT_CONN_TXN_RTS				1666
>>>>>>> 74eaa544
/*!
 * transaction: rollback to stable history store keys that would have
 * been swept in non-dryrun mode
 */
<<<<<<< HEAD
#define	WT_STAT_CONN_TXN_RTS_SWEEP_HS_KEYS_DRYRUN	1670
=======
#define	WT_STAT_CONN_TXN_RTS_SWEEP_HS_KEYS_DRYRUN	1667
>>>>>>> 74eaa544
/*!
 * transaction: rollback to stable history store records with stop
 * timestamps older than newer records
 */
<<<<<<< HEAD
#define	WT_STAT_CONN_TXN_RTS_HS_STOP_OLDER_THAN_NEWER_START	1671
/*! transaction: rollback to stable inconsistent checkpoint */
#define	WT_STAT_CONN_TXN_RTS_INCONSISTENT_CKPT		1672
/*! transaction: rollback to stable keys removed */
#define	WT_STAT_CONN_TXN_RTS_KEYS_REMOVED		1673
/*! transaction: rollback to stable keys restored */
#define	WT_STAT_CONN_TXN_RTS_KEYS_RESTORED		1674
=======
#define	WT_STAT_CONN_TXN_RTS_HS_STOP_OLDER_THAN_NEWER_START	1668
/*! transaction: rollback to stable inconsistent checkpoint */
#define	WT_STAT_CONN_TXN_RTS_INCONSISTENT_CKPT		1669
/*! transaction: rollback to stable keys removed */
#define	WT_STAT_CONN_TXN_RTS_KEYS_REMOVED		1670
/*! transaction: rollback to stable keys restored */
#define	WT_STAT_CONN_TXN_RTS_KEYS_RESTORED		1671
>>>>>>> 74eaa544
/*!
 * transaction: rollback to stable keys that would have been removed in
 * non-dryrun mode
 */
<<<<<<< HEAD
#define	WT_STAT_CONN_TXN_RTS_KEYS_REMOVED_DRYRUN	1675
=======
#define	WT_STAT_CONN_TXN_RTS_KEYS_REMOVED_DRYRUN	1672
>>>>>>> 74eaa544
/*!
 * transaction: rollback to stable keys that would have been restored in
 * non-dryrun mode
 */
<<<<<<< HEAD
#define	WT_STAT_CONN_TXN_RTS_KEYS_RESTORED_DRYRUN	1676
/*! transaction: rollback to stable pages visited */
#define	WT_STAT_CONN_TXN_RTS_PAGES_VISITED		1677
/*! transaction: rollback to stable restored tombstones from history store */
#define	WT_STAT_CONN_TXN_RTS_HS_RESTORE_TOMBSTONES	1678
/*! transaction: rollback to stable restored updates from history store */
#define	WT_STAT_CONN_TXN_RTS_HS_RESTORE_UPDATES		1679
/*! transaction: rollback to stable skipping delete rle */
#define	WT_STAT_CONN_TXN_RTS_DELETE_RLE_SKIPPED		1680
/*! transaction: rollback to stable skipping stable rle */
#define	WT_STAT_CONN_TXN_RTS_STABLE_RLE_SKIPPED		1681
/*! transaction: rollback to stable sweeping history store keys */
#define	WT_STAT_CONN_TXN_RTS_SWEEP_HS_KEYS		1682
=======
#define	WT_STAT_CONN_TXN_RTS_KEYS_RESTORED_DRYRUN	1673
/*! transaction: rollback to stable pages visited */
#define	WT_STAT_CONN_TXN_RTS_PAGES_VISITED		1674
/*! transaction: rollback to stable restored tombstones from history store */
#define	WT_STAT_CONN_TXN_RTS_HS_RESTORE_TOMBSTONES	1675
/*! transaction: rollback to stable restored updates from history store */
#define	WT_STAT_CONN_TXN_RTS_HS_RESTORE_UPDATES		1676
/*! transaction: rollback to stable skipping delete rle */
#define	WT_STAT_CONN_TXN_RTS_DELETE_RLE_SKIPPED		1677
/*! transaction: rollback to stable skipping stable rle */
#define	WT_STAT_CONN_TXN_RTS_STABLE_RLE_SKIPPED		1678
/*! transaction: rollback to stable sweeping history store keys */
#define	WT_STAT_CONN_TXN_RTS_SWEEP_HS_KEYS		1679
>>>>>>> 74eaa544
/*!
 * transaction: rollback to stable tombstones from history store that
 * would have been restored in non-dryrun mode
 */
<<<<<<< HEAD
#define	WT_STAT_CONN_TXN_RTS_HS_RESTORE_TOMBSTONES_DRYRUN	1683
/*! transaction: rollback to stable tree walk skipping pages */
#define	WT_STAT_CONN_TXN_RTS_TREE_WALK_SKIP_PAGES	1684
/*! transaction: rollback to stable updates aborted */
#define	WT_STAT_CONN_TXN_RTS_UPD_ABORTED		1685
=======
#define	WT_STAT_CONN_TXN_RTS_HS_RESTORE_TOMBSTONES_DRYRUN	1680
/*! transaction: rollback to stable tree walk skipping pages */
#define	WT_STAT_CONN_TXN_RTS_TREE_WALK_SKIP_PAGES	1681
/*! transaction: rollback to stable updates aborted */
#define	WT_STAT_CONN_TXN_RTS_UPD_ABORTED		1682
>>>>>>> 74eaa544
/*!
 * transaction: rollback to stable updates from history store that would
 * have been restored in non-dryrun mode
 */
<<<<<<< HEAD
#define	WT_STAT_CONN_TXN_RTS_HS_RESTORE_UPDATES_DRYRUN	1686
/*! transaction: rollback to stable updates removed from history store */
#define	WT_STAT_CONN_TXN_RTS_HS_REMOVED			1687
=======
#define	WT_STAT_CONN_TXN_RTS_HS_RESTORE_UPDATES_DRYRUN	1683
/*! transaction: rollback to stable updates removed from history store */
#define	WT_STAT_CONN_TXN_RTS_HS_REMOVED			1684
>>>>>>> 74eaa544
/*!
 * transaction: rollback to stable updates that would have been aborted
 * in non-dryrun mode
 */
<<<<<<< HEAD
#define	WT_STAT_CONN_TXN_RTS_UPD_ABORTED_DRYRUN		1688
=======
#define	WT_STAT_CONN_TXN_RTS_UPD_ABORTED_DRYRUN		1685
>>>>>>> 74eaa544
/*!
 * transaction: rollback to stable updates that would have been removed
 * from history store in non-dryrun mode
 */
<<<<<<< HEAD
#define	WT_STAT_CONN_TXN_RTS_HS_REMOVED_DRYRUN		1689
/*! transaction: sessions scanned in each walk of concurrent sessions */
#define	WT_STAT_CONN_TXN_SESSIONS_WALKED		1690
/*! transaction: set timestamp calls */
#define	WT_STAT_CONN_TXN_SET_TS				1691
/*! transaction: set timestamp durable calls */
#define	WT_STAT_CONN_TXN_SET_TS_DURABLE			1692
/*! transaction: set timestamp durable updates */
#define	WT_STAT_CONN_TXN_SET_TS_DURABLE_UPD		1693
/*! transaction: set timestamp force calls */
#define	WT_STAT_CONN_TXN_SET_TS_FORCE			1694
=======
#define	WT_STAT_CONN_TXN_RTS_HS_REMOVED_DRYRUN		1686
/*! transaction: sessions scanned in each walk of concurrent sessions */
#define	WT_STAT_CONN_TXN_SESSIONS_WALKED		1687
/*! transaction: set timestamp calls */
#define	WT_STAT_CONN_TXN_SET_TS				1688
/*! transaction: set timestamp durable calls */
#define	WT_STAT_CONN_TXN_SET_TS_DURABLE			1689
/*! transaction: set timestamp durable updates */
#define	WT_STAT_CONN_TXN_SET_TS_DURABLE_UPD		1690
/*! transaction: set timestamp force calls */
#define	WT_STAT_CONN_TXN_SET_TS_FORCE			1691
>>>>>>> 74eaa544
/*!
 * transaction: set timestamp global oldest timestamp set to be more
 * recent than the global stable timestamp
 */
<<<<<<< HEAD
#define	WT_STAT_CONN_TXN_SET_TS_OUT_OF_ORDER		1695
/*! transaction: set timestamp oldest calls */
#define	WT_STAT_CONN_TXN_SET_TS_OLDEST			1696
/*! transaction: set timestamp oldest updates */
#define	WT_STAT_CONN_TXN_SET_TS_OLDEST_UPD		1697
/*! transaction: set timestamp stable calls */
#define	WT_STAT_CONN_TXN_SET_TS_STABLE			1698
/*! transaction: set timestamp stable updates */
#define	WT_STAT_CONN_TXN_SET_TS_STABLE_UPD		1699
/*! transaction: transaction begins */
#define	WT_STAT_CONN_TXN_BEGIN				1700
=======
#define	WT_STAT_CONN_TXN_SET_TS_OUT_OF_ORDER		1692
/*! transaction: set timestamp oldest calls */
#define	WT_STAT_CONN_TXN_SET_TS_OLDEST			1693
/*! transaction: set timestamp oldest updates */
#define	WT_STAT_CONN_TXN_SET_TS_OLDEST_UPD		1694
/*! transaction: set timestamp stable calls */
#define	WT_STAT_CONN_TXN_SET_TS_STABLE			1695
/*! transaction: set timestamp stable updates */
#define	WT_STAT_CONN_TXN_SET_TS_STABLE_UPD		1696
/*! transaction: transaction begins */
#define	WT_STAT_CONN_TXN_BEGIN				1697
>>>>>>> 74eaa544
/*!
 * transaction: transaction checkpoint history store file duration
 * (usecs)
 */
<<<<<<< HEAD
#define	WT_STAT_CONN_TXN_HS_CKPT_DURATION		1701
/*! transaction: transaction range of IDs currently pinned */
#define	WT_STAT_CONN_TXN_PINNED_RANGE			1702
/*! transaction: transaction range of IDs currently pinned by a checkpoint */
#define	WT_STAT_CONN_TXN_PINNED_CHECKPOINT_RANGE	1703
/*! transaction: transaction range of timestamps currently pinned */
#define	WT_STAT_CONN_TXN_PINNED_TIMESTAMP		1704
/*! transaction: transaction range of timestamps pinned by a checkpoint */
#define	WT_STAT_CONN_TXN_PINNED_TIMESTAMP_CHECKPOINT	1705
=======
#define	WT_STAT_CONN_TXN_HS_CKPT_DURATION		1698
/*! transaction: transaction range of IDs currently pinned */
#define	WT_STAT_CONN_TXN_PINNED_RANGE			1699
/*! transaction: transaction range of IDs currently pinned by a checkpoint */
#define	WT_STAT_CONN_TXN_PINNED_CHECKPOINT_RANGE	1700
/*! transaction: transaction range of timestamps currently pinned */
#define	WT_STAT_CONN_TXN_PINNED_TIMESTAMP		1701
/*! transaction: transaction range of timestamps pinned by a checkpoint */
#define	WT_STAT_CONN_TXN_PINNED_TIMESTAMP_CHECKPOINT	1702
>>>>>>> 74eaa544
/*!
 * transaction: transaction range of timestamps pinned by the oldest
 * active read timestamp
 */
<<<<<<< HEAD
#define	WT_STAT_CONN_TXN_PINNED_TIMESTAMP_READER	1706
=======
#define	WT_STAT_CONN_TXN_PINNED_TIMESTAMP_READER	1703
>>>>>>> 74eaa544
/*!
 * transaction: transaction range of timestamps pinned by the oldest
 * timestamp
 */
<<<<<<< HEAD
#define	WT_STAT_CONN_TXN_PINNED_TIMESTAMP_OLDEST	1707
/*! transaction: transaction read timestamp of the oldest active reader */
#define	WT_STAT_CONN_TXN_TIMESTAMP_OLDEST_ACTIVE_READ	1708
/*! transaction: transaction rollback to stable currently running */
#define	WT_STAT_CONN_TXN_ROLLBACK_TO_STABLE_RUNNING	1709
/*! transaction: transaction walk of concurrent sessions */
#define	WT_STAT_CONN_TXN_WALK_SESSIONS			1710
/*! transaction: transactions committed */
#define	WT_STAT_CONN_TXN_COMMIT				1711
/*! transaction: transactions rolled back */
#define	WT_STAT_CONN_TXN_ROLLBACK			1712
/*! transaction: update conflicts */
#define	WT_STAT_CONN_TXN_UPDATE_CONFLICT		1713
=======
#define	WT_STAT_CONN_TXN_PINNED_TIMESTAMP_OLDEST	1704
/*! transaction: transaction read timestamp of the oldest active reader */
#define	WT_STAT_CONN_TXN_TIMESTAMP_OLDEST_ACTIVE_READ	1705
/*! transaction: transaction rollback to stable currently running */
#define	WT_STAT_CONN_TXN_ROLLBACK_TO_STABLE_RUNNING	1706
/*! transaction: transaction walk of concurrent sessions */
#define	WT_STAT_CONN_TXN_WALK_SESSIONS			1707
/*! transaction: transactions committed */
#define	WT_STAT_CONN_TXN_COMMIT				1708
/*! transaction: transactions rolled back */
#define	WT_STAT_CONN_TXN_ROLLBACK			1709
/*! transaction: update conflicts */
#define	WT_STAT_CONN_TXN_UPDATE_CONFLICT		1710
>>>>>>> 74eaa544

/*!
 * @}
 * @name Statistics for data sources
 * @anchor statistics_dsrc
 * @{
 */
/*! LSM: bloom filter false positives */
#define	WT_STAT_DSRC_BLOOM_FALSE_POSITIVE		2000
/*! LSM: bloom filter hits */
#define	WT_STAT_DSRC_BLOOM_HIT				2001
/*! LSM: bloom filter misses */
#define	WT_STAT_DSRC_BLOOM_MISS				2002
/*! LSM: bloom filter pages evicted from cache */
#define	WT_STAT_DSRC_BLOOM_PAGE_EVICT			2003
/*! LSM: bloom filter pages read into cache */
#define	WT_STAT_DSRC_BLOOM_PAGE_READ			2004
/*! LSM: bloom filters in the LSM tree */
#define	WT_STAT_DSRC_BLOOM_COUNT			2005
/*! LSM: chunks in the LSM tree */
#define	WT_STAT_DSRC_LSM_CHUNK_COUNT			2006
/*! LSM: highest merge generation in the LSM tree */
#define	WT_STAT_DSRC_LSM_GENERATION_MAX			2007
/*!
 * LSM: queries that could have benefited from a Bloom filter that did
 * not exist
 */
#define	WT_STAT_DSRC_LSM_LOOKUP_NO_BLOOM		2008
/*! LSM: sleep for LSM checkpoint throttle */
#define	WT_STAT_DSRC_LSM_CHECKPOINT_THROTTLE		2009
/*! LSM: sleep for LSM merge throttle */
#define	WT_STAT_DSRC_LSM_MERGE_THROTTLE			2010
/*! LSM: total size of bloom filters */
#define	WT_STAT_DSRC_BLOOM_SIZE				2011
/*! autocommit: retries for readonly operations */
#define	WT_STAT_DSRC_AUTOCOMMIT_READONLY_RETRY		2012
/*! autocommit: retries for update operations */
#define	WT_STAT_DSRC_AUTOCOMMIT_UPDATE_RETRY		2013
/*! backup: total modified incremental blocks with compressed data */
#define	WT_STAT_DSRC_BACKUP_BLOCKS_COMPRESSED		2014
/*! backup: total modified incremental blocks without compressed data */
#define	WT_STAT_DSRC_BACKUP_BLOCKS_UNCOMPRESSED		2015
/*! block-manager: allocations requiring file extension */
#define	WT_STAT_DSRC_BLOCK_EXTENSION			2016
/*! block-manager: blocks allocated */
#define	WT_STAT_DSRC_BLOCK_ALLOC			2017
/*! block-manager: blocks freed */
#define	WT_STAT_DSRC_BLOCK_FREE				2018
/*! block-manager: checkpoint size */
#define	WT_STAT_DSRC_BLOCK_CHECKPOINT_SIZE		2019
/*! block-manager: file allocation unit size */
#define	WT_STAT_DSRC_ALLOCATION_SIZE			2020
/*! block-manager: file bytes available for reuse */
#define	WT_STAT_DSRC_BLOCK_REUSE_BYTES			2021
/*! block-manager: file magic number */
#define	WT_STAT_DSRC_BLOCK_MAGIC			2022
/*! block-manager: file major version number */
#define	WT_STAT_DSRC_BLOCK_MAJOR			2023
/*! block-manager: file size in bytes */
#define	WT_STAT_DSRC_BLOCK_SIZE				2024
/*! block-manager: minor version number */
#define	WT_STAT_DSRC_BLOCK_MINOR			2025
/*! btree: btree checkpoint generation */
#define	WT_STAT_DSRC_BTREE_CHECKPOINT_GENERATION	2026
/*! btree: btree clean tree checkpoint expiration time */
#define	WT_STAT_DSRC_BTREE_CLEAN_CHECKPOINT_TIMER	2027
/*! btree: btree compact pages reviewed */
#define	WT_STAT_DSRC_BTREE_COMPACT_PAGES_REVIEWED	2028
/*! btree: btree compact pages rewritten */
#define	WT_STAT_DSRC_BTREE_COMPACT_PAGES_REWRITTEN	2029
/*! btree: btree compact pages skipped */
#define	WT_STAT_DSRC_BTREE_COMPACT_PAGES_SKIPPED	2030
/*! btree: btree expected number of compact bytes rewritten */
#define	WT_STAT_DSRC_BTREE_COMPACT_BYTES_REWRITTEN_EXPECTED	2031
/*! btree: btree expected number of compact pages rewritten */
#define	WT_STAT_DSRC_BTREE_COMPACT_PAGES_REWRITTEN_EXPECTED	2032
/*! btree: btree number of pages reconciled during checkpoint */
#define	WT_STAT_DSRC_BTREE_CHECKPOINT_PAGES_RECONCILED	2033
/*! btree: btree skipped by compaction as process would not reduce size */
#define	WT_STAT_DSRC_BTREE_COMPACT_SKIPPED		2034
/*!
 * btree: column-store fixed-size leaf pages, only reported if tree_walk
 * or all statistics are enabled
 */
#define	WT_STAT_DSRC_BTREE_COLUMN_FIX			2035
/*!
 * btree: column-store fixed-size time windows, only reported if
 * tree_walk or all statistics are enabled
 */
#define	WT_STAT_DSRC_BTREE_COLUMN_TWS			2036
/*!
 * btree: column-store internal pages, only reported if tree_walk or all
 * statistics are enabled
 */
#define	WT_STAT_DSRC_BTREE_COLUMN_INTERNAL		2037
/*!
 * btree: column-store variable-size RLE encoded values, only reported if
 * tree_walk or all statistics are enabled
 */
#define	WT_STAT_DSRC_BTREE_COLUMN_RLE			2038
/*!
 * btree: column-store variable-size deleted values, only reported if
 * tree_walk or all statistics are enabled
 */
#define	WT_STAT_DSRC_BTREE_COLUMN_DELETED		2039
/*!
 * btree: column-store variable-size leaf pages, only reported if
 * tree_walk or all statistics are enabled
 */
#define	WT_STAT_DSRC_BTREE_COLUMN_VARIABLE		2040
/*! btree: fixed-record size */
#define	WT_STAT_DSRC_BTREE_FIXED_LEN			2041
/*! btree: maximum internal page size */
#define	WT_STAT_DSRC_BTREE_MAXINTLPAGE			2042
/*! btree: maximum leaf page key size */
#define	WT_STAT_DSRC_BTREE_MAXLEAFKEY			2043
/*! btree: maximum leaf page size */
#define	WT_STAT_DSRC_BTREE_MAXLEAFPAGE			2044
/*! btree: maximum leaf page value size */
#define	WT_STAT_DSRC_BTREE_MAXLEAFVALUE			2045
/*! btree: maximum tree depth */
#define	WT_STAT_DSRC_BTREE_MAXIMUM_DEPTH		2046
/*!
 * btree: number of key/value pairs, only reported if tree_walk or all
 * statistics are enabled
 */
#define	WT_STAT_DSRC_BTREE_ENTRIES			2047
/*!
 * btree: overflow pages, only reported if tree_walk or all statistics
 * are enabled
 */
#define	WT_STAT_DSRC_BTREE_OVERFLOW			2048
/*!
 * btree: row-store empty values, only reported if tree_walk or all
 * statistics are enabled
 */
#define	WT_STAT_DSRC_BTREE_ROW_EMPTY_VALUES		2049
/*!
 * btree: row-store internal pages, only reported if tree_walk or all
 * statistics are enabled
 */
#define	WT_STAT_DSRC_BTREE_ROW_INTERNAL			2050
/*!
 * btree: row-store leaf pages, only reported if tree_walk or all
 * statistics are enabled
 */
#define	WT_STAT_DSRC_BTREE_ROW_LEAF			2051
/*! cache: bytes currently in the cache */
#define	WT_STAT_DSRC_CACHE_BYTES_INUSE			2052
/*! cache: bytes dirty in the cache cumulative */
#define	WT_STAT_DSRC_CACHE_BYTES_DIRTY_TOTAL		2053
/*! cache: bytes read into cache */
#define	WT_STAT_DSRC_CACHE_BYTES_READ			2054
/*! cache: bytes written from cache */
#define	WT_STAT_DSRC_CACHE_BYTES_WRITE			2055
/*! cache: checkpoint blocked page eviction */
#define	WT_STAT_DSRC_CACHE_EVICTION_BLOCKED_CHECKPOINT	2056
/*!
 * cache: checkpoint of history store file blocked non-history store page
 * eviction
 */
#define	WT_STAT_DSRC_CACHE_EVICTION_BLOCKED_CHECKPOINT_HS	2057
/*! cache: data source pages selected for eviction unable to be evicted */
#define	WT_STAT_DSRC_EVICTION_FAIL			2058
/*!
 * cache: eviction gave up due to detecting a disk value without a
 * timestamp behind the last update on the chain
 */
#define	WT_STAT_DSRC_CACHE_EVICTION_BLOCKED_NO_TS_CHECKPOINT_RACE_1	2059
/*!
 * cache: eviction gave up due to detecting a tombstone without a
 * timestamp ahead of the selected on disk update
 */
#define	WT_STAT_DSRC_CACHE_EVICTION_BLOCKED_NO_TS_CHECKPOINT_RACE_2	2060
/*!
 * cache: eviction gave up due to detecting a tombstone without a
 * timestamp ahead of the selected on disk update after validating the
 * update chain
 */
#define	WT_STAT_DSRC_CACHE_EVICTION_BLOCKED_NO_TS_CHECKPOINT_RACE_3	2061
/*!
 * cache: eviction gave up due to detecting update chain entries without
 * timestamps after the selected on disk update
 */
#define	WT_STAT_DSRC_CACHE_EVICTION_BLOCKED_NO_TS_CHECKPOINT_RACE_4	2062
/*!
 * cache: eviction gave up due to needing to remove a record from the
 * history store but checkpoint is running
 */
#define	WT_STAT_DSRC_CACHE_EVICTION_BLOCKED_REMOVE_HS_RACE_WITH_CHECKPOINT	2063
/*! cache: eviction gave up due to no progress being made */
#define	WT_STAT_DSRC_CACHE_EVICTION_BLOCKED_NO_PROGRESS	2064
/*! cache: eviction walk passes of a file */
#define	WT_STAT_DSRC_EVICTION_WALK_PASSES		2065
/*! cache: eviction walk target pages histogram - 0-9 */
#define	WT_STAT_DSRC_CACHE_EVICTION_TARGET_PAGE_LT10	2066
/*! cache: eviction walk target pages histogram - 10-31 */
#define	WT_STAT_DSRC_CACHE_EVICTION_TARGET_PAGE_LT32	2067
/*! cache: eviction walk target pages histogram - 128 and higher */
#define	WT_STAT_DSRC_CACHE_EVICTION_TARGET_PAGE_GE128	2068
/*! cache: eviction walk target pages histogram - 32-63 */
#define	WT_STAT_DSRC_CACHE_EVICTION_TARGET_PAGE_LT64	2069
/*! cache: eviction walk target pages histogram - 64-128 */
#define	WT_STAT_DSRC_CACHE_EVICTION_TARGET_PAGE_LT128	2070
/*!
 * cache: eviction walk target pages reduced due to history store cache
 * pressure
 */
#define	WT_STAT_DSRC_CACHE_EVICTION_TARGET_PAGE_REDUCED	2071
/*! cache: hazard pointer blocked page eviction */
#define	WT_STAT_DSRC_CACHE_EVICTION_BLOCKED_HAZARD	2072
/*! cache: history store table insert calls */
#define	WT_STAT_DSRC_CACHE_HS_INSERT			2073
/*! cache: history store table insert calls that returned restart */
#define	WT_STAT_DSRC_CACHE_HS_INSERT_RESTART		2074
/*! cache: history store table reads */
#define	WT_STAT_DSRC_CACHE_HS_READ			2075
/*! cache: history store table reads missed */
#define	WT_STAT_DSRC_CACHE_HS_READ_MISS			2076
/*! cache: history store table reads requiring squashed modifies */
#define	WT_STAT_DSRC_CACHE_HS_READ_SQUASH		2077
/*!
 * cache: history store table resolved updates without timestamps that
 * lose their durable timestamp
 */
#define	WT_STAT_DSRC_CACHE_HS_ORDER_LOSE_DURABLE_TIMESTAMP	2078
/*!
 * cache: history store table truncation by rollback to stable to remove
 * an unstable update
 */
#define	WT_STAT_DSRC_CACHE_HS_KEY_TRUNCATE_RTS_UNSTABLE	2079
/*!
 * cache: history store table truncation by rollback to stable to remove
 * an update
 */
#define	WT_STAT_DSRC_CACHE_HS_KEY_TRUNCATE_RTS		2080
/*!
 * cache: history store table truncation to remove all the keys of a
 * btree
 */
#define	WT_STAT_DSRC_CACHE_HS_BTREE_TRUNCATE		2081
/*! cache: history store table truncation to remove an update */
#define	WT_STAT_DSRC_CACHE_HS_KEY_TRUNCATE		2082
/*!
 * cache: history store table truncation to remove range of updates due
 * to an update without a timestamp on data page
 */
#define	WT_STAT_DSRC_CACHE_HS_ORDER_REMOVE		2083
/*!
 * cache: history store table truncation to remove range of updates due
 * to key being removed from the data page during reconciliation
 */
#define	WT_STAT_DSRC_CACHE_HS_KEY_TRUNCATE_ONPAGE_REMOVAL	2084
/*!
 * cache: history store table truncations that would have happened in
 * non-dryrun mode
 */
#define	WT_STAT_DSRC_CACHE_HS_BTREE_TRUNCATE_DRYRUN	2085
/*!
 * cache: history store table truncations to remove an unstable update
 * that would have happened in non-dryrun mode
 */
#define	WT_STAT_DSRC_CACHE_HS_KEY_TRUNCATE_RTS_UNSTABLE_DRYRUN	2086
/*!
 * cache: history store table truncations to remove an update that would
 * have happened in non-dryrun mode
 */
#define	WT_STAT_DSRC_CACHE_HS_KEY_TRUNCATE_RTS_DRYRUN	2087
/*!
 * cache: history store table updates without timestamps fixed up by
 * reinserting with the fixed timestamp
 */
#define	WT_STAT_DSRC_CACHE_HS_ORDER_REINSERT		2088
/*! cache: history store table writes requiring squashed modifies */
#define	WT_STAT_DSRC_CACHE_HS_WRITE_SQUASH		2089
/*! cache: in-memory page passed criteria to be split */
#define	WT_STAT_DSRC_CACHE_INMEM_SPLITTABLE		2090
/*! cache: in-memory page splits */
#define	WT_STAT_DSRC_CACHE_INMEM_SPLIT			2091
/*! cache: internal page split blocked its eviction */
#define	WT_STAT_DSRC_CACHE_EVICTION_BLOCKED_INTERNAL_PAGE_SPLIT	2092
/*! cache: internal pages evicted */
#define	WT_STAT_DSRC_CACHE_EVICTION_INTERNAL		2093
/*! cache: internal pages split during eviction */
#define	WT_STAT_DSRC_CACHE_EVICTION_SPLIT_INTERNAL	2094
/*! cache: leaf pages split during eviction */
#define	WT_STAT_DSRC_CACHE_EVICTION_SPLIT_LEAF		2095
/*!
 * cache: locate a random in-mem ref by examining all entries on the root
 * page
 */
#define	WT_STAT_DSRC_CACHE_EVICTION_RANDOM_SAMPLE_INMEM_ROOT	2096
/*! cache: modified pages evicted */
#define	WT_STAT_DSRC_CACHE_EVICTION_DIRTY		2097
/*! cache: multi-block reconciliation blocked whilst checkpoint is running */
#define	WT_STAT_DSRC_CACHE_EVICTION_BLOCKED_MULTI_BLOCK_RECONCILIATION_DURING_CHECKPOINT	2098
/*!
 * cache: overflow keys on a multiblock row-store page blocked its
 * eviction
 */
#define	WT_STAT_DSRC_CACHE_EVICTION_BLOCKED_OVERFLOW_KEYS	2099
/*! cache: overflow pages read into cache */
#define	WT_STAT_DSRC_CACHE_READ_OVERFLOW		2100
/*! cache: page split during eviction deepened the tree */
#define	WT_STAT_DSRC_CACHE_EVICTION_DEEPEN		2101
/*! cache: page written requiring history store records */
#define	WT_STAT_DSRC_CACHE_WRITE_HS			2102
/*! cache: pages dirtied due to obsolete time window by eviction */
#define	WT_STAT_DSRC_CACHE_EVICTION_DIRTY_OBSOLETE_TW	2103
/*! cache: pages read into cache */
#define	WT_STAT_DSRC_CACHE_READ				2104
/*! cache: pages read into cache after truncate */
#define	WT_STAT_DSRC_CACHE_READ_DELETED			2105
/*! cache: pages read into cache after truncate in prepare state */
#define	WT_STAT_DSRC_CACHE_READ_DELETED_PREPARED	2106
/*! cache: pages read into cache by checkpoint */
#define	WT_STAT_DSRC_CACHE_READ_CHECKPOINT		2107
/*! cache: pages requested from the cache */
#define	WT_STAT_DSRC_CACHE_PAGES_REQUESTED		2108
/*! cache: pages requested from the cache due to pre-fetch */
#define	WT_STAT_DSRC_CACHE_PAGES_PREFETCH		2109
/*! cache: pages seen by eviction walk */
#define	WT_STAT_DSRC_CACHE_EVICTION_PAGES_SEEN		2110
/*! cache: pages written from cache */
#define	WT_STAT_DSRC_CACHE_WRITE			2111
/*! cache: pages written requiring in-memory restoration */
#define	WT_STAT_DSRC_CACHE_WRITE_RESTORE		2112
/*! cache: recent modification of a page blocked its eviction */
#define	WT_STAT_DSRC_CACHE_EVICTION_BLOCKED_RECENTLY_MODIFIED	2113
/*! cache: reverse splits performed */
#define	WT_STAT_DSRC_CACHE_REVERSE_SPLITS		2114
/*!
 * cache: reverse splits skipped because of VLCS namespace gap
 * restrictions
 */
#define	WT_STAT_DSRC_CACHE_REVERSE_SPLITS_SKIPPED_VLCS	2115
/*! cache: the number of times full update inserted to history store */
#define	WT_STAT_DSRC_CACHE_HS_INSERT_FULL_UPDATE	2116
/*! cache: the number of times reverse modify inserted to history store */
#define	WT_STAT_DSRC_CACHE_HS_INSERT_REVERSE_MODIFY	2117
/*! cache: tracked dirty bytes in the cache */
#define	WT_STAT_DSRC_CACHE_BYTES_DIRTY			2118
/*! cache: tracked dirty internal page bytes in the cache */
#define	WT_STAT_DSRC_CACHE_BYTES_DIRTY_INTERNAL		2119
/*! cache: tracked dirty leaf page bytes in the cache */
#define	WT_STAT_DSRC_CACHE_BYTES_DIRTY_LEAF		2120
/*! cache: uncommitted truncate blocked page eviction */
#define	WT_STAT_DSRC_CACHE_EVICTION_BLOCKED_UNCOMMITTED_TRUNCATE	2121
/*! cache: unmodified pages evicted */
#define	WT_STAT_DSRC_CACHE_EVICTION_CLEAN		2122
/*!
 * cache_walk: Average difference between current eviction generation
 * when the page was last considered, only reported if cache_walk or all
 * statistics are enabled
 */
#define	WT_STAT_DSRC_CACHE_STATE_GEN_AVG_GAP		2123
/*!
 * cache_walk: Average on-disk page image size seen, only reported if
 * cache_walk or all statistics are enabled
 */
#define	WT_STAT_DSRC_CACHE_STATE_AVG_WRITTEN_SIZE	2124
/*!
 * cache_walk: Average time in cache for pages that have been visited by
 * the eviction server, only reported if cache_walk or all statistics are
 * enabled
 */
#define	WT_STAT_DSRC_CACHE_STATE_AVG_VISITED_AGE	2125
/*!
 * cache_walk: Average time in cache for pages that have not been visited
 * by the eviction server, only reported if cache_walk or all statistics
 * are enabled
 */
#define	WT_STAT_DSRC_CACHE_STATE_AVG_UNVISITED_AGE	2126
/*!
 * cache_walk: Clean pages currently in cache, only reported if
 * cache_walk or all statistics are enabled
 */
#define	WT_STAT_DSRC_CACHE_STATE_PAGES_CLEAN		2127
/*!
 * cache_walk: Current eviction generation, only reported if cache_walk
 * or all statistics are enabled
 */
#define	WT_STAT_DSRC_CACHE_STATE_GEN_CURRENT		2128
/*!
 * cache_walk: Dirty pages currently in cache, only reported if
 * cache_walk or all statistics are enabled
 */
#define	WT_STAT_DSRC_CACHE_STATE_PAGES_DIRTY		2129
/*!
 * cache_walk: Entries in the root page, only reported if cache_walk or
 * all statistics are enabled
 */
#define	WT_STAT_DSRC_CACHE_STATE_ROOT_ENTRIES		2130
/*!
 * cache_walk: Internal pages currently in cache, only reported if
 * cache_walk or all statistics are enabled
 */
#define	WT_STAT_DSRC_CACHE_STATE_PAGES_INTERNAL		2131
/*!
 * cache_walk: Leaf pages currently in cache, only reported if cache_walk
 * or all statistics are enabled
 */
#define	WT_STAT_DSRC_CACHE_STATE_PAGES_LEAF		2132
/*!
 * cache_walk: Maximum difference between current eviction generation
 * when the page was last considered, only reported if cache_walk or all
 * statistics are enabled
 */
#define	WT_STAT_DSRC_CACHE_STATE_GEN_MAX_GAP		2133
/*!
 * cache_walk: Maximum page size seen, only reported if cache_walk or all
 * statistics are enabled
 */
#define	WT_STAT_DSRC_CACHE_STATE_MAX_PAGESIZE		2134
/*!
 * cache_walk: Minimum on-disk page image size seen, only reported if
 * cache_walk or all statistics are enabled
 */
#define	WT_STAT_DSRC_CACHE_STATE_MIN_WRITTEN_SIZE	2135
/*!
 * cache_walk: Number of pages never visited by eviction server, only
 * reported if cache_walk or all statistics are enabled
 */
#define	WT_STAT_DSRC_CACHE_STATE_UNVISITED_COUNT	2136
/*!
 * cache_walk: On-disk page image sizes smaller than a single allocation
 * unit, only reported if cache_walk or all statistics are enabled
 */
#define	WT_STAT_DSRC_CACHE_STATE_SMALLER_ALLOC_SIZE	2137
/*!
 * cache_walk: Pages created in memory and never written, only reported
 * if cache_walk or all statistics are enabled
 */
#define	WT_STAT_DSRC_CACHE_STATE_MEMORY			2138
/*!
 * cache_walk: Pages currently queued for eviction, only reported if
 * cache_walk or all statistics are enabled
 */
#define	WT_STAT_DSRC_CACHE_STATE_QUEUED			2139
/*!
 * cache_walk: Pages that could not be queued for eviction, only reported
 * if cache_walk or all statistics are enabled
 */
#define	WT_STAT_DSRC_CACHE_STATE_NOT_QUEUEABLE		2140
/*!
 * cache_walk: Refs skipped during cache traversal, only reported if
 * cache_walk or all statistics are enabled
 */
#define	WT_STAT_DSRC_CACHE_STATE_REFS_SKIPPED		2141
/*!
 * cache_walk: Size of the root page, only reported if cache_walk or all
 * statistics are enabled
 */
#define	WT_STAT_DSRC_CACHE_STATE_ROOT_SIZE		2142
/*!
 * cache_walk: Total number of pages currently in cache, only reported if
 * cache_walk or all statistics are enabled
 */
#define	WT_STAT_DSRC_CACHE_STATE_PAGES			2143
/*! checkpoint: checkpoint has acquired a snapshot for its transaction */
#define	WT_STAT_DSRC_CHECKPOINT_SNAPSHOT_ACQUIRED	2144
/*! checkpoint: pages added for eviction during checkpoint cleanup */
#define	WT_STAT_DSRC_CHECKPOINT_CLEANUP_PAGES_EVICT	2145
/*!
 * checkpoint: pages dirtied due to obsolete time window by checkpoint
 * cleanup
 */
#define	WT_STAT_DSRC_CHECKPOINT_CLEANUP_PAGES_OBSOLETE_TW	2146
/*!
 * checkpoint: pages read into cache during checkpoint cleanup
 * (reclaim_space)
 */
#define	WT_STAT_DSRC_CHECKPOINT_CLEANUP_PAGES_READ_RECLAIM_SPACE	2147
/*!
 * checkpoint: pages read into cache during checkpoint cleanup due to
 * obsolete time window
 */
#define	WT_STAT_DSRC_CHECKPOINT_CLEANUP_PAGES_READ_OBSOLETE_TW	2148
/*! checkpoint: pages removed during checkpoint cleanup */
#define	WT_STAT_DSRC_CHECKPOINT_CLEANUP_PAGES_REMOVED	2149
/*! checkpoint: pages skipped during checkpoint cleanup tree walk */
#define	WT_STAT_DSRC_CHECKPOINT_CLEANUP_PAGES_WALK_SKIPPED	2150
/*! checkpoint: pages visited during checkpoint cleanup */
#define	WT_STAT_DSRC_CHECKPOINT_CLEANUP_PAGES_VISITED	2151
/*! checkpoint: transaction checkpoints due to obsolete pages */
#define	WT_STAT_DSRC_CHECKPOINT_OBSOLETE_APPLIED	2152
/*!
 * compression: compressed page maximum internal page size prior to
 * compression
 */
#define	WT_STAT_DSRC_COMPRESS_PRECOMP_INTL_MAX_PAGE_SIZE	2153
/*!
 * compression: compressed page maximum leaf page size prior to
 * compression
 */
#define	WT_STAT_DSRC_COMPRESS_PRECOMP_LEAF_MAX_PAGE_SIZE	2154
/*! compression: page written to disk failed to compress */
#define	WT_STAT_DSRC_COMPRESS_WRITE_FAIL		2155
/*! compression: page written to disk was too small to compress */
#define	WT_STAT_DSRC_COMPRESS_WRITE_TOO_SMALL		2156
/*! compression: pages read from disk */
#define	WT_STAT_DSRC_COMPRESS_READ			2157
/*!
 * compression: pages read from disk with compression ratio greater than
 * 64
 */
#define	WT_STAT_DSRC_COMPRESS_READ_RATIO_HIST_MAX	2158
/*!
 * compression: pages read from disk with compression ratio smaller than
 * 2
 */
#define	WT_STAT_DSRC_COMPRESS_READ_RATIO_HIST_2		2159
/*!
 * compression: pages read from disk with compression ratio smaller than
 * 4
 */
#define	WT_STAT_DSRC_COMPRESS_READ_RATIO_HIST_4		2160
/*!
 * compression: pages read from disk with compression ratio smaller than
 * 8
 */
#define	WT_STAT_DSRC_COMPRESS_READ_RATIO_HIST_8		2161
/*!
 * compression: pages read from disk with compression ratio smaller than
 * 16
 */
#define	WT_STAT_DSRC_COMPRESS_READ_RATIO_HIST_16	2162
/*!
 * compression: pages read from disk with compression ratio smaller than
 * 32
 */
#define	WT_STAT_DSRC_COMPRESS_READ_RATIO_HIST_32	2163
/*!
 * compression: pages read from disk with compression ratio smaller than
 * 64
 */
#define	WT_STAT_DSRC_COMPRESS_READ_RATIO_HIST_64	2164
/*! compression: pages written to disk */
#define	WT_STAT_DSRC_COMPRESS_WRITE			2165
/*!
 * compression: pages written to disk with compression ratio greater than
 * 64
 */
#define	WT_STAT_DSRC_COMPRESS_WRITE_RATIO_HIST_MAX	2166
/*!
 * compression: pages written to disk with compression ratio smaller than
 * 2
 */
#define	WT_STAT_DSRC_COMPRESS_WRITE_RATIO_HIST_2	2167
/*!
 * compression: pages written to disk with compression ratio smaller than
 * 4
 */
#define	WT_STAT_DSRC_COMPRESS_WRITE_RATIO_HIST_4	2168
/*!
 * compression: pages written to disk with compression ratio smaller than
 * 8
 */
#define	WT_STAT_DSRC_COMPRESS_WRITE_RATIO_HIST_8	2169
/*!
 * compression: pages written to disk with compression ratio smaller than
 * 16
 */
#define	WT_STAT_DSRC_COMPRESS_WRITE_RATIO_HIST_16	2170
/*!
 * compression: pages written to disk with compression ratio smaller than
 * 32
 */
#define	WT_STAT_DSRC_COMPRESS_WRITE_RATIO_HIST_32	2171
/*!
 * compression: pages written to disk with compression ratio smaller than
 * 64
 */
#define	WT_STAT_DSRC_COMPRESS_WRITE_RATIO_HIST_64	2172
/*! cursor: Total number of deleted pages skipped during tree walk */
#define	WT_STAT_DSRC_CURSOR_TREE_WALK_DEL_PAGE_SKIP	2173
/*! cursor: Total number of entries skipped by cursor next calls */
#define	WT_STAT_DSRC_CURSOR_NEXT_SKIP_TOTAL		2174
/*! cursor: Total number of entries skipped by cursor prev calls */
#define	WT_STAT_DSRC_CURSOR_PREV_SKIP_TOTAL		2175
/*!
 * cursor: Total number of entries skipped to position the history store
 * cursor
 */
#define	WT_STAT_DSRC_CURSOR_SKIP_HS_CUR_POSITION	2176
/*!
 * cursor: Total number of in-memory deleted pages skipped during tree
 * walk
 */
#define	WT_STAT_DSRC_CURSOR_TREE_WALK_INMEM_DEL_PAGE_SKIP	2177
/*! cursor: Total number of on-disk deleted pages skipped during tree walk */
#define	WT_STAT_DSRC_CURSOR_TREE_WALK_ONDISK_DEL_PAGE_SKIP	2178
/*!
 * cursor: Total number of times a search near has exited due to prefix
 * config
 */
#define	WT_STAT_DSRC_CURSOR_SEARCH_NEAR_PREFIX_FAST_PATHS	2179
/*!
 * cursor: Total number of times cursor fails to temporarily release
 * pinned page to encourage eviction of hot or large page
 */
#define	WT_STAT_DSRC_CURSOR_REPOSITION_FAILED		2180
/*!
 * cursor: Total number of times cursor temporarily releases pinned page
 * to encourage eviction of hot or large page
 */
#define	WT_STAT_DSRC_CURSOR_REPOSITION			2181
/*! cursor: bulk loaded cursor insert calls */
#define	WT_STAT_DSRC_CURSOR_INSERT_BULK			2182
/*! cursor: cache cursors reuse count */
#define	WT_STAT_DSRC_CURSOR_REOPEN			2183
/*! cursor: close calls that result in cache */
#define	WT_STAT_DSRC_CURSOR_CACHE			2184
/*! cursor: create calls */
#define	WT_STAT_DSRC_CURSOR_CREATE			2185
/*! cursor: cursor bound calls that return an error */
#define	WT_STAT_DSRC_CURSOR_BOUND_ERROR			2186
/*! cursor: cursor bounds cleared from reset */
#define	WT_STAT_DSRC_CURSOR_BOUNDS_RESET		2187
/*! cursor: cursor bounds comparisons performed */
#define	WT_STAT_DSRC_CURSOR_BOUNDS_COMPARISONS		2188
/*! cursor: cursor bounds next called on an unpositioned cursor */
#define	WT_STAT_DSRC_CURSOR_BOUNDS_NEXT_UNPOSITIONED	2189
/*! cursor: cursor bounds next early exit */
#define	WT_STAT_DSRC_CURSOR_BOUNDS_NEXT_EARLY_EXIT	2190
/*! cursor: cursor bounds prev called on an unpositioned cursor */
#define	WT_STAT_DSRC_CURSOR_BOUNDS_PREV_UNPOSITIONED	2191
/*! cursor: cursor bounds prev early exit */
#define	WT_STAT_DSRC_CURSOR_BOUNDS_PREV_EARLY_EXIT	2192
/*! cursor: cursor bounds search early exit */
#define	WT_STAT_DSRC_CURSOR_BOUNDS_SEARCH_EARLY_EXIT	2193
/*! cursor: cursor bounds search near call repositioned cursor */
#define	WT_STAT_DSRC_CURSOR_BOUNDS_SEARCH_NEAR_REPOSITIONED_CURSOR	2194
/*! cursor: cursor cache calls that return an error */
#define	WT_STAT_DSRC_CURSOR_CACHE_ERROR			2195
/*! cursor: cursor close calls that return an error */
#define	WT_STAT_DSRC_CURSOR_CLOSE_ERROR			2196
/*! cursor: cursor compare calls that return an error */
#define	WT_STAT_DSRC_CURSOR_COMPARE_ERROR		2197
/*! cursor: cursor equals calls that return an error */
#define	WT_STAT_DSRC_CURSOR_EQUALS_ERROR		2198
/*! cursor: cursor get key calls that return an error */
#define	WT_STAT_DSRC_CURSOR_GET_KEY_ERROR		2199
/*! cursor: cursor get value calls that return an error */
#define	WT_STAT_DSRC_CURSOR_GET_VALUE_ERROR		2200
/*! cursor: cursor insert calls that return an error */
#define	WT_STAT_DSRC_CURSOR_INSERT_ERROR		2201
/*! cursor: cursor insert check calls that return an error */
#define	WT_STAT_DSRC_CURSOR_INSERT_CHECK_ERROR		2202
/*! cursor: cursor largest key calls that return an error */
#define	WT_STAT_DSRC_CURSOR_LARGEST_KEY_ERROR		2203
/*! cursor: cursor modify calls that return an error */
#define	WT_STAT_DSRC_CURSOR_MODIFY_ERROR		2204
/*! cursor: cursor next calls that return an error */
#define	WT_STAT_DSRC_CURSOR_NEXT_ERROR			2205
/*!
 * cursor: cursor next calls that skip due to a globally visible history
 * store tombstone
 */
#define	WT_STAT_DSRC_CURSOR_NEXT_HS_TOMBSTONE		2206
/*!
 * cursor: cursor next calls that skip greater than 1 and fewer than 100
 * entries
 */
#define	WT_STAT_DSRC_CURSOR_NEXT_SKIP_LT_100		2207
/*!
 * cursor: cursor next calls that skip greater than or equal to 100
 * entries
 */
#define	WT_STAT_DSRC_CURSOR_NEXT_SKIP_GE_100		2208
/*! cursor: cursor next random calls that return an error */
#define	WT_STAT_DSRC_CURSOR_NEXT_RANDOM_ERROR		2209
/*! cursor: cursor prev calls that return an error */
#define	WT_STAT_DSRC_CURSOR_PREV_ERROR			2210
/*!
 * cursor: cursor prev calls that skip due to a globally visible history
 * store tombstone
 */
#define	WT_STAT_DSRC_CURSOR_PREV_HS_TOMBSTONE		2211
/*!
 * cursor: cursor prev calls that skip greater than or equal to 100
 * entries
 */
#define	WT_STAT_DSRC_CURSOR_PREV_SKIP_GE_100		2212
/*! cursor: cursor prev calls that skip less than 100 entries */
#define	WT_STAT_DSRC_CURSOR_PREV_SKIP_LT_100		2213
/*! cursor: cursor reconfigure calls that return an error */
#define	WT_STAT_DSRC_CURSOR_RECONFIGURE_ERROR		2214
/*! cursor: cursor remove calls that return an error */
#define	WT_STAT_DSRC_CURSOR_REMOVE_ERROR		2215
/*! cursor: cursor reopen calls that return an error */
#define	WT_STAT_DSRC_CURSOR_REOPEN_ERROR		2216
/*! cursor: cursor reserve calls that return an error */
#define	WT_STAT_DSRC_CURSOR_RESERVE_ERROR		2217
/*! cursor: cursor reset calls that return an error */
#define	WT_STAT_DSRC_CURSOR_RESET_ERROR			2218
/*! cursor: cursor search calls that return an error */
#define	WT_STAT_DSRC_CURSOR_SEARCH_ERROR		2219
/*! cursor: cursor search near calls that return an error */
#define	WT_STAT_DSRC_CURSOR_SEARCH_NEAR_ERROR		2220
/*! cursor: cursor update calls that return an error */
#define	WT_STAT_DSRC_CURSOR_UPDATE_ERROR		2221
/*! cursor: insert calls */
#define	WT_STAT_DSRC_CURSOR_INSERT			2222
/*! cursor: insert key and value bytes */
#define	WT_STAT_DSRC_CURSOR_INSERT_BYTES		2223
/*! cursor: modify */
#define	WT_STAT_DSRC_CURSOR_MODIFY			2224
/*! cursor: modify key and value bytes affected */
#define	WT_STAT_DSRC_CURSOR_MODIFY_BYTES		2225
/*! cursor: modify value bytes modified */
#define	WT_STAT_DSRC_CURSOR_MODIFY_BYTES_TOUCH		2226
/*! cursor: next calls */
#define	WT_STAT_DSRC_CURSOR_NEXT			2227
/*! cursor: open cursor count */
#define	WT_STAT_DSRC_CURSOR_OPEN_COUNT			2228
/*! cursor: operation restarted */
#define	WT_STAT_DSRC_CURSOR_RESTART			2229
/*! cursor: prev calls */
#define	WT_STAT_DSRC_CURSOR_PREV			2230
/*! cursor: remove calls */
#define	WT_STAT_DSRC_CURSOR_REMOVE			2231
/*! cursor: remove key bytes removed */
#define	WT_STAT_DSRC_CURSOR_REMOVE_BYTES		2232
/*! cursor: reserve calls */
#define	WT_STAT_DSRC_CURSOR_RESERVE			2233
/*! cursor: reset calls */
#define	WT_STAT_DSRC_CURSOR_RESET			2234
/*! cursor: search calls */
#define	WT_STAT_DSRC_CURSOR_SEARCH			2235
/*! cursor: search history store calls */
#define	WT_STAT_DSRC_CURSOR_SEARCH_HS			2236
/*! cursor: search near calls */
#define	WT_STAT_DSRC_CURSOR_SEARCH_NEAR			2237
/*! cursor: truncate calls */
#define	WT_STAT_DSRC_CURSOR_TRUNCATE			2238
/*! cursor: update calls */
#define	WT_STAT_DSRC_CURSOR_UPDATE			2239
/*! cursor: update key and value bytes */
#define	WT_STAT_DSRC_CURSOR_UPDATE_BYTES		2240
/*! cursor: update value size change */
#define	WT_STAT_DSRC_CURSOR_UPDATE_BYTES_CHANGED	2241
/*! reconciliation: VLCS pages explicitly reconciled as empty */
#define	WT_STAT_DSRC_REC_VLCS_EMPTIED_PAGES		2242
/*! reconciliation: approximate byte size of timestamps in pages written */
#define	WT_STAT_DSRC_REC_TIME_WINDOW_BYTES_TS		2243
/*!
 * reconciliation: approximate byte size of transaction IDs in pages
 * written
 */
#define	WT_STAT_DSRC_REC_TIME_WINDOW_BYTES_TXN		2244
/*! reconciliation: dictionary matches */
#define	WT_STAT_DSRC_REC_DICTIONARY			2245
/*! reconciliation: fast-path pages deleted */
#define	WT_STAT_DSRC_REC_PAGE_DELETE_FAST		2246
/*!
 * reconciliation: internal page key bytes discarded using suffix
 * compression
 */
#define	WT_STAT_DSRC_REC_SUFFIX_COMPRESSION		2247
/*! reconciliation: internal page multi-block writes */
#define	WT_STAT_DSRC_REC_MULTIBLOCK_INTERNAL		2248
/*! reconciliation: leaf page key bytes discarded using prefix compression */
#define	WT_STAT_DSRC_REC_PREFIX_COMPRESSION		2249
/*! reconciliation: leaf page multi-block writes */
#define	WT_STAT_DSRC_REC_MULTIBLOCK_LEAF		2250
/*! reconciliation: leaf-page overflow keys */
#define	WT_STAT_DSRC_REC_OVERFLOW_KEY_LEAF		2251
/*! reconciliation: maximum blocks required for a page */
#define	WT_STAT_DSRC_REC_MULTIBLOCK_MAX			2252
/*! reconciliation: overflow values written */
#define	WT_STAT_DSRC_REC_OVERFLOW_VALUE			2253
/*! reconciliation: page reconciliation calls */
#define	WT_STAT_DSRC_REC_PAGES				2254
/*! reconciliation: page reconciliation calls for eviction */
#define	WT_STAT_DSRC_REC_PAGES_EVICTION			2255
/*! reconciliation: pages deleted */
#define	WT_STAT_DSRC_REC_PAGE_DELETE			2256
/*!
 * reconciliation: pages written including an aggregated newest start
 * durable timestamp
 */
#define	WT_STAT_DSRC_REC_TIME_AGGR_NEWEST_START_DURABLE_TS	2257
/*!
 * reconciliation: pages written including an aggregated newest stop
 * durable timestamp
 */
#define	WT_STAT_DSRC_REC_TIME_AGGR_NEWEST_STOP_DURABLE_TS	2258
/*!
 * reconciliation: pages written including an aggregated newest stop
 * timestamp
 */
#define	WT_STAT_DSRC_REC_TIME_AGGR_NEWEST_STOP_TS	2259
/*!
 * reconciliation: pages written including an aggregated newest stop
 * transaction ID
 */
#define	WT_STAT_DSRC_REC_TIME_AGGR_NEWEST_STOP_TXN	2260
/*!
 * reconciliation: pages written including an aggregated newest
 * transaction ID
 */
#define	WT_STAT_DSRC_REC_TIME_AGGR_NEWEST_TXN		2261
/*!
 * reconciliation: pages written including an aggregated oldest start
 * timestamp
 */
#define	WT_STAT_DSRC_REC_TIME_AGGR_OLDEST_START_TS	2262
/*! reconciliation: pages written including an aggregated prepare */
#define	WT_STAT_DSRC_REC_TIME_AGGR_PREPARED		2263
/*! reconciliation: pages written including at least one prepare */
#define	WT_STAT_DSRC_REC_TIME_WINDOW_PAGES_PREPARED	2264
/*!
 * reconciliation: pages written including at least one start durable
 * timestamp
 */
#define	WT_STAT_DSRC_REC_TIME_WINDOW_PAGES_DURABLE_START_TS	2265
/*! reconciliation: pages written including at least one start timestamp */
#define	WT_STAT_DSRC_REC_TIME_WINDOW_PAGES_START_TS	2266
/*!
 * reconciliation: pages written including at least one start transaction
 * ID
 */
#define	WT_STAT_DSRC_REC_TIME_WINDOW_PAGES_START_TXN	2267
/*!
 * reconciliation: pages written including at least one stop durable
 * timestamp
 */
#define	WT_STAT_DSRC_REC_TIME_WINDOW_PAGES_DURABLE_STOP_TS	2268
/*! reconciliation: pages written including at least one stop timestamp */
#define	WT_STAT_DSRC_REC_TIME_WINDOW_PAGES_STOP_TS	2269
/*!
 * reconciliation: pages written including at least one stop transaction
 * ID
 */
#define	WT_STAT_DSRC_REC_TIME_WINDOW_PAGES_STOP_TXN	2270
/*! reconciliation: records written including a prepare */
#define	WT_STAT_DSRC_REC_TIME_WINDOW_PREPARED		2271
/*! reconciliation: records written including a start durable timestamp */
#define	WT_STAT_DSRC_REC_TIME_WINDOW_DURABLE_START_TS	2272
/*! reconciliation: records written including a start timestamp */
#define	WT_STAT_DSRC_REC_TIME_WINDOW_START_TS		2273
/*! reconciliation: records written including a start transaction ID */
#define	WT_STAT_DSRC_REC_TIME_WINDOW_START_TXN		2274
/*! reconciliation: records written including a stop durable timestamp */
#define	WT_STAT_DSRC_REC_TIME_WINDOW_DURABLE_STOP_TS	2275
/*! reconciliation: records written including a stop timestamp */
#define	WT_STAT_DSRC_REC_TIME_WINDOW_STOP_TS		2276
/*! reconciliation: records written including a stop transaction ID */
#define	WT_STAT_DSRC_REC_TIME_WINDOW_STOP_TXN		2277
/*! session: object compaction */
#define	WT_STAT_DSRC_SESSION_COMPACT			2278
/*!
 * transaction: a reader raced with a prepared transaction commit and
 * skipped an update or updates
 */
#define	WT_STAT_DSRC_TXN_READ_RACE_PREPARE_COMMIT	2279
/*! transaction: number of times overflow removed value is read */
#define	WT_STAT_DSRC_TXN_READ_OVERFLOW_REMOVE		2280
/*! transaction: race to read prepared update retry */
#define	WT_STAT_DSRC_TXN_READ_RACE_PREPARE_UPDATE	2281
/*!
 * transaction: rollback to stable history store keys that would have
 * been swept in non-dryrun mode
 */
#define	WT_STAT_DSRC_TXN_RTS_SWEEP_HS_KEYS_DRYRUN	2282
/*!
 * transaction: rollback to stable history store records with stop
 * timestamps older than newer records
 */
#define	WT_STAT_DSRC_TXN_RTS_HS_STOP_OLDER_THAN_NEWER_START	2283
/*! transaction: rollback to stable inconsistent checkpoint */
#define	WT_STAT_DSRC_TXN_RTS_INCONSISTENT_CKPT		2284
/*! transaction: rollback to stable keys removed */
#define	WT_STAT_DSRC_TXN_RTS_KEYS_REMOVED		2285
/*! transaction: rollback to stable keys restored */
#define	WT_STAT_DSRC_TXN_RTS_KEYS_RESTORED		2286
/*!
 * transaction: rollback to stable keys that would have been removed in
 * non-dryrun mode
 */
#define	WT_STAT_DSRC_TXN_RTS_KEYS_REMOVED_DRYRUN	2287
/*!
 * transaction: rollback to stable keys that would have been restored in
 * non-dryrun mode
 */
#define	WT_STAT_DSRC_TXN_RTS_KEYS_RESTORED_DRYRUN	2288
/*! transaction: rollback to stable restored tombstones from history store */
#define	WT_STAT_DSRC_TXN_RTS_HS_RESTORE_TOMBSTONES	2289
/*! transaction: rollback to stable restored updates from history store */
#define	WT_STAT_DSRC_TXN_RTS_HS_RESTORE_UPDATES		2290
/*! transaction: rollback to stable skipping delete rle */
#define	WT_STAT_DSRC_TXN_RTS_DELETE_RLE_SKIPPED		2291
/*! transaction: rollback to stable skipping stable rle */
#define	WT_STAT_DSRC_TXN_RTS_STABLE_RLE_SKIPPED		2292
/*! transaction: rollback to stable sweeping history store keys */
#define	WT_STAT_DSRC_TXN_RTS_SWEEP_HS_KEYS		2293
/*!
 * transaction: rollback to stable tombstones from history store that
 * would have been restored in non-dryrun mode
 */
#define	WT_STAT_DSRC_TXN_RTS_HS_RESTORE_TOMBSTONES_DRYRUN	2294
/*!
 * transaction: rollback to stable updates from history store that would
 * have been restored in non-dryrun mode
 */
#define	WT_STAT_DSRC_TXN_RTS_HS_RESTORE_UPDATES_DRYRUN	2295
/*! transaction: rollback to stable updates removed from history store */
#define	WT_STAT_DSRC_TXN_RTS_HS_REMOVED			2296
/*!
 * transaction: rollback to stable updates that would have been removed
 * from history store in non-dryrun mode
 */
#define	WT_STAT_DSRC_TXN_RTS_HS_REMOVED_DRYRUN		2297
/*! transaction: update conflicts */
#define	WT_STAT_DSRC_TXN_UPDATE_CONFLICT		2298

/*!
 * @}
 * @name Statistics for session
 * @anchor statistics_session
 * @{
 */
/*! session: bytes read into cache */
#define	WT_STAT_SESSION_BYTES_READ			4000
/*! session: bytes written from cache */
#define	WT_STAT_SESSION_BYTES_WRITE			4001
/*! session: dhandle lock wait time (usecs) */
#define	WT_STAT_SESSION_LOCK_DHANDLE_WAIT		4002
/*! session: dirty bytes in this txn */
#define	WT_STAT_SESSION_TXN_BYTES_DIRTY			4003
/*! session: page read from disk to cache time (usecs) */
#define	WT_STAT_SESSION_READ_TIME			4004
/*! session: page write from cache to disk time (usecs) */
#define	WT_STAT_SESSION_WRITE_TIME			4005
/*! session: schema lock wait time (usecs) */
#define	WT_STAT_SESSION_LOCK_SCHEMA_WAIT		4006
/*! session: time waiting for cache (usecs) */
#define	WT_STAT_SESSION_CACHE_TIME			4007
/*! @} */
/*
 * Statistics section: END
 * DO NOT EDIT: automatically built by dist/stat.py.
 */
/*! @} */

/*******************************************
 * Verbose categories
 *******************************************/
/*!
 * @addtogroup wt
 * @{
 */
/*!
 * @name Verbose categories
 * @anchor verbose_categories
 * @{
 */
/*!
 * WiredTiger verbose event categories.
 * Note that the verbose categories cover a wide set of sub-systems and operations
 * within WiredTiger. As such, the categories are subject to change and evolve
 * between different WiredTiger releases.
 */
typedef enum {
/* VERBOSE ENUM START */
    WT_VERB_ALL,                  /*!< ALL module messages. */
    WT_VERB_API,                  /*!< API messages. */
    WT_VERB_BACKUP,               /*!< Backup messages. */
    WT_VERB_BLKCACHE,
    WT_VERB_BLOCK,                /*!< Block manager messages. */
    WT_VERB_CHECKPOINT,           /*!< Checkpoint messages. */
    WT_VERB_CHECKPOINT_CLEANUP,
    WT_VERB_CHECKPOINT_PROGRESS,  /*!< Checkpoint progress messages. */
    WT_VERB_CHUNKCACHE,           /*!< Chunk cache messages. */
    WT_VERB_COMPACT,              /*!< Compact messages. */
    WT_VERB_COMPACT_PROGRESS,     /*!< Compact progress messages. */
    WT_VERB_CONFIGURATION,
    WT_VERB_DEFAULT,
    WT_VERB_ERROR_RETURNS,
    WT_VERB_EVICTION,             /*!< Eviction messages. */
    WT_VERB_EXTENSION,            /*!< Extension messages. */
    WT_VERB_FILEOPS,
    WT_VERB_GENERATION,
    WT_VERB_HANDLEOPS,
    WT_VERB_HS,                   /*!< History store messages. */
    WT_VERB_HS_ACTIVITY,          /*!< History store activity messages. */
    WT_VERB_LOG,                  /*!< Log messages. */
    WT_VERB_LSM,                  /*!< LSM messages. */
    WT_VERB_LSM_MANAGER,
    WT_VERB_MUTEX,
    WT_VERB_METADATA,             /*!< Metadata messages. */
    WT_VERB_OUT_OF_ORDER,
    WT_VERB_OVERFLOW,
    WT_VERB_PREFETCH,
    WT_VERB_READ,
    WT_VERB_RECONCILE,            /*!< Reconcile messages. */
    WT_VERB_RECOVERY,             /*!< Recovery messages. */
    WT_VERB_RECOVERY_PROGRESS,    /*!< Recovery progress messages. */
    WT_VERB_RTS,                  /*!< RTS messages. */
    WT_VERB_SALVAGE,              /*!< Salvage messages. */
    WT_VERB_SHARED_CACHE,
    WT_VERB_SPLIT,
    WT_VERB_TEMPORARY,
    WT_VERB_THREAD_GROUP,
    WT_VERB_TIERED,               /*!< Tiered storage messages. */
    WT_VERB_TIMESTAMP,            /*!< Timestamp messages. */
    WT_VERB_TRANSACTION,          /*!< Transaction messages. */
    WT_VERB_VERIFY,               /*!< Verify messages. */
    WT_VERB_VERSION,              /*!< Version messages. */
    WT_VERB_WRITE,
/* VERBOSE ENUM STOP */
    WT_VERB_NUM_CATEGORIES
} WT_VERBOSE_CATEGORY;
/*! @} */

/*******************************************
 * Verbose levels
 *******************************************/
/*!
 * @name Verbose levels
 * @anchor verbose_levels
 * @{
 */
/*!
 * WiredTiger verbosity levels. The levels define a range of severity categories, with
 * \c WT_VERBOSE_ERROR being the lowest, most critical level (used by messages on critical error
 * paths) and \c WT_VERBOSE_DEBUG_5 being the highest verbosity/informational level (mostly adopted
 * for debugging).
 */
typedef enum {
    WT_VERBOSE_ERROR = -3,  /*!< Error conditions triggered in WiredTiger. */
    WT_VERBOSE_WARNING,     /*!< Warning conditions potentially signaling non-imminent errors and
                            behaviors. */
    WT_VERBOSE_NOTICE,      /*!< Messages for significant events in WiredTiger, usually worth
                            noting. */
    WT_VERBOSE_INFO,        /*!< Informational style messages. */
    WT_VERBOSE_DEBUG_1,     /*!< Low severity messages, useful for debugging purposes. This is
                            the default level when debugging. */
    WT_VERBOSE_DEBUG_2,     /*!< Low severity messages, an increase in verbosity from
                            the previous level. */
    WT_VERBOSE_DEBUG_3,     /*!< Low severity messages. */
    WT_VERBOSE_DEBUG_4,     /*!< Low severity messages. */
    WT_VERBOSE_DEBUG_5      /*!< Lowest severity messages. */
} WT_VERBOSE_LEVEL;
/*! @} */
/*
 * Verbose section: END
 */
/*! @} */

#undef __F

#if defined(__cplusplus)
}
#endif
#endif /* __WIREDTIGER_H_ */<|MERGE_RESOLUTION|>--- conflicted
+++ resolved
@@ -6822,439 +6822,227 @@
 /*! session: table drop failed calls */
 #define	WT_STAT_CONN_SESSION_TABLE_DROP_FAIL		1624
 /*! session: table drop successful calls */
-<<<<<<< HEAD
 #define	WT_STAT_CONN_SESSION_TABLE_DROP_SUCCESS		1625
-/*! session: table rename failed calls */
-#define	WT_STAT_CONN_SESSION_TABLE_RENAME_FAIL		1626
-/*! session: table rename successful calls */
-#define	WT_STAT_CONN_SESSION_TABLE_RENAME_SUCCESS	1627
 /*! session: table salvage failed calls */
-#define	WT_STAT_CONN_SESSION_TABLE_SALVAGE_FAIL		1628
+#define	WT_STAT_CONN_SESSION_TABLE_SALVAGE_FAIL		1626
 /*! session: table salvage successful calls */
-#define	WT_STAT_CONN_SESSION_TABLE_SALVAGE_SUCCESS	1629
+#define	WT_STAT_CONN_SESSION_TABLE_SALVAGE_SUCCESS	1627
 /*! session: table truncate failed calls */
-#define	WT_STAT_CONN_SESSION_TABLE_TRUNCATE_FAIL	1630
+#define	WT_STAT_CONN_SESSION_TABLE_TRUNCATE_FAIL	1628
 /*! session: table truncate successful calls */
-#define	WT_STAT_CONN_SESSION_TABLE_TRUNCATE_SUCCESS	1631
+#define	WT_STAT_CONN_SESSION_TABLE_TRUNCATE_SUCCESS	1629
 /*! session: table verify failed calls */
-#define	WT_STAT_CONN_SESSION_TABLE_VERIFY_FAIL		1632
+#define	WT_STAT_CONN_SESSION_TABLE_VERIFY_FAIL		1630
 /*! session: table verify successful calls */
-#define	WT_STAT_CONN_SESSION_TABLE_VERIFY_SUCCESS	1633
+#define	WT_STAT_CONN_SESSION_TABLE_VERIFY_SUCCESS	1631
 /*! session: tiered operations dequeued and processed */
-#define	WT_STAT_CONN_TIERED_WORK_UNITS_DEQUEUED		1634
+#define	WT_STAT_CONN_TIERED_WORK_UNITS_DEQUEUED		1632
 /*! session: tiered operations removed without processing */
-#define	WT_STAT_CONN_TIERED_WORK_UNITS_REMOVED		1635
+#define	WT_STAT_CONN_TIERED_WORK_UNITS_REMOVED		1633
 /*! session: tiered operations scheduled */
-#define	WT_STAT_CONN_TIERED_WORK_UNITS_CREATED		1636
+#define	WT_STAT_CONN_TIERED_WORK_UNITS_CREATED		1634
 /*! session: tiered storage local retention time (secs) */
-#define	WT_STAT_CONN_TIERED_RETENTION			1637
+#define	WT_STAT_CONN_TIERED_RETENTION			1635
 /*! thread-state: active filesystem fsync calls */
-#define	WT_STAT_CONN_THREAD_FSYNC_ACTIVE		1638
+#define	WT_STAT_CONN_THREAD_FSYNC_ACTIVE		1636
 /*! thread-state: active filesystem read calls */
-#define	WT_STAT_CONN_THREAD_READ_ACTIVE			1639
+#define	WT_STAT_CONN_THREAD_READ_ACTIVE			1637
 /*! thread-state: active filesystem write calls */
-#define	WT_STAT_CONN_THREAD_WRITE_ACTIVE		1640
+#define	WT_STAT_CONN_THREAD_WRITE_ACTIVE		1638
 /*! thread-yield: application thread operations waiting for cache */
-#define	WT_STAT_CONN_APPLICATION_CACHE_OPS		1641
+#define	WT_STAT_CONN_APPLICATION_CACHE_OPS		1639
 /*! thread-yield: application thread snapshot refreshed for eviction */
-#define	WT_STAT_CONN_APPLICATION_EVICT_SNAPSHOT_REFRESHED	1642
+#define	WT_STAT_CONN_APPLICATION_EVICT_SNAPSHOT_REFRESHED	1640
 /*! thread-yield: application thread time waiting for cache (usecs) */
-#define	WT_STAT_CONN_APPLICATION_CACHE_TIME		1643
-=======
-#define	WT_STAT_CONN_SESSION_TABLE_DROP_SUCCESS		1624
-/*! session: table salvage failed calls */
-#define	WT_STAT_CONN_SESSION_TABLE_SALVAGE_FAIL		1625
-/*! session: table salvage successful calls */
-#define	WT_STAT_CONN_SESSION_TABLE_SALVAGE_SUCCESS	1626
-/*! session: table truncate failed calls */
-#define	WT_STAT_CONN_SESSION_TABLE_TRUNCATE_FAIL	1627
-/*! session: table truncate successful calls */
-#define	WT_STAT_CONN_SESSION_TABLE_TRUNCATE_SUCCESS	1628
-/*! session: table verify failed calls */
-#define	WT_STAT_CONN_SESSION_TABLE_VERIFY_FAIL		1629
-/*! session: table verify successful calls */
-#define	WT_STAT_CONN_SESSION_TABLE_VERIFY_SUCCESS	1630
-/*! session: tiered operations dequeued and processed */
-#define	WT_STAT_CONN_TIERED_WORK_UNITS_DEQUEUED		1631
-/*! session: tiered operations removed without processing */
-#define	WT_STAT_CONN_TIERED_WORK_UNITS_REMOVED		1632
-/*! session: tiered operations scheduled */
-#define	WT_STAT_CONN_TIERED_WORK_UNITS_CREATED		1633
-/*! session: tiered storage local retention time (secs) */
-#define	WT_STAT_CONN_TIERED_RETENTION			1634
-/*! thread-state: active filesystem fsync calls */
-#define	WT_STAT_CONN_THREAD_FSYNC_ACTIVE		1635
-/*! thread-state: active filesystem read calls */
-#define	WT_STAT_CONN_THREAD_READ_ACTIVE			1636
-/*! thread-state: active filesystem write calls */
-#define	WT_STAT_CONN_THREAD_WRITE_ACTIVE		1637
-/*! thread-yield: application thread operations waiting for cache */
-#define	WT_STAT_CONN_APPLICATION_CACHE_OPS		1638
-/*! thread-yield: application thread snapshot refreshed for eviction */
-#define	WT_STAT_CONN_APPLICATION_EVICT_SNAPSHOT_REFRESHED	1639
-/*! thread-yield: application thread time waiting for cache (usecs) */
-#define	WT_STAT_CONN_APPLICATION_CACHE_TIME		1640
->>>>>>> 74eaa544
+#define	WT_STAT_CONN_APPLICATION_CACHE_TIME		1641
 /*!
  * thread-yield: connection close blocked waiting for transaction state
  * stabilization
  */
-<<<<<<< HEAD
-#define	WT_STAT_CONN_TXN_RELEASE_BLOCKED		1644
+#define	WT_STAT_CONN_TXN_RELEASE_BLOCKED		1642
 /*! thread-yield: connection close yielded for lsm manager shutdown */
-#define	WT_STAT_CONN_CONN_CLOSE_BLOCKED_LSM		1645
+#define	WT_STAT_CONN_CONN_CLOSE_BLOCKED_LSM		1643
 /*! thread-yield: data handle lock yielded */
-#define	WT_STAT_CONN_DHANDLE_LOCK_BLOCKED		1646
-=======
-#define	WT_STAT_CONN_TXN_RELEASE_BLOCKED		1641
-/*! thread-yield: connection close yielded for lsm manager shutdown */
-#define	WT_STAT_CONN_CONN_CLOSE_BLOCKED_LSM		1642
-/*! thread-yield: data handle lock yielded */
-#define	WT_STAT_CONN_DHANDLE_LOCK_BLOCKED		1643
->>>>>>> 74eaa544
+#define	WT_STAT_CONN_DHANDLE_LOCK_BLOCKED		1644
 /*!
  * thread-yield: get reference for page index and slot time sleeping
  * (usecs)
  */
-<<<<<<< HEAD
-#define	WT_STAT_CONN_PAGE_INDEX_SLOT_REF_BLOCKED	1647
+#define	WT_STAT_CONN_PAGE_INDEX_SLOT_REF_BLOCKED	1645
 /*! thread-yield: page access yielded due to prepare state change */
-#define	WT_STAT_CONN_PREPARED_TRANSITION_BLOCKED_PAGE	1648
+#define	WT_STAT_CONN_PREPARED_TRANSITION_BLOCKED_PAGE	1646
 /*! thread-yield: page acquire busy blocked */
-#define	WT_STAT_CONN_PAGE_BUSY_BLOCKED			1649
+#define	WT_STAT_CONN_PAGE_BUSY_BLOCKED			1647
 /*! thread-yield: page acquire eviction blocked */
-#define	WT_STAT_CONN_PAGE_FORCIBLE_EVICT_BLOCKED	1650
+#define	WT_STAT_CONN_PAGE_FORCIBLE_EVICT_BLOCKED	1648
 /*! thread-yield: page acquire locked blocked */
-#define	WT_STAT_CONN_PAGE_LOCKED_BLOCKED		1651
+#define	WT_STAT_CONN_PAGE_LOCKED_BLOCKED		1649
 /*! thread-yield: page acquire read blocked */
-#define	WT_STAT_CONN_PAGE_READ_BLOCKED			1652
+#define	WT_STAT_CONN_PAGE_READ_BLOCKED			1650
 /*! thread-yield: page acquire time sleeping (usecs) */
-#define	WT_STAT_CONN_PAGE_SLEEP				1653
-=======
-#define	WT_STAT_CONN_PAGE_INDEX_SLOT_REF_BLOCKED	1644
-/*! thread-yield: page access yielded due to prepare state change */
-#define	WT_STAT_CONN_PREPARED_TRANSITION_BLOCKED_PAGE	1645
-/*! thread-yield: page acquire busy blocked */
-#define	WT_STAT_CONN_PAGE_BUSY_BLOCKED			1646
-/*! thread-yield: page acquire eviction blocked */
-#define	WT_STAT_CONN_PAGE_FORCIBLE_EVICT_BLOCKED	1647
-/*! thread-yield: page acquire locked blocked */
-#define	WT_STAT_CONN_PAGE_LOCKED_BLOCKED		1648
-/*! thread-yield: page acquire read blocked */
-#define	WT_STAT_CONN_PAGE_READ_BLOCKED			1649
-/*! thread-yield: page acquire time sleeping (usecs) */
-#define	WT_STAT_CONN_PAGE_SLEEP				1650
->>>>>>> 74eaa544
+#define	WT_STAT_CONN_PAGE_SLEEP				1651
 /*!
  * thread-yield: page delete rollback time sleeping for state change
  * (usecs)
  */
-<<<<<<< HEAD
-#define	WT_STAT_CONN_PAGE_DEL_ROLLBACK_BLOCKED		1654
+#define	WT_STAT_CONN_PAGE_DEL_ROLLBACK_BLOCKED		1652
 /*! thread-yield: page reconciliation yielded due to child modification */
-#define	WT_STAT_CONN_CHILD_MODIFY_BLOCKED_PAGE		1655
+#define	WT_STAT_CONN_CHILD_MODIFY_BLOCKED_PAGE		1653
 /*! transaction: Number of prepared updates */
-#define	WT_STAT_CONN_TXN_PREPARED_UPDATES		1656
+#define	WT_STAT_CONN_TXN_PREPARED_UPDATES		1654
 /*! transaction: Number of prepared updates committed */
-#define	WT_STAT_CONN_TXN_PREPARED_UPDATES_COMMITTED	1657
+#define	WT_STAT_CONN_TXN_PREPARED_UPDATES_COMMITTED	1655
 /*! transaction: Number of prepared updates repeated on the same key */
-#define	WT_STAT_CONN_TXN_PREPARED_UPDATES_KEY_REPEATED	1658
+#define	WT_STAT_CONN_TXN_PREPARED_UPDATES_KEY_REPEATED	1656
 /*! transaction: Number of prepared updates rolled back */
-#define	WT_STAT_CONN_TXN_PREPARED_UPDATES_ROLLEDBACK	1659
-=======
-#define	WT_STAT_CONN_PAGE_DEL_ROLLBACK_BLOCKED		1651
-/*! thread-yield: page reconciliation yielded due to child modification */
-#define	WT_STAT_CONN_CHILD_MODIFY_BLOCKED_PAGE		1652
-/*! transaction: Number of prepared updates */
-#define	WT_STAT_CONN_TXN_PREPARED_UPDATES		1653
-/*! transaction: Number of prepared updates committed */
-#define	WT_STAT_CONN_TXN_PREPARED_UPDATES_COMMITTED	1654
-/*! transaction: Number of prepared updates repeated on the same key */
-#define	WT_STAT_CONN_TXN_PREPARED_UPDATES_KEY_REPEATED	1655
-/*! transaction: Number of prepared updates rolled back */
-#define	WT_STAT_CONN_TXN_PREPARED_UPDATES_ROLLEDBACK	1656
->>>>>>> 74eaa544
+#define	WT_STAT_CONN_TXN_PREPARED_UPDATES_ROLLEDBACK	1657
 /*!
  * transaction: a reader raced with a prepared transaction commit and
  * skipped an update or updates
  */
-<<<<<<< HEAD
-#define	WT_STAT_CONN_TXN_READ_RACE_PREPARE_COMMIT	1660
+#define	WT_STAT_CONN_TXN_READ_RACE_PREPARE_COMMIT	1658
 /*! transaction: number of times overflow removed value is read */
-#define	WT_STAT_CONN_TXN_READ_OVERFLOW_REMOVE		1661
+#define	WT_STAT_CONN_TXN_READ_OVERFLOW_REMOVE		1659
 /*! transaction: oldest pinned transaction ID rolled back for eviction */
-#define	WT_STAT_CONN_TXN_ROLLBACK_OLDEST_PINNED		1662
+#define	WT_STAT_CONN_TXN_ROLLBACK_OLDEST_PINNED		1660
 /*! transaction: prepared transactions */
-#define	WT_STAT_CONN_TXN_PREPARE			1663
+#define	WT_STAT_CONN_TXN_PREPARE			1661
 /*! transaction: prepared transactions committed */
-#define	WT_STAT_CONN_TXN_PREPARE_COMMIT			1664
+#define	WT_STAT_CONN_TXN_PREPARE_COMMIT			1662
 /*! transaction: prepared transactions currently active */
-#define	WT_STAT_CONN_TXN_PREPARE_ACTIVE			1665
+#define	WT_STAT_CONN_TXN_PREPARE_ACTIVE			1663
 /*! transaction: prepared transactions rolled back */
-#define	WT_STAT_CONN_TXN_PREPARE_ROLLBACK		1666
+#define	WT_STAT_CONN_TXN_PREPARE_ROLLBACK		1664
 /*! transaction: query timestamp calls */
-#define	WT_STAT_CONN_TXN_QUERY_TS			1667
+#define	WT_STAT_CONN_TXN_QUERY_TS			1665
 /*! transaction: race to read prepared update retry */
-#define	WT_STAT_CONN_TXN_READ_RACE_PREPARE_UPDATE	1668
+#define	WT_STAT_CONN_TXN_READ_RACE_PREPARE_UPDATE	1666
 /*! transaction: rollback to stable calls */
-#define	WT_STAT_CONN_TXN_RTS				1669
-=======
-#define	WT_STAT_CONN_TXN_READ_RACE_PREPARE_COMMIT	1657
-/*! transaction: number of times overflow removed value is read */
-#define	WT_STAT_CONN_TXN_READ_OVERFLOW_REMOVE		1658
-/*! transaction: oldest pinned transaction ID rolled back for eviction */
-#define	WT_STAT_CONN_TXN_ROLLBACK_OLDEST_PINNED		1659
-/*! transaction: prepared transactions */
-#define	WT_STAT_CONN_TXN_PREPARE			1660
-/*! transaction: prepared transactions committed */
-#define	WT_STAT_CONN_TXN_PREPARE_COMMIT			1661
-/*! transaction: prepared transactions currently active */
-#define	WT_STAT_CONN_TXN_PREPARE_ACTIVE			1662
-/*! transaction: prepared transactions rolled back */
-#define	WT_STAT_CONN_TXN_PREPARE_ROLLBACK		1663
-/*! transaction: query timestamp calls */
-#define	WT_STAT_CONN_TXN_QUERY_TS			1664
-/*! transaction: race to read prepared update retry */
-#define	WT_STAT_CONN_TXN_READ_RACE_PREPARE_UPDATE	1665
-/*! transaction: rollback to stable calls */
-#define	WT_STAT_CONN_TXN_RTS				1666
->>>>>>> 74eaa544
+#define	WT_STAT_CONN_TXN_RTS				1667
 /*!
  * transaction: rollback to stable history store keys that would have
  * been swept in non-dryrun mode
  */
-<<<<<<< HEAD
-#define	WT_STAT_CONN_TXN_RTS_SWEEP_HS_KEYS_DRYRUN	1670
-=======
-#define	WT_STAT_CONN_TXN_RTS_SWEEP_HS_KEYS_DRYRUN	1667
->>>>>>> 74eaa544
+#define	WT_STAT_CONN_TXN_RTS_SWEEP_HS_KEYS_DRYRUN	1668
 /*!
  * transaction: rollback to stable history store records with stop
  * timestamps older than newer records
  */
-<<<<<<< HEAD
-#define	WT_STAT_CONN_TXN_RTS_HS_STOP_OLDER_THAN_NEWER_START	1671
+#define	WT_STAT_CONN_TXN_RTS_HS_STOP_OLDER_THAN_NEWER_START	1669
 /*! transaction: rollback to stable inconsistent checkpoint */
-#define	WT_STAT_CONN_TXN_RTS_INCONSISTENT_CKPT		1672
+#define	WT_STAT_CONN_TXN_RTS_INCONSISTENT_CKPT		1670
 /*! transaction: rollback to stable keys removed */
-#define	WT_STAT_CONN_TXN_RTS_KEYS_REMOVED		1673
+#define	WT_STAT_CONN_TXN_RTS_KEYS_REMOVED		1671
 /*! transaction: rollback to stable keys restored */
-#define	WT_STAT_CONN_TXN_RTS_KEYS_RESTORED		1674
-=======
-#define	WT_STAT_CONN_TXN_RTS_HS_STOP_OLDER_THAN_NEWER_START	1668
-/*! transaction: rollback to stable inconsistent checkpoint */
-#define	WT_STAT_CONN_TXN_RTS_INCONSISTENT_CKPT		1669
-/*! transaction: rollback to stable keys removed */
-#define	WT_STAT_CONN_TXN_RTS_KEYS_REMOVED		1670
-/*! transaction: rollback to stable keys restored */
-#define	WT_STAT_CONN_TXN_RTS_KEYS_RESTORED		1671
->>>>>>> 74eaa544
+#define	WT_STAT_CONN_TXN_RTS_KEYS_RESTORED		1672
 /*!
  * transaction: rollback to stable keys that would have been removed in
  * non-dryrun mode
  */
-<<<<<<< HEAD
-#define	WT_STAT_CONN_TXN_RTS_KEYS_REMOVED_DRYRUN	1675
-=======
-#define	WT_STAT_CONN_TXN_RTS_KEYS_REMOVED_DRYRUN	1672
->>>>>>> 74eaa544
+#define	WT_STAT_CONN_TXN_RTS_KEYS_REMOVED_DRYRUN	1673
 /*!
  * transaction: rollback to stable keys that would have been restored in
  * non-dryrun mode
  */
-<<<<<<< HEAD
-#define	WT_STAT_CONN_TXN_RTS_KEYS_RESTORED_DRYRUN	1676
+#define	WT_STAT_CONN_TXN_RTS_KEYS_RESTORED_DRYRUN	1674
 /*! transaction: rollback to stable pages visited */
-#define	WT_STAT_CONN_TXN_RTS_PAGES_VISITED		1677
+#define	WT_STAT_CONN_TXN_RTS_PAGES_VISITED		1675
 /*! transaction: rollback to stable restored tombstones from history store */
-#define	WT_STAT_CONN_TXN_RTS_HS_RESTORE_TOMBSTONES	1678
+#define	WT_STAT_CONN_TXN_RTS_HS_RESTORE_TOMBSTONES	1676
 /*! transaction: rollback to stable restored updates from history store */
-#define	WT_STAT_CONN_TXN_RTS_HS_RESTORE_UPDATES		1679
+#define	WT_STAT_CONN_TXN_RTS_HS_RESTORE_UPDATES		1677
 /*! transaction: rollback to stable skipping delete rle */
-#define	WT_STAT_CONN_TXN_RTS_DELETE_RLE_SKIPPED		1680
+#define	WT_STAT_CONN_TXN_RTS_DELETE_RLE_SKIPPED		1678
 /*! transaction: rollback to stable skipping stable rle */
-#define	WT_STAT_CONN_TXN_RTS_STABLE_RLE_SKIPPED		1681
+#define	WT_STAT_CONN_TXN_RTS_STABLE_RLE_SKIPPED		1679
 /*! transaction: rollback to stable sweeping history store keys */
-#define	WT_STAT_CONN_TXN_RTS_SWEEP_HS_KEYS		1682
-=======
-#define	WT_STAT_CONN_TXN_RTS_KEYS_RESTORED_DRYRUN	1673
-/*! transaction: rollback to stable pages visited */
-#define	WT_STAT_CONN_TXN_RTS_PAGES_VISITED		1674
-/*! transaction: rollback to stable restored tombstones from history store */
-#define	WT_STAT_CONN_TXN_RTS_HS_RESTORE_TOMBSTONES	1675
-/*! transaction: rollback to stable restored updates from history store */
-#define	WT_STAT_CONN_TXN_RTS_HS_RESTORE_UPDATES		1676
-/*! transaction: rollback to stable skipping delete rle */
-#define	WT_STAT_CONN_TXN_RTS_DELETE_RLE_SKIPPED		1677
-/*! transaction: rollback to stable skipping stable rle */
-#define	WT_STAT_CONN_TXN_RTS_STABLE_RLE_SKIPPED		1678
-/*! transaction: rollback to stable sweeping history store keys */
-#define	WT_STAT_CONN_TXN_RTS_SWEEP_HS_KEYS		1679
->>>>>>> 74eaa544
+#define	WT_STAT_CONN_TXN_RTS_SWEEP_HS_KEYS		1680
 /*!
  * transaction: rollback to stable tombstones from history store that
  * would have been restored in non-dryrun mode
  */
-<<<<<<< HEAD
-#define	WT_STAT_CONN_TXN_RTS_HS_RESTORE_TOMBSTONES_DRYRUN	1683
+#define	WT_STAT_CONN_TXN_RTS_HS_RESTORE_TOMBSTONES_DRYRUN	1681
 /*! transaction: rollback to stable tree walk skipping pages */
-#define	WT_STAT_CONN_TXN_RTS_TREE_WALK_SKIP_PAGES	1684
+#define	WT_STAT_CONN_TXN_RTS_TREE_WALK_SKIP_PAGES	1682
 /*! transaction: rollback to stable updates aborted */
-#define	WT_STAT_CONN_TXN_RTS_UPD_ABORTED		1685
-=======
-#define	WT_STAT_CONN_TXN_RTS_HS_RESTORE_TOMBSTONES_DRYRUN	1680
-/*! transaction: rollback to stable tree walk skipping pages */
-#define	WT_STAT_CONN_TXN_RTS_TREE_WALK_SKIP_PAGES	1681
-/*! transaction: rollback to stable updates aborted */
-#define	WT_STAT_CONN_TXN_RTS_UPD_ABORTED		1682
->>>>>>> 74eaa544
+#define	WT_STAT_CONN_TXN_RTS_UPD_ABORTED		1683
 /*!
  * transaction: rollback to stable updates from history store that would
  * have been restored in non-dryrun mode
  */
-<<<<<<< HEAD
-#define	WT_STAT_CONN_TXN_RTS_HS_RESTORE_UPDATES_DRYRUN	1686
+#define	WT_STAT_CONN_TXN_RTS_HS_RESTORE_UPDATES_DRYRUN	1684
 /*! transaction: rollback to stable updates removed from history store */
-#define	WT_STAT_CONN_TXN_RTS_HS_REMOVED			1687
-=======
-#define	WT_STAT_CONN_TXN_RTS_HS_RESTORE_UPDATES_DRYRUN	1683
-/*! transaction: rollback to stable updates removed from history store */
-#define	WT_STAT_CONN_TXN_RTS_HS_REMOVED			1684
->>>>>>> 74eaa544
+#define	WT_STAT_CONN_TXN_RTS_HS_REMOVED			1685
 /*!
  * transaction: rollback to stable updates that would have been aborted
  * in non-dryrun mode
  */
-<<<<<<< HEAD
-#define	WT_STAT_CONN_TXN_RTS_UPD_ABORTED_DRYRUN		1688
-=======
-#define	WT_STAT_CONN_TXN_RTS_UPD_ABORTED_DRYRUN		1685
->>>>>>> 74eaa544
+#define	WT_STAT_CONN_TXN_RTS_UPD_ABORTED_DRYRUN		1686
 /*!
  * transaction: rollback to stable updates that would have been removed
  * from history store in non-dryrun mode
  */
-<<<<<<< HEAD
-#define	WT_STAT_CONN_TXN_RTS_HS_REMOVED_DRYRUN		1689
+#define	WT_STAT_CONN_TXN_RTS_HS_REMOVED_DRYRUN		1687
 /*! transaction: sessions scanned in each walk of concurrent sessions */
-#define	WT_STAT_CONN_TXN_SESSIONS_WALKED		1690
+#define	WT_STAT_CONN_TXN_SESSIONS_WALKED		1688
 /*! transaction: set timestamp calls */
-#define	WT_STAT_CONN_TXN_SET_TS				1691
+#define	WT_STAT_CONN_TXN_SET_TS				1689
 /*! transaction: set timestamp durable calls */
-#define	WT_STAT_CONN_TXN_SET_TS_DURABLE			1692
+#define	WT_STAT_CONN_TXN_SET_TS_DURABLE			1690
 /*! transaction: set timestamp durable updates */
-#define	WT_STAT_CONN_TXN_SET_TS_DURABLE_UPD		1693
+#define	WT_STAT_CONN_TXN_SET_TS_DURABLE_UPD		1691
 /*! transaction: set timestamp force calls */
-#define	WT_STAT_CONN_TXN_SET_TS_FORCE			1694
-=======
-#define	WT_STAT_CONN_TXN_RTS_HS_REMOVED_DRYRUN		1686
-/*! transaction: sessions scanned in each walk of concurrent sessions */
-#define	WT_STAT_CONN_TXN_SESSIONS_WALKED		1687
-/*! transaction: set timestamp calls */
-#define	WT_STAT_CONN_TXN_SET_TS				1688
-/*! transaction: set timestamp durable calls */
-#define	WT_STAT_CONN_TXN_SET_TS_DURABLE			1689
-/*! transaction: set timestamp durable updates */
-#define	WT_STAT_CONN_TXN_SET_TS_DURABLE_UPD		1690
-/*! transaction: set timestamp force calls */
-#define	WT_STAT_CONN_TXN_SET_TS_FORCE			1691
->>>>>>> 74eaa544
+#define	WT_STAT_CONN_TXN_SET_TS_FORCE			1692
 /*!
  * transaction: set timestamp global oldest timestamp set to be more
  * recent than the global stable timestamp
  */
-<<<<<<< HEAD
-#define	WT_STAT_CONN_TXN_SET_TS_OUT_OF_ORDER		1695
+#define	WT_STAT_CONN_TXN_SET_TS_OUT_OF_ORDER		1693
 /*! transaction: set timestamp oldest calls */
-#define	WT_STAT_CONN_TXN_SET_TS_OLDEST			1696
+#define	WT_STAT_CONN_TXN_SET_TS_OLDEST			1694
 /*! transaction: set timestamp oldest updates */
-#define	WT_STAT_CONN_TXN_SET_TS_OLDEST_UPD		1697
+#define	WT_STAT_CONN_TXN_SET_TS_OLDEST_UPD		1695
 /*! transaction: set timestamp stable calls */
-#define	WT_STAT_CONN_TXN_SET_TS_STABLE			1698
+#define	WT_STAT_CONN_TXN_SET_TS_STABLE			1696
 /*! transaction: set timestamp stable updates */
-#define	WT_STAT_CONN_TXN_SET_TS_STABLE_UPD		1699
+#define	WT_STAT_CONN_TXN_SET_TS_STABLE_UPD		1697
 /*! transaction: transaction begins */
-#define	WT_STAT_CONN_TXN_BEGIN				1700
-=======
-#define	WT_STAT_CONN_TXN_SET_TS_OUT_OF_ORDER		1692
-/*! transaction: set timestamp oldest calls */
-#define	WT_STAT_CONN_TXN_SET_TS_OLDEST			1693
-/*! transaction: set timestamp oldest updates */
-#define	WT_STAT_CONN_TXN_SET_TS_OLDEST_UPD		1694
-/*! transaction: set timestamp stable calls */
-#define	WT_STAT_CONN_TXN_SET_TS_STABLE			1695
-/*! transaction: set timestamp stable updates */
-#define	WT_STAT_CONN_TXN_SET_TS_STABLE_UPD		1696
-/*! transaction: transaction begins */
-#define	WT_STAT_CONN_TXN_BEGIN				1697
->>>>>>> 74eaa544
+#define	WT_STAT_CONN_TXN_BEGIN				1698
 /*!
  * transaction: transaction checkpoint history store file duration
  * (usecs)
  */
-<<<<<<< HEAD
-#define	WT_STAT_CONN_TXN_HS_CKPT_DURATION		1701
+#define	WT_STAT_CONN_TXN_HS_CKPT_DURATION		1699
 /*! transaction: transaction range of IDs currently pinned */
-#define	WT_STAT_CONN_TXN_PINNED_RANGE			1702
+#define	WT_STAT_CONN_TXN_PINNED_RANGE			1700
 /*! transaction: transaction range of IDs currently pinned by a checkpoint */
-#define	WT_STAT_CONN_TXN_PINNED_CHECKPOINT_RANGE	1703
+#define	WT_STAT_CONN_TXN_PINNED_CHECKPOINT_RANGE	1701
 /*! transaction: transaction range of timestamps currently pinned */
-#define	WT_STAT_CONN_TXN_PINNED_TIMESTAMP		1704
+#define	WT_STAT_CONN_TXN_PINNED_TIMESTAMP		1702
 /*! transaction: transaction range of timestamps pinned by a checkpoint */
-#define	WT_STAT_CONN_TXN_PINNED_TIMESTAMP_CHECKPOINT	1705
-=======
-#define	WT_STAT_CONN_TXN_HS_CKPT_DURATION		1698
-/*! transaction: transaction range of IDs currently pinned */
-#define	WT_STAT_CONN_TXN_PINNED_RANGE			1699
-/*! transaction: transaction range of IDs currently pinned by a checkpoint */
-#define	WT_STAT_CONN_TXN_PINNED_CHECKPOINT_RANGE	1700
-/*! transaction: transaction range of timestamps currently pinned */
-#define	WT_STAT_CONN_TXN_PINNED_TIMESTAMP		1701
-/*! transaction: transaction range of timestamps pinned by a checkpoint */
-#define	WT_STAT_CONN_TXN_PINNED_TIMESTAMP_CHECKPOINT	1702
->>>>>>> 74eaa544
+#define	WT_STAT_CONN_TXN_PINNED_TIMESTAMP_CHECKPOINT	1703
 /*!
  * transaction: transaction range of timestamps pinned by the oldest
  * active read timestamp
  */
-<<<<<<< HEAD
-#define	WT_STAT_CONN_TXN_PINNED_TIMESTAMP_READER	1706
-=======
-#define	WT_STAT_CONN_TXN_PINNED_TIMESTAMP_READER	1703
->>>>>>> 74eaa544
+#define	WT_STAT_CONN_TXN_PINNED_TIMESTAMP_READER	1704
 /*!
  * transaction: transaction range of timestamps pinned by the oldest
  * timestamp
  */
-<<<<<<< HEAD
-#define	WT_STAT_CONN_TXN_PINNED_TIMESTAMP_OLDEST	1707
+#define	WT_STAT_CONN_TXN_PINNED_TIMESTAMP_OLDEST	1705
 /*! transaction: transaction read timestamp of the oldest active reader */
-#define	WT_STAT_CONN_TXN_TIMESTAMP_OLDEST_ACTIVE_READ	1708
+#define	WT_STAT_CONN_TXN_TIMESTAMP_OLDEST_ACTIVE_READ	1706
 /*! transaction: transaction rollback to stable currently running */
-#define	WT_STAT_CONN_TXN_ROLLBACK_TO_STABLE_RUNNING	1709
+#define	WT_STAT_CONN_TXN_ROLLBACK_TO_STABLE_RUNNING	1707
 /*! transaction: transaction walk of concurrent sessions */
-#define	WT_STAT_CONN_TXN_WALK_SESSIONS			1710
+#define	WT_STAT_CONN_TXN_WALK_SESSIONS			1708
 /*! transaction: transactions committed */
-#define	WT_STAT_CONN_TXN_COMMIT				1711
+#define	WT_STAT_CONN_TXN_COMMIT				1709
 /*! transaction: transactions rolled back */
-#define	WT_STAT_CONN_TXN_ROLLBACK			1712
+#define	WT_STAT_CONN_TXN_ROLLBACK			1710
 /*! transaction: update conflicts */
-#define	WT_STAT_CONN_TXN_UPDATE_CONFLICT		1713
-=======
-#define	WT_STAT_CONN_TXN_PINNED_TIMESTAMP_OLDEST	1704
-/*! transaction: transaction read timestamp of the oldest active reader */
-#define	WT_STAT_CONN_TXN_TIMESTAMP_OLDEST_ACTIVE_READ	1705
-/*! transaction: transaction rollback to stable currently running */
-#define	WT_STAT_CONN_TXN_ROLLBACK_TO_STABLE_RUNNING	1706
-/*! transaction: transaction walk of concurrent sessions */
-#define	WT_STAT_CONN_TXN_WALK_SESSIONS			1707
-/*! transaction: transactions committed */
-#define	WT_STAT_CONN_TXN_COMMIT				1708
-/*! transaction: transactions rolled back */
-#define	WT_STAT_CONN_TXN_ROLLBACK			1709
-/*! transaction: update conflicts */
-#define	WT_STAT_CONN_TXN_UPDATE_CONFLICT		1710
->>>>>>> 74eaa544
+#define	WT_STAT_CONN_TXN_UPDATE_CONFLICT		1711
 
 /*!
  * @}
