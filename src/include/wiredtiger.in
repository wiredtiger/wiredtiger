--- conflicted
+++ resolved
@@ -6772,7 +6772,6 @@
 /*! data-handle: session dhandles swept */
 #define	WT_STAT_CONN_DH_SESSION_HANDLES			1447
 /*! data-handle: session sweep attempts */
-<<<<<<< HEAD
 #define	WT_STAT_CONN_DH_SESSION_SWEEPS			1448
 /*! layered: Layered table cursor insert operations */
 #define	WT_STAT_CONN_LAYERED_CURS_INSERT		1449
@@ -6835,1291 +6834,684 @@
  * doing work
  */
 #define	WT_STAT_CONN_LAYERED_TABLE_MANAGER_ACTIVE	1471
-/*! lock: btree page lock acquisitions */
-#define	WT_STAT_CONN_LOCK_BTREE_PAGE_COUNT		1472
-/*! lock: btree page lock application thread wait time (usecs) */
-#define	WT_STAT_CONN_LOCK_BTREE_PAGE_WAIT_APPLICATION	1473
-/*! lock: btree page lock internal thread wait time (usecs) */
-#define	WT_STAT_CONN_LOCK_BTREE_PAGE_WAIT_INTERNAL	1474
-/*! lock: checkpoint lock acquisitions */
-#define	WT_STAT_CONN_LOCK_CHECKPOINT_COUNT		1475
-/*! lock: checkpoint lock application thread wait time (usecs) */
-#define	WT_STAT_CONN_LOCK_CHECKPOINT_WAIT_APPLICATION	1476
-/*! lock: checkpoint lock internal thread wait time (usecs) */
-#define	WT_STAT_CONN_LOCK_CHECKPOINT_WAIT_INTERNAL	1477
-/*! lock: dhandle lock application thread time waiting (usecs) */
-#define	WT_STAT_CONN_LOCK_DHANDLE_WAIT_APPLICATION	1478
-/*! lock: dhandle lock internal thread time waiting (usecs) */
-#define	WT_STAT_CONN_LOCK_DHANDLE_WAIT_INTERNAL		1479
-/*! lock: dhandle read lock acquisitions */
-#define	WT_STAT_CONN_LOCK_DHANDLE_READ_COUNT		1480
-/*! lock: dhandle write lock acquisitions */
-#define	WT_STAT_CONN_LOCK_DHANDLE_WRITE_COUNT		1481
-/*! lock: metadata lock acquisitions */
-#define	WT_STAT_CONN_LOCK_METADATA_COUNT		1482
-/*! lock: metadata lock application thread wait time (usecs) */
-#define	WT_STAT_CONN_LOCK_METADATA_WAIT_APPLICATION	1483
-/*! lock: metadata lock internal thread wait time (usecs) */
-#define	WT_STAT_CONN_LOCK_METADATA_WAIT_INTERNAL	1484
-/*! lock: schema lock acquisitions */
-#define	WT_STAT_CONN_LOCK_SCHEMA_COUNT			1485
-/*! lock: schema lock application thread wait time (usecs) */
-#define	WT_STAT_CONN_LOCK_SCHEMA_WAIT_APPLICATION	1486
-/*! lock: schema lock internal thread wait time (usecs) */
-#define	WT_STAT_CONN_LOCK_SCHEMA_WAIT_INTERNAL		1487
-=======
-#define	WT_STAT_CONN_DH_SESSION_SWEEPS			1433
 /*! live-restore: live restore state */
-#define	WT_STAT_CONN_LIVE_RESTORE_STATE			1434
+#define	WT_STAT_CONN_LIVE_RESTORE_STATE			1472
 /*!
  * live-restore: the number of files remaining for live restore
  * completion
  */
-#define	WT_STAT_CONN_LIVE_RESTORE_QUEUE_LENGTH		1435
+#define	WT_STAT_CONN_LIVE_RESTORE_QUEUE_LENGTH		1473
 /*! lock: btree page lock acquisitions */
-#define	WT_STAT_CONN_LOCK_BTREE_PAGE_COUNT		1436
+#define	WT_STAT_CONN_LOCK_BTREE_PAGE_COUNT		1474
 /*! lock: btree page lock application thread wait time (usecs) */
-#define	WT_STAT_CONN_LOCK_BTREE_PAGE_WAIT_APPLICATION	1437
+#define	WT_STAT_CONN_LOCK_BTREE_PAGE_WAIT_APPLICATION	1475
 /*! lock: btree page lock internal thread wait time (usecs) */
-#define	WT_STAT_CONN_LOCK_BTREE_PAGE_WAIT_INTERNAL	1438
+#define	WT_STAT_CONN_LOCK_BTREE_PAGE_WAIT_INTERNAL	1476
 /*! lock: checkpoint lock acquisitions */
-#define	WT_STAT_CONN_LOCK_CHECKPOINT_COUNT		1439
+#define	WT_STAT_CONN_LOCK_CHECKPOINT_COUNT		1477
 /*! lock: checkpoint lock application thread wait time (usecs) */
-#define	WT_STAT_CONN_LOCK_CHECKPOINT_WAIT_APPLICATION	1440
+#define	WT_STAT_CONN_LOCK_CHECKPOINT_WAIT_APPLICATION	1478
 /*! lock: checkpoint lock internal thread wait time (usecs) */
-#define	WT_STAT_CONN_LOCK_CHECKPOINT_WAIT_INTERNAL	1441
+#define	WT_STAT_CONN_LOCK_CHECKPOINT_WAIT_INTERNAL	1479
 /*! lock: dhandle lock application thread time waiting (usecs) */
-#define	WT_STAT_CONN_LOCK_DHANDLE_WAIT_APPLICATION	1442
+#define	WT_STAT_CONN_LOCK_DHANDLE_WAIT_APPLICATION	1480
 /*! lock: dhandle lock internal thread time waiting (usecs) */
-#define	WT_STAT_CONN_LOCK_DHANDLE_WAIT_INTERNAL		1443
+#define	WT_STAT_CONN_LOCK_DHANDLE_WAIT_INTERNAL		1481
 /*! lock: dhandle read lock acquisitions */
-#define	WT_STAT_CONN_LOCK_DHANDLE_READ_COUNT		1444
+#define	WT_STAT_CONN_LOCK_DHANDLE_READ_COUNT		1482
 /*! lock: dhandle write lock acquisitions */
-#define	WT_STAT_CONN_LOCK_DHANDLE_WRITE_COUNT		1445
+#define	WT_STAT_CONN_LOCK_DHANDLE_WRITE_COUNT		1483
 /*! lock: metadata lock acquisitions */
-#define	WT_STAT_CONN_LOCK_METADATA_COUNT		1446
+#define	WT_STAT_CONN_LOCK_METADATA_COUNT		1484
 /*! lock: metadata lock application thread wait time (usecs) */
-#define	WT_STAT_CONN_LOCK_METADATA_WAIT_APPLICATION	1447
+#define	WT_STAT_CONN_LOCK_METADATA_WAIT_APPLICATION	1485
 /*! lock: metadata lock internal thread wait time (usecs) */
-#define	WT_STAT_CONN_LOCK_METADATA_WAIT_INTERNAL	1448
+#define	WT_STAT_CONN_LOCK_METADATA_WAIT_INTERNAL	1486
 /*! lock: schema lock acquisitions */
-#define	WT_STAT_CONN_LOCK_SCHEMA_COUNT			1449
+#define	WT_STAT_CONN_LOCK_SCHEMA_COUNT			1487
 /*! lock: schema lock application thread wait time (usecs) */
-#define	WT_STAT_CONN_LOCK_SCHEMA_WAIT_APPLICATION	1450
+#define	WT_STAT_CONN_LOCK_SCHEMA_WAIT_APPLICATION	1488
 /*! lock: schema lock internal thread wait time (usecs) */
-#define	WT_STAT_CONN_LOCK_SCHEMA_WAIT_INTERNAL		1451
->>>>>>> 397046ef
+#define	WT_STAT_CONN_LOCK_SCHEMA_WAIT_INTERNAL		1489
 /*!
  * lock: table lock application thread time waiting for the table lock
  * (usecs)
  */
-<<<<<<< HEAD
-#define	WT_STAT_CONN_LOCK_TABLE_WAIT_APPLICATION	1488
-=======
-#define	WT_STAT_CONN_LOCK_TABLE_WAIT_APPLICATION	1452
->>>>>>> 397046ef
+#define	WT_STAT_CONN_LOCK_TABLE_WAIT_APPLICATION	1490
 /*!
  * lock: table lock internal thread time waiting for the table lock
  * (usecs)
  */
-<<<<<<< HEAD
-#define	WT_STAT_CONN_LOCK_TABLE_WAIT_INTERNAL		1489
+#define	WT_STAT_CONN_LOCK_TABLE_WAIT_INTERNAL		1491
 /*! lock: table read lock acquisitions */
-#define	WT_STAT_CONN_LOCK_TABLE_READ_COUNT		1490
+#define	WT_STAT_CONN_LOCK_TABLE_READ_COUNT		1492
 /*! lock: table write lock acquisitions */
-#define	WT_STAT_CONN_LOCK_TABLE_WRITE_COUNT		1491
+#define	WT_STAT_CONN_LOCK_TABLE_WRITE_COUNT		1493
 /*! lock: txn global lock application thread time waiting (usecs) */
-#define	WT_STAT_CONN_LOCK_TXN_GLOBAL_WAIT_APPLICATION	1492
+#define	WT_STAT_CONN_LOCK_TXN_GLOBAL_WAIT_APPLICATION	1494
 /*! lock: txn global lock internal thread time waiting (usecs) */
-#define	WT_STAT_CONN_LOCK_TXN_GLOBAL_WAIT_INTERNAL	1493
+#define	WT_STAT_CONN_LOCK_TXN_GLOBAL_WAIT_INTERNAL	1495
 /*! lock: txn global read lock acquisitions */
-#define	WT_STAT_CONN_LOCK_TXN_GLOBAL_READ_COUNT		1494
+#define	WT_STAT_CONN_LOCK_TXN_GLOBAL_READ_COUNT		1496
 /*! lock: txn global write lock acquisitions */
-#define	WT_STAT_CONN_LOCK_TXN_GLOBAL_WRITE_COUNT	1495
+#define	WT_STAT_CONN_LOCK_TXN_GLOBAL_WRITE_COUNT	1497
 /*! log: busy returns attempting to switch slots */
-#define	WT_STAT_CONN_LOG_SLOT_SWITCH_BUSY		1496
+#define	WT_STAT_CONN_LOG_SLOT_SWITCH_BUSY		1498
 /*! log: force log remove time sleeping (usecs) */
-#define	WT_STAT_CONN_LOG_FORCE_REMOVE_SLEEP		1497
+#define	WT_STAT_CONN_LOG_FORCE_REMOVE_SLEEP		1499
 /*! log: log bytes of payload data */
-#define	WT_STAT_CONN_LOG_BYTES_PAYLOAD			1498
+#define	WT_STAT_CONN_LOG_BYTES_PAYLOAD			1500
 /*! log: log bytes written */
-#define	WT_STAT_CONN_LOG_BYTES_WRITTEN			1499
+#define	WT_STAT_CONN_LOG_BYTES_WRITTEN			1501
 /*! log: log files manually zero-filled */
-#define	WT_STAT_CONN_LOG_ZERO_FILLS			1500
+#define	WT_STAT_CONN_LOG_ZERO_FILLS			1502
 /*! log: log flush operations */
-#define	WT_STAT_CONN_LOG_FLUSH				1501
+#define	WT_STAT_CONN_LOG_FLUSH				1503
 /*! log: log force write operations */
-#define	WT_STAT_CONN_LOG_FORCE_WRITE			1502
+#define	WT_STAT_CONN_LOG_FORCE_WRITE			1504
 /*! log: log force write operations skipped */
-#define	WT_STAT_CONN_LOG_FORCE_WRITE_SKIP		1503
+#define	WT_STAT_CONN_LOG_FORCE_WRITE_SKIP		1505
 /*! log: log records compressed */
-#define	WT_STAT_CONN_LOG_COMPRESS_WRITES		1504
+#define	WT_STAT_CONN_LOG_COMPRESS_WRITES		1506
 /*! log: log records not compressed */
-#define	WT_STAT_CONN_LOG_COMPRESS_WRITE_FAILS		1505
+#define	WT_STAT_CONN_LOG_COMPRESS_WRITE_FAILS		1507
 /*! log: log records too small to compress */
-#define	WT_STAT_CONN_LOG_COMPRESS_SMALL			1506
+#define	WT_STAT_CONN_LOG_COMPRESS_SMALL			1508
 /*! log: log release advances write LSN */
-#define	WT_STAT_CONN_LOG_RELEASE_WRITE_LSN		1507
+#define	WT_STAT_CONN_LOG_RELEASE_WRITE_LSN		1509
 /*! log: log scan operations */
-#define	WT_STAT_CONN_LOG_SCANS				1508
+#define	WT_STAT_CONN_LOG_SCANS				1510
 /*! log: log scan records requiring two reads */
-#define	WT_STAT_CONN_LOG_SCAN_REREADS			1509
+#define	WT_STAT_CONN_LOG_SCAN_REREADS			1511
 /*! log: log server thread advances write LSN */
-#define	WT_STAT_CONN_LOG_WRITE_LSN			1510
+#define	WT_STAT_CONN_LOG_WRITE_LSN			1512
 /*! log: log server thread write LSN walk skipped */
-#define	WT_STAT_CONN_LOG_WRITE_LSN_SKIP			1511
+#define	WT_STAT_CONN_LOG_WRITE_LSN_SKIP			1513
 /*! log: log sync operations */
-#define	WT_STAT_CONN_LOG_SYNC				1512
+#define	WT_STAT_CONN_LOG_SYNC				1514
 /*! log: log sync time duration (usecs) */
-#define	WT_STAT_CONN_LOG_SYNC_DURATION			1513
+#define	WT_STAT_CONN_LOG_SYNC_DURATION			1515
 /*! log: log sync_dir operations */
-#define	WT_STAT_CONN_LOG_SYNC_DIR			1514
+#define	WT_STAT_CONN_LOG_SYNC_DIR			1516
 /*! log: log sync_dir time duration (usecs) */
-#define	WT_STAT_CONN_LOG_SYNC_DIR_DURATION		1515
+#define	WT_STAT_CONN_LOG_SYNC_DIR_DURATION		1517
 /*! log: log write operations */
-#define	WT_STAT_CONN_LOG_WRITES				1516
+#define	WT_STAT_CONN_LOG_WRITES				1518
 /*! log: logging bytes consolidated */
-#define	WT_STAT_CONN_LOG_SLOT_CONSOLIDATED		1517
+#define	WT_STAT_CONN_LOG_SLOT_CONSOLIDATED		1519
 /*! log: maximum log file size */
-#define	WT_STAT_CONN_LOG_MAX_FILESIZE			1518
+#define	WT_STAT_CONN_LOG_MAX_FILESIZE			1520
 /*! log: number of pre-allocated log files to create */
-#define	WT_STAT_CONN_LOG_PREALLOC_MAX			1519
+#define	WT_STAT_CONN_LOG_PREALLOC_MAX			1521
 /*! log: pre-allocated log files not ready and missed */
-#define	WT_STAT_CONN_LOG_PREALLOC_MISSED		1520
+#define	WT_STAT_CONN_LOG_PREALLOC_MISSED		1522
 /*! log: pre-allocated log files prepared */
-#define	WT_STAT_CONN_LOG_PREALLOC_FILES			1521
+#define	WT_STAT_CONN_LOG_PREALLOC_FILES			1523
 /*! log: pre-allocated log files used */
-#define	WT_STAT_CONN_LOG_PREALLOC_USED			1522
+#define	WT_STAT_CONN_LOG_PREALLOC_USED			1524
 /*! log: records processed by log scan */
-#define	WT_STAT_CONN_LOG_SCAN_RECORDS			1523
+#define	WT_STAT_CONN_LOG_SCAN_RECORDS			1525
 /*! log: slot close lost race */
-#define	WT_STAT_CONN_LOG_SLOT_CLOSE_RACE		1524
+#define	WT_STAT_CONN_LOG_SLOT_CLOSE_RACE		1526
 /*! log: slot close unbuffered waits */
-#define	WT_STAT_CONN_LOG_SLOT_CLOSE_UNBUF		1525
+#define	WT_STAT_CONN_LOG_SLOT_CLOSE_UNBUF		1527
 /*! log: slot closures */
-#define	WT_STAT_CONN_LOG_SLOT_CLOSES			1526
+#define	WT_STAT_CONN_LOG_SLOT_CLOSES			1528
 /*! log: slot join atomic update races */
-#define	WT_STAT_CONN_LOG_SLOT_RACES			1527
+#define	WT_STAT_CONN_LOG_SLOT_RACES			1529
 /*! log: slot join calls atomic updates raced */
-#define	WT_STAT_CONN_LOG_SLOT_YIELD_RACE		1528
+#define	WT_STAT_CONN_LOG_SLOT_YIELD_RACE		1530
 /*! log: slot join calls did not yield */
-#define	WT_STAT_CONN_LOG_SLOT_IMMEDIATE			1529
+#define	WT_STAT_CONN_LOG_SLOT_IMMEDIATE			1531
 /*! log: slot join calls found active slot closed */
-#define	WT_STAT_CONN_LOG_SLOT_YIELD_CLOSE		1530
+#define	WT_STAT_CONN_LOG_SLOT_YIELD_CLOSE		1532
 /*! log: slot join calls slept */
-#define	WT_STAT_CONN_LOG_SLOT_YIELD_SLEEP		1531
+#define	WT_STAT_CONN_LOG_SLOT_YIELD_SLEEP		1533
 /*! log: slot join calls yielded */
-#define	WT_STAT_CONN_LOG_SLOT_YIELD			1532
+#define	WT_STAT_CONN_LOG_SLOT_YIELD			1534
 /*! log: slot join found active slot closed */
-#define	WT_STAT_CONN_LOG_SLOT_ACTIVE_CLOSED		1533
+#define	WT_STAT_CONN_LOG_SLOT_ACTIVE_CLOSED		1535
 /*! log: slot joins yield time (usecs) */
-#define	WT_STAT_CONN_LOG_SLOT_YIELD_DURATION		1534
+#define	WT_STAT_CONN_LOG_SLOT_YIELD_DURATION		1536
 /*! log: slot transitions unable to find free slot */
-#define	WT_STAT_CONN_LOG_SLOT_NO_FREE_SLOTS		1535
+#define	WT_STAT_CONN_LOG_SLOT_NO_FREE_SLOTS		1537
 /*! log: slot unbuffered writes */
-#define	WT_STAT_CONN_LOG_SLOT_UNBUFFERED		1536
+#define	WT_STAT_CONN_LOG_SLOT_UNBUFFERED		1538
 /*! log: total in-memory size of compressed records */
-#define	WT_STAT_CONN_LOG_COMPRESS_MEM			1537
+#define	WT_STAT_CONN_LOG_COMPRESS_MEM			1539
 /*! log: total log buffer size */
-#define	WT_STAT_CONN_LOG_BUFFER_SIZE			1538
+#define	WT_STAT_CONN_LOG_BUFFER_SIZE			1540
 /*! log: total size of compressed records */
-#define	WT_STAT_CONN_LOG_COMPRESS_LEN			1539
+#define	WT_STAT_CONN_LOG_COMPRESS_LEN			1541
 /*! log: written slots coalesced */
-#define	WT_STAT_CONN_LOG_SLOT_COALESCED			1540
+#define	WT_STAT_CONN_LOG_SLOT_COALESCED			1542
 /*! log: yields waiting for previous log file close */
-#define	WT_STAT_CONN_LOG_CLOSE_YIELDS			1541
+#define	WT_STAT_CONN_LOG_CLOSE_YIELDS			1543
 /*! perf: block manager read latency histogram (bucket 1) - 0-10ms */
-#define	WT_STAT_CONN_PERF_HIST_BMREAD_LATENCY_LT10	1542
+#define	WT_STAT_CONN_PERF_HIST_BMREAD_LATENCY_LT10	1544
 /*! perf: block manager read latency histogram (bucket 2) - 10-49ms */
-#define	WT_STAT_CONN_PERF_HIST_BMREAD_LATENCY_LT50	1543
+#define	WT_STAT_CONN_PERF_HIST_BMREAD_LATENCY_LT50	1545
 /*! perf: block manager read latency histogram (bucket 3) - 50-99ms */
-#define	WT_STAT_CONN_PERF_HIST_BMREAD_LATENCY_LT100	1544
+#define	WT_STAT_CONN_PERF_HIST_BMREAD_LATENCY_LT100	1546
 /*! perf: block manager read latency histogram (bucket 4) - 100-249ms */
-#define	WT_STAT_CONN_PERF_HIST_BMREAD_LATENCY_LT250	1545
+#define	WT_STAT_CONN_PERF_HIST_BMREAD_LATENCY_LT250	1547
 /*! perf: block manager read latency histogram (bucket 5) - 250-499ms */
-#define	WT_STAT_CONN_PERF_HIST_BMREAD_LATENCY_LT500	1546
+#define	WT_STAT_CONN_PERF_HIST_BMREAD_LATENCY_LT500	1548
 /*! perf: block manager read latency histogram (bucket 6) - 500-999ms */
-#define	WT_STAT_CONN_PERF_HIST_BMREAD_LATENCY_LT1000	1547
+#define	WT_STAT_CONN_PERF_HIST_BMREAD_LATENCY_LT1000	1549
 /*! perf: block manager read latency histogram (bucket 7) - 1000ms+ */
-#define	WT_STAT_CONN_PERF_HIST_BMREAD_LATENCY_GT1000	1548
+#define	WT_STAT_CONN_PERF_HIST_BMREAD_LATENCY_GT1000	1550
 /*! perf: block manager read latency histogram total (msecs) */
-#define	WT_STAT_CONN_PERF_HIST_BMREAD_LATENCY_TOTAL_MSECS	1549
+#define	WT_STAT_CONN_PERF_HIST_BMREAD_LATENCY_TOTAL_MSECS	1551
 /*! perf: block manager write latency histogram (bucket 1) - 0-10ms */
-#define	WT_STAT_CONN_PERF_HIST_BMWRITE_LATENCY_LT10	1550
+#define	WT_STAT_CONN_PERF_HIST_BMWRITE_LATENCY_LT10	1552
 /*! perf: block manager write latency histogram (bucket 2) - 10-49ms */
-#define	WT_STAT_CONN_PERF_HIST_BMWRITE_LATENCY_LT50	1551
+#define	WT_STAT_CONN_PERF_HIST_BMWRITE_LATENCY_LT50	1553
 /*! perf: block manager write latency histogram (bucket 3) - 50-99ms */
-#define	WT_STAT_CONN_PERF_HIST_BMWRITE_LATENCY_LT100	1552
+#define	WT_STAT_CONN_PERF_HIST_BMWRITE_LATENCY_LT100	1554
 /*! perf: block manager write latency histogram (bucket 4) - 100-249ms */
-#define	WT_STAT_CONN_PERF_HIST_BMWRITE_LATENCY_LT250	1553
+#define	WT_STAT_CONN_PERF_HIST_BMWRITE_LATENCY_LT250	1555
 /*! perf: block manager write latency histogram (bucket 5) - 250-499ms */
-#define	WT_STAT_CONN_PERF_HIST_BMWRITE_LATENCY_LT500	1554
+#define	WT_STAT_CONN_PERF_HIST_BMWRITE_LATENCY_LT500	1556
 /*! perf: block manager write latency histogram (bucket 6) - 500-999ms */
-#define	WT_STAT_CONN_PERF_HIST_BMWRITE_LATENCY_LT1000	1555
+#define	WT_STAT_CONN_PERF_HIST_BMWRITE_LATENCY_LT1000	1557
 /*! perf: block manager write latency histogram (bucket 7) - 1000ms+ */
-#define	WT_STAT_CONN_PERF_HIST_BMWRITE_LATENCY_GT1000	1556
+#define	WT_STAT_CONN_PERF_HIST_BMWRITE_LATENCY_GT1000	1558
 /*! perf: block manager write latency histogram total (msecs) */
-#define	WT_STAT_CONN_PERF_HIST_BMWRITE_LATENCY_TOTAL_MSECS	1557
+#define	WT_STAT_CONN_PERF_HIST_BMWRITE_LATENCY_TOTAL_MSECS	1559
 /*! perf: file system read latency histogram (bucket 1) - 0-10ms */
-#define	WT_STAT_CONN_PERF_HIST_FSREAD_LATENCY_LT10	1558
+#define	WT_STAT_CONN_PERF_HIST_FSREAD_LATENCY_LT10	1560
 /*! perf: file system read latency histogram (bucket 2) - 10-49ms */
-#define	WT_STAT_CONN_PERF_HIST_FSREAD_LATENCY_LT50	1559
+#define	WT_STAT_CONN_PERF_HIST_FSREAD_LATENCY_LT50	1561
 /*! perf: file system read latency histogram (bucket 3) - 50-99ms */
-#define	WT_STAT_CONN_PERF_HIST_FSREAD_LATENCY_LT100	1560
+#define	WT_STAT_CONN_PERF_HIST_FSREAD_LATENCY_LT100	1562
 /*! perf: file system read latency histogram (bucket 4) - 100-249ms */
-#define	WT_STAT_CONN_PERF_HIST_FSREAD_LATENCY_LT250	1561
+#define	WT_STAT_CONN_PERF_HIST_FSREAD_LATENCY_LT250	1563
 /*! perf: file system read latency histogram (bucket 5) - 250-499ms */
-#define	WT_STAT_CONN_PERF_HIST_FSREAD_LATENCY_LT500	1562
+#define	WT_STAT_CONN_PERF_HIST_FSREAD_LATENCY_LT500	1564
 /*! perf: file system read latency histogram (bucket 6) - 500-999ms */
-#define	WT_STAT_CONN_PERF_HIST_FSREAD_LATENCY_LT1000	1563
+#define	WT_STAT_CONN_PERF_HIST_FSREAD_LATENCY_LT1000	1565
 /*! perf: file system read latency histogram (bucket 7) - 1000ms+ */
-#define	WT_STAT_CONN_PERF_HIST_FSREAD_LATENCY_GT1000	1564
+#define	WT_STAT_CONN_PERF_HIST_FSREAD_LATENCY_GT1000	1566
 /*! perf: file system read latency histogram total (msecs) */
-#define	WT_STAT_CONN_PERF_HIST_FSREAD_LATENCY_TOTAL_MSECS	1565
+#define	WT_STAT_CONN_PERF_HIST_FSREAD_LATENCY_TOTAL_MSECS	1567
 /*! perf: file system write latency histogram (bucket 1) - 0-10ms */
-#define	WT_STAT_CONN_PERF_HIST_FSWRITE_LATENCY_LT10	1566
+#define	WT_STAT_CONN_PERF_HIST_FSWRITE_LATENCY_LT10	1568
 /*! perf: file system write latency histogram (bucket 2) - 10-49ms */
-#define	WT_STAT_CONN_PERF_HIST_FSWRITE_LATENCY_LT50	1567
+#define	WT_STAT_CONN_PERF_HIST_FSWRITE_LATENCY_LT50	1569
 /*! perf: file system write latency histogram (bucket 3) - 50-99ms */
-#define	WT_STAT_CONN_PERF_HIST_FSWRITE_LATENCY_LT100	1568
+#define	WT_STAT_CONN_PERF_HIST_FSWRITE_LATENCY_LT100	1570
 /*! perf: file system write latency histogram (bucket 4) - 100-249ms */
-#define	WT_STAT_CONN_PERF_HIST_FSWRITE_LATENCY_LT250	1569
+#define	WT_STAT_CONN_PERF_HIST_FSWRITE_LATENCY_LT250	1571
 /*! perf: file system write latency histogram (bucket 5) - 250-499ms */
-#define	WT_STAT_CONN_PERF_HIST_FSWRITE_LATENCY_LT500	1570
+#define	WT_STAT_CONN_PERF_HIST_FSWRITE_LATENCY_LT500	1572
 /*! perf: file system write latency histogram (bucket 6) - 500-999ms */
-#define	WT_STAT_CONN_PERF_HIST_FSWRITE_LATENCY_LT1000	1571
+#define	WT_STAT_CONN_PERF_HIST_FSWRITE_LATENCY_LT1000	1573
 /*! perf: file system write latency histogram (bucket 7) - 1000ms+ */
-#define	WT_STAT_CONN_PERF_HIST_FSWRITE_LATENCY_GT1000	1572
+#define	WT_STAT_CONN_PERF_HIST_FSWRITE_LATENCY_GT1000	1574
 /*! perf: file system write latency histogram total (msecs) */
-#define	WT_STAT_CONN_PERF_HIST_FSWRITE_LATENCY_TOTAL_MSECS	1573
+#define	WT_STAT_CONN_PERF_HIST_FSWRITE_LATENCY_TOTAL_MSECS	1575
 /*! perf: operation read latency histogram (bucket 1) - 0-100us */
-#define	WT_STAT_CONN_PERF_HIST_OPREAD_LATENCY_LT100	1574
+#define	WT_STAT_CONN_PERF_HIST_OPREAD_LATENCY_LT100	1576
 /*! perf: operation read latency histogram (bucket 2) - 100-249us */
-#define	WT_STAT_CONN_PERF_HIST_OPREAD_LATENCY_LT250	1575
+#define	WT_STAT_CONN_PERF_HIST_OPREAD_LATENCY_LT250	1577
 /*! perf: operation read latency histogram (bucket 3) - 250-499us */
-#define	WT_STAT_CONN_PERF_HIST_OPREAD_LATENCY_LT500	1576
+#define	WT_STAT_CONN_PERF_HIST_OPREAD_LATENCY_LT500	1578
 /*! perf: operation read latency histogram (bucket 4) - 500-999us */
-#define	WT_STAT_CONN_PERF_HIST_OPREAD_LATENCY_LT1000	1577
+#define	WT_STAT_CONN_PERF_HIST_OPREAD_LATENCY_LT1000	1579
 /*! perf: operation read latency histogram (bucket 5) - 1000-9999us */
-#define	WT_STAT_CONN_PERF_HIST_OPREAD_LATENCY_LT10000	1578
+#define	WT_STAT_CONN_PERF_HIST_OPREAD_LATENCY_LT10000	1580
 /*! perf: operation read latency histogram (bucket 6) - 10000us+ */
-#define	WT_STAT_CONN_PERF_HIST_OPREAD_LATENCY_GT10000	1579
+#define	WT_STAT_CONN_PERF_HIST_OPREAD_LATENCY_GT10000	1581
 /*! perf: operation read latency histogram total (usecs) */
-#define	WT_STAT_CONN_PERF_HIST_OPREAD_LATENCY_TOTAL_USECS	1580
+#define	WT_STAT_CONN_PERF_HIST_OPREAD_LATENCY_TOTAL_USECS	1582
 /*! perf: operation write latency histogram (bucket 1) - 0-100us */
-#define	WT_STAT_CONN_PERF_HIST_OPWRITE_LATENCY_LT100	1581
+#define	WT_STAT_CONN_PERF_HIST_OPWRITE_LATENCY_LT100	1583
 /*! perf: operation write latency histogram (bucket 2) - 100-249us */
-#define	WT_STAT_CONN_PERF_HIST_OPWRITE_LATENCY_LT250	1582
+#define	WT_STAT_CONN_PERF_HIST_OPWRITE_LATENCY_LT250	1584
 /*! perf: operation write latency histogram (bucket 3) - 250-499us */
-#define	WT_STAT_CONN_PERF_HIST_OPWRITE_LATENCY_LT500	1583
+#define	WT_STAT_CONN_PERF_HIST_OPWRITE_LATENCY_LT500	1585
 /*! perf: operation write latency histogram (bucket 4) - 500-999us */
-#define	WT_STAT_CONN_PERF_HIST_OPWRITE_LATENCY_LT1000	1584
+#define	WT_STAT_CONN_PERF_HIST_OPWRITE_LATENCY_LT1000	1586
 /*! perf: operation write latency histogram (bucket 5) - 1000-9999us */
-#define	WT_STAT_CONN_PERF_HIST_OPWRITE_LATENCY_LT10000	1585
+#define	WT_STAT_CONN_PERF_HIST_OPWRITE_LATENCY_LT10000	1587
 /*! perf: operation write latency histogram (bucket 6) - 10000us+ */
-#define	WT_STAT_CONN_PERF_HIST_OPWRITE_LATENCY_GT10000	1586
+#define	WT_STAT_CONN_PERF_HIST_OPWRITE_LATENCY_GT10000	1588
 /*! perf: operation write latency histogram total (usecs) */
-#define	WT_STAT_CONN_PERF_HIST_OPWRITE_LATENCY_TOTAL_USECS	1587
+#define	WT_STAT_CONN_PERF_HIST_OPWRITE_LATENCY_TOTAL_USECS	1589
 /*! prefetch: could not perform pre-fetch on internal page */
-#define	WT_STAT_CONN_PREFETCH_SKIPPED_INTERNAL_PAGE	1588
-=======
-#define	WT_STAT_CONN_LOCK_TABLE_WAIT_INTERNAL		1453
-/*! lock: table read lock acquisitions */
-#define	WT_STAT_CONN_LOCK_TABLE_READ_COUNT		1454
-/*! lock: table write lock acquisitions */
-#define	WT_STAT_CONN_LOCK_TABLE_WRITE_COUNT		1455
-/*! lock: txn global lock application thread time waiting (usecs) */
-#define	WT_STAT_CONN_LOCK_TXN_GLOBAL_WAIT_APPLICATION	1456
-/*! lock: txn global lock internal thread time waiting (usecs) */
-#define	WT_STAT_CONN_LOCK_TXN_GLOBAL_WAIT_INTERNAL	1457
-/*! lock: txn global read lock acquisitions */
-#define	WT_STAT_CONN_LOCK_TXN_GLOBAL_READ_COUNT		1458
-/*! lock: txn global write lock acquisitions */
-#define	WT_STAT_CONN_LOCK_TXN_GLOBAL_WRITE_COUNT	1459
-/*! log: busy returns attempting to switch slots */
-#define	WT_STAT_CONN_LOG_SLOT_SWITCH_BUSY		1460
-/*! log: force log remove time sleeping (usecs) */
-#define	WT_STAT_CONN_LOG_FORCE_REMOVE_SLEEP		1461
-/*! log: log bytes of payload data */
-#define	WT_STAT_CONN_LOG_BYTES_PAYLOAD			1462
-/*! log: log bytes written */
-#define	WT_STAT_CONN_LOG_BYTES_WRITTEN			1463
-/*! log: log files manually zero-filled */
-#define	WT_STAT_CONN_LOG_ZERO_FILLS			1464
-/*! log: log flush operations */
-#define	WT_STAT_CONN_LOG_FLUSH				1465
-/*! log: log force write operations */
-#define	WT_STAT_CONN_LOG_FORCE_WRITE			1466
-/*! log: log force write operations skipped */
-#define	WT_STAT_CONN_LOG_FORCE_WRITE_SKIP		1467
-/*! log: log records compressed */
-#define	WT_STAT_CONN_LOG_COMPRESS_WRITES		1468
-/*! log: log records not compressed */
-#define	WT_STAT_CONN_LOG_COMPRESS_WRITE_FAILS		1469
-/*! log: log records too small to compress */
-#define	WT_STAT_CONN_LOG_COMPRESS_SMALL			1470
-/*! log: log release advances write LSN */
-#define	WT_STAT_CONN_LOG_RELEASE_WRITE_LSN		1471
-/*! log: log scan operations */
-#define	WT_STAT_CONN_LOG_SCANS				1472
-/*! log: log scan records requiring two reads */
-#define	WT_STAT_CONN_LOG_SCAN_REREADS			1473
-/*! log: log server thread advances write LSN */
-#define	WT_STAT_CONN_LOG_WRITE_LSN			1474
-/*! log: log server thread write LSN walk skipped */
-#define	WT_STAT_CONN_LOG_WRITE_LSN_SKIP			1475
-/*! log: log sync operations */
-#define	WT_STAT_CONN_LOG_SYNC				1476
-/*! log: log sync time duration (usecs) */
-#define	WT_STAT_CONN_LOG_SYNC_DURATION			1477
-/*! log: log sync_dir operations */
-#define	WT_STAT_CONN_LOG_SYNC_DIR			1478
-/*! log: log sync_dir time duration (usecs) */
-#define	WT_STAT_CONN_LOG_SYNC_DIR_DURATION		1479
-/*! log: log write operations */
-#define	WT_STAT_CONN_LOG_WRITES				1480
-/*! log: logging bytes consolidated */
-#define	WT_STAT_CONN_LOG_SLOT_CONSOLIDATED		1481
-/*! log: maximum log file size */
-#define	WT_STAT_CONN_LOG_MAX_FILESIZE			1482
-/*! log: number of pre-allocated log files to create */
-#define	WT_STAT_CONN_LOG_PREALLOC_MAX			1483
-/*! log: pre-allocated log files not ready and missed */
-#define	WT_STAT_CONN_LOG_PREALLOC_MISSED		1484
-/*! log: pre-allocated log files prepared */
-#define	WT_STAT_CONN_LOG_PREALLOC_FILES			1485
-/*! log: pre-allocated log files used */
-#define	WT_STAT_CONN_LOG_PREALLOC_USED			1486
-/*! log: records processed by log scan */
-#define	WT_STAT_CONN_LOG_SCAN_RECORDS			1487
-/*! log: slot close lost race */
-#define	WT_STAT_CONN_LOG_SLOT_CLOSE_RACE		1488
-/*! log: slot close unbuffered waits */
-#define	WT_STAT_CONN_LOG_SLOT_CLOSE_UNBUF		1489
-/*! log: slot closures */
-#define	WT_STAT_CONN_LOG_SLOT_CLOSES			1490
-/*! log: slot join atomic update races */
-#define	WT_STAT_CONN_LOG_SLOT_RACES			1491
-/*! log: slot join calls atomic updates raced */
-#define	WT_STAT_CONN_LOG_SLOT_YIELD_RACE		1492
-/*! log: slot join calls did not yield */
-#define	WT_STAT_CONN_LOG_SLOT_IMMEDIATE			1493
-/*! log: slot join calls found active slot closed */
-#define	WT_STAT_CONN_LOG_SLOT_YIELD_CLOSE		1494
-/*! log: slot join calls slept */
-#define	WT_STAT_CONN_LOG_SLOT_YIELD_SLEEP		1495
-/*! log: slot join calls yielded */
-#define	WT_STAT_CONN_LOG_SLOT_YIELD			1496
-/*! log: slot join found active slot closed */
-#define	WT_STAT_CONN_LOG_SLOT_ACTIVE_CLOSED		1497
-/*! log: slot joins yield time (usecs) */
-#define	WT_STAT_CONN_LOG_SLOT_YIELD_DURATION		1498
-/*! log: slot transitions unable to find free slot */
-#define	WT_STAT_CONN_LOG_SLOT_NO_FREE_SLOTS		1499
-/*! log: slot unbuffered writes */
-#define	WT_STAT_CONN_LOG_SLOT_UNBUFFERED		1500
-/*! log: total in-memory size of compressed records */
-#define	WT_STAT_CONN_LOG_COMPRESS_MEM			1501
-/*! log: total log buffer size */
-#define	WT_STAT_CONN_LOG_BUFFER_SIZE			1502
-/*! log: total size of compressed records */
-#define	WT_STAT_CONN_LOG_COMPRESS_LEN			1503
-/*! log: written slots coalesced */
-#define	WT_STAT_CONN_LOG_SLOT_COALESCED			1504
-/*! log: yields waiting for previous log file close */
-#define	WT_STAT_CONN_LOG_CLOSE_YIELDS			1505
-/*! perf: file system read latency histogram (bucket 1) - 0-10ms */
-#define	WT_STAT_CONN_PERF_HIST_FSREAD_LATENCY_LT10	1506
-/*! perf: file system read latency histogram (bucket 2) - 10-49ms */
-#define	WT_STAT_CONN_PERF_HIST_FSREAD_LATENCY_LT50	1507
-/*! perf: file system read latency histogram (bucket 3) - 50-99ms */
-#define	WT_STAT_CONN_PERF_HIST_FSREAD_LATENCY_LT100	1508
-/*! perf: file system read latency histogram (bucket 4) - 100-249ms */
-#define	WT_STAT_CONN_PERF_HIST_FSREAD_LATENCY_LT250	1509
-/*! perf: file system read latency histogram (bucket 5) - 250-499ms */
-#define	WT_STAT_CONN_PERF_HIST_FSREAD_LATENCY_LT500	1510
-/*! perf: file system read latency histogram (bucket 6) - 500-999ms */
-#define	WT_STAT_CONN_PERF_HIST_FSREAD_LATENCY_LT1000	1511
-/*! perf: file system read latency histogram (bucket 7) - 1000ms+ */
-#define	WT_STAT_CONN_PERF_HIST_FSREAD_LATENCY_GT1000	1512
-/*! perf: file system read latency histogram total (msecs) */
-#define	WT_STAT_CONN_PERF_HIST_FSREAD_LATENCY_TOTAL_MSECS	1513
-/*! perf: file system write latency histogram (bucket 1) - 0-10ms */
-#define	WT_STAT_CONN_PERF_HIST_FSWRITE_LATENCY_LT10	1514
-/*! perf: file system write latency histogram (bucket 2) - 10-49ms */
-#define	WT_STAT_CONN_PERF_HIST_FSWRITE_LATENCY_LT50	1515
-/*! perf: file system write latency histogram (bucket 3) - 50-99ms */
-#define	WT_STAT_CONN_PERF_HIST_FSWRITE_LATENCY_LT100	1516
-/*! perf: file system write latency histogram (bucket 4) - 100-249ms */
-#define	WT_STAT_CONN_PERF_HIST_FSWRITE_LATENCY_LT250	1517
-/*! perf: file system write latency histogram (bucket 5) - 250-499ms */
-#define	WT_STAT_CONN_PERF_HIST_FSWRITE_LATENCY_LT500	1518
-/*! perf: file system write latency histogram (bucket 6) - 500-999ms */
-#define	WT_STAT_CONN_PERF_HIST_FSWRITE_LATENCY_LT1000	1519
-/*! perf: file system write latency histogram (bucket 7) - 1000ms+ */
-#define	WT_STAT_CONN_PERF_HIST_FSWRITE_LATENCY_GT1000	1520
-/*! perf: file system write latency histogram total (msecs) */
-#define	WT_STAT_CONN_PERF_HIST_FSWRITE_LATENCY_TOTAL_MSECS	1521
-/*! perf: operation read latency histogram (bucket 1) - 0-100us */
-#define	WT_STAT_CONN_PERF_HIST_OPREAD_LATENCY_LT100	1522
-/*! perf: operation read latency histogram (bucket 2) - 100-249us */
-#define	WT_STAT_CONN_PERF_HIST_OPREAD_LATENCY_LT250	1523
-/*! perf: operation read latency histogram (bucket 3) - 250-499us */
-#define	WT_STAT_CONN_PERF_HIST_OPREAD_LATENCY_LT500	1524
-/*! perf: operation read latency histogram (bucket 4) - 500-999us */
-#define	WT_STAT_CONN_PERF_HIST_OPREAD_LATENCY_LT1000	1525
-/*! perf: operation read latency histogram (bucket 5) - 1000-9999us */
-#define	WT_STAT_CONN_PERF_HIST_OPREAD_LATENCY_LT10000	1526
-/*! perf: operation read latency histogram (bucket 6) - 10000us+ */
-#define	WT_STAT_CONN_PERF_HIST_OPREAD_LATENCY_GT10000	1527
-/*! perf: operation read latency histogram total (usecs) */
-#define	WT_STAT_CONN_PERF_HIST_OPREAD_LATENCY_TOTAL_USECS	1528
-/*! perf: operation write latency histogram (bucket 1) - 0-100us */
-#define	WT_STAT_CONN_PERF_HIST_OPWRITE_LATENCY_LT100	1529
-/*! perf: operation write latency histogram (bucket 2) - 100-249us */
-#define	WT_STAT_CONN_PERF_HIST_OPWRITE_LATENCY_LT250	1530
-/*! perf: operation write latency histogram (bucket 3) - 250-499us */
-#define	WT_STAT_CONN_PERF_HIST_OPWRITE_LATENCY_LT500	1531
-/*! perf: operation write latency histogram (bucket 4) - 500-999us */
-#define	WT_STAT_CONN_PERF_HIST_OPWRITE_LATENCY_LT1000	1532
-/*! perf: operation write latency histogram (bucket 5) - 1000-9999us */
-#define	WT_STAT_CONN_PERF_HIST_OPWRITE_LATENCY_LT10000	1533
-/*! perf: operation write latency histogram (bucket 6) - 10000us+ */
-#define	WT_STAT_CONN_PERF_HIST_OPWRITE_LATENCY_GT10000	1534
-/*! perf: operation write latency histogram total (usecs) */
-#define	WT_STAT_CONN_PERF_HIST_OPWRITE_LATENCY_TOTAL_USECS	1535
-/*! prefetch: could not perform pre-fetch on internal page */
-#define	WT_STAT_CONN_PREFETCH_SKIPPED_INTERNAL_PAGE	1536
->>>>>>> 397046ef
+#define	WT_STAT_CONN_PREFETCH_SKIPPED_INTERNAL_PAGE	1590
 /*!
  * prefetch: could not perform pre-fetch on ref without the pre-fetch
  * flag set
  */
-<<<<<<< HEAD
-#define	WT_STAT_CONN_PREFETCH_SKIPPED_NO_FLAG_SET	1589
+#define	WT_STAT_CONN_PREFETCH_SKIPPED_NO_FLAG_SET	1591
 /*! prefetch: number of times pre-fetch failed to start */
-#define	WT_STAT_CONN_PREFETCH_FAILED_START		1590
+#define	WT_STAT_CONN_PREFETCH_FAILED_START		1592
 /*! prefetch: pre-fetch not repeating for recently pre-fetched ref */
-#define	WT_STAT_CONN_PREFETCH_SKIPPED_SAME_REF		1591
+#define	WT_STAT_CONN_PREFETCH_SKIPPED_SAME_REF		1593
 /*! prefetch: pre-fetch not triggered after single disk read */
-#define	WT_STAT_CONN_PREFETCH_DISK_ONE			1592
+#define	WT_STAT_CONN_PREFETCH_DISK_ONE			1594
 /*! prefetch: pre-fetch not triggered as there is no valid dhandle */
-#define	WT_STAT_CONN_PREFETCH_SKIPPED_NO_VALID_DHANDLE	1593
+#define	WT_STAT_CONN_PREFETCH_SKIPPED_NO_VALID_DHANDLE	1595
 /*! prefetch: pre-fetch not triggered by page read */
-#define	WT_STAT_CONN_PREFETCH_SKIPPED			1594
+#define	WT_STAT_CONN_PREFETCH_SKIPPED			1596
 /*! prefetch: pre-fetch not triggered due to disk read count */
-#define	WT_STAT_CONN_PREFETCH_SKIPPED_DISK_READ_COUNT	1595
+#define	WT_STAT_CONN_PREFETCH_SKIPPED_DISK_READ_COUNT	1597
 /*! prefetch: pre-fetch not triggered due to internal session */
-#define	WT_STAT_CONN_PREFETCH_SKIPPED_INTERNAL_SESSION	1596
+#define	WT_STAT_CONN_PREFETCH_SKIPPED_INTERNAL_SESSION	1598
 /*! prefetch: pre-fetch not triggered due to special btree handle */
-#define	WT_STAT_CONN_PREFETCH_SKIPPED_SPECIAL_HANDLE	1597
+#define	WT_STAT_CONN_PREFETCH_SKIPPED_SPECIAL_HANDLE	1599
 /*! prefetch: pre-fetch page not on disk when reading */
-#define	WT_STAT_CONN_PREFETCH_PAGES_FAIL		1598
+#define	WT_STAT_CONN_PREFETCH_PAGES_FAIL		1600
 /*! prefetch: pre-fetch pages queued */
-#define	WT_STAT_CONN_PREFETCH_PAGES_QUEUED		1599
+#define	WT_STAT_CONN_PREFETCH_PAGES_QUEUED		1601
 /*! prefetch: pre-fetch pages read in background */
-#define	WT_STAT_CONN_PREFETCH_PAGES_READ		1600
+#define	WT_STAT_CONN_PREFETCH_PAGES_READ		1602
 /*! prefetch: pre-fetch skipped reading in a page due to harmless error */
-#define	WT_STAT_CONN_PREFETCH_SKIPPED_ERROR_OK		1601
+#define	WT_STAT_CONN_PREFETCH_SKIPPED_ERROR_OK		1603
 /*! prefetch: pre-fetch triggered by page read */
-#define	WT_STAT_CONN_PREFETCH_ATTEMPTS			1602
+#define	WT_STAT_CONN_PREFETCH_ATTEMPTS			1604
 /*! reconciliation: VLCS pages explicitly reconciled as empty */
-#define	WT_STAT_CONN_REC_VLCS_EMPTIED_PAGES		1603
+#define	WT_STAT_CONN_REC_VLCS_EMPTIED_PAGES		1605
 /*! reconciliation: approximate byte size of timestamps in pages written */
-#define	WT_STAT_CONN_REC_TIME_WINDOW_BYTES_TS		1604
-=======
-#define	WT_STAT_CONN_PREFETCH_SKIPPED_NO_FLAG_SET	1537
-/*! prefetch: number of times pre-fetch failed to start */
-#define	WT_STAT_CONN_PREFETCH_FAILED_START		1538
-/*! prefetch: pre-fetch not repeating for recently pre-fetched ref */
-#define	WT_STAT_CONN_PREFETCH_SKIPPED_SAME_REF		1539
-/*! prefetch: pre-fetch not triggered after single disk read */
-#define	WT_STAT_CONN_PREFETCH_DISK_ONE			1540
-/*! prefetch: pre-fetch not triggered as there is no valid dhandle */
-#define	WT_STAT_CONN_PREFETCH_SKIPPED_NO_VALID_DHANDLE	1541
-/*! prefetch: pre-fetch not triggered by page read */
-#define	WT_STAT_CONN_PREFETCH_SKIPPED			1542
-/*! prefetch: pre-fetch not triggered due to disk read count */
-#define	WT_STAT_CONN_PREFETCH_SKIPPED_DISK_READ_COUNT	1543
-/*! prefetch: pre-fetch not triggered due to internal session */
-#define	WT_STAT_CONN_PREFETCH_SKIPPED_INTERNAL_SESSION	1544
-/*! prefetch: pre-fetch not triggered due to special btree handle */
-#define	WT_STAT_CONN_PREFETCH_SKIPPED_SPECIAL_HANDLE	1545
-/*! prefetch: pre-fetch page not on disk when reading */
-#define	WT_STAT_CONN_PREFETCH_PAGES_FAIL		1546
-/*! prefetch: pre-fetch pages queued */
-#define	WT_STAT_CONN_PREFETCH_PAGES_QUEUED		1547
-/*! prefetch: pre-fetch pages read in background */
-#define	WT_STAT_CONN_PREFETCH_PAGES_READ		1548
-/*! prefetch: pre-fetch skipped reading in a page due to harmless error */
-#define	WT_STAT_CONN_PREFETCH_SKIPPED_ERROR_OK		1549
-/*! prefetch: pre-fetch triggered by page read */
-#define	WT_STAT_CONN_PREFETCH_ATTEMPTS			1550
-/*! reconciliation: VLCS pages explicitly reconciled as empty */
-#define	WT_STAT_CONN_REC_VLCS_EMPTIED_PAGES		1551
-/*! reconciliation: approximate byte size of timestamps in pages written */
-#define	WT_STAT_CONN_REC_TIME_WINDOW_BYTES_TS		1552
->>>>>>> 397046ef
+#define	WT_STAT_CONN_REC_TIME_WINDOW_BYTES_TS		1606
 /*!
  * reconciliation: approximate byte size of transaction IDs in pages
  * written
  */
-<<<<<<< HEAD
-#define	WT_STAT_CONN_REC_TIME_WINDOW_BYTES_TXN		1605
+#define	WT_STAT_CONN_REC_TIME_WINDOW_BYTES_TXN		1607
 /*! reconciliation: fast-path pages deleted */
-#define	WT_STAT_CONN_REC_PAGE_DELETE_FAST		1606
+#define	WT_STAT_CONN_REC_PAGE_DELETE_FAST		1608
 /*! reconciliation: leaf-page overflow keys */
-#define	WT_STAT_CONN_REC_OVERFLOW_KEY_LEAF		1607
+#define	WT_STAT_CONN_REC_OVERFLOW_KEY_LEAF		1609
 /*! reconciliation: maximum milliseconds spent in a reconciliation call */
-#define	WT_STAT_CONN_REC_MAXIMUM_MILLISECONDS		1608
-=======
-#define	WT_STAT_CONN_REC_TIME_WINDOW_BYTES_TXN		1553
-/*! reconciliation: fast-path pages deleted */
-#define	WT_STAT_CONN_REC_PAGE_DELETE_FAST		1554
-/*! reconciliation: leaf-page overflow keys */
-#define	WT_STAT_CONN_REC_OVERFLOW_KEY_LEAF		1555
-/*! reconciliation: maximum milliseconds spent in a reconciliation call */
-#define	WT_STAT_CONN_REC_MAXIMUM_MILLISECONDS		1556
->>>>>>> 397046ef
+#define	WT_STAT_CONN_REC_MAXIMUM_MILLISECONDS		1610
 /*!
  * reconciliation: maximum milliseconds spent in building a disk image in
  * a reconciliation
  */
-<<<<<<< HEAD
-#define	WT_STAT_CONN_REC_MAXIMUM_IMAGE_BUILD_MILLISECONDS	1609
-=======
-#define	WT_STAT_CONN_REC_MAXIMUM_IMAGE_BUILD_MILLISECONDS	1557
->>>>>>> 397046ef
+#define	WT_STAT_CONN_REC_MAXIMUM_IMAGE_BUILD_MILLISECONDS	1611
 /*!
  * reconciliation: maximum milliseconds spent in moving updates to the
  * history store in a reconciliation
  */
-<<<<<<< HEAD
-#define	WT_STAT_CONN_REC_MAXIMUM_HS_WRAPUP_MILLISECONDS	1610
+#define	WT_STAT_CONN_REC_MAXIMUM_HS_WRAPUP_MILLISECONDS	1612
 /*! reconciliation: overflow values written */
-#define	WT_STAT_CONN_REC_OVERFLOW_VALUE			1611
+#define	WT_STAT_CONN_REC_OVERFLOW_VALUE			1613
 /*! reconciliation: page reconciliation calls */
-#define	WT_STAT_CONN_REC_PAGES				1612
+#define	WT_STAT_CONN_REC_PAGES				1614
 /*! reconciliation: page reconciliation calls for eviction */
-#define	WT_STAT_CONN_REC_PAGES_EVICTION			1613
-=======
-#define	WT_STAT_CONN_REC_MAXIMUM_HS_WRAPUP_MILLISECONDS	1558
-/*! reconciliation: overflow values written */
-#define	WT_STAT_CONN_REC_OVERFLOW_VALUE			1559
-/*! reconciliation: page reconciliation calls */
-#define	WT_STAT_CONN_REC_PAGES				1560
-/*! reconciliation: page reconciliation calls for eviction */
-#define	WT_STAT_CONN_REC_PAGES_EVICTION			1561
->>>>>>> 397046ef
+#define	WT_STAT_CONN_REC_PAGES_EVICTION			1615
 /*!
  * reconciliation: page reconciliation calls that resulted in values with
  * prepared transaction metadata
  */
-<<<<<<< HEAD
-#define	WT_STAT_CONN_REC_PAGES_WITH_PREPARE		1614
-=======
-#define	WT_STAT_CONN_REC_PAGES_WITH_PREPARE		1562
->>>>>>> 397046ef
+#define	WT_STAT_CONN_REC_PAGES_WITH_PREPARE		1616
 /*!
  * reconciliation: page reconciliation calls that resulted in values with
  * timestamps
  */
-<<<<<<< HEAD
-#define	WT_STAT_CONN_REC_PAGES_WITH_TS			1615
-=======
-#define	WT_STAT_CONN_REC_PAGES_WITH_TS			1563
->>>>>>> 397046ef
+#define	WT_STAT_CONN_REC_PAGES_WITH_TS			1617
 /*!
  * reconciliation: page reconciliation calls that resulted in values with
  * transaction ids
  */
-<<<<<<< HEAD
-#define	WT_STAT_CONN_REC_PAGES_WITH_TXN			1616
+#define	WT_STAT_CONN_REC_PAGES_WITH_TXN			1618
 /*! reconciliation: pages deleted */
-#define	WT_STAT_CONN_REC_PAGE_DELETE			1617
-=======
-#define	WT_STAT_CONN_REC_PAGES_WITH_TXN			1564
-/*! reconciliation: pages deleted */
-#define	WT_STAT_CONN_REC_PAGE_DELETE			1565
->>>>>>> 397046ef
+#define	WT_STAT_CONN_REC_PAGE_DELETE			1619
 /*!
  * reconciliation: pages written including an aggregated newest start
  * durable timestamp
  */
-<<<<<<< HEAD
-#define	WT_STAT_CONN_REC_TIME_AGGR_NEWEST_START_DURABLE_TS	1618
-=======
-#define	WT_STAT_CONN_REC_TIME_AGGR_NEWEST_START_DURABLE_TS	1566
->>>>>>> 397046ef
+#define	WT_STAT_CONN_REC_TIME_AGGR_NEWEST_START_DURABLE_TS	1620
 /*!
  * reconciliation: pages written including an aggregated newest stop
  * durable timestamp
  */
-<<<<<<< HEAD
-#define	WT_STAT_CONN_REC_TIME_AGGR_NEWEST_STOP_DURABLE_TS	1619
-=======
-#define	WT_STAT_CONN_REC_TIME_AGGR_NEWEST_STOP_DURABLE_TS	1567
->>>>>>> 397046ef
+#define	WT_STAT_CONN_REC_TIME_AGGR_NEWEST_STOP_DURABLE_TS	1621
 /*!
  * reconciliation: pages written including an aggregated newest stop
  * timestamp
  */
-<<<<<<< HEAD
-#define	WT_STAT_CONN_REC_TIME_AGGR_NEWEST_STOP_TS	1620
-=======
-#define	WT_STAT_CONN_REC_TIME_AGGR_NEWEST_STOP_TS	1568
->>>>>>> 397046ef
+#define	WT_STAT_CONN_REC_TIME_AGGR_NEWEST_STOP_TS	1622
 /*!
  * reconciliation: pages written including an aggregated newest stop
  * transaction ID
  */
-<<<<<<< HEAD
-#define	WT_STAT_CONN_REC_TIME_AGGR_NEWEST_STOP_TXN	1621
-=======
-#define	WT_STAT_CONN_REC_TIME_AGGR_NEWEST_STOP_TXN	1569
->>>>>>> 397046ef
+#define	WT_STAT_CONN_REC_TIME_AGGR_NEWEST_STOP_TXN	1623
 /*!
  * reconciliation: pages written including an aggregated newest
  * transaction ID
  */
-<<<<<<< HEAD
-#define	WT_STAT_CONN_REC_TIME_AGGR_NEWEST_TXN		1622
-=======
-#define	WT_STAT_CONN_REC_TIME_AGGR_NEWEST_TXN		1570
->>>>>>> 397046ef
+#define	WT_STAT_CONN_REC_TIME_AGGR_NEWEST_TXN		1624
 /*!
  * reconciliation: pages written including an aggregated oldest start
  * timestamp
  */
-<<<<<<< HEAD
-#define	WT_STAT_CONN_REC_TIME_AGGR_OLDEST_START_TS	1623
+#define	WT_STAT_CONN_REC_TIME_AGGR_OLDEST_START_TS	1625
 /*! reconciliation: pages written including an aggregated prepare */
-#define	WT_STAT_CONN_REC_TIME_AGGR_PREPARED		1624
+#define	WT_STAT_CONN_REC_TIME_AGGR_PREPARED		1626
 /*! reconciliation: pages written including at least one prepare state */
-#define	WT_STAT_CONN_REC_TIME_WINDOW_PAGES_PREPARED	1625
-=======
-#define	WT_STAT_CONN_REC_TIME_AGGR_OLDEST_START_TS	1571
-/*! reconciliation: pages written including an aggregated prepare */
-#define	WT_STAT_CONN_REC_TIME_AGGR_PREPARED		1572
-/*! reconciliation: pages written including at least one prepare state */
-#define	WT_STAT_CONN_REC_TIME_WINDOW_PAGES_PREPARED	1573
->>>>>>> 397046ef
+#define	WT_STAT_CONN_REC_TIME_WINDOW_PAGES_PREPARED	1627
 /*!
  * reconciliation: pages written including at least one start durable
  * timestamp
  */
-<<<<<<< HEAD
-#define	WT_STAT_CONN_REC_TIME_WINDOW_PAGES_DURABLE_START_TS	1626
+#define	WT_STAT_CONN_REC_TIME_WINDOW_PAGES_DURABLE_START_TS	1628
 /*! reconciliation: pages written including at least one start timestamp */
-#define	WT_STAT_CONN_REC_TIME_WINDOW_PAGES_START_TS	1627
-=======
-#define	WT_STAT_CONN_REC_TIME_WINDOW_PAGES_DURABLE_START_TS	1574
-/*! reconciliation: pages written including at least one start timestamp */
-#define	WT_STAT_CONN_REC_TIME_WINDOW_PAGES_START_TS	1575
->>>>>>> 397046ef
+#define	WT_STAT_CONN_REC_TIME_WINDOW_PAGES_START_TS	1629
 /*!
  * reconciliation: pages written including at least one start transaction
  * ID
  */
-<<<<<<< HEAD
-#define	WT_STAT_CONN_REC_TIME_WINDOW_PAGES_START_TXN	1628
-=======
-#define	WT_STAT_CONN_REC_TIME_WINDOW_PAGES_START_TXN	1576
->>>>>>> 397046ef
+#define	WT_STAT_CONN_REC_TIME_WINDOW_PAGES_START_TXN	1630
 /*!
  * reconciliation: pages written including at least one stop durable
  * timestamp
  */
-<<<<<<< HEAD
-#define	WT_STAT_CONN_REC_TIME_WINDOW_PAGES_DURABLE_STOP_TS	1629
+#define	WT_STAT_CONN_REC_TIME_WINDOW_PAGES_DURABLE_STOP_TS	1631
 /*! reconciliation: pages written including at least one stop timestamp */
-#define	WT_STAT_CONN_REC_TIME_WINDOW_PAGES_STOP_TS	1630
-=======
-#define	WT_STAT_CONN_REC_TIME_WINDOW_PAGES_DURABLE_STOP_TS	1577
-/*! reconciliation: pages written including at least one stop timestamp */
-#define	WT_STAT_CONN_REC_TIME_WINDOW_PAGES_STOP_TS	1578
->>>>>>> 397046ef
+#define	WT_STAT_CONN_REC_TIME_WINDOW_PAGES_STOP_TS	1632
 /*!
  * reconciliation: pages written including at least one stop transaction
  * ID
  */
-<<<<<<< HEAD
-#define	WT_STAT_CONN_REC_TIME_WINDOW_PAGES_STOP_TXN	1631
+#define	WT_STAT_CONN_REC_TIME_WINDOW_PAGES_STOP_TXN	1633
 /*! reconciliation: records written including a prepare state */
-#define	WT_STAT_CONN_REC_TIME_WINDOW_PREPARED		1632
+#define	WT_STAT_CONN_REC_TIME_WINDOW_PREPARED		1634
 /*! reconciliation: records written including a start durable timestamp */
-#define	WT_STAT_CONN_REC_TIME_WINDOW_DURABLE_START_TS	1633
+#define	WT_STAT_CONN_REC_TIME_WINDOW_DURABLE_START_TS	1635
 /*! reconciliation: records written including a start timestamp */
-#define	WT_STAT_CONN_REC_TIME_WINDOW_START_TS		1634
+#define	WT_STAT_CONN_REC_TIME_WINDOW_START_TS		1636
 /*! reconciliation: records written including a start transaction ID */
-#define	WT_STAT_CONN_REC_TIME_WINDOW_START_TXN		1635
+#define	WT_STAT_CONN_REC_TIME_WINDOW_START_TXN		1637
 /*! reconciliation: records written including a stop durable timestamp */
-#define	WT_STAT_CONN_REC_TIME_WINDOW_DURABLE_STOP_TS	1636
+#define	WT_STAT_CONN_REC_TIME_WINDOW_DURABLE_STOP_TS	1638
 /*! reconciliation: records written including a stop timestamp */
-#define	WT_STAT_CONN_REC_TIME_WINDOW_STOP_TS		1637
+#define	WT_STAT_CONN_REC_TIME_WINDOW_STOP_TS		1639
 /*! reconciliation: records written including a stop transaction ID */
-#define	WT_STAT_CONN_REC_TIME_WINDOW_STOP_TXN		1638
+#define	WT_STAT_CONN_REC_TIME_WINDOW_STOP_TXN		1640
 /*! reconciliation: split bytes currently awaiting free */
-#define	WT_STAT_CONN_REC_SPLIT_STASHED_BYTES		1639
+#define	WT_STAT_CONN_REC_SPLIT_STASHED_BYTES		1641
 /*! reconciliation: split objects currently awaiting free */
-#define	WT_STAT_CONN_REC_SPLIT_STASHED_OBJECTS		1640
+#define	WT_STAT_CONN_REC_SPLIT_STASHED_OBJECTS		1642
 /*! session: attempts to remove a local object and the object is in use */
-#define	WT_STAT_CONN_LOCAL_OBJECTS_INUSE		1641
+#define	WT_STAT_CONN_LOCAL_OBJECTS_INUSE		1643
 /*! session: flush_tier failed calls */
-#define	WT_STAT_CONN_FLUSH_TIER_FAIL			1642
+#define	WT_STAT_CONN_FLUSH_TIER_FAIL			1644
 /*! session: flush_tier operation calls */
-#define	WT_STAT_CONN_FLUSH_TIER				1643
+#define	WT_STAT_CONN_FLUSH_TIER				1645
 /*! session: flush_tier tables skipped due to no checkpoint */
-#define	WT_STAT_CONN_FLUSH_TIER_SKIPPED			1644
+#define	WT_STAT_CONN_FLUSH_TIER_SKIPPED			1646
 /*! session: flush_tier tables switched */
-#define	WT_STAT_CONN_FLUSH_TIER_SWITCHED		1645
+#define	WT_STAT_CONN_FLUSH_TIER_SWITCHED		1647
 /*! session: local objects removed */
-#define	WT_STAT_CONN_LOCAL_OBJECTS_REMOVED		1646
+#define	WT_STAT_CONN_LOCAL_OBJECTS_REMOVED		1648
 /*! session: open session count */
-#define	WT_STAT_CONN_SESSION_OPEN			1647
+#define	WT_STAT_CONN_SESSION_OPEN			1649
 /*! session: session query timestamp calls */
-#define	WT_STAT_CONN_SESSION_QUERY_TS			1648
+#define	WT_STAT_CONN_SESSION_QUERY_TS			1650
 /*! session: table alter failed calls */
-#define	WT_STAT_CONN_SESSION_TABLE_ALTER_FAIL		1649
+#define	WT_STAT_CONN_SESSION_TABLE_ALTER_FAIL		1651
 /*! session: table alter successful calls */
-#define	WT_STAT_CONN_SESSION_TABLE_ALTER_SUCCESS	1650
+#define	WT_STAT_CONN_SESSION_TABLE_ALTER_SUCCESS	1652
 /*! session: table alter triggering checkpoint calls */
-#define	WT_STAT_CONN_SESSION_TABLE_ALTER_TRIGGER_CHECKPOINT	1651
+#define	WT_STAT_CONN_SESSION_TABLE_ALTER_TRIGGER_CHECKPOINT	1653
 /*! session: table alter unchanged and skipped */
-#define	WT_STAT_CONN_SESSION_TABLE_ALTER_SKIP		1652
+#define	WT_STAT_CONN_SESSION_TABLE_ALTER_SKIP		1654
 /*! session: table compact conflicted with checkpoint */
-#define	WT_STAT_CONN_SESSION_TABLE_COMPACT_CONFLICTING_CHECKPOINT	1653
+#define	WT_STAT_CONN_SESSION_TABLE_COMPACT_CONFLICTING_CHECKPOINT	1655
 /*! session: table compact dhandle successful calls */
-#define	WT_STAT_CONN_SESSION_TABLE_COMPACT_DHANDLE_SUCCESS	1654
+#define	WT_STAT_CONN_SESSION_TABLE_COMPACT_DHANDLE_SUCCESS	1656
 /*! session: table compact failed calls */
-#define	WT_STAT_CONN_SESSION_TABLE_COMPACT_FAIL		1655
+#define	WT_STAT_CONN_SESSION_TABLE_COMPACT_FAIL		1657
 /*! session: table compact failed calls due to cache pressure */
-#define	WT_STAT_CONN_SESSION_TABLE_COMPACT_FAIL_CACHE_PRESSURE	1656
+#define	WT_STAT_CONN_SESSION_TABLE_COMPACT_FAIL_CACHE_PRESSURE	1658
 /*! session: table compact passes */
-#define	WT_STAT_CONN_SESSION_TABLE_COMPACT_PASSES	1657
+#define	WT_STAT_CONN_SESSION_TABLE_COMPACT_PASSES	1659
 /*! session: table compact pulled into eviction */
-#define	WT_STAT_CONN_SESSION_TABLE_COMPACT_EVICTION	1658
+#define	WT_STAT_CONN_SESSION_TABLE_COMPACT_EVICTION	1660
 /*! session: table compact running */
-#define	WT_STAT_CONN_SESSION_TABLE_COMPACT_RUNNING	1659
+#define	WT_STAT_CONN_SESSION_TABLE_COMPACT_RUNNING	1661
 /*! session: table compact skipped as process would not reduce file size */
-#define	WT_STAT_CONN_SESSION_TABLE_COMPACT_SKIPPED	1660
+#define	WT_STAT_CONN_SESSION_TABLE_COMPACT_SKIPPED	1662
 /*! session: table compact successful calls */
-#define	WT_STAT_CONN_SESSION_TABLE_COMPACT_SUCCESS	1661
+#define	WT_STAT_CONN_SESSION_TABLE_COMPACT_SUCCESS	1663
 /*! session: table compact timeout */
-#define	WT_STAT_CONN_SESSION_TABLE_COMPACT_TIMEOUT	1662
+#define	WT_STAT_CONN_SESSION_TABLE_COMPACT_TIMEOUT	1664
 /*! session: table create failed calls */
-#define	WT_STAT_CONN_SESSION_TABLE_CREATE_FAIL		1663
+#define	WT_STAT_CONN_SESSION_TABLE_CREATE_FAIL		1665
 /*! session: table create successful calls */
-#define	WT_STAT_CONN_SESSION_TABLE_CREATE_SUCCESS	1664
+#define	WT_STAT_CONN_SESSION_TABLE_CREATE_SUCCESS	1666
 /*! session: table create with import failed calls */
-#define	WT_STAT_CONN_SESSION_TABLE_CREATE_IMPORT_FAIL	1665
+#define	WT_STAT_CONN_SESSION_TABLE_CREATE_IMPORT_FAIL	1667
 /*! session: table create with import repair calls */
-#define	WT_STAT_CONN_SESSION_TABLE_CREATE_IMPORT_REPAIR	1666
+#define	WT_STAT_CONN_SESSION_TABLE_CREATE_IMPORT_REPAIR	1668
 /*! session: table create with import successful calls */
-#define	WT_STAT_CONN_SESSION_TABLE_CREATE_IMPORT_SUCCESS	1667
+#define	WT_STAT_CONN_SESSION_TABLE_CREATE_IMPORT_SUCCESS	1669
 /*! session: table drop failed calls */
-#define	WT_STAT_CONN_SESSION_TABLE_DROP_FAIL		1668
+#define	WT_STAT_CONN_SESSION_TABLE_DROP_FAIL		1670
 /*! session: table drop successful calls */
-#define	WT_STAT_CONN_SESSION_TABLE_DROP_SUCCESS		1669
+#define	WT_STAT_CONN_SESSION_TABLE_DROP_SUCCESS		1671
 /*! session: table salvage failed calls */
-#define	WT_STAT_CONN_SESSION_TABLE_SALVAGE_FAIL		1670
+#define	WT_STAT_CONN_SESSION_TABLE_SALVAGE_FAIL		1672
 /*! session: table salvage successful calls */
-#define	WT_STAT_CONN_SESSION_TABLE_SALVAGE_SUCCESS	1671
+#define	WT_STAT_CONN_SESSION_TABLE_SALVAGE_SUCCESS	1673
 /*! session: table truncate failed calls */
-#define	WT_STAT_CONN_SESSION_TABLE_TRUNCATE_FAIL	1672
+#define	WT_STAT_CONN_SESSION_TABLE_TRUNCATE_FAIL	1674
 /*! session: table truncate successful calls */
-#define	WT_STAT_CONN_SESSION_TABLE_TRUNCATE_SUCCESS	1673
+#define	WT_STAT_CONN_SESSION_TABLE_TRUNCATE_SUCCESS	1675
 /*! session: table verify failed calls */
-#define	WT_STAT_CONN_SESSION_TABLE_VERIFY_FAIL		1674
+#define	WT_STAT_CONN_SESSION_TABLE_VERIFY_FAIL		1676
 /*! session: table verify successful calls */
-#define	WT_STAT_CONN_SESSION_TABLE_VERIFY_SUCCESS	1675
+#define	WT_STAT_CONN_SESSION_TABLE_VERIFY_SUCCESS	1677
 /*! session: tiered operations dequeued and processed */
-#define	WT_STAT_CONN_TIERED_WORK_UNITS_DEQUEUED		1676
+#define	WT_STAT_CONN_TIERED_WORK_UNITS_DEQUEUED		1678
 /*! session: tiered operations removed without processing */
-#define	WT_STAT_CONN_TIERED_WORK_UNITS_REMOVED		1677
+#define	WT_STAT_CONN_TIERED_WORK_UNITS_REMOVED		1679
 /*! session: tiered operations scheduled */
-#define	WT_STAT_CONN_TIERED_WORK_UNITS_CREATED		1678
+#define	WT_STAT_CONN_TIERED_WORK_UNITS_CREATED		1680
 /*! session: tiered storage local retention time (secs) */
-#define	WT_STAT_CONN_TIERED_RETENTION			1679
+#define	WT_STAT_CONN_TIERED_RETENTION			1681
 /*! thread-state: active filesystem fsync calls */
-#define	WT_STAT_CONN_THREAD_FSYNC_ACTIVE		1680
+#define	WT_STAT_CONN_THREAD_FSYNC_ACTIVE		1682
 /*! thread-state: active filesystem read calls */
-#define	WT_STAT_CONN_THREAD_READ_ACTIVE			1681
+#define	WT_STAT_CONN_THREAD_READ_ACTIVE			1683
 /*! thread-state: active filesystem write calls */
-#define	WT_STAT_CONN_THREAD_WRITE_ACTIVE		1682
+#define	WT_STAT_CONN_THREAD_WRITE_ACTIVE		1684
 /*! thread-yield: application thread operations waiting for cache */
-#define	WT_STAT_CONN_APPLICATION_CACHE_OPS		1683
+#define	WT_STAT_CONN_APPLICATION_CACHE_OPS		1685
 /*! thread-yield: application thread snapshot refreshed for eviction */
-#define	WT_STAT_CONN_APPLICATION_EVICT_SNAPSHOT_REFRESHED	1684
+#define	WT_STAT_CONN_APPLICATION_EVICT_SNAPSHOT_REFRESHED	1686
 /*! thread-yield: application thread time waiting for cache (usecs) */
-#define	WT_STAT_CONN_APPLICATION_CACHE_TIME		1685
-=======
-#define	WT_STAT_CONN_REC_TIME_WINDOW_PAGES_STOP_TXN	1579
-/*! reconciliation: records written including a prepare state */
-#define	WT_STAT_CONN_REC_TIME_WINDOW_PREPARED		1580
-/*! reconciliation: records written including a start durable timestamp */
-#define	WT_STAT_CONN_REC_TIME_WINDOW_DURABLE_START_TS	1581
-/*! reconciliation: records written including a start timestamp */
-#define	WT_STAT_CONN_REC_TIME_WINDOW_START_TS		1582
-/*! reconciliation: records written including a start transaction ID */
-#define	WT_STAT_CONN_REC_TIME_WINDOW_START_TXN		1583
-/*! reconciliation: records written including a stop durable timestamp */
-#define	WT_STAT_CONN_REC_TIME_WINDOW_DURABLE_STOP_TS	1584
-/*! reconciliation: records written including a stop timestamp */
-#define	WT_STAT_CONN_REC_TIME_WINDOW_STOP_TS		1585
-/*! reconciliation: records written including a stop transaction ID */
-#define	WT_STAT_CONN_REC_TIME_WINDOW_STOP_TXN		1586
-/*! reconciliation: split bytes currently awaiting free */
-#define	WT_STAT_CONN_REC_SPLIT_STASHED_BYTES		1587
-/*! reconciliation: split objects currently awaiting free */
-#define	WT_STAT_CONN_REC_SPLIT_STASHED_OBJECTS		1588
-/*! session: attempts to remove a local object and the object is in use */
-#define	WT_STAT_CONN_LOCAL_OBJECTS_INUSE		1589
-/*! session: flush_tier failed calls */
-#define	WT_STAT_CONN_FLUSH_TIER_FAIL			1590
-/*! session: flush_tier operation calls */
-#define	WT_STAT_CONN_FLUSH_TIER				1591
-/*! session: flush_tier tables skipped due to no checkpoint */
-#define	WT_STAT_CONN_FLUSH_TIER_SKIPPED			1592
-/*! session: flush_tier tables switched */
-#define	WT_STAT_CONN_FLUSH_TIER_SWITCHED		1593
-/*! session: local objects removed */
-#define	WT_STAT_CONN_LOCAL_OBJECTS_REMOVED		1594
-/*! session: open session count */
-#define	WT_STAT_CONN_SESSION_OPEN			1595
-/*! session: session query timestamp calls */
-#define	WT_STAT_CONN_SESSION_QUERY_TS			1596
-/*! session: table alter failed calls */
-#define	WT_STAT_CONN_SESSION_TABLE_ALTER_FAIL		1597
-/*! session: table alter successful calls */
-#define	WT_STAT_CONN_SESSION_TABLE_ALTER_SUCCESS	1598
-/*! session: table alter triggering checkpoint calls */
-#define	WT_STAT_CONN_SESSION_TABLE_ALTER_TRIGGER_CHECKPOINT	1599
-/*! session: table alter unchanged and skipped */
-#define	WT_STAT_CONN_SESSION_TABLE_ALTER_SKIP		1600
-/*! session: table compact conflicted with checkpoint */
-#define	WT_STAT_CONN_SESSION_TABLE_COMPACT_CONFLICTING_CHECKPOINT	1601
-/*! session: table compact dhandle successful calls */
-#define	WT_STAT_CONN_SESSION_TABLE_COMPACT_DHANDLE_SUCCESS	1602
-/*! session: table compact failed calls */
-#define	WT_STAT_CONN_SESSION_TABLE_COMPACT_FAIL		1603
-/*! session: table compact failed calls due to cache pressure */
-#define	WT_STAT_CONN_SESSION_TABLE_COMPACT_FAIL_CACHE_PRESSURE	1604
-/*! session: table compact passes */
-#define	WT_STAT_CONN_SESSION_TABLE_COMPACT_PASSES	1605
-/*! session: table compact pulled into eviction */
-#define	WT_STAT_CONN_SESSION_TABLE_COMPACT_EVICTION	1606
-/*! session: table compact running */
-#define	WT_STAT_CONN_SESSION_TABLE_COMPACT_RUNNING	1607
-/*! session: table compact skipped as process would not reduce file size */
-#define	WT_STAT_CONN_SESSION_TABLE_COMPACT_SKIPPED	1608
-/*! session: table compact successful calls */
-#define	WT_STAT_CONN_SESSION_TABLE_COMPACT_SUCCESS	1609
-/*! session: table compact timeout */
-#define	WT_STAT_CONN_SESSION_TABLE_COMPACT_TIMEOUT	1610
-/*! session: table create failed calls */
-#define	WT_STAT_CONN_SESSION_TABLE_CREATE_FAIL		1611
-/*! session: table create successful calls */
-#define	WT_STAT_CONN_SESSION_TABLE_CREATE_SUCCESS	1612
-/*! session: table create with import failed calls */
-#define	WT_STAT_CONN_SESSION_TABLE_CREATE_IMPORT_FAIL	1613
-/*! session: table create with import repair calls */
-#define	WT_STAT_CONN_SESSION_TABLE_CREATE_IMPORT_REPAIR	1614
-/*! session: table create with import successful calls */
-#define	WT_STAT_CONN_SESSION_TABLE_CREATE_IMPORT_SUCCESS	1615
-/*! session: table drop failed calls */
-#define	WT_STAT_CONN_SESSION_TABLE_DROP_FAIL		1616
-/*! session: table drop successful calls */
-#define	WT_STAT_CONN_SESSION_TABLE_DROP_SUCCESS		1617
-/*! session: table salvage failed calls */
-#define	WT_STAT_CONN_SESSION_TABLE_SALVAGE_FAIL		1618
-/*! session: table salvage successful calls */
-#define	WT_STAT_CONN_SESSION_TABLE_SALVAGE_SUCCESS	1619
-/*! session: table truncate failed calls */
-#define	WT_STAT_CONN_SESSION_TABLE_TRUNCATE_FAIL	1620
-/*! session: table truncate successful calls */
-#define	WT_STAT_CONN_SESSION_TABLE_TRUNCATE_SUCCESS	1621
-/*! session: table verify failed calls */
-#define	WT_STAT_CONN_SESSION_TABLE_VERIFY_FAIL		1622
-/*! session: table verify successful calls */
-#define	WT_STAT_CONN_SESSION_TABLE_VERIFY_SUCCESS	1623
-/*! session: tiered operations dequeued and processed */
-#define	WT_STAT_CONN_TIERED_WORK_UNITS_DEQUEUED		1624
-/*! session: tiered operations removed without processing */
-#define	WT_STAT_CONN_TIERED_WORK_UNITS_REMOVED		1625
-/*! session: tiered operations scheduled */
-#define	WT_STAT_CONN_TIERED_WORK_UNITS_CREATED		1626
-/*! session: tiered storage local retention time (secs) */
-#define	WT_STAT_CONN_TIERED_RETENTION			1627
-/*! thread-state: active filesystem fsync calls */
-#define	WT_STAT_CONN_THREAD_FSYNC_ACTIVE		1628
-/*! thread-state: active filesystem read calls */
-#define	WT_STAT_CONN_THREAD_READ_ACTIVE			1629
-/*! thread-state: active filesystem write calls */
-#define	WT_STAT_CONN_THREAD_WRITE_ACTIVE		1630
-/*! thread-yield: application thread operations waiting for cache */
-#define	WT_STAT_CONN_APPLICATION_CACHE_OPS		1631
-/*! thread-yield: application thread snapshot refreshed for eviction */
-#define	WT_STAT_CONN_APPLICATION_EVICT_SNAPSHOT_REFRESHED	1632
-/*! thread-yield: application thread time waiting for cache (usecs) */
-#define	WT_STAT_CONN_APPLICATION_CACHE_TIME		1633
->>>>>>> 397046ef
+#define	WT_STAT_CONN_APPLICATION_CACHE_TIME		1687
 /*!
  * thread-yield: connection close blocked waiting for transaction state
  * stabilization
  */
-<<<<<<< HEAD
-#define	WT_STAT_CONN_TXN_RELEASE_BLOCKED		1686
+#define	WT_STAT_CONN_TXN_RELEASE_BLOCKED		1688
 /*! thread-yield: data handle lock yielded */
-#define	WT_STAT_CONN_DHANDLE_LOCK_BLOCKED		1687
-=======
-#define	WT_STAT_CONN_TXN_RELEASE_BLOCKED		1634
-/*! thread-yield: data handle lock yielded */
-#define	WT_STAT_CONN_DHANDLE_LOCK_BLOCKED		1635
->>>>>>> 397046ef
+#define	WT_STAT_CONN_DHANDLE_LOCK_BLOCKED		1689
 /*!
  * thread-yield: get reference for page index and slot time sleeping
  * (usecs)
  */
-<<<<<<< HEAD
-#define	WT_STAT_CONN_PAGE_INDEX_SLOT_REF_BLOCKED	1688
+#define	WT_STAT_CONN_PAGE_INDEX_SLOT_REF_BLOCKED	1690
 /*! thread-yield: page access yielded due to prepare state change */
-#define	WT_STAT_CONN_PREPARED_TRANSITION_BLOCKED_PAGE	1689
+#define	WT_STAT_CONN_PREPARED_TRANSITION_BLOCKED_PAGE	1691
 /*! thread-yield: page acquire busy blocked */
-#define	WT_STAT_CONN_PAGE_BUSY_BLOCKED			1690
+#define	WT_STAT_CONN_PAGE_BUSY_BLOCKED			1692
 /*! thread-yield: page acquire eviction blocked */
-#define	WT_STAT_CONN_PAGE_FORCIBLE_EVICT_BLOCKED	1691
+#define	WT_STAT_CONN_PAGE_FORCIBLE_EVICT_BLOCKED	1693
 /*! thread-yield: page acquire locked blocked */
-#define	WT_STAT_CONN_PAGE_LOCKED_BLOCKED		1692
+#define	WT_STAT_CONN_PAGE_LOCKED_BLOCKED		1694
 /*! thread-yield: page acquire read blocked */
-#define	WT_STAT_CONN_PAGE_READ_BLOCKED			1693
+#define	WT_STAT_CONN_PAGE_READ_BLOCKED			1695
 /*! thread-yield: page acquire time sleeping (usecs) */
-#define	WT_STAT_CONN_PAGE_SLEEP				1694
-=======
-#define	WT_STAT_CONN_PAGE_INDEX_SLOT_REF_BLOCKED	1636
-/*! thread-yield: page access yielded due to prepare state change */
-#define	WT_STAT_CONN_PREPARED_TRANSITION_BLOCKED_PAGE	1637
-/*! thread-yield: page acquire busy blocked */
-#define	WT_STAT_CONN_PAGE_BUSY_BLOCKED			1638
-/*! thread-yield: page acquire eviction blocked */
-#define	WT_STAT_CONN_PAGE_FORCIBLE_EVICT_BLOCKED	1639
-/*! thread-yield: page acquire locked blocked */
-#define	WT_STAT_CONN_PAGE_LOCKED_BLOCKED		1640
-/*! thread-yield: page acquire read blocked */
-#define	WT_STAT_CONN_PAGE_READ_BLOCKED			1641
-/*! thread-yield: page acquire time sleeping (usecs) */
-#define	WT_STAT_CONN_PAGE_SLEEP				1642
->>>>>>> 397046ef
+#define	WT_STAT_CONN_PAGE_SLEEP				1696
 /*!
  * thread-yield: page delete rollback time sleeping for state change
  * (usecs)
  */
-<<<<<<< HEAD
-#define	WT_STAT_CONN_PAGE_DEL_ROLLBACK_BLOCKED		1695
+#define	WT_STAT_CONN_PAGE_DEL_ROLLBACK_BLOCKED		1697
 /*! thread-yield: page reconciliation yielded due to child modification */
-#define	WT_STAT_CONN_CHILD_MODIFY_BLOCKED_PAGE		1696
+#define	WT_STAT_CONN_CHILD_MODIFY_BLOCKED_PAGE		1698
 /*! transaction: Number of prepared updates */
-#define	WT_STAT_CONN_TXN_PREPARED_UPDATES		1697
+#define	WT_STAT_CONN_TXN_PREPARED_UPDATES		1699
 /*! transaction: Number of prepared updates committed */
-#define	WT_STAT_CONN_TXN_PREPARED_UPDATES_COMMITTED	1698
+#define	WT_STAT_CONN_TXN_PREPARED_UPDATES_COMMITTED	1700
 /*! transaction: Number of prepared updates repeated on the same key */
-#define	WT_STAT_CONN_TXN_PREPARED_UPDATES_KEY_REPEATED	1699
+#define	WT_STAT_CONN_TXN_PREPARED_UPDATES_KEY_REPEATED	1701
 /*! transaction: Number of prepared updates rolled back */
-#define	WT_STAT_CONN_TXN_PREPARED_UPDATES_ROLLEDBACK	1700
-=======
-#define	WT_STAT_CONN_PAGE_DEL_ROLLBACK_BLOCKED		1643
-/*! thread-yield: page reconciliation yielded due to child modification */
-#define	WT_STAT_CONN_CHILD_MODIFY_BLOCKED_PAGE		1644
-/*! transaction: Number of prepared updates */
-#define	WT_STAT_CONN_TXN_PREPARED_UPDATES		1645
-/*! transaction: Number of prepared updates committed */
-#define	WT_STAT_CONN_TXN_PREPARED_UPDATES_COMMITTED	1646
-/*! transaction: Number of prepared updates repeated on the same key */
-#define	WT_STAT_CONN_TXN_PREPARED_UPDATES_KEY_REPEATED	1647
-/*! transaction: Number of prepared updates rolled back */
-#define	WT_STAT_CONN_TXN_PREPARED_UPDATES_ROLLEDBACK	1648
->>>>>>> 397046ef
+#define	WT_STAT_CONN_TXN_PREPARED_UPDATES_ROLLEDBACK	1702
 /*!
  * transaction: a reader raced with a prepared transaction commit and
  * skipped an update or updates
  */
-<<<<<<< HEAD
-#define	WT_STAT_CONN_TXN_READ_RACE_PREPARE_COMMIT	1701
+#define	WT_STAT_CONN_TXN_READ_RACE_PREPARE_COMMIT	1703
 /*! transaction: number of times overflow removed value is read */
-#define	WT_STAT_CONN_TXN_READ_OVERFLOW_REMOVE		1702
+#define	WT_STAT_CONN_TXN_READ_OVERFLOW_REMOVE		1704
 /*! transaction: oldest pinned transaction ID rolled back for eviction */
-#define	WT_STAT_CONN_TXN_ROLLBACK_OLDEST_PINNED		1703
+#define	WT_STAT_CONN_TXN_ROLLBACK_OLDEST_PINNED		1705
 /*! transaction: prepared transactions */
-#define	WT_STAT_CONN_TXN_PREPARE			1704
+#define	WT_STAT_CONN_TXN_PREPARE			1706
 /*! transaction: prepared transactions committed */
-#define	WT_STAT_CONN_TXN_PREPARE_COMMIT			1705
+#define	WT_STAT_CONN_TXN_PREPARE_COMMIT			1707
 /*! transaction: prepared transactions currently active */
-#define	WT_STAT_CONN_TXN_PREPARE_ACTIVE			1706
+#define	WT_STAT_CONN_TXN_PREPARE_ACTIVE			1708
 /*! transaction: prepared transactions rolled back */
-#define	WT_STAT_CONN_TXN_PREPARE_ROLLBACK		1707
+#define	WT_STAT_CONN_TXN_PREPARE_ROLLBACK		1709
 /*! transaction: query timestamp calls */
-#define	WT_STAT_CONN_TXN_QUERY_TS			1708
+#define	WT_STAT_CONN_TXN_QUERY_TS			1710
 /*! transaction: race to read prepared update retry */
-#define	WT_STAT_CONN_TXN_READ_RACE_PREPARE_UPDATE	1709
+#define	WT_STAT_CONN_TXN_READ_RACE_PREPARE_UPDATE	1711
 /*! transaction: rollback to stable calls */
-#define	WT_STAT_CONN_TXN_RTS				1710
-=======
-#define	WT_STAT_CONN_TXN_READ_RACE_PREPARE_COMMIT	1649
-/*! transaction: number of times overflow removed value is read */
-#define	WT_STAT_CONN_TXN_READ_OVERFLOW_REMOVE		1650
-/*! transaction: oldest pinned transaction ID rolled back for eviction */
-#define	WT_STAT_CONN_TXN_ROLLBACK_OLDEST_PINNED		1651
-/*! transaction: prepared transactions */
-#define	WT_STAT_CONN_TXN_PREPARE			1652
-/*! transaction: prepared transactions committed */
-#define	WT_STAT_CONN_TXN_PREPARE_COMMIT			1653
-/*! transaction: prepared transactions currently active */
-#define	WT_STAT_CONN_TXN_PREPARE_ACTIVE			1654
-/*! transaction: prepared transactions rolled back */
-#define	WT_STAT_CONN_TXN_PREPARE_ROLLBACK		1655
-/*! transaction: query timestamp calls */
-#define	WT_STAT_CONN_TXN_QUERY_TS			1656
-/*! transaction: race to read prepared update retry */
-#define	WT_STAT_CONN_TXN_READ_RACE_PREPARE_UPDATE	1657
-/*! transaction: rollback to stable calls */
-#define	WT_STAT_CONN_TXN_RTS				1658
->>>>>>> 397046ef
+#define	WT_STAT_CONN_TXN_RTS				1712
 /*!
  * transaction: rollback to stable history store keys that would have
  * been swept in non-dryrun mode
  */
-<<<<<<< HEAD
-#define	WT_STAT_CONN_TXN_RTS_SWEEP_HS_KEYS_DRYRUN	1711
-=======
-#define	WT_STAT_CONN_TXN_RTS_SWEEP_HS_KEYS_DRYRUN	1659
->>>>>>> 397046ef
+#define	WT_STAT_CONN_TXN_RTS_SWEEP_HS_KEYS_DRYRUN	1713
 /*!
  * transaction: rollback to stable history store records with stop
  * timestamps older than newer records
  */
-<<<<<<< HEAD
-#define	WT_STAT_CONN_TXN_RTS_HS_STOP_OLDER_THAN_NEWER_START	1712
+#define	WT_STAT_CONN_TXN_RTS_HS_STOP_OLDER_THAN_NEWER_START	1714
 /*! transaction: rollback to stable inconsistent checkpoint */
-#define	WT_STAT_CONN_TXN_RTS_INCONSISTENT_CKPT		1713
+#define	WT_STAT_CONN_TXN_RTS_INCONSISTENT_CKPT		1715
 /*! transaction: rollback to stable keys removed */
-#define	WT_STAT_CONN_TXN_RTS_KEYS_REMOVED		1714
+#define	WT_STAT_CONN_TXN_RTS_KEYS_REMOVED		1716
 /*! transaction: rollback to stable keys restored */
-#define	WT_STAT_CONN_TXN_RTS_KEYS_RESTORED		1715
-=======
-#define	WT_STAT_CONN_TXN_RTS_HS_STOP_OLDER_THAN_NEWER_START	1660
-/*! transaction: rollback to stable inconsistent checkpoint */
-#define	WT_STAT_CONN_TXN_RTS_INCONSISTENT_CKPT		1661
-/*! transaction: rollback to stable keys removed */
-#define	WT_STAT_CONN_TXN_RTS_KEYS_REMOVED		1662
-/*! transaction: rollback to stable keys restored */
-#define	WT_STAT_CONN_TXN_RTS_KEYS_RESTORED		1663
->>>>>>> 397046ef
+#define	WT_STAT_CONN_TXN_RTS_KEYS_RESTORED		1717
 /*!
  * transaction: rollback to stable keys that would have been removed in
  * non-dryrun mode
  */
-<<<<<<< HEAD
-#define	WT_STAT_CONN_TXN_RTS_KEYS_REMOVED_DRYRUN	1716
-=======
-#define	WT_STAT_CONN_TXN_RTS_KEYS_REMOVED_DRYRUN	1664
->>>>>>> 397046ef
+#define	WT_STAT_CONN_TXN_RTS_KEYS_REMOVED_DRYRUN	1718
 /*!
  * transaction: rollback to stable keys that would have been restored in
  * non-dryrun mode
  */
-<<<<<<< HEAD
-#define	WT_STAT_CONN_TXN_RTS_KEYS_RESTORED_DRYRUN	1717
+#define	WT_STAT_CONN_TXN_RTS_KEYS_RESTORED_DRYRUN	1719
 /*! transaction: rollback to stable pages visited */
-#define	WT_STAT_CONN_TXN_RTS_PAGES_VISITED		1718
+#define	WT_STAT_CONN_TXN_RTS_PAGES_VISITED		1720
 /*! transaction: rollback to stable restored tombstones from history store */
-#define	WT_STAT_CONN_TXN_RTS_HS_RESTORE_TOMBSTONES	1719
+#define	WT_STAT_CONN_TXN_RTS_HS_RESTORE_TOMBSTONES	1721
 /*! transaction: rollback to stable restored updates from history store */
-#define	WT_STAT_CONN_TXN_RTS_HS_RESTORE_UPDATES		1720
+#define	WT_STAT_CONN_TXN_RTS_HS_RESTORE_UPDATES		1722
 /*! transaction: rollback to stable skipping delete rle */
-#define	WT_STAT_CONN_TXN_RTS_DELETE_RLE_SKIPPED		1721
+#define	WT_STAT_CONN_TXN_RTS_DELETE_RLE_SKIPPED		1723
 /*! transaction: rollback to stable skipping stable rle */
-#define	WT_STAT_CONN_TXN_RTS_STABLE_RLE_SKIPPED		1722
+#define	WT_STAT_CONN_TXN_RTS_STABLE_RLE_SKIPPED		1724
 /*! transaction: rollback to stable sweeping history store keys */
-#define	WT_STAT_CONN_TXN_RTS_SWEEP_HS_KEYS		1723
-=======
-#define	WT_STAT_CONN_TXN_RTS_KEYS_RESTORED_DRYRUN	1665
-/*! transaction: rollback to stable pages visited */
-#define	WT_STAT_CONN_TXN_RTS_PAGES_VISITED		1666
-/*! transaction: rollback to stable restored tombstones from history store */
-#define	WT_STAT_CONN_TXN_RTS_HS_RESTORE_TOMBSTONES	1667
-/*! transaction: rollback to stable restored updates from history store */
-#define	WT_STAT_CONN_TXN_RTS_HS_RESTORE_UPDATES		1668
-/*! transaction: rollback to stable skipping delete rle */
-#define	WT_STAT_CONN_TXN_RTS_DELETE_RLE_SKIPPED		1669
-/*! transaction: rollback to stable skipping stable rle */
-#define	WT_STAT_CONN_TXN_RTS_STABLE_RLE_SKIPPED		1670
-/*! transaction: rollback to stable sweeping history store keys */
-#define	WT_STAT_CONN_TXN_RTS_SWEEP_HS_KEYS		1671
->>>>>>> 397046ef
+#define	WT_STAT_CONN_TXN_RTS_SWEEP_HS_KEYS		1725
 /*!
  * transaction: rollback to stable tombstones from history store that
  * would have been restored in non-dryrun mode
  */
-<<<<<<< HEAD
-#define	WT_STAT_CONN_TXN_RTS_HS_RESTORE_TOMBSTONES_DRYRUN	1724
+#define	WT_STAT_CONN_TXN_RTS_HS_RESTORE_TOMBSTONES_DRYRUN	1726
 /*! transaction: rollback to stable tree walk skipping pages */
-#define	WT_STAT_CONN_TXN_RTS_TREE_WALK_SKIP_PAGES	1725
+#define	WT_STAT_CONN_TXN_RTS_TREE_WALK_SKIP_PAGES	1727
 /*! transaction: rollback to stable updates aborted */
-#define	WT_STAT_CONN_TXN_RTS_UPD_ABORTED		1726
-=======
-#define	WT_STAT_CONN_TXN_RTS_HS_RESTORE_TOMBSTONES_DRYRUN	1672
-/*! transaction: rollback to stable tree walk skipping pages */
-#define	WT_STAT_CONN_TXN_RTS_TREE_WALK_SKIP_PAGES	1673
-/*! transaction: rollback to stable updates aborted */
-#define	WT_STAT_CONN_TXN_RTS_UPD_ABORTED		1674
->>>>>>> 397046ef
+#define	WT_STAT_CONN_TXN_RTS_UPD_ABORTED		1728
 /*!
  * transaction: rollback to stable updates from history store that would
  * have been restored in non-dryrun mode
  */
-<<<<<<< HEAD
-#define	WT_STAT_CONN_TXN_RTS_HS_RESTORE_UPDATES_DRYRUN	1727
+#define	WT_STAT_CONN_TXN_RTS_HS_RESTORE_UPDATES_DRYRUN	1729
 /*! transaction: rollback to stable updates removed from history store */
-#define	WT_STAT_CONN_TXN_RTS_HS_REMOVED			1728
-=======
-#define	WT_STAT_CONN_TXN_RTS_HS_RESTORE_UPDATES_DRYRUN	1675
-/*! transaction: rollback to stable updates removed from history store */
-#define	WT_STAT_CONN_TXN_RTS_HS_REMOVED			1676
->>>>>>> 397046ef
+#define	WT_STAT_CONN_TXN_RTS_HS_REMOVED			1730
 /*!
  * transaction: rollback to stable updates that would have been aborted
  * in non-dryrun mode
  */
-<<<<<<< HEAD
-#define	WT_STAT_CONN_TXN_RTS_UPD_ABORTED_DRYRUN		1729
-=======
-#define	WT_STAT_CONN_TXN_RTS_UPD_ABORTED_DRYRUN		1677
->>>>>>> 397046ef
+#define	WT_STAT_CONN_TXN_RTS_UPD_ABORTED_DRYRUN		1731
 /*!
  * transaction: rollback to stable updates that would have been removed
  * from history store in non-dryrun mode
  */
-<<<<<<< HEAD
-#define	WT_STAT_CONN_TXN_RTS_HS_REMOVED_DRYRUN		1730
+#define	WT_STAT_CONN_TXN_RTS_HS_REMOVED_DRYRUN		1732
 /*! transaction: sessions scanned in each walk of concurrent sessions */
-#define	WT_STAT_CONN_TXN_SESSIONS_WALKED		1731
+#define	WT_STAT_CONN_TXN_SESSIONS_WALKED		1733
 /*! transaction: set timestamp calls */
-#define	WT_STAT_CONN_TXN_SET_TS				1732
+#define	WT_STAT_CONN_TXN_SET_TS				1734
 /*! transaction: set timestamp durable calls */
-#define	WT_STAT_CONN_TXN_SET_TS_DURABLE			1733
+#define	WT_STAT_CONN_TXN_SET_TS_DURABLE			1735
 /*! transaction: set timestamp durable updates */
-#define	WT_STAT_CONN_TXN_SET_TS_DURABLE_UPD		1734
+#define	WT_STAT_CONN_TXN_SET_TS_DURABLE_UPD		1736
 /*! transaction: set timestamp force calls */
-#define	WT_STAT_CONN_TXN_SET_TS_FORCE			1735
-=======
-#define	WT_STAT_CONN_TXN_RTS_HS_REMOVED_DRYRUN		1678
-/*! transaction: sessions scanned in each walk of concurrent sessions */
-#define	WT_STAT_CONN_TXN_SESSIONS_WALKED		1679
-/*! transaction: set timestamp calls */
-#define	WT_STAT_CONN_TXN_SET_TS				1680
-/*! transaction: set timestamp durable calls */
-#define	WT_STAT_CONN_TXN_SET_TS_DURABLE			1681
-/*! transaction: set timestamp durable updates */
-#define	WT_STAT_CONN_TXN_SET_TS_DURABLE_UPD		1682
-/*! transaction: set timestamp force calls */
-#define	WT_STAT_CONN_TXN_SET_TS_FORCE			1683
->>>>>>> 397046ef
+#define	WT_STAT_CONN_TXN_SET_TS_FORCE			1737
 /*!
  * transaction: set timestamp global oldest timestamp set to be more
  * recent than the global stable timestamp
  */
-<<<<<<< HEAD
-#define	WT_STAT_CONN_TXN_SET_TS_OUT_OF_ORDER		1736
+#define	WT_STAT_CONN_TXN_SET_TS_OUT_OF_ORDER		1738
 /*! transaction: set timestamp oldest calls */
-#define	WT_STAT_CONN_TXN_SET_TS_OLDEST			1737
+#define	WT_STAT_CONN_TXN_SET_TS_OLDEST			1739
 /*! transaction: set timestamp oldest updates */
-#define	WT_STAT_CONN_TXN_SET_TS_OLDEST_UPD		1738
+#define	WT_STAT_CONN_TXN_SET_TS_OLDEST_UPD		1740
 /*! transaction: set timestamp stable calls */
-#define	WT_STAT_CONN_TXN_SET_TS_STABLE			1739
+#define	WT_STAT_CONN_TXN_SET_TS_STABLE			1741
 /*! transaction: set timestamp stable updates */
-#define	WT_STAT_CONN_TXN_SET_TS_STABLE_UPD		1740
+#define	WT_STAT_CONN_TXN_SET_TS_STABLE_UPD		1742
 /*! transaction: transaction begins */
-#define	WT_STAT_CONN_TXN_BEGIN				1741
-=======
-#define	WT_STAT_CONN_TXN_SET_TS_OUT_OF_ORDER		1684
-/*! transaction: set timestamp oldest calls */
-#define	WT_STAT_CONN_TXN_SET_TS_OLDEST			1685
-/*! transaction: set timestamp oldest updates */
-#define	WT_STAT_CONN_TXN_SET_TS_OLDEST_UPD		1686
-/*! transaction: set timestamp stable calls */
-#define	WT_STAT_CONN_TXN_SET_TS_STABLE			1687
-/*! transaction: set timestamp stable updates */
-#define	WT_STAT_CONN_TXN_SET_TS_STABLE_UPD		1688
-/*! transaction: transaction begins */
-#define	WT_STAT_CONN_TXN_BEGIN				1689
->>>>>>> 397046ef
+#define	WT_STAT_CONN_TXN_BEGIN				1743
 /*!
  * transaction: transaction checkpoint history store file duration
  * (usecs)
  */
-<<<<<<< HEAD
-#define	WT_STAT_CONN_TXN_HS_CKPT_DURATION		1742
+#define	WT_STAT_CONN_TXN_HS_CKPT_DURATION		1744
 /*! transaction: transaction range of IDs currently pinned */
-#define	WT_STAT_CONN_TXN_PINNED_RANGE			1743
+#define	WT_STAT_CONN_TXN_PINNED_RANGE			1745
 /*! transaction: transaction range of IDs currently pinned by a checkpoint */
-#define	WT_STAT_CONN_TXN_PINNED_CHECKPOINT_RANGE	1744
+#define	WT_STAT_CONN_TXN_PINNED_CHECKPOINT_RANGE	1746
 /*! transaction: transaction range of timestamps currently pinned */
-#define	WT_STAT_CONN_TXN_PINNED_TIMESTAMP		1745
+#define	WT_STAT_CONN_TXN_PINNED_TIMESTAMP		1747
 /*! transaction: transaction range of timestamps pinned by a checkpoint */
-#define	WT_STAT_CONN_TXN_PINNED_TIMESTAMP_CHECKPOINT	1746
-=======
-#define	WT_STAT_CONN_TXN_HS_CKPT_DURATION		1690
-/*! transaction: transaction range of IDs currently pinned */
-#define	WT_STAT_CONN_TXN_PINNED_RANGE			1691
-/*! transaction: transaction range of IDs currently pinned by a checkpoint */
-#define	WT_STAT_CONN_TXN_PINNED_CHECKPOINT_RANGE	1692
-/*! transaction: transaction range of timestamps currently pinned */
-#define	WT_STAT_CONN_TXN_PINNED_TIMESTAMP		1693
-/*! transaction: transaction range of timestamps pinned by a checkpoint */
-#define	WT_STAT_CONN_TXN_PINNED_TIMESTAMP_CHECKPOINT	1694
->>>>>>> 397046ef
+#define	WT_STAT_CONN_TXN_PINNED_TIMESTAMP_CHECKPOINT	1748
 /*!
  * transaction: transaction range of timestamps pinned by the oldest
  * active read timestamp
  */
-<<<<<<< HEAD
-#define	WT_STAT_CONN_TXN_PINNED_TIMESTAMP_READER	1747
-=======
-#define	WT_STAT_CONN_TXN_PINNED_TIMESTAMP_READER	1695
->>>>>>> 397046ef
+#define	WT_STAT_CONN_TXN_PINNED_TIMESTAMP_READER	1749
 /*!
  * transaction: transaction range of timestamps pinned by the oldest
  * timestamp
  */
-<<<<<<< HEAD
-#define	WT_STAT_CONN_TXN_PINNED_TIMESTAMP_OLDEST	1748
+#define	WT_STAT_CONN_TXN_PINNED_TIMESTAMP_OLDEST	1750
 /*! transaction: transaction read timestamp of the oldest active reader */
-#define	WT_STAT_CONN_TXN_TIMESTAMP_OLDEST_ACTIVE_READ	1749
+#define	WT_STAT_CONN_TXN_TIMESTAMP_OLDEST_ACTIVE_READ	1751
 /*! transaction: transaction rollback to stable currently running */
-#define	WT_STAT_CONN_TXN_ROLLBACK_TO_STABLE_RUNNING	1750
+#define	WT_STAT_CONN_TXN_ROLLBACK_TO_STABLE_RUNNING	1752
 /*! transaction: transaction walk of concurrent sessions */
-#define	WT_STAT_CONN_TXN_WALK_SESSIONS			1751
+#define	WT_STAT_CONN_TXN_WALK_SESSIONS			1753
 /*! transaction: transactions committed */
-#define	WT_STAT_CONN_TXN_COMMIT				1752
+#define	WT_STAT_CONN_TXN_COMMIT				1754
 /*! transaction: transactions rolled back */
-#define	WT_STAT_CONN_TXN_ROLLBACK			1753
+#define	WT_STAT_CONN_TXN_ROLLBACK			1755
 /*! transaction: update conflicts */
-#define	WT_STAT_CONN_TXN_UPDATE_CONFLICT		1754
-=======
-#define	WT_STAT_CONN_TXN_PINNED_TIMESTAMP_OLDEST	1696
-/*! transaction: transaction read timestamp of the oldest active reader */
-#define	WT_STAT_CONN_TXN_TIMESTAMP_OLDEST_ACTIVE_READ	1697
-/*! transaction: transaction rollback to stable currently running */
-#define	WT_STAT_CONN_TXN_ROLLBACK_TO_STABLE_RUNNING	1698
-/*! transaction: transaction walk of concurrent sessions */
-#define	WT_STAT_CONN_TXN_WALK_SESSIONS			1699
-/*! transaction: transactions committed */
-#define	WT_STAT_CONN_TXN_COMMIT				1700
-/*! transaction: transactions rolled back */
-#define	WT_STAT_CONN_TXN_ROLLBACK			1701
-/*! transaction: update conflicts */
-#define	WT_STAT_CONN_TXN_UPDATE_CONFLICT		1702
->>>>>>> 397046ef
+#define	WT_STAT_CONN_TXN_UPDATE_CONFLICT		1756
 
 /*!
  * @}
