--- conflicted
+++ resolved
@@ -5935,140 +5935,136 @@
 /*! transaction: prepared transactions rolled back */
 #define	WT_STAT_CONN_TXN_PREPARE_ROLLBACK		1419
 /*! transaction: query timestamp calls */
-<<<<<<< HEAD
-#define	WT_STAT_CONN_TXN_QUERY_TS			1419
+#define	WT_STAT_CONN_TXN_QUERY_TS			1420
 /*! transaction: race to read prepared update retry */
-#define	WT_STAT_CONN_TXN_READ_RACE_PREPARE_UPDATE	1420
-=======
-#define	WT_STAT_CONN_TXN_QUERY_TS			1420
->>>>>>> c9715185
+#define	WT_STAT_CONN_TXN_READ_RACE_PREPARE_UPDATE	1421
 /*! transaction: read timestamp queue entries walked */
-#define	WT_STAT_CONN_TXN_READ_QUEUE_WALKED		1421
+#define	WT_STAT_CONN_TXN_READ_QUEUE_WALKED		1422
 /*! transaction: read timestamp queue insert to empty */
-#define	WT_STAT_CONN_TXN_READ_QUEUE_EMPTY		1422
+#define	WT_STAT_CONN_TXN_READ_QUEUE_EMPTY		1423
 /*! transaction: read timestamp queue inserts to head */
-#define	WT_STAT_CONN_TXN_READ_QUEUE_HEAD		1423
+#define	WT_STAT_CONN_TXN_READ_QUEUE_HEAD		1424
 /*! transaction: read timestamp queue inserts total */
-#define	WT_STAT_CONN_TXN_READ_QUEUE_INSERTS		1424
+#define	WT_STAT_CONN_TXN_READ_QUEUE_INSERTS		1425
 /*! transaction: read timestamp queue length */
-#define	WT_STAT_CONN_TXN_READ_QUEUE_LEN			1425
+#define	WT_STAT_CONN_TXN_READ_QUEUE_LEN			1426
 /*! transaction: rollback to stable calls */
-#define	WT_STAT_CONN_TXN_RTS				1426
+#define	WT_STAT_CONN_TXN_RTS				1427
 /*!
  * transaction: rollback to stable hs records with stop timestamps older
  * than newer records
  */
-#define	WT_STAT_CONN_TXN_RTS_HS_STOP_OLDER_THAN_NEWER_START	1427
+#define	WT_STAT_CONN_TXN_RTS_HS_STOP_OLDER_THAN_NEWER_START	1428
 /*! transaction: rollback to stable keys removed */
-#define	WT_STAT_CONN_TXN_RTS_KEYS_REMOVED		1428
+#define	WT_STAT_CONN_TXN_RTS_KEYS_REMOVED		1429
 /*! transaction: rollback to stable keys restored */
-#define	WT_STAT_CONN_TXN_RTS_KEYS_RESTORED		1429
+#define	WT_STAT_CONN_TXN_RTS_KEYS_RESTORED		1430
 /*! transaction: rollback to stable pages visited */
-#define	WT_STAT_CONN_TXN_RTS_PAGES_VISITED		1430
+#define	WT_STAT_CONN_TXN_RTS_PAGES_VISITED		1431
 /*! transaction: rollback to stable restored tombstones from history store */
-#define	WT_STAT_CONN_TXN_RTS_HS_RESTORE_TOMBSTONES	1431
+#define	WT_STAT_CONN_TXN_RTS_HS_RESTORE_TOMBSTONES	1432
 /*! transaction: rollback to stable sweeping history store keys */
-#define	WT_STAT_CONN_TXN_RTS_SWEEP_HS_KEYS		1432
+#define	WT_STAT_CONN_TXN_RTS_SWEEP_HS_KEYS		1433
 /*! transaction: rollback to stable tree walk skipping pages */
-#define	WT_STAT_CONN_TXN_RTS_TREE_WALK_SKIP_PAGES	1433
+#define	WT_STAT_CONN_TXN_RTS_TREE_WALK_SKIP_PAGES	1434
 /*! transaction: rollback to stable updates aborted */
-#define	WT_STAT_CONN_TXN_RTS_UPD_ABORTED		1434
+#define	WT_STAT_CONN_TXN_RTS_UPD_ABORTED		1435
 /*! transaction: rollback to stable updates removed from history store */
-#define	WT_STAT_CONN_TXN_RTS_HS_REMOVED			1435
+#define	WT_STAT_CONN_TXN_RTS_HS_REMOVED			1436
 /*! transaction: set timestamp calls */
-#define	WT_STAT_CONN_TXN_SET_TS				1436
+#define	WT_STAT_CONN_TXN_SET_TS				1437
 /*! transaction: set timestamp durable calls */
-#define	WT_STAT_CONN_TXN_SET_TS_DURABLE			1437
+#define	WT_STAT_CONN_TXN_SET_TS_DURABLE			1438
 /*! transaction: set timestamp durable updates */
-#define	WT_STAT_CONN_TXN_SET_TS_DURABLE_UPD		1438
+#define	WT_STAT_CONN_TXN_SET_TS_DURABLE_UPD		1439
 /*! transaction: set timestamp oldest calls */
-#define	WT_STAT_CONN_TXN_SET_TS_OLDEST			1439
+#define	WT_STAT_CONN_TXN_SET_TS_OLDEST			1440
 /*! transaction: set timestamp oldest updates */
-#define	WT_STAT_CONN_TXN_SET_TS_OLDEST_UPD		1440
+#define	WT_STAT_CONN_TXN_SET_TS_OLDEST_UPD		1441
 /*! transaction: set timestamp stable calls */
-#define	WT_STAT_CONN_TXN_SET_TS_STABLE			1441
+#define	WT_STAT_CONN_TXN_SET_TS_STABLE			1442
 /*! transaction: set timestamp stable updates */
-#define	WT_STAT_CONN_TXN_SET_TS_STABLE_UPD		1442
+#define	WT_STAT_CONN_TXN_SET_TS_STABLE_UPD		1443
 /*! transaction: transaction begins */
-#define	WT_STAT_CONN_TXN_BEGIN				1443
+#define	WT_STAT_CONN_TXN_BEGIN				1444
 /*! transaction: transaction checkpoint currently running */
-#define	WT_STAT_CONN_TXN_CHECKPOINT_RUNNING		1444
+#define	WT_STAT_CONN_TXN_CHECKPOINT_RUNNING		1445
 /*! transaction: transaction checkpoint generation */
-#define	WT_STAT_CONN_TXN_CHECKPOINT_GENERATION		1445
+#define	WT_STAT_CONN_TXN_CHECKPOINT_GENERATION		1446
 /*!
  * transaction: transaction checkpoint history store file duration
  * (usecs)
  */
-#define	WT_STAT_CONN_TXN_HS_CKPT_DURATION		1446
+#define	WT_STAT_CONN_TXN_HS_CKPT_DURATION		1447
 /*! transaction: transaction checkpoint max time (msecs) */
-#define	WT_STAT_CONN_TXN_CHECKPOINT_TIME_MAX		1447
+#define	WT_STAT_CONN_TXN_CHECKPOINT_TIME_MAX		1448
 /*! transaction: transaction checkpoint min time (msecs) */
-#define	WT_STAT_CONN_TXN_CHECKPOINT_TIME_MIN		1448
+#define	WT_STAT_CONN_TXN_CHECKPOINT_TIME_MIN		1449
 /*! transaction: transaction checkpoint most recent time (msecs) */
-#define	WT_STAT_CONN_TXN_CHECKPOINT_TIME_RECENT		1449
+#define	WT_STAT_CONN_TXN_CHECKPOINT_TIME_RECENT		1450
 /*! transaction: transaction checkpoint prepare currently running */
-#define	WT_STAT_CONN_TXN_CHECKPOINT_PREP_RUNNING	1450
+#define	WT_STAT_CONN_TXN_CHECKPOINT_PREP_RUNNING	1451
 /*! transaction: transaction checkpoint prepare max time (msecs) */
-#define	WT_STAT_CONN_TXN_CHECKPOINT_PREP_MAX		1451
+#define	WT_STAT_CONN_TXN_CHECKPOINT_PREP_MAX		1452
 /*! transaction: transaction checkpoint prepare min time (msecs) */
-#define	WT_STAT_CONN_TXN_CHECKPOINT_PREP_MIN		1452
+#define	WT_STAT_CONN_TXN_CHECKPOINT_PREP_MIN		1453
 /*! transaction: transaction checkpoint prepare most recent time (msecs) */
-#define	WT_STAT_CONN_TXN_CHECKPOINT_PREP_RECENT		1453
+#define	WT_STAT_CONN_TXN_CHECKPOINT_PREP_RECENT		1454
 /*! transaction: transaction checkpoint prepare total time (msecs) */
-#define	WT_STAT_CONN_TXN_CHECKPOINT_PREP_TOTAL		1454
+#define	WT_STAT_CONN_TXN_CHECKPOINT_PREP_TOTAL		1455
 /*! transaction: transaction checkpoint scrub dirty target */
-#define	WT_STAT_CONN_TXN_CHECKPOINT_SCRUB_TARGET	1455
+#define	WT_STAT_CONN_TXN_CHECKPOINT_SCRUB_TARGET	1456
 /*! transaction: transaction checkpoint scrub time (msecs) */
-#define	WT_STAT_CONN_TXN_CHECKPOINT_SCRUB_TIME		1456
+#define	WT_STAT_CONN_TXN_CHECKPOINT_SCRUB_TIME		1457
 /*! transaction: transaction checkpoint total time (msecs) */
-#define	WT_STAT_CONN_TXN_CHECKPOINT_TIME_TOTAL		1457
+#define	WT_STAT_CONN_TXN_CHECKPOINT_TIME_TOTAL		1458
 /*! transaction: transaction checkpoints */
-#define	WT_STAT_CONN_TXN_CHECKPOINT			1458
+#define	WT_STAT_CONN_TXN_CHECKPOINT			1459
 /*!
  * transaction: transaction checkpoints skipped because database was
  * clean
  */
-#define	WT_STAT_CONN_TXN_CHECKPOINT_SKIPPED		1459
+#define	WT_STAT_CONN_TXN_CHECKPOINT_SKIPPED		1460
 /*! transaction: transaction failures due to history store */
-#define	WT_STAT_CONN_TXN_FAIL_CACHE			1460
+#define	WT_STAT_CONN_TXN_FAIL_CACHE			1461
 /*!
  * transaction: transaction fsync calls for checkpoint after allocating
  * the transaction ID
  */
-#define	WT_STAT_CONN_TXN_CHECKPOINT_FSYNC_POST		1461
+#define	WT_STAT_CONN_TXN_CHECKPOINT_FSYNC_POST		1462
 /*!
  * transaction: transaction fsync duration for checkpoint after
  * allocating the transaction ID (usecs)
  */
-#define	WT_STAT_CONN_TXN_CHECKPOINT_FSYNC_POST_DURATION	1462
+#define	WT_STAT_CONN_TXN_CHECKPOINT_FSYNC_POST_DURATION	1463
 /*! transaction: transaction range of IDs currently pinned */
-#define	WT_STAT_CONN_TXN_PINNED_RANGE			1463
+#define	WT_STAT_CONN_TXN_PINNED_RANGE			1464
 /*! transaction: transaction range of IDs currently pinned by a checkpoint */
-#define	WT_STAT_CONN_TXN_PINNED_CHECKPOINT_RANGE	1464
+#define	WT_STAT_CONN_TXN_PINNED_CHECKPOINT_RANGE	1465
 /*! transaction: transaction range of timestamps currently pinned */
-#define	WT_STAT_CONN_TXN_PINNED_TIMESTAMP		1465
+#define	WT_STAT_CONN_TXN_PINNED_TIMESTAMP		1466
 /*! transaction: transaction range of timestamps pinned by a checkpoint */
-#define	WT_STAT_CONN_TXN_PINNED_TIMESTAMP_CHECKPOINT	1466
+#define	WT_STAT_CONN_TXN_PINNED_TIMESTAMP_CHECKPOINT	1467
 /*!
  * transaction: transaction range of timestamps pinned by the oldest
  * active read timestamp
  */
-#define	WT_STAT_CONN_TXN_PINNED_TIMESTAMP_READER	1467
+#define	WT_STAT_CONN_TXN_PINNED_TIMESTAMP_READER	1468
 /*!
  * transaction: transaction range of timestamps pinned by the oldest
  * timestamp
  */
-#define	WT_STAT_CONN_TXN_PINNED_TIMESTAMP_OLDEST	1468
+#define	WT_STAT_CONN_TXN_PINNED_TIMESTAMP_OLDEST	1469
 /*! transaction: transaction read timestamp of the oldest active reader */
-#define	WT_STAT_CONN_TXN_TIMESTAMP_OLDEST_ACTIVE_READ	1469
+#define	WT_STAT_CONN_TXN_TIMESTAMP_OLDEST_ACTIVE_READ	1470
 /*! transaction: transaction sync calls */
-#define	WT_STAT_CONN_TXN_SYNC				1470
+#define	WT_STAT_CONN_TXN_SYNC				1471
 /*! transaction: transactions committed */
-#define	WT_STAT_CONN_TXN_COMMIT				1471
+#define	WT_STAT_CONN_TXN_COMMIT				1472
 /*! transaction: transactions rolled back */
-#define	WT_STAT_CONN_TXN_ROLLBACK			1472
+#define	WT_STAT_CONN_TXN_ROLLBACK			1473
 /*! transaction: update conflicts */
-#define	WT_STAT_CONN_TXN_UPDATE_CONFLICT		1473
+#define	WT_STAT_CONN_TXN_UPDATE_CONFLICT		1474
 
 /*!
  * @}
@@ -6592,15 +6588,11 @@
 /*! reconciliation: records written including a stop transaction ID */
 #define	WT_STAT_DSRC_REC_TIME_WINDOW_STOP_TXN		2178
 /*! session: object compaction */
-<<<<<<< HEAD
-#define	WT_STAT_DSRC_SESSION_COMPACT			2178
+#define	WT_STAT_DSRC_SESSION_COMPACT			2179
 /*! transaction: race to read prepared update retry */
-#define	WT_STAT_DSRC_TXN_READ_RACE_PREPARE_UPDATE	2179
-=======
-#define	WT_STAT_DSRC_SESSION_COMPACT			2179
->>>>>>> c9715185
+#define	WT_STAT_DSRC_TXN_READ_RACE_PREPARE_UPDATE	2180
 /*! transaction: update conflicts */
-#define	WT_STAT_DSRC_TXN_UPDATE_CONFLICT		2180
+#define	WT_STAT_DSRC_TXN_UPDATE_CONFLICT		2181
 
 /*!
  * @}
