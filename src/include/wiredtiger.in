/*-
 * Copyright (c) 2014-present MongoDB, Inc.
 * Copyright (c) 2008-2014 WiredTiger, Inc.
 *  All rights reserved.
 *
 * See the file LICENSE for redistribution information.
 */

#ifndef __WIREDTIGER_H_
#define __WIREDTIGER_H_

#if defined(__cplusplus)
extern "C" {
#endif

/*******************************************
 * Version information
 *******************************************/
#define WIREDTIGER_VERSION_MAJOR    @VERSION_MAJOR@
#define WIREDTIGER_VERSION_MINOR    @VERSION_MINOR@
#define WIREDTIGER_VERSION_PATCH    @VERSION_PATCH@
#define WIREDTIGER_VERSION_STRING   @VERSION_STRING@

/*******************************************
 * Required includes
 *******************************************/
@wiredtiger_includes_decl@

/*******************************************
 * Portable type names
 *******************************************/
@off_t_decl@
@uintmax_t_decl@
@uintptr_t_decl@

#if defined(DOXYGEN) || defined(SWIG)
#define __F(func) func
#else
/* NOLINTNEXTLINE(misc-macro-parentheses) */
#define __F(func) (*func)
#endif

/*
 * We support configuring WiredTiger with the gcc/clang -fvisibility=hidden
 * flags, but that requires public APIs be specifically marked.
 */
#if defined(DOXYGEN) || defined(SWIG) || !defined(__GNUC__)
#define WT_ATTRIBUTE_LIBRARY_VISIBLE
#else
#define WT_ATTRIBUTE_LIBRARY_VISIBLE    __attribute__((visibility("default")))
#endif

/*!
 * @defgroup wt WiredTiger API
 * The functions, handles and methods applications use to access and manage
 * data with WiredTiger.
 *
 * @{
 */

/*******************************************
 * Public forward structure declarations
 *******************************************/
struct __wt_collator;       typedef struct __wt_collator WT_COLLATOR;
struct __wt_compressor;     typedef struct __wt_compressor WT_COMPRESSOR;
struct __wt_config_item;    typedef struct __wt_config_item WT_CONFIG_ITEM;
struct __wt_config_parser;
    typedef struct __wt_config_parser WT_CONFIG_PARSER;
struct __wt_connection;     typedef struct __wt_connection WT_CONNECTION;
struct __wt_cursor;     typedef struct __wt_cursor WT_CURSOR;
struct __wt_data_source;    typedef struct __wt_data_source WT_DATA_SOURCE;
struct __wt_encryptor;      typedef struct __wt_encryptor WT_ENCRYPTOR;
struct __wt_event_handler;  typedef struct __wt_event_handler WT_EVENT_HANDLER;
struct __wt_extension_api;  typedef struct __wt_extension_api WT_EXTENSION_API;
struct __wt_extractor;      typedef struct __wt_extractor WT_EXTRACTOR;
struct __wt_file_handle;    typedef struct __wt_file_handle WT_FILE_HANDLE;
struct __wt_file_system;    typedef struct __wt_file_system WT_FILE_SYSTEM;
struct __wt_item;       typedef struct __wt_item WT_ITEM;
struct __wt_modify;     typedef struct __wt_modify WT_MODIFY;
#if !defined(DOXYGEN)
struct __wt_page_log; typedef struct __wt_page_log WT_PAGE_LOG;
struct __wt_page_log_get_args; typedef struct __wt_page_log_get_args WT_PAGE_LOG_GET_ARGS;
struct __wt_page_log_put_args; typedef struct __wt_page_log_put_args WT_PAGE_LOG_PUT_ARGS;
struct __wt_page_log_handle; typedef struct __wt_page_log_handle WT_PAGE_LOG_HANDLE;
#endif
struct __wt_session;        typedef struct __wt_session WT_SESSION;
#if !defined(DOXYGEN)
struct __wt_storage_source; typedef struct __wt_storage_source WT_STORAGE_SOURCE;
#endif

/*!
 * A raw item of data to be managed, including a pointer to the data and a
 * length.
 *
 * WT_ITEM structures do not need to be cleared before use.
 */
struct __wt_item {
    /*!
     * The memory reference of the data item.
     *
     * For items returned by a WT_CURSOR, the pointer is only valid until
     * the next operation on that cursor.  Applications that need to keep
     * an item across multiple cursor operations must make a copy.
     */
    const void *data;

    /*!
     * The number of bytes in the data item.
     *
     * The maximum length of a single column stored in a table is not fixed
     * (as it partially depends on the underlying file configuration), but
     * is always a small number of bytes less than 4GB.
     */
    size_t size;

#ifndef DOXYGEN
    /*! Managed memory chunk (internal use). */
    void *mem;

    /*! Managed memory size (internal use). */
    size_t memsize;

    /*! Object flags (internal use). */
/* AUTOMATIC FLAG VALUE GENERATION START 0 */
#define WT_ITEM_ALIGNED 0x1u
#define WT_ITEM_INUSE   0x2u
/* AUTOMATIC FLAG VALUE GENERATION STOP 32 */
    uint32_t flags;
#endif
};

/*!
 * A set of modifications for a value, including a pointer to new data and a
 * length, plus a target offset in the value and an optional length of data
 * in the value to be replaced.
 *
 * WT_MODIFY structures do not need to be cleared before use.
 */
struct __wt_modify {
    /*!
     * New data. The size of the new data may be zero when no new data is
     * provided.
     */
    WT_ITEM data;

    /*!
     * The zero-based byte offset in the value where the new data is placed.
     *
     * If the offset is past the end of the value, padding bytes are
     * appended to the value up to the specified offset. If the value is a
     * string (value format \c S), the padding byte is a space. If the value
     * is a raw byte array accessed using a WT_ITEM structure (value format
     * \c u), the padding byte is a nul.
     */
     size_t offset;

    /*!
     * The number of bytes in the value to be replaced.
     *
     * If the size is zero, no bytes from the value are replaced and the new
     * data is inserted.
     *
     * If the offset is past the end of the value, the size is ignored.
     *
     * If the offset plus the size overlaps the end of the previous value,
     * bytes from the offset to the end of the value are replaced and any
     * remaining new data is appended.
     */
     size_t size;
};

/*!
 * The maximum packed size of a 64-bit integer.  The ::wiredtiger_struct_pack
 * function will pack single long integers into at most this many bytes.
 */
#define WT_INTPACK64_MAXSIZE    ((int)sizeof(int64_t) + 1)

/*!
 * The maximum packed size of a 32-bit integer.  The ::wiredtiger_struct_pack
 * function will pack single integers into at most this many bytes.
 */
#define WT_INTPACK32_MAXSIZE    ((int)sizeof(int32_t) + 1)

/*!
 * A WT_CURSOR handle is the interface to a cursor.
 *
 * Cursors allow data to be searched, iterated and modified, implementing the
 * CRUD (create, read, update and delete) operations.  Cursors are opened in
 * the context of a session.  If a transaction is started, cursors operate in
 * the context of the transaction until the transaction is resolved.
 *
 * Raw data is represented by key/value pairs of WT_ITEM structures, but
 * cursors can also provide access to fields within the key and value if the
 * formats are described in the WT_SESSION::create method.
 *
 * In the common case, a cursor is used to access records in a table.  However,
 * cursors can be used on subsets of tables (such as a single column or a
 * projection of multiple columns), as an interface to statistics, configuration
 * data or application-specific data sources.  See WT_SESSION::open_cursor for
 * more information.
 *
 * <b>Thread safety:</b> A WT_CURSOR handle is not usually shared between
 * threads. See @ref threads for more information.
 */
struct __wt_cursor {
    WT_SESSION *session;    /*!< The session handle for this cursor. */

    /*!
     * The name of the data source for the cursor, matches the \c uri
     * parameter to WT_SESSION::open_cursor used to open the cursor.
     */
    const char *uri;

    /*!
     * The format of the data packed into key items.  See @ref packing for
     * details.  If not set, a default value of "u" is assumed, and
     * applications must use WT_ITEM structures to manipulate untyped byte
     * arrays.
     */
    const char *key_format;

    /*!
     * The format of the data packed into value items.  See @ref packing
     * for details.  If not set, a default value of "u" is assumed, and
     * applications must use WT_ITEM structures to manipulate untyped byte
     * arrays.
     */
    const char *value_format;

    /*!
     * @name Data access
     * @{
     */
    /*!
     * Get the key for the current record.
     *
     * @snippet ex_all.c Get the cursor's string key
     *
     * @snippet ex_all.c Get the cursor's record number key
     *
     * @param cursor the cursor handle
     * @param ... pointers to hold key fields corresponding to
     * WT_CURSOR::key_format.
     * The API does not validate the argument types passed in; the caller is
     * responsible for passing the correct argument types according to
     * WT_CURSOR::key_format.
     * @errors
     */
    int __F(get_key)(WT_CURSOR *cursor, ...);

    /*!
     * Get the value for the current record.
     *
     * @snippet ex_all.c Get the cursor's string value
     *
     * @snippet ex_all.c Get the cursor's raw value
     *
     * @param cursor the cursor handle
     * @param ... pointers to hold value fields corresponding to
     * WT_CURSOR::value_format.
     * The API does not validate the argument types passed in; the caller is
     * responsible for passing the correct argument types according to
     * WT_CURSOR::value_format.
     * @errors
     */
    int __F(get_value)(WT_CURSOR *cursor, ...);

    /*!
     * Get the raw key and value for the current record.
     *
     * @snippet ex_all.c Get the raw key and value for the current record.
     *
     * @snippet ex_all.c Set the cursor's record number key
     *
     * @param cursor the cursor handle
     * @param key pointer to an item that will contains the current record's raw key
     * @param value pointer to an item that will contains the current record's raw value
     *
     * The caller can optionally pass in NULL for either key or value to retrieve only
     * the other of the key or value.
     *
     * If an error occurs during this operation, a flag will be set in the
     * cursor, and the next operation to access the key will fail.  This
     * simplifies error handling in applications.
     * @errors
     */
        int __F(get_raw_key_value)(WT_CURSOR *cursor, WT_ITEM* key, WT_ITEM* value);

    /*!
     * Set the key for the next operation.
     *
     * @snippet ex_all.c Set the cursor's string key
     *
     * @snippet ex_all.c Set the cursor's record number key
     *
     * @param cursor the cursor handle
     * @param ... key fields corresponding to WT_CURSOR::key_format.
     *
     * If an error occurs during this operation, a flag will be set in the
     * cursor, and the next operation to access the key will fail.  This
     * simplifies error handling in applications.
     */
    void __F(set_key)(WT_CURSOR *cursor, ...);

    /*!
     * Set the value for the next operation.
     *
     * @snippet ex_all.c Set the cursor's string value
     *
     * @snippet ex_all.c Set the cursor's raw value
     *
     * @param cursor the cursor handle
     * @param ... value fields corresponding to WT_CURSOR::value_format.
     *
     * If an error occurs during this operation, a flag will be set in the
     * cursor, and the next operation to access the value will fail.  This
     * simplifies error handling in applications.
     */
    void __F(set_value)(WT_CURSOR *cursor, ...);
    /*! @} */

    /*!
     * @name Cursor positioning
     * @{
     */
    /*!
     * Return the ordering relationship between two cursors: both cursors
     * must have the same data source and have valid keys. (When testing
     * only for equality, WT_CURSOR::equals may be faster.)
     *
     * @snippet ex_all.c Cursor comparison
     *
     * @param cursor the cursor handle
     * @param other another cursor handle
     * @param comparep the status of the comparison: < 0 if
     * <code>cursor</code> refers to a key that appears before
     * <code>other</code>, 0 if the cursors refer to the same key,
     * and > 0 if <code>cursor</code> refers to a key that appears after
     * <code>other</code>.
     * @errors
     */
    int __F(compare)(WT_CURSOR *cursor, WT_CURSOR *other, int *comparep);

    /*!
     * Return the ordering relationship between two cursors, testing only
     * for equality: both cursors must have the same data source and have
     * valid keys.
     *
     * @snippet ex_all.c Cursor equality
     *
     * @param cursor the cursor handle
     * @param other another cursor handle
     * @param[out] equalp the status of the comparison: 1 if the cursors
     * refer to the same key, otherwise 0.
     * @errors
     */
    int __F(equals)(WT_CURSOR *cursor, WT_CURSOR *other, int *equalp);

    /*!
     * Return the next record.
     *
     * @snippet ex_all.c Return the next record
     *
     * @param cursor the cursor handle
     * @errors
     */
    int __F(next)(WT_CURSOR *cursor);

    /*!
     * Return the previous record.
     *
     * @snippet ex_all.c Return the previous record
     *
     * @param cursor the cursor handle
     * @errors
     */
    int __F(prev)(WT_CURSOR *cursor);

    /*!
     * Reset the cursor. Any resources held by the cursor are released,
     * and the cursor's key and position are no longer valid. Subsequent
     * iterations with WT_CURSOR::next will move to the first record, or
     * with WT_CURSOR::prev will move to the last record.
     *
     * In the case of a statistics cursor, resetting the cursor refreshes
     * the statistics information returned. Resetting a session statistics
     * cursor resets all the session statistics values to zero.
     *
     * @snippet ex_all.c Reset the cursor
     *
     * @param cursor the cursor handle
     * @errors
     */
    int __F(reset)(WT_CURSOR *cursor);

    /*!
     * Return the record matching the key. The key must first be set.
     *
     * @snippet ex_all.c Search for an exact match
     *
     * On success, the cursor ends positioned at the returned record; to
     * minimize cursor resources, the WT_CURSOR::reset method should be
     * called as soon as the record has been retrieved and the cursor no
     * longer needs that position.
     *
     * @param cursor the cursor handle
     * @errors
     */
    int __F(search)(WT_CURSOR *cursor);

    /*!
     * Return the record matching the key if it exists, or an adjacent
     * record.  An adjacent record is either the smallest record larger
     * than the key or the largest record smaller than the key (in other
     * words, a logically adjacent key).
     *
     * The key must first be set.
     *
     * An example of a search for an exact or adjacent match:
     *
     * @snippet ex_all.c Search for an exact or adjacent match
     *
     * An example of a forward scan through the table, where all keys
     * greater than or equal to a specified prefix are included in the
     * scan:
     *
     * @snippet ex_all.c Forward scan greater than or equal
     *
     * An example of a backward scan through the table, where all keys
     * less than a specified prefix are included in the scan:
     *
     * @snippet ex_all.c Backward scan less than
     *
     * On success, the cursor ends positioned at the returned record; to
     * minimize cursor resources, the WT_CURSOR::reset method should be
     * called as soon as the record has been retrieved and the cursor no
     * longer needs that position.
     *
     * @param cursor the cursor handle
     * @param exactp the status of the search: 0 if an exact match is
     * found, < 0 if a smaller key is returned, > 0 if a larger key is
     * returned
     * @errors
     */
    int __F(search_near)(WT_CURSOR *cursor, int *exactp);
    /*! @} */

    /*!
     * @name Data modification
     * @{
     */
    /*!
     * Insert a record and optionally update an existing record.
     *
     * If the cursor was configured with "overwrite=true" (the default),
     * both the key and value must be set; if the record already exists,
     * the key's value will be updated, otherwise, the record will be
     * inserted.
     *
     * @snippet ex_all.c Insert a new record or overwrite an existing record
     *
     * If the cursor was not configured with "overwrite=true", both the key
     * and value must be set and the record must not already exist; the
     * record will be inserted. If the record already exists, the
     * ::WT_DUPLICATE_KEY error is returned and the value found in the tree
     * can be retrieved using WT_CURSOR::get_value.
     *
     * @snippet ex_all.c Insert a new record and fail if the record exists
     *
     * If a cursor with record number keys was configured with
     * "append=true" (not the default), the value must be set; a new record
     * will be appended and the new record number can be retrieved using
     * WT_CURSOR::get_key.
     *
     * @snippet ex_all.c Insert a new record and assign a record number
     *
     * The cursor ends with no position, and a subsequent call to the
     * WT_CURSOR::next (WT_CURSOR::prev) method will iterate from the
     * beginning (end) of the table.
     *
     * If the cursor does not have record number keys or was not configured
     * with "append=true", the cursor ends with no key set and a subsequent
     * call to the WT_CURSOR::get_key method will fail. The cursor ends with
     * no value set and a subsequent call to the WT_CURSOR::get_value method
     * will fail, except for the ::WT_DUPLICATE_KEY error return, in which
     * case the value currently stored for the key can be retrieved.
     *
     * Inserting a new record after the current maximum record in a
     * fixed-length bit field column-store (that is, a store with an
     * 'r' type key and 't' type value) will implicitly create the missing
     * records as records with a value of 0.
     *
     * When loading a large amount of data into a new object, using
     * a cursor with the \c bulk configuration string enabled and
     * loading the data in sorted order will be much faster than doing
     * out-of-order inserts.  See @ref tune_bulk_load for more information.
     *
     * The maximum length of a single column stored in a table is not fixed
     * (as it partially depends on the underlying file configuration), but
     * is always a small number of bytes less than 4GB.
     *
     * The WT_CURSOR::insert method can only be used at snapshot isolation.
     *
     * @param cursor the cursor handle
     * @errors
     * In particular, if \c overwrite=false is configured and a record with
     * the specified key already exists, ::WT_DUPLICATE_KEY is returned.
     * Also, if \c in_memory is configured for the database and the insert
     * requires more than the configured cache size to complete,
     * ::WT_CACHE_FULL is returned.
     */
    int __F(insert)(WT_CURSOR *cursor);

    /*!
     * Modify an existing record. Both the key and value must be set and the record must
     * already exist.
     *
     * Modifications are specified in WT_MODIFY structures. Modifications
     * are applied in order and later modifications can update earlier ones.
     *
     * The modify method is only supported on strings (value format type
     * \c S), or raw byte arrays accessed using a WT_ITEM structure (value
     * format type \c u).
     *
     * The WT_CURSOR::modify method stores a change record in cache and writes a change record
     * to the log instead of the usual complete values. Using WT_CURSOR::modify will result in
     * slower reads, and slower writes than the WT_CURSOR::insert or WT_CURSOR::update methods,
     * because of the need to assemble the complete value in both the read and write paths. The
     * WT_CURSOR::modify method is intended for applications where memory and log amplification
     * are issues (in other words, applications where there is cache or I/O pressure and the
     * application wants to trade performance for a smaller working set in cache and smaller
     * log records).
     *
     * @snippet ex_all.c Modify an existing record
     *
     * On success, the cursor ends positioned at the modified record; to
     * minimize cursor resources, the WT_CURSOR::reset method should be
     * called as soon as the cursor no longer needs that position.
     *
     * The maximum length of a single column stored in a table is not fixed
     * (as it partially depends on the underlying file configuration), but
     * is always a small number of bytes less than 4GB.
     *
     * The WT_CURSOR::modify method can only be used at snapshot isolation.
     *
     * @param cursor the cursor handle
     * @param entries an array of modification data structures
     * @param nentries the number of modification data structures
     * @errors
     * In particular, if \c in_memory is configured for the database and
     * the modify requires more than the configured cache size to complete,
     * ::WT_CACHE_FULL is returned.
     */
    int __F(modify)(WT_CURSOR *cursor, WT_MODIFY *entries, int nentries);

    /*!
     * Update an existing record and optionally insert a record.
     *
     * If the cursor was configured with "overwrite=true" (the default),
     * both the key and value must be set; if the record already exists, the
     * key's value will be updated, otherwise, the record will be inserted.
     *
     * @snippet ex_all.c Update an existing record or insert a new record
     *
     * If the cursor was not configured with "overwrite=true", both the key
     * and value must be set and the record must already exist; the
     * record will be updated.
     *
     * @snippet ex_all.c Update an existing record and fail if DNE
     *
     * On success, the cursor ends positioned at the modified record; to
     * minimize cursor resources, the WT_CURSOR::reset method should be
     * called as soon as the cursor no longer needs that position. (The
     * WT_CURSOR::insert method never keeps a cursor position and may be
     * more efficient for that reason.)
     *
     * The maximum length of a single column stored in a table is not fixed
     * (as it partially depends on the underlying file configuration), but
     * is always a small number of bytes less than 4GB.
     *
     * The WT_CURSOR::update method can only be used at snapshot isolation.
     *
     * @param cursor the cursor handle
     * @errors
     * In particular, if \c overwrite=false is configured and no record with
     * the specified key exists, ::WT_NOTFOUND is returned.
     * Also, if \c in_memory is configured for the database and the update
     * requires more than the configured cache size to complete,
     * ::WT_CACHE_FULL is returned.
     */
    int __F(update)(WT_CURSOR *cursor);

    /*!
     * Remove a record.
     *
     * The key must be set; the key's record will be removed if it exists.
     *
     * @snippet ex_all.c Remove a record
     *
     * Any cursor position does not change: if the cursor was positioned
     * before the WT_CURSOR::remove call, the cursor remains positioned
     * at the removed record; to minimize cursor resources, the
     * WT_CURSOR::reset method should be called as soon as the cursor no
     * longer needs that position. If the cursor was not positioned before
     * the WT_CURSOR::remove call, the cursor ends with no position, and a
     * subsequent call to the WT_CURSOR::next (WT_CURSOR::prev) method will
     * iterate from the beginning (end) of the table.
     *
     * @snippet ex_all.c Remove a record and fail if DNE
     *
     * Removing a record in a fixed-length bit field column-store
     * (that is, a store with an 'r' type key and 't' type value) is
     * identical to setting the record's value to 0.
     *
     * The WT_CURSOR::remove method can only be used at snapshot isolation.
     *
     * @param cursor the cursor handle
     * @errors
     */
    int __F(remove)(WT_CURSOR *cursor);

    /*!
     * Reserve an existing record so a subsequent write is less likely to
     * fail due to a conflict between concurrent operations.
     *
     * The key must first be set and the record must already exist.
     *
     * Note that reserve works by doing a special update operation that is
     * not logged and does not change the value of the record. This update
     * is aborted when the enclosing transaction ends regardless of whether
     * it commits or rolls back. Given that, reserve can only be used to
     * detect conflicts between transactions that execute concurrently. It
     * cannot detect all logical conflicts between transactions. For that,
     * some update to the record must be committed.
     *
     * @snippet ex_all.c Reserve a record
     *
     * On success, the cursor ends positioned at the specified record; to
     * minimize cursor resources, the WT_CURSOR::reset method should be
     * called as soon as the cursor no longer needs that position.
     *
     * @param cursor the cursor handle
     * @errors
     */
    int __F(reserve)(WT_CURSOR *cursor);
    /*! @} */

#ifndef DOXYGEN
    /*!
     * If the cursor is opened on a checkpoint, return a unique identifier for the checkpoint;
     * otherwise return 0.
     *
     * This allows applications to confirm that checkpoint cursors opened on default checkpoints
     * in different objects reference the same database checkpoint.
     *
     * @param cursor the cursor handle
     * @errors
     */
    uint64_t __F(checkpoint_id)(WT_CURSOR *cursor);
#endif

    /*!
     * Close the cursor.
     *
     * This releases the resources associated with the cursor handle.
     * Cursors are closed implicitly by ending the enclosing connection or
     * closing the session in which they were opened.
     *
     * @snippet ex_all.c Close the cursor
     *
     * @param cursor the cursor handle
     * @errors
     */
    int __F(close)(WT_CURSOR *cursor);

    /*!
     * Get the table's largest key, ignoring visibility. This method is only supported by
     * file: or table: objects. The cursor ends with no position.
     *
     * @snippet ex_all.c Get the table's largest key
     *
     * @param cursor the cursor handle
     * @errors
     */
    int __F(largest_key)(WT_CURSOR *cursor);

    /*!
     * Reconfigure the cursor.
     *
     * The cursor is reset.
     *
     * @snippet ex_all.c Reconfigure a cursor
     *
     * @param cursor the cursor handle
     * @configstart{WT_CURSOR.reconfigure, see dist/api_data.py}
     * @config{append, append written values as new records\, giving each a new record number key;
     * valid only for cursors with record number keys., a boolean flag; default \c false.}
     * @config{force, forcibly open a new dhandle., a boolean flag; default \c false.}
     * @config{overwrite, configures whether the cursor's insert and update methods check the
     * existing state of the record.  If \c overwrite is \c false\, WT_CURSOR::insert fails with
     * ::WT_DUPLICATE_KEY if the record exists\, and WT_CURSOR::update fails with ::WT_NOTFOUND if
     * the record does not exist., a boolean flag; default \c true.}
     * @configend
     * @errors
     */
    int __F(reconfigure)(WT_CURSOR *cursor, const char *config);

    /*!
     * Set range bounds on the cursor.
     *
     * @param cursor the cursor handle
     * @configstart{WT_CURSOR.bound, see dist/api_data.py}
     * @config{action, configures whether this call into the API will set or clear range bounds on
     * the given cursor.  It takes one of two values\, "set" or "clear". If "set" is specified then
     * "bound" must also be specified.  The keys relevant to the given bound must have been set
     * prior to the call using WT_CURSOR::set_key., a string\, chosen from the following options: \c
     * "clear"\, \c "set"; default \c set.}
     * @config{bound, configures which bound is being operated on.  It takes one of two values\,
     * "lower" or "upper"., a string\, chosen from the following options: \c "lower"\, \c "upper";
     * default empty.}
     * @config{inclusive, configures whether the given bound is inclusive or not., a boolean flag;
     * default \c true.}
     * @configend
     * @errors
     */
    int __F(bound)(WT_CURSOR *cursor, const char *config);

    /*
     * Protected fields, only to be used by cursor implementations.
     */
#if !defined(SWIG) && !defined(DOXYGEN)
    int __F(cache)(WT_CURSOR *cursor);  /* Cache the cursor */
                        /* Reopen a cached cursor */
    int __F(reopen)(WT_CURSOR *cursor, bool check_only);

    uint64_t uri_hash;          /* Hash of URI */

    /*
     * !!!
     * Explicit representations of structures from queue.h.
     * TAILQ_ENTRY(wt_cursor) q;
     */
    struct {
        WT_CURSOR *tqe_next;
        WT_CURSOR **tqe_prev;
    } q;                /* Linked list of WT_CURSORs. */

    uint64_t recno;         /* Record number, normal and raw mode */
    uint8_t raw_recno_buf[WT_INTPACK64_MAXSIZE];

    void    *json_private;      /* JSON specific storage */
    void    *lang_private;      /* Language specific private storage */

    WT_ITEM key, value;
    int saved_err;          /* Saved error in set_{key,value}. */
    /*
     * URI used internally, may differ from the URI provided by the
     * user on open.
     */
    const char *internal_uri;

    /*
     * Lower bound and upper bound buffers that is used for the bound API. Store the key set for
     * either the lower bound and upper bound such that cursor operations can limit the returned key
     * to be within the bounded ranges.
     */
    WT_ITEM lower_bound, upper_bound;

/* AUTOMATIC FLAG VALUE GENERATION START 0 */
#define WT_CURSTD_APPEND        0x000000001ull
#define WT_CURSTD_BOUND_LOWER    0x000000002ull       /* Lower bound. */
#define WT_CURSTD_BOUND_LOWER_INCLUSIVE 0x000000004ull /* Inclusive lower bound. */
#define WT_CURSTD_BOUND_UPPER           0x000000008ull /* Upper bound. */
#define WT_CURSTD_BOUND_UPPER_INCLUSIVE 0x000000010ull /* Inclusive upper bound. */
#define WT_CURSTD_BULK          0x000000020ull
#define WT_CURSTD_CACHEABLE     0x000000040ull
#define WT_CURSTD_CACHED        0x000000080ull
#define WT_CURSTD_CACHED_WITH_MEM 0x000000100ull /* A cached cursor with allocated memory. */
#define WT_CURSTD_DEAD          0x000000200ull
#define WT_CURSTD_DEBUG_COPY_KEY    0x000000400ull
#define WT_CURSTD_DEBUG_COPY_VALUE  0x000000800ull
#define WT_CURSTD_DEBUG_RESET_EVICT 0x000001000ull
#define WT_CURSTD_DUMP_HEX      0x000002000ull
#define WT_CURSTD_DUMP_JSON     0x000004000ull
#define WT_CURSTD_DUMP_PRETTY       0x000008000ull
#define WT_CURSTD_DUMP_PRINT        0x000010000ull
#define WT_CURSTD_DUP_NO_VALUE          0x000020000ull
#define WT_CURSTD_EVICT_REPOSITION     0x000040000ull
#define WT_CURSTD_HS_READ_ACROSS_BTREE 0x000080000ull
#define WT_CURSTD_HS_READ_ALL       0x000100000ull
#define WT_CURSTD_HS_READ_COMMITTED 0x000200000ull
#define WT_CURSTD_IGNORE_TOMBSTONE  0x000400000ull
#define WT_CURSTD_JOINED        0x000800000ull
#define WT_CURSTD_KEY_EXT       0x001000000ull /* Key points out of tree. */
#define WT_CURSTD_KEY_INT       0x002000000ull /* Key points into tree. */
#define WT_CURSTD_KEY_ONLY      0x004000000ull
#define WT_CURSTD_META_INUSE        0x008000000ull
#define WT_CURSTD_OPEN          0x010000000ull
#define WT_CURSTD_OVERWRITE     0x020000000ull
#define WT_CURSTD_RAW           0x040000000ull
#define WT_CURSTD_RAW_SEARCH        0x080000000ull
#define WT_CURSTD_VALUE_EXT     0x100000000ull /* Value points out of tree. */
#define WT_CURSTD_VALUE_INT     0x200000000ull /* Value points into tree. */
#define WT_CURSTD_VERSION_CURSOR    0x400000000ull /* Version cursor. */
/* AUTOMATIC FLAG VALUE GENERATION STOP 64 */
#define WT_CURSTD_KEY_SET   (WT_CURSTD_KEY_EXT | WT_CURSTD_KEY_INT)
#define WT_CURSTD_VALUE_SET (WT_CURSTD_VALUE_EXT | WT_CURSTD_VALUE_INT)
#define WT_CURSTD_BOUND_ALL (WT_CURSTD_BOUND_UPPER | WT_CURSTD_BOUND_UPPER_INCLUSIVE \
| WT_CURSTD_BOUND_LOWER | WT_CURSTD_BOUND_LOWER_INCLUSIVE)
    uint64_t flags;
#endif
};

/*! WT_SESSION::timestamp_transaction_uint timestamp types */
typedef enum {
    WT_TS_TXN_TYPE_COMMIT, /*!< Commit timestamp. */
    WT_TS_TXN_TYPE_DURABLE, /*!< Durable timestamp. */
    WT_TS_TXN_TYPE_PREPARE, /*!< Prepare timestamp. */
    WT_TS_TXN_TYPE_READ /*!< Read timestamp. */
} WT_TS_TXN_TYPE;

/*!
 * All data operations are performed in the context of a WT_SESSION.  This
 * encapsulates the thread and transactional context of the operation.
 *
 * <b>Thread safety:</b> A WT_SESSION handle is not usually shared between
 * threads, see @ref threads for more information.
 */
struct __wt_session {
    /*! The connection for this session. */
    WT_CONNECTION *connection;

    /*
     * Don't expose app_private to non-C language bindings - they have
     * their own way to attach data to an operation.
     */
#if !defined(SWIG)
    /*!
     * A location for applications to store information that will be
     * available in callbacks taking a WT_SESSION handle.
     */
    void *app_private;
#endif

    /*!
     * Close the session handle.
     *
     * This will release the resources associated with the session handle,
     * including rolling back any active transactions and closing any
     * cursors that remain open in the session.
     *
     * @snippet ex_all.c Close a session
     *
     * @param session the session handle
     * @configempty{WT_SESSION.close, see dist/api_data.py}
     * @errors
     */
    int __F(close)(WT_SESSION *session, const char *config);

    /*!
     * Reconfigure a session handle.
     *
     * Only configurations listed in the method arguments are modified, other configurations
     * remain in their current state. This method additionally resets the cursors associated
     * with the session. WT_SESSION::reconfigure will fail if a transaction is in progress in
     * the session.
     *
     * @snippet ex_all.c Reconfigure a session
     *
     * @param session the session handle
     * @configstart{WT_SESSION.reconfigure, see dist/api_data.py}
     * @config{cache_cursors, enable caching of cursors for reuse.  Any calls to WT_CURSOR::close
     * for a cursor created in this session will mark the cursor as cached and keep it available to
     * be reused for later calls to WT_SESSION::open_cursor.  Cached cursors may be eventually
     * closed.  This value is inherited from ::wiredtiger_open \c cache_cursors., a boolean flag;
     * default \c true.}
     * @config{cache_max_wait_ms, the maximum number of milliseconds an application thread will wait
     * for space to be available in cache before giving up.  Default value will be the global
     * setting of the connection config., an integer greater than or equal to \c 0; default \c 0.}
     * @config{debug = (, configure debug specific behavior on a session.  Generally only used for
     * internal testing purposes., a set of related configuration options defined as follows.}
     * @config{&nbsp;&nbsp;&nbsp;&nbsp;checkpoint_fail_before_turtle_update, Fail before writing a
     * turtle file at the end of a checkpoint., a boolean flag; default \c false.}
     * @config{&nbsp;&nbsp;&nbsp;&nbsp;release_evict_page, Configure the session to evict the page
     * when it is released and no longer needed., a boolean flag; default \c false.}
     * @config{ ),,}
     * @config{ignore_cache_size, when set\, operations performed by this session ignore the cache
     * size and are not blocked when the cache is full.  Note that use of this option for operations
     * that create cache pressure can starve ordinary sessions that obey the cache size., a boolean
     * flag; default \c false.}
     * @config{isolation, the default isolation level for operations in this session., a string\,
     * chosen from the following options: \c "read-uncommitted"\, \c "read-committed"\, \c
     * "snapshot"; default \c snapshot.}
     * @config{prefetch = (, Enable automatic detection of scans by applications\, and attempt to
     * pre-fetch future content into the cache., a set of related configuration options defined as
     * follows.}
     * @config{&nbsp;&nbsp;&nbsp;&nbsp;enabled, whether pre-fetch is enabled for this
     * session., a boolean flag; default \c false.}
     * @config{ ),,}
     * @configend
     * @errors
     */
    int __F(reconfigure)(WT_SESSION *session, const char *config);

    /*!
     * Return information about an error as a string.
     *
     * @snippet ex_all.c Display an error thread safe
     *
     * @param session the session handle
     * @param error a return value from a WiredTiger, ISO C, or POSIX
     * standard API call
     * @returns a string representation of the error
     */
    const char *__F(strerror)(WT_SESSION *session, int error);

    /*!
     * @name Cursor handles
     * @{
     */

    /*!
     * Open a new cursor on a data source or duplicate an existing cursor.
     *
     * @snippet ex_all.c Open a cursor
     *
     * An existing cursor can be duplicated by passing it as the \c to_dup
     * parameter and setting the \c uri parameter to \c NULL:
     *
     * @snippet ex_all.c Duplicate a cursor
     *
     * Cursors being duplicated must have a key set, and successfully
     * duplicated cursors are positioned at the same place in the data
     * source as the original.
     *
     * Cursor handles should be discarded by calling WT_CURSOR::close.
     *
     * Cursors capable of supporting transactional operations operate in the
     * context of the current transaction, if any.
     *
     * WT_SESSION::rollback_transaction implicitly resets all cursors associated with the
         * session.
     *
     * Cursors are relatively light-weight objects but may hold references
     * to heavier-weight objects; applications should re-use cursors when
     * possible, but instantiating new cursors is not so expensive that
     * applications need to cache cursors at all cost.
     *
     * @param session the session handle
     * @param uri the data source on which the cursor operates; cursors
     *  are usually opened on tables, however, cursors can be opened on
     *  any data source, regardless of whether it is ultimately stored
     *  in a table.  Some cursor types may have limited functionality
     *  (for example, they may be read-only or not support transactional
     *  updates).  See @ref data_sources for more information.
     *  <br>
     *  @copydoc doc_cursor_types
     * @param to_dup a cursor to duplicate or gather statistics on
     * @configstart{WT_SESSION.open_cursor, see dist/api_data.py}
     * @config{append, append written values as new records\, giving each a new record number key;
     * valid only for cursors with record number keys., a boolean flag; default \c false.}
     * @config{bulk, configure the cursor for bulk-loading\, a fast\, initial load path (see @ref
     * tune_bulk_load for more information). Bulk-load may only be used for newly created objects
     * and applications should use the WT_CURSOR::insert method to insert rows.  When bulk-loading\,
     * rows must be loaded in sorted order.  The value is usually a true/false flag; when
     * bulk-loading fixed-length column store objects\, the special value \c bitmap allows chunks of
     * a memory resident bitmap to be loaded directly into a file by passing a \c WT_ITEM to
     * WT_CURSOR::set_value where the \c size field indicates the number of records in the bitmap
     * (as specified by the object's \c value_format configuration). Bulk-loaded bitmap values must
     * end on a byte boundary relative to the bit count (except for the last set of values loaded).,
     * a string; default \c false.}
     * @config{checkpoint, the name of a checkpoint to open.  (The reserved name
     * "WiredTigerCheckpoint" opens the most recent checkpoint taken for the object.) The cursor
     * does not support data modification., a string; default empty.}
     * @config{debug = (, configure debug specific behavior on a cursor.  Generally only used for
     * internal testing purposes., a set of related configuration options defined as follows.}
     * @config{&nbsp;&nbsp;&nbsp;&nbsp;dump_version = (, open a version cursor\, which is a debug
     * cursor on a table that enables iteration through the history of values for all the keys., a
     * set of related configuration options defined as follows.}
     * @config{&nbsp;&nbsp;&nbsp;&nbsp;&nbsp;&nbsp;&nbsp;&nbsp;start_timestamp, Only return updates
     * with durable timestamps larger than the start timestamp.  If a tombstone has a timestamp
     * larger than the start timestamp but the associated full value has a timestamp smaller than
     * the start timestamp\, it returns the tombstone and the full value., a string; default empty.}
     * @config{&nbsp;&nbsp;&nbsp;&nbsp; ),,}
     * @config{&nbsp;&nbsp;&nbsp;&nbsp;release_evict,
     * Configure the cursor to evict the page positioned on when the reset API call is used., a
     * boolean flag; default \c false.}
     * @config{ ),,}
     * @config{dump, configure the cursor for dump format inputs and outputs: "hex" selects a simple
     * hexadecimal format\, "json" selects a JSON format with each record formatted as fields named
     * by column names if available\, "pretty" selects a human-readable format (making it
     * incompatible with the "load")\, "pretty_hex" is similar to "pretty" (also incompatible with
     * "load") except raw byte data elements will be printed like "hex" format\, and "print" selects
     * a format where only non-printing characters are hexadecimal encoded.  These formats are
     * compatible with the @ref util_dump and @ref util_load commands., a string\, chosen from the
     * following options: \c "hex"\, \c "json"\, \c "pretty"\, \c "pretty_hex"\, \c "print"; default
     * empty.}
     * @config{force, forcibly open a new dhandle., a boolean flag; default \c false.}
     * @config{incremental = (, configure the cursor for block incremental backup usage.  These
     * formats are only compatible with the backup data source; see @ref backup., a set of related
     * configuration options defined as follows.}
     * @config{&nbsp;&nbsp;&nbsp;&nbsp;consolidate,
     * causes block incremental backup information to be consolidated if adjacent granularity blocks
     * are modified.  If false\, information will be returned in granularity sized blocks only.
     * This must be set on the primary backup cursor and it applies to all files for this backup., a
     * boolean flag; default \c false.}
     * @config{&nbsp;&nbsp;&nbsp;&nbsp;enabled, whether to
     * configure this backup as the starting point for a subsequent incremental backup., a boolean
     * flag; default \c false.}
     * @config{&nbsp;&nbsp;&nbsp;&nbsp;file, the file name when opening a
     * duplicate incremental backup cursor.  That duplicate cursor will return the block
     * modifications relevant to the given file name., a string; default empty.}
     * @config{&nbsp;&nbsp;&nbsp;&nbsp;force_stop, causes all block incremental backup information
     * to be released.  This is on an open_cursor call and the resources will be released when this
     * cursor is closed.  No other operations should be done on this open cursor., a boolean flag;
     * default \c false.}
     * @config{&nbsp;&nbsp;&nbsp;&nbsp;granularity, this setting manages the
     * granularity of how WiredTiger maintains modification maps internally.  The larger the
     * granularity\, the smaller amount of information WiredTiger need to maintain., an integer
     * between \c 4KB and \c 2GB; default \c 16MB.}
     * @config{&nbsp;&nbsp;&nbsp;&nbsp;src_id, a string
     * that identifies a previous checkpoint backup source as the source of this incremental backup.
     * This identifier must have already been created by use of the 'this_id' configuration in an
     * earlier backup.  A source id is required to begin an incremental backup., a string; default
     * empty.}
     * @config{&nbsp;&nbsp;&nbsp;&nbsp;this_id, a string that identifies the current system
     * state as a future backup source for an incremental backup via \c src_id.  This identifier is
     * required when opening an incremental backup cursor and an error will be returned if one is
     * not provided.  The identifiers can be any text string\, but should be unique., a string;
     * default empty.}
     * @config{ ),,}
     * @config{next_random, configure the cursor to return a pseudo-random record from the object
     * when the WT_CURSOR::next method is called; valid only for row-store cursors.  See @ref
     * cursor_random for details., a boolean flag; default \c false.}
     * @config{next_random_sample_size, cursors configured by \c next_random to return pseudo-random
     * records from the object randomly select from the entire object\, by default.  Setting \c
     * next_random_sample_size to a non-zero value sets the number of samples the application
     * expects to take using the \c next_random cursor.  A cursor configured with both \c
     * next_random and \c next_random_sample_size attempts to divide the object into \c
     * next_random_sample_size equal-sized pieces\, and each retrieval returns a record from one of
     * those pieces.  See @ref cursor_random for details., a string; default \c 0.}
     * @config{next_random_seed, configure the cursor to set an initial random seed when using \c
     * next_random configuration.  This is used for testing purposes only.  See @ref cursor_random
     * for details., a string; default \c 0.}
     * @config{overwrite, configures whether the cursor's insert and update methods check the
     * existing state of the record.  If \c overwrite is \c false\, WT_CURSOR::insert fails with
     * ::WT_DUPLICATE_KEY if the record exists\, and WT_CURSOR::update fails with ::WT_NOTFOUND if
     * the record does not exist., a boolean flag; default \c true.}
     * @config{raw, ignore the encodings for the key and value\, manage data as if the formats were
     * \c "u". See @ref cursor_raw for details., a boolean flag; default \c false.}
     * @config{read_once, results that are brought into cache from disk by this cursor will be given
     * less priority in the cache., a boolean flag; default \c false.}
     * @config{readonly, only query operations are supported by this cursor.  An error is returned
     * if a modification is attempted using the cursor.  The default is false for all cursor types
     * except for metadata cursors and checkpoint cursors., a boolean flag; default \c false.}
     * @config{statistics, Specify the statistics to be gathered.  Choosing "all" gathers statistics
     * regardless of cost and may include traversing on-disk files; "fast" gathers a subset of
     * relatively inexpensive statistics.  The selection must agree with the database \c statistics
     * configuration specified to ::wiredtiger_open or WT_CONNECTION::reconfigure.  For example\,
     * "all" or "fast" can be configured when the database is configured with "all"\, but the cursor
     * open will fail if "all" is specified when the database is configured with "fast"\, and the
     * cursor open will fail in all cases when the database is configured with "none". If "size" is
     * configured\, only the underlying size of the object on disk is filled in and the object is
     * not opened.  If \c statistics is not configured\, the default configuration is the database
     * configuration.  The "clear" configuration resets statistics after gathering them\, where
     * appropriate (for example\, a cache size statistic is not cleared\, while the count of cursor
     * insert operations will be cleared). See @ref statistics for more information., a list\, with
     * values chosen from the following options: \c "all"\, \c "cache_walk"\, \c "fast"\, \c
     * "clear"\, \c "size"\, \c "tree_walk"; default empty.}
     * @config{target, if non-empty\, back up the given list of objects; valid only for a backup
     * data source., a list of strings; default empty.}
     * @configend
     * @param[out] cursorp a pointer to the newly opened cursor
     * @errors
     */
    int __F(open_cursor)(WT_SESSION *session,
        const char *uri, WT_CURSOR *to_dup, const char *config, WT_CURSOR **cursorp);
    /*! @} */

    /*!
     * @name Table operations
     * @{
     */
    /*!
     * Alter a table.
     *
     * This will allow modification of some table settings after
     * creation.
     *
     * @exclusive
     *
     * @snippet ex_all.c Alter a table
     *
     * @param session the session handle
     * @param name the URI of the object to alter, such as \c "table:stock"
     * @configstart{WT_SESSION.alter, see dist/api_data.py}
     * @config{access_pattern_hint, It is recommended that workloads that consist primarily of
     * updates and/or point queries specify \c random.  Workloads that do many cursor scans through
     * large ranges of data should specify \c sequential and other workloads should specify \c none.
     * The option leads to an appropriate operating system advisory call where available., a
     * string\, chosen from the following options: \c "none"\, \c "random"\, \c "sequential";
     * default \c none.}
     * @config{app_metadata, application-owned metadata for this object., a string; default empty.}
     * @config{assert = (, declare timestamp usage., a set of related configuration options defined
     * as follows.}
     * @config{&nbsp;&nbsp;&nbsp;&nbsp;read_timestamp, if set\, check that timestamps
     * are \c always or \c never used on reads with this table\, writing an error message if the
     * policy is violated.  If the library was built in diagnostic mode\, drop core at the failing
     * check., a string\, chosen from the following options: \c "always"\, \c "never"\, \c "none";
     * default \c none.}
     * @config{ ),,}
     * @config{cache_resident, do not ever evict the object's pages from cache.  Not compatible with
     * LSM tables; see @ref tuning_cache_resident for more information., a boolean flag; default \c
     * false.}
     * @config{layered_table_log = (, the transaction layered table log configuration for this
     * object.  Only valid if \c layered_table_log is enabled in ::wiredtiger_open., a set of
     * related configuration options defined as follows.}
     * @config{&nbsp;&nbsp;&nbsp;&nbsp;enabled,
     * if false\, this object has checkpoint-level durability., a boolean flag; default \c true.}
     * @config{ ),,}
     * @config{log = (, the transaction log configuration for this object.  Only valid if \c log is
     * enabled in ::wiredtiger_open., a set of related configuration options defined as follows.}
     * @config{&nbsp;&nbsp;&nbsp;&nbsp;enabled, if false\, this object has checkpoint-level
     * durability., a boolean flag; default \c true.}
     * @config{ ),,}
     * @config{os_cache_dirty_max, maximum dirty system buffer cache usage\, in bytes.  If
     * non-zero\, schedule writes for dirty blocks belonging to this object in the system buffer
     * cache after that many bytes from this object are written into the buffer cache., an integer
     * greater than or equal to \c 0; default \c 0.}
     * @config{os_cache_max, maximum system buffer cache usage\, in bytes.  If non-zero\, evict
     * object blocks from the system buffer cache after that many bytes from this object are read or
     * written into the buffer cache., an integer greater than or equal to \c 0; default \c 0.}
     * @config{write_timestamp_usage, describe how timestamps are expected to be used on table
     * modifications.  The choices are the default\, which ensures that once timestamps are used for
     * a key\, they are always used\, and also that multiple updates to a key never use decreasing
     * timestamps and \c never which enforces that timestamps are never used for a table.  (The \c
     * always\, \c key_consistent\, \c mixed_mode and \c ordered choices should not be used\, and
     * are retained for backward compatibility.)., a string\, chosen from the following options: \c
     * "always"\, \c "key_consistent"\, \c "mixed_mode"\, \c "never"\, \c "none"\, \c "ordered";
     * default \c none.}
     * @configend
     * @ebusy_errors
     */
    int __F(alter)(WT_SESSION *session,
        const char *name, const char *config);

    /*!
     * Bind values for a compiled configuration.  The bindings hold for API calls in this
     * session that use the compiled string.  Strings passed into this call are not duplicated,
     * the application must ensure that strings remain valid while the bindings are being
     * used.
     *
     * This API may change in future releases.
     *
     * @param session the session handle
     * @param compiled a string returned from WT_CONNECTION::compile_configuration
     * @errors
     */
    int __F(bind_configuration)(WT_SESSION *session, const char *compiled, ...);

    /*!
     * Create a table, column group, index or file.
     *
     * @not_transactional
     *
     * @snippet ex_all.c Create a table
     *
     * @param session the session handle
     * @param name the URI of the object to create, such as
     * \c "table:stock". For a description of URI formats
     * see @ref data_sources.
     * @configstart{WT_SESSION.create, see dist/api_data.py}
     * @config{access_pattern_hint, It is recommended that workloads that consist primarily of
     * updates and/or point queries specify \c random.  Workloads that do many cursor scans through
     * large ranges of data should specify \c sequential and other workloads should specify \c none.
     * The option leads to an appropriate operating system advisory call where available., a
     * string\, chosen from the following options: \c "none"\, \c "random"\, \c "sequential";
     * default \c none.}
     * @config{allocation_size, the file unit allocation size\, in bytes\, must be a power of two;
     * smaller values decrease the file space required by overflow items\, and the default value of
     * 4KB is a good choice absent requirements from the operating system or storage device., an
     * integer between \c 512B and \c 128MB; default \c 4KB.}
     * @config{app_metadata, application-owned metadata for this object., a string; default empty.}
     * @config{assert = (, declare timestamp usage., a set of related configuration options defined
     * as follows.}
     * @config{&nbsp;&nbsp;&nbsp;&nbsp;read_timestamp, if set\, check that timestamps
     * are \c always or \c never used on reads with this table\, writing an error message if the
     * policy is violated.  If the library was built in diagnostic mode\, drop core at the failing
     * check., a string\, chosen from the following options: \c "always"\, \c "never"\, \c "none";
     * default \c none.}
     * @config{ ),,}
     * @config{block_allocation, configure block allocation.  Permitted values are \c "best" or \c
     * "first"; the \c "best" configuration uses a best-fit algorithm\, the \c "first" configuration
     * uses a first-available algorithm during block allocation., a string\, chosen from the
     * following options: \c "best"\, \c "first"; default \c best.}
     * @config{block_compressor, configure a compressor for file blocks.  Permitted values are \c
     * "none" or a custom compression engine name created with WT_CONNECTION::add_compressor.  If
     * WiredTiger has builtin support for \c "lz4"\, \c "snappy"\, \c "zlib" or \c "zstd"
     * compression\, these names are also available.  See @ref compression for more information., a
     * string; default \c none.}
     * @config{block_manager, configure a manager for file blocks.  Permitted values are \c
     * "default" or the disaggregated storage block manager backed by \c PALI., a string\, chosen
     * from the following options: \c "default"\, \c "disagg"; default \c default.}
     * @config{cache_resident, do not ever evict the object's pages from cache.  Not compatible with
     * LSM tables; see @ref tuning_cache_resident for more information., a boolean flag; default \c
     * false.}
     * @config{checksum, configure block checksums; the permitted values are \c on\, \c off\, \c
     * uncompressed and \c unencrypted.  The default is \c on\, in which case all block writes
     * include a checksum subsequently verified when the block is read.  The \c off setting does no
     * checksums\, the \c uncompressed setting only checksums blocks that are not compressed\, and
     * the \c unencrypted setting only checksums blocks that are not encrypted.  See @ref
     * tune_checksum for more information., a string\, chosen from the following options: \c "on"\,
     * \c "off"\, \c "uncompressed"\, \c "unencrypted"; default \c on.}
     * @config{colgroups, comma-separated list of names of column groups.  Each column group is
     * stored separately\, keyed by the primary key of the table.  If no column groups are
     * specified\, all columns are stored together in a single file.  All value columns in the table
     * must appear in at least one column group.  Each column group must be created with a separate
     * call to WT_SESSION::create using a \c colgroup: URI., a list of strings; default empty.}
     * @config{collator, configure custom collation for keys.  Permitted values are \c "none" or a
     * custom collator name created with WT_CONNECTION::add_collator., a string; default \c none.}
     * @config{columns, list of the column names.  Comma-separated list of the form
     * <code>(column[\,...])</code>. For tables\, the number of entries must match the total number
     * of values in \c key_format and \c value_format.  For colgroups and indices\, all column names
     * must appear in the list of columns for the table., a list of strings; default empty.}
     * @config{dictionary, the maximum number of unique values remembered in the
     * row-store/variable-length column-store leaf page value dictionary; see @ref
     * file_formats_compression for more information., an integer greater than or equal to \c 0;
     * default \c 0.}
     * @config{disaggregated = (, configure disaggregated storage for this file., a set of related
     * configuration options defined as follows.}
     * @config{&nbsp;&nbsp;&nbsp;&nbsp;delta_pct, the
     * size threshold (as a percentage) at which a delta will cease to be emitted when reconciling a
     * page.  For example\, if this is set to 20\, the size of a delta is 20 bytes\, and the size of
     * the full page image is 100 bytes\, reconciliation can emit a delta for the page (if various
     * other preconditions are met). Conversely\, if the delta came to 21 bytes\, reconciliation
     * would not emit a delta.  Deltas larger than full pages are permitted for measurement and
     * testing reasons\, and may be disallowed in future., an integer between \c 1 and \c 1000;
     * default \c 20.}
     * @config{ ),,}
     * @config{encryption = (, configure an encryptor for file blocks.  When a table is created\,
     * its encryptor is not implicitly used for any related indices or column groups., a set of
     * related configuration options defined as follows.}
     * @config{&nbsp;&nbsp;&nbsp;&nbsp;keyid, An
     * identifier that identifies a unique instance of the encryptor.  It is stored in clear text\,
     * and thus is available when the WiredTiger database is reopened.  On the first use of a
     * (name\, keyid) combination\, the WT_ENCRYPTOR::customize function is called with the keyid as
     * an argument., a string; default empty.}
     * @config{&nbsp;&nbsp;&nbsp;&nbsp;name, Permitted
     * values are \c "none" or a custom encryption engine name created with
     * WT_CONNECTION::add_encryptor.  See @ref encryption for more information., a string; default
     * \c none.}
     * @config{ ),,}
     * @config{exclusive, fail if the object exists.  When false (the default)\, if the object
     * exists\, check that its settings match the specified configuration., a boolean flag; default
     * \c false.}
     * @config{extractor, configure a custom extractor for indices.  Permitted values are \c "none"
     * or an extractor name created with WT_CONNECTION::add_extractor., a string; default \c none.}
     * @config{format, the file format., a string\, chosen from the following options: \c "btree";
     * default \c btree.}
     * @config{ignore_in_memory_cache_size, allow update and insert operations to proceed even if
     * the cache is already at capacity.  Only valid in conjunction with in-memory databases.
     * Should be used with caution - this configuration allows WiredTiger to consume memory over the
     * configured cache limit., a boolean flag; default \c false.}
     * @config{immutable, configure the index to be immutable -- that is\, the index is not changed
     * by any update to a record in the table., a boolean flag; default \c false.}
     * @config{import = (, configure import of an existing object into the currently running
     * database., a set of related configuration options defined as follows.}
     * @config{&nbsp;&nbsp;&nbsp;&nbsp;compare_timestamp, allow importing files with timestamps
     * smaller or equal to the configured global timestamps.  Note the history of the files are not
     * imported together and thus snapshot read of historical data will not work with the option
     * "stable_timestamp". (The \c oldest and \c stable arguments are deprecated short-hand for \c
     * oldest_timestamp and \c stable_timestamp\, respectively)., a string\, chosen from the
     * following options: \c "oldest"\, \c "oldest_timestamp"\, \c "stable"\, \c "stable_timestamp";
     * default \c oldest_timestamp.}
     * @config{&nbsp;&nbsp;&nbsp;&nbsp;enabled, whether to import the
     * input URI from disk., a boolean flag; default \c false.}
     * @config{&nbsp;&nbsp;&nbsp;&nbsp;
     * file_metadata, the file configuration extracted from the metadata of the export database., a
     * string; default empty.}
     * @config{&nbsp;&nbsp;&nbsp;&nbsp;metadata_file, a text file that
     * contains all the relevant metadata information for the URI to import.  The file is generated
     * by backup:export cursor., a string; default empty.}
     * @config{&nbsp;&nbsp;&nbsp;&nbsp;repair,
     * whether to reconstruct the metadata from the raw file content., a boolean flag; default \c
     * false.}
     * @config{ ),,}
     * @config{internal_key_max, This option is no longer supported\, retained for backward
     * compatibility., an integer greater than or equal to \c 0; default \c 0.}
     * @config{internal_key_truncate, configure internal key truncation\, discarding unnecessary
     * trailing bytes on internal keys (ignored for custom collators)., a boolean flag; default \c
     * true.}
     * @config{internal_page_max, the maximum page size for internal nodes\, in bytes; the size must
     * be a multiple of the allocation size and is significant for applications wanting to avoid
     * excessive L2 cache misses while searching the tree.  The page maximum is the bytes of
     * uncompressed data\, that is\, the limit is applied before any block compression is done., an
     * integer between \c 512B and \c 512MB; default \c 4KB.}
     * @config{key_format, the format of the data packed into key items.  See @ref
     * schema_format_types for details.  By default\, the key_format is \c 'u' and applications use
     * WT_ITEM structures to manipulate raw byte arrays.  By default\, records are stored in
     * row-store files: keys of type \c 'r' are record numbers and records referenced by record
     * number are stored in column-store files., a format string; default \c u.}
     * @config{key_gap, This option is no longer supported\, retained for backward compatibility.,
     * an integer greater than or equal to \c 0; default \c 10.}
     * @config{layered_table_log = (, the transaction layered table log configuration for this
     * object.  Only valid if \c layered_table_log is enabled in ::wiredtiger_open., a set of
     * related configuration options defined as follows.}
     * @config{&nbsp;&nbsp;&nbsp;&nbsp;enabled,
     * if false\, this object has checkpoint-level durability., a boolean flag; default \c true.}
     * @config{ ),,}
     * @config{leaf_key_max, the largest key stored in a leaf node\, in bytes.  If set\, keys larger
     * than the specified size are stored as overflow items (which may require additional I/O to
     * access). The default value is one-tenth the size of a newly split leaf page., an integer
     * greater than or equal to \c 0; default \c 0.}
     * @config{leaf_page_max, the maximum page size for leaf nodes\, in bytes; the size must be a
     * multiple of the allocation size\, and is significant for applications wanting to maximize
     * sequential data transfer from a storage device.  The page maximum is the bytes of
     * uncompressed data\, that is\, the limit is applied before any block compression is done.  For
     * fixed-length column store\, the size includes only the bitmap data; pages containing
     * timestamp information can be larger\, and the size is limited to 128KB rather than 512MB., an
     * integer between \c 512B and \c 512MB; default \c 32KB.}
     * @config{leaf_value_max, the largest value stored in a leaf node\, in bytes.  If set\, values
     * larger than the specified size are stored as overflow items (which may require additional I/O
     * to access). If the size is larger than the maximum leaf page size\, the page size is
     * temporarily ignored when large values are written.  The default is one-half the size of a
     * newly split leaf page., an integer greater than or equal to \c 0; default \c 0.}
     * @config{log = (, the transaction log configuration for this object.  Only valid if \c log is
     * enabled in ::wiredtiger_open., a set of related configuration options defined as follows.}
     * @config{&nbsp;&nbsp;&nbsp;&nbsp;enabled, if false\, this object has checkpoint-level
     * durability., a boolean flag; default \c true.}
     * @config{ ),,}
     * @config{lsm = (, options only relevant for LSM data sources., a set of related configuration
     * options defined as follows.}
     * @config{&nbsp;&nbsp;&nbsp;&nbsp;auto_throttle, Throttle inserts
     * into LSM trees if flushing to disk isn't keeping up., a boolean flag; default \c true.}
     * @config{&nbsp;&nbsp;&nbsp;&nbsp;bloom, create Bloom filters on LSM tree chunks as they are
     * merged., a boolean flag; default \c true.}
     * @config{&nbsp;&nbsp;&nbsp;&nbsp;bloom_bit_count,
     * the number of bits used per item for LSM Bloom filters., an integer between \c 2 and \c 1000;
     * default \c 16.}
     * @config{&nbsp;&nbsp;&nbsp;&nbsp;bloom_config, config string used when
     * creating Bloom filter files\, passed to WT_SESSION::create., a string; default empty.}
     * @config{&nbsp;&nbsp;&nbsp;&nbsp;bloom_hash_count, the number of hash values per item used for
     * LSM Bloom filters., an integer between \c 2 and \c 100; default \c 8.}
     * @config{&nbsp;&nbsp;&nbsp;&nbsp;bloom_oldest, create a Bloom filter on the oldest LSM tree
     * chunk.  Only supported if Bloom filters are enabled., a boolean flag; default \c false.}
     * @config{&nbsp;&nbsp;&nbsp;&nbsp;chunk_count_limit, the maximum number of chunks to allow in
     * an LSM tree.  This option automatically times out old data.  As new chunks are added old
     * chunks will be removed.  Enabling this option disables LSM background merges., an integer;
     * default \c 0.}
     * @config{&nbsp;&nbsp;&nbsp;&nbsp;chunk_max, the maximum size a single chunk can
     * be.  Chunks larger than this size are not considered for further merges.  This is a soft
     * limit\, and chunks larger than this value can be created.  Must be larger than chunk_size.,
     * an integer between \c 100MB and \c 10TB; default \c 5GB.}
     * @config{&nbsp;&nbsp;&nbsp;&nbsp;
     * chunk_size, the maximum size of the in-memory chunk of an LSM tree.  This limit is soft\, it
     * is possible for chunks to be temporarily larger than this value.  This overrides the \c
     * memory_page_max setting., an integer between \c 512K and \c 500MB; default \c 10MB.}
     * @config{&nbsp;&nbsp;&nbsp;&nbsp;merge_custom = (, configure the tree to merge into a custom
     * data source., a set of related configuration options defined as follows.}
     * @config{&nbsp;&nbsp;&nbsp;&nbsp;&nbsp;&nbsp;&nbsp;&nbsp;prefix, custom data source prefix
     * instead of \c "file"., a string; default empty.}
     * @config{&nbsp;&nbsp;&nbsp;&nbsp;&nbsp;&nbsp;&nbsp;&nbsp;start_generation, merge generation at
     * which the custom data source is used (zero indicates no custom data source)., an integer
     * between \c 0 and \c 10; default \c 0.}
     * @config{&nbsp;&nbsp;&nbsp;&nbsp;&nbsp;&nbsp;&nbsp;&nbsp;suffix, custom data source suffix
     * instead of \c ".lsm"., a string; default empty.}
     * @config{&nbsp;&nbsp;&nbsp;&nbsp; ),,}
     * @config{&nbsp;&nbsp;&nbsp;&nbsp;merge_max, the maximum number of chunks to include in a merge
     * operation., an integer between \c 2 and \c 100; default \c 15.}
     * @config{&nbsp;&nbsp;&nbsp;&nbsp;merge_min, the minimum number of chunks to include in a merge
     * operation.  If set to 0 or 1 half the value of merge_max is used., an integer no more than \c
     * 100; default \c 0.}
     * @config{ ),,}
     * @config{memory_page_image_max, the maximum in-memory page image represented by a single
     * storage block.  Depending on compression efficiency\, compression can create storage blocks
     * which require significant resources to re-instantiate in the cache\, penalizing the
     * performance of future point updates.  The value limits the maximum in-memory page image a
     * storage block will need.  If set to 0\, a default of 4 times \c leaf_page_max is used., an
     * integer greater than or equal to \c 0; default \c 0.}
     * @config{memory_page_max, the maximum size a page can grow to in memory before being
     * reconciled to disk.  The specified size will be adjusted to a lower bound of
     * <code>leaf_page_max</code>\, and an upper bound of <code>cache_size / 10</code>. This limit
     * is soft - it is possible for pages to be temporarily larger than this value.  This setting is
     * ignored for LSM trees\, see \c chunk_size., an integer between \c 512B and \c 10TB; default
     * \c 5MB.}
     * @config{os_cache_dirty_max, maximum dirty system buffer cache usage\, in bytes.  If
     * non-zero\, schedule writes for dirty blocks belonging to this object in the system buffer
     * cache after that many bytes from this object are written into the buffer cache., an integer
     * greater than or equal to \c 0; default \c 0.}
     * @config{os_cache_max, maximum system buffer cache usage\, in bytes.  If non-zero\, evict
     * object blocks from the system buffer cache after that many bytes from this object are read or
     * written into the buffer cache., an integer greater than or equal to \c 0; default \c 0.}
     * @config{prefix_compression, configure prefix compression on row-store leaf pages., a boolean
     * flag; default \c false.}
     * @config{prefix_compression_min, minimum gain before prefix compression will be used on
     * row-store leaf pages., an integer greater than or equal to \c 0; default \c 4.}
     * @config{split_pct, the Btree page split size as a percentage of the maximum Btree page size\,
     * that is\, when a Btree page is split\, it will be split into smaller pages\, where each page
     * is the specified percentage of the maximum Btree page size., an integer between \c 50 and \c
     * 100; default \c 90.}
     * @config{tiered_storage = (, configure a storage source for this table., a set of related
     * configuration options defined as follows.}
     * @config{&nbsp;&nbsp;&nbsp;&nbsp;auth_token,
     * authentication string identifier., a string; default empty.}
     * @config{&nbsp;&nbsp;&nbsp;&nbsp;
     * bucket, the bucket indicating the location for this table., a string; default empty.}
     * @config{&nbsp;&nbsp;&nbsp;&nbsp;bucket_prefix, the unique bucket prefix for this table., a
     * string; default empty.}
     * @config{&nbsp;&nbsp;&nbsp;&nbsp;cache_directory, a directory to store
     * locally cached versions of files in the storage source.  By default\, it is named with \c
     * "-cache" appended to the bucket name.  A relative directory name is relative to the home
     * directory., a string; default empty.}
     * @config{&nbsp;&nbsp;&nbsp;&nbsp;local_retention, time
     * in seconds to retain data on tiered storage on the local tier for faster read access., an
     * integer between \c 0 and \c 10000; default \c 300.}
     * @config{&nbsp;&nbsp;&nbsp;&nbsp;name,
     * permitted values are \c "none" or a custom storage source name created with
     * WT_CONNECTION::add_storage_source.  See @ref custom_storage_sources for more information., a
     * string; default \c none.}
     * @config{&nbsp;&nbsp;&nbsp;&nbsp;shared, enable sharing tiered
     * tables across other WiredTiger instances., a boolean flag; default \c false.}
     * @config{ ),,}
     * @config{type, set the type of data source used to store a column group\, index or simple
     * table.  By default\, a \c "file:" URI is derived from the object name.  The \c type
     * configuration can be used to switch to a different data source\, such as LSM or an extension
     * configured by the application., a string; default \c file.}
     * @config{value_format, the format of the data packed into value items.  See @ref
     * schema_format_types for details.  By default\, the value_format is \c 'u' and applications
     * use a WT_ITEM structure to manipulate raw byte arrays.  Value items of type 't' are
     * bitfields\, and when configured with record number type keys\, will be stored using a
     * fixed-length store., a format string; default \c u.}
     * @config{write_timestamp_usage, describe how timestamps are expected to be used on table
     * modifications.  The choices are the default\, which ensures that once timestamps are used for
     * a key\, they are always used\, and also that multiple updates to a key never use decreasing
     * timestamps and \c never which enforces that timestamps are never used for a table.  (The \c
     * always\, \c key_consistent\, \c mixed_mode and \c ordered choices should not be used\, and
     * are retained for backward compatibility.)., a string\, chosen from the following options: \c
     * "always"\, \c "key_consistent"\, \c "mixed_mode"\, \c "never"\, \c "none"\, \c "ordered";
     * default \c none.}
     * @configend
     * @errors
     */
    int __F(create)(WT_SESSION *session,
        const char *name, const char *config);

    /*!
     * Compact a live row- or column-store btree or LSM tree.
     *
     * @snippet ex_all.c Compact a table
     *
     * @param session the session handle
     * @param name the URI of the object to compact, such as
     * \c "table:stock"
     * @configstart{WT_SESSION.compact, see dist/api_data.py}
     * @config{background, enable/disabled the background compaction server., a boolean flag;
     * default empty.}
     * @config{dryrun, run only the estimation phase of compact., a boolean flag; default \c false.}
     * @config{exclude, list of table objects to be excluded from background compaction.  The list
     * is immutable and only applied when the background compaction gets enabled.  The list is not
     * saved between the calls and needs to be reapplied each time the service is enabled.  The
     * individual objects in the list can only be of the \c table: URI type., a list of strings;
     * default empty.}
     * @config{free_space_target, minimum amount of space recoverable for compaction to proceed., an
     * integer greater than or equal to \c 1MB; default \c 20MB.}
     * @config{run_once, configure background compaction server to run once.  In this mode\,
     * compaction is always attempted on each table unless explicitly excluded., a boolean flag;
     * default \c false.}
     * @config{timeout, maximum amount of time to allow for compact in seconds.  The actual amount
     * of time spent in compact may exceed the configured value.  A value of zero disables the
     * timeout., an integer; default \c 1200.}
     * @configend
     * @errors
     */
    int __F(compact)(WT_SESSION *session,
        const char *name, const char *config);

    /*!
     * Drop (delete) a table.
     *
     * @exclusive
     *
     * @not_transactional
     *
     * @snippet ex_all.c Drop a table
     *
     * @param session the session handle
     * @param name the URI of the object to drop, such as \c "table:stock"
     * @configstart{WT_SESSION.drop, see dist/api_data.py}
     * @config{force, return success if the object does not exist., a boolean flag; default \c
     * false.}
     * @config{remove_files, if the underlying files should be removed., a boolean flag; default \c
     * true.}
     * @configend
     * @ebusy_errors
     */
    int __F(drop)(WT_SESSION *session,
        const char *name, const char *config);

    /*!
     * Join a join cursor with a reference cursor.
     *
     * @snippet ex_schema.c Join cursors
     *
     * @param session the session handle
     * @param join_cursor a cursor that was opened using a
     * \c "join:" URI. It may not have been used for any operations
     * other than other join calls.
     * @param ref_cursor an index cursor having the same base table
     * as the join_cursor, or a table cursor open on the same base table,
     * or another join cursor. Unless the ref_cursor is another join
     * cursor, it must be positioned.
     *
     * The ref_cursor limits the results seen by iterating the
     * join_cursor to table items referred to by the key in this
     * index. The set of keys referred to is modified by the compare
     * config option.
     *
     * Multiple join calls builds up a set of ref_cursors, and
     * by default, the results seen by iteration are the intersection
     * of the cursor ranges participating in the join. When configured
     * with \c "operation=or", the results seen are the union of
     * the participating cursor ranges.
     *
     * After the join call completes, the ref_cursor cursor may not be
     * used for any purpose other than get_key and get_value. Any other
     * cursor method (e.g. next, prev,close) will fail. When the
     * join_cursor is closed, the ref_cursor is made available for
     * general use again. The application should close ref_cursor when
     * finished with it, although not before the join_cursor is closed.
     *
     * @configstart{WT_SESSION.join, see dist/api_data.py}
     * @config{bloom_bit_count, the number of bits used per item for the Bloom filter., an integer
     * between \c 2 and \c 1000; default \c 16.}
     * @config{bloom_false_positives, return all values that pass the Bloom filter\, without
     * eliminating any false positives., a boolean flag; default \c false.}
     * @config{bloom_hash_count, the number of hash values per item for the Bloom filter., an
     * integer between \c 2 and \c 100; default \c 8.}
     * @config{compare, modifies the set of items to be returned so that the index key satisfies the
     * given comparison relative to the key set in this cursor., a string\, chosen from the
     * following options: \c "eq"\, \c "ge"\, \c "gt"\, \c "le"\, \c "lt"; default \c "eq".}
     * @config{count, set an approximate count of the elements that would be included in the join.
     * This is used in sizing the Bloom filter\, and also influences evaluation order for cursors in
     * the join.  When the count is equal for multiple Bloom filters in a composition of joins\, the
     * Bloom filter may be shared., an integer; default \c 0.}
     * @config{operation, the operation applied between this and other joined cursors.  When
     * "operation=and" is specified\, all the conditions implied by joins must be satisfied for an
     * entry to be returned by the join cursor; when "operation=or" is specified\, only one must be
     * satisfied.  All cursors joined to a join cursor must have matching operations., a string\,
     * chosen from the following options: \c "and"\, \c "or"; default \c "and".}
     * @config{strategy, when set to \c bloom\, a Bloom filter is created and populated for this
     * index.  This has an up front cost but may reduce the number of accesses to the main table
     * when iterating the joined cursor.  The \c bloom setting requires that \c count be set., a
     * string\, chosen from the following options: \c "bloom"\, \c "default"; default empty.}
     * @configend
     * @errors
     */
    int __F(join)(WT_SESSION *session, WT_CURSOR *join_cursor,
        WT_CURSOR *ref_cursor, const char *config);

    /*!
     * Flush the log.
     *
     * WT_SESSION::log_flush will fail if logging is not enabled.
     *
     * @param session the session handle
     * @configstart{WT_SESSION.log_flush, see dist/api_data.py}
     * @config{layered_table_sync, forcibly flush the layered table log and wait for it to achieve
     * the synchronization level specified.  The \c off setting forces any buffered log records to
     * be written to the file system.  The \c on setting forces log records to be written to the
     * storage device., a string\, chosen from the following options: \c "off"\, \c "on"; default \c
     * on.}
     * @config{sync, forcibly flush the log and wait for it to achieve the synchronization level
     * specified.  The \c off setting forces any buffered log records to be written to the file
     * system.  The \c on setting forces log records to be written to the storage device., a
     * string\, chosen from the following options: \c "off"\, \c "on"; default \c on.}
     * @configend
     * @errors
     */
    int __F(log_flush)(WT_SESSION *session, const char *config);

    /*!
     * Insert a ::WT_LOGREC_MESSAGE type record in the database log files
     * (the database must be configured for logging when this method is
     * called).
     *
     * @param session the session handle
     * @param format a printf format specifier
     * @errors
     */
    int __F(log_printf)(WT_SESSION *session, const char *format, ...);

    /*!
     * Rename an object.
     *
     * @not_transactional
     *
     * @snippet ex_all.c Rename a table
     *
     * @exclusive
     *
     * @param session the session handle
     * @param uri the current URI of the object, such as \c "table:old"
     * @param newuri the new URI of the object, such as \c "table:new"
     * @configempty{WT_SESSION.rename, see dist/api_data.py}
     * @ebusy_errors
     */
    int __F(rename)(WT_SESSION *session,
        const char *uri, const char *newuri, const char *config);

    /*!
     * Reset the session handle.
     *
     * This method resets the cursors associated with the session, clears session statistics and
     * discards cached resources. No session configurations are modified (or reset to their
     * default values). WT_SESSION::reset will fail if a transaction is in progress in the
     * session.
     *
     * @snippet ex_all.c Reset the session
     *
     * @param session the session handle
     * @errors
     */
    int __F(reset)(WT_SESSION *session);

    /*!
     * Salvage a table.
     *
     * Salvage rebuilds the file or files which comprise a table,
     * discarding any corrupted file blocks.
     *
     * When salvage is done, previously deleted records may re-appear, and
     * inserted records may disappear, so salvage should not be run
     * unless it is known to be necessary.  Normally, salvage should be
     * called after a table or file has been corrupted, as reported by the
     * WT_SESSION::verify method.
     *
     * Files are rebuilt in place. The salvage method overwrites the
     * existing files.
     *
     * @exclusive
     *
     * @snippet ex_all.c Salvage a table
     *
     * @param session the session handle
     * @param name the URI of the table or file to salvage
     * @configstart{WT_SESSION.salvage, see dist/api_data.py}
     * @config{force, force salvage even of files that do not appear to be WiredTiger files., a
     * boolean flag; default \c false.}
     * @configend
     * @ebusy_errors
     */
    int __F(salvage)(WT_SESSION *session,
        const char *name, const char *config);

    /*!
     * Truncate a file, table, cursor range, or backup cursor
     *
     * Truncate a table or file.
     * @snippet ex_all.c Truncate a table
     *
     * Truncate a cursor range.  When truncating based on a cursor position,
     * it is not required the cursor reference a record in the object, only
     * that the key be set.  This allows applications to discard portions of
     * the object name space without knowing exactly what records the object
     * contains. The start and stop points are both inclusive; that is, the
     * key set in the start cursor is the first record to be deleted and the
     * key set in the stop cursor is the last.
     *
     * @snippet ex_all.c Truncate a range
     *
     * Range truncate is implemented as a "scan and write" operation, specifically without range
     * locks. Inserts or other operations in the range, as well as operations before or after
     * the range when no explicit starting or ending key is set, are not well defined: conflicts
     * may be detected or both transactions may commit. If both commit, there's a failure and
     * recovery runs, the result may be different than what was in cache before the crash.
     *
     * The WT_CURSOR::truncate range truncate operation can only be used at snapshot isolation.
     *
     * Any specified cursors end with no position, and subsequent calls to
     * the WT_CURSOR::next (WT_CURSOR::prev) method will iterate from the
     * beginning (end) of the table.
     *
     * Example: truncate a backup cursor.  This operation removes all log files that
     * have been returned by the backup cursor.  It can be used to remove log
     * files after copying them during @ref backup_incremental.
     * @snippet ex_backup.c Truncate a backup cursor
     *
     * @param session the session handle
     * @param name the URI of the table or file to truncate, or \c "log:"
     * for a backup cursor
     * @param start optional cursor marking the first record discarded;
     * if <code>NULL</code>, the truncate starts from the beginning of
     * the object; must be provided when truncating a backup cursor
     * @param stop optional cursor marking the last record discarded;
     * if <code>NULL</code>, the truncate continues to the end of the
     * object; ignored when truncating a backup cursor
     * @configempty{WT_SESSION.truncate, see dist/api_data.py}
     * @errors
     */
    int __F(truncate)(WT_SESSION *session,
        const char *name, WT_CURSOR *start, WT_CURSOR *stop, const char *config);

    /*!
     * Upgrade a table.
     *
     * Upgrade upgrades a table or file, if upgrade is required.
     *
     * @exclusive
     *
     * @snippet ex_all.c Upgrade a table
     *
     * @param session the session handle
     * @param name the URI of the table or file to upgrade
     * @configempty{WT_SESSION.upgrade, see dist/api_data.py}
     * @ebusy_errors
     */
    int __F(upgrade)(WT_SESSION *session,
        const char *name, const char *config);

    /*!
     * Verify a table.
     *
     * Verify reports if a file, or the files that comprise a table, have been corrupted.
     * The WT_SESSION::salvage method can be used to repair a corrupted file.
     *
     * @snippet ex_all.c Verify a table
     *
     * @exclusive
     *
     * @param session the session handle
     * @param name the URI of the table or file to verify, optional if verifying the history
     * store
     * @configstart{WT_SESSION.verify, see dist/api_data.py}
     * @config{do_not_clear_txn_id, Turn off transaction id clearing\, intended for debugging and
     * better diagnosis of crashes or failures.  Note: History store validation is disabled when the
     * configuration is set as visibility rules may not work correctly because the transaction ids
     * are not cleared., a boolean flag; default \c false.}
     * @config{dump_address, Display page addresses\, time windows\, and page types as pages are
     * verified\, using the application's message handler\, intended for debugging., a boolean flag;
     * default \c false.}
     * @config{dump_all_data, Display application data as pages or blocks are verified\, using the
     * application's message handler\, intended for debugging.  Disabling this does not guarantee
     * that no user data will be output., a boolean flag; default \c false.}
     * @config{dump_blocks, Display the contents of on-disk blocks as they are verified\, using the
     * application's message handler\, intended for debugging., a boolean flag; default \c false.}
     * @config{dump_key_data, Display application data keys as pages or blocks are verified\, using
     * the application's message handler\, intended for debugging.  Disabling this does not
     * guarantee that no user data will be output., a boolean flag; default \c false.}
     * @config{dump_layout, Display the layout of the files as they are verified\, using the
     * application's message handler\, intended for debugging; requires optional support from the
     * block manager., a boolean flag; default \c false.}
     * @config{dump_offsets, Display the contents of specific on-disk blocks\, using the
     * application's message handler\, intended for debugging., a list of strings; default empty.}
     * @config{dump_pages, Display the contents of in-memory pages as they are verified\, using the
     * application's message handler\, intended for debugging., a boolean flag; default \c false.}
     * @config{read_corrupt, A mode that allows verify to continue reading after encountering a
     * checksum error.  It will skip past the corrupt block and continue with the verification
     * process., a boolean flag; default \c false.}
     * @config{stable_timestamp, Ensure that no data has a start timestamp after the stable
     * timestamp\, to be run after rollback_to_stable., a boolean flag; default \c false.}
     * @config{strict, Treat any verification problem as an error; by default\, verify will warn\,
     * but not fail\, in the case of errors that won't affect future behavior (for example\, a
     * leaked block)., a boolean flag; default \c false.}
     * @configend
     * @ebusy_errors
     */
    int __F(verify)(WT_SESSION *session,
        const char *name, const char *config);
    /*! @} */

    /*!
     * @name Transactions
     * @{
     */
    /*!
     * Start a transaction in this session.
     *
     * The transaction remains active until ended by
     * WT_SESSION::commit_transaction or WT_SESSION::rollback_transaction.
     * Operations performed on cursors capable of supporting transactional
     * operations that are already open in this session, or which are opened
     * before the transaction ends, will operate in the context of the
     * transaction.
     *
     * @requires_notransaction
     *
     * @snippet ex_all.c transaction commit/rollback
     *
     * @param session the session handle
     * @configstart{WT_SESSION.begin_transaction, see dist/api_data.py}
     * @config{ignore_prepare, whether to ignore updates by other prepared transactions when doing
     * of read operations of this transaction.  When \c true\, forces the transaction to be
     * read-only.  Use \c force to ignore prepared updates and permit writes (see @ref
     * timestamp_prepare_ignore_prepare for more information)., a string\, chosen from the following
     * options: \c "false"\, \c "force"\, \c "true"; default \c false.}
     * @config{isolation, the isolation level for this transaction; defaults to the session's
     * isolation level., a string\, chosen from the following options: \c "read-uncommitted"\, \c
     * "read-committed"\, \c "snapshot"; default empty.}
     * @config{layered_table_sync, whether to sync layered table log records when the transaction
     * commits\, inherited from ::wiredtiger_open \c transaction_layered_table_sync., a boolean
     * flag; default empty.}
     * @config{name, name of the transaction for tracing and debugging., a string; default empty.}
     * @config{no_timestamp, allow a commit without a timestamp\, creating values that have "always
     * existed" and are visible regardless of timestamp.  See @ref timestamp_txn_api., a boolean
     * flag; default \c false.}
     * @config{operation_timeout_ms, when non-zero\, a requested limit on the time taken to complete
     * operations in this transaction.  Time is measured in real time milliseconds from the start of
     * each WiredTiger API call.  There is no guarantee any operation will not take longer than this
     * amount of time.  If WiredTiger notices the limit has been exceeded\, an operation may return
     * a WT_ROLLBACK error.  Default is to have no limit., an integer greater than or equal to \c 0;
     * default \c 0.}
     * @config{priority, priority of the transaction for resolving conflicts.  Transactions with
     * higher values are less likely to abort., an integer between \c -100 and \c 100; default \c
     * 0.}
     * @config{read_timestamp, read using the specified timestamp.  The value must not be older than
     * the current oldest timestamp.  See @ref timestamp_txn_api., a string; default empty.}
     * @config{roundup_timestamps = (, round up timestamps of the transaction., a set of related
     * configuration options defined as follows.}
     * @config{&nbsp;&nbsp;&nbsp;&nbsp;prepared,
     * applicable only for prepared transactions\, and intended only for special-purpose use.  See
     * @ref timestamp_prepare_roundup.  Allows the prepare timestamp and the commit timestamp of
     * this transaction to be rounded up to be no older than the oldest timestamp\, and allows
     * violating the usual restriction that the prepare timestamp must be newer than the stable
     * timestamp.  Specifically: at transaction prepare\, if the prepare timestamp is less than or
     * equal to the oldest timestamp\, the prepare timestamp will be rounded to the oldest
     * timestamp.  Subsequently\, at commit time\, if the commit timestamp is less than the (now
     * rounded) prepare timestamp\, the commit timestamp will be rounded up to it and thus to at
     * least oldest.  Neither timestamp will be checked against the stable timestamp., a boolean
     * flag; default \c false.}
     * @config{&nbsp;&nbsp;&nbsp;&nbsp;read, if the read timestamp is less
     * than the oldest timestamp\, the read timestamp will be rounded up to the oldest timestamp.
     * See @ref timestamp_read_roundup., a boolean flag; default \c false.}
     * @config{ ),,}
     * @config{sync, whether to sync log records when the transaction commits\, inherited from
     * ::wiredtiger_open \c transaction_sync., a boolean flag; default empty.}
     * @configend
     * @errors
     */
    int __F(begin_transaction)(WT_SESSION *session, const char *config);

    /*!
     * Commit the current transaction.
     *
     * A transaction must be in progress when this method is called.
     *
     * If WT_SESSION::commit_transaction returns an error, the transaction
     * was rolled back, not committed, and all cursors associated with the session are reset.
     *
     * @requires_transaction
     *
     * @snippet ex_all.c transaction commit/rollback
     *
     * @param session the session handle
     * @configstart{WT_SESSION.commit_transaction, see dist/api_data.py}
     * @config{commit_timestamp, set the commit timestamp for the current transaction.  For
     * non-prepared transactions\, the value must not be older than the first commit timestamp
     * already set for the current transaction (if any)\, must not be older than the current oldest
     * timestamp\, and must be after the current stable timestamp.  For prepared transactions\, a
     * commit timestamp is required\, must not be older than the prepare timestamp\, and can be set
     * only once.  See @ref timestamp_txn_api and @ref timestamp_prepare., a string; default empty.}
     * @config{durable_timestamp, set the durable timestamp for the current transaction.  Required
     * for the commit of a prepared transaction\, and otherwise not permitted.  The value must also
     * be after the current oldest and stable timestamps and must not be older than the commit
     * timestamp.  See @ref timestamp_prepare., a string; default empty.}
     * @config{layered_table_sync, override whether to sync layered table log records when the
     * transaction commits.  The default is inherited from ::wiredtiger_open \c
     * transaction_layered_table_sync.  The \c off setting does not wait for records to be written
     * or synchronized.  The \c on setting forces log records to be written to the storage device.,
     * a string\, chosen from the following options: \c "off"\, \c "on"; default empty.}
     * @config{operation_timeout_ms, when non-zero\, a requested limit on the time taken to complete
     * operations in this transaction.  Time is measured in real time milliseconds from the start of
     * each WiredTiger API call.  There is no guarantee any operation will not take longer than this
     * amount of time.  If WiredTiger notices the limit has been exceeded\, an operation may return
     * a WT_ROLLBACK error.  Default is to have no limit., an integer greater than or equal to \c 0;
     * default \c 0.}
     * @config{sync, override whether to sync log records when the transaction commits.  The default
     * is inherited from ::wiredtiger_open \c transaction_sync.  The \c off setting does not wait
     * for records to be written or synchronized.  The \c on setting forces log records to be
     * written to the storage device., a string\, chosen from the following options: \c "off"\, \c
     * "on"; default empty.}
     * @configend
     * @errors
     */
    int __F(commit_transaction)(WT_SESSION *session, const char *config);

    /*!
     * Prepare the current transaction.
     *
     * A transaction must be in progress when this method is called.
     *
     * Preparing a transaction will guarantee a subsequent commit will
     * succeed. Only commit and rollback are allowed on a transaction after
     * it has been prepared. The transaction prepare API is designed to
     * support MongoDB exclusively, and guarantees update conflicts have
     * been resolved, but does not guarantee durability.
     *
     * @requires_transaction
     *
     * @snippet ex_all.c transaction prepare
     *
     * @param session the session handle
     * @configstart{WT_SESSION.prepare_transaction, see dist/api_data.py}
     * @config{prepare_timestamp, set the prepare timestamp for the updates of the current
     * transaction.  The value must not be older than any active read timestamps\, and must be newer
     * than the current stable timestamp.  See @ref timestamp_prepare., a string; default empty.}
     * @configend
     * @errors
     */
    int __F(prepare_transaction)(WT_SESSION *session, const char *config);

    /*!
     * Roll back the current transaction.
     *
     * A transaction must be in progress when this method is called.
     *
     * All cursors associated with the session are reset.
     *
     * @requires_transaction
     *
     * @snippet ex_all.c transaction commit/rollback
     *
     * @param session the session handle
     * @configstart{WT_SESSION.rollback_transaction, see dist/api_data.py}
     * @config{operation_timeout_ms, when non-zero\, a requested limit on the time taken to complete
     * operations in this transaction.  Time is measured in real time milliseconds from the start of
     * each WiredTiger API call.  There is no guarantee any operation will not take longer than this
     * amount of time.  If WiredTiger notices the limit has been exceeded\, an operation may return
     * a WT_ROLLBACK error.  Default is to have no limit., an integer greater than or equal to \c 0;
     * default \c 0.}
     * @configend
     * @errors
     */
    int __F(rollback_transaction)(WT_SESSION *session, const char *config);
    /*! @} */

    /*!
     * @name Transaction timestamps
     * @{
     */
    /*!
     * Query the session's transaction timestamp state.
     *
     * The WT_SESSION.query_timestamp method can only be used at snapshot isolation.
     *
     * @param session the session handle
     * @param[out] hex_timestamp a buffer that will be set to the
     * hexadecimal encoding of the timestamp being queried.  Must be large
     * enough to hold a NUL terminated, hex-encoded 8B timestamp (17 bytes).
     * @configstart{WT_SESSION.query_timestamp, see dist/api_data.py}
     * @config{get, specify which timestamp to query: \c commit returns the most recently set
     * commit_timestamp; \c first_commit returns the first set commit_timestamp; \c prepare returns
     * the timestamp used in preparing a transaction; \c read returns the timestamp at which the
     * transaction is reading.  See @ref timestamp_txn_api., a string\, chosen from the following
     * options: \c "commit"\, \c "first_commit"\, \c "prepare"\, \c "read"; default \c read.}
     * @configend
     *
     * A timestamp of 0 is returned if the timestamp is not available or has not been set.
     * @errors
     */
    int __F(query_timestamp)(
        WT_SESSION *session, char *hex_timestamp, const char *config);

    /*!
     * Set a timestamp on a transaction.
     *
     * The WT_SESSION.timestamp_transaction method can only be used at snapshot isolation.
     *
     * @snippet ex_all.c transaction timestamp
     *
     * @requires_transaction
     *
     * @param session the session handle
     * @configstart{WT_SESSION.timestamp_transaction, see dist/api_data.py}
     * @config{commit_timestamp, set the commit timestamp for the current transaction.  For
     * non-prepared transactions\, the value must not be older than the first commit timestamp
     * already set for the current transaction\, if any\, must not be older than the current oldest
     * timestamp and must be after the current stable timestamp.  For prepared transactions\, a
     * commit timestamp is required\, must not be older than the prepare timestamp\, can be set only
     * once\, and must not be set until after the transaction has successfully prepared.  See @ref
     * timestamp_txn_api and @ref timestamp_prepare., a string; default empty.}
     * @config{durable_timestamp, set the durable timestamp for the current transaction.  Required
     * for the commit of a prepared transaction\, and otherwise not permitted.  Can only be set
     * after the transaction has been prepared and a commit timestamp has been set.  The value must
     * be after the current oldest and stable timestamps and must not be older than the commit
     * timestamp.  See @ref timestamp_prepare., a string; default empty.}
     * @config{prepare_timestamp, set the prepare timestamp for the updates of the current
     * transaction.  The value must not be older than any active read timestamps\, and must be newer
     * than the current stable timestamp.  Can be set only once per transaction.  Setting the
     * prepare timestamp does not by itself prepare the transaction\, but does oblige the
     * application to eventually prepare the transaction before committing it.  See @ref
     * timestamp_prepare., a string; default empty.}
     * @config{read_timestamp, read using the specified timestamp.  The value must not be older than
     * the current oldest timestamp.  This can only be set once for a transaction.  See @ref
     * timestamp_txn_api., a string; default empty.}
     * @configend
     * @errors
     */
    int __F(timestamp_transaction)(WT_SESSION *session, const char *config);

    /*!
     * Set a timestamp on a transaction numerically.  Prefer this method over
     * WT_SESSION::timestamp_transaction if the hexadecimal string parsing done in that method
     * becomes a bottleneck.
     *
     * The WT_SESSION.timestamp_transaction_uint method can only be used at snapshot isolation.
     *
     * @snippet ex_all.c transaction timestamp_uint
     *
     * @requires_transaction
     *
     * @param session the session handle
     * @param which the timestamp being set (see ::WT_TS_TXN_TYPE for available options, and
     * WT_SESSION::timestamp_transaction for constraints on the timestamps).
     * @param ts the timestamp.
     * @errors
     */
    int __F(timestamp_transaction_uint)(WT_SESSION *session, WT_TS_TXN_TYPE which,
            uint64_t ts);
    /*! @} */

    /*!
     * @name Transaction support
     * @{
     */
    /*!
     * Write a transactionally consistent snapshot of a database or set of individual objects.
     *
     * When timestamps are not in use, the checkpoint includes all transactions committed
     * before the checkpoint starts. When timestamps are in use and the checkpoint runs with
     * \c use_timestamp=true (the default), updates committed with a timestamp after the
     * \c stable timestamp, in tables configured for checkpoint-level durability, are not
     * included in the checkpoint. Updates committed in tables configured for commit-level
     * durability are always included in the checkpoint. See @ref durability_checkpoint and
     * @ref durability_log for more information.
     *
     * Calling the checkpoint method multiple times serializes the checkpoints; new checkpoint
     * calls wait for running checkpoint calls to complete.
     *
     * Existing named checkpoints may optionally be discarded.
     *
     * @requires_notransaction
     *
     * @snippet ex_all.c Checkpoint examples
     *
     * @param session the session handle
     * @configstart{WT_SESSION.checkpoint, see dist/api_data.py}
     * @config{debug = (, configure debug specific behavior on a checkpoint.  Generally only used
     * for internal testing purposes., a set of related configuration options defined as follows.}
     * @config{&nbsp;&nbsp;&nbsp;&nbsp;checkpoint_cleanup, if true\, checkpoint cleanup thread is
     * triggered to perform the checkpoint cleanup., a boolean flag; default \c false.}
     * @config{
     * ),,}
     * @config{drop, specify a list of checkpoints to drop.  The list may additionally contain one
     * of the following keys: \c "from=all" to drop all checkpoints\, \c "from=<checkpoint>" to drop
     * all checkpoints after and including the named checkpoint\, or \c "to=<checkpoint>" to drop
     * all checkpoints before and including the named checkpoint.  Checkpoints cannot be dropped if
     * open in a cursor.  While a hot backup is in progress\, checkpoints created prior to the start
     * of the backup cannot be dropped., a list of strings; default empty.}
     * @config{flush_tier = (, configure flushing objects to tiered storage after checkpoint., a set
     * of related configuration options defined as follows.}
     * @config{&nbsp;&nbsp;&nbsp;&nbsp;
     * enabled, if true and tiered storage is in use\, perform one iteration of object switching and
     * flushing objects to tiered storage., a boolean flag; default \c false.}
     * @config{&nbsp;&nbsp;&nbsp;&nbsp;force, if false (the default)\, flush_tier of any individual
     * object may be skipped if the underlying object has not been modified since the previous
     * flush_tier.  If true\, this option forces the flush_tier., a boolean flag; default \c false.}
     * @config{&nbsp;&nbsp;&nbsp;&nbsp;sync, wait for all objects to be flushed to the shared
     * storage to the level specified.  When false\, do not wait for any objects to be written to
     * the tiered storage system but return immediately after generating the objects and work units
     * for an internal thread.  When true\, the caller waits until all work queued for this call to
     * be completely processed before returning., a boolean flag; default \c true.}
     * @config{&nbsp;&nbsp;&nbsp;&nbsp;timeout, amount of time\, in seconds\, to wait for flushing
     * of objects to complete.  WiredTiger returns EBUSY if the timeout is reached.  A value of zero
     * disables the timeout., an integer; default \c 0.}
     * @config{ ),,}
     * @config{force, if false (the default)\, checkpoints may be skipped if the underlying object
     * has not been modified.  If true\, this option forces the checkpoint., a boolean flag; default
     * \c false.}
     * @config{name, if set\, specify a name for the checkpoint (note that checkpoints including LSM
     * trees may not be named)., a string; default empty.}
     * @config{target, if non-empty\, checkpoint the list of objects.  Checkpointing a list of
     * objects separately from a database-wide checkpoint can lead to data inconsistencies; see @ref
     * checkpoint_target for more information., a list of strings; default empty.}
     * @config{use_timestamp, if true (the default)\, create the checkpoint as of the last stable
     * timestamp if timestamps are in use\, or with all committed updates if there is no stable
     * timestamp set.  If false\, always generate a checkpoint with all committed updates\, ignoring
     * any stable timestamp., a boolean flag; default \c true.}
     * @configend
     * @errors
     */
    int __F(checkpoint)(WT_SESSION *session, const char *config);

    /*!
     * Reset the snapshot used for database visibility.
     *
     * For transactions running with snapshot isolation, this method releases the existing
     * snapshot of the database and gets a new one. This makes newer commits visible. The
     * call can be used to avoid pinning old and no-longer-needed content in the database.
     * Applications not using read timestamps for search may see different results after the
     * snapshot is updated.
     *
     * It is an error to call this method when using an isolation level other than snapshot
     * isolation, or if the current transaction has already written any data.
     *
     * @requires_transaction
     *
     * @snippet ex_all.c reset snapshot
     *
     * @param session the session handle
     * @errors
     */
    int __F(reset_snapshot)(WT_SESSION *session);

    /*!
     * Return the transaction ID range pinned by the session handle.
     *
     * The ID range is an approximate count of transactions and is calculated
     * based on the oldest ID needed for the active transaction in this session,
     * compared to the newest transaction in the system.
     *
     * @snippet ex_all.c transaction pinned range
     *
     * @param session the session handle
     * @param[out] range the range of IDs pinned by this session. Zero if
     * there is no active transaction.
     * @errors
     */
    int __F(transaction_pinned_range)(WT_SESSION* session, uint64_t *range);
    /*! @} */

#ifndef DOXYGEN
    /*!
     * Optionally returns the reason for the most recent rollback error returned from the API.
     *
     * There is no guarantee a rollback reason will be set and thus the caller
     * must check for a NULL pointer.
     *
     * @param session the session handle
     * @returns an optional string indicating the reason for the rollback
     */
    const char * __F(get_rollback_reason)(WT_SESSION *session);

    /*!
     * Call into the library.
     *
     * This method is used for breakpoints and to set other configuration
     * when debugging layers not directly supporting those features.
     *
     * @param session the session handle
     * @errors
     */
    int __F(breakpoint)(WT_SESSION *session);
#endif
};

/*!
 * A connection to a WiredTiger database.  The connection may be opened within
 * the same address space as the caller or accessed over a socket connection.
 *
 * Most applications will open a single connection to a database for each
 * process.  The first process to open a connection to a database will access
 * the database in its own address space.  Subsequent connections (if allowed)
 * will communicate with the first process over a socket connection to perform
 * their operations.
 *
 * <b>Thread safety:</b> A WT_CONNECTION handle may be shared between threads.
 * See @ref threads for more information.
 */
struct __wt_connection {
    /*!
     * Close a connection.
     *
     * Any open sessions will be closed. This will release the resources
     * associated with the session handle, including rolling back any
     * active transactions and closing any cursors that remain open in the
     * session.
     *
     * @snippet ex_all.c Close a connection
     *
     * @param connection the connection handle
     * @configstart{WT_CONNECTION.close, see dist/api_data.py}
     * @config{leak_memory, don't free memory during close., a boolean flag; default \c false.}
     * @config{use_timestamp, by default\, create the close checkpoint as of the last stable
     * timestamp if timestamps are in use\, or all current updates if there is no stable timestamp
     * set.  If false\, this option generates a checkpoint with all updates., a boolean flag;
     * default \c true.}
     * @configend
     * @errors
     */
    int __F(close)(WT_CONNECTION *connection, const char *config);

#ifndef DOXYGEN
    /*!
     * Output debug information for various subsystems. The output format
     * may change over time, gathering the debug information may be
     * invasive, and the information reported may not provide a point in
     * time view of the system.
     *
     * @param connection the connection handle
     * @configstart{WT_CONNECTION.debug_info, see dist/api_data.py}
     * @config{backup, print incremental backup information., a boolean flag; default \c false.}
     * @config{cache, print cache information., a boolean flag; default \c false.}
     * @config{cursors, print all open cursor information., a boolean flag; default \c false.}
     * @config{handles, print open handles information., a boolean flag; default \c false.}
     * @config{log, print log information., a boolean flag; default \c false.}
     * @config{sessions, print open session information., a boolean flag; default \c false.}
     * @config{txn, print global txn information., a boolean flag; default \c false.}
     * @configend
     * @errors
     */
    int __F(debug_info)(WT_CONNECTION *connection, const char *config);
#endif

    /*!
     * Reconfigure a connection handle.
     *
     * @snippet ex_all.c Reconfigure a connection
     *
     * @param connection the connection handle
     * @configstart{WT_CONNECTION.reconfigure, see dist/api_data.py}
     * @config{block_cache = (, block cache configuration options., a set of related configuration
     * options defined as follows.}
     * @config{&nbsp;&nbsp;&nbsp;&nbsp;blkcache_eviction_aggression,
     * seconds an unused block remains in the cache before it is evicted., an integer between \c 1
     * and \c 7200; default \c 1800.}
     * @config{&nbsp;&nbsp;&nbsp;&nbsp;cache_on_checkpoint, cache
     * blocks written by a checkpoint., a boolean flag; default \c true.}
     * @config{&nbsp;&nbsp;&nbsp;&nbsp;cache_on_writes, cache blocks as they are written (other than
     * checkpoint blocks)., a boolean flag; default \c true.}
     * @config{&nbsp;&nbsp;&nbsp;&nbsp;
     * enabled, enable block cache., a boolean flag; default \c false.}
     * @config{&nbsp;&nbsp;&nbsp;&nbsp;full_target, the fraction of the block cache that must be
     * full before eviction will remove unused blocks., an integer between \c 30 and \c 100; default
     * \c 95.}
     * @config{&nbsp;&nbsp;&nbsp;&nbsp;hashsize, number of buckets in the hashtable that
     * keeps track of blocks., an integer between \c 512 and \c 256K; default \c 32768.}
     * @config{&nbsp;&nbsp;&nbsp;&nbsp;max_percent_overhead, maximum tolerated overhead expressed as
     * the number of blocks added and removed as percent of blocks looked up; cache population and
     * eviction will be suppressed if the overhead exceeds the threshold., an integer between \c 1
     * and \c 500; default \c 10.}
     * @config{&nbsp;&nbsp;&nbsp;&nbsp;nvram_path, the absolute path to
     * the file system mounted on the NVRAM device., a string; default empty.}
     * @config{&nbsp;&nbsp;&nbsp;&nbsp;percent_file_in_dram, bypass cache for a file if the set
     * percentage of the file fits in system DRAM (as specified by block_cache.system_ram)., an
     * integer between \c 0 and \c 100; default \c 50.}
     * @config{&nbsp;&nbsp;&nbsp;&nbsp;size,
     * maximum memory to allocate for the block cache., an integer between \c 0 and \c 10TB; default
     * \c 0.}
     * @config{&nbsp;&nbsp;&nbsp;&nbsp;system_ram, the bytes of system DRAM available for
     * caching filesystem blocks., an integer between \c 0 and \c 1024GB; default \c 0.}
     * @config{&nbsp;&nbsp;&nbsp;&nbsp;type, cache location: DRAM or NVRAM., a string; default
     * empty.}
     * @config{ ),,}
     * @config{cache_max_wait_ms, the maximum number of milliseconds an application thread will wait
     * for space to be available in cache before giving up.  Default will wait forever., an integer
     * greater than or equal to \c 0; default \c 0.}
     * @config{cache_overhead, assume the heap allocator overhead is the specified percentage\, and
     * adjust the cache usage by that amount (for example\, if there is 10GB of data in cache\, a
     * percentage of 10 means WiredTiger treats this as 11GB). This value is configurable because
     * different heap allocators have different overhead and different workloads will have different
     * heap allocation sizes and patterns\, therefore applications may need to adjust this value
     * based on allocator choice and behavior in measured workloads., an integer between \c 0 and \c
     * 30; default \c 8.}
     * @config{cache_size, maximum heap memory to allocate for the cache.  A database should
     * configure either \c cache_size or \c shared_cache but not both., an integer between \c 1MB
     * and \c 10TB; default \c 100MB.}
     * @config{cache_stuck_timeout_ms, the number of milliseconds to wait before a stuck cache times
     * out in diagnostic mode.  Default will wait for 5 minutes\, 0 will wait forever., an integer
     * greater than or equal to \c 0; default \c 300000.}
     * @config{checkpoint = (, periodically checkpoint the database.  Enabling the checkpoint server
     * uses a session from the configured \c session_max., a set of related configuration options
     * defined as follows.}
     * @config{&nbsp;&nbsp;&nbsp;&nbsp;log_size, wait for this amount of log
     * record bytes to be written to the log between each checkpoint.  If non-zero\, this value will
     * use a minimum of the log file size.  A database can configure both log_size and wait to set
     * an upper bound for checkpoints; setting this value above 0 configures periodic checkpoints.,
     * an integer between \c 0 and \c 2GB; default \c 0.}
     * @config{&nbsp;&nbsp;&nbsp;&nbsp;wait,
     * seconds to wait between each checkpoint; setting this value above 0 configures periodic
     * checkpoints., an integer between \c 0 and \c 100000; default \c 0.}
     * @config{ ),,}
     * @config{checkpoint_cleanup = (, periodically checkpoint cleanup the database., a set of
     * related configuration options defined as follows.}
     * @config{&nbsp;&nbsp;&nbsp;&nbsp;method,
     * control how aggressively obsolete content is removed by reading the internal pages.  Default
     * to none\, which means no additional work is done to find obsolete content., a string\, chosen
     * from the following options: \c "none"\, \c "reclaim_space"; default \c none.}
     * @config{&nbsp;&nbsp;&nbsp;&nbsp;wait, seconds to wait between each checkpoint cleanup., an
     * integer between \c 60 and \c 100000; default \c 300.}
     * @config{ ),,}
     * @config{chunk_cache = (, chunk cache reconfiguration options., a set of related configuration
     * options defined as follows.}
     * @config{&nbsp;&nbsp;&nbsp;&nbsp;pinned, List of "table:" URIs
     * exempt from cache eviction.  Capacity config overrides this\, tables exceeding capacity will
     * not be fully retained.  Table names can appear in both this and the preload list\, but not in
     * both this and the exclude list.  Duplicate names are allowed., a list of strings; default
     * empty.}
     * @config{ ),,}
     * @config{compatibility = (, set compatibility version of database.  Changing the compatibility
     * version requires that there are no active operations for the duration of the call., a set of
     * related configuration options defined as follows.}
     * @config{&nbsp;&nbsp;&nbsp;&nbsp;release,
     * compatibility release version string., a string; default empty.}
     * @config{ ),,}
     * @config{debug_mode = (, control the settings of various extended debugging features., a set
     * of related configuration options defined as follows.}
     * @config{&nbsp;&nbsp;&nbsp;&nbsp;
     * background_compact, if true\, background compact aggressively removes compact statistics for
     * a file and decreases the max amount of time a file can be skipped for., a boolean flag;
     * default \c false.}
     * @config{&nbsp;&nbsp;&nbsp;&nbsp;checkpoint_retention, adjust log removal
     * to retain the log records of this number of checkpoints.  Zero or one means perform normal
     * removal., an integer between \c 0 and \c 1024; default \c 0.}
     * @config{&nbsp;&nbsp;&nbsp;&nbsp;corruption_abort, if true and built in diagnostic mode\, dump
     * core in the case of data corruption., a boolean flag; default \c true.}
     * @config{&nbsp;&nbsp;&nbsp;&nbsp;cursor_copy, if true\, use the system allocator to make a
     * copy of any data returned by a cursor operation and return the copy instead.  The copy is
     * freed on the next cursor operation.  This allows memory sanitizers to detect inappropriate
     * references to memory owned by cursors., a boolean flag; default \c false.}
     * @config{&nbsp;&nbsp;&nbsp;&nbsp;cursor_reposition, if true\, for operations with snapshot
     * isolation the cursor temporarily releases any page that requires force eviction\, then
     * repositions back to the page for further operations.  A page release encourages eviction of
     * hot or large pages\, which is more likely to succeed without a cursor keeping the page
     * pinned., a boolean flag; default \c false.}
     * @config{&nbsp;&nbsp;&nbsp;&nbsp;eviction, if
     * true\, modify internal algorithms to change skew to force history store eviction to happen
     * more aggressively.  This includes but is not limited to not skewing newest\, not favoring
     * leaf pages\, and modifying the eviction score mechanism., a boolean flag; default \c false.}
     * @config{&nbsp;&nbsp;&nbsp;&nbsp;log_retention, adjust log removal to retain at least this
     * number of log files.  (Warning: this option can remove log files required for recovery if no
     * checkpoints have yet been done and the number of log files exceeds the configured value.  As
     * WiredTiger cannot detect the difference between a system that has not yet checkpointed and
     * one that will never checkpoint\, it might discard log files before any checkpoint is done.)
     * Ignored if set to 0., an integer between \c 0 and \c 1024; default \c 0.}
     * @config{&nbsp;&nbsp;&nbsp;&nbsp;realloc_exact, if true\, reallocation of memory will only
     * provide the exact amount requested.  This will help with spotting memory allocation issues
     * more easily., a boolean flag; default \c false.}
     * @config{&nbsp;&nbsp;&nbsp;&nbsp;
     * realloc_malloc, if true\, every realloc call will force a new memory allocation by using
     * malloc., a boolean flag; default \c false.}
     * @config{&nbsp;&nbsp;&nbsp;&nbsp;rollback_error,
     * return a WT_ROLLBACK error from a transaction operation about every Nth operation to simulate
     * a collision., an integer between \c 0 and \c 10M; default \c 0.}
     * @config{&nbsp;&nbsp;&nbsp;&nbsp;slow_checkpoint, if true\, slow down checkpoint creation by
     * slowing down internal page processing., a boolean flag; default \c false.}
     * @config{&nbsp;&nbsp;&nbsp;&nbsp;stress_skiplist, Configure various internal parameters to
     * encourage race conditions and other issues with internal skip lists\, e.g.  using a more
     * dense representation., a boolean flag; default \c false.}
     * @config{&nbsp;&nbsp;&nbsp;&nbsp;
     * table_logging, if true\, write transaction related information to the log for all
     * operations\, even operations for tables with logging turned off.  This additional logging
     * information is intended for debugging and is informational only\, that is\, it is ignored
     * during recovery., a boolean flag; default \c false.}
     * @config{&nbsp;&nbsp;&nbsp;&nbsp;
     * tiered_flush_error_continue, on a write to tiered storage\, continue when an error occurs., a
     * boolean flag; default \c false.}
     * @config{&nbsp;&nbsp;&nbsp;&nbsp;update_restore_evict, if
     * true\, control all dirty page evictions through forcing update restore eviction., a boolean
     * flag; default \c false.}
     * @config{ ),,}
     * @config{disaggregated = (, configure disaggregated storage for this connection., a set of
     * related configuration options defined as follows.}
     * @config{ ),,}
     * @config{error_prefix, prefix string for error messages., a string; default empty.}
     * @config{eviction = (, eviction configuration options., a set of related configuration options
     * defined as follows.}
     * @config{&nbsp;&nbsp;&nbsp;&nbsp;evict_sample_inmem, If no in-memory ref
     * is found on the root page\, attempt to locate a random in-memory page by examining all
     * entries on the root page., a boolean flag; default \c true.}
     * @config{&nbsp;&nbsp;&nbsp;&nbsp;
     * threads_max, maximum number of threads WiredTiger will start to help evict pages from cache.
     * The number of threads started will vary depending on the current eviction load.  Each
     * eviction worker thread uses a session from the configured session_max., an integer between \c
     * 1 and \c 20; default \c 8.}
     * @config{&nbsp;&nbsp;&nbsp;&nbsp;threads_min, minimum number of
     * threads WiredTiger will start to help evict pages from cache.  The number of threads
     * currently running will vary depending on the current eviction load., an integer between \c 1
     * and \c 20; default \c 1.}
     * @config{ ),,}
     * @config{eviction_checkpoint_target, perform eviction at the beginning of checkpoints to bring
     * the dirty content in cache to this level.  It is a percentage of the cache size if the value
     * is within the range of 0 to 100 or an absolute size when greater than 100. The value is not
     * allowed to exceed the \c cache_size.  Ignored if set to zero., an integer between \c 0 and \c
     * 10TB; default \c 1.}
     * @config{eviction_dirty_target, perform eviction in worker threads when the cache contains at
     * least this much dirty content.  It is a percentage of the cache size if the value is within
     * the range of 1 to 100 or an absolute size when greater than 100. The value is not allowed to
     * exceed the \c cache_size and has to be lower than its counterpart \c eviction_dirty_trigger.,
     * an integer between \c 1 and \c 10TB; default \c 5.}
     * @config{eviction_dirty_trigger, trigger application threads to perform eviction when the
     * cache contains at least this much dirty content.  It is a percentage of the cache size if the
     * value is within the range of 1 to 100 or an absolute size when greater than 100. The value is
     * not allowed to exceed the \c cache_size and has to be greater than its counterpart \c
     * eviction_dirty_target.  This setting only alters behavior if it is lower than
     * eviction_trigger., an integer between \c 1 and \c 10TB; default \c 20.}
     * @config{eviction_target, perform eviction in worker threads when the cache contains at least
     * this much content.  It is a percentage of the cache size if the value is within the range of
     * 10 to 100 or an absolute size when greater than 100. The value is not allowed to exceed the
     * \c cache_size and has to be lower than its counterpart \c eviction_trigger., an integer
     * between \c 10 and \c 10TB; default \c 80.}
     * @config{eviction_trigger, trigger application threads to perform eviction when the cache
     * contains at least this much content.  It is a percentage of the cache size if the value is
     * within the range of 10 to 100 or an absolute size when greater than 100. The value is not
     * allowed to exceed the \c cache_size and has to be greater than its counterpart \c
     * eviction_target., an integer between \c 10 and \c 10TB; default \c 95.}
     * @config{eviction_updates_target, perform eviction in worker threads when the cache contains
     * at least this many bytes of updates.  It is a percentage of the cache size if the value is
     * within the range of 0 to 100 or an absolute size when greater than 100. Calculated as half of
     * \c eviction_dirty_target by default.  The value is not allowed to exceed the \c cache_size
     * and has to be lower than its counterpart \c eviction_updates_trigger., an integer between \c
     * 0 and \c 10TB; default \c 0.}
     * @config{eviction_updates_trigger, trigger application threads to perform eviction when the
     * cache contains at least this many bytes of updates.  It is a percentage of the cache size if
     * the value is within the range of 1 to 100 or an absolute size when greater than 100\.
     * Calculated as half of \c eviction_dirty_trigger by default.  The value is not allowed to
     * exceed the \c cache_size and has to be greater than its counterpart \c
     * eviction_updates_target.  This setting only alters behavior if it is lower than \c
     * eviction_trigger., an integer between \c 0 and \c 10TB; default \c 0.}
     * @config{extra_diagnostics, enable additional diagnostics in WiredTiger.  These additional
     * diagnostics include diagnostic assertions that can cause WiredTiger to abort when an invalid
     * state is detected.  Options are given as a list\, such as
     * <code>"extra_diagnostics=[out_of_order\,visibility]"</code>. Choosing \c all enables all
     * assertions.  When WiredTiger is compiled with \c HAVE_DIAGNOSTIC=1 all assertions are enabled
     * and cannot be reconfigured., a list\, with values chosen from the following options: \c
     * "all"\, \c "checkpoint_validate"\, \c "cursor_check"\, \c "disk_validate"\, \c
     * "eviction_check"\, \c "generation_check"\, \c "hs_validate"\, \c "key_out_of_order"\, \c
     * "log_validate"\, \c "prepared"\, \c "slow_operation"\, \c "txn_visibility"; default \c [].}
     * @config{file_manager = (, control how file handles are managed., a set of related
     * configuration options defined as follows.}
     * @config{&nbsp;&nbsp;&nbsp;&nbsp;
     * close_handle_minimum, number of handles open before the file manager will look for handles to
     * close., an integer greater than or equal to \c 0; default \c 250.}
     * @config{&nbsp;&nbsp;&nbsp;&nbsp;close_idle_time, amount of time in seconds a file handle
     * needs to be idle before attempting to close it.  A setting of 0 means that idle handles are
     * not closed., an integer between \c 0 and \c 100000; default \c 30.}
     * @config{&nbsp;&nbsp;&nbsp;&nbsp;close_scan_interval, interval in seconds at which to check
     * for files that are inactive and close them., an integer between \c 1 and \c 100000; default
     * \c 10.}
     * @config{ ),,}
     * @config{generation_drain_timeout_ms, the number of milliseconds to wait for a resource to
     * drain before timing out in diagnostic mode.  Default will wait for 4 minutes\, 0 will wait
     * forever., an integer greater than or equal to \c 0; default \c 240000.}
     * @config{history_store = (, history store configuration options., a set of related
     * configuration options defined as follows.}
     * @config{&nbsp;&nbsp;&nbsp;&nbsp;file_max, the
     * maximum number of bytes that WiredTiger is allowed to use for its history store mechanism.
     * If the history store file exceeds this size\, a panic will be triggered.  The default value
     * means that the history store file is unbounded and may use as much space as the filesystem
     * will accommodate.  The minimum non-zero setting is 100MB., an integer greater than or equal
     * to \c 0; default \c 0.}
     * @config{ ),,}
     * @config{io_capacity = (, control how many bytes per second are written and read.  Exceeding
     * the capacity results in throttling., a set of related configuration options defined as
     * follows.}
     * @config{&nbsp;&nbsp;&nbsp;&nbsp;chunk_cache, number of bytes per second available
     * to the chunk cache.  The minimum non-zero setting is 1MB., an integer between \c 0 and \c
     * 1TB; default \c 0.}
     * @config{&nbsp;&nbsp;&nbsp;&nbsp;total, number of bytes per second
     * available to all subsystems in total.  When set\, decisions about what subsystems are
     * throttled\, and in what proportion\, are made internally.  The minimum non-zero setting is
     * 1MB., an integer between \c 0 and \c 1TB; default \c 0.}
     * @config{ ),,}
     * @config{json_output, enable JSON formatted messages on the event handler interface.  Options
     * are given as a list\, where each option specifies an event handler category e.g.  'error'
     * represents the messages from the WT_EVENT_HANDLER::handle_error method., a list\, with values
     * chosen from the following options: \c "error"\, \c "message"; default \c [].}
     * @config{layered_table_log = (, enable layered table logging.  This will use three sessions
     * from the configured session_max., a set of related configuration options defined as follows.}
     * @config{&nbsp;&nbsp;&nbsp;&nbsp;os_cache_dirty_pct, maximum dirty system buffer cache usage\,
     * as a percentage of the layered table log's \c file_max.  If non-zero\, schedule writes for
     * dirty blocks belonging to the log in the system buffer cache after that percentage of the log
     * has been written into the buffer cache without an intervening file sync., an integer between
     * \c 0 and \c 100; default \c 0.}
     * @config{&nbsp;&nbsp;&nbsp;&nbsp;prealloc, pre-allocate
     * layered table log files., a boolean flag; default \c true.}
     * @config{&nbsp;&nbsp;&nbsp;&nbsp;
     * prealloc_init_count, initial number of pre-allocated layered table log files., an integer
     * between \c 1 and \c 500; default \c 1.}
     * @config{&nbsp;&nbsp;&nbsp;&nbsp;remove, automatically
     * remove unneeded layered table log files., a boolean flag; default \c true.}
     * @config{&nbsp;&nbsp;&nbsp;&nbsp;zero_fill, manually write zeroes into layered table log
     * files., a boolean flag; default \c false.}
     * @config{ ),,}
     * @config{log = (, enable logging.  Enabling logging uses three sessions from the configured
     * session_max., a set of related configuration options defined as follows.}
     * @config{&nbsp;&nbsp;&nbsp;&nbsp;os_cache_dirty_pct, maximum dirty system buffer cache usage\,
     * as a percentage of the log's \c file_max.  If non-zero\, schedule writes for dirty blocks
     * belonging to the log in the system buffer cache after that percentage of the log has been
     * written into the buffer cache without an intervening file sync., an integer between \c 0 and
     * \c 100; default \c 0.}
     * @config{&nbsp;&nbsp;&nbsp;&nbsp;prealloc, pre-allocate log files., a
     * boolean flag; default \c true.}
     * @config{&nbsp;&nbsp;&nbsp;&nbsp;prealloc_init_count, initial
     * number of pre-allocated log files., an integer between \c 1 and \c 500; default \c 1.}
     * @config{&nbsp;&nbsp;&nbsp;&nbsp;remove, automatically remove unneeded log files., a boolean
     * flag; default \c true.}
     * @config{&nbsp;&nbsp;&nbsp;&nbsp;zero_fill, manually write zeroes into
     * log files., a boolean flag; default \c false.}
     * @config{ ),,}
     * @config{lsm_manager = (, configure database wide options for LSM tree management.  The LSM
     * manager is started automatically the first time an LSM tree is opened.  The LSM manager uses
     * a session from the configured session_max., a set of related configuration options defined as
     * follows.}
     * @config{&nbsp;&nbsp;&nbsp;&nbsp;merge, merge LSM chunks where possible., a boolean
     * flag; default \c true.}
     * @config{&nbsp;&nbsp;&nbsp;&nbsp;worker_thread_max, Configure a set of
     * threads to manage merging LSM trees in the database.  Each worker thread uses a session
     * handle from the configured session_max., an integer between \c 3 and \c 20; default \c 4.}
     * @config{ ),,}
     * @config{operation_timeout_ms, this option is no longer supported\, retained for backward
     * compatibility., an integer greater than or equal to \c 0; default \c 0.}
     * @config{operation_tracking = (, enable tracking of performance-critical functions.  See @ref
     * operation_tracking for more information., a set of related configuration options defined as
     * follows.}
     * @config{&nbsp;&nbsp;&nbsp;&nbsp;enabled, enable operation tracking subsystem., a
     * boolean flag; default \c false.}
     * @config{&nbsp;&nbsp;&nbsp;&nbsp;path, the name of a
     * directory into which operation tracking files are written.  The directory must already exist.
     * If the value is not an absolute path\, the path is relative to the database home (see @ref
     * absolute_path for more information)., a string; default \c ".".}
     * @config{ ),,}
     * @config{shared_cache = (, shared cache configuration options.  A database should configure
     * either a cache_size or a shared_cache not both.  Enabling a shared cache uses a session from
     * the configured session_max.  A shared cache can not have absolute values configured for cache
     * eviction settings., a set of related configuration options defined as follows.}
     * @config{&nbsp;&nbsp;&nbsp;&nbsp;chunk, the granularity that a shared cache is redistributed.,
     * an integer between \c 1MB and \c 10TB; default \c 10MB.}
     * @config{&nbsp;&nbsp;&nbsp;&nbsp;
     * name, the name of a cache that is shared between databases or \c "none" when no shared cache
     * is configured., a string; default \c none.}
     * @config{&nbsp;&nbsp;&nbsp;&nbsp;quota, maximum
     * size of cache this database can be allocated from the shared cache.  Defaults to the entire
     * shared cache size., an integer; default \c 0.}
     * @config{&nbsp;&nbsp;&nbsp;&nbsp;reserve,
     * amount of cache this database is guaranteed to have available from the shared cache.  This
     * setting is per database.  Defaults to the chunk size., an integer; default \c 0.}
     * @config{&nbsp;&nbsp;&nbsp;&nbsp;size, maximum memory to allocate for the shared cache.
     * Setting this will update the value if one is already set., an integer between \c 1MB and \c
     * 10TB; default \c 500MB.}
     * @config{ ),,}
     * @config{statistics, Maintain database statistics\, which may impact performance.  Choosing
     * "all" maintains all statistics regardless of cost\, "fast" maintains a subset of statistics
     * that are relatively inexpensive\, "none" turns off all statistics.  The "clear" configuration
     * resets statistics after they are gathered\, where appropriate (for example\, a cache size
     * statistic is not cleared\, while the count of cursor insert operations will be cleared). When
     * "clear" is configured for the database\, gathered statistics are reset each time a statistics
     * cursor is used to gather statistics\, as well as each time statistics are logged using the \c
     * statistics_log configuration.  See @ref statistics for more information., a list\, with
     * values chosen from the following options: \c "all"\, \c "cache_walk"\, \c "fast"\, \c
     * "none"\, \c "clear"\, \c "tree_walk"; default \c none.}
     * @config{statistics_log = (, log any statistics the database is configured to maintain\, to a
     * file.  See @ref statistics for more information.  Enabling the statistics log server uses a
     * session from the configured session_max., a set of related configuration options defined as
     * follows.}
     * @config{&nbsp;&nbsp;&nbsp;&nbsp;json, encode statistics in JSON format., a boolean
     * flag; default \c false.}
     * @config{&nbsp;&nbsp;&nbsp;&nbsp;on_close, log statistics on database
     * close., a boolean flag; default \c false.}
     * @config{&nbsp;&nbsp;&nbsp;&nbsp;sources, if
     * non-empty\, include statistics for the list of "file:" and "lsm:" data source URIs\, if they
     * are open at the time of the statistics logging., a list of strings; default empty.}
     * @config{&nbsp;&nbsp;&nbsp;&nbsp;timestamp, a timestamp prepended to each log record.  May
     * contain \c strftime conversion specifications.  When \c json is configured\, defaults to \c
     * "%Y-%m-%dT%H:%M:%S.000Z"., a string; default \c "%b %d %H:%M:%S".}
     * @config{&nbsp;&nbsp;&nbsp;&nbsp;wait, seconds to wait between each write of the log records;
     * setting this value above 0 configures statistics logging., an integer between \c 0 and \c
     * 100000; default \c 0.}
     * @config{ ),,}
     * @config{tiered_storage = (, enable tiered storage.  Enabling tiered storage may use one
     * session from the configured session_max., a set of related configuration options defined as
     * follows.}
     * @config{&nbsp;&nbsp;&nbsp;&nbsp;local_retention, time in seconds to retain data on
     * tiered storage on the local tier for faster read access., an integer between \c 0 and \c
     * 10000; default \c 300.}
     * @config{ ),,}
     * @config{verbose, enable messages for various subsystems and operations.  Options are given as
     * a list\, where each message type can optionally define an associated verbosity level\, such
     * as <code>"verbose=[evictserver\,read:1\,rts:0]"</code>. Verbosity levels that can be provided
     * include <code>0</code> (INFO) and <code>1</code> through <code>5</code>\, corresponding to
     * (DEBUG_1) to (DEBUG_5). \c all is a special case that defines the verbosity level for all
     * categories not explicitly set in the config string., a list\, with values chosen from the
     * following options: \c "all"\, \c "api"\, \c "backup"\, \c "block"\, \c "block_cache"\, \c
     * "checkpoint"\, \c "checkpoint_cleanup"\, \c "checkpoint_progress"\, \c "chunkcache"\, \c
     * "compact"\, \c "compact_progress"\, \c "configuration"\, \c "error_returns"\, \c "evict"\, \c
     * "evict_stuck"\, \c "evictserver"\, \c "fileops"\, \c "generation"\, \c "handleops"\, \c
     * "history_store"\, \c "history_store_activity"\, \c "layered"\, \c "log"\, \c "lsm"\, \c
     * "lsm_manager"\, \c "metadata"\, \c "mutex"\, \c "out_of_order"\, \c "overflow"\, \c
     * "page_delta"\, \c "prefetch"\, \c "read"\, \c "reconcile"\, \c "recovery"\, \c
     * "recovery_progress"\, \c "rts"\, \c "salvage"\, \c "shared_cache"\, \c "split"\, \c
     * "temporary"\, \c "thread_group"\, \c "tiered"\, \c "timestamp"\, \c "transaction"\, \c
     * "verify"\, \c "version"\, \c "write"; default \c [].}
     * @configend
     * @errors
     */
    int __F(reconfigure)(WT_CONNECTION *connection, const char *config);

    /*!
     * The home directory of the connection.
     *
     * @snippet ex_all.c Get the database home directory
     *
     * @param connection the connection handle
     * @returns a pointer to a string naming the home directory
     */
    const char *__F(get_home)(WT_CONNECTION *connection);

    /*!
     * Compile a configuration string to be used with an API.  The string returned by this
     * method can be used with the indicated API call as its configuration argument.
     * Precompiled strings should be used where configuration parsing has proved to be a
     * performance bottleneck. The lifetime of a configuration string ends when the connection
     * is closed. The number of compilation strings that can be made is limited by
     * the \c compile_configuration_count configuration in ::wiredtiger_open .
     *
     * Configuration strings containing '%d' or '%s' can have values bound, see
     * WT_SESSION::bind_configuration.
     *
     * This API may change in future releases.
     *
     * @param connection the connection handle
     * @param method the API to the configuration string applies to, e.g.
     * \c "WT_SESSION.open_cursor"
     * @param str the configuration string to compile
     * @param compiled the returned configuration string
     * @errors
     */
    int __F(compile_configuration)(WT_CONNECTION *connection, const char *method,
        const char *str, const char **compiled);

    /*!
     * Add configuration options for a method.  See
     * @ref custom_ds_config_add for more information.
     *
     * @snippet ex_all.c Configure method configuration
     *
     * @param connection the connection handle
     * @param method the method being configured
     * @param uri the object type or NULL for all object types
     * @param config the additional configuration's name and default value
     * @param type the additional configuration's type (must be one of
     * \c "boolean"\, \c "int", \c "list" or \c "string")
     * @param check the additional configuration check string, or NULL if
     * none
     * @errors
     */
    int __F(configure_method)(WT_CONNECTION *connection,
        const char *method, const char *uri,
        const char *config, const char *type, const char *check);

    /*!
     * Return if opening this handle created the database.
     *
     * @snippet ex_all.c Check if the database is newly created
     *
     * @param connection the connection handle
     * @returns false (zero) if the connection existed before the call to
     * ::wiredtiger_open, true (non-zero) if it was created by opening this
     * handle.
     */
    int __F(is_new)(WT_CONNECTION *connection);

    /*!
     * @name Session handles
     * @{
     */
    /*!
     * Open a session.
     *
     * @snippet ex_all.c Open a session
     *
     * @param connection the connection handle
     * @param event_handler An event handler. If <code>NULL</code>, the
     * connection's event handler is used. See @ref event_message_handling
     * for more information.
     * @configstart{WT_CONNECTION.open_session, see dist/api_data.py}
     * @config{cache_cursors, enable caching of cursors for reuse.  Any calls to WT_CURSOR::close
     * for a cursor created in this session will mark the cursor as cached and keep it available to
     * be reused for later calls to WT_SESSION::open_cursor.  Cached cursors may be eventually
     * closed.  This value is inherited from ::wiredtiger_open \c cache_cursors., a boolean flag;
     * default \c true.}
     * @config{cache_max_wait_ms, the maximum number of milliseconds an application thread will wait
     * for space to be available in cache before giving up.  Default value will be the global
     * setting of the connection config., an integer greater than or equal to \c 0; default \c 0.}
     * @config{debug = (, configure debug specific behavior on a session.  Generally only used for
     * internal testing purposes., a set of related configuration options defined as follows.}
     * @config{&nbsp;&nbsp;&nbsp;&nbsp;checkpoint_fail_before_turtle_update, Fail before writing a
     * turtle file at the end of a checkpoint., a boolean flag; default \c false.}
     * @config{&nbsp;&nbsp;&nbsp;&nbsp;release_evict_page, Configure the session to evict the page
     * when it is released and no longer needed., a boolean flag; default \c false.}
     * @config{ ),,}
     * @config{ignore_cache_size, when set\, operations performed by this session ignore the cache
     * size and are not blocked when the cache is full.  Note that use of this option for operations
     * that create cache pressure can starve ordinary sessions that obey the cache size., a boolean
     * flag; default \c false.}
     * @config{isolation, the default isolation level for operations in this session., a string\,
     * chosen from the following options: \c "read-uncommitted"\, \c "read-committed"\, \c
     * "snapshot"; default \c snapshot.}
     * @config{prefetch = (, Enable automatic detection of scans by applications\, and attempt to
     * pre-fetch future content into the cache., a set of related configuration options defined as
     * follows.}
     * @config{&nbsp;&nbsp;&nbsp;&nbsp;enabled, whether pre-fetch is enabled for this
     * session., a boolean flag; default \c false.}
     * @config{ ),,}
     * @configend
     * @param[out] sessionp the new session handle
     * @errors
     */
    int __F(open_session)(WT_CONNECTION *connection,
        WT_EVENT_HANDLER *event_handler, const char *config,
        WT_SESSION **sessionp);
    /*! @} */

    /*!
     * @name Transactions
     * @{
     */
    /*!
     * Query the global transaction timestamp state.
     *
     * @snippet ex_all.c query timestamp
     *
     * @param connection the connection handle
     * @param[out] hex_timestamp a buffer that will be set to the
     * hexadecimal encoding of the timestamp being queried.  Must be large
     * enough to hold a NUL terminated, hex-encoded 8B timestamp (17 bytes).
     * @configstart{WT_CONNECTION.query_timestamp, see dist/api_data.py}
     * @config{get, specify which timestamp to query: \c all_durable returns the largest timestamp
     * such that all timestamps up to and including that value have been committed (possibly bounded
     * by the application-set \c durable timestamp); \c last_checkpoint returns the timestamp of the
     * most recent stable checkpoint; \c oldest_timestamp returns the most recent \c
     * oldest_timestamp set with WT_CONNECTION::set_timestamp; \c oldest_reader returns the minimum
     * of the read timestamps of all active readers; \c pinned returns the minimum of the \c
     * oldest_timestamp and the read timestamps of all active readers; \c recovery returns the
     * timestamp of the most recent stable checkpoint taken prior to a shutdown; \c stable_timestamp
     * returns the most recent \c stable_timestamp set with WT_CONNECTION::set_timestamp.  (The \c
     * oldest and \c stable arguments are deprecated short-hand for \c oldest_timestamp and \c
     * stable_timestamp\, respectively.) See @ref timestamp_global_api., a string\, chosen from the
     * following options: \c "all_durable"\, \c "last_checkpoint"\, \c "oldest"\, \c
     * "oldest_reader"\, \c "oldest_timestamp"\, \c "pinned"\, \c "recovery"\, \c "stable"\, \c
     * "stable_timestamp"; default \c all_durable.}
     * @configend
     *
     * A timestamp of 0 is returned if the timestamp is not available or has not been set.
     * @errors
     */
    int __F(query_timestamp)(
        WT_CONNECTION *connection, char *hex_timestamp, const char *config);

    /*!
     * Set a global transaction timestamp.
     *
     * @snippet ex_all.c set durable timestamp
     *
     * @snippet ex_all.c set oldest timestamp
     *
     * @snippet ex_all.c set stable timestamp
     *
     * @param connection the connection handle
     * @configstart{WT_CONNECTION.set_timestamp, see dist/api_data.py}
     * @config{durable_timestamp, temporarily set the system's maximum durable timestamp\, bounding
     * the timestamp returned by WT_CONNECTION::query_timestamp with the \c all_durable
     * configuration.  Calls to WT_CONNECTION::query_timestamp will ignore durable timestamps
     * greater than the specified value until a subsequent transaction commit advances the maximum
     * durable timestamp\, or rollback-to-stable resets the value.  See @ref timestamp_global_api.,
     * a string; default empty.}
     * @config{oldest_timestamp, future commits and queries will be no earlier than the specified
     * timestamp.  Values must be monotonically increasing.  The value must not be newer than the
     * current stable timestamp.  See @ref timestamp_global_api., a string; default empty.}
     * @config{stable_timestamp, checkpoints will not include commits that are newer than the
     * specified timestamp in tables configured with \c "log=(enabled=false)". Values must be
     * monotonically increasing.  The value must not be older than the current oldest timestamp.
     * See @ref timestamp_global_api., a string; default empty.}
     * @configend
     * @errors
     */
    int __F(set_timestamp)(
        WT_CONNECTION *connection, const char *config);

    /*!
     * Rollback tables to an earlier point in time, discarding all updates to checkpoint durable
     * tables that have commit times more recent than the current global stable timestamp.
     *
     * No updates made to logged tables or updates made without an associated commit timestamp
     * will be discarded. See @ref timestamp_misc.
     *
     * Applications must resolve all running transactions and close or reset all open cursors
     * before the call, and no other API calls should be made for the duration of the call.
     *
     * @snippet ex_all.c rollback to stable
     *
     * @param connection the connection handle
     * @configstart{WT_CONNECTION.rollback_to_stable, see dist/api_data.py}
     * @config{dryrun, perform the checks associated with RTS\, but don't modify any data., a
     * boolean flag; default \c false.}
     * @config{threads, maximum number of threads WiredTiger will start to help RTS. Each RTS worker
     * thread uses a session from the configured session_max., an integer between \c 0 and \c 10;
     * default \c 4.}
     * @configend
     * @errors
     * An error should occur only in the case of a system problem, and an application typically
     * will retry WT_CONNECTION::rollback_to_stable on error, or fail outright.
     */
    int __F(rollback_to_stable)(
        WT_CONNECTION *connection, const char *config);

    /*! @} */

    /*!
     * @name Extensions
     * @{
     */
    /*!
     * Load an extension.
     *
     * @snippet ex_all.c Load an extension
     *
     * @param connection the connection handle
     * @param path the filename of the extension module, or \c "local" to
     * search the current application binary for the initialization
     * function, see @ref extensions for more details.
     * @configstart{WT_CONNECTION.load_extension, see dist/api_data.py}
     * @config{config, configuration string passed to the entry point of the extension as its
     * WT_CONFIG_ARG argument., a string; default empty.}
     * @config{early_load, whether this extension should be loaded at the beginning of
     * ::wiredtiger_open.  Only applicable to extensions loaded via the wiredtiger_open
     * configurations string., a boolean flag; default \c false.}
     * @config{entry, the entry point of the extension\, called to initialize the extension when it
     * is loaded.  The signature of the function must match ::wiredtiger_extension_init., a string;
     * default \c wiredtiger_extension_init.}
     * @config{terminate, an optional function in the extension that is called before the extension
     * is unloaded during WT_CONNECTION::close.  The signature of the function must match
     * ::wiredtiger_extension_terminate., a string; default \c wiredtiger_extension_terminate.}
     * @configend
     * @errors
     */
    int __F(load_extension)(WT_CONNECTION *connection,
        const char *path, const char *config);

    /*!
     * Add a custom data source.  See @ref custom_data_sources for more
     * information.
     *
     * The application must first implement the WT_DATA_SOURCE interface
     * and then register the implementation with WiredTiger:
     *
     * @snippet ex_data_source.c WT_DATA_SOURCE register
     *
     * @param connection the connection handle
     * @param prefix the URI prefix for this data source, e.g., "file:"
     * @param data_source the application-supplied implementation of
     *  WT_DATA_SOURCE to manage this data source.
     * @configempty{WT_CONNECTION.add_data_source, see dist/api_data.py}
     * @errors
     */
    int __F(add_data_source)(WT_CONNECTION *connection, const char *prefix,
        WT_DATA_SOURCE *data_source, const char *config);

    /*!
     * Add a custom collation function.
     *
     * The application must first implement the WT_COLLATOR interface and
     * then register the implementation with WiredTiger:
     *
     * @snippet ex_all.c WT_COLLATOR register
     *
     * @param connection the connection handle
     * @param name the name of the collation to be used in calls to
     *  WT_SESSION::create, may not be \c "none"
     * @param collator the application-supplied collation handler
     * @configempty{WT_CONNECTION.add_collator, see dist/api_data.py}
     * @errors
     */
    int __F(add_collator)(WT_CONNECTION *connection,
        const char *name, WT_COLLATOR *collator, const char *config);

    /*!
     * Add a compression function.
     *
     * The application must first implement the WT_COMPRESSOR interface
     * and then register the implementation with WiredTiger:
     *
     * @snippet nop_compress.c WT_COMPRESSOR initialization structure
     *
     * @snippet nop_compress.c WT_COMPRESSOR initialization function
     *
     * @param connection the connection handle
     * @param name the name of the compression function to be used in calls
     *  to WT_SESSION::create, may not be \c "none"
     * @param compressor the application-supplied compression handler
     * @configempty{WT_CONNECTION.add_compressor, see dist/api_data.py}
     * @errors
     */
    int __F(add_compressor)(WT_CONNECTION *connection,
        const char *name, WT_COMPRESSOR *compressor, const char *config);

    /*!
     * Add an encryption function.
     *
     * The application must first implement the WT_ENCRYPTOR interface
     * and then register the implementation with WiredTiger:
     *
     * @snippet nop_encrypt.c WT_ENCRYPTOR initialization structure
     *
     * @snippet nop_encrypt.c WT_ENCRYPTOR initialization function
     *
     * @param connection the connection handle
     * @param name the name of the encryption function to be used in calls
     *  to WT_SESSION::create, may not be \c "none"
     * @param encryptor the application-supplied encryption handler
     * @configempty{WT_CONNECTION.add_encryptor, see dist/api_data.py}
     * @errors
     */
    int __F(add_encryptor)(WT_CONNECTION *connection,
        const char *name, WT_ENCRYPTOR *encryptor, const char *config);

    /*!
     * Add a custom extractor for index keys or column groups.
     *
     * The application must first implement the WT_EXTRACTOR interface and
     * then register the implementation with WiredTiger:
     *
     * @snippet ex_all.c WT_EXTRACTOR register
     *
     * @param connection the connection handle
     * @param name the name of the extractor to be used in calls to
     *  WT_SESSION::create, may not be \c "none"
     * @param extractor the application-supplied extractor
     * @configempty{WT_CONNECTION.add_extractor, see dist/api_data.py}
     * @errors
     */
    int __F(add_extractor)(WT_CONNECTION *connection, const char *name,
        WT_EXTRACTOR *extractor, const char *config);

    /*!
     * Configure a custom file system.
     *
     * This method can only be called from an early loaded extension
     * module. The application must first implement the WT_FILE_SYSTEM
     * interface and then register the implementation with WiredTiger:
     *
     * @snippet ex_file_system.c WT_FILE_SYSTEM register
     *
     * @param connection the connection handle
     * @param fs the populated file system structure
     * @configempty{WT_CONNECTION.set_file_system, see dist/api_data.py}
     * @errors
     */
    int __F(set_file_system)(
        WT_CONNECTION *connection, WT_FILE_SYSTEM *fs, const char *config);

#if !defined(DOXYGEN)
#if !defined(SWIG)
    /*!
     * Add a page and log service implementation.
     *
     * The application must first implement the WT_PAGE_LOG
     * interface and then register the implementation with WiredTiger:
     *
     * @param connection the connection handle
     * @param name the name of the storage source implementation
     * @param page_log the populated page log service structure
     * @configempty{WT_CONNECTION.add_page_log, see dist/api_data.py}
     * @errors
     */
    int __F(add_page_log)(WT_CONNECTION *connection, const char *name,
        WT_PAGE_LOG *page_log, const char *config);

    /*!
     * Add a storage source implementation.
     *
     * The application must first implement the WT_STORAGE_SOURCE
     * interface and then register the implementation with WiredTiger:
     *
     * @snippet ex_storage_source.c WT_STORAGE_SOURCE register
     *
     * @param connection the connection handle
     * @param name the name of the storage source implementation
     * @param storage_source the populated storage source structure
     * @configempty{WT_CONNECTION.add_storage_source, see dist/api_data.py}
     * @errors
     */
    int __F(add_storage_source)(WT_CONNECTION *connection, const char *name,
        WT_STORAGE_SOURCE *storage_source, const char *config);
#endif

    /*!
     * Get a page log service implementation.
     *
     * Look up a page log service by name and return it. The returned page log service
     * must be released by calling WT_STORAGE_SOURCE::terminate.
     *
     * @snippet ex_storage_source.c WT_STORAGE_SOURCE register
     *
     * @param connection the connection handle
     * @param name the name of the page log service implementation
     * @param storage_source the page log service structure
     * @errors
     */
    int __F(get_page_log)(WT_CONNECTION *connection, const char *name,
        WT_PAGE_LOG **page_logp);

    /*!
     * Get a storage source implementation.
     *
     * Look up a storage source by name and return it. The returned storage source
     * must be released by calling WT_STORAGE_SOURCE::terminate.
     *
     * @snippet ex_storage_source.c WT_STORAGE_SOURCE register
     *
     * @param connection the connection handle
     * @param name the name of the storage source implementation
     * @param storage_source the storage source structure
     * @errors
     */
    int __F(get_storage_source)(WT_CONNECTION *connection, const char *name,
        WT_STORAGE_SOURCE **storage_sourcep);
#endif

    /*!
     * Return a reference to the WiredTiger extension functions.
     *
     * @snippet ex_data_source.c WT_EXTENSION_API declaration
     *
     * @param wt_conn the WT_CONNECTION handle
     * @returns a reference to a WT_EXTENSION_API structure.
     */
    WT_EXTENSION_API *__F(get_extension_api)(WT_CONNECTION *wt_conn);
    /*! @} */

#if !defined(DOXYGEN)
    char *stable_prefix;
#endif
};

/*!
 * Open a connection to a database.
 *
 * @snippet ex_all.c Open a connection
 *
 * @param home The path to the database home directory.  See @ref home
 * for more information.
 * @param event_handler An event handler. If <code>NULL</code>, a default
 * event handler is installed that writes error messages to stderr. See
 * @ref event_message_handling for more information.
 * @configstart{wiredtiger_open, see dist/api_data.py}
 * @config{backup_restore_target, If non-empty and restoring from a backup\, restore only the table
 * object targets listed.  WiredTiger will remove all the metadata entries for the tables that are
 * not listed in the list from the reconstructed metadata.  The target list must include URIs of
 * type \c table:., a list of strings; default empty.}
 * @config{block_cache = (, block cache configuration options., a set of related configuration
 * options defined as follows.}
 * @config{&nbsp;&nbsp;&nbsp;&nbsp;blkcache_eviction_aggression,
 * seconds an unused block remains in the cache before it is evicted., an integer between \c 1 and
 * \c 7200; default \c 1800.}
 * @config{&nbsp;&nbsp;&nbsp;&nbsp;cache_on_checkpoint, cache blocks
 * written by a checkpoint., a boolean flag; default \c true.}
 * @config{&nbsp;&nbsp;&nbsp;&nbsp;
 * cache_on_writes, cache blocks as they are written (other than checkpoint blocks)., a boolean
 * flag; default \c true.}
 * @config{&nbsp;&nbsp;&nbsp;&nbsp;enabled, enable block cache., a boolean
 * flag; default \c false.}
 * @config{&nbsp;&nbsp;&nbsp;&nbsp;full_target, the fraction of the block
 * cache that must be full before eviction will remove unused blocks., an integer between \c 30 and
 * \c 100; default \c 95.}
 * @config{&nbsp;&nbsp;&nbsp;&nbsp;hashsize, number of buckets in the
 * hashtable that keeps track of blocks., an integer between \c 512 and \c 256K; default \c 32768.}
 * @config{&nbsp;&nbsp;&nbsp;&nbsp;max_percent_overhead, maximum tolerated overhead expressed as the
 * number of blocks added and removed as percent of blocks looked up; cache population and eviction
 * will be suppressed if the overhead exceeds the threshold., an integer between \c 1 and \c 500;
 * default \c 10.}
 * @config{&nbsp;&nbsp;&nbsp;&nbsp;nvram_path, the absolute path to the file system
 * mounted on the NVRAM device., a string; default empty.}
 * @config{&nbsp;&nbsp;&nbsp;&nbsp;
 * percent_file_in_dram, bypass cache for a file if the set percentage of the file fits in system
 * DRAM (as specified by block_cache.system_ram)., an integer between \c 0 and \c 100; default \c
 * 50.}
 * @config{&nbsp;&nbsp;&nbsp;&nbsp;size, maximum memory to allocate for the block cache., an
 * integer between \c 0 and \c 10TB; default \c 0.}
 * @config{&nbsp;&nbsp;&nbsp;&nbsp;system_ram, the
 * bytes of system DRAM available for caching filesystem blocks., an integer between \c 0 and \c
 * 1024GB; default \c 0.}
 * @config{&nbsp;&nbsp;&nbsp;&nbsp;type, cache location: DRAM or NVRAM., a
 * string; default empty.}
 * @config{ ),,}
 * @config{buffer_alignment, in-memory alignment (in bytes) for buffers used for I/O. The default
 * value of -1 indicates a platform-specific alignment value should be used (4KB on Linux systems
 * when direct I/O is configured\, zero elsewhere). If the configured alignment is larger than
 * default or configured object page sizes\, file allocation and page sizes are silently increased
 * to the buffer alignment size.  Requires the \c posix_memalign API. See @ref
 * tuning_system_buffer_cache_direct_io., an integer between \c -1 and \c 1MB; default \c -1.}
 * @config{builtin_extension_config, A structure where the keys are the names of builtin extensions
 * and the values are passed to WT_CONNECTION::load_extension as the \c config parameter (for
 * example\, <code>builtin_extension_config={zlib={compression_level=3}}</code>)., a string; default
 * empty.}
 * @config{cache_cursors, enable caching of cursors for reuse.  This is the default value for any
 * sessions created\, and can be overridden in configuring \c cache_cursors in
 * WT_CONNECTION.open_session., a boolean flag; default \c true.}
 * @config{cache_max_wait_ms, the maximum number of milliseconds an application thread will wait for
 * space to be available in cache before giving up.  Default will wait forever., an integer greater
 * than or equal to \c 0; default \c 0.}
 * @config{cache_overhead, assume the heap allocator overhead is the specified percentage\, and
 * adjust the cache usage by that amount (for example\, if there is 10GB of data in cache\, a
 * percentage of 10 means WiredTiger treats this as 11GB). This value is configurable because
 * different heap allocators have different overhead and different workloads will have different
 * heap allocation sizes and patterns\, therefore applications may need to adjust this value based
 * on allocator choice and behavior in measured workloads., an integer between \c 0 and \c 30;
 * default \c 8.}
 * @config{cache_size, maximum heap memory to allocate for the cache.  A database should configure
 * either \c cache_size or \c shared_cache but not both., an integer between \c 1MB and \c 10TB;
 * default \c 100MB.}
 * @config{cache_stuck_timeout_ms, the number of milliseconds to wait before a stuck cache times out
 * in diagnostic mode.  Default will wait for 5 minutes\, 0 will wait forever., an integer greater
 * than or equal to \c 0; default \c 300000.}
 * @config{checkpoint = (, periodically checkpoint the database.  Enabling the checkpoint server
 * uses a session from the configured \c session_max., a set of related configuration options
 * defined as follows.}
 * @config{&nbsp;&nbsp;&nbsp;&nbsp;log_size, wait for this amount of log record
 * bytes to be written to the log between each checkpoint.  If non-zero\, this value will use a
 * minimum of the log file size.  A database can configure both log_size and wait to set an upper
 * bound for checkpoints; setting this value above 0 configures periodic checkpoints., an integer
 * between \c 0 and \c 2GB; default \c 0.}
 * @config{&nbsp;&nbsp;&nbsp;&nbsp;wait, seconds to wait
 * between each checkpoint; setting this value above 0 configures periodic checkpoints., an integer
 * between \c 0 and \c 100000; default \c 0.}
 * @config{ ),,}
 * @config{checkpoint_cleanup = (, periodically checkpoint cleanup the database., a set of related
 * configuration options defined as follows.}
 * @config{&nbsp;&nbsp;&nbsp;&nbsp;method, control how
 * aggressively obsolete content is removed by reading the internal pages.  Default to none\, which
 * means no additional work is done to find obsolete content., a string\, chosen from the following
 * options: \c "none"\, \c "reclaim_space"; default \c none.}
 * @config{&nbsp;&nbsp;&nbsp;&nbsp;wait,
 * seconds to wait between each checkpoint cleanup., an integer between \c 60 and \c 100000; default
 * \c 300.}
 * @config{ ),,}
 * @config{checkpoint_sync, flush files to stable storage when closing or writing checkpoints., a
 * boolean flag; default \c true.}
 * @config{chunk_cache = (, chunk cache configuration options., a set of related configuration
 * options defined as follows.}
 * @config{&nbsp;&nbsp;&nbsp;&nbsp;capacity, maximum memory or storage
 * to use for the chunk cache., an integer between \c 512KB and \c 100TB; default \c 10GB.}
 * @config{&nbsp;&nbsp;&nbsp;&nbsp;chunk_cache_evict_trigger, chunk cache percent full that triggers
 * eviction., an integer between \c 0 and \c 100; default \c 90.}
 * @config{&nbsp;&nbsp;&nbsp;&nbsp;
 * chunk_size, size of cached chunks., an integer between \c 512KB and \c 100GB; default \c 1MB.}
 * @config{&nbsp;&nbsp;&nbsp;&nbsp;enabled, enable chunk cache., a boolean flag; default \c false.}
 * @config{&nbsp;&nbsp;&nbsp;&nbsp;hashsize, number of buckets in the hashtable that keeps track of
 * objects., an integer between \c 64 and \c 1048576; default \c 1024.}
 * @config{&nbsp;&nbsp;&nbsp;&nbsp;pinned, List of "table:" URIs exempt from cache eviction.
 * Capacity config overrides this\, tables exceeding capacity will not be fully retained.  Table
 * names can appear in both this and the preload list\, but not in both this and the exclude list.
 * Duplicate names are allowed., a list of strings; default empty.}
 * @config{&nbsp;&nbsp;&nbsp;&nbsp;
 * storage_path, the path (absolute or relative) to the file used as cache location.  This should be
 * on a filesystem that supports file truncation.  All filesystems in common use meet this
 * criteria., a string; default empty.}
 * @config{ ),,}
 * @config{compatibility = (, set compatibility version of database.  Changing the compatibility
 * version requires that there are no active operations for the duration of the call., a set of
 * related configuration options defined as follows.}
 * @config{&nbsp;&nbsp;&nbsp;&nbsp;release,
 * compatibility release version string., a string; default empty.}
 * @config{&nbsp;&nbsp;&nbsp;&nbsp;
 * require_max, required maximum compatibility version of existing data files.  Must be greater than
 * or equal to any release version set in the \c release setting.  Has no effect if creating the
 * database., a string; default empty.}
 * @config{&nbsp;&nbsp;&nbsp;&nbsp;require_min, required
 * minimum compatibility version of existing data files.  Must be less than or equal to any release
 * version set in the \c release setting.  Has no effect if creating the database., a string;
 * default empty.}
 * @config{ ),,}
 * @config{compile_configuration_count, the number of configuration strings that can be precompiled.
 * Some configuration strings are compiled internally when the connection is opened., an integer
 * greater than or equal to \c 500; default \c 1000.}
 * @config{config_base, write the base configuration file if creating the database.  If \c false in
 * the config passed directly to ::wiredtiger_open\, will ignore any existing base configuration
 * file in addition to not creating one.  See @ref config_base for more information., a boolean
 * flag; default \c true.}
 * @config{create, create the database if it does not exist., a boolean flag; default \c false.}
 * @config{debug_mode = (, control the settings of various extended debugging features., a set of
 * related configuration options defined as follows.}
 * @config{&nbsp;&nbsp;&nbsp;&nbsp;
 * background_compact, if true\, background compact aggressively removes compact statistics for a
 * file and decreases the max amount of time a file can be skipped for., a boolean flag; default \c
 * false.}
 * @config{&nbsp;&nbsp;&nbsp;&nbsp;checkpoint_retention, adjust log removal to retain the
 * log records of this number of checkpoints.  Zero or one means perform normal removal., an integer
 * between \c 0 and \c 1024; default \c 0.}
 * @config{&nbsp;&nbsp;&nbsp;&nbsp;corruption_abort, if
 * true and built in diagnostic mode\, dump core in the case of data corruption., a boolean flag;
 * default \c true.}
 * @config{&nbsp;&nbsp;&nbsp;&nbsp;cursor_copy, if true\, use the system allocator
 * to make a copy of any data returned by a cursor operation and return the copy instead.  The copy
 * is freed on the next cursor operation.  This allows memory sanitizers to detect inappropriate
 * references to memory owned by cursors., a boolean flag; default \c false.}
 * @config{&nbsp;&nbsp;&nbsp;&nbsp;cursor_reposition, if true\, for operations with snapshot
 * isolation the cursor temporarily releases any page that requires force eviction\, then
 * repositions back to the page for further operations.  A page release encourages eviction of hot
 * or large pages\, which is more likely to succeed without a cursor keeping the page pinned., a
 * boolean flag; default \c false.}
 * @config{&nbsp;&nbsp;&nbsp;&nbsp;eviction, if true\, modify
 * internal algorithms to change skew to force history store eviction to happen more aggressively.
 * This includes but is not limited to not skewing newest\, not favoring leaf pages\, and modifying
 * the eviction score mechanism., a boolean flag; default \c false.}
 * @config{&nbsp;&nbsp;&nbsp;&nbsp;log_retention, adjust log removal to retain at least this number
 * of log files.  (Warning: this option can remove log files required for recovery if no checkpoints
 * have yet been done and the number of log files exceeds the configured value.  As WiredTiger
 * cannot detect the difference between a system that has not yet checkpointed and one that will
 * never checkpoint\, it might discard log files before any checkpoint is done.) Ignored if set to
 * 0., an integer between \c 0 and \c 1024; default \c 0.}
 * @config{&nbsp;&nbsp;&nbsp;&nbsp;
 * realloc_exact, if true\, reallocation of memory will only provide the exact amount requested.
 * This will help with spotting memory allocation issues more easily., a boolean flag; default \c
 * false.}
 * @config{&nbsp;&nbsp;&nbsp;&nbsp;realloc_malloc, if true\, every realloc call will force a
 * new memory allocation by using malloc., a boolean flag; default \c false.}
 * @config{&nbsp;&nbsp;&nbsp;&nbsp;rollback_error, return a WT_ROLLBACK error from a transaction
 * operation about every Nth operation to simulate a collision., an integer between \c 0 and \c 10M;
 * default \c 0.}
 * @config{&nbsp;&nbsp;&nbsp;&nbsp;slow_checkpoint, if true\, slow down checkpoint
 * creation by slowing down internal page processing., a boolean flag; default \c false.}
 * @config{&nbsp;&nbsp;&nbsp;&nbsp;stress_skiplist, Configure various internal parameters to
 * encourage race conditions and other issues with internal skip lists\, e.g.  using a more dense
 * representation., a boolean flag; default \c false.}
 * @config{&nbsp;&nbsp;&nbsp;&nbsp;
 * table_logging, if true\, write transaction related information to the log for all operations\,
 * even operations for tables with logging turned off.  This additional logging information is
 * intended for debugging and is informational only\, that is\, it is ignored during recovery., a
 * boolean flag; default \c false.}
 * @config{&nbsp;&nbsp;&nbsp;&nbsp;tiered_flush_error_continue, on
 * a write to tiered storage\, continue when an error occurs., a boolean flag; default \c false.}
 * @config{&nbsp;&nbsp;&nbsp;&nbsp;update_restore_evict, if true\, control all dirty page evictions
 * through forcing update restore eviction., a boolean flag; default \c false.}
 * @config{ ),,}
 * @config{direct_io, Use \c O_DIRECT on POSIX systems\, and \c FILE_FLAG_NO_BUFFERING on Windows to
 * access files.  Options are given as a list\, such as <code>"direct_io=[data]"</code>. Configuring
 * \c direct_io requires care; see @ref tuning_system_buffer_cache_direct_io for important warnings.
 * Including \c "data" will cause WiredTiger data files\, including WiredTiger internal data files\,
 * to use direct I/O; including \c "log" will cause WiredTiger log files to use direct I/O;
 * including \c "checkpoint" will cause WiredTiger data files opened using a (read-only) checkpoint
 * cursor to use direct I/O. \c direct_io should be combined with \c write_through to get the
 * equivalent of \c O_DIRECT on Windows., a list\, with values chosen from the following options: \c
 * "checkpoint"\, \c "data"\, \c "log"; default empty.}
 * @config{disaggregated = (, configure disaggregated storage for this connection., a set of related
 * configuration options defined as follows.}
 * @config{ ),,}
 * @config{encryption = (, configure an encryptor for system wide metadata and logs.  If a system
 * wide encryptor is set\, it is also used for encrypting data files and tables\, unless encryption
 * configuration is explicitly set for them when they are created with WT_SESSION::create., a set of
 * related configuration options defined as follows.}
 * @config{&nbsp;&nbsp;&nbsp;&nbsp;keyid, An
 * identifier that identifies a unique instance of the encryptor.  It is stored in clear text\, and
 * thus is available when the WiredTiger database is reopened.  On the first use of a (name\, keyid)
 * combination\, the WT_ENCRYPTOR::customize function is called with the keyid as an argument., a
 * string; default empty.}
 * @config{&nbsp;&nbsp;&nbsp;&nbsp;name, Permitted values are \c "none" or a
 * custom encryption engine name created with WT_CONNECTION::add_encryptor.  See @ref encryption for
 * more information., a string; default \c none.}
 * @config{&nbsp;&nbsp;&nbsp;&nbsp;secretkey, A
 * string that is passed to the WT_ENCRYPTOR::customize function.  It is never stored in clear
 * text\, so must be given to any subsequent ::wiredtiger_open calls to reopen the database.  It
 * must also be provided to any "wt" commands used with this database., a string; default empty.}
 * @config{ ),,}
 * @config{error_prefix, prefix string for error messages., a string; default empty.}
 * @config{eviction = (, eviction configuration options., a set of related configuration options
 * defined as follows.}
 * @config{&nbsp;&nbsp;&nbsp;&nbsp;evict_sample_inmem, If no in-memory ref is
 * found on the root page\, attempt to locate a random in-memory page by examining all entries on
 * the root page., a boolean flag; default \c true.}
 * @config{&nbsp;&nbsp;&nbsp;&nbsp;threads_max,
 * maximum number of threads WiredTiger will start to help evict pages from cache.  The number of
 * threads started will vary depending on the current eviction load.  Each eviction worker thread
 * uses a session from the configured session_max., an integer between \c 1 and \c 20; default \c
 * 8.}
 * @config{&nbsp;&nbsp;&nbsp;&nbsp;threads_min, minimum number of threads WiredTiger will start
 * to help evict pages from cache.  The number of threads currently running will vary depending on
 * the current eviction load., an integer between \c 1 and \c 20; default \c 1.}
 * @config{ ),,}
 * @config{eviction_checkpoint_target, perform eviction at the beginning of checkpoints to bring the
 * dirty content in cache to this level.  It is a percentage of the cache size if the value is
 * within the range of 0 to 100 or an absolute size when greater than 100. The value is not allowed
 * to exceed the \c cache_size.  Ignored if set to zero., an integer between \c 0 and \c 10TB;
 * default \c 1.}
 * @config{eviction_dirty_target, perform eviction in worker threads when the cache contains at
 * least this much dirty content.  It is a percentage of the cache size if the value is within the
 * range of 1 to 100 or an absolute size when greater than 100. The value is not allowed to exceed
 * the \c cache_size and has to be lower than its counterpart \c eviction_dirty_trigger., an integer
 * between \c 1 and \c 10TB; default \c 5.}
 * @config{eviction_dirty_trigger, trigger application threads to perform eviction when the cache
 * contains at least this much dirty content.  It is a percentage of the cache size if the value is
 * within the range of 1 to 100 or an absolute size when greater than 100. The value is not allowed
 * to exceed the \c cache_size and has to be greater than its counterpart \c eviction_dirty_target.
 * This setting only alters behavior if it is lower than eviction_trigger., an integer between \c 1
 * and \c 10TB; default \c 20.}
 * @config{eviction_target, perform eviction in worker threads when the cache contains at least this
 * much content.  It is a percentage of the cache size if the value is within the range of 10 to 100
 * or an absolute size when greater than 100. The value is not allowed to exceed the \c cache_size
 * and has to be lower than its counterpart \c eviction_trigger., an integer between \c 10 and \c
 * 10TB; default \c 80.}
 * @config{eviction_trigger, trigger application threads to perform eviction when the cache contains
 * at least this much content.  It is a percentage of the cache size if the value is within the
 * range of 10 to 100 or an absolute size when greater than 100. The value is not allowed to exceed
 * the \c cache_size and has to be greater than its counterpart \c eviction_target., an integer
 * between \c 10 and \c 10TB; default \c 95.}
 * @config{eviction_updates_target, perform eviction in worker threads when the cache contains at
 * least this many bytes of updates.  It is a percentage of the cache size if the value is within
 * the range of 0 to 100 or an absolute size when greater than 100. Calculated as half of \c
 * eviction_dirty_target by default.  The value is not allowed to exceed the \c cache_size and has
 * to be lower than its counterpart \c eviction_updates_trigger., an integer between \c 0 and \c
 * 10TB; default \c 0.}
 * @config{eviction_updates_trigger, trigger application threads to perform eviction when the cache
 * contains at least this many bytes of updates.  It is a percentage of the cache size if the value
 * is within the range of 1 to 100 or an absolute size when greater than 100\. Calculated as half of
 * \c eviction_dirty_trigger by default.  The value is not allowed to exceed the \c cache_size and
 * has to be greater than its counterpart \c eviction_updates_target.  This setting only alters
 * behavior if it is lower than \c eviction_trigger., an integer between \c 0 and \c 10TB; default
 * \c 0.}
 * @config{exclusive, fail if the database already exists\, generally used with the \c create
 * option., a boolean flag; default \c false.}
 * @config{extensions, list of shared library extensions to load (using dlopen). Any values
 * specified to a library extension are passed to WT_CONNECTION::load_extension as the \c config
 * parameter (for example\, <code>extensions=(/path/ext.so={entry=my_entry})</code>)., a list of
 * strings; default empty.}
 * @config{extra_diagnostics, enable additional diagnostics in WiredTiger.  These additional
 * diagnostics include diagnostic assertions that can cause WiredTiger to abort when an invalid
 * state is detected.  Options are given as a list\, such as
 * <code>"extra_diagnostics=[out_of_order\,visibility]"</code>. Choosing \c all enables all
 * assertions.  When WiredTiger is compiled with \c HAVE_DIAGNOSTIC=1 all assertions are enabled and
 * cannot be reconfigured., a list\, with values chosen from the following options: \c "all"\, \c
 * "checkpoint_validate"\, \c "cursor_check"\, \c "disk_validate"\, \c "eviction_check"\, \c
 * "generation_check"\, \c "hs_validate"\, \c "key_out_of_order"\, \c "log_validate"\, \c
 * "prepared"\, \c "slow_operation"\, \c "txn_visibility"; default \c [].}
 * @config{file_extend, file size extension configuration.  If set\, extend files of the given type
 * in allocations of the given size\, instead of a block at a time as each new block is written.
 * For example\, <code>file_extend=(data=16MB)</code>. If set to 0\, disable file size extension for
 * the given type.  For log files\, the allowed range is between 100KB and 2GB; values larger than
 * the configured maximum log size and the default config would extend log files in allocations of
 * the maximum log file size., a list\, with values chosen from the following options: \c "data"\,
 * \c "log"; default empty.}
 * @config{file_manager = (, control how file handles are managed., a set of related configuration
 * options defined as follows.}
 * @config{&nbsp;&nbsp;&nbsp;&nbsp;close_handle_minimum, number of
 * handles open before the file manager will look for handles to close., an integer greater than or
 * equal to \c 0; default \c 250.}
 * @config{&nbsp;&nbsp;&nbsp;&nbsp;close_idle_time, amount of time
 * in seconds a file handle needs to be idle before attempting to close it.  A setting of 0 means
 * that idle handles are not closed., an integer between \c 0 and \c 100000; default \c 30.}
 * @config{&nbsp;&nbsp;&nbsp;&nbsp;close_scan_interval, interval in seconds at which to check for
 * files that are inactive and close them., an integer between \c 1 and \c 100000; default \c 10.}
 * @config{ ),,}
 * @config{generation_drain_timeout_ms, the number of milliseconds to wait for a resource to drain
 * before timing out in diagnostic mode.  Default will wait for 4 minutes\, 0 will wait forever., an
 * integer greater than or equal to \c 0; default \c 240000.}
 * @config{hash = (, manage resources used by hash bucket arrays.  All values must be a power of
 * two.  Note that setting large values can significantly increase memory usage inside WiredTiger.,
 * a set of related configuration options defined as follows.}
 * @config{&nbsp;&nbsp;&nbsp;&nbsp;
 * buckets, configure the number of hash buckets for most system hash arrays., an integer between \c
 * 64 and \c 65536; default \c 512.}
 * @config{&nbsp;&nbsp;&nbsp;&nbsp;dhandle_buckets, configure the
 * number of hash buckets for hash arrays relating to data handles., an integer between \c 64 and \c
 * 65536; default \c 512.}
 * @config{ ),,}
 * @config{history_store = (, history store configuration options., a set of related configuration
 * options defined as follows.}
 * @config{&nbsp;&nbsp;&nbsp;&nbsp;file_max, the maximum number of
 * bytes that WiredTiger is allowed to use for its history store mechanism.  If the history store
 * file exceeds this size\, a panic will be triggered.  The default value means that the history
 * store file is unbounded and may use as much space as the filesystem will accommodate.  The
 * minimum non-zero setting is 100MB., an integer greater than or equal to \c 0; default \c 0.}
 * @config{ ),,}
 * @config{in_memory, keep data in memory only.  See @ref in_memory for more information., a boolean
 * flag; default \c false.}
 * @config{io_capacity = (, control how many bytes per second are written and read.  Exceeding the
 * capacity results in throttling., a set of related configuration options defined as follows.}
 * @config{&nbsp;&nbsp;&nbsp;&nbsp;chunk_cache, number of bytes per second available to the chunk
 * cache.  The minimum non-zero setting is 1MB., an integer between \c 0 and \c 1TB; default \c 0.}
 * @config{&nbsp;&nbsp;&nbsp;&nbsp;total, number of bytes per second available to all subsystems in
 * total.  When set\, decisions about what subsystems are throttled\, and in what proportion\, are
 * made internally.  The minimum non-zero setting is 1MB., an integer between \c 0 and \c 1TB;
 * default \c 0.}
 * @config{ ),,}
 * @config{json_output, enable JSON formatted messages on the event handler interface.  Options are
 * given as a list\, where each option specifies an event handler category e.g.  'error' represents
 * the messages from the WT_EVENT_HANDLER::handle_error method., a list\, with values chosen from
 * the following options: \c "error"\, \c "message"; default \c [].}
 * @config{layered_table_log = (, enable layered table logging.  This will use three sessions from
 * the configured session_max., a set of related configuration options defined as follows.}
 * @config{&nbsp;&nbsp;&nbsp;&nbsp;compressor, configure a compressor for layered table log records.
 * Permitted values are \c "none" or a custom compression engine name created with
 * WT_CONNECTION::add_compressor.  If WiredTiger has builtin support for \c "lz4"\, \c "snappy"\, \c
 * "zlib" or \c "zstd" compression\, these names are also available.  See @ref compression for more
 * information., a string; default \c none.}
 * @config{&nbsp;&nbsp;&nbsp;&nbsp;enabled, enable layered
 * table logging subsystem., a boolean flag; default \c false.}
 * @config{&nbsp;&nbsp;&nbsp;&nbsp;
 * file_max, the maximum size of layered table log files., an integer between \c 100KB and \c 2GB;
 * default \c 100MB.}
 * @config{&nbsp;&nbsp;&nbsp;&nbsp;os_cache_dirty_pct, maximum dirty system
 * buffer cache usage\, as a percentage of the layered table log's \c file_max.  If non-zero\,
 * schedule writes for dirty blocks belonging to the log in the system buffer cache after that
 * percentage of the log has been written into the buffer cache without an intervening file sync.,
 * an integer between \c 0 and \c 100; default \c 0.}
 * @config{&nbsp;&nbsp;&nbsp;&nbsp;path, the name
 * of a directory into which layered table log files are written.  The directory must already exist.
 * If the value is not an absolute path\, the path is relative to the database home (see @ref
 * absolute_path for more information)., a string; default \c ".".}
 * @config{&nbsp;&nbsp;&nbsp;&nbsp;
 * prealloc, pre-allocate layered table log files., a boolean flag; default \c true.}
 * @config{&nbsp;&nbsp;&nbsp;&nbsp;prealloc_init_count, initial number of pre-allocated layered
 * table log files., an integer between \c 1 and \c 500; default \c 1.}
 * @config{&nbsp;&nbsp;&nbsp;&nbsp;recover, run recovery or fail with an error if recovery needs to
 * run after an unclean shutdown., a string\, chosen from the following options: \c "error"\, \c
 * "on"; default \c on.}
 * @config{&nbsp;&nbsp;&nbsp;&nbsp;remove, automatically remove unneeded
 * layered table log files., a boolean flag; default \c true.}
 * @config{&nbsp;&nbsp;&nbsp;&nbsp;
 * zero_fill, manually write zeroes into layered table log files., a boolean flag; default \c
 * false.}
 * @config{ ),,}
 * @config{log = (, enable logging.  Enabling logging uses three sessions from the configured
 * session_max., a set of related configuration options defined as follows.}
 * @config{&nbsp;&nbsp;&nbsp;&nbsp;compressor, configure a compressor for log records.  Permitted
 * values are \c "none" or a custom compression engine name created with
 * WT_CONNECTION::add_compressor.  If WiredTiger has builtin support for \c "lz4"\, \c "snappy"\, \c
 * "zlib" or \c "zstd" compression\, these names are also available.  See @ref compression for more
 * information., a string; default \c none.}
 * @config{&nbsp;&nbsp;&nbsp;&nbsp;enabled, enable logging
 * subsystem., a boolean flag; default \c false.}
 * @config{&nbsp;&nbsp;&nbsp;&nbsp;file_max, the
 * maximum size of log files., an integer between \c 100KB and \c 2GB; default \c 100MB.}
 * @config{&nbsp;&nbsp;&nbsp;&nbsp;os_cache_dirty_pct, maximum dirty system buffer cache usage\, as
 * a percentage of the log's \c file_max.  If non-zero\, schedule writes for dirty blocks belonging
 * to the log in the system buffer cache after that percentage of the log has been written into the
 * buffer cache without an intervening file sync., an integer between \c 0 and \c 100; default \c
 * 0.}
 * @config{&nbsp;&nbsp;&nbsp;&nbsp;path, the name of a directory into which log files are
 * written.  The directory must already exist.  If the value is not an absolute path\, the path is
 * relative to the database home (see @ref absolute_path for more information)., a string; default
 * \c ".".}
 * @config{&nbsp;&nbsp;&nbsp;&nbsp;prealloc, pre-allocate log files., a boolean flag;
 * default \c true.}
 * @config{&nbsp;&nbsp;&nbsp;&nbsp;prealloc_init_count, initial number of
 * pre-allocated log files., an integer between \c 1 and \c 500; default \c 1.}
 * @config{&nbsp;&nbsp;&nbsp;&nbsp;recover, run recovery or fail with an error if recovery needs to
 * run after an unclean shutdown., a string\, chosen from the following options: \c "error"\, \c
 * "on"; default \c on.}
 * @config{&nbsp;&nbsp;&nbsp;&nbsp;remove, automatically remove unneeded log
 * files., a boolean flag; default \c true.}
 * @config{&nbsp;&nbsp;&nbsp;&nbsp;zero_fill, manually
 * write zeroes into log files., a boolean flag; default \c false.}
 * @config{ ),,}
 * @config{lsm_manager = (, configure database wide options for LSM tree management.  The LSM
 * manager is started automatically the first time an LSM tree is opened.  The LSM manager uses a
 * session from the configured session_max., a set of related configuration options defined as
 * follows.}
 * @config{&nbsp;&nbsp;&nbsp;&nbsp;merge, merge LSM chunks where possible., a boolean
 * flag; default \c true.}
 * @config{&nbsp;&nbsp;&nbsp;&nbsp;worker_thread_max, Configure a set of
 * threads to manage merging LSM trees in the database.  Each worker thread uses a session handle
 * from the configured session_max., an integer between \c 3 and \c 20; default \c 4.}
 * @config{ ),,}
 * @config{mmap, Use memory mapping when accessing files in a read-only mode., a boolean flag;
 * default \c true.}
 * @config{mmap_all, Use memory mapping to read and write all data files.  May not be configured
 * with direct I/O., a boolean flag; default \c false.}
 * @config{multiprocess, permit sharing between processes (will automatically start an RPC server
 * for primary processes and use RPC for secondary processes). <b>Not yet supported in
 * WiredTiger</b>., a boolean flag; default \c false.}
 * @config{operation_timeout_ms, this option is no longer supported\, retained for backward
 * compatibility., an integer greater than or equal to \c 0; default \c 0.}
 * @config{operation_tracking = (, enable tracking of performance-critical functions.  See @ref
 * operation_tracking for more information., a set of related configuration options defined as
 * follows.}
 * @config{&nbsp;&nbsp;&nbsp;&nbsp;enabled, enable operation tracking subsystem., a
 * boolean flag; default \c false.}
 * @config{&nbsp;&nbsp;&nbsp;&nbsp;path, the name of a directory
 * into which operation tracking files are written.  The directory must already exist.  If the value
 * is not an absolute path\, the path is relative to the database home (see @ref absolute_path for
 * more information)., a string; default \c ".".}
 * @config{ ),,}
 * @config{prefetch = (, Enable automatic detection of scans by applications\, and attempt to
 * pre-fetch future content into the cache., a set of related configuration options defined as
 * follows.}
 * @config{&nbsp;&nbsp;&nbsp;&nbsp;available, whether the thread pool for the pre-fetch
 * functionality is started., a boolean flag; default \c false.}
 * @config{&nbsp;&nbsp;&nbsp;&nbsp;
 * default, whether pre-fetch is enabled for all sessions by default., a boolean flag; default \c
 * false.}
 * @config{ ),,}
 * @config{readonly, open connection in read-only mode.  The database must exist.  All methods that
 * may modify a database are disabled.  See @ref readonly for more information., a boolean flag;
 * default \c false.}
 * @config{salvage, open connection and salvage any WiredTiger-owned database and log files that it
 * detects as corrupted.  This call should only be used after getting an error return of
 * WT_TRY_SALVAGE. Salvage rebuilds files in place\, overwriting existing files.  We recommend
 * making a backup copy of all files with the WiredTiger prefix prior to passing this flag., a
 * boolean flag; default \c false.}
 * @config{session_max, maximum expected number of sessions (including server threads)., an integer
 * greater than or equal to \c 1; default \c 100.}
 * @config{shared_cache = (, shared cache configuration options.  A database should configure either
 * a cache_size or a shared_cache not both.  Enabling a shared cache uses a session from the
 * configured session_max.  A shared cache can not have absolute values configured for cache
 * eviction settings., a set of related configuration options defined as follows.}
 * @config{&nbsp;&nbsp;&nbsp;&nbsp;chunk, the granularity that a shared cache is redistributed., an
 * integer between \c 1MB and \c 10TB; default \c 10MB.}
 * @config{&nbsp;&nbsp;&nbsp;&nbsp;name, the
 * name of a cache that is shared between databases or \c "none" when no shared cache is
 * configured., a string; default \c none.}
 * @config{&nbsp;&nbsp;&nbsp;&nbsp;quota, maximum size of
 * cache this database can be allocated from the shared cache.  Defaults to the entire shared cache
 * size., an integer; default \c 0.}
 * @config{&nbsp;&nbsp;&nbsp;&nbsp;reserve, amount of cache this
 * database is guaranteed to have available from the shared cache.  This setting is per database.
 * Defaults to the chunk size., an integer; default \c 0.}
 * @config{&nbsp;&nbsp;&nbsp;&nbsp;size,
 * maximum memory to allocate for the shared cache.  Setting this will update the value if one is
 * already set., an integer between \c 1MB and \c 10TB; default \c 500MB.}
 * @config{ ),,}
 * @config{statistics, Maintain database statistics\, which may impact performance.  Choosing "all"
 * maintains all statistics regardless of cost\, "fast" maintains a subset of statistics that are
 * relatively inexpensive\, "none" turns off all statistics.  The "clear" configuration resets
 * statistics after they are gathered\, where appropriate (for example\, a cache size statistic is
 * not cleared\, while the count of cursor insert operations will be cleared). When "clear" is
 * configured for the database\, gathered statistics are reset each time a statistics cursor is used
 * to gather statistics\, as well as each time statistics are logged using the \c statistics_log
 * configuration.  See @ref statistics for more information., a list\, with values chosen from the
 * following options: \c "all"\, \c "cache_walk"\, \c "fast"\, \c "none"\, \c "clear"\, \c
 * "tree_walk"; default \c none.}
 * @config{statistics_log = (, log any statistics the database is configured to maintain\, to a
 * file.  See @ref statistics for more information.  Enabling the statistics log server uses a
 * session from the configured session_max., a set of related configuration options defined as
 * follows.}
 * @config{&nbsp;&nbsp;&nbsp;&nbsp;json, encode statistics in JSON format., a boolean
 * flag; default \c false.}
 * @config{&nbsp;&nbsp;&nbsp;&nbsp;on_close, log statistics on database
 * close., a boolean flag; default \c false.}
 * @config{&nbsp;&nbsp;&nbsp;&nbsp;path, the name of a
 * directory into which statistics files are written.  The directory must already exist.  If the
 * value is not an absolute path\, the path is relative to the database home (see @ref absolute_path
 * for more information)., a string; default \c ".".}
 * @config{&nbsp;&nbsp;&nbsp;&nbsp;sources, if
 * non-empty\, include statistics for the list of "file:" and "lsm:" data source URIs\, if they are
 * open at the time of the statistics logging., a list of strings; default empty.}
 * @config{&nbsp;&nbsp;&nbsp;&nbsp;timestamp, a timestamp prepended to each log record.  May contain
 * \c strftime conversion specifications.  When \c json is configured\, defaults to \c
 * "%Y-%m-%dT%H:%M:%S.000Z"., a string; default \c "%b %d %H:%M:%S".}
 * @config{&nbsp;&nbsp;&nbsp;&nbsp;wait, seconds to wait between each write of the log records;
 * setting this value above 0 configures statistics logging., an integer between \c 0 and \c 100000;
 * default \c 0.}
 * @config{ ),,}
 * @config{transaction_layered_table_sync = (, how to sync layered table log records when the
 * transaction commits., a set of related configuration options defined as follows.}
 * @config{&nbsp;&nbsp;&nbsp;&nbsp;enabled, whether to sync the layered table log on every commit by
 * default\, can be overridden by the \c sync setting to WT_SESSION::commit_transaction., a boolean
 * flag; default \c false.}
 * @config{&nbsp;&nbsp;&nbsp;&nbsp;method, the method used to ensure
 * layered table log records are stable on disk\, see @ref tune_durability for more information., a
 * string\, chosen from the following options: \c "dsync"\, \c "fsync"\, \c "none"; default \c
 * fsync.}
 * @config{ ),,}
 * @config{transaction_sync = (, how to sync log records when the transaction commits., a set of
 * related configuration options defined as follows.}
 * @config{&nbsp;&nbsp;&nbsp;&nbsp;enabled,
 * whether to sync the log on every commit by default\, can be overridden by the \c sync setting to
 * WT_SESSION::commit_transaction., a boolean flag; default \c false.}
 * @config{&nbsp;&nbsp;&nbsp;&nbsp;method, the method used to ensure log records are stable on
 * disk\, see @ref tune_durability for more information., a string\, chosen from the following
 * options: \c "dsync"\, \c "fsync"\, \c "none"; default \c fsync.}
 * @config{ ),,}
 * @config{use_environment, use the \c WIREDTIGER_CONFIG and \c WIREDTIGER_HOME environment
 * variables if the process is not running with special privileges.  See @ref home for more
 * information., a boolean flag; default \c true.}
 * @config{use_environment_priv, use the \c WIREDTIGER_CONFIG and \c WIREDTIGER_HOME environment
 * variables even if the process is running with special privileges.  See @ref home for more
 * information., a boolean flag; default \c false.}
 * @config{verbose, enable messages for various subsystems and operations.  Options are given as a
 * list\, where each message type can optionally define an associated verbosity level\, such as
 * <code>"verbose=[evictserver\,read:1\,rts:0]"</code>. Verbosity levels that can be provided
 * include <code>0</code> (INFO) and <code>1</code> through <code>5</code>\, corresponding to
 * (DEBUG_1) to (DEBUG_5). \c all is a special case that defines the verbosity level for all
 * categories not explicitly set in the config string., a list\, with values chosen from the
 * following options: \c "all"\, \c "api"\, \c "backup"\, \c "block"\, \c "block_cache"\, \c
 * "checkpoint"\, \c "checkpoint_cleanup"\, \c "checkpoint_progress"\, \c "chunkcache"\, \c
 * "compact"\, \c "compact_progress"\, \c "configuration"\, \c "error_returns"\, \c "evict"\, \c
 * "evict_stuck"\, \c "evictserver"\, \c "fileops"\, \c "generation"\, \c "handleops"\, \c
 * "history_store"\, \c "history_store_activity"\, \c "layered"\, \c "log"\, \c "lsm"\, \c
 * "lsm_manager"\, \c "metadata"\, \c "mutex"\, \c "out_of_order"\, \c "overflow"\, \c
 * "page_delta"\, \c "prefetch"\, \c "read"\, \c "reconcile"\, \c "recovery"\, \c
 * "recovery_progress"\, \c "rts"\, \c "salvage"\, \c "shared_cache"\, \c "split"\, \c "temporary"\,
 * \c "thread_group"\, \c "tiered"\, \c "timestamp"\, \c "transaction"\, \c "verify"\, \c
 * "version"\, \c "write"; default \c [].}
 * @config{verify_metadata, open connection and verify any WiredTiger metadata.  Not supported when
 * opening a connection from a backup.  This API allows verification and detection of corruption in
 * WiredTiger metadata., a boolean flag; default \c false.}
 * @config{write_through, Use \c FILE_FLAG_WRITE_THROUGH on Windows to write to files.  Ignored on
 * non-Windows systems.  Options are given as a list\, such as <code>"write_through=[data]"</code>.
 * Configuring \c write_through requires care; see @ref tuning_system_buffer_cache_direct_io for
 * important warnings.  Including \c "data" will cause WiredTiger data files to write through
 * cache\, including \c "log" will cause WiredTiger log files to write through cache.  \c
 * write_through should be combined with \c direct_io to get the equivalent of POSIX \c O_DIRECT on
 * Windows., a list\, with values chosen from the following options: \c "data"\, \c "log"; default
 * empty.}
 * @configend
 * Additionally, if files named \c WiredTiger.config or \c WiredTiger.basecfg
 * appear in the WiredTiger home directory, they are read for configuration
 * values (see @ref config_file and @ref config_base for details).
 * See @ref config_order for ordering of the configuration mechanisms.
 * @param[out] connectionp A pointer to the newly opened connection handle
 * @errors
 */
int wiredtiger_open(const char *home,
    WT_EVENT_HANDLER *event_handler, const char *config,
    WT_CONNECTION **connectionp) WT_ATTRIBUTE_LIBRARY_VISIBLE;

/*!
 * Return information about a WiredTiger error as a string (see
 * WT_SESSION::strerror for a thread-safe API).
 *
 * @snippet ex_all.c Display an error
 *
 * @param error a return value from a WiredTiger, ISO C, or POSIX standard API call
 * @returns a string representation of the error
 */
const char *wiredtiger_strerror(int error) WT_ATTRIBUTE_LIBRARY_VISIBLE;

/*! WT_EVENT_HANDLER::special event types */
typedef enum {
    WT_EVENT_COMPACT_CHECK, /*!< Compact check iteration. */
    WT_EVENT_CONN_CLOSE, /*!< Connection closing. */
    WT_EVENT_CONN_READY /*!< Connection is ready. */
} WT_EVENT_TYPE;

/*!
 * The interface implemented by applications to handle error, informational and
 * progress messages.  Entries set to NULL are ignored and the default handlers
 * will continue to be used.
 */
struct __wt_event_handler {
    /*!
     * Callback to handle error messages; by default, error messages are
     * written to the stderr stream. See @ref event_message_handling for
     * more information.
     *
     * Errors that require the application to exit and restart will have
     * their \c error value set to \c WT_PANIC. The application can exit
     * immediately when \c WT_PANIC is passed to an event handler; there
     * is no reason to return into WiredTiger.
     *
     * Event handler returns are not ignored: if the handler returns
     * non-zero, the error may cause the WiredTiger function posting the
     * event to fail, and may even cause operation or library failure.
     *
     * @param session the WiredTiger session handle in use when the error
     * was generated. The handle may have been created by the application
     * or automatically by WiredTiger.
     * @param error a return value from a WiredTiger, ISO C, or
     * POSIX standard API call, which can be converted to a string using
     * WT_SESSION::strerror
     * @param message an error string
     */
    int (*handle_error)(WT_EVENT_HANDLER *handler,
        WT_SESSION *session, int error, const char *message);

    /*!
     * Callback to handle informational messages; by default, informational
     * messages are written to the stdout stream. See
     * @ref event_message_handling for more information.
     *
     * Message handler returns are not ignored: if the handler returns
     * non-zero, the error may cause the WiredTiger function posting the
     * event to fail, and may even cause operation or library failure.
     *
     * @param session the WiredTiger session handle in use when the message
     * was generated. The handle may have been created by the application
     * or automatically by WiredTiger.
     * @param message an informational string
     */
    int (*handle_message)(WT_EVENT_HANDLER *handler,
        WT_SESSION *session, const char *message);

    /*!
     * Callback to handle progress messages; by default, progress messages
     * are not written. See @ref event_message_handling for more
     * information.
     *
     * Progress handler returns are not ignored: if the handler returns
     * non-zero, the error may cause the WiredTiger function posting the
     * event to fail, and may even cause operation or library failure.
     *
     * @param session the WiredTiger session handle in use when the
     * progress message was generated. The handle may have been created by
     * the application or automatically by WiredTiger.
     * @param operation a string representation of the operation
     * @param progress a counter
     */
    int (*handle_progress)(WT_EVENT_HANDLER *handler,
        WT_SESSION *session, const char *operation, uint64_t progress);

    /*!
     * Callback to handle automatic close of a WiredTiger handle.
     *
     * Close handler returns are not ignored: if the handler returns
     * non-zero, the error may cause the WiredTiger function posting the
     * event to fail, and may even cause operation or library failure.
     *
     * @param session The session handle that is being closed if the
     * cursor parameter is NULL.
     * @param cursor The cursor handle that is being closed, or NULL if
     * it is a session handle being closed.
     */
    int (*handle_close)(WT_EVENT_HANDLER *handler,
        WT_SESSION *session, WT_CURSOR *cursor);

    /*!
     * Callback to handle general events. The application may choose to handle
     * only some types of events. An unhandled event should return 0.
     *
     * General event returns are not ignored in most cases. If the handler
     * returns non-zero, the error may cause the WiredTiger function posting
     * the event to fail.
     *
     * @param wt_conn The connection handle for the database.
     * @param session the WiredTiger session handle in use when the
     * progress message was generated. The handle may have been created by
     * the application or automatically by WiredTiger or may be NULL.
     * @param type A type indicator for what special event occurred.
         * @param arg A generic argument that has a specific meaning
         * depending on the event type.
     * (see ::WT_EVENT_TYPE for available options.)
     */
        int (*handle_general)(WT_EVENT_HANDLER *handler,
            WT_CONNECTION *wt_conn, WT_SESSION *session, WT_EVENT_TYPE type, void *arg);
};

/*!
 * @name Data packing and unpacking
 * @{
 */

/*!
 * Pack a structure into a buffer.
 *
 * See @ref packing for a description of the permitted format strings.
 *
 * @section pack_examples Packing Examples
 *
 * For example, the string <code>"iSh"</code> will pack a 32-bit integer
 * followed by a NUL-terminated string, followed by a 16-bit integer.  The
 * default, big-endian encoding will be used, with no alignment.  This could be
 * used in C as follows:
 *
 * @snippet ex_all.c Pack fields into a buffer
 *
 * Then later, the values can be unpacked as follows:
 *
 * @snippet ex_all.c Unpack fields from a buffer
 *
 * @param session the session handle
 * @param buffer a pointer to a packed byte array
 * @param len the number of valid bytes in the buffer
 * @param format the data format, see @ref packing
 * @errors
 */
int wiredtiger_struct_pack(WT_SESSION *session,
    void *buffer, size_t len, const char *format, ...)
    WT_ATTRIBUTE_LIBRARY_VISIBLE;

/*!
 * Calculate the size required to pack a structure.
 *
 * Note that for variable-sized fields including variable-sized strings and
 * integers, the calculated sized merely reflects the expected sizes specified
 * in the format string itself.
 *
 * @snippet ex_all.c Get the packed size
 *
 * @param session the session handle
 * @param lenp a location where the number of bytes needed for the
 * matching call to ::wiredtiger_struct_pack is returned
 * @param format the data format, see @ref packing
 * @errors
 */
int wiredtiger_struct_size(WT_SESSION *session,
    size_t *lenp, const char *format, ...) WT_ATTRIBUTE_LIBRARY_VISIBLE;

/*!
 * Unpack a structure from a buffer.
 *
 * Reverse of ::wiredtiger_struct_pack: gets values out of a
 * packed byte string.
 *
 * @snippet ex_all.c Unpack fields from a buffer
 *
 * @param session the session handle
 * @param buffer a pointer to a packed byte array
 * @param len the number of valid bytes in the buffer
 * @param format the data format, see @ref packing
 * @errors
 */
int wiredtiger_struct_unpack(WT_SESSION *session,
    const void *buffer, size_t len, const char *format, ...)
    WT_ATTRIBUTE_LIBRARY_VISIBLE;

#if !defined(SWIG)

/*!
 * Streaming interface to packing.
 *
 * This allows applications to pack or unpack records one field at a time.
 * This is an opaque handle returned by ::wiredtiger_pack_start or
 * ::wiredtiger_unpack_start.  It must be closed with ::wiredtiger_pack_close.
 */
typedef struct __wt_pack_stream WT_PACK_STREAM;

/*!
 * Start a packing operation into a buffer with the given format string.  This
 * should be followed by a series of calls to ::wiredtiger_pack_item,
 * ::wiredtiger_pack_int, ::wiredtiger_pack_str or ::wiredtiger_pack_uint
 * to fill in the values.
 *
 * @param session the session handle
 * @param format the data format, see @ref packing
 * @param buffer a pointer to memory to hold the packed data
 * @param size the size of the buffer
 * @param[out] psp the new packing stream handle
 * @errors
 */
int wiredtiger_pack_start(WT_SESSION *session,
    const char *format, void *buffer, size_t size, WT_PACK_STREAM **psp)
    WT_ATTRIBUTE_LIBRARY_VISIBLE;

/*!
 * Start an unpacking operation from a buffer with the given format string.
 * This should be followed by a series of calls to ::wiredtiger_unpack_item,
 * ::wiredtiger_unpack_int, ::wiredtiger_unpack_str or ::wiredtiger_unpack_uint
 * to retrieve the packed values.
 *
 * @param session the session handle
 * @param format the data format, see @ref packing
 * @param buffer a pointer to memory holding the packed data
 * @param size the size of the buffer
 * @param[out] psp the new packing stream handle
 * @errors
 */
int wiredtiger_unpack_start(WT_SESSION *session,
    const char *format, const void *buffer, size_t size, WT_PACK_STREAM **psp)
    WT_ATTRIBUTE_LIBRARY_VISIBLE;

/*!
 * Close a packing stream.
 *
 * @param ps the packing stream handle
 * @param[out] usedp the number of bytes in the buffer used by the stream
 * @errors
 */
int wiredtiger_pack_close(WT_PACK_STREAM *ps, size_t *usedp)
    WT_ATTRIBUTE_LIBRARY_VISIBLE;

/*!
 * Pack an item into a packing stream.
 *
 * @param ps the packing stream handle
 * @param item an item to pack
 * @errors
 */
int wiredtiger_pack_item(WT_PACK_STREAM *ps, WT_ITEM *item)
    WT_ATTRIBUTE_LIBRARY_VISIBLE;

/*!
 * Pack a signed integer into a packing stream.
 *
 * @param ps the packing stream handle
 * @param i a signed integer to pack
 * @errors
 */
int wiredtiger_pack_int(WT_PACK_STREAM *ps, int64_t i)
    WT_ATTRIBUTE_LIBRARY_VISIBLE;

/*!
 * Pack a string into a packing stream.
 *
 * @param ps the packing stream handle
 * @param s a string to pack
 * @errors
 */
int wiredtiger_pack_str(WT_PACK_STREAM *ps, const char *s)
    WT_ATTRIBUTE_LIBRARY_VISIBLE;

/*!
 * Pack an unsigned integer into a packing stream.
 *
 * @param ps the packing stream handle
 * @param u an unsigned integer to pack
 * @errors
 */
int wiredtiger_pack_uint(WT_PACK_STREAM *ps, uint64_t u)
    WT_ATTRIBUTE_LIBRARY_VISIBLE;

/*!
 * Unpack an item from a packing stream.
 *
 * @param ps the packing stream handle
 * @param item an item to unpack
 * @errors
 */
int wiredtiger_unpack_item(WT_PACK_STREAM *ps, WT_ITEM *item)
    WT_ATTRIBUTE_LIBRARY_VISIBLE;

/*!
 * Unpack a signed integer from a packing stream.
 *
 * @param ps the packing stream handle
 * @param[out] ip the unpacked signed integer
 * @errors
 */
int wiredtiger_unpack_int(WT_PACK_STREAM *ps, int64_t *ip)
    WT_ATTRIBUTE_LIBRARY_VISIBLE;

/*!
 * Unpack a string from a packing stream.
 *
 * @param ps the packing stream handle
 * @param[out] sp the unpacked string
 * @errors
 */
int wiredtiger_unpack_str(WT_PACK_STREAM *ps, const char **sp)
    WT_ATTRIBUTE_LIBRARY_VISIBLE;

/*!
 * Unpack an unsigned integer from a packing stream.
 *
 * @param ps the packing stream handle
 * @param[out] up the unpacked unsigned integer
 * @errors
 */
int wiredtiger_unpack_uint(WT_PACK_STREAM *ps, uint64_t *up)
    WT_ATTRIBUTE_LIBRARY_VISIBLE;
/*! @} */

/*!
 * @name Configuration strings
 * @{
 */

/*!
 * The configuration information returned by the WiredTiger configuration
 * parsing functions in the WT_EXTENSION_API and the public API.
 */
struct __wt_config_item {
    /*!
     * The value of a configuration string.
     *
     * Regardless of the type of the configuration string (boolean, int,
     * list or string), the \c str field will reference the value of the
     * configuration string.
     *
     * The bytes referenced by \c str are <b>not</b> nul-terminated.
     * Use the \c len field instead of a terminating nul byte.
     */
    const char *str;

    /*! The number of bytes in the value referenced by \c str. */
    size_t len;

    /*!
     * The numeric value of a configuration boolean or integer.
     *
     * If the configuration string's value is "true" or "false", the
     * \c val field will be set to 1 (true), or 0 (false).
     *
     * If the configuration string can be legally interpreted as an integer,
     * using the \c strtoll function rules as specified in ISO/IEC 9899:1990
     * ("ISO C90"), that integer will be stored in the \c val field.
     */
    int64_t val;

    /*! Permitted values of the \c type field. */
    enum WT_CONFIG_ITEM_TYPE {
        /*! A string value with quotes stripped. */
        WT_CONFIG_ITEM_STRING,
        /*! A boolean literal ("true" or "false"). */
        WT_CONFIG_ITEM_BOOL,
        /*! An unquoted identifier: a string value without quotes. */
        WT_CONFIG_ITEM_ID,
        /*! A numeric value. */
        WT_CONFIG_ITEM_NUM,
        /*! A nested structure or list, including brackets. */
        WT_CONFIG_ITEM_STRUCT
    }
    /*!
     * The type of value determined by the parser.  In all cases,
     * the \c str and \c len fields are set.
     */
    type;
};

/*
 * This is needed for compatible usage of this embedded enum type.
 */
#if !defined(SWIG) && !defined(DOXYGEN)
#if defined(__cplusplus)
typedef enum __wt_config_item::WT_CONFIG_ITEM_TYPE WT_CONFIG_ITEM_TYPE;
#else
typedef enum WT_CONFIG_ITEM_TYPE WT_CONFIG_ITEM_TYPE;
#endif
#endif

#if !defined(SWIG) && !defined(DOXYGEN)
/*!
 * Validate a configuration string for a WiredTiger API call.
 * This call is outside the scope of a WiredTiger connection handle, since
 * applications may need to validate configuration strings prior to calling
 * ::wiredtiger_open.
 * @param session the session handle (may be \c NULL if the database not yet
 * opened).
 * @param event_handler An event handler (used if \c session is \c NULL; if both
 * \c session and \c event_handler are \c NULL, error messages will be written
 * to stderr).
 * @param name the WiredTiger function or method to validate.
 * @param config the configuration string being parsed.
 * @returns zero for success, non-zero to indicate an error.
 *
 * @snippet ex_all.c Validate a configuration string
 */
int wiredtiger_config_validate(WT_SESSION *session,
    WT_EVENT_HANDLER *event_handler, const char *name, const char *config)
    WT_ATTRIBUTE_LIBRARY_VISIBLE;

#endif

/*!
 * Create a handle that can be used to parse or create configuration strings
 * compatible with the WiredTiger API.
 * This call is outside the scope of a WiredTiger connection handle, since
 * applications may need to generate configuration strings prior to calling
 * ::wiredtiger_open.
 * @param session the session handle to be used for error reporting (if NULL,
 *  error messages will be written to stderr).
 * @param config the configuration string being parsed. The string must
 *  remain valid for the lifetime of the parser handle.
 * @param len the number of valid bytes in \c config
 * @param[out] config_parserp A pointer to the newly opened handle
 * @errors
 *
 * @snippet ex_config_parse.c Create a configuration parser
 */
int wiredtiger_config_parser_open(WT_SESSION *session,
    const char *config, size_t len, WT_CONFIG_PARSER **config_parserp)
    WT_ATTRIBUTE_LIBRARY_VISIBLE;

/*!
 * A handle that can be used to search and traverse configuration strings
 * compatible with the WiredTiger API.
 * To parse the contents of a list or nested configuration string use a new
 * configuration parser handle based on the content of the ::WT_CONFIG_ITEM
 * retrieved from the parent configuration string.
 *
 * @section config_parse_examples Configuration String Parsing examples
 *
 * This could be used in C to create a configuration parser as follows:
 *
 * @snippet ex_config_parse.c Create a configuration parser
 *
 * Once the parser has been created the content can be queried directly:
 *
 * @snippet ex_config_parse.c get
 *
 * Or the content can be traversed linearly:
 *
 * @snippet ex_config_parse.c next
 *
 * Nested configuration values can be queried using a shorthand notation:
 *
 * @snippet ex_config_parse.c nested get
 *
 * Nested configuration values can be traversed using multiple
 * ::WT_CONFIG_PARSER handles:
 *
 * @snippet ex_config_parse.c nested traverse
 */
struct __wt_config_parser {

    /*!
     * Close the configuration scanner releasing any resources.
     *
     * @param config_parser the configuration parser handle
     * @errors
     *
     */
    int __F(close)(WT_CONFIG_PARSER *config_parser);

    /*!
     * Return the next key/value pair.
     *
     * If an item has no explicitly assigned value, the item will be
     * returned in \c key and the \c value will be set to the boolean
     * \c "true" value.
     *
     * @param config_parser the configuration parser handle
     * @param key the returned key
     * @param value the returned value
     * @errors
     * When iteration would pass the end of the configuration string
     * ::WT_NOTFOUND will be returned.
     */
    int __F(next)(WT_CONFIG_PARSER *config_parser,
        WT_CONFIG_ITEM *key, WT_CONFIG_ITEM *value);

    /*!
     * Return the value of an item in the configuration string.
     *
     * @param config_parser the configuration parser handle
     * @param key configuration key string
     * @param value the returned value
     * @errors
     *
     */
    int __F(get)(WT_CONFIG_PARSER *config_parser,
        const char *key, WT_CONFIG_ITEM *value);
};

/*! @} */

/*!
 * @name Support functions
 * @anchor support_functions
 * @{
 */

/*!
 * Return a pointer to a function that calculates a CRC32C checksum.
 *
 * The WiredTiger library CRC32C checksum function uses hardware support where available, else it
 * falls back to a software implementation. Selecting a CRC32C checksum function can be slow, so the
 * return value should be cached by the caller for repeated use.
 *
 * @snippet ex_all.c Checksum a buffer
 *
 * @returns a pointer to a function that takes a buffer and length and returns the CRC32C checksum
 */
uint32_t (*wiredtiger_crc32c_func(void))(const void *, size_t)
    WT_ATTRIBUTE_LIBRARY_VISIBLE;

/*!
 * Return a pointer to a function that calculates a CRC32C checksum given a starting CRC seed.
 *
 * The WiredTiger library CRC32C checksum function uses hardware support where available, else it
 * falls back to a software implementation. Selecting a CRC32C checksum function can be slow, so the
 * return value should be cached by the caller for repeated use. This version returns a function
 * that accepts a starting seed value for the CRC. This version is useful where an application wants
 * to calculate the CRC of a large buffer in smaller incremental pieces. The starting seed to
 * calculate the CRC of a piece is then the cumulative CRC of all the previous pieces.
 *
 * @snippet ex_all.c Checksum a large buffer in smaller pieces
 *
 * @returns a pointer to a function that takes a starting seed, a buffer and length and returns the
 * CRC32C checksum
 */
uint32_t (*wiredtiger_crc32c_with_seed_func(void))(uint32_t seed, const void *, size_t)
    WT_ATTRIBUTE_LIBRARY_VISIBLE;

#endif /* !defined(SWIG) */

/*!
 * Calculate a set of WT_MODIFY operations to represent an update.
 * This call will calculate a set of modifications to an old value that produce
 * the new value.  If more modifications are required than fit in the array
 * passed in by the caller, or if more bytes have changed than the \c maxdiff
 * parameter, the call will fail.  The matching algorithm is approximate, so it
 * may fail and return WT_NOTFOUND if a matching set of WT_MODIFY operations
 * is not found.
 *
 * The \c maxdiff parameter bounds how much work will be done searching for a
 * match: to ensure a match is found, it may need to be set larger than actual
 * number of bytes that differ between the old and new values.  In particular,
 * repeated patterns of bytes in the values can lead to suboptimal matching,
 * and matching ranges less than 64 bytes long will not be detected.
 *
 * If the call succeeds, the WT_MODIFY operations will point into \c newv,
 * which must remain valid until WT_CURSOR::modify is called.
 *
 * @snippet ex_all.c Calculate a modify operation
 *
 * @param session the current WiredTiger session (may be NULL)
 * @param oldv old value
 * @param newv new value
 * @param maxdiff maximum bytes difference
 * @param[out] entries array of modifications producing the new value
 * @param[in,out] nentriesp size of \c entries array passed in,
 *  set to the number of entries used
 * @errors
 */
int wiredtiger_calc_modify(WT_SESSION *session,
    const WT_ITEM *oldv, const WT_ITEM *newv,
    size_t maxdiff, WT_MODIFY *entries, int *nentriesp)
    WT_ATTRIBUTE_LIBRARY_VISIBLE;

/*!
 * Get version information.
 *
 * @snippet ex_all.c Get the WiredTiger library version #1
 * @snippet ex_all.c Get the WiredTiger library version #2
 *
 * @param majorp a location where the major version number is returned
 * @param minorp a location where the minor version number is returned
 * @param patchp a location where the patch version number is returned
 * @returns a string representation of the version
 */
const char *wiredtiger_version(int *majorp, int *minorp, int *patchp)
    WT_ATTRIBUTE_LIBRARY_VISIBLE;

/*! @} */

/*******************************************
 * Error returns
 *******************************************/
/*!
 * @name Error returns
 * Most functions and methods in WiredTiger return an integer code indicating
 * whether the operation succeeded or failed.  A return of zero indicates
 * success; all non-zero return values indicate some kind of failure.
 *
 * WiredTiger reserves all values from -31,800 to -31,999 as possible error
 * return values.  WiredTiger may also return C99/POSIX error codes such as
 * \c ENOMEM, \c EINVAL and \c ENOTSUP, with the usual meanings.
 *
 * The following are all of the WiredTiger-specific error returns:
 * @{
 */
/*
 * DO NOT EDIT: automatically built by dist/api_err.py.
 * Error return section: BEGIN
 */
/*!
 * Conflict between concurrent operations.
 * This error is generated when an operation cannot be completed due to a
 * conflict with concurrent operations.  The operation may be retried; if a
 * transaction is in progress, it should be rolled back and the operation
 * retried in a new transaction.
 */
#define	WT_ROLLBACK	(-31800)
/*!
 * Attempt to insert an existing key.
 * This error is generated when the application attempts to insert a record with
 * the same key as an existing record without the 'overwrite' configuration to
 * WT_SESSION::open_cursor.
 */
#define	WT_DUPLICATE_KEY	(-31801)
/*!
 * Non-specific WiredTiger error.
 * This error is returned when an error is not covered by a specific error
 * return. The operation may be retried; if a transaction is in progress, it
 * should be rolled back and the operation retried in a new transaction.
 */
#define	WT_ERROR	(-31802)
/*!
 * Item not found.
 * This error indicates an operation did not find a value to return.  This
 * includes cursor search and other operations where no record matched the
 * cursor's search key such as WT_CURSOR::update or WT_CURSOR::remove.
 */
#define	WT_NOTFOUND	(-31803)
/*!
 * WiredTiger library panic.
 * This error indicates an underlying problem that requires a database restart.
 * The application may exit immediately, no further WiredTiger calls are
 * required (and further calls will themselves immediately fail).
 */
#define	WT_PANIC	(-31804)
/*! @cond internal */
/*! Restart the operation (internal). */
#define	WT_RESTART	(-31805)
/*! @endcond */
/*!
 * Recovery must be run to continue.
 * This error is generated when ::wiredtiger_open is configured to return an
 * error if recovery is required to use the database.
 */
#define	WT_RUN_RECOVERY	(-31806)
/*!
 * Operation would overflow cache.
 * This error is generated when wiredtiger_open is configured to run in-memory,
 * and a data modification operation requires more than the configured cache
 * size to complete. The operation may be retried; if a transaction is in
 * progress, it should be rolled back and the operation retried in a new
 * transaction.
 */
#define	WT_CACHE_FULL	(-31807)
/*!
 * Conflict with a prepared update.
 * This error is generated when the application attempts to read an updated
 * record which is part of a transaction that has been prepared but not yet
 * resolved.
 */
#define	WT_PREPARE_CONFLICT	(-31808)
/*!
 * Database corruption detected.
 * This error is generated when corruption is detected in an on-disk file.
 * During normal operations, this may occur in rare circumstances as a result of
 * a system crash. The application may choose to salvage the file or retry
 * wiredtiger_open with the 'salvage=true' configuration setting.
 */
#define	WT_TRY_SALVAGE	(-31809)
/*
 * Error return section: END
 * DO NOT EDIT: automatically built by dist/api_err.py.
 */
/*! @} */

#ifndef DOXYGEN
#define WT_DEADLOCK WT_ROLLBACK     /* Backward compatibility */
#endif

/*! @} */

/*!
 * @defgroup wt_ext WiredTiger Extension API
 * The functions and interfaces applications use to customize and extend the
 * behavior of WiredTiger.
 * @{
 */

/*******************************************
 * Forward structure declarations for the extension API
 *******************************************/
struct __wt_config_arg; typedef struct __wt_config_arg WT_CONFIG_ARG;

/*!
 * The interface implemented by applications to provide custom ordering of
 * records.
 *
 * Applications register their implementation with WiredTiger by calling
 * WT_CONNECTION::add_collator.  See @ref custom_collators for more
 * information.
 *
 * @snippet ex_extending.c add collator nocase
 *
 * @snippet ex_extending.c add collator prefix10
 */
struct __wt_collator {
    /*!
     * Callback to compare keys.
     *
     * @param[out] cmp set to -1 if <code>key1 < key2</code>,
     *  0 if <code>key1 == key2</code>,
     *  1 if <code>key1 > key2</code>.
     * @returns zero for success, non-zero to indicate an error.
     *
     * @snippet ex_all.c Implement WT_COLLATOR
     *
     * @snippet ex_extending.c case insensitive comparator
     *
     * @snippet ex_extending.c n character comparator
     */
    int (*compare)(WT_COLLATOR *collator, WT_SESSION *session,
        const WT_ITEM *key1, const WT_ITEM *key2, int *cmp);

    /*!
     * If non-NULL, this callback is called to customize the collator
     * for each data source.  If the callback returns a non-NULL
     * collator, that instance is used instead of this one for all
     * comparisons.
     */
    int (*customize)(WT_COLLATOR *collator, WT_SESSION *session,
        const char *uri, WT_CONFIG_ITEM *passcfg, WT_COLLATOR **customp);

    /*!
     * If non-NULL a callback performed when the data source is closed
     * for customized extractors otherwise when the database is closed.
     *
     * The WT_COLLATOR::terminate callback is intended to allow cleanup;
     * the handle will not be subsequently accessed by WiredTiger.
     */
    int (*terminate)(WT_COLLATOR *collator, WT_SESSION *session);
};

/*!
 * The interface implemented by applications to provide custom compression.
 *
 * Compressors must implement the WT_COMPRESSOR interface: the
 * WT_COMPRESSOR::compress and WT_COMPRESSOR::decompress callbacks must be
 * specified, and WT_COMPRESSOR::pre_size is optional.  To build your own
 * compressor, use one of the compressors in \c ext/compressors as a template:
 * \c ext/nop_compress is a simple compressor that passes through data
 * unchanged, and is a reasonable starting point.
 *
 * Applications register their implementation with WiredTiger by calling
 * WT_CONNECTION::add_compressor.
 *
 * @snippet nop_compress.c WT_COMPRESSOR initialization structure
 * @snippet nop_compress.c WT_COMPRESSOR initialization function
 */
struct __wt_compressor {
    /*!
     * Callback to compress a chunk of data.
     *
     * WT_COMPRESSOR::compress takes a source buffer and a destination
     * buffer, by default of the same size.  If the callback can compress
     * the buffer to a smaller size in the destination, it does so, sets
     * the \c compression_failed return to 0 and returns 0.  If compression
     * does not produce a smaller result, the callback sets the
     * \c compression_failed return to 1 and returns 0. If another
     * error occurs, it returns an errno or WiredTiger error code.
     *
     * On entry, \c src will point to memory, with the length of the memory
     * in \c src_len.  After successful completion, the callback should
     * return \c 0 and set \c result_lenp to the number of bytes required
     * for the compressed representation.
     *
     * On entry, \c dst points to the destination buffer with a length
     * of \c dst_len.  If the WT_COMPRESSOR::pre_size method is specified,
     * the destination buffer will be at least the size returned by that
     * method; otherwise, the destination buffer will be at least as large
     * as the length of the data to compress.
     *
     * If compression would not shrink the data or the \c dst buffer is not
     * large enough to hold the compressed data, the callback should set
     * \c compression_failed to a non-zero value and return 0.
     *
     * @param[in] src the data to compress
     * @param[in] src_len the length of the data to compress
     * @param[in] dst the destination buffer
     * @param[in] dst_len the length of the destination buffer
     * @param[out] result_lenp the length of the compressed data
     * @param[out] compression_failed non-zero if compression did not
     * decrease the length of the data (compression may not have completed)
     * @returns zero for success, non-zero to indicate an error.
     *
     * @snippet nop_compress.c WT_COMPRESSOR compress
     */
    int (*compress)(WT_COMPRESSOR *compressor, WT_SESSION *session,
        uint8_t *src, size_t src_len,
        uint8_t *dst, size_t dst_len,
        size_t *result_lenp, int *compression_failed);

    /*!
     * Callback to decompress a chunk of data.
     *
     * WT_COMPRESSOR::decompress takes a source buffer and a destination
     * buffer.  The contents are switched from \c compress: the
     * source buffer is the compressed value, and the destination buffer is
     * sized to be the original size.  If the callback successfully
     * decompresses the source buffer to the destination buffer, it returns
     * 0.  If an error occurs, it returns an errno or WiredTiger error code.
     * The source buffer that WT_COMPRESSOR::decompress takes may have a
     * size that is rounded up from the size originally produced by
     * WT_COMPRESSOR::compress, with the remainder of the buffer set to
     * zeroes. Most compressors do not care about this difference if the
     * size to be decompressed can be implicitly discovered from the
     * compressed data.  If your compressor cares, you may need to allocate
     * space for, and store, the actual size in the compressed buffer.  See
     * the source code for the included snappy compressor for an example.
     *
     * On entry, \c src will point to memory, with the length of the memory
     * in \c src_len.  After successful completion, the callback should
     * return \c 0 and set \c result_lenp to the number of bytes required
     * for the decompressed representation.
     *
     * If the \c dst buffer is not big enough to hold the decompressed
     * data, the callback should return an error.
     *
     * @param[in] src the data to decompress
     * @param[in] src_len the length of the data to decompress
     * @param[in] dst the destination buffer
     * @param[in] dst_len the length of the destination buffer
     * @param[out] result_lenp the length of the decompressed data
     * @returns zero for success, non-zero to indicate an error.
     *
     * @snippet nop_compress.c WT_COMPRESSOR decompress
     */
    int (*decompress)(WT_COMPRESSOR *compressor, WT_SESSION *session,
        uint8_t *src, size_t src_len,
        uint8_t *dst, size_t dst_len,
        size_t *result_lenp);

    /*!
     * Callback to size a destination buffer for compression
     *
     * WT_COMPRESSOR::pre_size is an optional callback that, given the
     * source buffer and size, produces the size of the destination buffer
     * to be given to WT_COMPRESSOR::compress.  This is useful for
     * compressors that assume that the output buffer is sized for the
     * worst case and thus no overrun checks are made.  If your compressor
     * works like this, WT_COMPRESSOR::pre_size will need to be defined.
     * See the source code for the snappy compressor for an example.
     * However, if your compressor detects and avoids overruns against its
     * target buffer, you will not need to define WT_COMPRESSOR::pre_size.
     * When WT_COMPRESSOR::pre_size is set to NULL, the destination buffer
     * is sized the same as the source buffer.  This is always sufficient,
     * since a compression result that is larger than the source buffer is
     * discarded by WiredTiger.
     *
     * If not NULL, this callback is called before each call to
     * WT_COMPRESSOR::compress to determine the size of the destination
     * buffer to provide.  If the callback is NULL, the destination
     * buffer will be the same size as the source buffer.
     *
     * The callback should set \c result_lenp to a suitable buffer size
     * for compression, typically the maximum length required by
     * WT_COMPRESSOR::compress.
     *
     * This callback function is for compressors that require an output
     * buffer larger than the source buffer (for example, that do not
     * check for buffer overflow during compression).
     *
     * @param[in] src the data to compress
     * @param[in] src_len the length of the data to compress
     * @param[out] result_lenp the required destination buffer size
     * @returns zero for success, non-zero to indicate an error.
     *
     * @snippet nop_compress.c WT_COMPRESSOR presize
     */
    int (*pre_size)(WT_COMPRESSOR *compressor, WT_SESSION *session,
        uint8_t *src, size_t src_len, size_t *result_lenp);

    /*!
     * If non-NULL, a callback performed when the database is closed.
     *
     * The WT_COMPRESSOR::terminate callback is intended to allow cleanup;
     * the handle will not be subsequently accessed by WiredTiger.
     *
     * @snippet nop_compress.c WT_COMPRESSOR terminate
     */
    int (*terminate)(WT_COMPRESSOR *compressor, WT_SESSION *session);
};

/*!
 * Applications can extend WiredTiger by providing new implementations of the
 * WT_DATA_SOURCE class.  Each data source supports a different URI scheme for
 * data sources to WT_SESSION::create, WT_SESSION::open_cursor and related
 * methods.  See @ref custom_data_sources for more information.
 *
 * <b>Thread safety:</b> WiredTiger may invoke methods on the WT_DATA_SOURCE
 * interface from multiple threads concurrently.  It is the responsibility of
 * the implementation to protect any shared data.
 *
 * Applications register their implementation with WiredTiger by calling
 * WT_CONNECTION::add_data_source.
 *
 * @snippet ex_data_source.c WT_DATA_SOURCE register
 */
struct __wt_data_source {
    /*!
     * Callback to alter an object.
     *
     * @snippet ex_data_source.c WT_DATA_SOURCE alter
     */
    int (*alter)(WT_DATA_SOURCE *dsrc, WT_SESSION *session,
        const char *uri, WT_CONFIG_ARG *config);

    /*!
     * Callback to create a new object.
     *
     * @snippet ex_data_source.c WT_DATA_SOURCE create
     */
    int (*create)(WT_DATA_SOURCE *dsrc, WT_SESSION *session,
        const char *uri, WT_CONFIG_ARG *config);

    /*!
     * Callback to compact an object.
     *
     * @snippet ex_data_source.c WT_DATA_SOURCE compact
     */
    int (*compact)(WT_DATA_SOURCE *dsrc, WT_SESSION *session,
        const char *uri, WT_CONFIG_ARG *config);

    /*!
     * Callback to drop an object.
     *
     * @snippet ex_data_source.c WT_DATA_SOURCE drop
     */
    int (*drop)(WT_DATA_SOURCE *dsrc, WT_SESSION *session,
        const char *uri, WT_CONFIG_ARG *config);

    /*!
     * Callback to initialize a cursor.
     *
     * @snippet ex_data_source.c WT_DATA_SOURCE open_cursor
     */
    int (*open_cursor)(WT_DATA_SOURCE *dsrc, WT_SESSION *session,
        const char *uri, WT_CONFIG_ARG *config, WT_CURSOR **new_cursor);

    /*!
     * Callback to rename an object.
     *
     * @snippet ex_data_source.c WT_DATA_SOURCE rename
     */
    int (*rename)(WT_DATA_SOURCE *dsrc, WT_SESSION *session,
        const char *uri, const char *newuri, WT_CONFIG_ARG *config);

    /*!
     * Callback to salvage an object.
     *
     * @snippet ex_data_source.c WT_DATA_SOURCE salvage
     */
    int (*salvage)(WT_DATA_SOURCE *dsrc, WT_SESSION *session,
        const char *uri, WT_CONFIG_ARG *config);

    /*!
     * Callback to get the size of an object.
     *
     * @snippet ex_data_source.c WT_DATA_SOURCE size
     */
    int (*size)(WT_DATA_SOURCE *dsrc, WT_SESSION *session,
        const char *uri, wt_off_t *size);

    /*!
     * Callback to truncate an object.
     *
     * @snippet ex_data_source.c WT_DATA_SOURCE truncate
     */
    int (*truncate)(WT_DATA_SOURCE *dsrc, WT_SESSION *session,
        const char *uri, WT_CONFIG_ARG *config);

    /*!
     * Callback to truncate a range of an object.
     *
     * @snippet ex_data_source.c WT_DATA_SOURCE range truncate
     */
    int (*range_truncate)(WT_DATA_SOURCE *dsrc, WT_SESSION *session,
        WT_CURSOR *start, WT_CURSOR *stop);

    /*!
     * Callback to verify an object.
     *
     * @snippet ex_data_source.c WT_DATA_SOURCE verify
     */
    int (*verify)(WT_DATA_SOURCE *dsrc, WT_SESSION *session,
        const char *uri, WT_CONFIG_ARG *config);

    /*!
     * Callback to checkpoint the database.
     *
     * @snippet ex_data_source.c WT_DATA_SOURCE checkpoint
     */
    int (*checkpoint)(
        WT_DATA_SOURCE *dsrc, WT_SESSION *session, WT_CONFIG_ARG *config);

    /*!
     * If non-NULL, a callback performed when the database is closed.
     *
     * The WT_DATA_SOURCE::terminate callback is intended to allow cleanup;
     * the handle will not be subsequently accessed by WiredTiger.
     *
     * @snippet ex_data_source.c WT_DATA_SOURCE terminate
     */
    int (*terminate)(WT_DATA_SOURCE *dsrc, WT_SESSION *session);

    /*!
     * If non-NULL, a callback performed before an LSM merge.
     *
     * @param[in] source a cursor configured with the data being merged
     * @param[in] dest a cursor on the new object being filled by the merge
     *
     * @snippet ex_data_source.c WT_DATA_SOURCE lsm_pre_merge
     */
    int (*lsm_pre_merge)(
        WT_DATA_SOURCE *dsrc, WT_CURSOR *source, WT_CURSOR *dest);
};

/*!
 * The interface implemented by applications to provide custom encryption.
 *
 * Encryptors must implement the WT_ENCRYPTOR interface: the WT_ENCRYPTOR::encrypt,
 * WT_ENCRYPTOR::decrypt and WT_ENCRYPTOR::sizing callbacks must be specified,
 * WT_ENCRYPTOR::customize and WT_ENCRYPTOR::terminate are optional.  To build your own
 * encryptor, use one of the encryptors in \c ext/encryptors as a template: \c
 * ext/encryptors/sodium_encrypt uses the open-source libsodium cryptographic library, and
 * \c ext/encryptors/nop_encrypt is a simple template that passes through data unchanged,
 * and is a reasonable starting point.  \c ext/encryptors/rotn_encrypt is an encryptor
 * implementing a simple (insecure) rotation cipher meant for testing.  See @ref
 * encryption "the encryptors page" for further information.
 *
 * Applications register their implementation with WiredTiger by calling
 * WT_CONNECTION::add_encryptor.
 *
 * @snippet nop_encrypt.c WT_ENCRYPTOR initialization structure
 * @snippet nop_encrypt.c WT_ENCRYPTOR initialization function
 */
struct __wt_encryptor {
    /*!
     * Callback to encrypt a chunk of data.
     *
     * WT_ENCRYPTOR::encrypt takes a source buffer and a destination buffer. The
     * callback encrypts the source buffer (plain text) into the destination buffer.
     *
     * On entry, \c src will point to a block of memory to encrypt, with the length of
     * the block in \c src_len.
     *
     * On entry, \c dst points to the destination buffer with a length of \c dst_len.
     * The destination buffer will be at least src_len plus the size returned by that
     * WT_ENCRYPT::sizing.
     *
     * After successful completion, the callback should return \c 0 and set \c
     * result_lenp to the number of bytes required for the encrypted representation,
     * which should be less than or equal to \c dst_len.
     *
     * This callback cannot be NULL.
     *
     * @param[in] src the data to encrypt
     * @param[in] src_len the length of the data to encrypt
     * @param[in] dst the destination buffer
     * @param[in] dst_len the length of the destination buffer
     * @param[out] result_lenp the length of the encrypted data
     * @returns zero for success, non-zero to indicate an error.
     *
     * @snippet nop_encrypt.c WT_ENCRYPTOR encrypt
     */
    int (*encrypt)(WT_ENCRYPTOR *encryptor, WT_SESSION *session,
        uint8_t *src, size_t src_len,
        uint8_t *dst, size_t dst_len,
        size_t *result_lenp);

    /*!
     * Callback to decrypt a chunk of data.
     *
     * WT_ENCRYPTOR::decrypt takes a source buffer and a destination buffer. The
     * contents are switched from \c encrypt: the source buffer is the encrypted
     * value, and the destination buffer is sized to be the original size of the
     * decrypted data. If the callback successfully decrypts the source buffer to the
     * destination buffer, it returns 0. If an error occurs, it returns an errno or
     * WiredTiger error code.
     *
     * On entry, \c src will point to memory, with the length of the memory in \c
     * src_len. After successful completion, the callback should return \c 0 and set
     * \c result_lenp to the number of bytes required for the decrypted
     * representation.
     *
     * If the \c dst buffer is not big enough to hold the decrypted data, the callback
     * should return an error.
     *
     * This callback cannot be NULL.
     *
     * @param[in] src the data to decrypt
     * @param[in] src_len the length of the data to decrypt
     * @param[in] dst the destination buffer
     * @param[in] dst_len the length of the destination buffer
     * @param[out] result_lenp the length of the decrypted data
     * @returns zero for success, non-zero to indicate an error.
     *
     * @snippet nop_encrypt.c WT_ENCRYPTOR decrypt
     */
    int (*decrypt)(WT_ENCRYPTOR *encryptor, WT_SESSION *session,
        uint8_t *src, size_t src_len,
        uint8_t *dst, size_t dst_len,
        size_t *result_lenp);

    /*!
     * Callback to size a destination buffer for encryption.
     *
     * WT_ENCRYPTOR::sizing is an callback that returns the number of additional bytes
     * that is needed when encrypting a data block. This is always necessary, since
     * encryptors should always generate some sort of cryptographic checksum as well
     * as the ciphertext. Without such a call, WiredTiger would have no way to know
     * the worst case for the encrypted buffer size.
     *
     * The WiredTiger encryption infrastructure assumes that buffer sizing is not
     * dependent on the number of bytes of input, that there is a one-to-one
     * relationship in number of bytes needed between input and output. This means
     * that if the encryption uses a block cipher in such a way that the input size
     * needs to be padded to the cipher block size, the sizing method should return
     * the worst case to ensure enough space is available.
     *
     * This callback cannot be NULL.
     *
     * The callback should set \c expansion_constantp to the additional number of
     * bytes needed.
     *
     * @param[out] expansion_constantp the additional number of bytes needed when
     *    encrypting.
     * @returns zero for success, non-zero to indicate an error.
     *
     * @snippet nop_encrypt.c WT_ENCRYPTOR sizing
     */
    int (*sizing)(WT_ENCRYPTOR *encryptor, WT_SESSION *session,
        size_t *expansion_constantp);

    /*!
     * If non-NULL, this callback is called to load keys into the encryptor. (That
     * is, "customize" it for a given key.) The customize function is called whenever
     * a new keyid is used for the first time with this encryptor, whether it be in
     * the ::wiredtiger_open call or the WT_SESSION::create call. This should create a
     * new encryptor instance and insert the requested key in it.
     *
     * The key may be specified either via \c keyid or \c secretkey in the \c
     * encrypt_config parameter. In the former case, the encryptor should look up the
     * requested key ID with whatever key management service is in use and install it
     * in the new encryptor. In the latter case, the encryptor should save the
     * provided secret key (or some transformation of it) in the new
     * encryptor. Further encryption with the same \c keyid will use this new
     * encryptor instance. (In the case of \c secretkey, only one key can be
     * configured, for the system encryption, and the new encryptor will be used for
     * all encryption involving it.) See @ref encryption for more information.
     *
     * This callback may return NULL as the new encryptor, in which case the original
     * encryptor will be used for further operations on the selected key. Unless this
     * happens, the original encryptor structure created during extension
     * initialization will never be used for encryption or decryption.
     *
     * This callback may itself be NULL, in which case it is not called, but in that
     * case there is no way to configure a key. This may be suitable for an
     * environment where a key management service returns a single key under a
     * well-known name that can be compiled in, but in a more general environment is
     * not a useful approach. One should of course never compile in actual keys!
     *
     * @param[in] encrypt_config the "encryption" portion of the configuration from
     *    the wiredtiger_open or WT_SESSION::create call, containing the \c keyid or
     *    \c secretkey setting.
     * @param[out] customp the new modified encryptor, or NULL.
     * @returns zero for success, non-zero to indicate an error.
     */
    int (*customize)(WT_ENCRYPTOR *encryptor, WT_SESSION *session,
        WT_CONFIG_ARG *encrypt_config, WT_ENCRYPTOR **customp);

    /*!
     * If non-NULL, a callback performed when the database is closed. It is called for
     * each encryptor that was added using WT_CONNECTION::add_encryptor or returned by
     * the WT_ENCRYPTOR::customize callback.
     *
     * The WT_ENCRYPTOR::terminate callback is intended to allow cleanup; the handle
     * will not be subsequently accessed by WiredTiger.
     *
     * @snippet nop_encrypt.c WT_ENCRYPTOR terminate
     */
    int (*terminate)(WT_ENCRYPTOR *encryptor, WT_SESSION *session);
};

/*!
 * The interface implemented by applications to provide custom extraction of
 * index keys or column group values.
 *
 * Applications register implementations with WiredTiger by calling
 * WT_CONNECTION::add_extractor.  See @ref custom_extractors for more
 * information.
 *
 * @snippet ex_all.c WT_EXTRACTOR register
 */
struct __wt_extractor {
    /*!
     * Callback to extract a value for an index or column group.
     *
     * @errors
     *
     * @snippet ex_all.c WT_EXTRACTOR
     *
     * @param extractor the WT_EXTRACTOR implementation
     * @param session the current WiredTiger session
     * @param key the table key in raw format, see @ref cursor_raw for
     *  details
     * @param value the table value in raw format, see @ref cursor_raw for
     *  details
     * @param[out] result_cursor the method should call WT_CURSOR::set_key
     *  and WT_CURSOR::insert on this cursor to return a key.  The \c
     *  key_format of the cursor will match that passed to
     *  WT_SESSION::create for the index.  Multiple index keys can be
     *  created for each record by calling WT_CURSOR::insert multiple
     *  times.
     */
    int (*extract)(WT_EXTRACTOR *extractor, WT_SESSION *session,
        const WT_ITEM *key, const WT_ITEM *value,
        WT_CURSOR *result_cursor);

    /*!
     * If non-NULL, this callback is called to customize the extractor for
     * each index.  If the callback returns a non-NULL extractor, that
     * instance is used instead of this one for all comparisons.
     */
    int (*customize)(WT_EXTRACTOR *extractor, WT_SESSION *session,
        const char *uri, WT_CONFIG_ITEM *appcfg, WT_EXTRACTOR **customp);

    /*!
     * If non-NULL a callback performed when the index or column group
     * is closed for customized extractors otherwise when the database
     * is closed.
     *
     * The WT_EXTRACTOR::terminate callback is intended to allow cleanup;
     * the handle will not be subsequently accessed by WiredTiger.
     */
    int (*terminate)(WT_EXTRACTOR *extractor, WT_SESSION *session);
};

/*! WT_FILE_SYSTEM::open_file file types */
typedef enum {
    WT_FS_OPEN_FILE_TYPE_CHECKPOINT,/*!< open a data file checkpoint */
    WT_FS_OPEN_FILE_TYPE_DATA,  /*!< open a data file */
    WT_FS_OPEN_FILE_TYPE_DIRECTORY, /*!< open a directory */
    WT_FS_OPEN_FILE_TYPE_LAYERED_TABLE_LOG, /* !< open a layered table log file */
    WT_FS_OPEN_FILE_TYPE_LOG,   /*!< open a log file */
<<<<<<< HEAD
    WT_FS_OPEN_FILE_TYPE_PANTRY,   /*!< open a pantry object */
=======
    WT_FS_OPEN_FILE_TYPE_OLIGARCH_LOG, /* !< open an oligarch log file */
>>>>>>> 10a3529d
    WT_FS_OPEN_FILE_TYPE_REGULAR    /*!< open a regular file */
} WT_FS_OPEN_FILE_TYPE;

#ifdef DOXYGEN
/*! WT_FILE_SYSTEM::open_file flags: random access pattern */
#define WT_FS_OPEN_ACCESS_RAND  0x0
/*! WT_FILE_SYSTEM::open_file flags: sequential access pattern */
#define WT_FS_OPEN_ACCESS_SEQ   0x0
/*! WT_FILE_SYSTEM::open_file flags: create if does not exist */
#define WT_FS_OPEN_CREATE   0x0
/*! WT_FILE_SYSTEM::open_file flags: direct I/O requested */
#define WT_FS_OPEN_DIRECTIO 0x0
/*! WT_FILE_SYSTEM::open_file flags: file creation must be durable */
#define WT_FS_OPEN_DURABLE  0x0
/*!
 * WT_FILE_SYSTEM::open_file flags: return EBUSY if exclusive use not available
 */
#define WT_FS_OPEN_EXCLUSIVE    0x0
/*! WT_FILE_SYSTEM::open_file flags: open is read-only */
#define WT_FS_OPEN_READONLY 0x0

/*!
 * WT_FILE_SYSTEM::remove or WT_FILE_SYSTEM::rename flags: the remove or rename
 * operation must be durable
 */
#define WT_FS_DURABLE       0x0
#else
/* AUTOMATIC FLAG VALUE GENERATION START 0 */
#define WT_FS_OPEN_ACCESS_RAND  0x001u
#define WT_FS_OPEN_ACCESS_SEQ   0x002u
#define WT_FS_OPEN_CREATE   0x004u
#define WT_FS_OPEN_DIRECTIO 0x008u
#define WT_FS_OPEN_DURABLE  0x010u
#define WT_FS_OPEN_EXCLUSIVE    0x020u
#define WT_FS_OPEN_FIXED    0x040u   /* Path not home relative (internal) */
#define WT_FS_OPEN_FORCE_MMAP 0x080u
#define WT_FS_OPEN_READONLY 0x100u
/* AUTOMATIC FLAG VALUE GENERATION STOP 32 */

/* AUTOMATIC FLAG VALUE GENERATION START 0 */
#define WT_FS_DURABLE       0x1u
/* AUTOMATIC FLAG VALUE GENERATION STOP 32 */
#endif

/*!
 * The interface implemented by applications to provide a custom file system
 * implementation.
 *
 * <b>Thread safety:</b> WiredTiger may invoke methods on the WT_FILE_SYSTEM
 * interface from multiple threads concurrently. It is the responsibility of
 * the implementation to protect any shared data.
 *
 * Applications register implementations with WiredTiger by calling
 * WT_CONNECTION::set_file_system.  See @ref custom_file_systems for more
 * information.
 *
 * @snippet ex_file_system.c WT_FILE_SYSTEM register
 */
struct __wt_file_system {
    /*!
     * Return a list of file names for the named directory.
     *
     * @errors
     *
     * @param file_system the WT_FILE_SYSTEM
     * @param session the current WiredTiger session
     * @param directory the name of the directory
     * @param prefix if not NULL, only files with names matching the prefix
     *    are returned
     * @param[out] dirlist the method returns an allocated array of
     *    individually allocated strings, one for each entry in the
     *    directory.
     * @param[out] countp the number of entries returned
     */
    int (*fs_directory_list)(WT_FILE_SYSTEM *file_system,
        WT_SESSION *session, const char *directory, const char *prefix,
        char ***dirlist, uint32_t *countp);

#if !defined(DOXYGEN)
    /*
     * Return a single file name for the named directory.
     */
    int (*fs_directory_list_single)(WT_FILE_SYSTEM *file_system,
        WT_SESSION *session, const char *directory, const char *prefix,
        char ***dirlist, uint32_t *countp);
#endif

    /*!
     * Free memory allocated by WT_FILE_SYSTEM::directory_list.
     *
     * @errors
     *
     * @param file_system the WT_FILE_SYSTEM
     * @param session the current WiredTiger session
     * @param dirlist array returned by WT_FILE_SYSTEM::directory_list
     * @param count count returned by WT_FILE_SYSTEM::directory_list
     */
    int (*fs_directory_list_free)(WT_FILE_SYSTEM *file_system,
        WT_SESSION *session, char **dirlist, uint32_t count);

    /*!
     * Return if the named file system object exists.
     *
     * @errors
     *
     * @param file_system the WT_FILE_SYSTEM
     * @param session the current WiredTiger session
     * @param name the name of the file
     * @param[out] existp If the named file system object exists
     */
    int (*fs_exist)(WT_FILE_SYSTEM *file_system,
        WT_SESSION *session, const char *name, bool *existp);

    /*!
     * Open a handle for a named file system object
     *
     * The method should return ENOENT if the file is not being created and
     * does not exist.
     *
     * The method should return EACCES if the file cannot be opened in the
     * requested mode (for example, a file opened for writing in a readonly
     * file system).
     *
     * The method should return EBUSY if ::WT_FS_OPEN_EXCLUSIVE is set and
     * the file is in use.
     *
     * @errors
     *
     * @param file_system the WT_FILE_SYSTEM
     * @param session the current WiredTiger session
     * @param name the name of the file system object
     * @param file_type the type of the file
     *    The file type is provided to allow optimization for different file
     *    access patterns.
     * @param flags flags indicating how to open the file, one or more of
     *    ::WT_FS_OPEN_CREATE, ::WT_FS_OPEN_DIRECTIO, ::WT_FS_OPEN_DURABLE,
     *    ::WT_FS_OPEN_EXCLUSIVE or ::WT_FS_OPEN_READONLY.
     * @param[out] file_handlep the handle to the newly opened file. File
     *    system implementations must allocate memory for the handle and
     *    the WT_FILE_HANDLE::name field, and fill in the WT_FILE_HANDLE::
     *    fields. Applications wanting to associate private information
     *    with the WT_FILE_HANDLE:: structure should declare and allocate
     *    their own structure as a superset of a WT_FILE_HANDLE:: structure.
     */
    int (*fs_open_file)(WT_FILE_SYSTEM *file_system, WT_SESSION *session,
        const char *name, WT_FS_OPEN_FILE_TYPE file_type, uint32_t flags,
        WT_FILE_HANDLE **file_handlep);

    /*!
     * Remove a named file system object
     *
     * This method is not required for readonly file systems and should be
     * set to NULL when not required by the file system.
     *
     * @errors
     *
     * @param file_system the WT_FILE_SYSTEM
     * @param session the current WiredTiger session
     * @param name the name of the file system object
     * @param flags 0 or ::WT_FS_DURABLE
     */
    int (*fs_remove)(WT_FILE_SYSTEM *file_system,
        WT_SESSION *session, const char *name, uint32_t flags);

    /*!
     * Rename a named file system object
     *
     * This method is not required for readonly file systems and should be
     * set to NULL when not required by the file system.
     *
     * @errors
     *
     * @param file_system the WT_FILE_SYSTEM
     * @param session the current WiredTiger session
     * @param from the original name of the object
     * @param to the new name for the object
     * @param flags 0 or ::WT_FS_DURABLE
     */
    int (*fs_rename)(WT_FILE_SYSTEM *file_system, WT_SESSION *session,
        const char *from, const char *to, uint32_t flags);

    /*!
     * Return the size of a named file system object
     *
     * @errors
     *
     * @param file_system the WT_FILE_SYSTEM
     * @param session the current WiredTiger session
     * @param name the name of the file system object
     * @param[out] sizep the size of the file system entry
     */
    int (*fs_size)(WT_FILE_SYSTEM *file_system,
        WT_SESSION *session, const char *name, wt_off_t *sizep);

    /*!
     * A callback performed when the file system is closed and will no
     * longer be accessed by the WiredTiger database.
     *
     * This method is not required and should be set to NULL when not
     * required by the file system.
     *
     * The WT_FILE_SYSTEM::terminate callback is intended to allow cleanup;
     * the handle will not be subsequently accessed by WiredTiger.
     */
    int (*terminate)(WT_FILE_SYSTEM *file_system, WT_SESSION *session);
};

/*! WT_FILE_HANDLE::fadvise flags: no longer need */
#define WT_FILE_HANDLE_DONTNEED 1
/*! WT_FILE_HANDLE::fadvise flags: will need */
#define WT_FILE_HANDLE_WILLNEED 2

/*!
 * A file handle implementation returned by WT_FILE_SYSTEM::fs_open_file.
 *
 * <b>Thread safety:</b> Unless explicitly stated otherwise, WiredTiger may
 * invoke methods on the WT_FILE_HANDLE interface from multiple threads
 * concurrently. It is the responsibility of the implementation to protect
 * any shared data.
 *
 * See @ref custom_file_systems for more information.
 */
struct __wt_file_handle {
    /*!
     * The enclosing file system, set by WT_FILE_SYSTEM::fs_open_file.
     */
    WT_FILE_SYSTEM *file_system;

    /*!
     * The name of the file, set by WT_FILE_SYSTEM::fs_open_file.
     */
    char *name;

    /*!
     * Close a file handle. The handle will not be further accessed by
     * WiredTiger.
     *
     * @errors
     *
     * @param file_handle the WT_FILE_HANDLE
     * @param session the current WiredTiger session
     */
    int (*close)(WT_FILE_HANDLE *file_handle, WT_SESSION *session);

    /*!
     * Indicate expected future use of file ranges, based on the POSIX
     * 1003.1 standard fadvise.
     *
     * This method is not required, and should be set to NULL when not
     * supported by the file.
     *
     * @errors
     *
     * @param file_handle the WT_FILE_HANDLE
     * @param session the current WiredTiger session
     * @param offset the file offset
     * @param len the size of the advisory
     * @param advice one of ::WT_FILE_HANDLE_WILLNEED or
     *    ::WT_FILE_HANDLE_DONTNEED.
     */
    int (*fh_advise)(WT_FILE_HANDLE *file_handle,
        WT_SESSION *session, wt_off_t offset, wt_off_t len, int advice);

    /*!
     * Extend the file.
     *
     * This method is not required, and should be set to NULL when not
     * supported by the file.
     *
     * Any allocated disk space must read as 0 bytes, and no existing file
     * data may change. Allocating all necessary underlying storage (not
     * changing just the file's metadata), is likely to result in increased
     * performance.
     *
     * This method is not called by multiple threads concurrently (on the
     * same file handle). If the file handle's extension method supports
     * concurrent calls, set the WT_FILE_HANDLE::fh_extend_nolock method
     * instead. See @ref custom_file_systems for more information.
     *
     * @errors
     *
     * @param file_handle the WT_FILE_HANDLE
     * @param session the current WiredTiger session
     * @param offset desired file size after extension
     */
    int (*fh_extend)(
        WT_FILE_HANDLE *file_handle, WT_SESSION *session, wt_off_t offset);

    /*!
     * Extend the file.
     *
     * This method is not required, and should be set to NULL when not
     * supported by the file.
     *
     * Any allocated disk space must read as 0 bytes, and no existing file
     * data may change. Allocating all necessary underlying storage (not
     * only changing the file's metadata), is likely to result in increased
     * performance.
     *
     * This method may be called by multiple threads concurrently (on the
     * same file handle). If the file handle's extension method does not
     * support concurrent calls, set the WT_FILE_HANDLE::fh_extend method
     * instead. See @ref custom_file_systems for more information.
     *
     * @errors
     *
     * @param file_handle the WT_FILE_HANDLE
     * @param session the current WiredTiger session
     * @param offset desired file size after extension
     */
    int (*fh_extend_nolock)(
        WT_FILE_HANDLE *file_handle, WT_SESSION *session, wt_off_t offset);

    /*!
     * Lock/unlock a file from the perspective of other processes running
     * in the system, where necessary.
     *
     * @errors
     *
     * @param file_handle the WT_FILE_HANDLE
     * @param session the current WiredTiger session
     * @param lock whether to lock or unlock
     */
    int (*fh_lock)(
        WT_FILE_HANDLE *file_handle, WT_SESSION *session, bool lock);

    /*!
     * Map a file into memory, based on the POSIX 1003.1 standard mmap.
     *
     * This method is not required, and should be set to NULL when not
     * supported by the file.
     *
     * @errors
     *
     * @param file_handle the WT_FILE_HANDLE
     * @param session the current WiredTiger session
     * @param[out] mapped_regionp a reference to a memory location into
     *    which should be stored a pointer to the start of the mapped region
     * @param[out] lengthp a reference to a memory location into which
     *    should be stored the length of the region
     * @param[out] mapped_cookiep a reference to a memory location into
     *    which can be optionally stored a pointer to an opaque cookie
     *    which is subsequently passed to WT_FILE_HANDLE::unmap.
     */
    int (*fh_map)(WT_FILE_HANDLE *file_handle, WT_SESSION *session,
        void **mapped_regionp, size_t *lengthp, void **mapped_cookiep);

    /*!
     * Unmap part of a memory mapped file, based on the POSIX 1003.1
     * standard madvise.
     *
     * This method is not required, and should be set to NULL when not
     * supported by the file.
     *
     * @errors
     *
     * @param file_handle the WT_FILE_HANDLE
     * @param session the current WiredTiger session
     * @param map a location in the mapped region unlikely to be used in the
     *    near future
     * @param length the length of the mapped region to discard
     * @param mapped_cookie any cookie set by the WT_FILE_HANDLE::map method
     */
    int (*fh_map_discard)(WT_FILE_HANDLE *file_handle,
        WT_SESSION *session, void *map, size_t length, void *mapped_cookie);

    /*!
     * Preload part of a memory mapped file, based on the POSIX 1003.1
     * standard madvise.
     *
     * This method is not required, and should be set to NULL when not
     * supported by the file.
     *
     * @errors
     *
     * @param file_handle the WT_FILE_HANDLE
     * @param session the current WiredTiger session
     * @param map a location in the mapped region likely to be used in the
     *    near future
     * @param length the size of the mapped region to preload
     * @param mapped_cookie any cookie set by the WT_FILE_HANDLE::map method
     */
    int (*fh_map_preload)(WT_FILE_HANDLE *file_handle, WT_SESSION *session,
        const void *map, size_t length, void *mapped_cookie);

    /*!
     * Unmap a memory mapped file, based on the POSIX 1003.1 standard
     * munmap.
     *
     * This method is only required if a valid implementation of map is
     * provided by the file, and should be set to NULL otherwise.
     *
     * @errors
     *
     * @param file_handle the WT_FILE_HANDLE
     * @param session the current WiredTiger session
     * @param mapped_region a pointer to the start of the mapped region
     * @param length the length of the mapped region
     * @param mapped_cookie any cookie set by the WT_FILE_HANDLE::map method
     */
    int (*fh_unmap)(WT_FILE_HANDLE *file_handle, WT_SESSION *session,
        void *mapped_region, size_t length, void *mapped_cookie);

    /*!
     * Read from a file, based on the POSIX 1003.1 standard pread.
     *
     * @errors
     *
     * @param file_handle the WT_FILE_HANDLE
     * @param session the current WiredTiger session
     * @param offset the offset in the file to start reading from
     * @param len the amount to read
     * @param[out] buf buffer to hold the content read from file
     */
    int (*fh_read)(WT_FILE_HANDLE *file_handle,
        WT_SESSION *session, wt_off_t offset, size_t len, void *buf);

    /*!
     * Return the size of a file.
     *
     * @errors
     *
     * @param file_handle the WT_FILE_HANDLE
     * @param session the current WiredTiger session
     * @param sizep the size of the file
     */
    int (*fh_size)(
        WT_FILE_HANDLE *file_handle, WT_SESSION *session, wt_off_t *sizep);

    /*!
     * Make outstanding file writes durable and do not return until writes
     * are complete.
     *
     * This method is not required for read-only files, and should be set
     * to NULL when not supported by the file.
     *
     * @errors
     *
     * @param file_handle the WT_FILE_HANDLE
     * @param session the current WiredTiger session
     */
    int (*fh_sync)(WT_FILE_HANDLE *file_handle, WT_SESSION *session);

    /*!
     * Schedule the outstanding file writes required for durability and
     * return immediately.
     *
     * This method is not required, and should be set to NULL when not
     * supported by the file.
     *
     * @errors
     *
     * @param file_handle the WT_FILE_HANDLE
     * @param session the current WiredTiger session
     */
    int (*fh_sync_nowait)(WT_FILE_HANDLE *file_handle, WT_SESSION *session);

    /*!
     * Truncate the file.
     *
     * This method is not required, and should be set to NULL when not
     * supported by the file.
     *
     * This method is not called by multiple threads concurrently (on the
     * same file handle).
     *
     * @errors
     *
     * @param file_handle the WT_FILE_HANDLE
     * @param session the current WiredTiger session
     * @param offset desired file size after truncate
     */
    int (*fh_truncate)(
        WT_FILE_HANDLE *file_handle, WT_SESSION *session, wt_off_t offset);

    /*!
     * Write to a file, based on the POSIX 1003.1 standard pwrite.
     *
     * This method is not required for read-only files, and should be set
     * to NULL when not supported by the file.
     *
     * @errors
     *
     * @param file_handle the WT_FILE_HANDLE
     * @param session the current WiredTiger session
     * @param offset offset at which to start writing
     * @param length amount of data to write
     * @param buf content to be written to the file
     */
    int (*fh_write)(WT_FILE_HANDLE *file_handle, WT_SESSION *session,
        wt_off_t offset, size_t length, const void *buf);
};

#if !defined(DOXYGEN)
/* This interface is not yet public. */

/*!
 * The interface implemented by applications to provide a storage source
 * implementation. This documentation refers to "object" and "bucket"
 * to mean a "file-like object" and a "container of objects", respectively.
 *
 * <b>Thread safety:</b> WiredTiger may invoke methods on the WT_STORAGE_SOURCE
 * interface from multiple threads concurrently. It is the responsibility of
 * the implementation to protect any shared data.
 *
 * Applications register implementations with WiredTiger by calling
 * WT_CONNECTION::add_storage_source.
 *
 * @snippet ex_storage_source.c WT_STORAGE_SOURCE register
 */
struct __wt_storage_source {
    /*!
     * A reference is added to the storage source.  The reference is released by a
     * call to WT_STORAGE_SOURCE::terminate.  A reference is added as a side effect
     * of calling WT_CONNECTION::get_storage_source.
     *
     * @errors
     *
     * @param storage_source the WT_STORAGE_SOURCE
     */
    int (*ss_add_reference)(WT_STORAGE_SOURCE *storage_source);

    /*!
     * Create a customized file system to access the storage source
     * objects.
     *
     * The file system returned behaves as if objects in the specified buckets are
     * files in the file system.  In particular, the fs_open_file method requires
     * its flags argument to include either WT_FS_OPEN_CREATE or WT_FS_OPEN_READONLY.
     * Objects being created are not deemed to "exist" and be visible to
     * WT_FILE_SYSTEM::fs_exist and other file system methods until the new handle has
     * been closed.  Objects once created are immutable. That is, only objects that
     * do not already exist can be opened with the create flag, and objects that
     * already exist can only be opened with the readonly flag.  Only objects that
     * exist can be transferred to the underlying shared object storage.  This can
     * happen at any time after an object is created, and can be forced to happen using
     * WT_STORAGE_SOURCE::ss_flush.
     *
     * Additionally file handles returned by the file system behave as file handles to a
     * local file.  For example, WT_FILE_HANDLE::fh_sync synchronizes writes to the
     * local file, and does not imply any transferring of data to the shared object store.
     *
     * The directory argument to the WT_FILE_SYSTEM::fs_directory_list method is normally
     * the empty string as the cloud equivalent (bucket) has already been given when
     * customizing the file system.  If specified, the directory path is interpreted
     * as another prefix, which is removed from the results.
     *
     * Names used by the file system methods are generally flat.  However, in some
     * implementations of a file system returned by a storage source, "..", ".", "/"
     * may have a particular meaning, as in a POSIX file system.  We suggest that
     * these constructs be avoided when a caller chooses file names within the returned
     * file system; they may be rejected by the implementation.  Within a bucket name,
     * these characters may or may not be acceptable. That is implementation dependent.
     * In the prefix, "/" is specifically allowed, as this may have performance or
     * administrative benefits.  That said, within a prefix, certain combinations
     * involving "/" may be rejected, for example "/../".
     *
     * @errors
     *
     * @param storage_source the WT_STORAGE_SOURCE
     * @param session the current WiredTiger session
     * @param bucket_name the name of the bucket.  Use of '/' is implementation dependent.
     * @param auth_token the authorization identifier.
     * @param config additional configuration. The only allowable value is \c cache_directory,
     *    the name of a directory holding cached objects. Its default is
     *    \c "<home>/cache-<bucket>" with \c <home> replaced by the @ref home, and
     *    \c <bucket> replaced by the bucket_name.
     * @param[out] file_system the customized file system returned
     */
    int (*ss_customize_file_system)(WT_STORAGE_SOURCE *storage_source, WT_SESSION *session,
        const char *bucket_name, const char *auth_token, const char *config,
        WT_FILE_SYSTEM **file_system);

    /*!
     * Copy a file from the default file system to an object name in shared object storage.
     *
     * @errors
     *
     * @param storage_source the WT_STORAGE_SOURCE
     * @param session the current WiredTiger session
     * @param file_system the destination bucket and credentials
     * @param source the name of the source input file
     * @param object the name of the destination object
     * @param config additional configuration, currently must be NULL
     */
    int (*ss_flush)(WT_STORAGE_SOURCE *storage_source, WT_SESSION *session,
        WT_FILE_SYSTEM *file_system, const char *source, const char *object,
            const char *config);

    /*!
     * After a flush, rename the source file from the default file system to be cached in
     * the shared object storage.
     *
     * @errors
     *
     * @param storage_source the WT_STORAGE_SOURCE
     * @param session the current WiredTiger session
     * @param file_system the destination bucket and credentials
     * @param source the name of the source input file
     * @param object the name of the destination object
     * @param config additional configuration, currently must be NULL
     */
    int (*ss_flush_finish)(WT_STORAGE_SOURCE *storage_source, WT_SESSION *session,
        WT_FILE_SYSTEM *file_system, const char *source, const char *object,
        const char *config);

    /*!
     * A callback performed when the storage source or reference is closed
     * and will no longer be used.  The initial creation of the storage source
     * counts as a reference, and each call to WT_STORAGE_SOURCE::add_reference
     * increase the number of references.  When all references are released, the
     * storage source and any resources associated with it are released.
     *
     * This method is not required and should be set to NULL when not
     * required by the storage source implementation.
     *
     * The WT_STORAGE_SOURCE::terminate callback is intended to allow cleanup;
     * the handle will not be subsequently accessed by WiredTiger.
     */
    int (*terminate)(WT_STORAGE_SOURCE *storage_source, WT_SESSION *session);
};

/*!
 * The interface implemented by applications to provide a page log service
 * implementation.
 *
 * <b>Thread safety:</b> WiredTiger may invoke methods on the WT_PAGE_LOG
 * interface from multiple threads concurrently. It is the responsibility of
 * the implementation to protect any shared data.
 *
 * <b>Reentrancy:</b>Methods on the WT_PAGE_LOG interface are not expected to
 * support reentrant use.
 *
 * Applications register implementations with WiredTiger by calling
 * WT_CONNECTION::add_page_log.
 *
 * @snippet ex_page_log.c WT_PAGE_LOG register
 */
struct __wt_page_log {

    /*!
     * A reference is added to the page log service.  The reference is released by a
     * call to WT_PAGE_LOG::terminate.  A reference is added as a side effect
     * of calling WT_CONNECTION::get_page_log.
     *
     * @errors
     *
     * @param page_log the WT_PAGE_LOG
     */
    int (*pl_add_reference)(WT_PAGE_LOG *page_log);

    /*!
     * Begin checkpointing using the given checkpoint_id.  After this call, any handle
     * can put or get using the checkpoint id.  The checkpoint id must be greater than
     * any previous checkpoint id used with this call.
     *
     * @errors
     *
     * @param page_log the WT_PAGE_LOG
     * @param session the current WiredTiger session
     * @param checkpoint_id the checkpoint id to use. Must be greater than any other
     *        checkpoint_id used with this call.
     */
    int (*pl_begin_checkpoint)(WT_PAGE_LOG *page_log, WT_SESSION *session, uint64_t checkpoint_id);

    /*!
     * Complete checkpointing using the given checkpoint_id. This implies that other
     * nodes can now use the given checkpoint_id.
     *
     * @errors
     *
     * @param page_log the WT_PAGE_LOG
     * @param session the current WiredTiger session
     * @param checkpoint_id the checkpoint id to use. Must be greater than any other
     *        checkpoint_id used with this call.
     */
    int (*pl_complete_checkpoint)(WT_PAGE_LOG *page_log, WT_SESSION *session, uint64_t checkpoint_id);

    /*!
     * Get the most recent completed checkpoint number.
     *
     * @errors
     *
     * @param page_log the WT_PAGE_LOG
     * @param session the current WiredTiger session
     * @param checkpoint_id the checkpoint id returned
     */
    int (*pl_get_complete_checkpoint)(WT_PAGE_LOG *page_log, WT_SESSION *session, uint64_t *checkpoint_id);

    /*!
     * Get the most recently opened checkpoint number.
     *
     * @errors
     *
     * @param page_log the WT_PAGE_LOG
     * @param session the current WiredTiger session
     * @param checkpoint_id the checkpoint id returned
     */
    int (*pl_get_open_checkpoint)(WT_PAGE_LOG *page_log, WT_SESSION *session, uint64_t *checkpoint_id);

    /*!
     * Open a handle for further operations on a table.
     *
     * @errors
     *
     * @param page_log the WT_PAGE_LOG
     * @param session the current WiredTiger session
     * @param table_id the unique table id for the given table
     * @param plh the returned handle
     */
    int (*pl_open_handle)(WT_PAGE_LOG *page_log, WT_SESSION *session, uint64_t table_id, WT_PAGE_LOG_HANDLE **plh);

    /*!
     * A callback performed when the page log service or reference is closed
     * and will no longer be used.  The initial creation of the page log service
     * counts as a reference, and each call to WT_PAGE_LOG::add_reference
     * increase the number of references.  When all references are released, the
     * page log service and any resources associated with it are released.
     *
     * This method is not required and should be set to NULL when not
     * required by the page log service implementation.
     *
     * The WT_PAGE_LOG::terminate callback is intended to allow cleanup;
     * the handle will not be subsequently accessed by WiredTiger.
     */
    int (*terminate)(WT_PAGE_LOG *page_log, WT_SESSION *session);
};

/*!
 * Values given to, or returned by the WT_PAGE_LOG_HANDLE::plh_put interface.
 */
struct __wt_page_log_put_args {
       /*
        * Input arguments
        */
       uint64_t backlink_checkpoint_id;
       uint64_t base_checkpoint_id;

       /* AUTOMATIC FLAG VALUE GENERATION START 0 */
#define WT_PAGE_LOG_COMPRESSED 0x1u
#define WT_PAGE_LOG_DELTA 0x2u
#define WT_PAGE_LOG_ENCRYPTED 0x4u
        /* AUTOMATIC FLAG VALUE GENERATION STOP 32 */
       uint32_t flags;

       /*
        * Output arguments, returned by the call
        */
       uint64_t lsn;
};

/*!
 * Values given to, or returned by the WT_PAGE_LOG_HANDLE::plh_get interface.
 */
struct __wt_page_log_get_args {
       /*
        * Input/output arguments
        */
       uint64_t lsn;    /* If non-zero, we are asking for a specific LSN */

       /*
        * Output arguments, returned by the call
        */
       uint64_t backlink_checkpoint_id;
       uint64_t base_checkpoint_id;
       uint32_t delta_count;
};

/*!
 * The interface implemented by applications to provide handles used
 * by a page log service implementation. This interface is returned by
 * WT_PAGE_LOG::pl_open_handle .
 *
 * <b>Thread safety:</b> WiredTiger may invoke methods on the WT_PAGE_LOG_HANDLES
 * interface from multiple threads concurrently. It is the responsibility of
 * the implementation to protect any shared data.
 *
 * <b>Reentrancy:</b>Methods on the WT_PAGE_LOG_HANDLE interface are not expected to
 * support reentrant use.
 */
struct __wt_page_log_handle {

    /*
     * The containing page log service.
     */
    WT_PAGE_LOG *page_log;

    /*!
     * Put an object into the paging/logging service.
     *
     * @errors
     *
     * @param plh the WT_PAGE_LOG_HANDLE
     * @param session the current WiredTiger session
     * @param page_id the page to be written
     * @param checkpoint_id the checkpoint to be written to
     * @param args additional arguments used or returned by the call, memory owned by caller
     * @param buf content to be written
     */
    int (*plh_put)(WT_PAGE_LOG_HANDLE *plh, WT_SESSION *session,
        uint64_t page_id, uint64_t checkpoint_id, WT_PAGE_LOG_PUT_ARGS *args,
        const WT_ITEM *buf);

    /*!
     * Get an object from the paging/logging service.
     *
     * @errors
     *
     * @param plh the WT_PAGE_LOG_HANDLE
     * @param session the current WiredTiger session
     * @param page_id the page to be read
     * @param checkpoint_id the checkpoint to use
     * @param args additional arguments returned by the call, memory owned by caller
     * @param results_array an array of results allocated by the
     *        caller. Each result, up to the returned count, must be
     *        filled in by the implementation.  The implementation
     *        may allocate storage to hold results using the WT_ITEM::mem field,
     *        if that is done, the caller will call free to dispose of the memory
     *        when done.
     * @param results_count on input, the size of allocated results_array.
     *        On output, the number of items filled by the call.
     */
    int (*plh_get)(WT_PAGE_LOG_HANDLE *plh, WT_SESSION *session,
        uint64_t page_id, uint64_t checkpoint_id, WT_PAGE_LOG_GET_ARGS *args,
        WT_ITEM *results_array, uint32_t *results_count);

    /*!
     * Close the handle
     *
     * @errors
     *
     * @param plh the WT_PAGE_LOG_HANDLE
     * @param session the current WiredTiger session
     */
    int (*plh_close)(WT_PAGE_LOG_HANDLE *plh, WT_SESSION *session);
};

#endif

/*!
 * Entry point to an extension, called when the extension is loaded.
 *
 * @param connection the connection handle
 * @param config the config information passed to WT_CONNECTION::load_extension
 * @errors
 */
extern int wiredtiger_extension_init(
    WT_CONNECTION *connection, WT_CONFIG_ARG *config);

/*!
 * Optional cleanup function for an extension, called during
 * WT_CONNECTION::close.
 *
 * @param connection the connection handle
 * @errors
 */
extern int wiredtiger_extension_terminate(WT_CONNECTION *connection);

/*! @} */

/*!
 * @addtogroup wt
 * @{
 */
/*!
 * @name Incremental backup types
 * @anchor backup_types
 * @{
 */
/*! Invalid backup type. */
#define WT_BACKUP_INVALID   0
/*! Whole file. */
#define WT_BACKUP_FILE      1
/*! File range. */
#define WT_BACKUP_RANGE     2
/*! @} */

/*!
 * @name Log record and operation types
 * @anchor log_types
 * @{
 */
/*
 * NOTE:  The values of these record types and operations must
 * never change because they're written into the log.  Append
 * any new records or operations to the appropriate set.
 */
/*! Checkpoint. */
#define WT_LOGREC_CHECKPOINT    0
/*! Transaction commit. */
#define WT_LOGREC_COMMIT    1
/*! File sync. */
#define WT_LOGREC_FILE_SYNC 2
/*! Message. */
#define WT_LOGREC_MESSAGE   3
/*! System/internal record. */
#define WT_LOGREC_SYSTEM    4
/*! Invalid operation. */
#define WT_LOGOP_INVALID    0
/*! Column-store put. */
#define WT_LOGOP_COL_PUT    1
/*! Column-store remove. */
#define WT_LOGOP_COL_REMOVE 2
/*! Column-store truncate. */
#define WT_LOGOP_COL_TRUNCATE   3
/*! Row-store put. */
#define WT_LOGOP_ROW_PUT    4
/*! Row-store remove. */
#define WT_LOGOP_ROW_REMOVE 5
/*! Row-store truncate. */
#define WT_LOGOP_ROW_TRUNCATE   6
/*! Checkpoint start. */
#define WT_LOGOP_CHECKPOINT_START   7
/*! Previous LSN. */
#define WT_LOGOP_PREV_LSN   8
/*! Column-store modify. */
#define WT_LOGOP_COL_MODIFY 9
/*! Row-store modify. */
#define WT_LOGOP_ROW_MODIFY 10
/*
 * NOTE: Diagnostic-only log operations should have values in
 * the ignore range.
 */
/*! Diagnostic: transaction timestamps */
#define WT_LOGOP_TXN_TIMESTAMP  (WT_LOGOP_IGNORE | 11)
/*! Incremental backup IDs. */
#define WT_LOGOP_BACKUP_ID 12
/*! @} */

/*******************************************
 * Statistic reference.
 *******************************************/
/*
 * DO NOT EDIT: automatically built by dist/stat.py.
 * Statistics section: BEGIN
 */

/*!
 * @name Connection statistics
 * @anchor statistics_keys
 * @anchor statistics_conn
 * Statistics are accessed through cursors with \c "statistics:" URIs.
 * Individual statistics can be queried through the cursor using the following
 * keys.  See @ref data_statistics for more information.
 * @{
 */
/*! LSM: application work units currently queued */
#define	WT_STAT_CONN_LSM_WORK_QUEUE_APP			1000
/*! LSM: merge work units currently queued */
#define	WT_STAT_CONN_LSM_WORK_QUEUE_MANAGER		1001
/*! LSM: rows merged in an LSM tree */
#define	WT_STAT_CONN_LSM_ROWS_MERGED			1002
/*! LSM: sleep for LSM checkpoint throttle */
#define	WT_STAT_CONN_LSM_CHECKPOINT_THROTTLE		1003
/*! LSM: sleep for LSM merge throttle */
#define	WT_STAT_CONN_LSM_MERGE_THROTTLE			1004
/*! LSM: switch work units currently queued */
#define	WT_STAT_CONN_LSM_WORK_QUEUE_SWITCH		1005
/*! LSM: tree maintenance operations discarded */
#define	WT_STAT_CONN_LSM_WORK_UNITS_DISCARDED		1006
/*! LSM: tree maintenance operations executed */
#define	WT_STAT_CONN_LSM_WORK_UNITS_DONE		1007
/*! LSM: tree maintenance operations scheduled */
#define	WT_STAT_CONN_LSM_WORK_UNITS_CREATED		1008
/*! LSM: tree queue hit maximum */
#define	WT_STAT_CONN_LSM_WORK_QUEUE_MAX			1009
/*! autocommit: retries for readonly operations */
#define	WT_STAT_CONN_AUTOCOMMIT_READONLY_RETRY		1010
/*! autocommit: retries for update operations */
#define	WT_STAT_CONN_AUTOCOMMIT_UPDATE_RETRY		1011
/*! background-compact: background compact failed calls */
#define	WT_STAT_CONN_BACKGROUND_COMPACT_FAIL		1012
/*!
 * background-compact: background compact failed calls due to cache
 * pressure
 */
#define	WT_STAT_CONN_BACKGROUND_COMPACT_FAIL_CACHE_PRESSURE	1013
/*! background-compact: background compact interrupted */
#define	WT_STAT_CONN_BACKGROUND_COMPACT_INTERRUPTED	1014
/*!
 * background-compact: background compact moving average of bytes
 * rewritten
 */
#define	WT_STAT_CONN_BACKGROUND_COMPACT_EMA		1015
/*! background-compact: background compact recovered bytes */
#define	WT_STAT_CONN_BACKGROUND_COMPACT_BYTES_RECOVERED	1016
/*! background-compact: background compact running */
#define	WT_STAT_CONN_BACKGROUND_COMPACT_RUNNING		1017
/*!
 * background-compact: background compact skipped file as it is part of
 * the exclude list
 */
#define	WT_STAT_CONN_BACKGROUND_COMPACT_EXCLUDE		1018
/*!
 * background-compact: background compact skipped file as not meeting
 * requirements for compaction
 */
#define	WT_STAT_CONN_BACKGROUND_COMPACT_SKIPPED		1019
/*! background-compact: background compact sleeps due to cache pressure */
#define	WT_STAT_CONN_BACKGROUND_COMPACT_SLEEP_CACHE_PRESSURE	1020
/*! background-compact: background compact successful calls */
#define	WT_STAT_CONN_BACKGROUND_COMPACT_SUCCESS		1021
/*! background-compact: background compact timeout */
#define	WT_STAT_CONN_BACKGROUND_COMPACT_TIMEOUT		1022
/*! background-compact: number of files tracked by background compaction */
#define	WT_STAT_CONN_BACKGROUND_COMPACT_FILES_TRACKED	1023
/*! backup: backup cursor open */
#define	WT_STAT_CONN_BACKUP_CURSOR_OPEN			1024
/*! backup: backup duplicate cursor open */
#define	WT_STAT_CONN_BACKUP_DUP_OPEN			1025
/*! backup: backup granularity size */
#define	WT_STAT_CONN_BACKUP_GRANULARITY			1026
/*! backup: incremental backup enabled */
#define	WT_STAT_CONN_BACKUP_INCREMENTAL			1027
/*! backup: opening the backup cursor in progress */
#define	WT_STAT_CONN_BACKUP_START			1028
/*! backup: total modified incremental blocks */
#define	WT_STAT_CONN_BACKUP_BLOCKS			1029
/*! backup: total modified incremental blocks with compressed data */
#define	WT_STAT_CONN_BACKUP_BLOCKS_COMPRESSED		1030
/*! backup: total modified incremental blocks without compressed data */
#define	WT_STAT_CONN_BACKUP_BLOCKS_UNCOMPRESSED		1031
/*! block-cache: cached blocks updated */
#define	WT_STAT_CONN_BLOCK_CACHE_BLOCKS_UPDATE		1032
/*! block-cache: cached bytes updated */
#define	WT_STAT_CONN_BLOCK_CACHE_BYTES_UPDATE		1033
/*! block-cache: evicted blocks */
#define	WT_STAT_CONN_BLOCK_CACHE_BLOCKS_EVICTED		1034
/*! block-cache: file size causing bypass */
#define	WT_STAT_CONN_BLOCK_CACHE_BYPASS_FILESIZE	1035
/*! block-cache: lookups */
#define	WT_STAT_CONN_BLOCK_CACHE_LOOKUPS		1036
/*! block-cache: number of blocks not evicted due to overhead */
#define	WT_STAT_CONN_BLOCK_CACHE_NOT_EVICTED_OVERHEAD	1037
/*!
 * block-cache: number of bypasses because no-write-allocate setting was
 * on
 */
#define	WT_STAT_CONN_BLOCK_CACHE_BYPASS_WRITEALLOC	1038
/*! block-cache: number of bypasses due to overhead on put */
#define	WT_STAT_CONN_BLOCK_CACHE_BYPASS_OVERHEAD_PUT	1039
/*! block-cache: number of bypasses on get */
#define	WT_STAT_CONN_BLOCK_CACHE_BYPASS_GET		1040
/*! block-cache: number of bypasses on put because file is too small */
#define	WT_STAT_CONN_BLOCK_CACHE_BYPASS_PUT		1041
/*! block-cache: number of eviction passes */
#define	WT_STAT_CONN_BLOCK_CACHE_EVICTION_PASSES	1042
/*! block-cache: number of hits */
#define	WT_STAT_CONN_BLOCK_CACHE_HITS			1043
/*! block-cache: number of misses */
#define	WT_STAT_CONN_BLOCK_CACHE_MISSES			1044
/*! block-cache: number of put bypasses on checkpoint I/O */
#define	WT_STAT_CONN_BLOCK_CACHE_BYPASS_CHKPT		1045
/*! block-cache: removed blocks */
#define	WT_STAT_CONN_BLOCK_CACHE_BLOCKS_REMOVED		1046
/*! block-cache: time sleeping to remove block (usecs) */
#define	WT_STAT_CONN_BLOCK_CACHE_BLOCKS_REMOVED_BLOCKED	1047
/*! block-cache: total blocks */
#define	WT_STAT_CONN_BLOCK_CACHE_BLOCKS			1048
/*! block-cache: total blocks inserted on read path */
#define	WT_STAT_CONN_BLOCK_CACHE_BLOCKS_INSERT_READ	1049
/*! block-cache: total blocks inserted on write path */
#define	WT_STAT_CONN_BLOCK_CACHE_BLOCKS_INSERT_WRITE	1050
/*! block-cache: total bytes */
#define	WT_STAT_CONN_BLOCK_CACHE_BYTES			1051
/*! block-cache: total bytes inserted on read path */
#define	WT_STAT_CONN_BLOCK_CACHE_BYTES_INSERT_READ	1052
/*! block-cache: total bytes inserted on write path */
#define	WT_STAT_CONN_BLOCK_CACHE_BYTES_INSERT_WRITE	1053
/*! block-disagg: Disaggregated block manager get */
#define	WT_STAT_CONN_DISAGG_BLOCK_GET			1054
/*! block-disagg: Disaggregated block manager put  */
#define	WT_STAT_CONN_DISAGG_BLOCK_PUT			1055
/*! block-manager: blocks pre-loaded */
#define	WT_STAT_CONN_BLOCK_PRELOAD			1056
/*! block-manager: blocks read */
#define	WT_STAT_CONN_BLOCK_READ				1057
/*! block-manager: blocks written */
#define	WT_STAT_CONN_BLOCK_WRITE			1058
/*! block-manager: bytes read */
#define	WT_STAT_CONN_BLOCK_BYTE_READ			1059
/*! block-manager: bytes read via memory map API */
#define	WT_STAT_CONN_BLOCK_BYTE_READ_MMAP		1060
/*! block-manager: bytes read via system call API */
#define	WT_STAT_CONN_BLOCK_BYTE_READ_SYSCALL		1061
/*! block-manager: bytes written */
#define	WT_STAT_CONN_BLOCK_BYTE_WRITE			1062
/*! block-manager: bytes written by compaction */
#define	WT_STAT_CONN_BLOCK_BYTE_WRITE_COMPACT		1063
/*! block-manager: bytes written for checkpoint */
#define	WT_STAT_CONN_BLOCK_BYTE_WRITE_CHECKPOINT	1064
/*! block-manager: bytes written via memory map API */
#define	WT_STAT_CONN_BLOCK_BYTE_WRITE_MMAP		1065
/*! block-manager: bytes written via system call API */
#define	WT_STAT_CONN_BLOCK_BYTE_WRITE_SYSCALL		1066
/*! block-manager: mapped blocks read */
#define	WT_STAT_CONN_BLOCK_MAP_READ			1067
/*! block-manager: mapped bytes read */
#define	WT_STAT_CONN_BLOCK_BYTE_MAP_READ		1068
/*!
 * block-manager: number of times the file was remapped because it
 * changed size via fallocate or truncate
 */
#define	WT_STAT_CONN_BLOCK_REMAP_FILE_RESIZE		1069
/*! block-manager: number of times the region was remapped via write */
#define	WT_STAT_CONN_BLOCK_REMAP_FILE_WRITE		1070
/*! cache: application thread time evicting (usecs) */
#define	WT_STAT_CONN_CACHE_EVICTION_APP_TIME		1071
/*! cache: application threads page read from disk to cache count */
#define	WT_STAT_CONN_CACHE_READ_APP_COUNT		1072
/*! cache: application threads page read from disk to cache time (usecs) */
#define	WT_STAT_CONN_CACHE_READ_APP_TIME		1073
/*! cache: application threads page write from cache to disk count */
#define	WT_STAT_CONN_CACHE_WRITE_APP_COUNT		1074
/*! cache: application threads page write from cache to disk time (usecs) */
#define	WT_STAT_CONN_CACHE_WRITE_APP_TIME		1075
/*! cache: bytes allocated for updates */
#define	WT_STAT_CONN_CACHE_BYTES_UPDATES		1076
/*! cache: bytes belonging to page images in the cache */
#define	WT_STAT_CONN_CACHE_BYTES_IMAGE			1077
/*! cache: bytes belonging to the history store table in the cache */
#define	WT_STAT_CONN_CACHE_BYTES_HS			1078
/*! cache: bytes currently in the cache */
#define	WT_STAT_CONN_CACHE_BYTES_INUSE			1079
/*! cache: bytes dirty in the cache cumulative */
#define	WT_STAT_CONN_CACHE_BYTES_DIRTY_TOTAL		1080
/*! cache: bytes not belonging to page images in the cache */
#define	WT_STAT_CONN_CACHE_BYTES_OTHER			1081
/*! cache: bytes read into cache */
#define	WT_STAT_CONN_CACHE_BYTES_READ			1082
/*! cache: bytes written from cache */
#define	WT_STAT_CONN_CACHE_BYTES_WRITE			1083
/*! cache: checkpoint blocked page eviction */
#define	WT_STAT_CONN_CACHE_EVICTION_BLOCKED_CHECKPOINT	1084
/*!
 * cache: checkpoint of history store file blocked non-history store page
 * eviction
 */
#define	WT_STAT_CONN_CACHE_EVICTION_BLOCKED_CHECKPOINT_HS	1085
/*! cache: eviction calls to get a page */
#define	WT_STAT_CONN_CACHE_EVICTION_GET_REF		1086
/*! cache: eviction calls to get a page found queue empty */
#define	WT_STAT_CONN_CACHE_EVICTION_GET_REF_EMPTY	1087
/*! cache: eviction calls to get a page found queue empty after locking */
#define	WT_STAT_CONN_CACHE_EVICTION_GET_REF_EMPTY2	1088
/*! cache: eviction currently operating in aggressive mode */
#define	WT_STAT_CONN_CACHE_EVICTION_AGGRESSIVE_SET	1089
/*! cache: eviction empty score */
#define	WT_STAT_CONN_CACHE_EVICTION_EMPTY_SCORE		1090
/*!
 * cache: eviction gave up due to detecting a disk value without a
 * timestamp behind the last update on the chain
 */
#define	WT_STAT_CONN_CACHE_EVICTION_BLOCKED_NO_TS_CHECKPOINT_RACE_1	1091
/*!
 * cache: eviction gave up due to detecting a tombstone without a
 * timestamp ahead of the selected on disk update
 */
#define	WT_STAT_CONN_CACHE_EVICTION_BLOCKED_NO_TS_CHECKPOINT_RACE_2	1092
/*!
 * cache: eviction gave up due to detecting a tombstone without a
 * timestamp ahead of the selected on disk update after validating the
 * update chain
 */
#define	WT_STAT_CONN_CACHE_EVICTION_BLOCKED_NO_TS_CHECKPOINT_RACE_3	1093
/*!
 * cache: eviction gave up due to detecting update chain entries without
 * timestamps after the selected on disk update
 */
#define	WT_STAT_CONN_CACHE_EVICTION_BLOCKED_NO_TS_CHECKPOINT_RACE_4	1094
/*!
 * cache: eviction gave up due to needing to remove a record from the
 * history store but checkpoint is running
 */
#define	WT_STAT_CONN_CACHE_EVICTION_BLOCKED_REMOVE_HS_RACE_WITH_CHECKPOINT	1095
/*! cache: eviction gave up due to no progress being made */
#define	WT_STAT_CONN_CACHE_EVICTION_BLOCKED_NO_PROGRESS	1096
/*! cache: eviction passes of a file */
#define	WT_STAT_CONN_CACHE_EVICTION_WALK_PASSES		1097
/*! cache: eviction server candidate queue empty when topping up */
#define	WT_STAT_CONN_CACHE_EVICTION_QUEUE_EMPTY		1098
/*! cache: eviction server candidate queue not empty when topping up */
#define	WT_STAT_CONN_CACHE_EVICTION_QUEUE_NOT_EMPTY	1099
/*! cache: eviction server evicting pages */
#define	WT_STAT_CONN_CACHE_EVICTION_SERVER_EVICTING	1100
/*! cache: eviction server skips dirty pages during a running checkpoint */
#define	WT_STAT_CONN_CACHE_EVICTION_SERVER_SKIP_DIRTY_PAGES_DURING_CHECKPOINT	1101
/*! cache: eviction server skips internal pages as it has an active child. */
#define	WT_STAT_CONN_CACHE_EVICTION_SERVER_SKIP_INTL_PAGE_WITH_ACTIVE_CHILD	1102
/*! cache: eviction server skips metadata pages with history */
#define	WT_STAT_CONN_CACHE_EVICTION_SERVER_SKIP_METATDATA_WITH_HISTORY	1103
/*!
 * cache: eviction server skips pages that are written with transactions
 * greater than the last running
 */
#define	WT_STAT_CONN_CACHE_EVICTION_SERVER_SKIP_PAGES_LAST_RUNNING	1104
/*!
 * cache: eviction server skips pages that previously failed eviction and
 * likely will again
 */
#define	WT_STAT_CONN_CACHE_EVICTION_SERVER_SKIP_PAGES_RETRY	1105
/*! cache: eviction server skips pages that we do not want to evict */
#define	WT_STAT_CONN_CACHE_EVICTION_SERVER_SKIP_UNWANTED_PAGES	1106
/*! cache: eviction server skips tree that we do not want to evict */
#define	WT_STAT_CONN_CACHE_EVICTION_SERVER_SKIP_UNWANTED_TREE	1107
/*!
 * cache: eviction server skips trees because there are too many active
 * walks
 */
#define	WT_STAT_CONN_CACHE_EVICTION_SERVER_SKIP_TREES_TOO_MANY_ACTIVE_WALKS	1108
/*! cache: eviction server skips trees that are being checkpointed */
#define	WT_STAT_CONN_CACHE_EVICTION_SERVER_SKIP_CHECKPOINTING_TREES	1109
/*!
 * cache: eviction server skips trees that are configured to stick in
 * cache
 */
#define	WT_STAT_CONN_CACHE_EVICTION_SERVER_SKIP_TREES_STICK_IN_CACHE	1110
/*! cache: eviction server skips trees that disable eviction */
#define	WT_STAT_CONN_CACHE_EVICTION_SERVER_SKIP_TREES_EVICTION_DISABLED	1111
/*! cache: eviction server skips trees that were not useful before */
#define	WT_STAT_CONN_CACHE_EVICTION_SERVER_SKIP_TREES_NOT_USEFUL_BEFORE	1112
/*!
 * cache: eviction server slept, because we did not make progress with
 * eviction
 */
#define	WT_STAT_CONN_CACHE_EVICTION_SERVER_SLEPT	1113
/*! cache: eviction server unable to reach eviction goal */
#define	WT_STAT_CONN_CACHE_EVICTION_SLOW		1114
/*! cache: eviction server waiting for a leaf page */
#define	WT_STAT_CONN_CACHE_EVICTION_WALK_LEAF_NOTFOUND	1115
/*! cache: eviction state */
#define	WT_STAT_CONN_CACHE_EVICTION_STATE		1116
/*!
 * cache: eviction walk most recent sleeps for checkpoint handle
 * gathering
 */
#define	WT_STAT_CONN_CACHE_EVICTION_WALK_SLEEPS		1117
/*! cache: eviction walk target pages histogram - 0-9 */
#define	WT_STAT_CONN_CACHE_EVICTION_TARGET_PAGE_LT10	1118
/*! cache: eviction walk target pages histogram - 10-31 */
#define	WT_STAT_CONN_CACHE_EVICTION_TARGET_PAGE_LT32	1119
/*! cache: eviction walk target pages histogram - 128 and higher */
#define	WT_STAT_CONN_CACHE_EVICTION_TARGET_PAGE_GE128	1120
/*! cache: eviction walk target pages histogram - 32-63 */
#define	WT_STAT_CONN_CACHE_EVICTION_TARGET_PAGE_LT64	1121
/*! cache: eviction walk target pages histogram - 64-128 */
#define	WT_STAT_CONN_CACHE_EVICTION_TARGET_PAGE_LT128	1122
/*!
 * cache: eviction walk target pages reduced due to history store cache
 * pressure
 */
#define	WT_STAT_CONN_CACHE_EVICTION_TARGET_PAGE_REDUCED	1123
/*! cache: eviction walk target strategy both clean and dirty pages */
#define	WT_STAT_CONN_CACHE_EVICTION_TARGET_STRATEGY_BOTH_CLEAN_AND_DIRTY	1124
/*! cache: eviction walk target strategy only clean pages */
#define	WT_STAT_CONN_CACHE_EVICTION_TARGET_STRATEGY_CLEAN	1125
/*! cache: eviction walk target strategy only dirty pages */
#define	WT_STAT_CONN_CACHE_EVICTION_TARGET_STRATEGY_DIRTY	1126
/*! cache: eviction walks abandoned */
#define	WT_STAT_CONN_CACHE_EVICTION_WALKS_ABANDONED	1127
/*! cache: eviction walks gave up because they restarted their walk twice */
#define	WT_STAT_CONN_CACHE_EVICTION_WALKS_STOPPED	1128
/*!
 * cache: eviction walks gave up because they saw too many pages and
 * found no candidates
 */
#define	WT_STAT_CONN_CACHE_EVICTION_WALKS_GAVE_UP_NO_TARGETS	1129
/*!
 * cache: eviction walks gave up because they saw too many pages and
 * found too few candidates
 */
#define	WT_STAT_CONN_CACHE_EVICTION_WALKS_GAVE_UP_RATIO	1130
/*!
 * cache: eviction walks random search fails to locate a page, results in
 * a null position
 */
#define	WT_STAT_CONN_CACHE_EVICTION_WALK_RANDOM_RETURNS_NULL_POSITION	1131
/*! cache: eviction walks reached end of tree */
#define	WT_STAT_CONN_CACHE_EVICTION_WALKS_ENDED		1132
/*! cache: eviction walks restarted */
#define	WT_STAT_CONN_CACHE_EVICTION_WALK_RESTART	1133
/*! cache: eviction walks started from root of tree */
#define	WT_STAT_CONN_CACHE_EVICTION_WALK_FROM_ROOT	1134
/*! cache: eviction walks started from saved location in tree */
#define	WT_STAT_CONN_CACHE_EVICTION_WALK_SAVED_POS	1135
/*! cache: eviction worker thread active */
#define	WT_STAT_CONN_CACHE_EVICTION_ACTIVE_WORKERS	1136
/*! cache: eviction worker thread created */
#define	WT_STAT_CONN_CACHE_EVICTION_WORKER_CREATED	1137
/*! cache: eviction worker thread evicting pages */
#define	WT_STAT_CONN_CACHE_EVICTION_WORKER_EVICTING	1138
/*! cache: eviction worker thread removed */
#define	WT_STAT_CONN_CACHE_EVICTION_WORKER_REMOVED	1139
/*! cache: eviction worker thread stable number */
#define	WT_STAT_CONN_CACHE_EVICTION_STABLE_STATE_WORKERS	1140
/*! cache: files with active eviction walks */
#define	WT_STAT_CONN_CACHE_EVICTION_WALKS_ACTIVE	1141
/*! cache: files with new eviction walks started */
#define	WT_STAT_CONN_CACHE_EVICTION_WALKS_STARTED	1142
/*! cache: force re-tuning of eviction workers once in a while */
#define	WT_STAT_CONN_CACHE_EVICTION_FORCE_RETUNE	1143
/*!
 * cache: forced eviction - do not retry count to evict pages selected to
 * evict during reconciliation
 */
#define	WT_STAT_CONN_CACHE_EVICTION_FORCE_NO_RETRY	1144
/*!
 * cache: forced eviction - history store pages failed to evict while
 * session has history store cursor open
 */
#define	WT_STAT_CONN_CACHE_EVICTION_FORCE_HS_FAIL	1145
/*!
 * cache: forced eviction - history store pages selected while session
 * has history store cursor open
 */
#define	WT_STAT_CONN_CACHE_EVICTION_FORCE_HS		1146
/*!
 * cache: forced eviction - history store pages successfully evicted
 * while session has history store cursor open
 */
#define	WT_STAT_CONN_CACHE_EVICTION_FORCE_HS_SUCCESS	1147
/*! cache: forced eviction - pages evicted that were clean count */
#define	WT_STAT_CONN_CACHE_EVICTION_FORCE_CLEAN		1148
/*! cache: forced eviction - pages evicted that were clean time (usecs) */
#define	WT_STAT_CONN_CACHE_EVICTION_FORCE_CLEAN_TIME	1149
/*! cache: forced eviction - pages evicted that were dirty count */
#define	WT_STAT_CONN_CACHE_EVICTION_FORCE_DIRTY		1150
/*! cache: forced eviction - pages evicted that were dirty time (usecs) */
#define	WT_STAT_CONN_CACHE_EVICTION_FORCE_DIRTY_TIME	1151
/*!
 * cache: forced eviction - pages selected because of a large number of
 * updates to a single item
 */
#define	WT_STAT_CONN_CACHE_EVICTION_FORCE_LONG_UPDATE_LIST	1152
/*!
 * cache: forced eviction - pages selected because of too many deleted
 * items count
 */
#define	WT_STAT_CONN_CACHE_EVICTION_FORCE_DELETE	1153
/*! cache: forced eviction - pages selected count */
#define	WT_STAT_CONN_CACHE_EVICTION_FORCE		1154
/*! cache: forced eviction - pages selected unable to be evicted count */
#define	WT_STAT_CONN_CACHE_EVICTION_FORCE_FAIL		1155
/*! cache: forced eviction - pages selected unable to be evicted time */
#define	WT_STAT_CONN_CACHE_EVICTION_FORCE_FAIL_TIME	1156
/*! cache: hazard pointer blocked page eviction */
#define	WT_STAT_CONN_CACHE_EVICTION_BLOCKED_HAZARD	1157
/*! cache: hazard pointer check calls */
#define	WT_STAT_CONN_CACHE_HAZARD_CHECKS		1158
/*! cache: hazard pointer check entries walked */
#define	WT_STAT_CONN_CACHE_HAZARD_WALKS			1159
/*! cache: hazard pointer maximum array length */
#define	WT_STAT_CONN_CACHE_HAZARD_MAX			1160
/*! cache: history store table insert calls */
#define	WT_STAT_CONN_CACHE_HS_INSERT			1161
/*! cache: history store table insert calls that returned restart */
#define	WT_STAT_CONN_CACHE_HS_INSERT_RESTART		1162
/*! cache: history store table max on-disk size */
#define	WT_STAT_CONN_CACHE_HS_ONDISK_MAX		1163
/*! cache: history store table on-disk size */
#define	WT_STAT_CONN_CACHE_HS_ONDISK			1164
/*! cache: history store table reads */
#define	WT_STAT_CONN_CACHE_HS_READ			1165
/*! cache: history store table reads missed */
#define	WT_STAT_CONN_CACHE_HS_READ_MISS			1166
/*! cache: history store table reads requiring squashed modifies */
#define	WT_STAT_CONN_CACHE_HS_READ_SQUASH		1167
/*!
 * cache: history store table resolved updates without timestamps that
 * lose their durable timestamp
 */
#define	WT_STAT_CONN_CACHE_HS_ORDER_LOSE_DURABLE_TIMESTAMP	1168
/*!
 * cache: history store table truncation by rollback to stable to remove
 * an unstable update
 */
#define	WT_STAT_CONN_CACHE_HS_KEY_TRUNCATE_RTS_UNSTABLE	1169
/*!
 * cache: history store table truncation by rollback to stable to remove
 * an update
 */
#define	WT_STAT_CONN_CACHE_HS_KEY_TRUNCATE_RTS		1170
/*!
 * cache: history store table truncation to remove all the keys of a
 * btree
 */
#define	WT_STAT_CONN_CACHE_HS_BTREE_TRUNCATE		1171
/*! cache: history store table truncation to remove an update */
#define	WT_STAT_CONN_CACHE_HS_KEY_TRUNCATE		1172
/*!
 * cache: history store table truncation to remove range of updates due
 * to an update without a timestamp on data page
 */
#define	WT_STAT_CONN_CACHE_HS_ORDER_REMOVE		1173
/*!
 * cache: history store table truncation to remove range of updates due
 * to key being removed from the data page during reconciliation
 */
#define	WT_STAT_CONN_CACHE_HS_KEY_TRUNCATE_ONPAGE_REMOVAL	1174
/*!
 * cache: history store table truncations that would have happened in
 * non-dryrun mode
 */
#define	WT_STAT_CONN_CACHE_HS_BTREE_TRUNCATE_DRYRUN	1175
/*!
 * cache: history store table truncations to remove an unstable update
 * that would have happened in non-dryrun mode
 */
#define	WT_STAT_CONN_CACHE_HS_KEY_TRUNCATE_RTS_UNSTABLE_DRYRUN	1176
/*!
 * cache: history store table truncations to remove an update that would
 * have happened in non-dryrun mode
 */
#define	WT_STAT_CONN_CACHE_HS_KEY_TRUNCATE_RTS_DRYRUN	1177
/*!
 * cache: history store table updates without timestamps fixed up by
 * reinserting with the fixed timestamp
 */
#define	WT_STAT_CONN_CACHE_HS_ORDER_REINSERT		1178
/*! cache: history store table writes requiring squashed modifies */
#define	WT_STAT_CONN_CACHE_HS_WRITE_SQUASH		1179
/*! cache: in-memory page passed criteria to be split */
#define	WT_STAT_CONN_CACHE_INMEM_SPLITTABLE		1180
/*! cache: in-memory page splits */
#define	WT_STAT_CONN_CACHE_INMEM_SPLIT			1181
/*! cache: internal page split blocked its eviction */
#define	WT_STAT_CONN_CACHE_EVICTION_BLOCKED_INTERNAL_PAGE_SPLIT	1182
/*! cache: internal pages evicted */
#define	WT_STAT_CONN_CACHE_EVICTION_INTERNAL		1183
/*! cache: internal pages queued for eviction */
#define	WT_STAT_CONN_CACHE_EVICTION_INTERNAL_PAGES_QUEUED	1184
/*! cache: internal pages seen by eviction walk */
#define	WT_STAT_CONN_CACHE_EVICTION_INTERNAL_PAGES_SEEN	1185
/*! cache: internal pages seen by eviction walk that are already queued */
#define	WT_STAT_CONN_CACHE_EVICTION_INTERNAL_PAGES_ALREADY_QUEUED	1186
/*! cache: internal pages split during eviction */
#define	WT_STAT_CONN_CACHE_EVICTION_SPLIT_INTERNAL	1187
/*! cache: leaf pages split during eviction */
#define	WT_STAT_CONN_CACHE_EVICTION_SPLIT_LEAF		1188
/*!
 * cache: locate a random in-mem ref by examining all entries on the root
 * page
 */
#define	WT_STAT_CONN_CACHE_EVICTION_RANDOM_SAMPLE_INMEM_ROOT	1189
/*! cache: maximum bytes configured */
#define	WT_STAT_CONN_CACHE_BYTES_MAX			1190
/*! cache: maximum milliseconds spent at a single eviction */
#define	WT_STAT_CONN_CACHE_EVICTION_MAXIMUM_MILLISECONDS	1191
/*! cache: maximum page size seen at eviction */
#define	WT_STAT_CONN_CACHE_EVICTION_MAXIMUM_PAGE_SIZE	1192
/*! cache: modified pages evicted */
#define	WT_STAT_CONN_CACHE_EVICTION_DIRTY		1193
/*! cache: modified pages evicted by application threads */
#define	WT_STAT_CONN_CACHE_EVICTION_APP_DIRTY		1194
/*! cache: multi-block reconciliation blocked whilst checkpoint is running */
#define	WT_STAT_CONN_CACHE_EVICTION_BLOCKED_MULTI_BLOCK_RECONCILATION_DURING_CHECKPOINT	1195
/*! cache: operations timed out waiting for space in cache */
#define	WT_STAT_CONN_CACHE_TIMED_OUT_OPS		1196
/*!
 * cache: overflow keys on a multiblock row-store page blocked its
 * eviction
 */
#define	WT_STAT_CONN_CACHE_EVICTION_BLOCKED_OVERFLOW_KEYS	1197
/*! cache: overflow pages read into cache */
#define	WT_STAT_CONN_CACHE_READ_OVERFLOW		1198
/*! cache: page split during eviction deepened the tree */
#define	WT_STAT_CONN_CACHE_EVICTION_DEEPEN		1199
/*! cache: page written requiring history store records */
#define	WT_STAT_CONN_CACHE_WRITE_HS			1200
/*! cache: pages considered for eviction that were brought in by pre-fetch */
#define	WT_STAT_CONN_CACHE_EVICTION_CONSIDER_PREFETCH	1201
/*! cache: pages currently held in the cache */
#define	WT_STAT_CONN_CACHE_PAGES_INUSE			1202
/*! cache: pages evicted by application threads */
#define	WT_STAT_CONN_CACHE_EVICTION_APP			1203
/*! cache: pages evicted in parallel with checkpoint */
#define	WT_STAT_CONN_CACHE_EVICTION_PAGES_IN_PARALLEL_WITH_CHECKPOINT	1204
/*! cache: pages queued for eviction */
#define	WT_STAT_CONN_CACHE_EVICTION_PAGES_QUEUED	1205
/*! cache: pages queued for eviction post lru sorting */
#define	WT_STAT_CONN_CACHE_EVICTION_PAGES_QUEUED_POST_LRU	1206
/*! cache: pages queued for urgent eviction */
#define	WT_STAT_CONN_CACHE_EVICTION_PAGES_QUEUED_URGENT	1207
/*! cache: pages queued for urgent eviction during walk */
#define	WT_STAT_CONN_CACHE_EVICTION_PAGES_QUEUED_OLDEST	1208
/*!
 * cache: pages queued for urgent eviction from history store due to high
 * dirty content
 */
#define	WT_STAT_CONN_CACHE_EVICTION_PAGES_QUEUED_URGENT_HS_DIRTY	1209
/*! cache: pages read into cache */
#define	WT_STAT_CONN_CACHE_READ				1210
/*! cache: pages read into cache after truncate */
#define	WT_STAT_CONN_CACHE_READ_DELETED			1211
/*! cache: pages read into cache after truncate in prepare state */
#define	WT_STAT_CONN_CACHE_READ_DELETED_PREPARED	1212
/*! cache: pages read into cache by checkpoint */
#define	WT_STAT_CONN_CACHE_READ_CHECKPOINT		1213
/*!
 * cache: pages removed from the ordinary queue to be queued for urgent
 * eviction
 */
#define	WT_STAT_CONN_CACHE_EVICTION_CLEAR_ORDINARY	1214
/*! cache: pages requested from the cache */
#define	WT_STAT_CONN_CACHE_PAGES_REQUESTED		1215
/*! cache: pages requested from the cache due to pre-fetch */
#define	WT_STAT_CONN_CACHE_PAGES_PREFETCH		1216
/*! cache: pages seen by eviction walk */
#define	WT_STAT_CONN_CACHE_EVICTION_PAGES_SEEN		1217
/*! cache: pages seen by eviction walk that are already queued */
#define	WT_STAT_CONN_CACHE_EVICTION_PAGES_ALREADY_QUEUED	1218
/*! cache: pages selected for eviction unable to be evicted */
#define	WT_STAT_CONN_CACHE_EVICTION_FAIL		1219
/*!
 * cache: pages selected for eviction unable to be evicted because of
 * active children on an internal page
 */
#define	WT_STAT_CONN_CACHE_EVICTION_FAIL_ACTIVE_CHILDREN_ON_AN_INTERNAL_PAGE	1220
/*!
 * cache: pages selected for eviction unable to be evicted because of
 * failure in reconciliation
 */
#define	WT_STAT_CONN_CACHE_EVICTION_FAIL_IN_RECONCILIATION	1221
/*!
 * cache: pages selected for eviction unable to be evicted because of
 * race between checkpoint and updates without timestamps
 */
#define	WT_STAT_CONN_CACHE_EVICTION_FAIL_CHECKPOINT_NO_TS	1222
/*! cache: pages walked for eviction */
#define	WT_STAT_CONN_CACHE_EVICTION_WALK		1223
/*! cache: pages written from cache */
#define	WT_STAT_CONN_CACHE_WRITE			1224
/*! cache: pages written requiring in-memory restoration */
#define	WT_STAT_CONN_CACHE_WRITE_RESTORE		1225
/*! cache: percentage overhead */
#define	WT_STAT_CONN_CACHE_OVERHEAD			1226
/*! cache: recent modification of a page blocked its eviction */
#define	WT_STAT_CONN_CACHE_EVICTION_BLOCKED_RECENTLY_MODIFIED	1227
/*! cache: reverse splits performed */
#define	WT_STAT_CONN_CACHE_REVERSE_SPLITS		1228
/*!
 * cache: reverse splits skipped because of VLCS namespace gap
 * restrictions
 */
#define	WT_STAT_CONN_CACHE_REVERSE_SPLITS_SKIPPED_VLCS	1229
/*! cache: the number of times full update inserted to history store */
#define	WT_STAT_CONN_CACHE_HS_INSERT_FULL_UPDATE	1230
/*! cache: the number of times reverse modify inserted to history store */
#define	WT_STAT_CONN_CACHE_HS_INSERT_REVERSE_MODIFY	1231
/*!
 * cache: total milliseconds spent inside reentrant history store
 * evictions in a reconciliation
 */
#define	WT_STAT_CONN_CACHE_REENTRY_HS_EVICTION_MILLISECONDS	1232
/*! cache: tracked bytes belonging to internal pages in the cache */
#define	WT_STAT_CONN_CACHE_BYTES_INTERNAL		1233
/*! cache: tracked bytes belonging to leaf pages in the cache */
#define	WT_STAT_CONN_CACHE_BYTES_LEAF			1234
/*! cache: tracked dirty bytes in the cache */
#define	WT_STAT_CONN_CACHE_BYTES_DIRTY			1235
/*! cache: tracked dirty pages in the cache */
#define	WT_STAT_CONN_CACHE_PAGES_DIRTY			1236
/*! cache: uncommitted truncate blocked page eviction */
#define	WT_STAT_CONN_CACHE_EVICTION_BLOCKED_UNCOMMITTED_TRUNCATE	1237
/*! cache: unmodified pages evicted */
#define	WT_STAT_CONN_CACHE_EVICTION_CLEAN		1238
/*! capacity: background fsync file handles considered */
#define	WT_STAT_CONN_FSYNC_ALL_FH_TOTAL			1239
/*! capacity: background fsync file handles synced */
#define	WT_STAT_CONN_FSYNC_ALL_FH			1240
/*! capacity: background fsync time (msecs) */
#define	WT_STAT_CONN_FSYNC_ALL_TIME			1241
/*! capacity: bytes read */
#define	WT_STAT_CONN_CAPACITY_BYTES_READ		1242
/*! capacity: bytes written for checkpoint */
#define	WT_STAT_CONN_CAPACITY_BYTES_CKPT		1243
/*! capacity: bytes written for chunk cache */
#define	WT_STAT_CONN_CAPACITY_BYTES_CHUNKCACHE		1244
/*! capacity: bytes written for eviction */
#define	WT_STAT_CONN_CAPACITY_BYTES_EVICT		1245
/*! capacity: bytes written for layered table log */
#define	WT_STAT_CONN_CAPACITY_BYTES_LAYERED_TABLE_LOG	1246
/*! capacity: bytes written for log */
#define	WT_STAT_CONN_CAPACITY_BYTES_LOG			1247
/*! capacity: bytes written total */
#define	WT_STAT_CONN_CAPACITY_BYTES_WRITTEN		1248
/*! capacity: threshold to call fsync */
#define	WT_STAT_CONN_CAPACITY_THRESHOLD			1249
/*! capacity: time waiting due to total capacity (usecs) */
#define	WT_STAT_CONN_CAPACITY_TIME_TOTAL		1250
/*! capacity: time waiting during checkpoint (usecs) */
#define	WT_STAT_CONN_CAPACITY_TIME_CKPT			1251
/*! capacity: time waiting during eviction (usecs) */
#define	WT_STAT_CONN_CAPACITY_TIME_EVICT		1252
/*! capacity: time waiting during layered table logging (usecs) */
#define	WT_STAT_CONN_CAPACITY_TIME_LAYERED_TABLE_LOG	1253
/*! capacity: time waiting during logging (usecs) */
#define	WT_STAT_CONN_CAPACITY_TIME_LOG			1254
/*! capacity: time waiting during read (usecs) */
#define	WT_STAT_CONN_CAPACITY_TIME_READ			1255
/*! capacity: time waiting for chunk cache IO bandwidth (usecs) */
#define	WT_STAT_CONN_CAPACITY_TIME_CHUNKCACHE		1256
/*! checkpoint: checkpoint cleanup successful calls */
#define	WT_STAT_CONN_CHECKPOINT_CLEANUP_SUCCESS		1257
/*! checkpoint: checkpoint has acquired a snapshot for its transaction */
#define	WT_STAT_CONN_CHECKPOINT_SNAPSHOT_ACQUIRED	1258
/*! checkpoint: checkpoints skipped because database was clean */
#define	WT_STAT_CONN_CHECKPOINT_SKIPPED			1259
/*! checkpoint: fsync calls after allocating the transaction ID */
#define	WT_STAT_CONN_CHECKPOINT_FSYNC_POST		1260
/*! checkpoint: fsync duration after allocating the transaction ID (usecs) */
#define	WT_STAT_CONN_CHECKPOINT_FSYNC_POST_DURATION	1261
/*! checkpoint: generation */
#define	WT_STAT_CONN_CHECKPOINT_GENERATION		1262
/*! checkpoint: max time (msecs) */
#define	WT_STAT_CONN_CHECKPOINT_TIME_MAX		1263
/*! checkpoint: min time (msecs) */
#define	WT_STAT_CONN_CHECKPOINT_TIME_MIN		1264
/*!
 * checkpoint: most recent duration for checkpoint dropping all handles
 * (usecs)
 */
#define	WT_STAT_CONN_CHECKPOINT_HANDLE_DROP_DURATION	1265
/*! checkpoint: most recent duration for gathering all handles (usecs) */
#define	WT_STAT_CONN_CHECKPOINT_HANDLE_DURATION		1266
/*! checkpoint: most recent duration for gathering applied handles (usecs) */
#define	WT_STAT_CONN_CHECKPOINT_HANDLE_APPLY_DURATION	1267
/*! checkpoint: most recent duration for gathering skipped handles (usecs) */
#define	WT_STAT_CONN_CHECKPOINT_HANDLE_SKIP_DURATION	1268
/*! checkpoint: most recent duration for handles metadata checked (usecs) */
#define	WT_STAT_CONN_CHECKPOINT_HANDLE_META_CHECK_DURATION	1269
/*! checkpoint: most recent duration for locking the handles (usecs) */
#define	WT_STAT_CONN_CHECKPOINT_HANDLE_LOCK_DURATION	1270
/*! checkpoint: most recent handles applied */
#define	WT_STAT_CONN_CHECKPOINT_HANDLE_APPLIED		1271
/*! checkpoint: most recent handles checkpoint dropped */
#define	WT_STAT_CONN_CHECKPOINT_HANDLE_DROPPED		1272
/*! checkpoint: most recent handles metadata checked */
#define	WT_STAT_CONN_CHECKPOINT_HANDLE_META_CHECKED	1273
/*! checkpoint: most recent handles metadata locked */
#define	WT_STAT_CONN_CHECKPOINT_HANDLE_LOCKED		1274
/*! checkpoint: most recent handles skipped */
#define	WT_STAT_CONN_CHECKPOINT_HANDLE_SKIPPED		1275
/*! checkpoint: most recent handles walked */
#define	WT_STAT_CONN_CHECKPOINT_HANDLE_WALKED		1276
/*! checkpoint: most recent time (msecs) */
#define	WT_STAT_CONN_CHECKPOINT_TIME_RECENT		1277
/*! checkpoint: number of checkpoints started by api */
#define	WT_STAT_CONN_CHECKPOINTS_API			1278
/*! checkpoint: number of checkpoints started by compaction */
#define	WT_STAT_CONN_CHECKPOINTS_COMPACT		1279
/*! checkpoint: number of files synced */
#define	WT_STAT_CONN_CHECKPOINT_SYNC			1280
/*! checkpoint: number of handles visited after writes complete */
#define	WT_STAT_CONN_CHECKPOINT_PRESYNC			1281
/*! checkpoint: number of history store pages caused to be reconciled */
#define	WT_STAT_CONN_CHECKPOINT_HS_PAGES_RECONCILED	1282
/*! checkpoint: number of internal pages visited */
#define	WT_STAT_CONN_CHECKPOINT_PAGES_VISITED_INTERNAL	1283
/*! checkpoint: number of leaf pages visited */
#define	WT_STAT_CONN_CHECKPOINT_PAGES_VISITED_LEAF	1284
/*! checkpoint: number of pages caused to be reconciled */
#define	WT_STAT_CONN_CHECKPOINT_PAGES_RECONCILED	1285
/*! checkpoint: pages added for eviction during checkpoint cleanup */
#define	WT_STAT_CONN_CHECKPOINT_CLEANUP_PAGES_EVICT	1286
/*! checkpoint: pages removed during checkpoint cleanup */
#define	WT_STAT_CONN_CHECKPOINT_CLEANUP_PAGES_REMOVED	1287
/*! checkpoint: pages skipped during checkpoint cleanup tree walk */
#define	WT_STAT_CONN_CHECKPOINT_CLEANUP_PAGES_WALK_SKIPPED	1288
/*! checkpoint: pages visited during checkpoint cleanup */
#define	WT_STAT_CONN_CHECKPOINT_CLEANUP_PAGES_VISITED	1289
/*! checkpoint: prepare currently running */
#define	WT_STAT_CONN_CHECKPOINT_PREP_RUNNING		1290
/*! checkpoint: prepare max time (msecs) */
#define	WT_STAT_CONN_CHECKPOINT_PREP_MAX		1291
/*! checkpoint: prepare min time (msecs) */
#define	WT_STAT_CONN_CHECKPOINT_PREP_MIN		1292
/*! checkpoint: prepare most recent time (msecs) */
#define	WT_STAT_CONN_CHECKPOINT_PREP_RECENT		1293
/*! checkpoint: prepare total time (msecs) */
#define	WT_STAT_CONN_CHECKPOINT_PREP_TOTAL		1294
/*! checkpoint: progress state */
#define	WT_STAT_CONN_CHECKPOINT_STATE			1295
/*! checkpoint: scrub dirty target */
#define	WT_STAT_CONN_CHECKPOINT_SCRUB_TARGET		1296
/*! checkpoint: scrub max time (msecs) */
#define	WT_STAT_CONN_CHECKPOINT_SCRUB_MAX		1297
/*! checkpoint: scrub min time (msecs) */
#define	WT_STAT_CONN_CHECKPOINT_SCRUB_MIN		1298
/*! checkpoint: scrub most recent time (msecs) */
#define	WT_STAT_CONN_CHECKPOINT_SCRUB_RECENT		1299
/*! checkpoint: scrub total time (msecs) */
#define	WT_STAT_CONN_CHECKPOINT_SCRUB_TOTAL		1300
/*! checkpoint: stop timing stress active */
#define	WT_STAT_CONN_CHECKPOINT_STOP_STRESS_ACTIVE	1301
/*! checkpoint: time spent on per-tree checkpoint work (usecs) */
#define	WT_STAT_CONN_CHECKPOINT_TREE_DURATION		1302
/*! checkpoint: total failed number of checkpoints */
#define	WT_STAT_CONN_CHECKPOINTS_TOTAL_FAILED		1303
/*! checkpoint: total succeed number of checkpoints */
#define	WT_STAT_CONN_CHECKPOINTS_TOTAL_SUCCEED		1304
/*! checkpoint: total time (msecs) */
#define	WT_STAT_CONN_CHECKPOINT_TIME_TOTAL		1305
/*! checkpoint: transaction checkpoints due to obsolete pages */
#define	WT_STAT_CONN_CHECKPOINT_OBSOLETE_APPLIED	1306
/*! checkpoint: wait cycles while cache dirty level is decreasing */
#define	WT_STAT_CONN_CHECKPOINT_WAIT_REDUCE_DIRTY	1307
/*! chunk-cache: aggregate number of spanned chunks on read */
#define	WT_STAT_CONN_CHUNKCACHE_SPANS_CHUNKS_READ	1308
/*! chunk-cache: chunks evicted */
#define	WT_STAT_CONN_CHUNKCACHE_CHUNKS_EVICTED		1309
/*! chunk-cache: could not allocate due to exceeding bitmap capacity */
#define	WT_STAT_CONN_CHUNKCACHE_EXCEEDED_BITMAP_CAPACITY	1310
/*! chunk-cache: could not allocate due to exceeding capacity */
#define	WT_STAT_CONN_CHUNKCACHE_EXCEEDED_CAPACITY	1311
/*! chunk-cache: lookups */
#define	WT_STAT_CONN_CHUNKCACHE_LOOKUPS			1312
/*!
 * chunk-cache: number of chunks loaded from flushed tables in chunk
 * cache
 */
#define	WT_STAT_CONN_CHUNKCACHE_CHUNKS_LOADED_FROM_FLUSHED_TABLES	1313
/*! chunk-cache: number of metadata entries inserted */
#define	WT_STAT_CONN_CHUNKCACHE_METADATA_INSERTED	1314
/*! chunk-cache: number of metadata entries removed */
#define	WT_STAT_CONN_CHUNKCACHE_METADATA_REMOVED	1315
/*!
 * chunk-cache: number of metadata inserts/deletes dropped by the worker
 * thread
 */
#define	WT_STAT_CONN_CHUNKCACHE_METADATA_WORK_UNITS_DROPPED	1316
/*!
 * chunk-cache: number of metadata inserts/deletes pushed to the worker
 * thread
 */
#define	WT_STAT_CONN_CHUNKCACHE_METADATA_WORK_UNITS_CREATED	1317
/*!
 * chunk-cache: number of metadata inserts/deletes read by the worker
 * thread
 */
#define	WT_STAT_CONN_CHUNKCACHE_METADATA_WORK_UNITS_DEQUEUED	1318
/*! chunk-cache: number of misses */
#define	WT_STAT_CONN_CHUNKCACHE_MISSES			1319
/*! chunk-cache: number of times a read from storage failed */
#define	WT_STAT_CONN_CHUNKCACHE_IO_FAILED		1320
/*! chunk-cache: retried accessing a chunk while I/O was in progress */
#define	WT_STAT_CONN_CHUNKCACHE_RETRIES			1321
/*! chunk-cache: retries from a chunk cache checksum mismatch */
#define	WT_STAT_CONN_CHUNKCACHE_RETRIES_CHECKSUM_MISMATCH	1322
/*! chunk-cache: timed out due to too many retries */
#define	WT_STAT_CONN_CHUNKCACHE_TOOMANY_RETRIES		1323
/*! chunk-cache: total bytes read from persistent content */
#define	WT_STAT_CONN_CHUNKCACHE_BYTES_READ_PERSISTENT	1324
/*! chunk-cache: total bytes used by the cache */
#define	WT_STAT_CONN_CHUNKCACHE_BYTES_INUSE		1325
/*! chunk-cache: total bytes used by the cache for pinned chunks */
#define	WT_STAT_CONN_CHUNKCACHE_BYTES_INUSE_PINNED	1326
/*! chunk-cache: total chunks held by the chunk cache */
#define	WT_STAT_CONN_CHUNKCACHE_CHUNKS_INUSE		1327
/*!
 * chunk-cache: total number of chunks inserted on startup from persisted
 * metadata.
 */
#define	WT_STAT_CONN_CHUNKCACHE_CREATED_FROM_METADATA	1328
/*! chunk-cache: total pinned chunks held by the chunk cache */
#define	WT_STAT_CONN_CHUNKCACHE_CHUNKS_PINNED		1329
/*! connection: auto adjusting condition resets */
#define	WT_STAT_CONN_COND_AUTO_WAIT_RESET		1330
/*! connection: auto adjusting condition wait calls */
#define	WT_STAT_CONN_COND_AUTO_WAIT			1331
/*!
 * connection: auto adjusting condition wait raced to update timeout and
 * skipped updating
 */
#define	WT_STAT_CONN_COND_AUTO_WAIT_SKIPPED		1332
/*! connection: detected system time went backwards */
#define	WT_STAT_CONN_TIME_TRAVEL			1333
/*! connection: files currently open */
#define	WT_STAT_CONN_FILE_OPEN				1334
/*! connection: hash bucket array size for data handles */
#define	WT_STAT_CONN_BUCKETS_DH				1335
/*! connection: hash bucket array size general */
#define	WT_STAT_CONN_BUCKETS				1336
/*! connection: memory allocations */
#define	WT_STAT_CONN_MEMORY_ALLOCATION			1337
/*! connection: memory frees */
#define	WT_STAT_CONN_MEMORY_FREE			1338
/*! connection: memory re-allocations */
#define	WT_STAT_CONN_MEMORY_GROW			1339
/*! connection: number of sessions without a sweep for 5+ minutes */
#define	WT_STAT_CONN_NO_SESSION_SWEEP_5MIN		1340
/*! connection: number of sessions without a sweep for 60+ minutes */
#define	WT_STAT_CONN_NO_SESSION_SWEEP_60MIN		1341
/*! connection: pthread mutex condition wait calls */
#define	WT_STAT_CONN_COND_WAIT				1342
/*! connection: pthread mutex shared lock read-lock calls */
#define	WT_STAT_CONN_RWLOCK_READ			1343
/*! connection: pthread mutex shared lock write-lock calls */
#define	WT_STAT_CONN_RWLOCK_WRITE			1344
/*! connection: total fsync I/Os */
#define	WT_STAT_CONN_FSYNC_IO				1345
/*! connection: total read I/Os */
#define	WT_STAT_CONN_READ_IO				1346
/*! connection: total write I/Os */
#define	WT_STAT_CONN_WRITE_IO				1347
/*! cursor: Total number of deleted pages skipped during tree walk */
#define	WT_STAT_CONN_CURSOR_TREE_WALK_DEL_PAGE_SKIP	1348
/*! cursor: Total number of entries skipped by cursor next calls */
#define	WT_STAT_CONN_CURSOR_NEXT_SKIP_TOTAL		1349
/*! cursor: Total number of entries skipped by cursor prev calls */
#define	WT_STAT_CONN_CURSOR_PREV_SKIP_TOTAL		1350
/*!
 * cursor: Total number of entries skipped to position the history store
 * cursor
 */
#define	WT_STAT_CONN_CURSOR_SKIP_HS_CUR_POSITION	1351
/*!
 * cursor: Total number of in-memory deleted pages skipped during tree
 * walk
 */
#define	WT_STAT_CONN_CURSOR_TREE_WALK_INMEM_DEL_PAGE_SKIP	1352
/*! cursor: Total number of on-disk deleted pages skipped during tree walk */
#define	WT_STAT_CONN_CURSOR_TREE_WALK_ONDISK_DEL_PAGE_SKIP	1353
/*!
 * cursor: Total number of times a search near has exited due to prefix
 * config
 */
#define	WT_STAT_CONN_CURSOR_SEARCH_NEAR_PREFIX_FAST_PATHS	1354
/*!
 * cursor: Total number of times cursor fails to temporarily release
 * pinned page to encourage eviction of hot or large page
 */
#define	WT_STAT_CONN_CURSOR_REPOSITION_FAILED		1355
/*!
 * cursor: Total number of times cursor temporarily releases pinned page
 * to encourage eviction of hot or large page
 */
#define	WT_STAT_CONN_CURSOR_REPOSITION			1356
/*! cursor: bulk cursor count */
#define	WT_STAT_CONN_CURSOR_BULK_COUNT			1357
/*! cursor: cached cursor count */
#define	WT_STAT_CONN_CURSOR_CACHED_COUNT		1358
/*! cursor: cursor bound calls that return an error */
#define	WT_STAT_CONN_CURSOR_BOUND_ERROR			1359
/*! cursor: cursor bounds cleared from reset */
#define	WT_STAT_CONN_CURSOR_BOUNDS_RESET		1360
/*! cursor: cursor bounds comparisons performed */
#define	WT_STAT_CONN_CURSOR_BOUNDS_COMPARISONS		1361
/*! cursor: cursor bounds next called on an unpositioned cursor */
#define	WT_STAT_CONN_CURSOR_BOUNDS_NEXT_UNPOSITIONED	1362
/*! cursor: cursor bounds next early exit */
#define	WT_STAT_CONN_CURSOR_BOUNDS_NEXT_EARLY_EXIT	1363
/*! cursor: cursor bounds prev called on an unpositioned cursor */
#define	WT_STAT_CONN_CURSOR_BOUNDS_PREV_UNPOSITIONED	1364
/*! cursor: cursor bounds prev early exit */
#define	WT_STAT_CONN_CURSOR_BOUNDS_PREV_EARLY_EXIT	1365
/*! cursor: cursor bounds search early exit */
#define	WT_STAT_CONN_CURSOR_BOUNDS_SEARCH_EARLY_EXIT	1366
/*! cursor: cursor bounds search near call repositioned cursor */
#define	WT_STAT_CONN_CURSOR_BOUNDS_SEARCH_NEAR_REPOSITIONED_CURSOR	1367
/*! cursor: cursor bulk loaded cursor insert calls */
#define	WT_STAT_CONN_CURSOR_INSERT_BULK			1368
/*! cursor: cursor cache calls that return an error */
#define	WT_STAT_CONN_CURSOR_CACHE_ERROR			1369
/*! cursor: cursor close calls that result in cache */
#define	WT_STAT_CONN_CURSOR_CACHE			1370
/*! cursor: cursor close calls that return an error */
#define	WT_STAT_CONN_CURSOR_CLOSE_ERROR			1371
/*! cursor: cursor compare calls that return an error */
#define	WT_STAT_CONN_CURSOR_COMPARE_ERROR		1372
/*! cursor: cursor create calls */
#define	WT_STAT_CONN_CURSOR_CREATE			1373
/*! cursor: cursor equals calls that return an error */
#define	WT_STAT_CONN_CURSOR_EQUALS_ERROR		1374
/*! cursor: cursor get key calls that return an error */
#define	WT_STAT_CONN_CURSOR_GET_KEY_ERROR		1375
/*! cursor: cursor get value calls that return an error */
#define	WT_STAT_CONN_CURSOR_GET_VALUE_ERROR		1376
/*! cursor: cursor insert calls */
#define	WT_STAT_CONN_CURSOR_INSERT			1377
/*! cursor: cursor insert calls that return an error */
#define	WT_STAT_CONN_CURSOR_INSERT_ERROR		1378
/*! cursor: cursor insert check calls that return an error */
#define	WT_STAT_CONN_CURSOR_INSERT_CHECK_ERROR		1379
/*! cursor: cursor insert key and value bytes */
#define	WT_STAT_CONN_CURSOR_INSERT_BYTES		1380
/*! cursor: cursor largest key calls that return an error */
#define	WT_STAT_CONN_CURSOR_LARGEST_KEY_ERROR		1381
/*! cursor: cursor modify calls */
#define	WT_STAT_CONN_CURSOR_MODIFY			1382
/*! cursor: cursor modify calls that return an error */
#define	WT_STAT_CONN_CURSOR_MODIFY_ERROR		1383
/*! cursor: cursor modify key and value bytes affected */
#define	WT_STAT_CONN_CURSOR_MODIFY_BYTES		1384
/*! cursor: cursor modify value bytes modified */
#define	WT_STAT_CONN_CURSOR_MODIFY_BYTES_TOUCH		1385
/*! cursor: cursor next calls */
#define	WT_STAT_CONN_CURSOR_NEXT			1386
/*! cursor: cursor next calls that return an error */
#define	WT_STAT_CONN_CURSOR_NEXT_ERROR			1387
/*!
 * cursor: cursor next calls that skip due to a globally visible history
 * store tombstone
 */
#define	WT_STAT_CONN_CURSOR_NEXT_HS_TOMBSTONE		1388
/*!
 * cursor: cursor next calls that skip greater than 1 and fewer than 100
 * entries
 */
#define	WT_STAT_CONN_CURSOR_NEXT_SKIP_LT_100		1389
/*!
 * cursor: cursor next calls that skip greater than or equal to 100
 * entries
 */
#define	WT_STAT_CONN_CURSOR_NEXT_SKIP_GE_100		1390
/*! cursor: cursor next random calls that return an error */
#define	WT_STAT_CONN_CURSOR_NEXT_RANDOM_ERROR		1391
/*! cursor: cursor operation restarted */
#define	WT_STAT_CONN_CURSOR_RESTART			1392
/*! cursor: cursor prev calls */
#define	WT_STAT_CONN_CURSOR_PREV			1393
/*! cursor: cursor prev calls that return an error */
#define	WT_STAT_CONN_CURSOR_PREV_ERROR			1394
/*!
 * cursor: cursor prev calls that skip due to a globally visible history
 * store tombstone
 */
#define	WT_STAT_CONN_CURSOR_PREV_HS_TOMBSTONE		1395
/*!
 * cursor: cursor prev calls that skip greater than or equal to 100
 * entries
 */
#define	WT_STAT_CONN_CURSOR_PREV_SKIP_GE_100		1396
/*! cursor: cursor prev calls that skip less than 100 entries */
#define	WT_STAT_CONN_CURSOR_PREV_SKIP_LT_100		1397
/*! cursor: cursor reconfigure calls that return an error */
#define	WT_STAT_CONN_CURSOR_RECONFIGURE_ERROR		1398
/*! cursor: cursor remove calls */
#define	WT_STAT_CONN_CURSOR_REMOVE			1399
/*! cursor: cursor remove calls that return an error */
#define	WT_STAT_CONN_CURSOR_REMOVE_ERROR		1400
/*! cursor: cursor remove key bytes removed */
#define	WT_STAT_CONN_CURSOR_REMOVE_BYTES		1401
/*! cursor: cursor reopen calls that return an error */
#define	WT_STAT_CONN_CURSOR_REOPEN_ERROR		1402
/*! cursor: cursor reserve calls */
#define	WT_STAT_CONN_CURSOR_RESERVE			1403
/*! cursor: cursor reserve calls that return an error */
#define	WT_STAT_CONN_CURSOR_RESERVE_ERROR		1404
/*! cursor: cursor reset calls */
#define	WT_STAT_CONN_CURSOR_RESET			1405
/*! cursor: cursor reset calls that return an error */
#define	WT_STAT_CONN_CURSOR_RESET_ERROR			1406
/*! cursor: cursor search calls */
#define	WT_STAT_CONN_CURSOR_SEARCH			1407
/*! cursor: cursor search calls that return an error */
#define	WT_STAT_CONN_CURSOR_SEARCH_ERROR		1408
/*! cursor: cursor search history store calls */
#define	WT_STAT_CONN_CURSOR_SEARCH_HS			1409
/*! cursor: cursor search near calls */
#define	WT_STAT_CONN_CURSOR_SEARCH_NEAR			1410
/*! cursor: cursor search near calls that return an error */
#define	WT_STAT_CONN_CURSOR_SEARCH_NEAR_ERROR		1411
/*! cursor: cursor sweep buckets */
#define	WT_STAT_CONN_CURSOR_SWEEP_BUCKETS		1412
/*! cursor: cursor sweep cursors closed */
#define	WT_STAT_CONN_CURSOR_SWEEP_CLOSED		1413
/*! cursor: cursor sweep cursors examined */
#define	WT_STAT_CONN_CURSOR_SWEEP_EXAMINED		1414
/*! cursor: cursor sweeps */
#define	WT_STAT_CONN_CURSOR_SWEEP			1415
/*! cursor: cursor truncate calls */
#define	WT_STAT_CONN_CURSOR_TRUNCATE			1416
/*! cursor: cursor truncates performed on individual keys */
#define	WT_STAT_CONN_CURSOR_TRUNCATE_KEYS_DELETED	1417
/*! cursor: cursor update calls */
#define	WT_STAT_CONN_CURSOR_UPDATE			1418
/*! cursor: cursor update calls that return an error */
#define	WT_STAT_CONN_CURSOR_UPDATE_ERROR		1419
/*! cursor: cursor update key and value bytes */
#define	WT_STAT_CONN_CURSOR_UPDATE_BYTES		1420
/*! cursor: cursor update value size change */
#define	WT_STAT_CONN_CURSOR_UPDATE_BYTES_CHANGED	1421
/*! cursor: cursors reused from cache */
#define	WT_STAT_CONN_CURSOR_REOPEN			1422
/*! cursor: open cursor count */
#define	WT_STAT_CONN_CURSOR_OPEN_COUNT			1423
/*! data-handle: connection data handle size */
#define	WT_STAT_CONN_DH_CONN_HANDLE_SIZE		1424
/*! data-handle: connection data handles currently active */
#define	WT_STAT_CONN_DH_CONN_HANDLE_COUNT		1425
/*! data-handle: connection sweep candidate became referenced */
#define	WT_STAT_CONN_DH_SWEEP_REF			1426
/*! data-handle: connection sweep dhandles closed */
#define	WT_STAT_CONN_DH_SWEEP_CLOSE			1427
/*! data-handle: connection sweep dhandles removed from hash list */
#define	WT_STAT_CONN_DH_SWEEP_REMOVE			1428
/*! data-handle: connection sweep time-of-death sets */
#define	WT_STAT_CONN_DH_SWEEP_TOD			1429
/*! data-handle: connection sweeps */
#define	WT_STAT_CONN_DH_SWEEPS				1430
/*!
 * data-handle: connection sweeps skipped due to checkpoint gathering
 * handles
 */
#define	WT_STAT_CONN_DH_SWEEP_SKIP_CKPT			1431
/*! data-handle: session dhandles swept */
#define	WT_STAT_CONN_DH_SESSION_HANDLES			1432
/*! data-handle: session sweep attempts */
#define	WT_STAT_CONN_DH_SESSION_SWEEPS			1433
/*! layered: Layered table cursor insert operations */
#define	WT_STAT_CONN_LAYERED_CURS_INSERT		1434
/*! layered: Layered table cursor next operations */
#define	WT_STAT_CONN_LAYERED_CURS_NEXT			1435
/*! layered: Layered table cursor next operations from ingest table */
#define	WT_STAT_CONN_LAYERED_CURS_NEXT_INGEST		1436
/*! layered: Layered table cursor next operations from stable table */
#define	WT_STAT_CONN_LAYERED_CURS_NEXT_STABLE		1437
/*! layered: Layered table cursor prev operations */
#define	WT_STAT_CONN_LAYERED_CURS_PREV			1438
/*! layered: Layered table cursor prev operations from ingest table */
#define	WT_STAT_CONN_LAYERED_CURS_PREV_INGEST		1439
/*! layered: Layered table cursor prev operations from stable table */
#define	WT_STAT_CONN_LAYERED_CURS_PREV_STABLE		1440
/*! layered: Layered table cursor remove operations */
#define	WT_STAT_CONN_LAYERED_CURS_REMOVE		1441
/*! layered: Layered table cursor search near operations */
#define	WT_STAT_CONN_LAYERED_CURS_SEARCH_NEAR		1442
/*! layered: Layered table cursor search near operations from ingest table */
#define	WT_STAT_CONN_LAYERED_CURS_SEARCH_NEAR_INGEST	1443
/*! layered: Layered table cursor search near operations from stable table */
#define	WT_STAT_CONN_LAYERED_CURS_SEARCH_NEAR_STABLE	1444
/*! layered: Layered table cursor search operations */
#define	WT_STAT_CONN_LAYERED_CURS_SEARCH		1445
/*! layered: Layered table cursor search operations from ingest table */
#define	WT_STAT_CONN_LAYERED_CURS_SEARCH_INGEST		1446
/*! layered: Layered table cursor search operations from stable table */
#define	WT_STAT_CONN_LAYERED_CURS_SEARCH_STABLE		1447
/*! layered: Layered table cursor update operations */
#define	WT_STAT_CONN_LAYERED_CURS_UPDATE		1448
/*!
 * layered: checkpoints performed on this table by the layered table
 * manager
 */
#define	WT_STAT_CONN_LAYERED_TABLE_MANAGER_CHECKPOINTS	1449
/*! layered: checkpoints refreshed on shared layered constituents */
#define	WT_STAT_CONN_LAYERED_TABLE_MANAGER_CHECKPOINTS_REFRESHED	1450
/*!
 * layered: how many log applications the layered table manager applied
 * on this tree
 */
#define	WT_STAT_CONN_LAYERED_TABLE_MANAGER_LOGOPS_APPLIED	1451
/*!
 * layered: how many log applications the layered table manager skipped
 * on this tree
 */
#define	WT_STAT_CONN_LAYERED_TABLE_MANAGER_LOGOPS_SKIPPED	1452
/*!
 * layered: how many previously-applied LSNs the layered table manager
 * skipped on this tree
 */
#define	WT_STAT_CONN_LAYERED_TABLE_MANAGER_SKIP_LSN	1453
/*!
 * layered: the number of tables the layered table manager considered for
 * checkpointing
 */
#define	WT_STAT_CONN_LAYERED_TABLE_MANAGER_CHECKPOINT_CANDIDATES	1454
/*! layered: the number of tables the layered table manager has open */
#define	WT_STAT_CONN_LAYERED_TABLE_MANAGER_TABLES	1455
/*!
 * layered: the number of tables the layered table manager thread has
 * search to calculate the pinned ID
 */
#define	WT_STAT_CONN_LAYERED_TABLE_MANAGER_PINNED_ID_TABLES_SEARCHED	1456
/*! layered: whether the layered table manager thread has been started */
#define	WT_STAT_CONN_LAYERED_TABLE_MANAGER_RUNNING	1457
/*!
 * layered: whether the layered table manager thread is currently busy
 * doing work
 */
#define	WT_STAT_CONN_LAYERED_TABLE_MANAGER_ACTIVE	1458
/*! lock: checkpoint lock acquisitions */
#define	WT_STAT_CONN_LOCK_CHECKPOINT_COUNT		1459
/*! lock: checkpoint lock application thread wait time (usecs) */
#define	WT_STAT_CONN_LOCK_CHECKPOINT_WAIT_APPLICATION	1460
/*! lock: checkpoint lock internal thread wait time (usecs) */
#define	WT_STAT_CONN_LOCK_CHECKPOINT_WAIT_INTERNAL	1461
/*! lock: dhandle lock application thread time waiting (usecs) */
#define	WT_STAT_CONN_LOCK_DHANDLE_WAIT_APPLICATION	1462
/*! lock: dhandle lock internal thread time waiting (usecs) */
#define	WT_STAT_CONN_LOCK_DHANDLE_WAIT_INTERNAL		1463
/*! lock: dhandle read lock acquisitions */
#define	WT_STAT_CONN_LOCK_DHANDLE_READ_COUNT		1464
/*! lock: dhandle write lock acquisitions */
#define	WT_STAT_CONN_LOCK_DHANDLE_WRITE_COUNT		1465
/*! lock: metadata lock acquisitions */
#define	WT_STAT_CONN_LOCK_METADATA_COUNT		1466
/*! lock: metadata lock application thread wait time (usecs) */
#define	WT_STAT_CONN_LOCK_METADATA_WAIT_APPLICATION	1467
/*! lock: metadata lock internal thread wait time (usecs) */
#define	WT_STAT_CONN_LOCK_METADATA_WAIT_INTERNAL	1468
/*! lock: schema lock acquisitions */
#define	WT_STAT_CONN_LOCK_SCHEMA_COUNT			1469
/*! lock: schema lock application thread wait time (usecs) */
#define	WT_STAT_CONN_LOCK_SCHEMA_WAIT_APPLICATION	1470
/*! lock: schema lock internal thread wait time (usecs) */
#define	WT_STAT_CONN_LOCK_SCHEMA_WAIT_INTERNAL		1471
/*!
 * lock: table lock application thread time waiting for the table lock
 * (usecs)
 */
#define	WT_STAT_CONN_LOCK_TABLE_WAIT_APPLICATION	1472
/*!
 * lock: table lock internal thread time waiting for the table lock
 * (usecs)
 */
#define	WT_STAT_CONN_LOCK_TABLE_WAIT_INTERNAL		1473
/*! lock: table read lock acquisitions */
#define	WT_STAT_CONN_LOCK_TABLE_READ_COUNT		1474
/*! lock: table write lock acquisitions */
#define	WT_STAT_CONN_LOCK_TABLE_WRITE_COUNT		1475
/*! lock: txn global lock application thread time waiting (usecs) */
#define	WT_STAT_CONN_LOCK_TXN_GLOBAL_WAIT_APPLICATION	1476
/*! lock: txn global lock internal thread time waiting (usecs) */
#define	WT_STAT_CONN_LOCK_TXN_GLOBAL_WAIT_INTERNAL	1477
/*! lock: txn global read lock acquisitions */
#define	WT_STAT_CONN_LOCK_TXN_GLOBAL_READ_COUNT		1478
/*! lock: txn global write lock acquisitions */
#define	WT_STAT_CONN_LOCK_TXN_GLOBAL_WRITE_COUNT	1479
/*! log: busy returns attempting to switch slots */
#define	WT_STAT_CONN_LOG_SLOT_SWITCH_BUSY		1480
/*! log: force log remove time sleeping (usecs) */
#define	WT_STAT_CONN_LOG_FORCE_REMOVE_SLEEP		1481
/*! log: log bytes of payload data */
#define	WT_STAT_CONN_LOG_BYTES_PAYLOAD			1482
/*! log: log bytes written */
#define	WT_STAT_CONN_LOG_BYTES_WRITTEN			1483
/*! log: log files manually zero-filled */
#define	WT_STAT_CONN_LOG_ZERO_FILLS			1484
/*! log: log flush operations */
#define	WT_STAT_CONN_LOG_FLUSH				1485
/*! log: log force write operations */
#define	WT_STAT_CONN_LOG_FORCE_WRITE			1486
/*! log: log force write operations skipped */
#define	WT_STAT_CONN_LOG_FORCE_WRITE_SKIP		1487
/*! log: log records compressed */
#define	WT_STAT_CONN_LOG_COMPRESS_WRITES		1488
/*! log: log records not compressed */
#define	WT_STAT_CONN_LOG_COMPRESS_WRITE_FAILS		1489
/*! log: log records too small to compress */
#define	WT_STAT_CONN_LOG_COMPRESS_SMALL			1490
/*! log: log release advances write LSN */
#define	WT_STAT_CONN_LOG_RELEASE_WRITE_LSN		1491
/*! log: log scan operations */
#define	WT_STAT_CONN_LOG_SCANS				1492
/*! log: log scan records requiring two reads */
#define	WT_STAT_CONN_LOG_SCAN_REREADS			1493
/*! log: log server thread advances write LSN */
#define	WT_STAT_CONN_LOG_WRITE_LSN			1494
/*! log: log server thread write LSN walk skipped */
#define	WT_STAT_CONN_LOG_WRITE_LSN_SKIP			1495
/*! log: log sync operations */
#define	WT_STAT_CONN_LOG_SYNC				1496
/*! log: log sync time duration (usecs) */
#define	WT_STAT_CONN_LOG_SYNC_DURATION			1497
/*! log: log sync_dir operations */
#define	WT_STAT_CONN_LOG_SYNC_DIR			1498
/*! log: log sync_dir time duration (usecs) */
#define	WT_STAT_CONN_LOG_SYNC_DIR_DURATION		1499
/*! log: log write operations */
#define	WT_STAT_CONN_LOG_WRITES				1500
/*! log: logging bytes consolidated */
#define	WT_STAT_CONN_LOG_SLOT_CONSOLIDATED		1501
/*! log: maximum log file size */
#define	WT_STAT_CONN_LOG_MAX_FILESIZE			1502
/*! log: number of pre-allocated log files to create */
#define	WT_STAT_CONN_LOG_PREALLOC_MAX			1503
/*! log: pre-allocated log files not ready and missed */
#define	WT_STAT_CONN_LOG_PREALLOC_MISSED		1504
/*! log: pre-allocated log files prepared */
#define	WT_STAT_CONN_LOG_PREALLOC_FILES			1505
/*! log: pre-allocated log files used */
#define	WT_STAT_CONN_LOG_PREALLOC_USED			1506
/*! log: records processed by log scan */
#define	WT_STAT_CONN_LOG_SCAN_RECORDS			1507
/*! log: slot close lost race */
#define	WT_STAT_CONN_LOG_SLOT_CLOSE_RACE		1508
/*! log: slot close unbuffered waits */
#define	WT_STAT_CONN_LOG_SLOT_CLOSE_UNBUF		1509
/*! log: slot closures */
#define	WT_STAT_CONN_LOG_SLOT_CLOSES			1510
/*! log: slot join atomic update races */
#define	WT_STAT_CONN_LOG_SLOT_RACES			1511
/*! log: slot join calls atomic updates raced */
#define	WT_STAT_CONN_LOG_SLOT_YIELD_RACE		1512
/*! log: slot join calls did not yield */
#define	WT_STAT_CONN_LOG_SLOT_IMMEDIATE			1513
/*! log: slot join calls found active slot closed */
#define	WT_STAT_CONN_LOG_SLOT_YIELD_CLOSE		1514
/*! log: slot join calls slept */
#define	WT_STAT_CONN_LOG_SLOT_YIELD_SLEEP		1515
/*! log: slot join calls yielded */
#define	WT_STAT_CONN_LOG_SLOT_YIELD			1516
/*! log: slot join found active slot closed */
#define	WT_STAT_CONN_LOG_SLOT_ACTIVE_CLOSED		1517
/*! log: slot joins yield time (usecs) */
#define	WT_STAT_CONN_LOG_SLOT_YIELD_DURATION		1518
/*! log: slot transitions unable to find free slot */
#define	WT_STAT_CONN_LOG_SLOT_NO_FREE_SLOTS		1519
/*! log: slot unbuffered writes */
#define	WT_STAT_CONN_LOG_SLOT_UNBUFFERED		1520
/*! log: total in-memory size of compressed records */
#define	WT_STAT_CONN_LOG_COMPRESS_MEM			1521
/*! log: total log buffer size */
#define	WT_STAT_CONN_LOG_BUFFER_SIZE			1522
/*! log: total size of compressed records */
#define	WT_STAT_CONN_LOG_COMPRESS_LEN			1523
/*! log: written slots coalesced */
#define	WT_STAT_CONN_LOG_SLOT_COALESCED			1524
/*! log: yields waiting for previous log file close */
<<<<<<< HEAD
#define	WT_STAT_CONN_LOG_CLOSE_YIELDS			1525
/*! pantry: Pantry block manager get */
#define	WT_STAT_CONN_PANTRY_BLOCK_GET			1526
/*! pantry: Pantry block manager put  */
#define	WT_STAT_CONN_PANTRY_BLOCK_PUT			1527
=======
#define	WT_STAT_CONN_LOG_CLOSE_YIELDS			1500
/*! oligarch: Oligarch table cursor insert operations */
#define	WT_STAT_CONN_OLIGARCH_CURS_INSERT		1501
/*! oligarch: Oligarch table cursor next operations */
#define	WT_STAT_CONN_OLIGARCH_CURS_NEXT			1502
/*! oligarch: Oligarch table cursor next operations from ingest table */
#define	WT_STAT_CONN_OLIGARCH_CURS_NEXT_INGEST		1503
/*! oligarch: Oligarch table cursor next operations from stable table */
#define	WT_STAT_CONN_OLIGARCH_CURS_NEXT_STABLE		1504
/*! oligarch: Oligarch table cursor prev operations */
#define	WT_STAT_CONN_OLIGARCH_CURS_PREV			1505
/*! oligarch: Oligarch table cursor prev operations from ingest table */
#define	WT_STAT_CONN_OLIGARCH_CURS_PREV_INGEST		1506
/*! oligarch: Oligarch table cursor prev operations from stable table */
#define	WT_STAT_CONN_OLIGARCH_CURS_PREV_STABLE		1507
/*! oligarch: Oligarch table cursor remove operations */
#define	WT_STAT_CONN_OLIGARCH_CURS_REMOVE		1508
/*! oligarch: Oligarch table cursor search near operations */
#define	WT_STAT_CONN_OLIGARCH_CURS_SEARCH_NEAR		1509
/*!
 * oligarch: Oligarch table cursor search near operations from ingest
 * table
 */
#define	WT_STAT_CONN_OLIGARCH_CURS_SEARCH_NEAR_INGEST	1510
/*!
 * oligarch: Oligarch table cursor search near operations from stable
 * table
 */
#define	WT_STAT_CONN_OLIGARCH_CURS_SEARCH_NEAR_STABLE	1511
/*! oligarch: Oligarch table cursor search operations */
#define	WT_STAT_CONN_OLIGARCH_CURS_SEARCH		1512
/*! oligarch: Oligarch table cursor search operations from ingest table */
#define	WT_STAT_CONN_OLIGARCH_CURS_SEARCH_INGEST	1513
/*! oligarch: Oligarch table cursor search operations from stable table */
#define	WT_STAT_CONN_OLIGARCH_CURS_SEARCH_STABLE	1514
/*! oligarch: Oligarch table cursor update operations */
#define	WT_STAT_CONN_OLIGARCH_CURS_UPDATE		1515
/*! oligarch: checkpoints performed on this table by the oligarch manager */
#define	WT_STAT_CONN_OLIGARCH_MANAGER_CHECKPOINTS	1516
/*! oligarch: checkpoints refreshed on shared oligarch constituents */
#define	WT_STAT_CONN_OLIGARCH_MANAGER_CHECKPOINTS_REFRESHED	1517
/*!
 * oligarch: how many log applications the oligarch manager applied on
 * this tree
 */
#define	WT_STAT_CONN_OLIGARCH_MANAGER_LOGOPS_APPLIED	1518
/*!
 * oligarch: how many log applications the oligarch manager skipped on
 * this tree
 */
#define	WT_STAT_CONN_OLIGARCH_MANAGER_LOGOPS_SKIPPED	1519
/*!
 * oligarch: how many previously-applied LSNs the oligarch manager
 * skipped on this tree
 */
#define	WT_STAT_CONN_OLIGARCH_MANAGER_SKIP_LSN		1520
/*!
 * oligarch: the number of tables the oligarch manager considered for
 * checkpointing
 */
#define	WT_STAT_CONN_OLIGARCH_MANAGER_CHECKPOINT_CANDIDATES	1521
/*! oligarch: the number of tables the oligarch manager has open */
#define	WT_STAT_CONN_OLIGARCH_MANAGER_TABLES		1522
/*!
 * oligarch: the number of tables the oligarch manager thread has search
 * to calculate the pinned ID
 */
#define	WT_STAT_CONN_OLIGARCH_MANAGER_PINNED_ID_TABLES_SEARCHED	1523
/*! oligarch: whether the oligarch manager thread has been started */
#define	WT_STAT_CONN_OLIGARCH_MANAGER_RUNNING		1524
/*!
 * oligarch: whether the oligarch manager thread is currently busy doing
 * work
 */
#define	WT_STAT_CONN_OLIGARCH_MANAGER_ACTIVE		1525
>>>>>>> 10a3529d
/*! perf: file system read latency histogram (bucket 1) - 0-10ms */
#define	WT_STAT_CONN_PERF_HIST_FSREAD_LATENCY_LT10	1526
/*! perf: file system read latency histogram (bucket 2) - 10-49ms */
#define	WT_STAT_CONN_PERF_HIST_FSREAD_LATENCY_LT50	1527
/*! perf: file system read latency histogram (bucket 3) - 50-99ms */
#define	WT_STAT_CONN_PERF_HIST_FSREAD_LATENCY_LT100	1528
/*! perf: file system read latency histogram (bucket 4) - 100-249ms */
#define	WT_STAT_CONN_PERF_HIST_FSREAD_LATENCY_LT250	1529
/*! perf: file system read latency histogram (bucket 5) - 250-499ms */
#define	WT_STAT_CONN_PERF_HIST_FSREAD_LATENCY_LT500	1530
/*! perf: file system read latency histogram (bucket 6) - 500-999ms */
#define	WT_STAT_CONN_PERF_HIST_FSREAD_LATENCY_LT1000	1531
/*! perf: file system read latency histogram (bucket 7) - 1000ms+ */
#define	WT_STAT_CONN_PERF_HIST_FSREAD_LATENCY_GT1000	1532
/*! perf: file system read latency histogram total (msecs) */
#define	WT_STAT_CONN_PERF_HIST_FSREAD_LATENCY_TOTAL_MSECS	1533
/*! perf: file system write latency histogram (bucket 1) - 0-10ms */
#define	WT_STAT_CONN_PERF_HIST_FSWRITE_LATENCY_LT10	1534
/*! perf: file system write latency histogram (bucket 2) - 10-49ms */
#define	WT_STAT_CONN_PERF_HIST_FSWRITE_LATENCY_LT50	1535
/*! perf: file system write latency histogram (bucket 3) - 50-99ms */
#define	WT_STAT_CONN_PERF_HIST_FSWRITE_LATENCY_LT100	1536
/*! perf: file system write latency histogram (bucket 4) - 100-249ms */
#define	WT_STAT_CONN_PERF_HIST_FSWRITE_LATENCY_LT250	1537
/*! perf: file system write latency histogram (bucket 5) - 250-499ms */
#define	WT_STAT_CONN_PERF_HIST_FSWRITE_LATENCY_LT500	1538
/*! perf: file system write latency histogram (bucket 6) - 500-999ms */
#define	WT_STAT_CONN_PERF_HIST_FSWRITE_LATENCY_LT1000	1539
/*! perf: file system write latency histogram (bucket 7) - 1000ms+ */
#define	WT_STAT_CONN_PERF_HIST_FSWRITE_LATENCY_GT1000	1540
/*! perf: file system write latency histogram total (msecs) */
#define	WT_STAT_CONN_PERF_HIST_FSWRITE_LATENCY_TOTAL_MSECS	1541
/*! perf: operation read latency histogram (bucket 1) - 0-100us */
#define	WT_STAT_CONN_PERF_HIST_OPREAD_LATENCY_LT100	1542
/*! perf: operation read latency histogram (bucket 2) - 100-249us */
#define	WT_STAT_CONN_PERF_HIST_OPREAD_LATENCY_LT250	1543
/*! perf: operation read latency histogram (bucket 3) - 250-499us */
#define	WT_STAT_CONN_PERF_HIST_OPREAD_LATENCY_LT500	1544
/*! perf: operation read latency histogram (bucket 4) - 500-999us */
#define	WT_STAT_CONN_PERF_HIST_OPREAD_LATENCY_LT1000	1545
/*! perf: operation read latency histogram (bucket 5) - 1000-9999us */
#define	WT_STAT_CONN_PERF_HIST_OPREAD_LATENCY_LT10000	1546
/*! perf: operation read latency histogram (bucket 6) - 10000us+ */
#define	WT_STAT_CONN_PERF_HIST_OPREAD_LATENCY_GT10000	1547
/*! perf: operation read latency histogram total (usecs) */
#define	WT_STAT_CONN_PERF_HIST_OPREAD_LATENCY_TOTAL_USECS	1548
/*! perf: operation write latency histogram (bucket 1) - 0-100us */
#define	WT_STAT_CONN_PERF_HIST_OPWRITE_LATENCY_LT100	1549
/*! perf: operation write latency histogram (bucket 2) - 100-249us */
#define	WT_STAT_CONN_PERF_HIST_OPWRITE_LATENCY_LT250	1550
/*! perf: operation write latency histogram (bucket 3) - 250-499us */
#define	WT_STAT_CONN_PERF_HIST_OPWRITE_LATENCY_LT500	1551
/*! perf: operation write latency histogram (bucket 4) - 500-999us */
#define	WT_STAT_CONN_PERF_HIST_OPWRITE_LATENCY_LT1000	1552
/*! perf: operation write latency histogram (bucket 5) - 1000-9999us */
#define	WT_STAT_CONN_PERF_HIST_OPWRITE_LATENCY_LT10000	1553
/*! perf: operation write latency histogram (bucket 6) - 10000us+ */
#define	WT_STAT_CONN_PERF_HIST_OPWRITE_LATENCY_GT10000	1554
/*! perf: operation write latency histogram total (usecs) */
#define	WT_STAT_CONN_PERF_HIST_OPWRITE_LATENCY_TOTAL_USECS	1555
/*! prefetch: could not perform pre-fetch on internal page */
#define	WT_STAT_CONN_PREFETCH_SKIPPED_INTERNAL_PAGE	1556
/*!
 * prefetch: could not perform pre-fetch on ref without the pre-fetch
 * flag set
 */
#define	WT_STAT_CONN_PREFETCH_SKIPPED_NO_FLAG_SET	1557
/*! prefetch: number of times pre-fetch failed to start */
#define	WT_STAT_CONN_PREFETCH_FAILED_START		1558
/*! prefetch: pre-fetch not repeating for recently pre-fetched ref */
#define	WT_STAT_CONN_PREFETCH_SKIPPED_SAME_REF		1559
/*! prefetch: pre-fetch not triggered after single disk read */
#define	WT_STAT_CONN_PREFETCH_DISK_ONE			1560
/*! prefetch: pre-fetch not triggered as there is no valid dhandle */
#define	WT_STAT_CONN_PREFETCH_SKIPPED_NO_VALID_DHANDLE	1561
/*! prefetch: pre-fetch not triggered by page read */
#define	WT_STAT_CONN_PREFETCH_SKIPPED			1562
/*! prefetch: pre-fetch not triggered due to disk read count */
#define	WT_STAT_CONN_PREFETCH_SKIPPED_DISK_READ_COUNT	1563
/*! prefetch: pre-fetch not triggered due to internal session */
#define	WT_STAT_CONN_PREFETCH_SKIPPED_INTERNAL_SESSION	1564
/*! prefetch: pre-fetch not triggered due to special btree handle */
#define	WT_STAT_CONN_PREFETCH_SKIPPED_SPECIAL_HANDLE	1565
/*! prefetch: pre-fetch page not on disk when reading */
#define	WT_STAT_CONN_PREFETCH_PAGES_FAIL		1566
/*! prefetch: pre-fetch pages queued */
#define	WT_STAT_CONN_PREFETCH_PAGES_QUEUED		1567
/*! prefetch: pre-fetch pages read in background */
#define	WT_STAT_CONN_PREFETCH_PAGES_READ		1568
/*! prefetch: pre-fetch skipped reading in a page due to harmless error */
#define	WT_STAT_CONN_PREFETCH_SKIPPED_ERROR_OK		1569
/*! prefetch: pre-fetch triggered by page read */
#define	WT_STAT_CONN_PREFETCH_ATTEMPTS			1570
/*! reconciliation: VLCS pages explicitly reconciled as empty */
#define	WT_STAT_CONN_REC_VLCS_EMPTIED_PAGES		1571
/*! reconciliation: approximate byte size of timestamps in pages written */
#define	WT_STAT_CONN_REC_TIME_WINDOW_BYTES_TS		1572
/*!
 * reconciliation: approximate byte size of transaction IDs in pages
 * written
 */
#define	WT_STAT_CONN_REC_TIME_WINDOW_BYTES_TXN		1573
/*! reconciliation: fast-path pages deleted */
#define	WT_STAT_CONN_REC_PAGE_DELETE_FAST		1574
/*! reconciliation: leaf-page overflow keys */
#define	WT_STAT_CONN_REC_OVERFLOW_KEY_LEAF		1575
/*! reconciliation: maximum milliseconds spent in a reconciliation call */
#define	WT_STAT_CONN_REC_MAXIMUM_MILLISECONDS		1576
/*!
 * reconciliation: maximum milliseconds spent in building a disk image in
 * a reconciliation
 */
#define	WT_STAT_CONN_REC_MAXIMUM_IMAGE_BUILD_MILLISECONDS	1577
/*!
 * reconciliation: maximum milliseconds spent in moving updates to the
 * history store in a reconciliation
 */
#define	WT_STAT_CONN_REC_MAXIMUM_HS_WRAPUP_MILLISECONDS	1578
/*! reconciliation: overflow values written */
#define	WT_STAT_CONN_REC_OVERFLOW_VALUE			1579
/*! reconciliation: page reconciliation calls */
#define	WT_STAT_CONN_REC_PAGES				1580
/*! reconciliation: page reconciliation calls for eviction */
#define	WT_STAT_CONN_REC_PAGES_EVICTION			1581
/*!
 * reconciliation: page reconciliation calls that resulted in values with
 * prepared transaction metadata
 */
#define	WT_STAT_CONN_REC_PAGES_WITH_PREPARE		1582
/*!
 * reconciliation: page reconciliation calls that resulted in values with
 * timestamps
 */
#define	WT_STAT_CONN_REC_PAGES_WITH_TS			1583
/*!
 * reconciliation: page reconciliation calls that resulted in values with
 * transaction ids
 */
#define	WT_STAT_CONN_REC_PAGES_WITH_TXN			1584
/*! reconciliation: pages deleted */
#define	WT_STAT_CONN_REC_PAGE_DELETE			1585
/*!
 * reconciliation: pages written including an aggregated newest start
 * durable timestamp
 */
#define	WT_STAT_CONN_REC_TIME_AGGR_NEWEST_START_DURABLE_TS	1586
/*!
 * reconciliation: pages written including an aggregated newest stop
 * durable timestamp
 */
#define	WT_STAT_CONN_REC_TIME_AGGR_NEWEST_STOP_DURABLE_TS	1587
/*!
 * reconciliation: pages written including an aggregated newest stop
 * timestamp
 */
#define	WT_STAT_CONN_REC_TIME_AGGR_NEWEST_STOP_TS	1588
/*!
 * reconciliation: pages written including an aggregated newest stop
 * transaction ID
 */
#define	WT_STAT_CONN_REC_TIME_AGGR_NEWEST_STOP_TXN	1589
/*!
 * reconciliation: pages written including an aggregated newest
 * transaction ID
 */
#define	WT_STAT_CONN_REC_TIME_AGGR_NEWEST_TXN		1590
/*!
 * reconciliation: pages written including an aggregated oldest start
 * timestamp
 */
#define	WT_STAT_CONN_REC_TIME_AGGR_OLDEST_START_TS	1591
/*! reconciliation: pages written including an aggregated prepare */
#define	WT_STAT_CONN_REC_TIME_AGGR_PREPARED		1592
/*! reconciliation: pages written including at least one prepare state */
#define	WT_STAT_CONN_REC_TIME_WINDOW_PAGES_PREPARED	1593
/*!
 * reconciliation: pages written including at least one start durable
 * timestamp
 */
#define	WT_STAT_CONN_REC_TIME_WINDOW_PAGES_DURABLE_START_TS	1594
/*! reconciliation: pages written including at least one start timestamp */
#define	WT_STAT_CONN_REC_TIME_WINDOW_PAGES_START_TS	1595
/*!
 * reconciliation: pages written including at least one start transaction
 * ID
 */
#define	WT_STAT_CONN_REC_TIME_WINDOW_PAGES_START_TXN	1596
/*!
 * reconciliation: pages written including at least one stop durable
 * timestamp
 */
#define	WT_STAT_CONN_REC_TIME_WINDOW_PAGES_DURABLE_STOP_TS	1597
/*! reconciliation: pages written including at least one stop timestamp */
#define	WT_STAT_CONN_REC_TIME_WINDOW_PAGES_STOP_TS	1598
/*!
 * reconciliation: pages written including at least one stop transaction
 * ID
 */
#define	WT_STAT_CONN_REC_TIME_WINDOW_PAGES_STOP_TXN	1599
/*! reconciliation: records written including a prepare state */
#define	WT_STAT_CONN_REC_TIME_WINDOW_PREPARED		1600
/*! reconciliation: records written including a start durable timestamp */
#define	WT_STAT_CONN_REC_TIME_WINDOW_DURABLE_START_TS	1601
/*! reconciliation: records written including a start timestamp */
#define	WT_STAT_CONN_REC_TIME_WINDOW_START_TS		1602
/*! reconciliation: records written including a start transaction ID */
#define	WT_STAT_CONN_REC_TIME_WINDOW_START_TXN		1603
/*! reconciliation: records written including a stop durable timestamp */
#define	WT_STAT_CONN_REC_TIME_WINDOW_DURABLE_STOP_TS	1604
/*! reconciliation: records written including a stop timestamp */
#define	WT_STAT_CONN_REC_TIME_WINDOW_STOP_TS		1605
/*! reconciliation: records written including a stop transaction ID */
#define	WT_STAT_CONN_REC_TIME_WINDOW_STOP_TXN		1606
/*! reconciliation: split bytes currently awaiting free */
#define	WT_STAT_CONN_REC_SPLIT_STASHED_BYTES		1607
/*! reconciliation: split objects currently awaiting free */
#define	WT_STAT_CONN_REC_SPLIT_STASHED_OBJECTS		1608
/*! session: attempts to remove a local object and the object is in use */
#define	WT_STAT_CONN_LOCAL_OBJECTS_INUSE		1609
/*! session: flush_tier failed calls */
#define	WT_STAT_CONN_FLUSH_TIER_FAIL			1610
/*! session: flush_tier operation calls */
#define	WT_STAT_CONN_FLUSH_TIER				1611
/*! session: flush_tier tables skipped due to no checkpoint */
#define	WT_STAT_CONN_FLUSH_TIER_SKIPPED			1612
/*! session: flush_tier tables switched */
#define	WT_STAT_CONN_FLUSH_TIER_SWITCHED		1613
/*! session: local objects removed */
#define	WT_STAT_CONN_LOCAL_OBJECTS_REMOVED		1614
/*! session: open session count */
#define	WT_STAT_CONN_SESSION_OPEN			1615
/*! session: session query timestamp calls */
#define	WT_STAT_CONN_SESSION_QUERY_TS			1616
/*! session: table alter failed calls */
#define	WT_STAT_CONN_SESSION_TABLE_ALTER_FAIL		1617
/*! session: table alter successful calls */
#define	WT_STAT_CONN_SESSION_TABLE_ALTER_SUCCESS	1618
/*! session: table alter triggering checkpoint calls */
#define	WT_STAT_CONN_SESSION_TABLE_ALTER_TRIGGER_CHECKPOINT	1619
/*! session: table alter unchanged and skipped */
#define	WT_STAT_CONN_SESSION_TABLE_ALTER_SKIP		1620
/*! session: table compact conflicted with checkpoint */
#define	WT_STAT_CONN_SESSION_TABLE_COMPACT_CONFLICTING_CHECKPOINT	1621
/*! session: table compact dhandle successful calls */
#define	WT_STAT_CONN_SESSION_TABLE_COMPACT_DHANDLE_SUCCESS	1622
/*! session: table compact failed calls */
#define	WT_STAT_CONN_SESSION_TABLE_COMPACT_FAIL		1623
/*! session: table compact failed calls due to cache pressure */
#define	WT_STAT_CONN_SESSION_TABLE_COMPACT_FAIL_CACHE_PRESSURE	1624
/*! session: table compact passes */
#define	WT_STAT_CONN_SESSION_TABLE_COMPACT_PASSES	1625
/*! session: table compact running */
#define	WT_STAT_CONN_SESSION_TABLE_COMPACT_RUNNING	1626
/*! session: table compact skipped as process would not reduce file size */
#define	WT_STAT_CONN_SESSION_TABLE_COMPACT_SKIPPED	1627
/*! session: table compact successful calls */
#define	WT_STAT_CONN_SESSION_TABLE_COMPACT_SUCCESS	1628
/*! session: table compact timeout */
#define	WT_STAT_CONN_SESSION_TABLE_COMPACT_TIMEOUT	1629
/*! session: table create failed calls */
#define	WT_STAT_CONN_SESSION_TABLE_CREATE_FAIL		1630
/*! session: table create successful calls */
#define	WT_STAT_CONN_SESSION_TABLE_CREATE_SUCCESS	1631
/*! session: table create with import failed calls */
#define	WT_STAT_CONN_SESSION_TABLE_CREATE_IMPORT_FAIL	1632
/*! session: table create with import successful calls */
#define	WT_STAT_CONN_SESSION_TABLE_CREATE_IMPORT_SUCCESS	1633
/*! session: table drop failed calls */
#define	WT_STAT_CONN_SESSION_TABLE_DROP_FAIL		1634
/*! session: table drop successful calls */
#define	WT_STAT_CONN_SESSION_TABLE_DROP_SUCCESS		1635
/*! session: table rename failed calls */
#define	WT_STAT_CONN_SESSION_TABLE_RENAME_FAIL		1636
/*! session: table rename successful calls */
#define	WT_STAT_CONN_SESSION_TABLE_RENAME_SUCCESS	1637
/*! session: table salvage failed calls */
#define	WT_STAT_CONN_SESSION_TABLE_SALVAGE_FAIL		1638
/*! session: table salvage successful calls */
#define	WT_STAT_CONN_SESSION_TABLE_SALVAGE_SUCCESS	1639
/*! session: table truncate failed calls */
#define	WT_STAT_CONN_SESSION_TABLE_TRUNCATE_FAIL	1640
/*! session: table truncate successful calls */
#define	WT_STAT_CONN_SESSION_TABLE_TRUNCATE_SUCCESS	1641
/*! session: table verify failed calls */
#define	WT_STAT_CONN_SESSION_TABLE_VERIFY_FAIL		1642
/*! session: table verify successful calls */
#define	WT_STAT_CONN_SESSION_TABLE_VERIFY_SUCCESS	1643
/*! session: tiered operations dequeued and processed */
#define	WT_STAT_CONN_TIERED_WORK_UNITS_DEQUEUED		1644
/*! session: tiered operations removed without processing */
#define	WT_STAT_CONN_TIERED_WORK_UNITS_REMOVED		1645
/*! session: tiered operations scheduled */
#define	WT_STAT_CONN_TIERED_WORK_UNITS_CREATED		1646
/*! session: tiered storage local retention time (secs) */
#define	WT_STAT_CONN_TIERED_RETENTION			1647
/*! thread-state: active filesystem fsync calls */
#define	WT_STAT_CONN_THREAD_FSYNC_ACTIVE		1648
/*! thread-state: active filesystem read calls */
#define	WT_STAT_CONN_THREAD_READ_ACTIVE			1649
/*! thread-state: active filesystem write calls */
#define	WT_STAT_CONN_THREAD_WRITE_ACTIVE		1650
/*! thread-yield: application thread operations waiting for cache */
#define	WT_STAT_CONN_APPLICATION_CACHE_OPS		1651
/*! thread-yield: application thread snapshot refreshed for eviction */
#define	WT_STAT_CONN_APPLICATION_EVICT_SNAPSHOT_REFRESHED	1652
/*! thread-yield: application thread time waiting for cache (usecs) */
#define	WT_STAT_CONN_APPLICATION_CACHE_TIME		1653
/*!
 * thread-yield: connection close blocked waiting for transaction state
 * stabilization
 */
#define	WT_STAT_CONN_TXN_RELEASE_BLOCKED		1654
/*! thread-yield: connection close yielded for lsm manager shutdown */
#define	WT_STAT_CONN_CONN_CLOSE_BLOCKED_LSM		1655
/*! thread-yield: data handle lock yielded */
#define	WT_STAT_CONN_DHANDLE_LOCK_BLOCKED		1656
/*!
 * thread-yield: get reference for page index and slot time sleeping
 * (usecs)
 */
#define	WT_STAT_CONN_PAGE_INDEX_SLOT_REF_BLOCKED	1657
/*! thread-yield: page access yielded due to prepare state change */
#define	WT_STAT_CONN_PREPARED_TRANSITION_BLOCKED_PAGE	1658
/*! thread-yield: page acquire busy blocked */
#define	WT_STAT_CONN_PAGE_BUSY_BLOCKED			1659
/*! thread-yield: page acquire eviction blocked */
#define	WT_STAT_CONN_PAGE_FORCIBLE_EVICT_BLOCKED	1660
/*! thread-yield: page acquire locked blocked */
#define	WT_STAT_CONN_PAGE_LOCKED_BLOCKED		1661
/*! thread-yield: page acquire read blocked */
#define	WT_STAT_CONN_PAGE_READ_BLOCKED			1662
/*! thread-yield: page acquire time sleeping (usecs) */
#define	WT_STAT_CONN_PAGE_SLEEP				1663
/*!
 * thread-yield: page delete rollback time sleeping for state change
 * (usecs)
 */
#define	WT_STAT_CONN_PAGE_DEL_ROLLBACK_BLOCKED		1664
/*! thread-yield: page reconciliation yielded due to child modification */
#define	WT_STAT_CONN_CHILD_MODIFY_BLOCKED_PAGE		1665
/*! transaction: Number of prepared updates */
#define	WT_STAT_CONN_TXN_PREPARED_UPDATES		1666
/*! transaction: Number of prepared updates committed */
#define	WT_STAT_CONN_TXN_PREPARED_UPDATES_COMMITTED	1667
/*! transaction: Number of prepared updates repeated on the same key */
#define	WT_STAT_CONN_TXN_PREPARED_UPDATES_KEY_REPEATED	1668
/*! transaction: Number of prepared updates rolled back */
#define	WT_STAT_CONN_TXN_PREPARED_UPDATES_ROLLEDBACK	1669
/*!
 * transaction: a reader raced with a prepared transaction commit and
 * skipped an update or updates
 */
#define	WT_STAT_CONN_TXN_READ_RACE_PREPARE_COMMIT	1670
/*! transaction: number of times overflow removed value is read */
#define	WT_STAT_CONN_TXN_READ_OVERFLOW_REMOVE		1671
/*! transaction: oldest pinned transaction ID rolled back for eviction */
#define	WT_STAT_CONN_TXN_ROLLBACK_OLDEST_PINNED		1672
/*! transaction: prepared transactions */
#define	WT_STAT_CONN_TXN_PREPARE			1673
/*! transaction: prepared transactions committed */
#define	WT_STAT_CONN_TXN_PREPARE_COMMIT			1674
/*! transaction: prepared transactions currently active */
#define	WT_STAT_CONN_TXN_PREPARE_ACTIVE			1675
/*! transaction: prepared transactions rolled back */
#define	WT_STAT_CONN_TXN_PREPARE_ROLLBACK		1676
/*! transaction: query timestamp calls */
#define	WT_STAT_CONN_TXN_QUERY_TS			1677
/*! transaction: race to read prepared update retry */
#define	WT_STAT_CONN_TXN_READ_RACE_PREPARE_UPDATE	1678
/*! transaction: rollback to stable calls */
#define	WT_STAT_CONN_TXN_RTS				1679
/*!
 * transaction: rollback to stable history store keys that would have
 * been swept in non-dryrun mode
 */
#define	WT_STAT_CONN_TXN_RTS_SWEEP_HS_KEYS_DRYRUN	1680
/*!
 * transaction: rollback to stable history store records with stop
 * timestamps older than newer records
 */
#define	WT_STAT_CONN_TXN_RTS_HS_STOP_OLDER_THAN_NEWER_START	1681
/*! transaction: rollback to stable inconsistent checkpoint */
#define	WT_STAT_CONN_TXN_RTS_INCONSISTENT_CKPT		1682
/*! transaction: rollback to stable keys removed */
#define	WT_STAT_CONN_TXN_RTS_KEYS_REMOVED		1683
/*! transaction: rollback to stable keys restored */
#define	WT_STAT_CONN_TXN_RTS_KEYS_RESTORED		1684
/*!
 * transaction: rollback to stable keys that would have been removed in
 * non-dryrun mode
 */
#define	WT_STAT_CONN_TXN_RTS_KEYS_REMOVED_DRYRUN	1685
/*!
 * transaction: rollback to stable keys that would have been restored in
 * non-dryrun mode
 */
#define	WT_STAT_CONN_TXN_RTS_KEYS_RESTORED_DRYRUN	1686
/*! transaction: rollback to stable pages visited */
#define	WT_STAT_CONN_TXN_RTS_PAGES_VISITED		1687
/*! transaction: rollback to stable restored tombstones from history store */
#define	WT_STAT_CONN_TXN_RTS_HS_RESTORE_TOMBSTONES	1688
/*! transaction: rollback to stable restored updates from history store */
#define	WT_STAT_CONN_TXN_RTS_HS_RESTORE_UPDATES		1689
/*! transaction: rollback to stable skipping delete rle */
#define	WT_STAT_CONN_TXN_RTS_DELETE_RLE_SKIPPED		1690
/*! transaction: rollback to stable skipping stable rle */
#define	WT_STAT_CONN_TXN_RTS_STABLE_RLE_SKIPPED		1691
/*! transaction: rollback to stable sweeping history store keys */
#define	WT_STAT_CONN_TXN_RTS_SWEEP_HS_KEYS		1692
/*!
 * transaction: rollback to stable tombstones from history store that
 * would have been restored in non-dryrun mode
 */
#define	WT_STAT_CONN_TXN_RTS_HS_RESTORE_TOMBSTONES_DRYRUN	1693
/*! transaction: rollback to stable tree walk skipping pages */
#define	WT_STAT_CONN_TXN_RTS_TREE_WALK_SKIP_PAGES	1694
/*! transaction: rollback to stable updates aborted */
#define	WT_STAT_CONN_TXN_RTS_UPD_ABORTED		1695
/*!
 * transaction: rollback to stable updates from history store that would
 * have been restored in non-dryrun mode
 */
#define	WT_STAT_CONN_TXN_RTS_HS_RESTORE_UPDATES_DRYRUN	1696
/*! transaction: rollback to stable updates removed from history store */
#define	WT_STAT_CONN_TXN_RTS_HS_REMOVED			1697
/*!
 * transaction: rollback to stable updates that would have been aborted
 * in non-dryrun mode
 */
#define	WT_STAT_CONN_TXN_RTS_UPD_ABORTED_DRYRUN		1698
/*!
 * transaction: rollback to stable updates that would have been removed
 * from history store in non-dryrun mode
 */
#define	WT_STAT_CONN_TXN_RTS_HS_REMOVED_DRYRUN		1699
/*! transaction: sessions scanned in each walk of concurrent sessions */
#define	WT_STAT_CONN_TXN_SESSIONS_WALKED		1700
/*! transaction: set timestamp calls */
#define	WT_STAT_CONN_TXN_SET_TS				1701
/*! transaction: set timestamp durable calls */
#define	WT_STAT_CONN_TXN_SET_TS_DURABLE			1702
/*! transaction: set timestamp durable updates */
#define	WT_STAT_CONN_TXN_SET_TS_DURABLE_UPD		1703
/*! transaction: set timestamp force calls */
#define	WT_STAT_CONN_TXN_SET_TS_FORCE			1704
/*!
 * transaction: set timestamp global oldest timestamp set to be more
 * recent than the global stable timestamp
 */
#define	WT_STAT_CONN_TXN_SET_TS_OUT_OF_ORDER		1705
/*! transaction: set timestamp oldest calls */
#define	WT_STAT_CONN_TXN_SET_TS_OLDEST			1706
/*! transaction: set timestamp oldest updates */
#define	WT_STAT_CONN_TXN_SET_TS_OLDEST_UPD		1707
/*! transaction: set timestamp stable calls */
#define	WT_STAT_CONN_TXN_SET_TS_STABLE			1708
/*! transaction: set timestamp stable updates */
#define	WT_STAT_CONN_TXN_SET_TS_STABLE_UPD		1709
/*! transaction: transaction begins */
#define	WT_STAT_CONN_TXN_BEGIN				1710
/*!
 * transaction: transaction checkpoint history store file duration
 * (usecs)
 */
#define	WT_STAT_CONN_TXN_HS_CKPT_DURATION		1711
/*! transaction: transaction range of IDs currently pinned */
#define	WT_STAT_CONN_TXN_PINNED_RANGE			1712
/*! transaction: transaction range of IDs currently pinned by a checkpoint */
#define	WT_STAT_CONN_TXN_PINNED_CHECKPOINT_RANGE	1713
/*! transaction: transaction range of timestamps currently pinned */
#define	WT_STAT_CONN_TXN_PINNED_TIMESTAMP		1714
/*! transaction: transaction range of timestamps pinned by a checkpoint */
#define	WT_STAT_CONN_TXN_PINNED_TIMESTAMP_CHECKPOINT	1715
/*!
 * transaction: transaction range of timestamps pinned by the oldest
 * active read timestamp
 */
#define	WT_STAT_CONN_TXN_PINNED_TIMESTAMP_READER	1716
/*!
 * transaction: transaction range of timestamps pinned by the oldest
 * timestamp
 */
#define	WT_STAT_CONN_TXN_PINNED_TIMESTAMP_OLDEST	1717
/*! transaction: transaction read timestamp of the oldest active reader */
#define	WT_STAT_CONN_TXN_TIMESTAMP_OLDEST_ACTIVE_READ	1718
/*! transaction: transaction rollback to stable currently running */
#define	WT_STAT_CONN_TXN_ROLLBACK_TO_STABLE_RUNNING	1719
/*! transaction: transaction walk of concurrent sessions */
#define	WT_STAT_CONN_TXN_WALK_SESSIONS			1720
/*! transaction: transactions committed */
#define	WT_STAT_CONN_TXN_COMMIT				1721
/*! transaction: transactions rolled back */
#define	WT_STAT_CONN_TXN_ROLLBACK			1722
/*! transaction: update conflicts */
#define	WT_STAT_CONN_TXN_UPDATE_CONFLICT		1723

/*!
 * @}
 * @name Statistics for data sources
 * @anchor statistics_dsrc
 * @{
 */
/*! LSM: bloom filter false positives */
#define	WT_STAT_DSRC_BLOOM_FALSE_POSITIVE		2000
/*! LSM: bloom filter hits */
#define	WT_STAT_DSRC_BLOOM_HIT				2001
/*! LSM: bloom filter misses */
#define	WT_STAT_DSRC_BLOOM_MISS				2002
/*! LSM: bloom filter pages evicted from cache */
#define	WT_STAT_DSRC_BLOOM_PAGE_EVICT			2003
/*! LSM: bloom filter pages read into cache */
#define	WT_STAT_DSRC_BLOOM_PAGE_READ			2004
/*! LSM: bloom filters in the LSM tree */
#define	WT_STAT_DSRC_BLOOM_COUNT			2005
/*! LSM: chunks in the LSM tree */
#define	WT_STAT_DSRC_LSM_CHUNK_COUNT			2006
/*! LSM: highest merge generation in the LSM tree */
#define	WT_STAT_DSRC_LSM_GENERATION_MAX			2007
/*!
 * LSM: queries that could have benefited from a Bloom filter that did
 * not exist
 */
#define	WT_STAT_DSRC_LSM_LOOKUP_NO_BLOOM		2008
/*! LSM: sleep for LSM checkpoint throttle */
#define	WT_STAT_DSRC_LSM_CHECKPOINT_THROTTLE		2009
/*! LSM: sleep for LSM merge throttle */
#define	WT_STAT_DSRC_LSM_MERGE_THROTTLE			2010
/*! LSM: total size of bloom filters */
#define	WT_STAT_DSRC_BLOOM_SIZE				2011
/*! autocommit: retries for readonly operations */
#define	WT_STAT_DSRC_AUTOCOMMIT_READONLY_RETRY		2012
/*! autocommit: retries for update operations */
#define	WT_STAT_DSRC_AUTOCOMMIT_UPDATE_RETRY		2013
/*! backup: total modified incremental blocks with compressed data */
#define	WT_STAT_DSRC_BACKUP_BLOCKS_COMPRESSED		2014
/*! backup: total modified incremental blocks without compressed data */
#define	WT_STAT_DSRC_BACKUP_BLOCKS_UNCOMPRESSED		2015
/*! block-disagg: Disaggregated block manager get */
#define	WT_STAT_DSRC_DISAGG_BLOCK_GET			2016
/*! block-disagg: Disaggregated block manager put  */
#define	WT_STAT_DSRC_DISAGG_BLOCK_PUT			2017
/*! block-manager: allocations requiring file extension */
#define	WT_STAT_DSRC_BLOCK_EXTENSION			2018
/*! block-manager: blocks allocated */
#define	WT_STAT_DSRC_BLOCK_ALLOC			2019
/*! block-manager: blocks freed */
#define	WT_STAT_DSRC_BLOCK_FREE				2020
/*! block-manager: checkpoint size */
#define	WT_STAT_DSRC_BLOCK_CHECKPOINT_SIZE		2021
/*! block-manager: file allocation unit size */
#define	WT_STAT_DSRC_ALLOCATION_SIZE			2022
/*! block-manager: file bytes available for reuse */
#define	WT_STAT_DSRC_BLOCK_REUSE_BYTES			2023
/*! block-manager: file magic number */
#define	WT_STAT_DSRC_BLOCK_MAGIC			2024
/*! block-manager: file major version number */
#define	WT_STAT_DSRC_BLOCK_MAJOR			2025
/*! block-manager: file size in bytes */
#define	WT_STAT_DSRC_BLOCK_SIZE				2026
/*! block-manager: minor version number */
#define	WT_STAT_DSRC_BLOCK_MINOR			2027
/*! btree: btree checkpoint generation */
#define	WT_STAT_DSRC_BTREE_CHECKPOINT_GENERATION	2028
/*! btree: btree clean tree checkpoint expiration time */
#define	WT_STAT_DSRC_BTREE_CLEAN_CHECKPOINT_TIMER	2029
/*! btree: btree compact pages reviewed */
#define	WT_STAT_DSRC_BTREE_COMPACT_PAGES_REVIEWED	2030
/*! btree: btree compact pages rewritten */
#define	WT_STAT_DSRC_BTREE_COMPACT_PAGES_REWRITTEN	2031
/*! btree: btree compact pages skipped */
#define	WT_STAT_DSRC_BTREE_COMPACT_PAGES_SKIPPED	2032
/*! btree: btree expected number of compact bytes rewritten */
#define	WT_STAT_DSRC_BTREE_COMPACT_BYTES_REWRITTEN_EXPECTED	2033
/*! btree: btree expected number of compact pages rewritten */
#define	WT_STAT_DSRC_BTREE_COMPACT_PAGES_REWRITTEN_EXPECTED	2034
/*! btree: btree number of pages reconciled during checkpoint */
#define	WT_STAT_DSRC_BTREE_CHECKPOINT_PAGES_RECONCILED	2035
/*! btree: btree skipped by compaction as process would not reduce size */
#define	WT_STAT_DSRC_BTREE_COMPACT_SKIPPED		2036
/*!
 * btree: column-store fixed-size leaf pages, only reported if tree_walk
 * or all statistics are enabled
 */
#define	WT_STAT_DSRC_BTREE_COLUMN_FIX			2037
/*!
 * btree: column-store fixed-size time windows, only reported if
 * tree_walk or all statistics are enabled
 */
#define	WT_STAT_DSRC_BTREE_COLUMN_TWS			2038
/*!
 * btree: column-store internal pages, only reported if tree_walk or all
 * statistics are enabled
 */
#define	WT_STAT_DSRC_BTREE_COLUMN_INTERNAL		2039
/*!
 * btree: column-store variable-size RLE encoded values, only reported if
 * tree_walk or all statistics are enabled
 */
#define	WT_STAT_DSRC_BTREE_COLUMN_RLE			2040
/*!
 * btree: column-store variable-size deleted values, only reported if
 * tree_walk or all statistics are enabled
 */
#define	WT_STAT_DSRC_BTREE_COLUMN_DELETED		2041
/*!
 * btree: column-store variable-size leaf pages, only reported if
 * tree_walk or all statistics are enabled
 */
#define	WT_STAT_DSRC_BTREE_COLUMN_VARIABLE		2042
/*! btree: fixed-record size */
#define	WT_STAT_DSRC_BTREE_FIXED_LEN			2043
/*! btree: maximum internal page size */
#define	WT_STAT_DSRC_BTREE_MAXINTLPAGE			2044
/*! btree: maximum leaf page key size */
#define	WT_STAT_DSRC_BTREE_MAXLEAFKEY			2045
/*! btree: maximum leaf page size */
#define	WT_STAT_DSRC_BTREE_MAXLEAFPAGE			2046
/*! btree: maximum leaf page value size */
#define	WT_STAT_DSRC_BTREE_MAXLEAFVALUE			2047
/*! btree: maximum tree depth */
#define	WT_STAT_DSRC_BTREE_MAXIMUM_DEPTH		2048
/*!
 * btree: number of key/value pairs, only reported if tree_walk or all
 * statistics are enabled
 */
#define	WT_STAT_DSRC_BTREE_ENTRIES			2049
/*!
 * btree: overflow pages, only reported if tree_walk or all statistics
 * are enabled
 */
#define	WT_STAT_DSRC_BTREE_OVERFLOW			2050
/*!
 * btree: row-store empty values, only reported if tree_walk or all
 * statistics are enabled
 */
#define	WT_STAT_DSRC_BTREE_ROW_EMPTY_VALUES		2051
/*!
 * btree: row-store internal pages, only reported if tree_walk or all
 * statistics are enabled
 */
#define	WT_STAT_DSRC_BTREE_ROW_INTERNAL			2052
/*!
 * btree: row-store leaf pages, only reported if tree_walk or all
 * statistics are enabled
 */
#define	WT_STAT_DSRC_BTREE_ROW_LEAF			2053
/*! cache: bytes currently in the cache */
#define	WT_STAT_DSRC_CACHE_BYTES_INUSE			2054
/*! cache: bytes dirty in the cache cumulative */
#define	WT_STAT_DSRC_CACHE_BYTES_DIRTY_TOTAL		2055
/*! cache: bytes read into cache */
#define	WT_STAT_DSRC_CACHE_BYTES_READ			2056
/*! cache: bytes written from cache */
#define	WT_STAT_DSRC_CACHE_BYTES_WRITE			2057
/*! cache: checkpoint blocked page eviction */
#define	WT_STAT_DSRC_CACHE_EVICTION_BLOCKED_CHECKPOINT	2058
/*!
 * cache: checkpoint of history store file blocked non-history store page
 * eviction
 */
#define	WT_STAT_DSRC_CACHE_EVICTION_BLOCKED_CHECKPOINT_HS	2059
/*! cache: data source pages selected for eviction unable to be evicted */
#define	WT_STAT_DSRC_CACHE_EVICTION_FAIL		2060
/*!
 * cache: eviction gave up due to detecting a disk value without a
 * timestamp behind the last update on the chain
 */
#define	WT_STAT_DSRC_CACHE_EVICTION_BLOCKED_NO_TS_CHECKPOINT_RACE_1	2061
/*!
 * cache: eviction gave up due to detecting a tombstone without a
 * timestamp ahead of the selected on disk update
 */
#define	WT_STAT_DSRC_CACHE_EVICTION_BLOCKED_NO_TS_CHECKPOINT_RACE_2	2062
/*!
 * cache: eviction gave up due to detecting a tombstone without a
 * timestamp ahead of the selected on disk update after validating the
 * update chain
 */
#define	WT_STAT_DSRC_CACHE_EVICTION_BLOCKED_NO_TS_CHECKPOINT_RACE_3	2063
/*!
 * cache: eviction gave up due to detecting update chain entries without
 * timestamps after the selected on disk update
 */
#define	WT_STAT_DSRC_CACHE_EVICTION_BLOCKED_NO_TS_CHECKPOINT_RACE_4	2064
/*!
 * cache: eviction gave up due to needing to remove a record from the
 * history store but checkpoint is running
 */
#define	WT_STAT_DSRC_CACHE_EVICTION_BLOCKED_REMOVE_HS_RACE_WITH_CHECKPOINT	2065
/*! cache: eviction gave up due to no progress being made */
#define	WT_STAT_DSRC_CACHE_EVICTION_BLOCKED_NO_PROGRESS	2066
/*! cache: eviction walk passes of a file */
#define	WT_STAT_DSRC_CACHE_EVICTION_WALK_PASSES		2067
/*! cache: eviction walk target pages histogram - 0-9 */
#define	WT_STAT_DSRC_CACHE_EVICTION_TARGET_PAGE_LT10	2068
/*! cache: eviction walk target pages histogram - 10-31 */
#define	WT_STAT_DSRC_CACHE_EVICTION_TARGET_PAGE_LT32	2069
/*! cache: eviction walk target pages histogram - 128 and higher */
#define	WT_STAT_DSRC_CACHE_EVICTION_TARGET_PAGE_GE128	2070
/*! cache: eviction walk target pages histogram - 32-63 */
#define	WT_STAT_DSRC_CACHE_EVICTION_TARGET_PAGE_LT64	2071
/*! cache: eviction walk target pages histogram - 64-128 */
#define	WT_STAT_DSRC_CACHE_EVICTION_TARGET_PAGE_LT128	2072
/*!
 * cache: eviction walk target pages reduced due to history store cache
 * pressure
 */
#define	WT_STAT_DSRC_CACHE_EVICTION_TARGET_PAGE_REDUCED	2073
/*! cache: eviction walks abandoned */
#define	WT_STAT_DSRC_CACHE_EVICTION_WALKS_ABANDONED	2074
/*! cache: eviction walks gave up because they restarted their walk twice */
#define	WT_STAT_DSRC_CACHE_EVICTION_WALKS_STOPPED	2075
/*!
 * cache: eviction walks gave up because they saw too many pages and
 * found no candidates
 */
#define	WT_STAT_DSRC_CACHE_EVICTION_WALKS_GAVE_UP_NO_TARGETS	2076
/*!
 * cache: eviction walks gave up because they saw too many pages and
 * found too few candidates
 */
#define	WT_STAT_DSRC_CACHE_EVICTION_WALKS_GAVE_UP_RATIO	2077
/*!
 * cache: eviction walks random search fails to locate a page, results in
 * a null position
 */
#define	WT_STAT_DSRC_CACHE_EVICTION_WALK_RANDOM_RETURNS_NULL_POSITION	2078
/*! cache: eviction walks reached end of tree */
#define	WT_STAT_DSRC_CACHE_EVICTION_WALKS_ENDED		2079
/*! cache: eviction walks restarted */
#define	WT_STAT_DSRC_CACHE_EVICTION_WALK_RESTART	2080
/*! cache: eviction walks started from root of tree */
#define	WT_STAT_DSRC_CACHE_EVICTION_WALK_FROM_ROOT	2081
/*! cache: eviction walks started from saved location in tree */
#define	WT_STAT_DSRC_CACHE_EVICTION_WALK_SAVED_POS	2082
/*! cache: hazard pointer blocked page eviction */
#define	WT_STAT_DSRC_CACHE_EVICTION_BLOCKED_HAZARD	2083
/*! cache: history store table insert calls */
#define	WT_STAT_DSRC_CACHE_HS_INSERT			2084
/*! cache: history store table insert calls that returned restart */
#define	WT_STAT_DSRC_CACHE_HS_INSERT_RESTART		2085
/*! cache: history store table reads */
#define	WT_STAT_DSRC_CACHE_HS_READ			2086
/*! cache: history store table reads missed */
#define	WT_STAT_DSRC_CACHE_HS_READ_MISS			2087
/*! cache: history store table reads requiring squashed modifies */
#define	WT_STAT_DSRC_CACHE_HS_READ_SQUASH		2088
/*!
 * cache: history store table resolved updates without timestamps that
 * lose their durable timestamp
 */
#define	WT_STAT_DSRC_CACHE_HS_ORDER_LOSE_DURABLE_TIMESTAMP	2089
/*!
 * cache: history store table truncation by rollback to stable to remove
 * an unstable update
 */
#define	WT_STAT_DSRC_CACHE_HS_KEY_TRUNCATE_RTS_UNSTABLE	2090
/*!
 * cache: history store table truncation by rollback to stable to remove
 * an update
 */
#define	WT_STAT_DSRC_CACHE_HS_KEY_TRUNCATE_RTS		2091
/*!
 * cache: history store table truncation to remove all the keys of a
 * btree
 */
#define	WT_STAT_DSRC_CACHE_HS_BTREE_TRUNCATE		2092
/*! cache: history store table truncation to remove an update */
#define	WT_STAT_DSRC_CACHE_HS_KEY_TRUNCATE		2093
/*!
 * cache: history store table truncation to remove range of updates due
 * to an update without a timestamp on data page
 */
#define	WT_STAT_DSRC_CACHE_HS_ORDER_REMOVE		2094
/*!
 * cache: history store table truncation to remove range of updates due
 * to key being removed from the data page during reconciliation
 */
#define	WT_STAT_DSRC_CACHE_HS_KEY_TRUNCATE_ONPAGE_REMOVAL	2095
/*!
 * cache: history store table truncations that would have happened in
 * non-dryrun mode
 */
#define	WT_STAT_DSRC_CACHE_HS_BTREE_TRUNCATE_DRYRUN	2096
/*!
 * cache: history store table truncations to remove an unstable update
 * that would have happened in non-dryrun mode
 */
#define	WT_STAT_DSRC_CACHE_HS_KEY_TRUNCATE_RTS_UNSTABLE_DRYRUN	2097
/*!
 * cache: history store table truncations to remove an update that would
 * have happened in non-dryrun mode
 */
#define	WT_STAT_DSRC_CACHE_HS_KEY_TRUNCATE_RTS_DRYRUN	2098
/*!
 * cache: history store table updates without timestamps fixed up by
 * reinserting with the fixed timestamp
 */
#define	WT_STAT_DSRC_CACHE_HS_ORDER_REINSERT		2099
/*! cache: history store table writes requiring squashed modifies */
#define	WT_STAT_DSRC_CACHE_HS_WRITE_SQUASH		2100
/*! cache: in-memory page passed criteria to be split */
#define	WT_STAT_DSRC_CACHE_INMEM_SPLITTABLE		2101
/*! cache: in-memory page splits */
#define	WT_STAT_DSRC_CACHE_INMEM_SPLIT			2102
/*! cache: internal page split blocked its eviction */
#define	WT_STAT_DSRC_CACHE_EVICTION_BLOCKED_INTERNAL_PAGE_SPLIT	2103
/*! cache: internal pages evicted */
#define	WT_STAT_DSRC_CACHE_EVICTION_INTERNAL		2104
/*! cache: internal pages split during eviction */
#define	WT_STAT_DSRC_CACHE_EVICTION_SPLIT_INTERNAL	2105
/*! cache: leaf pages split during eviction */
#define	WT_STAT_DSRC_CACHE_EVICTION_SPLIT_LEAF		2106
/*!
 * cache: locate a random in-mem ref by examining all entries on the root
 * page
 */
#define	WT_STAT_DSRC_CACHE_EVICTION_RANDOM_SAMPLE_INMEM_ROOT	2107
/*! cache: modified pages evicted */
#define	WT_STAT_DSRC_CACHE_EVICTION_DIRTY		2108
/*! cache: multi-block reconciliation blocked whilst checkpoint is running */
#define	WT_STAT_DSRC_CACHE_EVICTION_BLOCKED_MULTI_BLOCK_RECONCILATION_DURING_CHECKPOINT	2109
/*!
 * cache: overflow keys on a multiblock row-store page blocked its
 * eviction
 */
#define	WT_STAT_DSRC_CACHE_EVICTION_BLOCKED_OVERFLOW_KEYS	2110
/*! cache: overflow pages read into cache */
#define	WT_STAT_DSRC_CACHE_READ_OVERFLOW		2111
/*! cache: page split during eviction deepened the tree */
#define	WT_STAT_DSRC_CACHE_EVICTION_DEEPEN		2112
/*! cache: page written requiring history store records */
#define	WT_STAT_DSRC_CACHE_WRITE_HS			2113
/*! cache: pages read into cache */
#define	WT_STAT_DSRC_CACHE_READ				2114
/*! cache: pages read into cache after truncate */
#define	WT_STAT_DSRC_CACHE_READ_DELETED			2115
/*! cache: pages read into cache after truncate in prepare state */
#define	WT_STAT_DSRC_CACHE_READ_DELETED_PREPARED	2116
/*! cache: pages read into cache by checkpoint */
#define	WT_STAT_DSRC_CACHE_READ_CHECKPOINT		2117
/*! cache: pages requested from the cache */
#define	WT_STAT_DSRC_CACHE_PAGES_REQUESTED		2118
/*! cache: pages requested from the cache due to pre-fetch */
#define	WT_STAT_DSRC_CACHE_PAGES_PREFETCH		2119
/*! cache: pages seen by eviction walk */
#define	WT_STAT_DSRC_CACHE_EVICTION_PAGES_SEEN		2120
/*! cache: pages written from cache */
#define	WT_STAT_DSRC_CACHE_WRITE			2121
/*! cache: pages written requiring in-memory restoration */
#define	WT_STAT_DSRC_CACHE_WRITE_RESTORE		2122
/*! cache: recent modification of a page blocked its eviction */
#define	WT_STAT_DSRC_CACHE_EVICTION_BLOCKED_RECENTLY_MODIFIED	2123
/*! cache: reverse splits performed */
#define	WT_STAT_DSRC_CACHE_REVERSE_SPLITS		2124
/*!
 * cache: reverse splits skipped because of VLCS namespace gap
 * restrictions
 */
#define	WT_STAT_DSRC_CACHE_REVERSE_SPLITS_SKIPPED_VLCS	2125
/*! cache: the number of times full update inserted to history store */
#define	WT_STAT_DSRC_CACHE_HS_INSERT_FULL_UPDATE	2126
/*! cache: the number of times reverse modify inserted to history store */
#define	WT_STAT_DSRC_CACHE_HS_INSERT_REVERSE_MODIFY	2127
/*! cache: tracked dirty bytes in the cache */
#define	WT_STAT_DSRC_CACHE_BYTES_DIRTY			2128
/*! cache: uncommitted truncate blocked page eviction */
#define	WT_STAT_DSRC_CACHE_EVICTION_BLOCKED_UNCOMMITTED_TRUNCATE	2129
/*! cache: unmodified pages evicted */
#define	WT_STAT_DSRC_CACHE_EVICTION_CLEAN		2130
/*!
 * cache_walk: Average difference between current eviction generation
 * when the page was last considered, only reported if cache_walk or all
 * statistics are enabled
 */
#define	WT_STAT_DSRC_CACHE_STATE_GEN_AVG_GAP		2131
/*!
 * cache_walk: Average on-disk page image size seen, only reported if
 * cache_walk or all statistics are enabled
 */
#define	WT_STAT_DSRC_CACHE_STATE_AVG_WRITTEN_SIZE	2132
/*!
 * cache_walk: Average time in cache for pages that have been visited by
 * the eviction server, only reported if cache_walk or all statistics are
 * enabled
 */
#define	WT_STAT_DSRC_CACHE_STATE_AVG_VISITED_AGE	2133
/*!
 * cache_walk: Average time in cache for pages that have not been visited
 * by the eviction server, only reported if cache_walk or all statistics
 * are enabled
 */
#define	WT_STAT_DSRC_CACHE_STATE_AVG_UNVISITED_AGE	2134
/*!
 * cache_walk: Clean pages currently in cache, only reported if
 * cache_walk or all statistics are enabled
 */
#define	WT_STAT_DSRC_CACHE_STATE_PAGES_CLEAN		2135
/*!
 * cache_walk: Current eviction generation, only reported if cache_walk
 * or all statistics are enabled
 */
#define	WT_STAT_DSRC_CACHE_STATE_GEN_CURRENT		2136
/*!
 * cache_walk: Dirty pages currently in cache, only reported if
 * cache_walk or all statistics are enabled
 */
#define	WT_STAT_DSRC_CACHE_STATE_PAGES_DIRTY		2137
/*!
 * cache_walk: Entries in the root page, only reported if cache_walk or
 * all statistics are enabled
 */
#define	WT_STAT_DSRC_CACHE_STATE_ROOT_ENTRIES		2138
/*!
 * cache_walk: Internal pages currently in cache, only reported if
 * cache_walk or all statistics are enabled
 */
#define	WT_STAT_DSRC_CACHE_STATE_PAGES_INTERNAL		2139
/*!
 * cache_walk: Leaf pages currently in cache, only reported if cache_walk
 * or all statistics are enabled
 */
#define	WT_STAT_DSRC_CACHE_STATE_PAGES_LEAF		2140
/*!
 * cache_walk: Maximum difference between current eviction generation
 * when the page was last considered, only reported if cache_walk or all
 * statistics are enabled
 */
#define	WT_STAT_DSRC_CACHE_STATE_GEN_MAX_GAP		2141
/*!
 * cache_walk: Maximum page size seen, only reported if cache_walk or all
 * statistics are enabled
 */
#define	WT_STAT_DSRC_CACHE_STATE_MAX_PAGESIZE		2142
/*!
 * cache_walk: Minimum on-disk page image size seen, only reported if
 * cache_walk or all statistics are enabled
 */
#define	WT_STAT_DSRC_CACHE_STATE_MIN_WRITTEN_SIZE	2143
/*!
 * cache_walk: Number of pages never visited by eviction server, only
 * reported if cache_walk or all statistics are enabled
 */
#define	WT_STAT_DSRC_CACHE_STATE_UNVISITED_COUNT	2144
/*!
 * cache_walk: On-disk page image sizes smaller than a single allocation
 * unit, only reported if cache_walk or all statistics are enabled
 */
#define	WT_STAT_DSRC_CACHE_STATE_SMALLER_ALLOC_SIZE	2145
/*!
 * cache_walk: Pages created in memory and never written, only reported
 * if cache_walk or all statistics are enabled
 */
#define	WT_STAT_DSRC_CACHE_STATE_MEMORY			2146
/*!
 * cache_walk: Pages currently queued for eviction, only reported if
 * cache_walk or all statistics are enabled
 */
#define	WT_STAT_DSRC_CACHE_STATE_QUEUED			2147
/*!
 * cache_walk: Pages that could not be queued for eviction, only reported
 * if cache_walk or all statistics are enabled
 */
#define	WT_STAT_DSRC_CACHE_STATE_NOT_QUEUEABLE		2148
/*!
 * cache_walk: Refs skipped during cache traversal, only reported if
 * cache_walk or all statistics are enabled
 */
#define	WT_STAT_DSRC_CACHE_STATE_REFS_SKIPPED		2149
/*!
 * cache_walk: Size of the root page, only reported if cache_walk or all
 * statistics are enabled
 */
#define	WT_STAT_DSRC_CACHE_STATE_ROOT_SIZE		2150
/*!
 * cache_walk: Total number of pages currently in cache, only reported if
 * cache_walk or all statistics are enabled
 */
#define	WT_STAT_DSRC_CACHE_STATE_PAGES			2151
/*! checkpoint: checkpoint has acquired a snapshot for its transaction */
#define	WT_STAT_DSRC_CHECKPOINT_SNAPSHOT_ACQUIRED	2152
/*! checkpoint: pages added for eviction during checkpoint cleanup */
#define	WT_STAT_DSRC_CHECKPOINT_CLEANUP_PAGES_EVICT	2153
/*! checkpoint: pages removed during checkpoint cleanup */
#define	WT_STAT_DSRC_CHECKPOINT_CLEANUP_PAGES_REMOVED	2154
/*! checkpoint: pages skipped during checkpoint cleanup tree walk */
#define	WT_STAT_DSRC_CHECKPOINT_CLEANUP_PAGES_WALK_SKIPPED	2155
/*! checkpoint: pages visited during checkpoint cleanup */
#define	WT_STAT_DSRC_CHECKPOINT_CLEANUP_PAGES_VISITED	2156
/*! checkpoint: transaction checkpoints due to obsolete pages */
#define	WT_STAT_DSRC_CHECKPOINT_OBSOLETE_APPLIED	2157
/*!
 * compression: compressed page maximum internal page size prior to
 * compression
 */
#define	WT_STAT_DSRC_COMPRESS_PRECOMP_INTL_MAX_PAGE_SIZE	2158
/*!
 * compression: compressed page maximum leaf page size prior to
 * compression
 */
#define	WT_STAT_DSRC_COMPRESS_PRECOMP_LEAF_MAX_PAGE_SIZE	2159
/*! compression: page written to disk failed to compress */
#define	WT_STAT_DSRC_COMPRESS_WRITE_FAIL		2160
/*! compression: page written to disk was too small to compress */
#define	WT_STAT_DSRC_COMPRESS_WRITE_TOO_SMALL		2161
/*! compression: pages read from disk */
#define	WT_STAT_DSRC_COMPRESS_READ			2162
/*!
 * compression: pages read from disk with compression ratio greater than
 * 64
 */
#define	WT_STAT_DSRC_COMPRESS_READ_RATIO_HIST_MAX	2163
/*!
 * compression: pages read from disk with compression ratio smaller than
 * 2
 */
#define	WT_STAT_DSRC_COMPRESS_READ_RATIO_HIST_2		2164
/*!
 * compression: pages read from disk with compression ratio smaller than
 * 4
 */
#define	WT_STAT_DSRC_COMPRESS_READ_RATIO_HIST_4		2165
/*!
 * compression: pages read from disk with compression ratio smaller than
 * 8
 */
#define	WT_STAT_DSRC_COMPRESS_READ_RATIO_HIST_8		2166
/*!
 * compression: pages read from disk with compression ratio smaller than
 * 16
 */
#define	WT_STAT_DSRC_COMPRESS_READ_RATIO_HIST_16	2167
/*!
 * compression: pages read from disk with compression ratio smaller than
 * 32
 */
#define	WT_STAT_DSRC_COMPRESS_READ_RATIO_HIST_32	2168
/*!
 * compression: pages read from disk with compression ratio smaller than
 * 64
 */
#define	WT_STAT_DSRC_COMPRESS_READ_RATIO_HIST_64	2169
/*! compression: pages written to disk */
#define	WT_STAT_DSRC_COMPRESS_WRITE			2170
/*!
 * compression: pages written to disk with compression ratio greater than
 * 64
 */
#define	WT_STAT_DSRC_COMPRESS_WRITE_RATIO_HIST_MAX	2171
/*!
 * compression: pages written to disk with compression ratio smaller than
 * 2
 */
#define	WT_STAT_DSRC_COMPRESS_WRITE_RATIO_HIST_2	2172
/*!
 * compression: pages written to disk with compression ratio smaller than
 * 4
 */
#define	WT_STAT_DSRC_COMPRESS_WRITE_RATIO_HIST_4	2173
/*!
 * compression: pages written to disk with compression ratio smaller than
 * 8
 */
#define	WT_STAT_DSRC_COMPRESS_WRITE_RATIO_HIST_8	2174
/*!
 * compression: pages written to disk with compression ratio smaller than
 * 16
 */
#define	WT_STAT_DSRC_COMPRESS_WRITE_RATIO_HIST_16	2175
/*!
 * compression: pages written to disk with compression ratio smaller than
 * 32
 */
#define	WT_STAT_DSRC_COMPRESS_WRITE_RATIO_HIST_32	2176
/*!
 * compression: pages written to disk with compression ratio smaller than
 * 64
 */
#define	WT_STAT_DSRC_COMPRESS_WRITE_RATIO_HIST_64	2177
/*! cursor: Total number of deleted pages skipped during tree walk */
#define	WT_STAT_DSRC_CURSOR_TREE_WALK_DEL_PAGE_SKIP	2178
/*! cursor: Total number of entries skipped by cursor next calls */
#define	WT_STAT_DSRC_CURSOR_NEXT_SKIP_TOTAL		2179
/*! cursor: Total number of entries skipped by cursor prev calls */
#define	WT_STAT_DSRC_CURSOR_PREV_SKIP_TOTAL		2180
/*!
 * cursor: Total number of entries skipped to position the history store
 * cursor
 */
#define	WT_STAT_DSRC_CURSOR_SKIP_HS_CUR_POSITION	2181
/*!
 * cursor: Total number of in-memory deleted pages skipped during tree
 * walk
 */
#define	WT_STAT_DSRC_CURSOR_TREE_WALK_INMEM_DEL_PAGE_SKIP	2182
/*! cursor: Total number of on-disk deleted pages skipped during tree walk */
#define	WT_STAT_DSRC_CURSOR_TREE_WALK_ONDISK_DEL_PAGE_SKIP	2183
/*!
 * cursor: Total number of times a search near has exited due to prefix
 * config
 */
#define	WT_STAT_DSRC_CURSOR_SEARCH_NEAR_PREFIX_FAST_PATHS	2184
/*!
 * cursor: Total number of times cursor fails to temporarily release
 * pinned page to encourage eviction of hot or large page
 */
#define	WT_STAT_DSRC_CURSOR_REPOSITION_FAILED		2185
/*!
 * cursor: Total number of times cursor temporarily releases pinned page
 * to encourage eviction of hot or large page
 */
#define	WT_STAT_DSRC_CURSOR_REPOSITION			2186
/*! cursor: bulk loaded cursor insert calls */
#define	WT_STAT_DSRC_CURSOR_INSERT_BULK			2187
/*! cursor: cache cursors reuse count */
#define	WT_STAT_DSRC_CURSOR_REOPEN			2188
/*! cursor: close calls that result in cache */
#define	WT_STAT_DSRC_CURSOR_CACHE			2189
/*! cursor: create calls */
#define	WT_STAT_DSRC_CURSOR_CREATE			2190
/*! cursor: cursor bound calls that return an error */
#define	WT_STAT_DSRC_CURSOR_BOUND_ERROR			2191
/*! cursor: cursor bounds cleared from reset */
#define	WT_STAT_DSRC_CURSOR_BOUNDS_RESET		2192
/*! cursor: cursor bounds comparisons performed */
#define	WT_STAT_DSRC_CURSOR_BOUNDS_COMPARISONS		2193
/*! cursor: cursor bounds next called on an unpositioned cursor */
#define	WT_STAT_DSRC_CURSOR_BOUNDS_NEXT_UNPOSITIONED	2194
/*! cursor: cursor bounds next early exit */
#define	WT_STAT_DSRC_CURSOR_BOUNDS_NEXT_EARLY_EXIT	2195
/*! cursor: cursor bounds prev called on an unpositioned cursor */
#define	WT_STAT_DSRC_CURSOR_BOUNDS_PREV_UNPOSITIONED	2196
/*! cursor: cursor bounds prev early exit */
#define	WT_STAT_DSRC_CURSOR_BOUNDS_PREV_EARLY_EXIT	2197
/*! cursor: cursor bounds search early exit */
#define	WT_STAT_DSRC_CURSOR_BOUNDS_SEARCH_EARLY_EXIT	2198
/*! cursor: cursor bounds search near call repositioned cursor */
#define	WT_STAT_DSRC_CURSOR_BOUNDS_SEARCH_NEAR_REPOSITIONED_CURSOR	2199
/*! cursor: cursor cache calls that return an error */
#define	WT_STAT_DSRC_CURSOR_CACHE_ERROR			2200
/*! cursor: cursor close calls that return an error */
#define	WT_STAT_DSRC_CURSOR_CLOSE_ERROR			2201
/*! cursor: cursor compare calls that return an error */
#define	WT_STAT_DSRC_CURSOR_COMPARE_ERROR		2202
/*! cursor: cursor equals calls that return an error */
#define	WT_STAT_DSRC_CURSOR_EQUALS_ERROR		2203
/*! cursor: cursor get key calls that return an error */
#define	WT_STAT_DSRC_CURSOR_GET_KEY_ERROR		2204
/*! cursor: cursor get value calls that return an error */
#define	WT_STAT_DSRC_CURSOR_GET_VALUE_ERROR		2205
/*! cursor: cursor insert calls that return an error */
#define	WT_STAT_DSRC_CURSOR_INSERT_ERROR		2206
/*! cursor: cursor insert check calls that return an error */
#define	WT_STAT_DSRC_CURSOR_INSERT_CHECK_ERROR		2207
/*! cursor: cursor largest key calls that return an error */
#define	WT_STAT_DSRC_CURSOR_LARGEST_KEY_ERROR		2208
/*! cursor: cursor modify calls that return an error */
#define	WT_STAT_DSRC_CURSOR_MODIFY_ERROR		2209
/*! cursor: cursor next calls that return an error */
#define	WT_STAT_DSRC_CURSOR_NEXT_ERROR			2210
/*!
 * cursor: cursor next calls that skip due to a globally visible history
 * store tombstone
 */
#define	WT_STAT_DSRC_CURSOR_NEXT_HS_TOMBSTONE		2211
/*!
 * cursor: cursor next calls that skip greater than 1 and fewer than 100
 * entries
 */
#define	WT_STAT_DSRC_CURSOR_NEXT_SKIP_LT_100		2212
/*!
 * cursor: cursor next calls that skip greater than or equal to 100
 * entries
 */
#define	WT_STAT_DSRC_CURSOR_NEXT_SKIP_GE_100		2213
/*! cursor: cursor next random calls that return an error */
#define	WT_STAT_DSRC_CURSOR_NEXT_RANDOM_ERROR		2214
/*! cursor: cursor prev calls that return an error */
#define	WT_STAT_DSRC_CURSOR_PREV_ERROR			2215
/*!
 * cursor: cursor prev calls that skip due to a globally visible history
 * store tombstone
 */
#define	WT_STAT_DSRC_CURSOR_PREV_HS_TOMBSTONE		2216
/*!
 * cursor: cursor prev calls that skip greater than or equal to 100
 * entries
 */
#define	WT_STAT_DSRC_CURSOR_PREV_SKIP_GE_100		2217
/*! cursor: cursor prev calls that skip less than 100 entries */
#define	WT_STAT_DSRC_CURSOR_PREV_SKIP_LT_100		2218
/*! cursor: cursor reconfigure calls that return an error */
#define	WT_STAT_DSRC_CURSOR_RECONFIGURE_ERROR		2219
/*! cursor: cursor remove calls that return an error */
#define	WT_STAT_DSRC_CURSOR_REMOVE_ERROR		2220
/*! cursor: cursor reopen calls that return an error */
#define	WT_STAT_DSRC_CURSOR_REOPEN_ERROR		2221
/*! cursor: cursor reserve calls that return an error */
#define	WT_STAT_DSRC_CURSOR_RESERVE_ERROR		2222
/*! cursor: cursor reset calls that return an error */
#define	WT_STAT_DSRC_CURSOR_RESET_ERROR			2223
/*! cursor: cursor search calls that return an error */
#define	WT_STAT_DSRC_CURSOR_SEARCH_ERROR		2224
/*! cursor: cursor search near calls that return an error */
#define	WT_STAT_DSRC_CURSOR_SEARCH_NEAR_ERROR		2225
/*! cursor: cursor update calls that return an error */
#define	WT_STAT_DSRC_CURSOR_UPDATE_ERROR		2226
/*! cursor: insert calls */
#define	WT_STAT_DSRC_CURSOR_INSERT			2227
/*! cursor: insert key and value bytes */
#define	WT_STAT_DSRC_CURSOR_INSERT_BYTES		2228
/*! cursor: modify */
#define	WT_STAT_DSRC_CURSOR_MODIFY			2229
/*! cursor: modify key and value bytes affected */
#define	WT_STAT_DSRC_CURSOR_MODIFY_BYTES		2230
/*! cursor: modify value bytes modified */
#define	WT_STAT_DSRC_CURSOR_MODIFY_BYTES_TOUCH		2231
/*! cursor: next calls */
#define	WT_STAT_DSRC_CURSOR_NEXT			2232
/*! cursor: open cursor count */
#define	WT_STAT_DSRC_CURSOR_OPEN_COUNT			2233
/*! cursor: operation restarted */
#define	WT_STAT_DSRC_CURSOR_RESTART			2234
/*! cursor: prev calls */
#define	WT_STAT_DSRC_CURSOR_PREV			2235
/*! cursor: remove calls */
#define	WT_STAT_DSRC_CURSOR_REMOVE			2236
/*! cursor: remove key bytes removed */
#define	WT_STAT_DSRC_CURSOR_REMOVE_BYTES		2237
/*! cursor: reserve calls */
#define	WT_STAT_DSRC_CURSOR_RESERVE			2238
/*! cursor: reset calls */
#define	WT_STAT_DSRC_CURSOR_RESET			2239
/*! cursor: search calls */
#define	WT_STAT_DSRC_CURSOR_SEARCH			2240
/*! cursor: search history store calls */
#define	WT_STAT_DSRC_CURSOR_SEARCH_HS			2241
/*! cursor: search near calls */
#define	WT_STAT_DSRC_CURSOR_SEARCH_NEAR			2242
/*! cursor: truncate calls */
#define	WT_STAT_DSRC_CURSOR_TRUNCATE			2243
/*! cursor: update calls */
#define	WT_STAT_DSRC_CURSOR_UPDATE			2244
/*! cursor: update key and value bytes */
#define	WT_STAT_DSRC_CURSOR_UPDATE_BYTES		2245
/*! cursor: update value size change */
#define	WT_STAT_DSRC_CURSOR_UPDATE_BYTES_CHANGED	2246
/*! layered: Layered table cursor insert operations */
#define	WT_STAT_DSRC_LAYERED_CURS_INSERT		2247
/*! layered: Layered table cursor next operations */
#define	WT_STAT_DSRC_LAYERED_CURS_NEXT			2248
/*! layered: Layered table cursor next operations from ingest table */
#define	WT_STAT_DSRC_LAYERED_CURS_NEXT_INGEST		2249
/*! layered: Layered table cursor next operations from stable table */
#define	WT_STAT_DSRC_LAYERED_CURS_NEXT_STABLE		2250
/*! layered: Layered table cursor prev operations */
#define	WT_STAT_DSRC_LAYERED_CURS_PREV			2251
/*! layered: Layered table cursor prev operations from ingest table */
#define	WT_STAT_DSRC_LAYERED_CURS_PREV_INGEST		2252
/*! layered: Layered table cursor prev operations from stable table */
#define	WT_STAT_DSRC_LAYERED_CURS_PREV_STABLE		2253
/*! layered: Layered table cursor remove operations */
#define	WT_STAT_DSRC_LAYERED_CURS_REMOVE		2254
/*! layered: Layered table cursor search near operations */
#define	WT_STAT_DSRC_LAYERED_CURS_SEARCH_NEAR		2255
/*! layered: Layered table cursor search near operations from ingest table */
#define	WT_STAT_DSRC_LAYERED_CURS_SEARCH_NEAR_INGEST	2256
/*! layered: Layered table cursor search near operations from stable table */
#define	WT_STAT_DSRC_LAYERED_CURS_SEARCH_NEAR_STABLE	2257
/*! layered: Layered table cursor search operations */
#define	WT_STAT_DSRC_LAYERED_CURS_SEARCH		2258
/*! layered: Layered table cursor search operations from ingest table */
#define	WT_STAT_DSRC_LAYERED_CURS_SEARCH_INGEST		2259
/*! layered: Layered table cursor search operations from stable table */
#define	WT_STAT_DSRC_LAYERED_CURS_SEARCH_STABLE		2260
/*! layered: Layered table cursor update operations */
#define	WT_STAT_DSRC_LAYERED_CURS_UPDATE		2261
/*!
 * layered: checkpoints performed on this table by the layered table
 * manager
 */
#define	WT_STAT_DSRC_LAYERED_TABLE_MANAGER_CHECKPOINTS	2262
/*! layered: checkpoints refreshed on shared layered constituents */
#define	WT_STAT_DSRC_LAYERED_TABLE_MANAGER_CHECKPOINTS_REFRESHED	2263
/*!
 * layered: how many log applications the layered table manager applied
 * on this tree
 */
#define	WT_STAT_DSRC_LAYERED_TABLE_MANAGER_LOGOPS_APPLIED	2264
/*!
 * layered: how many log applications the layered table manager skipped
 * on this tree
 */
#define	WT_STAT_DSRC_LAYERED_TABLE_MANAGER_LOGOPS_SKIPPED	2265
/*!
 * layered: how many previously-applied LSNs the layered table manager
 * skipped on this tree
 */
<<<<<<< HEAD
#define	WT_STAT_DSRC_LAYERED_TABLE_MANAGER_SKIP_LSN	2266
/*! pantry: Pantry block manager get */
#define	WT_STAT_DSRC_PANTRY_BLOCK_GET			2267
/*! pantry: Pantry block manager put  */
#define	WT_STAT_DSRC_PANTRY_BLOCK_PUT			2268
=======
#define	WT_STAT_DSRC_OLIGARCH_MANAGER_SKIP_LSN		2266
>>>>>>> 10a3529d
/*! reconciliation: VLCS pages explicitly reconciled as empty */
#define	WT_STAT_DSRC_REC_VLCS_EMPTIED_PAGES		2267
/*! reconciliation: approximate byte size of timestamps in pages written */
#define	WT_STAT_DSRC_REC_TIME_WINDOW_BYTES_TS		2268
/*!
 * reconciliation: approximate byte size of transaction IDs in pages
 * written
 */
#define	WT_STAT_DSRC_REC_TIME_WINDOW_BYTES_TXN		2269
/*! reconciliation: dictionary matches */
#define	WT_STAT_DSRC_REC_DICTIONARY			2270
/*! reconciliation: fast-path pages deleted */
#define	WT_STAT_DSRC_REC_PAGE_DELETE_FAST		2271
/*!
 * reconciliation: internal page key bytes discarded using suffix
 * compression
 */
#define	WT_STAT_DSRC_REC_SUFFIX_COMPRESSION		2272
/*! reconciliation: internal page multi-block writes */
#define	WT_STAT_DSRC_REC_MULTIBLOCK_INTERNAL		2273
/*! reconciliation: leaf page key bytes discarded using prefix compression */
#define	WT_STAT_DSRC_REC_PREFIX_COMPRESSION		2274
/*! reconciliation: leaf page multi-block writes */
#define	WT_STAT_DSRC_REC_MULTIBLOCK_LEAF		2275
/*! reconciliation: leaf-page overflow keys */
#define	WT_STAT_DSRC_REC_OVERFLOW_KEY_LEAF		2276
/*! reconciliation: maximum blocks required for a page */
#define	WT_STAT_DSRC_REC_MULTIBLOCK_MAX			2277
/*! reconciliation: overflow values written */
#define	WT_STAT_DSRC_REC_OVERFLOW_VALUE			2278
/*! reconciliation: page reconciliation calls */
#define	WT_STAT_DSRC_REC_PAGES				2279
/*! reconciliation: page reconciliation calls for eviction */
#define	WT_STAT_DSRC_REC_PAGES_EVICTION			2280
/*! reconciliation: pages deleted */
#define	WT_STAT_DSRC_REC_PAGE_DELETE			2281
/*!
 * reconciliation: pages written including an aggregated newest start
 * durable timestamp
 */
#define	WT_STAT_DSRC_REC_TIME_AGGR_NEWEST_START_DURABLE_TS	2282
/*!
 * reconciliation: pages written including an aggregated newest stop
 * durable timestamp
 */
#define	WT_STAT_DSRC_REC_TIME_AGGR_NEWEST_STOP_DURABLE_TS	2283
/*!
 * reconciliation: pages written including an aggregated newest stop
 * timestamp
 */
#define	WT_STAT_DSRC_REC_TIME_AGGR_NEWEST_STOP_TS	2284
/*!
 * reconciliation: pages written including an aggregated newest stop
 * transaction ID
 */
#define	WT_STAT_DSRC_REC_TIME_AGGR_NEWEST_STOP_TXN	2285
/*!
 * reconciliation: pages written including an aggregated newest
 * transaction ID
 */
#define	WT_STAT_DSRC_REC_TIME_AGGR_NEWEST_TXN		2286
/*!
 * reconciliation: pages written including an aggregated oldest start
 * timestamp
 */
#define	WT_STAT_DSRC_REC_TIME_AGGR_OLDEST_START_TS	2287
/*! reconciliation: pages written including an aggregated prepare */
#define	WT_STAT_DSRC_REC_TIME_AGGR_PREPARED		2288
/*! reconciliation: pages written including at least one prepare */
#define	WT_STAT_DSRC_REC_TIME_WINDOW_PAGES_PREPARED	2289
/*!
 * reconciliation: pages written including at least one start durable
 * timestamp
 */
#define	WT_STAT_DSRC_REC_TIME_WINDOW_PAGES_DURABLE_START_TS	2290
/*! reconciliation: pages written including at least one start timestamp */
#define	WT_STAT_DSRC_REC_TIME_WINDOW_PAGES_START_TS	2291
/*!
 * reconciliation: pages written including at least one start transaction
 * ID
 */
#define	WT_STAT_DSRC_REC_TIME_WINDOW_PAGES_START_TXN	2292
/*!
 * reconciliation: pages written including at least one stop durable
 * timestamp
 */
#define	WT_STAT_DSRC_REC_TIME_WINDOW_PAGES_DURABLE_STOP_TS	2293
/*! reconciliation: pages written including at least one stop timestamp */
#define	WT_STAT_DSRC_REC_TIME_WINDOW_PAGES_STOP_TS	2294
/*!
 * reconciliation: pages written including at least one stop transaction
 * ID
 */
#define	WT_STAT_DSRC_REC_TIME_WINDOW_PAGES_STOP_TXN	2295
/*! reconciliation: records written including a prepare */
#define	WT_STAT_DSRC_REC_TIME_WINDOW_PREPARED		2296
/*! reconciliation: records written including a start durable timestamp */
#define	WT_STAT_DSRC_REC_TIME_WINDOW_DURABLE_START_TS	2297
/*! reconciliation: records written including a start timestamp */
#define	WT_STAT_DSRC_REC_TIME_WINDOW_START_TS		2298
/*! reconciliation: records written including a start transaction ID */
#define	WT_STAT_DSRC_REC_TIME_WINDOW_START_TXN		2299
/*! reconciliation: records written including a stop durable timestamp */
#define	WT_STAT_DSRC_REC_TIME_WINDOW_DURABLE_STOP_TS	2300
/*! reconciliation: records written including a stop timestamp */
#define	WT_STAT_DSRC_REC_TIME_WINDOW_STOP_TS		2301
/*! reconciliation: records written including a stop transaction ID */
#define	WT_STAT_DSRC_REC_TIME_WINDOW_STOP_TXN		2302
/*! session: object compaction */
#define	WT_STAT_DSRC_SESSION_COMPACT			2303
/*!
 * transaction: a reader raced with a prepared transaction commit and
 * skipped an update or updates
 */
#define	WT_STAT_DSRC_TXN_READ_RACE_PREPARE_COMMIT	2304
/*! transaction: number of times overflow removed value is read */
#define	WT_STAT_DSRC_TXN_READ_OVERFLOW_REMOVE		2305
/*! transaction: race to read prepared update retry */
#define	WT_STAT_DSRC_TXN_READ_RACE_PREPARE_UPDATE	2306
/*!
 * transaction: rollback to stable history store keys that would have
 * been swept in non-dryrun mode
 */
#define	WT_STAT_DSRC_TXN_RTS_SWEEP_HS_KEYS_DRYRUN	2307
/*!
 * transaction: rollback to stable history store records with stop
 * timestamps older than newer records
 */
#define	WT_STAT_DSRC_TXN_RTS_HS_STOP_OLDER_THAN_NEWER_START	2308
/*! transaction: rollback to stable inconsistent checkpoint */
#define	WT_STAT_DSRC_TXN_RTS_INCONSISTENT_CKPT		2309
/*! transaction: rollback to stable keys removed */
#define	WT_STAT_DSRC_TXN_RTS_KEYS_REMOVED		2310
/*! transaction: rollback to stable keys restored */
#define	WT_STAT_DSRC_TXN_RTS_KEYS_RESTORED		2311
/*!
 * transaction: rollback to stable keys that would have been removed in
 * non-dryrun mode
 */
#define	WT_STAT_DSRC_TXN_RTS_KEYS_REMOVED_DRYRUN	2312
/*!
 * transaction: rollback to stable keys that would have been restored in
 * non-dryrun mode
 */
#define	WT_STAT_DSRC_TXN_RTS_KEYS_RESTORED_DRYRUN	2313
/*! transaction: rollback to stable restored tombstones from history store */
#define	WT_STAT_DSRC_TXN_RTS_HS_RESTORE_TOMBSTONES	2314
/*! transaction: rollback to stable restored updates from history store */
#define	WT_STAT_DSRC_TXN_RTS_HS_RESTORE_UPDATES		2315
/*! transaction: rollback to stable skipping delete rle */
#define	WT_STAT_DSRC_TXN_RTS_DELETE_RLE_SKIPPED		2316
/*! transaction: rollback to stable skipping stable rle */
#define	WT_STAT_DSRC_TXN_RTS_STABLE_RLE_SKIPPED		2317
/*! transaction: rollback to stable sweeping history store keys */
#define	WT_STAT_DSRC_TXN_RTS_SWEEP_HS_KEYS		2318
/*!
 * transaction: rollback to stable tombstones from history store that
 * would have been restored in non-dryrun mode
 */
#define	WT_STAT_DSRC_TXN_RTS_HS_RESTORE_TOMBSTONES_DRYRUN	2319
/*!
 * transaction: rollback to stable updates from history store that would
 * have been restored in non-dryrun mode
 */
#define	WT_STAT_DSRC_TXN_RTS_HS_RESTORE_UPDATES_DRYRUN	2320
/*! transaction: rollback to stable updates removed from history store */
#define	WT_STAT_DSRC_TXN_RTS_HS_REMOVED			2321
/*!
 * transaction: rollback to stable updates that would have been removed
 * from history store in non-dryrun mode
 */
#define	WT_STAT_DSRC_TXN_RTS_HS_REMOVED_DRYRUN		2322
/*! transaction: update conflicts */
#define	WT_STAT_DSRC_TXN_UPDATE_CONFLICT		2323

/*!
 * @}
 * @name Statistics for join cursors
 * @anchor statistics_join
 * @{
 */
/*! join: accesses to the main table */
#define	WT_STAT_JOIN_MAIN_ACCESS			3000
/*! join: bloom filter false positives */
#define	WT_STAT_JOIN_BLOOM_FALSE_POSITIVE		3001
/*! join: checks that conditions of membership are satisfied */
#define	WT_STAT_JOIN_MEMBERSHIP_CHECK			3002
/*! join: items inserted into a bloom filter */
#define	WT_STAT_JOIN_BLOOM_INSERT			3003
/*! join: items iterated */
#define	WT_STAT_JOIN_ITERATED				3004

/*!
 * @}
 * @name Statistics for session
 * @anchor statistics_session
 * @{
 */
/*! session: bytes read into cache */
#define	WT_STAT_SESSION_BYTES_READ			4000
/*! session: bytes written from cache */
#define	WT_STAT_SESSION_BYTES_WRITE			4001
/*! session: dhandle lock wait time (usecs) */
#define	WT_STAT_SESSION_LOCK_DHANDLE_WAIT		4002
/*! session: dirty bytes in this txn */
#define	WT_STAT_SESSION_TXN_BYTES_DIRTY			4003
/*! session: page read from disk to cache time (usecs) */
#define	WT_STAT_SESSION_READ_TIME			4004
/*! session: page write from cache to disk time (usecs) */
#define	WT_STAT_SESSION_WRITE_TIME			4005
/*! session: schema lock wait time (usecs) */
#define	WT_STAT_SESSION_LOCK_SCHEMA_WAIT		4006
/*! session: time waiting for cache (usecs) */
#define	WT_STAT_SESSION_CACHE_TIME			4007
/*! @} */
/*
 * Statistics section: END
 * DO NOT EDIT: automatically built by dist/stat.py.
 */
/*! @} */

/*******************************************
 * Verbose categories
 *******************************************/
/*!
 * @addtogroup wt
 * @{
 */
/*!
 * @name Verbose categories
 * @anchor verbose_categories
 * @{
 */
/*!
 * WiredTiger verbose event categories.
 * Note that the verbose categories cover a wide set of sub-systems and operations
 * within WiredTiger. As such, the categories are subject to change and evolve
 * between different WiredTiger releases.
 */
typedef enum {
/* VERBOSE ENUM START */
    WT_VERB_ALL,                  /*!< ALL module messages. */
    WT_VERB_API,                  /*!< API messages. */
    WT_VERB_BACKUP,               /*!< Backup messages. */
    WT_VERB_BLKCACHE,
    WT_VERB_BLOCK,                /*!< Block manager messages. */
    WT_VERB_CHECKPOINT,           /*!< Checkpoint messages. */
    WT_VERB_CHECKPOINT_CLEANUP,
    WT_VERB_CHECKPOINT_PROGRESS,  /*!< Checkpoint progress messages. */
    WT_VERB_CHUNKCACHE,           /*!< Chunk cache messages. */
    WT_VERB_COMPACT,              /*!< Compact messages. */
    WT_VERB_COMPACT_PROGRESS,     /*!< Compact progress messages. */
    WT_VERB_CONFIGURATION,
    WT_VERB_DEFAULT,
    WT_VERB_ERROR_RETURNS,
    WT_VERB_EVICT,                /*!< Eviction messages. */
    WT_VERB_EVICTSERVER,          /*!< Eviction server messages. */
    WT_VERB_EVICT_STUCK,
    WT_VERB_EXTENSION,            /*!< Extension messages. */
    WT_VERB_FILEOPS,
    WT_VERB_GENERATION,
    WT_VERB_HANDLEOPS,
    WT_VERB_HS,                   /*!< History store messages. */
    WT_VERB_HS_ACTIVITY,          /*!< History store activity messages. */
    WT_VERB_LAYERED,              /*!< Layered table manager messages. */
    WT_VERB_LOG,                  /*!< Log messages. */
    WT_VERB_LSM,                  /*!< LSM messages. */
    WT_VERB_LSM_MANAGER,
    WT_VERB_MUTEX,
    WT_VERB_METADATA,             /*!< Metadata messages. */
    WT_VERB_OUT_OF_ORDER,
    WT_VERB_OVERFLOW,
    WT_VERB_PREFETCH,
    WT_VERB_READ,
    WT_VERB_RECONCILE,            /*!< Reconcile messages. */
    WT_VERB_RECOVERY,             /*!< Recovery messages. */
    WT_VERB_RECOVERY_PROGRESS,    /*!< Recovery progress messages. */
    WT_VERB_RTS,                  /*!< RTS messages. */
    WT_VERB_SALVAGE,              /*!< Salvage messages. */
    WT_VERB_SHARED_CACHE,
    WT_VERB_SPLIT,
    WT_VERB_TEMPORARY,
    WT_VERB_THREAD_GROUP,
    WT_VERB_TIERED,               /*!< Tiered storage messages. */
    WT_VERB_TIMESTAMP,            /*!< Timestamp messages. */
    WT_VERB_TRANSACTION,          /*!< Transaction messages. */
    WT_VERB_VERIFY,               /*!< Verify messages. */
    WT_VERB_VERSION,              /*!< Version messages. */
    WT_VERB_WRITE,
    WT_VERB_PAGE_DELTA,
/* VERBOSE ENUM STOP */
    WT_VERB_NUM_CATEGORIES
} WT_VERBOSE_CATEGORY;
/*! @} */

/*******************************************
 * Verbose levels
 *******************************************/
/*!
 * @name Verbose levels
 * @anchor verbose_levels
 * @{
 */
/*!
 * WiredTiger verbosity levels. The levels define a range of severity categories, with
 * \c WT_VERBOSE_ERROR being the lowest, most critical level (used by messages on critical error
 * paths) and \c WT_VERBOSE_DEBUG_5 being the highest verbosity/informational level (mostly adopted
 * for debugging).
 */
typedef enum {
    WT_VERBOSE_ERROR = -3,  /*!< Error conditions triggered in WiredTiger. */
    WT_VERBOSE_WARNING,     /*!< Warning conditions potentially signaling non-imminent errors and
                            behaviors. */
    WT_VERBOSE_NOTICE,      /*!< Messages for significant events in WiredTiger, usually worth
                            noting. */
    WT_VERBOSE_INFO,        /*!< Informational style messages. */
    WT_VERBOSE_DEBUG_1,     /*!< Low severity messages, useful for debugging purposes. This is
                            the default level when debugging. */
    WT_VERBOSE_DEBUG_2,     /*!< Low severity messages, an increase in verbosity from
                            the previous level. */
    WT_VERBOSE_DEBUG_3,     /*!< Low severity messages. */
    WT_VERBOSE_DEBUG_4,     /*!< Low severity messages. */
    WT_VERBOSE_DEBUG_5      /*!< Lowest severity messages. */
} WT_VERBOSE_LEVEL;
/*! @} */
/*
 * Verbose section: END
 */
/*! @} */

#undef __F

#if defined(__cplusplus)
}
#endif
#endif /* __WIREDTIGER_H_ */<|MERGE_RESOLUTION|>--- conflicted
+++ resolved
@@ -4887,11 +4887,6 @@
     WT_FS_OPEN_FILE_TYPE_DIRECTORY, /*!< open a directory */
     WT_FS_OPEN_FILE_TYPE_LAYERED_TABLE_LOG, /* !< open a layered table log file */
     WT_FS_OPEN_FILE_TYPE_LOG,   /*!< open a log file */
-<<<<<<< HEAD
-    WT_FS_OPEN_FILE_TYPE_PANTRY,   /*!< open a pantry object */
-=======
-    WT_FS_OPEN_FILE_TYPE_OLIGARCH_LOG, /* !< open an oligarch log file */
->>>>>>> 10a3529d
     WT_FS_OPEN_FILE_TYPE_REGULAR    /*!< open a regular file */
 } WT_FS_OPEN_FILE_TYPE;
 
@@ -7112,89 +7107,7 @@
 /*! log: written slots coalesced */
 #define	WT_STAT_CONN_LOG_SLOT_COALESCED			1524
 /*! log: yields waiting for previous log file close */
-<<<<<<< HEAD
 #define	WT_STAT_CONN_LOG_CLOSE_YIELDS			1525
-/*! pantry: Pantry block manager get */
-#define	WT_STAT_CONN_PANTRY_BLOCK_GET			1526
-/*! pantry: Pantry block manager put  */
-#define	WT_STAT_CONN_PANTRY_BLOCK_PUT			1527
-=======
-#define	WT_STAT_CONN_LOG_CLOSE_YIELDS			1500
-/*! oligarch: Oligarch table cursor insert operations */
-#define	WT_STAT_CONN_OLIGARCH_CURS_INSERT		1501
-/*! oligarch: Oligarch table cursor next operations */
-#define	WT_STAT_CONN_OLIGARCH_CURS_NEXT			1502
-/*! oligarch: Oligarch table cursor next operations from ingest table */
-#define	WT_STAT_CONN_OLIGARCH_CURS_NEXT_INGEST		1503
-/*! oligarch: Oligarch table cursor next operations from stable table */
-#define	WT_STAT_CONN_OLIGARCH_CURS_NEXT_STABLE		1504
-/*! oligarch: Oligarch table cursor prev operations */
-#define	WT_STAT_CONN_OLIGARCH_CURS_PREV			1505
-/*! oligarch: Oligarch table cursor prev operations from ingest table */
-#define	WT_STAT_CONN_OLIGARCH_CURS_PREV_INGEST		1506
-/*! oligarch: Oligarch table cursor prev operations from stable table */
-#define	WT_STAT_CONN_OLIGARCH_CURS_PREV_STABLE		1507
-/*! oligarch: Oligarch table cursor remove operations */
-#define	WT_STAT_CONN_OLIGARCH_CURS_REMOVE		1508
-/*! oligarch: Oligarch table cursor search near operations */
-#define	WT_STAT_CONN_OLIGARCH_CURS_SEARCH_NEAR		1509
-/*!
- * oligarch: Oligarch table cursor search near operations from ingest
- * table
- */
-#define	WT_STAT_CONN_OLIGARCH_CURS_SEARCH_NEAR_INGEST	1510
-/*!
- * oligarch: Oligarch table cursor search near operations from stable
- * table
- */
-#define	WT_STAT_CONN_OLIGARCH_CURS_SEARCH_NEAR_STABLE	1511
-/*! oligarch: Oligarch table cursor search operations */
-#define	WT_STAT_CONN_OLIGARCH_CURS_SEARCH		1512
-/*! oligarch: Oligarch table cursor search operations from ingest table */
-#define	WT_STAT_CONN_OLIGARCH_CURS_SEARCH_INGEST	1513
-/*! oligarch: Oligarch table cursor search operations from stable table */
-#define	WT_STAT_CONN_OLIGARCH_CURS_SEARCH_STABLE	1514
-/*! oligarch: Oligarch table cursor update operations */
-#define	WT_STAT_CONN_OLIGARCH_CURS_UPDATE		1515
-/*! oligarch: checkpoints performed on this table by the oligarch manager */
-#define	WT_STAT_CONN_OLIGARCH_MANAGER_CHECKPOINTS	1516
-/*! oligarch: checkpoints refreshed on shared oligarch constituents */
-#define	WT_STAT_CONN_OLIGARCH_MANAGER_CHECKPOINTS_REFRESHED	1517
-/*!
- * oligarch: how many log applications the oligarch manager applied on
- * this tree
- */
-#define	WT_STAT_CONN_OLIGARCH_MANAGER_LOGOPS_APPLIED	1518
-/*!
- * oligarch: how many log applications the oligarch manager skipped on
- * this tree
- */
-#define	WT_STAT_CONN_OLIGARCH_MANAGER_LOGOPS_SKIPPED	1519
-/*!
- * oligarch: how many previously-applied LSNs the oligarch manager
- * skipped on this tree
- */
-#define	WT_STAT_CONN_OLIGARCH_MANAGER_SKIP_LSN		1520
-/*!
- * oligarch: the number of tables the oligarch manager considered for
- * checkpointing
- */
-#define	WT_STAT_CONN_OLIGARCH_MANAGER_CHECKPOINT_CANDIDATES	1521
-/*! oligarch: the number of tables the oligarch manager has open */
-#define	WT_STAT_CONN_OLIGARCH_MANAGER_TABLES		1522
-/*!
- * oligarch: the number of tables the oligarch manager thread has search
- * to calculate the pinned ID
- */
-#define	WT_STAT_CONN_OLIGARCH_MANAGER_PINNED_ID_TABLES_SEARCHED	1523
-/*! oligarch: whether the oligarch manager thread has been started */
-#define	WT_STAT_CONN_OLIGARCH_MANAGER_RUNNING		1524
-/*!
- * oligarch: whether the oligarch manager thread is currently busy doing
- * work
- */
-#define	WT_STAT_CONN_OLIGARCH_MANAGER_ACTIVE		1525
->>>>>>> 10a3529d
 /*! perf: file system read latency histogram (bucket 1) - 0-10ms */
 #define	WT_STAT_CONN_PERF_HIST_FSREAD_LATENCY_LT10	1526
 /*! perf: file system read latency histogram (bucket 2) - 10-49ms */
@@ -8493,15 +8406,7 @@
  * layered: how many previously-applied LSNs the layered table manager
  * skipped on this tree
  */
-<<<<<<< HEAD
 #define	WT_STAT_DSRC_LAYERED_TABLE_MANAGER_SKIP_LSN	2266
-/*! pantry: Pantry block manager get */
-#define	WT_STAT_DSRC_PANTRY_BLOCK_GET			2267
-/*! pantry: Pantry block manager put  */
-#define	WT_STAT_DSRC_PANTRY_BLOCK_PUT			2268
-=======
-#define	WT_STAT_DSRC_OLIGARCH_MANAGER_SKIP_LSN		2266
->>>>>>> 10a3529d
 /*! reconciliation: VLCS pages explicitly reconciled as empty */
 #define	WT_STAT_DSRC_REC_VLCS_EMPTIED_PAGES		2267
 /*! reconciliation: approximate byte size of timestamps in pages written */
