--- conflicted
+++ resolved
@@ -5881,3584 +5881,2067 @@
  */
 #define	WT_STAT_CONN_DISAGG_BLOCK_HS_PUT		1050
 /*! block-manager: blocks pre-loaded */
-<<<<<<< HEAD
 #define	WT_STAT_CONN_BLOCK_PRELOAD			1051
+/*! block-manager: blocks re-read because wrong version was returned */
+#define	WT_STAT_CONN_BLOCK_REREAD			1052
 /*! block-manager: blocks read */
-#define	WT_STAT_CONN_BLOCK_READ				1052
+#define	WT_STAT_CONN_BLOCK_READ				1053
 /*! block-manager: blocks written */
-#define	WT_STAT_CONN_BLOCK_WRITE			1053
+#define	WT_STAT_CONN_BLOCK_WRITE			1054
 /*! block-manager: bytes read */
-#define	WT_STAT_CONN_BLOCK_BYTE_READ			1054
+#define	WT_STAT_CONN_BLOCK_BYTE_READ			1055
 /*! block-manager: bytes read for internal pages */
-#define	WT_STAT_CONN_BLOCK_BYTE_READ_INTL		1055
-=======
-#define	WT_STAT_CONN_BLOCK_PRELOAD			1060
-/*! block-manager: blocks re-read because wrong version was returned */
-#define	WT_STAT_CONN_BLOCK_REREAD			1061
-/*! block-manager: blocks read */
-#define	WT_STAT_CONN_BLOCK_READ				1062
-/*! block-manager: blocks written */
-#define	WT_STAT_CONN_BLOCK_WRITE			1063
-/*! block-manager: bytes read */
-#define	WT_STAT_CONN_BLOCK_BYTE_READ			1064
-/*! block-manager: bytes read for internal pages */
-#define	WT_STAT_CONN_BLOCK_BYTE_READ_INTL		1065
->>>>>>> 42fafd32
+#define	WT_STAT_CONN_BLOCK_BYTE_READ_INTL		1056
 /*!
  * block-manager: bytes read for internal pages before decompression and
  * decryption
  */
-<<<<<<< HEAD
-#define	WT_STAT_CONN_BLOCK_BYTE_READ_INTL_DISK		1056
+#define	WT_STAT_CONN_BLOCK_BYTE_READ_INTL_DISK		1057
 /*! block-manager: bytes read for leaf pages */
-#define	WT_STAT_CONN_BLOCK_BYTE_READ_LEAF		1057
-=======
-#define	WT_STAT_CONN_BLOCK_BYTE_READ_INTL_DISK		1066
-/*! block-manager: bytes read for leaf pages */
-#define	WT_STAT_CONN_BLOCK_BYTE_READ_LEAF		1067
->>>>>>> 42fafd32
+#define	WT_STAT_CONN_BLOCK_BYTE_READ_LEAF		1058
 /*!
  * block-manager: bytes read for leaf pages before decompression and
  * decryption
  */
-<<<<<<< HEAD
-#define	WT_STAT_CONN_BLOCK_BYTE_READ_LEAF_DISK		1058
+#define	WT_STAT_CONN_BLOCK_BYTE_READ_LEAF_DISK		1059
 /*! block-manager: bytes read via memory map API */
-#define	WT_STAT_CONN_BLOCK_BYTE_READ_MMAP		1059
+#define	WT_STAT_CONN_BLOCK_BYTE_READ_MMAP		1060
 /*! block-manager: bytes read via system call API */
-#define	WT_STAT_CONN_BLOCK_BYTE_READ_SYSCALL		1060
-=======
-#define	WT_STAT_CONN_BLOCK_BYTE_READ_LEAF_DISK		1068
-/*! block-manager: bytes read via memory map API */
-#define	WT_STAT_CONN_BLOCK_BYTE_READ_MMAP		1069
-/*! block-manager: bytes read via system call API */
-#define	WT_STAT_CONN_BLOCK_BYTE_READ_SYSCALL		1070
->>>>>>> 42fafd32
+#define	WT_STAT_CONN_BLOCK_BYTE_READ_SYSCALL		1061
 /*!
  * block-manager: bytes saved from being written when using internal page
  * deltas
  */
-<<<<<<< HEAD
-#define	WT_STAT_CONN_BLOCK_BYTE_WRITE_SAVED_DELTA_INTL	1061
-=======
-#define	WT_STAT_CONN_BLOCK_BYTE_WRITE_SAVED_DELTA_INTL	1071
->>>>>>> 42fafd32
+#define	WT_STAT_CONN_BLOCK_BYTE_WRITE_SAVED_DELTA_INTL	1062
 /*!
  * block-manager: bytes saved from being written when using leaf page
  * deltas
  */
-<<<<<<< HEAD
-#define	WT_STAT_CONN_BLOCK_BYTE_WRITE_SAVED_DELTA_LEAF	1062
+#define	WT_STAT_CONN_BLOCK_BYTE_WRITE_SAVED_DELTA_LEAF	1063
 /*! block-manager: bytes written */
-#define	WT_STAT_CONN_BLOCK_BYTE_WRITE			1063
+#define	WT_STAT_CONN_BLOCK_BYTE_WRITE			1064
 /*! block-manager: bytes written by compaction */
-#define	WT_STAT_CONN_BLOCK_BYTE_WRITE_COMPACT		1064
+#define	WT_STAT_CONN_BLOCK_BYTE_WRITE_COMPACT		1065
 /*! block-manager: bytes written for checkpoint */
-#define	WT_STAT_CONN_BLOCK_BYTE_WRITE_CHECKPOINT	1065
-=======
-#define	WT_STAT_CONN_BLOCK_BYTE_WRITE_SAVED_DELTA_LEAF	1072
-/*! block-manager: bytes written */
-#define	WT_STAT_CONN_BLOCK_BYTE_WRITE			1073
-/*! block-manager: bytes written by compaction */
-#define	WT_STAT_CONN_BLOCK_BYTE_WRITE_COMPACT		1074
-/*! block-manager: bytes written for checkpoint */
-#define	WT_STAT_CONN_BLOCK_BYTE_WRITE_CHECKPOINT	1075
->>>>>>> 42fafd32
+#define	WT_STAT_CONN_BLOCK_BYTE_WRITE_CHECKPOINT	1066
 /*!
  * block-manager: bytes written for internal pages after compression and
  * encryption
  */
-<<<<<<< HEAD
-#define	WT_STAT_CONN_BLOCK_BYTE_WRITE_INTL_DISK		1066
-=======
-#define	WT_STAT_CONN_BLOCK_BYTE_WRITE_INTL_DISK		1076
->>>>>>> 42fafd32
+#define	WT_STAT_CONN_BLOCK_BYTE_WRITE_INTL_DISK		1067
 /*!
  * block-manager: bytes written for internal pages before compression and
  * encryption
  */
-<<<<<<< HEAD
-#define	WT_STAT_CONN_BLOCK_BYTE_WRITE_INTL		1067
-=======
-#define	WT_STAT_CONN_BLOCK_BYTE_WRITE_INTL		1077
->>>>>>> 42fafd32
+#define	WT_STAT_CONN_BLOCK_BYTE_WRITE_INTL		1068
 /*!
  * block-manager: bytes written for leaf pages after compression and
  * encryption
  */
-<<<<<<< HEAD
-#define	WT_STAT_CONN_BLOCK_BYTE_WRITE_LEAF_DISK		1068
-=======
-#define	WT_STAT_CONN_BLOCK_BYTE_WRITE_LEAF_DISK		1078
->>>>>>> 42fafd32
+#define	WT_STAT_CONN_BLOCK_BYTE_WRITE_LEAF_DISK		1069
 /*!
  * block-manager: bytes written for leaf pages before compression and
  * encryption
  */
-<<<<<<< HEAD
-#define	WT_STAT_CONN_BLOCK_BYTE_WRITE_LEAF		1069
+#define	WT_STAT_CONN_BLOCK_BYTE_WRITE_LEAF		1070
 /*! block-manager: bytes written via memory map API */
-#define	WT_STAT_CONN_BLOCK_BYTE_WRITE_MMAP		1070
+#define	WT_STAT_CONN_BLOCK_BYTE_WRITE_MMAP		1071
 /*! block-manager: bytes written via system call API */
-#define	WT_STAT_CONN_BLOCK_BYTE_WRITE_SYSCALL		1071
+#define	WT_STAT_CONN_BLOCK_BYTE_WRITE_SYSCALL		1072
 /*! block-manager: mapped blocks read */
-#define	WT_STAT_CONN_BLOCK_MAP_READ			1072
+#define	WT_STAT_CONN_BLOCK_MAP_READ			1073
 /*! block-manager: mapped bytes read */
-#define	WT_STAT_CONN_BLOCK_BYTE_MAP_READ		1073
-=======
-#define	WT_STAT_CONN_BLOCK_BYTE_WRITE_LEAF		1079
-/*! block-manager: bytes written via memory map API */
-#define	WT_STAT_CONN_BLOCK_BYTE_WRITE_MMAP		1080
-/*! block-manager: bytes written via system call API */
-#define	WT_STAT_CONN_BLOCK_BYTE_WRITE_SYSCALL		1081
-/*! block-manager: mapped blocks read */
-#define	WT_STAT_CONN_BLOCK_MAP_READ			1082
-/*! block-manager: mapped bytes read */
-#define	WT_STAT_CONN_BLOCK_BYTE_MAP_READ		1083
->>>>>>> 42fafd32
+#define	WT_STAT_CONN_BLOCK_BYTE_MAP_READ		1074
 /*!
  * block-manager: number of internal page deltas written that were
  * between 0-20 percent the size of the full image
  */
-<<<<<<< HEAD
-#define	WT_STAT_CONN_BLOCK_BYTE_WRITE_INTL_DELTA_LT20	1074
-=======
-#define	WT_STAT_CONN_BLOCK_BYTE_WRITE_INTL_DELTA_LT20	1084
->>>>>>> 42fafd32
+#define	WT_STAT_CONN_BLOCK_BYTE_WRITE_INTL_DELTA_LT20	1075
 /*!
  * block-manager: number of internal page deltas written that were
  * between 20-40 percent the size of the full image
  */
-<<<<<<< HEAD
-#define	WT_STAT_CONN_BLOCK_BYTE_WRITE_INTL_DELTA_LT40	1075
-=======
-#define	WT_STAT_CONN_BLOCK_BYTE_WRITE_INTL_DELTA_LT40	1085
->>>>>>> 42fafd32
+#define	WT_STAT_CONN_BLOCK_BYTE_WRITE_INTL_DELTA_LT40	1076
 /*!
  * block-manager: number of internal page deltas written that were
  * between 40-60 percent the size of the full image
  */
-<<<<<<< HEAD
-#define	WT_STAT_CONN_BLOCK_BYTE_WRITE_INTL_DELTA_LT60	1076
-=======
-#define	WT_STAT_CONN_BLOCK_BYTE_WRITE_INTL_DELTA_LT60	1086
->>>>>>> 42fafd32
+#define	WT_STAT_CONN_BLOCK_BYTE_WRITE_INTL_DELTA_LT60	1077
 /*!
  * block-manager: number of internal page deltas written that were
  * between 60-80 percent the size of the full image
  */
-<<<<<<< HEAD
-#define	WT_STAT_CONN_BLOCK_BYTE_WRITE_INTL_DELTA_LT80	1077
-=======
-#define	WT_STAT_CONN_BLOCK_BYTE_WRITE_INTL_DELTA_LT80	1087
->>>>>>> 42fafd32
+#define	WT_STAT_CONN_BLOCK_BYTE_WRITE_INTL_DELTA_LT80	1078
 /*!
  * block-manager: number of internal page deltas written that were
  * between 80-100 percent the size of the full image
  */
-<<<<<<< HEAD
-#define	WT_STAT_CONN_BLOCK_BYTE_WRITE_INTL_DELTA_LT100	1078
-=======
-#define	WT_STAT_CONN_BLOCK_BYTE_WRITE_INTL_DELTA_LT100	1088
->>>>>>> 42fafd32
+#define	WT_STAT_CONN_BLOCK_BYTE_WRITE_INTL_DELTA_LT100	1079
 /*!
  * block-manager: number of internal page deltas written that were
  * greater than the size of the full image
  */
-<<<<<<< HEAD
-#define	WT_STAT_CONN_BLOCK_BYTE_WRITE_INTL_DELTA_GT100	1079
-=======
-#define	WT_STAT_CONN_BLOCK_BYTE_WRITE_INTL_DELTA_GT100	1089
->>>>>>> 42fafd32
+#define	WT_STAT_CONN_BLOCK_BYTE_WRITE_INTL_DELTA_GT100	1080
 /*!
  * block-manager: number of leaf page deltas written that were between
  * 0-20 percent the size of the full image
  */
-<<<<<<< HEAD
-#define	WT_STAT_CONN_BLOCK_BYTE_WRITE_LEAF_DELTA_LT20	1080
-=======
-#define	WT_STAT_CONN_BLOCK_BYTE_WRITE_LEAF_DELTA_LT20	1090
->>>>>>> 42fafd32
+#define	WT_STAT_CONN_BLOCK_BYTE_WRITE_LEAF_DELTA_LT20	1081
 /*!
  * block-manager: number of leaf page deltas written that were between
  * 20-40 percent the size of the full image
  */
-<<<<<<< HEAD
-#define	WT_STAT_CONN_BLOCK_BYTE_WRITE_LEAF_DELTA_LT40	1081
-=======
-#define	WT_STAT_CONN_BLOCK_BYTE_WRITE_LEAF_DELTA_LT40	1091
->>>>>>> 42fafd32
+#define	WT_STAT_CONN_BLOCK_BYTE_WRITE_LEAF_DELTA_LT40	1082
 /*!
  * block-manager: number of leaf page deltas written that were between
  * 40-60 percent the size of the full image
  */
-<<<<<<< HEAD
-#define	WT_STAT_CONN_BLOCK_BYTE_WRITE_LEAF_DELTA_LT60	1082
-=======
-#define	WT_STAT_CONN_BLOCK_BYTE_WRITE_LEAF_DELTA_LT60	1092
->>>>>>> 42fafd32
+#define	WT_STAT_CONN_BLOCK_BYTE_WRITE_LEAF_DELTA_LT60	1083
 /*!
  * block-manager: number of leaf page deltas written that were between
  * 60-80 percent the size of the full image
  */
-<<<<<<< HEAD
-#define	WT_STAT_CONN_BLOCK_BYTE_WRITE_LEAF_DELTA_LT80	1083
-=======
-#define	WT_STAT_CONN_BLOCK_BYTE_WRITE_LEAF_DELTA_LT80	1093
->>>>>>> 42fafd32
+#define	WT_STAT_CONN_BLOCK_BYTE_WRITE_LEAF_DELTA_LT80	1084
 /*!
  * block-manager: number of leaf page deltas written that were between
  * 80-100 percent the size of the full image
  */
-<<<<<<< HEAD
-#define	WT_STAT_CONN_BLOCK_BYTE_WRITE_LEAF_DELTA_LT100	1084
-=======
-#define	WT_STAT_CONN_BLOCK_BYTE_WRITE_LEAF_DELTA_LT100	1094
->>>>>>> 42fafd32
+#define	WT_STAT_CONN_BLOCK_BYTE_WRITE_LEAF_DELTA_LT100	1085
 /*!
  * block-manager: number of leaf page deltas written that were greater
  * than the size of the full image
  */
-<<<<<<< HEAD
-#define	WT_STAT_CONN_BLOCK_BYTE_WRITE_LEAF_DELTA_GT100	1085
-=======
-#define	WT_STAT_CONN_BLOCK_BYTE_WRITE_LEAF_DELTA_GT100	1095
->>>>>>> 42fafd32
+#define	WT_STAT_CONN_BLOCK_BYTE_WRITE_LEAF_DELTA_GT100	1086
 /*!
  * block-manager: number of times the file was remapped because it
  * changed size via fallocate or truncate
  */
-<<<<<<< HEAD
-#define	WT_STAT_CONN_BLOCK_REMAP_FILE_RESIZE		1086
+#define	WT_STAT_CONN_BLOCK_REMAP_FILE_RESIZE		1087
 /*! block-manager: number of times the region was remapped via write */
-#define	WT_STAT_CONN_BLOCK_REMAP_FILE_WRITE		1087
+#define	WT_STAT_CONN_BLOCK_REMAP_FILE_WRITE		1088
 /*! cache: application requested eviction interrupt */
-#define	WT_STAT_CONN_EVICTION_INTERUPTED_BY_APP		1088
+#define	WT_STAT_CONN_EVICTION_INTERUPTED_BY_APP		1089
 /*! cache: application thread time evicting (usecs) */
-#define	WT_STAT_CONN_EVICTION_APP_TIME			1089
+#define	WT_STAT_CONN_EVICTION_APP_TIME			1090
 /*! cache: application threads page read from disk to cache count */
-#define	WT_STAT_CONN_CACHE_READ_APP_COUNT		1090
+#define	WT_STAT_CONN_CACHE_READ_APP_COUNT		1091
 /*! cache: application threads page read from disk to cache time (usecs) */
-#define	WT_STAT_CONN_CACHE_READ_APP_TIME		1091
+#define	WT_STAT_CONN_CACHE_READ_APP_TIME		1092
 /*! cache: application threads page write from cache to disk count */
-#define	WT_STAT_CONN_CACHE_WRITE_APP_COUNT		1092
+#define	WT_STAT_CONN_CACHE_WRITE_APP_COUNT		1093
 /*! cache: application threads page write from cache to disk time (usecs) */
-#define	WT_STAT_CONN_CACHE_WRITE_APP_TIME		1093
+#define	WT_STAT_CONN_CACHE_WRITE_APP_TIME		1094
 /*! cache: bytes allocated for delta updates */
-#define	WT_STAT_CONN_CACHE_BYTES_DELTA_UPDATES		1094
+#define	WT_STAT_CONN_CACHE_BYTES_DELTA_UPDATES		1095
 /*! cache: bytes allocated for updates */
-#define	WT_STAT_CONN_CACHE_BYTES_UPDATES		1095
+#define	WT_STAT_CONN_CACHE_BYTES_UPDATES		1096
 /*! cache: bytes belonging to page images in the cache */
-#define	WT_STAT_CONN_CACHE_BYTES_IMAGE			1096
+#define	WT_STAT_CONN_CACHE_BYTES_IMAGE			1097
 /*! cache: bytes belonging to the history store table in the cache */
-#define	WT_STAT_CONN_CACHE_BYTES_HS			1097
+#define	WT_STAT_CONN_CACHE_BYTES_HS			1098
 /*! cache: bytes currently in the cache */
-#define	WT_STAT_CONN_CACHE_BYTES_INUSE			1098
+#define	WT_STAT_CONN_CACHE_BYTES_INUSE			1099
 /*! cache: bytes dirty in the cache cumulative */
-#define	WT_STAT_CONN_CACHE_BYTES_DIRTY_TOTAL		1099
+#define	WT_STAT_CONN_CACHE_BYTES_DIRTY_TOTAL		1100
 /*! cache: bytes not belonging to page images in the cache */
-#define	WT_STAT_CONN_CACHE_BYTES_OTHER			1100
+#define	WT_STAT_CONN_CACHE_BYTES_OTHER			1101
 /*! cache: bytes read into cache */
-#define	WT_STAT_CONN_CACHE_BYTES_READ			1101
+#define	WT_STAT_CONN_CACHE_BYTES_READ			1102
 /*! cache: bytes written from cache */
-#define	WT_STAT_CONN_CACHE_BYTES_WRITE			1102
+#define	WT_STAT_CONN_CACHE_BYTES_WRITE			1103
 /*! cache: checkpoint blocked page eviction */
-#define	WT_STAT_CONN_CACHE_EVICTION_BLOCKED_CHECKPOINT	1103
-=======
-#define	WT_STAT_CONN_BLOCK_REMAP_FILE_RESIZE		1096
-/*! block-manager: number of times the region was remapped via write */
-#define	WT_STAT_CONN_BLOCK_REMAP_FILE_WRITE		1097
-/*! cache: application thread time evicting (usecs) */
-#define	WT_STAT_CONN_CACHE_EVICTION_APP_TIME		1098
-/*! cache: application threads page read from disk to cache count */
-#define	WT_STAT_CONN_CACHE_READ_APP_COUNT		1099
-/*! cache: application threads page read from disk to cache time (usecs) */
-#define	WT_STAT_CONN_CACHE_READ_APP_TIME		1100
-/*! cache: application threads page write from cache to disk count */
-#define	WT_STAT_CONN_CACHE_WRITE_APP_COUNT		1101
-/*! cache: application threads page write from cache to disk time (usecs) */
-#define	WT_STAT_CONN_CACHE_WRITE_APP_TIME		1102
-/*! cache: bytes allocated for delta updates */
-#define	WT_STAT_CONN_CACHE_BYTES_DELTA_UPDATES		1103
-/*! cache: bytes allocated for updates */
-#define	WT_STAT_CONN_CACHE_BYTES_UPDATES		1104
-/*! cache: bytes belonging to page images in the cache */
-#define	WT_STAT_CONN_CACHE_BYTES_IMAGE			1105
-/*! cache: bytes belonging to the history store table in the cache */
-#define	WT_STAT_CONN_CACHE_BYTES_HS			1106
-/*! cache: bytes currently in the cache */
-#define	WT_STAT_CONN_CACHE_BYTES_INUSE			1107
-/*! cache: bytes dirty in the cache cumulative */
-#define	WT_STAT_CONN_CACHE_BYTES_DIRTY_TOTAL		1108
-/*! cache: bytes not belonging to page images in the cache */
-#define	WT_STAT_CONN_CACHE_BYTES_OTHER			1109
-/*! cache: bytes read into cache */
-#define	WT_STAT_CONN_CACHE_BYTES_READ			1110
-/*! cache: bytes written from cache */
-#define	WT_STAT_CONN_CACHE_BYTES_WRITE			1111
-/*! cache: checkpoint blocked page eviction */
-#define	WT_STAT_CONN_CACHE_EVICTION_BLOCKED_CHECKPOINT	1112
->>>>>>> 42fafd32
+#define	WT_STAT_CONN_CACHE_EVICTION_BLOCKED_CHECKPOINT	1104
 /*!
  * cache: checkpoint of history store file blocked non-history store page
  * eviction
  */
-<<<<<<< HEAD
-#define	WT_STAT_CONN_CACHE_EVICTION_BLOCKED_CHECKPOINT_HS	1104
+#define	WT_STAT_CONN_CACHE_EVICTION_BLOCKED_CHECKPOINT_HS	1105
 /*! cache: dirty internal page cannot be evicted in disaggregated storage */
-#define	WT_STAT_CONN_CACHE_EVICTION_BLOCKED_DISAGG_DIRTY_INTERNAL_PAGE	1105
+#define	WT_STAT_CONN_CACHE_EVICTION_BLOCKED_DISAGG_DIRTY_INTERNAL_PAGE	1106
 /*! cache: evict page attempts by eviction server */
-#define	WT_STAT_CONN_EVICTION_SERVER_EVICT_ATTEMPT	1106
+#define	WT_STAT_CONN_EVICTION_SERVER_EVICT_ATTEMPT	1107
 /*! cache: evict page attempts by eviction worker threads */
-#define	WT_STAT_CONN_EVICTION_WORKER_EVICT_ATTEMPT	1107
+#define	WT_STAT_CONN_EVICTION_WORKER_EVICT_ATTEMPT	1108
 /*! cache: evict page failures by eviction server */
-#define	WT_STAT_CONN_EVICTION_SERVER_EVICT_FAIL		1108
+#define	WT_STAT_CONN_EVICTION_SERVER_EVICT_FAIL		1109
 /*! cache: evict page failures by eviction worker threads */
-#define	WT_STAT_CONN_EVICTION_WORKER_EVICT_FAIL		1109
+#define	WT_STAT_CONN_EVICTION_WORKER_EVICT_FAIL		1110
 /*! cache: eviction calls to get a page found queue empty */
-#define	WT_STAT_CONN_EVICTION_GET_REF_EMPTY		1110
+#define	WT_STAT_CONN_EVICTION_GET_REF_EMPTY		1111
 /*! cache: eviction calls to get a page found queue empty after locking */
-#define	WT_STAT_CONN_EVICTION_GET_REF_EMPTY2		1111
+#define	WT_STAT_CONN_EVICTION_GET_REF_EMPTY2		1112
 /*! cache: eviction currently operating in aggressive mode */
-#define	WT_STAT_CONN_EVICTION_AGGRESSIVE_SET		1112
+#define	WT_STAT_CONN_EVICTION_AGGRESSIVE_SET		1113
 /*! cache: eviction empty score */
-#define	WT_STAT_CONN_EVICTION_EMPTY_SCORE		1113
-=======
-#define	WT_STAT_CONN_CACHE_EVICTION_BLOCKED_CHECKPOINT_HS	1113
-/*! cache: dirty internal page cannot be evicted in disaggregated storage */
-#define	WT_STAT_CONN_CACHE_EVICTION_BLOCKED_DISAGG_DIRTY_INTERNAL_PAGE	1114
-/*! cache: eviction calls to get a page */
-#define	WT_STAT_CONN_CACHE_EVICTION_GET_REF		1115
-/*! cache: eviction calls to get a page found queue empty */
-#define	WT_STAT_CONN_CACHE_EVICTION_GET_REF_EMPTY	1116
-/*! cache: eviction calls to get a page found queue empty after locking */
-#define	WT_STAT_CONN_CACHE_EVICTION_GET_REF_EMPTY2	1117
-/*! cache: eviction currently operating in aggressive mode */
-#define	WT_STAT_CONN_CACHE_EVICTION_AGGRESSIVE_SET	1118
-/*! cache: eviction empty score */
-#define	WT_STAT_CONN_CACHE_EVICTION_EMPTY_SCORE		1119
->>>>>>> 42fafd32
+#define	WT_STAT_CONN_EVICTION_EMPTY_SCORE		1114
 /*!
  * cache: eviction gave up due to detecting a disk value without a
  * timestamp behind the last update on the chain
  */
-<<<<<<< HEAD
-#define	WT_STAT_CONN_CACHE_EVICTION_BLOCKED_NO_TS_CHECKPOINT_RACE_1	1114
-=======
-#define	WT_STAT_CONN_CACHE_EVICTION_BLOCKED_NO_TS_CHECKPOINT_RACE_1	1120
->>>>>>> 42fafd32
+#define	WT_STAT_CONN_CACHE_EVICTION_BLOCKED_NO_TS_CHECKPOINT_RACE_1	1115
 /*!
  * cache: eviction gave up due to detecting a tombstone without a
  * timestamp ahead of the selected on disk update
  */
-<<<<<<< HEAD
-#define	WT_STAT_CONN_CACHE_EVICTION_BLOCKED_NO_TS_CHECKPOINT_RACE_2	1115
-=======
-#define	WT_STAT_CONN_CACHE_EVICTION_BLOCKED_NO_TS_CHECKPOINT_RACE_2	1121
->>>>>>> 42fafd32
+#define	WT_STAT_CONN_CACHE_EVICTION_BLOCKED_NO_TS_CHECKPOINT_RACE_2	1116
 /*!
  * cache: eviction gave up due to detecting a tombstone without a
  * timestamp ahead of the selected on disk update after validating the
  * update chain
  */
-<<<<<<< HEAD
-#define	WT_STAT_CONN_CACHE_EVICTION_BLOCKED_NO_TS_CHECKPOINT_RACE_3	1116
-=======
-#define	WT_STAT_CONN_CACHE_EVICTION_BLOCKED_NO_TS_CHECKPOINT_RACE_3	1122
->>>>>>> 42fafd32
+#define	WT_STAT_CONN_CACHE_EVICTION_BLOCKED_NO_TS_CHECKPOINT_RACE_3	1117
 /*!
  * cache: eviction gave up due to detecting update chain entries without
  * timestamps after the selected on disk update
  */
-<<<<<<< HEAD
-#define	WT_STAT_CONN_CACHE_EVICTION_BLOCKED_NO_TS_CHECKPOINT_RACE_4	1117
-=======
-#define	WT_STAT_CONN_CACHE_EVICTION_BLOCKED_NO_TS_CHECKPOINT_RACE_4	1123
->>>>>>> 42fafd32
+#define	WT_STAT_CONN_CACHE_EVICTION_BLOCKED_NO_TS_CHECKPOINT_RACE_4	1118
 /*!
  * cache: eviction gave up due to needing to remove a record from the
  * history store but checkpoint is running
  */
-<<<<<<< HEAD
-#define	WT_STAT_CONN_CACHE_EVICTION_BLOCKED_REMOVE_HS_RACE_WITH_CHECKPOINT	1118
+#define	WT_STAT_CONN_CACHE_EVICTION_BLOCKED_REMOVE_HS_RACE_WITH_CHECKPOINT	1119
 /*! cache: eviction gave up due to no progress being made */
-#define	WT_STAT_CONN_CACHE_EVICTION_BLOCKED_NO_PROGRESS	1119
+#define	WT_STAT_CONN_CACHE_EVICTION_BLOCKED_NO_PROGRESS	1120
 /*! cache: eviction passes of a file */
-#define	WT_STAT_CONN_EVICTION_WALK_PASSES		1120
+#define	WT_STAT_CONN_EVICTION_WALK_PASSES		1121
 /*! cache: eviction server candidate queue empty when topping up */
-#define	WT_STAT_CONN_EVICTION_QUEUE_EMPTY		1121
+#define	WT_STAT_CONN_EVICTION_QUEUE_EMPTY		1122
 /*! cache: eviction server candidate queue not empty when topping up */
-#define	WT_STAT_CONN_EVICTION_QUEUE_NOT_EMPTY		1122
+#define	WT_STAT_CONN_EVICTION_QUEUE_NOT_EMPTY		1123
 /*! cache: eviction server skips dirty pages during a running checkpoint */
-#define	WT_STAT_CONN_EVICTION_SERVER_SKIP_DIRTY_PAGES_DURING_CHECKPOINT	1123
+#define	WT_STAT_CONN_EVICTION_SERVER_SKIP_DIRTY_PAGES_DURING_CHECKPOINT	1124
 /*! cache: eviction server skips internal pages as it has an active child. */
-#define	WT_STAT_CONN_EVICTION_SERVER_SKIP_INTL_PAGE_WITH_ACTIVE_CHILD	1124
+#define	WT_STAT_CONN_EVICTION_SERVER_SKIP_INTL_PAGE_WITH_ACTIVE_CHILD	1125
 /*! cache: eviction server skips metadata pages with history */
-#define	WT_STAT_CONN_EVICTION_SERVER_SKIP_METATDATA_WITH_HISTORY	1125
-=======
-#define	WT_STAT_CONN_CACHE_EVICTION_BLOCKED_REMOVE_HS_RACE_WITH_CHECKPOINT	1124
-/*! cache: eviction gave up due to no progress being made */
-#define	WT_STAT_CONN_CACHE_EVICTION_BLOCKED_NO_PROGRESS	1125
-/*! cache: eviction passes of a file */
-#define	WT_STAT_CONN_CACHE_EVICTION_WALK_PASSES		1126
-/*! cache: eviction server candidate queue empty when topping up */
-#define	WT_STAT_CONN_CACHE_EVICTION_QUEUE_EMPTY		1127
-/*! cache: eviction server candidate queue not empty when topping up */
-#define	WT_STAT_CONN_CACHE_EVICTION_QUEUE_NOT_EMPTY	1128
-/*! cache: eviction server evicting pages */
-#define	WT_STAT_CONN_CACHE_EVICTION_SERVER_EVICTING	1129
-/*! cache: eviction server skips dirty pages during a running checkpoint */
-#define	WT_STAT_CONN_CACHE_EVICTION_SERVER_SKIP_DIRTY_PAGES_DURING_CHECKPOINT	1130
-/*! cache: eviction server skips internal pages as it has an active child. */
-#define	WT_STAT_CONN_CACHE_EVICTION_SERVER_SKIP_INTL_PAGE_WITH_ACTIVE_CHILD	1131
-/*! cache: eviction server skips metadata pages with history */
-#define	WT_STAT_CONN_CACHE_EVICTION_SERVER_SKIP_METATDATA_WITH_HISTORY	1132
->>>>>>> 42fafd32
+#define	WT_STAT_CONN_EVICTION_SERVER_SKIP_METATDATA_WITH_HISTORY	1126
 /*!
  * cache: eviction server skips pages that are written with transactions
  * greater than the last running
  */
-<<<<<<< HEAD
-#define	WT_STAT_CONN_EVICTION_SERVER_SKIP_PAGES_LAST_RUNNING	1126
-=======
-#define	WT_STAT_CONN_CACHE_EVICTION_SERVER_SKIP_PAGES_LAST_RUNNING	1133
->>>>>>> 42fafd32
+#define	WT_STAT_CONN_EVICTION_SERVER_SKIP_PAGES_LAST_RUNNING	1127
 /*!
  * cache: eviction server skips pages that previously failed eviction and
  * likely will again
  */
-<<<<<<< HEAD
-#define	WT_STAT_CONN_EVICTION_SERVER_SKIP_PAGES_RETRY	1127
+#define	WT_STAT_CONN_EVICTION_SERVER_SKIP_PAGES_RETRY	1128
 /*! cache: eviction server skips pages that we do not want to evict */
-#define	WT_STAT_CONN_EVICTION_SERVER_SKIP_UNWANTED_PAGES	1128
+#define	WT_STAT_CONN_EVICTION_SERVER_SKIP_UNWANTED_PAGES	1129
 /*! cache: eviction server skips tree that we do not want to evict */
-#define	WT_STAT_CONN_EVICTION_SERVER_SKIP_UNWANTED_TREE	1129
-=======
-#define	WT_STAT_CONN_CACHE_EVICTION_SERVER_SKIP_PAGES_RETRY	1134
-/*! cache: eviction server skips pages that we do not want to evict */
-#define	WT_STAT_CONN_CACHE_EVICTION_SERVER_SKIP_UNWANTED_PAGES	1135
-/*! cache: eviction server skips tree that we do not want to evict */
-#define	WT_STAT_CONN_CACHE_EVICTION_SERVER_SKIP_UNWANTED_TREE	1136
->>>>>>> 42fafd32
+#define	WT_STAT_CONN_EVICTION_SERVER_SKIP_UNWANTED_TREE	1130
 /*!
  * cache: eviction server skips trees because there are too many active
  * walks
  */
-<<<<<<< HEAD
-#define	WT_STAT_CONN_EVICTION_SERVER_SKIP_TREES_TOO_MANY_ACTIVE_WALKS	1130
+#define	WT_STAT_CONN_EVICTION_SERVER_SKIP_TREES_TOO_MANY_ACTIVE_WALKS	1131
 /*! cache: eviction server skips trees that are being checkpointed */
-#define	WT_STAT_CONN_EVICTION_SERVER_SKIP_CHECKPOINTING_TREES	1131
-=======
-#define	WT_STAT_CONN_CACHE_EVICTION_SERVER_SKIP_TREES_TOO_MANY_ACTIVE_WALKS	1137
-/*! cache: eviction server skips trees that are being checkpointed */
-#define	WT_STAT_CONN_CACHE_EVICTION_SERVER_SKIP_CHECKPOINTING_TREES	1138
->>>>>>> 42fafd32
+#define	WT_STAT_CONN_EVICTION_SERVER_SKIP_CHECKPOINTING_TREES	1132
 /*!
  * cache: eviction server skips trees that are configured to stick in
  * cache
  */
-<<<<<<< HEAD
-#define	WT_STAT_CONN_EVICTION_SERVER_SKIP_TREES_STICK_IN_CACHE	1132
+#define	WT_STAT_CONN_EVICTION_SERVER_SKIP_TREES_STICK_IN_CACHE	1133
 /*! cache: eviction server skips trees that disable eviction */
-#define	WT_STAT_CONN_EVICTION_SERVER_SKIP_TREES_EVICTION_DISABLED	1133
+#define	WT_STAT_CONN_EVICTION_SERVER_SKIP_TREES_EVICTION_DISABLED	1134
 /*! cache: eviction server skips trees that were not useful before */
-#define	WT_STAT_CONN_EVICTION_SERVER_SKIP_TREES_NOT_USEFUL_BEFORE	1134
-=======
-#define	WT_STAT_CONN_CACHE_EVICTION_SERVER_SKIP_TREES_STICK_IN_CACHE	1139
-/*! cache: eviction server skips trees that disable eviction */
-#define	WT_STAT_CONN_CACHE_EVICTION_SERVER_SKIP_TREES_EVICTION_DISABLED	1140
-/*! cache: eviction server skips trees that were not useful before */
-#define	WT_STAT_CONN_CACHE_EVICTION_SERVER_SKIP_TREES_NOT_USEFUL_BEFORE	1141
->>>>>>> 42fafd32
+#define	WT_STAT_CONN_EVICTION_SERVER_SKIP_TREES_NOT_USEFUL_BEFORE	1135
 /*!
  * cache: eviction server slept, because we did not make progress with
  * eviction
  */
-<<<<<<< HEAD
-#define	WT_STAT_CONN_EVICTION_SERVER_SLEPT		1135
+#define	WT_STAT_CONN_EVICTION_SERVER_SLEPT		1136
 /*! cache: eviction server unable to reach eviction goal */
-#define	WT_STAT_CONN_EVICTION_SLOW			1136
+#define	WT_STAT_CONN_EVICTION_SLOW			1137
 /*! cache: eviction server waiting for a leaf page */
-#define	WT_STAT_CONN_EVICTION_WALK_LEAF_NOTFOUND	1137
+#define	WT_STAT_CONN_EVICTION_WALK_LEAF_NOTFOUND	1138
 /*! cache: eviction state */
-#define	WT_STAT_CONN_EVICTION_STATE			1138
-=======
-#define	WT_STAT_CONN_CACHE_EVICTION_SERVER_SLEPT	1142
-/*! cache: eviction server unable to reach eviction goal */
-#define	WT_STAT_CONN_CACHE_EVICTION_SLOW		1143
-/*! cache: eviction server waiting for a leaf page */
-#define	WT_STAT_CONN_CACHE_EVICTION_WALK_LEAF_NOTFOUND	1144
-/*! cache: eviction state */
-#define	WT_STAT_CONN_CACHE_EVICTION_STATE		1145
->>>>>>> 42fafd32
+#define	WT_STAT_CONN_EVICTION_STATE			1139
 /*!
  * cache: eviction walk most recent sleeps for checkpoint handle
  * gathering
  */
-<<<<<<< HEAD
-#define	WT_STAT_CONN_EVICTION_WALK_SLEEPS		1139
+#define	WT_STAT_CONN_EVICTION_WALK_SLEEPS		1140
 /*! cache: eviction walk restored - had to walk this many pages */
-#define	WT_STAT_CONN_NPOS_EVICT_WALK_MAX		1140
+#define	WT_STAT_CONN_NPOS_EVICT_WALK_MAX		1141
 /*! cache: eviction walk restored position */
-#define	WT_STAT_CONN_EVICTION_RESTORED_POS		1141
+#define	WT_STAT_CONN_EVICTION_RESTORED_POS		1142
 /*! cache: eviction walk restored position differs from the saved one */
-#define	WT_STAT_CONN_EVICTION_RESTORED_POS_DIFFER	1142
+#define	WT_STAT_CONN_EVICTION_RESTORED_POS_DIFFER	1143
 /*! cache: eviction walk target pages histogram - 0-9 */
-#define	WT_STAT_CONN_CACHE_EVICTION_TARGET_PAGE_LT10	1143
+#define	WT_STAT_CONN_CACHE_EVICTION_TARGET_PAGE_LT10	1144
 /*! cache: eviction walk target pages histogram - 10-31 */
-#define	WT_STAT_CONN_CACHE_EVICTION_TARGET_PAGE_LT32	1144
+#define	WT_STAT_CONN_CACHE_EVICTION_TARGET_PAGE_LT32	1145
 /*! cache: eviction walk target pages histogram - 128 and higher */
-#define	WT_STAT_CONN_CACHE_EVICTION_TARGET_PAGE_GE128	1145
+#define	WT_STAT_CONN_CACHE_EVICTION_TARGET_PAGE_GE128	1146
 /*! cache: eviction walk target pages histogram - 32-63 */
-#define	WT_STAT_CONN_CACHE_EVICTION_TARGET_PAGE_LT64	1146
+#define	WT_STAT_CONN_CACHE_EVICTION_TARGET_PAGE_LT64	1147
 /*! cache: eviction walk target pages histogram - 64-128 */
-#define	WT_STAT_CONN_CACHE_EVICTION_TARGET_PAGE_LT128	1147
-=======
-#define	WT_STAT_CONN_CACHE_EVICTION_WALK_SLEEPS		1146
-/*! cache: eviction walk target pages histogram - 0-9 */
-#define	WT_STAT_CONN_CACHE_EVICTION_TARGET_PAGE_LT10	1147
-/*! cache: eviction walk target pages histogram - 10-31 */
-#define	WT_STAT_CONN_CACHE_EVICTION_TARGET_PAGE_LT32	1148
-/*! cache: eviction walk target pages histogram - 128 and higher */
-#define	WT_STAT_CONN_CACHE_EVICTION_TARGET_PAGE_GE128	1149
-/*! cache: eviction walk target pages histogram - 32-63 */
-#define	WT_STAT_CONN_CACHE_EVICTION_TARGET_PAGE_LT64	1150
-/*! cache: eviction walk target pages histogram - 64-128 */
-#define	WT_STAT_CONN_CACHE_EVICTION_TARGET_PAGE_LT128	1151
->>>>>>> 42fafd32
+#define	WT_STAT_CONN_CACHE_EVICTION_TARGET_PAGE_LT128	1148
 /*!
  * cache: eviction walk target pages reduced due to history store cache
  * pressure
  */
-<<<<<<< HEAD
-#define	WT_STAT_CONN_CACHE_EVICTION_TARGET_PAGE_REDUCED	1148
+#define	WT_STAT_CONN_CACHE_EVICTION_TARGET_PAGE_REDUCED	1149
 /*! cache: eviction walk target strategy both clean and dirty pages */
-#define	WT_STAT_CONN_EVICTION_TARGET_STRATEGY_BOTH_CLEAN_AND_DIRTY	1149
+#define	WT_STAT_CONN_EVICTION_TARGET_STRATEGY_BOTH_CLEAN_AND_DIRTY	1150
 /*! cache: eviction walk target strategy only clean pages */
-#define	WT_STAT_CONN_EVICTION_TARGET_STRATEGY_CLEAN	1150
+#define	WT_STAT_CONN_EVICTION_TARGET_STRATEGY_CLEAN	1151
 /*! cache: eviction walk target strategy only dirty pages */
-#define	WT_STAT_CONN_EVICTION_TARGET_STRATEGY_DIRTY	1151
+#define	WT_STAT_CONN_EVICTION_TARGET_STRATEGY_DIRTY	1152
 /*! cache: eviction walks abandoned */
-#define	WT_STAT_CONN_EVICTION_WALKS_ABANDONED		1152
+#define	WT_STAT_CONN_EVICTION_WALKS_ABANDONED		1153
 /*! cache: eviction walks gave up because they restarted their walk twice */
-#define	WT_STAT_CONN_EVICTION_WALKS_STOPPED		1153
-=======
-#define	WT_STAT_CONN_CACHE_EVICTION_TARGET_PAGE_REDUCED	1152
-/*! cache: eviction walk target strategy both clean and dirty pages */
-#define	WT_STAT_CONN_CACHE_EVICTION_TARGET_STRATEGY_BOTH_CLEAN_AND_DIRTY	1153
-/*! cache: eviction walk target strategy only clean pages */
-#define	WT_STAT_CONN_CACHE_EVICTION_TARGET_STRATEGY_CLEAN	1154
-/*! cache: eviction walk target strategy only dirty pages */
-#define	WT_STAT_CONN_CACHE_EVICTION_TARGET_STRATEGY_DIRTY	1155
-/*! cache: eviction walks abandoned */
-#define	WT_STAT_CONN_CACHE_EVICTION_WALKS_ABANDONED	1156
-/*! cache: eviction walks gave up because they restarted their walk twice */
-#define	WT_STAT_CONN_CACHE_EVICTION_WALKS_STOPPED	1157
->>>>>>> 42fafd32
+#define	WT_STAT_CONN_EVICTION_WALKS_STOPPED		1154
 /*!
  * cache: eviction walks gave up because they saw too many pages and
  * found no candidates
  */
-<<<<<<< HEAD
-#define	WT_STAT_CONN_EVICTION_WALKS_GAVE_UP_NO_TARGETS	1154
-=======
-#define	WT_STAT_CONN_CACHE_EVICTION_WALKS_GAVE_UP_NO_TARGETS	1158
->>>>>>> 42fafd32
+#define	WT_STAT_CONN_EVICTION_WALKS_GAVE_UP_NO_TARGETS	1155
 /*!
  * cache: eviction walks gave up because they saw too many pages and
  * found too few candidates
  */
-<<<<<<< HEAD
-#define	WT_STAT_CONN_EVICTION_WALKS_GAVE_UP_RATIO	1155
-=======
-#define	WT_STAT_CONN_CACHE_EVICTION_WALKS_GAVE_UP_RATIO	1159
->>>>>>> 42fafd32
+#define	WT_STAT_CONN_EVICTION_WALKS_GAVE_UP_RATIO	1156
 /*!
  * cache: eviction walks random search fails to locate a page, results in
  * a null position
  */
-<<<<<<< HEAD
-#define	WT_STAT_CONN_EVICTION_WALK_RANDOM_RETURNS_NULL_POSITION	1156
+#define	WT_STAT_CONN_EVICTION_WALK_RANDOM_RETURNS_NULL_POSITION	1157
 /*! cache: eviction walks reached end of tree */
-#define	WT_STAT_CONN_EVICTION_WALKS_ENDED		1157
+#define	WT_STAT_CONN_EVICTION_WALKS_ENDED		1158
 /*! cache: eviction walks restarted */
-#define	WT_STAT_CONN_EVICTION_WALK_RESTART		1158
+#define	WT_STAT_CONN_EVICTION_WALK_RESTART		1159
 /*! cache: eviction walks started from root of tree */
-#define	WT_STAT_CONN_EVICTION_WALK_FROM_ROOT		1159
+#define	WT_STAT_CONN_EVICTION_WALK_FROM_ROOT		1160
 /*! cache: eviction walks started from saved location in tree */
-#define	WT_STAT_CONN_EVICTION_WALK_SAVED_POS		1160
+#define	WT_STAT_CONN_EVICTION_WALK_SAVED_POS		1161
 /*! cache: eviction worker thread active */
-#define	WT_STAT_CONN_EVICTION_ACTIVE_WORKERS		1161
+#define	WT_STAT_CONN_EVICTION_ACTIVE_WORKERS		1162
 /*! cache: eviction worker thread stable number */
-#define	WT_STAT_CONN_EVICTION_STABLE_STATE_WORKERS	1162
+#define	WT_STAT_CONN_EVICTION_STABLE_STATE_WORKERS	1163
 /*! cache: files with active eviction walks */
-#define	WT_STAT_CONN_EVICTION_WALKS_ACTIVE		1163
+#define	WT_STAT_CONN_EVICTION_WALKS_ACTIVE		1164
 /*! cache: files with new eviction walks started */
-#define	WT_STAT_CONN_EVICTION_WALKS_STARTED		1164
-=======
-#define	WT_STAT_CONN_CACHE_EVICTION_WALK_RANDOM_RETURNS_NULL_POSITION	1160
-/*! cache: eviction walks reached end of tree */
-#define	WT_STAT_CONN_CACHE_EVICTION_WALKS_ENDED		1161
-/*! cache: eviction walks restarted */
-#define	WT_STAT_CONN_CACHE_EVICTION_WALK_RESTART	1162
-/*! cache: eviction walks started from root of tree */
-#define	WT_STAT_CONN_CACHE_EVICTION_WALK_FROM_ROOT	1163
-/*! cache: eviction walks started from saved location in tree */
-#define	WT_STAT_CONN_CACHE_EVICTION_WALK_SAVED_POS	1164
-/*! cache: eviction worker thread active */
-#define	WT_STAT_CONN_CACHE_EVICTION_ACTIVE_WORKERS	1165
-/*! cache: eviction worker thread created */
-#define	WT_STAT_CONN_CACHE_EVICTION_WORKER_CREATED	1166
-/*! cache: eviction worker thread evicting pages */
-#define	WT_STAT_CONN_CACHE_EVICTION_WORKER_EVICTING	1167
-/*! cache: eviction worker thread removed */
-#define	WT_STAT_CONN_CACHE_EVICTION_WORKER_REMOVED	1168
-/*! cache: eviction worker thread stable number */
-#define	WT_STAT_CONN_CACHE_EVICTION_STABLE_STATE_WORKERS	1169
-/*! cache: files with active eviction walks */
-#define	WT_STAT_CONN_CACHE_EVICTION_WALKS_ACTIVE	1170
-/*! cache: files with new eviction walks started */
-#define	WT_STAT_CONN_CACHE_EVICTION_WALKS_STARTED	1171
-/*! cache: force re-tuning of eviction workers once in a while */
-#define	WT_STAT_CONN_CACHE_EVICTION_FORCE_RETUNE	1172
->>>>>>> 42fafd32
+#define	WT_STAT_CONN_EVICTION_WALKS_STARTED		1165
 /*!
  * cache: forced eviction - do not retry count to evict pages selected to
  * evict during reconciliation
  */
-<<<<<<< HEAD
-#define	WT_STAT_CONN_EVICTION_FORCE_NO_RETRY		1165
-=======
-#define	WT_STAT_CONN_CACHE_EVICTION_FORCE_NO_RETRY	1173
->>>>>>> 42fafd32
+#define	WT_STAT_CONN_EVICTION_FORCE_NO_RETRY		1166
 /*!
  * cache: forced eviction - history store pages failed to evict while
  * session has history store cursor open
  */
-<<<<<<< HEAD
-#define	WT_STAT_CONN_EVICTION_FORCE_HS_FAIL		1166
-=======
-#define	WT_STAT_CONN_CACHE_EVICTION_FORCE_HS_FAIL	1174
->>>>>>> 42fafd32
+#define	WT_STAT_CONN_EVICTION_FORCE_HS_FAIL		1167
 /*!
  * cache: forced eviction - history store pages selected while session
  * has history store cursor open
  */
-<<<<<<< HEAD
-#define	WT_STAT_CONN_EVICTION_FORCE_HS			1167
-=======
-#define	WT_STAT_CONN_CACHE_EVICTION_FORCE_HS		1175
->>>>>>> 42fafd32
+#define	WT_STAT_CONN_EVICTION_FORCE_HS			1168
 /*!
  * cache: forced eviction - history store pages successfully evicted
  * while session has history store cursor open
  */
-<<<<<<< HEAD
-#define	WT_STAT_CONN_EVICTION_FORCE_HS_SUCCESS		1168
+#define	WT_STAT_CONN_EVICTION_FORCE_HS_SUCCESS		1169
 /*! cache: forced eviction - pages evicted that were clean count */
-#define	WT_STAT_CONN_EVICTION_FORCE_CLEAN		1169
+#define	WT_STAT_CONN_EVICTION_FORCE_CLEAN		1170
 /*! cache: forced eviction - pages evicted that were dirty count */
-#define	WT_STAT_CONN_EVICTION_FORCE_DIRTY		1170
-=======
-#define	WT_STAT_CONN_CACHE_EVICTION_FORCE_HS_SUCCESS	1176
-/*! cache: forced eviction - pages evicted that were clean count */
-#define	WT_STAT_CONN_CACHE_EVICTION_FORCE_CLEAN		1177
-/*! cache: forced eviction - pages evicted that were clean time (usecs) */
-#define	WT_STAT_CONN_CACHE_EVICTION_FORCE_CLEAN_TIME	1178
-/*! cache: forced eviction - pages evicted that were dirty count */
-#define	WT_STAT_CONN_CACHE_EVICTION_FORCE_DIRTY		1179
-/*! cache: forced eviction - pages evicted that were dirty time (usecs) */
-#define	WT_STAT_CONN_CACHE_EVICTION_FORCE_DIRTY_TIME	1180
->>>>>>> 42fafd32
+#define	WT_STAT_CONN_EVICTION_FORCE_DIRTY		1171
 /*!
  * cache: forced eviction - pages selected because of a large number of
  * updates to a single item
  */
-<<<<<<< HEAD
-#define	WT_STAT_CONN_EVICTION_FORCE_LONG_UPDATE_LIST	1171
-=======
-#define	WT_STAT_CONN_CACHE_EVICTION_FORCE_LONG_UPDATE_LIST	1181
->>>>>>> 42fafd32
+#define	WT_STAT_CONN_EVICTION_FORCE_LONG_UPDATE_LIST	1172
 /*!
  * cache: forced eviction - pages selected because of too many deleted
  * items count
  */
-<<<<<<< HEAD
-#define	WT_STAT_CONN_EVICTION_FORCE_DELETE		1172
+#define	WT_STAT_CONN_EVICTION_FORCE_DELETE		1173
 /*! cache: forced eviction - pages selected count */
-#define	WT_STAT_CONN_EVICTION_FORCE			1173
+#define	WT_STAT_CONN_EVICTION_FORCE			1174
 /*! cache: forced eviction - pages selected unable to be evicted count */
-#define	WT_STAT_CONN_EVICTION_FORCE_FAIL		1174
+#define	WT_STAT_CONN_EVICTION_FORCE_FAIL		1175
 /*! cache: hazard pointer blocked page eviction */
-#define	WT_STAT_CONN_CACHE_EVICTION_BLOCKED_HAZARD	1175
+#define	WT_STAT_CONN_CACHE_EVICTION_BLOCKED_HAZARD	1176
 /*! cache: hazard pointer check calls */
-#define	WT_STAT_CONN_CACHE_HAZARD_CHECKS		1176
+#define	WT_STAT_CONN_CACHE_HAZARD_CHECKS		1177
 /*! cache: hazard pointer check entries walked */
-#define	WT_STAT_CONN_CACHE_HAZARD_WALKS			1177
+#define	WT_STAT_CONN_CACHE_HAZARD_WALKS			1178
 /*! cache: hazard pointer maximum array length */
-#define	WT_STAT_CONN_CACHE_HAZARD_MAX			1178
+#define	WT_STAT_CONN_CACHE_HAZARD_MAX			1179
 /*! cache: history store table insert calls */
-#define	WT_STAT_CONN_CACHE_HS_INSERT			1179
+#define	WT_STAT_CONN_CACHE_HS_INSERT			1180
 /*! cache: history store table insert calls that returned restart */
-#define	WT_STAT_CONN_CACHE_HS_INSERT_RESTART		1180
+#define	WT_STAT_CONN_CACHE_HS_INSERT_RESTART		1181
 /*! cache: history store table max on-disk size */
-#define	WT_STAT_CONN_CACHE_HS_ONDISK_MAX		1181
+#define	WT_STAT_CONN_CACHE_HS_ONDISK_MAX		1182
 /*! cache: history store table on-disk size */
-#define	WT_STAT_CONN_CACHE_HS_ONDISK			1182
+#define	WT_STAT_CONN_CACHE_HS_ONDISK			1183
 /*! cache: history store table reads */
-#define	WT_STAT_CONN_CACHE_HS_READ			1183
+#define	WT_STAT_CONN_CACHE_HS_READ			1184
 /*! cache: history store table reads missed */
-#define	WT_STAT_CONN_CACHE_HS_READ_MISS			1184
+#define	WT_STAT_CONN_CACHE_HS_READ_MISS			1185
 /*! cache: history store table reads requiring squashed modifies */
-#define	WT_STAT_CONN_CACHE_HS_READ_SQUASH		1185
-=======
-#define	WT_STAT_CONN_CACHE_EVICTION_FORCE_DELETE	1182
-/*! cache: forced eviction - pages selected count */
-#define	WT_STAT_CONN_CACHE_EVICTION_FORCE		1183
-/*! cache: forced eviction - pages selected unable to be evicted count */
-#define	WT_STAT_CONN_CACHE_EVICTION_FORCE_FAIL		1184
-/*! cache: forced eviction - pages selected unable to be evicted time */
-#define	WT_STAT_CONN_CACHE_EVICTION_FORCE_FAIL_TIME	1185
-/*! cache: hazard pointer blocked page eviction */
-#define	WT_STAT_CONN_CACHE_EVICTION_BLOCKED_HAZARD	1186
-/*! cache: hazard pointer check calls */
-#define	WT_STAT_CONN_CACHE_HAZARD_CHECKS		1187
-/*! cache: hazard pointer check entries walked */
-#define	WT_STAT_CONN_CACHE_HAZARD_WALKS			1188
-/*! cache: hazard pointer maximum array length */
-#define	WT_STAT_CONN_CACHE_HAZARD_MAX			1189
-/*! cache: history store table insert calls */
-#define	WT_STAT_CONN_CACHE_HS_INSERT			1190
-/*! cache: history store table insert calls that returned restart */
-#define	WT_STAT_CONN_CACHE_HS_INSERT_RESTART		1191
-/*! cache: history store table max on-disk size */
-#define	WT_STAT_CONN_CACHE_HS_ONDISK_MAX		1192
-/*! cache: history store table on-disk size */
-#define	WT_STAT_CONN_CACHE_HS_ONDISK			1193
-/*! cache: history store table reads */
-#define	WT_STAT_CONN_CACHE_HS_READ			1194
-/*! cache: history store table reads missed */
-#define	WT_STAT_CONN_CACHE_HS_READ_MISS			1195
-/*! cache: history store table reads requiring squashed modifies */
-#define	WT_STAT_CONN_CACHE_HS_READ_SQUASH		1196
->>>>>>> 42fafd32
+#define	WT_STAT_CONN_CACHE_HS_READ_SQUASH		1186
 /*!
  * cache: history store table resolved updates without timestamps that
  * lose their durable timestamp
  */
-<<<<<<< HEAD
-#define	WT_STAT_CONN_CACHE_HS_ORDER_LOSE_DURABLE_TIMESTAMP	1186
-=======
-#define	WT_STAT_CONN_CACHE_HS_ORDER_LOSE_DURABLE_TIMESTAMP	1197
->>>>>>> 42fafd32
+#define	WT_STAT_CONN_CACHE_HS_ORDER_LOSE_DURABLE_TIMESTAMP	1187
 /*!
  * cache: history store table truncation by rollback to stable to remove
  * an unstable update
  */
-<<<<<<< HEAD
-#define	WT_STAT_CONN_CACHE_HS_KEY_TRUNCATE_RTS_UNSTABLE	1187
-=======
-#define	WT_STAT_CONN_CACHE_HS_KEY_TRUNCATE_RTS_UNSTABLE	1198
->>>>>>> 42fafd32
+#define	WT_STAT_CONN_CACHE_HS_KEY_TRUNCATE_RTS_UNSTABLE	1188
 /*!
  * cache: history store table truncation by rollback to stable to remove
  * an update
  */
-<<<<<<< HEAD
-#define	WT_STAT_CONN_CACHE_HS_KEY_TRUNCATE_RTS		1188
-=======
-#define	WT_STAT_CONN_CACHE_HS_KEY_TRUNCATE_RTS		1199
->>>>>>> 42fafd32
+#define	WT_STAT_CONN_CACHE_HS_KEY_TRUNCATE_RTS		1189
 /*!
  * cache: history store table truncation to remove all the keys of a
  * btree
  */
-<<<<<<< HEAD
-#define	WT_STAT_CONN_CACHE_HS_BTREE_TRUNCATE		1189
+#define	WT_STAT_CONN_CACHE_HS_BTREE_TRUNCATE		1190
 /*! cache: history store table truncation to remove an update */
-#define	WT_STAT_CONN_CACHE_HS_KEY_TRUNCATE		1190
-=======
-#define	WT_STAT_CONN_CACHE_HS_BTREE_TRUNCATE		1200
-/*! cache: history store table truncation to remove an update */
-#define	WT_STAT_CONN_CACHE_HS_KEY_TRUNCATE		1201
->>>>>>> 42fafd32
+#define	WT_STAT_CONN_CACHE_HS_KEY_TRUNCATE		1191
 /*!
  * cache: history store table truncation to remove range of updates due
  * to an update without a timestamp on data page
  */
-<<<<<<< HEAD
-#define	WT_STAT_CONN_CACHE_HS_ORDER_REMOVE		1191
-=======
-#define	WT_STAT_CONN_CACHE_HS_ORDER_REMOVE		1202
->>>>>>> 42fafd32
+#define	WT_STAT_CONN_CACHE_HS_ORDER_REMOVE		1192
 /*!
  * cache: history store table truncation to remove range of updates due
  * to key being removed from the data page during reconciliation
  */
-<<<<<<< HEAD
-#define	WT_STAT_CONN_CACHE_HS_KEY_TRUNCATE_ONPAGE_REMOVAL	1192
-=======
-#define	WT_STAT_CONN_CACHE_HS_KEY_TRUNCATE_ONPAGE_REMOVAL	1203
->>>>>>> 42fafd32
+#define	WT_STAT_CONN_CACHE_HS_KEY_TRUNCATE_ONPAGE_REMOVAL	1193
 /*!
  * cache: history store table truncations that would have happened in
  * non-dryrun mode
  */
-<<<<<<< HEAD
-#define	WT_STAT_CONN_CACHE_HS_BTREE_TRUNCATE_DRYRUN	1193
-=======
-#define	WT_STAT_CONN_CACHE_HS_BTREE_TRUNCATE_DRYRUN	1204
->>>>>>> 42fafd32
+#define	WT_STAT_CONN_CACHE_HS_BTREE_TRUNCATE_DRYRUN	1194
 /*!
  * cache: history store table truncations to remove an unstable update
  * that would have happened in non-dryrun mode
  */
-<<<<<<< HEAD
-#define	WT_STAT_CONN_CACHE_HS_KEY_TRUNCATE_RTS_UNSTABLE_DRYRUN	1194
-=======
-#define	WT_STAT_CONN_CACHE_HS_KEY_TRUNCATE_RTS_UNSTABLE_DRYRUN	1205
->>>>>>> 42fafd32
+#define	WT_STAT_CONN_CACHE_HS_KEY_TRUNCATE_RTS_UNSTABLE_DRYRUN	1195
 /*!
  * cache: history store table truncations to remove an update that would
  * have happened in non-dryrun mode
  */
-<<<<<<< HEAD
-#define	WT_STAT_CONN_CACHE_HS_KEY_TRUNCATE_RTS_DRYRUN	1195
-=======
-#define	WT_STAT_CONN_CACHE_HS_KEY_TRUNCATE_RTS_DRYRUN	1206
->>>>>>> 42fafd32
+#define	WT_STAT_CONN_CACHE_HS_KEY_TRUNCATE_RTS_DRYRUN	1196
 /*!
  * cache: history store table updates without timestamps fixed up by
  * reinserting with the fixed timestamp
  */
-<<<<<<< HEAD
-#define	WT_STAT_CONN_CACHE_HS_ORDER_REINSERT		1196
+#define	WT_STAT_CONN_CACHE_HS_ORDER_REINSERT		1197
 /*! cache: history store table writes requiring squashed modifies */
-#define	WT_STAT_CONN_CACHE_HS_WRITE_SQUASH		1197
+#define	WT_STAT_CONN_CACHE_HS_WRITE_SQUASH		1198
 /*! cache: in-memory page passed criteria to be split */
-#define	WT_STAT_CONN_CACHE_INMEM_SPLITTABLE		1198
+#define	WT_STAT_CONN_CACHE_INMEM_SPLITTABLE		1199
 /*! cache: in-memory page splits */
-#define	WT_STAT_CONN_CACHE_INMEM_SPLIT			1199
+#define	WT_STAT_CONN_CACHE_INMEM_SPLIT			1200
 /*! cache: internal page split blocked its eviction */
-#define	WT_STAT_CONN_CACHE_EVICTION_BLOCKED_INTERNAL_PAGE_SPLIT	1200
+#define	WT_STAT_CONN_CACHE_EVICTION_BLOCKED_INTERNAL_PAGE_SPLIT	1201
 /*! cache: internal pages evicted */
-#define	WT_STAT_CONN_CACHE_EVICTION_INTERNAL		1201
+#define	WT_STAT_CONN_CACHE_EVICTION_INTERNAL		1202
 /*! cache: internal pages queued for eviction */
-#define	WT_STAT_CONN_EVICTION_INTERNAL_PAGES_QUEUED	1202
+#define	WT_STAT_CONN_EVICTION_INTERNAL_PAGES_QUEUED	1203
 /*! cache: internal pages seen by eviction walk */
-#define	WT_STAT_CONN_EVICTION_INTERNAL_PAGES_SEEN	1203
+#define	WT_STAT_CONN_EVICTION_INTERNAL_PAGES_SEEN	1204
 /*! cache: internal pages seen by eviction walk that are already queued */
-#define	WT_STAT_CONN_EVICTION_INTERNAL_PAGES_ALREADY_QUEUED	1204
+#define	WT_STAT_CONN_EVICTION_INTERNAL_PAGES_ALREADY_QUEUED	1205
 /*! cache: internal pages split during eviction */
-#define	WT_STAT_CONN_CACHE_EVICTION_SPLIT_INTERNAL	1205
+#define	WT_STAT_CONN_CACHE_EVICTION_SPLIT_INTERNAL	1206
 /*! cache: leaf pages split during eviction */
-#define	WT_STAT_CONN_CACHE_EVICTION_SPLIT_LEAF		1206
-=======
-#define	WT_STAT_CONN_CACHE_HS_ORDER_REINSERT		1207
-/*! cache: history store table writes requiring squashed modifies */
-#define	WT_STAT_CONN_CACHE_HS_WRITE_SQUASH		1208
-/*! cache: in-memory page passed criteria to be split */
-#define	WT_STAT_CONN_CACHE_INMEM_SPLITTABLE		1209
-/*! cache: in-memory page splits */
-#define	WT_STAT_CONN_CACHE_INMEM_SPLIT			1210
-/*! cache: internal page split blocked its eviction */
-#define	WT_STAT_CONN_CACHE_EVICTION_BLOCKED_INTERNAL_PAGE_SPLIT	1211
-/*! cache: internal pages evicted */
-#define	WT_STAT_CONN_CACHE_EVICTION_INTERNAL		1212
-/*! cache: internal pages queued for eviction */
-#define	WT_STAT_CONN_CACHE_EVICTION_INTERNAL_PAGES_QUEUED	1213
-/*! cache: internal pages seen by eviction walk */
-#define	WT_STAT_CONN_CACHE_EVICTION_INTERNAL_PAGES_SEEN	1214
-/*! cache: internal pages seen by eviction walk that are already queued */
-#define	WT_STAT_CONN_CACHE_EVICTION_INTERNAL_PAGES_ALREADY_QUEUED	1215
-/*! cache: internal pages split during eviction */
-#define	WT_STAT_CONN_CACHE_EVICTION_SPLIT_INTERNAL	1216
-/*! cache: leaf pages split during eviction */
-#define	WT_STAT_CONN_CACHE_EVICTION_SPLIT_LEAF		1217
->>>>>>> 42fafd32
+#define	WT_STAT_CONN_CACHE_EVICTION_SPLIT_LEAF		1207
 /*!
  * cache: locate a random in-mem ref by examining all entries on the root
  * page
  */
-<<<<<<< HEAD
-#define	WT_STAT_CONN_CACHE_EVICTION_RANDOM_SAMPLE_INMEM_ROOT	1207
+#define	WT_STAT_CONN_CACHE_EVICTION_RANDOM_SAMPLE_INMEM_ROOT	1208
 /*! cache: maximum bytes configured */
-#define	WT_STAT_CONN_CACHE_BYTES_MAX			1208
+#define	WT_STAT_CONN_CACHE_BYTES_MAX			1209
 /*! cache: maximum milliseconds spent at a single eviction */
-#define	WT_STAT_CONN_EVICTION_MAXIMUM_MILLISECONDS	1209
+#define	WT_STAT_CONN_EVICTION_MAXIMUM_MILLISECONDS	1210
 /*! cache: maximum page size seen at eviction */
-#define	WT_STAT_CONN_EVICTION_MAXIMUM_PAGE_SIZE		1210
+#define	WT_STAT_CONN_EVICTION_MAXIMUM_PAGE_SIZE		1211
 /*! cache: modified page evict attempts by application threads */
-#define	WT_STAT_CONN_EVICTION_APP_DIRTY_ATTEMPT		1211
+#define	WT_STAT_CONN_EVICTION_APP_DIRTY_ATTEMPT		1212
 /*! cache: modified page evict failures by application threads */
-#define	WT_STAT_CONN_EVICTION_APP_DIRTY_FAIL		1212
+#define	WT_STAT_CONN_EVICTION_APP_DIRTY_FAIL		1213
 /*! cache: modified pages evicted */
-#define	WT_STAT_CONN_CACHE_EVICTION_DIRTY		1213
+#define	WT_STAT_CONN_CACHE_EVICTION_DIRTY		1214
 /*! cache: multi-block reconciliation blocked whilst checkpoint is running */
-#define	WT_STAT_CONN_CACHE_EVICTION_BLOCKED_MULTI_BLOCK_RECONCILIATION_DURING_CHECKPOINT	1214
+#define	WT_STAT_CONN_CACHE_EVICTION_BLOCKED_MULTI_BLOCK_RECONCILIATION_DURING_CHECKPOINT	1215
 /*! cache: npos read - had to walk this many pages */
-#define	WT_STAT_CONN_NPOS_READ_WALK_MAX			1215
+#define	WT_STAT_CONN_NPOS_READ_WALK_MAX			1216
 /*! cache: number of internal pages read that had deltas attached */
-#define	WT_STAT_CONN_CACHE_READ_INTERNAL_DELTA		1216
+#define	WT_STAT_CONN_CACHE_READ_INTERNAL_DELTA		1217
 /*! cache: number of leaf pages read that had deltas attached */
-#define	WT_STAT_CONN_CACHE_READ_LEAF_DELTA		1217
+#define	WT_STAT_CONN_CACHE_READ_LEAF_DELTA		1218
 /*! cache: operations timed out waiting for space in cache */
-#define	WT_STAT_CONN_EVICTION_TIMED_OUT_OPS		1218
-=======
-#define	WT_STAT_CONN_CACHE_EVICTION_RANDOM_SAMPLE_INMEM_ROOT	1218
-/*! cache: maximum bytes configured */
-#define	WT_STAT_CONN_CACHE_BYTES_MAX			1219
-/*! cache: maximum milliseconds spent at a single eviction */
-#define	WT_STAT_CONN_CACHE_EVICTION_MAXIMUM_MILLISECONDS	1220
-/*! cache: maximum page size seen at eviction */
-#define	WT_STAT_CONN_CACHE_EVICTION_MAXIMUM_PAGE_SIZE	1221
-/*! cache: modified pages evicted */
-#define	WT_STAT_CONN_CACHE_EVICTION_DIRTY		1222
-/*! cache: modified pages evicted by application threads */
-#define	WT_STAT_CONN_CACHE_EVICTION_APP_DIRTY		1223
-/*! cache: multi-block reconciliation blocked whilst checkpoint is running */
-#define	WT_STAT_CONN_CACHE_EVICTION_BLOCKED_MULTI_BLOCK_RECONCILATION_DURING_CHECKPOINT	1224
-/*! cache: number of internal pages read that had deltas attached */
-#define	WT_STAT_CONN_CACHE_READ_INTERNAL_DELTA		1225
-/*! cache: number of leaf pages read that had deltas attached */
-#define	WT_STAT_CONN_CACHE_READ_LEAF_DELTA		1226
-/*! cache: operations timed out waiting for space in cache */
-#define	WT_STAT_CONN_CACHE_TIMED_OUT_OPS		1227
->>>>>>> 42fafd32
+#define	WT_STAT_CONN_EVICTION_TIMED_OUT_OPS		1219
 /*!
  * cache: overflow keys on a multiblock row-store page blocked its
  * eviction
  */
-<<<<<<< HEAD
-#define	WT_STAT_CONN_CACHE_EVICTION_BLOCKED_OVERFLOW_KEYS	1219
+#define	WT_STAT_CONN_CACHE_EVICTION_BLOCKED_OVERFLOW_KEYS	1220
 /*! cache: overflow pages read into cache */
-#define	WT_STAT_CONN_CACHE_READ_OVERFLOW		1220
+#define	WT_STAT_CONN_CACHE_READ_OVERFLOW		1221
 /*! cache: page evict attempts by application threads */
-#define	WT_STAT_CONN_EVICTION_APP_ATTEMPT		1221
+#define	WT_STAT_CONN_EVICTION_APP_ATTEMPT		1222
 /*! cache: page evict failures by application threads */
-#define	WT_STAT_CONN_EVICTION_APP_FAIL			1222
+#define	WT_STAT_CONN_EVICTION_APP_FAIL			1223
 /*! cache: page eviction blocked due to materialization frontier */
-#define	WT_STAT_CONN_CACHE_EVICTION_BLOCKED_MATERIALIZATION	1223
+#define	WT_STAT_CONN_CACHE_EVICTION_BLOCKED_MATERIALIZATION	1224
 /*! cache: page split during eviction deepened the tree */
-#define	WT_STAT_CONN_CACHE_EVICTION_DEEPEN		1224
+#define	WT_STAT_CONN_CACHE_EVICTION_DEEPEN		1225
 /*! cache: page written requiring history store records */
-#define	WT_STAT_CONN_CACHE_WRITE_HS			1225
+#define	WT_STAT_CONN_CACHE_WRITE_HS			1226
 /*! cache: pages considered for eviction that were brought in by pre-fetch */
-#define	WT_STAT_CONN_EVICTION_CONSIDER_PREFETCH		1226
+#define	WT_STAT_CONN_EVICTION_CONSIDER_PREFETCH		1227
 /*! cache: pages currently held in the cache */
-#define	WT_STAT_CONN_CACHE_PAGES_INUSE			1227
+#define	WT_STAT_CONN_CACHE_PAGES_INUSE			1228
 /*! cache: pages dirtied due to obsolete time window by eviction */
-#define	WT_STAT_CONN_CACHE_EVICTION_DIRTY_OBSOLETE_TW	1228
+#define	WT_STAT_CONN_CACHE_EVICTION_DIRTY_OBSOLETE_TW	1229
 /*! cache: pages evicted ahead of the page materialization frontier */
-#define	WT_STAT_CONN_CACHE_EVICTION_AHEAD_OF_LAST_MATERIALIZED_LSN	1229
+#define	WT_STAT_CONN_CACHE_EVICTION_AHEAD_OF_LAST_MATERIALIZED_LSN	1230
 /*! cache: pages evicted in parallel with checkpoint */
-#define	WT_STAT_CONN_EVICTION_PAGES_IN_PARALLEL_WITH_CHECKPOINT	1230
+#define	WT_STAT_CONN_EVICTION_PAGES_IN_PARALLEL_WITH_CHECKPOINT	1231
 /*! cache: pages queued for eviction */
-#define	WT_STAT_CONN_EVICTION_PAGES_ORDINARY_QUEUED	1231
+#define	WT_STAT_CONN_EVICTION_PAGES_ORDINARY_QUEUED	1232
 /*! cache: pages queued for eviction post lru sorting */
-#define	WT_STAT_CONN_EVICTION_PAGES_QUEUED_POST_LRU	1232
+#define	WT_STAT_CONN_EVICTION_PAGES_QUEUED_POST_LRU	1233
 /*! cache: pages queued for urgent eviction */
-#define	WT_STAT_CONN_EVICTION_PAGES_QUEUED_URGENT	1233
+#define	WT_STAT_CONN_EVICTION_PAGES_QUEUED_URGENT	1234
 /*! cache: pages queued for urgent eviction during walk */
-#define	WT_STAT_CONN_EVICTION_PAGES_QUEUED_OLDEST	1234
-=======
-#define	WT_STAT_CONN_CACHE_EVICTION_BLOCKED_OVERFLOW_KEYS	1228
-/*! cache: overflow pages read into cache */
-#define	WT_STAT_CONN_CACHE_READ_OVERFLOW		1229
-/*! cache: page eviction blocked due to materialization frontier */
-#define	WT_STAT_CONN_CACHE_EVICTION_BLOCKED_MATERIALIZATION	1230
-/*! cache: page split during eviction deepened the tree */
-#define	WT_STAT_CONN_CACHE_EVICTION_DEEPEN		1231
-/*! cache: page written requiring history store records */
-#define	WT_STAT_CONN_CACHE_WRITE_HS			1232
-/*! cache: pages considered for eviction that were brought in by pre-fetch */
-#define	WT_STAT_CONN_CACHE_EVICTION_CONSIDER_PREFETCH	1233
-/*! cache: pages currently held in the cache */
-#define	WT_STAT_CONN_CACHE_PAGES_INUSE			1234
-/*! cache: pages evicted ahead of the page materialization frontier */
-#define	WT_STAT_CONN_CACHE_EVICTION_AHEAD_OF_LAST_MATERIALIZED_LSN	1235
-/*! cache: pages evicted by application threads */
-#define	WT_STAT_CONN_CACHE_EVICTION_APP			1236
-/*! cache: pages evicted in parallel with checkpoint */
-#define	WT_STAT_CONN_CACHE_EVICTION_PAGES_IN_PARALLEL_WITH_CHECKPOINT	1237
-/*! cache: pages queued for eviction */
-#define	WT_STAT_CONN_CACHE_EVICTION_PAGES_QUEUED	1238
-/*! cache: pages queued for eviction post lru sorting */
-#define	WT_STAT_CONN_CACHE_EVICTION_PAGES_QUEUED_POST_LRU	1239
-/*! cache: pages queued for urgent eviction */
-#define	WT_STAT_CONN_CACHE_EVICTION_PAGES_QUEUED_URGENT	1240
-/*! cache: pages queued for urgent eviction during walk */
-#define	WT_STAT_CONN_CACHE_EVICTION_PAGES_QUEUED_OLDEST	1241
->>>>>>> 42fafd32
+#define	WT_STAT_CONN_EVICTION_PAGES_QUEUED_OLDEST	1235
 /*!
  * cache: pages queued for urgent eviction from history store due to high
  * dirty content
  */
-<<<<<<< HEAD
-#define	WT_STAT_CONN_EVICTION_PAGES_QUEUED_URGENT_HS_DIRTY	1235
+#define	WT_STAT_CONN_EVICTION_PAGES_QUEUED_URGENT_HS_DIRTY	1236
 /*! cache: pages read into cache */
-#define	WT_STAT_CONN_CACHE_READ				1236
+#define	WT_STAT_CONN_CACHE_READ				1237
 /*! cache: pages read into cache after truncate */
-#define	WT_STAT_CONN_CACHE_READ_DELETED			1237
+#define	WT_STAT_CONN_CACHE_READ_DELETED			1238
 /*! cache: pages read into cache after truncate in prepare state */
-#define	WT_STAT_CONN_CACHE_READ_DELETED_PREPARED	1238
+#define	WT_STAT_CONN_CACHE_READ_DELETED_PREPARED	1239
 /*! cache: pages read into cache by checkpoint */
-#define	WT_STAT_CONN_CACHE_READ_CHECKPOINT		1239
-=======
-#define	WT_STAT_CONN_CACHE_EVICTION_PAGES_QUEUED_URGENT_HS_DIRTY	1242
-/*! cache: pages read into cache */
-#define	WT_STAT_CONN_CACHE_READ				1243
-/*! cache: pages read into cache after truncate */
-#define	WT_STAT_CONN_CACHE_READ_DELETED			1244
-/*! cache: pages read into cache after truncate in prepare state */
-#define	WT_STAT_CONN_CACHE_READ_DELETED_PREPARED	1245
-/*! cache: pages read into cache by checkpoint */
-#define	WT_STAT_CONN_CACHE_READ_CHECKPOINT		1246
->>>>>>> 42fafd32
+#define	WT_STAT_CONN_CACHE_READ_CHECKPOINT		1240
 /*!
  * cache: pages removed from the ordinary queue to be queued for urgent
  * eviction
  */
-<<<<<<< HEAD
-#define	WT_STAT_CONN_EVICTION_CLEAR_ORDINARY		1240
+#define	WT_STAT_CONN_EVICTION_CLEAR_ORDINARY		1241
 /*! cache: pages requested from the cache */
-#define	WT_STAT_CONN_CACHE_PAGES_REQUESTED		1241
+#define	WT_STAT_CONN_CACHE_PAGES_REQUESTED		1242
 /*! cache: pages requested from the cache due to pre-fetch */
-#define	WT_STAT_CONN_CACHE_PAGES_PREFETCH		1242
+#define	WT_STAT_CONN_CACHE_PAGES_PREFETCH		1243
 /*! cache: pages seen by eviction walk */
-#define	WT_STAT_CONN_CACHE_EVICTION_PAGES_SEEN		1243
+#define	WT_STAT_CONN_CACHE_EVICTION_PAGES_SEEN		1244
 /*! cache: pages seen by eviction walk that are already queued */
-#define	WT_STAT_CONN_EVICTION_PAGES_ALREADY_QUEUED	1244
+#define	WT_STAT_CONN_EVICTION_PAGES_ALREADY_QUEUED	1245
 /*! cache: pages selected for eviction unable to be evicted */
-#define	WT_STAT_CONN_EVICTION_FAIL			1245
-=======
-#define	WT_STAT_CONN_CACHE_EVICTION_CLEAR_ORDINARY	1247
-/*! cache: pages requested from the cache */
-#define	WT_STAT_CONN_CACHE_PAGES_REQUESTED		1248
-/*! cache: pages requested from the cache due to pre-fetch */
-#define	WT_STAT_CONN_CACHE_PAGES_PREFETCH		1249
-/*! cache: pages seen by eviction walk */
-#define	WT_STAT_CONN_CACHE_EVICTION_PAGES_SEEN		1250
-/*! cache: pages seen by eviction walk that are already queued */
-#define	WT_STAT_CONN_CACHE_EVICTION_PAGES_ALREADY_QUEUED	1251
-/*! cache: pages selected for eviction unable to be evicted */
-#define	WT_STAT_CONN_CACHE_EVICTION_FAIL		1252
->>>>>>> 42fafd32
+#define	WT_STAT_CONN_EVICTION_FAIL			1246
 /*!
  * cache: pages selected for eviction unable to be evicted because of
  * active children on an internal page
  */
-<<<<<<< HEAD
-#define	WT_STAT_CONN_EVICTION_FAIL_ACTIVE_CHILDREN_ON_AN_INTERNAL_PAGE	1246
-=======
-#define	WT_STAT_CONN_CACHE_EVICTION_FAIL_ACTIVE_CHILDREN_ON_AN_INTERNAL_PAGE	1253
->>>>>>> 42fafd32
+#define	WT_STAT_CONN_EVICTION_FAIL_ACTIVE_CHILDREN_ON_AN_INTERNAL_PAGE	1247
 /*!
  * cache: pages selected for eviction unable to be evicted because of
  * failure in reconciliation
  */
-<<<<<<< HEAD
-#define	WT_STAT_CONN_EVICTION_FAIL_IN_RECONCILIATION	1247
-=======
-#define	WT_STAT_CONN_CACHE_EVICTION_FAIL_IN_RECONCILIATION	1254
->>>>>>> 42fafd32
+#define	WT_STAT_CONN_EVICTION_FAIL_IN_RECONCILIATION	1248
 /*!
  * cache: pages selected for eviction unable to be evicted because of
  * race between checkpoint and updates without timestamps
  */
-<<<<<<< HEAD
-#define	WT_STAT_CONN_EVICTION_FAIL_CHECKPOINT_NO_TS	1248
+#define	WT_STAT_CONN_EVICTION_FAIL_CHECKPOINT_NO_TS	1249
 /*! cache: pages walked for eviction */
-#define	WT_STAT_CONN_EVICTION_WALK			1249
+#define	WT_STAT_CONN_EVICTION_WALK			1250
 /*! cache: pages written from cache */
-#define	WT_STAT_CONN_CACHE_WRITE			1250
+#define	WT_STAT_CONN_CACHE_WRITE			1251
 /*! cache: pages written requiring in-memory restoration */
-#define	WT_STAT_CONN_CACHE_WRITE_RESTORE		1251
+#define	WT_STAT_CONN_CACHE_WRITE_RESTORE		1252
 /*! cache: percentage overhead */
-#define	WT_STAT_CONN_CACHE_OVERHEAD			1252
-=======
-#define	WT_STAT_CONN_CACHE_EVICTION_FAIL_CHECKPOINT_NO_TS	1255
-/*! cache: pages walked for eviction */
-#define	WT_STAT_CONN_CACHE_EVICTION_WALK		1256
-/*! cache: pages written from cache */
-#define	WT_STAT_CONN_CACHE_WRITE			1257
-/*! cache: pages written requiring in-memory restoration */
-#define	WT_STAT_CONN_CACHE_WRITE_RESTORE		1258
-/*! cache: percentage overhead */
-#define	WT_STAT_CONN_CACHE_OVERHEAD			1259
->>>>>>> 42fafd32
+#define	WT_STAT_CONN_CACHE_OVERHEAD			1253
 /*!
  * cache: precise checkpoint caused an eviction to be skipped because any
  * dirty content needs to remain in cache
  */
-<<<<<<< HEAD
-#define	WT_STAT_CONN_CACHE_EVICTION_BLOCKED_CHECKPOINT_PRECISE	1253
-=======
-#define	WT_STAT_CONN_CACHE_EVICTION_BLOCKED_CHECKPOINT_PRECISE	1260
->>>>>>> 42fafd32
+#define	WT_STAT_CONN_CACHE_EVICTION_BLOCKED_CHECKPOINT_PRECISE	1254
 /*!
  * cache: realizing in-memory split after reconciliation failed due to
  * internal lock busy
  */
-<<<<<<< HEAD
-#define	WT_STAT_CONN_CACHE_EVICT_SPLIT_FAILED_LOCK	1254
+#define	WT_STAT_CONN_CACHE_EVICT_SPLIT_FAILED_LOCK	1255
 /*! cache: recent modification of a page blocked its eviction */
-#define	WT_STAT_CONN_CACHE_EVICTION_BLOCKED_RECENTLY_MODIFIED	1255
+#define	WT_STAT_CONN_CACHE_EVICTION_BLOCKED_RECENTLY_MODIFIED	1256
 /*! cache: reconciled pages scrubbed and added back to the cache clean */
-#define	WT_STAT_CONN_CACHE_SCRUB_RESTORE		1256
+#define	WT_STAT_CONN_CACHE_SCRUB_RESTORE		1257
 /*! cache: reverse splits performed */
-#define	WT_STAT_CONN_CACHE_REVERSE_SPLITS		1257
-=======
-#define	WT_STAT_CONN_CACHE_EVICT_SPLIT_FAILED_LOCK	1261
-/*! cache: recent modification of a page blocked its eviction */
-#define	WT_STAT_CONN_CACHE_EVICTION_BLOCKED_RECENTLY_MODIFIED	1262
-/*! cache: reconciled pages scrubbed and added back to the cache clean */
-#define	WT_STAT_CONN_CACHE_SCRUB_RESTORE		1263
-/*! cache: reverse splits performed */
-#define	WT_STAT_CONN_CACHE_REVERSE_SPLITS		1264
->>>>>>> 42fafd32
+#define	WT_STAT_CONN_CACHE_REVERSE_SPLITS		1258
 /*!
  * cache: reverse splits skipped because of VLCS namespace gap
  * restrictions
  */
-<<<<<<< HEAD
-#define	WT_STAT_CONN_CACHE_REVERSE_SPLITS_SKIPPED_VLCS	1258
+#define	WT_STAT_CONN_CACHE_REVERSE_SPLITS_SKIPPED_VLCS	1259
 /*! cache: size of delta updates reconstructed on the base page */
-#define	WT_STAT_CONN_CACHE_READ_DELTA_UPDATES		1259
+#define	WT_STAT_CONN_CACHE_READ_DELTA_UPDATES		1260
 /*! cache: size of tombstones restored when reading a page */
-#define	WT_STAT_CONN_CACHE_READ_RESTORED_TOMBSTONE_BYTES	1260
+#define	WT_STAT_CONN_CACHE_READ_RESTORED_TOMBSTONE_BYTES	1261
 /*! cache: the number of times full update inserted to history store */
-#define	WT_STAT_CONN_CACHE_HS_INSERT_FULL_UPDATE	1261
+#define	WT_STAT_CONN_CACHE_HS_INSERT_FULL_UPDATE	1262
 /*! cache: the number of times reverse modify inserted to history store */
-#define	WT_STAT_CONN_CACHE_HS_INSERT_REVERSE_MODIFY	1262
-=======
-#define	WT_STAT_CONN_CACHE_REVERSE_SPLITS_SKIPPED_VLCS	1265
-/*! cache: size of delta updates reconstructed on the base page */
-#define	WT_STAT_CONN_CACHE_READ_DELTA_UPDATES		1266
-/*! cache: size of tombstones restored when reading a page */
-#define	WT_STAT_CONN_CACHE_READ_RESTORED_TOMBSTONE_BYTES	1267
-/*! cache: the number of times full update inserted to history store */
-#define	WT_STAT_CONN_CACHE_HS_INSERT_FULL_UPDATE	1268
-/*! cache: the number of times reverse modify inserted to history store */
-#define	WT_STAT_CONN_CACHE_HS_INSERT_REVERSE_MODIFY	1269
->>>>>>> 42fafd32
+#define	WT_STAT_CONN_CACHE_HS_INSERT_REVERSE_MODIFY	1263
 /*!
  * cache: total milliseconds spent inside reentrant history store
  * evictions in a reconciliation
  */
-<<<<<<< HEAD
-#define	WT_STAT_CONN_EVICTION_REENTRY_HS_EVICTION_MILLISECONDS	1263
+#define	WT_STAT_CONN_EVICTION_REENTRY_HS_EVICTION_MILLISECONDS	1264
 /*! cache: tracked bytes belonging to internal pages in the cache */
-#define	WT_STAT_CONN_CACHE_BYTES_INTERNAL		1264
+#define	WT_STAT_CONN_CACHE_BYTES_INTERNAL		1265
 /*! cache: tracked bytes belonging to leaf pages in the cache */
-#define	WT_STAT_CONN_CACHE_BYTES_LEAF			1265
+#define	WT_STAT_CONN_CACHE_BYTES_LEAF			1266
 /*! cache: tracked dirty bytes in the cache */
-#define	WT_STAT_CONN_CACHE_BYTES_DIRTY			1266
+#define	WT_STAT_CONN_CACHE_BYTES_DIRTY			1267
 /*! cache: tracked dirty internal page bytes in the cache */
-#define	WT_STAT_CONN_CACHE_BYTES_DIRTY_INTERNAL		1267
+#define	WT_STAT_CONN_CACHE_BYTES_DIRTY_INTERNAL		1268
 /*! cache: tracked dirty leaf page bytes in the cache */
-#define	WT_STAT_CONN_CACHE_BYTES_DIRTY_LEAF		1268
+#define	WT_STAT_CONN_CACHE_BYTES_DIRTY_LEAF		1269
 /*! cache: tracked dirty pages in the cache */
-#define	WT_STAT_CONN_CACHE_PAGES_DIRTY			1269
+#define	WT_STAT_CONN_CACHE_PAGES_DIRTY			1270
 /*! cache: uncommitted truncate blocked page eviction */
-#define	WT_STAT_CONN_CACHE_EVICTION_BLOCKED_UNCOMMITTED_TRUNCATE	1270
+#define	WT_STAT_CONN_CACHE_EVICTION_BLOCKED_UNCOMMITTED_TRUNCATE	1271
 /*! cache: unmodified pages evicted */
-#define	WT_STAT_CONN_CACHE_EVICTION_CLEAN		1271
+#define	WT_STAT_CONN_CACHE_EVICTION_CLEAN		1272
 /*! cache: updates in uncommitted txn - bytes */
-#define	WT_STAT_CONN_CACHE_UPDATES_TXN_UNCOMMITTED_BYTES	1272
+#define	WT_STAT_CONN_CACHE_UPDATES_TXN_UNCOMMITTED_BYTES	1273
 /*! cache: updates in uncommitted txn - count */
-#define	WT_STAT_CONN_CACHE_UPDATES_TXN_UNCOMMITTED_COUNT	1273
+#define	WT_STAT_CONN_CACHE_UPDATES_TXN_UNCOMMITTED_COUNT	1274
 /*! capacity: background fsync file handles considered */
-#define	WT_STAT_CONN_FSYNC_ALL_FH_TOTAL			1274
+#define	WT_STAT_CONN_FSYNC_ALL_FH_TOTAL			1275
 /*! capacity: background fsync file handles synced */
-#define	WT_STAT_CONN_FSYNC_ALL_FH			1275
+#define	WT_STAT_CONN_FSYNC_ALL_FH			1276
 /*! capacity: background fsync time (msecs) */
-#define	WT_STAT_CONN_FSYNC_ALL_TIME			1276
+#define	WT_STAT_CONN_FSYNC_ALL_TIME			1277
 /*! capacity: bytes read */
-#define	WT_STAT_CONN_CAPACITY_BYTES_READ		1277
+#define	WT_STAT_CONN_CAPACITY_BYTES_READ		1278
 /*! capacity: bytes written for checkpoint */
-#define	WT_STAT_CONN_CAPACITY_BYTES_CKPT		1278
+#define	WT_STAT_CONN_CAPACITY_BYTES_CKPT		1279
 /*! capacity: bytes written for chunk cache */
-#define	WT_STAT_CONN_CAPACITY_BYTES_CHUNKCACHE		1279
+#define	WT_STAT_CONN_CAPACITY_BYTES_CHUNKCACHE		1280
 /*! capacity: bytes written for eviction */
-#define	WT_STAT_CONN_CAPACITY_BYTES_EVICT		1280
+#define	WT_STAT_CONN_CAPACITY_BYTES_EVICT		1281
 /*! capacity: bytes written for log */
-#define	WT_STAT_CONN_CAPACITY_BYTES_LOG			1281
+#define	WT_STAT_CONN_CAPACITY_BYTES_LOG			1282
 /*! capacity: bytes written total */
-#define	WT_STAT_CONN_CAPACITY_BYTES_WRITTEN		1282
+#define	WT_STAT_CONN_CAPACITY_BYTES_WRITTEN		1283
 /*! capacity: threshold to call fsync */
-#define	WT_STAT_CONN_CAPACITY_THRESHOLD			1283
+#define	WT_STAT_CONN_CAPACITY_THRESHOLD			1284
 /*! capacity: time waiting due to total capacity (usecs) */
-#define	WT_STAT_CONN_CAPACITY_TIME_TOTAL		1284
+#define	WT_STAT_CONN_CAPACITY_TIME_TOTAL		1285
 /*! capacity: time waiting during checkpoint (usecs) */
-#define	WT_STAT_CONN_CAPACITY_TIME_CKPT			1285
+#define	WT_STAT_CONN_CAPACITY_TIME_CKPT			1286
 /*! capacity: time waiting during eviction (usecs) */
-#define	WT_STAT_CONN_CAPACITY_TIME_EVICT		1286
+#define	WT_STAT_CONN_CAPACITY_TIME_EVICT		1287
 /*! capacity: time waiting during logging (usecs) */
-#define	WT_STAT_CONN_CAPACITY_TIME_LOG			1287
+#define	WT_STAT_CONN_CAPACITY_TIME_LOG			1288
 /*! capacity: time waiting during read (usecs) */
-#define	WT_STAT_CONN_CAPACITY_TIME_READ			1288
+#define	WT_STAT_CONN_CAPACITY_TIME_READ			1289
 /*! capacity: time waiting for chunk cache IO bandwidth (usecs) */
-#define	WT_STAT_CONN_CAPACITY_TIME_CHUNKCACHE		1289
+#define	WT_STAT_CONN_CAPACITY_TIME_CHUNKCACHE		1290
 /*! checkpoint: checkpoint cleanup successful calls */
-#define	WT_STAT_CONN_CHECKPOINT_CLEANUP_SUCCESS		1290
+#define	WT_STAT_CONN_CHECKPOINT_CLEANUP_SUCCESS		1291
 /*! checkpoint: checkpoint has acquired a snapshot for its transaction */
-#define	WT_STAT_CONN_CHECKPOINT_SNAPSHOT_ACQUIRED	1291
+#define	WT_STAT_CONN_CHECKPOINT_SNAPSHOT_ACQUIRED	1292
 /*! checkpoint: checkpoints skipped because database was clean */
-#define	WT_STAT_CONN_CHECKPOINT_SKIPPED			1292
+#define	WT_STAT_CONN_CHECKPOINT_SKIPPED			1293
 /*! checkpoint: fsync calls after allocating the transaction ID */
-#define	WT_STAT_CONN_CHECKPOINT_FSYNC_POST		1293
+#define	WT_STAT_CONN_CHECKPOINT_FSYNC_POST		1294
 /*! checkpoint: fsync duration after allocating the transaction ID (usecs) */
-#define	WT_STAT_CONN_CHECKPOINT_FSYNC_POST_DURATION	1294
+#define	WT_STAT_CONN_CHECKPOINT_FSYNC_POST_DURATION	1295
 /*! checkpoint: generation */
-#define	WT_STAT_CONN_CHECKPOINT_GENERATION		1295
+#define	WT_STAT_CONN_CHECKPOINT_GENERATION		1296
 /*! checkpoint: max time (msecs) */
-#define	WT_STAT_CONN_CHECKPOINT_TIME_MAX		1296
+#define	WT_STAT_CONN_CHECKPOINT_TIME_MAX		1297
 /*! checkpoint: min time (msecs) */
-#define	WT_STAT_CONN_CHECKPOINT_TIME_MIN		1297
-=======
-#define	WT_STAT_CONN_CACHE_REENTRY_HS_EVICTION_MILLISECONDS	1270
-/*! cache: tracked bytes belonging to internal pages in the cache */
-#define	WT_STAT_CONN_CACHE_BYTES_INTERNAL		1271
-/*! cache: tracked bytes belonging to leaf pages in the cache */
-#define	WT_STAT_CONN_CACHE_BYTES_LEAF			1272
-/*! cache: tracked dirty bytes in the cache */
-#define	WT_STAT_CONN_CACHE_BYTES_DIRTY			1273
-/*! cache: tracked dirty pages in the cache */
-#define	WT_STAT_CONN_CACHE_PAGES_DIRTY			1274
-/*! cache: uncommitted truncate blocked page eviction */
-#define	WT_STAT_CONN_CACHE_EVICTION_BLOCKED_UNCOMMITTED_TRUNCATE	1275
-/*! cache: unmodified pages evicted */
-#define	WT_STAT_CONN_CACHE_EVICTION_CLEAN		1276
-/*! capacity: background fsync file handles considered */
-#define	WT_STAT_CONN_FSYNC_ALL_FH_TOTAL			1277
-/*! capacity: background fsync file handles synced */
-#define	WT_STAT_CONN_FSYNC_ALL_FH			1278
-/*! capacity: background fsync time (msecs) */
-#define	WT_STAT_CONN_FSYNC_ALL_TIME			1279
-/*! capacity: bytes read */
-#define	WT_STAT_CONN_CAPACITY_BYTES_READ		1280
-/*! capacity: bytes written for checkpoint */
-#define	WT_STAT_CONN_CAPACITY_BYTES_CKPT		1281
-/*! capacity: bytes written for chunk cache */
-#define	WT_STAT_CONN_CAPACITY_BYTES_CHUNKCACHE		1282
-/*! capacity: bytes written for eviction */
-#define	WT_STAT_CONN_CAPACITY_BYTES_EVICT		1283
-/*! capacity: bytes written for log */
-#define	WT_STAT_CONN_CAPACITY_BYTES_LOG			1284
-/*! capacity: bytes written total */
-#define	WT_STAT_CONN_CAPACITY_BYTES_WRITTEN		1285
-/*! capacity: threshold to call fsync */
-#define	WT_STAT_CONN_CAPACITY_THRESHOLD			1286
-/*! capacity: time waiting due to total capacity (usecs) */
-#define	WT_STAT_CONN_CAPACITY_TIME_TOTAL		1287
-/*! capacity: time waiting during checkpoint (usecs) */
-#define	WT_STAT_CONN_CAPACITY_TIME_CKPT			1288
-/*! capacity: time waiting during eviction (usecs) */
-#define	WT_STAT_CONN_CAPACITY_TIME_EVICT		1289
-/*! capacity: time waiting during logging (usecs) */
-#define	WT_STAT_CONN_CAPACITY_TIME_LOG			1290
-/*! capacity: time waiting during read (usecs) */
-#define	WT_STAT_CONN_CAPACITY_TIME_READ			1291
-/*! capacity: time waiting for chunk cache IO bandwidth (usecs) */
-#define	WT_STAT_CONN_CAPACITY_TIME_CHUNKCACHE		1292
-/*! checkpoint: checkpoint cleanup successful calls */
-#define	WT_STAT_CONN_CHECKPOINT_CLEANUP_SUCCESS		1293
-/*! checkpoint: checkpoint has acquired a snapshot for its transaction */
-#define	WT_STAT_CONN_CHECKPOINT_SNAPSHOT_ACQUIRED	1294
-/*! checkpoint: checkpoints skipped because database was clean */
-#define	WT_STAT_CONN_CHECKPOINT_SKIPPED			1295
-/*! checkpoint: fsync calls after allocating the transaction ID */
-#define	WT_STAT_CONN_CHECKPOINT_FSYNC_POST		1296
-/*! checkpoint: fsync duration after allocating the transaction ID (usecs) */
-#define	WT_STAT_CONN_CHECKPOINT_FSYNC_POST_DURATION	1297
-/*! checkpoint: generation */
-#define	WT_STAT_CONN_CHECKPOINT_GENERATION		1298
-/*! checkpoint: max time (msecs) */
-#define	WT_STAT_CONN_CHECKPOINT_TIME_MAX		1299
-/*! checkpoint: min time (msecs) */
-#define	WT_STAT_CONN_CHECKPOINT_TIME_MIN		1300
->>>>>>> 42fafd32
+#define	WT_STAT_CONN_CHECKPOINT_TIME_MIN		1298
 /*!
  * checkpoint: most recent duration for checkpoint dropping all handles
  * (usecs)
  */
-<<<<<<< HEAD
-#define	WT_STAT_CONN_CHECKPOINT_HANDLE_DROP_DURATION	1298
+#define	WT_STAT_CONN_CHECKPOINT_HANDLE_DROP_DURATION	1299
 /*! checkpoint: most recent duration for gathering all handles (usecs) */
-#define	WT_STAT_CONN_CHECKPOINT_HANDLE_DURATION		1299
+#define	WT_STAT_CONN_CHECKPOINT_HANDLE_DURATION		1300
 /*! checkpoint: most recent duration for gathering applied handles (usecs) */
-#define	WT_STAT_CONN_CHECKPOINT_HANDLE_APPLY_DURATION	1300
+#define	WT_STAT_CONN_CHECKPOINT_HANDLE_APPLY_DURATION	1301
 /*! checkpoint: most recent duration for gathering skipped handles (usecs) */
-#define	WT_STAT_CONN_CHECKPOINT_HANDLE_SKIP_DURATION	1301
+#define	WT_STAT_CONN_CHECKPOINT_HANDLE_SKIP_DURATION	1302
 /*! checkpoint: most recent duration for handles metadata checked (usecs) */
-#define	WT_STAT_CONN_CHECKPOINT_HANDLE_META_CHECK_DURATION	1302
+#define	WT_STAT_CONN_CHECKPOINT_HANDLE_META_CHECK_DURATION	1303
 /*! checkpoint: most recent duration for locking the handles (usecs) */
-#define	WT_STAT_CONN_CHECKPOINT_HANDLE_LOCK_DURATION	1303
+#define	WT_STAT_CONN_CHECKPOINT_HANDLE_LOCK_DURATION	1304
 /*! checkpoint: most recent handles applied */
-#define	WT_STAT_CONN_CHECKPOINT_HANDLE_APPLIED		1304
+#define	WT_STAT_CONN_CHECKPOINT_HANDLE_APPLIED		1305
 /*! checkpoint: most recent handles checkpoint dropped */
-#define	WT_STAT_CONN_CHECKPOINT_HANDLE_DROPPED		1305
+#define	WT_STAT_CONN_CHECKPOINT_HANDLE_DROPPED		1306
 /*! checkpoint: most recent handles metadata checked */
-#define	WT_STAT_CONN_CHECKPOINT_HANDLE_META_CHECKED	1306
+#define	WT_STAT_CONN_CHECKPOINT_HANDLE_META_CHECKED	1307
 /*! checkpoint: most recent handles metadata locked */
-#define	WT_STAT_CONN_CHECKPOINT_HANDLE_LOCKED		1307
+#define	WT_STAT_CONN_CHECKPOINT_HANDLE_LOCKED		1308
 /*! checkpoint: most recent handles skipped */
-#define	WT_STAT_CONN_CHECKPOINT_HANDLE_SKIPPED		1308
+#define	WT_STAT_CONN_CHECKPOINT_HANDLE_SKIPPED		1309
 /*! checkpoint: most recent handles walked */
-#define	WT_STAT_CONN_CHECKPOINT_HANDLE_WALKED		1309
+#define	WT_STAT_CONN_CHECKPOINT_HANDLE_WALKED		1310
 /*! checkpoint: most recent time (msecs) */
-#define	WT_STAT_CONN_CHECKPOINT_TIME_RECENT		1310
+#define	WT_STAT_CONN_CHECKPOINT_TIME_RECENT		1311
 /*! checkpoint: number of bytes caused to be reconciled */
-#define	WT_STAT_CONN_CHECKPOINT_PAGES_RECONCILED_BYTES	1311
+#define	WT_STAT_CONN_CHECKPOINT_PAGES_RECONCILED_BYTES	1312
 /*! checkpoint: number of checkpoints started by api */
-#define	WT_STAT_CONN_CHECKPOINTS_API			1312
+#define	WT_STAT_CONN_CHECKPOINTS_API			1313
 /*! checkpoint: number of checkpoints started by compaction */
-#define	WT_STAT_CONN_CHECKPOINTS_COMPACT		1313
+#define	WT_STAT_CONN_CHECKPOINTS_COMPACT		1314
 /*! checkpoint: number of files synced */
-#define	WT_STAT_CONN_CHECKPOINT_SYNC			1314
+#define	WT_STAT_CONN_CHECKPOINT_SYNC			1315
 /*! checkpoint: number of handles visited after writes complete */
-#define	WT_STAT_CONN_CHECKPOINT_PRESYNC			1315
+#define	WT_STAT_CONN_CHECKPOINT_PRESYNC			1316
 /*! checkpoint: number of history store pages caused to be reconciled */
-#define	WT_STAT_CONN_CHECKPOINT_HS_PAGES_RECONCILED	1316
+#define	WT_STAT_CONN_CHECKPOINT_HS_PAGES_RECONCILED	1317
 /*! checkpoint: number of internal pages visited */
-#define	WT_STAT_CONN_CHECKPOINT_PAGES_VISITED_INTERNAL	1317
+#define	WT_STAT_CONN_CHECKPOINT_PAGES_VISITED_INTERNAL	1318
 /*! checkpoint: number of leaf pages visited */
-#define	WT_STAT_CONN_CHECKPOINT_PAGES_VISITED_LEAF	1318
+#define	WT_STAT_CONN_CHECKPOINT_PAGES_VISITED_LEAF	1319
 /*! checkpoint: number of pages caused to be reconciled */
-#define	WT_STAT_CONN_CHECKPOINT_PAGES_RECONCILED	1319
+#define	WT_STAT_CONN_CHECKPOINT_PAGES_RECONCILED	1320
 /*! checkpoint: pages added for eviction during checkpoint cleanup */
-#define	WT_STAT_CONN_CHECKPOINT_CLEANUP_PAGES_EVICT	1320
+#define	WT_STAT_CONN_CHECKPOINT_CLEANUP_PAGES_EVICT	1321
 /*!
  * checkpoint: pages dirtied due to obsolete time window by checkpoint
  * cleanup
  */
-#define	WT_STAT_CONN_CHECKPOINT_CLEANUP_PAGES_OBSOLETE_TW	1321
+#define	WT_STAT_CONN_CHECKPOINT_CLEANUP_PAGES_OBSOLETE_TW	1322
 /*!
  * checkpoint: pages read into cache during checkpoint cleanup
  * (reclaim_space)
  */
-#define	WT_STAT_CONN_CHECKPOINT_CLEANUP_PAGES_READ_RECLAIM_SPACE	1322
+#define	WT_STAT_CONN_CHECKPOINT_CLEANUP_PAGES_READ_RECLAIM_SPACE	1323
 /*!
  * checkpoint: pages read into cache during checkpoint cleanup due to
  * obsolete time window
  */
-#define	WT_STAT_CONN_CHECKPOINT_CLEANUP_PAGES_READ_OBSOLETE_TW	1323
-=======
-#define	WT_STAT_CONN_CHECKPOINT_HANDLE_DROP_DURATION	1301
-/*! checkpoint: most recent duration for gathering all handles (usecs) */
-#define	WT_STAT_CONN_CHECKPOINT_HANDLE_DURATION		1302
-/*! checkpoint: most recent duration for gathering applied handles (usecs) */
-#define	WT_STAT_CONN_CHECKPOINT_HANDLE_APPLY_DURATION	1303
-/*! checkpoint: most recent duration for gathering skipped handles (usecs) */
-#define	WT_STAT_CONN_CHECKPOINT_HANDLE_SKIP_DURATION	1304
-/*! checkpoint: most recent duration for handles metadata checked (usecs) */
-#define	WT_STAT_CONN_CHECKPOINT_HANDLE_META_CHECK_DURATION	1305
-/*! checkpoint: most recent duration for locking the handles (usecs) */
-#define	WT_STAT_CONN_CHECKPOINT_HANDLE_LOCK_DURATION	1306
-/*! checkpoint: most recent handles applied */
-#define	WT_STAT_CONN_CHECKPOINT_HANDLE_APPLIED		1307
-/*! checkpoint: most recent handles checkpoint dropped */
-#define	WT_STAT_CONN_CHECKPOINT_HANDLE_DROPPED		1308
-/*! checkpoint: most recent handles metadata checked */
-#define	WT_STAT_CONN_CHECKPOINT_HANDLE_META_CHECKED	1309
-/*! checkpoint: most recent handles metadata locked */
-#define	WT_STAT_CONN_CHECKPOINT_HANDLE_LOCKED		1310
-/*! checkpoint: most recent handles skipped */
-#define	WT_STAT_CONN_CHECKPOINT_HANDLE_SKIPPED		1311
-/*! checkpoint: most recent handles walked */
-#define	WT_STAT_CONN_CHECKPOINT_HANDLE_WALKED		1312
-/*! checkpoint: most recent time (msecs) */
-#define	WT_STAT_CONN_CHECKPOINT_TIME_RECENT		1313
-/*! checkpoint: number of bytes caused to be reconciled */
-#define	WT_STAT_CONN_CHECKPOINT_PAGES_RECONCILED_BYTES	1314
-/*! checkpoint: number of checkpoints started by api */
-#define	WT_STAT_CONN_CHECKPOINTS_API			1315
-/*! checkpoint: number of checkpoints started by compaction */
-#define	WT_STAT_CONN_CHECKPOINTS_COMPACT		1316
-/*! checkpoint: number of files synced */
-#define	WT_STAT_CONN_CHECKPOINT_SYNC			1317
-/*! checkpoint: number of handles visited after writes complete */
-#define	WT_STAT_CONN_CHECKPOINT_PRESYNC			1318
-/*! checkpoint: number of history store pages caused to be reconciled */
-#define	WT_STAT_CONN_CHECKPOINT_HS_PAGES_RECONCILED	1319
-/*! checkpoint: number of internal pages visited */
-#define	WT_STAT_CONN_CHECKPOINT_PAGES_VISITED_INTERNAL	1320
-/*! checkpoint: number of leaf pages visited */
-#define	WT_STAT_CONN_CHECKPOINT_PAGES_VISITED_LEAF	1321
-/*! checkpoint: number of pages caused to be reconciled */
-#define	WT_STAT_CONN_CHECKPOINT_PAGES_RECONCILED	1322
-/*! checkpoint: pages added for eviction during checkpoint cleanup */
-#define	WT_STAT_CONN_CHECKPOINT_CLEANUP_PAGES_EVICT	1323
->>>>>>> 42fafd32
+#define	WT_STAT_CONN_CHECKPOINT_CLEANUP_PAGES_READ_OBSOLETE_TW	1324
 /*! checkpoint: pages removed during checkpoint cleanup */
-#define	WT_STAT_CONN_CHECKPOINT_CLEANUP_PAGES_REMOVED	1324
+#define	WT_STAT_CONN_CHECKPOINT_CLEANUP_PAGES_REMOVED	1325
 /*! checkpoint: pages skipped during checkpoint cleanup tree walk */
-#define	WT_STAT_CONN_CHECKPOINT_CLEANUP_PAGES_WALK_SKIPPED	1325
+#define	WT_STAT_CONN_CHECKPOINT_CLEANUP_PAGES_WALK_SKIPPED	1326
 /*! checkpoint: pages visited during checkpoint cleanup */
-#define	WT_STAT_CONN_CHECKPOINT_CLEANUP_PAGES_VISITED	1326
+#define	WT_STAT_CONN_CHECKPOINT_CLEANUP_PAGES_VISITED	1327
 /*! checkpoint: prepare currently running */
-#define	WT_STAT_CONN_CHECKPOINT_PREP_RUNNING		1327
+#define	WT_STAT_CONN_CHECKPOINT_PREP_RUNNING		1328
 /*! checkpoint: prepare max time (msecs) */
-#define	WT_STAT_CONN_CHECKPOINT_PREP_MAX		1328
+#define	WT_STAT_CONN_CHECKPOINT_PREP_MAX		1329
 /*! checkpoint: prepare min time (msecs) */
-#define	WT_STAT_CONN_CHECKPOINT_PREP_MIN		1329
+#define	WT_STAT_CONN_CHECKPOINT_PREP_MIN		1330
 /*! checkpoint: prepare most recent time (msecs) */
-#define	WT_STAT_CONN_CHECKPOINT_PREP_RECENT		1330
+#define	WT_STAT_CONN_CHECKPOINT_PREP_RECENT		1331
 /*! checkpoint: prepare total time (msecs) */
-#define	WT_STAT_CONN_CHECKPOINT_PREP_TOTAL		1331
+#define	WT_STAT_CONN_CHECKPOINT_PREP_TOTAL		1332
 /*! checkpoint: progress state */
-#define	WT_STAT_CONN_CHECKPOINT_STATE			1332
+#define	WT_STAT_CONN_CHECKPOINT_STATE			1333
 /*! checkpoint: scrub dirty target */
-#define	WT_STAT_CONN_CHECKPOINT_SCRUB_TARGET		1333
+#define	WT_STAT_CONN_CHECKPOINT_SCRUB_TARGET		1334
 /*! checkpoint: scrub max time (msecs) */
-#define	WT_STAT_CONN_CHECKPOINT_SCRUB_MAX		1334
+#define	WT_STAT_CONN_CHECKPOINT_SCRUB_MAX		1335
 /*! checkpoint: scrub min time (msecs) */
-#define	WT_STAT_CONN_CHECKPOINT_SCRUB_MIN		1335
+#define	WT_STAT_CONN_CHECKPOINT_SCRUB_MIN		1336
 /*! checkpoint: scrub most recent time (msecs) */
-#define	WT_STAT_CONN_CHECKPOINT_SCRUB_RECENT		1336
+#define	WT_STAT_CONN_CHECKPOINT_SCRUB_RECENT		1337
 /*! checkpoint: scrub total time (msecs) */
-#define	WT_STAT_CONN_CHECKPOINT_SCRUB_TOTAL		1337
+#define	WT_STAT_CONN_CHECKPOINT_SCRUB_TOTAL		1338
 /*! checkpoint: stop timing stress active */
-#define	WT_STAT_CONN_CHECKPOINT_STOP_STRESS_ACTIVE	1338
+#define	WT_STAT_CONN_CHECKPOINT_STOP_STRESS_ACTIVE	1339
 /*! checkpoint: time spent on per-tree checkpoint work (usecs) */
-#define	WT_STAT_CONN_CHECKPOINT_TREE_DURATION		1339
+#define	WT_STAT_CONN_CHECKPOINT_TREE_DURATION		1340
 /*! checkpoint: total failed number of checkpoints */
-#define	WT_STAT_CONN_CHECKPOINTS_TOTAL_FAILED		1340
+#define	WT_STAT_CONN_CHECKPOINTS_TOTAL_FAILED		1341
 /*! checkpoint: total succeed number of checkpoints */
-#define	WT_STAT_CONN_CHECKPOINTS_TOTAL_SUCCEED		1341
+#define	WT_STAT_CONN_CHECKPOINTS_TOTAL_SUCCEED		1342
 /*! checkpoint: total time (msecs) */
-#define	WT_STAT_CONN_CHECKPOINT_TIME_TOTAL		1342
+#define	WT_STAT_CONN_CHECKPOINT_TIME_TOTAL		1343
 /*! checkpoint: transaction checkpoints due to obsolete pages */
-#define	WT_STAT_CONN_CHECKPOINT_OBSOLETE_APPLIED	1343
+#define	WT_STAT_CONN_CHECKPOINT_OBSOLETE_APPLIED	1344
 /*! checkpoint: wait cycles while cache dirty level is decreasing */
-#define	WT_STAT_CONN_CHECKPOINT_WAIT_REDUCE_DIRTY	1344
+#define	WT_STAT_CONN_CHECKPOINT_WAIT_REDUCE_DIRTY	1345
 /*! chunk-cache: aggregate number of spanned chunks on read */
-#define	WT_STAT_CONN_CHUNKCACHE_SPANS_CHUNKS_READ	1345
+#define	WT_STAT_CONN_CHUNKCACHE_SPANS_CHUNKS_READ	1346
 /*! chunk-cache: chunks evicted */
-#define	WT_STAT_CONN_CHUNKCACHE_CHUNKS_EVICTED		1346
+#define	WT_STAT_CONN_CHUNKCACHE_CHUNKS_EVICTED		1347
 /*! chunk-cache: could not allocate due to exceeding bitmap capacity */
-#define	WT_STAT_CONN_CHUNKCACHE_EXCEEDED_BITMAP_CAPACITY	1347
+#define	WT_STAT_CONN_CHUNKCACHE_EXCEEDED_BITMAP_CAPACITY	1348
 /*! chunk-cache: could not allocate due to exceeding capacity */
-#define	WT_STAT_CONN_CHUNKCACHE_EXCEEDED_CAPACITY	1348
+#define	WT_STAT_CONN_CHUNKCACHE_EXCEEDED_CAPACITY	1349
 /*! chunk-cache: lookups */
-#define	WT_STAT_CONN_CHUNKCACHE_LOOKUPS			1349
+#define	WT_STAT_CONN_CHUNKCACHE_LOOKUPS			1350
 /*!
  * chunk-cache: number of chunks loaded from flushed tables in chunk
  * cache
  */
-#define	WT_STAT_CONN_CHUNKCACHE_CHUNKS_LOADED_FROM_FLUSHED_TABLES	1350
+#define	WT_STAT_CONN_CHUNKCACHE_CHUNKS_LOADED_FROM_FLUSHED_TABLES	1351
 /*! chunk-cache: number of metadata entries inserted */
-#define	WT_STAT_CONN_CHUNKCACHE_METADATA_INSERTED	1351
+#define	WT_STAT_CONN_CHUNKCACHE_METADATA_INSERTED	1352
 /*! chunk-cache: number of metadata entries removed */
-#define	WT_STAT_CONN_CHUNKCACHE_METADATA_REMOVED	1352
+#define	WT_STAT_CONN_CHUNKCACHE_METADATA_REMOVED	1353
 /*!
  * chunk-cache: number of metadata inserts/deletes dropped by the worker
  * thread
  */
-#define	WT_STAT_CONN_CHUNKCACHE_METADATA_WORK_UNITS_DROPPED	1353
+#define	WT_STAT_CONN_CHUNKCACHE_METADATA_WORK_UNITS_DROPPED	1354
 /*!
  * chunk-cache: number of metadata inserts/deletes pushed to the worker
  * thread
  */
-#define	WT_STAT_CONN_CHUNKCACHE_METADATA_WORK_UNITS_CREATED	1354
+#define	WT_STAT_CONN_CHUNKCACHE_METADATA_WORK_UNITS_CREATED	1355
 /*!
  * chunk-cache: number of metadata inserts/deletes read by the worker
  * thread
  */
-#define	WT_STAT_CONN_CHUNKCACHE_METADATA_WORK_UNITS_DEQUEUED	1355
+#define	WT_STAT_CONN_CHUNKCACHE_METADATA_WORK_UNITS_DEQUEUED	1356
 /*! chunk-cache: number of misses */
-#define	WT_STAT_CONN_CHUNKCACHE_MISSES			1356
+#define	WT_STAT_CONN_CHUNKCACHE_MISSES			1357
 /*! chunk-cache: number of times a read from storage failed */
-#define	WT_STAT_CONN_CHUNKCACHE_IO_FAILED		1357
+#define	WT_STAT_CONN_CHUNKCACHE_IO_FAILED		1358
 /*! chunk-cache: retried accessing a chunk while I/O was in progress */
-#define	WT_STAT_CONN_CHUNKCACHE_RETRIES			1358
+#define	WT_STAT_CONN_CHUNKCACHE_RETRIES			1359
 /*! chunk-cache: retries from a chunk cache checksum mismatch */
-#define	WT_STAT_CONN_CHUNKCACHE_RETRIES_CHECKSUM_MISMATCH	1359
+#define	WT_STAT_CONN_CHUNKCACHE_RETRIES_CHECKSUM_MISMATCH	1360
 /*! chunk-cache: timed out due to too many retries */
-#define	WT_STAT_CONN_CHUNKCACHE_TOOMANY_RETRIES		1360
+#define	WT_STAT_CONN_CHUNKCACHE_TOOMANY_RETRIES		1361
 /*! chunk-cache: total bytes read from persistent content */
-#define	WT_STAT_CONN_CHUNKCACHE_BYTES_READ_PERSISTENT	1361
+#define	WT_STAT_CONN_CHUNKCACHE_BYTES_READ_PERSISTENT	1362
 /*! chunk-cache: total bytes used by the cache */
-#define	WT_STAT_CONN_CHUNKCACHE_BYTES_INUSE		1362
+#define	WT_STAT_CONN_CHUNKCACHE_BYTES_INUSE		1363
 /*! chunk-cache: total bytes used by the cache for pinned chunks */
-#define	WT_STAT_CONN_CHUNKCACHE_BYTES_INUSE_PINNED	1363
+#define	WT_STAT_CONN_CHUNKCACHE_BYTES_INUSE_PINNED	1364
 /*! chunk-cache: total chunks held by the chunk cache */
-#define	WT_STAT_CONN_CHUNKCACHE_CHUNKS_INUSE		1364
+#define	WT_STAT_CONN_CHUNKCACHE_CHUNKS_INUSE		1365
 /*!
  * chunk-cache: total number of chunks inserted on startup from persisted
  * metadata.
  */
-#define	WT_STAT_CONN_CHUNKCACHE_CREATED_FROM_METADATA	1365
+#define	WT_STAT_CONN_CHUNKCACHE_CREATED_FROM_METADATA	1366
 /*! chunk-cache: total pinned chunks held by the chunk cache */
-#define	WT_STAT_CONN_CHUNKCACHE_CHUNKS_PINNED		1366
+#define	WT_STAT_CONN_CHUNKCACHE_CHUNKS_PINNED		1367
 /*! connection: auto adjusting condition resets */
-#define	WT_STAT_CONN_COND_AUTO_WAIT_RESET		1367
+#define	WT_STAT_CONN_COND_AUTO_WAIT_RESET		1368
 /*! connection: auto adjusting condition wait calls */
-#define	WT_STAT_CONN_COND_AUTO_WAIT			1368
+#define	WT_STAT_CONN_COND_AUTO_WAIT			1369
 /*!
  * connection: auto adjusting condition wait raced to update timeout and
  * skipped updating
  */
-#define	WT_STAT_CONN_COND_AUTO_WAIT_SKIPPED		1369
+#define	WT_STAT_CONN_COND_AUTO_WAIT_SKIPPED		1370
 /*! connection: detected system time went backwards */
-#define	WT_STAT_CONN_TIME_TRAVEL			1370
+#define	WT_STAT_CONN_TIME_TRAVEL			1371
 /*! connection: files currently open */
-#define	WT_STAT_CONN_FILE_OPEN				1371
+#define	WT_STAT_CONN_FILE_OPEN				1372
 /*! connection: hash bucket array size for data handles */
-#define	WT_STAT_CONN_BUCKETS_DH				1372
+#define	WT_STAT_CONN_BUCKETS_DH				1373
 /*! connection: hash bucket array size general */
-#define	WT_STAT_CONN_BUCKETS				1373
+#define	WT_STAT_CONN_BUCKETS				1374
 /*! connection: memory allocations */
-#define	WT_STAT_CONN_MEMORY_ALLOCATION			1374
+#define	WT_STAT_CONN_MEMORY_ALLOCATION			1375
 /*! connection: memory frees */
-#define	WT_STAT_CONN_MEMORY_FREE			1375
+#define	WT_STAT_CONN_MEMORY_FREE			1376
 /*! connection: memory re-allocations */
-#define	WT_STAT_CONN_MEMORY_GROW			1376
+#define	WT_STAT_CONN_MEMORY_GROW			1377
 /*! connection: number of sessions without a sweep for 5+ minutes */
-#define	WT_STAT_CONN_NO_SESSION_SWEEP_5MIN		1377
+#define	WT_STAT_CONN_NO_SESSION_SWEEP_5MIN		1378
 /*! connection: number of sessions without a sweep for 60+ minutes */
-#define	WT_STAT_CONN_NO_SESSION_SWEEP_60MIN		1378
+#define	WT_STAT_CONN_NO_SESSION_SWEEP_60MIN		1379
 /*! connection: pthread mutex condition wait calls */
-#define	WT_STAT_CONN_COND_WAIT				1379
+#define	WT_STAT_CONN_COND_WAIT				1380
 /*! connection: pthread mutex shared lock read-lock calls */
-#define	WT_STAT_CONN_RWLOCK_READ			1380
+#define	WT_STAT_CONN_RWLOCK_READ			1381
 /*! connection: pthread mutex shared lock write-lock calls */
-#define	WT_STAT_CONN_RWLOCK_WRITE			1381
+#define	WT_STAT_CONN_RWLOCK_WRITE			1382
 /*! connection: total fsync I/Os */
-#define	WT_STAT_CONN_FSYNC_IO				1382
+#define	WT_STAT_CONN_FSYNC_IO				1383
 /*! connection: total read I/Os */
-#define	WT_STAT_CONN_READ_IO				1383
+#define	WT_STAT_CONN_READ_IO				1384
 /*! connection: total write I/Os */
-#define	WT_STAT_CONN_WRITE_IO				1384
+#define	WT_STAT_CONN_WRITE_IO				1385
 /*! cursor: Total number of deleted pages skipped during tree walk */
-#define	WT_STAT_CONN_CURSOR_TREE_WALK_DEL_PAGE_SKIP	1385
+#define	WT_STAT_CONN_CURSOR_TREE_WALK_DEL_PAGE_SKIP	1386
 /*! cursor: Total number of entries skipped by cursor next calls */
-#define	WT_STAT_CONN_CURSOR_NEXT_SKIP_TOTAL		1386
+#define	WT_STAT_CONN_CURSOR_NEXT_SKIP_TOTAL		1387
 /*! cursor: Total number of entries skipped by cursor prev calls */
-#define	WT_STAT_CONN_CURSOR_PREV_SKIP_TOTAL		1387
+#define	WT_STAT_CONN_CURSOR_PREV_SKIP_TOTAL		1388
 /*!
  * cursor: Total number of entries skipped to position the history store
  * cursor
  */
-#define	WT_STAT_CONN_CURSOR_SKIP_HS_CUR_POSITION	1388
+#define	WT_STAT_CONN_CURSOR_SKIP_HS_CUR_POSITION	1389
 /*!
  * cursor: Total number of in-memory deleted pages skipped during tree
  * walk
  */
-#define	WT_STAT_CONN_CURSOR_TREE_WALK_INMEM_DEL_PAGE_SKIP	1389
+#define	WT_STAT_CONN_CURSOR_TREE_WALK_INMEM_DEL_PAGE_SKIP	1390
 /*! cursor: Total number of on-disk deleted pages skipped during tree walk */
-#define	WT_STAT_CONN_CURSOR_TREE_WALK_ONDISK_DEL_PAGE_SKIP	1390
+#define	WT_STAT_CONN_CURSOR_TREE_WALK_ONDISK_DEL_PAGE_SKIP	1391
 /*!
  * cursor: Total number of times a search near has exited due to prefix
  * config
  */
-#define	WT_STAT_CONN_CURSOR_SEARCH_NEAR_PREFIX_FAST_PATHS	1391
+#define	WT_STAT_CONN_CURSOR_SEARCH_NEAR_PREFIX_FAST_PATHS	1392
 /*!
  * cursor: Total number of times cursor fails to temporarily release
  * pinned page to encourage eviction of hot or large page
  */
-#define	WT_STAT_CONN_CURSOR_REPOSITION_FAILED		1392
+#define	WT_STAT_CONN_CURSOR_REPOSITION_FAILED		1393
 /*!
  * cursor: Total number of times cursor temporarily releases pinned page
  * to encourage eviction of hot or large page
  */
-#define	WT_STAT_CONN_CURSOR_REPOSITION			1393
+#define	WT_STAT_CONN_CURSOR_REPOSITION			1394
 /*! cursor: bulk cursor count */
-#define	WT_STAT_CONN_CURSOR_BULK_COUNT			1394
+#define	WT_STAT_CONN_CURSOR_BULK_COUNT			1395
 /*! cursor: cached cursor count */
-#define	WT_STAT_CONN_CURSOR_CACHED_COUNT		1395
+#define	WT_STAT_CONN_CURSOR_CACHED_COUNT		1396
 /*! cursor: cursor bound calls that return an error */
-#define	WT_STAT_CONN_CURSOR_BOUND_ERROR			1396
+#define	WT_STAT_CONN_CURSOR_BOUND_ERROR			1397
 /*! cursor: cursor bounds cleared from reset */
-#define	WT_STAT_CONN_CURSOR_BOUNDS_RESET		1397
+#define	WT_STAT_CONN_CURSOR_BOUNDS_RESET		1398
 /*! cursor: cursor bounds comparisons performed */
-#define	WT_STAT_CONN_CURSOR_BOUNDS_COMPARISONS		1398
+#define	WT_STAT_CONN_CURSOR_BOUNDS_COMPARISONS		1399
 /*! cursor: cursor bounds next called on an unpositioned cursor */
-#define	WT_STAT_CONN_CURSOR_BOUNDS_NEXT_UNPOSITIONED	1399
+#define	WT_STAT_CONN_CURSOR_BOUNDS_NEXT_UNPOSITIONED	1400
 /*! cursor: cursor bounds next early exit */
-#define	WT_STAT_CONN_CURSOR_BOUNDS_NEXT_EARLY_EXIT	1400
+#define	WT_STAT_CONN_CURSOR_BOUNDS_NEXT_EARLY_EXIT	1401
 /*! cursor: cursor bounds prev called on an unpositioned cursor */
-#define	WT_STAT_CONN_CURSOR_BOUNDS_PREV_UNPOSITIONED	1401
+#define	WT_STAT_CONN_CURSOR_BOUNDS_PREV_UNPOSITIONED	1402
 /*! cursor: cursor bounds prev early exit */
-#define	WT_STAT_CONN_CURSOR_BOUNDS_PREV_EARLY_EXIT	1402
+#define	WT_STAT_CONN_CURSOR_BOUNDS_PREV_EARLY_EXIT	1403
 /*! cursor: cursor bounds search early exit */
-#define	WT_STAT_CONN_CURSOR_BOUNDS_SEARCH_EARLY_EXIT	1403
+#define	WT_STAT_CONN_CURSOR_BOUNDS_SEARCH_EARLY_EXIT	1404
 /*! cursor: cursor bounds search near call repositioned cursor */
-#define	WT_STAT_CONN_CURSOR_BOUNDS_SEARCH_NEAR_REPOSITIONED_CURSOR	1404
+#define	WT_STAT_CONN_CURSOR_BOUNDS_SEARCH_NEAR_REPOSITIONED_CURSOR	1405
 /*! cursor: cursor bulk loaded cursor insert calls */
-#define	WT_STAT_CONN_CURSOR_INSERT_BULK			1405
+#define	WT_STAT_CONN_CURSOR_INSERT_BULK			1406
 /*! cursor: cursor cache calls that return an error */
-#define	WT_STAT_CONN_CURSOR_CACHE_ERROR			1406
+#define	WT_STAT_CONN_CURSOR_CACHE_ERROR			1407
 /*! cursor: cursor close calls that result in cache */
-#define	WT_STAT_CONN_CURSOR_CACHE			1407
+#define	WT_STAT_CONN_CURSOR_CACHE			1408
 /*! cursor: cursor close calls that return an error */
-#define	WT_STAT_CONN_CURSOR_CLOSE_ERROR			1408
+#define	WT_STAT_CONN_CURSOR_CLOSE_ERROR			1409
 /*! cursor: cursor compare calls that return an error */
-#define	WT_STAT_CONN_CURSOR_COMPARE_ERROR		1409
+#define	WT_STAT_CONN_CURSOR_COMPARE_ERROR		1410
 /*! cursor: cursor create calls */
-#define	WT_STAT_CONN_CURSOR_CREATE			1410
+#define	WT_STAT_CONN_CURSOR_CREATE			1411
 /*! cursor: cursor equals calls that return an error */
-#define	WT_STAT_CONN_CURSOR_EQUALS_ERROR		1411
+#define	WT_STAT_CONN_CURSOR_EQUALS_ERROR		1412
 /*! cursor: cursor get key calls that return an error */
-#define	WT_STAT_CONN_CURSOR_GET_KEY_ERROR		1412
+#define	WT_STAT_CONN_CURSOR_GET_KEY_ERROR		1413
 /*! cursor: cursor get value calls that return an error */
-#define	WT_STAT_CONN_CURSOR_GET_VALUE_ERROR		1413
+#define	WT_STAT_CONN_CURSOR_GET_VALUE_ERROR		1414
 /*! cursor: cursor insert calls */
-#define	WT_STAT_CONN_CURSOR_INSERT			1414
+#define	WT_STAT_CONN_CURSOR_INSERT			1415
 /*! cursor: cursor insert calls that return an error */
-#define	WT_STAT_CONN_CURSOR_INSERT_ERROR		1415
+#define	WT_STAT_CONN_CURSOR_INSERT_ERROR		1416
 /*! cursor: cursor insert check calls that return an error */
-#define	WT_STAT_CONN_CURSOR_INSERT_CHECK_ERROR		1416
+#define	WT_STAT_CONN_CURSOR_INSERT_CHECK_ERROR		1417
 /*! cursor: cursor insert key and value bytes */
-#define	WT_STAT_CONN_CURSOR_INSERT_BYTES		1417
+#define	WT_STAT_CONN_CURSOR_INSERT_BYTES		1418
 /*! cursor: cursor largest key calls that return an error */
-#define	WT_STAT_CONN_CURSOR_LARGEST_KEY_ERROR		1418
+#define	WT_STAT_CONN_CURSOR_LARGEST_KEY_ERROR		1419
 /*! cursor: cursor modify calls */
-#define	WT_STAT_CONN_CURSOR_MODIFY			1419
+#define	WT_STAT_CONN_CURSOR_MODIFY			1420
 /*! cursor: cursor modify calls that return an error */
-#define	WT_STAT_CONN_CURSOR_MODIFY_ERROR		1420
+#define	WT_STAT_CONN_CURSOR_MODIFY_ERROR		1421
 /*! cursor: cursor modify key and value bytes affected */
-#define	WT_STAT_CONN_CURSOR_MODIFY_BYTES		1421
+#define	WT_STAT_CONN_CURSOR_MODIFY_BYTES		1422
 /*! cursor: cursor modify value bytes modified */
-#define	WT_STAT_CONN_CURSOR_MODIFY_BYTES_TOUCH		1422
+#define	WT_STAT_CONN_CURSOR_MODIFY_BYTES_TOUCH		1423
 /*! cursor: cursor next calls */
-#define	WT_STAT_CONN_CURSOR_NEXT			1423
+#define	WT_STAT_CONN_CURSOR_NEXT			1424
 /*! cursor: cursor next calls that return an error */
-#define	WT_STAT_CONN_CURSOR_NEXT_ERROR			1424
+#define	WT_STAT_CONN_CURSOR_NEXT_ERROR			1425
 /*!
  * cursor: cursor next calls that skip due to a globally visible history
  * store tombstone
  */
-#define	WT_STAT_CONN_CURSOR_NEXT_HS_TOMBSTONE		1425
+#define	WT_STAT_CONN_CURSOR_NEXT_HS_TOMBSTONE		1426
 /*!
  * cursor: cursor next calls that skip greater than 1 and fewer than 100
  * entries
  */
-#define	WT_STAT_CONN_CURSOR_NEXT_SKIP_LT_100		1426
+#define	WT_STAT_CONN_CURSOR_NEXT_SKIP_LT_100		1427
 /*!
  * cursor: cursor next calls that skip greater than or equal to 100
  * entries
  */
-#define	WT_STAT_CONN_CURSOR_NEXT_SKIP_GE_100		1427
+#define	WT_STAT_CONN_CURSOR_NEXT_SKIP_GE_100		1428
 /*! cursor: cursor next random calls that return an error */
-#define	WT_STAT_CONN_CURSOR_NEXT_RANDOM_ERROR		1428
+#define	WT_STAT_CONN_CURSOR_NEXT_RANDOM_ERROR		1429
 /*! cursor: cursor operation restarted */
-#define	WT_STAT_CONN_CURSOR_RESTART			1429
+#define	WT_STAT_CONN_CURSOR_RESTART			1430
 /*! cursor: cursor prev calls */
-#define	WT_STAT_CONN_CURSOR_PREV			1430
+#define	WT_STAT_CONN_CURSOR_PREV			1431
 /*! cursor: cursor prev calls that return an error */
-#define	WT_STAT_CONN_CURSOR_PREV_ERROR			1431
+#define	WT_STAT_CONN_CURSOR_PREV_ERROR			1432
 /*!
  * cursor: cursor prev calls that skip due to a globally visible history
  * store tombstone
  */
-#define	WT_STAT_CONN_CURSOR_PREV_HS_TOMBSTONE		1432
+#define	WT_STAT_CONN_CURSOR_PREV_HS_TOMBSTONE		1433
 /*!
  * cursor: cursor prev calls that skip greater than or equal to 100
  * entries
  */
-#define	WT_STAT_CONN_CURSOR_PREV_SKIP_GE_100		1433
+#define	WT_STAT_CONN_CURSOR_PREV_SKIP_GE_100		1434
 /*! cursor: cursor prev calls that skip less than 100 entries */
-#define	WT_STAT_CONN_CURSOR_PREV_SKIP_LT_100		1434
+#define	WT_STAT_CONN_CURSOR_PREV_SKIP_LT_100		1435
 /*! cursor: cursor reconfigure calls that return an error */
-#define	WT_STAT_CONN_CURSOR_RECONFIGURE_ERROR		1435
+#define	WT_STAT_CONN_CURSOR_RECONFIGURE_ERROR		1436
 /*! cursor: cursor remove calls */
-#define	WT_STAT_CONN_CURSOR_REMOVE			1436
+#define	WT_STAT_CONN_CURSOR_REMOVE			1437
 /*! cursor: cursor remove calls that return an error */
-#define	WT_STAT_CONN_CURSOR_REMOVE_ERROR		1437
+#define	WT_STAT_CONN_CURSOR_REMOVE_ERROR		1438
 /*! cursor: cursor remove key bytes removed */
-#define	WT_STAT_CONN_CURSOR_REMOVE_BYTES		1438
+#define	WT_STAT_CONN_CURSOR_REMOVE_BYTES		1439
 /*! cursor: cursor reopen calls that return an error */
-#define	WT_STAT_CONN_CURSOR_REOPEN_ERROR		1439
+#define	WT_STAT_CONN_CURSOR_REOPEN_ERROR		1440
 /*! cursor: cursor reserve calls */
-#define	WT_STAT_CONN_CURSOR_RESERVE			1440
+#define	WT_STAT_CONN_CURSOR_RESERVE			1441
 /*! cursor: cursor reserve calls that return an error */
-#define	WT_STAT_CONN_CURSOR_RESERVE_ERROR		1441
+#define	WT_STAT_CONN_CURSOR_RESERVE_ERROR		1442
 /*! cursor: cursor reset calls */
-#define	WT_STAT_CONN_CURSOR_RESET			1442
+#define	WT_STAT_CONN_CURSOR_RESET			1443
 /*! cursor: cursor reset calls that return an error */
-#define	WT_STAT_CONN_CURSOR_RESET_ERROR			1443
+#define	WT_STAT_CONN_CURSOR_RESET_ERROR			1444
 /*! cursor: cursor search calls */
-#define	WT_STAT_CONN_CURSOR_SEARCH			1444
+#define	WT_STAT_CONN_CURSOR_SEARCH			1445
 /*! cursor: cursor search calls that return an error */
-#define	WT_STAT_CONN_CURSOR_SEARCH_ERROR		1445
+#define	WT_STAT_CONN_CURSOR_SEARCH_ERROR		1446
 /*! cursor: cursor search history store calls */
-#define	WT_STAT_CONN_CURSOR_SEARCH_HS			1446
+#define	WT_STAT_CONN_CURSOR_SEARCH_HS			1447
 /*! cursor: cursor search near calls */
-#define	WT_STAT_CONN_CURSOR_SEARCH_NEAR			1447
+#define	WT_STAT_CONN_CURSOR_SEARCH_NEAR			1448
 /*! cursor: cursor search near calls that return an error */
-#define	WT_STAT_CONN_CURSOR_SEARCH_NEAR_ERROR		1448
+#define	WT_STAT_CONN_CURSOR_SEARCH_NEAR_ERROR		1449
 /*! cursor: cursor sweep buckets */
-#define	WT_STAT_CONN_CURSOR_SWEEP_BUCKETS		1449
+#define	WT_STAT_CONN_CURSOR_SWEEP_BUCKETS		1450
 /*! cursor: cursor sweep cursors closed */
-#define	WT_STAT_CONN_CURSOR_SWEEP_CLOSED		1450
+#define	WT_STAT_CONN_CURSOR_SWEEP_CLOSED		1451
 /*! cursor: cursor sweep cursors examined */
-#define	WT_STAT_CONN_CURSOR_SWEEP_EXAMINED		1451
+#define	WT_STAT_CONN_CURSOR_SWEEP_EXAMINED		1452
 /*! cursor: cursor sweeps */
-#define	WT_STAT_CONN_CURSOR_SWEEP			1452
+#define	WT_STAT_CONN_CURSOR_SWEEP			1453
 /*! cursor: cursor truncate calls */
-#define	WT_STAT_CONN_CURSOR_TRUNCATE			1453
+#define	WT_STAT_CONN_CURSOR_TRUNCATE			1454
 /*! cursor: cursor truncates performed on individual keys */
-#define	WT_STAT_CONN_CURSOR_TRUNCATE_KEYS_DELETED	1454
+#define	WT_STAT_CONN_CURSOR_TRUNCATE_KEYS_DELETED	1455
 /*! cursor: cursor update calls */
-#define	WT_STAT_CONN_CURSOR_UPDATE			1455
+#define	WT_STAT_CONN_CURSOR_UPDATE			1456
 /*! cursor: cursor update calls that return an error */
-#define	WT_STAT_CONN_CURSOR_UPDATE_ERROR		1456
+#define	WT_STAT_CONN_CURSOR_UPDATE_ERROR		1457
 /*! cursor: cursor update key and value bytes */
-#define	WT_STAT_CONN_CURSOR_UPDATE_BYTES		1457
+#define	WT_STAT_CONN_CURSOR_UPDATE_BYTES		1458
 /*! cursor: cursor update value size change */
-#define	WT_STAT_CONN_CURSOR_UPDATE_BYTES_CHANGED	1458
+#define	WT_STAT_CONN_CURSOR_UPDATE_BYTES_CHANGED	1459
 /*! cursor: cursors reused from cache */
-#define	WT_STAT_CONN_CURSOR_REOPEN			1459
+#define	WT_STAT_CONN_CURSOR_REOPEN			1460
 /*! cursor: open cursor count */
-#define	WT_STAT_CONN_CURSOR_OPEN_COUNT			1460
-<<<<<<< HEAD
+#define	WT_STAT_CONN_CURSOR_OPEN_COUNT			1461
 /*! data-handle: Table connection data handles currently active */
-#define	WT_STAT_CONN_DH_CONN_HANDLE_TABLE_COUNT		1461
+#define	WT_STAT_CONN_DH_CONN_HANDLE_TABLE_COUNT		1462
 /*! data-handle: Tiered connection data handles currently active */
-#define	WT_STAT_CONN_DH_CONN_HANDLE_TIERED_COUNT	1462
+#define	WT_STAT_CONN_DH_CONN_HANDLE_TIERED_COUNT	1463
 /*! data-handle: Tiered_Tree connection data handles currently active */
-#define	WT_STAT_CONN_DH_CONN_HANDLE_TIERED_TREE_COUNT	1463
+#define	WT_STAT_CONN_DH_CONN_HANDLE_TIERED_TREE_COUNT	1464
 /*! data-handle: btree connection data handles currently active */
-#define	WT_STAT_CONN_DH_CONN_HANDLE_BTREE_COUNT		1464
+#define	WT_STAT_CONN_DH_CONN_HANDLE_BTREE_COUNT		1465
 /*! data-handle: checkpoint connection data handles currently active */
-#define	WT_STAT_CONN_DH_CONN_HANDLE_CHECKPOINT_COUNT	1465
+#define	WT_STAT_CONN_DH_CONN_HANDLE_CHECKPOINT_COUNT	1466
 /*! data-handle: connection data handle size */
-#define	WT_STAT_CONN_DH_CONN_HANDLE_SIZE		1466
+#define	WT_STAT_CONN_DH_CONN_HANDLE_SIZE		1467
 /*! data-handle: connection data handles currently active */
-#define	WT_STAT_CONN_DH_CONN_HANDLE_COUNT		1467
+#define	WT_STAT_CONN_DH_CONN_HANDLE_COUNT		1468
 /*! data-handle: connection sweep candidate became referenced */
-#define	WT_STAT_CONN_DH_SWEEP_REF			1468
+#define	WT_STAT_CONN_DH_SWEEP_REF			1469
 /*! data-handle: connection sweep dead dhandles closed */
-#define	WT_STAT_CONN_DH_SWEEP_DEAD_CLOSE		1469
+#define	WT_STAT_CONN_DH_SWEEP_DEAD_CLOSE		1470
 /*! data-handle: connection sweep dhandles removed from hash list */
-#define	WT_STAT_CONN_DH_SWEEP_REMOVE			1470
+#define	WT_STAT_CONN_DH_SWEEP_REMOVE			1471
 /*! data-handle: connection sweep expired dhandles closed */
-#define	WT_STAT_CONN_DH_SWEEP_EXPIRED_CLOSE		1471
+#define	WT_STAT_CONN_DH_SWEEP_EXPIRED_CLOSE		1472
 /*! data-handle: connection sweep time-of-death sets */
-#define	WT_STAT_CONN_DH_SWEEP_TOD			1472
+#define	WT_STAT_CONN_DH_SWEEP_TOD			1473
 /*! data-handle: connection sweeps */
-#define	WT_STAT_CONN_DH_SWEEPS				1473
-=======
-/*! data-handle: connection data handle size */
-#define	WT_STAT_CONN_DH_CONN_HANDLE_SIZE		1461
-/*! data-handle: connection data handles currently active */
-#define	WT_STAT_CONN_DH_CONN_HANDLE_COUNT		1462
-/*! data-handle: connection sweep candidate became referenced */
-#define	WT_STAT_CONN_DH_SWEEP_REF			1463
-/*! data-handle: connection sweep dhandles closed */
-#define	WT_STAT_CONN_DH_SWEEP_CLOSE			1464
-/*! data-handle: connection sweep dhandles removed from hash list */
-#define	WT_STAT_CONN_DH_SWEEP_REMOVE			1465
-/*! data-handle: connection sweep time-of-death sets */
-#define	WT_STAT_CONN_DH_SWEEP_TOD			1466
-/*! data-handle: connection sweeps */
-#define	WT_STAT_CONN_DH_SWEEPS				1467
->>>>>>> 42fafd32
+#define	WT_STAT_CONN_DH_SWEEPS				1474
 /*!
  * data-handle: connection sweeps skipped due to checkpoint gathering
  * handles
  */
-<<<<<<< HEAD
-#define	WT_STAT_CONN_DH_SWEEP_SKIP_CKPT			1474
+#define	WT_STAT_CONN_DH_SWEEP_SKIP_CKPT			1475
 /*! data-handle: session dhandles swept */
-#define	WT_STAT_CONN_DH_SESSION_HANDLES			1475
+#define	WT_STAT_CONN_DH_SESSION_HANDLES			1476
 /*! data-handle: session sweep attempts */
-#define	WT_STAT_CONN_DH_SESSION_SWEEPS			1476
+#define	WT_STAT_CONN_DH_SESSION_SWEEPS			1477
 /*! layered: Layered table cursor insert operations */
-#define	WT_STAT_CONN_LAYERED_CURS_INSERT		1477
+#define	WT_STAT_CONN_LAYERED_CURS_INSERT		1478
 /*! layered: Layered table cursor next operations */
-#define	WT_STAT_CONN_LAYERED_CURS_NEXT			1478
+#define	WT_STAT_CONN_LAYERED_CURS_NEXT			1479
 /*! layered: Layered table cursor next operations from ingest table */
-#define	WT_STAT_CONN_LAYERED_CURS_NEXT_INGEST		1479
+#define	WT_STAT_CONN_LAYERED_CURS_NEXT_INGEST		1480
 /*! layered: Layered table cursor next operations from stable table */
-#define	WT_STAT_CONN_LAYERED_CURS_NEXT_STABLE		1480
+#define	WT_STAT_CONN_LAYERED_CURS_NEXT_STABLE		1481
 /*! layered: Layered table cursor prev operations */
-#define	WT_STAT_CONN_LAYERED_CURS_PREV			1481
+#define	WT_STAT_CONN_LAYERED_CURS_PREV			1482
 /*! layered: Layered table cursor prev operations from ingest table */
-#define	WT_STAT_CONN_LAYERED_CURS_PREV_INGEST		1482
+#define	WT_STAT_CONN_LAYERED_CURS_PREV_INGEST		1483
 /*! layered: Layered table cursor prev operations from stable table */
-#define	WT_STAT_CONN_LAYERED_CURS_PREV_STABLE		1483
+#define	WT_STAT_CONN_LAYERED_CURS_PREV_STABLE		1484
 /*! layered: Layered table cursor remove operations */
-#define	WT_STAT_CONN_LAYERED_CURS_REMOVE		1484
+#define	WT_STAT_CONN_LAYERED_CURS_REMOVE		1485
 /*! layered: Layered table cursor search near operations */
-#define	WT_STAT_CONN_LAYERED_CURS_SEARCH_NEAR		1485
+#define	WT_STAT_CONN_LAYERED_CURS_SEARCH_NEAR		1486
 /*! layered: Layered table cursor search near operations from ingest table */
-#define	WT_STAT_CONN_LAYERED_CURS_SEARCH_NEAR_INGEST	1486
+#define	WT_STAT_CONN_LAYERED_CURS_SEARCH_NEAR_INGEST	1487
 /*! layered: Layered table cursor search near operations from stable table */
-#define	WT_STAT_CONN_LAYERED_CURS_SEARCH_NEAR_STABLE	1487
+#define	WT_STAT_CONN_LAYERED_CURS_SEARCH_NEAR_STABLE	1488
 /*! layered: Layered table cursor search operations */
-#define	WT_STAT_CONN_LAYERED_CURS_SEARCH		1488
+#define	WT_STAT_CONN_LAYERED_CURS_SEARCH		1489
 /*! layered: Layered table cursor search operations from ingest table */
-#define	WT_STAT_CONN_LAYERED_CURS_SEARCH_INGEST		1489
+#define	WT_STAT_CONN_LAYERED_CURS_SEARCH_INGEST		1490
 /*! layered: Layered table cursor search operations from stable table */
-#define	WT_STAT_CONN_LAYERED_CURS_SEARCH_STABLE		1490
+#define	WT_STAT_CONN_LAYERED_CURS_SEARCH_STABLE		1491
 /*! layered: Layered table cursor update operations */
-#define	WT_STAT_CONN_LAYERED_CURS_UPDATE		1491
+#define	WT_STAT_CONN_LAYERED_CURS_UPDATE		1492
 /*! layered: Layered table cursor upgrade state for ingest table */
-#define	WT_STAT_CONN_LAYERED_CURS_UPGRADE_INGEST	1492
+#define	WT_STAT_CONN_LAYERED_CURS_UPGRADE_INGEST	1493
 /*! layered: Layered table cursor upgrade state for stable table */
-#define	WT_STAT_CONN_LAYERED_CURS_UPGRADE_STABLE	1493
-=======
-#define	WT_STAT_CONN_DH_SWEEP_SKIP_CKPT			1468
-/*! data-handle: session dhandles swept */
-#define	WT_STAT_CONN_DH_SESSION_HANDLES			1469
-/*! data-handle: session sweep attempts */
-#define	WT_STAT_CONN_DH_SESSION_SWEEPS			1470
-/*! layered: Layered table cursor insert operations */
-#define	WT_STAT_CONN_LAYERED_CURS_INSERT		1471
-/*! layered: Layered table cursor next operations */
-#define	WT_STAT_CONN_LAYERED_CURS_NEXT			1472
-/*! layered: Layered table cursor next operations from ingest table */
-#define	WT_STAT_CONN_LAYERED_CURS_NEXT_INGEST		1473
-/*! layered: Layered table cursor next operations from stable table */
-#define	WT_STAT_CONN_LAYERED_CURS_NEXT_STABLE		1474
-/*! layered: Layered table cursor prev operations */
-#define	WT_STAT_CONN_LAYERED_CURS_PREV			1475
-/*! layered: Layered table cursor prev operations from ingest table */
-#define	WT_STAT_CONN_LAYERED_CURS_PREV_INGEST		1476
-/*! layered: Layered table cursor prev operations from stable table */
-#define	WT_STAT_CONN_LAYERED_CURS_PREV_STABLE		1477
-/*! layered: Layered table cursor remove operations */
-#define	WT_STAT_CONN_LAYERED_CURS_REMOVE		1478
-/*! layered: Layered table cursor search near operations */
-#define	WT_STAT_CONN_LAYERED_CURS_SEARCH_NEAR		1479
-/*! layered: Layered table cursor search near operations from ingest table */
-#define	WT_STAT_CONN_LAYERED_CURS_SEARCH_NEAR_INGEST	1480
-/*! layered: Layered table cursor search near operations from stable table */
-#define	WT_STAT_CONN_LAYERED_CURS_SEARCH_NEAR_STABLE	1481
-/*! layered: Layered table cursor search operations */
-#define	WT_STAT_CONN_LAYERED_CURS_SEARCH		1482
-/*! layered: Layered table cursor search operations from ingest table */
-#define	WT_STAT_CONN_LAYERED_CURS_SEARCH_INGEST		1483
-/*! layered: Layered table cursor search operations from stable table */
-#define	WT_STAT_CONN_LAYERED_CURS_SEARCH_STABLE		1484
-/*! layered: Layered table cursor update operations */
-#define	WT_STAT_CONN_LAYERED_CURS_UPDATE		1485
-/*! layered: Layered table cursor upgrade state for ingest table */
-#define	WT_STAT_CONN_LAYERED_CURS_UPGRADE_INGEST	1486
-/*! layered: Layered table cursor upgrade state for stable table */
-#define	WT_STAT_CONN_LAYERED_CURS_UPGRADE_STABLE	1487
->>>>>>> 42fafd32
+#define	WT_STAT_CONN_LAYERED_CURS_UPGRADE_STABLE	1494
 /*!
  * layered: checkpoints performed on this table by the layered table
  * manager
  */
-<<<<<<< HEAD
-#define	WT_STAT_CONN_LAYERED_TABLE_MANAGER_CHECKPOINTS	1494
+#define	WT_STAT_CONN_LAYERED_TABLE_MANAGER_CHECKPOINTS	1495
 /*! layered: checkpoints refreshed on shared layered constituents */
-#define	WT_STAT_CONN_LAYERED_TABLE_MANAGER_CHECKPOINTS_REFRESHED	1495
-=======
-#define	WT_STAT_CONN_LAYERED_TABLE_MANAGER_CHECKPOINTS	1488
-/*! layered: checkpoints refreshed on shared layered constituents */
-#define	WT_STAT_CONN_LAYERED_TABLE_MANAGER_CHECKPOINTS_REFRESHED	1489
->>>>>>> 42fafd32
+#define	WT_STAT_CONN_LAYERED_TABLE_MANAGER_CHECKPOINTS_REFRESHED	1496
 /*!
  * layered: how many log applications the layered table manager applied
  * on this tree
  */
-<<<<<<< HEAD
-#define	WT_STAT_CONN_LAYERED_TABLE_MANAGER_LOGOPS_APPLIED	1496
-=======
-#define	WT_STAT_CONN_LAYERED_TABLE_MANAGER_LOGOPS_APPLIED	1490
->>>>>>> 42fafd32
+#define	WT_STAT_CONN_LAYERED_TABLE_MANAGER_LOGOPS_APPLIED	1497
 /*!
  * layered: how many log applications the layered table manager skipped
  * on this tree
  */
-<<<<<<< HEAD
-#define	WT_STAT_CONN_LAYERED_TABLE_MANAGER_LOGOPS_SKIPPED	1497
-=======
-#define	WT_STAT_CONN_LAYERED_TABLE_MANAGER_LOGOPS_SKIPPED	1491
->>>>>>> 42fafd32
+#define	WT_STAT_CONN_LAYERED_TABLE_MANAGER_LOGOPS_SKIPPED	1498
 /*!
  * layered: how many previously-applied LSNs the layered table manager
  * skipped on this tree
  */
-<<<<<<< HEAD
-#define	WT_STAT_CONN_LAYERED_TABLE_MANAGER_SKIP_LSN	1498
+#define	WT_STAT_CONN_LAYERED_TABLE_MANAGER_SKIP_LSN	1499
 /*! layered: the number of tables the layered table manager has open */
-#define	WT_STAT_CONN_LAYERED_TABLE_MANAGER_TABLES	1499
+#define	WT_STAT_CONN_LAYERED_TABLE_MANAGER_TABLES	1500
 /*! layered: whether the layered table manager thread has been started */
-#define	WT_STAT_CONN_LAYERED_TABLE_MANAGER_RUNNING	1500
-=======
-#define	WT_STAT_CONN_LAYERED_TABLE_MANAGER_SKIP_LSN	1492
-/*! layered: the number of tables the layered table manager has open */
-#define	WT_STAT_CONN_LAYERED_TABLE_MANAGER_TABLES	1493
-/*! layered: whether the layered table manager thread has been started */
-#define	WT_STAT_CONN_LAYERED_TABLE_MANAGER_RUNNING	1494
->>>>>>> 42fafd32
+#define	WT_STAT_CONN_LAYERED_TABLE_MANAGER_RUNNING	1501
 /*!
  * layered: whether the layered table manager thread is currently busy
  * doing work
  */
-<<<<<<< HEAD
-#define	WT_STAT_CONN_LAYERED_TABLE_MANAGER_ACTIVE	1501
+#define	WT_STAT_CONN_LAYERED_TABLE_MANAGER_ACTIVE	1502
 /*! live-restore: live restore state */
-#define	WT_STAT_CONN_LIVE_RESTORE_STATE			1502
+#define	WT_STAT_CONN_LIVE_RESTORE_STATE			1503
 /*! live-restore: number of reads from the source database */
-#define	WT_STAT_CONN_LIVE_RESTORE_SOURCE_READ_COUNT	1503
+#define	WT_STAT_CONN_LIVE_RESTORE_SOURCE_READ_COUNT	1504
 /*! live-restore: source read latency histogram (bucket 1) - 0-10ms */
-#define	WT_STAT_CONN_LIVE_RESTORE_HIST_SOURCE_READ_LATENCY_LT10	1504
+#define	WT_STAT_CONN_LIVE_RESTORE_HIST_SOURCE_READ_LATENCY_LT10	1505
 /*! live-restore: source read latency histogram (bucket 2) - 10-49ms */
-#define	WT_STAT_CONN_LIVE_RESTORE_HIST_SOURCE_READ_LATENCY_LT50	1505
+#define	WT_STAT_CONN_LIVE_RESTORE_HIST_SOURCE_READ_LATENCY_LT50	1506
 /*! live-restore: source read latency histogram (bucket 3) - 50-99ms */
-#define	WT_STAT_CONN_LIVE_RESTORE_HIST_SOURCE_READ_LATENCY_LT100	1506
+#define	WT_STAT_CONN_LIVE_RESTORE_HIST_SOURCE_READ_LATENCY_LT100	1507
 /*! live-restore: source read latency histogram (bucket 4) - 100-249ms */
-#define	WT_STAT_CONN_LIVE_RESTORE_HIST_SOURCE_READ_LATENCY_LT250	1507
+#define	WT_STAT_CONN_LIVE_RESTORE_HIST_SOURCE_READ_LATENCY_LT250	1508
 /*! live-restore: source read latency histogram (bucket 5) - 250-499ms */
-#define	WT_STAT_CONN_LIVE_RESTORE_HIST_SOURCE_READ_LATENCY_LT500	1508
+#define	WT_STAT_CONN_LIVE_RESTORE_HIST_SOURCE_READ_LATENCY_LT500	1509
 /*! live-restore: source read latency histogram (bucket 6) - 500-999ms */
-#define	WT_STAT_CONN_LIVE_RESTORE_HIST_SOURCE_READ_LATENCY_LT1000	1509
+#define	WT_STAT_CONN_LIVE_RESTORE_HIST_SOURCE_READ_LATENCY_LT1000	1510
 /*! live-restore: source read latency histogram (bucket 7) - 1000ms+ */
-#define	WT_STAT_CONN_LIVE_RESTORE_HIST_SOURCE_READ_LATENCY_GT1000	1510
+#define	WT_STAT_CONN_LIVE_RESTORE_HIST_SOURCE_READ_LATENCY_GT1000	1511
 /*! live-restore: source read latency histogram total (msecs) */
-#define	WT_STAT_CONN_LIVE_RESTORE_HIST_SOURCE_READ_LATENCY_TOTAL_MSECS	1511
+#define	WT_STAT_CONN_LIVE_RESTORE_HIST_SOURCE_READ_LATENCY_TOTAL_MSECS	1512
 /*!
  * live-restore: the number of bytes copied from the source to the
  * destination
  */
-#define	WT_STAT_CONN_LIVE_RESTORE_BYTES_COPIED		1512
+#define	WT_STAT_CONN_LIVE_RESTORE_BYTES_COPIED		1513
 /*! live-restore: the number of files remaining for migration completion */
-#define	WT_STAT_CONN_LIVE_RESTORE_WORK_REMAINING	1513
+#define	WT_STAT_CONN_LIVE_RESTORE_WORK_REMAINING	1514
 /*! lock: btree page lock acquisitions */
-#define	WT_STAT_CONN_LOCK_BTREE_PAGE_COUNT		1514
+#define	WT_STAT_CONN_LOCK_BTREE_PAGE_COUNT		1515
 /*! lock: btree page lock application thread wait time (usecs) */
-#define	WT_STAT_CONN_LOCK_BTREE_PAGE_WAIT_APPLICATION	1515
+#define	WT_STAT_CONN_LOCK_BTREE_PAGE_WAIT_APPLICATION	1516
 /*! lock: btree page lock internal thread wait time (usecs) */
-#define	WT_STAT_CONN_LOCK_BTREE_PAGE_WAIT_INTERNAL	1516
+#define	WT_STAT_CONN_LOCK_BTREE_PAGE_WAIT_INTERNAL	1517
 /*! lock: checkpoint lock acquisitions */
-#define	WT_STAT_CONN_LOCK_CHECKPOINT_COUNT		1517
+#define	WT_STAT_CONN_LOCK_CHECKPOINT_COUNT		1518
 /*! lock: checkpoint lock application thread wait time (usecs) */
-#define	WT_STAT_CONN_LOCK_CHECKPOINT_WAIT_APPLICATION	1518
+#define	WT_STAT_CONN_LOCK_CHECKPOINT_WAIT_APPLICATION	1519
 /*! lock: checkpoint lock internal thread wait time (usecs) */
-#define	WT_STAT_CONN_LOCK_CHECKPOINT_WAIT_INTERNAL	1519
+#define	WT_STAT_CONN_LOCK_CHECKPOINT_WAIT_INTERNAL	1520
 /*! lock: dhandle lock application thread time waiting (usecs) */
-#define	WT_STAT_CONN_LOCK_DHANDLE_WAIT_APPLICATION	1520
+#define	WT_STAT_CONN_LOCK_DHANDLE_WAIT_APPLICATION	1521
 /*! lock: dhandle lock internal thread time waiting (usecs) */
-#define	WT_STAT_CONN_LOCK_DHANDLE_WAIT_INTERNAL		1521
+#define	WT_STAT_CONN_LOCK_DHANDLE_WAIT_INTERNAL		1522
 /*! lock: dhandle read lock acquisitions */
-#define	WT_STAT_CONN_LOCK_DHANDLE_READ_COUNT		1522
+#define	WT_STAT_CONN_LOCK_DHANDLE_READ_COUNT		1523
 /*! lock: dhandle write lock acquisitions */
-#define	WT_STAT_CONN_LOCK_DHANDLE_WRITE_COUNT		1523
+#define	WT_STAT_CONN_LOCK_DHANDLE_WRITE_COUNT		1524
 /*! lock: metadata lock acquisitions */
-#define	WT_STAT_CONN_LOCK_METADATA_COUNT		1524
+#define	WT_STAT_CONN_LOCK_METADATA_COUNT		1525
 /*! lock: metadata lock application thread wait time (usecs) */
-#define	WT_STAT_CONN_LOCK_METADATA_WAIT_APPLICATION	1525
+#define	WT_STAT_CONN_LOCK_METADATA_WAIT_APPLICATION	1526
 /*! lock: metadata lock internal thread wait time (usecs) */
-#define	WT_STAT_CONN_LOCK_METADATA_WAIT_INTERNAL	1526
+#define	WT_STAT_CONN_LOCK_METADATA_WAIT_INTERNAL	1527
 /*! lock: schema lock acquisitions */
-#define	WT_STAT_CONN_LOCK_SCHEMA_COUNT			1527
+#define	WT_STAT_CONN_LOCK_SCHEMA_COUNT			1528
 /*! lock: schema lock application thread wait time (usecs) */
-#define	WT_STAT_CONN_LOCK_SCHEMA_WAIT_APPLICATION	1528
+#define	WT_STAT_CONN_LOCK_SCHEMA_WAIT_APPLICATION	1529
 /*! lock: schema lock internal thread wait time (usecs) */
-#define	WT_STAT_CONN_LOCK_SCHEMA_WAIT_INTERNAL		1529
-=======
-#define	WT_STAT_CONN_LAYERED_TABLE_MANAGER_ACTIVE	1495
-/*! lock: checkpoint lock acquisitions */
-#define	WT_STAT_CONN_LOCK_CHECKPOINT_COUNT		1496
-/*! lock: checkpoint lock application thread wait time (usecs) */
-#define	WT_STAT_CONN_LOCK_CHECKPOINT_WAIT_APPLICATION	1497
-/*! lock: checkpoint lock internal thread wait time (usecs) */
-#define	WT_STAT_CONN_LOCK_CHECKPOINT_WAIT_INTERNAL	1498
-/*! lock: dhandle lock application thread time waiting (usecs) */
-#define	WT_STAT_CONN_LOCK_DHANDLE_WAIT_APPLICATION	1499
-/*! lock: dhandle lock internal thread time waiting (usecs) */
-#define	WT_STAT_CONN_LOCK_DHANDLE_WAIT_INTERNAL		1500
-/*! lock: dhandle read lock acquisitions */
-#define	WT_STAT_CONN_LOCK_DHANDLE_READ_COUNT		1501
-/*! lock: dhandle write lock acquisitions */
-#define	WT_STAT_CONN_LOCK_DHANDLE_WRITE_COUNT		1502
-/*! lock: metadata lock acquisitions */
-#define	WT_STAT_CONN_LOCK_METADATA_COUNT		1503
-/*! lock: metadata lock application thread wait time (usecs) */
-#define	WT_STAT_CONN_LOCK_METADATA_WAIT_APPLICATION	1504
-/*! lock: metadata lock internal thread wait time (usecs) */
-#define	WT_STAT_CONN_LOCK_METADATA_WAIT_INTERNAL	1505
-/*! lock: schema lock acquisitions */
-#define	WT_STAT_CONN_LOCK_SCHEMA_COUNT			1506
-/*! lock: schema lock application thread wait time (usecs) */
-#define	WT_STAT_CONN_LOCK_SCHEMA_WAIT_APPLICATION	1507
-/*! lock: schema lock internal thread wait time (usecs) */
-#define	WT_STAT_CONN_LOCK_SCHEMA_WAIT_INTERNAL		1508
->>>>>>> 42fafd32
+#define	WT_STAT_CONN_LOCK_SCHEMA_WAIT_INTERNAL		1530
 /*!
  * lock: table lock application thread time waiting for the table lock
  * (usecs)
  */
-<<<<<<< HEAD
-#define	WT_STAT_CONN_LOCK_TABLE_WAIT_APPLICATION	1530
-=======
-#define	WT_STAT_CONN_LOCK_TABLE_WAIT_APPLICATION	1509
->>>>>>> 42fafd32
+#define	WT_STAT_CONN_LOCK_TABLE_WAIT_APPLICATION	1531
 /*!
  * lock: table lock internal thread time waiting for the table lock
  * (usecs)
  */
-<<<<<<< HEAD
-#define	WT_STAT_CONN_LOCK_TABLE_WAIT_INTERNAL		1531
+#define	WT_STAT_CONN_LOCK_TABLE_WAIT_INTERNAL		1532
 /*! lock: table read lock acquisitions */
-#define	WT_STAT_CONN_LOCK_TABLE_READ_COUNT		1532
+#define	WT_STAT_CONN_LOCK_TABLE_READ_COUNT		1533
 /*! lock: table write lock acquisitions */
-#define	WT_STAT_CONN_LOCK_TABLE_WRITE_COUNT		1533
+#define	WT_STAT_CONN_LOCK_TABLE_WRITE_COUNT		1534
 /*! lock: txn global lock application thread time waiting (usecs) */
-#define	WT_STAT_CONN_LOCK_TXN_GLOBAL_WAIT_APPLICATION	1534
+#define	WT_STAT_CONN_LOCK_TXN_GLOBAL_WAIT_APPLICATION	1535
 /*! lock: txn global lock internal thread time waiting (usecs) */
-#define	WT_STAT_CONN_LOCK_TXN_GLOBAL_WAIT_INTERNAL	1535
+#define	WT_STAT_CONN_LOCK_TXN_GLOBAL_WAIT_INTERNAL	1536
 /*! lock: txn global read lock acquisitions */
-#define	WT_STAT_CONN_LOCK_TXN_GLOBAL_READ_COUNT		1536
+#define	WT_STAT_CONN_LOCK_TXN_GLOBAL_READ_COUNT		1537
 /*! lock: txn global write lock acquisitions */
-#define	WT_STAT_CONN_LOCK_TXN_GLOBAL_WRITE_COUNT	1537
+#define	WT_STAT_CONN_LOCK_TXN_GLOBAL_WRITE_COUNT	1538
 /*! log: busy returns attempting to switch slots */
-#define	WT_STAT_CONN_LOG_SLOT_SWITCH_BUSY		1538
+#define	WT_STAT_CONN_LOG_SLOT_SWITCH_BUSY		1539
 /*! log: force log remove time sleeping (usecs) */
-#define	WT_STAT_CONN_LOG_FORCE_REMOVE_SLEEP		1539
+#define	WT_STAT_CONN_LOG_FORCE_REMOVE_SLEEP		1540
 /*! log: log bytes of payload data */
-#define	WT_STAT_CONN_LOG_BYTES_PAYLOAD			1540
+#define	WT_STAT_CONN_LOG_BYTES_PAYLOAD			1541
 /*! log: log bytes written */
-#define	WT_STAT_CONN_LOG_BYTES_WRITTEN			1541
+#define	WT_STAT_CONN_LOG_BYTES_WRITTEN			1542
 /*! log: log files manually zero-filled */
-#define	WT_STAT_CONN_LOG_ZERO_FILLS			1542
+#define	WT_STAT_CONN_LOG_ZERO_FILLS			1543
 /*! log: log flush operations */
-#define	WT_STAT_CONN_LOG_FLUSH				1543
+#define	WT_STAT_CONN_LOG_FLUSH				1544
 /*! log: log force write operations */
-#define	WT_STAT_CONN_LOG_FORCE_WRITE			1544
+#define	WT_STAT_CONN_LOG_FORCE_WRITE			1545
 /*! log: log force write operations skipped */
-#define	WT_STAT_CONN_LOG_FORCE_WRITE_SKIP		1545
+#define	WT_STAT_CONN_LOG_FORCE_WRITE_SKIP		1546
 /*! log: log records compressed */
-#define	WT_STAT_CONN_LOG_COMPRESS_WRITES		1546
+#define	WT_STAT_CONN_LOG_COMPRESS_WRITES		1547
 /*! log: log records not compressed */
-#define	WT_STAT_CONN_LOG_COMPRESS_WRITE_FAILS		1547
+#define	WT_STAT_CONN_LOG_COMPRESS_WRITE_FAILS		1548
 /*! log: log records too small to compress */
-#define	WT_STAT_CONN_LOG_COMPRESS_SMALL			1548
+#define	WT_STAT_CONN_LOG_COMPRESS_SMALL			1549
 /*! log: log release advances write LSN */
-#define	WT_STAT_CONN_LOG_RELEASE_WRITE_LSN		1549
+#define	WT_STAT_CONN_LOG_RELEASE_WRITE_LSN		1550
 /*! log: log scan operations */
-#define	WT_STAT_CONN_LOG_SCANS				1550
+#define	WT_STAT_CONN_LOG_SCANS				1551
 /*! log: log scan records requiring two reads */
-#define	WT_STAT_CONN_LOG_SCAN_REREADS			1551
+#define	WT_STAT_CONN_LOG_SCAN_REREADS			1552
 /*! log: log server thread advances write LSN */
-#define	WT_STAT_CONN_LOG_WRITE_LSN			1552
+#define	WT_STAT_CONN_LOG_WRITE_LSN			1553
 /*! log: log server thread write LSN walk skipped */
-#define	WT_STAT_CONN_LOG_WRITE_LSN_SKIP			1553
+#define	WT_STAT_CONN_LOG_WRITE_LSN_SKIP			1554
 /*! log: log sync operations */
-#define	WT_STAT_CONN_LOG_SYNC				1554
+#define	WT_STAT_CONN_LOG_SYNC				1555
 /*! log: log sync time duration (usecs) */
-#define	WT_STAT_CONN_LOG_SYNC_DURATION			1555
+#define	WT_STAT_CONN_LOG_SYNC_DURATION			1556
 /*! log: log sync_dir operations */
-#define	WT_STAT_CONN_LOG_SYNC_DIR			1556
+#define	WT_STAT_CONN_LOG_SYNC_DIR			1557
 /*! log: log sync_dir time duration (usecs) */
-#define	WT_STAT_CONN_LOG_SYNC_DIR_DURATION		1557
+#define	WT_STAT_CONN_LOG_SYNC_DIR_DURATION		1558
 /*! log: log write operations */
-#define	WT_STAT_CONN_LOG_WRITES				1558
+#define	WT_STAT_CONN_LOG_WRITES				1559
 /*! log: logging bytes consolidated */
-#define	WT_STAT_CONN_LOG_SLOT_CONSOLIDATED		1559
+#define	WT_STAT_CONN_LOG_SLOT_CONSOLIDATED		1560
 /*! log: maximum log file size */
-#define	WT_STAT_CONN_LOG_MAX_FILESIZE			1560
+#define	WT_STAT_CONN_LOG_MAX_FILESIZE			1561
 /*! log: number of pre-allocated log files to create */
-#define	WT_STAT_CONN_LOG_PREALLOC_MAX			1561
+#define	WT_STAT_CONN_LOG_PREALLOC_MAX			1562
 /*! log: pre-allocated log files not ready and missed */
-#define	WT_STAT_CONN_LOG_PREALLOC_MISSED		1562
+#define	WT_STAT_CONN_LOG_PREALLOC_MISSED		1563
 /*! log: pre-allocated log files prepared */
-#define	WT_STAT_CONN_LOG_PREALLOC_FILES			1563
+#define	WT_STAT_CONN_LOG_PREALLOC_FILES			1564
 /*! log: pre-allocated log files used */
-#define	WT_STAT_CONN_LOG_PREALLOC_USED			1564
+#define	WT_STAT_CONN_LOG_PREALLOC_USED			1565
 /*! log: records processed by log scan */
-#define	WT_STAT_CONN_LOG_SCAN_RECORDS			1565
+#define	WT_STAT_CONN_LOG_SCAN_RECORDS			1566
 /*! log: slot close lost race */
-#define	WT_STAT_CONN_LOG_SLOT_CLOSE_RACE		1566
+#define	WT_STAT_CONN_LOG_SLOT_CLOSE_RACE		1567
 /*! log: slot close unbuffered waits */
-#define	WT_STAT_CONN_LOG_SLOT_CLOSE_UNBUF		1567
+#define	WT_STAT_CONN_LOG_SLOT_CLOSE_UNBUF		1568
 /*! log: slot closures */
-#define	WT_STAT_CONN_LOG_SLOT_CLOSES			1568
+#define	WT_STAT_CONN_LOG_SLOT_CLOSES			1569
 /*! log: slot join atomic update races */
-#define	WT_STAT_CONN_LOG_SLOT_RACES			1569
+#define	WT_STAT_CONN_LOG_SLOT_RACES			1570
 /*! log: slot join calls atomic updates raced */
-#define	WT_STAT_CONN_LOG_SLOT_YIELD_RACE		1570
+#define	WT_STAT_CONN_LOG_SLOT_YIELD_RACE		1571
 /*! log: slot join calls did not yield */
-#define	WT_STAT_CONN_LOG_SLOT_IMMEDIATE			1571
+#define	WT_STAT_CONN_LOG_SLOT_IMMEDIATE			1572
 /*! log: slot join calls found active slot closed */
-#define	WT_STAT_CONN_LOG_SLOT_YIELD_CLOSE		1572
+#define	WT_STAT_CONN_LOG_SLOT_YIELD_CLOSE		1573
 /*! log: slot join calls slept */
-#define	WT_STAT_CONN_LOG_SLOT_YIELD_SLEEP		1573
+#define	WT_STAT_CONN_LOG_SLOT_YIELD_SLEEP		1574
 /*! log: slot join calls yielded */
-#define	WT_STAT_CONN_LOG_SLOT_YIELD			1574
+#define	WT_STAT_CONN_LOG_SLOT_YIELD			1575
 /*! log: slot join found active slot closed */
-#define	WT_STAT_CONN_LOG_SLOT_ACTIVE_CLOSED		1575
+#define	WT_STAT_CONN_LOG_SLOT_ACTIVE_CLOSED		1576
 /*! log: slot joins yield time (usecs) */
-#define	WT_STAT_CONN_LOG_SLOT_YIELD_DURATION		1576
+#define	WT_STAT_CONN_LOG_SLOT_YIELD_DURATION		1577
 /*! log: slot transitions unable to find free slot */
-#define	WT_STAT_CONN_LOG_SLOT_NO_FREE_SLOTS		1577
+#define	WT_STAT_CONN_LOG_SLOT_NO_FREE_SLOTS		1578
 /*! log: slot unbuffered writes */
-#define	WT_STAT_CONN_LOG_SLOT_UNBUFFERED		1578
+#define	WT_STAT_CONN_LOG_SLOT_UNBUFFERED		1579
 /*! log: total in-memory size of compressed records */
-#define	WT_STAT_CONN_LOG_COMPRESS_MEM			1579
+#define	WT_STAT_CONN_LOG_COMPRESS_MEM			1580
 /*! log: total log buffer size */
-#define	WT_STAT_CONN_LOG_BUFFER_SIZE			1580
+#define	WT_STAT_CONN_LOG_BUFFER_SIZE			1581
 /*! log: total size of compressed records */
-#define	WT_STAT_CONN_LOG_COMPRESS_LEN			1581
+#define	WT_STAT_CONN_LOG_COMPRESS_LEN			1582
 /*! log: written slots coalesced */
-#define	WT_STAT_CONN_LOG_SLOT_COALESCED			1582
+#define	WT_STAT_CONN_LOG_SLOT_COALESCED			1583
 /*! log: yields waiting for previous log file close */
-#define	WT_STAT_CONN_LOG_CLOSE_YIELDS			1583
+#define	WT_STAT_CONN_LOG_CLOSE_YIELDS			1584
 /*! perf: block manager read latency histogram (bucket 1) - 0-10ms */
-#define	WT_STAT_CONN_PERF_HIST_BMREAD_LATENCY_LT10	1584
+#define	WT_STAT_CONN_PERF_HIST_BMREAD_LATENCY_LT10	1585
 /*! perf: block manager read latency histogram (bucket 2) - 10-49ms */
-#define	WT_STAT_CONN_PERF_HIST_BMREAD_LATENCY_LT50	1585
+#define	WT_STAT_CONN_PERF_HIST_BMREAD_LATENCY_LT50	1586
 /*! perf: block manager read latency histogram (bucket 3) - 50-99ms */
-#define	WT_STAT_CONN_PERF_HIST_BMREAD_LATENCY_LT100	1586
+#define	WT_STAT_CONN_PERF_HIST_BMREAD_LATENCY_LT100	1587
 /*! perf: block manager read latency histogram (bucket 4) - 100-249ms */
-#define	WT_STAT_CONN_PERF_HIST_BMREAD_LATENCY_LT250	1587
+#define	WT_STAT_CONN_PERF_HIST_BMREAD_LATENCY_LT250	1588
 /*! perf: block manager read latency histogram (bucket 5) - 250-499ms */
-#define	WT_STAT_CONN_PERF_HIST_BMREAD_LATENCY_LT500	1588
+#define	WT_STAT_CONN_PERF_HIST_BMREAD_LATENCY_LT500	1589
 /*! perf: block manager read latency histogram (bucket 6) - 500-999ms */
-#define	WT_STAT_CONN_PERF_HIST_BMREAD_LATENCY_LT1000	1589
+#define	WT_STAT_CONN_PERF_HIST_BMREAD_LATENCY_LT1000	1590
 /*! perf: block manager read latency histogram (bucket 7) - 1000ms+ */
-#define	WT_STAT_CONN_PERF_HIST_BMREAD_LATENCY_GT1000	1590
+#define	WT_STAT_CONN_PERF_HIST_BMREAD_LATENCY_GT1000	1591
 /*! perf: block manager read latency histogram total (msecs) */
-#define	WT_STAT_CONN_PERF_HIST_BMREAD_LATENCY_TOTAL_MSECS	1591
+#define	WT_STAT_CONN_PERF_HIST_BMREAD_LATENCY_TOTAL_MSECS	1592
 /*! perf: block manager write latency histogram (bucket 1) - 0-10ms */
-#define	WT_STAT_CONN_PERF_HIST_BMWRITE_LATENCY_LT10	1592
+#define	WT_STAT_CONN_PERF_HIST_BMWRITE_LATENCY_LT10	1593
 /*! perf: block manager write latency histogram (bucket 2) - 10-49ms */
-#define	WT_STAT_CONN_PERF_HIST_BMWRITE_LATENCY_LT50	1593
+#define	WT_STAT_CONN_PERF_HIST_BMWRITE_LATENCY_LT50	1594
 /*! perf: block manager write latency histogram (bucket 3) - 50-99ms */
-#define	WT_STAT_CONN_PERF_HIST_BMWRITE_LATENCY_LT100	1594
+#define	WT_STAT_CONN_PERF_HIST_BMWRITE_LATENCY_LT100	1595
 /*! perf: block manager write latency histogram (bucket 4) - 100-249ms */
-#define	WT_STAT_CONN_PERF_HIST_BMWRITE_LATENCY_LT250	1595
+#define	WT_STAT_CONN_PERF_HIST_BMWRITE_LATENCY_LT250	1596
 /*! perf: block manager write latency histogram (bucket 5) - 250-499ms */
-#define	WT_STAT_CONN_PERF_HIST_BMWRITE_LATENCY_LT500	1596
+#define	WT_STAT_CONN_PERF_HIST_BMWRITE_LATENCY_LT500	1597
 /*! perf: block manager write latency histogram (bucket 6) - 500-999ms */
-#define	WT_STAT_CONN_PERF_HIST_BMWRITE_LATENCY_LT1000	1597
+#define	WT_STAT_CONN_PERF_HIST_BMWRITE_LATENCY_LT1000	1598
 /*! perf: block manager write latency histogram (bucket 7) - 1000ms+ */
-#define	WT_STAT_CONN_PERF_HIST_BMWRITE_LATENCY_GT1000	1598
+#define	WT_STAT_CONN_PERF_HIST_BMWRITE_LATENCY_GT1000	1599
 /*! perf: block manager write latency histogram total (msecs) */
-#define	WT_STAT_CONN_PERF_HIST_BMWRITE_LATENCY_TOTAL_MSECS	1599
+#define	WT_STAT_CONN_PERF_HIST_BMWRITE_LATENCY_TOTAL_MSECS	1600
 /*! perf: disagg block manager read latency histogram (bucket 1) - 50-99us */
-#define	WT_STAT_CONN_PERF_HIST_DISAGGBMREAD_LATENCY_LT100	1600
-=======
-#define	WT_STAT_CONN_LOCK_TABLE_WAIT_INTERNAL		1510
-/*! lock: table read lock acquisitions */
-#define	WT_STAT_CONN_LOCK_TABLE_READ_COUNT		1511
-/*! lock: table write lock acquisitions */
-#define	WT_STAT_CONN_LOCK_TABLE_WRITE_COUNT		1512
-/*! lock: txn global lock application thread time waiting (usecs) */
-#define	WT_STAT_CONN_LOCK_TXN_GLOBAL_WAIT_APPLICATION	1513
-/*! lock: txn global lock internal thread time waiting (usecs) */
-#define	WT_STAT_CONN_LOCK_TXN_GLOBAL_WAIT_INTERNAL	1514
-/*! lock: txn global read lock acquisitions */
-#define	WT_STAT_CONN_LOCK_TXN_GLOBAL_READ_COUNT		1515
-/*! lock: txn global write lock acquisitions */
-#define	WT_STAT_CONN_LOCK_TXN_GLOBAL_WRITE_COUNT	1516
-/*! log: busy returns attempting to switch slots */
-#define	WT_STAT_CONN_LOG_SLOT_SWITCH_BUSY		1517
-/*! log: force log remove time sleeping (usecs) */
-#define	WT_STAT_CONN_LOG_FORCE_REMOVE_SLEEP		1518
-/*! log: log bytes of payload data */
-#define	WT_STAT_CONN_LOG_BYTES_PAYLOAD			1519
-/*! log: log bytes written */
-#define	WT_STAT_CONN_LOG_BYTES_WRITTEN			1520
-/*! log: log files manually zero-filled */
-#define	WT_STAT_CONN_LOG_ZERO_FILLS			1521
-/*! log: log flush operations */
-#define	WT_STAT_CONN_LOG_FLUSH				1522
-/*! log: log force write operations */
-#define	WT_STAT_CONN_LOG_FORCE_WRITE			1523
-/*! log: log force write operations skipped */
-#define	WT_STAT_CONN_LOG_FORCE_WRITE_SKIP		1524
-/*! log: log records compressed */
-#define	WT_STAT_CONN_LOG_COMPRESS_WRITES		1525
-/*! log: log records not compressed */
-#define	WT_STAT_CONN_LOG_COMPRESS_WRITE_FAILS		1526
-/*! log: log records too small to compress */
-#define	WT_STAT_CONN_LOG_COMPRESS_SMALL			1527
-/*! log: log release advances write LSN */
-#define	WT_STAT_CONN_LOG_RELEASE_WRITE_LSN		1528
-/*! log: log scan operations */
-#define	WT_STAT_CONN_LOG_SCANS				1529
-/*! log: log scan records requiring two reads */
-#define	WT_STAT_CONN_LOG_SCAN_REREADS			1530
-/*! log: log server thread advances write LSN */
-#define	WT_STAT_CONN_LOG_WRITE_LSN			1531
-/*! log: log server thread write LSN walk skipped */
-#define	WT_STAT_CONN_LOG_WRITE_LSN_SKIP			1532
-/*! log: log sync operations */
-#define	WT_STAT_CONN_LOG_SYNC				1533
-/*! log: log sync time duration (usecs) */
-#define	WT_STAT_CONN_LOG_SYNC_DURATION			1534
-/*! log: log sync_dir operations */
-#define	WT_STAT_CONN_LOG_SYNC_DIR			1535
-/*! log: log sync_dir time duration (usecs) */
-#define	WT_STAT_CONN_LOG_SYNC_DIR_DURATION		1536
-/*! log: log write operations */
-#define	WT_STAT_CONN_LOG_WRITES				1537
-/*! log: logging bytes consolidated */
-#define	WT_STAT_CONN_LOG_SLOT_CONSOLIDATED		1538
-/*! log: maximum log file size */
-#define	WT_STAT_CONN_LOG_MAX_FILESIZE			1539
-/*! log: number of pre-allocated log files to create */
-#define	WT_STAT_CONN_LOG_PREALLOC_MAX			1540
-/*! log: pre-allocated log files not ready and missed */
-#define	WT_STAT_CONN_LOG_PREALLOC_MISSED		1541
-/*! log: pre-allocated log files prepared */
-#define	WT_STAT_CONN_LOG_PREALLOC_FILES			1542
-/*! log: pre-allocated log files used */
-#define	WT_STAT_CONN_LOG_PREALLOC_USED			1543
-/*! log: records processed by log scan */
-#define	WT_STAT_CONN_LOG_SCAN_RECORDS			1544
-/*! log: slot close lost race */
-#define	WT_STAT_CONN_LOG_SLOT_CLOSE_RACE		1545
-/*! log: slot close unbuffered waits */
-#define	WT_STAT_CONN_LOG_SLOT_CLOSE_UNBUF		1546
-/*! log: slot closures */
-#define	WT_STAT_CONN_LOG_SLOT_CLOSES			1547
-/*! log: slot join atomic update races */
-#define	WT_STAT_CONN_LOG_SLOT_RACES			1548
-/*! log: slot join calls atomic updates raced */
-#define	WT_STAT_CONN_LOG_SLOT_YIELD_RACE		1549
-/*! log: slot join calls did not yield */
-#define	WT_STAT_CONN_LOG_SLOT_IMMEDIATE			1550
-/*! log: slot join calls found active slot closed */
-#define	WT_STAT_CONN_LOG_SLOT_YIELD_CLOSE		1551
-/*! log: slot join calls slept */
-#define	WT_STAT_CONN_LOG_SLOT_YIELD_SLEEP		1552
-/*! log: slot join calls yielded */
-#define	WT_STAT_CONN_LOG_SLOT_YIELD			1553
-/*! log: slot join found active slot closed */
-#define	WT_STAT_CONN_LOG_SLOT_ACTIVE_CLOSED		1554
-/*! log: slot joins yield time (usecs) */
-#define	WT_STAT_CONN_LOG_SLOT_YIELD_DURATION		1555
-/*! log: slot transitions unable to find free slot */
-#define	WT_STAT_CONN_LOG_SLOT_NO_FREE_SLOTS		1556
-/*! log: slot unbuffered writes */
-#define	WT_STAT_CONN_LOG_SLOT_UNBUFFERED		1557
-/*! log: total in-memory size of compressed records */
-#define	WT_STAT_CONN_LOG_COMPRESS_MEM			1558
-/*! log: total log buffer size */
-#define	WT_STAT_CONN_LOG_BUFFER_SIZE			1559
-/*! log: total size of compressed records */
-#define	WT_STAT_CONN_LOG_COMPRESS_LEN			1560
-/*! log: written slots coalesced */
-#define	WT_STAT_CONN_LOG_SLOT_COALESCED			1561
-/*! log: yields waiting for previous log file close */
-#define	WT_STAT_CONN_LOG_CLOSE_YIELDS			1562
-/*! perf: block manager read latency histogram (bucket 1) - 0-10ms */
-#define	WT_STAT_CONN_PERF_HIST_BMREAD_LATENCY_LT10	1563
-/*! perf: block manager read latency histogram (bucket 2) - 10-49ms */
-#define	WT_STAT_CONN_PERF_HIST_BMREAD_LATENCY_LT50	1564
-/*! perf: block manager read latency histogram (bucket 3) - 50-99ms */
-#define	WT_STAT_CONN_PERF_HIST_BMREAD_LATENCY_LT100	1565
-/*! perf: block manager read latency histogram (bucket 4) - 100-249ms */
-#define	WT_STAT_CONN_PERF_HIST_BMREAD_LATENCY_LT250	1566
-/*! perf: block manager read latency histogram (bucket 5) - 250-499ms */
-#define	WT_STAT_CONN_PERF_HIST_BMREAD_LATENCY_LT500	1567
-/*! perf: block manager read latency histogram (bucket 6) - 500-999ms */
-#define	WT_STAT_CONN_PERF_HIST_BMREAD_LATENCY_LT1000	1568
-/*! perf: block manager read latency histogram (bucket 7) - 1000ms+ */
-#define	WT_STAT_CONN_PERF_HIST_BMREAD_LATENCY_GT1000	1569
-/*! perf: block manager read latency histogram total (msecs) */
-#define	WT_STAT_CONN_PERF_HIST_BMREAD_LATENCY_TOTAL_MSECS	1570
-/*! perf: block manager write latency histogram (bucket 1) - 0-10ms */
-#define	WT_STAT_CONN_PERF_HIST_BMWRITE_LATENCY_LT10	1571
-/*! perf: block manager write latency histogram (bucket 2) - 10-49ms */
-#define	WT_STAT_CONN_PERF_HIST_BMWRITE_LATENCY_LT50	1572
-/*! perf: block manager write latency histogram (bucket 3) - 50-99ms */
-#define	WT_STAT_CONN_PERF_HIST_BMWRITE_LATENCY_LT100	1573
-/*! perf: block manager write latency histogram (bucket 4) - 100-249ms */
-#define	WT_STAT_CONN_PERF_HIST_BMWRITE_LATENCY_LT250	1574
-/*! perf: block manager write latency histogram (bucket 5) - 250-499ms */
-#define	WT_STAT_CONN_PERF_HIST_BMWRITE_LATENCY_LT500	1575
-/*! perf: block manager write latency histogram (bucket 6) - 500-999ms */
-#define	WT_STAT_CONN_PERF_HIST_BMWRITE_LATENCY_LT1000	1576
-/*! perf: block manager write latency histogram (bucket 7) - 1000ms+ */
-#define	WT_STAT_CONN_PERF_HIST_BMWRITE_LATENCY_GT1000	1577
-/*! perf: block manager write latency histogram total (msecs) */
-#define	WT_STAT_CONN_PERF_HIST_BMWRITE_LATENCY_TOTAL_MSECS	1578
-/*! perf: disagg block manager read latency histogram (bucket 1) - 50-99us */
-#define	WT_STAT_CONN_PERF_HIST_DISAGGBMREAD_LATENCY_LT100	1579
->>>>>>> 42fafd32
+#define	WT_STAT_CONN_PERF_HIST_DISAGGBMREAD_LATENCY_LT100	1601
 /*!
  * perf: disagg block manager read latency histogram (bucket 2) -
  * 100-249us
  */
-<<<<<<< HEAD
-#define	WT_STAT_CONN_PERF_HIST_DISAGGBMREAD_LATENCY_LT250	1601
-=======
-#define	WT_STAT_CONN_PERF_HIST_DISAGGBMREAD_LATENCY_LT250	1580
->>>>>>> 42fafd32
+#define	WT_STAT_CONN_PERF_HIST_DISAGGBMREAD_LATENCY_LT250	1602
 /*!
  * perf: disagg block manager read latency histogram (bucket 3) -
  * 250-499us
  */
-<<<<<<< HEAD
-#define	WT_STAT_CONN_PERF_HIST_DISAGGBMREAD_LATENCY_LT500	1602
-=======
-#define	WT_STAT_CONN_PERF_HIST_DISAGGBMREAD_LATENCY_LT500	1581
->>>>>>> 42fafd32
+#define	WT_STAT_CONN_PERF_HIST_DISAGGBMREAD_LATENCY_LT500	1603
 /*!
  * perf: disagg block manager read latency histogram (bucket 4) -
  * 500-999us
  */
-<<<<<<< HEAD
-#define	WT_STAT_CONN_PERF_HIST_DISAGGBMREAD_LATENCY_LT1000	1603
-=======
-#define	WT_STAT_CONN_PERF_HIST_DISAGGBMREAD_LATENCY_LT1000	1582
->>>>>>> 42fafd32
+#define	WT_STAT_CONN_PERF_HIST_DISAGGBMREAD_LATENCY_LT1000	1604
 /*!
  * perf: disagg block manager read latency histogram (bucket 5) -
  * 1000-9999us
  */
-<<<<<<< HEAD
-#define	WT_STAT_CONN_PERF_HIST_DISAGGBMREAD_LATENCY_LT10000	1604
-=======
-#define	WT_STAT_CONN_PERF_HIST_DISAGGBMREAD_LATENCY_LT10000	1583
->>>>>>> 42fafd32
+#define	WT_STAT_CONN_PERF_HIST_DISAGGBMREAD_LATENCY_LT10000	1605
 /*!
  * perf: disagg block manager read latency histogram (bucket 6) -
  * 10000us+
  */
-<<<<<<< HEAD
-#define	WT_STAT_CONN_PERF_HIST_DISAGGBMREAD_LATENCY_GT10000	1605
+#define	WT_STAT_CONN_PERF_HIST_DISAGGBMREAD_LATENCY_GT10000	1606
 /*! perf: disagg block manager read latency histogram total (usecs) */
-#define	WT_STAT_CONN_PERF_HIST_DISAGGBMREAD_LATENCY_TOTAL_USECS	1606
-=======
-#define	WT_STAT_CONN_PERF_HIST_DISAGGBMREAD_LATENCY_GT10000	1584
-/*! perf: disagg block manager read latency histogram total (usecs) */
-#define	WT_STAT_CONN_PERF_HIST_DISAGGBMREAD_LATENCY_TOTAL_USECS	1585
->>>>>>> 42fafd32
+#define	WT_STAT_CONN_PERF_HIST_DISAGGBMREAD_LATENCY_TOTAL_USECS	1607
 /*!
  * perf: disagg block manager write latency histogram (bucket 1) -
  * 50-99us
  */
-<<<<<<< HEAD
-#define	WT_STAT_CONN_PERF_HIST_DISAGGBMWRITE_LATENCY_LT100	1607
-=======
-#define	WT_STAT_CONN_PERF_HIST_DISAGGBMWRITE_LATENCY_LT100	1586
->>>>>>> 42fafd32
+#define	WT_STAT_CONN_PERF_HIST_DISAGGBMWRITE_LATENCY_LT100	1608
 /*!
  * perf: disagg block manager write latency histogram (bucket 2) -
  * 100-249us
  */
-<<<<<<< HEAD
-#define	WT_STAT_CONN_PERF_HIST_DISAGGBMWRITE_LATENCY_LT250	1608
-=======
-#define	WT_STAT_CONN_PERF_HIST_DISAGGBMWRITE_LATENCY_LT250	1587
->>>>>>> 42fafd32
+#define	WT_STAT_CONN_PERF_HIST_DISAGGBMWRITE_LATENCY_LT250	1609
 /*!
  * perf: disagg block manager write latency histogram (bucket 3) -
  * 250-499us
  */
-<<<<<<< HEAD
-#define	WT_STAT_CONN_PERF_HIST_DISAGGBMWRITE_LATENCY_LT500	1609
-=======
-#define	WT_STAT_CONN_PERF_HIST_DISAGGBMWRITE_LATENCY_LT500	1588
->>>>>>> 42fafd32
+#define	WT_STAT_CONN_PERF_HIST_DISAGGBMWRITE_LATENCY_LT500	1610
 /*!
  * perf: disagg block manager write latency histogram (bucket 4) -
  * 500-999us
  */
-<<<<<<< HEAD
-#define	WT_STAT_CONN_PERF_HIST_DISAGGBMWRITE_LATENCY_LT1000	1610
-=======
-#define	WT_STAT_CONN_PERF_HIST_DISAGGBMWRITE_LATENCY_LT1000	1589
->>>>>>> 42fafd32
+#define	WT_STAT_CONN_PERF_HIST_DISAGGBMWRITE_LATENCY_LT1000	1611
 /*!
  * perf: disagg block manager write latency histogram (bucket 5) -
  * 1000-9999us
  */
-<<<<<<< HEAD
-#define	WT_STAT_CONN_PERF_HIST_DISAGGBMWRITE_LATENCY_LT10000	1611
-=======
-#define	WT_STAT_CONN_PERF_HIST_DISAGGBMWRITE_LATENCY_LT10000	1590
->>>>>>> 42fafd32
+#define	WT_STAT_CONN_PERF_HIST_DISAGGBMWRITE_LATENCY_LT10000	1612
 /*!
  * perf: disagg block manager write latency histogram (bucket 6) -
  * 10000us+
  */
-<<<<<<< HEAD
-#define	WT_STAT_CONN_PERF_HIST_DISAGGBMWRITE_LATENCY_GT10000	1612
+#define	WT_STAT_CONN_PERF_HIST_DISAGGBMWRITE_LATENCY_GT10000	1613
 /*! perf: disagg block manager write latency histogram total (usecs) */
-#define	WT_STAT_CONN_PERF_HIST_DISAGGBMWRITE_LATENCY_TOTAL_USECS	1613
+#define	WT_STAT_CONN_PERF_HIST_DISAGGBMWRITE_LATENCY_TOTAL_USECS	1614
 /*! perf: file system read latency histogram (bucket 1) - 0-10ms */
-#define	WT_STAT_CONN_PERF_HIST_FSREAD_LATENCY_LT10	1614
+#define	WT_STAT_CONN_PERF_HIST_FSREAD_LATENCY_LT10	1615
 /*! perf: file system read latency histogram (bucket 2) - 10-49ms */
-#define	WT_STAT_CONN_PERF_HIST_FSREAD_LATENCY_LT50	1615
+#define	WT_STAT_CONN_PERF_HIST_FSREAD_LATENCY_LT50	1616
 /*! perf: file system read latency histogram (bucket 3) - 50-99ms */
-#define	WT_STAT_CONN_PERF_HIST_FSREAD_LATENCY_LT100	1616
+#define	WT_STAT_CONN_PERF_HIST_FSREAD_LATENCY_LT100	1617
 /*! perf: file system read latency histogram (bucket 4) - 100-249ms */
-#define	WT_STAT_CONN_PERF_HIST_FSREAD_LATENCY_LT250	1617
+#define	WT_STAT_CONN_PERF_HIST_FSREAD_LATENCY_LT250	1618
 /*! perf: file system read latency histogram (bucket 5) - 250-499ms */
-#define	WT_STAT_CONN_PERF_HIST_FSREAD_LATENCY_LT500	1618
+#define	WT_STAT_CONN_PERF_HIST_FSREAD_LATENCY_LT500	1619
 /*! perf: file system read latency histogram (bucket 6) - 500-999ms */
-#define	WT_STAT_CONN_PERF_HIST_FSREAD_LATENCY_LT1000	1619
+#define	WT_STAT_CONN_PERF_HIST_FSREAD_LATENCY_LT1000	1620
 /*! perf: file system read latency histogram (bucket 7) - 1000ms+ */
-#define	WT_STAT_CONN_PERF_HIST_FSREAD_LATENCY_GT1000	1620
+#define	WT_STAT_CONN_PERF_HIST_FSREAD_LATENCY_GT1000	1621
 /*! perf: file system read latency histogram total (msecs) */
-#define	WT_STAT_CONN_PERF_HIST_FSREAD_LATENCY_TOTAL_MSECS	1621
+#define	WT_STAT_CONN_PERF_HIST_FSREAD_LATENCY_TOTAL_MSECS	1622
 /*! perf: file system write latency histogram (bucket 1) - 0-10ms */
-#define	WT_STAT_CONN_PERF_HIST_FSWRITE_LATENCY_LT10	1622
+#define	WT_STAT_CONN_PERF_HIST_FSWRITE_LATENCY_LT10	1623
 /*! perf: file system write latency histogram (bucket 2) - 10-49ms */
-#define	WT_STAT_CONN_PERF_HIST_FSWRITE_LATENCY_LT50	1623
+#define	WT_STAT_CONN_PERF_HIST_FSWRITE_LATENCY_LT50	1624
 /*! perf: file system write latency histogram (bucket 3) - 50-99ms */
-#define	WT_STAT_CONN_PERF_HIST_FSWRITE_LATENCY_LT100	1624
+#define	WT_STAT_CONN_PERF_HIST_FSWRITE_LATENCY_LT100	1625
 /*! perf: file system write latency histogram (bucket 4) - 100-249ms */
-#define	WT_STAT_CONN_PERF_HIST_FSWRITE_LATENCY_LT250	1625
+#define	WT_STAT_CONN_PERF_HIST_FSWRITE_LATENCY_LT250	1626
 /*! perf: file system write latency histogram (bucket 5) - 250-499ms */
-#define	WT_STAT_CONN_PERF_HIST_FSWRITE_LATENCY_LT500	1626
+#define	WT_STAT_CONN_PERF_HIST_FSWRITE_LATENCY_LT500	1627
 /*! perf: file system write latency histogram (bucket 6) - 500-999ms */
-#define	WT_STAT_CONN_PERF_HIST_FSWRITE_LATENCY_LT1000	1627
+#define	WT_STAT_CONN_PERF_HIST_FSWRITE_LATENCY_LT1000	1628
 /*! perf: file system write latency histogram (bucket 7) - 1000ms+ */
-#define	WT_STAT_CONN_PERF_HIST_FSWRITE_LATENCY_GT1000	1628
+#define	WT_STAT_CONN_PERF_HIST_FSWRITE_LATENCY_GT1000	1629
 /*! perf: file system write latency histogram total (msecs) */
-#define	WT_STAT_CONN_PERF_HIST_FSWRITE_LATENCY_TOTAL_MSECS	1629
-=======
-#define	WT_STAT_CONN_PERF_HIST_DISAGGBMWRITE_LATENCY_GT10000	1591
-/*! perf: disagg block manager write latency histogram total (usecs) */
-#define	WT_STAT_CONN_PERF_HIST_DISAGGBMWRITE_LATENCY_TOTAL_USECS	1592
-/*! perf: file system read latency histogram (bucket 1) - 0-10ms */
-#define	WT_STAT_CONN_PERF_HIST_FSREAD_LATENCY_LT10	1593
-/*! perf: file system read latency histogram (bucket 2) - 10-49ms */
-#define	WT_STAT_CONN_PERF_HIST_FSREAD_LATENCY_LT50	1594
-/*! perf: file system read latency histogram (bucket 3) - 50-99ms */
-#define	WT_STAT_CONN_PERF_HIST_FSREAD_LATENCY_LT100	1595
-/*! perf: file system read latency histogram (bucket 4) - 100-249ms */
-#define	WT_STAT_CONN_PERF_HIST_FSREAD_LATENCY_LT250	1596
-/*! perf: file system read latency histogram (bucket 5) - 250-499ms */
-#define	WT_STAT_CONN_PERF_HIST_FSREAD_LATENCY_LT500	1597
-/*! perf: file system read latency histogram (bucket 6) - 500-999ms */
-#define	WT_STAT_CONN_PERF_HIST_FSREAD_LATENCY_LT1000	1598
-/*! perf: file system read latency histogram (bucket 7) - 1000ms+ */
-#define	WT_STAT_CONN_PERF_HIST_FSREAD_LATENCY_GT1000	1599
-/*! perf: file system read latency histogram total (msecs) */
-#define	WT_STAT_CONN_PERF_HIST_FSREAD_LATENCY_TOTAL_MSECS	1600
-/*! perf: file system write latency histogram (bucket 1) - 0-10ms */
-#define	WT_STAT_CONN_PERF_HIST_FSWRITE_LATENCY_LT10	1601
-/*! perf: file system write latency histogram (bucket 2) - 10-49ms */
-#define	WT_STAT_CONN_PERF_HIST_FSWRITE_LATENCY_LT50	1602
-/*! perf: file system write latency histogram (bucket 3) - 50-99ms */
-#define	WT_STAT_CONN_PERF_HIST_FSWRITE_LATENCY_LT100	1603
-/*! perf: file system write latency histogram (bucket 4) - 100-249ms */
-#define	WT_STAT_CONN_PERF_HIST_FSWRITE_LATENCY_LT250	1604
-/*! perf: file system write latency histogram (bucket 5) - 250-499ms */
-#define	WT_STAT_CONN_PERF_HIST_FSWRITE_LATENCY_LT500	1605
-/*! perf: file system write latency histogram (bucket 6) - 500-999ms */
-#define	WT_STAT_CONN_PERF_HIST_FSWRITE_LATENCY_LT1000	1606
-/*! perf: file system write latency histogram (bucket 7) - 1000ms+ */
-#define	WT_STAT_CONN_PERF_HIST_FSWRITE_LATENCY_GT1000	1607
-/*! perf: file system write latency histogram total (msecs) */
-#define	WT_STAT_CONN_PERF_HIST_FSWRITE_LATENCY_TOTAL_MSECS	1608
->>>>>>> 42fafd32
+#define	WT_STAT_CONN_PERF_HIST_FSWRITE_LATENCY_TOTAL_MSECS	1630
 /*!
  * perf: internal page deltas reconstruct latency histogram (bucket 1) -
  * 0-100us
  */
-<<<<<<< HEAD
-#define	WT_STAT_CONN_PERF_HIST_INTERNAL_RECONSTRUCT_LATENCY_LT100	1630
-=======
-#define	WT_STAT_CONN_PERF_HIST_INTERNAL_RECONSTRUCT_LATENCY_LT100	1609
->>>>>>> 42fafd32
+#define	WT_STAT_CONN_PERF_HIST_INTERNAL_RECONSTRUCT_LATENCY_LT100	1631
 /*!
  * perf: internal page deltas reconstruct latency histogram (bucket 2) -
  * 100-249us
  */
-<<<<<<< HEAD
-#define	WT_STAT_CONN_PERF_HIST_INTERNAL_RECONSTRUCT_LATENCY_LT250	1631
-=======
-#define	WT_STAT_CONN_PERF_HIST_INTERNAL_RECONSTRUCT_LATENCY_LT250	1610
->>>>>>> 42fafd32
+#define	WT_STAT_CONN_PERF_HIST_INTERNAL_RECONSTRUCT_LATENCY_LT250	1632
 /*!
  * perf: internal page deltas reconstruct latency histogram (bucket 3) -
  * 250-499us
  */
-<<<<<<< HEAD
-#define	WT_STAT_CONN_PERF_HIST_INTERNAL_RECONSTRUCT_LATENCY_LT500	1632
-=======
-#define	WT_STAT_CONN_PERF_HIST_INTERNAL_RECONSTRUCT_LATENCY_LT500	1611
->>>>>>> 42fafd32
+#define	WT_STAT_CONN_PERF_HIST_INTERNAL_RECONSTRUCT_LATENCY_LT500	1633
 /*!
  * perf: internal page deltas reconstruct latency histogram (bucket 4) -
  * 500-999us
  */
-<<<<<<< HEAD
-#define	WT_STAT_CONN_PERF_HIST_INTERNAL_RECONSTRUCT_LATENCY_LT1000	1633
-=======
-#define	WT_STAT_CONN_PERF_HIST_INTERNAL_RECONSTRUCT_LATENCY_LT1000	1612
->>>>>>> 42fafd32
+#define	WT_STAT_CONN_PERF_HIST_INTERNAL_RECONSTRUCT_LATENCY_LT1000	1634
 /*!
  * perf: internal page deltas reconstruct latency histogram (bucket 5) -
  * 1000-9999us
  */
-<<<<<<< HEAD
-#define	WT_STAT_CONN_PERF_HIST_INTERNAL_RECONSTRUCT_LATENCY_LT10000	1634
-=======
-#define	WT_STAT_CONN_PERF_HIST_INTERNAL_RECONSTRUCT_LATENCY_LT10000	1613
->>>>>>> 42fafd32
+#define	WT_STAT_CONN_PERF_HIST_INTERNAL_RECONSTRUCT_LATENCY_LT10000	1635
 /*!
  * perf: internal page deltas reconstruct latency histogram (bucket 6) -
  * 10000us+
  */
-<<<<<<< HEAD
-#define	WT_STAT_CONN_PERF_HIST_INTERNAL_RECONSTRUCT_LATENCY_GT10000	1635
+#define	WT_STAT_CONN_PERF_HIST_INTERNAL_RECONSTRUCT_LATENCY_GT10000	1636
 /*! perf: internal page deltas reconstruct latency histogram total (usecs) */
-#define	WT_STAT_CONN_PERF_HIST_INTERNAL_RECONSTRUCT_LATENCY_TOTAL_USECS	1636
-=======
-#define	WT_STAT_CONN_PERF_HIST_INTERNAL_RECONSTRUCT_LATENCY_GT10000	1614
-/*! perf: internal page deltas reconstruct latency histogram total (usecs) */
-#define	WT_STAT_CONN_PERF_HIST_INTERNAL_RECONSTRUCT_LATENCY_TOTAL_USECS	1615
->>>>>>> 42fafd32
+#define	WT_STAT_CONN_PERF_HIST_INTERNAL_RECONSTRUCT_LATENCY_TOTAL_USECS	1637
 /*!
  * perf: leaf page deltas reconstruct latency histogram (bucket 1) -
  * 0-100us
  */
-<<<<<<< HEAD
-#define	WT_STAT_CONN_PERF_HIST_LEAF_RECONSTRUCT_LATENCY_LT100	1637
-=======
-#define	WT_STAT_CONN_PERF_HIST_LEAF_RECONSTRUCT_LATENCY_LT100	1616
->>>>>>> 42fafd32
+#define	WT_STAT_CONN_PERF_HIST_LEAF_RECONSTRUCT_LATENCY_LT100	1638
 /*!
  * perf: leaf page deltas reconstruct latency histogram (bucket 2) -
  * 100-249us
  */
-<<<<<<< HEAD
-#define	WT_STAT_CONN_PERF_HIST_LEAF_RECONSTRUCT_LATENCY_LT250	1638
-=======
-#define	WT_STAT_CONN_PERF_HIST_LEAF_RECONSTRUCT_LATENCY_LT250	1617
->>>>>>> 42fafd32
+#define	WT_STAT_CONN_PERF_HIST_LEAF_RECONSTRUCT_LATENCY_LT250	1639
 /*!
  * perf: leaf page deltas reconstruct latency histogram (bucket 3) -
  * 250-499us
  */
-<<<<<<< HEAD
-#define	WT_STAT_CONN_PERF_HIST_LEAF_RECONSTRUCT_LATENCY_LT500	1639
-=======
-#define	WT_STAT_CONN_PERF_HIST_LEAF_RECONSTRUCT_LATENCY_LT500	1618
->>>>>>> 42fafd32
+#define	WT_STAT_CONN_PERF_HIST_LEAF_RECONSTRUCT_LATENCY_LT500	1640
 /*!
  * perf: leaf page deltas reconstruct latency histogram (bucket 4) -
  * 500-999us
  */
-<<<<<<< HEAD
-#define	WT_STAT_CONN_PERF_HIST_LEAF_RECONSTRUCT_LATENCY_LT1000	1640
-=======
-#define	WT_STAT_CONN_PERF_HIST_LEAF_RECONSTRUCT_LATENCY_LT1000	1619
->>>>>>> 42fafd32
+#define	WT_STAT_CONN_PERF_HIST_LEAF_RECONSTRUCT_LATENCY_LT1000	1641
 /*!
  * perf: leaf page deltas reconstruct latency histogram (bucket 5) -
  * 1000-9999us
  */
-<<<<<<< HEAD
-#define	WT_STAT_CONN_PERF_HIST_LEAF_RECONSTRUCT_LATENCY_LT10000	1641
-=======
-#define	WT_STAT_CONN_PERF_HIST_LEAF_RECONSTRUCT_LATENCY_LT10000	1620
->>>>>>> 42fafd32
+#define	WT_STAT_CONN_PERF_HIST_LEAF_RECONSTRUCT_LATENCY_LT10000	1642
 /*!
  * perf: leaf page deltas reconstruct latency histogram (bucket 6) -
  * 10000us+
  */
-<<<<<<< HEAD
-#define	WT_STAT_CONN_PERF_HIST_LEAF_RECONSTRUCT_LATENCY_GT10000	1642
+#define	WT_STAT_CONN_PERF_HIST_LEAF_RECONSTRUCT_LATENCY_GT10000	1643
 /*! perf: leaf page deltas reconstruct latency histogram total (usecs) */
-#define	WT_STAT_CONN_PERF_HIST_LEAF_RECONSTRUCT_LATENCY_TOTAL_USECS	1643
+#define	WT_STAT_CONN_PERF_HIST_LEAF_RECONSTRUCT_LATENCY_TOTAL_USECS	1644
 /*! perf: operation read latency histogram (bucket 1) - 0-100us */
-#define	WT_STAT_CONN_PERF_HIST_OPREAD_LATENCY_LT100	1644
+#define	WT_STAT_CONN_PERF_HIST_OPREAD_LATENCY_LT100	1645
 /*! perf: operation read latency histogram (bucket 2) - 100-249us */
-#define	WT_STAT_CONN_PERF_HIST_OPREAD_LATENCY_LT250	1645
+#define	WT_STAT_CONN_PERF_HIST_OPREAD_LATENCY_LT250	1646
 /*! perf: operation read latency histogram (bucket 3) - 250-499us */
-#define	WT_STAT_CONN_PERF_HIST_OPREAD_LATENCY_LT500	1646
+#define	WT_STAT_CONN_PERF_HIST_OPREAD_LATENCY_LT500	1647
 /*! perf: operation read latency histogram (bucket 4) - 500-999us */
-#define	WT_STAT_CONN_PERF_HIST_OPREAD_LATENCY_LT1000	1647
+#define	WT_STAT_CONN_PERF_HIST_OPREAD_LATENCY_LT1000	1648
 /*! perf: operation read latency histogram (bucket 5) - 1000-9999us */
-#define	WT_STAT_CONN_PERF_HIST_OPREAD_LATENCY_LT10000	1648
+#define	WT_STAT_CONN_PERF_HIST_OPREAD_LATENCY_LT10000	1649
 /*! perf: operation read latency histogram (bucket 6) - 10000us+ */
-#define	WT_STAT_CONN_PERF_HIST_OPREAD_LATENCY_GT10000	1649
+#define	WT_STAT_CONN_PERF_HIST_OPREAD_LATENCY_GT10000	1650
 /*! perf: operation read latency histogram total (usecs) */
-#define	WT_STAT_CONN_PERF_HIST_OPREAD_LATENCY_TOTAL_USECS	1650
+#define	WT_STAT_CONN_PERF_HIST_OPREAD_LATENCY_TOTAL_USECS	1651
 /*! perf: operation write latency histogram (bucket 1) - 0-100us */
-#define	WT_STAT_CONN_PERF_HIST_OPWRITE_LATENCY_LT100	1651
+#define	WT_STAT_CONN_PERF_HIST_OPWRITE_LATENCY_LT100	1652
 /*! perf: operation write latency histogram (bucket 2) - 100-249us */
-#define	WT_STAT_CONN_PERF_HIST_OPWRITE_LATENCY_LT250	1652
+#define	WT_STAT_CONN_PERF_HIST_OPWRITE_LATENCY_LT250	1653
 /*! perf: operation write latency histogram (bucket 3) - 250-499us */
-#define	WT_STAT_CONN_PERF_HIST_OPWRITE_LATENCY_LT500	1653
+#define	WT_STAT_CONN_PERF_HIST_OPWRITE_LATENCY_LT500	1654
 /*! perf: operation write latency histogram (bucket 4) - 500-999us */
-#define	WT_STAT_CONN_PERF_HIST_OPWRITE_LATENCY_LT1000	1654
+#define	WT_STAT_CONN_PERF_HIST_OPWRITE_LATENCY_LT1000	1655
 /*! perf: operation write latency histogram (bucket 5) - 1000-9999us */
-#define	WT_STAT_CONN_PERF_HIST_OPWRITE_LATENCY_LT10000	1655
+#define	WT_STAT_CONN_PERF_HIST_OPWRITE_LATENCY_LT10000	1656
 /*! perf: operation write latency histogram (bucket 6) - 10000us+ */
-#define	WT_STAT_CONN_PERF_HIST_OPWRITE_LATENCY_GT10000	1656
+#define	WT_STAT_CONN_PERF_HIST_OPWRITE_LATENCY_GT10000	1657
 /*! perf: operation write latency histogram total (usecs) */
-#define	WT_STAT_CONN_PERF_HIST_OPWRITE_LATENCY_TOTAL_USECS	1657
+#define	WT_STAT_CONN_PERF_HIST_OPWRITE_LATENCY_TOTAL_USECS	1658
 /*! prefetch: could not perform pre-fetch on internal page */
-#define	WT_STAT_CONN_PREFETCH_SKIPPED_INTERNAL_PAGE	1658
-=======
-#define	WT_STAT_CONN_PERF_HIST_LEAF_RECONSTRUCT_LATENCY_GT10000	1621
-/*! perf: leaf page deltas reconstruct latency histogram total (usecs) */
-#define	WT_STAT_CONN_PERF_HIST_LEAF_RECONSTRUCT_LATENCY_TOTAL_USECS	1622
-/*! perf: operation read latency histogram (bucket 1) - 0-100us */
-#define	WT_STAT_CONN_PERF_HIST_OPREAD_LATENCY_LT100	1623
-/*! perf: operation read latency histogram (bucket 2) - 100-249us */
-#define	WT_STAT_CONN_PERF_HIST_OPREAD_LATENCY_LT250	1624
-/*! perf: operation read latency histogram (bucket 3) - 250-499us */
-#define	WT_STAT_CONN_PERF_HIST_OPREAD_LATENCY_LT500	1625
-/*! perf: operation read latency histogram (bucket 4) - 500-999us */
-#define	WT_STAT_CONN_PERF_HIST_OPREAD_LATENCY_LT1000	1626
-/*! perf: operation read latency histogram (bucket 5) - 1000-9999us */
-#define	WT_STAT_CONN_PERF_HIST_OPREAD_LATENCY_LT10000	1627
-/*! perf: operation read latency histogram (bucket 6) - 10000us+ */
-#define	WT_STAT_CONN_PERF_HIST_OPREAD_LATENCY_GT10000	1628
-/*! perf: operation read latency histogram total (usecs) */
-#define	WT_STAT_CONN_PERF_HIST_OPREAD_LATENCY_TOTAL_USECS	1629
-/*! perf: operation write latency histogram (bucket 1) - 0-100us */
-#define	WT_STAT_CONN_PERF_HIST_OPWRITE_LATENCY_LT100	1630
-/*! perf: operation write latency histogram (bucket 2) - 100-249us */
-#define	WT_STAT_CONN_PERF_HIST_OPWRITE_LATENCY_LT250	1631
-/*! perf: operation write latency histogram (bucket 3) - 250-499us */
-#define	WT_STAT_CONN_PERF_HIST_OPWRITE_LATENCY_LT500	1632
-/*! perf: operation write latency histogram (bucket 4) - 500-999us */
-#define	WT_STAT_CONN_PERF_HIST_OPWRITE_LATENCY_LT1000	1633
-/*! perf: operation write latency histogram (bucket 5) - 1000-9999us */
-#define	WT_STAT_CONN_PERF_HIST_OPWRITE_LATENCY_LT10000	1634
-/*! perf: operation write latency histogram (bucket 6) - 10000us+ */
-#define	WT_STAT_CONN_PERF_HIST_OPWRITE_LATENCY_GT10000	1635
-/*! perf: operation write latency histogram total (usecs) */
-#define	WT_STAT_CONN_PERF_HIST_OPWRITE_LATENCY_TOTAL_USECS	1636
-/*! prefetch: could not perform pre-fetch on internal page */
-#define	WT_STAT_CONN_PREFETCH_SKIPPED_INTERNAL_PAGE	1637
->>>>>>> 42fafd32
+#define	WT_STAT_CONN_PREFETCH_SKIPPED_INTERNAL_PAGE	1659
 /*!
  * prefetch: could not perform pre-fetch on ref without the pre-fetch
  * flag set
  */
-<<<<<<< HEAD
-#define	WT_STAT_CONN_PREFETCH_SKIPPED_NO_FLAG_SET	1659
+#define	WT_STAT_CONN_PREFETCH_SKIPPED_NO_FLAG_SET	1660
 /*! prefetch: number of times pre-fetch failed to start */
-#define	WT_STAT_CONN_PREFETCH_FAILED_START		1660
+#define	WT_STAT_CONN_PREFETCH_FAILED_START		1661
 /*! prefetch: pre-fetch not repeating for recently pre-fetched ref */
-#define	WT_STAT_CONN_PREFETCH_SKIPPED_SAME_REF		1661
+#define	WT_STAT_CONN_PREFETCH_SKIPPED_SAME_REF		1662
 /*! prefetch: pre-fetch not triggered after single disk read */
-#define	WT_STAT_CONN_PREFETCH_DISK_ONE			1662
+#define	WT_STAT_CONN_PREFETCH_DISK_ONE			1663
 /*! prefetch: pre-fetch not triggered as there is no valid dhandle */
-#define	WT_STAT_CONN_PREFETCH_SKIPPED_NO_VALID_DHANDLE	1663
+#define	WT_STAT_CONN_PREFETCH_SKIPPED_NO_VALID_DHANDLE	1664
 /*! prefetch: pre-fetch not triggered by page read */
-#define	WT_STAT_CONN_PREFETCH_SKIPPED			1664
+#define	WT_STAT_CONN_PREFETCH_SKIPPED			1665
 /*! prefetch: pre-fetch not triggered due to disk read count */
-#define	WT_STAT_CONN_PREFETCH_SKIPPED_DISK_READ_COUNT	1665
+#define	WT_STAT_CONN_PREFETCH_SKIPPED_DISK_READ_COUNT	1666
 /*! prefetch: pre-fetch not triggered due to internal session */
-#define	WT_STAT_CONN_PREFETCH_SKIPPED_INTERNAL_SESSION	1666
+#define	WT_STAT_CONN_PREFETCH_SKIPPED_INTERNAL_SESSION	1667
 /*! prefetch: pre-fetch not triggered due to special btree handle */
-#define	WT_STAT_CONN_PREFETCH_SKIPPED_SPECIAL_HANDLE	1667
+#define	WT_STAT_CONN_PREFETCH_SKIPPED_SPECIAL_HANDLE	1668
 /*! prefetch: pre-fetch page not on disk when reading */
-#define	WT_STAT_CONN_PREFETCH_PAGES_FAIL		1668
+#define	WT_STAT_CONN_PREFETCH_PAGES_FAIL		1669
 /*! prefetch: pre-fetch pages queued */
-#define	WT_STAT_CONN_PREFETCH_PAGES_QUEUED		1669
+#define	WT_STAT_CONN_PREFETCH_PAGES_QUEUED		1670
 /*! prefetch: pre-fetch pages read in background */
-#define	WT_STAT_CONN_PREFETCH_PAGES_READ		1670
+#define	WT_STAT_CONN_PREFETCH_PAGES_READ		1671
 /*! prefetch: pre-fetch skipped reading in a page due to harmless error */
-#define	WT_STAT_CONN_PREFETCH_SKIPPED_ERROR_OK		1671
+#define	WT_STAT_CONN_PREFETCH_SKIPPED_ERROR_OK		1672
 /*! prefetch: pre-fetch triggered by page read */
-#define	WT_STAT_CONN_PREFETCH_ATTEMPTS			1672
+#define	WT_STAT_CONN_PREFETCH_ATTEMPTS			1673
 /*! reconciliation: VLCS pages explicitly reconciled as empty */
-#define	WT_STAT_CONN_REC_VLCS_EMPTIED_PAGES		1673
+#define	WT_STAT_CONN_REC_VLCS_EMPTIED_PAGES		1674
 /*! reconciliation: approximate byte size of timestamps in pages written */
-#define	WT_STAT_CONN_REC_TIME_WINDOW_BYTES_TS		1674
-=======
-#define	WT_STAT_CONN_PREFETCH_SKIPPED_NO_FLAG_SET	1638
-/*! prefetch: number of times pre-fetch failed to start */
-#define	WT_STAT_CONN_PREFETCH_FAILED_START		1639
-/*! prefetch: pre-fetch not repeating for recently pre-fetched ref */
-#define	WT_STAT_CONN_PREFETCH_SKIPPED_SAME_REF		1640
-/*! prefetch: pre-fetch not triggered after single disk read */
-#define	WT_STAT_CONN_PREFETCH_DISK_ONE			1641
-/*! prefetch: pre-fetch not triggered as there is no valid dhandle */
-#define	WT_STAT_CONN_PREFETCH_SKIPPED_NO_VALID_DHANDLE	1642
-/*! prefetch: pre-fetch not triggered by page read */
-#define	WT_STAT_CONN_PREFETCH_SKIPPED			1643
-/*! prefetch: pre-fetch not triggered due to disk read count */
-#define	WT_STAT_CONN_PREFETCH_SKIPPED_DISK_READ_COUNT	1644
-/*! prefetch: pre-fetch not triggered due to internal session */
-#define	WT_STAT_CONN_PREFETCH_SKIPPED_INTERNAL_SESSION	1645
-/*! prefetch: pre-fetch not triggered due to special btree handle */
-#define	WT_STAT_CONN_PREFETCH_SKIPPED_SPECIAL_HANDLE	1646
-/*! prefetch: pre-fetch page not on disk when reading */
-#define	WT_STAT_CONN_PREFETCH_PAGES_FAIL		1647
-/*! prefetch: pre-fetch pages queued */
-#define	WT_STAT_CONN_PREFETCH_PAGES_QUEUED		1648
-/*! prefetch: pre-fetch pages read in background */
-#define	WT_STAT_CONN_PREFETCH_PAGES_READ		1649
-/*! prefetch: pre-fetch skipped reading in a page due to harmless error */
-#define	WT_STAT_CONN_PREFETCH_SKIPPED_ERROR_OK		1650
-/*! prefetch: pre-fetch triggered by page read */
-#define	WT_STAT_CONN_PREFETCH_ATTEMPTS			1651
-/*! reconciliation: VLCS pages explicitly reconciled as empty */
-#define	WT_STAT_CONN_REC_VLCS_EMPTIED_PAGES		1652
-/*! reconciliation: approximate byte size of timestamps in pages written */
-#define	WT_STAT_CONN_REC_TIME_WINDOW_BYTES_TS		1653
->>>>>>> 42fafd32
+#define	WT_STAT_CONN_REC_TIME_WINDOW_BYTES_TS		1675
 /*!
  * reconciliation: approximate byte size of transaction IDs in pages
  * written
  */
-<<<<<<< HEAD
-#define	WT_STAT_CONN_REC_TIME_WINDOW_BYTES_TXN		1675
-=======
-#define	WT_STAT_CONN_REC_TIME_WINDOW_BYTES_TXN		1654
->>>>>>> 42fafd32
+#define	WT_STAT_CONN_REC_TIME_WINDOW_BYTES_TXN		1676
 /*!
  * reconciliation: average length of delta chain on internal page with
  * deltas
  */
-<<<<<<< HEAD
-#define	WT_STAT_CONN_REC_AVERAGE_INTERNAL_PAGE_DELTA_CHAIN_LENGTH	1676
+#define	WT_STAT_CONN_REC_AVERAGE_INTERNAL_PAGE_DELTA_CHAIN_LENGTH	1677
 /*! reconciliation: average length of delta chain on leaf page with deltas */
-#define	WT_STAT_CONN_REC_AVERAGE_LEAF_PAGE_DELTA_CHAIN_LENGTH	1677
+#define	WT_STAT_CONN_REC_AVERAGE_LEAF_PAGE_DELTA_CHAIN_LENGTH	1678
 /*! reconciliation: empty deltas skipped in disaggregated storage */
-#define	WT_STAT_CONN_REC_SKIP_EMPTY_DELTAS		1678
+#define	WT_STAT_CONN_REC_SKIP_EMPTY_DELTAS		1679
 /*! reconciliation: fast-path pages deleted */
-#define	WT_STAT_CONN_REC_PAGE_DELETE_FAST		1679
+#define	WT_STAT_CONN_REC_PAGE_DELETE_FAST		1680
 /*! reconciliation: full internal pages written instead of a page delta */
-#define	WT_STAT_CONN_REC_PAGE_FULL_IMAGE_INTERNAL	1680
+#define	WT_STAT_CONN_REC_PAGE_FULL_IMAGE_INTERNAL	1681
 /*! reconciliation: full leaf pages written instead of a page delta */
-#define	WT_STAT_CONN_REC_PAGE_FULL_IMAGE_LEAF		1681
+#define	WT_STAT_CONN_REC_PAGE_FULL_IMAGE_LEAF		1682
 /*! reconciliation: internal page deltas written */
-#define	WT_STAT_CONN_REC_PAGE_DELTA_INTERNAL		1682
+#define	WT_STAT_CONN_REC_PAGE_DELTA_INTERNAL		1683
 /*! reconciliation: leaf page deltas written */
-#define	WT_STAT_CONN_REC_PAGE_DELTA_LEAF		1683
+#define	WT_STAT_CONN_REC_PAGE_DELTA_LEAF		1684
 /*! reconciliation: leaf-page overflow keys */
-#define	WT_STAT_CONN_REC_OVERFLOW_KEY_LEAF		1684
+#define	WT_STAT_CONN_REC_OVERFLOW_KEY_LEAF		1685
 /*! reconciliation: max deltas seen on internal page during reconciliation */
-#define	WT_STAT_CONN_REC_MAX_INTERNAL_PAGE_DELTAS	1685
+#define	WT_STAT_CONN_REC_MAX_INTERNAL_PAGE_DELTAS	1686
 /*! reconciliation: max deltas seen on leaf page during reconciliation */
-#define	WT_STAT_CONN_REC_MAX_LEAF_PAGE_DELTAS		1686
+#define	WT_STAT_CONN_REC_MAX_LEAF_PAGE_DELTAS		1687
 /*! reconciliation: maximum milliseconds spent in a reconciliation call */
-#define	WT_STAT_CONN_REC_MAXIMUM_MILLISECONDS		1687
-=======
-#define	WT_STAT_CONN_REC_AVERAGE_INTERNAL_PAGE_DELTA_CHAIN_LENGTH	1655
-/*! reconciliation: average length of delta chain on leaf page with deltas */
-#define	WT_STAT_CONN_REC_AVERAGE_LEAF_PAGE_DELTA_CHAIN_LENGTH	1656
-/*! reconciliation: empty deltas skipped in disaggregated storage */
-#define	WT_STAT_CONN_REC_SKIP_EMPTY_DELTAS		1657
-/*! reconciliation: fast-path pages deleted */
-#define	WT_STAT_CONN_REC_PAGE_DELETE_FAST		1658
-/*! reconciliation: full internal pages written instead of a page delta */
-#define	WT_STAT_CONN_REC_PAGE_FULL_IMAGE_INTERNAL	1659
-/*! reconciliation: full leaf pages written instead of a page delta */
-#define	WT_STAT_CONN_REC_PAGE_FULL_IMAGE_LEAF		1660
-/*! reconciliation: internal page deltas written */
-#define	WT_STAT_CONN_REC_PAGE_DELTA_INTERNAL		1661
-/*! reconciliation: leaf page deltas written */
-#define	WT_STAT_CONN_REC_PAGE_DELTA_LEAF		1662
-/*! reconciliation: leaf-page overflow keys */
-#define	WT_STAT_CONN_REC_OVERFLOW_KEY_LEAF		1663
-/*! reconciliation: max deltas seen on internal page during reconciliation */
-#define	WT_STAT_CONN_REC_MAX_INTERNAL_PAGE_DELTAS	1664
-/*! reconciliation: max deltas seen on leaf page during reconciliation */
-#define	WT_STAT_CONN_REC_MAX_LEAF_PAGE_DELTAS		1665
-/*! reconciliation: maximum milliseconds spent in a reconciliation call */
-#define	WT_STAT_CONN_REC_MAXIMUM_MILLISECONDS		1666
->>>>>>> 42fafd32
+#define	WT_STAT_CONN_REC_MAXIMUM_MILLISECONDS		1688
 /*!
  * reconciliation: maximum milliseconds spent in building a disk image in
  * a reconciliation
  */
-<<<<<<< HEAD
-#define	WT_STAT_CONN_REC_MAXIMUM_IMAGE_BUILD_MILLISECONDS	1688
-=======
-#define	WT_STAT_CONN_REC_MAXIMUM_IMAGE_BUILD_MILLISECONDS	1667
->>>>>>> 42fafd32
+#define	WT_STAT_CONN_REC_MAXIMUM_IMAGE_BUILD_MILLISECONDS	1689
 /*!
  * reconciliation: maximum milliseconds spent in moving updates to the
  * history store in a reconciliation
  */
-<<<<<<< HEAD
-#define	WT_STAT_CONN_REC_MAXIMUM_HS_WRAPUP_MILLISECONDS	1689
-=======
-#define	WT_STAT_CONN_REC_MAXIMUM_HS_WRAPUP_MILLISECONDS	1668
->>>>>>> 42fafd32
+#define	WT_STAT_CONN_REC_MAXIMUM_HS_WRAPUP_MILLISECONDS	1690
 /*!
  * reconciliation: number of keys that are garbage collected in the
  * ingest table for disaggregated storage
  */
-<<<<<<< HEAD
-#define	WT_STAT_CONN_REC_INGEST_GARBAGE_COLLECTION_KEYS	1690
+#define	WT_STAT_CONN_REC_INGEST_GARBAGE_COLLECTION_KEYS	1691
 /*! reconciliation: overflow values written */
-#define	WT_STAT_CONN_REC_OVERFLOW_VALUE			1691
+#define	WT_STAT_CONN_REC_OVERFLOW_VALUE			1692
 /*! reconciliation: page reconciliation calls */
-#define	WT_STAT_CONN_REC_PAGES				1692
+#define	WT_STAT_CONN_REC_PAGES				1693
 /*! reconciliation: page reconciliation calls for eviction */
-#define	WT_STAT_CONN_REC_PAGES_EVICTION			1693
+#define	WT_STAT_CONN_REC_PAGES_EVICTION			1694
 /*! reconciliation: page reconciliation calls for pages between 1 and 10MB */
-#define	WT_STAT_CONN_REC_PAGES_SIZE_1MB_TO_10MB		1694
-=======
-#define	WT_STAT_CONN_REC_INGEST_GARBAGE_COLLECTION_KEYS	1669
-/*! reconciliation: overflow values written */
-#define	WT_STAT_CONN_REC_OVERFLOW_VALUE			1670
-/*! reconciliation: page reconciliation calls */
-#define	WT_STAT_CONN_REC_PAGES				1671
-/*! reconciliation: page reconciliation calls for eviction */
-#define	WT_STAT_CONN_REC_PAGES_EVICTION			1672
-/*! reconciliation: page reconciliation calls for pages between 1 and 10MB */
-#define	WT_STAT_CONN_REC_PAGES_SIZE_1MB_TO_10MB		1673
->>>>>>> 42fafd32
+#define	WT_STAT_CONN_REC_PAGES_SIZE_1MB_TO_10MB		1695
 /*!
  * reconciliation: page reconciliation calls for pages between 10 and
  * 100MB
  */
-<<<<<<< HEAD
-#define	WT_STAT_CONN_REC_PAGES_SIZE_10MB_TO_100MB	1695
-=======
-#define	WT_STAT_CONN_REC_PAGES_SIZE_10MB_TO_100MB	1674
->>>>>>> 42fafd32
+#define	WT_STAT_CONN_REC_PAGES_SIZE_10MB_TO_100MB	1696
 /*!
  * reconciliation: page reconciliation calls for pages between 100MB and
  * 1GB
  */
-<<<<<<< HEAD
-#define	WT_STAT_CONN_REC_PAGES_SIZE_100MB_TO_1GB	1696
+#define	WT_STAT_CONN_REC_PAGES_SIZE_100MB_TO_1GB	1697
 /*! reconciliation: page reconciliation calls for pages over 1GB */
-#define	WT_STAT_CONN_REC_PAGES_SIZE_1GB_PLUS		1697
-=======
-#define	WT_STAT_CONN_REC_PAGES_SIZE_100MB_TO_1GB	1675
-/*! reconciliation: page reconciliation calls for pages over 1GB */
-#define	WT_STAT_CONN_REC_PAGES_SIZE_1GB_PLUS		1676
->>>>>>> 42fafd32
+#define	WT_STAT_CONN_REC_PAGES_SIZE_1GB_PLUS		1698
 /*!
  * reconciliation: page reconciliation calls that resulted in values with
  * prepared transaction metadata
  */
-<<<<<<< HEAD
-#define	WT_STAT_CONN_REC_PAGES_WITH_PREPARE		1698
-=======
-#define	WT_STAT_CONN_REC_PAGES_WITH_PREPARE		1677
->>>>>>> 42fafd32
+#define	WT_STAT_CONN_REC_PAGES_WITH_PREPARE		1699
 /*!
  * reconciliation: page reconciliation calls that resulted in values with
  * timestamps
  */
-<<<<<<< HEAD
-#define	WT_STAT_CONN_REC_PAGES_WITH_TS			1699
-=======
-#define	WT_STAT_CONN_REC_PAGES_WITH_TS			1678
->>>>>>> 42fafd32
+#define	WT_STAT_CONN_REC_PAGES_WITH_TS			1700
 /*!
  * reconciliation: page reconciliation calls that resulted in values with
  * transaction ids
  */
-<<<<<<< HEAD
-#define	WT_STAT_CONN_REC_PAGES_WITH_TXN			1700
+#define	WT_STAT_CONN_REC_PAGES_WITH_TXN			1701
 /*! reconciliation: pages deleted */
-#define	WT_STAT_CONN_REC_PAGE_DELETE			1701
-=======
-#define	WT_STAT_CONN_REC_PAGES_WITH_TXN			1679
-/*! reconciliation: pages deleted */
-#define	WT_STAT_CONN_REC_PAGE_DELETE			1680
->>>>>>> 42fafd32
+#define	WT_STAT_CONN_REC_PAGE_DELETE			1702
 /*!
  * reconciliation: pages written including an aggregated newest start
  * durable timestamp
  */
-<<<<<<< HEAD
-#define	WT_STAT_CONN_REC_TIME_AGGR_NEWEST_START_DURABLE_TS	1702
-=======
-#define	WT_STAT_CONN_REC_TIME_AGGR_NEWEST_START_DURABLE_TS	1681
->>>>>>> 42fafd32
+#define	WT_STAT_CONN_REC_TIME_AGGR_NEWEST_START_DURABLE_TS	1703
 /*!
  * reconciliation: pages written including an aggregated newest stop
  * durable timestamp
  */
-<<<<<<< HEAD
-#define	WT_STAT_CONN_REC_TIME_AGGR_NEWEST_STOP_DURABLE_TS	1703
-=======
-#define	WT_STAT_CONN_REC_TIME_AGGR_NEWEST_STOP_DURABLE_TS	1682
->>>>>>> 42fafd32
+#define	WT_STAT_CONN_REC_TIME_AGGR_NEWEST_STOP_DURABLE_TS	1704
 /*!
  * reconciliation: pages written including an aggregated newest stop
  * timestamp
  */
-<<<<<<< HEAD
-#define	WT_STAT_CONN_REC_TIME_AGGR_NEWEST_STOP_TS	1704
-=======
-#define	WT_STAT_CONN_REC_TIME_AGGR_NEWEST_STOP_TS	1683
->>>>>>> 42fafd32
+#define	WT_STAT_CONN_REC_TIME_AGGR_NEWEST_STOP_TS	1705
 /*!
  * reconciliation: pages written including an aggregated newest stop
  * transaction ID
  */
-<<<<<<< HEAD
-#define	WT_STAT_CONN_REC_TIME_AGGR_NEWEST_STOP_TXN	1705
-=======
-#define	WT_STAT_CONN_REC_TIME_AGGR_NEWEST_STOP_TXN	1684
->>>>>>> 42fafd32
+#define	WT_STAT_CONN_REC_TIME_AGGR_NEWEST_STOP_TXN	1706
 /*!
  * reconciliation: pages written including an aggregated newest
  * transaction ID
  */
-<<<<<<< HEAD
-#define	WT_STAT_CONN_REC_TIME_AGGR_NEWEST_TXN		1706
-=======
-#define	WT_STAT_CONN_REC_TIME_AGGR_NEWEST_TXN		1685
->>>>>>> 42fafd32
+#define	WT_STAT_CONN_REC_TIME_AGGR_NEWEST_TXN		1707
 /*!
  * reconciliation: pages written including an aggregated oldest start
  * timestamp
  */
-<<<<<<< HEAD
-#define	WT_STAT_CONN_REC_TIME_AGGR_OLDEST_START_TS	1707
+#define	WT_STAT_CONN_REC_TIME_AGGR_OLDEST_START_TS	1708
 /*! reconciliation: pages written including an aggregated prepare */
-#define	WT_STAT_CONN_REC_TIME_AGGR_PREPARED		1708
+#define	WT_STAT_CONN_REC_TIME_AGGR_PREPARED		1709
 /*! reconciliation: pages written including at least one prepare state */
-#define	WT_STAT_CONN_REC_TIME_WINDOW_PAGES_PREPARED	1709
-=======
-#define	WT_STAT_CONN_REC_TIME_AGGR_OLDEST_START_TS	1686
-/*! reconciliation: pages written including an aggregated prepare */
-#define	WT_STAT_CONN_REC_TIME_AGGR_PREPARED		1687
-/*! reconciliation: pages written including at least one prepare state */
-#define	WT_STAT_CONN_REC_TIME_WINDOW_PAGES_PREPARED	1688
->>>>>>> 42fafd32
+#define	WT_STAT_CONN_REC_TIME_WINDOW_PAGES_PREPARED	1710
 /*!
  * reconciliation: pages written including at least one start durable
  * timestamp
  */
-<<<<<<< HEAD
-#define	WT_STAT_CONN_REC_TIME_WINDOW_PAGES_DURABLE_START_TS	1710
+#define	WT_STAT_CONN_REC_TIME_WINDOW_PAGES_DURABLE_START_TS	1711
 /*! reconciliation: pages written including at least one start timestamp */
-#define	WT_STAT_CONN_REC_TIME_WINDOW_PAGES_START_TS	1711
-=======
-#define	WT_STAT_CONN_REC_TIME_WINDOW_PAGES_DURABLE_START_TS	1689
-/*! reconciliation: pages written including at least one start timestamp */
-#define	WT_STAT_CONN_REC_TIME_WINDOW_PAGES_START_TS	1690
->>>>>>> 42fafd32
+#define	WT_STAT_CONN_REC_TIME_WINDOW_PAGES_START_TS	1712
 /*!
  * reconciliation: pages written including at least one start transaction
  * ID
  */
-<<<<<<< HEAD
-#define	WT_STAT_CONN_REC_TIME_WINDOW_PAGES_START_TXN	1712
-=======
-#define	WT_STAT_CONN_REC_TIME_WINDOW_PAGES_START_TXN	1691
->>>>>>> 42fafd32
+#define	WT_STAT_CONN_REC_TIME_WINDOW_PAGES_START_TXN	1713
 /*!
  * reconciliation: pages written including at least one stop durable
  * timestamp
  */
-<<<<<<< HEAD
-#define	WT_STAT_CONN_REC_TIME_WINDOW_PAGES_DURABLE_STOP_TS	1713
+#define	WT_STAT_CONN_REC_TIME_WINDOW_PAGES_DURABLE_STOP_TS	1714
 /*! reconciliation: pages written including at least one stop timestamp */
-#define	WT_STAT_CONN_REC_TIME_WINDOW_PAGES_STOP_TS	1714
-=======
-#define	WT_STAT_CONN_REC_TIME_WINDOW_PAGES_DURABLE_STOP_TS	1692
-/*! reconciliation: pages written including at least one stop timestamp */
-#define	WT_STAT_CONN_REC_TIME_WINDOW_PAGES_STOP_TS	1693
->>>>>>> 42fafd32
+#define	WT_STAT_CONN_REC_TIME_WINDOW_PAGES_STOP_TS	1715
 /*!
  * reconciliation: pages written including at least one stop transaction
  * ID
  */
-<<<<<<< HEAD
-#define	WT_STAT_CONN_REC_TIME_WINDOW_PAGES_STOP_TXN	1715
+#define	WT_STAT_CONN_REC_TIME_WINDOW_PAGES_STOP_TXN	1716
 /*! reconciliation: pages written with at least one internal page delta */
-#define	WT_STAT_CONN_REC_PAGES_WITH_INTERNAL_DELTAS	1716
+#define	WT_STAT_CONN_REC_PAGES_WITH_INTERNAL_DELTAS	1717
 /*! reconciliation: pages written with at least one leaf page delta */
-#define	WT_STAT_CONN_REC_PAGES_WITH_LEAF_DELTAS		1717
+#define	WT_STAT_CONN_REC_PAGES_WITH_LEAF_DELTAS		1718
 /*! reconciliation: records written including a prepare state */
-#define	WT_STAT_CONN_REC_TIME_WINDOW_PREPARED		1718
+#define	WT_STAT_CONN_REC_TIME_WINDOW_PREPARED		1719
 /*! reconciliation: records written including a start durable timestamp */
-#define	WT_STAT_CONN_REC_TIME_WINDOW_DURABLE_START_TS	1719
+#define	WT_STAT_CONN_REC_TIME_WINDOW_DURABLE_START_TS	1720
 /*! reconciliation: records written including a start timestamp */
-#define	WT_STAT_CONN_REC_TIME_WINDOW_START_TS		1720
+#define	WT_STAT_CONN_REC_TIME_WINDOW_START_TS		1721
 /*! reconciliation: records written including a start transaction ID */
-#define	WT_STAT_CONN_REC_TIME_WINDOW_START_TXN		1721
+#define	WT_STAT_CONN_REC_TIME_WINDOW_START_TXN		1722
 /*! reconciliation: records written including a stop durable timestamp */
-#define	WT_STAT_CONN_REC_TIME_WINDOW_DURABLE_STOP_TS	1722
+#define	WT_STAT_CONN_REC_TIME_WINDOW_DURABLE_STOP_TS	1723
 /*! reconciliation: records written including a stop timestamp */
-#define	WT_STAT_CONN_REC_TIME_WINDOW_STOP_TS		1723
+#define	WT_STAT_CONN_REC_TIME_WINDOW_STOP_TS		1724
 /*! reconciliation: records written including a stop transaction ID */
-#define	WT_STAT_CONN_REC_TIME_WINDOW_STOP_TXN		1724
+#define	WT_STAT_CONN_REC_TIME_WINDOW_STOP_TXN		1725
 /*! reconciliation: split bytes currently awaiting free */
-#define	WT_STAT_CONN_REC_SPLIT_STASHED_BYTES		1725
+#define	WT_STAT_CONN_REC_SPLIT_STASHED_BYTES		1726
 /*! reconciliation: split objects currently awaiting free */
-#define	WT_STAT_CONN_REC_SPLIT_STASHED_OBJECTS		1726
+#define	WT_STAT_CONN_REC_SPLIT_STASHED_OBJECTS		1727
 /*! session: attempts to remove a local object and the object is in use */
-#define	WT_STAT_CONN_LOCAL_OBJECTS_INUSE		1727
+#define	WT_STAT_CONN_LOCAL_OBJECTS_INUSE		1728
 /*! session: flush_tier failed calls */
-#define	WT_STAT_CONN_FLUSH_TIER_FAIL			1728
+#define	WT_STAT_CONN_FLUSH_TIER_FAIL			1729
 /*! session: flush_tier operation calls */
-#define	WT_STAT_CONN_FLUSH_TIER				1729
+#define	WT_STAT_CONN_FLUSH_TIER				1730
 /*! session: flush_tier tables skipped due to no checkpoint */
-#define	WT_STAT_CONN_FLUSH_TIER_SKIPPED			1730
+#define	WT_STAT_CONN_FLUSH_TIER_SKIPPED			1731
 /*! session: flush_tier tables switched */
-#define	WT_STAT_CONN_FLUSH_TIER_SWITCHED		1731
+#define	WT_STAT_CONN_FLUSH_TIER_SWITCHED		1732
 /*! session: local objects removed */
-#define	WT_STAT_CONN_LOCAL_OBJECTS_REMOVED		1732
+#define	WT_STAT_CONN_LOCAL_OBJECTS_REMOVED		1733
 /*! session: open session count */
-#define	WT_STAT_CONN_SESSION_OPEN			1733
+#define	WT_STAT_CONN_SESSION_OPEN			1734
 /*! session: session query timestamp calls */
-#define	WT_STAT_CONN_SESSION_QUERY_TS			1734
+#define	WT_STAT_CONN_SESSION_QUERY_TS			1735
 /*! session: table alter failed calls */
-#define	WT_STAT_CONN_SESSION_TABLE_ALTER_FAIL		1735
+#define	WT_STAT_CONN_SESSION_TABLE_ALTER_FAIL		1736
 /*! session: table alter successful calls */
-#define	WT_STAT_CONN_SESSION_TABLE_ALTER_SUCCESS	1736
+#define	WT_STAT_CONN_SESSION_TABLE_ALTER_SUCCESS	1737
 /*! session: table alter triggering checkpoint calls */
-#define	WT_STAT_CONN_SESSION_TABLE_ALTER_TRIGGER_CHECKPOINT	1737
+#define	WT_STAT_CONN_SESSION_TABLE_ALTER_TRIGGER_CHECKPOINT	1738
 /*! session: table alter unchanged and skipped */
-#define	WT_STAT_CONN_SESSION_TABLE_ALTER_SKIP		1738
+#define	WT_STAT_CONN_SESSION_TABLE_ALTER_SKIP		1739
 /*! session: table compact conflicted with checkpoint */
-#define	WT_STAT_CONN_SESSION_TABLE_COMPACT_CONFLICTING_CHECKPOINT	1739
+#define	WT_STAT_CONN_SESSION_TABLE_COMPACT_CONFLICTING_CHECKPOINT	1740
 /*! session: table compact dhandle successful calls */
-#define	WT_STAT_CONN_SESSION_TABLE_COMPACT_DHANDLE_SUCCESS	1740
+#define	WT_STAT_CONN_SESSION_TABLE_COMPACT_DHANDLE_SUCCESS	1741
 /*! session: table compact failed calls */
-#define	WT_STAT_CONN_SESSION_TABLE_COMPACT_FAIL		1741
+#define	WT_STAT_CONN_SESSION_TABLE_COMPACT_FAIL		1742
 /*! session: table compact failed calls due to cache pressure */
-#define	WT_STAT_CONN_SESSION_TABLE_COMPACT_FAIL_CACHE_PRESSURE	1742
+#define	WT_STAT_CONN_SESSION_TABLE_COMPACT_FAIL_CACHE_PRESSURE	1743
 /*! session: table compact passes */
-#define	WT_STAT_CONN_SESSION_TABLE_COMPACT_PASSES	1743
+#define	WT_STAT_CONN_SESSION_TABLE_COMPACT_PASSES	1744
 /*! session: table compact pulled into eviction */
-#define	WT_STAT_CONN_SESSION_TABLE_COMPACT_EVICTION	1744
+#define	WT_STAT_CONN_SESSION_TABLE_COMPACT_EVICTION	1745
 /*! session: table compact running */
-#define	WT_STAT_CONN_SESSION_TABLE_COMPACT_RUNNING	1745
+#define	WT_STAT_CONN_SESSION_TABLE_COMPACT_RUNNING	1746
 /*! session: table compact skipped as process would not reduce file size */
-#define	WT_STAT_CONN_SESSION_TABLE_COMPACT_SKIPPED	1746
+#define	WT_STAT_CONN_SESSION_TABLE_COMPACT_SKIPPED	1747
 /*! session: table compact successful calls */
-#define	WT_STAT_CONN_SESSION_TABLE_COMPACT_SUCCESS	1747
+#define	WT_STAT_CONN_SESSION_TABLE_COMPACT_SUCCESS	1748
 /*! session: table compact timeout */
-#define	WT_STAT_CONN_SESSION_TABLE_COMPACT_TIMEOUT	1748
+#define	WT_STAT_CONN_SESSION_TABLE_COMPACT_TIMEOUT	1749
 /*! session: table create failed calls */
-#define	WT_STAT_CONN_SESSION_TABLE_CREATE_FAIL		1749
+#define	WT_STAT_CONN_SESSION_TABLE_CREATE_FAIL		1750
 /*! session: table create successful calls */
-#define	WT_STAT_CONN_SESSION_TABLE_CREATE_SUCCESS	1750
+#define	WT_STAT_CONN_SESSION_TABLE_CREATE_SUCCESS	1751
 /*! session: table create with import failed calls */
-#define	WT_STAT_CONN_SESSION_TABLE_CREATE_IMPORT_FAIL	1751
+#define	WT_STAT_CONN_SESSION_TABLE_CREATE_IMPORT_FAIL	1752
 /*! session: table create with import repair calls */
-#define	WT_STAT_CONN_SESSION_TABLE_CREATE_IMPORT_REPAIR	1752
+#define	WT_STAT_CONN_SESSION_TABLE_CREATE_IMPORT_REPAIR	1753
 /*! session: table create with import successful calls */
-#define	WT_STAT_CONN_SESSION_TABLE_CREATE_IMPORT_SUCCESS	1753
+#define	WT_STAT_CONN_SESSION_TABLE_CREATE_IMPORT_SUCCESS	1754
 /*! session: table drop failed calls */
-#define	WT_STAT_CONN_SESSION_TABLE_DROP_FAIL		1754
+#define	WT_STAT_CONN_SESSION_TABLE_DROP_FAIL		1755
 /*! session: table drop successful calls */
-#define	WT_STAT_CONN_SESSION_TABLE_DROP_SUCCESS		1755
+#define	WT_STAT_CONN_SESSION_TABLE_DROP_SUCCESS		1756
 /*! session: table salvage failed calls */
-#define	WT_STAT_CONN_SESSION_TABLE_SALVAGE_FAIL		1756
+#define	WT_STAT_CONN_SESSION_TABLE_SALVAGE_FAIL		1757
 /*! session: table salvage successful calls */
-#define	WT_STAT_CONN_SESSION_TABLE_SALVAGE_SUCCESS	1757
+#define	WT_STAT_CONN_SESSION_TABLE_SALVAGE_SUCCESS	1758
 /*! session: table truncate failed calls */
-#define	WT_STAT_CONN_SESSION_TABLE_TRUNCATE_FAIL	1758
+#define	WT_STAT_CONN_SESSION_TABLE_TRUNCATE_FAIL	1759
 /*! session: table truncate successful calls */
-#define	WT_STAT_CONN_SESSION_TABLE_TRUNCATE_SUCCESS	1759
+#define	WT_STAT_CONN_SESSION_TABLE_TRUNCATE_SUCCESS	1760
 /*! session: table verify failed calls */
-#define	WT_STAT_CONN_SESSION_TABLE_VERIFY_FAIL		1760
+#define	WT_STAT_CONN_SESSION_TABLE_VERIFY_FAIL		1761
 /*! session: table verify successful calls */
-#define	WT_STAT_CONN_SESSION_TABLE_VERIFY_SUCCESS	1761
+#define	WT_STAT_CONN_SESSION_TABLE_VERIFY_SUCCESS	1762
 /*! session: tiered operations dequeued and processed */
-#define	WT_STAT_CONN_TIERED_WORK_UNITS_DEQUEUED		1762
+#define	WT_STAT_CONN_TIERED_WORK_UNITS_DEQUEUED		1763
 /*! session: tiered operations removed without processing */
-#define	WT_STAT_CONN_TIERED_WORK_UNITS_REMOVED		1763
+#define	WT_STAT_CONN_TIERED_WORK_UNITS_REMOVED		1764
 /*! session: tiered operations scheduled */
-#define	WT_STAT_CONN_TIERED_WORK_UNITS_CREATED		1764
+#define	WT_STAT_CONN_TIERED_WORK_UNITS_CREATED		1765
 /*! session: tiered storage local retention time (secs) */
-#define	WT_STAT_CONN_TIERED_RETENTION			1765
+#define	WT_STAT_CONN_TIERED_RETENTION			1766
 /*! thread-state: active filesystem fsync calls */
-#define	WT_STAT_CONN_THREAD_FSYNC_ACTIVE		1766
+#define	WT_STAT_CONN_THREAD_FSYNC_ACTIVE		1767
 /*! thread-state: active filesystem read calls */
-#define	WT_STAT_CONN_THREAD_READ_ACTIVE			1767
+#define	WT_STAT_CONN_THREAD_READ_ACTIVE			1768
 /*! thread-state: active filesystem write calls */
-#define	WT_STAT_CONN_THREAD_WRITE_ACTIVE		1768
+#define	WT_STAT_CONN_THREAD_WRITE_ACTIVE		1769
 /*! thread-yield: application thread operations waiting for cache */
-#define	WT_STAT_CONN_APPLICATION_CACHE_OPS		1769
+#define	WT_STAT_CONN_APPLICATION_CACHE_OPS		1770
 /*!
  * thread-yield: application thread operations waiting for interruptible
  * cache eviction
  */
-#define	WT_STAT_CONN_APPLICATION_CACHE_INTERRUPTIBLE_OPS	1770
+#define	WT_STAT_CONN_APPLICATION_CACHE_INTERRUPTIBLE_OPS	1771
 /*!
  * thread-yield: application thread operations waiting for mandatory
  * cache eviction
  */
-#define	WT_STAT_CONN_APPLICATION_CACHE_UNINTERRUPTIBLE_OPS	1771
+#define	WT_STAT_CONN_APPLICATION_CACHE_UNINTERRUPTIBLE_OPS	1772
 /*! thread-yield: application thread snapshot refreshed for eviction */
-#define	WT_STAT_CONN_APPLICATION_EVICT_SNAPSHOT_REFRESHED	1772
+#define	WT_STAT_CONN_APPLICATION_EVICT_SNAPSHOT_REFRESHED	1773
 /*! thread-yield: application thread time waiting for cache (usecs) */
-#define	WT_STAT_CONN_APPLICATION_CACHE_TIME		1773
+#define	WT_STAT_CONN_APPLICATION_CACHE_TIME		1774
 /*!
  * thread-yield: application thread time waiting for interruptible cache
  * eviction (usecs)
  */
-#define	WT_STAT_CONN_APPLICATION_CACHE_INTERRUPTIBLE_TIME	1774
+#define	WT_STAT_CONN_APPLICATION_CACHE_INTERRUPTIBLE_TIME	1775
 /*!
  * thread-yield: application thread time waiting for mandatory cache
  * eviction (usecs)
  */
-#define	WT_STAT_CONN_APPLICATION_CACHE_UNINTERRUPTIBLE_TIME	1775
-=======
-#define	WT_STAT_CONN_REC_TIME_WINDOW_PAGES_STOP_TXN	1694
-/*! reconciliation: pages written with at least one internal page delta */
-#define	WT_STAT_CONN_REC_PAGES_WITH_INTERNAL_DELTAS	1695
-/*! reconciliation: pages written with at least one leaf page delta */
-#define	WT_STAT_CONN_REC_PAGES_WITH_LEAF_DELTAS		1696
-/*! reconciliation: records written including a prepare state */
-#define	WT_STAT_CONN_REC_TIME_WINDOW_PREPARED		1697
-/*! reconciliation: records written including a start durable timestamp */
-#define	WT_STAT_CONN_REC_TIME_WINDOW_DURABLE_START_TS	1698
-/*! reconciliation: records written including a start timestamp */
-#define	WT_STAT_CONN_REC_TIME_WINDOW_START_TS		1699
-/*! reconciliation: records written including a start transaction ID */
-#define	WT_STAT_CONN_REC_TIME_WINDOW_START_TXN		1700
-/*! reconciliation: records written including a stop durable timestamp */
-#define	WT_STAT_CONN_REC_TIME_WINDOW_DURABLE_STOP_TS	1701
-/*! reconciliation: records written including a stop timestamp */
-#define	WT_STAT_CONN_REC_TIME_WINDOW_STOP_TS		1702
-/*! reconciliation: records written including a stop transaction ID */
-#define	WT_STAT_CONN_REC_TIME_WINDOW_STOP_TXN		1703
-/*! reconciliation: split bytes currently awaiting free */
-#define	WT_STAT_CONN_REC_SPLIT_STASHED_BYTES		1704
-/*! reconciliation: split objects currently awaiting free */
-#define	WT_STAT_CONN_REC_SPLIT_STASHED_OBJECTS		1705
-/*! session: attempts to remove a local object and the object is in use */
-#define	WT_STAT_CONN_LOCAL_OBJECTS_INUSE		1706
-/*! session: flush_tier failed calls */
-#define	WT_STAT_CONN_FLUSH_TIER_FAIL			1707
-/*! session: flush_tier operation calls */
-#define	WT_STAT_CONN_FLUSH_TIER				1708
-/*! session: flush_tier tables skipped due to no checkpoint */
-#define	WT_STAT_CONN_FLUSH_TIER_SKIPPED			1709
-/*! session: flush_tier tables switched */
-#define	WT_STAT_CONN_FLUSH_TIER_SWITCHED		1710
-/*! session: local objects removed */
-#define	WT_STAT_CONN_LOCAL_OBJECTS_REMOVED		1711
-/*! session: open session count */
-#define	WT_STAT_CONN_SESSION_OPEN			1712
-/*! session: session query timestamp calls */
-#define	WT_STAT_CONN_SESSION_QUERY_TS			1713
-/*! session: table alter failed calls */
-#define	WT_STAT_CONN_SESSION_TABLE_ALTER_FAIL		1714
-/*! session: table alter successful calls */
-#define	WT_STAT_CONN_SESSION_TABLE_ALTER_SUCCESS	1715
-/*! session: table alter triggering checkpoint calls */
-#define	WT_STAT_CONN_SESSION_TABLE_ALTER_TRIGGER_CHECKPOINT	1716
-/*! session: table alter unchanged and skipped */
-#define	WT_STAT_CONN_SESSION_TABLE_ALTER_SKIP		1717
-/*! session: table compact conflicted with checkpoint */
-#define	WT_STAT_CONN_SESSION_TABLE_COMPACT_CONFLICTING_CHECKPOINT	1718
-/*! session: table compact dhandle successful calls */
-#define	WT_STAT_CONN_SESSION_TABLE_COMPACT_DHANDLE_SUCCESS	1719
-/*! session: table compact failed calls */
-#define	WT_STAT_CONN_SESSION_TABLE_COMPACT_FAIL		1720
-/*! session: table compact failed calls due to cache pressure */
-#define	WT_STAT_CONN_SESSION_TABLE_COMPACT_FAIL_CACHE_PRESSURE	1721
-/*! session: table compact passes */
-#define	WT_STAT_CONN_SESSION_TABLE_COMPACT_PASSES	1722
-/*! session: table compact running */
-#define	WT_STAT_CONN_SESSION_TABLE_COMPACT_RUNNING	1723
-/*! session: table compact skipped as process would not reduce file size */
-#define	WT_STAT_CONN_SESSION_TABLE_COMPACT_SKIPPED	1724
-/*! session: table compact successful calls */
-#define	WT_STAT_CONN_SESSION_TABLE_COMPACT_SUCCESS	1725
-/*! session: table compact timeout */
-#define	WT_STAT_CONN_SESSION_TABLE_COMPACT_TIMEOUT	1726
-/*! session: table create failed calls */
-#define	WT_STAT_CONN_SESSION_TABLE_CREATE_FAIL		1727
-/*! session: table create successful calls */
-#define	WT_STAT_CONN_SESSION_TABLE_CREATE_SUCCESS	1728
-/*! session: table create with import failed calls */
-#define	WT_STAT_CONN_SESSION_TABLE_CREATE_IMPORT_FAIL	1729
-/*! session: table create with import successful calls */
-#define	WT_STAT_CONN_SESSION_TABLE_CREATE_IMPORT_SUCCESS	1730
-/*! session: table drop failed calls */
-#define	WT_STAT_CONN_SESSION_TABLE_DROP_FAIL		1731
-/*! session: table drop successful calls */
-#define	WT_STAT_CONN_SESSION_TABLE_DROP_SUCCESS		1732
-/*! session: table rename failed calls */
-#define	WT_STAT_CONN_SESSION_TABLE_RENAME_FAIL		1733
-/*! session: table rename successful calls */
-#define	WT_STAT_CONN_SESSION_TABLE_RENAME_SUCCESS	1734
-/*! session: table salvage failed calls */
-#define	WT_STAT_CONN_SESSION_TABLE_SALVAGE_FAIL		1735
-/*! session: table salvage successful calls */
-#define	WT_STAT_CONN_SESSION_TABLE_SALVAGE_SUCCESS	1736
-/*! session: table truncate failed calls */
-#define	WT_STAT_CONN_SESSION_TABLE_TRUNCATE_FAIL	1737
-/*! session: table truncate successful calls */
-#define	WT_STAT_CONN_SESSION_TABLE_TRUNCATE_SUCCESS	1738
-/*! session: table verify failed calls */
-#define	WT_STAT_CONN_SESSION_TABLE_VERIFY_FAIL		1739
-/*! session: table verify successful calls */
-#define	WT_STAT_CONN_SESSION_TABLE_VERIFY_SUCCESS	1740
-/*! session: tiered operations dequeued and processed */
-#define	WT_STAT_CONN_TIERED_WORK_UNITS_DEQUEUED		1741
-/*! session: tiered operations removed without processing */
-#define	WT_STAT_CONN_TIERED_WORK_UNITS_REMOVED		1742
-/*! session: tiered operations scheduled */
-#define	WT_STAT_CONN_TIERED_WORK_UNITS_CREATED		1743
-/*! session: tiered storage local retention time (secs) */
-#define	WT_STAT_CONN_TIERED_RETENTION			1744
-/*! thread-state: active filesystem fsync calls */
-#define	WT_STAT_CONN_THREAD_FSYNC_ACTIVE		1745
-/*! thread-state: active filesystem read calls */
-#define	WT_STAT_CONN_THREAD_READ_ACTIVE			1746
-/*! thread-state: active filesystem write calls */
-#define	WT_STAT_CONN_THREAD_WRITE_ACTIVE		1747
-/*! thread-yield: application thread operations waiting for cache */
-#define	WT_STAT_CONN_APPLICATION_CACHE_OPS		1748
-/*! thread-yield: application thread snapshot refreshed for eviction */
-#define	WT_STAT_CONN_APPLICATION_EVICT_SNAPSHOT_REFRESHED	1749
-/*! thread-yield: application thread time waiting for cache (usecs) */
-#define	WT_STAT_CONN_APPLICATION_CACHE_TIME		1750
->>>>>>> 42fafd32
+#define	WT_STAT_CONN_APPLICATION_CACHE_UNINTERRUPTIBLE_TIME	1776
 /*!
  * thread-yield: connection close blocked waiting for transaction state
  * stabilization
  */
-<<<<<<< HEAD
-#define	WT_STAT_CONN_TXN_RELEASE_BLOCKED		1776
+#define	WT_STAT_CONN_TXN_RELEASE_BLOCKED		1777
 /*! thread-yield: data handle lock yielded */
-#define	WT_STAT_CONN_DHANDLE_LOCK_BLOCKED		1777
-=======
-#define	WT_STAT_CONN_TXN_RELEASE_BLOCKED		1751
-/*! thread-yield: connection close yielded for lsm manager shutdown */
-#define	WT_STAT_CONN_CONN_CLOSE_BLOCKED_LSM		1752
-/*! thread-yield: data handle lock yielded */
-#define	WT_STAT_CONN_DHANDLE_LOCK_BLOCKED		1753
->>>>>>> 42fafd32
+#define	WT_STAT_CONN_DHANDLE_LOCK_BLOCKED		1778
 /*!
  * thread-yield: get reference for page index and slot time sleeping
  * (usecs)
  */
-<<<<<<< HEAD
-#define	WT_STAT_CONN_PAGE_INDEX_SLOT_REF_BLOCKED	1778
+#define	WT_STAT_CONN_PAGE_INDEX_SLOT_REF_BLOCKED	1779
 /*! thread-yield: page access yielded due to prepare state change */
-#define	WT_STAT_CONN_PREPARED_TRANSITION_BLOCKED_PAGE	1779
+#define	WT_STAT_CONN_PREPARED_TRANSITION_BLOCKED_PAGE	1780
 /*! thread-yield: page acquire busy blocked */
-#define	WT_STAT_CONN_PAGE_BUSY_BLOCKED			1780
+#define	WT_STAT_CONN_PAGE_BUSY_BLOCKED			1781
 /*! thread-yield: page acquire eviction blocked */
-#define	WT_STAT_CONN_PAGE_FORCIBLE_EVICT_BLOCKED	1781
+#define	WT_STAT_CONN_PAGE_FORCIBLE_EVICT_BLOCKED	1782
 /*! thread-yield: page acquire locked blocked */
-#define	WT_STAT_CONN_PAGE_LOCKED_BLOCKED		1782
+#define	WT_STAT_CONN_PAGE_LOCKED_BLOCKED		1783
 /*! thread-yield: page acquire read blocked */
-#define	WT_STAT_CONN_PAGE_READ_BLOCKED			1783
+#define	WT_STAT_CONN_PAGE_READ_BLOCKED			1784
 /*! thread-yield: page acquire time sleeping (usecs) */
-#define	WT_STAT_CONN_PAGE_SLEEP				1784
-=======
-#define	WT_STAT_CONN_PAGE_INDEX_SLOT_REF_BLOCKED	1754
-/*! thread-yield: page access yielded due to prepare state change */
-#define	WT_STAT_CONN_PREPARED_TRANSITION_BLOCKED_PAGE	1755
-/*! thread-yield: page acquire busy blocked */
-#define	WT_STAT_CONN_PAGE_BUSY_BLOCKED			1756
-/*! thread-yield: page acquire eviction blocked */
-#define	WT_STAT_CONN_PAGE_FORCIBLE_EVICT_BLOCKED	1757
-/*! thread-yield: page acquire locked blocked */
-#define	WT_STAT_CONN_PAGE_LOCKED_BLOCKED		1758
-/*! thread-yield: page acquire read blocked */
-#define	WT_STAT_CONN_PAGE_READ_BLOCKED			1759
-/*! thread-yield: page acquire time sleeping (usecs) */
-#define	WT_STAT_CONN_PAGE_SLEEP				1760
->>>>>>> 42fafd32
+#define	WT_STAT_CONN_PAGE_SLEEP				1785
 /*!
  * thread-yield: page delete rollback time sleeping for state change
  * (usecs)
  */
-<<<<<<< HEAD
-#define	WT_STAT_CONN_PAGE_DEL_ROLLBACK_BLOCKED		1785
+#define	WT_STAT_CONN_PAGE_DEL_ROLLBACK_BLOCKED		1786
 /*! thread-yield: page reconciliation yielded due to child modification */
-#define	WT_STAT_CONN_CHILD_MODIFY_BLOCKED_PAGE		1786
+#define	WT_STAT_CONN_CHILD_MODIFY_BLOCKED_PAGE		1787
 /*! transaction: Number of prepared updates */
-#define	WT_STAT_CONN_TXN_PREPARED_UPDATES		1787
+#define	WT_STAT_CONN_TXN_PREPARED_UPDATES		1788
 /*! transaction: Number of prepared updates committed */
-#define	WT_STAT_CONN_TXN_PREPARED_UPDATES_COMMITTED	1788
+#define	WT_STAT_CONN_TXN_PREPARED_UPDATES_COMMITTED	1789
 /*! transaction: Number of prepared updates repeated on the same key */
-#define	WT_STAT_CONN_TXN_PREPARED_UPDATES_KEY_REPEATED	1789
+#define	WT_STAT_CONN_TXN_PREPARED_UPDATES_KEY_REPEATED	1790
 /*! transaction: Number of prepared updates rolled back */
-#define	WT_STAT_CONN_TXN_PREPARED_UPDATES_ROLLEDBACK	1790
-=======
-#define	WT_STAT_CONN_PAGE_DEL_ROLLBACK_BLOCKED		1761
-/*! thread-yield: page reconciliation yielded due to child modification */
-#define	WT_STAT_CONN_CHILD_MODIFY_BLOCKED_PAGE		1762
-/*! transaction: Number of prepared updates */
-#define	WT_STAT_CONN_TXN_PREPARED_UPDATES		1763
-/*! transaction: Number of prepared updates committed */
-#define	WT_STAT_CONN_TXN_PREPARED_UPDATES_COMMITTED	1764
-/*! transaction: Number of prepared updates repeated on the same key */
-#define	WT_STAT_CONN_TXN_PREPARED_UPDATES_KEY_REPEATED	1765
-/*! transaction: Number of prepared updates rolled back */
-#define	WT_STAT_CONN_TXN_PREPARED_UPDATES_ROLLEDBACK	1766
->>>>>>> 42fafd32
+#define	WT_STAT_CONN_TXN_PREPARED_UPDATES_ROLLEDBACK	1791
 /*!
  * transaction: a reader raced with a prepared transaction commit and
  * skipped an update or updates
  */
-<<<<<<< HEAD
-#define	WT_STAT_CONN_TXN_READ_RACE_PREPARE_COMMIT	1791
+#define	WT_STAT_CONN_TXN_READ_RACE_PREPARE_COMMIT	1792
 /*! transaction: number of times overflow removed value is read */
-#define	WT_STAT_CONN_TXN_READ_OVERFLOW_REMOVE		1792
+#define	WT_STAT_CONN_TXN_READ_OVERFLOW_REMOVE		1793
 /*! transaction: oldest pinned transaction ID rolled back for eviction */
-#define	WT_STAT_CONN_TXN_ROLLBACK_OLDEST_PINNED		1793
+#define	WT_STAT_CONN_TXN_ROLLBACK_OLDEST_PINNED		1794
 /*! transaction: prepared transactions */
-#define	WT_STAT_CONN_TXN_PREPARE			1794
+#define	WT_STAT_CONN_TXN_PREPARE			1795
 /*! transaction: prepared transactions committed */
-#define	WT_STAT_CONN_TXN_PREPARE_COMMIT			1795
+#define	WT_STAT_CONN_TXN_PREPARE_COMMIT			1796
 /*! transaction: prepared transactions currently active */
-#define	WT_STAT_CONN_TXN_PREPARE_ACTIVE			1796
+#define	WT_STAT_CONN_TXN_PREPARE_ACTIVE			1797
 /*! transaction: prepared transactions rolled back */
-#define	WT_STAT_CONN_TXN_PREPARE_ROLLBACK		1797
+#define	WT_STAT_CONN_TXN_PREPARE_ROLLBACK		1798
 /*! transaction: query timestamp calls */
-#define	WT_STAT_CONN_TXN_QUERY_TS			1798
+#define	WT_STAT_CONN_TXN_QUERY_TS			1799
 /*! transaction: race to read prepared update retry */
-#define	WT_STAT_CONN_TXN_READ_RACE_PREPARE_UPDATE	1799
+#define	WT_STAT_CONN_TXN_READ_RACE_PREPARE_UPDATE	1800
 /*! transaction: rollback to stable calls */
-#define	WT_STAT_CONN_TXN_RTS				1800
-=======
-#define	WT_STAT_CONN_TXN_READ_RACE_PREPARE_COMMIT	1767
-/*! transaction: number of times overflow removed value is read */
-#define	WT_STAT_CONN_TXN_READ_OVERFLOW_REMOVE		1768
-/*! transaction: oldest pinned transaction ID rolled back for eviction */
-#define	WT_STAT_CONN_TXN_ROLLBACK_OLDEST_PINNED		1769
-/*! transaction: prepared transactions */
-#define	WT_STAT_CONN_TXN_PREPARE			1770
-/*! transaction: prepared transactions committed */
-#define	WT_STAT_CONN_TXN_PREPARE_COMMIT			1771
-/*! transaction: prepared transactions currently active */
-#define	WT_STAT_CONN_TXN_PREPARE_ACTIVE			1772
-/*! transaction: prepared transactions rolled back */
-#define	WT_STAT_CONN_TXN_PREPARE_ROLLBACK		1773
-/*! transaction: query timestamp calls */
-#define	WT_STAT_CONN_TXN_QUERY_TS			1774
-/*! transaction: race to read prepared update retry */
-#define	WT_STAT_CONN_TXN_READ_RACE_PREPARE_UPDATE	1775
-/*! transaction: rollback to stable calls */
-#define	WT_STAT_CONN_TXN_RTS				1776
->>>>>>> 42fafd32
+#define	WT_STAT_CONN_TXN_RTS				1801
 /*!
  * transaction: rollback to stable history store keys that would have
  * been swept in non-dryrun mode
  */
-<<<<<<< HEAD
-#define	WT_STAT_CONN_TXN_RTS_SWEEP_HS_KEYS_DRYRUN	1801
-=======
-#define	WT_STAT_CONN_TXN_RTS_SWEEP_HS_KEYS_DRYRUN	1777
->>>>>>> 42fafd32
+#define	WT_STAT_CONN_TXN_RTS_SWEEP_HS_KEYS_DRYRUN	1802
 /*!
  * transaction: rollback to stable history store records with stop
  * timestamps older than newer records
  */
-<<<<<<< HEAD
-#define	WT_STAT_CONN_TXN_RTS_HS_STOP_OLDER_THAN_NEWER_START	1802
+#define	WT_STAT_CONN_TXN_RTS_HS_STOP_OLDER_THAN_NEWER_START	1803
 /*! transaction: rollback to stable inconsistent checkpoint */
-#define	WT_STAT_CONN_TXN_RTS_INCONSISTENT_CKPT		1803
+#define	WT_STAT_CONN_TXN_RTS_INCONSISTENT_CKPT		1804
 /*! transaction: rollback to stable keys removed */
-#define	WT_STAT_CONN_TXN_RTS_KEYS_REMOVED		1804
+#define	WT_STAT_CONN_TXN_RTS_KEYS_REMOVED		1805
 /*! transaction: rollback to stable keys restored */
-#define	WT_STAT_CONN_TXN_RTS_KEYS_RESTORED		1805
-=======
-#define	WT_STAT_CONN_TXN_RTS_HS_STOP_OLDER_THAN_NEWER_START	1778
-/*! transaction: rollback to stable inconsistent checkpoint */
-#define	WT_STAT_CONN_TXN_RTS_INCONSISTENT_CKPT		1779
-/*! transaction: rollback to stable keys removed */
-#define	WT_STAT_CONN_TXN_RTS_KEYS_REMOVED		1780
-/*! transaction: rollback to stable keys restored */
-#define	WT_STAT_CONN_TXN_RTS_KEYS_RESTORED		1781
->>>>>>> 42fafd32
+#define	WT_STAT_CONN_TXN_RTS_KEYS_RESTORED		1806
 /*!
  * transaction: rollback to stable keys that would have been removed in
  * non-dryrun mode
  */
-<<<<<<< HEAD
-#define	WT_STAT_CONN_TXN_RTS_KEYS_REMOVED_DRYRUN	1806
-=======
-#define	WT_STAT_CONN_TXN_RTS_KEYS_REMOVED_DRYRUN	1782
->>>>>>> 42fafd32
+#define	WT_STAT_CONN_TXN_RTS_KEYS_REMOVED_DRYRUN	1807
 /*!
  * transaction: rollback to stable keys that would have been restored in
  * non-dryrun mode
  */
-<<<<<<< HEAD
-#define	WT_STAT_CONN_TXN_RTS_KEYS_RESTORED_DRYRUN	1807
+#define	WT_STAT_CONN_TXN_RTS_KEYS_RESTORED_DRYRUN	1808
 /*! transaction: rollback to stable pages visited */
-#define	WT_STAT_CONN_TXN_RTS_PAGES_VISITED		1808
+#define	WT_STAT_CONN_TXN_RTS_PAGES_VISITED		1809
 /*! transaction: rollback to stable restored tombstones from history store */
-#define	WT_STAT_CONN_TXN_RTS_HS_RESTORE_TOMBSTONES	1809
+#define	WT_STAT_CONN_TXN_RTS_HS_RESTORE_TOMBSTONES	1810
 /*! transaction: rollback to stable restored updates from history store */
-#define	WT_STAT_CONN_TXN_RTS_HS_RESTORE_UPDATES		1810
+#define	WT_STAT_CONN_TXN_RTS_HS_RESTORE_UPDATES		1811
 /*! transaction: rollback to stable skipping delete rle */
-#define	WT_STAT_CONN_TXN_RTS_DELETE_RLE_SKIPPED		1811
+#define	WT_STAT_CONN_TXN_RTS_DELETE_RLE_SKIPPED		1812
 /*! transaction: rollback to stable skipping stable rle */
-#define	WT_STAT_CONN_TXN_RTS_STABLE_RLE_SKIPPED		1812
+#define	WT_STAT_CONN_TXN_RTS_STABLE_RLE_SKIPPED		1813
 /*! transaction: rollback to stable sweeping history store keys */
-#define	WT_STAT_CONN_TXN_RTS_SWEEP_HS_KEYS		1813
-=======
-#define	WT_STAT_CONN_TXN_RTS_KEYS_RESTORED_DRYRUN	1783
-/*! transaction: rollback to stable pages visited */
-#define	WT_STAT_CONN_TXN_RTS_PAGES_VISITED		1784
-/*! transaction: rollback to stable restored tombstones from history store */
-#define	WT_STAT_CONN_TXN_RTS_HS_RESTORE_TOMBSTONES	1785
-/*! transaction: rollback to stable restored updates from history store */
-#define	WT_STAT_CONN_TXN_RTS_HS_RESTORE_UPDATES		1786
-/*! transaction: rollback to stable skipping delete rle */
-#define	WT_STAT_CONN_TXN_RTS_DELETE_RLE_SKIPPED		1787
-/*! transaction: rollback to stable skipping stable rle */
-#define	WT_STAT_CONN_TXN_RTS_STABLE_RLE_SKIPPED		1788
-/*! transaction: rollback to stable sweeping history store keys */
-#define	WT_STAT_CONN_TXN_RTS_SWEEP_HS_KEYS		1789
->>>>>>> 42fafd32
+#define	WT_STAT_CONN_TXN_RTS_SWEEP_HS_KEYS		1814
 /*!
  * transaction: rollback to stable tombstones from history store that
  * would have been restored in non-dryrun mode
  */
-<<<<<<< HEAD
-#define	WT_STAT_CONN_TXN_RTS_HS_RESTORE_TOMBSTONES_DRYRUN	1814
+#define	WT_STAT_CONN_TXN_RTS_HS_RESTORE_TOMBSTONES_DRYRUN	1815
 /*! transaction: rollback to stable tree walk skipping pages */
-#define	WT_STAT_CONN_TXN_RTS_TREE_WALK_SKIP_PAGES	1815
+#define	WT_STAT_CONN_TXN_RTS_TREE_WALK_SKIP_PAGES	1816
 /*! transaction: rollback to stable updates aborted */
-#define	WT_STAT_CONN_TXN_RTS_UPD_ABORTED		1816
-=======
-#define	WT_STAT_CONN_TXN_RTS_HS_RESTORE_TOMBSTONES_DRYRUN	1790
-/*! transaction: rollback to stable tree walk skipping pages */
-#define	WT_STAT_CONN_TXN_RTS_TREE_WALK_SKIP_PAGES	1791
-/*! transaction: rollback to stable updates aborted */
-#define	WT_STAT_CONN_TXN_RTS_UPD_ABORTED		1792
->>>>>>> 42fafd32
+#define	WT_STAT_CONN_TXN_RTS_UPD_ABORTED		1817
 /*!
  * transaction: rollback to stable updates from history store that would
  * have been restored in non-dryrun mode
  */
-<<<<<<< HEAD
-#define	WT_STAT_CONN_TXN_RTS_HS_RESTORE_UPDATES_DRYRUN	1817
+#define	WT_STAT_CONN_TXN_RTS_HS_RESTORE_UPDATES_DRYRUN	1818
 /*! transaction: rollback to stable updates removed from history store */
-#define	WT_STAT_CONN_TXN_RTS_HS_REMOVED			1818
-=======
-#define	WT_STAT_CONN_TXN_RTS_HS_RESTORE_UPDATES_DRYRUN	1793
-/*! transaction: rollback to stable updates removed from history store */
-#define	WT_STAT_CONN_TXN_RTS_HS_REMOVED			1794
->>>>>>> 42fafd32
+#define	WT_STAT_CONN_TXN_RTS_HS_REMOVED			1819
 /*!
  * transaction: rollback to stable updates that would have been aborted
  * in non-dryrun mode
  */
-<<<<<<< HEAD
-#define	WT_STAT_CONN_TXN_RTS_UPD_ABORTED_DRYRUN		1819
-=======
-#define	WT_STAT_CONN_TXN_RTS_UPD_ABORTED_DRYRUN		1795
->>>>>>> 42fafd32
+#define	WT_STAT_CONN_TXN_RTS_UPD_ABORTED_DRYRUN		1820
 /*!
  * transaction: rollback to stable updates that would have been removed
  * from history store in non-dryrun mode
  */
-<<<<<<< HEAD
-#define	WT_STAT_CONN_TXN_RTS_HS_REMOVED_DRYRUN		1820
+#define	WT_STAT_CONN_TXN_RTS_HS_REMOVED_DRYRUN		1821
 /*! transaction: sessions scanned in each walk of concurrent sessions */
-#define	WT_STAT_CONN_TXN_SESSIONS_WALKED		1821
+#define	WT_STAT_CONN_TXN_SESSIONS_WALKED		1822
 /*! transaction: set timestamp calls */
-#define	WT_STAT_CONN_TXN_SET_TS				1822
+#define	WT_STAT_CONN_TXN_SET_TS				1823
 /*! transaction: set timestamp durable calls */
-#define	WT_STAT_CONN_TXN_SET_TS_DURABLE			1823
+#define	WT_STAT_CONN_TXN_SET_TS_DURABLE			1824
 /*! transaction: set timestamp durable updates */
-#define	WT_STAT_CONN_TXN_SET_TS_DURABLE_UPD		1824
+#define	WT_STAT_CONN_TXN_SET_TS_DURABLE_UPD		1825
 /*! transaction: set timestamp force calls */
-#define	WT_STAT_CONN_TXN_SET_TS_FORCE			1825
-=======
-#define	WT_STAT_CONN_TXN_RTS_HS_REMOVED_DRYRUN		1796
-/*! transaction: sessions scanned in each walk of concurrent sessions */
-#define	WT_STAT_CONN_TXN_SESSIONS_WALKED		1797
-/*! transaction: set timestamp calls */
-#define	WT_STAT_CONN_TXN_SET_TS				1798
-/*! transaction: set timestamp durable calls */
-#define	WT_STAT_CONN_TXN_SET_TS_DURABLE			1799
-/*! transaction: set timestamp durable updates */
-#define	WT_STAT_CONN_TXN_SET_TS_DURABLE_UPD		1800
-/*! transaction: set timestamp force calls */
-#define	WT_STAT_CONN_TXN_SET_TS_FORCE			1801
->>>>>>> 42fafd32
+#define	WT_STAT_CONN_TXN_SET_TS_FORCE			1826
 /*!
  * transaction: set timestamp global oldest timestamp set to be more
  * recent than the global stable timestamp
  */
-<<<<<<< HEAD
-#define	WT_STAT_CONN_TXN_SET_TS_OUT_OF_ORDER		1826
+#define	WT_STAT_CONN_TXN_SET_TS_OUT_OF_ORDER		1827
 /*! transaction: set timestamp oldest calls */
-#define	WT_STAT_CONN_TXN_SET_TS_OLDEST			1827
+#define	WT_STAT_CONN_TXN_SET_TS_OLDEST			1828
 /*! transaction: set timestamp oldest updates */
-#define	WT_STAT_CONN_TXN_SET_TS_OLDEST_UPD		1828
+#define	WT_STAT_CONN_TXN_SET_TS_OLDEST_UPD		1829
 /*! transaction: set timestamp stable calls */
-#define	WT_STAT_CONN_TXN_SET_TS_STABLE			1829
+#define	WT_STAT_CONN_TXN_SET_TS_STABLE			1830
 /*! transaction: set timestamp stable updates */
-#define	WT_STAT_CONN_TXN_SET_TS_STABLE_UPD		1830
+#define	WT_STAT_CONN_TXN_SET_TS_STABLE_UPD		1831
 /*! transaction: transaction begins */
-#define	WT_STAT_CONN_TXN_BEGIN				1831
-=======
-#define	WT_STAT_CONN_TXN_SET_TS_OUT_OF_ORDER		1802
-/*! transaction: set timestamp oldest calls */
-#define	WT_STAT_CONN_TXN_SET_TS_OLDEST			1803
-/*! transaction: set timestamp oldest updates */
-#define	WT_STAT_CONN_TXN_SET_TS_OLDEST_UPD		1804
-/*! transaction: set timestamp stable calls */
-#define	WT_STAT_CONN_TXN_SET_TS_STABLE			1805
-/*! transaction: set timestamp stable updates */
-#define	WT_STAT_CONN_TXN_SET_TS_STABLE_UPD		1806
-/*! transaction: transaction begins */
-#define	WT_STAT_CONN_TXN_BEGIN				1807
->>>>>>> 42fafd32
+#define	WT_STAT_CONN_TXN_BEGIN				1832
 /*!
  * transaction: transaction checkpoint history store file duration
  * (usecs)
  */
-<<<<<<< HEAD
-#define	WT_STAT_CONN_TXN_HS_CKPT_DURATION		1832
+#define	WT_STAT_CONN_TXN_HS_CKPT_DURATION		1833
 /*! transaction: transaction range of IDs currently pinned */
-#define	WT_STAT_CONN_TXN_PINNED_RANGE			1833
+#define	WT_STAT_CONN_TXN_PINNED_RANGE			1834
 /*! transaction: transaction range of IDs currently pinned by a checkpoint */
-#define	WT_STAT_CONN_TXN_PINNED_CHECKPOINT_RANGE	1834
+#define	WT_STAT_CONN_TXN_PINNED_CHECKPOINT_RANGE	1835
 /*! transaction: transaction range of timestamps currently pinned */
-#define	WT_STAT_CONN_TXN_PINNED_TIMESTAMP		1835
+#define	WT_STAT_CONN_TXN_PINNED_TIMESTAMP		1836
 /*! transaction: transaction range of timestamps pinned by a checkpoint */
-#define	WT_STAT_CONN_TXN_PINNED_TIMESTAMP_CHECKPOINT	1836
-=======
-#define	WT_STAT_CONN_TXN_HS_CKPT_DURATION		1808
-/*! transaction: transaction range of IDs currently pinned */
-#define	WT_STAT_CONN_TXN_PINNED_RANGE			1809
-/*! transaction: transaction range of IDs currently pinned by a checkpoint */
-#define	WT_STAT_CONN_TXN_PINNED_CHECKPOINT_RANGE	1810
-/*! transaction: transaction range of timestamps currently pinned */
-#define	WT_STAT_CONN_TXN_PINNED_TIMESTAMP		1811
-/*! transaction: transaction range of timestamps pinned by a checkpoint */
-#define	WT_STAT_CONN_TXN_PINNED_TIMESTAMP_CHECKPOINT	1812
->>>>>>> 42fafd32
+#define	WT_STAT_CONN_TXN_PINNED_TIMESTAMP_CHECKPOINT	1837
 /*!
  * transaction: transaction range of timestamps pinned by the oldest
  * active read timestamp
  */
-<<<<<<< HEAD
-#define	WT_STAT_CONN_TXN_PINNED_TIMESTAMP_READER	1837
-=======
-#define	WT_STAT_CONN_TXN_PINNED_TIMESTAMP_READER	1813
->>>>>>> 42fafd32
+#define	WT_STAT_CONN_TXN_PINNED_TIMESTAMP_READER	1838
 /*!
  * transaction: transaction range of timestamps pinned by the oldest
  * timestamp
  */
-<<<<<<< HEAD
-#define	WT_STAT_CONN_TXN_PINNED_TIMESTAMP_OLDEST	1838
+#define	WT_STAT_CONN_TXN_PINNED_TIMESTAMP_OLDEST	1839
 /*! transaction: transaction read timestamp of the oldest active reader */
-#define	WT_STAT_CONN_TXN_TIMESTAMP_OLDEST_ACTIVE_READ	1839
+#define	WT_STAT_CONN_TXN_TIMESTAMP_OLDEST_ACTIVE_READ	1840
 /*! transaction: transaction rollback to stable currently running */
-#define	WT_STAT_CONN_TXN_ROLLBACK_TO_STABLE_RUNNING	1840
+#define	WT_STAT_CONN_TXN_ROLLBACK_TO_STABLE_RUNNING	1841
 /*! transaction: transaction walk of concurrent sessions */
-#define	WT_STAT_CONN_TXN_WALK_SESSIONS			1841
+#define	WT_STAT_CONN_TXN_WALK_SESSIONS			1842
 /*! transaction: transactions committed */
-#define	WT_STAT_CONN_TXN_COMMIT				1842
+#define	WT_STAT_CONN_TXN_COMMIT				1843
 /*! transaction: transactions rolled back */
-#define	WT_STAT_CONN_TXN_ROLLBACK			1843
+#define	WT_STAT_CONN_TXN_ROLLBACK			1844
 /*! transaction: update conflicts */
-#define	WT_STAT_CONN_TXN_UPDATE_CONFLICT		1844
-=======
-#define	WT_STAT_CONN_TXN_PINNED_TIMESTAMP_OLDEST	1814
-/*! transaction: transaction read timestamp of the oldest active reader */
-#define	WT_STAT_CONN_TXN_TIMESTAMP_OLDEST_ACTIVE_READ	1815
-/*! transaction: transaction rollback to stable currently running */
-#define	WT_STAT_CONN_TXN_ROLLBACK_TO_STABLE_RUNNING	1816
-/*! transaction: transaction walk of concurrent sessions */
-#define	WT_STAT_CONN_TXN_WALK_SESSIONS			1817
-/*! transaction: transactions committed */
-#define	WT_STAT_CONN_TXN_COMMIT				1818
-/*! transaction: transactions rolled back */
-#define	WT_STAT_CONN_TXN_ROLLBACK			1819
-/*! transaction: update conflicts */
-#define	WT_STAT_CONN_TXN_UPDATE_CONFLICT		1820
->>>>>>> 42fafd32
+#define	WT_STAT_CONN_TXN_UPDATE_CONFLICT		1845
 
 /*!
  * @}
