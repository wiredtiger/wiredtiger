/*-
 * Copyright (c) 2014-present MongoDB, Inc.
 * Copyright (c) 2008-2014 WiredTiger, Inc.
 *  All rights reserved.
 *
 * See the file LICENSE for redistribution information.
 */

#ifndef __WIREDTIGER_H_
#define __WIREDTIGER_H_

#if defined(__cplusplus)
extern "C" {
#endif

/*******************************************
 * Version information
 *******************************************/
#define WIREDTIGER_VERSION_MAJOR    @VERSION_MAJOR@
#define WIREDTIGER_VERSION_MINOR    @VERSION_MINOR@
#define WIREDTIGER_VERSION_PATCH    @VERSION_PATCH@
#define WIREDTIGER_VERSION_STRING   @VERSION_STRING@

/*******************************************
 * Required includes
 *******************************************/
@wiredtiger_includes_decl@

/*******************************************
 * Portable type names
 *******************************************/
@off_t_decl@
@uintmax_t_decl@
@uintptr_t_decl@

#if defined(DOXYGEN) || defined(SWIG)
#define __F(func) func
#else
/* NOLINTNEXTLINE(misc-macro-parentheses) */
#define __F(func) (*func)
#endif

/*
 * We support configuring WiredTiger with the gcc/clang -fvisibility=hidden
 * flags, but that requires public APIs be specifically marked.
 */
#if defined(DOXYGEN) || defined(SWIG) || !defined(__GNUC__)
#define WT_ATTRIBUTE_LIBRARY_VISIBLE
#else
#define WT_ATTRIBUTE_LIBRARY_VISIBLE    __attribute__((visibility("default")))
#endif

/*!
 * @defgroup wt WiredTiger API
 * The functions, handles and methods applications use to access and manage
 * data with WiredTiger.
 *
 * @{
 */

/*******************************************
 * Public forward structure declarations
 *******************************************/
struct __wt_collator;       typedef struct __wt_collator WT_COLLATOR;
struct __wt_compressor;     typedef struct __wt_compressor WT_COMPRESSOR;
struct __wt_config_item;    typedef struct __wt_config_item WT_CONFIG_ITEM;
struct __wt_config_parser;
    typedef struct __wt_config_parser WT_CONFIG_PARSER;
struct __wt_connection;     typedef struct __wt_connection WT_CONNECTION;
struct __wt_cursor;     typedef struct __wt_cursor WT_CURSOR;
struct __wt_data_source;    typedef struct __wt_data_source WT_DATA_SOURCE;
struct __wt_encryptor;      typedef struct __wt_encryptor WT_ENCRYPTOR;
struct __wt_event_handler;  typedef struct __wt_event_handler WT_EVENT_HANDLER;
struct __wt_extension_api;  typedef struct __wt_extension_api WT_EXTENSION_API;
struct __wt_file_handle;    typedef struct __wt_file_handle WT_FILE_HANDLE;
struct __wt_file_system;    typedef struct __wt_file_system WT_FILE_SYSTEM;
struct __wt_item;       typedef struct __wt_item WT_ITEM;
struct __wt_modify;     typedef struct __wt_modify WT_MODIFY;
#if !defined(DOXYGEN)
struct __wt_page_log; typedef struct __wt_page_log WT_PAGE_LOG;
struct __wt_page_log_get_args; typedef struct __wt_page_log_get_args WT_PAGE_LOG_GET_ARGS;
struct __wt_page_log_put_args; typedef struct __wt_page_log_put_args WT_PAGE_LOG_PUT_ARGS;
struct __wt_page_log_handle; typedef struct __wt_page_log_handle WT_PAGE_LOG_HANDLE;
#endif
struct __wt_session;        typedef struct __wt_session WT_SESSION;
#if !defined(DOXYGEN)
struct __wt_storage_source; typedef struct __wt_storage_source WT_STORAGE_SOURCE;
#endif

/*!
 * A raw item of data to be managed, including a pointer to the data and a
 * length.
 *
 * WT_ITEM structures do not need to be cleared before use.
 */
struct __wt_item {
    /*!
     * The memory reference of the data item.
     *
     * For items returned by a WT_CURSOR, the pointer is only valid until
     * the next operation on that cursor.  Applications that need to keep
     * an item across multiple cursor operations must make a copy.
     */
    const void *data;

    /*!
     * The number of bytes in the data item.
     *
     * The maximum length of a single column stored in a table is not fixed
     * (as it partially depends on the underlying file configuration), but
     * is always a small number of bytes less than 4GB.
     */
    size_t size;

#ifndef DOXYGEN
    /*! Managed memory chunk (internal use). */
    void *mem;

    /*! Managed memory size (internal use). */
    size_t memsize;

    /*! Object flags (internal use). */
/* AUTOMATIC FLAG VALUE GENERATION START 0 */
#define WT_ITEM_INUSE   0x1u
/* AUTOMATIC FLAG VALUE GENERATION STOP 32 */
    uint32_t flags;
#endif
};

/*!
 * A set of modifications for a value, including a pointer to new data and a
 * length, plus a target offset in the value and an optional length of data
 * in the value to be replaced.
 *
 * WT_MODIFY structures do not need to be cleared before use.
 */
struct __wt_modify {
    /*!
     * New data. The size of the new data may be zero when no new data is
     * provided.
     */
    WT_ITEM data;

    /*!
     * The zero-based byte offset in the value where the new data is placed.
     *
     * If the offset is past the end of the value, padding bytes are
     * appended to the value up to the specified offset. If the value is a
     * string (value format \c S), the padding byte is a space. If the value
     * is a raw byte array accessed using a WT_ITEM structure (value format
     * \c u), the padding byte is a nul.
     */
     size_t offset;

    /*!
     * The number of bytes in the value to be replaced.
     *
     * If the size is zero, no bytes from the value are replaced and the new
     * data is inserted.
     *
     * If the offset is past the end of the value, the size is ignored.
     *
     * If the offset plus the size overlaps the end of the previous value,
     * bytes from the offset to the end of the value are replaced and any
     * remaining new data is appended.
     */
     size_t size;
};

/*!
 * The maximum packed size of a 64-bit integer.  The ::wiredtiger_struct_pack
 * function will pack single long integers into at most this many bytes.
 */
#define WT_INTPACK64_MAXSIZE    ((int)sizeof(int64_t) + 1)

/*!
 * The maximum packed size of a 32-bit integer.  The ::wiredtiger_struct_pack
 * function will pack single integers into at most this many bytes.
 */
#define WT_INTPACK32_MAXSIZE    ((int)sizeof(int32_t) + 1)

/*!
 * A WT_CURSOR handle is the interface to a cursor.
 *
 * Cursors allow data to be searched, iterated and modified, implementing the
 * CRUD (create, read, update and delete) operations.  Cursors are opened in
 * the context of a session.  If a transaction is started, cursors operate in
 * the context of the transaction until the transaction is resolved.
 *
 * Raw data is represented by key/value pairs of WT_ITEM structures, but
 * cursors can also provide access to fields within the key and value if the
 * formats are described in the WT_SESSION::create method.
 *
 * In the common case, a cursor is used to access records in a table.  However,
 * cursors can be used on subsets of tables (such as a single column or a
 * projection of multiple columns), as an interface to statistics, configuration
 * data or application-specific data sources.  See WT_SESSION::open_cursor for
 * more information.
 *
 * <b>Thread safety:</b> A WT_CURSOR handle is not usually shared between
 * threads. See @ref threads for more information.
 */
struct __wt_cursor {
    WT_SESSION *session;    /*!< The session handle for this cursor. */

    /*!
     * The name of the data source for the cursor, matches the \c uri
     * parameter to WT_SESSION::open_cursor used to open the cursor.
     */
    const char *uri;

    /*!
     * The format of the data packed into key items.  See @ref packing for
     * details.  If not set, a default value of "u" is assumed, and
     * applications must use WT_ITEM structures to manipulate untyped byte
     * arrays.
     */
    const char *key_format;

    /*!
     * The format of the data packed into value items.  See @ref packing
     * for details.  If not set, a default value of "u" is assumed, and
     * applications must use WT_ITEM structures to manipulate untyped byte
     * arrays.
     */
    const char *value_format;

    /*!
     * @name Data access
     * @{
     */
    /*!
     * Get the key for the current record.
     *
     * @snippet ex_all.c Get the cursor's string key
     *
     * @snippet ex_all.c Get the cursor's record number key
     *
     * @param cursor the cursor handle
     * @param ... pointers to hold key fields corresponding to
     * WT_CURSOR::key_format.
     * The API does not validate the argument types passed in; the caller is
     * responsible for passing the correct argument types according to
     * WT_CURSOR::key_format.
     * @errors
     */
    int __F(get_key)(WT_CURSOR *cursor, ...);

    /*!
     * Get the value for the current record.
     *
     * @snippet ex_all.c Get the cursor's string value
     *
     * @snippet ex_all.c Get the cursor's raw value
     *
     * @param cursor the cursor handle
     * @param ... pointers to hold value fields corresponding to
     * WT_CURSOR::value_format.
     * The API does not validate the argument types passed in; the caller is
     * responsible for passing the correct argument types according to
     * WT_CURSOR::value_format.
     * @errors
     */
    int __F(get_value)(WT_CURSOR *cursor, ...);

    /*!
     * Get the raw key and value for the current record.
     *
     * @snippet ex_all.c Get the raw key and value for the current record.
     *
     * @snippet ex_all.c Set the cursor's record number key
     *
     * @param cursor the cursor handle
     * @param key pointer to an item that will contains the current record's raw key
     * @param value pointer to an item that will contains the current record's raw value
     *
     * The caller can optionally pass in NULL for either key or value to retrieve only
     * the other of the key or value.
     *
     * If an error occurs during this operation, a flag will be set in the
     * cursor, and the next operation to access the key will fail.  This
     * simplifies error handling in applications.
     * @errors
     */
        int __F(get_raw_key_value)(WT_CURSOR *cursor, WT_ITEM* key, WT_ITEM* value);

    /*!
     * Set the key for the next operation.
     *
     * @snippet ex_all.c Set the cursor's string key
     *
     * @snippet ex_all.c Set the cursor's record number key
     *
     * @param cursor the cursor handle
     * @param ... key fields corresponding to WT_CURSOR::key_format.
     *
     * If an error occurs during this operation, a flag will be set in the
     * cursor, and the next operation to access the key will fail.  This
     * simplifies error handling in applications.
     */
    void __F(set_key)(WT_CURSOR *cursor, ...);

    /*!
     * Set the value for the next operation.
     *
     * @snippet ex_all.c Set the cursor's string value
     *
     * @snippet ex_all.c Set the cursor's raw value
     *
     * @param cursor the cursor handle
     * @param ... value fields corresponding to WT_CURSOR::value_format.
     *
     * If an error occurs during this operation, a flag will be set in the
     * cursor, and the next operation to access the value will fail.  This
     * simplifies error handling in applications.
     */
    void __F(set_value)(WT_CURSOR *cursor, ...);
    /*! @} */

    /*!
     * @name Cursor positioning
     * @{
     */
    /*!
     * Return the ordering relationship between two cursors: both cursors
     * must have the same data source and have valid keys. (When testing
     * only for equality, WT_CURSOR::equals may be faster.)
     *
     * @snippet ex_all.c Cursor comparison
     *
     * @param cursor the cursor handle
     * @param other another cursor handle
     * @param comparep the status of the comparison: < 0 if
     * <code>cursor</code> refers to a key that appears before
     * <code>other</code>, 0 if the cursors refer to the same key,
     * and > 0 if <code>cursor</code> refers to a key that appears after
     * <code>other</code>.
     * @errors
     */
    int __F(compare)(WT_CURSOR *cursor, WT_CURSOR *other, int *comparep);

    /*!
     * Return the ordering relationship between two cursors, testing only
     * for equality: both cursors must have the same data source and have
     * valid keys.
     *
     * @snippet ex_all.c Cursor equality
     *
     * @param cursor the cursor handle
     * @param other another cursor handle
     * @param[out] equalp the status of the comparison: 1 if the cursors
     * refer to the same key, otherwise 0.
     * @errors
     */
    int __F(equals)(WT_CURSOR *cursor, WT_CURSOR *other, int *equalp);

    /*!
     * Return the next record.
     *
     * @snippet ex_all.c Return the next record
     *
     * @param cursor the cursor handle
     * @errors
     */
    int __F(next)(WT_CURSOR *cursor);

    /*!
     * Return the previous record.
     *
     * @snippet ex_all.c Return the previous record
     *
     * @param cursor the cursor handle
     * @errors
     */
    int __F(prev)(WT_CURSOR *cursor);

    /*!
     * Reset the cursor. Any resources held by the cursor are released,
     * and the cursor's key and position are no longer valid. Subsequent
     * iterations with WT_CURSOR::next will move to the first record, or
     * with WT_CURSOR::prev will move to the last record.
     *
     * In the case of a statistics cursor, resetting the cursor refreshes
     * the statistics information returned. Resetting a session statistics
     * cursor resets all the session statistics values to zero.
     *
     * @snippet ex_all.c Reset the cursor
     *
     * @param cursor the cursor handle
     * @errors
     */
    int __F(reset)(WT_CURSOR *cursor);

    /*!
     * Return the record matching the key. The key must first be set.
     *
     * @snippet ex_all.c Search for an exact match
     *
     * On success, the cursor ends positioned at the returned record; to
     * minimize cursor resources, the WT_CURSOR::reset method should be
     * called as soon as the record has been retrieved and the cursor no
     * longer needs that position.
     *
     * @param cursor the cursor handle
     * @errors
     */
    int __F(search)(WT_CURSOR *cursor);

    /*!
     * Return the record matching the key if it exists, or an adjacent
     * record.  An adjacent record is either the smallest record larger
     * than the key or the largest record smaller than the key (in other
     * words, a logically adjacent key).
     *
     * The key must first be set.
     *
     * An example of a search for an exact or adjacent match:
     *
     * @snippet ex_all.c Search for an exact or adjacent match
     *
     * An example of a forward scan through the table, where all keys
     * greater than or equal to a specified prefix are included in the
     * scan:
     *
     * @snippet ex_all.c Forward scan greater than or equal
     *
     * An example of a backward scan through the table, where all keys
     * less than a specified prefix are included in the scan:
     *
     * @snippet ex_all.c Backward scan less than
     *
     * On success, the cursor ends positioned at the returned record; to
     * minimize cursor resources, the WT_CURSOR::reset method should be
     * called as soon as the record has been retrieved and the cursor no
     * longer needs that position.
     *
     * @param cursor the cursor handle
     * @param exactp the status of the search: 0 if an exact match is
     * found, < 0 if a smaller key is returned, > 0 if a larger key is
     * returned
     * @errors
     */
    int __F(search_near)(WT_CURSOR *cursor, int *exactp);
    /*! @} */

    /*!
     * @name Data modification
     * @{
     */
    /*!
     * Insert a record and optionally update an existing record.
     *
     * If the cursor was configured with "overwrite=true" (the default),
     * both the key and value must be set; if the record already exists,
     * the key's value will be updated, otherwise, the record will be
     * inserted.
     *
     * @snippet ex_all.c Insert a new record or overwrite an existing record
     *
     * If the cursor was not configured with "overwrite=true", both the key
     * and value must be set and the record must not already exist; the
     * record will be inserted. If the record already exists, the
     * ::WT_DUPLICATE_KEY error is returned and the value found in the tree
     * can be retrieved using WT_CURSOR::get_value.
     *
     * @snippet ex_all.c Insert a new record and fail if the record exists
     *
     * If a cursor with record number keys was configured with
     * "append=true" (not the default), the value must be set; a new record
     * will be appended and the new record number can be retrieved using
     * WT_CURSOR::get_key.
     *
     * @snippet ex_all.c Insert a new record and assign a record number
     *
     * The cursor ends with no position, and a subsequent call to the
     * WT_CURSOR::next (WT_CURSOR::prev) method will iterate from the
     * beginning (end) of the table.
     *
     * If the cursor does not have record number keys or was not configured
     * with "append=true", the cursor ends with no key set and a subsequent
     * call to the WT_CURSOR::get_key method will fail. The cursor ends with
     * no value set and a subsequent call to the WT_CURSOR::get_value method
     * will fail, except for the ::WT_DUPLICATE_KEY error return, in which
     * case the value currently stored for the key can be retrieved.
     *
     * Inserting a new record after the current maximum record in a
     * fixed-length bit field column-store (that is, a store with an
     * 'r' type key and 't' type value) will implicitly create the missing
     * records as records with a value of 0.
     *
     * When loading a large amount of data into a new object, using
     * a cursor with the \c bulk configuration string enabled and
     * loading the data in sorted order will be much faster than doing
     * out-of-order inserts.  See @ref tune_bulk_load for more information.
     *
     * The maximum length of a single column stored in a table is not fixed
     * (as it partially depends on the underlying file configuration), but
     * is always a small number of bytes less than 4GB.
     *
     * The WT_CURSOR::insert method can only be used at snapshot isolation.
     *
     * @param cursor the cursor handle
     * @errors
     * In particular, if \c overwrite=false is configured and a record with
     * the specified key already exists, ::WT_DUPLICATE_KEY is returned.
     * Also, if \c in_memory is configured for the database and the insert
     * requires more than the configured cache size to complete,
     * ::WT_CACHE_FULL is returned.
     */
    int __F(insert)(WT_CURSOR *cursor);

    /*!
     * Modify an existing record. Both the key and value must be set and the record must
     * already exist.
     *
     * Modifications are specified in WT_MODIFY structures. Modifications
     * are applied in order and later modifications can update earlier ones.
     *
     * The modify method is only supported on strings (value format type
     * \c S), or raw byte arrays accessed using a WT_ITEM structure (value
     * format type \c u).
     *
     * The WT_CURSOR::modify method stores a change record in cache and writes a change record
     * to the log instead of the usual complete values. Using WT_CURSOR::modify will result in
     * slower reads, and slower writes than the WT_CURSOR::insert or WT_CURSOR::update methods,
     * because of the need to assemble the complete value in both the read and write paths. The
     * WT_CURSOR::modify method is intended for applications where memory and log amplification
     * are issues (in other words, applications where there is cache or I/O pressure and the
     * application wants to trade performance for a smaller working set in cache and smaller
     * log records).
     *
     * @snippet ex_all.c Modify an existing record
     *
     * On success, the cursor ends positioned at the modified record; to
     * minimize cursor resources, the WT_CURSOR::reset method should be
     * called as soon as the cursor no longer needs that position.
     *
     * The maximum length of a single column stored in a table is not fixed
     * (as it partially depends on the underlying file configuration), but
     * is always a small number of bytes less than 4GB.
     *
     * The WT_CURSOR::modify method can only be used at snapshot isolation.
     *
     * @param cursor the cursor handle
     * @param entries an array of modification data structures
     * @param nentries the number of modification data structures
     * @errors
     * In particular, if \c in_memory is configured for the database and
     * the modify requires more than the configured cache size to complete,
     * ::WT_CACHE_FULL is returned.
     */
    int __F(modify)(WT_CURSOR *cursor, WT_MODIFY *entries, int nentries);

    /*!
     * Update an existing record and optionally insert a record.
     *
     * If the cursor was configured with "overwrite=true" (the default),
     * both the key and value must be set; if the record already exists, the
     * key's value will be updated, otherwise, the record will be inserted.
     *
     * @snippet ex_all.c Update an existing record or insert a new record
     *
     * If the cursor was not configured with "overwrite=true", both the key
     * and value must be set and the record must already exist; the
     * record will be updated.
     *
     * @snippet ex_all.c Update an existing record and fail if DNE
     *
     * On success, the cursor ends positioned at the modified record; to
     * minimize cursor resources, the WT_CURSOR::reset method should be
     * called as soon as the cursor no longer needs that position. (The
     * WT_CURSOR::insert method never keeps a cursor position and may be
     * more efficient for that reason.)
     *
     * The maximum length of a single column stored in a table is not fixed
     * (as it partially depends on the underlying file configuration), but
     * is always a small number of bytes less than 4GB.
     *
     * The WT_CURSOR::update method can only be used at snapshot isolation.
     *
     * @param cursor the cursor handle
     * @errors
     * In particular, if \c overwrite=false is configured and no record with
     * the specified key exists, ::WT_NOTFOUND is returned.
     * Also, if \c in_memory is configured for the database and the update
     * requires more than the configured cache size to complete,
     * ::WT_CACHE_FULL is returned.
     */
    int __F(update)(WT_CURSOR *cursor);

    /*!
     * Remove a record.
     *
     * The key must be set; the key's record will be removed if it exists.
     *
     * @snippet ex_all.c Remove a record
     *
     * Any cursor position does not change: if the cursor was positioned
     * before the WT_CURSOR::remove call, the cursor remains positioned
     * at the removed record; to minimize cursor resources, the
     * WT_CURSOR::reset method should be called as soon as the cursor no
     * longer needs that position. If the cursor was not positioned before
     * the WT_CURSOR::remove call, the cursor ends with no position, and a
     * subsequent call to the WT_CURSOR::next (WT_CURSOR::prev) method will
     * iterate from the beginning (end) of the table.
     *
     * @snippet ex_all.c Remove a record and fail if DNE
     *
     * Removing a record in a fixed-length bit field column-store
     * (that is, a store with an 'r' type key and 't' type value) is
     * identical to setting the record's value to 0.
     *
     * The WT_CURSOR::remove method can only be used at snapshot isolation.
     *
     * @param cursor the cursor handle
     * @errors
     */
    int __F(remove)(WT_CURSOR *cursor);

    /*!
     * Reserve an existing record so a subsequent write is less likely to
     * fail due to a conflict between concurrent operations.
     *
     * The key must first be set and the record must already exist.
     *
     * Note that reserve works by doing a special update operation that is
     * not logged and does not change the value of the record. This update
     * is aborted when the enclosing transaction ends regardless of whether
     * it commits or rolls back. Given that, reserve can only be used to
     * detect conflicts between transactions that execute concurrently. It
     * cannot detect all logical conflicts between transactions. For that,
     * some update to the record must be committed.
     *
     * @snippet ex_all.c Reserve a record
     *
     * On success, the cursor ends positioned at the specified record; to
     * minimize cursor resources, the WT_CURSOR::reset method should be
     * called as soon as the cursor no longer needs that position.
     *
     * @param cursor the cursor handle
     * @errors
     */
    int __F(reserve)(WT_CURSOR *cursor);
    /*! @} */

#ifndef DOXYGEN
    /*!
     * If the cursor is opened on a checkpoint, return a unique identifier for the checkpoint;
     * otherwise return 0.
     *
     * This allows applications to confirm that checkpoint cursors opened on default checkpoints
     * in different objects reference the same database checkpoint.
     *
     * @param cursor the cursor handle
     * @errors
     */
    uint64_t __F(checkpoint_id)(WT_CURSOR *cursor);
#endif

    /*!
     * Close the cursor.
     *
     * This releases the resources associated with the cursor handle.
     * Cursors are closed implicitly by ending the enclosing connection or
     * closing the session in which they were opened.
     *
     * @snippet ex_all.c Close the cursor
     *
     * @param cursor the cursor handle
     * @errors
     */
    int __F(close)(WT_CURSOR *cursor);

    /*!
     * Get the table's largest key, ignoring visibility. This method is only supported by
     * file: or table: objects. The cursor ends with no position.
     *
     * @snippet ex_all.c Get the table's largest key
     *
     * @param cursor the cursor handle
     * @errors
     */
    int __F(largest_key)(WT_CURSOR *cursor);

    /*!
     * Reconfigure the cursor.
     *
     * The cursor is reset.
     *
     * @snippet ex_all.c Reconfigure a cursor
     *
     * @param cursor the cursor handle
     * @configstart{WT_CURSOR.reconfigure, see dist/api_data.py}
     * @config{append, append written values as new records\, giving each a new record number key;
     * valid only for cursors with record number keys., a boolean flag; default \c false.}
     * @config{overwrite, configures whether the cursor's insert and update methods check the
     * existing state of the record.  If \c overwrite is \c false\, WT_CURSOR::insert fails with
     * ::WT_DUPLICATE_KEY if the record exists\, and WT_CURSOR::update fails with ::WT_NOTFOUND if
     * the record does not exist., a boolean flag; default \c true.}
     * @configend
     * @errors
     */
    int __F(reconfigure)(WT_CURSOR *cursor, const char *config);

    /*!
     * Set range bounds on the cursor.
     *
     * @param cursor the cursor handle
     * @configstart{WT_CURSOR.bound, see dist/api_data.py}
     * @config{action, configures whether this call into the API will set or clear range bounds on
     * the given cursor.  It takes one of two values\, "set" or "clear". If "set" is specified then
     * "bound" must also be specified.  The keys relevant to the given bound must have been set
     * prior to the call using WT_CURSOR::set_key., a string\, chosen from the following options: \c
     * "clear"\, \c "set"; default \c set.}
     * @config{bound, configures which bound is being operated on.  It takes one of two values\,
     * "lower" or "upper"., a string\, chosen from the following options: \c "lower"\, \c "upper";
     * default empty.}
     * @config{inclusive, configures whether the given bound is inclusive or not., a boolean flag;
     * default \c true.}
     * @configend
     * @errors
     */
    int __F(bound)(WT_CURSOR *cursor, const char *config);

    /*
     * Protected fields, only to be used by cursor implementations.
     */
#if !defined(SWIG) && !defined(DOXYGEN)
    int __F(cache)(WT_CURSOR *cursor);  /* Cache the cursor */
                        /* Reopen a cached cursor */
    int __F(reopen)(WT_CURSOR *cursor, bool check_only);

    uint64_t uri_hash;          /* Hash of URI */

    /*
     * !!!
     * Explicit representations of structures from queue.h.
     * TAILQ_ENTRY(wt_cursor) q;
     */
    struct {
        WT_CURSOR *tqe_next;
        WT_CURSOR **tqe_prev;
    } q;                /* Linked list of WT_CURSORs. */

    uint64_t recno;         /* Record number, normal and raw mode */
    uint8_t raw_recno_buf[WT_INTPACK64_MAXSIZE];

    void    *json_private;      /* JSON specific storage */
    void    *lang_private;      /* Language specific private storage */

    WT_ITEM key, value;
    int saved_err;          /* Saved error in set_{key,value}. */
    /*
     * URI used internally, may differ from the URI provided by the
     * user on open.
     */
    const char *internal_uri;

    /*
     * Lower bound and upper bound buffers that is used for the bound API. Store the key set for
     * either the lower bound and upper bound such that cursor operations can limit the returned key
     * to be within the bounded ranges.
     */
    WT_ITEM lower_bound, upper_bound;

/* AUTOMATIC FLAG VALUE GENERATION START 0 */
#define WT_CURSTD_APPEND        0x000000001ull
#define WT_CURSTD_BOUND_LOWER    0x000000002ull       /* Lower bound. */
#define WT_CURSTD_BOUND_LOWER_INCLUSIVE 0x000000004ull /* Inclusive lower bound. */
#define WT_CURSTD_BOUND_UPPER           0x000000008ull /* Upper bound. */
#define WT_CURSTD_BOUND_UPPER_INCLUSIVE 0x000000010ull /* Inclusive upper bound. */
#define WT_CURSTD_BULK          0x000000020ull
#define WT_CURSTD_CACHEABLE     0x000000040ull
#define WT_CURSTD_CACHED        0x000000080ull
#define WT_CURSTD_CACHED_WITH_MEM 0x000000100ull /* A cached cursor with allocated memory. */
#define WT_CURSTD_DEAD          0x000000200ull
#define WT_CURSTD_DEBUG_COPY_KEY    0x000000400ull
#define WT_CURSTD_DEBUG_COPY_VALUE  0x000000800ull
#define WT_CURSTD_DEBUG_RESET_EVICT 0x000001000ull
#define WT_CURSTD_DUMP_HEX      0x000002000ull
#define WT_CURSTD_DUMP_JSON     0x000004000ull
#define WT_CURSTD_DUMP_PRETTY       0x000008000ull
#define WT_CURSTD_DUMP_PRINT        0x000010000ull
#define WT_CURSTD_DUP_NO_VALUE          0x000020000ull
#define WT_CURSTD_EVICT_REPOSITION     0x000040000ull
#define WT_CURSTD_HS_READ_ACROSS_BTREE 0x000080000ull
#define WT_CURSTD_HS_READ_ALL       0x000100000ull
#define WT_CURSTD_HS_READ_COMMITTED 0x000200000ull
#define WT_CURSTD_IGNORE_TOMBSTONE  0x000400000ull
#define WT_CURSTD_KEY_EXT       0x000800000ull /* Key points out of tree. */
#define WT_CURSTD_KEY_INT       0x001000000ull /* Key points into tree. */
#define WT_CURSTD_KEY_ONLY      0x002000000ull
#define WT_CURSTD_META_INUSE        0x004000000ull
#define WT_CURSTD_OPEN          0x008000000ull
#define WT_CURSTD_OVERWRITE     0x010000000ull
#define WT_CURSTD_RAW           0x020000000ull
#define WT_CURSTD_RAW_SEARCH        0x040000000ull
#define WT_CURSTD_VALUE_EXT     0x080000000ull /* Value points out of tree. */
#define WT_CURSTD_VALUE_INT     0x100000000ull /* Value points into tree. */
#define WT_CURSTD_VERSION_CURSOR    0x200000000ull /* Version cursor. */
/* AUTOMATIC FLAG VALUE GENERATION STOP 64 */
#define WT_CURSTD_KEY_SET   (WT_CURSTD_KEY_EXT | WT_CURSTD_KEY_INT)
#define WT_CURSTD_VALUE_SET (WT_CURSTD_VALUE_EXT | WT_CURSTD_VALUE_INT)
#define WT_CURSTD_BOUND_ALL (WT_CURSTD_BOUND_UPPER | WT_CURSTD_BOUND_UPPER_INCLUSIVE \
| WT_CURSTD_BOUND_LOWER | WT_CURSTD_BOUND_LOWER_INCLUSIVE)
    uint64_t flags;
#endif
};

/*! WT_SESSION::timestamp_transaction_uint timestamp types */
typedef enum {
    WT_TS_TXN_TYPE_COMMIT, /*!< Commit timestamp. */
    WT_TS_TXN_TYPE_DURABLE, /*!< Durable timestamp. */
    WT_TS_TXN_TYPE_PREPARE, /*!< Prepare timestamp. */
    WT_TS_TXN_TYPE_READ /*!< Read timestamp. */
} WT_TS_TXN_TYPE;

/*!
 * All data operations are performed in the context of a WT_SESSION.  This
 * encapsulates the thread and transactional context of the operation.
 *
 * <b>Thread safety:</b> A WT_SESSION handle is not usually shared between
 * threads, see @ref threads for more information.
 */
struct __wt_session {
    /*! The connection for this session. */
    WT_CONNECTION *connection;

    /*
     * Don't expose app_private to non-C language bindings - they have
     * their own way to attach data to an operation.
     */
#if !defined(SWIG)
    /*!
     * A location for applications to store information that will be
     * available in callbacks taking a WT_SESSION handle.
     */
    void *app_private;
#endif

    /*!
     * Close the session handle.
     *
     * This will release the resources associated with the session handle,
     * including rolling back any active transactions and closing any
     * cursors that remain open in the session.
     *
     * @snippet ex_all.c Close a session
     *
     * @param session the session handle
     * @configempty{WT_SESSION.close, see dist/api_data.py}
     * @errors
     */
    int __F(close)(WT_SESSION *session, const char *config);

    /*!
     * Reconfigure a session handle.
     *
     * Only configurations listed in the method arguments are modified, other configurations
     * remain in their current state. This method additionally resets the cursors associated
     * with the session. Transaction-related configurations can only be modified when no transaction
     * is active.
     *
     * @snippet ex_all.c Reconfigure a session
     *
     * @param session the session handle
     * @configstart{WT_SESSION.reconfigure, see dist/api_data.py}
     * @config{cache_cursors, enable caching of cursors for reuse.  Any calls to WT_CURSOR::close
     * for a cursor created in this session will mark the cursor as cached and keep it available to
     * be reused for later calls to WT_SESSION::open_cursor.  Cached cursors may be eventually
     * closed.  This value is inherited from ::wiredtiger_open \c cache_cursors., a boolean flag;
     * default \c true.}
     * @config{cache_max_wait_ms, the maximum number of milliseconds an application thread will wait
     * for space to be available in cache before giving up.  Default value will be the global
     * setting of the connection config.  0 will wait forever.  1 will never wait., an integer
     * greater than or equal to \c 0; default \c 0.}
     * @config{debug = (, configure debug specific behavior on a session.  Generally only used for
     * internal testing purposes., a set of related configuration options defined as follows.}
     * @config{&nbsp;&nbsp;&nbsp;&nbsp;checkpoint_fail_before_turtle_update, Fail before writing a
     * turtle file at the end of a checkpoint., a boolean flag; default \c false.}
     * @config{&nbsp;&nbsp;&nbsp;&nbsp;release_evict_page, Configure the session to evict the page
     * when it is released and no longer needed., a boolean flag; default \c false.}
     * @config{ ),,}
     * @config{ignore_cache_size, when set\, operations performed by this session ignore the cache
     * size and are not blocked when the cache is full.  Note that use of this option for operations
     * that create cache pressure can starve ordinary sessions that obey the cache size., a boolean
     * flag; default \c false.}
     * @config{isolation, the default isolation level for operations in this session., a string\,
     * chosen from the following options: \c "read-uncommitted"\, \c "read-committed"\, \c
     * "snapshot"; default \c snapshot.}
     * @config{prefetch = (, Enable automatic detection of scans by applications\, and attempt to
     * pre-fetch future content into the cache., a set of related configuration options defined as
     * follows.}
     * @config{&nbsp;&nbsp;&nbsp;&nbsp;enabled, whether pre-fetch is enabled for this
     * session., a boolean flag; default \c false.}
     * @config{ ),,}
     * @configend
     * @errors
     */
    int __F(reconfigure)(WT_SESSION *session, const char *config);

    /*!
     * Return information about an error as a string.
     *
     * @snippet ex_all.c Display an error thread safe
     *
     * @param session the session handle
     * @param error a return value from a WiredTiger, ISO C, or POSIX
     * standard API call
     * @returns a string representation of the error
     */
    const char *__F(strerror)(WT_SESSION *session, int error);

    /*!
     * @name Cursor handles
     * @{
     */

    /*!
     * Open a new cursor on a data source or duplicate an existing cursor.
     *
     * @snippet ex_all.c Open a cursor
     *
     * An existing cursor can be duplicated by passing it as the \c to_dup
     * parameter and setting the \c uri parameter to \c NULL:
     *
     * @snippet ex_all.c Duplicate a cursor
     *
     * Cursors being duplicated must have a key set, and successfully
     * duplicated cursors are positioned at the same place in the data
     * source as the original.
     *
     * Cursor handles should be discarded by calling WT_CURSOR::close.
     *
     * Cursors capable of supporting transactional operations operate in the
     * context of the current transaction, if any.
     *
     * WT_SESSION::rollback_transaction implicitly resets all cursors associated with the
         * session.
     *
     * Cursors are relatively light-weight objects but may hold references
     * to heavier-weight objects; applications should re-use cursors when
     * possible, but instantiating new cursors is not so expensive that
     * applications need to cache cursors at all cost.
     *
     * @param session the session handle
     * @param uri the data source on which the cursor operates; cursors
     *  are usually opened on tables, however, cursors can be opened on
     *  any data source, regardless of whether it is ultimately stored
     *  in a table.  Some cursor types may have limited functionality
     *  (for example, they may be read-only or not support transactional
     *  updates).  See @ref data_sources for more information.
     *  <br>
     *  @copydoc doc_cursor_types
     * @param to_dup a cursor to duplicate or gather statistics on
     * @configstart{WT_SESSION.open_cursor, see dist/api_data.py}
     * @config{append, append written values as new records\, giving each a new record number key;
     * valid only for cursors with record number keys., a boolean flag; default \c false.}
     * @config{bulk, configure the cursor for bulk-loading\, a fast\, initial load path (see @ref
     * tune_bulk_load for more information). Bulk-load may only be used for newly created objects
     * and applications should use the WT_CURSOR::insert method to insert rows.  When bulk-loading\,
     * rows must be loaded in sorted order.  The value is usually a true/false flag; when
     * bulk-loading fixed-length column store objects\, the special value \c bitmap allows chunks of
     * a memory resident bitmap to be loaded directly into a file by passing a \c WT_ITEM to
     * WT_CURSOR::set_value where the \c size field indicates the number of records in the bitmap
     * (as specified by the object's \c value_format configuration). Bulk-loaded bitmap values must
     * end on a byte boundary relative to the bit count (except for the last set of values loaded).,
     * a string; default \c false.}
     * @config{checkpoint, the name of a checkpoint to open.  (The reserved name
     * "WiredTigerCheckpoint" opens the most recent checkpoint taken for the object.) The cursor
     * does not support data modification., a string; default empty.}
     * @config{debug = (, configure debug specific behavior on a cursor.  Generally only used for
     * internal testing purposes., a set of related configuration options defined as follows.}
     * @config{&nbsp;&nbsp;&nbsp;&nbsp;dump_version = (, open a version cursor\, which is a debug
     * cursor on a table that enables iteration through the history of values for all the keys., a
     * set of related configuration options defined as follows.}
     * @config{&nbsp;&nbsp;&nbsp;&nbsp;
     * ),,}
     * @config{&nbsp;&nbsp;&nbsp;&nbsp;release_evict, Configure the cursor to evict the page
     * positioned on when the reset API call is used., a boolean flag; default \c false.}
     * @config{
     * ),,}
     * @config{dump, configure the cursor for dump format inputs and outputs: "hex" selects a simple
     * hexadecimal format\, "json" selects a JSON format with each record formatted as fields named
     * by column names if available\, "pretty" selects a human-readable format (making it
     * incompatible with the "load")\, "pretty_hex" is similar to "pretty" (also incompatible with
     * "load") except raw byte data elements will be printed like "hex" format\, and "print" selects
     * a format where only non-printing characters are hexadecimal encoded.  These formats are
     * compatible with the @ref util_dump and @ref util_load commands., a string\, chosen from the
     * following options: \c "hex"\, \c "json"\, \c "pretty"\, \c "pretty_hex"\, \c "print"; default
     * empty.}
     * @config{incremental = (, configure the cursor for block incremental backup usage.  These
     * formats are only compatible with the backup data source; see @ref backup., a set of related
     * configuration options defined as follows.}
     * @config{&nbsp;&nbsp;&nbsp;&nbsp;consolidate,
     * causes block incremental backup information to be consolidated if adjacent granularity blocks
     * are modified.  If false\, information will be returned in granularity sized blocks only.
     * This must be set on the primary backup cursor and it applies to all files for this backup., a
     * boolean flag; default \c false.}
     * @config{&nbsp;&nbsp;&nbsp;&nbsp;enabled, whether to
     * configure this backup as the starting point for a subsequent incremental backup., a boolean
     * flag; default \c false.}
     * @config{&nbsp;&nbsp;&nbsp;&nbsp;file, the file name when opening a
     * duplicate incremental backup cursor.  That duplicate cursor will return the block
     * modifications relevant to the given file name., a string; default empty.}
     * @config{&nbsp;&nbsp;&nbsp;&nbsp;force_stop, causes all block incremental backup information
     * to be released.  This is on an open_cursor call and the resources will be released when this
     * cursor is closed.  No other operations should be done on this open cursor., a boolean flag;
     * default \c false.}
     * @config{&nbsp;&nbsp;&nbsp;&nbsp;granularity, this setting manages the
     * granularity of how WiredTiger maintains modification maps internally.  The larger the
     * granularity\, the smaller amount of information WiredTiger need to maintain., an integer
     * between \c 4KB and \c 2GB; default \c 16MB.}
     * @config{&nbsp;&nbsp;&nbsp;&nbsp;src_id, a string
     * that identifies a previous checkpoint backup source as the source of this incremental backup.
     * This identifier must have already been created by use of the 'this_id' configuration in an
     * earlier backup.  A source id is required to begin an incremental backup., a string; default
     * empty.}
     * @config{&nbsp;&nbsp;&nbsp;&nbsp;this_id, a string that identifies the current system
     * state as a future backup source for an incremental backup via \c src_id.  This identifier is
     * required when opening an incremental backup cursor and an error will be returned if one is
     * not provided.  The identifiers can be any text string\, but should be unique., a string;
     * default empty.}
     * @config{ ),,}
     * @config{next_random, configure the cursor to return a pseudo-random record from the object
     * when the WT_CURSOR::next method is called; valid only for row-store cursors.  See @ref
     * cursor_random for details., a boolean flag; default \c false.}
     * @config{next_random_sample_size, cursors configured by \c next_random to return pseudo-random
     * records from the object randomly select from the entire object\, by default.  Setting \c
     * next_random_sample_size to a non-zero value sets the number of samples the application
     * expects to take using the \c next_random cursor.  A cursor configured with both \c
     * next_random and \c next_random_sample_size attempts to divide the object into \c
     * next_random_sample_size equal-sized pieces\, and each retrieval returns a record from one of
     * those pieces.  See @ref cursor_random for details., a string; default \c 0.}
     * @config{next_random_seed, configure the cursor to set an initial random seed when using \c
     * next_random configuration.  This is used for testing purposes only.  See @ref cursor_random
     * for details., a string; default \c 0.}
     * @config{overwrite, configures whether the cursor's insert and update methods check the
     * existing state of the record.  If \c overwrite is \c false\, WT_CURSOR::insert fails with
     * ::WT_DUPLICATE_KEY if the record exists\, and WT_CURSOR::update fails with ::WT_NOTFOUND if
     * the record does not exist., a boolean flag; default \c true.}
     * @config{raw, ignore the encodings for the key and value\, manage data as if the formats were
     * \c "u". See @ref cursor_raw for details., a boolean flag; default \c false.}
     * @config{read_once, results that are brought into cache from disk by this cursor will be given
     * less priority in the cache., a boolean flag; default \c false.}
     * @config{readonly, only query operations are supported by this cursor.  An error is returned
     * if a modification is attempted using the cursor.  The default is false for all cursor types
     * except for metadata cursors and checkpoint cursors., a boolean flag; default \c false.}
     * @config{statistics, Specify the statistics to be gathered.  Choosing "all" gathers statistics
     * regardless of cost and may include traversing on-disk files; "fast" gathers a subset of
     * relatively inexpensive statistics.  The selection must agree with the database \c statistics
     * configuration specified to ::wiredtiger_open or WT_CONNECTION::reconfigure.  For example\,
     * "all" or "fast" can be configured when the database is configured with "all"\, but the cursor
     * open will fail if "all" is specified when the database is configured with "fast"\, and the
     * cursor open will fail in all cases when the database is configured with "none". If "size" is
     * configured\, only the underlying size of the object on disk is filled in and the object is
     * not opened.  If \c statistics is not configured\, the default configuration is the database
     * configuration.  The "clear" configuration resets statistics after gathering them\, where
     * appropriate (for example\, a cache size statistic is not cleared\, while the count of cursor
     * insert operations will be cleared). See @ref statistics for more information., a list\, with
     * values chosen from the following options: \c "all"\, \c "cache_walk"\, \c "fast"\, \c
     * "clear"\, \c "size"\, \c "tree_walk"; default empty.}
     * @config{target, if non-empty\, back up the given list of objects; valid only for a backup
     * data source., a list of strings; default empty.}
     * @configend
     * @param[out] cursorp a pointer to the newly opened cursor
     * @errors
     */
    int __F(open_cursor)(WT_SESSION *session,
        const char *uri, WT_CURSOR *to_dup, const char *config, WT_CURSOR **cursorp);
    /*! @} */

    /*!
     * @name Table operations
     * @{
     */
    /*!
     * Alter a table.
     *
     * This will allow modification of some table settings after
     * creation.
     *
     * @exclusive
     *
     * @snippet ex_all.c Alter a table
     *
     * @param session the session handle
     * @param name the URI of the object to alter, such as \c "table:stock"
     * @configstart{WT_SESSION.alter, see dist/api_data.py}
     * @config{access_pattern_hint, It is recommended that workloads that consist primarily of
     * updates and/or point queries specify \c random.  Workloads that do many cursor scans through
     * large ranges of data should specify \c sequential and other workloads should specify \c none.
     * The option leads to an appropriate operating system advisory call where available., a
     * string\, chosen from the following options: \c "none"\, \c "random"\, \c "sequential";
     * default \c none.}
     * @config{app_metadata, application-owned metadata for this object., a string; default empty.}
     * @config{assert = (, declare timestamp usage., a set of related configuration options defined
     * as follows.}
     * @config{&nbsp;&nbsp;&nbsp;&nbsp;read_timestamp, if set\, check that timestamps
     * are \c always or \c never used on reads with this table\, writing an error message if the
     * policy is violated.  If the library was built in diagnostic mode\, drop core at the failing
     * check., a string\, chosen from the following options: \c "always"\, \c "never"\, \c "none";
     * default \c none.}
     * @config{ ),,}
     * @config{cache_resident, do not ever evict the object's pages from cache\, see @ref
     * tuning_cache_resident for more information., a boolean flag; default \c false.}
     * @config{log = (, the transaction log configuration for this object.  Only valid if \c log is
     * enabled in ::wiredtiger_open., a set of related configuration options defined as follows.}
     * @config{&nbsp;&nbsp;&nbsp;&nbsp;enabled, if false\, this object has checkpoint-level
     * durability., a boolean flag; default \c true.}
     * @config{ ),,}
     * @config{os_cache_dirty_max, maximum dirty system buffer cache usage\, in bytes.  If
     * non-zero\, schedule writes for dirty blocks belonging to this object in the system buffer
     * cache after that many bytes from this object are written into the buffer cache., an integer
     * greater than or equal to \c 0; default \c 0.}
     * @config{os_cache_max, maximum system buffer cache usage\, in bytes.  If non-zero\, evict
     * object blocks from the system buffer cache after that many bytes from this object are read or
     * written into the buffer cache., an integer greater than or equal to \c 0; default \c 0.}
     * @config{write_timestamp_usage, describe how timestamps are expected to be used on table
     * modifications.  The choices are the default\, which ensures that once timestamps are used for
     * a key\, they are always used\, and also that multiple updates to a key never use decreasing
     * timestamps and \c never which enforces that timestamps are never used for a table.  (The \c
     * always\, \c key_consistent\, \c mixed_mode and \c ordered choices should not be used\, and
     * are retained for backward compatibility.)., a string\, chosen from the following options: \c
     * "always"\, \c "key_consistent"\, \c "mixed_mode"\, \c "never"\, \c "none"\, \c "ordered";
     * default \c none.}
     * @configend
     * @ebusy_errors
     */
    int __F(alter)(WT_SESSION *session,
        const char *name, const char *config);

    /*!
     * Bind values for a compiled configuration.  The bindings hold for API calls in this
     * session that use the compiled string.  Strings passed into this call are not duplicated,
     * the application must ensure that strings remain valid while the bindings are being
     * used.
     *
     * This API may change in future releases.
     *
     * @param session the session handle
     * @param compiled a string returned from WT_CONNECTION::compile_configuration
     * @errors
     */
    int __F(bind_configuration)(WT_SESSION *session, const char *compiled, ...);

    /*!
     * Create a table, column group, index or file.
     *
     * @not_transactional
     *
     * @snippet ex_all.c Create a table
     *
     * @param session the session handle
     * @param name the URI of the object to create, such as
     * \c "table:stock". For a description of URI formats
     * see @ref data_sources.
     * @configstart{WT_SESSION.create, see dist/api_data.py}
     * @config{access_pattern_hint, It is recommended that workloads that consist primarily of
     * updates and/or point queries specify \c random.  Workloads that do many cursor scans through
     * large ranges of data should specify \c sequential and other workloads should specify \c none.
     * The option leads to an appropriate operating system advisory call where available., a
     * string\, chosen from the following options: \c "none"\, \c "random"\, \c "sequential";
     * default \c none.}
     * @config{allocation_size, the file unit allocation size\, in bytes\, must be a power of two;
     * smaller values decrease the file space required by overflow items\, and the default value of
     * 4KB is a good choice absent requirements from the operating system or storage device., an
     * integer between \c 512B and \c 128MB; default \c 4KB.}
     * @config{app_metadata, application-owned metadata for this object., a string; default empty.}
     * @config{assert = (, declare timestamp usage., a set of related configuration options defined
     * as follows.}
     * @config{&nbsp;&nbsp;&nbsp;&nbsp;read_timestamp, if set\, check that timestamps
     * are \c always or \c never used on reads with this table\, writing an error message if the
     * policy is violated.  If the library was built in diagnostic mode\, drop core at the failing
     * check., a string\, chosen from the following options: \c "always"\, \c "never"\, \c "none";
     * default \c none.}
     * @config{ ),,}
     * @config{block_allocation, configure block allocation.  Permitted values are \c "best" or \c
     * "first"; the \c "best" configuration uses a best-fit algorithm\, the \c "first" configuration
     * uses a first-available algorithm during block allocation., a string\, chosen from the
     * following options: \c "best"\, \c "first"; default \c best.}
     * @config{block_compressor, configure a compressor for file blocks.  Permitted values are \c
     * "none" or a custom compression engine name created with WT_CONNECTION::add_compressor.  If
     * WiredTiger has builtin support for \c "lz4"\, \c "snappy"\, \c "zlib" or \c "zstd"
     * compression\, these names are also available.  See @ref compression for more information., a
     * string; default \c none.}
     * @config{block_manager, configure a manager for file blocks.  Permitted values are \c
     * "default" or the disaggregated storage block manager backed by \c PALI., a string\, chosen
     * from the following options: \c "default"\, \c "disagg"; default \c default.}
     * @config{cache_resident, do not ever evict the object's pages from cache\, see @ref
     * tuning_cache_resident for more information., a boolean flag; default \c false.}
     * @config{checksum, configure block checksums; the permitted values are \c on\, \c off\, \c
     * uncompressed and \c unencrypted.  The default is \c on\, in which case all block writes
     * include a checksum subsequently verified when the block is read.  The \c off setting does no
     * checksums\, the \c uncompressed setting only checksums blocks that are not compressed\, and
     * the \c unencrypted setting only checksums blocks that are not encrypted.  See @ref
     * tune_checksum for more information., a string\, chosen from the following options: \c "on"\,
     * \c "off"\, \c "uncompressed"\, \c "unencrypted"; default \c on.}
     * @config{colgroups, comma-separated list of names of column groups.  Each column group is
     * stored separately\, keyed by the primary key of the table.  If no column groups are
     * specified\, all columns are stored together in a single file.  All value columns in the table
     * must appear in at least one column group.  Each column group must be created with a separate
     * call to WT_SESSION::create using a \c colgroup: URI., a list of strings; default empty.}
     * @config{collator, configure custom collation for keys.  Permitted values are \c "none" or a
     * custom collator name created with WT_CONNECTION::add_collator., a string; default \c none.}
     * @config{columns, list of the column names.  Comma-separated list of the form
     * <code>(column[\,...])</code>. For tables\, the number of entries must match the total number
     * of values in \c key_format and \c value_format.  For colgroups and indices\, all column names
     * must appear in the list of columns for the table., a list of strings; default empty.}
     * @config{dictionary, the maximum number of unique values remembered in the
     * row-store/variable-length column-store leaf page value dictionary; see @ref
     * file_formats_compression for more information., an integer greater than or equal to \c 0;
     * default \c 0.}
     * @config{disaggregated = (, configure disaggregated storage for this file., a set of related
     * configuration options defined as follows.}
     * @config{&nbsp;&nbsp;&nbsp;&nbsp;delta_pct, the
     * size threshold (as a percentage) at which a delta will cease to be emitted when reconciling a
     * page.  For example\, if this is set to 20\, the size of a delta is 20 bytes\, and the size of
     * the full page image is 100 bytes\, reconciliation can emit a delta for the page (if various
     * other preconditions are met). Conversely\, if the delta came to 21 bytes\, reconciliation
     * would not emit a delta.  Deltas larger than full pages are permitted for measurement and
     * testing reasons\, and may be disallowed in future., an integer between \c 1 and \c 1000;
     * default \c 20.}
     * @config{&nbsp;&nbsp;&nbsp;&nbsp;max_consecutive_delta, the max consecutive
     * deltas allowed for a single page.  The maximum value is set at 32 (WT_DELTA_LIMIT). If we
     * need to change that\, please change WT_DELTA_LIMIT as well., an integer between \c 1 and \c
     * 32; default \c 32.}
     * @config{ ),,}
     * @config{encryption = (, configure an encryptor for file blocks.  When a table is created\,
     * its encryptor is not implicitly used for any related indices or column groups., a set of
     * related configuration options defined as follows.}
     * @config{&nbsp;&nbsp;&nbsp;&nbsp;keyid, An
     * identifier that identifies a unique instance of the encryptor.  It is stored in clear text\,
     * and thus is available when the WiredTiger database is reopened.  On the first use of a
     * (name\, keyid) combination\, the WT_ENCRYPTOR::customize function is called with the keyid as
     * an argument., a string; default empty.}
     * @config{&nbsp;&nbsp;&nbsp;&nbsp;name, Permitted
     * values are \c "none" or a custom encryption engine name created with
     * WT_CONNECTION::add_encryptor.  See @ref encryption for more information., a string; default
     * \c none.}
     * @config{ ),,}
     * @config{exclusive, explicitly fail with EEXIST if the object exists.  When false (the
     * default)\, if the object exists\, silently fail without creating a new object., a boolean
     * flag; default \c false.}
     * @config{format, the file format., a string\, chosen from the following options: \c "btree";
     * default \c btree.}
     * @config{ignore_in_memory_cache_size, allow update and insert operations to proceed even if
     * the cache is already at capacity.  Only valid in conjunction with in-memory databases.
     * Should be used with caution - this configuration allows WiredTiger to consume memory over the
     * configured cache limit., a boolean flag; default \c false.}
     * @config{immutable, configure the index to be immutable -- that is\, the index is not changed
     * by any update to a record in the table., a boolean flag; default \c false.}
     * @config{import = (, configure import of an existing object into the currently running
     * database., a set of related configuration options defined as follows.}
     * @config{&nbsp;&nbsp;&nbsp;&nbsp;compare_timestamp, allow importing files with timestamps
     * smaller or equal to the configured global timestamps.  Note the history of the files are not
     * imported together and thus snapshot read of historical data will not work with the option
     * "stable_timestamp". (The \c oldest and \c stable arguments are deprecated short-hand for \c
     * oldest_timestamp and \c stable_timestamp\, respectively)., a string\, chosen from the
     * following options: \c "oldest"\, \c "oldest_timestamp"\, \c "stable"\, \c "stable_timestamp";
     * default \c oldest_timestamp.}
     * @config{&nbsp;&nbsp;&nbsp;&nbsp;enabled, whether to import the
     * input URI from disk., a boolean flag; default \c false.}
     * @config{&nbsp;&nbsp;&nbsp;&nbsp;
     * file_metadata, the file configuration extracted from the metadata of the export database., a
     * string; default empty.}
     * @config{&nbsp;&nbsp;&nbsp;&nbsp;metadata_file, a text file that
     * contains all the relevant metadata information for the URI to import.  The file is generated
     * by backup:export cursor., a string; default empty.}
     * @config{&nbsp;&nbsp;&nbsp;&nbsp;
     * panic_corrupt, whether to panic if the metadata given is no longer valid for the table.  Not
     * valid with \c repair=true., a boolean flag; default \c true.}
     * @config{&nbsp;&nbsp;&nbsp;&nbsp;repair, whether to reconstruct the metadata from the raw file
     * content., a boolean flag; default \c false.}
     * @config{ ),,}
     * @config{internal_key_max, This option is no longer supported\, retained for backward
     * compatibility., an integer greater than or equal to \c 0; default \c 0.}
     * @config{internal_key_truncate, configure internal key truncation\, discarding unnecessary
     * trailing bytes on internal keys (ignored for custom collators)., a boolean flag; default \c
     * true.}
     * @config{internal_page_max, the maximum page size for internal nodes\, in bytes; the size must
     * be a multiple of the allocation size and is significant for applications wanting to avoid
     * excessive L2 cache misses while searching the tree.  The page maximum is the bytes of
     * uncompressed data\, that is\, the limit is applied before any block compression is done., an
     * integer between \c 512B and \c 512MB; default \c 4KB.}
     * @config{key_format, the format of the data packed into key items.  See @ref
     * schema_format_types for details.  By default\, the key_format is \c 'u' and applications use
     * WT_ITEM structures to manipulate raw byte arrays.  By default\, records are stored in
     * row-store files: keys of type \c 'r' are record numbers and records referenced by record
     * number are stored in column-store files., a format string; default \c u.}
     * @config{key_gap, This option is no longer supported\, retained for backward compatibility.,
     * an integer greater than or equal to \c 0; default \c 10.}
     * @config{leaf_key_max, the largest key stored in a leaf node\, in bytes.  If set\, keys larger
     * than the specified size are stored as overflow items (which may require additional I/O to
     * access). The default value is one-tenth the size of a newly split leaf page., an integer
     * greater than or equal to \c 0; default \c 0.}
     * @config{leaf_page_max, the maximum page size for leaf nodes\, in bytes; the size must be a
     * multiple of the allocation size\, and is significant for applications wanting to maximize
     * sequential data transfer from a storage device.  The page maximum is the bytes of
     * uncompressed data\, that is\, the limit is applied before any block compression is done.  For
     * fixed-length column store\, the size includes only the bitmap data; pages containing
     * timestamp information can be larger\, and the size is limited to 128KB rather than 512MB., an
     * integer between \c 512B and \c 512MB; default \c 32KB.}
     * @config{leaf_value_max, the largest value stored in a leaf node\, in bytes.  If set\, values
     * larger than the specified size are stored as overflow items (which may require additional I/O
     * to access). If the size is larger than the maximum leaf page size\, the page size is
     * temporarily ignored when large values are written.  The default is one-half the size of a
     * newly split leaf page., an integer greater than or equal to \c 0; default \c 0.}
     * @config{log = (, the transaction log configuration for this object.  Only valid if \c log is
     * enabled in ::wiredtiger_open., a set of related configuration options defined as follows.}
     * @config{&nbsp;&nbsp;&nbsp;&nbsp;enabled, if false\, this object has checkpoint-level
     * durability., a boolean flag; default \c true.}
     * @config{ ),,}
     * @config{memory_page_image_max, the maximum in-memory page image represented by a single
     * storage block.  Depending on compression efficiency\, compression can create storage blocks
     * which require significant resources to re-instantiate in the cache\, penalizing the
     * performance of future point updates.  The value limits the maximum in-memory page image a
     * storage block will need.  If set to 0\, a default of 4 times \c leaf_page_max is used., an
     * integer greater than or equal to \c 0; default \c 0.}
     * @config{memory_page_max, the maximum size a page can grow to in memory before being
     * reconciled to disk.  The specified size will be adjusted to a lower bound of
     * <code>leaf_page_max</code>\, and an upper bound of <code>cache_size / 10</code>. This limit
     * is soft - it is possible for pages to be temporarily larger than this value., an integer
     * between \c 512B and \c 10TB; default \c 5MB.}
     * @config{os_cache_dirty_max, maximum dirty system buffer cache usage\, in bytes.  If
     * non-zero\, schedule writes for dirty blocks belonging to this object in the system buffer
     * cache after that many bytes from this object are written into the buffer cache., an integer
     * greater than or equal to \c 0; default \c 0.}
     * @config{os_cache_max, maximum system buffer cache usage\, in bytes.  If non-zero\, evict
     * object blocks from the system buffer cache after that many bytes from this object are read or
     * written into the buffer cache., an integer greater than or equal to \c 0; default \c 0.}
     * @config{prefix_compression, configure prefix compression on row-store leaf pages., a boolean
     * flag; default \c false.}
     * @config{prefix_compression_min, minimum gain before prefix compression will be used on
     * row-store leaf pages., an integer greater than or equal to \c 0; default \c 4.}
     * @config{split_pct, the Btree page split size as a percentage of the maximum Btree page size\,
     * that is\, when a Btree page is split\, it will be split into smaller pages\, where each page
     * is the specified percentage of the maximum Btree page size., an integer between \c 50 and \c
     * 100; default \c 90.}
     * @config{tiered_storage = (, configure a storage source for this table., a set of related
     * configuration options defined as follows.}
     * @config{&nbsp;&nbsp;&nbsp;&nbsp;auth_token,
     * authentication string identifier., a string; default empty.}
     * @config{&nbsp;&nbsp;&nbsp;&nbsp;
     * bucket, the bucket indicating the location for this table., a string; default empty.}
     * @config{&nbsp;&nbsp;&nbsp;&nbsp;bucket_prefix, the unique bucket prefix for this table., a
     * string; default empty.}
     * @config{&nbsp;&nbsp;&nbsp;&nbsp;cache_directory, a directory to store
     * locally cached versions of files in the storage source.  By default\, it is named with \c
     * "-cache" appended to the bucket name.  A relative directory name is relative to the home
     * directory., a string; default empty.}
     * @config{&nbsp;&nbsp;&nbsp;&nbsp;local_retention, time
     * in seconds to retain data on tiered storage on the local tier for faster read access., an
     * integer between \c 0 and \c 10000; default \c 300.}
     * @config{&nbsp;&nbsp;&nbsp;&nbsp;name,
     * permitted values are \c "none" or a custom storage source name created with
     * WT_CONNECTION::add_storage_source.  See @ref custom_storage_sources for more information., a
     * string; default \c none.}
     * @config{&nbsp;&nbsp;&nbsp;&nbsp;shared, enable sharing tiered
     * tables across other WiredTiger instances., a boolean flag; default \c false.}
     * @config{ ),,}
     * @config{type, set the type of data source used to store a column group\, index or simple
     * table.  By default\, a \c "file:" URI is derived from the object name.  The \c type
     * configuration can be used to switch to a different data source or an extension configured by
     * the application., a string; default \c file.}
     * @config{value_format, the format of the data packed into value items.  See @ref
     * schema_format_types for details.  By default\, the value_format is \c 'u' and applications
     * use a WT_ITEM structure to manipulate raw byte arrays.  Value items of type 't' are
     * bitfields\, and when configured with record number type keys\, will be stored using a
     * fixed-length store., a format string; default \c u.}
     * @config{write_timestamp_usage, describe how timestamps are expected to be used on table
     * modifications.  The choices are the default\, which ensures that once timestamps are used for
     * a key\, they are always used\, and also that multiple updates to a key never use decreasing
     * timestamps and \c never which enforces that timestamps are never used for a table.  (The \c
     * always\, \c key_consistent\, \c mixed_mode and \c ordered choices should not be used\, and
     * are retained for backward compatibility.)., a string\, chosen from the following options: \c
     * "always"\, \c "key_consistent"\, \c "mixed_mode"\, \c "never"\, \c "none"\, \c "ordered";
     * default \c none.}
     * @configend
     * @errors
     */
    int __F(create)(WT_SESSION *session,
        const char *name, const char *config);

    /*!
     * Compact a live row- or column-store btree.
     *
     * @snippet ex_all.c Compact a table
     *
     * @param session the session handle
     * @param name the URI of the object to compact, such as
     * \c "table:stock"
     * @configstart{WT_SESSION.compact, see dist/api_data.py}
     * @config{background, enable/disabled the background compaction server., a boolean flag;
     * default empty.}
     * @config{dryrun, run only the estimation phase of compact., a boolean flag; default \c false.}
     * @config{exclude, list of table objects to be excluded from background compaction.  The list
     * is immutable and only applied when the background compaction gets enabled.  The list is not
     * saved between the calls and needs to be reapplied each time the service is enabled.  The
     * individual objects in the list can only be of the \c table: URI type., a list of strings;
     * default empty.}
     * @config{free_space_target, minimum amount of space recoverable for compaction to proceed., an
     * integer greater than or equal to \c 1MB; default \c 20MB.}
     * @config{run_once, configure background compaction server to run once.  In this mode\,
     * compaction is always attempted on each table unless explicitly excluded., a boolean flag;
     * default \c false.}
     * @config{timeout, maximum amount of time to allow for compact in seconds.  The actual amount
     * of time spent in compact may exceed the configured value.  A value of zero disables the
     * timeout., an integer; default \c 1200.}
     * @configend
     * @errors
     */
    int __F(compact)(WT_SESSION *session,
        const char *name, const char *config);

    /*!
     * Drop (delete) a table.
     *
     * @exclusive
     *
     * @not_transactional
     *
     * @snippet ex_all.c Drop a table
     *
     * @param session the session handle
     * @param name the URI of the object to drop, such as \c "table:stock"
     * @configstart{WT_SESSION.drop, see dist/api_data.py}
     * @config{force, return success if the object does not exist., a boolean flag; default \c
     * false.}
     * @config{remove_files, if the underlying files should be removed., a boolean flag; default \c
     * true.}
     * @configend
     * @ebusy_errors
     */
    int __F(drop)(WT_SESSION *session,
        const char *name, const char *config);

    /*!
     * Flush the log.
     *
     * WT_SESSION::log_flush will fail if logging is not enabled.
     *
     * @param session the session handle
     * @configstart{WT_SESSION.log_flush, see dist/api_data.py}
     * @config{sync, forcibly flush the log and wait for it to achieve the synchronization level
     * specified.  The \c off setting forces any buffered log records to be written to the file
     * system.  The \c on setting forces log records to be written to the storage device., a
     * string\, chosen from the following options: \c "off"\, \c "on"; default \c on.}
     * @configend
     * @errors
     */
    int __F(log_flush)(WT_SESSION *session, const char *config);

    /*!
     * Insert a ::WT_LOGREC_MESSAGE type record in the database log files
     * (the database must be configured for logging when this method is
     * called).
     *
     * @param session the session handle
     * @param format a printf format specifier
     * @errors
     */
    int __F(log_printf)(WT_SESSION *session, const char *format, ...);

    /*!
     * Reset the session handle.
     *
     * This method resets the cursors associated with the session, clears session statistics and
     * discards cached resources. No session configurations are modified (or reset to their
     * default values). WT_SESSION::reset will fail if a transaction is in progress in the
     * session.
     *
     * @snippet ex_all.c Reset the session
     *
     * @param session the session handle
     * @errors
     */
    int __F(reset)(WT_SESSION *session);

    /*!
     * Salvage a table.
     *
     * Salvage rebuilds the file or files which comprise a table,
     * discarding any corrupted file blocks.
     *
     * When salvage is done, previously deleted records may re-appear, and
     * inserted records may disappear, so salvage should not be run
     * unless it is known to be necessary.  Normally, salvage should be
     * called after a table or file has been corrupted, as reported by the
     * WT_SESSION::verify method.
     *
     * Files are rebuilt in place. The salvage method overwrites the
     * existing files.
     *
     * @exclusive
     *
     * @snippet ex_all.c Salvage a table
     *
     * @param session the session handle
     * @param name the URI of the table or file to salvage
     * @configstart{WT_SESSION.salvage, see dist/api_data.py}
     * @config{force, force salvage even of files that do not appear to be WiredTiger files., a
     * boolean flag; default \c false.}
     * @configend
     * @ebusy_errors
     */
    int __F(salvage)(WT_SESSION *session,
        const char *name, const char *config);

    /*!
     * Truncate a file, table, cursor range, or backup cursor
     *
     * Truncate a table or file.
     * @snippet ex_all.c Truncate a table
     *
     * Truncate a cursor range.  When truncating based on a cursor position,
     * it is not required the cursor reference a record in the object, only
     * that the key be set.  This allows applications to discard portions of
     * the object name space without knowing exactly what records the object
     * contains. The start and stop points are both inclusive; that is, the
     * key set in the start cursor is the first record to be deleted and the
     * key set in the stop cursor is the last.
     *
     * @snippet ex_all.c Truncate a range
     *
     * Range truncate is implemented as a "scan and write" operation, specifically without range
     * locks. Inserts or other operations in the range, as well as operations before or after
     * the range when no explicit starting or ending key is set, are not well defined: conflicts
     * may be detected or both transactions may commit. If both commit, there's a failure and
     * recovery runs, the result may be different than what was in cache before the crash.
     *
     * The WT_CURSOR::truncate range truncate operation can only be used at snapshot isolation.
     *
     * Any specified cursors end with no position, and subsequent calls to
     * the WT_CURSOR::next (WT_CURSOR::prev) method will iterate from the
     * beginning (end) of the table.
     *
     * @param session the session handle
     * @param name the URI of the table or file to truncate, or \c "log:"
     * for a backup cursor
     * @param start optional cursor marking the first record discarded;
     * if <code>NULL</code>, the truncate starts from the beginning of
     * the object; must be provided when truncating a backup cursor
     * @param stop optional cursor marking the last record discarded;
     * if <code>NULL</code>, the truncate continues to the end of the
     * object; ignored when truncating a backup cursor
     * @configempty{WT_SESSION.truncate, see dist/api_data.py}
     * @errors
     */
    int __F(truncate)(WT_SESSION *session,
        const char *name, WT_CURSOR *start, WT_CURSOR *stop, const char *config);

    /*!
     * Verify a table.
     *
     * Verify reports if a file, or the files that comprise a table, have been corrupted.
     * The WT_SESSION::salvage method can be used to repair a corrupted file.
     *
     * @snippet ex_all.c Verify a table
     *
     * @exclusive
     *
     * @param session the session handle
     * @param name the URI of the table or file to verify, optional if verifying the history
     * store
     * @configstart{WT_SESSION.verify, see dist/api_data.py}
     * @config{do_not_clear_txn_id, Turn off transaction id clearing\, intended for debugging and
     * better diagnosis of crashes or failures.  Note: History store validation is disabled when the
     * configuration is set as visibility rules may not work correctly because the transaction ids
     * are not cleared., a boolean flag; default \c false.}
     * @config{dump_address, Display page addresses\, time windows\, and page types as pages are
     * verified\, using the application's message handler\, intended for debugging., a boolean flag;
     * default \c false.}
     * @config{dump_all_data, Display application data as pages or blocks are verified\, using the
     * application's message handler\, intended for debugging.  Disabling this does not guarantee
     * that no user data will be output., a boolean flag; default \c false.}
     * @config{dump_blocks, Display the contents of on-disk blocks as they are verified\, using the
     * application's message handler\, intended for debugging., a boolean flag; default \c false.}
     * @config{dump_key_data, Display application data keys as pages or blocks are verified\, using
     * the application's message handler\, intended for debugging.  Disabling this does not
     * guarantee that no user data will be output., a boolean flag; default \c false.}
     * @config{dump_layout, Display the layout of the files as they are verified\, using the
     * application's message handler\, intended for debugging; requires optional support from the
     * block manager., a boolean flag; default \c false.}
     * @config{dump_offsets, Display the contents of specific on-disk blocks\, using the
     * application's message handler\, intended for debugging., a list of strings; default empty.}
     * @config{dump_pages, Display the contents of in-memory pages as they are verified\, using the
     * application's message handler\, intended for debugging., a boolean flag; default \c false.}
     * @config{dump_tree_shape, Display the btree shapes as they are verified\, using the
     * application's message handler\, intended for debugging; requires optional support from the
     * block manager., a boolean flag; default \c false.}
     * @config{read_corrupt, A mode that allows verify to continue reading after encountering a
     * checksum error.  It will skip past the corrupt block and continue with the verification
     * process., a boolean flag; default \c false.}
     * @config{stable_timestamp, Ensure that no data has a start timestamp after the stable
     * timestamp\, to be run after rollback_to_stable., a boolean flag; default \c false.}
     * @config{strict, Treat any verification problem as an error; by default\, verify will warn\,
     * but not fail\, in the case of errors that won't affect future behavior (for example\, a
     * leaked block)., a boolean flag; default \c false.}
     * @configend
     * @ebusy_errors
     */
    int __F(verify)(WT_SESSION *session,
        const char *name, const char *config);
    /*! @} */

    /*!
     * @name Transactions
     * @{
     */
    /*!
     * Start a transaction in this session.
     *
     * The transaction remains active until ended by
     * WT_SESSION::commit_transaction or WT_SESSION::rollback_transaction.
     * Operations performed on cursors capable of supporting transactional
     * operations that are already open in this session, or which are opened
     * before the transaction ends, will operate in the context of the
     * transaction.
     *
     * @requires_notransaction
     *
     * @snippet ex_all.c transaction commit/rollback
     *
     * @param session the session handle
     * @configstart{WT_SESSION.begin_transaction, see dist/api_data.py}
     * @config{ignore_prepare, whether to ignore updates by other prepared transactions when doing
     * of read operations of this transaction.  When \c true\, forces the transaction to be
     * read-only.  Use \c force to ignore prepared updates and permit writes (see @ref
     * timestamp_prepare_ignore_prepare for more information)., a string\, chosen from the following
     * options: \c "false"\, \c "force"\, \c "true"; default \c false.}
     * @config{isolation, the isolation level for this transaction; defaults to the session's
     * isolation level., a string\, chosen from the following options: \c "read-uncommitted"\, \c
     * "read-committed"\, \c "snapshot"; default empty.}
     * @config{name, name of the transaction for tracing and debugging., a string; default empty.}
     * @config{no_timestamp, allow a commit without a timestamp\, creating values that have "always
     * existed" and are visible regardless of timestamp.  See @ref timestamp_txn_api., a boolean
     * flag; default \c false.}
     * @config{operation_timeout_ms, when non-zero\, a requested limit on the time taken to complete
     * operations in this transaction.  Time is measured in real time milliseconds from the start of
     * each WiredTiger API call.  There is no guarantee any operation will not take longer than this
     * amount of time.  If WiredTiger notices the limit has been exceeded\, an operation may return
     * a WT_ROLLBACK error.  Default is to have no limit., an integer greater than or equal to \c 0;
     * default \c 0.}
     * @config{priority, priority of the transaction for resolving conflicts.  Transactions with
     * higher values are less likely to abort., an integer between \c -100 and \c 100; default \c
     * 0.}
     * @config{read_timestamp, read using the specified timestamp.  The value must not be older than
     * the current oldest timestamp.  See @ref timestamp_txn_api., a string; default empty.}
     * @config{roundup_timestamps = (, round up timestamps of the transaction., a set of related
     * configuration options defined as follows.}
     * @config{&nbsp;&nbsp;&nbsp;&nbsp;prepared,
     * applicable only for prepared transactions\, and intended only for special-purpose use.  See
     * @ref timestamp_prepare_roundup.  Allows the prepare timestamp and the commit timestamp of
     * this transaction to be rounded up to be no older than the oldest timestamp\, and allows
     * violating the usual restriction that the prepare timestamp must be newer than the stable
     * timestamp.  Specifically: at transaction prepare\, if the prepare timestamp is less than or
     * equal to the oldest timestamp\, the prepare timestamp will be rounded to the oldest
     * timestamp.  Subsequently\, at commit time\, if the commit timestamp is less than the (now
     * rounded) prepare timestamp\, the commit timestamp will be rounded up to it and thus to at
     * least oldest.  Neither timestamp will be checked against the stable timestamp., a boolean
     * flag; default \c false.}
     * @config{&nbsp;&nbsp;&nbsp;&nbsp;read, if the read timestamp is less
     * than the oldest timestamp\, the read timestamp will be rounded up to the oldest timestamp.
     * See @ref timestamp_read_roundup., a boolean flag; default \c false.}
     * @config{ ),,}
     * @config{sync, whether to sync log records when the transaction commits\, inherited from
     * ::wiredtiger_open \c transaction_sync., a boolean flag; default empty.}
     * @configend
     * @errors
     */
    int __F(begin_transaction)(WT_SESSION *session, const char *config);

    /*!
     * Commit the current transaction.
     *
     * A transaction must be in progress when this method is called.
     *
     * If WT_SESSION::commit_transaction returns an error, the transaction
     * was rolled back, not committed, and all cursors associated with the session are reset.
     *
     * @requires_transaction
     *
     * @snippet ex_all.c transaction commit/rollback
     *
     * @param session the session handle
     * @configstart{WT_SESSION.commit_transaction, see dist/api_data.py}
     * @config{commit_timestamp, set the commit timestamp for the current transaction.  For
     * non-prepared transactions\, the value must not be older than the first commit timestamp
     * already set for the current transaction (if any)\, must not be older than the current oldest
     * timestamp\, and must be after the current stable timestamp.  For prepared transactions\, a
     * commit timestamp is required\, must not be older than the prepare timestamp\, and can be set
     * only once.  See @ref timestamp_txn_api and @ref timestamp_prepare., a string; default empty.}
     * @config{durable_timestamp, set the durable timestamp for the current transaction.  Required
     * for the commit of a prepared transaction\, and otherwise not permitted.  The value must also
     * be after the current oldest and stable timestamps and must not be older than the commit
     * timestamp.  See @ref timestamp_prepare., a string; default empty.}
     * @config{operation_timeout_ms, when non-zero\, a requested limit on the time taken to complete
     * operations in this transaction.  Time is measured in real time milliseconds from the start of
     * each WiredTiger API call.  There is no guarantee any operation will not take longer than this
     * amount of time.  If WiredTiger notices the limit has been exceeded\, an operation may return
     * a WT_ROLLBACK error.  Default is to have no limit., an integer greater than or equal to \c 0;
     * default \c 0.}
     * @config{sync, override whether to sync log records when the transaction commits.  The default
     * is inherited from ::wiredtiger_open \c transaction_sync.  The \c off setting does not wait
     * for records to be written or synchronized.  The \c on setting forces log records to be
     * written to the storage device., a string\, chosen from the following options: \c "off"\, \c
     * "on"; default empty.}
     * @configend
     * @errors
     */
    int __F(commit_transaction)(WT_SESSION *session, const char *config);

    /*!
     * Prepare the current transaction.
     *
     * A transaction must be in progress when this method is called.
     *
     * Preparing a transaction will guarantee a subsequent commit will
     * succeed. Only commit and rollback are allowed on a transaction after
     * it has been prepared. The transaction prepare API is designed to
     * support MongoDB exclusively, and guarantees update conflicts have
     * been resolved, but does not guarantee durability.
     *
     * @requires_transaction
     *
     * @snippet ex_all.c transaction prepare
     *
     * @param session the session handle
     * @configstart{WT_SESSION.prepare_transaction, see dist/api_data.py}
     * @config{prepare_timestamp, set the prepare timestamp for the updates of the current
     * transaction.  The value must not be older than any active read timestamps\, and must be newer
     * than the current stable timestamp.  See @ref timestamp_prepare., a string; default empty.}
     * @configend
     * @errors
     */
    int __F(prepare_transaction)(WT_SESSION *session, const char *config);

    /*!
     * Roll back the current transaction.
     *
     * A transaction must be in progress when this method is called.
     *
     * All cursors associated with the session are reset.
     *
     * @requires_transaction
     *
     * @snippet ex_all.c transaction commit/rollback
     *
     * @param session the session handle
     * @configstart{WT_SESSION.rollback_transaction, see dist/api_data.py}
     * @config{operation_timeout_ms, when non-zero\, a requested limit on the time taken to complete
     * operations in this transaction.  Time is measured in real time milliseconds from the start of
     * each WiredTiger API call.  There is no guarantee any operation will not take longer than this
     * amount of time.  If WiredTiger notices the limit has been exceeded\, an operation may return
     * a WT_ROLLBACK error.  Default is to have no limit., an integer greater than or equal to \c 0;
     * default \c 0.}
     * @configend
     * @errors
     */
    int __F(rollback_transaction)(WT_SESSION *session, const char *config);
    /*! @} */

    /*!
     * @name Transaction timestamps
     * @{
     */
    /*!
     * Query the session's transaction timestamp state.
     *
     * The WT_SESSION.query_timestamp method can only be used at snapshot isolation.
     *
     * @param session the session handle
     * @param[out] hex_timestamp a buffer that will be set to the
     * hexadecimal encoding of the timestamp being queried.  Must be large
     * enough to hold a NUL terminated, hex-encoded 8B timestamp (17 bytes).
     * @configstart{WT_SESSION.query_timestamp, see dist/api_data.py}
     * @config{get, specify which timestamp to query: \c commit returns the most recently set
     * commit_timestamp; \c first_commit returns the first set commit_timestamp; \c prepare returns
     * the timestamp used in preparing a transaction; \c read returns the timestamp at which the
     * transaction is reading.  See @ref timestamp_txn_api., a string\, chosen from the following
     * options: \c "commit"\, \c "first_commit"\, \c "prepare"\, \c "read"; default \c read.}
     * @configend
     *
     * A timestamp of 0 is returned if the timestamp is not available or has not been set.
     * @errors
     */
    int __F(query_timestamp)(
        WT_SESSION *session, char *hex_timestamp, const char *config);

    /*!
     * Set a timestamp on a transaction.
     *
     * The WT_SESSION.timestamp_transaction method can only be used at snapshot isolation.
     *
     * @snippet ex_all.c transaction timestamp
     *
     * @requires_transaction
     *
     * @param session the session handle
     * @configstart{WT_SESSION.timestamp_transaction, see dist/api_data.py}
     * @config{commit_timestamp, set the commit timestamp for the current transaction.  For
     * non-prepared transactions\, the value must not be older than the first commit timestamp
     * already set for the current transaction\, if any\, must not be older than the current oldest
     * timestamp and must be after the current stable timestamp.  For prepared transactions\, a
     * commit timestamp is required\, must not be older than the prepare timestamp\, can be set only
     * once\, and must not be set until after the transaction has successfully prepared.  See @ref
     * timestamp_txn_api and @ref timestamp_prepare., a string; default empty.}
     * @config{durable_timestamp, set the durable timestamp for the current transaction.  Required
     * for the commit of a prepared transaction\, and otherwise not permitted.  Can only be set
     * after the transaction has been prepared and a commit timestamp has been set.  The value must
     * be after the current oldest and stable timestamps and must not be older than the commit
     * timestamp.  See @ref timestamp_prepare., a string; default empty.}
     * @config{prepare_timestamp, set the prepare timestamp for the updates of the current
     * transaction.  The value must not be older than any active read timestamps\, and must be newer
     * than the current stable timestamp.  Can be set only once per transaction.  Setting the
     * prepare timestamp does not by itself prepare the transaction\, but does oblige the
     * application to eventually prepare the transaction before committing it.  See @ref
     * timestamp_prepare., a string; default empty.}
     * @config{read_timestamp, read using the specified timestamp.  The value must not be older than
     * the current oldest timestamp.  This can only be set once for a transaction.  See @ref
     * timestamp_txn_api., a string; default empty.}
     * @configend
     * @errors
     */
    int __F(timestamp_transaction)(WT_SESSION *session, const char *config);

    /*!
     * Set a timestamp on a transaction numerically.  Prefer this method over
     * WT_SESSION::timestamp_transaction if the hexadecimal string parsing done in that method
     * becomes a bottleneck.
     *
     * The WT_SESSION.timestamp_transaction_uint method can only be used at snapshot isolation.
     *
     * @snippet ex_all.c transaction timestamp_uint
     *
     * @requires_transaction
     *
     * @param session the session handle
     * @param which the timestamp being set (see ::WT_TS_TXN_TYPE for available options, and
     * WT_SESSION::timestamp_transaction for constraints on the timestamps).
     * @param ts the timestamp.
     * @errors
     */
    int __F(timestamp_transaction_uint)(WT_SESSION *session, WT_TS_TXN_TYPE which,
            uint64_t ts);
    /*! @} */

    /*!
     * @name Transaction support
     * @{
     */
    /*!
     * Write a transactionally consistent snapshot of a database or set of individual objects.
     *
     * When timestamps are not in use, the checkpoint includes all transactions committed
     * before the checkpoint starts. When timestamps are in use and the checkpoint runs with
     * \c use_timestamp=true (the default), updates committed with a timestamp after the
     * \c stable timestamp, in tables configured for checkpoint-level durability, are not
     * included in the checkpoint. Updates committed in tables configured for commit-level
     * durability are always included in the checkpoint. See @ref durability_checkpoint and
     * @ref durability_log for more information.
     *
     * Calling the checkpoint method multiple times serializes the checkpoints; new checkpoint
     * calls wait for running checkpoint calls to complete.
     *
     * Existing named checkpoints may optionally be discarded.
     *
     * @requires_notransaction
     *
     * @snippet ex_all.c Checkpoint examples
     *
     * @param session the session handle
     * @configstart{WT_SESSION.checkpoint, see dist/api_data.py}
     * @config{debug = (, configure debug specific behavior on a checkpoint.  Generally only used
     * for internal testing purposes., a set of related configuration options defined as follows.}
     * @config{&nbsp;&nbsp;&nbsp;&nbsp;checkpoint_cleanup, if true\, checkpoint cleanup thread is
     * triggered to perform the checkpoint cleanup., a boolean flag; default \c false.}
     * @config{&nbsp;&nbsp;&nbsp;&nbsp;checkpoint_crash_point, non-negative number between 0 and
     * 1000 will trigger a controlled crash during the checkpoint process.  Lower values will
     * trigger crashes in the initial phase of checkpoint\, while higher values will result in
     * crashes in the final phase of the checkpoint process., an integer; default \c -1.}
     * @config{
     * ),,}
     * @config{drop, specify a list of checkpoints to drop.  The list may additionally contain one
     * of the following keys: \c "from=all" to drop all checkpoints\, \c "from=<checkpoint>" to drop
     * all checkpoints after and including the named checkpoint\, or \c "to=<checkpoint>" to drop
     * all checkpoints before and including the named checkpoint.  Checkpoints cannot be dropped if
     * open in a cursor.  While a hot backup is in progress\, checkpoints created prior to the start
     * of the backup cannot be dropped., a list of strings; default empty.}
     * @config{flush_tier = (, configure flushing objects to tiered storage after checkpoint.  See
     * @ref tiered_storage., a set of related configuration options defined as follows.}
     * @config{&nbsp;&nbsp;&nbsp;&nbsp;enabled, if true and tiered storage is in use\, perform one
     * iteration of object switching and flushing objects to tiered storage., a boolean flag;
     * default \c false.}
     * @config{&nbsp;&nbsp;&nbsp;&nbsp;force, if false (the default)\, flush_tier
     * of any individual object may be skipped if the underlying object has not been modified since
     * the previous flush_tier.  If true\, this option forces the flush_tier., a boolean flag;
     * default \c false.}
     * @config{&nbsp;&nbsp;&nbsp;&nbsp;sync, wait for all objects to be flushed
     * to the shared storage to the level specified.  When false\, do not wait for any objects to be
     * written to the tiered storage system but return immediately after generating the objects and
     * work units for an internal thread.  When true\, the caller waits until all work queued for
     * this call to be completely processed before returning., a boolean flag; default \c true.}
     * @config{&nbsp;&nbsp;&nbsp;&nbsp;timeout, amount of time\, in seconds\, to wait for flushing
     * of objects to complete.  WiredTiger returns EBUSY if the timeout is reached.  A value of zero
     * disables the timeout., an integer; default \c 0.}
     * @config{ ),,}
     * @config{force, if false (the default)\, checkpoints may be skipped if the underlying object
     * has not been modified.  If true\, this option forces the checkpoint., a boolean flag; default
     * \c false.}
     * @config{name, if set\, specify a name for the checkpoint., a string; default empty.}
     * @config{use_timestamp, if true (the default)\, create the checkpoint as of the last stable
     * timestamp if timestamps are in use\, or with all committed updates if there is no stable
     * timestamp set.  If false\, always generate a checkpoint with all committed updates\, ignoring
     * any stable timestamp., a boolean flag; default \c true.}
     * @configend
     * @errors
     */
    int __F(checkpoint)(WT_SESSION *session, const char *config);

    /*!
     * Reset the snapshot used for database visibility.
     *
     * For transactions running with snapshot isolation, this method releases the existing
     * snapshot of the database and gets a new one. This makes newer commits visible. The
     * call can be used to avoid pinning old and no-longer-needed content in the database.
     * Applications not using read timestamps for search may see different results after the
     * snapshot is updated.
     *
     * It is an error to call this method when using an isolation level other than snapshot
     * isolation, or if the current transaction has already written any data.
     *
     * @requires_transaction
     *
     * @snippet ex_all.c reset snapshot
     *
     * @param session the session handle
     * @errors
     */
    int __F(reset_snapshot)(WT_SESSION *session);

    /*!
     * Return the transaction ID range pinned by the session handle.
     *
     * The ID range is an approximate count of transactions and is calculated
     * based on the oldest ID needed for the active transaction in this session,
     * compared to the newest transaction in the system.
     *
     * @snippet ex_all.c transaction pinned range
     *
     * @param session the session handle
     * @param[out] range the range of IDs pinned by this session. Zero if
     * there is no active transaction.
     * @errors
     */
    int __F(transaction_pinned_range)(WT_SESSION* session, uint64_t *range);
    /*! @} */

    /*!
     * @name Error info
     * @{
     */
    /*!
     * Return verbose information about the last session API call.
     * After every session API call (excluding this one), the error, sub-level error and error
     * message is reset. See @ref error_handling for more details.
     *
     * @param session the session handle
     * @param[out] err The return value of the last session API call.
     * @param[out] sub_level_err An optional sub-level error code to provide contextual information.
     * @param[out] err_msg An optional error message to provide contextual information.
     */
    void __F(get_last_error)(WT_SESSION *session,
        int *err, int *sub_level_err, const char **err_msg);
    /*! @} */

#ifndef DOXYGEN

    /*!
     * Call into the library.
     *
     * This method is used for breakpoints and to set other configuration
     * when debugging layers not directly supporting those features.
     *
     * @param session the session handle
     * @errors
     */
    int __F(breakpoint)(WT_SESSION *session);
#endif
};

/*!
 * A connection to a WiredTiger database.  The connection may be opened within
 * the same address space as the caller or accessed over a socket connection.
 *
 * Most applications will open a single connection to a database for each
 * process.  The first process to open a connection to a database will access
 * the database in its own address space.  Subsequent connections (if allowed)
 * will communicate with the first process over a socket connection to perform
 * their operations.
 *
 * <b>Thread safety:</b> A WT_CONNECTION handle may be shared between threads.
 * See @ref threads for more information.
 */
struct __wt_connection {
    /*!
     * Close a connection.
     *
     * Any open sessions will be closed. This will release the resources
     * associated with the session handle, including rolling back any
     * active transactions and closing any cursors that remain open in the
     * session.
     *
     * @snippet ex_all.c Close a connection
     *
     * @param connection the connection handle
     * @configstart{WT_CONNECTION.close, see dist/api_data.py}
     * @config{leak_memory, don't free memory during close., a boolean flag; default \c false.}
     * @config{use_timestamp, by default\, create the close checkpoint as of the last stable
     * timestamp if timestamps are in use\, or all current updates if there is no stable timestamp
     * set.  If false\, this option generates a checkpoint with all updates., a boolean flag;
     * default \c true.}
     * @configend
     * @errors
     */
    int __F(close)(WT_CONNECTION *connection, const char *config);

#ifndef DOXYGEN
    /*!
     * Output debug information for various subsystems. The output format
     * may change over time, gathering the debug information may be
     * invasive, and the information reported may not provide a point in
     * time view of the system.
     *
     * @param connection the connection handle
     * @configstart{WT_CONNECTION.debug_info, see dist/api_data.py}
     * @config{backup, print incremental backup information., a boolean flag; default \c false.}
     * @config{cache, print cache information., a boolean flag; default \c false.}
     * @config{cursors, print all open cursor information., a boolean flag; default \c false.}
     * @config{handles, print open handles information., a boolean flag; default \c false.}
     * @config{log, print log information., a boolean flag; default \c false.}
     * @config{metadata, print metadata information., a boolean flag; default \c false.}
     * @config{sessions, print open session information., a boolean flag; default \c false.}
     * @config{txn, print global txn information., a boolean flag; default \c false.}
     * @configend
     * @errors
     */
    int __F(debug_info)(WT_CONNECTION *connection, const char *config);
#endif

    /*!
     * Reconfigure a connection handle.
     *
     * @snippet ex_all.c Reconfigure a connection
     *
     * @param connection the connection handle
     * @configstart{WT_CONNECTION.reconfigure, see dist/api_data.py}
     * @config{block_cache = (, block cache configuration options., a set of related configuration
     * options defined as follows.}
     * @config{&nbsp;&nbsp;&nbsp;&nbsp;blkcache_eviction_aggression,
     * seconds an unused block remains in the cache before it is evicted., an integer between \c 1
     * and \c 7200; default \c 1800.}
     * @config{&nbsp;&nbsp;&nbsp;&nbsp;cache_on_checkpoint, cache
     * blocks written by a checkpoint., a boolean flag; default \c true.}
     * @config{&nbsp;&nbsp;&nbsp;&nbsp;cache_on_writes, cache blocks as they are written (other than
     * checkpoint blocks)., a boolean flag; default \c true.}
     * @config{&nbsp;&nbsp;&nbsp;&nbsp;
     * enabled, enable block cache., a boolean flag; default \c false.}
     * @config{&nbsp;&nbsp;&nbsp;&nbsp;full_target, the fraction of the block cache that must be
     * full before eviction will remove unused blocks., an integer between \c 30 and \c 100; default
     * \c 95.}
     * @config{&nbsp;&nbsp;&nbsp;&nbsp;hashsize, number of buckets in the hashtable that
     * keeps track of blocks., an integer between \c 512 and \c 256K; default \c 32768.}
     * @config{&nbsp;&nbsp;&nbsp;&nbsp;max_percent_overhead, maximum tolerated overhead expressed as
     * the number of blocks added and removed as percent of blocks looked up; cache population and
     * eviction will be suppressed if the overhead exceeds the threshold., an integer between \c 1
     * and \c 500; default \c 10.}
     * @config{&nbsp;&nbsp;&nbsp;&nbsp;nvram_path, the absolute path to
     * the file system mounted on the NVRAM device., a string; default empty.}
     * @config{&nbsp;&nbsp;&nbsp;&nbsp;percent_file_in_dram, bypass cache for a file if the set
     * percentage of the file fits in system DRAM (as specified by block_cache.system_ram)., an
     * integer between \c 0 and \c 100; default \c 50.}
     * @config{&nbsp;&nbsp;&nbsp;&nbsp;size,
     * maximum memory to allocate for the block cache., an integer between \c 0 and \c 10TB; default
     * \c 0.}
     * @config{&nbsp;&nbsp;&nbsp;&nbsp;system_ram, the bytes of system DRAM available for
     * caching filesystem blocks., an integer between \c 0 and \c 1024GB; default \c 0.}
     * @config{&nbsp;&nbsp;&nbsp;&nbsp;type, cache location: DRAM or NVRAM., a string; default
     * empty.}
     * @config{ ),,}
     * @config{cache_max_wait_ms, the maximum number of milliseconds an application thread will wait
     * for space to be available in cache before giving up.  Default or 0 will wait forever.  1 will
     * never wait., an integer greater than or equal to \c 0; default \c 0.}
     * @config{cache_overhead, assume the heap allocator overhead is the specified percentage\, and
     * adjust the cache usage by that amount (for example\, if there is 10GB of data in cache\, a
     * percentage of 10 means WiredTiger treats this as 11GB). This value is configurable because
     * different heap allocators have different overhead and different workloads will have different
     * heap allocation sizes and patterns\, therefore applications may need to adjust this value
     * based on allocator choice and behavior in measured workloads., an integer between \c 0 and \c
     * 30; default \c 8.}
     * @config{cache_size, maximum heap memory to allocate for the cache.  A database should
     * configure either \c cache_size or \c shared_cache but not both., an integer between \c 1MB
     * and \c 10TB; default \c 100MB.}
     * @config{cache_stuck_timeout_ms, the number of milliseconds to wait before a stuck cache times
     * out in diagnostic mode.  Default will wait for 5 minutes\, 0 will wait forever., an integer
     * greater than or equal to \c 0; default \c 300000.}
     * @config{checkpoint = (, periodically checkpoint the database.  Enabling the checkpoint server
     * uses a session from the configured \c session_max., a set of related configuration options
     * defined as follows.}
     * @config{&nbsp;&nbsp;&nbsp;&nbsp;log_size, wait for this amount of log
     * record bytes to be written to the log between each checkpoint.  If non-zero\, this value will
     * use a minimum of the log file size.  A database can configure both log_size and wait to set
     * an upper bound for checkpoints; setting this value above 0 configures periodic checkpoints.,
     * an integer between \c 0 and \c 2GB; default \c 0.}
     * @config{&nbsp;&nbsp;&nbsp;&nbsp;precise,
     * Only write data with timestamps that are smaller or equal to the stable timestamp to the
     * checkpoint.  Rollback to stable after restart is a no-op if enabled.  However\, it leads to
     * extra cache pressure.  The user must have set the stable timestamp.  It is not compatible
     * with use_timestamp=false config., a boolean flag; default \c false.}
     * @config{&nbsp;&nbsp;&nbsp;&nbsp;wait, seconds to wait between each checkpoint; setting this
     * value above 0 configures periodic checkpoints., an integer between \c 0 and \c 100000;
     * default \c 0.}
     * @config{ ),,}
     * @config{checkpoint_cleanup = (, periodically checkpoint cleanup the database., a set of
     * related configuration options defined as follows.}
     * @config{&nbsp;&nbsp;&nbsp;&nbsp;method,
     * control how aggressively obsolete content is removed by reading the internal pages.  Default
     * to none\, which means no additional work is done to find obsolete content., a string\, chosen
     * from the following options: \c "none"\, \c "reclaim_space"; default \c none.}
     * @config{&nbsp;&nbsp;&nbsp;&nbsp;wait, seconds to wait between each checkpoint cleanup., an
     * integer between \c 1 and \c 100000; default \c 300.}
     * @config{ ),,}
     * @config{chunk_cache = (, chunk cache reconfiguration options., a set of related configuration
     * options defined as follows.}
     * @config{&nbsp;&nbsp;&nbsp;&nbsp;pinned, List of "table:" URIs
     * exempt from cache eviction.  Capacity config overrides this\, tables exceeding capacity will
     * not be fully retained.  Table names can appear in both this and the preload list\, but not in
     * both this and the exclude list.  Duplicate names are allowed., a list of strings; default
     * empty.}
     * @config{ ),,}
     * @config{compatibility = (, set compatibility version of database.  Changing the compatibility
     * version requires that there are no active operations for the duration of the call., a set of
     * related configuration options defined as follows.}
     * @config{&nbsp;&nbsp;&nbsp;&nbsp;release,
     * compatibility release version string., a string; default empty.}
     * @config{ ),,}
     * @config{debug_mode = (, control the settings of various extended debugging features., a set
     * of related configuration options defined as follows.}
     * @config{&nbsp;&nbsp;&nbsp;&nbsp;
     * background_compact, if true\, background compact aggressively removes compact statistics for
     * a file and decreases the max amount of time a file can be skipped for., a boolean flag;
     * default \c false.}
     * @config{&nbsp;&nbsp;&nbsp;&nbsp;checkpoint_retention, adjust log removal
     * to retain the log records of this number of checkpoints.  Zero or one means perform normal
     * removal., an integer between \c 0 and \c 1024; default \c 0.}
     * @config{&nbsp;&nbsp;&nbsp;&nbsp;configuration, if true\, display invalid cache configuration
     * warnings., a boolean flag; default \c false.}
     * @config{&nbsp;&nbsp;&nbsp;&nbsp;
     * corruption_abort, if true and built in diagnostic mode\, dump core in the case of data
     * corruption., a boolean flag; default \c true.}
     * @config{&nbsp;&nbsp;&nbsp;&nbsp;cursor_copy,
     * if true\, use the system allocator to make a copy of any data returned by a cursor operation
     * and return the copy instead.  The copy is freed on the next cursor operation.  This allows
     * memory sanitizers to detect inappropriate references to memory owned by cursors., a boolean
     * flag; default \c false.}
     * @config{&nbsp;&nbsp;&nbsp;&nbsp;cursor_reposition, if true\, for
     * operations with snapshot isolation the cursor temporarily releases any page that requires
     * force eviction\, then repositions back to the page for further operations.  A page release
     * encourages eviction of hot or large pages\, which is more likely to succeed without a cursor
     * keeping the page pinned., a boolean flag; default \c false.}
     * @config{&nbsp;&nbsp;&nbsp;&nbsp;
     * eviction, if true\, modify internal algorithms to change skew to force history store eviction
     * to happen more aggressively.  This includes but is not limited to not skewing newest\, not
     * favoring leaf pages\, and modifying the eviction score mechanism., a boolean flag; default \c
     * false.}
     * @config{&nbsp;&nbsp;&nbsp;&nbsp;eviction_checkpoint_ts_ordering, if true\, act as if
     * eviction is being run in parallel to checkpoint.  We should return EBUSY in eviction if we
     * detect any timestamp ordering issue., a boolean flag; default \c false.}
     * @config{&nbsp;&nbsp;&nbsp;&nbsp;log_retention, adjust log removal to retain at least this
     * number of log files.  (Warning: this option can remove log files required for recovery if no
     * checkpoints have yet been done and the number of log files exceeds the configured value.  As
     * WiredTiger cannot detect the difference between a system that has not yet checkpointed and
     * one that will never checkpoint\, it might discard log files before any checkpoint is done.)
     * Ignored if set to 0., an integer between \c 0 and \c 1024; default \c 0.}
     * @config{&nbsp;&nbsp;&nbsp;&nbsp;realloc_exact, if true\, reallocation of memory will only
     * provide the exact amount requested.  This will help with spotting memory allocation issues
     * more easily., a boolean flag; default \c false.}
     * @config{&nbsp;&nbsp;&nbsp;&nbsp;
     * realloc_malloc, if true\, every realloc call will force a new memory allocation by using
     * malloc., a boolean flag; default \c false.}
     * @config{&nbsp;&nbsp;&nbsp;&nbsp;rollback_error,
     * return a WT_ROLLBACK error from a transaction operation about every Nth operation to simulate
     * a collision., an integer between \c 0 and \c 10M; default \c 0.}
     * @config{&nbsp;&nbsp;&nbsp;&nbsp;slow_checkpoint, if true\, slow down checkpoint creation by
     * slowing down internal page processing., a boolean flag; default \c false.}
     * @config{&nbsp;&nbsp;&nbsp;&nbsp;stress_skiplist, Configure various internal parameters to
     * encourage race conditions and other issues with internal skip lists\, e.g.  using a more
     * dense representation., a boolean flag; default \c false.}
     * @config{&nbsp;&nbsp;&nbsp;&nbsp;
     * table_logging, if true\, write transaction related information to the log for all
     * operations\, even operations for tables with logging turned off.  This additional logging
     * information is intended for debugging and is informational only\, that is\, it is ignored
     * during recovery., a boolean flag; default \c false.}
     * @config{&nbsp;&nbsp;&nbsp;&nbsp;
     * tiered_flush_error_continue, on a write to tiered storage\, continue when an error occurs., a
     * boolean flag; default \c false.}
     * @config{&nbsp;&nbsp;&nbsp;&nbsp;update_restore_evict, if
     * true\, control all dirty page evictions through forcing update restore eviction., a boolean
     * flag; default \c false.}
     * @config{ ),,}
     * @config{disaggregated = (, configure disaggregated storage for this connection., a set of
     * related configuration options defined as follows.}
     * @config{ ),,}
     * @config{error_prefix, prefix string for error messages., a string; default empty.}
     * @config{eviction = (, eviction configuration options., a set of related configuration options
     * defined as follows.}
     * @config{&nbsp;&nbsp;&nbsp;&nbsp;evict_sample_inmem, If no in-memory ref
     * is found on the root page\, attempt to locate a random in-memory page by examining all
     * entries on the root page., a boolean flag; default \c true.}
     * @config{&nbsp;&nbsp;&nbsp;&nbsp;
     * legacy_page_visit_strategy, Use legacy page visit strategy for eviction.  Using this option
     * is highly discouraged as it will re-introduce the bug described in WT-9121., a boolean flag;
     * default \c false.}
     * @config{&nbsp;&nbsp;&nbsp;&nbsp;threads_max, maximum number of threads
     * WiredTiger will start to help evict pages from cache.  The number of threads started will
     * vary depending on the current eviction load.  Each eviction worker thread uses a session from
     * the configured session_max., an integer between \c 1 and \c 20; default \c 8.}
     * @config{&nbsp;&nbsp;&nbsp;&nbsp;threads_min, minimum number of threads WiredTiger will start
     * to help evict pages from cache.  The number of threads currently running will vary depending
     * on the current eviction load., an integer between \c 1 and \c 20; default \c 1.}
     * @config{
     * ),,}
     * @config{eviction_checkpoint_target, perform eviction at the beginning of checkpoints to bring
     * the dirty content in cache to this level.  It is a percentage of the cache size if the value
     * is within the range of 0 to 100 or an absolute size when greater than 100. The value is not
     * allowed to exceed the \c cache_size.  Ignored if set to zero., an integer between \c 0 and \c
     * 10TB; default \c 1.}
     * @config{eviction_dirty_target, perform eviction in worker threads when the cache contains at
     * least this much dirty content.  It is a percentage of the cache size if the value is within
     * the range of 1 to 100 or an absolute size when greater than 100. The value is not allowed to
     * exceed the \c cache_size and has to be lower than its counterpart \c eviction_dirty_trigger.,
     * an integer between \c 1 and \c 10TB; default \c 5.}
     * @config{eviction_dirty_trigger, trigger application threads to perform eviction when the
     * cache contains at least this much dirty content.  It is a percentage of the cache size if the
     * value is within the range of 1 to 100 or an absolute size when greater than 100. The value is
     * not allowed to exceed the \c cache_size and has to be greater than its counterpart \c
     * eviction_dirty_target.  This setting only alters behavior if it is lower than
     * eviction_trigger., an integer between \c 1 and \c 10TB; default \c 20.}
     * @config{eviction_target, perform eviction in worker threads when the cache contains at least
     * this much content.  It is a percentage of the cache size if the value is within the range of
     * 10 to 100 or an absolute size when greater than 100. The value is not allowed to exceed the
     * \c cache_size and has to be lower than its counterpart \c eviction_trigger., an integer
     * between \c 10 and \c 10TB; default \c 80.}
     * @config{eviction_trigger, trigger application threads to perform eviction when the cache
     * contains at least this much content.  It is a percentage of the cache size if the value is
     * within the range of 10 to 100 or an absolute size when greater than 100. The value is not
     * allowed to exceed the \c cache_size and has to be greater than its counterpart \c
     * eviction_target., an integer between \c 10 and \c 10TB; default \c 95.}
     * @config{eviction_updates_target, perform eviction in worker threads when the cache contains
     * at least this many bytes of updates.  It is a percentage of the cache size if the value is
     * within the range of 0 to 100 or an absolute size when greater than 100. Calculated as half of
     * \c eviction_dirty_target by default.  The value is not allowed to exceed the \c cache_size
     * and has to be lower than its counterpart \c eviction_updates_trigger., an integer between \c
     * 0 and \c 10TB; default \c 0.}
     * @config{eviction_updates_trigger, trigger application threads to perform eviction when the
     * cache contains at least this many bytes of updates.  It is a percentage of the cache size if
     * the value is within the range of 1 to 100 or an absolute size when greater than 100\.
     * Calculated as half of \c eviction_dirty_trigger by default.  The value is not allowed to
     * exceed the \c cache_size and has to be greater than its counterpart \c
     * eviction_updates_target.  This setting only alters behavior if it is lower than \c
     * eviction_trigger., an integer between \c 0 and \c 10TB; default \c 0.}
     * @config{extra_diagnostics, enable additional diagnostics in WiredTiger.  These additional
     * diagnostics include diagnostic assertions that can cause WiredTiger to abort when an invalid
     * state is detected.  Options are given as a list\, such as
     * <code>"extra_diagnostics=[out_of_order\,visibility]"</code>. Choosing \c all enables all
     * assertions.  When WiredTiger is compiled with \c HAVE_DIAGNOSTIC=1 all assertions are enabled
     * and cannot be reconfigured., a list\, with values chosen from the following options: \c
     * "all"\, \c "checkpoint_validate"\, \c "cursor_check"\, \c "disk_validate"\, \c
     * "eviction_check"\, \c "generation_check"\, \c "hs_validate"\, \c "key_out_of_order"\, \c
     * "log_validate"\, \c "prepared"\, \c "slow_operation"\, \c "txn_visibility"; default \c [].}
     * @config{file_manager = (, control how file handles are managed., a set of related
     * configuration options defined as follows.}
     * @config{&nbsp;&nbsp;&nbsp;&nbsp;
     * close_handle_minimum, number of handles open before the file manager will look for handles to
     * close., an integer greater than or equal to \c 0; default \c 250.}
     * @config{&nbsp;&nbsp;&nbsp;&nbsp;close_idle_time, amount of time in seconds a file handle
     * needs to be idle before attempting to close it.  A setting of 0 means that idle handles are
     * not closed., an integer between \c 0 and \c 100000; default \c 30.}
     * @config{&nbsp;&nbsp;&nbsp;&nbsp;close_scan_interval, interval in seconds at which to check
     * for files that are inactive and close them., an integer between \c 1 and \c 100000; default
     * \c 10.}
     * @config{ ),,}
     * @config{generation_drain_timeout_ms, the number of milliseconds to wait for a resource to
     * drain before timing out in diagnostic mode.  Default will wait for 4 minutes\, 0 will wait
     * forever., an integer greater than or equal to \c 0; default \c 240000.}
     * @config{heuristic_controls = (, control the behavior of various optimizations.  This is
     * primarily used as a mechanism for rolling out changes to internal heuristics while providing
     * a mechanism for quickly reverting to prior behavior in the field., a set of related
     * configuration options defined as follows.}
     * @config{&nbsp;&nbsp;&nbsp;&nbsp;
     * checkpoint_cleanup_obsolete_tw_pages_dirty_max, maximum number of obsolete time window pages
     * that can be marked as dirty per btree in a single checkpoint by the checkpoint cleanup., an
     * integer between \c 0 and \c 100000; default \c 100.}
     * @config{&nbsp;&nbsp;&nbsp;&nbsp;
     * eviction_obsolete_tw_pages_dirty_max, maximum number of obsolete time window pages that can
     * be marked dirty per btree in a single checkpoint by the eviction threads., an integer between
     * \c 0 and \c 100000; default \c 100.}
     * @config{&nbsp;&nbsp;&nbsp;&nbsp;obsolete_tw_btree_max,
     * maximum number of btrees that can be checked for obsolete time window cleanup in a single
     * checkpoint., an integer between \c 0 and \c 500000; default \c 100.}
     * @config{ ),,}
     * @config{history_store = (, history store configuration options., a set of related
     * configuration options defined as follows.}
     * @config{&nbsp;&nbsp;&nbsp;&nbsp;file_max, the
     * maximum number of bytes that WiredTiger is allowed to use for its history store mechanism.
     * If the history store file exceeds this size\, a panic will be triggered.  The default value
     * means that the history store file is unbounded and may use as much space as the filesystem
     * will accommodate.  The minimum non-zero setting is 100MB., an integer greater than or equal
     * to \c 0; default \c 0.}
     * @config{ ),,}
     * @config{io_capacity = (, control how many bytes per second are written and read.  Exceeding
     * the capacity results in throttling., a set of related configuration options defined as
     * follows.}
     * @config{&nbsp;&nbsp;&nbsp;&nbsp;chunk_cache, number of bytes per second available
     * to the chunk cache.  The minimum non-zero setting is 1MB., an integer between \c 0 and \c
     * 1TB; default \c 0.}
     * @config{&nbsp;&nbsp;&nbsp;&nbsp;total, number of bytes per second
     * available to all subsystems in total.  When set\, decisions about what subsystems are
     * throttled\, and in what proportion\, are made internally.  The minimum non-zero setting is
     * 1MB., an integer between \c 0 and \c 1TB; default \c 0.}
     * @config{ ),,}
     * @config{json_output, enable JSON formatted messages on the event handler interface.  Options
     * are given as a list\, where each option specifies an event handler category e.g.  'error'
     * represents the messages from the WT_EVENT_HANDLER::handle_error method., a list\, with values
     * chosen from the following options: \c "error"\, \c "message"; default \c [].}
     * @config{log = (, enable logging.  Enabling logging uses three sessions from the configured
     * session_max., a set of related configuration options defined as follows.}
     * @config{&nbsp;&nbsp;&nbsp;&nbsp;os_cache_dirty_pct, maximum dirty system buffer cache usage\,
     * as a percentage of the log's \c file_max.  If non-zero\, schedule writes for dirty blocks
     * belonging to the log in the system buffer cache after that percentage of the log has been
     * written into the buffer cache without an intervening file sync., an integer between \c 0 and
     * \c 100; default \c 0.}
     * @config{&nbsp;&nbsp;&nbsp;&nbsp;prealloc, pre-allocate log files., a
     * boolean flag; default \c true.}
     * @config{&nbsp;&nbsp;&nbsp;&nbsp;prealloc_init_count, initial
     * number of pre-allocated log files., an integer between \c 1 and \c 500; default \c 1.}
     * @config{&nbsp;&nbsp;&nbsp;&nbsp;remove, automatically remove unneeded log files., a boolean
     * flag; default \c true.}
     * @config{&nbsp;&nbsp;&nbsp;&nbsp;zero_fill, manually write zeroes into
     * log files., a boolean flag; default \c false.}
     * @config{ ),,}
     * @config{operation_timeout_ms, this option is no longer supported\, retained for backward
     * compatibility., an integer greater than or equal to \c 0; default \c 0.}
     * @config{operation_tracking = (, enable tracking of performance-critical functions.  See @ref
     * operation_tracking for more information., a set of related configuration options defined as
     * follows.}
     * @config{&nbsp;&nbsp;&nbsp;&nbsp;enabled, enable operation tracking subsystem., a
     * boolean flag; default \c false.}
     * @config{&nbsp;&nbsp;&nbsp;&nbsp;path, the name of a
     * directory into which operation tracking files are written.  The directory must already exist.
     * If the value is not an absolute path\, the path is relative to the database home (see @ref
     * absolute_path for more information)., a string; default \c ".".}
     * @config{ ),,}
     * @config{rollback_to_stable = (, rollback tables to an earlier point in time\, discarding all
     * updates to checkpoint durable tables that have durable times more recent than the current
     * global stable timestamp., a set of related configuration options defined as follows.}
     * @config{&nbsp;&nbsp;&nbsp;&nbsp;threads, maximum number of threads WiredTiger will start to
     * help RTS. Each RTS worker thread uses a session from the configured WT_RTS_MAX_WORKERS., an
     * integer between \c 0 and \c 10; default \c 4.}
     * @config{ ),,}
     * @config{shared_cache = (, shared cache configuration options.  A database should configure
     * either a cache_size or a shared_cache not both.  Enabling a shared cache uses a session from
     * the configured session_max.  A shared cache can not have absolute values configured for cache
     * eviction settings., a set of related configuration options defined as follows.}
     * @config{&nbsp;&nbsp;&nbsp;&nbsp;chunk, the granularity that a shared cache is redistributed.,
     * an integer between \c 1MB and \c 10TB; default \c 10MB.}
     * @config{&nbsp;&nbsp;&nbsp;&nbsp;
     * name, the name of a cache that is shared between databases or \c "none" when no shared cache
     * is configured., a string; default \c none.}
     * @config{&nbsp;&nbsp;&nbsp;&nbsp;quota, maximum
     * size of cache this database can be allocated from the shared cache.  Defaults to the entire
     * shared cache size., an integer; default \c 0.}
     * @config{&nbsp;&nbsp;&nbsp;&nbsp;reserve,
     * amount of cache this database is guaranteed to have available from the shared cache.  This
     * setting is per database.  Defaults to the chunk size., an integer; default \c 0.}
     * @config{&nbsp;&nbsp;&nbsp;&nbsp;size, maximum memory to allocate for the shared cache.
     * Setting this will update the value if one is already set., an integer between \c 1MB and \c
     * 10TB; default \c 500MB.}
     * @config{ ),,}
     * @config{statistics, Maintain database statistics\, which may impact performance.  Choosing
     * "all" maintains all statistics regardless of cost\, "fast" maintains a subset of statistics
     * that are relatively inexpensive\, "none" turns off all statistics.  The "clear" configuration
     * resets statistics after they are gathered\, where appropriate (for example\, a cache size
     * statistic is not cleared\, while the count of cursor insert operations will be cleared). When
     * "clear" is configured for the database\, gathered statistics are reset each time a statistics
     * cursor is used to gather statistics\, as well as each time statistics are logged using the \c
     * statistics_log configuration.  See @ref statistics for more information., a list\, with
     * values chosen from the following options: \c "all"\, \c "cache_walk"\, \c "fast"\, \c
     * "none"\, \c "clear"\, \c "tree_walk"; default \c none.}
     * @config{statistics_log = (, log any statistics the database is configured to maintain\, to a
     * file.  See @ref statistics for more information.  Enabling the statistics log server uses a
     * session from the configured session_max., a set of related configuration options defined as
     * follows.}
     * @config{&nbsp;&nbsp;&nbsp;&nbsp;json, encode statistics in JSON format., a boolean
     * flag; default \c false.}
     * @config{&nbsp;&nbsp;&nbsp;&nbsp;on_close, log statistics on database
     * close., a boolean flag; default \c false.}
     * @config{&nbsp;&nbsp;&nbsp;&nbsp;sources, if
     * non-empty\, include statistics for the list of "file:" data source URIs\, if they are open at
     * the time of the statistics logging., a list of strings; default empty.}
     * @config{&nbsp;&nbsp;&nbsp;&nbsp;timestamp, a timestamp prepended to each log record.  May
     * contain \c strftime conversion specifications.  When \c json is configured\, defaults to \c
     * "%Y-%m-%dT%H:%M:%S.000Z"., a string; default \c "%b %d %H:%M:%S".}
     * @config{&nbsp;&nbsp;&nbsp;&nbsp;wait, seconds to wait between each write of the log records;
     * setting this value above 0 configures statistics logging., an integer between \c 0 and \c
     * 100000; default \c 0.}
     * @config{ ),,}
     * @config{tiered_storage = (, enable tiered storage.  Enabling tiered storage may use one
     * session from the configured session_max., a set of related configuration options defined as
     * follows.}
     * @config{&nbsp;&nbsp;&nbsp;&nbsp;local_retention, time in seconds to retain data on
     * tiered storage on the local tier for faster read access., an integer between \c 0 and \c
     * 10000; default \c 300.}
     * @config{ ),,}
     * @config{verbose, enable messages for various subsystems and operations.  Options are given as
     * a list\, where each message type can optionally define an associated verbosity level\, such
     * as <code>"verbose=[eviction\,read:1\,rts:0]"</code>. Verbosity levels that can be provided
     * include <code>0</code> (INFO) and <code>1</code> through <code>5</code>\, corresponding to
     * (DEBUG_1) to (DEBUG_5). \c all is a special case that defines the verbosity level for all
     * categories not explicitly set in the config string., a list\, with values chosen from the
     * following options: \c "all"\, \c "api"\, \c "backup"\, \c "block"\, \c "block_cache"\, \c
     * "checkpoint"\, \c "checkpoint_cleanup"\, \c "checkpoint_progress"\, \c "chunkcache"\, \c
     * "compact"\, \c "compact_progress"\, \c "configuration"\, \c "disaggregated_storage"\, \c
     * "error_returns"\, \c "eviction"\, \c "fileops"\, \c "generation"\, \c "handleops"\, \c
     * "history_store"\, \c "history_store_activity"\, \c "layered"\, \c "live_restore"\, \c
     * "live_restore_progress"\, \c "log"\, \c "metadata"\, \c "mutex"\, \c "out_of_order"\, \c
     * "overflow"\, \c "page_delta"\, \c "prefetch"\, \c "read"\, \c "reconcile"\, \c "recovery"\,
     * \c "recovery_progress"\, \c "rts"\, \c "salvage"\, \c "shared_cache"\, \c "split"\, \c
     * "temporary"\, \c "thread_group"\, \c "tiered"\, \c "timestamp"\, \c "transaction"\, \c
     * "verify"\, \c "version"\, \c "write"; default \c [].}
     * @configend
     * @errors
     */
    int __F(reconfigure)(WT_CONNECTION *connection, const char *config);

    /*!
     * The home directory of the connection.
     *
     * @snippet ex_all.c Get the database home directory
     *
     * @param connection the connection handle
     * @returns a pointer to a string naming the home directory
     */
    const char *__F(get_home)(WT_CONNECTION *connection);

    /*!
     * Compile a configuration string to be used with an API.  The string returned by this
     * method can be used with the indicated API call as its configuration argument.
     * Precompiled strings should be used where configuration parsing has proved to be a
     * performance bottleneck. The lifetime of a configuration string ends when the connection
     * is closed. The number of compilation strings that can be made is limited by
     * the \c compile_configuration_count configuration in ::wiredtiger_open .
     *
     * Configuration strings containing '%d' or '%s' can have values bound, see
     * WT_SESSION::bind_configuration.
     *
     * This API may change in future releases.
     *
     * @param connection the connection handle
     * @param method the API to the configuration string applies to, e.g.
     * \c "WT_SESSION.open_cursor"
     * @param str the configuration string to compile
     * @param compiled the returned configuration string
     * @errors
     */
    int __F(compile_configuration)(WT_CONNECTION *connection, const char *method,
        const char *str, const char **compiled);

    /*!
     * Add configuration options for a method.  See
     * @ref custom_ds_config_add for more information.
     *
     * @snippet ex_all.c Configure method configuration
     *
     * @param connection the connection handle
     * @param method the method being configured
     * @param uri the object type or NULL for all object types
     * @param config the additional configuration's name and default value
     * @param type the additional configuration's type (must be one of
     * \c "boolean"\, \c "int", \c "list" or \c "string")
     * @param check the additional configuration check string, or NULL if
     * none
     * @errors
     */
    int __F(configure_method)(WT_CONNECTION *connection,
        const char *method, const char *uri,
        const char *config, const char *type, const char *check);

    /*!
     * Return if opening this handle created the database.
     *
     * @snippet ex_all.c Check if the database is newly created
     *
     * @param connection the connection handle
     * @returns false (zero) if the connection existed before the call to
     * ::wiredtiger_open, true (non-zero) if it was created by opening this
     * handle.
     */
    int __F(is_new)(WT_CONNECTION *connection);

    /*!
     * @name Session handles
     * @{
     */
    /*!
     * Open a session.
     *
     * @snippet ex_all.c Open a session
     *
     * @param connection the connection handle
     * @param event_handler An event handler. If <code>NULL</code>, the
     * connection's event handler is used. See @ref event_message_handling
     * for more information.
     * @configstart{WT_CONNECTION.open_session, see dist/api_data.py}
     * @config{cache_cursors, enable caching of cursors for reuse.  Any calls to WT_CURSOR::close
     * for a cursor created in this session will mark the cursor as cached and keep it available to
     * be reused for later calls to WT_SESSION::open_cursor.  Cached cursors may be eventually
     * closed.  This value is inherited from ::wiredtiger_open \c cache_cursors., a boolean flag;
     * default \c true.}
     * @config{cache_max_wait_ms, the maximum number of milliseconds an application thread will wait
     * for space to be available in cache before giving up.  Default value will be the global
     * setting of the connection config.  0 will wait forever.  1 will never wait., an integer
     * greater than or equal to \c 0; default \c 0.}
     * @config{debug = (, configure debug specific behavior on a session.  Generally only used for
     * internal testing purposes., a set of related configuration options defined as follows.}
     * @config{&nbsp;&nbsp;&nbsp;&nbsp;checkpoint_fail_before_turtle_update, Fail before writing a
     * turtle file at the end of a checkpoint., a boolean flag; default \c false.}
     * @config{&nbsp;&nbsp;&nbsp;&nbsp;release_evict_page, Configure the session to evict the page
     * when it is released and no longer needed., a boolean flag; default \c false.}
     * @config{ ),,}
     * @config{ignore_cache_size, when set\, operations performed by this session ignore the cache
     * size and are not blocked when the cache is full.  Note that use of this option for operations
     * that create cache pressure can starve ordinary sessions that obey the cache size., a boolean
     * flag; default \c false.}
     * @config{isolation, the default isolation level for operations in this session., a string\,
     * chosen from the following options: \c "read-uncommitted"\, \c "read-committed"\, \c
     * "snapshot"; default \c snapshot.}
     * @config{prefetch = (, Enable automatic detection of scans by applications\, and attempt to
     * pre-fetch future content into the cache., a set of related configuration options defined as
     * follows.}
     * @config{&nbsp;&nbsp;&nbsp;&nbsp;enabled, whether pre-fetch is enabled for this
     * session., a boolean flag; default \c false.}
     * @config{ ),,}
     * @configend
     * @param[out] sessionp the new session handle
     * @errors
     */
    int __F(open_session)(WT_CONNECTION *connection,
        WT_EVENT_HANDLER *event_handler, const char *config,
        WT_SESSION **sessionp);
    /*! @} */

    /*!
     * @name Transactions
     * @{
     */
    /*!
     * Query the global transaction timestamp state.
     *
     * @snippet ex_all.c query timestamp
     *
     * @param connection the connection handle
     * @param[out] hex_timestamp a buffer that will be set to the
     * hexadecimal encoding of the timestamp being queried.  Must be large
     * enough to hold a NUL terminated, hex-encoded 8B timestamp (17 bytes).
     * @configstart{WT_CONNECTION.query_timestamp, see dist/api_data.py}
     * @config{get, specify which timestamp to query: \c all_durable returns the largest timestamp
     * such that all timestamps up to and including that value have been committed (possibly bounded
     * by the application-set \c durable timestamp); \c backup_checkpoint returns the stable
     * timestamp of the checkpoint pinned for an open backup cursor; \c last_checkpoint returns the
     * timestamp of the most recent stable checkpoint; \c oldest_timestamp returns the most recent
     * \c oldest_timestamp set with WT_CONNECTION::set_timestamp; \c oldest_reader returns the
     * minimum of the read timestamps of all active readers; \c pinned returns the minimum of the \c
     * oldest_timestamp and the read timestamps of all active readers; \c recovery returns the
     * timestamp of the most recent stable checkpoint taken prior to a shutdown; \c stable_timestamp
     * returns the most recent \c stable_timestamp set with WT_CONNECTION::set_timestamp.  (The \c
     * oldest and \c stable arguments are deprecated short-hand for \c oldest_timestamp and \c
     * stable_timestamp\, respectively.) See @ref timestamp_global_api., a string\, chosen from the
     * following options: \c "all_durable"\, \c "backup_checkpoint"\, \c "last_checkpoint"\, \c
     * "oldest"\, \c "oldest_reader"\, \c "oldest_timestamp"\, \c "pinned"\, \c "recovery"\, \c
     * "stable"\, \c "stable_timestamp"; default \c all_durable.}
     * @configend
     *
     * A timestamp of 0 is returned if the timestamp is not available or has not been set.
     * @errors
     */
    int __F(query_timestamp)(
        WT_CONNECTION *connection, char *hex_timestamp, const char *config);

    /*!
     * Set a global transaction timestamp.
     *
     * @snippet ex_all.c set durable timestamp
     *
     * @snippet ex_all.c set oldest timestamp
     *
     * @snippet ex_all.c set stable timestamp
     *
     * @param connection the connection handle
     * @configstart{WT_CONNECTION.set_timestamp, see dist/api_data.py}
     * @config{durable_timestamp, temporarily set the system's maximum durable timestamp\, bounding
     * the timestamp returned by WT_CONNECTION::query_timestamp with the \c all_durable
     * configuration.  Calls to WT_CONNECTION::query_timestamp will ignore durable timestamps
     * greater than the specified value until a subsequent transaction commit advances the maximum
     * durable timestamp\, or rollback-to-stable resets the value.  See @ref timestamp_global_api.,
     * a string; default empty.}
     * @config{oldest_timestamp, future commits and queries will be no earlier than the specified
     * timestamp.  Values must be monotonically increasing.  The value must not be newer than the
     * current stable timestamp.  See @ref timestamp_global_api., a string; default empty.}
     * @config{stable_timestamp, checkpoints will not include commits that are newer than the
     * specified timestamp in tables configured with \c "log=(enabled=false)". Values must be
     * monotonically increasing.  The value must not be older than the current oldest timestamp.
     * See @ref timestamp_global_api., a string; default empty.}
     * @configend
     * @errors
     */
    int __F(set_timestamp)(
        WT_CONNECTION *connection, const char *config);

    /*!
     * Rollback tables to an earlier point in time, discarding all updates to checkpoint durable
     * tables that have commit times more recent than the current global stable timestamp.
     *
     * No updates made to logged tables or updates made without an associated commit timestamp
     * will be discarded. See @ref timestamp_misc.
     *
     * Applications must resolve all running transactions and close or reset all open cursors
     * before the call, and no other API calls should be made for the duration of the call.
     *
     * @snippet ex_all.c rollback to stable
     *
     * @param connection the connection handle
     * @configstart{WT_CONNECTION.rollback_to_stable, see dist/api_data.py}
     * @config{dryrun, perform the checks associated with RTS\, but don't modify any data., a
     * boolean flag; default \c false.}
     * @config{threads, maximum number of threads WiredTiger will start to help RTS. Each RTS worker
     * thread uses a session from the configured WT_RTS_MAX_WORKERS., an integer between \c 0 and \c
     * 10; default \c 4.}
     * @configend
     * @errors
     * An error should occur only in the case of a system problem, and an application typically
     * will retry WT_CONNECTION::rollback_to_stable on error, or fail outright.
     */
    int __F(rollback_to_stable)(
        WT_CONNECTION *connection, const char *config);

    /*! @} */

    /*!
     * @name Extensions
     * @{
     */
    /*!
     * Load an extension.
     *
     * @snippet ex_all.c Load an extension
     *
     * @param connection the connection handle
     * @param path the filename of the extension module, or \c "local" to
     * search the current application binary for the initialization
     * function, see @ref extensions for more details.
     * @configstart{WT_CONNECTION.load_extension, see dist/api_data.py}
     * @config{config, configuration string passed to the entry point of the extension as its
     * WT_CONFIG_ARG argument., a string; default empty.}
     * @config{early_load, whether this extension should be loaded at the beginning of
     * ::wiredtiger_open.  Only applicable to extensions loaded via the wiredtiger_open
     * configurations string., a boolean flag; default \c false.}
     * @config{entry, the entry point of the extension\, called to initialize the extension when it
     * is loaded.  The signature of the function must match ::wiredtiger_extension_init., a string;
     * default \c wiredtiger_extension_init.}
     * @config{terminate, an optional function in the extension that is called before the extension
     * is unloaded during WT_CONNECTION::close.  The signature of the function must match
     * ::wiredtiger_extension_terminate., a string; default \c wiredtiger_extension_terminate.}
     * @configend
     * @errors
     */
    int __F(load_extension)(WT_CONNECTION *connection,
        const char *path, const char *config);

    /*!
     * Add a custom data source.  See @ref custom_data_sources for more
     * information.
     *
     * The application must first implement the WT_DATA_SOURCE interface
     * and then register the implementation with WiredTiger:
     *
     * @snippet ex_data_source.c WT_DATA_SOURCE register
     *
     * @param connection the connection handle
     * @param prefix the URI prefix for this data source, e.g., "file:"
     * @param data_source the application-supplied implementation of
     *  WT_DATA_SOURCE to manage this data source.
     * @configempty{WT_CONNECTION.add_data_source, see dist/api_data.py}
     * @errors
     */
    int __F(add_data_source)(WT_CONNECTION *connection, const char *prefix,
        WT_DATA_SOURCE *data_source, const char *config);

    /*!
     * Add a custom collation function.
     *
     * The application must first implement the WT_COLLATOR interface and
     * then register the implementation with WiredTiger:
     *
     * @snippet ex_all.c WT_COLLATOR register
     *
     * @param connection the connection handle
     * @param name the name of the collation to be used in calls to
     *  WT_SESSION::create, may not be \c "none"
     * @param collator the application-supplied collation handler
     * @configempty{WT_CONNECTION.add_collator, see dist/api_data.py}
     * @errors
     */
    int __F(add_collator)(WT_CONNECTION *connection,
        const char *name, WT_COLLATOR *collator, const char *config);

    /*!
     * Add a compression function.
     *
     * The application must first implement the WT_COMPRESSOR interface
     * and then register the implementation with WiredTiger:
     *
     * @snippet nop_compress.c WT_COMPRESSOR initialization structure
     *
     * @snippet nop_compress.c WT_COMPRESSOR initialization function
     *
     * @param connection the connection handle
     * @param name the name of the compression function to be used in calls
     *  to WT_SESSION::create, may not be \c "none"
     * @param compressor the application-supplied compression handler
     * @configempty{WT_CONNECTION.add_compressor, see dist/api_data.py}
     * @errors
     */
    int __F(add_compressor)(WT_CONNECTION *connection,
        const char *name, WT_COMPRESSOR *compressor, const char *config);

    /*!
     * Add an encryption function.
     *
     * The application must first implement the WT_ENCRYPTOR interface
     * and then register the implementation with WiredTiger:
     *
     * @snippet nop_encrypt.c WT_ENCRYPTOR initialization structure
     *
     * @snippet nop_encrypt.c WT_ENCRYPTOR initialization function
     *
     * @param connection the connection handle
     * @param name the name of the encryption function to be used in calls
     *  to WT_SESSION::create, may not be \c "none"
     * @param encryptor the application-supplied encryption handler
     * @configempty{WT_CONNECTION.add_encryptor, see dist/api_data.py}
     * @errors
     */
    int __F(add_encryptor)(WT_CONNECTION *connection,
        const char *name, WT_ENCRYPTOR *encryptor, const char *config);

    /*!
     * Configure a custom file system.
     *
     * This method can only be called from an early loaded extension
     * module. The application must first implement the WT_FILE_SYSTEM
     * interface and then register the implementation with WiredTiger:
     *
     * @snippet ex_file_system.c WT_FILE_SYSTEM register
     *
     * @param connection the connection handle
     * @param fs the populated file system structure
     * @configempty{WT_CONNECTION.set_file_system, see dist/api_data.py}
     * @errors
     */
    int __F(set_file_system)(
        WT_CONNECTION *connection, WT_FILE_SYSTEM *fs, const char *config);

#if !defined(DOXYGEN)
#if !defined(SWIG)
    /*!
     * Add a page and log service implementation.
     *
     * The application must first implement the WT_PAGE_LOG
     * interface and then register the implementation with WiredTiger:
     *
     * @param connection the connection handle
     * @param name the name of the storage source implementation
     * @param page_log the populated page log service structure
     * @configempty{WT_CONNECTION.add_page_log, see dist/api_data.py}
     * @errors
     */
    int __F(add_page_log)(WT_CONNECTION *connection, const char *name,
        WT_PAGE_LOG *page_log, const char *config);

    /*!
     * Add a storage source implementation.
     *
     * The application must first implement the WT_STORAGE_SOURCE
     * interface and then register the implementation with WiredTiger:
     *
     * @snippet ex_storage_source.c WT_STORAGE_SOURCE register
     *
     * @param connection the connection handle
     * @param name the name of the storage source implementation
     * @param storage_source the populated storage source structure
     * @configempty{WT_CONNECTION.add_storage_source, see dist/api_data.py}
     * @errors
     */
    int __F(add_storage_source)(WT_CONNECTION *connection, const char *name,
        WT_STORAGE_SOURCE *storage_source, const char *config);
#endif

    /*!
     * Get a page log service implementation.
     *
     * Look up a page log service by name and return it. The returned page log service
<<<<<<< HEAD
     * must be released by calling WT_STORAGE_SOURCE::terminate.
     *
     * @snippet ex_storage_source.c WT_STORAGE_SOURCE register
=======
     * must be released by calling WT_PAGE_LOG::terminate.
     *
     * @snippet ex_storage_source.c WT_PAGE_LOG register
>>>>>>> 97a733b6
     *
     * @param connection the connection handle
     * @param name the name of the page log service implementation
     * @param storage_source the page log service structure
     * @errors
     */
    int __F(get_page_log)(WT_CONNECTION *connection, const char *name,
        WT_PAGE_LOG **page_logp);

    /*!
     * Get a storage source implementation.
     *
     * Look up a storage source by name and return it. The returned storage source
     * must be released by calling WT_STORAGE_SOURCE::terminate.
     *
     * @snippet ex_storage_source.c WT_STORAGE_SOURCE register
     *
     * @param connection the connection handle
     * @param name the name of the storage source implementation
     * @param storage_source the storage source structure
     * @errors
     */
    int __F(get_storage_source)(WT_CONNECTION *connection, const char *name,
        WT_STORAGE_SOURCE **storage_sourcep);
#endif

    /*!
     * Return a reference to the WiredTiger extension functions.
     *
     * @snippet ex_data_source.c WT_EXTENSION_API declaration
     *
     * @param wt_conn the WT_CONNECTION handle
     * @returns a reference to a WT_EXTENSION_API structure.
     */
    WT_EXTENSION_API *__F(get_extension_api)(WT_CONNECTION *wt_conn);
    /*! @} */
};

/*!
 * Open a connection to a database.
 *
 * @snippet ex_all.c Open a connection
 *
 * @param home The path to the database home directory.  See @ref home
 * for more information.
 * @param event_handler An event handler. If <code>NULL</code>, a default
 * event handler is installed that writes error messages to stderr. See
 * @ref event_message_handling for more information.
 * @configstart{wiredtiger_open, see dist/api_data.py}
 * @config{backup_restore_target, If non-empty and restoring from a backup\, restore only the table
 * object targets listed.  WiredTiger will remove all the metadata entries for the tables that are
 * not listed in the list from the reconstructed metadata.  The target list must include URIs of
 * type \c table:., a list of strings; default empty.}
 * @config{block_cache = (, block cache configuration options., a set of related configuration
 * options defined as follows.}
 * @config{&nbsp;&nbsp;&nbsp;&nbsp;blkcache_eviction_aggression,
 * seconds an unused block remains in the cache before it is evicted., an integer between \c 1 and
 * \c 7200; default \c 1800.}
 * @config{&nbsp;&nbsp;&nbsp;&nbsp;cache_on_checkpoint, cache blocks
 * written by a checkpoint., a boolean flag; default \c true.}
 * @config{&nbsp;&nbsp;&nbsp;&nbsp;
 * cache_on_writes, cache blocks as they are written (other than checkpoint blocks)., a boolean
 * flag; default \c true.}
 * @config{&nbsp;&nbsp;&nbsp;&nbsp;enabled, enable block cache., a boolean
 * flag; default \c false.}
 * @config{&nbsp;&nbsp;&nbsp;&nbsp;full_target, the fraction of the block
 * cache that must be full before eviction will remove unused blocks., an integer between \c 30 and
 * \c 100; default \c 95.}
 * @config{&nbsp;&nbsp;&nbsp;&nbsp;hashsize, number of buckets in the
 * hashtable that keeps track of blocks., an integer between \c 512 and \c 256K; default \c 32768.}
 * @config{&nbsp;&nbsp;&nbsp;&nbsp;max_percent_overhead, maximum tolerated overhead expressed as the
 * number of blocks added and removed as percent of blocks looked up; cache population and eviction
 * will be suppressed if the overhead exceeds the threshold., an integer between \c 1 and \c 500;
 * default \c 10.}
 * @config{&nbsp;&nbsp;&nbsp;&nbsp;nvram_path, the absolute path to the file system
 * mounted on the NVRAM device., a string; default empty.}
 * @config{&nbsp;&nbsp;&nbsp;&nbsp;
 * percent_file_in_dram, bypass cache for a file if the set percentage of the file fits in system
 * DRAM (as specified by block_cache.system_ram)., an integer between \c 0 and \c 100; default \c
 * 50.}
 * @config{&nbsp;&nbsp;&nbsp;&nbsp;size, maximum memory to allocate for the block cache., an
 * integer between \c 0 and \c 10TB; default \c 0.}
 * @config{&nbsp;&nbsp;&nbsp;&nbsp;system_ram, the
 * bytes of system DRAM available for caching filesystem blocks., an integer between \c 0 and \c
 * 1024GB; default \c 0.}
 * @config{&nbsp;&nbsp;&nbsp;&nbsp;type, cache location: DRAM or NVRAM., a
 * string; default empty.}
 * @config{ ),,}
 * @config{builtin_extension_config, A structure where the keys are the names of builtin extensions
 * and the values are passed to WT_CONNECTION::load_extension as the \c config parameter (for
 * example\, <code>builtin_extension_config={zlib={compression_level=3}}</code>)., a string; default
 * empty.}
 * @config{cache_cursors, enable caching of cursors for reuse.  This is the default value for any
 * sessions created\, and can be overridden in configuring \c cache_cursors in
 * WT_CONNECTION.open_session., a boolean flag; default \c true.}
 * @config{cache_max_wait_ms, the maximum number of milliseconds an application thread will wait for
 * space to be available in cache before giving up.  Default or 0 will wait forever.  1 will never
 * wait., an integer greater than or equal to \c 0; default \c 0.}
 * @config{cache_overhead, assume the heap allocator overhead is the specified percentage\, and
 * adjust the cache usage by that amount (for example\, if there is 10GB of data in cache\, a
 * percentage of 10 means WiredTiger treats this as 11GB). This value is configurable because
 * different heap allocators have different overhead and different workloads will have different
 * heap allocation sizes and patterns\, therefore applications may need to adjust this value based
 * on allocator choice and behavior in measured workloads., an integer between \c 0 and \c 30;
 * default \c 8.}
 * @config{cache_size, maximum heap memory to allocate for the cache.  A database should configure
 * either \c cache_size or \c shared_cache but not both., an integer between \c 1MB and \c 10TB;
 * default \c 100MB.}
 * @config{cache_stuck_timeout_ms, the number of milliseconds to wait before a stuck cache times out
 * in diagnostic mode.  Default will wait for 5 minutes\, 0 will wait forever., an integer greater
 * than or equal to \c 0; default \c 300000.}
 * @config{checkpoint = (, periodically checkpoint the database.  Enabling the checkpoint server
 * uses a session from the configured \c session_max., a set of related configuration options
 * defined as follows.}
 * @config{&nbsp;&nbsp;&nbsp;&nbsp;log_size, wait for this amount of log record
 * bytes to be written to the log between each checkpoint.  If non-zero\, this value will use a
 * minimum of the log file size.  A database can configure both log_size and wait to set an upper
 * bound for checkpoints; setting this value above 0 configures periodic checkpoints., an integer
 * between \c 0 and \c 2GB; default \c 0.}
 * @config{&nbsp;&nbsp;&nbsp;&nbsp;precise, Only write data
 * with timestamps that are smaller or equal to the stable timestamp to the checkpoint.  Rollback to
 * stable after restart is a no-op if enabled.  However\, it leads to extra cache pressure.  The
 * user must have set the stable timestamp.  It is not compatible with use_timestamp=false config.,
 * a boolean flag; default \c false.}
 * @config{&nbsp;&nbsp;&nbsp;&nbsp;wait, seconds to wait between
 * each checkpoint; setting this value above 0 configures periodic checkpoints., an integer between
 * \c 0 and \c 100000; default \c 0.}
 * @config{ ),,}
 * @config{checkpoint_cleanup = (, periodically checkpoint cleanup the database., a set of related
 * configuration options defined as follows.}
 * @config{&nbsp;&nbsp;&nbsp;&nbsp;method, control how
 * aggressively obsolete content is removed by reading the internal pages.  Default to none\, which
 * means no additional work is done to find obsolete content., a string\, chosen from the following
 * options: \c "none"\, \c "reclaim_space"; default \c none.}
 * @config{&nbsp;&nbsp;&nbsp;&nbsp;wait,
 * seconds to wait between each checkpoint cleanup., an integer between \c 1 and \c 100000; default
 * \c 300.}
 * @config{ ),,}
 * @config{checkpoint_sync, flush files to stable storage when closing or writing checkpoints., a
 * boolean flag; default \c true.}
 * @config{chunk_cache = (, chunk cache configuration options., a set of related configuration
 * options defined as follows.}
 * @config{&nbsp;&nbsp;&nbsp;&nbsp;capacity, maximum memory or storage
 * to use for the chunk cache., an integer between \c 512KB and \c 100TB; default \c 10GB.}
 * @config{&nbsp;&nbsp;&nbsp;&nbsp;chunk_cache_evict_trigger, chunk cache percent full that triggers
 * eviction., an integer between \c 0 and \c 100; default \c 90.}
 * @config{&nbsp;&nbsp;&nbsp;&nbsp;
 * chunk_size, size of cached chunks., an integer between \c 512KB and \c 100GB; default \c 1MB.}
 * @config{&nbsp;&nbsp;&nbsp;&nbsp;enabled, enable chunk cache., a boolean flag; default \c false.}
 * @config{&nbsp;&nbsp;&nbsp;&nbsp;hashsize, number of buckets in the hashtable that keeps track of
 * objects., an integer between \c 64 and \c 1048576; default \c 1024.}
 * @config{&nbsp;&nbsp;&nbsp;&nbsp;pinned, List of "table:" URIs exempt from cache eviction.
 * Capacity config overrides this\, tables exceeding capacity will not be fully retained.  Table
 * names can appear in both this and the preload list\, but not in both this and the exclude list.
 * Duplicate names are allowed., a list of strings; default empty.}
 * @config{&nbsp;&nbsp;&nbsp;&nbsp;
 * storage_path, the path (absolute or relative) to the file used as cache location.  This should be
 * on a filesystem that supports file truncation.  All filesystems in common use meet this
 * criteria., a string; default empty.}
 * @config{ ),,}
 * @config{compatibility = (, set compatibility version of database.  Changing the compatibility
 * version requires that there are no active operations for the duration of the call., a set of
 * related configuration options defined as follows.}
 * @config{&nbsp;&nbsp;&nbsp;&nbsp;release,
 * compatibility release version string., a string; default empty.}
 * @config{&nbsp;&nbsp;&nbsp;&nbsp;
 * require_max, required maximum compatibility version of existing data files.  Must be greater than
 * or equal to any release version set in the \c release setting.  Has no effect if creating the
 * database., a string; default empty.}
 * @config{&nbsp;&nbsp;&nbsp;&nbsp;require_min, required
 * minimum compatibility version of existing data files.  Must be less than or equal to any release
 * version set in the \c release setting.  Has no effect if creating the database., a string;
 * default empty.}
 * @config{ ),,}
 * @config{compile_configuration_count, the number of configuration strings that can be precompiled.
 * Some configuration strings are compiled internally when the connection is opened., an integer
 * greater than or equal to \c 500; default \c 1000.}
 * @config{config_base, write the base configuration file if creating the database.  If \c false in
 * the config passed directly to ::wiredtiger_open\, will ignore any existing base configuration
 * file in addition to not creating one.  See @ref config_base for more information., a boolean
 * flag; default \c true.}
 * @config{create, create the database if it does not exist., a boolean flag; default \c false.}
 * @config{debug_mode = (, control the settings of various extended debugging features., a set of
 * related configuration options defined as follows.}
 * @config{&nbsp;&nbsp;&nbsp;&nbsp;
 * background_compact, if true\, background compact aggressively removes compact statistics for a
 * file and decreases the max amount of time a file can be skipped for., a boolean flag; default \c
 * false.}
 * @config{&nbsp;&nbsp;&nbsp;&nbsp;checkpoint_retention, adjust log removal to retain the
 * log records of this number of checkpoints.  Zero or one means perform normal removal., an integer
 * between \c 0 and \c 1024; default \c 0.}
 * @config{&nbsp;&nbsp;&nbsp;&nbsp;configuration, if true\,
 * display invalid cache configuration warnings., a boolean flag; default \c false.}
 * @config{&nbsp;&nbsp;&nbsp;&nbsp;corruption_abort, if true and built in diagnostic mode\, dump
 * core in the case of data corruption., a boolean flag; default \c true.}
 * @config{&nbsp;&nbsp;&nbsp;&nbsp;cursor_copy, if true\, use the system allocator to make a copy of
 * any data returned by a cursor operation and return the copy instead.  The copy is freed on the
 * next cursor operation.  This allows memory sanitizers to detect inappropriate references to
 * memory owned by cursors., a boolean flag; default \c false.}
 * @config{&nbsp;&nbsp;&nbsp;&nbsp;
 * cursor_reposition, if true\, for operations with snapshot isolation the cursor temporarily
 * releases any page that requires force eviction\, then repositions back to the page for further
 * operations.  A page release encourages eviction of hot or large pages\, which is more likely to
 * succeed without a cursor keeping the page pinned., a boolean flag; default \c false.}
 * @config{&nbsp;&nbsp;&nbsp;&nbsp;eviction, if true\, modify internal algorithms to change skew to
 * force history store eviction to happen more aggressively.  This includes but is not limited to
 * not skewing newest\, not favoring leaf pages\, and modifying the eviction score mechanism., a
 * boolean flag; default \c false.}
 * @config{&nbsp;&nbsp;&nbsp;&nbsp;eviction_checkpoint_ts_ordering,
 * if true\, act as if eviction is being run in parallel to checkpoint.  We should return EBUSY in
 * eviction if we detect any timestamp ordering issue., a boolean flag; default \c false.}
 * @config{&nbsp;&nbsp;&nbsp;&nbsp;log_retention, adjust log removal to retain at least this number
 * of log files.  (Warning: this option can remove log files required for recovery if no checkpoints
 * have yet been done and the number of log files exceeds the configured value.  As WiredTiger
 * cannot detect the difference between a system that has not yet checkpointed and one that will
 * never checkpoint\, it might discard log files before any checkpoint is done.) Ignored if set to
 * 0., an integer between \c 0 and \c 1024; default \c 0.}
 * @config{&nbsp;&nbsp;&nbsp;&nbsp;
 * realloc_exact, if true\, reallocation of memory will only provide the exact amount requested.
 * This will help with spotting memory allocation issues more easily., a boolean flag; default \c
 * false.}
 * @config{&nbsp;&nbsp;&nbsp;&nbsp;realloc_malloc, if true\, every realloc call will force a
 * new memory allocation by using malloc., a boolean flag; default \c false.}
 * @config{&nbsp;&nbsp;&nbsp;&nbsp;rollback_error, return a WT_ROLLBACK error from a transaction
 * operation about every Nth operation to simulate a collision., an integer between \c 0 and \c 10M;
 * default \c 0.}
 * @config{&nbsp;&nbsp;&nbsp;&nbsp;slow_checkpoint, if true\, slow down checkpoint
 * creation by slowing down internal page processing., a boolean flag; default \c false.}
 * @config{&nbsp;&nbsp;&nbsp;&nbsp;stress_skiplist, Configure various internal parameters to
 * encourage race conditions and other issues with internal skip lists\, e.g.  using a more dense
 * representation., a boolean flag; default \c false.}
 * @config{&nbsp;&nbsp;&nbsp;&nbsp;
 * table_logging, if true\, write transaction related information to the log for all operations\,
 * even operations for tables with logging turned off.  This additional logging information is
 * intended for debugging and is informational only\, that is\, it is ignored during recovery., a
 * boolean flag; default \c false.}
 * @config{&nbsp;&nbsp;&nbsp;&nbsp;tiered_flush_error_continue, on
 * a write to tiered storage\, continue when an error occurs., a boolean flag; default \c false.}
 * @config{&nbsp;&nbsp;&nbsp;&nbsp;update_restore_evict, if true\, control all dirty page evictions
 * through forcing update restore eviction., a boolean flag; default \c false.}
 * @config{ ),,}
 * @config{disaggregated = (, configure disaggregated storage for this connection., a set of related
 * configuration options defined as follows.}
 * @config{ ),,}
 * @config{encryption = (, configure an encryptor for system wide metadata and logs.  If a system
 * wide encryptor is set\, it is also used for encrypting data files and tables\, unless encryption
 * configuration is explicitly set for them when they are created with WT_SESSION::create., a set of
 * related configuration options defined as follows.}
 * @config{&nbsp;&nbsp;&nbsp;&nbsp;keyid, An
 * identifier that identifies a unique instance of the encryptor.  It is stored in clear text\, and
 * thus is available when the WiredTiger database is reopened.  On the first use of a (name\, keyid)
 * combination\, the WT_ENCRYPTOR::customize function is called with the keyid as an argument., a
 * string; default empty.}
 * @config{&nbsp;&nbsp;&nbsp;&nbsp;name, Permitted values are \c "none" or a
 * custom encryption engine name created with WT_CONNECTION::add_encryptor.  See @ref encryption for
 * more information., a string; default \c none.}
 * @config{&nbsp;&nbsp;&nbsp;&nbsp;secretkey, A
 * string that is passed to the WT_ENCRYPTOR::customize function.  It is never stored in clear
 * text\, so must be given to any subsequent ::wiredtiger_open calls to reopen the database.  It
 * must also be provided to any "wt" commands used with this database., a string; default empty.}
 * @config{ ),,}
 * @config{error_prefix, prefix string for error messages., a string; default empty.}
 * @config{eviction = (, eviction configuration options., a set of related configuration options
 * defined as follows.}
 * @config{&nbsp;&nbsp;&nbsp;&nbsp;evict_sample_inmem, If no in-memory ref is
 * found on the root page\, attempt to locate a random in-memory page by examining all entries on
 * the root page., a boolean flag; default \c true.}
 * @config{&nbsp;&nbsp;&nbsp;&nbsp;
 * legacy_page_visit_strategy, Use legacy page visit strategy for eviction.  Using this option is
 * highly discouraged as it will re-introduce the bug described in WT-9121., a boolean flag; default
 * \c false.}
 * @config{&nbsp;&nbsp;&nbsp;&nbsp;threads_max, maximum number of threads WiredTiger will
 * start to help evict pages from cache.  The number of threads started will vary depending on the
 * current eviction load.  Each eviction worker thread uses a session from the configured
 * session_max., an integer between \c 1 and \c 20; default \c 8.}
 * @config{&nbsp;&nbsp;&nbsp;&nbsp;
 * threads_min, minimum number of threads WiredTiger will start to help evict pages from cache.  The
 * number of threads currently running will vary depending on the current eviction load., an integer
 * between \c 1 and \c 20; default \c 1.}
 * @config{ ),,}
 * @config{eviction_checkpoint_target, perform eviction at the beginning of checkpoints to bring the
 * dirty content in cache to this level.  It is a percentage of the cache size if the value is
 * within the range of 0 to 100 or an absolute size when greater than 100. The value is not allowed
 * to exceed the \c cache_size.  Ignored if set to zero., an integer between \c 0 and \c 10TB;
 * default \c 1.}
 * @config{eviction_dirty_target, perform eviction in worker threads when the cache contains at
 * least this much dirty content.  It is a percentage of the cache size if the value is within the
 * range of 1 to 100 or an absolute size when greater than 100. The value is not allowed to exceed
 * the \c cache_size and has to be lower than its counterpart \c eviction_dirty_trigger., an integer
 * between \c 1 and \c 10TB; default \c 5.}
 * @config{eviction_dirty_trigger, trigger application threads to perform eviction when the cache
 * contains at least this much dirty content.  It is a percentage of the cache size if the value is
 * within the range of 1 to 100 or an absolute size when greater than 100. The value is not allowed
 * to exceed the \c cache_size and has to be greater than its counterpart \c eviction_dirty_target.
 * This setting only alters behavior if it is lower than eviction_trigger., an integer between \c 1
 * and \c 10TB; default \c 20.}
 * @config{eviction_target, perform eviction in worker threads when the cache contains at least this
 * much content.  It is a percentage of the cache size if the value is within the range of 10 to 100
 * or an absolute size when greater than 100. The value is not allowed to exceed the \c cache_size
 * and has to be lower than its counterpart \c eviction_trigger., an integer between \c 10 and \c
 * 10TB; default \c 80.}
 * @config{eviction_trigger, trigger application threads to perform eviction when the cache contains
 * at least this much content.  It is a percentage of the cache size if the value is within the
 * range of 10 to 100 or an absolute size when greater than 100. The value is not allowed to exceed
 * the \c cache_size and has to be greater than its counterpart \c eviction_target., an integer
 * between \c 10 and \c 10TB; default \c 95.}
 * @config{eviction_updates_target, perform eviction in worker threads when the cache contains at
 * least this many bytes of updates.  It is a percentage of the cache size if the value is within
 * the range of 0 to 100 or an absolute size when greater than 100. Calculated as half of \c
 * eviction_dirty_target by default.  The value is not allowed to exceed the \c cache_size and has
 * to be lower than its counterpart \c eviction_updates_trigger., an integer between \c 0 and \c
 * 10TB; default \c 0.}
 * @config{eviction_updates_trigger, trigger application threads to perform eviction when the cache
 * contains at least this many bytes of updates.  It is a percentage of the cache size if the value
 * is within the range of 1 to 100 or an absolute size when greater than 100\. Calculated as half of
 * \c eviction_dirty_trigger by default.  The value is not allowed to exceed the \c cache_size and
 * has to be greater than its counterpart \c eviction_updates_target.  This setting only alters
 * behavior if it is lower than \c eviction_trigger., an integer between \c 0 and \c 10TB; default
 * \c 0.}
 * @config{exclusive, fail if the database already exists\, generally used with the \c create
 * option., a boolean flag; default \c false.}
 * @config{extensions, list of shared library extensions to load (using dlopen). Any values
 * specified to a library extension are passed to WT_CONNECTION::load_extension as the \c config
 * parameter (for example\, <code>extensions=(/path/ext.so={entry=my_entry})</code>)., a list of
 * strings; default empty.}
 * @config{extra_diagnostics, enable additional diagnostics in WiredTiger.  These additional
 * diagnostics include diagnostic assertions that can cause WiredTiger to abort when an invalid
 * state is detected.  Options are given as a list\, such as
 * <code>"extra_diagnostics=[out_of_order\,visibility]"</code>. Choosing \c all enables all
 * assertions.  When WiredTiger is compiled with \c HAVE_DIAGNOSTIC=1 all assertions are enabled and
 * cannot be reconfigured., a list\, with values chosen from the following options: \c "all"\, \c
 * "checkpoint_validate"\, \c "cursor_check"\, \c "disk_validate"\, \c "eviction_check"\, \c
 * "generation_check"\, \c "hs_validate"\, \c "key_out_of_order"\, \c "log_validate"\, \c
 * "prepared"\, \c "slow_operation"\, \c "txn_visibility"; default \c [].}
 * @config{file_extend, file size extension configuration.  If set\, extend files of the given type
 * in allocations of the given size\, instead of a block at a time as each new block is written.
 * For example\, <code>file_extend=(data=16MB)</code>. If set to 0\, disable file size extension for
 * the given type.  For log files\, the allowed range is between 100KB and 2GB; values larger than
 * the configured maximum log size and the default config would extend log files in allocations of
 * the maximum log file size., a list\, with values chosen from the following options: \c "data"\,
 * \c "log"; default empty.}
 * @config{file_manager = (, control how file handles are managed., a set of related configuration
 * options defined as follows.}
 * @config{&nbsp;&nbsp;&nbsp;&nbsp;close_handle_minimum, number of
 * handles open before the file manager will look for handles to close., an integer greater than or
 * equal to \c 0; default \c 250.}
 * @config{&nbsp;&nbsp;&nbsp;&nbsp;close_idle_time, amount of time
 * in seconds a file handle needs to be idle before attempting to close it.  A setting of 0 means
 * that idle handles are not closed., an integer between \c 0 and \c 100000; default \c 30.}
 * @config{&nbsp;&nbsp;&nbsp;&nbsp;close_scan_interval, interval in seconds at which to check for
 * files that are inactive and close them., an integer between \c 1 and \c 100000; default \c 10.}
 * @config{ ),,}
 * @config{generation_drain_timeout_ms, the number of milliseconds to wait for a resource to drain
 * before timing out in diagnostic mode.  Default will wait for 4 minutes\, 0 will wait forever., an
 * integer greater than or equal to \c 0; default \c 240000.}
 * @config{hash = (, manage resources used by hash bucket arrays.  All values must be a power of
 * two.  Note that setting large values can significantly increase memory usage inside WiredTiger.,
 * a set of related configuration options defined as follows.}
 * @config{&nbsp;&nbsp;&nbsp;&nbsp;
 * buckets, configure the number of hash buckets for most system hash arrays., an integer between \c
 * 64 and \c 65536; default \c 512.}
 * @config{&nbsp;&nbsp;&nbsp;&nbsp;dhandle_buckets, configure the
 * number of hash buckets for hash arrays relating to data handles., an integer between \c 64 and \c
 * 65536; default \c 512.}
 * @config{ ),,}
 * @config{heuristic_controls = (, control the behavior of various optimizations.  This is primarily
 * used as a mechanism for rolling out changes to internal heuristics while providing a mechanism
 * for quickly reverting to prior behavior in the field., a set of related configuration options
 * defined as follows.}
 * @config{&nbsp;&nbsp;&nbsp;&nbsp;
 * checkpoint_cleanup_obsolete_tw_pages_dirty_max, maximum number of obsolete time window pages that
 * can be marked as dirty per btree in a single checkpoint by the checkpoint cleanup., an integer
 * between \c 0 and \c 100000; default \c 100.}
 * @config{&nbsp;&nbsp;&nbsp;&nbsp;
 * eviction_obsolete_tw_pages_dirty_max, maximum number of obsolete time window pages that can be
 * marked dirty per btree in a single checkpoint by the eviction threads., an integer between \c 0
 * and \c 100000; default \c 100.}
 * @config{&nbsp;&nbsp;&nbsp;&nbsp;obsolete_tw_btree_max, maximum
 * number of btrees that can be checked for obsolete time window cleanup in a single checkpoint., an
 * integer between \c 0 and \c 500000; default \c 100.}
 * @config{ ),,}
 * @config{history_store = (, history store configuration options., a set of related configuration
 * options defined as follows.}
 * @config{&nbsp;&nbsp;&nbsp;&nbsp;file_max, the maximum number of
 * bytes that WiredTiger is allowed to use for its history store mechanism.  If the history store
 * file exceeds this size\, a panic will be triggered.  The default value means that the history
 * store file is unbounded and may use as much space as the filesystem will accommodate.  The
 * minimum non-zero setting is 100MB., an integer greater than or equal to \c 0; default \c 0.}
 * @config{ ),,}
 * @config{in_memory, keep data in memory only.  See @ref in_memory for more information., a boolean
 * flag; default \c false.}
 * @config{io_capacity = (, control how many bytes per second are written and read.  Exceeding the
 * capacity results in throttling., a set of related configuration options defined as follows.}
 * @config{&nbsp;&nbsp;&nbsp;&nbsp;chunk_cache, number of bytes per second available to the chunk
 * cache.  The minimum non-zero setting is 1MB., an integer between \c 0 and \c 1TB; default \c 0.}
 * @config{&nbsp;&nbsp;&nbsp;&nbsp;total, number of bytes per second available to all subsystems in
 * total.  When set\, decisions about what subsystems are throttled\, and in what proportion\, are
 * made internally.  The minimum non-zero setting is 1MB., an integer between \c 0 and \c 1TB;
 * default \c 0.}
 * @config{ ),,}
 * @config{json_output, enable JSON formatted messages on the event handler interface.  Options are
 * given as a list\, where each option specifies an event handler category e.g.  'error' represents
 * the messages from the WT_EVENT_HANDLER::handle_error method., a list\, with values chosen from
 * the following options: \c "error"\, \c "message"; default \c [].}
 * @config{live_restore = (, Live restore configuration options.  These options control the behavior
 * of WiredTiger when live restoring from a backup., a set of related configuration options defined
 * as follows.}
 * @config{&nbsp;&nbsp;&nbsp;&nbsp;enabled, whether live restore is enabled or not., a
 * boolean flag; default \c false.}
 * @config{&nbsp;&nbsp;&nbsp;&nbsp;path, the path to the backup
 * that will be restored from., a string; default empty.}
 * @config{&nbsp;&nbsp;&nbsp;&nbsp;read_size,
 * the read size for data migration\, in bytes\, must be a power of two.  This setting is a best
 * effort.  It does not force every read to be this size., an integer between \c 512B and \c 16MB;
 * default \c 1MB.}
 * @config{&nbsp;&nbsp;&nbsp;&nbsp;threads_max, maximum number of threads
 * WiredTiger will start to migrate data from the backup to the running WiredTiger database.  Each
 * worker thread uses a session handle from the configured session_max., an integer between \c 0 and
 * \c 12; default \c 8.}
 * @config{ ),,}
 * @config{log = (, enable logging.  Enabling logging uses three sessions from the configured
 * session_max., a set of related configuration options defined as follows.}
 * @config{&nbsp;&nbsp;&nbsp;&nbsp;compressor, configure a compressor for log records.  Permitted
 * values are \c "none" or a custom compression engine name created with
 * WT_CONNECTION::add_compressor.  If WiredTiger has builtin support for \c "lz4"\, \c "snappy"\, \c
 * "zlib" or \c "zstd" compression\, these names are also available.  See @ref compression for more
 * information., a string; default \c none.}
 * @config{&nbsp;&nbsp;&nbsp;&nbsp;enabled, enable logging
 * subsystem., a boolean flag; default \c false.}
 * @config{&nbsp;&nbsp;&nbsp;&nbsp;file_max, the
 * maximum size of log files., an integer between \c 100KB and \c 2GB; default \c 100MB.}
 * @config{&nbsp;&nbsp;&nbsp;&nbsp;os_cache_dirty_pct, maximum dirty system buffer cache usage\, as
 * a percentage of the log's \c file_max.  If non-zero\, schedule writes for dirty blocks belonging
 * to the log in the system buffer cache after that percentage of the log has been written into the
 * buffer cache without an intervening file sync., an integer between \c 0 and \c 100; default \c
 * 0.}
 * @config{&nbsp;&nbsp;&nbsp;&nbsp;path, the name of a directory into which log files are
 * written.  The directory must already exist.  If the value is not an absolute path\, the path is
 * relative to the database home (see @ref absolute_path for more information)., a string; default
 * \c ".".}
 * @config{&nbsp;&nbsp;&nbsp;&nbsp;prealloc, pre-allocate log files., a boolean flag;
 * default \c true.}
 * @config{&nbsp;&nbsp;&nbsp;&nbsp;prealloc_init_count, initial number of
 * pre-allocated log files., an integer between \c 1 and \c 500; default \c 1.}
 * @config{&nbsp;&nbsp;&nbsp;&nbsp;recover, run recovery or fail with an error if recovery needs to
 * run after an unclean shutdown., a string\, chosen from the following options: \c "error"\, \c
 * "on"; default \c on.}
 * @config{&nbsp;&nbsp;&nbsp;&nbsp;remove, automatically remove unneeded log
 * files., a boolean flag; default \c true.}
 * @config{&nbsp;&nbsp;&nbsp;&nbsp;zero_fill, manually
 * write zeroes into log files., a boolean flag; default \c false.}
 * @config{ ),,}
 * @config{mmap, Use memory mapping when accessing files in a read-only mode., a boolean flag;
 * default \c true.}
 * @config{mmap_all, Use memory mapping to read and write all data files., a boolean flag; default
 * \c false.}
 * @config{multiprocess, permit sharing between processes (will automatically start an RPC server
 * for primary processes and use RPC for secondary processes). <b>Not yet supported in
 * WiredTiger</b>., a boolean flag; default \c false.}
 * @config{operation_timeout_ms, this option is no longer supported\, retained for backward
 * compatibility., an integer greater than or equal to \c 0; default \c 0.}
 * @config{operation_tracking = (, enable tracking of performance-critical functions.  See @ref
 * operation_tracking for more information., a set of related configuration options defined as
 * follows.}
 * @config{&nbsp;&nbsp;&nbsp;&nbsp;enabled, enable operation tracking subsystem., a
 * boolean flag; default \c false.}
 * @config{&nbsp;&nbsp;&nbsp;&nbsp;path, the name of a directory
 * into which operation tracking files are written.  The directory must already exist.  If the value
 * is not an absolute path\, the path is relative to the database home (see @ref absolute_path for
 * more information)., a string; default \c ".".}
 * @config{ ),,}
 * @config{prefetch = (, Enable automatic detection of scans by applications\, and attempt to
 * pre-fetch future content into the cache., a set of related configuration options defined as
 * follows.}
 * @config{&nbsp;&nbsp;&nbsp;&nbsp;available, whether the thread pool for the pre-fetch
 * functionality is started., a boolean flag; default \c false.}
 * @config{&nbsp;&nbsp;&nbsp;&nbsp;
 * default, whether pre-fetch is enabled for all sessions by default., a boolean flag; default \c
 * false.}
 * @config{ ),,}
 * @config{readonly, open connection in read-only mode.  The database must exist.  All methods that
 * may modify a database are disabled.  See @ref readonly for more information., a boolean flag;
 * default \c false.}
 * @config{rollback_to_stable = (, rollback tables to an earlier point in time\, discarding all
 * updates to checkpoint durable tables that have durable times more recent than the current global
 * stable timestamp., a set of related configuration options defined as follows.}
 * @config{&nbsp;&nbsp;&nbsp;&nbsp;threads, maximum number of threads WiredTiger will start to help
 * RTS. Each RTS worker thread uses a session from the configured WT_RTS_MAX_WORKERS., an integer
 * between \c 0 and \c 10; default \c 4.}
 * @config{ ),,}
 * @config{salvage, open connection and salvage any WiredTiger-owned database and log files that it
 * detects as corrupted.  This call should only be used after getting an error return of
 * WT_TRY_SALVAGE. Salvage rebuilds files in place\, overwriting existing files.  We recommend
 * making a backup copy of all files with the WiredTiger prefix prior to passing this flag., a
 * boolean flag; default \c false.}
 * @config{session_max, maximum expected number of sessions (including server threads)., an integer
 * greater than or equal to \c 1; default \c 100.}
 * @config{shared_cache = (, shared cache configuration options.  A database should configure either
 * a cache_size or a shared_cache not both.  Enabling a shared cache uses a session from the
 * configured session_max.  A shared cache can not have absolute values configured for cache
 * eviction settings., a set of related configuration options defined as follows.}
 * @config{&nbsp;&nbsp;&nbsp;&nbsp;chunk, the granularity that a shared cache is redistributed., an
 * integer between \c 1MB and \c 10TB; default \c 10MB.}
 * @config{&nbsp;&nbsp;&nbsp;&nbsp;name, the
 * name of a cache that is shared between databases or \c "none" when no shared cache is
 * configured., a string; default \c none.}
 * @config{&nbsp;&nbsp;&nbsp;&nbsp;quota, maximum size of
 * cache this database can be allocated from the shared cache.  Defaults to the entire shared cache
 * size., an integer; default \c 0.}
 * @config{&nbsp;&nbsp;&nbsp;&nbsp;reserve, amount of cache this
 * database is guaranteed to have available from the shared cache.  This setting is per database.
 * Defaults to the chunk size., an integer; default \c 0.}
 * @config{&nbsp;&nbsp;&nbsp;&nbsp;size,
 * maximum memory to allocate for the shared cache.  Setting this will update the value if one is
 * already set., an integer between \c 1MB and \c 10TB; default \c 500MB.}
 * @config{ ),,}
 * @config{statistics, Maintain database statistics\, which may impact performance.  Choosing "all"
 * maintains all statistics regardless of cost\, "fast" maintains a subset of statistics that are
 * relatively inexpensive\, "none" turns off all statistics.  The "clear" configuration resets
 * statistics after they are gathered\, where appropriate (for example\, a cache size statistic is
 * not cleared\, while the count of cursor insert operations will be cleared). When "clear" is
 * configured for the database\, gathered statistics are reset each time a statistics cursor is used
 * to gather statistics\, as well as each time statistics are logged using the \c statistics_log
 * configuration.  See @ref statistics for more information., a list\, with values chosen from the
 * following options: \c "all"\, \c "cache_walk"\, \c "fast"\, \c "none"\, \c "clear"\, \c
 * "tree_walk"; default \c none.}
 * @config{statistics_log = (, log any statistics the database is configured to maintain\, to a
 * file.  See @ref statistics for more information.  Enabling the statistics log server uses a
 * session from the configured session_max., a set of related configuration options defined as
 * follows.}
 * @config{&nbsp;&nbsp;&nbsp;&nbsp;json, encode statistics in JSON format., a boolean
 * flag; default \c false.}
 * @config{&nbsp;&nbsp;&nbsp;&nbsp;on_close, log statistics on database
 * close., a boolean flag; default \c false.}
 * @config{&nbsp;&nbsp;&nbsp;&nbsp;path, the name of a
 * directory into which statistics files are written.  The directory must already exist.  If the
 * value is not an absolute path\, the path is relative to the database home (see @ref absolute_path
 * for more information)., a string; default \c ".".}
 * @config{&nbsp;&nbsp;&nbsp;&nbsp;sources, if
 * non-empty\, include statistics for the list of "file:" data source URIs\, if they are open at the
 * time of the statistics logging., a list of strings; default empty.}
 * @config{&nbsp;&nbsp;&nbsp;&nbsp;timestamp, a timestamp prepended to each log record.  May contain
 * \c strftime conversion specifications.  When \c json is configured\, defaults to \c
 * "%Y-%m-%dT%H:%M:%S.000Z"., a string; default \c "%b %d %H:%M:%S".}
 * @config{&nbsp;&nbsp;&nbsp;&nbsp;wait, seconds to wait between each write of the log records;
 * setting this value above 0 configures statistics logging., an integer between \c 0 and \c 100000;
 * default \c 0.}
 * @config{ ),,}
 * @config{transaction_sync = (, how to sync log records when the transaction commits., a set of
 * related configuration options defined as follows.}
 * @config{&nbsp;&nbsp;&nbsp;&nbsp;enabled,
 * whether to sync the log on every commit by default\, can be overridden by the \c sync setting to
 * WT_SESSION::commit_transaction., a boolean flag; default \c false.}
 * @config{&nbsp;&nbsp;&nbsp;&nbsp;method, the method used to ensure log records are stable on
 * disk\, see @ref tune_durability for more information., a string\, chosen from the following
 * options: \c "dsync"\, \c "fsync"\, \c "none"; default \c fsync.}
 * @config{ ),,}
 * @config{use_environment, use the \c WIREDTIGER_CONFIG and \c WIREDTIGER_HOME environment
 * variables if the process is not running with special privileges.  See @ref home for more
 * information., a boolean flag; default \c true.}
 * @config{use_environment_priv, use the \c WIREDTIGER_CONFIG and \c WIREDTIGER_HOME environment
 * variables even if the process is running with special privileges.  See @ref home for more
 * information., a boolean flag; default \c false.}
 * @config{verbose, enable messages for various subsystems and operations.  Options are given as a
 * list\, where each message type can optionally define an associated verbosity level\, such as
 * <code>"verbose=[eviction\,read:1\,rts:0]"</code>. Verbosity levels that can be provided include
 * <code>0</code> (INFO) and <code>1</code> through <code>5</code>\, corresponding to (DEBUG_1) to
 * (DEBUG_5). \c all is a special case that defines the verbosity level for all categories not
 * explicitly set in the config string., a list\, with values chosen from the following options: \c
 * "all"\, \c "api"\, \c "backup"\, \c "block"\, \c "block_cache"\, \c "checkpoint"\, \c
 * "checkpoint_cleanup"\, \c "checkpoint_progress"\, \c "chunkcache"\, \c "compact"\, \c
 * "compact_progress"\, \c "configuration"\, \c "disaggregated_storage"\, \c "error_returns"\, \c
 * "eviction"\, \c "fileops"\, \c "generation"\, \c "handleops"\, \c "history_store"\, \c
 * "history_store_activity"\, \c "layered"\, \c "live_restore"\, \c "live_restore_progress"\, \c
 * "log"\, \c "metadata"\, \c "mutex"\, \c "out_of_order"\, \c "overflow"\, \c "page_delta"\, \c
 * "prefetch"\, \c "read"\, \c "reconcile"\, \c "recovery"\, \c "recovery_progress"\, \c "rts"\, \c
 * "salvage"\, \c "shared_cache"\, \c "split"\, \c "temporary"\, \c "thread_group"\, \c "tiered"\,
 * \c "timestamp"\, \c "transaction"\, \c "verify"\, \c "version"\, \c "write"; default \c [].}
 * @config{verify_metadata, open connection and verify any WiredTiger metadata.  Not supported when
 * opening a connection from a backup.  This API allows verification and detection of corruption in
 * WiredTiger metadata., a boolean flag; default \c false.}
 * @config{write_through, Use \c FILE_FLAG_WRITE_THROUGH on Windows to write to files.  Ignored on
 * non-Windows systems.  Options are given as a list\, such as <code>"write_through=[data]"</code>.
 * Configuring \c write_through requires care; see @ref write_through Including \c "data" will cause
 * WiredTiger data files to write through cache\, including \c "log" will cause WiredTiger log files
 * to write through cache., a list\, with values chosen from the following options: \c "data"\, \c
 * "log"; default empty.}
 * @configend
 * Additionally, if files named \c WiredTiger.config or \c WiredTiger.basecfg
 * appear in the WiredTiger home directory, they are read for configuration
 * values (see @ref config_file and @ref config_base for details).
 * See @ref config_order for ordering of the configuration mechanisms.
 * @param[out] connectionp A pointer to the newly opened connection handle
 * @errors
 */
int wiredtiger_open(const char *home,
    WT_EVENT_HANDLER *event_handler, const char *config,
    WT_CONNECTION **connectionp) WT_ATTRIBUTE_LIBRARY_VISIBLE;

/*!
 * Return information about a WiredTiger error as a string (see
 * WT_SESSION::strerror for a thread-safe API).
 *
 * @snippet ex_all.c Display an error
 *
 * @param error a return value from a WiredTiger, ISO C, or POSIX standard API call
 * @returns a string representation of the error
 */
const char *wiredtiger_strerror(int error) WT_ATTRIBUTE_LIBRARY_VISIBLE;

/*! WT_EVENT_HANDLER::special event types */
typedef enum {
    WT_EVENT_COMPACT_CHECK, /*!< Compact check iteration. */
    WT_EVENT_CONN_CLOSE,    /*!< Connection closing. */
    WT_EVENT_CONN_READY,    /*!< Connection is ready. */
    WT_EVENT_EVICTION,      /*!< The user session is about to be involved into eviction.
                             *   Non-zero return code stops eviction loop. */
} WT_EVENT_TYPE;

/*!
 * The interface implemented by applications to handle error, informational and
 * progress messages.  Entries set to NULL are ignored and the default handlers
 * will continue to be used.
 */
struct __wt_event_handler {
    /*!
     * Callback to handle error messages; by default, error messages are
     * written to the stderr stream. See @ref event_message_handling for
     * more information.
     *
     * Errors that require the application to exit and restart will have
     * their \c error value set to \c WT_PANIC. The application can exit
     * immediately when \c WT_PANIC is passed to an event handler; there
     * is no reason to return into WiredTiger.
     *
     * Event handler returns are not ignored: if the handler returns
     * non-zero, the error may cause the WiredTiger function posting the
     * event to fail, and may even cause operation or library failure.
     *
     * @param session the WiredTiger session handle in use when the error
     * was generated. The handle may have been created by the application
     * or automatically by WiredTiger.
     * @param error a return value from a WiredTiger, ISO C, or
     * POSIX standard API call, which can be converted to a string using
     * WT_SESSION::strerror
     * @param message an error string
     */
    int (*handle_error)(WT_EVENT_HANDLER *handler,
        WT_SESSION *session, int error, const char *message);

    /*!
     * Callback to handle informational messages; by default, informational
     * messages are written to the stdout stream. See
     * @ref event_message_handling for more information.
     *
     * Message handler returns are not ignored: if the handler returns
     * non-zero, the error may cause the WiredTiger function posting the
     * event to fail, and may even cause operation or library failure.
     *
     * @param session the WiredTiger session handle in use when the message
     * was generated. The handle may have been created by the application
     * or automatically by WiredTiger.
     * @param message an informational string
     */
    int (*handle_message)(WT_EVENT_HANDLER *handler,
        WT_SESSION *session, const char *message);

    /*!
     * Callback to handle progress messages; by default, progress messages
     * are not written. See @ref event_message_handling for more
     * information.
     *
     * Progress handler returns are not ignored: if the handler returns
     * non-zero, the error may cause the WiredTiger function posting the
     * event to fail, and may even cause operation or library failure.
     *
     * @param session the WiredTiger session handle in use when the
     * progress message was generated. The handle may have been created by
     * the application or automatically by WiredTiger.
     * @param operation a string representation of the operation
     * @param progress a counter
     */
    int (*handle_progress)(WT_EVENT_HANDLER *handler,
        WT_SESSION *session, const char *operation, uint64_t progress);

    /*!
     * Callback to handle automatic close of a WiredTiger handle.
     *
     * Close handler returns are not ignored: if the handler returns
     * non-zero, the error may cause the WiredTiger function posting the
     * event to fail, and may even cause operation or library failure.
     *
     * @param session The session handle that is being closed if the
     * cursor parameter is NULL.
     * @param cursor The cursor handle that is being closed, or NULL if
     * it is a session handle being closed.
     */
    int (*handle_close)(WT_EVENT_HANDLER *handler,
        WT_SESSION *session, WT_CURSOR *cursor);

    /*!
     * Callback to handle general events. The application may choose to handle
     * only some types of events. An unhandled event should return 0.
     *
     * General event returns are not ignored in most cases. If the handler
     * returns non-zero, the error may cause the WiredTiger function posting
     * the event to fail.
     *
     * @param wt_conn The connection handle for the database.
     * @param session the WiredTiger session handle in use when the
     * progress message was generated. The handle may have been created by
     * the application or automatically by WiredTiger or may be NULL.
     * @param type A type indicator for what special event occurred.
         * @param arg A generic argument that has a specific meaning
         * depending on the event type.
     * (see ::WT_EVENT_TYPE for available options.)
     */
        int (*handle_general)(WT_EVENT_HANDLER *handler,
            WT_CONNECTION *wt_conn, WT_SESSION *session, WT_EVENT_TYPE type, void *arg);
};

/*!
 * @name Data packing and unpacking
 * @{
 */

/*!
 * Pack a structure into a buffer.
 *
 * See @ref packing for a description of the permitted format strings.
 *
 * @section pack_examples Packing Examples
 *
 * For example, the string <code>"iSh"</code> will pack a 32-bit integer
 * followed by a NUL-terminated string, followed by a 16-bit integer.  The
 * default, big-endian encoding will be used, with no alignment.  This could be
 * used in C as follows:
 *
 * @snippet ex_all.c Pack fields into a buffer
 *
 * Then later, the values can be unpacked as follows:
 *
 * @snippet ex_all.c Unpack fields from a buffer
 *
 * @param session the session handle
 * @param buffer a pointer to a packed byte array
 * @param len the number of valid bytes in the buffer
 * @param format the data format, see @ref packing
 * @errors
 */
int wiredtiger_struct_pack(WT_SESSION *session,
    void *buffer, size_t len, const char *format, ...)
    WT_ATTRIBUTE_LIBRARY_VISIBLE;

/*!
 * Calculate the size required to pack a structure.
 *
 * Note that for variable-sized fields including variable-sized strings and
 * integers, the calculated sized merely reflects the expected sizes specified
 * in the format string itself.
 *
 * @snippet ex_all.c Get the packed size
 *
 * @param session the session handle
 * @param lenp a location where the number of bytes needed for the
 * matching call to ::wiredtiger_struct_pack is returned
 * @param format the data format, see @ref packing
 * @errors
 */
int wiredtiger_struct_size(WT_SESSION *session,
    size_t *lenp, const char *format, ...) WT_ATTRIBUTE_LIBRARY_VISIBLE;

/*!
 * Unpack a structure from a buffer.
 *
 * Reverse of ::wiredtiger_struct_pack: gets values out of a
 * packed byte string.
 *
 * @snippet ex_all.c Unpack fields from a buffer
 *
 * @param session the session handle
 * @param buffer a pointer to a packed byte array
 * @param len the number of valid bytes in the buffer
 * @param format the data format, see @ref packing
 * @errors
 */
int wiredtiger_struct_unpack(WT_SESSION *session,
    const void *buffer, size_t len, const char *format, ...)
    WT_ATTRIBUTE_LIBRARY_VISIBLE;

#if !defined(SWIG)

/*!
 * Streaming interface to packing.
 *
 * This allows applications to pack or unpack records one field at a time.
 * This is an opaque handle returned by ::wiredtiger_pack_start or
 * ::wiredtiger_unpack_start.  It must be closed with ::wiredtiger_pack_close.
 */
typedef struct __wt_pack_stream WT_PACK_STREAM;

/*!
 * Start a packing operation into a buffer with the given format string.  This
 * should be followed by a series of calls to ::wiredtiger_pack_item,
 * ::wiredtiger_pack_int, ::wiredtiger_pack_str or ::wiredtiger_pack_uint
 * to fill in the values.
 *
 * @param session the session handle
 * @param format the data format, see @ref packing
 * @param buffer a pointer to memory to hold the packed data
 * @param size the size of the buffer
 * @param[out] psp the new packing stream handle
 * @errors
 */
int wiredtiger_pack_start(WT_SESSION *session,
    const char *format, void *buffer, size_t size, WT_PACK_STREAM **psp)
    WT_ATTRIBUTE_LIBRARY_VISIBLE;

/*!
 * Start an unpacking operation from a buffer with the given format string.
 * This should be followed by a series of calls to ::wiredtiger_unpack_item,
 * ::wiredtiger_unpack_int, ::wiredtiger_unpack_str or ::wiredtiger_unpack_uint
 * to retrieve the packed values.
 *
 * @param session the session handle
 * @param format the data format, see @ref packing
 * @param buffer a pointer to memory holding the packed data
 * @param size the size of the buffer
 * @param[out] psp the new packing stream handle
 * @errors
 */
int wiredtiger_unpack_start(WT_SESSION *session,
    const char *format, const void *buffer, size_t size, WT_PACK_STREAM **psp)
    WT_ATTRIBUTE_LIBRARY_VISIBLE;

/*!
 * Close a packing stream.
 *
 * @param ps the packing stream handle
 * @param[out] usedp the number of bytes in the buffer used by the stream
 * @errors
 */
int wiredtiger_pack_close(WT_PACK_STREAM *ps, size_t *usedp)
    WT_ATTRIBUTE_LIBRARY_VISIBLE;

/*!
 * Pack an item into a packing stream.
 *
 * @param ps the packing stream handle
 * @param item an item to pack
 * @errors
 */
int wiredtiger_pack_item(WT_PACK_STREAM *ps, WT_ITEM *item)
    WT_ATTRIBUTE_LIBRARY_VISIBLE;

/*!
 * Pack a signed integer into a packing stream.
 *
 * @param ps the packing stream handle
 * @param i a signed integer to pack
 * @errors
 */
int wiredtiger_pack_int(WT_PACK_STREAM *ps, int64_t i)
    WT_ATTRIBUTE_LIBRARY_VISIBLE;

/*!
 * Pack a string into a packing stream.
 *
 * @param ps the packing stream handle
 * @param s a string to pack
 * @errors
 */
int wiredtiger_pack_str(WT_PACK_STREAM *ps, const char *s)
    WT_ATTRIBUTE_LIBRARY_VISIBLE;

/*!
 * Pack an unsigned integer into a packing stream.
 *
 * @param ps the packing stream handle
 * @param u an unsigned integer to pack
 * @errors
 */
int wiredtiger_pack_uint(WT_PACK_STREAM *ps, uint64_t u)
    WT_ATTRIBUTE_LIBRARY_VISIBLE;

/*!
 * Unpack an item from a packing stream.
 *
 * @param ps the packing stream handle
 * @param item an item to unpack
 * @errors
 */
int wiredtiger_unpack_item(WT_PACK_STREAM *ps, WT_ITEM *item)
    WT_ATTRIBUTE_LIBRARY_VISIBLE;

/*!
 * Unpack a signed integer from a packing stream.
 *
 * @param ps the packing stream handle
 * @param[out] ip the unpacked signed integer
 * @errors
 */
int wiredtiger_unpack_int(WT_PACK_STREAM *ps, int64_t *ip)
    WT_ATTRIBUTE_LIBRARY_VISIBLE;

/*!
 * Unpack a string from a packing stream.
 *
 * @param ps the packing stream handle
 * @param[out] sp the unpacked string
 * @errors
 */
int wiredtiger_unpack_str(WT_PACK_STREAM *ps, const char **sp)
    WT_ATTRIBUTE_LIBRARY_VISIBLE;

/*!
 * Unpack an unsigned integer from a packing stream.
 *
 * @param ps the packing stream handle
 * @param[out] up the unpacked unsigned integer
 * @errors
 */
int wiredtiger_unpack_uint(WT_PACK_STREAM *ps, uint64_t *up)
    WT_ATTRIBUTE_LIBRARY_VISIBLE;
/*! @} */

/*!
 * @name Configuration strings
 * @{
 */

/*!
 * The configuration information returned by the WiredTiger configuration
 * parsing functions in the WT_EXTENSION_API and the public API.
 */
struct __wt_config_item {
    /*!
     * The value of a configuration string.
     *
     * Regardless of the type of the configuration string (boolean, int,
     * list or string), the \c str field will reference the value of the
     * configuration string.
     *
     * The bytes referenced by \c str are <b>not</b> nul-terminated.
     * Use the \c len field instead of a terminating nul byte.
     */
    const char *str;

    /*! The number of bytes in the value referenced by \c str. */
    size_t len;

    /*!
     * The numeric value of a configuration boolean or integer.
     *
     * If the configuration string's value is "true" or "false", the
     * \c val field will be set to 1 (true), or 0 (false).
     *
     * If the configuration string can be legally interpreted as an integer,
     * using the \c strtoll function rules as specified in ISO/IEC 9899:1990
     * ("ISO C90"), that integer will be stored in the \c val field.
     */
    int64_t val;

    /*! Permitted values of the \c type field. */
    enum WT_CONFIG_ITEM_TYPE {
        /*! A string value with quotes stripped. */
        WT_CONFIG_ITEM_STRING,
        /*! A boolean literal ("true" or "false"). */
        WT_CONFIG_ITEM_BOOL,
        /*! An unquoted identifier: a string value without quotes. */
        WT_CONFIG_ITEM_ID,
        /*! A numeric value. */
        WT_CONFIG_ITEM_NUM,
        /*! A nested structure or list, including brackets. */
        WT_CONFIG_ITEM_STRUCT
    }
    /*!
     * The type of value determined by the parser.  In all cases,
     * the \c str and \c len fields are set.
     */
    type;
};

/*
 * This is needed for compatible usage of this embedded enum type.
 */
#if !defined(SWIG) && !defined(DOXYGEN)
#if defined(__cplusplus)
typedef enum __wt_config_item::WT_CONFIG_ITEM_TYPE WT_CONFIG_ITEM_TYPE;
#else
typedef enum WT_CONFIG_ITEM_TYPE WT_CONFIG_ITEM_TYPE;
#endif
#endif

#if !defined(SWIG) && !defined(DOXYGEN)
/*!
 * Validate a configuration string for a WiredTiger API call.
 * This call is outside the scope of a WiredTiger connection handle, since
 * applications may need to validate configuration strings prior to calling
 * ::wiredtiger_open.
 * @param session the session handle (may be \c NULL if the database not yet
 * opened).
 * @param event_handler An event handler (used if \c session is \c NULL; if both
 * \c session and \c event_handler are \c NULL, error messages will be written
 * to stderr).
 * @param name the WiredTiger function or method to validate.
 * @param config the configuration string being parsed.
 * @returns zero for success, non-zero to indicate an error.
 *
 * @snippet ex_all.c Validate a configuration string
 */
int wiredtiger_config_validate(WT_SESSION *session,
    WT_EVENT_HANDLER *event_handler, const char *name, const char *config)
    WT_ATTRIBUTE_LIBRARY_VISIBLE;

#endif

/*!
 * Create a handle that can be used to parse or create configuration strings
 * compatible with the WiredTiger API.
 * This call is outside the scope of a WiredTiger connection handle, since
 * applications may need to generate configuration strings prior to calling
 * ::wiredtiger_open.
 * @param session the session handle to be used for error reporting (if NULL,
 *  error messages will be written to stderr).
 * @param config the configuration string being parsed. The string must
 *  remain valid for the lifetime of the parser handle.
 * @param len the number of valid bytes in \c config
 * @param[out] config_parserp A pointer to the newly opened handle
 * @errors
 *
 * @snippet ex_config_parse.c Create a configuration parser
 */
int wiredtiger_config_parser_open(WT_SESSION *session,
    const char *config, size_t len, WT_CONFIG_PARSER **config_parserp)
    WT_ATTRIBUTE_LIBRARY_VISIBLE;

/*!
 * A handle that can be used to search and traverse configuration strings
 * compatible with the WiredTiger API.
 * To parse the contents of a list or nested configuration string use a new
 * configuration parser handle based on the content of the ::WT_CONFIG_ITEM
 * retrieved from the parent configuration string.
 *
 * @section config_parse_examples Configuration String Parsing examples
 *
 * This could be used in C to create a configuration parser as follows:
 *
 * @snippet ex_config_parse.c Create a configuration parser
 *
 * Once the parser has been created the content can be queried directly:
 *
 * @snippet ex_config_parse.c get
 *
 * Or the content can be traversed linearly:
 *
 * @snippet ex_config_parse.c next
 *
 * Nested configuration values can be queried using a shorthand notation:
 *
 * @snippet ex_config_parse.c nested get
 *
 * Nested configuration values can be traversed using multiple
 * ::WT_CONFIG_PARSER handles:
 *
 * @snippet ex_config_parse.c nested traverse
 */
struct __wt_config_parser {

    /*!
     * Close the configuration scanner releasing any resources.
     *
     * @param config_parser the configuration parser handle
     * @errors
     *
     */
    int __F(close)(WT_CONFIG_PARSER *config_parser);

    /*!
     * Return the next key/value pair.
     *
     * If an item has no explicitly assigned value, the item will be
     * returned in \c key and the \c value will be set to the boolean
     * \c "true" value.
     *
     * @param config_parser the configuration parser handle
     * @param key the returned key
     * @param value the returned value
     * @errors
     * When iteration would pass the end of the configuration string
     * ::WT_NOTFOUND will be returned.
     */
    int __F(next)(WT_CONFIG_PARSER *config_parser,
        WT_CONFIG_ITEM *key, WT_CONFIG_ITEM *value);

    /*!
     * Return the value of an item in the configuration string.
     *
     * @param config_parser the configuration parser handle
     * @param key configuration key string
     * @param value the returned value
     * @errors
     *
     */
    int __F(get)(WT_CONFIG_PARSER *config_parser,
        const char *key, WT_CONFIG_ITEM *value);
};

/*! @} */

/*!
 * @name Support functions
 * @anchor support_functions
 * @{
 */

/*!
 * Return a pointer to a function that calculates a CRC32C checksum.
 *
 * The WiredTiger library CRC32C checksum function uses hardware support where available, else it
 * falls back to a software implementation. Selecting a CRC32C checksum function can be slow, so the
 * return value should be cached by the caller for repeated use.
 *
 * @snippet ex_all.c Checksum a buffer
 *
 * @returns a pointer to a function that takes a buffer and length and returns the CRC32C checksum
 */
uint32_t (*wiredtiger_crc32c_func(void))(const void *, size_t)
    WT_ATTRIBUTE_LIBRARY_VISIBLE;

/*!
 * Return a pointer to a function that calculates a CRC32C checksum given a starting CRC seed.
 *
 * The WiredTiger library CRC32C checksum function uses hardware support where available, else it
 * falls back to a software implementation. Selecting a CRC32C checksum function can be slow, so the
 * return value should be cached by the caller for repeated use. This version returns a function
 * that accepts a starting seed value for the CRC. This version is useful where an application wants
 * to calculate the CRC of a large buffer in smaller incremental pieces. The starting seed to
 * calculate the CRC of a piece is then the cumulative CRC of all the previous pieces.
 *
 * @snippet ex_all.c Checksum a large buffer in smaller pieces
 *
 * @returns a pointer to a function that takes a starting seed, a buffer and length and returns the
 * CRC32C checksum
 */
uint32_t (*wiredtiger_crc32c_with_seed_func(void))(uint32_t seed, const void *, size_t)
    WT_ATTRIBUTE_LIBRARY_VISIBLE;

#endif /* !defined(SWIG) */

/*!
 * Calculate a set of WT_MODIFY operations to represent an update.
 * This call will calculate a set of modifications to an old value that produce
 * the new value.  If more modifications are required than fit in the array
 * passed in by the caller, or if more bytes have changed than the \c maxdiff
 * parameter, the call will fail.  The matching algorithm is approximate, so it
 * may fail and return WT_NOTFOUND if a matching set of WT_MODIFY operations
 * is not found.
 *
 * The \c maxdiff parameter bounds how much work will be done searching for a
 * match: to ensure a match is found, it may need to be set larger than actual
 * number of bytes that differ between the old and new values.  In particular,
 * repeated patterns of bytes in the values can lead to suboptimal matching,
 * and matching ranges less than 64 bytes long will not be detected.
 *
 * If the call succeeds, the WT_MODIFY operations will point into \c newv,
 * which must remain valid until WT_CURSOR::modify is called.
 *
 * @snippet ex_all.c Calculate a modify operation
 *
 * @param session the current WiredTiger session (may be NULL)
 * @param oldv old value
 * @param newv new value
 * @param maxdiff maximum bytes difference
 * @param[out] entries array of modifications producing the new value
 * @param[in,out] nentriesp size of \c entries array passed in,
 *  set to the number of entries used
 * @errors
 */
int wiredtiger_calc_modify(WT_SESSION *session,
    const WT_ITEM *oldv, const WT_ITEM *newv,
    size_t maxdiff, WT_MODIFY *entries, int *nentriesp)
    WT_ATTRIBUTE_LIBRARY_VISIBLE;

/*!
 * Get version information.
 *
 * @snippet ex_all.c Get the WiredTiger library version #1
 * @snippet ex_all.c Get the WiredTiger library version #2
 *
 * @param majorp a location where the major version number is returned
 * @param minorp a location where the minor version number is returned
 * @param patchp a location where the patch version number is returned
 * @returns a string representation of the version
 */
const char *wiredtiger_version(int *majorp, int *minorp, int *patchp)
    WT_ATTRIBUTE_LIBRARY_VISIBLE;

/*! @} */

/*******************************************
 * Error returns
 *******************************************/
/*!
 * @name Error returns
 * Most functions and methods in WiredTiger return an integer code indicating
 * whether the operation succeeded or failed.  A return of zero indicates
 * success; all non-zero return values indicate some kind of failure.
 *
 * WiredTiger reserves all values from -31,800 to -31,999 as possible error
 * return values.  WiredTiger may also return C99/POSIX error codes such as
 * \c ENOMEM, \c EINVAL and \c ENOTSUP, with the usual meanings.
 *
 * The following are all of the WiredTiger-specific error returns:
 * @{
 */
/*
 * DO NOT EDIT: automatically built by dist/api_err.py.
 * Error return section: BEGIN
 */
/*!
 * Conflict between concurrent operations.
 * This error is generated when an operation cannot be completed due to a
 * conflict with concurrent operations.  The operation may be retried; if a
 * transaction is in progress, it should be rolled back and the operation
 * retried in a new transaction.
 */
#define	WT_ROLLBACK	(-31800)
/*!
 * Attempt to insert an existing key.
 * This error is generated when the application attempts to insert a record with
 * the same key as an existing record without the 'overwrite' configuration to
 * WT_SESSION::open_cursor.
 */
#define	WT_DUPLICATE_KEY	(-31801)
/*!
 * Non-specific WiredTiger error.
 * This error is returned when an error is not covered by a specific error
 * return. The operation may be retried; if a transaction is in progress, it
 * should be rolled back and the operation retried in a new transaction.
 */
#define	WT_ERROR	(-31802)
/*!
 * Item not found.
 * This error indicates an operation did not find a value to return.  This
 * includes cursor search and other operations where no record matched the
 * cursor's search key such as WT_CURSOR::update or WT_CURSOR::remove.
 */
#define	WT_NOTFOUND	(-31803)
/*!
 * WiredTiger library panic.
 * This error indicates an underlying problem that requires a database restart.
 * The application may exit immediately, no further WiredTiger calls are
 * required (and further calls will themselves immediately fail).
 */
#define	WT_PANIC	(-31804)
/*! @cond internal */
/*! Restart the operation (internal). */
#define	WT_RESTART	(-31805)
/*! @endcond */
/*!
 * Recovery must be run to continue.
 * This error is generated when ::wiredtiger_open is configured to return an
 * error if recovery is required to use the database.
 */
#define	WT_RUN_RECOVERY	(-31806)
/*!
 * Operation would overflow cache.
 * This error is generated when wiredtiger_open is configured to run in-memory,
 * and a data modification operation requires more than the configured cache
 * size to complete. The operation may be retried; if a transaction is in
 * progress, it should be rolled back and the operation retried in a new
 * transaction.
 */
#define	WT_CACHE_FULL	(-31807)
/*!
 * Conflict with a prepared update.
 * This error is generated when the application attempts to read an updated
 * record which is part of a transaction that has been prepared but not yet
 * resolved.
 */
#define	WT_PREPARE_CONFLICT	(-31808)
/*!
 * Database corruption detected.
 * This error is generated when corruption is detected in an on-disk file.
 * During normal operations, this may occur in rare circumstances as a result of
 * a system crash. The application may choose to salvage the file or retry
 * wiredtiger_open with the 'salvage=true' configuration setting.
 */
#define	WT_TRY_SALVAGE	(-31809)
/*
 * Error return section: END
 * DO NOT EDIT: automatically built by dist/api_err.py.
 */
/*! @} */

/*******************************************
 * Sub-level error returns
 *******************************************/
/*!
 * @name Sub-level error returns
 * Along with error returns, WiredTiger can return an integer code indicating
 * a more specific error. A return of -32,000 indicates that there is no more
 * specific error; all other return values indicate a more specific error which
 * provides greater context into the failure.
 *
 * WiredTiger reserves all values from -32,000 to -32,199 as possible sub-level
 * error return values.
 *
 * The following are all of the WiredTiger-specific sub-level error returns:
 * @{
 */
/*
 * DO NOT EDIT: automatically built by dist/api_err.py.
 * Sub-level error return section: BEGIN
 */
/*!
 * No additional context.
 * This sub-level error code is returned by default and indicates that no
 * further context exists or is necessary.
 */
#define	WT_NONE	(-32000)
/*!
 * Background compaction is already running.
 * This sub-level error returns when the user tries to reconfigure background
 * compaction while it is already running.
 */
#define	WT_BACKGROUND_COMPACT_ALREADY_RUNNING	(-32001)
/*!
 * Cache capacity has overflown.
 * This sub-level error indicates that the configured cache has exceeded full
 * capacity.
 */
#define	WT_CACHE_OVERFLOW	(-32002)
/*!
 * Write conflict between concurrent operations.
 * This sub-level error indicates that there is a write conflict on the same
 * page between concurrent operations.
 */
#define	WT_WRITE_CONFLICT	(-32003)
/*!
 * Transaction has the oldest pinned transaction ID.
 * This sub-level error indicates that a given transaction has the oldest
 * transaction ID and needs to be rolled back.
 */
#define	WT_OLDEST_FOR_EVICTION	(-32004)
/*!
 * Conflict performing operation due to running backup.
 * This sub-level error indicates that there is a conflict performing the
 * operation because of a running backup in the system.
 */
#define	WT_CONFLICT_BACKUP	(-32005)
/*!
 * Another thread currently holds the data handle of the table.
 * This sub-level error indicates that a concurrent operation is holding the
 * data handle of the table.
 */
#define	WT_CONFLICT_DHANDLE	(-32006)
/*!
 * Conflict performing schema operation.
 * This sub-level error indicates that a concurrent operation is performing a
 * schema type operation or currently holds the schema lock.
 */
#define	WT_CONFLICT_SCHEMA_LOCK	(-32007)
/*!
 * Table has uncommitted data.
 * This sub-level error returns when the table has uncommitted data.
 */
#define	WT_UNCOMMITTED_DATA	(-32008)
/*!
 * Table has dirty data.
 * This sub-level error returns when the table has dirty content.
 */
#define	WT_DIRTY_DATA	(-32009)
/*!
 * Another thread currently holds the table lock.
 * This sub-level error indicates that a concurrent operation is performing a
 * table operation.
 */
#define	WT_CONFLICT_TABLE_LOCK	(-32010)
/*!
 * Another thread currently holds the checkpoint lock.
 * This sub-level error indicates that a concurrent operation is performing a
 * checkpoint.
 */
#define	WT_CONFLICT_CHECKPOINT_LOCK	(-32011)
/*!
 * Conflict performing operation due to an in-progress live restore.
 * This sub-level error indicates that there is a conflict performing the
 * operation because of a running live restore in the system.
 */
#define	WT_CONFLICT_LIVE_RESTORE	(-32013)
/*
 * Sub-level error return section: END
 * DO NOT EDIT: automatically built by dist/api_err.py.
 */
/*! @} */

#ifndef DOXYGEN
#define WT_DEADLOCK WT_ROLLBACK     /* Backward compatibility */
#endif

/*! @} */

/*!
 * @defgroup wt_ext WiredTiger Extension API
 * The functions and interfaces applications use to customize and extend the
 * behavior of WiredTiger.
 * @{
 */

/*******************************************
 * Forward structure declarations for the extension API
 *******************************************/
struct __wt_config_arg; typedef struct __wt_config_arg WT_CONFIG_ARG;

/*!
 * The interface implemented by applications to provide custom ordering of
 * records.
 *
 * Applications register their implementation with WiredTiger by calling
 * WT_CONNECTION::add_collator.  See @ref custom_collators for more
 * information.
 *
 * @snippet ex_extending.c add collator nocase
 *
 * @snippet ex_extending.c add collator prefix10
 */
struct __wt_collator {
    /*!
     * Callback to compare keys.
     *
     * @param[out] cmp set to -1 if <code>key1 < key2</code>,
     *  0 if <code>key1 == key2</code>,
     *  1 if <code>key1 > key2</code>.
     * @returns zero for success, non-zero to indicate an error.
     *
     * @snippet ex_all.c Implement WT_COLLATOR
     *
     * @snippet ex_extending.c case insensitive comparator
     *
     * @snippet ex_extending.c n character comparator
     */
    int (*compare)(WT_COLLATOR *collator, WT_SESSION *session,
        const WT_ITEM *key1, const WT_ITEM *key2, int *cmp);

    /*!
     * If non-NULL, this callback is called to customize the collator
     * for each data source.  If the callback returns a non-NULL
     * collator, that instance is used instead of this one for all
     * comparisons.
     */
    int (*customize)(WT_COLLATOR *collator, WT_SESSION *session,
        const char *uri, WT_CONFIG_ITEM *passcfg, WT_COLLATOR **customp);

    /*!
     * If non-NULL a callback performed when the data source is closed
     * for customized collators otherwise when the database is closed.
     *
     * The WT_COLLATOR::terminate callback is intended to allow cleanup;
     * the handle will not be subsequently accessed by WiredTiger.
     */
    int (*terminate)(WT_COLLATOR *collator, WT_SESSION *session);
};

/*!
 * The interface implemented by applications to provide custom compression.
 *
 * Compressors must implement the WT_COMPRESSOR interface: the
 * WT_COMPRESSOR::compress and WT_COMPRESSOR::decompress callbacks must be
 * specified, and WT_COMPRESSOR::pre_size is optional.  To build your own
 * compressor, use one of the compressors in \c ext/compressors as a template:
 * \c ext/nop_compress is a simple compressor that passes through data
 * unchanged, and is a reasonable starting point.
 *
 * Applications register their implementation with WiredTiger by calling
 * WT_CONNECTION::add_compressor.
 *
 * @snippet nop_compress.c WT_COMPRESSOR initialization structure
 * @snippet nop_compress.c WT_COMPRESSOR initialization function
 */
struct __wt_compressor {
    /*!
     * Callback to compress a chunk of data.
     *
     * WT_COMPRESSOR::compress takes a source buffer and a destination
     * buffer, by default of the same size.  If the callback can compress
     * the buffer to a smaller size in the destination, it does so, sets
     * the \c compression_failed return to 0 and returns 0.  If compression
     * does not produce a smaller result, the callback sets the
     * \c compression_failed return to 1 and returns 0. If another
     * error occurs, it returns an errno or WiredTiger error code.
     *
     * On entry, \c src will point to memory, with the length of the memory
     * in \c src_len.  After successful completion, the callback should
     * return \c 0 and set \c result_lenp to the number of bytes required
     * for the compressed representation.
     *
     * On entry, \c dst points to the destination buffer with a length
     * of \c dst_len.  If the WT_COMPRESSOR::pre_size method is specified,
     * the destination buffer will be at least the size returned by that
     * method; otherwise, the destination buffer will be at least as large
     * as the length of the data to compress.
     *
     * If compression would not shrink the data or the \c dst buffer is not
     * large enough to hold the compressed data, the callback should set
     * \c compression_failed to a non-zero value and return 0.
     *
     * @param[in] src the data to compress
     * @param[in] src_len the length of the data to compress
     * @param[in] dst the destination buffer
     * @param[in] dst_len the length of the destination buffer
     * @param[out] result_lenp the length of the compressed data
     * @param[out] compression_failed non-zero if compression did not
     * decrease the length of the data (compression may not have completed)
     * @returns zero for success, non-zero to indicate an error.
     *
     * @snippet nop_compress.c WT_COMPRESSOR compress
     */
    int (*compress)(WT_COMPRESSOR *compressor, WT_SESSION *session,
        uint8_t *src, size_t src_len,
        uint8_t *dst, size_t dst_len,
        size_t *result_lenp, int *compression_failed);

    /*!
     * Callback to decompress a chunk of data.
     *
     * WT_COMPRESSOR::decompress takes a source buffer and a destination
     * buffer.  The contents are switched from \c compress: the
     * source buffer is the compressed value, and the destination buffer is
     * sized to be the original size.  If the callback successfully
     * decompresses the source buffer to the destination buffer, it returns
     * 0.  If an error occurs, it returns an errno or WiredTiger error code.
     * The source buffer that WT_COMPRESSOR::decompress takes may have a
     * size that is rounded up from the size originally produced by
     * WT_COMPRESSOR::compress, with the remainder of the buffer set to
     * zeroes. Most compressors do not care about this difference if the
     * size to be decompressed can be implicitly discovered from the
     * compressed data.  If your compressor cares, you may need to allocate
     * space for, and store, the actual size in the compressed buffer.  See
     * the source code for the included snappy compressor for an example.
     *
     * On entry, \c src will point to memory, with the length of the memory
     * in \c src_len.  After successful completion, the callback should
     * return \c 0 and set \c result_lenp to the number of bytes required
     * for the decompressed representation.
     *
     * If the \c dst buffer is not big enough to hold the decompressed
     * data, the callback should return an error.
     *
     * @param[in] src the data to decompress
     * @param[in] src_len the length of the data to decompress
     * @param[in] dst the destination buffer
     * @param[in] dst_len the length of the destination buffer
     * @param[out] result_lenp the length of the decompressed data
     * @returns zero for success, non-zero to indicate an error.
     *
     * @snippet nop_compress.c WT_COMPRESSOR decompress
     */
    int (*decompress)(WT_COMPRESSOR *compressor, WT_SESSION *session,
        uint8_t *src, size_t src_len,
        uint8_t *dst, size_t dst_len,
        size_t *result_lenp);

    /*!
     * Callback to size a destination buffer for compression
     *
     * WT_COMPRESSOR::pre_size is an optional callback that, given the
     * source buffer and size, produces the size of the destination buffer
     * to be given to WT_COMPRESSOR::compress.  This is useful for
     * compressors that assume that the output buffer is sized for the
     * worst case and thus no overrun checks are made.  If your compressor
     * works like this, WT_COMPRESSOR::pre_size will need to be defined.
     * See the source code for the snappy compressor for an example.
     * However, if your compressor detects and avoids overruns against its
     * target buffer, you will not need to define WT_COMPRESSOR::pre_size.
     * When WT_COMPRESSOR::pre_size is set to NULL, the destination buffer
     * is sized the same as the source buffer.  This is always sufficient,
     * since a compression result that is larger than the source buffer is
     * discarded by WiredTiger.
     *
     * If not NULL, this callback is called before each call to
     * WT_COMPRESSOR::compress to determine the size of the destination
     * buffer to provide.  If the callback is NULL, the destination
     * buffer will be the same size as the source buffer.
     *
     * The callback should set \c result_lenp to a suitable buffer size
     * for compression, typically the maximum length required by
     * WT_COMPRESSOR::compress.
     *
     * This callback function is for compressors that require an output
     * buffer larger than the source buffer (for example, that do not
     * check for buffer overflow during compression).
     *
     * @param[in] src the data to compress
     * @param[in] src_len the length of the data to compress
     * @param[out] result_lenp the required destination buffer size
     * @returns zero for success, non-zero to indicate an error.
     *
     * @snippet nop_compress.c WT_COMPRESSOR presize
     */
    int (*pre_size)(WT_COMPRESSOR *compressor, WT_SESSION *session,
        uint8_t *src, size_t src_len, size_t *result_lenp);

    /*!
     * If non-NULL, a callback performed when the database is closed.
     *
     * The WT_COMPRESSOR::terminate callback is intended to allow cleanup;
     * the handle will not be subsequently accessed by WiredTiger.
     *
     * @snippet nop_compress.c WT_COMPRESSOR terminate
     */
    int (*terminate)(WT_COMPRESSOR *compressor, WT_SESSION *session);
};

/*!
 * Applications can extend WiredTiger by providing new implementations of the
 * WT_DATA_SOURCE class.  Each data source supports a different URI scheme for
 * data sources to WT_SESSION::create, WT_SESSION::open_cursor and related
 * methods.  See @ref custom_data_sources for more information.
 *
 * <b>Thread safety:</b> WiredTiger may invoke methods on the WT_DATA_SOURCE
 * interface from multiple threads concurrently.  It is the responsibility of
 * the implementation to protect any shared data.
 *
 * Applications register their implementation with WiredTiger by calling
 * WT_CONNECTION::add_data_source.
 *
 * @snippet ex_data_source.c WT_DATA_SOURCE register
 */
struct __wt_data_source {
    /*!
     * Callback to alter an object.
     *
     * @snippet ex_data_source.c WT_DATA_SOURCE alter
     */
    int (*alter)(WT_DATA_SOURCE *dsrc, WT_SESSION *session,
        const char *uri, WT_CONFIG_ARG *config);

    /*!
     * Callback to create a new object.
     *
     * @snippet ex_data_source.c WT_DATA_SOURCE create
     */
    int (*create)(WT_DATA_SOURCE *dsrc, WT_SESSION *session,
        const char *uri, WT_CONFIG_ARG *config);

    /*!
     * Callback to compact an object.
     *
     * @snippet ex_data_source.c WT_DATA_SOURCE compact
     */
    int (*compact)(WT_DATA_SOURCE *dsrc, WT_SESSION *session,
        const char *uri, WT_CONFIG_ARG *config);

    /*!
     * Callback to drop an object.
     *
     * @snippet ex_data_source.c WT_DATA_SOURCE drop
     */
    int (*drop)(WT_DATA_SOURCE *dsrc, WT_SESSION *session,
        const char *uri, WT_CONFIG_ARG *config);

    /*!
     * Callback to initialize a cursor.
     *
     * @snippet ex_data_source.c WT_DATA_SOURCE open_cursor
     */
    int (*open_cursor)(WT_DATA_SOURCE *dsrc, WT_SESSION *session,
        const char *uri, WT_CONFIG_ARG *config, WT_CURSOR **new_cursor);

    /*!
     * Callback to rename an object.
     *
     * @snippet ex_data_source.c WT_DATA_SOURCE rename
     */
    int (*rename)(WT_DATA_SOURCE *dsrc, WT_SESSION *session,
        const char *uri, const char *newuri, WT_CONFIG_ARG *config);

    /*!
     * Callback to salvage an object.
     *
     * @snippet ex_data_source.c WT_DATA_SOURCE salvage
     */
    int (*salvage)(WT_DATA_SOURCE *dsrc, WT_SESSION *session,
        const char *uri, WT_CONFIG_ARG *config);

    /*!
     * Callback to get the size of an object.
     *
     * @snippet ex_data_source.c WT_DATA_SOURCE size
     */
    int (*size)(WT_DATA_SOURCE *dsrc, WT_SESSION *session,
        const char *uri, wt_off_t *size);

    /*!
     * Callback to truncate an object.
     *
     * @snippet ex_data_source.c WT_DATA_SOURCE truncate
     */
    int (*truncate)(WT_DATA_SOURCE *dsrc, WT_SESSION *session,
        const char *uri, WT_CONFIG_ARG *config);

    /*!
     * Callback to truncate a range of an object.
     *
     * @snippet ex_data_source.c WT_DATA_SOURCE range truncate
     */
    int (*range_truncate)(WT_DATA_SOURCE *dsrc, WT_SESSION *session,
        WT_CURSOR *start, WT_CURSOR *stop);

    /*!
     * Callback to verify an object.
     *
     * @snippet ex_data_source.c WT_DATA_SOURCE verify
     */
    int (*verify)(WT_DATA_SOURCE *dsrc, WT_SESSION *session,
        const char *uri, WT_CONFIG_ARG *config);

    /*!
     * Callback to checkpoint the database.
     *
     * @snippet ex_data_source.c WT_DATA_SOURCE checkpoint
     */
    int (*checkpoint)(
        WT_DATA_SOURCE *dsrc, WT_SESSION *session, WT_CONFIG_ARG *config);

    /*!
     * If non-NULL, a callback performed when the database is closed.
     *
     * The WT_DATA_SOURCE::terminate callback is intended to allow cleanup;
     * the handle will not be subsequently accessed by WiredTiger.
     *
     * @snippet ex_data_source.c WT_DATA_SOURCE terminate
     */
    int (*terminate)(WT_DATA_SOURCE *dsrc, WT_SESSION *session);
};

/*!
 * The interface implemented by applications to provide custom encryption.
 *
 * Encryptors must implement the WT_ENCRYPTOR interface: the WT_ENCRYPTOR::encrypt,
 * WT_ENCRYPTOR::decrypt and WT_ENCRYPTOR::sizing callbacks must be specified,
 * WT_ENCRYPTOR::customize and WT_ENCRYPTOR::terminate are optional.  To build your own
 * encryptor, use one of the encryptors in \c ext/encryptors as a template: \c
 * ext/encryptors/sodium_encrypt uses the open-source libsodium cryptographic library, and
 * \c ext/encryptors/nop_encrypt is a simple template that passes through data unchanged,
 * and is a reasonable starting point.  \c ext/encryptors/rotn_encrypt is an encryptor
 * implementing a simple (insecure) rotation cipher meant for testing.  See @ref
 * encryption "the encryptors page" for further information.
 *
 * Applications register their implementation with WiredTiger by calling
 * WT_CONNECTION::add_encryptor.
 *
 * @snippet nop_encrypt.c WT_ENCRYPTOR initialization structure
 * @snippet nop_encrypt.c WT_ENCRYPTOR initialization function
 */
struct __wt_encryptor {
    /*!
     * Callback to encrypt a chunk of data.
     *
     * WT_ENCRYPTOR::encrypt takes a source buffer and a destination buffer. The
     * callback encrypts the source buffer (plain text) into the destination buffer.
     *
     * On entry, \c src will point to a block of memory to encrypt, with the length of
     * the block in \c src_len.
     *
     * On entry, \c dst points to the destination buffer with a length of \c dst_len.
     * The destination buffer will be at least src_len plus the size returned by that
     * WT_ENCRYPT::sizing.
     *
     * After successful completion, the callback should return \c 0 and set \c
     * result_lenp to the number of bytes required for the encrypted representation,
     * which should be less than or equal to \c dst_len.
     *
     * This callback cannot be NULL.
     *
     * @param[in] src the data to encrypt
     * @param[in] src_len the length of the data to encrypt
     * @param[in] dst the destination buffer
     * @param[in] dst_len the length of the destination buffer
     * @param[out] result_lenp the length of the encrypted data
     * @returns zero for success, non-zero to indicate an error.
     *
     * @snippet nop_encrypt.c WT_ENCRYPTOR encrypt
     */
    int (*encrypt)(WT_ENCRYPTOR *encryptor, WT_SESSION *session,
        uint8_t *src, size_t src_len,
        uint8_t *dst, size_t dst_len,
        size_t *result_lenp);

    /*!
     * Callback to decrypt a chunk of data.
     *
     * WT_ENCRYPTOR::decrypt takes a source buffer and a destination buffer. The
     * contents are switched from \c encrypt: the source buffer is the encrypted
     * value, and the destination buffer is sized to be the original size of the
     * decrypted data. If the callback successfully decrypts the source buffer to the
     * destination buffer, it returns 0. If an error occurs, it returns an errno or
     * WiredTiger error code.
     *
     * On entry, \c src will point to memory, with the length of the memory in \c
     * src_len. After successful completion, the callback should return \c 0 and set
     * \c result_lenp to the number of bytes required for the decrypted
     * representation.
     *
     * If the \c dst buffer is not big enough to hold the decrypted data, the callback
     * should return an error.
     *
     * This callback cannot be NULL.
     *
     * @param[in] src the data to decrypt
     * @param[in] src_len the length of the data to decrypt
     * @param[in] dst the destination buffer
     * @param[in] dst_len the length of the destination buffer
     * @param[out] result_lenp the length of the decrypted data
     * @returns zero for success, non-zero to indicate an error.
     *
     * @snippet nop_encrypt.c WT_ENCRYPTOR decrypt
     */
    int (*decrypt)(WT_ENCRYPTOR *encryptor, WT_SESSION *session,
        uint8_t *src, size_t src_len,
        uint8_t *dst, size_t dst_len,
        size_t *result_lenp);

    /*!
     * Callback to size a destination buffer for encryption.
     *
     * WT_ENCRYPTOR::sizing is an callback that returns the number of additional bytes
     * that is needed when encrypting a data block. This is always necessary, since
     * encryptors should always generate some sort of cryptographic checksum as well
     * as the ciphertext. Without such a call, WiredTiger would have no way to know
     * the worst case for the encrypted buffer size.
     *
     * The WiredTiger encryption infrastructure assumes that buffer sizing is not
     * dependent on the number of bytes of input, that there is a one-to-one
     * relationship in number of bytes needed between input and output. This means
     * that if the encryption uses a block cipher in such a way that the input size
     * needs to be padded to the cipher block size, the sizing method should return
     * the worst case to ensure enough space is available.
     *
     * This callback cannot be NULL.
     *
     * The callback should set \c expansion_constantp to the additional number of
     * bytes needed.
     *
     * @param[out] expansion_constantp the additional number of bytes needed when
     *    encrypting.
     * @returns zero for success, non-zero to indicate an error.
     *
     * @snippet nop_encrypt.c WT_ENCRYPTOR sizing
     */
    int (*sizing)(WT_ENCRYPTOR *encryptor, WT_SESSION *session,
        size_t *expansion_constantp);

    /*!
     * If non-NULL, this callback is called to load keys into the encryptor. (That
     * is, "customize" it for a given key.) The customize function is called whenever
     * a new keyid is used for the first time with this encryptor, whether it be in
     * the ::wiredtiger_open call or the WT_SESSION::create call. This should create a
     * new encryptor instance and insert the requested key in it.
     *
     * The key may be specified either via \c keyid or \c secretkey in the \c
     * encrypt_config parameter. In the former case, the encryptor should look up the
     * requested key ID with whatever key management service is in use and install it
     * in the new encryptor. In the latter case, the encryptor should save the
     * provided secret key (or some transformation of it) in the new
     * encryptor. Further encryption with the same \c keyid will use this new
     * encryptor instance. (In the case of \c secretkey, only one key can be
     * configured, for the system encryption, and the new encryptor will be used for
     * all encryption involving it.) See @ref encryption for more information.
     *
     * This callback may return NULL as the new encryptor, in which case the original
     * encryptor will be used for further operations on the selected key. Unless this
     * happens, the original encryptor structure created during extension
     * initialization will never be used for encryption or decryption.
     *
     * This callback may itself be NULL, in which case it is not called, but in that
     * case there is no way to configure a key. This may be suitable for an
     * environment where a key management service returns a single key under a
     * well-known name that can be compiled in, but in a more general environment is
     * not a useful approach. One should of course never compile in actual keys!
     *
     * @param[in] encrypt_config the "encryption" portion of the configuration from
     *    the wiredtiger_open or WT_SESSION::create call, containing the \c keyid or
     *    \c secretkey setting.
     * @param[out] customp the new modified encryptor, or NULL.
     * @returns zero for success, non-zero to indicate an error.
     */
    int (*customize)(WT_ENCRYPTOR *encryptor, WT_SESSION *session,
        WT_CONFIG_ARG *encrypt_config, WT_ENCRYPTOR **customp);

    /*!
     * If non-NULL, a callback performed when the database is closed. It is called for
     * each encryptor that was added using WT_CONNECTION::add_encryptor or returned by
     * the WT_ENCRYPTOR::customize callback.
     *
     * The WT_ENCRYPTOR::terminate callback is intended to allow cleanup; the handle
     * will not be subsequently accessed by WiredTiger.
     *
     * @snippet nop_encrypt.c WT_ENCRYPTOR terminate
     */
    int (*terminate)(WT_ENCRYPTOR *encryptor, WT_SESSION *session);
};

/*! WT_FILE_SYSTEM::open_file file types */
typedef enum {
    WT_FS_OPEN_FILE_TYPE_CHECKPOINT,/*!< open a data file checkpoint */
    WT_FS_OPEN_FILE_TYPE_DATA,  /*!< open a data file */
    WT_FS_OPEN_FILE_TYPE_DIRECTORY, /*!< open a directory */
    WT_FS_OPEN_FILE_TYPE_LOG,   /*!< open a log file */
    WT_FS_OPEN_FILE_TYPE_REGULAR    /*!< open a regular file */
} WT_FS_OPEN_FILE_TYPE;

#ifdef DOXYGEN
/*! WT_FILE_SYSTEM::open_file flags: random access pattern */
#define WT_FS_OPEN_ACCESS_RAND  0x0
/*! WT_FILE_SYSTEM::open_file flags: sequential access pattern */
#define WT_FS_OPEN_ACCESS_SEQ   0x0
/*! WT_FILE_SYSTEM::open_file flags: create if does not exist */
#define WT_FS_OPEN_CREATE   0x0
/*! WT_FILE_SYSTEM::open_file flags: file creation must be durable */
#define WT_FS_OPEN_DURABLE  0x0
/*!
 * WT_FILE_SYSTEM::open_file flags: return EBUSY if exclusive use not available
 */
#define WT_FS_OPEN_EXCLUSIVE    0x0
/*! WT_FILE_SYSTEM::open_file flags: open is read-only */
#define WT_FS_OPEN_READONLY 0x0

/*!
 * WT_FILE_SYSTEM::remove or WT_FILE_SYSTEM::rename flags: the remove or rename
 * operation must be durable
 */
#define WT_FS_DURABLE       0x0
#else
/* AUTOMATIC FLAG VALUE GENERATION START 0 */
#define WT_FS_OPEN_ACCESS_RAND  0x01u
#define WT_FS_OPEN_ACCESS_SEQ   0x02u
#define WT_FS_OPEN_CREATE   0x04u
#define WT_FS_OPEN_DURABLE  0x08u
#define WT_FS_OPEN_EXCLUSIVE    0x10u
#define WT_FS_OPEN_FIXED    0x20u   /* Path not home relative (internal) */
#define WT_FS_OPEN_FORCE_MMAP 0x40u
#define WT_FS_OPEN_READONLY 0x80u
/* AUTOMATIC FLAG VALUE GENERATION STOP 32 */

/* AUTOMATIC FLAG VALUE GENERATION START 0 */
#define WT_FS_DURABLE       0x1u
/* AUTOMATIC FLAG VALUE GENERATION STOP 32 */
#endif

/*!
 * The interface implemented by applications to provide a custom file system
 * implementation.
 *
 * <b>Thread safety:</b> WiredTiger may invoke methods on the WT_FILE_SYSTEM
 * interface from multiple threads concurrently. It is the responsibility of
 * the implementation to protect any shared data.
 *
 * Applications register implementations with WiredTiger by calling
 * WT_CONNECTION::set_file_system.  See @ref custom_file_systems for more
 * information.
 *
 * @snippet ex_file_system.c WT_FILE_SYSTEM register
 */
struct __wt_file_system {
    /*!
     * Return a list of file names for the named directory.
     *
     * @errors
     *
     * @param file_system the WT_FILE_SYSTEM
     * @param session the current WiredTiger session
     * @param directory the name of the directory
     * @param prefix if not NULL, only files with names matching the prefix
     *    are returned
     * @param[out] dirlist the method returns an allocated array of
     *    individually allocated strings, one for each entry in the
     *    directory.
     * @param[out] countp the number of entries returned
     */
    int (*fs_directory_list)(WT_FILE_SYSTEM *file_system,
        WT_SESSION *session, const char *directory, const char *prefix,
        char ***dirlist, uint32_t *countp);

#if !defined(DOXYGEN)
    /*
     * Return a single file name for the named directory.
     */
    int (*fs_directory_list_single)(WT_FILE_SYSTEM *file_system,
        WT_SESSION *session, const char *directory, const char *prefix,
        char ***dirlist, uint32_t *countp);
#endif

    /*!
     * Free memory allocated by WT_FILE_SYSTEM::directory_list.
     *
     * @errors
     *
     * @param file_system the WT_FILE_SYSTEM
     * @param session the current WiredTiger session
     * @param dirlist array returned by WT_FILE_SYSTEM::directory_list
     * @param count count returned by WT_FILE_SYSTEM::directory_list
     */
    int (*fs_directory_list_free)(WT_FILE_SYSTEM *file_system,
        WT_SESSION *session, char **dirlist, uint32_t count);

    /*!
     * Return if the named file system object exists.
     *
     * @errors
     *
     * @param file_system the WT_FILE_SYSTEM
     * @param session the current WiredTiger session
     * @param name the name of the file
     * @param[out] existp If the named file system object exists
     */
    int (*fs_exist)(WT_FILE_SYSTEM *file_system,
        WT_SESSION *session, const char *name, bool *existp);

    /*!
     * Open a handle for a named file system object
     *
     * The method should return ENOENT if the file is not being created and
     * does not exist.
     *
     * The method should return EACCES if the file cannot be opened in the
     * requested mode (for example, a file opened for writing in a readonly
     * file system).
     *
     * The method should return EBUSY if ::WT_FS_OPEN_EXCLUSIVE is set and
     * the file is in use.
     *
     * @errors
     *
     * @param file_system the WT_FILE_SYSTEM
     * @param session the current WiredTiger session
     * @param name the name of the file system object
     * @param file_type the type of the file
     *    The file type is provided to allow optimization for different file
     *    access patterns.
     * @param flags flags indicating how to open the file, one or more of
     *    ::WT_FS_OPEN_CREATE, ::, ::WT_FS_OPEN_DURABLE,
     *    ::WT_FS_OPEN_EXCLUSIVE or ::WT_FS_OPEN_READONLY.
     * @param[out] file_handlep the handle to the newly opened file. File
     *    system implementations must allocate memory for the handle and
     *    the WT_FILE_HANDLE::name field, and fill in the WT_FILE_HANDLE::
     *    fields. Applications wanting to associate private information
     *    with the WT_FILE_HANDLE:: structure should declare and allocate
     *    their own structure as a superset of a WT_FILE_HANDLE:: structure.
     */
    int (*fs_open_file)(WT_FILE_SYSTEM *file_system, WT_SESSION *session,
        const char *name, WT_FS_OPEN_FILE_TYPE file_type, uint32_t flags,
        WT_FILE_HANDLE **file_handlep);

    /*!
     * Remove a named file system object
     *
     * This method is not required for readonly file systems and should be
     * set to NULL when not required by the file system.
     *
     * @errors
     *
     * @param file_system the WT_FILE_SYSTEM
     * @param session the current WiredTiger session
     * @param name the name of the file system object
     * @param flags 0 or ::WT_FS_DURABLE
     */
    int (*fs_remove)(WT_FILE_SYSTEM *file_system,
        WT_SESSION *session, const char *name, uint32_t flags);

    /*!
     * Rename a named file system object
     *
     * This method is not required for readonly file systems and should be
     * set to NULL when not required by the file system.
     *
     * @errors
     *
     * @param file_system the WT_FILE_SYSTEM
     * @param session the current WiredTiger session
     * @param from the original name of the object
     * @param to the new name for the object
     * @param flags 0 or ::WT_FS_DURABLE
     */
    int (*fs_rename)(WT_FILE_SYSTEM *file_system, WT_SESSION *session,
        const char *from, const char *to, uint32_t flags);

    /*!
     * Return the size of a named file system object
     *
     * @errors
     *
     * @param file_system the WT_FILE_SYSTEM
     * @param session the current WiredTiger session
     * @param name the name of the file system object
     * @param[out] sizep the size of the file system entry
     */
    int (*fs_size)(WT_FILE_SYSTEM *file_system,
        WT_SESSION *session, const char *name, wt_off_t *sizep);

    /*!
     * A callback performed when the file system is closed and will no
     * longer be accessed by the WiredTiger database.
     *
     * This method is not required and should be set to NULL when not
     * required by the file system.
     *
     * The WT_FILE_SYSTEM::terminate callback is intended to allow cleanup;
     * the handle will not be subsequently accessed by WiredTiger.
     */
    int (*terminate)(WT_FILE_SYSTEM *file_system, WT_SESSION *session);
};

/*! WT_FILE_HANDLE::fadvise flags: no longer need */
#define WT_FILE_HANDLE_DONTNEED 1
/*! WT_FILE_HANDLE::fadvise flags: will need */
#define WT_FILE_HANDLE_WILLNEED 2

/*!
 * A file handle implementation returned by WT_FILE_SYSTEM::fs_open_file.
 *
 * <b>Thread safety:</b> Unless explicitly stated otherwise, WiredTiger may
 * invoke methods on the WT_FILE_HANDLE interface from multiple threads
 * concurrently. It is the responsibility of the implementation to protect
 * any shared data.
 *
 * See @ref custom_file_systems for more information.
 */
struct __wt_file_handle {
    /*!
     * The enclosing file system, set by WT_FILE_SYSTEM::fs_open_file.
     */
    WT_FILE_SYSTEM *file_system;

    /*!
     * The name of the file, set by WT_FILE_SYSTEM::fs_open_file.
     */
    char *name;

    /*!
     * Close a file handle. The handle will not be further accessed by
     * WiredTiger.
     *
     * @errors
     *
     * @param file_handle the WT_FILE_HANDLE
     * @param session the current WiredTiger session
     */
    int (*close)(WT_FILE_HANDLE *file_handle, WT_SESSION *session);

    /*!
     * Indicate expected future use of file ranges, based on the POSIX
     * 1003.1 standard fadvise.
     *
     * This method is not required, and should be set to NULL when not
     * supported by the file.
     *
     * @errors
     *
     * @param file_handle the WT_FILE_HANDLE
     * @param session the current WiredTiger session
     * @param offset the file offset
     * @param len the size of the advisory
     * @param advice one of ::WT_FILE_HANDLE_WILLNEED or
     *    ::WT_FILE_HANDLE_DONTNEED.
     */
    int (*fh_advise)(WT_FILE_HANDLE *file_handle,
        WT_SESSION *session, wt_off_t offset, wt_off_t len, int advice);

    /*!
     * Extend the file.
     *
     * This method is not required, and should be set to NULL when not
     * supported by the file.
     *
     * Any allocated disk space must read as 0 bytes, and no existing file
     * data may change. Allocating all necessary underlying storage (not
     * changing just the file's metadata), is likely to result in increased
     * performance.
     *
     * This method is not called by multiple threads concurrently (on the
     * same file handle). If the file handle's extension method supports
     * concurrent calls, set the WT_FILE_HANDLE::fh_extend_nolock method
     * instead. See @ref custom_file_systems for more information.
     *
     * @errors
     *
     * @param file_handle the WT_FILE_HANDLE
     * @param session the current WiredTiger session
     * @param offset desired file size after extension
     */
    int (*fh_extend)(
        WT_FILE_HANDLE *file_handle, WT_SESSION *session, wt_off_t offset);

    /*!
     * Extend the file.
     *
     * This method is not required, and should be set to NULL when not
     * supported by the file.
     *
     * Any allocated disk space must read as 0 bytes, and no existing file
     * data may change. Allocating all necessary underlying storage (not
     * only changing the file's metadata), is likely to result in increased
     * performance.
     *
     * This method may be called by multiple threads concurrently (on the
     * same file handle). If the file handle's extension method does not
     * support concurrent calls, set the WT_FILE_HANDLE::fh_extend method
     * instead. See @ref custom_file_systems for more information.
     *
     * @errors
     *
     * @param file_handle the WT_FILE_HANDLE
     * @param session the current WiredTiger session
     * @param offset desired file size after extension
     */
    int (*fh_extend_nolock)(
        WT_FILE_HANDLE *file_handle, WT_SESSION *session, wt_off_t offset);

    /*!
     * Lock/unlock a file from the perspective of other processes running
     * in the system, where necessary.
     *
     * @errors
     *
     * @param file_handle the WT_FILE_HANDLE
     * @param session the current WiredTiger session
     * @param lock whether to lock or unlock
     */
    int (*fh_lock)(
        WT_FILE_HANDLE *file_handle, WT_SESSION *session, bool lock);

    /*!
     * Map a file into memory, based on the POSIX 1003.1 standard mmap.
     *
     * This method is not required, and should be set to NULL when not
     * supported by the file.
     *
     * @errors
     *
     * @param file_handle the WT_FILE_HANDLE
     * @param session the current WiredTiger session
     * @param[out] mapped_regionp a reference to a memory location into
     *    which should be stored a pointer to the start of the mapped region
     * @param[out] lengthp a reference to a memory location into which
     *    should be stored the length of the region
     * @param[out] mapped_cookiep a reference to a memory location into
     *    which can be optionally stored a pointer to an opaque cookie
     *    which is subsequently passed to WT_FILE_HANDLE::unmap.
     */
    int (*fh_map)(WT_FILE_HANDLE *file_handle, WT_SESSION *session,
        void **mapped_regionp, size_t *lengthp, void **mapped_cookiep);

    /*!
     * Unmap part of a memory mapped file, based on the POSIX 1003.1
     * standard madvise.
     *
     * This method is not required, and should be set to NULL when not
     * supported by the file.
     *
     * @errors
     *
     * @param file_handle the WT_FILE_HANDLE
     * @param session the current WiredTiger session
     * @param map a location in the mapped region unlikely to be used in the
     *    near future
     * @param length the length of the mapped region to discard
     * @param mapped_cookie any cookie set by the WT_FILE_HANDLE::map method
     */
    int (*fh_map_discard)(WT_FILE_HANDLE *file_handle,
        WT_SESSION *session, void *map, size_t length, void *mapped_cookie);

    /*!
     * Preload part of a memory mapped file, based on the POSIX 1003.1
     * standard madvise.
     *
     * This method is not required, and should be set to NULL when not
     * supported by the file.
     *
     * @errors
     *
     * @param file_handle the WT_FILE_HANDLE
     * @param session the current WiredTiger session
     * @param map a location in the mapped region likely to be used in the
     *    near future
     * @param length the size of the mapped region to preload
     * @param mapped_cookie any cookie set by the WT_FILE_HANDLE::map method
     */
    int (*fh_map_preload)(WT_FILE_HANDLE *file_handle, WT_SESSION *session,
        const void *map, size_t length, void *mapped_cookie);

    /*!
     * Unmap a memory mapped file, based on the POSIX 1003.1 standard
     * munmap.
     *
     * This method is only required if a valid implementation of map is
     * provided by the file, and should be set to NULL otherwise.
     *
     * @errors
     *
     * @param file_handle the WT_FILE_HANDLE
     * @param session the current WiredTiger session
     * @param mapped_region a pointer to the start of the mapped region
     * @param length the length of the mapped region
     * @param mapped_cookie any cookie set by the WT_FILE_HANDLE::map method
     */
    int (*fh_unmap)(WT_FILE_HANDLE *file_handle, WT_SESSION *session,
        void *mapped_region, size_t length, void *mapped_cookie);

    /*!
     * Read from a file, based on the POSIX 1003.1 standard pread.
     *
     * @errors
     *
     * @param file_handle the WT_FILE_HANDLE
     * @param session the current WiredTiger session
     * @param offset the offset in the file to start reading from
     * @param len the amount to read
     * @param[out] buf buffer to hold the content read from file
     */
    int (*fh_read)(WT_FILE_HANDLE *file_handle,
        WT_SESSION *session, wt_off_t offset, size_t len, void *buf);

    /*!
     * Return the size of a file.
     *
     * @errors
     *
     * @param file_handle the WT_FILE_HANDLE
     * @param session the current WiredTiger session
     * @param sizep the size of the file
     */
    int (*fh_size)(
        WT_FILE_HANDLE *file_handle, WT_SESSION *session, wt_off_t *sizep);

    /*!
     * Make outstanding file writes durable and do not return until writes
     * are complete.
     *
     * This method is not required for read-only files, and should be set
     * to NULL when not supported by the file.
     *
     * @errors
     *
     * @param file_handle the WT_FILE_HANDLE
     * @param session the current WiredTiger session
     */
    int (*fh_sync)(WT_FILE_HANDLE *file_handle, WT_SESSION *session);

    /*!
     * Schedule the outstanding file writes required for durability and
     * return immediately.
     *
     * This method is not required, and should be set to NULL when not
     * supported by the file.
     *
     * @errors
     *
     * @param file_handle the WT_FILE_HANDLE
     * @param session the current WiredTiger session
     */
    int (*fh_sync_nowait)(WT_FILE_HANDLE *file_handle, WT_SESSION *session);

    /*!
     * Truncate the file.
     *
     * This method is not required, and should be set to NULL when not
     * supported by the file.
     *
     * This method is not called by multiple threads concurrently (on the
     * same file handle).
     *
     * @errors
     *
     * @param file_handle the WT_FILE_HANDLE
     * @param session the current WiredTiger session
     * @param offset desired file size after truncate
     */
    int (*fh_truncate)(
        WT_FILE_HANDLE *file_handle, WT_SESSION *session, wt_off_t offset);

    /*!
     * Write to a file, based on the POSIX 1003.1 standard pwrite.
     *
     * This method is not required for read-only files, and should be set
     * to NULL when not supported by the file.
     *
     * @errors
     *
     * @param file_handle the WT_FILE_HANDLE
     * @param session the current WiredTiger session
     * @param offset offset at which to start writing
     * @param length amount of data to write
     * @param buf content to be written to the file
     */
    int (*fh_write)(WT_FILE_HANDLE *file_handle, WT_SESSION *session,
        wt_off_t offset, size_t length, const void *buf);
};

#if !defined(DOXYGEN)
/* This interface is not yet public. */

/*!
 * The interface implemented by applications to provide a storage source
 * implementation. This documentation refers to "object" and "bucket"
 * to mean a "file-like object" and a "container of objects", respectively.
 *
 * <b>Thread safety:</b> WiredTiger may invoke methods on the WT_STORAGE_SOURCE
 * interface from multiple threads concurrently. It is the responsibility of
 * the implementation to protect any shared data.
 *
 * Applications register implementations with WiredTiger by calling
 * WT_CONNECTION::add_storage_source.
 *
 * @snippet ex_storage_source.c WT_STORAGE_SOURCE register
 */
struct __wt_storage_source {
    /*!
     * A reference is added to the storage source.  The reference is released by a
     * call to WT_STORAGE_SOURCE::terminate.  A reference is added as a side effect
     * of calling WT_CONNECTION::get_storage_source.
     *
     * @errors
     *
     * @param storage_source the WT_STORAGE_SOURCE
     */
    int (*ss_add_reference)(WT_STORAGE_SOURCE *storage_source);

    /*!
     * Create a customized file system to access the storage source
     * objects.
     *
     * The file system returned behaves as if objects in the specified buckets are
     * files in the file system.  In particular, the fs_open_file method requires
     * its flags argument to include either WT_FS_OPEN_CREATE or WT_FS_OPEN_READONLY.
     * Objects being created are not deemed to "exist" and be visible to
     * WT_FILE_SYSTEM::fs_exist and other file system methods until the new handle has
     * been closed.  Objects once created are immutable. That is, only objects that
     * do not already exist can be opened with the create flag, and objects that
     * already exist can only be opened with the readonly flag.  Only objects that
     * exist can be transferred to the underlying shared object storage.  This can
     * happen at any time after an object is created, and can be forced to happen using
     * WT_STORAGE_SOURCE::ss_flush.
     *
     * Additionally file handles returned by the file system behave as file handles to a
     * local file.  For example, WT_FILE_HANDLE::fh_sync synchronizes writes to the
     * local file, and does not imply any transferring of data to the shared object store.
     *
     * The directory argument to the WT_FILE_SYSTEM::fs_directory_list method is normally
     * the empty string as the cloud equivalent (bucket) has already been given when
     * customizing the file system.  If specified, the directory path is interpreted
     * as another prefix, which is removed from the results.
     *
     * Names used by the file system methods are generally flat.  However, in some
     * implementations of a file system returned by a storage source, "..", ".", "/"
     * may have a particular meaning, as in a POSIX file system.  We suggest that
     * these constructs be avoided when a caller chooses file names within the returned
     * file system; they may be rejected by the implementation.  Within a bucket name,
     * these characters may or may not be acceptable. That is implementation dependent.
     * In the prefix, "/" is specifically allowed, as this may have performance or
     * administrative benefits.  That said, within a prefix, certain combinations
     * involving "/" may be rejected, for example "/../".
     *
     * @errors
     *
     * @param storage_source the WT_STORAGE_SOURCE
     * @param session the current WiredTiger session
     * @param bucket_name the name of the bucket.  Use of '/' is implementation dependent.
     * @param auth_token the authorization identifier.
     * @param config additional configuration. The only allowable value is \c cache_directory,
     *    the name of a directory holding cached objects. Its default is
     *    \c "<home>/cache-<bucket>" with \c <home> replaced by the @ref home, and
     *    \c <bucket> replaced by the bucket_name.
     * @param[out] file_system the customized file system returned
     */
    int (*ss_customize_file_system)(WT_STORAGE_SOURCE *storage_source, WT_SESSION *session,
        const char *bucket_name, const char *auth_token, const char *config,
        WT_FILE_SYSTEM **file_system);

    /*!
     * Copy a file from the default file system to an object name in shared object storage.
     *
     * @errors
     *
     * @param storage_source the WT_STORAGE_SOURCE
     * @param session the current WiredTiger session
     * @param file_system the destination bucket and credentials
     * @param source the name of the source input file
     * @param object the name of the destination object
     * @param config additional configuration, currently must be NULL
     */
    int (*ss_flush)(WT_STORAGE_SOURCE *storage_source, WT_SESSION *session,
        WT_FILE_SYSTEM *file_system, const char *source, const char *object,
            const char *config);

    /*!
     * After a flush, rename the source file from the default file system to be cached in
     * the shared object storage.
     *
     * @errors
     *
     * @param storage_source the WT_STORAGE_SOURCE
     * @param session the current WiredTiger session
     * @param file_system the destination bucket and credentials
     * @param source the name of the source input file
     * @param object the name of the destination object
     * @param config additional configuration, currently must be NULL
     */
    int (*ss_flush_finish)(WT_STORAGE_SOURCE *storage_source, WT_SESSION *session,
        WT_FILE_SYSTEM *file_system, const char *source, const char *object,
        const char *config);

    /*!
     * A callback performed when the storage source or reference is closed
     * and will no longer be used.  The initial creation of the storage source
     * counts as a reference, and each call to WT_STORAGE_SOURCE::add_reference
     * increase the number of references.  When all references are released, the
     * storage source and any resources associated with it are released.
     *
     * This method is not required and should be set to NULL when not
     * required by the storage source implementation.
     *
     * The WT_STORAGE_SOURCE::terminate callback is intended to allow cleanup;
     * the handle will not be subsequently accessed by WiredTiger.
     */
    int (*terminate)(WT_STORAGE_SOURCE *storage_source, WT_SESSION *session);
};

/*!
 * The interface implemented by applications to provide a page log service
 * implementation.
 *
 * <b>Thread safety:</b> WiredTiger may invoke methods on the WT_PAGE_LOG
 * interface from multiple threads concurrently. It is the responsibility of
 * the implementation to protect any shared data.
 *
 * <b>Reentrancy:</b>Methods on the WT_PAGE_LOG interface are not expected to
 * support reentrant use.
 *
 * Applications register implementations with WiredTiger by calling
 * WT_CONNECTION::add_page_log.
 *
 * @snippet ex_page_log.c WT_PAGE_LOG register
 */
struct __wt_page_log {

    /*!
     * A reference is added to the page log service.  The reference is released by a
     * call to WT_PAGE_LOG::terminate.  A reference is added as a side effect
     * of calling WT_CONNECTION::get_page_log.
     *
     * @errors
     *
     * @param page_log the WT_PAGE_LOG
     */
    int (*pl_add_reference)(WT_PAGE_LOG *page_log);

    /*!
     * Begin checkpointing using the given checkpoint_id.  After this call, any handle
     * can put or get using the checkpoint id.  The checkpoint id must be greater than
     * any previous checkpoint id used with this call.
     *
     * @errors
     *
     * @param page_log the WT_PAGE_LOG
     * @param session the current WiredTiger session
     * @param checkpoint_id the checkpoint id to use. Must be greater than any other
     *        checkpoint_id used with this call.
     */
    int (*pl_begin_checkpoint)(WT_PAGE_LOG *page_log, WT_SESSION *session, uint64_t checkpoint_id);

    /*!
     * Complete checkpointing using the given checkpoint_id. This implies that other
     * nodes can now use the given checkpoint_id. (Do not use - will be deprecated.)
     *
     * @errors
     *
     * @param page_log the WT_PAGE_LOG
     * @param session the current WiredTiger session
     * @param checkpoint_id the checkpoint id to use. Must be greater than any other
     *        checkpoint_id used with this call.
     */
    int (*pl_complete_checkpoint)(WT_PAGE_LOG *page_log, WT_SESSION *session,
        uint64_t checkpoint_id);

    /*!
     * Complete checkpointing using the given checkpoint_id. This implies that other
     * nodes can now use the given checkpoint_id.
     *
     * @errors
     *
     * @param page_log the WT_PAGE_LOG
     * @param session the current WiredTiger session
     * @param checkpoint_id the checkpoint id to use. Must be greater than any other
     *        checkpoint_id used with this call.
     * @param checkpoint_timestamp the stable timestamp associated with the checkpoint
     * @param checkpoint_metadata the buffer with checkpoint metadata
     * @param lsnp an optional output argument for the checkpoint completion record's LSN
     */
    int (*pl_complete_checkpoint_ext)(WT_PAGE_LOG *page_log, WT_SESSION *session,
        uint64_t checkpoint_id, uint64_t checkpoint_timestamp, const WT_ITEM *checkpoint_metadata,
        uint64_t *lsnp);

    /*!
     * Get the most recent completed checkpoint number.
     *
     * @errors
     *
     * @param page_log the WT_PAGE_LOG
     * @param session the current WiredTiger session
     * @param checkpoint_id the checkpoint id returned
     */
    int (*pl_get_complete_checkpoint)(WT_PAGE_LOG *page_log, WT_SESSION *session,
        uint64_t *checkpoint_id);

    /*!
     * Get information about the most recently completed checkpoint.
     *
     * @errors
     *
     * @param page_log the WT_PAGE_LOG
     * @param session the current WiredTiger session
     * @param checkpoint_lsn the checkpoint LSN
     * @param checkpoint_id the checkpoint ID
     * @param checkpoint_timestamp the checkpoint timestamp
     * @param checkpoint_metadata the checkpoint metadata
     */
    int (*pl_get_complete_checkpoint_ext)(WT_PAGE_LOG *page_log, WT_SESSION *session,
        uint64_t *checkpoint_lsn, uint64_t *checkpoint_id, uint64_t *checkpoint_timestamp,
        WT_ITEM *checkpoint_metadata);

    /*!
     * Get the last written page LSN. This is an optional function used for testing only.
     *
     * @errors
     *
     * @param page_log the WT_PAGE_LOG
     * @param session the current WiredTiger session
     * @param lsn the LSN returned
     */
    int (*pl_get_last_lsn)(WT_PAGE_LOG *page_log, WT_SESSION *session, uint64_t *lsn);

    /*!
     * Get the most recently opened checkpoint number.
     *
     * @errors
     *
     * @param page_log the WT_PAGE_LOG
     * @param session the current WiredTiger session
     * @param checkpoint_id the checkpoint id returned
     */
    int (*pl_get_open_checkpoint)(WT_PAGE_LOG *page_log, WT_SESSION *session,
        uint64_t *checkpoint_id);

    /*!
     * Open a handle for further operations on a table.
     *
     * @errors
     *
     * @param page_log the WT_PAGE_LOG
     * @param session the current WiredTiger session
     * @param table_id the unique table id for the given table
     * @param plh the returned handle
     */
    int (*pl_open_handle)(WT_PAGE_LOG *page_log, WT_SESSION *session, uint64_t table_id,
        WT_PAGE_LOG_HANDLE **plh);

    /*!
     * Set the last materialized LSN. This is an optional method used for testing only.
     *
     * @errors
     *
     * @param page_log the WT_PAGE_LOG
     * @param session the current WiredTiger session
     * @param lsn the last materialized LSN
     */
    int (*pl_set_last_materialized_lsn)(WT_PAGE_LOG *page_log, WT_SESSION *session, uint64_t lsn);

    /*!
     * A callback performed when the page log service or reference is closed
     * and will no longer be used.  The initial creation of the page log service
     * counts as a reference, and each call to WT_PAGE_LOG::add_reference
     * increase the number of references.  When all references are released, the
     * page log service and any resources associated with it are released.
     *
     * This method is not required and should be set to NULL when not
     * required by the page log service implementation.
     *
     * The WT_PAGE_LOG::terminate callback is intended to allow cleanup;
     * the handle will not be subsequently accessed by WiredTiger.
     */
    int (*terminate)(WT_PAGE_LOG *page_log, WT_SESSION *session);
};

/*!
 * Values given to, or returned by the WT_PAGE_LOG_HANDLE::plh_put interface.
 */
struct __wt_page_log_put_args {
       /*
        * Input arguments
        */
       uint64_t backlink_lsn;
       uint64_t base_lsn;
       uint64_t backlink_checkpoint_id;
       uint64_t base_checkpoint_id;

       /* AUTOMATIC FLAG VALUE GENERATION START 0 */
#define WT_PAGE_LOG_COMPRESSED 0x1u
#define WT_PAGE_LOG_DELTA 0x2u
#define WT_PAGE_LOG_ENCRYPTED 0x4u
        /* AUTOMATIC FLAG VALUE GENERATION STOP 32 */
       uint32_t flags;

       /*
        * Output arguments, returned by the call
        */
       uint64_t lsn;
};

/*!
 * Values given to, or returned by the WT_PAGE_LOG_HANDLE::plh_get interface.
 */
struct __wt_page_log_get_args {
       /*
        * Input/output arguments
        */
       uint64_t lsn;    /* If non-zero, we are asking for a specific LSN */

       /*
        * Output arguments, returned by the call
        */
       uint64_t backlink_lsn;
       uint64_t base_lsn;
       uint64_t backlink_checkpoint_id;
       uint64_t base_checkpoint_id;
       uint32_t delta_count;
};

/*!
 * The interface implemented by applications to provide handles used
 * by a page log service implementation. This interface is returned by
 * WT_PAGE_LOG::pl_open_handle .
 *
 * <b>Thread safety:</b> WiredTiger may invoke methods on the WT_PAGE_LOG_HANDLES
 * interface from multiple threads concurrently. It is the responsibility of
 * the implementation to protect any shared data.
 *
 * <b>Reentrancy:</b>Methods on the WT_PAGE_LOG_HANDLE interface are not expected to
 * support reentrant use.
 */
struct __wt_page_log_handle {

    /*
     * The containing page log service.
     */
    WT_PAGE_LOG *page_log;

    /*!
     * Put an object into the paging/logging service.
     *
     * @errors
     *
     * @param plh the WT_PAGE_LOG_HANDLE
     * @param session the current WiredTiger session
     * @param page_id the page to be written
     * @param checkpoint_id the checkpoint to be written to
     * @param args additional arguments used or returned by the call, memory owned by caller
     * @param buf content to be written
     */
    int (*plh_put)(WT_PAGE_LOG_HANDLE *plh, WT_SESSION *session,
        uint64_t page_id, uint64_t checkpoint_id, WT_PAGE_LOG_PUT_ARGS *args,
        const WT_ITEM *buf);

    /*!
     * Get an object from the paging/logging service.
     *
     * @errors
     *
     * @param plh the WT_PAGE_LOG_HANDLE
     * @param session the current WiredTiger session
     * @param page_id the page to be read
     * @param checkpoint_id the checkpoint to use
     * @param args additional arguments returned by the call, memory owned by caller
     * @param results_array an array of results allocated by the
     *        caller. Each result, up to the returned count, must be
     *        filled in by the implementation.  The implementation
     *        may allocate storage to hold results using the WT_ITEM::mem field,
     *        if that is done, the caller will call free to dispose of the memory
     *        when done.
     * @param results_count on input, the size of allocated results_array.
     *        On output, the number of items filled by the call.
     */
    int (*plh_get)(WT_PAGE_LOG_HANDLE *plh, WT_SESSION *session,
        uint64_t page_id, uint64_t checkpoint_id, WT_PAGE_LOG_GET_ARGS *args,
        WT_ITEM *results_array, uint32_t *results_count);

    /*!
     * Close the handle
     *
     * @errors
     *
     * @param plh the WT_PAGE_LOG_HANDLE
     * @param session the current WiredTiger session
     */
    int (*plh_close)(WT_PAGE_LOG_HANDLE *plh, WT_SESSION *session);
};

#endif

/*!
 * Entry point to an extension, called when the extension is loaded.
 *
 * @param connection the connection handle
 * @param config the config information passed to WT_CONNECTION::load_extension
 * @errors
 */
extern int wiredtiger_extension_init(
    WT_CONNECTION *connection, WT_CONFIG_ARG *config);

/*!
 * Optional cleanup function for an extension, called during
 * WT_CONNECTION::close.
 *
 * @param connection the connection handle
 * @errors
 */
extern int wiredtiger_extension_terminate(WT_CONNECTION *connection);

/*! @} */

/*!
 * @addtogroup wt
 * @{
 */
/*!
 * @name Incremental backup types
 * @anchor backup_types
 * @{
 */
/*! Invalid backup type. */
#define WT_BACKUP_INVALID   0
/*! Whole file. */
#define WT_BACKUP_FILE      1
/*! File range. */
#define WT_BACKUP_RANGE     2
/*! @} */

/*!
 * @name Live restore states reported to the application
 * @anchor live_restore_types
 * @{
 */
/*! Live Restore is initializing. */
#define WT_LIVE_RESTORE_INIT 0x0
/*! The database is operational and files are being migrated from the source to the destination. */
#define WT_LIVE_RESTORE_IN_PROGRESS 0x1
/*! Live restore has completed and WiredTiger can be restarted in non-live restore mode. */
#define WT_LIVE_RESTORE_COMPLETE 0x2
/*! @} */

/*!
 * @name Log record and operation types
 * @anchor log_types
 * @{
 */
/*
 * NOTE:  The values of these record types and operations must
 * never change because they're written into the log.  Append
 * any new records or operations to the appropriate set.
 */
/*! Checkpoint. */
#define WT_LOGREC_CHECKPOINT    0
/*! Transaction commit. */
#define WT_LOGREC_COMMIT    1
/*! File sync. */
#define WT_LOGREC_FILE_SYNC 2
/*! Message. */
#define WT_LOGREC_MESSAGE   3
/*! System/internal record. */
#define WT_LOGREC_SYSTEM    4
/*! Invalid operation. */
#define WT_LOGOP_INVALID    0
/*! Column-store put. */
#define WT_LOGOP_COL_PUT    1
/*! Column-store remove. */
#define WT_LOGOP_COL_REMOVE 2
/*! Column-store truncate. */
#define WT_LOGOP_COL_TRUNCATE   3
/*! Row-store put. */
#define WT_LOGOP_ROW_PUT    4
/*! Row-store remove. */
#define WT_LOGOP_ROW_REMOVE 5
/*! Row-store truncate. */
#define WT_LOGOP_ROW_TRUNCATE   6
/*! Checkpoint start. */
#define WT_LOGOP_CHECKPOINT_START   7
/*! Previous LSN. */
#define WT_LOGOP_PREV_LSN   8
/*! Column-store modify. */
#define WT_LOGOP_COL_MODIFY 9
/*! Row-store modify. */
#define WT_LOGOP_ROW_MODIFY 10
/*
 * NOTE: Diagnostic-only log operations should have values in
 * the ignore range.
 */
/*! Diagnostic: transaction timestamps */
#define WT_LOGOP_TXN_TIMESTAMP  (WT_LOGOP_IGNORE | 11)
/*! Incremental backup IDs. */
#define WT_LOGOP_BACKUP_ID 12
/*! @} */

/*******************************************
 * Statistic reference.
 *******************************************/
/*
 * DO NOT EDIT: automatically built by dist/stat.py.
 * Statistics section: BEGIN
 */

/*!
 * @name Connection statistics
 * @anchor statistics_keys
 * @anchor statistics_conn
 * Statistics are accessed through cursors with \c "statistics:" URIs.
 * Individual statistics can be queried through the cursor using the following
 * keys.  See @ref data_statistics for more information.
 * @{
 */
/*! autocommit: retries for readonly operations */
#define	WT_STAT_CONN_AUTOCOMMIT_READONLY_RETRY		1000
/*! autocommit: retries for update operations */
#define	WT_STAT_CONN_AUTOCOMMIT_UPDATE_RETRY		1001
/*! background-compact: background compact failed calls */
#define	WT_STAT_CONN_BACKGROUND_COMPACT_FAIL		1002
/*!
 * background-compact: background compact failed calls due to cache
 * pressure
 */
#define	WT_STAT_CONN_BACKGROUND_COMPACT_FAIL_CACHE_PRESSURE	1003
/*! background-compact: background compact interrupted */
#define	WT_STAT_CONN_BACKGROUND_COMPACT_INTERRUPTED	1004
/*!
 * background-compact: background compact moving average of bytes
 * rewritten
 */
#define	WT_STAT_CONN_BACKGROUND_COMPACT_EMA		1005
/*! background-compact: background compact recovered bytes */
#define	WT_STAT_CONN_BACKGROUND_COMPACT_BYTES_RECOVERED	1006
/*! background-compact: background compact running */
#define	WT_STAT_CONN_BACKGROUND_COMPACT_RUNNING		1007
/*!
 * background-compact: background compact skipped file as it is part of
 * the exclude list
 */
#define	WT_STAT_CONN_BACKGROUND_COMPACT_EXCLUDE		1008
/*!
 * background-compact: background compact skipped file as not meeting
 * requirements for compaction
 */
#define	WT_STAT_CONN_BACKGROUND_COMPACT_SKIPPED		1009
/*! background-compact: background compact sleeps due to cache pressure */
#define	WT_STAT_CONN_BACKGROUND_COMPACT_SLEEP_CACHE_PRESSURE	1010
/*! background-compact: background compact successful calls */
#define	WT_STAT_CONN_BACKGROUND_COMPACT_SUCCESS		1011
/*! background-compact: background compact timeout */
#define	WT_STAT_CONN_BACKGROUND_COMPACT_TIMEOUT		1012
/*! background-compact: number of files tracked by background compaction */
#define	WT_STAT_CONN_BACKGROUND_COMPACT_FILES_TRACKED	1013
/*! backup: backup cursor open */
#define	WT_STAT_CONN_BACKUP_CURSOR_OPEN			1014
/*! backup: backup duplicate cursor open */
#define	WT_STAT_CONN_BACKUP_DUP_OPEN			1015
/*! backup: backup granularity size */
#define	WT_STAT_CONN_BACKUP_GRANULARITY			1016
/*! backup: backup total bits cleared */
#define	WT_STAT_CONN_BACKUP_BITS_CLR			1017
/*! backup: incremental backup enabled */
#define	WT_STAT_CONN_BACKUP_INCREMENTAL			1018
/*! backup: opening the backup cursor in progress */
#define	WT_STAT_CONN_BACKUP_START			1019
/*! backup: total modified incremental blocks */
#define	WT_STAT_CONN_BACKUP_BLOCKS			1020
/*! backup: total modified incremental blocks with compressed data */
#define	WT_STAT_CONN_BACKUP_BLOCKS_COMPRESSED		1021
/*! backup: total modified incremental blocks without compressed data */
#define	WT_STAT_CONN_BACKUP_BLOCKS_UNCOMPRESSED		1022
/*! block-cache: cached blocks updated */
#define	WT_STAT_CONN_BLOCK_CACHE_BLOCKS_UPDATE		1023
/*! block-cache: cached bytes updated */
#define	WT_STAT_CONN_BLOCK_CACHE_BYTES_UPDATE		1024
/*! block-cache: evicted blocks */
#define	WT_STAT_CONN_BLOCK_CACHE_BLOCKS_EVICTED		1025
/*! block-cache: file size causing bypass */
#define	WT_STAT_CONN_BLOCK_CACHE_BYPASS_FILESIZE	1026
/*! block-cache: lookups */
#define	WT_STAT_CONN_BLOCK_CACHE_LOOKUPS		1027
/*! block-cache: number of blocks not evicted due to overhead */
#define	WT_STAT_CONN_BLOCK_CACHE_NOT_EVICTED_OVERHEAD	1028
/*!
 * block-cache: number of bypasses because no-write-allocate setting was
 * on
 */
#define	WT_STAT_CONN_BLOCK_CACHE_BYPASS_WRITEALLOC	1029
/*! block-cache: number of bypasses due to overhead on put */
#define	WT_STAT_CONN_BLOCK_CACHE_BYPASS_OVERHEAD_PUT	1030
/*! block-cache: number of bypasses on get */
#define	WT_STAT_CONN_BLOCK_CACHE_BYPASS_GET		1031
/*! block-cache: number of bypasses on put because file is too small */
#define	WT_STAT_CONN_BLOCK_CACHE_BYPASS_PUT		1032
/*! block-cache: number of eviction passes */
#define	WT_STAT_CONN_BLOCK_CACHE_EVICTION_PASSES	1033
/*! block-cache: number of hits */
#define	WT_STAT_CONN_BLOCK_CACHE_HITS			1034
/*! block-cache: number of misses */
#define	WT_STAT_CONN_BLOCK_CACHE_MISSES			1035
/*! block-cache: number of put bypasses on checkpoint I/O */
#define	WT_STAT_CONN_BLOCK_CACHE_BYPASS_CHKPT		1036
/*! block-cache: removed blocks */
#define	WT_STAT_CONN_BLOCK_CACHE_BLOCKS_REMOVED		1037
/*! block-cache: time sleeping to remove block (usecs) */
#define	WT_STAT_CONN_BLOCK_CACHE_BLOCKS_REMOVED_BLOCKED	1038
/*! block-cache: total blocks */
#define	WT_STAT_CONN_BLOCK_CACHE_BLOCKS			1039
/*! block-cache: total blocks inserted on read path */
#define	WT_STAT_CONN_BLOCK_CACHE_BLOCKS_INSERT_READ	1040
/*! block-cache: total blocks inserted on write path */
#define	WT_STAT_CONN_BLOCK_CACHE_BLOCKS_INSERT_WRITE	1041
/*! block-cache: total bytes */
#define	WT_STAT_CONN_BLOCK_CACHE_BYTES			1042
/*! block-cache: total bytes inserted on read path */
#define	WT_STAT_CONN_BLOCK_CACHE_BYTES_INSERT_READ	1043
/*! block-cache: total bytes inserted on write path */
#define	WT_STAT_CONN_BLOCK_CACHE_BYTES_INSERT_WRITE	1044
/*! block-disagg: Bytes read from the shared history store in SLS */
#define	WT_STAT_CONN_DISAGG_BLOCK_HS_BYTE_READ		1045
/*! block-disagg: Bytes written to the shared history store in SLS */
#define	WT_STAT_CONN_DISAGG_BLOCK_HS_BYTE_WRITE		1046
/*! block-disagg: Disaggregated block manager get */
#define	WT_STAT_CONN_DISAGG_BLOCK_GET			1047
/*!
 * block-disagg: Disaggregated block manager get from the shared history
 * store in SLS
 */
#define	WT_STAT_CONN_DISAGG_BLOCK_HS_GET		1048
/*! block-disagg: Disaggregated block manager put  */
#define	WT_STAT_CONN_DISAGG_BLOCK_PUT			1049
/*!
 * block-disagg: Disaggregated block manager put to the shared history
 * store in SLS
 */
#define	WT_STAT_CONN_DISAGG_BLOCK_HS_PUT		1050
/*! block-manager: blocks pre-loaded */
#define	WT_STAT_CONN_BLOCK_PRELOAD			1051
/*! block-manager: blocks read */
#define	WT_STAT_CONN_BLOCK_READ				1052
/*! block-manager: blocks written */
#define	WT_STAT_CONN_BLOCK_WRITE			1053
/*! block-manager: bytes read */
#define	WT_STAT_CONN_BLOCK_BYTE_READ			1054
/*! block-manager: bytes read for internal pages */
#define	WT_STAT_CONN_BLOCK_BYTE_READ_INTL		1055
/*!
 * block-manager: bytes read for internal pages before decompression and
 * decryption
 */
#define	WT_STAT_CONN_BLOCK_BYTE_READ_INTL_DISK		1056
/*! block-manager: bytes read for leaf pages */
#define	WT_STAT_CONN_BLOCK_BYTE_READ_LEAF		1057
/*!
 * block-manager: bytes read for leaf pages before decompression and
 * decryption
 */
#define	WT_STAT_CONN_BLOCK_BYTE_READ_LEAF_DISK		1058
/*! block-manager: bytes read via memory map API */
#define	WT_STAT_CONN_BLOCK_BYTE_READ_MMAP		1059
/*! block-manager: bytes read via system call API */
#define	WT_STAT_CONN_BLOCK_BYTE_READ_SYSCALL		1060
/*!
 * block-manager: bytes saved from being written when using internal page
 * deltas
 */
#define	WT_STAT_CONN_BLOCK_BYTE_WRITE_SAVED_DELTA_INTL	1061
/*!
 * block-manager: bytes saved from being written when using leaf page
 * deltas
 */
#define	WT_STAT_CONN_BLOCK_BYTE_WRITE_SAVED_DELTA_LEAF	1062
/*! block-manager: bytes written */
#define	WT_STAT_CONN_BLOCK_BYTE_WRITE			1063
/*! block-manager: bytes written by compaction */
#define	WT_STAT_CONN_BLOCK_BYTE_WRITE_COMPACT		1064
/*! block-manager: bytes written for checkpoint */
#define	WT_STAT_CONN_BLOCK_BYTE_WRITE_CHECKPOINT	1065
/*!
 * block-manager: bytes written for internal pages after compression and
 * encryption
 */
#define	WT_STAT_CONN_BLOCK_BYTE_WRITE_INTL_DISK		1066
/*!
 * block-manager: bytes written for internal pages before compression and
 * encryption
 */
#define	WT_STAT_CONN_BLOCK_BYTE_WRITE_INTL		1067
/*!
 * block-manager: bytes written for leaf pages after compression and
 * encryption
 */
#define	WT_STAT_CONN_BLOCK_BYTE_WRITE_LEAF_DISK		1068
/*!
 * block-manager: bytes written for leaf pages before compression and
 * encryption
 */
#define	WT_STAT_CONN_BLOCK_BYTE_WRITE_LEAF		1069
/*! block-manager: bytes written via memory map API */
#define	WT_STAT_CONN_BLOCK_BYTE_WRITE_MMAP		1070
/*! block-manager: bytes written via system call API */
#define	WT_STAT_CONN_BLOCK_BYTE_WRITE_SYSCALL		1071
/*! block-manager: mapped blocks read */
#define	WT_STAT_CONN_BLOCK_MAP_READ			1072
/*! block-manager: mapped bytes read */
#define	WT_STAT_CONN_BLOCK_BYTE_MAP_READ		1073
/*!
 * block-manager: number of internal page deltas written that were
 * between 0-20 percent the size of the full image
 */
#define	WT_STAT_CONN_BLOCK_BYTE_WRITE_INTL_DELTA_LT20	1074
/*!
 * block-manager: number of internal page deltas written that were
 * between 20-40 percent the size of the full image
 */
#define	WT_STAT_CONN_BLOCK_BYTE_WRITE_INTL_DELTA_LT40	1075
/*!
 * block-manager: number of internal page deltas written that were
 * between 40-60 percent the size of the full image
 */
#define	WT_STAT_CONN_BLOCK_BYTE_WRITE_INTL_DELTA_LT60	1076
/*!
 * block-manager: number of internal page deltas written that were
 * between 60-80 percent the size of the full image
 */
#define	WT_STAT_CONN_BLOCK_BYTE_WRITE_INTL_DELTA_LT80	1077
/*!
 * block-manager: number of internal page deltas written that were
 * between 80-100 percent the size of the full image
 */
#define	WT_STAT_CONN_BLOCK_BYTE_WRITE_INTL_DELTA_LT100	1078
/*!
 * block-manager: number of internal page deltas written that were
 * greater than the size of the full image
 */
#define	WT_STAT_CONN_BLOCK_BYTE_WRITE_INTL_DELTA_GT100	1079
/*!
 * block-manager: number of leaf page deltas written that were between
 * 0-20 percent the size of the full image
 */
#define	WT_STAT_CONN_BLOCK_BYTE_WRITE_LEAF_DELTA_LT20	1080
/*!
 * block-manager: number of leaf page deltas written that were between
 * 20-40 percent the size of the full image
 */
#define	WT_STAT_CONN_BLOCK_BYTE_WRITE_LEAF_DELTA_LT40	1081
/*!
 * block-manager: number of leaf page deltas written that were between
 * 40-60 percent the size of the full image
 */
#define	WT_STAT_CONN_BLOCK_BYTE_WRITE_LEAF_DELTA_LT60	1082
/*!
 * block-manager: number of leaf page deltas written that were between
 * 60-80 percent the size of the full image
 */
#define	WT_STAT_CONN_BLOCK_BYTE_WRITE_LEAF_DELTA_LT80	1083
/*!
 * block-manager: number of leaf page deltas written that were between
 * 80-100 percent the size of the full image
 */
#define	WT_STAT_CONN_BLOCK_BYTE_WRITE_LEAF_DELTA_LT100	1084
/*!
 * block-manager: number of leaf page deltas written that were greater
 * than the size of the full image
 */
#define	WT_STAT_CONN_BLOCK_BYTE_WRITE_LEAF_DELTA_GT100	1085
/*!
 * block-manager: number of times the file was remapped because it
 * changed size via fallocate or truncate
 */
#define	WT_STAT_CONN_BLOCK_REMAP_FILE_RESIZE		1086
/*! block-manager: number of times the region was remapped via write */
#define	WT_STAT_CONN_BLOCK_REMAP_FILE_WRITE		1087
/*! cache: application requested eviction interrupt */
#define	WT_STAT_CONN_EVICTION_INTERUPTED_BY_APP		1088
/*! cache: application thread time evicting (usecs) */
#define	WT_STAT_CONN_EVICTION_APP_TIME			1089
/*! cache: application threads page read from disk to cache count */
#define	WT_STAT_CONN_CACHE_READ_APP_COUNT		1090
/*! cache: application threads page read from disk to cache time (usecs) */
#define	WT_STAT_CONN_CACHE_READ_APP_TIME		1091
/*! cache: application threads page write from cache to disk count */
#define	WT_STAT_CONN_CACHE_WRITE_APP_COUNT		1092
/*! cache: application threads page write from cache to disk time (usecs) */
#define	WT_STAT_CONN_CACHE_WRITE_APP_TIME		1093
/*! cache: bytes allocated for delta updates */
#define	WT_STAT_CONN_CACHE_BYTES_DELTA_UPDATES		1094
/*! cache: bytes allocated for updates */
#define	WT_STAT_CONN_CACHE_BYTES_UPDATES		1095
/*! cache: bytes belonging to page images in the cache */
#define	WT_STAT_CONN_CACHE_BYTES_IMAGE			1096
/*! cache: bytes belonging to the history store table in the cache */
#define	WT_STAT_CONN_CACHE_BYTES_HS			1097
/*! cache: bytes currently in the cache */
#define	WT_STAT_CONN_CACHE_BYTES_INUSE			1098
/*! cache: bytes dirty in the cache cumulative */
#define	WT_STAT_CONN_CACHE_BYTES_DIRTY_TOTAL		1099
/*! cache: bytes not belonging to page images in the cache */
#define	WT_STAT_CONN_CACHE_BYTES_OTHER			1100
/*! cache: bytes read into cache */
#define	WT_STAT_CONN_CACHE_BYTES_READ			1101
/*! cache: bytes written from cache */
#define	WT_STAT_CONN_CACHE_BYTES_WRITE			1102
/*! cache: checkpoint blocked page eviction */
#define	WT_STAT_CONN_CACHE_EVICTION_BLOCKED_CHECKPOINT	1103
/*!
 * cache: checkpoint of history store file blocked non-history store page
 * eviction
 */
#define	WT_STAT_CONN_CACHE_EVICTION_BLOCKED_CHECKPOINT_HS	1104
/*! cache: dirty internal page cannot be evicted in disaggregated storage */
#define	WT_STAT_CONN_CACHE_EVICTION_BLOCKED_DISAGG_DIRTY_INTERNAL_PAGE	1105
/*! cache: evict page attempts by eviction server */
#define	WT_STAT_CONN_EVICTION_SERVER_EVICT_ATTEMPT	1106
/*! cache: evict page attempts by eviction worker threads */
#define	WT_STAT_CONN_EVICTION_WORKER_EVICT_ATTEMPT	1107
/*! cache: evict page failures by eviction server */
#define	WT_STAT_CONN_EVICTION_SERVER_EVICT_FAIL		1108
/*! cache: evict page failures by eviction worker threads */
#define	WT_STAT_CONN_EVICTION_WORKER_EVICT_FAIL		1109
/*! cache: eviction calls to get a page found queue empty */
#define	WT_STAT_CONN_EVICTION_GET_REF_EMPTY		1110
/*! cache: eviction calls to get a page found queue empty after locking */
#define	WT_STAT_CONN_EVICTION_GET_REF_EMPTY2		1111
/*! cache: eviction currently operating in aggressive mode */
#define	WT_STAT_CONN_EVICTION_AGGRESSIVE_SET		1112
/*! cache: eviction empty score */
#define	WT_STAT_CONN_EVICTION_EMPTY_SCORE		1113
/*!
 * cache: eviction gave up due to detecting a disk value without a
 * timestamp behind the last update on the chain
 */
#define	WT_STAT_CONN_CACHE_EVICTION_BLOCKED_NO_TS_CHECKPOINT_RACE_1	1114
/*!
 * cache: eviction gave up due to detecting a tombstone without a
 * timestamp ahead of the selected on disk update
 */
#define	WT_STAT_CONN_CACHE_EVICTION_BLOCKED_NO_TS_CHECKPOINT_RACE_2	1115
/*!
 * cache: eviction gave up due to detecting a tombstone without a
 * timestamp ahead of the selected on disk update after validating the
 * update chain
 */
#define	WT_STAT_CONN_CACHE_EVICTION_BLOCKED_NO_TS_CHECKPOINT_RACE_3	1116
/*!
 * cache: eviction gave up due to detecting update chain entries without
 * timestamps after the selected on disk update
 */
#define	WT_STAT_CONN_CACHE_EVICTION_BLOCKED_NO_TS_CHECKPOINT_RACE_4	1117
/*!
 * cache: eviction gave up due to needing to remove a record from the
 * history store but checkpoint is running
 */
#define	WT_STAT_CONN_CACHE_EVICTION_BLOCKED_REMOVE_HS_RACE_WITH_CHECKPOINT	1118
/*! cache: eviction gave up due to no progress being made */
#define	WT_STAT_CONN_CACHE_EVICTION_BLOCKED_NO_PROGRESS	1119
/*! cache: eviction passes of a file */
#define	WT_STAT_CONN_EVICTION_WALK_PASSES		1120
/*! cache: eviction server candidate queue empty when topping up */
#define	WT_STAT_CONN_EVICTION_QUEUE_EMPTY		1121
/*! cache: eviction server candidate queue not empty when topping up */
#define	WT_STAT_CONN_EVICTION_QUEUE_NOT_EMPTY		1122
/*! cache: eviction server skips dirty pages during a running checkpoint */
#define	WT_STAT_CONN_EVICTION_SERVER_SKIP_DIRTY_PAGES_DURING_CHECKPOINT	1123
/*! cache: eviction server skips internal pages as it has an active child. */
#define	WT_STAT_CONN_EVICTION_SERVER_SKIP_INTL_PAGE_WITH_ACTIVE_CHILD	1124
/*! cache: eviction server skips metadata pages with history */
#define	WT_STAT_CONN_EVICTION_SERVER_SKIP_METATDATA_WITH_HISTORY	1125
/*!
 * cache: eviction server skips pages that are written with transactions
 * greater than the last running
 */
#define	WT_STAT_CONN_EVICTION_SERVER_SKIP_PAGES_LAST_RUNNING	1126
/*!
 * cache: eviction server skips pages that previously failed eviction and
 * likely will again
 */
#define	WT_STAT_CONN_EVICTION_SERVER_SKIP_PAGES_RETRY	1127
/*! cache: eviction server skips pages that we do not want to evict */
#define	WT_STAT_CONN_EVICTION_SERVER_SKIP_UNWANTED_PAGES	1128
/*! cache: eviction server skips tree that we do not want to evict */
#define	WT_STAT_CONN_EVICTION_SERVER_SKIP_UNWANTED_TREE	1129
/*!
 * cache: eviction server skips trees because there are too many active
 * walks
 */
#define	WT_STAT_CONN_EVICTION_SERVER_SKIP_TREES_TOO_MANY_ACTIVE_WALKS	1130
/*! cache: eviction server skips trees that are being checkpointed */
#define	WT_STAT_CONN_EVICTION_SERVER_SKIP_CHECKPOINTING_TREES	1131
/*!
 * cache: eviction server skips trees that are configured to stick in
 * cache
 */
#define	WT_STAT_CONN_EVICTION_SERVER_SKIP_TREES_STICK_IN_CACHE	1132
/*! cache: eviction server skips trees that disable eviction */
#define	WT_STAT_CONN_EVICTION_SERVER_SKIP_TREES_EVICTION_DISABLED	1133
/*! cache: eviction server skips trees that were not useful before */
#define	WT_STAT_CONN_EVICTION_SERVER_SKIP_TREES_NOT_USEFUL_BEFORE	1134
/*!
 * cache: eviction server slept, because we did not make progress with
 * eviction
 */
#define	WT_STAT_CONN_EVICTION_SERVER_SLEPT		1135
/*! cache: eviction server unable to reach eviction goal */
#define	WT_STAT_CONN_EVICTION_SLOW			1136
/*! cache: eviction server waiting for a leaf page */
#define	WT_STAT_CONN_EVICTION_WALK_LEAF_NOTFOUND	1137
/*! cache: eviction state */
#define	WT_STAT_CONN_EVICTION_STATE			1138
/*!
 * cache: eviction walk most recent sleeps for checkpoint handle
 * gathering
 */
#define	WT_STAT_CONN_EVICTION_WALK_SLEEPS		1139
/*! cache: eviction walk restored - had to walk this many pages */
#define	WT_STAT_CONN_NPOS_EVICT_WALK_MAX		1140
/*! cache: eviction walk restored position */
#define	WT_STAT_CONN_EVICTION_RESTORED_POS		1141
/*! cache: eviction walk restored position differs from the saved one */
#define	WT_STAT_CONN_EVICTION_RESTORED_POS_DIFFER	1142
/*! cache: eviction walk target pages histogram - 0-9 */
#define	WT_STAT_CONN_CACHE_EVICTION_TARGET_PAGE_LT10	1143
/*! cache: eviction walk target pages histogram - 10-31 */
#define	WT_STAT_CONN_CACHE_EVICTION_TARGET_PAGE_LT32	1144
/*! cache: eviction walk target pages histogram - 128 and higher */
#define	WT_STAT_CONN_CACHE_EVICTION_TARGET_PAGE_GE128	1145
/*! cache: eviction walk target pages histogram - 32-63 */
#define	WT_STAT_CONN_CACHE_EVICTION_TARGET_PAGE_LT64	1146
/*! cache: eviction walk target pages histogram - 64-128 */
#define	WT_STAT_CONN_CACHE_EVICTION_TARGET_PAGE_LT128	1147
/*!
 * cache: eviction walk target pages reduced due to history store cache
 * pressure
 */
#define	WT_STAT_CONN_CACHE_EVICTION_TARGET_PAGE_REDUCED	1148
/*! cache: eviction walk target strategy both clean and dirty pages */
#define	WT_STAT_CONN_EVICTION_TARGET_STRATEGY_BOTH_CLEAN_AND_DIRTY	1149
/*! cache: eviction walk target strategy only clean pages */
#define	WT_STAT_CONN_EVICTION_TARGET_STRATEGY_CLEAN	1150
/*! cache: eviction walk target strategy only dirty pages */
#define	WT_STAT_CONN_EVICTION_TARGET_STRATEGY_DIRTY	1151
/*! cache: eviction walks abandoned */
#define	WT_STAT_CONN_EVICTION_WALKS_ABANDONED		1152
/*! cache: eviction walks gave up because they restarted their walk twice */
#define	WT_STAT_CONN_EVICTION_WALKS_STOPPED		1153
/*!
 * cache: eviction walks gave up because they saw too many pages and
 * found no candidates
 */
#define	WT_STAT_CONN_EVICTION_WALKS_GAVE_UP_NO_TARGETS	1154
/*!
 * cache: eviction walks gave up because they saw too many pages and
 * found too few candidates
 */
#define	WT_STAT_CONN_EVICTION_WALKS_GAVE_UP_RATIO	1155
/*!
 * cache: eviction walks random search fails to locate a page, results in
 * a null position
 */
#define	WT_STAT_CONN_EVICTION_WALK_RANDOM_RETURNS_NULL_POSITION	1156
/*! cache: eviction walks reached end of tree */
#define	WT_STAT_CONN_EVICTION_WALKS_ENDED		1157
/*! cache: eviction walks restarted */
#define	WT_STAT_CONN_EVICTION_WALK_RESTART		1158
/*! cache: eviction walks started from root of tree */
#define	WT_STAT_CONN_EVICTION_WALK_FROM_ROOT		1159
/*! cache: eviction walks started from saved location in tree */
#define	WT_STAT_CONN_EVICTION_WALK_SAVED_POS		1160
/*! cache: eviction worker thread active */
#define	WT_STAT_CONN_EVICTION_ACTIVE_WORKERS		1161
/*! cache: eviction worker thread stable number */
#define	WT_STAT_CONN_EVICTION_STABLE_STATE_WORKERS	1162
/*! cache: files with active eviction walks */
#define	WT_STAT_CONN_EVICTION_WALKS_ACTIVE		1163
/*! cache: files with new eviction walks started */
#define	WT_STAT_CONN_EVICTION_WALKS_STARTED		1164
/*!
 * cache: forced eviction - do not retry count to evict pages selected to
 * evict during reconciliation
 */
#define	WT_STAT_CONN_EVICTION_FORCE_NO_RETRY		1165
/*!
 * cache: forced eviction - history store pages failed to evict while
 * session has history store cursor open
 */
#define	WT_STAT_CONN_EVICTION_FORCE_HS_FAIL		1166
/*!
 * cache: forced eviction - history store pages selected while session
 * has history store cursor open
 */
#define	WT_STAT_CONN_EVICTION_FORCE_HS			1167
/*!
 * cache: forced eviction - history store pages successfully evicted
 * while session has history store cursor open
 */
#define	WT_STAT_CONN_EVICTION_FORCE_HS_SUCCESS		1168
/*! cache: forced eviction - pages evicted that were clean count */
#define	WT_STAT_CONN_EVICTION_FORCE_CLEAN		1169
/*! cache: forced eviction - pages evicted that were dirty count */
#define	WT_STAT_CONN_EVICTION_FORCE_DIRTY		1170
/*!
 * cache: forced eviction - pages selected because of a large number of
 * updates to a single item
 */
#define	WT_STAT_CONN_EVICTION_FORCE_LONG_UPDATE_LIST	1171
/*!
 * cache: forced eviction - pages selected because of too many deleted
 * items count
 */
#define	WT_STAT_CONN_EVICTION_FORCE_DELETE		1172
/*! cache: forced eviction - pages selected count */
#define	WT_STAT_CONN_EVICTION_FORCE			1173
/*! cache: forced eviction - pages selected unable to be evicted count */
#define	WT_STAT_CONN_EVICTION_FORCE_FAIL		1174
/*! cache: hazard pointer blocked page eviction */
#define	WT_STAT_CONN_CACHE_EVICTION_BLOCKED_HAZARD	1175
/*! cache: hazard pointer check calls */
#define	WT_STAT_CONN_CACHE_HAZARD_CHECKS		1176
/*! cache: hazard pointer check entries walked */
#define	WT_STAT_CONN_CACHE_HAZARD_WALKS			1177
/*! cache: hazard pointer maximum array length */
#define	WT_STAT_CONN_CACHE_HAZARD_MAX			1178
/*! cache: history store table insert calls */
#define	WT_STAT_CONN_CACHE_HS_INSERT			1179
/*! cache: history store table insert calls that returned restart */
#define	WT_STAT_CONN_CACHE_HS_INSERT_RESTART		1180
/*! cache: history store table max on-disk size */
#define	WT_STAT_CONN_CACHE_HS_ONDISK_MAX		1181
/*! cache: history store table on-disk size */
#define	WT_STAT_CONN_CACHE_HS_ONDISK			1182
/*! cache: history store table reads */
#define	WT_STAT_CONN_CACHE_HS_READ			1183
/*! cache: history store table reads missed */
#define	WT_STAT_CONN_CACHE_HS_READ_MISS			1184
/*! cache: history store table reads requiring squashed modifies */
#define	WT_STAT_CONN_CACHE_HS_READ_SQUASH		1185
/*!
 * cache: history store table resolved updates without timestamps that
 * lose their durable timestamp
 */
#define	WT_STAT_CONN_CACHE_HS_ORDER_LOSE_DURABLE_TIMESTAMP	1186
/*!
 * cache: history store table truncation by rollback to stable to remove
 * an unstable update
 */
#define	WT_STAT_CONN_CACHE_HS_KEY_TRUNCATE_RTS_UNSTABLE	1187
/*!
 * cache: history store table truncation by rollback to stable to remove
 * an update
 */
#define	WT_STAT_CONN_CACHE_HS_KEY_TRUNCATE_RTS		1188
/*!
 * cache: history store table truncation to remove all the keys of a
 * btree
 */
#define	WT_STAT_CONN_CACHE_HS_BTREE_TRUNCATE		1189
/*! cache: history store table truncation to remove an update */
#define	WT_STAT_CONN_CACHE_HS_KEY_TRUNCATE		1190
/*!
 * cache: history store table truncation to remove range of updates due
 * to an update without a timestamp on data page
 */
#define	WT_STAT_CONN_CACHE_HS_ORDER_REMOVE		1191
/*!
 * cache: history store table truncation to remove range of updates due
 * to key being removed from the data page during reconciliation
 */
#define	WT_STAT_CONN_CACHE_HS_KEY_TRUNCATE_ONPAGE_REMOVAL	1192
/*!
 * cache: history store table truncations that would have happened in
 * non-dryrun mode
 */
#define	WT_STAT_CONN_CACHE_HS_BTREE_TRUNCATE_DRYRUN	1193
/*!
 * cache: history store table truncations to remove an unstable update
 * that would have happened in non-dryrun mode
 */
#define	WT_STAT_CONN_CACHE_HS_KEY_TRUNCATE_RTS_UNSTABLE_DRYRUN	1194
/*!
 * cache: history store table truncations to remove an update that would
 * have happened in non-dryrun mode
 */
#define	WT_STAT_CONN_CACHE_HS_KEY_TRUNCATE_RTS_DRYRUN	1195
/*!
 * cache: history store table updates without timestamps fixed up by
 * reinserting with the fixed timestamp
 */
#define	WT_STAT_CONN_CACHE_HS_ORDER_REINSERT		1196
/*! cache: history store table writes requiring squashed modifies */
#define	WT_STAT_CONN_CACHE_HS_WRITE_SQUASH		1197
/*! cache: in-memory page passed criteria to be split */
#define	WT_STAT_CONN_CACHE_INMEM_SPLITTABLE		1198
/*! cache: in-memory page splits */
#define	WT_STAT_CONN_CACHE_INMEM_SPLIT			1199
/*! cache: internal page split blocked its eviction */
#define	WT_STAT_CONN_CACHE_EVICTION_BLOCKED_INTERNAL_PAGE_SPLIT	1200
/*! cache: internal pages evicted */
#define	WT_STAT_CONN_CACHE_EVICTION_INTERNAL		1201
/*! cache: internal pages queued for eviction */
#define	WT_STAT_CONN_EVICTION_INTERNAL_PAGES_QUEUED	1202
/*! cache: internal pages seen by eviction walk */
#define	WT_STAT_CONN_EVICTION_INTERNAL_PAGES_SEEN	1203
/*! cache: internal pages seen by eviction walk that are already queued */
#define	WT_STAT_CONN_EVICTION_INTERNAL_PAGES_ALREADY_QUEUED	1204
/*! cache: internal pages split during eviction */
#define	WT_STAT_CONN_CACHE_EVICTION_SPLIT_INTERNAL	1205
/*! cache: leaf pages split during eviction */
#define	WT_STAT_CONN_CACHE_EVICTION_SPLIT_LEAF		1206
/*!
 * cache: locate a random in-mem ref by examining all entries on the root
 * page
 */
#define	WT_STAT_CONN_CACHE_EVICTION_RANDOM_SAMPLE_INMEM_ROOT	1207
/*! cache: maximum bytes configured */
#define	WT_STAT_CONN_CACHE_BYTES_MAX			1208
/*! cache: maximum milliseconds spent at a single eviction */
#define	WT_STAT_CONN_EVICTION_MAXIMUM_MILLISECONDS	1209
/*! cache: maximum page size seen at eviction */
#define	WT_STAT_CONN_EVICTION_MAXIMUM_PAGE_SIZE		1210
/*! cache: modified page evict attempts by application threads */
#define	WT_STAT_CONN_EVICTION_APP_DIRTY_ATTEMPT		1211
/*! cache: modified page evict failures by application threads */
#define	WT_STAT_CONN_EVICTION_APP_DIRTY_FAIL		1212
/*! cache: modified pages evicted */
#define	WT_STAT_CONN_CACHE_EVICTION_DIRTY		1213
/*! cache: multi-block reconciliation blocked whilst checkpoint is running */
#define	WT_STAT_CONN_CACHE_EVICTION_BLOCKED_MULTI_BLOCK_RECONCILIATION_DURING_CHECKPOINT	1214
/*! cache: npos read - had to walk this many pages */
#define	WT_STAT_CONN_NPOS_READ_WALK_MAX			1215
/*! cache: number of internal pages read that had deltas attached */
#define	WT_STAT_CONN_CACHE_READ_INTERNAL_DELTA		1216
/*! cache: number of leaf pages read that had deltas attached */
#define	WT_STAT_CONN_CACHE_READ_LEAF_DELTA		1217
/*! cache: operations timed out waiting for space in cache */
#define	WT_STAT_CONN_EVICTION_TIMED_OUT_OPS		1218
/*!
 * cache: overflow keys on a multiblock row-store page blocked its
 * eviction
 */
#define	WT_STAT_CONN_CACHE_EVICTION_BLOCKED_OVERFLOW_KEYS	1219
/*! cache: overflow pages read into cache */
#define	WT_STAT_CONN_CACHE_READ_OVERFLOW		1220
/*! cache: page evict attempts by application threads */
#define	WT_STAT_CONN_EVICTION_APP_ATTEMPT		1221
/*! cache: page evict failures by application threads */
#define	WT_STAT_CONN_EVICTION_APP_FAIL			1222
/*! cache: page eviction blocked due to materialization frontier */
#define	WT_STAT_CONN_CACHE_EVICTION_BLOCKED_MATERIALIZATION	1223
/*!
 * cache: page eviction blocked in disaggregated storage as it can only
 * be written by the next checkpoint
 */
#define	WT_STAT_CONN_CACHE_EVICTION_BLOCKED_DISAGG_NEXT_CHECKPOINT	1224
/*! cache: page split during eviction deepened the tree */
#define	WT_STAT_CONN_CACHE_EVICTION_DEEPEN		1225
/*! cache: page written requiring history store records */
#define	WT_STAT_CONN_CACHE_WRITE_HS			1226
/*! cache: pages considered for eviction that were brought in by pre-fetch */
#define	WT_STAT_CONN_EVICTION_CONSIDER_PREFETCH		1227
/*! cache: pages currently held in the cache */
#define	WT_STAT_CONN_CACHE_PAGES_INUSE			1228
/*! cache: pages dirtied due to obsolete time window by eviction */
#define	WT_STAT_CONN_CACHE_EVICTION_DIRTY_OBSOLETE_TW	1229
/*! cache: pages evicted ahead of the page materialization frontier */
#define	WT_STAT_CONN_CACHE_EVICTION_AHEAD_OF_LAST_MATERIALIZED_LSN	1230
/*! cache: pages evicted in parallel with checkpoint */
#define	WT_STAT_CONN_EVICTION_PAGES_IN_PARALLEL_WITH_CHECKPOINT	1231
/*! cache: pages queued for eviction */
#define	WT_STAT_CONN_EVICTION_PAGES_ORDINARY_QUEUED	1232
/*! cache: pages queued for eviction post lru sorting */
#define	WT_STAT_CONN_EVICTION_PAGES_QUEUED_POST_LRU	1233
/*! cache: pages queued for urgent eviction */
#define	WT_STAT_CONN_EVICTION_PAGES_QUEUED_URGENT	1234
/*! cache: pages queued for urgent eviction during walk */
#define	WT_STAT_CONN_EVICTION_PAGES_QUEUED_OLDEST	1235
/*!
 * cache: pages queued for urgent eviction from history store due to high
 * dirty content
 */
#define	WT_STAT_CONN_EVICTION_PAGES_QUEUED_URGENT_HS_DIRTY	1236
/*! cache: pages read into cache */
#define	WT_STAT_CONN_CACHE_READ				1237
/*! cache: pages read into cache after truncate */
#define	WT_STAT_CONN_CACHE_READ_DELETED			1238
/*! cache: pages read into cache after truncate in prepare state */
#define	WT_STAT_CONN_CACHE_READ_DELETED_PREPARED	1239
/*! cache: pages read into cache by checkpoint */
#define	WT_STAT_CONN_CACHE_READ_CHECKPOINT		1240
/*!
 * cache: pages removed from the ordinary queue to be queued for urgent
 * eviction
 */
#define	WT_STAT_CONN_EVICTION_CLEAR_ORDINARY		1241
/*! cache: pages requested from the cache */
#define	WT_STAT_CONN_CACHE_PAGES_REQUESTED		1242
/*! cache: pages requested from the cache due to pre-fetch */
#define	WT_STAT_CONN_CACHE_PAGES_PREFETCH		1243
/*! cache: pages seen by eviction walk */
#define	WT_STAT_CONN_CACHE_EVICTION_PAGES_SEEN		1244
/*! cache: pages seen by eviction walk that are already queued */
#define	WT_STAT_CONN_EVICTION_PAGES_ALREADY_QUEUED	1245
/*! cache: pages selected for eviction unable to be evicted */
#define	WT_STAT_CONN_EVICTION_FAIL			1246
/*!
 * cache: pages selected for eviction unable to be evicted because of
 * active children on an internal page
 */
#define	WT_STAT_CONN_EVICTION_FAIL_ACTIVE_CHILDREN_ON_AN_INTERNAL_PAGE	1247
/*!
 * cache: pages selected for eviction unable to be evicted because of
 * failure in reconciliation
 */
#define	WT_STAT_CONN_EVICTION_FAIL_IN_RECONCILIATION	1248
/*!
 * cache: pages selected for eviction unable to be evicted because of
 * race between checkpoint and updates without timestamps
 */
#define	WT_STAT_CONN_EVICTION_FAIL_CHECKPOINT_NO_TS	1249
/*! cache: pages walked for eviction */
#define	WT_STAT_CONN_EVICTION_WALK			1250
/*! cache: pages written from cache */
#define	WT_STAT_CONN_CACHE_WRITE			1251
/*! cache: pages written requiring in-memory restoration */
#define	WT_STAT_CONN_CACHE_WRITE_RESTORE		1252
/*! cache: percentage overhead */
#define	WT_STAT_CONN_CACHE_OVERHEAD			1253
/*!
 * cache: precise checkpoint caused an eviction to be skipped because any
 * dirty content needs to remain in cache
 */
#define	WT_STAT_CONN_CACHE_EVICTION_BLOCKED_CHECKPOINT_PRECISE	1254
/*!
 * cache: realizing in-memory split after reconciliation failed due to
 * internal lock busy
 */
#define	WT_STAT_CONN_CACHE_EVICT_SPLIT_FAILED_LOCK	1255
/*! cache: recent modification of a page blocked its eviction */
#define	WT_STAT_CONN_CACHE_EVICTION_BLOCKED_RECENTLY_MODIFIED	1256
/*! cache: reconciled pages scrubbed and added back to the cache clean */
#define	WT_STAT_CONN_CACHE_SCRUB_RESTORE		1257
/*! cache: reverse splits performed */
#define	WT_STAT_CONN_CACHE_REVERSE_SPLITS		1258
/*!
 * cache: reverse splits skipped because of VLCS namespace gap
 * restrictions
 */
#define	WT_STAT_CONN_CACHE_REVERSE_SPLITS_SKIPPED_VLCS	1259
/*! cache: size of delta updates reconstructed on the base page */
#define	WT_STAT_CONN_CACHE_READ_DELTA_UPDATES		1260
/*! cache: size of tombstones restored when reading a page */
#define	WT_STAT_CONN_CACHE_READ_RESTORED_TOMBSTONE_BYTES	1261
/*! cache: the number of times full update inserted to history store */
#define	WT_STAT_CONN_CACHE_HS_INSERT_FULL_UPDATE	1262
/*! cache: the number of times reverse modify inserted to history store */
#define	WT_STAT_CONN_CACHE_HS_INSERT_REVERSE_MODIFY	1263
/*!
 * cache: total milliseconds spent inside reentrant history store
 * evictions in a reconciliation
 */
#define	WT_STAT_CONN_EVICTION_REENTRY_HS_EVICTION_MILLISECONDS	1264
/*! cache: tracked bytes belonging to internal pages in the cache */
#define	WT_STAT_CONN_CACHE_BYTES_INTERNAL		1265
/*! cache: tracked bytes belonging to leaf pages in the cache */
#define	WT_STAT_CONN_CACHE_BYTES_LEAF			1266
/*! cache: tracked dirty bytes in the cache */
#define	WT_STAT_CONN_CACHE_BYTES_DIRTY			1267
/*! cache: tracked dirty internal page bytes in the cache */
#define	WT_STAT_CONN_CACHE_BYTES_DIRTY_INTERNAL		1268
/*! cache: tracked dirty leaf page bytes in the cache */
#define	WT_STAT_CONN_CACHE_BYTES_DIRTY_LEAF		1269
/*! cache: tracked dirty pages in the cache */
#define	WT_STAT_CONN_CACHE_PAGES_DIRTY			1270
/*! cache: uncommitted truncate blocked page eviction */
#define	WT_STAT_CONN_CACHE_EVICTION_BLOCKED_UNCOMMITTED_TRUNCATE	1271
/*! cache: unmodified pages evicted */
#define	WT_STAT_CONN_CACHE_EVICTION_CLEAN		1272
/*! cache: updates in uncommitted txn - bytes */
#define	WT_STAT_CONN_CACHE_UPDATES_TXN_UNCOMMITTED_BYTES	1273
/*! cache: updates in uncommitted txn - count */
#define	WT_STAT_CONN_CACHE_UPDATES_TXN_UNCOMMITTED_COUNT	1274
/*! capacity: background fsync file handles considered */
#define	WT_STAT_CONN_FSYNC_ALL_FH_TOTAL			1275
/*! capacity: background fsync file handles synced */
#define	WT_STAT_CONN_FSYNC_ALL_FH			1276
/*! capacity: background fsync time (msecs) */
#define	WT_STAT_CONN_FSYNC_ALL_TIME			1277
/*! capacity: bytes read */
#define	WT_STAT_CONN_CAPACITY_BYTES_READ		1278
/*! capacity: bytes written for checkpoint */
#define	WT_STAT_CONN_CAPACITY_BYTES_CKPT		1279
/*! capacity: bytes written for chunk cache */
#define	WT_STAT_CONN_CAPACITY_BYTES_CHUNKCACHE		1280
/*! capacity: bytes written for eviction */
#define	WT_STAT_CONN_CAPACITY_BYTES_EVICT		1281
/*! capacity: bytes written for log */
#define	WT_STAT_CONN_CAPACITY_BYTES_LOG			1282
/*! capacity: bytes written total */
#define	WT_STAT_CONN_CAPACITY_BYTES_WRITTEN		1283
/*! capacity: threshold to call fsync */
#define	WT_STAT_CONN_CAPACITY_THRESHOLD			1284
/*! capacity: time waiting due to total capacity (usecs) */
#define	WT_STAT_CONN_CAPACITY_TIME_TOTAL		1285
/*! capacity: time waiting during checkpoint (usecs) */
#define	WT_STAT_CONN_CAPACITY_TIME_CKPT			1286
/*! capacity: time waiting during eviction (usecs) */
#define	WT_STAT_CONN_CAPACITY_TIME_EVICT		1287
/*! capacity: time waiting during logging (usecs) */
#define	WT_STAT_CONN_CAPACITY_TIME_LOG			1288
/*! capacity: time waiting during read (usecs) */
#define	WT_STAT_CONN_CAPACITY_TIME_READ			1289
/*! capacity: time waiting for chunk cache IO bandwidth (usecs) */
#define	WT_STAT_CONN_CAPACITY_TIME_CHUNKCACHE		1290
/*! checkpoint: checkpoint cleanup successful calls */
#define	WT_STAT_CONN_CHECKPOINT_CLEANUP_SUCCESS		1291
/*! checkpoint: checkpoint has acquired a snapshot for its transaction */
#define	WT_STAT_CONN_CHECKPOINT_SNAPSHOT_ACQUIRED	1292
/*! checkpoint: checkpoints skipped because database was clean */
#define	WT_STAT_CONN_CHECKPOINT_SKIPPED			1293
/*! checkpoint: fsync calls after allocating the transaction ID */
#define	WT_STAT_CONN_CHECKPOINT_FSYNC_POST		1294
/*! checkpoint: fsync duration after allocating the transaction ID (usecs) */
#define	WT_STAT_CONN_CHECKPOINT_FSYNC_POST_DURATION	1295
/*! checkpoint: generation */
#define	WT_STAT_CONN_CHECKPOINT_GENERATION		1296
/*! checkpoint: max time (msecs) */
#define	WT_STAT_CONN_CHECKPOINT_TIME_MAX		1297
/*! checkpoint: min time (msecs) */
#define	WT_STAT_CONN_CHECKPOINT_TIME_MIN		1298
/*!
 * checkpoint: most recent duration for checkpoint dropping all handles
 * (usecs)
 */
#define	WT_STAT_CONN_CHECKPOINT_HANDLE_DROP_DURATION	1299
/*! checkpoint: most recent duration for gathering all handles (usecs) */
#define	WT_STAT_CONN_CHECKPOINT_HANDLE_DURATION		1300
/*! checkpoint: most recent duration for gathering applied handles (usecs) */
#define	WT_STAT_CONN_CHECKPOINT_HANDLE_APPLY_DURATION	1301
/*! checkpoint: most recent duration for gathering skipped handles (usecs) */
#define	WT_STAT_CONN_CHECKPOINT_HANDLE_SKIP_DURATION	1302
/*! checkpoint: most recent duration for handles metadata checked (usecs) */
#define	WT_STAT_CONN_CHECKPOINT_HANDLE_META_CHECK_DURATION	1303
/*! checkpoint: most recent duration for locking the handles (usecs) */
#define	WT_STAT_CONN_CHECKPOINT_HANDLE_LOCK_DURATION	1304
/*! checkpoint: most recent handles applied */
#define	WT_STAT_CONN_CHECKPOINT_HANDLE_APPLIED		1305
/*! checkpoint: most recent handles checkpoint dropped */
#define	WT_STAT_CONN_CHECKPOINT_HANDLE_DROPPED		1306
/*! checkpoint: most recent handles metadata checked */
#define	WT_STAT_CONN_CHECKPOINT_HANDLE_META_CHECKED	1307
/*! checkpoint: most recent handles metadata locked */
#define	WT_STAT_CONN_CHECKPOINT_HANDLE_LOCKED		1308
/*! checkpoint: most recent handles skipped */
#define	WT_STAT_CONN_CHECKPOINT_HANDLE_SKIPPED		1309
/*! checkpoint: most recent handles walked */
#define	WT_STAT_CONN_CHECKPOINT_HANDLE_WALKED		1310
/*! checkpoint: most recent time (msecs) */
#define	WT_STAT_CONN_CHECKPOINT_TIME_RECENT		1311
/*! checkpoint: number of bytes caused to be reconciled */
#define	WT_STAT_CONN_CHECKPOINT_PAGES_RECONCILED_BYTES	1312
/*! checkpoint: number of checkpoints started by api */
#define	WT_STAT_CONN_CHECKPOINTS_API			1313
/*! checkpoint: number of checkpoints started by compaction */
#define	WT_STAT_CONN_CHECKPOINTS_COMPACT		1314
/*! checkpoint: number of files synced */
#define	WT_STAT_CONN_CHECKPOINT_SYNC			1315
/*! checkpoint: number of handles visited after writes complete */
#define	WT_STAT_CONN_CHECKPOINT_PRESYNC			1316
/*! checkpoint: number of history store pages caused to be reconciled */
#define	WT_STAT_CONN_CHECKPOINT_HS_PAGES_RECONCILED	1317
/*! checkpoint: number of internal pages visited */
#define	WT_STAT_CONN_CHECKPOINT_PAGES_VISITED_INTERNAL	1318
/*! checkpoint: number of leaf pages visited */
#define	WT_STAT_CONN_CHECKPOINT_PAGES_VISITED_LEAF	1319
/*! checkpoint: number of pages caused to be reconciled */
#define	WT_STAT_CONN_CHECKPOINT_PAGES_RECONCILED	1320
/*! checkpoint: pages added for eviction during checkpoint cleanup */
#define	WT_STAT_CONN_CHECKPOINT_CLEANUP_PAGES_EVICT	1321
/*!
 * checkpoint: pages dirtied due to obsolete time window by checkpoint
 * cleanup
 */
#define	WT_STAT_CONN_CHECKPOINT_CLEANUP_PAGES_OBSOLETE_TW	1322
/*!
 * checkpoint: pages read into cache during checkpoint cleanup
 * (reclaim_space)
 */
#define	WT_STAT_CONN_CHECKPOINT_CLEANUP_PAGES_READ_RECLAIM_SPACE	1323
/*!
 * checkpoint: pages read into cache during checkpoint cleanup due to
 * obsolete time window
 */
#define	WT_STAT_CONN_CHECKPOINT_CLEANUP_PAGES_READ_OBSOLETE_TW	1324
/*! checkpoint: pages removed during checkpoint cleanup */
#define	WT_STAT_CONN_CHECKPOINT_CLEANUP_PAGES_REMOVED	1325
/*! checkpoint: pages skipped during checkpoint cleanup tree walk */
#define	WT_STAT_CONN_CHECKPOINT_CLEANUP_PAGES_WALK_SKIPPED	1326
/*! checkpoint: pages visited during checkpoint cleanup */
#define	WT_STAT_CONN_CHECKPOINT_CLEANUP_PAGES_VISITED	1327
/*! checkpoint: prepare currently running */
#define	WT_STAT_CONN_CHECKPOINT_PREP_RUNNING		1328
/*! checkpoint: prepare max time (msecs) */
#define	WT_STAT_CONN_CHECKPOINT_PREP_MAX		1329
/*! checkpoint: prepare min time (msecs) */
#define	WT_STAT_CONN_CHECKPOINT_PREP_MIN		1330
/*! checkpoint: prepare most recent time (msecs) */
#define	WT_STAT_CONN_CHECKPOINT_PREP_RECENT		1331
/*! checkpoint: prepare total time (msecs) */
#define	WT_STAT_CONN_CHECKPOINT_PREP_TOTAL		1332
/*! checkpoint: progress state */
#define	WT_STAT_CONN_CHECKPOINT_STATE			1333
/*! checkpoint: scrub dirty target */
#define	WT_STAT_CONN_CHECKPOINT_SCRUB_TARGET		1334
/*! checkpoint: scrub max time (msecs) */
#define	WT_STAT_CONN_CHECKPOINT_SCRUB_MAX		1335
/*! checkpoint: scrub min time (msecs) */
#define	WT_STAT_CONN_CHECKPOINT_SCRUB_MIN		1336
/*! checkpoint: scrub most recent time (msecs) */
#define	WT_STAT_CONN_CHECKPOINT_SCRUB_RECENT		1337
/*! checkpoint: scrub total time (msecs) */
#define	WT_STAT_CONN_CHECKPOINT_SCRUB_TOTAL		1338
/*! checkpoint: stop timing stress active */
#define	WT_STAT_CONN_CHECKPOINT_STOP_STRESS_ACTIVE	1339
/*! checkpoint: time spent on per-tree checkpoint work (usecs) */
#define	WT_STAT_CONN_CHECKPOINT_TREE_DURATION		1340
/*! checkpoint: total failed number of checkpoints */
#define	WT_STAT_CONN_CHECKPOINTS_TOTAL_FAILED		1341
/*! checkpoint: total succeed number of checkpoints */
#define	WT_STAT_CONN_CHECKPOINTS_TOTAL_SUCCEED		1342
/*! checkpoint: total time (msecs) */
#define	WT_STAT_CONN_CHECKPOINT_TIME_TOTAL		1343
/*! checkpoint: wait cycles while cache dirty level is decreasing */
#define	WT_STAT_CONN_CHECKPOINT_WAIT_REDUCE_DIRTY	1344
/*! chunk-cache: aggregate number of spanned chunks on read */
#define	WT_STAT_CONN_CHUNKCACHE_SPANS_CHUNKS_READ	1345
/*! chunk-cache: chunks evicted */
#define	WT_STAT_CONN_CHUNKCACHE_CHUNKS_EVICTED		1346
/*! chunk-cache: could not allocate due to exceeding bitmap capacity */
#define	WT_STAT_CONN_CHUNKCACHE_EXCEEDED_BITMAP_CAPACITY	1347
/*! chunk-cache: could not allocate due to exceeding capacity */
#define	WT_STAT_CONN_CHUNKCACHE_EXCEEDED_CAPACITY	1348
/*! chunk-cache: lookups */
#define	WT_STAT_CONN_CHUNKCACHE_LOOKUPS			1349
/*!
 * chunk-cache: number of chunks loaded from flushed tables in chunk
 * cache
 */
#define	WT_STAT_CONN_CHUNKCACHE_CHUNKS_LOADED_FROM_FLUSHED_TABLES	1350
/*! chunk-cache: number of metadata entries inserted */
#define	WT_STAT_CONN_CHUNKCACHE_METADATA_INSERTED	1351
/*! chunk-cache: number of metadata entries removed */
#define	WT_STAT_CONN_CHUNKCACHE_METADATA_REMOVED	1352
/*!
 * chunk-cache: number of metadata inserts/deletes dropped by the worker
 * thread
 */
#define	WT_STAT_CONN_CHUNKCACHE_METADATA_WORK_UNITS_DROPPED	1353
/*!
 * chunk-cache: number of metadata inserts/deletes pushed to the worker
 * thread
 */
#define	WT_STAT_CONN_CHUNKCACHE_METADATA_WORK_UNITS_CREATED	1354
/*!
 * chunk-cache: number of metadata inserts/deletes read by the worker
 * thread
 */
#define	WT_STAT_CONN_CHUNKCACHE_METADATA_WORK_UNITS_DEQUEUED	1355
/*! chunk-cache: number of misses */
#define	WT_STAT_CONN_CHUNKCACHE_MISSES			1356
/*! chunk-cache: number of times a read from storage failed */
#define	WT_STAT_CONN_CHUNKCACHE_IO_FAILED		1357
/*! chunk-cache: retried accessing a chunk while I/O was in progress */
#define	WT_STAT_CONN_CHUNKCACHE_RETRIES			1358
/*! chunk-cache: retries from a chunk cache checksum mismatch */
#define	WT_STAT_CONN_CHUNKCACHE_RETRIES_CHECKSUM_MISMATCH	1359
/*! chunk-cache: timed out due to too many retries */
#define	WT_STAT_CONN_CHUNKCACHE_TOOMANY_RETRIES		1360
/*! chunk-cache: total bytes read from persistent content */
#define	WT_STAT_CONN_CHUNKCACHE_BYTES_READ_PERSISTENT	1361
/*! chunk-cache: total bytes used by the cache */
#define	WT_STAT_CONN_CHUNKCACHE_BYTES_INUSE		1362
/*! chunk-cache: total bytes used by the cache for pinned chunks */
#define	WT_STAT_CONN_CHUNKCACHE_BYTES_INUSE_PINNED	1363
/*! chunk-cache: total chunks held by the chunk cache */
#define	WT_STAT_CONN_CHUNKCACHE_CHUNKS_INUSE		1364
/*!
 * chunk-cache: total number of chunks inserted on startup from persisted
 * metadata.
 */
#define	WT_STAT_CONN_CHUNKCACHE_CREATED_FROM_METADATA	1365
/*! chunk-cache: total pinned chunks held by the chunk cache */
#define	WT_STAT_CONN_CHUNKCACHE_CHUNKS_PINNED		1366
/*! connection: auto adjusting condition resets */
#define	WT_STAT_CONN_COND_AUTO_WAIT_RESET		1367
/*! connection: auto adjusting condition wait calls */
#define	WT_STAT_CONN_COND_AUTO_WAIT			1368
/*!
 * connection: auto adjusting condition wait raced to update timeout and
 * skipped updating
 */
#define	WT_STAT_CONN_COND_AUTO_WAIT_SKIPPED		1369
/*! connection: detected system time went backwards */
#define	WT_STAT_CONN_TIME_TRAVEL			1370
/*! connection: files currently open */
#define	WT_STAT_CONN_FILE_OPEN				1371
/*! connection: hash bucket array size for data handles */
#define	WT_STAT_CONN_BUCKETS_DH				1372
/*! connection: hash bucket array size general */
#define	WT_STAT_CONN_BUCKETS				1373
/*! connection: memory allocations */
#define	WT_STAT_CONN_MEMORY_ALLOCATION			1374
/*! connection: memory frees */
#define	WT_STAT_CONN_MEMORY_FREE			1375
/*! connection: memory re-allocations */
#define	WT_STAT_CONN_MEMORY_GROW			1376
/*! connection: number of sessions without a sweep for 5+ minutes */
#define	WT_STAT_CONN_NO_SESSION_SWEEP_5MIN		1377
/*! connection: number of sessions without a sweep for 60+ minutes */
#define	WT_STAT_CONN_NO_SESSION_SWEEP_60MIN		1378
/*! connection: pthread mutex condition wait calls */
#define	WT_STAT_CONN_COND_WAIT				1379
/*! connection: pthread mutex shared lock read-lock calls */
#define	WT_STAT_CONN_RWLOCK_READ			1380
/*! connection: pthread mutex shared lock write-lock calls */
#define	WT_STAT_CONN_RWLOCK_WRITE			1381
/*! connection: total fsync I/Os */
#define	WT_STAT_CONN_FSYNC_IO				1382
/*! connection: total read I/Os */
#define	WT_STAT_CONN_READ_IO				1383
/*! connection: total write I/Os */
#define	WT_STAT_CONN_WRITE_IO				1384
/*! cursor: Total number of deleted pages skipped during tree walk */
#define	WT_STAT_CONN_CURSOR_TREE_WALK_DEL_PAGE_SKIP	1385
/*! cursor: Total number of entries skipped by cursor next calls */
#define	WT_STAT_CONN_CURSOR_NEXT_SKIP_TOTAL		1386
/*! cursor: Total number of entries skipped by cursor prev calls */
#define	WT_STAT_CONN_CURSOR_PREV_SKIP_TOTAL		1387
/*!
 * cursor: Total number of entries skipped to position the history store
 * cursor
 */
#define	WT_STAT_CONN_CURSOR_SKIP_HS_CUR_POSITION	1388
/*!
 * cursor: Total number of in-memory deleted pages skipped during tree
 * walk
 */
#define	WT_STAT_CONN_CURSOR_TREE_WALK_INMEM_DEL_PAGE_SKIP	1389
/*! cursor: Total number of on-disk deleted pages skipped during tree walk */
#define	WT_STAT_CONN_CURSOR_TREE_WALK_ONDISK_DEL_PAGE_SKIP	1390
/*!
 * cursor: Total number of times a search near has exited due to prefix
 * config
 */
#define	WT_STAT_CONN_CURSOR_SEARCH_NEAR_PREFIX_FAST_PATHS	1391
/*!
 * cursor: Total number of times cursor fails to temporarily release
 * pinned page to encourage eviction of hot or large page
 */
#define	WT_STAT_CONN_CURSOR_REPOSITION_FAILED		1392
/*!
 * cursor: Total number of times cursor temporarily releases pinned page
 * to encourage eviction of hot or large page
 */
#define	WT_STAT_CONN_CURSOR_REPOSITION			1393
/*! cursor: bulk cursor count */
#define	WT_STAT_CONN_CURSOR_BULK_COUNT			1394
/*! cursor: cached cursor count */
#define	WT_STAT_CONN_CURSOR_CACHED_COUNT		1395
/*! cursor: cursor bound calls that return an error */
#define	WT_STAT_CONN_CURSOR_BOUND_ERROR			1396
/*! cursor: cursor bounds cleared from reset */
#define	WT_STAT_CONN_CURSOR_BOUNDS_RESET		1397
/*! cursor: cursor bounds comparisons performed */
#define	WT_STAT_CONN_CURSOR_BOUNDS_COMPARISONS		1398
/*! cursor: cursor bounds next called on an unpositioned cursor */
#define	WT_STAT_CONN_CURSOR_BOUNDS_NEXT_UNPOSITIONED	1399
/*! cursor: cursor bounds next early exit */
#define	WT_STAT_CONN_CURSOR_BOUNDS_NEXT_EARLY_EXIT	1400
/*! cursor: cursor bounds prev called on an unpositioned cursor */
#define	WT_STAT_CONN_CURSOR_BOUNDS_PREV_UNPOSITIONED	1401
/*! cursor: cursor bounds prev early exit */
#define	WT_STAT_CONN_CURSOR_BOUNDS_PREV_EARLY_EXIT	1402
/*! cursor: cursor bounds search early exit */
#define	WT_STAT_CONN_CURSOR_BOUNDS_SEARCH_EARLY_EXIT	1403
/*! cursor: cursor bounds search near call repositioned cursor */
#define	WT_STAT_CONN_CURSOR_BOUNDS_SEARCH_NEAR_REPOSITIONED_CURSOR	1404
/*! cursor: cursor bulk loaded cursor insert calls */
#define	WT_STAT_CONN_CURSOR_INSERT_BULK			1405
/*! cursor: cursor cache calls that return an error */
#define	WT_STAT_CONN_CURSOR_CACHE_ERROR			1406
/*! cursor: cursor close calls that result in cache */
#define	WT_STAT_CONN_CURSOR_CACHE			1407
/*! cursor: cursor close calls that return an error */
#define	WT_STAT_CONN_CURSOR_CLOSE_ERROR			1408
/*! cursor: cursor compare calls that return an error */
#define	WT_STAT_CONN_CURSOR_COMPARE_ERROR		1409
/*! cursor: cursor create calls */
#define	WT_STAT_CONN_CURSOR_CREATE			1410
/*! cursor: cursor equals calls that return an error */
#define	WT_STAT_CONN_CURSOR_EQUALS_ERROR		1411
/*! cursor: cursor get key calls that return an error */
#define	WT_STAT_CONN_CURSOR_GET_KEY_ERROR		1412
/*! cursor: cursor get value calls that return an error */
#define	WT_STAT_CONN_CURSOR_GET_VALUE_ERROR		1413
/*! cursor: cursor insert calls */
#define	WT_STAT_CONN_CURSOR_INSERT			1414
/*! cursor: cursor insert calls that return an error */
#define	WT_STAT_CONN_CURSOR_INSERT_ERROR		1415
/*! cursor: cursor insert check calls that return an error */
#define	WT_STAT_CONN_CURSOR_INSERT_CHECK_ERROR		1416
/*! cursor: cursor insert key and value bytes */
#define	WT_STAT_CONN_CURSOR_INSERT_BYTES		1417
/*! cursor: cursor largest key calls that return an error */
#define	WT_STAT_CONN_CURSOR_LARGEST_KEY_ERROR		1418
/*! cursor: cursor modify calls */
#define	WT_STAT_CONN_CURSOR_MODIFY			1419
/*! cursor: cursor modify calls that return an error */
#define	WT_STAT_CONN_CURSOR_MODIFY_ERROR		1420
/*! cursor: cursor modify key and value bytes affected */
#define	WT_STAT_CONN_CURSOR_MODIFY_BYTES		1421
/*! cursor: cursor modify value bytes modified */
#define	WT_STAT_CONN_CURSOR_MODIFY_BYTES_TOUCH		1422
/*! cursor: cursor next calls */
#define	WT_STAT_CONN_CURSOR_NEXT			1423
/*! cursor: cursor next calls that return an error */
#define	WT_STAT_CONN_CURSOR_NEXT_ERROR			1424
/*!
 * cursor: cursor next calls that skip due to a globally visible history
 * store tombstone
 */
#define	WT_STAT_CONN_CURSOR_NEXT_HS_TOMBSTONE		1425
/*!
 * cursor: cursor next calls that skip greater than 1 and fewer than 100
 * entries
 */
#define	WT_STAT_CONN_CURSOR_NEXT_SKIP_LT_100		1426
/*!
 * cursor: cursor next calls that skip greater than or equal to 100
 * entries
 */
#define	WT_STAT_CONN_CURSOR_NEXT_SKIP_GE_100		1427
/*! cursor: cursor next random calls that return an error */
#define	WT_STAT_CONN_CURSOR_NEXT_RANDOM_ERROR		1428
/*! cursor: cursor operation restarted */
#define	WT_STAT_CONN_CURSOR_RESTART			1429
/*! cursor: cursor prev calls */
#define	WT_STAT_CONN_CURSOR_PREV			1430
/*! cursor: cursor prev calls that return an error */
#define	WT_STAT_CONN_CURSOR_PREV_ERROR			1431
/*!
 * cursor: cursor prev calls that skip due to a globally visible history
 * store tombstone
 */
#define	WT_STAT_CONN_CURSOR_PREV_HS_TOMBSTONE		1432
/*!
 * cursor: cursor prev calls that skip greater than or equal to 100
 * entries
 */
#define	WT_STAT_CONN_CURSOR_PREV_SKIP_GE_100		1433
/*! cursor: cursor prev calls that skip less than 100 entries */
#define	WT_STAT_CONN_CURSOR_PREV_SKIP_LT_100		1434
/*! cursor: cursor reconfigure calls that return an error */
#define	WT_STAT_CONN_CURSOR_RECONFIGURE_ERROR		1435
/*! cursor: cursor remove calls */
#define	WT_STAT_CONN_CURSOR_REMOVE			1436
/*! cursor: cursor remove calls that return an error */
#define	WT_STAT_CONN_CURSOR_REMOVE_ERROR		1437
/*! cursor: cursor remove key bytes removed */
#define	WT_STAT_CONN_CURSOR_REMOVE_BYTES		1438
/*! cursor: cursor reopen calls that return an error */
#define	WT_STAT_CONN_CURSOR_REOPEN_ERROR		1439
/*! cursor: cursor reserve calls */
#define	WT_STAT_CONN_CURSOR_RESERVE			1440
/*! cursor: cursor reserve calls that return an error */
#define	WT_STAT_CONN_CURSOR_RESERVE_ERROR		1441
/*! cursor: cursor reset calls */
#define	WT_STAT_CONN_CURSOR_RESET			1442
/*! cursor: cursor reset calls that return an error */
#define	WT_STAT_CONN_CURSOR_RESET_ERROR			1443
/*! cursor: cursor search calls */
#define	WT_STAT_CONN_CURSOR_SEARCH			1444
/*! cursor: cursor search calls that return an error */
#define	WT_STAT_CONN_CURSOR_SEARCH_ERROR		1445
/*! cursor: cursor search history store calls */
#define	WT_STAT_CONN_CURSOR_SEARCH_HS			1446
/*! cursor: cursor search near calls */
#define	WT_STAT_CONN_CURSOR_SEARCH_NEAR			1447
/*! cursor: cursor search near calls that return an error */
#define	WT_STAT_CONN_CURSOR_SEARCH_NEAR_ERROR		1448
/*! cursor: cursor sweep buckets */
#define	WT_STAT_CONN_CURSOR_SWEEP_BUCKETS		1449
/*! cursor: cursor sweep cursors closed */
#define	WT_STAT_CONN_CURSOR_SWEEP_CLOSED		1450
/*! cursor: cursor sweep cursors examined */
#define	WT_STAT_CONN_CURSOR_SWEEP_EXAMINED		1451
/*! cursor: cursor sweeps */
#define	WT_STAT_CONN_CURSOR_SWEEP			1452
/*! cursor: cursor truncate calls */
#define	WT_STAT_CONN_CURSOR_TRUNCATE			1453
/*! cursor: cursor truncates performed on individual keys */
#define	WT_STAT_CONN_CURSOR_TRUNCATE_KEYS_DELETED	1454
/*! cursor: cursor update calls */
#define	WT_STAT_CONN_CURSOR_UPDATE			1455
/*! cursor: cursor update calls that return an error */
#define	WT_STAT_CONN_CURSOR_UPDATE_ERROR		1456
/*! cursor: cursor update key and value bytes */
#define	WT_STAT_CONN_CURSOR_UPDATE_BYTES		1457
/*! cursor: cursor update value size change */
#define	WT_STAT_CONN_CURSOR_UPDATE_BYTES_CHANGED	1458
/*! cursor: cursors reused from cache */
#define	WT_STAT_CONN_CURSOR_REOPEN			1459
/*! cursor: open cursor count */
#define	WT_STAT_CONN_CURSOR_OPEN_COUNT			1460
/*! data-handle: Table connection data handles currently active */
#define	WT_STAT_CONN_DH_CONN_HANDLE_TABLE_COUNT		1461
/*! data-handle: Tiered connection data handles currently active */
#define	WT_STAT_CONN_DH_CONN_HANDLE_TIERED_COUNT	1462
/*! data-handle: Tiered_Tree connection data handles currently active */
#define	WT_STAT_CONN_DH_CONN_HANDLE_TIERED_TREE_COUNT	1463
/*! data-handle: btree connection data handles currently active */
#define	WT_STAT_CONN_DH_CONN_HANDLE_BTREE_COUNT		1464
/*! data-handle: checkpoint connection data handles currently active */
#define	WT_STAT_CONN_DH_CONN_HANDLE_CHECKPOINT_COUNT	1465
/*! data-handle: connection data handle size */
#define	WT_STAT_CONN_DH_CONN_HANDLE_SIZE		1466
/*! data-handle: connection data handles currently active */
#define	WT_STAT_CONN_DH_CONN_HANDLE_COUNT		1467
/*! data-handle: connection sweep candidate became referenced */
#define	WT_STAT_CONN_DH_SWEEP_REF			1468
/*! data-handle: connection sweep dead dhandles closed */
#define	WT_STAT_CONN_DH_SWEEP_DEAD_CLOSE		1469
/*! data-handle: connection sweep dhandles removed from hash list */
#define	WT_STAT_CONN_DH_SWEEP_REMOVE			1470
/*! data-handle: connection sweep expired dhandles closed */
#define	WT_STAT_CONN_DH_SWEEP_EXPIRED_CLOSE		1471
/*! data-handle: connection sweep time-of-death sets */
#define	WT_STAT_CONN_DH_SWEEP_TOD			1472
/*! data-handle: connection sweeps */
#define	WT_STAT_CONN_DH_SWEEPS				1473
/*!
 * data-handle: connection sweeps skipped due to checkpoint gathering
 * handles
 */
#define	WT_STAT_CONN_DH_SWEEP_SKIP_CKPT			1474
/*! data-handle: session dhandles swept */
#define	WT_STAT_CONN_DH_SESSION_HANDLES			1475
/*! data-handle: session sweep attempts */
#define	WT_STAT_CONN_DH_SESSION_SWEEPS			1476
/*! layered: Layered table cursor insert operations */
#define	WT_STAT_CONN_LAYERED_CURS_INSERT		1477
/*! layered: Layered table cursor next operations */
#define	WT_STAT_CONN_LAYERED_CURS_NEXT			1478
/*! layered: Layered table cursor next operations from ingest table */
#define	WT_STAT_CONN_LAYERED_CURS_NEXT_INGEST		1479
/*! layered: Layered table cursor next operations from stable table */
#define	WT_STAT_CONN_LAYERED_CURS_NEXT_STABLE		1480
/*! layered: Layered table cursor prev operations */
#define	WT_STAT_CONN_LAYERED_CURS_PREV			1481
/*! layered: Layered table cursor prev operations from ingest table */
#define	WT_STAT_CONN_LAYERED_CURS_PREV_INGEST		1482
/*! layered: Layered table cursor prev operations from stable table */
#define	WT_STAT_CONN_LAYERED_CURS_PREV_STABLE		1483
/*! layered: Layered table cursor remove operations */
#define	WT_STAT_CONN_LAYERED_CURS_REMOVE		1484
/*! layered: Layered table cursor search near operations */
#define	WT_STAT_CONN_LAYERED_CURS_SEARCH_NEAR		1485
/*! layered: Layered table cursor search near operations from ingest table */
#define	WT_STAT_CONN_LAYERED_CURS_SEARCH_NEAR_INGEST	1486
/*! layered: Layered table cursor search near operations from stable table */
#define	WT_STAT_CONN_LAYERED_CURS_SEARCH_NEAR_STABLE	1487
/*! layered: Layered table cursor search operations */
#define	WT_STAT_CONN_LAYERED_CURS_SEARCH		1488
/*! layered: Layered table cursor search operations from ingest table */
#define	WT_STAT_CONN_LAYERED_CURS_SEARCH_INGEST		1489
/*! layered: Layered table cursor search operations from stable table */
#define	WT_STAT_CONN_LAYERED_CURS_SEARCH_STABLE		1490
/*! layered: Layered table cursor update operations */
#define	WT_STAT_CONN_LAYERED_CURS_UPDATE		1491
/*! layered: Layered table cursor upgrade state for ingest table */
#define	WT_STAT_CONN_LAYERED_CURS_UPGRADE_INGEST	1492
/*! layered: Layered table cursor upgrade state for stable table */
#define	WT_STAT_CONN_LAYERED_CURS_UPGRADE_STABLE	1493
/*!
 * layered: checkpoints performed on this table by the layered table
 * manager
 */
#define	WT_STAT_CONN_LAYERED_TABLE_MANAGER_CHECKPOINTS	1494
/*! layered: checkpoints refreshed on shared layered constituents */
#define	WT_STAT_CONN_LAYERED_TABLE_MANAGER_CHECKPOINTS_REFRESHED	1495
/*!
 * layered: how many log applications the layered table manager applied
 * on this tree
 */
#define	WT_STAT_CONN_LAYERED_TABLE_MANAGER_LOGOPS_APPLIED	1496
/*!
 * layered: how many log applications the layered table manager skipped
 * on this tree
 */
#define	WT_STAT_CONN_LAYERED_TABLE_MANAGER_LOGOPS_SKIPPED	1497
/*!
 * layered: how many previously-applied LSNs the layered table manager
 * skipped on this tree
 */
#define	WT_STAT_CONN_LAYERED_TABLE_MANAGER_SKIP_LSN	1498
/*! layered: the number of tables the layered table manager has open */
#define	WT_STAT_CONN_LAYERED_TABLE_MANAGER_TABLES	1499
/*! layered: whether the layered table manager thread has been started */
#define	WT_STAT_CONN_LAYERED_TABLE_MANAGER_RUNNING	1500
/*!
 * layered: whether the layered table manager thread is currently busy
 * doing work
 */
#define	WT_STAT_CONN_LAYERED_TABLE_MANAGER_ACTIVE	1501
/*!
 * live-restore: number of bytes copied from the source to the
 * destination
 */
#define	WT_STAT_CONN_LIVE_RESTORE_BYTES_COPIED		1502
/*! live-restore: number of files remaining for migration completion */
#define	WT_STAT_CONN_LIVE_RESTORE_WORK_REMAINING	1503
/*! live-restore: number of reads from the source database */
#define	WT_STAT_CONN_LIVE_RESTORE_SOURCE_READ_COUNT	1504
/*! live-restore: source read latency histogram (bucket 1) - 0-10ms */
#define	WT_STAT_CONN_LIVE_RESTORE_HIST_SOURCE_READ_LATENCY_LT10	1505
/*! live-restore: source read latency histogram (bucket 2) - 10-49ms */
#define	WT_STAT_CONN_LIVE_RESTORE_HIST_SOURCE_READ_LATENCY_LT50	1506
/*! live-restore: source read latency histogram (bucket 3) - 50-99ms */
#define	WT_STAT_CONN_LIVE_RESTORE_HIST_SOURCE_READ_LATENCY_LT100	1507
/*! live-restore: source read latency histogram (bucket 4) - 100-249ms */
#define	WT_STAT_CONN_LIVE_RESTORE_HIST_SOURCE_READ_LATENCY_LT250	1508
/*! live-restore: source read latency histogram (bucket 5) - 250-499ms */
#define	WT_STAT_CONN_LIVE_RESTORE_HIST_SOURCE_READ_LATENCY_LT500	1509
/*! live-restore: source read latency histogram (bucket 6) - 500-999ms */
#define	WT_STAT_CONN_LIVE_RESTORE_HIST_SOURCE_READ_LATENCY_LT1000	1510
/*! live-restore: source read latency histogram (bucket 7) - 1000ms+ */
#define	WT_STAT_CONN_LIVE_RESTORE_HIST_SOURCE_READ_LATENCY_GT1000	1511
/*! live-restore: source read latency histogram total (msecs) */
#define	WT_STAT_CONN_LIVE_RESTORE_HIST_SOURCE_READ_LATENCY_TOTAL_MSECS	1512
/*! live-restore: state */
#define	WT_STAT_CONN_LIVE_RESTORE_STATE			1513
/*! lock: btree page lock acquisitions */
#define	WT_STAT_CONN_LOCK_BTREE_PAGE_COUNT		1514
/*! lock: btree page lock application thread wait time (usecs) */
#define	WT_STAT_CONN_LOCK_BTREE_PAGE_WAIT_APPLICATION	1515
/*! lock: btree page lock internal thread wait time (usecs) */
#define	WT_STAT_CONN_LOCK_BTREE_PAGE_WAIT_INTERNAL	1516
/*! lock: checkpoint lock acquisitions */
#define	WT_STAT_CONN_LOCK_CHECKPOINT_COUNT		1517
/*! lock: checkpoint lock application thread wait time (usecs) */
#define	WT_STAT_CONN_LOCK_CHECKPOINT_WAIT_APPLICATION	1518
/*! lock: checkpoint lock internal thread wait time (usecs) */
#define	WT_STAT_CONN_LOCK_CHECKPOINT_WAIT_INTERNAL	1519
/*! lock: dhandle lock application thread time waiting (usecs) */
#define	WT_STAT_CONN_LOCK_DHANDLE_WAIT_APPLICATION	1520
/*! lock: dhandle lock internal thread time waiting (usecs) */
#define	WT_STAT_CONN_LOCK_DHANDLE_WAIT_INTERNAL		1521
/*! lock: dhandle read lock acquisitions */
#define	WT_STAT_CONN_LOCK_DHANDLE_READ_COUNT		1522
/*! lock: dhandle write lock acquisitions */
#define	WT_STAT_CONN_LOCK_DHANDLE_WRITE_COUNT		1523
/*! lock: metadata lock acquisitions */
#define	WT_STAT_CONN_LOCK_METADATA_COUNT		1524
/*! lock: metadata lock application thread wait time (usecs) */
#define	WT_STAT_CONN_LOCK_METADATA_WAIT_APPLICATION	1525
/*! lock: metadata lock internal thread wait time (usecs) */
#define	WT_STAT_CONN_LOCK_METADATA_WAIT_INTERNAL	1526
/*! lock: schema lock acquisitions */
#define	WT_STAT_CONN_LOCK_SCHEMA_COUNT			1527
/*! lock: schema lock application thread wait time (usecs) */
#define	WT_STAT_CONN_LOCK_SCHEMA_WAIT_APPLICATION	1528
/*! lock: schema lock internal thread wait time (usecs) */
#define	WT_STAT_CONN_LOCK_SCHEMA_WAIT_INTERNAL		1529
/*!
 * lock: table lock application thread time waiting for the table lock
 * (usecs)
 */
#define	WT_STAT_CONN_LOCK_TABLE_WAIT_APPLICATION	1530
/*!
 * lock: table lock internal thread time waiting for the table lock
 * (usecs)
 */
#define	WT_STAT_CONN_LOCK_TABLE_WAIT_INTERNAL		1531
/*! lock: table read lock acquisitions */
#define	WT_STAT_CONN_LOCK_TABLE_READ_COUNT		1532
/*! lock: table write lock acquisitions */
#define	WT_STAT_CONN_LOCK_TABLE_WRITE_COUNT		1533
/*! lock: txn global lock application thread time waiting (usecs) */
#define	WT_STAT_CONN_LOCK_TXN_GLOBAL_WAIT_APPLICATION	1534
/*! lock: txn global lock internal thread time waiting (usecs) */
#define	WT_STAT_CONN_LOCK_TXN_GLOBAL_WAIT_INTERNAL	1535
/*! lock: txn global read lock acquisitions */
#define	WT_STAT_CONN_LOCK_TXN_GLOBAL_READ_COUNT		1536
/*! lock: txn global write lock acquisitions */
#define	WT_STAT_CONN_LOCK_TXN_GLOBAL_WRITE_COUNT	1537
/*! log: busy returns attempting to switch slots */
#define	WT_STAT_CONN_LOG_SLOT_SWITCH_BUSY		1538
/*! log: force log remove time sleeping (usecs) */
#define	WT_STAT_CONN_LOG_FORCE_REMOVE_SLEEP		1539
/*! log: log bytes of payload data */
#define	WT_STAT_CONN_LOG_BYTES_PAYLOAD			1540
/*! log: log bytes written */
#define	WT_STAT_CONN_LOG_BYTES_WRITTEN			1541
/*! log: log files manually zero-filled */
#define	WT_STAT_CONN_LOG_ZERO_FILLS			1542
/*! log: log flush operations */
#define	WT_STAT_CONN_LOG_FLUSH				1543
/*! log: log force write operations */
#define	WT_STAT_CONN_LOG_FORCE_WRITE			1544
/*! log: log force write operations skipped */
#define	WT_STAT_CONN_LOG_FORCE_WRITE_SKIP		1545
/*! log: log records compressed */
#define	WT_STAT_CONN_LOG_COMPRESS_WRITES		1546
/*! log: log records not compressed */
#define	WT_STAT_CONN_LOG_COMPRESS_WRITE_FAILS		1547
/*! log: log records too small to compress */
#define	WT_STAT_CONN_LOG_COMPRESS_SMALL			1548
/*! log: log release advances write LSN */
#define	WT_STAT_CONN_LOG_RELEASE_WRITE_LSN		1549
/*! log: log scan operations */
#define	WT_STAT_CONN_LOG_SCANS				1550
/*! log: log scan records requiring two reads */
#define	WT_STAT_CONN_LOG_SCAN_REREADS			1551
/*! log: log server thread advances write LSN */
#define	WT_STAT_CONN_LOG_WRITE_LSN			1552
/*! log: log server thread write LSN walk skipped */
#define	WT_STAT_CONN_LOG_WRITE_LSN_SKIP			1553
/*! log: log sync operations */
#define	WT_STAT_CONN_LOG_SYNC				1554
/*! log: log sync time duration (usecs) */
#define	WT_STAT_CONN_LOG_SYNC_DURATION			1555
/*! log: log sync_dir operations */
#define	WT_STAT_CONN_LOG_SYNC_DIR			1556
/*! log: log sync_dir time duration (usecs) */
#define	WT_STAT_CONN_LOG_SYNC_DIR_DURATION		1557
/*! log: log write operations */
#define	WT_STAT_CONN_LOG_WRITES				1558
/*! log: logging bytes consolidated */
#define	WT_STAT_CONN_LOG_SLOT_CONSOLIDATED		1559
/*! log: maximum log file size */
#define	WT_STAT_CONN_LOG_MAX_FILESIZE			1560
/*! log: number of pre-allocated log files to create */
#define	WT_STAT_CONN_LOG_PREALLOC_MAX			1561
/*! log: pre-allocated log files not ready and missed */
#define	WT_STAT_CONN_LOG_PREALLOC_MISSED		1562
/*! log: pre-allocated log files prepared */
#define	WT_STAT_CONN_LOG_PREALLOC_FILES			1563
/*! log: pre-allocated log files used */
#define	WT_STAT_CONN_LOG_PREALLOC_USED			1564
/*! log: records processed by log scan */
#define	WT_STAT_CONN_LOG_SCAN_RECORDS			1565
/*! log: slot close lost race */
#define	WT_STAT_CONN_LOG_SLOT_CLOSE_RACE		1566
/*! log: slot close unbuffered waits */
#define	WT_STAT_CONN_LOG_SLOT_CLOSE_UNBUF		1567
/*! log: slot closures */
#define	WT_STAT_CONN_LOG_SLOT_CLOSES			1568
/*! log: slot join atomic update races */
#define	WT_STAT_CONN_LOG_SLOT_RACES			1569
/*! log: slot join calls atomic updates raced */
#define	WT_STAT_CONN_LOG_SLOT_YIELD_RACE		1570
/*! log: slot join calls did not yield */
#define	WT_STAT_CONN_LOG_SLOT_IMMEDIATE			1571
/*! log: slot join calls found active slot closed */
#define	WT_STAT_CONN_LOG_SLOT_YIELD_CLOSE		1572
/*! log: slot join calls slept */
#define	WT_STAT_CONN_LOG_SLOT_YIELD_SLEEP		1573
/*! log: slot join calls yielded */
#define	WT_STAT_CONN_LOG_SLOT_YIELD			1574
/*! log: slot join found active slot closed */
#define	WT_STAT_CONN_LOG_SLOT_ACTIVE_CLOSED		1575
/*! log: slot joins yield time (usecs) */
#define	WT_STAT_CONN_LOG_SLOT_YIELD_DURATION		1576
/*! log: slot transitions unable to find free slot */
#define	WT_STAT_CONN_LOG_SLOT_NO_FREE_SLOTS		1577
/*! log: slot unbuffered writes */
#define	WT_STAT_CONN_LOG_SLOT_UNBUFFERED		1578
/*! log: total in-memory size of compressed records */
#define	WT_STAT_CONN_LOG_COMPRESS_MEM			1579
/*! log: total log buffer size */
#define	WT_STAT_CONN_LOG_BUFFER_SIZE			1580
/*! log: total size of compressed records */
#define	WT_STAT_CONN_LOG_COMPRESS_LEN			1581
/*! log: written slots coalesced */
#define	WT_STAT_CONN_LOG_SLOT_COALESCED			1582
/*! log: yields waiting for previous log file close */
#define	WT_STAT_CONN_LOG_CLOSE_YIELDS			1583
/*! perf: block manager read latency histogram (bucket 1) - 0-10ms */
#define	WT_STAT_CONN_PERF_HIST_BMREAD_LATENCY_LT10	1584
/*! perf: block manager read latency histogram (bucket 2) - 10-49ms */
#define	WT_STAT_CONN_PERF_HIST_BMREAD_LATENCY_LT50	1585
/*! perf: block manager read latency histogram (bucket 3) - 50-99ms */
#define	WT_STAT_CONN_PERF_HIST_BMREAD_LATENCY_LT100	1586
/*! perf: block manager read latency histogram (bucket 4) - 100-249ms */
#define	WT_STAT_CONN_PERF_HIST_BMREAD_LATENCY_LT250	1587
/*! perf: block manager read latency histogram (bucket 5) - 250-499ms */
#define	WT_STAT_CONN_PERF_HIST_BMREAD_LATENCY_LT500	1588
/*! perf: block manager read latency histogram (bucket 6) - 500-999ms */
#define	WT_STAT_CONN_PERF_HIST_BMREAD_LATENCY_LT1000	1589
/*! perf: block manager read latency histogram (bucket 7) - 1000ms+ */
#define	WT_STAT_CONN_PERF_HIST_BMREAD_LATENCY_GT1000	1590
/*! perf: block manager read latency histogram total (msecs) */
#define	WT_STAT_CONN_PERF_HIST_BMREAD_LATENCY_TOTAL_MSECS	1591
/*! perf: block manager write latency histogram (bucket 1) - 0-10ms */
#define	WT_STAT_CONN_PERF_HIST_BMWRITE_LATENCY_LT10	1592
/*! perf: block manager write latency histogram (bucket 2) - 10-49ms */
#define	WT_STAT_CONN_PERF_HIST_BMWRITE_LATENCY_LT50	1593
/*! perf: block manager write latency histogram (bucket 3) - 50-99ms */
#define	WT_STAT_CONN_PERF_HIST_BMWRITE_LATENCY_LT100	1594
/*! perf: block manager write latency histogram (bucket 4) - 100-249ms */
#define	WT_STAT_CONN_PERF_HIST_BMWRITE_LATENCY_LT250	1595
/*! perf: block manager write latency histogram (bucket 5) - 250-499ms */
#define	WT_STAT_CONN_PERF_HIST_BMWRITE_LATENCY_LT500	1596
/*! perf: block manager write latency histogram (bucket 6) - 500-999ms */
#define	WT_STAT_CONN_PERF_HIST_BMWRITE_LATENCY_LT1000	1597
/*! perf: block manager write latency histogram (bucket 7) - 1000ms+ */
#define	WT_STAT_CONN_PERF_HIST_BMWRITE_LATENCY_GT1000	1598
/*! perf: block manager write latency histogram total (msecs) */
#define	WT_STAT_CONN_PERF_HIST_BMWRITE_LATENCY_TOTAL_MSECS	1599
/*! perf: disagg block manager read latency histogram (bucket 1) - 50-99us */
#define	WT_STAT_CONN_PERF_HIST_DISAGGBMREAD_LATENCY_LT100	1600
/*!
 * perf: disagg block manager read latency histogram (bucket 2) -
 * 100-249us
 */
#define	WT_STAT_CONN_PERF_HIST_DISAGGBMREAD_LATENCY_LT250	1601
/*!
 * perf: disagg block manager read latency histogram (bucket 3) -
 * 250-499us
 */
#define	WT_STAT_CONN_PERF_HIST_DISAGGBMREAD_LATENCY_LT500	1602
/*!
 * perf: disagg block manager read latency histogram (bucket 4) -
 * 500-999us
 */
#define	WT_STAT_CONN_PERF_HIST_DISAGGBMREAD_LATENCY_LT1000	1603
/*!
 * perf: disagg block manager read latency histogram (bucket 5) -
 * 1000-9999us
 */
#define	WT_STAT_CONN_PERF_HIST_DISAGGBMREAD_LATENCY_LT10000	1604
/*!
 * perf: disagg block manager read latency histogram (bucket 6) -
 * 10000us+
 */
#define	WT_STAT_CONN_PERF_HIST_DISAGGBMREAD_LATENCY_GT10000	1605
/*! perf: disagg block manager read latency histogram total (usecs) */
#define	WT_STAT_CONN_PERF_HIST_DISAGGBMREAD_LATENCY_TOTAL_USECS	1606
/*!
 * perf: disagg block manager write latency histogram (bucket 1) -
 * 50-99us
 */
#define	WT_STAT_CONN_PERF_HIST_DISAGGBMWRITE_LATENCY_LT100	1607
/*!
 * perf: disagg block manager write latency histogram (bucket 2) -
 * 100-249us
 */
#define	WT_STAT_CONN_PERF_HIST_DISAGGBMWRITE_LATENCY_LT250	1608
/*!
 * perf: disagg block manager write latency histogram (bucket 3) -
 * 250-499us
 */
#define	WT_STAT_CONN_PERF_HIST_DISAGGBMWRITE_LATENCY_LT500	1609
/*!
 * perf: disagg block manager write latency histogram (bucket 4) -
 * 500-999us
 */
#define	WT_STAT_CONN_PERF_HIST_DISAGGBMWRITE_LATENCY_LT1000	1610
/*!
 * perf: disagg block manager write latency histogram (bucket 5) -
 * 1000-9999us
 */
#define	WT_STAT_CONN_PERF_HIST_DISAGGBMWRITE_LATENCY_LT10000	1611
/*!
 * perf: disagg block manager write latency histogram (bucket 6) -
 * 10000us+
 */
#define	WT_STAT_CONN_PERF_HIST_DISAGGBMWRITE_LATENCY_GT10000	1612
/*! perf: disagg block manager write latency histogram total (usecs) */
#define	WT_STAT_CONN_PERF_HIST_DISAGGBMWRITE_LATENCY_TOTAL_USECS	1613
/*! perf: file system read latency histogram (bucket 1) - 0-10ms */
#define	WT_STAT_CONN_PERF_HIST_FSREAD_LATENCY_LT10	1614
/*! perf: file system read latency histogram (bucket 2) - 10-49ms */
#define	WT_STAT_CONN_PERF_HIST_FSREAD_LATENCY_LT50	1615
/*! perf: file system read latency histogram (bucket 3) - 50-99ms */
#define	WT_STAT_CONN_PERF_HIST_FSREAD_LATENCY_LT100	1616
/*! perf: file system read latency histogram (bucket 4) - 100-249ms */
#define	WT_STAT_CONN_PERF_HIST_FSREAD_LATENCY_LT250	1617
/*! perf: file system read latency histogram (bucket 5) - 250-499ms */
#define	WT_STAT_CONN_PERF_HIST_FSREAD_LATENCY_LT500	1618
/*! perf: file system read latency histogram (bucket 6) - 500-999ms */
#define	WT_STAT_CONN_PERF_HIST_FSREAD_LATENCY_LT1000	1619
/*! perf: file system read latency histogram (bucket 7) - 1000ms+ */
#define	WT_STAT_CONN_PERF_HIST_FSREAD_LATENCY_GT1000	1620
/*! perf: file system read latency histogram total (msecs) */
#define	WT_STAT_CONN_PERF_HIST_FSREAD_LATENCY_TOTAL_MSECS	1621
/*! perf: file system write latency histogram (bucket 1) - 0-10ms */
#define	WT_STAT_CONN_PERF_HIST_FSWRITE_LATENCY_LT10	1622
/*! perf: file system write latency histogram (bucket 2) - 10-49ms */
#define	WT_STAT_CONN_PERF_HIST_FSWRITE_LATENCY_LT50	1623
/*! perf: file system write latency histogram (bucket 3) - 50-99ms */
#define	WT_STAT_CONN_PERF_HIST_FSWRITE_LATENCY_LT100	1624
/*! perf: file system write latency histogram (bucket 4) - 100-249ms */
#define	WT_STAT_CONN_PERF_HIST_FSWRITE_LATENCY_LT250	1625
/*! perf: file system write latency histogram (bucket 5) - 250-499ms */
#define	WT_STAT_CONN_PERF_HIST_FSWRITE_LATENCY_LT500	1626
/*! perf: file system write latency histogram (bucket 6) - 500-999ms */
#define	WT_STAT_CONN_PERF_HIST_FSWRITE_LATENCY_LT1000	1627
/*! perf: file system write latency histogram (bucket 7) - 1000ms+ */
#define	WT_STAT_CONN_PERF_HIST_FSWRITE_LATENCY_GT1000	1628
/*! perf: file system write latency histogram total (msecs) */
#define	WT_STAT_CONN_PERF_HIST_FSWRITE_LATENCY_TOTAL_MSECS	1629
/*!
 * perf: internal page deltas reconstruct latency histogram (bucket 1) -
 * 0-100us
 */
#define	WT_STAT_CONN_PERF_HIST_INTERNAL_RECONSTRUCT_LATENCY_LT100	1630
/*!
 * perf: internal page deltas reconstruct latency histogram (bucket 2) -
 * 100-249us
 */
#define	WT_STAT_CONN_PERF_HIST_INTERNAL_RECONSTRUCT_LATENCY_LT250	1631
/*!
 * perf: internal page deltas reconstruct latency histogram (bucket 3) -
 * 250-499us
 */
#define	WT_STAT_CONN_PERF_HIST_INTERNAL_RECONSTRUCT_LATENCY_LT500	1632
/*!
 * perf: internal page deltas reconstruct latency histogram (bucket 4) -
 * 500-999us
 */
#define	WT_STAT_CONN_PERF_HIST_INTERNAL_RECONSTRUCT_LATENCY_LT1000	1633
/*!
 * perf: internal page deltas reconstruct latency histogram (bucket 5) -
 * 1000-9999us
 */
#define	WT_STAT_CONN_PERF_HIST_INTERNAL_RECONSTRUCT_LATENCY_LT10000	1634
/*!
 * perf: internal page deltas reconstruct latency histogram (bucket 6) -
 * 10000us+
 */
#define	WT_STAT_CONN_PERF_HIST_INTERNAL_RECONSTRUCT_LATENCY_GT10000	1635
/*! perf: internal page deltas reconstruct latency histogram total (usecs) */
#define	WT_STAT_CONN_PERF_HIST_INTERNAL_RECONSTRUCT_LATENCY_TOTAL_USECS	1636
/*!
 * perf: leaf page deltas reconstruct latency histogram (bucket 1) -
 * 0-100us
 */
#define	WT_STAT_CONN_PERF_HIST_LEAF_RECONSTRUCT_LATENCY_LT100	1637
/*!
 * perf: leaf page deltas reconstruct latency histogram (bucket 2) -
 * 100-249us
 */
#define	WT_STAT_CONN_PERF_HIST_LEAF_RECONSTRUCT_LATENCY_LT250	1638
/*!
 * perf: leaf page deltas reconstruct latency histogram (bucket 3) -
 * 250-499us
 */
#define	WT_STAT_CONN_PERF_HIST_LEAF_RECONSTRUCT_LATENCY_LT500	1639
/*!
 * perf: leaf page deltas reconstruct latency histogram (bucket 4) -
 * 500-999us
 */
#define	WT_STAT_CONN_PERF_HIST_LEAF_RECONSTRUCT_LATENCY_LT1000	1640
/*!
 * perf: leaf page deltas reconstruct latency histogram (bucket 5) -
 * 1000-9999us
 */
#define	WT_STAT_CONN_PERF_HIST_LEAF_RECONSTRUCT_LATENCY_LT10000	1641
/*!
 * perf: leaf page deltas reconstruct latency histogram (bucket 6) -
 * 10000us+
 */
#define	WT_STAT_CONN_PERF_HIST_LEAF_RECONSTRUCT_LATENCY_GT10000	1642
/*! perf: leaf page deltas reconstruct latency histogram total (usecs) */
#define	WT_STAT_CONN_PERF_HIST_LEAF_RECONSTRUCT_LATENCY_TOTAL_USECS	1643
/*! perf: operation read latency histogram (bucket 1) - 0-100us */
#define	WT_STAT_CONN_PERF_HIST_OPREAD_LATENCY_LT100	1644
/*! perf: operation read latency histogram (bucket 2) - 100-249us */
#define	WT_STAT_CONN_PERF_HIST_OPREAD_LATENCY_LT250	1645
/*! perf: operation read latency histogram (bucket 3) - 250-499us */
#define	WT_STAT_CONN_PERF_HIST_OPREAD_LATENCY_LT500	1646
/*! perf: operation read latency histogram (bucket 4) - 500-999us */
#define	WT_STAT_CONN_PERF_HIST_OPREAD_LATENCY_LT1000	1647
/*! perf: operation read latency histogram (bucket 5) - 1000-9999us */
#define	WT_STAT_CONN_PERF_HIST_OPREAD_LATENCY_LT10000	1648
/*! perf: operation read latency histogram (bucket 6) - 10000us+ */
#define	WT_STAT_CONN_PERF_HIST_OPREAD_LATENCY_GT10000	1649
/*! perf: operation read latency histogram total (usecs) */
#define	WT_STAT_CONN_PERF_HIST_OPREAD_LATENCY_TOTAL_USECS	1650
/*! perf: operation write latency histogram (bucket 1) - 0-100us */
#define	WT_STAT_CONN_PERF_HIST_OPWRITE_LATENCY_LT100	1651
/*! perf: operation write latency histogram (bucket 2) - 100-249us */
#define	WT_STAT_CONN_PERF_HIST_OPWRITE_LATENCY_LT250	1652
/*! perf: operation write latency histogram (bucket 3) - 250-499us */
#define	WT_STAT_CONN_PERF_HIST_OPWRITE_LATENCY_LT500	1653
/*! perf: operation write latency histogram (bucket 4) - 500-999us */
#define	WT_STAT_CONN_PERF_HIST_OPWRITE_LATENCY_LT1000	1654
/*! perf: operation write latency histogram (bucket 5) - 1000-9999us */
#define	WT_STAT_CONN_PERF_HIST_OPWRITE_LATENCY_LT10000	1655
/*! perf: operation write latency histogram (bucket 6) - 10000us+ */
#define	WT_STAT_CONN_PERF_HIST_OPWRITE_LATENCY_GT10000	1656
/*! perf: operation write latency histogram total (usecs) */
#define	WT_STAT_CONN_PERF_HIST_OPWRITE_LATENCY_TOTAL_USECS	1657
/*! prefetch: could not perform pre-fetch on internal page */
#define	WT_STAT_CONN_PREFETCH_SKIPPED_INTERNAL_PAGE	1658
/*!
 * prefetch: could not perform pre-fetch on ref without the pre-fetch
 * flag set
 */
#define	WT_STAT_CONN_PREFETCH_SKIPPED_NO_FLAG_SET	1659
/*! prefetch: number of times pre-fetch failed to start */
#define	WT_STAT_CONN_PREFETCH_FAILED_START		1660
/*! prefetch: pre-fetch not repeating for recently pre-fetched ref */
#define	WT_STAT_CONN_PREFETCH_SKIPPED_SAME_REF		1661
/*! prefetch: pre-fetch not triggered after single disk read */
#define	WT_STAT_CONN_PREFETCH_DISK_ONE			1662
/*! prefetch: pre-fetch not triggered as there is no valid dhandle */
#define	WT_STAT_CONN_PREFETCH_SKIPPED_NO_VALID_DHANDLE	1663
/*! prefetch: pre-fetch not triggered by page read */
#define	WT_STAT_CONN_PREFETCH_SKIPPED			1664
/*! prefetch: pre-fetch not triggered due to disk read count */
#define	WT_STAT_CONN_PREFETCH_SKIPPED_DISK_READ_COUNT	1665
/*! prefetch: pre-fetch not triggered due to internal session */
#define	WT_STAT_CONN_PREFETCH_SKIPPED_INTERNAL_SESSION	1666
/*! prefetch: pre-fetch not triggered due to special btree handle */
#define	WT_STAT_CONN_PREFETCH_SKIPPED_SPECIAL_HANDLE	1667
/*! prefetch: pre-fetch page not on disk when reading */
#define	WT_STAT_CONN_PREFETCH_PAGES_FAIL		1668
/*! prefetch: pre-fetch pages queued */
#define	WT_STAT_CONN_PREFETCH_PAGES_QUEUED		1669
/*! prefetch: pre-fetch pages read in background */
#define	WT_STAT_CONN_PREFETCH_PAGES_READ		1670
/*! prefetch: pre-fetch skipped reading in a page due to harmless error */
#define	WT_STAT_CONN_PREFETCH_SKIPPED_ERROR_OK		1671
/*! prefetch: pre-fetch triggered by page read */
#define	WT_STAT_CONN_PREFETCH_ATTEMPTS			1672
/*! reconciliation: VLCS pages explicitly reconciled as empty */
#define	WT_STAT_CONN_REC_VLCS_EMPTIED_PAGES		1673
/*! reconciliation: approximate byte size of timestamps in pages written */
#define	WT_STAT_CONN_REC_TIME_WINDOW_BYTES_TS		1674
/*!
 * reconciliation: approximate byte size of transaction IDs in pages
 * written
 */
#define	WT_STAT_CONN_REC_TIME_WINDOW_BYTES_TXN		1675
/*!
 * reconciliation: average length of delta chain on internal page with
 * deltas
 */
#define	WT_STAT_CONN_REC_AVERAGE_INTERNAL_PAGE_DELTA_CHAIN_LENGTH	1676
/*! reconciliation: average length of delta chain on leaf page with deltas */
#define	WT_STAT_CONN_REC_AVERAGE_LEAF_PAGE_DELTA_CHAIN_LENGTH	1677
/*! reconciliation: empty deltas skipped in disaggregated storage */
#define	WT_STAT_CONN_REC_SKIP_EMPTY_DELTAS		1678
/*! reconciliation: fast-path pages deleted */
#define	WT_STAT_CONN_REC_PAGE_DELETE_FAST		1679
/*! reconciliation: full internal pages written instead of a page delta */
#define	WT_STAT_CONN_REC_PAGE_FULL_IMAGE_INTERNAL	1680
/*! reconciliation: full leaf pages written instead of a page delta */
#define	WT_STAT_CONN_REC_PAGE_FULL_IMAGE_LEAF		1681
/*! reconciliation: internal page deltas written */
#define	WT_STAT_CONN_REC_PAGE_DELTA_INTERNAL		1682
/*! reconciliation: leaf page deltas written */
#define	WT_STAT_CONN_REC_PAGE_DELTA_LEAF		1683
/*! reconciliation: leaf-page overflow keys */
#define	WT_STAT_CONN_REC_OVERFLOW_KEY_LEAF		1684
/*! reconciliation: max deltas seen on internal page during reconciliation */
#define	WT_STAT_CONN_REC_MAX_INTERNAL_PAGE_DELTAS	1685
/*! reconciliation: max deltas seen on leaf page during reconciliation */
#define	WT_STAT_CONN_REC_MAX_LEAF_PAGE_DELTAS		1686
/*! reconciliation: maximum milliseconds spent in a reconciliation call */
#define	WT_STAT_CONN_REC_MAXIMUM_MILLISECONDS		1687
/*!
 * reconciliation: maximum milliseconds spent in building a disk image in
 * a reconciliation
 */
#define	WT_STAT_CONN_REC_MAXIMUM_IMAGE_BUILD_MILLISECONDS	1688
/*!
 * reconciliation: maximum milliseconds spent in moving updates to the
 * history store in a reconciliation
 */
#define	WT_STAT_CONN_REC_MAXIMUM_HS_WRAPUP_MILLISECONDS	1689
/*!
 * reconciliation: number of keys that are garbage collected in the
 * ingest table for disaggregated storage
 */
#define	WT_STAT_CONN_REC_INGEST_GARBAGE_COLLECTION_KEYS	1690
/*! reconciliation: overflow values written */
#define	WT_STAT_CONN_REC_OVERFLOW_VALUE			1691
/*! reconciliation: page reconciliation calls */
#define	WT_STAT_CONN_REC_PAGES				1692
/*! reconciliation: page reconciliation calls for eviction */
#define	WT_STAT_CONN_REC_PAGES_EVICTION			1693
/*! reconciliation: page reconciliation calls for pages between 1 and 10MB */
#define	WT_STAT_CONN_REC_PAGES_SIZE_1MB_TO_10MB		1694
/*!
 * reconciliation: page reconciliation calls for pages between 10 and
 * 100MB
 */
#define	WT_STAT_CONN_REC_PAGES_SIZE_10MB_TO_100MB	1695
/*!
 * reconciliation: page reconciliation calls for pages between 100MB and
 * 1GB
 */
#define	WT_STAT_CONN_REC_PAGES_SIZE_100MB_TO_1GB	1696
/*! reconciliation: page reconciliation calls for pages over 1GB */
#define	WT_STAT_CONN_REC_PAGES_SIZE_1GB_PLUS		1697
/*!
 * reconciliation: page reconciliation calls that resulted in values with
 * prepared transaction metadata
 */
#define	WT_STAT_CONN_REC_PAGES_WITH_PREPARE		1698
/*!
 * reconciliation: page reconciliation calls that resulted in values with
 * timestamps
 */
#define	WT_STAT_CONN_REC_PAGES_WITH_TS			1699
/*!
 * reconciliation: page reconciliation calls that resulted in values with
 * transaction ids
 */
#define	WT_STAT_CONN_REC_PAGES_WITH_TXN			1700
/*! reconciliation: pages deleted */
#define	WT_STAT_CONN_REC_PAGE_DELETE			1701
/*!
 * reconciliation: pages written including an aggregated newest start
 * durable timestamp
 */
#define	WT_STAT_CONN_REC_TIME_AGGR_NEWEST_START_DURABLE_TS	1702
/*!
 * reconciliation: pages written including an aggregated newest stop
 * durable timestamp
 */
#define	WT_STAT_CONN_REC_TIME_AGGR_NEWEST_STOP_DURABLE_TS	1703
/*!
 * reconciliation: pages written including an aggregated newest stop
 * timestamp
 */
#define	WT_STAT_CONN_REC_TIME_AGGR_NEWEST_STOP_TS	1704
/*!
 * reconciliation: pages written including an aggregated newest stop
 * transaction ID
 */
#define	WT_STAT_CONN_REC_TIME_AGGR_NEWEST_STOP_TXN	1705
/*!
 * reconciliation: pages written including an aggregated newest
 * transaction ID
 */
#define	WT_STAT_CONN_REC_TIME_AGGR_NEWEST_TXN		1706
/*!
 * reconciliation: pages written including an aggregated oldest start
 * timestamp
 */
#define	WT_STAT_CONN_REC_TIME_AGGR_OLDEST_START_TS	1707
/*! reconciliation: pages written including an aggregated prepare */
#define	WT_STAT_CONN_REC_TIME_AGGR_PREPARED		1708
/*! reconciliation: pages written including at least one prepare state */
#define	WT_STAT_CONN_REC_TIME_WINDOW_PAGES_PREPARED	1709
/*!
 * reconciliation: pages written including at least one start durable
 * timestamp
 */
#define	WT_STAT_CONN_REC_TIME_WINDOW_PAGES_DURABLE_START_TS	1710
/*! reconciliation: pages written including at least one start timestamp */
#define	WT_STAT_CONN_REC_TIME_WINDOW_PAGES_START_TS	1711
/*!
 * reconciliation: pages written including at least one start transaction
 * ID
 */
#define	WT_STAT_CONN_REC_TIME_WINDOW_PAGES_START_TXN	1712
/*!
 * reconciliation: pages written including at least one stop durable
 * timestamp
 */
#define	WT_STAT_CONN_REC_TIME_WINDOW_PAGES_DURABLE_STOP_TS	1713
/*! reconciliation: pages written including at least one stop timestamp */
#define	WT_STAT_CONN_REC_TIME_WINDOW_PAGES_STOP_TS	1714
/*!
 * reconciliation: pages written including at least one stop transaction
 * ID
 */
#define	WT_STAT_CONN_REC_TIME_WINDOW_PAGES_STOP_TXN	1715
/*! reconciliation: pages written with at least one internal page delta */
#define	WT_STAT_CONN_REC_PAGES_WITH_INTERNAL_DELTAS	1716
/*! reconciliation: pages written with at least one leaf page delta */
#define	WT_STAT_CONN_REC_PAGES_WITH_LEAF_DELTAS		1717
/*! reconciliation: records written including a prepare state */
#define	WT_STAT_CONN_REC_TIME_WINDOW_PREPARED		1718
/*! reconciliation: records written including a start durable timestamp */
#define	WT_STAT_CONN_REC_TIME_WINDOW_DURABLE_START_TS	1719
/*! reconciliation: records written including a start timestamp */
#define	WT_STAT_CONN_REC_TIME_WINDOW_START_TS		1720
/*! reconciliation: records written including a start transaction ID */
#define	WT_STAT_CONN_REC_TIME_WINDOW_START_TXN		1721
/*! reconciliation: records written including a stop durable timestamp */
#define	WT_STAT_CONN_REC_TIME_WINDOW_DURABLE_STOP_TS	1722
/*! reconciliation: records written including a stop timestamp */
#define	WT_STAT_CONN_REC_TIME_WINDOW_STOP_TS		1723
/*! reconciliation: records written including a stop transaction ID */
#define	WT_STAT_CONN_REC_TIME_WINDOW_STOP_TXN		1724
/*! reconciliation: split bytes currently awaiting free */
#define	WT_STAT_CONN_REC_SPLIT_STASHED_BYTES		1725
/*! reconciliation: split objects currently awaiting free */
#define	WT_STAT_CONN_REC_SPLIT_STASHED_OBJECTS		1726
/*! session: attempts to remove a local object and the object is in use */
#define	WT_STAT_CONN_LOCAL_OBJECTS_INUSE		1727
/*! session: flush_tier failed calls */
#define	WT_STAT_CONN_FLUSH_TIER_FAIL			1728
/*! session: flush_tier operation calls */
#define	WT_STAT_CONN_FLUSH_TIER				1729
/*! session: flush_tier tables skipped due to no checkpoint */
#define	WT_STAT_CONN_FLUSH_TIER_SKIPPED			1730
/*! session: flush_tier tables switched */
#define	WT_STAT_CONN_FLUSH_TIER_SWITCHED		1731
/*! session: local objects removed */
#define	WT_STAT_CONN_LOCAL_OBJECTS_REMOVED		1732
/*! session: open session count */
#define	WT_STAT_CONN_SESSION_OPEN			1733
/*! session: session query timestamp calls */
#define	WT_STAT_CONN_SESSION_QUERY_TS			1734
/*! session: table alter failed calls */
#define	WT_STAT_CONN_SESSION_TABLE_ALTER_FAIL		1735
/*! session: table alter successful calls */
#define	WT_STAT_CONN_SESSION_TABLE_ALTER_SUCCESS	1736
/*! session: table alter triggering checkpoint calls */
#define	WT_STAT_CONN_SESSION_TABLE_ALTER_TRIGGER_CHECKPOINT	1737
/*! session: table alter unchanged and skipped */
#define	WT_STAT_CONN_SESSION_TABLE_ALTER_SKIP		1738
/*! session: table compact conflicted with checkpoint */
#define	WT_STAT_CONN_SESSION_TABLE_COMPACT_CONFLICTING_CHECKPOINT	1739
/*! session: table compact dhandle successful calls */
#define	WT_STAT_CONN_SESSION_TABLE_COMPACT_DHANDLE_SUCCESS	1740
/*! session: table compact failed calls */
#define	WT_STAT_CONN_SESSION_TABLE_COMPACT_FAIL		1741
/*! session: table compact failed calls due to cache pressure */
#define	WT_STAT_CONN_SESSION_TABLE_COMPACT_FAIL_CACHE_PRESSURE	1742
/*! session: table compact passes */
#define	WT_STAT_CONN_SESSION_TABLE_COMPACT_PASSES	1743
/*! session: table compact pulled into eviction */
#define	WT_STAT_CONN_SESSION_TABLE_COMPACT_EVICTION	1744
/*! session: table compact running */
#define	WT_STAT_CONN_SESSION_TABLE_COMPACT_RUNNING	1745
/*! session: table compact skipped as process would not reduce file size */
#define	WT_STAT_CONN_SESSION_TABLE_COMPACT_SKIPPED	1746
/*! session: table compact successful calls */
#define	WT_STAT_CONN_SESSION_TABLE_COMPACT_SUCCESS	1747
/*! session: table compact timeout */
#define	WT_STAT_CONN_SESSION_TABLE_COMPACT_TIMEOUT	1748
/*! session: table create failed calls */
#define	WT_STAT_CONN_SESSION_TABLE_CREATE_FAIL		1749
/*! session: table create successful calls */
#define	WT_STAT_CONN_SESSION_TABLE_CREATE_SUCCESS	1750
/*! session: table create with import failed calls */
#define	WT_STAT_CONN_SESSION_TABLE_CREATE_IMPORT_FAIL	1751
/*! session: table create with import repair calls */
#define	WT_STAT_CONN_SESSION_TABLE_CREATE_IMPORT_REPAIR	1752
/*! session: table create with import successful calls */
#define	WT_STAT_CONN_SESSION_TABLE_CREATE_IMPORT_SUCCESS	1753
/*! session: table drop failed calls */
#define	WT_STAT_CONN_SESSION_TABLE_DROP_FAIL		1754
/*! session: table drop successful calls */
#define	WT_STAT_CONN_SESSION_TABLE_DROP_SUCCESS		1755
/*! session: table salvage failed calls */
#define	WT_STAT_CONN_SESSION_TABLE_SALVAGE_FAIL		1756
/*! session: table salvage successful calls */
#define	WT_STAT_CONN_SESSION_TABLE_SALVAGE_SUCCESS	1757
/*! session: table truncate failed calls */
#define	WT_STAT_CONN_SESSION_TABLE_TRUNCATE_FAIL	1758
/*! session: table truncate successful calls */
#define	WT_STAT_CONN_SESSION_TABLE_TRUNCATE_SUCCESS	1759
/*! session: table verify failed calls */
#define	WT_STAT_CONN_SESSION_TABLE_VERIFY_FAIL		1760
/*! session: table verify successful calls */
#define	WT_STAT_CONN_SESSION_TABLE_VERIFY_SUCCESS	1761
/*! session: tiered operations dequeued and processed */
#define	WT_STAT_CONN_TIERED_WORK_UNITS_DEQUEUED		1762
/*! session: tiered operations removed without processing */
#define	WT_STAT_CONN_TIERED_WORK_UNITS_REMOVED		1763
/*! session: tiered operations scheduled */
#define	WT_STAT_CONN_TIERED_WORK_UNITS_CREATED		1764
/*! session: tiered storage local retention time (secs) */
#define	WT_STAT_CONN_TIERED_RETENTION			1765
/*! thread-state: active filesystem fsync calls */
#define	WT_STAT_CONN_THREAD_FSYNC_ACTIVE		1766
/*! thread-state: active filesystem read calls */
#define	WT_STAT_CONN_THREAD_READ_ACTIVE			1767
/*! thread-state: active filesystem write calls */
#define	WT_STAT_CONN_THREAD_WRITE_ACTIVE		1768
/*! thread-yield: application thread operations waiting for cache */
#define	WT_STAT_CONN_APPLICATION_CACHE_OPS		1769
/*!
 * thread-yield: application thread operations waiting for interruptible
 * cache eviction
 */
#define	WT_STAT_CONN_APPLICATION_CACHE_INTERRUPTIBLE_OPS	1770
/*!
 * thread-yield: application thread operations waiting for mandatory
 * cache eviction
 */
#define	WT_STAT_CONN_APPLICATION_CACHE_UNINTERRUPTIBLE_OPS	1771
/*! thread-yield: application thread snapshot refreshed for eviction */
#define	WT_STAT_CONN_APPLICATION_EVICT_SNAPSHOT_REFRESHED	1772
/*! thread-yield: application thread time waiting for cache (usecs) */
#define	WT_STAT_CONN_APPLICATION_CACHE_TIME		1773
/*!
 * thread-yield: application thread time waiting for interruptible cache
 * eviction (usecs)
 */
#define	WT_STAT_CONN_APPLICATION_CACHE_INTERRUPTIBLE_TIME	1774
/*!
 * thread-yield: application thread time waiting for mandatory cache
 * eviction (usecs)
 */
#define	WT_STAT_CONN_APPLICATION_CACHE_UNINTERRUPTIBLE_TIME	1775
/*!
 * thread-yield: connection close blocked waiting for transaction state
 * stabilization
 */
#define	WT_STAT_CONN_TXN_RELEASE_BLOCKED		1776
/*! thread-yield: data handle lock yielded */
#define	WT_STAT_CONN_DHANDLE_LOCK_BLOCKED		1777
/*!
 * thread-yield: get reference for page index and slot time sleeping
 * (usecs)
 */
#define	WT_STAT_CONN_PAGE_INDEX_SLOT_REF_BLOCKED	1778
/*! thread-yield: page access yielded due to prepare state change */
#define	WT_STAT_CONN_PREPARED_TRANSITION_BLOCKED_PAGE	1779
/*! thread-yield: page acquire busy blocked */
#define	WT_STAT_CONN_PAGE_BUSY_BLOCKED			1780
/*! thread-yield: page acquire eviction blocked */
#define	WT_STAT_CONN_PAGE_FORCIBLE_EVICT_BLOCKED	1781
/*! thread-yield: page acquire locked blocked */
#define	WT_STAT_CONN_PAGE_LOCKED_BLOCKED		1782
/*! thread-yield: page acquire read blocked */
#define	WT_STAT_CONN_PAGE_READ_BLOCKED			1783
/*! thread-yield: page acquire time sleeping (usecs) */
#define	WT_STAT_CONN_PAGE_SLEEP				1784
/*!
 * thread-yield: page delete rollback time sleeping for state change
 * (usecs)
 */
#define	WT_STAT_CONN_PAGE_DEL_ROLLBACK_BLOCKED		1785
/*! thread-yield: page reconciliation yielded due to child modification */
#define	WT_STAT_CONN_CHILD_MODIFY_BLOCKED_PAGE		1786
/*! transaction: Number of prepared updates */
#define	WT_STAT_CONN_TXN_PREPARED_UPDATES		1787
/*! transaction: Number of prepared updates committed */
#define	WT_STAT_CONN_TXN_PREPARED_UPDATES_COMMITTED	1788
/*! transaction: Number of prepared updates repeated on the same key */
#define	WT_STAT_CONN_TXN_PREPARED_UPDATES_KEY_REPEATED	1789
/*! transaction: Number of prepared updates rolled back */
#define	WT_STAT_CONN_TXN_PREPARED_UPDATES_ROLLEDBACK	1790
/*!
 * transaction: a reader raced with a prepared transaction commit and
 * skipped an update or updates
 */
#define	WT_STAT_CONN_TXN_READ_RACE_PREPARE_COMMIT	1791
/*! transaction: number of times overflow removed value is read */
#define	WT_STAT_CONN_TXN_READ_OVERFLOW_REMOVE		1792
/*! transaction: oldest pinned transaction ID rolled back for eviction */
#define	WT_STAT_CONN_TXN_ROLLBACK_OLDEST_PINNED		1793
/*! transaction: prepared transactions */
#define	WT_STAT_CONN_TXN_PREPARE			1794
/*! transaction: prepared transactions committed */
#define	WT_STAT_CONN_TXN_PREPARE_COMMIT			1795
/*! transaction: prepared transactions currently active */
#define	WT_STAT_CONN_TXN_PREPARE_ACTIVE			1796
/*! transaction: prepared transactions rolled back */
#define	WT_STAT_CONN_TXN_PREPARE_ROLLBACK		1797
/*! transaction: query timestamp calls */
#define	WT_STAT_CONN_TXN_QUERY_TS			1798
/*! transaction: race to read prepared update retry */
#define	WT_STAT_CONN_TXN_READ_RACE_PREPARE_UPDATE	1799
/*! transaction: rollback to stable calls */
#define	WT_STAT_CONN_TXN_RTS				1800
/*!
 * transaction: rollback to stable history store keys that would have
 * been swept in non-dryrun mode
 */
#define	WT_STAT_CONN_TXN_RTS_SWEEP_HS_KEYS_DRYRUN	1801
/*!
 * transaction: rollback to stable history store records with stop
 * timestamps older than newer records
 */
#define	WT_STAT_CONN_TXN_RTS_HS_STOP_OLDER_THAN_NEWER_START	1802
/*! transaction: rollback to stable inconsistent checkpoint */
#define	WT_STAT_CONN_TXN_RTS_INCONSISTENT_CKPT		1803
/*! transaction: rollback to stable keys removed */
#define	WT_STAT_CONN_TXN_RTS_KEYS_REMOVED		1804
/*! transaction: rollback to stable keys restored */
#define	WT_STAT_CONN_TXN_RTS_KEYS_RESTORED		1805
/*!
 * transaction: rollback to stable keys that would have been removed in
 * non-dryrun mode
 */
#define	WT_STAT_CONN_TXN_RTS_KEYS_REMOVED_DRYRUN	1806
/*!
 * transaction: rollback to stable keys that would have been restored in
 * non-dryrun mode
 */
#define	WT_STAT_CONN_TXN_RTS_KEYS_RESTORED_DRYRUN	1807
/*! transaction: rollback to stable pages visited */
#define	WT_STAT_CONN_TXN_RTS_PAGES_VISITED		1808
/*! transaction: rollback to stable restored tombstones from history store */
#define	WT_STAT_CONN_TXN_RTS_HS_RESTORE_TOMBSTONES	1809
/*! transaction: rollback to stable restored updates from history store */
#define	WT_STAT_CONN_TXN_RTS_HS_RESTORE_UPDATES		1810
/*! transaction: rollback to stable skipping delete rle */
#define	WT_STAT_CONN_TXN_RTS_DELETE_RLE_SKIPPED		1811
/*! transaction: rollback to stable skipping stable rle */
#define	WT_STAT_CONN_TXN_RTS_STABLE_RLE_SKIPPED		1812
/*! transaction: rollback to stable sweeping history store keys */
#define	WT_STAT_CONN_TXN_RTS_SWEEP_HS_KEYS		1813
/*!
 * transaction: rollback to stable tombstones from history store that
 * would have been restored in non-dryrun mode
 */
#define	WT_STAT_CONN_TXN_RTS_HS_RESTORE_TOMBSTONES_DRYRUN	1814
/*! transaction: rollback to stable tree walk skipping pages */
#define	WT_STAT_CONN_TXN_RTS_TREE_WALK_SKIP_PAGES	1815
/*! transaction: rollback to stable updates aborted */
#define	WT_STAT_CONN_TXN_RTS_UPD_ABORTED		1816
/*!
 * transaction: rollback to stable updates from history store that would
 * have been restored in non-dryrun mode
 */
#define	WT_STAT_CONN_TXN_RTS_HS_RESTORE_UPDATES_DRYRUN	1817
/*! transaction: rollback to stable updates removed from history store */
#define	WT_STAT_CONN_TXN_RTS_HS_REMOVED			1818
/*!
 * transaction: rollback to stable updates that would have been aborted
 * in non-dryrun mode
 */
#define	WT_STAT_CONN_TXN_RTS_UPD_ABORTED_DRYRUN		1819
/*!
 * transaction: rollback to stable updates that would have been removed
 * from history store in non-dryrun mode
 */
#define	WT_STAT_CONN_TXN_RTS_HS_REMOVED_DRYRUN		1820
/*! transaction: sessions scanned in each walk of concurrent sessions */
#define	WT_STAT_CONN_TXN_SESSIONS_WALKED		1821
/*! transaction: set timestamp calls */
#define	WT_STAT_CONN_TXN_SET_TS				1822
/*! transaction: set timestamp durable calls */
#define	WT_STAT_CONN_TXN_SET_TS_DURABLE			1823
/*! transaction: set timestamp durable updates */
#define	WT_STAT_CONN_TXN_SET_TS_DURABLE_UPD		1824
/*! transaction: set timestamp force calls */
#define	WT_STAT_CONN_TXN_SET_TS_FORCE			1825
/*!
 * transaction: set timestamp global oldest timestamp set to be more
 * recent than the global stable timestamp
 */
#define	WT_STAT_CONN_TXN_SET_TS_OUT_OF_ORDER		1826
/*! transaction: set timestamp oldest calls */
#define	WT_STAT_CONN_TXN_SET_TS_OLDEST			1827
/*! transaction: set timestamp oldest updates */
#define	WT_STAT_CONN_TXN_SET_TS_OLDEST_UPD		1828
/*! transaction: set timestamp stable calls */
#define	WT_STAT_CONN_TXN_SET_TS_STABLE			1829
/*! transaction: set timestamp stable updates */
#define	WT_STAT_CONN_TXN_SET_TS_STABLE_UPD		1830
/*! transaction: transaction begins */
#define	WT_STAT_CONN_TXN_BEGIN				1831
/*!
 * transaction: transaction checkpoint history store file duration
 * (usecs)
 */
#define	WT_STAT_CONN_TXN_HS_CKPT_DURATION		1832
/*! transaction: transaction range of IDs currently pinned */
#define	WT_STAT_CONN_TXN_PINNED_RANGE			1833
/*! transaction: transaction range of IDs currently pinned by a checkpoint */
#define	WT_STAT_CONN_TXN_PINNED_CHECKPOINT_RANGE	1834
/*! transaction: transaction range of timestamps currently pinned */
#define	WT_STAT_CONN_TXN_PINNED_TIMESTAMP		1835
/*! transaction: transaction range of timestamps pinned by a checkpoint */
#define	WT_STAT_CONN_TXN_PINNED_TIMESTAMP_CHECKPOINT	1836
/*!
 * transaction: transaction range of timestamps pinned by the oldest
 * active read timestamp
 */
#define	WT_STAT_CONN_TXN_PINNED_TIMESTAMP_READER	1837
/*!
 * transaction: transaction range of timestamps pinned by the oldest
 * timestamp
 */
#define	WT_STAT_CONN_TXN_PINNED_TIMESTAMP_OLDEST	1838
/*! transaction: transaction read timestamp of the oldest active reader */
#define	WT_STAT_CONN_TXN_TIMESTAMP_OLDEST_ACTIVE_READ	1839
/*! transaction: transaction rollback to stable currently running */
#define	WT_STAT_CONN_TXN_ROLLBACK_TO_STABLE_RUNNING	1840
/*! transaction: transaction walk of concurrent sessions */
#define	WT_STAT_CONN_TXN_WALK_SESSIONS			1841
/*! transaction: transactions committed */
#define	WT_STAT_CONN_TXN_COMMIT				1842
/*! transaction: transactions rolled back */
#define	WT_STAT_CONN_TXN_ROLLBACK			1843
/*! transaction: update conflicts */
#define	WT_STAT_CONN_TXN_UPDATE_CONFLICT		1844

/*!
 * @}
 * @name Statistics for data sources
 * @anchor statistics_dsrc
 * @{
 */
/*! autocommit: retries for readonly operations */
#define	WT_STAT_DSRC_AUTOCOMMIT_READONLY_RETRY		2000
/*! autocommit: retries for update operations */
#define	WT_STAT_DSRC_AUTOCOMMIT_UPDATE_RETRY		2001
/*! backup: total modified incremental blocks with compressed data */
#define	WT_STAT_DSRC_BACKUP_BLOCKS_COMPRESSED		2002
/*! backup: total modified incremental blocks without compressed data */
#define	WT_STAT_DSRC_BACKUP_BLOCKS_UNCOMPRESSED		2003
/*! block-disagg: Bytes read from the shared history store in SLS */
#define	WT_STAT_DSRC_DISAGG_BLOCK_HS_BYTE_READ		2004
/*! block-disagg: Bytes written to the shared history store in SLS */
#define	WT_STAT_DSRC_DISAGG_BLOCK_HS_BYTE_WRITE		2005
/*! block-disagg: Disaggregated block manager get */
#define	WT_STAT_DSRC_DISAGG_BLOCK_GET			2006
/*!
 * block-disagg: Disaggregated block manager get from the shared history
 * store in SLS
 */
#define	WT_STAT_DSRC_DISAGG_BLOCK_HS_GET		2007
/*! block-disagg: Disaggregated block manager put  */
#define	WT_STAT_DSRC_DISAGG_BLOCK_PUT			2008
/*!
 * block-disagg: Disaggregated block manager put to the shared history
 * store in SLS
 */
#define	WT_STAT_DSRC_DISAGG_BLOCK_HS_PUT		2009
/*! block-manager: allocations requiring file extension */
#define	WT_STAT_DSRC_BLOCK_EXTENSION			2010
/*! block-manager: blocks allocated */
#define	WT_STAT_DSRC_BLOCK_ALLOC			2011
/*! block-manager: blocks freed */
#define	WT_STAT_DSRC_BLOCK_FREE				2012
/*! block-manager: checkpoint size */
#define	WT_STAT_DSRC_BLOCK_CHECKPOINT_SIZE		2013
/*! block-manager: file allocation unit size */
#define	WT_STAT_DSRC_ALLOCATION_SIZE			2014
/*! block-manager: file bytes available for reuse */
#define	WT_STAT_DSRC_BLOCK_REUSE_BYTES			2015
/*! block-manager: file magic number */
#define	WT_STAT_DSRC_BLOCK_MAGIC			2016
/*! block-manager: file major version number */
#define	WT_STAT_DSRC_BLOCK_MAJOR			2017
/*! block-manager: file size in bytes */
#define	WT_STAT_DSRC_BLOCK_SIZE				2018
/*! block-manager: minor version number */
#define	WT_STAT_DSRC_BLOCK_MINOR			2019
/*! btree: btree checkpoint generation */
#define	WT_STAT_DSRC_BTREE_CHECKPOINT_GENERATION	2020
/*! btree: btree clean tree checkpoint expiration time */
#define	WT_STAT_DSRC_BTREE_CLEAN_CHECKPOINT_TIMER	2021
/*! btree: btree compact pages reviewed */
#define	WT_STAT_DSRC_BTREE_COMPACT_PAGES_REVIEWED	2022
/*! btree: btree compact pages rewritten */
#define	WT_STAT_DSRC_BTREE_COMPACT_PAGES_REWRITTEN	2023
/*! btree: btree compact pages skipped */
#define	WT_STAT_DSRC_BTREE_COMPACT_PAGES_SKIPPED	2024
/*! btree: btree expected number of compact bytes rewritten */
#define	WT_STAT_DSRC_BTREE_COMPACT_BYTES_REWRITTEN_EXPECTED	2025
/*! btree: btree expected number of compact pages rewritten */
#define	WT_STAT_DSRC_BTREE_COMPACT_PAGES_REWRITTEN_EXPECTED	2026
/*! btree: btree number of pages reconciled during checkpoint */
#define	WT_STAT_DSRC_BTREE_CHECKPOINT_PAGES_RECONCILED	2027
/*! btree: btree skipped by compaction as process would not reduce size */
#define	WT_STAT_DSRC_BTREE_COMPACT_SKIPPED		2028
/*!
 * btree: column-store fixed-size leaf pages, only reported if tree_walk
 * or all statistics are enabled
 */
#define	WT_STAT_DSRC_BTREE_COLUMN_FIX			2029
/*!
 * btree: column-store fixed-size time windows, only reported if
 * tree_walk or all statistics are enabled
 */
#define	WT_STAT_DSRC_BTREE_COLUMN_TWS			2030
/*!
 * btree: column-store internal pages, only reported if tree_walk or all
 * statistics are enabled
 */
#define	WT_STAT_DSRC_BTREE_COLUMN_INTERNAL		2031
/*!
 * btree: column-store variable-size RLE encoded values, only reported if
 * tree_walk or all statistics are enabled
 */
#define	WT_STAT_DSRC_BTREE_COLUMN_RLE			2032
/*!
 * btree: column-store variable-size deleted values, only reported if
 * tree_walk or all statistics are enabled
 */
#define	WT_STAT_DSRC_BTREE_COLUMN_DELETED		2033
/*!
 * btree: column-store variable-size leaf pages, only reported if
 * tree_walk or all statistics are enabled
 */
#define	WT_STAT_DSRC_BTREE_COLUMN_VARIABLE		2034
/*! btree: fixed-record size */
#define	WT_STAT_DSRC_BTREE_FIXED_LEN			2035
/*! btree: maximum internal page size */
#define	WT_STAT_DSRC_BTREE_MAXINTLPAGE			2036
/*! btree: maximum leaf page key size */
#define	WT_STAT_DSRC_BTREE_MAXLEAFKEY			2037
/*! btree: maximum leaf page size */
#define	WT_STAT_DSRC_BTREE_MAXLEAFPAGE			2038
/*! btree: maximum leaf page value size */
#define	WT_STAT_DSRC_BTREE_MAXLEAFVALUE			2039
/*! btree: maximum tree depth */
#define	WT_STAT_DSRC_BTREE_MAXIMUM_DEPTH		2040
/*!
 * btree: number of key/value pairs, only reported if tree_walk or all
 * statistics are enabled
 */
#define	WT_STAT_DSRC_BTREE_ENTRIES			2041
/*!
 * btree: overflow pages, only reported if tree_walk or all statistics
 * are enabled
 */
#define	WT_STAT_DSRC_BTREE_OVERFLOW			2042
/*!
 * btree: row-store empty values, only reported if tree_walk or all
 * statistics are enabled
 */
#define	WT_STAT_DSRC_BTREE_ROW_EMPTY_VALUES		2043
/*!
 * btree: row-store internal pages, only reported if tree_walk or all
 * statistics are enabled
 */
#define	WT_STAT_DSRC_BTREE_ROW_INTERNAL			2044
/*!
 * btree: row-store leaf pages, only reported if tree_walk or all
 * statistics are enabled
 */
#define	WT_STAT_DSRC_BTREE_ROW_LEAF			2045
/*! cache: bytes currently in the cache */
#define	WT_STAT_DSRC_CACHE_BYTES_INUSE			2046
/*! cache: bytes dirty in the cache cumulative */
#define	WT_STAT_DSRC_CACHE_BYTES_DIRTY_TOTAL		2047
/*! cache: bytes read into cache */
#define	WT_STAT_DSRC_CACHE_BYTES_READ			2048
/*! cache: bytes written from cache */
#define	WT_STAT_DSRC_CACHE_BYTES_WRITE			2049
/*! cache: checkpoint blocked page eviction */
#define	WT_STAT_DSRC_CACHE_EVICTION_BLOCKED_CHECKPOINT	2050
/*!
 * cache: checkpoint of history store file blocked non-history store page
 * eviction
 */
#define	WT_STAT_DSRC_CACHE_EVICTION_BLOCKED_CHECKPOINT_HS	2051
/*! cache: data source pages selected for eviction unable to be evicted */
#define	WT_STAT_DSRC_EVICTION_FAIL			2052
/*! cache: dirty internal page cannot be evicted in disaggregated storage */
#define	WT_STAT_DSRC_CACHE_EVICTION_BLOCKED_DISAGG_DIRTY_INTERNAL_PAGE	2053
/*!
 * cache: eviction gave up due to detecting a disk value without a
 * timestamp behind the last update on the chain
 */
#define	WT_STAT_DSRC_CACHE_EVICTION_BLOCKED_NO_TS_CHECKPOINT_RACE_1	2054
/*!
 * cache: eviction gave up due to detecting a tombstone without a
 * timestamp ahead of the selected on disk update
 */
#define	WT_STAT_DSRC_CACHE_EVICTION_BLOCKED_NO_TS_CHECKPOINT_RACE_2	2055
/*!
 * cache: eviction gave up due to detecting a tombstone without a
 * timestamp ahead of the selected on disk update after validating the
 * update chain
 */
#define	WT_STAT_DSRC_CACHE_EVICTION_BLOCKED_NO_TS_CHECKPOINT_RACE_3	2056
/*!
 * cache: eviction gave up due to detecting update chain entries without
 * timestamps after the selected on disk update
 */
#define	WT_STAT_DSRC_CACHE_EVICTION_BLOCKED_NO_TS_CHECKPOINT_RACE_4	2057
/*!
 * cache: eviction gave up due to needing to remove a record from the
 * history store but checkpoint is running
 */
#define	WT_STAT_DSRC_CACHE_EVICTION_BLOCKED_REMOVE_HS_RACE_WITH_CHECKPOINT	2058
/*! cache: eviction gave up due to no progress being made */
#define	WT_STAT_DSRC_CACHE_EVICTION_BLOCKED_NO_PROGRESS	2059
/*! cache: eviction walk passes of a file */
#define	WT_STAT_DSRC_EVICTION_WALK_PASSES		2060
/*! cache: eviction walk target pages histogram - 0-9 */
#define	WT_STAT_DSRC_CACHE_EVICTION_TARGET_PAGE_LT10	2061
/*! cache: eviction walk target pages histogram - 10-31 */
#define	WT_STAT_DSRC_CACHE_EVICTION_TARGET_PAGE_LT32	2062
/*! cache: eviction walk target pages histogram - 128 and higher */
#define	WT_STAT_DSRC_CACHE_EVICTION_TARGET_PAGE_GE128	2063
/*! cache: eviction walk target pages histogram - 32-63 */
#define	WT_STAT_DSRC_CACHE_EVICTION_TARGET_PAGE_LT64	2064
/*! cache: eviction walk target pages histogram - 64-128 */
#define	WT_STAT_DSRC_CACHE_EVICTION_TARGET_PAGE_LT128	2065
/*!
 * cache: eviction walk target pages reduced due to history store cache
 * pressure
 */
#define	WT_STAT_DSRC_CACHE_EVICTION_TARGET_PAGE_REDUCED	2066
/*! cache: hazard pointer blocked page eviction */
#define	WT_STAT_DSRC_CACHE_EVICTION_BLOCKED_HAZARD	2067
/*! cache: history store table insert calls */
#define	WT_STAT_DSRC_CACHE_HS_INSERT			2068
/*! cache: history store table insert calls that returned restart */
#define	WT_STAT_DSRC_CACHE_HS_INSERT_RESTART		2069
/*! cache: history store table reads */
#define	WT_STAT_DSRC_CACHE_HS_READ			2070
/*! cache: history store table reads missed */
#define	WT_STAT_DSRC_CACHE_HS_READ_MISS			2071
/*! cache: history store table reads requiring squashed modifies */
#define	WT_STAT_DSRC_CACHE_HS_READ_SQUASH		2072
/*!
 * cache: history store table resolved updates without timestamps that
 * lose their durable timestamp
 */
#define	WT_STAT_DSRC_CACHE_HS_ORDER_LOSE_DURABLE_TIMESTAMP	2073
/*!
 * cache: history store table truncation by rollback to stable to remove
 * an unstable update
 */
#define	WT_STAT_DSRC_CACHE_HS_KEY_TRUNCATE_RTS_UNSTABLE	2074
/*!
 * cache: history store table truncation by rollback to stable to remove
 * an update
 */
#define	WT_STAT_DSRC_CACHE_HS_KEY_TRUNCATE_RTS		2075
/*!
 * cache: history store table truncation to remove all the keys of a
 * btree
 */
#define	WT_STAT_DSRC_CACHE_HS_BTREE_TRUNCATE		2076
/*! cache: history store table truncation to remove an update */
#define	WT_STAT_DSRC_CACHE_HS_KEY_TRUNCATE		2077
/*!
 * cache: history store table truncation to remove range of updates due
 * to an update without a timestamp on data page
 */
#define	WT_STAT_DSRC_CACHE_HS_ORDER_REMOVE		2078
/*!
 * cache: history store table truncation to remove range of updates due
 * to key being removed from the data page during reconciliation
 */
#define	WT_STAT_DSRC_CACHE_HS_KEY_TRUNCATE_ONPAGE_REMOVAL	2079
/*!
 * cache: history store table truncations that would have happened in
 * non-dryrun mode
 */
#define	WT_STAT_DSRC_CACHE_HS_BTREE_TRUNCATE_DRYRUN	2080
/*!
 * cache: history store table truncations to remove an unstable update
 * that would have happened in non-dryrun mode
 */
#define	WT_STAT_DSRC_CACHE_HS_KEY_TRUNCATE_RTS_UNSTABLE_DRYRUN	2081
/*!
 * cache: history store table truncations to remove an update that would
 * have happened in non-dryrun mode
 */
#define	WT_STAT_DSRC_CACHE_HS_KEY_TRUNCATE_RTS_DRYRUN	2082
/*!
 * cache: history store table updates without timestamps fixed up by
 * reinserting with the fixed timestamp
 */
#define	WT_STAT_DSRC_CACHE_HS_ORDER_REINSERT		2083
/*! cache: history store table writes requiring squashed modifies */
#define	WT_STAT_DSRC_CACHE_HS_WRITE_SQUASH		2084
/*! cache: in-memory page passed criteria to be split */
#define	WT_STAT_DSRC_CACHE_INMEM_SPLITTABLE		2085
/*! cache: in-memory page splits */
#define	WT_STAT_DSRC_CACHE_INMEM_SPLIT			2086
/*! cache: internal page split blocked its eviction */
#define	WT_STAT_DSRC_CACHE_EVICTION_BLOCKED_INTERNAL_PAGE_SPLIT	2087
/*! cache: internal pages evicted */
#define	WT_STAT_DSRC_CACHE_EVICTION_INTERNAL		2088
/*! cache: internal pages split during eviction */
#define	WT_STAT_DSRC_CACHE_EVICTION_SPLIT_INTERNAL	2089
/*! cache: leaf pages split during eviction */
#define	WT_STAT_DSRC_CACHE_EVICTION_SPLIT_LEAF		2090
/*!
 * cache: locate a random in-mem ref by examining all entries on the root
 * page
 */
#define	WT_STAT_DSRC_CACHE_EVICTION_RANDOM_SAMPLE_INMEM_ROOT	2091
/*! cache: modified pages evicted */
#define	WT_STAT_DSRC_CACHE_EVICTION_DIRTY		2092
/*! cache: multi-block reconciliation blocked whilst checkpoint is running */
#define	WT_STAT_DSRC_CACHE_EVICTION_BLOCKED_MULTI_BLOCK_RECONCILIATION_DURING_CHECKPOINT	2093
/*! cache: number of internal pages read that had deltas attached */
#define	WT_STAT_DSRC_CACHE_READ_INTERNAL_DELTA		2094
/*! cache: number of leaf pages read that had deltas attached */
#define	WT_STAT_DSRC_CACHE_READ_LEAF_DELTA		2095
/*!
 * cache: overflow keys on a multiblock row-store page blocked its
 * eviction
 */
#define	WT_STAT_DSRC_CACHE_EVICTION_BLOCKED_OVERFLOW_KEYS	2096
/*! cache: overflow pages read into cache */
#define	WT_STAT_DSRC_CACHE_READ_OVERFLOW		2097
/*! cache: page eviction blocked due to materialization frontier */
#define	WT_STAT_DSRC_CACHE_EVICTION_BLOCKED_MATERIALIZATION	2098
/*!
 * cache: page eviction blocked in disaggregated storage as it can only
 * be written by the next checkpoint
 */
#define	WT_STAT_DSRC_CACHE_EVICTION_BLOCKED_DISAGG_NEXT_CHECKPOINT	2099
/*! cache: page split during eviction deepened the tree */
#define	WT_STAT_DSRC_CACHE_EVICTION_DEEPEN		2100
/*! cache: page written requiring history store records */
#define	WT_STAT_DSRC_CACHE_WRITE_HS			2101
/*! cache: pages dirtied due to obsolete time window by eviction */
#define	WT_STAT_DSRC_CACHE_EVICTION_DIRTY_OBSOLETE_TW	2102
/*! cache: pages evicted ahead of the page materialization frontier */
#define	WT_STAT_DSRC_CACHE_EVICTION_AHEAD_OF_LAST_MATERIALIZED_LSN	2103
/*! cache: pages read into cache */
#define	WT_STAT_DSRC_CACHE_READ				2104
/*! cache: pages read into cache after truncate */
#define	WT_STAT_DSRC_CACHE_READ_DELETED			2105
/*! cache: pages read into cache after truncate in prepare state */
#define	WT_STAT_DSRC_CACHE_READ_DELETED_PREPARED	2106
/*! cache: pages read into cache by checkpoint */
#define	WT_STAT_DSRC_CACHE_READ_CHECKPOINT		2107
/*! cache: pages requested from the cache */
#define	WT_STAT_DSRC_CACHE_PAGES_REQUESTED		2108
/*! cache: pages requested from the cache due to pre-fetch */
#define	WT_STAT_DSRC_CACHE_PAGES_PREFETCH		2109
/*! cache: pages seen by eviction walk */
#define	WT_STAT_DSRC_CACHE_EVICTION_PAGES_SEEN		2110
/*! cache: pages written from cache */
#define	WT_STAT_DSRC_CACHE_WRITE			2111
/*! cache: pages written requiring in-memory restoration */
#define	WT_STAT_DSRC_CACHE_WRITE_RESTORE		2112
/*!
 * cache: precise checkpoint caused an eviction to be skipped because any
 * dirty content needs to remain in cache
 */
#define	WT_STAT_DSRC_CACHE_EVICTION_BLOCKED_CHECKPOINT_PRECISE	2113
/*!
 * cache: realizing in-memory split after reconciliation failed due to
 * internal lock busy
 */
#define	WT_STAT_DSRC_CACHE_EVICT_SPLIT_FAILED_LOCK	2114
/*! cache: recent modification of a page blocked its eviction */
#define	WT_STAT_DSRC_CACHE_EVICTION_BLOCKED_RECENTLY_MODIFIED	2115
/*! cache: reconciled pages scrubbed and added back to the cache clean */
#define	WT_STAT_DSRC_CACHE_SCRUB_RESTORE		2116
/*! cache: reverse splits performed */
#define	WT_STAT_DSRC_CACHE_REVERSE_SPLITS		2117
/*!
 * cache: reverse splits skipped because of VLCS namespace gap
 * restrictions
 */
#define	WT_STAT_DSRC_CACHE_REVERSE_SPLITS_SKIPPED_VLCS	2118
/*! cache: size of delta updates reconstructed on the base page */
#define	WT_STAT_DSRC_CACHE_READ_DELTA_UPDATES		2119
/*! cache: size of tombstones restored when reading a page */
#define	WT_STAT_DSRC_CACHE_READ_RESTORED_TOMBSTONE_BYTES	2120
/*! cache: the number of times full update inserted to history store */
#define	WT_STAT_DSRC_CACHE_HS_INSERT_FULL_UPDATE	2121
/*! cache: the number of times reverse modify inserted to history store */
#define	WT_STAT_DSRC_CACHE_HS_INSERT_REVERSE_MODIFY	2122
/*! cache: tracked dirty bytes in the cache */
#define	WT_STAT_DSRC_CACHE_BYTES_DIRTY			2123
/*! cache: tracked dirty internal page bytes in the cache */
#define	WT_STAT_DSRC_CACHE_BYTES_DIRTY_INTERNAL		2124
/*! cache: tracked dirty leaf page bytes in the cache */
#define	WT_STAT_DSRC_CACHE_BYTES_DIRTY_LEAF		2125
/*! cache: uncommitted truncate blocked page eviction */
#define	WT_STAT_DSRC_CACHE_EVICTION_BLOCKED_UNCOMMITTED_TRUNCATE	2126
/*! cache: unmodified pages evicted */
#define	WT_STAT_DSRC_CACHE_EVICTION_CLEAN		2127
/*!
 * cache_walk: Average difference between current eviction generation
 * when the page was last considered, only reported if cache_walk or all
 * statistics are enabled
 */
#define	WT_STAT_DSRC_CACHE_STATE_GEN_AVG_GAP		2128
/*!
 * cache_walk: Average on-disk page image size seen, only reported if
 * cache_walk or all statistics are enabled
 */
#define	WT_STAT_DSRC_CACHE_STATE_AVG_WRITTEN_SIZE	2129
/*!
 * cache_walk: Average time in cache for pages that have been visited by
 * the eviction server, only reported if cache_walk or all statistics are
 * enabled
 */
#define	WT_STAT_DSRC_CACHE_STATE_AVG_VISITED_AGE	2130
/*!
 * cache_walk: Average time in cache for pages that have not been visited
 * by the eviction server, only reported if cache_walk or all statistics
 * are enabled
 */
#define	WT_STAT_DSRC_CACHE_STATE_AVG_UNVISITED_AGE	2131
/*!
 * cache_walk: Clean pages currently in cache, only reported if
 * cache_walk or all statistics are enabled
 */
#define	WT_STAT_DSRC_CACHE_STATE_PAGES_CLEAN		2132
/*!
 * cache_walk: Current eviction generation, only reported if cache_walk
 * or all statistics are enabled
 */
#define	WT_STAT_DSRC_CACHE_STATE_GEN_CURRENT		2133
/*!
 * cache_walk: Dirty pages currently in cache, only reported if
 * cache_walk or all statistics are enabled
 */
#define	WT_STAT_DSRC_CACHE_STATE_PAGES_DIRTY		2134
/*!
 * cache_walk: Entries in the root page, only reported if cache_walk or
 * all statistics are enabled
 */
#define	WT_STAT_DSRC_CACHE_STATE_ROOT_ENTRIES		2135
/*!
 * cache_walk: Internal pages currently in cache, only reported if
 * cache_walk or all statistics are enabled
 */
#define	WT_STAT_DSRC_CACHE_STATE_PAGES_INTERNAL		2136
/*!
 * cache_walk: Leaf pages currently in cache, only reported if cache_walk
 * or all statistics are enabled
 */
#define	WT_STAT_DSRC_CACHE_STATE_PAGES_LEAF		2137
/*!
 * cache_walk: Maximum difference between current eviction generation
 * when the page was last considered, only reported if cache_walk or all
 * statistics are enabled
 */
#define	WT_STAT_DSRC_CACHE_STATE_GEN_MAX_GAP		2138
/*!
 * cache_walk: Maximum page size seen, only reported if cache_walk or all
 * statistics are enabled
 */
#define	WT_STAT_DSRC_CACHE_STATE_MAX_PAGESIZE		2139
/*!
 * cache_walk: Minimum on-disk page image size seen, only reported if
 * cache_walk or all statistics are enabled
 */
#define	WT_STAT_DSRC_CACHE_STATE_MIN_WRITTEN_SIZE	2140
/*!
 * cache_walk: Number of pages never visited by eviction server, only
 * reported if cache_walk or all statistics are enabled
 */
#define	WT_STAT_DSRC_CACHE_STATE_UNVISITED_COUNT	2141
/*!
 * cache_walk: On-disk page image sizes smaller than a single allocation
 * unit, only reported if cache_walk or all statistics are enabled
 */
#define	WT_STAT_DSRC_CACHE_STATE_SMALLER_ALLOC_SIZE	2142
/*!
 * cache_walk: Pages created in memory and never written, only reported
 * if cache_walk or all statistics are enabled
 */
#define	WT_STAT_DSRC_CACHE_STATE_MEMORY			2143
/*!
 * cache_walk: Pages currently queued for eviction, only reported if
 * cache_walk or all statistics are enabled
 */
#define	WT_STAT_DSRC_CACHE_STATE_QUEUED			2144
/*!
 * cache_walk: Pages that could not be queued for eviction, only reported
 * if cache_walk or all statistics are enabled
 */
#define	WT_STAT_DSRC_CACHE_STATE_NOT_QUEUEABLE		2145
/*!
 * cache_walk: Refs skipped during cache traversal, only reported if
 * cache_walk or all statistics are enabled
 */
#define	WT_STAT_DSRC_CACHE_STATE_REFS_SKIPPED		2146
/*!
 * cache_walk: Size of the root page, only reported if cache_walk or all
 * statistics are enabled
 */
#define	WT_STAT_DSRC_CACHE_STATE_ROOT_SIZE		2147
/*!
 * cache_walk: Total number of pages currently in cache, only reported if
 * cache_walk or all statistics are enabled
 */
#define	WT_STAT_DSRC_CACHE_STATE_PAGES			2148
/*! checkpoint: checkpoint has acquired a snapshot for its transaction */
#define	WT_STAT_DSRC_CHECKPOINT_SNAPSHOT_ACQUIRED	2149
/*! checkpoint: pages added for eviction during checkpoint cleanup */
#define	WT_STAT_DSRC_CHECKPOINT_CLEANUP_PAGES_EVICT	2150
/*!
 * checkpoint: pages dirtied due to obsolete time window by checkpoint
 * cleanup
 */
#define	WT_STAT_DSRC_CHECKPOINT_CLEANUP_PAGES_OBSOLETE_TW	2151
/*!
 * checkpoint: pages read into cache during checkpoint cleanup
 * (reclaim_space)
 */
#define	WT_STAT_DSRC_CHECKPOINT_CLEANUP_PAGES_READ_RECLAIM_SPACE	2152
/*!
 * checkpoint: pages read into cache during checkpoint cleanup due to
 * obsolete time window
 */
#define	WT_STAT_DSRC_CHECKPOINT_CLEANUP_PAGES_READ_OBSOLETE_TW	2153
/*! checkpoint: pages removed during checkpoint cleanup */
#define	WT_STAT_DSRC_CHECKPOINT_CLEANUP_PAGES_REMOVED	2154
/*! checkpoint: pages skipped during checkpoint cleanup tree walk */
#define	WT_STAT_DSRC_CHECKPOINT_CLEANUP_PAGES_WALK_SKIPPED	2155
/*! checkpoint: pages visited during checkpoint cleanup */
#define	WT_STAT_DSRC_CHECKPOINT_CLEANUP_PAGES_VISITED	2156
/*!
 * compression: compressed page maximum internal page size prior to
 * compression
 */
#define	WT_STAT_DSRC_COMPRESS_PRECOMP_INTL_MAX_PAGE_SIZE	2157
/*!
 * compression: compressed page maximum leaf page size prior to
 * compression
 */
#define	WT_STAT_DSRC_COMPRESS_PRECOMP_LEAF_MAX_PAGE_SIZE	2158
/*! compression: page written to disk failed to compress */
#define	WT_STAT_DSRC_COMPRESS_WRITE_FAIL		2159
/*! compression: page written to disk was too small to compress */
#define	WT_STAT_DSRC_COMPRESS_WRITE_TOO_SMALL		2160
/*! compression: pages read from disk */
#define	WT_STAT_DSRC_COMPRESS_READ			2161
/*!
 * compression: pages read from disk with compression ratio greater than
 * 64
 */
#define	WT_STAT_DSRC_COMPRESS_READ_RATIO_HIST_MAX	2162
/*!
 * compression: pages read from disk with compression ratio smaller than
 * 2
 */
#define	WT_STAT_DSRC_COMPRESS_READ_RATIO_HIST_2		2163
/*!
 * compression: pages read from disk with compression ratio smaller than
 * 4
 */
#define	WT_STAT_DSRC_COMPRESS_READ_RATIO_HIST_4		2164
/*!
 * compression: pages read from disk with compression ratio smaller than
 * 8
 */
#define	WT_STAT_DSRC_COMPRESS_READ_RATIO_HIST_8		2165
/*!
 * compression: pages read from disk with compression ratio smaller than
 * 16
 */
#define	WT_STAT_DSRC_COMPRESS_READ_RATIO_HIST_16	2166
/*!
 * compression: pages read from disk with compression ratio smaller than
 * 32
 */
#define	WT_STAT_DSRC_COMPRESS_READ_RATIO_HIST_32	2167
/*!
 * compression: pages read from disk with compression ratio smaller than
 * 64
 */
#define	WT_STAT_DSRC_COMPRESS_READ_RATIO_HIST_64	2168
/*! compression: pages written to disk */
#define	WT_STAT_DSRC_COMPRESS_WRITE			2169
/*!
 * compression: pages written to disk with compression ratio greater than
 * 64
 */
#define	WT_STAT_DSRC_COMPRESS_WRITE_RATIO_HIST_MAX	2170
/*!
 * compression: pages written to disk with compression ratio smaller than
 * 2
 */
#define	WT_STAT_DSRC_COMPRESS_WRITE_RATIO_HIST_2	2171
/*!
 * compression: pages written to disk with compression ratio smaller than
 * 4
 */
#define	WT_STAT_DSRC_COMPRESS_WRITE_RATIO_HIST_4	2172
/*!
 * compression: pages written to disk with compression ratio smaller than
 * 8
 */
#define	WT_STAT_DSRC_COMPRESS_WRITE_RATIO_HIST_8	2173
/*!
 * compression: pages written to disk with compression ratio smaller than
 * 16
 */
#define	WT_STAT_DSRC_COMPRESS_WRITE_RATIO_HIST_16	2174
/*!
 * compression: pages written to disk with compression ratio smaller than
 * 32
 */
#define	WT_STAT_DSRC_COMPRESS_WRITE_RATIO_HIST_32	2175
/*!
 * compression: pages written to disk with compression ratio smaller than
 * 64
 */
#define	WT_STAT_DSRC_COMPRESS_WRITE_RATIO_HIST_64	2176
/*! cursor: Total number of deleted pages skipped during tree walk */
#define	WT_STAT_DSRC_CURSOR_TREE_WALK_DEL_PAGE_SKIP	2177
/*! cursor: Total number of entries skipped by cursor next calls */
#define	WT_STAT_DSRC_CURSOR_NEXT_SKIP_TOTAL		2178
/*! cursor: Total number of entries skipped by cursor prev calls */
#define	WT_STAT_DSRC_CURSOR_PREV_SKIP_TOTAL		2179
/*!
 * cursor: Total number of entries skipped to position the history store
 * cursor
 */
#define	WT_STAT_DSRC_CURSOR_SKIP_HS_CUR_POSITION	2180
/*!
 * cursor: Total number of in-memory deleted pages skipped during tree
 * walk
 */
#define	WT_STAT_DSRC_CURSOR_TREE_WALK_INMEM_DEL_PAGE_SKIP	2181
/*! cursor: Total number of on-disk deleted pages skipped during tree walk */
#define	WT_STAT_DSRC_CURSOR_TREE_WALK_ONDISK_DEL_PAGE_SKIP	2182
/*!
 * cursor: Total number of times a search near has exited due to prefix
 * config
 */
#define	WT_STAT_DSRC_CURSOR_SEARCH_NEAR_PREFIX_FAST_PATHS	2183
/*!
 * cursor: Total number of times cursor fails to temporarily release
 * pinned page to encourage eviction of hot or large page
 */
#define	WT_STAT_DSRC_CURSOR_REPOSITION_FAILED		2184
/*!
 * cursor: Total number of times cursor temporarily releases pinned page
 * to encourage eviction of hot or large page
 */
#define	WT_STAT_DSRC_CURSOR_REPOSITION			2185
/*! cursor: bulk loaded cursor insert calls */
#define	WT_STAT_DSRC_CURSOR_INSERT_BULK			2186
/*! cursor: cache cursors reuse count */
#define	WT_STAT_DSRC_CURSOR_REOPEN			2187
/*! cursor: close calls that result in cache */
#define	WT_STAT_DSRC_CURSOR_CACHE			2188
/*! cursor: create calls */
#define	WT_STAT_DSRC_CURSOR_CREATE			2189
/*! cursor: cursor bound calls that return an error */
#define	WT_STAT_DSRC_CURSOR_BOUND_ERROR			2190
/*! cursor: cursor bounds cleared from reset */
#define	WT_STAT_DSRC_CURSOR_BOUNDS_RESET		2191
/*! cursor: cursor bounds comparisons performed */
#define	WT_STAT_DSRC_CURSOR_BOUNDS_COMPARISONS		2192
/*! cursor: cursor bounds next called on an unpositioned cursor */
#define	WT_STAT_DSRC_CURSOR_BOUNDS_NEXT_UNPOSITIONED	2193
/*! cursor: cursor bounds next early exit */
#define	WT_STAT_DSRC_CURSOR_BOUNDS_NEXT_EARLY_EXIT	2194
/*! cursor: cursor bounds prev called on an unpositioned cursor */
#define	WT_STAT_DSRC_CURSOR_BOUNDS_PREV_UNPOSITIONED	2195
/*! cursor: cursor bounds prev early exit */
#define	WT_STAT_DSRC_CURSOR_BOUNDS_PREV_EARLY_EXIT	2196
/*! cursor: cursor bounds search early exit */
#define	WT_STAT_DSRC_CURSOR_BOUNDS_SEARCH_EARLY_EXIT	2197
/*! cursor: cursor bounds search near call repositioned cursor */
#define	WT_STAT_DSRC_CURSOR_BOUNDS_SEARCH_NEAR_REPOSITIONED_CURSOR	2198
/*! cursor: cursor cache calls that return an error */
#define	WT_STAT_DSRC_CURSOR_CACHE_ERROR			2199
/*! cursor: cursor close calls that return an error */
#define	WT_STAT_DSRC_CURSOR_CLOSE_ERROR			2200
/*! cursor: cursor compare calls that return an error */
#define	WT_STAT_DSRC_CURSOR_COMPARE_ERROR		2201
/*! cursor: cursor equals calls that return an error */
#define	WT_STAT_DSRC_CURSOR_EQUALS_ERROR		2202
/*! cursor: cursor get key calls that return an error */
#define	WT_STAT_DSRC_CURSOR_GET_KEY_ERROR		2203
/*! cursor: cursor get value calls that return an error */
#define	WT_STAT_DSRC_CURSOR_GET_VALUE_ERROR		2204
/*! cursor: cursor insert calls that return an error */
#define	WT_STAT_DSRC_CURSOR_INSERT_ERROR		2205
/*! cursor: cursor insert check calls that return an error */
#define	WT_STAT_DSRC_CURSOR_INSERT_CHECK_ERROR		2206
/*! cursor: cursor largest key calls that return an error */
#define	WT_STAT_DSRC_CURSOR_LARGEST_KEY_ERROR		2207
/*! cursor: cursor modify calls that return an error */
#define	WT_STAT_DSRC_CURSOR_MODIFY_ERROR		2208
/*! cursor: cursor next calls that return an error */
#define	WT_STAT_DSRC_CURSOR_NEXT_ERROR			2209
/*!
 * cursor: cursor next calls that skip due to a globally visible history
 * store tombstone
 */
#define	WT_STAT_DSRC_CURSOR_NEXT_HS_TOMBSTONE		2210
/*!
 * cursor: cursor next calls that skip greater than 1 and fewer than 100
 * entries
 */
#define	WT_STAT_DSRC_CURSOR_NEXT_SKIP_LT_100		2211
/*!
 * cursor: cursor next calls that skip greater than or equal to 100
 * entries
 */
#define	WT_STAT_DSRC_CURSOR_NEXT_SKIP_GE_100		2212
/*! cursor: cursor next random calls that return an error */
#define	WT_STAT_DSRC_CURSOR_NEXT_RANDOM_ERROR		2213
/*! cursor: cursor prev calls that return an error */
#define	WT_STAT_DSRC_CURSOR_PREV_ERROR			2214
/*!
 * cursor: cursor prev calls that skip due to a globally visible history
 * store tombstone
 */
#define	WT_STAT_DSRC_CURSOR_PREV_HS_TOMBSTONE		2215
/*!
 * cursor: cursor prev calls that skip greater than or equal to 100
 * entries
 */
#define	WT_STAT_DSRC_CURSOR_PREV_SKIP_GE_100		2216
/*! cursor: cursor prev calls that skip less than 100 entries */
#define	WT_STAT_DSRC_CURSOR_PREV_SKIP_LT_100		2217
/*! cursor: cursor reconfigure calls that return an error */
#define	WT_STAT_DSRC_CURSOR_RECONFIGURE_ERROR		2218
/*! cursor: cursor remove calls that return an error */
#define	WT_STAT_DSRC_CURSOR_REMOVE_ERROR		2219
/*! cursor: cursor reopen calls that return an error */
#define	WT_STAT_DSRC_CURSOR_REOPEN_ERROR		2220
/*! cursor: cursor reserve calls that return an error */
#define	WT_STAT_DSRC_CURSOR_RESERVE_ERROR		2221
/*! cursor: cursor reset calls that return an error */
#define	WT_STAT_DSRC_CURSOR_RESET_ERROR			2222
/*! cursor: cursor search calls that return an error */
#define	WT_STAT_DSRC_CURSOR_SEARCH_ERROR		2223
/*! cursor: cursor search near calls that return an error */
#define	WT_STAT_DSRC_CURSOR_SEARCH_NEAR_ERROR		2224
/*! cursor: cursor update calls that return an error */
#define	WT_STAT_DSRC_CURSOR_UPDATE_ERROR		2225
/*! cursor: insert calls */
#define	WT_STAT_DSRC_CURSOR_INSERT			2226
/*! cursor: insert key and value bytes */
#define	WT_STAT_DSRC_CURSOR_INSERT_BYTES		2227
/*! cursor: modify */
#define	WT_STAT_DSRC_CURSOR_MODIFY			2228
/*! cursor: modify key and value bytes affected */
#define	WT_STAT_DSRC_CURSOR_MODIFY_BYTES		2229
/*! cursor: modify value bytes modified */
#define	WT_STAT_DSRC_CURSOR_MODIFY_BYTES_TOUCH		2230
/*! cursor: next calls */
#define	WT_STAT_DSRC_CURSOR_NEXT			2231
/*! cursor: open cursor count */
#define	WT_STAT_DSRC_CURSOR_OPEN_COUNT			2232
/*! cursor: operation restarted */
#define	WT_STAT_DSRC_CURSOR_RESTART			2233
/*! cursor: prev calls */
#define	WT_STAT_DSRC_CURSOR_PREV			2234
/*! cursor: remove calls */
#define	WT_STAT_DSRC_CURSOR_REMOVE			2235
/*! cursor: remove key bytes removed */
#define	WT_STAT_DSRC_CURSOR_REMOVE_BYTES		2236
/*! cursor: reserve calls */
#define	WT_STAT_DSRC_CURSOR_RESERVE			2237
/*! cursor: reset calls */
#define	WT_STAT_DSRC_CURSOR_RESET			2238
/*! cursor: search calls */
#define	WT_STAT_DSRC_CURSOR_SEARCH			2239
/*! cursor: search history store calls */
#define	WT_STAT_DSRC_CURSOR_SEARCH_HS			2240
/*! cursor: search near calls */
#define	WT_STAT_DSRC_CURSOR_SEARCH_NEAR			2241
/*! cursor: truncate calls */
#define	WT_STAT_DSRC_CURSOR_TRUNCATE			2242
/*! cursor: update calls */
#define	WT_STAT_DSRC_CURSOR_UPDATE			2243
/*! cursor: update key and value bytes */
#define	WT_STAT_DSRC_CURSOR_UPDATE_BYTES		2244
/*! cursor: update value size change */
#define	WT_STAT_DSRC_CURSOR_UPDATE_BYTES_CHANGED	2245
/*! layered: Layered table cursor insert operations */
#define	WT_STAT_DSRC_LAYERED_CURS_INSERT		2246
/*! layered: Layered table cursor next operations */
#define	WT_STAT_DSRC_LAYERED_CURS_NEXT			2247
/*! layered: Layered table cursor next operations from ingest table */
#define	WT_STAT_DSRC_LAYERED_CURS_NEXT_INGEST		2248
/*! layered: Layered table cursor next operations from stable table */
#define	WT_STAT_DSRC_LAYERED_CURS_NEXT_STABLE		2249
/*! layered: Layered table cursor prev operations */
#define	WT_STAT_DSRC_LAYERED_CURS_PREV			2250
/*! layered: Layered table cursor prev operations from ingest table */
#define	WT_STAT_DSRC_LAYERED_CURS_PREV_INGEST		2251
/*! layered: Layered table cursor prev operations from stable table */
#define	WT_STAT_DSRC_LAYERED_CURS_PREV_STABLE		2252
/*! layered: Layered table cursor remove operations */
#define	WT_STAT_DSRC_LAYERED_CURS_REMOVE		2253
/*! layered: Layered table cursor search near operations */
#define	WT_STAT_DSRC_LAYERED_CURS_SEARCH_NEAR		2254
/*! layered: Layered table cursor search near operations from ingest table */
#define	WT_STAT_DSRC_LAYERED_CURS_SEARCH_NEAR_INGEST	2255
/*! layered: Layered table cursor search near operations from stable table */
#define	WT_STAT_DSRC_LAYERED_CURS_SEARCH_NEAR_STABLE	2256
/*! layered: Layered table cursor search operations */
#define	WT_STAT_DSRC_LAYERED_CURS_SEARCH		2257
/*! layered: Layered table cursor search operations from ingest table */
#define	WT_STAT_DSRC_LAYERED_CURS_SEARCH_INGEST		2258
/*! layered: Layered table cursor search operations from stable table */
#define	WT_STAT_DSRC_LAYERED_CURS_SEARCH_STABLE		2259
/*! layered: Layered table cursor update operations */
#define	WT_STAT_DSRC_LAYERED_CURS_UPDATE		2260
/*! layered: Layered table cursor upgrade state for ingest table */
#define	WT_STAT_DSRC_LAYERED_CURS_UPGRADE_INGEST	2261
/*! layered: Layered table cursor upgrade state for stable table */
#define	WT_STAT_DSRC_LAYERED_CURS_UPGRADE_STABLE	2262
/*!
 * layered: checkpoints performed on this table by the layered table
 * manager
 */
#define	WT_STAT_DSRC_LAYERED_TABLE_MANAGER_CHECKPOINTS	2263
/*! layered: checkpoints refreshed on shared layered constituents */
#define	WT_STAT_DSRC_LAYERED_TABLE_MANAGER_CHECKPOINTS_REFRESHED	2264
/*!
 * layered: how many log applications the layered table manager applied
 * on this tree
 */
#define	WT_STAT_DSRC_LAYERED_TABLE_MANAGER_LOGOPS_APPLIED	2265
/*!
 * layered: how many log applications the layered table manager skipped
 * on this tree
 */
#define	WT_STAT_DSRC_LAYERED_TABLE_MANAGER_LOGOPS_SKIPPED	2266
/*!
 * layered: how many previously-applied LSNs the layered table manager
 * skipped on this tree
 */
#define	WT_STAT_DSRC_LAYERED_TABLE_MANAGER_SKIP_LSN	2267
/*! reconciliation: VLCS pages explicitly reconciled as empty */
#define	WT_STAT_DSRC_REC_VLCS_EMPTIED_PAGES		2268
/*! reconciliation: approximate byte size of timestamps in pages written */
#define	WT_STAT_DSRC_REC_TIME_WINDOW_BYTES_TS		2269
/*!
 * reconciliation: approximate byte size of transaction IDs in pages
 * written
 */
#define	WT_STAT_DSRC_REC_TIME_WINDOW_BYTES_TXN		2270
/*!
 * reconciliation: average length of delta chain on internal page with
 * deltas
 */
#define	WT_STAT_DSRC_REC_AVERAGE_INTERNAL_PAGE_DELTA_CHAIN_LENGTH	2271
/*! reconciliation: average length of delta chain on leaf page with deltas */
#define	WT_STAT_DSRC_REC_AVERAGE_LEAF_PAGE_DELTA_CHAIN_LENGTH	2272
/*! reconciliation: dictionary matches */
#define	WT_STAT_DSRC_REC_DICTIONARY			2273
/*! reconciliation: empty deltas skipped in disaggregated storage */
#define	WT_STAT_DSRC_REC_SKIP_EMPTY_DELTAS		2274
/*! reconciliation: fast-path pages deleted */
#define	WT_STAT_DSRC_REC_PAGE_DELETE_FAST		2275
/*! reconciliation: full internal pages written instead of a page delta */
#define	WT_STAT_DSRC_REC_PAGE_FULL_IMAGE_INTERNAL	2276
/*! reconciliation: full leaf pages written instead of a page delta */
#define	WT_STAT_DSRC_REC_PAGE_FULL_IMAGE_LEAF		2277
/*! reconciliation: internal page deltas written */
#define	WT_STAT_DSRC_REC_PAGE_DELTA_INTERNAL		2278
/*!
 * reconciliation: internal page key bytes discarded using suffix
 * compression
 */
#define	WT_STAT_DSRC_REC_SUFFIX_COMPRESSION		2279
/*! reconciliation: internal page multi-block writes */
#define	WT_STAT_DSRC_REC_MULTIBLOCK_INTERNAL		2280
/*! reconciliation: leaf page deltas written */
#define	WT_STAT_DSRC_REC_PAGE_DELTA_LEAF		2281
/*! reconciliation: leaf page key bytes discarded using prefix compression */
#define	WT_STAT_DSRC_REC_PREFIX_COMPRESSION		2282
/*! reconciliation: leaf page multi-block writes */
#define	WT_STAT_DSRC_REC_MULTIBLOCK_LEAF		2283
/*! reconciliation: leaf-page overflow keys */
#define	WT_STAT_DSRC_REC_OVERFLOW_KEY_LEAF		2284
/*! reconciliation: max deltas seen on internal page during reconciliation */
#define	WT_STAT_DSRC_REC_MAX_INTERNAL_PAGE_DELTAS	2285
/*! reconciliation: max deltas seen on leaf page during reconciliation */
#define	WT_STAT_DSRC_REC_MAX_LEAF_PAGE_DELTAS		2286
/*! reconciliation: maximum blocks required for a page */
#define	WT_STAT_DSRC_REC_MULTIBLOCK_MAX			2287
/*!
 * reconciliation: number of keys that are garbage collected in the
 * ingest table for disaggregated storage
 */
#define	WT_STAT_DSRC_REC_INGEST_GARBAGE_COLLECTION_KEYS	2288
/*! reconciliation: overflow values written */
#define	WT_STAT_DSRC_REC_OVERFLOW_VALUE			2289
/*! reconciliation: page reconciliation calls */
#define	WT_STAT_DSRC_REC_PAGES				2290
/*! reconciliation: page reconciliation calls for eviction */
#define	WT_STAT_DSRC_REC_PAGES_EVICTION			2291
/*! reconciliation: page reconciliation calls for pages between 1 and 10MB */
#define	WT_STAT_DSRC_REC_PAGES_SIZE_1MB_TO_10MB		2292
/*!
 * reconciliation: page reconciliation calls for pages between 10 and
 * 100MB
 */
#define	WT_STAT_DSRC_REC_PAGES_SIZE_10MB_TO_100MB	2293
/*!
 * reconciliation: page reconciliation calls for pages between 100MB and
 * 1GB
 */
#define	WT_STAT_DSRC_REC_PAGES_SIZE_100MB_TO_1GB	2294
/*! reconciliation: page reconciliation calls for pages over 1GB */
#define	WT_STAT_DSRC_REC_PAGES_SIZE_1GB_PLUS		2295
/*! reconciliation: pages deleted */
#define	WT_STAT_DSRC_REC_PAGE_DELETE			2296
/*!
 * reconciliation: pages written including an aggregated newest start
 * durable timestamp
 */
#define	WT_STAT_DSRC_REC_TIME_AGGR_NEWEST_START_DURABLE_TS	2297
/*!
 * reconciliation: pages written including an aggregated newest stop
 * durable timestamp
 */
#define	WT_STAT_DSRC_REC_TIME_AGGR_NEWEST_STOP_DURABLE_TS	2298
/*!
 * reconciliation: pages written including an aggregated newest stop
 * timestamp
 */
#define	WT_STAT_DSRC_REC_TIME_AGGR_NEWEST_STOP_TS	2299
/*!
 * reconciliation: pages written including an aggregated newest stop
 * transaction ID
 */
#define	WT_STAT_DSRC_REC_TIME_AGGR_NEWEST_STOP_TXN	2300
/*!
 * reconciliation: pages written including an aggregated newest
 * transaction ID
 */
#define	WT_STAT_DSRC_REC_TIME_AGGR_NEWEST_TXN		2301
/*!
 * reconciliation: pages written including an aggregated oldest start
 * timestamp
 */
#define	WT_STAT_DSRC_REC_TIME_AGGR_OLDEST_START_TS	2302
/*! reconciliation: pages written including an aggregated prepare */
#define	WT_STAT_DSRC_REC_TIME_AGGR_PREPARED		2303
/*! reconciliation: pages written including at least one prepare state */
#define	WT_STAT_DSRC_REC_TIME_WINDOW_PAGES_PREPARED	2304
/*!
 * reconciliation: pages written including at least one start durable
 * timestamp
 */
#define	WT_STAT_DSRC_REC_TIME_WINDOW_PAGES_DURABLE_START_TS	2305
/*! reconciliation: pages written including at least one start timestamp */
#define	WT_STAT_DSRC_REC_TIME_WINDOW_PAGES_START_TS	2306
/*!
 * reconciliation: pages written including at least one start transaction
 * ID
 */
#define	WT_STAT_DSRC_REC_TIME_WINDOW_PAGES_START_TXN	2307
/*!
 * reconciliation: pages written including at least one stop durable
 * timestamp
 */
#define	WT_STAT_DSRC_REC_TIME_WINDOW_PAGES_DURABLE_STOP_TS	2308
/*! reconciliation: pages written including at least one stop timestamp */
#define	WT_STAT_DSRC_REC_TIME_WINDOW_PAGES_STOP_TS	2309
/*!
 * reconciliation: pages written including at least one stop transaction
 * ID
 */
#define	WT_STAT_DSRC_REC_TIME_WINDOW_PAGES_STOP_TXN	2310
/*! reconciliation: pages written with at least one internal page delta */
#define	WT_STAT_DSRC_REC_PAGES_WITH_INTERNAL_DELTAS	2311
/*! reconciliation: pages written with at least one leaf page delta */
#define	WT_STAT_DSRC_REC_PAGES_WITH_LEAF_DELTAS		2312
/*! reconciliation: records written including a prepare state */
#define	WT_STAT_DSRC_REC_TIME_WINDOW_PREPARED		2313
/*! reconciliation: records written including a start durable timestamp */
#define	WT_STAT_DSRC_REC_TIME_WINDOW_DURABLE_START_TS	2314
/*! reconciliation: records written including a start timestamp */
#define	WT_STAT_DSRC_REC_TIME_WINDOW_START_TS		2315
/*! reconciliation: records written including a start transaction ID */
#define	WT_STAT_DSRC_REC_TIME_WINDOW_START_TXN		2316
/*! reconciliation: records written including a stop durable timestamp */
#define	WT_STAT_DSRC_REC_TIME_WINDOW_DURABLE_STOP_TS	2317
/*! reconciliation: records written including a stop timestamp */
#define	WT_STAT_DSRC_REC_TIME_WINDOW_STOP_TS		2318
/*! reconciliation: records written including a stop transaction ID */
#define	WT_STAT_DSRC_REC_TIME_WINDOW_STOP_TXN		2319
/*! session: object compaction */
#define	WT_STAT_DSRC_SESSION_COMPACT			2320
/*!
 * transaction: a reader raced with a prepared transaction commit and
 * skipped an update or updates
 */
#define	WT_STAT_DSRC_TXN_READ_RACE_PREPARE_COMMIT	2321
/*! transaction: number of times overflow removed value is read */
#define	WT_STAT_DSRC_TXN_READ_OVERFLOW_REMOVE		2322
/*! transaction: race to read prepared update retry */
#define	WT_STAT_DSRC_TXN_READ_RACE_PREPARE_UPDATE	2323
/*!
 * transaction: rollback to stable history store keys that would have
 * been swept in non-dryrun mode
 */
#define	WT_STAT_DSRC_TXN_RTS_SWEEP_HS_KEYS_DRYRUN	2324
/*!
 * transaction: rollback to stable history store records with stop
 * timestamps older than newer records
 */
#define	WT_STAT_DSRC_TXN_RTS_HS_STOP_OLDER_THAN_NEWER_START	2325
/*! transaction: rollback to stable inconsistent checkpoint */
#define	WT_STAT_DSRC_TXN_RTS_INCONSISTENT_CKPT		2326
/*! transaction: rollback to stable keys removed */
#define	WT_STAT_DSRC_TXN_RTS_KEYS_REMOVED		2327
/*! transaction: rollback to stable keys restored */
#define	WT_STAT_DSRC_TXN_RTS_KEYS_RESTORED		2328
/*!
 * transaction: rollback to stable keys that would have been removed in
 * non-dryrun mode
 */
#define	WT_STAT_DSRC_TXN_RTS_KEYS_REMOVED_DRYRUN	2329
/*!
 * transaction: rollback to stable keys that would have been restored in
 * non-dryrun mode
 */
#define	WT_STAT_DSRC_TXN_RTS_KEYS_RESTORED_DRYRUN	2330
/*! transaction: rollback to stable restored tombstones from history store */
#define	WT_STAT_DSRC_TXN_RTS_HS_RESTORE_TOMBSTONES	2331
/*! transaction: rollback to stable restored updates from history store */
#define	WT_STAT_DSRC_TXN_RTS_HS_RESTORE_UPDATES		2332
/*! transaction: rollback to stable skipping delete rle */
#define	WT_STAT_DSRC_TXN_RTS_DELETE_RLE_SKIPPED		2333
/*! transaction: rollback to stable skipping stable rle */
#define	WT_STAT_DSRC_TXN_RTS_STABLE_RLE_SKIPPED		2334
/*! transaction: rollback to stable sweeping history store keys */
#define	WT_STAT_DSRC_TXN_RTS_SWEEP_HS_KEYS		2335
/*!
 * transaction: rollback to stable tombstones from history store that
 * would have been restored in non-dryrun mode
 */
#define	WT_STAT_DSRC_TXN_RTS_HS_RESTORE_TOMBSTONES_DRYRUN	2336
/*!
 * transaction: rollback to stable updates from history store that would
 * have been restored in non-dryrun mode
 */
#define	WT_STAT_DSRC_TXN_RTS_HS_RESTORE_UPDATES_DRYRUN	2337
/*! transaction: rollback to stable updates removed from history store */
#define	WT_STAT_DSRC_TXN_RTS_HS_REMOVED			2338
/*!
 * transaction: rollback to stable updates that would have been removed
 * from history store in non-dryrun mode
 */
#define	WT_STAT_DSRC_TXN_RTS_HS_REMOVED_DRYRUN		2339
/*! transaction: update conflicts */
#define	WT_STAT_DSRC_TXN_UPDATE_CONFLICT		2340

/*!
 * @}
 * @name Statistics for session
 * @anchor statistics_session
 * @{
 */
/*! session: bytes read into cache */
#define	WT_STAT_SESSION_BYTES_READ			4000
/*! session: bytes written from cache */
#define	WT_STAT_SESSION_BYTES_WRITE			4001
/*! session: dhandle lock wait time (usecs) */
#define	WT_STAT_SESSION_LOCK_DHANDLE_WAIT		4002
/*! session: dirty bytes in this txn */
#define	WT_STAT_SESSION_TXN_BYTES_DIRTY			4003
/*! session: number of updates in this txn */
#define	WT_STAT_SESSION_TXN_UPDATES			4004
/*! session: page read from disk to cache time (usecs) */
#define	WT_STAT_SESSION_READ_TIME			4005
/*! session: page write from cache to disk time (usecs) */
#define	WT_STAT_SESSION_WRITE_TIME			4006
/*! session: schema lock wait time (usecs) */
#define	WT_STAT_SESSION_LOCK_SCHEMA_WAIT		4007
/*! session: time waiting for cache (usecs) */
#define	WT_STAT_SESSION_CACHE_TIME			4008
/*! session: time waiting for cache interruptible eviction (usecs) */
#define	WT_STAT_SESSION_CACHE_TIME_INTERRUPTIBLE	4009
/*! session: time waiting for mandatory cache eviction (usecs) */
#define	WT_STAT_SESSION_CACHE_TIME_MANDATORY		4010
/*! @} */
/*
 * Statistics section: END
 * DO NOT EDIT: automatically built by dist/stat.py.
 */
/*! @} */

/*******************************************
 * Verbose categories
 *******************************************/
/*!
 * @addtogroup wt
 * @{
 */
/*!
 * @name Verbose categories
 * @anchor verbose_categories
 * @{
 */
/*!
 * WiredTiger verbose event categories.
 * Note that the verbose categories cover a wide set of sub-systems and operations
 * within WiredTiger. As such, the categories are subject to change and evolve
 * between different WiredTiger releases.
 */
typedef enum {
/* VERBOSE ENUM START */
    WT_VERB_ALL,                    /*!< ALL module messages. */
    WT_VERB_API,                    /*!< API messages. */
    WT_VERB_BACKUP,                 /*!< Backup messages. */
    WT_VERB_BLKCACHE,
    WT_VERB_BLOCK,                  /*!< Block manager messages. */
    WT_VERB_CHECKPOINT,             /*!< Checkpoint messages. */
    WT_VERB_CHECKPOINT_CLEANUP,
    WT_VERB_CHECKPOINT_PROGRESS,    /*!< Checkpoint progress messages. */
    WT_VERB_CHUNKCACHE,             /*!< Chunk cache messages. */
    WT_VERB_COMPACT,                /*!< Compact messages. */
    WT_VERB_COMPACT_PROGRESS,       /*!< Compact progress messages. */
    WT_VERB_CONFIGURATION,
    WT_VERB_DEFAULT,
    WT_VERB_DISAGGREGATED_STORAGE,  /*!< Disaggregated storage, other than layered tables. */
    WT_VERB_ERROR_RETURNS,
    WT_VERB_EVICTION,             /*!< Eviction messages. */
    WT_VERB_EXTENSION,            /*!< Extension messages. */
    WT_VERB_FILEOPS,
    WT_VERB_GENERATION,
    WT_VERB_HANDLEOPS,
    WT_VERB_HS,                     /*!< History store messages. */
    WT_VERB_HS_ACTIVITY,            /*!< History store activity messages. */
    WT_VERB_LAYERED,                /*!< Layered table manager messages. */
    WT_VERB_LIVE_RESTORE,
    WT_VERB_LIVE_RESTORE_PROGRESS,
    WT_VERB_LOG,                    /*!< Log messages. */
    WT_VERB_MUTEX,
    WT_VERB_METADATA,               /*!< Metadata messages. */
    WT_VERB_OUT_OF_ORDER,
    WT_VERB_OVERFLOW,
    WT_VERB_PREFETCH,
    WT_VERB_READ,
    WT_VERB_RECONCILE,              /*!< Reconcile messages. */
    WT_VERB_RECOVERY,               /*!< Recovery messages. */
    WT_VERB_RECOVERY_PROGRESS,      /*!< Recovery progress messages. */
    WT_VERB_RTS,                    /*!< RTS messages. */
    WT_VERB_SALVAGE,                /*!< Salvage messages. */
    WT_VERB_SHARED_CACHE,
    WT_VERB_SPLIT,
    WT_VERB_TEMPORARY,
    WT_VERB_THREAD_GROUP,
    WT_VERB_TIERED,                 /*!< Tiered storage messages. */
    WT_VERB_TIMESTAMP,              /*!< Timestamp messages. */
    WT_VERB_TRANSACTION,            /*!< Transaction messages. */
    WT_VERB_VERIFY,                 /*!< Verify messages. */
    WT_VERB_VERSION,                /*!< Version messages. */
    WT_VERB_WRITE,
    WT_VERB_PAGE_DELTA,
/* VERBOSE ENUM STOP */
    WT_VERB_NUM_CATEGORIES
} WT_VERBOSE_CATEGORY;
/*! @} */

/*******************************************
 * Verbose levels
 *******************************************/
/*!
 * @name Verbose levels
 * @anchor verbose_levels
 * @{
 */
/*!
 * WiredTiger verbosity levels. The levels define a range of severity categories, with
 * \c WT_VERBOSE_ERROR being the lowest, most critical level (used by messages on critical error
 * paths) and \c WT_VERBOSE_DEBUG_5 being the highest verbosity/informational level (mostly adopted
 * for debugging).
 */
typedef enum {
    WT_VERBOSE_ERROR = -3,  /*!< Error conditions triggered in WiredTiger. */
    WT_VERBOSE_WARNING,     /*!< Warning conditions potentially signaling non-imminent errors and
                            behaviors. */
    WT_VERBOSE_NOTICE,      /*!< Messages for significant events in WiredTiger, usually worth
                            noting. */
    WT_VERBOSE_INFO,        /*!< Informational style messages. */
    WT_VERBOSE_DEBUG_1,     /*!< Low severity messages, useful for debugging purposes. This is
                            the default level when debugging. */
    WT_VERBOSE_DEBUG_2,     /*!< Low severity messages, an increase in verbosity from
                            the previous level. */
    WT_VERBOSE_DEBUG_3,     /*!< Low severity messages. */
    WT_VERBOSE_DEBUG_4,     /*!< Low severity messages. */
    WT_VERBOSE_DEBUG_5      /*!< Lowest severity messages. */
} WT_VERBOSE_LEVEL;
/*! @} */
/*
 * Verbose section: END
 */
/*! @} */

#undef __F

#if defined(__cplusplus)
}
#endif
#endif /* __WIREDTIGER_H_ */<|MERGE_RESOLUTION|>--- conflicted
+++ resolved
@@ -2821,15 +2821,9 @@
      * Get a page log service implementation.
      *
      * Look up a page log service by name and return it. The returned page log service
-<<<<<<< HEAD
-     * must be released by calling WT_STORAGE_SOURCE::terminate.
-     *
-     * @snippet ex_storage_source.c WT_STORAGE_SOURCE register
-=======
      * must be released by calling WT_PAGE_LOG::terminate.
      *
      * @snippet ex_storage_source.c WT_PAGE_LOG register
->>>>>>> 97a733b6
      *
      * @param connection the connection handle
      * @param name the name of the page log service implementation
