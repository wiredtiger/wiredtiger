/*-
 * Copyright (c) 2014-2019 MongoDB, Inc.
 * Copyright (c) 2008-2014 WiredTiger, Inc.
 *	All rights reserved.
 *
 * See the file LICENSE for redistribution information.
 */

#ifndef	__WIREDTIGER_H_
#define	__WIREDTIGER_H_

#if defined(__cplusplus)
extern "C" {
#endif

/*******************************************
 * Version information
 *******************************************/
#define	WIREDTIGER_VERSION_MAJOR	@VERSION_MAJOR@
#define	WIREDTIGER_VERSION_MINOR	@VERSION_MINOR@
#define	WIREDTIGER_VERSION_PATCH	@VERSION_PATCH@
#define	WIREDTIGER_VERSION_STRING	@VERSION_STRING@

/*******************************************
 * Required includes
 *******************************************/
@wiredtiger_includes_decl@

/*******************************************
 * Portable type names
 *******************************************/
@off_t_decl@
@uintmax_t_decl@
@uintptr_t_decl@

#if defined(DOXYGEN) || defined(SWIG)
#define	__F(func) func
#else
/* NOLINTNEXTLINE(misc-macro-parentheses) */
#define	__F(func) (*func)
#endif

/*
 * We support configuring WiredTiger with the gcc/clang -fvisibility=hidden
 * flags, but that requires public APIs be specifically marked.
 */
#if defined(DOXYGEN) || defined(SWIG) || !defined(__GNUC__)
#define	WT_ATTRIBUTE_LIBRARY_VISIBLE
#else
#define	WT_ATTRIBUTE_LIBRARY_VISIBLE	__attribute__((visibility("default")))
#endif

/*!
 * @defgroup wt WiredTiger API
 * The functions, handles and methods applications use to access and manage
 * data with WiredTiger.
 *
 * @{
 */

/*******************************************
 * Public forward structure declarations
 *******************************************/
struct __wt_async_callback;
	typedef struct __wt_async_callback WT_ASYNC_CALLBACK;
struct __wt_async_op;	    typedef struct __wt_async_op WT_ASYNC_OP;
struct __wt_collator;	    typedef struct __wt_collator WT_COLLATOR;
struct __wt_compressor;	    typedef struct __wt_compressor WT_COMPRESSOR;
struct __wt_config_item;    typedef struct __wt_config_item WT_CONFIG_ITEM;
struct __wt_config_parser;
	typedef struct __wt_config_parser WT_CONFIG_PARSER;
struct __wt_connection;	    typedef struct __wt_connection WT_CONNECTION;
struct __wt_cursor;	    typedef struct __wt_cursor WT_CURSOR;
struct __wt_data_source;    typedef struct __wt_data_source WT_DATA_SOURCE;
struct __wt_encryptor;	    typedef struct __wt_encryptor WT_ENCRYPTOR;
struct __wt_event_handler;  typedef struct __wt_event_handler WT_EVENT_HANDLER;
struct __wt_extension_api;  typedef struct __wt_extension_api WT_EXTENSION_API;
struct __wt_extractor;	    typedef struct __wt_extractor WT_EXTRACTOR;
struct __wt_file_handle;    typedef struct __wt_file_handle WT_FILE_HANDLE;
struct __wt_file_system;    typedef struct __wt_file_system WT_FILE_SYSTEM;
struct __wt_item;	    typedef struct __wt_item WT_ITEM;
struct __wt_modify;	    typedef struct __wt_modify WT_MODIFY;
struct __wt_session;	    typedef struct __wt_session WT_SESSION;

#if defined(SWIGJAVA)
#define	WT_HANDLE_NULLABLE(typename)	typename##_NULLABLE
#define	WT_HANDLE_CLOSED(typename)	typename##_CLOSED
typedef WT_CURSOR			WT_CURSOR_NULLABLE;
typedef WT_CURSOR			WT_CURSOR_CLOSED;
typedef WT_SESSION			WT_SESSION_CLOSED;
typedef WT_CONNECTION			WT_CONNECTION_CLOSED;
#elif !defined(DOXYGEN)
#define	WT_HANDLE_NULLABLE(typename)	typename
#define	WT_HANDLE_CLOSED(typename)	typename
#endif

/*!
 * A raw item of data to be managed, including a pointer to the data and a
 * length.
 *
 * WT_ITEM structures do not need to be cleared before use.
 */
struct __wt_item {
	/*!
	 * The memory reference of the data item.
	 *
	 * For items returned by a WT_CURSOR, the pointer is only valid until
	 * the next operation on that cursor.  Applications that need to keep
	 * an item across multiple cursor operations must make a copy.
	 */
	const void *data;

	/*!
	 * The number of bytes in the data item.
	 *
	 * The maximum length of a single column stored in a table is not fixed
	 * (as it partially depends on the underlying file configuration), but
	 * is always a small number of bytes less than 4GB.
	 */
	size_t size;

#ifndef DOXYGEN
	/*! Managed memory chunk (internal use). */
	void *mem;

	/*! Managed memory size (internal use). */
	size_t memsize;

	/*! Object flags (internal use). */
/* AUTOMATIC FLAG VALUE GENERATION START */
#define	WT_ITEM_ALIGNED	0x1u
#define	WT_ITEM_INUSE	0x2u
/* AUTOMATIC FLAG VALUE GENERATION STOP */
	uint32_t flags;
#endif
};

/*!
 * A set of modifications for a value, including a pointer to new data and a
 * length, plus a target offset in the value and an optional length of data
 * in the value to be replaced.
 *
 * WT_MODIFY structures do not need to be cleared before use.
 */
struct __wt_modify {
	/*!
	 * New data. The size of the new data may be zero when no new data is
	 * provided.
	 */
	WT_ITEM data;

	/*!
	 * The zero-based byte offset in the value where the new data is placed.
	 *
	 * If the offset is past the end of the value, padding bytes are
	 * appended to the value up to the specified offset. If the value is a
	 * string (value format \c S), the padding byte is a space. If the value
	 * is a raw byte array accessed using a WT_ITEM structure (value format
	 * \c u), the padding byte is a nul.
	 */
	 size_t offset;

	/*!
	 * The number of bytes in the value to be replaced.
	 *
	 * If the size is zero, no bytes from the value are replaced and the new
	 * data is inserted.
	 *
	 * If the offset is past the end of the value, the size is ignored.
	 *
	 * If the offset plus the size overlaps the end of the previous value,
	 * bytes from the offset to the end of the value are replaced and any
	 * remaining new data is appended.
	 */
	 size_t size;
};

/*!
 * The maximum packed size of a 64-bit integer.  The ::wiredtiger_struct_pack
 * function will pack single long integers into at most this many bytes.
 */
#define	WT_INTPACK64_MAXSIZE	((int)sizeof(int64_t) + 1)

/*!
 * The maximum packed size of a 32-bit integer.  The ::wiredtiger_struct_pack
 * function will pack single integers into at most this many bytes.
 */
#define	WT_INTPACK32_MAXSIZE	((int)sizeof(int32_t) + 1)

/*!
 * A WT_CURSOR handle is the interface to a cursor.
 *
 * Cursors allow data to be searched, iterated and modified, implementing the
 * CRUD (create, read, update and delete) operations.  Cursors are opened in
 * the context of a session.  If a transaction is started, cursors operate in
 * the context of the transaction until the transaction is resolved.
 *
 * Raw data is represented by key/value pairs of WT_ITEM structures, but
 * cursors can also provide access to fields within the key and value if the
 * formats are described in the WT_SESSION::create method.
 *
 * In the common case, a cursor is used to access records in a table.  However,
 * cursors can be used on subsets of tables (such as a single column or a
 * projection of multiple columns), as an interface to statistics, configuration
 * data or application-specific data sources.  See WT_SESSION::open_cursor for
 * more information.
 *
 * <b>Thread safety:</b> A WT_CURSOR handle is not usually shared between
 * threads, see @ref threads for more information.
 */
struct __wt_cursor {
	WT_SESSION *session;	/*!< The session handle for this cursor. */

	/*!
	 * The name of the data source for the cursor, matches the \c uri
	 * parameter to WT_SESSION::open_cursor used to open the cursor.
	 */
	const char *uri;

	/*!
	 * The format of the data packed into key items.  See @ref packing for
	 * details.  If not set, a default value of "u" is assumed, and
	 * applications must use WT_ITEM structures to manipulate untyped byte
	 * arrays.
	 */
	const char *key_format;

	/*!
	 * The format of the data packed into value items.  See @ref packing
	 * for details.  If not set, a default value of "u" is assumed, and
	 * applications must use WT_ITEM structures to manipulate untyped byte
	 * arrays.
	 */
	const char *value_format;

	/*!
	 * @name Data access
	 * @{
	 */
	/*!
	 * Get the key for the current record.
	 *
	 * @snippet ex_all.c Get the cursor's string key
	 *
	 * @snippet ex_all.c Get the cursor's record number key
	 *
	 * @param cursor the cursor handle
	 * @param ... pointers to hold key fields corresponding to
	 * WT_CURSOR::key_format.
	 * @errors
	 */
	int __F(get_key)(WT_CURSOR *cursor, ...);

	/*!
	 * Get the value for the current record.
	 *
	 * @snippet ex_all.c Get the cursor's string value
	 *
	 * @snippet ex_all.c Get the cursor's raw value
	 *
	 * @param cursor the cursor handle
	 * @param ... pointers to hold value fields corresponding to
	 * WT_CURSOR::value_format.
	 * @errors
	 */
	int __F(get_value)(WT_CURSOR *cursor, ...);

	/*!
	 * Set the key for the next operation.
	 *
	 * @snippet ex_all.c Set the cursor's string key
	 *
	 * @snippet ex_all.c Set the cursor's record number key
	 *
	 * @param cursor the cursor handle
	 * @param ... key fields corresponding to WT_CURSOR::key_format.
	 *
	 * If an error occurs during this operation, a flag will be set in the
	 * cursor, and the next operation to access the key will fail.  This
	 * simplifies error handling in applications.
	 */
	void __F(set_key)(WT_CURSOR *cursor, ...);

	/*!
	 * Set the value for the next operation.
	 *
	 * @snippet ex_all.c Set the cursor's string value
	 *
	 * @snippet ex_all.c Set the cursor's raw value
	 *
	 * @param cursor the cursor handle
	 * @param ... value fields corresponding to WT_CURSOR::value_format.
	 *
	 * If an error occurs during this operation, a flag will be set in the
	 * cursor, and the next operation to access the value will fail.  This
	 * simplifies error handling in applications.
	 */
	void __F(set_value)(WT_CURSOR *cursor, ...);
	/*! @} */

	/*!
	 * @name Cursor positioning
	 * @{
	 */
	/*!
	 * Return the ordering relationship between two cursors: both cursors
	 * must have the same data source and have valid keys. (When testing
	 * only for equality, WT_CURSOR::equals may be faster.)
	 *
	 * @snippet ex_all.c Cursor comparison
	 *
	 * @param cursor the cursor handle
	 * @param other another cursor handle
	 * @param comparep the status of the comparison: < 0 if
	 * <code>cursor</code> refers to a key that appears before
	 * <code>other</code>, 0 if the cursors refer to the same key,
	 * and > 0 if <code>cursor</code> refers to a key that appears after
	 * <code>other</code>.
	 * @errors
	 */
	int __F(compare)(WT_CURSOR *cursor, WT_CURSOR *other, int *comparep);

	/*!
	 * Return the ordering relationship between two cursors, testing only
	 * for equality: both cursors must have the same data source and have
	 * valid keys.
	 *
	 * @snippet ex_all.c Cursor equality
	 *
	 * @param cursor the cursor handle
	 * @param other another cursor handle
	 * @param[out] equalp the status of the comparison: 1 if the cursors
	 * refer to the same key, otherwise 0.
	 * @errors
	 */
	int __F(equals)(WT_CURSOR *cursor, WT_CURSOR *other, int *equalp);

	/*!
	 * Return the next record.
	 *
	 * @snippet ex_all.c Return the next record
	 *
	 * @param cursor the cursor handle
	 * @errors
	 */
	int __F(next)(WT_CURSOR *cursor);

	/*!
	 * Return the previous record.
	 *
	 * @snippet ex_all.c Return the previous record
	 *
	 * @param cursor the cursor handle
	 * @errors
	 */
	int __F(prev)(WT_CURSOR *cursor);

	/*!
	 * Reset the cursor. Any resources held by the cursor are released,
	 * and the cursor's key and position are no longer valid. Subsequent
	 * iterations with WT_CURSOR::next will move to the first record, or
	 * with WT_CURSOR::prev will move to the last record.
	 *
	 * In the case of a statistics cursor, resetting the cursor refreshes
	 * the statistics information returned. Resetting a session statistics
	 * cursor resets all the session statistics values to zero.
	 *
	 * @snippet ex_all.c Reset the cursor
	 *
	 * @param cursor the cursor handle
	 * @errors
	 */
	int __F(reset)(WT_CURSOR *cursor);

	/*!
	 * Return the record matching the key. The key must first be set.
	 *
	 * @snippet ex_all.c Search for an exact match
	 *
	 * On success, the cursor ends positioned at the returned record; to
	 * minimize cursor resources, the WT_CURSOR::reset method should be
	 * called as soon as the record has been retrieved and the cursor no
	 * longer needs that position.
	 *
	 * @param cursor the cursor handle
	 * @errors
	 */
	int __F(search)(WT_CURSOR *cursor);

	/*!
	 * Return the record matching the key if it exists, or an adjacent
	 * record.  An adjacent record is either the smallest record larger
	 * than the key or the largest record smaller than the key (in other
	 * words, a logically adjacent key).
	 *
	 * The key must first be set.
	 *
	 * An example of a search for an exact or adjacent match:
	 *
	 * @snippet ex_all.c Search for an exact or adjacent match
	 *
	 * An example of a forward scan through the table, where all keys
	 * greater than or equal to a specified prefix are included in the
	 * scan:
	 *
	 * @snippet ex_all.c Forward scan greater than or equal
	 *
	 * An example of a backward scan through the table, where all keys
	 * less than a specified prefix are included in the scan:
	 *
	 * @snippet ex_all.c Backward scan less than
	 *
	 * On success, the cursor ends positioned at the returned record; to
	 * minimize cursor resources, the WT_CURSOR::reset method should be
	 * called as soon as the record has been retrieved and the cursor no
	 * longer needs that position.
	 *
	 * @param cursor the cursor handle
	 * @param exactp the status of the search: 0 if an exact match is
	 * found, < 0 if a smaller key is returned, > 0 if a larger key is
	 * returned
	 * @errors
	 */
	int __F(search_near)(WT_CURSOR *cursor, int *exactp);
	/*! @} */

	/*!
	 * @name Data modification
	 * @{
	 */
	/*!
	 * Insert a record and optionally update an existing record.
	 *
	 * If the cursor was configured with "overwrite=true" (the default),
	 * both the key and value must be set; if the record already exists,
	 * the key's value will be updated, otherwise, the record will be
	 * inserted.
	 *
	 * @snippet ex_all.c Insert a new record or overwrite an existing record
	 *
	 * If the cursor was not configured with "overwrite=true", both the key
	 * and value must be set and the record must not already exist; the
	 * record will be inserted.
	 *
	 * @snippet ex_all.c Insert a new record and fail if the record exists
	 *
	 * If a cursor with record number keys was configured with
	 * "append=true" (not the default), the value must be set; a new record
	 * will be appended and the record number set as the cursor key value.
	 *
	 * @snippet ex_all.c Insert a new record and assign a record number
	 *
	 * The cursor ends with no position, and a subsequent call to the
	 * WT_CURSOR::next (WT_CURSOR::prev) method will iterate from the
	 * beginning (end) of the table.
	 *
	 * If the cursor does not have record number keys or was not configured
	 * with "append=true", the cursor ends with no key set and a subsequent
	 * call to the WT_CURSOR::get_key method will fail. The cursor ends with
	 * no value set and a subsequent call to the WT_CURSOR::get_value method
	 * will fail.
	 *
	 * Inserting a new record after the current maximum record in a
	 * fixed-length bit field column-store (that is, a store with an
	 * 'r' type key and 't' type value) may implicitly create the missing
	 * records as records with a value of 0.
	 *
	 * When loading a large amount of data into a new object, using
	 * a cursor with the \c bulk configuration string enabled and
	 * loading the data in sorted order will be much faster than doing
	 * out-of-order inserts.  See @ref tune_bulk_load for more information.
	 *
	 * The maximum length of a single column stored in a table is not fixed
	 * (as it partially depends on the underlying file configuration), but
	 * is always a small number of bytes less than 4GB.
	 *
	 * @param cursor the cursor handle
	 * @errors
	 * In particular, if \c overwrite=false is configured and a record with
	 * the specified key already exists, ::WT_DUPLICATE_KEY is returned.
	 * Also, if \c in_memory is configured for the database and the insert
	 * requires more than the configured cache size to complete,
	 * ::WT_CACHE_FULL is returned.
	 */
	int __F(insert)(WT_CURSOR *cursor);

	/*!
	 * Modify an existing record.
	 *
	 * Both the key and value must be set and the record must already exist;
	 * the record will be updated.
	 *
	 * Modifications are specified in WT_MODIFY structures. Modifications
	 * are applied in order and later modifications can update earlier ones.
	 *
	 * The modify method is only supported on strings (value format type
	 * \c S), or raw byte arrays accessed using a WT_ITEM structure (value
	 * format type \c u).
	 *
	 * The WT_CURSOR::modify method can only be called from within an
	 * explicit transaction configured at a higher isolation level than
	 * \c read-uncommitted. Using \c read-committed isolation is allowed,
	 * but requires caution: reading a value, re-positioning the cursor
	 * and then modifying the value based on the initial read could lead
	 * to unexpected results. Using \c snapshot isolation is recommended.
	 *
	 * The WT_CURSOR::modify method stores a change record in cache and
	 * writes a change record to the log instead of the usual complete
	 * values. Note that WT_CURSOR::modify is generally slower than the
	 * WT_CURSOR::update method, and can result in slower reads because
	 * the complete value must be assembled during retrieval. The
	 * WT_CURSOR::modify method is intended for applications modifying
	 * large records where there is cache or I/O pressure, that is,
	 * applications that will benefit when data updates require less cache
	 * and they write less logging information.
	 *
	 * @snippet ex_all.c Modify an existing record
	 *
	 * On success, the cursor ends positioned at the modified record; to
	 * minimize cursor resources, the WT_CURSOR::reset method should be
	 * called as soon as the cursor no longer needs that position.
	 *
	 * The maximum length of a single column stored in a table is not fixed
	 * (as it partially depends on the underlying file configuration), but
	 * is always a small number of bytes less than 4GB.
	 *
	 * @param cursor the cursor handle
	 * @param entries an array of modification data structures
	 * @param nentries the number of modification data structures
	 * @errors
	 * In particular, if \c in_memory is configured for the database and
	 * the modify requires more than the configured cache size to complete,
	 * ::WT_CACHE_FULL is returned.
	 */
	int __F(modify)(WT_CURSOR *cursor, WT_MODIFY *entries, int nentries);

	/*!
	 * Update an existing record and optionally insert a record.
	 *
	 * If the cursor was configured with "overwrite=true" (the default),
	 * both the key and value must be set; if the record already exists, the
	 * key's value will be updated, otherwise, the record will be inserted.
	 *
	 * @snippet ex_all.c Update an existing record or insert a new record
	 *
	 * If the cursor was not configured with "overwrite=true", both the key
	 * and value must be set and the record must already exist; the
	 * record will be updated.
	 *
	 * @snippet ex_all.c Update an existing record and fail if DNE
	 *
	 * On success, the cursor ends positioned at the modified record; to
	 * minimize cursor resources, the WT_CURSOR::reset method should be
	 * called as soon as the cursor no longer needs that position. (The
	 * WT_CURSOR::insert method never keeps a cursor position and may be
	 * more efficient for that reason.)
	 *
	 * The maximum length of a single column stored in a table is not fixed
	 * (as it partially depends on the underlying file configuration), but
	 * is always a small number of bytes less than 4GB.
	 *
	 * @param cursor the cursor handle
	 * @errors
	 * In particular, if \c overwrite=false is configured and no record with
	 * the specified key exists, ::WT_NOTFOUND is returned.
	 * Also, if \c in_memory is configured for the database and the update
	 * requires more than the configured cache size to complete,
	 * ::WT_CACHE_FULL is returned.
	 */
	int __F(update)(WT_CURSOR *cursor);

	/*!
	 * Remove a record.
	 *
	 * If the cursor was configured with "overwrite=true" (the default),
	 * the key must be set; the key's record will be removed if it exists,
	 * no error will be returned if the record does not exist.
	 *
	 * @snippet ex_all.c Remove a record
	 *
	 * If the cursor was configured with "overwrite=false" (not the
	 * default), the key must be set and the key's record must exist; the
	 * record will be removed.
	 *
	 * Any cursor position does not change: if the cursor was positioned
	 * before the WT_CURSOR::remove call, the cursor remains positioned
	 * at the removed record; to minimize cursor resources, the
	 * WT_CURSOR::reset method should be called as soon as the cursor no
	 * longer needs that position. If the cursor was not positioned before
	 * the WT_CURSOR::remove call, the cursor ends with no position, and a
	 * subsequent call to the WT_CURSOR::next (WT_CURSOR::prev) method will
	 * iterate from the beginning (end) of the table.
	 *
	 * @snippet ex_all.c Remove a record and fail if DNE
	 *
	 * Removing a record in a fixed-length bit field column-store
	 * (that is, a store with an 'r' type key and 't' type value) is
	 * identical to setting the record's value to 0.
	 *
	 * @param cursor the cursor handle
	 * @errors
	 * In particular, if \c overwrite=false is configured and no record
	 * with the specified key exists, ::WT_NOTFOUND is returned.
	 */
	int __F(remove)(WT_CURSOR *cursor);

	/*!
	 * Reserve an existing record so a subsequent write is less likely to
	 * fail due to a conflict between concurrent operations.
	 *
	 * The key must first be set and the record must already exist.
	 *
	 * Note that reserve works by doing a special update operation that is
	 * not logged and does not change the value of the record. This update
	 * is aborted when the enclosing transaction ends regardless of whether
	 * it commits or rolls back. Given that, reserve can only be used to
	 * detect conflicts between transactions that execute concurrently. It
	 * cannot detect all logical conflicts between transactions. For that,
	 * some update to the record must be committed.
	 *
	 * @snippet ex_all.c Reserve a record
	 *
	 * On success, the cursor ends positioned at the specified record; to
	 * minimize cursor resources, the WT_CURSOR::reset method should be
	 * called as soon as the cursor no longer needs that position.
	 *
	 * @param cursor the cursor handle
	 * @errors
	 */
	int __F(reserve)(WT_CURSOR *cursor);
	/*! @} */

	/*!
	 * Close the cursor.
	 *
	 * This releases the resources associated with the cursor handle.
	 * Cursors are closed implicitly by ending the enclosing connection or
	 * closing the session in which they were opened.
	 *
	 * @snippet ex_all.c Close the cursor
	 *
	 * @param cursor the cursor handle
	 * @errors
	 */
	int __F(close)(WT_HANDLE_CLOSED(WT_CURSOR) *cursor);

	/*!
	 * Reconfigure the cursor.
	 *
	 * The cursor is reset.
	 *
	 * @snippet ex_all.c Reconfigure a cursor
	 *
	 * @param cursor the cursor handle
	 * @configstart{WT_CURSOR.reconfigure, see dist/api_data.py}
	 * @config{append, append the value as a new record\, creating a new
	 * record number key; valid only for cursors with record number keys., a
	 * boolean flag; default \c false.}
	 * @config{overwrite, configures whether the cursor's insert\, update
	 * and remove methods check the existing state of the record.  If \c
	 * overwrite is \c false\, WT_CURSOR::insert fails with
	 * ::WT_DUPLICATE_KEY if the record exists\, WT_CURSOR::update and
	 * WT_CURSOR::remove fail with ::WT_NOTFOUND if the record does not
	 * exist., a boolean flag; default \c true.}
	 * @configend
	 * @errors
	 */
	int __F(reconfigure)(WT_CURSOR *cursor, const char *config);

	/*
	 * Protected fields, only to be used by cursor implementations.
	 */
#if !defined(SWIG) && !defined(DOXYGEN)
	int __F(cache)(WT_CURSOR *cursor);	/* Cache the cursor */
						/* Reopen a cached cursor */
	int __F(reopen)(WT_CURSOR *cursor, bool check_only);

	uint64_t uri_hash;			/* Hash of URI */

	/*
	 * !!!
	 * Explicit representations of structures from queue.h.
	 * TAILQ_ENTRY(wt_cursor) q;
	 */
	struct {
		WT_CURSOR *tqe_next;
		WT_CURSOR **tqe_prev;
	} q;				/* Linked list of WT_CURSORs. */

	uint64_t recno;			/* Record number, normal and raw mode */
	uint8_t raw_recno_buf[WT_INTPACK64_MAXSIZE];

	void	*json_private;		/* JSON specific storage */
	void	*lang_private;		/* Language specific private storage */

	WT_ITEM key, value;
	int saved_err;			/* Saved error in set_{key,value}. */
	/*
	 * URI used internally, may differ from the URI provided by the
	 * user on open.
	 */
	const char *internal_uri;

/* AUTOMATIC FLAG VALUE GENERATION START */
#define	WT_CURSTD_APPEND	0x00001u
#define	WT_CURSTD_BULK		0x00002u
#define	WT_CURSTD_CACHEABLE	0x00004u
#define	WT_CURSTD_CACHED	0x00008u
#define	WT_CURSTD_DEAD		0x00010u
#define	WT_CURSTD_DUMP_HEX	0x00020u
#define	WT_CURSTD_DUMP_JSON	0x00040u
#define	WT_CURSTD_DUMP_PRINT	0x00080u
#define	WT_CURSTD_JOINED	0x00100u
#define	WT_CURSTD_KEY_EXT	0x00200u	/* Key points out of tree. */
#define	WT_CURSTD_KEY_INT	0x00400u	/* Key points into tree. */
#define	WT_CURSTD_META_INUSE	0x00800u
#define	WT_CURSTD_OPEN		0x01000u
#define	WT_CURSTD_OVERWRITE	0x02000u
#define	WT_CURSTD_RAW		0x04000u
#define	WT_CURSTD_RAW_SEARCH	0x08000u
#define	WT_CURSTD_VALUE_EXT	0x10000u	/* Value points out of tree. */
#define	WT_CURSTD_VALUE_INT	0x20000u	/* Value points into tree. */
/* AUTOMATIC FLAG VALUE GENERATION STOP */
#define	WT_CURSTD_KEY_SET	(WT_CURSTD_KEY_EXT | WT_CURSTD_KEY_INT)
#define	WT_CURSTD_VALUE_SET	(WT_CURSTD_VALUE_EXT | WT_CURSTD_VALUE_INT)
	uint32_t flags;
#endif
};

/*! Asynchronous operation types. */
typedef enum {
	WT_AOP_NONE=0,	/*!< No operation type set */
	WT_AOP_COMPACT, /*!< WT_ASYNC_OP::compact */
	WT_AOP_INSERT,	/*!< WT_ASYNC_OP::insert */
	WT_AOP_REMOVE,	/*!< WT_ASYNC_OP::remove */
	WT_AOP_SEARCH,	/*!< WT_ASYNC_OP::search */
	WT_AOP_UPDATE	/*!< WT_ASYNC_OP::update */
} WT_ASYNC_OPTYPE;

/*!
 * A WT_ASYNC_OP handle is the interface to an asynchronous operation.
 *
 * An asynchronous operation describes a data manipulation to be performed
 * asynchronously by a WiredTiger worker thread.  These operations implement
 * the CRUD (create, read, update and delete) operations.  Each operation
 * is a self-contained work unit.  The operation will be performed in the
 * context of the worker thread's session.  Each operation is performed
 * within the context of a transaction.  The application is notified of its
 * completion with a callback.  The transaction is resolved once the callback
 * returns.
 *
 * The table referenced in an operation must already exist.
 *
 * Raw data is represented by key/value pairs of WT_ITEM structures, but
 * operations can also provide access to fields within the key and value if
 * the formats are described in the WT_SESSION::create method.
 *
 * <b>Thread safety:</b> A WT_ASYNC_OP handle may not be shared between
 * threads, see @ref threads for more information.
 */
struct __wt_async_op {
	/*! The connection for this operation. */
	WT_CONNECTION *connection;

	/*!
	 * The format of the data packed into key items.  See @ref packing for
	 * details.  If not set, a default value of "u" is assumed, and
	 * applications must use WT_ITEM structures to manipulate untyped byte
	 * arrays.
	 */
	const char *key_format;

	/*!
	 * The format of the data packed into value items.  See @ref packing
	 * for details.  If not set, a default value of "u" is assumed, and
	 * applications must use WT_ITEM structures to manipulate untyped byte
	 * arrays.
	 */
	const char *value_format;

	/*
	 * Don't expose app_private to non-C language bindings - they have
	 * their own way to attach data to an operation.
	 */
#if !defined(SWIG)
	/*!
	 * A location for applications to store information that will be
	 * available in the callback from an async operation.
	 */
	void *app_private;
#endif

	/*!
	 * @name Data access
	 * @{
	 */
	/*!
	 * Invoke the underlying WT_CURSOR::get_key method; see that method
	 * for configuration, return and error values.
	 *
	 * @param op the operation handle
	 * @returns as described for WT_CURSOR::get_key
	 */
	int __F(get_key)(WT_ASYNC_OP *op, ...);

	/*!
	 * Invoke the underlying WT_CURSOR::get_value method; see that method
	 * for configuration, return and error values.
	 *
	 * @param op the operation handle
	 * @returns as described for WT_CURSOR::get_value
	 */
	int __F(get_value)(WT_ASYNC_OP *op, ...);

	/*!
	 * Invoke the underlying WT_CURSOR::set_key method; see that method
	 * for configuration, return and error values.
	 *
	 * @param op the operation handle
	 */
	void __F(set_key)(WT_ASYNC_OP *op, ...);

	/*!
	 * Invoke the underlying WT_CURSOR::set_value method; see that method
	 * for configuration, return and error values.
	 *
	 * @param op the operation handle
	 */
	void __F(set_value)(WT_ASYNC_OP *op, ...);
	/*! @} */

	/*!
	 * @name Positioning
	 * @{
	 */
	/*!
	 * Invoke the underlying WT_CURSOR::search method; see that method
	 * for configuration, return and error values.
	 *
	 * @param op the operation handle
	 * @returns via the callback as described for WT_CURSOR::search
	 */
	int __F(search)(WT_ASYNC_OP *op);
	/*! @} */

	/*!
	 * @name Data modification
	 * @{
	 */
	/*!
	 * Invoke the underlying WT_CURSOR::insert method; see that method
	 * for configuration, return and error values.
	 *
	 * @param op the operation handle
	 * @returns via the callback as described for WT_CURSOR::insert
	 */
	int __F(insert)(WT_ASYNC_OP *op);

	/*!
	 * Invoke the underlying WT_CURSOR::update method; see that method
	 * for configuration, return and error values.
	 *
	 * @param op the operation handle
	 * @returns via the callback as described for WT_CURSOR::update
	 */
	int __F(update)(WT_ASYNC_OP *op);

	/*!
	 * Invoke the underlying WT_CURSOR::remove method; see that method
	 * for configuration, return and error values.
	 *
	 * @param op the operation handle
	 * @returns via the callback as described for WT_CURSOR::remove
	 */
	int __F(remove)(WT_ASYNC_OP *op);
	/*! @} */

	/*!
	 * @name Table operations
	 * @{
	 */
	/*!
	 * Invoke the underlying WT_SESSION::compact method; see that method
	 * for configuration, return and error values.
	 *
	 * @param op the operation handle
	 * @returns via the callback as described for WT_SESSION::compact
	 */
	int __F(compact)(WT_ASYNC_OP *op);
	/*! @} */

	/*!
	 * Get the unique identifier for this operation.
	 *
	 * @snippet ex_async.c async get identifier
	 *
	 * @param op the operation handle
	 * @returns the id of the operation
	 */
	uint64_t __F(get_id)(WT_ASYNC_OP *op);

	/*!
	 * Get the type for this operation.
	 *
	 * @snippet ex_async.c async get type
	 *
	 * @param op the operation handle
	 * @returns the ::WT_ASYNC_OPTYPE of the operation
	 */
	WT_ASYNC_OPTYPE __F(get_type)(WT_ASYNC_OP *op);

	/*
	 * Protected fields, only to be used by internal implementation.
	 * Everything we need for maintaining the key/value is part of
	 * a cursor.  So, include one here so that we can use the cursor
	 * functions to manage them.
	 */
#if !defined(SWIG) && !defined(DOXYGEN)
	WT_CURSOR	c;
#endif
};

/*!
 * All data operations are performed in the context of a WT_SESSION.  This
 * encapsulates the thread and transactional context of the operation.
 *
 * <b>Thread safety:</b> A WT_SESSION handle is not usually shared between
 * threads, see @ref threads for more information.
 */
struct __wt_session {
	/*! The connection for this session. */
	WT_CONNECTION *connection;

	/*
	 * Don't expose app_private to non-C language bindings - they have
	 * their own way to attach data to an operation.
	 */
#if !defined(SWIG)
	/*!
	 * A location for applications to store information that will be
	 * available in callbacks taking a WT_SESSION handle.
	 */
	void *app_private;
#endif

	/*!
	 * Close the session handle.
	 *
	 * This will release the resources associated with the session handle,
	 * including rolling back any active transactions and closing any
	 * cursors that remain open in the session.
	 *
	 * @snippet ex_all.c Close a session
	 *
	 * @param session the session handle
	 * @configempty{WT_SESSION.close, see dist/api_data.py}
	 * @errors
	 */
	int __F(close)(WT_HANDLE_CLOSED(WT_SESSION) *session,
	    const char *config);

	/*!
	 * Reconfigure a session handle.
	 *
	 * @snippet ex_all.c Reconfigure a session
	 *
	 * WT_SESSION::reconfigure will fail if a transaction is in progress
	 * in the session.
	 *
	 * All cursors are reset.
	 *
	 * @param session the session handle
	 * @configstart{WT_SESSION.reconfigure, see dist/api_data.py}
	 * @config{cache_cursors, enable caching of cursors for reuse.  Any
	 * calls to WT_CURSOR::close for a cursor created in this session will
	 * mark the cursor as cached and keep it available to be reused for
	 * later calls to WT_SESSION::open_cursor.  Cached cursors may be
	 * eventually closed.  This value is inherited from ::wiredtiger_open \c
	 * cache_cursors., a boolean flag; default \c true.}
	 * @config{ignore_cache_size, when set\, operations performed by this
	 * session ignore the cache size and are not blocked when the cache is
	 * full.  Note that use of this option for operations that create cache
	 * pressure can starve ordinary sessions that obey the cache size., a
	 * boolean flag; default \c false.}
	 * @config{isolation, the default isolation level for operations in this
	 * session., a string\, chosen from the following options: \c
	 * "read-uncommitted"\, \c "read-committed"\, \c "snapshot"; default \c
	 * read-committed.}
	 * @configend
	 * @errors
	 */
	int __F(reconfigure)(WT_SESSION *session, const char *config);

	/*!
	 * Return information about an error as a string.
	 *
	 * @snippet ex_all.c Display an error thread safe
	 *
	 * @param session the session handle
	 * @param error a return value from a WiredTiger, ISO C, or POSIX
	 * standard API
	 * @returns a string representation of the error
	 */
	const char *__F(strerror)(WT_SESSION *session, int error);

	/*!
	 * @name Cursor handles
	 * @{
	 */

	/*!
	 * Open a new cursor on a data source or duplicate an existing cursor.
	 *
	 * @snippet ex_all.c Open a cursor
	 *
	 * An existing cursor can be duplicated by passing it as the \c to_dup
	 * parameter and setting the \c uri parameter to \c NULL:
	 *
	 * @snippet ex_all.c Duplicate a cursor
	 *
	 * Cursors being duplicated must have a key set, and successfully
	 * duplicated cursors are positioned at the same place in the data
	 * source as the original.
	 *
	 * Cursor handles should be discarded by calling WT_CURSOR::close.
	 *
	 * Cursors capable of supporting transactional operations operate in the
	 * context of the current transaction, if any.
	 *
	 * WT_SESSION::rollback_transaction implicitly resets all cursors.
	 *
	 * Cursors are relatively light-weight objects but may hold references
	 * to heavier-weight objects; applications should re-use cursors when
	 * possible, but instantiating new cursors is not so expensive that
	 * applications need to cache cursors at all cost.
	 *
	 * @param session the session handle
	 * @param uri the data source on which the cursor operates; cursors
	 *  are usually opened on tables, however, cursors can be opened on
	 *  any data source, regardless of whether it is ultimately stored
	 *  in a table.  Some cursor types may have limited functionality
	 *  (for example, they may be read-only or not support transactional
	 *  updates).  See @ref data_sources for more information.
	 *  <br>
	 *  @copydoc doc_cursor_types
	 * @param to_dup a cursor to duplicate or gather statistics on
	 * @configstart{WT_SESSION.open_cursor, see dist/api_data.py}
	 * @config{append, append the value as a new record\, creating a new
	 * record number key; valid only for cursors with record number keys., a
	 * boolean flag; default \c false.}
	 * @config{bulk, configure the cursor for bulk-loading\, a fast\,
	 * initial load path (see @ref tune_bulk_load for more information).
	 * Bulk-load may only be used for newly created objects and applications
	 * should use the WT_CURSOR::insert method to insert rows.  When
	 * bulk-loading\, rows must be loaded in sorted order.  The value is
	 * usually a true/false flag; when bulk-loading fixed-length column
	 * store objects\, the special value \c bitmap allows chunks of a memory
	 * resident bitmap to be loaded directly into a file by passing a \c
	 * WT_ITEM to WT_CURSOR::set_value where the \c size field indicates the
	 * number of records in the bitmap (as specified by the object's \c
	 * value_format configuration). Bulk-loaded bitmap values must end on a
	 * byte boundary relative to the bit count (except for the last set of
	 * values loaded)., a string; default \c false.}
	 * @config{checkpoint, the name of a checkpoint to open (the reserved
	 * name "WiredTigerCheckpoint" opens the most recent internal checkpoint
	 * taken for the object). The cursor does not support data
	 * modification., a string; default empty.}
	 * @config{dump, configure the cursor for dump format inputs and
	 * outputs: "hex" selects a simple hexadecimal format\, "json" selects a
	 * JSON format with each record formatted as fields named by column
	 * names if available\, and "print" selects a format where only
	 * non-printing characters are hexadecimal encoded.  These formats are
	 * compatible with the @ref util_dump and @ref util_load commands., a
	 * string\, chosen from the following options: \c "hex"\, \c "json"\, \c
	 * "print"; default empty.}
	 * @config{next_random, configure the cursor to return a pseudo-random
	 * record from the object when the WT_CURSOR::next method is called;
	 * valid only for row-store cursors.  See @ref cursor_random for
	 * details., a boolean flag; default \c false.}
	 * @config{next_random_sample_size, cursors configured by \c next_random
	 * to return pseudo-random records from the object randomly select from
	 * the entire object\, by default.  Setting \c next_random_sample_size
	 * to a non-zero value sets the number of samples the application
	 * expects to take using the \c next_random cursor.  A cursor configured
	 * with both \c next_random and \c next_random_sample_size attempts to
	 * divide the object into \c next_random_sample_size equal-sized
	 * pieces\, and each retrieval returns a record from one of those
	 * pieces.  See @ref cursor_random for details., a string; default \c
	 * 0.}
	 * @config{overwrite, configures whether the cursor's insert\, update
	 * and remove methods check the existing state of the record.  If \c
	 * overwrite is \c false\, WT_CURSOR::insert fails with
	 * ::WT_DUPLICATE_KEY if the record exists\, WT_CURSOR::update and
	 * WT_CURSOR::remove fail with ::WT_NOTFOUND if the record does not
	 * exist., a boolean flag; default \c true.}
	 * @config{raw, ignore the encodings for the key and value\, manage data
	 * as if the formats were \c "u". See @ref cursor_raw for details., a
	 * boolean flag; default \c false.}
	 * @config{read_once, results that are brought into cache from disk by
	 * this cursor will be given less priority in the cache., a boolean
	 * flag; default \c false.}
	 * @config{readonly, only query operations are supported by this cursor.
	 * An error is returned if a modification is attempted using the cursor.
	 * The default is false for all cursor types except for log and metadata
	 * cursors., a boolean flag; default \c false.}
	 * @config{statistics, Specify the statistics to be gathered.  Choosing
	 * "all" gathers statistics regardless of cost and may include
	 * traversing on-disk files; "fast" gathers a subset of relatively
	 * inexpensive statistics.  The selection must agree with the database
	 * \c statistics configuration specified to ::wiredtiger_open or
	 * WT_CONNECTION::reconfigure.  For example\, "all" or "fast" can be
	 * configured when the database is configured with "all"\, but the
	 * cursor open will fail if "all" is specified when the database is
	 * configured with "fast"\, and the cursor open will fail in all cases
	 * when the database is configured with "none". If "size" is
	 * configured\, only the underlying size of the object on disk is filled
	 * in and the object is not opened.  If \c statistics is not
	 * configured\, the default configuration is the database configuration.
	 * The "clear" configuration resets statistics after gathering them\,
	 * where appropriate (for example\, a cache size statistic is not
	 * cleared\, while the count of cursor insert operations will be
	 * cleared). See @ref statistics for more information., a list\, with
	 * values chosen from the following options: \c "all"\, \c
	 * "cache_walk"\, \c "fast"\, \c "clear"\, \c "size"\, \c "tree_walk";
	 * default empty.}
	 * @config{target, if non-empty\, backup the list of objects; valid only
	 * for a backup data source., a list of strings; default empty.}
	 * @configend
	 * @param[out] cursorp a pointer to the newly opened cursor
	 * @errors
	 */
	int __F(open_cursor)(WT_SESSION *session,
	    const char *uri, WT_HANDLE_NULLABLE(WT_CURSOR) *to_dup,
	    const char *config, WT_CURSOR **cursorp);
	/*! @} */

	/*!
	 * @name Table operations
	 * @{
	 */
	/*!
	 * Alter a table.
	 *
	 * This will allow modification of some table settings after
	 * creation.
	 *
	 * @exclusive
	 *
	 * @snippet ex_all.c Alter a table
	 *
	 * @param session the session handle
	 * @param name the URI of the object to alter, such as \c "table:stock"
	 * @configstart{WT_SESSION.alter, see dist/api_data.py}
	 * @config{access_pattern_hint, It is recommended that workloads that
	 * consist primarily of updates and/or point queries specify \c random.
	 * Workloads that do many cursor scans through large ranges of data
	 * specify \c sequential and other workloads specify \c none.  The
	 * option leads to an advisory call to an appropriate operating system
	 * API where available., a string\, chosen from the following options:
	 * \c "none"\, \c "random"\, \c "sequential"; default \c none.}
	 * @config{app_metadata, application-owned metadata for this object., a
	 * string; default empty.}
	 * @config{cache_resident, do not ever evict the object's pages from
	 * cache.  Not compatible with LSM tables; see @ref
	 * tuning_cache_resident for more information., a boolean flag; default
	 * \c false.}
	 * @config{log = (, the transaction log configuration for this object.
	 * Only valid if log is enabled in ::wiredtiger_open., a set of related
	 * configuration options defined below.}
	 * @config{&nbsp;&nbsp;&nbsp;&nbsp;enabled, if false\, this object has
	 * checkpoint-level durability., a boolean flag; default \c true.}
	 * @config{ ),,}
	 * @config{os_cache_dirty_max, maximum dirty system buffer cache usage\,
	 * in bytes.  If non-zero\, schedule writes for dirty blocks belonging
	 * to this object in the system buffer cache after that many bytes from
	 * this object are written into the buffer cache., an integer greater
	 * than or equal to 0; default \c 0.}
	 * @config{os_cache_max, maximum system buffer cache usage\, in bytes.
	 * If non-zero\, evict object blocks from the system buffer cache after
	 * that many bytes from this object are read or written into the buffer
	 * cache., an integer greater than or equal to 0; default \c 0.}
	 * @configend
	 * @errors
	 */
	int __F(alter)(WT_SESSION *session,
	    const char *name, const char *config);

	/*!
	 * Create a table, column group, index or file.
	 *
	 * @not_transactional
	 *
	 * @snippet ex_all.c Create a table
	 *
	 * @param session the session handle
	 * @param name the URI of the object to create, such as
	 * \c "table:stock". For a description of URI formats
	 * see @ref data_sources.
	 * @configstart{WT_SESSION.create, see dist/api_data.py}
	 * @config{access_pattern_hint, It is recommended that workloads that
	 * consist primarily of updates and/or point queries specify \c random.
	 * Workloads that do many cursor scans through large ranges of data
	 * specify \c sequential and other workloads specify \c none.  The
	 * option leads to an advisory call to an appropriate operating system
	 * API where available., a string\, chosen from the following options:
	 * \c "none"\, \c "random"\, \c "sequential"; default \c none.}
	 * @config{allocation_size, the file unit allocation size\, in bytes\,
	 * must a power-of-two; smaller values decrease the file space required
	 * by overflow items\, and the default value of 4KB is a good choice
	 * absent requirements from the operating system or storage device., an
	 * integer between 512B and 128MB; default \c 4KB.}
	 * @config{app_metadata, application-owned metadata for this object., a
	 * string; default empty.}
	 * @config{block_allocation, configure block allocation.  Permitted
	 * values are \c "first" or \c "best"; the \c "first" configuration uses
	 * a first-available algorithm during block allocation\, the \c "best"
	 * configuration uses a best-fit algorithm., a string\, chosen from the
	 * following options: \c "first"\, \c "best"; default \c best.}
	 * @config{block_compressor, configure a compressor for file blocks.
	 * Permitted values are \c "none" or custom compression engine name
	 * created with WT_CONNECTION::add_compressor.  If WiredTiger has
	 * builtin support for \c "lz4"\, \c "snappy"\, \c "zlib" or \c "zstd"
	 * compression\, these names are also available.  See @ref compression
	 * for more information., a string; default \c none.}
	 * @config{cache_resident, do not ever evict the object's pages from
	 * cache.  Not compatible with LSM tables; see @ref
	 * tuning_cache_resident for more information., a boolean flag; default
	 * \c false.}
	 * @config{checksum, configure block checksums; permitted values are
	 * <code>on</code> (checksum all blocks)\, <code>off</code> (checksum no
	 * blocks) and <code>uncompresssed</code> (checksum only blocks which
	 * are not compressed for any reason). The \c uncompressed setting is
	 * for applications which can rely on decompression to fail if a block
	 * has been corrupted., a string\, chosen from the following options: \c
	 * "on"\, \c "off"\, \c "uncompressed"; default \c uncompressed.}
	 * @config{colgroups, comma-separated list of names of column groups.
	 * Each column group is stored separately\, keyed by the primary key of
	 * the table.  If no column groups are specified\, all columns are
	 * stored together in a single file.  All value columns in the table
	 * must appear in at least one column group.  Each column group must be
	 * created with a separate call to WT_SESSION::create., a list of
	 * strings; default empty.}
	 * @config{collator, configure custom collation for keys.  Permitted
	 * values are \c "none" or a custom collator name created with
	 * WT_CONNECTION::add_collator., a string; default \c none.}
	 * @config{columns, list of the column names.  Comma-separated list of
	 * the form <code>(column[\,...])</code>. For tables\, the number of
	 * entries must match the total number of values in \c key_format and \c
	 * value_format.  For colgroups and indices\, all column names must
	 * appear in the list of columns for the table., a list of strings;
	 * default empty.}
	 * @config{dictionary, the maximum number of unique values remembered in
	 * the Btree row-store leaf page value dictionary; see @ref
	 * file_formats_compression for more information., an integer greater
	 * than or equal to 0; default \c 0.}
	 * @config{encryption = (, configure an encryptor for file blocks.  When
	 * a table is created\, its encryptor is not implicitly used for any
	 * related indices or column groups., a set of related configuration
	 * options defined below.}
	 * @config{&nbsp;&nbsp;&nbsp;&nbsp;keyid, An
	 * identifier that identifies a unique instance of the encryptor.  It is
	 * stored in clear text\, and thus is available when the wiredtiger
	 * database is reopened.  On the first use of a (name\, keyid)
	 * combination\, the WT_ENCRYPTOR::customize function is called with the
	 * keyid as an argument., a string; default empty.}
	 * @config{&nbsp;&nbsp;&nbsp;&nbsp;name, Permitted values are \c "none"
	 * or custom encryption engine name created with
	 * WT_CONNECTION::add_encryptor.  See @ref encryption for more
	 * information., a string; default \c none.}
	 * @config{ ),,}
	 * @config{exclusive, fail if the object exists.  When false (the
	 * default)\, if the object exists\, check that its settings match the
	 * specified configuration., a boolean flag; default \c false.}
	 * @config{extractor, configure custom extractor for indices.  Permitted
	 * values are \c "none" or an extractor name created with
	 * WT_CONNECTION::add_extractor., a string; default \c none.}
	 * @config{format, the file format., a string\, chosen from the
	 * following options: \c "btree"; default \c btree.}
	 * @config{huffman_key, configure Huffman encoding for keys.  Permitted
	 * values are \c "none"\, \c "english"\, \c "utf8<file>" or \c
	 * "utf16<file>". See @ref huffman for more information., a string;
	 * default \c none.}
	 * @config{huffman_value, configure Huffman encoding for values.
	 * Permitted values are \c "none"\, \c "english"\, \c "utf8<file>" or \c
	 * "utf16<file>". See @ref huffman for more information., a string;
	 * default \c none.}
	 * @config{ignore_in_memory_cache_size, allow update and insert
	 * operations to proceed even if the cache is already at capacity.  Only
	 * valid in conjunction with in-memory databases.  Should be used with
	 * caution - this configuration allows WiredTiger to consume memory over
	 * the configured cache limit., a boolean flag; default \c false.}
	 * @config{immutable, configure the index to be immutable - that is an
	 * index is not changed by any update to a record in the table., a
	 * boolean flag; default \c false.}
	 * @config{internal_key_max, the largest key stored in an internal
	 * node\, in bytes.  If set\, keys larger than the specified size are
	 * stored as overflow items (which may require additional I/O to
	 * access). The default and the maximum allowed value are both one-tenth
	 * the size of a newly split internal page., an integer greater than or
	 * equal to 0; default \c 0.}
	 * @config{internal_key_truncate, configure internal key truncation\,
	 * discarding unnecessary trailing bytes on internal keys (ignored for
	 * custom collators)., a boolean flag; default \c true.}
	 * @config{internal_page_max, the maximum page size for internal nodes\,
	 * in bytes; the size must be a multiple of the allocation size and is
	 * significant for applications wanting to avoid excessive L2 cache
	 * misses while searching the tree.  The page maximum is the bytes of
	 * uncompressed data\, that is\, the limit is applied before any block
	 * compression is done., an integer between 512B and 512MB; default \c
	 * 4KB.}
	 * @config{key_format, the format of the data packed into key items.
	 * See @ref schema_format_types for details.  By default\, the
	 * key_format is \c 'u' and applications use WT_ITEM structures to
	 * manipulate raw byte arrays.  By default\, records are stored in
	 * row-store files: keys of type \c 'r' are record numbers and records
	 * referenced by record number are stored in column-store files., a
	 * format string; default \c u.}
	 * @config{leaf_key_max, the largest key stored in a leaf node\, in
	 * bytes.  If set\, keys larger than the specified size are stored as
	 * overflow items (which may require additional I/O to access). The
	 * default value is one-tenth the size of a newly split leaf page., an
	 * integer greater than or equal to 0; default \c 0.}
	 * @config{leaf_page_max, the maximum page size for leaf nodes\, in
	 * bytes; the size must be a multiple of the allocation size\, and is
	 * significant for applications wanting to maximize sequential data
	 * transfer from a storage device.  The page maximum is the bytes of
	 * uncompressed data\, that is\, the limit is applied before any block
	 * compression is done., an integer between 512B and 512MB; default \c
	 * 32KB.}
	 * @config{leaf_value_max, the largest value stored in a leaf node\, in
	 * bytes.  If set\, values larger than the specified size are stored as
	 * overflow items (which may require additional I/O to access). If the
	 * size is larger than the maximum leaf page size\, the page size is
	 * temporarily ignored when large values are written.  The default is
	 * one-half the size of a newly split leaf page., an integer greater
	 * than or equal to 0; default \c 0.}
	 * @config{log = (, the transaction log configuration for this object.
	 * Only valid if log is enabled in ::wiredtiger_open., a set of related
	 * configuration options defined below.}
	 * @config{&nbsp;&nbsp;&nbsp;&nbsp;enabled, if false\, this object has
	 * checkpoint-level durability., a boolean flag; default \c true.}
	 * @config{ ),,}
	 * @config{lsm = (, options only relevant for LSM data sources., a set
	 * of related configuration options defined below.}
	 * @config{&nbsp;&nbsp;&nbsp;&nbsp;auto_throttle, Throttle inserts into
	 * LSM trees if flushing to disk isn't keeping up., a boolean flag;
	 * default \c true.}
	 * @config{&nbsp;&nbsp;&nbsp;&nbsp;bloom, create bloom
	 * filters on LSM tree chunks as they are merged., a boolean flag;
	 * default \c true.}
	 * @config{&nbsp;&nbsp;&nbsp;&nbsp;bloom_bit_count,
	 * the number of bits used per item for LSM bloom filters., an integer
	 * between 2 and 1000; default \c 16.}
	 * @config{&nbsp;&nbsp;&nbsp;&nbsp;
	 * bloom_config, config string used when creating Bloom filter files\,
	 * passed to WT_SESSION::create., a string; default empty.}
	 * @config{&nbsp;&nbsp;&nbsp;&nbsp;bloom_hash_count, the number of hash
	 * values per item used for LSM bloom filters., an integer between 2 and
	 * 100; default \c 8.}
	 * @config{&nbsp;&nbsp;&nbsp;&nbsp;bloom_oldest,
	 * create a bloom filter on the oldest LSM tree chunk.  Only supported
	 * if bloom filters are enabled., a boolean flag; default \c false.}
	 * @config{&nbsp;&nbsp;&nbsp;&nbsp;chunk_count_limit, the maximum number
	 * of chunks to allow in an LSM tree.  This option automatically times
	 * out old data.  As new chunks are added old chunks will be removed.
	 * Enabling this option disables LSM background merges., an integer;
	 * default \c 0.}
	 * @config{&nbsp;&nbsp;&nbsp;&nbsp;chunk_max, the maximum
	 * size a single chunk can be.  Chunks larger than this size are not
	 * considered for further merges.  This is a soft limit\, and chunks
	 * larger than this value can be created.  Must be larger than
	 * chunk_size., an integer between 100MB and 10TB; default \c 5GB.}
	 * @config{&nbsp;&nbsp;&nbsp;&nbsp;chunk_size, the maximum size of the
	 * in-memory chunk of an LSM tree.  This limit is soft - it is possible
	 * for chunks to be temporarily larger than this value.  This overrides
	 * the \c memory_page_max setting., an integer between 512K and 500MB;
	 * default \c 10MB.}
	 * @config{&nbsp;&nbsp;&nbsp;&nbsp;merge_custom = (,
	 * configure the tree to merge into a custom data source., a set of
	 * related configuration options defined below.}
	 * @config{&nbsp;&nbsp;&nbsp;&nbsp;&nbsp;&nbsp;&nbsp;&nbsp;prefix,
	 * custom data source prefix instead of \c "file"., a string; default
	 * empty.}
	 * @config{&nbsp;&nbsp;&nbsp;&nbsp;&nbsp;&nbsp;&nbsp;&nbsp;
	 * start_generation, merge generation at which the custom data source is
	 * used (zero indicates no custom data source)., an integer between 0
	 * and 10; default \c 0.}
	 * @config{&nbsp;&nbsp;&nbsp;&nbsp;&nbsp;&nbsp;&nbsp;&nbsp;suffix,
	 * custom data source suffix instead of \c ".lsm"., a string; default
	 * empty.}
	 * @config{ ),,}
	 * @config{&nbsp;&nbsp;&nbsp;&nbsp;merge_max, the
	 * maximum number of chunks to include in a merge operation., an integer
	 * between 2 and 100; default \c 15.}
	 * @config{&nbsp;&nbsp;&nbsp;&nbsp;
	 * merge_min, the minimum number of chunks to include in a merge
	 * operation.  If set to 0 or 1 half the value of merge_max is used., an
	 * integer no more than 100; default \c 0.}
	 * @config{ ),,}
	 * @config{memory_page_image_max, the maximum in-memory page image
	 * represented by a single storage block.  Depending on compression
	 * efficiency\, compression can create storage blocks which require
	 * significant resources to re-instantiate in the cache\, penalizing the
	 * performance of future point updates.  The value limits the maximum
	 * in-memory page image a storage block will need.  If set to 0\, a
	 * default of 4 times \c leaf_page_max is used., an integer greater than
	 * or equal to 0; default \c 0.}
	 * @config{memory_page_max, the maximum size a page can grow to in
	 * memory before being reconciled to disk.  The specified size will be
	 * adjusted to a lower bound of <code>leaf_page_max</code>\, and an
	 * upper bound of <code>cache_size / 10</code>. This limit is soft - it
	 * is possible for pages to be temporarily larger than this value.  This
	 * setting is ignored for LSM trees\, see \c chunk_size., an integer
	 * between 512B and 10TB; default \c 5MB.}
	 * @config{os_cache_dirty_max, maximum dirty system buffer cache usage\,
	 * in bytes.  If non-zero\, schedule writes for dirty blocks belonging
	 * to this object in the system buffer cache after that many bytes from
	 * this object are written into the buffer cache., an integer greater
	 * than or equal to 0; default \c 0.}
	 * @config{os_cache_max, maximum system buffer cache usage\, in bytes.
	 * If non-zero\, evict object blocks from the system buffer cache after
	 * that many bytes from this object are read or written into the buffer
	 * cache., an integer greater than or equal to 0; default \c 0.}
	 * @config{prefix_compression, configure prefix compression on row-store
	 * leaf pages., a boolean flag; default \c false.}
	 * @config{prefix_compression_min, minimum gain before prefix
	 * compression will be used on row-store leaf pages., an integer greater
	 * than or equal to 0; default \c 4.}
	 * @config{split_pct, the Btree page split size as a percentage of the
	 * maximum Btree page size\, that is\, when a Btree page is split\, it
	 * will be split into smaller pages\, where each page is the specified
	 * percentage of the maximum Btree page size., an integer between 50 and
	 * 100; default \c 90.}
	 * @config{type, set the type of data source used to store a column
	 * group\, index or simple table.  By default\, a \c "file:" URI is
	 * derived from the object name.  The \c type configuration can be used
	 * to switch to a different data source\, such as LSM or an extension
	 * configured by the application., a string; default \c file.}
	 * @config{value_format, the format of the data packed into value items.
	 * See @ref schema_format_types for details.  By default\, the
	 * value_format is \c 'u' and applications use a WT_ITEM structure to
	 * manipulate raw byte arrays.  Value items of type 't' are bitfields\,
	 * and when configured with record number type keys\, will be stored
	 * using a fixed-length store., a format string; default \c u.}
	 * @configend
	 * @errors
	 */
	int __F(create)(WT_SESSION *session,
	    const char *name, const char *config);

#if !defined(SWIG) && !defined(DOXYGEN)
	/*!
	 * Import a file.
	 *
	 * @snippet ex_all.c Import a file
	 *
	 * @param session the session handle
	 * @param name the URI of the object to import
	 * @configempty{WT_SESSION.import, see dist/api_data.py}
	 * @errors
	 */
	int __F(import)(WT_SESSION *session,
	    const char *name, const char *config);
#endif

	/*!
	 * Compact a live row- or column-store btree or LSM tree.
	 *
	 * @snippet ex_all.c Compact a table
	 *
	 * @param session the session handle
	 * @param name the URI of the object to compact, such as
	 * \c "table:stock"
	 * @configstart{WT_SESSION.compact, see dist/api_data.py}
	 * @config{timeout, maximum amount of time to allow for compact in
	 * seconds.  The actual amount of time spent in compact may exceed the
	 * configured value.  A value of zero disables the timeout., an integer;
	 * default \c 1200.}
	 * @configend
	 * @errors
	 */
	int __F(compact)(WT_SESSION *session,
	    const char *name, const char *config);

	/*!
	 * Drop (delete) an object.
	 *
	 * @exclusive
	 *
	 * @not_transactional
	 *
	 * @snippet ex_all.c Drop a table
	 *
	 * @param session the session handle
	 * @param name the URI of the object to drop, such as \c "table:stock"
	 * @configstart{WT_SESSION.drop, see dist/api_data.py}
	 * @config{force, return success if the object does not exist., a
	 * boolean flag; default \c false.}
	 * @config{remove_files, if the underlying files should be removed., a
	 * boolean flag; default \c true.}
	 * @configend
	 * @ebusy_errors
	 */
	int __F(drop)(WT_SESSION *session,
	    const char *name, const char *config);

	/*!
	 * Join a join cursor with a reference cursor.
	 *
	 * @snippet ex_schema.c Join cursors
	 *
	 * @param session the session handle
	 * @param join_cursor a cursor that was opened using a
	 * \c "join:" URI. It may not have been used for any operations
	 * other than other join calls.
	 * @param ref_cursor an index cursor having the same base table
	 * as the join_cursor, or a table cursor open on the same base table,
	 * or another join cursor. Unless the ref_cursor is another join
	 * cursor, it must be positioned.
	 *
	 * The ref_cursor limits the results seen by iterating the
	 * join_cursor to table items referred to by the key in this
	 * index. The set of keys referred to is modified by the compare
	 * config option.
	 *
	 * Multiple join calls builds up a set of ref_cursors, and
	 * by default, the results seen by iteration are the intersection
	 * of the cursor ranges participating in the join. When configured
	 * with \c "operation=or", the results seen are the union of
	 * the participating cursor ranges.
	 *
	 * After the join call completes, the ref_cursor cursor may not be
	 * used for any purpose other than get_key and get_value. Any other
	 * cursor method (e.g. next, prev,close) will fail. When the
	 * join_cursor is closed, the ref_cursor is made available for
	 * general use again. The application should close ref_cursor when
	 * finished with it, although not before the join_cursor is closed.
	 *
	 * @configstart{WT_SESSION.join, see dist/api_data.py}
	 * @config{bloom_bit_count, the number of bits used per item for the
	 * bloom filter., an integer between 2 and 1000; default \c 16.}
	 * @config{bloom_false_positives, return all values that pass the bloom
	 * filter\, without eliminating any false positives., a boolean flag;
	 * default \c false.}
	 * @config{bloom_hash_count, the number of hash values per item for the
	 * bloom filter., an integer between 2 and 100; default \c 8.}
	 * @config{compare, modifies the set of items to be returned so that the
	 * index key satisfies the given comparison relative to the key set in
	 * this cursor., a string\, chosen from the following options: \c "eq"\,
	 * \c "ge"\, \c "gt"\, \c "le"\, \c "lt"; default \c "eq".}
	 * @config{count, set an approximate count of the elements that would be
	 * included in the join.  This is used in sizing the bloom filter\, and
	 * also influences evaluation order for cursors in the join.  When the
	 * count is equal for multiple bloom filters in a composition of joins\,
	 * the bloom filter may be shared., an integer; default \c .}
	 * @config{operation, the operation applied between this and other
	 * joined cursors.  When "operation=and" is specified\, all the
	 * conditions implied by joins must be satisfied for an entry to be
	 * returned by the join cursor; when "operation=or" is specified\, only
	 * one must be satisfied.  All cursors joined to a join cursor must have
	 * matching operations., a string\, chosen from the following options:
	 * \c "and"\, \c "or"; default \c "and".}
	 * @config{strategy, when set to bloom\, a bloom filter is created and
	 * populated for this index.  This has an up front cost but may reduce
	 * the number of accesses to the main table when iterating the joined
	 * cursor.  The bloom setting requires that count be set., a string\,
	 * chosen from the following options: \c "bloom"\, \c "default"; default
	 * empty.}
	 * @configend
	 * @errors
	 */
	int __F(join)(WT_SESSION *session, WT_CURSOR *join_cursor,
	    WT_CURSOR *ref_cursor, const char *config);

	/*!
	 * Flush the log.
	 *
	 * @param session the session handle
	 * @configstart{WT_SESSION.log_flush, see dist/api_data.py}
	 * @config{sync, forcibly flush the log and wait for it to achieve the
	 * synchronization level specified.  The \c background setting initiates
	 * a background synchronization intended to be used with a later call to
	 * WT_SESSION::transaction_sync.  The \c off setting forces any buffered
	 * log records to be written to the file system.  The \c on setting
	 * forces log records to be written to the storage device., a string\,
	 * chosen from the following options: \c "background"\, \c "off"\, \c
	 * "on"; default \c on.}
	 * @configend
	 * @errors
	 */
	int __F(log_flush)(WT_SESSION *session, const char *config);

	/*!
	 * Insert a ::WT_LOGREC_MESSAGE type record in the database log files
	 * (the database must be configured for logging when this method is
	 * called).
	 *
	 * @param session the session handle
	 * @param format a printf format specifier
	 * @errors
	 */
	int __F(log_printf)(WT_SESSION *session, const char *format, ...);

	/*!
	 * Rebalance a table or file, see @ref rebalance.
	 *
	 * @exclusive
	 *
	 * @snippet ex_all.c Rebalance a table
	 *
	 * @param session the session handle
	 * @param uri the current URI of the object, such as \c "table:mytable"
	 * @configempty{WT_SESSION.rebalance, see dist/api_data.py}
	 * @ebusy_errors
	 */
	int __F(rebalance)(
	    WT_SESSION *session, const char *uri, const char *config);

	/*!
	 * Rename an object.
	 *
	 * @not_transactional
	 *
	 * @snippet ex_all.c Rename a table
	 *
	 * @exclusive
	 *
	 * @param session the session handle
	 * @param uri the current URI of the object, such as \c "table:old"
	 * @param newuri the new URI of the object, such as \c "table:new"
	 * @configempty{WT_SESSION.rename, see dist/api_data.py}
	 * @ebusy_errors
	 */
	int __F(rename)(WT_SESSION *session,
	    const char *uri, const char *newuri, const char *config);

	/*!
	 * Reset the session handle.
	 *
	 * This method resets all cursors associated with this session and
	 * discards cached resources.  The session can be re-used immediately
	 * after this call returns. If a transaction is running on this
	 * session, then this call takes no action and return an error.
	 *
	 * @snippet ex_all.c Reset the session
	 *
	 * @param session the session handle
	 * @errors
	 */
	int __F(reset)(WT_SESSION *session);

	/*!
	 * Salvage a table or file.
	 *
	 * Salvage rebuilds the file, or files of which a table is comprised,
	 * discarding any corrupted file blocks.
	 *
	 * Previously deleted records may re-appear, and inserted records may
	 * disappear, when salvage is done, so salvage should not be run
	 * unless it is known to be necessary.  Normally, salvage should be
	 * called after a table or file has been corrupted, as reported by the
	 * WT_SESSION::verify method.
	 *
	 * Files are rebuilt in place, the salvage method overwrites the
	 * existing files.
	 *
	 * @exclusive
	 *
	 * @snippet ex_all.c Salvage a table
	 *
	 * @param session the session handle
	 * @param name the URI of the table or file to salvage
	 * @configstart{WT_SESSION.salvage, see dist/api_data.py}
	 * @config{force, force salvage even of files that do not appear to be
	 * WiredTiger files., a boolean flag; default \c false.}
	 * @configend
	 * @ebusy_errors
	 */
	int __F(salvage)(WT_SESSION *session,
	    const char *name, const char *config);

	/*!
	 * Truncate a file, table or cursor range.
	 *
	 * Truncate a table or file.
	 * @snippet ex_all.c Truncate a table
	 *
	 * Truncate a cursor range.  When truncating based on a cursor position,
	 * it is not required the cursor reference a record in the object, only
	 * that the key be set.  This allows applications to discard portions of
	 * the object name space without knowing exactly what records the object
	 * contains.
	 * @snippet ex_all.c Truncate a range
	 *
	 * Any specified cursors end with no position, and subsequent calls to
	 * the WT_CURSOR::next (WT_CURSOR::prev) method will iterate from the
	 * beginning (end) of the table.
	 *
	 * When a range truncate is in progress, and another transaction inserts
	 * a key into that range, the behavior is not well defined - a conflict
	 * may be detected or both transactions may be permitted to commit. If
	 * they do commit, and if there is a crash and recovery runs, the result
	 * may be different than what was in cache before the crash.
	 *
	 * @param session the session handle
	 * @param name the URI of the table or file to truncate
	 * @param start optional cursor marking the first record discarded;
	 * if <code>NULL</code>, the truncate starts from the beginning of
	 * the object
	 * @param stop optional cursor marking the last record discarded;
	 * if <code>NULL</code>, the truncate continues to the end of the
	 * object
	 * @configempty{WT_SESSION.truncate, see dist/api_data.py}
	 * @errors
	 */
	int __F(truncate)(WT_SESSION *session,
	    const char *name,
	    WT_HANDLE_NULLABLE(WT_CURSOR) *start,
	    WT_HANDLE_NULLABLE(WT_CURSOR) *stop,
	    const char *config);

	/*!
	 * Upgrade a table or file.
	 *
	 * Upgrade upgrades a table or file, if upgrade is required.
	 *
	 * @exclusive
	 *
	 * @snippet ex_all.c Upgrade a table
	 *
	 * @param session the session handle
	 * @param name the URI of the table or file to upgrade
	 * @configempty{WT_SESSION.upgrade, see dist/api_data.py}
	 * @ebusy_errors
	 */
	int __F(upgrade)(WT_SESSION *session,
	    const char *name, const char *config);

	/*!
	 * Verify a table or file.
	 *
	 * Verify reports if a file, or the files of which a table is
	 * comprised, have been corrupted.  The WT_SESSION::salvage method
	 * can be used to repair a corrupted file,
	 *
	 * @snippet ex_all.c Verify a table
	 *
	 * @exclusive
	 *
	 * @param session the session handle
	 * @param name the URI of the table or file to verify
	 * @configstart{WT_SESSION.verify, see dist/api_data.py}
	 * @config{dump_address, Display addresses and page types as pages are
	 * verified\, using the application's message handler\, intended for
	 * debugging., a boolean flag; default \c false.}
	 * @config{dump_blocks, Display the contents of on-disk blocks as they
	 * are verified\, using the application's message handler\, intended for
	 * debugging., a boolean flag; default \c false.}
	 * @config{dump_layout, Display the layout of the files as they are
	 * verified\, using the application's message handler\, intended for
	 * debugging; requires optional support from the block manager., a
	 * boolean flag; default \c false.}
	 * @config{dump_offsets, Display the contents of specific on-disk
	 * blocks\, using the application's message handler\, intended for
	 * debugging., a list of strings; default empty.}
	 * @config{dump_pages, Display the contents of in-memory pages as they
	 * are verified\, using the application's message handler\, intended for
	 * debugging., a boolean flag; default \c false.}
	 * @config{strict, Treat any verification problem as an error; by
	 * default\, verify will warn\, but not fail\, in the case of errors
	 * that won't affect future behavior (for example\, a leaked block)., a
	 * boolean flag; default \c false.}
	 * @configend
	 * @ebusy_errors
	 */
	int __F(verify)(WT_SESSION *session,
	    const char *name, const char *config);
	/*! @} */

	/*!
	 * @name Transactions
	 * @{
	 */
	/*!
	 * Start a transaction in this session.
	 *
	 * The transaction remains active until ended by
	 * WT_SESSION::commit_transaction or WT_SESSION::rollback_transaction.
	 * Operations performed on cursors capable of supporting transactional
	 * operations that are already open in this session, or which are opened
	 * before the transaction ends, will operate in the context of the
	 * transaction.
	 *
	 * @requires_notransaction
	 *
	 * @snippet ex_all.c transaction commit/rollback
	 *
	 * @param session the session handle
	 * @configstart{WT_SESSION.begin_transaction, see dist/api_data.py}
	 * @config{ignore_prepare, whether to ignore the updates by other
	 * prepared transactions as part of read operations of this transaction.
	 * When \c true\, forces the transaction to be read-only.  Use \c force
	 * to ignore prepared updates and permit writes (which can cause lost
	 * updates unless the application knows something about the relationship
	 * between prepared transactions and the updates that are ignoring
	 * them)., a string\, chosen from the following options: \c "false"\, \c
	 * "force"\, \c "true"; default \c false.}
	 * @config{isolation, the isolation level for this transaction; defaults
	 * to the session's isolation level., a string\, chosen from the
	 * following options: \c "read-uncommitted"\, \c "read-committed"\, \c
	 * "snapshot"; default empty.}
	 * @config{name, name of the transaction for tracing and debugging., a
	 * string; default empty.}
	 * @config{priority, priority of the transaction for resolving
	 * conflicts.  Transactions with higher values are less likely to
	 * abort., an integer between -100 and 100; default \c 0.}
	 * @config{read_timestamp, read using the specified timestamp.  The
	 * supplied value must not be older than the current oldest timestamp.
	 * See @ref transaction_timestamps., a string; default empty.}
	 * @config{roundup_timestamps = (, round up timestamps of the
	 * transaction.  This setting alters the visibility expected in a
	 * transaction.  See @ref transaction_timestamps., a set of related
	 * configuration options defined below.}
	 * @config{&nbsp;&nbsp;&nbsp;&nbsp;prepared, applicable only for
	 * prepared transactions.  Indicates if the prepare timestamp and the
	 * commit timestamp of this transaction can be rounded up.  If the
	 * prepare timestamp is less than the oldest timestamp\, the prepare
	 * timestamp will be rounded to the oldest timestamp.  If the commit
	 * timestamp is less than the prepare timestamp\, the commit timestamp
	 * will be rounded up to the prepare timestamp., a boolean flag; default
	 * \c false.}
	 * @config{&nbsp;&nbsp;&nbsp;&nbsp;read, if the read
	 * timestamp is less than the oldest timestamp\, the read timestamp will
	 * be rounded up to the oldest timestamp., a boolean flag; default \c
	 * false.}
	 * @config{ ),,}
	 * @config{snapshot, use a named\, in-memory snapshot\, see @ref
	 * transaction_named_snapshots., a string; default empty.}
	 * @config{sync, whether to sync log records when the transaction
	 * commits\, inherited from ::wiredtiger_open \c transaction_sync., a
	 * boolean flag; default empty.}
	 * @configend
	 * @errors
	 */
	int __F(begin_transaction)(WT_SESSION *session, const char *config);

	/*!
	 * Commit the current transaction.
	 *
	 * A transaction must be in progress when this method is called.
	 *
	 * If WT_SESSION::commit_transaction returns an error, the transaction
	 * was rolled back, not committed.
	 *
	 * @requires_transaction
	 *
	 * @snippet ex_all.c transaction commit/rollback
	 *
	 * @param session the session handle
	 * @configstart{WT_SESSION.commit_transaction, see dist/api_data.py}
	 * @config{commit_timestamp, set the commit timestamp for the current
	 * transaction.  The supplied value must not be older than the first
	 * commit timestamp set for the current transaction.  The value must
	 * also not be older than the current oldest and stable timestamps.  See
	 * @ref transaction_timestamps., a string; default empty.}
	 * @config{durable_timestamp, set the durable timestamp for the current
	 * transaction.  The supplied value must not be older than the commit
	 * timestamp set for the current transaction.  The value must also not
	 * be older than the current stable timestamp.  See @ref
	 * transaction_timestamps., a string; default empty.}
	 * @config{sync, override whether to sync log records when the
	 * transaction commits\, inherited from ::wiredtiger_open \c
	 * transaction_sync.  The \c background setting initiates a background
	 * synchronization intended to be used with a later call to
	 * WT_SESSION::transaction_sync.  The \c off setting does not wait for
	 * record to be written or synchronized.  The \c on setting forces log
	 * records to be written to the storage device., a string\, chosen from
	 * the following options: \c "background"\, \c "off"\, \c "on"; default
	 * empty.}
	 * @configend
	 * @errors
	 */
	int __F(commit_transaction)(WT_SESSION *session, const char *config);

	/*!
	 * Prepare the current transaction.
	 *
	 * A transaction must be in progress when this method is called.
	 *
	 * Preparing a transaction will guarantee a subsequent commit will
	 * succeed. Only commit and rollback are allowed on a transaction after
	 * it has been prepared. The transaction prepare API is designed to
	 * support MongoDB exclusively, and guarantees update conflicts have
	 * been resolved, but does not guarantee durability.
	 *
	 * @requires_transaction
	 *
	 * @snippet ex_all.c transaction prepare
	 *
	 * @param session the session handle
	 * @configstart{WT_SESSION.prepare_transaction, see dist/api_data.py}
	 * @config{prepare_timestamp, set the prepare timestamp for the updates
	 * of the current transaction.  The supplied value must not be older
	 * than any active read timestamps.  See @ref transaction_timestamps., a
	 * string; default empty.}
	 * @configend
	 * @errors
	 */
	int __F(prepare_transaction)(WT_SESSION *session, const char *config);

	/*!
	 * Roll back the current transaction.
	 *
	 * A transaction must be in progress when this method is called.
	 *
	 * All cursors are reset.
	 *
	 * @requires_transaction
	 *
	 * @snippet ex_all.c transaction commit/rollback
	 *
	 * @param session the session handle
	 * @configempty{WT_SESSION.rollback_transaction, see dist/api_data.py}
	 * @errors
	 */
	int __F(rollback_transaction)(WT_SESSION *session, const char *config);

	/*!
	 * Set a timestamp on a transaction.
	 *
	 * @snippet ex_all.c transaction timestamp
	 *
	 * @requires_transaction
	 *
	 * @param session the session handle
	 * @configstart{WT_SESSION.timestamp_transaction, see dist/api_data.py}
	 * @config{commit_timestamp, set the commit timestamp for the current
	 * transaction.  The supplied value must not be older than the first
	 * commit timestamp set for the current transaction.  The value must
	 * also not be older than the current oldest and stable timestamps.  See
	 * @ref transaction_timestamps., a string; default empty.}
	 * @config{durable_timestamp, set the durable timestamp for the current
	 * transaction.  The supplied value must not be older than the commit
	 * timestamp set for the current transaction.  The value must also not
	 * be older than the current stable timestamp.  See @ref
	 * transaction_timestamps., a string; default empty.}
	 * @config{prepare_timestamp, set the prepare timestamp for the updates
	 * of the current transaction.  The supplied value must not be older
	 * than any active read timestamps.  See @ref transaction_timestamps., a
	 * string; default empty.}
	 * @config{read_timestamp, read using the specified timestamp.  The
	 * supplied value must not be older than the current oldest timestamp.
	 * This can only be set once for a transaction.  See @ref
	 * transaction_timestamps., a string; default empty.}
	 * @configend
	 * @errors
	 */
	int __F(timestamp_transaction)(WT_SESSION *session, const char *config);

	/*!
	 * Query the session's transaction timestamp state.
	 *
	 * @param session the session handle
	 * @param[out] hex_timestamp a buffer that will be set to the
	 * hexadecimal encoding of the timestamp being queried.  Must be large
	 * enough to hold a NUL terminated, hex-encoded 8B timestamp (17 bytes).
	 * @configstart{WT_SESSION.query_timestamp, see dist/api_data.py}
	 * @config{get, specify which timestamp to query: \c commit returns the
	 * most recently set commit_timestamp.  \c first_commit returns the
	 * first set commit_timestamp.  \c prepare returns the timestamp used in
	 * preparing a transaction.  \c read returns the timestamp at which the
	 * transaction is reading at.  See @ref transaction_timestamps., a
	 * string\, chosen from the following options: \c "commit"\, \c
	 * "first_commit"\, \c "prepare"\, \c "read"; default \c read.}
	 * @configend
	 * @errors
	 * If the session is not in a transaction ::WT_NOTFOUND will be
	 * returned.
	 */
	int __F(query_timestamp)(
	    WT_SESSION *session, char *hex_timestamp, const char *config);

	/*!
	 * Write a transactionally consistent snapshot of a database or set of
	 * objects.  In the absence of transaction timestamps, the checkpoint
	 * includes all transactions committed before the checkpoint starts.
	 *
	 * When timestamps are in use and a \c stable_timestamp has been set
	 * via WT_CONNECTION::set_timestamp and the checkpoint runs with
	 * \c use_timestamp=true (the default), updates committed with a
	 * timestamp larger than the \c stable_timestamp will not be included
	 * in the checkpoint for tables configured with \c log=(enabled=false).
	 * For tables with logging enabled, all committed changes will be
	 * included in the checkpoint (since recovery would roll them forward
	 * anyway).
	 *
	 * Additionally, existing named checkpoints may optionally be
	 * discarded.
	 *
	 * @requires_notransaction
	 *
	 * @snippet ex_all.c Checkpoint examples
	 *
	 * @param session the session handle
	 * @configstart{WT_SESSION.checkpoint, see dist/api_data.py}
	 * @config{drop, specify a list of checkpoints to drop.  The list may
	 * additionally contain one of the following keys: \c "from=all" to drop
	 * all checkpoints\, \c "from=<checkpoint>" to drop all checkpoints
	 * after and including the named checkpoint\, or \c "to=<checkpoint>" to
	 * drop all checkpoints before and including the named checkpoint.
	 * Checkpoints cannot be dropped while a hot backup is in progress or if
	 * open in a cursor., a list of strings; default empty.}
	 * @config{force, by default\, checkpoints may be skipped if the
	 * underlying object has not been modified\, this option forces the
	 * checkpoint., a boolean flag; default \c false.}
	 * @config{name, if set\, specify a name for the checkpoint (note that
	 * checkpoints including LSM trees may not be named)., a string; default
	 * empty.}
	 * @config{target, if non-empty\, checkpoint the list of objects., a
	 * list of strings; default empty.}
	 * @config{use_timestamp, by default\, create the checkpoint as of the
	 * last stable timestamp if timestamps are in use\, or all current
	 * updates if there is no stable timestamp set.  If false\, this option
	 * generates a checkpoint with all updates including those later than
	 * the timestamp., a boolean flag; default \c true.}
	 * @configend
	 * @errors
	 */
	int __F(checkpoint)(WT_SESSION *session, const char *config);

	/*!
	 * Manage named snapshot transactions. Use this API to create and drop
	 * named snapshots. Named snapshot transactions can be accessed via
	 * WT_CURSOR::open. See @ref transaction_named_snapshots.
	 *
	 * @snippet ex_all.c Snapshot examples
	 *
	 * @param session the session handle
	 * @configstart{WT_SESSION.snapshot, see dist/api_data.py}
	 * @config{drop = (, if non-empty\, specifies which snapshots to drop.
	 * Where a group of snapshots are being dropped\, the order is based on
	 * snapshot creation order not alphanumeric name order., a set of
	 * related configuration options defined below.}
	 * @config{&nbsp;&nbsp;&nbsp;&nbsp;all, drop all named snapshots., a
	 * boolean flag; default \c false.}
	 * @config{&nbsp;&nbsp;&nbsp;&nbsp;
	 * before, drop all snapshots up to but not including the specified
	 * name., a string; default empty.}
	 * @config{&nbsp;&nbsp;&nbsp;&nbsp;
	 * names, drop specific named snapshots., a list of strings; default
	 * empty.}
	 * @config{&nbsp;&nbsp;&nbsp;&nbsp;to, drop all snapshots up to
	 * and including the specified name., a string; default empty.}
	 * @config{
	 * ),,}
	 * @config{include_updates, make updates from the current transaction
	 * visible to users of the named snapshot.  Transactions started with
	 * such a named snapshot are restricted to being read-only., a boolean
	 * flag; default \c false.}
	 * @config{name, specify a name for the snapshot., a string; default
	 * empty.}
	 * @configend
	 * @errors
	 */
	int __F(snapshot)(WT_SESSION *session, const char *config);

	/*!
	 * Return the transaction ID range pinned by the session handle.
	 *
	 * The ID range is approximate and is calculated based on the oldest
	 * ID needed for the active transaction in this session, compared
	 * to the newest transaction in the system.
	 *
	 * @snippet ex_all.c transaction pinned range
	 *
	 * @param session the session handle
	 * @param[out] range the range of IDs pinned by this session. Zero if
	 * there is no active transaction.
	 * @errors
	 */
	int __F(transaction_pinned_range)(WT_SESSION* session, uint64_t *range);

	/*!
	 * Wait for a transaction to become synchronized.  This method is
	 * only useful when ::wiredtiger_open is configured with the
	 * \c transaction_sync setting disabled.
	 *
	 * @requires_notransaction
	 *
	 * @snippet ex_all.c Transaction sync
	 *
	 * @param session the session handle
	 * @configstart{WT_SESSION.transaction_sync, see dist/api_data.py}
	 * @config{timeout_ms, maximum amount of time to wait for background
	 * sync to complete in milliseconds.  A value of zero disables the
	 * timeout and returns immediately., an integer; default \c 1200000.}
	 * @configend
	 * @errors
	 */
	int __F(transaction_sync)(WT_SESSION *session, const char *config);
	/*! @} */

#ifndef DOXYGEN
	/*!
	 * Call into the library.
	 *
	 * This method is used for breakpoints and to set other configuration
	 * when debugging layers not directly supporting those features.
	 *
	 * @param session the session handle
	 * @errors
	 */
	int __F(breakpoint)(WT_SESSION *session);
#endif
};

/*!
 * A connection to a WiredTiger database.  The connection may be opened within
 * the same address space as the caller or accessed over a socket connection.
 *
 * Most applications will open a single connection to a database for each
 * process.  The first process to open a connection to a database will access
 * the database in its own address space.  Subsequent connections (if allowed)
 * will communicate with the first process over a socket connection to perform
 * their operations.
 *
 * <b>Thread safety:</b> A WT_CONNECTION handle may be shared between threads,
 * see @ref threads for more information.
 */
struct __wt_connection {
	/*!
	 * @name Async operation handles
	 * @{
	 */
	/*!
	 * Wait for all outstanding operations to complete.
	 *
	 * @snippet ex_async.c async flush
	 *
	 * @param connection the connection handle
	 * @errors
	 */
	int __F(async_flush)(WT_CONNECTION *connection);

	/*!
	 * Return an async operation handle
	 *
	 * @snippet ex_async.c async handle allocation
	 *
	 * @param connection the connection handle
	 * @param uri the connection handle
	 * @configstart{WT_CONNECTION.async_new_op, see dist/api_data.py}
	 * @config{append, append the value as a new record\, creating a new
	 * record number key; valid only for operations with record number
	 * keys., a boolean flag; default \c false.}
	 * @config{overwrite, configures whether the cursor's insert\, update
	 * and remove methods check the existing state of the record.  If \c
	 * overwrite is \c false\, WT_CURSOR::insert fails with
	 * ::WT_DUPLICATE_KEY if the record exists\, WT_CURSOR::update and
	 * WT_CURSOR::remove fail with ::WT_NOTFOUND if the record does not
	 * exist., a boolean flag; default \c true.}
	 * @config{raw, ignore the encodings for the key and value\, manage data
	 * as if the formats were \c "u". See @ref cursor_raw for details., a
	 * boolean flag; default \c false.}
	 * @config{timeout, maximum amount of time to allow for compact in
	 * seconds.  The actual amount of time spent in compact may exceed the
	 * configured value.  A value of zero disables the timeout., an integer;
	 * default \c 1200.}
	 * @configend
	 * @param callback the operation callback
	 * @param[out] asyncopp the new op handle
	 * @errors
	 * If there are no available handles, \c EBUSY is returned.
	 */
	int __F(async_new_op)(WT_CONNECTION *connection,
	    const char *uri, const char *config, WT_ASYNC_CALLBACK *callback,
	    WT_ASYNC_OP **asyncopp);
	/*! @} */

	/*!
	 * Close a connection.
	 *
	 * Any open sessions will be closed.
	 *
	 * @snippet ex_all.c Close a connection
	 *
	 * @param connection the connection handle
	 * @configstart{WT_CONNECTION.close, see dist/api_data.py}
	 * @config{leak_memory, don't free memory during close., a boolean flag;
	 * default \c false.}
	 * @config{use_timestamp, by default\, create the close checkpoint as of
	 * the last stable timestamp if timestamps are in use\, or all current
	 * updates if there is no stable timestamp set.  If false\, this option
	 * generates a checkpoint with all updates., a boolean flag; default \c
	 * true.}
	 * @configend
	 * @errors
	 */
	int __F(close)(WT_HANDLE_CLOSED(WT_CONNECTION) *connection,
	    const char *config);

#ifndef DOXYGEN
	/*!
	 * Output debug information for various subsystems. The output format
	 * may change over time, gathering the debug information may be
	 * invasive, and the information reported may not provide a point in
	 * time view of the system.
	 *
	 * @param connection the connection handle
	 * @configstart{WT_CONNECTION.debug_info, see dist/api_data.py}
	 * @config{cache, print cache information., a boolean flag; default \c
	 * false.}
	 * @config{cursors, print all open cursor information., a boolean flag;
	 * default \c false.}
	 * @config{handles, print open handles information., a boolean flag;
	 * default \c false.}
	 * @config{log, print log information., a boolean flag; default \c
	 * false.}
	 * @config{sessions, print open session information., a boolean flag;
	 * default \c false.}
	 * @config{txn, print global txn information., a boolean flag; default
	 * \c false.}
	 * @configend
	 * @errors
	 */
	int __F(debug_info)(WT_CONNECTION *connection, const char *config);
#endif

	/*!
	 * Reconfigure a connection handle.
	 *
	 * @snippet ex_all.c Reconfigure a connection
	 *
	 * @param connection the connection handle
	 * @configstart{WT_CONNECTION.reconfigure, see dist/api_data.py}
	 * @config{async = (, asynchronous operations configuration options., a
	 * set of related configuration options defined below.}
	 * @config{&nbsp;&nbsp;&nbsp;&nbsp;enabled, enable asynchronous
	 * operation., a boolean flag; default \c false.}
	 * @config{&nbsp;&nbsp;&nbsp;&nbsp;ops_max, maximum number of expected
	 * simultaneous asynchronous operations., an integer between 1 and 4096;
	 * default \c 1024.}
	 * @config{&nbsp;&nbsp;&nbsp;&nbsp;threads, the number
	 * of worker threads to service asynchronous requests.  Each worker
	 * thread uses a session from the configured session_max., an integer
	 * between 1 and 20; default \c 2.}
	 * @config{ ),,}
	 * @config{cache_max_wait_ms, the maximum number of milliseconds an
	 * application thread will wait for space to be available in cache
	 * before giving up.  Default will wait forever., an integer greater
	 * than or equal to 0; default \c 0.}
	 * @config{cache_overflow = (, cache overflow configuration options., a
	 * set of related configuration options defined below.}
	 * @config{&nbsp;&nbsp;&nbsp;&nbsp;file_max, The maximum number of bytes
	 * that WiredTiger is allowed to use for its cache overflow mechanism.
	 * If the cache overflow file exceeds this size\, a panic will be
	 * triggered.  The default value means that the cache overflow file is
	 * unbounded and may use as much space as the filesystem will
	 * accommodate.  The minimum non-zero setting is 100MB., an integer
	 * greater than or equal to 0; default \c 0.}
	 * @config{ ),,}
	 * @config{cache_overhead, assume the heap allocator overhead is the
	 * specified percentage\, and adjust the cache usage by that amount (for
	 * example\, if there is 10GB of data in cache\, a percentage of 10
	 * means WiredTiger treats this as 11GB). This value is configurable
	 * because different heap allocators have different overhead and
	 * different workloads will have different heap allocation sizes and
	 * patterns\, therefore applications may need to adjust this value based
	 * on allocator choice and behavior in measured workloads., an integer
	 * between 0 and 30; default \c 8.}
	 * @config{cache_size, maximum heap memory to allocate for the cache.  A
	 * database should configure either \c cache_size or \c shared_cache but
	 * not both., an integer between 1MB and 10TB; default \c 100MB.}
	 * @config{checkpoint = (, periodically checkpoint the database.
	 * Enabling the checkpoint server uses a session from the configured
	 * session_max., a set of related configuration options defined below.}
	 * @config{&nbsp;&nbsp;&nbsp;&nbsp;log_size, wait for this amount of log
	 * record bytes to be written to the log between each checkpoint.  If
	 * non-zero\, this value will use a minimum of the log file size.  A
	 * database can configure both log_size and wait to set an upper bound
	 * for checkpoints; setting this value above 0 configures periodic
	 * checkpoints., an integer between 0 and 2GB; default \c 0.}
	 * @config{&nbsp;&nbsp;&nbsp;&nbsp;wait, seconds to wait between each
	 * checkpoint; setting this value above 0 configures periodic
	 * checkpoints., an integer between 0 and 100000; default \c 0.}
	 * @config{ ),,}
	 * @config{compatibility = (, set compatibility version of database.
	 * Changing the compatibility version requires that there are no active
	 * operations for the duration of the call., a set of related
	 * configuration options defined below.}
	 * @config{&nbsp;&nbsp;&nbsp;&nbsp;release, compatibility release
	 * version string., a string; default empty.}
	 * @config{ ),,}
	 * @config{debug_mode = (, control the settings of various extended
	 * debugging features., a set of related configuration options defined
	 * below.}
	 * @config{&nbsp;&nbsp;&nbsp;&nbsp;checkpoint_retention, adjust
	 * log archiving to retain the log records of this number of
	 * checkpoints.  Zero or one means perform normal archiving., an integer
	 * between 0 and 1024; default \c 0.}
	 * @config{&nbsp;&nbsp;&nbsp;&nbsp;
	 * eviction, if true\, modify internal algorithms to change skew to
	 * force lookaside eviction to happen more aggressively.  This includes
	 * but is not limited to not skewing newest\, not favoring leaf pages\,
	 * and modifying the eviction score mechanism., a boolean flag; default
	 * \c false.}
	 * @config{&nbsp;&nbsp;&nbsp;&nbsp;rollback_error, return a
	 * WT_ROLLBACK error from a transaction operation about every Nth
	 * operation to simulate a collision., an integer between 0 and 10M;
	 * default \c 0.}
	 * @config{&nbsp;&nbsp;&nbsp;&nbsp;table_logging, if
	 * true\, write transaction related information to the log for all
	 * operations\, even operations for tables with logging turned off.
	 * This setting introduces a log format change that may break older
	 * versions of WiredTiger.  These operations are informational and
	 * skipped in recovery., a boolean flag; default \c false.}
	 * @config{
	 * ),,}
	 * @config{error_prefix, prefix string for error messages., a string;
	 * default empty.}
	 * @config{eviction = (, eviction configuration options., a set of
	 * related configuration options defined below.}
	 * @config{&nbsp;&nbsp;&nbsp;&nbsp;threads_max, maximum number of
	 * threads WiredTiger will start to help evict pages from cache.  The
	 * number of threads started will vary depending on the current eviction
	 * load.  Each eviction worker thread uses a session from the configured
	 * session_max., an integer between 1 and 20; default \c 8.}
	 * @config{&nbsp;&nbsp;&nbsp;&nbsp;threads_min, minimum number of
	 * threads WiredTiger will start to help evict pages from cache.  The
	 * number of threads currently running will vary depending on the
	 * current eviction load., an integer between 1 and 20; default \c 1.}
	 * @config{ ),,}
	 * @config{eviction_checkpoint_target, perform eviction at the beginning
	 * of checkpoints to bring the dirty content in cache to this level.  It
	 * is a percentage of the cache size if the value is within the range of
	 * 0 to 100 or an absolute size when greater than 100. The value is not
	 * allowed to exceed the \c cache_size.  Ignored if set to zero or \c
	 * in_memory is \c true., an integer between 0 and 10TB; default \c 1.}
	 * @config{eviction_dirty_target, perform eviction in worker threads
	 * when the cache contains at least this much dirty content.  It is a
	 * percentage of the cache size if the value is within the range of 1 to
	 * 100 or an absolute size when greater than 100. The value is not
	 * allowed to exceed the \c cache_size., an integer between 1 and 10TB;
	 * default \c 5.}
	 * @config{eviction_dirty_trigger, trigger application threads to
	 * perform eviction when the cache contains at least this much dirty
	 * content.  It is a percentage of the cache size if the value is within
	 * the range of 1 to 100 or an absolute size when greater than 100. The
	 * value is not allowed to exceed the \c cache_size.  This setting only
	 * alters behavior if it is lower than eviction_trigger., an integer
	 * between 1 and 10TB; default \c 20.}
	 * @config{eviction_target, perform eviction in worker threads when the
	 * cache contains at least this much content.  It is a percentage of the
	 * cache size if the value is within the range of 10 to 100 or an
	 * absolute size when greater than 100. The value is not allowed to
	 * exceed the \c cache_size., an integer between 10 and 10TB; default \c
	 * 80.}
	 * @config{eviction_trigger, trigger application threads to perform
	 * eviction when the cache contains at least this much content.  It is a
	 * percentage of the cache size if the value is within the range of 10
	 * to 100 or an absolute size when greater than 100. The value is not
	 * allowed to exceed the \c cache_size., an integer between 10 and 10TB;
	 * default \c 95.}
	 * @config{file_manager = (, control how file handles are managed., a
	 * set of related configuration options defined below.}
	 * @config{&nbsp;&nbsp;&nbsp;&nbsp;close_handle_minimum, number of
	 * handles open before the file manager will look for handles to close.,
	 * an integer greater than or equal to 0; default \c 250.}
	 * @config{&nbsp;&nbsp;&nbsp;&nbsp;close_idle_time, amount of time in
	 * seconds a file handle needs to be idle before attempting to close it.
	 * A setting of 0 means that idle handles are not closed., an integer
	 * between 0 and 100000; default \c 30.}
	 * @config{&nbsp;&nbsp;&nbsp;&nbsp;close_scan_interval, interval in
	 * seconds at which to check for files that are inactive and close
	 * them., an integer between 1 and 100000; default \c 10.}
	 * @config{ ),,}
	 * @config{io_capacity = (, control how many bytes per second are
	 * written and read.  Exceeding the capacity results in throttling., a
	 * set of related configuration options defined below.}
	 * @config{&nbsp;&nbsp;&nbsp;&nbsp;total, number of bytes per second
	 * available to all subsystems in total.  When set\, decisions about
	 * what subsystems are throttled\, and in what proportion\, are made
	 * internally.  The minimum non-zero setting is 1MB., an integer between
	 * 0 and 1TB; default \c 0.}
	 * @config{ ),,}
	 * @config{log = (, enable logging.  Enabling logging uses three
	 * sessions from the configured session_max., a set of related
	 * configuration options defined below.}
	 * @config{&nbsp;&nbsp;&nbsp;&nbsp;archive, automatically archive
	 * unneeded log files., a boolean flag; default \c true.}
	 * @config{&nbsp;&nbsp;&nbsp;&nbsp;os_cache_dirty_pct, maximum dirty
	 * system buffer cache usage\, as a percentage of the log's \c file_max.
	 * If non-zero\, schedule writes for dirty blocks belonging to the log
	 * in the system buffer cache after that percentage of the log has been
	 * written into the buffer cache without an intervening file sync., an
	 * integer between 0 and 100; default \c 0.}
	 * @config{&nbsp;&nbsp;&nbsp;&nbsp;prealloc, pre-allocate log files., a
	 * boolean flag; default \c true.}
	 * @config{&nbsp;&nbsp;&nbsp;&nbsp;
	 * zero_fill, manually write zeroes into log files., a boolean flag;
	 * default \c false.}
	 * @config{ ),,}
	 * @config{lsm_manager = (, configure database wide options for LSM tree
	 * management.  The LSM manager is started automatically the first time
	 * an LSM tree is opened.  The LSM manager uses a session from the
	 * configured session_max., a set of related configuration options
	 * defined below.}
	 * @config{&nbsp;&nbsp;&nbsp;&nbsp;merge, merge LSM
	 * chunks where possible., a boolean flag; default \c true.}
	 * @config{&nbsp;&nbsp;&nbsp;&nbsp;worker_thread_max, Configure a set of
	 * threads to manage merging LSM trees in the database.  Each worker
	 * thread uses a session handle from the configured session_max., an
	 * integer between 3 and 20; default \c 4.}
	 * @config{ ),,}
	 * @config{operation_tracking = (, enable tracking of
	 * performance-critical functions.  See @ref operation_tracking for more
	 * information., a set of related configuration options defined below.}
	 * @config{&nbsp;&nbsp;&nbsp;&nbsp;enabled, enable operation tracking
	 * subsystem., a boolean flag; default \c false.}
	 * @config{&nbsp;&nbsp;&nbsp;&nbsp;path, the name of a directory into
	 * which operation tracking files are written.  The directory must
	 * already exist.  If the value is not an absolute path\, the path is
	 * relative to the database home (see @ref absolute_path for more
	 * information)., a string; default \c ".".}
	 * @config{ ),,}
	 * @config{shared_cache = (, shared cache configuration options.  A
	 * database should configure either a cache_size or a shared_cache not
	 * both.  Enabling a shared cache uses a session from the configured
	 * session_max.  A shared cache can not have absolute values configured
	 * for cache eviction settings., a set of related configuration options
	 * defined below.}
	 * @config{&nbsp;&nbsp;&nbsp;&nbsp;chunk, the
	 * granularity that a shared cache is redistributed., an integer between
	 * 1MB and 10TB; default \c 10MB.}
	 * @config{&nbsp;&nbsp;&nbsp;&nbsp;name,
	 * the name of a cache that is shared between databases or \c "none"
	 * when no shared cache is configured., a string; default \c none.}
	 * @config{&nbsp;&nbsp;&nbsp;&nbsp;quota, maximum size of cache this
	 * database can be allocated from the shared cache.  Defaults to the
	 * entire shared cache size., an integer; default \c 0.}
	 * @config{&nbsp;&nbsp;&nbsp;&nbsp;reserve, amount of cache this
	 * database is guaranteed to have available from the shared cache.  This
	 * setting is per database.  Defaults to the chunk size., an integer;
	 * default \c 0.}
	 * @config{&nbsp;&nbsp;&nbsp;&nbsp;size, maximum memory
	 * to allocate for the shared cache.  Setting this will update the value
	 * if one is already set., an integer between 1MB and 10TB; default \c
	 * 500MB.}
	 * @config{ ),,}
	 * @config{statistics, Maintain database statistics\, which may impact
	 * performance.  Choosing "all" maintains all statistics regardless of
	 * cost\, "fast" maintains a subset of statistics that are relatively
	 * inexpensive\, "none" turns off all statistics.  The "clear"
	 * configuration resets statistics after they are gathered\, where
	 * appropriate (for example\, a cache size statistic is not cleared\,
	 * while the count of cursor insert operations will be cleared). When
	 * "clear" is configured for the database\, gathered statistics are
	 * reset each time a statistics cursor is used to gather statistics\, as
	 * well as each time statistics are logged using the \c statistics_log
	 * configuration.  See @ref statistics for more information., a list\,
	 * with values chosen from the following options: \c "all"\, \c
	 * "cache_walk"\, \c "fast"\, \c "none"\, \c "clear"\, \c "tree_walk";
	 * default \c none.}
	 * @config{statistics_log = (, log any statistics the database is
	 * configured to maintain\, to a file.  See @ref statistics for more
	 * information.  Enabling the statistics log server uses a session from
	 * the configured session_max., a set of related configuration options
	 * defined below.}
	 * @config{&nbsp;&nbsp;&nbsp;&nbsp;json, encode
	 * statistics in JSON format., a boolean flag; default \c false.}
	 * @config{&nbsp;&nbsp;&nbsp;&nbsp;on_close, log statistics on database
	 * close., a boolean flag; default \c false.}
	 * @config{&nbsp;&nbsp;&nbsp;&nbsp;sources, if non-empty\, include
	 * statistics for the list of data source URIs\, if they are open at the
	 * time of the statistics logging.  The list may include URIs matching a
	 * single data source ("table:mytable")\, or a URI matching all data
	 * sources of a particular type ("table:")., a list of strings; default
	 * empty.}
	 * @config{&nbsp;&nbsp;&nbsp;&nbsp;timestamp, a timestamp
	 * prepended to each log record\, may contain strftime conversion
	 * specifications\, when \c json is configured\, defaults to \c
	 * "%FT%Y.000Z"., a string; default \c "%b %d %H:%M:%S".}
	 * @config{&nbsp;&nbsp;&nbsp;&nbsp;wait, seconds to wait between each
	 * write of the log records; setting this value above 0 configures
	 * statistics logging., an integer between 0 and 100000; default \c 0.}
	 * @config{ ),,}
	 * @config{verbose, enable messages for various events.  Options are
	 * given as a list\, such as
	 * <code>"verbose=[evictserver\,read]"</code>., a list\, with values
	 * chosen from the following options: \c "api"\, \c "block"\, \c
	 * "checkpoint"\, \c "checkpoint_progress"\, \c "compact"\, \c
	 * "compact_progress"\, \c "error_returns"\, \c "evict"\, \c
	 * "evict_stuck"\, \c "evictserver"\, \c "fileops"\, \c "handleops"\, \c
	 * "log"\, \c "lookaside"\, \c "lookaside_activity"\, \c "lsm"\, \c
	 * "lsm_manager"\, \c "metadata"\, \c "mutex"\, \c "overflow"\, \c
	 * "read"\, \c "rebalance"\, \c "reconcile"\, \c "recovery"\, \c
	 * "recovery_progress"\, \c "salvage"\, \c "shared_cache"\, \c "split"\,
	 * \c "temporary"\, \c "thread_group"\, \c "timestamp"\, \c
	 * "transaction"\, \c "verify"\, \c "version"\, \c "write"; default
	 * empty.}
	 * @configend
	 * @errors
	 */
	int __F(reconfigure)(WT_CONNECTION *connection, const char *config);

	/*!
	 * The home directory of the connection.
	 *
	 * @snippet ex_all.c Get the database home directory
	 *
	 * @param connection the connection handle
	 * @returns a pointer to a string naming the home directory
	 */
	const char *__F(get_home)(WT_CONNECTION *connection);

	/*!
	 * Add configuration options for a method.  See
	 * @ref custom_ds_config_add for more information.
	 *
	 * @snippet ex_all.c Configure method configuration
	 *
	 * @param connection the connection handle
	 * @param method the method being configured
	 * @param uri the object type or NULL for all object types
	 * @param config the additional configuration's name and default value
	 * @param type the additional configuration's type (must be one of
	 * \c "boolean"\, \c "int", \c "list" or \c "string")
	 * @param check the additional configuration check string, or NULL if
	 * none
	 * @errors
	 */
	int __F(configure_method)(WT_CONNECTION *connection,
	    const char *method, const char *uri,
	    const char *config, const char *type, const char *check);

	/*!
	 * Return if opening this handle created the database.
	 *
	 * @snippet ex_all.c Check if the database is newly created
	 *
	 * @param connection the connection handle
	 * @returns false (zero) if the connection existed before the call to
	 * ::wiredtiger_open, true (non-zero) if it was created by opening this
	 * handle.
	 */
	int __F(is_new)(WT_CONNECTION *connection);

	/*!
	 * @name Session handles
	 * @{
	 */
	/*!
	 * Open a session.
	 *
	 * @snippet ex_all.c Open a session
	 *
	 * @param connection the connection handle
	 * @param event_handler An event handler. If <code>NULL</code>, the
	 * connection's event handler is used. See @ref event_message_handling
	 * for more information.
	 * @configstart{WT_CONNECTION.open_session, see dist/api_data.py}
	 * @config{cache_cursors, enable caching of cursors for reuse.  Any
	 * calls to WT_CURSOR::close for a cursor created in this session will
	 * mark the cursor as cached and keep it available to be reused for
	 * later calls to WT_SESSION::open_cursor.  Cached cursors may be
	 * eventually closed.  This value is inherited from ::wiredtiger_open \c
	 * cache_cursors., a boolean flag; default \c true.}
	 * @config{ignore_cache_size, when set\, operations performed by this
	 * session ignore the cache size and are not blocked when the cache is
	 * full.  Note that use of this option for operations that create cache
	 * pressure can starve ordinary sessions that obey the cache size., a
	 * boolean flag; default \c false.}
	 * @config{isolation, the default isolation level for operations in this
	 * session., a string\, chosen from the following options: \c
	 * "read-uncommitted"\, \c "read-committed"\, \c "snapshot"; default \c
	 * read-committed.}
	 * @configend
	 * @param[out] sessionp the new session handle
	 * @errors
	 */
	int __F(open_session)(WT_CONNECTION *connection,
	    WT_EVENT_HANDLER *event_handler, const char *config,
	    WT_SESSION **sessionp);
	/*! @} */

	/*!
	 * @name Transactions
	 * @{
	 */
	/*!
	 * Query the global transaction timestamp state.
	 *
	 * @snippet ex_all.c query timestamp
	 *
	 * @param connection the connection handle
	 * @param[out] hex_timestamp a buffer that will be set to the
	 * hexadecimal encoding of the timestamp being queried.  Must be large
	 * enough to hold a NUL terminated, hex-encoded 8B timestamp (17 bytes).
	 * @configstart{WT_CONNECTION.query_timestamp, see dist/api_data.py}
	 * @config{get, specify which timestamp to query: \c all_committed
	 * returns the largest timestamp such that all timestamps up to that
	 * value have committed\, \c last_checkpoint returns the timestamp of
	 * the most recent stable checkpoint\, \c oldest returns the most recent
	 * \c oldest_timestamp set with WT_CONNECTION::set_timestamp\, \c
	 * oldest_reader returns the minimum of the read timestamps of all
	 * active readers \c pinned returns the minimum of the \c
	 * oldest_timestamp and the read timestamps of all active readers\, \c
	 * recovery returns the timestamp of the most recent stable checkpoint
	 * taken prior to a shutdown and \c stable returns the most recent \c
	 * stable_timestamp set with WT_CONNECTION::set_timestamp.  See @ref
	 * transaction_timestamps., a string\, chosen from the following
	 * options: \c "all_committed"\, \c "last_checkpoint"\, \c "oldest"\, \c
	 * "oldest_reader"\, \c "pinned"\, \c "recovery"\, \c "stable"; default
	 * \c all_committed.}
	 * @configend
	 * @errors
	 * If there is no matching timestamp (e.g., if this method is called
	 * before timestamps are used) ::WT_NOTFOUND will be returned.
	 */
	int __F(query_timestamp)(
	    WT_CONNECTION *connection, char *hex_timestamp, const char *config);

	/*!
	 * Set a global transaction timestamp.
	 *
	 * @snippet ex_all.c set commit timestamp
	 *
	 * @snippet ex_all.c set oldest timestamp
	 *
	 * @snippet ex_all.c set stable timestamp
	 *
	 * @param connection the connection handle
	 * @configstart{WT_CONNECTION.set_timestamp, see dist/api_data.py}
	 * @config{commit_timestamp, reset the maximum commit timestamp tracked
	 * by WiredTiger.  This will cause future calls to
	 * WT_CONNECTION::query_timestamp to ignore commit timestamps greater
	 * than the specified value until the next commit moves the tracked
	 * commit timestamp forwards.  This is only intended for use where the
	 * application is rolling back locally committed transactions.  The
	 * supplied value must not be older than the current oldest and stable
	 * timestamps.  See @ref transaction_timestamps., a string; default
	 * empty.}
	 * @config{force, set timestamps even if they violate normal ordering
	 * requirements.  For example allow the \c oldest_timestamp to move
	 * backwards., a boolean flag; default \c false.}
	 * @config{oldest_timestamp, future commits and queries will be no
	 * earlier than the specified timestamp.  Supplied values must be
	 * monotonically increasing\, any attempt to set the value to older than
	 * the current is silently ignored.  The supplied value must not be
	 * newer than the current stable timestamp.  See @ref
	 * transaction_timestamps., a string; default empty.}
	 * @config{stable_timestamp, checkpoints will not include commits that
	 * are newer than the specified timestamp in tables configured with \c
	 * log=(enabled=false). Supplied values must be monotonically
	 * increasing\, any attempt to set the value to older than the current
	 * is silently ignored.  The supplied value must not be older than the
	 * current oldest timestamp.  See @ref transaction_timestamps., a
	 * string; default empty.}
	 * @configend
	 * @errors
	 */
	int __F(set_timestamp)(
	    WT_CONNECTION *connection, const char *config);

	/*!
	 * Rollback in-memory non-logged state to an earlier point in time.
	 *
	 * This method uses a timestamp to define the rollback point, and thus
	 * requires that the application uses timestamps and that the
	 * stable_timestamp must have been set via a call to
	 * WT_CONNECTION::set_timestamp. Any updates to checkpoint durable
	 * tables that are more recent than the stable timestamp are removed.
	 *
	 * This method requires that there are no active operations for the
	 * duration of the call.
	 *
	 * Any updates made to logged tables will not be rolled back. Any
	 * updates made without an associated timestamp will not be rolled
	 * back. See @ref transaction_timestamps.
	 *
	 * @snippet ex_all.c rollback to stable
	 *
	 * @param connection the connection handle
	 * @configempty{WT_CONNECTION.rollback_to_stable, see dist/api_data.py}
	 * @errors
	 */
	int __F(rollback_to_stable)(
	    WT_CONNECTION *connection, const char *config);

	/*! @} */

	/*!
	 * @name Extensions
	 * @{
	 */
	/*!
	 * Load an extension.
	 *
	 * @snippet ex_all.c Load an extension
	 *
	 * @param connection the connection handle
	 * @param path the filename of the extension module, or \c "local" to
	 * search the current application binary for the initialization
	 * function, see @ref extensions for more details.
	 * @configstart{WT_CONNECTION.load_extension, see dist/api_data.py}
	 * @config{config, configuration string passed to the entry point of the
	 * extension as its WT_CONFIG_ARG argument., a string; default empty.}
	 * @config{early_load, whether this extension should be loaded at the
	 * beginning of ::wiredtiger_open.  Only applicable to extensions loaded
	 * via the wiredtiger_open configurations string., a boolean flag;
	 * default \c false.}
	 * @config{entry, the entry point of the extension\, called to
	 * initialize the extension when it is loaded.  The signature of the
	 * function must match ::wiredtiger_extension_init., a string; default
	 * \c wiredtiger_extension_init.}
	 * @config{terminate, an optional function in the extension that is
	 * called before the extension is unloaded during WT_CONNECTION::close.
	 * The signature of the function must match
	 * ::wiredtiger_extension_terminate., a string; default \c
	 * wiredtiger_extension_terminate.}
	 * @configend
	 * @errors
	 */
	int __F(load_extension)(WT_CONNECTION *connection,
	    const char *path, const char *config);

	/*!
	 * Add a custom data source.  See @ref custom_data_sources for more
	 * information.
	 *
	 * The application must first implement the WT_DATA_SOURCE interface
	 * and then register the implementation with WiredTiger:
	 *
	 * @snippet ex_data_source.c WT_DATA_SOURCE register
	 *
	 * @param connection the connection handle
	 * @param prefix the URI prefix for this data source, e.g., "file:"
	 * @param data_source the application-supplied implementation of
	 *	WT_DATA_SOURCE to manage this data source.
	 * @configempty{WT_CONNECTION.add_data_source, see dist/api_data.py}
	 * @errors
	 */
	int __F(add_data_source)(WT_CONNECTION *connection, const char *prefix,
	    WT_DATA_SOURCE *data_source, const char *config);

	/*!
	 * Add a custom collation function.
	 *
	 * The application must first implement the WT_COLLATOR interface and
	 * then register the implementation with WiredTiger:
	 *
	 * @snippet ex_all.c WT_COLLATOR register
	 *
	 * @param connection the connection handle
	 * @param name the name of the collation to be used in calls to
	 * 	WT_SESSION::create, may not be \c "none"
	 * @param collator the application-supplied collation handler
	 * @configempty{WT_CONNECTION.add_collator, see dist/api_data.py}
	 * @errors
	 */
	int __F(add_collator)(WT_CONNECTION *connection,
	    const char *name, WT_COLLATOR *collator, const char *config);

	/*!
	 * Add a compression function.
	 *
	 * The application must first implement the WT_COMPRESSOR interface
	 * and then register the implementation with WiredTiger:
	 *
	 * @snippet nop_compress.c WT_COMPRESSOR initialization structure
	 *
	 * @snippet nop_compress.c WT_COMPRESSOR initialization function
	 *
	 * @param connection the connection handle
	 * @param name the name of the compression function to be used in calls
	 *	to WT_SESSION::create, may not be \c "none"
	 * @param compressor the application-supplied compression handler
	 * @configempty{WT_CONNECTION.add_compressor, see dist/api_data.py}
	 * @errors
	 */
	int __F(add_compressor)(WT_CONNECTION *connection,
	    const char *name, WT_COMPRESSOR *compressor, const char *config);

	/*!
	 * Add an encryption function.
	 *
	 * The application must first implement the WT_ENCRYPTOR interface
	 * and then register the implementation with WiredTiger:
	 *
	 * @snippet nop_encrypt.c WT_ENCRYPTOR initialization structure
	 *
	 * @snippet nop_encrypt.c WT_ENCRYPTOR initialization function
	 *
	 * @param connection the connection handle
	 * @param name the name of the encryption function to be used in calls
	 *	to WT_SESSION::create, may not be \c "none"
	 * @param encryptor the application-supplied encryption handler
	 * @configempty{WT_CONNECTION.add_encryptor, see dist/api_data.py}
	 * @errors
	 */
	int __F(add_encryptor)(WT_CONNECTION *connection,
	    const char *name, WT_ENCRYPTOR *encryptor, const char *config);

	/*!
	 * Add a custom extractor for index keys or column groups.
	 *
	 * The application must first implement the WT_EXTRACTOR interface and
	 * then register the implementation with WiredTiger:
	 *
	 * @snippet ex_all.c WT_EXTRACTOR register
	 *
	 * @param connection the connection handle
	 * @param name the name of the extractor to be used in calls to
	 * 	WT_SESSION::create, may not be \c "none"
	 * @param extractor the application-supplied extractor
	 * @configempty{WT_CONNECTION.add_extractor, see dist/api_data.py}
	 * @errors
	 */
	int __F(add_extractor)(WT_CONNECTION *connection, const char *name,
	    WT_EXTRACTOR *extractor, const char *config);

	/*!
	 * Configure a custom file system.
	 *
	 * This method can only be called from an early loaded extension
	 * module. The application must first implement the WT_FILE_SYSTEM
	 * interface and then register the implementation with WiredTiger:
	 *
	 * @snippet ex_file_system.c WT_FILE_SYSTEM register
	 *
	 * @param connection the connection handle
	 * @param fs the populated file system structure
	 * @configempty{WT_CONNECTION.set_file_system, see dist/api_data.py}
	 * @errors
	 */
	int __F(set_file_system)(
	    WT_CONNECTION *connection, WT_FILE_SYSTEM *fs, const char *config);

	/*!
	 * Return a reference to the WiredTiger extension functions.
	 *
	 * @snippet ex_data_source.c WT_EXTENSION_API declaration
	 *
	 * @param wt_conn the WT_CONNECTION handle
	 * @returns a reference to a WT_EXTENSION_API structure.
	 */
	WT_EXTENSION_API *__F(get_extension_api)(WT_CONNECTION *wt_conn);
	/*! @} */
};

/*!
 * Open a connection to a database.
 *
 * @snippet ex_all.c Open a connection
 *
 * @param home The path to the database home directory.  See @ref home
 * for more information.
 * @param event_handler An event handler. If <code>NULL</code>, a default
 * event handler is installed that writes error messages to stderr. See
 * @ref event_message_handling for more information.
 * @configstart{wiredtiger_open, see dist/api_data.py}
 * @config{async = (, asynchronous operations configuration options., a set of
 * related configuration options defined below.}
 * @config{&nbsp;&nbsp;&nbsp;&nbsp;enabled, enable asynchronous operation., a
 * boolean flag; default \c false.}
 * @config{&nbsp;&nbsp;&nbsp;&nbsp;ops_max,
 * maximum number of expected simultaneous asynchronous operations., an integer
 * between 1 and 4096; default \c 1024.}
 * @config{&nbsp;&nbsp;&nbsp;&nbsp;
 * threads, the number of worker threads to service asynchronous requests.  Each
 * worker thread uses a session from the configured session_max., an integer
 * between 1 and 20; default \c 2.}
 * @config{ ),,}
 * @config{buffer_alignment, in-memory alignment (in bytes) for buffers used for
 * I/O. The default value of -1 indicates a platform-specific alignment value
 * should be used (4KB on Linux systems when direct I/O is configured\, zero
 * elsewhere)., an integer between -1 and 1MB; default \c -1.}
 * @config{builtin_extension_config, A structure where the keys are the names of
 * builtin extensions and the values are passed to WT_CONNECTION::load_extension
 * as the \c config parameter (for example\,
 * <code>builtin_extension_config={zlib={compression_level=3}}</code>)., a
 * string; default empty.}
 * @config{cache_cursors, enable caching of cursors for reuse.  This is the
 * default value for any sessions created\, and can be overridden in configuring
 * \c cache_cursors in WT_CONNECTION.open_session., a boolean flag; default \c
 * true.}
 * @config{cache_max_wait_ms, the maximum number of milliseconds an application
 * thread will wait for space to be available in cache before giving up.
 * Default will wait forever., an integer greater than or equal to 0; default \c
 * 0.}
 * @config{cache_overflow = (, cache overflow configuration options., a set of
 * related configuration options defined below.}
 * @config{&nbsp;&nbsp;&nbsp;&nbsp;file_max, The maximum number of bytes that
 * WiredTiger is allowed to use for its cache overflow mechanism.  If the cache
 * overflow file exceeds this size\, a panic will be triggered.  The default
 * value means that the cache overflow file is unbounded and may use as much
 * space as the filesystem will accommodate.  The minimum non-zero setting is
 * 100MB., an integer greater than or equal to 0; default \c 0.}
 * @config{ ),,}
 * @config{cache_overhead, assume the heap allocator overhead is the specified
 * percentage\, and adjust the cache usage by that amount (for example\, if
 * there is 10GB of data in cache\, a percentage of 10 means WiredTiger treats
 * this as 11GB). This value is configurable because different heap allocators
 * have different overhead and different workloads will have different heap
 * allocation sizes and patterns\, therefore applications may need to adjust
 * this value based on allocator choice and behavior in measured workloads., an
 * integer between 0 and 30; default \c 8.}
 * @config{cache_size, maximum heap memory to allocate for the cache.  A
 * database should configure either \c cache_size or \c shared_cache but not
 * both., an integer between 1MB and 10TB; default \c 100MB.}
 * @config{checkpoint = (, periodically checkpoint the database.  Enabling the
 * checkpoint server uses a session from the configured session_max., a set of
 * related configuration options defined below.}
 * @config{&nbsp;&nbsp;&nbsp;&nbsp;log_size, wait for this amount of log record
 * bytes to be written to the log between each checkpoint.  If non-zero\, this
 * value will use a minimum of the log file size.  A database can configure both
 * log_size and wait to set an upper bound for checkpoints; setting this value
 * above 0 configures periodic checkpoints., an integer between 0 and 2GB;
 * default \c 0.}
 * @config{&nbsp;&nbsp;&nbsp;&nbsp;wait, seconds to wait between
 * each checkpoint; setting this value above 0 configures periodic checkpoints.,
 * an integer between 0 and 100000; default \c 0.}
 * @config{ ),,}
 * @config{checkpoint_sync, flush files to stable storage when closing or
 * writing checkpoints., a boolean flag; default \c true.}
 * @config{compatibility = (, set compatibility version of database.  Changing
 * the compatibility version requires that there are no active operations for
 * the duration of the call., a set of related configuration options defined
 * below.}
 * @config{&nbsp;&nbsp;&nbsp;&nbsp;release, compatibility release
 * version string., a string; default empty.}
 * @config{&nbsp;&nbsp;&nbsp;&nbsp;
 * require_max, required maximum compatibility version of existing data files.
 * Must be greater than or equal to any release version set in the \c release
 * setting.  Has no effect if creating the database., a string; default empty.}
 * @config{&nbsp;&nbsp;&nbsp;&nbsp;require_min, required minimum compatibility
 * version of existing data files.  Must be less than or equal to any release
 * version set in the \c release setting.  Has no effect if creating the
 * database., a string; default empty.}
 * @config{ ),,}
 * @config{config_base, write the base configuration file if creating the
 * database.  If \c false in the config passed directly to ::wiredtiger_open\,
 * will ignore any existing base configuration file in addition to not creating
 * one.  See @ref config_base for more information., a boolean flag; default \c
 * true.}
 * @config{create, create the database if it does not exist., a boolean flag;
 * default \c false.}
 * @config{debug_mode = (, control the settings of various extended debugging
 * features., a set of related configuration options defined below.}
 * @config{&nbsp;&nbsp;&nbsp;&nbsp;checkpoint_retention, adjust log archiving to
 * retain the log records of this number of checkpoints.  Zero or one means
 * perform normal archiving., an integer between 0 and 1024; default \c 0.}
 * @config{&nbsp;&nbsp;&nbsp;&nbsp;eviction, if true\, modify internal
 * algorithms to change skew to force lookaside eviction to happen more
 * aggressively.  This includes but is not limited to not skewing newest\, not
 * favoring leaf pages\, and modifying the eviction score mechanism., a boolean
 * flag; default \c false.}
 * @config{&nbsp;&nbsp;&nbsp;&nbsp;rollback_error,
 * return a WT_ROLLBACK error from a transaction operation about every Nth
 * operation to simulate a collision., an integer between 0 and 10M; default \c
 * 0.}
 * @config{&nbsp;&nbsp;&nbsp;&nbsp;table_logging, if true\, write
 * transaction related information to the log for all operations\, even
 * operations for tables with logging turned off.  This setting introduces a log
 * format change that may break older versions of WiredTiger.  These operations
 * are informational and skipped in recovery., a boolean flag; default \c
 * false.}
 * @config{ ),,}
 * @config{direct_io, Use \c O_DIRECT on POSIX systems\, and \c
 * FILE_FLAG_NO_BUFFERING on Windows to access files.  Options are given as a
 * list\, such as <code>"direct_io=[data]"</code>. Configuring \c direct_io
 * requires care\, see @ref tuning_system_buffer_cache_direct_io for important
 * warnings.  Including \c "data" will cause WiredTiger data files to use direct
 * I/O\, including \c "log" will cause WiredTiger log files to use direct I/O\,
 * and including \c "checkpoint" will cause WiredTiger data files opened at a
 * checkpoint (i.e: read-only) to use direct I/O. \c direct_io should be
 * combined with \c write_through to get the equivalent of \c O_DIRECT on
 * Windows., a list\, with values chosen from the following options: \c
 * "checkpoint"\, \c "data"\, \c "log"; default empty.}
 * @config{encryption = (, configure an encryptor for system wide metadata and
 * logs.  If a system wide encryptor is set\, it is also used for encrypting
 * data files and tables\, unless encryption configuration is explicitly set for
 * them when they are created with WT_SESSION::create., a set of related
 * configuration options defined below.}
 * @config{&nbsp;&nbsp;&nbsp;&nbsp;keyid,
 * An identifier that identifies a unique instance of the encryptor.  It is
 * stored in clear text\, and thus is available when the wiredtiger database is
 * reopened.  On the first use of a (name\, keyid) combination\, the
 * WT_ENCRYPTOR::customize function is called with the keyid as an argument., a
 * string; default empty.}
 * @config{&nbsp;&nbsp;&nbsp;&nbsp;name, Permitted
 * values are \c "none" or custom encryption engine name created with
 * WT_CONNECTION::add_encryptor.  See @ref encryption for more information., a
 * string; default \c none.}
 * @config{&nbsp;&nbsp;&nbsp;&nbsp;secretkey, A string
 * that is passed to the WT_ENCRYPTOR::customize function.  It is never stored
 * in clear text\, so must be given to any subsequent ::wiredtiger_open calls to
 * reopen the database.  It must also be provided to any "wt" commands used with
 * this database., a string; default empty.}
 * @config{ ),,}
 * @config{error_prefix, prefix string for error messages., a string; default
 * empty.}
 * @config{eviction = (, eviction configuration options., a set of related
 * configuration options defined below.}
 * @config{&nbsp;&nbsp;&nbsp;&nbsp;
 * threads_max, maximum number of threads WiredTiger will start to help evict
 * pages from cache.  The number of threads started will vary depending on the
 * current eviction load.  Each eviction worker thread uses a session from the
 * configured session_max., an integer between 1 and 20; default \c 8.}
 * @config{&nbsp;&nbsp;&nbsp;&nbsp;threads_min, minimum number of threads
 * WiredTiger will start to help evict pages from cache.  The number of threads
 * currently running will vary depending on the current eviction load., an
 * integer between 1 and 20; default \c 1.}
 * @config{ ),,}
 * @config{eviction_checkpoint_target, perform eviction at the beginning of
 * checkpoints to bring the dirty content in cache to this level.  It is a
 * percentage of the cache size if the value is within the range of 0 to 100 or
 * an absolute size when greater than 100. The value is not allowed to exceed
 * the \c cache_size.  Ignored if set to zero or \c in_memory is \c true., an
 * integer between 0 and 10TB; default \c 1.}
 * @config{eviction_dirty_target, perform eviction in worker threads when the
 * cache contains at least this much dirty content.  It is a percentage of the
 * cache size if the value is within the range of 1 to 100 or an absolute size
 * when greater than 100. The value is not allowed to exceed the \c cache_size.,
 * an integer between 1 and 10TB; default \c 5.}
 * @config{eviction_dirty_trigger, trigger application threads to perform
 * eviction when the cache contains at least this much dirty content.  It is a
 * percentage of the cache size if the value is within the range of 1 to 100 or
 * an absolute size when greater than 100. The value is not allowed to exceed
 * the \c cache_size.  This setting only alters behavior if it is lower than
 * eviction_trigger., an integer between 1 and 10TB; default \c 20.}
 * @config{eviction_target, perform eviction in worker threads when the cache
 * contains at least this much content.  It is a percentage of the cache size if
 * the value is within the range of 10 to 100 or an absolute size when greater
 * than 100. The value is not allowed to exceed the \c cache_size., an integer
 * between 10 and 10TB; default \c 80.}
 * @config{eviction_trigger, trigger application threads to perform eviction
 * when the cache contains at least this much content.  It is a percentage of
 * the cache size if the value is within the range of 10 to 100 or an absolute
 * size when greater than 100. The value is not allowed to exceed the \c
 * cache_size., an integer between 10 and 10TB; default \c 95.}
 * @config{exclusive, fail if the database already exists\, generally used with
 * the \c create option., a boolean flag; default \c false.}
 * @config{extensions, list of shared library extensions to load (using dlopen).
 * Any values specified to a library extension are passed to
 * WT_CONNECTION::load_extension as the \c config parameter (for example\,
 * <code>extensions=(/path/ext.so={entry=my_entry})</code>)., a list of strings;
 * default empty.}
 * @config{file_extend, file extension configuration.  If set\, extend files of
 * the set type in allocations of the set size\, instead of a block at a time as
 * each new block is written.  For example\,
 * <code>file_extend=(data=16MB)</code>. If set to 0\, disable the file
 * extension for the set type.  For log files\, the allowed range is between
 * 100KB and 2GB; values larger than the configured maximum log size and the
 * default config would extend log files in allocations of the maximum log file
 * size., a list\, with values chosen from the following options: \c "data"\, \c
 * "log"; default empty.}
 * @config{file_manager = (, control how file handles are managed., a set of
 * related configuration options defined below.}
 * @config{&nbsp;&nbsp;&nbsp;&nbsp;close_handle_minimum, number of handles open
 * before the file manager will look for handles to close., an integer greater
 * than or equal to 0; default \c 250.}
 * @config{&nbsp;&nbsp;&nbsp;&nbsp;
 * close_idle_time, amount of time in seconds a file handle needs to be idle
 * before attempting to close it.  A setting of 0 means that idle handles are
 * not closed., an integer between 0 and 100000; default \c 30.}
 * @config{&nbsp;&nbsp;&nbsp;&nbsp;close_scan_interval, interval in seconds at
 * which to check for files that are inactive and close them., an integer
 * between 1 and 100000; default \c 10.}
 * @config{ ),,}
 * @config{in_memory, keep data in-memory only.  See @ref in_memory for more
 * information., a boolean flag; default \c false.}
 * @config{io_capacity = (, control how many bytes per second are written and
 * read.  Exceeding the capacity results in throttling., a set of related
 * configuration options defined below.}
 * @config{&nbsp;&nbsp;&nbsp;&nbsp;total,
 * number of bytes per second available to all subsystems in total.  When set\,
 * decisions about what subsystems are throttled\, and in what proportion\, are
 * made internally.  The minimum non-zero setting is 1MB., an integer between 0
 * and 1TB; default \c 0.}
 * @config{ ),,}
 * @config{log = (, enable logging.  Enabling logging uses three sessions from
 * the configured session_max., a set of related configuration options defined
 * below.}
 * @config{&nbsp;&nbsp;&nbsp;&nbsp;archive, automatically archive
 * unneeded log files., a boolean flag; default \c true.}
 * @config{&nbsp;&nbsp;&nbsp;&nbsp;compressor, configure a compressor for log
 * records.  Permitted values are \c "none" or custom compression engine name
 * created with WT_CONNECTION::add_compressor.  If WiredTiger has builtin
 * support for \c "lz4"\, \c "snappy"\, \c "zlib" or \c "zstd" compression\,
 * these names are also available.  See @ref compression for more information.,
 * a string; default \c none.}
 * @config{&nbsp;&nbsp;&nbsp;&nbsp;enabled, enable
 * logging subsystem., a boolean flag; default \c false.}
 * @config{&nbsp;&nbsp;&nbsp;&nbsp;file_max, the maximum size of log files., an
 * integer between 100KB and 2GB; default \c 100MB.}
 * @config{&nbsp;&nbsp;&nbsp;&nbsp;os_cache_dirty_pct, maximum dirty system
 * buffer cache usage\, as a percentage of the log's \c file_max.  If non-zero\,
 * schedule writes for dirty blocks belonging to the log in the system buffer
 * cache after that percentage of the log has been written into the buffer cache
 * without an intervening file sync., an integer between 0 and 100; default \c
 * 0.}
 * @config{&nbsp;&nbsp;&nbsp;&nbsp;path, the name of a directory into which
 * log files are written.  The directory must already exist.  If the value is
 * not an absolute path\, the path is relative to the database home (see @ref
 * absolute_path for more information)., a string; default \c ".".}
 * @config{&nbsp;&nbsp;&nbsp;&nbsp;prealloc, pre-allocate log files., a boolean
 * flag; default \c true.}
 * @config{&nbsp;&nbsp;&nbsp;&nbsp;recover, run recovery
 * or error if recovery needs to run after an unclean shutdown., a string\,
 * chosen from the following options: \c "error"\, \c "on"; default \c on.}
 * @config{&nbsp;&nbsp;&nbsp;&nbsp;zero_fill, manually write zeroes into log
 * files., a boolean flag; default \c false.}
 * @config{ ),,}
 * @config{lsm_manager = (, configure database wide options for LSM tree
 * management.  The LSM manager is started automatically the first time an LSM
 * tree is opened.  The LSM manager uses a session from the configured
 * session_max., a set of related configuration options defined below.}
 * @config{&nbsp;&nbsp;&nbsp;&nbsp;merge, merge LSM chunks where possible., a
 * boolean flag; default \c true.}
 * @config{&nbsp;&nbsp;&nbsp;&nbsp;
 * worker_thread_max, Configure a set of threads to manage merging LSM trees in
 * the database.  Each worker thread uses a session handle from the configured
 * session_max., an integer between 3 and 20; default \c 4.}
 * @config{ ),,}
 * @config{mmap, Use memory mapping to access files when possible., a boolean
 * flag; default \c true.}
 * @config{multiprocess, permit sharing between processes (will automatically
 * start an RPC server for primary processes and use RPC for secondary
 * processes). <b>Not yet supported in WiredTiger</b>., a boolean flag; default
 * \c false.}
 * @config{operation_tracking = (, enable tracking of performance-critical
 * functions.  See @ref operation_tracking for more information., a set of
 * related configuration options defined below.}
 * @config{&nbsp;&nbsp;&nbsp;&nbsp;enabled, enable operation tracking
 * subsystem., a boolean flag; default \c false.}
 * @config{&nbsp;&nbsp;&nbsp;&nbsp;path, the name of a directory into which
 * operation tracking files are written.  The directory must already exist.  If
 * the value is not an absolute path\, the path is relative to the database home
 * (see @ref absolute_path for more information)., a string; default \c ".".}
 * @config{ ),,}
 * @config{readonly, open connection in read-only mode.  The database must
 * exist.  All methods that may modify a database are disabled.  See @ref
 * readonly for more information., a boolean flag; default \c false.}
 * @config{salvage, open connection and salvage any WiredTiger-owned database
 * and log files that it detects as corrupted.  This API should only be used
 * after getting an error return of WT_TRY_SALVAGE. Salvage rebuilds files in
 * place\, overwriting existing files.  We recommend making a backup copy of all
 * files with the WiredTiger prefix prior to passing this flag., a boolean flag;
 * default \c false.}
 * @config{session_max, maximum expected number of sessions (including server
 * threads)., an integer greater than or equal to 1; default \c 100.}
 * @config{shared_cache = (, shared cache configuration options.  A database
 * should configure either a cache_size or a shared_cache not both.  Enabling a
 * shared cache uses a session from the configured session_max.  A shared cache
 * can not have absolute values configured for cache eviction settings., a set
 * of related configuration options defined below.}
 * @config{&nbsp;&nbsp;&nbsp;&nbsp;chunk, the granularity that a shared cache is
 * redistributed., an integer between 1MB and 10TB; default \c 10MB.}
 * @config{&nbsp;&nbsp;&nbsp;&nbsp;name, the name of a cache that is shared
 * between databases or \c "none" when no shared cache is configured., a string;
 * default \c none.}
 * @config{&nbsp;&nbsp;&nbsp;&nbsp;quota, maximum size of
 * cache this database can be allocated from the shared cache.  Defaults to the
 * entire shared cache size., an integer; default \c 0.}
 * @config{&nbsp;&nbsp;&nbsp;&nbsp;reserve, amount of cache this database is
 * guaranteed to have available from the shared cache.  This setting is per
 * database.  Defaults to the chunk size., an integer; default \c 0.}
 * @config{&nbsp;&nbsp;&nbsp;&nbsp;size, maximum memory to allocate for the
 * shared cache.  Setting this will update the value if one is already set., an
 * integer between 1MB and 10TB; default \c 500MB.}
 * @config{ ),,}
 * @config{statistics, Maintain database statistics\, which may impact
 * performance.  Choosing "all" maintains all statistics regardless of cost\,
 * "fast" maintains a subset of statistics that are relatively inexpensive\,
 * "none" turns off all statistics.  The "clear" configuration resets statistics
 * after they are gathered\, where appropriate (for example\, a cache size
 * statistic is not cleared\, while the count of cursor insert operations will
 * be cleared). When "clear" is configured for the database\, gathered
 * statistics are reset each time a statistics cursor is used to gather
 * statistics\, as well as each time statistics are logged using the \c
 * statistics_log configuration.  See @ref statistics for more information., a
 * list\, with values chosen from the following options: \c "all"\, \c
 * "cache_walk"\, \c "fast"\, \c "none"\, \c "clear"\, \c "tree_walk"; default
 * \c none.}
 * @config{statistics_log = (, log any statistics the database is configured to
 * maintain\, to a file.  See @ref statistics for more information.  Enabling
 * the statistics log server uses a session from the configured session_max., a
 * set of related configuration options defined below.}
 * @config{&nbsp;&nbsp;&nbsp;&nbsp;json, encode statistics in JSON format., a
 * boolean flag; default \c false.}
 * @config{&nbsp;&nbsp;&nbsp;&nbsp;on_close,
 * log statistics on database close., a boolean flag; default \c false.}
 * @config{&nbsp;&nbsp;&nbsp;&nbsp;path, the name of a directory into which
 * statistics files are written.  The directory must already exist.  If the
 * value is not an absolute path\, the path is relative to the database home
 * (see @ref absolute_path for more information)., a string; default \c ".".}
 * @config{&nbsp;&nbsp;&nbsp;&nbsp;sources, if non-empty\, include statistics
 * for the list of data source URIs\, if they are open at the time of the
 * statistics logging.  The list may include URIs matching a single data source
 * ("table:mytable")\, or a URI matching all data sources of a particular type
 * ("table:")., a list of strings; default empty.}
 * @config{&nbsp;&nbsp;&nbsp;&nbsp;timestamp, a timestamp prepended to each log
 * record\, may contain strftime conversion specifications\, when \c json is
 * configured\, defaults to \c "%FT%Y.000Z"., a string; default \c "%b %d
 * %H:%M:%S".}
 * @config{&nbsp;&nbsp;&nbsp;&nbsp;wait, seconds to wait between
 * each write of the log records; setting this value above 0 configures
 * statistics logging., an integer between 0 and 100000; default \c 0.}
 * @config{
 * ),,}
 * @config{transaction_sync = (, how to sync log records when the transaction
 * commits., a set of related configuration options defined below.}
 * @config{&nbsp;&nbsp;&nbsp;&nbsp;enabled, whether to sync the log on every
 * commit by default\, can be overridden by the \c sync setting to
 * WT_SESSION::commit_transaction., a boolean flag; default \c false.}
 * @config{&nbsp;&nbsp;&nbsp;&nbsp;method, the method used to ensure log records
 * are stable on disk\, see @ref tune_durability for more information., a
 * string\, chosen from the following options: \c "dsync"\, \c "fsync"\, \c
 * "none"; default \c fsync.}
 * @config{ ),,}
 * @config{use_environment, use the \c WIREDTIGER_CONFIG and \c WIREDTIGER_HOME
 * environment variables if the process is not running with special privileges.
 * See @ref home for more information., a boolean flag; default \c true.}
 * @config{use_environment_priv, use the \c WIREDTIGER_CONFIG and \c
 * WIREDTIGER_HOME environment variables even if the process is running with
 * special privileges.  See @ref home for more information., a boolean flag;
 * default \c false.}
 * @config{verbose, enable messages for various events.  Options are given as a
 * list\, such as <code>"verbose=[evictserver\,read]"</code>., a list\, with
 * values chosen from the following options: \c "api"\, \c "block"\, \c
 * "checkpoint"\, \c "checkpoint_progress"\, \c "compact"\, \c
 * "compact_progress"\, \c "error_returns"\, \c "evict"\, \c "evict_stuck"\, \c
 * "evictserver"\, \c "fileops"\, \c "handleops"\, \c "log"\, \c "lookaside"\,
 * \c "lookaside_activity"\, \c "lsm"\, \c "lsm_manager"\, \c "metadata"\, \c
 * "mutex"\, \c "overflow"\, \c "read"\, \c "rebalance"\, \c "reconcile"\, \c
 * "recovery"\, \c "recovery_progress"\, \c "salvage"\, \c "shared_cache"\, \c
 * "split"\, \c "temporary"\, \c "thread_group"\, \c "timestamp"\, \c
 * "transaction"\, \c "verify"\, \c "version"\, \c "write"; default empty.}
 * @config{write_through, Use \c FILE_FLAG_WRITE_THROUGH on Windows to write to
 * files.  Ignored on non-Windows systems.  Options are given as a list\, such
 * as <code>"write_through=[data]"</code>. Configuring \c write_through requires
 * care\, see @ref tuning_system_buffer_cache_direct_io for important warnings.
 * Including \c "data" will cause WiredTiger data files to write through cache\,
 * including \c "log" will cause WiredTiger log files to write through cache.
 * \c write_through should be combined with \c direct_io to get the equivalent
 * of POSIX \c O_DIRECT on Windows., a list\, with values chosen from the
 * following options: \c "data"\, \c "log"; default empty.}
 * @configend
 * Additionally, if files named \c WiredTiger.config or \c WiredTiger.basecfg
 * appear in the WiredTiger home directory, they are read for configuration
 * values (see @ref config_file and @ref config_base for details).
 * See @ref config_order for ordering of the configuration mechanisms.
 * @param[out] connectionp A pointer to the newly opened connection handle
 * @errors
 */
int wiredtiger_open(const char *home,
    WT_EVENT_HANDLER *event_handler, const char *config,
    WT_CONNECTION **connectionp) WT_ATTRIBUTE_LIBRARY_VISIBLE;

/*!
 * Return information about a WiredTiger error as a string (see
 * WT_SESSION::strerror for a thread-safe API).
 *
 * @snippet ex_all.c Display an error
 *
 * @param error a return value from a WiredTiger, ISO C, or POSIX standard API
 * @returns a string representation of the error
 */
const char *wiredtiger_strerror(int error) WT_ATTRIBUTE_LIBRARY_VISIBLE;

#if !defined(SWIG)
/*!
 * The interface implemented by applications to accept notifications
 * of the completion of asynchronous operations.
 *
 * Applications register their implementation with WiredTiger by calling
 * WT_CONNECTION::async_new_op.
 *
 * @snippet ex_async.c async handle allocation
 */
struct __wt_async_callback {
	/*!
	 * Callback to receive completion notification.
	 *
	 * @param[in] op the operation handle
	 * @param[in] op_ret the result of the async operation
	 * @param[in] flags currently unused
	 * @returns zero for success, non-zero to indicate an error.
	 *
	 * @snippet ex_async.c async example callback implementation
	 */
	int (*notify)(WT_ASYNC_CALLBACK *cb, WT_ASYNC_OP *op,
	    int op_ret, uint32_t flags);
};
#endif

/*!
 * The interface implemented by applications to handle error, informational and
 * progress messages.  Entries set to NULL are ignored and the default handlers
 * will continue to be used.
 */
struct __wt_event_handler {
	/*!
	 * Callback to handle error messages; by default, error messages are
	 * written to the stderr stream. See @ref event_message_handling for
	 * more information.
	 *
	 * Errors that require the application to exit and restart will have
	 * their \c error value set to \c WT_PANIC. The application can exit
	 * immediately when \c WT_PANIC is passed to an event handler, there
	 * is no reason to return into WiredTiger.
	 *
	 * Event handler returns are not ignored: if the handler returns
	 * non-zero, the error may cause the WiredTiger function posting the
	 * event to fail, and may even cause operation or library failure.
	 *
	 * @param session the WiredTiger session handle in use when the error
	 * was generated. The handle may have been created by the application
	 * or automatically by WiredTiger.
	 * @param error a return value from a WiredTiger, ISO C, or
	 * POSIX standard API, which can be converted to a string using
	 * WT_SESSION::strerror
	 * @param message an error string
	 */
	int (*handle_error)(WT_EVENT_HANDLER *handler,
	    WT_SESSION *session, int error, const char *message);

	/*!
	 * Callback to handle informational messages; by default, informational
	 * messages are written to the stdout stream. See
	 * @ref event_message_handling for more information.
	 *
	 * Message handler returns are not ignored: if the handler returns
	 * non-zero, the error may cause the WiredTiger function posting the
	 * event to fail, and may even cause operation or library failure.
	 *
	 * @param session the WiredTiger session handle in use when the message
	 * was generated. The handle may have been created by the application
	 * or automatically by WiredTiger.
	 * @param message an informational string
	 */
	int (*handle_message)(WT_EVENT_HANDLER *handler,
	    WT_SESSION *session, const char *message);

	/*!
	 * Callback to handle progress messages; by default, progress messages
	 * are not written. See @ref event_message_handling for more
	 * information.
	 *
	 * Progress handler returns are not ignored: if the handler returns
	 * non-zero, the error may cause the WiredTiger function posting the
	 * event to fail, and may even cause operation or library failure.
	 *
	 * @param session the WiredTiger session handle in use when the
	 * progress message was generated. The handle may have been created by
	 * the application or automatically by WiredTiger.
	 * @param operation a string representation of the operation
	 * @param progress a counter
	 */
	int (*handle_progress)(WT_EVENT_HANDLER *handler,
	    WT_SESSION *session, const char *operation, uint64_t progress);

	/*!
	 * Callback to handle automatic close of a WiredTiger handle.
	 *
	 * Close handler returns are not ignored: if the handler returns
	 * non-zero, the error may cause the WiredTiger function posting the
	 * event to fail, and may even cause operation or library failure.
	 *
	 * @param session The session handle that is being closed if the
	 * cursor parameter is NULL.
	 * @param cursor The cursor handle that is being closed, or NULL if
	 * it is a session handle being closed.
	 */
	int (*handle_close)(WT_EVENT_HANDLER *handler,
	    WT_SESSION *session, WT_CURSOR *cursor);
};

/*!
 * @name Data packing and unpacking
 * @{
 */

/*!
 * Pack a structure into a buffer.
 *
 * See @ref packing for a description of the permitted format strings.
 *
 * @section pack_examples Packing Examples
 *
 * For example, the string <code>"iSh"</code> will pack a 32-bit integer
 * followed by a NUL-terminated string, followed by a 16-bit integer.  The
 * default, big-endian encoding will be used, with no alignment.  This could be
 * used in C as follows:
 *
 * @snippet ex_all.c Pack fields into a buffer
 *
 * Then later, the values can be unpacked as follows:
 *
 * @snippet ex_all.c Unpack fields from a buffer
 *
 * @param session the session handle
 * @param buffer a pointer to a packed byte array
 * @param len the number of valid bytes in the buffer
 * @param format the data format, see @ref packing
 * @errors
 */
int wiredtiger_struct_pack(WT_SESSION *session,
    void *buffer, size_t len, const char *format, ...)
    WT_ATTRIBUTE_LIBRARY_VISIBLE;

/*!
 * Calculate the size required to pack a structure.
 *
 * Note that for variable-sized fields including variable-sized strings and
 * integers, the calculated sized merely reflects the expected sizes specified
 * in the format string itself.
 *
 * @snippet ex_all.c Get the packed size
 *
 * @param session the session handle
 * @param lenp a location where the number of bytes needed for the
 * matching call to ::wiredtiger_struct_pack is returned
 * @param format the data format, see @ref packing
 * @errors
 */
int wiredtiger_struct_size(WT_SESSION *session,
    size_t *lenp, const char *format, ...) WT_ATTRIBUTE_LIBRARY_VISIBLE;

/*!
 * Unpack a structure from a buffer.
 *
 * Reverse of ::wiredtiger_struct_pack: gets values out of a
 * packed byte string.
 *
 * @snippet ex_all.c Unpack fields from a buffer
 *
 * @param session the session handle
 * @param buffer a pointer to a packed byte array
 * @param len the number of valid bytes in the buffer
 * @param format the data format, see @ref packing
 * @errors
 */
int wiredtiger_struct_unpack(WT_SESSION *session,
    const void *buffer, size_t len, const char *format, ...)
    WT_ATTRIBUTE_LIBRARY_VISIBLE;

#if !defined(SWIG)

/*!
 * Streaming interface to packing.
 *
 * This allows applications to pack or unpack records one field at a time.
 * This is an opaque handle returned by ::wiredtiger_pack_start or
 * ::wiredtiger_unpack_start.  It must be closed with ::wiredtiger_pack_close.
 */
typedef struct __wt_pack_stream WT_PACK_STREAM;

/*!
 * Start a packing operation into a buffer with the given format string.  This
 * should be followed by a series of calls to ::wiredtiger_pack_item,
 * ::wiredtiger_pack_int, ::wiredtiger_pack_str or ::wiredtiger_pack_uint
 * to fill in the values.
 *
 * @param session the session handle
 * @param format the data format, see @ref packing
 * @param buffer a pointer to memory to hold the packed data
 * @param size the size of the buffer
 * @param[out] psp the new packing stream handle
 * @errors
 */
int wiredtiger_pack_start(WT_SESSION *session,
    const char *format, void *buffer, size_t size, WT_PACK_STREAM **psp)
    WT_ATTRIBUTE_LIBRARY_VISIBLE;

/*!
 * Start an unpacking operation from a buffer with the given format string.
 * This should be followed by a series of calls to ::wiredtiger_unpack_item,
 * ::wiredtiger_unpack_int, ::wiredtiger_unpack_str or ::wiredtiger_unpack_uint
 * to retrieve the packed values.
 *
 * @param session the session handle
 * @param format the data format, see @ref packing
 * @param buffer a pointer to memory holding the packed data
 * @param size the size of the buffer
 * @param[out] psp the new packing stream handle
 * @errors
 */
int wiredtiger_unpack_start(WT_SESSION *session,
    const char *format, const void *buffer, size_t size, WT_PACK_STREAM **psp)
    WT_ATTRIBUTE_LIBRARY_VISIBLE;

/*!
 * Close a packing stream.
 *
 * @param ps the packing stream handle
 * @param[out] usedp the number of bytes in the buffer used by the stream
 * @errors
 */
int wiredtiger_pack_close(WT_PACK_STREAM *ps, size_t *usedp)
    WT_ATTRIBUTE_LIBRARY_VISIBLE;

/*!
 * Pack an item into a packing stream.
 *
 * @param ps the packing stream handle
 * @param item an item to pack
 * @errors
 */
int wiredtiger_pack_item(WT_PACK_STREAM *ps, WT_ITEM *item)
    WT_ATTRIBUTE_LIBRARY_VISIBLE;

/*!
 * Pack a signed integer into a packing stream.
 *
 * @param ps the packing stream handle
 * @param i a signed integer to pack
 * @errors
 */
int wiredtiger_pack_int(WT_PACK_STREAM *ps, int64_t i)
    WT_ATTRIBUTE_LIBRARY_VISIBLE;

/*!
 * Pack a string into a packing stream.
 *
 * @param ps the packing stream handle
 * @param s a string to pack
 * @errors
 */
int wiredtiger_pack_str(WT_PACK_STREAM *ps, const char *s)
    WT_ATTRIBUTE_LIBRARY_VISIBLE;

/*!
 * Pack an unsigned integer into a packing stream.
 *
 * @param ps the packing stream handle
 * @param u an unsigned integer to pack
 * @errors
 */
int wiredtiger_pack_uint(WT_PACK_STREAM *ps, uint64_t u)
    WT_ATTRIBUTE_LIBRARY_VISIBLE;

/*!
 * Unpack an item from a packing stream.
 *
 * @param ps the packing stream handle
 * @param item an item to unpack
 * @errors
 */
int wiredtiger_unpack_item(WT_PACK_STREAM *ps, WT_ITEM *item)
    WT_ATTRIBUTE_LIBRARY_VISIBLE;

/*!
 * Unpack a signed integer from a packing stream.
 *
 * @param ps the packing stream handle
 * @param[out] ip the unpacked signed integer
 * @errors
 */
int wiredtiger_unpack_int(WT_PACK_STREAM *ps, int64_t *ip)
    WT_ATTRIBUTE_LIBRARY_VISIBLE;

/*!
 * Unpack a string from a packing stream.
 *
 * @param ps the packing stream handle
 * @param[out] sp the unpacked string
 * @errors
 */
int wiredtiger_unpack_str(WT_PACK_STREAM *ps, const char **sp)
    WT_ATTRIBUTE_LIBRARY_VISIBLE;

/*!
 * Unpack an unsigned integer from a packing stream.
 *
 * @param ps the packing stream handle
 * @param[out] up the unpacked unsigned integer
 * @errors
 */
int wiredtiger_unpack_uint(WT_PACK_STREAM *ps, uint64_t *up)
    WT_ATTRIBUTE_LIBRARY_VISIBLE;
/*! @} */

/*!
 * @name Configuration strings
 * @{
 */

/*!
 * The configuration information returned by the WiredTiger configuration
 * parsing functions in the WT_EXTENSION_API and the public API.
 */
struct __wt_config_item {
	/*!
	 * The value of a configuration string.
	 *
	 * Regardless of the type of the configuration string (boolean, int,
	 * list or string), the \c str field will reference the value of the
	 * configuration string.
	 *
	 * The bytes referenced by \c str are <b>not</b> nul-terminated,
	 * use the \c len field instead of a terminating nul byte.
	 */
	const char *str;

	/*! The number of bytes in the value referenced by \c str. */
	size_t len;

	/*!
	 * The numeric value of a configuration boolean or integer.
	 *
	 * If the configuration string's value is "true" or "false", the
	 * \c val field will be set to 1 (true), or 0 (false).
	 *
	 * If the configuration string can be legally interpreted as an integer,
	 * using the strtoll function rules as specified in ISO/IEC 9899:1990
	 * ("ISO C90"), that integer will be stored in the \c val field.
	 */
	int64_t val;

	/*! Permitted values of the \c type field. */
	enum {
		/*! A string value with quotes stripped. */
		WT_CONFIG_ITEM_STRING,
		/*! A boolean literal ("true" or "false"). */
		WT_CONFIG_ITEM_BOOL,
		/*! An unquoted identifier: a string value without quotes. */
		WT_CONFIG_ITEM_ID,
		/*! A numeric value. */
		WT_CONFIG_ITEM_NUM,
		/*! A nested structure or list, including brackets. */
		WT_CONFIG_ITEM_STRUCT
	}
	/*!
	 * The type of value determined by the parser.  In all cases,
	 * the \c str and \c len fields are set.
	 */
	type;
};

#if !defined(SWIG) && !defined(DOXYGEN)
/*!
 * Validate a configuration string for a WiredTiger API.
 * This API is outside the scope of a WiredTiger connection handle, since
 * applications may need to validate configuration strings prior to calling
 * ::wiredtiger_open.
 * @param session the session handle (may be \c NULL if the database not yet
 * opened).
 * @param event_handler An event handler (used if \c session is \c NULL; if both
 * \c session and \c event_handler are \c NULL, error messages will be written
 * to stderr).
 * @param name the WiredTiger function or method to validate.
 * @param config the configuration string being parsed.
 * @returns zero for success, non-zero to indicate an error.
 *
 * @snippet ex_all.c Validate a configuration string
 */
int wiredtiger_config_validate(WT_SESSION *session,
    WT_EVENT_HANDLER *event_handler, const char *name, const char *config)
    WT_ATTRIBUTE_LIBRARY_VISIBLE;
#endif

/*!
 * Create a handle that can be used to parse or create configuration strings
 * compatible with WiredTiger APIs.
 * This API is outside the scope of a WiredTiger connection handle, since
 * applications may need to generate configuration strings prior to calling
 * ::wiredtiger_open.
 * @param session the session handle to be used for error reporting (if NULL,
 *	error messages will be written to stderr).
 * @param config the configuration string being parsed. The string must
 *	remain valid for the lifetime of the parser handle.
 * @param len the number of valid bytes in \c config
 * @param[out] config_parserp A pointer to the newly opened handle
 * @errors
 *
 * @snippet ex_config_parse.c Create a configuration parser
 */
int wiredtiger_config_parser_open(WT_SESSION *session,
    const char *config, size_t len, WT_CONFIG_PARSER **config_parserp)
    WT_ATTRIBUTE_LIBRARY_VISIBLE;

/*!
 * A handle that can be used to search and traverse configuration strings
 * compatible with WiredTiger APIs.
 * To parse the contents of a list or nested configuration string use a new
 * configuration parser handle based on the content of the ::WT_CONFIG_ITEM
 * retrieved from the parent configuration string.
 *
 * @section config_parse_examples Configuration String Parsing examples
 *
 * This could be used in C to create a configuration parser as follows:
 *
 * @snippet ex_config_parse.c Create a configuration parser
 *
 * Once the parser has been created the content can be queried directly:
 *
 * @snippet ex_config_parse.c get
 *
 * Or the content can be traversed linearly:
 *
 * @snippet ex_config_parse.c next
 *
 * Nested configuration values can be queried using a shorthand notation:
 *
 * @snippet ex_config_parse.c nested get
 *
 * Nested configuration values can be traversed using multiple
 * ::WT_CONFIG_PARSER handles:
 *
 * @snippet ex_config_parse.c nested traverse
 */
struct __wt_config_parser {

	/*!
	 * Close the configuration scanner releasing any resources.
	 *
	 * @param config_parser the configuration parser handle
	 * @errors
	 *
	 */
	int __F(close)(WT_CONFIG_PARSER *config_parser);

	/*!
	 * Return the next key/value pair.
	 *
	 * If an item has no explicitly assigned value, the item will be
	 * returned in \c key and the \c value will be set to the boolean
	 * \c "true" value.
	 *
	 * @param config_parser the configuration parser handle
	 * @param key the returned key
	 * @param value the returned value
	 * @errors
	 * When iteration would pass the end of the configuration string
	 * ::WT_NOTFOUND will be returned.
	 */
	int __F(next)(WT_CONFIG_PARSER *config_parser,
	    WT_CONFIG_ITEM *key, WT_CONFIG_ITEM *value);

	/*!
	 * Return the value of an item in the configuration string.
	 *
	 * @param config_parser the configuration parser handle
	 * @param key configuration key string
	 * @param value the returned value
	 * @errors
	 *
	 */
	int __F(get)(WT_CONFIG_PARSER *config_parser,
	    const char *key, WT_CONFIG_ITEM *value);
};

/*! @} */

/*!
 * @name Support functions
 * @anchor support_functions
 * @{
 */

/*!
 * Return a pointer to a function that calculates a CRC32C checksum.
 *
 * The WiredTiger library CRC32C checksum function uses hardware support where
 * available, else it falls back to a software implementation.
 *
 * @snippet ex_all.c Checksum a buffer
 *
 * @returns a pointer to a function that takes a buffer and length and returns
 * the CRC32C checksum
 */
uint32_t (*wiredtiger_crc32c_func(void))(const void *, size_t)
    WT_ATTRIBUTE_LIBRARY_VISIBLE;

#endif /* !defined(SWIG) */

/*!
 * Calculate a set of WT_MODIFY operations to represent an update.
 * This call will calculate a set of modifications to an old value that produce
 * the new value.  If more modifications are required than fit in the array
 * passed in by the caller, or if more bytes have changed than the \c maxdiff
 * parameter, the call will fail.  The matching algorithm is approximate, so it
 * may fail and return WT_NOTFOUND if a matching set of WT_MODIFY operations
 * is not found.
 *
 * The \c maxdiff parameter bounds how much work will be done searching for a
 * match: to ensure a match is found, it may need to be set larger than actual
 * number of bytes that differ between the old and new values.  In particular,
 * repeated patterns of bytes in the values can lead to suboptimal matching,
 * and matching ranges less than 64 bytes long will not be detected.
 *
 * If the call succeeds, the WT_MODIFY operations will point into \c newv,
 * which must remain valid until WT_CURSOR::modify is called.
 *
 * @snippet ex_all.c Calculate a modify operation
 *
 * @param session the current WiredTiger session (may be NULL)
 * @param oldv old value
 * @param newv new value
 * @param maxdiff maximum bytes difference
 * @param[out] entries array of modifications producing the new value
 * @param[in,out] nentriesp size of \c entries array passed in,
 *	set to the number of entries used
 * @errors
 */
int wiredtiger_calc_modify(WT_SESSION *session,
    const WT_ITEM *oldv, const WT_ITEM *newv,
    size_t maxdiff, WT_MODIFY *entries, int *nentriesp)
    WT_ATTRIBUTE_LIBRARY_VISIBLE;

/*!
 * Get version information.
 *
 * @snippet ex_all.c Get the WiredTiger library version #1
 * @snippet ex_all.c Get the WiredTiger library version #2
 *
 * @param majorp a location where the major version number is returned
 * @param minorp a location where the minor version number is returned
 * @param patchp a location where the patch version number is returned
 * @returns a string representation of the version
 */
const char *wiredtiger_version(int *majorp, int *minorp, int *patchp)
    WT_ATTRIBUTE_LIBRARY_VISIBLE;

/*! @} */

/*******************************************
 * Error returns
 *******************************************/
/*!
 * @name Error returns
 * Most functions and methods in WiredTiger return an integer code indicating
 * whether the operation succeeded or failed.  A return of zero indicates
 * success, all non-zero return values indicate some kind of failure.
 *
 * WiredTiger reserves all values from -31,800 to -31,999 as possible error
 * return values.  WiredTiger may also return C99/POSIX error codes such as
 * \c ENOMEM, \c EINVAL and \c ENOTSUP, with the usual meanings.
 *
 * The following are all of the WiredTiger-specific error returns:
 * @{
 */
/*
 * DO NOT EDIT: automatically built by dist/api_err.py.
 * Error return section: BEGIN
 */
/*!
 * Conflict between concurrent operations.
 * This error is generated when an operation cannot be completed due to a
 * conflict with concurrent operations.  The operation may be retried; if a
 * transaction is in progress, it should be rolled back and the operation
 * retried in a new transaction.
 */
#define	WT_ROLLBACK	(-31800)
/*!
 * Attempt to insert an existing key.
 * This error is generated when the application attempts to insert a record with
 * the same key as an existing record without the 'overwrite' configuration to
 * WT_SESSION::open_cursor.
 */
#define	WT_DUPLICATE_KEY	(-31801)
/*!
 * Non-specific WiredTiger error.
 * This error is returned when an error is not covered by a specific error
 * return.
 */
#define	WT_ERROR	(-31802)
/*!
 * Item not found.
 * This error indicates an operation did not find a value to return.  This
 * includes cursor search and other operations where no record matched the
 * cursor's search key such as WT_CURSOR::update or WT_CURSOR::remove.
 */
#define	WT_NOTFOUND	(-31803)
/*!
 * WiredTiger library panic.
 * This error indicates an underlying problem that requires a database restart.
 * The application may exit immediately, no further WiredTiger calls are
 * required (and further calls will themselves immediately fail).
 */
#define	WT_PANIC	(-31804)
/*! @cond internal */
/*! Restart the operation (internal). */
#define	WT_RESTART	(-31805)
/*! @endcond */
/*!
 * Recovery must be run to continue.
 * This error is generated when wiredtiger_open is configured to return an error
 * if recovery is required to use the database.
 */
#define	WT_RUN_RECOVERY	(-31806)
/*!
 * Operation would overflow cache.
 * This error is only generated when wiredtiger_open is configured to run in-
 * memory, and an insert or update operation requires more than the configured
 * cache size to complete. The operation may be retried; if a transaction is in
 * progress, it should be rolled back and the operation retried in a new
 * transaction.
 */
#define	WT_CACHE_FULL	(-31807)
/*!
 * Conflict with a prepared update.
 * This error is generated when the application attempts to update an already
 * updated record which is in prepared state. An updated record will be in
 * prepared state, when the transaction that performed the update is in prepared
 * state.
 */
#define	WT_PREPARE_CONFLICT	(-31808)
/*!
 * Database corruption detected.
 * This error is generated when corruption is detected in an on-disk file.
 * During normal operations, this may occur in rare circumstances as a result of
 * a system crash. The application may choose to salvage the file or retry
 * wiredtiger_open with the 'salvage=true' configuration setting.
 */
#define	WT_TRY_SALVAGE	(-31809)
/*
 * Error return section: END
 * DO NOT EDIT: automatically built by dist/api_err.py.
 */
/*! @} */

#ifndef DOXYGEN
#define	WT_DEADLOCK	WT_ROLLBACK		/* Backward compatibility */
#endif

/*! @} */

/*!
 * @defgroup wt_ext WiredTiger Extension API
 * The functions and interfaces applications use to customize and extend the
 * behavior of WiredTiger.
 * @{
 */

/*******************************************
 * Forward structure declarations for the extension API
 *******************************************/
struct __wt_config_arg;	typedef struct __wt_config_arg WT_CONFIG_ARG;

/*!
 * The interface implemented by applications to provide custom ordering of
 * records.
 *
 * Applications register their implementation with WiredTiger by calling
 * WT_CONNECTION::add_collator.  See @ref custom_collators for more
 * information.
 *
 * @snippet ex_extending.c add collator nocase
 *
 * @snippet ex_extending.c add collator prefix10
 */
struct __wt_collator {
	/*!
	 * Callback to compare keys.
	 *
	 * @param[out] cmp set to -1 if <code>key1 < key2</code>,
	 * 	0 if <code>key1 == key2</code>,
	 * 	1 if <code>key1 > key2</code>.
	 * @returns zero for success, non-zero to indicate an error.
	 *
	 * @snippet ex_all.c Implement WT_COLLATOR
	 *
	 * @snippet ex_extending.c case insensitive comparator
	 *
	 * @snippet ex_extending.c n character comparator
	 */
	int (*compare)(WT_COLLATOR *collator, WT_SESSION *session,
	    const WT_ITEM *key1, const WT_ITEM *key2, int *cmp);

	/*!
	 * If non-NULL, this callback is called to customize the collator
	 * for each data source.  If the callback returns a non-NULL
	 * collator, that instance is used instead of this one for all
	 * comparisons.
	 */
	int (*customize)(WT_COLLATOR *collator, WT_SESSION *session,
	    const char *uri, WT_CONFIG_ITEM *passcfg, WT_COLLATOR **customp);

	/*!
	 * If non-NULL a callback performed when the data source is closed
	 * for customized extractors otherwise when the database is closed.
	 *
	 * The WT_COLLATOR::terminate callback is intended to allow cleanup,
	 * the handle will not be subsequently accessed by WiredTiger.
	 */
	int (*terminate)(WT_COLLATOR *collator, WT_SESSION *session);
};

/*!
 * The interface implemented by applications to provide custom compression.
 *
 * Compressors must implement the WT_COMPRESSOR interface: the
 * WT_COMPRESSOR::compress and WT_COMPRESSOR::decompress callbacks must be
 * specified, and WT_COMPRESSOR::pre_size is optional.  To build your own
 * compressor, use one of the compressors in \c ext/compressors as a template:
 * \c ext/nop_compress is a simple compressor that passes through data
 * unchanged, and is a reasonable starting point.
 *
 * Applications register their implementation with WiredTiger by calling
 * WT_CONNECTION::add_compressor.
 *
 * @snippet nop_compress.c WT_COMPRESSOR initialization structure
 * @snippet nop_compress.c WT_COMPRESSOR initialization function
 */
struct __wt_compressor {
	/*!
	 * Callback to compress a chunk of data.
	 *
	 * WT_COMPRESSOR::compress takes a source buffer and a destination
	 * buffer, by default of the same size.  If the callback can compress
	 * the buffer to a smaller size in the destination, it does so, sets
	 * the \c compression_failed return to 0 and returns 0.  If compression
	 * does not produce a smaller result, the callback sets the
	 * \c compression_failed return to 1 and returns 0. If another
	 * error occurs, it returns an errno or WiredTiger error code.
	 *
	 * On entry, \c src will point to memory, with the length of the memory
	 * in \c src_len.  After successful completion, the callback should
	 * return \c 0 and set \c result_lenp to the number of bytes required
	 * for the compressed representation.
	 *
	 * On entry, \c dst points to the destination buffer with a length
	 * of \c dst_len.  If the WT_COMPRESSOR::pre_size method is specified,
	 * the destination buffer will be at least the size returned by that
	 * method; otherwise, the destination buffer will be at least as large
	 * as the length of the data to compress.
	 *
	 * If compression would not shrink the data or the \c dst buffer is not
	 * large enough to hold the compressed data, the callback should set
	 * \c compression_failed to a non-zero value and return 0.
	 *
	 * @param[in] src the data to compress
	 * @param[in] src_len the length of the data to compress
	 * @param[in] dst the destination buffer
	 * @param[in] dst_len the length of the destination buffer
	 * @param[out] result_lenp the length of the compressed data
	 * @param[out] compression_failed non-zero if compression did not
	 * decrease the length of the data (compression may not have completed)
	 * @returns zero for success, non-zero to indicate an error.
	 *
	 * @snippet nop_compress.c WT_COMPRESSOR compress
	 */
	int (*compress)(WT_COMPRESSOR *compressor, WT_SESSION *session,
	    uint8_t *src, size_t src_len,
	    uint8_t *dst, size_t dst_len,
	    size_t *result_lenp, int *compression_failed);

	/*!
	 * Callback to decompress a chunk of data.
	 *
	 * WT_COMPRESSOR::decompress takes a source buffer and a destination
	 * buffer.  The contents are switched from \c compress: the
	 * source buffer is the compressed value, and the destination buffer is
	 * sized to be the original size.  If the callback successfully
	 * decompresses the source buffer to the destination buffer, it returns
	 * 0.  If an error occurs, it returns an errno or WiredTiger error code.
	 * The source buffer that WT_COMPRESSOR::decompress takes may have a
	 * size that is rounded up from the size originally produced by
	 * WT_COMPRESSOR::compress, with the remainder of the buffer set to
	 * zeroes. Most compressors do not care about this difference if the
	 * size to be decompressed can be implicitly discovered from the
	 * compressed data.  If your compressor cares, you may need to allocate
	 * space for, and store, the actual size in the compressed buffer.  See
	 * the source code for the included snappy compressor for an example.
	 *
	 * On entry, \c src will point to memory, with the length of the memory
	 * in \c src_len.  After successful completion, the callback should
	 * return \c 0 and set \c result_lenp to the number of bytes required
	 * for the decompressed representation.
	 *
	 * If the \c dst buffer is not big enough to hold the decompressed
	 * data, the callback should return an error.
	 *
	 * @param[in] src the data to decompress
	 * @param[in] src_len the length of the data to decompress
	 * @param[in] dst the destination buffer
	 * @param[in] dst_len the length of the destination buffer
	 * @param[out] result_lenp the length of the decompressed data
	 * @returns zero for success, non-zero to indicate an error.
	 *
	 * @snippet nop_compress.c WT_COMPRESSOR decompress
	 */
	int (*decompress)(WT_COMPRESSOR *compressor, WT_SESSION *session,
	    uint8_t *src, size_t src_len,
	    uint8_t *dst, size_t dst_len,
	    size_t *result_lenp);

	/*!
	 * Callback to size a destination buffer for compression
	 *
	 * WT_COMPRESSOR::pre_size is an optional callback that, given the
	 * source buffer and size, produces the size of the destination buffer
	 * to be given to WT_COMPRESSOR::compress.  This is useful for
	 * compressors that assume that the output buffer is sized for the
	 * worst case and thus no overrun checks are made.  If your compressor
	 * works like this, WT_COMPRESSOR::pre_size will need to be defined.
	 * See the source code for the snappy compressor for an example.
	 * However, if your compressor detects and avoids overruns against its
	 * target buffer, you will not need to define WT_COMPRESSOR::pre_size.
	 * When WT_COMPRESSOR::pre_size is set to NULL, the destination buffer
	 * is sized the same as the source buffer.  This is always sufficient,
	 * since a compression result that is larger than the source buffer is
	 * discarded by WiredTiger.
	 *
	 * If not NULL, this callback is called before each call to
	 * WT_COMPRESSOR::compress to determine the size of the destination
	 * buffer to provide.  If the callback is NULL, the destination
	 * buffer will be the same size as the source buffer.
	 *
	 * The callback should set \c result_lenp to a suitable buffer size
	 * for compression, typically the maximum length required by
	 * WT_COMPRESSOR::compress.
	 *
	 * This callback function is for compressors that require an output
	 * buffer larger than the source buffer (for example, that do not
	 * check for buffer overflow during compression).
	 *
	 * @param[in] src the data to compress
	 * @param[in] src_len the length of the data to compress
	 * @param[out] result_lenp the required destination buffer size
	 * @returns zero for success, non-zero to indicate an error.
	 *
	 * @snippet nop_compress.c WT_COMPRESSOR presize
	 */
	int (*pre_size)(WT_COMPRESSOR *compressor, WT_SESSION *session,
	    uint8_t *src, size_t src_len, size_t *result_lenp);

	/*!
	 * If non-NULL, a callback performed when the database is closed.
	 *
	 * The WT_COMPRESSOR::terminate callback is intended to allow cleanup,
	 * the handle will not be subsequently accessed by WiredTiger.
	 *
	 * @snippet nop_compress.c WT_COMPRESSOR terminate
	 */
	int (*terminate)(WT_COMPRESSOR *compressor, WT_SESSION *session);
};

/*!
 * Applications can extend WiredTiger by providing new implementations of the
 * WT_DATA_SOURCE class.  Each data source supports a different URI scheme for
 * data sources to WT_SESSION::create, WT_SESSION::open_cursor and related
 * methods.  See @ref custom_data_sources for more information.
 *
 * <b>Thread safety:</b> WiredTiger may invoke methods on the WT_DATA_SOURCE
 * interface from multiple threads concurrently.  It is the responsibility of
 * the implementation to protect any shared data.
 *
 * Applications register their implementation with WiredTiger by calling
 * WT_CONNECTION::add_data_source.
 *
 * @snippet ex_data_source.c WT_DATA_SOURCE register
 */
struct __wt_data_source {
	/*!
	 * Callback to alter an object.
	 *
	 * @snippet ex_data_source.c WT_DATA_SOURCE alter
	 */
	int (*alter)(WT_DATA_SOURCE *dsrc, WT_SESSION *session,
	    const char *uri, WT_CONFIG_ARG *config);

	/*!
	 * Callback to create a new object.
	 *
	 * @snippet ex_data_source.c WT_DATA_SOURCE create
	 */
	int (*create)(WT_DATA_SOURCE *dsrc, WT_SESSION *session,
	    const char *uri, WT_CONFIG_ARG *config);

	/*!
	 * Callback to compact an object.
	 *
	 * @snippet ex_data_source.c WT_DATA_SOURCE compact
	 */
	int (*compact)(WT_DATA_SOURCE *dsrc, WT_SESSION *session,
	    const char *uri, WT_CONFIG_ARG *config);

	/*!
	 * Callback to drop an object.
	 *
	 * @snippet ex_data_source.c WT_DATA_SOURCE drop
	 */
	int (*drop)(WT_DATA_SOURCE *dsrc, WT_SESSION *session,
	    const char *uri, WT_CONFIG_ARG *config);

	/*!
	 * Callback to initialize a cursor.
	 *
	 * @snippet ex_data_source.c WT_DATA_SOURCE open_cursor
	 */
	int (*open_cursor)(WT_DATA_SOURCE *dsrc, WT_SESSION *session,
	    const char *uri, WT_CONFIG_ARG *config, WT_CURSOR **new_cursor);

	/*!
	 * Callback to rename an object.
	 *
	 * @snippet ex_data_source.c WT_DATA_SOURCE rename
	 */
	int (*rename)(WT_DATA_SOURCE *dsrc, WT_SESSION *session,
	    const char *uri, const char *newuri, WT_CONFIG_ARG *config);

	/*!
	 * Callback to salvage an object.
	 *
	 * @snippet ex_data_source.c WT_DATA_SOURCE salvage
	 */
	int (*salvage)(WT_DATA_SOURCE *dsrc, WT_SESSION *session,
	    const char *uri, WT_CONFIG_ARG *config);

	/*!
	 * Callback to get the size of an object.
	 *
	 * @snippet ex_data_source.c WT_DATA_SOURCE size
	 */
	int (*size)(WT_DATA_SOURCE *dsrc, WT_SESSION *session,
	    const char *uri, wt_off_t *size);

	/*!
	 * Callback to truncate an object.
	 *
	 * @snippet ex_data_source.c WT_DATA_SOURCE truncate
	 */
	int (*truncate)(WT_DATA_SOURCE *dsrc, WT_SESSION *session,
	    const char *uri, WT_CONFIG_ARG *config);

	/*!
	 * Callback to truncate a range of an object.
	 *
	 * @snippet ex_data_source.c WT_DATA_SOURCE range truncate
	 */
	int (*range_truncate)(WT_DATA_SOURCE *dsrc, WT_SESSION *session,
	    WT_CURSOR *start, WT_CURSOR *stop);

	/*!
	 * Callback to verify an object.
	 *
	 * @snippet ex_data_source.c WT_DATA_SOURCE verify
	 */
	int (*verify)(WT_DATA_SOURCE *dsrc, WT_SESSION *session,
	    const char *uri, WT_CONFIG_ARG *config);

	/*!
	 * Callback to checkpoint the database.
	 *
	 * @snippet ex_data_source.c WT_DATA_SOURCE checkpoint
	 */
	int (*checkpoint)(
	    WT_DATA_SOURCE *dsrc, WT_SESSION *session, WT_CONFIG_ARG *config);

	/*!
	 * If non-NULL, a callback performed when the database is closed.
	 *
	 * The WT_DATA_SOURCE::terminate callback is intended to allow cleanup,
	 * the handle will not be subsequently accessed by WiredTiger.
	 *
	 * @snippet ex_data_source.c WT_DATA_SOURCE terminate
	 */
	int (*terminate)(WT_DATA_SOURCE *dsrc, WT_SESSION *session);

	/*!
	 * If non-NULL, a callback performed before an LSM merge.
	 *
	 * @param[in] source a cursor configured with the data being merged
	 * @param[in] dest a cursor on the new object being filled by the merge
	 *
	 * @snippet ex_data_source.c WT_DATA_SOURCE lsm_pre_merge
	 */
	int (*lsm_pre_merge)(
	    WT_DATA_SOURCE *dsrc, WT_CURSOR *source, WT_CURSOR *dest);
};

/*!
 * The interface implemented by applications to provide custom encryption.
 *
 * Encryptors must implement the WT_ENCRYPTOR interface: the
 * WT_ENCRYPTOR::encrypt, WT_ENCRYPTOR::decrypt and WT_ENCRYPTOR::sizing
 * callbacks must be specified, WT_ENCRYPTOR::customize and
 * WT_ENCRYPTOR::terminate are optional.  To build your own encryptor, use
 * one of the encryptors in \c ext/encryptors as a template:
 * \c ext/encryptors/nop_encrypt is a simple encryptor that passes through
 * data unchanged, and is a reasonable starting point;
 * \c ext/encryptors/rotn_encrypt is an encryptor implementing
 * a simple rotation cipher, it shows the use of \c keyid, \c secretkey,
 * and implements the WT_ENCRYPTOR::customize and
 * WT_ENCRYPTOR::terminate callbacks.
 *
 * Applications register their implementation with WiredTiger by calling
 * WT_CONNECTION::add_encryptor.
 *
 * @snippet nop_encrypt.c WT_ENCRYPTOR initialization structure
 * @snippet nop_encrypt.c WT_ENCRYPTOR initialization function
 */
struct __wt_encryptor {
	/*!
	 * Callback to encrypt a chunk of data.
	 *
	 * WT_ENCRYPTOR::encrypt takes a source buffer and a destination
	 * buffer.  The callback encrypts the source buffer (plain text)
	 * into the destination buffer.
	 *
	 * On entry, \c src will point to memory, with the length of the memory
	 * in \c src_len.  After successful completion, the callback should
	 * return \c 0 and set \c result_lenp to the number of bytes required
	 * for the encrypted representation.
	 *
	 * On entry, \c dst points to the destination buffer with a length
	 * of \c dst_len.  The destination buffer will be at least src_len
	 * plus the size returned by that WT_ENCRYPT::sizing.
	 *
	 * This callback cannot be NULL.
	 *
	 * @param[in] src the data to encrypt
	 * @param[in] src_len the length of the data to encrypt
	 * @param[in] dst the destination buffer
	 * @param[in] dst_len the length of the destination buffer
	 * @param[out] result_lenp the length of the encrypted data
	 * @returns zero for success, non-zero to indicate an error.
	 *
	 * @snippet nop_encrypt.c WT_ENCRYPTOR encrypt
	 */
	int (*encrypt)(WT_ENCRYPTOR *encryptor, WT_SESSION *session,
	    uint8_t *src, size_t src_len,
	    uint8_t *dst, size_t dst_len,
	    size_t *result_lenp);

	/*!
	 * Callback to decrypt a chunk of data.
	 *
	 * WT_ENCRYPTOR::decrypt takes a source buffer and a destination
	 * buffer.  The contents are switched from \c encrypt: the
	 * source buffer is the encrypted value, and the destination buffer is
	 * sized to be the original size.  If the callback successfully
	 * decrypts the source buffer to the destination buffer, it returns
	 * 0.  If an error occurs, it returns an errno or WiredTiger error code.
	 *
	 * On entry, \c src will point to memory, with the length of the memory
	 * in \c src_len.  After successful completion, the callback should
	 * return \c 0 and set \c result_lenp to the number of bytes required
	 * for the decrypted representation.
	 *
	 * If the \c dst buffer is not big enough to hold the decrypted
	 * data, the callback should return an error.
	 *
	 * This callback cannot be NULL.
	 *
	 * @param[in] src the data to decrypt
	 * @param[in] src_len the length of the data to decrypt
	 * @param[in] dst the destination buffer
	 * @param[in] dst_len the length of the destination buffer
	 * @param[out] result_lenp the length of the decrypted data
	 * @returns zero for success, non-zero to indicate an error.
	 *
	 * @snippet nop_encrypt.c WT_ENCRYPTOR decrypt
	 */
	int (*decrypt)(WT_ENCRYPTOR *encryptor, WT_SESSION *session,
	    uint8_t *src, size_t src_len,
	    uint8_t *dst, size_t dst_len,
	    size_t *result_lenp);

	/*!
	 * Callback to size a destination buffer for encryption.
	 *
	 * WT_ENCRYPTOR::sizing is an callback that returns the number
	 * of additional bytes that is needed when encrypting a
	 * text buffer.  This is always necessary, since encryptors
	 * typically generate encrypted text that is larger than the
	 * plain text input. Without such a call, WiredTiger would
	 * have no way to know the worst case for the encrypted buffer size.
	 * The WiredTiger encryption infrastructure assumes that
	 * buffer sizing is not dependent on the number of bytes
	 * of input, that there is a one to one relationship in number
	 * of bytes needed between input and output.
	 *
	 * This callback cannot be NULL.
	 *
	 * The callback should set \c expansion_constantp to the additional
	 * number of bytes needed.
	 *
	 * @param[out] expansion_constantp the additional number of bytes needed
	 *    when encrypting.
	 * @returns zero for success, non-zero to indicate an error.
	 *
	 * @snippet nop_encrypt.c WT_ENCRYPTOR sizing
	 */
	int (*sizing)(WT_ENCRYPTOR *encryptor, WT_SESSION *session,
	    size_t *expansion_constantp);

	/*!
	 * If non-NULL, this callback is called to customize the encryptor.
	 * The customize function is called whenever a keyid is used for the
	 * first time with this encryptor, whether it be in
	 * the ::wiredtiger_open call or the WT_SESSION::create
	 * call. This gives the algorithm an
	 * opportunity to retrieve and save keys in a customized encryptor.
	 * If the callback returns a non-NULL encryptor, that instance
	 * is used instead of this one for any callbacks.
	 *
	 * @param[in] encrypt_config the "encryption" portion of the
	 *    configuration from the wiredtiger_open or WT_SESSION::create call
	 * @param[out] customp the new modified encryptor, or NULL.
	 * @returns zero for success, non-zero to indicate an error.
	 */
	int (*customize)(WT_ENCRYPTOR *encryptor, WT_SESSION *session,
	    WT_CONFIG_ARG *encrypt_config, WT_ENCRYPTOR **customp);

	/*!
	 * If non-NULL, a callback performed when the database is closed.
	 * It is called for each encryptor that was added using
	 * WT_CONNECTION::add_encryptor or returned by the
	 * WT_ENCRYPTOR::customize callback.
	 *
	 * The WT_ENCRYPTOR::terminate callback is intended to allow cleanup,
	 * the handle will not be subsequently accessed by WiredTiger.
	 *
	 * @snippet nop_encrypt.c WT_ENCRYPTOR terminate
	 */
	int (*terminate)(WT_ENCRYPTOR *encryptor, WT_SESSION *session);
};

/*!
 * The interface implemented by applications to provide custom extraction of
 * index keys or column group values.
 *
 * Applications register implementations with WiredTiger by calling
 * WT_CONNECTION::add_extractor.  See @ref custom_extractors for more
 * information.
 *
 * @snippet ex_all.c WT_EXTRACTOR register
 */
struct __wt_extractor {
	/*!
	 * Callback to extract a value for an index or column group.
	 *
	 * @errors
	 *
	 * @snippet ex_all.c WT_EXTRACTOR
	 *
	 * @param extractor the WT_EXTRACTOR implementation
	 * @param session the current WiredTiger session
	 * @param key the table key in raw format, see @ref cursor_raw for
	 *	details
	 * @param value the table value in raw format, see @ref cursor_raw for
	 *	details
	 * @param[out] result_cursor the method should call WT_CURSOR::set_key
	 *	and WT_CURSOR::insert on this cursor to return a key.  The \c
	 *	key_format of the cursor will match that passed to
	 *	WT_SESSION::create for the index.  Multiple index keys can be
	 *	created for each record by calling WT_CURSOR::insert multiple
	 *	times.
	 */
	int (*extract)(WT_EXTRACTOR *extractor, WT_SESSION *session,
	    const WT_ITEM *key, const WT_ITEM *value,
	    WT_CURSOR *result_cursor);

	/*!
	 * If non-NULL, this callback is called to customize the extractor for
	 * each index.  If the callback returns a non-NULL extractor, that
	 * instance is used instead of this one for all comparisons.
	 */
	int (*customize)(WT_EXTRACTOR *extractor, WT_SESSION *session,
	    const char *uri, WT_CONFIG_ITEM *appcfg, WT_EXTRACTOR **customp);

	/*!
	 * If non-NULL a callback performed when the index or column group
	 * is closed for customized extractors otherwise when the database
	 * is closed.
	 *
	 * The WT_EXTRACTOR::terminate callback is intended to allow cleanup,
	 * the handle will not be subsequently accessed by WiredTiger.
	 */
	int (*terminate)(WT_EXTRACTOR *extractor, WT_SESSION *session);
};

#if !defined(SWIG)
/*! WT_FILE_SYSTEM::open_file file types */
typedef enum {
	WT_FS_OPEN_FILE_TYPE_CHECKPOINT,/*!< open a data file checkpoint */
	WT_FS_OPEN_FILE_TYPE_DATA,	/*!< open a data file */
	WT_FS_OPEN_FILE_TYPE_DIRECTORY,	/*!< open a directory */
	WT_FS_OPEN_FILE_TYPE_LOG,	/*!< open a log file */
	WT_FS_OPEN_FILE_TYPE_REGULAR	/*!< open a regular file */
} WT_FS_OPEN_FILE_TYPE;

#ifdef DOXYGEN
/*! WT_FILE_SYSTEM::open_file flags: random access pattern */
#define	WT_FS_OPEN_ACCESS_RAND	0x0
/*! WT_FILE_SYSTEM::open_file flags: sequential access pattern */
#define	WT_FS_OPEN_ACCESS_SEQ	0x0
/*! WT_FILE_SYSTEM::open_file flags: create if does not exist */
#define	WT_FS_OPEN_CREATE	0x0
/*! WT_FILE_SYSTEM::open_file flags: direct I/O requested */
#define	WT_FS_OPEN_DIRECTIO	0x0
/*! WT_FILE_SYSTEM::open_file flags: file creation must be durable */
#define	WT_FS_OPEN_DURABLE	0x0
/*!
 * WT_FILE_SYSTEM::open_file flags: return EBUSY if exclusive use not available
 */
#define	WT_FS_OPEN_EXCLUSIVE	0x0
/*! WT_FILE_SYSTEM::open_file flags: open is read-only */
#define	WT_FS_OPEN_READONLY	0x0

/*!
 * WT_FILE_SYSTEM::remove or WT_FILE_SYSTEM::rename flags: the remove or rename
 * operation must be durable
 */
#define	WT_FS_DURABLE		0x0
#else
/* AUTOMATIC FLAG VALUE GENERATION START */
#define	WT_FS_OPEN_ACCESS_RAND	0x01u
#define	WT_FS_OPEN_ACCESS_SEQ	0x02u
#define	WT_FS_OPEN_CREATE	0x04u
#define	WT_FS_OPEN_DIRECTIO	0x08u
#define	WT_FS_OPEN_DURABLE	0x10u
#define	WT_FS_OPEN_EXCLUSIVE	0x20u
#define	WT_FS_OPEN_FIXED	0x40u	/* Path not home relative (internal) */
#define	WT_FS_OPEN_READONLY	0x80u
/* AUTOMATIC FLAG VALUE GENERATION STOP */

/* AUTOMATIC FLAG VALUE GENERATION START */
#define	WT_FS_DURABLE		0x1u
/* AUTOMATIC FLAG VALUE GENERATION STOP */
#endif

/*!
 * The interface implemented by applications to provide a custom file system
 * implementation.
 *
 * <b>Thread safety:</b> WiredTiger may invoke methods on the WT_FILE_SYSTEM
 * interface from multiple threads concurrently. It is the responsibility of
 * the implementation to protect any shared data.
 *
 * Applications register implementations with WiredTiger by calling
 * WT_CONNECTION::add_file_system.  See @ref custom_file_systems for more
 * information.
 *
 * @snippet ex_file_system.c WT_FILE_SYSTEM register
 */
struct __wt_file_system {
	/*!
	 * Return a list of file names for the named directory.
	 *
	 * @errors
	 *
	 * @param file_system the WT_FILE_SYSTEM
	 * @param session the current WiredTiger session
	 * @param directory the name of the directory
	 * @param prefix if not NULL, only files with names matching the prefix
	 *    are returned
	 * @param[out] dirlist the method returns an allocated array of
	 *    individually allocated strings, one for each entry in the
	 *    directory.
	 * @param[out] countp the number of entries returned
	 */
	int (*fs_directory_list)(WT_FILE_SYSTEM *file_system,
	    WT_SESSION *session, const char *directory, const char *prefix,
	    char ***dirlist, uint32_t *countp);

#if !defined(DOXYGEN)
	/*
	 * Return a single file name for the named directory.
	 */
	int (*fs_directory_list_single)(WT_FILE_SYSTEM *file_system,
	    WT_SESSION *session, const char *directory, const char *prefix,
	    char ***dirlist, uint32_t *countp);
#endif

	/*!
	 * Free memory allocated by WT_FILE_SYSTEM::directory_list.
	 *
	 * @errors
	 *
	 * @param file_system the WT_FILE_SYSTEM
	 * @param session the current WiredTiger session
	 * @param dirlist array returned by WT_FILE_SYSTEM::directory_list
	 * @param count count returned by WT_FILE_SYSTEM::directory_list
	 */
	int (*fs_directory_list_free)(WT_FILE_SYSTEM *file_system,
	    WT_SESSION *session, char **dirlist, uint32_t count);

	/*!
	 * Return if the named file system object exists.
	 *
	 * @errors
	 *
	 * @param file_system the WT_FILE_SYSTEM
	 * @param session the current WiredTiger session
	 * @param name the name of the file
	 * @param[out] existp If the named file system object exists
	 */
	int (*fs_exist)(WT_FILE_SYSTEM *file_system,
	    WT_SESSION *session, const char *name, bool *existp);

	/*!
	 * Open a handle for a named file system object
	 *
	 * The method should return ENOENT if the file is not being created and
	 * does not exist.
	 *
	 * The method should return EACCES if the file cannot be opened in the
	 * requested mode (for example, a file opened for writing in a readonly
	 * file system).
	 *
	 * The method should return EBUSY if ::WT_FS_OPEN_EXCLUSIVE is set and
	 * the file is in use.
	 *
	 * @errors
	 *
	 * @param file_system the WT_FILE_SYSTEM
	 * @param session the current WiredTiger session
	 * @param name the name of the file system object
	 * @param file_type the type of the file
	 *    The file type is provided to allow optimization for different file
	 *    access patterns.
	 * @param flags flags indicating how to open the file, one or more of
	 *    ::WT_FS_OPEN_CREATE, ::WT_FS_OPEN_DIRECTIO, ::WT_FS_OPEN_DURABLE,
	 *    ::WT_FS_OPEN_EXCLUSIVE or ::WT_FS_OPEN_READONLY.
	 * @param[out] file_handlep the handle to the newly opened file. File
	 *    system implementations must allocate memory for the handle and
	 *    the WT_FILE_HANDLE::name field, and fill in the WT_FILE_HANDLE::
	 *    fields. Applications wanting to associate private information
	 *    with the WT_FILE_HANDLE:: structure should declare and allocate
	 *    their own structure as a superset of a WT_FILE_HANDLE:: structure.
	 */
	int (*fs_open_file)(WT_FILE_SYSTEM *file_system, WT_SESSION *session,
	    const char *name, WT_FS_OPEN_FILE_TYPE file_type, uint32_t flags,
	    WT_FILE_HANDLE **file_handlep);

	/*!
	 * Remove a named file system object
	 *
	 * This method is not required for readonly file systems and should be
	 * set to NULL when not required by the file system.
	 *
	 * @errors
	 *
	 * @param file_system the WT_FILE_SYSTEM
	 * @param session the current WiredTiger session
	 * @param name the name of the file system object
	 * @param durable if the operation requires durability
	 * @param flags 0 or ::WT_FS_DURABLE
	 */
	int (*fs_remove)(WT_FILE_SYSTEM *file_system,
	    WT_SESSION *session, const char *name, uint32_t flags);

	/*!
	 * Rename a named file system object
	 *
	 * This method is not required for readonly file systems and should be
	 * set to NULL when not required by the file system.
	 *
	 * @errors
	 *
	 * @param file_system the WT_FILE_SYSTEM
	 * @param session the current WiredTiger session
	 * @param from the original name of the object
	 * @param to the new name for the object
	 * @param flags 0 or ::WT_FS_DURABLE
	 */
	int (*fs_rename)(WT_FILE_SYSTEM *file_system, WT_SESSION *session,
	    const char *from, const char *to, uint32_t flags);

	/*!
	 * Return the size of a named file system object
	 *
	 * @errors
	 *
	 * @param file_system the WT_FILE_SYSTEM
	 * @param session the current WiredTiger session
	 * @param name the name of the file system object
	 * @param[out] sizep the size of the file system entry
	 */
	int (*fs_size)(WT_FILE_SYSTEM *file_system,
	    WT_SESSION *session, const char *name, wt_off_t *sizep);

	/*!
	 * A callback performed when the file system is closed and will no
	 * longer be accessed by the WiredTiger database.
	 *
	 * This method is not required and should be set to NULL when not
	 * required by the file system.
	 *
	 * The WT_FILE_SYSTEM::terminate callback is intended to allow cleanup,
	 * the handle will not be subsequently accessed by WiredTiger.
	 */
	int (*terminate)(WT_FILE_SYSTEM *file_system, WT_SESSION *session);
};

/*! WT_FILE_HANDLE::fadvise flags: no longer need */
#define	WT_FILE_HANDLE_DONTNEED	1
/*! WT_FILE_HANDLE::fadvise flags: will need */
#define	WT_FILE_HANDLE_WILLNEED	2

/*!
 * A file handle implementation returned by WT_FILE_SYSTEM::open_file.
 *
 * <b>Thread safety:</b> Unless explicitly stated otherwise, WiredTiger may
 * invoke methods on the WT_FILE_HANDLE interface from multiple threads
 * concurrently. It is the responsibility of the implementation to protect
 * any shared data.
 *
 * See @ref custom_file_systems for more information.
 */
struct __wt_file_handle {
	/*!
	 * The enclosing file system, set by WT_FILE_SYSTEM::open_file.
	 */
	WT_FILE_SYSTEM *file_system;

	/*!
	 * The name of the file, set by WT_FILE_SYSTEM::open_file.
	 */
	char *name;

	/*!
	 * Close a file handle, the handle will not be further accessed by
	 * WiredTiger.
	 *
	 * @errors
	 *
	 * @param file_handle the WT_FILE_HANDLE
	 * @param session the current WiredTiger session
	 */
	int (*close)(WT_FILE_HANDLE *file_handle, WT_SESSION *session);

	/*!
	 * Indicate expected future use of file ranges, based on the POSIX
	 * 1003.1 standard fadvise.
	 *
	 * This method is not required, and should be set to NULL when not
	 * supported by the file.
	 *
	 * @errors
	 *
	 * @param file_handle the WT_FILE_HANDLE
	 * @param session the current WiredTiger session
	 * @param offset the file offset
	 * @param len the size of the advisory
	 * @param advice one of ::WT_FILE_HANDLE_WILLNEED or
	 *    ::WT_FILE_HANDLE_DONTNEED.
	 */
	int (*fh_advise)(WT_FILE_HANDLE *file_handle,
	    WT_SESSION *session, wt_off_t offset, wt_off_t len, int advice);

	/*!
	 * Extend the file.
	 *
	 * This method is not required, and should be set to NULL when not
	 * supported by the file.
	 *
	 * Any allocated disk space must read as 0 bytes, and no existing file
	 * data may change. Allocating all necessary underlying storage (not
	 * changing just the file's metadata), is likely to result in increased
	 * performance.
	 *
	 * This method is not called by multiple threads concurrently (on the
	 * same file handle). If the file handle's extension method supports
	 * concurrent calls, set the WT_FILE_HANDLE::fh_extend_nolock method
	 * instead. See @ref custom_file_systems for more information.
	 *
	 * @errors
	 *
	 * @param file_handle the WT_FILE_HANDLE
	 * @param session the current WiredTiger session
	 * @param offset desired file size after extension
	 */
	int (*fh_extend)(
	    WT_FILE_HANDLE *file_handle, WT_SESSION *session, wt_off_t offset);

	/*!
	 * Extend the file.
	 *
	 * This method is not required, and should be set to NULL when not
	 * supported by the file.
	 *
	 * Any allocated disk space must read as 0 bytes, and no existing file
	 * data may change. Allocating all necessary underlying storage (not
	 * only changing the file's metadata), is likely to result in increased
	 * performance.
	 *
	 * This method may be called by multiple threads concurrently (on the
	 * same file handle). If the file handle's extension method does not
	 * support concurrent calls, set the WT_FILE_HANDLE::fh_extend method
	 * instead. See @ref custom_file_systems for more information.
	 *
	 * @errors
	 *
	 * @param file_handle the WT_FILE_HANDLE
	 * @param session the current WiredTiger session
	 * @param offset desired file size after extension
	 */
	int (*fh_extend_nolock)(
	    WT_FILE_HANDLE *file_handle, WT_SESSION *session, wt_off_t offset);

	/*!
	 * Lock/unlock a file from the perspective of other processes running
	 * in the system, where necessary.
	 *
	 * @errors
	 *
	 * @param file_handle the WT_FILE_HANDLE
	 * @param session the current WiredTiger session
	 * @param lock whether to lock or unlock
	 */
	int (*fh_lock)(
	    WT_FILE_HANDLE *file_handle, WT_SESSION *session, bool lock);

	/*!
	 * Map a file into memory, based on the POSIX 1003.1 standard mmap.
	 *
	 * This method is not required, and should be set to NULL when not
	 * supported by the file.
	 *
	 * @errors
	 *
	 * @param file_handle the WT_FILE_HANDLE
	 * @param session the current WiredTiger session
	 * @param[out] mapped_regionp a reference to a memory location into
	 *    which should be stored a pointer to the start of the mapped region
	 * @param[out] lengthp a reference to a memory location into which
	 *    should be stored the length of the region
	 * @param[out] mapped_cookiep a reference to a memory location into
	 *    which can be optionally stored a pointer to an opaque cookie
	 *    which is subsequently passed to WT_FILE_HANDLE::unmap.
	 */
	int (*fh_map)(WT_FILE_HANDLE *file_handle, WT_SESSION *session,
	    void *mapped_regionp, size_t *lengthp, void *mapped_cookiep);

	/*!
	 * Unmap part of a memory mapped file, based on the POSIX 1003.1
	 * standard madvise.
	 *
	 * This method is not required, and should be set to NULL when not
	 * supported by the file.
	 *
	 * @errors
	 *
	 * @param file_handle the WT_FILE_HANDLE
	 * @param session the current WiredTiger session
	 * @param map a location in the mapped region unlikely to be used in the
	 *    near future
	 * @param length the length of the mapped region to discard
	 * @param mapped_cookie any cookie set by the WT_FILE_HANDLE::map method
	 */
	int (*fh_map_discard)(WT_FILE_HANDLE *file_handle,
	    WT_SESSION *session, void *map, size_t length, void *mapped_cookie);

	/*!
	 * Preload part of a memory mapped file, based on the POSIX 1003.1
	 * standard madvise.
	 *
	 * This method is not required, and should be set to NULL when not
	 * supported by the file.
	 *
	 * @errors
	 *
	 * @param file_handle the WT_FILE_HANDLE
	 * @param session the current WiredTiger session
	 * @param map a location in the mapped region likely to be used in the
	 *    near future
	 * @param length the size of the mapped region to preload
	 * @param mapped_cookie any cookie set by the WT_FILE_HANDLE::map method
	 */
	int (*fh_map_preload)(WT_FILE_HANDLE *file_handle, WT_SESSION *session,
	    const void *map, size_t length, void *mapped_cookie);

	/*!
	 * Unmap a memory mapped file, based on the POSIX 1003.1 standard
	 * munmap.
	 *
	 * This method is only required if a valid implementation of map is
	 * provided by the file, and should be set to NULL otherwise.
	 *
	 * @errors
	 *
	 * @param file_handle the WT_FILE_HANDLE
	 * @param session the current WiredTiger session
	 * @param mapped_region a pointer to the start of the mapped region
	 * @param length the length of the mapped region
	 * @param mapped_cookie any cookie set by the WT_FILE_HANDLE::map method
	 */
	int (*fh_unmap)(WT_FILE_HANDLE *file_handle, WT_SESSION *session,
	    void *mapped_region, size_t length, void *mapped_cookie);

	/*!
	 * Read from a file, based on the POSIX 1003.1 standard pread.
	 *
	 * @errors
	 *
	 * @param file_handle the WT_FILE_HANDLE
	 * @param session the current WiredTiger session
	 * @param offset the offset in the file to start reading from
	 * @param len the amount to read
	 * @param[out] buf buffer to hold the content read from file
	 */
	int (*fh_read)(WT_FILE_HANDLE *file_handle,
	    WT_SESSION *session, wt_off_t offset, size_t len, void *buf);

	/*!
	 * Return the size of a file.
	 *
	 * @errors
	 *
	 * @param file_handle the WT_FILE_HANDLE
	 * @param session the current WiredTiger session
	 * @param sizep the size of the file
	 */
	int (*fh_size)(
	    WT_FILE_HANDLE *file_handle, WT_SESSION *session, wt_off_t *sizep);

	/*!
	 * Make outstanding file writes durable and do not return until writes
	 * are complete.
	 *
	 * This method is not required for read-only files, and should be set
	 * to NULL when not supported by the file.
	 *
	 * @errors
	 *
	 * @param file_handle the WT_FILE_HANDLE
	 * @param session the current WiredTiger session
	 */
	int (*fh_sync)(WT_FILE_HANDLE *file_handle, WT_SESSION *session);

	/*!
	 * Schedule the outstanding file writes required for durability and
	 * return immediately.
	 *
	 * This method is not required, and should be set to NULL when not
	 * supported by the file.
	 *
	 * @errors
	 *
	 * @param file_handle the WT_FILE_HANDLE
	 * @param session the current WiredTiger session
	 */
	int (*fh_sync_nowait)(WT_FILE_HANDLE *file_handle, WT_SESSION *session);

	/*!
	 * Truncate the file.
	 *
	 * This method is not required, and should be set to NULL when not
	 * supported by the file.
	 *
	 * This method is not called by multiple threads concurrently (on the
	 * same file handle).
	 *
	 * @errors
	 *
	 * @param file_handle the WT_FILE_HANDLE
	 * @param session the current WiredTiger session
	 * @param offset desired file size after truncate
	 */
	int (*fh_truncate)(
	    WT_FILE_HANDLE *file_handle, WT_SESSION *session, wt_off_t offset);

	/*!
	 * Write to a file, based on the POSIX 1003.1 standard pwrite.
	 *
	 * This method is not required for read-only files, and should be set
	 * to NULL when not supported by the file.
	 *
	 * @errors
	 *
	 * @param file_handle the WT_FILE_HANDLE
	 * @param session the current WiredTiger session
	 * @param offset offset at which to start writing
	 * @param length amount of data to write
	 * @param buf content to be written to the file
	 */
	int (*fh_write)(WT_FILE_HANDLE *file_handle, WT_SESSION *session,
	    wt_off_t offset, size_t length, const void *buf);
};
#endif /* !defined(SWIG) */

/*!
 * Entry point to an extension, called when the extension is loaded.
 *
 * @param connection the connection handle
 * @param config the config information passed to WT_CONNECTION::load_extension
 * @errors
 */
extern int wiredtiger_extension_init(
    WT_CONNECTION *connection, WT_CONFIG_ARG *config);

/*!
 * Optional cleanup function for an extension, called during
 * WT_CONNECTION::close.
 *
 * @param connection the connection handle
 * @errors
 */
extern int wiredtiger_extension_terminate(WT_CONNECTION *connection);

/*! @} */

/*!
 * @addtogroup wt
 * @{
 */

/*!
 * @name Log record and operation types
 * @anchor log_types
 * @{
 */
/*
 * NOTE:  The values of these record types and operations must
 * never change because they're written into the log.  Append
 * any new records or operations to the appropriate set.
 */
/*! checkpoint */
#define	WT_LOGREC_CHECKPOINT	0
/*! transaction commit */
#define	WT_LOGREC_COMMIT	1
/*! file sync */
#define	WT_LOGREC_FILE_SYNC	2
/*! message */
#define	WT_LOGREC_MESSAGE	3
/*! system/internal record */
#define	WT_LOGREC_SYSTEM	4
/*! invalid operation */
#define	WT_LOGOP_INVALID	0
/*! column-store put */
#define	WT_LOGOP_COL_PUT	1
/*! column-store remove */
#define	WT_LOGOP_COL_REMOVE	2
/*! column-store truncate */
#define	WT_LOGOP_COL_TRUNCATE	3
/*! row-store put */
#define	WT_LOGOP_ROW_PUT	4
/*! row-store remove */
#define	WT_LOGOP_ROW_REMOVE	5
/*! row-store truncate */
#define	WT_LOGOP_ROW_TRUNCATE	6
/*! checkpoint start */
#define	WT_LOGOP_CHECKPOINT_START	7
/*! previous LSN */
#define	WT_LOGOP_PREV_LSN	8
/*! column-store modify */
#define	WT_LOGOP_COL_MODIFY	9
/*! row-store modify */
#define	WT_LOGOP_ROW_MODIFY	10
/*
 * NOTE: Diagnostic-only log operations should have values in
 * the ignore range.
 */
/*! Diagnostic: transaction timestamps */
#define	WT_LOGOP_TXN_TIMESTAMP	(WT_LOGOP_IGNORE | 11)
/*! @} */

/*******************************************
 * Statistic reference.
 *******************************************/
/*
 * DO NOT EDIT: automatically built by dist/stat.py.
 * Statistics section: BEGIN
 */

/*!
 * @name Connection statistics
 * @anchor statistics_keys
 * @anchor statistics_conn
 * Statistics are accessed through cursors with \c "statistics:" URIs.
 * Individual statistics can be queried through the cursor using the following
 * keys.  See @ref data_statistics for more information.
 * @{
 */
/*! LSM: application work units currently queued */
#define	WT_STAT_CONN_LSM_WORK_QUEUE_APP			1000
/*! LSM: merge work units currently queued */
#define	WT_STAT_CONN_LSM_WORK_QUEUE_MANAGER		1001
/*! LSM: rows merged in an LSM tree */
#define	WT_STAT_CONN_LSM_ROWS_MERGED			1002
/*! LSM: sleep for LSM checkpoint throttle */
#define	WT_STAT_CONN_LSM_CHECKPOINT_THROTTLE		1003
/*! LSM: sleep for LSM merge throttle */
#define	WT_STAT_CONN_LSM_MERGE_THROTTLE			1004
/*! LSM: switch work units currently queued */
#define	WT_STAT_CONN_LSM_WORK_QUEUE_SWITCH		1005
/*! LSM: tree maintenance operations discarded */
#define	WT_STAT_CONN_LSM_WORK_UNITS_DISCARDED		1006
/*! LSM: tree maintenance operations executed */
#define	WT_STAT_CONN_LSM_WORK_UNITS_DONE		1007
/*! LSM: tree maintenance operations scheduled */
#define	WT_STAT_CONN_LSM_WORK_UNITS_CREATED		1008
/*! LSM: tree queue hit maximum */
#define	WT_STAT_CONN_LSM_WORK_QUEUE_MAX			1009
/*! async: current work queue length */
#define	WT_STAT_CONN_ASYNC_CUR_QUEUE			1010
/*! async: maximum work queue length */
#define	WT_STAT_CONN_ASYNC_MAX_QUEUE			1011
/*! async: number of allocation state races */
#define	WT_STAT_CONN_ASYNC_ALLOC_RACE			1012
/*! async: number of flush calls */
#define	WT_STAT_CONN_ASYNC_FLUSH			1013
/*! async: number of operation slots viewed for allocation */
#define	WT_STAT_CONN_ASYNC_ALLOC_VIEW			1014
/*! async: number of times operation allocation failed */
#define	WT_STAT_CONN_ASYNC_FULL				1015
/*! async: number of times worker found no work */
#define	WT_STAT_CONN_ASYNC_NOWORK			1016
/*! async: total allocations */
#define	WT_STAT_CONN_ASYNC_OP_ALLOC			1017
/*! async: total compact calls */
#define	WT_STAT_CONN_ASYNC_OP_COMPACT			1018
/*! async: total insert calls */
#define	WT_STAT_CONN_ASYNC_OP_INSERT			1019
/*! async: total remove calls */
#define	WT_STAT_CONN_ASYNC_OP_REMOVE			1020
/*! async: total search calls */
#define	WT_STAT_CONN_ASYNC_OP_SEARCH			1021
/*! async: total update calls */
#define	WT_STAT_CONN_ASYNC_OP_UPDATE			1022
/*! block-manager: blocks pre-loaded */
#define	WT_STAT_CONN_BLOCK_PRELOAD			1023
/*! block-manager: blocks read */
#define	WT_STAT_CONN_BLOCK_READ				1024
/*! block-manager: blocks written */
#define	WT_STAT_CONN_BLOCK_WRITE			1025
/*! block-manager: bytes read */
#define	WT_STAT_CONN_BLOCK_BYTE_READ			1026
/*! block-manager: bytes written */
#define	WT_STAT_CONN_BLOCK_BYTE_WRITE			1027
/*! block-manager: bytes written for checkpoint */
#define	WT_STAT_CONN_BLOCK_BYTE_WRITE_CHECKPOINT	1028
/*! block-manager: mapped blocks read */
#define	WT_STAT_CONN_BLOCK_MAP_READ			1029
/*! block-manager: mapped bytes read */
#define	WT_STAT_CONN_BLOCK_BYTE_MAP_READ		1030
/*! cache: application threads page read from disk to cache count */
#define	WT_STAT_CONN_CACHE_READ_APP_COUNT		1031
/*! cache: application threads page read from disk to cache time (usecs) */
#define	WT_STAT_CONN_CACHE_READ_APP_TIME		1032
/*! cache: application threads page write from cache to disk count */
#define	WT_STAT_CONN_CACHE_WRITE_APP_COUNT		1033
/*! cache: application threads page write from cache to disk time (usecs) */
#define	WT_STAT_CONN_CACHE_WRITE_APP_TIME		1034
/*! cache: bytes belonging to page images in the cache */
#define	WT_STAT_CONN_CACHE_BYTES_IMAGE			1035
/*! cache: bytes belonging to the cache overflow table in the cache */
#define	WT_STAT_CONN_CACHE_BYTES_LOOKASIDE		1036
/*! cache: bytes currently in the cache */
#define	WT_STAT_CONN_CACHE_BYTES_INUSE			1037
/*! cache: bytes dirty in the cache cumulative */
#define	WT_STAT_CONN_CACHE_BYTES_DIRTY_TOTAL		1038
/*! cache: bytes not belonging to page images in the cache */
#define	WT_STAT_CONN_CACHE_BYTES_OTHER			1039
/*! cache: bytes read into cache */
#define	WT_STAT_CONN_CACHE_BYTES_READ			1040
/*! cache: bytes written from cache */
#define	WT_STAT_CONN_CACHE_BYTES_WRITE			1041
/*! cache: cache overflow cursor application thread wait time (usecs) */
#define	WT_STAT_CONN_CACHE_LOOKASIDE_CURSOR_WAIT_APPLICATION	1042
/*! cache: cache overflow cursor internal thread wait time (usecs) */
#define	WT_STAT_CONN_CACHE_LOOKASIDE_CURSOR_WAIT_INTERNAL	1043
/*! cache: cache overflow score */
#define	WT_STAT_CONN_CACHE_LOOKASIDE_SCORE		1044
/*! cache: cache overflow table entries */
#define	WT_STAT_CONN_CACHE_LOOKASIDE_ENTRIES		1045
/*! cache: cache overflow table insert calls */
#define	WT_STAT_CONN_CACHE_LOOKASIDE_INSERT		1046
/*! cache: cache overflow table max on-disk size */
#define	WT_STAT_CONN_CACHE_LOOKASIDE_ONDISK_MAX		1047
/*! cache: cache overflow table on-disk size */
#define	WT_STAT_CONN_CACHE_LOOKASIDE_ONDISK		1048
/*! cache: cache overflow table remove calls */
#define	WT_STAT_CONN_CACHE_LOOKASIDE_REMOVE		1049
/*! cache: checkpoint blocked page eviction */
#define	WT_STAT_CONN_CACHE_EVICTION_CHECKPOINT		1050
/*! cache: eviction calls to get a page */
#define	WT_STAT_CONN_CACHE_EVICTION_GET_REF		1051
/*! cache: eviction calls to get a page found queue empty */
#define	WT_STAT_CONN_CACHE_EVICTION_GET_REF_EMPTY	1052
/*! cache: eviction calls to get a page found queue empty after locking */
#define	WT_STAT_CONN_CACHE_EVICTION_GET_REF_EMPTY2	1053
/*! cache: eviction currently operating in aggressive mode */
#define	WT_STAT_CONN_CACHE_EVICTION_AGGRESSIVE_SET	1054
/*! cache: eviction empty score */
#define	WT_STAT_CONN_CACHE_EVICTION_EMPTY_SCORE		1055
/*! cache: eviction passes of a file */
#define	WT_STAT_CONN_CACHE_EVICTION_WALK_PASSES		1056
/*! cache: eviction server candidate queue empty when topping up */
#define	WT_STAT_CONN_CACHE_EVICTION_QUEUE_EMPTY		1057
/*! cache: eviction server candidate queue not empty when topping up */
#define	WT_STAT_CONN_CACHE_EVICTION_QUEUE_NOT_EMPTY	1058
/*! cache: eviction server evicting pages */
#define	WT_STAT_CONN_CACHE_EVICTION_SERVER_EVICTING	1059
/*!
 * cache: eviction server slept, because we did not make progress with
 * eviction
 */
#define	WT_STAT_CONN_CACHE_EVICTION_SERVER_SLEPT	1060
/*! cache: eviction server unable to reach eviction goal */
#define	WT_STAT_CONN_CACHE_EVICTION_SLOW		1061
/*! cache: eviction state */
#define	WT_STAT_CONN_CACHE_EVICTION_STATE		1062
/*! cache: eviction walk target pages histogram - 0-9 */
#define	WT_STAT_CONN_CACHE_EVICTION_TARGET_PAGE_LT10	1063
/*! cache: eviction walk target pages histogram - 10-31 */
#define	WT_STAT_CONN_CACHE_EVICTION_TARGET_PAGE_LT32	1064
/*! cache: eviction walk target pages histogram - 128 and higher */
#define	WT_STAT_CONN_CACHE_EVICTION_TARGET_PAGE_GE128	1065
/*! cache: eviction walk target pages histogram - 32-63 */
#define	WT_STAT_CONN_CACHE_EVICTION_TARGET_PAGE_LT64	1066
/*! cache: eviction walk target pages histogram - 64-128 */
#define	WT_STAT_CONN_CACHE_EVICTION_TARGET_PAGE_LT128	1067
/*! cache: eviction walks abandoned */
#define	WT_STAT_CONN_CACHE_EVICTION_WALKS_ABANDONED	1068
/*! cache: eviction walks gave up because they restarted their walk twice */
#define	WT_STAT_CONN_CACHE_EVICTION_WALKS_STOPPED	1069
/*!
 * cache: eviction walks gave up because they saw too many pages and
 * found no candidates
 */
#define	WT_STAT_CONN_CACHE_EVICTION_WALKS_GAVE_UP_NO_TARGETS	1070
/*!
 * cache: eviction walks gave up because they saw too many pages and
 * found too few candidates
 */
#define	WT_STAT_CONN_CACHE_EVICTION_WALKS_GAVE_UP_RATIO	1071
/*! cache: eviction walks reached end of tree */
#define	WT_STAT_CONN_CACHE_EVICTION_WALKS_ENDED		1072
/*! cache: eviction walks started from root of tree */
#define	WT_STAT_CONN_CACHE_EVICTION_WALK_FROM_ROOT	1073
/*! cache: eviction walks started from saved location in tree */
#define	WT_STAT_CONN_CACHE_EVICTION_WALK_SAVED_POS	1074
/*! cache: eviction worker thread active */
#define	WT_STAT_CONN_CACHE_EVICTION_ACTIVE_WORKERS	1075
/*! cache: eviction worker thread created */
#define	WT_STAT_CONN_CACHE_EVICTION_WORKER_CREATED	1076
/*! cache: eviction worker thread evicting pages */
#define	WT_STAT_CONN_CACHE_EVICTION_WORKER_EVICTING	1077
/*! cache: eviction worker thread removed */
#define	WT_STAT_CONN_CACHE_EVICTION_WORKER_REMOVED	1078
/*! cache: eviction worker thread stable number */
#define	WT_STAT_CONN_CACHE_EVICTION_STABLE_STATE_WORKERS	1079
/*!
 * cache: failed eviction of pages that exceeded the in-memory maximum
 * count
 */
#define	WT_STAT_CONN_CACHE_EVICTION_FORCE_FAIL		1080
/*!
 * cache: failed eviction of pages that exceeded the in-memory maximum
 * time (usecs)
 */
#define	WT_STAT_CONN_CACHE_EVICTION_FORCE_FAIL_TIME	1081
/*! cache: files with active eviction walks */
#define	WT_STAT_CONN_CACHE_EVICTION_WALKS_ACTIVE	1082
/*! cache: files with new eviction walks started */
#define	WT_STAT_CONN_CACHE_EVICTION_WALKS_STARTED	1083
/*! cache: force re-tuning of eviction workers once in a while */
#define	WT_STAT_CONN_CACHE_EVICTION_FORCE_RETUNE	1084
/*! cache: hazard pointer blocked page eviction */
#define	WT_STAT_CONN_CACHE_EVICTION_HAZARD		1085
/*! cache: hazard pointer check calls */
#define	WT_STAT_CONN_CACHE_HAZARD_CHECKS		1086
/*! cache: hazard pointer check entries walked */
#define	WT_STAT_CONN_CACHE_HAZARD_WALKS			1087
/*! cache: hazard pointer maximum array length */
#define	WT_STAT_CONN_CACHE_HAZARD_MAX			1088
/*! cache: in-memory page passed criteria to be split */
#define	WT_STAT_CONN_CACHE_INMEM_SPLITTABLE		1089
/*! cache: in-memory page splits */
#define	WT_STAT_CONN_CACHE_INMEM_SPLIT			1090
/*! cache: internal pages evicted */
#define	WT_STAT_CONN_CACHE_EVICTION_INTERNAL		1091
/*! cache: internal pages split during eviction */
#define	WT_STAT_CONN_CACHE_EVICTION_SPLIT_INTERNAL	1092
/*! cache: leaf pages split during eviction */
#define	WT_STAT_CONN_CACHE_EVICTION_SPLIT_LEAF		1093
/*! cache: maximum bytes configured */
#define	WT_STAT_CONN_CACHE_BYTES_MAX			1094
/*! cache: maximum page size at eviction */
#define	WT_STAT_CONN_CACHE_EVICTION_MAXIMUM_PAGE_SIZE	1095
/*! cache: modified pages evicted */
#define	WT_STAT_CONN_CACHE_EVICTION_DIRTY		1096
/*! cache: modified pages evicted by application threads */
#define	WT_STAT_CONN_CACHE_EVICTION_APP_DIRTY		1097
/*! cache: operations timed out waiting for space in cache */
#define	WT_STAT_CONN_CACHE_TIMED_OUT_OPS		1098
/*! cache: overflow pages read into cache */
#define	WT_STAT_CONN_CACHE_READ_OVERFLOW		1099
/*! cache: page split during eviction deepened the tree */
#define	WT_STAT_CONN_CACHE_EVICTION_DEEPEN		1100
/*! cache: page written requiring cache overflow records */
#define	WT_STAT_CONN_CACHE_WRITE_LOOKASIDE		1101
/*! cache: pages currently held in the cache */
#define	WT_STAT_CONN_CACHE_PAGES_INUSE			1102
/*! cache: pages evicted because they exceeded the in-memory maximum count */
#define	WT_STAT_CONN_CACHE_EVICTION_FORCE		1103
/*!
 * cache: pages evicted because they exceeded the in-memory maximum time
 * (usecs)
 */
#define	WT_STAT_CONN_CACHE_EVICTION_FORCE_TIME		1104
/*! cache: pages evicted because they had chains of deleted items count */
#define	WT_STAT_CONN_CACHE_EVICTION_FORCE_DELETE	1105
/*!
 * cache: pages evicted because they had chains of deleted items time
 * (usecs)
 */
#define	WT_STAT_CONN_CACHE_EVICTION_FORCE_DELETE_TIME	1106
/*! cache: pages evicted by application threads */
#define	WT_STAT_CONN_CACHE_EVICTION_APP			1107
/*! cache: pages queued for eviction */
#define	WT_STAT_CONN_CACHE_EVICTION_PAGES_QUEUED	1108
/*! cache: pages queued for urgent eviction */
#define	WT_STAT_CONN_CACHE_EVICTION_PAGES_QUEUED_URGENT	1109
/*! cache: pages queued for urgent eviction during walk */
#define	WT_STAT_CONN_CACHE_EVICTION_PAGES_QUEUED_OLDEST	1110
/*! cache: pages read into cache */
#define	WT_STAT_CONN_CACHE_READ				1111
/*! cache: pages read into cache after truncate */
#define	WT_STAT_CONN_CACHE_READ_DELETED			1112
/*! cache: pages read into cache after truncate in prepare state */
#define	WT_STAT_CONN_CACHE_READ_DELETED_PREPARED	1113
/*! cache: pages read into cache requiring cache overflow entries */
#define	WT_STAT_CONN_CACHE_READ_LOOKASIDE		1114
/*! cache: pages read into cache requiring cache overflow for checkpoint */
#define	WT_STAT_CONN_CACHE_READ_LOOKASIDE_CHECKPOINT	1115
/*! cache: pages requested from the cache */
#define	WT_STAT_CONN_CACHE_PAGES_REQUESTED		1116
/*! cache: pages seen by eviction walk */
#define	WT_STAT_CONN_CACHE_EVICTION_PAGES_SEEN		1117
/*! cache: pages selected for eviction unable to be evicted */
#define	WT_STAT_CONN_CACHE_EVICTION_FAIL		1118
/*! cache: pages walked for eviction */
#define	WT_STAT_CONN_CACHE_EVICTION_WALK		1119
/*! cache: pages written from cache */
#define	WT_STAT_CONN_CACHE_WRITE			1120
/*! cache: pages written requiring in-memory restoration */
#define	WT_STAT_CONN_CACHE_WRITE_RESTORE		1121
/*! cache: percentage overhead */
#define	WT_STAT_CONN_CACHE_OVERHEAD			1122
/*! cache: tracked bytes belonging to internal pages in the cache */
#define	WT_STAT_CONN_CACHE_BYTES_INTERNAL		1123
/*! cache: tracked bytes belonging to leaf pages in the cache */
#define	WT_STAT_CONN_CACHE_BYTES_LEAF			1124
/*! cache: tracked dirty bytes in the cache */
#define	WT_STAT_CONN_CACHE_BYTES_DIRTY			1125
/*! cache: tracked dirty pages in the cache */
#define	WT_STAT_CONN_CACHE_PAGES_DIRTY			1126
/*! cache: unmodified pages evicted */
#define	WT_STAT_CONN_CACHE_EVICTION_CLEAN		1127
/*! capacity: background fsync file handles considered */
#define	WT_STAT_CONN_FSYNC_ALL_FH_TOTAL			1128
/*! capacity: background fsync file handles synced */
#define	WT_STAT_CONN_FSYNC_ALL_FH			1129
/*! capacity: background fsync time (msecs) */
#define	WT_STAT_CONN_FSYNC_ALL_TIME			1130
/*! capacity: bytes read */
#define	WT_STAT_CONN_CAPACITY_BYTES_READ		1131
/*! capacity: bytes written for checkpoint */
#define	WT_STAT_CONN_CAPACITY_BYTES_CKPT		1132
/*! capacity: bytes written for eviction */
#define	WT_STAT_CONN_CAPACITY_BYTES_EVICT		1133
/*! capacity: bytes written for log */
#define	WT_STAT_CONN_CAPACITY_BYTES_LOG			1134
/*! capacity: bytes written total */
#define	WT_STAT_CONN_CAPACITY_BYTES_WRITTEN		1135
/*! capacity: threshold to call fsync */
#define	WT_STAT_CONN_CAPACITY_THRESHOLD			1136
/*! capacity: time waiting due to total capacity (usecs) */
#define	WT_STAT_CONN_CAPACITY_TIME_TOTAL		1137
/*! capacity: time waiting during checkpoint (usecs) */
#define	WT_STAT_CONN_CAPACITY_TIME_CKPT			1138
/*! capacity: time waiting during eviction (usecs) */
#define	WT_STAT_CONN_CAPACITY_TIME_EVICT		1139
/*! capacity: time waiting during logging (usecs) */
#define	WT_STAT_CONN_CAPACITY_TIME_LOG			1140
/*! capacity: time waiting during read (usecs) */
#define	WT_STAT_CONN_CAPACITY_TIME_READ			1141
/*! connection: auto adjusting condition resets */
#define	WT_STAT_CONN_COND_AUTO_WAIT_RESET		1142
/*! connection: auto adjusting condition wait calls */
#define	WT_STAT_CONN_COND_AUTO_WAIT			1143
/*! connection: detected system time went backwards */
#define	WT_STAT_CONN_TIME_TRAVEL			1144
/*! connection: files currently open */
#define	WT_STAT_CONN_FILE_OPEN				1145
/*! connection: memory allocations */
#define	WT_STAT_CONN_MEMORY_ALLOCATION			1146
/*! connection: memory frees */
#define	WT_STAT_CONN_MEMORY_FREE			1147
/*! connection: memory re-allocations */
#define	WT_STAT_CONN_MEMORY_GROW			1148
/*! connection: pthread mutex condition wait calls */
#define	WT_STAT_CONN_COND_WAIT				1149
/*! connection: pthread mutex shared lock read-lock calls */
#define	WT_STAT_CONN_RWLOCK_READ			1150
/*! connection: pthread mutex shared lock write-lock calls */
#define	WT_STAT_CONN_RWLOCK_WRITE			1151
/*! connection: total fsync I/Os */
#define	WT_STAT_CONN_FSYNC_IO				1152
/*! connection: total read I/Os */
#define	WT_STAT_CONN_READ_IO				1153
/*! connection: total write I/Os */
#define	WT_STAT_CONN_WRITE_IO				1154
/*! cursor: cached cursor count */
#define	WT_STAT_CONN_CURSOR_CACHED_COUNT		1155
/*! cursor: cursor bulk loaded cursor insert calls */
#define	WT_STAT_CONN_CURSOR_INSERT_BULK			1156
/*! cursor: cursor close calls that result in cache */
#define	WT_STAT_CONN_CURSOR_CACHE			1157
/*! cursor: cursor create calls */
#define	WT_STAT_CONN_CURSOR_CREATE			1158
/*! cursor: cursor insert calls */
#define	WT_STAT_CONN_CURSOR_INSERT			1159
/*! cursor: cursor insert key and value bytes */
#define	WT_STAT_CONN_CURSOR_INSERT_BYTES		1160
/*! cursor: cursor modify calls */
#define	WT_STAT_CONN_CURSOR_MODIFY			1161
/*! cursor: cursor modify key and value bytes affected */
#define	WT_STAT_CONN_CURSOR_MODIFY_BYTES		1162
/*! cursor: cursor modify value bytes modified */
#define	WT_STAT_CONN_CURSOR_MODIFY_BYTES_TOUCH		1163
/*! cursor: cursor next calls */
#define	WT_STAT_CONN_CURSOR_NEXT			1164
/*! cursor: cursor operation restarted */
#define	WT_STAT_CONN_CURSOR_RESTART			1165
/*! cursor: cursor prev calls */
#define	WT_STAT_CONN_CURSOR_PREV			1166
/*! cursor: cursor remove calls */
#define	WT_STAT_CONN_CURSOR_REMOVE			1167
/*! cursor: cursor remove key bytes removed */
#define	WT_STAT_CONN_CURSOR_REMOVE_BYTES		1168
/*! cursor: cursor reserve calls */
#define	WT_STAT_CONN_CURSOR_RESERVE			1169
/*! cursor: cursor reset calls */
#define	WT_STAT_CONN_CURSOR_RESET			1170
/*! cursor: cursor search calls */
#define	WT_STAT_CONN_CURSOR_SEARCH			1171
/*! cursor: cursor search near calls */
#define	WT_STAT_CONN_CURSOR_SEARCH_NEAR			1172
/*! cursor: cursor sweep buckets */
#define	WT_STAT_CONN_CURSOR_SWEEP_BUCKETS		1173
/*! cursor: cursor sweep cursors closed */
#define	WT_STAT_CONN_CURSOR_SWEEP_CLOSED		1174
/*! cursor: cursor sweep cursors examined */
#define	WT_STAT_CONN_CURSOR_SWEEP_EXAMINED		1175
/*! cursor: cursor sweeps */
#define	WT_STAT_CONN_CURSOR_SWEEP			1176
/*! cursor: cursor truncate calls */
#define	WT_STAT_CONN_CURSOR_TRUNCATE			1177
/*! cursor: cursor update calls */
#define	WT_STAT_CONN_CURSOR_UPDATE			1178
/*! cursor: cursor update key and value bytes */
#define	WT_STAT_CONN_CURSOR_UPDATE_BYTES		1179
/*! cursor: cursor update value size change */
#define	WT_STAT_CONN_CURSOR_UPDATE_BYTES_CHANGED	1180
/*! cursor: cursors reused from cache */
#define	WT_STAT_CONN_CURSOR_REOPEN			1181
/*! cursor: open cursor count */
#define	WT_STAT_CONN_CURSOR_OPEN_COUNT			1182
/*! data-handle: connection data handle size */
#define	WT_STAT_CONN_DH_CONN_HANDLE_SIZE		1183
/*! data-handle: connection data handles currently active */
#define	WT_STAT_CONN_DH_CONN_HANDLE_COUNT		1184
/*! data-handle: connection sweep candidate became referenced */
#define	WT_STAT_CONN_DH_SWEEP_REF			1185
/*! data-handle: connection sweep dhandles closed */
#define	WT_STAT_CONN_DH_SWEEP_CLOSE			1186
/*! data-handle: connection sweep dhandles removed from hash list */
#define	WT_STAT_CONN_DH_SWEEP_REMOVE			1187
/*! data-handle: connection sweep time-of-death sets */
#define	WT_STAT_CONN_DH_SWEEP_TOD			1188
/*! data-handle: connection sweeps */
#define	WT_STAT_CONN_DH_SWEEPS				1189
/*! data-handle: session dhandles swept */
#define	WT_STAT_CONN_DH_SESSION_HANDLES			1190
/*! data-handle: session sweep attempts */
#define	WT_STAT_CONN_DH_SESSION_SWEEPS			1191
/*! lock: checkpoint lock acquisitions */
#define	WT_STAT_CONN_LOCK_CHECKPOINT_COUNT		1192
/*! lock: checkpoint lock application thread wait time (usecs) */
#define	WT_STAT_CONN_LOCK_CHECKPOINT_WAIT_APPLICATION	1193
/*! lock: checkpoint lock internal thread wait time (usecs) */
#define	WT_STAT_CONN_LOCK_CHECKPOINT_WAIT_INTERNAL	1194
/*!
 * lock: commit timestamp queue lock application thread time waiting
 * (usecs)
 */
#define	WT_STAT_CONN_LOCK_COMMIT_TIMESTAMP_WAIT_APPLICATION	1195
/*! lock: commit timestamp queue lock internal thread time waiting (usecs) */
#define	WT_STAT_CONN_LOCK_COMMIT_TIMESTAMP_WAIT_INTERNAL	1196
/*! lock: commit timestamp queue read lock acquisitions */
#define	WT_STAT_CONN_LOCK_COMMIT_TIMESTAMP_READ_COUNT	1197
/*! lock: commit timestamp queue write lock acquisitions */
#define	WT_STAT_CONN_LOCK_COMMIT_TIMESTAMP_WRITE_COUNT	1198
/*! lock: dhandle lock application thread time waiting (usecs) */
#define	WT_STAT_CONN_LOCK_DHANDLE_WAIT_APPLICATION	1199
/*! lock: dhandle lock internal thread time waiting (usecs) */
#define	WT_STAT_CONN_LOCK_DHANDLE_WAIT_INTERNAL		1200
/*! lock: dhandle read lock acquisitions */
#define	WT_STAT_CONN_LOCK_DHANDLE_READ_COUNT		1201
/*! lock: dhandle write lock acquisitions */
#define	WT_STAT_CONN_LOCK_DHANDLE_WRITE_COUNT		1202
/*! lock: metadata lock acquisitions */
#define	WT_STAT_CONN_LOCK_METADATA_COUNT		1203
/*! lock: metadata lock application thread wait time (usecs) */
#define	WT_STAT_CONN_LOCK_METADATA_WAIT_APPLICATION	1204
/*! lock: metadata lock internal thread wait time (usecs) */
#define	WT_STAT_CONN_LOCK_METADATA_WAIT_INTERNAL	1205
/*!
 * lock: read timestamp queue lock application thread time waiting
 * (usecs)
 */
#define	WT_STAT_CONN_LOCK_READ_TIMESTAMP_WAIT_APPLICATION	1206
/*! lock: read timestamp queue lock internal thread time waiting (usecs) */
#define	WT_STAT_CONN_LOCK_READ_TIMESTAMP_WAIT_INTERNAL	1207
/*! lock: read timestamp queue read lock acquisitions */
#define	WT_STAT_CONN_LOCK_READ_TIMESTAMP_READ_COUNT	1208
/*! lock: read timestamp queue write lock acquisitions */
#define	WT_STAT_CONN_LOCK_READ_TIMESTAMP_WRITE_COUNT	1209
/*! lock: schema lock acquisitions */
#define	WT_STAT_CONN_LOCK_SCHEMA_COUNT			1210
/*! lock: schema lock application thread wait time (usecs) */
#define	WT_STAT_CONN_LOCK_SCHEMA_WAIT_APPLICATION	1211
/*! lock: schema lock internal thread wait time (usecs) */
#define	WT_STAT_CONN_LOCK_SCHEMA_WAIT_INTERNAL		1212
/*!
 * lock: table lock application thread time waiting for the table lock
 * (usecs)
 */
#define	WT_STAT_CONN_LOCK_TABLE_WAIT_APPLICATION	1213
/*!
 * lock: table lock internal thread time waiting for the table lock
 * (usecs)
 */
#define	WT_STAT_CONN_LOCK_TABLE_WAIT_INTERNAL		1214
/*! lock: table read lock acquisitions */
#define	WT_STAT_CONN_LOCK_TABLE_READ_COUNT		1215
/*! lock: table write lock acquisitions */
#define	WT_STAT_CONN_LOCK_TABLE_WRITE_COUNT		1216
/*! lock: txn global lock application thread time waiting (usecs) */
#define	WT_STAT_CONN_LOCK_TXN_GLOBAL_WAIT_APPLICATION	1217
/*! lock: txn global lock internal thread time waiting (usecs) */
#define	WT_STAT_CONN_LOCK_TXN_GLOBAL_WAIT_INTERNAL	1218
/*! lock: txn global read lock acquisitions */
#define	WT_STAT_CONN_LOCK_TXN_GLOBAL_READ_COUNT		1219
/*! lock: txn global write lock acquisitions */
#define	WT_STAT_CONN_LOCK_TXN_GLOBAL_WRITE_COUNT	1220
/*! log: busy returns attempting to switch slots */
#define	WT_STAT_CONN_LOG_SLOT_SWITCH_BUSY		1221
/*! log: force archive time sleeping (usecs) */
#define	WT_STAT_CONN_LOG_FORCE_ARCHIVE_SLEEP		1222
/*! log: log bytes of payload data */
#define	WT_STAT_CONN_LOG_BYTES_PAYLOAD			1223
/*! log: log bytes written */
#define	WT_STAT_CONN_LOG_BYTES_WRITTEN			1224
/*! log: log files manually zero-filled */
#define	WT_STAT_CONN_LOG_ZERO_FILLS			1225
/*! log: log flush operations */
#define	WT_STAT_CONN_LOG_FLUSH				1226
/*! log: log force write operations */
#define	WT_STAT_CONN_LOG_FORCE_WRITE			1227
/*! log: log force write operations skipped */
#define	WT_STAT_CONN_LOG_FORCE_WRITE_SKIP		1228
/*! log: log records compressed */
#define	WT_STAT_CONN_LOG_COMPRESS_WRITES		1229
/*! log: log records not compressed */
#define	WT_STAT_CONN_LOG_COMPRESS_WRITE_FAILS		1230
/*! log: log records too small to compress */
#define	WT_STAT_CONN_LOG_COMPRESS_SMALL			1231
/*! log: log release advances write LSN */
#define	WT_STAT_CONN_LOG_RELEASE_WRITE_LSN		1232
/*! log: log scan operations */
#define	WT_STAT_CONN_LOG_SCANS				1233
/*! log: log scan records requiring two reads */
#define	WT_STAT_CONN_LOG_SCAN_REREADS			1234
/*! log: log server thread advances write LSN */
#define	WT_STAT_CONN_LOG_WRITE_LSN			1235
/*! log: log server thread write LSN walk skipped */
#define	WT_STAT_CONN_LOG_WRITE_LSN_SKIP			1236
/*! log: log sync operations */
#define	WT_STAT_CONN_LOG_SYNC				1237
/*! log: log sync time duration (usecs) */
#define	WT_STAT_CONN_LOG_SYNC_DURATION			1238
/*! log: log sync_dir operations */
#define	WT_STAT_CONN_LOG_SYNC_DIR			1239
/*! log: log sync_dir time duration (usecs) */
#define	WT_STAT_CONN_LOG_SYNC_DIR_DURATION		1240
/*! log: log write operations */
#define	WT_STAT_CONN_LOG_WRITES				1241
/*! log: logging bytes consolidated */
#define	WT_STAT_CONN_LOG_SLOT_CONSOLIDATED		1242
/*! log: maximum log file size */
#define	WT_STAT_CONN_LOG_MAX_FILESIZE			1243
/*! log: number of pre-allocated log files to create */
#define	WT_STAT_CONN_LOG_PREALLOC_MAX			1244
/*! log: pre-allocated log files not ready and missed */
#define	WT_STAT_CONN_LOG_PREALLOC_MISSED		1245
/*! log: pre-allocated log files prepared */
#define	WT_STAT_CONN_LOG_PREALLOC_FILES			1246
/*! log: pre-allocated log files used */
#define	WT_STAT_CONN_LOG_PREALLOC_USED			1247
/*! log: records processed by log scan */
#define	WT_STAT_CONN_LOG_SCAN_RECORDS			1248
/*! log: slot close lost race */
#define	WT_STAT_CONN_LOG_SLOT_CLOSE_RACE		1249
/*! log: slot close unbuffered waits */
#define	WT_STAT_CONN_LOG_SLOT_CLOSE_UNBUF		1250
/*! log: slot closures */
#define	WT_STAT_CONN_LOG_SLOT_CLOSES			1251
/*! log: slot join atomic update races */
#define	WT_STAT_CONN_LOG_SLOT_RACES			1252
/*! log: slot join calls atomic updates raced */
#define	WT_STAT_CONN_LOG_SLOT_YIELD_RACE		1253
/*! log: slot join calls did not yield */
#define	WT_STAT_CONN_LOG_SLOT_IMMEDIATE			1254
/*! log: slot join calls found active slot closed */
#define	WT_STAT_CONN_LOG_SLOT_YIELD_CLOSE		1255
/*! log: slot join calls slept */
#define	WT_STAT_CONN_LOG_SLOT_YIELD_SLEEP		1256
/*! log: slot join calls yielded */
#define	WT_STAT_CONN_LOG_SLOT_YIELD			1257
/*! log: slot join found active slot closed */
#define	WT_STAT_CONN_LOG_SLOT_ACTIVE_CLOSED		1258
/*! log: slot joins yield time (usecs) */
#define	WT_STAT_CONN_LOG_SLOT_YIELD_DURATION		1259
/*! log: slot transitions unable to find free slot */
#define	WT_STAT_CONN_LOG_SLOT_NO_FREE_SLOTS		1260
/*! log: slot unbuffered writes */
#define	WT_STAT_CONN_LOG_SLOT_UNBUFFERED		1261
/*! log: total in-memory size of compressed records */
#define	WT_STAT_CONN_LOG_COMPRESS_MEM			1262
/*! log: total log buffer size */
#define	WT_STAT_CONN_LOG_BUFFER_SIZE			1263
/*! log: total size of compressed records */
#define	WT_STAT_CONN_LOG_COMPRESS_LEN			1264
/*! log: written slots coalesced */
#define	WT_STAT_CONN_LOG_SLOT_COALESCED			1265
/*! log: yields waiting for previous log file close */
#define	WT_STAT_CONN_LOG_CLOSE_YIELDS			1266
/*! perf: file system read latency histogram (bucket 1) - 10-49ms */
#define	WT_STAT_CONN_PERF_HIST_FSREAD_LATENCY_LT50	1267
/*! perf: file system read latency histogram (bucket 2) - 50-99ms */
#define	WT_STAT_CONN_PERF_HIST_FSREAD_LATENCY_LT100	1268
/*! perf: file system read latency histogram (bucket 3) - 100-249ms */
#define	WT_STAT_CONN_PERF_HIST_FSREAD_LATENCY_LT250	1269
/*! perf: file system read latency histogram (bucket 4) - 250-499ms */
#define	WT_STAT_CONN_PERF_HIST_FSREAD_LATENCY_LT500	1270
/*! perf: file system read latency histogram (bucket 5) - 500-999ms */
#define	WT_STAT_CONN_PERF_HIST_FSREAD_LATENCY_LT1000	1271
/*! perf: file system read latency histogram (bucket 6) - 1000ms+ */
#define	WT_STAT_CONN_PERF_HIST_FSREAD_LATENCY_GT1000	1272
/*! perf: file system write latency histogram (bucket 1) - 10-49ms */
#define	WT_STAT_CONN_PERF_HIST_FSWRITE_LATENCY_LT50	1273
/*! perf: file system write latency histogram (bucket 2) - 50-99ms */
#define	WT_STAT_CONN_PERF_HIST_FSWRITE_LATENCY_LT100	1274
/*! perf: file system write latency histogram (bucket 3) - 100-249ms */
#define	WT_STAT_CONN_PERF_HIST_FSWRITE_LATENCY_LT250	1275
/*! perf: file system write latency histogram (bucket 4) - 250-499ms */
#define	WT_STAT_CONN_PERF_HIST_FSWRITE_LATENCY_LT500	1276
/*! perf: file system write latency histogram (bucket 5) - 500-999ms */
#define	WT_STAT_CONN_PERF_HIST_FSWRITE_LATENCY_LT1000	1277
/*! perf: file system write latency histogram (bucket 6) - 1000ms+ */
#define	WT_STAT_CONN_PERF_HIST_FSWRITE_LATENCY_GT1000	1278
/*! perf: operation read latency histogram (bucket 1) - 100-249us */
#define	WT_STAT_CONN_PERF_HIST_OPREAD_LATENCY_LT250	1279
/*! perf: operation read latency histogram (bucket 2) - 250-499us */
#define	WT_STAT_CONN_PERF_HIST_OPREAD_LATENCY_LT500	1280
/*! perf: operation read latency histogram (bucket 3) - 500-999us */
#define	WT_STAT_CONN_PERF_HIST_OPREAD_LATENCY_LT1000	1281
/*! perf: operation read latency histogram (bucket 4) - 1000-9999us */
#define	WT_STAT_CONN_PERF_HIST_OPREAD_LATENCY_LT10000	1282
/*! perf: operation read latency histogram (bucket 5) - 10000us+ */
#define	WT_STAT_CONN_PERF_HIST_OPREAD_LATENCY_GT10000	1283
/*! perf: operation write latency histogram (bucket 1) - 100-249us */
#define	WT_STAT_CONN_PERF_HIST_OPWRITE_LATENCY_LT250	1284
/*! perf: operation write latency histogram (bucket 2) - 250-499us */
#define	WT_STAT_CONN_PERF_HIST_OPWRITE_LATENCY_LT500	1285
/*! perf: operation write latency histogram (bucket 3) - 500-999us */
#define	WT_STAT_CONN_PERF_HIST_OPWRITE_LATENCY_LT1000	1286
/*! perf: operation write latency histogram (bucket 4) - 1000-9999us */
#define	WT_STAT_CONN_PERF_HIST_OPWRITE_LATENCY_LT10000	1287
/*! perf: operation write latency histogram (bucket 5) - 10000us+ */
#define	WT_STAT_CONN_PERF_HIST_OPWRITE_LATENCY_GT10000	1288
/*! reconciliation: fast-path pages deleted */
#define	WT_STAT_CONN_REC_PAGE_DELETE_FAST		1289
/*! reconciliation: page reconciliation calls */
#define	WT_STAT_CONN_REC_PAGES				1290
/*! reconciliation: page reconciliation calls for eviction */
#define	WT_STAT_CONN_REC_PAGES_EVICTION			1291
/*! reconciliation: pages deleted */
#define	WT_STAT_CONN_REC_PAGE_DELETE			1292
/*! reconciliation: split bytes currently awaiting free */
#define	WT_STAT_CONN_REC_SPLIT_STASHED_BYTES		1293
/*! reconciliation: split objects currently awaiting free */
#define	WT_STAT_CONN_REC_SPLIT_STASHED_OBJECTS		1294
/*! session: open session count */
#define	WT_STAT_CONN_SESSION_OPEN			1295
/*! session: session query timestamp calls */
#define	WT_STAT_CONN_SESSION_QUERY_TS			1296
/*! session: table alter failed calls */
#define	WT_STAT_CONN_SESSION_TABLE_ALTER_FAIL		1297
/*! session: table alter successful calls */
#define	WT_STAT_CONN_SESSION_TABLE_ALTER_SUCCESS	1298
/*! session: table alter unchanged and skipped */
#define	WT_STAT_CONN_SESSION_TABLE_ALTER_SKIP		1299
/*! session: table compact failed calls */
#define	WT_STAT_CONN_SESSION_TABLE_COMPACT_FAIL		1300
/*! session: table compact successful calls */
#define	WT_STAT_CONN_SESSION_TABLE_COMPACT_SUCCESS	1301
/*! session: table create failed calls */
#define	WT_STAT_CONN_SESSION_TABLE_CREATE_FAIL		1302
/*! session: table create successful calls */
#define	WT_STAT_CONN_SESSION_TABLE_CREATE_SUCCESS	1303
/*! session: table drop failed calls */
#define	WT_STAT_CONN_SESSION_TABLE_DROP_FAIL		1304
/*! session: table drop successful calls */
<<<<<<< HEAD
#define	WT_STAT_CONN_SESSION_TABLE_DROP_SUCCESS		1305
/*! session: table rebalance failed calls */
#define	WT_STAT_CONN_SESSION_TABLE_REBALANCE_FAIL	1306
/*! session: table rebalance successful calls */
#define	WT_STAT_CONN_SESSION_TABLE_REBALANCE_SUCCESS	1307
/*! session: table rename failed calls */
#define	WT_STAT_CONN_SESSION_TABLE_RENAME_FAIL		1308
/*! session: table rename successful calls */
#define	WT_STAT_CONN_SESSION_TABLE_RENAME_SUCCESS	1309
/*! session: table salvage failed calls */
#define	WT_STAT_CONN_SESSION_TABLE_SALVAGE_FAIL		1310
/*! session: table salvage successful calls */
#define	WT_STAT_CONN_SESSION_TABLE_SALVAGE_SUCCESS	1311
/*! session: table truncate failed calls */
#define	WT_STAT_CONN_SESSION_TABLE_TRUNCATE_FAIL	1312
/*! session: table truncate successful calls */
#define	WT_STAT_CONN_SESSION_TABLE_TRUNCATE_SUCCESS	1313
/*! session: table verify failed calls */
#define	WT_STAT_CONN_SESSION_TABLE_VERIFY_FAIL		1314
/*! session: table verify successful calls */
#define	WT_STAT_CONN_SESSION_TABLE_VERIFY_SUCCESS	1315
/*! thread-state: active filesystem fsync calls */
#define	WT_STAT_CONN_THREAD_FSYNC_ACTIVE		1316
/*! thread-state: active filesystem read calls */
#define	WT_STAT_CONN_THREAD_READ_ACTIVE			1317
/*! thread-state: active filesystem write calls */
#define	WT_STAT_CONN_THREAD_WRITE_ACTIVE		1318
/*! thread-yield: application thread time evicting (usecs) */
#define	WT_STAT_CONN_APPLICATION_EVICT_TIME		1319
/*! thread-yield: application thread time waiting for cache (usecs) */
#define	WT_STAT_CONN_APPLICATION_CACHE_TIME		1320
=======
#define	WT_STAT_CONN_SESSION_TABLE_DROP_SUCCESS		1308
/*! session: table import failed calls */
#define	WT_STAT_CONN_SESSION_TABLE_IMPORT_FAIL		1309
/*! session: table import successful calls */
#define	WT_STAT_CONN_SESSION_TABLE_IMPORT_SUCCESS	1310
/*! session: table rebalance failed calls */
#define	WT_STAT_CONN_SESSION_TABLE_REBALANCE_FAIL	1311
/*! session: table rebalance successful calls */
#define	WT_STAT_CONN_SESSION_TABLE_REBALANCE_SUCCESS	1312
/*! session: table rename failed calls */
#define	WT_STAT_CONN_SESSION_TABLE_RENAME_FAIL		1313
/*! session: table rename successful calls */
#define	WT_STAT_CONN_SESSION_TABLE_RENAME_SUCCESS	1314
/*! session: table salvage failed calls */
#define	WT_STAT_CONN_SESSION_TABLE_SALVAGE_FAIL		1315
/*! session: table salvage successful calls */
#define	WT_STAT_CONN_SESSION_TABLE_SALVAGE_SUCCESS	1316
/*! session: table truncate failed calls */
#define	WT_STAT_CONN_SESSION_TABLE_TRUNCATE_FAIL	1317
/*! session: table truncate successful calls */
#define	WT_STAT_CONN_SESSION_TABLE_TRUNCATE_SUCCESS	1318
/*! session: table verify failed calls */
#define	WT_STAT_CONN_SESSION_TABLE_VERIFY_FAIL		1319
/*! session: table verify successful calls */
#define	WT_STAT_CONN_SESSION_TABLE_VERIFY_SUCCESS	1320
/*! thread-state: active filesystem fsync calls */
#define	WT_STAT_CONN_THREAD_FSYNC_ACTIVE		1321
/*! thread-state: active filesystem read calls */
#define	WT_STAT_CONN_THREAD_READ_ACTIVE			1322
/*! thread-state: active filesystem write calls */
#define	WT_STAT_CONN_THREAD_WRITE_ACTIVE		1323
/*! thread-yield: application thread time evicting (usecs) */
#define	WT_STAT_CONN_APPLICATION_EVICT_TIME		1324
/*! thread-yield: application thread time waiting for cache (usecs) */
#define	WT_STAT_CONN_APPLICATION_CACHE_TIME		1325
>>>>>>> a193bd46
/*!
 * thread-yield: connection close blocked waiting for transaction state
 * stabilization
 */
<<<<<<< HEAD
#define	WT_STAT_CONN_TXN_RELEASE_BLOCKED		1321
/*! thread-yield: connection close yielded for lsm manager shutdown */
#define	WT_STAT_CONN_CONN_CLOSE_BLOCKED_LSM		1322
/*! thread-yield: data handle lock yielded */
#define	WT_STAT_CONN_DHANDLE_LOCK_BLOCKED		1323
=======
#define	WT_STAT_CONN_TXN_RELEASE_BLOCKED		1326
/*! thread-yield: connection close yielded for lsm manager shutdown */
#define	WT_STAT_CONN_CONN_CLOSE_BLOCKED_LSM		1327
/*! thread-yield: data handle lock yielded */
#define	WT_STAT_CONN_DHANDLE_LOCK_BLOCKED		1328
>>>>>>> a193bd46
/*!
 * thread-yield: get reference for page index and slot time sleeping
 * (usecs)
 */
<<<<<<< HEAD
#define	WT_STAT_CONN_PAGE_INDEX_SLOT_REF_BLOCKED	1324
/*! thread-yield: log server sync yielded for log write */
#define	WT_STAT_CONN_LOG_SERVER_SYNC_BLOCKED		1325
/*! thread-yield: page access yielded due to prepare state change */
#define	WT_STAT_CONN_PREPARED_TRANSITION_BLOCKED_PAGE	1326
/*! thread-yield: page acquire busy blocked */
#define	WT_STAT_CONN_PAGE_BUSY_BLOCKED			1327
/*! thread-yield: page acquire eviction blocked */
#define	WT_STAT_CONN_PAGE_FORCIBLE_EVICT_BLOCKED	1328
/*! thread-yield: page acquire locked blocked */
#define	WT_STAT_CONN_PAGE_LOCKED_BLOCKED		1329
/*! thread-yield: page acquire read blocked */
#define	WT_STAT_CONN_PAGE_READ_BLOCKED			1330
/*! thread-yield: page acquire time sleeping (usecs) */
#define	WT_STAT_CONN_PAGE_SLEEP				1331
=======
#define	WT_STAT_CONN_PAGE_INDEX_SLOT_REF_BLOCKED	1329
/*! thread-yield: log server sync yielded for log write */
#define	WT_STAT_CONN_LOG_SERVER_SYNC_BLOCKED		1330
/*! thread-yield: page access yielded due to prepare state change */
#define	WT_STAT_CONN_PREPARED_TRANSITION_BLOCKED_PAGE	1331
/*! thread-yield: page acquire busy blocked */
#define	WT_STAT_CONN_PAGE_BUSY_BLOCKED			1332
/*! thread-yield: page acquire eviction blocked */
#define	WT_STAT_CONN_PAGE_FORCIBLE_EVICT_BLOCKED	1333
/*! thread-yield: page acquire locked blocked */
#define	WT_STAT_CONN_PAGE_LOCKED_BLOCKED		1334
/*! thread-yield: page acquire read blocked */
#define	WT_STAT_CONN_PAGE_READ_BLOCKED			1335
/*! thread-yield: page acquire time sleeping (usecs) */
#define	WT_STAT_CONN_PAGE_SLEEP				1336
>>>>>>> a193bd46
/*!
 * thread-yield: page delete rollback time sleeping for state change
 * (usecs)
 */
<<<<<<< HEAD
#define	WT_STAT_CONN_PAGE_DEL_ROLLBACK_BLOCKED		1332
/*! thread-yield: page reconciliation yielded due to child modification */
#define	WT_STAT_CONN_CHILD_MODIFY_BLOCKED_PAGE		1333
/*! transaction: Number of prepared updates */
#define	WT_STAT_CONN_TXN_PREPARED_UPDATES_COUNT		1334
/*! transaction: Number of prepared updates added to cache overflow */
#define	WT_STAT_CONN_TXN_PREPARED_UPDATES_LOOKASIDE_INSERTS	1335
/*! transaction: Number of prepared updates resolved */
#define	WT_STAT_CONN_TXN_PREPARED_UPDATES_RESOLVED	1336
/*! transaction: commit timestamp queue entries walked */
#define	WT_STAT_CONN_TXN_COMMIT_QUEUE_WALKED		1337
/*! transaction: commit timestamp queue insert to empty */
#define	WT_STAT_CONN_TXN_COMMIT_QUEUE_EMPTY		1338
/*! transaction: commit timestamp queue inserts to head */
#define	WT_STAT_CONN_TXN_COMMIT_QUEUE_HEAD		1339
/*! transaction: commit timestamp queue inserts total */
#define	WT_STAT_CONN_TXN_COMMIT_QUEUE_INSERTS		1340
/*! transaction: commit timestamp queue length */
#define	WT_STAT_CONN_TXN_COMMIT_QUEUE_LEN		1341
/*! transaction: number of named snapshots created */
#define	WT_STAT_CONN_TXN_SNAPSHOTS_CREATED		1342
/*! transaction: number of named snapshots dropped */
#define	WT_STAT_CONN_TXN_SNAPSHOTS_DROPPED		1343
/*! transaction: prepared transactions */
#define	WT_STAT_CONN_TXN_PREPARE			1344
/*! transaction: prepared transactions committed */
#define	WT_STAT_CONN_TXN_PREPARE_COMMIT			1345
/*! transaction: prepared transactions currently active */
#define	WT_STAT_CONN_TXN_PREPARE_ACTIVE			1346
/*! transaction: prepared transactions rolled back */
#define	WT_STAT_CONN_TXN_PREPARE_ROLLBACK		1347
/*! transaction: query timestamp calls */
#define	WT_STAT_CONN_TXN_QUERY_TS			1348
/*! transaction: read timestamp queue entries walked */
#define	WT_STAT_CONN_TXN_READ_QUEUE_WALKED		1349
/*! transaction: read timestamp queue insert to empty */
#define	WT_STAT_CONN_TXN_READ_QUEUE_EMPTY		1350
/*! transaction: read timestamp queue inserts to head */
#define	WT_STAT_CONN_TXN_READ_QUEUE_HEAD		1351
/*! transaction: read timestamp queue inserts total */
#define	WT_STAT_CONN_TXN_READ_QUEUE_INSERTS		1352
/*! transaction: read timestamp queue length */
#define	WT_STAT_CONN_TXN_READ_QUEUE_LEN			1353
/*! transaction: rollback to stable calls */
#define	WT_STAT_CONN_TXN_ROLLBACK_TO_STABLE		1354
/*! transaction: rollback to stable updates aborted */
#define	WT_STAT_CONN_TXN_ROLLBACK_UPD_ABORTED		1355
/*! transaction: rollback to stable updates removed from cache overflow */
#define	WT_STAT_CONN_TXN_ROLLBACK_LAS_REMOVED		1356
/*! transaction: set timestamp calls */
#define	WT_STAT_CONN_TXN_SET_TS				1357
/*! transaction: set timestamp commit calls */
#define	WT_STAT_CONN_TXN_SET_TS_COMMIT			1358
/*! transaction: set timestamp commit updates */
#define	WT_STAT_CONN_TXN_SET_TS_COMMIT_UPD		1359
/*! transaction: set timestamp oldest calls */
#define	WT_STAT_CONN_TXN_SET_TS_OLDEST			1360
/*! transaction: set timestamp oldest updates */
#define	WT_STAT_CONN_TXN_SET_TS_OLDEST_UPD		1361
/*! transaction: set timestamp stable calls */
#define	WT_STAT_CONN_TXN_SET_TS_STABLE			1362
/*! transaction: set timestamp stable updates */
#define	WT_STAT_CONN_TXN_SET_TS_STABLE_UPD		1363
/*! transaction: transaction begins */
#define	WT_STAT_CONN_TXN_BEGIN				1364
/*! transaction: transaction checkpoint currently running */
#define	WT_STAT_CONN_TXN_CHECKPOINT_RUNNING		1365
/*! transaction: transaction checkpoint generation */
#define	WT_STAT_CONN_TXN_CHECKPOINT_GENERATION		1366
/*! transaction: transaction checkpoint max time (msecs) */
#define	WT_STAT_CONN_TXN_CHECKPOINT_TIME_MAX		1367
/*! transaction: transaction checkpoint min time (msecs) */
#define	WT_STAT_CONN_TXN_CHECKPOINT_TIME_MIN		1368
/*! transaction: transaction checkpoint most recent time (msecs) */
#define	WT_STAT_CONN_TXN_CHECKPOINT_TIME_RECENT		1369
/*! transaction: transaction checkpoint scrub dirty target */
#define	WT_STAT_CONN_TXN_CHECKPOINT_SCRUB_TARGET	1370
/*! transaction: transaction checkpoint scrub time (msecs) */
#define	WT_STAT_CONN_TXN_CHECKPOINT_SCRUB_TIME		1371
/*! transaction: transaction checkpoint total time (msecs) */
#define	WT_STAT_CONN_TXN_CHECKPOINT_TIME_TOTAL		1372
/*! transaction: transaction checkpoints */
#define	WT_STAT_CONN_TXN_CHECKPOINT			1373
=======
#define	WT_STAT_CONN_PAGE_DEL_ROLLBACK_BLOCKED		1337
/*! thread-yield: page reconciliation yielded due to child modification */
#define	WT_STAT_CONN_CHILD_MODIFY_BLOCKED_PAGE		1338
/*! transaction: Number of prepared updates */
#define	WT_STAT_CONN_TXN_PREPARED_UPDATES_COUNT		1339
/*! transaction: Number of prepared updates added to cache overflow */
#define	WT_STAT_CONN_TXN_PREPARED_UPDATES_LOOKASIDE_INSERTS	1340
/*! transaction: Number of prepared updates resolved */
#define	WT_STAT_CONN_TXN_PREPARED_UPDATES_RESOLVED	1341
/*! transaction: commit timestamp queue entries walked */
#define	WT_STAT_CONN_TXN_COMMIT_QUEUE_WALKED		1342
/*! transaction: commit timestamp queue insert to empty */
#define	WT_STAT_CONN_TXN_COMMIT_QUEUE_EMPTY		1343
/*! transaction: commit timestamp queue inserts to head */
#define	WT_STAT_CONN_TXN_COMMIT_QUEUE_HEAD		1344
/*! transaction: commit timestamp queue inserts total */
#define	WT_STAT_CONN_TXN_COMMIT_QUEUE_INSERTS		1345
/*! transaction: commit timestamp queue length */
#define	WT_STAT_CONN_TXN_COMMIT_QUEUE_LEN		1346
/*! transaction: number of named snapshots created */
#define	WT_STAT_CONN_TXN_SNAPSHOTS_CREATED		1347
/*! transaction: number of named snapshots dropped */
#define	WT_STAT_CONN_TXN_SNAPSHOTS_DROPPED		1348
/*! transaction: prepared transactions */
#define	WT_STAT_CONN_TXN_PREPARE			1349
/*! transaction: prepared transactions committed */
#define	WT_STAT_CONN_TXN_PREPARE_COMMIT			1350
/*! transaction: prepared transactions currently active */
#define	WT_STAT_CONN_TXN_PREPARE_ACTIVE			1351
/*! transaction: prepared transactions rolled back */
#define	WT_STAT_CONN_TXN_PREPARE_ROLLBACK		1352
/*! transaction: query timestamp calls */
#define	WT_STAT_CONN_TXN_QUERY_TS			1353
/*! transaction: read timestamp queue entries walked */
#define	WT_STAT_CONN_TXN_READ_QUEUE_WALKED		1354
/*! transaction: read timestamp queue insert to empty */
#define	WT_STAT_CONN_TXN_READ_QUEUE_EMPTY		1355
/*! transaction: read timestamp queue inserts to head */
#define	WT_STAT_CONN_TXN_READ_QUEUE_HEAD		1356
/*! transaction: read timestamp queue inserts total */
#define	WT_STAT_CONN_TXN_READ_QUEUE_INSERTS		1357
/*! transaction: read timestamp queue length */
#define	WT_STAT_CONN_TXN_READ_QUEUE_LEN			1358
/*! transaction: rollback to stable calls */
#define	WT_STAT_CONN_TXN_ROLLBACK_TO_STABLE		1359
/*! transaction: rollback to stable updates aborted */
#define	WT_STAT_CONN_TXN_ROLLBACK_UPD_ABORTED		1360
/*! transaction: rollback to stable updates removed from cache overflow */
#define	WT_STAT_CONN_TXN_ROLLBACK_LAS_REMOVED		1361
/*! transaction: set timestamp calls */
#define	WT_STAT_CONN_TXN_SET_TS				1362
/*! transaction: set timestamp commit calls */
#define	WT_STAT_CONN_TXN_SET_TS_COMMIT			1363
/*! transaction: set timestamp commit updates */
#define	WT_STAT_CONN_TXN_SET_TS_COMMIT_UPD		1364
/*! transaction: set timestamp oldest calls */
#define	WT_STAT_CONN_TXN_SET_TS_OLDEST			1365
/*! transaction: set timestamp oldest updates */
#define	WT_STAT_CONN_TXN_SET_TS_OLDEST_UPD		1366
/*! transaction: set timestamp stable calls */
#define	WT_STAT_CONN_TXN_SET_TS_STABLE			1367
/*! transaction: set timestamp stable updates */
#define	WT_STAT_CONN_TXN_SET_TS_STABLE_UPD		1368
/*! transaction: transaction begins */
#define	WT_STAT_CONN_TXN_BEGIN				1369
/*! transaction: transaction checkpoint currently running */
#define	WT_STAT_CONN_TXN_CHECKPOINT_RUNNING		1370
/*! transaction: transaction checkpoint generation */
#define	WT_STAT_CONN_TXN_CHECKPOINT_GENERATION		1371
/*! transaction: transaction checkpoint max time (msecs) */
#define	WT_STAT_CONN_TXN_CHECKPOINT_TIME_MAX		1372
/*! transaction: transaction checkpoint min time (msecs) */
#define	WT_STAT_CONN_TXN_CHECKPOINT_TIME_MIN		1373
/*! transaction: transaction checkpoint most recent time (msecs) */
#define	WT_STAT_CONN_TXN_CHECKPOINT_TIME_RECENT		1374
/*! transaction: transaction checkpoint scrub dirty target */
#define	WT_STAT_CONN_TXN_CHECKPOINT_SCRUB_TARGET	1375
/*! transaction: transaction checkpoint scrub time (msecs) */
#define	WT_STAT_CONN_TXN_CHECKPOINT_SCRUB_TIME		1376
/*! transaction: transaction checkpoint total time (msecs) */
#define	WT_STAT_CONN_TXN_CHECKPOINT_TIME_TOTAL		1377
/*! transaction: transaction checkpoints */
#define	WT_STAT_CONN_TXN_CHECKPOINT			1378
>>>>>>> a193bd46
/*!
 * transaction: transaction checkpoints skipped because database was
 * clean
 */
<<<<<<< HEAD
#define	WT_STAT_CONN_TXN_CHECKPOINT_SKIPPED		1374
/*! transaction: transaction failures due to cache overflow */
#define	WT_STAT_CONN_TXN_FAIL_CACHE			1375
=======
#define	WT_STAT_CONN_TXN_CHECKPOINT_SKIPPED		1379
/*! transaction: transaction failures due to cache overflow */
#define	WT_STAT_CONN_TXN_FAIL_CACHE			1380
>>>>>>> a193bd46
/*!
 * transaction: transaction fsync calls for checkpoint after allocating
 * the transaction ID
 */
<<<<<<< HEAD
#define	WT_STAT_CONN_TXN_CHECKPOINT_FSYNC_POST		1376
=======
#define	WT_STAT_CONN_TXN_CHECKPOINT_FSYNC_POST		1381
>>>>>>> a193bd46
/*!
 * transaction: transaction fsync duration for checkpoint after
 * allocating the transaction ID (usecs)
 */
<<<<<<< HEAD
#define	WT_STAT_CONN_TXN_CHECKPOINT_FSYNC_POST_DURATION	1377
/*! transaction: transaction range of IDs currently pinned */
#define	WT_STAT_CONN_TXN_PINNED_RANGE			1378
/*! transaction: transaction range of IDs currently pinned by a checkpoint */
#define	WT_STAT_CONN_TXN_PINNED_CHECKPOINT_RANGE	1379
=======
#define	WT_STAT_CONN_TXN_CHECKPOINT_FSYNC_POST_DURATION	1382
/*! transaction: transaction range of IDs currently pinned */
#define	WT_STAT_CONN_TXN_PINNED_RANGE			1383
/*! transaction: transaction range of IDs currently pinned by a checkpoint */
#define	WT_STAT_CONN_TXN_PINNED_CHECKPOINT_RANGE	1384
>>>>>>> a193bd46
/*!
 * transaction: transaction range of IDs currently pinned by named
 * snapshots
 */
<<<<<<< HEAD
#define	WT_STAT_CONN_TXN_PINNED_SNAPSHOT_RANGE		1380
/*! transaction: transaction range of timestamps currently pinned */
#define	WT_STAT_CONN_TXN_PINNED_TIMESTAMP		1381
/*! transaction: transaction range of timestamps pinned by a checkpoint */
#define	WT_STAT_CONN_TXN_PINNED_TIMESTAMP_CHECKPOINT	1382
=======
#define	WT_STAT_CONN_TXN_PINNED_SNAPSHOT_RANGE		1385
/*! transaction: transaction range of timestamps currently pinned */
#define	WT_STAT_CONN_TXN_PINNED_TIMESTAMP		1386
/*! transaction: transaction range of timestamps pinned by a checkpoint */
#define	WT_STAT_CONN_TXN_PINNED_TIMESTAMP_CHECKPOINT	1387
>>>>>>> a193bd46
/*!
 * transaction: transaction range of timestamps pinned by the oldest
 * active read timestamp
 */
<<<<<<< HEAD
#define	WT_STAT_CONN_TXN_PINNED_TIMESTAMP_READER	1383
=======
#define	WT_STAT_CONN_TXN_PINNED_TIMESTAMP_READER	1388
>>>>>>> a193bd46
/*!
 * transaction: transaction range of timestamps pinned by the oldest
 * timestamp
 */
<<<<<<< HEAD
#define	WT_STAT_CONN_TXN_PINNED_TIMESTAMP_OLDEST	1384
/*! transaction: transaction read timestamp of the oldest active reader */
#define	WT_STAT_CONN_TXN_TIMESTAMP_OLDEST_ACTIVE_READ	1385
/*! transaction: transaction sync calls */
#define	WT_STAT_CONN_TXN_SYNC				1386
/*! transaction: transactions committed */
#define	WT_STAT_CONN_TXN_COMMIT				1387
/*! transaction: transactions rolled back */
#define	WT_STAT_CONN_TXN_ROLLBACK			1388
/*! transaction: update conflicts */
#define	WT_STAT_CONN_TXN_UPDATE_CONFLICT		1389
=======
#define	WT_STAT_CONN_TXN_PINNED_TIMESTAMP_OLDEST	1389
/*! transaction: transaction read timestamp of the oldest active reader */
#define	WT_STAT_CONN_TXN_TIMESTAMP_OLDEST_ACTIVE_READ	1390
/*! transaction: transaction sync calls */
#define	WT_STAT_CONN_TXN_SYNC				1391
/*! transaction: transactions committed */
#define	WT_STAT_CONN_TXN_COMMIT				1392
/*! transaction: transactions rolled back */
#define	WT_STAT_CONN_TXN_ROLLBACK			1393
/*! transaction: update conflicts */
#define	WT_STAT_CONN_TXN_UPDATE_CONFLICT		1394
>>>>>>> a193bd46

/*!
 * @}
 * @name Statistics for data sources
 * @anchor statistics_dsrc
 * @{
 */
/*! LSM: bloom filter false positives */
#define	WT_STAT_DSRC_BLOOM_FALSE_POSITIVE		2000
/*! LSM: bloom filter hits */
#define	WT_STAT_DSRC_BLOOM_HIT				2001
/*! LSM: bloom filter misses */
#define	WT_STAT_DSRC_BLOOM_MISS				2002
/*! LSM: bloom filter pages evicted from cache */
#define	WT_STAT_DSRC_BLOOM_PAGE_EVICT			2003
/*! LSM: bloom filter pages read into cache */
#define	WT_STAT_DSRC_BLOOM_PAGE_READ			2004
/*! LSM: bloom filters in the LSM tree */
#define	WT_STAT_DSRC_BLOOM_COUNT			2005
/*! LSM: chunks in the LSM tree */
#define	WT_STAT_DSRC_LSM_CHUNK_COUNT			2006
/*! LSM: highest merge generation in the LSM tree */
#define	WT_STAT_DSRC_LSM_GENERATION_MAX			2007
/*!
 * LSM: queries that could have benefited from a Bloom filter that did
 * not exist
 */
#define	WT_STAT_DSRC_LSM_LOOKUP_NO_BLOOM		2008
/*! LSM: sleep for LSM checkpoint throttle */
#define	WT_STAT_DSRC_LSM_CHECKPOINT_THROTTLE		2009
/*! LSM: sleep for LSM merge throttle */
#define	WT_STAT_DSRC_LSM_MERGE_THROTTLE			2010
/*! LSM: total size of bloom filters */
#define	WT_STAT_DSRC_BLOOM_SIZE				2011
/*! block-manager: allocations requiring file extension */
#define	WT_STAT_DSRC_BLOCK_EXTENSION			2012
/*! block-manager: blocks allocated */
#define	WT_STAT_DSRC_BLOCK_ALLOC			2013
/*! block-manager: blocks freed */
#define	WT_STAT_DSRC_BLOCK_FREE				2014
/*! block-manager: checkpoint size */
#define	WT_STAT_DSRC_BLOCK_CHECKPOINT_SIZE		2015
/*! block-manager: file allocation unit size */
#define	WT_STAT_DSRC_ALLOCATION_SIZE			2016
/*! block-manager: file bytes available for reuse */
#define	WT_STAT_DSRC_BLOCK_REUSE_BYTES			2017
/*! block-manager: file magic number */
#define	WT_STAT_DSRC_BLOCK_MAGIC			2018
/*! block-manager: file major version number */
#define	WT_STAT_DSRC_BLOCK_MAJOR			2019
/*! block-manager: file size in bytes */
#define	WT_STAT_DSRC_BLOCK_SIZE				2020
/*! block-manager: minor version number */
#define	WT_STAT_DSRC_BLOCK_MINOR			2021
/*! btree: btree checkpoint generation */
#define	WT_STAT_DSRC_BTREE_CHECKPOINT_GENERATION	2022
/*!
 * btree: column-store fixed-size leaf pages, only reported if tree_walk
 * or all statistics are enabled
 */
#define	WT_STAT_DSRC_BTREE_COLUMN_FIX			2023
/*!
 * btree: column-store internal pages, only reported if tree_walk or all
 * statistics are enabled
 */
#define	WT_STAT_DSRC_BTREE_COLUMN_INTERNAL		2024
/*!
 * btree: column-store variable-size RLE encoded values, only reported if
 * tree_walk or all statistics are enabled
 */
#define	WT_STAT_DSRC_BTREE_COLUMN_RLE			2025
/*!
 * btree: column-store variable-size deleted values, only reported if
 * tree_walk or all statistics are enabled
 */
#define	WT_STAT_DSRC_BTREE_COLUMN_DELETED		2026
/*!
 * btree: column-store variable-size leaf pages, only reported if
 * tree_walk or all statistics are enabled
 */
#define	WT_STAT_DSRC_BTREE_COLUMN_VARIABLE		2027
/*! btree: fixed-record size */
#define	WT_STAT_DSRC_BTREE_FIXED_LEN			2028
/*! btree: maximum internal page key size */
#define	WT_STAT_DSRC_BTREE_MAXINTLKEY			2029
/*! btree: maximum internal page size */
#define	WT_STAT_DSRC_BTREE_MAXINTLPAGE			2030
/*! btree: maximum leaf page key size */
#define	WT_STAT_DSRC_BTREE_MAXLEAFKEY			2031
/*! btree: maximum leaf page size */
#define	WT_STAT_DSRC_BTREE_MAXLEAFPAGE			2032
/*! btree: maximum leaf page value size */
#define	WT_STAT_DSRC_BTREE_MAXLEAFVALUE			2033
/*! btree: maximum tree depth */
#define	WT_STAT_DSRC_BTREE_MAXIMUM_DEPTH		2034
/*!
 * btree: number of key/value pairs, only reported if tree_walk or all
 * statistics are enabled
 */
#define	WT_STAT_DSRC_BTREE_ENTRIES			2035
/*!
 * btree: overflow pages, only reported if tree_walk or all statistics
 * are enabled
 */
#define	WT_STAT_DSRC_BTREE_OVERFLOW			2036
/*! btree: pages rewritten by compaction */
#define	WT_STAT_DSRC_BTREE_COMPACT_REWRITE		2037
/*!
 * btree: row-store empty values, only reported if tree_walk or all
 * statistics are enabled
 */
#define	WT_STAT_DSRC_BTREE_ROW_EMPTY_VALUES		2038
/*!
 * btree: row-store internal pages, only reported if tree_walk or all
 * statistics are enabled
 */
#define	WT_STAT_DSRC_BTREE_ROW_INTERNAL			2039
/*!
 * btree: row-store leaf pages, only reported if tree_walk or all
 * statistics are enabled
 */
#define	WT_STAT_DSRC_BTREE_ROW_LEAF			2040
/*! cache: bytes currently in the cache */
#define	WT_STAT_DSRC_CACHE_BYTES_INUSE			2041
/*! cache: bytes dirty in the cache cumulative */
#define	WT_STAT_DSRC_CACHE_BYTES_DIRTY_TOTAL		2042
/*! cache: bytes read into cache */
#define	WT_STAT_DSRC_CACHE_BYTES_READ			2043
/*! cache: bytes written from cache */
#define	WT_STAT_DSRC_CACHE_BYTES_WRITE			2044
/*! cache: checkpoint blocked page eviction */
#define	WT_STAT_DSRC_CACHE_EVICTION_CHECKPOINT		2045
/*! cache: data source pages selected for eviction unable to be evicted */
#define	WT_STAT_DSRC_CACHE_EVICTION_FAIL		2046
/*! cache: eviction walk passes of a file */
#define	WT_STAT_DSRC_CACHE_EVICTION_WALK_PASSES		2047
/*! cache: eviction walk target pages histogram - 0-9 */
#define	WT_STAT_DSRC_CACHE_EVICTION_TARGET_PAGE_LT10	2048
/*! cache: eviction walk target pages histogram - 10-31 */
#define	WT_STAT_DSRC_CACHE_EVICTION_TARGET_PAGE_LT32	2049
/*! cache: eviction walk target pages histogram - 128 and higher */
#define	WT_STAT_DSRC_CACHE_EVICTION_TARGET_PAGE_GE128	2050
/*! cache: eviction walk target pages histogram - 32-63 */
#define	WT_STAT_DSRC_CACHE_EVICTION_TARGET_PAGE_LT64	2051
/*! cache: eviction walk target pages histogram - 64-128 */
#define	WT_STAT_DSRC_CACHE_EVICTION_TARGET_PAGE_LT128	2052
/*! cache: eviction walks abandoned */
#define	WT_STAT_DSRC_CACHE_EVICTION_WALKS_ABANDONED	2053
/*! cache: eviction walks gave up because they restarted their walk twice */
#define	WT_STAT_DSRC_CACHE_EVICTION_WALKS_STOPPED	2054
/*!
 * cache: eviction walks gave up because they saw too many pages and
 * found no candidates
 */
#define	WT_STAT_DSRC_CACHE_EVICTION_WALKS_GAVE_UP_NO_TARGETS	2055
/*!
 * cache: eviction walks gave up because they saw too many pages and
 * found too few candidates
 */
#define	WT_STAT_DSRC_CACHE_EVICTION_WALKS_GAVE_UP_RATIO	2056
/*! cache: eviction walks reached end of tree */
#define	WT_STAT_DSRC_CACHE_EVICTION_WALKS_ENDED		2057
/*! cache: eviction walks started from root of tree */
#define	WT_STAT_DSRC_CACHE_EVICTION_WALK_FROM_ROOT	2058
/*! cache: eviction walks started from saved location in tree */
#define	WT_STAT_DSRC_CACHE_EVICTION_WALK_SAVED_POS	2059
/*! cache: hazard pointer blocked page eviction */
#define	WT_STAT_DSRC_CACHE_EVICTION_HAZARD		2060
/*! cache: in-memory page passed criteria to be split */
#define	WT_STAT_DSRC_CACHE_INMEM_SPLITTABLE		2061
/*! cache: in-memory page splits */
#define	WT_STAT_DSRC_CACHE_INMEM_SPLIT			2062
/*! cache: internal pages evicted */
#define	WT_STAT_DSRC_CACHE_EVICTION_INTERNAL		2063
/*! cache: internal pages split during eviction */
#define	WT_STAT_DSRC_CACHE_EVICTION_SPLIT_INTERNAL	2064
/*! cache: leaf pages split during eviction */
#define	WT_STAT_DSRC_CACHE_EVICTION_SPLIT_LEAF		2065
/*! cache: modified pages evicted */
#define	WT_STAT_DSRC_CACHE_EVICTION_DIRTY		2066
/*! cache: overflow pages read into cache */
#define	WT_STAT_DSRC_CACHE_READ_OVERFLOW		2067
/*! cache: page split during eviction deepened the tree */
#define	WT_STAT_DSRC_CACHE_EVICTION_DEEPEN		2068
/*! cache: page written requiring cache overflow records */
#define	WT_STAT_DSRC_CACHE_WRITE_LOOKASIDE		2069
/*! cache: pages read into cache */
#define	WT_STAT_DSRC_CACHE_READ				2070
/*! cache: pages read into cache after truncate */
#define	WT_STAT_DSRC_CACHE_READ_DELETED			2071
/*! cache: pages read into cache after truncate in prepare state */
#define	WT_STAT_DSRC_CACHE_READ_DELETED_PREPARED	2072
/*! cache: pages read into cache requiring cache overflow entries */
#define	WT_STAT_DSRC_CACHE_READ_LOOKASIDE		2073
/*! cache: pages requested from the cache */
#define	WT_STAT_DSRC_CACHE_PAGES_REQUESTED		2074
/*! cache: pages seen by eviction walk */
#define	WT_STAT_DSRC_CACHE_EVICTION_PAGES_SEEN		2075
/*! cache: pages written from cache */
#define	WT_STAT_DSRC_CACHE_WRITE			2076
/*! cache: pages written requiring in-memory restoration */
#define	WT_STAT_DSRC_CACHE_WRITE_RESTORE		2077
/*! cache: tracked dirty bytes in the cache */
#define	WT_STAT_DSRC_CACHE_BYTES_DIRTY			2078
/*! cache: unmodified pages evicted */
#define	WT_STAT_DSRC_CACHE_EVICTION_CLEAN		2079
/*!
 * cache_walk: Average difference between current eviction generation
 * when the page was last considered, only reported if cache_walk or all
 * statistics are enabled
 */
#define	WT_STAT_DSRC_CACHE_STATE_GEN_AVG_GAP		2080
/*!
 * cache_walk: Average on-disk page image size seen, only reported if
 * cache_walk or all statistics are enabled
 */
#define	WT_STAT_DSRC_CACHE_STATE_AVG_WRITTEN_SIZE	2081
/*!
 * cache_walk: Average time in cache for pages that have been visited by
 * the eviction server, only reported if cache_walk or all statistics are
 * enabled
 */
#define	WT_STAT_DSRC_CACHE_STATE_AVG_VISITED_AGE	2082
/*!
 * cache_walk: Average time in cache for pages that have not been visited
 * by the eviction server, only reported if cache_walk or all statistics
 * are enabled
 */
#define	WT_STAT_DSRC_CACHE_STATE_AVG_UNVISITED_AGE	2083
/*!
 * cache_walk: Clean pages currently in cache, only reported if
 * cache_walk or all statistics are enabled
 */
#define	WT_STAT_DSRC_CACHE_STATE_PAGES_CLEAN		2084
/*!
 * cache_walk: Current eviction generation, only reported if cache_walk
 * or all statistics are enabled
 */
#define	WT_STAT_DSRC_CACHE_STATE_GEN_CURRENT		2085
/*!
 * cache_walk: Dirty pages currently in cache, only reported if
 * cache_walk or all statistics are enabled
 */
#define	WT_STAT_DSRC_CACHE_STATE_PAGES_DIRTY		2086
/*!
 * cache_walk: Entries in the root page, only reported if cache_walk or
 * all statistics are enabled
 */
#define	WT_STAT_DSRC_CACHE_STATE_ROOT_ENTRIES		2087
/*!
 * cache_walk: Internal pages currently in cache, only reported if
 * cache_walk or all statistics are enabled
 */
#define	WT_STAT_DSRC_CACHE_STATE_PAGES_INTERNAL		2088
/*!
 * cache_walk: Leaf pages currently in cache, only reported if cache_walk
 * or all statistics are enabled
 */
#define	WT_STAT_DSRC_CACHE_STATE_PAGES_LEAF		2089
/*!
 * cache_walk: Maximum difference between current eviction generation
 * when the page was last considered, only reported if cache_walk or all
 * statistics are enabled
 */
#define	WT_STAT_DSRC_CACHE_STATE_GEN_MAX_GAP		2090
/*!
 * cache_walk: Maximum page size seen, only reported if cache_walk or all
 * statistics are enabled
 */
#define	WT_STAT_DSRC_CACHE_STATE_MAX_PAGESIZE		2091
/*!
 * cache_walk: Minimum on-disk page image size seen, only reported if
 * cache_walk or all statistics are enabled
 */
#define	WT_STAT_DSRC_CACHE_STATE_MIN_WRITTEN_SIZE	2092
/*!
 * cache_walk: Number of pages never visited by eviction server, only
 * reported if cache_walk or all statistics are enabled
 */
#define	WT_STAT_DSRC_CACHE_STATE_UNVISITED_COUNT	2093
/*!
 * cache_walk: On-disk page image sizes smaller than a single allocation
 * unit, only reported if cache_walk or all statistics are enabled
 */
#define	WT_STAT_DSRC_CACHE_STATE_SMALLER_ALLOC_SIZE	2094
/*!
 * cache_walk: Pages created in memory and never written, only reported
 * if cache_walk or all statistics are enabled
 */
#define	WT_STAT_DSRC_CACHE_STATE_MEMORY			2095
/*!
 * cache_walk: Pages currently queued for eviction, only reported if
 * cache_walk or all statistics are enabled
 */
#define	WT_STAT_DSRC_CACHE_STATE_QUEUED			2096
/*!
 * cache_walk: Pages that could not be queued for eviction, only reported
 * if cache_walk or all statistics are enabled
 */
#define	WT_STAT_DSRC_CACHE_STATE_NOT_QUEUEABLE		2097
/*!
 * cache_walk: Refs skipped during cache traversal, only reported if
 * cache_walk or all statistics are enabled
 */
#define	WT_STAT_DSRC_CACHE_STATE_REFS_SKIPPED		2098
/*!
 * cache_walk: Size of the root page, only reported if cache_walk or all
 * statistics are enabled
 */
#define	WT_STAT_DSRC_CACHE_STATE_ROOT_SIZE		2099
/*!
 * cache_walk: Total number of pages currently in cache, only reported if
 * cache_walk or all statistics are enabled
 */
#define	WT_STAT_DSRC_CACHE_STATE_PAGES			2100
/*!
 * compression: compressed page maximum internal page size prior to
 * compression
 */
#define	WT_STAT_DSRC_COMPRESS_PRECOMP_INTL_MAX_PAGE_SIZE	2101
/*!
 * compression: compressed page maximum leaf page size prior to
 * compression
 */
#define	WT_STAT_DSRC_COMPRESS_PRECOMP_LEAF_MAX_PAGE_SIZE	2102
/*! compression: compressed pages read */
#define	WT_STAT_DSRC_COMPRESS_READ			2103
/*! compression: compressed pages written */
#define	WT_STAT_DSRC_COMPRESS_WRITE			2104
/*! compression: page written failed to compress */
#define	WT_STAT_DSRC_COMPRESS_WRITE_FAIL		2105
/*! compression: page written was too small to compress */
#define	WT_STAT_DSRC_COMPRESS_WRITE_TOO_SMALL		2106
/*! cursor: bulk loaded cursor insert calls */
#define	WT_STAT_DSRC_CURSOR_INSERT_BULK			2107
/*! cursor: cache cursors reuse count */
#define	WT_STAT_DSRC_CURSOR_REOPEN			2108
/*! cursor: close calls that result in cache */
#define	WT_STAT_DSRC_CURSOR_CACHE			2109
/*! cursor: create calls */
#define	WT_STAT_DSRC_CURSOR_CREATE			2110
/*! cursor: insert calls */
#define	WT_STAT_DSRC_CURSOR_INSERT			2111
/*! cursor: insert key and value bytes */
#define	WT_STAT_DSRC_CURSOR_INSERT_BYTES		2112
/*! cursor: modify */
#define	WT_STAT_DSRC_CURSOR_MODIFY			2113
/*! cursor: modify key and value bytes affected */
#define	WT_STAT_DSRC_CURSOR_MODIFY_BYTES		2114
/*! cursor: modify value bytes modified */
#define	WT_STAT_DSRC_CURSOR_MODIFY_BYTES_TOUCH		2115
/*! cursor: next calls */
#define	WT_STAT_DSRC_CURSOR_NEXT			2116
/*! cursor: open cursor count */
#define	WT_STAT_DSRC_CURSOR_OPEN_COUNT			2117
/*! cursor: operation restarted */
#define	WT_STAT_DSRC_CURSOR_RESTART			2118
/*! cursor: prev calls */
#define	WT_STAT_DSRC_CURSOR_PREV			2119
/*! cursor: remove calls */
#define	WT_STAT_DSRC_CURSOR_REMOVE			2120
/*! cursor: remove key bytes removed */
#define	WT_STAT_DSRC_CURSOR_REMOVE_BYTES		2121
/*! cursor: reserve calls */
#define	WT_STAT_DSRC_CURSOR_RESERVE			2122
/*! cursor: reset calls */
#define	WT_STAT_DSRC_CURSOR_RESET			2123
/*! cursor: search calls */
#define	WT_STAT_DSRC_CURSOR_SEARCH			2124
/*! cursor: search near calls */
#define	WT_STAT_DSRC_CURSOR_SEARCH_NEAR			2125
/*! cursor: truncate calls */
#define	WT_STAT_DSRC_CURSOR_TRUNCATE			2126
/*! cursor: update calls */
#define	WT_STAT_DSRC_CURSOR_UPDATE			2127
/*! cursor: update key and value bytes */
#define	WT_STAT_DSRC_CURSOR_UPDATE_BYTES		2128
/*! cursor: update value size change */
#define	WT_STAT_DSRC_CURSOR_UPDATE_BYTES_CHANGED	2129
/*! reconciliation: dictionary matches */
#define	WT_STAT_DSRC_REC_DICTIONARY			2130
/*! reconciliation: fast-path pages deleted */
#define	WT_STAT_DSRC_REC_PAGE_DELETE_FAST		2131
/*!
 * reconciliation: internal page key bytes discarded using suffix
 * compression
 */
#define	WT_STAT_DSRC_REC_SUFFIX_COMPRESSION		2132
/*! reconciliation: internal page multi-block writes */
#define	WT_STAT_DSRC_REC_MULTIBLOCK_INTERNAL		2133
/*! reconciliation: internal-page overflow keys */
#define	WT_STAT_DSRC_REC_OVERFLOW_KEY_INTERNAL		2134
/*! reconciliation: leaf page key bytes discarded using prefix compression */
#define	WT_STAT_DSRC_REC_PREFIX_COMPRESSION		2135
/*! reconciliation: leaf page multi-block writes */
#define	WT_STAT_DSRC_REC_MULTIBLOCK_LEAF		2136
/*! reconciliation: leaf-page overflow keys */
#define	WT_STAT_DSRC_REC_OVERFLOW_KEY_LEAF		2137
/*! reconciliation: maximum blocks required for a page */
#define	WT_STAT_DSRC_REC_MULTIBLOCK_MAX			2138
/*! reconciliation: overflow values written */
#define	WT_STAT_DSRC_REC_OVERFLOW_VALUE			2139
/*! reconciliation: page checksum matches */
#define	WT_STAT_DSRC_REC_PAGE_MATCH			2140
/*! reconciliation: page reconciliation calls */
#define	WT_STAT_DSRC_REC_PAGES				2141
/*! reconciliation: page reconciliation calls for eviction */
#define	WT_STAT_DSRC_REC_PAGES_EVICTION			2142
/*! reconciliation: pages deleted */
#define	WT_STAT_DSRC_REC_PAGE_DELETE			2143
/*! session: object compaction */
#define	WT_STAT_DSRC_SESSION_COMPACT			2144
/*! transaction: update conflicts */
#define	WT_STAT_DSRC_TXN_UPDATE_CONFLICT		2145

/*!
 * @}
 * @name Statistics for join cursors
 * @anchor statistics_join
 * @{
 */
/*! : accesses to the main table */
#define	WT_STAT_JOIN_MAIN_ACCESS			3000
/*! : bloom filter false positives */
#define	WT_STAT_JOIN_BLOOM_FALSE_POSITIVE		3001
/*! : checks that conditions of membership are satisfied */
#define	WT_STAT_JOIN_MEMBERSHIP_CHECK			3002
/*! : items inserted into a bloom filter */
#define	WT_STAT_JOIN_BLOOM_INSERT			3003
/*! : items iterated */
#define	WT_STAT_JOIN_ITERATED				3004

/*!
 * @}
 * @name Statistics for session
 * @anchor statistics_session
 * @{
 */
/*! session: bytes read into cache */
#define	WT_STAT_SESSION_BYTES_READ			4000
/*! session: bytes written from cache */
#define	WT_STAT_SESSION_BYTES_WRITE			4001
/*! session: dhandle lock wait time (usecs) */
#define	WT_STAT_SESSION_LOCK_DHANDLE_WAIT		4002
/*! session: page read from disk to cache time (usecs) */
#define	WT_STAT_SESSION_READ_TIME			4003
/*! session: page write from cache to disk time (usecs) */
#define	WT_STAT_SESSION_WRITE_TIME			4004
/*! session: schema lock wait time (usecs) */
#define	WT_STAT_SESSION_LOCK_SCHEMA_WAIT		4005
/*! session: time waiting for cache (usecs) */
#define	WT_STAT_SESSION_CACHE_TIME			4006
/*! @} */
/*
 * Statistics section: END
 * DO NOT EDIT: automatically built by dist/stat.py.
 */
/*! @} */

#undef __F

#if defined(__cplusplus)
}
#endif
#endif /* __WIREDTIGER_H_ */<|MERGE_RESOLUTION|>--- conflicted
+++ resolved
@@ -5713,396 +5713,206 @@
 /*! session: table drop failed calls */
 #define	WT_STAT_CONN_SESSION_TABLE_DROP_FAIL		1304
 /*! session: table drop successful calls */
-<<<<<<< HEAD
 #define	WT_STAT_CONN_SESSION_TABLE_DROP_SUCCESS		1305
+/*! session: table import failed calls */
+#define	WT_STAT_CONN_SESSION_TABLE_IMPORT_FAIL		1306
+/*! session: table import successful calls */
+#define	WT_STAT_CONN_SESSION_TABLE_IMPORT_SUCCESS	1307
 /*! session: table rebalance failed calls */
-#define	WT_STAT_CONN_SESSION_TABLE_REBALANCE_FAIL	1306
+#define	WT_STAT_CONN_SESSION_TABLE_REBALANCE_FAIL	1308
 /*! session: table rebalance successful calls */
-#define	WT_STAT_CONN_SESSION_TABLE_REBALANCE_SUCCESS	1307
+#define	WT_STAT_CONN_SESSION_TABLE_REBALANCE_SUCCESS	1309
 /*! session: table rename failed calls */
-#define	WT_STAT_CONN_SESSION_TABLE_RENAME_FAIL		1308
+#define	WT_STAT_CONN_SESSION_TABLE_RENAME_FAIL		1310
 /*! session: table rename successful calls */
-#define	WT_STAT_CONN_SESSION_TABLE_RENAME_SUCCESS	1309
+#define	WT_STAT_CONN_SESSION_TABLE_RENAME_SUCCESS	1311
 /*! session: table salvage failed calls */
-#define	WT_STAT_CONN_SESSION_TABLE_SALVAGE_FAIL		1310
+#define	WT_STAT_CONN_SESSION_TABLE_SALVAGE_FAIL		1312
 /*! session: table salvage successful calls */
-#define	WT_STAT_CONN_SESSION_TABLE_SALVAGE_SUCCESS	1311
+#define	WT_STAT_CONN_SESSION_TABLE_SALVAGE_SUCCESS	1313
 /*! session: table truncate failed calls */
-#define	WT_STAT_CONN_SESSION_TABLE_TRUNCATE_FAIL	1312
+#define	WT_STAT_CONN_SESSION_TABLE_TRUNCATE_FAIL	1314
 /*! session: table truncate successful calls */
-#define	WT_STAT_CONN_SESSION_TABLE_TRUNCATE_SUCCESS	1313
+#define	WT_STAT_CONN_SESSION_TABLE_TRUNCATE_SUCCESS	1315
 /*! session: table verify failed calls */
-#define	WT_STAT_CONN_SESSION_TABLE_VERIFY_FAIL		1314
+#define	WT_STAT_CONN_SESSION_TABLE_VERIFY_FAIL		1316
 /*! session: table verify successful calls */
-#define	WT_STAT_CONN_SESSION_TABLE_VERIFY_SUCCESS	1315
+#define	WT_STAT_CONN_SESSION_TABLE_VERIFY_SUCCESS	1317
 /*! thread-state: active filesystem fsync calls */
-#define	WT_STAT_CONN_THREAD_FSYNC_ACTIVE		1316
+#define	WT_STAT_CONN_THREAD_FSYNC_ACTIVE		1318
 /*! thread-state: active filesystem read calls */
-#define	WT_STAT_CONN_THREAD_READ_ACTIVE			1317
+#define	WT_STAT_CONN_THREAD_READ_ACTIVE			1319
 /*! thread-state: active filesystem write calls */
-#define	WT_STAT_CONN_THREAD_WRITE_ACTIVE		1318
+#define	WT_STAT_CONN_THREAD_WRITE_ACTIVE		1320
 /*! thread-yield: application thread time evicting (usecs) */
-#define	WT_STAT_CONN_APPLICATION_EVICT_TIME		1319
+#define	WT_STAT_CONN_APPLICATION_EVICT_TIME		1321
 /*! thread-yield: application thread time waiting for cache (usecs) */
-#define	WT_STAT_CONN_APPLICATION_CACHE_TIME		1320
-=======
-#define	WT_STAT_CONN_SESSION_TABLE_DROP_SUCCESS		1308
-/*! session: table import failed calls */
-#define	WT_STAT_CONN_SESSION_TABLE_IMPORT_FAIL		1309
-/*! session: table import successful calls */
-#define	WT_STAT_CONN_SESSION_TABLE_IMPORT_SUCCESS	1310
-/*! session: table rebalance failed calls */
-#define	WT_STAT_CONN_SESSION_TABLE_REBALANCE_FAIL	1311
-/*! session: table rebalance successful calls */
-#define	WT_STAT_CONN_SESSION_TABLE_REBALANCE_SUCCESS	1312
-/*! session: table rename failed calls */
-#define	WT_STAT_CONN_SESSION_TABLE_RENAME_FAIL		1313
-/*! session: table rename successful calls */
-#define	WT_STAT_CONN_SESSION_TABLE_RENAME_SUCCESS	1314
-/*! session: table salvage failed calls */
-#define	WT_STAT_CONN_SESSION_TABLE_SALVAGE_FAIL		1315
-/*! session: table salvage successful calls */
-#define	WT_STAT_CONN_SESSION_TABLE_SALVAGE_SUCCESS	1316
-/*! session: table truncate failed calls */
-#define	WT_STAT_CONN_SESSION_TABLE_TRUNCATE_FAIL	1317
-/*! session: table truncate successful calls */
-#define	WT_STAT_CONN_SESSION_TABLE_TRUNCATE_SUCCESS	1318
-/*! session: table verify failed calls */
-#define	WT_STAT_CONN_SESSION_TABLE_VERIFY_FAIL		1319
-/*! session: table verify successful calls */
-#define	WT_STAT_CONN_SESSION_TABLE_VERIFY_SUCCESS	1320
-/*! thread-state: active filesystem fsync calls */
-#define	WT_STAT_CONN_THREAD_FSYNC_ACTIVE		1321
-/*! thread-state: active filesystem read calls */
-#define	WT_STAT_CONN_THREAD_READ_ACTIVE			1322
-/*! thread-state: active filesystem write calls */
-#define	WT_STAT_CONN_THREAD_WRITE_ACTIVE		1323
-/*! thread-yield: application thread time evicting (usecs) */
-#define	WT_STAT_CONN_APPLICATION_EVICT_TIME		1324
-/*! thread-yield: application thread time waiting for cache (usecs) */
-#define	WT_STAT_CONN_APPLICATION_CACHE_TIME		1325
->>>>>>> a193bd46
+#define	WT_STAT_CONN_APPLICATION_CACHE_TIME		1322
 /*!
  * thread-yield: connection close blocked waiting for transaction state
  * stabilization
  */
-<<<<<<< HEAD
-#define	WT_STAT_CONN_TXN_RELEASE_BLOCKED		1321
+#define	WT_STAT_CONN_TXN_RELEASE_BLOCKED		1323
 /*! thread-yield: connection close yielded for lsm manager shutdown */
-#define	WT_STAT_CONN_CONN_CLOSE_BLOCKED_LSM		1322
+#define	WT_STAT_CONN_CONN_CLOSE_BLOCKED_LSM		1324
 /*! thread-yield: data handle lock yielded */
-#define	WT_STAT_CONN_DHANDLE_LOCK_BLOCKED		1323
-=======
-#define	WT_STAT_CONN_TXN_RELEASE_BLOCKED		1326
-/*! thread-yield: connection close yielded for lsm manager shutdown */
-#define	WT_STAT_CONN_CONN_CLOSE_BLOCKED_LSM		1327
-/*! thread-yield: data handle lock yielded */
-#define	WT_STAT_CONN_DHANDLE_LOCK_BLOCKED		1328
->>>>>>> a193bd46
+#define	WT_STAT_CONN_DHANDLE_LOCK_BLOCKED		1325
 /*!
  * thread-yield: get reference for page index and slot time sleeping
  * (usecs)
  */
-<<<<<<< HEAD
-#define	WT_STAT_CONN_PAGE_INDEX_SLOT_REF_BLOCKED	1324
+#define	WT_STAT_CONN_PAGE_INDEX_SLOT_REF_BLOCKED	1326
 /*! thread-yield: log server sync yielded for log write */
-#define	WT_STAT_CONN_LOG_SERVER_SYNC_BLOCKED		1325
+#define	WT_STAT_CONN_LOG_SERVER_SYNC_BLOCKED		1327
 /*! thread-yield: page access yielded due to prepare state change */
-#define	WT_STAT_CONN_PREPARED_TRANSITION_BLOCKED_PAGE	1326
+#define	WT_STAT_CONN_PREPARED_TRANSITION_BLOCKED_PAGE	1328
 /*! thread-yield: page acquire busy blocked */
-#define	WT_STAT_CONN_PAGE_BUSY_BLOCKED			1327
+#define	WT_STAT_CONN_PAGE_BUSY_BLOCKED			1329
 /*! thread-yield: page acquire eviction blocked */
-#define	WT_STAT_CONN_PAGE_FORCIBLE_EVICT_BLOCKED	1328
+#define	WT_STAT_CONN_PAGE_FORCIBLE_EVICT_BLOCKED	1330
 /*! thread-yield: page acquire locked blocked */
-#define	WT_STAT_CONN_PAGE_LOCKED_BLOCKED		1329
+#define	WT_STAT_CONN_PAGE_LOCKED_BLOCKED		1331
 /*! thread-yield: page acquire read blocked */
-#define	WT_STAT_CONN_PAGE_READ_BLOCKED			1330
+#define	WT_STAT_CONN_PAGE_READ_BLOCKED			1332
 /*! thread-yield: page acquire time sleeping (usecs) */
-#define	WT_STAT_CONN_PAGE_SLEEP				1331
-=======
-#define	WT_STAT_CONN_PAGE_INDEX_SLOT_REF_BLOCKED	1329
-/*! thread-yield: log server sync yielded for log write */
-#define	WT_STAT_CONN_LOG_SERVER_SYNC_BLOCKED		1330
-/*! thread-yield: page access yielded due to prepare state change */
-#define	WT_STAT_CONN_PREPARED_TRANSITION_BLOCKED_PAGE	1331
-/*! thread-yield: page acquire busy blocked */
-#define	WT_STAT_CONN_PAGE_BUSY_BLOCKED			1332
-/*! thread-yield: page acquire eviction blocked */
-#define	WT_STAT_CONN_PAGE_FORCIBLE_EVICT_BLOCKED	1333
-/*! thread-yield: page acquire locked blocked */
-#define	WT_STAT_CONN_PAGE_LOCKED_BLOCKED		1334
-/*! thread-yield: page acquire read blocked */
-#define	WT_STAT_CONN_PAGE_READ_BLOCKED			1335
-/*! thread-yield: page acquire time sleeping (usecs) */
-#define	WT_STAT_CONN_PAGE_SLEEP				1336
->>>>>>> a193bd46
+#define	WT_STAT_CONN_PAGE_SLEEP				1333
 /*!
  * thread-yield: page delete rollback time sleeping for state change
  * (usecs)
  */
-<<<<<<< HEAD
-#define	WT_STAT_CONN_PAGE_DEL_ROLLBACK_BLOCKED		1332
+#define	WT_STAT_CONN_PAGE_DEL_ROLLBACK_BLOCKED		1334
 /*! thread-yield: page reconciliation yielded due to child modification */
-#define	WT_STAT_CONN_CHILD_MODIFY_BLOCKED_PAGE		1333
+#define	WT_STAT_CONN_CHILD_MODIFY_BLOCKED_PAGE		1335
 /*! transaction: Number of prepared updates */
-#define	WT_STAT_CONN_TXN_PREPARED_UPDATES_COUNT		1334
+#define	WT_STAT_CONN_TXN_PREPARED_UPDATES_COUNT		1336
 /*! transaction: Number of prepared updates added to cache overflow */
-#define	WT_STAT_CONN_TXN_PREPARED_UPDATES_LOOKASIDE_INSERTS	1335
+#define	WT_STAT_CONN_TXN_PREPARED_UPDATES_LOOKASIDE_INSERTS	1337
 /*! transaction: Number of prepared updates resolved */
-#define	WT_STAT_CONN_TXN_PREPARED_UPDATES_RESOLVED	1336
+#define	WT_STAT_CONN_TXN_PREPARED_UPDATES_RESOLVED	1338
 /*! transaction: commit timestamp queue entries walked */
-#define	WT_STAT_CONN_TXN_COMMIT_QUEUE_WALKED		1337
+#define	WT_STAT_CONN_TXN_COMMIT_QUEUE_WALKED		1339
 /*! transaction: commit timestamp queue insert to empty */
-#define	WT_STAT_CONN_TXN_COMMIT_QUEUE_EMPTY		1338
+#define	WT_STAT_CONN_TXN_COMMIT_QUEUE_EMPTY		1340
 /*! transaction: commit timestamp queue inserts to head */
-#define	WT_STAT_CONN_TXN_COMMIT_QUEUE_HEAD		1339
+#define	WT_STAT_CONN_TXN_COMMIT_QUEUE_HEAD		1341
 /*! transaction: commit timestamp queue inserts total */
-#define	WT_STAT_CONN_TXN_COMMIT_QUEUE_INSERTS		1340
+#define	WT_STAT_CONN_TXN_COMMIT_QUEUE_INSERTS		1342
 /*! transaction: commit timestamp queue length */
-#define	WT_STAT_CONN_TXN_COMMIT_QUEUE_LEN		1341
+#define	WT_STAT_CONN_TXN_COMMIT_QUEUE_LEN		1343
 /*! transaction: number of named snapshots created */
-#define	WT_STAT_CONN_TXN_SNAPSHOTS_CREATED		1342
+#define	WT_STAT_CONN_TXN_SNAPSHOTS_CREATED		1344
 /*! transaction: number of named snapshots dropped */
-#define	WT_STAT_CONN_TXN_SNAPSHOTS_DROPPED		1343
+#define	WT_STAT_CONN_TXN_SNAPSHOTS_DROPPED		1345
 /*! transaction: prepared transactions */
-#define	WT_STAT_CONN_TXN_PREPARE			1344
+#define	WT_STAT_CONN_TXN_PREPARE			1346
 /*! transaction: prepared transactions committed */
-#define	WT_STAT_CONN_TXN_PREPARE_COMMIT			1345
+#define	WT_STAT_CONN_TXN_PREPARE_COMMIT			1347
 /*! transaction: prepared transactions currently active */
-#define	WT_STAT_CONN_TXN_PREPARE_ACTIVE			1346
+#define	WT_STAT_CONN_TXN_PREPARE_ACTIVE			1348
 /*! transaction: prepared transactions rolled back */
-#define	WT_STAT_CONN_TXN_PREPARE_ROLLBACK		1347
+#define	WT_STAT_CONN_TXN_PREPARE_ROLLBACK		1349
 /*! transaction: query timestamp calls */
-#define	WT_STAT_CONN_TXN_QUERY_TS			1348
+#define	WT_STAT_CONN_TXN_QUERY_TS			1350
 /*! transaction: read timestamp queue entries walked */
-#define	WT_STAT_CONN_TXN_READ_QUEUE_WALKED		1349
+#define	WT_STAT_CONN_TXN_READ_QUEUE_WALKED		1351
 /*! transaction: read timestamp queue insert to empty */
-#define	WT_STAT_CONN_TXN_READ_QUEUE_EMPTY		1350
+#define	WT_STAT_CONN_TXN_READ_QUEUE_EMPTY		1352
 /*! transaction: read timestamp queue inserts to head */
-#define	WT_STAT_CONN_TXN_READ_QUEUE_HEAD		1351
+#define	WT_STAT_CONN_TXN_READ_QUEUE_HEAD		1353
 /*! transaction: read timestamp queue inserts total */
-#define	WT_STAT_CONN_TXN_READ_QUEUE_INSERTS		1352
+#define	WT_STAT_CONN_TXN_READ_QUEUE_INSERTS		1354
 /*! transaction: read timestamp queue length */
-#define	WT_STAT_CONN_TXN_READ_QUEUE_LEN			1353
+#define	WT_STAT_CONN_TXN_READ_QUEUE_LEN			1355
 /*! transaction: rollback to stable calls */
-#define	WT_STAT_CONN_TXN_ROLLBACK_TO_STABLE		1354
+#define	WT_STAT_CONN_TXN_ROLLBACK_TO_STABLE		1356
 /*! transaction: rollback to stable updates aborted */
-#define	WT_STAT_CONN_TXN_ROLLBACK_UPD_ABORTED		1355
+#define	WT_STAT_CONN_TXN_ROLLBACK_UPD_ABORTED		1357
 /*! transaction: rollback to stable updates removed from cache overflow */
-#define	WT_STAT_CONN_TXN_ROLLBACK_LAS_REMOVED		1356
+#define	WT_STAT_CONN_TXN_ROLLBACK_LAS_REMOVED		1358
 /*! transaction: set timestamp calls */
-#define	WT_STAT_CONN_TXN_SET_TS				1357
+#define	WT_STAT_CONN_TXN_SET_TS				1359
 /*! transaction: set timestamp commit calls */
-#define	WT_STAT_CONN_TXN_SET_TS_COMMIT			1358
+#define	WT_STAT_CONN_TXN_SET_TS_COMMIT			1360
 /*! transaction: set timestamp commit updates */
-#define	WT_STAT_CONN_TXN_SET_TS_COMMIT_UPD		1359
+#define	WT_STAT_CONN_TXN_SET_TS_COMMIT_UPD		1361
 /*! transaction: set timestamp oldest calls */
-#define	WT_STAT_CONN_TXN_SET_TS_OLDEST			1360
+#define	WT_STAT_CONN_TXN_SET_TS_OLDEST			1362
 /*! transaction: set timestamp oldest updates */
-#define	WT_STAT_CONN_TXN_SET_TS_OLDEST_UPD		1361
+#define	WT_STAT_CONN_TXN_SET_TS_OLDEST_UPD		1363
 /*! transaction: set timestamp stable calls */
-#define	WT_STAT_CONN_TXN_SET_TS_STABLE			1362
+#define	WT_STAT_CONN_TXN_SET_TS_STABLE			1364
 /*! transaction: set timestamp stable updates */
-#define	WT_STAT_CONN_TXN_SET_TS_STABLE_UPD		1363
+#define	WT_STAT_CONN_TXN_SET_TS_STABLE_UPD		1365
 /*! transaction: transaction begins */
-#define	WT_STAT_CONN_TXN_BEGIN				1364
+#define	WT_STAT_CONN_TXN_BEGIN				1366
 /*! transaction: transaction checkpoint currently running */
-#define	WT_STAT_CONN_TXN_CHECKPOINT_RUNNING		1365
+#define	WT_STAT_CONN_TXN_CHECKPOINT_RUNNING		1367
 /*! transaction: transaction checkpoint generation */
-#define	WT_STAT_CONN_TXN_CHECKPOINT_GENERATION		1366
+#define	WT_STAT_CONN_TXN_CHECKPOINT_GENERATION		1368
 /*! transaction: transaction checkpoint max time (msecs) */
-#define	WT_STAT_CONN_TXN_CHECKPOINT_TIME_MAX		1367
+#define	WT_STAT_CONN_TXN_CHECKPOINT_TIME_MAX		1369
 /*! transaction: transaction checkpoint min time (msecs) */
-#define	WT_STAT_CONN_TXN_CHECKPOINT_TIME_MIN		1368
+#define	WT_STAT_CONN_TXN_CHECKPOINT_TIME_MIN		1370
 /*! transaction: transaction checkpoint most recent time (msecs) */
-#define	WT_STAT_CONN_TXN_CHECKPOINT_TIME_RECENT		1369
+#define	WT_STAT_CONN_TXN_CHECKPOINT_TIME_RECENT		1371
 /*! transaction: transaction checkpoint scrub dirty target */
-#define	WT_STAT_CONN_TXN_CHECKPOINT_SCRUB_TARGET	1370
+#define	WT_STAT_CONN_TXN_CHECKPOINT_SCRUB_TARGET	1372
 /*! transaction: transaction checkpoint scrub time (msecs) */
-#define	WT_STAT_CONN_TXN_CHECKPOINT_SCRUB_TIME		1371
+#define	WT_STAT_CONN_TXN_CHECKPOINT_SCRUB_TIME		1373
 /*! transaction: transaction checkpoint total time (msecs) */
-#define	WT_STAT_CONN_TXN_CHECKPOINT_TIME_TOTAL		1372
+#define	WT_STAT_CONN_TXN_CHECKPOINT_TIME_TOTAL		1374
 /*! transaction: transaction checkpoints */
-#define	WT_STAT_CONN_TXN_CHECKPOINT			1373
-=======
-#define	WT_STAT_CONN_PAGE_DEL_ROLLBACK_BLOCKED		1337
-/*! thread-yield: page reconciliation yielded due to child modification */
-#define	WT_STAT_CONN_CHILD_MODIFY_BLOCKED_PAGE		1338
-/*! transaction: Number of prepared updates */
-#define	WT_STAT_CONN_TXN_PREPARED_UPDATES_COUNT		1339
-/*! transaction: Number of prepared updates added to cache overflow */
-#define	WT_STAT_CONN_TXN_PREPARED_UPDATES_LOOKASIDE_INSERTS	1340
-/*! transaction: Number of prepared updates resolved */
-#define	WT_STAT_CONN_TXN_PREPARED_UPDATES_RESOLVED	1341
-/*! transaction: commit timestamp queue entries walked */
-#define	WT_STAT_CONN_TXN_COMMIT_QUEUE_WALKED		1342
-/*! transaction: commit timestamp queue insert to empty */
-#define	WT_STAT_CONN_TXN_COMMIT_QUEUE_EMPTY		1343
-/*! transaction: commit timestamp queue inserts to head */
-#define	WT_STAT_CONN_TXN_COMMIT_QUEUE_HEAD		1344
-/*! transaction: commit timestamp queue inserts total */
-#define	WT_STAT_CONN_TXN_COMMIT_QUEUE_INSERTS		1345
-/*! transaction: commit timestamp queue length */
-#define	WT_STAT_CONN_TXN_COMMIT_QUEUE_LEN		1346
-/*! transaction: number of named snapshots created */
-#define	WT_STAT_CONN_TXN_SNAPSHOTS_CREATED		1347
-/*! transaction: number of named snapshots dropped */
-#define	WT_STAT_CONN_TXN_SNAPSHOTS_DROPPED		1348
-/*! transaction: prepared transactions */
-#define	WT_STAT_CONN_TXN_PREPARE			1349
-/*! transaction: prepared transactions committed */
-#define	WT_STAT_CONN_TXN_PREPARE_COMMIT			1350
-/*! transaction: prepared transactions currently active */
-#define	WT_STAT_CONN_TXN_PREPARE_ACTIVE			1351
-/*! transaction: prepared transactions rolled back */
-#define	WT_STAT_CONN_TXN_PREPARE_ROLLBACK		1352
-/*! transaction: query timestamp calls */
-#define	WT_STAT_CONN_TXN_QUERY_TS			1353
-/*! transaction: read timestamp queue entries walked */
-#define	WT_STAT_CONN_TXN_READ_QUEUE_WALKED		1354
-/*! transaction: read timestamp queue insert to empty */
-#define	WT_STAT_CONN_TXN_READ_QUEUE_EMPTY		1355
-/*! transaction: read timestamp queue inserts to head */
-#define	WT_STAT_CONN_TXN_READ_QUEUE_HEAD		1356
-/*! transaction: read timestamp queue inserts total */
-#define	WT_STAT_CONN_TXN_READ_QUEUE_INSERTS		1357
-/*! transaction: read timestamp queue length */
-#define	WT_STAT_CONN_TXN_READ_QUEUE_LEN			1358
-/*! transaction: rollback to stable calls */
-#define	WT_STAT_CONN_TXN_ROLLBACK_TO_STABLE		1359
-/*! transaction: rollback to stable updates aborted */
-#define	WT_STAT_CONN_TXN_ROLLBACK_UPD_ABORTED		1360
-/*! transaction: rollback to stable updates removed from cache overflow */
-#define	WT_STAT_CONN_TXN_ROLLBACK_LAS_REMOVED		1361
-/*! transaction: set timestamp calls */
-#define	WT_STAT_CONN_TXN_SET_TS				1362
-/*! transaction: set timestamp commit calls */
-#define	WT_STAT_CONN_TXN_SET_TS_COMMIT			1363
-/*! transaction: set timestamp commit updates */
-#define	WT_STAT_CONN_TXN_SET_TS_COMMIT_UPD		1364
-/*! transaction: set timestamp oldest calls */
-#define	WT_STAT_CONN_TXN_SET_TS_OLDEST			1365
-/*! transaction: set timestamp oldest updates */
-#define	WT_STAT_CONN_TXN_SET_TS_OLDEST_UPD		1366
-/*! transaction: set timestamp stable calls */
-#define	WT_STAT_CONN_TXN_SET_TS_STABLE			1367
-/*! transaction: set timestamp stable updates */
-#define	WT_STAT_CONN_TXN_SET_TS_STABLE_UPD		1368
-/*! transaction: transaction begins */
-#define	WT_STAT_CONN_TXN_BEGIN				1369
-/*! transaction: transaction checkpoint currently running */
-#define	WT_STAT_CONN_TXN_CHECKPOINT_RUNNING		1370
-/*! transaction: transaction checkpoint generation */
-#define	WT_STAT_CONN_TXN_CHECKPOINT_GENERATION		1371
-/*! transaction: transaction checkpoint max time (msecs) */
-#define	WT_STAT_CONN_TXN_CHECKPOINT_TIME_MAX		1372
-/*! transaction: transaction checkpoint min time (msecs) */
-#define	WT_STAT_CONN_TXN_CHECKPOINT_TIME_MIN		1373
-/*! transaction: transaction checkpoint most recent time (msecs) */
-#define	WT_STAT_CONN_TXN_CHECKPOINT_TIME_RECENT		1374
-/*! transaction: transaction checkpoint scrub dirty target */
-#define	WT_STAT_CONN_TXN_CHECKPOINT_SCRUB_TARGET	1375
-/*! transaction: transaction checkpoint scrub time (msecs) */
-#define	WT_STAT_CONN_TXN_CHECKPOINT_SCRUB_TIME		1376
-/*! transaction: transaction checkpoint total time (msecs) */
-#define	WT_STAT_CONN_TXN_CHECKPOINT_TIME_TOTAL		1377
-/*! transaction: transaction checkpoints */
-#define	WT_STAT_CONN_TXN_CHECKPOINT			1378
->>>>>>> a193bd46
+#define	WT_STAT_CONN_TXN_CHECKPOINT			1375
 /*!
  * transaction: transaction checkpoints skipped because database was
  * clean
  */
-<<<<<<< HEAD
-#define	WT_STAT_CONN_TXN_CHECKPOINT_SKIPPED		1374
+#define	WT_STAT_CONN_TXN_CHECKPOINT_SKIPPED		1376
 /*! transaction: transaction failures due to cache overflow */
-#define	WT_STAT_CONN_TXN_FAIL_CACHE			1375
-=======
-#define	WT_STAT_CONN_TXN_CHECKPOINT_SKIPPED		1379
-/*! transaction: transaction failures due to cache overflow */
-#define	WT_STAT_CONN_TXN_FAIL_CACHE			1380
->>>>>>> a193bd46
+#define	WT_STAT_CONN_TXN_FAIL_CACHE			1377
 /*!
  * transaction: transaction fsync calls for checkpoint after allocating
  * the transaction ID
  */
-<<<<<<< HEAD
-#define	WT_STAT_CONN_TXN_CHECKPOINT_FSYNC_POST		1376
-=======
-#define	WT_STAT_CONN_TXN_CHECKPOINT_FSYNC_POST		1381
->>>>>>> a193bd46
+#define	WT_STAT_CONN_TXN_CHECKPOINT_FSYNC_POST		1378
 /*!
  * transaction: transaction fsync duration for checkpoint after
  * allocating the transaction ID (usecs)
  */
-<<<<<<< HEAD
-#define	WT_STAT_CONN_TXN_CHECKPOINT_FSYNC_POST_DURATION	1377
+#define	WT_STAT_CONN_TXN_CHECKPOINT_FSYNC_POST_DURATION	1379
 /*! transaction: transaction range of IDs currently pinned */
-#define	WT_STAT_CONN_TXN_PINNED_RANGE			1378
+#define	WT_STAT_CONN_TXN_PINNED_RANGE			1380
 /*! transaction: transaction range of IDs currently pinned by a checkpoint */
-#define	WT_STAT_CONN_TXN_PINNED_CHECKPOINT_RANGE	1379
-=======
-#define	WT_STAT_CONN_TXN_CHECKPOINT_FSYNC_POST_DURATION	1382
-/*! transaction: transaction range of IDs currently pinned */
-#define	WT_STAT_CONN_TXN_PINNED_RANGE			1383
-/*! transaction: transaction range of IDs currently pinned by a checkpoint */
-#define	WT_STAT_CONN_TXN_PINNED_CHECKPOINT_RANGE	1384
->>>>>>> a193bd46
+#define	WT_STAT_CONN_TXN_PINNED_CHECKPOINT_RANGE	1381
 /*!
  * transaction: transaction range of IDs currently pinned by named
  * snapshots
  */
-<<<<<<< HEAD
-#define	WT_STAT_CONN_TXN_PINNED_SNAPSHOT_RANGE		1380
+#define	WT_STAT_CONN_TXN_PINNED_SNAPSHOT_RANGE		1382
 /*! transaction: transaction range of timestamps currently pinned */
-#define	WT_STAT_CONN_TXN_PINNED_TIMESTAMP		1381
+#define	WT_STAT_CONN_TXN_PINNED_TIMESTAMP		1383
 /*! transaction: transaction range of timestamps pinned by a checkpoint */
-#define	WT_STAT_CONN_TXN_PINNED_TIMESTAMP_CHECKPOINT	1382
-=======
-#define	WT_STAT_CONN_TXN_PINNED_SNAPSHOT_RANGE		1385
-/*! transaction: transaction range of timestamps currently pinned */
-#define	WT_STAT_CONN_TXN_PINNED_TIMESTAMP		1386
-/*! transaction: transaction range of timestamps pinned by a checkpoint */
-#define	WT_STAT_CONN_TXN_PINNED_TIMESTAMP_CHECKPOINT	1387
->>>>>>> a193bd46
+#define	WT_STAT_CONN_TXN_PINNED_TIMESTAMP_CHECKPOINT	1384
 /*!
  * transaction: transaction range of timestamps pinned by the oldest
  * active read timestamp
  */
-<<<<<<< HEAD
-#define	WT_STAT_CONN_TXN_PINNED_TIMESTAMP_READER	1383
-=======
-#define	WT_STAT_CONN_TXN_PINNED_TIMESTAMP_READER	1388
->>>>>>> a193bd46
+#define	WT_STAT_CONN_TXN_PINNED_TIMESTAMP_READER	1385
 /*!
  * transaction: transaction range of timestamps pinned by the oldest
  * timestamp
  */
-<<<<<<< HEAD
-#define	WT_STAT_CONN_TXN_PINNED_TIMESTAMP_OLDEST	1384
+#define	WT_STAT_CONN_TXN_PINNED_TIMESTAMP_OLDEST	1386
 /*! transaction: transaction read timestamp of the oldest active reader */
-#define	WT_STAT_CONN_TXN_TIMESTAMP_OLDEST_ACTIVE_READ	1385
+#define	WT_STAT_CONN_TXN_TIMESTAMP_OLDEST_ACTIVE_READ	1387
 /*! transaction: transaction sync calls */
-#define	WT_STAT_CONN_TXN_SYNC				1386
+#define	WT_STAT_CONN_TXN_SYNC				1388
 /*! transaction: transactions committed */
-#define	WT_STAT_CONN_TXN_COMMIT				1387
+#define	WT_STAT_CONN_TXN_COMMIT				1389
 /*! transaction: transactions rolled back */
-#define	WT_STAT_CONN_TXN_ROLLBACK			1388
+#define	WT_STAT_CONN_TXN_ROLLBACK			1390
 /*! transaction: update conflicts */
-#define	WT_STAT_CONN_TXN_UPDATE_CONFLICT		1389
-=======
-#define	WT_STAT_CONN_TXN_PINNED_TIMESTAMP_OLDEST	1389
-/*! transaction: transaction read timestamp of the oldest active reader */
-#define	WT_STAT_CONN_TXN_TIMESTAMP_OLDEST_ACTIVE_READ	1390
-/*! transaction: transaction sync calls */
-#define	WT_STAT_CONN_TXN_SYNC				1391
-/*! transaction: transactions committed */
-#define	WT_STAT_CONN_TXN_COMMIT				1392
-/*! transaction: transactions rolled back */
-#define	WT_STAT_CONN_TXN_ROLLBACK			1393
-/*! transaction: update conflicts */
-#define	WT_STAT_CONN_TXN_UPDATE_CONFLICT		1394
->>>>>>> a193bd46
+#define	WT_STAT_CONN_TXN_UPDATE_CONFLICT		1391
 
 /*!
  * @}
