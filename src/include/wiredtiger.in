/*-
 * Copyright (c) 2014-present MongoDB, Inc.
 * Copyright (c) 2008-2014 WiredTiger, Inc.
 *  All rights reserved.
 *
 * See the file LICENSE for redistribution information.
 */

#ifndef __WIREDTIGER_H_
#define __WIREDTIGER_H_

#if defined(__cplusplus)
extern "C" {
#endif

/*******************************************
 * Version information
 *******************************************/
#define WIREDTIGER_VERSION_MAJOR    @VERSION_MAJOR@
#define WIREDTIGER_VERSION_MINOR    @VERSION_MINOR@
#define WIREDTIGER_VERSION_PATCH    @VERSION_PATCH@
#define WIREDTIGER_VERSION_STRING   @VERSION_STRING@

/*******************************************
 * Required includes
 *******************************************/
@wiredtiger_includes_decl@

/*******************************************
 * Portable type names
 *******************************************/
@off_t_decl@
@uintmax_t_decl@
@uintptr_t_decl@

#if defined(DOXYGEN) || defined(SWIG)
#define __F(func) func
#else
/* NOLINTNEXTLINE(misc-macro-parentheses) */
#define __F(func) (*func)
#endif

/*
 * We support configuring WiredTiger with the gcc/clang -fvisibility=hidden
 * flags, but that requires public APIs be specifically marked.
 */
#if defined(DOXYGEN) || defined(SWIG) || !defined(__GNUC__)
#define WT_ATTRIBUTE_LIBRARY_VISIBLE
#else
#define WT_ATTRIBUTE_LIBRARY_VISIBLE    __attribute__((visibility("default")))
#endif

/*!
 * @defgroup wt WiredTiger API
 * The functions, handles and methods applications use to access and manage
 * data with WiredTiger.
 *
 * @{
 */

/*******************************************
 * Public forward structure declarations
 *******************************************/
struct __wt_collator;       typedef struct __wt_collator WT_COLLATOR;
struct __wt_compressor;     typedef struct __wt_compressor WT_COMPRESSOR;
struct __wt_config_item;    typedef struct __wt_config_item WT_CONFIG_ITEM;
struct __wt_config_parser;
    typedef struct __wt_config_parser WT_CONFIG_PARSER;
struct __wt_connection;     typedef struct __wt_connection WT_CONNECTION;
struct __wt_cursor;     typedef struct __wt_cursor WT_CURSOR;
struct __wt_data_source;    typedef struct __wt_data_source WT_DATA_SOURCE;
struct __wt_encryptor;      typedef struct __wt_encryptor WT_ENCRYPTOR;
struct __wt_event_handler;  typedef struct __wt_event_handler WT_EVENT_HANDLER;
struct __wt_extension_api;  typedef struct __wt_extension_api WT_EXTENSION_API;
struct __wt_file_handle;    typedef struct __wt_file_handle WT_FILE_HANDLE;
struct __wt_file_system;    typedef struct __wt_file_system WT_FILE_SYSTEM;
struct __wt_item;       typedef struct __wt_item WT_ITEM;
struct __wt_modify;     typedef struct __wt_modify WT_MODIFY;
#if !defined(DOXYGEN)
struct __wt_page_log; typedef struct __wt_page_log WT_PAGE_LOG;
struct __wt_page_log_get_args; typedef struct __wt_page_log_get_args WT_PAGE_LOG_GET_ARGS;
struct __wt_page_log_put_args; typedef struct __wt_page_log_put_args WT_PAGE_LOG_PUT_ARGS;
struct __wt_page_log_handle; typedef struct __wt_page_log_handle WT_PAGE_LOG_HANDLE;
#endif
struct __wt_session;        typedef struct __wt_session WT_SESSION;
#if !defined(DOXYGEN)
struct __wt_storage_source; typedef struct __wt_storage_source WT_STORAGE_SOURCE;
#endif

/*!
 * A raw item of data to be managed, including a pointer to the data and a
 * length.
 *
 * WT_ITEM structures do not need to be cleared before use.
 */
struct __wt_item {
    /*!
     * The memory reference of the data item.
     *
     * For items returned by a WT_CURSOR, the pointer is only valid until
     * the next operation on that cursor.  Applications that need to keep
     * an item across multiple cursor operations must make a copy.
     */
    const void *data;

    /*!
     * The number of bytes in the data item.
     *
     * The maximum length of a single column stored in a table is not fixed
     * (as it partially depends on the underlying file configuration), but
     * is always a small number of bytes less than 4GB.
     */
    size_t size;

#ifndef DOXYGEN
    /*! Managed memory chunk (internal use). */
    void *mem;

    /*! Managed memory size (internal use). */
    size_t memsize;

    /*! Object flags (internal use). */
/* AUTOMATIC FLAG VALUE GENERATION START 0 */
#define WT_ITEM_INUSE   0x1u
/* AUTOMATIC FLAG VALUE GENERATION STOP 32 */
    uint32_t flags;
#endif
};

/*!
 * A set of modifications for a value, including a pointer to new data and a
 * length, plus a target offset in the value and an optional length of data
 * in the value to be replaced.
 *
 * WT_MODIFY structures do not need to be cleared before use.
 */
struct __wt_modify {
    /*!
     * New data. The size of the new data may be zero when no new data is
     * provided.
     */
    WT_ITEM data;

    /*!
     * The zero-based byte offset in the value where the new data is placed.
     *
     * If the offset is past the end of the value, padding bytes are
     * appended to the value up to the specified offset. If the value is a
     * string (value format \c S), the padding byte is a space. If the value
     * is a raw byte array accessed using a WT_ITEM structure (value format
     * \c u), the padding byte is a nul.
     */
     size_t offset;

    /*!
     * The number of bytes in the value to be replaced.
     *
     * If the size is zero, no bytes from the value are replaced and the new
     * data is inserted.
     *
     * If the offset is past the end of the value, the size is ignored.
     *
     * If the offset plus the size overlaps the end of the previous value,
     * bytes from the offset to the end of the value are replaced and any
     * remaining new data is appended.
     */
     size_t size;
};

/*!
 * The maximum packed size of a 64-bit integer.  The ::wiredtiger_struct_pack
 * function will pack single long integers into at most this many bytes.
 */
#define WT_INTPACK64_MAXSIZE    ((int)sizeof(int64_t) + 1)

/*!
 * The maximum packed size of a 32-bit integer.  The ::wiredtiger_struct_pack
 * function will pack single integers into at most this many bytes.
 */
#define WT_INTPACK32_MAXSIZE    ((int)sizeof(int32_t) + 1)

/*!
 * A WT_CURSOR handle is the interface to a cursor.
 *
 * Cursors allow data to be searched, iterated and modified, implementing the
 * CRUD (create, read, update and delete) operations.  Cursors are opened in
 * the context of a session.  If a transaction is started, cursors operate in
 * the context of the transaction until the transaction is resolved.
 *
 * Raw data is represented by key/value pairs of WT_ITEM structures, but
 * cursors can also provide access to fields within the key and value if the
 * formats are described in the WT_SESSION::create method.
 *
 * In the common case, a cursor is used to access records in a table.  However,
 * cursors can be used on subsets of tables (such as a single column or a
 * projection of multiple columns), as an interface to statistics, configuration
 * data or application-specific data sources.  See WT_SESSION::open_cursor for
 * more information.
 *
 * <b>Thread safety:</b> A WT_CURSOR handle is not usually shared between
 * threads. See @ref threads for more information.
 */
struct __wt_cursor {
    WT_SESSION *session;    /*!< The session handle for this cursor. */

    /*!
     * The name of the data source for the cursor, matches the \c uri
     * parameter to WT_SESSION::open_cursor used to open the cursor.
     */
    const char *uri;

    /*!
     * The format of the data packed into key items.  See @ref packing for
     * details.  If not set, a default value of "u" is assumed, and
     * applications must use WT_ITEM structures to manipulate untyped byte
     * arrays.
     */
    const char *key_format;

    /*!
     * The format of the data packed into value items.  See @ref packing
     * for details.  If not set, a default value of "u" is assumed, and
     * applications must use WT_ITEM structures to manipulate untyped byte
     * arrays.
     */
    const char *value_format;

    /*!
     * @name Data access
     * @{
     */
    /*!
     * Get the key for the current record.
     *
     * @snippet ex_all.c Get the cursor's string key
     *
     * @snippet ex_all.c Get the cursor's record number key
     *
     * @param cursor the cursor handle
     * @param ... pointers to hold key fields corresponding to
     * WT_CURSOR::key_format.
     * The API does not validate the argument types passed in; the caller is
     * responsible for passing the correct argument types according to
     * WT_CURSOR::key_format.
     * @errors
     */
    int __F(get_key)(WT_CURSOR *cursor, ...);

    /*!
     * Get the value for the current record.
     *
     * @snippet ex_all.c Get the cursor's string value
     *
     * @snippet ex_all.c Get the cursor's raw value
     *
     * @param cursor the cursor handle
     * @param ... pointers to hold value fields corresponding to
     * WT_CURSOR::value_format.
     * The API does not validate the argument types passed in; the caller is
     * responsible for passing the correct argument types according to
     * WT_CURSOR::value_format.
     * @errors
     */
    int __F(get_value)(WT_CURSOR *cursor, ...);

    /*!
     * Get the raw key and value for the current record.
     *
     * @snippet ex_all.c Get the raw key and value for the current record.
     *
     * @snippet ex_all.c Set the cursor's record number key
     *
     * @param cursor the cursor handle
     * @param key pointer to an item that will contains the current record's raw key
     * @param value pointer to an item that will contains the current record's raw value
     *
     * The caller can optionally pass in NULL for either key or value to retrieve only
     * the other of the key or value.
     *
     * If an error occurs during this operation, a flag will be set in the
     * cursor, and the next operation to access the key will fail.  This
     * simplifies error handling in applications.
     * @errors
     */
        int __F(get_raw_key_value)(WT_CURSOR *cursor, WT_ITEM* key, WT_ITEM* value);

    /*!
     * Set the key for the next operation.
     *
     * @snippet ex_all.c Set the cursor's string key
     *
     * @snippet ex_all.c Set the cursor's record number key
     *
     * @param cursor the cursor handle
     * @param ... key fields corresponding to WT_CURSOR::key_format.
     *
     * If an error occurs during this operation, a flag will be set in the
     * cursor, and the next operation to access the key will fail.  This
     * simplifies error handling in applications.
     */
    void __F(set_key)(WT_CURSOR *cursor, ...);

    /*!
     * Set the value for the next operation.
     *
     * @snippet ex_all.c Set the cursor's string value
     *
     * @snippet ex_all.c Set the cursor's raw value
     *
     * @param cursor the cursor handle
     * @param ... value fields corresponding to WT_CURSOR::value_format.
     *
     * If an error occurs during this operation, a flag will be set in the
     * cursor, and the next operation to access the value will fail.  This
     * simplifies error handling in applications.
     */
    void __F(set_value)(WT_CURSOR *cursor, ...);
    /*! @} */

    /*!
     * @name Cursor positioning
     * @{
     */
    /*!
     * Return the ordering relationship between two cursors: both cursors
     * must have the same data source and have valid keys. (When testing
     * only for equality, WT_CURSOR::equals may be faster.)
     *
     * @snippet ex_all.c Cursor comparison
     *
     * @param cursor the cursor handle
     * @param other another cursor handle
     * @param comparep the status of the comparison: < 0 if
     * <code>cursor</code> refers to a key that appears before
     * <code>other</code>, 0 if the cursors refer to the same key,
     * and > 0 if <code>cursor</code> refers to a key that appears after
     * <code>other</code>.
     * @errors
     */
    int __F(compare)(WT_CURSOR *cursor, WT_CURSOR *other, int *comparep);

    /*!
     * Return the ordering relationship between two cursors, testing only
     * for equality: both cursors must have the same data source and have
     * valid keys.
     *
     * @snippet ex_all.c Cursor equality
     *
     * @param cursor the cursor handle
     * @param other another cursor handle
     * @param[out] equalp the status of the comparison: 1 if the cursors
     * refer to the same key, otherwise 0.
     * @errors
     */
    int __F(equals)(WT_CURSOR *cursor, WT_CURSOR *other, int *equalp);

    /*!
     * Return the next record.
     *
     * @snippet ex_all.c Return the next record
     *
     * @param cursor the cursor handle
     * @errors
     */
    int __F(next)(WT_CURSOR *cursor);

    /*!
     * Return the previous record.
     *
     * @snippet ex_all.c Return the previous record
     *
     * @param cursor the cursor handle
     * @errors
     */
    int __F(prev)(WT_CURSOR *cursor);

    /*!
     * Reset the cursor. Any resources held by the cursor are released,
     * and the cursor's key and position are no longer valid. Subsequent
     * iterations with WT_CURSOR::next will move to the first record, or
     * with WT_CURSOR::prev will move to the last record.
     *
     * In the case of a statistics cursor, resetting the cursor refreshes
     * the statistics information returned. Resetting a session statistics
     * cursor resets all the session statistics values to zero.
     *
     * @snippet ex_all.c Reset the cursor
     *
     * @param cursor the cursor handle
     * @errors
     */
    int __F(reset)(WT_CURSOR *cursor);

    /*!
     * Return the record matching the key. The key must first be set.
     *
     * @snippet ex_all.c Search for an exact match
     *
     * On success, the cursor ends positioned at the returned record; to
     * minimize cursor resources, the WT_CURSOR::reset method should be
     * called as soon as the record has been retrieved and the cursor no
     * longer needs that position.
     *
     * @param cursor the cursor handle
     * @errors
     */
    int __F(search)(WT_CURSOR *cursor);

    /*!
     * Return the record matching the key if it exists, or an adjacent
     * record.  An adjacent record is either the smallest record larger
     * than the key or the largest record smaller than the key (in other
     * words, a logically adjacent key).
     *
     * The key must first be set.
     *
     * An example of a search for an exact or adjacent match:
     *
     * @snippet ex_all.c Search for an exact or adjacent match
     *
     * An example of a forward scan through the table, where all keys
     * greater than or equal to a specified prefix are included in the
     * scan:
     *
     * @snippet ex_all.c Forward scan greater than or equal
     *
     * An example of a backward scan through the table, where all keys
     * less than a specified prefix are included in the scan:
     *
     * @snippet ex_all.c Backward scan less than
     *
     * On success, the cursor ends positioned at the returned record; to
     * minimize cursor resources, the WT_CURSOR::reset method should be
     * called as soon as the record has been retrieved and the cursor no
     * longer needs that position.
     *
     * @param cursor the cursor handle
     * @param exactp the status of the search: 0 if an exact match is
     * found, < 0 if a smaller key is returned, > 0 if a larger key is
     * returned
     * @errors
     */
    int __F(search_near)(WT_CURSOR *cursor, int *exactp);
    /*! @} */

    /*!
     * @name Data modification
     * @{
     */
    /*!
     * Insert a record and optionally update an existing record.
     *
     * If the cursor was configured with "overwrite=true" (the default),
     * both the key and value must be set; if the record already exists,
     * the key's value will be updated, otherwise, the record will be
     * inserted.
     *
     * @snippet ex_all.c Insert a new record or overwrite an existing record
     *
     * If the cursor was not configured with "overwrite=true", both the key
     * and value must be set and the record must not already exist; the
     * record will be inserted. If the record already exists, the
     * ::WT_DUPLICATE_KEY error is returned and the value found in the tree
     * can be retrieved using WT_CURSOR::get_value.
     *
     * @snippet ex_all.c Insert a new record and fail if the record exists
     *
     * If a cursor with record number keys was configured with
     * "append=true" (not the default), the value must be set; a new record
     * will be appended and the new record number can be retrieved using
     * WT_CURSOR::get_key.
     *
     * @snippet ex_all.c Insert a new record and assign a record number
     *
     * The cursor ends with no position, and a subsequent call to the
     * WT_CURSOR::next (WT_CURSOR::prev) method will iterate from the
     * beginning (end) of the table.
     *
     * If the cursor does not have record number keys or was not configured
     * with "append=true", the cursor ends with no key set and a subsequent
     * call to the WT_CURSOR::get_key method will fail. The cursor ends with
     * no value set and a subsequent call to the WT_CURSOR::get_value method
     * will fail, except for the ::WT_DUPLICATE_KEY error return, in which
     * case the value currently stored for the key can be retrieved.
     *
     * Inserting a new record after the current maximum record in a
     * fixed-length bit field column-store (that is, a store with an
     * 'r' type key and 't' type value) will implicitly create the missing
     * records as records with a value of 0.
     *
     * When loading a large amount of data into a new object, using
     * a cursor with the \c bulk configuration string enabled and
     * loading the data in sorted order will be much faster than doing
     * out-of-order inserts.  See @ref tune_bulk_load for more information.
     *
     * The maximum length of a single column stored in a table is not fixed
     * (as it partially depends on the underlying file configuration), but
     * is always a small number of bytes less than 4GB.
     *
     * The WT_CURSOR::insert method can only be used at snapshot isolation.
     *
     * @param cursor the cursor handle
     * @errors
     * In particular, if \c overwrite=false is configured and a record with
     * the specified key already exists, ::WT_DUPLICATE_KEY is returned.
     * Also, if \c in_memory is configured for the database and the insert
     * requires more than the configured cache size to complete,
     * ::WT_CACHE_FULL is returned.
     */
    int __F(insert)(WT_CURSOR *cursor);

    /*!
     * Modify an existing record. Both the key and value must be set and the record must
     * already exist.
     *
     * Modifications are specified in WT_MODIFY structures. Modifications
     * are applied in order and later modifications can update earlier ones.
     *
     * The modify method is only supported on strings (value format type
     * \c S), or raw byte arrays accessed using a WT_ITEM structure (value
     * format type \c u).
     *
     * The WT_CURSOR::modify method stores a change record in cache and writes a change record
     * to the log instead of the usual complete values. Using WT_CURSOR::modify will result in
     * slower reads, and slower writes than the WT_CURSOR::insert or WT_CURSOR::update methods,
     * because of the need to assemble the complete value in both the read and write paths. The
     * WT_CURSOR::modify method is intended for applications where memory and log amplification
     * are issues (in other words, applications where there is cache or I/O pressure and the
     * application wants to trade performance for a smaller working set in cache and smaller
     * log records).
     *
     * @snippet ex_all.c Modify an existing record
     *
     * On success, the cursor ends positioned at the modified record; to
     * minimize cursor resources, the WT_CURSOR::reset method should be
     * called as soon as the cursor no longer needs that position.
     *
     * The maximum length of a single column stored in a table is not fixed
     * (as it partially depends on the underlying file configuration), but
     * is always a small number of bytes less than 4GB.
     *
     * The WT_CURSOR::modify method can only be used at snapshot isolation.
     *
     * @param cursor the cursor handle
     * @param entries an array of modification data structures
     * @param nentries the number of modification data structures
     * @errors
     * In particular, if \c in_memory is configured for the database and
     * the modify requires more than the configured cache size to complete,
     * ::WT_CACHE_FULL is returned.
     */
    int __F(modify)(WT_CURSOR *cursor, WT_MODIFY *entries, int nentries);

    /*!
     * Update an existing record and optionally insert a record.
     *
     * If the cursor was configured with "overwrite=true" (the default),
     * both the key and value must be set; if the record already exists, the
     * key's value will be updated, otherwise, the record will be inserted.
     *
     * @snippet ex_all.c Update an existing record or insert a new record
     *
     * If the cursor was not configured with "overwrite=true", both the key
     * and value must be set and the record must already exist; the
     * record will be updated.
     *
     * @snippet ex_all.c Update an existing record and fail if DNE
     *
     * On success, the cursor ends positioned at the modified record; to
     * minimize cursor resources, the WT_CURSOR::reset method should be
     * called as soon as the cursor no longer needs that position. (The
     * WT_CURSOR::insert method never keeps a cursor position and may be
     * more efficient for that reason.)
     *
     * The maximum length of a single column stored in a table is not fixed
     * (as it partially depends on the underlying file configuration), but
     * is always a small number of bytes less than 4GB.
     *
     * The WT_CURSOR::update method can only be used at snapshot isolation.
     *
     * @param cursor the cursor handle
     * @errors
     * In particular, if \c overwrite=false is configured and no record with
     * the specified key exists, ::WT_NOTFOUND is returned.
     * Also, if \c in_memory is configured for the database and the update
     * requires more than the configured cache size to complete,
     * ::WT_CACHE_FULL is returned.
     */
    int __F(update)(WT_CURSOR *cursor);

    /*!
     * Remove a record.
     *
     * The key must be set; the key's record will be removed if it exists.
     *
     * @snippet ex_all.c Remove a record
     *
     * Any cursor position does not change: if the cursor was positioned
     * before the WT_CURSOR::remove call, the cursor remains positioned
     * at the removed record; to minimize cursor resources, the
     * WT_CURSOR::reset method should be called as soon as the cursor no
     * longer needs that position. If the cursor was not positioned before
     * the WT_CURSOR::remove call, the cursor ends with no position, and a
     * subsequent call to the WT_CURSOR::next (WT_CURSOR::prev) method will
     * iterate from the beginning (end) of the table.
     *
     * @snippet ex_all.c Remove a record and fail if DNE
     *
     * Removing a record in a fixed-length bit field column-store
     * (that is, a store with an 'r' type key and 't' type value) is
     * identical to setting the record's value to 0.
     *
     * The WT_CURSOR::remove method can only be used at snapshot isolation.
     *
     * @param cursor the cursor handle
     * @errors
     */
    int __F(remove)(WT_CURSOR *cursor);

    /*!
     * Reserve an existing record so a subsequent write is less likely to
     * fail due to a conflict between concurrent operations.
     *
     * The key must first be set and the record must already exist.
     *
     * Note that reserve works by doing a special update operation that is
     * not logged and does not change the value of the record. This update
     * is aborted when the enclosing transaction ends regardless of whether
     * it commits or rolls back. Given that, reserve can only be used to
     * detect conflicts between transactions that execute concurrently. It
     * cannot detect all logical conflicts between transactions. For that,
     * some update to the record must be committed.
     *
     * @snippet ex_all.c Reserve a record
     *
     * On success, the cursor ends positioned at the specified record; to
     * minimize cursor resources, the WT_CURSOR::reset method should be
     * called as soon as the cursor no longer needs that position.
     *
     * @param cursor the cursor handle
     * @errors
     */
    int __F(reserve)(WT_CURSOR *cursor);
    /*! @} */

#ifndef DOXYGEN
    /*!
     * If the cursor is opened on a checkpoint, return a unique identifier for the checkpoint;
     * otherwise return 0.
     *
     * This allows applications to confirm that checkpoint cursors opened on default checkpoints
     * in different objects reference the same database checkpoint.
     *
     * @param cursor the cursor handle
     * @errors
     */
    uint64_t __F(checkpoint_id)(WT_CURSOR *cursor);
#endif

    /*!
     * Close the cursor.
     *
     * This releases the resources associated with the cursor handle.
     * Cursors are closed implicitly by ending the enclosing connection or
     * closing the session in which they were opened.
     *
     * @snippet ex_all.c Close the cursor
     *
     * @param cursor the cursor handle
     * @errors
     */
    int __F(close)(WT_CURSOR *cursor);

    /*!
     * Get the table's largest key, ignoring visibility. This method is only supported by
     * file: or table: objects. The cursor ends with no position.
     *
     * @snippet ex_all.c Get the table's largest key
     *
     * @param cursor the cursor handle
     * @errors
     */
    int __F(largest_key)(WT_CURSOR *cursor);

    /*!
     * Reconfigure the cursor.
     *
     * The cursor is reset.
     *
     * @snippet ex_all.c Reconfigure a cursor
     *
     * @param cursor the cursor handle
     * @configstart{WT_CURSOR.reconfigure, see dist/api_data.py}
     * @config{append, append written values as new records\, giving each a new record number key;
     * valid only for cursors with record number keys., a boolean flag; default \c false.}
     * @config{force, forcibly open a new dhandle., a boolean flag; default \c false.}
     * @config{overwrite, configures whether the cursor's insert and update methods check the
     * existing state of the record.  If \c overwrite is \c false\, WT_CURSOR::insert fails with
     * ::WT_DUPLICATE_KEY if the record exists\, and WT_CURSOR::update fails with ::WT_NOTFOUND if
     * the record does not exist., a boolean flag; default \c true.}
     * @configend
     * @errors
     */
    int __F(reconfigure)(WT_CURSOR *cursor, const char *config);

    /*!
     * Set range bounds on the cursor.
     *
     * @param cursor the cursor handle
     * @configstart{WT_CURSOR.bound, see dist/api_data.py}
     * @config{action, configures whether this call into the API will set or clear range bounds on
     * the given cursor.  It takes one of two values\, "set" or "clear". If "set" is specified then
     * "bound" must also be specified.  The keys relevant to the given bound must have been set
     * prior to the call using WT_CURSOR::set_key., a string\, chosen from the following options: \c
     * "clear"\, \c "set"; default \c set.}
     * @config{bound, configures which bound is being operated on.  It takes one of two values\,
     * "lower" or "upper"., a string\, chosen from the following options: \c "lower"\, \c "upper";
     * default empty.}
     * @config{inclusive, configures whether the given bound is inclusive or not., a boolean flag;
     * default \c true.}
     * @configend
     * @errors
     */
    int __F(bound)(WT_CURSOR *cursor, const char *config);

    /*
     * Protected fields, only to be used by cursor implementations.
     */
#if !defined(SWIG) && !defined(DOXYGEN)
    int __F(cache)(WT_CURSOR *cursor);  /* Cache the cursor */
                        /* Reopen a cached cursor */
    int __F(reopen)(WT_CURSOR *cursor, bool check_only);

    uint64_t uri_hash;          /* Hash of URI */

    /*
     * !!!
     * Explicit representations of structures from queue.h.
     * TAILQ_ENTRY(wt_cursor) q;
     */
    struct {
        WT_CURSOR *tqe_next;
        WT_CURSOR **tqe_prev;
    } q;                /* Linked list of WT_CURSORs. */

    uint64_t recno;         /* Record number, normal and raw mode */
    uint8_t raw_recno_buf[WT_INTPACK64_MAXSIZE];

    void    *json_private;      /* JSON specific storage */
    void    *lang_private;      /* Language specific private storage */

    WT_ITEM key, value;
    int saved_err;          /* Saved error in set_{key,value}. */
    /*
     * URI used internally, may differ from the URI provided by the
     * user on open.
     */
    const char *internal_uri;

    /*
     * Lower bound and upper bound buffers that is used for the bound API. Store the key set for
     * either the lower bound and upper bound such that cursor operations can limit the returned key
     * to be within the bounded ranges.
     */
    WT_ITEM lower_bound, upper_bound;

/* AUTOMATIC FLAG VALUE GENERATION START 0 */
#define WT_CURSTD_APPEND        0x000000001ull
#define WT_CURSTD_BOUND_LOWER    0x000000002ull       /* Lower bound. */
#define WT_CURSTD_BOUND_LOWER_INCLUSIVE 0x000000004ull /* Inclusive lower bound. */
#define WT_CURSTD_BOUND_UPPER           0x000000008ull /* Upper bound. */
#define WT_CURSTD_BOUND_UPPER_INCLUSIVE 0x000000010ull /* Inclusive upper bound. */
#define WT_CURSTD_BULK          0x000000020ull
#define WT_CURSTD_CACHEABLE     0x000000040ull
#define WT_CURSTD_CACHED        0x000000080ull
#define WT_CURSTD_CACHED_WITH_MEM 0x000000100ull /* A cached cursor with allocated memory. */
#define WT_CURSTD_DEAD          0x000000200ull
#define WT_CURSTD_DEBUG_COPY_KEY    0x000000400ull
#define WT_CURSTD_DEBUG_COPY_VALUE  0x000000800ull
#define WT_CURSTD_DEBUG_RESET_EVICT 0x000001000ull
#define WT_CURSTD_DUMP_HEX      0x000002000ull
#define WT_CURSTD_DUMP_JSON     0x000004000ull
#define WT_CURSTD_DUMP_PRETTY       0x000008000ull
#define WT_CURSTD_DUMP_PRINT        0x000010000ull
#define WT_CURSTD_DUP_NO_VALUE          0x000020000ull
#define WT_CURSTD_EVICT_REPOSITION     0x000040000ull
#define WT_CURSTD_HS_READ_ACROSS_BTREE 0x000080000ull
#define WT_CURSTD_HS_READ_ALL       0x000100000ull
#define WT_CURSTD_HS_READ_COMMITTED 0x000200000ull
#define WT_CURSTD_IGNORE_TOMBSTONE  0x000400000ull
#define WT_CURSTD_KEY_EXT       0x000800000ull /* Key points out of tree. */
#define WT_CURSTD_KEY_INT       0x001000000ull /* Key points into tree. */
#define WT_CURSTD_KEY_ONLY      0x002000000ull
#define WT_CURSTD_META_INUSE        0x004000000ull
#define WT_CURSTD_OPEN          0x008000000ull
#define WT_CURSTD_OVERWRITE     0x010000000ull
#define WT_CURSTD_RAW           0x020000000ull
#define WT_CURSTD_RAW_SEARCH        0x040000000ull
#define WT_CURSTD_VALUE_EXT     0x080000000ull /* Value points out of tree. */
#define WT_CURSTD_VALUE_INT     0x100000000ull /* Value points into tree. */
#define WT_CURSTD_VERSION_CURSOR    0x200000000ull /* Version cursor. */
/* AUTOMATIC FLAG VALUE GENERATION STOP 64 */
#define WT_CURSTD_KEY_SET   (WT_CURSTD_KEY_EXT | WT_CURSTD_KEY_INT)
#define WT_CURSTD_VALUE_SET (WT_CURSTD_VALUE_EXT | WT_CURSTD_VALUE_INT)
#define WT_CURSTD_BOUND_ALL (WT_CURSTD_BOUND_UPPER | WT_CURSTD_BOUND_UPPER_INCLUSIVE \
| WT_CURSTD_BOUND_LOWER | WT_CURSTD_BOUND_LOWER_INCLUSIVE)
    uint64_t flags;
#endif
};

/*! WT_SESSION::timestamp_transaction_uint timestamp types */
typedef enum {
    WT_TS_TXN_TYPE_COMMIT, /*!< Commit timestamp. */
    WT_TS_TXN_TYPE_DURABLE, /*!< Durable timestamp. */
    WT_TS_TXN_TYPE_PREPARE, /*!< Prepare timestamp. */
    WT_TS_TXN_TYPE_READ /*!< Read timestamp. */
} WT_TS_TXN_TYPE;

/*!
 * All data operations are performed in the context of a WT_SESSION.  This
 * encapsulates the thread and transactional context of the operation.
 *
 * <b>Thread safety:</b> A WT_SESSION handle is not usually shared between
 * threads, see @ref threads for more information.
 */
struct __wt_session {
    /*! The connection for this session. */
    WT_CONNECTION *connection;

    /*
     * Don't expose app_private to non-C language bindings - they have
     * their own way to attach data to an operation.
     */
#if !defined(SWIG)
    /*!
     * A location for applications to store information that will be
     * available in callbacks taking a WT_SESSION handle.
     */
    void *app_private;
#endif

    /*!
     * Close the session handle.
     *
     * This will release the resources associated with the session handle,
     * including rolling back any active transactions and closing any
     * cursors that remain open in the session.
     *
     * @snippet ex_all.c Close a session
     *
     * @param session the session handle
     * @configempty{WT_SESSION.close, see dist/api_data.py}
     * @errors
     */
    int __F(close)(WT_SESSION *session, const char *config);

    /*!
     * Reconfigure a session handle.
     *
     * Only configurations listed in the method arguments are modified, other configurations
     * remain in their current state. This method additionally resets the cursors associated
     * with the session. Transaction-related configurations can only be modified when no transaction
     * is active.
     *
     * @snippet ex_all.c Reconfigure a session
     *
     * @param session the session handle
     * @configstart{WT_SESSION.reconfigure, see dist/api_data.py}
     * @config{cache_cursors, enable caching of cursors for reuse.  Any calls to WT_CURSOR::close
     * for a cursor created in this session will mark the cursor as cached and keep it available to
     * be reused for later calls to WT_SESSION::open_cursor.  Cached cursors may be eventually
     * closed.  This value is inherited from ::wiredtiger_open \c cache_cursors., a boolean flag;
     * default \c true.}
     * @config{cache_max_wait_ms, the maximum number of milliseconds an application thread will wait
     * for space to be available in cache before giving up.  Default value will be the global
     * setting of the connection config.  0 will wait forever.  1 will never wait., an integer
     * greater than or equal to \c 0; default \c 0.}
     * @config{debug = (, configure debug specific behavior on a session.  Generally only used for
     * internal testing purposes., a set of related configuration options defined as follows.}
     * @config{&nbsp;&nbsp;&nbsp;&nbsp;checkpoint_fail_before_turtle_update, Fail before writing a
     * turtle file at the end of a checkpoint., a boolean flag; default \c false.}
     * @config{&nbsp;&nbsp;&nbsp;&nbsp;release_evict_page, Configure the session to evict the page
     * when it is released and no longer needed., a boolean flag; default \c false.}
     * @config{ ),,}
     * @config{ignore_cache_size, when set\, operations performed by this session ignore the cache
     * size and are not blocked when the cache is full.  Note that use of this option for operations
     * that create cache pressure can starve ordinary sessions that obey the cache size., a boolean
     * flag; default \c false.}
     * @config{isolation, the default isolation level for operations in this session., a string\,
     * chosen from the following options: \c "read-uncommitted"\, \c "read-committed"\, \c
     * "snapshot"; default \c snapshot.}
     * @config{prefetch = (, Enable automatic detection of scans by applications\, and attempt to
     * pre-fetch future content into the cache., a set of related configuration options defined as
     * follows.}
     * @config{&nbsp;&nbsp;&nbsp;&nbsp;enabled, whether pre-fetch is enabled for this
     * session., a boolean flag; default \c false.}
     * @config{ ),,}
     * @configend
     * @errors
     */
    int __F(reconfigure)(WT_SESSION *session, const char *config);

    /*!
     * Return information about an error as a string.
     *
     * @snippet ex_all.c Display an error thread safe
     *
     * @param session the session handle
     * @param error a return value from a WiredTiger, ISO C, or POSIX
     * standard API call
     * @returns a string representation of the error
     */
    const char *__F(strerror)(WT_SESSION *session, int error);

    /*!
     * @name Cursor handles
     * @{
     */

    /*!
     * Open a new cursor on a data source or duplicate an existing cursor.
     *
     * @snippet ex_all.c Open a cursor
     *
     * An existing cursor can be duplicated by passing it as the \c to_dup
     * parameter and setting the \c uri parameter to \c NULL:
     *
     * @snippet ex_all.c Duplicate a cursor
     *
     * Cursors being duplicated must have a key set, and successfully
     * duplicated cursors are positioned at the same place in the data
     * source as the original.
     *
     * Cursor handles should be discarded by calling WT_CURSOR::close.
     *
     * Cursors capable of supporting transactional operations operate in the
     * context of the current transaction, if any.
     *
     * WT_SESSION::rollback_transaction implicitly resets all cursors associated with the
         * session.
     *
     * Cursors are relatively light-weight objects but may hold references
     * to heavier-weight objects; applications should re-use cursors when
     * possible, but instantiating new cursors is not so expensive that
     * applications need to cache cursors at all cost.
     *
     * @param session the session handle
     * @param uri the data source on which the cursor operates; cursors
     *  are usually opened on tables, however, cursors can be opened on
     *  any data source, regardless of whether it is ultimately stored
     *  in a table.  Some cursor types may have limited functionality
     *  (for example, they may be read-only or not support transactional
     *  updates).  See @ref data_sources for more information.
     *  <br>
     *  @copydoc doc_cursor_types
     * @param to_dup a cursor to duplicate or gather statistics on
     * @configstart{WT_SESSION.open_cursor, see dist/api_data.py}
     * @config{append, append written values as new records\, giving each a new record number key;
     * valid only for cursors with record number keys., a boolean flag; default \c false.}
     * @config{bulk, configure the cursor for bulk-loading\, a fast\, initial load path (see @ref
     * tune_bulk_load for more information). Bulk-load may only be used for newly created objects
     * and applications should use the WT_CURSOR::insert method to insert rows.  When bulk-loading\,
     * rows must be loaded in sorted order.  The value is usually a true/false flag; when
     * bulk-loading fixed-length column store objects\, the special value \c bitmap allows chunks of
     * a memory resident bitmap to be loaded directly into a file by passing a \c WT_ITEM to
     * WT_CURSOR::set_value where the \c size field indicates the number of records in the bitmap
     * (as specified by the object's \c value_format configuration). Bulk-loaded bitmap values must
     * end on a byte boundary relative to the bit count (except for the last set of values loaded).,
     * a string; default \c false.}
     * @config{checkpoint, the name of a checkpoint to open.  (The reserved name
     * "WiredTigerCheckpoint" opens the most recent checkpoint taken for the object.) The cursor
     * does not support data modification., a string; default empty.}
     * @config{debug = (, configure debug specific behavior on a cursor.  Generally only used for
     * internal testing purposes., a set of related configuration options defined as follows.}
     * @config{&nbsp;&nbsp;&nbsp;&nbsp;dump_version = (, open a version cursor\, which is a debug
     * cursor on a table that enables iteration through the history of values for all the keys., a
     * set of related configuration options defined as follows.}
     * @config{&nbsp;&nbsp;&nbsp;&nbsp;
     * ),,}
     * @config{&nbsp;&nbsp;&nbsp;&nbsp;release_evict, Configure the cursor to evict the page
     * positioned on when the reset API call is used., a boolean flag; default \c false.}
     * @config{
     * ),,}
     * @config{dump, configure the cursor for dump format inputs and outputs: "hex" selects a simple
     * hexadecimal format\, "json" selects a JSON format with each record formatted as fields named
     * by column names if available\, "pretty" selects a human-readable format (making it
     * incompatible with the "load")\, "pretty_hex" is similar to "pretty" (also incompatible with
     * "load") except raw byte data elements will be printed like "hex" format\, and "print" selects
     * a format where only non-printing characters are hexadecimal encoded.  These formats are
     * compatible with the @ref util_dump and @ref util_load commands., a string\, chosen from the
     * following options: \c "hex"\, \c "json"\, \c "pretty"\, \c "pretty_hex"\, \c "print"; default
     * empty.}
     * @config{force, forcibly open a new dhandle., a boolean flag; default \c false.}
     * @config{incremental = (, configure the cursor for block incremental backup usage.  These
     * formats are only compatible with the backup data source; see @ref backup., a set of related
     * configuration options defined as follows.}
     * @config{&nbsp;&nbsp;&nbsp;&nbsp;consolidate,
     * causes block incremental backup information to be consolidated if adjacent granularity blocks
     * are modified.  If false\, information will be returned in granularity sized blocks only.
     * This must be set on the primary backup cursor and it applies to all files for this backup., a
     * boolean flag; default \c false.}
     * @config{&nbsp;&nbsp;&nbsp;&nbsp;enabled, whether to
     * configure this backup as the starting point for a subsequent incremental backup., a boolean
     * flag; default \c false.}
     * @config{&nbsp;&nbsp;&nbsp;&nbsp;file, the file name when opening a
     * duplicate incremental backup cursor.  That duplicate cursor will return the block
     * modifications relevant to the given file name., a string; default empty.}
     * @config{&nbsp;&nbsp;&nbsp;&nbsp;force_stop, causes all block incremental backup information
     * to be released.  This is on an open_cursor call and the resources will be released when this
     * cursor is closed.  No other operations should be done on this open cursor., a boolean flag;
     * default \c false.}
     * @config{&nbsp;&nbsp;&nbsp;&nbsp;granularity, this setting manages the
     * granularity of how WiredTiger maintains modification maps internally.  The larger the
     * granularity\, the smaller amount of information WiredTiger need to maintain., an integer
     * between \c 4KB and \c 2GB; default \c 16MB.}
     * @config{&nbsp;&nbsp;&nbsp;&nbsp;src_id, a string
     * that identifies a previous checkpoint backup source as the source of this incremental backup.
     * This identifier must have already been created by use of the 'this_id' configuration in an
     * earlier backup.  A source id is required to begin an incremental backup., a string; default
     * empty.}
     * @config{&nbsp;&nbsp;&nbsp;&nbsp;this_id, a string that identifies the current system
     * state as a future backup source for an incremental backup via \c src_id.  This identifier is
     * required when opening an incremental backup cursor and an error will be returned if one is
     * not provided.  The identifiers can be any text string\, but should be unique., a string;
     * default empty.}
     * @config{ ),,}
     * @config{next_random, configure the cursor to return a pseudo-random record from the object
     * when the WT_CURSOR::next method is called; valid only for row-store cursors.  See @ref
     * cursor_random for details., a boolean flag; default \c false.}
     * @config{next_random_sample_size, cursors configured by \c next_random to return pseudo-random
     * records from the object randomly select from the entire object\, by default.  Setting \c
     * next_random_sample_size to a non-zero value sets the number of samples the application
     * expects to take using the \c next_random cursor.  A cursor configured with both \c
     * next_random and \c next_random_sample_size attempts to divide the object into \c
     * next_random_sample_size equal-sized pieces\, and each retrieval returns a record from one of
     * those pieces.  See @ref cursor_random for details., a string; default \c 0.}
     * @config{next_random_seed, configure the cursor to set an initial random seed when using \c
     * next_random configuration.  This is used for testing purposes only.  See @ref cursor_random
     * for details., a string; default \c 0.}
     * @config{overwrite, configures whether the cursor's insert and update methods check the
     * existing state of the record.  If \c overwrite is \c false\, WT_CURSOR::insert fails with
     * ::WT_DUPLICATE_KEY if the record exists\, and WT_CURSOR::update fails with ::WT_NOTFOUND if
     * the record does not exist., a boolean flag; default \c true.}
     * @config{raw, ignore the encodings for the key and value\, manage data as if the formats were
     * \c "u". See @ref cursor_raw for details., a boolean flag; default \c false.}
     * @config{read_once, results that are brought into cache from disk by this cursor will be given
     * less priority in the cache., a boolean flag; default \c false.}
     * @config{readonly, only query operations are supported by this cursor.  An error is returned
     * if a modification is attempted using the cursor.  The default is false for all cursor types
     * except for metadata cursors and checkpoint cursors., a boolean flag; default \c false.}
     * @config{statistics, Specify the statistics to be gathered.  Choosing "all" gathers statistics
     * regardless of cost and may include traversing on-disk files; "fast" gathers a subset of
     * relatively inexpensive statistics.  The selection must agree with the database \c statistics
     * configuration specified to ::wiredtiger_open or WT_CONNECTION::reconfigure.  For example\,
     * "all" or "fast" can be configured when the database is configured with "all"\, but the cursor
     * open will fail if "all" is specified when the database is configured with "fast"\, and the
     * cursor open will fail in all cases when the database is configured with "none". If "size" is
     * configured\, only the underlying size of the object on disk is filled in and the object is
     * not opened.  If \c statistics is not configured\, the default configuration is the database
     * configuration.  The "clear" configuration resets statistics after gathering them\, where
     * appropriate (for example\, a cache size statistic is not cleared\, while the count of cursor
     * insert operations will be cleared). See @ref statistics for more information., a list\, with
     * values chosen from the following options: \c "all"\, \c "cache_walk"\, \c "fast"\, \c
     * "clear"\, \c "size"\, \c "tree_walk"; default empty.}
     * @config{target, if non-empty\, back up the given list of objects; valid only for a backup
     * data source., a list of strings; default empty.}
     * @configend
     * @param[out] cursorp a pointer to the newly opened cursor
     * @errors
     */
    int __F(open_cursor)(WT_SESSION *session,
        const char *uri, WT_CURSOR *to_dup, const char *config, WT_CURSOR **cursorp);
    /*! @} */

    /*!
     * @name Table operations
     * @{
     */
    /*!
     * Alter a table.
     *
     * This will allow modification of some table settings after
     * creation.
     *
     * @exclusive
     *
     * @snippet ex_all.c Alter a table
     *
     * @param session the session handle
     * @param name the URI of the object to alter, such as \c "table:stock"
     * @configstart{WT_SESSION.alter, see dist/api_data.py}
     * @config{access_pattern_hint, It is recommended that workloads that consist primarily of
     * updates and/or point queries specify \c random.  Workloads that do many cursor scans through
     * large ranges of data should specify \c sequential and other workloads should specify \c none.
     * The option leads to an appropriate operating system advisory call where available., a
     * string\, chosen from the following options: \c "none"\, \c "random"\, \c "sequential";
     * default \c none.}
     * @config{app_metadata, application-owned metadata for this object., a string; default empty.}
     * @config{assert = (, declare timestamp usage., a set of related configuration options defined
     * as follows.}
     * @config{&nbsp;&nbsp;&nbsp;&nbsp;read_timestamp, if set\, check that timestamps
     * are \c always or \c never used on reads with this table\, writing an error message if the
     * policy is violated.  If the library was built in diagnostic mode\, drop core at the failing
     * check., a string\, chosen from the following options: \c "always"\, \c "never"\, \c "none";
     * default \c none.}
     * @config{ ),,}
     * @config{cache_resident, do not ever evict the object's pages from cache\, see @ref
     * tuning_cache_resident for more information., a boolean flag; default \c false.}
     * @config{log = (, the transaction log configuration for this object.  Only valid if \c log is
     * enabled in ::wiredtiger_open., a set of related configuration options defined as follows.}
     * @config{&nbsp;&nbsp;&nbsp;&nbsp;enabled, if false\, this object has checkpoint-level
     * durability., a boolean flag; default \c true.}
     * @config{ ),,}
     * @config{os_cache_dirty_max, maximum dirty system buffer cache usage\, in bytes.  If
     * non-zero\, schedule writes for dirty blocks belonging to this object in the system buffer
     * cache after that many bytes from this object are written into the buffer cache., an integer
     * greater than or equal to \c 0; default \c 0.}
     * @config{os_cache_max, maximum system buffer cache usage\, in bytes.  If non-zero\, evict
     * object blocks from the system buffer cache after that many bytes from this object are read or
     * written into the buffer cache., an integer greater than or equal to \c 0; default \c 0.}
     * @config{write_timestamp_usage, describe how timestamps are expected to be used on table
     * modifications.  The choices are the default\, which ensures that once timestamps are used for
     * a key\, they are always used\, and also that multiple updates to a key never use decreasing
     * timestamps and \c never which enforces that timestamps are never used for a table.  (The \c
     * always\, \c key_consistent\, \c mixed_mode and \c ordered choices should not be used\, and
     * are retained for backward compatibility.)., a string\, chosen from the following options: \c
     * "always"\, \c "key_consistent"\, \c "mixed_mode"\, \c "never"\, \c "none"\, \c "ordered";
     * default \c none.}
     * @configend
     * @ebusy_errors
     */
    int __F(alter)(WT_SESSION *session,
        const char *name, const char *config);

    /*!
     * Bind values for a compiled configuration.  The bindings hold for API calls in this
     * session that use the compiled string.  Strings passed into this call are not duplicated,
     * the application must ensure that strings remain valid while the bindings are being
     * used.
     *
     * This API may change in future releases.
     *
     * @param session the session handle
     * @param compiled a string returned from WT_CONNECTION::compile_configuration
     * @errors
     */
    int __F(bind_configuration)(WT_SESSION *session, const char *compiled, ...);

    /*!
     * Create a table, column group, index or file.
     *
     * @not_transactional
     *
     * @snippet ex_all.c Create a table
     *
     * @param session the session handle
     * @param name the URI of the object to create, such as
     * \c "table:stock". For a description of URI formats
     * see @ref data_sources.
     * @configstart{WT_SESSION.create, see dist/api_data.py}
     * @config{access_pattern_hint, It is recommended that workloads that consist primarily of
     * updates and/or point queries specify \c random.  Workloads that do many cursor scans through
     * large ranges of data should specify \c sequential and other workloads should specify \c none.
     * The option leads to an appropriate operating system advisory call where available., a
     * string\, chosen from the following options: \c "none"\, \c "random"\, \c "sequential";
     * default \c none.}
     * @config{allocation_size, the file unit allocation size\, in bytes\, must be a power of two;
     * smaller values decrease the file space required by overflow items\, and the default value of
     * 4KB is a good choice absent requirements from the operating system or storage device., an
     * integer between \c 512B and \c 128MB; default \c 4KB.}
     * @config{app_metadata, application-owned metadata for this object., a string; default empty.}
     * @config{assert = (, declare timestamp usage., a set of related configuration options defined
     * as follows.}
     * @config{&nbsp;&nbsp;&nbsp;&nbsp;read_timestamp, if set\, check that timestamps
     * are \c always or \c never used on reads with this table\, writing an error message if the
     * policy is violated.  If the library was built in diagnostic mode\, drop core at the failing
     * check., a string\, chosen from the following options: \c "always"\, \c "never"\, \c "none";
     * default \c none.}
     * @config{ ),,}
     * @config{block_allocation, configure block allocation.  Permitted values are \c "best" or \c
     * "first"; the \c "best" configuration uses a best-fit algorithm\, the \c "first" configuration
     * uses a first-available algorithm during block allocation., a string\, chosen from the
     * following options: \c "best"\, \c "first"; default \c best.}
     * @config{block_compressor, configure a compressor for file blocks.  Permitted values are \c
     * "none" or a custom compression engine name created with WT_CONNECTION::add_compressor.  If
     * WiredTiger has builtin support for \c "lz4"\, \c "snappy"\, \c "zlib" or \c "zstd"
     * compression\, these names are also available.  See @ref compression for more information., a
     * string; default \c none.}
     * @config{block_manager, configure a manager for file blocks.  Permitted values are \c
     * "default" or the disaggregated storage block manager backed by \c PALI., a string\, chosen
     * from the following options: \c "default"\, \c "disagg"; default \c default.}
     * @config{cache_resident, do not ever evict the object's pages from cache\, see @ref
     * tuning_cache_resident for more information., a boolean flag; default \c false.}
     * @config{checksum, configure block checksums; the permitted values are \c on\, \c off\, \c
     * uncompressed and \c unencrypted.  The default is \c on\, in which case all block writes
     * include a checksum subsequently verified when the block is read.  The \c off setting does no
     * checksums\, the \c uncompressed setting only checksums blocks that are not compressed\, and
     * the \c unencrypted setting only checksums blocks that are not encrypted.  See @ref
     * tune_checksum for more information., a string\, chosen from the following options: \c "on"\,
     * \c "off"\, \c "uncompressed"\, \c "unencrypted"; default \c on.}
     * @config{colgroups, comma-separated list of names of column groups.  Each column group is
     * stored separately\, keyed by the primary key of the table.  If no column groups are
     * specified\, all columns are stored together in a single file.  All value columns in the table
     * must appear in at least one column group.  Each column group must be created with a separate
     * call to WT_SESSION::create using a \c colgroup: URI., a list of strings; default empty.}
     * @config{collator, configure custom collation for keys.  Permitted values are \c "none" or a
     * custom collator name created with WT_CONNECTION::add_collator., a string; default \c none.}
     * @config{columns, list of the column names.  Comma-separated list of the form
     * <code>(column[\,...])</code>. For tables\, the number of entries must match the total number
     * of values in \c key_format and \c value_format.  For colgroups and indices\, all column names
     * must appear in the list of columns for the table., a list of strings; default empty.}
     * @config{dictionary, the maximum number of unique values remembered in the
     * row-store/variable-length column-store leaf page value dictionary; see @ref
     * file_formats_compression for more information., an integer greater than or equal to \c 0;
     * default \c 0.}
     * @config{disaggregated = (, configure disaggregated storage for this file., a set of related
     * configuration options defined as follows.}
     * @config{&nbsp;&nbsp;&nbsp;&nbsp;delta_pct, the
     * size threshold (as a percentage) at which a delta will cease to be emitted when reconciling a
     * page.  For example\, if this is set to 20\, the size of a delta is 20 bytes\, and the size of
     * the full page image is 100 bytes\, reconciliation can emit a delta for the page (if various
     * other preconditions are met). Conversely\, if the delta came to 21 bytes\, reconciliation
     * would not emit a delta.  Deltas larger than full pages are permitted for measurement and
     * testing reasons\, and may be disallowed in future., an integer between \c 1 and \c 1000;
     * default \c 20.}
     * @config{&nbsp;&nbsp;&nbsp;&nbsp;max_consecutive_delta, the max consecutive
     * deltas allowed for a single page.  The maximum value is set at 32 (WT_DELTA_LIMIT). If we
     * need to change that\, please change WT_DELTA_LIMIT as well., an integer between \c 1 and \c
     * 32; default \c 32.}
     * @config{ ),,}
     * @config{encryption = (, configure an encryptor for file blocks.  When a table is created\,
     * its encryptor is not implicitly used for any related indices or column groups., a set of
     * related configuration options defined as follows.}
     * @config{&nbsp;&nbsp;&nbsp;&nbsp;keyid, An
     * identifier that identifies a unique instance of the encryptor.  It is stored in clear text\,
     * and thus is available when the WiredTiger database is reopened.  On the first use of a
     * (name\, keyid) combination\, the WT_ENCRYPTOR::customize function is called with the keyid as
     * an argument., a string; default empty.}
     * @config{&nbsp;&nbsp;&nbsp;&nbsp;name, Permitted
     * values are \c "none" or a custom encryption engine name created with
     * WT_CONNECTION::add_encryptor.  See @ref encryption for more information., a string; default
     * \c none.}
     * @config{ ),,}
     * @config{exclusive, explicitly fail with EEXIST if the object exists.  When false (the
     * default)\, if the object exists\, silently fail without creating a new object., a boolean
     * flag; default \c false.}
     * @config{format, the file format., a string\, chosen from the following options: \c "btree";
     * default \c btree.}
     * @config{ignore_in_memory_cache_size, allow update and insert operations to proceed even if
     * the cache is already at capacity.  Only valid in conjunction with in-memory databases.
     * Should be used with caution - this configuration allows WiredTiger to consume memory over the
     * configured cache limit., a boolean flag; default \c false.}
     * @config{immutable, configure the index to be immutable -- that is\, the index is not changed
     * by any update to a record in the table., a boolean flag; default \c false.}
     * @config{import = (, configure import of an existing object into the currently running
     * database., a set of related configuration options defined as follows.}
     * @config{&nbsp;&nbsp;&nbsp;&nbsp;compare_timestamp, allow importing files with timestamps
     * smaller or equal to the configured global timestamps.  Note the history of the files are not
     * imported together and thus snapshot read of historical data will not work with the option
     * "stable_timestamp". (The \c oldest and \c stable arguments are deprecated short-hand for \c
     * oldest_timestamp and \c stable_timestamp\, respectively)., a string\, chosen from the
     * following options: \c "oldest"\, \c "oldest_timestamp"\, \c "stable"\, \c "stable_timestamp";
     * default \c oldest_timestamp.}
     * @config{&nbsp;&nbsp;&nbsp;&nbsp;enabled, whether to import the
     * input URI from disk., a boolean flag; default \c false.}
     * @config{&nbsp;&nbsp;&nbsp;&nbsp;
     * file_metadata, the file configuration extracted from the metadata of the export database., a
     * string; default empty.}
     * @config{&nbsp;&nbsp;&nbsp;&nbsp;metadata_file, a text file that
     * contains all the relevant metadata information for the URI to import.  The file is generated
     * by backup:export cursor., a string; default empty.}
     * @config{&nbsp;&nbsp;&nbsp;&nbsp;
     * panic_corrupt, whether to panic if the metadata given is no longer valid for the table.  Not
     * valid with \c repair=true., a boolean flag; default \c true.}
     * @config{&nbsp;&nbsp;&nbsp;&nbsp;repair, whether to reconstruct the metadata from the raw file
     * content., a boolean flag; default \c false.}
     * @config{ ),,}
     * @config{internal_key_max, This option is no longer supported\, retained for backward
     * compatibility., an integer greater than or equal to \c 0; default \c 0.}
     * @config{internal_key_truncate, configure internal key truncation\, discarding unnecessary
     * trailing bytes on internal keys (ignored for custom collators)., a boolean flag; default \c
     * true.}
     * @config{internal_page_max, the maximum page size for internal nodes\, in bytes; the size must
     * be a multiple of the allocation size and is significant for applications wanting to avoid
     * excessive L2 cache misses while searching the tree.  The page maximum is the bytes of
     * uncompressed data\, that is\, the limit is applied before any block compression is done., an
     * integer between \c 512B and \c 512MB; default \c 4KB.}
     * @config{key_format, the format of the data packed into key items.  See @ref
     * schema_format_types for details.  By default\, the key_format is \c 'u' and applications use
     * WT_ITEM structures to manipulate raw byte arrays.  By default\, records are stored in
     * row-store files: keys of type \c 'r' are record numbers and records referenced by record
     * number are stored in column-store files., a format string; default \c u.}
     * @config{key_gap, This option is no longer supported\, retained for backward compatibility.,
     * an integer greater than or equal to \c 0; default \c 10.}
     * @config{leaf_key_max, the largest key stored in a leaf node\, in bytes.  If set\, keys larger
     * than the specified size are stored as overflow items (which may require additional I/O to
     * access). The default value is one-tenth the size of a newly split leaf page., an integer
     * greater than or equal to \c 0; default \c 0.}
     * @config{leaf_page_max, the maximum page size for leaf nodes\, in bytes; the size must be a
     * multiple of the allocation size\, and is significant for applications wanting to maximize
     * sequential data transfer from a storage device.  The page maximum is the bytes of
     * uncompressed data\, that is\, the limit is applied before any block compression is done.  For
     * fixed-length column store\, the size includes only the bitmap data; pages containing
     * timestamp information can be larger\, and the size is limited to 128KB rather than 512MB., an
     * integer between \c 512B and \c 512MB; default \c 32KB.}
     * @config{leaf_value_max, the largest value stored in a leaf node\, in bytes.  If set\, values
     * larger than the specified size are stored as overflow items (which may require additional I/O
     * to access). If the size is larger than the maximum leaf page size\, the page size is
     * temporarily ignored when large values are written.  The default is one-half the size of a
     * newly split leaf page., an integer greater than or equal to \c 0; default \c 0.}
     * @config{log = (, the transaction log configuration for this object.  Only valid if \c log is
     * enabled in ::wiredtiger_open., a set of related configuration options defined as follows.}
     * @config{&nbsp;&nbsp;&nbsp;&nbsp;enabled, if false\, this object has checkpoint-level
     * durability., a boolean flag; default \c true.}
     * @config{ ),,}
     * @config{memory_page_image_max, the maximum in-memory page image represented by a single
     * storage block.  Depending on compression efficiency\, compression can create storage blocks
     * which require significant resources to re-instantiate in the cache\, penalizing the
     * performance of future point updates.  The value limits the maximum in-memory page image a
     * storage block will need.  If set to 0\, a default of 4 times \c leaf_page_max is used., an
     * integer greater than or equal to \c 0; default \c 0.}
     * @config{memory_page_max, the maximum size a page can grow to in memory before being
     * reconciled to disk.  The specified size will be adjusted to a lower bound of
     * <code>leaf_page_max</code>\, and an upper bound of <code>cache_size / 10</code>. This limit
     * is soft - it is possible for pages to be temporarily larger than this value., an integer
     * between \c 512B and \c 10TB; default \c 5MB.}
     * @config{os_cache_dirty_max, maximum dirty system buffer cache usage\, in bytes.  If
     * non-zero\, schedule writes for dirty blocks belonging to this object in the system buffer
     * cache after that many bytes from this object are written into the buffer cache., an integer
     * greater than or equal to \c 0; default \c 0.}
     * @config{os_cache_max, maximum system buffer cache usage\, in bytes.  If non-zero\, evict
     * object blocks from the system buffer cache after that many bytes from this object are read or
     * written into the buffer cache., an integer greater than or equal to \c 0; default \c 0.}
     * @config{prefix_compression, configure prefix compression on row-store leaf pages., a boolean
     * flag; default \c false.}
     * @config{prefix_compression_min, minimum gain before prefix compression will be used on
     * row-store leaf pages., an integer greater than or equal to \c 0; default \c 4.}
     * @config{split_pct, the Btree page split size as a percentage of the maximum Btree page size\,
     * that is\, when a Btree page is split\, it will be split into smaller pages\, where each page
     * is the specified percentage of the maximum Btree page size., an integer between \c 50 and \c
     * 100; default \c 90.}
     * @config{tiered_storage = (, configure a storage source for this table., a set of related
     * configuration options defined as follows.}
     * @config{&nbsp;&nbsp;&nbsp;&nbsp;auth_token,
     * authentication string identifier., a string; default empty.}
     * @config{&nbsp;&nbsp;&nbsp;&nbsp;
     * bucket, the bucket indicating the location for this table., a string; default empty.}
     * @config{&nbsp;&nbsp;&nbsp;&nbsp;bucket_prefix, the unique bucket prefix for this table., a
     * string; default empty.}
     * @config{&nbsp;&nbsp;&nbsp;&nbsp;cache_directory, a directory to store
     * locally cached versions of files in the storage source.  By default\, it is named with \c
     * "-cache" appended to the bucket name.  A relative directory name is relative to the home
     * directory., a string; default empty.}
     * @config{&nbsp;&nbsp;&nbsp;&nbsp;local_retention, time
     * in seconds to retain data on tiered storage on the local tier for faster read access., an
     * integer between \c 0 and \c 10000; default \c 300.}
     * @config{&nbsp;&nbsp;&nbsp;&nbsp;name,
     * permitted values are \c "none" or a custom storage source name created with
     * WT_CONNECTION::add_storage_source.  See @ref custom_storage_sources for more information., a
     * string; default \c none.}
     * @config{&nbsp;&nbsp;&nbsp;&nbsp;shared, enable sharing tiered
     * tables across other WiredTiger instances., a boolean flag; default \c false.}
     * @config{ ),,}
     * @config{type, set the type of data source used to store a column group\, index or simple
     * table.  By default\, a \c "file:" URI is derived from the object name.  The \c type
     * configuration can be used to switch to a different data source or an extension configured by
     * the application., a string; default \c file.}
     * @config{value_format, the format of the data packed into value items.  See @ref
     * schema_format_types for details.  By default\, the value_format is \c 'u' and applications
     * use a WT_ITEM structure to manipulate raw byte arrays.  Value items of type 't' are
     * bitfields\, and when configured with record number type keys\, will be stored using a
     * fixed-length store., a format string; default \c u.}
     * @config{write_timestamp_usage, describe how timestamps are expected to be used on table
     * modifications.  The choices are the default\, which ensures that once timestamps are used for
     * a key\, they are always used\, and also that multiple updates to a key never use decreasing
     * timestamps and \c never which enforces that timestamps are never used for a table.  (The \c
     * always\, \c key_consistent\, \c mixed_mode and \c ordered choices should not be used\, and
     * are retained for backward compatibility.)., a string\, chosen from the following options: \c
     * "always"\, \c "key_consistent"\, \c "mixed_mode"\, \c "never"\, \c "none"\, \c "ordered";
     * default \c none.}
     * @configend
     * @errors
     */
    int __F(create)(WT_SESSION *session,
        const char *name, const char *config);

    /*!
     * Compact a live row- or column-store btree.
     *
     * @snippet ex_all.c Compact a table
     *
     * @param session the session handle
     * @param name the URI of the object to compact, such as
     * \c "table:stock"
     * @configstart{WT_SESSION.compact, see dist/api_data.py}
     * @config{background, enable/disabled the background compaction server., a boolean flag;
     * default empty.}
     * @config{dryrun, run only the estimation phase of compact., a boolean flag; default \c false.}
     * @config{exclude, list of table objects to be excluded from background compaction.  The list
     * is immutable and only applied when the background compaction gets enabled.  The list is not
     * saved between the calls and needs to be reapplied each time the service is enabled.  The
     * individual objects in the list can only be of the \c table: URI type., a list of strings;
     * default empty.}
     * @config{free_space_target, minimum amount of space recoverable for compaction to proceed., an
     * integer greater than or equal to \c 1MB; default \c 20MB.}
     * @config{run_once, configure background compaction server to run once.  In this mode\,
     * compaction is always attempted on each table unless explicitly excluded., a boolean flag;
     * default \c false.}
     * @config{timeout, maximum amount of time to allow for compact in seconds.  The actual amount
     * of time spent in compact may exceed the configured value.  A value of zero disables the
     * timeout., an integer; default \c 1200.}
     * @configend
     * @errors
     */
    int __F(compact)(WT_SESSION *session,
        const char *name, const char *config);

    /*!
     * Drop (delete) a table.
     *
     * @exclusive
     *
     * @not_transactional
     *
     * @snippet ex_all.c Drop a table
     *
     * @param session the session handle
     * @param name the URI of the object to drop, such as \c "table:stock"
     * @configstart{WT_SESSION.drop, see dist/api_data.py}
     * @config{force, return success if the object does not exist., a boolean flag; default \c
     * false.}
     * @config{remove_files, if the underlying files should be removed., a boolean flag; default \c
     * true.}
     * @configend
     * @ebusy_errors
     */
    int __F(drop)(WT_SESSION *session,
        const char *name, const char *config);

    /*!
     * Flush the log.
     *
     * WT_SESSION::log_flush will fail if logging is not enabled.
     *
     * @param session the session handle
     * @configstart{WT_SESSION.log_flush, see dist/api_data.py}
     * @config{sync, forcibly flush the log and wait for it to achieve the synchronization level
     * specified.  The \c off setting forces any buffered log records to be written to the file
     * system.  The \c on setting forces log records to be written to the storage device., a
     * string\, chosen from the following options: \c "off"\, \c "on"; default \c on.}
     * @configend
     * @errors
     */
    int __F(log_flush)(WT_SESSION *session, const char *config);

    /*!
     * Insert a ::WT_LOGREC_MESSAGE type record in the database log files
     * (the database must be configured for logging when this method is
     * called).
     *
     * @param session the session handle
     * @param format a printf format specifier
     * @errors
     */
    int __F(log_printf)(WT_SESSION *session, const char *format, ...);

    /*!
     * Reset the session handle.
     *
     * This method resets the cursors associated with the session, clears session statistics and
     * discards cached resources. No session configurations are modified (or reset to their
     * default values). WT_SESSION::reset will fail if a transaction is in progress in the
     * session.
     *
     * @snippet ex_all.c Reset the session
     *
     * @param session the session handle
     * @errors
     */
    int __F(reset)(WT_SESSION *session);

    /*!
     * Salvage a table.
     *
     * Salvage rebuilds the file or files which comprise a table,
     * discarding any corrupted file blocks.
     *
     * When salvage is done, previously deleted records may re-appear, and
     * inserted records may disappear, so salvage should not be run
     * unless it is known to be necessary.  Normally, salvage should be
     * called after a table or file has been corrupted, as reported by the
     * WT_SESSION::verify method.
     *
     * Files are rebuilt in place. The salvage method overwrites the
     * existing files.
     *
     * @exclusive
     *
     * @snippet ex_all.c Salvage a table
     *
     * @param session the session handle
     * @param name the URI of the table or file to salvage
     * @configstart{WT_SESSION.salvage, see dist/api_data.py}
     * @config{force, force salvage even of files that do not appear to be WiredTiger files., a
     * boolean flag; default \c false.}
     * @configend
     * @ebusy_errors
     */
    int __F(salvage)(WT_SESSION *session,
        const char *name, const char *config);

    /*!
     * Truncate a file, table, cursor range, or backup cursor
     *
     * Truncate a table or file.
     * @snippet ex_all.c Truncate a table
     *
     * Truncate a cursor range.  When truncating based on a cursor position,
     * it is not required the cursor reference a record in the object, only
     * that the key be set.  This allows applications to discard portions of
     * the object name space without knowing exactly what records the object
     * contains. The start and stop points are both inclusive; that is, the
     * key set in the start cursor is the first record to be deleted and the
     * key set in the stop cursor is the last.
     *
     * @snippet ex_all.c Truncate a range
     *
     * Range truncate is implemented as a "scan and write" operation, specifically without range
     * locks. Inserts or other operations in the range, as well as operations before or after
     * the range when no explicit starting or ending key is set, are not well defined: conflicts
     * may be detected or both transactions may commit. If both commit, there's a failure and
     * recovery runs, the result may be different than what was in cache before the crash.
     *
     * The WT_CURSOR::truncate range truncate operation can only be used at snapshot isolation.
     *
     * Any specified cursors end with no position, and subsequent calls to
     * the WT_CURSOR::next (WT_CURSOR::prev) method will iterate from the
     * beginning (end) of the table.
     *
     * @param session the session handle
     * @param name the URI of the table or file to truncate, or \c "log:"
     * for a backup cursor
     * @param start optional cursor marking the first record discarded;
     * if <code>NULL</code>, the truncate starts from the beginning of
     * the object; must be provided when truncating a backup cursor
     * @param stop optional cursor marking the last record discarded;
     * if <code>NULL</code>, the truncate continues to the end of the
     * object; ignored when truncating a backup cursor
     * @configempty{WT_SESSION.truncate, see dist/api_data.py}
     * @errors
     */
    int __F(truncate)(WT_SESSION *session,
        const char *name, WT_CURSOR *start, WT_CURSOR *stop, const char *config);

    /*!
     * Verify a table.
     *
     * Verify reports if a file, or the files that comprise a table, have been corrupted.
     * The WT_SESSION::salvage method can be used to repair a corrupted file.
     *
     * @snippet ex_all.c Verify a table
     *
     * @exclusive
     *
     * @param session the session handle
     * @param name the URI of the table or file to verify, optional if verifying the history
     * store
     * @configstart{WT_SESSION.verify, see dist/api_data.py}
     * @config{do_not_clear_txn_id, Turn off transaction id clearing\, intended for debugging and
     * better diagnosis of crashes or failures.  Note: History store validation is disabled when the
     * configuration is set as visibility rules may not work correctly because the transaction ids
     * are not cleared., a boolean flag; default \c false.}
     * @config{dump_address, Display page addresses\, time windows\, and page types as pages are
     * verified\, using the application's message handler\, intended for debugging., a boolean flag;
     * default \c false.}
     * @config{dump_all_data, Display application data as pages or blocks are verified\, using the
     * application's message handler\, intended for debugging.  Disabling this does not guarantee
     * that no user data will be output., a boolean flag; default \c false.}
     * @config{dump_blocks, Display the contents of on-disk blocks as they are verified\, using the
     * application's message handler\, intended for debugging., a boolean flag; default \c false.}
     * @config{dump_key_data, Display application data keys as pages or blocks are verified\, using
     * the application's message handler\, intended for debugging.  Disabling this does not
     * guarantee that no user data will be output., a boolean flag; default \c false.}
     * @config{dump_layout, Display the layout of the files as they are verified\, using the
     * application's message handler\, intended for debugging; requires optional support from the
     * block manager., a boolean flag; default \c false.}
     * @config{dump_offsets, Display the contents of specific on-disk blocks\, using the
     * application's message handler\, intended for debugging., a list of strings; default empty.}
     * @config{dump_pages, Display the contents of in-memory pages as they are verified\, using the
     * application's message handler\, intended for debugging., a boolean flag; default \c false.}
     * @config{dump_tree_shape, Display the btree shapes as they are verified\, using the
     * application's message handler\, intended for debugging; requires optional support from the
     * block manager., a boolean flag; default \c false.}
     * @config{read_corrupt, A mode that allows verify to continue reading after encountering a
     * checksum error.  It will skip past the corrupt block and continue with the verification
     * process., a boolean flag; default \c false.}
     * @config{stable_timestamp, Ensure that no data has a start timestamp after the stable
     * timestamp\, to be run after rollback_to_stable., a boolean flag; default \c false.}
     * @config{strict, Treat any verification problem as an error; by default\, verify will warn\,
     * but not fail\, in the case of errors that won't affect future behavior (for example\, a
     * leaked block)., a boolean flag; default \c false.}
     * @configend
     * @ebusy_errors
     */
    int __F(verify)(WT_SESSION *session,
        const char *name, const char *config);
    /*! @} */

    /*!
     * @name Transactions
     * @{
     */
    /*!
     * Start a transaction in this session.
     *
     * The transaction remains active until ended by
     * WT_SESSION::commit_transaction or WT_SESSION::rollback_transaction.
     * Operations performed on cursors capable of supporting transactional
     * operations that are already open in this session, or which are opened
     * before the transaction ends, will operate in the context of the
     * transaction.
     *
     * @requires_notransaction
     *
     * @snippet ex_all.c transaction commit/rollback
     *
     * @param session the session handle
     * @configstart{WT_SESSION.begin_transaction, see dist/api_data.py}
     * @config{ignore_prepare, whether to ignore updates by other prepared transactions when doing
     * of read operations of this transaction.  When \c true\, forces the transaction to be
     * read-only.  Use \c force to ignore prepared updates and permit writes (see @ref
     * timestamp_prepare_ignore_prepare for more information)., a string\, chosen from the following
     * options: \c "false"\, \c "force"\, \c "true"; default \c false.}
     * @config{isolation, the isolation level for this transaction; defaults to the session's
     * isolation level., a string\, chosen from the following options: \c "read-uncommitted"\, \c
     * "read-committed"\, \c "snapshot"; default empty.}
     * @config{name, name of the transaction for tracing and debugging., a string; default empty.}
     * @config{no_timestamp, allow a commit without a timestamp\, creating values that have "always
     * existed" and are visible regardless of timestamp.  See @ref timestamp_txn_api., a boolean
     * flag; default \c false.}
     * @config{operation_timeout_ms, when non-zero\, a requested limit on the time taken to complete
     * operations in this transaction.  Time is measured in real time milliseconds from the start of
     * each WiredTiger API call.  There is no guarantee any operation will not take longer than this
     * amount of time.  If WiredTiger notices the limit has been exceeded\, an operation may return
     * a WT_ROLLBACK error.  Default is to have no limit., an integer greater than or equal to \c 0;
     * default \c 0.}
     * @config{priority, priority of the transaction for resolving conflicts.  Transactions with
     * higher values are less likely to abort., an integer between \c -100 and \c 100; default \c
     * 0.}
     * @config{read_timestamp, read using the specified timestamp.  The value must not be older than
     * the current oldest timestamp.  See @ref timestamp_txn_api., a string; default empty.}
     * @config{roundup_timestamps = (, round up timestamps of the transaction., a set of related
     * configuration options defined as follows.}
     * @config{&nbsp;&nbsp;&nbsp;&nbsp;prepared,
     * applicable only for prepared transactions\, and intended only for special-purpose use.  See
     * @ref timestamp_prepare_roundup.  Allows the prepare timestamp and the commit timestamp of
     * this transaction to be rounded up to be no older than the oldest timestamp\, and allows
     * violating the usual restriction that the prepare timestamp must be newer than the stable
     * timestamp.  Specifically: at transaction prepare\, if the prepare timestamp is less than or
     * equal to the oldest timestamp\, the prepare timestamp will be rounded to the oldest
     * timestamp.  Subsequently\, at commit time\, if the commit timestamp is less than the (now
     * rounded) prepare timestamp\, the commit timestamp will be rounded up to it and thus to at
     * least oldest.  Neither timestamp will be checked against the stable timestamp., a boolean
     * flag; default \c false.}
     * @config{&nbsp;&nbsp;&nbsp;&nbsp;read, if the read timestamp is less
     * than the oldest timestamp\, the read timestamp will be rounded up to the oldest timestamp.
     * See @ref timestamp_read_roundup., a boolean flag; default \c false.}
     * @config{ ),,}
     * @config{sync, whether to sync log records when the transaction commits\, inherited from
     * ::wiredtiger_open \c transaction_sync., a boolean flag; default empty.}
     * @configend
     * @errors
     */
    int __F(begin_transaction)(WT_SESSION *session, const char *config);

    /*!
     * Commit the current transaction.
     *
     * A transaction must be in progress when this method is called.
     *
     * If WT_SESSION::commit_transaction returns an error, the transaction
     * was rolled back, not committed, and all cursors associated with the session are reset.
     *
     * @requires_transaction
     *
     * @snippet ex_all.c transaction commit/rollback
     *
     * @param session the session handle
     * @configstart{WT_SESSION.commit_transaction, see dist/api_data.py}
     * @config{commit_timestamp, set the commit timestamp for the current transaction.  For
     * non-prepared transactions\, the value must not be older than the first commit timestamp
     * already set for the current transaction (if any)\, must not be older than the current oldest
     * timestamp\, and must be after the current stable timestamp.  For prepared transactions\, a
     * commit timestamp is required\, must not be older than the prepare timestamp\, and can be set
     * only once.  See @ref timestamp_txn_api and @ref timestamp_prepare., a string; default empty.}
     * @config{durable_timestamp, set the durable timestamp for the current transaction.  Required
     * for the commit of a prepared transaction\, and otherwise not permitted.  The value must also
     * be after the current oldest and stable timestamps and must not be older than the commit
     * timestamp.  See @ref timestamp_prepare., a string; default empty.}
     * @config{operation_timeout_ms, when non-zero\, a requested limit on the time taken to complete
     * operations in this transaction.  Time is measured in real time milliseconds from the start of
     * each WiredTiger API call.  There is no guarantee any operation will not take longer than this
     * amount of time.  If WiredTiger notices the limit has been exceeded\, an operation may return
     * a WT_ROLLBACK error.  Default is to have no limit., an integer greater than or equal to \c 0;
     * default \c 0.}
     * @config{sync, override whether to sync log records when the transaction commits.  The default
     * is inherited from ::wiredtiger_open \c transaction_sync.  The \c off setting does not wait
     * for records to be written or synchronized.  The \c on setting forces log records to be
     * written to the storage device., a string\, chosen from the following options: \c "off"\, \c
     * "on"; default empty.}
     * @configend
     * @errors
     */
    int __F(commit_transaction)(WT_SESSION *session, const char *config);

    /*!
     * Prepare the current transaction.
     *
     * A transaction must be in progress when this method is called.
     *
     * Preparing a transaction will guarantee a subsequent commit will
     * succeed. Only commit and rollback are allowed on a transaction after
     * it has been prepared. The transaction prepare API is designed to
     * support MongoDB exclusively, and guarantees update conflicts have
     * been resolved, but does not guarantee durability.
     *
     * @requires_transaction
     *
     * @snippet ex_all.c transaction prepare
     *
     * @param session the session handle
     * @configstart{WT_SESSION.prepare_transaction, see dist/api_data.py}
     * @config{prepare_timestamp, set the prepare timestamp for the updates of the current
     * transaction.  The value must not be older than any active read timestamps\, and must be newer
     * than the current stable timestamp.  See @ref timestamp_prepare., a string; default empty.}
     * @configend
     * @errors
     */
    int __F(prepare_transaction)(WT_SESSION *session, const char *config);

    /*!
     * Roll back the current transaction.
     *
     * A transaction must be in progress when this method is called.
     *
     * All cursors associated with the session are reset.
     *
     * @requires_transaction
     *
     * @snippet ex_all.c transaction commit/rollback
     *
     * @param session the session handle
     * @configstart{WT_SESSION.rollback_transaction, see dist/api_data.py}
     * @config{operation_timeout_ms, when non-zero\, a requested limit on the time taken to complete
     * operations in this transaction.  Time is measured in real time milliseconds from the start of
     * each WiredTiger API call.  There is no guarantee any operation will not take longer than this
     * amount of time.  If WiredTiger notices the limit has been exceeded\, an operation may return
     * a WT_ROLLBACK error.  Default is to have no limit., an integer greater than or equal to \c 0;
     * default \c 0.}
     * @configend
     * @errors
     */
    int __F(rollback_transaction)(WT_SESSION *session, const char *config);
    /*! @} */

    /*!
     * @name Transaction timestamps
     * @{
     */
    /*!
     * Query the session's transaction timestamp state.
     *
     * The WT_SESSION.query_timestamp method can only be used at snapshot isolation.
     *
     * @param session the session handle
     * @param[out] hex_timestamp a buffer that will be set to the
     * hexadecimal encoding of the timestamp being queried.  Must be large
     * enough to hold a NUL terminated, hex-encoded 8B timestamp (17 bytes).
     * @configstart{WT_SESSION.query_timestamp, see dist/api_data.py}
     * @config{get, specify which timestamp to query: \c commit returns the most recently set
     * commit_timestamp; \c first_commit returns the first set commit_timestamp; \c prepare returns
     * the timestamp used in preparing a transaction; \c read returns the timestamp at which the
     * transaction is reading.  See @ref timestamp_txn_api., a string\, chosen from the following
     * options: \c "commit"\, \c "first_commit"\, \c "prepare"\, \c "read"; default \c read.}
     * @configend
     *
     * A timestamp of 0 is returned if the timestamp is not available or has not been set.
     * @errors
     */
    int __F(query_timestamp)(
        WT_SESSION *session, char *hex_timestamp, const char *config);

    /*!
     * Set a timestamp on a transaction.
     *
     * The WT_SESSION.timestamp_transaction method can only be used at snapshot isolation.
     *
     * @snippet ex_all.c transaction timestamp
     *
     * @requires_transaction
     *
     * @param session the session handle
     * @configstart{WT_SESSION.timestamp_transaction, see dist/api_data.py}
     * @config{commit_timestamp, set the commit timestamp for the current transaction.  For
     * non-prepared transactions\, the value must not be older than the first commit timestamp
     * already set for the current transaction\, if any\, must not be older than the current oldest
     * timestamp and must be after the current stable timestamp.  For prepared transactions\, a
     * commit timestamp is required\, must not be older than the prepare timestamp\, can be set only
     * once\, and must not be set until after the transaction has successfully prepared.  See @ref
     * timestamp_txn_api and @ref timestamp_prepare., a string; default empty.}
     * @config{durable_timestamp, set the durable timestamp for the current transaction.  Required
     * for the commit of a prepared transaction\, and otherwise not permitted.  Can only be set
     * after the transaction has been prepared and a commit timestamp has been set.  The value must
     * be after the current oldest and stable timestamps and must not be older than the commit
     * timestamp.  See @ref timestamp_prepare., a string; default empty.}
     * @config{prepare_timestamp, set the prepare timestamp for the updates of the current
     * transaction.  The value must not be older than any active read timestamps\, and must be newer
     * than the current stable timestamp.  Can be set only once per transaction.  Setting the
     * prepare timestamp does not by itself prepare the transaction\, but does oblige the
     * application to eventually prepare the transaction before committing it.  See @ref
     * timestamp_prepare., a string; default empty.}
     * @config{read_timestamp, read using the specified timestamp.  The value must not be older than
     * the current oldest timestamp.  This can only be set once for a transaction.  See @ref
     * timestamp_txn_api., a string; default empty.}
     * @configend
     * @errors
     */
    int __F(timestamp_transaction)(WT_SESSION *session, const char *config);

    /*!
     * Set a timestamp on a transaction numerically.  Prefer this method over
     * WT_SESSION::timestamp_transaction if the hexadecimal string parsing done in that method
     * becomes a bottleneck.
     *
     * The WT_SESSION.timestamp_transaction_uint method can only be used at snapshot isolation.
     *
     * @snippet ex_all.c transaction timestamp_uint
     *
     * @requires_transaction
     *
     * @param session the session handle
     * @param which the timestamp being set (see ::WT_TS_TXN_TYPE for available options, and
     * WT_SESSION::timestamp_transaction for constraints on the timestamps).
     * @param ts the timestamp.
     * @errors
     */
    int __F(timestamp_transaction_uint)(WT_SESSION *session, WT_TS_TXN_TYPE which,
            uint64_t ts);
    /*! @} */

    /*!
     * @name Transaction support
     * @{
     */
    /*!
     * Write a transactionally consistent snapshot of a database or set of individual objects.
     *
     * When timestamps are not in use, the checkpoint includes all transactions committed
     * before the checkpoint starts. When timestamps are in use and the checkpoint runs with
     * \c use_timestamp=true (the default), updates committed with a timestamp after the
     * \c stable timestamp, in tables configured for checkpoint-level durability, are not
     * included in the checkpoint. Updates committed in tables configured for commit-level
     * durability are always included in the checkpoint. See @ref durability_checkpoint and
     * @ref durability_log for more information.
     *
     * Calling the checkpoint method multiple times serializes the checkpoints; new checkpoint
     * calls wait for running checkpoint calls to complete.
     *
     * Existing named checkpoints may optionally be discarded.
     *
     * @requires_notransaction
     *
     * @snippet ex_all.c Checkpoint examples
     *
     * @param session the session handle
     * @configstart{WT_SESSION.checkpoint, see dist/api_data.py}
     * @config{debug = (, configure debug specific behavior on a checkpoint.  Generally only used
     * for internal testing purposes., a set of related configuration options defined as follows.}
     * @config{&nbsp;&nbsp;&nbsp;&nbsp;checkpoint_cleanup, if true\, checkpoint cleanup thread is
     * triggered to perform the checkpoint cleanup., a boolean flag; default \c false.}
     * @config{&nbsp;&nbsp;&nbsp;&nbsp;checkpoint_crash_point, non-negative number between 0 and
     * 1000 will trigger a controlled crash during the checkpoint process.  Lower values will
     * trigger crashes in the initial phase of checkpoint\, while higher values will result in
     * crashes in the final phase of the checkpoint process., an integer; default \c -1.}
     * @config{
     * ),,}
     * @config{drop, specify a list of checkpoints to drop.  The list may additionally contain one
     * of the following keys: \c "from=all" to drop all checkpoints\, \c "from=<checkpoint>" to drop
     * all checkpoints after and including the named checkpoint\, or \c "to=<checkpoint>" to drop
     * all checkpoints before and including the named checkpoint.  Checkpoints cannot be dropped if
     * open in a cursor.  While a hot backup is in progress\, checkpoints created prior to the start
     * of the backup cannot be dropped., a list of strings; default empty.}
     * @config{flush_tier = (, configure flushing objects to tiered storage after checkpoint.  See
     * @ref tiered_storage., a set of related configuration options defined as follows.}
     * @config{&nbsp;&nbsp;&nbsp;&nbsp;enabled, if true and tiered storage is in use\, perform one
     * iteration of object switching and flushing objects to tiered storage., a boolean flag;
     * default \c false.}
     * @config{&nbsp;&nbsp;&nbsp;&nbsp;force, if false (the default)\, flush_tier
     * of any individual object may be skipped if the underlying object has not been modified since
     * the previous flush_tier.  If true\, this option forces the flush_tier., a boolean flag;
     * default \c false.}
     * @config{&nbsp;&nbsp;&nbsp;&nbsp;sync, wait for all objects to be flushed
     * to the shared storage to the level specified.  When false\, do not wait for any objects to be
     * written to the tiered storage system but return immediately after generating the objects and
     * work units for an internal thread.  When true\, the caller waits until all work queued for
     * this call to be completely processed before returning., a boolean flag; default \c true.}
     * @config{&nbsp;&nbsp;&nbsp;&nbsp;timeout, amount of time\, in seconds\, to wait for flushing
     * of objects to complete.  WiredTiger returns EBUSY if the timeout is reached.  A value of zero
     * disables the timeout., an integer; default \c 0.}
     * @config{ ),,}
     * @config{force, if false (the default)\, checkpoints may be skipped if the underlying object
     * has not been modified.  If true\, this option forces the checkpoint., a boolean flag; default
     * \c false.}
     * @config{name, if set\, specify a name for the checkpoint., a string; default empty.}
     * @config{use_timestamp, if true (the default)\, create the checkpoint as of the last stable
     * timestamp if timestamps are in use\, or with all committed updates if there is no stable
     * timestamp set.  If false\, always generate a checkpoint with all committed updates\, ignoring
     * any stable timestamp., a boolean flag; default \c true.}
     * @configend
     * @errors
     */
    int __F(checkpoint)(WT_SESSION *session, const char *config);

    /*!
     * Reset the snapshot used for database visibility.
     *
     * For transactions running with snapshot isolation, this method releases the existing
     * snapshot of the database and gets a new one. This makes newer commits visible. The
     * call can be used to avoid pinning old and no-longer-needed content in the database.
     * Applications not using read timestamps for search may see different results after the
     * snapshot is updated.
     *
     * It is an error to call this method when using an isolation level other than snapshot
     * isolation, or if the current transaction has already written any data.
     *
     * @requires_transaction
     *
     * @snippet ex_all.c reset snapshot
     *
     * @param session the session handle
     * @errors
     */
    int __F(reset_snapshot)(WT_SESSION *session);

    /*!
     * Return the transaction ID range pinned by the session handle.
     *
     * The ID range is an approximate count of transactions and is calculated
     * based on the oldest ID needed for the active transaction in this session,
     * compared to the newest transaction in the system.
     *
     * @snippet ex_all.c transaction pinned range
     *
     * @param session the session handle
     * @param[out] range the range of IDs pinned by this session. Zero if
     * there is no active transaction.
     * @errors
     */
    int __F(transaction_pinned_range)(WT_SESSION* session, uint64_t *range);
    /*! @} */

    /*!
     * @name Error info
     * @{
     */
    /*!
     * Return verbose information about the last session API call.
     * After every session API call (excluding this one), the error, sub-level error and error
     * message is reset. See @ref error_handling for more details.
     *
     * @param session the session handle
     * @param[out] err The return value of the last session API call.
     * @param[out] sub_level_err An optional sub-level error code to provide contextual information.
     * @param[out] err_msg An optional error message to provide contextual information.
     */
    void __F(get_last_error)(WT_SESSION *session,
        int *err, int *sub_level_err, const char **err_msg);
    /*! @} */

#ifndef DOXYGEN

    /*!
     * Call into the library.
     *
     * This method is used for breakpoints and to set other configuration
     * when debugging layers not directly supporting those features.
     *
     * @param session the session handle
     * @errors
     */
    int __F(breakpoint)(WT_SESSION *session);
#endif
};

/*!
 * A connection to a WiredTiger database.  The connection may be opened within
 * the same address space as the caller or accessed over a socket connection.
 *
 * Most applications will open a single connection to a database for each
 * process.  The first process to open a connection to a database will access
 * the database in its own address space.  Subsequent connections (if allowed)
 * will communicate with the first process over a socket connection to perform
 * their operations.
 *
 * <b>Thread safety:</b> A WT_CONNECTION handle may be shared between threads.
 * See @ref threads for more information.
 */
struct __wt_connection {
    /*!
     * Close a connection.
     *
     * Any open sessions will be closed. This will release the resources
     * associated with the session handle, including rolling back any
     * active transactions and closing any cursors that remain open in the
     * session.
     *
     * @snippet ex_all.c Close a connection
     *
     * @param connection the connection handle
     * @configstart{WT_CONNECTION.close, see dist/api_data.py}
     * @config{leak_memory, don't free memory during close., a boolean flag; default \c false.}
     * @config{use_timestamp, by default\, create the close checkpoint as of the last stable
     * timestamp if timestamps are in use\, or all current updates if there is no stable timestamp
     * set.  If false\, this option generates a checkpoint with all updates., a boolean flag;
     * default \c true.}
     * @configend
     * @errors
     */
    int __F(close)(WT_CONNECTION *connection, const char *config);

#ifndef DOXYGEN
    /*!
     * Output debug information for various subsystems. The output format
     * may change over time, gathering the debug information may be
     * invasive, and the information reported may not provide a point in
     * time view of the system.
     *
     * @param connection the connection handle
     * @configstart{WT_CONNECTION.debug_info, see dist/api_data.py}
     * @config{backup, print incremental backup information., a boolean flag; default \c false.}
     * @config{cache, print cache information., a boolean flag; default \c false.}
     * @config{cursors, print all open cursor information., a boolean flag; default \c false.}
     * @config{handles, print open handles information., a boolean flag; default \c false.}
     * @config{log, print log information., a boolean flag; default \c false.}
     * @config{sessions, print open session information., a boolean flag; default \c false.}
     * @config{txn, print global txn information., a boolean flag; default \c false.}
     * @configend
     * @errors
     */
    int __F(debug_info)(WT_CONNECTION *connection, const char *config);
#endif

    /*!
     * Reconfigure a connection handle.
     *
     * @snippet ex_all.c Reconfigure a connection
     *
     * @param connection the connection handle
     * @configstart{WT_CONNECTION.reconfigure, see dist/api_data.py}
     * @config{block_cache = (, block cache configuration options., a set of related configuration
     * options defined as follows.}
     * @config{&nbsp;&nbsp;&nbsp;&nbsp;blkcache_eviction_aggression,
     * seconds an unused block remains in the cache before it is evicted., an integer between \c 1
     * and \c 7200; default \c 1800.}
     * @config{&nbsp;&nbsp;&nbsp;&nbsp;cache_on_checkpoint, cache
     * blocks written by a checkpoint., a boolean flag; default \c true.}
     * @config{&nbsp;&nbsp;&nbsp;&nbsp;cache_on_writes, cache blocks as they are written (other than
     * checkpoint blocks)., a boolean flag; default \c true.}
     * @config{&nbsp;&nbsp;&nbsp;&nbsp;
     * enabled, enable block cache., a boolean flag; default \c false.}
     * @config{&nbsp;&nbsp;&nbsp;&nbsp;full_target, the fraction of the block cache that must be
     * full before eviction will remove unused blocks., an integer between \c 30 and \c 100; default
     * \c 95.}
     * @config{&nbsp;&nbsp;&nbsp;&nbsp;hashsize, number of buckets in the hashtable that
     * keeps track of blocks., an integer between \c 512 and \c 256K; default \c 32768.}
     * @config{&nbsp;&nbsp;&nbsp;&nbsp;max_percent_overhead, maximum tolerated overhead expressed as
     * the number of blocks added and removed as percent of blocks looked up; cache population and
     * eviction will be suppressed if the overhead exceeds the threshold., an integer between \c 1
     * and \c 500; default \c 10.}
     * @config{&nbsp;&nbsp;&nbsp;&nbsp;nvram_path, the absolute path to
     * the file system mounted on the NVRAM device., a string; default empty.}
     * @config{&nbsp;&nbsp;&nbsp;&nbsp;percent_file_in_dram, bypass cache for a file if the set
     * percentage of the file fits in system DRAM (as specified by block_cache.system_ram)., an
     * integer between \c 0 and \c 100; default \c 50.}
     * @config{&nbsp;&nbsp;&nbsp;&nbsp;size,
     * maximum memory to allocate for the block cache., an integer between \c 0 and \c 10TB; default
     * \c 0.}
     * @config{&nbsp;&nbsp;&nbsp;&nbsp;system_ram, the bytes of system DRAM available for
     * caching filesystem blocks., an integer between \c 0 and \c 1024GB; default \c 0.}
     * @config{&nbsp;&nbsp;&nbsp;&nbsp;type, cache location: DRAM or NVRAM., a string; default
     * empty.}
     * @config{ ),,}
     * @config{cache_max_wait_ms, the maximum number of milliseconds an application thread will wait
     * for space to be available in cache before giving up.  Default or 0 will wait forever.  1 will
     * never wait., an integer greater than or equal to \c 0; default \c 0.}
     * @config{cache_overhead, assume the heap allocator overhead is the specified percentage\, and
     * adjust the cache usage by that amount (for example\, if there is 10GB of data in cache\, a
     * percentage of 10 means WiredTiger treats this as 11GB). This value is configurable because
     * different heap allocators have different overhead and different workloads will have different
     * heap allocation sizes and patterns\, therefore applications may need to adjust this value
     * based on allocator choice and behavior in measured workloads., an integer between \c 0 and \c
     * 30; default \c 8.}
     * @config{cache_size, maximum heap memory to allocate for the cache.  A database should
     * configure either \c cache_size or \c shared_cache but not both., an integer between \c 1MB
     * and \c 10TB; default \c 100MB.}
     * @config{cache_stuck_timeout_ms, the number of milliseconds to wait before a stuck cache times
     * out in diagnostic mode.  Default will wait for 5 minutes\, 0 will wait forever., an integer
     * greater than or equal to \c 0; default \c 300000.}
     * @config{checkpoint = (, periodically checkpoint the database.  Enabling the checkpoint server
     * uses a session from the configured \c session_max., a set of related configuration options
     * defined as follows.}
     * @config{&nbsp;&nbsp;&nbsp;&nbsp;log_size, wait for this amount of log
     * record bytes to be written to the log between each checkpoint.  If non-zero\, this value will
     * use a minimum of the log file size.  A database can configure both log_size and wait to set
     * an upper bound for checkpoints; setting this value above 0 configures periodic checkpoints.,
     * an integer between \c 0 and \c 2GB; default \c 0.}
     * @config{&nbsp;&nbsp;&nbsp;&nbsp;precise,
     * Only write data with timestamps that are smaller or equal to the stable timestamp to the
     * checkpoint.  Rollback to stable after restart is a no-op if enabled.  However\, it leads to
     * extra cache pressure., a boolean flag; default \c false.}
     * @config{&nbsp;&nbsp;&nbsp;&nbsp;
     * wait, seconds to wait between each checkpoint; setting this value above 0 configures periodic
     * checkpoints., an integer between \c 0 and \c 100000; default \c 0.}
     * @config{ ),,}
     * @config{checkpoint_cleanup = (, periodically checkpoint cleanup the database., a set of
     * related configuration options defined as follows.}
     * @config{&nbsp;&nbsp;&nbsp;&nbsp;method,
     * control how aggressively obsolete content is removed by reading the internal pages.  Default
     * to none\, which means no additional work is done to find obsolete content., a string\, chosen
     * from the following options: \c "none"\, \c "reclaim_space"; default \c none.}
     * @config{&nbsp;&nbsp;&nbsp;&nbsp;wait, seconds to wait between each checkpoint cleanup., an
     * integer between \c 1 and \c 100000; default \c 300.}
     * @config{ ),,}
     * @config{chunk_cache = (, chunk cache reconfiguration options., a set of related configuration
     * options defined as follows.}
     * @config{&nbsp;&nbsp;&nbsp;&nbsp;pinned, List of "table:" URIs
     * exempt from cache eviction.  Capacity config overrides this\, tables exceeding capacity will
     * not be fully retained.  Table names can appear in both this and the preload list\, but not in
     * both this and the exclude list.  Duplicate names are allowed., a list of strings; default
     * empty.}
     * @config{ ),,}
     * @config{compatibility = (, set compatibility version of database.  Changing the compatibility
     * version requires that there are no active operations for the duration of the call., a set of
     * related configuration options defined as follows.}
     * @config{&nbsp;&nbsp;&nbsp;&nbsp;release,
     * compatibility release version string., a string; default empty.}
     * @config{ ),,}
     * @config{debug_mode = (, control the settings of various extended debugging features., a set
     * of related configuration options defined as follows.}
     * @config{&nbsp;&nbsp;&nbsp;&nbsp;
     * background_compact, if true\, background compact aggressively removes compact statistics for
     * a file and decreases the max amount of time a file can be skipped for., a boolean flag;
     * default \c false.}
     * @config{&nbsp;&nbsp;&nbsp;&nbsp;checkpoint_retention, adjust log removal
     * to retain the log records of this number of checkpoints.  Zero or one means perform normal
     * removal., an integer between \c 0 and \c 1024; default \c 0.}
     * @config{&nbsp;&nbsp;&nbsp;&nbsp;configuration, if true\, display invalid cache configuration
     * warnings., a boolean flag; default \c false.}
     * @config{&nbsp;&nbsp;&nbsp;&nbsp;
     * corruption_abort, if true and built in diagnostic mode\, dump core in the case of data
     * corruption., a boolean flag; default \c true.}
     * @config{&nbsp;&nbsp;&nbsp;&nbsp;cursor_copy,
     * if true\, use the system allocator to make a copy of any data returned by a cursor operation
     * and return the copy instead.  The copy is freed on the next cursor operation.  This allows
     * memory sanitizers to detect inappropriate references to memory owned by cursors., a boolean
     * flag; default \c false.}
     * @config{&nbsp;&nbsp;&nbsp;&nbsp;cursor_reposition, if true\, for
     * operations with snapshot isolation the cursor temporarily releases any page that requires
     * force eviction\, then repositions back to the page for further operations.  A page release
     * encourages eviction of hot or large pages\, which is more likely to succeed without a cursor
     * keeping the page pinned., a boolean flag; default \c false.}
     * @config{&nbsp;&nbsp;&nbsp;&nbsp;
     * eviction, if true\, modify internal algorithms to change skew to force history store eviction
     * to happen more aggressively.  This includes but is not limited to not skewing newest\, not
     * favoring leaf pages\, and modifying the eviction score mechanism., a boolean flag; default \c
     * false.}
     * @config{&nbsp;&nbsp;&nbsp;&nbsp;eviction_checkpoint_ts_ordering, if true\, act as if
     * eviction is being run in parallel to checkpoint.  We should return EBUSY in eviction if we
     * detect any timestamp ordering issue., a boolean flag; default \c false.}
     * @config{&nbsp;&nbsp;&nbsp;&nbsp;log_retention, adjust log removal to retain at least this
     * number of log files.  (Warning: this option can remove log files required for recovery if no
     * checkpoints have yet been done and the number of log files exceeds the configured value.  As
     * WiredTiger cannot detect the difference between a system that has not yet checkpointed and
     * one that will never checkpoint\, it might discard log files before any checkpoint is done.)
     * Ignored if set to 0., an integer between \c 0 and \c 1024; default \c 0.}
     * @config{&nbsp;&nbsp;&nbsp;&nbsp;realloc_exact, if true\, reallocation of memory will only
     * provide the exact amount requested.  This will help with spotting memory allocation issues
     * more easily., a boolean flag; default \c false.}
     * @config{&nbsp;&nbsp;&nbsp;&nbsp;
     * realloc_malloc, if true\, every realloc call will force a new memory allocation by using
     * malloc., a boolean flag; default \c false.}
     * @config{&nbsp;&nbsp;&nbsp;&nbsp;rollback_error,
     * return a WT_ROLLBACK error from a transaction operation about every Nth operation to simulate
     * a collision., an integer between \c 0 and \c 10M; default \c 0.}
     * @config{&nbsp;&nbsp;&nbsp;&nbsp;slow_checkpoint, if true\, slow down checkpoint creation by
     * slowing down internal page processing., a boolean flag; default \c false.}
     * @config{&nbsp;&nbsp;&nbsp;&nbsp;stress_skiplist, Configure various internal parameters to
     * encourage race conditions and other issues with internal skip lists\, e.g.  using a more
     * dense representation., a boolean flag; default \c false.}
     * @config{&nbsp;&nbsp;&nbsp;&nbsp;
     * table_logging, if true\, write transaction related information to the log for all
     * operations\, even operations for tables with logging turned off.  This additional logging
     * information is intended for debugging and is informational only\, that is\, it is ignored
     * during recovery., a boolean flag; default \c false.}
     * @config{&nbsp;&nbsp;&nbsp;&nbsp;
     * tiered_flush_error_continue, on a write to tiered storage\, continue when an error occurs., a
     * boolean flag; default \c false.}
     * @config{&nbsp;&nbsp;&nbsp;&nbsp;update_restore_evict, if
     * true\, control all dirty page evictions through forcing update restore eviction., a boolean
     * flag; default \c false.}
     * @config{ ),,}
     * @config{disaggregated = (, configure disaggregated storage for this connection., a set of
     * related configuration options defined as follows.}
     * @config{&nbsp;&nbsp;&nbsp;&nbsp;
     * shutdown_checkpoint, whether do checkpoint at shutdown., a boolean flag; default \c false.}
     * @config{ ),,}
     * @config{error_prefix, prefix string for error messages., a string; default empty.}
     * @config{eviction = (, eviction configuration options., a set of related configuration options
     * defined as follows.}
     * @config{&nbsp;&nbsp;&nbsp;&nbsp;evict_sample_inmem, If no in-memory ref
     * is found on the root page\, attempt to locate a random in-memory page by examining all
     * entries on the root page., a boolean flag; default \c true.}
     * @config{&nbsp;&nbsp;&nbsp;&nbsp;
     * threads_max, maximum number of threads WiredTiger will start to help evict pages from cache.
     * The number of threads started will vary depending on the current eviction load.  Each
     * eviction worker thread uses a session from the configured session_max., an integer between \c
     * 1 and \c 20; default \c 8.}
     * @config{&nbsp;&nbsp;&nbsp;&nbsp;threads_min, minimum number of
     * threads WiredTiger will start to help evict pages from cache.  The number of threads
     * currently running will vary depending on the current eviction load., an integer between \c 1
     * and \c 20; default \c 1.}
     * @config{ ),,}
     * @config{eviction_checkpoint_target, perform eviction at the beginning of checkpoints to bring
     * the dirty content in cache to this level.  It is a percentage of the cache size if the value
     * is within the range of 0 to 100 or an absolute size when greater than 100. The value is not
     * allowed to exceed the \c cache_size.  Ignored if set to zero., an integer between \c 0 and \c
     * 10TB; default \c 1.}
     * @config{eviction_dirty_target, perform eviction in worker threads when the cache contains at
     * least this much dirty content.  It is a percentage of the cache size if the value is within
     * the range of 1 to 100 or an absolute size when greater than 100. The value is not allowed to
     * exceed the \c cache_size and has to be lower than its counterpart \c eviction_dirty_trigger.,
     * an integer between \c 1 and \c 10TB; default \c 5.}
     * @config{eviction_dirty_trigger, trigger application threads to perform eviction when the
     * cache contains at least this much dirty content.  It is a percentage of the cache size if the
     * value is within the range of 1 to 100 or an absolute size when greater than 100. The value is
     * not allowed to exceed the \c cache_size and has to be greater than its counterpart \c
     * eviction_dirty_target.  This setting only alters behavior if it is lower than
     * eviction_trigger., an integer between \c 1 and \c 10TB; default \c 20.}
     * @config{eviction_target, perform eviction in worker threads when the cache contains at least
     * this much content.  It is a percentage of the cache size if the value is within the range of
     * 10 to 100 or an absolute size when greater than 100. The value is not allowed to exceed the
     * \c cache_size and has to be lower than its counterpart \c eviction_trigger., an integer
     * between \c 10 and \c 10TB; default \c 80.}
     * @config{eviction_trigger, trigger application threads to perform eviction when the cache
     * contains at least this much content.  It is a percentage of the cache size if the value is
     * within the range of 10 to 100 or an absolute size when greater than 100. The value is not
     * allowed to exceed the \c cache_size and has to be greater than its counterpart \c
     * eviction_target., an integer between \c 10 and \c 10TB; default \c 95.}
     * @config{eviction_updates_target, perform eviction in worker threads when the cache contains
     * at least this many bytes of updates.  It is a percentage of the cache size if the value is
     * within the range of 0 to 100 or an absolute size when greater than 100. Calculated as half of
     * \c eviction_dirty_target by default.  The value is not allowed to exceed the \c cache_size
     * and has to be lower than its counterpart \c eviction_updates_trigger., an integer between \c
     * 0 and \c 10TB; default \c 0.}
     * @config{eviction_updates_trigger, trigger application threads to perform eviction when the
     * cache contains at least this many bytes of updates.  It is a percentage of the cache size if
     * the value is within the range of 1 to 100 or an absolute size when greater than 100\.
     * Calculated as half of \c eviction_dirty_trigger by default.  The value is not allowed to
     * exceed the \c cache_size and has to be greater than its counterpart \c
     * eviction_updates_target.  This setting only alters behavior if it is lower than \c
     * eviction_trigger., an integer between \c 0 and \c 10TB; default \c 0.}
     * @config{extra_diagnostics, enable additional diagnostics in WiredTiger.  These additional
     * diagnostics include diagnostic assertions that can cause WiredTiger to abort when an invalid
     * state is detected.  Options are given as a list\, such as
     * <code>"extra_diagnostics=[out_of_order\,visibility]"</code>. Choosing \c all enables all
     * assertions.  When WiredTiger is compiled with \c HAVE_DIAGNOSTIC=1 all assertions are enabled
     * and cannot be reconfigured., a list\, with values chosen from the following options: \c
     * "all"\, \c "checkpoint_validate"\, \c "cursor_check"\, \c "disk_validate"\, \c
     * "eviction_check"\, \c "generation_check"\, \c "hs_validate"\, \c "key_out_of_order"\, \c
     * "log_validate"\, \c "prepared"\, \c "slow_operation"\, \c "txn_visibility"; default \c [].}
     * @config{file_manager = (, control how file handles are managed., a set of related
     * configuration options defined as follows.}
     * @config{&nbsp;&nbsp;&nbsp;&nbsp;
     * close_handle_minimum, number of handles open before the file manager will look for handles to
     * close., an integer greater than or equal to \c 0; default \c 250.}
     * @config{&nbsp;&nbsp;&nbsp;&nbsp;close_idle_time, amount of time in seconds a file handle
     * needs to be idle before attempting to close it.  A setting of 0 means that idle handles are
     * not closed., an integer between \c 0 and \c 100000; default \c 30.}
     * @config{&nbsp;&nbsp;&nbsp;&nbsp;close_scan_interval, interval in seconds at which to check
     * for files that are inactive and close them., an integer between \c 1 and \c 100000; default
     * \c 10.}
     * @config{ ),,}
     * @config{generation_drain_timeout_ms, the number of milliseconds to wait for a resource to
     * drain before timing out in diagnostic mode.  Default will wait for 4 minutes\, 0 will wait
     * forever., an integer greater than or equal to \c 0; default \c 240000.}
     * @config{heuristic_controls = (, control the behavior of various optimizations.  This is
     * primarily used as a mechanism for rolling out changes to internal heuristics while providing
     * a mechanism for quickly reverting to prior behavior in the field., a set of related
     * configuration options defined as follows.}
     * @config{&nbsp;&nbsp;&nbsp;&nbsp;
     * checkpoint_cleanup_obsolete_tw_pages_dirty_max, maximum number of obsolete time window pages
     * that can be marked as dirty per btree in a single checkpoint by the checkpoint cleanup., an
     * integer between \c 0 and \c 100000; default \c 100.}
     * @config{&nbsp;&nbsp;&nbsp;&nbsp;
     * eviction_obsolete_tw_pages_dirty_max, maximum number of obsolete time window pages that can
     * be marked dirty per btree in a single checkpoint by the eviction threads., an integer between
     * \c 0 and \c 100000; default \c 100.}
     * @config{&nbsp;&nbsp;&nbsp;&nbsp;obsolete_tw_btree_max,
     * maximum number of btrees that can be checked for obsolete time window cleanup in a single
     * checkpoint., an integer between \c 0 and \c 500000; default \c 100.}
     * @config{ ),,}
     * @config{history_store = (, history store configuration options., a set of related
     * configuration options defined as follows.}
     * @config{&nbsp;&nbsp;&nbsp;&nbsp;file_max, the
     * maximum number of bytes that WiredTiger is allowed to use for its history store mechanism.
     * If the history store file exceeds this size\, a panic will be triggered.  The default value
     * means that the history store file is unbounded and may use as much space as the filesystem
     * will accommodate.  The minimum non-zero setting is 100MB., an integer greater than or equal
     * to \c 0; default \c 0.}
     * @config{ ),,}
     * @config{io_capacity = (, control how many bytes per second are written and read.  Exceeding
     * the capacity results in throttling., a set of related configuration options defined as
     * follows.}
     * @config{&nbsp;&nbsp;&nbsp;&nbsp;chunk_cache, number of bytes per second available
     * to the chunk cache.  The minimum non-zero setting is 1MB., an integer between \c 0 and \c
     * 1TB; default \c 0.}
     * @config{&nbsp;&nbsp;&nbsp;&nbsp;total, number of bytes per second
     * available to all subsystems in total.  When set\, decisions about what subsystems are
     * throttled\, and in what proportion\, are made internally.  The minimum non-zero setting is
     * 1MB., an integer between \c 0 and \c 1TB; default \c 0.}
     * @config{ ),,}
     * @config{json_output, enable JSON formatted messages on the event handler interface.  Options
     * are given as a list\, where each option specifies an event handler category e.g.  'error'
     * represents the messages from the WT_EVENT_HANDLER::handle_error method., a list\, with values
     * chosen from the following options: \c "error"\, \c "message"; default \c [].}
     * @config{log = (, enable logging.  Enabling logging uses three sessions from the configured
     * session_max., a set of related configuration options defined as follows.}
     * @config{&nbsp;&nbsp;&nbsp;&nbsp;os_cache_dirty_pct, maximum dirty system buffer cache usage\,
     * as a percentage of the log's \c file_max.  If non-zero\, schedule writes for dirty blocks
     * belonging to the log in the system buffer cache after that percentage of the log has been
     * written into the buffer cache without an intervening file sync., an integer between \c 0 and
     * \c 100; default \c 0.}
     * @config{&nbsp;&nbsp;&nbsp;&nbsp;prealloc, pre-allocate log files., a
     * boolean flag; default \c true.}
     * @config{&nbsp;&nbsp;&nbsp;&nbsp;prealloc_init_count, initial
     * number of pre-allocated log files., an integer between \c 1 and \c 500; default \c 1.}
     * @config{&nbsp;&nbsp;&nbsp;&nbsp;remove, automatically remove unneeded log files., a boolean
     * flag; default \c true.}
     * @config{&nbsp;&nbsp;&nbsp;&nbsp;zero_fill, manually write zeroes into
     * log files., a boolean flag; default \c false.}
     * @config{ ),,}
     * @config{operation_timeout_ms, this option is no longer supported\, retained for backward
     * compatibility., an integer greater than or equal to \c 0; default \c 0.}
     * @config{operation_tracking = (, enable tracking of performance-critical functions.  See @ref
     * operation_tracking for more information., a set of related configuration options defined as
     * follows.}
     * @config{&nbsp;&nbsp;&nbsp;&nbsp;enabled, enable operation tracking subsystem., a
     * boolean flag; default \c false.}
     * @config{&nbsp;&nbsp;&nbsp;&nbsp;path, the name of a
     * directory into which operation tracking files are written.  The directory must already exist.
     * If the value is not an absolute path\, the path is relative to the database home (see @ref
     * absolute_path for more information)., a string; default \c ".".}
     * @config{ ),,}
     * @config{rollback_to_stable = (, rollback tables to an earlier point in time\, discarding all
     * updates to checkpoint durable tables that have durable times more recent than the current
     * global stable timestamp., a set of related configuration options defined as follows.}
     * @config{&nbsp;&nbsp;&nbsp;&nbsp;threads, maximum number of threads WiredTiger will start to
     * help RTS. Each RTS worker thread uses a session from the configured WT_RTS_MAX_WORKERS., an
     * integer between \c 0 and \c 10; default \c 4.}
     * @config{ ),,}
     * @config{shared_cache = (, shared cache configuration options.  A database should configure
     * either a cache_size or a shared_cache not both.  Enabling a shared cache uses a session from
     * the configured session_max.  A shared cache can not have absolute values configured for cache
     * eviction settings., a set of related configuration options defined as follows.}
     * @config{&nbsp;&nbsp;&nbsp;&nbsp;chunk, the granularity that a shared cache is redistributed.,
     * an integer between \c 1MB and \c 10TB; default \c 10MB.}
     * @config{&nbsp;&nbsp;&nbsp;&nbsp;
     * name, the name of a cache that is shared between databases or \c "none" when no shared cache
     * is configured., a string; default \c none.}
     * @config{&nbsp;&nbsp;&nbsp;&nbsp;quota, maximum
     * size of cache this database can be allocated from the shared cache.  Defaults to the entire
     * shared cache size., an integer; default \c 0.}
     * @config{&nbsp;&nbsp;&nbsp;&nbsp;reserve,
     * amount of cache this database is guaranteed to have available from the shared cache.  This
     * setting is per database.  Defaults to the chunk size., an integer; default \c 0.}
     * @config{&nbsp;&nbsp;&nbsp;&nbsp;size, maximum memory to allocate for the shared cache.
     * Setting this will update the value if one is already set., an integer between \c 1MB and \c
     * 10TB; default \c 500MB.}
     * @config{ ),,}
     * @config{statistics, Maintain database statistics\, which may impact performance.  Choosing
     * "all" maintains all statistics regardless of cost\, "fast" maintains a subset of statistics
     * that are relatively inexpensive\, "none" turns off all statistics.  The "clear" configuration
     * resets statistics after they are gathered\, where appropriate (for example\, a cache size
     * statistic is not cleared\, while the count of cursor insert operations will be cleared). When
     * "clear" is configured for the database\, gathered statistics are reset each time a statistics
     * cursor is used to gather statistics\, as well as each time statistics are logged using the \c
     * statistics_log configuration.  See @ref statistics for more information., a list\, with
     * values chosen from the following options: \c "all"\, \c "cache_walk"\, \c "fast"\, \c
     * "none"\, \c "clear"\, \c "tree_walk"; default \c none.}
     * @config{statistics_log = (, log any statistics the database is configured to maintain\, to a
     * file.  See @ref statistics for more information.  Enabling the statistics log server uses a
     * session from the configured session_max., a set of related configuration options defined as
     * follows.}
     * @config{&nbsp;&nbsp;&nbsp;&nbsp;json, encode statistics in JSON format., a boolean
     * flag; default \c false.}
     * @config{&nbsp;&nbsp;&nbsp;&nbsp;on_close, log statistics on database
     * close., a boolean flag; default \c false.}
     * @config{&nbsp;&nbsp;&nbsp;&nbsp;sources, if
     * non-empty\, include statistics for the list of "file:" data source URIs\, if they are open at
     * the time of the statistics logging., a list of strings; default empty.}
     * @config{&nbsp;&nbsp;&nbsp;&nbsp;timestamp, a timestamp prepended to each log record.  May
     * contain \c strftime conversion specifications.  When \c json is configured\, defaults to \c
     * "%Y-%m-%dT%H:%M:%S.000Z"., a string; default \c "%b %d %H:%M:%S".}
     * @config{&nbsp;&nbsp;&nbsp;&nbsp;wait, seconds to wait between each write of the log records;
     * setting this value above 0 configures statistics logging., an integer between \c 0 and \c
     * 100000; default \c 0.}
     * @config{ ),,}
     * @config{tiered_storage = (, enable tiered storage.  Enabling tiered storage may use one
     * session from the configured session_max., a set of related configuration options defined as
     * follows.}
     * @config{&nbsp;&nbsp;&nbsp;&nbsp;local_retention, time in seconds to retain data on
     * tiered storage on the local tier for faster read access., an integer between \c 0 and \c
     * 10000; default \c 300.}
     * @config{ ),,}
     * @config{verbose, enable messages for various subsystems and operations.  Options are given as
     * a list\, where each message type can optionally define an associated verbosity level\, such
     * as <code>"verbose=[eviction\,read:1\,rts:0]"</code>. Verbosity levels that can be provided
     * include <code>0</code> (INFO) and <code>1</code> through <code>5</code>\, corresponding to
     * (DEBUG_1) to (DEBUG_5). \c all is a special case that defines the verbosity level for all
     * categories not explicitly set in the config string., a list\, with values chosen from the
     * following options: \c "all"\, \c "api"\, \c "backup"\, \c "block"\, \c "block_cache"\, \c
     * "checkpoint"\, \c "checkpoint_cleanup"\, \c "checkpoint_progress"\, \c "chunkcache"\, \c
     * "compact"\, \c "compact_progress"\, \c "configuration"\, \c "disaggregated_storage"\, \c
     * "error_returns"\, \c "eviction"\, \c "fileops"\, \c "generation"\, \c "handleops"\, \c
     * "history_store"\, \c "history_store_activity"\, \c "layered"\, \c "live_restore"\, \c
     * "live_restore_progress"\, \c "log"\, \c "metadata"\, \c "mutex"\, \c "out_of_order"\, \c
     * "overflow"\, \c "page_delta"\, \c "prefetch"\, \c "read"\, \c "reconcile"\, \c "recovery"\,
     * \c "recovery_progress"\, \c "rts"\, \c "salvage"\, \c "shared_cache"\, \c "split"\, \c
     * "temporary"\, \c "thread_group"\, \c "tiered"\, \c "timestamp"\, \c "transaction"\, \c
     * "verify"\, \c "version"\, \c "write"; default \c [].}
     * @configend
     * @errors
     */
    int __F(reconfigure)(WT_CONNECTION *connection, const char *config);

    /*!
     * The home directory of the connection.
     *
     * @snippet ex_all.c Get the database home directory
     *
     * @param connection the connection handle
     * @returns a pointer to a string naming the home directory
     */
    const char *__F(get_home)(WT_CONNECTION *connection);

    /*!
     * Compile a configuration string to be used with an API.  The string returned by this
     * method can be used with the indicated API call as its configuration argument.
     * Precompiled strings should be used where configuration parsing has proved to be a
     * performance bottleneck. The lifetime of a configuration string ends when the connection
     * is closed. The number of compilation strings that can be made is limited by
     * the \c compile_configuration_count configuration in ::wiredtiger_open .
     *
     * Configuration strings containing '%d' or '%s' can have values bound, see
     * WT_SESSION::bind_configuration.
     *
     * This API may change in future releases.
     *
     * @param connection the connection handle
     * @param method the API to the configuration string applies to, e.g.
     * \c "WT_SESSION.open_cursor"
     * @param str the configuration string to compile
     * @param compiled the returned configuration string
     * @errors
     */
    int __F(compile_configuration)(WT_CONNECTION *connection, const char *method,
        const char *str, const char **compiled);

    /*!
     * Add configuration options for a method.  See
     * @ref custom_ds_config_add for more information.
     *
     * @snippet ex_all.c Configure method configuration
     *
     * @param connection the connection handle
     * @param method the method being configured
     * @param uri the object type or NULL for all object types
     * @param config the additional configuration's name and default value
     * @param type the additional configuration's type (must be one of
     * \c "boolean"\, \c "int", \c "list" or \c "string")
     * @param check the additional configuration check string, or NULL if
     * none
     * @errors
     */
    int __F(configure_method)(WT_CONNECTION *connection,
        const char *method, const char *uri,
        const char *config, const char *type, const char *check);

    /*!
     * Return if opening this handle created the database.
     *
     * @snippet ex_all.c Check if the database is newly created
     *
     * @param connection the connection handle
     * @returns false (zero) if the connection existed before the call to
     * ::wiredtiger_open, true (non-zero) if it was created by opening this
     * handle.
     */
    int __F(is_new)(WT_CONNECTION *connection);

    /*!
     * @name Session handles
     * @{
     */
    /*!
     * Open a session.
     *
     * @snippet ex_all.c Open a session
     *
     * @param connection the connection handle
     * @param event_handler An event handler. If <code>NULL</code>, the
     * connection's event handler is used. See @ref event_message_handling
     * for more information.
     * @configstart{WT_CONNECTION.open_session, see dist/api_data.py}
     * @config{cache_cursors, enable caching of cursors for reuse.  Any calls to WT_CURSOR::close
     * for a cursor created in this session will mark the cursor as cached and keep it available to
     * be reused for later calls to WT_SESSION::open_cursor.  Cached cursors may be eventually
     * closed.  This value is inherited from ::wiredtiger_open \c cache_cursors., a boolean flag;
     * default \c true.}
     * @config{cache_max_wait_ms, the maximum number of milliseconds an application thread will wait
     * for space to be available in cache before giving up.  Default value will be the global
     * setting of the connection config.  0 will wait forever.  1 will never wait., an integer
     * greater than or equal to \c 0; default \c 0.}
     * @config{debug = (, configure debug specific behavior on a session.  Generally only used for
     * internal testing purposes., a set of related configuration options defined as follows.}
     * @config{&nbsp;&nbsp;&nbsp;&nbsp;checkpoint_fail_before_turtle_update, Fail before writing a
     * turtle file at the end of a checkpoint., a boolean flag; default \c false.}
     * @config{&nbsp;&nbsp;&nbsp;&nbsp;release_evict_page, Configure the session to evict the page
     * when it is released and no longer needed., a boolean flag; default \c false.}
     * @config{ ),,}
     * @config{ignore_cache_size, when set\, operations performed by this session ignore the cache
     * size and are not blocked when the cache is full.  Note that use of this option for operations
     * that create cache pressure can starve ordinary sessions that obey the cache size., a boolean
     * flag; default \c false.}
     * @config{isolation, the default isolation level for operations in this session., a string\,
     * chosen from the following options: \c "read-uncommitted"\, \c "read-committed"\, \c
     * "snapshot"; default \c snapshot.}
     * @config{prefetch = (, Enable automatic detection of scans by applications\, and attempt to
     * pre-fetch future content into the cache., a set of related configuration options defined as
     * follows.}
     * @config{&nbsp;&nbsp;&nbsp;&nbsp;enabled, whether pre-fetch is enabled for this
     * session., a boolean flag; default \c false.}
     * @config{ ),,}
     * @configend
     * @param[out] sessionp the new session handle
     * @errors
     */
    int __F(open_session)(WT_CONNECTION *connection,
        WT_EVENT_HANDLER *event_handler, const char *config,
        WT_SESSION **sessionp);
    /*! @} */

    /*!
     * @name Transactions
     * @{
     */
    /*!
     * Query the global transaction timestamp state.
     *
     * @snippet ex_all.c query timestamp
     *
     * @param connection the connection handle
     * @param[out] hex_timestamp a buffer that will be set to the
     * hexadecimal encoding of the timestamp being queried.  Must be large
     * enough to hold a NUL terminated, hex-encoded 8B timestamp (17 bytes).
     * @configstart{WT_CONNECTION.query_timestamp, see dist/api_data.py}
     * @config{get, specify which timestamp to query: \c all_durable returns the largest timestamp
     * such that all timestamps up to and including that value have been committed (possibly bounded
     * by the application-set \c durable timestamp); \c backup_checkpoint returns the stable
     * timestamp of the checkpoint pinned for an open backup cursor; \c last_checkpoint returns the
     * timestamp of the most recent stable checkpoint; \c oldest_timestamp returns the most recent
     * \c oldest_timestamp set with WT_CONNECTION::set_timestamp; \c oldest_reader returns the
     * minimum of the read timestamps of all active readers; \c pinned returns the minimum of the \c
     * oldest_timestamp and the read timestamps of all active readers; \c recovery returns the
     * timestamp of the most recent stable checkpoint taken prior to a shutdown; \c stable_timestamp
     * returns the most recent \c stable_timestamp set with WT_CONNECTION::set_timestamp.  (The \c
     * oldest and \c stable arguments are deprecated short-hand for \c oldest_timestamp and \c
     * stable_timestamp\, respectively.) See @ref timestamp_global_api., a string\, chosen from the
     * following options: \c "all_durable"\, \c "backup_checkpoint"\, \c "last_checkpoint"\, \c
     * "oldest"\, \c "oldest_reader"\, \c "oldest_timestamp"\, \c "pinned"\, \c "recovery"\, \c
     * "stable"\, \c "stable_timestamp"; default \c all_durable.}
     * @configend
     *
     * A timestamp of 0 is returned if the timestamp is not available or has not been set.
     * @errors
     */
    int __F(query_timestamp)(
        WT_CONNECTION *connection, char *hex_timestamp, const char *config);

    /*!
     * Set a global transaction timestamp.
     *
     * @snippet ex_all.c set durable timestamp
     *
     * @snippet ex_all.c set oldest timestamp
     *
     * @snippet ex_all.c set stable timestamp
     *
     * @param connection the connection handle
     * @configstart{WT_CONNECTION.set_timestamp, see dist/api_data.py}
     * @config{durable_timestamp, temporarily set the system's maximum durable timestamp\, bounding
     * the timestamp returned by WT_CONNECTION::query_timestamp with the \c all_durable
     * configuration.  Calls to WT_CONNECTION::query_timestamp will ignore durable timestamps
     * greater than the specified value until a subsequent transaction commit advances the maximum
     * durable timestamp\, or rollback-to-stable resets the value.  See @ref timestamp_global_api.,
     * a string; default empty.}
     * @config{oldest_timestamp, future commits and queries will be no earlier than the specified
     * timestamp.  Values must be monotonically increasing.  The value must not be newer than the
     * current stable timestamp.  See @ref timestamp_global_api., a string; default empty.}
     * @config{stable_timestamp, checkpoints will not include commits that are newer than the
     * specified timestamp in tables configured with \c "log=(enabled=false)". Values must be
     * monotonically increasing.  The value must not be older than the current oldest timestamp.
     * See @ref timestamp_global_api., a string; default empty.}
     * @configend
     * @errors
     */
    int __F(set_timestamp)(
        WT_CONNECTION *connection, const char *config);

    /*!
     * Rollback tables to an earlier point in time, discarding all updates to checkpoint durable
     * tables that have commit times more recent than the current global stable timestamp.
     *
     * No updates made to logged tables or updates made without an associated commit timestamp
     * will be discarded. See @ref timestamp_misc.
     *
     * Applications must resolve all running transactions and close or reset all open cursors
     * before the call, and no other API calls should be made for the duration of the call.
     *
     * @snippet ex_all.c rollback to stable
     *
     * @param connection the connection handle
     * @configstart{WT_CONNECTION.rollback_to_stable, see dist/api_data.py}
     * @config{dryrun, perform the checks associated with RTS\, but don't modify any data., a
     * boolean flag; default \c false.}
     * @config{threads, maximum number of threads WiredTiger will start to help RTS. Each RTS worker
     * thread uses a session from the configured WT_RTS_MAX_WORKERS., an integer between \c 0 and \c
     * 10; default \c 4.}
     * @configend
     * @errors
     * An error should occur only in the case of a system problem, and an application typically
     * will retry WT_CONNECTION::rollback_to_stable on error, or fail outright.
     */
    int __F(rollback_to_stable)(
        WT_CONNECTION *connection, const char *config);

    /*! @} */

    /*!
     * @name Extensions
     * @{
     */
    /*!
     * Load an extension.
     *
     * @snippet ex_all.c Load an extension
     *
     * @param connection the connection handle
     * @param path the filename of the extension module, or \c "local" to
     * search the current application binary for the initialization
     * function, see @ref extensions for more details.
     * @configstart{WT_CONNECTION.load_extension, see dist/api_data.py}
     * @config{config, configuration string passed to the entry point of the extension as its
     * WT_CONFIG_ARG argument., a string; default empty.}
     * @config{early_load, whether this extension should be loaded at the beginning of
     * ::wiredtiger_open.  Only applicable to extensions loaded via the wiredtiger_open
     * configurations string., a boolean flag; default \c false.}
     * @config{entry, the entry point of the extension\, called to initialize the extension when it
     * is loaded.  The signature of the function must match ::wiredtiger_extension_init., a string;
     * default \c wiredtiger_extension_init.}
     * @config{terminate, an optional function in the extension that is called before the extension
     * is unloaded during WT_CONNECTION::close.  The signature of the function must match
     * ::wiredtiger_extension_terminate., a string; default \c wiredtiger_extension_terminate.}
     * @configend
     * @errors
     */
    int __F(load_extension)(WT_CONNECTION *connection,
        const char *path, const char *config);

    /*!
     * Add a custom data source.  See @ref custom_data_sources for more
     * information.
     *
     * The application must first implement the WT_DATA_SOURCE interface
     * and then register the implementation with WiredTiger:
     *
     * @snippet ex_data_source.c WT_DATA_SOURCE register
     *
     * @param connection the connection handle
     * @param prefix the URI prefix for this data source, e.g., "file:"
     * @param data_source the application-supplied implementation of
     *  WT_DATA_SOURCE to manage this data source.
     * @configempty{WT_CONNECTION.add_data_source, see dist/api_data.py}
     * @errors
     */
    int __F(add_data_source)(WT_CONNECTION *connection, const char *prefix,
        WT_DATA_SOURCE *data_source, const char *config);

    /*!
     * Add a custom collation function.
     *
     * The application must first implement the WT_COLLATOR interface and
     * then register the implementation with WiredTiger:
     *
     * @snippet ex_all.c WT_COLLATOR register
     *
     * @param connection the connection handle
     * @param name the name of the collation to be used in calls to
     *  WT_SESSION::create, may not be \c "none"
     * @param collator the application-supplied collation handler
     * @configempty{WT_CONNECTION.add_collator, see dist/api_data.py}
     * @errors
     */
    int __F(add_collator)(WT_CONNECTION *connection,
        const char *name, WT_COLLATOR *collator, const char *config);

    /*!
     * Add a compression function.
     *
     * The application must first implement the WT_COMPRESSOR interface
     * and then register the implementation with WiredTiger:
     *
     * @snippet nop_compress.c WT_COMPRESSOR initialization structure
     *
     * @snippet nop_compress.c WT_COMPRESSOR initialization function
     *
     * @param connection the connection handle
     * @param name the name of the compression function to be used in calls
     *  to WT_SESSION::create, may not be \c "none"
     * @param compressor the application-supplied compression handler
     * @configempty{WT_CONNECTION.add_compressor, see dist/api_data.py}
     * @errors
     */
    int __F(add_compressor)(WT_CONNECTION *connection,
        const char *name, WT_COMPRESSOR *compressor, const char *config);

    /*!
     * Add an encryption function.
     *
     * The application must first implement the WT_ENCRYPTOR interface
     * and then register the implementation with WiredTiger:
     *
     * @snippet nop_encrypt.c WT_ENCRYPTOR initialization structure
     *
     * @snippet nop_encrypt.c WT_ENCRYPTOR initialization function
     *
     * @param connection the connection handle
     * @param name the name of the encryption function to be used in calls
     *  to WT_SESSION::create, may not be \c "none"
     * @param encryptor the application-supplied encryption handler
     * @configempty{WT_CONNECTION.add_encryptor, see dist/api_data.py}
     * @errors
     */
    int __F(add_encryptor)(WT_CONNECTION *connection,
        const char *name, WT_ENCRYPTOR *encryptor, const char *config);

    /*!
     * Configure a custom file system.
     *
     * This method can only be called from an early loaded extension
     * module. The application must first implement the WT_FILE_SYSTEM
     * interface and then register the implementation with WiredTiger:
     *
     * @snippet ex_file_system.c WT_FILE_SYSTEM register
     *
     * @param connection the connection handle
     * @param fs the populated file system structure
     * @configempty{WT_CONNECTION.set_file_system, see dist/api_data.py}
     * @errors
     */
    int __F(set_file_system)(
        WT_CONNECTION *connection, WT_FILE_SYSTEM *fs, const char *config);

#if !defined(DOXYGEN)
#if !defined(SWIG)
    /*!
     * Add a page and log service implementation.
     *
     * The application must first implement the WT_PAGE_LOG
     * interface and then register the implementation with WiredTiger:
     *
     * @param connection the connection handle
     * @param name the name of the storage source implementation
     * @param page_log the populated page log service structure
     * @configempty{WT_CONNECTION.add_page_log, see dist/api_data.py}
     * @errors
     */
    int __F(add_page_log)(WT_CONNECTION *connection, const char *name,
        WT_PAGE_LOG *page_log, const char *config);

    /*!
     * Add a storage source implementation.
     *
     * The application must first implement the WT_STORAGE_SOURCE
     * interface and then register the implementation with WiredTiger:
     *
     * @snippet ex_storage_source.c WT_STORAGE_SOURCE register
     *
     * @param connection the connection handle
     * @param name the name of the storage source implementation
     * @param storage_source the populated storage source structure
     * @configempty{WT_CONNECTION.add_storage_source, see dist/api_data.py}
     * @errors
     */
    int __F(add_storage_source)(WT_CONNECTION *connection, const char *name,
        WT_STORAGE_SOURCE *storage_source, const char *config);
#endif

    /*!
     * Get a page log service implementation.
     *
     * Look up a page log service by name and return it. The returned page log service
     * must be released by calling WT_STORAGE_SOURCE::terminate.
     *
     * @snippet ex_storage_source.c WT_STORAGE_SOURCE register
     *
     * @param connection the connection handle
     * @param name the name of the page log service implementation
     * @param storage_source the page log service structure
     * @errors
     */
    int __F(get_page_log)(WT_CONNECTION *connection, const char *name,
        WT_PAGE_LOG **page_logp);

    /*!
     * Get a storage source implementation.
     *
     * Look up a storage source by name and return it. The returned storage source
     * must be released by calling WT_STORAGE_SOURCE::terminate.
     *
     * @snippet ex_storage_source.c WT_STORAGE_SOURCE register
     *
     * @param connection the connection handle
     * @param name the name of the storage source implementation
     * @param storage_source the storage source structure
     * @errors
     */
    int __F(get_storage_source)(WT_CONNECTION *connection, const char *name,
        WT_STORAGE_SOURCE **storage_sourcep);
#endif

    /*!
     * Return a reference to the WiredTiger extension functions.
     *
     * @snippet ex_data_source.c WT_EXTENSION_API declaration
     *
     * @param wt_conn the WT_CONNECTION handle
     * @returns a reference to a WT_EXTENSION_API structure.
     */
    WT_EXTENSION_API *__F(get_extension_api)(WT_CONNECTION *wt_conn);
    /*! @} */
};

/*!
 * Open a connection to a database.
 *
 * @snippet ex_all.c Open a connection
 *
 * @param home The path to the database home directory.  See @ref home
 * for more information.
 * @param event_handler An event handler. If <code>NULL</code>, a default
 * event handler is installed that writes error messages to stderr. See
 * @ref event_message_handling for more information.
 * @configstart{wiredtiger_open, see dist/api_data.py}
 * @config{backup_restore_target, If non-empty and restoring from a backup\, restore only the table
 * object targets listed.  WiredTiger will remove all the metadata entries for the tables that are
 * not listed in the list from the reconstructed metadata.  The target list must include URIs of
 * type \c table:., a list of strings; default empty.}
 * @config{block_cache = (, block cache configuration options., a set of related configuration
 * options defined as follows.}
 * @config{&nbsp;&nbsp;&nbsp;&nbsp;blkcache_eviction_aggression,
 * seconds an unused block remains in the cache before it is evicted., an integer between \c 1 and
 * \c 7200; default \c 1800.}
 * @config{&nbsp;&nbsp;&nbsp;&nbsp;cache_on_checkpoint, cache blocks
 * written by a checkpoint., a boolean flag; default \c true.}
 * @config{&nbsp;&nbsp;&nbsp;&nbsp;
 * cache_on_writes, cache blocks as they are written (other than checkpoint blocks)., a boolean
 * flag; default \c true.}
 * @config{&nbsp;&nbsp;&nbsp;&nbsp;enabled, enable block cache., a boolean
 * flag; default \c false.}
 * @config{&nbsp;&nbsp;&nbsp;&nbsp;full_target, the fraction of the block
 * cache that must be full before eviction will remove unused blocks., an integer between \c 30 and
 * \c 100; default \c 95.}
 * @config{&nbsp;&nbsp;&nbsp;&nbsp;hashsize, number of buckets in the
 * hashtable that keeps track of blocks., an integer between \c 512 and \c 256K; default \c 32768.}
 * @config{&nbsp;&nbsp;&nbsp;&nbsp;max_percent_overhead, maximum tolerated overhead expressed as the
 * number of blocks added and removed as percent of blocks looked up; cache population and eviction
 * will be suppressed if the overhead exceeds the threshold., an integer between \c 1 and \c 500;
 * default \c 10.}
 * @config{&nbsp;&nbsp;&nbsp;&nbsp;nvram_path, the absolute path to the file system
 * mounted on the NVRAM device., a string; default empty.}
 * @config{&nbsp;&nbsp;&nbsp;&nbsp;
 * percent_file_in_dram, bypass cache for a file if the set percentage of the file fits in system
 * DRAM (as specified by block_cache.system_ram)., an integer between \c 0 and \c 100; default \c
 * 50.}
 * @config{&nbsp;&nbsp;&nbsp;&nbsp;size, maximum memory to allocate for the block cache., an
 * integer between \c 0 and \c 10TB; default \c 0.}
 * @config{&nbsp;&nbsp;&nbsp;&nbsp;system_ram, the
 * bytes of system DRAM available for caching filesystem blocks., an integer between \c 0 and \c
 * 1024GB; default \c 0.}
 * @config{&nbsp;&nbsp;&nbsp;&nbsp;type, cache location: DRAM or NVRAM., a
 * string; default empty.}
 * @config{ ),,}
 * @config{builtin_extension_config, A structure where the keys are the names of builtin extensions
 * and the values are passed to WT_CONNECTION::load_extension as the \c config parameter (for
 * example\, <code>builtin_extension_config={zlib={compression_level=3}}</code>)., a string; default
 * empty.}
 * @config{cache_cursors, enable caching of cursors for reuse.  This is the default value for any
 * sessions created\, and can be overridden in configuring \c cache_cursors in
 * WT_CONNECTION.open_session., a boolean flag; default \c true.}
 * @config{cache_max_wait_ms, the maximum number of milliseconds an application thread will wait for
 * space to be available in cache before giving up.  Default or 0 will wait forever.  1 will never
 * wait., an integer greater than or equal to \c 0; default \c 0.}
 * @config{cache_overhead, assume the heap allocator overhead is the specified percentage\, and
 * adjust the cache usage by that amount (for example\, if there is 10GB of data in cache\, a
 * percentage of 10 means WiredTiger treats this as 11GB). This value is configurable because
 * different heap allocators have different overhead and different workloads will have different
 * heap allocation sizes and patterns\, therefore applications may need to adjust this value based
 * on allocator choice and behavior in measured workloads., an integer between \c 0 and \c 30;
 * default \c 8.}
 * @config{cache_size, maximum heap memory to allocate for the cache.  A database should configure
 * either \c cache_size or \c shared_cache but not both., an integer between \c 1MB and \c 10TB;
 * default \c 100MB.}
 * @config{cache_stuck_timeout_ms, the number of milliseconds to wait before a stuck cache times out
 * in diagnostic mode.  Default will wait for 5 minutes\, 0 will wait forever., an integer greater
 * than or equal to \c 0; default \c 300000.}
 * @config{checkpoint = (, periodically checkpoint the database.  Enabling the checkpoint server
 * uses a session from the configured \c session_max., a set of related configuration options
 * defined as follows.}
 * @config{&nbsp;&nbsp;&nbsp;&nbsp;log_size, wait for this amount of log record
 * bytes to be written to the log between each checkpoint.  If non-zero\, this value will use a
 * minimum of the log file size.  A database can configure both log_size and wait to set an upper
 * bound for checkpoints; setting this value above 0 configures periodic checkpoints., an integer
 * between \c 0 and \c 2GB; default \c 0.}
 * @config{&nbsp;&nbsp;&nbsp;&nbsp;precise, Only write data
 * with timestamps that are smaller or equal to the stable timestamp to the checkpoint.  Rollback to
 * stable after restart is a no-op if enabled.  However\, it leads to extra cache pressure., a
 * boolean flag; default \c false.}
 * @config{&nbsp;&nbsp;&nbsp;&nbsp;wait, seconds to wait between
 * each checkpoint; setting this value above 0 configures periodic checkpoints., an integer between
 * \c 0 and \c 100000; default \c 0.}
 * @config{ ),,}
 * @config{checkpoint_cleanup = (, periodically checkpoint cleanup the database., a set of related
 * configuration options defined as follows.}
 * @config{&nbsp;&nbsp;&nbsp;&nbsp;method, control how
 * aggressively obsolete content is removed by reading the internal pages.  Default to none\, which
 * means no additional work is done to find obsolete content., a string\, chosen from the following
 * options: \c "none"\, \c "reclaim_space"; default \c none.}
 * @config{&nbsp;&nbsp;&nbsp;&nbsp;wait,
 * seconds to wait between each checkpoint cleanup., an integer between \c 1 and \c 100000; default
 * \c 300.}
 * @config{ ),,}
 * @config{checkpoint_sync, flush files to stable storage when closing or writing checkpoints., a
 * boolean flag; default \c true.}
 * @config{chunk_cache = (, chunk cache configuration options., a set of related configuration
 * options defined as follows.}
 * @config{&nbsp;&nbsp;&nbsp;&nbsp;capacity, maximum memory or storage
 * to use for the chunk cache., an integer between \c 512KB and \c 100TB; default \c 10GB.}
 * @config{&nbsp;&nbsp;&nbsp;&nbsp;chunk_cache_evict_trigger, chunk cache percent full that triggers
 * eviction., an integer between \c 0 and \c 100; default \c 90.}
 * @config{&nbsp;&nbsp;&nbsp;&nbsp;
 * chunk_size, size of cached chunks., an integer between \c 512KB and \c 100GB; default \c 1MB.}
 * @config{&nbsp;&nbsp;&nbsp;&nbsp;enabled, enable chunk cache., a boolean flag; default \c false.}
 * @config{&nbsp;&nbsp;&nbsp;&nbsp;hashsize, number of buckets in the hashtable that keeps track of
 * objects., an integer between \c 64 and \c 1048576; default \c 1024.}
 * @config{&nbsp;&nbsp;&nbsp;&nbsp;pinned, List of "table:" URIs exempt from cache eviction.
 * Capacity config overrides this\, tables exceeding capacity will not be fully retained.  Table
 * names can appear in both this and the preload list\, but not in both this and the exclude list.
 * Duplicate names are allowed., a list of strings; default empty.}
 * @config{&nbsp;&nbsp;&nbsp;&nbsp;
 * storage_path, the path (absolute or relative) to the file used as cache location.  This should be
 * on a filesystem that supports file truncation.  All filesystems in common use meet this
 * criteria., a string; default empty.}
 * @config{ ),,}
 * @config{compatibility = (, set compatibility version of database.  Changing the compatibility
 * version requires that there are no active operations for the duration of the call., a set of
 * related configuration options defined as follows.}
 * @config{&nbsp;&nbsp;&nbsp;&nbsp;release,
 * compatibility release version string., a string; default empty.}
 * @config{&nbsp;&nbsp;&nbsp;&nbsp;
 * require_max, required maximum compatibility version of existing data files.  Must be greater than
 * or equal to any release version set in the \c release setting.  Has no effect if creating the
 * database., a string; default empty.}
 * @config{&nbsp;&nbsp;&nbsp;&nbsp;require_min, required
 * minimum compatibility version of existing data files.  Must be less than or equal to any release
 * version set in the \c release setting.  Has no effect if creating the database., a string;
 * default empty.}
 * @config{ ),,}
 * @config{compile_configuration_count, the number of configuration strings that can be precompiled.
 * Some configuration strings are compiled internally when the connection is opened., an integer
 * greater than or equal to \c 500; default \c 1000.}
 * @config{config_base, write the base configuration file if creating the database.  If \c false in
 * the config passed directly to ::wiredtiger_open\, will ignore any existing base configuration
 * file in addition to not creating one.  See @ref config_base for more information., a boolean
 * flag; default \c true.}
 * @config{create, create the database if it does not exist., a boolean flag; default \c false.}
 * @config{debug_mode = (, control the settings of various extended debugging features., a set of
 * related configuration options defined as follows.}
 * @config{&nbsp;&nbsp;&nbsp;&nbsp;
 * background_compact, if true\, background compact aggressively removes compact statistics for a
 * file and decreases the max amount of time a file can be skipped for., a boolean flag; default \c
 * false.}
 * @config{&nbsp;&nbsp;&nbsp;&nbsp;checkpoint_retention, adjust log removal to retain the
 * log records of this number of checkpoints.  Zero or one means perform normal removal., an integer
 * between \c 0 and \c 1024; default \c 0.}
 * @config{&nbsp;&nbsp;&nbsp;&nbsp;configuration, if true\,
 * display invalid cache configuration warnings., a boolean flag; default \c false.}
 * @config{&nbsp;&nbsp;&nbsp;&nbsp;corruption_abort, if true and built in diagnostic mode\, dump
 * core in the case of data corruption., a boolean flag; default \c true.}
 * @config{&nbsp;&nbsp;&nbsp;&nbsp;cursor_copy, if true\, use the system allocator to make a copy of
 * any data returned by a cursor operation and return the copy instead.  The copy is freed on the
 * next cursor operation.  This allows memory sanitizers to detect inappropriate references to
 * memory owned by cursors., a boolean flag; default \c false.}
 * @config{&nbsp;&nbsp;&nbsp;&nbsp;
 * cursor_reposition, if true\, for operations with snapshot isolation the cursor temporarily
 * releases any page that requires force eviction\, then repositions back to the page for further
 * operations.  A page release encourages eviction of hot or large pages\, which is more likely to
 * succeed without a cursor keeping the page pinned., a boolean flag; default \c false.}
 * @config{&nbsp;&nbsp;&nbsp;&nbsp;eviction, if true\, modify internal algorithms to change skew to
 * force history store eviction to happen more aggressively.  This includes but is not limited to
 * not skewing newest\, not favoring leaf pages\, and modifying the eviction score mechanism., a
 * boolean flag; default \c false.}
 * @config{&nbsp;&nbsp;&nbsp;&nbsp;eviction_checkpoint_ts_ordering,
 * if true\, act as if eviction is being run in parallel to checkpoint.  We should return EBUSY in
 * eviction if we detect any timestamp ordering issue., a boolean flag; default \c false.}
 * @config{&nbsp;&nbsp;&nbsp;&nbsp;log_retention, adjust log removal to retain at least this number
 * of log files.  (Warning: this option can remove log files required for recovery if no checkpoints
 * have yet been done and the number of log files exceeds the configured value.  As WiredTiger
 * cannot detect the difference between a system that has not yet checkpointed and one that will
 * never checkpoint\, it might discard log files before any checkpoint is done.) Ignored if set to
 * 0., an integer between \c 0 and \c 1024; default \c 0.}
 * @config{&nbsp;&nbsp;&nbsp;&nbsp;
 * realloc_exact, if true\, reallocation of memory will only provide the exact amount requested.
 * This will help with spotting memory allocation issues more easily., a boolean flag; default \c
 * false.}
 * @config{&nbsp;&nbsp;&nbsp;&nbsp;realloc_malloc, if true\, every realloc call will force a
 * new memory allocation by using malloc., a boolean flag; default \c false.}
 * @config{&nbsp;&nbsp;&nbsp;&nbsp;rollback_error, return a WT_ROLLBACK error from a transaction
 * operation about every Nth operation to simulate a collision., an integer between \c 0 and \c 10M;
 * default \c 0.}
 * @config{&nbsp;&nbsp;&nbsp;&nbsp;slow_checkpoint, if true\, slow down checkpoint
 * creation by slowing down internal page processing., a boolean flag; default \c false.}
 * @config{&nbsp;&nbsp;&nbsp;&nbsp;stress_skiplist, Configure various internal parameters to
 * encourage race conditions and other issues with internal skip lists\, e.g.  using a more dense
 * representation., a boolean flag; default \c false.}
 * @config{&nbsp;&nbsp;&nbsp;&nbsp;
 * table_logging, if true\, write transaction related information to the log for all operations\,
 * even operations for tables with logging turned off.  This additional logging information is
 * intended for debugging and is informational only\, that is\, it is ignored during recovery., a
 * boolean flag; default \c false.}
 * @config{&nbsp;&nbsp;&nbsp;&nbsp;tiered_flush_error_continue, on
 * a write to tiered storage\, continue when an error occurs., a boolean flag; default \c false.}
 * @config{&nbsp;&nbsp;&nbsp;&nbsp;update_restore_evict, if true\, control all dirty page evictions
 * through forcing update restore eviction., a boolean flag; default \c false.}
 * @config{ ),,}
 * @config{disaggregated = (, configure disaggregated storage for this connection., a set of related
 * configuration options defined as follows.}
 * @config{&nbsp;&nbsp;&nbsp;&nbsp;shutdown_checkpoint,
 * whether do checkpoint at shutdown., a boolean flag; default \c false.}
 * @config{ ),,}
 * @config{encryption = (, configure an encryptor for system wide metadata and logs.  If a system
 * wide encryptor is set\, it is also used for encrypting data files and tables\, unless encryption
 * configuration is explicitly set for them when they are created with WT_SESSION::create., a set of
 * related configuration options defined as follows.}
 * @config{&nbsp;&nbsp;&nbsp;&nbsp;keyid, An
 * identifier that identifies a unique instance of the encryptor.  It is stored in clear text\, and
 * thus is available when the WiredTiger database is reopened.  On the first use of a (name\, keyid)
 * combination\, the WT_ENCRYPTOR::customize function is called with the keyid as an argument., a
 * string; default empty.}
 * @config{&nbsp;&nbsp;&nbsp;&nbsp;name, Permitted values are \c "none" or a
 * custom encryption engine name created with WT_CONNECTION::add_encryptor.  See @ref encryption for
 * more information., a string; default \c none.}
 * @config{&nbsp;&nbsp;&nbsp;&nbsp;secretkey, A
 * string that is passed to the WT_ENCRYPTOR::customize function.  It is never stored in clear
 * text\, so must be given to any subsequent ::wiredtiger_open calls to reopen the database.  It
 * must also be provided to any "wt" commands used with this database., a string; default empty.}
 * @config{ ),,}
 * @config{error_prefix, prefix string for error messages., a string; default empty.}
 * @config{eviction = (, eviction configuration options., a set of related configuration options
 * defined as follows.}
 * @config{&nbsp;&nbsp;&nbsp;&nbsp;evict_sample_inmem, If no in-memory ref is
 * found on the root page\, attempt to locate a random in-memory page by examining all entries on
 * the root page., a boolean flag; default \c true.}
 * @config{&nbsp;&nbsp;&nbsp;&nbsp;threads_max,
 * maximum number of threads WiredTiger will start to help evict pages from cache.  The number of
 * threads started will vary depending on the current eviction load.  Each eviction worker thread
 * uses a session from the configured session_max., an integer between \c 1 and \c 20; default \c
 * 8.}
 * @config{&nbsp;&nbsp;&nbsp;&nbsp;threads_min, minimum number of threads WiredTiger will start
 * to help evict pages from cache.  The number of threads currently running will vary depending on
 * the current eviction load., an integer between \c 1 and \c 20; default \c 1.}
 * @config{ ),,}
 * @config{eviction_checkpoint_target, perform eviction at the beginning of checkpoints to bring the
 * dirty content in cache to this level.  It is a percentage of the cache size if the value is
 * within the range of 0 to 100 or an absolute size when greater than 100. The value is not allowed
 * to exceed the \c cache_size.  Ignored if set to zero., an integer between \c 0 and \c 10TB;
 * default \c 1.}
 * @config{eviction_dirty_target, perform eviction in worker threads when the cache contains at
 * least this much dirty content.  It is a percentage of the cache size if the value is within the
 * range of 1 to 100 or an absolute size when greater than 100. The value is not allowed to exceed
 * the \c cache_size and has to be lower than its counterpart \c eviction_dirty_trigger., an integer
 * between \c 1 and \c 10TB; default \c 5.}
 * @config{eviction_dirty_trigger, trigger application threads to perform eviction when the cache
 * contains at least this much dirty content.  It is a percentage of the cache size if the value is
 * within the range of 1 to 100 or an absolute size when greater than 100. The value is not allowed
 * to exceed the \c cache_size and has to be greater than its counterpart \c eviction_dirty_target.
 * This setting only alters behavior if it is lower than eviction_trigger., an integer between \c 1
 * and \c 10TB; default \c 20.}
 * @config{eviction_target, perform eviction in worker threads when the cache contains at least this
 * much content.  It is a percentage of the cache size if the value is within the range of 10 to 100
 * or an absolute size when greater than 100. The value is not allowed to exceed the \c cache_size
 * and has to be lower than its counterpart \c eviction_trigger., an integer between \c 10 and \c
 * 10TB; default \c 80.}
 * @config{eviction_trigger, trigger application threads to perform eviction when the cache contains
 * at least this much content.  It is a percentage of the cache size if the value is within the
 * range of 10 to 100 or an absolute size when greater than 100. The value is not allowed to exceed
 * the \c cache_size and has to be greater than its counterpart \c eviction_target., an integer
 * between \c 10 and \c 10TB; default \c 95.}
 * @config{eviction_updates_target, perform eviction in worker threads when the cache contains at
 * least this many bytes of updates.  It is a percentage of the cache size if the value is within
 * the range of 0 to 100 or an absolute size when greater than 100. Calculated as half of \c
 * eviction_dirty_target by default.  The value is not allowed to exceed the \c cache_size and has
 * to be lower than its counterpart \c eviction_updates_trigger., an integer between \c 0 and \c
 * 10TB; default \c 0.}
 * @config{eviction_updates_trigger, trigger application threads to perform eviction when the cache
 * contains at least this many bytes of updates.  It is a percentage of the cache size if the value
 * is within the range of 1 to 100 or an absolute size when greater than 100\. Calculated as half of
 * \c eviction_dirty_trigger by default.  The value is not allowed to exceed the \c cache_size and
 * has to be greater than its counterpart \c eviction_updates_target.  This setting only alters
 * behavior if it is lower than \c eviction_trigger., an integer between \c 0 and \c 10TB; default
 * \c 0.}
 * @config{exclusive, fail if the database already exists\, generally used with the \c create
 * option., a boolean flag; default \c false.}
 * @config{extensions, list of shared library extensions to load (using dlopen). Any values
 * specified to a library extension are passed to WT_CONNECTION::load_extension as the \c config
 * parameter (for example\, <code>extensions=(/path/ext.so={entry=my_entry})</code>)., a list of
 * strings; default empty.}
 * @config{extra_diagnostics, enable additional diagnostics in WiredTiger.  These additional
 * diagnostics include diagnostic assertions that can cause WiredTiger to abort when an invalid
 * state is detected.  Options are given as a list\, such as
 * <code>"extra_diagnostics=[out_of_order\,visibility]"</code>. Choosing \c all enables all
 * assertions.  When WiredTiger is compiled with \c HAVE_DIAGNOSTIC=1 all assertions are enabled and
 * cannot be reconfigured., a list\, with values chosen from the following options: \c "all"\, \c
 * "checkpoint_validate"\, \c "cursor_check"\, \c "disk_validate"\, \c "eviction_check"\, \c
 * "generation_check"\, \c "hs_validate"\, \c "key_out_of_order"\, \c "log_validate"\, \c
 * "prepared"\, \c "slow_operation"\, \c "txn_visibility"; default \c [].}
 * @config{file_extend, file size extension configuration.  If set\, extend files of the given type
 * in allocations of the given size\, instead of a block at a time as each new block is written.
 * For example\, <code>file_extend=(data=16MB)</code>. If set to 0\, disable file size extension for
 * the given type.  For log files\, the allowed range is between 100KB and 2GB; values larger than
 * the configured maximum log size and the default config would extend log files in allocations of
 * the maximum log file size., a list\, with values chosen from the following options: \c "data"\,
 * \c "log"; default empty.}
 * @config{file_manager = (, control how file handles are managed., a set of related configuration
 * options defined as follows.}
 * @config{&nbsp;&nbsp;&nbsp;&nbsp;close_handle_minimum, number of
 * handles open before the file manager will look for handles to close., an integer greater than or
 * equal to \c 0; default \c 250.}
 * @config{&nbsp;&nbsp;&nbsp;&nbsp;close_idle_time, amount of time
 * in seconds a file handle needs to be idle before attempting to close it.  A setting of 0 means
 * that idle handles are not closed., an integer between \c 0 and \c 100000; default \c 30.}
 * @config{&nbsp;&nbsp;&nbsp;&nbsp;close_scan_interval, interval in seconds at which to check for
 * files that are inactive and close them., an integer between \c 1 and \c 100000; default \c 10.}
 * @config{ ),,}
 * @config{generation_drain_timeout_ms, the number of milliseconds to wait for a resource to drain
 * before timing out in diagnostic mode.  Default will wait for 4 minutes\, 0 will wait forever., an
 * integer greater than or equal to \c 0; default \c 240000.}
 * @config{hash = (, manage resources used by hash bucket arrays.  All values must be a power of
 * two.  Note that setting large values can significantly increase memory usage inside WiredTiger.,
 * a set of related configuration options defined as follows.}
 * @config{&nbsp;&nbsp;&nbsp;&nbsp;
 * buckets, configure the number of hash buckets for most system hash arrays., an integer between \c
 * 64 and \c 65536; default \c 512.}
 * @config{&nbsp;&nbsp;&nbsp;&nbsp;dhandle_buckets, configure the
 * number of hash buckets for hash arrays relating to data handles., an integer between \c 64 and \c
 * 65536; default \c 512.}
 * @config{ ),,}
 * @config{heuristic_controls = (, control the behavior of various optimizations.  This is primarily
 * used as a mechanism for rolling out changes to internal heuristics while providing a mechanism
 * for quickly reverting to prior behavior in the field., a set of related configuration options
 * defined as follows.}
 * @config{&nbsp;&nbsp;&nbsp;&nbsp;
 * checkpoint_cleanup_obsolete_tw_pages_dirty_max, maximum number of obsolete time window pages that
 * can be marked as dirty per btree in a single checkpoint by the checkpoint cleanup., an integer
 * between \c 0 and \c 100000; default \c 100.}
 * @config{&nbsp;&nbsp;&nbsp;&nbsp;
 * eviction_obsolete_tw_pages_dirty_max, maximum number of obsolete time window pages that can be
 * marked dirty per btree in a single checkpoint by the eviction threads., an integer between \c 0
 * and \c 100000; default \c 100.}
 * @config{&nbsp;&nbsp;&nbsp;&nbsp;obsolete_tw_btree_max, maximum
 * number of btrees that can be checked for obsolete time window cleanup in a single checkpoint., an
 * integer between \c 0 and \c 500000; default \c 100.}
 * @config{ ),,}
 * @config{history_store = (, history store configuration options., a set of related configuration
 * options defined as follows.}
 * @config{&nbsp;&nbsp;&nbsp;&nbsp;file_max, the maximum number of
 * bytes that WiredTiger is allowed to use for its history store mechanism.  If the history store
 * file exceeds this size\, a panic will be triggered.  The default value means that the history
 * store file is unbounded and may use as much space as the filesystem will accommodate.  The
 * minimum non-zero setting is 100MB., an integer greater than or equal to \c 0; default \c 0.}
 * @config{ ),,}
 * @config{in_memory, keep data in memory only.  See @ref in_memory for more information., a boolean
 * flag; default \c false.}
 * @config{io_capacity = (, control how many bytes per second are written and read.  Exceeding the
 * capacity results in throttling., a set of related configuration options defined as follows.}
 * @config{&nbsp;&nbsp;&nbsp;&nbsp;chunk_cache, number of bytes per second available to the chunk
 * cache.  The minimum non-zero setting is 1MB., an integer between \c 0 and \c 1TB; default \c 0.}
 * @config{&nbsp;&nbsp;&nbsp;&nbsp;total, number of bytes per second available to all subsystems in
 * total.  When set\, decisions about what subsystems are throttled\, and in what proportion\, are
 * made internally.  The minimum non-zero setting is 1MB., an integer between \c 0 and \c 1TB;
 * default \c 0.}
 * @config{ ),,}
 * @config{json_output, enable JSON formatted messages on the event handler interface.  Options are
 * given as a list\, where each option specifies an event handler category e.g.  'error' represents
 * the messages from the WT_EVENT_HANDLER::handle_error method., a list\, with values chosen from
 * the following options: \c "error"\, \c "message"; default \c [].}
 * @config{live_restore = (, Live restore configuration options.  These options control the behavior
 * of WiredTiger when live restoring from a backup., a set of related configuration options defined
 * as follows.}
 * @config{&nbsp;&nbsp;&nbsp;&nbsp;enabled, whether live restore is enabled or not., a
 * boolean flag; default \c false.}
 * @config{&nbsp;&nbsp;&nbsp;&nbsp;path, the path to the backup
 * that will be restored from., a string; default empty.}
 * @config{&nbsp;&nbsp;&nbsp;&nbsp;read_size,
 * the read size for data migration\, in bytes\, must be a power of two.  This setting is a best
 * effort.  It does not force every read to be this size., an integer between \c 512B and \c 16MB;
 * default \c 1MB.}
 * @config{&nbsp;&nbsp;&nbsp;&nbsp;threads_max, maximum number of threads
 * WiredTiger will start to migrate data from the backup to the running WiredTiger database.  Each
 * worker thread uses a session handle from the configured session_max., an integer between \c 0 and
 * \c 12; default \c 8.}
 * @config{ ),,}
 * @config{log = (, enable logging.  Enabling logging uses three sessions from the configured
 * session_max., a set of related configuration options defined as follows.}
 * @config{&nbsp;&nbsp;&nbsp;&nbsp;compressor, configure a compressor for log records.  Permitted
 * values are \c "none" or a custom compression engine name created with
 * WT_CONNECTION::add_compressor.  If WiredTiger has builtin support for \c "lz4"\, \c "snappy"\, \c
 * "zlib" or \c "zstd" compression\, these names are also available.  See @ref compression for more
 * information., a string; default \c none.}
 * @config{&nbsp;&nbsp;&nbsp;&nbsp;enabled, enable logging
 * subsystem., a boolean flag; default \c false.}
 * @config{&nbsp;&nbsp;&nbsp;&nbsp;file_max, the
 * maximum size of log files., an integer between \c 100KB and \c 2GB; default \c 100MB.}
 * @config{&nbsp;&nbsp;&nbsp;&nbsp;os_cache_dirty_pct, maximum dirty system buffer cache usage\, as
 * a percentage of the log's \c file_max.  If non-zero\, schedule writes for dirty blocks belonging
 * to the log in the system buffer cache after that percentage of the log has been written into the
 * buffer cache without an intervening file sync., an integer between \c 0 and \c 100; default \c
 * 0.}
 * @config{&nbsp;&nbsp;&nbsp;&nbsp;path, the name of a directory into which log files are
 * written.  The directory must already exist.  If the value is not an absolute path\, the path is
 * relative to the database home (see @ref absolute_path for more information)., a string; default
 * \c ".".}
 * @config{&nbsp;&nbsp;&nbsp;&nbsp;prealloc, pre-allocate log files., a boolean flag;
 * default \c true.}
 * @config{&nbsp;&nbsp;&nbsp;&nbsp;prealloc_init_count, initial number of
 * pre-allocated log files., an integer between \c 1 and \c 500; default \c 1.}
 * @config{&nbsp;&nbsp;&nbsp;&nbsp;recover, run recovery or fail with an error if recovery needs to
 * run after an unclean shutdown., a string\, chosen from the following options: \c "error"\, \c
 * "on"; default \c on.}
 * @config{&nbsp;&nbsp;&nbsp;&nbsp;remove, automatically remove unneeded log
 * files., a boolean flag; default \c true.}
 * @config{&nbsp;&nbsp;&nbsp;&nbsp;zero_fill, manually
 * write zeroes into log files., a boolean flag; default \c false.}
 * @config{ ),,}
 * @config{mmap, Use memory mapping when accessing files in a read-only mode., a boolean flag;
 * default \c true.}
 * @config{mmap_all, Use memory mapping to read and write all data files., a boolean flag; default
 * \c false.}
 * @config{multiprocess, permit sharing between processes (will automatically start an RPC server
 * for primary processes and use RPC for secondary processes). <b>Not yet supported in
 * WiredTiger</b>., a boolean flag; default \c false.}
 * @config{operation_timeout_ms, this option is no longer supported\, retained for backward
 * compatibility., an integer greater than or equal to \c 0; default \c 0.}
 * @config{operation_tracking = (, enable tracking of performance-critical functions.  See @ref
 * operation_tracking for more information., a set of related configuration options defined as
 * follows.}
 * @config{&nbsp;&nbsp;&nbsp;&nbsp;enabled, enable operation tracking subsystem., a
 * boolean flag; default \c false.}
 * @config{&nbsp;&nbsp;&nbsp;&nbsp;path, the name of a directory
 * into which operation tracking files are written.  The directory must already exist.  If the value
 * is not an absolute path\, the path is relative to the database home (see @ref absolute_path for
 * more information)., a string; default \c ".".}
 * @config{ ),,}
 * @config{prefetch = (, Enable automatic detection of scans by applications\, and attempt to
 * pre-fetch future content into the cache., a set of related configuration options defined as
 * follows.}
 * @config{&nbsp;&nbsp;&nbsp;&nbsp;available, whether the thread pool for the pre-fetch
 * functionality is started., a boolean flag; default \c false.}
 * @config{&nbsp;&nbsp;&nbsp;&nbsp;
 * default, whether pre-fetch is enabled for all sessions by default., a boolean flag; default \c
 * false.}
 * @config{ ),,}
 * @config{readonly, open connection in read-only mode.  The database must exist.  All methods that
 * may modify a database are disabled.  See @ref readonly for more information., a boolean flag;
 * default \c false.}
 * @config{rollback_to_stable = (, rollback tables to an earlier point in time\, discarding all
 * updates to checkpoint durable tables that have durable times more recent than the current global
 * stable timestamp., a set of related configuration options defined as follows.}
 * @config{&nbsp;&nbsp;&nbsp;&nbsp;threads, maximum number of threads WiredTiger will start to help
 * RTS. Each RTS worker thread uses a session from the configured WT_RTS_MAX_WORKERS., an integer
 * between \c 0 and \c 10; default \c 4.}
 * @config{ ),,}
 * @config{salvage, open connection and salvage any WiredTiger-owned database and log files that it
 * detects as corrupted.  This call should only be used after getting an error return of
 * WT_TRY_SALVAGE. Salvage rebuilds files in place\, overwriting existing files.  We recommend
 * making a backup copy of all files with the WiredTiger prefix prior to passing this flag., a
 * boolean flag; default \c false.}
 * @config{session_max, maximum expected number of sessions (including server threads)., an integer
 * greater than or equal to \c 1; default \c 100.}
 * @config{shared_cache = (, shared cache configuration options.  A database should configure either
 * a cache_size or a shared_cache not both.  Enabling a shared cache uses a session from the
 * configured session_max.  A shared cache can not have absolute values configured for cache
 * eviction settings., a set of related configuration options defined as follows.}
 * @config{&nbsp;&nbsp;&nbsp;&nbsp;chunk, the granularity that a shared cache is redistributed., an
 * integer between \c 1MB and \c 10TB; default \c 10MB.}
 * @config{&nbsp;&nbsp;&nbsp;&nbsp;name, the
 * name of a cache that is shared between databases or \c "none" when no shared cache is
 * configured., a string; default \c none.}
 * @config{&nbsp;&nbsp;&nbsp;&nbsp;quota, maximum size of
 * cache this database can be allocated from the shared cache.  Defaults to the entire shared cache
 * size., an integer; default \c 0.}
 * @config{&nbsp;&nbsp;&nbsp;&nbsp;reserve, amount of cache this
 * database is guaranteed to have available from the shared cache.  This setting is per database.
 * Defaults to the chunk size., an integer; default \c 0.}
 * @config{&nbsp;&nbsp;&nbsp;&nbsp;size,
 * maximum memory to allocate for the shared cache.  Setting this will update the value if one is
 * already set., an integer between \c 1MB and \c 10TB; default \c 500MB.}
 * @config{ ),,}
 * @config{statistics, Maintain database statistics\, which may impact performance.  Choosing "all"
 * maintains all statistics regardless of cost\, "fast" maintains a subset of statistics that are
 * relatively inexpensive\, "none" turns off all statistics.  The "clear" configuration resets
 * statistics after they are gathered\, where appropriate (for example\, a cache size statistic is
 * not cleared\, while the count of cursor insert operations will be cleared). When "clear" is
 * configured for the database\, gathered statistics are reset each time a statistics cursor is used
 * to gather statistics\, as well as each time statistics are logged using the \c statistics_log
 * configuration.  See @ref statistics for more information., a list\, with values chosen from the
 * following options: \c "all"\, \c "cache_walk"\, \c "fast"\, \c "none"\, \c "clear"\, \c
 * "tree_walk"; default \c none.}
 * @config{statistics_log = (, log any statistics the database is configured to maintain\, to a
 * file.  See @ref statistics for more information.  Enabling the statistics log server uses a
 * session from the configured session_max., a set of related configuration options defined as
 * follows.}
 * @config{&nbsp;&nbsp;&nbsp;&nbsp;json, encode statistics in JSON format., a boolean
 * flag; default \c false.}
 * @config{&nbsp;&nbsp;&nbsp;&nbsp;on_close, log statistics on database
 * close., a boolean flag; default \c false.}
 * @config{&nbsp;&nbsp;&nbsp;&nbsp;path, the name of a
 * directory into which statistics files are written.  The directory must already exist.  If the
 * value is not an absolute path\, the path is relative to the database home (see @ref absolute_path
 * for more information)., a string; default \c ".".}
 * @config{&nbsp;&nbsp;&nbsp;&nbsp;sources, if
 * non-empty\, include statistics for the list of "file:" data source URIs\, if they are open at the
 * time of the statistics logging., a list of strings; default empty.}
 * @config{&nbsp;&nbsp;&nbsp;&nbsp;timestamp, a timestamp prepended to each log record.  May contain
 * \c strftime conversion specifications.  When \c json is configured\, defaults to \c
 * "%Y-%m-%dT%H:%M:%S.000Z"., a string; default \c "%b %d %H:%M:%S".}
 * @config{&nbsp;&nbsp;&nbsp;&nbsp;wait, seconds to wait between each write of the log records;
 * setting this value above 0 configures statistics logging., an integer between \c 0 and \c 100000;
 * default \c 0.}
 * @config{ ),,}
 * @config{transaction_sync = (, how to sync log records when the transaction commits., a set of
 * related configuration options defined as follows.}
 * @config{&nbsp;&nbsp;&nbsp;&nbsp;enabled,
 * whether to sync the log on every commit by default\, can be overridden by the \c sync setting to
 * WT_SESSION::commit_transaction., a boolean flag; default \c false.}
 * @config{&nbsp;&nbsp;&nbsp;&nbsp;method, the method used to ensure log records are stable on
 * disk\, see @ref tune_durability for more information., a string\, chosen from the following
 * options: \c "dsync"\, \c "fsync"\, \c "none"; default \c fsync.}
 * @config{ ),,}
 * @config{use_environment, use the \c WIREDTIGER_CONFIG and \c WIREDTIGER_HOME environment
 * variables if the process is not running with special privileges.  See @ref home for more
 * information., a boolean flag; default \c true.}
 * @config{use_environment_priv, use the \c WIREDTIGER_CONFIG and \c WIREDTIGER_HOME environment
 * variables even if the process is running with special privileges.  See @ref home for more
 * information., a boolean flag; default \c false.}
 * @config{verbose, enable messages for various subsystems and operations.  Options are given as a
 * list\, where each message type can optionally define an associated verbosity level\, such as
 * <code>"verbose=[eviction\,read:1\,rts:0]"</code>. Verbosity levels that can be provided include
 * <code>0</code> (INFO) and <code>1</code> through <code>5</code>\, corresponding to (DEBUG_1) to
 * (DEBUG_5). \c all is a special case that defines the verbosity level for all categories not
 * explicitly set in the config string., a list\, with values chosen from the following options: \c
 * "all"\, \c "api"\, \c "backup"\, \c "block"\, \c "block_cache"\, \c "checkpoint"\, \c
 * "checkpoint_cleanup"\, \c "checkpoint_progress"\, \c "chunkcache"\, \c "compact"\, \c
 * "compact_progress"\, \c "configuration"\, \c "disaggregated_storage"\, \c "error_returns"\, \c
 * "eviction"\, \c "fileops"\, \c "generation"\, \c "handleops"\, \c "history_store"\, \c
 * "history_store_activity"\, \c "layered"\, \c "live_restore"\, \c "live_restore_progress"\, \c
 * "log"\, \c "metadata"\, \c "mutex"\, \c "out_of_order"\, \c "overflow"\, \c "page_delta"\, \c
 * "prefetch"\, \c "read"\, \c "reconcile"\, \c "recovery"\, \c "recovery_progress"\, \c "rts"\, \c
 * "salvage"\, \c "shared_cache"\, \c "split"\, \c "temporary"\, \c "thread_group"\, \c "tiered"\,
 * \c "timestamp"\, \c "transaction"\, \c "verify"\, \c "version"\, \c "write"; default \c [].}
 * @config{verify_metadata, open connection and verify any WiredTiger metadata.  Not supported when
 * opening a connection from a backup.  This API allows verification and detection of corruption in
 * WiredTiger metadata., a boolean flag; default \c false.}
 * @config{write_through, Use \c FILE_FLAG_WRITE_THROUGH on Windows to write to files.  Ignored on
 * non-Windows systems.  Options are given as a list\, such as <code>"write_through=[data]"</code>.
 * Configuring \c write_through requires care; see @ref write_through Including \c "data" will cause
 * WiredTiger data files to write through cache\, including \c "log" will cause WiredTiger log files
 * to write through cache., a list\, with values chosen from the following options: \c "data"\, \c
 * "log"; default empty.}
 * @configend
 * Additionally, if files named \c WiredTiger.config or \c WiredTiger.basecfg
 * appear in the WiredTiger home directory, they are read for configuration
 * values (see @ref config_file and @ref config_base for details).
 * See @ref config_order for ordering of the configuration mechanisms.
 * @param[out] connectionp A pointer to the newly opened connection handle
 * @errors
 */
int wiredtiger_open(const char *home,
    WT_EVENT_HANDLER *event_handler, const char *config,
    WT_CONNECTION **connectionp) WT_ATTRIBUTE_LIBRARY_VISIBLE;

/*!
 * Return information about a WiredTiger error as a string (see
 * WT_SESSION::strerror for a thread-safe API).
 *
 * @snippet ex_all.c Display an error
 *
 * @param error a return value from a WiredTiger, ISO C, or POSIX standard API call
 * @returns a string representation of the error
 */
const char *wiredtiger_strerror(int error) WT_ATTRIBUTE_LIBRARY_VISIBLE;

/*! WT_EVENT_HANDLER::special event types */
typedef enum {
    WT_EVENT_COMPACT_CHECK, /*!< Compact check iteration. */
    WT_EVENT_CONN_CLOSE,    /*!< Connection closing. */
    WT_EVENT_CONN_READY,    /*!< Connection is ready. */
    WT_EVENT_EVICTION,      /*!< The user session is about to be involved into eviction.
                             *   Non-zero return code stops eviction loop. */
} WT_EVENT_TYPE;

/*!
 * The interface implemented by applications to handle error, informational and
 * progress messages.  Entries set to NULL are ignored and the default handlers
 * will continue to be used.
 */
struct __wt_event_handler {
    /*!
     * Callback to handle error messages; by default, error messages are
     * written to the stderr stream. See @ref event_message_handling for
     * more information.
     *
     * Errors that require the application to exit and restart will have
     * their \c error value set to \c WT_PANIC. The application can exit
     * immediately when \c WT_PANIC is passed to an event handler; there
     * is no reason to return into WiredTiger.
     *
     * Event handler returns are not ignored: if the handler returns
     * non-zero, the error may cause the WiredTiger function posting the
     * event to fail, and may even cause operation or library failure.
     *
     * @param session the WiredTiger session handle in use when the error
     * was generated. The handle may have been created by the application
     * or automatically by WiredTiger.
     * @param error a return value from a WiredTiger, ISO C, or
     * POSIX standard API call, which can be converted to a string using
     * WT_SESSION::strerror
     * @param message an error string
     */
    int (*handle_error)(WT_EVENT_HANDLER *handler,
        WT_SESSION *session, int error, const char *message);

    /*!
     * Callback to handle informational messages; by default, informational
     * messages are written to the stdout stream. See
     * @ref event_message_handling for more information.
     *
     * Message handler returns are not ignored: if the handler returns
     * non-zero, the error may cause the WiredTiger function posting the
     * event to fail, and may even cause operation or library failure.
     *
     * @param session the WiredTiger session handle in use when the message
     * was generated. The handle may have been created by the application
     * or automatically by WiredTiger.
     * @param message an informational string
     */
    int (*handle_message)(WT_EVENT_HANDLER *handler,
        WT_SESSION *session, const char *message);

    /*!
     * Callback to handle progress messages; by default, progress messages
     * are not written. See @ref event_message_handling for more
     * information.
     *
     * Progress handler returns are not ignored: if the handler returns
     * non-zero, the error may cause the WiredTiger function posting the
     * event to fail, and may even cause operation or library failure.
     *
     * @param session the WiredTiger session handle in use when the
     * progress message was generated. The handle may have been created by
     * the application or automatically by WiredTiger.
     * @param operation a string representation of the operation
     * @param progress a counter
     */
    int (*handle_progress)(WT_EVENT_HANDLER *handler,
        WT_SESSION *session, const char *operation, uint64_t progress);

    /*!
     * Callback to handle automatic close of a WiredTiger handle.
     *
     * Close handler returns are not ignored: if the handler returns
     * non-zero, the error may cause the WiredTiger function posting the
     * event to fail, and may even cause operation or library failure.
     *
     * @param session The session handle that is being closed if the
     * cursor parameter is NULL.
     * @param cursor The cursor handle that is being closed, or NULL if
     * it is a session handle being closed.
     */
    int (*handle_close)(WT_EVENT_HANDLER *handler,
        WT_SESSION *session, WT_CURSOR *cursor);

    /*!
     * Callback to handle general events. The application may choose to handle
     * only some types of events. An unhandled event should return 0.
     *
     * General event returns are not ignored in most cases. If the handler
     * returns non-zero, the error may cause the WiredTiger function posting
     * the event to fail.
     *
     * @param wt_conn The connection handle for the database.
     * @param session the WiredTiger session handle in use when the
     * progress message was generated. The handle may have been created by
     * the application or automatically by WiredTiger or may be NULL.
     * @param type A type indicator for what special event occurred.
         * @param arg A generic argument that has a specific meaning
         * depending on the event type.
     * (see ::WT_EVENT_TYPE for available options.)
     */
        int (*handle_general)(WT_EVENT_HANDLER *handler,
            WT_CONNECTION *wt_conn, WT_SESSION *session, WT_EVENT_TYPE type, void *arg);
};

/*!
 * @name Data packing and unpacking
 * @{
 */

/*!
 * Pack a structure into a buffer.
 *
 * See @ref packing for a description of the permitted format strings.
 *
 * @section pack_examples Packing Examples
 *
 * For example, the string <code>"iSh"</code> will pack a 32-bit integer
 * followed by a NUL-terminated string, followed by a 16-bit integer.  The
 * default, big-endian encoding will be used, with no alignment.  This could be
 * used in C as follows:
 *
 * @snippet ex_all.c Pack fields into a buffer
 *
 * Then later, the values can be unpacked as follows:
 *
 * @snippet ex_all.c Unpack fields from a buffer
 *
 * @param session the session handle
 * @param buffer a pointer to a packed byte array
 * @param len the number of valid bytes in the buffer
 * @param format the data format, see @ref packing
 * @errors
 */
int wiredtiger_struct_pack(WT_SESSION *session,
    void *buffer, size_t len, const char *format, ...)
    WT_ATTRIBUTE_LIBRARY_VISIBLE;

/*!
 * Calculate the size required to pack a structure.
 *
 * Note that for variable-sized fields including variable-sized strings and
 * integers, the calculated sized merely reflects the expected sizes specified
 * in the format string itself.
 *
 * @snippet ex_all.c Get the packed size
 *
 * @param session the session handle
 * @param lenp a location where the number of bytes needed for the
 * matching call to ::wiredtiger_struct_pack is returned
 * @param format the data format, see @ref packing
 * @errors
 */
int wiredtiger_struct_size(WT_SESSION *session,
    size_t *lenp, const char *format, ...) WT_ATTRIBUTE_LIBRARY_VISIBLE;

/*!
 * Unpack a structure from a buffer.
 *
 * Reverse of ::wiredtiger_struct_pack: gets values out of a
 * packed byte string.
 *
 * @snippet ex_all.c Unpack fields from a buffer
 *
 * @param session the session handle
 * @param buffer a pointer to a packed byte array
 * @param len the number of valid bytes in the buffer
 * @param format the data format, see @ref packing
 * @errors
 */
int wiredtiger_struct_unpack(WT_SESSION *session,
    const void *buffer, size_t len, const char *format, ...)
    WT_ATTRIBUTE_LIBRARY_VISIBLE;

#if !defined(SWIG)

/*!
 * Streaming interface to packing.
 *
 * This allows applications to pack or unpack records one field at a time.
 * This is an opaque handle returned by ::wiredtiger_pack_start or
 * ::wiredtiger_unpack_start.  It must be closed with ::wiredtiger_pack_close.
 */
typedef struct __wt_pack_stream WT_PACK_STREAM;

/*!
 * Start a packing operation into a buffer with the given format string.  This
 * should be followed by a series of calls to ::wiredtiger_pack_item,
 * ::wiredtiger_pack_int, ::wiredtiger_pack_str or ::wiredtiger_pack_uint
 * to fill in the values.
 *
 * @param session the session handle
 * @param format the data format, see @ref packing
 * @param buffer a pointer to memory to hold the packed data
 * @param size the size of the buffer
 * @param[out] psp the new packing stream handle
 * @errors
 */
int wiredtiger_pack_start(WT_SESSION *session,
    const char *format, void *buffer, size_t size, WT_PACK_STREAM **psp)
    WT_ATTRIBUTE_LIBRARY_VISIBLE;

/*!
 * Start an unpacking operation from a buffer with the given format string.
 * This should be followed by a series of calls to ::wiredtiger_unpack_item,
 * ::wiredtiger_unpack_int, ::wiredtiger_unpack_str or ::wiredtiger_unpack_uint
 * to retrieve the packed values.
 *
 * @param session the session handle
 * @param format the data format, see @ref packing
 * @param buffer a pointer to memory holding the packed data
 * @param size the size of the buffer
 * @param[out] psp the new packing stream handle
 * @errors
 */
int wiredtiger_unpack_start(WT_SESSION *session,
    const char *format, const void *buffer, size_t size, WT_PACK_STREAM **psp)
    WT_ATTRIBUTE_LIBRARY_VISIBLE;

/*!
 * Close a packing stream.
 *
 * @param ps the packing stream handle
 * @param[out] usedp the number of bytes in the buffer used by the stream
 * @errors
 */
int wiredtiger_pack_close(WT_PACK_STREAM *ps, size_t *usedp)
    WT_ATTRIBUTE_LIBRARY_VISIBLE;

/*!
 * Pack an item into a packing stream.
 *
 * @param ps the packing stream handle
 * @param item an item to pack
 * @errors
 */
int wiredtiger_pack_item(WT_PACK_STREAM *ps, WT_ITEM *item)
    WT_ATTRIBUTE_LIBRARY_VISIBLE;

/*!
 * Pack a signed integer into a packing stream.
 *
 * @param ps the packing stream handle
 * @param i a signed integer to pack
 * @errors
 */
int wiredtiger_pack_int(WT_PACK_STREAM *ps, int64_t i)
    WT_ATTRIBUTE_LIBRARY_VISIBLE;

/*!
 * Pack a string into a packing stream.
 *
 * @param ps the packing stream handle
 * @param s a string to pack
 * @errors
 */
int wiredtiger_pack_str(WT_PACK_STREAM *ps, const char *s)
    WT_ATTRIBUTE_LIBRARY_VISIBLE;

/*!
 * Pack an unsigned integer into a packing stream.
 *
 * @param ps the packing stream handle
 * @param u an unsigned integer to pack
 * @errors
 */
int wiredtiger_pack_uint(WT_PACK_STREAM *ps, uint64_t u)
    WT_ATTRIBUTE_LIBRARY_VISIBLE;

/*!
 * Unpack an item from a packing stream.
 *
 * @param ps the packing stream handle
 * @param item an item to unpack
 * @errors
 */
int wiredtiger_unpack_item(WT_PACK_STREAM *ps, WT_ITEM *item)
    WT_ATTRIBUTE_LIBRARY_VISIBLE;

/*!
 * Unpack a signed integer from a packing stream.
 *
 * @param ps the packing stream handle
 * @param[out] ip the unpacked signed integer
 * @errors
 */
int wiredtiger_unpack_int(WT_PACK_STREAM *ps, int64_t *ip)
    WT_ATTRIBUTE_LIBRARY_VISIBLE;

/*!
 * Unpack a string from a packing stream.
 *
 * @param ps the packing stream handle
 * @param[out] sp the unpacked string
 * @errors
 */
int wiredtiger_unpack_str(WT_PACK_STREAM *ps, const char **sp)
    WT_ATTRIBUTE_LIBRARY_VISIBLE;

/*!
 * Unpack an unsigned integer from a packing stream.
 *
 * @param ps the packing stream handle
 * @param[out] up the unpacked unsigned integer
 * @errors
 */
int wiredtiger_unpack_uint(WT_PACK_STREAM *ps, uint64_t *up)
    WT_ATTRIBUTE_LIBRARY_VISIBLE;
/*! @} */

/*!
 * @name Configuration strings
 * @{
 */

/*!
 * The configuration information returned by the WiredTiger configuration
 * parsing functions in the WT_EXTENSION_API and the public API.
 */
struct __wt_config_item {
    /*!
     * The value of a configuration string.
     *
     * Regardless of the type of the configuration string (boolean, int,
     * list or string), the \c str field will reference the value of the
     * configuration string.
     *
     * The bytes referenced by \c str are <b>not</b> nul-terminated.
     * Use the \c len field instead of a terminating nul byte.
     */
    const char *str;

    /*! The number of bytes in the value referenced by \c str. */
    size_t len;

    /*!
     * The numeric value of a configuration boolean or integer.
     *
     * If the configuration string's value is "true" or "false", the
     * \c val field will be set to 1 (true), or 0 (false).
     *
     * If the configuration string can be legally interpreted as an integer,
     * using the \c strtoll function rules as specified in ISO/IEC 9899:1990
     * ("ISO C90"), that integer will be stored in the \c val field.
     */
    int64_t val;

    /*! Permitted values of the \c type field. */
    enum WT_CONFIG_ITEM_TYPE {
        /*! A string value with quotes stripped. */
        WT_CONFIG_ITEM_STRING,
        /*! A boolean literal ("true" or "false"). */
        WT_CONFIG_ITEM_BOOL,
        /*! An unquoted identifier: a string value without quotes. */
        WT_CONFIG_ITEM_ID,
        /*! A numeric value. */
        WT_CONFIG_ITEM_NUM,
        /*! A nested structure or list, including brackets. */
        WT_CONFIG_ITEM_STRUCT
    }
    /*!
     * The type of value determined by the parser.  In all cases,
     * the \c str and \c len fields are set.
     */
    type;
};

/*
 * This is needed for compatible usage of this embedded enum type.
 */
#if !defined(SWIG) && !defined(DOXYGEN)
#if defined(__cplusplus)
typedef enum __wt_config_item::WT_CONFIG_ITEM_TYPE WT_CONFIG_ITEM_TYPE;
#else
typedef enum WT_CONFIG_ITEM_TYPE WT_CONFIG_ITEM_TYPE;
#endif
#endif

#if !defined(SWIG) && !defined(DOXYGEN)
/*!
 * Validate a configuration string for a WiredTiger API call.
 * This call is outside the scope of a WiredTiger connection handle, since
 * applications may need to validate configuration strings prior to calling
 * ::wiredtiger_open.
 * @param session the session handle (may be \c NULL if the database not yet
 * opened).
 * @param event_handler An event handler (used if \c session is \c NULL; if both
 * \c session and \c event_handler are \c NULL, error messages will be written
 * to stderr).
 * @param name the WiredTiger function or method to validate.
 * @param config the configuration string being parsed.
 * @returns zero for success, non-zero to indicate an error.
 *
 * @snippet ex_all.c Validate a configuration string
 */
int wiredtiger_config_validate(WT_SESSION *session,
    WT_EVENT_HANDLER *event_handler, const char *name, const char *config)
    WT_ATTRIBUTE_LIBRARY_VISIBLE;

#endif

/*!
 * Create a handle that can be used to parse or create configuration strings
 * compatible with the WiredTiger API.
 * This call is outside the scope of a WiredTiger connection handle, since
 * applications may need to generate configuration strings prior to calling
 * ::wiredtiger_open.
 * @param session the session handle to be used for error reporting (if NULL,
 *  error messages will be written to stderr).
 * @param config the configuration string being parsed. The string must
 *  remain valid for the lifetime of the parser handle.
 * @param len the number of valid bytes in \c config
 * @param[out] config_parserp A pointer to the newly opened handle
 * @errors
 *
 * @snippet ex_config_parse.c Create a configuration parser
 */
int wiredtiger_config_parser_open(WT_SESSION *session,
    const char *config, size_t len, WT_CONFIG_PARSER **config_parserp)
    WT_ATTRIBUTE_LIBRARY_VISIBLE;

/*!
 * A handle that can be used to search and traverse configuration strings
 * compatible with the WiredTiger API.
 * To parse the contents of a list or nested configuration string use a new
 * configuration parser handle based on the content of the ::WT_CONFIG_ITEM
 * retrieved from the parent configuration string.
 *
 * @section config_parse_examples Configuration String Parsing examples
 *
 * This could be used in C to create a configuration parser as follows:
 *
 * @snippet ex_config_parse.c Create a configuration parser
 *
 * Once the parser has been created the content can be queried directly:
 *
 * @snippet ex_config_parse.c get
 *
 * Or the content can be traversed linearly:
 *
 * @snippet ex_config_parse.c next
 *
 * Nested configuration values can be queried using a shorthand notation:
 *
 * @snippet ex_config_parse.c nested get
 *
 * Nested configuration values can be traversed using multiple
 * ::WT_CONFIG_PARSER handles:
 *
 * @snippet ex_config_parse.c nested traverse
 */
struct __wt_config_parser {

    /*!
     * Close the configuration scanner releasing any resources.
     *
     * @param config_parser the configuration parser handle
     * @errors
     *
     */
    int __F(close)(WT_CONFIG_PARSER *config_parser);

    /*!
     * Return the next key/value pair.
     *
     * If an item has no explicitly assigned value, the item will be
     * returned in \c key and the \c value will be set to the boolean
     * \c "true" value.
     *
     * @param config_parser the configuration parser handle
     * @param key the returned key
     * @param value the returned value
     * @errors
     * When iteration would pass the end of the configuration string
     * ::WT_NOTFOUND will be returned.
     */
    int __F(next)(WT_CONFIG_PARSER *config_parser,
        WT_CONFIG_ITEM *key, WT_CONFIG_ITEM *value);

    /*!
     * Return the value of an item in the configuration string.
     *
     * @param config_parser the configuration parser handle
     * @param key configuration key string
     * @param value the returned value
     * @errors
     *
     */
    int __F(get)(WT_CONFIG_PARSER *config_parser,
        const char *key, WT_CONFIG_ITEM *value);
};

/*! @} */

/*!
 * @name Support functions
 * @anchor support_functions
 * @{
 */

/*!
 * Return a pointer to a function that calculates a CRC32C checksum.
 *
 * The WiredTiger library CRC32C checksum function uses hardware support where available, else it
 * falls back to a software implementation. Selecting a CRC32C checksum function can be slow, so the
 * return value should be cached by the caller for repeated use.
 *
 * @snippet ex_all.c Checksum a buffer
 *
 * @returns a pointer to a function that takes a buffer and length and returns the CRC32C checksum
 */
uint32_t (*wiredtiger_crc32c_func(void))(const void *, size_t)
    WT_ATTRIBUTE_LIBRARY_VISIBLE;

/*!
 * Return a pointer to a function that calculates a CRC32C checksum given a starting CRC seed.
 *
 * The WiredTiger library CRC32C checksum function uses hardware support where available, else it
 * falls back to a software implementation. Selecting a CRC32C checksum function can be slow, so the
 * return value should be cached by the caller for repeated use. This version returns a function
 * that accepts a starting seed value for the CRC. This version is useful where an application wants
 * to calculate the CRC of a large buffer in smaller incremental pieces. The starting seed to
 * calculate the CRC of a piece is then the cumulative CRC of all the previous pieces.
 *
 * @snippet ex_all.c Checksum a large buffer in smaller pieces
 *
 * @returns a pointer to a function that takes a starting seed, a buffer and length and returns the
 * CRC32C checksum
 */
uint32_t (*wiredtiger_crc32c_with_seed_func(void))(uint32_t seed, const void *, size_t)
    WT_ATTRIBUTE_LIBRARY_VISIBLE;

#endif /* !defined(SWIG) */

/*!
 * Calculate a set of WT_MODIFY operations to represent an update.
 * This call will calculate a set of modifications to an old value that produce
 * the new value.  If more modifications are required than fit in the array
 * passed in by the caller, or if more bytes have changed than the \c maxdiff
 * parameter, the call will fail.  The matching algorithm is approximate, so it
 * may fail and return WT_NOTFOUND if a matching set of WT_MODIFY operations
 * is not found.
 *
 * The \c maxdiff parameter bounds how much work will be done searching for a
 * match: to ensure a match is found, it may need to be set larger than actual
 * number of bytes that differ between the old and new values.  In particular,
 * repeated patterns of bytes in the values can lead to suboptimal matching,
 * and matching ranges less than 64 bytes long will not be detected.
 *
 * If the call succeeds, the WT_MODIFY operations will point into \c newv,
 * which must remain valid until WT_CURSOR::modify is called.
 *
 * @snippet ex_all.c Calculate a modify operation
 *
 * @param session the current WiredTiger session (may be NULL)
 * @param oldv old value
 * @param newv new value
 * @param maxdiff maximum bytes difference
 * @param[out] entries array of modifications producing the new value
 * @param[in,out] nentriesp size of \c entries array passed in,
 *  set to the number of entries used
 * @errors
 */
int wiredtiger_calc_modify(WT_SESSION *session,
    const WT_ITEM *oldv, const WT_ITEM *newv,
    size_t maxdiff, WT_MODIFY *entries, int *nentriesp)
    WT_ATTRIBUTE_LIBRARY_VISIBLE;

/*!
 * Get version information.
 *
 * @snippet ex_all.c Get the WiredTiger library version #1
 * @snippet ex_all.c Get the WiredTiger library version #2
 *
 * @param majorp a location where the major version number is returned
 * @param minorp a location where the minor version number is returned
 * @param patchp a location where the patch version number is returned
 * @returns a string representation of the version
 */
const char *wiredtiger_version(int *majorp, int *minorp, int *patchp)
    WT_ATTRIBUTE_LIBRARY_VISIBLE;

/*! @} */

/*******************************************
 * Error returns
 *******************************************/
/*!
 * @name Error returns
 * Most functions and methods in WiredTiger return an integer code indicating
 * whether the operation succeeded or failed.  A return of zero indicates
 * success; all non-zero return values indicate some kind of failure.
 *
 * WiredTiger reserves all values from -31,800 to -31,999 as possible error
 * return values.  WiredTiger may also return C99/POSIX error codes such as
 * \c ENOMEM, \c EINVAL and \c ENOTSUP, with the usual meanings.
 *
 * The following are all of the WiredTiger-specific error returns:
 * @{
 */
/*
 * DO NOT EDIT: automatically built by dist/api_err.py.
 * Error return section: BEGIN
 */
/*!
 * Conflict between concurrent operations.
 * This error is generated when an operation cannot be completed due to a
 * conflict with concurrent operations.  The operation may be retried; if a
 * transaction is in progress, it should be rolled back and the operation
 * retried in a new transaction.
 */
#define	WT_ROLLBACK	(-31800)
/*!
 * Attempt to insert an existing key.
 * This error is generated when the application attempts to insert a record with
 * the same key as an existing record without the 'overwrite' configuration to
 * WT_SESSION::open_cursor.
 */
#define	WT_DUPLICATE_KEY	(-31801)
/*!
 * Non-specific WiredTiger error.
 * This error is returned when an error is not covered by a specific error
 * return. The operation may be retried; if a transaction is in progress, it
 * should be rolled back and the operation retried in a new transaction.
 */
#define	WT_ERROR	(-31802)
/*!
 * Item not found.
 * This error indicates an operation did not find a value to return.  This
 * includes cursor search and other operations where no record matched the
 * cursor's search key such as WT_CURSOR::update or WT_CURSOR::remove.
 */
#define	WT_NOTFOUND	(-31803)
/*!
 * WiredTiger library panic.
 * This error indicates an underlying problem that requires a database restart.
 * The application may exit immediately, no further WiredTiger calls are
 * required (and further calls will themselves immediately fail).
 */
#define	WT_PANIC	(-31804)
/*! @cond internal */
/*! Restart the operation (internal). */
#define	WT_RESTART	(-31805)
/*! @endcond */
/*!
 * Recovery must be run to continue.
 * This error is generated when ::wiredtiger_open is configured to return an
 * error if recovery is required to use the database.
 */
#define	WT_RUN_RECOVERY	(-31806)
/*!
 * Operation would overflow cache.
 * This error is generated when wiredtiger_open is configured to run in-memory,
 * and a data modification operation requires more than the configured cache
 * size to complete. The operation may be retried; if a transaction is in
 * progress, it should be rolled back and the operation retried in a new
 * transaction.
 */
#define	WT_CACHE_FULL	(-31807)
/*!
 * Conflict with a prepared update.
 * This error is generated when the application attempts to read an updated
 * record which is part of a transaction that has been prepared but not yet
 * resolved.
 */
#define	WT_PREPARE_CONFLICT	(-31808)
/*!
 * Database corruption detected.
 * This error is generated when corruption is detected in an on-disk file.
 * During normal operations, this may occur in rare circumstances as a result of
 * a system crash. The application may choose to salvage the file or retry
 * wiredtiger_open with the 'salvage=true' configuration setting.
 */
#define	WT_TRY_SALVAGE	(-31809)
/*
 * Error return section: END
 * DO NOT EDIT: automatically built by dist/api_err.py.
 */
/*! @} */

/*******************************************
 * Sub-level error returns
 *******************************************/
/*!
 * @name Sub-level error returns
 * Along with error returns, WiredTiger can return an integer code indicating
 * a more specific error. A return of -32,000 indicates that there is no more
 * specific error; all other return values indicate a more specific error which
 * provides greater context into the failure.
 *
 * WiredTiger reserves all values from -32,000 to -32,199 as possible sub-level
 * error return values.
 *
 * The following are all of the WiredTiger-specific sub-level error returns:
 * @{
 */
/*
 * DO NOT EDIT: automatically built by dist/api_err.py.
 * Sub-level error return section: BEGIN
 */
/*!
 * No additional context.
 * This sub-level error code is returned by default and indicates that no
 * further context exists or is necessary.
 */
#define	WT_NONE	(-32000)
/*!
 * Background compaction is already running.
 * This sub-level error returns when the user tries to reconfigure background
 * compaction while it is already running.
 */
#define	WT_BACKGROUND_COMPACT_ALREADY_RUNNING	(-32001)
/*!
 * Cache capacity has overflown.
 * This sub-level error indicates that the configured cache has exceeded full
 * capacity.
 */
#define	WT_CACHE_OVERFLOW	(-32002)
/*!
 * Write conflict between concurrent operations.
 * This sub-level error indicates that there is a write conflict on the same
 * page between concurrent operations.
 */
#define	WT_WRITE_CONFLICT	(-32003)
/*!
 * Transaction has the oldest pinned transaction ID.
 * This sub-level error indicates that a given transaction has the oldest
 * transaction ID and needs to be rolled back.
 */
#define	WT_OLDEST_FOR_EVICTION	(-32004)
/*!
 * Conflict performing operation due to running backup.
 * This sub-level error indicates that there is a conflict performing the
 * operation because of a running backup in the system.
 */
#define	WT_CONFLICT_BACKUP	(-32005)
/*!
 * Another thread currently holds the data handle of the table.
 * This sub-level error indicates that a concurrent operation is holding the
 * data handle of the table.
 */
#define	WT_CONFLICT_DHANDLE	(-32006)
/*!
 * Conflict performing schema operation.
 * This sub-level error indicates that a concurrent operation is performing a
 * schema type operation or currently holds the schema lock.
 */
#define	WT_CONFLICT_SCHEMA_LOCK	(-32007)
/*!
 * Table has uncommitted data.
 * This sub-level error returns when the table has uncommitted data.
 */
#define	WT_UNCOMMITTED_DATA	(-32008)
/*!
 * Table has dirty data.
 * This sub-level error returns when the table has dirty content.
 */
#define	WT_DIRTY_DATA	(-32009)
/*!
 * Another thread currently holds the table lock.
 * This sub-level error indicates that a concurrent operation is performing a
 * table operation.
 */
#define	WT_CONFLICT_TABLE_LOCK	(-32010)
/*!
 * Another thread currently holds the checkpoint lock.
 * This sub-level error indicates that a concurrent operation is performing a
 * checkpoint.
 */
#define	WT_CONFLICT_CHECKPOINT_LOCK	(-32011)
/*!
 * Conflict performing operation due to an in-progress live restore.
 * This sub-level error indicates that there is a conflict performing the
 * operation because of a running live restore in the system.
 */
#define	WT_CONFLICT_LIVE_RESTORE	(-32013)
/*
 * Sub-level error return section: END
 * DO NOT EDIT: automatically built by dist/api_err.py.
 */
/*! @} */

#ifndef DOXYGEN
#define WT_DEADLOCK WT_ROLLBACK     /* Backward compatibility */
#endif

/*! @} */

/*!
 * @defgroup wt_ext WiredTiger Extension API
 * The functions and interfaces applications use to customize and extend the
 * behavior of WiredTiger.
 * @{
 */

/*******************************************
 * Forward structure declarations for the extension API
 *******************************************/
struct __wt_config_arg; typedef struct __wt_config_arg WT_CONFIG_ARG;

/*!
 * The interface implemented by applications to provide custom ordering of
 * records.
 *
 * Applications register their implementation with WiredTiger by calling
 * WT_CONNECTION::add_collator.  See @ref custom_collators for more
 * information.
 *
 * @snippet ex_extending.c add collator nocase
 *
 * @snippet ex_extending.c add collator prefix10
 */
struct __wt_collator {
    /*!
     * Callback to compare keys.
     *
     * @param[out] cmp set to -1 if <code>key1 < key2</code>,
     *  0 if <code>key1 == key2</code>,
     *  1 if <code>key1 > key2</code>.
     * @returns zero for success, non-zero to indicate an error.
     *
     * @snippet ex_all.c Implement WT_COLLATOR
     *
     * @snippet ex_extending.c case insensitive comparator
     *
     * @snippet ex_extending.c n character comparator
     */
    int (*compare)(WT_COLLATOR *collator, WT_SESSION *session,
        const WT_ITEM *key1, const WT_ITEM *key2, int *cmp);

    /*!
     * If non-NULL, this callback is called to customize the collator
     * for each data source.  If the callback returns a non-NULL
     * collator, that instance is used instead of this one for all
     * comparisons.
     */
    int (*customize)(WT_COLLATOR *collator, WT_SESSION *session,
        const char *uri, WT_CONFIG_ITEM *passcfg, WT_COLLATOR **customp);

    /*!
     * If non-NULL a callback performed when the data source is closed
     * for customized collators otherwise when the database is closed.
     *
     * The WT_COLLATOR::terminate callback is intended to allow cleanup;
     * the handle will not be subsequently accessed by WiredTiger.
     */
    int (*terminate)(WT_COLLATOR *collator, WT_SESSION *session);
};

/*!
 * The interface implemented by applications to provide custom compression.
 *
 * Compressors must implement the WT_COMPRESSOR interface: the
 * WT_COMPRESSOR::compress and WT_COMPRESSOR::decompress callbacks must be
 * specified, and WT_COMPRESSOR::pre_size is optional.  To build your own
 * compressor, use one of the compressors in \c ext/compressors as a template:
 * \c ext/nop_compress is a simple compressor that passes through data
 * unchanged, and is a reasonable starting point.
 *
 * Applications register their implementation with WiredTiger by calling
 * WT_CONNECTION::add_compressor.
 *
 * @snippet nop_compress.c WT_COMPRESSOR initialization structure
 * @snippet nop_compress.c WT_COMPRESSOR initialization function
 */
struct __wt_compressor {
    /*!
     * Callback to compress a chunk of data.
     *
     * WT_COMPRESSOR::compress takes a source buffer and a destination
     * buffer, by default of the same size.  If the callback can compress
     * the buffer to a smaller size in the destination, it does so, sets
     * the \c compression_failed return to 0 and returns 0.  If compression
     * does not produce a smaller result, the callback sets the
     * \c compression_failed return to 1 and returns 0. If another
     * error occurs, it returns an errno or WiredTiger error code.
     *
     * On entry, \c src will point to memory, with the length of the memory
     * in \c src_len.  After successful completion, the callback should
     * return \c 0 and set \c result_lenp to the number of bytes required
     * for the compressed representation.
     *
     * On entry, \c dst points to the destination buffer with a length
     * of \c dst_len.  If the WT_COMPRESSOR::pre_size method is specified,
     * the destination buffer will be at least the size returned by that
     * method; otherwise, the destination buffer will be at least as large
     * as the length of the data to compress.
     *
     * If compression would not shrink the data or the \c dst buffer is not
     * large enough to hold the compressed data, the callback should set
     * \c compression_failed to a non-zero value and return 0.
     *
     * @param[in] src the data to compress
     * @param[in] src_len the length of the data to compress
     * @param[in] dst the destination buffer
     * @param[in] dst_len the length of the destination buffer
     * @param[out] result_lenp the length of the compressed data
     * @param[out] compression_failed non-zero if compression did not
     * decrease the length of the data (compression may not have completed)
     * @returns zero for success, non-zero to indicate an error.
     *
     * @snippet nop_compress.c WT_COMPRESSOR compress
     */
    int (*compress)(WT_COMPRESSOR *compressor, WT_SESSION *session,
        uint8_t *src, size_t src_len,
        uint8_t *dst, size_t dst_len,
        size_t *result_lenp, int *compression_failed);

    /*!
     * Callback to decompress a chunk of data.
     *
     * WT_COMPRESSOR::decompress takes a source buffer and a destination
     * buffer.  The contents are switched from \c compress: the
     * source buffer is the compressed value, and the destination buffer is
     * sized to be the original size.  If the callback successfully
     * decompresses the source buffer to the destination buffer, it returns
     * 0.  If an error occurs, it returns an errno or WiredTiger error code.
     * The source buffer that WT_COMPRESSOR::decompress takes may have a
     * size that is rounded up from the size originally produced by
     * WT_COMPRESSOR::compress, with the remainder of the buffer set to
     * zeroes. Most compressors do not care about this difference if the
     * size to be decompressed can be implicitly discovered from the
     * compressed data.  If your compressor cares, you may need to allocate
     * space for, and store, the actual size in the compressed buffer.  See
     * the source code for the included snappy compressor for an example.
     *
     * On entry, \c src will point to memory, with the length of the memory
     * in \c src_len.  After successful completion, the callback should
     * return \c 0 and set \c result_lenp to the number of bytes required
     * for the decompressed representation.
     *
     * If the \c dst buffer is not big enough to hold the decompressed
     * data, the callback should return an error.
     *
     * @param[in] src the data to decompress
     * @param[in] src_len the length of the data to decompress
     * @param[in] dst the destination buffer
     * @param[in] dst_len the length of the destination buffer
     * @param[out] result_lenp the length of the decompressed data
     * @returns zero for success, non-zero to indicate an error.
     *
     * @snippet nop_compress.c WT_COMPRESSOR decompress
     */
    int (*decompress)(WT_COMPRESSOR *compressor, WT_SESSION *session,
        uint8_t *src, size_t src_len,
        uint8_t *dst, size_t dst_len,
        size_t *result_lenp);

    /*!
     * Callback to size a destination buffer for compression
     *
     * WT_COMPRESSOR::pre_size is an optional callback that, given the
     * source buffer and size, produces the size of the destination buffer
     * to be given to WT_COMPRESSOR::compress.  This is useful for
     * compressors that assume that the output buffer is sized for the
     * worst case and thus no overrun checks are made.  If your compressor
     * works like this, WT_COMPRESSOR::pre_size will need to be defined.
     * See the source code for the snappy compressor for an example.
     * However, if your compressor detects and avoids overruns against its
     * target buffer, you will not need to define WT_COMPRESSOR::pre_size.
     * When WT_COMPRESSOR::pre_size is set to NULL, the destination buffer
     * is sized the same as the source buffer.  This is always sufficient,
     * since a compression result that is larger than the source buffer is
     * discarded by WiredTiger.
     *
     * If not NULL, this callback is called before each call to
     * WT_COMPRESSOR::compress to determine the size of the destination
     * buffer to provide.  If the callback is NULL, the destination
     * buffer will be the same size as the source buffer.
     *
     * The callback should set \c result_lenp to a suitable buffer size
     * for compression, typically the maximum length required by
     * WT_COMPRESSOR::compress.
     *
     * This callback function is for compressors that require an output
     * buffer larger than the source buffer (for example, that do not
     * check for buffer overflow during compression).
     *
     * @param[in] src the data to compress
     * @param[in] src_len the length of the data to compress
     * @param[out] result_lenp the required destination buffer size
     * @returns zero for success, non-zero to indicate an error.
     *
     * @snippet nop_compress.c WT_COMPRESSOR presize
     */
    int (*pre_size)(WT_COMPRESSOR *compressor, WT_SESSION *session,
        uint8_t *src, size_t src_len, size_t *result_lenp);

    /*!
     * If non-NULL, a callback performed when the database is closed.
     *
     * The WT_COMPRESSOR::terminate callback is intended to allow cleanup;
     * the handle will not be subsequently accessed by WiredTiger.
     *
     * @snippet nop_compress.c WT_COMPRESSOR terminate
     */
    int (*terminate)(WT_COMPRESSOR *compressor, WT_SESSION *session);
};

/*!
 * Applications can extend WiredTiger by providing new implementations of the
 * WT_DATA_SOURCE class.  Each data source supports a different URI scheme for
 * data sources to WT_SESSION::create, WT_SESSION::open_cursor and related
 * methods.  See @ref custom_data_sources for more information.
 *
 * <b>Thread safety:</b> WiredTiger may invoke methods on the WT_DATA_SOURCE
 * interface from multiple threads concurrently.  It is the responsibility of
 * the implementation to protect any shared data.
 *
 * Applications register their implementation with WiredTiger by calling
 * WT_CONNECTION::add_data_source.
 *
 * @snippet ex_data_source.c WT_DATA_SOURCE register
 */
struct __wt_data_source {
    /*!
     * Callback to alter an object.
     *
     * @snippet ex_data_source.c WT_DATA_SOURCE alter
     */
    int (*alter)(WT_DATA_SOURCE *dsrc, WT_SESSION *session,
        const char *uri, WT_CONFIG_ARG *config);

    /*!
     * Callback to create a new object.
     *
     * @snippet ex_data_source.c WT_DATA_SOURCE create
     */
    int (*create)(WT_DATA_SOURCE *dsrc, WT_SESSION *session,
        const char *uri, WT_CONFIG_ARG *config);

    /*!
     * Callback to compact an object.
     *
     * @snippet ex_data_source.c WT_DATA_SOURCE compact
     */
    int (*compact)(WT_DATA_SOURCE *dsrc, WT_SESSION *session,
        const char *uri, WT_CONFIG_ARG *config);

    /*!
     * Callback to drop an object.
     *
     * @snippet ex_data_source.c WT_DATA_SOURCE drop
     */
    int (*drop)(WT_DATA_SOURCE *dsrc, WT_SESSION *session,
        const char *uri, WT_CONFIG_ARG *config);

    /*!
     * Callback to initialize a cursor.
     *
     * @snippet ex_data_source.c WT_DATA_SOURCE open_cursor
     */
    int (*open_cursor)(WT_DATA_SOURCE *dsrc, WT_SESSION *session,
        const char *uri, WT_CONFIG_ARG *config, WT_CURSOR **new_cursor);

    /*!
     * Callback to rename an object.
     *
     * @snippet ex_data_source.c WT_DATA_SOURCE rename
     */
    int (*rename)(WT_DATA_SOURCE *dsrc, WT_SESSION *session,
        const char *uri, const char *newuri, WT_CONFIG_ARG *config);

    /*!
     * Callback to salvage an object.
     *
     * @snippet ex_data_source.c WT_DATA_SOURCE salvage
     */
    int (*salvage)(WT_DATA_SOURCE *dsrc, WT_SESSION *session,
        const char *uri, WT_CONFIG_ARG *config);

    /*!
     * Callback to get the size of an object.
     *
     * @snippet ex_data_source.c WT_DATA_SOURCE size
     */
    int (*size)(WT_DATA_SOURCE *dsrc, WT_SESSION *session,
        const char *uri, wt_off_t *size);

    /*!
     * Callback to truncate an object.
     *
     * @snippet ex_data_source.c WT_DATA_SOURCE truncate
     */
    int (*truncate)(WT_DATA_SOURCE *dsrc, WT_SESSION *session,
        const char *uri, WT_CONFIG_ARG *config);

    /*!
     * Callback to truncate a range of an object.
     *
     * @snippet ex_data_source.c WT_DATA_SOURCE range truncate
     */
    int (*range_truncate)(WT_DATA_SOURCE *dsrc, WT_SESSION *session,
        WT_CURSOR *start, WT_CURSOR *stop);

    /*!
     * Callback to verify an object.
     *
     * @snippet ex_data_source.c WT_DATA_SOURCE verify
     */
    int (*verify)(WT_DATA_SOURCE *dsrc, WT_SESSION *session,
        const char *uri, WT_CONFIG_ARG *config);

    /*!
     * Callback to checkpoint the database.
     *
     * @snippet ex_data_source.c WT_DATA_SOURCE checkpoint
     */
    int (*checkpoint)(
        WT_DATA_SOURCE *dsrc, WT_SESSION *session, WT_CONFIG_ARG *config);

    /*!
     * If non-NULL, a callback performed when the database is closed.
     *
     * The WT_DATA_SOURCE::terminate callback is intended to allow cleanup;
     * the handle will not be subsequently accessed by WiredTiger.
     *
     * @snippet ex_data_source.c WT_DATA_SOURCE terminate
     */
    int (*terminate)(WT_DATA_SOURCE *dsrc, WT_SESSION *session);
};

/*!
 * The interface implemented by applications to provide custom encryption.
 *
 * Encryptors must implement the WT_ENCRYPTOR interface: the WT_ENCRYPTOR::encrypt,
 * WT_ENCRYPTOR::decrypt and WT_ENCRYPTOR::sizing callbacks must be specified,
 * WT_ENCRYPTOR::customize and WT_ENCRYPTOR::terminate are optional.  To build your own
 * encryptor, use one of the encryptors in \c ext/encryptors as a template: \c
 * ext/encryptors/sodium_encrypt uses the open-source libsodium cryptographic library, and
 * \c ext/encryptors/nop_encrypt is a simple template that passes through data unchanged,
 * and is a reasonable starting point.  \c ext/encryptors/rotn_encrypt is an encryptor
 * implementing a simple (insecure) rotation cipher meant for testing.  See @ref
 * encryption "the encryptors page" for further information.
 *
 * Applications register their implementation with WiredTiger by calling
 * WT_CONNECTION::add_encryptor.
 *
 * @snippet nop_encrypt.c WT_ENCRYPTOR initialization structure
 * @snippet nop_encrypt.c WT_ENCRYPTOR initialization function
 */
struct __wt_encryptor {
    /*!
     * Callback to encrypt a chunk of data.
     *
     * WT_ENCRYPTOR::encrypt takes a source buffer and a destination buffer. The
     * callback encrypts the source buffer (plain text) into the destination buffer.
     *
     * On entry, \c src will point to a block of memory to encrypt, with the length of
     * the block in \c src_len.
     *
     * On entry, \c dst points to the destination buffer with a length of \c dst_len.
     * The destination buffer will be at least src_len plus the size returned by that
     * WT_ENCRYPT::sizing.
     *
     * After successful completion, the callback should return \c 0 and set \c
     * result_lenp to the number of bytes required for the encrypted representation,
     * which should be less than or equal to \c dst_len.
     *
     * This callback cannot be NULL.
     *
     * @param[in] src the data to encrypt
     * @param[in] src_len the length of the data to encrypt
     * @param[in] dst the destination buffer
     * @param[in] dst_len the length of the destination buffer
     * @param[out] result_lenp the length of the encrypted data
     * @returns zero for success, non-zero to indicate an error.
     *
     * @snippet nop_encrypt.c WT_ENCRYPTOR encrypt
     */
    int (*encrypt)(WT_ENCRYPTOR *encryptor, WT_SESSION *session,
        uint8_t *src, size_t src_len,
        uint8_t *dst, size_t dst_len,
        size_t *result_lenp);

    /*!
     * Callback to decrypt a chunk of data.
     *
     * WT_ENCRYPTOR::decrypt takes a source buffer and a destination buffer. The
     * contents are switched from \c encrypt: the source buffer is the encrypted
     * value, and the destination buffer is sized to be the original size of the
     * decrypted data. If the callback successfully decrypts the source buffer to the
     * destination buffer, it returns 0. If an error occurs, it returns an errno or
     * WiredTiger error code.
     *
     * On entry, \c src will point to memory, with the length of the memory in \c
     * src_len. After successful completion, the callback should return \c 0 and set
     * \c result_lenp to the number of bytes required for the decrypted
     * representation.
     *
     * If the \c dst buffer is not big enough to hold the decrypted data, the callback
     * should return an error.
     *
     * This callback cannot be NULL.
     *
     * @param[in] src the data to decrypt
     * @param[in] src_len the length of the data to decrypt
     * @param[in] dst the destination buffer
     * @param[in] dst_len the length of the destination buffer
     * @param[out] result_lenp the length of the decrypted data
     * @returns zero for success, non-zero to indicate an error.
     *
     * @snippet nop_encrypt.c WT_ENCRYPTOR decrypt
     */
    int (*decrypt)(WT_ENCRYPTOR *encryptor, WT_SESSION *session,
        uint8_t *src, size_t src_len,
        uint8_t *dst, size_t dst_len,
        size_t *result_lenp);

    /*!
     * Callback to size a destination buffer for encryption.
     *
     * WT_ENCRYPTOR::sizing is an callback that returns the number of additional bytes
     * that is needed when encrypting a data block. This is always necessary, since
     * encryptors should always generate some sort of cryptographic checksum as well
     * as the ciphertext. Without such a call, WiredTiger would have no way to know
     * the worst case for the encrypted buffer size.
     *
     * The WiredTiger encryption infrastructure assumes that buffer sizing is not
     * dependent on the number of bytes of input, that there is a one-to-one
     * relationship in number of bytes needed between input and output. This means
     * that if the encryption uses a block cipher in such a way that the input size
     * needs to be padded to the cipher block size, the sizing method should return
     * the worst case to ensure enough space is available.
     *
     * This callback cannot be NULL.
     *
     * The callback should set \c expansion_constantp to the additional number of
     * bytes needed.
     *
     * @param[out] expansion_constantp the additional number of bytes needed when
     *    encrypting.
     * @returns zero for success, non-zero to indicate an error.
     *
     * @snippet nop_encrypt.c WT_ENCRYPTOR sizing
     */
    int (*sizing)(WT_ENCRYPTOR *encryptor, WT_SESSION *session,
        size_t *expansion_constantp);

    /*!
     * If non-NULL, this callback is called to load keys into the encryptor. (That
     * is, "customize" it for a given key.) The customize function is called whenever
     * a new keyid is used for the first time with this encryptor, whether it be in
     * the ::wiredtiger_open call or the WT_SESSION::create call. This should create a
     * new encryptor instance and insert the requested key in it.
     *
     * The key may be specified either via \c keyid or \c secretkey in the \c
     * encrypt_config parameter. In the former case, the encryptor should look up the
     * requested key ID with whatever key management service is in use and install it
     * in the new encryptor. In the latter case, the encryptor should save the
     * provided secret key (or some transformation of it) in the new
     * encryptor. Further encryption with the same \c keyid will use this new
     * encryptor instance. (In the case of \c secretkey, only one key can be
     * configured, for the system encryption, and the new encryptor will be used for
     * all encryption involving it.) See @ref encryption for more information.
     *
     * This callback may return NULL as the new encryptor, in which case the original
     * encryptor will be used for further operations on the selected key. Unless this
     * happens, the original encryptor structure created during extension
     * initialization will never be used for encryption or decryption.
     *
     * This callback may itself be NULL, in which case it is not called, but in that
     * case there is no way to configure a key. This may be suitable for an
     * environment where a key management service returns a single key under a
     * well-known name that can be compiled in, but in a more general environment is
     * not a useful approach. One should of course never compile in actual keys!
     *
     * @param[in] encrypt_config the "encryption" portion of the configuration from
     *    the wiredtiger_open or WT_SESSION::create call, containing the \c keyid or
     *    \c secretkey setting.
     * @param[out] customp the new modified encryptor, or NULL.
     * @returns zero for success, non-zero to indicate an error.
     */
    int (*customize)(WT_ENCRYPTOR *encryptor, WT_SESSION *session,
        WT_CONFIG_ARG *encrypt_config, WT_ENCRYPTOR **customp);

    /*!
     * If non-NULL, a callback performed when the database is closed. It is called for
     * each encryptor that was added using WT_CONNECTION::add_encryptor or returned by
     * the WT_ENCRYPTOR::customize callback.
     *
     * The WT_ENCRYPTOR::terminate callback is intended to allow cleanup; the handle
     * will not be subsequently accessed by WiredTiger.
     *
     * @snippet nop_encrypt.c WT_ENCRYPTOR terminate
     */
    int (*terminate)(WT_ENCRYPTOR *encryptor, WT_SESSION *session);
};

/*! WT_FILE_SYSTEM::open_file file types */
typedef enum {
    WT_FS_OPEN_FILE_TYPE_CHECKPOINT,/*!< open a data file checkpoint */
    WT_FS_OPEN_FILE_TYPE_DATA,  /*!< open a data file */
    WT_FS_OPEN_FILE_TYPE_DIRECTORY, /*!< open a directory */
    WT_FS_OPEN_FILE_TYPE_LOG,   /*!< open a log file */
    WT_FS_OPEN_FILE_TYPE_REGULAR    /*!< open a regular file */
} WT_FS_OPEN_FILE_TYPE;

#ifdef DOXYGEN
/*! WT_FILE_SYSTEM::open_file flags: random access pattern */
#define WT_FS_OPEN_ACCESS_RAND  0x0
/*! WT_FILE_SYSTEM::open_file flags: sequential access pattern */
#define WT_FS_OPEN_ACCESS_SEQ   0x0
/*! WT_FILE_SYSTEM::open_file flags: create if does not exist */
#define WT_FS_OPEN_CREATE   0x0
/*! WT_FILE_SYSTEM::open_file flags: file creation must be durable */
#define WT_FS_OPEN_DURABLE  0x0
/*!
 * WT_FILE_SYSTEM::open_file flags: return EBUSY if exclusive use not available
 */
#define WT_FS_OPEN_EXCLUSIVE    0x0
/*! WT_FILE_SYSTEM::open_file flags: open is read-only */
#define WT_FS_OPEN_READONLY 0x0

/*!
 * WT_FILE_SYSTEM::remove or WT_FILE_SYSTEM::rename flags: the remove or rename
 * operation must be durable
 */
#define WT_FS_DURABLE       0x0
#else
/* AUTOMATIC FLAG VALUE GENERATION START 0 */
#define WT_FS_OPEN_ACCESS_RAND  0x01u
#define WT_FS_OPEN_ACCESS_SEQ   0x02u
#define WT_FS_OPEN_CREATE   0x04u
#define WT_FS_OPEN_DURABLE  0x08u
#define WT_FS_OPEN_EXCLUSIVE    0x10u
#define WT_FS_OPEN_FIXED    0x20u   /* Path not home relative (internal) */
#define WT_FS_OPEN_FORCE_MMAP 0x40u
#define WT_FS_OPEN_READONLY 0x80u
/* AUTOMATIC FLAG VALUE GENERATION STOP 32 */

/* AUTOMATIC FLAG VALUE GENERATION START 0 */
#define WT_FS_DURABLE       0x1u
/* AUTOMATIC FLAG VALUE GENERATION STOP 32 */
#endif

/*!
 * The interface implemented by applications to provide a custom file system
 * implementation.
 *
 * <b>Thread safety:</b> WiredTiger may invoke methods on the WT_FILE_SYSTEM
 * interface from multiple threads concurrently. It is the responsibility of
 * the implementation to protect any shared data.
 *
 * Applications register implementations with WiredTiger by calling
 * WT_CONNECTION::set_file_system.  See @ref custom_file_systems for more
 * information.
 *
 * @snippet ex_file_system.c WT_FILE_SYSTEM register
 */
struct __wt_file_system {
    /*!
     * Return a list of file names for the named directory.
     *
     * @errors
     *
     * @param file_system the WT_FILE_SYSTEM
     * @param session the current WiredTiger session
     * @param directory the name of the directory
     * @param prefix if not NULL, only files with names matching the prefix
     *    are returned
     * @param[out] dirlist the method returns an allocated array of
     *    individually allocated strings, one for each entry in the
     *    directory.
     * @param[out] countp the number of entries returned
     */
    int (*fs_directory_list)(WT_FILE_SYSTEM *file_system,
        WT_SESSION *session, const char *directory, const char *prefix,
        char ***dirlist, uint32_t *countp);

#if !defined(DOXYGEN)
    /*
     * Return a single file name for the named directory.
     */
    int (*fs_directory_list_single)(WT_FILE_SYSTEM *file_system,
        WT_SESSION *session, const char *directory, const char *prefix,
        char ***dirlist, uint32_t *countp);
#endif

    /*!
     * Free memory allocated by WT_FILE_SYSTEM::directory_list.
     *
     * @errors
     *
     * @param file_system the WT_FILE_SYSTEM
     * @param session the current WiredTiger session
     * @param dirlist array returned by WT_FILE_SYSTEM::directory_list
     * @param count count returned by WT_FILE_SYSTEM::directory_list
     */
    int (*fs_directory_list_free)(WT_FILE_SYSTEM *file_system,
        WT_SESSION *session, char **dirlist, uint32_t count);

    /*!
     * Return if the named file system object exists.
     *
     * @errors
     *
     * @param file_system the WT_FILE_SYSTEM
     * @param session the current WiredTiger session
     * @param name the name of the file
     * @param[out] existp If the named file system object exists
     */
    int (*fs_exist)(WT_FILE_SYSTEM *file_system,
        WT_SESSION *session, const char *name, bool *existp);

    /*!
     * Open a handle for a named file system object
     *
     * The method should return ENOENT if the file is not being created and
     * does not exist.
     *
     * The method should return EACCES if the file cannot be opened in the
     * requested mode (for example, a file opened for writing in a readonly
     * file system).
     *
     * The method should return EBUSY if ::WT_FS_OPEN_EXCLUSIVE is set and
     * the file is in use.
     *
     * @errors
     *
     * @param file_system the WT_FILE_SYSTEM
     * @param session the current WiredTiger session
     * @param name the name of the file system object
     * @param file_type the type of the file
     *    The file type is provided to allow optimization for different file
     *    access patterns.
     * @param flags flags indicating how to open the file, one or more of
     *    ::WT_FS_OPEN_CREATE, ::, ::WT_FS_OPEN_DURABLE,
     *    ::WT_FS_OPEN_EXCLUSIVE or ::WT_FS_OPEN_READONLY.
     * @param[out] file_handlep the handle to the newly opened file. File
     *    system implementations must allocate memory for the handle and
     *    the WT_FILE_HANDLE::name field, and fill in the WT_FILE_HANDLE::
     *    fields. Applications wanting to associate private information
     *    with the WT_FILE_HANDLE:: structure should declare and allocate
     *    their own structure as a superset of a WT_FILE_HANDLE:: structure.
     */
    int (*fs_open_file)(WT_FILE_SYSTEM *file_system, WT_SESSION *session,
        const char *name, WT_FS_OPEN_FILE_TYPE file_type, uint32_t flags,
        WT_FILE_HANDLE **file_handlep);

    /*!
     * Remove a named file system object
     *
     * This method is not required for readonly file systems and should be
     * set to NULL when not required by the file system.
     *
     * @errors
     *
     * @param file_system the WT_FILE_SYSTEM
     * @param session the current WiredTiger session
     * @param name the name of the file system object
     * @param flags 0 or ::WT_FS_DURABLE
     */
    int (*fs_remove)(WT_FILE_SYSTEM *file_system,
        WT_SESSION *session, const char *name, uint32_t flags);

    /*!
     * Rename a named file system object
     *
     * This method is not required for readonly file systems and should be
     * set to NULL when not required by the file system.
     *
     * @errors
     *
     * @param file_system the WT_FILE_SYSTEM
     * @param session the current WiredTiger session
     * @param from the original name of the object
     * @param to the new name for the object
     * @param flags 0 or ::WT_FS_DURABLE
     */
    int (*fs_rename)(WT_FILE_SYSTEM *file_system, WT_SESSION *session,
        const char *from, const char *to, uint32_t flags);

    /*!
     * Return the size of a named file system object
     *
     * @errors
     *
     * @param file_system the WT_FILE_SYSTEM
     * @param session the current WiredTiger session
     * @param name the name of the file system object
     * @param[out] sizep the size of the file system entry
     */
    int (*fs_size)(WT_FILE_SYSTEM *file_system,
        WT_SESSION *session, const char *name, wt_off_t *sizep);

    /*!
     * A callback performed when the file system is closed and will no
     * longer be accessed by the WiredTiger database.
     *
     * This method is not required and should be set to NULL when not
     * required by the file system.
     *
     * The WT_FILE_SYSTEM::terminate callback is intended to allow cleanup;
     * the handle will not be subsequently accessed by WiredTiger.
     */
    int (*terminate)(WT_FILE_SYSTEM *file_system, WT_SESSION *session);
};

/*! WT_FILE_HANDLE::fadvise flags: no longer need */
#define WT_FILE_HANDLE_DONTNEED 1
/*! WT_FILE_HANDLE::fadvise flags: will need */
#define WT_FILE_HANDLE_WILLNEED 2

/*!
 * A file handle implementation returned by WT_FILE_SYSTEM::fs_open_file.
 *
 * <b>Thread safety:</b> Unless explicitly stated otherwise, WiredTiger may
 * invoke methods on the WT_FILE_HANDLE interface from multiple threads
 * concurrently. It is the responsibility of the implementation to protect
 * any shared data.
 *
 * See @ref custom_file_systems for more information.
 */
struct __wt_file_handle {
    /*!
     * The enclosing file system, set by WT_FILE_SYSTEM::fs_open_file.
     */
    WT_FILE_SYSTEM *file_system;

    /*!
     * The name of the file, set by WT_FILE_SYSTEM::fs_open_file.
     */
    char *name;

    /*!
     * Close a file handle. The handle will not be further accessed by
     * WiredTiger.
     *
     * @errors
     *
     * @param file_handle the WT_FILE_HANDLE
     * @param session the current WiredTiger session
     */
    int (*close)(WT_FILE_HANDLE *file_handle, WT_SESSION *session);

    /*!
     * Indicate expected future use of file ranges, based on the POSIX
     * 1003.1 standard fadvise.
     *
     * This method is not required, and should be set to NULL when not
     * supported by the file.
     *
     * @errors
     *
     * @param file_handle the WT_FILE_HANDLE
     * @param session the current WiredTiger session
     * @param offset the file offset
     * @param len the size of the advisory
     * @param advice one of ::WT_FILE_HANDLE_WILLNEED or
     *    ::WT_FILE_HANDLE_DONTNEED.
     */
    int (*fh_advise)(WT_FILE_HANDLE *file_handle,
        WT_SESSION *session, wt_off_t offset, wt_off_t len, int advice);

    /*!
     * Extend the file.
     *
     * This method is not required, and should be set to NULL when not
     * supported by the file.
     *
     * Any allocated disk space must read as 0 bytes, and no existing file
     * data may change. Allocating all necessary underlying storage (not
     * changing just the file's metadata), is likely to result in increased
     * performance.
     *
     * This method is not called by multiple threads concurrently (on the
     * same file handle). If the file handle's extension method supports
     * concurrent calls, set the WT_FILE_HANDLE::fh_extend_nolock method
     * instead. See @ref custom_file_systems for more information.
     *
     * @errors
     *
     * @param file_handle the WT_FILE_HANDLE
     * @param session the current WiredTiger session
     * @param offset desired file size after extension
     */
    int (*fh_extend)(
        WT_FILE_HANDLE *file_handle, WT_SESSION *session, wt_off_t offset);

    /*!
     * Extend the file.
     *
     * This method is not required, and should be set to NULL when not
     * supported by the file.
     *
     * Any allocated disk space must read as 0 bytes, and no existing file
     * data may change. Allocating all necessary underlying storage (not
     * only changing the file's metadata), is likely to result in increased
     * performance.
     *
     * This method may be called by multiple threads concurrently (on the
     * same file handle). If the file handle's extension method does not
     * support concurrent calls, set the WT_FILE_HANDLE::fh_extend method
     * instead. See @ref custom_file_systems for more information.
     *
     * @errors
     *
     * @param file_handle the WT_FILE_HANDLE
     * @param session the current WiredTiger session
     * @param offset desired file size after extension
     */
    int (*fh_extend_nolock)(
        WT_FILE_HANDLE *file_handle, WT_SESSION *session, wt_off_t offset);

    /*!
     * Lock/unlock a file from the perspective of other processes running
     * in the system, where necessary.
     *
     * @errors
     *
     * @param file_handle the WT_FILE_HANDLE
     * @param session the current WiredTiger session
     * @param lock whether to lock or unlock
     */
    int (*fh_lock)(
        WT_FILE_HANDLE *file_handle, WT_SESSION *session, bool lock);

    /*!
     * Map a file into memory, based on the POSIX 1003.1 standard mmap.
     *
     * This method is not required, and should be set to NULL when not
     * supported by the file.
     *
     * @errors
     *
     * @param file_handle the WT_FILE_HANDLE
     * @param session the current WiredTiger session
     * @param[out] mapped_regionp a reference to a memory location into
     *    which should be stored a pointer to the start of the mapped region
     * @param[out] lengthp a reference to a memory location into which
     *    should be stored the length of the region
     * @param[out] mapped_cookiep a reference to a memory location into
     *    which can be optionally stored a pointer to an opaque cookie
     *    which is subsequently passed to WT_FILE_HANDLE::unmap.
     */
    int (*fh_map)(WT_FILE_HANDLE *file_handle, WT_SESSION *session,
        void **mapped_regionp, size_t *lengthp, void **mapped_cookiep);

    /*!
     * Unmap part of a memory mapped file, based on the POSIX 1003.1
     * standard madvise.
     *
     * This method is not required, and should be set to NULL when not
     * supported by the file.
     *
     * @errors
     *
     * @param file_handle the WT_FILE_HANDLE
     * @param session the current WiredTiger session
     * @param map a location in the mapped region unlikely to be used in the
     *    near future
     * @param length the length of the mapped region to discard
     * @param mapped_cookie any cookie set by the WT_FILE_HANDLE::map method
     */
    int (*fh_map_discard)(WT_FILE_HANDLE *file_handle,
        WT_SESSION *session, void *map, size_t length, void *mapped_cookie);

    /*!
     * Preload part of a memory mapped file, based on the POSIX 1003.1
     * standard madvise.
     *
     * This method is not required, and should be set to NULL when not
     * supported by the file.
     *
     * @errors
     *
     * @param file_handle the WT_FILE_HANDLE
     * @param session the current WiredTiger session
     * @param map a location in the mapped region likely to be used in the
     *    near future
     * @param length the size of the mapped region to preload
     * @param mapped_cookie any cookie set by the WT_FILE_HANDLE::map method
     */
    int (*fh_map_preload)(WT_FILE_HANDLE *file_handle, WT_SESSION *session,
        const void *map, size_t length, void *mapped_cookie);

    /*!
     * Unmap a memory mapped file, based on the POSIX 1003.1 standard
     * munmap.
     *
     * This method is only required if a valid implementation of map is
     * provided by the file, and should be set to NULL otherwise.
     *
     * @errors
     *
     * @param file_handle the WT_FILE_HANDLE
     * @param session the current WiredTiger session
     * @param mapped_region a pointer to the start of the mapped region
     * @param length the length of the mapped region
     * @param mapped_cookie any cookie set by the WT_FILE_HANDLE::map method
     */
    int (*fh_unmap)(WT_FILE_HANDLE *file_handle, WT_SESSION *session,
        void *mapped_region, size_t length, void *mapped_cookie);

    /*!
     * Read from a file, based on the POSIX 1003.1 standard pread.
     *
     * @errors
     *
     * @param file_handle the WT_FILE_HANDLE
     * @param session the current WiredTiger session
     * @param offset the offset in the file to start reading from
     * @param len the amount to read
     * @param[out] buf buffer to hold the content read from file
     */
    int (*fh_read)(WT_FILE_HANDLE *file_handle,
        WT_SESSION *session, wt_off_t offset, size_t len, void *buf);

    /*!
     * Return the size of a file.
     *
     * @errors
     *
     * @param file_handle the WT_FILE_HANDLE
     * @param session the current WiredTiger session
     * @param sizep the size of the file
     */
    int (*fh_size)(
        WT_FILE_HANDLE *file_handle, WT_SESSION *session, wt_off_t *sizep);

    /*!
     * Make outstanding file writes durable and do not return until writes
     * are complete.
     *
     * This method is not required for read-only files, and should be set
     * to NULL when not supported by the file.
     *
     * @errors
     *
     * @param file_handle the WT_FILE_HANDLE
     * @param session the current WiredTiger session
     */
    int (*fh_sync)(WT_FILE_HANDLE *file_handle, WT_SESSION *session);

    /*!
     * Schedule the outstanding file writes required for durability and
     * return immediately.
     *
     * This method is not required, and should be set to NULL when not
     * supported by the file.
     *
     * @errors
     *
     * @param file_handle the WT_FILE_HANDLE
     * @param session the current WiredTiger session
     */
    int (*fh_sync_nowait)(WT_FILE_HANDLE *file_handle, WT_SESSION *session);

    /*!
     * Truncate the file.
     *
     * This method is not required, and should be set to NULL when not
     * supported by the file.
     *
     * This method is not called by multiple threads concurrently (on the
     * same file handle).
     *
     * @errors
     *
     * @param file_handle the WT_FILE_HANDLE
     * @param session the current WiredTiger session
     * @param offset desired file size after truncate
     */
    int (*fh_truncate)(
        WT_FILE_HANDLE *file_handle, WT_SESSION *session, wt_off_t offset);

    /*!
     * Write to a file, based on the POSIX 1003.1 standard pwrite.
     *
     * This method is not required for read-only files, and should be set
     * to NULL when not supported by the file.
     *
     * @errors
     *
     * @param file_handle the WT_FILE_HANDLE
     * @param session the current WiredTiger session
     * @param offset offset at which to start writing
     * @param length amount of data to write
     * @param buf content to be written to the file
     */
    int (*fh_write)(WT_FILE_HANDLE *file_handle, WT_SESSION *session,
        wt_off_t offset, size_t length, const void *buf);
};

#if !defined(DOXYGEN)
/* This interface is not yet public. */

/*!
 * The interface implemented by applications to provide a storage source
 * implementation. This documentation refers to "object" and "bucket"
 * to mean a "file-like object" and a "container of objects", respectively.
 *
 * <b>Thread safety:</b> WiredTiger may invoke methods on the WT_STORAGE_SOURCE
 * interface from multiple threads concurrently. It is the responsibility of
 * the implementation to protect any shared data.
 *
 * Applications register implementations with WiredTiger by calling
 * WT_CONNECTION::add_storage_source.
 *
 * @snippet ex_storage_source.c WT_STORAGE_SOURCE register
 */
struct __wt_storage_source {
    /*!
     * A reference is added to the storage source.  The reference is released by a
     * call to WT_STORAGE_SOURCE::terminate.  A reference is added as a side effect
     * of calling WT_CONNECTION::get_storage_source.
     *
     * @errors
     *
     * @param storage_source the WT_STORAGE_SOURCE
     */
    int (*ss_add_reference)(WT_STORAGE_SOURCE *storage_source);

    /*!
     * Create a customized file system to access the storage source
     * objects.
     *
     * The file system returned behaves as if objects in the specified buckets are
     * files in the file system.  In particular, the fs_open_file method requires
     * its flags argument to include either WT_FS_OPEN_CREATE or WT_FS_OPEN_READONLY.
     * Objects being created are not deemed to "exist" and be visible to
     * WT_FILE_SYSTEM::fs_exist and other file system methods until the new handle has
     * been closed.  Objects once created are immutable. That is, only objects that
     * do not already exist can be opened with the create flag, and objects that
     * already exist can only be opened with the readonly flag.  Only objects that
     * exist can be transferred to the underlying shared object storage.  This can
     * happen at any time after an object is created, and can be forced to happen using
     * WT_STORAGE_SOURCE::ss_flush.
     *
     * Additionally file handles returned by the file system behave as file handles to a
     * local file.  For example, WT_FILE_HANDLE::fh_sync synchronizes writes to the
     * local file, and does not imply any transferring of data to the shared object store.
     *
     * The directory argument to the WT_FILE_SYSTEM::fs_directory_list method is normally
     * the empty string as the cloud equivalent (bucket) has already been given when
     * customizing the file system.  If specified, the directory path is interpreted
     * as another prefix, which is removed from the results.
     *
     * Names used by the file system methods are generally flat.  However, in some
     * implementations of a file system returned by a storage source, "..", ".", "/"
     * may have a particular meaning, as in a POSIX file system.  We suggest that
     * these constructs be avoided when a caller chooses file names within the returned
     * file system; they may be rejected by the implementation.  Within a bucket name,
     * these characters may or may not be acceptable. That is implementation dependent.
     * In the prefix, "/" is specifically allowed, as this may have performance or
     * administrative benefits.  That said, within a prefix, certain combinations
     * involving "/" may be rejected, for example "/../".
     *
     * @errors
     *
     * @param storage_source the WT_STORAGE_SOURCE
     * @param session the current WiredTiger session
     * @param bucket_name the name of the bucket.  Use of '/' is implementation dependent.
     * @param auth_token the authorization identifier.
     * @param config additional configuration. The only allowable value is \c cache_directory,
     *    the name of a directory holding cached objects. Its default is
     *    \c "<home>/cache-<bucket>" with \c <home> replaced by the @ref home, and
     *    \c <bucket> replaced by the bucket_name.
     * @param[out] file_system the customized file system returned
     */
    int (*ss_customize_file_system)(WT_STORAGE_SOURCE *storage_source, WT_SESSION *session,
        const char *bucket_name, const char *auth_token, const char *config,
        WT_FILE_SYSTEM **file_system);

    /*!
     * Copy a file from the default file system to an object name in shared object storage.
     *
     * @errors
     *
     * @param storage_source the WT_STORAGE_SOURCE
     * @param session the current WiredTiger session
     * @param file_system the destination bucket and credentials
     * @param source the name of the source input file
     * @param object the name of the destination object
     * @param config additional configuration, currently must be NULL
     */
    int (*ss_flush)(WT_STORAGE_SOURCE *storage_source, WT_SESSION *session,
        WT_FILE_SYSTEM *file_system, const char *source, const char *object,
            const char *config);

    /*!
     * After a flush, rename the source file from the default file system to be cached in
     * the shared object storage.
     *
     * @errors
     *
     * @param storage_source the WT_STORAGE_SOURCE
     * @param session the current WiredTiger session
     * @param file_system the destination bucket and credentials
     * @param source the name of the source input file
     * @param object the name of the destination object
     * @param config additional configuration, currently must be NULL
     */
    int (*ss_flush_finish)(WT_STORAGE_SOURCE *storage_source, WT_SESSION *session,
        WT_FILE_SYSTEM *file_system, const char *source, const char *object,
        const char *config);

    /*!
     * A callback performed when the storage source or reference is closed
     * and will no longer be used.  The initial creation of the storage source
     * counts as a reference, and each call to WT_STORAGE_SOURCE::add_reference
     * increase the number of references.  When all references are released, the
     * storage source and any resources associated with it are released.
     *
     * This method is not required and should be set to NULL when not
     * required by the storage source implementation.
     *
     * The WT_STORAGE_SOURCE::terminate callback is intended to allow cleanup;
     * the handle will not be subsequently accessed by WiredTiger.
     */
    int (*terminate)(WT_STORAGE_SOURCE *storage_source, WT_SESSION *session);
};

/*!
 * The interface implemented by applications to provide a page log service
 * implementation.
 *
 * <b>Thread safety:</b> WiredTiger may invoke methods on the WT_PAGE_LOG
 * interface from multiple threads concurrently. It is the responsibility of
 * the implementation to protect any shared data.
 *
 * <b>Reentrancy:</b>Methods on the WT_PAGE_LOG interface are not expected to
 * support reentrant use.
 *
 * Applications register implementations with WiredTiger by calling
 * WT_CONNECTION::add_page_log.
 *
 * @snippet ex_page_log.c WT_PAGE_LOG register
 */
struct __wt_page_log {

    /*!
     * A reference is added to the page log service.  The reference is released by a
     * call to WT_PAGE_LOG::terminate.  A reference is added as a side effect
     * of calling WT_CONNECTION::get_page_log.
     *
     * @errors
     *
     * @param page_log the WT_PAGE_LOG
     */
    int (*pl_add_reference)(WT_PAGE_LOG *page_log);

    /*!
     * Begin checkpointing using the given checkpoint_id.  After this call, any handle
     * can put or get using the checkpoint id.  The checkpoint id must be greater than
     * any previous checkpoint id used with this call.
     *
     * @errors
     *
     * @param page_log the WT_PAGE_LOG
     * @param session the current WiredTiger session
     * @param checkpoint_id the checkpoint id to use. Must be greater than any other
     *        checkpoint_id used with this call.
     */
    int (*pl_begin_checkpoint)(WT_PAGE_LOG *page_log, WT_SESSION *session, uint64_t checkpoint_id);

    /*!
     * Complete checkpointing using the given checkpoint_id. This implies that other
     * nodes can now use the given checkpoint_id. (Do not use - will be deprecated.)
     *
     * @errors
     *
     * @param page_log the WT_PAGE_LOG
     * @param session the current WiredTiger session
     * @param checkpoint_id the checkpoint id to use. Must be greater than any other
     *        checkpoint_id used with this call.
     */
    int (*pl_complete_checkpoint)(WT_PAGE_LOG *page_log, WT_SESSION *session,
        uint64_t checkpoint_id);

    /*!
     * Complete checkpointing using the given checkpoint_id. This implies that other
     * nodes can now use the given checkpoint_id.
     *
     * @errors
     *
     * @param page_log the WT_PAGE_LOG
     * @param session the current WiredTiger session
     * @param checkpoint_id the checkpoint id to use. Must be greater than any other
     *        checkpoint_id used with this call.
     * @param checkpoint_timestamp the stable timestamp associated with the checkpoint
     * @param checkpoint_metadata the buffer with checkpoint metadata
     * @param lsnp an optional output argument for the checkpoint completion record's LSN
     */
    int (*pl_complete_checkpoint_ext)(WT_PAGE_LOG *page_log, WT_SESSION *session,
        uint64_t checkpoint_id, uint64_t checkpoint_timestamp, const WT_ITEM *checkpoint_metadata,
        uint64_t *lsnp);

    /*!
     * Get the most recent completed checkpoint number.
     *
     * @errors
     *
     * @param page_log the WT_PAGE_LOG
     * @param session the current WiredTiger session
     * @param checkpoint_id the checkpoint id returned
     */
    int (*pl_get_complete_checkpoint)(WT_PAGE_LOG *page_log, WT_SESSION *session,
        uint64_t *checkpoint_id);

    /*!
     * Get information about the most recently completed checkpoint.
     *
     * @errors
     *
     * @param page_log the WT_PAGE_LOG
     * @param session the current WiredTiger session
     * @param checkpoint_lsn the checkpoint LSN
     * @param checkpoint_id the checkpoint ID
     * @param checkpoint_timestamp the checkpoint timestamp
     * @param checkpoint_metadata the checkpoint metadata
     */
    int (*pl_get_complete_checkpoint_ext)(WT_PAGE_LOG *page_log, WT_SESSION *session,
        uint64_t *checkpoint_lsn, uint64_t *checkpoint_id, uint64_t *checkpoint_timestamp,
        WT_ITEM *checkpoint_metadata);

    /*!
     * Get the most recently opened checkpoint number.
     *
     * @errors
     *
     * @param page_log the WT_PAGE_LOG
     * @param session the current WiredTiger session
     * @param checkpoint_id the checkpoint id returned
     */
    int (*pl_get_open_checkpoint)(WT_PAGE_LOG *page_log, WT_SESSION *session,
        uint64_t *checkpoint_id);

    /*!
     * Open a handle for further operations on a table.
     *
     * @errors
     *
     * @param page_log the WT_PAGE_LOG
     * @param session the current WiredTiger session
     * @param table_id the unique table id for the given table
     * @param plh the returned handle
     */
    int (*pl_open_handle)(WT_PAGE_LOG *page_log, WT_SESSION *session, uint64_t table_id,
        WT_PAGE_LOG_HANDLE **plh);

    /*!
     * A callback performed when the page log service or reference is closed
     * and will no longer be used.  The initial creation of the page log service
     * counts as a reference, and each call to WT_PAGE_LOG::add_reference
     * increase the number of references.  When all references are released, the
     * page log service and any resources associated with it are released.
     *
     * This method is not required and should be set to NULL when not
     * required by the page log service implementation.
     *
     * The WT_PAGE_LOG::terminate callback is intended to allow cleanup;
     * the handle will not be subsequently accessed by WiredTiger.
     */
    int (*terminate)(WT_PAGE_LOG *page_log, WT_SESSION *session);
};

/*!
 * Values given to, or returned by the WT_PAGE_LOG_HANDLE::plh_put interface.
 */
struct __wt_page_log_put_args {
       /*
        * Input arguments
        */
       uint64_t backlink_lsn;
       uint64_t base_lsn;
       uint64_t backlink_checkpoint_id;
       uint64_t base_checkpoint_id;

       /* AUTOMATIC FLAG VALUE GENERATION START 0 */
#define WT_PAGE_LOG_COMPRESSED 0x1u
#define WT_PAGE_LOG_DELTA 0x2u
#define WT_PAGE_LOG_ENCRYPTED 0x4u
        /* AUTOMATIC FLAG VALUE GENERATION STOP 32 */
       uint32_t flags;

       /*
        * Output arguments, returned by the call
        */
       uint64_t lsn;
};

/*!
 * Values given to, or returned by the WT_PAGE_LOG_HANDLE::plh_get interface.
 */
struct __wt_page_log_get_args {
       /*
        * Input/output arguments
        */
       uint64_t lsn;    /* If non-zero, we are asking for a specific LSN */

       /*
        * Output arguments, returned by the call
        */
       uint64_t backlink_lsn;
       uint64_t base_lsn;
       uint64_t backlink_checkpoint_id;
       uint64_t base_checkpoint_id;
       uint32_t delta_count;
};

/*!
 * The interface implemented by applications to provide handles used
 * by a page log service implementation. This interface is returned by
 * WT_PAGE_LOG::pl_open_handle .
 *
 * <b>Thread safety:</b> WiredTiger may invoke methods on the WT_PAGE_LOG_HANDLES
 * interface from multiple threads concurrently. It is the responsibility of
 * the implementation to protect any shared data.
 *
 * <b>Reentrancy:</b>Methods on the WT_PAGE_LOG_HANDLE interface are not expected to
 * support reentrant use.
 */
struct __wt_page_log_handle {

    /*
     * The containing page log service.
     */
    WT_PAGE_LOG *page_log;

    /*!
     * Put an object into the paging/logging service.
     *
     * @errors
     *
     * @param plh the WT_PAGE_LOG_HANDLE
     * @param session the current WiredTiger session
     * @param page_id the page to be written
     * @param checkpoint_id the checkpoint to be written to
     * @param args additional arguments used or returned by the call, memory owned by caller
     * @param buf content to be written
     */
    int (*plh_put)(WT_PAGE_LOG_HANDLE *plh, WT_SESSION *session,
        uint64_t page_id, uint64_t checkpoint_id, WT_PAGE_LOG_PUT_ARGS *args,
        const WT_ITEM *buf);

    /*!
     * Get an object from the paging/logging service.
     *
     * @errors
     *
     * @param plh the WT_PAGE_LOG_HANDLE
     * @param session the current WiredTiger session
     * @param page_id the page to be read
     * @param checkpoint_id the checkpoint to use
     * @param args additional arguments returned by the call, memory owned by caller
     * @param results_array an array of results allocated by the
     *        caller. Each result, up to the returned count, must be
     *        filled in by the implementation.  The implementation
     *        may allocate storage to hold results using the WT_ITEM::mem field,
     *        if that is done, the caller will call free to dispose of the memory
     *        when done.
     * @param results_count on input, the size of allocated results_array.
     *        On output, the number of items filled by the call.
     */
    int (*plh_get)(WT_PAGE_LOG_HANDLE *plh, WT_SESSION *session,
        uint64_t page_id, uint64_t checkpoint_id, WT_PAGE_LOG_GET_ARGS *args,
        WT_ITEM *results_array, uint32_t *results_count);

    /*!
     * Close the handle
     *
     * @errors
     *
     * @param plh the WT_PAGE_LOG_HANDLE
     * @param session the current WiredTiger session
     */
    int (*plh_close)(WT_PAGE_LOG_HANDLE *plh, WT_SESSION *session);
};

#endif

/*!
 * Entry point to an extension, called when the extension is loaded.
 *
 * @param connection the connection handle
 * @param config the config information passed to WT_CONNECTION::load_extension
 * @errors
 */
extern int wiredtiger_extension_init(
    WT_CONNECTION *connection, WT_CONFIG_ARG *config);

/*!
 * Optional cleanup function for an extension, called during
 * WT_CONNECTION::close.
 *
 * @param connection the connection handle
 * @errors
 */
extern int wiredtiger_extension_terminate(WT_CONNECTION *connection);

/*! @} */

/*!
 * @addtogroup wt
 * @{
 */
/*!
 * @name Incremental backup types
 * @anchor backup_types
 * @{
 */
/*! Invalid backup type. */
#define WT_BACKUP_INVALID   0
/*! Whole file. */
#define WT_BACKUP_FILE      1
/*! File range. */
#define WT_BACKUP_RANGE     2
/*! @} */

/*!
 * @name Live restore states reported to the application
 * @anchor live_restore_types
 * @{
 */
/*! Live Restore is initializing. */
#define WT_LIVE_RESTORE_INIT 0x0
/*! The database is operational and files are being migrated from the source to the destination. */
#define WT_LIVE_RESTORE_IN_PROGRESS 0x1
/*! Live restore has completed and WiredTiger can be restarted in non-live restore mode. */
#define WT_LIVE_RESTORE_COMPLETE 0x2
/*! @} */

/*!
 * @name Log record and operation types
 * @anchor log_types
 * @{
 */
/*
 * NOTE:  The values of these record types and operations must
 * never change because they're written into the log.  Append
 * any new records or operations to the appropriate set.
 */
/*! Checkpoint. */
#define WT_LOGREC_CHECKPOINT    0
/*! Transaction commit. */
#define WT_LOGREC_COMMIT    1
/*! File sync. */
#define WT_LOGREC_FILE_SYNC 2
/*! Message. */
#define WT_LOGREC_MESSAGE   3
/*! System/internal record. */
#define WT_LOGREC_SYSTEM    4
/*! Invalid operation. */
#define WT_LOGOP_INVALID    0
/*! Column-store put. */
#define WT_LOGOP_COL_PUT    1
/*! Column-store remove. */
#define WT_LOGOP_COL_REMOVE 2
/*! Column-store truncate. */
#define WT_LOGOP_COL_TRUNCATE   3
/*! Row-store put. */
#define WT_LOGOP_ROW_PUT    4
/*! Row-store remove. */
#define WT_LOGOP_ROW_REMOVE 5
/*! Row-store truncate. */
#define WT_LOGOP_ROW_TRUNCATE   6
/*! Checkpoint start. */
#define WT_LOGOP_CHECKPOINT_START   7
/*! Previous LSN. */
#define WT_LOGOP_PREV_LSN   8
/*! Column-store modify. */
#define WT_LOGOP_COL_MODIFY 9
/*! Row-store modify. */
#define WT_LOGOP_ROW_MODIFY 10
/*
 * NOTE: Diagnostic-only log operations should have values in
 * the ignore range.
 */
/*! Diagnostic: transaction timestamps */
#define WT_LOGOP_TXN_TIMESTAMP  (WT_LOGOP_IGNORE | 11)
/*! Incremental backup IDs. */
#define WT_LOGOP_BACKUP_ID 12
/*! @} */

/*******************************************
 * Statistic reference.
 *******************************************/
/*
 * DO NOT EDIT: automatically built by dist/stat.py.
 * Statistics section: BEGIN
 */

/*!
 * @name Connection statistics
 * @anchor statistics_keys
 * @anchor statistics_conn
 * Statistics are accessed through cursors with \c "statistics:" URIs.
 * Individual statistics can be queried through the cursor using the following
 * keys.  See @ref data_statistics for more information.
 * @{
 */
/*! autocommit: retries for readonly operations */
#define	WT_STAT_CONN_AUTOCOMMIT_READONLY_RETRY		1000
/*! autocommit: retries for update operations */
#define	WT_STAT_CONN_AUTOCOMMIT_UPDATE_RETRY		1001
/*! background-compact: background compact failed calls */
#define	WT_STAT_CONN_BACKGROUND_COMPACT_FAIL		1002
/*!
 * background-compact: background compact failed calls due to cache
 * pressure
 */
#define	WT_STAT_CONN_BACKGROUND_COMPACT_FAIL_CACHE_PRESSURE	1003
/*! background-compact: background compact interrupted */
#define	WT_STAT_CONN_BACKGROUND_COMPACT_INTERRUPTED	1004
/*!
 * background-compact: background compact moving average of bytes
 * rewritten
 */
#define	WT_STAT_CONN_BACKGROUND_COMPACT_EMA		1005
/*! background-compact: background compact recovered bytes */
#define	WT_STAT_CONN_BACKGROUND_COMPACT_BYTES_RECOVERED	1006
/*! background-compact: background compact running */
#define	WT_STAT_CONN_BACKGROUND_COMPACT_RUNNING		1007
/*!
 * background-compact: background compact skipped file as it is part of
 * the exclude list
 */
#define	WT_STAT_CONN_BACKGROUND_COMPACT_EXCLUDE		1008
/*!
 * background-compact: background compact skipped file as not meeting
 * requirements for compaction
 */
#define	WT_STAT_CONN_BACKGROUND_COMPACT_SKIPPED		1009
/*! background-compact: background compact sleeps due to cache pressure */
#define	WT_STAT_CONN_BACKGROUND_COMPACT_SLEEP_CACHE_PRESSURE	1010
/*! background-compact: background compact successful calls */
#define	WT_STAT_CONN_BACKGROUND_COMPACT_SUCCESS		1011
/*! background-compact: background compact timeout */
#define	WT_STAT_CONN_BACKGROUND_COMPACT_TIMEOUT		1012
/*! background-compact: number of files tracked by background compaction */
#define	WT_STAT_CONN_BACKGROUND_COMPACT_FILES_TRACKED	1013
/*! backup: backup cursor open */
#define	WT_STAT_CONN_BACKUP_CURSOR_OPEN			1014
/*! backup: backup duplicate cursor open */
#define	WT_STAT_CONN_BACKUP_DUP_OPEN			1015
/*! backup: backup granularity size */
#define	WT_STAT_CONN_BACKUP_GRANULARITY			1016
/*! backup: backup total bits cleared */
#define	WT_STAT_CONN_BACKUP_BITS_CLR			1017
/*! backup: incremental backup enabled */
#define	WT_STAT_CONN_BACKUP_INCREMENTAL			1018
/*! backup: opening the backup cursor in progress */
#define	WT_STAT_CONN_BACKUP_START			1019
/*! backup: total modified incremental blocks */
#define	WT_STAT_CONN_BACKUP_BLOCKS			1020
/*! backup: total modified incremental blocks with compressed data */
#define	WT_STAT_CONN_BACKUP_BLOCKS_COMPRESSED		1021
/*! backup: total modified incremental blocks without compressed data */
#define	WT_STAT_CONN_BACKUP_BLOCKS_UNCOMPRESSED		1022
/*! block-cache: cached blocks updated */
#define	WT_STAT_CONN_BLOCK_CACHE_BLOCKS_UPDATE		1023
/*! block-cache: cached bytes updated */
#define	WT_STAT_CONN_BLOCK_CACHE_BYTES_UPDATE		1024
/*! block-cache: evicted blocks */
#define	WT_STAT_CONN_BLOCK_CACHE_BLOCKS_EVICTED		1025
/*! block-cache: file size causing bypass */
#define	WT_STAT_CONN_BLOCK_CACHE_BYPASS_FILESIZE	1026
/*! block-cache: lookups */
#define	WT_STAT_CONN_BLOCK_CACHE_LOOKUPS		1027
/*! block-cache: number of blocks not evicted due to overhead */
#define	WT_STAT_CONN_BLOCK_CACHE_NOT_EVICTED_OVERHEAD	1028
/*!
 * block-cache: number of bypasses because no-write-allocate setting was
 * on
 */
#define	WT_STAT_CONN_BLOCK_CACHE_BYPASS_WRITEALLOC	1029
/*! block-cache: number of bypasses due to overhead on put */
#define	WT_STAT_CONN_BLOCK_CACHE_BYPASS_OVERHEAD_PUT	1030
/*! block-cache: number of bypasses on get */
#define	WT_STAT_CONN_BLOCK_CACHE_BYPASS_GET		1031
/*! block-cache: number of bypasses on put because file is too small */
#define	WT_STAT_CONN_BLOCK_CACHE_BYPASS_PUT		1032
/*! block-cache: number of eviction passes */
#define	WT_STAT_CONN_BLOCK_CACHE_EVICTION_PASSES	1033
/*! block-cache: number of hits */
#define	WT_STAT_CONN_BLOCK_CACHE_HITS			1034
/*! block-cache: number of misses */
#define	WT_STAT_CONN_BLOCK_CACHE_MISSES			1035
/*! block-cache: number of put bypasses on checkpoint I/O */
#define	WT_STAT_CONN_BLOCK_CACHE_BYPASS_CHKPT		1036
/*! block-cache: removed blocks */
#define	WT_STAT_CONN_BLOCK_CACHE_BLOCKS_REMOVED		1037
/*! block-cache: time sleeping to remove block (usecs) */
#define	WT_STAT_CONN_BLOCK_CACHE_BLOCKS_REMOVED_BLOCKED	1038
/*! block-cache: total blocks */
#define	WT_STAT_CONN_BLOCK_CACHE_BLOCKS			1039
/*! block-cache: total blocks inserted on read path */
#define	WT_STAT_CONN_BLOCK_CACHE_BLOCKS_INSERT_READ	1040
/*! block-cache: total blocks inserted on write path */
#define	WT_STAT_CONN_BLOCK_CACHE_BLOCKS_INSERT_WRITE	1041
/*! block-cache: total bytes */
#define	WT_STAT_CONN_BLOCK_CACHE_BYTES			1042
/*! block-cache: total bytes inserted on read path */
#define	WT_STAT_CONN_BLOCK_CACHE_BYTES_INSERT_READ	1043
/*! block-cache: total bytes inserted on write path */
#define	WT_STAT_CONN_BLOCK_CACHE_BYTES_INSERT_WRITE	1044
/*! block-disagg: Bytes read from the shared history store in SLS */
#define	WT_STAT_CONN_DISAGG_BLOCK_HS_BYTE_READ		1045
/*! block-disagg: Bytes written to the shared history store in SLS */
#define	WT_STAT_CONN_DISAGG_BLOCK_HS_BYTE_WRITE		1046
/*! block-disagg: Disaggregated block manager get */
#define	WT_STAT_CONN_DISAGG_BLOCK_GET			1047
/*!
 * block-disagg: Disaggregated block manager get from the shared history
 * store in SLS
 */
#define	WT_STAT_CONN_DISAGG_BLOCK_HS_GET		1048
/*! block-disagg: Disaggregated block manager put  */
#define	WT_STAT_CONN_DISAGG_BLOCK_PUT			1049
/*!
 * block-disagg: Disaggregated block manager put to the shared history
 * store in SLS
 */
#define	WT_STAT_CONN_DISAGG_BLOCK_HS_PUT		1050
/*! block-manager: blocks pre-loaded */
#define	WT_STAT_CONN_BLOCK_PRELOAD			1051
/*! block-manager: blocks read */
#define	WT_STAT_CONN_BLOCK_READ				1052
/*! block-manager: blocks written */
#define	WT_STAT_CONN_BLOCK_WRITE			1053
/*! block-manager: bytes read */
#define	WT_STAT_CONN_BLOCK_BYTE_READ			1054
/*! block-manager: bytes read for internal pages */
#define	WT_STAT_CONN_BLOCK_BYTE_READ_INTL		1055
/*!
 * block-manager: bytes read for internal pages before decompression and
 * decryption
 */
#define	WT_STAT_CONN_BLOCK_BYTE_READ_INTL_DISK		1056
/*! block-manager: bytes read for leaf pages */
#define	WT_STAT_CONN_BLOCK_BYTE_READ_LEAF		1057
/*!
 * block-manager: bytes read for leaf pages before decompression and
 * decryption
 */
#define	WT_STAT_CONN_BLOCK_BYTE_READ_LEAF_DISK		1058
/*! block-manager: bytes read via memory map API */
#define	WT_STAT_CONN_BLOCK_BYTE_READ_MMAP		1059
/*! block-manager: bytes read via system call API */
#define	WT_STAT_CONN_BLOCK_BYTE_READ_SYSCALL		1060
/*! block-manager: bytes written */
#define	WT_STAT_CONN_BLOCK_BYTE_WRITE			1061
/*! block-manager: bytes written by compaction */
#define	WT_STAT_CONN_BLOCK_BYTE_WRITE_COMPACT		1062
/*! block-manager: bytes written for checkpoint */
#define	WT_STAT_CONN_BLOCK_BYTE_WRITE_CHECKPOINT	1063
/*!
 * block-manager: bytes written for internal pages after compression and
 * encryption
 */
#define	WT_STAT_CONN_BLOCK_BYTE_WRITE_INTL_DISK		1064
/*!
 * block-manager: bytes written for internal pages before compression and
 * encryption
 */
#define	WT_STAT_CONN_BLOCK_BYTE_WRITE_INTL		1065
/*!
 * block-manager: bytes written for leaf pages after compression and
 * encryption
 */
#define	WT_STAT_CONN_BLOCK_BYTE_WRITE_LEAF_DISK		1066
/*!
 * block-manager: bytes written for leaf pages before compression and
 * encryption
 */
#define	WT_STAT_CONN_BLOCK_BYTE_WRITE_LEAF		1067
/*! block-manager: bytes written via memory map API */
#define	WT_STAT_CONN_BLOCK_BYTE_WRITE_MMAP		1068
/*! block-manager: bytes written via system call API */
#define	WT_STAT_CONN_BLOCK_BYTE_WRITE_SYSCALL		1069
/*! block-manager: mapped blocks read */
#define	WT_STAT_CONN_BLOCK_MAP_READ			1070
/*! block-manager: mapped bytes read */
#define	WT_STAT_CONN_BLOCK_BYTE_MAP_READ		1071
/*!
 * block-manager: number of times the file was remapped because it
 * changed size via fallocate or truncate
 */
#define	WT_STAT_CONN_BLOCK_REMAP_FILE_RESIZE		1072
/*! block-manager: number of times the region was remapped via write */
#define	WT_STAT_CONN_BLOCK_REMAP_FILE_WRITE		1073
/*! cache: application requested eviction interrupt */
#define	WT_STAT_CONN_EVICTION_INTERUPTED_BY_APP		1074
/*! cache: application thread time evicting (usecs) */
#define	WT_STAT_CONN_EVICTION_APP_TIME			1075
/*! cache: application threads page read from disk to cache count */
#define	WT_STAT_CONN_CACHE_READ_APP_COUNT		1076
/*! cache: application threads page read from disk to cache time (usecs) */
#define	WT_STAT_CONN_CACHE_READ_APP_TIME		1077
/*! cache: application threads page write from cache to disk count */
#define	WT_STAT_CONN_CACHE_WRITE_APP_COUNT		1078
/*! cache: application threads page write from cache to disk time (usecs) */
#define	WT_STAT_CONN_CACHE_WRITE_APP_TIME		1079
/*! cache: bytes allocated for updates */
#define	WT_STAT_CONN_CACHE_BYTES_UPDATES		1080
/*! cache: bytes belonging to page images in the cache */
#define	WT_STAT_CONN_CACHE_BYTES_IMAGE			1081
/*! cache: bytes belonging to the history store table in the cache */
#define	WT_STAT_CONN_CACHE_BYTES_HS			1082
/*! cache: bytes currently in the cache */
#define	WT_STAT_CONN_CACHE_BYTES_INUSE			1083
/*! cache: bytes dirty in the cache cumulative */
#define	WT_STAT_CONN_CACHE_BYTES_DIRTY_TOTAL		1084
/*! cache: bytes not belonging to page images in the cache */
#define	WT_STAT_CONN_CACHE_BYTES_OTHER			1085
/*! cache: bytes read into cache */
#define	WT_STAT_CONN_CACHE_BYTES_READ			1086
/*! cache: bytes written from cache */
#define	WT_STAT_CONN_CACHE_BYTES_WRITE			1087
/*! cache: checkpoint blocked page eviction */
#define	WT_STAT_CONN_CACHE_EVICTION_BLOCKED_CHECKPOINT	1088
/*!
 * cache: checkpoint of history store file blocked non-history store page
 * eviction
 */
#define	WT_STAT_CONN_CACHE_EVICTION_BLOCKED_CHECKPOINT_HS	1089
/*! cache: evict page attempts by eviction server */
#define	WT_STAT_CONN_EVICTION_SERVER_EVICT_ATTEMPT	1090
/*! cache: evict page attempts by eviction worker threads */
#define	WT_STAT_CONN_EVICTION_WORKER_EVICT_ATTEMPT	1091
/*! cache: evict page failures by eviction server */
#define	WT_STAT_CONN_EVICTION_SERVER_EVICT_FAIL		1092
/*! cache: evict page failures by eviction worker threads */
#define	WT_STAT_CONN_EVICTION_WORKER_EVICT_FAIL		1093
/*! cache: eviction calls to get a page found queue empty */
#define	WT_STAT_CONN_EVICTION_GET_REF_EMPTY		1094
/*! cache: eviction calls to get a page found queue empty after locking */
#define	WT_STAT_CONN_EVICTION_GET_REF_EMPTY2		1095
/*! cache: eviction currently operating in aggressive mode */
#define	WT_STAT_CONN_EVICTION_AGGRESSIVE_SET		1096
/*! cache: eviction empty score */
#define	WT_STAT_CONN_EVICTION_EMPTY_SCORE		1097
/*!
 * cache: eviction gave up due to detecting a disk value without a
 * timestamp behind the last update on the chain
 */
#define	WT_STAT_CONN_CACHE_EVICTION_BLOCKED_NO_TS_CHECKPOINT_RACE_1	1098
/*!
 * cache: eviction gave up due to detecting a tombstone without a
 * timestamp ahead of the selected on disk update
 */
#define	WT_STAT_CONN_CACHE_EVICTION_BLOCKED_NO_TS_CHECKPOINT_RACE_2	1099
/*!
 * cache: eviction gave up due to detecting a tombstone without a
 * timestamp ahead of the selected on disk update after validating the
 * update chain
 */
#define	WT_STAT_CONN_CACHE_EVICTION_BLOCKED_NO_TS_CHECKPOINT_RACE_3	1100
/*!
 * cache: eviction gave up due to detecting update chain entries without
 * timestamps after the selected on disk update
 */
#define	WT_STAT_CONN_CACHE_EVICTION_BLOCKED_NO_TS_CHECKPOINT_RACE_4	1101
/*!
 * cache: eviction gave up due to needing to remove a record from the
 * history store but checkpoint is running
 */
#define	WT_STAT_CONN_CACHE_EVICTION_BLOCKED_REMOVE_HS_RACE_WITH_CHECKPOINT	1102
/*! cache: eviction gave up due to no progress being made */
#define	WT_STAT_CONN_CACHE_EVICTION_BLOCKED_NO_PROGRESS	1103
/*! cache: eviction passes of a file */
#define	WT_STAT_CONN_EVICTION_WALK_PASSES		1104
/*! cache: eviction server candidate queue empty when topping up */
#define	WT_STAT_CONN_EVICTION_QUEUE_EMPTY		1105
/*! cache: eviction server candidate queue not empty when topping up */
#define	WT_STAT_CONN_EVICTION_QUEUE_NOT_EMPTY		1106
/*! cache: eviction server skips dirty pages during a running checkpoint */
#define	WT_STAT_CONN_EVICTION_SERVER_SKIP_DIRTY_PAGES_DURING_CHECKPOINT	1107
/*! cache: eviction server skips internal pages as it has an active child. */
#define	WT_STAT_CONN_EVICTION_SERVER_SKIP_INTL_PAGE_WITH_ACTIVE_CHILD	1108
/*! cache: eviction server skips metadata pages with history */
#define	WT_STAT_CONN_EVICTION_SERVER_SKIP_METATDATA_WITH_HISTORY	1109
/*!
 * cache: eviction server skips pages that are written with transactions
 * greater than the last running
 */
#define	WT_STAT_CONN_EVICTION_SERVER_SKIP_PAGES_LAST_RUNNING	1110
/*!
 * cache: eviction server skips pages that previously failed eviction and
 * likely will again
 */
#define	WT_STAT_CONN_EVICTION_SERVER_SKIP_PAGES_RETRY	1111
/*! cache: eviction server skips pages that we do not want to evict */
#define	WT_STAT_CONN_EVICTION_SERVER_SKIP_UNWANTED_PAGES	1112
/*! cache: eviction server skips tree that we do not want to evict */
#define	WT_STAT_CONN_EVICTION_SERVER_SKIP_UNWANTED_TREE	1113
/*!
 * cache: eviction server skips trees because there are too many active
 * walks
 */
#define	WT_STAT_CONN_EVICTION_SERVER_SKIP_TREES_TOO_MANY_ACTIVE_WALKS	1114
/*! cache: eviction server skips trees that are being checkpointed */
#define	WT_STAT_CONN_EVICTION_SERVER_SKIP_CHECKPOINTING_TREES	1115
/*!
 * cache: eviction server skips trees that are configured to stick in
 * cache
 */
#define	WT_STAT_CONN_EVICTION_SERVER_SKIP_TREES_STICK_IN_CACHE	1116
/*! cache: eviction server skips trees that disable eviction */
#define	WT_STAT_CONN_EVICTION_SERVER_SKIP_TREES_EVICTION_DISABLED	1117
/*! cache: eviction server skips trees that were not useful before */
#define	WT_STAT_CONN_EVICTION_SERVER_SKIP_TREES_NOT_USEFUL_BEFORE	1118
/*!
 * cache: eviction server slept, because we did not make progress with
 * eviction
 */
#define	WT_STAT_CONN_EVICTION_SERVER_SLEPT		1119
/*! cache: eviction server unable to reach eviction goal */
#define	WT_STAT_CONN_EVICTION_SLOW			1120
/*! cache: eviction server waiting for a leaf page */
#define	WT_STAT_CONN_EVICTION_WALK_LEAF_NOTFOUND	1121
/*! cache: eviction state */
#define	WT_STAT_CONN_EVICTION_STATE			1122
/*!
 * cache: eviction walk most recent sleeps for checkpoint handle
 * gathering
 */
#define	WT_STAT_CONN_EVICTION_WALK_SLEEPS		1123
/*! cache: eviction walk restored - had to walk this many pages */
#define	WT_STAT_CONN_NPOS_EVICT_WALK_MAX		1124
/*! cache: eviction walk restored position */
#define	WT_STAT_CONN_EVICTION_RESTORED_POS		1125
/*! cache: eviction walk restored position differs from the saved one */
#define	WT_STAT_CONN_EVICTION_RESTORED_POS_DIFFER	1126
/*! cache: eviction walk target pages histogram - 0-9 */
#define	WT_STAT_CONN_CACHE_EVICTION_TARGET_PAGE_LT10	1127
/*! cache: eviction walk target pages histogram - 10-31 */
#define	WT_STAT_CONN_CACHE_EVICTION_TARGET_PAGE_LT32	1128
/*! cache: eviction walk target pages histogram - 128 and higher */
#define	WT_STAT_CONN_CACHE_EVICTION_TARGET_PAGE_GE128	1129
/*! cache: eviction walk target pages histogram - 32-63 */
#define	WT_STAT_CONN_CACHE_EVICTION_TARGET_PAGE_LT64	1130
/*! cache: eviction walk target pages histogram - 64-128 */
#define	WT_STAT_CONN_CACHE_EVICTION_TARGET_PAGE_LT128	1131
/*!
 * cache: eviction walk target pages reduced due to history store cache
 * pressure
 */
#define	WT_STAT_CONN_CACHE_EVICTION_TARGET_PAGE_REDUCED	1132
/*! cache: eviction walk target strategy both clean and dirty pages */
#define	WT_STAT_CONN_EVICTION_TARGET_STRATEGY_BOTH_CLEAN_AND_DIRTY	1133
/*! cache: eviction walk target strategy only clean pages */
#define	WT_STAT_CONN_EVICTION_TARGET_STRATEGY_CLEAN	1134
/*! cache: eviction walk target strategy only dirty pages */
#define	WT_STAT_CONN_EVICTION_TARGET_STRATEGY_DIRTY	1135
/*! cache: eviction walks abandoned */
#define	WT_STAT_CONN_EVICTION_WALKS_ABANDONED		1136
/*! cache: eviction walks gave up because they restarted their walk twice */
#define	WT_STAT_CONN_EVICTION_WALKS_STOPPED		1137
/*!
 * cache: eviction walks gave up because they saw too many pages and
 * found no candidates
 */
#define	WT_STAT_CONN_EVICTION_WALKS_GAVE_UP_NO_TARGETS	1138
/*!
 * cache: eviction walks gave up because they saw too many pages and
 * found too few candidates
 */
#define	WT_STAT_CONN_EVICTION_WALKS_GAVE_UP_RATIO	1139
/*!
 * cache: eviction walks random search fails to locate a page, results in
 * a null position
 */
#define	WT_STAT_CONN_EVICTION_WALK_RANDOM_RETURNS_NULL_POSITION	1140
/*! cache: eviction walks reached end of tree */
#define	WT_STAT_CONN_EVICTION_WALKS_ENDED		1141
/*! cache: eviction walks restarted */
#define	WT_STAT_CONN_EVICTION_WALK_RESTART		1142
/*! cache: eviction walks started from root of tree */
#define	WT_STAT_CONN_EVICTION_WALK_FROM_ROOT		1143
/*! cache: eviction walks started from saved location in tree */
#define	WT_STAT_CONN_EVICTION_WALK_SAVED_POS		1144
/*! cache: eviction worker thread active */
#define	WT_STAT_CONN_EVICTION_ACTIVE_WORKERS		1145
/*! cache: eviction worker thread stable number */
#define	WT_STAT_CONN_EVICTION_STABLE_STATE_WORKERS	1146
/*! cache: files with active eviction walks */
#define	WT_STAT_CONN_EVICTION_WALKS_ACTIVE		1147
/*! cache: files with new eviction walks started */
#define	WT_STAT_CONN_EVICTION_WALKS_STARTED		1148
/*!
 * cache: forced eviction - do not retry count to evict pages selected to
 * evict during reconciliation
 */
#define	WT_STAT_CONN_EVICTION_FORCE_NO_RETRY		1149
/*!
 * cache: forced eviction - history store pages failed to evict while
 * session has history store cursor open
 */
#define	WT_STAT_CONN_EVICTION_FORCE_HS_FAIL		1150
/*!
 * cache: forced eviction - history store pages selected while session
 * has history store cursor open
 */
#define	WT_STAT_CONN_EVICTION_FORCE_HS			1151
/*!
 * cache: forced eviction - history store pages successfully evicted
 * while session has history store cursor open
 */
#define	WT_STAT_CONN_EVICTION_FORCE_HS_SUCCESS		1152
/*! cache: forced eviction - pages evicted that were clean count */
#define	WT_STAT_CONN_EVICTION_FORCE_CLEAN		1153
/*! cache: forced eviction - pages evicted that were dirty count */
#define	WT_STAT_CONN_EVICTION_FORCE_DIRTY		1154
/*!
 * cache: forced eviction - pages selected because of a large number of
 * updates to a single item
 */
#define	WT_STAT_CONN_EVICTION_FORCE_LONG_UPDATE_LIST	1155
/*!
 * cache: forced eviction - pages selected because of too many deleted
 * items count
 */
#define	WT_STAT_CONN_EVICTION_FORCE_DELETE		1156
/*! cache: forced eviction - pages selected count */
#define	WT_STAT_CONN_EVICTION_FORCE			1157
/*! cache: forced eviction - pages selected unable to be evicted count */
#define	WT_STAT_CONN_EVICTION_FORCE_FAIL		1158
/*! cache: hazard pointer blocked page eviction */
#define	WT_STAT_CONN_CACHE_EVICTION_BLOCKED_HAZARD	1159
/*! cache: hazard pointer check calls */
#define	WT_STAT_CONN_CACHE_HAZARD_CHECKS		1160
/*! cache: hazard pointer check entries walked */
#define	WT_STAT_CONN_CACHE_HAZARD_WALKS			1161
/*! cache: hazard pointer maximum array length */
#define	WT_STAT_CONN_CACHE_HAZARD_MAX			1162
/*! cache: history store table insert calls */
#define	WT_STAT_CONN_CACHE_HS_INSERT			1163
/*! cache: history store table insert calls that returned restart */
#define	WT_STAT_CONN_CACHE_HS_INSERT_RESTART		1164
/*! cache: history store table max on-disk size */
#define	WT_STAT_CONN_CACHE_HS_ONDISK_MAX		1165
/*! cache: history store table on-disk size */
#define	WT_STAT_CONN_CACHE_HS_ONDISK			1166
/*! cache: history store table reads */
#define	WT_STAT_CONN_CACHE_HS_READ			1167
/*! cache: history store table reads missed */
#define	WT_STAT_CONN_CACHE_HS_READ_MISS			1168
/*! cache: history store table reads requiring squashed modifies */
#define	WT_STAT_CONN_CACHE_HS_READ_SQUASH		1169
/*!
 * cache: history store table resolved updates without timestamps that
 * lose their durable timestamp
 */
#define	WT_STAT_CONN_CACHE_HS_ORDER_LOSE_DURABLE_TIMESTAMP	1170
/*!
 * cache: history store table truncation by rollback to stable to remove
 * an unstable update
 */
#define	WT_STAT_CONN_CACHE_HS_KEY_TRUNCATE_RTS_UNSTABLE	1171
/*!
 * cache: history store table truncation by rollback to stable to remove
 * an update
 */
#define	WT_STAT_CONN_CACHE_HS_KEY_TRUNCATE_RTS		1172
/*!
 * cache: history store table truncation to remove all the keys of a
 * btree
 */
#define	WT_STAT_CONN_CACHE_HS_BTREE_TRUNCATE		1173
/*! cache: history store table truncation to remove an update */
#define	WT_STAT_CONN_CACHE_HS_KEY_TRUNCATE		1174
/*!
 * cache: history store table truncation to remove range of updates due
 * to an update without a timestamp on data page
 */
#define	WT_STAT_CONN_CACHE_HS_ORDER_REMOVE		1175
/*!
 * cache: history store table truncation to remove range of updates due
 * to key being removed from the data page during reconciliation
 */
#define	WT_STAT_CONN_CACHE_HS_KEY_TRUNCATE_ONPAGE_REMOVAL	1176
/*!
 * cache: history store table truncations that would have happened in
 * non-dryrun mode
 */
#define	WT_STAT_CONN_CACHE_HS_BTREE_TRUNCATE_DRYRUN	1177
/*!
 * cache: history store table truncations to remove an unstable update
 * that would have happened in non-dryrun mode
 */
#define	WT_STAT_CONN_CACHE_HS_KEY_TRUNCATE_RTS_UNSTABLE_DRYRUN	1178
/*!
 * cache: history store table truncations to remove an update that would
 * have happened in non-dryrun mode
 */
#define	WT_STAT_CONN_CACHE_HS_KEY_TRUNCATE_RTS_DRYRUN	1179
/*!
 * cache: history store table updates without timestamps fixed up by
 * reinserting with the fixed timestamp
 */
#define	WT_STAT_CONN_CACHE_HS_ORDER_REINSERT		1180
/*! cache: history store table writes requiring squashed modifies */
#define	WT_STAT_CONN_CACHE_HS_WRITE_SQUASH		1181
/*! cache: in-memory page passed criteria to be split */
#define	WT_STAT_CONN_CACHE_INMEM_SPLITTABLE		1182
/*! cache: in-memory page splits */
#define	WT_STAT_CONN_CACHE_INMEM_SPLIT			1183
/*! cache: internal page split blocked its eviction */
#define	WT_STAT_CONN_CACHE_EVICTION_BLOCKED_INTERNAL_PAGE_SPLIT	1184
/*! cache: internal pages evicted */
#define	WT_STAT_CONN_CACHE_EVICTION_INTERNAL		1185
/*! cache: internal pages queued for eviction */
#define	WT_STAT_CONN_EVICTION_INTERNAL_PAGES_QUEUED	1186
/*! cache: internal pages seen by eviction walk */
#define	WT_STAT_CONN_EVICTION_INTERNAL_PAGES_SEEN	1187
/*! cache: internal pages seen by eviction walk that are already queued */
#define	WT_STAT_CONN_EVICTION_INTERNAL_PAGES_ALREADY_QUEUED	1188
/*! cache: internal pages split during eviction */
#define	WT_STAT_CONN_CACHE_EVICTION_SPLIT_INTERNAL	1189
/*! cache: leaf pages split during eviction */
#define	WT_STAT_CONN_CACHE_EVICTION_SPLIT_LEAF		1190
/*!
 * cache: locate a random in-mem ref by examining all entries on the root
 * page
 */
#define	WT_STAT_CONN_CACHE_EVICTION_RANDOM_SAMPLE_INMEM_ROOT	1191
/*! cache: maximum bytes configured */
#define	WT_STAT_CONN_CACHE_BYTES_MAX			1192
/*! cache: maximum milliseconds spent at a single eviction */
#define	WT_STAT_CONN_EVICTION_MAXIMUM_MILLISECONDS	1193
/*! cache: maximum page size seen at eviction */
#define	WT_STAT_CONN_EVICTION_MAXIMUM_PAGE_SIZE		1194
/*! cache: modified page evict attempts by application threads */
#define	WT_STAT_CONN_EVICTION_APP_DIRTY_ATTEMPT		1195
/*! cache: modified page evict failures by application threads */
#define	WT_STAT_CONN_EVICTION_APP_DIRTY_FAIL		1196
/*! cache: modified pages evicted */
#define	WT_STAT_CONN_CACHE_EVICTION_DIRTY		1197
/*! cache: multi-block reconciliation blocked whilst checkpoint is running */
#define	WT_STAT_CONN_CACHE_EVICTION_BLOCKED_MULTI_BLOCK_RECONCILIATION_DURING_CHECKPOINT	1198
/*! cache: npos read - had to walk this many pages */
#define	WT_STAT_CONN_NPOS_READ_WALK_MAX			1199
/*! cache: number of pages read that had deltas attached */
#define	WT_STAT_CONN_CACHE_READ_DELTA			1200
/*! cache: operations timed out waiting for space in cache */
#define	WT_STAT_CONN_EVICTION_TIMED_OUT_OPS		1201
/*!
 * cache: overflow keys on a multiblock row-store page blocked its
 * eviction
 */
#define	WT_STAT_CONN_CACHE_EVICTION_BLOCKED_OVERFLOW_KEYS	1202
/*! cache: overflow pages read into cache */
#define	WT_STAT_CONN_CACHE_READ_OVERFLOW		1203
/*! cache: page evict attempts by application threads */
#define	WT_STAT_CONN_EVICTION_APP_ATTEMPT		1204
/*! cache: page evict failures by application threads */
#define	WT_STAT_CONN_EVICTION_APP_FAIL			1205
/*! cache: page split during eviction deepened the tree */
#define	WT_STAT_CONN_CACHE_EVICTION_DEEPEN		1206
/*! cache: page written requiring history store records */
#define	WT_STAT_CONN_CACHE_WRITE_HS			1207
/*! cache: pages considered for eviction that were brought in by pre-fetch */
#define	WT_STAT_CONN_EVICTION_CONSIDER_PREFETCH		1208
/*! cache: pages currently held in the cache */
#define	WT_STAT_CONN_CACHE_PAGES_INUSE			1209
/*! cache: pages dirtied due to obsolete time window by eviction */
#define	WT_STAT_CONN_CACHE_EVICTION_DIRTY_OBSOLETE_TW	1210
/*! cache: pages evicted in parallel with checkpoint */
#define	WT_STAT_CONN_EVICTION_PAGES_IN_PARALLEL_WITH_CHECKPOINT	1211
/*! cache: pages queued for eviction */
#define	WT_STAT_CONN_EVICTION_PAGES_ORDINARY_QUEUED	1212
/*! cache: pages queued for eviction post lru sorting */
#define	WT_STAT_CONN_EVICTION_PAGES_QUEUED_POST_LRU	1213
/*! cache: pages queued for urgent eviction */
#define	WT_STAT_CONN_EVICTION_PAGES_QUEUED_URGENT	1214
/*! cache: pages queued for urgent eviction during walk */
#define	WT_STAT_CONN_EVICTION_PAGES_QUEUED_OLDEST	1215
/*!
 * cache: pages queued for urgent eviction from history store due to high
 * dirty content
 */
#define	WT_STAT_CONN_EVICTION_PAGES_QUEUED_URGENT_HS_DIRTY	1216
/*! cache: pages read into cache */
#define	WT_STAT_CONN_CACHE_READ				1217
/*! cache: pages read into cache after truncate */
#define	WT_STAT_CONN_CACHE_READ_DELETED			1218
/*! cache: pages read into cache after truncate in prepare state */
#define	WT_STAT_CONN_CACHE_READ_DELETED_PREPARED	1219
/*! cache: pages read into cache by checkpoint */
#define	WT_STAT_CONN_CACHE_READ_CHECKPOINT		1220
/*!
 * cache: pages removed from the ordinary queue to be queued for urgent
 * eviction
 */
#define	WT_STAT_CONN_EVICTION_CLEAR_ORDINARY		1221
/*! cache: pages requested from the cache */
#define	WT_STAT_CONN_CACHE_PAGES_REQUESTED		1222
/*! cache: pages requested from the cache due to pre-fetch */
#define	WT_STAT_CONN_CACHE_PAGES_PREFETCH		1223
/*! cache: pages seen by eviction walk */
#define	WT_STAT_CONN_CACHE_EVICTION_PAGES_SEEN		1224
/*! cache: pages seen by eviction walk that are already queued */
#define	WT_STAT_CONN_EVICTION_PAGES_ALREADY_QUEUED	1225
/*! cache: pages selected for eviction unable to be evicted */
#define	WT_STAT_CONN_EVICTION_FAIL			1226
/*!
 * cache: pages selected for eviction unable to be evicted because of
 * active children on an internal page
 */
#define	WT_STAT_CONN_EVICTION_FAIL_ACTIVE_CHILDREN_ON_AN_INTERNAL_PAGE	1227
/*!
 * cache: pages selected for eviction unable to be evicted because of
 * failure in reconciliation
 */
#define	WT_STAT_CONN_EVICTION_FAIL_IN_RECONCILIATION	1228
/*!
 * cache: pages selected for eviction unable to be evicted because of
 * race between checkpoint and updates without timestamps
 */
#define	WT_STAT_CONN_EVICTION_FAIL_CHECKPOINT_NO_TS	1229
/*! cache: pages walked for eviction */
#define	WT_STAT_CONN_EVICTION_WALK			1230
/*! cache: pages written from cache */
#define	WT_STAT_CONN_CACHE_WRITE			1231
/*! cache: pages written requiring in-memory restoration */
#define	WT_STAT_CONN_CACHE_WRITE_RESTORE		1232
/*! cache: percentage overhead */
#define	WT_STAT_CONN_CACHE_OVERHEAD			1233
/*! cache: recent modification of a page blocked its eviction */
#define	WT_STAT_CONN_CACHE_EVICTION_BLOCKED_RECENTLY_MODIFIED	1234
/*! cache: reverse splits performed */
#define	WT_STAT_CONN_CACHE_REVERSE_SPLITS		1235
/*!
 * cache: reverse splits skipped because of VLCS namespace gap
 * restrictions
 */
#define	WT_STAT_CONN_CACHE_REVERSE_SPLITS_SKIPPED_VLCS	1236
/*! cache: the number of times full update inserted to history store */
#define	WT_STAT_CONN_CACHE_HS_INSERT_FULL_UPDATE	1237
/*! cache: the number of times reverse modify inserted to history store */
#define	WT_STAT_CONN_CACHE_HS_INSERT_REVERSE_MODIFY	1238
/*!
 * cache: total milliseconds spent inside reentrant history store
 * evictions in a reconciliation
 */
#define	WT_STAT_CONN_EVICTION_REENTRY_HS_EVICTION_MILLISECONDS	1239
/*! cache: tracked bytes belonging to internal pages in the cache */
#define	WT_STAT_CONN_CACHE_BYTES_INTERNAL		1240
/*! cache: tracked bytes belonging to leaf pages in the cache */
#define	WT_STAT_CONN_CACHE_BYTES_LEAF			1241
/*! cache: tracked dirty bytes in the cache */
#define	WT_STAT_CONN_CACHE_BYTES_DIRTY			1242
/*! cache: tracked dirty internal page bytes in the cache */
#define	WT_STAT_CONN_CACHE_BYTES_DIRTY_INTERNAL		1243
/*! cache: tracked dirty leaf page bytes in the cache */
#define	WT_STAT_CONN_CACHE_BYTES_DIRTY_LEAF		1244
/*! cache: tracked dirty pages in the cache */
#define	WT_STAT_CONN_CACHE_PAGES_DIRTY			1245
/*! cache: uncommitted truncate blocked page eviction */
#define	WT_STAT_CONN_CACHE_EVICTION_BLOCKED_UNCOMMITTED_TRUNCATE	1246
/*! cache: unmodified pages evicted */
<<<<<<< HEAD
#define	WT_STAT_CONN_CACHE_EVICTION_CLEAN		1247
/*! capacity: background fsync file handles considered */
#define	WT_STAT_CONN_FSYNC_ALL_FH_TOTAL			1248
/*! capacity: background fsync file handles synced */
#define	WT_STAT_CONN_FSYNC_ALL_FH			1249
/*! capacity: background fsync time (msecs) */
#define	WT_STAT_CONN_FSYNC_ALL_TIME			1250
/*! capacity: bytes read */
#define	WT_STAT_CONN_CAPACITY_BYTES_READ		1251
/*! capacity: bytes written for checkpoint */
#define	WT_STAT_CONN_CAPACITY_BYTES_CKPT		1252
/*! capacity: bytes written for chunk cache */
#define	WT_STAT_CONN_CAPACITY_BYTES_CHUNKCACHE		1253
/*! capacity: bytes written for eviction */
#define	WT_STAT_CONN_CAPACITY_BYTES_EVICT		1254
/*! capacity: bytes written for log */
#define	WT_STAT_CONN_CAPACITY_BYTES_LOG			1255
/*! capacity: bytes written total */
#define	WT_STAT_CONN_CAPACITY_BYTES_WRITTEN		1256
/*! capacity: threshold to call fsync */
#define	WT_STAT_CONN_CAPACITY_THRESHOLD			1257
/*! capacity: time waiting due to total capacity (usecs) */
#define	WT_STAT_CONN_CAPACITY_TIME_TOTAL		1258
/*! capacity: time waiting during checkpoint (usecs) */
#define	WT_STAT_CONN_CAPACITY_TIME_CKPT			1259
/*! capacity: time waiting during eviction (usecs) */
#define	WT_STAT_CONN_CAPACITY_TIME_EVICT		1260
/*! capacity: time waiting during logging (usecs) */
#define	WT_STAT_CONN_CAPACITY_TIME_LOG			1261
/*! capacity: time waiting during read (usecs) */
#define	WT_STAT_CONN_CAPACITY_TIME_READ			1262
/*! capacity: time waiting for chunk cache IO bandwidth (usecs) */
#define	WT_STAT_CONN_CAPACITY_TIME_CHUNKCACHE		1263
/*! checkpoint: checkpoint cleanup successful calls */
#define	WT_STAT_CONN_CHECKPOINT_CLEANUP_SUCCESS		1264
/*! checkpoint: checkpoint has acquired a snapshot for its transaction */
#define	WT_STAT_CONN_CHECKPOINT_SNAPSHOT_ACQUIRED	1265
/*! checkpoint: checkpoints skipped because database was clean */
#define	WT_STAT_CONN_CHECKPOINT_SKIPPED			1266
/*! checkpoint: fsync calls after allocating the transaction ID */
#define	WT_STAT_CONN_CHECKPOINT_FSYNC_POST		1267
/*! checkpoint: fsync duration after allocating the transaction ID (usecs) */
#define	WT_STAT_CONN_CHECKPOINT_FSYNC_POST_DURATION	1268
/*! checkpoint: generation */
#define	WT_STAT_CONN_CHECKPOINT_GENERATION		1269
/*! checkpoint: max time (msecs) */
#define	WT_STAT_CONN_CHECKPOINT_TIME_MAX		1270
/*! checkpoint: min time (msecs) */
#define	WT_STAT_CONN_CHECKPOINT_TIME_MIN		1271
=======
#define	WT_STAT_CONN_CACHE_EVICTION_CLEAN		1240
/*! cache: updates in uncommitted txn - bytes */
#define	WT_STAT_CONN_CACHE_UPDATES_TXN_UNCOMMITTED_BYTES	1241
/*! cache: updates in uncommitted txn - count */
#define	WT_STAT_CONN_CACHE_UPDATES_TXN_UNCOMMITTED_COUNT	1242
/*! capacity: background fsync file handles considered */
#define	WT_STAT_CONN_FSYNC_ALL_FH_TOTAL			1243
/*! capacity: background fsync file handles synced */
#define	WT_STAT_CONN_FSYNC_ALL_FH			1244
/*! capacity: background fsync time (msecs) */
#define	WT_STAT_CONN_FSYNC_ALL_TIME			1245
/*! capacity: bytes read */
#define	WT_STAT_CONN_CAPACITY_BYTES_READ		1246
/*! capacity: bytes written for checkpoint */
#define	WT_STAT_CONN_CAPACITY_BYTES_CKPT		1247
/*! capacity: bytes written for chunk cache */
#define	WT_STAT_CONN_CAPACITY_BYTES_CHUNKCACHE		1248
/*! capacity: bytes written for eviction */
#define	WT_STAT_CONN_CAPACITY_BYTES_EVICT		1249
/*! capacity: bytes written for log */
#define	WT_STAT_CONN_CAPACITY_BYTES_LOG			1250
/*! capacity: bytes written total */
#define	WT_STAT_CONN_CAPACITY_BYTES_WRITTEN		1251
/*! capacity: threshold to call fsync */
#define	WT_STAT_CONN_CAPACITY_THRESHOLD			1252
/*! capacity: time waiting due to total capacity (usecs) */
#define	WT_STAT_CONN_CAPACITY_TIME_TOTAL		1253
/*! capacity: time waiting during checkpoint (usecs) */
#define	WT_STAT_CONN_CAPACITY_TIME_CKPT			1254
/*! capacity: time waiting during eviction (usecs) */
#define	WT_STAT_CONN_CAPACITY_TIME_EVICT		1255
/*! capacity: time waiting during logging (usecs) */
#define	WT_STAT_CONN_CAPACITY_TIME_LOG			1256
/*! capacity: time waiting during read (usecs) */
#define	WT_STAT_CONN_CAPACITY_TIME_READ			1257
/*! capacity: time waiting for chunk cache IO bandwidth (usecs) */
#define	WT_STAT_CONN_CAPACITY_TIME_CHUNKCACHE		1258
/*! checkpoint: checkpoint cleanup successful calls */
#define	WT_STAT_CONN_CHECKPOINT_CLEANUP_SUCCESS		1259
/*! checkpoint: checkpoint has acquired a snapshot for its transaction */
#define	WT_STAT_CONN_CHECKPOINT_SNAPSHOT_ACQUIRED	1260
/*! checkpoint: checkpoints skipped because database was clean */
#define	WT_STAT_CONN_CHECKPOINT_SKIPPED			1261
/*! checkpoint: fsync calls after allocating the transaction ID */
#define	WT_STAT_CONN_CHECKPOINT_FSYNC_POST		1262
/*! checkpoint: fsync duration after allocating the transaction ID (usecs) */
#define	WT_STAT_CONN_CHECKPOINT_FSYNC_POST_DURATION	1263
/*! checkpoint: generation */
#define	WT_STAT_CONN_CHECKPOINT_GENERATION		1264
/*! checkpoint: max time (msecs) */
#define	WT_STAT_CONN_CHECKPOINT_TIME_MAX		1265
/*! checkpoint: min time (msecs) */
#define	WT_STAT_CONN_CHECKPOINT_TIME_MIN		1266
>>>>>>> 63e05b0d
/*!
 * checkpoint: most recent duration for checkpoint dropping all handles
 * (usecs)
 */
<<<<<<< HEAD
#define	WT_STAT_CONN_CHECKPOINT_HANDLE_DROP_DURATION	1272
/*! checkpoint: most recent duration for gathering all handles (usecs) */
#define	WT_STAT_CONN_CHECKPOINT_HANDLE_DURATION		1273
/*! checkpoint: most recent duration for gathering applied handles (usecs) */
#define	WT_STAT_CONN_CHECKPOINT_HANDLE_APPLY_DURATION	1274
/*! checkpoint: most recent duration for gathering skipped handles (usecs) */
#define	WT_STAT_CONN_CHECKPOINT_HANDLE_SKIP_DURATION	1275
/*! checkpoint: most recent duration for handles metadata checked (usecs) */
#define	WT_STAT_CONN_CHECKPOINT_HANDLE_META_CHECK_DURATION	1276
/*! checkpoint: most recent duration for locking the handles (usecs) */
#define	WT_STAT_CONN_CHECKPOINT_HANDLE_LOCK_DURATION	1277
/*! checkpoint: most recent handles applied */
#define	WT_STAT_CONN_CHECKPOINT_HANDLE_APPLIED		1278
/*! checkpoint: most recent handles checkpoint dropped */
#define	WT_STAT_CONN_CHECKPOINT_HANDLE_DROPPED		1279
/*! checkpoint: most recent handles metadata checked */
#define	WT_STAT_CONN_CHECKPOINT_HANDLE_META_CHECKED	1280
/*! checkpoint: most recent handles metadata locked */
#define	WT_STAT_CONN_CHECKPOINT_HANDLE_LOCKED		1281
/*! checkpoint: most recent handles skipped */
#define	WT_STAT_CONN_CHECKPOINT_HANDLE_SKIPPED		1282
/*! checkpoint: most recent handles walked */
#define	WT_STAT_CONN_CHECKPOINT_HANDLE_WALKED		1283
/*! checkpoint: most recent time (msecs) */
#define	WT_STAT_CONN_CHECKPOINT_TIME_RECENT		1284
/*! checkpoint: number of checkpoints started by api */
#define	WT_STAT_CONN_CHECKPOINTS_API			1285
/*! checkpoint: number of checkpoints started by compaction */
#define	WT_STAT_CONN_CHECKPOINTS_COMPACT		1286
/*! checkpoint: number of files synced */
#define	WT_STAT_CONN_CHECKPOINT_SYNC			1287
/*! checkpoint: number of handles visited after writes complete */
#define	WT_STAT_CONN_CHECKPOINT_PRESYNC			1288
/*! checkpoint: number of history store pages caused to be reconciled */
#define	WT_STAT_CONN_CHECKPOINT_HS_PAGES_RECONCILED	1289
/*! checkpoint: number of internal pages visited */
#define	WT_STAT_CONN_CHECKPOINT_PAGES_VISITED_INTERNAL	1290
/*! checkpoint: number of leaf pages visited */
#define	WT_STAT_CONN_CHECKPOINT_PAGES_VISITED_LEAF	1291
/*! checkpoint: number of pages caused to be reconciled */
#define	WT_STAT_CONN_CHECKPOINT_PAGES_RECONCILED	1292
/*! checkpoint: pages added for eviction during checkpoint cleanup */
#define	WT_STAT_CONN_CHECKPOINT_CLEANUP_PAGES_EVICT	1293
=======
#define	WT_STAT_CONN_CHECKPOINT_HANDLE_DROP_DURATION	1267
/*! checkpoint: most recent duration for gathering all handles (usecs) */
#define	WT_STAT_CONN_CHECKPOINT_HANDLE_DURATION		1268
/*! checkpoint: most recent duration for gathering applied handles (usecs) */
#define	WT_STAT_CONN_CHECKPOINT_HANDLE_APPLY_DURATION	1269
/*! checkpoint: most recent duration for gathering skipped handles (usecs) */
#define	WT_STAT_CONN_CHECKPOINT_HANDLE_SKIP_DURATION	1270
/*! checkpoint: most recent duration for handles metadata checked (usecs) */
#define	WT_STAT_CONN_CHECKPOINT_HANDLE_META_CHECK_DURATION	1271
/*! checkpoint: most recent duration for locking the handles (usecs) */
#define	WT_STAT_CONN_CHECKPOINT_HANDLE_LOCK_DURATION	1272
/*! checkpoint: most recent handles applied */
#define	WT_STAT_CONN_CHECKPOINT_HANDLE_APPLIED		1273
/*! checkpoint: most recent handles checkpoint dropped */
#define	WT_STAT_CONN_CHECKPOINT_HANDLE_DROPPED		1274
/*! checkpoint: most recent handles metadata checked */
#define	WT_STAT_CONN_CHECKPOINT_HANDLE_META_CHECKED	1275
/*! checkpoint: most recent handles metadata locked */
#define	WT_STAT_CONN_CHECKPOINT_HANDLE_LOCKED		1276
/*! checkpoint: most recent handles skipped */
#define	WT_STAT_CONN_CHECKPOINT_HANDLE_SKIPPED		1277
/*! checkpoint: most recent handles walked */
#define	WT_STAT_CONN_CHECKPOINT_HANDLE_WALKED		1278
/*! checkpoint: most recent time (msecs) */
#define	WT_STAT_CONN_CHECKPOINT_TIME_RECENT		1279
/*! checkpoint: number of checkpoints started by api */
#define	WT_STAT_CONN_CHECKPOINTS_API			1280
/*! checkpoint: number of checkpoints started by compaction */
#define	WT_STAT_CONN_CHECKPOINTS_COMPACT		1281
/*! checkpoint: number of files synced */
#define	WT_STAT_CONN_CHECKPOINT_SYNC			1282
/*! checkpoint: number of handles visited after writes complete */
#define	WT_STAT_CONN_CHECKPOINT_PRESYNC			1283
/*! checkpoint: number of history store pages caused to be reconciled */
#define	WT_STAT_CONN_CHECKPOINT_HS_PAGES_RECONCILED	1284
/*! checkpoint: number of internal pages visited */
#define	WT_STAT_CONN_CHECKPOINT_PAGES_VISITED_INTERNAL	1285
/*! checkpoint: number of leaf pages visited */
#define	WT_STAT_CONN_CHECKPOINT_PAGES_VISITED_LEAF	1286
/*! checkpoint: number of pages caused to be reconciled */
#define	WT_STAT_CONN_CHECKPOINT_PAGES_RECONCILED	1287
/*! checkpoint: pages added for eviction during checkpoint cleanup */
#define	WT_STAT_CONN_CHECKPOINT_CLEANUP_PAGES_EVICT	1288
>>>>>>> 63e05b0d
/*!
 * checkpoint: pages dirtied due to obsolete time window by checkpoint
 * cleanup
 */
<<<<<<< HEAD
#define	WT_STAT_CONN_CHECKPOINT_CLEANUP_PAGES_OBSOLETE_TW	1294
=======
#define	WT_STAT_CONN_CHECKPOINT_CLEANUP_PAGES_OBSOLETE_TW	1289
>>>>>>> 63e05b0d
/*!
 * checkpoint: pages read into cache during checkpoint cleanup
 * (reclaim_space)
 */
<<<<<<< HEAD
#define	WT_STAT_CONN_CHECKPOINT_CLEANUP_PAGES_READ_RECLAIM_SPACE	1295
=======
#define	WT_STAT_CONN_CHECKPOINT_CLEANUP_PAGES_READ_RECLAIM_SPACE	1290
>>>>>>> 63e05b0d
/*!
 * checkpoint: pages read into cache during checkpoint cleanup due to
 * obsolete time window
 */
<<<<<<< HEAD
#define	WT_STAT_CONN_CHECKPOINT_CLEANUP_PAGES_READ_OBSOLETE_TW	1296
/*! checkpoint: pages removed during checkpoint cleanup */
#define	WT_STAT_CONN_CHECKPOINT_CLEANUP_PAGES_REMOVED	1297
/*! checkpoint: pages skipped during checkpoint cleanup tree walk */
#define	WT_STAT_CONN_CHECKPOINT_CLEANUP_PAGES_WALK_SKIPPED	1298
/*! checkpoint: pages visited during checkpoint cleanup */
#define	WT_STAT_CONN_CHECKPOINT_CLEANUP_PAGES_VISITED	1299
/*! checkpoint: prepare currently running */
#define	WT_STAT_CONN_CHECKPOINT_PREP_RUNNING		1300
/*! checkpoint: prepare max time (msecs) */
#define	WT_STAT_CONN_CHECKPOINT_PREP_MAX		1301
/*! checkpoint: prepare min time (msecs) */
#define	WT_STAT_CONN_CHECKPOINT_PREP_MIN		1302
/*! checkpoint: prepare most recent time (msecs) */
#define	WT_STAT_CONN_CHECKPOINT_PREP_RECENT		1303
/*! checkpoint: prepare total time (msecs) */
#define	WT_STAT_CONN_CHECKPOINT_PREP_TOTAL		1304
/*! checkpoint: progress state */
#define	WT_STAT_CONN_CHECKPOINT_STATE			1305
/*! checkpoint: scrub dirty target */
#define	WT_STAT_CONN_CHECKPOINT_SCRUB_TARGET		1306
/*! checkpoint: scrub max time (msecs) */
#define	WT_STAT_CONN_CHECKPOINT_SCRUB_MAX		1307
/*! checkpoint: scrub min time (msecs) */
#define	WT_STAT_CONN_CHECKPOINT_SCRUB_MIN		1308
/*! checkpoint: scrub most recent time (msecs) */
#define	WT_STAT_CONN_CHECKPOINT_SCRUB_RECENT		1309
/*! checkpoint: scrub total time (msecs) */
#define	WT_STAT_CONN_CHECKPOINT_SCRUB_TOTAL		1310
/*! checkpoint: stop timing stress active */
#define	WT_STAT_CONN_CHECKPOINT_STOP_STRESS_ACTIVE	1311
/*! checkpoint: time spent on per-tree checkpoint work (usecs) */
#define	WT_STAT_CONN_CHECKPOINT_TREE_DURATION		1312
/*! checkpoint: total failed number of checkpoints */
#define	WT_STAT_CONN_CHECKPOINTS_TOTAL_FAILED		1313
/*! checkpoint: total succeed number of checkpoints */
#define	WT_STAT_CONN_CHECKPOINTS_TOTAL_SUCCEED		1314
/*! checkpoint: total time (msecs) */
#define	WT_STAT_CONN_CHECKPOINT_TIME_TOTAL		1315
/*! checkpoint: transaction checkpoints due to obsolete pages */
#define	WT_STAT_CONN_CHECKPOINT_OBSOLETE_APPLIED	1316
/*! checkpoint: wait cycles while cache dirty level is decreasing */
#define	WT_STAT_CONN_CHECKPOINT_WAIT_REDUCE_DIRTY	1317
/*! chunk-cache: aggregate number of spanned chunks on read */
#define	WT_STAT_CONN_CHUNKCACHE_SPANS_CHUNKS_READ	1318
/*! chunk-cache: chunks evicted */
#define	WT_STAT_CONN_CHUNKCACHE_CHUNKS_EVICTED		1319
/*! chunk-cache: could not allocate due to exceeding bitmap capacity */
#define	WT_STAT_CONN_CHUNKCACHE_EXCEEDED_BITMAP_CAPACITY	1320
/*! chunk-cache: could not allocate due to exceeding capacity */
#define	WT_STAT_CONN_CHUNKCACHE_EXCEEDED_CAPACITY	1321
/*! chunk-cache: lookups */
#define	WT_STAT_CONN_CHUNKCACHE_LOOKUPS			1322
=======
#define	WT_STAT_CONN_CHECKPOINT_CLEANUP_PAGES_READ_OBSOLETE_TW	1291
/*! checkpoint: pages removed during checkpoint cleanup */
#define	WT_STAT_CONN_CHECKPOINT_CLEANUP_PAGES_REMOVED	1292
/*! checkpoint: pages skipped during checkpoint cleanup tree walk */
#define	WT_STAT_CONN_CHECKPOINT_CLEANUP_PAGES_WALK_SKIPPED	1293
/*! checkpoint: pages visited during checkpoint cleanup */
#define	WT_STAT_CONN_CHECKPOINT_CLEANUP_PAGES_VISITED	1294
/*! checkpoint: prepare currently running */
#define	WT_STAT_CONN_CHECKPOINT_PREP_RUNNING		1295
/*! checkpoint: prepare max time (msecs) */
#define	WT_STAT_CONN_CHECKPOINT_PREP_MAX		1296
/*! checkpoint: prepare min time (msecs) */
#define	WT_STAT_CONN_CHECKPOINT_PREP_MIN		1297
/*! checkpoint: prepare most recent time (msecs) */
#define	WT_STAT_CONN_CHECKPOINT_PREP_RECENT		1298
/*! checkpoint: prepare total time (msecs) */
#define	WT_STAT_CONN_CHECKPOINT_PREP_TOTAL		1299
/*! checkpoint: progress state */
#define	WT_STAT_CONN_CHECKPOINT_STATE			1300
/*! checkpoint: scrub dirty target */
#define	WT_STAT_CONN_CHECKPOINT_SCRUB_TARGET		1301
/*! checkpoint: scrub max time (msecs) */
#define	WT_STAT_CONN_CHECKPOINT_SCRUB_MAX		1302
/*! checkpoint: scrub min time (msecs) */
#define	WT_STAT_CONN_CHECKPOINT_SCRUB_MIN		1303
/*! checkpoint: scrub most recent time (msecs) */
#define	WT_STAT_CONN_CHECKPOINT_SCRUB_RECENT		1304
/*! checkpoint: scrub total time (msecs) */
#define	WT_STAT_CONN_CHECKPOINT_SCRUB_TOTAL		1305
/*! checkpoint: stop timing stress active */
#define	WT_STAT_CONN_CHECKPOINT_STOP_STRESS_ACTIVE	1306
/*! checkpoint: time spent on per-tree checkpoint work (usecs) */
#define	WT_STAT_CONN_CHECKPOINT_TREE_DURATION		1307
/*! checkpoint: total failed number of checkpoints */
#define	WT_STAT_CONN_CHECKPOINTS_TOTAL_FAILED		1308
/*! checkpoint: total succeed number of checkpoints */
#define	WT_STAT_CONN_CHECKPOINTS_TOTAL_SUCCEED		1309
/*! checkpoint: total time (msecs) */
#define	WT_STAT_CONN_CHECKPOINT_TIME_TOTAL		1310
/*! checkpoint: transaction checkpoints due to obsolete pages */
#define	WT_STAT_CONN_CHECKPOINT_OBSOLETE_APPLIED	1311
/*! checkpoint: wait cycles while cache dirty level is decreasing */
#define	WT_STAT_CONN_CHECKPOINT_WAIT_REDUCE_DIRTY	1312
/*! chunk-cache: aggregate number of spanned chunks on read */
#define	WT_STAT_CONN_CHUNKCACHE_SPANS_CHUNKS_READ	1313
/*! chunk-cache: chunks evicted */
#define	WT_STAT_CONN_CHUNKCACHE_CHUNKS_EVICTED		1314
/*! chunk-cache: could not allocate due to exceeding bitmap capacity */
#define	WT_STAT_CONN_CHUNKCACHE_EXCEEDED_BITMAP_CAPACITY	1315
/*! chunk-cache: could not allocate due to exceeding capacity */
#define	WT_STAT_CONN_CHUNKCACHE_EXCEEDED_CAPACITY	1316
/*! chunk-cache: lookups */
#define	WT_STAT_CONN_CHUNKCACHE_LOOKUPS			1317
>>>>>>> 63e05b0d
/*!
 * chunk-cache: number of chunks loaded from flushed tables in chunk
 * cache
 */
<<<<<<< HEAD
#define	WT_STAT_CONN_CHUNKCACHE_CHUNKS_LOADED_FROM_FLUSHED_TABLES	1323
/*! chunk-cache: number of metadata entries inserted */
#define	WT_STAT_CONN_CHUNKCACHE_METADATA_INSERTED	1324
/*! chunk-cache: number of metadata entries removed */
#define	WT_STAT_CONN_CHUNKCACHE_METADATA_REMOVED	1325
=======
#define	WT_STAT_CONN_CHUNKCACHE_CHUNKS_LOADED_FROM_FLUSHED_TABLES	1318
/*! chunk-cache: number of metadata entries inserted */
#define	WT_STAT_CONN_CHUNKCACHE_METADATA_INSERTED	1319
/*! chunk-cache: number of metadata entries removed */
#define	WT_STAT_CONN_CHUNKCACHE_METADATA_REMOVED	1320
>>>>>>> 63e05b0d
/*!
 * chunk-cache: number of metadata inserts/deletes dropped by the worker
 * thread
 */
<<<<<<< HEAD
#define	WT_STAT_CONN_CHUNKCACHE_METADATA_WORK_UNITS_DROPPED	1326
=======
#define	WT_STAT_CONN_CHUNKCACHE_METADATA_WORK_UNITS_DROPPED	1321
>>>>>>> 63e05b0d
/*!
 * chunk-cache: number of metadata inserts/deletes pushed to the worker
 * thread
 */
<<<<<<< HEAD
#define	WT_STAT_CONN_CHUNKCACHE_METADATA_WORK_UNITS_CREATED	1327
=======
#define	WT_STAT_CONN_CHUNKCACHE_METADATA_WORK_UNITS_CREATED	1322
>>>>>>> 63e05b0d
/*!
 * chunk-cache: number of metadata inserts/deletes read by the worker
 * thread
 */
<<<<<<< HEAD
#define	WT_STAT_CONN_CHUNKCACHE_METADATA_WORK_UNITS_DEQUEUED	1328
/*! chunk-cache: number of misses */
#define	WT_STAT_CONN_CHUNKCACHE_MISSES			1329
/*! chunk-cache: number of times a read from storage failed */
#define	WT_STAT_CONN_CHUNKCACHE_IO_FAILED		1330
/*! chunk-cache: retried accessing a chunk while I/O was in progress */
#define	WT_STAT_CONN_CHUNKCACHE_RETRIES			1331
/*! chunk-cache: retries from a chunk cache checksum mismatch */
#define	WT_STAT_CONN_CHUNKCACHE_RETRIES_CHECKSUM_MISMATCH	1332
/*! chunk-cache: timed out due to too many retries */
#define	WT_STAT_CONN_CHUNKCACHE_TOOMANY_RETRIES		1333
/*! chunk-cache: total bytes read from persistent content */
#define	WT_STAT_CONN_CHUNKCACHE_BYTES_READ_PERSISTENT	1334
/*! chunk-cache: total bytes used by the cache */
#define	WT_STAT_CONN_CHUNKCACHE_BYTES_INUSE		1335
/*! chunk-cache: total bytes used by the cache for pinned chunks */
#define	WT_STAT_CONN_CHUNKCACHE_BYTES_INUSE_PINNED	1336
/*! chunk-cache: total chunks held by the chunk cache */
#define	WT_STAT_CONN_CHUNKCACHE_CHUNKS_INUSE		1337
=======
#define	WT_STAT_CONN_CHUNKCACHE_METADATA_WORK_UNITS_DEQUEUED	1323
/*! chunk-cache: number of misses */
#define	WT_STAT_CONN_CHUNKCACHE_MISSES			1324
/*! chunk-cache: number of times a read from storage failed */
#define	WT_STAT_CONN_CHUNKCACHE_IO_FAILED		1325
/*! chunk-cache: retried accessing a chunk while I/O was in progress */
#define	WT_STAT_CONN_CHUNKCACHE_RETRIES			1326
/*! chunk-cache: retries from a chunk cache checksum mismatch */
#define	WT_STAT_CONN_CHUNKCACHE_RETRIES_CHECKSUM_MISMATCH	1327
/*! chunk-cache: timed out due to too many retries */
#define	WT_STAT_CONN_CHUNKCACHE_TOOMANY_RETRIES		1328
/*! chunk-cache: total bytes read from persistent content */
#define	WT_STAT_CONN_CHUNKCACHE_BYTES_READ_PERSISTENT	1329
/*! chunk-cache: total bytes used by the cache */
#define	WT_STAT_CONN_CHUNKCACHE_BYTES_INUSE		1330
/*! chunk-cache: total bytes used by the cache for pinned chunks */
#define	WT_STAT_CONN_CHUNKCACHE_BYTES_INUSE_PINNED	1331
/*! chunk-cache: total chunks held by the chunk cache */
#define	WT_STAT_CONN_CHUNKCACHE_CHUNKS_INUSE		1332
>>>>>>> 63e05b0d
/*!
 * chunk-cache: total number of chunks inserted on startup from persisted
 * metadata.
 */
<<<<<<< HEAD
#define	WT_STAT_CONN_CHUNKCACHE_CREATED_FROM_METADATA	1338
/*! chunk-cache: total pinned chunks held by the chunk cache */
#define	WT_STAT_CONN_CHUNKCACHE_CHUNKS_PINNED		1339
/*! connection: auto adjusting condition resets */
#define	WT_STAT_CONN_COND_AUTO_WAIT_RESET		1340
/*! connection: auto adjusting condition wait calls */
#define	WT_STAT_CONN_COND_AUTO_WAIT			1341
=======
#define	WT_STAT_CONN_CHUNKCACHE_CREATED_FROM_METADATA	1333
/*! chunk-cache: total pinned chunks held by the chunk cache */
#define	WT_STAT_CONN_CHUNKCACHE_CHUNKS_PINNED		1334
/*! connection: auto adjusting condition resets */
#define	WT_STAT_CONN_COND_AUTO_WAIT_RESET		1335
/*! connection: auto adjusting condition wait calls */
#define	WT_STAT_CONN_COND_AUTO_WAIT			1336
>>>>>>> 63e05b0d
/*!
 * connection: auto adjusting condition wait raced to update timeout and
 * skipped updating
 */
<<<<<<< HEAD
#define	WT_STAT_CONN_COND_AUTO_WAIT_SKIPPED		1342
/*! connection: detected system time went backwards */
#define	WT_STAT_CONN_TIME_TRAVEL			1343
/*! connection: files currently open */
#define	WT_STAT_CONN_FILE_OPEN				1344
/*! connection: hash bucket array size for data handles */
#define	WT_STAT_CONN_BUCKETS_DH				1345
/*! connection: hash bucket array size general */
#define	WT_STAT_CONN_BUCKETS				1346
/*! connection: memory allocations */
#define	WT_STAT_CONN_MEMORY_ALLOCATION			1347
/*! connection: memory frees */
#define	WT_STAT_CONN_MEMORY_FREE			1348
/*! connection: memory re-allocations */
#define	WT_STAT_CONN_MEMORY_GROW			1349
/*! connection: number of sessions without a sweep for 5+ minutes */
#define	WT_STAT_CONN_NO_SESSION_SWEEP_5MIN		1350
/*! connection: number of sessions without a sweep for 60+ minutes */
#define	WT_STAT_CONN_NO_SESSION_SWEEP_60MIN		1351
/*! connection: pthread mutex condition wait calls */
#define	WT_STAT_CONN_COND_WAIT				1352
/*! connection: pthread mutex shared lock read-lock calls */
#define	WT_STAT_CONN_RWLOCK_READ			1353
/*! connection: pthread mutex shared lock write-lock calls */
#define	WT_STAT_CONN_RWLOCK_WRITE			1354
/*! connection: total fsync I/Os */
#define	WT_STAT_CONN_FSYNC_IO				1355
/*! connection: total read I/Os */
#define	WT_STAT_CONN_READ_IO				1356
/*! connection: total write I/Os */
#define	WT_STAT_CONN_WRITE_IO				1357
/*! cursor: Total number of deleted pages skipped during tree walk */
#define	WT_STAT_CONN_CURSOR_TREE_WALK_DEL_PAGE_SKIP	1358
/*! cursor: Total number of entries skipped by cursor next calls */
#define	WT_STAT_CONN_CURSOR_NEXT_SKIP_TOTAL		1359
/*! cursor: Total number of entries skipped by cursor prev calls */
#define	WT_STAT_CONN_CURSOR_PREV_SKIP_TOTAL		1360
=======
#define	WT_STAT_CONN_COND_AUTO_WAIT_SKIPPED		1337
/*! connection: detected system time went backwards */
#define	WT_STAT_CONN_TIME_TRAVEL			1338
/*! connection: files currently open */
#define	WT_STAT_CONN_FILE_OPEN				1339
/*! connection: hash bucket array size for data handles */
#define	WT_STAT_CONN_BUCKETS_DH				1340
/*! connection: hash bucket array size general */
#define	WT_STAT_CONN_BUCKETS				1341
/*! connection: memory allocations */
#define	WT_STAT_CONN_MEMORY_ALLOCATION			1342
/*! connection: memory frees */
#define	WT_STAT_CONN_MEMORY_FREE			1343
/*! connection: memory re-allocations */
#define	WT_STAT_CONN_MEMORY_GROW			1344
/*! connection: number of sessions without a sweep for 5+ minutes */
#define	WT_STAT_CONN_NO_SESSION_SWEEP_5MIN		1345
/*! connection: number of sessions without a sweep for 60+ minutes */
#define	WT_STAT_CONN_NO_SESSION_SWEEP_60MIN		1346
/*! connection: pthread mutex condition wait calls */
#define	WT_STAT_CONN_COND_WAIT				1347
/*! connection: pthread mutex shared lock read-lock calls */
#define	WT_STAT_CONN_RWLOCK_READ			1348
/*! connection: pthread mutex shared lock write-lock calls */
#define	WT_STAT_CONN_RWLOCK_WRITE			1349
/*! connection: total fsync I/Os */
#define	WT_STAT_CONN_FSYNC_IO				1350
/*! connection: total read I/Os */
#define	WT_STAT_CONN_READ_IO				1351
/*! connection: total write I/Os */
#define	WT_STAT_CONN_WRITE_IO				1352
/*! cursor: Total number of deleted pages skipped during tree walk */
#define	WT_STAT_CONN_CURSOR_TREE_WALK_DEL_PAGE_SKIP	1353
/*! cursor: Total number of entries skipped by cursor next calls */
#define	WT_STAT_CONN_CURSOR_NEXT_SKIP_TOTAL		1354
/*! cursor: Total number of entries skipped by cursor prev calls */
#define	WT_STAT_CONN_CURSOR_PREV_SKIP_TOTAL		1355
>>>>>>> 63e05b0d
/*!
 * cursor: Total number of entries skipped to position the history store
 * cursor
 */
<<<<<<< HEAD
#define	WT_STAT_CONN_CURSOR_SKIP_HS_CUR_POSITION	1361
=======
#define	WT_STAT_CONN_CURSOR_SKIP_HS_CUR_POSITION	1356
>>>>>>> 63e05b0d
/*!
 * cursor: Total number of in-memory deleted pages skipped during tree
 * walk
 */
<<<<<<< HEAD
#define	WT_STAT_CONN_CURSOR_TREE_WALK_INMEM_DEL_PAGE_SKIP	1362
/*! cursor: Total number of on-disk deleted pages skipped during tree walk */
#define	WT_STAT_CONN_CURSOR_TREE_WALK_ONDISK_DEL_PAGE_SKIP	1363
=======
#define	WT_STAT_CONN_CURSOR_TREE_WALK_INMEM_DEL_PAGE_SKIP	1357
/*! cursor: Total number of on-disk deleted pages skipped during tree walk */
#define	WT_STAT_CONN_CURSOR_TREE_WALK_ONDISK_DEL_PAGE_SKIP	1358
>>>>>>> 63e05b0d
/*!
 * cursor: Total number of times a search near has exited due to prefix
 * config
 */
<<<<<<< HEAD
#define	WT_STAT_CONN_CURSOR_SEARCH_NEAR_PREFIX_FAST_PATHS	1364
=======
#define	WT_STAT_CONN_CURSOR_SEARCH_NEAR_PREFIX_FAST_PATHS	1359
>>>>>>> 63e05b0d
/*!
 * cursor: Total number of times cursor fails to temporarily release
 * pinned page to encourage eviction of hot or large page
 */
<<<<<<< HEAD
#define	WT_STAT_CONN_CURSOR_REPOSITION_FAILED		1365
=======
#define	WT_STAT_CONN_CURSOR_REPOSITION_FAILED		1360
>>>>>>> 63e05b0d
/*!
 * cursor: Total number of times cursor temporarily releases pinned page
 * to encourage eviction of hot or large page
 */
<<<<<<< HEAD
#define	WT_STAT_CONN_CURSOR_REPOSITION			1366
/*! cursor: bulk cursor count */
#define	WT_STAT_CONN_CURSOR_BULK_COUNT			1367
/*! cursor: cached cursor count */
#define	WT_STAT_CONN_CURSOR_CACHED_COUNT		1368
/*! cursor: cursor bound calls that return an error */
#define	WT_STAT_CONN_CURSOR_BOUND_ERROR			1369
/*! cursor: cursor bounds cleared from reset */
#define	WT_STAT_CONN_CURSOR_BOUNDS_RESET		1370
/*! cursor: cursor bounds comparisons performed */
#define	WT_STAT_CONN_CURSOR_BOUNDS_COMPARISONS		1371
/*! cursor: cursor bounds next called on an unpositioned cursor */
#define	WT_STAT_CONN_CURSOR_BOUNDS_NEXT_UNPOSITIONED	1372
/*! cursor: cursor bounds next early exit */
#define	WT_STAT_CONN_CURSOR_BOUNDS_NEXT_EARLY_EXIT	1373
/*! cursor: cursor bounds prev called on an unpositioned cursor */
#define	WT_STAT_CONN_CURSOR_BOUNDS_PREV_UNPOSITIONED	1374
/*! cursor: cursor bounds prev early exit */
#define	WT_STAT_CONN_CURSOR_BOUNDS_PREV_EARLY_EXIT	1375
/*! cursor: cursor bounds search early exit */
#define	WT_STAT_CONN_CURSOR_BOUNDS_SEARCH_EARLY_EXIT	1376
/*! cursor: cursor bounds search near call repositioned cursor */
#define	WT_STAT_CONN_CURSOR_BOUNDS_SEARCH_NEAR_REPOSITIONED_CURSOR	1377
/*! cursor: cursor bulk loaded cursor insert calls */
#define	WT_STAT_CONN_CURSOR_INSERT_BULK			1378
/*! cursor: cursor cache calls that return an error */
#define	WT_STAT_CONN_CURSOR_CACHE_ERROR			1379
/*! cursor: cursor close calls that result in cache */
#define	WT_STAT_CONN_CURSOR_CACHE			1380
/*! cursor: cursor close calls that return an error */
#define	WT_STAT_CONN_CURSOR_CLOSE_ERROR			1381
/*! cursor: cursor compare calls that return an error */
#define	WT_STAT_CONN_CURSOR_COMPARE_ERROR		1382
/*! cursor: cursor create calls */
#define	WT_STAT_CONN_CURSOR_CREATE			1383
/*! cursor: cursor equals calls that return an error */
#define	WT_STAT_CONN_CURSOR_EQUALS_ERROR		1384
/*! cursor: cursor get key calls that return an error */
#define	WT_STAT_CONN_CURSOR_GET_KEY_ERROR		1385
/*! cursor: cursor get value calls that return an error */
#define	WT_STAT_CONN_CURSOR_GET_VALUE_ERROR		1386
/*! cursor: cursor insert calls */
#define	WT_STAT_CONN_CURSOR_INSERT			1387
/*! cursor: cursor insert calls that return an error */
#define	WT_STAT_CONN_CURSOR_INSERT_ERROR		1388
/*! cursor: cursor insert check calls that return an error */
#define	WT_STAT_CONN_CURSOR_INSERT_CHECK_ERROR		1389
/*! cursor: cursor insert key and value bytes */
#define	WT_STAT_CONN_CURSOR_INSERT_BYTES		1390
/*! cursor: cursor largest key calls that return an error */
#define	WT_STAT_CONN_CURSOR_LARGEST_KEY_ERROR		1391
/*! cursor: cursor modify calls */
#define	WT_STAT_CONN_CURSOR_MODIFY			1392
/*! cursor: cursor modify calls that return an error */
#define	WT_STAT_CONN_CURSOR_MODIFY_ERROR		1393
/*! cursor: cursor modify key and value bytes affected */
#define	WT_STAT_CONN_CURSOR_MODIFY_BYTES		1394
/*! cursor: cursor modify value bytes modified */
#define	WT_STAT_CONN_CURSOR_MODIFY_BYTES_TOUCH		1395
/*! cursor: cursor next calls */
#define	WT_STAT_CONN_CURSOR_NEXT			1396
/*! cursor: cursor next calls that return an error */
#define	WT_STAT_CONN_CURSOR_NEXT_ERROR			1397
=======
#define	WT_STAT_CONN_CURSOR_REPOSITION			1361
/*! cursor: bulk cursor count */
#define	WT_STAT_CONN_CURSOR_BULK_COUNT			1362
/*! cursor: cached cursor count */
#define	WT_STAT_CONN_CURSOR_CACHED_COUNT		1363
/*! cursor: cursor bound calls that return an error */
#define	WT_STAT_CONN_CURSOR_BOUND_ERROR			1364
/*! cursor: cursor bounds cleared from reset */
#define	WT_STAT_CONN_CURSOR_BOUNDS_RESET		1365
/*! cursor: cursor bounds comparisons performed */
#define	WT_STAT_CONN_CURSOR_BOUNDS_COMPARISONS		1366
/*! cursor: cursor bounds next called on an unpositioned cursor */
#define	WT_STAT_CONN_CURSOR_BOUNDS_NEXT_UNPOSITIONED	1367
/*! cursor: cursor bounds next early exit */
#define	WT_STAT_CONN_CURSOR_BOUNDS_NEXT_EARLY_EXIT	1368
/*! cursor: cursor bounds prev called on an unpositioned cursor */
#define	WT_STAT_CONN_CURSOR_BOUNDS_PREV_UNPOSITIONED	1369
/*! cursor: cursor bounds prev early exit */
#define	WT_STAT_CONN_CURSOR_BOUNDS_PREV_EARLY_EXIT	1370
/*! cursor: cursor bounds search early exit */
#define	WT_STAT_CONN_CURSOR_BOUNDS_SEARCH_EARLY_EXIT	1371
/*! cursor: cursor bounds search near call repositioned cursor */
#define	WT_STAT_CONN_CURSOR_BOUNDS_SEARCH_NEAR_REPOSITIONED_CURSOR	1372
/*! cursor: cursor bulk loaded cursor insert calls */
#define	WT_STAT_CONN_CURSOR_INSERT_BULK			1373
/*! cursor: cursor cache calls that return an error */
#define	WT_STAT_CONN_CURSOR_CACHE_ERROR			1374
/*! cursor: cursor close calls that result in cache */
#define	WT_STAT_CONN_CURSOR_CACHE			1375
/*! cursor: cursor close calls that return an error */
#define	WT_STAT_CONN_CURSOR_CLOSE_ERROR			1376
/*! cursor: cursor compare calls that return an error */
#define	WT_STAT_CONN_CURSOR_COMPARE_ERROR		1377
/*! cursor: cursor create calls */
#define	WT_STAT_CONN_CURSOR_CREATE			1378
/*! cursor: cursor equals calls that return an error */
#define	WT_STAT_CONN_CURSOR_EQUALS_ERROR		1379
/*! cursor: cursor get key calls that return an error */
#define	WT_STAT_CONN_CURSOR_GET_KEY_ERROR		1380
/*! cursor: cursor get value calls that return an error */
#define	WT_STAT_CONN_CURSOR_GET_VALUE_ERROR		1381
/*! cursor: cursor insert calls */
#define	WT_STAT_CONN_CURSOR_INSERT			1382
/*! cursor: cursor insert calls that return an error */
#define	WT_STAT_CONN_CURSOR_INSERT_ERROR		1383
/*! cursor: cursor insert check calls that return an error */
#define	WT_STAT_CONN_CURSOR_INSERT_CHECK_ERROR		1384
/*! cursor: cursor insert key and value bytes */
#define	WT_STAT_CONN_CURSOR_INSERT_BYTES		1385
/*! cursor: cursor largest key calls that return an error */
#define	WT_STAT_CONN_CURSOR_LARGEST_KEY_ERROR		1386
/*! cursor: cursor modify calls */
#define	WT_STAT_CONN_CURSOR_MODIFY			1387
/*! cursor: cursor modify calls that return an error */
#define	WT_STAT_CONN_CURSOR_MODIFY_ERROR		1388
/*! cursor: cursor modify key and value bytes affected */
#define	WT_STAT_CONN_CURSOR_MODIFY_BYTES		1389
/*! cursor: cursor modify value bytes modified */
#define	WT_STAT_CONN_CURSOR_MODIFY_BYTES_TOUCH		1390
/*! cursor: cursor next calls */
#define	WT_STAT_CONN_CURSOR_NEXT			1391
/*! cursor: cursor next calls that return an error */
#define	WT_STAT_CONN_CURSOR_NEXT_ERROR			1392
>>>>>>> 63e05b0d
/*!
 * cursor: cursor next calls that skip due to a globally visible history
 * store tombstone
 */
<<<<<<< HEAD
#define	WT_STAT_CONN_CURSOR_NEXT_HS_TOMBSTONE		1398
=======
#define	WT_STAT_CONN_CURSOR_NEXT_HS_TOMBSTONE		1393
>>>>>>> 63e05b0d
/*!
 * cursor: cursor next calls that skip greater than 1 and fewer than 100
 * entries
 */
<<<<<<< HEAD
#define	WT_STAT_CONN_CURSOR_NEXT_SKIP_LT_100		1399
=======
#define	WT_STAT_CONN_CURSOR_NEXT_SKIP_LT_100		1394
>>>>>>> 63e05b0d
/*!
 * cursor: cursor next calls that skip greater than or equal to 100
 * entries
 */
<<<<<<< HEAD
#define	WT_STAT_CONN_CURSOR_NEXT_SKIP_GE_100		1400
/*! cursor: cursor next random calls that return an error */
#define	WT_STAT_CONN_CURSOR_NEXT_RANDOM_ERROR		1401
/*! cursor: cursor operation restarted */
#define	WT_STAT_CONN_CURSOR_RESTART			1402
/*! cursor: cursor prev calls */
#define	WT_STAT_CONN_CURSOR_PREV			1403
/*! cursor: cursor prev calls that return an error */
#define	WT_STAT_CONN_CURSOR_PREV_ERROR			1404
=======
#define	WT_STAT_CONN_CURSOR_NEXT_SKIP_GE_100		1395
/*! cursor: cursor next random calls that return an error */
#define	WT_STAT_CONN_CURSOR_NEXT_RANDOM_ERROR		1396
/*! cursor: cursor operation restarted */
#define	WT_STAT_CONN_CURSOR_RESTART			1397
/*! cursor: cursor prev calls */
#define	WT_STAT_CONN_CURSOR_PREV			1398
/*! cursor: cursor prev calls that return an error */
#define	WT_STAT_CONN_CURSOR_PREV_ERROR			1399
>>>>>>> 63e05b0d
/*!
 * cursor: cursor prev calls that skip due to a globally visible history
 * store tombstone
 */
<<<<<<< HEAD
#define	WT_STAT_CONN_CURSOR_PREV_HS_TOMBSTONE		1405
=======
#define	WT_STAT_CONN_CURSOR_PREV_HS_TOMBSTONE		1400
>>>>>>> 63e05b0d
/*!
 * cursor: cursor prev calls that skip greater than or equal to 100
 * entries
 */
<<<<<<< HEAD
#define	WT_STAT_CONN_CURSOR_PREV_SKIP_GE_100		1406
/*! cursor: cursor prev calls that skip less than 100 entries */
#define	WT_STAT_CONN_CURSOR_PREV_SKIP_LT_100		1407
/*! cursor: cursor reconfigure calls that return an error */
#define	WT_STAT_CONN_CURSOR_RECONFIGURE_ERROR		1408
/*! cursor: cursor remove calls */
#define	WT_STAT_CONN_CURSOR_REMOVE			1409
/*! cursor: cursor remove calls that return an error */
#define	WT_STAT_CONN_CURSOR_REMOVE_ERROR		1410
/*! cursor: cursor remove key bytes removed */
#define	WT_STAT_CONN_CURSOR_REMOVE_BYTES		1411
/*! cursor: cursor reopen calls that return an error */
#define	WT_STAT_CONN_CURSOR_REOPEN_ERROR		1412
/*! cursor: cursor reserve calls */
#define	WT_STAT_CONN_CURSOR_RESERVE			1413
/*! cursor: cursor reserve calls that return an error */
#define	WT_STAT_CONN_CURSOR_RESERVE_ERROR		1414
/*! cursor: cursor reset calls */
#define	WT_STAT_CONN_CURSOR_RESET			1415
/*! cursor: cursor reset calls that return an error */
#define	WT_STAT_CONN_CURSOR_RESET_ERROR			1416
/*! cursor: cursor search calls */
#define	WT_STAT_CONN_CURSOR_SEARCH			1417
/*! cursor: cursor search calls that return an error */
#define	WT_STAT_CONN_CURSOR_SEARCH_ERROR		1418
/*! cursor: cursor search history store calls */
#define	WT_STAT_CONN_CURSOR_SEARCH_HS			1419
/*! cursor: cursor search near calls */
#define	WT_STAT_CONN_CURSOR_SEARCH_NEAR			1420
/*! cursor: cursor search near calls that return an error */
#define	WT_STAT_CONN_CURSOR_SEARCH_NEAR_ERROR		1421
/*! cursor: cursor sweep buckets */
#define	WT_STAT_CONN_CURSOR_SWEEP_BUCKETS		1422
/*! cursor: cursor sweep cursors closed */
#define	WT_STAT_CONN_CURSOR_SWEEP_CLOSED		1423
/*! cursor: cursor sweep cursors examined */
#define	WT_STAT_CONN_CURSOR_SWEEP_EXAMINED		1424
/*! cursor: cursor sweeps */
#define	WT_STAT_CONN_CURSOR_SWEEP			1425
/*! cursor: cursor truncate calls */
#define	WT_STAT_CONN_CURSOR_TRUNCATE			1426
/*! cursor: cursor truncates performed on individual keys */
#define	WT_STAT_CONN_CURSOR_TRUNCATE_KEYS_DELETED	1427
/*! cursor: cursor update calls */
#define	WT_STAT_CONN_CURSOR_UPDATE			1428
/*! cursor: cursor update calls that return an error */
#define	WT_STAT_CONN_CURSOR_UPDATE_ERROR		1429
/*! cursor: cursor update key and value bytes */
#define	WT_STAT_CONN_CURSOR_UPDATE_BYTES		1430
/*! cursor: cursor update value size change */
#define	WT_STAT_CONN_CURSOR_UPDATE_BYTES_CHANGED	1431
/*! cursor: cursors reused from cache */
#define	WT_STAT_CONN_CURSOR_REOPEN			1432
/*! cursor: open cursor count */
#define	WT_STAT_CONN_CURSOR_OPEN_COUNT			1433
/*! data-handle: Table connection data handles currently active */
#define	WT_STAT_CONN_DH_CONN_HANDLE_TABLE_COUNT		1434
/*! data-handle: Tiered connection data handles currently active */
#define	WT_STAT_CONN_DH_CONN_HANDLE_TIERED_COUNT	1435
/*! data-handle: Tiered_Tree connection data handles currently active */
#define	WT_STAT_CONN_DH_CONN_HANDLE_TIERED_TREE_COUNT	1436
/*! data-handle: btree connection data handles currently active */
#define	WT_STAT_CONN_DH_CONN_HANDLE_BTREE_COUNT		1437
/*! data-handle: checkpoint connection data handles currently active */
#define	WT_STAT_CONN_DH_CONN_HANDLE_CHECKPOINT_COUNT	1438
/*! data-handle: connection data handle size */
#define	WT_STAT_CONN_DH_CONN_HANDLE_SIZE		1439
/*! data-handle: connection data handles currently active */
#define	WT_STAT_CONN_DH_CONN_HANDLE_COUNT		1440
/*! data-handle: connection sweep candidate became referenced */
#define	WT_STAT_CONN_DH_SWEEP_REF			1441
/*! data-handle: connection sweep dead dhandles closed */
#define	WT_STAT_CONN_DH_SWEEP_DEAD_CLOSE		1442
/*! data-handle: connection sweep dhandles removed from hash list */
#define	WT_STAT_CONN_DH_SWEEP_REMOVE			1443
/*! data-handle: connection sweep expired dhandles closed */
#define	WT_STAT_CONN_DH_SWEEP_EXPIRED_CLOSE		1444
/*! data-handle: connection sweep time-of-death sets */
#define	WT_STAT_CONN_DH_SWEEP_TOD			1445
/*! data-handle: connection sweeps */
#define	WT_STAT_CONN_DH_SWEEPS				1446
=======
#define	WT_STAT_CONN_CURSOR_PREV_SKIP_GE_100		1401
/*! cursor: cursor prev calls that skip less than 100 entries */
#define	WT_STAT_CONN_CURSOR_PREV_SKIP_LT_100		1402
/*! cursor: cursor reconfigure calls that return an error */
#define	WT_STAT_CONN_CURSOR_RECONFIGURE_ERROR		1403
/*! cursor: cursor remove calls */
#define	WT_STAT_CONN_CURSOR_REMOVE			1404
/*! cursor: cursor remove calls that return an error */
#define	WT_STAT_CONN_CURSOR_REMOVE_ERROR		1405
/*! cursor: cursor remove key bytes removed */
#define	WT_STAT_CONN_CURSOR_REMOVE_BYTES		1406
/*! cursor: cursor reopen calls that return an error */
#define	WT_STAT_CONN_CURSOR_REOPEN_ERROR		1407
/*! cursor: cursor reserve calls */
#define	WT_STAT_CONN_CURSOR_RESERVE			1408
/*! cursor: cursor reserve calls that return an error */
#define	WT_STAT_CONN_CURSOR_RESERVE_ERROR		1409
/*! cursor: cursor reset calls */
#define	WT_STAT_CONN_CURSOR_RESET			1410
/*! cursor: cursor reset calls that return an error */
#define	WT_STAT_CONN_CURSOR_RESET_ERROR			1411
/*! cursor: cursor search calls */
#define	WT_STAT_CONN_CURSOR_SEARCH			1412
/*! cursor: cursor search calls that return an error */
#define	WT_STAT_CONN_CURSOR_SEARCH_ERROR		1413
/*! cursor: cursor search history store calls */
#define	WT_STAT_CONN_CURSOR_SEARCH_HS			1414
/*! cursor: cursor search near calls */
#define	WT_STAT_CONN_CURSOR_SEARCH_NEAR			1415
/*! cursor: cursor search near calls that return an error */
#define	WT_STAT_CONN_CURSOR_SEARCH_NEAR_ERROR		1416
/*! cursor: cursor sweep buckets */
#define	WT_STAT_CONN_CURSOR_SWEEP_BUCKETS		1417
/*! cursor: cursor sweep cursors closed */
#define	WT_STAT_CONN_CURSOR_SWEEP_CLOSED		1418
/*! cursor: cursor sweep cursors examined */
#define	WT_STAT_CONN_CURSOR_SWEEP_EXAMINED		1419
/*! cursor: cursor sweeps */
#define	WT_STAT_CONN_CURSOR_SWEEP			1420
/*! cursor: cursor truncate calls */
#define	WT_STAT_CONN_CURSOR_TRUNCATE			1421
/*! cursor: cursor truncates performed on individual keys */
#define	WT_STAT_CONN_CURSOR_TRUNCATE_KEYS_DELETED	1422
/*! cursor: cursor update calls */
#define	WT_STAT_CONN_CURSOR_UPDATE			1423
/*! cursor: cursor update calls that return an error */
#define	WT_STAT_CONN_CURSOR_UPDATE_ERROR		1424
/*! cursor: cursor update key and value bytes */
#define	WT_STAT_CONN_CURSOR_UPDATE_BYTES		1425
/*! cursor: cursor update value size change */
#define	WT_STAT_CONN_CURSOR_UPDATE_BYTES_CHANGED	1426
/*! cursor: cursors reused from cache */
#define	WT_STAT_CONN_CURSOR_REOPEN			1427
/*! cursor: open cursor count */
#define	WT_STAT_CONN_CURSOR_OPEN_COUNT			1428
/*! data-handle: Table connection data handles currently active */
#define	WT_STAT_CONN_DH_CONN_HANDLE_TABLE_COUNT		1429
/*! data-handle: Tiered connection data handles currently active */
#define	WT_STAT_CONN_DH_CONN_HANDLE_TIERED_COUNT	1430
/*! data-handle: Tiered_Tree connection data handles currently active */
#define	WT_STAT_CONN_DH_CONN_HANDLE_TIERED_TREE_COUNT	1431
/*! data-handle: btree connection data handles currently active */
#define	WT_STAT_CONN_DH_CONN_HANDLE_BTREE_COUNT		1432
/*! data-handle: checkpoint connection data handles currently active */
#define	WT_STAT_CONN_DH_CONN_HANDLE_CHECKPOINT_COUNT	1433
/*! data-handle: connection data handle size */
#define	WT_STAT_CONN_DH_CONN_HANDLE_SIZE		1434
/*! data-handle: connection data handles currently active */
#define	WT_STAT_CONN_DH_CONN_HANDLE_COUNT		1435
/*! data-handle: connection sweep candidate became referenced */
#define	WT_STAT_CONN_DH_SWEEP_REF			1436
/*! data-handle: connection sweep dead dhandles closed */
#define	WT_STAT_CONN_DH_SWEEP_DEAD_CLOSE		1437
/*! data-handle: connection sweep dhandles removed from hash list */
#define	WT_STAT_CONN_DH_SWEEP_REMOVE			1438
/*! data-handle: connection sweep expired dhandles closed */
#define	WT_STAT_CONN_DH_SWEEP_EXPIRED_CLOSE		1439
/*! data-handle: connection sweep time-of-death sets */
#define	WT_STAT_CONN_DH_SWEEP_TOD			1440
/*! data-handle: connection sweeps */
#define	WT_STAT_CONN_DH_SWEEPS				1441
>>>>>>> 63e05b0d
/*!
 * data-handle: connection sweeps skipped due to checkpoint gathering
 * handles
 */
<<<<<<< HEAD
#define	WT_STAT_CONN_DH_SWEEP_SKIP_CKPT			1447
/*! data-handle: session dhandles swept */
#define	WT_STAT_CONN_DH_SESSION_HANDLES			1448
/*! data-handle: session sweep attempts */
#define	WT_STAT_CONN_DH_SESSION_SWEEPS			1449
/*! layered: Layered table cursor insert operations */
#define	WT_STAT_CONN_LAYERED_CURS_INSERT		1450
/*! layered: Layered table cursor next operations */
#define	WT_STAT_CONN_LAYERED_CURS_NEXT			1451
/*! layered: Layered table cursor next operations from ingest table */
#define	WT_STAT_CONN_LAYERED_CURS_NEXT_INGEST		1452
/*! layered: Layered table cursor next operations from stable table */
#define	WT_STAT_CONN_LAYERED_CURS_NEXT_STABLE		1453
/*! layered: Layered table cursor prev operations */
#define	WT_STAT_CONN_LAYERED_CURS_PREV			1454
/*! layered: Layered table cursor prev operations from ingest table */
#define	WT_STAT_CONN_LAYERED_CURS_PREV_INGEST		1455
/*! layered: Layered table cursor prev operations from stable table */
#define	WT_STAT_CONN_LAYERED_CURS_PREV_STABLE		1456
/*! layered: Layered table cursor remove operations */
#define	WT_STAT_CONN_LAYERED_CURS_REMOVE		1457
/*! layered: Layered table cursor search near operations */
#define	WT_STAT_CONN_LAYERED_CURS_SEARCH_NEAR		1458
/*! layered: Layered table cursor search near operations from ingest table */
#define	WT_STAT_CONN_LAYERED_CURS_SEARCH_NEAR_INGEST	1459
/*! layered: Layered table cursor search near operations from stable table */
#define	WT_STAT_CONN_LAYERED_CURS_SEARCH_NEAR_STABLE	1460
/*! layered: Layered table cursor search operations */
#define	WT_STAT_CONN_LAYERED_CURS_SEARCH		1461
/*! layered: Layered table cursor search operations from ingest table */
#define	WT_STAT_CONN_LAYERED_CURS_SEARCH_INGEST		1462
/*! layered: Layered table cursor search operations from stable table */
#define	WT_STAT_CONN_LAYERED_CURS_SEARCH_STABLE		1463
/*! layered: Layered table cursor update operations */
#define	WT_STAT_CONN_LAYERED_CURS_UPDATE		1464
/*!
 * layered: checkpoints performed on this table by the layered table
 * manager
 */
#define	WT_STAT_CONN_LAYERED_TABLE_MANAGER_CHECKPOINTS	1465
/*! layered: checkpoints refreshed on shared layered constituents */
#define	WT_STAT_CONN_LAYERED_TABLE_MANAGER_CHECKPOINTS_REFRESHED	1466
/*!
 * layered: how many log applications the layered table manager applied
 * on this tree
 */
#define	WT_STAT_CONN_LAYERED_TABLE_MANAGER_LOGOPS_APPLIED	1467
/*!
 * layered: how many log applications the layered table manager skipped
 * on this tree
 */
#define	WT_STAT_CONN_LAYERED_TABLE_MANAGER_LOGOPS_SKIPPED	1468
/*!
 * layered: how many previously-applied LSNs the layered table manager
 * skipped on this tree
 */
#define	WT_STAT_CONN_LAYERED_TABLE_MANAGER_SKIP_LSN	1469
/*! layered: the number of tables the layered table manager has open */
#define	WT_STAT_CONN_LAYERED_TABLE_MANAGER_TABLES	1470
/*! layered: whether the layered table manager thread has been started */
#define	WT_STAT_CONN_LAYERED_TABLE_MANAGER_RUNNING	1471
/*!
 * layered: whether the layered table manager thread is currently busy
 * doing work
 */
#define	WT_STAT_CONN_LAYERED_TABLE_MANAGER_ACTIVE	1472
/*! live-restore: live restore state */
#define	WT_STAT_CONN_LIVE_RESTORE_STATE			1473
=======
#define	WT_STAT_CONN_DH_SWEEP_SKIP_CKPT			1442
/*! data-handle: session dhandles swept */
#define	WT_STAT_CONN_DH_SESSION_HANDLES			1443
/*! data-handle: session sweep attempts */
#define	WT_STAT_CONN_DH_SESSION_SWEEPS			1444
/*! live-restore: live restore state */
#define	WT_STAT_CONN_LIVE_RESTORE_STATE			1445
>>>>>>> 63e05b0d
/*!
 * live-restore: the number of files remaining for live restore
 * completion
 */
<<<<<<< HEAD
#define	WT_STAT_CONN_LIVE_RESTORE_WORK_REMAINING	1474
/*! lock: btree page lock acquisitions */
#define	WT_STAT_CONN_LOCK_BTREE_PAGE_COUNT		1475
/*! lock: btree page lock application thread wait time (usecs) */
#define	WT_STAT_CONN_LOCK_BTREE_PAGE_WAIT_APPLICATION	1476
/*! lock: btree page lock internal thread wait time (usecs) */
#define	WT_STAT_CONN_LOCK_BTREE_PAGE_WAIT_INTERNAL	1477
/*! lock: checkpoint lock acquisitions */
#define	WT_STAT_CONN_LOCK_CHECKPOINT_COUNT		1478
/*! lock: checkpoint lock application thread wait time (usecs) */
#define	WT_STAT_CONN_LOCK_CHECKPOINT_WAIT_APPLICATION	1479
/*! lock: checkpoint lock internal thread wait time (usecs) */
#define	WT_STAT_CONN_LOCK_CHECKPOINT_WAIT_INTERNAL	1480
/*! lock: dhandle lock application thread time waiting (usecs) */
#define	WT_STAT_CONN_LOCK_DHANDLE_WAIT_APPLICATION	1481
/*! lock: dhandle lock internal thread time waiting (usecs) */
#define	WT_STAT_CONN_LOCK_DHANDLE_WAIT_INTERNAL		1482
/*! lock: dhandle read lock acquisitions */
#define	WT_STAT_CONN_LOCK_DHANDLE_READ_COUNT		1483
/*! lock: dhandle write lock acquisitions */
#define	WT_STAT_CONN_LOCK_DHANDLE_WRITE_COUNT		1484
/*! lock: metadata lock acquisitions */
#define	WT_STAT_CONN_LOCK_METADATA_COUNT		1485
/*! lock: metadata lock application thread wait time (usecs) */
#define	WT_STAT_CONN_LOCK_METADATA_WAIT_APPLICATION	1486
/*! lock: metadata lock internal thread wait time (usecs) */
#define	WT_STAT_CONN_LOCK_METADATA_WAIT_INTERNAL	1487
/*! lock: schema lock acquisitions */
#define	WT_STAT_CONN_LOCK_SCHEMA_COUNT			1488
/*! lock: schema lock application thread wait time (usecs) */
#define	WT_STAT_CONN_LOCK_SCHEMA_WAIT_APPLICATION	1489
/*! lock: schema lock internal thread wait time (usecs) */
#define	WT_STAT_CONN_LOCK_SCHEMA_WAIT_INTERNAL		1490
=======
#define	WT_STAT_CONN_LIVE_RESTORE_WORK_REMAINING	1446
/*! lock: btree page lock acquisitions */
#define	WT_STAT_CONN_LOCK_BTREE_PAGE_COUNT		1447
/*! lock: btree page lock application thread wait time (usecs) */
#define	WT_STAT_CONN_LOCK_BTREE_PAGE_WAIT_APPLICATION	1448
/*! lock: btree page lock internal thread wait time (usecs) */
#define	WT_STAT_CONN_LOCK_BTREE_PAGE_WAIT_INTERNAL	1449
/*! lock: checkpoint lock acquisitions */
#define	WT_STAT_CONN_LOCK_CHECKPOINT_COUNT		1450
/*! lock: checkpoint lock application thread wait time (usecs) */
#define	WT_STAT_CONN_LOCK_CHECKPOINT_WAIT_APPLICATION	1451
/*! lock: checkpoint lock internal thread wait time (usecs) */
#define	WT_STAT_CONN_LOCK_CHECKPOINT_WAIT_INTERNAL	1452
/*! lock: dhandle lock application thread time waiting (usecs) */
#define	WT_STAT_CONN_LOCK_DHANDLE_WAIT_APPLICATION	1453
/*! lock: dhandle lock internal thread time waiting (usecs) */
#define	WT_STAT_CONN_LOCK_DHANDLE_WAIT_INTERNAL		1454
/*! lock: dhandle read lock acquisitions */
#define	WT_STAT_CONN_LOCK_DHANDLE_READ_COUNT		1455
/*! lock: dhandle write lock acquisitions */
#define	WT_STAT_CONN_LOCK_DHANDLE_WRITE_COUNT		1456
/*! lock: metadata lock acquisitions */
#define	WT_STAT_CONN_LOCK_METADATA_COUNT		1457
/*! lock: metadata lock application thread wait time (usecs) */
#define	WT_STAT_CONN_LOCK_METADATA_WAIT_APPLICATION	1458
/*! lock: metadata lock internal thread wait time (usecs) */
#define	WT_STAT_CONN_LOCK_METADATA_WAIT_INTERNAL	1459
/*! lock: schema lock acquisitions */
#define	WT_STAT_CONN_LOCK_SCHEMA_COUNT			1460
/*! lock: schema lock application thread wait time (usecs) */
#define	WT_STAT_CONN_LOCK_SCHEMA_WAIT_APPLICATION	1461
/*! lock: schema lock internal thread wait time (usecs) */
#define	WT_STAT_CONN_LOCK_SCHEMA_WAIT_INTERNAL		1462
>>>>>>> 63e05b0d
/*!
 * lock: table lock application thread time waiting for the table lock
 * (usecs)
 */
<<<<<<< HEAD
#define	WT_STAT_CONN_LOCK_TABLE_WAIT_APPLICATION	1491
=======
#define	WT_STAT_CONN_LOCK_TABLE_WAIT_APPLICATION	1463
>>>>>>> 63e05b0d
/*!
 * lock: table lock internal thread time waiting for the table lock
 * (usecs)
 */
<<<<<<< HEAD
#define	WT_STAT_CONN_LOCK_TABLE_WAIT_INTERNAL		1492
/*! lock: table read lock acquisitions */
#define	WT_STAT_CONN_LOCK_TABLE_READ_COUNT		1493
/*! lock: table write lock acquisitions */
#define	WT_STAT_CONN_LOCK_TABLE_WRITE_COUNT		1494
/*! lock: txn global lock application thread time waiting (usecs) */
#define	WT_STAT_CONN_LOCK_TXN_GLOBAL_WAIT_APPLICATION	1495
/*! lock: txn global lock internal thread time waiting (usecs) */
#define	WT_STAT_CONN_LOCK_TXN_GLOBAL_WAIT_INTERNAL	1496
/*! lock: txn global read lock acquisitions */
#define	WT_STAT_CONN_LOCK_TXN_GLOBAL_READ_COUNT		1497
/*! lock: txn global write lock acquisitions */
#define	WT_STAT_CONN_LOCK_TXN_GLOBAL_WRITE_COUNT	1498
/*! log: busy returns attempting to switch slots */
#define	WT_STAT_CONN_LOG_SLOT_SWITCH_BUSY		1499
/*! log: force log remove time sleeping (usecs) */
#define	WT_STAT_CONN_LOG_FORCE_REMOVE_SLEEP		1500
/*! log: log bytes of payload data */
#define	WT_STAT_CONN_LOG_BYTES_PAYLOAD			1501
/*! log: log bytes written */
#define	WT_STAT_CONN_LOG_BYTES_WRITTEN			1502
/*! log: log files manually zero-filled */
#define	WT_STAT_CONN_LOG_ZERO_FILLS			1503
/*! log: log flush operations */
#define	WT_STAT_CONN_LOG_FLUSH				1504
/*! log: log force write operations */
#define	WT_STAT_CONN_LOG_FORCE_WRITE			1505
/*! log: log force write operations skipped */
#define	WT_STAT_CONN_LOG_FORCE_WRITE_SKIP		1506
/*! log: log records compressed */
#define	WT_STAT_CONN_LOG_COMPRESS_WRITES		1507
/*! log: log records not compressed */
#define	WT_STAT_CONN_LOG_COMPRESS_WRITE_FAILS		1508
/*! log: log records too small to compress */
#define	WT_STAT_CONN_LOG_COMPRESS_SMALL			1509
/*! log: log release advances write LSN */
#define	WT_STAT_CONN_LOG_RELEASE_WRITE_LSN		1510
/*! log: log scan operations */
#define	WT_STAT_CONN_LOG_SCANS				1511
/*! log: log scan records requiring two reads */
#define	WT_STAT_CONN_LOG_SCAN_REREADS			1512
/*! log: log server thread advances write LSN */
#define	WT_STAT_CONN_LOG_WRITE_LSN			1513
/*! log: log server thread write LSN walk skipped */
#define	WT_STAT_CONN_LOG_WRITE_LSN_SKIP			1514
/*! log: log sync operations */
#define	WT_STAT_CONN_LOG_SYNC				1515
/*! log: log sync time duration (usecs) */
#define	WT_STAT_CONN_LOG_SYNC_DURATION			1516
/*! log: log sync_dir operations */
#define	WT_STAT_CONN_LOG_SYNC_DIR			1517
/*! log: log sync_dir time duration (usecs) */
#define	WT_STAT_CONN_LOG_SYNC_DIR_DURATION		1518
/*! log: log write operations */
#define	WT_STAT_CONN_LOG_WRITES				1519
/*! log: logging bytes consolidated */
#define	WT_STAT_CONN_LOG_SLOT_CONSOLIDATED		1520
/*! log: maximum log file size */
#define	WT_STAT_CONN_LOG_MAX_FILESIZE			1521
/*! log: number of pre-allocated log files to create */
#define	WT_STAT_CONN_LOG_PREALLOC_MAX			1522
/*! log: pre-allocated log files not ready and missed */
#define	WT_STAT_CONN_LOG_PREALLOC_MISSED		1523
/*! log: pre-allocated log files prepared */
#define	WT_STAT_CONN_LOG_PREALLOC_FILES			1524
/*! log: pre-allocated log files used */
#define	WT_STAT_CONN_LOG_PREALLOC_USED			1525
/*! log: records processed by log scan */
#define	WT_STAT_CONN_LOG_SCAN_RECORDS			1526
/*! log: slot close lost race */
#define	WT_STAT_CONN_LOG_SLOT_CLOSE_RACE		1527
/*! log: slot close unbuffered waits */
#define	WT_STAT_CONN_LOG_SLOT_CLOSE_UNBUF		1528
/*! log: slot closures */
#define	WT_STAT_CONN_LOG_SLOT_CLOSES			1529
/*! log: slot join atomic update races */
#define	WT_STAT_CONN_LOG_SLOT_RACES			1530
/*! log: slot join calls atomic updates raced */
#define	WT_STAT_CONN_LOG_SLOT_YIELD_RACE		1531
/*! log: slot join calls did not yield */
#define	WT_STAT_CONN_LOG_SLOT_IMMEDIATE			1532
/*! log: slot join calls found active slot closed */
#define	WT_STAT_CONN_LOG_SLOT_YIELD_CLOSE		1533
/*! log: slot join calls slept */
#define	WT_STAT_CONN_LOG_SLOT_YIELD_SLEEP		1534
/*! log: slot join calls yielded */
#define	WT_STAT_CONN_LOG_SLOT_YIELD			1535
/*! log: slot join found active slot closed */
#define	WT_STAT_CONN_LOG_SLOT_ACTIVE_CLOSED		1536
/*! log: slot joins yield time (usecs) */
#define	WT_STAT_CONN_LOG_SLOT_YIELD_DURATION		1537
/*! log: slot transitions unable to find free slot */
#define	WT_STAT_CONN_LOG_SLOT_NO_FREE_SLOTS		1538
/*! log: slot unbuffered writes */
#define	WT_STAT_CONN_LOG_SLOT_UNBUFFERED		1539
/*! log: total in-memory size of compressed records */
#define	WT_STAT_CONN_LOG_COMPRESS_MEM			1540
/*! log: total log buffer size */
#define	WT_STAT_CONN_LOG_BUFFER_SIZE			1541
/*! log: total size of compressed records */
#define	WT_STAT_CONN_LOG_COMPRESS_LEN			1542
/*! log: written slots coalesced */
#define	WT_STAT_CONN_LOG_SLOT_COALESCED			1543
/*! log: yields waiting for previous log file close */
#define	WT_STAT_CONN_LOG_CLOSE_YIELDS			1544
/*! perf: block manager read latency histogram (bucket 1) - 0-10ms */
#define	WT_STAT_CONN_PERF_HIST_BMREAD_LATENCY_LT10	1545
/*! perf: block manager read latency histogram (bucket 2) - 10-49ms */
#define	WT_STAT_CONN_PERF_HIST_BMREAD_LATENCY_LT50	1546
/*! perf: block manager read latency histogram (bucket 3) - 50-99ms */
#define	WT_STAT_CONN_PERF_HIST_BMREAD_LATENCY_LT100	1547
/*! perf: block manager read latency histogram (bucket 4) - 100-249ms */
#define	WT_STAT_CONN_PERF_HIST_BMREAD_LATENCY_LT250	1548
/*! perf: block manager read latency histogram (bucket 5) - 250-499ms */
#define	WT_STAT_CONN_PERF_HIST_BMREAD_LATENCY_LT500	1549
/*! perf: block manager read latency histogram (bucket 6) - 500-999ms */
#define	WT_STAT_CONN_PERF_HIST_BMREAD_LATENCY_LT1000	1550
/*! perf: block manager read latency histogram (bucket 7) - 1000ms+ */
#define	WT_STAT_CONN_PERF_HIST_BMREAD_LATENCY_GT1000	1551
/*! perf: block manager read latency histogram total (msecs) */
#define	WT_STAT_CONN_PERF_HIST_BMREAD_LATENCY_TOTAL_MSECS	1552
/*! perf: block manager write latency histogram (bucket 1) - 0-10ms */
#define	WT_STAT_CONN_PERF_HIST_BMWRITE_LATENCY_LT10	1553
/*! perf: block manager write latency histogram (bucket 2) - 10-49ms */
#define	WT_STAT_CONN_PERF_HIST_BMWRITE_LATENCY_LT50	1554
/*! perf: block manager write latency histogram (bucket 3) - 50-99ms */
#define	WT_STAT_CONN_PERF_HIST_BMWRITE_LATENCY_LT100	1555
/*! perf: block manager write latency histogram (bucket 4) - 100-249ms */
#define	WT_STAT_CONN_PERF_HIST_BMWRITE_LATENCY_LT250	1556
/*! perf: block manager write latency histogram (bucket 5) - 250-499ms */
#define	WT_STAT_CONN_PERF_HIST_BMWRITE_LATENCY_LT500	1557
/*! perf: block manager write latency histogram (bucket 6) - 500-999ms */
#define	WT_STAT_CONN_PERF_HIST_BMWRITE_LATENCY_LT1000	1558
/*! perf: block manager write latency histogram (bucket 7) - 1000ms+ */
#define	WT_STAT_CONN_PERF_HIST_BMWRITE_LATENCY_GT1000	1559
/*! perf: block manager write latency histogram total (msecs) */
#define	WT_STAT_CONN_PERF_HIST_BMWRITE_LATENCY_TOTAL_MSECS	1560
/*! perf: file system read latency histogram (bucket 1) - 0-10ms */
#define	WT_STAT_CONN_PERF_HIST_FSREAD_LATENCY_LT10	1561
/*! perf: file system read latency histogram (bucket 2) - 10-49ms */
#define	WT_STAT_CONN_PERF_HIST_FSREAD_LATENCY_LT50	1562
/*! perf: file system read latency histogram (bucket 3) - 50-99ms */
#define	WT_STAT_CONN_PERF_HIST_FSREAD_LATENCY_LT100	1563
/*! perf: file system read latency histogram (bucket 4) - 100-249ms */
#define	WT_STAT_CONN_PERF_HIST_FSREAD_LATENCY_LT250	1564
/*! perf: file system read latency histogram (bucket 5) - 250-499ms */
#define	WT_STAT_CONN_PERF_HIST_FSREAD_LATENCY_LT500	1565
/*! perf: file system read latency histogram (bucket 6) - 500-999ms */
#define	WT_STAT_CONN_PERF_HIST_FSREAD_LATENCY_LT1000	1566
/*! perf: file system read latency histogram (bucket 7) - 1000ms+ */
#define	WT_STAT_CONN_PERF_HIST_FSREAD_LATENCY_GT1000	1567
/*! perf: file system read latency histogram total (msecs) */
#define	WT_STAT_CONN_PERF_HIST_FSREAD_LATENCY_TOTAL_MSECS	1568
/*! perf: file system write latency histogram (bucket 1) - 0-10ms */
#define	WT_STAT_CONN_PERF_HIST_FSWRITE_LATENCY_LT10	1569
/*! perf: file system write latency histogram (bucket 2) - 10-49ms */
#define	WT_STAT_CONN_PERF_HIST_FSWRITE_LATENCY_LT50	1570
/*! perf: file system write latency histogram (bucket 3) - 50-99ms */
#define	WT_STAT_CONN_PERF_HIST_FSWRITE_LATENCY_LT100	1571
/*! perf: file system write latency histogram (bucket 4) - 100-249ms */
#define	WT_STAT_CONN_PERF_HIST_FSWRITE_LATENCY_LT250	1572
/*! perf: file system write latency histogram (bucket 5) - 250-499ms */
#define	WT_STAT_CONN_PERF_HIST_FSWRITE_LATENCY_LT500	1573
/*! perf: file system write latency histogram (bucket 6) - 500-999ms */
#define	WT_STAT_CONN_PERF_HIST_FSWRITE_LATENCY_LT1000	1574
/*! perf: file system write latency histogram (bucket 7) - 1000ms+ */
#define	WT_STAT_CONN_PERF_HIST_FSWRITE_LATENCY_GT1000	1575
/*! perf: file system write latency histogram total (msecs) */
#define	WT_STAT_CONN_PERF_HIST_FSWRITE_LATENCY_TOTAL_MSECS	1576
/*! perf: operation read latency histogram (bucket 1) - 0-100us */
#define	WT_STAT_CONN_PERF_HIST_OPREAD_LATENCY_LT100	1577
/*! perf: operation read latency histogram (bucket 2) - 100-249us */
#define	WT_STAT_CONN_PERF_HIST_OPREAD_LATENCY_LT250	1578
/*! perf: operation read latency histogram (bucket 3) - 250-499us */
#define	WT_STAT_CONN_PERF_HIST_OPREAD_LATENCY_LT500	1579
/*! perf: operation read latency histogram (bucket 4) - 500-999us */
#define	WT_STAT_CONN_PERF_HIST_OPREAD_LATENCY_LT1000	1580
/*! perf: operation read latency histogram (bucket 5) - 1000-9999us */
#define	WT_STAT_CONN_PERF_HIST_OPREAD_LATENCY_LT10000	1581
/*! perf: operation read latency histogram (bucket 6) - 10000us+ */
#define	WT_STAT_CONN_PERF_HIST_OPREAD_LATENCY_GT10000	1582
/*! perf: operation read latency histogram total (usecs) */
#define	WT_STAT_CONN_PERF_HIST_OPREAD_LATENCY_TOTAL_USECS	1583
/*! perf: operation write latency histogram (bucket 1) - 0-100us */
#define	WT_STAT_CONN_PERF_HIST_OPWRITE_LATENCY_LT100	1584
/*! perf: operation write latency histogram (bucket 2) - 100-249us */
#define	WT_STAT_CONN_PERF_HIST_OPWRITE_LATENCY_LT250	1585
/*! perf: operation write latency histogram (bucket 3) - 250-499us */
#define	WT_STAT_CONN_PERF_HIST_OPWRITE_LATENCY_LT500	1586
/*! perf: operation write latency histogram (bucket 4) - 500-999us */
#define	WT_STAT_CONN_PERF_HIST_OPWRITE_LATENCY_LT1000	1587
/*! perf: operation write latency histogram (bucket 5) - 1000-9999us */
#define	WT_STAT_CONN_PERF_HIST_OPWRITE_LATENCY_LT10000	1588
/*! perf: operation write latency histogram (bucket 6) - 10000us+ */
#define	WT_STAT_CONN_PERF_HIST_OPWRITE_LATENCY_GT10000	1589
/*! perf: operation write latency histogram total (usecs) */
#define	WT_STAT_CONN_PERF_HIST_OPWRITE_LATENCY_TOTAL_USECS	1590
/*! prefetch: could not perform pre-fetch on internal page */
#define	WT_STAT_CONN_PREFETCH_SKIPPED_INTERNAL_PAGE	1591
=======
#define	WT_STAT_CONN_LOCK_TABLE_WAIT_INTERNAL		1464
/*! lock: table read lock acquisitions */
#define	WT_STAT_CONN_LOCK_TABLE_READ_COUNT		1465
/*! lock: table write lock acquisitions */
#define	WT_STAT_CONN_LOCK_TABLE_WRITE_COUNT		1466
/*! lock: txn global lock application thread time waiting (usecs) */
#define	WT_STAT_CONN_LOCK_TXN_GLOBAL_WAIT_APPLICATION	1467
/*! lock: txn global lock internal thread time waiting (usecs) */
#define	WT_STAT_CONN_LOCK_TXN_GLOBAL_WAIT_INTERNAL	1468
/*! lock: txn global read lock acquisitions */
#define	WT_STAT_CONN_LOCK_TXN_GLOBAL_READ_COUNT		1469
/*! lock: txn global write lock acquisitions */
#define	WT_STAT_CONN_LOCK_TXN_GLOBAL_WRITE_COUNT	1470
/*! log: busy returns attempting to switch slots */
#define	WT_STAT_CONN_LOG_SLOT_SWITCH_BUSY		1471
/*! log: force log remove time sleeping (usecs) */
#define	WT_STAT_CONN_LOG_FORCE_REMOVE_SLEEP		1472
/*! log: log bytes of payload data */
#define	WT_STAT_CONN_LOG_BYTES_PAYLOAD			1473
/*! log: log bytes written */
#define	WT_STAT_CONN_LOG_BYTES_WRITTEN			1474
/*! log: log files manually zero-filled */
#define	WT_STAT_CONN_LOG_ZERO_FILLS			1475
/*! log: log flush operations */
#define	WT_STAT_CONN_LOG_FLUSH				1476
/*! log: log force write operations */
#define	WT_STAT_CONN_LOG_FORCE_WRITE			1477
/*! log: log force write operations skipped */
#define	WT_STAT_CONN_LOG_FORCE_WRITE_SKIP		1478
/*! log: log records compressed */
#define	WT_STAT_CONN_LOG_COMPRESS_WRITES		1479
/*! log: log records not compressed */
#define	WT_STAT_CONN_LOG_COMPRESS_WRITE_FAILS		1480
/*! log: log records too small to compress */
#define	WT_STAT_CONN_LOG_COMPRESS_SMALL			1481
/*! log: log release advances write LSN */
#define	WT_STAT_CONN_LOG_RELEASE_WRITE_LSN		1482
/*! log: log scan operations */
#define	WT_STAT_CONN_LOG_SCANS				1483
/*! log: log scan records requiring two reads */
#define	WT_STAT_CONN_LOG_SCAN_REREADS			1484
/*! log: log server thread advances write LSN */
#define	WT_STAT_CONN_LOG_WRITE_LSN			1485
/*! log: log server thread write LSN walk skipped */
#define	WT_STAT_CONN_LOG_WRITE_LSN_SKIP			1486
/*! log: log sync operations */
#define	WT_STAT_CONN_LOG_SYNC				1487
/*! log: log sync time duration (usecs) */
#define	WT_STAT_CONN_LOG_SYNC_DURATION			1488
/*! log: log sync_dir operations */
#define	WT_STAT_CONN_LOG_SYNC_DIR			1489
/*! log: log sync_dir time duration (usecs) */
#define	WT_STAT_CONN_LOG_SYNC_DIR_DURATION		1490
/*! log: log write operations */
#define	WT_STAT_CONN_LOG_WRITES				1491
/*! log: logging bytes consolidated */
#define	WT_STAT_CONN_LOG_SLOT_CONSOLIDATED		1492
/*! log: maximum log file size */
#define	WT_STAT_CONN_LOG_MAX_FILESIZE			1493
/*! log: number of pre-allocated log files to create */
#define	WT_STAT_CONN_LOG_PREALLOC_MAX			1494
/*! log: pre-allocated log files not ready and missed */
#define	WT_STAT_CONN_LOG_PREALLOC_MISSED		1495
/*! log: pre-allocated log files prepared */
#define	WT_STAT_CONN_LOG_PREALLOC_FILES			1496
/*! log: pre-allocated log files used */
#define	WT_STAT_CONN_LOG_PREALLOC_USED			1497
/*! log: records processed by log scan */
#define	WT_STAT_CONN_LOG_SCAN_RECORDS			1498
/*! log: slot close lost race */
#define	WT_STAT_CONN_LOG_SLOT_CLOSE_RACE		1499
/*! log: slot close unbuffered waits */
#define	WT_STAT_CONN_LOG_SLOT_CLOSE_UNBUF		1500
/*! log: slot closures */
#define	WT_STAT_CONN_LOG_SLOT_CLOSES			1501
/*! log: slot join atomic update races */
#define	WT_STAT_CONN_LOG_SLOT_RACES			1502
/*! log: slot join calls atomic updates raced */
#define	WT_STAT_CONN_LOG_SLOT_YIELD_RACE		1503
/*! log: slot join calls did not yield */
#define	WT_STAT_CONN_LOG_SLOT_IMMEDIATE			1504
/*! log: slot join calls found active slot closed */
#define	WT_STAT_CONN_LOG_SLOT_YIELD_CLOSE		1505
/*! log: slot join calls slept */
#define	WT_STAT_CONN_LOG_SLOT_YIELD_SLEEP		1506
/*! log: slot join calls yielded */
#define	WT_STAT_CONN_LOG_SLOT_YIELD			1507
/*! log: slot join found active slot closed */
#define	WT_STAT_CONN_LOG_SLOT_ACTIVE_CLOSED		1508
/*! log: slot joins yield time (usecs) */
#define	WT_STAT_CONN_LOG_SLOT_YIELD_DURATION		1509
/*! log: slot transitions unable to find free slot */
#define	WT_STAT_CONN_LOG_SLOT_NO_FREE_SLOTS		1510
/*! log: slot unbuffered writes */
#define	WT_STAT_CONN_LOG_SLOT_UNBUFFERED		1511
/*! log: total in-memory size of compressed records */
#define	WT_STAT_CONN_LOG_COMPRESS_MEM			1512
/*! log: total log buffer size */
#define	WT_STAT_CONN_LOG_BUFFER_SIZE			1513
/*! log: total size of compressed records */
#define	WT_STAT_CONN_LOG_COMPRESS_LEN			1514
/*! log: written slots coalesced */
#define	WT_STAT_CONN_LOG_SLOT_COALESCED			1515
/*! log: yields waiting for previous log file close */
#define	WT_STAT_CONN_LOG_CLOSE_YIELDS			1516
/*! perf: file system read latency histogram (bucket 1) - 0-10ms */
#define	WT_STAT_CONN_PERF_HIST_FSREAD_LATENCY_LT10	1517
/*! perf: file system read latency histogram (bucket 2) - 10-49ms */
#define	WT_STAT_CONN_PERF_HIST_FSREAD_LATENCY_LT50	1518
/*! perf: file system read latency histogram (bucket 3) - 50-99ms */
#define	WT_STAT_CONN_PERF_HIST_FSREAD_LATENCY_LT100	1519
/*! perf: file system read latency histogram (bucket 4) - 100-249ms */
#define	WT_STAT_CONN_PERF_HIST_FSREAD_LATENCY_LT250	1520
/*! perf: file system read latency histogram (bucket 5) - 250-499ms */
#define	WT_STAT_CONN_PERF_HIST_FSREAD_LATENCY_LT500	1521
/*! perf: file system read latency histogram (bucket 6) - 500-999ms */
#define	WT_STAT_CONN_PERF_HIST_FSREAD_LATENCY_LT1000	1522
/*! perf: file system read latency histogram (bucket 7) - 1000ms+ */
#define	WT_STAT_CONN_PERF_HIST_FSREAD_LATENCY_GT1000	1523
/*! perf: file system read latency histogram total (msecs) */
#define	WT_STAT_CONN_PERF_HIST_FSREAD_LATENCY_TOTAL_MSECS	1524
/*! perf: file system write latency histogram (bucket 1) - 0-10ms */
#define	WT_STAT_CONN_PERF_HIST_FSWRITE_LATENCY_LT10	1525
/*! perf: file system write latency histogram (bucket 2) - 10-49ms */
#define	WT_STAT_CONN_PERF_HIST_FSWRITE_LATENCY_LT50	1526
/*! perf: file system write latency histogram (bucket 3) - 50-99ms */
#define	WT_STAT_CONN_PERF_HIST_FSWRITE_LATENCY_LT100	1527
/*! perf: file system write latency histogram (bucket 4) - 100-249ms */
#define	WT_STAT_CONN_PERF_HIST_FSWRITE_LATENCY_LT250	1528
/*! perf: file system write latency histogram (bucket 5) - 250-499ms */
#define	WT_STAT_CONN_PERF_HIST_FSWRITE_LATENCY_LT500	1529
/*! perf: file system write latency histogram (bucket 6) - 500-999ms */
#define	WT_STAT_CONN_PERF_HIST_FSWRITE_LATENCY_LT1000	1530
/*! perf: file system write latency histogram (bucket 7) - 1000ms+ */
#define	WT_STAT_CONN_PERF_HIST_FSWRITE_LATENCY_GT1000	1531
/*! perf: file system write latency histogram total (msecs) */
#define	WT_STAT_CONN_PERF_HIST_FSWRITE_LATENCY_TOTAL_MSECS	1532
/*! perf: operation read latency histogram (bucket 1) - 0-100us */
#define	WT_STAT_CONN_PERF_HIST_OPREAD_LATENCY_LT100	1533
/*! perf: operation read latency histogram (bucket 2) - 100-249us */
#define	WT_STAT_CONN_PERF_HIST_OPREAD_LATENCY_LT250	1534
/*! perf: operation read latency histogram (bucket 3) - 250-499us */
#define	WT_STAT_CONN_PERF_HIST_OPREAD_LATENCY_LT500	1535
/*! perf: operation read latency histogram (bucket 4) - 500-999us */
#define	WT_STAT_CONN_PERF_HIST_OPREAD_LATENCY_LT1000	1536
/*! perf: operation read latency histogram (bucket 5) - 1000-9999us */
#define	WT_STAT_CONN_PERF_HIST_OPREAD_LATENCY_LT10000	1537
/*! perf: operation read latency histogram (bucket 6) - 10000us+ */
#define	WT_STAT_CONN_PERF_HIST_OPREAD_LATENCY_GT10000	1538
/*! perf: operation read latency histogram total (usecs) */
#define	WT_STAT_CONN_PERF_HIST_OPREAD_LATENCY_TOTAL_USECS	1539
/*! perf: operation write latency histogram (bucket 1) - 0-100us */
#define	WT_STAT_CONN_PERF_HIST_OPWRITE_LATENCY_LT100	1540
/*! perf: operation write latency histogram (bucket 2) - 100-249us */
#define	WT_STAT_CONN_PERF_HIST_OPWRITE_LATENCY_LT250	1541
/*! perf: operation write latency histogram (bucket 3) - 250-499us */
#define	WT_STAT_CONN_PERF_HIST_OPWRITE_LATENCY_LT500	1542
/*! perf: operation write latency histogram (bucket 4) - 500-999us */
#define	WT_STAT_CONN_PERF_HIST_OPWRITE_LATENCY_LT1000	1543
/*! perf: operation write latency histogram (bucket 5) - 1000-9999us */
#define	WT_STAT_CONN_PERF_HIST_OPWRITE_LATENCY_LT10000	1544
/*! perf: operation write latency histogram (bucket 6) - 10000us+ */
#define	WT_STAT_CONN_PERF_HIST_OPWRITE_LATENCY_GT10000	1545
/*! perf: operation write latency histogram total (usecs) */
#define	WT_STAT_CONN_PERF_HIST_OPWRITE_LATENCY_TOTAL_USECS	1546
/*! prefetch: could not perform pre-fetch on internal page */
#define	WT_STAT_CONN_PREFETCH_SKIPPED_INTERNAL_PAGE	1547
>>>>>>> 63e05b0d
/*!
 * prefetch: could not perform pre-fetch on ref without the pre-fetch
 * flag set
 */
<<<<<<< HEAD
#define	WT_STAT_CONN_PREFETCH_SKIPPED_NO_FLAG_SET	1592
/*! prefetch: number of times pre-fetch failed to start */
#define	WT_STAT_CONN_PREFETCH_FAILED_START		1593
/*! prefetch: pre-fetch not repeating for recently pre-fetched ref */
#define	WT_STAT_CONN_PREFETCH_SKIPPED_SAME_REF		1594
/*! prefetch: pre-fetch not triggered after single disk read */
#define	WT_STAT_CONN_PREFETCH_DISK_ONE			1595
/*! prefetch: pre-fetch not triggered as there is no valid dhandle */
#define	WT_STAT_CONN_PREFETCH_SKIPPED_NO_VALID_DHANDLE	1596
/*! prefetch: pre-fetch not triggered by page read */
#define	WT_STAT_CONN_PREFETCH_SKIPPED			1597
/*! prefetch: pre-fetch not triggered due to disk read count */
#define	WT_STAT_CONN_PREFETCH_SKIPPED_DISK_READ_COUNT	1598
/*! prefetch: pre-fetch not triggered due to internal session */
#define	WT_STAT_CONN_PREFETCH_SKIPPED_INTERNAL_SESSION	1599
/*! prefetch: pre-fetch not triggered due to special btree handle */
#define	WT_STAT_CONN_PREFETCH_SKIPPED_SPECIAL_HANDLE	1600
/*! prefetch: pre-fetch page not on disk when reading */
#define	WT_STAT_CONN_PREFETCH_PAGES_FAIL		1601
/*! prefetch: pre-fetch pages queued */
#define	WT_STAT_CONN_PREFETCH_PAGES_QUEUED		1602
/*! prefetch: pre-fetch pages read in background */
#define	WT_STAT_CONN_PREFETCH_PAGES_READ		1603
/*! prefetch: pre-fetch skipped reading in a page due to harmless error */
#define	WT_STAT_CONN_PREFETCH_SKIPPED_ERROR_OK		1604
/*! prefetch: pre-fetch triggered by page read */
#define	WT_STAT_CONN_PREFETCH_ATTEMPTS			1605
/*! reconciliation: VLCS pages explicitly reconciled as empty */
#define	WT_STAT_CONN_REC_VLCS_EMPTIED_PAGES		1606
/*! reconciliation: approximate byte size of timestamps in pages written */
#define	WT_STAT_CONN_REC_TIME_WINDOW_BYTES_TS		1607
=======
#define	WT_STAT_CONN_PREFETCH_SKIPPED_NO_FLAG_SET	1548
/*! prefetch: number of times pre-fetch failed to start */
#define	WT_STAT_CONN_PREFETCH_FAILED_START		1549
/*! prefetch: pre-fetch not repeating for recently pre-fetched ref */
#define	WT_STAT_CONN_PREFETCH_SKIPPED_SAME_REF		1550
/*! prefetch: pre-fetch not triggered after single disk read */
#define	WT_STAT_CONN_PREFETCH_DISK_ONE			1551
/*! prefetch: pre-fetch not triggered as there is no valid dhandle */
#define	WT_STAT_CONN_PREFETCH_SKIPPED_NO_VALID_DHANDLE	1552
/*! prefetch: pre-fetch not triggered by page read */
#define	WT_STAT_CONN_PREFETCH_SKIPPED			1553
/*! prefetch: pre-fetch not triggered due to disk read count */
#define	WT_STAT_CONN_PREFETCH_SKIPPED_DISK_READ_COUNT	1554
/*! prefetch: pre-fetch not triggered due to internal session */
#define	WT_STAT_CONN_PREFETCH_SKIPPED_INTERNAL_SESSION	1555
/*! prefetch: pre-fetch not triggered due to special btree handle */
#define	WT_STAT_CONN_PREFETCH_SKIPPED_SPECIAL_HANDLE	1556
/*! prefetch: pre-fetch page not on disk when reading */
#define	WT_STAT_CONN_PREFETCH_PAGES_FAIL		1557
/*! prefetch: pre-fetch pages queued */
#define	WT_STAT_CONN_PREFETCH_PAGES_QUEUED		1558
/*! prefetch: pre-fetch pages read in background */
#define	WT_STAT_CONN_PREFETCH_PAGES_READ		1559
/*! prefetch: pre-fetch skipped reading in a page due to harmless error */
#define	WT_STAT_CONN_PREFETCH_SKIPPED_ERROR_OK		1560
/*! prefetch: pre-fetch triggered by page read */
#define	WT_STAT_CONN_PREFETCH_ATTEMPTS			1561
/*! reconciliation: VLCS pages explicitly reconciled as empty */
#define	WT_STAT_CONN_REC_VLCS_EMPTIED_PAGES		1562
/*! reconciliation: approximate byte size of timestamps in pages written */
#define	WT_STAT_CONN_REC_TIME_WINDOW_BYTES_TS		1563
>>>>>>> 63e05b0d
/*!
 * reconciliation: approximate byte size of transaction IDs in pages
 * written
 */
<<<<<<< HEAD
#define	WT_STAT_CONN_REC_TIME_WINDOW_BYTES_TXN		1608
/*! reconciliation: fast-path pages deleted */
#define	WT_STAT_CONN_REC_PAGE_DELETE_FAST		1609
/*! reconciliation: leaf-page overflow keys */
#define	WT_STAT_CONN_REC_OVERFLOW_KEY_LEAF		1610
/*! reconciliation: maximum milliseconds spent in a reconciliation call */
#define	WT_STAT_CONN_REC_MAXIMUM_MILLISECONDS		1611
=======
#define	WT_STAT_CONN_REC_TIME_WINDOW_BYTES_TXN		1564
/*! reconciliation: fast-path pages deleted */
#define	WT_STAT_CONN_REC_PAGE_DELETE_FAST		1565
/*! reconciliation: leaf-page overflow keys */
#define	WT_STAT_CONN_REC_OVERFLOW_KEY_LEAF		1566
/*! reconciliation: maximum milliseconds spent in a reconciliation call */
#define	WT_STAT_CONN_REC_MAXIMUM_MILLISECONDS		1567
>>>>>>> 63e05b0d
/*!
 * reconciliation: maximum milliseconds spent in building a disk image in
 * a reconciliation
 */
<<<<<<< HEAD
#define	WT_STAT_CONN_REC_MAXIMUM_IMAGE_BUILD_MILLISECONDS	1612
=======
#define	WT_STAT_CONN_REC_MAXIMUM_IMAGE_BUILD_MILLISECONDS	1568
>>>>>>> 63e05b0d
/*!
 * reconciliation: maximum milliseconds spent in moving updates to the
 * history store in a reconciliation
 */
<<<<<<< HEAD
#define	WT_STAT_CONN_REC_MAXIMUM_HS_WRAPUP_MILLISECONDS	1613
/*! reconciliation: overflow values written */
#define	WT_STAT_CONN_REC_OVERFLOW_VALUE			1614
/*! reconciliation: page reconciliation calls */
#define	WT_STAT_CONN_REC_PAGES				1615
/*! reconciliation: page reconciliation calls for eviction */
#define	WT_STAT_CONN_REC_PAGES_EVICTION			1616
=======
#define	WT_STAT_CONN_REC_MAXIMUM_HS_WRAPUP_MILLISECONDS	1569
/*! reconciliation: overflow values written */
#define	WT_STAT_CONN_REC_OVERFLOW_VALUE			1570
/*! reconciliation: page reconciliation calls */
#define	WT_STAT_CONN_REC_PAGES				1571
/*! reconciliation: page reconciliation calls for eviction */
#define	WT_STAT_CONN_REC_PAGES_EVICTION			1572
>>>>>>> 63e05b0d
/*!
 * reconciliation: page reconciliation calls that resulted in values with
 * prepared transaction metadata
 */
<<<<<<< HEAD
#define	WT_STAT_CONN_REC_PAGES_WITH_PREPARE		1617
=======
#define	WT_STAT_CONN_REC_PAGES_WITH_PREPARE		1573
>>>>>>> 63e05b0d
/*!
 * reconciliation: page reconciliation calls that resulted in values with
 * timestamps
 */
<<<<<<< HEAD
#define	WT_STAT_CONN_REC_PAGES_WITH_TS			1618
=======
#define	WT_STAT_CONN_REC_PAGES_WITH_TS			1574
>>>>>>> 63e05b0d
/*!
 * reconciliation: page reconciliation calls that resulted in values with
 * transaction ids
 */
<<<<<<< HEAD
#define	WT_STAT_CONN_REC_PAGES_WITH_TXN			1619
/*! reconciliation: pages deleted */
#define	WT_STAT_CONN_REC_PAGE_DELETE			1620
=======
#define	WT_STAT_CONN_REC_PAGES_WITH_TXN			1575
/*! reconciliation: pages deleted */
#define	WT_STAT_CONN_REC_PAGE_DELETE			1576
>>>>>>> 63e05b0d
/*!
 * reconciliation: pages written including an aggregated newest start
 * durable timestamp
 */
<<<<<<< HEAD
#define	WT_STAT_CONN_REC_TIME_AGGR_NEWEST_START_DURABLE_TS	1621
=======
#define	WT_STAT_CONN_REC_TIME_AGGR_NEWEST_START_DURABLE_TS	1577
>>>>>>> 63e05b0d
/*!
 * reconciliation: pages written including an aggregated newest stop
 * durable timestamp
 */
<<<<<<< HEAD
#define	WT_STAT_CONN_REC_TIME_AGGR_NEWEST_STOP_DURABLE_TS	1622
=======
#define	WT_STAT_CONN_REC_TIME_AGGR_NEWEST_STOP_DURABLE_TS	1578
>>>>>>> 63e05b0d
/*!
 * reconciliation: pages written including an aggregated newest stop
 * timestamp
 */
<<<<<<< HEAD
#define	WT_STAT_CONN_REC_TIME_AGGR_NEWEST_STOP_TS	1623
=======
#define	WT_STAT_CONN_REC_TIME_AGGR_NEWEST_STOP_TS	1579
>>>>>>> 63e05b0d
/*!
 * reconciliation: pages written including an aggregated newest stop
 * transaction ID
 */
<<<<<<< HEAD
#define	WT_STAT_CONN_REC_TIME_AGGR_NEWEST_STOP_TXN	1624
=======
#define	WT_STAT_CONN_REC_TIME_AGGR_NEWEST_STOP_TXN	1580
>>>>>>> 63e05b0d
/*!
 * reconciliation: pages written including an aggregated newest
 * transaction ID
 */
<<<<<<< HEAD
#define	WT_STAT_CONN_REC_TIME_AGGR_NEWEST_TXN		1625
=======
#define	WT_STAT_CONN_REC_TIME_AGGR_NEWEST_TXN		1581
>>>>>>> 63e05b0d
/*!
 * reconciliation: pages written including an aggregated oldest start
 * timestamp
 */
<<<<<<< HEAD
#define	WT_STAT_CONN_REC_TIME_AGGR_OLDEST_START_TS	1626
/*! reconciliation: pages written including an aggregated prepare */
#define	WT_STAT_CONN_REC_TIME_AGGR_PREPARED		1627
/*! reconciliation: pages written including at least one prepare state */
#define	WT_STAT_CONN_REC_TIME_WINDOW_PAGES_PREPARED	1628
=======
#define	WT_STAT_CONN_REC_TIME_AGGR_OLDEST_START_TS	1582
/*! reconciliation: pages written including an aggregated prepare */
#define	WT_STAT_CONN_REC_TIME_AGGR_PREPARED		1583
/*! reconciliation: pages written including at least one prepare state */
#define	WT_STAT_CONN_REC_TIME_WINDOW_PAGES_PREPARED	1584
>>>>>>> 63e05b0d
/*!
 * reconciliation: pages written including at least one start durable
 * timestamp
 */
<<<<<<< HEAD
#define	WT_STAT_CONN_REC_TIME_WINDOW_PAGES_DURABLE_START_TS	1629
/*! reconciliation: pages written including at least one start timestamp */
#define	WT_STAT_CONN_REC_TIME_WINDOW_PAGES_START_TS	1630
=======
#define	WT_STAT_CONN_REC_TIME_WINDOW_PAGES_DURABLE_START_TS	1585
/*! reconciliation: pages written including at least one start timestamp */
#define	WT_STAT_CONN_REC_TIME_WINDOW_PAGES_START_TS	1586
>>>>>>> 63e05b0d
/*!
 * reconciliation: pages written including at least one start transaction
 * ID
 */
<<<<<<< HEAD
#define	WT_STAT_CONN_REC_TIME_WINDOW_PAGES_START_TXN	1631
=======
#define	WT_STAT_CONN_REC_TIME_WINDOW_PAGES_START_TXN	1587
>>>>>>> 63e05b0d
/*!
 * reconciliation: pages written including at least one stop durable
 * timestamp
 */
<<<<<<< HEAD
#define	WT_STAT_CONN_REC_TIME_WINDOW_PAGES_DURABLE_STOP_TS	1632
/*! reconciliation: pages written including at least one stop timestamp */
#define	WT_STAT_CONN_REC_TIME_WINDOW_PAGES_STOP_TS	1633
=======
#define	WT_STAT_CONN_REC_TIME_WINDOW_PAGES_DURABLE_STOP_TS	1588
/*! reconciliation: pages written including at least one stop timestamp */
#define	WT_STAT_CONN_REC_TIME_WINDOW_PAGES_STOP_TS	1589
>>>>>>> 63e05b0d
/*!
 * reconciliation: pages written including at least one stop transaction
 * ID
 */
<<<<<<< HEAD
#define	WT_STAT_CONN_REC_TIME_WINDOW_PAGES_STOP_TXN	1634
/*! reconciliation: records written including a prepare state */
#define	WT_STAT_CONN_REC_TIME_WINDOW_PREPARED		1635
/*! reconciliation: records written including a start durable timestamp */
#define	WT_STAT_CONN_REC_TIME_WINDOW_DURABLE_START_TS	1636
/*! reconciliation: records written including a start timestamp */
#define	WT_STAT_CONN_REC_TIME_WINDOW_START_TS		1637
/*! reconciliation: records written including a start transaction ID */
#define	WT_STAT_CONN_REC_TIME_WINDOW_START_TXN		1638
/*! reconciliation: records written including a stop durable timestamp */
#define	WT_STAT_CONN_REC_TIME_WINDOW_DURABLE_STOP_TS	1639
/*! reconciliation: records written including a stop timestamp */
#define	WT_STAT_CONN_REC_TIME_WINDOW_STOP_TS		1640
/*! reconciliation: records written including a stop transaction ID */
#define	WT_STAT_CONN_REC_TIME_WINDOW_STOP_TXN		1641
/*! reconciliation: split bytes currently awaiting free */
#define	WT_STAT_CONN_REC_SPLIT_STASHED_BYTES		1642
/*! reconciliation: split objects currently awaiting free */
#define	WT_STAT_CONN_REC_SPLIT_STASHED_OBJECTS		1643
/*! session: attempts to remove a local object and the object is in use */
#define	WT_STAT_CONN_LOCAL_OBJECTS_INUSE		1644
/*! session: flush_tier failed calls */
#define	WT_STAT_CONN_FLUSH_TIER_FAIL			1645
/*! session: flush_tier operation calls */
#define	WT_STAT_CONN_FLUSH_TIER				1646
/*! session: flush_tier tables skipped due to no checkpoint */
#define	WT_STAT_CONN_FLUSH_TIER_SKIPPED			1647
/*! session: flush_tier tables switched */
#define	WT_STAT_CONN_FLUSH_TIER_SWITCHED		1648
/*! session: local objects removed */
#define	WT_STAT_CONN_LOCAL_OBJECTS_REMOVED		1649
/*! session: open session count */
#define	WT_STAT_CONN_SESSION_OPEN			1650
/*! session: session query timestamp calls */
#define	WT_STAT_CONN_SESSION_QUERY_TS			1651
/*! session: table alter failed calls */
#define	WT_STAT_CONN_SESSION_TABLE_ALTER_FAIL		1652
/*! session: table alter successful calls */
#define	WT_STAT_CONN_SESSION_TABLE_ALTER_SUCCESS	1653
/*! session: table alter triggering checkpoint calls */
#define	WT_STAT_CONN_SESSION_TABLE_ALTER_TRIGGER_CHECKPOINT	1654
/*! session: table alter unchanged and skipped */
#define	WT_STAT_CONN_SESSION_TABLE_ALTER_SKIP		1655
/*! session: table compact conflicted with checkpoint */
#define	WT_STAT_CONN_SESSION_TABLE_COMPACT_CONFLICTING_CHECKPOINT	1656
/*! session: table compact dhandle successful calls */
#define	WT_STAT_CONN_SESSION_TABLE_COMPACT_DHANDLE_SUCCESS	1657
/*! session: table compact failed calls */
#define	WT_STAT_CONN_SESSION_TABLE_COMPACT_FAIL		1658
/*! session: table compact failed calls due to cache pressure */
#define	WT_STAT_CONN_SESSION_TABLE_COMPACT_FAIL_CACHE_PRESSURE	1659
/*! session: table compact passes */
#define	WT_STAT_CONN_SESSION_TABLE_COMPACT_PASSES	1660
/*! session: table compact pulled into eviction */
#define	WT_STAT_CONN_SESSION_TABLE_COMPACT_EVICTION	1661
/*! session: table compact running */
#define	WT_STAT_CONN_SESSION_TABLE_COMPACT_RUNNING	1662
/*! session: table compact skipped as process would not reduce file size */
#define	WT_STAT_CONN_SESSION_TABLE_COMPACT_SKIPPED	1663
/*! session: table compact successful calls */
#define	WT_STAT_CONN_SESSION_TABLE_COMPACT_SUCCESS	1664
/*! session: table compact timeout */
#define	WT_STAT_CONN_SESSION_TABLE_COMPACT_TIMEOUT	1665
/*! session: table create failed calls */
#define	WT_STAT_CONN_SESSION_TABLE_CREATE_FAIL		1666
/*! session: table create successful calls */
#define	WT_STAT_CONN_SESSION_TABLE_CREATE_SUCCESS	1667
/*! session: table create with import failed calls */
#define	WT_STAT_CONN_SESSION_TABLE_CREATE_IMPORT_FAIL	1668
/*! session: table create with import repair calls */
#define	WT_STAT_CONN_SESSION_TABLE_CREATE_IMPORT_REPAIR	1669
/*! session: table create with import successful calls */
#define	WT_STAT_CONN_SESSION_TABLE_CREATE_IMPORT_SUCCESS	1670
/*! session: table drop failed calls */
#define	WT_STAT_CONN_SESSION_TABLE_DROP_FAIL		1671
/*! session: table drop successful calls */
#define	WT_STAT_CONN_SESSION_TABLE_DROP_SUCCESS		1672
/*! session: table salvage failed calls */
#define	WT_STAT_CONN_SESSION_TABLE_SALVAGE_FAIL		1673
/*! session: table salvage successful calls */
#define	WT_STAT_CONN_SESSION_TABLE_SALVAGE_SUCCESS	1674
/*! session: table truncate failed calls */
#define	WT_STAT_CONN_SESSION_TABLE_TRUNCATE_FAIL	1675
/*! session: table truncate successful calls */
#define	WT_STAT_CONN_SESSION_TABLE_TRUNCATE_SUCCESS	1676
/*! session: table verify failed calls */
#define	WT_STAT_CONN_SESSION_TABLE_VERIFY_FAIL		1677
/*! session: table verify successful calls */
#define	WT_STAT_CONN_SESSION_TABLE_VERIFY_SUCCESS	1678
/*! session: tiered operations dequeued and processed */
#define	WT_STAT_CONN_TIERED_WORK_UNITS_DEQUEUED		1679
/*! session: tiered operations removed without processing */
#define	WT_STAT_CONN_TIERED_WORK_UNITS_REMOVED		1680
/*! session: tiered operations scheduled */
#define	WT_STAT_CONN_TIERED_WORK_UNITS_CREATED		1681
/*! session: tiered storage local retention time (secs) */
#define	WT_STAT_CONN_TIERED_RETENTION			1682
/*! thread-state: active filesystem fsync calls */
#define	WT_STAT_CONN_THREAD_FSYNC_ACTIVE		1683
/*! thread-state: active filesystem read calls */
#define	WT_STAT_CONN_THREAD_READ_ACTIVE			1684
/*! thread-state: active filesystem write calls */
#define	WT_STAT_CONN_THREAD_WRITE_ACTIVE		1685
/*! thread-yield: application thread operations waiting for cache */
#define	WT_STAT_CONN_APPLICATION_CACHE_OPS		1686
=======
#define	WT_STAT_CONN_REC_TIME_WINDOW_PAGES_STOP_TXN	1590
/*! reconciliation: records written including a prepare state */
#define	WT_STAT_CONN_REC_TIME_WINDOW_PREPARED		1591
/*! reconciliation: records written including a start durable timestamp */
#define	WT_STAT_CONN_REC_TIME_WINDOW_DURABLE_START_TS	1592
/*! reconciliation: records written including a start timestamp */
#define	WT_STAT_CONN_REC_TIME_WINDOW_START_TS		1593
/*! reconciliation: records written including a start transaction ID */
#define	WT_STAT_CONN_REC_TIME_WINDOW_START_TXN		1594
/*! reconciliation: records written including a stop durable timestamp */
#define	WT_STAT_CONN_REC_TIME_WINDOW_DURABLE_STOP_TS	1595
/*! reconciliation: records written including a stop timestamp */
#define	WT_STAT_CONN_REC_TIME_WINDOW_STOP_TS		1596
/*! reconciliation: records written including a stop transaction ID */
#define	WT_STAT_CONN_REC_TIME_WINDOW_STOP_TXN		1597
/*! reconciliation: split bytes currently awaiting free */
#define	WT_STAT_CONN_REC_SPLIT_STASHED_BYTES		1598
/*! reconciliation: split objects currently awaiting free */
#define	WT_STAT_CONN_REC_SPLIT_STASHED_OBJECTS		1599
/*! session: attempts to remove a local object and the object is in use */
#define	WT_STAT_CONN_LOCAL_OBJECTS_INUSE		1600
/*! session: flush_tier failed calls */
#define	WT_STAT_CONN_FLUSH_TIER_FAIL			1601
/*! session: flush_tier operation calls */
#define	WT_STAT_CONN_FLUSH_TIER				1602
/*! session: flush_tier tables skipped due to no checkpoint */
#define	WT_STAT_CONN_FLUSH_TIER_SKIPPED			1603
/*! session: flush_tier tables switched */
#define	WT_STAT_CONN_FLUSH_TIER_SWITCHED		1604
/*! session: local objects removed */
#define	WT_STAT_CONN_LOCAL_OBJECTS_REMOVED		1605
/*! session: open session count */
#define	WT_STAT_CONN_SESSION_OPEN			1606
/*! session: session query timestamp calls */
#define	WT_STAT_CONN_SESSION_QUERY_TS			1607
/*! session: table alter failed calls */
#define	WT_STAT_CONN_SESSION_TABLE_ALTER_FAIL		1608
/*! session: table alter successful calls */
#define	WT_STAT_CONN_SESSION_TABLE_ALTER_SUCCESS	1609
/*! session: table alter triggering checkpoint calls */
#define	WT_STAT_CONN_SESSION_TABLE_ALTER_TRIGGER_CHECKPOINT	1610
/*! session: table alter unchanged and skipped */
#define	WT_STAT_CONN_SESSION_TABLE_ALTER_SKIP		1611
/*! session: table compact conflicted with checkpoint */
#define	WT_STAT_CONN_SESSION_TABLE_COMPACT_CONFLICTING_CHECKPOINT	1612
/*! session: table compact dhandle successful calls */
#define	WT_STAT_CONN_SESSION_TABLE_COMPACT_DHANDLE_SUCCESS	1613
/*! session: table compact failed calls */
#define	WT_STAT_CONN_SESSION_TABLE_COMPACT_FAIL		1614
/*! session: table compact failed calls due to cache pressure */
#define	WT_STAT_CONN_SESSION_TABLE_COMPACT_FAIL_CACHE_PRESSURE	1615
/*! session: table compact passes */
#define	WT_STAT_CONN_SESSION_TABLE_COMPACT_PASSES	1616
/*! session: table compact pulled into eviction */
#define	WT_STAT_CONN_SESSION_TABLE_COMPACT_EVICTION	1617
/*! session: table compact running */
#define	WT_STAT_CONN_SESSION_TABLE_COMPACT_RUNNING	1618
/*! session: table compact skipped as process would not reduce file size */
#define	WT_STAT_CONN_SESSION_TABLE_COMPACT_SKIPPED	1619
/*! session: table compact successful calls */
#define	WT_STAT_CONN_SESSION_TABLE_COMPACT_SUCCESS	1620
/*! session: table compact timeout */
#define	WT_STAT_CONN_SESSION_TABLE_COMPACT_TIMEOUT	1621
/*! session: table create failed calls */
#define	WT_STAT_CONN_SESSION_TABLE_CREATE_FAIL		1622
/*! session: table create successful calls */
#define	WT_STAT_CONN_SESSION_TABLE_CREATE_SUCCESS	1623
/*! session: table create with import failed calls */
#define	WT_STAT_CONN_SESSION_TABLE_CREATE_IMPORT_FAIL	1624
/*! session: table create with import repair calls */
#define	WT_STAT_CONN_SESSION_TABLE_CREATE_IMPORT_REPAIR	1625
/*! session: table create with import successful calls */
#define	WT_STAT_CONN_SESSION_TABLE_CREATE_IMPORT_SUCCESS	1626
/*! session: table drop failed calls */
#define	WT_STAT_CONN_SESSION_TABLE_DROP_FAIL		1627
/*! session: table drop successful calls */
#define	WT_STAT_CONN_SESSION_TABLE_DROP_SUCCESS		1628
/*! session: table salvage failed calls */
#define	WT_STAT_CONN_SESSION_TABLE_SALVAGE_FAIL		1629
/*! session: table salvage successful calls */
#define	WT_STAT_CONN_SESSION_TABLE_SALVAGE_SUCCESS	1630
/*! session: table truncate failed calls */
#define	WT_STAT_CONN_SESSION_TABLE_TRUNCATE_FAIL	1631
/*! session: table truncate successful calls */
#define	WT_STAT_CONN_SESSION_TABLE_TRUNCATE_SUCCESS	1632
/*! session: table verify failed calls */
#define	WT_STAT_CONN_SESSION_TABLE_VERIFY_FAIL		1633
/*! session: table verify successful calls */
#define	WT_STAT_CONN_SESSION_TABLE_VERIFY_SUCCESS	1634
/*! session: tiered operations dequeued and processed */
#define	WT_STAT_CONN_TIERED_WORK_UNITS_DEQUEUED		1635
/*! session: tiered operations removed without processing */
#define	WT_STAT_CONN_TIERED_WORK_UNITS_REMOVED		1636
/*! session: tiered operations scheduled */
#define	WT_STAT_CONN_TIERED_WORK_UNITS_CREATED		1637
/*! session: tiered storage local retention time (secs) */
#define	WT_STAT_CONN_TIERED_RETENTION			1638
/*! thread-state: active filesystem fsync calls */
#define	WT_STAT_CONN_THREAD_FSYNC_ACTIVE		1639
/*! thread-state: active filesystem read calls */
#define	WT_STAT_CONN_THREAD_READ_ACTIVE			1640
/*! thread-state: active filesystem write calls */
#define	WT_STAT_CONN_THREAD_WRITE_ACTIVE		1641
/*! thread-yield: application thread operations waiting for cache */
#define	WT_STAT_CONN_APPLICATION_CACHE_OPS		1642
>>>>>>> 63e05b0d
/*!
 * thread-yield: application thread operations waiting for interruptible
 * cache eviction
 */
<<<<<<< HEAD
#define	WT_STAT_CONN_APPLICATION_CACHE_INTERRUPTIBLE_OPS	1687
=======
#define	WT_STAT_CONN_APPLICATION_CACHE_INTERRUPTIBLE_OPS	1643
>>>>>>> 63e05b0d
/*!
 * thread-yield: application thread operations waiting for mandatory
 * cache eviction
 */
<<<<<<< HEAD
#define	WT_STAT_CONN_APPLICATION_CACHE_UNINTERRUPTIBLE_OPS	1688
/*! thread-yield: application thread snapshot refreshed for eviction */
#define	WT_STAT_CONN_APPLICATION_EVICT_SNAPSHOT_REFRESHED	1689
/*! thread-yield: application thread time waiting for cache (usecs) */
#define	WT_STAT_CONN_APPLICATION_CACHE_TIME		1690
=======
#define	WT_STAT_CONN_APPLICATION_CACHE_UNINTERRUPTIBLE_OPS	1644
/*! thread-yield: application thread snapshot refreshed for eviction */
#define	WT_STAT_CONN_APPLICATION_EVICT_SNAPSHOT_REFRESHED	1645
/*! thread-yield: application thread time waiting for cache (usecs) */
#define	WT_STAT_CONN_APPLICATION_CACHE_TIME		1646
>>>>>>> 63e05b0d
/*!
 * thread-yield: application thread time waiting for interruptible cache
 * eviction (usecs)
 */
<<<<<<< HEAD
#define	WT_STAT_CONN_APPLICATION_CACHE_INTERRUPTIBLE_TIME	1691
=======
#define	WT_STAT_CONN_APPLICATION_CACHE_INTERRUPTIBLE_TIME	1647
>>>>>>> 63e05b0d
/*!
 * thread-yield: application thread time waiting for mandatory cache
 * eviction (usecs)
 */
<<<<<<< HEAD
#define	WT_STAT_CONN_APPLICATION_CACHE_UNINTERRUPTIBLE_TIME	1692
=======
#define	WT_STAT_CONN_APPLICATION_CACHE_UNINTERRUPTIBLE_TIME	1648
>>>>>>> 63e05b0d
/*!
 * thread-yield: connection close blocked waiting for transaction state
 * stabilization
 */
<<<<<<< HEAD
#define	WT_STAT_CONN_TXN_RELEASE_BLOCKED		1693
/*! thread-yield: data handle lock yielded */
#define	WT_STAT_CONN_DHANDLE_LOCK_BLOCKED		1694
=======
#define	WT_STAT_CONN_TXN_RELEASE_BLOCKED		1649
/*! thread-yield: data handle lock yielded */
#define	WT_STAT_CONN_DHANDLE_LOCK_BLOCKED		1650
>>>>>>> 63e05b0d
/*!
 * thread-yield: get reference for page index and slot time sleeping
 * (usecs)
 */
<<<<<<< HEAD
#define	WT_STAT_CONN_PAGE_INDEX_SLOT_REF_BLOCKED	1695
/*! thread-yield: page access yielded due to prepare state change */
#define	WT_STAT_CONN_PREPARED_TRANSITION_BLOCKED_PAGE	1696
/*! thread-yield: page acquire busy blocked */
#define	WT_STAT_CONN_PAGE_BUSY_BLOCKED			1697
/*! thread-yield: page acquire eviction blocked */
#define	WT_STAT_CONN_PAGE_FORCIBLE_EVICT_BLOCKED	1698
/*! thread-yield: page acquire locked blocked */
#define	WT_STAT_CONN_PAGE_LOCKED_BLOCKED		1699
/*! thread-yield: page acquire read blocked */
#define	WT_STAT_CONN_PAGE_READ_BLOCKED			1700
/*! thread-yield: page acquire time sleeping (usecs) */
#define	WT_STAT_CONN_PAGE_SLEEP				1701
=======
#define	WT_STAT_CONN_PAGE_INDEX_SLOT_REF_BLOCKED	1651
/*! thread-yield: page access yielded due to prepare state change */
#define	WT_STAT_CONN_PREPARED_TRANSITION_BLOCKED_PAGE	1652
/*! thread-yield: page acquire busy blocked */
#define	WT_STAT_CONN_PAGE_BUSY_BLOCKED			1653
/*! thread-yield: page acquire eviction blocked */
#define	WT_STAT_CONN_PAGE_FORCIBLE_EVICT_BLOCKED	1654
/*! thread-yield: page acquire locked blocked */
#define	WT_STAT_CONN_PAGE_LOCKED_BLOCKED		1655
/*! thread-yield: page acquire read blocked */
#define	WT_STAT_CONN_PAGE_READ_BLOCKED			1656
/*! thread-yield: page acquire time sleeping (usecs) */
#define	WT_STAT_CONN_PAGE_SLEEP				1657
>>>>>>> 63e05b0d
/*!
 * thread-yield: page delete rollback time sleeping for state change
 * (usecs)
 */
<<<<<<< HEAD
#define	WT_STAT_CONN_PAGE_DEL_ROLLBACK_BLOCKED		1702
/*! thread-yield: page reconciliation yielded due to child modification */
#define	WT_STAT_CONN_CHILD_MODIFY_BLOCKED_PAGE		1703
/*! transaction: Number of prepared updates */
#define	WT_STAT_CONN_TXN_PREPARED_UPDATES		1704
/*! transaction: Number of prepared updates committed */
#define	WT_STAT_CONN_TXN_PREPARED_UPDATES_COMMITTED	1705
/*! transaction: Number of prepared updates repeated on the same key */
#define	WT_STAT_CONN_TXN_PREPARED_UPDATES_KEY_REPEATED	1706
/*! transaction: Number of prepared updates rolled back */
#define	WT_STAT_CONN_TXN_PREPARED_UPDATES_ROLLEDBACK	1707
=======
#define	WT_STAT_CONN_PAGE_DEL_ROLLBACK_BLOCKED		1658
/*! thread-yield: page reconciliation yielded due to child modification */
#define	WT_STAT_CONN_CHILD_MODIFY_BLOCKED_PAGE		1659
/*! transaction: Number of prepared updates */
#define	WT_STAT_CONN_TXN_PREPARED_UPDATES		1660
/*! transaction: Number of prepared updates committed */
#define	WT_STAT_CONN_TXN_PREPARED_UPDATES_COMMITTED	1661
/*! transaction: Number of prepared updates repeated on the same key */
#define	WT_STAT_CONN_TXN_PREPARED_UPDATES_KEY_REPEATED	1662
/*! transaction: Number of prepared updates rolled back */
#define	WT_STAT_CONN_TXN_PREPARED_UPDATES_ROLLEDBACK	1663
>>>>>>> 63e05b0d
/*!
 * transaction: a reader raced with a prepared transaction commit and
 * skipped an update or updates
 */
<<<<<<< HEAD
#define	WT_STAT_CONN_TXN_READ_RACE_PREPARE_COMMIT	1708
/*! transaction: number of times overflow removed value is read */
#define	WT_STAT_CONN_TXN_READ_OVERFLOW_REMOVE		1709
/*! transaction: oldest pinned transaction ID rolled back for eviction */
#define	WT_STAT_CONN_TXN_ROLLBACK_OLDEST_PINNED		1710
/*! transaction: prepared transactions */
#define	WT_STAT_CONN_TXN_PREPARE			1711
/*! transaction: prepared transactions committed */
#define	WT_STAT_CONN_TXN_PREPARE_COMMIT			1712
/*! transaction: prepared transactions currently active */
#define	WT_STAT_CONN_TXN_PREPARE_ACTIVE			1713
/*! transaction: prepared transactions rolled back */
#define	WT_STAT_CONN_TXN_PREPARE_ROLLBACK		1714
/*! transaction: query timestamp calls */
#define	WT_STAT_CONN_TXN_QUERY_TS			1715
/*! transaction: race to read prepared update retry */
#define	WT_STAT_CONN_TXN_READ_RACE_PREPARE_UPDATE	1716
/*! transaction: rollback to stable calls */
#define	WT_STAT_CONN_TXN_RTS				1717
=======
#define	WT_STAT_CONN_TXN_READ_RACE_PREPARE_COMMIT	1664
/*! transaction: number of times overflow removed value is read */
#define	WT_STAT_CONN_TXN_READ_OVERFLOW_REMOVE		1665
/*! transaction: oldest pinned transaction ID rolled back for eviction */
#define	WT_STAT_CONN_TXN_ROLLBACK_OLDEST_PINNED		1666
/*! transaction: prepared transactions */
#define	WT_STAT_CONN_TXN_PREPARE			1667
/*! transaction: prepared transactions committed */
#define	WT_STAT_CONN_TXN_PREPARE_COMMIT			1668
/*! transaction: prepared transactions currently active */
#define	WT_STAT_CONN_TXN_PREPARE_ACTIVE			1669
/*! transaction: prepared transactions rolled back */
#define	WT_STAT_CONN_TXN_PREPARE_ROLLBACK		1670
/*! transaction: query timestamp calls */
#define	WT_STAT_CONN_TXN_QUERY_TS			1671
/*! transaction: race to read prepared update retry */
#define	WT_STAT_CONN_TXN_READ_RACE_PREPARE_UPDATE	1672
/*! transaction: rollback to stable calls */
#define	WT_STAT_CONN_TXN_RTS				1673
>>>>>>> 63e05b0d
/*!
 * transaction: rollback to stable history store keys that would have
 * been swept in non-dryrun mode
 */
<<<<<<< HEAD
#define	WT_STAT_CONN_TXN_RTS_SWEEP_HS_KEYS_DRYRUN	1718
=======
#define	WT_STAT_CONN_TXN_RTS_SWEEP_HS_KEYS_DRYRUN	1674
>>>>>>> 63e05b0d
/*!
 * transaction: rollback to stable history store records with stop
 * timestamps older than newer records
 */
<<<<<<< HEAD
#define	WT_STAT_CONN_TXN_RTS_HS_STOP_OLDER_THAN_NEWER_START	1719
/*! transaction: rollback to stable inconsistent checkpoint */
#define	WT_STAT_CONN_TXN_RTS_INCONSISTENT_CKPT		1720
/*! transaction: rollback to stable keys removed */
#define	WT_STAT_CONN_TXN_RTS_KEYS_REMOVED		1721
/*! transaction: rollback to stable keys restored */
#define	WT_STAT_CONN_TXN_RTS_KEYS_RESTORED		1722
=======
#define	WT_STAT_CONN_TXN_RTS_HS_STOP_OLDER_THAN_NEWER_START	1675
/*! transaction: rollback to stable inconsistent checkpoint */
#define	WT_STAT_CONN_TXN_RTS_INCONSISTENT_CKPT		1676
/*! transaction: rollback to stable keys removed */
#define	WT_STAT_CONN_TXN_RTS_KEYS_REMOVED		1677
/*! transaction: rollback to stable keys restored */
#define	WT_STAT_CONN_TXN_RTS_KEYS_RESTORED		1678
>>>>>>> 63e05b0d
/*!
 * transaction: rollback to stable keys that would have been removed in
 * non-dryrun mode
 */
<<<<<<< HEAD
#define	WT_STAT_CONN_TXN_RTS_KEYS_REMOVED_DRYRUN	1723
=======
#define	WT_STAT_CONN_TXN_RTS_KEYS_REMOVED_DRYRUN	1679
>>>>>>> 63e05b0d
/*!
 * transaction: rollback to stable keys that would have been restored in
 * non-dryrun mode
 */
<<<<<<< HEAD
#define	WT_STAT_CONN_TXN_RTS_KEYS_RESTORED_DRYRUN	1724
/*! transaction: rollback to stable pages visited */
#define	WT_STAT_CONN_TXN_RTS_PAGES_VISITED		1725
/*! transaction: rollback to stable restored tombstones from history store */
#define	WT_STAT_CONN_TXN_RTS_HS_RESTORE_TOMBSTONES	1726
/*! transaction: rollback to stable restored updates from history store */
#define	WT_STAT_CONN_TXN_RTS_HS_RESTORE_UPDATES		1727
/*! transaction: rollback to stable skipping delete rle */
#define	WT_STAT_CONN_TXN_RTS_DELETE_RLE_SKIPPED		1728
/*! transaction: rollback to stable skipping stable rle */
#define	WT_STAT_CONN_TXN_RTS_STABLE_RLE_SKIPPED		1729
/*! transaction: rollback to stable sweeping history store keys */
#define	WT_STAT_CONN_TXN_RTS_SWEEP_HS_KEYS		1730
=======
#define	WT_STAT_CONN_TXN_RTS_KEYS_RESTORED_DRYRUN	1680
/*! transaction: rollback to stable pages visited */
#define	WT_STAT_CONN_TXN_RTS_PAGES_VISITED		1681
/*! transaction: rollback to stable restored tombstones from history store */
#define	WT_STAT_CONN_TXN_RTS_HS_RESTORE_TOMBSTONES	1682
/*! transaction: rollback to stable restored updates from history store */
#define	WT_STAT_CONN_TXN_RTS_HS_RESTORE_UPDATES		1683
/*! transaction: rollback to stable skipping delete rle */
#define	WT_STAT_CONN_TXN_RTS_DELETE_RLE_SKIPPED		1684
/*! transaction: rollback to stable skipping stable rle */
#define	WT_STAT_CONN_TXN_RTS_STABLE_RLE_SKIPPED		1685
/*! transaction: rollback to stable sweeping history store keys */
#define	WT_STAT_CONN_TXN_RTS_SWEEP_HS_KEYS		1686
>>>>>>> 63e05b0d
/*!
 * transaction: rollback to stable tombstones from history store that
 * would have been restored in non-dryrun mode
 */
<<<<<<< HEAD
#define	WT_STAT_CONN_TXN_RTS_HS_RESTORE_TOMBSTONES_DRYRUN	1731
/*! transaction: rollback to stable tree walk skipping pages */
#define	WT_STAT_CONN_TXN_RTS_TREE_WALK_SKIP_PAGES	1732
/*! transaction: rollback to stable updates aborted */
#define	WT_STAT_CONN_TXN_RTS_UPD_ABORTED		1733
=======
#define	WT_STAT_CONN_TXN_RTS_HS_RESTORE_TOMBSTONES_DRYRUN	1687
/*! transaction: rollback to stable tree walk skipping pages */
#define	WT_STAT_CONN_TXN_RTS_TREE_WALK_SKIP_PAGES	1688
/*! transaction: rollback to stable updates aborted */
#define	WT_STAT_CONN_TXN_RTS_UPD_ABORTED		1689
>>>>>>> 63e05b0d
/*!
 * transaction: rollback to stable updates from history store that would
 * have been restored in non-dryrun mode
 */
<<<<<<< HEAD
#define	WT_STAT_CONN_TXN_RTS_HS_RESTORE_UPDATES_DRYRUN	1734
/*! transaction: rollback to stable updates removed from history store */
#define	WT_STAT_CONN_TXN_RTS_HS_REMOVED			1735
=======
#define	WT_STAT_CONN_TXN_RTS_HS_RESTORE_UPDATES_DRYRUN	1690
/*! transaction: rollback to stable updates removed from history store */
#define	WT_STAT_CONN_TXN_RTS_HS_REMOVED			1691
>>>>>>> 63e05b0d
/*!
 * transaction: rollback to stable updates that would have been aborted
 * in non-dryrun mode
 */
<<<<<<< HEAD
#define	WT_STAT_CONN_TXN_RTS_UPD_ABORTED_DRYRUN		1736
=======
#define	WT_STAT_CONN_TXN_RTS_UPD_ABORTED_DRYRUN		1692
>>>>>>> 63e05b0d
/*!
 * transaction: rollback to stable updates that would have been removed
 * from history store in non-dryrun mode
 */
<<<<<<< HEAD
#define	WT_STAT_CONN_TXN_RTS_HS_REMOVED_DRYRUN		1737
/*! transaction: sessions scanned in each walk of concurrent sessions */
#define	WT_STAT_CONN_TXN_SESSIONS_WALKED		1738
/*! transaction: set timestamp calls */
#define	WT_STAT_CONN_TXN_SET_TS				1739
/*! transaction: set timestamp durable calls */
#define	WT_STAT_CONN_TXN_SET_TS_DURABLE			1740
/*! transaction: set timestamp durable updates */
#define	WT_STAT_CONN_TXN_SET_TS_DURABLE_UPD		1741
/*! transaction: set timestamp force calls */
#define	WT_STAT_CONN_TXN_SET_TS_FORCE			1742
=======
#define	WT_STAT_CONN_TXN_RTS_HS_REMOVED_DRYRUN		1693
/*! transaction: sessions scanned in each walk of concurrent sessions */
#define	WT_STAT_CONN_TXN_SESSIONS_WALKED		1694
/*! transaction: set timestamp calls */
#define	WT_STAT_CONN_TXN_SET_TS				1695
/*! transaction: set timestamp durable calls */
#define	WT_STAT_CONN_TXN_SET_TS_DURABLE			1696
/*! transaction: set timestamp durable updates */
#define	WT_STAT_CONN_TXN_SET_TS_DURABLE_UPD		1697
/*! transaction: set timestamp force calls */
#define	WT_STAT_CONN_TXN_SET_TS_FORCE			1698
>>>>>>> 63e05b0d
/*!
 * transaction: set timestamp global oldest timestamp set to be more
 * recent than the global stable timestamp
 */
<<<<<<< HEAD
#define	WT_STAT_CONN_TXN_SET_TS_OUT_OF_ORDER		1743
/*! transaction: set timestamp oldest calls */
#define	WT_STAT_CONN_TXN_SET_TS_OLDEST			1744
/*! transaction: set timestamp oldest updates */
#define	WT_STAT_CONN_TXN_SET_TS_OLDEST_UPD		1745
/*! transaction: set timestamp stable calls */
#define	WT_STAT_CONN_TXN_SET_TS_STABLE			1746
/*! transaction: set timestamp stable updates */
#define	WT_STAT_CONN_TXN_SET_TS_STABLE_UPD		1747
/*! transaction: transaction begins */
#define	WT_STAT_CONN_TXN_BEGIN				1748
=======
#define	WT_STAT_CONN_TXN_SET_TS_OUT_OF_ORDER		1699
/*! transaction: set timestamp oldest calls */
#define	WT_STAT_CONN_TXN_SET_TS_OLDEST			1700
/*! transaction: set timestamp oldest updates */
#define	WT_STAT_CONN_TXN_SET_TS_OLDEST_UPD		1701
/*! transaction: set timestamp stable calls */
#define	WT_STAT_CONN_TXN_SET_TS_STABLE			1702
/*! transaction: set timestamp stable updates */
#define	WT_STAT_CONN_TXN_SET_TS_STABLE_UPD		1703
/*! transaction: transaction begins */
#define	WT_STAT_CONN_TXN_BEGIN				1704
>>>>>>> 63e05b0d
/*!
 * transaction: transaction checkpoint history store file duration
 * (usecs)
 */
<<<<<<< HEAD
#define	WT_STAT_CONN_TXN_HS_CKPT_DURATION		1749
/*! transaction: transaction range of IDs currently pinned */
#define	WT_STAT_CONN_TXN_PINNED_RANGE			1750
/*! transaction: transaction range of IDs currently pinned by a checkpoint */
#define	WT_STAT_CONN_TXN_PINNED_CHECKPOINT_RANGE	1751
/*! transaction: transaction range of timestamps currently pinned */
#define	WT_STAT_CONN_TXN_PINNED_TIMESTAMP		1752
/*! transaction: transaction range of timestamps pinned by a checkpoint */
#define	WT_STAT_CONN_TXN_PINNED_TIMESTAMP_CHECKPOINT	1753
=======
#define	WT_STAT_CONN_TXN_HS_CKPT_DURATION		1705
/*! transaction: transaction range of IDs currently pinned */
#define	WT_STAT_CONN_TXN_PINNED_RANGE			1706
/*! transaction: transaction range of IDs currently pinned by a checkpoint */
#define	WT_STAT_CONN_TXN_PINNED_CHECKPOINT_RANGE	1707
/*! transaction: transaction range of timestamps currently pinned */
#define	WT_STAT_CONN_TXN_PINNED_TIMESTAMP		1708
/*! transaction: transaction range of timestamps pinned by a checkpoint */
#define	WT_STAT_CONN_TXN_PINNED_TIMESTAMP_CHECKPOINT	1709
>>>>>>> 63e05b0d
/*!
 * transaction: transaction range of timestamps pinned by the oldest
 * active read timestamp
 */
<<<<<<< HEAD
#define	WT_STAT_CONN_TXN_PINNED_TIMESTAMP_READER	1754
=======
#define	WT_STAT_CONN_TXN_PINNED_TIMESTAMP_READER	1710
>>>>>>> 63e05b0d
/*!
 * transaction: transaction range of timestamps pinned by the oldest
 * timestamp
 */
<<<<<<< HEAD
#define	WT_STAT_CONN_TXN_PINNED_TIMESTAMP_OLDEST	1755
/*! transaction: transaction read timestamp of the oldest active reader */
#define	WT_STAT_CONN_TXN_TIMESTAMP_OLDEST_ACTIVE_READ	1756
/*! transaction: transaction rollback to stable currently running */
#define	WT_STAT_CONN_TXN_ROLLBACK_TO_STABLE_RUNNING	1757
/*! transaction: transaction walk of concurrent sessions */
#define	WT_STAT_CONN_TXN_WALK_SESSIONS			1758
/*! transaction: transactions committed */
#define	WT_STAT_CONN_TXN_COMMIT				1759
/*! transaction: transactions rolled back */
#define	WT_STAT_CONN_TXN_ROLLBACK			1760
/*! transaction: update conflicts */
#define	WT_STAT_CONN_TXN_UPDATE_CONFLICT		1761
=======
#define	WT_STAT_CONN_TXN_PINNED_TIMESTAMP_OLDEST	1711
/*! transaction: transaction read timestamp of the oldest active reader */
#define	WT_STAT_CONN_TXN_TIMESTAMP_OLDEST_ACTIVE_READ	1712
/*! transaction: transaction rollback to stable currently running */
#define	WT_STAT_CONN_TXN_ROLLBACK_TO_STABLE_RUNNING	1713
/*! transaction: transaction walk of concurrent sessions */
#define	WT_STAT_CONN_TXN_WALK_SESSIONS			1714
/*! transaction: transactions committed */
#define	WT_STAT_CONN_TXN_COMMIT				1715
/*! transaction: transactions rolled back */
#define	WT_STAT_CONN_TXN_ROLLBACK			1716
/*! transaction: update conflicts */
#define	WT_STAT_CONN_TXN_UPDATE_CONFLICT		1717
>>>>>>> 63e05b0d

/*!
 * @}
 * @name Statistics for data sources
 * @anchor statistics_dsrc
 * @{
 */
/*! autocommit: retries for readonly operations */
#define	WT_STAT_DSRC_AUTOCOMMIT_READONLY_RETRY		2000
/*! autocommit: retries for update operations */
#define	WT_STAT_DSRC_AUTOCOMMIT_UPDATE_RETRY		2001
/*! backup: total modified incremental blocks with compressed data */
#define	WT_STAT_DSRC_BACKUP_BLOCKS_COMPRESSED		2002
/*! backup: total modified incremental blocks without compressed data */
#define	WT_STAT_DSRC_BACKUP_BLOCKS_UNCOMPRESSED		2003
/*! block-disagg: Bytes read from the shared history store in SLS */
#define	WT_STAT_DSRC_DISAGG_BLOCK_HS_BYTE_READ		2004
/*! block-disagg: Bytes written to the shared history store in SLS */
#define	WT_STAT_DSRC_DISAGG_BLOCK_HS_BYTE_WRITE		2005
/*! block-disagg: Disaggregated block manager get */
#define	WT_STAT_DSRC_DISAGG_BLOCK_GET			2006
/*!
 * block-disagg: Disaggregated block manager get from the shared history
 * store in SLS
 */
#define	WT_STAT_DSRC_DISAGG_BLOCK_HS_GET		2007
/*! block-disagg: Disaggregated block manager put  */
#define	WT_STAT_DSRC_DISAGG_BLOCK_PUT			2008
/*!
 * block-disagg: Disaggregated block manager put to the shared history
 * store in SLS
 */
#define	WT_STAT_DSRC_DISAGG_BLOCK_HS_PUT		2009
/*! block-manager: allocations requiring file extension */
#define	WT_STAT_DSRC_BLOCK_EXTENSION			2010
/*! block-manager: blocks allocated */
#define	WT_STAT_DSRC_BLOCK_ALLOC			2011
/*! block-manager: blocks freed */
#define	WT_STAT_DSRC_BLOCK_FREE				2012
/*! block-manager: checkpoint size */
#define	WT_STAT_DSRC_BLOCK_CHECKPOINT_SIZE		2013
/*! block-manager: file allocation unit size */
#define	WT_STAT_DSRC_ALLOCATION_SIZE			2014
/*! block-manager: file bytes available for reuse */
#define	WT_STAT_DSRC_BLOCK_REUSE_BYTES			2015
/*! block-manager: file magic number */
#define	WT_STAT_DSRC_BLOCK_MAGIC			2016
/*! block-manager: file major version number */
#define	WT_STAT_DSRC_BLOCK_MAJOR			2017
/*! block-manager: file size in bytes */
#define	WT_STAT_DSRC_BLOCK_SIZE				2018
/*! block-manager: minor version number */
#define	WT_STAT_DSRC_BLOCK_MINOR			2019
/*! btree: btree checkpoint generation */
#define	WT_STAT_DSRC_BTREE_CHECKPOINT_GENERATION	2020
/*! btree: btree clean tree checkpoint expiration time */
#define	WT_STAT_DSRC_BTREE_CLEAN_CHECKPOINT_TIMER	2021
/*! btree: btree compact pages reviewed */
#define	WT_STAT_DSRC_BTREE_COMPACT_PAGES_REVIEWED	2022
/*! btree: btree compact pages rewritten */
#define	WT_STAT_DSRC_BTREE_COMPACT_PAGES_REWRITTEN	2023
/*! btree: btree compact pages skipped */
#define	WT_STAT_DSRC_BTREE_COMPACT_PAGES_SKIPPED	2024
/*! btree: btree expected number of compact bytes rewritten */
#define	WT_STAT_DSRC_BTREE_COMPACT_BYTES_REWRITTEN_EXPECTED	2025
/*! btree: btree expected number of compact pages rewritten */
#define	WT_STAT_DSRC_BTREE_COMPACT_PAGES_REWRITTEN_EXPECTED	2026
/*! btree: btree number of pages reconciled during checkpoint */
#define	WT_STAT_DSRC_BTREE_CHECKPOINT_PAGES_RECONCILED	2027
/*! btree: btree skipped by compaction as process would not reduce size */
#define	WT_STAT_DSRC_BTREE_COMPACT_SKIPPED		2028
/*!
 * btree: column-store fixed-size leaf pages, only reported if tree_walk
 * or all statistics are enabled
 */
#define	WT_STAT_DSRC_BTREE_COLUMN_FIX			2029
/*!
 * btree: column-store fixed-size time windows, only reported if
 * tree_walk or all statistics are enabled
 */
#define	WT_STAT_DSRC_BTREE_COLUMN_TWS			2030
/*!
 * btree: column-store internal pages, only reported if tree_walk or all
 * statistics are enabled
 */
#define	WT_STAT_DSRC_BTREE_COLUMN_INTERNAL		2031
/*!
 * btree: column-store variable-size RLE encoded values, only reported if
 * tree_walk or all statistics are enabled
 */
#define	WT_STAT_DSRC_BTREE_COLUMN_RLE			2032
/*!
 * btree: column-store variable-size deleted values, only reported if
 * tree_walk or all statistics are enabled
 */
#define	WT_STAT_DSRC_BTREE_COLUMN_DELETED		2033
/*!
 * btree: column-store variable-size leaf pages, only reported if
 * tree_walk or all statistics are enabled
 */
#define	WT_STAT_DSRC_BTREE_COLUMN_VARIABLE		2034
/*! btree: fixed-record size */
#define	WT_STAT_DSRC_BTREE_FIXED_LEN			2035
/*! btree: maximum internal page size */
#define	WT_STAT_DSRC_BTREE_MAXINTLPAGE			2036
/*! btree: maximum leaf page key size */
#define	WT_STAT_DSRC_BTREE_MAXLEAFKEY			2037
/*! btree: maximum leaf page size */
#define	WT_STAT_DSRC_BTREE_MAXLEAFPAGE			2038
/*! btree: maximum leaf page value size */
#define	WT_STAT_DSRC_BTREE_MAXLEAFVALUE			2039
/*! btree: maximum tree depth */
#define	WT_STAT_DSRC_BTREE_MAXIMUM_DEPTH		2040
/*!
 * btree: number of key/value pairs, only reported if tree_walk or all
 * statistics are enabled
 */
#define	WT_STAT_DSRC_BTREE_ENTRIES			2041
/*!
 * btree: overflow pages, only reported if tree_walk or all statistics
 * are enabled
 */
#define	WT_STAT_DSRC_BTREE_OVERFLOW			2042
/*!
 * btree: row-store empty values, only reported if tree_walk or all
 * statistics are enabled
 */
#define	WT_STAT_DSRC_BTREE_ROW_EMPTY_VALUES		2043
/*!
 * btree: row-store internal pages, only reported if tree_walk or all
 * statistics are enabled
 */
#define	WT_STAT_DSRC_BTREE_ROW_INTERNAL			2044
/*!
 * btree: row-store leaf pages, only reported if tree_walk or all
 * statistics are enabled
 */
#define	WT_STAT_DSRC_BTREE_ROW_LEAF			2045
/*! cache: bytes currently in the cache */
#define	WT_STAT_DSRC_CACHE_BYTES_INUSE			2046
/*! cache: bytes dirty in the cache cumulative */
#define	WT_STAT_DSRC_CACHE_BYTES_DIRTY_TOTAL		2047
/*! cache: bytes read into cache */
#define	WT_STAT_DSRC_CACHE_BYTES_READ			2048
/*! cache: bytes written from cache */
#define	WT_STAT_DSRC_CACHE_BYTES_WRITE			2049
/*! cache: checkpoint blocked page eviction */
#define	WT_STAT_DSRC_CACHE_EVICTION_BLOCKED_CHECKPOINT	2050
/*!
 * cache: checkpoint of history store file blocked non-history store page
 * eviction
 */
#define	WT_STAT_DSRC_CACHE_EVICTION_BLOCKED_CHECKPOINT_HS	2051
/*! cache: data source pages selected for eviction unable to be evicted */
#define	WT_STAT_DSRC_EVICTION_FAIL			2052
/*!
 * cache: eviction gave up due to detecting a disk value without a
 * timestamp behind the last update on the chain
 */
#define	WT_STAT_DSRC_CACHE_EVICTION_BLOCKED_NO_TS_CHECKPOINT_RACE_1	2053
/*!
 * cache: eviction gave up due to detecting a tombstone without a
 * timestamp ahead of the selected on disk update
 */
#define	WT_STAT_DSRC_CACHE_EVICTION_BLOCKED_NO_TS_CHECKPOINT_RACE_2	2054
/*!
 * cache: eviction gave up due to detecting a tombstone without a
 * timestamp ahead of the selected on disk update after validating the
 * update chain
 */
#define	WT_STAT_DSRC_CACHE_EVICTION_BLOCKED_NO_TS_CHECKPOINT_RACE_3	2055
/*!
 * cache: eviction gave up due to detecting update chain entries without
 * timestamps after the selected on disk update
 */
#define	WT_STAT_DSRC_CACHE_EVICTION_BLOCKED_NO_TS_CHECKPOINT_RACE_4	2056
/*!
 * cache: eviction gave up due to needing to remove a record from the
 * history store but checkpoint is running
 */
#define	WT_STAT_DSRC_CACHE_EVICTION_BLOCKED_REMOVE_HS_RACE_WITH_CHECKPOINT	2057
/*! cache: eviction gave up due to no progress being made */
#define	WT_STAT_DSRC_CACHE_EVICTION_BLOCKED_NO_PROGRESS	2058
/*! cache: eviction walk passes of a file */
#define	WT_STAT_DSRC_EVICTION_WALK_PASSES		2059
/*! cache: eviction walk target pages histogram - 0-9 */
#define	WT_STAT_DSRC_CACHE_EVICTION_TARGET_PAGE_LT10	2060
/*! cache: eviction walk target pages histogram - 10-31 */
#define	WT_STAT_DSRC_CACHE_EVICTION_TARGET_PAGE_LT32	2061
/*! cache: eviction walk target pages histogram - 128 and higher */
#define	WT_STAT_DSRC_CACHE_EVICTION_TARGET_PAGE_GE128	2062
/*! cache: eviction walk target pages histogram - 32-63 */
#define	WT_STAT_DSRC_CACHE_EVICTION_TARGET_PAGE_LT64	2063
/*! cache: eviction walk target pages histogram - 64-128 */
#define	WT_STAT_DSRC_CACHE_EVICTION_TARGET_PAGE_LT128	2064
/*!
 * cache: eviction walk target pages reduced due to history store cache
 * pressure
 */
#define	WT_STAT_DSRC_CACHE_EVICTION_TARGET_PAGE_REDUCED	2065
/*! cache: hazard pointer blocked page eviction */
#define	WT_STAT_DSRC_CACHE_EVICTION_BLOCKED_HAZARD	2066
/*! cache: history store table insert calls */
#define	WT_STAT_DSRC_CACHE_HS_INSERT			2067
/*! cache: history store table insert calls that returned restart */
#define	WT_STAT_DSRC_CACHE_HS_INSERT_RESTART		2068
/*! cache: history store table reads */
#define	WT_STAT_DSRC_CACHE_HS_READ			2069
/*! cache: history store table reads missed */
#define	WT_STAT_DSRC_CACHE_HS_READ_MISS			2070
/*! cache: history store table reads requiring squashed modifies */
#define	WT_STAT_DSRC_CACHE_HS_READ_SQUASH		2071
/*!
 * cache: history store table resolved updates without timestamps that
 * lose their durable timestamp
 */
#define	WT_STAT_DSRC_CACHE_HS_ORDER_LOSE_DURABLE_TIMESTAMP	2072
/*!
 * cache: history store table truncation by rollback to stable to remove
 * an unstable update
 */
#define	WT_STAT_DSRC_CACHE_HS_KEY_TRUNCATE_RTS_UNSTABLE	2073
/*!
 * cache: history store table truncation by rollback to stable to remove
 * an update
 */
#define	WT_STAT_DSRC_CACHE_HS_KEY_TRUNCATE_RTS		2074
/*!
 * cache: history store table truncation to remove all the keys of a
 * btree
 */
#define	WT_STAT_DSRC_CACHE_HS_BTREE_TRUNCATE		2075
/*! cache: history store table truncation to remove an update */
#define	WT_STAT_DSRC_CACHE_HS_KEY_TRUNCATE		2076
/*!
 * cache: history store table truncation to remove range of updates due
 * to an update without a timestamp on data page
 */
#define	WT_STAT_DSRC_CACHE_HS_ORDER_REMOVE		2077
/*!
 * cache: history store table truncation to remove range of updates due
 * to key being removed from the data page during reconciliation
 */
#define	WT_STAT_DSRC_CACHE_HS_KEY_TRUNCATE_ONPAGE_REMOVAL	2078
/*!
 * cache: history store table truncations that would have happened in
 * non-dryrun mode
 */
#define	WT_STAT_DSRC_CACHE_HS_BTREE_TRUNCATE_DRYRUN	2079
/*!
 * cache: history store table truncations to remove an unstable update
 * that would have happened in non-dryrun mode
 */
#define	WT_STAT_DSRC_CACHE_HS_KEY_TRUNCATE_RTS_UNSTABLE_DRYRUN	2080
/*!
 * cache: history store table truncations to remove an update that would
 * have happened in non-dryrun mode
 */
#define	WT_STAT_DSRC_CACHE_HS_KEY_TRUNCATE_RTS_DRYRUN	2081
/*!
 * cache: history store table updates without timestamps fixed up by
 * reinserting with the fixed timestamp
 */
#define	WT_STAT_DSRC_CACHE_HS_ORDER_REINSERT		2082
/*! cache: history store table writes requiring squashed modifies */
#define	WT_STAT_DSRC_CACHE_HS_WRITE_SQUASH		2083
/*! cache: in-memory page passed criteria to be split */
#define	WT_STAT_DSRC_CACHE_INMEM_SPLITTABLE		2084
/*! cache: in-memory page splits */
#define	WT_STAT_DSRC_CACHE_INMEM_SPLIT			2085
/*! cache: internal page split blocked its eviction */
#define	WT_STAT_DSRC_CACHE_EVICTION_BLOCKED_INTERNAL_PAGE_SPLIT	2086
/*! cache: internal pages evicted */
#define	WT_STAT_DSRC_CACHE_EVICTION_INTERNAL		2087
/*! cache: internal pages split during eviction */
#define	WT_STAT_DSRC_CACHE_EVICTION_SPLIT_INTERNAL	2088
/*! cache: leaf pages split during eviction */
#define	WT_STAT_DSRC_CACHE_EVICTION_SPLIT_LEAF		2089
/*!
 * cache: locate a random in-mem ref by examining all entries on the root
 * page
 */
#define	WT_STAT_DSRC_CACHE_EVICTION_RANDOM_SAMPLE_INMEM_ROOT	2090
/*! cache: modified pages evicted */
#define	WT_STAT_DSRC_CACHE_EVICTION_DIRTY		2091
/*! cache: multi-block reconciliation blocked whilst checkpoint is running */
#define	WT_STAT_DSRC_CACHE_EVICTION_BLOCKED_MULTI_BLOCK_RECONCILIATION_DURING_CHECKPOINT	2092
/*! cache: number of pages read that had deltas attached */
#define	WT_STAT_DSRC_CACHE_READ_DELTA			2093
/*!
 * cache: overflow keys on a multiblock row-store page blocked its
 * eviction
 */
#define	WT_STAT_DSRC_CACHE_EVICTION_BLOCKED_OVERFLOW_KEYS	2094
/*! cache: overflow pages read into cache */
#define	WT_STAT_DSRC_CACHE_READ_OVERFLOW		2095
/*! cache: page split during eviction deepened the tree */
#define	WT_STAT_DSRC_CACHE_EVICTION_DEEPEN		2096
/*! cache: page written requiring history store records */
#define	WT_STAT_DSRC_CACHE_WRITE_HS			2097
/*! cache: pages dirtied due to obsolete time window by eviction */
#define	WT_STAT_DSRC_CACHE_EVICTION_DIRTY_OBSOLETE_TW	2098
/*! cache: pages read into cache */
#define	WT_STAT_DSRC_CACHE_READ				2099
/*! cache: pages read into cache after truncate */
#define	WT_STAT_DSRC_CACHE_READ_DELETED			2100
/*! cache: pages read into cache after truncate in prepare state */
#define	WT_STAT_DSRC_CACHE_READ_DELETED_PREPARED	2101
/*! cache: pages read into cache by checkpoint */
#define	WT_STAT_DSRC_CACHE_READ_CHECKPOINT		2102
/*! cache: pages requested from the cache */
#define	WT_STAT_DSRC_CACHE_PAGES_REQUESTED		2103
/*! cache: pages requested from the cache due to pre-fetch */
#define	WT_STAT_DSRC_CACHE_PAGES_PREFETCH		2104
/*! cache: pages seen by eviction walk */
#define	WT_STAT_DSRC_CACHE_EVICTION_PAGES_SEEN		2105
/*! cache: pages written from cache */
#define	WT_STAT_DSRC_CACHE_WRITE			2106
/*! cache: pages written requiring in-memory restoration */
#define	WT_STAT_DSRC_CACHE_WRITE_RESTORE		2107
/*! cache: recent modification of a page blocked its eviction */
#define	WT_STAT_DSRC_CACHE_EVICTION_BLOCKED_RECENTLY_MODIFIED	2108
/*! cache: reverse splits performed */
#define	WT_STAT_DSRC_CACHE_REVERSE_SPLITS		2109
/*!
 * cache: reverse splits skipped because of VLCS namespace gap
 * restrictions
 */
#define	WT_STAT_DSRC_CACHE_REVERSE_SPLITS_SKIPPED_VLCS	2110
/*! cache: the number of times full update inserted to history store */
#define	WT_STAT_DSRC_CACHE_HS_INSERT_FULL_UPDATE	2111
/*! cache: the number of times reverse modify inserted to history store */
#define	WT_STAT_DSRC_CACHE_HS_INSERT_REVERSE_MODIFY	2112
/*! cache: tracked dirty bytes in the cache */
#define	WT_STAT_DSRC_CACHE_BYTES_DIRTY			2113
/*! cache: tracked dirty internal page bytes in the cache */
#define	WT_STAT_DSRC_CACHE_BYTES_DIRTY_INTERNAL		2114
/*! cache: tracked dirty leaf page bytes in the cache */
#define	WT_STAT_DSRC_CACHE_BYTES_DIRTY_LEAF		2115
/*! cache: uncommitted truncate blocked page eviction */
#define	WT_STAT_DSRC_CACHE_EVICTION_BLOCKED_UNCOMMITTED_TRUNCATE	2116
/*! cache: unmodified pages evicted */
#define	WT_STAT_DSRC_CACHE_EVICTION_CLEAN		2117
/*!
 * cache_walk: Average difference between current eviction generation
 * when the page was last considered, only reported if cache_walk or all
 * statistics are enabled
 */
#define	WT_STAT_DSRC_CACHE_STATE_GEN_AVG_GAP		2118
/*!
 * cache_walk: Average on-disk page image size seen, only reported if
 * cache_walk or all statistics are enabled
 */
#define	WT_STAT_DSRC_CACHE_STATE_AVG_WRITTEN_SIZE	2119
/*!
 * cache_walk: Average time in cache for pages that have been visited by
 * the eviction server, only reported if cache_walk or all statistics are
 * enabled
 */
#define	WT_STAT_DSRC_CACHE_STATE_AVG_VISITED_AGE	2120
/*!
 * cache_walk: Average time in cache for pages that have not been visited
 * by the eviction server, only reported if cache_walk or all statistics
 * are enabled
 */
#define	WT_STAT_DSRC_CACHE_STATE_AVG_UNVISITED_AGE	2121
/*!
 * cache_walk: Clean pages currently in cache, only reported if
 * cache_walk or all statistics are enabled
 */
#define	WT_STAT_DSRC_CACHE_STATE_PAGES_CLEAN		2122
/*!
 * cache_walk: Current eviction generation, only reported if cache_walk
 * or all statistics are enabled
 */
#define	WT_STAT_DSRC_CACHE_STATE_GEN_CURRENT		2123
/*!
 * cache_walk: Dirty pages currently in cache, only reported if
 * cache_walk or all statistics are enabled
 */
#define	WT_STAT_DSRC_CACHE_STATE_PAGES_DIRTY		2124
/*!
 * cache_walk: Entries in the root page, only reported if cache_walk or
 * all statistics are enabled
 */
#define	WT_STAT_DSRC_CACHE_STATE_ROOT_ENTRIES		2125
/*!
 * cache_walk: Internal pages currently in cache, only reported if
 * cache_walk or all statistics are enabled
 */
#define	WT_STAT_DSRC_CACHE_STATE_PAGES_INTERNAL		2126
/*!
 * cache_walk: Leaf pages currently in cache, only reported if cache_walk
 * or all statistics are enabled
 */
#define	WT_STAT_DSRC_CACHE_STATE_PAGES_LEAF		2127
/*!
 * cache_walk: Maximum difference between current eviction generation
 * when the page was last considered, only reported if cache_walk or all
 * statistics are enabled
 */
#define	WT_STAT_DSRC_CACHE_STATE_GEN_MAX_GAP		2128
/*!
 * cache_walk: Maximum page size seen, only reported if cache_walk or all
 * statistics are enabled
 */
#define	WT_STAT_DSRC_CACHE_STATE_MAX_PAGESIZE		2129
/*!
 * cache_walk: Minimum on-disk page image size seen, only reported if
 * cache_walk or all statistics are enabled
 */
#define	WT_STAT_DSRC_CACHE_STATE_MIN_WRITTEN_SIZE	2130
/*!
 * cache_walk: Number of pages never visited by eviction server, only
 * reported if cache_walk or all statistics are enabled
 */
#define	WT_STAT_DSRC_CACHE_STATE_UNVISITED_COUNT	2131
/*!
 * cache_walk: On-disk page image sizes smaller than a single allocation
 * unit, only reported if cache_walk or all statistics are enabled
 */
#define	WT_STAT_DSRC_CACHE_STATE_SMALLER_ALLOC_SIZE	2132
/*!
 * cache_walk: Pages created in memory and never written, only reported
 * if cache_walk or all statistics are enabled
 */
#define	WT_STAT_DSRC_CACHE_STATE_MEMORY			2133
/*!
 * cache_walk: Pages currently queued for eviction, only reported if
 * cache_walk or all statistics are enabled
 */
#define	WT_STAT_DSRC_CACHE_STATE_QUEUED			2134
/*!
 * cache_walk: Pages that could not be queued for eviction, only reported
 * if cache_walk or all statistics are enabled
 */
#define	WT_STAT_DSRC_CACHE_STATE_NOT_QUEUEABLE		2135
/*!
 * cache_walk: Refs skipped during cache traversal, only reported if
 * cache_walk or all statistics are enabled
 */
#define	WT_STAT_DSRC_CACHE_STATE_REFS_SKIPPED		2136
/*!
 * cache_walk: Size of the root page, only reported if cache_walk or all
 * statistics are enabled
 */
#define	WT_STAT_DSRC_CACHE_STATE_ROOT_SIZE		2137
/*!
 * cache_walk: Total number of pages currently in cache, only reported if
 * cache_walk or all statistics are enabled
 */
#define	WT_STAT_DSRC_CACHE_STATE_PAGES			2138
/*! checkpoint: checkpoint has acquired a snapshot for its transaction */
#define	WT_STAT_DSRC_CHECKPOINT_SNAPSHOT_ACQUIRED	2139
/*! checkpoint: pages added for eviction during checkpoint cleanup */
#define	WT_STAT_DSRC_CHECKPOINT_CLEANUP_PAGES_EVICT	2140
/*!
 * checkpoint: pages dirtied due to obsolete time window by checkpoint
 * cleanup
 */
#define	WT_STAT_DSRC_CHECKPOINT_CLEANUP_PAGES_OBSOLETE_TW	2141
/*!
 * checkpoint: pages read into cache during checkpoint cleanup
 * (reclaim_space)
 */
#define	WT_STAT_DSRC_CHECKPOINT_CLEANUP_PAGES_READ_RECLAIM_SPACE	2142
/*!
 * checkpoint: pages read into cache during checkpoint cleanup due to
 * obsolete time window
 */
#define	WT_STAT_DSRC_CHECKPOINT_CLEANUP_PAGES_READ_OBSOLETE_TW	2143
/*! checkpoint: pages removed during checkpoint cleanup */
#define	WT_STAT_DSRC_CHECKPOINT_CLEANUP_PAGES_REMOVED	2144
/*! checkpoint: pages skipped during checkpoint cleanup tree walk */
#define	WT_STAT_DSRC_CHECKPOINT_CLEANUP_PAGES_WALK_SKIPPED	2145
/*! checkpoint: pages visited during checkpoint cleanup */
#define	WT_STAT_DSRC_CHECKPOINT_CLEANUP_PAGES_VISITED	2146
/*! checkpoint: transaction checkpoints due to obsolete pages */
#define	WT_STAT_DSRC_CHECKPOINT_OBSOLETE_APPLIED	2147
/*!
 * compression: compressed page maximum internal page size prior to
 * compression
 */
#define	WT_STAT_DSRC_COMPRESS_PRECOMP_INTL_MAX_PAGE_SIZE	2148
/*!
 * compression: compressed page maximum leaf page size prior to
 * compression
 */
#define	WT_STAT_DSRC_COMPRESS_PRECOMP_LEAF_MAX_PAGE_SIZE	2149
/*! compression: page written to disk failed to compress */
#define	WT_STAT_DSRC_COMPRESS_WRITE_FAIL		2150
/*! compression: page written to disk was too small to compress */
#define	WT_STAT_DSRC_COMPRESS_WRITE_TOO_SMALL		2151
/*! compression: pages read from disk */
#define	WT_STAT_DSRC_COMPRESS_READ			2152
/*!
 * compression: pages read from disk with compression ratio greater than
 * 64
 */
#define	WT_STAT_DSRC_COMPRESS_READ_RATIO_HIST_MAX	2153
/*!
 * compression: pages read from disk with compression ratio smaller than
 * 2
 */
#define	WT_STAT_DSRC_COMPRESS_READ_RATIO_HIST_2		2154
/*!
 * compression: pages read from disk with compression ratio smaller than
 * 4
 */
#define	WT_STAT_DSRC_COMPRESS_READ_RATIO_HIST_4		2155
/*!
 * compression: pages read from disk with compression ratio smaller than
 * 8
 */
#define	WT_STAT_DSRC_COMPRESS_READ_RATIO_HIST_8		2156
/*!
 * compression: pages read from disk with compression ratio smaller than
 * 16
 */
#define	WT_STAT_DSRC_COMPRESS_READ_RATIO_HIST_16	2157
/*!
 * compression: pages read from disk with compression ratio smaller than
 * 32
 */
#define	WT_STAT_DSRC_COMPRESS_READ_RATIO_HIST_32	2158
/*!
 * compression: pages read from disk with compression ratio smaller than
 * 64
 */
#define	WT_STAT_DSRC_COMPRESS_READ_RATIO_HIST_64	2159
/*! compression: pages written to disk */
#define	WT_STAT_DSRC_COMPRESS_WRITE			2160
/*!
 * compression: pages written to disk with compression ratio greater than
 * 64
 */
#define	WT_STAT_DSRC_COMPRESS_WRITE_RATIO_HIST_MAX	2161
/*!
 * compression: pages written to disk with compression ratio smaller than
 * 2
 */
#define	WT_STAT_DSRC_COMPRESS_WRITE_RATIO_HIST_2	2162
/*!
 * compression: pages written to disk with compression ratio smaller than
 * 4
 */
#define	WT_STAT_DSRC_COMPRESS_WRITE_RATIO_HIST_4	2163
/*!
 * compression: pages written to disk with compression ratio smaller than
 * 8
 */
#define	WT_STAT_DSRC_COMPRESS_WRITE_RATIO_HIST_8	2164
/*!
 * compression: pages written to disk with compression ratio smaller than
 * 16
 */
#define	WT_STAT_DSRC_COMPRESS_WRITE_RATIO_HIST_16	2165
/*!
 * compression: pages written to disk with compression ratio smaller than
 * 32
 */
#define	WT_STAT_DSRC_COMPRESS_WRITE_RATIO_HIST_32	2166
/*!
 * compression: pages written to disk with compression ratio smaller than
 * 64
 */
#define	WT_STAT_DSRC_COMPRESS_WRITE_RATIO_HIST_64	2167
/*! cursor: Total number of deleted pages skipped during tree walk */
#define	WT_STAT_DSRC_CURSOR_TREE_WALK_DEL_PAGE_SKIP	2168
/*! cursor: Total number of entries skipped by cursor next calls */
#define	WT_STAT_DSRC_CURSOR_NEXT_SKIP_TOTAL		2169
/*! cursor: Total number of entries skipped by cursor prev calls */
#define	WT_STAT_DSRC_CURSOR_PREV_SKIP_TOTAL		2170
/*!
 * cursor: Total number of entries skipped to position the history store
 * cursor
 */
#define	WT_STAT_DSRC_CURSOR_SKIP_HS_CUR_POSITION	2171
/*!
 * cursor: Total number of in-memory deleted pages skipped during tree
 * walk
 */
#define	WT_STAT_DSRC_CURSOR_TREE_WALK_INMEM_DEL_PAGE_SKIP	2172
/*! cursor: Total number of on-disk deleted pages skipped during tree walk */
#define	WT_STAT_DSRC_CURSOR_TREE_WALK_ONDISK_DEL_PAGE_SKIP	2173
/*!
 * cursor: Total number of times a search near has exited due to prefix
 * config
 */
#define	WT_STAT_DSRC_CURSOR_SEARCH_NEAR_PREFIX_FAST_PATHS	2174
/*!
 * cursor: Total number of times cursor fails to temporarily release
 * pinned page to encourage eviction of hot or large page
 */
#define	WT_STAT_DSRC_CURSOR_REPOSITION_FAILED		2175
/*!
 * cursor: Total number of times cursor temporarily releases pinned page
 * to encourage eviction of hot or large page
 */
#define	WT_STAT_DSRC_CURSOR_REPOSITION			2176
/*! cursor: bulk loaded cursor insert calls */
#define	WT_STAT_DSRC_CURSOR_INSERT_BULK			2177
/*! cursor: cache cursors reuse count */
#define	WT_STAT_DSRC_CURSOR_REOPEN			2178
/*! cursor: close calls that result in cache */
#define	WT_STAT_DSRC_CURSOR_CACHE			2179
/*! cursor: create calls */
#define	WT_STAT_DSRC_CURSOR_CREATE			2180
/*! cursor: cursor bound calls that return an error */
#define	WT_STAT_DSRC_CURSOR_BOUND_ERROR			2181
/*! cursor: cursor bounds cleared from reset */
#define	WT_STAT_DSRC_CURSOR_BOUNDS_RESET		2182
/*! cursor: cursor bounds comparisons performed */
#define	WT_STAT_DSRC_CURSOR_BOUNDS_COMPARISONS		2183
/*! cursor: cursor bounds next called on an unpositioned cursor */
#define	WT_STAT_DSRC_CURSOR_BOUNDS_NEXT_UNPOSITIONED	2184
/*! cursor: cursor bounds next early exit */
#define	WT_STAT_DSRC_CURSOR_BOUNDS_NEXT_EARLY_EXIT	2185
/*! cursor: cursor bounds prev called on an unpositioned cursor */
#define	WT_STAT_DSRC_CURSOR_BOUNDS_PREV_UNPOSITIONED	2186
/*! cursor: cursor bounds prev early exit */
#define	WT_STAT_DSRC_CURSOR_BOUNDS_PREV_EARLY_EXIT	2187
/*! cursor: cursor bounds search early exit */
#define	WT_STAT_DSRC_CURSOR_BOUNDS_SEARCH_EARLY_EXIT	2188
/*! cursor: cursor bounds search near call repositioned cursor */
#define	WT_STAT_DSRC_CURSOR_BOUNDS_SEARCH_NEAR_REPOSITIONED_CURSOR	2189
/*! cursor: cursor cache calls that return an error */
#define	WT_STAT_DSRC_CURSOR_CACHE_ERROR			2190
/*! cursor: cursor close calls that return an error */
#define	WT_STAT_DSRC_CURSOR_CLOSE_ERROR			2191
/*! cursor: cursor compare calls that return an error */
#define	WT_STAT_DSRC_CURSOR_COMPARE_ERROR		2192
/*! cursor: cursor equals calls that return an error */
#define	WT_STAT_DSRC_CURSOR_EQUALS_ERROR		2193
/*! cursor: cursor get key calls that return an error */
#define	WT_STAT_DSRC_CURSOR_GET_KEY_ERROR		2194
/*! cursor: cursor get value calls that return an error */
#define	WT_STAT_DSRC_CURSOR_GET_VALUE_ERROR		2195
/*! cursor: cursor insert calls that return an error */
#define	WT_STAT_DSRC_CURSOR_INSERT_ERROR		2196
/*! cursor: cursor insert check calls that return an error */
#define	WT_STAT_DSRC_CURSOR_INSERT_CHECK_ERROR		2197
/*! cursor: cursor largest key calls that return an error */
#define	WT_STAT_DSRC_CURSOR_LARGEST_KEY_ERROR		2198
/*! cursor: cursor modify calls that return an error */
#define	WT_STAT_DSRC_CURSOR_MODIFY_ERROR		2199
/*! cursor: cursor next calls that return an error */
#define	WT_STAT_DSRC_CURSOR_NEXT_ERROR			2200
/*!
 * cursor: cursor next calls that skip due to a globally visible history
 * store tombstone
 */
#define	WT_STAT_DSRC_CURSOR_NEXT_HS_TOMBSTONE		2201
/*!
 * cursor: cursor next calls that skip greater than 1 and fewer than 100
 * entries
 */
#define	WT_STAT_DSRC_CURSOR_NEXT_SKIP_LT_100		2202
/*!
 * cursor: cursor next calls that skip greater than or equal to 100
 * entries
 */
#define	WT_STAT_DSRC_CURSOR_NEXT_SKIP_GE_100		2203
/*! cursor: cursor next random calls that return an error */
#define	WT_STAT_DSRC_CURSOR_NEXT_RANDOM_ERROR		2204
/*! cursor: cursor prev calls that return an error */
#define	WT_STAT_DSRC_CURSOR_PREV_ERROR			2205
/*!
 * cursor: cursor prev calls that skip due to a globally visible history
 * store tombstone
 */
#define	WT_STAT_DSRC_CURSOR_PREV_HS_TOMBSTONE		2206
/*!
 * cursor: cursor prev calls that skip greater than or equal to 100
 * entries
 */
#define	WT_STAT_DSRC_CURSOR_PREV_SKIP_GE_100		2207
/*! cursor: cursor prev calls that skip less than 100 entries */
#define	WT_STAT_DSRC_CURSOR_PREV_SKIP_LT_100		2208
/*! cursor: cursor reconfigure calls that return an error */
#define	WT_STAT_DSRC_CURSOR_RECONFIGURE_ERROR		2209
/*! cursor: cursor remove calls that return an error */
#define	WT_STAT_DSRC_CURSOR_REMOVE_ERROR		2210
/*! cursor: cursor reopen calls that return an error */
#define	WT_STAT_DSRC_CURSOR_REOPEN_ERROR		2211
/*! cursor: cursor reserve calls that return an error */
#define	WT_STAT_DSRC_CURSOR_RESERVE_ERROR		2212
/*! cursor: cursor reset calls that return an error */
#define	WT_STAT_DSRC_CURSOR_RESET_ERROR			2213
/*! cursor: cursor search calls that return an error */
#define	WT_STAT_DSRC_CURSOR_SEARCH_ERROR		2214
/*! cursor: cursor search near calls that return an error */
#define	WT_STAT_DSRC_CURSOR_SEARCH_NEAR_ERROR		2215
/*! cursor: cursor update calls that return an error */
#define	WT_STAT_DSRC_CURSOR_UPDATE_ERROR		2216
/*! cursor: insert calls */
#define	WT_STAT_DSRC_CURSOR_INSERT			2217
/*! cursor: insert key and value bytes */
#define	WT_STAT_DSRC_CURSOR_INSERT_BYTES		2218
/*! cursor: modify */
#define	WT_STAT_DSRC_CURSOR_MODIFY			2219
/*! cursor: modify key and value bytes affected */
#define	WT_STAT_DSRC_CURSOR_MODIFY_BYTES		2220
/*! cursor: modify value bytes modified */
#define	WT_STAT_DSRC_CURSOR_MODIFY_BYTES_TOUCH		2221
/*! cursor: next calls */
#define	WT_STAT_DSRC_CURSOR_NEXT			2222
/*! cursor: open cursor count */
#define	WT_STAT_DSRC_CURSOR_OPEN_COUNT			2223
/*! cursor: operation restarted */
#define	WT_STAT_DSRC_CURSOR_RESTART			2224
/*! cursor: prev calls */
#define	WT_STAT_DSRC_CURSOR_PREV			2225
/*! cursor: remove calls */
#define	WT_STAT_DSRC_CURSOR_REMOVE			2226
/*! cursor: remove key bytes removed */
#define	WT_STAT_DSRC_CURSOR_REMOVE_BYTES		2227
/*! cursor: reserve calls */
#define	WT_STAT_DSRC_CURSOR_RESERVE			2228
/*! cursor: reset calls */
#define	WT_STAT_DSRC_CURSOR_RESET			2229
/*! cursor: search calls */
#define	WT_STAT_DSRC_CURSOR_SEARCH			2230
/*! cursor: search history store calls */
#define	WT_STAT_DSRC_CURSOR_SEARCH_HS			2231
/*! cursor: search near calls */
#define	WT_STAT_DSRC_CURSOR_SEARCH_NEAR			2232
/*! cursor: truncate calls */
#define	WT_STAT_DSRC_CURSOR_TRUNCATE			2233
/*! cursor: update calls */
#define	WT_STAT_DSRC_CURSOR_UPDATE			2234
/*! cursor: update key and value bytes */
#define	WT_STAT_DSRC_CURSOR_UPDATE_BYTES		2235
/*! cursor: update value size change */
#define	WT_STAT_DSRC_CURSOR_UPDATE_BYTES_CHANGED	2236
/*! layered: Layered table cursor insert operations */
#define	WT_STAT_DSRC_LAYERED_CURS_INSERT		2237
/*! layered: Layered table cursor next operations */
#define	WT_STAT_DSRC_LAYERED_CURS_NEXT			2238
/*! layered: Layered table cursor next operations from ingest table */
#define	WT_STAT_DSRC_LAYERED_CURS_NEXT_INGEST		2239
/*! layered: Layered table cursor next operations from stable table */
#define	WT_STAT_DSRC_LAYERED_CURS_NEXT_STABLE		2240
/*! layered: Layered table cursor prev operations */
#define	WT_STAT_DSRC_LAYERED_CURS_PREV			2241
/*! layered: Layered table cursor prev operations from ingest table */
#define	WT_STAT_DSRC_LAYERED_CURS_PREV_INGEST		2242
/*! layered: Layered table cursor prev operations from stable table */
#define	WT_STAT_DSRC_LAYERED_CURS_PREV_STABLE		2243
/*! layered: Layered table cursor remove operations */
#define	WT_STAT_DSRC_LAYERED_CURS_REMOVE		2244
/*! layered: Layered table cursor search near operations */
#define	WT_STAT_DSRC_LAYERED_CURS_SEARCH_NEAR		2245
/*! layered: Layered table cursor search near operations from ingest table */
#define	WT_STAT_DSRC_LAYERED_CURS_SEARCH_NEAR_INGEST	2246
/*! layered: Layered table cursor search near operations from stable table */
#define	WT_STAT_DSRC_LAYERED_CURS_SEARCH_NEAR_STABLE	2247
/*! layered: Layered table cursor search operations */
#define	WT_STAT_DSRC_LAYERED_CURS_SEARCH		2248
/*! layered: Layered table cursor search operations from ingest table */
#define	WT_STAT_DSRC_LAYERED_CURS_SEARCH_INGEST		2249
/*! layered: Layered table cursor search operations from stable table */
#define	WT_STAT_DSRC_LAYERED_CURS_SEARCH_STABLE		2250
/*! layered: Layered table cursor update operations */
#define	WT_STAT_DSRC_LAYERED_CURS_UPDATE		2251
/*!
 * layered: checkpoints performed on this table by the layered table
 * manager
 */
#define	WT_STAT_DSRC_LAYERED_TABLE_MANAGER_CHECKPOINTS	2252
/*! layered: checkpoints refreshed on shared layered constituents */
#define	WT_STAT_DSRC_LAYERED_TABLE_MANAGER_CHECKPOINTS_REFRESHED	2253
/*!
 * layered: how many log applications the layered table manager applied
 * on this tree
 */
#define	WT_STAT_DSRC_LAYERED_TABLE_MANAGER_LOGOPS_APPLIED	2254
/*!
 * layered: how many log applications the layered table manager skipped
 * on this tree
 */
#define	WT_STAT_DSRC_LAYERED_TABLE_MANAGER_LOGOPS_SKIPPED	2255
/*!
 * layered: how many previously-applied LSNs the layered table manager
 * skipped on this tree
 */
#define	WT_STAT_DSRC_LAYERED_TABLE_MANAGER_SKIP_LSN	2256
/*! reconciliation: VLCS pages explicitly reconciled as empty */
#define	WT_STAT_DSRC_REC_VLCS_EMPTIED_PAGES		2257
/*! reconciliation: approximate byte size of timestamps in pages written */
#define	WT_STAT_DSRC_REC_TIME_WINDOW_BYTES_TS		2258
/*!
 * reconciliation: approximate byte size of transaction IDs in pages
 * written
 */
#define	WT_STAT_DSRC_REC_TIME_WINDOW_BYTES_TXN		2259
/*! reconciliation: dictionary matches */
#define	WT_STAT_DSRC_REC_DICTIONARY			2260
/*! reconciliation: fast-path pages deleted */
#define	WT_STAT_DSRC_REC_PAGE_DELETE_FAST		2261
/*!
 * reconciliation: internal page key bytes discarded using suffix
 * compression
 */
#define	WT_STAT_DSRC_REC_SUFFIX_COMPRESSION		2262
/*! reconciliation: internal page multi-block writes */
#define	WT_STAT_DSRC_REC_MULTIBLOCK_INTERNAL		2263
/*! reconciliation: leaf page key bytes discarded using prefix compression */
#define	WT_STAT_DSRC_REC_PREFIX_COMPRESSION		2264
/*! reconciliation: leaf page multi-block writes */
#define	WT_STAT_DSRC_REC_MULTIBLOCK_LEAF		2265
/*! reconciliation: leaf-page overflow keys */
#define	WT_STAT_DSRC_REC_OVERFLOW_KEY_LEAF		2266
/*! reconciliation: maximum blocks required for a page */
#define	WT_STAT_DSRC_REC_MULTIBLOCK_MAX			2267
/*! reconciliation: overflow values written */
#define	WT_STAT_DSRC_REC_OVERFLOW_VALUE			2268
/*! reconciliation: page reconciliation calls */
#define	WT_STAT_DSRC_REC_PAGES				2269
/*! reconciliation: page reconciliation calls for eviction */
#define	WT_STAT_DSRC_REC_PAGES_EVICTION			2270
/*! reconciliation: pages deleted */
#define	WT_STAT_DSRC_REC_PAGE_DELETE			2271
/*!
 * reconciliation: pages written including an aggregated newest start
 * durable timestamp
 */
#define	WT_STAT_DSRC_REC_TIME_AGGR_NEWEST_START_DURABLE_TS	2272
/*!
 * reconciliation: pages written including an aggregated newest stop
 * durable timestamp
 */
#define	WT_STAT_DSRC_REC_TIME_AGGR_NEWEST_STOP_DURABLE_TS	2273
/*!
 * reconciliation: pages written including an aggregated newest stop
 * timestamp
 */
#define	WT_STAT_DSRC_REC_TIME_AGGR_NEWEST_STOP_TS	2274
/*!
 * reconciliation: pages written including an aggregated newest stop
 * transaction ID
 */
#define	WT_STAT_DSRC_REC_TIME_AGGR_NEWEST_STOP_TXN	2275
/*!
 * reconciliation: pages written including an aggregated newest
 * transaction ID
 */
#define	WT_STAT_DSRC_REC_TIME_AGGR_NEWEST_TXN		2276
/*!
 * reconciliation: pages written including an aggregated oldest start
 * timestamp
 */
#define	WT_STAT_DSRC_REC_TIME_AGGR_OLDEST_START_TS	2277
/*! reconciliation: pages written including an aggregated prepare */
#define	WT_STAT_DSRC_REC_TIME_AGGR_PREPARED		2278
/*! reconciliation: pages written including at least one prepare */
#define	WT_STAT_DSRC_REC_TIME_WINDOW_PAGES_PREPARED	2279
/*!
 * reconciliation: pages written including at least one start durable
 * timestamp
 */
#define	WT_STAT_DSRC_REC_TIME_WINDOW_PAGES_DURABLE_START_TS	2280
/*! reconciliation: pages written including at least one start timestamp */
#define	WT_STAT_DSRC_REC_TIME_WINDOW_PAGES_START_TS	2281
/*!
 * reconciliation: pages written including at least one start transaction
 * ID
 */
#define	WT_STAT_DSRC_REC_TIME_WINDOW_PAGES_START_TXN	2282
/*!
 * reconciliation: pages written including at least one stop durable
 * timestamp
 */
#define	WT_STAT_DSRC_REC_TIME_WINDOW_PAGES_DURABLE_STOP_TS	2283
/*! reconciliation: pages written including at least one stop timestamp */
#define	WT_STAT_DSRC_REC_TIME_WINDOW_PAGES_STOP_TS	2284
/*!
 * reconciliation: pages written including at least one stop transaction
 * ID
 */
#define	WT_STAT_DSRC_REC_TIME_WINDOW_PAGES_STOP_TXN	2285
/*! reconciliation: records written including a prepare */
#define	WT_STAT_DSRC_REC_TIME_WINDOW_PREPARED		2286
/*! reconciliation: records written including a start durable timestamp */
#define	WT_STAT_DSRC_REC_TIME_WINDOW_DURABLE_START_TS	2287
/*! reconciliation: records written including a start timestamp */
#define	WT_STAT_DSRC_REC_TIME_WINDOW_START_TS		2288
/*! reconciliation: records written including a start transaction ID */
#define	WT_STAT_DSRC_REC_TIME_WINDOW_START_TXN		2289
/*! reconciliation: records written including a stop durable timestamp */
#define	WT_STAT_DSRC_REC_TIME_WINDOW_DURABLE_STOP_TS	2290
/*! reconciliation: records written including a stop timestamp */
#define	WT_STAT_DSRC_REC_TIME_WINDOW_STOP_TS		2291
/*! reconciliation: records written including a stop transaction ID */
#define	WT_STAT_DSRC_REC_TIME_WINDOW_STOP_TXN		2292
/*! session: object compaction */
#define	WT_STAT_DSRC_SESSION_COMPACT			2293
/*!
 * transaction: a reader raced with a prepared transaction commit and
 * skipped an update or updates
 */
#define	WT_STAT_DSRC_TXN_READ_RACE_PREPARE_COMMIT	2294
/*! transaction: number of times overflow removed value is read */
#define	WT_STAT_DSRC_TXN_READ_OVERFLOW_REMOVE		2295
/*! transaction: race to read prepared update retry */
#define	WT_STAT_DSRC_TXN_READ_RACE_PREPARE_UPDATE	2296
/*!
 * transaction: rollback to stable history store keys that would have
 * been swept in non-dryrun mode
 */
#define	WT_STAT_DSRC_TXN_RTS_SWEEP_HS_KEYS_DRYRUN	2297
/*!
 * transaction: rollback to stable history store records with stop
 * timestamps older than newer records
 */
#define	WT_STAT_DSRC_TXN_RTS_HS_STOP_OLDER_THAN_NEWER_START	2298
/*! transaction: rollback to stable inconsistent checkpoint */
#define	WT_STAT_DSRC_TXN_RTS_INCONSISTENT_CKPT		2299
/*! transaction: rollback to stable keys removed */
#define	WT_STAT_DSRC_TXN_RTS_KEYS_REMOVED		2300
/*! transaction: rollback to stable keys restored */
#define	WT_STAT_DSRC_TXN_RTS_KEYS_RESTORED		2301
/*!
 * transaction: rollback to stable keys that would have been removed in
 * non-dryrun mode
 */
#define	WT_STAT_DSRC_TXN_RTS_KEYS_REMOVED_DRYRUN	2302
/*!
 * transaction: rollback to stable keys that would have been restored in
 * non-dryrun mode
 */
#define	WT_STAT_DSRC_TXN_RTS_KEYS_RESTORED_DRYRUN	2303
/*! transaction: rollback to stable restored tombstones from history store */
#define	WT_STAT_DSRC_TXN_RTS_HS_RESTORE_TOMBSTONES	2304
/*! transaction: rollback to stable restored updates from history store */
#define	WT_STAT_DSRC_TXN_RTS_HS_RESTORE_UPDATES		2305
/*! transaction: rollback to stable skipping delete rle */
#define	WT_STAT_DSRC_TXN_RTS_DELETE_RLE_SKIPPED		2306
/*! transaction: rollback to stable skipping stable rle */
#define	WT_STAT_DSRC_TXN_RTS_STABLE_RLE_SKIPPED		2307
/*! transaction: rollback to stable sweeping history store keys */
#define	WT_STAT_DSRC_TXN_RTS_SWEEP_HS_KEYS		2308
/*!
 * transaction: rollback to stable tombstones from history store that
 * would have been restored in non-dryrun mode
 */
#define	WT_STAT_DSRC_TXN_RTS_HS_RESTORE_TOMBSTONES_DRYRUN	2309
/*!
 * transaction: rollback to stable updates from history store that would
 * have been restored in non-dryrun mode
 */
#define	WT_STAT_DSRC_TXN_RTS_HS_RESTORE_UPDATES_DRYRUN	2310
/*! transaction: rollback to stable updates removed from history store */
#define	WT_STAT_DSRC_TXN_RTS_HS_REMOVED			2311
/*!
 * transaction: rollback to stable updates that would have been removed
 * from history store in non-dryrun mode
 */
#define	WT_STAT_DSRC_TXN_RTS_HS_REMOVED_DRYRUN		2312
/*! transaction: update conflicts */
#define	WT_STAT_DSRC_TXN_UPDATE_CONFLICT		2313

/*!
 * @}
 * @name Statistics for session
 * @anchor statistics_session
 * @{
 */
/*! session: bytes read into cache */
#define	WT_STAT_SESSION_BYTES_READ			4000
/*! session: bytes written from cache */
#define	WT_STAT_SESSION_BYTES_WRITE			4001
/*! session: dhandle lock wait time (usecs) */
#define	WT_STAT_SESSION_LOCK_DHANDLE_WAIT		4002
/*! session: dirty bytes in this txn */
#define	WT_STAT_SESSION_TXN_BYTES_DIRTY			4003
/*! session: number of updates in this txn */
#define	WT_STAT_SESSION_TXN_UPDATES			4004
/*! session: page read from disk to cache time (usecs) */
#define	WT_STAT_SESSION_READ_TIME			4005
/*! session: page write from cache to disk time (usecs) */
#define	WT_STAT_SESSION_WRITE_TIME			4006
/*! session: schema lock wait time (usecs) */
#define	WT_STAT_SESSION_LOCK_SCHEMA_WAIT		4007
/*! session: time waiting for cache (usecs) */
#define	WT_STAT_SESSION_CACHE_TIME			4008
/*! session: time waiting for cache interruptible eviction (usecs) */
#define	WT_STAT_SESSION_CACHE_TIME_INTERRUPTIBLE	4009
/*! session: time waiting for mandatory cache eviction (usecs) */
#define	WT_STAT_SESSION_CACHE_TIME_MANDATORY		4010
/*! @} */
/*
 * Statistics section: END
 * DO NOT EDIT: automatically built by dist/stat.py.
 */
/*! @} */

/*******************************************
 * Verbose categories
 *******************************************/
/*!
 * @addtogroup wt
 * @{
 */
/*!
 * @name Verbose categories
 * @anchor verbose_categories
 * @{
 */
/*!
 * WiredTiger verbose event categories.
 * Note that the verbose categories cover a wide set of sub-systems and operations
 * within WiredTiger. As such, the categories are subject to change and evolve
 * between different WiredTiger releases.
 */
typedef enum {
/* VERBOSE ENUM START */
    WT_VERB_ALL,                    /*!< ALL module messages. */
    WT_VERB_API,                    /*!< API messages. */
    WT_VERB_BACKUP,                 /*!< Backup messages. */
    WT_VERB_BLKCACHE,
    WT_VERB_BLOCK,                  /*!< Block manager messages. */
    WT_VERB_CHECKPOINT,             /*!< Checkpoint messages. */
    WT_VERB_CHECKPOINT_CLEANUP,
    WT_VERB_CHECKPOINT_PROGRESS,    /*!< Checkpoint progress messages. */
    WT_VERB_CHUNKCACHE,             /*!< Chunk cache messages. */
    WT_VERB_COMPACT,                /*!< Compact messages. */
    WT_VERB_COMPACT_PROGRESS,       /*!< Compact progress messages. */
    WT_VERB_CONFIGURATION,
    WT_VERB_DEFAULT,
    WT_VERB_DISAGGREGATED_STORAGE,  /*!< Disaggregated storage, other than layered tables. */
    WT_VERB_ERROR_RETURNS,
    WT_VERB_EVICTION,             /*!< Eviction messages. */
    WT_VERB_EXTENSION,            /*!< Extension messages. */
    WT_VERB_FILEOPS,
    WT_VERB_GENERATION,
    WT_VERB_HANDLEOPS,
    WT_VERB_HS,                     /*!< History store messages. */
    WT_VERB_HS_ACTIVITY,            /*!< History store activity messages. */
    WT_VERB_LAYERED,                /*!< Layered table manager messages. */
    WT_VERB_LIVE_RESTORE,
    WT_VERB_LIVE_RESTORE_PROGRESS,
    WT_VERB_LOG,                    /*!< Log messages. */
    WT_VERB_MUTEX,
    WT_VERB_METADATA,               /*!< Metadata messages. */
    WT_VERB_OUT_OF_ORDER,
    WT_VERB_OVERFLOW,
    WT_VERB_PREFETCH,
    WT_VERB_READ,
    WT_VERB_RECONCILE,              /*!< Reconcile messages. */
    WT_VERB_RECOVERY,               /*!< Recovery messages. */
    WT_VERB_RECOVERY_PROGRESS,      /*!< Recovery progress messages. */
    WT_VERB_RTS,                    /*!< RTS messages. */
    WT_VERB_SALVAGE,                /*!< Salvage messages. */
    WT_VERB_SHARED_CACHE,
    WT_VERB_SPLIT,
    WT_VERB_TEMPORARY,
    WT_VERB_THREAD_GROUP,
    WT_VERB_TIERED,                 /*!< Tiered storage messages. */
    WT_VERB_TIMESTAMP,              /*!< Timestamp messages. */
    WT_VERB_TRANSACTION,            /*!< Transaction messages. */
    WT_VERB_VERIFY,                 /*!< Verify messages. */
    WT_VERB_VERSION,                /*!< Version messages. */
    WT_VERB_WRITE,
    WT_VERB_PAGE_DELTA,
/* VERBOSE ENUM STOP */
    WT_VERB_NUM_CATEGORIES
} WT_VERBOSE_CATEGORY;
/*! @} */

/*******************************************
 * Verbose levels
 *******************************************/
/*!
 * @name Verbose levels
 * @anchor verbose_levels
 * @{
 */
/*!
 * WiredTiger verbosity levels. The levels define a range of severity categories, with
 * \c WT_VERBOSE_ERROR being the lowest, most critical level (used by messages on critical error
 * paths) and \c WT_VERBOSE_DEBUG_5 being the highest verbosity/informational level (mostly adopted
 * for debugging).
 */
typedef enum {
    WT_VERBOSE_ERROR = -3,  /*!< Error conditions triggered in WiredTiger. */
    WT_VERBOSE_WARNING,     /*!< Warning conditions potentially signaling non-imminent errors and
                            behaviors. */
    WT_VERBOSE_NOTICE,      /*!< Messages for significant events in WiredTiger, usually worth
                            noting. */
    WT_VERBOSE_INFO,        /*!< Informational style messages. */
    WT_VERBOSE_DEBUG_1,     /*!< Low severity messages, useful for debugging purposes. This is
                            the default level when debugging. */
    WT_VERBOSE_DEBUG_2,     /*!< Low severity messages, an increase in verbosity from
                            the previous level. */
    WT_VERBOSE_DEBUG_3,     /*!< Low severity messages. */
    WT_VERBOSE_DEBUG_4,     /*!< Low severity messages. */
    WT_VERBOSE_DEBUG_5      /*!< Lowest severity messages. */
} WT_VERBOSE_LEVEL;
/*! @} */
/*
 * Verbose section: END
 */
/*! @} */

#undef __F

#if defined(__cplusplus)
}
#endif
#endif /* __WIREDTIGER_H_ */<|MERGE_RESOLUTION|>--- conflicted
+++ resolved
@@ -6390,2313 +6390,1237 @@
 /*! cache: uncommitted truncate blocked page eviction */
 #define	WT_STAT_CONN_CACHE_EVICTION_BLOCKED_UNCOMMITTED_TRUNCATE	1246
 /*! cache: unmodified pages evicted */
-<<<<<<< HEAD
 #define	WT_STAT_CONN_CACHE_EVICTION_CLEAN		1247
+/*! cache: updates in uncommitted txn - bytes */
+#define	WT_STAT_CONN_CACHE_UPDATES_TXN_UNCOMMITTED_BYTES	1248
+/*! cache: updates in uncommitted txn - count */
+#define	WT_STAT_CONN_CACHE_UPDATES_TXN_UNCOMMITTED_COUNT	1249
 /*! capacity: background fsync file handles considered */
-#define	WT_STAT_CONN_FSYNC_ALL_FH_TOTAL			1248
+#define	WT_STAT_CONN_FSYNC_ALL_FH_TOTAL			1250
 /*! capacity: background fsync file handles synced */
-#define	WT_STAT_CONN_FSYNC_ALL_FH			1249
+#define	WT_STAT_CONN_FSYNC_ALL_FH			1251
 /*! capacity: background fsync time (msecs) */
-#define	WT_STAT_CONN_FSYNC_ALL_TIME			1250
+#define	WT_STAT_CONN_FSYNC_ALL_TIME			1252
 /*! capacity: bytes read */
-#define	WT_STAT_CONN_CAPACITY_BYTES_READ		1251
+#define	WT_STAT_CONN_CAPACITY_BYTES_READ		1253
 /*! capacity: bytes written for checkpoint */
-#define	WT_STAT_CONN_CAPACITY_BYTES_CKPT		1252
+#define	WT_STAT_CONN_CAPACITY_BYTES_CKPT		1254
 /*! capacity: bytes written for chunk cache */
-#define	WT_STAT_CONN_CAPACITY_BYTES_CHUNKCACHE		1253
+#define	WT_STAT_CONN_CAPACITY_BYTES_CHUNKCACHE		1255
 /*! capacity: bytes written for eviction */
-#define	WT_STAT_CONN_CAPACITY_BYTES_EVICT		1254
+#define	WT_STAT_CONN_CAPACITY_BYTES_EVICT		1256
 /*! capacity: bytes written for log */
-#define	WT_STAT_CONN_CAPACITY_BYTES_LOG			1255
+#define	WT_STAT_CONN_CAPACITY_BYTES_LOG			1257
 /*! capacity: bytes written total */
-#define	WT_STAT_CONN_CAPACITY_BYTES_WRITTEN		1256
+#define	WT_STAT_CONN_CAPACITY_BYTES_WRITTEN		1258
 /*! capacity: threshold to call fsync */
-#define	WT_STAT_CONN_CAPACITY_THRESHOLD			1257
+#define	WT_STAT_CONN_CAPACITY_THRESHOLD			1259
 /*! capacity: time waiting due to total capacity (usecs) */
-#define	WT_STAT_CONN_CAPACITY_TIME_TOTAL		1258
+#define	WT_STAT_CONN_CAPACITY_TIME_TOTAL		1260
 /*! capacity: time waiting during checkpoint (usecs) */
-#define	WT_STAT_CONN_CAPACITY_TIME_CKPT			1259
+#define	WT_STAT_CONN_CAPACITY_TIME_CKPT			1261
 /*! capacity: time waiting during eviction (usecs) */
-#define	WT_STAT_CONN_CAPACITY_TIME_EVICT		1260
+#define	WT_STAT_CONN_CAPACITY_TIME_EVICT		1262
 /*! capacity: time waiting during logging (usecs) */
-#define	WT_STAT_CONN_CAPACITY_TIME_LOG			1261
+#define	WT_STAT_CONN_CAPACITY_TIME_LOG			1263
 /*! capacity: time waiting during read (usecs) */
-#define	WT_STAT_CONN_CAPACITY_TIME_READ			1262
+#define	WT_STAT_CONN_CAPACITY_TIME_READ			1264
 /*! capacity: time waiting for chunk cache IO bandwidth (usecs) */
-#define	WT_STAT_CONN_CAPACITY_TIME_CHUNKCACHE		1263
+#define	WT_STAT_CONN_CAPACITY_TIME_CHUNKCACHE		1265
 /*! checkpoint: checkpoint cleanup successful calls */
-#define	WT_STAT_CONN_CHECKPOINT_CLEANUP_SUCCESS		1264
+#define	WT_STAT_CONN_CHECKPOINT_CLEANUP_SUCCESS		1266
 /*! checkpoint: checkpoint has acquired a snapshot for its transaction */
-#define	WT_STAT_CONN_CHECKPOINT_SNAPSHOT_ACQUIRED	1265
+#define	WT_STAT_CONN_CHECKPOINT_SNAPSHOT_ACQUIRED	1267
 /*! checkpoint: checkpoints skipped because database was clean */
-#define	WT_STAT_CONN_CHECKPOINT_SKIPPED			1266
+#define	WT_STAT_CONN_CHECKPOINT_SKIPPED			1268
 /*! checkpoint: fsync calls after allocating the transaction ID */
-#define	WT_STAT_CONN_CHECKPOINT_FSYNC_POST		1267
+#define	WT_STAT_CONN_CHECKPOINT_FSYNC_POST		1269
 /*! checkpoint: fsync duration after allocating the transaction ID (usecs) */
-#define	WT_STAT_CONN_CHECKPOINT_FSYNC_POST_DURATION	1268
+#define	WT_STAT_CONN_CHECKPOINT_FSYNC_POST_DURATION	1270
 /*! checkpoint: generation */
-#define	WT_STAT_CONN_CHECKPOINT_GENERATION		1269
+#define	WT_STAT_CONN_CHECKPOINT_GENERATION		1271
 /*! checkpoint: max time (msecs) */
-#define	WT_STAT_CONN_CHECKPOINT_TIME_MAX		1270
+#define	WT_STAT_CONN_CHECKPOINT_TIME_MAX		1272
 /*! checkpoint: min time (msecs) */
-#define	WT_STAT_CONN_CHECKPOINT_TIME_MIN		1271
-=======
-#define	WT_STAT_CONN_CACHE_EVICTION_CLEAN		1240
-/*! cache: updates in uncommitted txn - bytes */
-#define	WT_STAT_CONN_CACHE_UPDATES_TXN_UNCOMMITTED_BYTES	1241
-/*! cache: updates in uncommitted txn - count */
-#define	WT_STAT_CONN_CACHE_UPDATES_TXN_UNCOMMITTED_COUNT	1242
-/*! capacity: background fsync file handles considered */
-#define	WT_STAT_CONN_FSYNC_ALL_FH_TOTAL			1243
-/*! capacity: background fsync file handles synced */
-#define	WT_STAT_CONN_FSYNC_ALL_FH			1244
-/*! capacity: background fsync time (msecs) */
-#define	WT_STAT_CONN_FSYNC_ALL_TIME			1245
-/*! capacity: bytes read */
-#define	WT_STAT_CONN_CAPACITY_BYTES_READ		1246
-/*! capacity: bytes written for checkpoint */
-#define	WT_STAT_CONN_CAPACITY_BYTES_CKPT		1247
-/*! capacity: bytes written for chunk cache */
-#define	WT_STAT_CONN_CAPACITY_BYTES_CHUNKCACHE		1248
-/*! capacity: bytes written for eviction */
-#define	WT_STAT_CONN_CAPACITY_BYTES_EVICT		1249
-/*! capacity: bytes written for log */
-#define	WT_STAT_CONN_CAPACITY_BYTES_LOG			1250
-/*! capacity: bytes written total */
-#define	WT_STAT_CONN_CAPACITY_BYTES_WRITTEN		1251
-/*! capacity: threshold to call fsync */
-#define	WT_STAT_CONN_CAPACITY_THRESHOLD			1252
-/*! capacity: time waiting due to total capacity (usecs) */
-#define	WT_STAT_CONN_CAPACITY_TIME_TOTAL		1253
-/*! capacity: time waiting during checkpoint (usecs) */
-#define	WT_STAT_CONN_CAPACITY_TIME_CKPT			1254
-/*! capacity: time waiting during eviction (usecs) */
-#define	WT_STAT_CONN_CAPACITY_TIME_EVICT		1255
-/*! capacity: time waiting during logging (usecs) */
-#define	WT_STAT_CONN_CAPACITY_TIME_LOG			1256
-/*! capacity: time waiting during read (usecs) */
-#define	WT_STAT_CONN_CAPACITY_TIME_READ			1257
-/*! capacity: time waiting for chunk cache IO bandwidth (usecs) */
-#define	WT_STAT_CONN_CAPACITY_TIME_CHUNKCACHE		1258
-/*! checkpoint: checkpoint cleanup successful calls */
-#define	WT_STAT_CONN_CHECKPOINT_CLEANUP_SUCCESS		1259
-/*! checkpoint: checkpoint has acquired a snapshot for its transaction */
-#define	WT_STAT_CONN_CHECKPOINT_SNAPSHOT_ACQUIRED	1260
-/*! checkpoint: checkpoints skipped because database was clean */
-#define	WT_STAT_CONN_CHECKPOINT_SKIPPED			1261
-/*! checkpoint: fsync calls after allocating the transaction ID */
-#define	WT_STAT_CONN_CHECKPOINT_FSYNC_POST		1262
-/*! checkpoint: fsync duration after allocating the transaction ID (usecs) */
-#define	WT_STAT_CONN_CHECKPOINT_FSYNC_POST_DURATION	1263
-/*! checkpoint: generation */
-#define	WT_STAT_CONN_CHECKPOINT_GENERATION		1264
-/*! checkpoint: max time (msecs) */
-#define	WT_STAT_CONN_CHECKPOINT_TIME_MAX		1265
-/*! checkpoint: min time (msecs) */
-#define	WT_STAT_CONN_CHECKPOINT_TIME_MIN		1266
->>>>>>> 63e05b0d
+#define	WT_STAT_CONN_CHECKPOINT_TIME_MIN		1273
 /*!
  * checkpoint: most recent duration for checkpoint dropping all handles
  * (usecs)
  */
-<<<<<<< HEAD
-#define	WT_STAT_CONN_CHECKPOINT_HANDLE_DROP_DURATION	1272
+#define	WT_STAT_CONN_CHECKPOINT_HANDLE_DROP_DURATION	1274
 /*! checkpoint: most recent duration for gathering all handles (usecs) */
-#define	WT_STAT_CONN_CHECKPOINT_HANDLE_DURATION		1273
+#define	WT_STAT_CONN_CHECKPOINT_HANDLE_DURATION		1275
 /*! checkpoint: most recent duration for gathering applied handles (usecs) */
-#define	WT_STAT_CONN_CHECKPOINT_HANDLE_APPLY_DURATION	1274
+#define	WT_STAT_CONN_CHECKPOINT_HANDLE_APPLY_DURATION	1276
 /*! checkpoint: most recent duration for gathering skipped handles (usecs) */
-#define	WT_STAT_CONN_CHECKPOINT_HANDLE_SKIP_DURATION	1275
+#define	WT_STAT_CONN_CHECKPOINT_HANDLE_SKIP_DURATION	1277
 /*! checkpoint: most recent duration for handles metadata checked (usecs) */
-#define	WT_STAT_CONN_CHECKPOINT_HANDLE_META_CHECK_DURATION	1276
+#define	WT_STAT_CONN_CHECKPOINT_HANDLE_META_CHECK_DURATION	1278
 /*! checkpoint: most recent duration for locking the handles (usecs) */
-#define	WT_STAT_CONN_CHECKPOINT_HANDLE_LOCK_DURATION	1277
+#define	WT_STAT_CONN_CHECKPOINT_HANDLE_LOCK_DURATION	1279
 /*! checkpoint: most recent handles applied */
-#define	WT_STAT_CONN_CHECKPOINT_HANDLE_APPLIED		1278
+#define	WT_STAT_CONN_CHECKPOINT_HANDLE_APPLIED		1280
 /*! checkpoint: most recent handles checkpoint dropped */
-#define	WT_STAT_CONN_CHECKPOINT_HANDLE_DROPPED		1279
+#define	WT_STAT_CONN_CHECKPOINT_HANDLE_DROPPED		1281
 /*! checkpoint: most recent handles metadata checked */
-#define	WT_STAT_CONN_CHECKPOINT_HANDLE_META_CHECKED	1280
+#define	WT_STAT_CONN_CHECKPOINT_HANDLE_META_CHECKED	1282
 /*! checkpoint: most recent handles metadata locked */
-#define	WT_STAT_CONN_CHECKPOINT_HANDLE_LOCKED		1281
+#define	WT_STAT_CONN_CHECKPOINT_HANDLE_LOCKED		1283
 /*! checkpoint: most recent handles skipped */
-#define	WT_STAT_CONN_CHECKPOINT_HANDLE_SKIPPED		1282
+#define	WT_STAT_CONN_CHECKPOINT_HANDLE_SKIPPED		1284
 /*! checkpoint: most recent handles walked */
-#define	WT_STAT_CONN_CHECKPOINT_HANDLE_WALKED		1283
+#define	WT_STAT_CONN_CHECKPOINT_HANDLE_WALKED		1285
 /*! checkpoint: most recent time (msecs) */
-#define	WT_STAT_CONN_CHECKPOINT_TIME_RECENT		1284
+#define	WT_STAT_CONN_CHECKPOINT_TIME_RECENT		1286
 /*! checkpoint: number of checkpoints started by api */
-#define	WT_STAT_CONN_CHECKPOINTS_API			1285
+#define	WT_STAT_CONN_CHECKPOINTS_API			1287
 /*! checkpoint: number of checkpoints started by compaction */
-#define	WT_STAT_CONN_CHECKPOINTS_COMPACT		1286
+#define	WT_STAT_CONN_CHECKPOINTS_COMPACT		1288
 /*! checkpoint: number of files synced */
-#define	WT_STAT_CONN_CHECKPOINT_SYNC			1287
+#define	WT_STAT_CONN_CHECKPOINT_SYNC			1289
 /*! checkpoint: number of handles visited after writes complete */
-#define	WT_STAT_CONN_CHECKPOINT_PRESYNC			1288
+#define	WT_STAT_CONN_CHECKPOINT_PRESYNC			1290
 /*! checkpoint: number of history store pages caused to be reconciled */
-#define	WT_STAT_CONN_CHECKPOINT_HS_PAGES_RECONCILED	1289
+#define	WT_STAT_CONN_CHECKPOINT_HS_PAGES_RECONCILED	1291
 /*! checkpoint: number of internal pages visited */
-#define	WT_STAT_CONN_CHECKPOINT_PAGES_VISITED_INTERNAL	1290
+#define	WT_STAT_CONN_CHECKPOINT_PAGES_VISITED_INTERNAL	1292
 /*! checkpoint: number of leaf pages visited */
-#define	WT_STAT_CONN_CHECKPOINT_PAGES_VISITED_LEAF	1291
+#define	WT_STAT_CONN_CHECKPOINT_PAGES_VISITED_LEAF	1293
 /*! checkpoint: number of pages caused to be reconciled */
-#define	WT_STAT_CONN_CHECKPOINT_PAGES_RECONCILED	1292
+#define	WT_STAT_CONN_CHECKPOINT_PAGES_RECONCILED	1294
 /*! checkpoint: pages added for eviction during checkpoint cleanup */
-#define	WT_STAT_CONN_CHECKPOINT_CLEANUP_PAGES_EVICT	1293
-=======
-#define	WT_STAT_CONN_CHECKPOINT_HANDLE_DROP_DURATION	1267
-/*! checkpoint: most recent duration for gathering all handles (usecs) */
-#define	WT_STAT_CONN_CHECKPOINT_HANDLE_DURATION		1268
-/*! checkpoint: most recent duration for gathering applied handles (usecs) */
-#define	WT_STAT_CONN_CHECKPOINT_HANDLE_APPLY_DURATION	1269
-/*! checkpoint: most recent duration for gathering skipped handles (usecs) */
-#define	WT_STAT_CONN_CHECKPOINT_HANDLE_SKIP_DURATION	1270
-/*! checkpoint: most recent duration for handles metadata checked (usecs) */
-#define	WT_STAT_CONN_CHECKPOINT_HANDLE_META_CHECK_DURATION	1271
-/*! checkpoint: most recent duration for locking the handles (usecs) */
-#define	WT_STAT_CONN_CHECKPOINT_HANDLE_LOCK_DURATION	1272
-/*! checkpoint: most recent handles applied */
-#define	WT_STAT_CONN_CHECKPOINT_HANDLE_APPLIED		1273
-/*! checkpoint: most recent handles checkpoint dropped */
-#define	WT_STAT_CONN_CHECKPOINT_HANDLE_DROPPED		1274
-/*! checkpoint: most recent handles metadata checked */
-#define	WT_STAT_CONN_CHECKPOINT_HANDLE_META_CHECKED	1275
-/*! checkpoint: most recent handles metadata locked */
-#define	WT_STAT_CONN_CHECKPOINT_HANDLE_LOCKED		1276
-/*! checkpoint: most recent handles skipped */
-#define	WT_STAT_CONN_CHECKPOINT_HANDLE_SKIPPED		1277
-/*! checkpoint: most recent handles walked */
-#define	WT_STAT_CONN_CHECKPOINT_HANDLE_WALKED		1278
-/*! checkpoint: most recent time (msecs) */
-#define	WT_STAT_CONN_CHECKPOINT_TIME_RECENT		1279
-/*! checkpoint: number of checkpoints started by api */
-#define	WT_STAT_CONN_CHECKPOINTS_API			1280
-/*! checkpoint: number of checkpoints started by compaction */
-#define	WT_STAT_CONN_CHECKPOINTS_COMPACT		1281
-/*! checkpoint: number of files synced */
-#define	WT_STAT_CONN_CHECKPOINT_SYNC			1282
-/*! checkpoint: number of handles visited after writes complete */
-#define	WT_STAT_CONN_CHECKPOINT_PRESYNC			1283
-/*! checkpoint: number of history store pages caused to be reconciled */
-#define	WT_STAT_CONN_CHECKPOINT_HS_PAGES_RECONCILED	1284
-/*! checkpoint: number of internal pages visited */
-#define	WT_STAT_CONN_CHECKPOINT_PAGES_VISITED_INTERNAL	1285
-/*! checkpoint: number of leaf pages visited */
-#define	WT_STAT_CONN_CHECKPOINT_PAGES_VISITED_LEAF	1286
-/*! checkpoint: number of pages caused to be reconciled */
-#define	WT_STAT_CONN_CHECKPOINT_PAGES_RECONCILED	1287
-/*! checkpoint: pages added for eviction during checkpoint cleanup */
-#define	WT_STAT_CONN_CHECKPOINT_CLEANUP_PAGES_EVICT	1288
->>>>>>> 63e05b0d
+#define	WT_STAT_CONN_CHECKPOINT_CLEANUP_PAGES_EVICT	1295
 /*!
  * checkpoint: pages dirtied due to obsolete time window by checkpoint
  * cleanup
  */
-<<<<<<< HEAD
-#define	WT_STAT_CONN_CHECKPOINT_CLEANUP_PAGES_OBSOLETE_TW	1294
-=======
-#define	WT_STAT_CONN_CHECKPOINT_CLEANUP_PAGES_OBSOLETE_TW	1289
->>>>>>> 63e05b0d
+#define	WT_STAT_CONN_CHECKPOINT_CLEANUP_PAGES_OBSOLETE_TW	1296
 /*!
  * checkpoint: pages read into cache during checkpoint cleanup
  * (reclaim_space)
  */
-<<<<<<< HEAD
-#define	WT_STAT_CONN_CHECKPOINT_CLEANUP_PAGES_READ_RECLAIM_SPACE	1295
-=======
-#define	WT_STAT_CONN_CHECKPOINT_CLEANUP_PAGES_READ_RECLAIM_SPACE	1290
->>>>>>> 63e05b0d
+#define	WT_STAT_CONN_CHECKPOINT_CLEANUP_PAGES_READ_RECLAIM_SPACE	1297
 /*!
  * checkpoint: pages read into cache during checkpoint cleanup due to
  * obsolete time window
  */
-<<<<<<< HEAD
-#define	WT_STAT_CONN_CHECKPOINT_CLEANUP_PAGES_READ_OBSOLETE_TW	1296
+#define	WT_STAT_CONN_CHECKPOINT_CLEANUP_PAGES_READ_OBSOLETE_TW	1298
 /*! checkpoint: pages removed during checkpoint cleanup */
-#define	WT_STAT_CONN_CHECKPOINT_CLEANUP_PAGES_REMOVED	1297
+#define	WT_STAT_CONN_CHECKPOINT_CLEANUP_PAGES_REMOVED	1299
 /*! checkpoint: pages skipped during checkpoint cleanup tree walk */
-#define	WT_STAT_CONN_CHECKPOINT_CLEANUP_PAGES_WALK_SKIPPED	1298
+#define	WT_STAT_CONN_CHECKPOINT_CLEANUP_PAGES_WALK_SKIPPED	1300
 /*! checkpoint: pages visited during checkpoint cleanup */
-#define	WT_STAT_CONN_CHECKPOINT_CLEANUP_PAGES_VISITED	1299
+#define	WT_STAT_CONN_CHECKPOINT_CLEANUP_PAGES_VISITED	1301
 /*! checkpoint: prepare currently running */
-#define	WT_STAT_CONN_CHECKPOINT_PREP_RUNNING		1300
+#define	WT_STAT_CONN_CHECKPOINT_PREP_RUNNING		1302
 /*! checkpoint: prepare max time (msecs) */
-#define	WT_STAT_CONN_CHECKPOINT_PREP_MAX		1301
+#define	WT_STAT_CONN_CHECKPOINT_PREP_MAX		1303
 /*! checkpoint: prepare min time (msecs) */
-#define	WT_STAT_CONN_CHECKPOINT_PREP_MIN		1302
+#define	WT_STAT_CONN_CHECKPOINT_PREP_MIN		1304
 /*! checkpoint: prepare most recent time (msecs) */
-#define	WT_STAT_CONN_CHECKPOINT_PREP_RECENT		1303
+#define	WT_STAT_CONN_CHECKPOINT_PREP_RECENT		1305
 /*! checkpoint: prepare total time (msecs) */
-#define	WT_STAT_CONN_CHECKPOINT_PREP_TOTAL		1304
+#define	WT_STAT_CONN_CHECKPOINT_PREP_TOTAL		1306
 /*! checkpoint: progress state */
-#define	WT_STAT_CONN_CHECKPOINT_STATE			1305
+#define	WT_STAT_CONN_CHECKPOINT_STATE			1307
 /*! checkpoint: scrub dirty target */
-#define	WT_STAT_CONN_CHECKPOINT_SCRUB_TARGET		1306
+#define	WT_STAT_CONN_CHECKPOINT_SCRUB_TARGET		1308
 /*! checkpoint: scrub max time (msecs) */
-#define	WT_STAT_CONN_CHECKPOINT_SCRUB_MAX		1307
+#define	WT_STAT_CONN_CHECKPOINT_SCRUB_MAX		1309
 /*! checkpoint: scrub min time (msecs) */
-#define	WT_STAT_CONN_CHECKPOINT_SCRUB_MIN		1308
+#define	WT_STAT_CONN_CHECKPOINT_SCRUB_MIN		1310
 /*! checkpoint: scrub most recent time (msecs) */
-#define	WT_STAT_CONN_CHECKPOINT_SCRUB_RECENT		1309
+#define	WT_STAT_CONN_CHECKPOINT_SCRUB_RECENT		1311
 /*! checkpoint: scrub total time (msecs) */
-#define	WT_STAT_CONN_CHECKPOINT_SCRUB_TOTAL		1310
+#define	WT_STAT_CONN_CHECKPOINT_SCRUB_TOTAL		1312
 /*! checkpoint: stop timing stress active */
-#define	WT_STAT_CONN_CHECKPOINT_STOP_STRESS_ACTIVE	1311
+#define	WT_STAT_CONN_CHECKPOINT_STOP_STRESS_ACTIVE	1313
 /*! checkpoint: time spent on per-tree checkpoint work (usecs) */
-#define	WT_STAT_CONN_CHECKPOINT_TREE_DURATION		1312
+#define	WT_STAT_CONN_CHECKPOINT_TREE_DURATION		1314
 /*! checkpoint: total failed number of checkpoints */
-#define	WT_STAT_CONN_CHECKPOINTS_TOTAL_FAILED		1313
+#define	WT_STAT_CONN_CHECKPOINTS_TOTAL_FAILED		1315
 /*! checkpoint: total succeed number of checkpoints */
-#define	WT_STAT_CONN_CHECKPOINTS_TOTAL_SUCCEED		1314
+#define	WT_STAT_CONN_CHECKPOINTS_TOTAL_SUCCEED		1316
 /*! checkpoint: total time (msecs) */
-#define	WT_STAT_CONN_CHECKPOINT_TIME_TOTAL		1315
+#define	WT_STAT_CONN_CHECKPOINT_TIME_TOTAL		1317
 /*! checkpoint: transaction checkpoints due to obsolete pages */
-#define	WT_STAT_CONN_CHECKPOINT_OBSOLETE_APPLIED	1316
+#define	WT_STAT_CONN_CHECKPOINT_OBSOLETE_APPLIED	1318
 /*! checkpoint: wait cycles while cache dirty level is decreasing */
-#define	WT_STAT_CONN_CHECKPOINT_WAIT_REDUCE_DIRTY	1317
+#define	WT_STAT_CONN_CHECKPOINT_WAIT_REDUCE_DIRTY	1319
 /*! chunk-cache: aggregate number of spanned chunks on read */
-#define	WT_STAT_CONN_CHUNKCACHE_SPANS_CHUNKS_READ	1318
+#define	WT_STAT_CONN_CHUNKCACHE_SPANS_CHUNKS_READ	1320
 /*! chunk-cache: chunks evicted */
-#define	WT_STAT_CONN_CHUNKCACHE_CHUNKS_EVICTED		1319
+#define	WT_STAT_CONN_CHUNKCACHE_CHUNKS_EVICTED		1321
 /*! chunk-cache: could not allocate due to exceeding bitmap capacity */
-#define	WT_STAT_CONN_CHUNKCACHE_EXCEEDED_BITMAP_CAPACITY	1320
+#define	WT_STAT_CONN_CHUNKCACHE_EXCEEDED_BITMAP_CAPACITY	1322
 /*! chunk-cache: could not allocate due to exceeding capacity */
-#define	WT_STAT_CONN_CHUNKCACHE_EXCEEDED_CAPACITY	1321
+#define	WT_STAT_CONN_CHUNKCACHE_EXCEEDED_CAPACITY	1323
 /*! chunk-cache: lookups */
-#define	WT_STAT_CONN_CHUNKCACHE_LOOKUPS			1322
-=======
-#define	WT_STAT_CONN_CHECKPOINT_CLEANUP_PAGES_READ_OBSOLETE_TW	1291
-/*! checkpoint: pages removed during checkpoint cleanup */
-#define	WT_STAT_CONN_CHECKPOINT_CLEANUP_PAGES_REMOVED	1292
-/*! checkpoint: pages skipped during checkpoint cleanup tree walk */
-#define	WT_STAT_CONN_CHECKPOINT_CLEANUP_PAGES_WALK_SKIPPED	1293
-/*! checkpoint: pages visited during checkpoint cleanup */
-#define	WT_STAT_CONN_CHECKPOINT_CLEANUP_PAGES_VISITED	1294
-/*! checkpoint: prepare currently running */
-#define	WT_STAT_CONN_CHECKPOINT_PREP_RUNNING		1295
-/*! checkpoint: prepare max time (msecs) */
-#define	WT_STAT_CONN_CHECKPOINT_PREP_MAX		1296
-/*! checkpoint: prepare min time (msecs) */
-#define	WT_STAT_CONN_CHECKPOINT_PREP_MIN		1297
-/*! checkpoint: prepare most recent time (msecs) */
-#define	WT_STAT_CONN_CHECKPOINT_PREP_RECENT		1298
-/*! checkpoint: prepare total time (msecs) */
-#define	WT_STAT_CONN_CHECKPOINT_PREP_TOTAL		1299
-/*! checkpoint: progress state */
-#define	WT_STAT_CONN_CHECKPOINT_STATE			1300
-/*! checkpoint: scrub dirty target */
-#define	WT_STAT_CONN_CHECKPOINT_SCRUB_TARGET		1301
-/*! checkpoint: scrub max time (msecs) */
-#define	WT_STAT_CONN_CHECKPOINT_SCRUB_MAX		1302
-/*! checkpoint: scrub min time (msecs) */
-#define	WT_STAT_CONN_CHECKPOINT_SCRUB_MIN		1303
-/*! checkpoint: scrub most recent time (msecs) */
-#define	WT_STAT_CONN_CHECKPOINT_SCRUB_RECENT		1304
-/*! checkpoint: scrub total time (msecs) */
-#define	WT_STAT_CONN_CHECKPOINT_SCRUB_TOTAL		1305
-/*! checkpoint: stop timing stress active */
-#define	WT_STAT_CONN_CHECKPOINT_STOP_STRESS_ACTIVE	1306
-/*! checkpoint: time spent on per-tree checkpoint work (usecs) */
-#define	WT_STAT_CONN_CHECKPOINT_TREE_DURATION		1307
-/*! checkpoint: total failed number of checkpoints */
-#define	WT_STAT_CONN_CHECKPOINTS_TOTAL_FAILED		1308
-/*! checkpoint: total succeed number of checkpoints */
-#define	WT_STAT_CONN_CHECKPOINTS_TOTAL_SUCCEED		1309
-/*! checkpoint: total time (msecs) */
-#define	WT_STAT_CONN_CHECKPOINT_TIME_TOTAL		1310
-/*! checkpoint: transaction checkpoints due to obsolete pages */
-#define	WT_STAT_CONN_CHECKPOINT_OBSOLETE_APPLIED	1311
-/*! checkpoint: wait cycles while cache dirty level is decreasing */
-#define	WT_STAT_CONN_CHECKPOINT_WAIT_REDUCE_DIRTY	1312
-/*! chunk-cache: aggregate number of spanned chunks on read */
-#define	WT_STAT_CONN_CHUNKCACHE_SPANS_CHUNKS_READ	1313
-/*! chunk-cache: chunks evicted */
-#define	WT_STAT_CONN_CHUNKCACHE_CHUNKS_EVICTED		1314
-/*! chunk-cache: could not allocate due to exceeding bitmap capacity */
-#define	WT_STAT_CONN_CHUNKCACHE_EXCEEDED_BITMAP_CAPACITY	1315
-/*! chunk-cache: could not allocate due to exceeding capacity */
-#define	WT_STAT_CONN_CHUNKCACHE_EXCEEDED_CAPACITY	1316
-/*! chunk-cache: lookups */
-#define	WT_STAT_CONN_CHUNKCACHE_LOOKUPS			1317
->>>>>>> 63e05b0d
+#define	WT_STAT_CONN_CHUNKCACHE_LOOKUPS			1324
 /*!
  * chunk-cache: number of chunks loaded from flushed tables in chunk
  * cache
  */
-<<<<<<< HEAD
-#define	WT_STAT_CONN_CHUNKCACHE_CHUNKS_LOADED_FROM_FLUSHED_TABLES	1323
+#define	WT_STAT_CONN_CHUNKCACHE_CHUNKS_LOADED_FROM_FLUSHED_TABLES	1325
 /*! chunk-cache: number of metadata entries inserted */
-#define	WT_STAT_CONN_CHUNKCACHE_METADATA_INSERTED	1324
+#define	WT_STAT_CONN_CHUNKCACHE_METADATA_INSERTED	1326
 /*! chunk-cache: number of metadata entries removed */
-#define	WT_STAT_CONN_CHUNKCACHE_METADATA_REMOVED	1325
-=======
-#define	WT_STAT_CONN_CHUNKCACHE_CHUNKS_LOADED_FROM_FLUSHED_TABLES	1318
-/*! chunk-cache: number of metadata entries inserted */
-#define	WT_STAT_CONN_CHUNKCACHE_METADATA_INSERTED	1319
-/*! chunk-cache: number of metadata entries removed */
-#define	WT_STAT_CONN_CHUNKCACHE_METADATA_REMOVED	1320
->>>>>>> 63e05b0d
+#define	WT_STAT_CONN_CHUNKCACHE_METADATA_REMOVED	1327
 /*!
  * chunk-cache: number of metadata inserts/deletes dropped by the worker
  * thread
  */
-<<<<<<< HEAD
-#define	WT_STAT_CONN_CHUNKCACHE_METADATA_WORK_UNITS_DROPPED	1326
-=======
-#define	WT_STAT_CONN_CHUNKCACHE_METADATA_WORK_UNITS_DROPPED	1321
->>>>>>> 63e05b0d
+#define	WT_STAT_CONN_CHUNKCACHE_METADATA_WORK_UNITS_DROPPED	1328
 /*!
  * chunk-cache: number of metadata inserts/deletes pushed to the worker
  * thread
  */
-<<<<<<< HEAD
-#define	WT_STAT_CONN_CHUNKCACHE_METADATA_WORK_UNITS_CREATED	1327
-=======
-#define	WT_STAT_CONN_CHUNKCACHE_METADATA_WORK_UNITS_CREATED	1322
->>>>>>> 63e05b0d
+#define	WT_STAT_CONN_CHUNKCACHE_METADATA_WORK_UNITS_CREATED	1329
 /*!
  * chunk-cache: number of metadata inserts/deletes read by the worker
  * thread
  */
-<<<<<<< HEAD
-#define	WT_STAT_CONN_CHUNKCACHE_METADATA_WORK_UNITS_DEQUEUED	1328
+#define	WT_STAT_CONN_CHUNKCACHE_METADATA_WORK_UNITS_DEQUEUED	1330
 /*! chunk-cache: number of misses */
-#define	WT_STAT_CONN_CHUNKCACHE_MISSES			1329
+#define	WT_STAT_CONN_CHUNKCACHE_MISSES			1331
 /*! chunk-cache: number of times a read from storage failed */
-#define	WT_STAT_CONN_CHUNKCACHE_IO_FAILED		1330
+#define	WT_STAT_CONN_CHUNKCACHE_IO_FAILED		1332
 /*! chunk-cache: retried accessing a chunk while I/O was in progress */
-#define	WT_STAT_CONN_CHUNKCACHE_RETRIES			1331
+#define	WT_STAT_CONN_CHUNKCACHE_RETRIES			1333
 /*! chunk-cache: retries from a chunk cache checksum mismatch */
-#define	WT_STAT_CONN_CHUNKCACHE_RETRIES_CHECKSUM_MISMATCH	1332
+#define	WT_STAT_CONN_CHUNKCACHE_RETRIES_CHECKSUM_MISMATCH	1334
 /*! chunk-cache: timed out due to too many retries */
-#define	WT_STAT_CONN_CHUNKCACHE_TOOMANY_RETRIES		1333
+#define	WT_STAT_CONN_CHUNKCACHE_TOOMANY_RETRIES		1335
 /*! chunk-cache: total bytes read from persistent content */
-#define	WT_STAT_CONN_CHUNKCACHE_BYTES_READ_PERSISTENT	1334
+#define	WT_STAT_CONN_CHUNKCACHE_BYTES_READ_PERSISTENT	1336
 /*! chunk-cache: total bytes used by the cache */
-#define	WT_STAT_CONN_CHUNKCACHE_BYTES_INUSE		1335
+#define	WT_STAT_CONN_CHUNKCACHE_BYTES_INUSE		1337
 /*! chunk-cache: total bytes used by the cache for pinned chunks */
-#define	WT_STAT_CONN_CHUNKCACHE_BYTES_INUSE_PINNED	1336
+#define	WT_STAT_CONN_CHUNKCACHE_BYTES_INUSE_PINNED	1338
 /*! chunk-cache: total chunks held by the chunk cache */
-#define	WT_STAT_CONN_CHUNKCACHE_CHUNKS_INUSE		1337
-=======
-#define	WT_STAT_CONN_CHUNKCACHE_METADATA_WORK_UNITS_DEQUEUED	1323
-/*! chunk-cache: number of misses */
-#define	WT_STAT_CONN_CHUNKCACHE_MISSES			1324
-/*! chunk-cache: number of times a read from storage failed */
-#define	WT_STAT_CONN_CHUNKCACHE_IO_FAILED		1325
-/*! chunk-cache: retried accessing a chunk while I/O was in progress */
-#define	WT_STAT_CONN_CHUNKCACHE_RETRIES			1326
-/*! chunk-cache: retries from a chunk cache checksum mismatch */
-#define	WT_STAT_CONN_CHUNKCACHE_RETRIES_CHECKSUM_MISMATCH	1327
-/*! chunk-cache: timed out due to too many retries */
-#define	WT_STAT_CONN_CHUNKCACHE_TOOMANY_RETRIES		1328
-/*! chunk-cache: total bytes read from persistent content */
-#define	WT_STAT_CONN_CHUNKCACHE_BYTES_READ_PERSISTENT	1329
-/*! chunk-cache: total bytes used by the cache */
-#define	WT_STAT_CONN_CHUNKCACHE_BYTES_INUSE		1330
-/*! chunk-cache: total bytes used by the cache for pinned chunks */
-#define	WT_STAT_CONN_CHUNKCACHE_BYTES_INUSE_PINNED	1331
-/*! chunk-cache: total chunks held by the chunk cache */
-#define	WT_STAT_CONN_CHUNKCACHE_CHUNKS_INUSE		1332
->>>>>>> 63e05b0d
+#define	WT_STAT_CONN_CHUNKCACHE_CHUNKS_INUSE		1339
 /*!
  * chunk-cache: total number of chunks inserted on startup from persisted
  * metadata.
  */
-<<<<<<< HEAD
-#define	WT_STAT_CONN_CHUNKCACHE_CREATED_FROM_METADATA	1338
+#define	WT_STAT_CONN_CHUNKCACHE_CREATED_FROM_METADATA	1340
 /*! chunk-cache: total pinned chunks held by the chunk cache */
-#define	WT_STAT_CONN_CHUNKCACHE_CHUNKS_PINNED		1339
+#define	WT_STAT_CONN_CHUNKCACHE_CHUNKS_PINNED		1341
 /*! connection: auto adjusting condition resets */
-#define	WT_STAT_CONN_COND_AUTO_WAIT_RESET		1340
+#define	WT_STAT_CONN_COND_AUTO_WAIT_RESET		1342
 /*! connection: auto adjusting condition wait calls */
-#define	WT_STAT_CONN_COND_AUTO_WAIT			1341
-=======
-#define	WT_STAT_CONN_CHUNKCACHE_CREATED_FROM_METADATA	1333
-/*! chunk-cache: total pinned chunks held by the chunk cache */
-#define	WT_STAT_CONN_CHUNKCACHE_CHUNKS_PINNED		1334
-/*! connection: auto adjusting condition resets */
-#define	WT_STAT_CONN_COND_AUTO_WAIT_RESET		1335
-/*! connection: auto adjusting condition wait calls */
-#define	WT_STAT_CONN_COND_AUTO_WAIT			1336
->>>>>>> 63e05b0d
+#define	WT_STAT_CONN_COND_AUTO_WAIT			1343
 /*!
  * connection: auto adjusting condition wait raced to update timeout and
  * skipped updating
  */
-<<<<<<< HEAD
-#define	WT_STAT_CONN_COND_AUTO_WAIT_SKIPPED		1342
+#define	WT_STAT_CONN_COND_AUTO_WAIT_SKIPPED		1344
 /*! connection: detected system time went backwards */
-#define	WT_STAT_CONN_TIME_TRAVEL			1343
+#define	WT_STAT_CONN_TIME_TRAVEL			1345
 /*! connection: files currently open */
-#define	WT_STAT_CONN_FILE_OPEN				1344
+#define	WT_STAT_CONN_FILE_OPEN				1346
 /*! connection: hash bucket array size for data handles */
-#define	WT_STAT_CONN_BUCKETS_DH				1345
+#define	WT_STAT_CONN_BUCKETS_DH				1347
 /*! connection: hash bucket array size general */
-#define	WT_STAT_CONN_BUCKETS				1346
+#define	WT_STAT_CONN_BUCKETS				1348
 /*! connection: memory allocations */
-#define	WT_STAT_CONN_MEMORY_ALLOCATION			1347
+#define	WT_STAT_CONN_MEMORY_ALLOCATION			1349
 /*! connection: memory frees */
-#define	WT_STAT_CONN_MEMORY_FREE			1348
+#define	WT_STAT_CONN_MEMORY_FREE			1350
 /*! connection: memory re-allocations */
-#define	WT_STAT_CONN_MEMORY_GROW			1349
+#define	WT_STAT_CONN_MEMORY_GROW			1351
 /*! connection: number of sessions without a sweep for 5+ minutes */
-#define	WT_STAT_CONN_NO_SESSION_SWEEP_5MIN		1350
+#define	WT_STAT_CONN_NO_SESSION_SWEEP_5MIN		1352
 /*! connection: number of sessions without a sweep for 60+ minutes */
-#define	WT_STAT_CONN_NO_SESSION_SWEEP_60MIN		1351
+#define	WT_STAT_CONN_NO_SESSION_SWEEP_60MIN		1353
 /*! connection: pthread mutex condition wait calls */
-#define	WT_STAT_CONN_COND_WAIT				1352
+#define	WT_STAT_CONN_COND_WAIT				1354
 /*! connection: pthread mutex shared lock read-lock calls */
-#define	WT_STAT_CONN_RWLOCK_READ			1353
+#define	WT_STAT_CONN_RWLOCK_READ			1355
 /*! connection: pthread mutex shared lock write-lock calls */
-#define	WT_STAT_CONN_RWLOCK_WRITE			1354
+#define	WT_STAT_CONN_RWLOCK_WRITE			1356
 /*! connection: total fsync I/Os */
-#define	WT_STAT_CONN_FSYNC_IO				1355
+#define	WT_STAT_CONN_FSYNC_IO				1357
 /*! connection: total read I/Os */
-#define	WT_STAT_CONN_READ_IO				1356
+#define	WT_STAT_CONN_READ_IO				1358
 /*! connection: total write I/Os */
-#define	WT_STAT_CONN_WRITE_IO				1357
+#define	WT_STAT_CONN_WRITE_IO				1359
 /*! cursor: Total number of deleted pages skipped during tree walk */
-#define	WT_STAT_CONN_CURSOR_TREE_WALK_DEL_PAGE_SKIP	1358
+#define	WT_STAT_CONN_CURSOR_TREE_WALK_DEL_PAGE_SKIP	1360
 /*! cursor: Total number of entries skipped by cursor next calls */
-#define	WT_STAT_CONN_CURSOR_NEXT_SKIP_TOTAL		1359
+#define	WT_STAT_CONN_CURSOR_NEXT_SKIP_TOTAL		1361
 /*! cursor: Total number of entries skipped by cursor prev calls */
-#define	WT_STAT_CONN_CURSOR_PREV_SKIP_TOTAL		1360
-=======
-#define	WT_STAT_CONN_COND_AUTO_WAIT_SKIPPED		1337
-/*! connection: detected system time went backwards */
-#define	WT_STAT_CONN_TIME_TRAVEL			1338
-/*! connection: files currently open */
-#define	WT_STAT_CONN_FILE_OPEN				1339
-/*! connection: hash bucket array size for data handles */
-#define	WT_STAT_CONN_BUCKETS_DH				1340
-/*! connection: hash bucket array size general */
-#define	WT_STAT_CONN_BUCKETS				1341
-/*! connection: memory allocations */
-#define	WT_STAT_CONN_MEMORY_ALLOCATION			1342
-/*! connection: memory frees */
-#define	WT_STAT_CONN_MEMORY_FREE			1343
-/*! connection: memory re-allocations */
-#define	WT_STAT_CONN_MEMORY_GROW			1344
-/*! connection: number of sessions without a sweep for 5+ minutes */
-#define	WT_STAT_CONN_NO_SESSION_SWEEP_5MIN		1345
-/*! connection: number of sessions without a sweep for 60+ minutes */
-#define	WT_STAT_CONN_NO_SESSION_SWEEP_60MIN		1346
-/*! connection: pthread mutex condition wait calls */
-#define	WT_STAT_CONN_COND_WAIT				1347
-/*! connection: pthread mutex shared lock read-lock calls */
-#define	WT_STAT_CONN_RWLOCK_READ			1348
-/*! connection: pthread mutex shared lock write-lock calls */
-#define	WT_STAT_CONN_RWLOCK_WRITE			1349
-/*! connection: total fsync I/Os */
-#define	WT_STAT_CONN_FSYNC_IO				1350
-/*! connection: total read I/Os */
-#define	WT_STAT_CONN_READ_IO				1351
-/*! connection: total write I/Os */
-#define	WT_STAT_CONN_WRITE_IO				1352
-/*! cursor: Total number of deleted pages skipped during tree walk */
-#define	WT_STAT_CONN_CURSOR_TREE_WALK_DEL_PAGE_SKIP	1353
-/*! cursor: Total number of entries skipped by cursor next calls */
-#define	WT_STAT_CONN_CURSOR_NEXT_SKIP_TOTAL		1354
-/*! cursor: Total number of entries skipped by cursor prev calls */
-#define	WT_STAT_CONN_CURSOR_PREV_SKIP_TOTAL		1355
->>>>>>> 63e05b0d
+#define	WT_STAT_CONN_CURSOR_PREV_SKIP_TOTAL		1362
 /*!
  * cursor: Total number of entries skipped to position the history store
  * cursor
  */
-<<<<<<< HEAD
-#define	WT_STAT_CONN_CURSOR_SKIP_HS_CUR_POSITION	1361
-=======
-#define	WT_STAT_CONN_CURSOR_SKIP_HS_CUR_POSITION	1356
->>>>>>> 63e05b0d
+#define	WT_STAT_CONN_CURSOR_SKIP_HS_CUR_POSITION	1363
 /*!
  * cursor: Total number of in-memory deleted pages skipped during tree
  * walk
  */
-<<<<<<< HEAD
-#define	WT_STAT_CONN_CURSOR_TREE_WALK_INMEM_DEL_PAGE_SKIP	1362
+#define	WT_STAT_CONN_CURSOR_TREE_WALK_INMEM_DEL_PAGE_SKIP	1364
 /*! cursor: Total number of on-disk deleted pages skipped during tree walk */
-#define	WT_STAT_CONN_CURSOR_TREE_WALK_ONDISK_DEL_PAGE_SKIP	1363
-=======
-#define	WT_STAT_CONN_CURSOR_TREE_WALK_INMEM_DEL_PAGE_SKIP	1357
-/*! cursor: Total number of on-disk deleted pages skipped during tree walk */
-#define	WT_STAT_CONN_CURSOR_TREE_WALK_ONDISK_DEL_PAGE_SKIP	1358
->>>>>>> 63e05b0d
+#define	WT_STAT_CONN_CURSOR_TREE_WALK_ONDISK_DEL_PAGE_SKIP	1365
 /*!
  * cursor: Total number of times a search near has exited due to prefix
  * config
  */
-<<<<<<< HEAD
-#define	WT_STAT_CONN_CURSOR_SEARCH_NEAR_PREFIX_FAST_PATHS	1364
-=======
-#define	WT_STAT_CONN_CURSOR_SEARCH_NEAR_PREFIX_FAST_PATHS	1359
->>>>>>> 63e05b0d
+#define	WT_STAT_CONN_CURSOR_SEARCH_NEAR_PREFIX_FAST_PATHS	1366
 /*!
  * cursor: Total number of times cursor fails to temporarily release
  * pinned page to encourage eviction of hot or large page
  */
-<<<<<<< HEAD
-#define	WT_STAT_CONN_CURSOR_REPOSITION_FAILED		1365
-=======
-#define	WT_STAT_CONN_CURSOR_REPOSITION_FAILED		1360
->>>>>>> 63e05b0d
+#define	WT_STAT_CONN_CURSOR_REPOSITION_FAILED		1367
 /*!
  * cursor: Total number of times cursor temporarily releases pinned page
  * to encourage eviction of hot or large page
  */
-<<<<<<< HEAD
-#define	WT_STAT_CONN_CURSOR_REPOSITION			1366
+#define	WT_STAT_CONN_CURSOR_REPOSITION			1368
 /*! cursor: bulk cursor count */
-#define	WT_STAT_CONN_CURSOR_BULK_COUNT			1367
+#define	WT_STAT_CONN_CURSOR_BULK_COUNT			1369
 /*! cursor: cached cursor count */
-#define	WT_STAT_CONN_CURSOR_CACHED_COUNT		1368
+#define	WT_STAT_CONN_CURSOR_CACHED_COUNT		1370
 /*! cursor: cursor bound calls that return an error */
-#define	WT_STAT_CONN_CURSOR_BOUND_ERROR			1369
+#define	WT_STAT_CONN_CURSOR_BOUND_ERROR			1371
 /*! cursor: cursor bounds cleared from reset */
-#define	WT_STAT_CONN_CURSOR_BOUNDS_RESET		1370
+#define	WT_STAT_CONN_CURSOR_BOUNDS_RESET		1372
 /*! cursor: cursor bounds comparisons performed */
-#define	WT_STAT_CONN_CURSOR_BOUNDS_COMPARISONS		1371
+#define	WT_STAT_CONN_CURSOR_BOUNDS_COMPARISONS		1373
 /*! cursor: cursor bounds next called on an unpositioned cursor */
-#define	WT_STAT_CONN_CURSOR_BOUNDS_NEXT_UNPOSITIONED	1372
+#define	WT_STAT_CONN_CURSOR_BOUNDS_NEXT_UNPOSITIONED	1374
 /*! cursor: cursor bounds next early exit */
-#define	WT_STAT_CONN_CURSOR_BOUNDS_NEXT_EARLY_EXIT	1373
+#define	WT_STAT_CONN_CURSOR_BOUNDS_NEXT_EARLY_EXIT	1375
 /*! cursor: cursor bounds prev called on an unpositioned cursor */
-#define	WT_STAT_CONN_CURSOR_BOUNDS_PREV_UNPOSITIONED	1374
+#define	WT_STAT_CONN_CURSOR_BOUNDS_PREV_UNPOSITIONED	1376
 /*! cursor: cursor bounds prev early exit */
-#define	WT_STAT_CONN_CURSOR_BOUNDS_PREV_EARLY_EXIT	1375
+#define	WT_STAT_CONN_CURSOR_BOUNDS_PREV_EARLY_EXIT	1377
 /*! cursor: cursor bounds search early exit */
-#define	WT_STAT_CONN_CURSOR_BOUNDS_SEARCH_EARLY_EXIT	1376
+#define	WT_STAT_CONN_CURSOR_BOUNDS_SEARCH_EARLY_EXIT	1378
 /*! cursor: cursor bounds search near call repositioned cursor */
-#define	WT_STAT_CONN_CURSOR_BOUNDS_SEARCH_NEAR_REPOSITIONED_CURSOR	1377
+#define	WT_STAT_CONN_CURSOR_BOUNDS_SEARCH_NEAR_REPOSITIONED_CURSOR	1379
 /*! cursor: cursor bulk loaded cursor insert calls */
-#define	WT_STAT_CONN_CURSOR_INSERT_BULK			1378
+#define	WT_STAT_CONN_CURSOR_INSERT_BULK			1380
 /*! cursor: cursor cache calls that return an error */
-#define	WT_STAT_CONN_CURSOR_CACHE_ERROR			1379
+#define	WT_STAT_CONN_CURSOR_CACHE_ERROR			1381
 /*! cursor: cursor close calls that result in cache */
-#define	WT_STAT_CONN_CURSOR_CACHE			1380
+#define	WT_STAT_CONN_CURSOR_CACHE			1382
 /*! cursor: cursor close calls that return an error */
-#define	WT_STAT_CONN_CURSOR_CLOSE_ERROR			1381
+#define	WT_STAT_CONN_CURSOR_CLOSE_ERROR			1383
 /*! cursor: cursor compare calls that return an error */
-#define	WT_STAT_CONN_CURSOR_COMPARE_ERROR		1382
+#define	WT_STAT_CONN_CURSOR_COMPARE_ERROR		1384
 /*! cursor: cursor create calls */
-#define	WT_STAT_CONN_CURSOR_CREATE			1383
+#define	WT_STAT_CONN_CURSOR_CREATE			1385
 /*! cursor: cursor equals calls that return an error */
-#define	WT_STAT_CONN_CURSOR_EQUALS_ERROR		1384
+#define	WT_STAT_CONN_CURSOR_EQUALS_ERROR		1386
 /*! cursor: cursor get key calls that return an error */
-#define	WT_STAT_CONN_CURSOR_GET_KEY_ERROR		1385
+#define	WT_STAT_CONN_CURSOR_GET_KEY_ERROR		1387
 /*! cursor: cursor get value calls that return an error */
-#define	WT_STAT_CONN_CURSOR_GET_VALUE_ERROR		1386
+#define	WT_STAT_CONN_CURSOR_GET_VALUE_ERROR		1388
 /*! cursor: cursor insert calls */
-#define	WT_STAT_CONN_CURSOR_INSERT			1387
+#define	WT_STAT_CONN_CURSOR_INSERT			1389
 /*! cursor: cursor insert calls that return an error */
-#define	WT_STAT_CONN_CURSOR_INSERT_ERROR		1388
+#define	WT_STAT_CONN_CURSOR_INSERT_ERROR		1390
 /*! cursor: cursor insert check calls that return an error */
-#define	WT_STAT_CONN_CURSOR_INSERT_CHECK_ERROR		1389
+#define	WT_STAT_CONN_CURSOR_INSERT_CHECK_ERROR		1391
 /*! cursor: cursor insert key and value bytes */
-#define	WT_STAT_CONN_CURSOR_INSERT_BYTES		1390
+#define	WT_STAT_CONN_CURSOR_INSERT_BYTES		1392
 /*! cursor: cursor largest key calls that return an error */
-#define	WT_STAT_CONN_CURSOR_LARGEST_KEY_ERROR		1391
+#define	WT_STAT_CONN_CURSOR_LARGEST_KEY_ERROR		1393
 /*! cursor: cursor modify calls */
-#define	WT_STAT_CONN_CURSOR_MODIFY			1392
+#define	WT_STAT_CONN_CURSOR_MODIFY			1394
 /*! cursor: cursor modify calls that return an error */
-#define	WT_STAT_CONN_CURSOR_MODIFY_ERROR		1393
+#define	WT_STAT_CONN_CURSOR_MODIFY_ERROR		1395
 /*! cursor: cursor modify key and value bytes affected */
-#define	WT_STAT_CONN_CURSOR_MODIFY_BYTES		1394
+#define	WT_STAT_CONN_CURSOR_MODIFY_BYTES		1396
 /*! cursor: cursor modify value bytes modified */
-#define	WT_STAT_CONN_CURSOR_MODIFY_BYTES_TOUCH		1395
+#define	WT_STAT_CONN_CURSOR_MODIFY_BYTES_TOUCH		1397
 /*! cursor: cursor next calls */
-#define	WT_STAT_CONN_CURSOR_NEXT			1396
+#define	WT_STAT_CONN_CURSOR_NEXT			1398
 /*! cursor: cursor next calls that return an error */
-#define	WT_STAT_CONN_CURSOR_NEXT_ERROR			1397
-=======
-#define	WT_STAT_CONN_CURSOR_REPOSITION			1361
-/*! cursor: bulk cursor count */
-#define	WT_STAT_CONN_CURSOR_BULK_COUNT			1362
-/*! cursor: cached cursor count */
-#define	WT_STAT_CONN_CURSOR_CACHED_COUNT		1363
-/*! cursor: cursor bound calls that return an error */
-#define	WT_STAT_CONN_CURSOR_BOUND_ERROR			1364
-/*! cursor: cursor bounds cleared from reset */
-#define	WT_STAT_CONN_CURSOR_BOUNDS_RESET		1365
-/*! cursor: cursor bounds comparisons performed */
-#define	WT_STAT_CONN_CURSOR_BOUNDS_COMPARISONS		1366
-/*! cursor: cursor bounds next called on an unpositioned cursor */
-#define	WT_STAT_CONN_CURSOR_BOUNDS_NEXT_UNPOSITIONED	1367
-/*! cursor: cursor bounds next early exit */
-#define	WT_STAT_CONN_CURSOR_BOUNDS_NEXT_EARLY_EXIT	1368
-/*! cursor: cursor bounds prev called on an unpositioned cursor */
-#define	WT_STAT_CONN_CURSOR_BOUNDS_PREV_UNPOSITIONED	1369
-/*! cursor: cursor bounds prev early exit */
-#define	WT_STAT_CONN_CURSOR_BOUNDS_PREV_EARLY_EXIT	1370
-/*! cursor: cursor bounds search early exit */
-#define	WT_STAT_CONN_CURSOR_BOUNDS_SEARCH_EARLY_EXIT	1371
-/*! cursor: cursor bounds search near call repositioned cursor */
-#define	WT_STAT_CONN_CURSOR_BOUNDS_SEARCH_NEAR_REPOSITIONED_CURSOR	1372
-/*! cursor: cursor bulk loaded cursor insert calls */
-#define	WT_STAT_CONN_CURSOR_INSERT_BULK			1373
-/*! cursor: cursor cache calls that return an error */
-#define	WT_STAT_CONN_CURSOR_CACHE_ERROR			1374
-/*! cursor: cursor close calls that result in cache */
-#define	WT_STAT_CONN_CURSOR_CACHE			1375
-/*! cursor: cursor close calls that return an error */
-#define	WT_STAT_CONN_CURSOR_CLOSE_ERROR			1376
-/*! cursor: cursor compare calls that return an error */
-#define	WT_STAT_CONN_CURSOR_COMPARE_ERROR		1377
-/*! cursor: cursor create calls */
-#define	WT_STAT_CONN_CURSOR_CREATE			1378
-/*! cursor: cursor equals calls that return an error */
-#define	WT_STAT_CONN_CURSOR_EQUALS_ERROR		1379
-/*! cursor: cursor get key calls that return an error */
-#define	WT_STAT_CONN_CURSOR_GET_KEY_ERROR		1380
-/*! cursor: cursor get value calls that return an error */
-#define	WT_STAT_CONN_CURSOR_GET_VALUE_ERROR		1381
-/*! cursor: cursor insert calls */
-#define	WT_STAT_CONN_CURSOR_INSERT			1382
-/*! cursor: cursor insert calls that return an error */
-#define	WT_STAT_CONN_CURSOR_INSERT_ERROR		1383
-/*! cursor: cursor insert check calls that return an error */
-#define	WT_STAT_CONN_CURSOR_INSERT_CHECK_ERROR		1384
-/*! cursor: cursor insert key and value bytes */
-#define	WT_STAT_CONN_CURSOR_INSERT_BYTES		1385
-/*! cursor: cursor largest key calls that return an error */
-#define	WT_STAT_CONN_CURSOR_LARGEST_KEY_ERROR		1386
-/*! cursor: cursor modify calls */
-#define	WT_STAT_CONN_CURSOR_MODIFY			1387
-/*! cursor: cursor modify calls that return an error */
-#define	WT_STAT_CONN_CURSOR_MODIFY_ERROR		1388
-/*! cursor: cursor modify key and value bytes affected */
-#define	WT_STAT_CONN_CURSOR_MODIFY_BYTES		1389
-/*! cursor: cursor modify value bytes modified */
-#define	WT_STAT_CONN_CURSOR_MODIFY_BYTES_TOUCH		1390
-/*! cursor: cursor next calls */
-#define	WT_STAT_CONN_CURSOR_NEXT			1391
-/*! cursor: cursor next calls that return an error */
-#define	WT_STAT_CONN_CURSOR_NEXT_ERROR			1392
->>>>>>> 63e05b0d
+#define	WT_STAT_CONN_CURSOR_NEXT_ERROR			1399
 /*!
  * cursor: cursor next calls that skip due to a globally visible history
  * store tombstone
  */
-<<<<<<< HEAD
-#define	WT_STAT_CONN_CURSOR_NEXT_HS_TOMBSTONE		1398
-=======
-#define	WT_STAT_CONN_CURSOR_NEXT_HS_TOMBSTONE		1393
->>>>>>> 63e05b0d
+#define	WT_STAT_CONN_CURSOR_NEXT_HS_TOMBSTONE		1400
 /*!
  * cursor: cursor next calls that skip greater than 1 and fewer than 100
  * entries
  */
-<<<<<<< HEAD
-#define	WT_STAT_CONN_CURSOR_NEXT_SKIP_LT_100		1399
-=======
-#define	WT_STAT_CONN_CURSOR_NEXT_SKIP_LT_100		1394
->>>>>>> 63e05b0d
+#define	WT_STAT_CONN_CURSOR_NEXT_SKIP_LT_100		1401
 /*!
  * cursor: cursor next calls that skip greater than or equal to 100
  * entries
  */
-<<<<<<< HEAD
-#define	WT_STAT_CONN_CURSOR_NEXT_SKIP_GE_100		1400
+#define	WT_STAT_CONN_CURSOR_NEXT_SKIP_GE_100		1402
 /*! cursor: cursor next random calls that return an error */
-#define	WT_STAT_CONN_CURSOR_NEXT_RANDOM_ERROR		1401
+#define	WT_STAT_CONN_CURSOR_NEXT_RANDOM_ERROR		1403
 /*! cursor: cursor operation restarted */
-#define	WT_STAT_CONN_CURSOR_RESTART			1402
+#define	WT_STAT_CONN_CURSOR_RESTART			1404
 /*! cursor: cursor prev calls */
-#define	WT_STAT_CONN_CURSOR_PREV			1403
+#define	WT_STAT_CONN_CURSOR_PREV			1405
 /*! cursor: cursor prev calls that return an error */
-#define	WT_STAT_CONN_CURSOR_PREV_ERROR			1404
-=======
-#define	WT_STAT_CONN_CURSOR_NEXT_SKIP_GE_100		1395
-/*! cursor: cursor next random calls that return an error */
-#define	WT_STAT_CONN_CURSOR_NEXT_RANDOM_ERROR		1396
-/*! cursor: cursor operation restarted */
-#define	WT_STAT_CONN_CURSOR_RESTART			1397
-/*! cursor: cursor prev calls */
-#define	WT_STAT_CONN_CURSOR_PREV			1398
-/*! cursor: cursor prev calls that return an error */
-#define	WT_STAT_CONN_CURSOR_PREV_ERROR			1399
->>>>>>> 63e05b0d
+#define	WT_STAT_CONN_CURSOR_PREV_ERROR			1406
 /*!
  * cursor: cursor prev calls that skip due to a globally visible history
  * store tombstone
  */
-<<<<<<< HEAD
-#define	WT_STAT_CONN_CURSOR_PREV_HS_TOMBSTONE		1405
-=======
-#define	WT_STAT_CONN_CURSOR_PREV_HS_TOMBSTONE		1400
->>>>>>> 63e05b0d
+#define	WT_STAT_CONN_CURSOR_PREV_HS_TOMBSTONE		1407
 /*!
  * cursor: cursor prev calls that skip greater than or equal to 100
  * entries
  */
-<<<<<<< HEAD
-#define	WT_STAT_CONN_CURSOR_PREV_SKIP_GE_100		1406
+#define	WT_STAT_CONN_CURSOR_PREV_SKIP_GE_100		1408
 /*! cursor: cursor prev calls that skip less than 100 entries */
-#define	WT_STAT_CONN_CURSOR_PREV_SKIP_LT_100		1407
+#define	WT_STAT_CONN_CURSOR_PREV_SKIP_LT_100		1409
 /*! cursor: cursor reconfigure calls that return an error */
-#define	WT_STAT_CONN_CURSOR_RECONFIGURE_ERROR		1408
+#define	WT_STAT_CONN_CURSOR_RECONFIGURE_ERROR		1410
 /*! cursor: cursor remove calls */
-#define	WT_STAT_CONN_CURSOR_REMOVE			1409
+#define	WT_STAT_CONN_CURSOR_REMOVE			1411
 /*! cursor: cursor remove calls that return an error */
-#define	WT_STAT_CONN_CURSOR_REMOVE_ERROR		1410
+#define	WT_STAT_CONN_CURSOR_REMOVE_ERROR		1412
 /*! cursor: cursor remove key bytes removed */
-#define	WT_STAT_CONN_CURSOR_REMOVE_BYTES		1411
+#define	WT_STAT_CONN_CURSOR_REMOVE_BYTES		1413
 /*! cursor: cursor reopen calls that return an error */
-#define	WT_STAT_CONN_CURSOR_REOPEN_ERROR		1412
+#define	WT_STAT_CONN_CURSOR_REOPEN_ERROR		1414
 /*! cursor: cursor reserve calls */
-#define	WT_STAT_CONN_CURSOR_RESERVE			1413
+#define	WT_STAT_CONN_CURSOR_RESERVE			1415
 /*! cursor: cursor reserve calls that return an error */
-#define	WT_STAT_CONN_CURSOR_RESERVE_ERROR		1414
+#define	WT_STAT_CONN_CURSOR_RESERVE_ERROR		1416
 /*! cursor: cursor reset calls */
-#define	WT_STAT_CONN_CURSOR_RESET			1415
+#define	WT_STAT_CONN_CURSOR_RESET			1417
 /*! cursor: cursor reset calls that return an error */
-#define	WT_STAT_CONN_CURSOR_RESET_ERROR			1416
+#define	WT_STAT_CONN_CURSOR_RESET_ERROR			1418
 /*! cursor: cursor search calls */
-#define	WT_STAT_CONN_CURSOR_SEARCH			1417
+#define	WT_STAT_CONN_CURSOR_SEARCH			1419
 /*! cursor: cursor search calls that return an error */
-#define	WT_STAT_CONN_CURSOR_SEARCH_ERROR		1418
+#define	WT_STAT_CONN_CURSOR_SEARCH_ERROR		1420
 /*! cursor: cursor search history store calls */
-#define	WT_STAT_CONN_CURSOR_SEARCH_HS			1419
+#define	WT_STAT_CONN_CURSOR_SEARCH_HS			1421
 /*! cursor: cursor search near calls */
-#define	WT_STAT_CONN_CURSOR_SEARCH_NEAR			1420
+#define	WT_STAT_CONN_CURSOR_SEARCH_NEAR			1422
 /*! cursor: cursor search near calls that return an error */
-#define	WT_STAT_CONN_CURSOR_SEARCH_NEAR_ERROR		1421
+#define	WT_STAT_CONN_CURSOR_SEARCH_NEAR_ERROR		1423
 /*! cursor: cursor sweep buckets */
-#define	WT_STAT_CONN_CURSOR_SWEEP_BUCKETS		1422
+#define	WT_STAT_CONN_CURSOR_SWEEP_BUCKETS		1424
 /*! cursor: cursor sweep cursors closed */
-#define	WT_STAT_CONN_CURSOR_SWEEP_CLOSED		1423
+#define	WT_STAT_CONN_CURSOR_SWEEP_CLOSED		1425
 /*! cursor: cursor sweep cursors examined */
-#define	WT_STAT_CONN_CURSOR_SWEEP_EXAMINED		1424
+#define	WT_STAT_CONN_CURSOR_SWEEP_EXAMINED		1426
 /*! cursor: cursor sweeps */
-#define	WT_STAT_CONN_CURSOR_SWEEP			1425
+#define	WT_STAT_CONN_CURSOR_SWEEP			1427
 /*! cursor: cursor truncate calls */
-#define	WT_STAT_CONN_CURSOR_TRUNCATE			1426
+#define	WT_STAT_CONN_CURSOR_TRUNCATE			1428
 /*! cursor: cursor truncates performed on individual keys */
-#define	WT_STAT_CONN_CURSOR_TRUNCATE_KEYS_DELETED	1427
+#define	WT_STAT_CONN_CURSOR_TRUNCATE_KEYS_DELETED	1429
 /*! cursor: cursor update calls */
-#define	WT_STAT_CONN_CURSOR_UPDATE			1428
+#define	WT_STAT_CONN_CURSOR_UPDATE			1430
 /*! cursor: cursor update calls that return an error */
-#define	WT_STAT_CONN_CURSOR_UPDATE_ERROR		1429
+#define	WT_STAT_CONN_CURSOR_UPDATE_ERROR		1431
 /*! cursor: cursor update key and value bytes */
-#define	WT_STAT_CONN_CURSOR_UPDATE_BYTES		1430
+#define	WT_STAT_CONN_CURSOR_UPDATE_BYTES		1432
 /*! cursor: cursor update value size change */
-#define	WT_STAT_CONN_CURSOR_UPDATE_BYTES_CHANGED	1431
+#define	WT_STAT_CONN_CURSOR_UPDATE_BYTES_CHANGED	1433
 /*! cursor: cursors reused from cache */
-#define	WT_STAT_CONN_CURSOR_REOPEN			1432
+#define	WT_STAT_CONN_CURSOR_REOPEN			1434
 /*! cursor: open cursor count */
-#define	WT_STAT_CONN_CURSOR_OPEN_COUNT			1433
+#define	WT_STAT_CONN_CURSOR_OPEN_COUNT			1435
 /*! data-handle: Table connection data handles currently active */
-#define	WT_STAT_CONN_DH_CONN_HANDLE_TABLE_COUNT		1434
+#define	WT_STAT_CONN_DH_CONN_HANDLE_TABLE_COUNT		1436
 /*! data-handle: Tiered connection data handles currently active */
-#define	WT_STAT_CONN_DH_CONN_HANDLE_TIERED_COUNT	1435
+#define	WT_STAT_CONN_DH_CONN_HANDLE_TIERED_COUNT	1437
 /*! data-handle: Tiered_Tree connection data handles currently active */
-#define	WT_STAT_CONN_DH_CONN_HANDLE_TIERED_TREE_COUNT	1436
+#define	WT_STAT_CONN_DH_CONN_HANDLE_TIERED_TREE_COUNT	1438
 /*! data-handle: btree connection data handles currently active */
-#define	WT_STAT_CONN_DH_CONN_HANDLE_BTREE_COUNT		1437
+#define	WT_STAT_CONN_DH_CONN_HANDLE_BTREE_COUNT		1439
 /*! data-handle: checkpoint connection data handles currently active */
-#define	WT_STAT_CONN_DH_CONN_HANDLE_CHECKPOINT_COUNT	1438
+#define	WT_STAT_CONN_DH_CONN_HANDLE_CHECKPOINT_COUNT	1440
 /*! data-handle: connection data handle size */
-#define	WT_STAT_CONN_DH_CONN_HANDLE_SIZE		1439
+#define	WT_STAT_CONN_DH_CONN_HANDLE_SIZE		1441
 /*! data-handle: connection data handles currently active */
-#define	WT_STAT_CONN_DH_CONN_HANDLE_COUNT		1440
+#define	WT_STAT_CONN_DH_CONN_HANDLE_COUNT		1442
 /*! data-handle: connection sweep candidate became referenced */
-#define	WT_STAT_CONN_DH_SWEEP_REF			1441
+#define	WT_STAT_CONN_DH_SWEEP_REF			1443
 /*! data-handle: connection sweep dead dhandles closed */
-#define	WT_STAT_CONN_DH_SWEEP_DEAD_CLOSE		1442
+#define	WT_STAT_CONN_DH_SWEEP_DEAD_CLOSE		1444
 /*! data-handle: connection sweep dhandles removed from hash list */
-#define	WT_STAT_CONN_DH_SWEEP_REMOVE			1443
+#define	WT_STAT_CONN_DH_SWEEP_REMOVE			1445
 /*! data-handle: connection sweep expired dhandles closed */
-#define	WT_STAT_CONN_DH_SWEEP_EXPIRED_CLOSE		1444
+#define	WT_STAT_CONN_DH_SWEEP_EXPIRED_CLOSE		1446
 /*! data-handle: connection sweep time-of-death sets */
-#define	WT_STAT_CONN_DH_SWEEP_TOD			1445
+#define	WT_STAT_CONN_DH_SWEEP_TOD			1447
 /*! data-handle: connection sweeps */
-#define	WT_STAT_CONN_DH_SWEEPS				1446
-=======
-#define	WT_STAT_CONN_CURSOR_PREV_SKIP_GE_100		1401
-/*! cursor: cursor prev calls that skip less than 100 entries */
-#define	WT_STAT_CONN_CURSOR_PREV_SKIP_LT_100		1402
-/*! cursor: cursor reconfigure calls that return an error */
-#define	WT_STAT_CONN_CURSOR_RECONFIGURE_ERROR		1403
-/*! cursor: cursor remove calls */
-#define	WT_STAT_CONN_CURSOR_REMOVE			1404
-/*! cursor: cursor remove calls that return an error */
-#define	WT_STAT_CONN_CURSOR_REMOVE_ERROR		1405
-/*! cursor: cursor remove key bytes removed */
-#define	WT_STAT_CONN_CURSOR_REMOVE_BYTES		1406
-/*! cursor: cursor reopen calls that return an error */
-#define	WT_STAT_CONN_CURSOR_REOPEN_ERROR		1407
-/*! cursor: cursor reserve calls */
-#define	WT_STAT_CONN_CURSOR_RESERVE			1408
-/*! cursor: cursor reserve calls that return an error */
-#define	WT_STAT_CONN_CURSOR_RESERVE_ERROR		1409
-/*! cursor: cursor reset calls */
-#define	WT_STAT_CONN_CURSOR_RESET			1410
-/*! cursor: cursor reset calls that return an error */
-#define	WT_STAT_CONN_CURSOR_RESET_ERROR			1411
-/*! cursor: cursor search calls */
-#define	WT_STAT_CONN_CURSOR_SEARCH			1412
-/*! cursor: cursor search calls that return an error */
-#define	WT_STAT_CONN_CURSOR_SEARCH_ERROR		1413
-/*! cursor: cursor search history store calls */
-#define	WT_STAT_CONN_CURSOR_SEARCH_HS			1414
-/*! cursor: cursor search near calls */
-#define	WT_STAT_CONN_CURSOR_SEARCH_NEAR			1415
-/*! cursor: cursor search near calls that return an error */
-#define	WT_STAT_CONN_CURSOR_SEARCH_NEAR_ERROR		1416
-/*! cursor: cursor sweep buckets */
-#define	WT_STAT_CONN_CURSOR_SWEEP_BUCKETS		1417
-/*! cursor: cursor sweep cursors closed */
-#define	WT_STAT_CONN_CURSOR_SWEEP_CLOSED		1418
-/*! cursor: cursor sweep cursors examined */
-#define	WT_STAT_CONN_CURSOR_SWEEP_EXAMINED		1419
-/*! cursor: cursor sweeps */
-#define	WT_STAT_CONN_CURSOR_SWEEP			1420
-/*! cursor: cursor truncate calls */
-#define	WT_STAT_CONN_CURSOR_TRUNCATE			1421
-/*! cursor: cursor truncates performed on individual keys */
-#define	WT_STAT_CONN_CURSOR_TRUNCATE_KEYS_DELETED	1422
-/*! cursor: cursor update calls */
-#define	WT_STAT_CONN_CURSOR_UPDATE			1423
-/*! cursor: cursor update calls that return an error */
-#define	WT_STAT_CONN_CURSOR_UPDATE_ERROR		1424
-/*! cursor: cursor update key and value bytes */
-#define	WT_STAT_CONN_CURSOR_UPDATE_BYTES		1425
-/*! cursor: cursor update value size change */
-#define	WT_STAT_CONN_CURSOR_UPDATE_BYTES_CHANGED	1426
-/*! cursor: cursors reused from cache */
-#define	WT_STAT_CONN_CURSOR_REOPEN			1427
-/*! cursor: open cursor count */
-#define	WT_STAT_CONN_CURSOR_OPEN_COUNT			1428
-/*! data-handle: Table connection data handles currently active */
-#define	WT_STAT_CONN_DH_CONN_HANDLE_TABLE_COUNT		1429
-/*! data-handle: Tiered connection data handles currently active */
-#define	WT_STAT_CONN_DH_CONN_HANDLE_TIERED_COUNT	1430
-/*! data-handle: Tiered_Tree connection data handles currently active */
-#define	WT_STAT_CONN_DH_CONN_HANDLE_TIERED_TREE_COUNT	1431
-/*! data-handle: btree connection data handles currently active */
-#define	WT_STAT_CONN_DH_CONN_HANDLE_BTREE_COUNT		1432
-/*! data-handle: checkpoint connection data handles currently active */
-#define	WT_STAT_CONN_DH_CONN_HANDLE_CHECKPOINT_COUNT	1433
-/*! data-handle: connection data handle size */
-#define	WT_STAT_CONN_DH_CONN_HANDLE_SIZE		1434
-/*! data-handle: connection data handles currently active */
-#define	WT_STAT_CONN_DH_CONN_HANDLE_COUNT		1435
-/*! data-handle: connection sweep candidate became referenced */
-#define	WT_STAT_CONN_DH_SWEEP_REF			1436
-/*! data-handle: connection sweep dead dhandles closed */
-#define	WT_STAT_CONN_DH_SWEEP_DEAD_CLOSE		1437
-/*! data-handle: connection sweep dhandles removed from hash list */
-#define	WT_STAT_CONN_DH_SWEEP_REMOVE			1438
-/*! data-handle: connection sweep expired dhandles closed */
-#define	WT_STAT_CONN_DH_SWEEP_EXPIRED_CLOSE		1439
-/*! data-handle: connection sweep time-of-death sets */
-#define	WT_STAT_CONN_DH_SWEEP_TOD			1440
-/*! data-handle: connection sweeps */
-#define	WT_STAT_CONN_DH_SWEEPS				1441
->>>>>>> 63e05b0d
+#define	WT_STAT_CONN_DH_SWEEPS				1448
 /*!
  * data-handle: connection sweeps skipped due to checkpoint gathering
  * handles
  */
-<<<<<<< HEAD
-#define	WT_STAT_CONN_DH_SWEEP_SKIP_CKPT			1447
+#define	WT_STAT_CONN_DH_SWEEP_SKIP_CKPT			1449
 /*! data-handle: session dhandles swept */
-#define	WT_STAT_CONN_DH_SESSION_HANDLES			1448
+#define	WT_STAT_CONN_DH_SESSION_HANDLES			1450
 /*! data-handle: session sweep attempts */
-#define	WT_STAT_CONN_DH_SESSION_SWEEPS			1449
+#define	WT_STAT_CONN_DH_SESSION_SWEEPS			1451
 /*! layered: Layered table cursor insert operations */
-#define	WT_STAT_CONN_LAYERED_CURS_INSERT		1450
+#define	WT_STAT_CONN_LAYERED_CURS_INSERT		1452
 /*! layered: Layered table cursor next operations */
-#define	WT_STAT_CONN_LAYERED_CURS_NEXT			1451
+#define	WT_STAT_CONN_LAYERED_CURS_NEXT			1453
 /*! layered: Layered table cursor next operations from ingest table */
-#define	WT_STAT_CONN_LAYERED_CURS_NEXT_INGEST		1452
+#define	WT_STAT_CONN_LAYERED_CURS_NEXT_INGEST		1454
 /*! layered: Layered table cursor next operations from stable table */
-#define	WT_STAT_CONN_LAYERED_CURS_NEXT_STABLE		1453
+#define	WT_STAT_CONN_LAYERED_CURS_NEXT_STABLE		1455
 /*! layered: Layered table cursor prev operations */
-#define	WT_STAT_CONN_LAYERED_CURS_PREV			1454
+#define	WT_STAT_CONN_LAYERED_CURS_PREV			1456
 /*! layered: Layered table cursor prev operations from ingest table */
-#define	WT_STAT_CONN_LAYERED_CURS_PREV_INGEST		1455
+#define	WT_STAT_CONN_LAYERED_CURS_PREV_INGEST		1457
 /*! layered: Layered table cursor prev operations from stable table */
-#define	WT_STAT_CONN_LAYERED_CURS_PREV_STABLE		1456
+#define	WT_STAT_CONN_LAYERED_CURS_PREV_STABLE		1458
 /*! layered: Layered table cursor remove operations */
-#define	WT_STAT_CONN_LAYERED_CURS_REMOVE		1457
+#define	WT_STAT_CONN_LAYERED_CURS_REMOVE		1459
 /*! layered: Layered table cursor search near operations */
-#define	WT_STAT_CONN_LAYERED_CURS_SEARCH_NEAR		1458
+#define	WT_STAT_CONN_LAYERED_CURS_SEARCH_NEAR		1460
 /*! layered: Layered table cursor search near operations from ingest table */
-#define	WT_STAT_CONN_LAYERED_CURS_SEARCH_NEAR_INGEST	1459
+#define	WT_STAT_CONN_LAYERED_CURS_SEARCH_NEAR_INGEST	1461
 /*! layered: Layered table cursor search near operations from stable table */
-#define	WT_STAT_CONN_LAYERED_CURS_SEARCH_NEAR_STABLE	1460
+#define	WT_STAT_CONN_LAYERED_CURS_SEARCH_NEAR_STABLE	1462
 /*! layered: Layered table cursor search operations */
-#define	WT_STAT_CONN_LAYERED_CURS_SEARCH		1461
+#define	WT_STAT_CONN_LAYERED_CURS_SEARCH		1463
 /*! layered: Layered table cursor search operations from ingest table */
-#define	WT_STAT_CONN_LAYERED_CURS_SEARCH_INGEST		1462
+#define	WT_STAT_CONN_LAYERED_CURS_SEARCH_INGEST		1464
 /*! layered: Layered table cursor search operations from stable table */
-#define	WT_STAT_CONN_LAYERED_CURS_SEARCH_STABLE		1463
+#define	WT_STAT_CONN_LAYERED_CURS_SEARCH_STABLE		1465
 /*! layered: Layered table cursor update operations */
-#define	WT_STAT_CONN_LAYERED_CURS_UPDATE		1464
+#define	WT_STAT_CONN_LAYERED_CURS_UPDATE		1466
 /*!
  * layered: checkpoints performed on this table by the layered table
  * manager
  */
-#define	WT_STAT_CONN_LAYERED_TABLE_MANAGER_CHECKPOINTS	1465
+#define	WT_STAT_CONN_LAYERED_TABLE_MANAGER_CHECKPOINTS	1467
 /*! layered: checkpoints refreshed on shared layered constituents */
-#define	WT_STAT_CONN_LAYERED_TABLE_MANAGER_CHECKPOINTS_REFRESHED	1466
+#define	WT_STAT_CONN_LAYERED_TABLE_MANAGER_CHECKPOINTS_REFRESHED	1468
 /*!
  * layered: how many log applications the layered table manager applied
  * on this tree
  */
-#define	WT_STAT_CONN_LAYERED_TABLE_MANAGER_LOGOPS_APPLIED	1467
+#define	WT_STAT_CONN_LAYERED_TABLE_MANAGER_LOGOPS_APPLIED	1469
 /*!
  * layered: how many log applications the layered table manager skipped
  * on this tree
  */
-#define	WT_STAT_CONN_LAYERED_TABLE_MANAGER_LOGOPS_SKIPPED	1468
+#define	WT_STAT_CONN_LAYERED_TABLE_MANAGER_LOGOPS_SKIPPED	1470
 /*!
  * layered: how many previously-applied LSNs the layered table manager
  * skipped on this tree
  */
-#define	WT_STAT_CONN_LAYERED_TABLE_MANAGER_SKIP_LSN	1469
+#define	WT_STAT_CONN_LAYERED_TABLE_MANAGER_SKIP_LSN	1471
 /*! layered: the number of tables the layered table manager has open */
-#define	WT_STAT_CONN_LAYERED_TABLE_MANAGER_TABLES	1470
+#define	WT_STAT_CONN_LAYERED_TABLE_MANAGER_TABLES	1472
 /*! layered: whether the layered table manager thread has been started */
-#define	WT_STAT_CONN_LAYERED_TABLE_MANAGER_RUNNING	1471
+#define	WT_STAT_CONN_LAYERED_TABLE_MANAGER_RUNNING	1473
 /*!
  * layered: whether the layered table manager thread is currently busy
  * doing work
  */
-#define	WT_STAT_CONN_LAYERED_TABLE_MANAGER_ACTIVE	1472
+#define	WT_STAT_CONN_LAYERED_TABLE_MANAGER_ACTIVE	1474
 /*! live-restore: live restore state */
-#define	WT_STAT_CONN_LIVE_RESTORE_STATE			1473
-=======
-#define	WT_STAT_CONN_DH_SWEEP_SKIP_CKPT			1442
-/*! data-handle: session dhandles swept */
-#define	WT_STAT_CONN_DH_SESSION_HANDLES			1443
-/*! data-handle: session sweep attempts */
-#define	WT_STAT_CONN_DH_SESSION_SWEEPS			1444
-/*! live-restore: live restore state */
-#define	WT_STAT_CONN_LIVE_RESTORE_STATE			1445
->>>>>>> 63e05b0d
+#define	WT_STAT_CONN_LIVE_RESTORE_STATE			1475
 /*!
  * live-restore: the number of files remaining for live restore
  * completion
  */
-<<<<<<< HEAD
-#define	WT_STAT_CONN_LIVE_RESTORE_WORK_REMAINING	1474
+#define	WT_STAT_CONN_LIVE_RESTORE_WORK_REMAINING	1476
 /*! lock: btree page lock acquisitions */
-#define	WT_STAT_CONN_LOCK_BTREE_PAGE_COUNT		1475
+#define	WT_STAT_CONN_LOCK_BTREE_PAGE_COUNT		1477
 /*! lock: btree page lock application thread wait time (usecs) */
-#define	WT_STAT_CONN_LOCK_BTREE_PAGE_WAIT_APPLICATION	1476
+#define	WT_STAT_CONN_LOCK_BTREE_PAGE_WAIT_APPLICATION	1478
 /*! lock: btree page lock internal thread wait time (usecs) */
-#define	WT_STAT_CONN_LOCK_BTREE_PAGE_WAIT_INTERNAL	1477
+#define	WT_STAT_CONN_LOCK_BTREE_PAGE_WAIT_INTERNAL	1479
 /*! lock: checkpoint lock acquisitions */
-#define	WT_STAT_CONN_LOCK_CHECKPOINT_COUNT		1478
+#define	WT_STAT_CONN_LOCK_CHECKPOINT_COUNT		1480
 /*! lock: checkpoint lock application thread wait time (usecs) */
-#define	WT_STAT_CONN_LOCK_CHECKPOINT_WAIT_APPLICATION	1479
+#define	WT_STAT_CONN_LOCK_CHECKPOINT_WAIT_APPLICATION	1481
 /*! lock: checkpoint lock internal thread wait time (usecs) */
-#define	WT_STAT_CONN_LOCK_CHECKPOINT_WAIT_INTERNAL	1480
+#define	WT_STAT_CONN_LOCK_CHECKPOINT_WAIT_INTERNAL	1482
 /*! lock: dhandle lock application thread time waiting (usecs) */
-#define	WT_STAT_CONN_LOCK_DHANDLE_WAIT_APPLICATION	1481
+#define	WT_STAT_CONN_LOCK_DHANDLE_WAIT_APPLICATION	1483
 /*! lock: dhandle lock internal thread time waiting (usecs) */
-#define	WT_STAT_CONN_LOCK_DHANDLE_WAIT_INTERNAL		1482
+#define	WT_STAT_CONN_LOCK_DHANDLE_WAIT_INTERNAL		1484
 /*! lock: dhandle read lock acquisitions */
-#define	WT_STAT_CONN_LOCK_DHANDLE_READ_COUNT		1483
+#define	WT_STAT_CONN_LOCK_DHANDLE_READ_COUNT		1485
 /*! lock: dhandle write lock acquisitions */
-#define	WT_STAT_CONN_LOCK_DHANDLE_WRITE_COUNT		1484
+#define	WT_STAT_CONN_LOCK_DHANDLE_WRITE_COUNT		1486
 /*! lock: metadata lock acquisitions */
-#define	WT_STAT_CONN_LOCK_METADATA_COUNT		1485
+#define	WT_STAT_CONN_LOCK_METADATA_COUNT		1487
 /*! lock: metadata lock application thread wait time (usecs) */
-#define	WT_STAT_CONN_LOCK_METADATA_WAIT_APPLICATION	1486
+#define	WT_STAT_CONN_LOCK_METADATA_WAIT_APPLICATION	1488
 /*! lock: metadata lock internal thread wait time (usecs) */
-#define	WT_STAT_CONN_LOCK_METADATA_WAIT_INTERNAL	1487
+#define	WT_STAT_CONN_LOCK_METADATA_WAIT_INTERNAL	1489
 /*! lock: schema lock acquisitions */
-#define	WT_STAT_CONN_LOCK_SCHEMA_COUNT			1488
+#define	WT_STAT_CONN_LOCK_SCHEMA_COUNT			1490
 /*! lock: schema lock application thread wait time (usecs) */
-#define	WT_STAT_CONN_LOCK_SCHEMA_WAIT_APPLICATION	1489
+#define	WT_STAT_CONN_LOCK_SCHEMA_WAIT_APPLICATION	1491
 /*! lock: schema lock internal thread wait time (usecs) */
-#define	WT_STAT_CONN_LOCK_SCHEMA_WAIT_INTERNAL		1490
-=======
-#define	WT_STAT_CONN_LIVE_RESTORE_WORK_REMAINING	1446
-/*! lock: btree page lock acquisitions */
-#define	WT_STAT_CONN_LOCK_BTREE_PAGE_COUNT		1447
-/*! lock: btree page lock application thread wait time (usecs) */
-#define	WT_STAT_CONN_LOCK_BTREE_PAGE_WAIT_APPLICATION	1448
-/*! lock: btree page lock internal thread wait time (usecs) */
-#define	WT_STAT_CONN_LOCK_BTREE_PAGE_WAIT_INTERNAL	1449
-/*! lock: checkpoint lock acquisitions */
-#define	WT_STAT_CONN_LOCK_CHECKPOINT_COUNT		1450
-/*! lock: checkpoint lock application thread wait time (usecs) */
-#define	WT_STAT_CONN_LOCK_CHECKPOINT_WAIT_APPLICATION	1451
-/*! lock: checkpoint lock internal thread wait time (usecs) */
-#define	WT_STAT_CONN_LOCK_CHECKPOINT_WAIT_INTERNAL	1452
-/*! lock: dhandle lock application thread time waiting (usecs) */
-#define	WT_STAT_CONN_LOCK_DHANDLE_WAIT_APPLICATION	1453
-/*! lock: dhandle lock internal thread time waiting (usecs) */
-#define	WT_STAT_CONN_LOCK_DHANDLE_WAIT_INTERNAL		1454
-/*! lock: dhandle read lock acquisitions */
-#define	WT_STAT_CONN_LOCK_DHANDLE_READ_COUNT		1455
-/*! lock: dhandle write lock acquisitions */
-#define	WT_STAT_CONN_LOCK_DHANDLE_WRITE_COUNT		1456
-/*! lock: metadata lock acquisitions */
-#define	WT_STAT_CONN_LOCK_METADATA_COUNT		1457
-/*! lock: metadata lock application thread wait time (usecs) */
-#define	WT_STAT_CONN_LOCK_METADATA_WAIT_APPLICATION	1458
-/*! lock: metadata lock internal thread wait time (usecs) */
-#define	WT_STAT_CONN_LOCK_METADATA_WAIT_INTERNAL	1459
-/*! lock: schema lock acquisitions */
-#define	WT_STAT_CONN_LOCK_SCHEMA_COUNT			1460
-/*! lock: schema lock application thread wait time (usecs) */
-#define	WT_STAT_CONN_LOCK_SCHEMA_WAIT_APPLICATION	1461
-/*! lock: schema lock internal thread wait time (usecs) */
-#define	WT_STAT_CONN_LOCK_SCHEMA_WAIT_INTERNAL		1462
->>>>>>> 63e05b0d
+#define	WT_STAT_CONN_LOCK_SCHEMA_WAIT_INTERNAL		1492
 /*!
  * lock: table lock application thread time waiting for the table lock
  * (usecs)
  */
-<<<<<<< HEAD
-#define	WT_STAT_CONN_LOCK_TABLE_WAIT_APPLICATION	1491
-=======
-#define	WT_STAT_CONN_LOCK_TABLE_WAIT_APPLICATION	1463
->>>>>>> 63e05b0d
+#define	WT_STAT_CONN_LOCK_TABLE_WAIT_APPLICATION	1493
 /*!
  * lock: table lock internal thread time waiting for the table lock
  * (usecs)
  */
-<<<<<<< HEAD
-#define	WT_STAT_CONN_LOCK_TABLE_WAIT_INTERNAL		1492
+#define	WT_STAT_CONN_LOCK_TABLE_WAIT_INTERNAL		1494
 /*! lock: table read lock acquisitions */
-#define	WT_STAT_CONN_LOCK_TABLE_READ_COUNT		1493
+#define	WT_STAT_CONN_LOCK_TABLE_READ_COUNT		1495
 /*! lock: table write lock acquisitions */
-#define	WT_STAT_CONN_LOCK_TABLE_WRITE_COUNT		1494
+#define	WT_STAT_CONN_LOCK_TABLE_WRITE_COUNT		1496
 /*! lock: txn global lock application thread time waiting (usecs) */
-#define	WT_STAT_CONN_LOCK_TXN_GLOBAL_WAIT_APPLICATION	1495
+#define	WT_STAT_CONN_LOCK_TXN_GLOBAL_WAIT_APPLICATION	1497
 /*! lock: txn global lock internal thread time waiting (usecs) */
-#define	WT_STAT_CONN_LOCK_TXN_GLOBAL_WAIT_INTERNAL	1496
+#define	WT_STAT_CONN_LOCK_TXN_GLOBAL_WAIT_INTERNAL	1498
 /*! lock: txn global read lock acquisitions */
-#define	WT_STAT_CONN_LOCK_TXN_GLOBAL_READ_COUNT		1497
+#define	WT_STAT_CONN_LOCK_TXN_GLOBAL_READ_COUNT		1499
 /*! lock: txn global write lock acquisitions */
-#define	WT_STAT_CONN_LOCK_TXN_GLOBAL_WRITE_COUNT	1498
+#define	WT_STAT_CONN_LOCK_TXN_GLOBAL_WRITE_COUNT	1500
 /*! log: busy returns attempting to switch slots */
-#define	WT_STAT_CONN_LOG_SLOT_SWITCH_BUSY		1499
+#define	WT_STAT_CONN_LOG_SLOT_SWITCH_BUSY		1501
 /*! log: force log remove time sleeping (usecs) */
-#define	WT_STAT_CONN_LOG_FORCE_REMOVE_SLEEP		1500
+#define	WT_STAT_CONN_LOG_FORCE_REMOVE_SLEEP		1502
 /*! log: log bytes of payload data */
-#define	WT_STAT_CONN_LOG_BYTES_PAYLOAD			1501
+#define	WT_STAT_CONN_LOG_BYTES_PAYLOAD			1503
 /*! log: log bytes written */
-#define	WT_STAT_CONN_LOG_BYTES_WRITTEN			1502
+#define	WT_STAT_CONN_LOG_BYTES_WRITTEN			1504
 /*! log: log files manually zero-filled */
-#define	WT_STAT_CONN_LOG_ZERO_FILLS			1503
+#define	WT_STAT_CONN_LOG_ZERO_FILLS			1505
 /*! log: log flush operations */
-#define	WT_STAT_CONN_LOG_FLUSH				1504
+#define	WT_STAT_CONN_LOG_FLUSH				1506
 /*! log: log force write operations */
-#define	WT_STAT_CONN_LOG_FORCE_WRITE			1505
+#define	WT_STAT_CONN_LOG_FORCE_WRITE			1507
 /*! log: log force write operations skipped */
-#define	WT_STAT_CONN_LOG_FORCE_WRITE_SKIP		1506
+#define	WT_STAT_CONN_LOG_FORCE_WRITE_SKIP		1508
 /*! log: log records compressed */
-#define	WT_STAT_CONN_LOG_COMPRESS_WRITES		1507
+#define	WT_STAT_CONN_LOG_COMPRESS_WRITES		1509
 /*! log: log records not compressed */
-#define	WT_STAT_CONN_LOG_COMPRESS_WRITE_FAILS		1508
+#define	WT_STAT_CONN_LOG_COMPRESS_WRITE_FAILS		1510
 /*! log: log records too small to compress */
-#define	WT_STAT_CONN_LOG_COMPRESS_SMALL			1509
+#define	WT_STAT_CONN_LOG_COMPRESS_SMALL			1511
 /*! log: log release advances write LSN */
-#define	WT_STAT_CONN_LOG_RELEASE_WRITE_LSN		1510
+#define	WT_STAT_CONN_LOG_RELEASE_WRITE_LSN		1512
 /*! log: log scan operations */
-#define	WT_STAT_CONN_LOG_SCANS				1511
+#define	WT_STAT_CONN_LOG_SCANS				1513
 /*! log: log scan records requiring two reads */
-#define	WT_STAT_CONN_LOG_SCAN_REREADS			1512
+#define	WT_STAT_CONN_LOG_SCAN_REREADS			1514
 /*! log: log server thread advances write LSN */
-#define	WT_STAT_CONN_LOG_WRITE_LSN			1513
+#define	WT_STAT_CONN_LOG_WRITE_LSN			1515
 /*! log: log server thread write LSN walk skipped */
-#define	WT_STAT_CONN_LOG_WRITE_LSN_SKIP			1514
+#define	WT_STAT_CONN_LOG_WRITE_LSN_SKIP			1516
 /*! log: log sync operations */
-#define	WT_STAT_CONN_LOG_SYNC				1515
+#define	WT_STAT_CONN_LOG_SYNC				1517
 /*! log: log sync time duration (usecs) */
-#define	WT_STAT_CONN_LOG_SYNC_DURATION			1516
+#define	WT_STAT_CONN_LOG_SYNC_DURATION			1518
 /*! log: log sync_dir operations */
-#define	WT_STAT_CONN_LOG_SYNC_DIR			1517
+#define	WT_STAT_CONN_LOG_SYNC_DIR			1519
 /*! log: log sync_dir time duration (usecs) */
-#define	WT_STAT_CONN_LOG_SYNC_DIR_DURATION		1518
+#define	WT_STAT_CONN_LOG_SYNC_DIR_DURATION		1520
 /*! log: log write operations */
-#define	WT_STAT_CONN_LOG_WRITES				1519
+#define	WT_STAT_CONN_LOG_WRITES				1521
 /*! log: logging bytes consolidated */
-#define	WT_STAT_CONN_LOG_SLOT_CONSOLIDATED		1520
+#define	WT_STAT_CONN_LOG_SLOT_CONSOLIDATED		1522
 /*! log: maximum log file size */
-#define	WT_STAT_CONN_LOG_MAX_FILESIZE			1521
+#define	WT_STAT_CONN_LOG_MAX_FILESIZE			1523
 /*! log: number of pre-allocated log files to create */
-#define	WT_STAT_CONN_LOG_PREALLOC_MAX			1522
+#define	WT_STAT_CONN_LOG_PREALLOC_MAX			1524
 /*! log: pre-allocated log files not ready and missed */
-#define	WT_STAT_CONN_LOG_PREALLOC_MISSED		1523
+#define	WT_STAT_CONN_LOG_PREALLOC_MISSED		1525
 /*! log: pre-allocated log files prepared */
-#define	WT_STAT_CONN_LOG_PREALLOC_FILES			1524
+#define	WT_STAT_CONN_LOG_PREALLOC_FILES			1526
 /*! log: pre-allocated log files used */
-#define	WT_STAT_CONN_LOG_PREALLOC_USED			1525
+#define	WT_STAT_CONN_LOG_PREALLOC_USED			1527
 /*! log: records processed by log scan */
-#define	WT_STAT_CONN_LOG_SCAN_RECORDS			1526
+#define	WT_STAT_CONN_LOG_SCAN_RECORDS			1528
 /*! log: slot close lost race */
-#define	WT_STAT_CONN_LOG_SLOT_CLOSE_RACE		1527
+#define	WT_STAT_CONN_LOG_SLOT_CLOSE_RACE		1529
 /*! log: slot close unbuffered waits */
-#define	WT_STAT_CONN_LOG_SLOT_CLOSE_UNBUF		1528
+#define	WT_STAT_CONN_LOG_SLOT_CLOSE_UNBUF		1530
 /*! log: slot closures */
-#define	WT_STAT_CONN_LOG_SLOT_CLOSES			1529
+#define	WT_STAT_CONN_LOG_SLOT_CLOSES			1531
 /*! log: slot join atomic update races */
-#define	WT_STAT_CONN_LOG_SLOT_RACES			1530
+#define	WT_STAT_CONN_LOG_SLOT_RACES			1532
 /*! log: slot join calls atomic updates raced */
-#define	WT_STAT_CONN_LOG_SLOT_YIELD_RACE		1531
+#define	WT_STAT_CONN_LOG_SLOT_YIELD_RACE		1533
 /*! log: slot join calls did not yield */
-#define	WT_STAT_CONN_LOG_SLOT_IMMEDIATE			1532
+#define	WT_STAT_CONN_LOG_SLOT_IMMEDIATE			1534
 /*! log: slot join calls found active slot closed */
-#define	WT_STAT_CONN_LOG_SLOT_YIELD_CLOSE		1533
+#define	WT_STAT_CONN_LOG_SLOT_YIELD_CLOSE		1535
 /*! log: slot join calls slept */
-#define	WT_STAT_CONN_LOG_SLOT_YIELD_SLEEP		1534
+#define	WT_STAT_CONN_LOG_SLOT_YIELD_SLEEP		1536
 /*! log: slot join calls yielded */
-#define	WT_STAT_CONN_LOG_SLOT_YIELD			1535
+#define	WT_STAT_CONN_LOG_SLOT_YIELD			1537
 /*! log: slot join found active slot closed */
-#define	WT_STAT_CONN_LOG_SLOT_ACTIVE_CLOSED		1536
+#define	WT_STAT_CONN_LOG_SLOT_ACTIVE_CLOSED		1538
 /*! log: slot joins yield time (usecs) */
-#define	WT_STAT_CONN_LOG_SLOT_YIELD_DURATION		1537
+#define	WT_STAT_CONN_LOG_SLOT_YIELD_DURATION		1539
 /*! log: slot transitions unable to find free slot */
-#define	WT_STAT_CONN_LOG_SLOT_NO_FREE_SLOTS		1538
+#define	WT_STAT_CONN_LOG_SLOT_NO_FREE_SLOTS		1540
 /*! log: slot unbuffered writes */
-#define	WT_STAT_CONN_LOG_SLOT_UNBUFFERED		1539
+#define	WT_STAT_CONN_LOG_SLOT_UNBUFFERED		1541
 /*! log: total in-memory size of compressed records */
-#define	WT_STAT_CONN_LOG_COMPRESS_MEM			1540
+#define	WT_STAT_CONN_LOG_COMPRESS_MEM			1542
 /*! log: total log buffer size */
-#define	WT_STAT_CONN_LOG_BUFFER_SIZE			1541
+#define	WT_STAT_CONN_LOG_BUFFER_SIZE			1543
 /*! log: total size of compressed records */
-#define	WT_STAT_CONN_LOG_COMPRESS_LEN			1542
+#define	WT_STAT_CONN_LOG_COMPRESS_LEN			1544
 /*! log: written slots coalesced */
-#define	WT_STAT_CONN_LOG_SLOT_COALESCED			1543
+#define	WT_STAT_CONN_LOG_SLOT_COALESCED			1545
 /*! log: yields waiting for previous log file close */
-#define	WT_STAT_CONN_LOG_CLOSE_YIELDS			1544
+#define	WT_STAT_CONN_LOG_CLOSE_YIELDS			1546
 /*! perf: block manager read latency histogram (bucket 1) - 0-10ms */
-#define	WT_STAT_CONN_PERF_HIST_BMREAD_LATENCY_LT10	1545
+#define	WT_STAT_CONN_PERF_HIST_BMREAD_LATENCY_LT10	1547
 /*! perf: block manager read latency histogram (bucket 2) - 10-49ms */
-#define	WT_STAT_CONN_PERF_HIST_BMREAD_LATENCY_LT50	1546
+#define	WT_STAT_CONN_PERF_HIST_BMREAD_LATENCY_LT50	1548
 /*! perf: block manager read latency histogram (bucket 3) - 50-99ms */
-#define	WT_STAT_CONN_PERF_HIST_BMREAD_LATENCY_LT100	1547
+#define	WT_STAT_CONN_PERF_HIST_BMREAD_LATENCY_LT100	1549
 /*! perf: block manager read latency histogram (bucket 4) - 100-249ms */
-#define	WT_STAT_CONN_PERF_HIST_BMREAD_LATENCY_LT250	1548
+#define	WT_STAT_CONN_PERF_HIST_BMREAD_LATENCY_LT250	1550
 /*! perf: block manager read latency histogram (bucket 5) - 250-499ms */
-#define	WT_STAT_CONN_PERF_HIST_BMREAD_LATENCY_LT500	1549
+#define	WT_STAT_CONN_PERF_HIST_BMREAD_LATENCY_LT500	1551
 /*! perf: block manager read latency histogram (bucket 6) - 500-999ms */
-#define	WT_STAT_CONN_PERF_HIST_BMREAD_LATENCY_LT1000	1550
+#define	WT_STAT_CONN_PERF_HIST_BMREAD_LATENCY_LT1000	1552
 /*! perf: block manager read latency histogram (bucket 7) - 1000ms+ */
-#define	WT_STAT_CONN_PERF_HIST_BMREAD_LATENCY_GT1000	1551
+#define	WT_STAT_CONN_PERF_HIST_BMREAD_LATENCY_GT1000	1553
 /*! perf: block manager read latency histogram total (msecs) */
-#define	WT_STAT_CONN_PERF_HIST_BMREAD_LATENCY_TOTAL_MSECS	1552
+#define	WT_STAT_CONN_PERF_HIST_BMREAD_LATENCY_TOTAL_MSECS	1554
 /*! perf: block manager write latency histogram (bucket 1) - 0-10ms */
-#define	WT_STAT_CONN_PERF_HIST_BMWRITE_LATENCY_LT10	1553
+#define	WT_STAT_CONN_PERF_HIST_BMWRITE_LATENCY_LT10	1555
 /*! perf: block manager write latency histogram (bucket 2) - 10-49ms */
-#define	WT_STAT_CONN_PERF_HIST_BMWRITE_LATENCY_LT50	1554
+#define	WT_STAT_CONN_PERF_HIST_BMWRITE_LATENCY_LT50	1556
 /*! perf: block manager write latency histogram (bucket 3) - 50-99ms */
-#define	WT_STAT_CONN_PERF_HIST_BMWRITE_LATENCY_LT100	1555
+#define	WT_STAT_CONN_PERF_HIST_BMWRITE_LATENCY_LT100	1557
 /*! perf: block manager write latency histogram (bucket 4) - 100-249ms */
-#define	WT_STAT_CONN_PERF_HIST_BMWRITE_LATENCY_LT250	1556
+#define	WT_STAT_CONN_PERF_HIST_BMWRITE_LATENCY_LT250	1558
 /*! perf: block manager write latency histogram (bucket 5) - 250-499ms */
-#define	WT_STAT_CONN_PERF_HIST_BMWRITE_LATENCY_LT500	1557
+#define	WT_STAT_CONN_PERF_HIST_BMWRITE_LATENCY_LT500	1559
 /*! perf: block manager write latency histogram (bucket 6) - 500-999ms */
-#define	WT_STAT_CONN_PERF_HIST_BMWRITE_LATENCY_LT1000	1558
+#define	WT_STAT_CONN_PERF_HIST_BMWRITE_LATENCY_LT1000	1560
 /*! perf: block manager write latency histogram (bucket 7) - 1000ms+ */
-#define	WT_STAT_CONN_PERF_HIST_BMWRITE_LATENCY_GT1000	1559
+#define	WT_STAT_CONN_PERF_HIST_BMWRITE_LATENCY_GT1000	1561
 /*! perf: block manager write latency histogram total (msecs) */
-#define	WT_STAT_CONN_PERF_HIST_BMWRITE_LATENCY_TOTAL_MSECS	1560
+#define	WT_STAT_CONN_PERF_HIST_BMWRITE_LATENCY_TOTAL_MSECS	1562
 /*! perf: file system read latency histogram (bucket 1) - 0-10ms */
-#define	WT_STAT_CONN_PERF_HIST_FSREAD_LATENCY_LT10	1561
+#define	WT_STAT_CONN_PERF_HIST_FSREAD_LATENCY_LT10	1563
 /*! perf: file system read latency histogram (bucket 2) - 10-49ms */
-#define	WT_STAT_CONN_PERF_HIST_FSREAD_LATENCY_LT50	1562
+#define	WT_STAT_CONN_PERF_HIST_FSREAD_LATENCY_LT50	1564
 /*! perf: file system read latency histogram (bucket 3) - 50-99ms */
-#define	WT_STAT_CONN_PERF_HIST_FSREAD_LATENCY_LT100	1563
+#define	WT_STAT_CONN_PERF_HIST_FSREAD_LATENCY_LT100	1565
 /*! perf: file system read latency histogram (bucket 4) - 100-249ms */
-#define	WT_STAT_CONN_PERF_HIST_FSREAD_LATENCY_LT250	1564
+#define	WT_STAT_CONN_PERF_HIST_FSREAD_LATENCY_LT250	1566
 /*! perf: file system read latency histogram (bucket 5) - 250-499ms */
-#define	WT_STAT_CONN_PERF_HIST_FSREAD_LATENCY_LT500	1565
+#define	WT_STAT_CONN_PERF_HIST_FSREAD_LATENCY_LT500	1567
 /*! perf: file system read latency histogram (bucket 6) - 500-999ms */
-#define	WT_STAT_CONN_PERF_HIST_FSREAD_LATENCY_LT1000	1566
+#define	WT_STAT_CONN_PERF_HIST_FSREAD_LATENCY_LT1000	1568
 /*! perf: file system read latency histogram (bucket 7) - 1000ms+ */
-#define	WT_STAT_CONN_PERF_HIST_FSREAD_LATENCY_GT1000	1567
+#define	WT_STAT_CONN_PERF_HIST_FSREAD_LATENCY_GT1000	1569
 /*! perf: file system read latency histogram total (msecs) */
-#define	WT_STAT_CONN_PERF_HIST_FSREAD_LATENCY_TOTAL_MSECS	1568
+#define	WT_STAT_CONN_PERF_HIST_FSREAD_LATENCY_TOTAL_MSECS	1570
 /*! perf: file system write latency histogram (bucket 1) - 0-10ms */
-#define	WT_STAT_CONN_PERF_HIST_FSWRITE_LATENCY_LT10	1569
+#define	WT_STAT_CONN_PERF_HIST_FSWRITE_LATENCY_LT10	1571
 /*! perf: file system write latency histogram (bucket 2) - 10-49ms */
-#define	WT_STAT_CONN_PERF_HIST_FSWRITE_LATENCY_LT50	1570
+#define	WT_STAT_CONN_PERF_HIST_FSWRITE_LATENCY_LT50	1572
 /*! perf: file system write latency histogram (bucket 3) - 50-99ms */
-#define	WT_STAT_CONN_PERF_HIST_FSWRITE_LATENCY_LT100	1571
+#define	WT_STAT_CONN_PERF_HIST_FSWRITE_LATENCY_LT100	1573
 /*! perf: file system write latency histogram (bucket 4) - 100-249ms */
-#define	WT_STAT_CONN_PERF_HIST_FSWRITE_LATENCY_LT250	1572
+#define	WT_STAT_CONN_PERF_HIST_FSWRITE_LATENCY_LT250	1574
 /*! perf: file system write latency histogram (bucket 5) - 250-499ms */
-#define	WT_STAT_CONN_PERF_HIST_FSWRITE_LATENCY_LT500	1573
+#define	WT_STAT_CONN_PERF_HIST_FSWRITE_LATENCY_LT500	1575
 /*! perf: file system write latency histogram (bucket 6) - 500-999ms */
-#define	WT_STAT_CONN_PERF_HIST_FSWRITE_LATENCY_LT1000	1574
+#define	WT_STAT_CONN_PERF_HIST_FSWRITE_LATENCY_LT1000	1576
 /*! perf: file system write latency histogram (bucket 7) - 1000ms+ */
-#define	WT_STAT_CONN_PERF_HIST_FSWRITE_LATENCY_GT1000	1575
+#define	WT_STAT_CONN_PERF_HIST_FSWRITE_LATENCY_GT1000	1577
 /*! perf: file system write latency histogram total (msecs) */
-#define	WT_STAT_CONN_PERF_HIST_FSWRITE_LATENCY_TOTAL_MSECS	1576
+#define	WT_STAT_CONN_PERF_HIST_FSWRITE_LATENCY_TOTAL_MSECS	1578
 /*! perf: operation read latency histogram (bucket 1) - 0-100us */
-#define	WT_STAT_CONN_PERF_HIST_OPREAD_LATENCY_LT100	1577
+#define	WT_STAT_CONN_PERF_HIST_OPREAD_LATENCY_LT100	1579
 /*! perf: operation read latency histogram (bucket 2) - 100-249us */
-#define	WT_STAT_CONN_PERF_HIST_OPREAD_LATENCY_LT250	1578
+#define	WT_STAT_CONN_PERF_HIST_OPREAD_LATENCY_LT250	1580
 /*! perf: operation read latency histogram (bucket 3) - 250-499us */
-#define	WT_STAT_CONN_PERF_HIST_OPREAD_LATENCY_LT500	1579
+#define	WT_STAT_CONN_PERF_HIST_OPREAD_LATENCY_LT500	1581
 /*! perf: operation read latency histogram (bucket 4) - 500-999us */
-#define	WT_STAT_CONN_PERF_HIST_OPREAD_LATENCY_LT1000	1580
+#define	WT_STAT_CONN_PERF_HIST_OPREAD_LATENCY_LT1000	1582
 /*! perf: operation read latency histogram (bucket 5) - 1000-9999us */
-#define	WT_STAT_CONN_PERF_HIST_OPREAD_LATENCY_LT10000	1581
+#define	WT_STAT_CONN_PERF_HIST_OPREAD_LATENCY_LT10000	1583
 /*! perf: operation read latency histogram (bucket 6) - 10000us+ */
-#define	WT_STAT_CONN_PERF_HIST_OPREAD_LATENCY_GT10000	1582
+#define	WT_STAT_CONN_PERF_HIST_OPREAD_LATENCY_GT10000	1584
 /*! perf: operation read latency histogram total (usecs) */
-#define	WT_STAT_CONN_PERF_HIST_OPREAD_LATENCY_TOTAL_USECS	1583
+#define	WT_STAT_CONN_PERF_HIST_OPREAD_LATENCY_TOTAL_USECS	1585
 /*! perf: operation write latency histogram (bucket 1) - 0-100us */
-#define	WT_STAT_CONN_PERF_HIST_OPWRITE_LATENCY_LT100	1584
+#define	WT_STAT_CONN_PERF_HIST_OPWRITE_LATENCY_LT100	1586
 /*! perf: operation write latency histogram (bucket 2) - 100-249us */
-#define	WT_STAT_CONN_PERF_HIST_OPWRITE_LATENCY_LT250	1585
+#define	WT_STAT_CONN_PERF_HIST_OPWRITE_LATENCY_LT250	1587
 /*! perf: operation write latency histogram (bucket 3) - 250-499us */
-#define	WT_STAT_CONN_PERF_HIST_OPWRITE_LATENCY_LT500	1586
+#define	WT_STAT_CONN_PERF_HIST_OPWRITE_LATENCY_LT500	1588
 /*! perf: operation write latency histogram (bucket 4) - 500-999us */
-#define	WT_STAT_CONN_PERF_HIST_OPWRITE_LATENCY_LT1000	1587
+#define	WT_STAT_CONN_PERF_HIST_OPWRITE_LATENCY_LT1000	1589
 /*! perf: operation write latency histogram (bucket 5) - 1000-9999us */
-#define	WT_STAT_CONN_PERF_HIST_OPWRITE_LATENCY_LT10000	1588
+#define	WT_STAT_CONN_PERF_HIST_OPWRITE_LATENCY_LT10000	1590
 /*! perf: operation write latency histogram (bucket 6) - 10000us+ */
-#define	WT_STAT_CONN_PERF_HIST_OPWRITE_LATENCY_GT10000	1589
+#define	WT_STAT_CONN_PERF_HIST_OPWRITE_LATENCY_GT10000	1591
 /*! perf: operation write latency histogram total (usecs) */
-#define	WT_STAT_CONN_PERF_HIST_OPWRITE_LATENCY_TOTAL_USECS	1590
+#define	WT_STAT_CONN_PERF_HIST_OPWRITE_LATENCY_TOTAL_USECS	1592
 /*! prefetch: could not perform pre-fetch on internal page */
-#define	WT_STAT_CONN_PREFETCH_SKIPPED_INTERNAL_PAGE	1591
-=======
-#define	WT_STAT_CONN_LOCK_TABLE_WAIT_INTERNAL		1464
-/*! lock: table read lock acquisitions */
-#define	WT_STAT_CONN_LOCK_TABLE_READ_COUNT		1465
-/*! lock: table write lock acquisitions */
-#define	WT_STAT_CONN_LOCK_TABLE_WRITE_COUNT		1466
-/*! lock: txn global lock application thread time waiting (usecs) */
-#define	WT_STAT_CONN_LOCK_TXN_GLOBAL_WAIT_APPLICATION	1467
-/*! lock: txn global lock internal thread time waiting (usecs) */
-#define	WT_STAT_CONN_LOCK_TXN_GLOBAL_WAIT_INTERNAL	1468
-/*! lock: txn global read lock acquisitions */
-#define	WT_STAT_CONN_LOCK_TXN_GLOBAL_READ_COUNT		1469
-/*! lock: txn global write lock acquisitions */
-#define	WT_STAT_CONN_LOCK_TXN_GLOBAL_WRITE_COUNT	1470
-/*! log: busy returns attempting to switch slots */
-#define	WT_STAT_CONN_LOG_SLOT_SWITCH_BUSY		1471
-/*! log: force log remove time sleeping (usecs) */
-#define	WT_STAT_CONN_LOG_FORCE_REMOVE_SLEEP		1472
-/*! log: log bytes of payload data */
-#define	WT_STAT_CONN_LOG_BYTES_PAYLOAD			1473
-/*! log: log bytes written */
-#define	WT_STAT_CONN_LOG_BYTES_WRITTEN			1474
-/*! log: log files manually zero-filled */
-#define	WT_STAT_CONN_LOG_ZERO_FILLS			1475
-/*! log: log flush operations */
-#define	WT_STAT_CONN_LOG_FLUSH				1476
-/*! log: log force write operations */
-#define	WT_STAT_CONN_LOG_FORCE_WRITE			1477
-/*! log: log force write operations skipped */
-#define	WT_STAT_CONN_LOG_FORCE_WRITE_SKIP		1478
-/*! log: log records compressed */
-#define	WT_STAT_CONN_LOG_COMPRESS_WRITES		1479
-/*! log: log records not compressed */
-#define	WT_STAT_CONN_LOG_COMPRESS_WRITE_FAILS		1480
-/*! log: log records too small to compress */
-#define	WT_STAT_CONN_LOG_COMPRESS_SMALL			1481
-/*! log: log release advances write LSN */
-#define	WT_STAT_CONN_LOG_RELEASE_WRITE_LSN		1482
-/*! log: log scan operations */
-#define	WT_STAT_CONN_LOG_SCANS				1483
-/*! log: log scan records requiring two reads */
-#define	WT_STAT_CONN_LOG_SCAN_REREADS			1484
-/*! log: log server thread advances write LSN */
-#define	WT_STAT_CONN_LOG_WRITE_LSN			1485
-/*! log: log server thread write LSN walk skipped */
-#define	WT_STAT_CONN_LOG_WRITE_LSN_SKIP			1486
-/*! log: log sync operations */
-#define	WT_STAT_CONN_LOG_SYNC				1487
-/*! log: log sync time duration (usecs) */
-#define	WT_STAT_CONN_LOG_SYNC_DURATION			1488
-/*! log: log sync_dir operations */
-#define	WT_STAT_CONN_LOG_SYNC_DIR			1489
-/*! log: log sync_dir time duration (usecs) */
-#define	WT_STAT_CONN_LOG_SYNC_DIR_DURATION		1490
-/*! log: log write operations */
-#define	WT_STAT_CONN_LOG_WRITES				1491
-/*! log: logging bytes consolidated */
-#define	WT_STAT_CONN_LOG_SLOT_CONSOLIDATED		1492
-/*! log: maximum log file size */
-#define	WT_STAT_CONN_LOG_MAX_FILESIZE			1493
-/*! log: number of pre-allocated log files to create */
-#define	WT_STAT_CONN_LOG_PREALLOC_MAX			1494
-/*! log: pre-allocated log files not ready and missed */
-#define	WT_STAT_CONN_LOG_PREALLOC_MISSED		1495
-/*! log: pre-allocated log files prepared */
-#define	WT_STAT_CONN_LOG_PREALLOC_FILES			1496
-/*! log: pre-allocated log files used */
-#define	WT_STAT_CONN_LOG_PREALLOC_USED			1497
-/*! log: records processed by log scan */
-#define	WT_STAT_CONN_LOG_SCAN_RECORDS			1498
-/*! log: slot close lost race */
-#define	WT_STAT_CONN_LOG_SLOT_CLOSE_RACE		1499
-/*! log: slot close unbuffered waits */
-#define	WT_STAT_CONN_LOG_SLOT_CLOSE_UNBUF		1500
-/*! log: slot closures */
-#define	WT_STAT_CONN_LOG_SLOT_CLOSES			1501
-/*! log: slot join atomic update races */
-#define	WT_STAT_CONN_LOG_SLOT_RACES			1502
-/*! log: slot join calls atomic updates raced */
-#define	WT_STAT_CONN_LOG_SLOT_YIELD_RACE		1503
-/*! log: slot join calls did not yield */
-#define	WT_STAT_CONN_LOG_SLOT_IMMEDIATE			1504
-/*! log: slot join calls found active slot closed */
-#define	WT_STAT_CONN_LOG_SLOT_YIELD_CLOSE		1505
-/*! log: slot join calls slept */
-#define	WT_STAT_CONN_LOG_SLOT_YIELD_SLEEP		1506
-/*! log: slot join calls yielded */
-#define	WT_STAT_CONN_LOG_SLOT_YIELD			1507
-/*! log: slot join found active slot closed */
-#define	WT_STAT_CONN_LOG_SLOT_ACTIVE_CLOSED		1508
-/*! log: slot joins yield time (usecs) */
-#define	WT_STAT_CONN_LOG_SLOT_YIELD_DURATION		1509
-/*! log: slot transitions unable to find free slot */
-#define	WT_STAT_CONN_LOG_SLOT_NO_FREE_SLOTS		1510
-/*! log: slot unbuffered writes */
-#define	WT_STAT_CONN_LOG_SLOT_UNBUFFERED		1511
-/*! log: total in-memory size of compressed records */
-#define	WT_STAT_CONN_LOG_COMPRESS_MEM			1512
-/*! log: total log buffer size */
-#define	WT_STAT_CONN_LOG_BUFFER_SIZE			1513
-/*! log: total size of compressed records */
-#define	WT_STAT_CONN_LOG_COMPRESS_LEN			1514
-/*! log: written slots coalesced */
-#define	WT_STAT_CONN_LOG_SLOT_COALESCED			1515
-/*! log: yields waiting for previous log file close */
-#define	WT_STAT_CONN_LOG_CLOSE_YIELDS			1516
-/*! perf: file system read latency histogram (bucket 1) - 0-10ms */
-#define	WT_STAT_CONN_PERF_HIST_FSREAD_LATENCY_LT10	1517
-/*! perf: file system read latency histogram (bucket 2) - 10-49ms */
-#define	WT_STAT_CONN_PERF_HIST_FSREAD_LATENCY_LT50	1518
-/*! perf: file system read latency histogram (bucket 3) - 50-99ms */
-#define	WT_STAT_CONN_PERF_HIST_FSREAD_LATENCY_LT100	1519
-/*! perf: file system read latency histogram (bucket 4) - 100-249ms */
-#define	WT_STAT_CONN_PERF_HIST_FSREAD_LATENCY_LT250	1520
-/*! perf: file system read latency histogram (bucket 5) - 250-499ms */
-#define	WT_STAT_CONN_PERF_HIST_FSREAD_LATENCY_LT500	1521
-/*! perf: file system read latency histogram (bucket 6) - 500-999ms */
-#define	WT_STAT_CONN_PERF_HIST_FSREAD_LATENCY_LT1000	1522
-/*! perf: file system read latency histogram (bucket 7) - 1000ms+ */
-#define	WT_STAT_CONN_PERF_HIST_FSREAD_LATENCY_GT1000	1523
-/*! perf: file system read latency histogram total (msecs) */
-#define	WT_STAT_CONN_PERF_HIST_FSREAD_LATENCY_TOTAL_MSECS	1524
-/*! perf: file system write latency histogram (bucket 1) - 0-10ms */
-#define	WT_STAT_CONN_PERF_HIST_FSWRITE_LATENCY_LT10	1525
-/*! perf: file system write latency histogram (bucket 2) - 10-49ms */
-#define	WT_STAT_CONN_PERF_HIST_FSWRITE_LATENCY_LT50	1526
-/*! perf: file system write latency histogram (bucket 3) - 50-99ms */
-#define	WT_STAT_CONN_PERF_HIST_FSWRITE_LATENCY_LT100	1527
-/*! perf: file system write latency histogram (bucket 4) - 100-249ms */
-#define	WT_STAT_CONN_PERF_HIST_FSWRITE_LATENCY_LT250	1528
-/*! perf: file system write latency histogram (bucket 5) - 250-499ms */
-#define	WT_STAT_CONN_PERF_HIST_FSWRITE_LATENCY_LT500	1529
-/*! perf: file system write latency histogram (bucket 6) - 500-999ms */
-#define	WT_STAT_CONN_PERF_HIST_FSWRITE_LATENCY_LT1000	1530
-/*! perf: file system write latency histogram (bucket 7) - 1000ms+ */
-#define	WT_STAT_CONN_PERF_HIST_FSWRITE_LATENCY_GT1000	1531
-/*! perf: file system write latency histogram total (msecs) */
-#define	WT_STAT_CONN_PERF_HIST_FSWRITE_LATENCY_TOTAL_MSECS	1532
-/*! perf: operation read latency histogram (bucket 1) - 0-100us */
-#define	WT_STAT_CONN_PERF_HIST_OPREAD_LATENCY_LT100	1533
-/*! perf: operation read latency histogram (bucket 2) - 100-249us */
-#define	WT_STAT_CONN_PERF_HIST_OPREAD_LATENCY_LT250	1534
-/*! perf: operation read latency histogram (bucket 3) - 250-499us */
-#define	WT_STAT_CONN_PERF_HIST_OPREAD_LATENCY_LT500	1535
-/*! perf: operation read latency histogram (bucket 4) - 500-999us */
-#define	WT_STAT_CONN_PERF_HIST_OPREAD_LATENCY_LT1000	1536
-/*! perf: operation read latency histogram (bucket 5) - 1000-9999us */
-#define	WT_STAT_CONN_PERF_HIST_OPREAD_LATENCY_LT10000	1537
-/*! perf: operation read latency histogram (bucket 6) - 10000us+ */
-#define	WT_STAT_CONN_PERF_HIST_OPREAD_LATENCY_GT10000	1538
-/*! perf: operation read latency histogram total (usecs) */
-#define	WT_STAT_CONN_PERF_HIST_OPREAD_LATENCY_TOTAL_USECS	1539
-/*! perf: operation write latency histogram (bucket 1) - 0-100us */
-#define	WT_STAT_CONN_PERF_HIST_OPWRITE_LATENCY_LT100	1540
-/*! perf: operation write latency histogram (bucket 2) - 100-249us */
-#define	WT_STAT_CONN_PERF_HIST_OPWRITE_LATENCY_LT250	1541
-/*! perf: operation write latency histogram (bucket 3) - 250-499us */
-#define	WT_STAT_CONN_PERF_HIST_OPWRITE_LATENCY_LT500	1542
-/*! perf: operation write latency histogram (bucket 4) - 500-999us */
-#define	WT_STAT_CONN_PERF_HIST_OPWRITE_LATENCY_LT1000	1543
-/*! perf: operation write latency histogram (bucket 5) - 1000-9999us */
-#define	WT_STAT_CONN_PERF_HIST_OPWRITE_LATENCY_LT10000	1544
-/*! perf: operation write latency histogram (bucket 6) - 10000us+ */
-#define	WT_STAT_CONN_PERF_HIST_OPWRITE_LATENCY_GT10000	1545
-/*! perf: operation write latency histogram total (usecs) */
-#define	WT_STAT_CONN_PERF_HIST_OPWRITE_LATENCY_TOTAL_USECS	1546
-/*! prefetch: could not perform pre-fetch on internal page */
-#define	WT_STAT_CONN_PREFETCH_SKIPPED_INTERNAL_PAGE	1547
->>>>>>> 63e05b0d
+#define	WT_STAT_CONN_PREFETCH_SKIPPED_INTERNAL_PAGE	1593
 /*!
  * prefetch: could not perform pre-fetch on ref without the pre-fetch
  * flag set
  */
-<<<<<<< HEAD
-#define	WT_STAT_CONN_PREFETCH_SKIPPED_NO_FLAG_SET	1592
+#define	WT_STAT_CONN_PREFETCH_SKIPPED_NO_FLAG_SET	1594
 /*! prefetch: number of times pre-fetch failed to start */
-#define	WT_STAT_CONN_PREFETCH_FAILED_START		1593
+#define	WT_STAT_CONN_PREFETCH_FAILED_START		1595
 /*! prefetch: pre-fetch not repeating for recently pre-fetched ref */
-#define	WT_STAT_CONN_PREFETCH_SKIPPED_SAME_REF		1594
+#define	WT_STAT_CONN_PREFETCH_SKIPPED_SAME_REF		1596
 /*! prefetch: pre-fetch not triggered after single disk read */
-#define	WT_STAT_CONN_PREFETCH_DISK_ONE			1595
+#define	WT_STAT_CONN_PREFETCH_DISK_ONE			1597
 /*! prefetch: pre-fetch not triggered as there is no valid dhandle */
-#define	WT_STAT_CONN_PREFETCH_SKIPPED_NO_VALID_DHANDLE	1596
+#define	WT_STAT_CONN_PREFETCH_SKIPPED_NO_VALID_DHANDLE	1598
 /*! prefetch: pre-fetch not triggered by page read */
-#define	WT_STAT_CONN_PREFETCH_SKIPPED			1597
+#define	WT_STAT_CONN_PREFETCH_SKIPPED			1599
 /*! prefetch: pre-fetch not triggered due to disk read count */
-#define	WT_STAT_CONN_PREFETCH_SKIPPED_DISK_READ_COUNT	1598
+#define	WT_STAT_CONN_PREFETCH_SKIPPED_DISK_READ_COUNT	1600
 /*! prefetch: pre-fetch not triggered due to internal session */
-#define	WT_STAT_CONN_PREFETCH_SKIPPED_INTERNAL_SESSION	1599
+#define	WT_STAT_CONN_PREFETCH_SKIPPED_INTERNAL_SESSION	1601
 /*! prefetch: pre-fetch not triggered due to special btree handle */
-#define	WT_STAT_CONN_PREFETCH_SKIPPED_SPECIAL_HANDLE	1600
+#define	WT_STAT_CONN_PREFETCH_SKIPPED_SPECIAL_HANDLE	1602
 /*! prefetch: pre-fetch page not on disk when reading */
-#define	WT_STAT_CONN_PREFETCH_PAGES_FAIL		1601
+#define	WT_STAT_CONN_PREFETCH_PAGES_FAIL		1603
 /*! prefetch: pre-fetch pages queued */
-#define	WT_STAT_CONN_PREFETCH_PAGES_QUEUED		1602
+#define	WT_STAT_CONN_PREFETCH_PAGES_QUEUED		1604
 /*! prefetch: pre-fetch pages read in background */
-#define	WT_STAT_CONN_PREFETCH_PAGES_READ		1603
+#define	WT_STAT_CONN_PREFETCH_PAGES_READ		1605
 /*! prefetch: pre-fetch skipped reading in a page due to harmless error */
-#define	WT_STAT_CONN_PREFETCH_SKIPPED_ERROR_OK		1604
+#define	WT_STAT_CONN_PREFETCH_SKIPPED_ERROR_OK		1606
 /*! prefetch: pre-fetch triggered by page read */
-#define	WT_STAT_CONN_PREFETCH_ATTEMPTS			1605
+#define	WT_STAT_CONN_PREFETCH_ATTEMPTS			1607
 /*! reconciliation: VLCS pages explicitly reconciled as empty */
-#define	WT_STAT_CONN_REC_VLCS_EMPTIED_PAGES		1606
+#define	WT_STAT_CONN_REC_VLCS_EMPTIED_PAGES		1608
 /*! reconciliation: approximate byte size of timestamps in pages written */
-#define	WT_STAT_CONN_REC_TIME_WINDOW_BYTES_TS		1607
-=======
-#define	WT_STAT_CONN_PREFETCH_SKIPPED_NO_FLAG_SET	1548
-/*! prefetch: number of times pre-fetch failed to start */
-#define	WT_STAT_CONN_PREFETCH_FAILED_START		1549
-/*! prefetch: pre-fetch not repeating for recently pre-fetched ref */
-#define	WT_STAT_CONN_PREFETCH_SKIPPED_SAME_REF		1550
-/*! prefetch: pre-fetch not triggered after single disk read */
-#define	WT_STAT_CONN_PREFETCH_DISK_ONE			1551
-/*! prefetch: pre-fetch not triggered as there is no valid dhandle */
-#define	WT_STAT_CONN_PREFETCH_SKIPPED_NO_VALID_DHANDLE	1552
-/*! prefetch: pre-fetch not triggered by page read */
-#define	WT_STAT_CONN_PREFETCH_SKIPPED			1553
-/*! prefetch: pre-fetch not triggered due to disk read count */
-#define	WT_STAT_CONN_PREFETCH_SKIPPED_DISK_READ_COUNT	1554
-/*! prefetch: pre-fetch not triggered due to internal session */
-#define	WT_STAT_CONN_PREFETCH_SKIPPED_INTERNAL_SESSION	1555
-/*! prefetch: pre-fetch not triggered due to special btree handle */
-#define	WT_STAT_CONN_PREFETCH_SKIPPED_SPECIAL_HANDLE	1556
-/*! prefetch: pre-fetch page not on disk when reading */
-#define	WT_STAT_CONN_PREFETCH_PAGES_FAIL		1557
-/*! prefetch: pre-fetch pages queued */
-#define	WT_STAT_CONN_PREFETCH_PAGES_QUEUED		1558
-/*! prefetch: pre-fetch pages read in background */
-#define	WT_STAT_CONN_PREFETCH_PAGES_READ		1559
-/*! prefetch: pre-fetch skipped reading in a page due to harmless error */
-#define	WT_STAT_CONN_PREFETCH_SKIPPED_ERROR_OK		1560
-/*! prefetch: pre-fetch triggered by page read */
-#define	WT_STAT_CONN_PREFETCH_ATTEMPTS			1561
-/*! reconciliation: VLCS pages explicitly reconciled as empty */
-#define	WT_STAT_CONN_REC_VLCS_EMPTIED_PAGES		1562
-/*! reconciliation: approximate byte size of timestamps in pages written */
-#define	WT_STAT_CONN_REC_TIME_WINDOW_BYTES_TS		1563
->>>>>>> 63e05b0d
+#define	WT_STAT_CONN_REC_TIME_WINDOW_BYTES_TS		1609
 /*!
  * reconciliation: approximate byte size of transaction IDs in pages
  * written
  */
-<<<<<<< HEAD
-#define	WT_STAT_CONN_REC_TIME_WINDOW_BYTES_TXN		1608
+#define	WT_STAT_CONN_REC_TIME_WINDOW_BYTES_TXN		1610
 /*! reconciliation: fast-path pages deleted */
-#define	WT_STAT_CONN_REC_PAGE_DELETE_FAST		1609
+#define	WT_STAT_CONN_REC_PAGE_DELETE_FAST		1611
 /*! reconciliation: leaf-page overflow keys */
-#define	WT_STAT_CONN_REC_OVERFLOW_KEY_LEAF		1610
+#define	WT_STAT_CONN_REC_OVERFLOW_KEY_LEAF		1612
 /*! reconciliation: maximum milliseconds spent in a reconciliation call */
-#define	WT_STAT_CONN_REC_MAXIMUM_MILLISECONDS		1611
-=======
-#define	WT_STAT_CONN_REC_TIME_WINDOW_BYTES_TXN		1564
-/*! reconciliation: fast-path pages deleted */
-#define	WT_STAT_CONN_REC_PAGE_DELETE_FAST		1565
-/*! reconciliation: leaf-page overflow keys */
-#define	WT_STAT_CONN_REC_OVERFLOW_KEY_LEAF		1566
-/*! reconciliation: maximum milliseconds spent in a reconciliation call */
-#define	WT_STAT_CONN_REC_MAXIMUM_MILLISECONDS		1567
->>>>>>> 63e05b0d
+#define	WT_STAT_CONN_REC_MAXIMUM_MILLISECONDS		1613
 /*!
  * reconciliation: maximum milliseconds spent in building a disk image in
  * a reconciliation
  */
-<<<<<<< HEAD
-#define	WT_STAT_CONN_REC_MAXIMUM_IMAGE_BUILD_MILLISECONDS	1612
-=======
-#define	WT_STAT_CONN_REC_MAXIMUM_IMAGE_BUILD_MILLISECONDS	1568
->>>>>>> 63e05b0d
+#define	WT_STAT_CONN_REC_MAXIMUM_IMAGE_BUILD_MILLISECONDS	1614
 /*!
  * reconciliation: maximum milliseconds spent in moving updates to the
  * history store in a reconciliation
  */
-<<<<<<< HEAD
-#define	WT_STAT_CONN_REC_MAXIMUM_HS_WRAPUP_MILLISECONDS	1613
+#define	WT_STAT_CONN_REC_MAXIMUM_HS_WRAPUP_MILLISECONDS	1615
 /*! reconciliation: overflow values written */
-#define	WT_STAT_CONN_REC_OVERFLOW_VALUE			1614
+#define	WT_STAT_CONN_REC_OVERFLOW_VALUE			1616
 /*! reconciliation: page reconciliation calls */
-#define	WT_STAT_CONN_REC_PAGES				1615
+#define	WT_STAT_CONN_REC_PAGES				1617
 /*! reconciliation: page reconciliation calls for eviction */
-#define	WT_STAT_CONN_REC_PAGES_EVICTION			1616
-=======
-#define	WT_STAT_CONN_REC_MAXIMUM_HS_WRAPUP_MILLISECONDS	1569
-/*! reconciliation: overflow values written */
-#define	WT_STAT_CONN_REC_OVERFLOW_VALUE			1570
-/*! reconciliation: page reconciliation calls */
-#define	WT_STAT_CONN_REC_PAGES				1571
-/*! reconciliation: page reconciliation calls for eviction */
-#define	WT_STAT_CONN_REC_PAGES_EVICTION			1572
->>>>>>> 63e05b0d
+#define	WT_STAT_CONN_REC_PAGES_EVICTION			1618
 /*!
  * reconciliation: page reconciliation calls that resulted in values with
  * prepared transaction metadata
  */
-<<<<<<< HEAD
-#define	WT_STAT_CONN_REC_PAGES_WITH_PREPARE		1617
-=======
-#define	WT_STAT_CONN_REC_PAGES_WITH_PREPARE		1573
->>>>>>> 63e05b0d
+#define	WT_STAT_CONN_REC_PAGES_WITH_PREPARE		1619
 /*!
  * reconciliation: page reconciliation calls that resulted in values with
  * timestamps
  */
-<<<<<<< HEAD
-#define	WT_STAT_CONN_REC_PAGES_WITH_TS			1618
-=======
-#define	WT_STAT_CONN_REC_PAGES_WITH_TS			1574
->>>>>>> 63e05b0d
+#define	WT_STAT_CONN_REC_PAGES_WITH_TS			1620
 /*!
  * reconciliation: page reconciliation calls that resulted in values with
  * transaction ids
  */
-<<<<<<< HEAD
-#define	WT_STAT_CONN_REC_PAGES_WITH_TXN			1619
+#define	WT_STAT_CONN_REC_PAGES_WITH_TXN			1621
 /*! reconciliation: pages deleted */
-#define	WT_STAT_CONN_REC_PAGE_DELETE			1620
-=======
-#define	WT_STAT_CONN_REC_PAGES_WITH_TXN			1575
-/*! reconciliation: pages deleted */
-#define	WT_STAT_CONN_REC_PAGE_DELETE			1576
->>>>>>> 63e05b0d
+#define	WT_STAT_CONN_REC_PAGE_DELETE			1622
 /*!
  * reconciliation: pages written including an aggregated newest start
  * durable timestamp
  */
-<<<<<<< HEAD
-#define	WT_STAT_CONN_REC_TIME_AGGR_NEWEST_START_DURABLE_TS	1621
-=======
-#define	WT_STAT_CONN_REC_TIME_AGGR_NEWEST_START_DURABLE_TS	1577
->>>>>>> 63e05b0d
+#define	WT_STAT_CONN_REC_TIME_AGGR_NEWEST_START_DURABLE_TS	1623
 /*!
  * reconciliation: pages written including an aggregated newest stop
  * durable timestamp
  */
-<<<<<<< HEAD
-#define	WT_STAT_CONN_REC_TIME_AGGR_NEWEST_STOP_DURABLE_TS	1622
-=======
-#define	WT_STAT_CONN_REC_TIME_AGGR_NEWEST_STOP_DURABLE_TS	1578
->>>>>>> 63e05b0d
+#define	WT_STAT_CONN_REC_TIME_AGGR_NEWEST_STOP_DURABLE_TS	1624
 /*!
  * reconciliation: pages written including an aggregated newest stop
  * timestamp
  */
-<<<<<<< HEAD
-#define	WT_STAT_CONN_REC_TIME_AGGR_NEWEST_STOP_TS	1623
-=======
-#define	WT_STAT_CONN_REC_TIME_AGGR_NEWEST_STOP_TS	1579
->>>>>>> 63e05b0d
+#define	WT_STAT_CONN_REC_TIME_AGGR_NEWEST_STOP_TS	1625
 /*!
  * reconciliation: pages written including an aggregated newest stop
  * transaction ID
  */
-<<<<<<< HEAD
-#define	WT_STAT_CONN_REC_TIME_AGGR_NEWEST_STOP_TXN	1624
-=======
-#define	WT_STAT_CONN_REC_TIME_AGGR_NEWEST_STOP_TXN	1580
->>>>>>> 63e05b0d
+#define	WT_STAT_CONN_REC_TIME_AGGR_NEWEST_STOP_TXN	1626
 /*!
  * reconciliation: pages written including an aggregated newest
  * transaction ID
  */
-<<<<<<< HEAD
-#define	WT_STAT_CONN_REC_TIME_AGGR_NEWEST_TXN		1625
-=======
-#define	WT_STAT_CONN_REC_TIME_AGGR_NEWEST_TXN		1581
->>>>>>> 63e05b0d
+#define	WT_STAT_CONN_REC_TIME_AGGR_NEWEST_TXN		1627
 /*!
  * reconciliation: pages written including an aggregated oldest start
  * timestamp
  */
-<<<<<<< HEAD
-#define	WT_STAT_CONN_REC_TIME_AGGR_OLDEST_START_TS	1626
+#define	WT_STAT_CONN_REC_TIME_AGGR_OLDEST_START_TS	1628
 /*! reconciliation: pages written including an aggregated prepare */
-#define	WT_STAT_CONN_REC_TIME_AGGR_PREPARED		1627
+#define	WT_STAT_CONN_REC_TIME_AGGR_PREPARED		1629
 /*! reconciliation: pages written including at least one prepare state */
-#define	WT_STAT_CONN_REC_TIME_WINDOW_PAGES_PREPARED	1628
-=======
-#define	WT_STAT_CONN_REC_TIME_AGGR_OLDEST_START_TS	1582
-/*! reconciliation: pages written including an aggregated prepare */
-#define	WT_STAT_CONN_REC_TIME_AGGR_PREPARED		1583
-/*! reconciliation: pages written including at least one prepare state */
-#define	WT_STAT_CONN_REC_TIME_WINDOW_PAGES_PREPARED	1584
->>>>>>> 63e05b0d
+#define	WT_STAT_CONN_REC_TIME_WINDOW_PAGES_PREPARED	1630
 /*!
  * reconciliation: pages written including at least one start durable
  * timestamp
  */
-<<<<<<< HEAD
-#define	WT_STAT_CONN_REC_TIME_WINDOW_PAGES_DURABLE_START_TS	1629
+#define	WT_STAT_CONN_REC_TIME_WINDOW_PAGES_DURABLE_START_TS	1631
 /*! reconciliation: pages written including at least one start timestamp */
-#define	WT_STAT_CONN_REC_TIME_WINDOW_PAGES_START_TS	1630
-=======
-#define	WT_STAT_CONN_REC_TIME_WINDOW_PAGES_DURABLE_START_TS	1585
-/*! reconciliation: pages written including at least one start timestamp */
-#define	WT_STAT_CONN_REC_TIME_WINDOW_PAGES_START_TS	1586
->>>>>>> 63e05b0d
+#define	WT_STAT_CONN_REC_TIME_WINDOW_PAGES_START_TS	1632
 /*!
  * reconciliation: pages written including at least one start transaction
  * ID
  */
-<<<<<<< HEAD
-#define	WT_STAT_CONN_REC_TIME_WINDOW_PAGES_START_TXN	1631
-=======
-#define	WT_STAT_CONN_REC_TIME_WINDOW_PAGES_START_TXN	1587
->>>>>>> 63e05b0d
+#define	WT_STAT_CONN_REC_TIME_WINDOW_PAGES_START_TXN	1633
 /*!
  * reconciliation: pages written including at least one stop durable
  * timestamp
  */
-<<<<<<< HEAD
-#define	WT_STAT_CONN_REC_TIME_WINDOW_PAGES_DURABLE_STOP_TS	1632
+#define	WT_STAT_CONN_REC_TIME_WINDOW_PAGES_DURABLE_STOP_TS	1634
 /*! reconciliation: pages written including at least one stop timestamp */
-#define	WT_STAT_CONN_REC_TIME_WINDOW_PAGES_STOP_TS	1633
-=======
-#define	WT_STAT_CONN_REC_TIME_WINDOW_PAGES_DURABLE_STOP_TS	1588
-/*! reconciliation: pages written including at least one stop timestamp */
-#define	WT_STAT_CONN_REC_TIME_WINDOW_PAGES_STOP_TS	1589
->>>>>>> 63e05b0d
+#define	WT_STAT_CONN_REC_TIME_WINDOW_PAGES_STOP_TS	1635
 /*!
  * reconciliation: pages written including at least one stop transaction
  * ID
  */
-<<<<<<< HEAD
-#define	WT_STAT_CONN_REC_TIME_WINDOW_PAGES_STOP_TXN	1634
+#define	WT_STAT_CONN_REC_TIME_WINDOW_PAGES_STOP_TXN	1636
 /*! reconciliation: records written including a prepare state */
-#define	WT_STAT_CONN_REC_TIME_WINDOW_PREPARED		1635
+#define	WT_STAT_CONN_REC_TIME_WINDOW_PREPARED		1637
 /*! reconciliation: records written including a start durable timestamp */
-#define	WT_STAT_CONN_REC_TIME_WINDOW_DURABLE_START_TS	1636
+#define	WT_STAT_CONN_REC_TIME_WINDOW_DURABLE_START_TS	1638
 /*! reconciliation: records written including a start timestamp */
-#define	WT_STAT_CONN_REC_TIME_WINDOW_START_TS		1637
+#define	WT_STAT_CONN_REC_TIME_WINDOW_START_TS		1639
 /*! reconciliation: records written including a start transaction ID */
-#define	WT_STAT_CONN_REC_TIME_WINDOW_START_TXN		1638
+#define	WT_STAT_CONN_REC_TIME_WINDOW_START_TXN		1640
 /*! reconciliation: records written including a stop durable timestamp */
-#define	WT_STAT_CONN_REC_TIME_WINDOW_DURABLE_STOP_TS	1639
+#define	WT_STAT_CONN_REC_TIME_WINDOW_DURABLE_STOP_TS	1641
 /*! reconciliation: records written including a stop timestamp */
-#define	WT_STAT_CONN_REC_TIME_WINDOW_STOP_TS		1640
+#define	WT_STAT_CONN_REC_TIME_WINDOW_STOP_TS		1642
 /*! reconciliation: records written including a stop transaction ID */
-#define	WT_STAT_CONN_REC_TIME_WINDOW_STOP_TXN		1641
+#define	WT_STAT_CONN_REC_TIME_WINDOW_STOP_TXN		1643
 /*! reconciliation: split bytes currently awaiting free */
-#define	WT_STAT_CONN_REC_SPLIT_STASHED_BYTES		1642
+#define	WT_STAT_CONN_REC_SPLIT_STASHED_BYTES		1644
 /*! reconciliation: split objects currently awaiting free */
-#define	WT_STAT_CONN_REC_SPLIT_STASHED_OBJECTS		1643
+#define	WT_STAT_CONN_REC_SPLIT_STASHED_OBJECTS		1645
 /*! session: attempts to remove a local object and the object is in use */
-#define	WT_STAT_CONN_LOCAL_OBJECTS_INUSE		1644
+#define	WT_STAT_CONN_LOCAL_OBJECTS_INUSE		1646
 /*! session: flush_tier failed calls */
-#define	WT_STAT_CONN_FLUSH_TIER_FAIL			1645
+#define	WT_STAT_CONN_FLUSH_TIER_FAIL			1647
 /*! session: flush_tier operation calls */
-#define	WT_STAT_CONN_FLUSH_TIER				1646
+#define	WT_STAT_CONN_FLUSH_TIER				1648
 /*! session: flush_tier tables skipped due to no checkpoint */
-#define	WT_STAT_CONN_FLUSH_TIER_SKIPPED			1647
+#define	WT_STAT_CONN_FLUSH_TIER_SKIPPED			1649
 /*! session: flush_tier tables switched */
-#define	WT_STAT_CONN_FLUSH_TIER_SWITCHED		1648
+#define	WT_STAT_CONN_FLUSH_TIER_SWITCHED		1650
 /*! session: local objects removed */
-#define	WT_STAT_CONN_LOCAL_OBJECTS_REMOVED		1649
+#define	WT_STAT_CONN_LOCAL_OBJECTS_REMOVED		1651
 /*! session: open session count */
-#define	WT_STAT_CONN_SESSION_OPEN			1650
+#define	WT_STAT_CONN_SESSION_OPEN			1652
 /*! session: session query timestamp calls */
-#define	WT_STAT_CONN_SESSION_QUERY_TS			1651
+#define	WT_STAT_CONN_SESSION_QUERY_TS			1653
 /*! session: table alter failed calls */
-#define	WT_STAT_CONN_SESSION_TABLE_ALTER_FAIL		1652
+#define	WT_STAT_CONN_SESSION_TABLE_ALTER_FAIL		1654
 /*! session: table alter successful calls */
-#define	WT_STAT_CONN_SESSION_TABLE_ALTER_SUCCESS	1653
+#define	WT_STAT_CONN_SESSION_TABLE_ALTER_SUCCESS	1655
 /*! session: table alter triggering checkpoint calls */
-#define	WT_STAT_CONN_SESSION_TABLE_ALTER_TRIGGER_CHECKPOINT	1654
+#define	WT_STAT_CONN_SESSION_TABLE_ALTER_TRIGGER_CHECKPOINT	1656
 /*! session: table alter unchanged and skipped */
-#define	WT_STAT_CONN_SESSION_TABLE_ALTER_SKIP		1655
+#define	WT_STAT_CONN_SESSION_TABLE_ALTER_SKIP		1657
 /*! session: table compact conflicted with checkpoint */
-#define	WT_STAT_CONN_SESSION_TABLE_COMPACT_CONFLICTING_CHECKPOINT	1656
+#define	WT_STAT_CONN_SESSION_TABLE_COMPACT_CONFLICTING_CHECKPOINT	1658
 /*! session: table compact dhandle successful calls */
-#define	WT_STAT_CONN_SESSION_TABLE_COMPACT_DHANDLE_SUCCESS	1657
+#define	WT_STAT_CONN_SESSION_TABLE_COMPACT_DHANDLE_SUCCESS	1659
 /*! session: table compact failed calls */
-#define	WT_STAT_CONN_SESSION_TABLE_COMPACT_FAIL		1658
+#define	WT_STAT_CONN_SESSION_TABLE_COMPACT_FAIL		1660
 /*! session: table compact failed calls due to cache pressure */
-#define	WT_STAT_CONN_SESSION_TABLE_COMPACT_FAIL_CACHE_PRESSURE	1659
+#define	WT_STAT_CONN_SESSION_TABLE_COMPACT_FAIL_CACHE_PRESSURE	1661
 /*! session: table compact passes */
-#define	WT_STAT_CONN_SESSION_TABLE_COMPACT_PASSES	1660
+#define	WT_STAT_CONN_SESSION_TABLE_COMPACT_PASSES	1662
 /*! session: table compact pulled into eviction */
-#define	WT_STAT_CONN_SESSION_TABLE_COMPACT_EVICTION	1661
+#define	WT_STAT_CONN_SESSION_TABLE_COMPACT_EVICTION	1663
 /*! session: table compact running */
-#define	WT_STAT_CONN_SESSION_TABLE_COMPACT_RUNNING	1662
+#define	WT_STAT_CONN_SESSION_TABLE_COMPACT_RUNNING	1664
 /*! session: table compact skipped as process would not reduce file size */
-#define	WT_STAT_CONN_SESSION_TABLE_COMPACT_SKIPPED	1663
+#define	WT_STAT_CONN_SESSION_TABLE_COMPACT_SKIPPED	1665
 /*! session: table compact successful calls */
-#define	WT_STAT_CONN_SESSION_TABLE_COMPACT_SUCCESS	1664
+#define	WT_STAT_CONN_SESSION_TABLE_COMPACT_SUCCESS	1666
 /*! session: table compact timeout */
-#define	WT_STAT_CONN_SESSION_TABLE_COMPACT_TIMEOUT	1665
+#define	WT_STAT_CONN_SESSION_TABLE_COMPACT_TIMEOUT	1667
 /*! session: table create failed calls */
-#define	WT_STAT_CONN_SESSION_TABLE_CREATE_FAIL		1666
+#define	WT_STAT_CONN_SESSION_TABLE_CREATE_FAIL		1668
 /*! session: table create successful calls */
-#define	WT_STAT_CONN_SESSION_TABLE_CREATE_SUCCESS	1667
+#define	WT_STAT_CONN_SESSION_TABLE_CREATE_SUCCESS	1669
 /*! session: table create with import failed calls */
-#define	WT_STAT_CONN_SESSION_TABLE_CREATE_IMPORT_FAIL	1668
+#define	WT_STAT_CONN_SESSION_TABLE_CREATE_IMPORT_FAIL	1670
 /*! session: table create with import repair calls */
-#define	WT_STAT_CONN_SESSION_TABLE_CREATE_IMPORT_REPAIR	1669
+#define	WT_STAT_CONN_SESSION_TABLE_CREATE_IMPORT_REPAIR	1671
 /*! session: table create with import successful calls */
-#define	WT_STAT_CONN_SESSION_TABLE_CREATE_IMPORT_SUCCESS	1670
+#define	WT_STAT_CONN_SESSION_TABLE_CREATE_IMPORT_SUCCESS	1672
 /*! session: table drop failed calls */
-#define	WT_STAT_CONN_SESSION_TABLE_DROP_FAIL		1671
+#define	WT_STAT_CONN_SESSION_TABLE_DROP_FAIL		1673
 /*! session: table drop successful calls */
-#define	WT_STAT_CONN_SESSION_TABLE_DROP_SUCCESS		1672
+#define	WT_STAT_CONN_SESSION_TABLE_DROP_SUCCESS		1674
 /*! session: table salvage failed calls */
-#define	WT_STAT_CONN_SESSION_TABLE_SALVAGE_FAIL		1673
+#define	WT_STAT_CONN_SESSION_TABLE_SALVAGE_FAIL		1675
 /*! session: table salvage successful calls */
-#define	WT_STAT_CONN_SESSION_TABLE_SALVAGE_SUCCESS	1674
+#define	WT_STAT_CONN_SESSION_TABLE_SALVAGE_SUCCESS	1676
 /*! session: table truncate failed calls */
-#define	WT_STAT_CONN_SESSION_TABLE_TRUNCATE_FAIL	1675
+#define	WT_STAT_CONN_SESSION_TABLE_TRUNCATE_FAIL	1677
 /*! session: table truncate successful calls */
-#define	WT_STAT_CONN_SESSION_TABLE_TRUNCATE_SUCCESS	1676
+#define	WT_STAT_CONN_SESSION_TABLE_TRUNCATE_SUCCESS	1678
 /*! session: table verify failed calls */
-#define	WT_STAT_CONN_SESSION_TABLE_VERIFY_FAIL		1677
+#define	WT_STAT_CONN_SESSION_TABLE_VERIFY_FAIL		1679
 /*! session: table verify successful calls */
-#define	WT_STAT_CONN_SESSION_TABLE_VERIFY_SUCCESS	1678
+#define	WT_STAT_CONN_SESSION_TABLE_VERIFY_SUCCESS	1680
 /*! session: tiered operations dequeued and processed */
-#define	WT_STAT_CONN_TIERED_WORK_UNITS_DEQUEUED		1679
+#define	WT_STAT_CONN_TIERED_WORK_UNITS_DEQUEUED		1681
 /*! session: tiered operations removed without processing */
-#define	WT_STAT_CONN_TIERED_WORK_UNITS_REMOVED		1680
+#define	WT_STAT_CONN_TIERED_WORK_UNITS_REMOVED		1682
 /*! session: tiered operations scheduled */
-#define	WT_STAT_CONN_TIERED_WORK_UNITS_CREATED		1681
+#define	WT_STAT_CONN_TIERED_WORK_UNITS_CREATED		1683
 /*! session: tiered storage local retention time (secs) */
-#define	WT_STAT_CONN_TIERED_RETENTION			1682
+#define	WT_STAT_CONN_TIERED_RETENTION			1684
 /*! thread-state: active filesystem fsync calls */
-#define	WT_STAT_CONN_THREAD_FSYNC_ACTIVE		1683
+#define	WT_STAT_CONN_THREAD_FSYNC_ACTIVE		1685
 /*! thread-state: active filesystem read calls */
-#define	WT_STAT_CONN_THREAD_READ_ACTIVE			1684
+#define	WT_STAT_CONN_THREAD_READ_ACTIVE			1686
 /*! thread-state: active filesystem write calls */
-#define	WT_STAT_CONN_THREAD_WRITE_ACTIVE		1685
+#define	WT_STAT_CONN_THREAD_WRITE_ACTIVE		1687
 /*! thread-yield: application thread operations waiting for cache */
-#define	WT_STAT_CONN_APPLICATION_CACHE_OPS		1686
-=======
-#define	WT_STAT_CONN_REC_TIME_WINDOW_PAGES_STOP_TXN	1590
-/*! reconciliation: records written including a prepare state */
-#define	WT_STAT_CONN_REC_TIME_WINDOW_PREPARED		1591
-/*! reconciliation: records written including a start durable timestamp */
-#define	WT_STAT_CONN_REC_TIME_WINDOW_DURABLE_START_TS	1592
-/*! reconciliation: records written including a start timestamp */
-#define	WT_STAT_CONN_REC_TIME_WINDOW_START_TS		1593
-/*! reconciliation: records written including a start transaction ID */
-#define	WT_STAT_CONN_REC_TIME_WINDOW_START_TXN		1594
-/*! reconciliation: records written including a stop durable timestamp */
-#define	WT_STAT_CONN_REC_TIME_WINDOW_DURABLE_STOP_TS	1595
-/*! reconciliation: records written including a stop timestamp */
-#define	WT_STAT_CONN_REC_TIME_WINDOW_STOP_TS		1596
-/*! reconciliation: records written including a stop transaction ID */
-#define	WT_STAT_CONN_REC_TIME_WINDOW_STOP_TXN		1597
-/*! reconciliation: split bytes currently awaiting free */
-#define	WT_STAT_CONN_REC_SPLIT_STASHED_BYTES		1598
-/*! reconciliation: split objects currently awaiting free */
-#define	WT_STAT_CONN_REC_SPLIT_STASHED_OBJECTS		1599
-/*! session: attempts to remove a local object and the object is in use */
-#define	WT_STAT_CONN_LOCAL_OBJECTS_INUSE		1600
-/*! session: flush_tier failed calls */
-#define	WT_STAT_CONN_FLUSH_TIER_FAIL			1601
-/*! session: flush_tier operation calls */
-#define	WT_STAT_CONN_FLUSH_TIER				1602
-/*! session: flush_tier tables skipped due to no checkpoint */
-#define	WT_STAT_CONN_FLUSH_TIER_SKIPPED			1603
-/*! session: flush_tier tables switched */
-#define	WT_STAT_CONN_FLUSH_TIER_SWITCHED		1604
-/*! session: local objects removed */
-#define	WT_STAT_CONN_LOCAL_OBJECTS_REMOVED		1605
-/*! session: open session count */
-#define	WT_STAT_CONN_SESSION_OPEN			1606
-/*! session: session query timestamp calls */
-#define	WT_STAT_CONN_SESSION_QUERY_TS			1607
-/*! session: table alter failed calls */
-#define	WT_STAT_CONN_SESSION_TABLE_ALTER_FAIL		1608
-/*! session: table alter successful calls */
-#define	WT_STAT_CONN_SESSION_TABLE_ALTER_SUCCESS	1609
-/*! session: table alter triggering checkpoint calls */
-#define	WT_STAT_CONN_SESSION_TABLE_ALTER_TRIGGER_CHECKPOINT	1610
-/*! session: table alter unchanged and skipped */
-#define	WT_STAT_CONN_SESSION_TABLE_ALTER_SKIP		1611
-/*! session: table compact conflicted with checkpoint */
-#define	WT_STAT_CONN_SESSION_TABLE_COMPACT_CONFLICTING_CHECKPOINT	1612
-/*! session: table compact dhandle successful calls */
-#define	WT_STAT_CONN_SESSION_TABLE_COMPACT_DHANDLE_SUCCESS	1613
-/*! session: table compact failed calls */
-#define	WT_STAT_CONN_SESSION_TABLE_COMPACT_FAIL		1614
-/*! session: table compact failed calls due to cache pressure */
-#define	WT_STAT_CONN_SESSION_TABLE_COMPACT_FAIL_CACHE_PRESSURE	1615
-/*! session: table compact passes */
-#define	WT_STAT_CONN_SESSION_TABLE_COMPACT_PASSES	1616
-/*! session: table compact pulled into eviction */
-#define	WT_STAT_CONN_SESSION_TABLE_COMPACT_EVICTION	1617
-/*! session: table compact running */
-#define	WT_STAT_CONN_SESSION_TABLE_COMPACT_RUNNING	1618
-/*! session: table compact skipped as process would not reduce file size */
-#define	WT_STAT_CONN_SESSION_TABLE_COMPACT_SKIPPED	1619
-/*! session: table compact successful calls */
-#define	WT_STAT_CONN_SESSION_TABLE_COMPACT_SUCCESS	1620
-/*! session: table compact timeout */
-#define	WT_STAT_CONN_SESSION_TABLE_COMPACT_TIMEOUT	1621
-/*! session: table create failed calls */
-#define	WT_STAT_CONN_SESSION_TABLE_CREATE_FAIL		1622
-/*! session: table create successful calls */
-#define	WT_STAT_CONN_SESSION_TABLE_CREATE_SUCCESS	1623
-/*! session: table create with import failed calls */
-#define	WT_STAT_CONN_SESSION_TABLE_CREATE_IMPORT_FAIL	1624
-/*! session: table create with import repair calls */
-#define	WT_STAT_CONN_SESSION_TABLE_CREATE_IMPORT_REPAIR	1625
-/*! session: table create with import successful calls */
-#define	WT_STAT_CONN_SESSION_TABLE_CREATE_IMPORT_SUCCESS	1626
-/*! session: table drop failed calls */
-#define	WT_STAT_CONN_SESSION_TABLE_DROP_FAIL		1627
-/*! session: table drop successful calls */
-#define	WT_STAT_CONN_SESSION_TABLE_DROP_SUCCESS		1628
-/*! session: table salvage failed calls */
-#define	WT_STAT_CONN_SESSION_TABLE_SALVAGE_FAIL		1629
-/*! session: table salvage successful calls */
-#define	WT_STAT_CONN_SESSION_TABLE_SALVAGE_SUCCESS	1630
-/*! session: table truncate failed calls */
-#define	WT_STAT_CONN_SESSION_TABLE_TRUNCATE_FAIL	1631
-/*! session: table truncate successful calls */
-#define	WT_STAT_CONN_SESSION_TABLE_TRUNCATE_SUCCESS	1632
-/*! session: table verify failed calls */
-#define	WT_STAT_CONN_SESSION_TABLE_VERIFY_FAIL		1633
-/*! session: table verify successful calls */
-#define	WT_STAT_CONN_SESSION_TABLE_VERIFY_SUCCESS	1634
-/*! session: tiered operations dequeued and processed */
-#define	WT_STAT_CONN_TIERED_WORK_UNITS_DEQUEUED		1635
-/*! session: tiered operations removed without processing */
-#define	WT_STAT_CONN_TIERED_WORK_UNITS_REMOVED		1636
-/*! session: tiered operations scheduled */
-#define	WT_STAT_CONN_TIERED_WORK_UNITS_CREATED		1637
-/*! session: tiered storage local retention time (secs) */
-#define	WT_STAT_CONN_TIERED_RETENTION			1638
-/*! thread-state: active filesystem fsync calls */
-#define	WT_STAT_CONN_THREAD_FSYNC_ACTIVE		1639
-/*! thread-state: active filesystem read calls */
-#define	WT_STAT_CONN_THREAD_READ_ACTIVE			1640
-/*! thread-state: active filesystem write calls */
-#define	WT_STAT_CONN_THREAD_WRITE_ACTIVE		1641
-/*! thread-yield: application thread operations waiting for cache */
-#define	WT_STAT_CONN_APPLICATION_CACHE_OPS		1642
->>>>>>> 63e05b0d
+#define	WT_STAT_CONN_APPLICATION_CACHE_OPS		1688
 /*!
  * thread-yield: application thread operations waiting for interruptible
  * cache eviction
  */
-<<<<<<< HEAD
-#define	WT_STAT_CONN_APPLICATION_CACHE_INTERRUPTIBLE_OPS	1687
-=======
-#define	WT_STAT_CONN_APPLICATION_CACHE_INTERRUPTIBLE_OPS	1643
->>>>>>> 63e05b0d
+#define	WT_STAT_CONN_APPLICATION_CACHE_INTERRUPTIBLE_OPS	1689
 /*!
  * thread-yield: application thread operations waiting for mandatory
  * cache eviction
  */
-<<<<<<< HEAD
-#define	WT_STAT_CONN_APPLICATION_CACHE_UNINTERRUPTIBLE_OPS	1688
+#define	WT_STAT_CONN_APPLICATION_CACHE_UNINTERRUPTIBLE_OPS	1690
 /*! thread-yield: application thread snapshot refreshed for eviction */
-#define	WT_STAT_CONN_APPLICATION_EVICT_SNAPSHOT_REFRESHED	1689
+#define	WT_STAT_CONN_APPLICATION_EVICT_SNAPSHOT_REFRESHED	1691
 /*! thread-yield: application thread time waiting for cache (usecs) */
-#define	WT_STAT_CONN_APPLICATION_CACHE_TIME		1690
-=======
-#define	WT_STAT_CONN_APPLICATION_CACHE_UNINTERRUPTIBLE_OPS	1644
-/*! thread-yield: application thread snapshot refreshed for eviction */
-#define	WT_STAT_CONN_APPLICATION_EVICT_SNAPSHOT_REFRESHED	1645
-/*! thread-yield: application thread time waiting for cache (usecs) */
-#define	WT_STAT_CONN_APPLICATION_CACHE_TIME		1646
->>>>>>> 63e05b0d
+#define	WT_STAT_CONN_APPLICATION_CACHE_TIME		1692
 /*!
  * thread-yield: application thread time waiting for interruptible cache
  * eviction (usecs)
  */
-<<<<<<< HEAD
-#define	WT_STAT_CONN_APPLICATION_CACHE_INTERRUPTIBLE_TIME	1691
-=======
-#define	WT_STAT_CONN_APPLICATION_CACHE_INTERRUPTIBLE_TIME	1647
->>>>>>> 63e05b0d
+#define	WT_STAT_CONN_APPLICATION_CACHE_INTERRUPTIBLE_TIME	1693
 /*!
  * thread-yield: application thread time waiting for mandatory cache
  * eviction (usecs)
  */
-<<<<<<< HEAD
-#define	WT_STAT_CONN_APPLICATION_CACHE_UNINTERRUPTIBLE_TIME	1692
-=======
-#define	WT_STAT_CONN_APPLICATION_CACHE_UNINTERRUPTIBLE_TIME	1648
->>>>>>> 63e05b0d
+#define	WT_STAT_CONN_APPLICATION_CACHE_UNINTERRUPTIBLE_TIME	1694
 /*!
  * thread-yield: connection close blocked waiting for transaction state
  * stabilization
  */
-<<<<<<< HEAD
-#define	WT_STAT_CONN_TXN_RELEASE_BLOCKED		1693
+#define	WT_STAT_CONN_TXN_RELEASE_BLOCKED		1695
 /*! thread-yield: data handle lock yielded */
-#define	WT_STAT_CONN_DHANDLE_LOCK_BLOCKED		1694
-=======
-#define	WT_STAT_CONN_TXN_RELEASE_BLOCKED		1649
-/*! thread-yield: data handle lock yielded */
-#define	WT_STAT_CONN_DHANDLE_LOCK_BLOCKED		1650
->>>>>>> 63e05b0d
+#define	WT_STAT_CONN_DHANDLE_LOCK_BLOCKED		1696
 /*!
  * thread-yield: get reference for page index and slot time sleeping
  * (usecs)
  */
-<<<<<<< HEAD
-#define	WT_STAT_CONN_PAGE_INDEX_SLOT_REF_BLOCKED	1695
+#define	WT_STAT_CONN_PAGE_INDEX_SLOT_REF_BLOCKED	1697
 /*! thread-yield: page access yielded due to prepare state change */
-#define	WT_STAT_CONN_PREPARED_TRANSITION_BLOCKED_PAGE	1696
+#define	WT_STAT_CONN_PREPARED_TRANSITION_BLOCKED_PAGE	1698
 /*! thread-yield: page acquire busy blocked */
-#define	WT_STAT_CONN_PAGE_BUSY_BLOCKED			1697
+#define	WT_STAT_CONN_PAGE_BUSY_BLOCKED			1699
 /*! thread-yield: page acquire eviction blocked */
-#define	WT_STAT_CONN_PAGE_FORCIBLE_EVICT_BLOCKED	1698
+#define	WT_STAT_CONN_PAGE_FORCIBLE_EVICT_BLOCKED	1700
 /*! thread-yield: page acquire locked blocked */
-#define	WT_STAT_CONN_PAGE_LOCKED_BLOCKED		1699
+#define	WT_STAT_CONN_PAGE_LOCKED_BLOCKED		1701
 /*! thread-yield: page acquire read blocked */
-#define	WT_STAT_CONN_PAGE_READ_BLOCKED			1700
+#define	WT_STAT_CONN_PAGE_READ_BLOCKED			1702
 /*! thread-yield: page acquire time sleeping (usecs) */
-#define	WT_STAT_CONN_PAGE_SLEEP				1701
-=======
-#define	WT_STAT_CONN_PAGE_INDEX_SLOT_REF_BLOCKED	1651
-/*! thread-yield: page access yielded due to prepare state change */
-#define	WT_STAT_CONN_PREPARED_TRANSITION_BLOCKED_PAGE	1652
-/*! thread-yield: page acquire busy blocked */
-#define	WT_STAT_CONN_PAGE_BUSY_BLOCKED			1653
-/*! thread-yield: page acquire eviction blocked */
-#define	WT_STAT_CONN_PAGE_FORCIBLE_EVICT_BLOCKED	1654
-/*! thread-yield: page acquire locked blocked */
-#define	WT_STAT_CONN_PAGE_LOCKED_BLOCKED		1655
-/*! thread-yield: page acquire read blocked */
-#define	WT_STAT_CONN_PAGE_READ_BLOCKED			1656
-/*! thread-yield: page acquire time sleeping (usecs) */
-#define	WT_STAT_CONN_PAGE_SLEEP				1657
->>>>>>> 63e05b0d
+#define	WT_STAT_CONN_PAGE_SLEEP				1703
 /*!
  * thread-yield: page delete rollback time sleeping for state change
  * (usecs)
  */
-<<<<<<< HEAD
-#define	WT_STAT_CONN_PAGE_DEL_ROLLBACK_BLOCKED		1702
+#define	WT_STAT_CONN_PAGE_DEL_ROLLBACK_BLOCKED		1704
 /*! thread-yield: page reconciliation yielded due to child modification */
-#define	WT_STAT_CONN_CHILD_MODIFY_BLOCKED_PAGE		1703
+#define	WT_STAT_CONN_CHILD_MODIFY_BLOCKED_PAGE		1705
 /*! transaction: Number of prepared updates */
-#define	WT_STAT_CONN_TXN_PREPARED_UPDATES		1704
+#define	WT_STAT_CONN_TXN_PREPARED_UPDATES		1706
 /*! transaction: Number of prepared updates committed */
-#define	WT_STAT_CONN_TXN_PREPARED_UPDATES_COMMITTED	1705
+#define	WT_STAT_CONN_TXN_PREPARED_UPDATES_COMMITTED	1707
 /*! transaction: Number of prepared updates repeated on the same key */
-#define	WT_STAT_CONN_TXN_PREPARED_UPDATES_KEY_REPEATED	1706
+#define	WT_STAT_CONN_TXN_PREPARED_UPDATES_KEY_REPEATED	1708
 /*! transaction: Number of prepared updates rolled back */
-#define	WT_STAT_CONN_TXN_PREPARED_UPDATES_ROLLEDBACK	1707
-=======
-#define	WT_STAT_CONN_PAGE_DEL_ROLLBACK_BLOCKED		1658
-/*! thread-yield: page reconciliation yielded due to child modification */
-#define	WT_STAT_CONN_CHILD_MODIFY_BLOCKED_PAGE		1659
-/*! transaction: Number of prepared updates */
-#define	WT_STAT_CONN_TXN_PREPARED_UPDATES		1660
-/*! transaction: Number of prepared updates committed */
-#define	WT_STAT_CONN_TXN_PREPARED_UPDATES_COMMITTED	1661
-/*! transaction: Number of prepared updates repeated on the same key */
-#define	WT_STAT_CONN_TXN_PREPARED_UPDATES_KEY_REPEATED	1662
-/*! transaction: Number of prepared updates rolled back */
-#define	WT_STAT_CONN_TXN_PREPARED_UPDATES_ROLLEDBACK	1663
->>>>>>> 63e05b0d
+#define	WT_STAT_CONN_TXN_PREPARED_UPDATES_ROLLEDBACK	1709
 /*!
  * transaction: a reader raced with a prepared transaction commit and
  * skipped an update or updates
  */
-<<<<<<< HEAD
-#define	WT_STAT_CONN_TXN_READ_RACE_PREPARE_COMMIT	1708
+#define	WT_STAT_CONN_TXN_READ_RACE_PREPARE_COMMIT	1710
 /*! transaction: number of times overflow removed value is read */
-#define	WT_STAT_CONN_TXN_READ_OVERFLOW_REMOVE		1709
+#define	WT_STAT_CONN_TXN_READ_OVERFLOW_REMOVE		1711
 /*! transaction: oldest pinned transaction ID rolled back for eviction */
-#define	WT_STAT_CONN_TXN_ROLLBACK_OLDEST_PINNED		1710
+#define	WT_STAT_CONN_TXN_ROLLBACK_OLDEST_PINNED		1712
 /*! transaction: prepared transactions */
-#define	WT_STAT_CONN_TXN_PREPARE			1711
+#define	WT_STAT_CONN_TXN_PREPARE			1713
 /*! transaction: prepared transactions committed */
-#define	WT_STAT_CONN_TXN_PREPARE_COMMIT			1712
+#define	WT_STAT_CONN_TXN_PREPARE_COMMIT			1714
 /*! transaction: prepared transactions currently active */
-#define	WT_STAT_CONN_TXN_PREPARE_ACTIVE			1713
+#define	WT_STAT_CONN_TXN_PREPARE_ACTIVE			1715
 /*! transaction: prepared transactions rolled back */
-#define	WT_STAT_CONN_TXN_PREPARE_ROLLBACK		1714
+#define	WT_STAT_CONN_TXN_PREPARE_ROLLBACK		1716
 /*! transaction: query timestamp calls */
-#define	WT_STAT_CONN_TXN_QUERY_TS			1715
+#define	WT_STAT_CONN_TXN_QUERY_TS			1717
 /*! transaction: race to read prepared update retry */
-#define	WT_STAT_CONN_TXN_READ_RACE_PREPARE_UPDATE	1716
+#define	WT_STAT_CONN_TXN_READ_RACE_PREPARE_UPDATE	1718
 /*! transaction: rollback to stable calls */
-#define	WT_STAT_CONN_TXN_RTS				1717
-=======
-#define	WT_STAT_CONN_TXN_READ_RACE_PREPARE_COMMIT	1664
-/*! transaction: number of times overflow removed value is read */
-#define	WT_STAT_CONN_TXN_READ_OVERFLOW_REMOVE		1665
-/*! transaction: oldest pinned transaction ID rolled back for eviction */
-#define	WT_STAT_CONN_TXN_ROLLBACK_OLDEST_PINNED		1666
-/*! transaction: prepared transactions */
-#define	WT_STAT_CONN_TXN_PREPARE			1667
-/*! transaction: prepared transactions committed */
-#define	WT_STAT_CONN_TXN_PREPARE_COMMIT			1668
-/*! transaction: prepared transactions currently active */
-#define	WT_STAT_CONN_TXN_PREPARE_ACTIVE			1669
-/*! transaction: prepared transactions rolled back */
-#define	WT_STAT_CONN_TXN_PREPARE_ROLLBACK		1670
-/*! transaction: query timestamp calls */
-#define	WT_STAT_CONN_TXN_QUERY_TS			1671
-/*! transaction: race to read prepared update retry */
-#define	WT_STAT_CONN_TXN_READ_RACE_PREPARE_UPDATE	1672
-/*! transaction: rollback to stable calls */
-#define	WT_STAT_CONN_TXN_RTS				1673
->>>>>>> 63e05b0d
+#define	WT_STAT_CONN_TXN_RTS				1719
 /*!
  * transaction: rollback to stable history store keys that would have
  * been swept in non-dryrun mode
  */
-<<<<<<< HEAD
-#define	WT_STAT_CONN_TXN_RTS_SWEEP_HS_KEYS_DRYRUN	1718
-=======
-#define	WT_STAT_CONN_TXN_RTS_SWEEP_HS_KEYS_DRYRUN	1674
->>>>>>> 63e05b0d
+#define	WT_STAT_CONN_TXN_RTS_SWEEP_HS_KEYS_DRYRUN	1720
 /*!
  * transaction: rollback to stable history store records with stop
  * timestamps older than newer records
  */
-<<<<<<< HEAD
-#define	WT_STAT_CONN_TXN_RTS_HS_STOP_OLDER_THAN_NEWER_START	1719
+#define	WT_STAT_CONN_TXN_RTS_HS_STOP_OLDER_THAN_NEWER_START	1721
 /*! transaction: rollback to stable inconsistent checkpoint */
-#define	WT_STAT_CONN_TXN_RTS_INCONSISTENT_CKPT		1720
+#define	WT_STAT_CONN_TXN_RTS_INCONSISTENT_CKPT		1722
 /*! transaction: rollback to stable keys removed */
-#define	WT_STAT_CONN_TXN_RTS_KEYS_REMOVED		1721
+#define	WT_STAT_CONN_TXN_RTS_KEYS_REMOVED		1723
 /*! transaction: rollback to stable keys restored */
-#define	WT_STAT_CONN_TXN_RTS_KEYS_RESTORED		1722
-=======
-#define	WT_STAT_CONN_TXN_RTS_HS_STOP_OLDER_THAN_NEWER_START	1675
-/*! transaction: rollback to stable inconsistent checkpoint */
-#define	WT_STAT_CONN_TXN_RTS_INCONSISTENT_CKPT		1676
-/*! transaction: rollback to stable keys removed */
-#define	WT_STAT_CONN_TXN_RTS_KEYS_REMOVED		1677
-/*! transaction: rollback to stable keys restored */
-#define	WT_STAT_CONN_TXN_RTS_KEYS_RESTORED		1678
->>>>>>> 63e05b0d
+#define	WT_STAT_CONN_TXN_RTS_KEYS_RESTORED		1724
 /*!
  * transaction: rollback to stable keys that would have been removed in
  * non-dryrun mode
  */
-<<<<<<< HEAD
-#define	WT_STAT_CONN_TXN_RTS_KEYS_REMOVED_DRYRUN	1723
-=======
-#define	WT_STAT_CONN_TXN_RTS_KEYS_REMOVED_DRYRUN	1679
->>>>>>> 63e05b0d
+#define	WT_STAT_CONN_TXN_RTS_KEYS_REMOVED_DRYRUN	1725
 /*!
  * transaction: rollback to stable keys that would have been restored in
  * non-dryrun mode
  */
-<<<<<<< HEAD
-#define	WT_STAT_CONN_TXN_RTS_KEYS_RESTORED_DRYRUN	1724
+#define	WT_STAT_CONN_TXN_RTS_KEYS_RESTORED_DRYRUN	1726
 /*! transaction: rollback to stable pages visited */
-#define	WT_STAT_CONN_TXN_RTS_PAGES_VISITED		1725
+#define	WT_STAT_CONN_TXN_RTS_PAGES_VISITED		1727
 /*! transaction: rollback to stable restored tombstones from history store */
-#define	WT_STAT_CONN_TXN_RTS_HS_RESTORE_TOMBSTONES	1726
+#define	WT_STAT_CONN_TXN_RTS_HS_RESTORE_TOMBSTONES	1728
 /*! transaction: rollback to stable restored updates from history store */
-#define	WT_STAT_CONN_TXN_RTS_HS_RESTORE_UPDATES		1727
+#define	WT_STAT_CONN_TXN_RTS_HS_RESTORE_UPDATES		1729
 /*! transaction: rollback to stable skipping delete rle */
-#define	WT_STAT_CONN_TXN_RTS_DELETE_RLE_SKIPPED		1728
+#define	WT_STAT_CONN_TXN_RTS_DELETE_RLE_SKIPPED		1730
 /*! transaction: rollback to stable skipping stable rle */
-#define	WT_STAT_CONN_TXN_RTS_STABLE_RLE_SKIPPED		1729
+#define	WT_STAT_CONN_TXN_RTS_STABLE_RLE_SKIPPED		1731
 /*! transaction: rollback to stable sweeping history store keys */
-#define	WT_STAT_CONN_TXN_RTS_SWEEP_HS_KEYS		1730
-=======
-#define	WT_STAT_CONN_TXN_RTS_KEYS_RESTORED_DRYRUN	1680
-/*! transaction: rollback to stable pages visited */
-#define	WT_STAT_CONN_TXN_RTS_PAGES_VISITED		1681
-/*! transaction: rollback to stable restored tombstones from history store */
-#define	WT_STAT_CONN_TXN_RTS_HS_RESTORE_TOMBSTONES	1682
-/*! transaction: rollback to stable restored updates from history store */
-#define	WT_STAT_CONN_TXN_RTS_HS_RESTORE_UPDATES		1683
-/*! transaction: rollback to stable skipping delete rle */
-#define	WT_STAT_CONN_TXN_RTS_DELETE_RLE_SKIPPED		1684
-/*! transaction: rollback to stable skipping stable rle */
-#define	WT_STAT_CONN_TXN_RTS_STABLE_RLE_SKIPPED		1685
-/*! transaction: rollback to stable sweeping history store keys */
-#define	WT_STAT_CONN_TXN_RTS_SWEEP_HS_KEYS		1686
->>>>>>> 63e05b0d
+#define	WT_STAT_CONN_TXN_RTS_SWEEP_HS_KEYS		1732
 /*!
  * transaction: rollback to stable tombstones from history store that
  * would have been restored in non-dryrun mode
  */
-<<<<<<< HEAD
-#define	WT_STAT_CONN_TXN_RTS_HS_RESTORE_TOMBSTONES_DRYRUN	1731
+#define	WT_STAT_CONN_TXN_RTS_HS_RESTORE_TOMBSTONES_DRYRUN	1733
 /*! transaction: rollback to stable tree walk skipping pages */
-#define	WT_STAT_CONN_TXN_RTS_TREE_WALK_SKIP_PAGES	1732
+#define	WT_STAT_CONN_TXN_RTS_TREE_WALK_SKIP_PAGES	1734
 /*! transaction: rollback to stable updates aborted */
-#define	WT_STAT_CONN_TXN_RTS_UPD_ABORTED		1733
-=======
-#define	WT_STAT_CONN_TXN_RTS_HS_RESTORE_TOMBSTONES_DRYRUN	1687
-/*! transaction: rollback to stable tree walk skipping pages */
-#define	WT_STAT_CONN_TXN_RTS_TREE_WALK_SKIP_PAGES	1688
-/*! transaction: rollback to stable updates aborted */
-#define	WT_STAT_CONN_TXN_RTS_UPD_ABORTED		1689
->>>>>>> 63e05b0d
+#define	WT_STAT_CONN_TXN_RTS_UPD_ABORTED		1735
 /*!
  * transaction: rollback to stable updates from history store that would
  * have been restored in non-dryrun mode
  */
-<<<<<<< HEAD
-#define	WT_STAT_CONN_TXN_RTS_HS_RESTORE_UPDATES_DRYRUN	1734
+#define	WT_STAT_CONN_TXN_RTS_HS_RESTORE_UPDATES_DRYRUN	1736
 /*! transaction: rollback to stable updates removed from history store */
-#define	WT_STAT_CONN_TXN_RTS_HS_REMOVED			1735
-=======
-#define	WT_STAT_CONN_TXN_RTS_HS_RESTORE_UPDATES_DRYRUN	1690
-/*! transaction: rollback to stable updates removed from history store */
-#define	WT_STAT_CONN_TXN_RTS_HS_REMOVED			1691
->>>>>>> 63e05b0d
+#define	WT_STAT_CONN_TXN_RTS_HS_REMOVED			1737
 /*!
  * transaction: rollback to stable updates that would have been aborted
  * in non-dryrun mode
  */
-<<<<<<< HEAD
-#define	WT_STAT_CONN_TXN_RTS_UPD_ABORTED_DRYRUN		1736
-=======
-#define	WT_STAT_CONN_TXN_RTS_UPD_ABORTED_DRYRUN		1692
->>>>>>> 63e05b0d
+#define	WT_STAT_CONN_TXN_RTS_UPD_ABORTED_DRYRUN		1738
 /*!
  * transaction: rollback to stable updates that would have been removed
  * from history store in non-dryrun mode
  */
-<<<<<<< HEAD
-#define	WT_STAT_CONN_TXN_RTS_HS_REMOVED_DRYRUN		1737
+#define	WT_STAT_CONN_TXN_RTS_HS_REMOVED_DRYRUN		1739
 /*! transaction: sessions scanned in each walk of concurrent sessions */
-#define	WT_STAT_CONN_TXN_SESSIONS_WALKED		1738
+#define	WT_STAT_CONN_TXN_SESSIONS_WALKED		1740
 /*! transaction: set timestamp calls */
-#define	WT_STAT_CONN_TXN_SET_TS				1739
+#define	WT_STAT_CONN_TXN_SET_TS				1741
 /*! transaction: set timestamp durable calls */
-#define	WT_STAT_CONN_TXN_SET_TS_DURABLE			1740
+#define	WT_STAT_CONN_TXN_SET_TS_DURABLE			1742
 /*! transaction: set timestamp durable updates */
-#define	WT_STAT_CONN_TXN_SET_TS_DURABLE_UPD		1741
+#define	WT_STAT_CONN_TXN_SET_TS_DURABLE_UPD		1743
 /*! transaction: set timestamp force calls */
-#define	WT_STAT_CONN_TXN_SET_TS_FORCE			1742
-=======
-#define	WT_STAT_CONN_TXN_RTS_HS_REMOVED_DRYRUN		1693
-/*! transaction: sessions scanned in each walk of concurrent sessions */
-#define	WT_STAT_CONN_TXN_SESSIONS_WALKED		1694
-/*! transaction: set timestamp calls */
-#define	WT_STAT_CONN_TXN_SET_TS				1695
-/*! transaction: set timestamp durable calls */
-#define	WT_STAT_CONN_TXN_SET_TS_DURABLE			1696
-/*! transaction: set timestamp durable updates */
-#define	WT_STAT_CONN_TXN_SET_TS_DURABLE_UPD		1697
-/*! transaction: set timestamp force calls */
-#define	WT_STAT_CONN_TXN_SET_TS_FORCE			1698
->>>>>>> 63e05b0d
+#define	WT_STAT_CONN_TXN_SET_TS_FORCE			1744
 /*!
  * transaction: set timestamp global oldest timestamp set to be more
  * recent than the global stable timestamp
  */
-<<<<<<< HEAD
-#define	WT_STAT_CONN_TXN_SET_TS_OUT_OF_ORDER		1743
+#define	WT_STAT_CONN_TXN_SET_TS_OUT_OF_ORDER		1745
 /*! transaction: set timestamp oldest calls */
-#define	WT_STAT_CONN_TXN_SET_TS_OLDEST			1744
+#define	WT_STAT_CONN_TXN_SET_TS_OLDEST			1746
 /*! transaction: set timestamp oldest updates */
-#define	WT_STAT_CONN_TXN_SET_TS_OLDEST_UPD		1745
+#define	WT_STAT_CONN_TXN_SET_TS_OLDEST_UPD		1747
 /*! transaction: set timestamp stable calls */
-#define	WT_STAT_CONN_TXN_SET_TS_STABLE			1746
+#define	WT_STAT_CONN_TXN_SET_TS_STABLE			1748
 /*! transaction: set timestamp stable updates */
-#define	WT_STAT_CONN_TXN_SET_TS_STABLE_UPD		1747
+#define	WT_STAT_CONN_TXN_SET_TS_STABLE_UPD		1749
 /*! transaction: transaction begins */
-#define	WT_STAT_CONN_TXN_BEGIN				1748
-=======
-#define	WT_STAT_CONN_TXN_SET_TS_OUT_OF_ORDER		1699
-/*! transaction: set timestamp oldest calls */
-#define	WT_STAT_CONN_TXN_SET_TS_OLDEST			1700
-/*! transaction: set timestamp oldest updates */
-#define	WT_STAT_CONN_TXN_SET_TS_OLDEST_UPD		1701
-/*! transaction: set timestamp stable calls */
-#define	WT_STAT_CONN_TXN_SET_TS_STABLE			1702
-/*! transaction: set timestamp stable updates */
-#define	WT_STAT_CONN_TXN_SET_TS_STABLE_UPD		1703
-/*! transaction: transaction begins */
-#define	WT_STAT_CONN_TXN_BEGIN				1704
->>>>>>> 63e05b0d
+#define	WT_STAT_CONN_TXN_BEGIN				1750
 /*!
  * transaction: transaction checkpoint history store file duration
  * (usecs)
  */
-<<<<<<< HEAD
-#define	WT_STAT_CONN_TXN_HS_CKPT_DURATION		1749
+#define	WT_STAT_CONN_TXN_HS_CKPT_DURATION		1751
 /*! transaction: transaction range of IDs currently pinned */
-#define	WT_STAT_CONN_TXN_PINNED_RANGE			1750
+#define	WT_STAT_CONN_TXN_PINNED_RANGE			1752
 /*! transaction: transaction range of IDs currently pinned by a checkpoint */
-#define	WT_STAT_CONN_TXN_PINNED_CHECKPOINT_RANGE	1751
+#define	WT_STAT_CONN_TXN_PINNED_CHECKPOINT_RANGE	1753
 /*! transaction: transaction range of timestamps currently pinned */
-#define	WT_STAT_CONN_TXN_PINNED_TIMESTAMP		1752
+#define	WT_STAT_CONN_TXN_PINNED_TIMESTAMP		1754
 /*! transaction: transaction range of timestamps pinned by a checkpoint */
-#define	WT_STAT_CONN_TXN_PINNED_TIMESTAMP_CHECKPOINT	1753
-=======
-#define	WT_STAT_CONN_TXN_HS_CKPT_DURATION		1705
-/*! transaction: transaction range of IDs currently pinned */
-#define	WT_STAT_CONN_TXN_PINNED_RANGE			1706
-/*! transaction: transaction range of IDs currently pinned by a checkpoint */
-#define	WT_STAT_CONN_TXN_PINNED_CHECKPOINT_RANGE	1707
-/*! transaction: transaction range of timestamps currently pinned */
-#define	WT_STAT_CONN_TXN_PINNED_TIMESTAMP		1708
-/*! transaction: transaction range of timestamps pinned by a checkpoint */
-#define	WT_STAT_CONN_TXN_PINNED_TIMESTAMP_CHECKPOINT	1709
->>>>>>> 63e05b0d
+#define	WT_STAT_CONN_TXN_PINNED_TIMESTAMP_CHECKPOINT	1755
 /*!
  * transaction: transaction range of timestamps pinned by the oldest
  * active read timestamp
  */
-<<<<<<< HEAD
-#define	WT_STAT_CONN_TXN_PINNED_TIMESTAMP_READER	1754
-=======
-#define	WT_STAT_CONN_TXN_PINNED_TIMESTAMP_READER	1710
->>>>>>> 63e05b0d
+#define	WT_STAT_CONN_TXN_PINNED_TIMESTAMP_READER	1756
 /*!
  * transaction: transaction range of timestamps pinned by the oldest
  * timestamp
  */
-<<<<<<< HEAD
-#define	WT_STAT_CONN_TXN_PINNED_TIMESTAMP_OLDEST	1755
+#define	WT_STAT_CONN_TXN_PINNED_TIMESTAMP_OLDEST	1757
 /*! transaction: transaction read timestamp of the oldest active reader */
-#define	WT_STAT_CONN_TXN_TIMESTAMP_OLDEST_ACTIVE_READ	1756
+#define	WT_STAT_CONN_TXN_TIMESTAMP_OLDEST_ACTIVE_READ	1758
 /*! transaction: transaction rollback to stable currently running */
-#define	WT_STAT_CONN_TXN_ROLLBACK_TO_STABLE_RUNNING	1757
+#define	WT_STAT_CONN_TXN_ROLLBACK_TO_STABLE_RUNNING	1759
 /*! transaction: transaction walk of concurrent sessions */
-#define	WT_STAT_CONN_TXN_WALK_SESSIONS			1758
+#define	WT_STAT_CONN_TXN_WALK_SESSIONS			1760
 /*! transaction: transactions committed */
-#define	WT_STAT_CONN_TXN_COMMIT				1759
+#define	WT_STAT_CONN_TXN_COMMIT				1761
 /*! transaction: transactions rolled back */
-#define	WT_STAT_CONN_TXN_ROLLBACK			1760
+#define	WT_STAT_CONN_TXN_ROLLBACK			1762
 /*! transaction: update conflicts */
-#define	WT_STAT_CONN_TXN_UPDATE_CONFLICT		1761
-=======
-#define	WT_STAT_CONN_TXN_PINNED_TIMESTAMP_OLDEST	1711
-/*! transaction: transaction read timestamp of the oldest active reader */
-#define	WT_STAT_CONN_TXN_TIMESTAMP_OLDEST_ACTIVE_READ	1712
-/*! transaction: transaction rollback to stable currently running */
-#define	WT_STAT_CONN_TXN_ROLLBACK_TO_STABLE_RUNNING	1713
-/*! transaction: transaction walk of concurrent sessions */
-#define	WT_STAT_CONN_TXN_WALK_SESSIONS			1714
-/*! transaction: transactions committed */
-#define	WT_STAT_CONN_TXN_COMMIT				1715
-/*! transaction: transactions rolled back */
-#define	WT_STAT_CONN_TXN_ROLLBACK			1716
-/*! transaction: update conflicts */
-#define	WT_STAT_CONN_TXN_UPDATE_CONFLICT		1717
->>>>>>> 63e05b0d
+#define	WT_STAT_CONN_TXN_UPDATE_CONFLICT		1763
 
 /*!
  * @}
