/*-
 * Copyright (c) 2014-present MongoDB, Inc.
 * Copyright (c) 2008-2014 WiredTiger, Inc.
 *  All rights reserved.
 *
 * See the file LICENSE for redistribution information.
 */

#ifndef __WIREDTIGER_H_
#define __WIREDTIGER_H_

#if defined(__cplusplus)
extern "C" {
#endif

/*******************************************
 * Version information
 *******************************************/
#define WIREDTIGER_VERSION_MAJOR    @VERSION_MAJOR@
#define WIREDTIGER_VERSION_MINOR    @VERSION_MINOR@
#define WIREDTIGER_VERSION_PATCH    @VERSION_PATCH@
#define WIREDTIGER_VERSION_STRING   @VERSION_STRING@

/*******************************************
 * Required includes
 *******************************************/
@wiredtiger_includes_decl@

/*******************************************
 * Portable type names
 *******************************************/
@off_t_decl@
@uintmax_t_decl@
@uintptr_t_decl@

#if defined(DOXYGEN) || defined(SWIG)
#define __F(func) func
#else
/* NOLINTNEXTLINE(misc-macro-parentheses) */
#define __F(func) (*func)
#endif

/*
 * We support configuring WiredTiger with the gcc/clang -fvisibility=hidden
 * flags, but that requires public APIs be specifically marked.
 */
#if defined(DOXYGEN) || defined(SWIG) || !defined(__GNUC__)
#define WT_ATTRIBUTE_LIBRARY_VISIBLE
#else
#define WT_ATTRIBUTE_LIBRARY_VISIBLE    __attribute__((visibility("default")))
#endif

/*!
 * @defgroup wt WiredTiger API
 * The functions, handles and methods applications use to access and manage
 * data with WiredTiger.
 *
 * @{
 */

/*******************************************
 * Public forward structure declarations
 *******************************************/
struct __wt_collator;       typedef struct __wt_collator WT_COLLATOR;
struct __wt_compressor;     typedef struct __wt_compressor WT_COMPRESSOR;
struct __wt_config_item;    typedef struct __wt_config_item WT_CONFIG_ITEM;
struct __wt_config_parser;
    typedef struct __wt_config_parser WT_CONFIG_PARSER;
struct __wt_connection;     typedef struct __wt_connection WT_CONNECTION;
struct __wt_cursor;     typedef struct __wt_cursor WT_CURSOR;
struct __wt_data_source;    typedef struct __wt_data_source WT_DATA_SOURCE;
struct __wt_encryptor;      typedef struct __wt_encryptor WT_ENCRYPTOR;
struct __wt_event_handler;  typedef struct __wt_event_handler WT_EVENT_HANDLER;
struct __wt_extension_api;  typedef struct __wt_extension_api WT_EXTENSION_API;
struct __wt_extractor;      typedef struct __wt_extractor WT_EXTRACTOR;
struct __wt_file_handle;    typedef struct __wt_file_handle WT_FILE_HANDLE;
struct __wt_file_system;    typedef struct __wt_file_system WT_FILE_SYSTEM;
struct __wt_item;       typedef struct __wt_item WT_ITEM;
struct __wt_modify;     typedef struct __wt_modify WT_MODIFY;
struct __wt_session;        typedef struct __wt_session WT_SESSION;
#if !defined(DOXYGEN)
struct __wt_storage_source; typedef struct __wt_storage_source WT_STORAGE_SOURCE;
#endif

/*!
 * A raw item of data to be managed, including a pointer to the data and a
 * length.
 *
 * WT_ITEM structures do not need to be cleared before use.
 */
struct __wt_item {
    /*!
     * The memory reference of the data item.
     *
     * For items returned by a WT_CURSOR, the pointer is only valid until
     * the next operation on that cursor.  Applications that need to keep
     * an item across multiple cursor operations must make a copy.
     */
    const void *data;

    /*!
     * The number of bytes in the data item.
     *
     * The maximum length of a single column stored in a table is not fixed
     * (as it partially depends on the underlying file configuration), but
     * is always a small number of bytes less than 4GB.
     */
    size_t size;

#ifndef DOXYGEN
    /*! Managed memory chunk (internal use). */
    void *mem;

    /*! Managed memory size (internal use). */
    size_t memsize;

    /*! Object flags (internal use). */
/* AUTOMATIC FLAG VALUE GENERATION START 0 */
#define WT_ITEM_ALIGNED 0x1u
#define WT_ITEM_INUSE   0x2u
/* AUTOMATIC FLAG VALUE GENERATION STOP 32 */
    uint32_t flags;
#endif
};

/*!
 * A set of modifications for a value, including a pointer to new data and a
 * length, plus a target offset in the value and an optional length of data
 * in the value to be replaced.
 *
 * WT_MODIFY structures do not need to be cleared before use.
 */
struct __wt_modify {
    /*!
     * New data. The size of the new data may be zero when no new data is
     * provided.
     */
    WT_ITEM data;

    /*!
     * The zero-based byte offset in the value where the new data is placed.
     *
     * If the offset is past the end of the value, padding bytes are
     * appended to the value up to the specified offset. If the value is a
     * string (value format \c S), the padding byte is a space. If the value
     * is a raw byte array accessed using a WT_ITEM structure (value format
     * \c u), the padding byte is a nul.
     */
     size_t offset;

    /*!
     * The number of bytes in the value to be replaced.
     *
     * If the size is zero, no bytes from the value are replaced and the new
     * data is inserted.
     *
     * If the offset is past the end of the value, the size is ignored.
     *
     * If the offset plus the size overlaps the end of the previous value,
     * bytes from the offset to the end of the value are replaced and any
     * remaining new data is appended.
     */
     size_t size;
};

/*!
 * The maximum packed size of a 64-bit integer.  The ::wiredtiger_struct_pack
 * function will pack single long integers into at most this many bytes.
 */
#define WT_INTPACK64_MAXSIZE    ((int)sizeof(int64_t) + 1)

/*!
 * The maximum packed size of a 32-bit integer.  The ::wiredtiger_struct_pack
 * function will pack single integers into at most this many bytes.
 */
#define WT_INTPACK32_MAXSIZE    ((int)sizeof(int32_t) + 1)

/*!
 * A WT_CURSOR handle is the interface to a cursor.
 *
 * Cursors allow data to be searched, iterated and modified, implementing the
 * CRUD (create, read, update and delete) operations.  Cursors are opened in
 * the context of a session.  If a transaction is started, cursors operate in
 * the context of the transaction until the transaction is resolved.
 *
 * Raw data is represented by key/value pairs of WT_ITEM structures, but
 * cursors can also provide access to fields within the key and value if the
 * formats are described in the WT_SESSION::create method.
 *
 * In the common case, a cursor is used to access records in a table.  However,
 * cursors can be used on subsets of tables (such as a single column or a
 * projection of multiple columns), as an interface to statistics, configuration
 * data or application-specific data sources.  See WT_SESSION::open_cursor for
 * more information.
 *
 * <b>Thread safety:</b> A WT_CURSOR handle is not usually shared between
 * threads. See @ref threads for more information.
 */
struct __wt_cursor {
    WT_SESSION *session;    /*!< The session handle for this cursor. */

    /*!
     * The name of the data source for the cursor, matches the \c uri
     * parameter to WT_SESSION::open_cursor used to open the cursor.
     */
    const char *uri;

    /*!
     * The format of the data packed into key items.  See @ref packing for
     * details.  If not set, a default value of "u" is assumed, and
     * applications must use WT_ITEM structures to manipulate untyped byte
     * arrays.
     */
    const char *key_format;

    /*!
     * The format of the data packed into value items.  See @ref packing
     * for details.  If not set, a default value of "u" is assumed, and
     * applications must use WT_ITEM structures to manipulate untyped byte
     * arrays.
     */
    const char *value_format;

    /*!
     * @name Data access
     * @{
     */
    /*!
     * Get the key for the current record.
     *
     * @snippet ex_all.c Get the cursor's string key
     *
     * @snippet ex_all.c Get the cursor's record number key
     *
     * @param cursor the cursor handle
     * @param ... pointers to hold key fields corresponding to
     * WT_CURSOR::key_format.
     * The API does not validate the argument types passed in; the caller is
     * responsible for passing the correct argument types according to
     * WT_CURSOR::key_format.
     * @errors
     */
    int __F(get_key)(WT_CURSOR *cursor, ...);

    /*!
     * Get the value for the current record.
     *
     * @snippet ex_all.c Get the cursor's string value
     *
     * @snippet ex_all.c Get the cursor's raw value
     *
     * @param cursor the cursor handle
     * @param ... pointers to hold value fields corresponding to
     * WT_CURSOR::value_format.
     * The API does not validate the argument types passed in; the caller is
     * responsible for passing the correct argument types according to
     * WT_CURSOR::value_format.
     * @errors
     */
    int __F(get_value)(WT_CURSOR *cursor, ...);

    /*!
     * Get the raw key and value for the current record.
     *
     * @snippet ex_all.c Get the raw key and value for the current record.
     *
     * @snippet ex_all.c Set the cursor's record number key
     *
     * @param cursor the cursor handle
     * @param key pointer to an item that will contains the current record's raw key
     * @param value pointer to an item that will contains the current record's raw value
     *
     * The caller can optionally pass in NULL for either key or value to retrieve only
     * the other of the key or value.
     *
     * If an error occurs during this operation, a flag will be set in the
     * cursor, and the next operation to access the key will fail.  This
     * simplifies error handling in applications.
     * @errors
     */
        int __F(get_raw_key_value)(WT_CURSOR *cursor, WT_ITEM* key, WT_ITEM* value);

    /*!
     * Set the key for the next operation.
     *
     * @snippet ex_all.c Set the cursor's string key
     *
     * @snippet ex_all.c Set the cursor's record number key
     *
     * @param cursor the cursor handle
     * @param ... key fields corresponding to WT_CURSOR::key_format.
     *
     * If an error occurs during this operation, a flag will be set in the
     * cursor, and the next operation to access the key will fail.  This
     * simplifies error handling in applications.
     */
    void __F(set_key)(WT_CURSOR *cursor, ...);

    /*!
     * Set the value for the next operation.
     *
     * @snippet ex_all.c Set the cursor's string value
     *
     * @snippet ex_all.c Set the cursor's raw value
     *
     * @param cursor the cursor handle
     * @param ... value fields corresponding to WT_CURSOR::value_format.
     *
     * If an error occurs during this operation, a flag will be set in the
     * cursor, and the next operation to access the value will fail.  This
     * simplifies error handling in applications.
     */
    void __F(set_value)(WT_CURSOR *cursor, ...);
    /*! @} */

    /*!
     * @name Cursor positioning
     * @{
     */
    /*!
     * Return the ordering relationship between two cursors: both cursors
     * must have the same data source and have valid keys. (When testing
     * only for equality, WT_CURSOR::equals may be faster.)
     *
     * @snippet ex_all.c Cursor comparison
     *
     * @param cursor the cursor handle
     * @param other another cursor handle
     * @param comparep the status of the comparison: < 0 if
     * <code>cursor</code> refers to a key that appears before
     * <code>other</code>, 0 if the cursors refer to the same key,
     * and > 0 if <code>cursor</code> refers to a key that appears after
     * <code>other</code>.
     * @errors
     */
    int __F(compare)(WT_CURSOR *cursor, WT_CURSOR *other, int *comparep);

    /*!
     * Return the ordering relationship between two cursors, testing only
     * for equality: both cursors must have the same data source and have
     * valid keys.
     *
     * @snippet ex_all.c Cursor equality
     *
     * @param cursor the cursor handle
     * @param other another cursor handle
     * @param[out] equalp the status of the comparison: 1 if the cursors
     * refer to the same key, otherwise 0.
     * @errors
     */
    int __F(equals)(WT_CURSOR *cursor, WT_CURSOR *other, int *equalp);

    /*!
     * Return the next record.
     *
     * @snippet ex_all.c Return the next record
     *
     * @param cursor the cursor handle
     * @errors
     */
    int __F(next)(WT_CURSOR *cursor);

    /*!
     * Return the previous record.
     *
     * @snippet ex_all.c Return the previous record
     *
     * @param cursor the cursor handle
     * @errors
     */
    int __F(prev)(WT_CURSOR *cursor);

    /*!
     * Reset the cursor. Any resources held by the cursor are released,
     * and the cursor's key and position are no longer valid. Subsequent
     * iterations with WT_CURSOR::next will move to the first record, or
     * with WT_CURSOR::prev will move to the last record.
     *
     * In the case of a statistics cursor, resetting the cursor refreshes
     * the statistics information returned. Resetting a session statistics
     * cursor resets all the session statistics values to zero.
     *
     * @snippet ex_all.c Reset the cursor
     *
     * @param cursor the cursor handle
     * @errors
     */
    int __F(reset)(WT_CURSOR *cursor);

    /*!
     * Return the record matching the key. The key must first be set.
     *
     * @snippet ex_all.c Search for an exact match
     *
     * On success, the cursor ends positioned at the returned record; to
     * minimize cursor resources, the WT_CURSOR::reset method should be
     * called as soon as the record has been retrieved and the cursor no
     * longer needs that position.
     *
     * @param cursor the cursor handle
     * @errors
     */
    int __F(search)(WT_CURSOR *cursor);

    /*!
     * Return the record matching the key if it exists, or an adjacent
     * record.  An adjacent record is either the smallest record larger
     * than the key or the largest record smaller than the key (in other
     * words, a logically adjacent key).
     *
     * The key must first be set.
     *
     * An example of a search for an exact or adjacent match:
     *
     * @snippet ex_all.c Search for an exact or adjacent match
     *
     * An example of a forward scan through the table, where all keys
     * greater than or equal to a specified prefix are included in the
     * scan:
     *
     * @snippet ex_all.c Forward scan greater than or equal
     *
     * An example of a backward scan through the table, where all keys
     * less than a specified prefix are included in the scan:
     *
     * @snippet ex_all.c Backward scan less than
     *
     * On success, the cursor ends positioned at the returned record; to
     * minimize cursor resources, the WT_CURSOR::reset method should be
     * called as soon as the record has been retrieved and the cursor no
     * longer needs that position.
     *
     * @param cursor the cursor handle
     * @param exactp the status of the search: 0 if an exact match is
     * found, < 0 if a smaller key is returned, > 0 if a larger key is
     * returned
     * @errors
     */
    int __F(search_near)(WT_CURSOR *cursor, int *exactp);
    /*! @} */

    /*!
     * @name Data modification
     * @{
     */
    /*!
     * Insert a record and optionally update an existing record.
     *
     * If the cursor was configured with "overwrite=true" (the default),
     * both the key and value must be set; if the record already exists,
     * the key's value will be updated, otherwise, the record will be
     * inserted.
     *
     * @snippet ex_all.c Insert a new record or overwrite an existing record
     *
     * If the cursor was not configured with "overwrite=true", both the key
     * and value must be set and the record must not already exist; the
     * record will be inserted. If the record already exists, the
     * ::WT_DUPLICATE_KEY error is returned and the value found in the tree
     * can be retrieved using WT_CURSOR::get_value.
     *
     * @snippet ex_all.c Insert a new record and fail if the record exists
     *
     * If a cursor with record number keys was configured with
     * "append=true" (not the default), the value must be set; a new record
     * will be appended and the new record number can be retrieved using
     * WT_CURSOR::get_key.
     *
     * @snippet ex_all.c Insert a new record and assign a record number
     *
     * The cursor ends with no position, and a subsequent call to the
     * WT_CURSOR::next (WT_CURSOR::prev) method will iterate from the
     * beginning (end) of the table.
     *
     * If the cursor does not have record number keys or was not configured
     * with "append=true", the cursor ends with no key set and a subsequent
     * call to the WT_CURSOR::get_key method will fail. The cursor ends with
     * no value set and a subsequent call to the WT_CURSOR::get_value method
     * will fail, except for the ::WT_DUPLICATE_KEY error return, in which
     * case the value currently stored for the key can be retrieved.
     *
     * Inserting a new record after the current maximum record in a
     * fixed-length bit field column-store (that is, a store with an
     * 'r' type key and 't' type value) will implicitly create the missing
     * records as records with a value of 0.
     *
     * When loading a large amount of data into a new object, using
     * a cursor with the \c bulk configuration string enabled and
     * loading the data in sorted order will be much faster than doing
     * out-of-order inserts.  See @ref tune_bulk_load for more information.
     *
     * The maximum length of a single column stored in a table is not fixed
     * (as it partially depends on the underlying file configuration), but
     * is always a small number of bytes less than 4GB.
     *
     * The WT_CURSOR::insert method can only be used at snapshot isolation.
     *
     * @param cursor the cursor handle
     * @errors
     * In particular, if \c overwrite=false is configured and a record with
     * the specified key already exists, ::WT_DUPLICATE_KEY is returned.
     * Also, if \c in_memory is configured for the database and the insert
     * requires more than the configured cache size to complete,
     * ::WT_CACHE_FULL is returned.
     */
    int __F(insert)(WT_CURSOR *cursor);

    /*!
     * Modify an existing record. Both the key and value must be set and the record must
     * already exist.
     *
     * Modifications are specified in WT_MODIFY structures. Modifications
     * are applied in order and later modifications can update earlier ones.
     *
     * The modify method is only supported on strings (value format type
     * \c S), or raw byte arrays accessed using a WT_ITEM structure (value
     * format type \c u).
     *
     * The WT_CURSOR::modify method stores a change record in cache and writes a change record
     * to the log instead of the usual complete values. Using WT_CURSOR::modify will result in
     * slower reads, and slower writes than the WT_CURSOR::insert or WT_CURSOR::update methods,
     * because of the need to assemble the complete value in both the read and write paths. The
     * WT_CURSOR::modify method is intended for applications where memory and log amplification
     * are issues (in other words, applications where there is cache or I/O pressure and the
     * application wants to trade performance for a smaller working set in cache and smaller
     * log records).
     *
     * @snippet ex_all.c Modify an existing record
     *
     * On success, the cursor ends positioned at the modified record; to
     * minimize cursor resources, the WT_CURSOR::reset method should be
     * called as soon as the cursor no longer needs that position.
     *
     * The maximum length of a single column stored in a table is not fixed
     * (as it partially depends on the underlying file configuration), but
     * is always a small number of bytes less than 4GB.
     *
     * The WT_CURSOR::modify method can only be used at snapshot isolation.
     *
     * @param cursor the cursor handle
     * @param entries an array of modification data structures
     * @param nentries the number of modification data structures
     * @errors
     * In particular, if \c in_memory is configured for the database and
     * the modify requires more than the configured cache size to complete,
     * ::WT_CACHE_FULL is returned.
     */
    int __F(modify)(WT_CURSOR *cursor, WT_MODIFY *entries, int nentries);

    /*!
     * Update an existing record and optionally insert a record.
     *
     * If the cursor was configured with "overwrite=true" (the default),
     * both the key and value must be set; if the record already exists, the
     * key's value will be updated, otherwise, the record will be inserted.
     *
     * @snippet ex_all.c Update an existing record or insert a new record
     *
     * If the cursor was not configured with "overwrite=true", both the key
     * and value must be set and the record must already exist; the
     * record will be updated.
     *
     * @snippet ex_all.c Update an existing record and fail if DNE
     *
     * On success, the cursor ends positioned at the modified record; to
     * minimize cursor resources, the WT_CURSOR::reset method should be
     * called as soon as the cursor no longer needs that position. (The
     * WT_CURSOR::insert method never keeps a cursor position and may be
     * more efficient for that reason.)
     *
     * The maximum length of a single column stored in a table is not fixed
     * (as it partially depends on the underlying file configuration), but
     * is always a small number of bytes less than 4GB.
     *
     * The WT_CURSOR::update method can only be used at snapshot isolation.
     *
     * @param cursor the cursor handle
     * @errors
     * In particular, if \c overwrite=false is configured and no record with
     * the specified key exists, ::WT_NOTFOUND is returned.
     * Also, if \c in_memory is configured for the database and the update
     * requires more than the configured cache size to complete,
     * ::WT_CACHE_FULL is returned.
     */
    int __F(update)(WT_CURSOR *cursor);

    /*!
     * Remove a record.
     *
     * The key must be set; the key's record will be removed if it exists.
     *
     * @snippet ex_all.c Remove a record
     *
     * Any cursor position does not change: if the cursor was positioned
     * before the WT_CURSOR::remove call, the cursor remains positioned
     * at the removed record; to minimize cursor resources, the
     * WT_CURSOR::reset method should be called as soon as the cursor no
     * longer needs that position. If the cursor was not positioned before
     * the WT_CURSOR::remove call, the cursor ends with no position, and a
     * subsequent call to the WT_CURSOR::next (WT_CURSOR::prev) method will
     * iterate from the beginning (end) of the table.
     *
     * @snippet ex_all.c Remove a record and fail if DNE
     *
     * Removing a record in a fixed-length bit field column-store
     * (that is, a store with an 'r' type key and 't' type value) is
     * identical to setting the record's value to 0.
     *
     * The WT_CURSOR::remove method can only be used at snapshot isolation.
     *
     * @param cursor the cursor handle
     * @errors
     */
    int __F(remove)(WT_CURSOR *cursor);

    /*!
     * Reserve an existing record so a subsequent write is less likely to
     * fail due to a conflict between concurrent operations.
     *
     * The key must first be set and the record must already exist.
     *
     * Note that reserve works by doing a special update operation that is
     * not logged and does not change the value of the record. This update
     * is aborted when the enclosing transaction ends regardless of whether
     * it commits or rolls back. Given that, reserve can only be used to
     * detect conflicts between transactions that execute concurrently. It
     * cannot detect all logical conflicts between transactions. For that,
     * some update to the record must be committed.
     *
     * @snippet ex_all.c Reserve a record
     *
     * On success, the cursor ends positioned at the specified record; to
     * minimize cursor resources, the WT_CURSOR::reset method should be
     * called as soon as the cursor no longer needs that position.
     *
     * @param cursor the cursor handle
     * @errors
     */
    int __F(reserve)(WT_CURSOR *cursor);
    /*! @} */

#ifndef DOXYGEN
    /*!
     * If the cursor is opened on a checkpoint, return a unique identifier for the checkpoint;
     * otherwise return 0.
     *
     * This allows applications to confirm that checkpoint cursors opened on default checkpoints
     * in different objects reference the same database checkpoint.
     *
     * @param cursor the cursor handle
     * @errors
     */
    uint64_t __F(checkpoint_id)(WT_CURSOR *cursor);
#endif

    /*!
     * Close the cursor.
     *
     * This releases the resources associated with the cursor handle.
     * Cursors are closed implicitly by ending the enclosing connection or
     * closing the session in which they were opened.
     *
     * @snippet ex_all.c Close the cursor
     *
     * @param cursor the cursor handle
     * @errors
     */
    int __F(close)(WT_CURSOR *cursor);

    /*!
     * Get the table's largest key, ignoring visibility. This method is only supported by
     * file: or table: objects. The cursor ends with no position.
     *
     * @snippet ex_all.c Get the table's largest key
     *
     * @param cursor the cursor handle
     * @errors
     */
    int __F(largest_key)(WT_CURSOR *cursor);

    /*!
     * Reconfigure the cursor.
     *
     * The cursor is reset.
     *
     * @snippet ex_all.c Reconfigure a cursor
     *
     * @param cursor the cursor handle
     * @configstart{WT_CURSOR.reconfigure, see dist/api_data.py}
     * @config{append, append written values as new records\, giving each a new record number key;
     * valid only for cursors with record number keys., a boolean flag; default \c false.}
     * @config{overwrite, configures whether the cursor's insert and update methods check the
     * existing state of the record.  If \c overwrite is \c false\, WT_CURSOR::insert fails with
     * ::WT_DUPLICATE_KEY if the record exists\, and WT_CURSOR::update fails with ::WT_NOTFOUND if
     * the record does not exist., a boolean flag; default \c true.}
     * @configend
     * @errors
     */
    int __F(reconfigure)(WT_CURSOR *cursor, const char *config);

    /*!
     * Set range bounds on the cursor.
     *
     * @param cursor the cursor handle
     * @configstart{WT_CURSOR.bound, see dist/api_data.py}
     * @config{action, configures whether this call into the API will set or clear range bounds on
     * the given cursor.  It takes one of two values\, "set" or "clear". If "set" is specified then
     * "bound" must also be specified.  The keys relevant to the given bound must have been set
     * prior to the call using WT_CURSOR::set_key., a string\, chosen from the following options: \c
     * "clear"\, \c "set"; default \c set.}
     * @config{bound, configures which bound is being operated on.  It takes one of two values\,
     * "lower" or "upper"., a string\, chosen from the following options: \c "lower"\, \c "upper";
     * default empty.}
     * @config{inclusive, configures whether the given bound is inclusive or not., a boolean flag;
     * default \c true.}
     * @configend
     * @errors
     */
    int __F(bound)(WT_CURSOR *cursor, const char *config);

    /*
     * Protected fields, only to be used by cursor implementations.
     */
#if !defined(SWIG) && !defined(DOXYGEN)
    int __F(cache)(WT_CURSOR *cursor);  /* Cache the cursor */
                        /* Reopen a cached cursor */
    int __F(reopen)(WT_CURSOR *cursor, bool check_only);

    uint64_t uri_hash;          /* Hash of URI */

    /*
     * !!!
     * Explicit representations of structures from queue.h.
     * TAILQ_ENTRY(wt_cursor) q;
     */
    struct {
        WT_CURSOR *tqe_next;
        WT_CURSOR **tqe_prev;
    } q;                /* Linked list of WT_CURSORs. */

    uint64_t recno;         /* Record number, normal and raw mode */
    uint8_t raw_recno_buf[WT_INTPACK64_MAXSIZE];

    void    *json_private;      /* JSON specific storage */
    void    *lang_private;      /* Language specific private storage */

    WT_ITEM key, value;
    int saved_err;          /* Saved error in set_{key,value}. */
    /*
     * URI used internally, may differ from the URI provided by the
     * user on open.
     */
    const char *internal_uri;

    /*
     * Lower bound and upper bound buffers that is used for the bound API. Store the key set for
     * either the lower bound and upper bound such that cursor operations can limit the returned key
     * to be within the bounded ranges.
     */
    WT_ITEM lower_bound, upper_bound;

/* AUTOMATIC FLAG VALUE GENERATION START 0 */
#define WT_CURSTD_APPEND        0x000000001ull
#define WT_CURSTD_BOUND_LOWER    0x000000002ull       /* Lower bound. */
#define WT_CURSTD_BOUND_LOWER_INCLUSIVE 0x000000004ull /* Inclusive lower bound. */
#define WT_CURSTD_BOUND_UPPER           0x000000008ull /* Upper bound. */
#define WT_CURSTD_BOUND_UPPER_INCLUSIVE 0x000000010ull /* Inclusive upper bound. */
#define WT_CURSTD_BULK          0x000000020ull
#define WT_CURSTD_CACHEABLE     0x000000040ull
#define WT_CURSTD_CACHED        0x000000080ull
#define WT_CURSTD_CACHED_WITH_MEM 0x000000100ull /* A cached cursor with allocated memory. */
#define WT_CURSTD_DEAD          0x000000200ull
#define WT_CURSTD_DEBUG_COPY_KEY    0x000000400ull
#define WT_CURSTD_DEBUG_COPY_VALUE  0x000000800ull
#define WT_CURSTD_DEBUG_RESET_EVICT 0x000001000ull
#define WT_CURSTD_DUMP_HEX      0x000002000ull
#define WT_CURSTD_DUMP_JSON     0x000004000ull
#define WT_CURSTD_DUMP_PRETTY       0x000008000ull
#define WT_CURSTD_DUMP_PRINT        0x000010000ull
#define WT_CURSTD_DUP_NO_VALUE          0x000020000ull
#define WT_CURSTD_EVICT_REPOSITION     0x000040000ull
#define WT_CURSTD_HS_READ_ACROSS_BTREE 0x000080000ull
#define WT_CURSTD_HS_READ_ALL       0x000100000ull
#define WT_CURSTD_HS_READ_COMMITTED 0x000200000ull
#define WT_CURSTD_IGNORE_TOMBSTONE  0x000400000ull
#define WT_CURSTD_JOINED        0x000800000ull
#define WT_CURSTD_KEY_EXT       0x001000000ull /* Key points out of tree. */
#define WT_CURSTD_KEY_INT       0x002000000ull /* Key points into tree. */
#define WT_CURSTD_KEY_ONLY      0x004000000ull
#define WT_CURSTD_META_INUSE        0x008000000ull
#define WT_CURSTD_OPEN          0x010000000ull
#define WT_CURSTD_OVERWRITE     0x020000000ull
#define WT_CURSTD_RAW           0x040000000ull
#define WT_CURSTD_RAW_SEARCH        0x080000000ull
#define WT_CURSTD_VALUE_EXT     0x100000000ull /* Value points out of tree. */
#define WT_CURSTD_VALUE_INT     0x200000000ull /* Value points into tree. */
#define WT_CURSTD_VERSION_CURSOR    0x400000000ull /* Version cursor. */
/* AUTOMATIC FLAG VALUE GENERATION STOP 64 */
#define WT_CURSTD_KEY_SET   (WT_CURSTD_KEY_EXT | WT_CURSTD_KEY_INT)
#define WT_CURSTD_VALUE_SET (WT_CURSTD_VALUE_EXT | WT_CURSTD_VALUE_INT)
#define WT_CURSTD_BOUND_ALL (WT_CURSTD_BOUND_UPPER | WT_CURSTD_BOUND_UPPER_INCLUSIVE \
| WT_CURSTD_BOUND_LOWER | WT_CURSTD_BOUND_LOWER_INCLUSIVE)
    uint64_t flags;
#endif
};

/*! WT_SESSION::timestamp_transaction_uint timestamp types */
typedef enum {
    WT_TS_TXN_TYPE_COMMIT, /*!< Commit timestamp. */
    WT_TS_TXN_TYPE_DURABLE, /*!< Durable timestamp. */
    WT_TS_TXN_TYPE_PREPARE, /*!< Prepare timestamp. */
    WT_TS_TXN_TYPE_READ /*!< Read timestamp. */
} WT_TS_TXN_TYPE;

/*!
 * All data operations are performed in the context of a WT_SESSION.  This
 * encapsulates the thread and transactional context of the operation.
 *
 * <b>Thread safety:</b> A WT_SESSION handle is not usually shared between
 * threads, see @ref threads for more information.
 */
struct __wt_session {
    /*! The connection for this session. */
    WT_CONNECTION *connection;

    /*
     * Don't expose app_private to non-C language bindings - they have
     * their own way to attach data to an operation.
     */
#if !defined(SWIG)
    /*!
     * A location for applications to store information that will be
     * available in callbacks taking a WT_SESSION handle.
     */
    void *app_private;
#endif

    /*!
     * Close the session handle.
     *
     * This will release the resources associated with the session handle,
     * including rolling back any active transactions and closing any
     * cursors that remain open in the session.
     *
     * @snippet ex_all.c Close a session
     *
     * @param session the session handle
     * @configempty{WT_SESSION.close, see dist/api_data.py}
     * @errors
     */
    int __F(close)(WT_SESSION *session, const char *config);

    /*!
     * Reconfigure a session handle.
     *
     * Only configurations listed in the method arguments are modified, other configurations
     * remain in their current state. This method additionally resets the cursors associated
     * with the session. WT_SESSION::reconfigure will fail if a transaction is in progress in
     * the session.
     *
     * @snippet ex_all.c Reconfigure a session
     *
     * @param session the session handle
     * @configstart{WT_SESSION.reconfigure, see dist/api_data.py}
     * @config{cache_cursors, enable caching of cursors for reuse.  Any calls to WT_CURSOR::close
     * for a cursor created in this session will mark the cursor as cached and keep it available to
     * be reused for later calls to WT_SESSION::open_cursor.  Cached cursors may be eventually
     * closed.  This value is inherited from ::wiredtiger_open \c cache_cursors., a boolean flag;
     * default \c true.}
     * @config{cache_max_wait_ms, the maximum number of milliseconds an application thread will wait
     * for space to be available in cache before giving up.  Default value will be the global
     * setting of the connection config., an integer greater than or equal to \c 0; default \c 0.}
     * @config{debug = (, configure debug specific behavior on a session.  Generally only used for
     * internal testing purposes., a set of related configuration options defined as follows.}
     * @config{&nbsp;&nbsp;&nbsp;&nbsp;checkpoint_fail_before_turtle_update, Fail before writing a
     * turtle file at the end of a checkpoint., a boolean flag; default \c false.}
     * @config{&nbsp;&nbsp;&nbsp;&nbsp;release_evict_page, Configure the session to evict the page
     * when it is released and no longer needed., a boolean flag; default \c false.}
     * @config{ ),,}
     * @config{ignore_cache_size, when set\, operations performed by this session ignore the cache
     * size and are not blocked when the cache is full.  Note that use of this option for operations
     * that create cache pressure can starve ordinary sessions that obey the cache size., a boolean
     * flag; default \c false.}
     * @config{isolation, the default isolation level for operations in this session., a string\,
     * chosen from the following options: \c "read-uncommitted"\, \c "read-committed"\, \c
     * "snapshot"; default \c snapshot.}
     * @config{prefetch = (, Enable automatic detection of scans by applications\, and attempt to
     * pre-fetch future content into the cache., a set of related configuration options defined as
     * follows.}
     * @config{&nbsp;&nbsp;&nbsp;&nbsp;enabled, whether pre-fetch is enabled for this
     * session., a boolean flag; default \c false.}
     * @config{ ),,}
     * @configend
     * @errors
     */
    int __F(reconfigure)(WT_SESSION *session, const char *config);

    /*!
     * Return information about an error as a string.
     *
     * @snippet ex_all.c Display an error thread safe
     *
     * @param session the session handle
     * @param error a return value from a WiredTiger, ISO C, or POSIX
     * standard API call
     * @returns a string representation of the error
     */
    const char *__F(strerror)(WT_SESSION *session, int error);

    /*!
     * @name Cursor handles
     * @{
     */

    /*!
     * Open a new cursor on a data source or duplicate an existing cursor.
     *
     * @snippet ex_all.c Open a cursor
     *
     * An existing cursor can be duplicated by passing it as the \c to_dup
     * parameter and setting the \c uri parameter to \c NULL:
     *
     * @snippet ex_all.c Duplicate a cursor
     *
     * Cursors being duplicated must have a key set, and successfully
     * duplicated cursors are positioned at the same place in the data
     * source as the original.
     *
     * Cursor handles should be discarded by calling WT_CURSOR::close.
     *
     * Cursors capable of supporting transactional operations operate in the
     * context of the current transaction, if any.
     *
     * WT_SESSION::rollback_transaction implicitly resets all cursors associated with the
         * session.
     *
     * Cursors are relatively light-weight objects but may hold references
     * to heavier-weight objects; applications should re-use cursors when
     * possible, but instantiating new cursors is not so expensive that
     * applications need to cache cursors at all cost.
     *
     * @param session the session handle
     * @param uri the data source on which the cursor operates; cursors
     *  are usually opened on tables, however, cursors can be opened on
     *  any data source, regardless of whether it is ultimately stored
     *  in a table.  Some cursor types may have limited functionality
     *  (for example, they may be read-only or not support transactional
     *  updates).  See @ref data_sources for more information.
     *  <br>
     *  @copydoc doc_cursor_types
     * @param to_dup a cursor to duplicate or gather statistics on
     * @configstart{WT_SESSION.open_cursor, see dist/api_data.py}
     * @config{append, append written values as new records\, giving each a new record number key;
     * valid only for cursors with record number keys., a boolean flag; default \c false.}
     * @config{bulk, configure the cursor for bulk-loading\, a fast\, initial load path (see @ref
     * tune_bulk_load for more information). Bulk-load may only be used for newly created objects
     * and applications should use the WT_CURSOR::insert method to insert rows.  When bulk-loading\,
     * rows must be loaded in sorted order.  The value is usually a true/false flag; when
     * bulk-loading fixed-length column store objects\, the special value \c bitmap allows chunks of
     * a memory resident bitmap to be loaded directly into a file by passing a \c WT_ITEM to
     * WT_CURSOR::set_value where the \c size field indicates the number of records in the bitmap
     * (as specified by the object's \c value_format configuration). Bulk-loaded bitmap values must
     * end on a byte boundary relative to the bit count (except for the last set of values loaded).,
     * a string; default \c false.}
     * @config{checkpoint, the name of a checkpoint to open.  (The reserved name
     * "WiredTigerCheckpoint" opens the most recent checkpoint taken for the object.) The cursor
     * does not support data modification., a string; default empty.}
     * @config{debug = (, configure debug specific behavior on a cursor.  Generally only used for
     * internal testing purposes., a set of related configuration options defined as follows.}
     * @config{&nbsp;&nbsp;&nbsp;&nbsp;dump_version, open a version cursor\, which is a debug cursor
     * on a table that enables iteration through the history of values for a given key., a boolean
     * flag; default \c false.}
     * @config{&nbsp;&nbsp;&nbsp;&nbsp;release_evict, Configure the cursor
     * to evict the page positioned on when the reset API call is used., a boolean flag; default \c
     * false.}
     * @config{ ),,}
     * @config{dump, configure the cursor for dump format inputs and outputs: "hex" selects a simple
     * hexadecimal format\, "json" selects a JSON format with each record formatted as fields named
     * by column names if available\, "pretty" selects a human-readable format (making it
     * incompatible with the "load")\, "pretty_hex" is similar to "pretty" (also incompatible with
     * "load") except raw byte data elements will be printed like "hex" format\, and "print" selects
     * a format where only non-printing characters are hexadecimal encoded.  These formats are
     * compatible with the @ref util_dump and @ref util_load commands., a string\, chosen from the
     * following options: \c "hex"\, \c "json"\, \c "pretty"\, \c "pretty_hex"\, \c "print"; default
     * empty.}
     * @config{incremental = (, configure the cursor for block incremental backup usage.  These
     * formats are only compatible with the backup data source; see @ref backup., a set of related
     * configuration options defined as follows.}
     * @config{&nbsp;&nbsp;&nbsp;&nbsp;consolidate,
     * causes block incremental backup information to be consolidated if adjacent granularity blocks
     * are modified.  If false\, information will be returned in granularity sized blocks only.
     * This must be set on the primary backup cursor and it applies to all files for this backup., a
     * boolean flag; default \c false.}
     * @config{&nbsp;&nbsp;&nbsp;&nbsp;enabled, whether to
     * configure this backup as the starting point for a subsequent incremental backup., a boolean
     * flag; default \c false.}
     * @config{&nbsp;&nbsp;&nbsp;&nbsp;file, the file name when opening a
     * duplicate incremental backup cursor.  That duplicate cursor will return the block
     * modifications relevant to the given file name., a string; default empty.}
     * @config{&nbsp;&nbsp;&nbsp;&nbsp;force_stop, causes all block incremental backup information
     * to be released.  This is on an open_cursor call and the resources will be released when this
     * cursor is closed.  No other operations should be done on this open cursor., a boolean flag;
     * default \c false.}
     * @config{&nbsp;&nbsp;&nbsp;&nbsp;granularity, this setting manages the
     * granularity of how WiredTiger maintains modification maps internally.  The larger the
     * granularity\, the smaller amount of information WiredTiger need to maintain., an integer
     * between \c 4KB and \c 2GB; default \c 16MB.}
     * @config{&nbsp;&nbsp;&nbsp;&nbsp;src_id, a string
     * that identifies a previous checkpoint backup source as the source of this incremental backup.
     * This identifier must have already been created by use of the 'this_id' configuration in an
     * earlier backup.  A source id is required to begin an incremental backup., a string; default
     * empty.}
     * @config{&nbsp;&nbsp;&nbsp;&nbsp;this_id, a string that identifies the current system
     * state as a future backup source for an incremental backup via \c src_id.  This identifier is
     * required when opening an incremental backup cursor and an error will be returned if one is
     * not provided.  The identifiers can be any text string\, but should be unique., a string;
     * default empty.}
     * @config{ ),,}
     * @config{next_random, configure the cursor to return a pseudo-random record from the object
     * when the WT_CURSOR::next method is called; valid only for row-store cursors.  See @ref
     * cursor_random for details., a boolean flag; default \c false.}
     * @config{next_random_sample_size, cursors configured by \c next_random to return pseudo-random
     * records from the object randomly select from the entire object\, by default.  Setting \c
     * next_random_sample_size to a non-zero value sets the number of samples the application
     * expects to take using the \c next_random cursor.  A cursor configured with both \c
     * next_random and \c next_random_sample_size attempts to divide the object into \c
     * next_random_sample_size equal-sized pieces\, and each retrieval returns a record from one of
     * those pieces.  See @ref cursor_random for details., a string; default \c 0.}
     * @config{next_random_seed, configure the cursor to set an initial random seed when using \c
     * next_random configuration.  This is used for testing purposes only.  See @ref cursor_random
     * for details., a string; default \c 0.}
     * @config{overwrite, configures whether the cursor's insert and update methods check the
     * existing state of the record.  If \c overwrite is \c false\, WT_CURSOR::insert fails with
     * ::WT_DUPLICATE_KEY if the record exists\, and WT_CURSOR::update fails with ::WT_NOTFOUND if
     * the record does not exist., a boolean flag; default \c true.}
     * @config{raw, ignore the encodings for the key and value\, manage data as if the formats were
     * \c "u". See @ref cursor_raw for details., a boolean flag; default \c false.}
     * @config{read_once, results that are brought into cache from disk by this cursor will be given
     * less priority in the cache., a boolean flag; default \c false.}
     * @config{readonly, only query operations are supported by this cursor.  An error is returned
     * if a modification is attempted using the cursor.  The default is false for all cursor types
     * except for metadata cursors and checkpoint cursors., a boolean flag; default \c false.}
     * @config{statistics, Specify the statistics to be gathered.  Choosing "all" gathers statistics
     * regardless of cost and may include traversing on-disk files; "fast" gathers a subset of
     * relatively inexpensive statistics.  The selection must agree with the database \c statistics
     * configuration specified to ::wiredtiger_open or WT_CONNECTION::reconfigure.  For example\,
     * "all" or "fast" can be configured when the database is configured with "all"\, but the cursor
     * open will fail if "all" is specified when the database is configured with "fast"\, and the
     * cursor open will fail in all cases when the database is configured with "none". If "size" is
     * configured\, only the underlying size of the object on disk is filled in and the object is
     * not opened.  If \c statistics is not configured\, the default configuration is the database
     * configuration.  The "clear" configuration resets statistics after gathering them\, where
     * appropriate (for example\, a cache size statistic is not cleared\, while the count of cursor
     * insert operations will be cleared). See @ref statistics for more information., a list\, with
     * values chosen from the following options: \c "all"\, \c "cache_walk"\, \c "fast"\, \c
     * "clear"\, \c "size"\, \c "tree_walk"; default empty.}
     * @config{target, if non-empty\, back up the given list of objects; valid only for a backup
     * data source., a list of strings; default empty.}
     * @configend
     * @param[out] cursorp a pointer to the newly opened cursor
     * @errors
     */
    int __F(open_cursor)(WT_SESSION *session,
        const char *uri, WT_CURSOR *to_dup, const char *config, WT_CURSOR **cursorp);
    /*! @} */

    /*!
     * @name Table operations
     * @{
     */
    /*!
     * Alter a table.
     *
     * This will allow modification of some table settings after
     * creation.
     *
     * @exclusive
     *
     * @snippet ex_all.c Alter a table
     *
     * @param session the session handle
     * @param name the URI of the object to alter, such as \c "table:stock"
     * @configstart{WT_SESSION.alter, see dist/api_data.py}
     * @config{access_pattern_hint, It is recommended that workloads that consist primarily of
     * updates and/or point queries specify \c random.  Workloads that do many cursor scans through
     * large ranges of data should specify \c sequential and other workloads should specify \c none.
     * The option leads to an appropriate operating system advisory call where available., a
     * string\, chosen from the following options: \c "none"\, \c "random"\, \c "sequential";
     * default \c none.}
     * @config{app_metadata, application-owned metadata for this object., a string; default empty.}
     * @config{assert = (, declare timestamp usage., a set of related configuration options defined
     * as follows.}
     * @config{&nbsp;&nbsp;&nbsp;&nbsp;read_timestamp, if set\, check that timestamps
     * are \c always or \c never used on reads with this table\, writing an error message if the
     * policy is violated.  If the library was built in diagnostic mode\, drop core at the failing
     * check., a string\, chosen from the following options: \c "always"\, \c "never"\, \c "none";
     * default \c none.}
     * @config{ ),,}
     * @config{cache_resident, do not ever evict the object's pages from cache.  Not compatible with
     * LSM tables; see @ref tuning_cache_resident for more information., a boolean flag; default \c
     * false.}
     * @config{log = (, the transaction log configuration for this object.  Only valid if \c log is
     * enabled in ::wiredtiger_open., a set of related configuration options defined as follows.}
     * @config{&nbsp;&nbsp;&nbsp;&nbsp;enabled, if false\, this object has checkpoint-level
     * durability., a boolean flag; default \c true.}
     * @config{ ),,}
     * @config{os_cache_dirty_max, maximum dirty system buffer cache usage\, in bytes.  If
     * non-zero\, schedule writes for dirty blocks belonging to this object in the system buffer
     * cache after that many bytes from this object are written into the buffer cache., an integer
     * greater than or equal to \c 0; default \c 0.}
     * @config{os_cache_max, maximum system buffer cache usage\, in bytes.  If non-zero\, evict
     * object blocks from the system buffer cache after that many bytes from this object are read or
     * written into the buffer cache., an integer greater than or equal to \c 0; default \c 0.}
     * @config{write_timestamp_usage, describe how timestamps are expected to be used on table
     * modifications.  The choices are the default\, which ensures that once timestamps are used for
     * a key\, they are always used\, and also that multiple updates to a key never use decreasing
     * timestamps and \c never which enforces that timestamps are never used for a table.  (The \c
     * always\, \c key_consistent\, \c mixed_mode and \c ordered choices should not be used\, and
     * are retained for backward compatibility.)., a string\, chosen from the following options: \c
     * "always"\, \c "key_consistent"\, \c "mixed_mode"\, \c "never"\, \c "none"\, \c "ordered";
     * default \c none.}
     * @configend
     * @ebusy_errors
     */
    int __F(alter)(WT_SESSION *session,
        const char *name, const char *config);

    /*!
     * Bind values for a compiled configuration.  The bindings hold for API calls in this
     * session that use the compiled string.  Strings passed into this call are not duplicated,
     * the application must ensure that strings remain valid while the bindings are being
     * used.
     *
     * This API may change in future releases.
     *
     * @param session the session handle
     * @param compiled a string returned from WT_CONNECTION::compile_configuration
     * @errors
     */
    int __F(bind_configuration)(WT_SESSION *session, const char *compiled, ...);

    /*!
     * Create a table, column group, index or file.
     *
     * @not_transactional
     *
     * @snippet ex_all.c Create a table
     *
     * @param session the session handle
     * @param name the URI of the object to create, such as
     * \c "table:stock". For a description of URI formats
     * see @ref data_sources.
     * @configstart{WT_SESSION.create, see dist/api_data.py}
     * @config{access_pattern_hint, It is recommended that workloads that consist primarily of
     * updates and/or point queries specify \c random.  Workloads that do many cursor scans through
     * large ranges of data should specify \c sequential and other workloads should specify \c none.
     * The option leads to an appropriate operating system advisory call where available., a
     * string\, chosen from the following options: \c "none"\, \c "random"\, \c "sequential";
     * default \c none.}
     * @config{allocation_size, the file unit allocation size\, in bytes\, must be a power of two;
     * smaller values decrease the file space required by overflow items\, and the default value of
     * 4KB is a good choice absent requirements from the operating system or storage device., an
     * integer between \c 512B and \c 128MB; default \c 4KB.}
     * @config{app_metadata, application-owned metadata for this object., a string; default empty.}
     * @config{assert = (, declare timestamp usage., a set of related configuration options defined
     * as follows.}
     * @config{&nbsp;&nbsp;&nbsp;&nbsp;read_timestamp, if set\, check that timestamps
     * are \c always or \c never used on reads with this table\, writing an error message if the
     * policy is violated.  If the library was built in diagnostic mode\, drop core at the failing
     * check., a string\, chosen from the following options: \c "always"\, \c "never"\, \c "none";
     * default \c none.}
     * @config{ ),,}
     * @config{block_allocation, configure block allocation.  Permitted values are \c "best" or \c
     * "first"; the \c "best" configuration uses a best-fit algorithm\, the \c "first" configuration
     * uses a first-available algorithm during block allocation., a string\, chosen from the
     * following options: \c "best"\, \c "first"; default \c best.}
     * @config{block_compressor, configure a compressor for file blocks.  Permitted values are \c
     * "none" or a custom compression engine name created with WT_CONNECTION::add_compressor.  If
     * WiredTiger has builtin support for \c "lz4"\, \c "snappy"\, \c "zlib" or \c "zstd"
     * compression\, these names are also available.  See @ref compression for more information., a
     * string; default \c none.}
     * @config{cache_resident, do not ever evict the object's pages from cache.  Not compatible with
     * LSM tables; see @ref tuning_cache_resident for more information., a boolean flag; default \c
     * false.}
     * @config{checksum, configure block checksums; the permitted values are \c on\, \c off\, \c
     * uncompressed and \c unencrypted.  The default is \c on\, in which case all block writes
     * include a checksum subsequently verified when the block is read.  The \c off setting does no
     * checksums\, the \c uncompressed setting only checksums blocks that are not compressed\, and
     * the \c unencrypted setting only checksums blocks that are not encrypted.  See @ref
     * tune_checksum for more information., a string\, chosen from the following options: \c "on"\,
     * \c "off"\, \c "uncompressed"\, \c "unencrypted"; default \c on.}
     * @config{colgroups, comma-separated list of names of column groups.  Each column group is
     * stored separately\, keyed by the primary key of the table.  If no column groups are
     * specified\, all columns are stored together in a single file.  All value columns in the table
     * must appear in at least one column group.  Each column group must be created with a separate
     * call to WT_SESSION::create using a \c colgroup: URI., a list of strings; default empty.}
     * @config{collator, configure custom collation for keys.  Permitted values are \c "none" or a
     * custom collator name created with WT_CONNECTION::add_collator., a string; default \c none.}
     * @config{columns, list of the column names.  Comma-separated list of the form
     * <code>(column[\,...])</code>. For tables\, the number of entries must match the total number
     * of values in \c key_format and \c value_format.  For colgroups and indices\, all column names
     * must appear in the list of columns for the table., a list of strings; default empty.}
     * @config{dictionary, the maximum number of unique values remembered in the
     * row-store/variable-length column-store leaf page value dictionary; see @ref
     * file_formats_compression for more information., an integer greater than or equal to \c 0;
     * default \c 0.}
     * @config{encryption = (, configure an encryptor for file blocks.  When a table is created\,
     * its encryptor is not implicitly used for any related indices or column groups., a set of
     * related configuration options defined as follows.}
     * @config{&nbsp;&nbsp;&nbsp;&nbsp;keyid, An
     * identifier that identifies a unique instance of the encryptor.  It is stored in clear text\,
     * and thus is available when the WiredTiger database is reopened.  On the first use of a
     * (name\, keyid) combination\, the WT_ENCRYPTOR::customize function is called with the keyid as
     * an argument., a string; default empty.}
     * @config{&nbsp;&nbsp;&nbsp;&nbsp;name, Permitted
     * values are \c "none" or a custom encryption engine name created with
     * WT_CONNECTION::add_encryptor.  See @ref encryption for more information., a string; default
     * \c none.}
     * @config{ ),,}
     * @config{exclusive, fail if the object exists.  When false (the default)\, if the object
     * exists\, check that its settings match the specified configuration., a boolean flag; default
     * \c false.}
     * @config{extractor, configure a custom extractor for indices.  Permitted values are \c "none"
     * or an extractor name created with WT_CONNECTION::add_extractor., a string; default \c none.}
     * @config{format, the file format., a string\, chosen from the following options: \c "btree";
     * default \c btree.}
     * @config{ignore_in_memory_cache_size, allow update and insert operations to proceed even if
     * the cache is already at capacity.  Only valid in conjunction with in-memory databases.
     * Should be used with caution - this configuration allows WiredTiger to consume memory over the
     * configured cache limit., a boolean flag; default \c false.}
     * @config{immutable, configure the index to be immutable -- that is\, the index is not changed
     * by any update to a record in the table., a boolean flag; default \c false.}
     * @config{import = (, configure import of an existing object into the currently running
     * database., a set of related configuration options defined as follows.}
     * @config{&nbsp;&nbsp;&nbsp;&nbsp;compare_timestamp, allow importing files with timestamps
     * smaller or equal to the configured global timestamps.  Note the history of the files are not
     * imported together and thus snapshot read of historical data will not work with the option
     * "stable_timestamp". (The \c oldest and \c stable arguments are deprecated short-hand for \c
     * oldest_timestamp and \c stable_timestamp\, respectively)., a string\, chosen from the
     * following options: \c "oldest"\, \c "oldest_timestamp"\, \c "stable"\, \c "stable_timestamp";
     * default \c oldest_timestamp.}
     * @config{&nbsp;&nbsp;&nbsp;&nbsp;enabled, whether to import the
     * input URI from disk., a boolean flag; default \c false.}
     * @config{&nbsp;&nbsp;&nbsp;&nbsp;
     * file_metadata, the file configuration extracted from the metadata of the export database., a
     * string; default empty.}
     * @config{&nbsp;&nbsp;&nbsp;&nbsp;metadata_file, a text file that
     * contains all the relevant metadata information for the URI to import.  The file is generated
     * by backup:export cursor., a string; default empty.}
     * @config{&nbsp;&nbsp;&nbsp;&nbsp;repair,
     * whether to reconstruct the metadata from the raw file content., a boolean flag; default \c
     * false.}
     * @config{ ),,}
     * @config{internal_key_max, This option is no longer supported\, retained for backward
     * compatibility., an integer greater than or equal to \c 0; default \c 0.}
     * @config{internal_key_truncate, configure internal key truncation\, discarding unnecessary
     * trailing bytes on internal keys (ignored for custom collators)., a boolean flag; default \c
     * true.}
     * @config{internal_page_max, the maximum page size for internal nodes\, in bytes; the size must
     * be a multiple of the allocation size and is significant for applications wanting to avoid
     * excessive L2 cache misses while searching the tree.  The page maximum is the bytes of
     * uncompressed data\, that is\, the limit is applied before any block compression is done., an
     * integer between \c 512B and \c 512MB; default \c 4KB.}
     * @config{key_format, the format of the data packed into key items.  See @ref
     * schema_format_types for details.  By default\, the key_format is \c 'u' and applications use
     * WT_ITEM structures to manipulate raw byte arrays.  By default\, records are stored in
     * row-store files: keys of type \c 'r' are record numbers and records referenced by record
     * number are stored in column-store files., a format string; default \c u.}
     * @config{key_gap, This option is no longer supported\, retained for backward compatibility.,
     * an integer greater than or equal to \c 0; default \c 10.}
     * @config{leaf_key_max, the largest key stored in a leaf node\, in bytes.  If set\, keys larger
     * than the specified size are stored as overflow items (which may require additional I/O to
     * access). The default value is one-tenth the size of a newly split leaf page., an integer
     * greater than or equal to \c 0; default \c 0.}
     * @config{leaf_page_max, the maximum page size for leaf nodes\, in bytes; the size must be a
     * multiple of the allocation size\, and is significant for applications wanting to maximize
     * sequential data transfer from a storage device.  The page maximum is the bytes of
     * uncompressed data\, that is\, the limit is applied before any block compression is done.  For
     * fixed-length column store\, the size includes only the bitmap data; pages containing
     * timestamp information can be larger\, and the size is limited to 128KB rather than 512MB., an
     * integer between \c 512B and \c 512MB; default \c 32KB.}
     * @config{leaf_value_max, the largest value stored in a leaf node\, in bytes.  If set\, values
     * larger than the specified size are stored as overflow items (which may require additional I/O
     * to access). If the size is larger than the maximum leaf page size\, the page size is
     * temporarily ignored when large values are written.  The default is one-half the size of a
     * newly split leaf page., an integer greater than or equal to \c 0; default \c 0.}
     * @config{log = (, the transaction log configuration for this object.  Only valid if \c log is
     * enabled in ::wiredtiger_open., a set of related configuration options defined as follows.}
     * @config{&nbsp;&nbsp;&nbsp;&nbsp;enabled, if false\, this object has checkpoint-level
     * durability., a boolean flag; default \c true.}
     * @config{ ),,}
     * @config{lsm = (, options only relevant for LSM data sources., a set of related configuration
     * options defined as follows.}
     * @config{&nbsp;&nbsp;&nbsp;&nbsp;auto_throttle, Throttle inserts
     * into LSM trees if flushing to disk isn't keeping up., a boolean flag; default \c true.}
     * @config{&nbsp;&nbsp;&nbsp;&nbsp;bloom, create Bloom filters on LSM tree chunks as they are
     * merged., a boolean flag; default \c true.}
     * @config{&nbsp;&nbsp;&nbsp;&nbsp;bloom_bit_count,
     * the number of bits used per item for LSM Bloom filters., an integer between \c 2 and \c 1000;
     * default \c 16.}
     * @config{&nbsp;&nbsp;&nbsp;&nbsp;bloom_config, config string used when
     * creating Bloom filter files\, passed to WT_SESSION::create., a string; default empty.}
     * @config{&nbsp;&nbsp;&nbsp;&nbsp;bloom_hash_count, the number of hash values per item used for
     * LSM Bloom filters., an integer between \c 2 and \c 100; default \c 8.}
     * @config{&nbsp;&nbsp;&nbsp;&nbsp;bloom_oldest, create a Bloom filter on the oldest LSM tree
     * chunk.  Only supported if Bloom filters are enabled., a boolean flag; default \c false.}
     * @config{&nbsp;&nbsp;&nbsp;&nbsp;chunk_count_limit, the maximum number of chunks to allow in
     * an LSM tree.  This option automatically times out old data.  As new chunks are added old
     * chunks will be removed.  Enabling this option disables LSM background merges., an integer;
     * default \c 0.}
     * @config{&nbsp;&nbsp;&nbsp;&nbsp;chunk_max, the maximum size a single chunk can
     * be.  Chunks larger than this size are not considered for further merges.  This is a soft
     * limit\, and chunks larger than this value can be created.  Must be larger than chunk_size.,
     * an integer between \c 100MB and \c 10TB; default \c 5GB.}
     * @config{&nbsp;&nbsp;&nbsp;&nbsp;
     * chunk_size, the maximum size of the in-memory chunk of an LSM tree.  This limit is soft\, it
     * is possible for chunks to be temporarily larger than this value.  This overrides the \c
     * memory_page_max setting., an integer between \c 512K and \c 500MB; default \c 10MB.}
     * @config{&nbsp;&nbsp;&nbsp;&nbsp;merge_custom = (, configure the tree to merge into a custom
     * data source., a set of related configuration options defined as follows.}
     * @config{&nbsp;&nbsp;&nbsp;&nbsp;&nbsp;&nbsp;&nbsp;&nbsp;prefix, custom data source prefix
     * instead of \c "file"., a string; default empty.}
     * @config{&nbsp;&nbsp;&nbsp;&nbsp;&nbsp;&nbsp;&nbsp;&nbsp;start_generation, merge generation at
     * which the custom data source is used (zero indicates no custom data source)., an integer
     * between \c 0 and \c 10; default \c 0.}
     * @config{&nbsp;&nbsp;&nbsp;&nbsp;&nbsp;&nbsp;&nbsp;&nbsp;suffix, custom data source suffix
     * instead of \c ".lsm"., a string; default empty.}
     * @config{&nbsp;&nbsp;&nbsp;&nbsp; ),,}
     * @config{&nbsp;&nbsp;&nbsp;&nbsp;merge_max, the maximum number of chunks to include in a merge
     * operation., an integer between \c 2 and \c 100; default \c 15.}
     * @config{&nbsp;&nbsp;&nbsp;&nbsp;merge_min, the minimum number of chunks to include in a merge
     * operation.  If set to 0 or 1 half the value of merge_max is used., an integer no more than \c
     * 100; default \c 0.}
     * @config{ ),,}
     * @config{memory_page_image_max, the maximum in-memory page image represented by a single
     * storage block.  Depending on compression efficiency\, compression can create storage blocks
     * which require significant resources to re-instantiate in the cache\, penalizing the
     * performance of future point updates.  The value limits the maximum in-memory page image a
     * storage block will need.  If set to 0\, a default of 4 times \c leaf_page_max is used., an
     * integer greater than or equal to \c 0; default \c 0.}
     * @config{memory_page_max, the maximum size a page can grow to in memory before being
     * reconciled to disk.  The specified size will be adjusted to a lower bound of
     * <code>leaf_page_max</code>\, and an upper bound of <code>cache_size / 10</code>. This limit
     * is soft - it is possible for pages to be temporarily larger than this value.  This setting is
     * ignored for LSM trees\, see \c chunk_size., an integer between \c 512B and \c 10TB; default
     * \c 5MB.}
     * @config{os_cache_dirty_max, maximum dirty system buffer cache usage\, in bytes.  If
     * non-zero\, schedule writes for dirty blocks belonging to this object in the system buffer
     * cache after that many bytes from this object are written into the buffer cache., an integer
     * greater than or equal to \c 0; default \c 0.}
     * @config{os_cache_max, maximum system buffer cache usage\, in bytes.  If non-zero\, evict
     * object blocks from the system buffer cache after that many bytes from this object are read or
     * written into the buffer cache., an integer greater than or equal to \c 0; default \c 0.}
     * @config{prefix_compression, configure prefix compression on row-store leaf pages., a boolean
     * flag; default \c false.}
     * @config{prefix_compression_min, minimum gain before prefix compression will be used on
     * row-store leaf pages., an integer greater than or equal to \c 0; default \c 4.}
     * @config{split_pct, the Btree page split size as a percentage of the maximum Btree page size\,
     * that is\, when a Btree page is split\, it will be split into smaller pages\, where each page
     * is the specified percentage of the maximum Btree page size., an integer between \c 50 and \c
     * 100; default \c 90.}
     * @config{tiered_storage = (, configure a storage source for this table., a set of related
     * configuration options defined as follows.}
     * @config{&nbsp;&nbsp;&nbsp;&nbsp;auth_token,
     * authentication string identifier., a string; default empty.}
     * @config{&nbsp;&nbsp;&nbsp;&nbsp;
     * bucket, the bucket indicating the location for this table., a string; default empty.}
     * @config{&nbsp;&nbsp;&nbsp;&nbsp;bucket_prefix, the unique bucket prefix for this table., a
     * string; default empty.}
     * @config{&nbsp;&nbsp;&nbsp;&nbsp;cache_directory, a directory to store
     * locally cached versions of files in the storage source.  By default\, it is named with \c
     * "-cache" appended to the bucket name.  A relative directory name is relative to the home
     * directory., a string; default empty.}
     * @config{&nbsp;&nbsp;&nbsp;&nbsp;local_retention, time
     * in seconds to retain data on tiered storage on the local tier for faster read access., an
     * integer between \c 0 and \c 10000; default \c 300.}
     * @config{&nbsp;&nbsp;&nbsp;&nbsp;name,
     * permitted values are \c "none" or a custom storage source name created with
     * WT_CONNECTION::add_storage_source.  See @ref custom_storage_sources for more information., a
     * string; default \c none.}
     * @config{&nbsp;&nbsp;&nbsp;&nbsp;shared, enable sharing tiered
     * tables across other WiredTiger instances., a boolean flag; default \c false.}
     * @config{ ),,}
     * @config{type, set the type of data source used to store a column group\, index or simple
     * table.  By default\, a \c "file:" URI is derived from the object name.  The \c type
     * configuration can be used to switch to a different data source\, such as LSM or an extension
     * configured by the application., a string; default \c file.}
     * @config{value_format, the format of the data packed into value items.  See @ref
     * schema_format_types for details.  By default\, the value_format is \c 'u' and applications
     * use a WT_ITEM structure to manipulate raw byte arrays.  Value items of type 't' are
     * bitfields\, and when configured with record number type keys\, will be stored using a
     * fixed-length store., a format string; default \c u.}
     * @config{write_timestamp_usage, describe how timestamps are expected to be used on table
     * modifications.  The choices are the default\, which ensures that once timestamps are used for
     * a key\, they are always used\, and also that multiple updates to a key never use decreasing
     * timestamps and \c never which enforces that timestamps are never used for a table.  (The \c
     * always\, \c key_consistent\, \c mixed_mode and \c ordered choices should not be used\, and
     * are retained for backward compatibility.)., a string\, chosen from the following options: \c
     * "always"\, \c "key_consistent"\, \c "mixed_mode"\, \c "never"\, \c "none"\, \c "ordered";
     * default \c none.}
     * @configend
     * @errors
     */
    int __F(create)(WT_SESSION *session,
        const char *name, const char *config);

    /*!
     * Compact a live row- or column-store btree or LSM tree.
     *
     * @snippet ex_all.c Compact a table
     *
     * @param session the session handle
     * @param name the URI of the object to compact, such as
     * \c "table:stock"
     * @configstart{WT_SESSION.compact, see dist/api_data.py}
     * @config{background, enable/disabled the background compaction server., a boolean flag;
     * default empty.}
     * @config{dryrun, run only the estimation phase of compact., a boolean flag; default \c false.}
     * @config{exclude, list of table objects to be excluded from background compaction.  The list
     * is immutable and only applied when the background compaction gets enabled.  The list is not
     * saved between the calls and needs to be reapplied each time the service is enabled.  The
     * individual objects in the list can only be of the \c table: URI type., a list of strings;
     * default empty.}
     * @config{free_space_target, minimum amount of space recoverable for compaction to proceed., an
     * integer greater than or equal to \c 1MB; default \c 20MB.}
     * @config{run_once, configure background compaction server to run once.  In this mode\,
     * compaction is always attempted on each table unless explicitly excluded., a boolean flag;
     * default \c false.}
     * @config{timeout, maximum amount of time to allow for compact in seconds.  The actual amount
     * of time spent in compact may exceed the configured value.  A value of zero disables the
     * timeout., an integer; default \c 1200.}
     * @configend
     * @errors
     */
    int __F(compact)(WT_SESSION *session,
        const char *name, const char *config);

    /*!
     * Drop (delete) a table.
     *
     * @exclusive
     *
     * @not_transactional
     *
     * @snippet ex_all.c Drop a table
     *
     * @param session the session handle
     * @param name the URI of the object to drop, such as \c "table:stock"
     * @configstart{WT_SESSION.drop, see dist/api_data.py}
     * @config{force, return success if the object does not exist., a boolean flag; default \c
     * false.}
     * @config{remove_files, if the underlying files should be removed., a boolean flag; default \c
     * true.}
     * @configend
     * @ebusy_errors
     */
    int __F(drop)(WT_SESSION *session,
        const char *name, const char *config);

    /*!
     * Join a join cursor with a reference cursor.
     *
     * @snippet ex_schema.c Join cursors
     *
     * @param session the session handle
     * @param join_cursor a cursor that was opened using a
     * \c "join:" URI. It may not have been used for any operations
     * other than other join calls.
     * @param ref_cursor an index cursor having the same base table
     * as the join_cursor, or a table cursor open on the same base table,
     * or another join cursor. Unless the ref_cursor is another join
     * cursor, it must be positioned.
     *
     * The ref_cursor limits the results seen by iterating the
     * join_cursor to table items referred to by the key in this
     * index. The set of keys referred to is modified by the compare
     * config option.
     *
     * Multiple join calls builds up a set of ref_cursors, and
     * by default, the results seen by iteration are the intersection
     * of the cursor ranges participating in the join. When configured
     * with \c "operation=or", the results seen are the union of
     * the participating cursor ranges.
     *
     * After the join call completes, the ref_cursor cursor may not be
     * used for any purpose other than get_key and get_value. Any other
     * cursor method (e.g. next, prev,close) will fail. When the
     * join_cursor is closed, the ref_cursor is made available for
     * general use again. The application should close ref_cursor when
     * finished with it, although not before the join_cursor is closed.
     *
     * @configstart{WT_SESSION.join, see dist/api_data.py}
     * @config{bloom_bit_count, the number of bits used per item for the Bloom filter., an integer
     * between \c 2 and \c 1000; default \c 16.}
     * @config{bloom_false_positives, return all values that pass the Bloom filter\, without
     * eliminating any false positives., a boolean flag; default \c false.}
     * @config{bloom_hash_count, the number of hash values per item for the Bloom filter., an
     * integer between \c 2 and \c 100; default \c 8.}
     * @config{compare, modifies the set of items to be returned so that the index key satisfies the
     * given comparison relative to the key set in this cursor., a string\, chosen from the
     * following options: \c "eq"\, \c "ge"\, \c "gt"\, \c "le"\, \c "lt"; default \c "eq".}
     * @config{count, set an approximate count of the elements that would be included in the join.
     * This is used in sizing the Bloom filter\, and also influences evaluation order for cursors in
     * the join.  When the count is equal for multiple Bloom filters in a composition of joins\, the
     * Bloom filter may be shared., an integer; default \c 0.}
     * @config{operation, the operation applied between this and other joined cursors.  When
     * "operation=and" is specified\, all the conditions implied by joins must be satisfied for an
     * entry to be returned by the join cursor; when "operation=or" is specified\, only one must be
     * satisfied.  All cursors joined to a join cursor must have matching operations., a string\,
     * chosen from the following options: \c "and"\, \c "or"; default \c "and".}
     * @config{strategy, when set to \c bloom\, a Bloom filter is created and populated for this
     * index.  This has an up front cost but may reduce the number of accesses to the main table
     * when iterating the joined cursor.  The \c bloom setting requires that \c count be set., a
     * string\, chosen from the following options: \c "bloom"\, \c "default"; default empty.}
     * @configend
     * @errors
     */
    int __F(join)(WT_SESSION *session, WT_CURSOR *join_cursor,
        WT_CURSOR *ref_cursor, const char *config);

    /*!
     * Flush the log.
     *
     * WT_SESSION::log_flush will fail if logging is not enabled.
     *
     * @param session the session handle
     * @configstart{WT_SESSION.log_flush, see dist/api_data.py}
     * @config{sync, forcibly flush the log and wait for it to achieve the synchronization level
     * specified.  The \c off setting forces any buffered log records to be written to the file
     * system.  The \c on setting forces log records to be written to the storage device., a
     * string\, chosen from the following options: \c "off"\, \c "on"; default \c on.}
     * @configend
     * @errors
     */
    int __F(log_flush)(WT_SESSION *session, const char *config);

    /*!
     * Insert a ::WT_LOGREC_MESSAGE type record in the database log files
     * (the database must be configured for logging when this method is
     * called).
     *
     * @param session the session handle
     * @param format a printf format specifier
     * @errors
     */
    int __F(log_printf)(WT_SESSION *session, const char *format, ...);

    /*!
     * Rename an object.
     *
     * @not_transactional
     *
     * @snippet ex_all.c Rename a table
     *
     * @exclusive
     *
     * @param session the session handle
     * @param uri the current URI of the object, such as \c "table:old"
     * @param newuri the new URI of the object, such as \c "table:new"
     * @configempty{WT_SESSION.rename, see dist/api_data.py}
     * @ebusy_errors
     */
    int __F(rename)(WT_SESSION *session,
        const char *uri, const char *newuri, const char *config);

    /*!
     * Reset the session handle.
     *
     * This method resets the cursors associated with the session, clears session statistics and
     * discards cached resources. No session configurations are modified (or reset to their
     * default values). WT_SESSION::reset will fail if a transaction is in progress in the
     * session.
     *
     * @snippet ex_all.c Reset the session
     *
     * @param session the session handle
     * @errors
     */
    int __F(reset)(WT_SESSION *session);

    /*!
     * Salvage a table.
     *
     * Salvage rebuilds the file or files which comprise a table,
     * discarding any corrupted file blocks.
     *
     * When salvage is done, previously deleted records may re-appear, and
     * inserted records may disappear, so salvage should not be run
     * unless it is known to be necessary.  Normally, salvage should be
     * called after a table or file has been corrupted, as reported by the
     * WT_SESSION::verify method.
     *
     * Files are rebuilt in place. The salvage method overwrites the
     * existing files.
     *
     * @exclusive
     *
     * @snippet ex_all.c Salvage a table
     *
     * @param session the session handle
     * @param name the URI of the table or file to salvage
     * @configstart{WT_SESSION.salvage, see dist/api_data.py}
     * @config{force, force salvage even of files that do not appear to be WiredTiger files., a
     * boolean flag; default \c false.}
     * @configend
     * @ebusy_errors
     */
    int __F(salvage)(WT_SESSION *session,
        const char *name, const char *config);

    /*!
     * Truncate a file, table, cursor range, or backup cursor
     *
     * Truncate a table or file.
     * @snippet ex_all.c Truncate a table
     *
     * Truncate a cursor range.  When truncating based on a cursor position,
     * it is not required the cursor reference a record in the object, only
     * that the key be set.  This allows applications to discard portions of
     * the object name space without knowing exactly what records the object
     * contains. The start and stop points are both inclusive; that is, the
     * key set in the start cursor is the first record to be deleted and the
     * key set in the stop cursor is the last.
     *
     * @snippet ex_all.c Truncate a range
     *
     * Range truncate is implemented as a "scan and write" operation, specifically without range
     * locks. Inserts or other operations in the range, as well as operations before or after
     * the range when no explicit starting or ending key is set, are not well defined: conflicts
     * may be detected or both transactions may commit. If both commit, there's a failure and
     * recovery runs, the result may be different than what was in cache before the crash.
     *
     * The WT_CURSOR::truncate range truncate operation can only be used at snapshot isolation.
     *
     * Any specified cursors end with no position, and subsequent calls to
     * the WT_CURSOR::next (WT_CURSOR::prev) method will iterate from the
     * beginning (end) of the table.
     *
     * Example: truncate a backup cursor.  This operation removes all log files that
     * have been returned by the backup cursor.  It can be used to remove log
     * files after copying them during @ref backup_incremental.
     * @snippet ex_backup.c Truncate a backup cursor
     *
     * @param session the session handle
     * @param name the URI of the table or file to truncate, or \c "log:"
     * for a backup cursor
     * @param start optional cursor marking the first record discarded;
     * if <code>NULL</code>, the truncate starts from the beginning of
     * the object; must be provided when truncating a backup cursor
     * @param stop optional cursor marking the last record discarded;
     * if <code>NULL</code>, the truncate continues to the end of the
     * object; ignored when truncating a backup cursor
     * @configempty{WT_SESSION.truncate, see dist/api_data.py}
     * @errors
     */
    int __F(truncate)(WT_SESSION *session,
        const char *name, WT_CURSOR *start, WT_CURSOR *stop, const char *config);

    /*!
     * Verify a table.
     *
     * Verify reports if a file, or the files that comprise a table, have been corrupted.
     * The WT_SESSION::salvage method can be used to repair a corrupted file.
     *
     * @snippet ex_all.c Verify a table
     *
     * @exclusive
     *
     * @param session the session handle
     * @param name the URI of the table or file to verify, optional if verifying the history
     * store
     * @configstart{WT_SESSION.verify, see dist/api_data.py}
     * @config{do_not_clear_txn_id, Turn off transaction id clearing\, intended for debugging and
     * better diagnosis of crashes or failures.  Note: History store validation is disabled when the
     * configuration is set as visibility rules may not work correctly because the transaction ids
     * are not cleared., a boolean flag; default \c false.}
     * @config{dump_address, Display page addresses\, time windows\, and page types as pages are
     * verified\, using the application's message handler\, intended for debugging., a boolean flag;
     * default \c false.}
     * @config{dump_all_data, Display application data as pages or blocks are verified\, using the
     * application's message handler\, intended for debugging.  Disabling this does not guarantee
     * that no user data will be output., a boolean flag; default \c false.}
     * @config{dump_blocks, Display the contents of on-disk blocks as they are verified\, using the
     * application's message handler\, intended for debugging., a boolean flag; default \c false.}
     * @config{dump_key_data, Display application data keys as pages or blocks are verified\, using
     * the application's message handler\, intended for debugging.  Disabling this does not
     * guarantee that no user data will be output., a boolean flag; default \c false.}
     * @config{dump_layout, Display the layout of the files as they are verified\, using the
     * application's message handler\, intended for debugging; requires optional support from the
     * block manager., a boolean flag; default \c false.}
     * @config{dump_offsets, Display the contents of specific on-disk blocks\, using the
     * application's message handler\, intended for debugging., a list of strings; default empty.}
     * @config{dump_pages, Display the contents of in-memory pages as they are verified\, using the
     * application's message handler\, intended for debugging., a boolean flag; default \c false.}
     * @config{read_corrupt, A mode that allows verify to continue reading after encountering a
     * checksum error.  It will skip past the corrupt block and continue with the verification
     * process., a boolean flag; default \c false.}
     * @config{stable_timestamp, Ensure that no data has a start timestamp after the stable
     * timestamp\, to be run after rollback_to_stable., a boolean flag; default \c false.}
     * @config{strict, Treat any verification problem as an error; by default\, verify will warn\,
     * but not fail\, in the case of errors that won't affect future behavior (for example\, a
     * leaked block)., a boolean flag; default \c false.}
     * @configend
     * @ebusy_errors
     */
    int __F(verify)(WT_SESSION *session,
        const char *name, const char *config);
    /*! @} */

    /*!
     * @name Transactions
     * @{
     */
    /*!
     * Start a transaction in this session.
     *
     * The transaction remains active until ended by
     * WT_SESSION::commit_transaction or WT_SESSION::rollback_transaction.
     * Operations performed on cursors capable of supporting transactional
     * operations that are already open in this session, or which are opened
     * before the transaction ends, will operate in the context of the
     * transaction.
     *
     * @requires_notransaction
     *
     * @snippet ex_all.c transaction commit/rollback
     *
     * @param session the session handle
     * @configstart{WT_SESSION.begin_transaction, see dist/api_data.py}
     * @config{ignore_prepare, whether to ignore updates by other prepared transactions when doing
     * of read operations of this transaction.  When \c true\, forces the transaction to be
     * read-only.  Use \c force to ignore prepared updates and permit writes (see @ref
     * timestamp_prepare_ignore_prepare for more information)., a string\, chosen from the following
     * options: \c "false"\, \c "force"\, \c "true"; default \c false.}
     * @config{isolation, the isolation level for this transaction; defaults to the session's
     * isolation level., a string\, chosen from the following options: \c "read-uncommitted"\, \c
     * "read-committed"\, \c "snapshot"; default empty.}
     * @config{name, name of the transaction for tracing and debugging., a string; default empty.}
     * @config{no_timestamp, allow a commit without a timestamp\, creating values that have "always
     * existed" and are visible regardless of timestamp.  See @ref timestamp_txn_api., a boolean
     * flag; default \c false.}
     * @config{operation_timeout_ms, when non-zero\, a requested limit on the time taken to complete
     * operations in this transaction.  Time is measured in real time milliseconds from the start of
     * each WiredTiger API call.  There is no guarantee any operation will not take longer than this
     * amount of time.  If WiredTiger notices the limit has been exceeded\, an operation may return
     * a WT_ROLLBACK error.  Default is to have no limit., an integer greater than or equal to \c 0;
     * default \c 0.}
     * @config{priority, priority of the transaction for resolving conflicts.  Transactions with
     * higher values are less likely to abort., an integer between \c -100 and \c 100; default \c
     * 0.}
     * @config{read_timestamp, read using the specified timestamp.  The value must not be older than
     * the current oldest timestamp.  See @ref timestamp_txn_api., a string; default empty.}
     * @config{roundup_timestamps = (, round up timestamps of the transaction., a set of related
     * configuration options defined as follows.}
     * @config{&nbsp;&nbsp;&nbsp;&nbsp;prepared,
     * applicable only for prepared transactions\, and intended only for special-purpose use.  See
     * @ref timestamp_prepare_roundup.  Allows the prepare timestamp and the commit timestamp of
     * this transaction to be rounded up to be no older than the oldest timestamp\, and allows
     * violating the usual restriction that the prepare timestamp must be newer than the stable
     * timestamp.  Specifically: at transaction prepare\, if the prepare timestamp is less than or
     * equal to the oldest timestamp\, the prepare timestamp will be rounded to the oldest
     * timestamp.  Subsequently\, at commit time\, if the commit timestamp is less than the (now
     * rounded) prepare timestamp\, the commit timestamp will be rounded up to it and thus to at
     * least oldest.  Neither timestamp will be checked against the stable timestamp., a boolean
     * flag; default \c false.}
     * @config{&nbsp;&nbsp;&nbsp;&nbsp;read, if the read timestamp is less
     * than the oldest timestamp\, the read timestamp will be rounded up to the oldest timestamp.
     * See @ref timestamp_read_roundup., a boolean flag; default \c false.}
     * @config{ ),,}
     * @config{sync, whether to sync log records when the transaction commits\, inherited from
     * ::wiredtiger_open \c transaction_sync., a boolean flag; default empty.}
     * @configend
     * @errors
     */
    int __F(begin_transaction)(WT_SESSION *session, const char *config);

    /*!
     * Commit the current transaction.
     *
     * A transaction must be in progress when this method is called.
     *
     * If WT_SESSION::commit_transaction returns an error, the transaction
     * was rolled back, not committed, and all cursors associated with the session are reset.
     *
     * @requires_transaction
     *
     * @snippet ex_all.c transaction commit/rollback
     *
     * @param session the session handle
     * @configstart{WT_SESSION.commit_transaction, see dist/api_data.py}
     * @config{commit_timestamp, set the commit timestamp for the current transaction.  For
     * non-prepared transactions\, the value must not be older than the first commit timestamp
     * already set for the current transaction (if any)\, must not be older than the current oldest
     * timestamp\, and must be after the current stable timestamp.  For prepared transactions\, a
     * commit timestamp is required\, must not be older than the prepare timestamp\, and can be set
     * only once.  See @ref timestamp_txn_api and @ref timestamp_prepare., a string; default empty.}
     * @config{durable_timestamp, set the durable timestamp for the current transaction.  Required
     * for the commit of a prepared transaction\, and otherwise not permitted.  The value must also
     * be after the current oldest and stable timestamps and must not be older than the commit
     * timestamp.  See @ref timestamp_prepare., a string; default empty.}
     * @config{operation_timeout_ms, when non-zero\, a requested limit on the time taken to complete
     * operations in this transaction.  Time is measured in real time milliseconds from the start of
     * each WiredTiger API call.  There is no guarantee any operation will not take longer than this
     * amount of time.  If WiredTiger notices the limit has been exceeded\, an operation may return
     * a WT_ROLLBACK error.  Default is to have no limit., an integer greater than or equal to \c 0;
     * default \c 0.}
     * @config{sync, override whether to sync log records when the transaction commits.  The default
     * is inherited from ::wiredtiger_open \c transaction_sync.  The \c off setting does not wait
     * for records to be written or synchronized.  The \c on setting forces log records to be
     * written to the storage device., a string\, chosen from the following options: \c "off"\, \c
     * "on"; default empty.}
     * @configend
     * @errors
     */
    int __F(commit_transaction)(WT_SESSION *session, const char *config);

    /*!
     * Prepare the current transaction.
     *
     * A transaction must be in progress when this method is called.
     *
     * Preparing a transaction will guarantee a subsequent commit will
     * succeed. Only commit and rollback are allowed on a transaction after
     * it has been prepared. The transaction prepare API is designed to
     * support MongoDB exclusively, and guarantees update conflicts have
     * been resolved, but does not guarantee durability.
     *
     * @requires_transaction
     *
     * @snippet ex_all.c transaction prepare
     *
     * @param session the session handle
     * @configstart{WT_SESSION.prepare_transaction, see dist/api_data.py}
     * @config{prepare_timestamp, set the prepare timestamp for the updates of the current
     * transaction.  The value must not be older than any active read timestamps\, and must be newer
     * than the current stable timestamp.  See @ref timestamp_prepare., a string; default empty.}
     * @configend
     * @errors
     */
    int __F(prepare_transaction)(WT_SESSION *session, const char *config);

    /*!
     * Roll back the current transaction.
     *
     * A transaction must be in progress when this method is called.
     *
     * All cursors associated with the session are reset.
     *
     * @requires_transaction
     *
     * @snippet ex_all.c transaction commit/rollback
     *
     * @param session the session handle
     * @configstart{WT_SESSION.rollback_transaction, see dist/api_data.py}
     * @config{operation_timeout_ms, when non-zero\, a requested limit on the time taken to complete
     * operations in this transaction.  Time is measured in real time milliseconds from the start of
     * each WiredTiger API call.  There is no guarantee any operation will not take longer than this
     * amount of time.  If WiredTiger notices the limit has been exceeded\, an operation may return
     * a WT_ROLLBACK error.  Default is to have no limit., an integer greater than or equal to \c 0;
     * default \c 0.}
     * @configend
     * @errors
     */
    int __F(rollback_transaction)(WT_SESSION *session, const char *config);
    /*! @} */

    /*!
     * @name Transaction timestamps
     * @{
     */
    /*!
     * Query the session's transaction timestamp state.
     *
     * The WT_SESSION.query_timestamp method can only be used at snapshot isolation.
     *
     * @param session the session handle
     * @param[out] hex_timestamp a buffer that will be set to the
     * hexadecimal encoding of the timestamp being queried.  Must be large
     * enough to hold a NUL terminated, hex-encoded 8B timestamp (17 bytes).
     * @configstart{WT_SESSION.query_timestamp, see dist/api_data.py}
     * @config{get, specify which timestamp to query: \c commit returns the most recently set
     * commit_timestamp; \c first_commit returns the first set commit_timestamp; \c prepare returns
     * the timestamp used in preparing a transaction; \c read returns the timestamp at which the
     * transaction is reading.  See @ref timestamp_txn_api., a string\, chosen from the following
     * options: \c "commit"\, \c "first_commit"\, \c "prepare"\, \c "read"; default \c read.}
     * @configend
     *
     * A timestamp of 0 is returned if the timestamp is not available or has not been set.
     * @errors
     */
    int __F(query_timestamp)(
        WT_SESSION *session, char *hex_timestamp, const char *config);

    /*!
     * Set a timestamp on a transaction.
     *
     * The WT_SESSION.timestamp_transaction method can only be used at snapshot isolation.
     *
     * @snippet ex_all.c transaction timestamp
     *
     * @requires_transaction
     *
     * @param session the session handle
     * @configstart{WT_SESSION.timestamp_transaction, see dist/api_data.py}
     * @config{commit_timestamp, set the commit timestamp for the current transaction.  For
     * non-prepared transactions\, the value must not be older than the first commit timestamp
     * already set for the current transaction\, if any\, must not be older than the current oldest
     * timestamp and must be after the current stable timestamp.  For prepared transactions\, a
     * commit timestamp is required\, must not be older than the prepare timestamp\, can be set only
     * once\, and must not be set until after the transaction has successfully prepared.  See @ref
     * timestamp_txn_api and @ref timestamp_prepare., a string; default empty.}
     * @config{durable_timestamp, set the durable timestamp for the current transaction.  Required
     * for the commit of a prepared transaction\, and otherwise not permitted.  Can only be set
     * after the transaction has been prepared and a commit timestamp has been set.  The value must
     * be after the current oldest and stable timestamps and must not be older than the commit
     * timestamp.  See @ref timestamp_prepare., a string; default empty.}
     * @config{prepare_timestamp, set the prepare timestamp for the updates of the current
     * transaction.  The value must not be older than any active read timestamps\, and must be newer
     * than the current stable timestamp.  Can be set only once per transaction.  Setting the
     * prepare timestamp does not by itself prepare the transaction\, but does oblige the
     * application to eventually prepare the transaction before committing it.  See @ref
     * timestamp_prepare., a string; default empty.}
     * @config{read_timestamp, read using the specified timestamp.  The value must not be older than
     * the current oldest timestamp.  This can only be set once for a transaction.  See @ref
     * timestamp_txn_api., a string; default empty.}
     * @configend
     * @errors
     */
    int __F(timestamp_transaction)(WT_SESSION *session, const char *config);

    /*!
     * Set a timestamp on a transaction numerically.  Prefer this method over
     * WT_SESSION::timestamp_transaction if the hexadecimal string parsing done in that method
     * becomes a bottleneck.
     *
     * The WT_SESSION.timestamp_transaction_uint method can only be used at snapshot isolation.
     *
     * @snippet ex_all.c transaction timestamp_uint
     *
     * @requires_transaction
     *
     * @param session the session handle
     * @param which the timestamp being set (see ::WT_TS_TXN_TYPE for available options, and
     * WT_SESSION::timestamp_transaction for constraints on the timestamps).
     * @param ts the timestamp.
     * @errors
     */
    int __F(timestamp_transaction_uint)(WT_SESSION *session, WT_TS_TXN_TYPE which,
            uint64_t ts);
    /*! @} */

    /*!
     * @name Transaction support
     * @{
     */
    /*!
     * Write a transactionally consistent snapshot of a database or set of individual objects.
     *
     * When timestamps are not in use, the checkpoint includes all transactions committed
     * before the checkpoint starts. When timestamps are in use and the checkpoint runs with
     * \c use_timestamp=true (the default), updates committed with a timestamp after the
     * \c stable timestamp, in tables configured for checkpoint-level durability, are not
     * included in the checkpoint. Updates committed in tables configured for commit-level
     * durability are always included in the checkpoint. See @ref durability_checkpoint and
     * @ref durability_log for more information.
     *
     * Calling the checkpoint method multiple times serializes the checkpoints; new checkpoint
     * calls wait for running checkpoint calls to complete.
     *
     * Existing named checkpoints may optionally be discarded.
     *
     * @requires_notransaction
     *
     * @snippet ex_all.c Checkpoint examples
     *
     * @param session the session handle
     * @configstart{WT_SESSION.checkpoint, see dist/api_data.py}
     * @config{debug = (, configure debug specific behavior on a checkpoint.  Generally only used
     * for internal testing purposes., a set of related configuration options defined as follows.}
     * @config{&nbsp;&nbsp;&nbsp;&nbsp;checkpoint_cleanup, if true\, checkpoint cleanup thread is
     * triggered to perform the checkpoint cleanup., a boolean flag; default \c false.}
     * @config{
     * ),,}
     * @config{drop, specify a list of checkpoints to drop.  The list may additionally contain one
     * of the following keys: \c "from=all" to drop all checkpoints\, \c "from=<checkpoint>" to drop
     * all checkpoints after and including the named checkpoint\, or \c "to=<checkpoint>" to drop
     * all checkpoints before and including the named checkpoint.  Checkpoints cannot be dropped if
     * open in a cursor.  While a hot backup is in progress\, checkpoints created prior to the start
     * of the backup cannot be dropped., a list of strings; default empty.}
     * @config{flush_tier = (, configure flushing objects to tiered storage after checkpoint.  See
     * @ref tiered_storage., a set of related configuration options defined as follows.}
     * @config{&nbsp;&nbsp;&nbsp;&nbsp;enabled, if true and tiered storage is in use\, perform one
     * iteration of object switching and flushing objects to tiered storage., a boolean flag;
     * default \c false.}
     * @config{&nbsp;&nbsp;&nbsp;&nbsp;force, if false (the default)\, flush_tier
     * of any individual object may be skipped if the underlying object has not been modified since
     * the previous flush_tier.  If true\, this option forces the flush_tier., a boolean flag;
     * default \c false.}
     * @config{&nbsp;&nbsp;&nbsp;&nbsp;sync, wait for all objects to be flushed
     * to the shared storage to the level specified.  When false\, do not wait for any objects to be
     * written to the tiered storage system but return immediately after generating the objects and
     * work units for an internal thread.  When true\, the caller waits until all work queued for
     * this call to be completely processed before returning., a boolean flag; default \c true.}
     * @config{&nbsp;&nbsp;&nbsp;&nbsp;timeout, amount of time\, in seconds\, to wait for flushing
     * of objects to complete.  WiredTiger returns EBUSY if the timeout is reached.  A value of zero
     * disables the timeout., an integer; default \c 0.}
     * @config{ ),,}
     * @config{force, if false (the default)\, checkpoints may be skipped if the underlying object
     * has not been modified.  If true\, this option forces the checkpoint., a boolean flag; default
     * \c false.}
     * @config{name, if set\, specify a name for the checkpoint (note that checkpoints including LSM
     * trees may not be named)., a string; default empty.}
     * @config{target, if non-empty\, checkpoint the list of objects.  Checkpointing a list of
     * objects separately from a database-wide checkpoint can lead to data inconsistencies; see @ref
     * checkpoint_target for more information., a list of strings; default empty.}
     * @config{use_timestamp, if true (the default)\, create the checkpoint as of the last stable
     * timestamp if timestamps are in use\, or with all committed updates if there is no stable
     * timestamp set.  If false\, always generate a checkpoint with all committed updates\, ignoring
     * any stable timestamp., a boolean flag; default \c true.}
     * @configend
     * @errors
     */
    int __F(checkpoint)(WT_SESSION *session, const char *config);

    /*!
     * Reset the snapshot used for database visibility.
     *
     * For transactions running with snapshot isolation, this method releases the existing
     * snapshot of the database and gets a new one. This makes newer commits visible. The
     * call can be used to avoid pinning old and no-longer-needed content in the database.
     * Applications not using read timestamps for search may see different results after the
     * snapshot is updated.
     *
     * It is an error to call this method when using an isolation level other than snapshot
     * isolation, or if the current transaction has already written any data.
     *
     * @requires_transaction
     *
     * @snippet ex_all.c reset snapshot
     *
     * @param session the session handle
     * @errors
     */
    int __F(reset_snapshot)(WT_SESSION *session);

    /*!
     * Return the transaction ID range pinned by the session handle.
     *
     * The ID range is an approximate count of transactions and is calculated
     * based on the oldest ID needed for the active transaction in this session,
     * compared to the newest transaction in the system.
     *
     * @snippet ex_all.c transaction pinned range
     *
     * @param session the session handle
     * @param[out] range the range of IDs pinned by this session. Zero if
     * there is no active transaction.
     * @errors
     */
    int __F(transaction_pinned_range)(WT_SESSION* session, uint64_t *range);
    /*! @} */

#ifndef DOXYGEN
    /*!
     * Optionally returns the reason for the most recent rollback error returned from the API.
     *
     * There is no guarantee a rollback reason will be set and thus the caller
     * must check for a NULL pointer.
     *
     * @param session the session handle
     * @returns an optional string indicating the reason for the rollback
     */
    const char * __F(get_rollback_reason)(WT_SESSION *session);

    /*!
     * Call into the library.
     *
     * This method is used for breakpoints and to set other configuration
     * when debugging layers not directly supporting those features.
     *
     * @param session the session handle
     * @errors
     */
    int __F(breakpoint)(WT_SESSION *session);
#endif
};

/*!
 * A connection to a WiredTiger database.  The connection may be opened within
 * the same address space as the caller or accessed over a socket connection.
 *
 * Most applications will open a single connection to a database for each
 * process.  The first process to open a connection to a database will access
 * the database in its own address space.  Subsequent connections (if allowed)
 * will communicate with the first process over a socket connection to perform
 * their operations.
 *
 * <b>Thread safety:</b> A WT_CONNECTION handle may be shared between threads.
 * See @ref threads for more information.
 */
struct __wt_connection {
    /*!
     * Close a connection.
     *
     * Any open sessions will be closed. This will release the resources
     * associated with the session handle, including rolling back any
     * active transactions and closing any cursors that remain open in the
     * session.
     *
     * @snippet ex_all.c Close a connection
     *
     * @param connection the connection handle
     * @configstart{WT_CONNECTION.close, see dist/api_data.py}
     * @config{leak_memory, don't free memory during close., a boolean flag; default \c false.}
     * @config{use_timestamp, by default\, create the close checkpoint as of the last stable
     * timestamp if timestamps are in use\, or all current updates if there is no stable timestamp
     * set.  If false\, this option generates a checkpoint with all updates., a boolean flag;
     * default \c true.}
     * @configend
     * @errors
     */
    int __F(close)(WT_CONNECTION *connection, const char *config);

#ifndef DOXYGEN
    /*!
     * Output debug information for various subsystems. The output format
     * may change over time, gathering the debug information may be
     * invasive, and the information reported may not provide a point in
     * time view of the system.
     *
     * @param connection the connection handle
     * @configstart{WT_CONNECTION.debug_info, see dist/api_data.py}
     * @config{backup, print incremental backup information., a boolean flag; default \c false.}
     * @config{cache, print cache information., a boolean flag; default \c false.}
     * @config{cursors, print all open cursor information., a boolean flag; default \c false.}
     * @config{handles, print open handles information., a boolean flag; default \c false.}
     * @config{log, print log information., a boolean flag; default \c false.}
     * @config{sessions, print open session information., a boolean flag; default \c false.}
     * @config{txn, print global txn information., a boolean flag; default \c false.}
     * @configend
     * @errors
     */
    int __F(debug_info)(WT_CONNECTION *connection, const char *config);
#endif

    /*!
     * Reconfigure a connection handle.
     *
     * @snippet ex_all.c Reconfigure a connection
     *
     * @param connection the connection handle
     * @configstart{WT_CONNECTION.reconfigure, see dist/api_data.py}
     * @config{block_cache = (, block cache configuration options., a set of related configuration
     * options defined as follows.}
     * @config{&nbsp;&nbsp;&nbsp;&nbsp;blkcache_eviction_aggression,
     * seconds an unused block remains in the cache before it is evicted., an integer between \c 1
     * and \c 7200; default \c 1800.}
     * @config{&nbsp;&nbsp;&nbsp;&nbsp;cache_on_checkpoint, cache
     * blocks written by a checkpoint., a boolean flag; default \c true.}
     * @config{&nbsp;&nbsp;&nbsp;&nbsp;cache_on_writes, cache blocks as they are written (other than
     * checkpoint blocks)., a boolean flag; default \c true.}
     * @config{&nbsp;&nbsp;&nbsp;&nbsp;
     * enabled, enable block cache., a boolean flag; default \c false.}
     * @config{&nbsp;&nbsp;&nbsp;&nbsp;full_target, the fraction of the block cache that must be
     * full before eviction will remove unused blocks., an integer between \c 30 and \c 100; default
     * \c 95.}
     * @config{&nbsp;&nbsp;&nbsp;&nbsp;hashsize, number of buckets in the hashtable that
     * keeps track of blocks., an integer between \c 512 and \c 256K; default \c 32768.}
     * @config{&nbsp;&nbsp;&nbsp;&nbsp;max_percent_overhead, maximum tolerated overhead expressed as
     * the number of blocks added and removed as percent of blocks looked up; cache population and
     * eviction will be suppressed if the overhead exceeds the threshold., an integer between \c 1
     * and \c 500; default \c 10.}
     * @config{&nbsp;&nbsp;&nbsp;&nbsp;nvram_path, the absolute path to
     * the file system mounted on the NVRAM device., a string; default empty.}
     * @config{&nbsp;&nbsp;&nbsp;&nbsp;percent_file_in_dram, bypass cache for a file if the set
     * percentage of the file fits in system DRAM (as specified by block_cache.system_ram)., an
     * integer between \c 0 and \c 100; default \c 50.}
     * @config{&nbsp;&nbsp;&nbsp;&nbsp;size,
     * maximum memory to allocate for the block cache., an integer between \c 0 and \c 10TB; default
     * \c 0.}
     * @config{&nbsp;&nbsp;&nbsp;&nbsp;system_ram, the bytes of system DRAM available for
     * caching filesystem blocks., an integer between \c 0 and \c 1024GB; default \c 0.}
     * @config{&nbsp;&nbsp;&nbsp;&nbsp;type, cache location: DRAM or NVRAM., a string; default
     * empty.}
     * @config{ ),,}
     * @config{cache_max_wait_ms, the maximum number of milliseconds an application thread will wait
     * for space to be available in cache before giving up.  Default will wait forever., an integer
     * greater than or equal to \c 0; default \c 0.}
     * @config{cache_overhead, assume the heap allocator overhead is the specified percentage\, and
     * adjust the cache usage by that amount (for example\, if there is 10GB of data in cache\, a
     * percentage of 10 means WiredTiger treats this as 11GB). This value is configurable because
     * different heap allocators have different overhead and different workloads will have different
     * heap allocation sizes and patterns\, therefore applications may need to adjust this value
     * based on allocator choice and behavior in measured workloads., an integer between \c 0 and \c
     * 30; default \c 8.}
     * @config{cache_size, maximum heap memory to allocate for the cache.  A database should
     * configure either \c cache_size or \c shared_cache but not both., an integer between \c 1MB
     * and \c 10TB; default \c 100MB.}
     * @config{cache_stuck_timeout_ms, the number of milliseconds to wait before a stuck cache times
     * out in diagnostic mode.  Default will wait for 5 minutes\, 0 will wait forever., an integer
     * greater than or equal to \c 0; default \c 300000.}
     * @config{checkpoint = (, periodically checkpoint the database.  Enabling the checkpoint server
     * uses a session from the configured \c session_max., a set of related configuration options
     * defined as follows.}
     * @config{&nbsp;&nbsp;&nbsp;&nbsp;log_size, wait for this amount of log
     * record bytes to be written to the log between each checkpoint.  If non-zero\, this value will
     * use a minimum of the log file size.  A database can configure both log_size and wait to set
     * an upper bound for checkpoints; setting this value above 0 configures periodic checkpoints.,
     * an integer between \c 0 and \c 2GB; default \c 0.}
     * @config{&nbsp;&nbsp;&nbsp;&nbsp;wait,
     * seconds to wait between each checkpoint; setting this value above 0 configures periodic
     * checkpoints., an integer between \c 0 and \c 100000; default \c 0.}
     * @config{ ),,}
     * @config{checkpoint_cleanup = (, periodically checkpoint cleanup the database., a set of
     * related configuration options defined as follows.}
     * @config{&nbsp;&nbsp;&nbsp;&nbsp;method,
     * control how aggressively obsolete content is removed by reading the internal pages.  Default
     * to none\, which means no additional work is done to find obsolete content., a string\, chosen
     * from the following options: \c "none"\, \c "reclaim_space"; default \c none.}
     * @config{&nbsp;&nbsp;&nbsp;&nbsp;wait, seconds to wait between each checkpoint cleanup., an
     * integer between \c 60 and \c 100000; default \c 300.}
     * @config{ ),,}
     * @config{chunk_cache = (, chunk cache reconfiguration options., a set of related configuration
     * options defined as follows.}
     * @config{&nbsp;&nbsp;&nbsp;&nbsp;pinned, List of "table:" URIs
     * exempt from cache eviction.  Capacity config overrides this\, tables exceeding capacity will
     * not be fully retained.  Table names can appear in both this and the preload list\, but not in
     * both this and the exclude list.  Duplicate names are allowed., a list of strings; default
     * empty.}
     * @config{ ),,}
     * @config{compatibility = (, set compatibility version of database.  Changing the compatibility
     * version requires that there are no active operations for the duration of the call., a set of
     * related configuration options defined as follows.}
     * @config{&nbsp;&nbsp;&nbsp;&nbsp;release,
     * compatibility release version string., a string; default empty.}
     * @config{ ),,}
     * @config{debug_mode = (, control the settings of various extended debugging features., a set
     * of related configuration options defined as follows.}
     * @config{&nbsp;&nbsp;&nbsp;&nbsp;
     * background_compact, if true\, background compact aggressively removes compact statistics for
     * a file and decreases the max amount of time a file can be skipped for., a boolean flag;
     * default \c false.}
     * @config{&nbsp;&nbsp;&nbsp;&nbsp;checkpoint_retention, adjust log removal
     * to retain the log records of this number of checkpoints.  Zero or one means perform normal
     * removal., an integer between \c 0 and \c 1024; default \c 0.}
     * @config{&nbsp;&nbsp;&nbsp;&nbsp;corruption_abort, if true and built in diagnostic mode\, dump
     * core in the case of data corruption., a boolean flag; default \c true.}
     * @config{&nbsp;&nbsp;&nbsp;&nbsp;cursor_copy, if true\, use the system allocator to make a
     * copy of any data returned by a cursor operation and return the copy instead.  The copy is
     * freed on the next cursor operation.  This allows memory sanitizers to detect inappropriate
     * references to memory owned by cursors., a boolean flag; default \c false.}
     * @config{&nbsp;&nbsp;&nbsp;&nbsp;cursor_reposition, if true\, for operations with snapshot
     * isolation the cursor temporarily releases any page that requires force eviction\, then
     * repositions back to the page for further operations.  A page release encourages eviction of
     * hot or large pages\, which is more likely to succeed without a cursor keeping the page
     * pinned., a boolean flag; default \c false.}
     * @config{&nbsp;&nbsp;&nbsp;&nbsp;eviction, if
     * true\, modify internal algorithms to change skew to force history store eviction to happen
     * more aggressively.  This includes but is not limited to not skewing newest\, not favoring
     * leaf pages\, and modifying the eviction score mechanism., a boolean flag; default \c false.}
     * @config{&nbsp;&nbsp;&nbsp;&nbsp;log_retention, adjust log removal to retain at least this
     * number of log files.  (Warning: this option can remove log files required for recovery if no
     * checkpoints have yet been done and the number of log files exceeds the configured value.  As
     * WiredTiger cannot detect the difference between a system that has not yet checkpointed and
     * one that will never checkpoint\, it might discard log files before any checkpoint is done.)
     * Ignored if set to 0., an integer between \c 0 and \c 1024; default \c 0.}
     * @config{&nbsp;&nbsp;&nbsp;&nbsp;realloc_exact, if true\, reallocation of memory will only
     * provide the exact amount requested.  This will help with spotting memory allocation issues
     * more easily., a boolean flag; default \c false.}
     * @config{&nbsp;&nbsp;&nbsp;&nbsp;
     * realloc_malloc, if true\, every realloc call will force a new memory allocation by using
     * malloc., a boolean flag; default \c false.}
     * @config{&nbsp;&nbsp;&nbsp;&nbsp;rollback_error,
     * return a WT_ROLLBACK error from a transaction operation about every Nth operation to simulate
     * a collision., an integer between \c 0 and \c 10M; default \c 0.}
     * @config{&nbsp;&nbsp;&nbsp;&nbsp;slow_checkpoint, if true\, slow down checkpoint creation by
     * slowing down internal page processing., a boolean flag; default \c false.}
     * @config{&nbsp;&nbsp;&nbsp;&nbsp;stress_skiplist, Configure various internal parameters to
     * encourage race conditions and other issues with internal skip lists\, e.g.  using a more
     * dense representation., a boolean flag; default \c false.}
     * @config{&nbsp;&nbsp;&nbsp;&nbsp;
     * table_logging, if true\, write transaction related information to the log for all
     * operations\, even operations for tables with logging turned off.  This additional logging
     * information is intended for debugging and is informational only\, that is\, it is ignored
     * during recovery., a boolean flag; default \c false.}
     * @config{&nbsp;&nbsp;&nbsp;&nbsp;
     * tiered_flush_error_continue, on a write to tiered storage\, continue when an error occurs., a
     * boolean flag; default \c false.}
     * @config{&nbsp;&nbsp;&nbsp;&nbsp;update_restore_evict, if
     * true\, control all dirty page evictions through forcing update restore eviction., a boolean
     * flag; default \c false.}
     * @config{ ),,}
     * @config{error_prefix, prefix string for error messages., a string; default empty.}
     * @config{eviction = (, eviction configuration options., a set of related configuration options
     * defined as follows.}
     * @config{&nbsp;&nbsp;&nbsp;&nbsp;evict_sample_inmem, If no in-memory ref
     * is found on the root page\, attempt to locate a random in-memory page by examining all
     * entries on the root page., a boolean flag; default \c true.}
     * @config{&nbsp;&nbsp;&nbsp;&nbsp;
     * threads_max, maximum number of threads WiredTiger will start to help evict pages from cache.
     * The number of threads started will vary depending on the current eviction load.  Each
     * eviction worker thread uses a session from the configured session_max., an integer between \c
     * 1 and \c 20; default \c 8.}
     * @config{&nbsp;&nbsp;&nbsp;&nbsp;threads_min, minimum number of
     * threads WiredTiger will start to help evict pages from cache.  The number of threads
     * currently running will vary depending on the current eviction load., an integer between \c 1
     * and \c 20; default \c 1.}
     * @config{ ),,}
     * @config{eviction_checkpoint_target, perform eviction at the beginning of checkpoints to bring
     * the dirty content in cache to this level.  It is a percentage of the cache size if the value
     * is within the range of 0 to 100 or an absolute size when greater than 100. The value is not
     * allowed to exceed the \c cache_size.  Ignored if set to zero., an integer between \c 0 and \c
     * 10TB; default \c 1.}
     * @config{eviction_dirty_target, perform eviction in worker threads when the cache contains at
     * least this much dirty content.  It is a percentage of the cache size if the value is within
     * the range of 1 to 100 or an absolute size when greater than 100. The value is not allowed to
     * exceed the \c cache_size and has to be lower than its counterpart \c eviction_dirty_trigger.,
     * an integer between \c 1 and \c 10TB; default \c 5.}
     * @config{eviction_dirty_trigger, trigger application threads to perform eviction when the
     * cache contains at least this much dirty content.  It is a percentage of the cache size if the
     * value is within the range of 1 to 100 or an absolute size when greater than 100. The value is
     * not allowed to exceed the \c cache_size and has to be greater than its counterpart \c
     * eviction_dirty_target.  This setting only alters behavior if it is lower than
     * eviction_trigger., an integer between \c 1 and \c 10TB; default \c 20.}
     * @config{eviction_target, perform eviction in worker threads when the cache contains at least
     * this much content.  It is a percentage of the cache size if the value is within the range of
     * 10 to 100 or an absolute size when greater than 100. The value is not allowed to exceed the
     * \c cache_size and has to be lower than its counterpart \c eviction_trigger., an integer
     * between \c 10 and \c 10TB; default \c 80.}
     * @config{eviction_trigger, trigger application threads to perform eviction when the cache
     * contains at least this much content.  It is a percentage of the cache size if the value is
     * within the range of 10 to 100 or an absolute size when greater than 100. The value is not
     * allowed to exceed the \c cache_size and has to be greater than its counterpart \c
     * eviction_target., an integer between \c 10 and \c 10TB; default \c 95.}
     * @config{eviction_updates_target, perform eviction in worker threads when the cache contains
     * at least this many bytes of updates.  It is a percentage of the cache size if the value is
     * within the range of 0 to 100 or an absolute size when greater than 100. Calculated as half of
     * \c eviction_dirty_target by default.  The value is not allowed to exceed the \c cache_size
     * and has to be lower than its counterpart \c eviction_updates_trigger., an integer between \c
     * 0 and \c 10TB; default \c 0.}
     * @config{eviction_updates_trigger, trigger application threads to perform eviction when the
     * cache contains at least this many bytes of updates.  It is a percentage of the cache size if
     * the value is within the range of 1 to 100 or an absolute size when greater than 100\.
     * Calculated as half of \c eviction_dirty_trigger by default.  The value is not allowed to
     * exceed the \c cache_size and has to be greater than its counterpart \c
     * eviction_updates_target.  This setting only alters behavior if it is lower than \c
     * eviction_trigger., an integer between \c 0 and \c 10TB; default \c 0.}
     * @config{extra_diagnostics, enable additional diagnostics in WiredTiger.  These additional
     * diagnostics include diagnostic assertions that can cause WiredTiger to abort when an invalid
     * state is detected.  Options are given as a list\, such as
     * <code>"extra_diagnostics=[out_of_order\,visibility]"</code>. Choosing \c all enables all
     * assertions.  When WiredTiger is compiled with \c HAVE_DIAGNOSTIC=1 all assertions are enabled
     * and cannot be reconfigured., a list\, with values chosen from the following options: \c
     * "all"\, \c "checkpoint_validate"\, \c "cursor_check"\, \c "disk_validate"\, \c
     * "eviction_check"\, \c "generation_check"\, \c "hs_validate"\, \c "key_out_of_order"\, \c
     * "log_validate"\, \c "prepared"\, \c "slow_operation"\, \c "txn_visibility"; default \c [].}
     * @config{file_manager = (, control how file handles are managed., a set of related
     * configuration options defined as follows.}
     * @config{&nbsp;&nbsp;&nbsp;&nbsp;
     * close_handle_minimum, number of handles open before the file manager will look for handles to
     * close., an integer greater than or equal to \c 0; default \c 250.}
     * @config{&nbsp;&nbsp;&nbsp;&nbsp;close_idle_time, amount of time in seconds a file handle
     * needs to be idle before attempting to close it.  A setting of 0 means that idle handles are
     * not closed., an integer between \c 0 and \c 100000; default \c 30.}
     * @config{&nbsp;&nbsp;&nbsp;&nbsp;close_scan_interval, interval in seconds at which to check
     * for files that are inactive and close them., an integer between \c 1 and \c 100000; default
     * \c 10.}
     * @config{ ),,}
     * @config{generation_drain_timeout_ms, the number of milliseconds to wait for a resource to
     * drain before timing out in diagnostic mode.  Default will wait for 4 minutes\, 0 will wait
     * forever., an integer greater than or equal to \c 0; default \c 240000.}
     * @config{history_store = (, history store configuration options., a set of related
     * configuration options defined as follows.}
     * @config{&nbsp;&nbsp;&nbsp;&nbsp;file_max, the
     * maximum number of bytes that WiredTiger is allowed to use for its history store mechanism.
     * If the history store file exceeds this size\, a panic will be triggered.  The default value
     * means that the history store file is unbounded and may use as much space as the filesystem
     * will accommodate.  The minimum non-zero setting is 100MB., an integer greater than or equal
     * to \c 0; default \c 0.}
     * @config{ ),,}
     * @config{io_capacity = (, control how many bytes per second are written and read.  Exceeding
     * the capacity results in throttling., a set of related configuration options defined as
     * follows.}
     * @config{&nbsp;&nbsp;&nbsp;&nbsp;chunk_cache, number of bytes per second available
     * to the chunk cache.  The minimum non-zero setting is 1MB., an integer between \c 0 and \c
     * 1TB; default \c 0.}
     * @config{&nbsp;&nbsp;&nbsp;&nbsp;total, number of bytes per second
     * available to all subsystems in total.  When set\, decisions about what subsystems are
     * throttled\, and in what proportion\, are made internally.  The minimum non-zero setting is
     * 1MB., an integer between \c 0 and \c 1TB; default \c 0.}
     * @config{ ),,}
     * @config{json_output, enable JSON formatted messages on the event handler interface.  Options
     * are given as a list\, where each option specifies an event handler category e.g.  'error'
     * represents the messages from the WT_EVENT_HANDLER::handle_error method., a list\, with values
     * chosen from the following options: \c "error"\, \c "message"; default \c [].}
     * @config{log = (, enable logging.  Enabling logging uses three sessions from the configured
     * session_max., a set of related configuration options defined as follows.}
     * @config{&nbsp;&nbsp;&nbsp;&nbsp;os_cache_dirty_pct, maximum dirty system buffer cache usage\,
     * as a percentage of the log's \c file_max.  If non-zero\, schedule writes for dirty blocks
     * belonging to the log in the system buffer cache after that percentage of the log has been
     * written into the buffer cache without an intervening file sync., an integer between \c 0 and
     * \c 100; default \c 0.}
     * @config{&nbsp;&nbsp;&nbsp;&nbsp;prealloc, pre-allocate log files., a
     * boolean flag; default \c true.}
     * @config{&nbsp;&nbsp;&nbsp;&nbsp;prealloc_init_count, initial
     * number of pre-allocated log files., an integer between \c 1 and \c 500; default \c 1.}
     * @config{&nbsp;&nbsp;&nbsp;&nbsp;remove, automatically remove unneeded log files., a boolean
     * flag; default \c true.}
     * @config{&nbsp;&nbsp;&nbsp;&nbsp;zero_fill, manually write zeroes into
     * log files., a boolean flag; default \c false.}
     * @config{ ),,}
     * @config{lsm_manager = (, configure database wide options for LSM tree management.  The LSM
     * manager is started automatically the first time an LSM tree is opened.  The LSM manager uses
     * a session from the configured session_max., a set of related configuration options defined as
     * follows.}
     * @config{&nbsp;&nbsp;&nbsp;&nbsp;merge, merge LSM chunks where possible., a boolean
     * flag; default \c true.}
     * @config{&nbsp;&nbsp;&nbsp;&nbsp;worker_thread_max, Configure a set of
     * threads to manage merging LSM trees in the database.  Each worker thread uses a session
     * handle from the configured session_max., an integer between \c 3 and \c 20; default \c 4.}
     * @config{ ),,}
     * @config{operation_timeout_ms, this option is no longer supported\, retained for backward
     * compatibility., an integer greater than or equal to \c 0; default \c 0.}
     * @config{operation_tracking = (, enable tracking of performance-critical functions.  See @ref
     * operation_tracking for more information., a set of related configuration options defined as
     * follows.}
     * @config{&nbsp;&nbsp;&nbsp;&nbsp;enabled, enable operation tracking subsystem., a
     * boolean flag; default \c false.}
     * @config{&nbsp;&nbsp;&nbsp;&nbsp;path, the name of a
     * directory into which operation tracking files are written.  The directory must already exist.
     * If the value is not an absolute path\, the path is relative to the database home (see @ref
     * absolute_path for more information)., a string; default \c ".".}
     * @config{ ),,}
     * @config{shared_cache = (, shared cache configuration options.  A database should configure
     * either a cache_size or a shared_cache not both.  Enabling a shared cache uses a session from
     * the configured session_max.  A shared cache can not have absolute values configured for cache
     * eviction settings., a set of related configuration options defined as follows.}
     * @config{&nbsp;&nbsp;&nbsp;&nbsp;chunk, the granularity that a shared cache is redistributed.,
     * an integer between \c 1MB and \c 10TB; default \c 10MB.}
     * @config{&nbsp;&nbsp;&nbsp;&nbsp;
     * name, the name of a cache that is shared between databases or \c "none" when no shared cache
     * is configured., a string; default \c none.}
     * @config{&nbsp;&nbsp;&nbsp;&nbsp;quota, maximum
     * size of cache this database can be allocated from the shared cache.  Defaults to the entire
     * shared cache size., an integer; default \c 0.}
     * @config{&nbsp;&nbsp;&nbsp;&nbsp;reserve,
     * amount of cache this database is guaranteed to have available from the shared cache.  This
     * setting is per database.  Defaults to the chunk size., an integer; default \c 0.}
     * @config{&nbsp;&nbsp;&nbsp;&nbsp;size, maximum memory to allocate for the shared cache.
     * Setting this will update the value if one is already set., an integer between \c 1MB and \c
     * 10TB; default \c 500MB.}
     * @config{ ),,}
     * @config{statistics, Maintain database statistics\, which may impact performance.  Choosing
     * "all" maintains all statistics regardless of cost\, "fast" maintains a subset of statistics
     * that are relatively inexpensive\, "none" turns off all statistics.  The "clear" configuration
     * resets statistics after they are gathered\, where appropriate (for example\, a cache size
     * statistic is not cleared\, while the count of cursor insert operations will be cleared). When
     * "clear" is configured for the database\, gathered statistics are reset each time a statistics
     * cursor is used to gather statistics\, as well as each time statistics are logged using the \c
     * statistics_log configuration.  See @ref statistics for more information., a list\, with
     * values chosen from the following options: \c "all"\, \c "cache_walk"\, \c "fast"\, \c
     * "none"\, \c "clear"\, \c "tree_walk"; default \c none.}
     * @config{statistics_log = (, log any statistics the database is configured to maintain\, to a
     * file.  See @ref statistics for more information.  Enabling the statistics log server uses a
     * session from the configured session_max., a set of related configuration options defined as
     * follows.}
     * @config{&nbsp;&nbsp;&nbsp;&nbsp;json, encode statistics in JSON format., a boolean
     * flag; default \c false.}
     * @config{&nbsp;&nbsp;&nbsp;&nbsp;on_close, log statistics on database
     * close., a boolean flag; default \c false.}
     * @config{&nbsp;&nbsp;&nbsp;&nbsp;sources, if
     * non-empty\, include statistics for the list of "file:" and "lsm:" data source URIs\, if they
     * are open at the time of the statistics logging., a list of strings; default empty.}
     * @config{&nbsp;&nbsp;&nbsp;&nbsp;timestamp, a timestamp prepended to each log record.  May
     * contain \c strftime conversion specifications.  When \c json is configured\, defaults to \c
     * "%Y-%m-%dT%H:%M:%S.000Z"., a string; default \c "%b %d %H:%M:%S".}
     * @config{&nbsp;&nbsp;&nbsp;&nbsp;wait, seconds to wait between each write of the log records;
     * setting this value above 0 configures statistics logging., an integer between \c 0 and \c
     * 100000; default \c 0.}
     * @config{ ),,}
     * @config{tiered_storage = (, enable tiered storage.  Enabling tiered storage may use one
     * session from the configured session_max., a set of related configuration options defined as
     * follows.}
     * @config{&nbsp;&nbsp;&nbsp;&nbsp;local_retention, time in seconds to retain data on
     * tiered storage on the local tier for faster read access., an integer between \c 0 and \c
     * 10000; default \c 300.}
     * @config{ ),,}
     * @config{verbose, enable messages for various subsystems and operations.  Options are given as
     * a list\, where each message type can optionally define an associated verbosity level\, such
     * as <code>"verbose=[evictserver\,read:1\,rts:0]"</code>. Verbosity levels that can be provided
     * include <code>0</code> (INFO) and <code>1</code> through <code>5</code>\, corresponding to
     * (DEBUG_1) to (DEBUG_5). \c all is a special case that defines the verbosity level for all
     * categories not explicitly set in the config string., a list\, with values chosen from the
     * following options: \c "all"\, \c "api"\, \c "backup"\, \c "block"\, \c "block_cache"\, \c
     * "checkpoint"\, \c "checkpoint_cleanup"\, \c "checkpoint_progress"\, \c "chunkcache"\, \c
     * "compact"\, \c "compact_progress"\, \c "configuration"\, \c "error_returns"\, \c "evict"\, \c
     * "evict_stuck"\, \c "evictserver"\, \c "fileops"\, \c "generation"\, \c "handleops"\, \c
     * "history_store"\, \c "history_store_activity"\, \c "log"\, \c "lsm"\, \c "lsm_manager"\, \c
     * "metadata"\, \c "mutex"\, \c "out_of_order"\, \c "overflow"\, \c "prefetch"\, \c "read"\, \c
     * "reconcile"\, \c "recovery"\, \c "recovery_progress"\, \c "rts"\, \c "salvage"\, \c
     * "shared_cache"\, \c "split"\, \c "temporary"\, \c "thread_group"\, \c "tiered"\, \c
     * "timestamp"\, \c "transaction"\, \c "verify"\, \c "version"\, \c "write"; default \c [].}
     * @configend
     * @errors
     */
    int __F(reconfigure)(WT_CONNECTION *connection, const char *config);

    /*!
     * The home directory of the connection.
     *
     * @snippet ex_all.c Get the database home directory
     *
     * @param connection the connection handle
     * @returns a pointer to a string naming the home directory
     */
    const char *__F(get_home)(WT_CONNECTION *connection);

    /*!
     * Compile a configuration string to be used with an API.  The string returned by this
     * method can be used with the indicated API call as its configuration argument.
     * Precompiled strings should be used where configuration parsing has proved to be a
     * performance bottleneck. The lifetime of a configuration string ends when the connection
     * is closed. The number of compilation strings that can be made is limited by
     * the \c compile_configuration_count configuration in ::wiredtiger_open .
     *
     * Configuration strings containing '%d' or '%s' can have values bound, see
     * WT_SESSION::bind_configuration.
     *
     * This API may change in future releases.
     *
     * @param connection the connection handle
     * @param method the API to the configuration string applies to, e.g.
     * \c "WT_SESSION.open_cursor"
     * @param str the configuration string to compile
     * @param compiled the returned configuration string
     * @errors
     */
    int __F(compile_configuration)(WT_CONNECTION *connection, const char *method,
        const char *str, const char **compiled);

    /*!
     * Add configuration options for a method.  See
     * @ref custom_ds_config_add for more information.
     *
     * @snippet ex_all.c Configure method configuration
     *
     * @param connection the connection handle
     * @param method the method being configured
     * @param uri the object type or NULL for all object types
     * @param config the additional configuration's name and default value
     * @param type the additional configuration's type (must be one of
     * \c "boolean"\, \c "int", \c "list" or \c "string")
     * @param check the additional configuration check string, or NULL if
     * none
     * @errors
     */
    int __F(configure_method)(WT_CONNECTION *connection,
        const char *method, const char *uri,
        const char *config, const char *type, const char *check);

    /*!
     * Return if opening this handle created the database.
     *
     * @snippet ex_all.c Check if the database is newly created
     *
     * @param connection the connection handle
     * @returns false (zero) if the connection existed before the call to
     * ::wiredtiger_open, true (non-zero) if it was created by opening this
     * handle.
     */
    int __F(is_new)(WT_CONNECTION *connection);

    /*!
     * @name Session handles
     * @{
     */
    /*!
     * Open a session.
     *
     * @snippet ex_all.c Open a session
     *
     * @param connection the connection handle
     * @param event_handler An event handler. If <code>NULL</code>, the
     * connection's event handler is used. See @ref event_message_handling
     * for more information.
     * @configstart{WT_CONNECTION.open_session, see dist/api_data.py}
     * @config{cache_cursors, enable caching of cursors for reuse.  Any calls to WT_CURSOR::close
     * for a cursor created in this session will mark the cursor as cached and keep it available to
     * be reused for later calls to WT_SESSION::open_cursor.  Cached cursors may be eventually
     * closed.  This value is inherited from ::wiredtiger_open \c cache_cursors., a boolean flag;
     * default \c true.}
     * @config{cache_max_wait_ms, the maximum number of milliseconds an application thread will wait
     * for space to be available in cache before giving up.  Default value will be the global
     * setting of the connection config., an integer greater than or equal to \c 0; default \c 0.}
     * @config{debug = (, configure debug specific behavior on a session.  Generally only used for
     * internal testing purposes., a set of related configuration options defined as follows.}
     * @config{&nbsp;&nbsp;&nbsp;&nbsp;checkpoint_fail_before_turtle_update, Fail before writing a
     * turtle file at the end of a checkpoint., a boolean flag; default \c false.}
     * @config{&nbsp;&nbsp;&nbsp;&nbsp;release_evict_page, Configure the session to evict the page
     * when it is released and no longer needed., a boolean flag; default \c false.}
     * @config{ ),,}
     * @config{ignore_cache_size, when set\, operations performed by this session ignore the cache
     * size and are not blocked when the cache is full.  Note that use of this option for operations
     * that create cache pressure can starve ordinary sessions that obey the cache size., a boolean
     * flag; default \c false.}
     * @config{isolation, the default isolation level for operations in this session., a string\,
     * chosen from the following options: \c "read-uncommitted"\, \c "read-committed"\, \c
     * "snapshot"; default \c snapshot.}
     * @config{prefetch = (, Enable automatic detection of scans by applications\, and attempt to
     * pre-fetch future content into the cache., a set of related configuration options defined as
     * follows.}
     * @config{&nbsp;&nbsp;&nbsp;&nbsp;enabled, whether pre-fetch is enabled for this
     * session., a boolean flag; default \c false.}
     * @config{ ),,}
     * @configend
     * @param[out] sessionp the new session handle
     * @errors
     */
    int __F(open_session)(WT_CONNECTION *connection,
        WT_EVENT_HANDLER *event_handler, const char *config,
        WT_SESSION **sessionp);
    /*! @} */

    /*!
     * @name Transactions
     * @{
     */
    /*!
     * Query the global transaction timestamp state.
     *
     * @snippet ex_all.c query timestamp
     *
     * @param connection the connection handle
     * @param[out] hex_timestamp a buffer that will be set to the
     * hexadecimal encoding of the timestamp being queried.  Must be large
     * enough to hold a NUL terminated, hex-encoded 8B timestamp (17 bytes).
     * @configstart{WT_CONNECTION.query_timestamp, see dist/api_data.py}
     * @config{get, specify which timestamp to query: \c all_durable returns the largest timestamp
     * such that all timestamps up to and including that value have been committed (possibly bounded
     * by the application-set \c durable timestamp); \c last_checkpoint returns the timestamp of the
     * most recent stable checkpoint; \c oldest_timestamp returns the most recent \c
     * oldest_timestamp set with WT_CONNECTION::set_timestamp; \c oldest_reader returns the minimum
     * of the read timestamps of all active readers; \c pinned returns the minimum of the \c
     * oldest_timestamp and the read timestamps of all active readers; \c recovery returns the
     * timestamp of the most recent stable checkpoint taken prior to a shutdown; \c stable_timestamp
     * returns the most recent \c stable_timestamp set with WT_CONNECTION::set_timestamp.  (The \c
     * oldest and \c stable arguments are deprecated short-hand for \c oldest_timestamp and \c
     * stable_timestamp\, respectively.) See @ref timestamp_global_api., a string\, chosen from the
     * following options: \c "all_durable"\, \c "last_checkpoint"\, \c "oldest"\, \c
     * "oldest_reader"\, \c "oldest_timestamp"\, \c "pinned"\, \c "recovery"\, \c "stable"\, \c
     * "stable_timestamp"; default \c all_durable.}
     * @configend
     *
     * A timestamp of 0 is returned if the timestamp is not available or has not been set.
     * @errors
     */
    int __F(query_timestamp)(
        WT_CONNECTION *connection, char *hex_timestamp, const char *config);

    /*!
     * Set a global transaction timestamp.
     *
     * @snippet ex_all.c set durable timestamp
     *
     * @snippet ex_all.c set oldest timestamp
     *
     * @snippet ex_all.c set stable timestamp
     *
     * @param connection the connection handle
     * @configstart{WT_CONNECTION.set_timestamp, see dist/api_data.py}
     * @config{durable_timestamp, temporarily set the system's maximum durable timestamp\, bounding
     * the timestamp returned by WT_CONNECTION::query_timestamp with the \c all_durable
     * configuration.  Calls to WT_CONNECTION::query_timestamp will ignore durable timestamps
     * greater than the specified value until a subsequent transaction commit advances the maximum
     * durable timestamp\, or rollback-to-stable resets the value.  See @ref timestamp_global_api.,
     * a string; default empty.}
     * @config{oldest_timestamp, future commits and queries will be no earlier than the specified
     * timestamp.  Values must be monotonically increasing.  The value must not be newer than the
     * current stable timestamp.  See @ref timestamp_global_api., a string; default empty.}
     * @config{stable_timestamp, checkpoints will not include commits that are newer than the
     * specified timestamp in tables configured with \c "log=(enabled=false)". Values must be
     * monotonically increasing.  The value must not be older than the current oldest timestamp.
     * See @ref timestamp_global_api., a string; default empty.}
     * @configend
     * @errors
     */
    int __F(set_timestamp)(
        WT_CONNECTION *connection, const char *config);

    /*!
     * Rollback tables to an earlier point in time, discarding all updates to checkpoint durable
     * tables that have commit times more recent than the current global stable timestamp.
     *
     * No updates made to logged tables or updates made without an associated commit timestamp
     * will be discarded. See @ref timestamp_misc.
     *
     * Applications must resolve all running transactions and close or reset all open cursors
     * before the call, and no other API calls should be made for the duration of the call.
     *
     * @snippet ex_all.c rollback to stable
     *
     * @param connection the connection handle
     * @configstart{WT_CONNECTION.rollback_to_stable, see dist/api_data.py}
     * @config{dryrun, perform the checks associated with RTS\, but don't modify any data., a
     * boolean flag; default \c false.}
     * @config{threads, maximum number of threads WiredTiger will start to help RTS. Each RTS worker
     * thread uses a session from the configured session_max., an integer between \c 0 and \c 10;
     * default \c 4.}
     * @configend
     * @errors
     * An error should occur only in the case of a system problem, and an application typically
     * will retry WT_CONNECTION::rollback_to_stable on error, or fail outright.
     */
    int __F(rollback_to_stable)(
        WT_CONNECTION *connection, const char *config);

    /*! @} */

    /*!
     * @name Extensions
     * @{
     */
    /*!
     * Load an extension.
     *
     * @snippet ex_all.c Load an extension
     *
     * @param connection the connection handle
     * @param path the filename of the extension module, or \c "local" to
     * search the current application binary for the initialization
     * function, see @ref extensions for more details.
     * @configstart{WT_CONNECTION.load_extension, see dist/api_data.py}
     * @config{config, configuration string passed to the entry point of the extension as its
     * WT_CONFIG_ARG argument., a string; default empty.}
     * @config{early_load, whether this extension should be loaded at the beginning of
     * ::wiredtiger_open.  Only applicable to extensions loaded via the wiredtiger_open
     * configurations string., a boolean flag; default \c false.}
     * @config{entry, the entry point of the extension\, called to initialize the extension when it
     * is loaded.  The signature of the function must match ::wiredtiger_extension_init., a string;
     * default \c wiredtiger_extension_init.}
     * @config{terminate, an optional function in the extension that is called before the extension
     * is unloaded during WT_CONNECTION::close.  The signature of the function must match
     * ::wiredtiger_extension_terminate., a string; default \c wiredtiger_extension_terminate.}
     * @configend
     * @errors
     */
    int __F(load_extension)(WT_CONNECTION *connection,
        const char *path, const char *config);

    /*!
     * Add a custom data source.  See @ref custom_data_sources for more
     * information.
     *
     * The application must first implement the WT_DATA_SOURCE interface
     * and then register the implementation with WiredTiger:
     *
     * @snippet ex_data_source.c WT_DATA_SOURCE register
     *
     * @param connection the connection handle
     * @param prefix the URI prefix for this data source, e.g., "file:"
     * @param data_source the application-supplied implementation of
     *  WT_DATA_SOURCE to manage this data source.
     * @configempty{WT_CONNECTION.add_data_source, see dist/api_data.py}
     * @errors
     */
    int __F(add_data_source)(WT_CONNECTION *connection, const char *prefix,
        WT_DATA_SOURCE *data_source, const char *config);

    /*!
     * Add a custom collation function.
     *
     * The application must first implement the WT_COLLATOR interface and
     * then register the implementation with WiredTiger:
     *
     * @snippet ex_all.c WT_COLLATOR register
     *
     * @param connection the connection handle
     * @param name the name of the collation to be used in calls to
     *  WT_SESSION::create, may not be \c "none"
     * @param collator the application-supplied collation handler
     * @configempty{WT_CONNECTION.add_collator, see dist/api_data.py}
     * @errors
     */
    int __F(add_collator)(WT_CONNECTION *connection,
        const char *name, WT_COLLATOR *collator, const char *config);

    /*!
     * Add a compression function.
     *
     * The application must first implement the WT_COMPRESSOR interface
     * and then register the implementation with WiredTiger:
     *
     * @snippet nop_compress.c WT_COMPRESSOR initialization structure
     *
     * @snippet nop_compress.c WT_COMPRESSOR initialization function
     *
     * @param connection the connection handle
     * @param name the name of the compression function to be used in calls
     *  to WT_SESSION::create, may not be \c "none"
     * @param compressor the application-supplied compression handler
     * @configempty{WT_CONNECTION.add_compressor, see dist/api_data.py}
     * @errors
     */
    int __F(add_compressor)(WT_CONNECTION *connection,
        const char *name, WT_COMPRESSOR *compressor, const char *config);

    /*!
     * Add an encryption function.
     *
     * The application must first implement the WT_ENCRYPTOR interface
     * and then register the implementation with WiredTiger:
     *
     * @snippet nop_encrypt.c WT_ENCRYPTOR initialization structure
     *
     * @snippet nop_encrypt.c WT_ENCRYPTOR initialization function
     *
     * @param connection the connection handle
     * @param name the name of the encryption function to be used in calls
     *  to WT_SESSION::create, may not be \c "none"
     * @param encryptor the application-supplied encryption handler
     * @configempty{WT_CONNECTION.add_encryptor, see dist/api_data.py}
     * @errors
     */
    int __F(add_encryptor)(WT_CONNECTION *connection,
        const char *name, WT_ENCRYPTOR *encryptor, const char *config);

    /*!
     * Add a custom extractor for index keys or column groups.
     *
     * The application must first implement the WT_EXTRACTOR interface and
     * then register the implementation with WiredTiger:
     *
     * @snippet ex_all.c WT_EXTRACTOR register
     *
     * @param connection the connection handle
     * @param name the name of the extractor to be used in calls to
     *  WT_SESSION::create, may not be \c "none"
     * @param extractor the application-supplied extractor
     * @configempty{WT_CONNECTION.add_extractor, see dist/api_data.py}
     * @errors
     */
    int __F(add_extractor)(WT_CONNECTION *connection, const char *name,
        WT_EXTRACTOR *extractor, const char *config);

    /*!
     * Configure a custom file system.
     *
     * This method can only be called from an early loaded extension
     * module. The application must first implement the WT_FILE_SYSTEM
     * interface and then register the implementation with WiredTiger:
     *
     * @snippet ex_file_system.c WT_FILE_SYSTEM register
     *
     * @param connection the connection handle
     * @param fs the populated file system structure
     * @configempty{WT_CONNECTION.set_file_system, see dist/api_data.py}
     * @errors
     */
    int __F(set_file_system)(
        WT_CONNECTION *connection, WT_FILE_SYSTEM *fs, const char *config);

#if !defined(DOXYGEN)
#if !defined(SWIG)
    /*!
     * Add a storage source implementation.
     *
     * The application must first implement the WT_STORAGE_SOURCE
     * interface and then register the implementation with WiredTiger:
     *
     * @snippet ex_storage_source.c WT_STORAGE_SOURCE register
     *
     * @param connection the connection handle
     * @param name the name of the storage source implementation
     * @param storage_source the populated storage source structure
     * @configempty{WT_CONNECTION.add_storage_source, see dist/api_data.py}
     * @errors
     */
    int __F(add_storage_source)(WT_CONNECTION *connection, const char *name,
        WT_STORAGE_SOURCE *storage_source, const char *config);
#endif

    /*!
     * Get a storage source implementation.
     *
     * Look up a storage source by name and return it. The returned storage source
     * must be released by calling WT_STORAGE_SOURCE::terminate.
     *
     * @snippet ex_storage_source.c WT_STORAGE_SOURCE register
     *
     * @param connection the connection handle
     * @param name the name of the storage source implementation
     * @param storage_source the storage source structure
     * @errors
     */
    int __F(get_storage_source)(WT_CONNECTION *connection, const char *name,
        WT_STORAGE_SOURCE **storage_sourcep);
#endif

    /*!
     * Return a reference to the WiredTiger extension functions.
     *
     * @snippet ex_data_source.c WT_EXTENSION_API declaration
     *
     * @param wt_conn the WT_CONNECTION handle
     * @returns a reference to a WT_EXTENSION_API structure.
     */
    WT_EXTENSION_API *__F(get_extension_api)(WT_CONNECTION *wt_conn);
    /*! @} */
};

/*!
 * Open a connection to a database.
 *
 * @snippet ex_all.c Open a connection
 *
 * @param home The path to the database home directory.  See @ref home
 * for more information.
 * @param event_handler An event handler. If <code>NULL</code>, a default
 * event handler is installed that writes error messages to stderr. See
 * @ref event_message_handling for more information.
 * @configstart{wiredtiger_open, see dist/api_data.py}
 * @config{backup_restore_target, If non-empty and restoring from a backup\, restore only the table
 * object targets listed.  WiredTiger will remove all the metadata entries for the tables that are
 * not listed in the list from the reconstructed metadata.  The target list must include URIs of
 * type \c table:., a list of strings; default empty.}
 * @config{block_cache = (, block cache configuration options., a set of related configuration
 * options defined as follows.}
 * @config{&nbsp;&nbsp;&nbsp;&nbsp;blkcache_eviction_aggression,
 * seconds an unused block remains in the cache before it is evicted., an integer between \c 1 and
 * \c 7200; default \c 1800.}
 * @config{&nbsp;&nbsp;&nbsp;&nbsp;cache_on_checkpoint, cache blocks
 * written by a checkpoint., a boolean flag; default \c true.}
 * @config{&nbsp;&nbsp;&nbsp;&nbsp;
 * cache_on_writes, cache blocks as they are written (other than checkpoint blocks)., a boolean
 * flag; default \c true.}
 * @config{&nbsp;&nbsp;&nbsp;&nbsp;enabled, enable block cache., a boolean
 * flag; default \c false.}
 * @config{&nbsp;&nbsp;&nbsp;&nbsp;full_target, the fraction of the block
 * cache that must be full before eviction will remove unused blocks., an integer between \c 30 and
 * \c 100; default \c 95.}
 * @config{&nbsp;&nbsp;&nbsp;&nbsp;hashsize, number of buckets in the
 * hashtable that keeps track of blocks., an integer between \c 512 and \c 256K; default \c 32768.}
 * @config{&nbsp;&nbsp;&nbsp;&nbsp;max_percent_overhead, maximum tolerated overhead expressed as the
 * number of blocks added and removed as percent of blocks looked up; cache population and eviction
 * will be suppressed if the overhead exceeds the threshold., an integer between \c 1 and \c 500;
 * default \c 10.}
 * @config{&nbsp;&nbsp;&nbsp;&nbsp;nvram_path, the absolute path to the file system
 * mounted on the NVRAM device., a string; default empty.}
 * @config{&nbsp;&nbsp;&nbsp;&nbsp;
 * percent_file_in_dram, bypass cache for a file if the set percentage of the file fits in system
 * DRAM (as specified by block_cache.system_ram)., an integer between \c 0 and \c 100; default \c
 * 50.}
 * @config{&nbsp;&nbsp;&nbsp;&nbsp;size, maximum memory to allocate for the block cache., an
 * integer between \c 0 and \c 10TB; default \c 0.}
 * @config{&nbsp;&nbsp;&nbsp;&nbsp;system_ram, the
 * bytes of system DRAM available for caching filesystem blocks., an integer between \c 0 and \c
 * 1024GB; default \c 0.}
 * @config{&nbsp;&nbsp;&nbsp;&nbsp;type, cache location: DRAM or NVRAM., a
 * string; default empty.}
 * @config{ ),,}
 * @config{buffer_alignment, in-memory alignment (in bytes) for buffers used for I/O. The default
 * value of -1 indicates a platform-specific alignment value should be used (4KB on Linux systems
 * when direct I/O is configured\, zero elsewhere). If the configured alignment is larger than
 * default or configured object page sizes\, file allocation and page sizes are silently increased
 * to the buffer alignment size.  Requires the \c posix_memalign API. See @ref
 * tuning_system_buffer_cache_direct_io., an integer between \c -1 and \c 1MB; default \c -1.}
 * @config{builtin_extension_config, A structure where the keys are the names of builtin extensions
 * and the values are passed to WT_CONNECTION::load_extension as the \c config parameter (for
 * example\, <code>builtin_extension_config={zlib={compression_level=3}}</code>)., a string; default
 * empty.}
 * @config{cache_cursors, enable caching of cursors for reuse.  This is the default value for any
 * sessions created\, and can be overridden in configuring \c cache_cursors in
 * WT_CONNECTION.open_session., a boolean flag; default \c true.}
 * @config{cache_max_wait_ms, the maximum number of milliseconds an application thread will wait for
 * space to be available in cache before giving up.  Default will wait forever., an integer greater
 * than or equal to \c 0; default \c 0.}
 * @config{cache_overhead, assume the heap allocator overhead is the specified percentage\, and
 * adjust the cache usage by that amount (for example\, if there is 10GB of data in cache\, a
 * percentage of 10 means WiredTiger treats this as 11GB). This value is configurable because
 * different heap allocators have different overhead and different workloads will have different
 * heap allocation sizes and patterns\, therefore applications may need to adjust this value based
 * on allocator choice and behavior in measured workloads., an integer between \c 0 and \c 30;
 * default \c 8.}
 * @config{cache_size, maximum heap memory to allocate for the cache.  A database should configure
 * either \c cache_size or \c shared_cache but not both., an integer between \c 1MB and \c 10TB;
 * default \c 100MB.}
 * @config{cache_stuck_timeout_ms, the number of milliseconds to wait before a stuck cache times out
 * in diagnostic mode.  Default will wait for 5 minutes\, 0 will wait forever., an integer greater
 * than or equal to \c 0; default \c 300000.}
 * @config{checkpoint = (, periodically checkpoint the database.  Enabling the checkpoint server
 * uses a session from the configured \c session_max., a set of related configuration options
 * defined as follows.}
 * @config{&nbsp;&nbsp;&nbsp;&nbsp;log_size, wait for this amount of log record
 * bytes to be written to the log between each checkpoint.  If non-zero\, this value will use a
 * minimum of the log file size.  A database can configure both log_size and wait to set an upper
 * bound for checkpoints; setting this value above 0 configures periodic checkpoints., an integer
 * between \c 0 and \c 2GB; default \c 0.}
 * @config{&nbsp;&nbsp;&nbsp;&nbsp;wait, seconds to wait
 * between each checkpoint; setting this value above 0 configures periodic checkpoints., an integer
 * between \c 0 and \c 100000; default \c 0.}
 * @config{ ),,}
 * @config{checkpoint_cleanup = (, periodically checkpoint cleanup the database., a set of related
 * configuration options defined as follows.}
 * @config{&nbsp;&nbsp;&nbsp;&nbsp;method, control how
 * aggressively obsolete content is removed by reading the internal pages.  Default to none\, which
 * means no additional work is done to find obsolete content., a string\, chosen from the following
 * options: \c "none"\, \c "reclaim_space"; default \c none.}
 * @config{&nbsp;&nbsp;&nbsp;&nbsp;wait,
 * seconds to wait between each checkpoint cleanup., an integer between \c 60 and \c 100000; default
 * \c 300.}
 * @config{ ),,}
 * @config{checkpoint_sync, flush files to stable storage when closing or writing checkpoints., a
 * boolean flag; default \c true.}
 * @config{chunk_cache = (, chunk cache configuration options., a set of related configuration
 * options defined as follows.}
 * @config{&nbsp;&nbsp;&nbsp;&nbsp;capacity, maximum memory or storage
 * to use for the chunk cache., an integer between \c 512KB and \c 100TB; default \c 10GB.}
 * @config{&nbsp;&nbsp;&nbsp;&nbsp;chunk_cache_evict_trigger, chunk cache percent full that triggers
 * eviction., an integer between \c 0 and \c 100; default \c 90.}
 * @config{&nbsp;&nbsp;&nbsp;&nbsp;
 * chunk_size, size of cached chunks., an integer between \c 512KB and \c 100GB; default \c 1MB.}
 * @config{&nbsp;&nbsp;&nbsp;&nbsp;enabled, enable chunk cache., a boolean flag; default \c false.}
 * @config{&nbsp;&nbsp;&nbsp;&nbsp;hashsize, number of buckets in the hashtable that keeps track of
 * objects., an integer between \c 64 and \c 1048576; default \c 1024.}
 * @config{&nbsp;&nbsp;&nbsp;&nbsp;pinned, List of "table:" URIs exempt from cache eviction.
 * Capacity config overrides this\, tables exceeding capacity will not be fully retained.  Table
 * names can appear in both this and the preload list\, but not in both this and the exclude list.
 * Duplicate names are allowed., a list of strings; default empty.}
 * @config{&nbsp;&nbsp;&nbsp;&nbsp;
 * storage_path, the path (absolute or relative) to the file used as cache location.  This should be
 * on a filesystem that supports file truncation.  All filesystems in common use meet this
 * criteria., a string; default empty.}
 * @config{ ),,}
 * @config{compatibility = (, set compatibility version of database.  Changing the compatibility
 * version requires that there are no active operations for the duration of the call., a set of
 * related configuration options defined as follows.}
 * @config{&nbsp;&nbsp;&nbsp;&nbsp;release,
 * compatibility release version string., a string; default empty.}
 * @config{&nbsp;&nbsp;&nbsp;&nbsp;
 * require_max, required maximum compatibility version of existing data files.  Must be greater than
 * or equal to any release version set in the \c release setting.  Has no effect if creating the
 * database., a string; default empty.}
 * @config{&nbsp;&nbsp;&nbsp;&nbsp;require_min, required
 * minimum compatibility version of existing data files.  Must be less than or equal to any release
 * version set in the \c release setting.  Has no effect if creating the database., a string;
 * default empty.}
 * @config{ ),,}
 * @config{compile_configuration_count, the number of configuration strings that can be precompiled.
 * Some configuration strings are compiled internally when the connection is opened., an integer
 * greater than or equal to \c 500; default \c 1000.}
 * @config{config_base, write the base configuration file if creating the database.  If \c false in
 * the config passed directly to ::wiredtiger_open\, will ignore any existing base configuration
 * file in addition to not creating one.  See @ref config_base for more information., a boolean
 * flag; default \c true.}
 * @config{create, create the database if it does not exist., a boolean flag; default \c false.}
 * @config{debug_mode = (, control the settings of various extended debugging features., a set of
 * related configuration options defined as follows.}
 * @config{&nbsp;&nbsp;&nbsp;&nbsp;
 * background_compact, if true\, background compact aggressively removes compact statistics for a
 * file and decreases the max amount of time a file can be skipped for., a boolean flag; default \c
 * false.}
 * @config{&nbsp;&nbsp;&nbsp;&nbsp;checkpoint_retention, adjust log removal to retain the
 * log records of this number of checkpoints.  Zero or one means perform normal removal., an integer
 * between \c 0 and \c 1024; default \c 0.}
 * @config{&nbsp;&nbsp;&nbsp;&nbsp;corruption_abort, if
 * true and built in diagnostic mode\, dump core in the case of data corruption., a boolean flag;
 * default \c true.}
 * @config{&nbsp;&nbsp;&nbsp;&nbsp;cursor_copy, if true\, use the system allocator
 * to make a copy of any data returned by a cursor operation and return the copy instead.  The copy
 * is freed on the next cursor operation.  This allows memory sanitizers to detect inappropriate
 * references to memory owned by cursors., a boolean flag; default \c false.}
 * @config{&nbsp;&nbsp;&nbsp;&nbsp;cursor_reposition, if true\, for operations with snapshot
 * isolation the cursor temporarily releases any page that requires force eviction\, then
 * repositions back to the page for further operations.  A page release encourages eviction of hot
 * or large pages\, which is more likely to succeed without a cursor keeping the page pinned., a
 * boolean flag; default \c false.}
 * @config{&nbsp;&nbsp;&nbsp;&nbsp;eviction, if true\, modify
 * internal algorithms to change skew to force history store eviction to happen more aggressively.
 * This includes but is not limited to not skewing newest\, not favoring leaf pages\, and modifying
 * the eviction score mechanism., a boolean flag; default \c false.}
 * @config{&nbsp;&nbsp;&nbsp;&nbsp;log_retention, adjust log removal to retain at least this number
 * of log files.  (Warning: this option can remove log files required for recovery if no checkpoints
 * have yet been done and the number of log files exceeds the configured value.  As WiredTiger
 * cannot detect the difference between a system that has not yet checkpointed and one that will
 * never checkpoint\, it might discard log files before any checkpoint is done.) Ignored if set to
 * 0., an integer between \c 0 and \c 1024; default \c 0.}
 * @config{&nbsp;&nbsp;&nbsp;&nbsp;
 * realloc_exact, if true\, reallocation of memory will only provide the exact amount requested.
 * This will help with spotting memory allocation issues more easily., a boolean flag; default \c
 * false.}
 * @config{&nbsp;&nbsp;&nbsp;&nbsp;realloc_malloc, if true\, every realloc call will force a
 * new memory allocation by using malloc., a boolean flag; default \c false.}
 * @config{&nbsp;&nbsp;&nbsp;&nbsp;rollback_error, return a WT_ROLLBACK error from a transaction
 * operation about every Nth operation to simulate a collision., an integer between \c 0 and \c 10M;
 * default \c 0.}
 * @config{&nbsp;&nbsp;&nbsp;&nbsp;slow_checkpoint, if true\, slow down checkpoint
 * creation by slowing down internal page processing., a boolean flag; default \c false.}
 * @config{&nbsp;&nbsp;&nbsp;&nbsp;stress_skiplist, Configure various internal parameters to
 * encourage race conditions and other issues with internal skip lists\, e.g.  using a more dense
 * representation., a boolean flag; default \c false.}
 * @config{&nbsp;&nbsp;&nbsp;&nbsp;
 * table_logging, if true\, write transaction related information to the log for all operations\,
 * even operations for tables with logging turned off.  This additional logging information is
 * intended for debugging and is informational only\, that is\, it is ignored during recovery., a
 * boolean flag; default \c false.}
 * @config{&nbsp;&nbsp;&nbsp;&nbsp;tiered_flush_error_continue, on
 * a write to tiered storage\, continue when an error occurs., a boolean flag; default \c false.}
 * @config{&nbsp;&nbsp;&nbsp;&nbsp;update_restore_evict, if true\, control all dirty page evictions
 * through forcing update restore eviction., a boolean flag; default \c false.}
 * @config{ ),,}
 * @config{direct_io, Use \c O_DIRECT on POSIX systems\, and \c FILE_FLAG_NO_BUFFERING on Windows to
 * access files.  Options are given as a list\, such as <code>"direct_io=[data]"</code>. Configuring
 * \c direct_io requires care; see @ref tuning_system_buffer_cache_direct_io for important warnings.
 * Including \c "data" will cause WiredTiger data files\, including WiredTiger internal data files\,
 * to use direct I/O; including \c "log" will cause WiredTiger log files to use direct I/O;
 * including \c "checkpoint" will cause WiredTiger data files opened using a (read-only) checkpoint
 * cursor to use direct I/O. \c direct_io should be combined with \c write_through to get the
 * equivalent of \c O_DIRECT on Windows., a list\, with values chosen from the following options: \c
 * "checkpoint"\, \c "data"\, \c "log"; default empty.}
 * @config{encryption = (, configure an encryptor for system wide metadata and logs.  If a system
 * wide encryptor is set\, it is also used for encrypting data files and tables\, unless encryption
 * configuration is explicitly set for them when they are created with WT_SESSION::create., a set of
 * related configuration options defined as follows.}
 * @config{&nbsp;&nbsp;&nbsp;&nbsp;keyid, An
 * identifier that identifies a unique instance of the encryptor.  It is stored in clear text\, and
 * thus is available when the WiredTiger database is reopened.  On the first use of a (name\, keyid)
 * combination\, the WT_ENCRYPTOR::customize function is called with the keyid as an argument., a
 * string; default empty.}
 * @config{&nbsp;&nbsp;&nbsp;&nbsp;name, Permitted values are \c "none" or a
 * custom encryption engine name created with WT_CONNECTION::add_encryptor.  See @ref encryption for
 * more information., a string; default \c none.}
 * @config{&nbsp;&nbsp;&nbsp;&nbsp;secretkey, A
 * string that is passed to the WT_ENCRYPTOR::customize function.  It is never stored in clear
 * text\, so must be given to any subsequent ::wiredtiger_open calls to reopen the database.  It
 * must also be provided to any "wt" commands used with this database., a string; default empty.}
 * @config{ ),,}
 * @config{error_prefix, prefix string for error messages., a string; default empty.}
 * @config{eviction = (, eviction configuration options., a set of related configuration options
 * defined as follows.}
 * @config{&nbsp;&nbsp;&nbsp;&nbsp;evict_sample_inmem, If no in-memory ref is
 * found on the root page\, attempt to locate a random in-memory page by examining all entries on
 * the root page., a boolean flag; default \c true.}
 * @config{&nbsp;&nbsp;&nbsp;&nbsp;threads_max,
 * maximum number of threads WiredTiger will start to help evict pages from cache.  The number of
 * threads started will vary depending on the current eviction load.  Each eviction worker thread
 * uses a session from the configured session_max., an integer between \c 1 and \c 20; default \c
 * 8.}
 * @config{&nbsp;&nbsp;&nbsp;&nbsp;threads_min, minimum number of threads WiredTiger will start
 * to help evict pages from cache.  The number of threads currently running will vary depending on
 * the current eviction load., an integer between \c 1 and \c 20; default \c 1.}
 * @config{ ),,}
 * @config{eviction_checkpoint_target, perform eviction at the beginning of checkpoints to bring the
 * dirty content in cache to this level.  It is a percentage of the cache size if the value is
 * within the range of 0 to 100 or an absolute size when greater than 100. The value is not allowed
 * to exceed the \c cache_size.  Ignored if set to zero., an integer between \c 0 and \c 10TB;
 * default \c 1.}
 * @config{eviction_dirty_target, perform eviction in worker threads when the cache contains at
 * least this much dirty content.  It is a percentage of the cache size if the value is within the
 * range of 1 to 100 or an absolute size when greater than 100. The value is not allowed to exceed
 * the \c cache_size and has to be lower than its counterpart \c eviction_dirty_trigger., an integer
 * between \c 1 and \c 10TB; default \c 5.}
 * @config{eviction_dirty_trigger, trigger application threads to perform eviction when the cache
 * contains at least this much dirty content.  It is a percentage of the cache size if the value is
 * within the range of 1 to 100 or an absolute size when greater than 100. The value is not allowed
 * to exceed the \c cache_size and has to be greater than its counterpart \c eviction_dirty_target.
 * This setting only alters behavior if it is lower than eviction_trigger., an integer between \c 1
 * and \c 10TB; default \c 20.}
 * @config{eviction_target, perform eviction in worker threads when the cache contains at least this
 * much content.  It is a percentage of the cache size if the value is within the range of 10 to 100
 * or an absolute size when greater than 100. The value is not allowed to exceed the \c cache_size
 * and has to be lower than its counterpart \c eviction_trigger., an integer between \c 10 and \c
 * 10TB; default \c 80.}
 * @config{eviction_trigger, trigger application threads to perform eviction when the cache contains
 * at least this much content.  It is a percentage of the cache size if the value is within the
 * range of 10 to 100 or an absolute size when greater than 100. The value is not allowed to exceed
 * the \c cache_size and has to be greater than its counterpart \c eviction_target., an integer
 * between \c 10 and \c 10TB; default \c 95.}
 * @config{eviction_updates_target, perform eviction in worker threads when the cache contains at
 * least this many bytes of updates.  It is a percentage of the cache size if the value is within
 * the range of 0 to 100 or an absolute size when greater than 100. Calculated as half of \c
 * eviction_dirty_target by default.  The value is not allowed to exceed the \c cache_size and has
 * to be lower than its counterpart \c eviction_updates_trigger., an integer between \c 0 and \c
 * 10TB; default \c 0.}
 * @config{eviction_updates_trigger, trigger application threads to perform eviction when the cache
 * contains at least this many bytes of updates.  It is a percentage of the cache size if the value
 * is within the range of 1 to 100 or an absolute size when greater than 100\. Calculated as half of
 * \c eviction_dirty_trigger by default.  The value is not allowed to exceed the \c cache_size and
 * has to be greater than its counterpart \c eviction_updates_target.  This setting only alters
 * behavior if it is lower than \c eviction_trigger., an integer between \c 0 and \c 10TB; default
 * \c 0.}
 * @config{exclusive, fail if the database already exists\, generally used with the \c create
 * option., a boolean flag; default \c false.}
 * @config{extensions, list of shared library extensions to load (using dlopen). Any values
 * specified to a library extension are passed to WT_CONNECTION::load_extension as the \c config
 * parameter (for example\, <code>extensions=(/path/ext.so={entry=my_entry})</code>)., a list of
 * strings; default empty.}
 * @config{extra_diagnostics, enable additional diagnostics in WiredTiger.  These additional
 * diagnostics include diagnostic assertions that can cause WiredTiger to abort when an invalid
 * state is detected.  Options are given as a list\, such as
 * <code>"extra_diagnostics=[out_of_order\,visibility]"</code>. Choosing \c all enables all
 * assertions.  When WiredTiger is compiled with \c HAVE_DIAGNOSTIC=1 all assertions are enabled and
 * cannot be reconfigured., a list\, with values chosen from the following options: \c "all"\, \c
 * "checkpoint_validate"\, \c "cursor_check"\, \c "disk_validate"\, \c "eviction_check"\, \c
 * "generation_check"\, \c "hs_validate"\, \c "key_out_of_order"\, \c "log_validate"\, \c
 * "prepared"\, \c "slow_operation"\, \c "txn_visibility"; default \c [].}
 * @config{file_extend, file size extension configuration.  If set\, extend files of the given type
 * in allocations of the given size\, instead of a block at a time as each new block is written.
 * For example\, <code>file_extend=(data=16MB)</code>. If set to 0\, disable file size extension for
 * the given type.  For log files\, the allowed range is between 100KB and 2GB; values larger than
 * the configured maximum log size and the default config would extend log files in allocations of
 * the maximum log file size., a list\, with values chosen from the following options: \c "data"\,
 * \c "log"; default empty.}
 * @config{file_manager = (, control how file handles are managed., a set of related configuration
 * options defined as follows.}
 * @config{&nbsp;&nbsp;&nbsp;&nbsp;close_handle_minimum, number of
 * handles open before the file manager will look for handles to close., an integer greater than or
 * equal to \c 0; default \c 250.}
 * @config{&nbsp;&nbsp;&nbsp;&nbsp;close_idle_time, amount of time
 * in seconds a file handle needs to be idle before attempting to close it.  A setting of 0 means
 * that idle handles are not closed., an integer between \c 0 and \c 100000; default \c 30.}
 * @config{&nbsp;&nbsp;&nbsp;&nbsp;close_scan_interval, interval in seconds at which to check for
 * files that are inactive and close them., an integer between \c 1 and \c 100000; default \c 10.}
 * @config{ ),,}
 * @config{generation_drain_timeout_ms, the number of milliseconds to wait for a resource to drain
 * before timing out in diagnostic mode.  Default will wait for 4 minutes\, 0 will wait forever., an
 * integer greater than or equal to \c 0; default \c 240000.}
 * @config{hash = (, manage resources used by hash bucket arrays.  All values must be a power of
 * two.  Note that setting large values can significantly increase memory usage inside WiredTiger.,
 * a set of related configuration options defined as follows.}
 * @config{&nbsp;&nbsp;&nbsp;&nbsp;
 * buckets, configure the number of hash buckets for most system hash arrays., an integer between \c
 * 64 and \c 65536; default \c 512.}
 * @config{&nbsp;&nbsp;&nbsp;&nbsp;dhandle_buckets, configure the
 * number of hash buckets for hash arrays relating to data handles., an integer between \c 64 and \c
 * 65536; default \c 512.}
 * @config{ ),,}
 * @config{history_store = (, history store configuration options., a set of related configuration
 * options defined as follows.}
 * @config{&nbsp;&nbsp;&nbsp;&nbsp;file_max, the maximum number of
 * bytes that WiredTiger is allowed to use for its history store mechanism.  If the history store
 * file exceeds this size\, a panic will be triggered.  The default value means that the history
 * store file is unbounded and may use as much space as the filesystem will accommodate.  The
 * minimum non-zero setting is 100MB., an integer greater than or equal to \c 0; default \c 0.}
 * @config{ ),,}
 * @config{in_memory, keep data in memory only.  See @ref in_memory for more information., a boolean
 * flag; default \c false.}
 * @config{io_capacity = (, control how many bytes per second are written and read.  Exceeding the
 * capacity results in throttling., a set of related configuration options defined as follows.}
 * @config{&nbsp;&nbsp;&nbsp;&nbsp;chunk_cache, number of bytes per second available to the chunk
 * cache.  The minimum non-zero setting is 1MB., an integer between \c 0 and \c 1TB; default \c 0.}
 * @config{&nbsp;&nbsp;&nbsp;&nbsp;total, number of bytes per second available to all subsystems in
 * total.  When set\, decisions about what subsystems are throttled\, and in what proportion\, are
 * made internally.  The minimum non-zero setting is 1MB., an integer between \c 0 and \c 1TB;
 * default \c 0.}
 * @config{ ),,}
 * @config{json_output, enable JSON formatted messages on the event handler interface.  Options are
 * given as a list\, where each option specifies an event handler category e.g.  'error' represents
 * the messages from the WT_EVENT_HANDLER::handle_error method., a list\, with values chosen from
 * the following options: \c "error"\, \c "message"; default \c [].}
 * @config{log = (, enable logging.  Enabling logging uses three sessions from the configured
 * session_max., a set of related configuration options defined as follows.}
 * @config{&nbsp;&nbsp;&nbsp;&nbsp;compressor, configure a compressor for log records.  Permitted
 * values are \c "none" or a custom compression engine name created with
 * WT_CONNECTION::add_compressor.  If WiredTiger has builtin support for \c "lz4"\, \c "snappy"\, \c
 * "zlib" or \c "zstd" compression\, these names are also available.  See @ref compression for more
 * information., a string; default \c none.}
 * @config{&nbsp;&nbsp;&nbsp;&nbsp;enabled, enable logging
 * subsystem., a boolean flag; default \c false.}
 * @config{&nbsp;&nbsp;&nbsp;&nbsp;file_max, the
 * maximum size of log files., an integer between \c 100KB and \c 2GB; default \c 100MB.}
 * @config{&nbsp;&nbsp;&nbsp;&nbsp;os_cache_dirty_pct, maximum dirty system buffer cache usage\, as
 * a percentage of the log's \c file_max.  If non-zero\, schedule writes for dirty blocks belonging
 * to the log in the system buffer cache after that percentage of the log has been written into the
 * buffer cache without an intervening file sync., an integer between \c 0 and \c 100; default \c
 * 0.}
 * @config{&nbsp;&nbsp;&nbsp;&nbsp;path, the name of a directory into which log files are
 * written.  The directory must already exist.  If the value is not an absolute path\, the path is
 * relative to the database home (see @ref absolute_path for more information)., a string; default
 * \c ".".}
 * @config{&nbsp;&nbsp;&nbsp;&nbsp;prealloc, pre-allocate log files., a boolean flag;
 * default \c true.}
 * @config{&nbsp;&nbsp;&nbsp;&nbsp;prealloc_init_count, initial number of
 * pre-allocated log files., an integer between \c 1 and \c 500; default \c 1.}
 * @config{&nbsp;&nbsp;&nbsp;&nbsp;recover, run recovery or fail with an error if recovery needs to
 * run after an unclean shutdown., a string\, chosen from the following options: \c "error"\, \c
 * "on"; default \c on.}
 * @config{&nbsp;&nbsp;&nbsp;&nbsp;remove, automatically remove unneeded log
 * files., a boolean flag; default \c true.}
 * @config{&nbsp;&nbsp;&nbsp;&nbsp;zero_fill, manually
 * write zeroes into log files., a boolean flag; default \c false.}
 * @config{ ),,}
 * @config{lsm_manager = (, configure database wide options for LSM tree management.  The LSM
 * manager is started automatically the first time an LSM tree is opened.  The LSM manager uses a
 * session from the configured session_max., a set of related configuration options defined as
 * follows.}
 * @config{&nbsp;&nbsp;&nbsp;&nbsp;merge, merge LSM chunks where possible., a boolean
 * flag; default \c true.}
 * @config{&nbsp;&nbsp;&nbsp;&nbsp;worker_thread_max, Configure a set of
 * threads to manage merging LSM trees in the database.  Each worker thread uses a session handle
 * from the configured session_max., an integer between \c 3 and \c 20; default \c 4.}
 * @config{ ),,}
 * @config{mmap, Use memory mapping when accessing files in a read-only mode., a boolean flag;
 * default \c true.}
 * @config{mmap_all, Use memory mapping to read and write all data files.  May not be configured
 * with direct I/O., a boolean flag; default \c false.}
 * @config{multiprocess, permit sharing between processes (will automatically start an RPC server
 * for primary processes and use RPC for secondary processes). <b>Not yet supported in
 * WiredTiger</b>., a boolean flag; default \c false.}
 * @config{operation_timeout_ms, this option is no longer supported\, retained for backward
 * compatibility., an integer greater than or equal to \c 0; default \c 0.}
 * @config{operation_tracking = (, enable tracking of performance-critical functions.  See @ref
 * operation_tracking for more information., a set of related configuration options defined as
 * follows.}
 * @config{&nbsp;&nbsp;&nbsp;&nbsp;enabled, enable operation tracking subsystem., a
 * boolean flag; default \c false.}
 * @config{&nbsp;&nbsp;&nbsp;&nbsp;path, the name of a directory
 * into which operation tracking files are written.  The directory must already exist.  If the value
 * is not an absolute path\, the path is relative to the database home (see @ref absolute_path for
 * more information)., a string; default \c ".".}
 * @config{ ),,}
 * @config{prefetch = (, Enable automatic detection of scans by applications\, and attempt to
 * pre-fetch future content into the cache., a set of related configuration options defined as
 * follows.}
 * @config{&nbsp;&nbsp;&nbsp;&nbsp;available, whether the thread pool for the pre-fetch
 * functionality is started., a boolean flag; default \c false.}
 * @config{&nbsp;&nbsp;&nbsp;&nbsp;
 * default, whether pre-fetch is enabled for all sessions by default., a boolean flag; default \c
 * false.}
 * @config{ ),,}
 * @config{readonly, open connection in read-only mode.  The database must exist.  All methods that
 * may modify a database are disabled.  See @ref readonly for more information., a boolean flag;
 * default \c false.}
 * @config{salvage, open connection and salvage any WiredTiger-owned database and log files that it
 * detects as corrupted.  This call should only be used after getting an error return of
 * WT_TRY_SALVAGE. Salvage rebuilds files in place\, overwriting existing files.  We recommend
 * making a backup copy of all files with the WiredTiger prefix prior to passing this flag., a
 * boolean flag; default \c false.}
 * @config{session_max, maximum expected number of sessions (including server threads)., an integer
 * greater than or equal to \c 1; default \c 100.}
 * @config{shared_cache = (, shared cache configuration options.  A database should configure either
 * a cache_size or a shared_cache not both.  Enabling a shared cache uses a session from the
 * configured session_max.  A shared cache can not have absolute values configured for cache
 * eviction settings., a set of related configuration options defined as follows.}
 * @config{&nbsp;&nbsp;&nbsp;&nbsp;chunk, the granularity that a shared cache is redistributed., an
 * integer between \c 1MB and \c 10TB; default \c 10MB.}
 * @config{&nbsp;&nbsp;&nbsp;&nbsp;name, the
 * name of a cache that is shared between databases or \c "none" when no shared cache is
 * configured., a string; default \c none.}
 * @config{&nbsp;&nbsp;&nbsp;&nbsp;quota, maximum size of
 * cache this database can be allocated from the shared cache.  Defaults to the entire shared cache
 * size., an integer; default \c 0.}
 * @config{&nbsp;&nbsp;&nbsp;&nbsp;reserve, amount of cache this
 * database is guaranteed to have available from the shared cache.  This setting is per database.
 * Defaults to the chunk size., an integer; default \c 0.}
 * @config{&nbsp;&nbsp;&nbsp;&nbsp;size,
 * maximum memory to allocate for the shared cache.  Setting this will update the value if one is
 * already set., an integer between \c 1MB and \c 10TB; default \c 500MB.}
 * @config{ ),,}
 * @config{statistics, Maintain database statistics\, which may impact performance.  Choosing "all"
 * maintains all statistics regardless of cost\, "fast" maintains a subset of statistics that are
 * relatively inexpensive\, "none" turns off all statistics.  The "clear" configuration resets
 * statistics after they are gathered\, where appropriate (for example\, a cache size statistic is
 * not cleared\, while the count of cursor insert operations will be cleared). When "clear" is
 * configured for the database\, gathered statistics are reset each time a statistics cursor is used
 * to gather statistics\, as well as each time statistics are logged using the \c statistics_log
 * configuration.  See @ref statistics for more information., a list\, with values chosen from the
 * following options: \c "all"\, \c "cache_walk"\, \c "fast"\, \c "none"\, \c "clear"\, \c
 * "tree_walk"; default \c none.}
 * @config{statistics_log = (, log any statistics the database is configured to maintain\, to a
 * file.  See @ref statistics for more information.  Enabling the statistics log server uses a
 * session from the configured session_max., a set of related configuration options defined as
 * follows.}
 * @config{&nbsp;&nbsp;&nbsp;&nbsp;json, encode statistics in JSON format., a boolean
 * flag; default \c false.}
 * @config{&nbsp;&nbsp;&nbsp;&nbsp;on_close, log statistics on database
 * close., a boolean flag; default \c false.}
 * @config{&nbsp;&nbsp;&nbsp;&nbsp;path, the name of a
 * directory into which statistics files are written.  The directory must already exist.  If the
 * value is not an absolute path\, the path is relative to the database home (see @ref absolute_path
 * for more information)., a string; default \c ".".}
 * @config{&nbsp;&nbsp;&nbsp;&nbsp;sources, if
 * non-empty\, include statistics for the list of "file:" and "lsm:" data source URIs\, if they are
 * open at the time of the statistics logging., a list of strings; default empty.}
 * @config{&nbsp;&nbsp;&nbsp;&nbsp;timestamp, a timestamp prepended to each log record.  May contain
 * \c strftime conversion specifications.  When \c json is configured\, defaults to \c
 * "%Y-%m-%dT%H:%M:%S.000Z"., a string; default \c "%b %d %H:%M:%S".}
 * @config{&nbsp;&nbsp;&nbsp;&nbsp;wait, seconds to wait between each write of the log records;
 * setting this value above 0 configures statistics logging., an integer between \c 0 and \c 100000;
 * default \c 0.}
 * @config{ ),,}
 * @config{transaction_sync = (, how to sync log records when the transaction commits., a set of
 * related configuration options defined as follows.}
 * @config{&nbsp;&nbsp;&nbsp;&nbsp;enabled,
 * whether to sync the log on every commit by default\, can be overridden by the \c sync setting to
 * WT_SESSION::commit_transaction., a boolean flag; default \c false.}
 * @config{&nbsp;&nbsp;&nbsp;&nbsp;method, the method used to ensure log records are stable on
 * disk\, see @ref tune_durability for more information., a string\, chosen from the following
 * options: \c "dsync"\, \c "fsync"\, \c "none"; default \c fsync.}
 * @config{ ),,}
 * @config{use_environment, use the \c WIREDTIGER_CONFIG and \c WIREDTIGER_HOME environment
 * variables if the process is not running with special privileges.  See @ref home for more
 * information., a boolean flag; default \c true.}
 * @config{use_environment_priv, use the \c WIREDTIGER_CONFIG and \c WIREDTIGER_HOME environment
 * variables even if the process is running with special privileges.  See @ref home for more
 * information., a boolean flag; default \c false.}
 * @config{verbose, enable messages for various subsystems and operations.  Options are given as a
 * list\, where each message type can optionally define an associated verbosity level\, such as
 * <code>"verbose=[evictserver\,read:1\,rts:0]"</code>. Verbosity levels that can be provided
 * include <code>0</code> (INFO) and <code>1</code> through <code>5</code>\, corresponding to
 * (DEBUG_1) to (DEBUG_5). \c all is a special case that defines the verbosity level for all
 * categories not explicitly set in the config string., a list\, with values chosen from the
 * following options: \c "all"\, \c "api"\, \c "backup"\, \c "block"\, \c "block_cache"\, \c
 * "checkpoint"\, \c "checkpoint_cleanup"\, \c "checkpoint_progress"\, \c "chunkcache"\, \c
 * "compact"\, \c "compact_progress"\, \c "configuration"\, \c "error_returns"\, \c "evict"\, \c
 * "evict_stuck"\, \c "evictserver"\, \c "fileops"\, \c "generation"\, \c "handleops"\, \c
 * "history_store"\, \c "history_store_activity"\, \c "log"\, \c "lsm"\, \c "lsm_manager"\, \c
 * "metadata"\, \c "mutex"\, \c "out_of_order"\, \c "overflow"\, \c "prefetch"\, \c "read"\, \c
 * "reconcile"\, \c "recovery"\, \c "recovery_progress"\, \c "rts"\, \c "salvage"\, \c
 * "shared_cache"\, \c "split"\, \c "temporary"\, \c "thread_group"\, \c "tiered"\, \c "timestamp"\,
 * \c "transaction"\, \c "verify"\, \c "version"\, \c "write"; default \c [].}
 * @config{verify_metadata, open connection and verify any WiredTiger metadata.  Not supported when
 * opening a connection from a backup.  This API allows verification and detection of corruption in
 * WiredTiger metadata., a boolean flag; default \c false.}
 * @config{write_through, Use \c FILE_FLAG_WRITE_THROUGH on Windows to write to files.  Ignored on
 * non-Windows systems.  Options are given as a list\, such as <code>"write_through=[data]"</code>.
 * Configuring \c write_through requires care; see @ref tuning_system_buffer_cache_direct_io for
 * important warnings.  Including \c "data" will cause WiredTiger data files to write through
 * cache\, including \c "log" will cause WiredTiger log files to write through cache.  \c
 * write_through should be combined with \c direct_io to get the equivalent of POSIX \c O_DIRECT on
 * Windows., a list\, with values chosen from the following options: \c "data"\, \c "log"; default
 * empty.}
 * @configend
 * Additionally, if files named \c WiredTiger.config or \c WiredTiger.basecfg
 * appear in the WiredTiger home directory, they are read for configuration
 * values (see @ref config_file and @ref config_base for details).
 * See @ref config_order for ordering of the configuration mechanisms.
 * @param[out] connectionp A pointer to the newly opened connection handle
 * @errors
 */
int wiredtiger_open(const char *home,
    WT_EVENT_HANDLER *event_handler, const char *config,
    WT_CONNECTION **connectionp) WT_ATTRIBUTE_LIBRARY_VISIBLE;

/*!
 * Return information about a WiredTiger error as a string (see
 * WT_SESSION::strerror for a thread-safe API).
 *
 * @snippet ex_all.c Display an error
 *
 * @param error a return value from a WiredTiger, ISO C, or POSIX standard API call
 * @returns a string representation of the error
 */
const char *wiredtiger_strerror(int error) WT_ATTRIBUTE_LIBRARY_VISIBLE;

/*! WT_EVENT_HANDLER::special event types */
typedef enum {
    WT_EVENT_COMPACT_CHECK, /*!< Compact check iteration. */
    WT_EVENT_CONN_CLOSE, /*!< Connection closing. */
    WT_EVENT_CONN_READY /*!< Connection is ready. */
} WT_EVENT_TYPE;

/*!
 * The interface implemented by applications to handle error, informational and
 * progress messages.  Entries set to NULL are ignored and the default handlers
 * will continue to be used.
 */
struct __wt_event_handler {
    /*!
     * Callback to handle error messages; by default, error messages are
     * written to the stderr stream. See @ref event_message_handling for
     * more information.
     *
     * Errors that require the application to exit and restart will have
     * their \c error value set to \c WT_PANIC. The application can exit
     * immediately when \c WT_PANIC is passed to an event handler; there
     * is no reason to return into WiredTiger.
     *
     * Event handler returns are not ignored: if the handler returns
     * non-zero, the error may cause the WiredTiger function posting the
     * event to fail, and may even cause operation or library failure.
     *
     * @param session the WiredTiger session handle in use when the error
     * was generated. The handle may have been created by the application
     * or automatically by WiredTiger.
     * @param error a return value from a WiredTiger, ISO C, or
     * POSIX standard API call, which can be converted to a string using
     * WT_SESSION::strerror
     * @param message an error string
     */
    int (*handle_error)(WT_EVENT_HANDLER *handler,
        WT_SESSION *session, int error, const char *message);

    /*!
     * Callback to handle informational messages; by default, informational
     * messages are written to the stdout stream. See
     * @ref event_message_handling for more information.
     *
     * Message handler returns are not ignored: if the handler returns
     * non-zero, the error may cause the WiredTiger function posting the
     * event to fail, and may even cause operation or library failure.
     *
     * @param session the WiredTiger session handle in use when the message
     * was generated. The handle may have been created by the application
     * or automatically by WiredTiger.
     * @param message an informational string
     */
    int (*handle_message)(WT_EVENT_HANDLER *handler,
        WT_SESSION *session, const char *message);

    /*!
     * Callback to handle progress messages; by default, progress messages
     * are not written. See @ref event_message_handling for more
     * information.
     *
     * Progress handler returns are not ignored: if the handler returns
     * non-zero, the error may cause the WiredTiger function posting the
     * event to fail, and may even cause operation or library failure.
     *
     * @param session the WiredTiger session handle in use when the
     * progress message was generated. The handle may have been created by
     * the application or automatically by WiredTiger.
     * @param operation a string representation of the operation
     * @param progress a counter
     */
    int (*handle_progress)(WT_EVENT_HANDLER *handler,
        WT_SESSION *session, const char *operation, uint64_t progress);

    /*!
     * Callback to handle automatic close of a WiredTiger handle.
     *
     * Close handler returns are not ignored: if the handler returns
     * non-zero, the error may cause the WiredTiger function posting the
     * event to fail, and may even cause operation or library failure.
     *
     * @param session The session handle that is being closed if the
     * cursor parameter is NULL.
     * @param cursor The cursor handle that is being closed, or NULL if
     * it is a session handle being closed.
     */
    int (*handle_close)(WT_EVENT_HANDLER *handler,
        WT_SESSION *session, WT_CURSOR *cursor);

    /*!
     * Callback to handle general events. The application may choose to handle
     * only some types of events. An unhandled event should return 0.
     *
     * General event returns are not ignored in most cases. If the handler
     * returns non-zero, the error may cause the WiredTiger function posting
     * the event to fail.
     *
     * @param wt_conn The connection handle for the database.
     * @param session the WiredTiger session handle in use when the
     * progress message was generated. The handle may have been created by
     * the application or automatically by WiredTiger or may be NULL.
     * @param type A type indicator for what special event occurred.
         * @param arg A generic argument that has a specific meaning
         * depending on the event type.
     * (see ::WT_EVENT_TYPE for available options.)
     */
        int (*handle_general)(WT_EVENT_HANDLER *handler,
            WT_CONNECTION *wt_conn, WT_SESSION *session, WT_EVENT_TYPE type, void *arg);
};

/*!
 * @name Data packing and unpacking
 * @{
 */

/*!
 * Pack a structure into a buffer.
 *
 * See @ref packing for a description of the permitted format strings.
 *
 * @section pack_examples Packing Examples
 *
 * For example, the string <code>"iSh"</code> will pack a 32-bit integer
 * followed by a NUL-terminated string, followed by a 16-bit integer.  The
 * default, big-endian encoding will be used, with no alignment.  This could be
 * used in C as follows:
 *
 * @snippet ex_all.c Pack fields into a buffer
 *
 * Then later, the values can be unpacked as follows:
 *
 * @snippet ex_all.c Unpack fields from a buffer
 *
 * @param session the session handle
 * @param buffer a pointer to a packed byte array
 * @param len the number of valid bytes in the buffer
 * @param format the data format, see @ref packing
 * @errors
 */
int wiredtiger_struct_pack(WT_SESSION *session,
    void *buffer, size_t len, const char *format, ...)
    WT_ATTRIBUTE_LIBRARY_VISIBLE;

/*!
 * Calculate the size required to pack a structure.
 *
 * Note that for variable-sized fields including variable-sized strings and
 * integers, the calculated sized merely reflects the expected sizes specified
 * in the format string itself.
 *
 * @snippet ex_all.c Get the packed size
 *
 * @param session the session handle
 * @param lenp a location where the number of bytes needed for the
 * matching call to ::wiredtiger_struct_pack is returned
 * @param format the data format, see @ref packing
 * @errors
 */
int wiredtiger_struct_size(WT_SESSION *session,
    size_t *lenp, const char *format, ...) WT_ATTRIBUTE_LIBRARY_VISIBLE;

/*!
 * Unpack a structure from a buffer.
 *
 * Reverse of ::wiredtiger_struct_pack: gets values out of a
 * packed byte string.
 *
 * @snippet ex_all.c Unpack fields from a buffer
 *
 * @param session the session handle
 * @param buffer a pointer to a packed byte array
 * @param len the number of valid bytes in the buffer
 * @param format the data format, see @ref packing
 * @errors
 */
int wiredtiger_struct_unpack(WT_SESSION *session,
    const void *buffer, size_t len, const char *format, ...)
    WT_ATTRIBUTE_LIBRARY_VISIBLE;

#if !defined(SWIG)

/*!
 * Streaming interface to packing.
 *
 * This allows applications to pack or unpack records one field at a time.
 * This is an opaque handle returned by ::wiredtiger_pack_start or
 * ::wiredtiger_unpack_start.  It must be closed with ::wiredtiger_pack_close.
 */
typedef struct __wt_pack_stream WT_PACK_STREAM;

/*!
 * Start a packing operation into a buffer with the given format string.  This
 * should be followed by a series of calls to ::wiredtiger_pack_item,
 * ::wiredtiger_pack_int, ::wiredtiger_pack_str or ::wiredtiger_pack_uint
 * to fill in the values.
 *
 * @param session the session handle
 * @param format the data format, see @ref packing
 * @param buffer a pointer to memory to hold the packed data
 * @param size the size of the buffer
 * @param[out] psp the new packing stream handle
 * @errors
 */
int wiredtiger_pack_start(WT_SESSION *session,
    const char *format, void *buffer, size_t size, WT_PACK_STREAM **psp)
    WT_ATTRIBUTE_LIBRARY_VISIBLE;

/*!
 * Start an unpacking operation from a buffer with the given format string.
 * This should be followed by a series of calls to ::wiredtiger_unpack_item,
 * ::wiredtiger_unpack_int, ::wiredtiger_unpack_str or ::wiredtiger_unpack_uint
 * to retrieve the packed values.
 *
 * @param session the session handle
 * @param format the data format, see @ref packing
 * @param buffer a pointer to memory holding the packed data
 * @param size the size of the buffer
 * @param[out] psp the new packing stream handle
 * @errors
 */
int wiredtiger_unpack_start(WT_SESSION *session,
    const char *format, const void *buffer, size_t size, WT_PACK_STREAM **psp)
    WT_ATTRIBUTE_LIBRARY_VISIBLE;

/*!
 * Close a packing stream.
 *
 * @param ps the packing stream handle
 * @param[out] usedp the number of bytes in the buffer used by the stream
 * @errors
 */
int wiredtiger_pack_close(WT_PACK_STREAM *ps, size_t *usedp)
    WT_ATTRIBUTE_LIBRARY_VISIBLE;

/*!
 * Pack an item into a packing stream.
 *
 * @param ps the packing stream handle
 * @param item an item to pack
 * @errors
 */
int wiredtiger_pack_item(WT_PACK_STREAM *ps, WT_ITEM *item)
    WT_ATTRIBUTE_LIBRARY_VISIBLE;

/*!
 * Pack a signed integer into a packing stream.
 *
 * @param ps the packing stream handle
 * @param i a signed integer to pack
 * @errors
 */
int wiredtiger_pack_int(WT_PACK_STREAM *ps, int64_t i)
    WT_ATTRIBUTE_LIBRARY_VISIBLE;

/*!
 * Pack a string into a packing stream.
 *
 * @param ps the packing stream handle
 * @param s a string to pack
 * @errors
 */
int wiredtiger_pack_str(WT_PACK_STREAM *ps, const char *s)
    WT_ATTRIBUTE_LIBRARY_VISIBLE;

/*!
 * Pack an unsigned integer into a packing stream.
 *
 * @param ps the packing stream handle
 * @param u an unsigned integer to pack
 * @errors
 */
int wiredtiger_pack_uint(WT_PACK_STREAM *ps, uint64_t u)
    WT_ATTRIBUTE_LIBRARY_VISIBLE;

/*!
 * Unpack an item from a packing stream.
 *
 * @param ps the packing stream handle
 * @param item an item to unpack
 * @errors
 */
int wiredtiger_unpack_item(WT_PACK_STREAM *ps, WT_ITEM *item)
    WT_ATTRIBUTE_LIBRARY_VISIBLE;

/*!
 * Unpack a signed integer from a packing stream.
 *
 * @param ps the packing stream handle
 * @param[out] ip the unpacked signed integer
 * @errors
 */
int wiredtiger_unpack_int(WT_PACK_STREAM *ps, int64_t *ip)
    WT_ATTRIBUTE_LIBRARY_VISIBLE;

/*!
 * Unpack a string from a packing stream.
 *
 * @param ps the packing stream handle
 * @param[out] sp the unpacked string
 * @errors
 */
int wiredtiger_unpack_str(WT_PACK_STREAM *ps, const char **sp)
    WT_ATTRIBUTE_LIBRARY_VISIBLE;

/*!
 * Unpack an unsigned integer from a packing stream.
 *
 * @param ps the packing stream handle
 * @param[out] up the unpacked unsigned integer
 * @errors
 */
int wiredtiger_unpack_uint(WT_PACK_STREAM *ps, uint64_t *up)
    WT_ATTRIBUTE_LIBRARY_VISIBLE;
/*! @} */

/*!
 * @name Configuration strings
 * @{
 */

/*!
 * The configuration information returned by the WiredTiger configuration
 * parsing functions in the WT_EXTENSION_API and the public API.
 */
struct __wt_config_item {
    /*!
     * The value of a configuration string.
     *
     * Regardless of the type of the configuration string (boolean, int,
     * list or string), the \c str field will reference the value of the
     * configuration string.
     *
     * The bytes referenced by \c str are <b>not</b> nul-terminated.
     * Use the \c len field instead of a terminating nul byte.
     */
    const char *str;

    /*! The number of bytes in the value referenced by \c str. */
    size_t len;

    /*!
     * The numeric value of a configuration boolean or integer.
     *
     * If the configuration string's value is "true" or "false", the
     * \c val field will be set to 1 (true), or 0 (false).
     *
     * If the configuration string can be legally interpreted as an integer,
     * using the \c strtoll function rules as specified in ISO/IEC 9899:1990
     * ("ISO C90"), that integer will be stored in the \c val field.
     */
    int64_t val;

    /*! Permitted values of the \c type field. */
    enum WT_CONFIG_ITEM_TYPE {
        /*! A string value with quotes stripped. */
        WT_CONFIG_ITEM_STRING,
        /*! A boolean literal ("true" or "false"). */
        WT_CONFIG_ITEM_BOOL,
        /*! An unquoted identifier: a string value without quotes. */
        WT_CONFIG_ITEM_ID,
        /*! A numeric value. */
        WT_CONFIG_ITEM_NUM,
        /*! A nested structure or list, including brackets. */
        WT_CONFIG_ITEM_STRUCT
    }
    /*!
     * The type of value determined by the parser.  In all cases,
     * the \c str and \c len fields are set.
     */
    type;
};

/*
 * This is needed for compatible usage of this embedded enum type.
 */
#if !defined(SWIG) && !defined(DOXYGEN)
#if defined(__cplusplus)
typedef enum __wt_config_item::WT_CONFIG_ITEM_TYPE WT_CONFIG_ITEM_TYPE;
#else
typedef enum WT_CONFIG_ITEM_TYPE WT_CONFIG_ITEM_TYPE;
#endif
#endif

#if !defined(SWIG) && !defined(DOXYGEN)
/*!
 * Validate a configuration string for a WiredTiger API call.
 * This call is outside the scope of a WiredTiger connection handle, since
 * applications may need to validate configuration strings prior to calling
 * ::wiredtiger_open.
 * @param session the session handle (may be \c NULL if the database not yet
 * opened).
 * @param event_handler An event handler (used if \c session is \c NULL; if both
 * \c session and \c event_handler are \c NULL, error messages will be written
 * to stderr).
 * @param name the WiredTiger function or method to validate.
 * @param config the configuration string being parsed.
 * @returns zero for success, non-zero to indicate an error.
 *
 * @snippet ex_all.c Validate a configuration string
 */
int wiredtiger_config_validate(WT_SESSION *session,
    WT_EVENT_HANDLER *event_handler, const char *name, const char *config)
    WT_ATTRIBUTE_LIBRARY_VISIBLE;

#endif

/*!
 * Create a handle that can be used to parse or create configuration strings
 * compatible with the WiredTiger API.
 * This call is outside the scope of a WiredTiger connection handle, since
 * applications may need to generate configuration strings prior to calling
 * ::wiredtiger_open.
 * @param session the session handle to be used for error reporting (if NULL,
 *  error messages will be written to stderr).
 * @param config the configuration string being parsed. The string must
 *  remain valid for the lifetime of the parser handle.
 * @param len the number of valid bytes in \c config
 * @param[out] config_parserp A pointer to the newly opened handle
 * @errors
 *
 * @snippet ex_config_parse.c Create a configuration parser
 */
int wiredtiger_config_parser_open(WT_SESSION *session,
    const char *config, size_t len, WT_CONFIG_PARSER **config_parserp)
    WT_ATTRIBUTE_LIBRARY_VISIBLE;

/*!
 * A handle that can be used to search and traverse configuration strings
 * compatible with the WiredTiger API.
 * To parse the contents of a list or nested configuration string use a new
 * configuration parser handle based on the content of the ::WT_CONFIG_ITEM
 * retrieved from the parent configuration string.
 *
 * @section config_parse_examples Configuration String Parsing examples
 *
 * This could be used in C to create a configuration parser as follows:
 *
 * @snippet ex_config_parse.c Create a configuration parser
 *
 * Once the parser has been created the content can be queried directly:
 *
 * @snippet ex_config_parse.c get
 *
 * Or the content can be traversed linearly:
 *
 * @snippet ex_config_parse.c next
 *
 * Nested configuration values can be queried using a shorthand notation:
 *
 * @snippet ex_config_parse.c nested get
 *
 * Nested configuration values can be traversed using multiple
 * ::WT_CONFIG_PARSER handles:
 *
 * @snippet ex_config_parse.c nested traverse
 */
struct __wt_config_parser {

    /*!
     * Close the configuration scanner releasing any resources.
     *
     * @param config_parser the configuration parser handle
     * @errors
     *
     */
    int __F(close)(WT_CONFIG_PARSER *config_parser);

    /*!
     * Return the next key/value pair.
     *
     * If an item has no explicitly assigned value, the item will be
     * returned in \c key and the \c value will be set to the boolean
     * \c "true" value.
     *
     * @param config_parser the configuration parser handle
     * @param key the returned key
     * @param value the returned value
     * @errors
     * When iteration would pass the end of the configuration string
     * ::WT_NOTFOUND will be returned.
     */
    int __F(next)(WT_CONFIG_PARSER *config_parser,
        WT_CONFIG_ITEM *key, WT_CONFIG_ITEM *value);

    /*!
     * Return the value of an item in the configuration string.
     *
     * @param config_parser the configuration parser handle
     * @param key configuration key string
     * @param value the returned value
     * @errors
     *
     */
    int __F(get)(WT_CONFIG_PARSER *config_parser,
        const char *key, WT_CONFIG_ITEM *value);
};

/*! @} */

/*!
 * @name Support functions
 * @anchor support_functions
 * @{
 */

/*!
 * Return a pointer to a function that calculates a CRC32C checksum.
 *
 * The WiredTiger library CRC32C checksum function uses hardware support where available, else it
 * falls back to a software implementation. Selecting a CRC32C checksum function can be slow, so the
 * return value should be cached by the caller for repeated use.
 *
 * @snippet ex_all.c Checksum a buffer
 *
 * @returns a pointer to a function that takes a buffer and length and returns the CRC32C checksum
 */
uint32_t (*wiredtiger_crc32c_func(void))(const void *, size_t)
    WT_ATTRIBUTE_LIBRARY_VISIBLE;

/*!
 * Return a pointer to a function that calculates a CRC32C checksum given a starting CRC seed.
 *
 * The WiredTiger library CRC32C checksum function uses hardware support where available, else it
 * falls back to a software implementation. Selecting a CRC32C checksum function can be slow, so the
 * return value should be cached by the caller for repeated use. This version returns a function
 * that accepts a starting seed value for the CRC. This version is useful where an application wants
 * to calculate the CRC of a large buffer in smaller incremental pieces. The starting seed to
 * calculate the CRC of a piece is then the cumulative CRC of all the previous pieces.
 *
 * @snippet ex_all.c Checksum a large buffer in smaller pieces
 *
 * @returns a pointer to a function that takes a starting seed, a buffer and length and returns the
 * CRC32C checksum
 */
uint32_t (*wiredtiger_crc32c_with_seed_func(void))(uint32_t seed, const void *, size_t)
    WT_ATTRIBUTE_LIBRARY_VISIBLE;

#endif /* !defined(SWIG) */

/*!
 * Calculate a set of WT_MODIFY operations to represent an update.
 * This call will calculate a set of modifications to an old value that produce
 * the new value.  If more modifications are required than fit in the array
 * passed in by the caller, or if more bytes have changed than the \c maxdiff
 * parameter, the call will fail.  The matching algorithm is approximate, so it
 * may fail and return WT_NOTFOUND if a matching set of WT_MODIFY operations
 * is not found.
 *
 * The \c maxdiff parameter bounds how much work will be done searching for a
 * match: to ensure a match is found, it may need to be set larger than actual
 * number of bytes that differ between the old and new values.  In particular,
 * repeated patterns of bytes in the values can lead to suboptimal matching,
 * and matching ranges less than 64 bytes long will not be detected.
 *
 * If the call succeeds, the WT_MODIFY operations will point into \c newv,
 * which must remain valid until WT_CURSOR::modify is called.
 *
 * @snippet ex_all.c Calculate a modify operation
 *
 * @param session the current WiredTiger session (may be NULL)
 * @param oldv old value
 * @param newv new value
 * @param maxdiff maximum bytes difference
 * @param[out] entries array of modifications producing the new value
 * @param[in,out] nentriesp size of \c entries array passed in,
 *  set to the number of entries used
 * @errors
 */
int wiredtiger_calc_modify(WT_SESSION *session,
    const WT_ITEM *oldv, const WT_ITEM *newv,
    size_t maxdiff, WT_MODIFY *entries, int *nentriesp)
    WT_ATTRIBUTE_LIBRARY_VISIBLE;

/*!
 * Get version information.
 *
 * @snippet ex_all.c Get the WiredTiger library version #1
 * @snippet ex_all.c Get the WiredTiger library version #2
 *
 * @param majorp a location where the major version number is returned
 * @param minorp a location where the minor version number is returned
 * @param patchp a location where the patch version number is returned
 * @returns a string representation of the version
 */
const char *wiredtiger_version(int *majorp, int *minorp, int *patchp)
    WT_ATTRIBUTE_LIBRARY_VISIBLE;

/*! @} */

/*******************************************
 * Error returns
 *******************************************/
/*!
 * @name Error returns
 * Most functions and methods in WiredTiger return an integer code indicating
 * whether the operation succeeded or failed.  A return of zero indicates
 * success; all non-zero return values indicate some kind of failure.
 *
 * WiredTiger reserves all values from -31,800 to -31,999 as possible error
 * return values.  WiredTiger may also return C99/POSIX error codes such as
 * \c ENOMEM, \c EINVAL and \c ENOTSUP, with the usual meanings.
 *
 * The following are all of the WiredTiger-specific error returns:
 * @{
 */
/*
 * DO NOT EDIT: automatically built by dist/api_err.py.
 * Error return section: BEGIN
 */
/*!
 * Conflict between concurrent operations.
 * This error is generated when an operation cannot be completed due to a
 * conflict with concurrent operations.  The operation may be retried; if a
 * transaction is in progress, it should be rolled back and the operation
 * retried in a new transaction.
 */
#define	WT_ROLLBACK	(-31800)
/*!
 * Attempt to insert an existing key.
 * This error is generated when the application attempts to insert a record with
 * the same key as an existing record without the 'overwrite' configuration to
 * WT_SESSION::open_cursor.
 */
#define	WT_DUPLICATE_KEY	(-31801)
/*!
 * Non-specific WiredTiger error.
 * This error is returned when an error is not covered by a specific error
 * return. The operation may be retried; if a transaction is in progress, it
 * should be rolled back and the operation retried in a new transaction.
 */
#define	WT_ERROR	(-31802)
/*!
 * Item not found.
 * This error indicates an operation did not find a value to return.  This
 * includes cursor search and other operations where no record matched the
 * cursor's search key such as WT_CURSOR::update or WT_CURSOR::remove.
 */
#define	WT_NOTFOUND	(-31803)
/*!
 * WiredTiger library panic.
 * This error indicates an underlying problem that requires a database restart.
 * The application may exit immediately, no further WiredTiger calls are
 * required (and further calls will themselves immediately fail).
 */
#define	WT_PANIC	(-31804)
/*! @cond internal */
/*! Restart the operation (internal). */
#define	WT_RESTART	(-31805)
/*! @endcond */
/*!
 * Recovery must be run to continue.
 * This error is generated when ::wiredtiger_open is configured to return an
 * error if recovery is required to use the database.
 */
#define	WT_RUN_RECOVERY	(-31806)
/*!
 * Operation would overflow cache.
 * This error is generated when wiredtiger_open is configured to run in-memory,
 * and a data modification operation requires more than the configured cache
 * size to complete. The operation may be retried; if a transaction is in
 * progress, it should be rolled back and the operation retried in a new
 * transaction.
 */
#define	WT_CACHE_FULL	(-31807)
/*!
 * Conflict with a prepared update.
 * This error is generated when the application attempts to read an updated
 * record which is part of a transaction that has been prepared but not yet
 * resolved.
 */
#define	WT_PREPARE_CONFLICT	(-31808)
/*!
 * Database corruption detected.
 * This error is generated when corruption is detected in an on-disk file.
 * During normal operations, this may occur in rare circumstances as a result of
 * a system crash. The application may choose to salvage the file or retry
 * wiredtiger_open with the 'salvage=true' configuration setting.
 */
#define	WT_TRY_SALVAGE	(-31809)
/*
 * Error return section: END
 * DO NOT EDIT: automatically built by dist/api_err.py.
 */
/*! @} */

#ifndef DOXYGEN
#define WT_DEADLOCK WT_ROLLBACK     /* Backward compatibility */
#endif

/*! @} */

/*!
 * @defgroup wt_ext WiredTiger Extension API
 * The functions and interfaces applications use to customize and extend the
 * behavior of WiredTiger.
 * @{
 */

/*******************************************
 * Forward structure declarations for the extension API
 *******************************************/
struct __wt_config_arg; typedef struct __wt_config_arg WT_CONFIG_ARG;

/*!
 * The interface implemented by applications to provide custom ordering of
 * records.
 *
 * Applications register their implementation with WiredTiger by calling
 * WT_CONNECTION::add_collator.  See @ref custom_collators for more
 * information.
 *
 * @snippet ex_extending.c add collator nocase
 *
 * @snippet ex_extending.c add collator prefix10
 */
struct __wt_collator {
    /*!
     * Callback to compare keys.
     *
     * @param[out] cmp set to -1 if <code>key1 < key2</code>,
     *  0 if <code>key1 == key2</code>,
     *  1 if <code>key1 > key2</code>.
     * @returns zero for success, non-zero to indicate an error.
     *
     * @snippet ex_all.c Implement WT_COLLATOR
     *
     * @snippet ex_extending.c case insensitive comparator
     *
     * @snippet ex_extending.c n character comparator
     */
    int (*compare)(WT_COLLATOR *collator, WT_SESSION *session,
        const WT_ITEM *key1, const WT_ITEM *key2, int *cmp);

    /*!
     * If non-NULL, this callback is called to customize the collator
     * for each data source.  If the callback returns a non-NULL
     * collator, that instance is used instead of this one for all
     * comparisons.
     */
    int (*customize)(WT_COLLATOR *collator, WT_SESSION *session,
        const char *uri, WT_CONFIG_ITEM *passcfg, WT_COLLATOR **customp);

    /*!
     * If non-NULL a callback performed when the data source is closed
     * for customized extractors otherwise when the database is closed.
     *
     * The WT_COLLATOR::terminate callback is intended to allow cleanup;
     * the handle will not be subsequently accessed by WiredTiger.
     */
    int (*terminate)(WT_COLLATOR *collator, WT_SESSION *session);
};

/*!
 * The interface implemented by applications to provide custom compression.
 *
 * Compressors must implement the WT_COMPRESSOR interface: the
 * WT_COMPRESSOR::compress and WT_COMPRESSOR::decompress callbacks must be
 * specified, and WT_COMPRESSOR::pre_size is optional.  To build your own
 * compressor, use one of the compressors in \c ext/compressors as a template:
 * \c ext/nop_compress is a simple compressor that passes through data
 * unchanged, and is a reasonable starting point.
 *
 * Applications register their implementation with WiredTiger by calling
 * WT_CONNECTION::add_compressor.
 *
 * @snippet nop_compress.c WT_COMPRESSOR initialization structure
 * @snippet nop_compress.c WT_COMPRESSOR initialization function
 */
struct __wt_compressor {
    /*!
     * Callback to compress a chunk of data.
     *
     * WT_COMPRESSOR::compress takes a source buffer and a destination
     * buffer, by default of the same size.  If the callback can compress
     * the buffer to a smaller size in the destination, it does so, sets
     * the \c compression_failed return to 0 and returns 0.  If compression
     * does not produce a smaller result, the callback sets the
     * \c compression_failed return to 1 and returns 0. If another
     * error occurs, it returns an errno or WiredTiger error code.
     *
     * On entry, \c src will point to memory, with the length of the memory
     * in \c src_len.  After successful completion, the callback should
     * return \c 0 and set \c result_lenp to the number of bytes required
     * for the compressed representation.
     *
     * On entry, \c dst points to the destination buffer with a length
     * of \c dst_len.  If the WT_COMPRESSOR::pre_size method is specified,
     * the destination buffer will be at least the size returned by that
     * method; otherwise, the destination buffer will be at least as large
     * as the length of the data to compress.
     *
     * If compression would not shrink the data or the \c dst buffer is not
     * large enough to hold the compressed data, the callback should set
     * \c compression_failed to a non-zero value and return 0.
     *
     * @param[in] src the data to compress
     * @param[in] src_len the length of the data to compress
     * @param[in] dst the destination buffer
     * @param[in] dst_len the length of the destination buffer
     * @param[out] result_lenp the length of the compressed data
     * @param[out] compression_failed non-zero if compression did not
     * decrease the length of the data (compression may not have completed)
     * @returns zero for success, non-zero to indicate an error.
     *
     * @snippet nop_compress.c WT_COMPRESSOR compress
     */
    int (*compress)(WT_COMPRESSOR *compressor, WT_SESSION *session,
        uint8_t *src, size_t src_len,
        uint8_t *dst, size_t dst_len,
        size_t *result_lenp, int *compression_failed);

    /*!
     * Callback to decompress a chunk of data.
     *
     * WT_COMPRESSOR::decompress takes a source buffer and a destination
     * buffer.  The contents are switched from \c compress: the
     * source buffer is the compressed value, and the destination buffer is
     * sized to be the original size.  If the callback successfully
     * decompresses the source buffer to the destination buffer, it returns
     * 0.  If an error occurs, it returns an errno or WiredTiger error code.
     * The source buffer that WT_COMPRESSOR::decompress takes may have a
     * size that is rounded up from the size originally produced by
     * WT_COMPRESSOR::compress, with the remainder of the buffer set to
     * zeroes. Most compressors do not care about this difference if the
     * size to be decompressed can be implicitly discovered from the
     * compressed data.  If your compressor cares, you may need to allocate
     * space for, and store, the actual size in the compressed buffer.  See
     * the source code for the included snappy compressor for an example.
     *
     * On entry, \c src will point to memory, with the length of the memory
     * in \c src_len.  After successful completion, the callback should
     * return \c 0 and set \c result_lenp to the number of bytes required
     * for the decompressed representation.
     *
     * If the \c dst buffer is not big enough to hold the decompressed
     * data, the callback should return an error.
     *
     * @param[in] src the data to decompress
     * @param[in] src_len the length of the data to decompress
     * @param[in] dst the destination buffer
     * @param[in] dst_len the length of the destination buffer
     * @param[out] result_lenp the length of the decompressed data
     * @returns zero for success, non-zero to indicate an error.
     *
     * @snippet nop_compress.c WT_COMPRESSOR decompress
     */
    int (*decompress)(WT_COMPRESSOR *compressor, WT_SESSION *session,
        uint8_t *src, size_t src_len,
        uint8_t *dst, size_t dst_len,
        size_t *result_lenp);

    /*!
     * Callback to size a destination buffer for compression
     *
     * WT_COMPRESSOR::pre_size is an optional callback that, given the
     * source buffer and size, produces the size of the destination buffer
     * to be given to WT_COMPRESSOR::compress.  This is useful for
     * compressors that assume that the output buffer is sized for the
     * worst case and thus no overrun checks are made.  If your compressor
     * works like this, WT_COMPRESSOR::pre_size will need to be defined.
     * See the source code for the snappy compressor for an example.
     * However, if your compressor detects and avoids overruns against its
     * target buffer, you will not need to define WT_COMPRESSOR::pre_size.
     * When WT_COMPRESSOR::pre_size is set to NULL, the destination buffer
     * is sized the same as the source buffer.  This is always sufficient,
     * since a compression result that is larger than the source buffer is
     * discarded by WiredTiger.
     *
     * If not NULL, this callback is called before each call to
     * WT_COMPRESSOR::compress to determine the size of the destination
     * buffer to provide.  If the callback is NULL, the destination
     * buffer will be the same size as the source buffer.
     *
     * The callback should set \c result_lenp to a suitable buffer size
     * for compression, typically the maximum length required by
     * WT_COMPRESSOR::compress.
     *
     * This callback function is for compressors that require an output
     * buffer larger than the source buffer (for example, that do not
     * check for buffer overflow during compression).
     *
     * @param[in] src the data to compress
     * @param[in] src_len the length of the data to compress
     * @param[out] result_lenp the required destination buffer size
     * @returns zero for success, non-zero to indicate an error.
     *
     * @snippet nop_compress.c WT_COMPRESSOR presize
     */
    int (*pre_size)(WT_COMPRESSOR *compressor, WT_SESSION *session,
        uint8_t *src, size_t src_len, size_t *result_lenp);

    /*!
     * If non-NULL, a callback performed when the database is closed.
     *
     * The WT_COMPRESSOR::terminate callback is intended to allow cleanup;
     * the handle will not be subsequently accessed by WiredTiger.
     *
     * @snippet nop_compress.c WT_COMPRESSOR terminate
     */
    int (*terminate)(WT_COMPRESSOR *compressor, WT_SESSION *session);
};

/*!
 * Applications can extend WiredTiger by providing new implementations of the
 * WT_DATA_SOURCE class.  Each data source supports a different URI scheme for
 * data sources to WT_SESSION::create, WT_SESSION::open_cursor and related
 * methods.  See @ref custom_data_sources for more information.
 *
 * <b>Thread safety:</b> WiredTiger may invoke methods on the WT_DATA_SOURCE
 * interface from multiple threads concurrently.  It is the responsibility of
 * the implementation to protect any shared data.
 *
 * Applications register their implementation with WiredTiger by calling
 * WT_CONNECTION::add_data_source.
 *
 * @snippet ex_data_source.c WT_DATA_SOURCE register
 */
struct __wt_data_source {
    /*!
     * Callback to alter an object.
     *
     * @snippet ex_data_source.c WT_DATA_SOURCE alter
     */
    int (*alter)(WT_DATA_SOURCE *dsrc, WT_SESSION *session,
        const char *uri, WT_CONFIG_ARG *config);

    /*!
     * Callback to create a new object.
     *
     * @snippet ex_data_source.c WT_DATA_SOURCE create
     */
    int (*create)(WT_DATA_SOURCE *dsrc, WT_SESSION *session,
        const char *uri, WT_CONFIG_ARG *config);

    /*!
     * Callback to compact an object.
     *
     * @snippet ex_data_source.c WT_DATA_SOURCE compact
     */
    int (*compact)(WT_DATA_SOURCE *dsrc, WT_SESSION *session,
        const char *uri, WT_CONFIG_ARG *config);

    /*!
     * Callback to drop an object.
     *
     * @snippet ex_data_source.c WT_DATA_SOURCE drop
     */
    int (*drop)(WT_DATA_SOURCE *dsrc, WT_SESSION *session,
        const char *uri, WT_CONFIG_ARG *config);

    /*!
     * Callback to initialize a cursor.
     *
     * @snippet ex_data_source.c WT_DATA_SOURCE open_cursor
     */
    int (*open_cursor)(WT_DATA_SOURCE *dsrc, WT_SESSION *session,
        const char *uri, WT_CONFIG_ARG *config, WT_CURSOR **new_cursor);

    /*!
     * Callback to rename an object.
     *
     * @snippet ex_data_source.c WT_DATA_SOURCE rename
     */
    int (*rename)(WT_DATA_SOURCE *dsrc, WT_SESSION *session,
        const char *uri, const char *newuri, WT_CONFIG_ARG *config);

    /*!
     * Callback to salvage an object.
     *
     * @snippet ex_data_source.c WT_DATA_SOURCE salvage
     */
    int (*salvage)(WT_DATA_SOURCE *dsrc, WT_SESSION *session,
        const char *uri, WT_CONFIG_ARG *config);

    /*!
     * Callback to get the size of an object.
     *
     * @snippet ex_data_source.c WT_DATA_SOURCE size
     */
    int (*size)(WT_DATA_SOURCE *dsrc, WT_SESSION *session,
        const char *uri, wt_off_t *size);

    /*!
     * Callback to truncate an object.
     *
     * @snippet ex_data_source.c WT_DATA_SOURCE truncate
     */
    int (*truncate)(WT_DATA_SOURCE *dsrc, WT_SESSION *session,
        const char *uri, WT_CONFIG_ARG *config);

    /*!
     * Callback to truncate a range of an object.
     *
     * @snippet ex_data_source.c WT_DATA_SOURCE range truncate
     */
    int (*range_truncate)(WT_DATA_SOURCE *dsrc, WT_SESSION *session,
        WT_CURSOR *start, WT_CURSOR *stop);

    /*!
     * Callback to verify an object.
     *
     * @snippet ex_data_source.c WT_DATA_SOURCE verify
     */
    int (*verify)(WT_DATA_SOURCE *dsrc, WT_SESSION *session,
        const char *uri, WT_CONFIG_ARG *config);

    /*!
     * Callback to checkpoint the database.
     *
     * @snippet ex_data_source.c WT_DATA_SOURCE checkpoint
     */
    int (*checkpoint)(
        WT_DATA_SOURCE *dsrc, WT_SESSION *session, WT_CONFIG_ARG *config);

    /*!
     * If non-NULL, a callback performed when the database is closed.
     *
     * The WT_DATA_SOURCE::terminate callback is intended to allow cleanup;
     * the handle will not be subsequently accessed by WiredTiger.
     *
     * @snippet ex_data_source.c WT_DATA_SOURCE terminate
     */
    int (*terminate)(WT_DATA_SOURCE *dsrc, WT_SESSION *session);

    /*!
     * If non-NULL, a callback performed before an LSM merge.
     *
     * @param[in] source a cursor configured with the data being merged
     * @param[in] dest a cursor on the new object being filled by the merge
     *
     * @snippet ex_data_source.c WT_DATA_SOURCE lsm_pre_merge
     */
    int (*lsm_pre_merge)(
        WT_DATA_SOURCE *dsrc, WT_CURSOR *source, WT_CURSOR *dest);
};

/*!
 * The interface implemented by applications to provide custom encryption.
 *
 * Encryptors must implement the WT_ENCRYPTOR interface: the WT_ENCRYPTOR::encrypt,
 * WT_ENCRYPTOR::decrypt and WT_ENCRYPTOR::sizing callbacks must be specified,
 * WT_ENCRYPTOR::customize and WT_ENCRYPTOR::terminate are optional.  To build your own
 * encryptor, use one of the encryptors in \c ext/encryptors as a template: \c
 * ext/encryptors/sodium_encrypt uses the open-source libsodium cryptographic library, and
 * \c ext/encryptors/nop_encrypt is a simple template that passes through data unchanged,
 * and is a reasonable starting point.  \c ext/encryptors/rotn_encrypt is an encryptor
 * implementing a simple (insecure) rotation cipher meant for testing.  See @ref
 * encryption "the encryptors page" for further information.
 *
 * Applications register their implementation with WiredTiger by calling
 * WT_CONNECTION::add_encryptor.
 *
 * @snippet nop_encrypt.c WT_ENCRYPTOR initialization structure
 * @snippet nop_encrypt.c WT_ENCRYPTOR initialization function
 */
struct __wt_encryptor {
    /*!
     * Callback to encrypt a chunk of data.
     *
     * WT_ENCRYPTOR::encrypt takes a source buffer and a destination buffer. The
     * callback encrypts the source buffer (plain text) into the destination buffer.
     *
     * On entry, \c src will point to a block of memory to encrypt, with the length of
     * the block in \c src_len.
     *
     * On entry, \c dst points to the destination buffer with a length of \c dst_len.
     * The destination buffer will be at least src_len plus the size returned by that
     * WT_ENCRYPT::sizing.
     *
     * After successful completion, the callback should return \c 0 and set \c
     * result_lenp to the number of bytes required for the encrypted representation,
     * which should be less than or equal to \c dst_len.
     *
     * This callback cannot be NULL.
     *
     * @param[in] src the data to encrypt
     * @param[in] src_len the length of the data to encrypt
     * @param[in] dst the destination buffer
     * @param[in] dst_len the length of the destination buffer
     * @param[out] result_lenp the length of the encrypted data
     * @returns zero for success, non-zero to indicate an error.
     *
     * @snippet nop_encrypt.c WT_ENCRYPTOR encrypt
     */
    int (*encrypt)(WT_ENCRYPTOR *encryptor, WT_SESSION *session,
        uint8_t *src, size_t src_len,
        uint8_t *dst, size_t dst_len,
        size_t *result_lenp);

    /*!
     * Callback to decrypt a chunk of data.
     *
     * WT_ENCRYPTOR::decrypt takes a source buffer and a destination buffer. The
     * contents are switched from \c encrypt: the source buffer is the encrypted
     * value, and the destination buffer is sized to be the original size of the
     * decrypted data. If the callback successfully decrypts the source buffer to the
     * destination buffer, it returns 0. If an error occurs, it returns an errno or
     * WiredTiger error code.
     *
     * On entry, \c src will point to memory, with the length of the memory in \c
     * src_len. After successful completion, the callback should return \c 0 and set
     * \c result_lenp to the number of bytes required for the decrypted
     * representation.
     *
     * If the \c dst buffer is not big enough to hold the decrypted data, the callback
     * should return an error.
     *
     * This callback cannot be NULL.
     *
     * @param[in] src the data to decrypt
     * @param[in] src_len the length of the data to decrypt
     * @param[in] dst the destination buffer
     * @param[in] dst_len the length of the destination buffer
     * @param[out] result_lenp the length of the decrypted data
     * @returns zero for success, non-zero to indicate an error.
     *
     * @snippet nop_encrypt.c WT_ENCRYPTOR decrypt
     */
    int (*decrypt)(WT_ENCRYPTOR *encryptor, WT_SESSION *session,
        uint8_t *src, size_t src_len,
        uint8_t *dst, size_t dst_len,
        size_t *result_lenp);

    /*!
     * Callback to size a destination buffer for encryption.
     *
     * WT_ENCRYPTOR::sizing is an callback that returns the number of additional bytes
     * that is needed when encrypting a data block. This is always necessary, since
     * encryptors should always generate some sort of cryptographic checksum as well
     * as the ciphertext. Without such a call, WiredTiger would have no way to know
     * the worst case for the encrypted buffer size.
     *
     * The WiredTiger encryption infrastructure assumes that buffer sizing is not
     * dependent on the number of bytes of input, that there is a one-to-one
     * relationship in number of bytes needed between input and output. This means
     * that if the encryption uses a block cipher in such a way that the input size
     * needs to be padded to the cipher block size, the sizing method should return
     * the worst case to ensure enough space is available.
     *
     * This callback cannot be NULL.
     *
     * The callback should set \c expansion_constantp to the additional number of
     * bytes needed.
     *
     * @param[out] expansion_constantp the additional number of bytes needed when
     *    encrypting.
     * @returns zero for success, non-zero to indicate an error.
     *
     * @snippet nop_encrypt.c WT_ENCRYPTOR sizing
     */
    int (*sizing)(WT_ENCRYPTOR *encryptor, WT_SESSION *session,
        size_t *expansion_constantp);

    /*!
     * If non-NULL, this callback is called to load keys into the encryptor. (That
     * is, "customize" it for a given key.) The customize function is called whenever
     * a new keyid is used for the first time with this encryptor, whether it be in
     * the ::wiredtiger_open call or the WT_SESSION::create call. This should create a
     * new encryptor instance and insert the requested key in it.
     *
     * The key may be specified either via \c keyid or \c secretkey in the \c
     * encrypt_config parameter. In the former case, the encryptor should look up the
     * requested key ID with whatever key management service is in use and install it
     * in the new encryptor. In the latter case, the encryptor should save the
     * provided secret key (or some transformation of it) in the new
     * encryptor. Further encryption with the same \c keyid will use this new
     * encryptor instance. (In the case of \c secretkey, only one key can be
     * configured, for the system encryption, and the new encryptor will be used for
     * all encryption involving it.) See @ref encryption for more information.
     *
     * This callback may return NULL as the new encryptor, in which case the original
     * encryptor will be used for further operations on the selected key. Unless this
     * happens, the original encryptor structure created during extension
     * initialization will never be used for encryption or decryption.
     *
     * This callback may itself be NULL, in which case it is not called, but in that
     * case there is no way to configure a key. This may be suitable for an
     * environment where a key management service returns a single key under a
     * well-known name that can be compiled in, but in a more general environment is
     * not a useful approach. One should of course never compile in actual keys!
     *
     * @param[in] encrypt_config the "encryption" portion of the configuration from
     *    the wiredtiger_open or WT_SESSION::create call, containing the \c keyid or
     *    \c secretkey setting.
     * @param[out] customp the new modified encryptor, or NULL.
     * @returns zero for success, non-zero to indicate an error.
     */
    int (*customize)(WT_ENCRYPTOR *encryptor, WT_SESSION *session,
        WT_CONFIG_ARG *encrypt_config, WT_ENCRYPTOR **customp);

    /*!
     * If non-NULL, a callback performed when the database is closed. It is called for
     * each encryptor that was added using WT_CONNECTION::add_encryptor or returned by
     * the WT_ENCRYPTOR::customize callback.
     *
     * The WT_ENCRYPTOR::terminate callback is intended to allow cleanup; the handle
     * will not be subsequently accessed by WiredTiger.
     *
     * @snippet nop_encrypt.c WT_ENCRYPTOR terminate
     */
    int (*terminate)(WT_ENCRYPTOR *encryptor, WT_SESSION *session);
};

/*!
 * The interface implemented by applications to provide custom extraction of
 * index keys or column group values.
 *
 * Applications register implementations with WiredTiger by calling
 * WT_CONNECTION::add_extractor.  See @ref custom_extractors for more
 * information.
 *
 * @snippet ex_all.c WT_EXTRACTOR register
 */
struct __wt_extractor {
    /*!
     * Callback to extract a value for an index or column group.
     *
     * @errors
     *
     * @snippet ex_all.c WT_EXTRACTOR
     *
     * @param extractor the WT_EXTRACTOR implementation
     * @param session the current WiredTiger session
     * @param key the table key in raw format, see @ref cursor_raw for
     *  details
     * @param value the table value in raw format, see @ref cursor_raw for
     *  details
     * @param[out] result_cursor the method should call WT_CURSOR::set_key
     *  and WT_CURSOR::insert on this cursor to return a key.  The \c
     *  key_format of the cursor will match that passed to
     *  WT_SESSION::create for the index.  Multiple index keys can be
     *  created for each record by calling WT_CURSOR::insert multiple
     *  times.
     */
    int (*extract)(WT_EXTRACTOR *extractor, WT_SESSION *session,
        const WT_ITEM *key, const WT_ITEM *value,
        WT_CURSOR *result_cursor);

    /*!
     * If non-NULL, this callback is called to customize the extractor for
     * each index.  If the callback returns a non-NULL extractor, that
     * instance is used instead of this one for all comparisons.
     */
    int (*customize)(WT_EXTRACTOR *extractor, WT_SESSION *session,
        const char *uri, WT_CONFIG_ITEM *appcfg, WT_EXTRACTOR **customp);

    /*!
     * If non-NULL a callback performed when the index or column group
     * is closed for customized extractors otherwise when the database
     * is closed.
     *
     * The WT_EXTRACTOR::terminate callback is intended to allow cleanup;
     * the handle will not be subsequently accessed by WiredTiger.
     */
    int (*terminate)(WT_EXTRACTOR *extractor, WT_SESSION *session);
};

/*! WT_FILE_SYSTEM::open_file file types */
typedef enum {
    WT_FS_OPEN_FILE_TYPE_CHECKPOINT,/*!< open a data file checkpoint */
    WT_FS_OPEN_FILE_TYPE_DATA,  /*!< open a data file */
    WT_FS_OPEN_FILE_TYPE_DIRECTORY, /*!< open a directory */
    WT_FS_OPEN_FILE_TYPE_LOG,   /*!< open a log file */
    WT_FS_OPEN_FILE_TYPE_REGULAR    /*!< open a regular file */
} WT_FS_OPEN_FILE_TYPE;

#ifdef DOXYGEN
/*! WT_FILE_SYSTEM::open_file flags: random access pattern */
#define WT_FS_OPEN_ACCESS_RAND  0x0
/*! WT_FILE_SYSTEM::open_file flags: sequential access pattern */
#define WT_FS_OPEN_ACCESS_SEQ   0x0
/*! WT_FILE_SYSTEM::open_file flags: create if does not exist */
#define WT_FS_OPEN_CREATE   0x0
/*! WT_FILE_SYSTEM::open_file flags: direct I/O requested */
#define WT_FS_OPEN_DIRECTIO 0x0
/*! WT_FILE_SYSTEM::open_file flags: file creation must be durable */
#define WT_FS_OPEN_DURABLE  0x0
/*!
 * WT_FILE_SYSTEM::open_file flags: return EBUSY if exclusive use not available
 */
#define WT_FS_OPEN_EXCLUSIVE    0x0
/*! WT_FILE_SYSTEM::open_file flags: open is read-only */
#define WT_FS_OPEN_READONLY 0x0

/*!
 * WT_FILE_SYSTEM::remove or WT_FILE_SYSTEM::rename flags: the remove or rename
 * operation must be durable
 */
#define WT_FS_DURABLE       0x0
#else
/* AUTOMATIC FLAG VALUE GENERATION START 0 */
#define WT_FS_OPEN_ACCESS_RAND  0x001u
#define WT_FS_OPEN_ACCESS_SEQ   0x002u
#define WT_FS_OPEN_CREATE   0x004u
#define WT_FS_OPEN_DIRECTIO 0x008u
#define WT_FS_OPEN_DURABLE  0x010u
#define WT_FS_OPEN_EXCLUSIVE    0x020u
#define WT_FS_OPEN_FIXED    0x040u   /* Path not home relative (internal) */
#define WT_FS_OPEN_FORCE_MMAP 0x080u
#define WT_FS_OPEN_READONLY 0x100u
/* AUTOMATIC FLAG VALUE GENERATION STOP 32 */

/* AUTOMATIC FLAG VALUE GENERATION START 0 */
#define WT_FS_DURABLE       0x1u
/* AUTOMATIC FLAG VALUE GENERATION STOP 32 */
#endif

/*!
 * The interface implemented by applications to provide a custom file system
 * implementation.
 *
 * <b>Thread safety:</b> WiredTiger may invoke methods on the WT_FILE_SYSTEM
 * interface from multiple threads concurrently. It is the responsibility of
 * the implementation to protect any shared data.
 *
 * Applications register implementations with WiredTiger by calling
 * WT_CONNECTION::set_file_system.  See @ref custom_file_systems for more
 * information.
 *
 * @snippet ex_file_system.c WT_FILE_SYSTEM register
 */
struct __wt_file_system {
    /*!
     * Return a list of file names for the named directory.
     *
     * @errors
     *
     * @param file_system the WT_FILE_SYSTEM
     * @param session the current WiredTiger session
     * @param directory the name of the directory
     * @param prefix if not NULL, only files with names matching the prefix
     *    are returned
     * @param[out] dirlist the method returns an allocated array of
     *    individually allocated strings, one for each entry in the
     *    directory.
     * @param[out] countp the number of entries returned
     */
    int (*fs_directory_list)(WT_FILE_SYSTEM *file_system,
        WT_SESSION *session, const char *directory, const char *prefix,
        char ***dirlist, uint32_t *countp);

#if !defined(DOXYGEN)
    /*
     * Return a single file name for the named directory.
     */
    int (*fs_directory_list_single)(WT_FILE_SYSTEM *file_system,
        WT_SESSION *session, const char *directory, const char *prefix,
        char ***dirlist, uint32_t *countp);
#endif

    /*!
     * Free memory allocated by WT_FILE_SYSTEM::directory_list.
     *
     * @errors
     *
     * @param file_system the WT_FILE_SYSTEM
     * @param session the current WiredTiger session
     * @param dirlist array returned by WT_FILE_SYSTEM::directory_list
     * @param count count returned by WT_FILE_SYSTEM::directory_list
     */
    int (*fs_directory_list_free)(WT_FILE_SYSTEM *file_system,
        WT_SESSION *session, char **dirlist, uint32_t count);

    /*!
     * Return if the named file system object exists.
     *
     * @errors
     *
     * @param file_system the WT_FILE_SYSTEM
     * @param session the current WiredTiger session
     * @param name the name of the file
     * @param[out] existp If the named file system object exists
     */
    int (*fs_exist)(WT_FILE_SYSTEM *file_system,
        WT_SESSION *session, const char *name, bool *existp);

    /*!
     * Open a handle for a named file system object
     *
     * The method should return ENOENT if the file is not being created and
     * does not exist.
     *
     * The method should return EACCES if the file cannot be opened in the
     * requested mode (for example, a file opened for writing in a readonly
     * file system).
     *
     * The method should return EBUSY if ::WT_FS_OPEN_EXCLUSIVE is set and
     * the file is in use.
     *
     * @errors
     *
     * @param file_system the WT_FILE_SYSTEM
     * @param session the current WiredTiger session
     * @param name the name of the file system object
     * @param file_type the type of the file
     *    The file type is provided to allow optimization for different file
     *    access patterns.
     * @param flags flags indicating how to open the file, one or more of
     *    ::WT_FS_OPEN_CREATE, ::WT_FS_OPEN_DIRECTIO, ::WT_FS_OPEN_DURABLE,
     *    ::WT_FS_OPEN_EXCLUSIVE or ::WT_FS_OPEN_READONLY.
     * @param[out] file_handlep the handle to the newly opened file. File
     *    system implementations must allocate memory for the handle and
     *    the WT_FILE_HANDLE::name field, and fill in the WT_FILE_HANDLE::
     *    fields. Applications wanting to associate private information
     *    with the WT_FILE_HANDLE:: structure should declare and allocate
     *    their own structure as a superset of a WT_FILE_HANDLE:: structure.
     */
    int (*fs_open_file)(WT_FILE_SYSTEM *file_system, WT_SESSION *session,
        const char *name, WT_FS_OPEN_FILE_TYPE file_type, uint32_t flags,
        WT_FILE_HANDLE **file_handlep);

    /*!
     * Remove a named file system object
     *
     * This method is not required for readonly file systems and should be
     * set to NULL when not required by the file system.
     *
     * @errors
     *
     * @param file_system the WT_FILE_SYSTEM
     * @param session the current WiredTiger session
     * @param name the name of the file system object
     * @param flags 0 or ::WT_FS_DURABLE
     */
    int (*fs_remove)(WT_FILE_SYSTEM *file_system,
        WT_SESSION *session, const char *name, uint32_t flags);

    /*!
     * Rename a named file system object
     *
     * This method is not required for readonly file systems and should be
     * set to NULL when not required by the file system.
     *
     * @errors
     *
     * @param file_system the WT_FILE_SYSTEM
     * @param session the current WiredTiger session
     * @param from the original name of the object
     * @param to the new name for the object
     * @param flags 0 or ::WT_FS_DURABLE
     */
    int (*fs_rename)(WT_FILE_SYSTEM *file_system, WT_SESSION *session,
        const char *from, const char *to, uint32_t flags);

    /*!
     * Return the size of a named file system object
     *
     * @errors
     *
     * @param file_system the WT_FILE_SYSTEM
     * @param session the current WiredTiger session
     * @param name the name of the file system object
     * @param[out] sizep the size of the file system entry
     */
    int (*fs_size)(WT_FILE_SYSTEM *file_system,
        WT_SESSION *session, const char *name, wt_off_t *sizep);

    /*!
     * A callback performed when the file system is closed and will no
     * longer be accessed by the WiredTiger database.
     *
     * This method is not required and should be set to NULL when not
     * required by the file system.
     *
     * The WT_FILE_SYSTEM::terminate callback is intended to allow cleanup;
     * the handle will not be subsequently accessed by WiredTiger.
     */
    int (*terminate)(WT_FILE_SYSTEM *file_system, WT_SESSION *session);
};

/*! WT_FILE_HANDLE::fadvise flags: no longer need */
#define WT_FILE_HANDLE_DONTNEED 1
/*! WT_FILE_HANDLE::fadvise flags: will need */
#define WT_FILE_HANDLE_WILLNEED 2

/*!
 * A file handle implementation returned by WT_FILE_SYSTEM::fs_open_file.
 *
 * <b>Thread safety:</b> Unless explicitly stated otherwise, WiredTiger may
 * invoke methods on the WT_FILE_HANDLE interface from multiple threads
 * concurrently. It is the responsibility of the implementation to protect
 * any shared data.
 *
 * See @ref custom_file_systems for more information.
 */
struct __wt_file_handle {
    /*!
     * The enclosing file system, set by WT_FILE_SYSTEM::fs_open_file.
     */
    WT_FILE_SYSTEM *file_system;

    /*!
     * The name of the file, set by WT_FILE_SYSTEM::fs_open_file.
     */
    char *name;

    /*!
     * Close a file handle. The handle will not be further accessed by
     * WiredTiger.
     *
     * @errors
     *
     * @param file_handle the WT_FILE_HANDLE
     * @param session the current WiredTiger session
     */
    int (*close)(WT_FILE_HANDLE *file_handle, WT_SESSION *session);

    /*!
     * Indicate expected future use of file ranges, based on the POSIX
     * 1003.1 standard fadvise.
     *
     * This method is not required, and should be set to NULL when not
     * supported by the file.
     *
     * @errors
     *
     * @param file_handle the WT_FILE_HANDLE
     * @param session the current WiredTiger session
     * @param offset the file offset
     * @param len the size of the advisory
     * @param advice one of ::WT_FILE_HANDLE_WILLNEED or
     *    ::WT_FILE_HANDLE_DONTNEED.
     */
    int (*fh_advise)(WT_FILE_HANDLE *file_handle,
        WT_SESSION *session, wt_off_t offset, wt_off_t len, int advice);

    /*!
     * Extend the file.
     *
     * This method is not required, and should be set to NULL when not
     * supported by the file.
     *
     * Any allocated disk space must read as 0 bytes, and no existing file
     * data may change. Allocating all necessary underlying storage (not
     * changing just the file's metadata), is likely to result in increased
     * performance.
     *
     * This method is not called by multiple threads concurrently (on the
     * same file handle). If the file handle's extension method supports
     * concurrent calls, set the WT_FILE_HANDLE::fh_extend_nolock method
     * instead. See @ref custom_file_systems for more information.
     *
     * @errors
     *
     * @param file_handle the WT_FILE_HANDLE
     * @param session the current WiredTiger session
     * @param offset desired file size after extension
     */
    int (*fh_extend)(
        WT_FILE_HANDLE *file_handle, WT_SESSION *session, wt_off_t offset);

    /*!
     * Extend the file.
     *
     * This method is not required, and should be set to NULL when not
     * supported by the file.
     *
     * Any allocated disk space must read as 0 bytes, and no existing file
     * data may change. Allocating all necessary underlying storage (not
     * only changing the file's metadata), is likely to result in increased
     * performance.
     *
     * This method may be called by multiple threads concurrently (on the
     * same file handle). If the file handle's extension method does not
     * support concurrent calls, set the WT_FILE_HANDLE::fh_extend method
     * instead. See @ref custom_file_systems for more information.
     *
     * @errors
     *
     * @param file_handle the WT_FILE_HANDLE
     * @param session the current WiredTiger session
     * @param offset desired file size after extension
     */
    int (*fh_extend_nolock)(
        WT_FILE_HANDLE *file_handle, WT_SESSION *session, wt_off_t offset);

    /*!
     * Lock/unlock a file from the perspective of other processes running
     * in the system, where necessary.
     *
     * @errors
     *
     * @param file_handle the WT_FILE_HANDLE
     * @param session the current WiredTiger session
     * @param lock whether to lock or unlock
     */
    int (*fh_lock)(
        WT_FILE_HANDLE *file_handle, WT_SESSION *session, bool lock);

    /*!
     * Map a file into memory, based on the POSIX 1003.1 standard mmap.
     *
     * This method is not required, and should be set to NULL when not
     * supported by the file.
     *
     * @errors
     *
     * @param file_handle the WT_FILE_HANDLE
     * @param session the current WiredTiger session
     * @param[out] mapped_regionp a reference to a memory location into
     *    which should be stored a pointer to the start of the mapped region
     * @param[out] lengthp a reference to a memory location into which
     *    should be stored the length of the region
     * @param[out] mapped_cookiep a reference to a memory location into
     *    which can be optionally stored a pointer to an opaque cookie
     *    which is subsequently passed to WT_FILE_HANDLE::unmap.
     */
    int (*fh_map)(WT_FILE_HANDLE *file_handle, WT_SESSION *session,
        void **mapped_regionp, size_t *lengthp, void **mapped_cookiep);

    /*!
     * Unmap part of a memory mapped file, based on the POSIX 1003.1
     * standard madvise.
     *
     * This method is not required, and should be set to NULL when not
     * supported by the file.
     *
     * @errors
     *
     * @param file_handle the WT_FILE_HANDLE
     * @param session the current WiredTiger session
     * @param map a location in the mapped region unlikely to be used in the
     *    near future
     * @param length the length of the mapped region to discard
     * @param mapped_cookie any cookie set by the WT_FILE_HANDLE::map method
     */
    int (*fh_map_discard)(WT_FILE_HANDLE *file_handle,
        WT_SESSION *session, void *map, size_t length, void *mapped_cookie);

    /*!
     * Preload part of a memory mapped file, based on the POSIX 1003.1
     * standard madvise.
     *
     * This method is not required, and should be set to NULL when not
     * supported by the file.
     *
     * @errors
     *
     * @param file_handle the WT_FILE_HANDLE
     * @param session the current WiredTiger session
     * @param map a location in the mapped region likely to be used in the
     *    near future
     * @param length the size of the mapped region to preload
     * @param mapped_cookie any cookie set by the WT_FILE_HANDLE::map method
     */
    int (*fh_map_preload)(WT_FILE_HANDLE *file_handle, WT_SESSION *session,
        const void *map, size_t length, void *mapped_cookie);

    /*!
     * Unmap a memory mapped file, based on the POSIX 1003.1 standard
     * munmap.
     *
     * This method is only required if a valid implementation of map is
     * provided by the file, and should be set to NULL otherwise.
     *
     * @errors
     *
     * @param file_handle the WT_FILE_HANDLE
     * @param session the current WiredTiger session
     * @param mapped_region a pointer to the start of the mapped region
     * @param length the length of the mapped region
     * @param mapped_cookie any cookie set by the WT_FILE_HANDLE::map method
     */
    int (*fh_unmap)(WT_FILE_HANDLE *file_handle, WT_SESSION *session,
        void *mapped_region, size_t length, void *mapped_cookie);

    /*!
     * Read from a file, based on the POSIX 1003.1 standard pread.
     *
     * @errors
     *
     * @param file_handle the WT_FILE_HANDLE
     * @param session the current WiredTiger session
     * @param offset the offset in the file to start reading from
     * @param len the amount to read
     * @param[out] buf buffer to hold the content read from file
     */
    int (*fh_read)(WT_FILE_HANDLE *file_handle,
        WT_SESSION *session, wt_off_t offset, size_t len, void *buf);

    /*!
     * Return the size of a file.
     *
     * @errors
     *
     * @param file_handle the WT_FILE_HANDLE
     * @param session the current WiredTiger session
     * @param sizep the size of the file
     */
    int (*fh_size)(
        WT_FILE_HANDLE *file_handle, WT_SESSION *session, wt_off_t *sizep);

    /*!
     * Make outstanding file writes durable and do not return until writes
     * are complete.
     *
     * This method is not required for read-only files, and should be set
     * to NULL when not supported by the file.
     *
     * @errors
     *
     * @param file_handle the WT_FILE_HANDLE
     * @param session the current WiredTiger session
     */
    int (*fh_sync)(WT_FILE_HANDLE *file_handle, WT_SESSION *session);

    /*!
     * Schedule the outstanding file writes required for durability and
     * return immediately.
     *
     * This method is not required, and should be set to NULL when not
     * supported by the file.
     *
     * @errors
     *
     * @param file_handle the WT_FILE_HANDLE
     * @param session the current WiredTiger session
     */
    int (*fh_sync_nowait)(WT_FILE_HANDLE *file_handle, WT_SESSION *session);

    /*!
     * Truncate the file.
     *
     * This method is not required, and should be set to NULL when not
     * supported by the file.
     *
     * This method is not called by multiple threads concurrently (on the
     * same file handle).
     *
     * @errors
     *
     * @param file_handle the WT_FILE_HANDLE
     * @param session the current WiredTiger session
     * @param offset desired file size after truncate
     */
    int (*fh_truncate)(
        WT_FILE_HANDLE *file_handle, WT_SESSION *session, wt_off_t offset);

    /*!
     * Write to a file, based on the POSIX 1003.1 standard pwrite.
     *
     * This method is not required for read-only files, and should be set
     * to NULL when not supported by the file.
     *
     * @errors
     *
     * @param file_handle the WT_FILE_HANDLE
     * @param session the current WiredTiger session
     * @param offset offset at which to start writing
     * @param length amount of data to write
     * @param buf content to be written to the file
     */
    int (*fh_write)(WT_FILE_HANDLE *file_handle, WT_SESSION *session,
        wt_off_t offset, size_t length, const void *buf);
};

#if !defined(DOXYGEN)
/* This interface is not yet public. */

/*!
 * The interface implemented by applications to provide a storage source
 * implementation. This documentation refers to "object" and "bucket"
 * to mean a "file-like object" and a "container of objects", respectively.
 *
 * <b>Thread safety:</b> WiredTiger may invoke methods on the WT_STORAGE_SOURCE
 * interface from multiple threads concurrently. It is the responsibility of
 * the implementation to protect any shared data.
 *
 * Applications register implementations with WiredTiger by calling
 * WT_CONNECTION::add_storage_source.
 *
 * @snippet ex_storage_source.c WT_STORAGE_SOURCE register
 */
struct __wt_storage_source {
    /*!
     * A reference is added to the storage source.  The reference is released by a
     * call to WT_STORAGE_SOURCE::terminate.  A reference is added as a side effect
     * of calling WT_CONNECTION::get_storage_source.
     *
     * @errors
     *
     * @param storage_source the WT_STORAGE_SOURCE
     */
    int (*ss_add_reference)(WT_STORAGE_SOURCE *storage_source);

    /*!
     * Create a customized file system to access the storage source
     * objects.
     *
     * The file system returned behaves as if objects in the specified buckets are
     * files in the file system.  In particular, the fs_open_file method requires
     * its flags argument to include either WT_FS_OPEN_CREATE or WT_FS_OPEN_READONLY.
     * Objects being created are not deemed to "exist" and be visible to
     * WT_FILE_SYSTEM::fs_exist and other file system methods until the new handle has
     * been closed.  Objects once created are immutable. That is, only objects that
     * do not already exist can be opened with the create flag, and objects that
     * already exist can only be opened with the readonly flag.  Only objects that
     * exist can be transferred to the underlying shared object storage.  This can
     * happen at any time after an object is created, and can be forced to happen using
     * WT_STORAGE_SOURCE::ss_flush.
     *
     * Additionally file handles returned by the file system behave as file handles to a
     * local file.  For example, WT_FILE_HANDLE::fh_sync synchronizes writes to the
     * local file, and does not imply any transferring of data to the shared object store.
     *
     * The directory argument to the WT_FILE_SYSTEM::fs_directory_list method is normally
     * the empty string as the cloud equivalent (bucket) has already been given when
     * customizing the file system.  If specified, the directory path is interpreted
     * as another prefix, which is removed from the results.
     *
     * Names used by the file system methods are generally flat.  However, in some
     * implementations of a file system returned by a storage source, "..", ".", "/"
     * may have a particular meaning, as in a POSIX file system.  We suggest that
     * these constructs be avoided when a caller chooses file names within the returned
     * file system; they may be rejected by the implementation.  Within a bucket name,
     * these characters may or may not be acceptable. That is implementation dependent.
     * In the prefix, "/" is specifically allowed, as this may have performance or
     * administrative benefits.  That said, within a prefix, certain combinations
     * involving "/" may be rejected, for example "/../".
     *
     * @errors
     *
     * @param storage_source the WT_STORAGE_SOURCE
     * @param session the current WiredTiger session
     * @param bucket_name the name of the bucket.  Use of '/' is implementation dependent.
     * @param auth_token the authorization identifier.
     * @param config additional configuration. The only allowable value is \c cache_directory,
     *    the name of a directory holding cached objects. Its default is
     *    \c "<home>/cache-<bucket>" with \c <home> replaced by the @ref home, and
     *    \c <bucket> replaced by the bucket_name.
     * @param[out] file_system the customized file system returned
     */
    int (*ss_customize_file_system)(WT_STORAGE_SOURCE *storage_source, WT_SESSION *session,
        const char *bucket_name, const char *auth_token, const char *config,
        WT_FILE_SYSTEM **file_system);

    /*!
     * Copy a file from the default file system to an object name in shared object storage.
     *
     * @errors
     *
     * @param storage_source the WT_STORAGE_SOURCE
     * @param session the current WiredTiger session
     * @param file_system the destination bucket and credentials
     * @param source the name of the source input file
     * @param object the name of the destination object
     * @param config additional configuration, currently must be NULL
     */
    int (*ss_flush)(WT_STORAGE_SOURCE *storage_source, WT_SESSION *session,
        WT_FILE_SYSTEM *file_system, const char *source, const char *object,
            const char *config);

    /*!
     * After a flush, rename the source file from the default file system to be cached in
     * the shared object storage.
     *
     * @errors
     *
     * @param storage_source the WT_STORAGE_SOURCE
     * @param session the current WiredTiger session
     * @param file_system the destination bucket and credentials
     * @param source the name of the source input file
     * @param object the name of the destination object
     * @param config additional configuration, currently must be NULL
     */
    int (*ss_flush_finish)(WT_STORAGE_SOURCE *storage_source, WT_SESSION *session,
        WT_FILE_SYSTEM *file_system, const char *source, const char *object,
        const char *config);

    /*!
     * A callback performed when the storage source or reference is closed
     * and will no longer be used.  The initial creation of the storage source
     * counts as a reference, and each call to WT_STORAGE_SOURCE::add_reference
     * increase the number of references.  When all references are released, the
     * storage source and any resources associated with it are released.
     *
     * This method is not required and should be set to NULL when not
     * required by the storage source implementation.
     *
     * The WT_STORAGE_SOURCE::terminate callback is intended to allow cleanup;
     * the handle will not be subsequently accessed by WiredTiger.
     */
    int (*terminate)(WT_STORAGE_SOURCE *storage_source, WT_SESSION *session);
};
#endif

/*!
 * Entry point to an extension, called when the extension is loaded.
 *
 * @param connection the connection handle
 * @param config the config information passed to WT_CONNECTION::load_extension
 * @errors
 */
extern int wiredtiger_extension_init(
    WT_CONNECTION *connection, WT_CONFIG_ARG *config);

/*!
 * Optional cleanup function for an extension, called during
 * WT_CONNECTION::close.
 *
 * @param connection the connection handle
 * @errors
 */
extern int wiredtiger_extension_terminate(WT_CONNECTION *connection);

/*! @} */

/*!
 * @addtogroup wt
 * @{
 */
/*!
 * @name Incremental backup types
 * @anchor backup_types
 * @{
 */
/*! Invalid backup type. */
#define WT_BACKUP_INVALID   0
/*! Whole file. */
#define WT_BACKUP_FILE      1
/*! File range. */
#define WT_BACKUP_RANGE     2
/*! @} */

/*!
 * @name Log record and operation types
 * @anchor log_types
 * @{
 */
/*
 * NOTE:  The values of these record types and operations must
 * never change because they're written into the log.  Append
 * any new records or operations to the appropriate set.
 */
/*! Checkpoint. */
#define WT_LOGREC_CHECKPOINT    0
/*! Transaction commit. */
#define WT_LOGREC_COMMIT    1
/*! File sync. */
#define WT_LOGREC_FILE_SYNC 2
/*! Message. */
#define WT_LOGREC_MESSAGE   3
/*! System/internal record. */
#define WT_LOGREC_SYSTEM    4
/*! Invalid operation. */
#define WT_LOGOP_INVALID    0
/*! Column-store put. */
#define WT_LOGOP_COL_PUT    1
/*! Column-store remove. */
#define WT_LOGOP_COL_REMOVE 2
/*! Column-store truncate. */
#define WT_LOGOP_COL_TRUNCATE   3
/*! Row-store put. */
#define WT_LOGOP_ROW_PUT    4
/*! Row-store remove. */
#define WT_LOGOP_ROW_REMOVE 5
/*! Row-store truncate. */
#define WT_LOGOP_ROW_TRUNCATE   6
/*! Checkpoint start. */
#define WT_LOGOP_CHECKPOINT_START   7
/*! Previous LSN. */
#define WT_LOGOP_PREV_LSN   8
/*! Column-store modify. */
#define WT_LOGOP_COL_MODIFY 9
/*! Row-store modify. */
#define WT_LOGOP_ROW_MODIFY 10
/*
 * NOTE: Diagnostic-only log operations should have values in
 * the ignore range.
 */
/*! Diagnostic: transaction timestamps */
#define WT_LOGOP_TXN_TIMESTAMP  (WT_LOGOP_IGNORE | 11)
/*! Incremental backup IDs. */
#define WT_LOGOP_BACKUP_ID 12
/*! @} */

/*******************************************
 * Statistic reference.
 *******************************************/
/*
 * DO NOT EDIT: automatically built by dist/stat.py.
 * Statistics section: BEGIN
 */

/*!
 * @name Connection statistics
 * @anchor statistics_keys
 * @anchor statistics_conn
 * Statistics are accessed through cursors with \c "statistics:" URIs.
 * Individual statistics can be queried through the cursor using the following
 * keys.  See @ref data_statistics for more information.
 * @{
 */
/*! LSM: application work units currently queued */
#define	WT_STAT_CONN_LSM_WORK_QUEUE_APP			1000
/*! LSM: merge work units currently queued */
#define	WT_STAT_CONN_LSM_WORK_QUEUE_MANAGER		1001
/*! LSM: rows merged in an LSM tree */
#define	WT_STAT_CONN_LSM_ROWS_MERGED			1002
/*! LSM: sleep for LSM checkpoint throttle */
#define	WT_STAT_CONN_LSM_CHECKPOINT_THROTTLE		1003
/*! LSM: sleep for LSM merge throttle */
#define	WT_STAT_CONN_LSM_MERGE_THROTTLE			1004
/*! LSM: switch work units currently queued */
#define	WT_STAT_CONN_LSM_WORK_QUEUE_SWITCH		1005
/*! LSM: tree maintenance operations discarded */
#define	WT_STAT_CONN_LSM_WORK_UNITS_DISCARDED		1006
/*! LSM: tree maintenance operations executed */
#define	WT_STAT_CONN_LSM_WORK_UNITS_DONE		1007
/*! LSM: tree maintenance operations scheduled */
#define	WT_STAT_CONN_LSM_WORK_UNITS_CREATED		1008
/*! LSM: tree queue hit maximum */
#define	WT_STAT_CONN_LSM_WORK_QUEUE_MAX			1009
/*! autocommit: retries for readonly operations */
#define	WT_STAT_CONN_AUTOCOMMIT_READONLY_RETRY		1010
/*! autocommit: retries for update operations */
#define	WT_STAT_CONN_AUTOCOMMIT_UPDATE_RETRY		1011
/*! background-compact: background compact failed calls */
#define	WT_STAT_CONN_BACKGROUND_COMPACT_FAIL		1012
/*!
 * background-compact: background compact failed calls due to cache
 * pressure
 */
#define	WT_STAT_CONN_BACKGROUND_COMPACT_FAIL_CACHE_PRESSURE	1013
/*! background-compact: background compact interrupted */
#define	WT_STAT_CONN_BACKGROUND_COMPACT_INTERRUPTED	1014
/*!
 * background-compact: background compact moving average of bytes
 * rewritten
 */
#define	WT_STAT_CONN_BACKGROUND_COMPACT_EMA		1015
/*! background-compact: background compact recovered bytes */
#define	WT_STAT_CONN_BACKGROUND_COMPACT_BYTES_RECOVERED	1016
/*! background-compact: background compact running */
#define	WT_STAT_CONN_BACKGROUND_COMPACT_RUNNING		1017
/*!
 * background-compact: background compact skipped file as it is part of
 * the exclude list
 */
#define	WT_STAT_CONN_BACKGROUND_COMPACT_EXCLUDE		1018
/*!
 * background-compact: background compact skipped file as not meeting
 * requirements for compaction
 */
#define	WT_STAT_CONN_BACKGROUND_COMPACT_SKIPPED		1019
/*! background-compact: background compact successful calls */
#define	WT_STAT_CONN_BACKGROUND_COMPACT_SUCCESS		1020
/*! background-compact: background compact timeout */
#define	WT_STAT_CONN_BACKGROUND_COMPACT_TIMEOUT		1021
/*! background-compact: number of files tracked by background compaction */
#define	WT_STAT_CONN_BACKGROUND_COMPACT_FILES_TRACKED	1022
/*! backup: backup cursor open */
#define	WT_STAT_CONN_BACKUP_CURSOR_OPEN			1023
/*! backup: backup duplicate cursor open */
#define	WT_STAT_CONN_BACKUP_DUP_OPEN			1024
/*! backup: backup granularity size */
#define	WT_STAT_CONN_BACKUP_GRANULARITY			1025
/*! backup: incremental backup enabled */
#define	WT_STAT_CONN_BACKUP_INCREMENTAL			1026
/*! backup: opening the backup cursor in progress */
#define	WT_STAT_CONN_BACKUP_START			1027
/*! backup: total modified incremental blocks */
#define	WT_STAT_CONN_BACKUP_BLOCKS			1028
/*! backup: total modified incremental blocks with compressed data */
#define	WT_STAT_CONN_BACKUP_BLOCKS_COMPRESSED		1029
/*! backup: total modified incremental blocks without compressed data */
#define	WT_STAT_CONN_BACKUP_BLOCKS_UNCOMPRESSED		1030
/*! block-cache: cached blocks updated */
#define	WT_STAT_CONN_BLOCK_CACHE_BLOCKS_UPDATE		1031
/*! block-cache: cached bytes updated */
#define	WT_STAT_CONN_BLOCK_CACHE_BYTES_UPDATE		1032
/*! block-cache: evicted blocks */
#define	WT_STAT_CONN_BLOCK_CACHE_BLOCKS_EVICTED		1033
/*! block-cache: file size causing bypass */
#define	WT_STAT_CONN_BLOCK_CACHE_BYPASS_FILESIZE	1034
/*! block-cache: lookups */
#define	WT_STAT_CONN_BLOCK_CACHE_LOOKUPS		1035
/*! block-cache: number of blocks not evicted due to overhead */
#define	WT_STAT_CONN_BLOCK_CACHE_NOT_EVICTED_OVERHEAD	1036
/*!
 * block-cache: number of bypasses because no-write-allocate setting was
 * on
 */
#define	WT_STAT_CONN_BLOCK_CACHE_BYPASS_WRITEALLOC	1037
/*! block-cache: number of bypasses due to overhead on put */
#define	WT_STAT_CONN_BLOCK_CACHE_BYPASS_OVERHEAD_PUT	1038
/*! block-cache: number of bypasses on get */
#define	WT_STAT_CONN_BLOCK_CACHE_BYPASS_GET		1039
/*! block-cache: number of bypasses on put because file is too small */
#define	WT_STAT_CONN_BLOCK_CACHE_BYPASS_PUT		1040
/*! block-cache: number of eviction passes */
#define	WT_STAT_CONN_BLOCK_CACHE_EVICTION_PASSES	1041
/*! block-cache: number of hits */
#define	WT_STAT_CONN_BLOCK_CACHE_HITS			1042
/*! block-cache: number of misses */
#define	WT_STAT_CONN_BLOCK_CACHE_MISSES			1043
/*! block-cache: number of put bypasses on checkpoint I/O */
#define	WT_STAT_CONN_BLOCK_CACHE_BYPASS_CHKPT		1044
/*! block-cache: removed blocks */
#define	WT_STAT_CONN_BLOCK_CACHE_BLOCKS_REMOVED		1045
/*! block-cache: time sleeping to remove block (usecs) */
#define	WT_STAT_CONN_BLOCK_CACHE_BLOCKS_REMOVED_BLOCKED	1046
/*! block-cache: total blocks */
#define	WT_STAT_CONN_BLOCK_CACHE_BLOCKS			1047
/*! block-cache: total blocks inserted on read path */
#define	WT_STAT_CONN_BLOCK_CACHE_BLOCKS_INSERT_READ	1048
/*! block-cache: total blocks inserted on write path */
#define	WT_STAT_CONN_BLOCK_CACHE_BLOCKS_INSERT_WRITE	1049
/*! block-cache: total bytes */
#define	WT_STAT_CONN_BLOCK_CACHE_BYTES			1050
/*! block-cache: total bytes inserted on read path */
#define	WT_STAT_CONN_BLOCK_CACHE_BYTES_INSERT_READ	1051
/*! block-cache: total bytes inserted on write path */
#define	WT_STAT_CONN_BLOCK_CACHE_BYTES_INSERT_WRITE	1052
/*! block-manager: blocks pre-loaded */
#define	WT_STAT_CONN_BLOCK_PRELOAD			1053
/*! block-manager: blocks read */
#define	WT_STAT_CONN_BLOCK_READ				1054
/*! block-manager: blocks written */
#define	WT_STAT_CONN_BLOCK_WRITE			1055
/*! block-manager: bytes read */
#define	WT_STAT_CONN_BLOCK_BYTE_READ			1056
/*! block-manager: bytes read via memory map API */
#define	WT_STAT_CONN_BLOCK_BYTE_READ_MMAP		1057
/*! block-manager: bytes read via system call API */
#define	WT_STAT_CONN_BLOCK_BYTE_READ_SYSCALL		1058
/*! block-manager: bytes written */
#define	WT_STAT_CONN_BLOCK_BYTE_WRITE			1059
/*! block-manager: bytes written by compaction */
#define	WT_STAT_CONN_BLOCK_BYTE_WRITE_COMPACT		1060
/*! block-manager: bytes written for checkpoint */
#define	WT_STAT_CONN_BLOCK_BYTE_WRITE_CHECKPOINT	1061
/*! block-manager: bytes written via memory map API */
#define	WT_STAT_CONN_BLOCK_BYTE_WRITE_MMAP		1062
/*! block-manager: bytes written via system call API */
#define	WT_STAT_CONN_BLOCK_BYTE_WRITE_SYSCALL		1063
/*! block-manager: mapped blocks read */
#define	WT_STAT_CONN_BLOCK_MAP_READ			1064
/*! block-manager: mapped bytes read */
#define	WT_STAT_CONN_BLOCK_BYTE_MAP_READ		1065
/*!
 * block-manager: number of times the file was remapped because it
 * changed size via fallocate or truncate
 */
#define	WT_STAT_CONN_BLOCK_REMAP_FILE_RESIZE		1066
/*! block-manager: number of times the region was remapped via write */
#define	WT_STAT_CONN_BLOCK_REMAP_FILE_WRITE		1067
/*! cache: application thread time evicting (usecs) */
#define	WT_STAT_CONN_CACHE_EVICTION_APP_TIME		1068
/*! cache: application threads page read from disk to cache count */
#define	WT_STAT_CONN_CACHE_READ_APP_COUNT		1069
/*! cache: application threads page read from disk to cache time (usecs) */
#define	WT_STAT_CONN_CACHE_READ_APP_TIME		1070
/*! cache: application threads page write from cache to disk count */
#define	WT_STAT_CONN_CACHE_WRITE_APP_COUNT		1071
/*! cache: application threads page write from cache to disk time (usecs) */
#define	WT_STAT_CONN_CACHE_WRITE_APP_TIME		1072
/*! cache: bytes allocated for updates */
#define	WT_STAT_CONN_CACHE_BYTES_UPDATES		1073
/*! cache: bytes belonging to page images in the cache */
#define	WT_STAT_CONN_CACHE_BYTES_IMAGE			1074
/*! cache: bytes belonging to the history store table in the cache */
#define	WT_STAT_CONN_CACHE_BYTES_HS			1075
/*! cache: bytes currently in the cache */
#define	WT_STAT_CONN_CACHE_BYTES_INUSE			1076
/*! cache: bytes dirty in the cache cumulative */
#define	WT_STAT_CONN_CACHE_BYTES_DIRTY_TOTAL		1077
/*! cache: bytes not belonging to page images in the cache */
#define	WT_STAT_CONN_CACHE_BYTES_OTHER			1078
/*! cache: bytes read into cache */
#define	WT_STAT_CONN_CACHE_BYTES_READ			1079
/*! cache: bytes written from cache */
#define	WT_STAT_CONN_CACHE_BYTES_WRITE			1080
/*! cache: checkpoint blocked page eviction */
#define	WT_STAT_CONN_CACHE_EVICTION_BLOCKED_CHECKPOINT	1081
/*!
 * cache: checkpoint of history store file blocked non-history store page
 * eviction
 */
#define	WT_STAT_CONN_CACHE_EVICTION_BLOCKED_CHECKPOINT_HS	1082
/*! cache: evict page attempts by eviction server */
#define	WT_STAT_CONN_CACHE_EVICTION_SERVER_EVICT_ATTEMPT	1083
/*! cache: evict page attempts by eviction worker threads */
#define	WT_STAT_CONN_CACHE_EVICTION_WORKER_EVICT_ATTEMPT	1084
/*! cache: evict page failures by eviction server */
#define	WT_STAT_CONN_CACHE_EVICTION_SERVER_EVICT_FAIL	1085
/*! cache: evict page failures by eviction worker threads */
#define	WT_STAT_CONN_CACHE_EVICTION_WORKER_EVICT_FAIL	1086
/*! cache: eviction calls to get a page */
#define	WT_STAT_CONN_CACHE_EVICTION_GET_REF		1087
/*! cache: eviction calls to get a page found queue empty */
#define	WT_STAT_CONN_CACHE_EVICTION_GET_REF_EMPTY	1088
/*! cache: eviction calls to get a page found queue empty after locking */
#define	WT_STAT_CONN_CACHE_EVICTION_GET_REF_EMPTY2	1089
/*! cache: eviction currently operating in aggressive mode */
#define	WT_STAT_CONN_CACHE_EVICTION_AGGRESSIVE_SET	1090
/*! cache: eviction empty score */
#define	WT_STAT_CONN_CACHE_EVICTION_EMPTY_SCORE		1091
/*!
 * cache: eviction gave up due to detecting a disk value without a
 * timestamp behind the last update on the chain
 */
#define	WT_STAT_CONN_CACHE_EVICTION_BLOCKED_NO_TS_CHECKPOINT_RACE_1	1092
/*!
 * cache: eviction gave up due to detecting a tombstone without a
 * timestamp ahead of the selected on disk update
 */
#define	WT_STAT_CONN_CACHE_EVICTION_BLOCKED_NO_TS_CHECKPOINT_RACE_2	1093
/*!
 * cache: eviction gave up due to detecting a tombstone without a
 * timestamp ahead of the selected on disk update after validating the
 * update chain
 */
#define	WT_STAT_CONN_CACHE_EVICTION_BLOCKED_NO_TS_CHECKPOINT_RACE_3	1094
/*!
 * cache: eviction gave up due to detecting update chain entries without
 * timestamps after the selected on disk update
 */
#define	WT_STAT_CONN_CACHE_EVICTION_BLOCKED_NO_TS_CHECKPOINT_RACE_4	1095
/*!
 * cache: eviction gave up due to needing to remove a record from the
 * history store but checkpoint is running
 */
#define	WT_STAT_CONN_CACHE_EVICTION_BLOCKED_REMOVE_HS_RACE_WITH_CHECKPOINT	1096
/*! cache: eviction gave up due to no progress being made */
#define	WT_STAT_CONN_CACHE_EVICTION_BLOCKED_NO_PROGRESS	1097
/*! cache: eviction passes of a file */
#define	WT_STAT_CONN_CACHE_EVICTION_WALK_PASSES		1098
/*! cache: eviction server candidate queue empty when topping up */
#define	WT_STAT_CONN_CACHE_EVICTION_QUEUE_EMPTY		1099
/*! cache: eviction server candidate queue not empty when topping up */
#define	WT_STAT_CONN_CACHE_EVICTION_QUEUE_NOT_EMPTY	1100
/*! cache: eviction server skips dirty pages during a running checkpoint */
#define	WT_STAT_CONN_CACHE_EVICTION_SERVER_SKIP_DIRTY_PAGES_DURING_CHECKPOINT	1101
/*! cache: eviction server skips internal pages as it has an active child. */
#define	WT_STAT_CONN_CACHE_EVICTION_SERVER_SKIP_INTL_PAGE_WITH_ACTIVE_CHILD	1102
/*! cache: eviction server skips metadata pages with history */
#define	WT_STAT_CONN_CACHE_EVICTION_SERVER_SKIP_METATDATA_WITH_HISTORY	1103
/*!
 * cache: eviction server skips pages that are written with transactions
 * greater than the last running
 */
#define	WT_STAT_CONN_CACHE_EVICTION_SERVER_SKIP_PAGES_LAST_RUNNING	1104
/*!
 * cache: eviction server skips pages that previously failed eviction and
 * likely will again
 */
#define	WT_STAT_CONN_CACHE_EVICTION_SERVER_SKIP_PAGES_RETRY	1105
/*! cache: eviction server skips pages that we do not want to evict */
#define	WT_STAT_CONN_CACHE_EVICTION_SERVER_SKIP_UNWANTED_PAGES	1106
/*! cache: eviction server skips tree that we do not want to evict */
#define	WT_STAT_CONN_CACHE_EVICTION_SERVER_SKIP_UNWANTED_TREE	1107
/*!
 * cache: eviction server skips trees because there are too many active
 * walks
 */
#define	WT_STAT_CONN_CACHE_EVICTION_SERVER_SKIP_TREES_TOO_MANY_ACTIVE_WALKS	1108
/*! cache: eviction server skips trees that are being checkpointed */
#define	WT_STAT_CONN_CACHE_EVICTION_SERVER_SKIP_CHECKPOINTING_TREES	1109
/*!
 * cache: eviction server skips trees that are configured to stick in
 * cache
 */
#define	WT_STAT_CONN_CACHE_EVICTION_SERVER_SKIP_TREES_STICK_IN_CACHE	1110
/*! cache: eviction server skips trees that disable eviction */
#define	WT_STAT_CONN_CACHE_EVICTION_SERVER_SKIP_TREES_EVICTION_DISABLED	1111
/*! cache: eviction server skips trees that were not useful before */
#define	WT_STAT_CONN_CACHE_EVICTION_SERVER_SKIP_TREES_NOT_USEFUL_BEFORE	1112
/*!
 * cache: eviction server slept, because we did not make progress with
 * eviction
 */
#define	WT_STAT_CONN_CACHE_EVICTION_SERVER_SLEPT	1113
/*! cache: eviction server unable to reach eviction goal */
#define	WT_STAT_CONN_CACHE_EVICTION_SLOW		1114
/*! cache: eviction server waiting for a leaf page */
#define	WT_STAT_CONN_CACHE_EVICTION_WALK_LEAF_NOTFOUND	1115
/*! cache: eviction state */
#define	WT_STAT_CONN_CACHE_EVICTION_STATE		1116
/*!
 * cache: eviction walk most recent sleeps for checkpoint handle
 * gathering
 */
#define	WT_STAT_CONN_CACHE_EVICTION_WALK_SLEEPS		1117
/*! cache: eviction walk target pages histogram - 0-9 */
#define	WT_STAT_CONN_CACHE_EVICTION_TARGET_PAGE_LT10	1118
/*! cache: eviction walk target pages histogram - 10-31 */
#define	WT_STAT_CONN_CACHE_EVICTION_TARGET_PAGE_LT32	1119
/*! cache: eviction walk target pages histogram - 128 and higher */
#define	WT_STAT_CONN_CACHE_EVICTION_TARGET_PAGE_GE128	1120
/*! cache: eviction walk target pages histogram - 32-63 */
#define	WT_STAT_CONN_CACHE_EVICTION_TARGET_PAGE_LT64	1121
/*! cache: eviction walk target pages histogram - 64-128 */
#define	WT_STAT_CONN_CACHE_EVICTION_TARGET_PAGE_LT128	1122
/*!
 * cache: eviction walk target pages reduced due to history store cache
 * pressure
 */
#define	WT_STAT_CONN_CACHE_EVICTION_TARGET_PAGE_REDUCED	1123
/*! cache: eviction walk target strategy both clean and dirty pages */
#define	WT_STAT_CONN_CACHE_EVICTION_TARGET_STRATEGY_BOTH_CLEAN_AND_DIRTY	1124
/*! cache: eviction walk target strategy only clean pages */
#define	WT_STAT_CONN_CACHE_EVICTION_TARGET_STRATEGY_CLEAN	1125
/*! cache: eviction walk target strategy only dirty pages */
#define	WT_STAT_CONN_CACHE_EVICTION_TARGET_STRATEGY_DIRTY	1126
/*! cache: eviction walks abandoned */
#define	WT_STAT_CONN_CACHE_EVICTION_WALKS_ABANDONED	1127
/*! cache: eviction walks gave up because they restarted their walk twice */
#define	WT_STAT_CONN_CACHE_EVICTION_WALKS_STOPPED	1128
/*!
 * cache: eviction walks gave up because they saw too many pages and
 * found no candidates
 */
#define	WT_STAT_CONN_CACHE_EVICTION_WALKS_GAVE_UP_NO_TARGETS	1129
/*!
 * cache: eviction walks gave up because they saw too many pages and
 * found too few candidates
 */
#define	WT_STAT_CONN_CACHE_EVICTION_WALKS_GAVE_UP_RATIO	1130
/*!
 * cache: eviction walks random search fails to locate a page, results in
 * a null position
 */
#define	WT_STAT_CONN_CACHE_EVICTION_WALK_RANDOM_RETURNS_NULL_POSITION	1131
/*! cache: eviction walks reached end of tree */
#define	WT_STAT_CONN_CACHE_EVICTION_WALKS_ENDED		1132
/*! cache: eviction walks restarted */
#define	WT_STAT_CONN_CACHE_EVICTION_WALK_RESTART	1133
/*! cache: eviction walks started from root of tree */
#define	WT_STAT_CONN_CACHE_EVICTION_WALK_FROM_ROOT	1134
/*! cache: eviction walks started from saved location in tree */
#define	WT_STAT_CONN_CACHE_EVICTION_WALK_SAVED_POS	1135
/*! cache: eviction worker thread active */
#define	WT_STAT_CONN_CACHE_EVICTION_ACTIVE_WORKERS	1136
/*! cache: eviction worker thread created */
#define	WT_STAT_CONN_CACHE_EVICTION_WORKER_CREATED	1137
/*! cache: eviction worker thread removed */
#define	WT_STAT_CONN_CACHE_EVICTION_WORKER_REMOVED	1138
/*! cache: eviction worker thread stable number */
#define	WT_STAT_CONN_CACHE_EVICTION_STABLE_STATE_WORKERS	1139
/*! cache: files with active eviction walks */
#define	WT_STAT_CONN_CACHE_EVICTION_WALKS_ACTIVE	1140
/*! cache: files with new eviction walks started */
#define	WT_STAT_CONN_CACHE_EVICTION_WALKS_STARTED	1141
/*! cache: force re-tuning of eviction workers once in a while */
#define	WT_STAT_CONN_CACHE_EVICTION_FORCE_RETUNE	1142
/*!
 * cache: forced eviction - do not retry count to evict pages selected to
 * evict during reconciliation
 */
#define	WT_STAT_CONN_CACHE_EVICTION_FORCE_NO_RETRY	1143
/*!
 * cache: forced eviction - history store pages failed to evict while
 * session has history store cursor open
 */
#define	WT_STAT_CONN_CACHE_EVICTION_FORCE_HS_FAIL	1144
/*!
 * cache: forced eviction - history store pages selected while session
 * has history store cursor open
 */
#define	WT_STAT_CONN_CACHE_EVICTION_FORCE_HS		1145
/*!
 * cache: forced eviction - history store pages successfully evicted
 * while session has history store cursor open
 */
#define	WT_STAT_CONN_CACHE_EVICTION_FORCE_HS_SUCCESS	1146
/*! cache: forced eviction - pages evicted that were clean count */
#define	WT_STAT_CONN_CACHE_EVICTION_FORCE_CLEAN		1147
/*! cache: forced eviction - pages evicted that were clean time (usecs) */
#define	WT_STAT_CONN_CACHE_EVICTION_FORCE_CLEAN_TIME	1148
/*! cache: forced eviction - pages evicted that were dirty count */
#define	WT_STAT_CONN_CACHE_EVICTION_FORCE_DIRTY		1149
/*! cache: forced eviction - pages evicted that were dirty time (usecs) */
#define	WT_STAT_CONN_CACHE_EVICTION_FORCE_DIRTY_TIME	1150
/*!
 * cache: forced eviction - pages selected because of a large number of
 * updates to a single item
 */
#define	WT_STAT_CONN_CACHE_EVICTION_FORCE_LONG_UPDATE_LIST	1151
/*!
 * cache: forced eviction - pages selected because of too many deleted
 * items count
 */
#define	WT_STAT_CONN_CACHE_EVICTION_FORCE_DELETE	1152
/*! cache: forced eviction - pages selected count */
#define	WT_STAT_CONN_CACHE_EVICTION_FORCE		1153
/*! cache: forced eviction - pages selected unable to be evicted count */
#define	WT_STAT_CONN_CACHE_EVICTION_FORCE_FAIL		1154
/*! cache: forced eviction - pages selected unable to be evicted time */
#define	WT_STAT_CONN_CACHE_EVICTION_FORCE_FAIL_TIME	1155
/*! cache: hazard pointer blocked page eviction */
#define	WT_STAT_CONN_CACHE_EVICTION_BLOCKED_HAZARD	1156
/*! cache: hazard pointer check calls */
#define	WT_STAT_CONN_CACHE_HAZARD_CHECKS		1157
/*! cache: hazard pointer check entries walked */
#define	WT_STAT_CONN_CACHE_HAZARD_WALKS			1158
/*! cache: hazard pointer maximum array length */
#define	WT_STAT_CONN_CACHE_HAZARD_MAX			1159
/*! cache: history store table insert calls */
#define	WT_STAT_CONN_CACHE_HS_INSERT			1160
/*! cache: history store table insert calls that returned restart */
#define	WT_STAT_CONN_CACHE_HS_INSERT_RESTART		1161
/*! cache: history store table max on-disk size */
#define	WT_STAT_CONN_CACHE_HS_ONDISK_MAX		1162
/*! cache: history store table on-disk size */
#define	WT_STAT_CONN_CACHE_HS_ONDISK			1163
/*! cache: history store table reads */
#define	WT_STAT_CONN_CACHE_HS_READ			1164
/*! cache: history store table reads missed */
#define	WT_STAT_CONN_CACHE_HS_READ_MISS			1165
/*! cache: history store table reads requiring squashed modifies */
#define	WT_STAT_CONN_CACHE_HS_READ_SQUASH		1166
/*!
 * cache: history store table resolved updates without timestamps that
 * lose their durable timestamp
 */
#define	WT_STAT_CONN_CACHE_HS_ORDER_LOSE_DURABLE_TIMESTAMP	1167
/*!
 * cache: history store table truncation by rollback to stable to remove
 * an unstable update
 */
#define	WT_STAT_CONN_CACHE_HS_KEY_TRUNCATE_RTS_UNSTABLE	1168
/*!
 * cache: history store table truncation by rollback to stable to remove
 * an update
 */
#define	WT_STAT_CONN_CACHE_HS_KEY_TRUNCATE_RTS		1169
/*!
 * cache: history store table truncation to remove all the keys of a
 * btree
 */
#define	WT_STAT_CONN_CACHE_HS_BTREE_TRUNCATE		1170
/*! cache: history store table truncation to remove an update */
#define	WT_STAT_CONN_CACHE_HS_KEY_TRUNCATE		1171
/*!
 * cache: history store table truncation to remove range of updates due
 * to an update without a timestamp on data page
 */
#define	WT_STAT_CONN_CACHE_HS_ORDER_REMOVE		1172
/*!
 * cache: history store table truncation to remove range of updates due
 * to key being removed from the data page during reconciliation
 */
#define	WT_STAT_CONN_CACHE_HS_KEY_TRUNCATE_ONPAGE_REMOVAL	1173
/*!
 * cache: history store table truncations that would have happened in
 * non-dryrun mode
 */
#define	WT_STAT_CONN_CACHE_HS_BTREE_TRUNCATE_DRYRUN	1174
/*!
 * cache: history store table truncations to remove an unstable update
 * that would have happened in non-dryrun mode
 */
#define	WT_STAT_CONN_CACHE_HS_KEY_TRUNCATE_RTS_UNSTABLE_DRYRUN	1175
/*!
 * cache: history store table truncations to remove an update that would
 * have happened in non-dryrun mode
 */
#define	WT_STAT_CONN_CACHE_HS_KEY_TRUNCATE_RTS_DRYRUN	1176
/*!
 * cache: history store table updates without timestamps fixed up by
 * reinserting with the fixed timestamp
 */
#define	WT_STAT_CONN_CACHE_HS_ORDER_REINSERT		1177
/*! cache: history store table writes requiring squashed modifies */
#define	WT_STAT_CONN_CACHE_HS_WRITE_SQUASH		1178
/*! cache: in-memory page passed criteria to be split */
#define	WT_STAT_CONN_CACHE_INMEM_SPLITTABLE		1179
/*! cache: in-memory page splits */
#define	WT_STAT_CONN_CACHE_INMEM_SPLIT			1180
/*! cache: internal page split blocked its eviction */
#define	WT_STAT_CONN_CACHE_EVICTION_BLOCKED_INTERNAL_PAGE_SPLIT	1181
/*! cache: internal pages evicted */
#define	WT_STAT_CONN_CACHE_EVICTION_INTERNAL		1182
/*! cache: internal pages queued for eviction */
#define	WT_STAT_CONN_CACHE_EVICTION_INTERNAL_PAGES_QUEUED	1183
/*! cache: internal pages seen by eviction walk */
#define	WT_STAT_CONN_CACHE_EVICTION_INTERNAL_PAGES_SEEN	1184
/*! cache: internal pages seen by eviction walk that are already queued */
#define	WT_STAT_CONN_CACHE_EVICTION_INTERNAL_PAGES_ALREADY_QUEUED	1185
/*! cache: internal pages split during eviction */
#define	WT_STAT_CONN_CACHE_EVICTION_SPLIT_INTERNAL	1186
/*! cache: leaf pages split during eviction */
#define	WT_STAT_CONN_CACHE_EVICTION_SPLIT_LEAF		1187
/*!
 * cache: locate a random in-mem ref by examining all entries on the root
 * page
 */
#define	WT_STAT_CONN_CACHE_EVICTION_RANDOM_SAMPLE_INMEM_ROOT	1188
/*! cache: maximum bytes configured */
#define	WT_STAT_CONN_CACHE_BYTES_MAX			1189
/*! cache: maximum milliseconds spent at a single eviction */
#define	WT_STAT_CONN_CACHE_EVICTION_MAXIMUM_MILLISECONDS	1190
/*! cache: maximum page size seen at eviction */
#define	WT_STAT_CONN_CACHE_EVICTION_MAXIMUM_PAGE_SIZE	1191
/*! cache: modified page evict attempts by application threads */
#define	WT_STAT_CONN_CACHE_EVICTION_APP_DIRTY_ATTEMPT	1192
/*! cache: modified page evict failures by application threads */
#define	WT_STAT_CONN_CACHE_EVICTION_APP_DIRTY_FAIL	1193
/*! cache: modified pages evicted */
#define	WT_STAT_CONN_CACHE_EVICTION_DIRTY		1194
/*! cache: multi-block reconciliation blocked whilst checkpoint is running */
#define	WT_STAT_CONN_CACHE_EVICTION_BLOCKED_MULTI_BLOCK_RECONCILATION_DURING_CHECKPOINT	1195
/*! cache: operations timed out waiting for space in cache */
#define	WT_STAT_CONN_CACHE_TIMED_OUT_OPS		1196
/*!
 * cache: overflow keys on a multiblock row-store page blocked its
 * eviction
 */
#define	WT_STAT_CONN_CACHE_EVICTION_BLOCKED_OVERFLOW_KEYS	1197
/*! cache: overflow pages read into cache */
#define	WT_STAT_CONN_CACHE_READ_OVERFLOW		1198
/*! cache: page evict attempts by application threads */
#define	WT_STAT_CONN_CACHE_EVICTION_APP_ATTEMPT		1199
/*! cache: page evict failures by application threads */
#define	WT_STAT_CONN_CACHE_EVICTION_APP_FAIL		1200
/*! cache: page split during eviction deepened the tree */
#define	WT_STAT_CONN_CACHE_EVICTION_DEEPEN		1201
/*! cache: page written requiring history store records */
#define	WT_STAT_CONN_CACHE_WRITE_HS			1202
/*! cache: pages considered for eviction that were brought in by pre-fetch */
#define	WT_STAT_CONN_CACHE_EVICTION_CONSIDER_PREFETCH	1203
/*! cache: pages currently held in the cache */
#define	WT_STAT_CONN_CACHE_PAGES_INUSE			1204
/*! cache: pages dirtied due to obsolete time window */
#define	WT_STAT_CONN_CACHE_EVICTION_DIRTY_OBSOLETE_TW	1205
/*! cache: pages evicted in parallel with checkpoint */
#define	WT_STAT_CONN_CACHE_EVICTION_PAGES_IN_PARALLEL_WITH_CHECKPOINT	1206
/*! cache: pages queued for eviction */
#define	WT_STAT_CONN_CACHE_EVICTION_PAGES_QUEUED	1207
/*! cache: pages queued for eviction post lru sorting */
#define	WT_STAT_CONN_CACHE_EVICTION_PAGES_QUEUED_POST_LRU	1208
/*! cache: pages queued for urgent eviction */
#define	WT_STAT_CONN_CACHE_EVICTION_PAGES_QUEUED_URGENT	1209
/*! cache: pages queued for urgent eviction during walk */
#define	WT_STAT_CONN_CACHE_EVICTION_PAGES_QUEUED_OLDEST	1210
/*!
 * cache: pages queued for urgent eviction from history store due to high
 * dirty content
 */
#define	WT_STAT_CONN_CACHE_EVICTION_PAGES_QUEUED_URGENT_HS_DIRTY	1211
/*! cache: pages read into cache */
#define	WT_STAT_CONN_CACHE_READ				1212
/*! cache: pages read into cache after truncate */
#define	WT_STAT_CONN_CACHE_READ_DELETED			1213
/*! cache: pages read into cache after truncate in prepare state */
#define	WT_STAT_CONN_CACHE_READ_DELETED_PREPARED	1214
/*! cache: pages read into cache by checkpoint */
#define	WT_STAT_CONN_CACHE_READ_CHECKPOINT		1215
/*!
 * cache: pages removed from the ordinary queue to be queued for urgent
 * eviction
 */
#define	WT_STAT_CONN_CACHE_EVICTION_CLEAR_ORDINARY	1216
/*! cache: pages requested from the cache */
#define	WT_STAT_CONN_CACHE_PAGES_REQUESTED		1217
/*! cache: pages requested from the cache due to pre-fetch */
#define	WT_STAT_CONN_CACHE_PAGES_PREFETCH		1218
/*! cache: pages seen by eviction walk */
#define	WT_STAT_CONN_CACHE_EVICTION_PAGES_SEEN		1219
/*! cache: pages seen by eviction walk that are already queued */
#define	WT_STAT_CONN_CACHE_EVICTION_PAGES_ALREADY_QUEUED	1220
/*! cache: pages selected for eviction unable to be evicted */
#define	WT_STAT_CONN_CACHE_EVICTION_FAIL		1221
/*!
 * cache: pages selected for eviction unable to be evicted because of
 * active children on an internal page
 */
#define	WT_STAT_CONN_CACHE_EVICTION_FAIL_ACTIVE_CHILDREN_ON_AN_INTERNAL_PAGE	1222
/*!
 * cache: pages selected for eviction unable to be evicted because of
 * failure in reconciliation
 */
#define	WT_STAT_CONN_CACHE_EVICTION_FAIL_IN_RECONCILIATION	1223
/*!
 * cache: pages selected for eviction unable to be evicted because of
 * race between checkpoint and updates without timestamps
 */
#define	WT_STAT_CONN_CACHE_EVICTION_FAIL_CHECKPOINT_NO_TS	1224
/*! cache: pages walked for eviction */
#define	WT_STAT_CONN_CACHE_EVICTION_WALK		1225
/*! cache: pages written from cache */
#define	WT_STAT_CONN_CACHE_WRITE			1226
/*! cache: pages written requiring in-memory restoration */
#define	WT_STAT_CONN_CACHE_WRITE_RESTORE		1227
/*! cache: percentage overhead */
#define	WT_STAT_CONN_CACHE_OVERHEAD			1228
/*! cache: recent modification of a page blocked its eviction */
#define	WT_STAT_CONN_CACHE_EVICTION_BLOCKED_RECENTLY_MODIFIED	1229
/*! cache: reverse splits performed */
#define	WT_STAT_CONN_CACHE_REVERSE_SPLITS		1230
/*!
 * cache: reverse splits skipped because of VLCS namespace gap
 * restrictions
 */
#define	WT_STAT_CONN_CACHE_REVERSE_SPLITS_SKIPPED_VLCS	1231
/*! cache: the number of times full update inserted to history store */
#define	WT_STAT_CONN_CACHE_HS_INSERT_FULL_UPDATE	1232
/*! cache: the number of times reverse modify inserted to history store */
#define	WT_STAT_CONN_CACHE_HS_INSERT_REVERSE_MODIFY	1233
/*!
 * cache: total milliseconds spent inside reentrant history store
 * evictions in a reconciliation
 */
#define	WT_STAT_CONN_CACHE_REENTRY_HS_EVICTION_MILLISECONDS	1234
/*! cache: tracked bytes belonging to internal pages in the cache */
#define	WT_STAT_CONN_CACHE_BYTES_INTERNAL		1235
/*! cache: tracked bytes belonging to leaf pages in the cache */
#define	WT_STAT_CONN_CACHE_BYTES_LEAF			1236
/*! cache: tracked dirty bytes in the cache */
#define	WT_STAT_CONN_CACHE_BYTES_DIRTY			1237
/*! cache: tracked dirty pages in the cache */
#define	WT_STAT_CONN_CACHE_PAGES_DIRTY			1238
/*! cache: uncommitted truncate blocked page eviction */
#define	WT_STAT_CONN_CACHE_EVICTION_BLOCKED_UNCOMMITTED_TRUNCATE	1239
/*! cache: unmodified pages evicted */
#define	WT_STAT_CONN_CACHE_EVICTION_CLEAN		1240
/*! capacity: background fsync file handles considered */
#define	WT_STAT_CONN_FSYNC_ALL_FH_TOTAL			1241
/*! capacity: background fsync file handles synced */
#define	WT_STAT_CONN_FSYNC_ALL_FH			1242
/*! capacity: background fsync time (msecs) */
#define	WT_STAT_CONN_FSYNC_ALL_TIME			1243
/*! capacity: bytes read */
#define	WT_STAT_CONN_CAPACITY_BYTES_READ		1244
/*! capacity: bytes written for checkpoint */
#define	WT_STAT_CONN_CAPACITY_BYTES_CKPT		1245
/*! capacity: bytes written for chunk cache */
#define	WT_STAT_CONN_CAPACITY_BYTES_CHUNKCACHE		1246
/*! capacity: bytes written for eviction */
#define	WT_STAT_CONN_CAPACITY_BYTES_EVICT		1247
/*! capacity: bytes written for log */
#define	WT_STAT_CONN_CAPACITY_BYTES_LOG			1248
/*! capacity: bytes written total */
#define	WT_STAT_CONN_CAPACITY_BYTES_WRITTEN		1249
/*! capacity: threshold to call fsync */
#define	WT_STAT_CONN_CAPACITY_THRESHOLD			1250
/*! capacity: time waiting due to total capacity (usecs) */
#define	WT_STAT_CONN_CAPACITY_TIME_TOTAL		1251
/*! capacity: time waiting during checkpoint (usecs) */
#define	WT_STAT_CONN_CAPACITY_TIME_CKPT			1252
/*! capacity: time waiting during eviction (usecs) */
#define	WT_STAT_CONN_CAPACITY_TIME_EVICT		1253
/*! capacity: time waiting during logging (usecs) */
#define	WT_STAT_CONN_CAPACITY_TIME_LOG			1254
/*! capacity: time waiting during read (usecs) */
#define	WT_STAT_CONN_CAPACITY_TIME_READ			1255
/*! capacity: time waiting for chunk cache IO bandwidth (usecs) */
#define	WT_STAT_CONN_CAPACITY_TIME_CHUNKCACHE		1256
/*! checkpoint: checkpoint cleanup successful calls */
#define	WT_STAT_CONN_CHECKPOINT_CLEANUP_SUCCESS		1257
/*! checkpoint: checkpoint has acquired a snapshot for its transaction */
#define	WT_STAT_CONN_CHECKPOINT_SNAPSHOT_ACQUIRED	1258
/*! checkpoint: checkpoints skipped because database was clean */
#define	WT_STAT_CONN_CHECKPOINT_SKIPPED			1259
/*! checkpoint: fsync calls after allocating the transaction ID */
#define	WT_STAT_CONN_CHECKPOINT_FSYNC_POST		1260
/*! checkpoint: fsync duration after allocating the transaction ID (usecs) */
#define	WT_STAT_CONN_CHECKPOINT_FSYNC_POST_DURATION	1261
/*! checkpoint: generation */
#define	WT_STAT_CONN_CHECKPOINT_GENERATION		1262
/*! checkpoint: max time (msecs) */
#define	WT_STAT_CONN_CHECKPOINT_TIME_MAX		1263
/*! checkpoint: min time (msecs) */
#define	WT_STAT_CONN_CHECKPOINT_TIME_MIN		1264
/*!
 * checkpoint: most recent duration for checkpoint dropping all handles
 * (usecs)
 */
#define	WT_STAT_CONN_CHECKPOINT_HANDLE_DROP_DURATION	1265
/*! checkpoint: most recent duration for gathering all handles (usecs) */
#define	WT_STAT_CONN_CHECKPOINT_HANDLE_DURATION		1266
/*! checkpoint: most recent duration for gathering applied handles (usecs) */
#define	WT_STAT_CONN_CHECKPOINT_HANDLE_APPLY_DURATION	1267
/*! checkpoint: most recent duration for gathering skipped handles (usecs) */
#define	WT_STAT_CONN_CHECKPOINT_HANDLE_SKIP_DURATION	1268
/*! checkpoint: most recent duration for handles metadata checked (usecs) */
#define	WT_STAT_CONN_CHECKPOINT_HANDLE_META_CHECK_DURATION	1269
/*! checkpoint: most recent duration for locking the handles (usecs) */
#define	WT_STAT_CONN_CHECKPOINT_HANDLE_LOCK_DURATION	1270
/*! checkpoint: most recent handles applied */
#define	WT_STAT_CONN_CHECKPOINT_HANDLE_APPLIED		1271
/*! checkpoint: most recent handles checkpoint dropped */
#define	WT_STAT_CONN_CHECKPOINT_HANDLE_DROPPED		1272
/*! checkpoint: most recent handles metadata checked */
#define	WT_STAT_CONN_CHECKPOINT_HANDLE_META_CHECKED	1273
/*! checkpoint: most recent handles metadata locked */
#define	WT_STAT_CONN_CHECKPOINT_HANDLE_LOCKED		1274
/*! checkpoint: most recent handles skipped */
#define	WT_STAT_CONN_CHECKPOINT_HANDLE_SKIPPED		1275
/*! checkpoint: most recent handles walked */
#define	WT_STAT_CONN_CHECKPOINT_HANDLE_WALKED		1276
/*! checkpoint: most recent time (msecs) */
#define	WT_STAT_CONN_CHECKPOINT_TIME_RECENT		1277
/*! checkpoint: number of checkpoints started by api */
#define	WT_STAT_CONN_CHECKPOINTS_API			1278
/*! checkpoint: number of checkpoints started by compaction */
#define	WT_STAT_CONN_CHECKPOINTS_COMPACT		1279
/*! checkpoint: number of files synced */
#define	WT_STAT_CONN_CHECKPOINT_SYNC			1280
/*! checkpoint: number of handles visited after writes complete */
#define	WT_STAT_CONN_CHECKPOINT_PRESYNC			1281
/*! checkpoint: number of history store pages caused to be reconciled */
#define	WT_STAT_CONN_CHECKPOINT_HS_PAGES_RECONCILED	1282
/*! checkpoint: number of internal pages visited */
#define	WT_STAT_CONN_CHECKPOINT_PAGES_VISITED_INTERNAL	1283
/*! checkpoint: number of leaf pages visited */
#define	WT_STAT_CONN_CHECKPOINT_PAGES_VISITED_LEAF	1284
/*! checkpoint: number of pages caused to be reconciled */
#define	WT_STAT_CONN_CHECKPOINT_PAGES_RECONCILED	1285
/*! checkpoint: pages added for eviction during checkpoint cleanup */
#define	WT_STAT_CONN_CHECKPOINT_CLEANUP_PAGES_EVICT	1286
/*! checkpoint: pages removed during checkpoint cleanup */
#define	WT_STAT_CONN_CHECKPOINT_CLEANUP_PAGES_REMOVED	1287
/*! checkpoint: pages skipped during checkpoint cleanup tree walk */
#define	WT_STAT_CONN_CHECKPOINT_CLEANUP_PAGES_WALK_SKIPPED	1288
/*! checkpoint: pages visited during checkpoint cleanup */
#define	WT_STAT_CONN_CHECKPOINT_CLEANUP_PAGES_VISITED	1289
/*! checkpoint: prepare currently running */
#define	WT_STAT_CONN_CHECKPOINT_PREP_RUNNING		1290
/*! checkpoint: prepare max time (msecs) */
#define	WT_STAT_CONN_CHECKPOINT_PREP_MAX		1291
/*! checkpoint: prepare min time (msecs) */
#define	WT_STAT_CONN_CHECKPOINT_PREP_MIN		1292
/*! checkpoint: prepare most recent time (msecs) */
#define	WT_STAT_CONN_CHECKPOINT_PREP_RECENT		1293
/*! checkpoint: prepare total time (msecs) */
#define	WT_STAT_CONN_CHECKPOINT_PREP_TOTAL		1294
/*! checkpoint: progress state */
#define	WT_STAT_CONN_CHECKPOINT_STATE			1295
/*! checkpoint: scrub dirty target */
#define	WT_STAT_CONN_CHECKPOINT_SCRUB_TARGET		1296
/*! checkpoint: scrub max time (msecs) */
#define	WT_STAT_CONN_CHECKPOINT_SCRUB_MAX		1297
/*! checkpoint: scrub min time (msecs) */
#define	WT_STAT_CONN_CHECKPOINT_SCRUB_MIN		1298
/*! checkpoint: scrub most recent time (msecs) */
#define	WT_STAT_CONN_CHECKPOINT_SCRUB_RECENT		1299
/*! checkpoint: scrub total time (msecs) */
#define	WT_STAT_CONN_CHECKPOINT_SCRUB_TOTAL		1300
/*! checkpoint: stop timing stress active */
#define	WT_STAT_CONN_CHECKPOINT_STOP_STRESS_ACTIVE	1301
/*! checkpoint: time spent on per-tree checkpoint work (usecs) */
#define	WT_STAT_CONN_CHECKPOINT_TREE_DURATION		1302
/*! checkpoint: total failed number of checkpoints */
#define	WT_STAT_CONN_CHECKPOINTS_TOTAL_FAILED		1303
/*! checkpoint: total succeed number of checkpoints */
#define	WT_STAT_CONN_CHECKPOINTS_TOTAL_SUCCEED		1304
/*! checkpoint: total time (msecs) */
#define	WT_STAT_CONN_CHECKPOINT_TIME_TOTAL		1305
/*! checkpoint: transaction checkpoints due to obsolete pages */
#define	WT_STAT_CONN_CHECKPOINT_OBSOLETE_APPLIED	1306
/*! checkpoint: wait cycles while cache dirty level is decreasing */
#define	WT_STAT_CONN_CHECKPOINT_WAIT_REDUCE_DIRTY	1307
/*! chunk-cache: aggregate number of spanned chunks on read */
#define	WT_STAT_CONN_CHUNKCACHE_SPANS_CHUNKS_READ	1308
/*! chunk-cache: chunks evicted */
#define	WT_STAT_CONN_CHUNKCACHE_CHUNKS_EVICTED		1309
/*! chunk-cache: could not allocate due to exceeding bitmap capacity */
#define	WT_STAT_CONN_CHUNKCACHE_EXCEEDED_BITMAP_CAPACITY	1310
/*! chunk-cache: could not allocate due to exceeding capacity */
#define	WT_STAT_CONN_CHUNKCACHE_EXCEEDED_CAPACITY	1311
/*! chunk-cache: lookups */
#define	WT_STAT_CONN_CHUNKCACHE_LOOKUPS			1312
/*!
 * chunk-cache: number of chunks loaded from flushed tables in chunk
 * cache
 */
#define	WT_STAT_CONN_CHUNKCACHE_CHUNKS_LOADED_FROM_FLUSHED_TABLES	1313
/*! chunk-cache: number of metadata entries inserted */
#define	WT_STAT_CONN_CHUNKCACHE_METADATA_INSERTED	1314
/*! chunk-cache: number of metadata entries removed */
#define	WT_STAT_CONN_CHUNKCACHE_METADATA_REMOVED	1315
/*!
 * chunk-cache: number of metadata inserts/deletes dropped by the worker
 * thread
 */
#define	WT_STAT_CONN_CHUNKCACHE_METADATA_WORK_UNITS_DROPPED	1316
/*!
 * chunk-cache: number of metadata inserts/deletes pushed to the worker
 * thread
 */
#define	WT_STAT_CONN_CHUNKCACHE_METADATA_WORK_UNITS_CREATED	1317
/*!
 * chunk-cache: number of metadata inserts/deletes read by the worker
 * thread
 */
#define	WT_STAT_CONN_CHUNKCACHE_METADATA_WORK_UNITS_DEQUEUED	1318
/*! chunk-cache: number of misses */
#define	WT_STAT_CONN_CHUNKCACHE_MISSES			1319
/*! chunk-cache: number of times a read from storage failed */
#define	WT_STAT_CONN_CHUNKCACHE_IO_FAILED		1320
/*! chunk-cache: retried accessing a chunk while I/O was in progress */
#define	WT_STAT_CONN_CHUNKCACHE_RETRIES			1321
/*! chunk-cache: retries from a chunk cache checksum mismatch */
#define	WT_STAT_CONN_CHUNKCACHE_RETRIES_CHECKSUM_MISMATCH	1322
/*! chunk-cache: timed out due to too many retries */
#define	WT_STAT_CONN_CHUNKCACHE_TOOMANY_RETRIES		1323
/*! chunk-cache: total bytes read from persistent content */
#define	WT_STAT_CONN_CHUNKCACHE_BYTES_READ_PERSISTENT	1324
/*! chunk-cache: total bytes used by the cache */
#define	WT_STAT_CONN_CHUNKCACHE_BYTES_INUSE		1325
/*! chunk-cache: total bytes used by the cache for pinned chunks */
#define	WT_STAT_CONN_CHUNKCACHE_BYTES_INUSE_PINNED	1326
/*! chunk-cache: total chunks held by the chunk cache */
#define	WT_STAT_CONN_CHUNKCACHE_CHUNKS_INUSE		1327
/*!
 * chunk-cache: total number of chunks inserted on startup from persisted
 * metadata.
 */
#define	WT_STAT_CONN_CHUNKCACHE_CREATED_FROM_METADATA	1328
/*! chunk-cache: total pinned chunks held by the chunk cache */
#define	WT_STAT_CONN_CHUNKCACHE_CHUNKS_PINNED		1329
/*! connection: auto adjusting condition resets */
#define	WT_STAT_CONN_COND_AUTO_WAIT_RESET		1330
/*! connection: auto adjusting condition wait calls */
#define	WT_STAT_CONN_COND_AUTO_WAIT			1331
/*!
 * connection: auto adjusting condition wait raced to update timeout and
 * skipped updating
 */
#define	WT_STAT_CONN_COND_AUTO_WAIT_SKIPPED		1332
/*! connection: detected system time went backwards */
#define	WT_STAT_CONN_TIME_TRAVEL			1333
/*! connection: files currently open */
#define	WT_STAT_CONN_FILE_OPEN				1334
/*! connection: hash bucket array size for data handles */
#define	WT_STAT_CONN_BUCKETS_DH				1335
/*! connection: hash bucket array size general */
#define	WT_STAT_CONN_BUCKETS				1336
/*! connection: memory allocations */
#define	WT_STAT_CONN_MEMORY_ALLOCATION			1337
/*! connection: memory frees */
#define	WT_STAT_CONN_MEMORY_FREE			1338
/*! connection: memory re-allocations */
#define	WT_STAT_CONN_MEMORY_GROW			1339
/*! connection: number of sessions without a sweep for 5+ minutes */
#define	WT_STAT_CONN_NO_SESSION_SWEEP_5MIN		1340
/*! connection: number of sessions without a sweep for 60+ minutes */
#define	WT_STAT_CONN_NO_SESSION_SWEEP_60MIN		1341
/*! connection: pthread mutex condition wait calls */
#define	WT_STAT_CONN_COND_WAIT				1342
/*! connection: pthread mutex shared lock read-lock calls */
#define	WT_STAT_CONN_RWLOCK_READ			1343
/*! connection: pthread mutex shared lock write-lock calls */
#define	WT_STAT_CONN_RWLOCK_WRITE			1344
/*! connection: total fsync I/Os */
#define	WT_STAT_CONN_FSYNC_IO				1345
/*! connection: total read I/Os */
#define	WT_STAT_CONN_READ_IO				1346
/*! connection: total write I/Os */
#define	WT_STAT_CONN_WRITE_IO				1347
/*! cursor: Total number of deleted pages skipped during tree walk */
#define	WT_STAT_CONN_CURSOR_TREE_WALK_DEL_PAGE_SKIP	1348
/*! cursor: Total number of entries skipped by cursor next calls */
#define	WT_STAT_CONN_CURSOR_NEXT_SKIP_TOTAL		1349
/*! cursor: Total number of entries skipped by cursor prev calls */
#define	WT_STAT_CONN_CURSOR_PREV_SKIP_TOTAL		1350
/*!
 * cursor: Total number of entries skipped to position the history store
 * cursor
 */
#define	WT_STAT_CONN_CURSOR_SKIP_HS_CUR_POSITION	1351
/*!
 * cursor: Total number of in-memory deleted pages skipped during tree
 * walk
 */
#define	WT_STAT_CONN_CURSOR_TREE_WALK_INMEM_DEL_PAGE_SKIP	1352
/*! cursor: Total number of on-disk deleted pages skipped during tree walk */
#define	WT_STAT_CONN_CURSOR_TREE_WALK_ONDISK_DEL_PAGE_SKIP	1353
/*!
 * cursor: Total number of times a search near has exited due to prefix
 * config
 */
#define	WT_STAT_CONN_CURSOR_SEARCH_NEAR_PREFIX_FAST_PATHS	1354
/*!
 * cursor: Total number of times cursor fails to temporarily release
 * pinned page to encourage eviction of hot or large page
 */
#define	WT_STAT_CONN_CURSOR_REPOSITION_FAILED		1355
/*!
 * cursor: Total number of times cursor temporarily releases pinned page
 * to encourage eviction of hot or large page
 */
#define	WT_STAT_CONN_CURSOR_REPOSITION			1356
/*! cursor: bulk cursor count */
#define	WT_STAT_CONN_CURSOR_BULK_COUNT			1357
/*! cursor: cached cursor count */
#define	WT_STAT_CONN_CURSOR_CACHED_COUNT		1358
/*! cursor: cursor bound calls that return an error */
#define	WT_STAT_CONN_CURSOR_BOUND_ERROR			1359
/*! cursor: cursor bounds cleared from reset */
#define	WT_STAT_CONN_CURSOR_BOUNDS_RESET		1360
/*! cursor: cursor bounds comparisons performed */
#define	WT_STAT_CONN_CURSOR_BOUNDS_COMPARISONS		1361
/*! cursor: cursor bounds next called on an unpositioned cursor */
#define	WT_STAT_CONN_CURSOR_BOUNDS_NEXT_UNPOSITIONED	1362
/*! cursor: cursor bounds next early exit */
#define	WT_STAT_CONN_CURSOR_BOUNDS_NEXT_EARLY_EXIT	1363
/*! cursor: cursor bounds prev called on an unpositioned cursor */
#define	WT_STAT_CONN_CURSOR_BOUNDS_PREV_UNPOSITIONED	1364
/*! cursor: cursor bounds prev early exit */
#define	WT_STAT_CONN_CURSOR_BOUNDS_PREV_EARLY_EXIT	1365
/*! cursor: cursor bounds search early exit */
#define	WT_STAT_CONN_CURSOR_BOUNDS_SEARCH_EARLY_EXIT	1366
/*! cursor: cursor bounds search near call repositioned cursor */
#define	WT_STAT_CONN_CURSOR_BOUNDS_SEARCH_NEAR_REPOSITIONED_CURSOR	1367
/*! cursor: cursor bulk loaded cursor insert calls */
#define	WT_STAT_CONN_CURSOR_INSERT_BULK			1368
/*! cursor: cursor cache calls that return an error */
#define	WT_STAT_CONN_CURSOR_CACHE_ERROR			1369
/*! cursor: cursor close calls that result in cache */
#define	WT_STAT_CONN_CURSOR_CACHE			1370
/*! cursor: cursor close calls that return an error */
#define	WT_STAT_CONN_CURSOR_CLOSE_ERROR			1371
/*! cursor: cursor compare calls that return an error */
#define	WT_STAT_CONN_CURSOR_COMPARE_ERROR		1372
/*! cursor: cursor create calls */
#define	WT_STAT_CONN_CURSOR_CREATE			1373
/*! cursor: cursor equals calls that return an error */
#define	WT_STAT_CONN_CURSOR_EQUALS_ERROR		1374
/*! cursor: cursor get key calls that return an error */
#define	WT_STAT_CONN_CURSOR_GET_KEY_ERROR		1375
/*! cursor: cursor get value calls that return an error */
#define	WT_STAT_CONN_CURSOR_GET_VALUE_ERROR		1376
/*! cursor: cursor insert calls */
#define	WT_STAT_CONN_CURSOR_INSERT			1377
/*! cursor: cursor insert calls that return an error */
#define	WT_STAT_CONN_CURSOR_INSERT_ERROR		1378
/*! cursor: cursor insert check calls that return an error */
#define	WT_STAT_CONN_CURSOR_INSERT_CHECK_ERROR		1379
/*! cursor: cursor insert key and value bytes */
#define	WT_STAT_CONN_CURSOR_INSERT_BYTES		1380
/*! cursor: cursor largest key calls that return an error */
#define	WT_STAT_CONN_CURSOR_LARGEST_KEY_ERROR		1381
/*! cursor: cursor modify calls */
#define	WT_STAT_CONN_CURSOR_MODIFY			1382
/*! cursor: cursor modify calls that return an error */
#define	WT_STAT_CONN_CURSOR_MODIFY_ERROR		1383
/*! cursor: cursor modify key and value bytes affected */
#define	WT_STAT_CONN_CURSOR_MODIFY_BYTES		1384
/*! cursor: cursor modify value bytes modified */
#define	WT_STAT_CONN_CURSOR_MODIFY_BYTES_TOUCH		1385
/*! cursor: cursor next calls */
#define	WT_STAT_CONN_CURSOR_NEXT			1386
/*! cursor: cursor next calls that return an error */
#define	WT_STAT_CONN_CURSOR_NEXT_ERROR			1387
/*!
 * cursor: cursor next calls that skip due to a globally visible history
 * store tombstone
 */
#define	WT_STAT_CONN_CURSOR_NEXT_HS_TOMBSTONE		1388
/*!
 * cursor: cursor next calls that skip greater than 1 and fewer than 100
 * entries
 */
#define	WT_STAT_CONN_CURSOR_NEXT_SKIP_LT_100		1389
/*!
 * cursor: cursor next calls that skip greater than or equal to 100
 * entries
 */
#define	WT_STAT_CONN_CURSOR_NEXT_SKIP_GE_100		1390
/*! cursor: cursor next random calls that return an error */
#define	WT_STAT_CONN_CURSOR_NEXT_RANDOM_ERROR		1391
/*! cursor: cursor operation restarted */
#define	WT_STAT_CONN_CURSOR_RESTART			1392
/*! cursor: cursor prev calls */
#define	WT_STAT_CONN_CURSOR_PREV			1393
/*! cursor: cursor prev calls that return an error */
#define	WT_STAT_CONN_CURSOR_PREV_ERROR			1394
/*!
 * cursor: cursor prev calls that skip due to a globally visible history
 * store tombstone
 */
#define	WT_STAT_CONN_CURSOR_PREV_HS_TOMBSTONE		1395
/*!
 * cursor: cursor prev calls that skip greater than or equal to 100
 * entries
 */
#define	WT_STAT_CONN_CURSOR_PREV_SKIP_GE_100		1396
/*! cursor: cursor prev calls that skip less than 100 entries */
#define	WT_STAT_CONN_CURSOR_PREV_SKIP_LT_100		1397
/*! cursor: cursor reconfigure calls that return an error */
#define	WT_STAT_CONN_CURSOR_RECONFIGURE_ERROR		1398
/*! cursor: cursor remove calls */
#define	WT_STAT_CONN_CURSOR_REMOVE			1399
/*! cursor: cursor remove calls that return an error */
#define	WT_STAT_CONN_CURSOR_REMOVE_ERROR		1400
/*! cursor: cursor remove key bytes removed */
#define	WT_STAT_CONN_CURSOR_REMOVE_BYTES		1401
/*! cursor: cursor reopen calls that return an error */
#define	WT_STAT_CONN_CURSOR_REOPEN_ERROR		1402
/*! cursor: cursor reserve calls */
#define	WT_STAT_CONN_CURSOR_RESERVE			1403
/*! cursor: cursor reserve calls that return an error */
#define	WT_STAT_CONN_CURSOR_RESERVE_ERROR		1404
/*! cursor: cursor reset calls */
#define	WT_STAT_CONN_CURSOR_RESET			1405
/*! cursor: cursor reset calls that return an error */
#define	WT_STAT_CONN_CURSOR_RESET_ERROR			1406
/*! cursor: cursor search calls */
#define	WT_STAT_CONN_CURSOR_SEARCH			1407
/*! cursor: cursor search calls that return an error */
#define	WT_STAT_CONN_CURSOR_SEARCH_ERROR		1408
/*! cursor: cursor search history store calls */
#define	WT_STAT_CONN_CURSOR_SEARCH_HS			1409
/*! cursor: cursor search near calls */
#define	WT_STAT_CONN_CURSOR_SEARCH_NEAR			1410
/*! cursor: cursor search near calls that return an error */
#define	WT_STAT_CONN_CURSOR_SEARCH_NEAR_ERROR		1411
/*! cursor: cursor sweep buckets */
#define	WT_STAT_CONN_CURSOR_SWEEP_BUCKETS		1412
/*! cursor: cursor sweep cursors closed */
#define	WT_STAT_CONN_CURSOR_SWEEP_CLOSED		1413
/*! cursor: cursor sweep cursors examined */
#define	WT_STAT_CONN_CURSOR_SWEEP_EXAMINED		1414
/*! cursor: cursor sweeps */
#define	WT_STAT_CONN_CURSOR_SWEEP			1415
/*! cursor: cursor truncate calls */
#define	WT_STAT_CONN_CURSOR_TRUNCATE			1416
/*! cursor: cursor truncates performed on individual keys */
#define	WT_STAT_CONN_CURSOR_TRUNCATE_KEYS_DELETED	1417
/*! cursor: cursor update calls */
#define	WT_STAT_CONN_CURSOR_UPDATE			1418
/*! cursor: cursor update calls that return an error */
#define	WT_STAT_CONN_CURSOR_UPDATE_ERROR		1419
/*! cursor: cursor update key and value bytes */
#define	WT_STAT_CONN_CURSOR_UPDATE_BYTES		1420
/*! cursor: cursor update value size change */
#define	WT_STAT_CONN_CURSOR_UPDATE_BYTES_CHANGED	1421
/*! cursor: cursors reused from cache */
#define	WT_STAT_CONN_CURSOR_REOPEN			1422
/*! cursor: open cursor count */
#define	WT_STAT_CONN_CURSOR_OPEN_COUNT			1423
/*! data-handle: connection data handle size */
#define	WT_STAT_CONN_DH_CONN_HANDLE_SIZE		1424
/*! data-handle: connection data handles currently active */
#define	WT_STAT_CONN_DH_CONN_HANDLE_COUNT		1425
/*! data-handle: connection sweep candidate became referenced */
#define	WT_STAT_CONN_DH_SWEEP_REF			1426
/*! data-handle: connection sweep dhandles closed */
#define	WT_STAT_CONN_DH_SWEEP_CLOSE			1427
/*! data-handle: connection sweep dhandles removed from hash list */
#define	WT_STAT_CONN_DH_SWEEP_REMOVE			1428
/*! data-handle: connection sweep time-of-death sets */
#define	WT_STAT_CONN_DH_SWEEP_TOD			1429
/*! data-handle: connection sweeps */
#define	WT_STAT_CONN_DH_SWEEPS				1430
/*!
 * data-handle: connection sweeps skipped due to checkpoint gathering
 * handles
 */
#define	WT_STAT_CONN_DH_SWEEP_SKIP_CKPT			1431
/*! data-handle: session dhandles swept */
#define	WT_STAT_CONN_DH_SESSION_HANDLES			1432
/*! data-handle: session sweep attempts */
#define	WT_STAT_CONN_DH_SESSION_SWEEPS			1433
/*! lock: btree page lock acquisitions */
#define	WT_STAT_CONN_LOCK_BTREE_PAGE_COUNT		1434
/*! lock: btree page lock application thread wait time (usecs) */
#define	WT_STAT_CONN_LOCK_BTREE_PAGE_WAIT_APPLICATION	1435
/*! lock: btree page lock internal thread wait time (usecs) */
#define	WT_STAT_CONN_LOCK_BTREE_PAGE_WAIT_INTERNAL	1436
/*! lock: checkpoint lock acquisitions */
#define	WT_STAT_CONN_LOCK_CHECKPOINT_COUNT		1437
/*! lock: checkpoint lock application thread wait time (usecs) */
#define	WT_STAT_CONN_LOCK_CHECKPOINT_WAIT_APPLICATION	1438
/*! lock: checkpoint lock internal thread wait time (usecs) */
#define	WT_STAT_CONN_LOCK_CHECKPOINT_WAIT_INTERNAL	1439
/*! lock: dhandle lock application thread time waiting (usecs) */
#define	WT_STAT_CONN_LOCK_DHANDLE_WAIT_APPLICATION	1440
/*! lock: dhandle lock internal thread time waiting (usecs) */
#define	WT_STAT_CONN_LOCK_DHANDLE_WAIT_INTERNAL		1441
/*! lock: dhandle read lock acquisitions */
#define	WT_STAT_CONN_LOCK_DHANDLE_READ_COUNT		1442
/*! lock: dhandle write lock acquisitions */
#define	WT_STAT_CONN_LOCK_DHANDLE_WRITE_COUNT		1443
/*! lock: metadata lock acquisitions */
#define	WT_STAT_CONN_LOCK_METADATA_COUNT		1444
/*! lock: metadata lock application thread wait time (usecs) */
#define	WT_STAT_CONN_LOCK_METADATA_WAIT_APPLICATION	1445
/*! lock: metadata lock internal thread wait time (usecs) */
#define	WT_STAT_CONN_LOCK_METADATA_WAIT_INTERNAL	1446
/*! lock: schema lock acquisitions */
#define	WT_STAT_CONN_LOCK_SCHEMA_COUNT			1447
/*! lock: schema lock application thread wait time (usecs) */
#define	WT_STAT_CONN_LOCK_SCHEMA_WAIT_APPLICATION	1448
/*! lock: schema lock internal thread wait time (usecs) */
#define	WT_STAT_CONN_LOCK_SCHEMA_WAIT_INTERNAL		1449
/*!
 * lock: table lock application thread time waiting for the table lock
 * (usecs)
 */
#define	WT_STAT_CONN_LOCK_TABLE_WAIT_APPLICATION	1450
/*!
 * lock: table lock internal thread time waiting for the table lock
 * (usecs)
 */
#define	WT_STAT_CONN_LOCK_TABLE_WAIT_INTERNAL		1451
/*! lock: table read lock acquisitions */
#define	WT_STAT_CONN_LOCK_TABLE_READ_COUNT		1452
/*! lock: table write lock acquisitions */
#define	WT_STAT_CONN_LOCK_TABLE_WRITE_COUNT		1453
/*! lock: txn global lock application thread time waiting (usecs) */
#define	WT_STAT_CONN_LOCK_TXN_GLOBAL_WAIT_APPLICATION	1454
/*! lock: txn global lock internal thread time waiting (usecs) */
#define	WT_STAT_CONN_LOCK_TXN_GLOBAL_WAIT_INTERNAL	1455
/*! lock: txn global read lock acquisitions */
#define	WT_STAT_CONN_LOCK_TXN_GLOBAL_READ_COUNT		1456
/*! lock: txn global write lock acquisitions */
#define	WT_STAT_CONN_LOCK_TXN_GLOBAL_WRITE_COUNT	1457
/*! log: busy returns attempting to switch slots */
#define	WT_STAT_CONN_LOG_SLOT_SWITCH_BUSY		1458
/*! log: force log remove time sleeping (usecs) */
#define	WT_STAT_CONN_LOG_FORCE_REMOVE_SLEEP		1459
/*! log: log bytes of payload data */
#define	WT_STAT_CONN_LOG_BYTES_PAYLOAD			1460
/*! log: log bytes written */
#define	WT_STAT_CONN_LOG_BYTES_WRITTEN			1461
/*! log: log files manually zero-filled */
#define	WT_STAT_CONN_LOG_ZERO_FILLS			1462
/*! log: log flush operations */
#define	WT_STAT_CONN_LOG_FLUSH				1463
/*! log: log force write operations */
#define	WT_STAT_CONN_LOG_FORCE_WRITE			1464
/*! log: log force write operations skipped */
#define	WT_STAT_CONN_LOG_FORCE_WRITE_SKIP		1465
/*! log: log records compressed */
#define	WT_STAT_CONN_LOG_COMPRESS_WRITES		1466
/*! log: log records not compressed */
#define	WT_STAT_CONN_LOG_COMPRESS_WRITE_FAILS		1467
/*! log: log records too small to compress */
#define	WT_STAT_CONN_LOG_COMPRESS_SMALL			1468
/*! log: log release advances write LSN */
#define	WT_STAT_CONN_LOG_RELEASE_WRITE_LSN		1469
/*! log: log scan operations */
#define	WT_STAT_CONN_LOG_SCANS				1470
/*! log: log scan records requiring two reads */
#define	WT_STAT_CONN_LOG_SCAN_REREADS			1471
/*! log: log server thread advances write LSN */
#define	WT_STAT_CONN_LOG_WRITE_LSN			1472
/*! log: log server thread write LSN walk skipped */
#define	WT_STAT_CONN_LOG_WRITE_LSN_SKIP			1473
/*! log: log sync operations */
#define	WT_STAT_CONN_LOG_SYNC				1474
/*! log: log sync time duration (usecs) */
#define	WT_STAT_CONN_LOG_SYNC_DURATION			1475
/*! log: log sync_dir operations */
#define	WT_STAT_CONN_LOG_SYNC_DIR			1476
/*! log: log sync_dir time duration (usecs) */
#define	WT_STAT_CONN_LOG_SYNC_DIR_DURATION		1477
/*! log: log write operations */
#define	WT_STAT_CONN_LOG_WRITES				1478
/*! log: logging bytes consolidated */
#define	WT_STAT_CONN_LOG_SLOT_CONSOLIDATED		1479
/*! log: maximum log file size */
#define	WT_STAT_CONN_LOG_MAX_FILESIZE			1480
/*! log: number of pre-allocated log files to create */
#define	WT_STAT_CONN_LOG_PREALLOC_MAX			1481
/*! log: pre-allocated log files not ready and missed */
#define	WT_STAT_CONN_LOG_PREALLOC_MISSED		1482
/*! log: pre-allocated log files prepared */
#define	WT_STAT_CONN_LOG_PREALLOC_FILES			1483
/*! log: pre-allocated log files used */
#define	WT_STAT_CONN_LOG_PREALLOC_USED			1484
/*! log: records processed by log scan */
#define	WT_STAT_CONN_LOG_SCAN_RECORDS			1485
/*! log: slot close lost race */
#define	WT_STAT_CONN_LOG_SLOT_CLOSE_RACE		1486
/*! log: slot close unbuffered waits */
#define	WT_STAT_CONN_LOG_SLOT_CLOSE_UNBUF		1487
/*! log: slot closures */
#define	WT_STAT_CONN_LOG_SLOT_CLOSES			1488
/*! log: slot join atomic update races */
#define	WT_STAT_CONN_LOG_SLOT_RACES			1489
/*! log: slot join calls atomic updates raced */
#define	WT_STAT_CONN_LOG_SLOT_YIELD_RACE		1490
/*! log: slot join calls did not yield */
#define	WT_STAT_CONN_LOG_SLOT_IMMEDIATE			1491
/*! log: slot join calls found active slot closed */
#define	WT_STAT_CONN_LOG_SLOT_YIELD_CLOSE		1492
/*! log: slot join calls slept */
#define	WT_STAT_CONN_LOG_SLOT_YIELD_SLEEP		1493
/*! log: slot join calls yielded */
#define	WT_STAT_CONN_LOG_SLOT_YIELD			1494
/*! log: slot join found active slot closed */
#define	WT_STAT_CONN_LOG_SLOT_ACTIVE_CLOSED		1495
/*! log: slot joins yield time (usecs) */
#define	WT_STAT_CONN_LOG_SLOT_YIELD_DURATION		1496
/*! log: slot transitions unable to find free slot */
#define	WT_STAT_CONN_LOG_SLOT_NO_FREE_SLOTS		1497
/*! log: slot unbuffered writes */
#define	WT_STAT_CONN_LOG_SLOT_UNBUFFERED		1498
/*! log: total in-memory size of compressed records */
#define	WT_STAT_CONN_LOG_COMPRESS_MEM			1499
/*! log: total log buffer size */
#define	WT_STAT_CONN_LOG_BUFFER_SIZE			1500
/*! log: total size of compressed records */
#define	WT_STAT_CONN_LOG_COMPRESS_LEN			1501
/*! log: written slots coalesced */
#define	WT_STAT_CONN_LOG_SLOT_COALESCED			1502
/*! log: yields waiting for previous log file close */
#define	WT_STAT_CONN_LOG_CLOSE_YIELDS			1503
/*! perf: file system read latency histogram (bucket 1) - 0-10ms */
#define	WT_STAT_CONN_PERF_HIST_FSREAD_LATENCY_LT10	1504
/*! perf: file system read latency histogram (bucket 2) - 10-49ms */
#define	WT_STAT_CONN_PERF_HIST_FSREAD_LATENCY_LT50	1505
/*! perf: file system read latency histogram (bucket 3) - 50-99ms */
#define	WT_STAT_CONN_PERF_HIST_FSREAD_LATENCY_LT100	1506
/*! perf: file system read latency histogram (bucket 4) - 100-249ms */
#define	WT_STAT_CONN_PERF_HIST_FSREAD_LATENCY_LT250	1507
/*! perf: file system read latency histogram (bucket 5) - 250-499ms */
#define	WT_STAT_CONN_PERF_HIST_FSREAD_LATENCY_LT500	1508
/*! perf: file system read latency histogram (bucket 6) - 500-999ms */
#define	WT_STAT_CONN_PERF_HIST_FSREAD_LATENCY_LT1000	1509
/*! perf: file system read latency histogram (bucket 7) - 1000ms+ */
#define	WT_STAT_CONN_PERF_HIST_FSREAD_LATENCY_GT1000	1510
/*! perf: file system read latency histogram total (msecs) */
#define	WT_STAT_CONN_PERF_HIST_FSREAD_LATENCY_TOTAL_MSECS	1511
/*! perf: file system write latency histogram (bucket 1) - 0-10ms */
#define	WT_STAT_CONN_PERF_HIST_FSWRITE_LATENCY_LT10	1512
/*! perf: file system write latency histogram (bucket 2) - 10-49ms */
#define	WT_STAT_CONN_PERF_HIST_FSWRITE_LATENCY_LT50	1513
/*! perf: file system write latency histogram (bucket 3) - 50-99ms */
#define	WT_STAT_CONN_PERF_HIST_FSWRITE_LATENCY_LT100	1514
/*! perf: file system write latency histogram (bucket 4) - 100-249ms */
#define	WT_STAT_CONN_PERF_HIST_FSWRITE_LATENCY_LT250	1515
/*! perf: file system write latency histogram (bucket 5) - 250-499ms */
#define	WT_STAT_CONN_PERF_HIST_FSWRITE_LATENCY_LT500	1516
/*! perf: file system write latency histogram (bucket 6) - 500-999ms */
#define	WT_STAT_CONN_PERF_HIST_FSWRITE_LATENCY_LT1000	1517
/*! perf: file system write latency histogram (bucket 7) - 1000ms+ */
#define	WT_STAT_CONN_PERF_HIST_FSWRITE_LATENCY_GT1000	1518
/*! perf: file system write latency histogram total (msecs) */
#define	WT_STAT_CONN_PERF_HIST_FSWRITE_LATENCY_TOTAL_MSECS	1519
/*! perf: operation read latency histogram (bucket 1) - 0-100us */
#define	WT_STAT_CONN_PERF_HIST_OPREAD_LATENCY_LT100	1520
/*! perf: operation read latency histogram (bucket 2) - 100-249us */
#define	WT_STAT_CONN_PERF_HIST_OPREAD_LATENCY_LT250	1521
/*! perf: operation read latency histogram (bucket 3) - 250-499us */
#define	WT_STAT_CONN_PERF_HIST_OPREAD_LATENCY_LT500	1522
/*! perf: operation read latency histogram (bucket 4) - 500-999us */
#define	WT_STAT_CONN_PERF_HIST_OPREAD_LATENCY_LT1000	1523
/*! perf: operation read latency histogram (bucket 5) - 1000-9999us */
#define	WT_STAT_CONN_PERF_HIST_OPREAD_LATENCY_LT10000	1524
/*! perf: operation read latency histogram (bucket 6) - 10000us+ */
#define	WT_STAT_CONN_PERF_HIST_OPREAD_LATENCY_GT10000	1525
/*! perf: operation read latency histogram total (usecs) */
#define	WT_STAT_CONN_PERF_HIST_OPREAD_LATENCY_TOTAL_USECS	1526
/*! perf: operation write latency histogram (bucket 1) - 0-100us */
#define	WT_STAT_CONN_PERF_HIST_OPWRITE_LATENCY_LT100	1527
/*! perf: operation write latency histogram (bucket 2) - 100-249us */
#define	WT_STAT_CONN_PERF_HIST_OPWRITE_LATENCY_LT250	1528
/*! perf: operation write latency histogram (bucket 3) - 250-499us */
#define	WT_STAT_CONN_PERF_HIST_OPWRITE_LATENCY_LT500	1529
/*! perf: operation write latency histogram (bucket 4) - 500-999us */
#define	WT_STAT_CONN_PERF_HIST_OPWRITE_LATENCY_LT1000	1530
/*! perf: operation write latency histogram (bucket 5) - 1000-9999us */
#define	WT_STAT_CONN_PERF_HIST_OPWRITE_LATENCY_LT10000	1531
/*! perf: operation write latency histogram (bucket 6) - 10000us+ */
#define	WT_STAT_CONN_PERF_HIST_OPWRITE_LATENCY_GT10000	1532
/*! perf: operation write latency histogram total (usecs) */
#define	WT_STAT_CONN_PERF_HIST_OPWRITE_LATENCY_TOTAL_USECS	1533
/*! prefetch: could not perform pre-fetch on internal page */
#define	WT_STAT_CONN_PREFETCH_SKIPPED_INTERNAL_PAGE	1534
/*!
 * prefetch: could not perform pre-fetch on ref without the pre-fetch
 * flag set
 */
#define	WT_STAT_CONN_PREFETCH_SKIPPED_NO_FLAG_SET	1535
/*! prefetch: number of times pre-fetch failed to start */
#define	WT_STAT_CONN_PREFETCH_FAILED_START		1536
/*! prefetch: pre-fetch not repeating for recently pre-fetched ref */
#define	WT_STAT_CONN_PREFETCH_SKIPPED_SAME_REF		1537
/*! prefetch: pre-fetch not triggered after single disk read */
#define	WT_STAT_CONN_PREFETCH_DISK_ONE			1538
/*! prefetch: pre-fetch not triggered as there is no valid dhandle */
#define	WT_STAT_CONN_PREFETCH_SKIPPED_NO_VALID_DHANDLE	1539
/*! prefetch: pre-fetch not triggered by page read */
#define	WT_STAT_CONN_PREFETCH_SKIPPED			1540
/*! prefetch: pre-fetch not triggered due to disk read count */
#define	WT_STAT_CONN_PREFETCH_SKIPPED_DISK_READ_COUNT	1541
/*! prefetch: pre-fetch not triggered due to internal session */
#define	WT_STAT_CONN_PREFETCH_SKIPPED_INTERNAL_SESSION	1542
/*! prefetch: pre-fetch not triggered due to special btree handle */
#define	WT_STAT_CONN_PREFETCH_SKIPPED_SPECIAL_HANDLE	1543
/*! prefetch: pre-fetch page not on disk when reading */
#define	WT_STAT_CONN_PREFETCH_PAGES_FAIL		1544
/*! prefetch: pre-fetch pages queued */
#define	WT_STAT_CONN_PREFETCH_PAGES_QUEUED		1545
/*! prefetch: pre-fetch pages read in background */
<<<<<<< HEAD
#define	WT_STAT_CONN_PREFETCH_PAGES_READ		1546
=======
#define	WT_STAT_CONN_PREFETCH_PAGES_READ		1545
/*! prefetch: pre-fetch skipped reading in a page due to harmless error */
#define	WT_STAT_CONN_PREFETCH_SKIPPED_ERROR_OK		1546
>>>>>>> 07089d12
/*! prefetch: pre-fetch triggered by page read */
#define	WT_STAT_CONN_PREFETCH_ATTEMPTS			1547
/*! reconciliation: VLCS pages explicitly reconciled as empty */
#define	WT_STAT_CONN_REC_VLCS_EMPTIED_PAGES		1548
/*! reconciliation: approximate byte size of timestamps in pages written */
#define	WT_STAT_CONN_REC_TIME_WINDOW_BYTES_TS		1549
/*!
 * reconciliation: approximate byte size of transaction IDs in pages
 * written
 */
#define	WT_STAT_CONN_REC_TIME_WINDOW_BYTES_TXN		1550
/*! reconciliation: fast-path pages deleted */
#define	WT_STAT_CONN_REC_PAGE_DELETE_FAST		1551
/*! reconciliation: leaf-page overflow keys */
#define	WT_STAT_CONN_REC_OVERFLOW_KEY_LEAF		1552
/*! reconciliation: maximum milliseconds spent in a reconciliation call */
#define	WT_STAT_CONN_REC_MAXIMUM_MILLISECONDS		1553
/*!
 * reconciliation: maximum milliseconds spent in building a disk image in
 * a reconciliation
 */
#define	WT_STAT_CONN_REC_MAXIMUM_IMAGE_BUILD_MILLISECONDS	1554
/*!
 * reconciliation: maximum milliseconds spent in moving updates to the
 * history store in a reconciliation
 */
#define	WT_STAT_CONN_REC_MAXIMUM_HS_WRAPUP_MILLISECONDS	1555
/*! reconciliation: overflow values written */
#define	WT_STAT_CONN_REC_OVERFLOW_VALUE			1556
/*! reconciliation: page reconciliation calls */
#define	WT_STAT_CONN_REC_PAGES				1557
/*! reconciliation: page reconciliation calls for eviction */
#define	WT_STAT_CONN_REC_PAGES_EVICTION			1558
/*!
 * reconciliation: page reconciliation calls that resulted in values with
 * prepared transaction metadata
 */
#define	WT_STAT_CONN_REC_PAGES_WITH_PREPARE		1559
/*!
 * reconciliation: page reconciliation calls that resulted in values with
 * timestamps
 */
#define	WT_STAT_CONN_REC_PAGES_WITH_TS			1560
/*!
 * reconciliation: page reconciliation calls that resulted in values with
 * transaction ids
 */
#define	WT_STAT_CONN_REC_PAGES_WITH_TXN			1561
/*! reconciliation: pages deleted */
#define	WT_STAT_CONN_REC_PAGE_DELETE			1562
/*!
 * reconciliation: pages written including an aggregated newest start
 * durable timestamp
 */
#define	WT_STAT_CONN_REC_TIME_AGGR_NEWEST_START_DURABLE_TS	1563
/*!
 * reconciliation: pages written including an aggregated newest stop
 * durable timestamp
 */
#define	WT_STAT_CONN_REC_TIME_AGGR_NEWEST_STOP_DURABLE_TS	1564
/*!
 * reconciliation: pages written including an aggregated newest stop
 * timestamp
 */
#define	WT_STAT_CONN_REC_TIME_AGGR_NEWEST_STOP_TS	1565
/*!
 * reconciliation: pages written including an aggregated newest stop
 * transaction ID
 */
#define	WT_STAT_CONN_REC_TIME_AGGR_NEWEST_STOP_TXN	1566
/*!
 * reconciliation: pages written including an aggregated newest
 * transaction ID
 */
#define	WT_STAT_CONN_REC_TIME_AGGR_NEWEST_TXN		1567
/*!
 * reconciliation: pages written including an aggregated oldest start
 * timestamp
 */
#define	WT_STAT_CONN_REC_TIME_AGGR_OLDEST_START_TS	1568
/*! reconciliation: pages written including an aggregated prepare */
#define	WT_STAT_CONN_REC_TIME_AGGR_PREPARED		1569
/*! reconciliation: pages written including at least one prepare state */
#define	WT_STAT_CONN_REC_TIME_WINDOW_PAGES_PREPARED	1570
/*!
 * reconciliation: pages written including at least one start durable
 * timestamp
 */
#define	WT_STAT_CONN_REC_TIME_WINDOW_PAGES_DURABLE_START_TS	1571
/*! reconciliation: pages written including at least one start timestamp */
#define	WT_STAT_CONN_REC_TIME_WINDOW_PAGES_START_TS	1572
/*!
 * reconciliation: pages written including at least one start transaction
 * ID
 */
#define	WT_STAT_CONN_REC_TIME_WINDOW_PAGES_START_TXN	1573
/*!
 * reconciliation: pages written including at least one stop durable
 * timestamp
 */
#define	WT_STAT_CONN_REC_TIME_WINDOW_PAGES_DURABLE_STOP_TS	1574
/*! reconciliation: pages written including at least one stop timestamp */
#define	WT_STAT_CONN_REC_TIME_WINDOW_PAGES_STOP_TS	1575
/*!
 * reconciliation: pages written including at least one stop transaction
 * ID
 */
#define	WT_STAT_CONN_REC_TIME_WINDOW_PAGES_STOP_TXN	1576
/*! reconciliation: records written including a prepare state */
#define	WT_STAT_CONN_REC_TIME_WINDOW_PREPARED		1577
/*! reconciliation: records written including a start durable timestamp */
#define	WT_STAT_CONN_REC_TIME_WINDOW_DURABLE_START_TS	1578
/*! reconciliation: records written including a start timestamp */
#define	WT_STAT_CONN_REC_TIME_WINDOW_START_TS		1579
/*! reconciliation: records written including a start transaction ID */
#define	WT_STAT_CONN_REC_TIME_WINDOW_START_TXN		1580
/*! reconciliation: records written including a stop durable timestamp */
#define	WT_STAT_CONN_REC_TIME_WINDOW_DURABLE_STOP_TS	1581
/*! reconciliation: records written including a stop timestamp */
#define	WT_STAT_CONN_REC_TIME_WINDOW_STOP_TS		1582
/*! reconciliation: records written including a stop transaction ID */
#define	WT_STAT_CONN_REC_TIME_WINDOW_STOP_TXN		1583
/*! reconciliation: split bytes currently awaiting free */
#define	WT_STAT_CONN_REC_SPLIT_STASHED_BYTES		1584
/*! reconciliation: split objects currently awaiting free */
#define	WT_STAT_CONN_REC_SPLIT_STASHED_OBJECTS		1585
/*! session: attempts to remove a local object and the object is in use */
#define	WT_STAT_CONN_LOCAL_OBJECTS_INUSE		1586
/*! session: flush_tier failed calls */
#define	WT_STAT_CONN_FLUSH_TIER_FAIL			1587
/*! session: flush_tier operation calls */
#define	WT_STAT_CONN_FLUSH_TIER				1588
/*! session: flush_tier tables skipped due to no checkpoint */
#define	WT_STAT_CONN_FLUSH_TIER_SKIPPED			1589
/*! session: flush_tier tables switched */
#define	WT_STAT_CONN_FLUSH_TIER_SWITCHED		1590
/*! session: local objects removed */
#define	WT_STAT_CONN_LOCAL_OBJECTS_REMOVED		1591
/*! session: open session count */
#define	WT_STAT_CONN_SESSION_OPEN			1592
/*! session: session query timestamp calls */
#define	WT_STAT_CONN_SESSION_QUERY_TS			1593
/*! session: table alter failed calls */
#define	WT_STAT_CONN_SESSION_TABLE_ALTER_FAIL		1594
/*! session: table alter successful calls */
#define	WT_STAT_CONN_SESSION_TABLE_ALTER_SUCCESS	1595
/*! session: table alter triggering checkpoint calls */
#define	WT_STAT_CONN_SESSION_TABLE_ALTER_TRIGGER_CHECKPOINT	1596
/*! session: table alter unchanged and skipped */
#define	WT_STAT_CONN_SESSION_TABLE_ALTER_SKIP		1597
/*! session: table compact conflicted with checkpoint */
#define	WT_STAT_CONN_SESSION_TABLE_COMPACT_CONFLICTING_CHECKPOINT	1598
/*! session: table compact dhandle successful calls */
#define	WT_STAT_CONN_SESSION_TABLE_COMPACT_DHANDLE_SUCCESS	1599
/*! session: table compact failed calls */
#define	WT_STAT_CONN_SESSION_TABLE_COMPACT_FAIL		1600
/*! session: table compact failed calls due to cache pressure */
#define	WT_STAT_CONN_SESSION_TABLE_COMPACT_FAIL_CACHE_PRESSURE	1601
/*! session: table compact passes */
#define	WT_STAT_CONN_SESSION_TABLE_COMPACT_PASSES	1602
/*! session: table compact running */
#define	WT_STAT_CONN_SESSION_TABLE_COMPACT_RUNNING	1603
/*! session: table compact skipped as process would not reduce file size */
#define	WT_STAT_CONN_SESSION_TABLE_COMPACT_SKIPPED	1604
/*! session: table compact successful calls */
#define	WT_STAT_CONN_SESSION_TABLE_COMPACT_SUCCESS	1605
/*! session: table compact timeout */
#define	WT_STAT_CONN_SESSION_TABLE_COMPACT_TIMEOUT	1606
/*! session: table create failed calls */
#define	WT_STAT_CONN_SESSION_TABLE_CREATE_FAIL		1607
/*! session: table create successful calls */
#define	WT_STAT_CONN_SESSION_TABLE_CREATE_SUCCESS	1608
/*! session: table create with import failed calls */
#define	WT_STAT_CONN_SESSION_TABLE_CREATE_IMPORT_FAIL	1609
/*! session: table create with import successful calls */
#define	WT_STAT_CONN_SESSION_TABLE_CREATE_IMPORT_SUCCESS	1610
/*! session: table drop failed calls */
#define	WT_STAT_CONN_SESSION_TABLE_DROP_FAIL		1611
/*! session: table drop successful calls */
#define	WT_STAT_CONN_SESSION_TABLE_DROP_SUCCESS		1612
/*! session: table rename failed calls */
#define	WT_STAT_CONN_SESSION_TABLE_RENAME_FAIL		1613
/*! session: table rename successful calls */
#define	WT_STAT_CONN_SESSION_TABLE_RENAME_SUCCESS	1614
/*! session: table salvage failed calls */
#define	WT_STAT_CONN_SESSION_TABLE_SALVAGE_FAIL		1615
/*! session: table salvage successful calls */
#define	WT_STAT_CONN_SESSION_TABLE_SALVAGE_SUCCESS	1616
/*! session: table truncate failed calls */
#define	WT_STAT_CONN_SESSION_TABLE_TRUNCATE_FAIL	1617
/*! session: table truncate successful calls */
#define	WT_STAT_CONN_SESSION_TABLE_TRUNCATE_SUCCESS	1618
/*! session: table verify failed calls */
#define	WT_STAT_CONN_SESSION_TABLE_VERIFY_FAIL		1619
/*! session: table verify successful calls */
#define	WT_STAT_CONN_SESSION_TABLE_VERIFY_SUCCESS	1620
/*! session: tiered operations dequeued and processed */
#define	WT_STAT_CONN_TIERED_WORK_UNITS_DEQUEUED		1621
/*! session: tiered operations removed without processing */
#define	WT_STAT_CONN_TIERED_WORK_UNITS_REMOVED		1622
/*! session: tiered operations scheduled */
#define	WT_STAT_CONN_TIERED_WORK_UNITS_CREATED		1623
/*! session: tiered storage local retention time (secs) */
#define	WT_STAT_CONN_TIERED_RETENTION			1624
/*! thread-state: active filesystem fsync calls */
#define	WT_STAT_CONN_THREAD_FSYNC_ACTIVE		1625
/*! thread-state: active filesystem read calls */
#define	WT_STAT_CONN_THREAD_READ_ACTIVE			1626
/*! thread-state: active filesystem write calls */
#define	WT_STAT_CONN_THREAD_WRITE_ACTIVE		1627
/*! thread-yield: application thread operations waiting for cache */
#define	WT_STAT_CONN_APPLICATION_CACHE_OPS		1628
/*! thread-yield: application thread snapshot refreshed for eviction */
#define	WT_STAT_CONN_APPLICATION_EVICT_SNAPSHOT_REFRESHED	1629
/*! thread-yield: application thread time waiting for cache (usecs) */
#define	WT_STAT_CONN_APPLICATION_CACHE_TIME		1630
/*!
 * thread-yield: connection close blocked waiting for transaction state
 * stabilization
 */
#define	WT_STAT_CONN_TXN_RELEASE_BLOCKED		1631
/*! thread-yield: connection close yielded for lsm manager shutdown */
#define	WT_STAT_CONN_CONN_CLOSE_BLOCKED_LSM		1632
/*! thread-yield: data handle lock yielded */
#define	WT_STAT_CONN_DHANDLE_LOCK_BLOCKED		1633
/*!
 * thread-yield: get reference for page index and slot time sleeping
 * (usecs)
 */
#define	WT_STAT_CONN_PAGE_INDEX_SLOT_REF_BLOCKED	1634
/*! thread-yield: page access yielded due to prepare state change */
#define	WT_STAT_CONN_PREPARED_TRANSITION_BLOCKED_PAGE	1635
/*! thread-yield: page acquire busy blocked */
#define	WT_STAT_CONN_PAGE_BUSY_BLOCKED			1636
/*! thread-yield: page acquire eviction blocked */
#define	WT_STAT_CONN_PAGE_FORCIBLE_EVICT_BLOCKED	1637
/*! thread-yield: page acquire locked blocked */
#define	WT_STAT_CONN_PAGE_LOCKED_BLOCKED		1638
/*! thread-yield: page acquire read blocked */
#define	WT_STAT_CONN_PAGE_READ_BLOCKED			1639
/*! thread-yield: page acquire time sleeping (usecs) */
#define	WT_STAT_CONN_PAGE_SLEEP				1640
/*!
 * thread-yield: page delete rollback time sleeping for state change
 * (usecs)
 */
#define	WT_STAT_CONN_PAGE_DEL_ROLLBACK_BLOCKED		1641
/*! thread-yield: page reconciliation yielded due to child modification */
#define	WT_STAT_CONN_CHILD_MODIFY_BLOCKED_PAGE		1642
/*! transaction: Number of prepared updates */
#define	WT_STAT_CONN_TXN_PREPARED_UPDATES		1643
/*! transaction: Number of prepared updates committed */
#define	WT_STAT_CONN_TXN_PREPARED_UPDATES_COMMITTED	1644
/*! transaction: Number of prepared updates repeated on the same key */
#define	WT_STAT_CONN_TXN_PREPARED_UPDATES_KEY_REPEATED	1645
/*! transaction: Number of prepared updates rolled back */
#define	WT_STAT_CONN_TXN_PREPARED_UPDATES_ROLLEDBACK	1646
/*!
 * transaction: a reader raced with a prepared transaction commit and
 * skipped an update or updates
 */
#define	WT_STAT_CONN_TXN_READ_RACE_PREPARE_COMMIT	1647
/*! transaction: number of times overflow removed value is read */
#define	WT_STAT_CONN_TXN_READ_OVERFLOW_REMOVE		1648
/*! transaction: oldest pinned transaction ID rolled back for eviction */
#define	WT_STAT_CONN_TXN_ROLLBACK_OLDEST_PINNED		1649
/*! transaction: prepared transactions */
#define	WT_STAT_CONN_TXN_PREPARE			1650
/*! transaction: prepared transactions committed */
#define	WT_STAT_CONN_TXN_PREPARE_COMMIT			1651
/*! transaction: prepared transactions currently active */
#define	WT_STAT_CONN_TXN_PREPARE_ACTIVE			1652
/*! transaction: prepared transactions rolled back */
#define	WT_STAT_CONN_TXN_PREPARE_ROLLBACK		1653
/*! transaction: query timestamp calls */
#define	WT_STAT_CONN_TXN_QUERY_TS			1654
/*! transaction: race to read prepared update retry */
#define	WT_STAT_CONN_TXN_READ_RACE_PREPARE_UPDATE	1655
/*! transaction: rollback to stable calls */
#define	WT_STAT_CONN_TXN_RTS				1656
/*!
 * transaction: rollback to stable history store keys that would have
 * been swept in non-dryrun mode
 */
#define	WT_STAT_CONN_TXN_RTS_SWEEP_HS_KEYS_DRYRUN	1657
/*!
 * transaction: rollback to stable history store records with stop
 * timestamps older than newer records
 */
#define	WT_STAT_CONN_TXN_RTS_HS_STOP_OLDER_THAN_NEWER_START	1658
/*! transaction: rollback to stable inconsistent checkpoint */
#define	WT_STAT_CONN_TXN_RTS_INCONSISTENT_CKPT		1659
/*! transaction: rollback to stable keys removed */
#define	WT_STAT_CONN_TXN_RTS_KEYS_REMOVED		1660
/*! transaction: rollback to stable keys restored */
#define	WT_STAT_CONN_TXN_RTS_KEYS_RESTORED		1661
/*!
 * transaction: rollback to stable keys that would have been removed in
 * non-dryrun mode
 */
#define	WT_STAT_CONN_TXN_RTS_KEYS_REMOVED_DRYRUN	1662
/*!
 * transaction: rollback to stable keys that would have been restored in
 * non-dryrun mode
 */
#define	WT_STAT_CONN_TXN_RTS_KEYS_RESTORED_DRYRUN	1663
/*! transaction: rollback to stable pages visited */
#define	WT_STAT_CONN_TXN_RTS_PAGES_VISITED		1664
/*! transaction: rollback to stable restored tombstones from history store */
#define	WT_STAT_CONN_TXN_RTS_HS_RESTORE_TOMBSTONES	1665
/*! transaction: rollback to stable restored updates from history store */
#define	WT_STAT_CONN_TXN_RTS_HS_RESTORE_UPDATES		1666
/*! transaction: rollback to stable skipping delete rle */
#define	WT_STAT_CONN_TXN_RTS_DELETE_RLE_SKIPPED		1667
/*! transaction: rollback to stable skipping stable rle */
#define	WT_STAT_CONN_TXN_RTS_STABLE_RLE_SKIPPED		1668
/*! transaction: rollback to stable sweeping history store keys */
#define	WT_STAT_CONN_TXN_RTS_SWEEP_HS_KEYS		1669
/*!
 * transaction: rollback to stable tombstones from history store that
 * would have been restored in non-dryrun mode
 */
#define	WT_STAT_CONN_TXN_RTS_HS_RESTORE_TOMBSTONES_DRYRUN	1670
/*! transaction: rollback to stable tree walk skipping pages */
#define	WT_STAT_CONN_TXN_RTS_TREE_WALK_SKIP_PAGES	1671
/*! transaction: rollback to stable updates aborted */
#define	WT_STAT_CONN_TXN_RTS_UPD_ABORTED		1672
/*!
 * transaction: rollback to stable updates from history store that would
 * have been restored in non-dryrun mode
 */
#define	WT_STAT_CONN_TXN_RTS_HS_RESTORE_UPDATES_DRYRUN	1673
/*! transaction: rollback to stable updates removed from history store */
#define	WT_STAT_CONN_TXN_RTS_HS_REMOVED			1674
/*!
 * transaction: rollback to stable updates that would have been aborted
 * in non-dryrun mode
 */
#define	WT_STAT_CONN_TXN_RTS_UPD_ABORTED_DRYRUN		1675
/*!
 * transaction: rollback to stable updates that would have been removed
 * from history store in non-dryrun mode
 */
#define	WT_STAT_CONN_TXN_RTS_HS_REMOVED_DRYRUN		1676
/*! transaction: sessions scanned in each walk of concurrent sessions */
#define	WT_STAT_CONN_TXN_SESSIONS_WALKED		1677
/*! transaction: set timestamp calls */
#define	WT_STAT_CONN_TXN_SET_TS				1678
/*! transaction: set timestamp durable calls */
#define	WT_STAT_CONN_TXN_SET_TS_DURABLE			1679
/*! transaction: set timestamp durable updates */
#define	WT_STAT_CONN_TXN_SET_TS_DURABLE_UPD		1680
/*! transaction: set timestamp force calls */
#define	WT_STAT_CONN_TXN_SET_TS_FORCE			1681
/*!
 * transaction: set timestamp global oldest timestamp set to be more
 * recent than the global stable timestamp
 */
#define	WT_STAT_CONN_TXN_SET_TS_OUT_OF_ORDER		1682
/*! transaction: set timestamp oldest calls */
#define	WT_STAT_CONN_TXN_SET_TS_OLDEST			1683
/*! transaction: set timestamp oldest updates */
#define	WT_STAT_CONN_TXN_SET_TS_OLDEST_UPD		1684
/*! transaction: set timestamp stable calls */
#define	WT_STAT_CONN_TXN_SET_TS_STABLE			1685
/*! transaction: set timestamp stable updates */
#define	WT_STAT_CONN_TXN_SET_TS_STABLE_UPD		1686
/*! transaction: transaction begins */
#define	WT_STAT_CONN_TXN_BEGIN				1687
/*!
 * transaction: transaction checkpoint history store file duration
 * (usecs)
 */
#define	WT_STAT_CONN_TXN_HS_CKPT_DURATION		1688
/*! transaction: transaction range of IDs currently pinned */
#define	WT_STAT_CONN_TXN_PINNED_RANGE			1689
/*! transaction: transaction range of IDs currently pinned by a checkpoint */
#define	WT_STAT_CONN_TXN_PINNED_CHECKPOINT_RANGE	1690
/*! transaction: transaction range of timestamps currently pinned */
#define	WT_STAT_CONN_TXN_PINNED_TIMESTAMP		1691
/*! transaction: transaction range of timestamps pinned by a checkpoint */
#define	WT_STAT_CONN_TXN_PINNED_TIMESTAMP_CHECKPOINT	1692
/*!
 * transaction: transaction range of timestamps pinned by the oldest
 * active read timestamp
 */
#define	WT_STAT_CONN_TXN_PINNED_TIMESTAMP_READER	1693
/*!
 * transaction: transaction range of timestamps pinned by the oldest
 * timestamp
 */
#define	WT_STAT_CONN_TXN_PINNED_TIMESTAMP_OLDEST	1694
/*! transaction: transaction read timestamp of the oldest active reader */
#define	WT_STAT_CONN_TXN_TIMESTAMP_OLDEST_ACTIVE_READ	1695
/*! transaction: transaction rollback to stable currently running */
#define	WT_STAT_CONN_TXN_ROLLBACK_TO_STABLE_RUNNING	1696
/*! transaction: transaction walk of concurrent sessions */
#define	WT_STAT_CONN_TXN_WALK_SESSIONS			1697
/*! transaction: transactions committed */
#define	WT_STAT_CONN_TXN_COMMIT				1698
/*! transaction: transactions rolled back */
#define	WT_STAT_CONN_TXN_ROLLBACK			1699
/*! transaction: update conflicts */
#define	WT_STAT_CONN_TXN_UPDATE_CONFLICT		1700

/*!
 * @}
 * @name Statistics for data sources
 * @anchor statistics_dsrc
 * @{
 */
/*! LSM: bloom filter false positives */
#define	WT_STAT_DSRC_BLOOM_FALSE_POSITIVE		2000
/*! LSM: bloom filter hits */
#define	WT_STAT_DSRC_BLOOM_HIT				2001
/*! LSM: bloom filter misses */
#define	WT_STAT_DSRC_BLOOM_MISS				2002
/*! LSM: bloom filter pages evicted from cache */
#define	WT_STAT_DSRC_BLOOM_PAGE_EVICT			2003
/*! LSM: bloom filter pages read into cache */
#define	WT_STAT_DSRC_BLOOM_PAGE_READ			2004
/*! LSM: bloom filters in the LSM tree */
#define	WT_STAT_DSRC_BLOOM_COUNT			2005
/*! LSM: chunks in the LSM tree */
#define	WT_STAT_DSRC_LSM_CHUNK_COUNT			2006
/*! LSM: highest merge generation in the LSM tree */
#define	WT_STAT_DSRC_LSM_GENERATION_MAX			2007
/*!
 * LSM: queries that could have benefited from a Bloom filter that did
 * not exist
 */
#define	WT_STAT_DSRC_LSM_LOOKUP_NO_BLOOM		2008
/*! LSM: sleep for LSM checkpoint throttle */
#define	WT_STAT_DSRC_LSM_CHECKPOINT_THROTTLE		2009
/*! LSM: sleep for LSM merge throttle */
#define	WT_STAT_DSRC_LSM_MERGE_THROTTLE			2010
/*! LSM: total size of bloom filters */
#define	WT_STAT_DSRC_BLOOM_SIZE				2011
/*! autocommit: retries for readonly operations */
#define	WT_STAT_DSRC_AUTOCOMMIT_READONLY_RETRY		2012
/*! autocommit: retries for update operations */
#define	WT_STAT_DSRC_AUTOCOMMIT_UPDATE_RETRY		2013
/*! backup: total modified incremental blocks with compressed data */
#define	WT_STAT_DSRC_BACKUP_BLOCKS_COMPRESSED		2014
/*! backup: total modified incremental blocks without compressed data */
#define	WT_STAT_DSRC_BACKUP_BLOCKS_UNCOMPRESSED		2015
/*! block-manager: allocations requiring file extension */
#define	WT_STAT_DSRC_BLOCK_EXTENSION			2016
/*! block-manager: blocks allocated */
#define	WT_STAT_DSRC_BLOCK_ALLOC			2017
/*! block-manager: blocks freed */
#define	WT_STAT_DSRC_BLOCK_FREE				2018
/*! block-manager: checkpoint size */
#define	WT_STAT_DSRC_BLOCK_CHECKPOINT_SIZE		2019
/*! block-manager: file allocation unit size */
#define	WT_STAT_DSRC_ALLOCATION_SIZE			2020
/*! block-manager: file bytes available for reuse */
#define	WT_STAT_DSRC_BLOCK_REUSE_BYTES			2021
/*! block-manager: file magic number */
#define	WT_STAT_DSRC_BLOCK_MAGIC			2022
/*! block-manager: file major version number */
#define	WT_STAT_DSRC_BLOCK_MAJOR			2023
/*! block-manager: file size in bytes */
#define	WT_STAT_DSRC_BLOCK_SIZE				2024
/*! block-manager: minor version number */
#define	WT_STAT_DSRC_BLOCK_MINOR			2025
/*! btree: btree checkpoint generation */
#define	WT_STAT_DSRC_BTREE_CHECKPOINT_GENERATION	2026
/*! btree: btree clean tree checkpoint expiration time */
#define	WT_STAT_DSRC_BTREE_CLEAN_CHECKPOINT_TIMER	2027
/*! btree: btree compact pages reviewed */
#define	WT_STAT_DSRC_BTREE_COMPACT_PAGES_REVIEWED	2028
/*! btree: btree compact pages rewritten */
#define	WT_STAT_DSRC_BTREE_COMPACT_PAGES_REWRITTEN	2029
/*! btree: btree compact pages skipped */
#define	WT_STAT_DSRC_BTREE_COMPACT_PAGES_SKIPPED	2030
/*! btree: btree expected number of compact bytes rewritten */
#define	WT_STAT_DSRC_BTREE_COMPACT_BYTES_REWRITTEN_EXPECTED	2031
/*! btree: btree expected number of compact pages rewritten */
#define	WT_STAT_DSRC_BTREE_COMPACT_PAGES_REWRITTEN_EXPECTED	2032
/*! btree: btree number of pages reconciled during checkpoint */
#define	WT_STAT_DSRC_BTREE_CHECKPOINT_PAGES_RECONCILED	2033
/*! btree: btree skipped by compaction as process would not reduce size */
#define	WT_STAT_DSRC_BTREE_COMPACT_SKIPPED		2034
/*!
 * btree: column-store fixed-size leaf pages, only reported if tree_walk
 * or all statistics are enabled
 */
#define	WT_STAT_DSRC_BTREE_COLUMN_FIX			2035
/*!
 * btree: column-store fixed-size time windows, only reported if
 * tree_walk or all statistics are enabled
 */
#define	WT_STAT_DSRC_BTREE_COLUMN_TWS			2036
/*!
 * btree: column-store internal pages, only reported if tree_walk or all
 * statistics are enabled
 */
#define	WT_STAT_DSRC_BTREE_COLUMN_INTERNAL		2037
/*!
 * btree: column-store variable-size RLE encoded values, only reported if
 * tree_walk or all statistics are enabled
 */
#define	WT_STAT_DSRC_BTREE_COLUMN_RLE			2038
/*!
 * btree: column-store variable-size deleted values, only reported if
 * tree_walk or all statistics are enabled
 */
#define	WT_STAT_DSRC_BTREE_COLUMN_DELETED		2039
/*!
 * btree: column-store variable-size leaf pages, only reported if
 * tree_walk or all statistics are enabled
 */
#define	WT_STAT_DSRC_BTREE_COLUMN_VARIABLE		2040
/*! btree: fixed-record size */
#define	WT_STAT_DSRC_BTREE_FIXED_LEN			2041
/*! btree: maximum internal page size */
#define	WT_STAT_DSRC_BTREE_MAXINTLPAGE			2042
/*! btree: maximum leaf page key size */
#define	WT_STAT_DSRC_BTREE_MAXLEAFKEY			2043
/*! btree: maximum leaf page size */
#define	WT_STAT_DSRC_BTREE_MAXLEAFPAGE			2044
/*! btree: maximum leaf page value size */
#define	WT_STAT_DSRC_BTREE_MAXLEAFVALUE			2045
/*! btree: maximum tree depth */
#define	WT_STAT_DSRC_BTREE_MAXIMUM_DEPTH		2046
/*!
 * btree: number of key/value pairs, only reported if tree_walk or all
 * statistics are enabled
 */
#define	WT_STAT_DSRC_BTREE_ENTRIES			2047
/*!
 * btree: overflow pages, only reported if tree_walk or all statistics
 * are enabled
 */
#define	WT_STAT_DSRC_BTREE_OVERFLOW			2048
/*!
 * btree: row-store empty values, only reported if tree_walk or all
 * statistics are enabled
 */
#define	WT_STAT_DSRC_BTREE_ROW_EMPTY_VALUES		2049
/*!
 * btree: row-store internal pages, only reported if tree_walk or all
 * statistics are enabled
 */
#define	WT_STAT_DSRC_BTREE_ROW_INTERNAL			2050
/*!
 * btree: row-store leaf pages, only reported if tree_walk or all
 * statistics are enabled
 */
#define	WT_STAT_DSRC_BTREE_ROW_LEAF			2051
/*! cache: bytes currently in the cache */
#define	WT_STAT_DSRC_CACHE_BYTES_INUSE			2052
/*! cache: bytes dirty in the cache cumulative */
#define	WT_STAT_DSRC_CACHE_BYTES_DIRTY_TOTAL		2053
/*! cache: bytes read into cache */
#define	WT_STAT_DSRC_CACHE_BYTES_READ			2054
/*! cache: bytes written from cache */
#define	WT_STAT_DSRC_CACHE_BYTES_WRITE			2055
/*! cache: checkpoint blocked page eviction */
#define	WT_STAT_DSRC_CACHE_EVICTION_BLOCKED_CHECKPOINT	2056
/*!
 * cache: checkpoint of history store file blocked non-history store page
 * eviction
 */
#define	WT_STAT_DSRC_CACHE_EVICTION_BLOCKED_CHECKPOINT_HS	2057
/*! cache: data source pages selected for eviction unable to be evicted */
#define	WT_STAT_DSRC_CACHE_EVICTION_FAIL		2058
/*!
 * cache: eviction gave up due to detecting a disk value without a
 * timestamp behind the last update on the chain
 */
#define	WT_STAT_DSRC_CACHE_EVICTION_BLOCKED_NO_TS_CHECKPOINT_RACE_1	2059
/*!
 * cache: eviction gave up due to detecting a tombstone without a
 * timestamp ahead of the selected on disk update
 */
#define	WT_STAT_DSRC_CACHE_EVICTION_BLOCKED_NO_TS_CHECKPOINT_RACE_2	2060
/*!
 * cache: eviction gave up due to detecting a tombstone without a
 * timestamp ahead of the selected on disk update after validating the
 * update chain
 */
#define	WT_STAT_DSRC_CACHE_EVICTION_BLOCKED_NO_TS_CHECKPOINT_RACE_3	2061
/*!
 * cache: eviction gave up due to detecting update chain entries without
 * timestamps after the selected on disk update
 */
#define	WT_STAT_DSRC_CACHE_EVICTION_BLOCKED_NO_TS_CHECKPOINT_RACE_4	2062
/*!
 * cache: eviction gave up due to needing to remove a record from the
 * history store but checkpoint is running
 */
#define	WT_STAT_DSRC_CACHE_EVICTION_BLOCKED_REMOVE_HS_RACE_WITH_CHECKPOINT	2063
/*! cache: eviction gave up due to no progress being made */
#define	WT_STAT_DSRC_CACHE_EVICTION_BLOCKED_NO_PROGRESS	2064
/*! cache: eviction walk passes of a file */
#define	WT_STAT_DSRC_CACHE_EVICTION_WALK_PASSES		2065
/*! cache: eviction walk target pages histogram - 0-9 */
#define	WT_STAT_DSRC_CACHE_EVICTION_TARGET_PAGE_LT10	2066
/*! cache: eviction walk target pages histogram - 10-31 */
#define	WT_STAT_DSRC_CACHE_EVICTION_TARGET_PAGE_LT32	2067
/*! cache: eviction walk target pages histogram - 128 and higher */
#define	WT_STAT_DSRC_CACHE_EVICTION_TARGET_PAGE_GE128	2068
/*! cache: eviction walk target pages histogram - 32-63 */
#define	WT_STAT_DSRC_CACHE_EVICTION_TARGET_PAGE_LT64	2069
/*! cache: eviction walk target pages histogram - 64-128 */
#define	WT_STAT_DSRC_CACHE_EVICTION_TARGET_PAGE_LT128	2070
/*!
 * cache: eviction walk target pages reduced due to history store cache
 * pressure
 */
#define	WT_STAT_DSRC_CACHE_EVICTION_TARGET_PAGE_REDUCED	2071
/*! cache: eviction walks abandoned */
#define	WT_STAT_DSRC_CACHE_EVICTION_WALKS_ABANDONED	2072
/*! cache: eviction walks gave up because they restarted their walk twice */
#define	WT_STAT_DSRC_CACHE_EVICTION_WALKS_STOPPED	2073
/*!
 * cache: eviction walks gave up because they saw too many pages and
 * found no candidates
 */
#define	WT_STAT_DSRC_CACHE_EVICTION_WALKS_GAVE_UP_NO_TARGETS	2074
/*!
 * cache: eviction walks gave up because they saw too many pages and
 * found too few candidates
 */
#define	WT_STAT_DSRC_CACHE_EVICTION_WALKS_GAVE_UP_RATIO	2075
/*!
 * cache: eviction walks random search fails to locate a page, results in
 * a null position
 */
#define	WT_STAT_DSRC_CACHE_EVICTION_WALK_RANDOM_RETURNS_NULL_POSITION	2076
/*! cache: eviction walks reached end of tree */
#define	WT_STAT_DSRC_CACHE_EVICTION_WALKS_ENDED		2077
/*! cache: eviction walks restarted */
#define	WT_STAT_DSRC_CACHE_EVICTION_WALK_RESTART	2078
/*! cache: eviction walks started from root of tree */
#define	WT_STAT_DSRC_CACHE_EVICTION_WALK_FROM_ROOT	2079
/*! cache: eviction walks started from saved location in tree */
#define	WT_STAT_DSRC_CACHE_EVICTION_WALK_SAVED_POS	2080
/*! cache: hazard pointer blocked page eviction */
#define	WT_STAT_DSRC_CACHE_EVICTION_BLOCKED_HAZARD	2081
/*! cache: history store table insert calls */
#define	WT_STAT_DSRC_CACHE_HS_INSERT			2082
/*! cache: history store table insert calls that returned restart */
#define	WT_STAT_DSRC_CACHE_HS_INSERT_RESTART		2083
/*! cache: history store table reads */
#define	WT_STAT_DSRC_CACHE_HS_READ			2084
/*! cache: history store table reads missed */
#define	WT_STAT_DSRC_CACHE_HS_READ_MISS			2085
/*! cache: history store table reads requiring squashed modifies */
#define	WT_STAT_DSRC_CACHE_HS_READ_SQUASH		2086
/*!
 * cache: history store table resolved updates without timestamps that
 * lose their durable timestamp
 */
#define	WT_STAT_DSRC_CACHE_HS_ORDER_LOSE_DURABLE_TIMESTAMP	2087
/*!
 * cache: history store table truncation by rollback to stable to remove
 * an unstable update
 */
#define	WT_STAT_DSRC_CACHE_HS_KEY_TRUNCATE_RTS_UNSTABLE	2088
/*!
 * cache: history store table truncation by rollback to stable to remove
 * an update
 */
#define	WT_STAT_DSRC_CACHE_HS_KEY_TRUNCATE_RTS		2089
/*!
 * cache: history store table truncation to remove all the keys of a
 * btree
 */
#define	WT_STAT_DSRC_CACHE_HS_BTREE_TRUNCATE		2090
/*! cache: history store table truncation to remove an update */
#define	WT_STAT_DSRC_CACHE_HS_KEY_TRUNCATE		2091
/*!
 * cache: history store table truncation to remove range of updates due
 * to an update without a timestamp on data page
 */
#define	WT_STAT_DSRC_CACHE_HS_ORDER_REMOVE		2092
/*!
 * cache: history store table truncation to remove range of updates due
 * to key being removed from the data page during reconciliation
 */
#define	WT_STAT_DSRC_CACHE_HS_KEY_TRUNCATE_ONPAGE_REMOVAL	2093
/*!
 * cache: history store table truncations that would have happened in
 * non-dryrun mode
 */
#define	WT_STAT_DSRC_CACHE_HS_BTREE_TRUNCATE_DRYRUN	2094
/*!
 * cache: history store table truncations to remove an unstable update
 * that would have happened in non-dryrun mode
 */
#define	WT_STAT_DSRC_CACHE_HS_KEY_TRUNCATE_RTS_UNSTABLE_DRYRUN	2095
/*!
 * cache: history store table truncations to remove an update that would
 * have happened in non-dryrun mode
 */
#define	WT_STAT_DSRC_CACHE_HS_KEY_TRUNCATE_RTS_DRYRUN	2096
/*!
 * cache: history store table updates without timestamps fixed up by
 * reinserting with the fixed timestamp
 */
#define	WT_STAT_DSRC_CACHE_HS_ORDER_REINSERT		2097
/*! cache: history store table writes requiring squashed modifies */
#define	WT_STAT_DSRC_CACHE_HS_WRITE_SQUASH		2098
/*! cache: in-memory page passed criteria to be split */
#define	WT_STAT_DSRC_CACHE_INMEM_SPLITTABLE		2099
/*! cache: in-memory page splits */
#define	WT_STAT_DSRC_CACHE_INMEM_SPLIT			2100
/*! cache: internal page split blocked its eviction */
#define	WT_STAT_DSRC_CACHE_EVICTION_BLOCKED_INTERNAL_PAGE_SPLIT	2101
/*! cache: internal pages evicted */
#define	WT_STAT_DSRC_CACHE_EVICTION_INTERNAL		2102
/*! cache: internal pages split during eviction */
#define	WT_STAT_DSRC_CACHE_EVICTION_SPLIT_INTERNAL	2103
/*! cache: leaf pages split during eviction */
#define	WT_STAT_DSRC_CACHE_EVICTION_SPLIT_LEAF		2104
/*!
 * cache: locate a random in-mem ref by examining all entries on the root
 * page
 */
#define	WT_STAT_DSRC_CACHE_EVICTION_RANDOM_SAMPLE_INMEM_ROOT	2105
/*! cache: modified pages evicted */
#define	WT_STAT_DSRC_CACHE_EVICTION_DIRTY		2106
/*! cache: multi-block reconciliation blocked whilst checkpoint is running */
#define	WT_STAT_DSRC_CACHE_EVICTION_BLOCKED_MULTI_BLOCK_RECONCILATION_DURING_CHECKPOINT	2107
/*!
 * cache: overflow keys on a multiblock row-store page blocked its
 * eviction
 */
#define	WT_STAT_DSRC_CACHE_EVICTION_BLOCKED_OVERFLOW_KEYS	2108
/*! cache: overflow pages read into cache */
#define	WT_STAT_DSRC_CACHE_READ_OVERFLOW		2109
/*! cache: page split during eviction deepened the tree */
#define	WT_STAT_DSRC_CACHE_EVICTION_DEEPEN		2110
/*! cache: page written requiring history store records */
#define	WT_STAT_DSRC_CACHE_WRITE_HS			2111
/*! cache: pages dirtied due to obsolete time window */
#define	WT_STAT_DSRC_CACHE_EVICTION_DIRTY_OBSOLETE_TW	2112
/*! cache: pages read into cache */
#define	WT_STAT_DSRC_CACHE_READ				2113
/*! cache: pages read into cache after truncate */
#define	WT_STAT_DSRC_CACHE_READ_DELETED			2114
/*! cache: pages read into cache after truncate in prepare state */
#define	WT_STAT_DSRC_CACHE_READ_DELETED_PREPARED	2115
/*! cache: pages read into cache by checkpoint */
#define	WT_STAT_DSRC_CACHE_READ_CHECKPOINT		2116
/*! cache: pages requested from the cache */
#define	WT_STAT_DSRC_CACHE_PAGES_REQUESTED		2117
/*! cache: pages requested from the cache due to pre-fetch */
#define	WT_STAT_DSRC_CACHE_PAGES_PREFETCH		2118
/*! cache: pages seen by eviction walk */
#define	WT_STAT_DSRC_CACHE_EVICTION_PAGES_SEEN		2119
/*! cache: pages written from cache */
#define	WT_STAT_DSRC_CACHE_WRITE			2120
/*! cache: pages written requiring in-memory restoration */
#define	WT_STAT_DSRC_CACHE_WRITE_RESTORE		2121
/*! cache: recent modification of a page blocked its eviction */
#define	WT_STAT_DSRC_CACHE_EVICTION_BLOCKED_RECENTLY_MODIFIED	2122
/*! cache: reverse splits performed */
#define	WT_STAT_DSRC_CACHE_REVERSE_SPLITS		2123
/*!
 * cache: reverse splits skipped because of VLCS namespace gap
 * restrictions
 */
#define	WT_STAT_DSRC_CACHE_REVERSE_SPLITS_SKIPPED_VLCS	2124
/*! cache: the number of times full update inserted to history store */
#define	WT_STAT_DSRC_CACHE_HS_INSERT_FULL_UPDATE	2125
/*! cache: the number of times reverse modify inserted to history store */
#define	WT_STAT_DSRC_CACHE_HS_INSERT_REVERSE_MODIFY	2126
/*! cache: tracked dirty bytes in the cache */
#define	WT_STAT_DSRC_CACHE_BYTES_DIRTY			2127
/*! cache: uncommitted truncate blocked page eviction */
#define	WT_STAT_DSRC_CACHE_EVICTION_BLOCKED_UNCOMMITTED_TRUNCATE	2128
/*! cache: unmodified pages evicted */
#define	WT_STAT_DSRC_CACHE_EVICTION_CLEAN		2129
/*!
 * cache_walk: Average difference between current eviction generation
 * when the page was last considered, only reported if cache_walk or all
 * statistics are enabled
 */
#define	WT_STAT_DSRC_CACHE_STATE_GEN_AVG_GAP		2130
/*!
 * cache_walk: Average on-disk page image size seen, only reported if
 * cache_walk or all statistics are enabled
 */
#define	WT_STAT_DSRC_CACHE_STATE_AVG_WRITTEN_SIZE	2131
/*!
 * cache_walk: Average time in cache for pages that have been visited by
 * the eviction server, only reported if cache_walk or all statistics are
 * enabled
 */
#define	WT_STAT_DSRC_CACHE_STATE_AVG_VISITED_AGE	2132
/*!
 * cache_walk: Average time in cache for pages that have not been visited
 * by the eviction server, only reported if cache_walk or all statistics
 * are enabled
 */
#define	WT_STAT_DSRC_CACHE_STATE_AVG_UNVISITED_AGE	2133
/*!
 * cache_walk: Clean pages currently in cache, only reported if
 * cache_walk or all statistics are enabled
 */
#define	WT_STAT_DSRC_CACHE_STATE_PAGES_CLEAN		2134
/*!
 * cache_walk: Current eviction generation, only reported if cache_walk
 * or all statistics are enabled
 */
#define	WT_STAT_DSRC_CACHE_STATE_GEN_CURRENT		2135
/*!
 * cache_walk: Dirty pages currently in cache, only reported if
 * cache_walk or all statistics are enabled
 */
#define	WT_STAT_DSRC_CACHE_STATE_PAGES_DIRTY		2136
/*!
 * cache_walk: Entries in the root page, only reported if cache_walk or
 * all statistics are enabled
 */
#define	WT_STAT_DSRC_CACHE_STATE_ROOT_ENTRIES		2137
/*!
 * cache_walk: Internal pages currently in cache, only reported if
 * cache_walk or all statistics are enabled
 */
#define	WT_STAT_DSRC_CACHE_STATE_PAGES_INTERNAL		2138
/*!
 * cache_walk: Leaf pages currently in cache, only reported if cache_walk
 * or all statistics are enabled
 */
#define	WT_STAT_DSRC_CACHE_STATE_PAGES_LEAF		2139
/*!
 * cache_walk: Maximum difference between current eviction generation
 * when the page was last considered, only reported if cache_walk or all
 * statistics are enabled
 */
#define	WT_STAT_DSRC_CACHE_STATE_GEN_MAX_GAP		2140
/*!
 * cache_walk: Maximum page size seen, only reported if cache_walk or all
 * statistics are enabled
 */
#define	WT_STAT_DSRC_CACHE_STATE_MAX_PAGESIZE		2141
/*!
 * cache_walk: Minimum on-disk page image size seen, only reported if
 * cache_walk or all statistics are enabled
 */
#define	WT_STAT_DSRC_CACHE_STATE_MIN_WRITTEN_SIZE	2142
/*!
 * cache_walk: Number of pages never visited by eviction server, only
 * reported if cache_walk or all statistics are enabled
 */
#define	WT_STAT_DSRC_CACHE_STATE_UNVISITED_COUNT	2143
/*!
 * cache_walk: On-disk page image sizes smaller than a single allocation
 * unit, only reported if cache_walk or all statistics are enabled
 */
#define	WT_STAT_DSRC_CACHE_STATE_SMALLER_ALLOC_SIZE	2144
/*!
 * cache_walk: Pages created in memory and never written, only reported
 * if cache_walk or all statistics are enabled
 */
#define	WT_STAT_DSRC_CACHE_STATE_MEMORY			2145
/*!
 * cache_walk: Pages currently queued for eviction, only reported if
 * cache_walk or all statistics are enabled
 */
#define	WT_STAT_DSRC_CACHE_STATE_QUEUED			2146
/*!
 * cache_walk: Pages that could not be queued for eviction, only reported
 * if cache_walk or all statistics are enabled
 */
#define	WT_STAT_DSRC_CACHE_STATE_NOT_QUEUEABLE		2147
/*!
 * cache_walk: Refs skipped during cache traversal, only reported if
 * cache_walk or all statistics are enabled
 */
#define	WT_STAT_DSRC_CACHE_STATE_REFS_SKIPPED		2148
/*!
 * cache_walk: Size of the root page, only reported if cache_walk or all
 * statistics are enabled
 */
#define	WT_STAT_DSRC_CACHE_STATE_ROOT_SIZE		2149
/*!
 * cache_walk: Total number of pages currently in cache, only reported if
 * cache_walk or all statistics are enabled
 */
#define	WT_STAT_DSRC_CACHE_STATE_PAGES			2150
/*! checkpoint: checkpoint has acquired a snapshot for its transaction */
#define	WT_STAT_DSRC_CHECKPOINT_SNAPSHOT_ACQUIRED	2151
/*! checkpoint: pages added for eviction during checkpoint cleanup */
#define	WT_STAT_DSRC_CHECKPOINT_CLEANUP_PAGES_EVICT	2152
/*! checkpoint: pages removed during checkpoint cleanup */
#define	WT_STAT_DSRC_CHECKPOINT_CLEANUP_PAGES_REMOVED	2153
/*! checkpoint: pages skipped during checkpoint cleanup tree walk */
#define	WT_STAT_DSRC_CHECKPOINT_CLEANUP_PAGES_WALK_SKIPPED	2154
/*! checkpoint: pages visited during checkpoint cleanup */
#define	WT_STAT_DSRC_CHECKPOINT_CLEANUP_PAGES_VISITED	2155
/*! checkpoint: transaction checkpoints due to obsolete pages */
#define	WT_STAT_DSRC_CHECKPOINT_OBSOLETE_APPLIED	2156
/*!
 * compression: compressed page maximum internal page size prior to
 * compression
 */
#define	WT_STAT_DSRC_COMPRESS_PRECOMP_INTL_MAX_PAGE_SIZE	2157
/*!
 * compression: compressed page maximum leaf page size prior to
 * compression
 */
#define	WT_STAT_DSRC_COMPRESS_PRECOMP_LEAF_MAX_PAGE_SIZE	2158
/*! compression: page written to disk failed to compress */
#define	WT_STAT_DSRC_COMPRESS_WRITE_FAIL		2159
/*! compression: page written to disk was too small to compress */
#define	WT_STAT_DSRC_COMPRESS_WRITE_TOO_SMALL		2160
/*! compression: pages read from disk */
#define	WT_STAT_DSRC_COMPRESS_READ			2161
/*!
 * compression: pages read from disk with compression ratio greater than
 * 64
 */
#define	WT_STAT_DSRC_COMPRESS_READ_RATIO_HIST_MAX	2162
/*!
 * compression: pages read from disk with compression ratio smaller than
 * 2
 */
#define	WT_STAT_DSRC_COMPRESS_READ_RATIO_HIST_2		2163
/*!
 * compression: pages read from disk with compression ratio smaller than
 * 4
 */
#define	WT_STAT_DSRC_COMPRESS_READ_RATIO_HIST_4		2164
/*!
 * compression: pages read from disk with compression ratio smaller than
 * 8
 */
#define	WT_STAT_DSRC_COMPRESS_READ_RATIO_HIST_8		2165
/*!
 * compression: pages read from disk with compression ratio smaller than
 * 16
 */
#define	WT_STAT_DSRC_COMPRESS_READ_RATIO_HIST_16	2166
/*!
 * compression: pages read from disk with compression ratio smaller than
 * 32
 */
#define	WT_STAT_DSRC_COMPRESS_READ_RATIO_HIST_32	2167
/*!
 * compression: pages read from disk with compression ratio smaller than
 * 64
 */
#define	WT_STAT_DSRC_COMPRESS_READ_RATIO_HIST_64	2168
/*! compression: pages written to disk */
#define	WT_STAT_DSRC_COMPRESS_WRITE			2169
/*!
 * compression: pages written to disk with compression ratio greater than
 * 64
 */
#define	WT_STAT_DSRC_COMPRESS_WRITE_RATIO_HIST_MAX	2170
/*!
 * compression: pages written to disk with compression ratio smaller than
 * 2
 */
#define	WT_STAT_DSRC_COMPRESS_WRITE_RATIO_HIST_2	2171
/*!
 * compression: pages written to disk with compression ratio smaller than
 * 4
 */
#define	WT_STAT_DSRC_COMPRESS_WRITE_RATIO_HIST_4	2172
/*!
 * compression: pages written to disk with compression ratio smaller than
 * 8
 */
#define	WT_STAT_DSRC_COMPRESS_WRITE_RATIO_HIST_8	2173
/*!
 * compression: pages written to disk with compression ratio smaller than
 * 16
 */
#define	WT_STAT_DSRC_COMPRESS_WRITE_RATIO_HIST_16	2174
/*!
 * compression: pages written to disk with compression ratio smaller than
 * 32
 */
#define	WT_STAT_DSRC_COMPRESS_WRITE_RATIO_HIST_32	2175
/*!
 * compression: pages written to disk with compression ratio smaller than
 * 64
 */
#define	WT_STAT_DSRC_COMPRESS_WRITE_RATIO_HIST_64	2176
/*! cursor: Total number of deleted pages skipped during tree walk */
#define	WT_STAT_DSRC_CURSOR_TREE_WALK_DEL_PAGE_SKIP	2177
/*! cursor: Total number of entries skipped by cursor next calls */
#define	WT_STAT_DSRC_CURSOR_NEXT_SKIP_TOTAL		2178
/*! cursor: Total number of entries skipped by cursor prev calls */
#define	WT_STAT_DSRC_CURSOR_PREV_SKIP_TOTAL		2179
/*!
 * cursor: Total number of entries skipped to position the history store
 * cursor
 */
#define	WT_STAT_DSRC_CURSOR_SKIP_HS_CUR_POSITION	2180
/*!
 * cursor: Total number of in-memory deleted pages skipped during tree
 * walk
 */
#define	WT_STAT_DSRC_CURSOR_TREE_WALK_INMEM_DEL_PAGE_SKIP	2181
/*! cursor: Total number of on-disk deleted pages skipped during tree walk */
#define	WT_STAT_DSRC_CURSOR_TREE_WALK_ONDISK_DEL_PAGE_SKIP	2182
/*!
 * cursor: Total number of times a search near has exited due to prefix
 * config
 */
#define	WT_STAT_DSRC_CURSOR_SEARCH_NEAR_PREFIX_FAST_PATHS	2183
/*!
 * cursor: Total number of times cursor fails to temporarily release
 * pinned page to encourage eviction of hot or large page
 */
#define	WT_STAT_DSRC_CURSOR_REPOSITION_FAILED		2184
/*!
 * cursor: Total number of times cursor temporarily releases pinned page
 * to encourage eviction of hot or large page
 */
#define	WT_STAT_DSRC_CURSOR_REPOSITION			2185
/*! cursor: bulk loaded cursor insert calls */
#define	WT_STAT_DSRC_CURSOR_INSERT_BULK			2186
/*! cursor: cache cursors reuse count */
#define	WT_STAT_DSRC_CURSOR_REOPEN			2187
/*! cursor: close calls that result in cache */
#define	WT_STAT_DSRC_CURSOR_CACHE			2188
/*! cursor: create calls */
#define	WT_STAT_DSRC_CURSOR_CREATE			2189
/*! cursor: cursor bound calls that return an error */
#define	WT_STAT_DSRC_CURSOR_BOUND_ERROR			2190
/*! cursor: cursor bounds cleared from reset */
#define	WT_STAT_DSRC_CURSOR_BOUNDS_RESET		2191
/*! cursor: cursor bounds comparisons performed */
#define	WT_STAT_DSRC_CURSOR_BOUNDS_COMPARISONS		2192
/*! cursor: cursor bounds next called on an unpositioned cursor */
#define	WT_STAT_DSRC_CURSOR_BOUNDS_NEXT_UNPOSITIONED	2193
/*! cursor: cursor bounds next early exit */
#define	WT_STAT_DSRC_CURSOR_BOUNDS_NEXT_EARLY_EXIT	2194
/*! cursor: cursor bounds prev called on an unpositioned cursor */
#define	WT_STAT_DSRC_CURSOR_BOUNDS_PREV_UNPOSITIONED	2195
/*! cursor: cursor bounds prev early exit */
#define	WT_STAT_DSRC_CURSOR_BOUNDS_PREV_EARLY_EXIT	2196
/*! cursor: cursor bounds search early exit */
#define	WT_STAT_DSRC_CURSOR_BOUNDS_SEARCH_EARLY_EXIT	2197
/*! cursor: cursor bounds search near call repositioned cursor */
#define	WT_STAT_DSRC_CURSOR_BOUNDS_SEARCH_NEAR_REPOSITIONED_CURSOR	2198
/*! cursor: cursor cache calls that return an error */
#define	WT_STAT_DSRC_CURSOR_CACHE_ERROR			2199
/*! cursor: cursor close calls that return an error */
#define	WT_STAT_DSRC_CURSOR_CLOSE_ERROR			2200
/*! cursor: cursor compare calls that return an error */
#define	WT_STAT_DSRC_CURSOR_COMPARE_ERROR		2201
/*! cursor: cursor equals calls that return an error */
#define	WT_STAT_DSRC_CURSOR_EQUALS_ERROR		2202
/*! cursor: cursor get key calls that return an error */
#define	WT_STAT_DSRC_CURSOR_GET_KEY_ERROR		2203
/*! cursor: cursor get value calls that return an error */
#define	WT_STAT_DSRC_CURSOR_GET_VALUE_ERROR		2204
/*! cursor: cursor insert calls that return an error */
#define	WT_STAT_DSRC_CURSOR_INSERT_ERROR		2205
/*! cursor: cursor insert check calls that return an error */
#define	WT_STAT_DSRC_CURSOR_INSERT_CHECK_ERROR		2206
/*! cursor: cursor largest key calls that return an error */
#define	WT_STAT_DSRC_CURSOR_LARGEST_KEY_ERROR		2207
/*! cursor: cursor modify calls that return an error */
#define	WT_STAT_DSRC_CURSOR_MODIFY_ERROR		2208
/*! cursor: cursor next calls that return an error */
#define	WT_STAT_DSRC_CURSOR_NEXT_ERROR			2209
/*!
 * cursor: cursor next calls that skip due to a globally visible history
 * store tombstone
 */
#define	WT_STAT_DSRC_CURSOR_NEXT_HS_TOMBSTONE		2210
/*!
 * cursor: cursor next calls that skip greater than 1 and fewer than 100
 * entries
 */
#define	WT_STAT_DSRC_CURSOR_NEXT_SKIP_LT_100		2211
/*!
 * cursor: cursor next calls that skip greater than or equal to 100
 * entries
 */
#define	WT_STAT_DSRC_CURSOR_NEXT_SKIP_GE_100		2212
/*! cursor: cursor next random calls that return an error */
#define	WT_STAT_DSRC_CURSOR_NEXT_RANDOM_ERROR		2213
/*! cursor: cursor prev calls that return an error */
#define	WT_STAT_DSRC_CURSOR_PREV_ERROR			2214
/*!
 * cursor: cursor prev calls that skip due to a globally visible history
 * store tombstone
 */
#define	WT_STAT_DSRC_CURSOR_PREV_HS_TOMBSTONE		2215
/*!
 * cursor: cursor prev calls that skip greater than or equal to 100
 * entries
 */
#define	WT_STAT_DSRC_CURSOR_PREV_SKIP_GE_100		2216
/*! cursor: cursor prev calls that skip less than 100 entries */
#define	WT_STAT_DSRC_CURSOR_PREV_SKIP_LT_100		2217
/*! cursor: cursor reconfigure calls that return an error */
#define	WT_STAT_DSRC_CURSOR_RECONFIGURE_ERROR		2218
/*! cursor: cursor remove calls that return an error */
#define	WT_STAT_DSRC_CURSOR_REMOVE_ERROR		2219
/*! cursor: cursor reopen calls that return an error */
#define	WT_STAT_DSRC_CURSOR_REOPEN_ERROR		2220
/*! cursor: cursor reserve calls that return an error */
#define	WT_STAT_DSRC_CURSOR_RESERVE_ERROR		2221
/*! cursor: cursor reset calls that return an error */
#define	WT_STAT_DSRC_CURSOR_RESET_ERROR			2222
/*! cursor: cursor search calls that return an error */
#define	WT_STAT_DSRC_CURSOR_SEARCH_ERROR		2223
/*! cursor: cursor search near calls that return an error */
#define	WT_STAT_DSRC_CURSOR_SEARCH_NEAR_ERROR		2224
/*! cursor: cursor update calls that return an error */
#define	WT_STAT_DSRC_CURSOR_UPDATE_ERROR		2225
/*! cursor: insert calls */
#define	WT_STAT_DSRC_CURSOR_INSERT			2226
/*! cursor: insert key and value bytes */
#define	WT_STAT_DSRC_CURSOR_INSERT_BYTES		2227
/*! cursor: modify */
#define	WT_STAT_DSRC_CURSOR_MODIFY			2228
/*! cursor: modify key and value bytes affected */
#define	WT_STAT_DSRC_CURSOR_MODIFY_BYTES		2229
/*! cursor: modify value bytes modified */
#define	WT_STAT_DSRC_CURSOR_MODIFY_BYTES_TOUCH		2230
/*! cursor: next calls */
#define	WT_STAT_DSRC_CURSOR_NEXT			2231
/*! cursor: open cursor count */
#define	WT_STAT_DSRC_CURSOR_OPEN_COUNT			2232
/*! cursor: operation restarted */
#define	WT_STAT_DSRC_CURSOR_RESTART			2233
/*! cursor: prev calls */
#define	WT_STAT_DSRC_CURSOR_PREV			2234
/*! cursor: remove calls */
#define	WT_STAT_DSRC_CURSOR_REMOVE			2235
/*! cursor: remove key bytes removed */
#define	WT_STAT_DSRC_CURSOR_REMOVE_BYTES		2236
/*! cursor: reserve calls */
#define	WT_STAT_DSRC_CURSOR_RESERVE			2237
/*! cursor: reset calls */
#define	WT_STAT_DSRC_CURSOR_RESET			2238
/*! cursor: search calls */
#define	WT_STAT_DSRC_CURSOR_SEARCH			2239
/*! cursor: search history store calls */
#define	WT_STAT_DSRC_CURSOR_SEARCH_HS			2240
/*! cursor: search near calls */
#define	WT_STAT_DSRC_CURSOR_SEARCH_NEAR			2241
/*! cursor: truncate calls */
#define	WT_STAT_DSRC_CURSOR_TRUNCATE			2242
/*! cursor: update calls */
#define	WT_STAT_DSRC_CURSOR_UPDATE			2243
/*! cursor: update key and value bytes */
#define	WT_STAT_DSRC_CURSOR_UPDATE_BYTES		2244
/*! cursor: update value size change */
#define	WT_STAT_DSRC_CURSOR_UPDATE_BYTES_CHANGED	2245
/*! reconciliation: VLCS pages explicitly reconciled as empty */
#define	WT_STAT_DSRC_REC_VLCS_EMPTIED_PAGES		2246
/*! reconciliation: approximate byte size of timestamps in pages written */
#define	WT_STAT_DSRC_REC_TIME_WINDOW_BYTES_TS		2247
/*!
 * reconciliation: approximate byte size of transaction IDs in pages
 * written
 */
#define	WT_STAT_DSRC_REC_TIME_WINDOW_BYTES_TXN		2248
/*! reconciliation: dictionary matches */
#define	WT_STAT_DSRC_REC_DICTIONARY			2249
/*! reconciliation: fast-path pages deleted */
#define	WT_STAT_DSRC_REC_PAGE_DELETE_FAST		2250
/*!
 * reconciliation: internal page key bytes discarded using suffix
 * compression
 */
#define	WT_STAT_DSRC_REC_SUFFIX_COMPRESSION		2251
/*! reconciliation: internal page multi-block writes */
#define	WT_STAT_DSRC_REC_MULTIBLOCK_INTERNAL		2252
/*! reconciliation: leaf page key bytes discarded using prefix compression */
#define	WT_STAT_DSRC_REC_PREFIX_COMPRESSION		2253
/*! reconciliation: leaf page multi-block writes */
#define	WT_STAT_DSRC_REC_MULTIBLOCK_LEAF		2254
/*! reconciliation: leaf-page overflow keys */
#define	WT_STAT_DSRC_REC_OVERFLOW_KEY_LEAF		2255
/*! reconciliation: maximum blocks required for a page */
#define	WT_STAT_DSRC_REC_MULTIBLOCK_MAX			2256
/*! reconciliation: overflow values written */
#define	WT_STAT_DSRC_REC_OVERFLOW_VALUE			2257
/*! reconciliation: page reconciliation calls */
#define	WT_STAT_DSRC_REC_PAGES				2258
/*! reconciliation: page reconciliation calls for eviction */
#define	WT_STAT_DSRC_REC_PAGES_EVICTION			2259
/*! reconciliation: pages deleted */
#define	WT_STAT_DSRC_REC_PAGE_DELETE			2260
/*!
 * reconciliation: pages written including an aggregated newest start
 * durable timestamp
 */
#define	WT_STAT_DSRC_REC_TIME_AGGR_NEWEST_START_DURABLE_TS	2261
/*!
 * reconciliation: pages written including an aggregated newest stop
 * durable timestamp
 */
#define	WT_STAT_DSRC_REC_TIME_AGGR_NEWEST_STOP_DURABLE_TS	2262
/*!
 * reconciliation: pages written including an aggregated newest stop
 * timestamp
 */
#define	WT_STAT_DSRC_REC_TIME_AGGR_NEWEST_STOP_TS	2263
/*!
 * reconciliation: pages written including an aggregated newest stop
 * transaction ID
 */
#define	WT_STAT_DSRC_REC_TIME_AGGR_NEWEST_STOP_TXN	2264
/*!
 * reconciliation: pages written including an aggregated newest
 * transaction ID
 */
#define	WT_STAT_DSRC_REC_TIME_AGGR_NEWEST_TXN		2265
/*!
 * reconciliation: pages written including an aggregated oldest start
 * timestamp
 */
#define	WT_STAT_DSRC_REC_TIME_AGGR_OLDEST_START_TS	2266
/*! reconciliation: pages written including an aggregated prepare */
#define	WT_STAT_DSRC_REC_TIME_AGGR_PREPARED		2267
/*! reconciliation: pages written including at least one prepare */
#define	WT_STAT_DSRC_REC_TIME_WINDOW_PAGES_PREPARED	2268
/*!
 * reconciliation: pages written including at least one start durable
 * timestamp
 */
#define	WT_STAT_DSRC_REC_TIME_WINDOW_PAGES_DURABLE_START_TS	2269
/*! reconciliation: pages written including at least one start timestamp */
#define	WT_STAT_DSRC_REC_TIME_WINDOW_PAGES_START_TS	2270
/*!
 * reconciliation: pages written including at least one start transaction
 * ID
 */
#define	WT_STAT_DSRC_REC_TIME_WINDOW_PAGES_START_TXN	2271
/*!
 * reconciliation: pages written including at least one stop durable
 * timestamp
 */
#define	WT_STAT_DSRC_REC_TIME_WINDOW_PAGES_DURABLE_STOP_TS	2272
/*! reconciliation: pages written including at least one stop timestamp */
#define	WT_STAT_DSRC_REC_TIME_WINDOW_PAGES_STOP_TS	2273
/*!
 * reconciliation: pages written including at least one stop transaction
 * ID
 */
#define	WT_STAT_DSRC_REC_TIME_WINDOW_PAGES_STOP_TXN	2274
/*! reconciliation: records written including a prepare */
#define	WT_STAT_DSRC_REC_TIME_WINDOW_PREPARED		2275
/*! reconciliation: records written including a start durable timestamp */
#define	WT_STAT_DSRC_REC_TIME_WINDOW_DURABLE_START_TS	2276
/*! reconciliation: records written including a start timestamp */
#define	WT_STAT_DSRC_REC_TIME_WINDOW_START_TS		2277
/*! reconciliation: records written including a start transaction ID */
#define	WT_STAT_DSRC_REC_TIME_WINDOW_START_TXN		2278
/*! reconciliation: records written including a stop durable timestamp */
#define	WT_STAT_DSRC_REC_TIME_WINDOW_DURABLE_STOP_TS	2279
/*! reconciliation: records written including a stop timestamp */
#define	WT_STAT_DSRC_REC_TIME_WINDOW_STOP_TS		2280
/*! reconciliation: records written including a stop transaction ID */
#define	WT_STAT_DSRC_REC_TIME_WINDOW_STOP_TXN		2281
/*! session: object compaction */
#define	WT_STAT_DSRC_SESSION_COMPACT			2282
/*!
 * transaction: a reader raced with a prepared transaction commit and
 * skipped an update or updates
 */
#define	WT_STAT_DSRC_TXN_READ_RACE_PREPARE_COMMIT	2283
/*! transaction: number of times overflow removed value is read */
#define	WT_STAT_DSRC_TXN_READ_OVERFLOW_REMOVE		2284
/*! transaction: race to read prepared update retry */
#define	WT_STAT_DSRC_TXN_READ_RACE_PREPARE_UPDATE	2285
/*!
 * transaction: rollback to stable history store keys that would have
 * been swept in non-dryrun mode
 */
#define	WT_STAT_DSRC_TXN_RTS_SWEEP_HS_KEYS_DRYRUN	2286
/*!
 * transaction: rollback to stable history store records with stop
 * timestamps older than newer records
 */
#define	WT_STAT_DSRC_TXN_RTS_HS_STOP_OLDER_THAN_NEWER_START	2287
/*! transaction: rollback to stable inconsistent checkpoint */
#define	WT_STAT_DSRC_TXN_RTS_INCONSISTENT_CKPT		2288
/*! transaction: rollback to stable keys removed */
#define	WT_STAT_DSRC_TXN_RTS_KEYS_REMOVED		2289
/*! transaction: rollback to stable keys restored */
#define	WT_STAT_DSRC_TXN_RTS_KEYS_RESTORED		2290
/*!
 * transaction: rollback to stable keys that would have been removed in
 * non-dryrun mode
 */
#define	WT_STAT_DSRC_TXN_RTS_KEYS_REMOVED_DRYRUN	2291
/*!
 * transaction: rollback to stable keys that would have been restored in
 * non-dryrun mode
 */
#define	WT_STAT_DSRC_TXN_RTS_KEYS_RESTORED_DRYRUN	2292
/*! transaction: rollback to stable restored tombstones from history store */
#define	WT_STAT_DSRC_TXN_RTS_HS_RESTORE_TOMBSTONES	2293
/*! transaction: rollback to stable restored updates from history store */
#define	WT_STAT_DSRC_TXN_RTS_HS_RESTORE_UPDATES		2294
/*! transaction: rollback to stable skipping delete rle */
#define	WT_STAT_DSRC_TXN_RTS_DELETE_RLE_SKIPPED		2295
/*! transaction: rollback to stable skipping stable rle */
#define	WT_STAT_DSRC_TXN_RTS_STABLE_RLE_SKIPPED		2296
/*! transaction: rollback to stable sweeping history store keys */
#define	WT_STAT_DSRC_TXN_RTS_SWEEP_HS_KEYS		2297
/*!
 * transaction: rollback to stable tombstones from history store that
 * would have been restored in non-dryrun mode
 */
#define	WT_STAT_DSRC_TXN_RTS_HS_RESTORE_TOMBSTONES_DRYRUN	2298
/*!
 * transaction: rollback to stable updates from history store that would
 * have been restored in non-dryrun mode
 */
#define	WT_STAT_DSRC_TXN_RTS_HS_RESTORE_UPDATES_DRYRUN	2299
/*! transaction: rollback to stable updates removed from history store */
#define	WT_STAT_DSRC_TXN_RTS_HS_REMOVED			2300
/*!
 * transaction: rollback to stable updates that would have been removed
 * from history store in non-dryrun mode
 */
#define	WT_STAT_DSRC_TXN_RTS_HS_REMOVED_DRYRUN		2301
/*! transaction: update conflicts */
#define	WT_STAT_DSRC_TXN_UPDATE_CONFLICT		2302

/*!
 * @}
 * @name Statistics for join cursors
 * @anchor statistics_join
 * @{
 */
/*! join: accesses to the main table */
#define	WT_STAT_JOIN_MAIN_ACCESS			3000
/*! join: bloom filter false positives */
#define	WT_STAT_JOIN_BLOOM_FALSE_POSITIVE		3001
/*! join: checks that conditions of membership are satisfied */
#define	WT_STAT_JOIN_MEMBERSHIP_CHECK			3002
/*! join: items inserted into a bloom filter */
#define	WT_STAT_JOIN_BLOOM_INSERT			3003
/*! join: items iterated */
#define	WT_STAT_JOIN_ITERATED				3004

/*!
 * @}
 * @name Statistics for session
 * @anchor statistics_session
 * @{
 */
/*! session: bytes read into cache */
#define	WT_STAT_SESSION_BYTES_READ			4000
/*! session: bytes written from cache */
#define	WT_STAT_SESSION_BYTES_WRITE			4001
/*! session: dhandle lock wait time (usecs) */
#define	WT_STAT_SESSION_LOCK_DHANDLE_WAIT		4002
/*! session: dirty bytes in this txn */
#define	WT_STAT_SESSION_TXN_BYTES_DIRTY			4003
/*! session: page read from disk to cache time (usecs) */
#define	WT_STAT_SESSION_READ_TIME			4004
/*! session: page write from cache to disk time (usecs) */
#define	WT_STAT_SESSION_WRITE_TIME			4005
/*! session: schema lock wait time (usecs) */
#define	WT_STAT_SESSION_LOCK_SCHEMA_WAIT		4006
/*! session: time waiting for cache (usecs) */
#define	WT_STAT_SESSION_CACHE_TIME			4007
/*! @} */
/*
 * Statistics section: END
 * DO NOT EDIT: automatically built by dist/stat.py.
 */
/*! @} */

/*******************************************
 * Verbose categories
 *******************************************/
/*!
 * @addtogroup wt
 * @{
 */
/*!
 * @name Verbose categories
 * @anchor verbose_categories
 * @{
 */
/*!
 * WiredTiger verbose event categories.
 * Note that the verbose categories cover a wide set of sub-systems and operations
 * within WiredTiger. As such, the categories are subject to change and evolve
 * between different WiredTiger releases.
 */
typedef enum {
/* VERBOSE ENUM START */
    WT_VERB_ALL,                  /*!< ALL module messages. */
    WT_VERB_API,                  /*!< API messages. */
    WT_VERB_BACKUP,               /*!< Backup messages. */
    WT_VERB_BLKCACHE,
    WT_VERB_BLOCK,                /*!< Block manager messages. */
    WT_VERB_CHECKPOINT,           /*!< Checkpoint messages. */
    WT_VERB_CHECKPOINT_CLEANUP,
    WT_VERB_CHECKPOINT_PROGRESS,  /*!< Checkpoint progress messages. */
    WT_VERB_CHUNKCACHE,           /*!< Chunk cache messages. */
    WT_VERB_COMPACT,              /*!< Compact messages. */
    WT_VERB_COMPACT_PROGRESS,     /*!< Compact progress messages. */
    WT_VERB_CONFIGURATION,
    WT_VERB_DEFAULT,
    WT_VERB_ERROR_RETURNS,
    WT_VERB_EVICT,                /*!< Eviction messages. */
    WT_VERB_EVICTSERVER,          /*!< Eviction server messages. */
    WT_VERB_EVICT_STUCK,
    WT_VERB_EXTENSION,            /*!< Extension messages. */
    WT_VERB_FILEOPS,
    WT_VERB_GENERATION,
    WT_VERB_HANDLEOPS,
    WT_VERB_HS,                   /*!< History store messages. */
    WT_VERB_HS_ACTIVITY,          /*!< History store activity messages. */
    WT_VERB_LOG,                  /*!< Log messages. */
    WT_VERB_LSM,                  /*!< LSM messages. */
    WT_VERB_LSM_MANAGER,
    WT_VERB_MUTEX,
    WT_VERB_METADATA,             /*!< Metadata messages. */
    WT_VERB_OUT_OF_ORDER,
    WT_VERB_OVERFLOW,
    WT_VERB_PREFETCH,
    WT_VERB_READ,
    WT_VERB_RECONCILE,            /*!< Reconcile messages. */
    WT_VERB_RECOVERY,             /*!< Recovery messages. */
    WT_VERB_RECOVERY_PROGRESS,    /*!< Recovery progress messages. */
    WT_VERB_RTS,                  /*!< RTS messages. */
    WT_VERB_SALVAGE,              /*!< Salvage messages. */
    WT_VERB_SHARED_CACHE,
    WT_VERB_SPLIT,
    WT_VERB_TEMPORARY,
    WT_VERB_THREAD_GROUP,
    WT_VERB_TIERED,               /*!< Tiered storage messages. */
    WT_VERB_TIMESTAMP,            /*!< Timestamp messages. */
    WT_VERB_TRANSACTION,          /*!< Transaction messages. */
    WT_VERB_VERIFY,               /*!< Verify messages. */
    WT_VERB_VERSION,              /*!< Version messages. */
    WT_VERB_WRITE,
/* VERBOSE ENUM STOP */
    WT_VERB_NUM_CATEGORIES
} WT_VERBOSE_CATEGORY;
/*! @} */

/*******************************************
 * Verbose levels
 *******************************************/
/*!
 * @name Verbose levels
 * @anchor verbose_levels
 * @{
 */
/*!
 * WiredTiger verbosity levels. The levels define a range of severity categories, with
 * \c WT_VERBOSE_ERROR being the lowest, most critical level (used by messages on critical error
 * paths) and \c WT_VERBOSE_DEBUG_5 being the highest verbosity/informational level (mostly adopted
 * for debugging).
 */
typedef enum {
    WT_VERBOSE_ERROR = -3,  /*!< Error conditions triggered in WiredTiger. */
    WT_VERBOSE_WARNING,     /*!< Warning conditions potentially signaling non-imminent errors and
                            behaviors. */
    WT_VERBOSE_NOTICE,      /*!< Messages for significant events in WiredTiger, usually worth
                            noting. */
    WT_VERBOSE_INFO,        /*!< Informational style messages. */
    WT_VERBOSE_DEBUG_1,     /*!< Low severity messages, useful for debugging purposes. This is
                            the default level when debugging. */
    WT_VERBOSE_DEBUG_2,     /*!< Low severity messages, an increase in verbosity from
                            the previous level. */
    WT_VERBOSE_DEBUG_3,     /*!< Low severity messages. */
    WT_VERBOSE_DEBUG_4,     /*!< Low severity messages. */
    WT_VERBOSE_DEBUG_5      /*!< Lowest severity messages. */
} WT_VERBOSE_LEVEL;
/*! @} */
/*
 * Verbose section: END
 */
/*! @} */

#undef __F

#if defined(__cplusplus)
}
#endif
#endif /* __WIREDTIGER_H_ */<|MERGE_RESOLUTION|>--- conflicted
+++ resolved
@@ -6742,417 +6742,413 @@
 /*! prefetch: pre-fetch pages queued */
 #define	WT_STAT_CONN_PREFETCH_PAGES_QUEUED		1545
 /*! prefetch: pre-fetch pages read in background */
-<<<<<<< HEAD
 #define	WT_STAT_CONN_PREFETCH_PAGES_READ		1546
-=======
-#define	WT_STAT_CONN_PREFETCH_PAGES_READ		1545
 /*! prefetch: pre-fetch skipped reading in a page due to harmless error */
-#define	WT_STAT_CONN_PREFETCH_SKIPPED_ERROR_OK		1546
->>>>>>> 07089d12
+#define	WT_STAT_CONN_PREFETCH_SKIPPED_ERROR_OK		1547
 /*! prefetch: pre-fetch triggered by page read */
-#define	WT_STAT_CONN_PREFETCH_ATTEMPTS			1547
+#define	WT_STAT_CONN_PREFETCH_ATTEMPTS			1548
 /*! reconciliation: VLCS pages explicitly reconciled as empty */
-#define	WT_STAT_CONN_REC_VLCS_EMPTIED_PAGES		1548
+#define	WT_STAT_CONN_REC_VLCS_EMPTIED_PAGES		1549
 /*! reconciliation: approximate byte size of timestamps in pages written */
-#define	WT_STAT_CONN_REC_TIME_WINDOW_BYTES_TS		1549
+#define	WT_STAT_CONN_REC_TIME_WINDOW_BYTES_TS		1550
 /*!
  * reconciliation: approximate byte size of transaction IDs in pages
  * written
  */
-#define	WT_STAT_CONN_REC_TIME_WINDOW_BYTES_TXN		1550
+#define	WT_STAT_CONN_REC_TIME_WINDOW_BYTES_TXN		1551
 /*! reconciliation: fast-path pages deleted */
-#define	WT_STAT_CONN_REC_PAGE_DELETE_FAST		1551
+#define	WT_STAT_CONN_REC_PAGE_DELETE_FAST		1552
 /*! reconciliation: leaf-page overflow keys */
-#define	WT_STAT_CONN_REC_OVERFLOW_KEY_LEAF		1552
+#define	WT_STAT_CONN_REC_OVERFLOW_KEY_LEAF		1553
 /*! reconciliation: maximum milliseconds spent in a reconciliation call */
-#define	WT_STAT_CONN_REC_MAXIMUM_MILLISECONDS		1553
+#define	WT_STAT_CONN_REC_MAXIMUM_MILLISECONDS		1554
 /*!
  * reconciliation: maximum milliseconds spent in building a disk image in
  * a reconciliation
  */
-#define	WT_STAT_CONN_REC_MAXIMUM_IMAGE_BUILD_MILLISECONDS	1554
+#define	WT_STAT_CONN_REC_MAXIMUM_IMAGE_BUILD_MILLISECONDS	1555
 /*!
  * reconciliation: maximum milliseconds spent in moving updates to the
  * history store in a reconciliation
  */
-#define	WT_STAT_CONN_REC_MAXIMUM_HS_WRAPUP_MILLISECONDS	1555
+#define	WT_STAT_CONN_REC_MAXIMUM_HS_WRAPUP_MILLISECONDS	1556
 /*! reconciliation: overflow values written */
-#define	WT_STAT_CONN_REC_OVERFLOW_VALUE			1556
+#define	WT_STAT_CONN_REC_OVERFLOW_VALUE			1557
 /*! reconciliation: page reconciliation calls */
-#define	WT_STAT_CONN_REC_PAGES				1557
+#define	WT_STAT_CONN_REC_PAGES				1558
 /*! reconciliation: page reconciliation calls for eviction */
-#define	WT_STAT_CONN_REC_PAGES_EVICTION			1558
+#define	WT_STAT_CONN_REC_PAGES_EVICTION			1559
 /*!
  * reconciliation: page reconciliation calls that resulted in values with
  * prepared transaction metadata
  */
-#define	WT_STAT_CONN_REC_PAGES_WITH_PREPARE		1559
+#define	WT_STAT_CONN_REC_PAGES_WITH_PREPARE		1560
 /*!
  * reconciliation: page reconciliation calls that resulted in values with
  * timestamps
  */
-#define	WT_STAT_CONN_REC_PAGES_WITH_TS			1560
+#define	WT_STAT_CONN_REC_PAGES_WITH_TS			1561
 /*!
  * reconciliation: page reconciliation calls that resulted in values with
  * transaction ids
  */
-#define	WT_STAT_CONN_REC_PAGES_WITH_TXN			1561
+#define	WT_STAT_CONN_REC_PAGES_WITH_TXN			1562
 /*! reconciliation: pages deleted */
-#define	WT_STAT_CONN_REC_PAGE_DELETE			1562
+#define	WT_STAT_CONN_REC_PAGE_DELETE			1563
 /*!
  * reconciliation: pages written including an aggregated newest start
  * durable timestamp
  */
-#define	WT_STAT_CONN_REC_TIME_AGGR_NEWEST_START_DURABLE_TS	1563
+#define	WT_STAT_CONN_REC_TIME_AGGR_NEWEST_START_DURABLE_TS	1564
 /*!
  * reconciliation: pages written including an aggregated newest stop
  * durable timestamp
  */
-#define	WT_STAT_CONN_REC_TIME_AGGR_NEWEST_STOP_DURABLE_TS	1564
+#define	WT_STAT_CONN_REC_TIME_AGGR_NEWEST_STOP_DURABLE_TS	1565
 /*!
  * reconciliation: pages written including an aggregated newest stop
  * timestamp
  */
-#define	WT_STAT_CONN_REC_TIME_AGGR_NEWEST_STOP_TS	1565
+#define	WT_STAT_CONN_REC_TIME_AGGR_NEWEST_STOP_TS	1566
 /*!
  * reconciliation: pages written including an aggregated newest stop
  * transaction ID
  */
-#define	WT_STAT_CONN_REC_TIME_AGGR_NEWEST_STOP_TXN	1566
+#define	WT_STAT_CONN_REC_TIME_AGGR_NEWEST_STOP_TXN	1567
 /*!
  * reconciliation: pages written including an aggregated newest
  * transaction ID
  */
-#define	WT_STAT_CONN_REC_TIME_AGGR_NEWEST_TXN		1567
+#define	WT_STAT_CONN_REC_TIME_AGGR_NEWEST_TXN		1568
 /*!
  * reconciliation: pages written including an aggregated oldest start
  * timestamp
  */
-#define	WT_STAT_CONN_REC_TIME_AGGR_OLDEST_START_TS	1568
+#define	WT_STAT_CONN_REC_TIME_AGGR_OLDEST_START_TS	1569
 /*! reconciliation: pages written including an aggregated prepare */
-#define	WT_STAT_CONN_REC_TIME_AGGR_PREPARED		1569
+#define	WT_STAT_CONN_REC_TIME_AGGR_PREPARED		1570
 /*! reconciliation: pages written including at least one prepare state */
-#define	WT_STAT_CONN_REC_TIME_WINDOW_PAGES_PREPARED	1570
+#define	WT_STAT_CONN_REC_TIME_WINDOW_PAGES_PREPARED	1571
 /*!
  * reconciliation: pages written including at least one start durable
  * timestamp
  */
-#define	WT_STAT_CONN_REC_TIME_WINDOW_PAGES_DURABLE_START_TS	1571
+#define	WT_STAT_CONN_REC_TIME_WINDOW_PAGES_DURABLE_START_TS	1572
 /*! reconciliation: pages written including at least one start timestamp */
-#define	WT_STAT_CONN_REC_TIME_WINDOW_PAGES_START_TS	1572
+#define	WT_STAT_CONN_REC_TIME_WINDOW_PAGES_START_TS	1573
 /*!
  * reconciliation: pages written including at least one start transaction
  * ID
  */
-#define	WT_STAT_CONN_REC_TIME_WINDOW_PAGES_START_TXN	1573
+#define	WT_STAT_CONN_REC_TIME_WINDOW_PAGES_START_TXN	1574
 /*!
  * reconciliation: pages written including at least one stop durable
  * timestamp
  */
-#define	WT_STAT_CONN_REC_TIME_WINDOW_PAGES_DURABLE_STOP_TS	1574
+#define	WT_STAT_CONN_REC_TIME_WINDOW_PAGES_DURABLE_STOP_TS	1575
 /*! reconciliation: pages written including at least one stop timestamp */
-#define	WT_STAT_CONN_REC_TIME_WINDOW_PAGES_STOP_TS	1575
+#define	WT_STAT_CONN_REC_TIME_WINDOW_PAGES_STOP_TS	1576
 /*!
  * reconciliation: pages written including at least one stop transaction
  * ID
  */
-#define	WT_STAT_CONN_REC_TIME_WINDOW_PAGES_STOP_TXN	1576
+#define	WT_STAT_CONN_REC_TIME_WINDOW_PAGES_STOP_TXN	1577
 /*! reconciliation: records written including a prepare state */
-#define	WT_STAT_CONN_REC_TIME_WINDOW_PREPARED		1577
+#define	WT_STAT_CONN_REC_TIME_WINDOW_PREPARED		1578
 /*! reconciliation: records written including a start durable timestamp */
-#define	WT_STAT_CONN_REC_TIME_WINDOW_DURABLE_START_TS	1578
+#define	WT_STAT_CONN_REC_TIME_WINDOW_DURABLE_START_TS	1579
 /*! reconciliation: records written including a start timestamp */
-#define	WT_STAT_CONN_REC_TIME_WINDOW_START_TS		1579
+#define	WT_STAT_CONN_REC_TIME_WINDOW_START_TS		1580
 /*! reconciliation: records written including a start transaction ID */
-#define	WT_STAT_CONN_REC_TIME_WINDOW_START_TXN		1580
+#define	WT_STAT_CONN_REC_TIME_WINDOW_START_TXN		1581
 /*! reconciliation: records written including a stop durable timestamp */
-#define	WT_STAT_CONN_REC_TIME_WINDOW_DURABLE_STOP_TS	1581
+#define	WT_STAT_CONN_REC_TIME_WINDOW_DURABLE_STOP_TS	1582
 /*! reconciliation: records written including a stop timestamp */
-#define	WT_STAT_CONN_REC_TIME_WINDOW_STOP_TS		1582
+#define	WT_STAT_CONN_REC_TIME_WINDOW_STOP_TS		1583
 /*! reconciliation: records written including a stop transaction ID */
-#define	WT_STAT_CONN_REC_TIME_WINDOW_STOP_TXN		1583
+#define	WT_STAT_CONN_REC_TIME_WINDOW_STOP_TXN		1584
 /*! reconciliation: split bytes currently awaiting free */
-#define	WT_STAT_CONN_REC_SPLIT_STASHED_BYTES		1584
+#define	WT_STAT_CONN_REC_SPLIT_STASHED_BYTES		1585
 /*! reconciliation: split objects currently awaiting free */
-#define	WT_STAT_CONN_REC_SPLIT_STASHED_OBJECTS		1585
+#define	WT_STAT_CONN_REC_SPLIT_STASHED_OBJECTS		1586
 /*! session: attempts to remove a local object and the object is in use */
-#define	WT_STAT_CONN_LOCAL_OBJECTS_INUSE		1586
+#define	WT_STAT_CONN_LOCAL_OBJECTS_INUSE		1587
 /*! session: flush_tier failed calls */
-#define	WT_STAT_CONN_FLUSH_TIER_FAIL			1587
+#define	WT_STAT_CONN_FLUSH_TIER_FAIL			1588
 /*! session: flush_tier operation calls */
-#define	WT_STAT_CONN_FLUSH_TIER				1588
+#define	WT_STAT_CONN_FLUSH_TIER				1589
 /*! session: flush_tier tables skipped due to no checkpoint */
-#define	WT_STAT_CONN_FLUSH_TIER_SKIPPED			1589
+#define	WT_STAT_CONN_FLUSH_TIER_SKIPPED			1590
 /*! session: flush_tier tables switched */
-#define	WT_STAT_CONN_FLUSH_TIER_SWITCHED		1590
+#define	WT_STAT_CONN_FLUSH_TIER_SWITCHED		1591
 /*! session: local objects removed */
-#define	WT_STAT_CONN_LOCAL_OBJECTS_REMOVED		1591
+#define	WT_STAT_CONN_LOCAL_OBJECTS_REMOVED		1592
 /*! session: open session count */
-#define	WT_STAT_CONN_SESSION_OPEN			1592
+#define	WT_STAT_CONN_SESSION_OPEN			1593
 /*! session: session query timestamp calls */
-#define	WT_STAT_CONN_SESSION_QUERY_TS			1593
+#define	WT_STAT_CONN_SESSION_QUERY_TS			1594
 /*! session: table alter failed calls */
-#define	WT_STAT_CONN_SESSION_TABLE_ALTER_FAIL		1594
+#define	WT_STAT_CONN_SESSION_TABLE_ALTER_FAIL		1595
 /*! session: table alter successful calls */
-#define	WT_STAT_CONN_SESSION_TABLE_ALTER_SUCCESS	1595
+#define	WT_STAT_CONN_SESSION_TABLE_ALTER_SUCCESS	1596
 /*! session: table alter triggering checkpoint calls */
-#define	WT_STAT_CONN_SESSION_TABLE_ALTER_TRIGGER_CHECKPOINT	1596
+#define	WT_STAT_CONN_SESSION_TABLE_ALTER_TRIGGER_CHECKPOINT	1597
 /*! session: table alter unchanged and skipped */
-#define	WT_STAT_CONN_SESSION_TABLE_ALTER_SKIP		1597
+#define	WT_STAT_CONN_SESSION_TABLE_ALTER_SKIP		1598
 /*! session: table compact conflicted with checkpoint */
-#define	WT_STAT_CONN_SESSION_TABLE_COMPACT_CONFLICTING_CHECKPOINT	1598
+#define	WT_STAT_CONN_SESSION_TABLE_COMPACT_CONFLICTING_CHECKPOINT	1599
 /*! session: table compact dhandle successful calls */
-#define	WT_STAT_CONN_SESSION_TABLE_COMPACT_DHANDLE_SUCCESS	1599
+#define	WT_STAT_CONN_SESSION_TABLE_COMPACT_DHANDLE_SUCCESS	1600
 /*! session: table compact failed calls */
-#define	WT_STAT_CONN_SESSION_TABLE_COMPACT_FAIL		1600
+#define	WT_STAT_CONN_SESSION_TABLE_COMPACT_FAIL		1601
 /*! session: table compact failed calls due to cache pressure */
-#define	WT_STAT_CONN_SESSION_TABLE_COMPACT_FAIL_CACHE_PRESSURE	1601
+#define	WT_STAT_CONN_SESSION_TABLE_COMPACT_FAIL_CACHE_PRESSURE	1602
 /*! session: table compact passes */
-#define	WT_STAT_CONN_SESSION_TABLE_COMPACT_PASSES	1602
+#define	WT_STAT_CONN_SESSION_TABLE_COMPACT_PASSES	1603
 /*! session: table compact running */
-#define	WT_STAT_CONN_SESSION_TABLE_COMPACT_RUNNING	1603
+#define	WT_STAT_CONN_SESSION_TABLE_COMPACT_RUNNING	1604
 /*! session: table compact skipped as process would not reduce file size */
-#define	WT_STAT_CONN_SESSION_TABLE_COMPACT_SKIPPED	1604
+#define	WT_STAT_CONN_SESSION_TABLE_COMPACT_SKIPPED	1605
 /*! session: table compact successful calls */
-#define	WT_STAT_CONN_SESSION_TABLE_COMPACT_SUCCESS	1605
+#define	WT_STAT_CONN_SESSION_TABLE_COMPACT_SUCCESS	1606
 /*! session: table compact timeout */
-#define	WT_STAT_CONN_SESSION_TABLE_COMPACT_TIMEOUT	1606
+#define	WT_STAT_CONN_SESSION_TABLE_COMPACT_TIMEOUT	1607
 /*! session: table create failed calls */
-#define	WT_STAT_CONN_SESSION_TABLE_CREATE_FAIL		1607
+#define	WT_STAT_CONN_SESSION_TABLE_CREATE_FAIL		1608
 /*! session: table create successful calls */
-#define	WT_STAT_CONN_SESSION_TABLE_CREATE_SUCCESS	1608
+#define	WT_STAT_CONN_SESSION_TABLE_CREATE_SUCCESS	1609
 /*! session: table create with import failed calls */
-#define	WT_STAT_CONN_SESSION_TABLE_CREATE_IMPORT_FAIL	1609
+#define	WT_STAT_CONN_SESSION_TABLE_CREATE_IMPORT_FAIL	1610
 /*! session: table create with import successful calls */
-#define	WT_STAT_CONN_SESSION_TABLE_CREATE_IMPORT_SUCCESS	1610
+#define	WT_STAT_CONN_SESSION_TABLE_CREATE_IMPORT_SUCCESS	1611
 /*! session: table drop failed calls */
-#define	WT_STAT_CONN_SESSION_TABLE_DROP_FAIL		1611
+#define	WT_STAT_CONN_SESSION_TABLE_DROP_FAIL		1612
 /*! session: table drop successful calls */
-#define	WT_STAT_CONN_SESSION_TABLE_DROP_SUCCESS		1612
+#define	WT_STAT_CONN_SESSION_TABLE_DROP_SUCCESS		1613
 /*! session: table rename failed calls */
-#define	WT_STAT_CONN_SESSION_TABLE_RENAME_FAIL		1613
+#define	WT_STAT_CONN_SESSION_TABLE_RENAME_FAIL		1614
 /*! session: table rename successful calls */
-#define	WT_STAT_CONN_SESSION_TABLE_RENAME_SUCCESS	1614
+#define	WT_STAT_CONN_SESSION_TABLE_RENAME_SUCCESS	1615
 /*! session: table salvage failed calls */
-#define	WT_STAT_CONN_SESSION_TABLE_SALVAGE_FAIL		1615
+#define	WT_STAT_CONN_SESSION_TABLE_SALVAGE_FAIL		1616
 /*! session: table salvage successful calls */
-#define	WT_STAT_CONN_SESSION_TABLE_SALVAGE_SUCCESS	1616
+#define	WT_STAT_CONN_SESSION_TABLE_SALVAGE_SUCCESS	1617
 /*! session: table truncate failed calls */
-#define	WT_STAT_CONN_SESSION_TABLE_TRUNCATE_FAIL	1617
+#define	WT_STAT_CONN_SESSION_TABLE_TRUNCATE_FAIL	1618
 /*! session: table truncate successful calls */
-#define	WT_STAT_CONN_SESSION_TABLE_TRUNCATE_SUCCESS	1618
+#define	WT_STAT_CONN_SESSION_TABLE_TRUNCATE_SUCCESS	1619
 /*! session: table verify failed calls */
-#define	WT_STAT_CONN_SESSION_TABLE_VERIFY_FAIL		1619
+#define	WT_STAT_CONN_SESSION_TABLE_VERIFY_FAIL		1620
 /*! session: table verify successful calls */
-#define	WT_STAT_CONN_SESSION_TABLE_VERIFY_SUCCESS	1620
+#define	WT_STAT_CONN_SESSION_TABLE_VERIFY_SUCCESS	1621
 /*! session: tiered operations dequeued and processed */
-#define	WT_STAT_CONN_TIERED_WORK_UNITS_DEQUEUED		1621
+#define	WT_STAT_CONN_TIERED_WORK_UNITS_DEQUEUED		1622
 /*! session: tiered operations removed without processing */
-#define	WT_STAT_CONN_TIERED_WORK_UNITS_REMOVED		1622
+#define	WT_STAT_CONN_TIERED_WORK_UNITS_REMOVED		1623
 /*! session: tiered operations scheduled */
-#define	WT_STAT_CONN_TIERED_WORK_UNITS_CREATED		1623
+#define	WT_STAT_CONN_TIERED_WORK_UNITS_CREATED		1624
 /*! session: tiered storage local retention time (secs) */
-#define	WT_STAT_CONN_TIERED_RETENTION			1624
+#define	WT_STAT_CONN_TIERED_RETENTION			1625
 /*! thread-state: active filesystem fsync calls */
-#define	WT_STAT_CONN_THREAD_FSYNC_ACTIVE		1625
+#define	WT_STAT_CONN_THREAD_FSYNC_ACTIVE		1626
 /*! thread-state: active filesystem read calls */
-#define	WT_STAT_CONN_THREAD_READ_ACTIVE			1626
+#define	WT_STAT_CONN_THREAD_READ_ACTIVE			1627
 /*! thread-state: active filesystem write calls */
-#define	WT_STAT_CONN_THREAD_WRITE_ACTIVE		1627
+#define	WT_STAT_CONN_THREAD_WRITE_ACTIVE		1628
 /*! thread-yield: application thread operations waiting for cache */
-#define	WT_STAT_CONN_APPLICATION_CACHE_OPS		1628
+#define	WT_STAT_CONN_APPLICATION_CACHE_OPS		1629
 /*! thread-yield: application thread snapshot refreshed for eviction */
-#define	WT_STAT_CONN_APPLICATION_EVICT_SNAPSHOT_REFRESHED	1629
+#define	WT_STAT_CONN_APPLICATION_EVICT_SNAPSHOT_REFRESHED	1630
 /*! thread-yield: application thread time waiting for cache (usecs) */
-#define	WT_STAT_CONN_APPLICATION_CACHE_TIME		1630
+#define	WT_STAT_CONN_APPLICATION_CACHE_TIME		1631
 /*!
  * thread-yield: connection close blocked waiting for transaction state
  * stabilization
  */
-#define	WT_STAT_CONN_TXN_RELEASE_BLOCKED		1631
+#define	WT_STAT_CONN_TXN_RELEASE_BLOCKED		1632
 /*! thread-yield: connection close yielded for lsm manager shutdown */
-#define	WT_STAT_CONN_CONN_CLOSE_BLOCKED_LSM		1632
+#define	WT_STAT_CONN_CONN_CLOSE_BLOCKED_LSM		1633
 /*! thread-yield: data handle lock yielded */
-#define	WT_STAT_CONN_DHANDLE_LOCK_BLOCKED		1633
+#define	WT_STAT_CONN_DHANDLE_LOCK_BLOCKED		1634
 /*!
  * thread-yield: get reference for page index and slot time sleeping
  * (usecs)
  */
-#define	WT_STAT_CONN_PAGE_INDEX_SLOT_REF_BLOCKED	1634
+#define	WT_STAT_CONN_PAGE_INDEX_SLOT_REF_BLOCKED	1635
 /*! thread-yield: page access yielded due to prepare state change */
-#define	WT_STAT_CONN_PREPARED_TRANSITION_BLOCKED_PAGE	1635
+#define	WT_STAT_CONN_PREPARED_TRANSITION_BLOCKED_PAGE	1636
 /*! thread-yield: page acquire busy blocked */
-#define	WT_STAT_CONN_PAGE_BUSY_BLOCKED			1636
+#define	WT_STAT_CONN_PAGE_BUSY_BLOCKED			1637
 /*! thread-yield: page acquire eviction blocked */
-#define	WT_STAT_CONN_PAGE_FORCIBLE_EVICT_BLOCKED	1637
+#define	WT_STAT_CONN_PAGE_FORCIBLE_EVICT_BLOCKED	1638
 /*! thread-yield: page acquire locked blocked */
-#define	WT_STAT_CONN_PAGE_LOCKED_BLOCKED		1638
+#define	WT_STAT_CONN_PAGE_LOCKED_BLOCKED		1639
 /*! thread-yield: page acquire read blocked */
-#define	WT_STAT_CONN_PAGE_READ_BLOCKED			1639
+#define	WT_STAT_CONN_PAGE_READ_BLOCKED			1640
 /*! thread-yield: page acquire time sleeping (usecs) */
-#define	WT_STAT_CONN_PAGE_SLEEP				1640
+#define	WT_STAT_CONN_PAGE_SLEEP				1641
 /*!
  * thread-yield: page delete rollback time sleeping for state change
  * (usecs)
  */
-#define	WT_STAT_CONN_PAGE_DEL_ROLLBACK_BLOCKED		1641
+#define	WT_STAT_CONN_PAGE_DEL_ROLLBACK_BLOCKED		1642
 /*! thread-yield: page reconciliation yielded due to child modification */
-#define	WT_STAT_CONN_CHILD_MODIFY_BLOCKED_PAGE		1642
+#define	WT_STAT_CONN_CHILD_MODIFY_BLOCKED_PAGE		1643
 /*! transaction: Number of prepared updates */
-#define	WT_STAT_CONN_TXN_PREPARED_UPDATES		1643
+#define	WT_STAT_CONN_TXN_PREPARED_UPDATES		1644
 /*! transaction: Number of prepared updates committed */
-#define	WT_STAT_CONN_TXN_PREPARED_UPDATES_COMMITTED	1644
+#define	WT_STAT_CONN_TXN_PREPARED_UPDATES_COMMITTED	1645
 /*! transaction: Number of prepared updates repeated on the same key */
-#define	WT_STAT_CONN_TXN_PREPARED_UPDATES_KEY_REPEATED	1645
+#define	WT_STAT_CONN_TXN_PREPARED_UPDATES_KEY_REPEATED	1646
 /*! transaction: Number of prepared updates rolled back */
-#define	WT_STAT_CONN_TXN_PREPARED_UPDATES_ROLLEDBACK	1646
+#define	WT_STAT_CONN_TXN_PREPARED_UPDATES_ROLLEDBACK	1647
 /*!
  * transaction: a reader raced with a prepared transaction commit and
  * skipped an update or updates
  */
-#define	WT_STAT_CONN_TXN_READ_RACE_PREPARE_COMMIT	1647
+#define	WT_STAT_CONN_TXN_READ_RACE_PREPARE_COMMIT	1648
 /*! transaction: number of times overflow removed value is read */
-#define	WT_STAT_CONN_TXN_READ_OVERFLOW_REMOVE		1648
+#define	WT_STAT_CONN_TXN_READ_OVERFLOW_REMOVE		1649
 /*! transaction: oldest pinned transaction ID rolled back for eviction */
-#define	WT_STAT_CONN_TXN_ROLLBACK_OLDEST_PINNED		1649
+#define	WT_STAT_CONN_TXN_ROLLBACK_OLDEST_PINNED		1650
 /*! transaction: prepared transactions */
-#define	WT_STAT_CONN_TXN_PREPARE			1650
+#define	WT_STAT_CONN_TXN_PREPARE			1651
 /*! transaction: prepared transactions committed */
-#define	WT_STAT_CONN_TXN_PREPARE_COMMIT			1651
+#define	WT_STAT_CONN_TXN_PREPARE_COMMIT			1652
 /*! transaction: prepared transactions currently active */
-#define	WT_STAT_CONN_TXN_PREPARE_ACTIVE			1652
+#define	WT_STAT_CONN_TXN_PREPARE_ACTIVE			1653
 /*! transaction: prepared transactions rolled back */
-#define	WT_STAT_CONN_TXN_PREPARE_ROLLBACK		1653
+#define	WT_STAT_CONN_TXN_PREPARE_ROLLBACK		1654
 /*! transaction: query timestamp calls */
-#define	WT_STAT_CONN_TXN_QUERY_TS			1654
+#define	WT_STAT_CONN_TXN_QUERY_TS			1655
 /*! transaction: race to read prepared update retry */
-#define	WT_STAT_CONN_TXN_READ_RACE_PREPARE_UPDATE	1655
+#define	WT_STAT_CONN_TXN_READ_RACE_PREPARE_UPDATE	1656
 /*! transaction: rollback to stable calls */
-#define	WT_STAT_CONN_TXN_RTS				1656
+#define	WT_STAT_CONN_TXN_RTS				1657
 /*!
  * transaction: rollback to stable history store keys that would have
  * been swept in non-dryrun mode
  */
-#define	WT_STAT_CONN_TXN_RTS_SWEEP_HS_KEYS_DRYRUN	1657
+#define	WT_STAT_CONN_TXN_RTS_SWEEP_HS_KEYS_DRYRUN	1658
 /*!
  * transaction: rollback to stable history store records with stop
  * timestamps older than newer records
  */
-#define	WT_STAT_CONN_TXN_RTS_HS_STOP_OLDER_THAN_NEWER_START	1658
+#define	WT_STAT_CONN_TXN_RTS_HS_STOP_OLDER_THAN_NEWER_START	1659
 /*! transaction: rollback to stable inconsistent checkpoint */
-#define	WT_STAT_CONN_TXN_RTS_INCONSISTENT_CKPT		1659
+#define	WT_STAT_CONN_TXN_RTS_INCONSISTENT_CKPT		1660
 /*! transaction: rollback to stable keys removed */
-#define	WT_STAT_CONN_TXN_RTS_KEYS_REMOVED		1660
+#define	WT_STAT_CONN_TXN_RTS_KEYS_REMOVED		1661
 /*! transaction: rollback to stable keys restored */
-#define	WT_STAT_CONN_TXN_RTS_KEYS_RESTORED		1661
+#define	WT_STAT_CONN_TXN_RTS_KEYS_RESTORED		1662
 /*!
  * transaction: rollback to stable keys that would have been removed in
  * non-dryrun mode
  */
-#define	WT_STAT_CONN_TXN_RTS_KEYS_REMOVED_DRYRUN	1662
+#define	WT_STAT_CONN_TXN_RTS_KEYS_REMOVED_DRYRUN	1663
 /*!
  * transaction: rollback to stable keys that would have been restored in
  * non-dryrun mode
  */
-#define	WT_STAT_CONN_TXN_RTS_KEYS_RESTORED_DRYRUN	1663
+#define	WT_STAT_CONN_TXN_RTS_KEYS_RESTORED_DRYRUN	1664
 /*! transaction: rollback to stable pages visited */
-#define	WT_STAT_CONN_TXN_RTS_PAGES_VISITED		1664
+#define	WT_STAT_CONN_TXN_RTS_PAGES_VISITED		1665
 /*! transaction: rollback to stable restored tombstones from history store */
-#define	WT_STAT_CONN_TXN_RTS_HS_RESTORE_TOMBSTONES	1665
+#define	WT_STAT_CONN_TXN_RTS_HS_RESTORE_TOMBSTONES	1666
 /*! transaction: rollback to stable restored updates from history store */
-#define	WT_STAT_CONN_TXN_RTS_HS_RESTORE_UPDATES		1666
+#define	WT_STAT_CONN_TXN_RTS_HS_RESTORE_UPDATES		1667
 /*! transaction: rollback to stable skipping delete rle */
-#define	WT_STAT_CONN_TXN_RTS_DELETE_RLE_SKIPPED		1667
+#define	WT_STAT_CONN_TXN_RTS_DELETE_RLE_SKIPPED		1668
 /*! transaction: rollback to stable skipping stable rle */
-#define	WT_STAT_CONN_TXN_RTS_STABLE_RLE_SKIPPED		1668
+#define	WT_STAT_CONN_TXN_RTS_STABLE_RLE_SKIPPED		1669
 /*! transaction: rollback to stable sweeping history store keys */
-#define	WT_STAT_CONN_TXN_RTS_SWEEP_HS_KEYS		1669
+#define	WT_STAT_CONN_TXN_RTS_SWEEP_HS_KEYS		1670
 /*!
  * transaction: rollback to stable tombstones from history store that
  * would have been restored in non-dryrun mode
  */
-#define	WT_STAT_CONN_TXN_RTS_HS_RESTORE_TOMBSTONES_DRYRUN	1670
+#define	WT_STAT_CONN_TXN_RTS_HS_RESTORE_TOMBSTONES_DRYRUN	1671
 /*! transaction: rollback to stable tree walk skipping pages */
-#define	WT_STAT_CONN_TXN_RTS_TREE_WALK_SKIP_PAGES	1671
+#define	WT_STAT_CONN_TXN_RTS_TREE_WALK_SKIP_PAGES	1672
 /*! transaction: rollback to stable updates aborted */
-#define	WT_STAT_CONN_TXN_RTS_UPD_ABORTED		1672
+#define	WT_STAT_CONN_TXN_RTS_UPD_ABORTED		1673
 /*!
  * transaction: rollback to stable updates from history store that would
  * have been restored in non-dryrun mode
  */
-#define	WT_STAT_CONN_TXN_RTS_HS_RESTORE_UPDATES_DRYRUN	1673
+#define	WT_STAT_CONN_TXN_RTS_HS_RESTORE_UPDATES_DRYRUN	1674
 /*! transaction: rollback to stable updates removed from history store */
-#define	WT_STAT_CONN_TXN_RTS_HS_REMOVED			1674
+#define	WT_STAT_CONN_TXN_RTS_HS_REMOVED			1675
 /*!
  * transaction: rollback to stable updates that would have been aborted
  * in non-dryrun mode
  */
-#define	WT_STAT_CONN_TXN_RTS_UPD_ABORTED_DRYRUN		1675
+#define	WT_STAT_CONN_TXN_RTS_UPD_ABORTED_DRYRUN		1676
 /*!
  * transaction: rollback to stable updates that would have been removed
  * from history store in non-dryrun mode
  */
-#define	WT_STAT_CONN_TXN_RTS_HS_REMOVED_DRYRUN		1676
+#define	WT_STAT_CONN_TXN_RTS_HS_REMOVED_DRYRUN		1677
 /*! transaction: sessions scanned in each walk of concurrent sessions */
-#define	WT_STAT_CONN_TXN_SESSIONS_WALKED		1677
+#define	WT_STAT_CONN_TXN_SESSIONS_WALKED		1678
 /*! transaction: set timestamp calls */
-#define	WT_STAT_CONN_TXN_SET_TS				1678
+#define	WT_STAT_CONN_TXN_SET_TS				1679
 /*! transaction: set timestamp durable calls */
-#define	WT_STAT_CONN_TXN_SET_TS_DURABLE			1679
+#define	WT_STAT_CONN_TXN_SET_TS_DURABLE			1680
 /*! transaction: set timestamp durable updates */
-#define	WT_STAT_CONN_TXN_SET_TS_DURABLE_UPD		1680
+#define	WT_STAT_CONN_TXN_SET_TS_DURABLE_UPD		1681
 /*! transaction: set timestamp force calls */
-#define	WT_STAT_CONN_TXN_SET_TS_FORCE			1681
+#define	WT_STAT_CONN_TXN_SET_TS_FORCE			1682
 /*!
  * transaction: set timestamp global oldest timestamp set to be more
  * recent than the global stable timestamp
  */
-#define	WT_STAT_CONN_TXN_SET_TS_OUT_OF_ORDER		1682
+#define	WT_STAT_CONN_TXN_SET_TS_OUT_OF_ORDER		1683
 /*! transaction: set timestamp oldest calls */
-#define	WT_STAT_CONN_TXN_SET_TS_OLDEST			1683
+#define	WT_STAT_CONN_TXN_SET_TS_OLDEST			1684
 /*! transaction: set timestamp oldest updates */
-#define	WT_STAT_CONN_TXN_SET_TS_OLDEST_UPD		1684
+#define	WT_STAT_CONN_TXN_SET_TS_OLDEST_UPD		1685
 /*! transaction: set timestamp stable calls */
-#define	WT_STAT_CONN_TXN_SET_TS_STABLE			1685
+#define	WT_STAT_CONN_TXN_SET_TS_STABLE			1686
 /*! transaction: set timestamp stable updates */
-#define	WT_STAT_CONN_TXN_SET_TS_STABLE_UPD		1686
+#define	WT_STAT_CONN_TXN_SET_TS_STABLE_UPD		1687
 /*! transaction: transaction begins */
-#define	WT_STAT_CONN_TXN_BEGIN				1687
+#define	WT_STAT_CONN_TXN_BEGIN				1688
 /*!
  * transaction: transaction checkpoint history store file duration
  * (usecs)
  */
-#define	WT_STAT_CONN_TXN_HS_CKPT_DURATION		1688
+#define	WT_STAT_CONN_TXN_HS_CKPT_DURATION		1689
 /*! transaction: transaction range of IDs currently pinned */
-#define	WT_STAT_CONN_TXN_PINNED_RANGE			1689
+#define	WT_STAT_CONN_TXN_PINNED_RANGE			1690
 /*! transaction: transaction range of IDs currently pinned by a checkpoint */
-#define	WT_STAT_CONN_TXN_PINNED_CHECKPOINT_RANGE	1690
+#define	WT_STAT_CONN_TXN_PINNED_CHECKPOINT_RANGE	1691
 /*! transaction: transaction range of timestamps currently pinned */
-#define	WT_STAT_CONN_TXN_PINNED_TIMESTAMP		1691
+#define	WT_STAT_CONN_TXN_PINNED_TIMESTAMP		1692
 /*! transaction: transaction range of timestamps pinned by a checkpoint */
-#define	WT_STAT_CONN_TXN_PINNED_TIMESTAMP_CHECKPOINT	1692
+#define	WT_STAT_CONN_TXN_PINNED_TIMESTAMP_CHECKPOINT	1693
 /*!
  * transaction: transaction range of timestamps pinned by the oldest
  * active read timestamp
  */
-#define	WT_STAT_CONN_TXN_PINNED_TIMESTAMP_READER	1693
+#define	WT_STAT_CONN_TXN_PINNED_TIMESTAMP_READER	1694
 /*!
  * transaction: transaction range of timestamps pinned by the oldest
  * timestamp
  */
-#define	WT_STAT_CONN_TXN_PINNED_TIMESTAMP_OLDEST	1694
+#define	WT_STAT_CONN_TXN_PINNED_TIMESTAMP_OLDEST	1695
 /*! transaction: transaction read timestamp of the oldest active reader */
-#define	WT_STAT_CONN_TXN_TIMESTAMP_OLDEST_ACTIVE_READ	1695
+#define	WT_STAT_CONN_TXN_TIMESTAMP_OLDEST_ACTIVE_READ	1696
 /*! transaction: transaction rollback to stable currently running */
-#define	WT_STAT_CONN_TXN_ROLLBACK_TO_STABLE_RUNNING	1696
+#define	WT_STAT_CONN_TXN_ROLLBACK_TO_STABLE_RUNNING	1697
 /*! transaction: transaction walk of concurrent sessions */
-#define	WT_STAT_CONN_TXN_WALK_SESSIONS			1697
+#define	WT_STAT_CONN_TXN_WALK_SESSIONS			1698
 /*! transaction: transactions committed */
-#define	WT_STAT_CONN_TXN_COMMIT				1698
+#define	WT_STAT_CONN_TXN_COMMIT				1699
 /*! transaction: transactions rolled back */
-#define	WT_STAT_CONN_TXN_ROLLBACK			1699
+#define	WT_STAT_CONN_TXN_ROLLBACK			1700
 /*! transaction: update conflicts */
-#define	WT_STAT_CONN_TXN_UPDATE_CONFLICT		1700
+#define	WT_STAT_CONN_TXN_UPDATE_CONFLICT		1701
 
 /*!
  * @}
