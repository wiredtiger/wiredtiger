--- conflicted
+++ resolved
@@ -4392,397 +4392,204 @@
 /*! connection: pthread mutex shared lock read-lock calls */
 #define	WT_STAT_CONN_RWLOCK_READ			1090
 /*! connection: pthread mutex shared lock write-lock calls */
-<<<<<<< HEAD
 #define	WT_STAT_CONN_RWLOCK_WRITE			1091
+/*! connection: total fsync I/Os */
+#define	WT_STAT_CONN_FSYNC_IO				1092
 /*! connection: total read I/Os */
-#define	WT_STAT_CONN_READ_IO				1092
+#define	WT_STAT_CONN_READ_IO				1093
 /*! connection: total write I/Os */
-#define	WT_STAT_CONN_WRITE_IO				1093
+#define	WT_STAT_CONN_WRITE_IO				1094
 /*! cursor: cursor create calls */
-#define	WT_STAT_CONN_CURSOR_CREATE			1094
+#define	WT_STAT_CONN_CURSOR_CREATE			1095
 /*! cursor: cursor insert calls */
-#define	WT_STAT_CONN_CURSOR_INSERT			1095
+#define	WT_STAT_CONN_CURSOR_INSERT			1096
 /*! cursor: cursor next calls */
-#define	WT_STAT_CONN_CURSOR_NEXT			1096
+#define	WT_STAT_CONN_CURSOR_NEXT			1097
 /*! cursor: cursor prev calls */
-#define	WT_STAT_CONN_CURSOR_PREV			1097
+#define	WT_STAT_CONN_CURSOR_PREV			1098
 /*! cursor: cursor remove calls */
-#define	WT_STAT_CONN_CURSOR_REMOVE			1098
+#define	WT_STAT_CONN_CURSOR_REMOVE			1099
 /*! cursor: cursor reset calls */
-#define	WT_STAT_CONN_CURSOR_RESET			1099
+#define	WT_STAT_CONN_CURSOR_RESET			1100
 /*! cursor: cursor restarted searches */
-#define	WT_STAT_CONN_CURSOR_RESTART			1100
+#define	WT_STAT_CONN_CURSOR_RESTART			1101
 /*! cursor: cursor search calls */
-#define	WT_STAT_CONN_CURSOR_SEARCH			1101
+#define	WT_STAT_CONN_CURSOR_SEARCH			1102
 /*! cursor: cursor search near calls */
-#define	WT_STAT_CONN_CURSOR_SEARCH_NEAR			1102
+#define	WT_STAT_CONN_CURSOR_SEARCH_NEAR			1103
 /*! cursor: cursor update calls */
-#define	WT_STAT_CONN_CURSOR_UPDATE			1103
+#define	WT_STAT_CONN_CURSOR_UPDATE			1104
 /*! cursor: truncate calls */
-#define	WT_STAT_CONN_CURSOR_TRUNCATE			1104
+#define	WT_STAT_CONN_CURSOR_TRUNCATE			1105
 /*! data-handle: connection data handles currently active */
-#define	WT_STAT_CONN_DH_CONN_HANDLE_COUNT		1105
+#define	WT_STAT_CONN_DH_CONN_HANDLE_COUNT		1106
 /*! data-handle: connection sweep candidate became referenced */
-#define	WT_STAT_CONN_DH_SWEEP_REF			1106
+#define	WT_STAT_CONN_DH_SWEEP_REF			1107
 /*! data-handle: connection sweep dhandles closed */
-#define	WT_STAT_CONN_DH_SWEEP_CLOSE			1107
+#define	WT_STAT_CONN_DH_SWEEP_CLOSE			1108
 /*! data-handle: connection sweep dhandles removed from hash list */
-#define	WT_STAT_CONN_DH_SWEEP_REMOVE			1108
+#define	WT_STAT_CONN_DH_SWEEP_REMOVE			1109
 /*! data-handle: connection sweep time-of-death sets */
-#define	WT_STAT_CONN_DH_SWEEP_TOD			1109
+#define	WT_STAT_CONN_DH_SWEEP_TOD			1110
 /*! data-handle: connection sweeps */
-#define	WT_STAT_CONN_DH_SWEEPS				1110
+#define	WT_STAT_CONN_DH_SWEEPS				1111
 /*! data-handle: session dhandles swept */
-#define	WT_STAT_CONN_DH_SESSION_HANDLES			1111
+#define	WT_STAT_CONN_DH_SESSION_HANDLES			1112
 /*! data-handle: session sweep attempts */
-#define	WT_STAT_CONN_DH_SESSION_SWEEPS			1112
+#define	WT_STAT_CONN_DH_SESSION_SWEEPS			1113
 /*! log: busy returns attempting to switch slots */
-#define	WT_STAT_CONN_LOG_SLOT_SWITCH_BUSY		1113
+#define	WT_STAT_CONN_LOG_SLOT_SWITCH_BUSY		1114
 /*! log: consolidated slot closures */
-#define	WT_STAT_CONN_LOG_SLOT_CLOSES			1114
+#define	WT_STAT_CONN_LOG_SLOT_CLOSES			1115
 /*! log: consolidated slot join races */
-#define	WT_STAT_CONN_LOG_SLOT_RACES			1115
+#define	WT_STAT_CONN_LOG_SLOT_RACES			1116
 /*! log: consolidated slot join transitions */
-#define	WT_STAT_CONN_LOG_SLOT_TRANSITIONS		1116
+#define	WT_STAT_CONN_LOG_SLOT_TRANSITIONS		1117
 /*! log: consolidated slot joins */
-#define	WT_STAT_CONN_LOG_SLOT_JOINS			1117
+#define	WT_STAT_CONN_LOG_SLOT_JOINS			1118
 /*! log: consolidated slot unbuffered writes */
-#define	WT_STAT_CONN_LOG_SLOT_UNBUFFERED		1118
+#define	WT_STAT_CONN_LOG_SLOT_UNBUFFERED		1119
 /*! log: log bytes of payload data */
-#define	WT_STAT_CONN_LOG_BYTES_PAYLOAD			1119
+#define	WT_STAT_CONN_LOG_BYTES_PAYLOAD			1120
 /*! log: log bytes written */
-#define	WT_STAT_CONN_LOG_BYTES_WRITTEN			1120
+#define	WT_STAT_CONN_LOG_BYTES_WRITTEN			1121
 /*! log: log files manually zero-filled */
-#define	WT_STAT_CONN_LOG_ZERO_FILLS			1121
+#define	WT_STAT_CONN_LOG_ZERO_FILLS			1122
 /*! log: log flush operations */
-#define	WT_STAT_CONN_LOG_FLUSH				1122
+#define	WT_STAT_CONN_LOG_FLUSH				1123
 /*! log: log force write operations */
-#define	WT_STAT_CONN_LOG_FORCE_WRITE			1123
+#define	WT_STAT_CONN_LOG_FORCE_WRITE			1124
 /*! log: log force write operations skipped */
-#define	WT_STAT_CONN_LOG_FORCE_WRITE_SKIP		1124
+#define	WT_STAT_CONN_LOG_FORCE_WRITE_SKIP		1125
 /*! log: log records compressed */
-#define	WT_STAT_CONN_LOG_COMPRESS_WRITES		1125
+#define	WT_STAT_CONN_LOG_COMPRESS_WRITES		1126
 /*! log: log records not compressed */
-#define	WT_STAT_CONN_LOG_COMPRESS_WRITE_FAILS		1126
+#define	WT_STAT_CONN_LOG_COMPRESS_WRITE_FAILS		1127
 /*! log: log records too small to compress */
-#define	WT_STAT_CONN_LOG_COMPRESS_SMALL			1127
+#define	WT_STAT_CONN_LOG_COMPRESS_SMALL			1128
 /*! log: log release advances write LSN */
-#define	WT_STAT_CONN_LOG_RELEASE_WRITE_LSN		1128
+#define	WT_STAT_CONN_LOG_RELEASE_WRITE_LSN		1129
 /*! log: log scan operations */
-#define	WT_STAT_CONN_LOG_SCANS				1129
+#define	WT_STAT_CONN_LOG_SCANS				1130
 /*! log: log scan records requiring two reads */
-#define	WT_STAT_CONN_LOG_SCAN_REREADS			1130
+#define	WT_STAT_CONN_LOG_SCAN_REREADS			1131
 /*! log: log server thread advances write LSN */
-#define	WT_STAT_CONN_LOG_WRITE_LSN			1131
+#define	WT_STAT_CONN_LOG_WRITE_LSN			1132
 /*! log: log server thread write LSN walk skipped */
-#define	WT_STAT_CONN_LOG_WRITE_LSN_SKIP			1132
+#define	WT_STAT_CONN_LOG_WRITE_LSN_SKIP			1133
 /*! log: log sync operations */
-#define	WT_STAT_CONN_LOG_SYNC				1133
+#define	WT_STAT_CONN_LOG_SYNC				1134
 /*! log: log sync time duration (usecs) */
-#define	WT_STAT_CONN_LOG_SYNC_DURATION			1134
+#define	WT_STAT_CONN_LOG_SYNC_DURATION			1135
 /*! log: log sync_dir operations */
-#define	WT_STAT_CONN_LOG_SYNC_DIR			1135
+#define	WT_STAT_CONN_LOG_SYNC_DIR			1136
 /*! log: log sync_dir time duration (usecs) */
-#define	WT_STAT_CONN_LOG_SYNC_DIR_DURATION		1136
+#define	WT_STAT_CONN_LOG_SYNC_DIR_DURATION		1137
 /*! log: log write operations */
-#define	WT_STAT_CONN_LOG_WRITES				1137
+#define	WT_STAT_CONN_LOG_WRITES				1138
 /*! log: logging bytes consolidated */
-#define	WT_STAT_CONN_LOG_SLOT_CONSOLIDATED		1138
+#define	WT_STAT_CONN_LOG_SLOT_CONSOLIDATED		1139
 /*! log: maximum log file size */
-#define	WT_STAT_CONN_LOG_MAX_FILESIZE			1139
+#define	WT_STAT_CONN_LOG_MAX_FILESIZE			1140
 /*! log: number of pre-allocated log files to create */
-#define	WT_STAT_CONN_LOG_PREALLOC_MAX			1140
+#define	WT_STAT_CONN_LOG_PREALLOC_MAX			1141
 /*! log: pre-allocated log files not ready and missed */
-#define	WT_STAT_CONN_LOG_PREALLOC_MISSED		1141
+#define	WT_STAT_CONN_LOG_PREALLOC_MISSED		1142
 /*! log: pre-allocated log files prepared */
-#define	WT_STAT_CONN_LOG_PREALLOC_FILES			1142
+#define	WT_STAT_CONN_LOG_PREALLOC_FILES			1143
 /*! log: pre-allocated log files used */
-#define	WT_STAT_CONN_LOG_PREALLOC_USED			1143
+#define	WT_STAT_CONN_LOG_PREALLOC_USED			1144
 /*! log: records processed by log scan */
-#define	WT_STAT_CONN_LOG_SCAN_RECORDS			1144
+#define	WT_STAT_CONN_LOG_SCAN_RECORDS			1145
 /*! log: total in-memory size of compressed records */
-#define	WT_STAT_CONN_LOG_COMPRESS_MEM			1145
+#define	WT_STAT_CONN_LOG_COMPRESS_MEM			1146
 /*! log: total log buffer size */
-#define	WT_STAT_CONN_LOG_BUFFER_SIZE			1146
+#define	WT_STAT_CONN_LOG_BUFFER_SIZE			1147
 /*! log: total size of compressed records */
-#define	WT_STAT_CONN_LOG_COMPRESS_LEN			1147
+#define	WT_STAT_CONN_LOG_COMPRESS_LEN			1148
 /*! log: written slots coalesced */
-#define	WT_STAT_CONN_LOG_SLOT_COALESCED			1148
+#define	WT_STAT_CONN_LOG_SLOT_COALESCED			1149
 /*! log: yields waiting for previous log file close */
-#define	WT_STAT_CONN_LOG_CLOSE_YIELDS			1149
+#define	WT_STAT_CONN_LOG_CLOSE_YIELDS			1150
 /*! reconciliation: fast-path pages deleted */
-#define	WT_STAT_CONN_REC_PAGE_DELETE_FAST		1150
+#define	WT_STAT_CONN_REC_PAGE_DELETE_FAST		1151
 /*! reconciliation: page reconciliation calls */
-#define	WT_STAT_CONN_REC_PAGES				1151
+#define	WT_STAT_CONN_REC_PAGES				1152
 /*! reconciliation: page reconciliation calls for eviction */
-#define	WT_STAT_CONN_REC_PAGES_EVICTION			1152
+#define	WT_STAT_CONN_REC_PAGES_EVICTION			1153
 /*! reconciliation: pages deleted */
-#define	WT_STAT_CONN_REC_PAGE_DELETE			1153
+#define	WT_STAT_CONN_REC_PAGE_DELETE			1154
 /*! reconciliation: split bytes currently awaiting free */
-#define	WT_STAT_CONN_REC_SPLIT_STASHED_BYTES		1154
+#define	WT_STAT_CONN_REC_SPLIT_STASHED_BYTES		1155
 /*! reconciliation: split objects currently awaiting free */
-#define	WT_STAT_CONN_REC_SPLIT_STASHED_OBJECTS		1155
+#define	WT_STAT_CONN_REC_SPLIT_STASHED_OBJECTS		1156
 /*! session: open cursor count */
-#define	WT_STAT_CONN_SESSION_CURSOR_OPEN		1156
+#define	WT_STAT_CONN_SESSION_CURSOR_OPEN		1157
 /*! session: open session count */
-#define	WT_STAT_CONN_SESSION_OPEN			1157
+#define	WT_STAT_CONN_SESSION_OPEN			1158
+/*! thread-state: active filesystem fsync calls */
+#define	WT_STAT_CONN_FSYNC_ACTIVE			1159
+/*! thread-state: active filesystem read calls */
+#define	WT_STAT_CONN_READ_ACTIVE			1160
+/*! thread-state: active filesystem write calls */
+#define	WT_STAT_CONN_WRITE_ACTIVE			1161
 /*! thread-yield: page acquire busy blocked */
-#define	WT_STAT_CONN_PAGE_BUSY_BLOCKED			1158
+#define	WT_STAT_CONN_PAGE_BUSY_BLOCKED			1162
 /*! thread-yield: page acquire eviction blocked */
-#define	WT_STAT_CONN_PAGE_FORCIBLE_EVICT_BLOCKED	1159
+#define	WT_STAT_CONN_PAGE_FORCIBLE_EVICT_BLOCKED	1163
 /*! thread-yield: page acquire locked blocked */
-#define	WT_STAT_CONN_PAGE_LOCKED_BLOCKED		1160
+#define	WT_STAT_CONN_PAGE_LOCKED_BLOCKED		1164
 /*! thread-yield: page acquire read blocked */
-#define	WT_STAT_CONN_PAGE_READ_BLOCKED			1161
+#define	WT_STAT_CONN_PAGE_READ_BLOCKED			1165
 /*! thread-yield: page acquire time sleeping (usecs) */
-#define	WT_STAT_CONN_PAGE_SLEEP				1162
+#define	WT_STAT_CONN_PAGE_SLEEP				1166
 /*! transaction: number of named snapshots created */
-#define	WT_STAT_CONN_TXN_SNAPSHOTS_CREATED		1163
+#define	WT_STAT_CONN_TXN_SNAPSHOTS_CREATED		1167
 /*! transaction: number of named snapshots dropped */
-#define	WT_STAT_CONN_TXN_SNAPSHOTS_DROPPED		1164
+#define	WT_STAT_CONN_TXN_SNAPSHOTS_DROPPED		1168
 /*! transaction: transaction begins */
-#define	WT_STAT_CONN_TXN_BEGIN				1165
+#define	WT_STAT_CONN_TXN_BEGIN				1169
 /*! transaction: transaction checkpoint currently running */
-#define	WT_STAT_CONN_TXN_CHECKPOINT_RUNNING		1166
+#define	WT_STAT_CONN_TXN_CHECKPOINT_RUNNING		1170
 /*! transaction: transaction checkpoint generation */
-#define	WT_STAT_CONN_TXN_CHECKPOINT_GENERATION		1167
+#define	WT_STAT_CONN_TXN_CHECKPOINT_GENERATION		1171
 /*! transaction: transaction checkpoint max time (msecs) */
-#define	WT_STAT_CONN_TXN_CHECKPOINT_TIME_MAX		1168
+#define	WT_STAT_CONN_TXN_CHECKPOINT_TIME_MAX		1172
 /*! transaction: transaction checkpoint min time (msecs) */
-#define	WT_STAT_CONN_TXN_CHECKPOINT_TIME_MIN		1169
+#define	WT_STAT_CONN_TXN_CHECKPOINT_TIME_MIN		1173
 /*! transaction: transaction checkpoint most recent time (msecs) */
-#define	WT_STAT_CONN_TXN_CHECKPOINT_TIME_RECENT		1170
+#define	WT_STAT_CONN_TXN_CHECKPOINT_TIME_RECENT		1174
 /*! transaction: transaction checkpoint total time (msecs) */
-#define	WT_STAT_CONN_TXN_CHECKPOINT_TIME_TOTAL		1171
+#define	WT_STAT_CONN_TXN_CHECKPOINT_TIME_TOTAL		1175
 /*! transaction: transaction checkpoints */
-#define	WT_STAT_CONN_TXN_CHECKPOINT			1172
+#define	WT_STAT_CONN_TXN_CHECKPOINT			1176
 /*! transaction: transaction failures due to cache overflow */
-#define	WT_STAT_CONN_TXN_FAIL_CACHE			1173
+#define	WT_STAT_CONN_TXN_FAIL_CACHE			1177
 /*! transaction: transaction fsync calls for checkpoint after allocating
  * the transaction ID */
-#define	WT_STAT_CONN_TXN_CHECKPOINT_FSYNC_POST		1174
+#define	WT_STAT_CONN_TXN_CHECKPOINT_FSYNC_POST		1178
 /*! transaction: transaction fsync calls for checkpoint before allocating
  * the transaction ID */
-#define	WT_STAT_CONN_TXN_CHECKPOINT_FSYNC_PRE		1175
+#define	WT_STAT_CONN_TXN_CHECKPOINT_FSYNC_PRE		1179
 /*! transaction: transaction fsync duration for checkpoint after
  * allocating the transaction ID (usecs) */
-#define	WT_STAT_CONN_TXN_CHECKPOINT_FSYNC_POST_DURATION	1176
+#define	WT_STAT_CONN_TXN_CHECKPOINT_FSYNC_POST_DURATION	1180
 /*! transaction: transaction fsync duration for checkpoint before
  * allocating the transaction ID (usecs) */
-#define	WT_STAT_CONN_TXN_CHECKPOINT_FSYNC_PRE_DURATION	1177
+#define	WT_STAT_CONN_TXN_CHECKPOINT_FSYNC_PRE_DURATION	1181
 /*! transaction: transaction range of IDs currently pinned */
-#define	WT_STAT_CONN_TXN_PINNED_RANGE			1178
+#define	WT_STAT_CONN_TXN_PINNED_RANGE			1182
 /*! transaction: transaction range of IDs currently pinned by a checkpoint */
-#define	WT_STAT_CONN_TXN_PINNED_CHECKPOINT_RANGE	1179
+#define	WT_STAT_CONN_TXN_PINNED_CHECKPOINT_RANGE	1183
 /*! transaction: transaction range of IDs currently pinned by named
  * snapshots */
-#define	WT_STAT_CONN_TXN_PINNED_SNAPSHOT_RANGE		1180
+#define	WT_STAT_CONN_TXN_PINNED_SNAPSHOT_RANGE		1184
 /*! transaction: transaction sync calls */
-#define	WT_STAT_CONN_TXN_SYNC				1181
+#define	WT_STAT_CONN_TXN_SYNC				1185
 /*! transaction: transactions committed */
-#define	WT_STAT_CONN_TXN_COMMIT				1182
+#define	WT_STAT_CONN_TXN_COMMIT				1186
 /*! transaction: transactions rolled back */
-#define	WT_STAT_CONN_TXN_ROLLBACK			1183
-=======
-#define	WT_STAT_CONN_RWLOCK_WRITE			1089
-/*! connection: total fsync I/Os */
-#define	WT_STAT_CONN_FSYNC_IO				1090
-/*! connection: total read I/Os */
-#define	WT_STAT_CONN_READ_IO				1091
-/*! connection: total write I/Os */
-#define	WT_STAT_CONN_WRITE_IO				1092
-/*! cursor: cursor create calls */
-#define	WT_STAT_CONN_CURSOR_CREATE			1093
-/*! cursor: cursor insert calls */
-#define	WT_STAT_CONN_CURSOR_INSERT			1094
-/*! cursor: cursor next calls */
-#define	WT_STAT_CONN_CURSOR_NEXT			1095
-/*! cursor: cursor prev calls */
-#define	WT_STAT_CONN_CURSOR_PREV			1096
-/*! cursor: cursor remove calls */
-#define	WT_STAT_CONN_CURSOR_REMOVE			1097
-/*! cursor: cursor reset calls */
-#define	WT_STAT_CONN_CURSOR_RESET			1098
-/*! cursor: cursor restarted searches */
-#define	WT_STAT_CONN_CURSOR_RESTART			1099
-/*! cursor: cursor search calls */
-#define	WT_STAT_CONN_CURSOR_SEARCH			1100
-/*! cursor: cursor search near calls */
-#define	WT_STAT_CONN_CURSOR_SEARCH_NEAR			1101
-/*! cursor: cursor update calls */
-#define	WT_STAT_CONN_CURSOR_UPDATE			1102
-/*! cursor: truncate calls */
-#define	WT_STAT_CONN_CURSOR_TRUNCATE			1103
-/*! data-handle: connection data handles currently active */
-#define	WT_STAT_CONN_DH_CONN_HANDLE_COUNT		1104
-/*! data-handle: connection sweep candidate became referenced */
-#define	WT_STAT_CONN_DH_SWEEP_REF			1105
-/*! data-handle: connection sweep dhandles closed */
-#define	WT_STAT_CONN_DH_SWEEP_CLOSE			1106
-/*! data-handle: connection sweep dhandles removed from hash list */
-#define	WT_STAT_CONN_DH_SWEEP_REMOVE			1107
-/*! data-handle: connection sweep time-of-death sets */
-#define	WT_STAT_CONN_DH_SWEEP_TOD			1108
-/*! data-handle: connection sweeps */
-#define	WT_STAT_CONN_DH_SWEEPS				1109
-/*! data-handle: session dhandles swept */
-#define	WT_STAT_CONN_DH_SESSION_HANDLES			1110
-/*! data-handle: session sweep attempts */
-#define	WT_STAT_CONN_DH_SESSION_SWEEPS			1111
-/*! log: busy returns attempting to switch slots */
-#define	WT_STAT_CONN_LOG_SLOT_SWITCH_BUSY		1112
-/*! log: consolidated slot closures */
-#define	WT_STAT_CONN_LOG_SLOT_CLOSES			1113
-/*! log: consolidated slot join races */
-#define	WT_STAT_CONN_LOG_SLOT_RACES			1114
-/*! log: consolidated slot join transitions */
-#define	WT_STAT_CONN_LOG_SLOT_TRANSITIONS		1115
-/*! log: consolidated slot joins */
-#define	WT_STAT_CONN_LOG_SLOT_JOINS			1116
-/*! log: consolidated slot unbuffered writes */
-#define	WT_STAT_CONN_LOG_SLOT_UNBUFFERED		1117
-/*! log: log bytes of payload data */
-#define	WT_STAT_CONN_LOG_BYTES_PAYLOAD			1118
-/*! log: log bytes written */
-#define	WT_STAT_CONN_LOG_BYTES_WRITTEN			1119
-/*! log: log files manually zero-filled */
-#define	WT_STAT_CONN_LOG_ZERO_FILLS			1120
-/*! log: log flush operations */
-#define	WT_STAT_CONN_LOG_FLUSH				1121
-/*! log: log force write operations */
-#define	WT_STAT_CONN_LOG_FORCE_WRITE			1122
-/*! log: log force write operations skipped */
-#define	WT_STAT_CONN_LOG_FORCE_WRITE_SKIP		1123
-/*! log: log records compressed */
-#define	WT_STAT_CONN_LOG_COMPRESS_WRITES		1124
-/*! log: log records not compressed */
-#define	WT_STAT_CONN_LOG_COMPRESS_WRITE_FAILS		1125
-/*! log: log records too small to compress */
-#define	WT_STAT_CONN_LOG_COMPRESS_SMALL			1126
-/*! log: log release advances write LSN */
-#define	WT_STAT_CONN_LOG_RELEASE_WRITE_LSN		1127
-/*! log: log scan operations */
-#define	WT_STAT_CONN_LOG_SCANS				1128
-/*! log: log scan records requiring two reads */
-#define	WT_STAT_CONN_LOG_SCAN_REREADS			1129
-/*! log: log server thread advances write LSN */
-#define	WT_STAT_CONN_LOG_WRITE_LSN			1130
-/*! log: log server thread write LSN walk skipped */
-#define	WT_STAT_CONN_LOG_WRITE_LSN_SKIP			1131
-/*! log: log sync operations */
-#define	WT_STAT_CONN_LOG_SYNC				1132
-/*! log: log sync time duration (usecs) */
-#define	WT_STAT_CONN_LOG_SYNC_DURATION			1133
-/*! log: log sync_dir operations */
-#define	WT_STAT_CONN_LOG_SYNC_DIR			1134
-/*! log: log sync_dir time duration (usecs) */
-#define	WT_STAT_CONN_LOG_SYNC_DIR_DURATION		1135
-/*! log: log write operations */
-#define	WT_STAT_CONN_LOG_WRITES				1136
-/*! log: logging bytes consolidated */
-#define	WT_STAT_CONN_LOG_SLOT_CONSOLIDATED		1137
-/*! log: maximum log file size */
-#define	WT_STAT_CONN_LOG_MAX_FILESIZE			1138
-/*! log: number of pre-allocated log files to create */
-#define	WT_STAT_CONN_LOG_PREALLOC_MAX			1139
-/*! log: pre-allocated log files not ready and missed */
-#define	WT_STAT_CONN_LOG_PREALLOC_MISSED		1140
-/*! log: pre-allocated log files prepared */
-#define	WT_STAT_CONN_LOG_PREALLOC_FILES			1141
-/*! log: pre-allocated log files used */
-#define	WT_STAT_CONN_LOG_PREALLOC_USED			1142
-/*! log: records processed by log scan */
-#define	WT_STAT_CONN_LOG_SCAN_RECORDS			1143
-/*! log: total in-memory size of compressed records */
-#define	WT_STAT_CONN_LOG_COMPRESS_MEM			1144
-/*! log: total log buffer size */
-#define	WT_STAT_CONN_LOG_BUFFER_SIZE			1145
-/*! log: total size of compressed records */
-#define	WT_STAT_CONN_LOG_COMPRESS_LEN			1146
-/*! log: written slots coalesced */
-#define	WT_STAT_CONN_LOG_SLOT_COALESCED			1147
-/*! log: yields waiting for previous log file close */
-#define	WT_STAT_CONN_LOG_CLOSE_YIELDS			1148
-/*! reconciliation: fast-path pages deleted */
-#define	WT_STAT_CONN_REC_PAGE_DELETE_FAST		1149
-/*! reconciliation: page reconciliation calls */
-#define	WT_STAT_CONN_REC_PAGES				1150
-/*! reconciliation: page reconciliation calls for eviction */
-#define	WT_STAT_CONN_REC_PAGES_EVICTION			1151
-/*! reconciliation: pages deleted */
-#define	WT_STAT_CONN_REC_PAGE_DELETE			1152
-/*! reconciliation: split bytes currently awaiting free */
-#define	WT_STAT_CONN_REC_SPLIT_STASHED_BYTES		1153
-/*! reconciliation: split objects currently awaiting free */
-#define	WT_STAT_CONN_REC_SPLIT_STASHED_OBJECTS		1154
-/*! session: open cursor count */
-#define	WT_STAT_CONN_SESSION_CURSOR_OPEN		1155
-/*! session: open session count */
-#define	WT_STAT_CONN_SESSION_OPEN			1156
-/*! thread-state: active filesystem fsync calls */
-#define	WT_STAT_CONN_FSYNC_ACTIVE			1157
-/*! thread-state: active filesystem read calls */
-#define	WT_STAT_CONN_READ_ACTIVE			1158
-/*! thread-state: active filesystem write calls */
-#define	WT_STAT_CONN_WRITE_ACTIVE			1159
-/*! thread-yield: page acquire busy blocked */
-#define	WT_STAT_CONN_PAGE_BUSY_BLOCKED			1160
-/*! thread-yield: page acquire eviction blocked */
-#define	WT_STAT_CONN_PAGE_FORCIBLE_EVICT_BLOCKED	1161
-/*! thread-yield: page acquire locked blocked */
-#define	WT_STAT_CONN_PAGE_LOCKED_BLOCKED		1162
-/*! thread-yield: page acquire read blocked */
-#define	WT_STAT_CONN_PAGE_READ_BLOCKED			1163
-/*! thread-yield: page acquire time sleeping (usecs) */
-#define	WT_STAT_CONN_PAGE_SLEEP				1164
-/*! transaction: number of named snapshots created */
-#define	WT_STAT_CONN_TXN_SNAPSHOTS_CREATED		1165
-/*! transaction: number of named snapshots dropped */
-#define	WT_STAT_CONN_TXN_SNAPSHOTS_DROPPED		1166
-/*! transaction: transaction begins */
-#define	WT_STAT_CONN_TXN_BEGIN				1167
-/*! transaction: transaction checkpoint currently running */
-#define	WT_STAT_CONN_TXN_CHECKPOINT_RUNNING		1168
-/*! transaction: transaction checkpoint generation */
-#define	WT_STAT_CONN_TXN_CHECKPOINT_GENERATION		1169
-/*! transaction: transaction checkpoint max time (msecs) */
-#define	WT_STAT_CONN_TXN_CHECKPOINT_TIME_MAX		1170
-/*! transaction: transaction checkpoint min time (msecs) */
-#define	WT_STAT_CONN_TXN_CHECKPOINT_TIME_MIN		1171
-/*! transaction: transaction checkpoint most recent time (msecs) */
-#define	WT_STAT_CONN_TXN_CHECKPOINT_TIME_RECENT		1172
-/*! transaction: transaction checkpoint total time (msecs) */
-#define	WT_STAT_CONN_TXN_CHECKPOINT_TIME_TOTAL		1173
-/*! transaction: transaction checkpoints */
-#define	WT_STAT_CONN_TXN_CHECKPOINT			1174
-/*! transaction: transaction failures due to cache overflow */
-#define	WT_STAT_CONN_TXN_FAIL_CACHE			1175
-/*! transaction: transaction fsync calls for checkpoint after allocating
- * the transaction ID */
-#define	WT_STAT_CONN_TXN_CHECKPOINT_FSYNC_POST		1176
-/*! transaction: transaction fsync calls for checkpoint before allocating
- * the transaction ID */
-#define	WT_STAT_CONN_TXN_CHECKPOINT_FSYNC_PRE		1177
-/*! transaction: transaction fsync duration for checkpoint after
- * allocating the transaction ID (usecs) */
-#define	WT_STAT_CONN_TXN_CHECKPOINT_FSYNC_POST_DURATION	1178
-/*! transaction: transaction fsync duration for checkpoint before
- * allocating the transaction ID (usecs) */
-#define	WT_STAT_CONN_TXN_CHECKPOINT_FSYNC_PRE_DURATION	1179
-/*! transaction: transaction range of IDs currently pinned */
-#define	WT_STAT_CONN_TXN_PINNED_RANGE			1180
-/*! transaction: transaction range of IDs currently pinned by a checkpoint */
-#define	WT_STAT_CONN_TXN_PINNED_CHECKPOINT_RANGE	1181
-/*! transaction: transaction range of IDs currently pinned by named
- * snapshots */
-#define	WT_STAT_CONN_TXN_PINNED_SNAPSHOT_RANGE		1182
-/*! transaction: transaction sync calls */
-#define	WT_STAT_CONN_TXN_SYNC				1183
-/*! transaction: transactions committed */
-#define	WT_STAT_CONN_TXN_COMMIT				1184
-/*! transaction: transactions rolled back */
-#define	WT_STAT_CONN_TXN_ROLLBACK			1185
->>>>>>> 116e41e5
+#define	WT_STAT_CONN_TXN_ROLLBACK			1187
 
 /*!
  * @}
