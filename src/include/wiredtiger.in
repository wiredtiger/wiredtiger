/*-
 * Copyright (c) 2014-present MongoDB, Inc.
 * Copyright (c) 2008-2014 WiredTiger, Inc.
 *  All rights reserved.
 *
 * See the file LICENSE for redistribution information.
 */

#ifndef __WIREDTIGER_H_
#define __WIREDTIGER_H_

#if defined(__cplusplus)
extern "C" {
#endif

/*******************************************
 * Version information
 *******************************************/
#define WIREDTIGER_VERSION_MAJOR    @VERSION_MAJOR@
#define WIREDTIGER_VERSION_MINOR    @VERSION_MINOR@
#define WIREDTIGER_VERSION_PATCH    @VERSION_PATCH@
#define WIREDTIGER_VERSION_STRING   @VERSION_STRING@

/*******************************************
 * Required includes
 *******************************************/
@wiredtiger_includes_decl@

/*******************************************
 * Portable type names
 *******************************************/
@off_t_decl@
@uintmax_t_decl@
@uintptr_t_decl@

#if defined(DOXYGEN) || defined(SWIG)
#define __F(func) func
#else
/* NOLINTNEXTLINE(misc-macro-parentheses) */
#define __F(func) (*func)
#endif

/*
 * We support configuring WiredTiger with the gcc/clang -fvisibility=hidden
 * flags, but that requires public APIs be specifically marked.
 */
#if defined(DOXYGEN) || defined(SWIG) || !defined(__GNUC__)
#define WT_ATTRIBUTE_LIBRARY_VISIBLE
#else
#define WT_ATTRIBUTE_LIBRARY_VISIBLE    __attribute__((visibility("default")))
#endif

/*!
 * @defgroup wt WiredTiger API
 * The functions, handles and methods applications use to access and manage
 * data with WiredTiger.
 *
 * @{
 */

/*******************************************
 * Public forward structure declarations
 *******************************************/
struct __wt_collator;       typedef struct __wt_collator WT_COLLATOR;
struct __wt_compressor;     typedef struct __wt_compressor WT_COMPRESSOR;
struct __wt_config_item;    typedef struct __wt_config_item WT_CONFIG_ITEM;
struct __wt_config_parser;
    typedef struct __wt_config_parser WT_CONFIG_PARSER;
struct __wt_connection;     typedef struct __wt_connection WT_CONNECTION;
struct __wt_cursor;     typedef struct __wt_cursor WT_CURSOR;
struct __wt_data_source;    typedef struct __wt_data_source WT_DATA_SOURCE;
struct __wt_encryptor;      typedef struct __wt_encryptor WT_ENCRYPTOR;
struct __wt_event_handler;  typedef struct __wt_event_handler WT_EVENT_HANDLER;
struct __wt_extension_api;  typedef struct __wt_extension_api WT_EXTENSION_API;
struct __wt_file_handle;    typedef struct __wt_file_handle WT_FILE_HANDLE;
struct __wt_file_system;    typedef struct __wt_file_system WT_FILE_SYSTEM;
struct __wt_item;       typedef struct __wt_item WT_ITEM;
struct __wt_modify;     typedef struct __wt_modify WT_MODIFY;
#if !defined(DOXYGEN)
struct __wt_page_log; typedef struct __wt_page_log WT_PAGE_LOG;
struct __wt_page_log_get_args; typedef struct __wt_page_log_get_args WT_PAGE_LOG_GET_ARGS;
struct __wt_page_log_put_args; typedef struct __wt_page_log_put_args WT_PAGE_LOG_PUT_ARGS;
struct __wt_page_log_handle; typedef struct __wt_page_log_handle WT_PAGE_LOG_HANDLE;
#endif
struct __wt_session;        typedef struct __wt_session WT_SESSION;
#if !defined(DOXYGEN)
struct __wt_storage_source; typedef struct __wt_storage_source WT_STORAGE_SOURCE;
#endif

/*!
 * A raw item of data to be managed, including a pointer to the data and a
 * length.
 *
 * WT_ITEM structures do not need to be cleared before use.
 */
struct __wt_item {
    /*!
     * The memory reference of the data item.
     *
     * For items returned by a WT_CURSOR, the pointer is only valid until
     * the next operation on that cursor.  Applications that need to keep
     * an item across multiple cursor operations must make a copy.
     */
    const void *data;

    /*!
     * The number of bytes in the data item.
     *
     * The maximum length of a single column stored in a table is not fixed
     * (as it partially depends on the underlying file configuration), but
     * is always a small number of bytes less than 4GB.
     */
    size_t size;

#ifndef DOXYGEN
    /*! Managed memory chunk (internal use). */
    void *mem;

    /*! Managed memory size (internal use). */
    size_t memsize;

    /*! Object flags (internal use). */
/* AUTOMATIC FLAG VALUE GENERATION START 0 */
#define WT_ITEM_INUSE   0x1u
/* AUTOMATIC FLAG VALUE GENERATION STOP 32 */
    uint32_t flags;
#endif
};

/*!
 * A set of modifications for a value, including a pointer to new data and a
 * length, plus a target offset in the value and an optional length of data
 * in the value to be replaced.
 *
 * WT_MODIFY structures do not need to be cleared before use.
 */
struct __wt_modify {
    /*!
     * New data. The size of the new data may be zero when no new data is
     * provided.
     */
    WT_ITEM data;

    /*!
     * The zero-based byte offset in the value where the new data is placed.
     *
     * If the offset is past the end of the value, padding bytes are
     * appended to the value up to the specified offset. If the value is a
     * string (value format \c S), the padding byte is a space. If the value
     * is a raw byte array accessed using a WT_ITEM structure (value format
     * \c u), the padding byte is a nul.
     */
     size_t offset;

    /*!
     * The number of bytes in the value to be replaced.
     *
     * If the size is zero, no bytes from the value are replaced and the new
     * data is inserted.
     *
     * If the offset is past the end of the value, the size is ignored.
     *
     * If the offset plus the size overlaps the end of the previous value,
     * bytes from the offset to the end of the value are replaced and any
     * remaining new data is appended.
     */
     size_t size;
};

/*!
 * The maximum packed size of a 64-bit integer.  The ::wiredtiger_struct_pack
 * function will pack single long integers into at most this many bytes.
 */
#define WT_INTPACK64_MAXSIZE    ((int)sizeof(int64_t) + 1)

/*!
 * The maximum packed size of a 32-bit integer.  The ::wiredtiger_struct_pack
 * function will pack single integers into at most this many bytes.
 */
#define WT_INTPACK32_MAXSIZE    ((int)sizeof(int32_t) + 1)

/*!
 * A WT_CURSOR handle is the interface to a cursor.
 *
 * Cursors allow data to be searched, iterated and modified, implementing the
 * CRUD (create, read, update and delete) operations.  Cursors are opened in
 * the context of a session.  If a transaction is started, cursors operate in
 * the context of the transaction until the transaction is resolved.
 *
 * Raw data is represented by key/value pairs of WT_ITEM structures, but
 * cursors can also provide access to fields within the key and value if the
 * formats are described in the WT_SESSION::create method.
 *
 * In the common case, a cursor is used to access records in a table.  However,
 * cursors can be used on subsets of tables (such as a single column or a
 * projection of multiple columns), as an interface to statistics, configuration
 * data or application-specific data sources.  See WT_SESSION::open_cursor for
 * more information.
 *
 * <b>Thread safety:</b> A WT_CURSOR handle is not usually shared between
 * threads. See @ref threads for more information.
 */
struct __wt_cursor {
    WT_SESSION *session;    /*!< The session handle for this cursor. */

    /*!
     * The name of the data source for the cursor, matches the \c uri
     * parameter to WT_SESSION::open_cursor used to open the cursor.
     */
    const char *uri;

    /*!
     * The format of the data packed into key items.  See @ref packing for
     * details.  If not set, a default value of "u" is assumed, and
     * applications must use WT_ITEM structures to manipulate untyped byte
     * arrays.
     */
    const char *key_format;

    /*!
     * The format of the data packed into value items.  See @ref packing
     * for details.  If not set, a default value of "u" is assumed, and
     * applications must use WT_ITEM structures to manipulate untyped byte
     * arrays.
     */
    const char *value_format;

    /*!
     * @name Data access
     * @{
     */
    /*!
     * Get the key for the current record.
     *
     * @snippet ex_all.c Get the cursor's string key
     *
     * @snippet ex_all.c Get the cursor's record number key
     *
     * @param cursor the cursor handle
     * @param ... pointers to hold key fields corresponding to
     * WT_CURSOR::key_format.
     * The API does not validate the argument types passed in; the caller is
     * responsible for passing the correct argument types according to
     * WT_CURSOR::key_format.
     * @errors
     */
    int __F(get_key)(WT_CURSOR *cursor, ...);

    /*!
     * Get the value for the current record.
     *
     * @snippet ex_all.c Get the cursor's string value
     *
     * @snippet ex_all.c Get the cursor's raw value
     *
     * @param cursor the cursor handle
     * @param ... pointers to hold value fields corresponding to
     * WT_CURSOR::value_format.
     * The API does not validate the argument types passed in; the caller is
     * responsible for passing the correct argument types according to
     * WT_CURSOR::value_format.
     * @errors
     */
    int __F(get_value)(WT_CURSOR *cursor, ...);

    /*!
     * Get the raw key and value for the current record.
     *
     * @snippet ex_all.c Get the raw key and value for the current record.
     *
     * @snippet ex_all.c Set the cursor's record number key
     *
     * @param cursor the cursor handle
     * @param key pointer to an item that will contains the current record's raw key
     * @param value pointer to an item that will contains the current record's raw value
     *
     * The caller can optionally pass in NULL for either key or value to retrieve only
     * the other of the key or value.
     *
     * If an error occurs during this operation, a flag will be set in the
     * cursor, and the next operation to access the key will fail.  This
     * simplifies error handling in applications.
     * @errors
     */
        int __F(get_raw_key_value)(WT_CURSOR *cursor, WT_ITEM* key, WT_ITEM* value);

    /*!
     * Set the key for the next operation.
     *
     * @snippet ex_all.c Set the cursor's string key
     *
     * @snippet ex_all.c Set the cursor's record number key
     *
     * @param cursor the cursor handle
     * @param ... key fields corresponding to WT_CURSOR::key_format.
     *
     * If an error occurs during this operation, a flag will be set in the
     * cursor, and the next operation to access the key will fail.  This
     * simplifies error handling in applications.
     */
    void __F(set_key)(WT_CURSOR *cursor, ...);

    /*!
     * Set the value for the next operation.
     *
     * @snippet ex_all.c Set the cursor's string value
     *
     * @snippet ex_all.c Set the cursor's raw value
     *
     * @param cursor the cursor handle
     * @param ... value fields corresponding to WT_CURSOR::value_format.
     *
     * If an error occurs during this operation, a flag will be set in the
     * cursor, and the next operation to access the value will fail.  This
     * simplifies error handling in applications.
     */
    void __F(set_value)(WT_CURSOR *cursor, ...);
    /*! @} */

    /*!
     * @name Cursor positioning
     * @{
     */
    /*!
     * Return the ordering relationship between two cursors: both cursors
     * must have the same data source and have valid keys. (When testing
     * only for equality, WT_CURSOR::equals may be faster.)
     *
     * @snippet ex_all.c Cursor comparison
     *
     * @param cursor the cursor handle
     * @param other another cursor handle
     * @param comparep the status of the comparison: < 0 if
     * <code>cursor</code> refers to a key that appears before
     * <code>other</code>, 0 if the cursors refer to the same key,
     * and > 0 if <code>cursor</code> refers to a key that appears after
     * <code>other</code>.
     * @errors
     */
    int __F(compare)(WT_CURSOR *cursor, WT_CURSOR *other, int *comparep);

    /*!
     * Return the ordering relationship between two cursors, testing only
     * for equality: both cursors must have the same data source and have
     * valid keys.
     *
     * @snippet ex_all.c Cursor equality
     *
     * @param cursor the cursor handle
     * @param other another cursor handle
     * @param[out] equalp the status of the comparison: 1 if the cursors
     * refer to the same key, otherwise 0.
     * @errors
     */
    int __F(equals)(WT_CURSOR *cursor, WT_CURSOR *other, int *equalp);

    /*!
     * Return the next record.
     *
     * @snippet ex_all.c Return the next record
     *
     * @param cursor the cursor handle
     * @errors
     */
    int __F(next)(WT_CURSOR *cursor);

    /*!
     * Return the previous record.
     *
     * @snippet ex_all.c Return the previous record
     *
     * @param cursor the cursor handle
     * @errors
     */
    int __F(prev)(WT_CURSOR *cursor);

    /*!
     * Reset the cursor. Any resources held by the cursor are released,
     * and the cursor's key and position are no longer valid. Subsequent
     * iterations with WT_CURSOR::next will move to the first record, or
     * with WT_CURSOR::prev will move to the last record.
     *
     * In the case of a statistics cursor, resetting the cursor refreshes
     * the statistics information returned. Resetting a session statistics
     * cursor resets all the session statistics values to zero.
     *
     * @snippet ex_all.c Reset the cursor
     *
     * @param cursor the cursor handle
     * @errors
     */
    int __F(reset)(WT_CURSOR *cursor);

    /*!
     * Return the record matching the key. The key must first be set.
     *
     * @snippet ex_all.c Search for an exact match
     *
     * On success, the cursor ends positioned at the returned record; to
     * minimize cursor resources, the WT_CURSOR::reset method should be
     * called as soon as the record has been retrieved and the cursor no
     * longer needs that position.
     *
     * @param cursor the cursor handle
     * @errors
     */
    int __F(search)(WT_CURSOR *cursor);

    /*!
     * Return the record matching the key if it exists, or an adjacent
     * record.  An adjacent record is either the smallest record larger
     * than the key or the largest record smaller than the key (in other
     * words, a logically adjacent key).
     *
     * The key must first be set.
     *
     * An example of a search for an exact or adjacent match:
     *
     * @snippet ex_all.c Search for an exact or adjacent match
     *
     * An example of a forward scan through the table, where all keys
     * greater than or equal to a specified prefix are included in the
     * scan:
     *
     * @snippet ex_all.c Forward scan greater than or equal
     *
     * An example of a backward scan through the table, where all keys
     * less than a specified prefix are included in the scan:
     *
     * @snippet ex_all.c Backward scan less than
     *
     * On success, the cursor ends positioned at the returned record; to
     * minimize cursor resources, the WT_CURSOR::reset method should be
     * called as soon as the record has been retrieved and the cursor no
     * longer needs that position.
     *
     * @param cursor the cursor handle
     * @param exactp the status of the search: 0 if an exact match is
     * found, < 0 if a smaller key is returned, > 0 if a larger key is
     * returned
     * @errors
     */
    int __F(search_near)(WT_CURSOR *cursor, int *exactp);
    /*! @} */

    /*!
     * @name Data modification
     * @{
     */
    /*!
     * Insert a record and optionally update an existing record.
     *
     * If the cursor was configured with "overwrite=true" (the default),
     * both the key and value must be set; if the record already exists,
     * the key's value will be updated, otherwise, the record will be
     * inserted.
     *
     * @snippet ex_all.c Insert a new record or overwrite an existing record
     *
     * If the cursor was not configured with "overwrite=true", both the key
     * and value must be set and the record must not already exist; the
     * record will be inserted. If the record already exists, the
     * ::WT_DUPLICATE_KEY error is returned and the value found in the tree
     * can be retrieved using WT_CURSOR::get_value.
     *
     * @snippet ex_all.c Insert a new record and fail if the record exists
     *
     * If a cursor with record number keys was configured with
     * "append=true" (not the default), the value must be set; a new record
     * will be appended and the new record number can be retrieved using
     * WT_CURSOR::get_key.
     *
     * @snippet ex_all.c Insert a new record and assign a record number
     *
     * The cursor ends with no position, and a subsequent call to the
     * WT_CURSOR::next (WT_CURSOR::prev) method will iterate from the
     * beginning (end) of the table.
     *
     * If the cursor does not have record number keys or was not configured
     * with "append=true", the cursor ends with no key set and a subsequent
     * call to the WT_CURSOR::get_key method will fail. The cursor ends with
     * no value set and a subsequent call to the WT_CURSOR::get_value method
     * will fail, except for the ::WT_DUPLICATE_KEY error return, in which
     * case the value currently stored for the key can be retrieved.
     *
     * Inserting a new record after the current maximum record in a
     * fixed-length bit field column-store (that is, a store with an
     * 'r' type key and 't' type value) will implicitly create the missing
     * records as records with a value of 0.
     *
     * When loading a large amount of data into a new object, using
     * a cursor with the \c bulk configuration string enabled and
     * loading the data in sorted order will be much faster than doing
     * out-of-order inserts.  See @ref tune_bulk_load for more information.
     *
     * The maximum length of a single column stored in a table is not fixed
     * (as it partially depends on the underlying file configuration), but
     * is always a small number of bytes less than 4GB.
     *
     * The WT_CURSOR::insert method can only be used at snapshot isolation.
     *
     * @param cursor the cursor handle
     * @errors
     * In particular, if \c overwrite=false is configured and a record with
     * the specified key already exists, ::WT_DUPLICATE_KEY is returned.
     * Also, if \c in_memory is configured for the database and the insert
     * requires more than the configured cache size to complete,
     * ::WT_CACHE_FULL is returned.
     */
    int __F(insert)(WT_CURSOR *cursor);

    /*!
     * Modify an existing record. Both the key and value must be set and the record must
     * already exist.
     *
     * Modifications are specified in WT_MODIFY structures. Modifications
     * are applied in order and later modifications can update earlier ones.
     *
     * The modify method is only supported on strings (value format type
     * \c S), or raw byte arrays accessed using a WT_ITEM structure (value
     * format type \c u).
     *
     * The WT_CURSOR::modify method stores a change record in cache and writes a change record
     * to the log instead of the usual complete values. Using WT_CURSOR::modify will result in
     * slower reads, and slower writes than the WT_CURSOR::insert or WT_CURSOR::update methods,
     * because of the need to assemble the complete value in both the read and write paths. The
     * WT_CURSOR::modify method is intended for applications where memory and log amplification
     * are issues (in other words, applications where there is cache or I/O pressure and the
     * application wants to trade performance for a smaller working set in cache and smaller
     * log records).
     *
     * @snippet ex_all.c Modify an existing record
     *
     * On success, the cursor ends positioned at the modified record; to
     * minimize cursor resources, the WT_CURSOR::reset method should be
     * called as soon as the cursor no longer needs that position.
     *
     * The maximum length of a single column stored in a table is not fixed
     * (as it partially depends on the underlying file configuration), but
     * is always a small number of bytes less than 4GB.
     *
     * The WT_CURSOR::modify method can only be used at snapshot isolation.
     *
     * @param cursor the cursor handle
     * @param entries an array of modification data structures
     * @param nentries the number of modification data structures
     * @errors
     * In particular, if \c in_memory is configured for the database and
     * the modify requires more than the configured cache size to complete,
     * ::WT_CACHE_FULL is returned.
     */
    int __F(modify)(WT_CURSOR *cursor, WT_MODIFY *entries, int nentries);

    /*!
     * Update an existing record and optionally insert a record.
     *
     * If the cursor was configured with "overwrite=true" (the default),
     * both the key and value must be set; if the record already exists, the
     * key's value will be updated, otherwise, the record will be inserted.
     *
     * @snippet ex_all.c Update an existing record or insert a new record
     *
     * If the cursor was not configured with "overwrite=true", both the key
     * and value must be set and the record must already exist; the
     * record will be updated.
     *
     * @snippet ex_all.c Update an existing record and fail if DNE
     *
     * On success, the cursor ends positioned at the modified record; to
     * minimize cursor resources, the WT_CURSOR::reset method should be
     * called as soon as the cursor no longer needs that position. (The
     * WT_CURSOR::insert method never keeps a cursor position and may be
     * more efficient for that reason.)
     *
     * The maximum length of a single column stored in a table is not fixed
     * (as it partially depends on the underlying file configuration), but
     * is always a small number of bytes less than 4GB.
     *
     * The WT_CURSOR::update method can only be used at snapshot isolation.
     *
     * @param cursor the cursor handle
     * @errors
     * In particular, if \c overwrite=false is configured and no record with
     * the specified key exists, ::WT_NOTFOUND is returned.
     * Also, if \c in_memory is configured for the database and the update
     * requires more than the configured cache size to complete,
     * ::WT_CACHE_FULL is returned.
     */
    int __F(update)(WT_CURSOR *cursor);

    /*!
     * Remove a record.
     *
     * The key must be set; the key's record will be removed if it exists.
     *
     * @snippet ex_all.c Remove a record
     *
     * Any cursor position does not change: if the cursor was positioned
     * before the WT_CURSOR::remove call, the cursor remains positioned
     * at the removed record; to minimize cursor resources, the
     * WT_CURSOR::reset method should be called as soon as the cursor no
     * longer needs that position. If the cursor was not positioned before
     * the WT_CURSOR::remove call, the cursor ends with no position, and a
     * subsequent call to the WT_CURSOR::next (WT_CURSOR::prev) method will
     * iterate from the beginning (end) of the table.
     *
     * @snippet ex_all.c Remove a record and fail if DNE
     *
     * Removing a record in a fixed-length bit field column-store
     * (that is, a store with an 'r' type key and 't' type value) is
     * identical to setting the record's value to 0.
     *
     * The WT_CURSOR::remove method can only be used at snapshot isolation.
     *
     * @param cursor the cursor handle
     * @errors
     */
    int __F(remove)(WT_CURSOR *cursor);

    /*!
     * Reserve an existing record so a subsequent write is less likely to
     * fail due to a conflict between concurrent operations.
     *
     * The key must first be set and the record must already exist.
     *
     * Note that reserve works by doing a special update operation that is
     * not logged and does not change the value of the record. This update
     * is aborted when the enclosing transaction ends regardless of whether
     * it commits or rolls back. Given that, reserve can only be used to
     * detect conflicts between transactions that execute concurrently. It
     * cannot detect all logical conflicts between transactions. For that,
     * some update to the record must be committed.
     *
     * @snippet ex_all.c Reserve a record
     *
     * On success, the cursor ends positioned at the specified record; to
     * minimize cursor resources, the WT_CURSOR::reset method should be
     * called as soon as the cursor no longer needs that position.
     *
     * @param cursor the cursor handle
     * @errors
     */
    int __F(reserve)(WT_CURSOR *cursor);
    /*! @} */

#ifndef DOXYGEN
    /*!
     * If the cursor is opened on a checkpoint, return a unique identifier for the checkpoint;
     * otherwise return 0.
     *
     * This allows applications to confirm that checkpoint cursors opened on default checkpoints
     * in different objects reference the same database checkpoint.
     *
     * @param cursor the cursor handle
     * @errors
     */
    uint64_t __F(checkpoint_id)(WT_CURSOR *cursor);
#endif

    /*!
     * Close the cursor.
     *
     * This releases the resources associated with the cursor handle.
     * Cursors are closed implicitly by ending the enclosing connection or
     * closing the session in which they were opened.
     *
     * @snippet ex_all.c Close the cursor
     *
     * @param cursor the cursor handle
     * @errors
     */
    int __F(close)(WT_CURSOR *cursor);

    /*!
     * Get the table's largest key, ignoring visibility. This method is only supported by
     * file: or table: objects. The cursor ends with no position.
     *
     * @snippet ex_all.c Get the table's largest key
     *
     * @param cursor the cursor handle
     * @errors
     */
    int __F(largest_key)(WT_CURSOR *cursor);

    /*!
     * Reconfigure the cursor.
     *
     * The cursor is reset.
     *
     * @snippet ex_all.c Reconfigure a cursor
     *
     * @param cursor the cursor handle
     * @configstart{WT_CURSOR.reconfigure, see dist/api_data.py}
     * @config{append, append written values as new records\, giving each a new record number key;
     * valid only for cursors with record number keys., a boolean flag; default \c false.}
     * @config{overwrite, configures whether the cursor's insert and update methods check the
     * existing state of the record.  If \c overwrite is \c false\, WT_CURSOR::insert fails with
     * ::WT_DUPLICATE_KEY if the record exists\, and WT_CURSOR::update fails with ::WT_NOTFOUND if
     * the record does not exist., a boolean flag; default \c true.}
     * @configend
     * @errors
     */
    int __F(reconfigure)(WT_CURSOR *cursor, const char *config);

    /*!
     * Set range bounds on the cursor.
     *
     * @param cursor the cursor handle
     * @configstart{WT_CURSOR.bound, see dist/api_data.py}
     * @config{action, configures whether this call into the API will set or clear range bounds on
     * the given cursor.  It takes one of two values\, "set" or "clear". If "set" is specified then
     * "bound" must also be specified.  The keys relevant to the given bound must have been set
     * prior to the call using WT_CURSOR::set_key., a string\, chosen from the following options: \c
     * "clear"\, \c "set"; default \c set.}
     * @config{bound, configures which bound is being operated on.  It takes one of two values\,
     * "lower" or "upper"., a string\, chosen from the following options: \c "lower"\, \c "upper";
     * default empty.}
     * @config{inclusive, configures whether the given bound is inclusive or not., a boolean flag;
     * default \c true.}
     * @configend
     * @errors
     */
    int __F(bound)(WT_CURSOR *cursor, const char *config);

    /*
     * Protected fields, only to be used by cursor implementations.
     */
#if !defined(SWIG) && !defined(DOXYGEN)
    int __F(cache)(WT_CURSOR *cursor);  /* Cache the cursor */
                        /* Reopen a cached cursor */
    int __F(reopen)(WT_CURSOR *cursor, bool check_only);

    uint64_t uri_hash;          /* Hash of URI */

    /*
     * !!!
     * Explicit representations of structures from queue.h.
     * TAILQ_ENTRY(wt_cursor) q;
     */
    struct {
        WT_CURSOR *tqe_next;
        WT_CURSOR **tqe_prev;
    } q;                /* Linked list of WT_CURSORs. */

    uint64_t recno;         /* Record number, normal and raw mode */
    uint8_t raw_recno_buf[WT_INTPACK64_MAXSIZE];

    void    *json_private;      /* JSON specific storage */
    void    *lang_private;      /* Language specific private storage */

    WT_ITEM key, value;
    int saved_err;          /* Saved error in set_{key,value}. */
    /*
     * URI used internally, may differ from the URI provided by the
     * user on open.
     */
    const char *internal_uri;

    /*
     * Lower bound and upper bound buffers that is used for the bound API. Store the key set for
     * either the lower bound and upper bound such that cursor operations can limit the returned key
     * to be within the bounded ranges.
     */
    WT_ITEM lower_bound, upper_bound;

/* AUTOMATIC FLAG VALUE GENERATION START 0 */
#define WT_CURSTD_APPEND        0x000000001ull
#define WT_CURSTD_BOUND_LOWER    0x000000002ull       /* Lower bound. */
#define WT_CURSTD_BOUND_LOWER_INCLUSIVE 0x000000004ull /* Inclusive lower bound. */
#define WT_CURSTD_BOUND_UPPER           0x000000008ull /* Upper bound. */
#define WT_CURSTD_BOUND_UPPER_INCLUSIVE 0x000000010ull /* Inclusive upper bound. */
#define WT_CURSTD_BULK          0x000000020ull
#define WT_CURSTD_CACHEABLE     0x000000040ull
#define WT_CURSTD_CACHED        0x000000080ull
#define WT_CURSTD_CACHED_WITH_MEM 0x000000100ull /* A cached cursor with allocated memory. */
#define WT_CURSTD_DEAD          0x000000200ull
#define WT_CURSTD_DEBUG_COPY_KEY    0x000000400ull
#define WT_CURSTD_DEBUG_COPY_VALUE  0x000000800ull
#define WT_CURSTD_DEBUG_RESET_EVICT 0x000001000ull
#define WT_CURSTD_DUMP_HEX      0x000002000ull
#define WT_CURSTD_DUMP_JSON     0x000004000ull
#define WT_CURSTD_DUMP_PRETTY       0x000008000ull
#define WT_CURSTD_DUMP_PRINT        0x000010000ull
#define WT_CURSTD_DUP_NO_VALUE          0x000020000ull
#define WT_CURSTD_EVICT_REPOSITION     0x000040000ull
#define WT_CURSTD_HS_READ_ACROSS_BTREE 0x000080000ull
#define WT_CURSTD_HS_READ_ALL       0x000100000ull
#define WT_CURSTD_HS_READ_COMMITTED 0x000200000ull
#define WT_CURSTD_IGNORE_TOMBSTONE  0x000400000ull
#define WT_CURSTD_KEY_EXT       0x000800000ull /* Key points out of tree. */
#define WT_CURSTD_KEY_INT       0x001000000ull /* Key points into tree. */
#define WT_CURSTD_KEY_ONLY      0x002000000ull
#define WT_CURSTD_META_INUSE        0x004000000ull
#define WT_CURSTD_OPEN          0x008000000ull
#define WT_CURSTD_OVERWRITE     0x010000000ull
#define WT_CURSTD_RAW           0x020000000ull
#define WT_CURSTD_RAW_SEARCH        0x040000000ull
#define WT_CURSTD_VALUE_EXT     0x080000000ull /* Value points out of tree. */
#define WT_CURSTD_VALUE_INT     0x100000000ull /* Value points into tree. */
#define WT_CURSTD_VERSION_CURSOR    0x200000000ull /* Version cursor. */
/* AUTOMATIC FLAG VALUE GENERATION STOP 64 */
#define WT_CURSTD_KEY_SET   (WT_CURSTD_KEY_EXT | WT_CURSTD_KEY_INT)
#define WT_CURSTD_VALUE_SET (WT_CURSTD_VALUE_EXT | WT_CURSTD_VALUE_INT)
#define WT_CURSTD_BOUND_ALL (WT_CURSTD_BOUND_UPPER | WT_CURSTD_BOUND_UPPER_INCLUSIVE \
| WT_CURSTD_BOUND_LOWER | WT_CURSTD_BOUND_LOWER_INCLUSIVE)
    uint64_t flags;
#endif
};

/*! WT_SESSION::timestamp_transaction_uint timestamp types */
typedef enum {
    WT_TS_TXN_TYPE_COMMIT, /*!< Commit timestamp. */
    WT_TS_TXN_TYPE_DURABLE, /*!< Durable timestamp. */
    WT_TS_TXN_TYPE_PREPARE, /*!< Prepare timestamp. */
    WT_TS_TXN_TYPE_READ /*!< Read timestamp. */
} WT_TS_TXN_TYPE;

/*!
 * All data operations are performed in the context of a WT_SESSION.  This
 * encapsulates the thread and transactional context of the operation.
 *
 * <b>Thread safety:</b> A WT_SESSION handle is not usually shared between
 * threads, see @ref threads for more information.
 */
struct __wt_session {
    /*! The connection for this session. */
    WT_CONNECTION *connection;

    /*
     * Don't expose app_private to non-C language bindings - they have
     * their own way to attach data to an operation.
     */
#if !defined(SWIG)
    /*!
     * A location for applications to store information that will be
     * available in callbacks taking a WT_SESSION handle.
     */
    void *app_private;
#endif

    /*!
     * Close the session handle.
     *
     * This will release the resources associated with the session handle,
     * including rolling back any active transactions and closing any
     * cursors that remain open in the session.
     *
     * @snippet ex_all.c Close a session
     *
     * @param session the session handle
     * @configempty{WT_SESSION.close, see dist/api_data.py}
     * @errors
     */
    int __F(close)(WT_SESSION *session, const char *config);

    /*!
     * Reconfigure a session handle.
     *
     * Only configurations listed in the method arguments are modified, other configurations
     * remain in their current state. This method additionally resets the cursors associated
     * with the session. Transaction-related configurations can only be modified when no transaction
     * is active.
     *
     * @snippet ex_all.c Reconfigure a session
     *
     * @param session the session handle
     * @configstart{WT_SESSION.reconfigure, see dist/api_data.py}
     * @config{cache_cursors, enable caching of cursors for reuse.  Any calls to WT_CURSOR::close
     * for a cursor created in this session will mark the cursor as cached and keep it available to
     * be reused for later calls to WT_SESSION::open_cursor.  Cached cursors may be eventually
     * closed.  This value is inherited from ::wiredtiger_open \c cache_cursors., a boolean flag;
     * default \c true.}
     * @config{cache_max_wait_ms, the maximum number of milliseconds an application thread will wait
     * for space to be available in cache before giving up.  Default value will be the global
     * setting of the connection config.  0 will wait forever.  1 will never wait., an integer
     * greater than or equal to \c 0; default \c 0.}
     * @config{debug = (, configure debug specific behavior on a session.  Generally only used for
     * internal testing purposes., a set of related configuration options defined as follows.}
     * @config{&nbsp;&nbsp;&nbsp;&nbsp;checkpoint_fail_before_turtle_update, Fail before writing a
     * turtle file at the end of a checkpoint., a boolean flag; default \c false.}
     * @config{&nbsp;&nbsp;&nbsp;&nbsp;release_evict_page, Configure the session to evict the page
     * when it is released and no longer needed., a boolean flag; default \c false.}
     * @config{ ),,}
     * @config{ignore_cache_size, when set\, operations performed by this session ignore the cache
     * size and are not blocked when the cache is full.  Note that use of this option for operations
     * that create cache pressure can starve ordinary sessions that obey the cache size., a boolean
     * flag; default \c false.}
     * @config{isolation, the default isolation level for operations in this session., a string\,
     * chosen from the following options: \c "read-uncommitted"\, \c "read-committed"\, \c
     * "snapshot"; default \c snapshot.}
     * @config{prefetch = (, Enable automatic detection of scans by applications\, and attempt to
     * pre-fetch future content into the cache., a set of related configuration options defined as
     * follows.}
     * @config{&nbsp;&nbsp;&nbsp;&nbsp;enabled, whether pre-fetch is enabled for this
     * session., a boolean flag; default \c false.}
     * @config{ ),,}
     * @configend
     * @errors
     */
    int __F(reconfigure)(WT_SESSION *session, const char *config);

    /*!
     * Return information about an error as a string.
     *
     * @snippet ex_all.c Display an error thread safe
     *
     * @param session the session handle
     * @param error a return value from a WiredTiger, ISO C, or POSIX
     * standard API call
     * @returns a string representation of the error
     */
    const char *__F(strerror)(WT_SESSION *session, int error);

    /*!
     * @name Cursor handles
     * @{
     */

    /*!
     * Open a new cursor on a data source or duplicate an existing cursor.
     *
     * @snippet ex_all.c Open a cursor
     *
     * An existing cursor can be duplicated by passing it as the \c to_dup
     * parameter and setting the \c uri parameter to \c NULL:
     *
     * @snippet ex_all.c Duplicate a cursor
     *
     * Cursors being duplicated must have a key set, and successfully
     * duplicated cursors are positioned at the same place in the data
     * source as the original.
     *
     * Cursor handles should be discarded by calling WT_CURSOR::close.
     *
     * Cursors capable of supporting transactional operations operate in the
     * context of the current transaction, if any.
     *
     * WT_SESSION::rollback_transaction implicitly resets all cursors associated with the
         * session.
     *
     * Cursors are relatively light-weight objects but may hold references
     * to heavier-weight objects; applications should re-use cursors when
     * possible, but instantiating new cursors is not so expensive that
     * applications need to cache cursors at all cost.
     *
     * @param session the session handle
     * @param uri the data source on which the cursor operates; cursors
     *  are usually opened on tables, however, cursors can be opened on
     *  any data source, regardless of whether it is ultimately stored
     *  in a table.  Some cursor types may have limited functionality
     *  (for example, they may be read-only or not support transactional
     *  updates).  See @ref data_sources for more information.
     *  <br>
     *  @copydoc doc_cursor_types
     * @param to_dup a cursor to duplicate or gather statistics on
     * @configstart{WT_SESSION.open_cursor, see dist/api_data.py}
     * @config{append, append written values as new records\, giving each a new record number key;
     * valid only for cursors with record number keys., a boolean flag; default \c false.}
     * @config{bulk, configure the cursor for bulk-loading\, a fast\, initial load path (see @ref
     * tune_bulk_load for more information). Bulk-load may only be used for newly created objects
     * and applications should use the WT_CURSOR::insert method to insert rows.  When bulk-loading\,
     * rows must be loaded in sorted order.  The value is usually a true/false flag; when
     * bulk-loading fixed-length column store objects\, the special value \c bitmap allows chunks of
     * a memory resident bitmap to be loaded directly into a file by passing a \c WT_ITEM to
     * WT_CURSOR::set_value where the \c size field indicates the number of records in the bitmap
     * (as specified by the object's \c value_format configuration). Bulk-loaded bitmap values must
     * end on a byte boundary relative to the bit count (except for the last set of values loaded).,
     * a string; default \c false.}
     * @config{checkpoint, the name of a checkpoint to open.  (The reserved name
     * "WiredTigerCheckpoint" opens the most recent checkpoint taken for the object.) The cursor
     * does not support data modification., a string; default empty.}
     * @config{debug = (, configure debug specific behavior on a cursor.  Generally only used for
     * internal testing purposes., a set of related configuration options defined as follows.}
     * @config{&nbsp;&nbsp;&nbsp;&nbsp;dump_version = (, open a version cursor\, which is a debug
     * cursor on a table that enables iteration through the history of values for all the keys., a
     * set of related configuration options defined as follows.}
     * @config{&nbsp;&nbsp;&nbsp;&nbsp;
     * ),,}
     * @config{&nbsp;&nbsp;&nbsp;&nbsp;release_evict, Configure the cursor to evict the page
     * positioned on when the reset API call is used., a boolean flag; default \c false.}
     * @config{
     * ),,}
     * @config{dump, configure the cursor for dump format inputs and outputs: "hex" selects a simple
     * hexadecimal format\, "json" selects a JSON format with each record formatted as fields named
     * by column names if available\, "pretty" selects a human-readable format (making it
     * incompatible with the "load")\, "pretty_hex" is similar to "pretty" (also incompatible with
     * "load") except raw byte data elements will be printed like "hex" format\, and "print" selects
     * a format where only non-printing characters are hexadecimal encoded.  These formats are
     * compatible with the @ref util_dump and @ref util_load commands., a string\, chosen from the
     * following options: \c "hex"\, \c "json"\, \c "pretty"\, \c "pretty_hex"\, \c "print"; default
     * empty.}
     * @config{incremental = (, configure the cursor for block incremental backup usage.  These
     * formats are only compatible with the backup data source; see @ref backup., a set of related
     * configuration options defined as follows.}
     * @config{&nbsp;&nbsp;&nbsp;&nbsp;consolidate,
     * causes block incremental backup information to be consolidated if adjacent granularity blocks
     * are modified.  If false\, information will be returned in granularity sized blocks only.
     * This must be set on the primary backup cursor and it applies to all files for this backup., a
     * boolean flag; default \c false.}
     * @config{&nbsp;&nbsp;&nbsp;&nbsp;enabled, whether to
     * configure this backup as the starting point for a subsequent incremental backup., a boolean
     * flag; default \c false.}
     * @config{&nbsp;&nbsp;&nbsp;&nbsp;file, the file name when opening a
     * duplicate incremental backup cursor.  That duplicate cursor will return the block
     * modifications relevant to the given file name., a string; default empty.}
     * @config{&nbsp;&nbsp;&nbsp;&nbsp;force_stop, causes all block incremental backup information
     * to be released.  This is on an open_cursor call and the resources will be released when this
     * cursor is closed.  No other operations should be done on this open cursor., a boolean flag;
     * default \c false.}
     * @config{&nbsp;&nbsp;&nbsp;&nbsp;granularity, this setting manages the
     * granularity of how WiredTiger maintains modification maps internally.  The larger the
     * granularity\, the smaller amount of information WiredTiger need to maintain., an integer
     * between \c 4KB and \c 2GB; default \c 16MB.}
     * @config{&nbsp;&nbsp;&nbsp;&nbsp;src_id, a string
     * that identifies a previous checkpoint backup source as the source of this incremental backup.
     * This identifier must have already been created by use of the 'this_id' configuration in an
     * earlier backup.  A source id is required to begin an incremental backup., a string; default
     * empty.}
     * @config{&nbsp;&nbsp;&nbsp;&nbsp;this_id, a string that identifies the current system
     * state as a future backup source for an incremental backup via \c src_id.  This identifier is
     * required when opening an incremental backup cursor and an error will be returned if one is
     * not provided.  The identifiers can be any text string\, but should be unique., a string;
     * default empty.}
     * @config{ ),,}
     * @config{next_random, configure the cursor to return a pseudo-random record from the object
     * when the WT_CURSOR::next method is called; valid only for row-store cursors.  See @ref
     * cursor_random for details., a boolean flag; default \c false.}
     * @config{next_random_sample_size, cursors configured by \c next_random to return pseudo-random
     * records from the object randomly select from the entire object\, by default.  Setting \c
     * next_random_sample_size to a non-zero value sets the number of samples the application
     * expects to take using the \c next_random cursor.  A cursor configured with both \c
     * next_random and \c next_random_sample_size attempts to divide the object into \c
     * next_random_sample_size equal-sized pieces\, and each retrieval returns a record from one of
     * those pieces.  See @ref cursor_random for details., a string; default \c 0.}
     * @config{next_random_seed, configure the cursor to set an initial random seed when using \c
     * next_random configuration.  This is used for testing purposes only.  See @ref cursor_random
     * for details., a string; default \c 0.}
     * @config{overwrite, configures whether the cursor's insert and update methods check the
     * existing state of the record.  If \c overwrite is \c false\, WT_CURSOR::insert fails with
     * ::WT_DUPLICATE_KEY if the record exists\, and WT_CURSOR::update fails with ::WT_NOTFOUND if
     * the record does not exist., a boolean flag; default \c true.}
     * @config{raw, ignore the encodings for the key and value\, manage data as if the formats were
     * \c "u". See @ref cursor_raw for details., a boolean flag; default \c false.}
     * @config{read_once, results that are brought into cache from disk by this cursor will be given
     * less priority in the cache., a boolean flag; default \c false.}
     * @config{readonly, only query operations are supported by this cursor.  An error is returned
     * if a modification is attempted using the cursor.  The default is false for all cursor types
     * except for metadata cursors and checkpoint cursors., a boolean flag; default \c false.}
     * @config{statistics, Specify the statistics to be gathered.  Choosing "all" gathers statistics
     * regardless of cost and may include traversing on-disk files; "fast" gathers a subset of
     * relatively inexpensive statistics.  The selection must agree with the database \c statistics
     * configuration specified to ::wiredtiger_open or WT_CONNECTION::reconfigure.  For example\,
     * "all" or "fast" can be configured when the database is configured with "all"\, but the cursor
     * open will fail if "all" is specified when the database is configured with "fast"\, and the
     * cursor open will fail in all cases when the database is configured with "none". If "size" is
     * configured\, only the underlying size of the object on disk is filled in and the object is
     * not opened.  If \c statistics is not configured\, the default configuration is the database
     * configuration.  The "clear" configuration resets statistics after gathering them\, where
     * appropriate (for example\, a cache size statistic is not cleared\, while the count of cursor
     * insert operations will be cleared). See @ref statistics for more information., a list\, with
     * values chosen from the following options: \c "all"\, \c "cache_walk"\, \c "fast"\, \c
     * "clear"\, \c "size"\, \c "tree_walk"; default empty.}
     * @config{target, if non-empty\, back up the given list of objects; valid only for a backup
     * data source., a list of strings; default empty.}
     * @configend
     * @param[out] cursorp a pointer to the newly opened cursor
     * @errors
     */
    int __F(open_cursor)(WT_SESSION *session,
        const char *uri, WT_CURSOR *to_dup, const char *config, WT_CURSOR **cursorp);
    /*! @} */

    /*!
     * @name Table operations
     * @{
     */
    /*!
     * Alter a table.
     *
     * This will allow modification of some table settings after
     * creation.
     *
     * @exclusive
     *
     * @snippet ex_all.c Alter a table
     *
     * @param session the session handle
     * @param name the URI of the object to alter, such as \c "table:stock"
     * @configstart{WT_SESSION.alter, see dist/api_data.py}
     * @config{access_pattern_hint, It is recommended that workloads that consist primarily of
     * updates and/or point queries specify \c random.  Workloads that do many cursor scans through
     * large ranges of data should specify \c sequential and other workloads should specify \c none.
     * The option leads to an appropriate operating system advisory call where available., a
     * string\, chosen from the following options: \c "none"\, \c "random"\, \c "sequential";
     * default \c none.}
     * @config{app_metadata, application-owned metadata for this object., a string; default empty.}
     * @config{assert = (, declare timestamp usage., a set of related configuration options defined
     * as follows.}
     * @config{&nbsp;&nbsp;&nbsp;&nbsp;read_timestamp, if set\, check that timestamps
     * are \c always or \c never used on reads with this table\, writing an error message if the
     * policy is violated.  If the library was built in diagnostic mode\, drop core at the failing
     * check., a string\, chosen from the following options: \c "always"\, \c "never"\, \c "none";
     * default \c none.}
     * @config{ ),,}
     * @config{cache_resident, do not ever evict the object's pages from cache\, see @ref
     * tuning_cache_resident for more information., a boolean flag; default \c false.}
     * @config{log = (, the transaction log configuration for this object.  Only valid if \c log is
     * enabled in ::wiredtiger_open., a set of related configuration options defined as follows.}
     * @config{&nbsp;&nbsp;&nbsp;&nbsp;enabled, if false\, this object has checkpoint-level
     * durability., a boolean flag; default \c true.}
     * @config{ ),,}
     * @config{os_cache_dirty_max, maximum dirty system buffer cache usage\, in bytes.  If
     * non-zero\, schedule writes for dirty blocks belonging to this object in the system buffer
     * cache after that many bytes from this object are written into the buffer cache., an integer
     * greater than or equal to \c 0; default \c 0.}
     * @config{os_cache_max, maximum system buffer cache usage\, in bytes.  If non-zero\, evict
     * object blocks from the system buffer cache after that many bytes from this object are read or
     * written into the buffer cache., an integer greater than or equal to \c 0; default \c 0.}
     * @config{write_timestamp_usage, describe how timestamps are expected to be used on table
     * modifications.  The choices are the default\, which ensures that once timestamps are used for
     * a key\, they are always used\, and also that multiple updates to a key never use decreasing
     * timestamps and \c never which enforces that timestamps are never used for a table.  (The \c
     * always\, \c key_consistent\, \c mixed_mode and \c ordered choices should not be used\, and
     * are retained for backward compatibility.)., a string\, chosen from the following options: \c
     * "always"\, \c "key_consistent"\, \c "mixed_mode"\, \c "never"\, \c "none"\, \c "ordered";
     * default \c none.}
     * @configend
     * @ebusy_errors
     */
    int __F(alter)(WT_SESSION *session,
        const char *name, const char *config);

    /*!
     * Bind values for a compiled configuration.  The bindings hold for API calls in this
     * session that use the compiled string.  Strings passed into this call are not duplicated,
     * the application must ensure that strings remain valid while the bindings are being
     * used.
     *
     * This API may change in future releases.
     *
     * @param session the session handle
     * @param compiled a string returned from WT_CONNECTION::compile_configuration
     * @errors
     */
    int __F(bind_configuration)(WT_SESSION *session, const char *compiled, ...);

    /*!
     * Create a table, column group, index or file.
     *
     * @not_transactional
     *
     * @snippet ex_all.c Create a table
     *
     * @param session the session handle
     * @param name the URI of the object to create, such as
     * \c "table:stock". For a description of URI formats
     * see @ref data_sources.
     * @configstart{WT_SESSION.create, see dist/api_data.py}
     * @config{access_pattern_hint, It is recommended that workloads that consist primarily of
     * updates and/or point queries specify \c random.  Workloads that do many cursor scans through
     * large ranges of data should specify \c sequential and other workloads should specify \c none.
     * The option leads to an appropriate operating system advisory call where available., a
     * string\, chosen from the following options: \c "none"\, \c "random"\, \c "sequential";
     * default \c none.}
     * @config{allocation_size, the file unit allocation size\, in bytes\, must be a power of two;
     * smaller values decrease the file space required by overflow items\, and the default value of
     * 4KB is a good choice absent requirements from the operating system or storage device., an
     * integer between \c 512B and \c 128MB; default \c 4KB.}
     * @config{app_metadata, application-owned metadata for this object., a string; default empty.}
     * @config{assert = (, declare timestamp usage., a set of related configuration options defined
     * as follows.}
     * @config{&nbsp;&nbsp;&nbsp;&nbsp;read_timestamp, if set\, check that timestamps
     * are \c always or \c never used on reads with this table\, writing an error message if the
     * policy is violated.  If the library was built in diagnostic mode\, drop core at the failing
     * check., a string\, chosen from the following options: \c "always"\, \c "never"\, \c "none";
     * default \c none.}
     * @config{ ),,}
     * @config{block_allocation, configure block allocation.  Permitted values are \c "best" or \c
     * "first"; the \c "best" configuration uses a best-fit algorithm\, the \c "first" configuration
     * uses a first-available algorithm during block allocation., a string\, chosen from the
     * following options: \c "best"\, \c "first"; default \c best.}
     * @config{block_compressor, configure a compressor for file blocks.  Permitted values are \c
     * "none" or a custom compression engine name created with WT_CONNECTION::add_compressor.  If
     * WiredTiger has builtin support for \c "lz4"\, \c "snappy"\, \c "zlib" or \c "zstd"
     * compression\, these names are also available.  See @ref compression for more information., a
     * string; default \c none.}
     * @config{block_manager, configure a manager for file blocks.  Permitted values are \c
     * "default" or the disaggregated storage block manager backed by \c PALI., a string\, chosen
     * from the following options: \c "default"\, \c "disagg"; default \c default.}
     * @config{cache_resident, do not ever evict the object's pages from cache\, see @ref
     * tuning_cache_resident for more information., a boolean flag; default \c false.}
     * @config{checksum, configure block checksums; the permitted values are \c on\, \c off\, \c
     * uncompressed and \c unencrypted.  The default is \c on\, in which case all block writes
     * include a checksum subsequently verified when the block is read.  The \c off setting does no
     * checksums\, the \c uncompressed setting only checksums blocks that are not compressed\, and
     * the \c unencrypted setting only checksums blocks that are not encrypted.  See @ref
     * tune_checksum for more information., a string\, chosen from the following options: \c "on"\,
     * \c "off"\, \c "uncompressed"\, \c "unencrypted"; default \c on.}
     * @config{colgroups, comma-separated list of names of column groups.  Each column group is
     * stored separately\, keyed by the primary key of the table.  If no column groups are
     * specified\, all columns are stored together in a single file.  All value columns in the table
     * must appear in at least one column group.  Each column group must be created with a separate
     * call to WT_SESSION::create using a \c colgroup: URI., a list of strings; default empty.}
     * @config{collator, configure custom collation for keys.  Permitted values are \c "none" or a
     * custom collator name created with WT_CONNECTION::add_collator., a string; default \c none.}
     * @config{columns, list of the column names.  Comma-separated list of the form
     * <code>(column[\,...])</code>. For tables\, the number of entries must match the total number
     * of values in \c key_format and \c value_format.  For colgroups and indices\, all column names
     * must appear in the list of columns for the table., a list of strings; default empty.}
     * @config{dictionary, the maximum number of unique values remembered in the
     * row-store/variable-length column-store leaf page value dictionary; see @ref
     * file_formats_compression for more information., an integer greater than or equal to \c 0;
     * default \c 0.}
     * @config{disaggregated = (, configure disaggregated storage for this file., a set of related
     * configuration options defined as follows.}
     * @config{&nbsp;&nbsp;&nbsp;&nbsp;delta_pct, the
     * size threshold (as a percentage) at which a delta will cease to be emitted when reconciling a
     * page.  For example\, if this is set to 20\, the size of a delta is 20 bytes\, and the size of
     * the full page image is 100 bytes\, reconciliation can emit a delta for the page (if various
     * other preconditions are met). Conversely\, if the delta came to 21 bytes\, reconciliation
     * would not emit a delta.  Deltas larger than full pages are permitted for measurement and
     * testing reasons\, and may be disallowed in future., an integer between \c 1 and \c 1000;
     * default \c 20.}
     * @config{&nbsp;&nbsp;&nbsp;&nbsp;max_consecutive_delta, the max consecutive
     * deltas allowed for a single page.  The maximum value is set at 32 (WT_DELTA_LIMIT). If we
     * need to change that\, please change WT_DELTA_LIMIT as well., an integer between \c 1 and \c
     * 32; default \c 32.}
     * @config{ ),,}
     * @config{encryption = (, configure an encryptor for file blocks.  When a table is created\,
     * its encryptor is not implicitly used for any related indices or column groups., a set of
     * related configuration options defined as follows.}
     * @config{&nbsp;&nbsp;&nbsp;&nbsp;keyid, An
     * identifier that identifies a unique instance of the encryptor.  It is stored in clear text\,
     * and thus is available when the WiredTiger database is reopened.  On the first use of a
     * (name\, keyid) combination\, the WT_ENCRYPTOR::customize function is called with the keyid as
     * an argument., a string; default empty.}
     * @config{&nbsp;&nbsp;&nbsp;&nbsp;name, Permitted
     * values are \c "none" or a custom encryption engine name created with
     * WT_CONNECTION::add_encryptor.  See @ref encryption for more information., a string; default
     * \c none.}
     * @config{ ),,}
     * @config{exclusive, explicitly fail with EEXIST if the object exists.  When false (the
     * default)\, if the object exists\, silently fail without creating a new object., a boolean
     * flag; default \c false.}
     * @config{format, the file format., a string\, chosen from the following options: \c "btree";
     * default \c btree.}
     * @config{ignore_in_memory_cache_size, allow update and insert operations to proceed even if
     * the cache is already at capacity.  Only valid in conjunction with in-memory databases.
     * Should be used with caution - this configuration allows WiredTiger to consume memory over the
     * configured cache limit., a boolean flag; default \c false.}
     * @config{immutable, configure the index to be immutable -- that is\, the index is not changed
     * by any update to a record in the table., a boolean flag; default \c false.}
     * @config{import = (, configure import of an existing object into the currently running
     * database., a set of related configuration options defined as follows.}
     * @config{&nbsp;&nbsp;&nbsp;&nbsp;compare_timestamp, allow importing files with timestamps
     * smaller or equal to the configured global timestamps.  Note the history of the files are not
     * imported together and thus snapshot read of historical data will not work with the option
     * "stable_timestamp". (The \c oldest and \c stable arguments are deprecated short-hand for \c
     * oldest_timestamp and \c stable_timestamp\, respectively)., a string\, chosen from the
     * following options: \c "oldest"\, \c "oldest_timestamp"\, \c "stable"\, \c "stable_timestamp";
     * default \c oldest_timestamp.}
     * @config{&nbsp;&nbsp;&nbsp;&nbsp;enabled, whether to import the
     * input URI from disk., a boolean flag; default \c false.}
     * @config{&nbsp;&nbsp;&nbsp;&nbsp;
     * file_metadata, the file configuration extracted from the metadata of the export database., a
     * string; default empty.}
     * @config{&nbsp;&nbsp;&nbsp;&nbsp;metadata_file, a text file that
     * contains all the relevant metadata information for the URI to import.  The file is generated
     * by backup:export cursor., a string; default empty.}
     * @config{&nbsp;&nbsp;&nbsp;&nbsp;
     * panic_corrupt, whether to panic if the metadata given is no longer valid for the table.  Not
     * valid with \c repair=true., a boolean flag; default \c true.}
     * @config{&nbsp;&nbsp;&nbsp;&nbsp;repair, whether to reconstruct the metadata from the raw file
     * content., a boolean flag; default \c false.}
     * @config{ ),,}
     * @config{internal_key_max, This option is no longer supported\, retained for backward
     * compatibility., an integer greater than or equal to \c 0; default \c 0.}
     * @config{internal_key_truncate, configure internal key truncation\, discarding unnecessary
     * trailing bytes on internal keys (ignored for custom collators)., a boolean flag; default \c
     * true.}
     * @config{internal_page_max, the maximum page size for internal nodes\, in bytes; the size must
     * be a multiple of the allocation size and is significant for applications wanting to avoid
     * excessive L2 cache misses while searching the tree.  The page maximum is the bytes of
     * uncompressed data\, that is\, the limit is applied before any block compression is done., an
     * integer between \c 512B and \c 512MB; default \c 4KB.}
     * @config{key_format, the format of the data packed into key items.  See @ref
     * schema_format_types for details.  By default\, the key_format is \c 'u' and applications use
     * WT_ITEM structures to manipulate raw byte arrays.  By default\, records are stored in
     * row-store files: keys of type \c 'r' are record numbers and records referenced by record
     * number are stored in column-store files., a format string; default \c u.}
     * @config{key_gap, This option is no longer supported\, retained for backward compatibility.,
     * an integer greater than or equal to \c 0; default \c 10.}
     * @config{leaf_key_max, the largest key stored in a leaf node\, in bytes.  If set\, keys larger
     * than the specified size are stored as overflow items (which may require additional I/O to
     * access). The default value is one-tenth the size of a newly split leaf page., an integer
     * greater than or equal to \c 0; default \c 0.}
     * @config{leaf_page_max, the maximum page size for leaf nodes\, in bytes; the size must be a
     * multiple of the allocation size\, and is significant for applications wanting to maximize
     * sequential data transfer from a storage device.  The page maximum is the bytes of
     * uncompressed data\, that is\, the limit is applied before any block compression is done.  For
     * fixed-length column store\, the size includes only the bitmap data; pages containing
     * timestamp information can be larger\, and the size is limited to 128KB rather than 512MB., an
     * integer between \c 512B and \c 512MB; default \c 32KB.}
     * @config{leaf_value_max, the largest value stored in a leaf node\, in bytes.  If set\, values
     * larger than the specified size are stored as overflow items (which may require additional I/O
     * to access). If the size is larger than the maximum leaf page size\, the page size is
     * temporarily ignored when large values are written.  The default is one-half the size of a
     * newly split leaf page., an integer greater than or equal to \c 0; default \c 0.}
     * @config{log = (, the transaction log configuration for this object.  Only valid if \c log is
     * enabled in ::wiredtiger_open., a set of related configuration options defined as follows.}
     * @config{&nbsp;&nbsp;&nbsp;&nbsp;enabled, if false\, this object has checkpoint-level
     * durability., a boolean flag; default \c true.}
     * @config{ ),,}
     * @config{memory_page_image_max, the maximum in-memory page image represented by a single
     * storage block.  Depending on compression efficiency\, compression can create storage blocks
     * which require significant resources to re-instantiate in the cache\, penalizing the
     * performance of future point updates.  The value limits the maximum in-memory page image a
     * storage block will need.  If set to 0\, a default of 4 times \c leaf_page_max is used., an
     * integer greater than or equal to \c 0; default \c 0.}
     * @config{memory_page_max, the maximum size a page can grow to in memory before being
     * reconciled to disk.  The specified size will be adjusted to a lower bound of
     * <code>leaf_page_max</code>\, and an upper bound of <code>cache_size / 10</code>. This limit
     * is soft - it is possible for pages to be temporarily larger than this value., an integer
     * between \c 512B and \c 10TB; default \c 5MB.}
     * @config{os_cache_dirty_max, maximum dirty system buffer cache usage\, in bytes.  If
     * non-zero\, schedule writes for dirty blocks belonging to this object in the system buffer
     * cache after that many bytes from this object are written into the buffer cache., an integer
     * greater than or equal to \c 0; default \c 0.}
     * @config{os_cache_max, maximum system buffer cache usage\, in bytes.  If non-zero\, evict
     * object blocks from the system buffer cache after that many bytes from this object are read or
     * written into the buffer cache., an integer greater than or equal to \c 0; default \c 0.}
     * @config{prefix_compression, configure prefix compression on row-store leaf pages., a boolean
     * flag; default \c false.}
     * @config{prefix_compression_min, minimum gain before prefix compression will be used on
     * row-store leaf pages., an integer greater than or equal to \c 0; default \c 4.}
     * @config{split_pct, the Btree page split size as a percentage of the maximum Btree page size\,
     * that is\, when a Btree page is split\, it will be split into smaller pages\, where each page
     * is the specified percentage of the maximum Btree page size., an integer between \c 50 and \c
     * 100; default \c 90.}
     * @config{tiered_storage = (, configure a storage source for this table., a set of related
     * configuration options defined as follows.}
     * @config{&nbsp;&nbsp;&nbsp;&nbsp;auth_token,
     * authentication string identifier., a string; default empty.}
     * @config{&nbsp;&nbsp;&nbsp;&nbsp;
     * bucket, the bucket indicating the location for this table., a string; default empty.}
     * @config{&nbsp;&nbsp;&nbsp;&nbsp;bucket_prefix, the unique bucket prefix for this table., a
     * string; default empty.}
     * @config{&nbsp;&nbsp;&nbsp;&nbsp;cache_directory, a directory to store
     * locally cached versions of files in the storage source.  By default\, it is named with \c
     * "-cache" appended to the bucket name.  A relative directory name is relative to the home
     * directory., a string; default empty.}
     * @config{&nbsp;&nbsp;&nbsp;&nbsp;local_retention, time
     * in seconds to retain data on tiered storage on the local tier for faster read access., an
     * integer between \c 0 and \c 10000; default \c 300.}
     * @config{&nbsp;&nbsp;&nbsp;&nbsp;name,
     * permitted values are \c "none" or a custom storage source name created with
     * WT_CONNECTION::add_storage_source.  See @ref custom_storage_sources for more information., a
     * string; default \c none.}
     * @config{&nbsp;&nbsp;&nbsp;&nbsp;shared, enable sharing tiered
     * tables across other WiredTiger instances., a boolean flag; default \c false.}
     * @config{ ),,}
     * @config{type, set the type of data source used to store a column group\, index or simple
     * table.  By default\, a \c "file:" URI is derived from the object name.  The \c type
     * configuration can be used to switch to a different data source or an extension configured by
     * the application., a string; default \c file.}
     * @config{value_format, the format of the data packed into value items.  See @ref
     * schema_format_types for details.  By default\, the value_format is \c 'u' and applications
     * use a WT_ITEM structure to manipulate raw byte arrays.  Value items of type 't' are
     * bitfields\, and when configured with record number type keys\, will be stored using a
     * fixed-length store., a format string; default \c u.}
     * @config{write_timestamp_usage, describe how timestamps are expected to be used on table
     * modifications.  The choices are the default\, which ensures that once timestamps are used for
     * a key\, they are always used\, and also that multiple updates to a key never use decreasing
     * timestamps and \c never which enforces that timestamps are never used for a table.  (The \c
     * always\, \c key_consistent\, \c mixed_mode and \c ordered choices should not be used\, and
     * are retained for backward compatibility.)., a string\, chosen from the following options: \c
     * "always"\, \c "key_consistent"\, \c "mixed_mode"\, \c "never"\, \c "none"\, \c "ordered";
     * default \c none.}
     * @configend
     * @errors
     */
    int __F(create)(WT_SESSION *session,
        const char *name, const char *config);

    /*!
     * Compact a live row- or column-store btree.
     *
     * @snippet ex_all.c Compact a table
     *
     * @param session the session handle
     * @param name the URI of the object to compact, such as
     * \c "table:stock"
     * @configstart{WT_SESSION.compact, see dist/api_data.py}
     * @config{background, enable/disabled the background compaction server., a boolean flag;
     * default empty.}
     * @config{dryrun, run only the estimation phase of compact., a boolean flag; default \c false.}
     * @config{exclude, list of table objects to be excluded from background compaction.  The list
     * is immutable and only applied when the background compaction gets enabled.  The list is not
     * saved between the calls and needs to be reapplied each time the service is enabled.  The
     * individual objects in the list can only be of the \c table: URI type., a list of strings;
     * default empty.}
     * @config{free_space_target, minimum amount of space recoverable for compaction to proceed., an
     * integer greater than or equal to \c 1MB; default \c 20MB.}
     * @config{run_once, configure background compaction server to run once.  In this mode\,
     * compaction is always attempted on each table unless explicitly excluded., a boolean flag;
     * default \c false.}
     * @config{timeout, maximum amount of time to allow for compact in seconds.  The actual amount
     * of time spent in compact may exceed the configured value.  A value of zero disables the
     * timeout., an integer; default \c 1200.}
     * @configend
     * @errors
     */
    int __F(compact)(WT_SESSION *session,
        const char *name, const char *config);

    /*!
     * Drop (delete) a table.
     *
     * @exclusive
     *
     * @not_transactional
     *
     * @snippet ex_all.c Drop a table
     *
     * @param session the session handle
     * @param name the URI of the object to drop, such as \c "table:stock"
     * @configstart{WT_SESSION.drop, see dist/api_data.py}
     * @config{force, return success if the object does not exist., a boolean flag; default \c
     * false.}
     * @config{remove_files, if the underlying files should be removed., a boolean flag; default \c
     * true.}
     * @configend
     * @ebusy_errors
     */
    int __F(drop)(WT_SESSION *session,
        const char *name, const char *config);

    /*!
     * Flush the log.
     *
     * WT_SESSION::log_flush will fail if logging is not enabled.
     *
     * @param session the session handle
     * @configstart{WT_SESSION.log_flush, see dist/api_data.py}
     * @config{sync, forcibly flush the log and wait for it to achieve the synchronization level
     * specified.  The \c off setting forces any buffered log records to be written to the file
     * system.  The \c on setting forces log records to be written to the storage device., a
     * string\, chosen from the following options: \c "off"\, \c "on"; default \c on.}
     * @configend
     * @errors
     */
    int __F(log_flush)(WT_SESSION *session, const char *config);

    /*!
     * Insert a ::WT_LOGREC_MESSAGE type record in the database log files
     * (the database must be configured for logging when this method is
     * called).
     *
     * @param session the session handle
     * @param format a printf format specifier
     * @errors
     */
    int __F(log_printf)(WT_SESSION *session, const char *format, ...);

    /*!
     * Reset the session handle.
     *
     * This method resets the cursors associated with the session, clears session statistics and
     * discards cached resources. No session configurations are modified (or reset to their
     * default values). WT_SESSION::reset will fail if a transaction is in progress in the
     * session.
     *
     * @snippet ex_all.c Reset the session
     *
     * @param session the session handle
     * @errors
     */
    int __F(reset)(WT_SESSION *session);

    /*!
     * Salvage a table.
     *
     * Salvage rebuilds the file or files which comprise a table,
     * discarding any corrupted file blocks.
     *
     * When salvage is done, previously deleted records may re-appear, and
     * inserted records may disappear, so salvage should not be run
     * unless it is known to be necessary.  Normally, salvage should be
     * called after a table or file has been corrupted, as reported by the
     * WT_SESSION::verify method.
     *
     * Files are rebuilt in place. The salvage method overwrites the
     * existing files.
     *
     * @exclusive
     *
     * @snippet ex_all.c Salvage a table
     *
     * @param session the session handle
     * @param name the URI of the table or file to salvage
     * @configstart{WT_SESSION.salvage, see dist/api_data.py}
     * @config{force, force salvage even of files that do not appear to be WiredTiger files., a
     * boolean flag; default \c false.}
     * @configend
     * @ebusy_errors
     */
    int __F(salvage)(WT_SESSION *session,
        const char *name, const char *config);

    /*!
     * Truncate a file, table, cursor range, or backup cursor
     *
     * Truncate a table or file.
     * @snippet ex_all.c Truncate a table
     *
     * Truncate a cursor range.  When truncating based on a cursor position,
     * it is not required the cursor reference a record in the object, only
     * that the key be set.  This allows applications to discard portions of
     * the object name space without knowing exactly what records the object
     * contains. The start and stop points are both inclusive; that is, the
     * key set in the start cursor is the first record to be deleted and the
     * key set in the stop cursor is the last.
     *
     * @snippet ex_all.c Truncate a range
     *
     * Range truncate is implemented as a "scan and write" operation, specifically without range
     * locks. Inserts or other operations in the range, as well as operations before or after
     * the range when no explicit starting or ending key is set, are not well defined: conflicts
     * may be detected or both transactions may commit. If both commit, there's a failure and
     * recovery runs, the result may be different than what was in cache before the crash.
     *
     * The WT_CURSOR::truncate range truncate operation can only be used at snapshot isolation.
     *
     * Any specified cursors end with no position, and subsequent calls to
     * the WT_CURSOR::next (WT_CURSOR::prev) method will iterate from the
     * beginning (end) of the table.
     *
     * @param session the session handle
     * @param name the URI of the table or file to truncate, or \c "log:"
     * for a backup cursor
     * @param start optional cursor marking the first record discarded;
     * if <code>NULL</code>, the truncate starts from the beginning of
     * the object; must be provided when truncating a backup cursor
     * @param stop optional cursor marking the last record discarded;
     * if <code>NULL</code>, the truncate continues to the end of the
     * object; ignored when truncating a backup cursor
     * @configempty{WT_SESSION.truncate, see dist/api_data.py}
     * @errors
     */
    int __F(truncate)(WT_SESSION *session,
        const char *name, WT_CURSOR *start, WT_CURSOR *stop, const char *config);

    /*!
     * Verify a table.
     *
     * Verify reports if a file, or the files that comprise a table, have been corrupted.
     * The WT_SESSION::salvage method can be used to repair a corrupted file.
     *
     * @snippet ex_all.c Verify a table
     *
     * @exclusive
     *
     * @param session the session handle
     * @param name the URI of the table or file to verify, optional if verifying the history
     * store
     * @configstart{WT_SESSION.verify, see dist/api_data.py}
     * @config{do_not_clear_txn_id, Turn off transaction id clearing\, intended for debugging and
     * better diagnosis of crashes or failures.  Note: History store validation is disabled when the
     * configuration is set as visibility rules may not work correctly because the transaction ids
     * are not cleared., a boolean flag; default \c false.}
     * @config{dump_address, Display page addresses\, time windows\, and page types as pages are
     * verified\, using the application's message handler\, intended for debugging., a boolean flag;
     * default \c false.}
     * @config{dump_all_data, Display application data as pages or blocks are verified\, using the
     * application's message handler\, intended for debugging.  Disabling this does not guarantee
     * that no user data will be output., a boolean flag; default \c false.}
     * @config{dump_blocks, Display the contents of on-disk blocks as they are verified\, using the
     * application's message handler\, intended for debugging., a boolean flag; default \c false.}
     * @config{dump_key_data, Display application data keys as pages or blocks are verified\, using
     * the application's message handler\, intended for debugging.  Disabling this does not
     * guarantee that no user data will be output., a boolean flag; default \c false.}
     * @config{dump_layout, Display the layout of the files as they are verified\, using the
     * application's message handler\, intended for debugging; requires optional support from the
     * block manager., a boolean flag; default \c false.}
     * @config{dump_offsets, Display the contents of specific on-disk blocks\, using the
     * application's message handler\, intended for debugging., a list of strings; default empty.}
     * @config{dump_pages, Display the contents of in-memory pages as they are verified\, using the
     * application's message handler\, intended for debugging., a boolean flag; default \c false.}
     * @config{dump_tree_shape, Display the btree shapes as they are verified\, using the
     * application's message handler\, intended for debugging; requires optional support from the
     * block manager., a boolean flag; default \c false.}
     * @config{read_corrupt, A mode that allows verify to continue reading after encountering a
     * checksum error.  It will skip past the corrupt block and continue with the verification
     * process., a boolean flag; default \c false.}
     * @config{stable_timestamp, Ensure that no data has a start timestamp after the stable
     * timestamp\, to be run after rollback_to_stable., a boolean flag; default \c false.}
     * @config{strict, Treat any verification problem as an error; by default\, verify will warn\,
     * but not fail\, in the case of errors that won't affect future behavior (for example\, a
     * leaked block)., a boolean flag; default \c false.}
     * @configend
     * @ebusy_errors
     */
    int __F(verify)(WT_SESSION *session,
        const char *name, const char *config);
    /*! @} */

    /*!
     * @name Transactions
     * @{
     */
    /*!
     * Start a transaction in this session.
     *
     * The transaction remains active until ended by
     * WT_SESSION::commit_transaction or WT_SESSION::rollback_transaction.
     * Operations performed on cursors capable of supporting transactional
     * operations that are already open in this session, or which are opened
     * before the transaction ends, will operate in the context of the
     * transaction.
     *
     * @requires_notransaction
     *
     * @snippet ex_all.c transaction commit/rollback
     *
     * @param session the session handle
     * @configstart{WT_SESSION.begin_transaction, see dist/api_data.py}
     * @config{ignore_prepare, whether to ignore updates by other prepared transactions when doing
     * of read operations of this transaction.  When \c true\, forces the transaction to be
     * read-only.  Use \c force to ignore prepared updates and permit writes (see @ref
     * timestamp_prepare_ignore_prepare for more information)., a string\, chosen from the following
     * options: \c "false"\, \c "force"\, \c "true"; default \c false.}
     * @config{isolation, the isolation level for this transaction; defaults to the session's
     * isolation level., a string\, chosen from the following options: \c "read-uncommitted"\, \c
     * "read-committed"\, \c "snapshot"; default empty.}
     * @config{name, name of the transaction for tracing and debugging., a string; default empty.}
     * @config{no_timestamp, allow a commit without a timestamp\, creating values that have "always
     * existed" and are visible regardless of timestamp.  See @ref timestamp_txn_api., a boolean
     * flag; default \c false.}
     * @config{operation_timeout_ms, when non-zero\, a requested limit on the time taken to complete
     * operations in this transaction.  Time is measured in real time milliseconds from the start of
     * each WiredTiger API call.  There is no guarantee any operation will not take longer than this
     * amount of time.  If WiredTiger notices the limit has been exceeded\, an operation may return
     * a WT_ROLLBACK error.  Default is to have no limit., an integer greater than or equal to \c 0;
     * default \c 0.}
     * @config{priority, priority of the transaction for resolving conflicts.  Transactions with
     * higher values are less likely to abort., an integer between \c -100 and \c 100; default \c
     * 0.}
     * @config{read_timestamp, read using the specified timestamp.  The value must not be older than
     * the current oldest timestamp.  See @ref timestamp_txn_api., a string; default empty.}
     * @config{roundup_timestamps = (, round up timestamps of the transaction., a set of related
     * configuration options defined as follows.}
     * @config{&nbsp;&nbsp;&nbsp;&nbsp;prepared,
     * applicable only for prepared transactions\, and intended only for special-purpose use.  See
     * @ref timestamp_prepare_roundup.  Allows the prepare timestamp and the commit timestamp of
     * this transaction to be rounded up to be no older than the oldest timestamp\, and allows
     * violating the usual restriction that the prepare timestamp must be newer than the stable
     * timestamp.  Specifically: at transaction prepare\, if the prepare timestamp is less than or
     * equal to the oldest timestamp\, the prepare timestamp will be rounded to the oldest
     * timestamp.  Subsequently\, at commit time\, if the commit timestamp is less than the (now
     * rounded) prepare timestamp\, the commit timestamp will be rounded up to it and thus to at
     * least oldest.  Neither timestamp will be checked against the stable timestamp., a boolean
     * flag; default \c false.}
     * @config{&nbsp;&nbsp;&nbsp;&nbsp;read, if the read timestamp is less
     * than the oldest timestamp\, the read timestamp will be rounded up to the oldest timestamp.
     * See @ref timestamp_read_roundup., a boolean flag; default \c false.}
     * @config{ ),,}
     * @config{sync, whether to sync log records when the transaction commits\, inherited from
     * ::wiredtiger_open \c transaction_sync., a boolean flag; default empty.}
     * @configend
     * @errors
     */
    int __F(begin_transaction)(WT_SESSION *session, const char *config);

    /*!
     * Commit the current transaction.
     *
     * A transaction must be in progress when this method is called.
     *
     * If WT_SESSION::commit_transaction returns an error, the transaction
     * was rolled back, not committed, and all cursors associated with the session are reset.
     *
     * @requires_transaction
     *
     * @snippet ex_all.c transaction commit/rollback
     *
     * @param session the session handle
     * @configstart{WT_SESSION.commit_transaction, see dist/api_data.py}
     * @config{commit_timestamp, set the commit timestamp for the current transaction.  For
     * non-prepared transactions\, the value must not be older than the first commit timestamp
     * already set for the current transaction (if any)\, must not be older than the current oldest
     * timestamp\, and must be after the current stable timestamp.  For prepared transactions\, a
     * commit timestamp is required\, must not be older than the prepare timestamp\, and can be set
     * only once.  See @ref timestamp_txn_api and @ref timestamp_prepare., a string; default empty.}
     * @config{durable_timestamp, set the durable timestamp for the current transaction.  Required
     * for the commit of a prepared transaction\, and otherwise not permitted.  The value must also
     * be after the current oldest and stable timestamps and must not be older than the commit
     * timestamp.  See @ref timestamp_prepare., a string; default empty.}
     * @config{operation_timeout_ms, when non-zero\, a requested limit on the time taken to complete
     * operations in this transaction.  Time is measured in real time milliseconds from the start of
     * each WiredTiger API call.  There is no guarantee any operation will not take longer than this
     * amount of time.  If WiredTiger notices the limit has been exceeded\, an operation may return
     * a WT_ROLLBACK error.  Default is to have no limit., an integer greater than or equal to \c 0;
     * default \c 0.}
     * @config{sync, override whether to sync log records when the transaction commits.  The default
     * is inherited from ::wiredtiger_open \c transaction_sync.  The \c off setting does not wait
     * for records to be written or synchronized.  The \c on setting forces log records to be
     * written to the storage device., a string\, chosen from the following options: \c "off"\, \c
     * "on"; default empty.}
     * @configend
     * @errors
     */
    int __F(commit_transaction)(WT_SESSION *session, const char *config);

    /*!
     * Prepare the current transaction.
     *
     * A transaction must be in progress when this method is called.
     *
     * Preparing a transaction will guarantee a subsequent commit will
     * succeed. Only commit and rollback are allowed on a transaction after
     * it has been prepared. The transaction prepare API is designed to
     * support MongoDB exclusively, and guarantees update conflicts have
     * been resolved, but does not guarantee durability.
     *
     * @requires_transaction
     *
     * @snippet ex_all.c transaction prepare
     *
     * @param session the session handle
     * @configstart{WT_SESSION.prepare_transaction, see dist/api_data.py}
     * @config{prepare_timestamp, set the prepare timestamp for the updates of the current
     * transaction.  The value must not be older than any active read timestamps\, and must be newer
     * than the current stable timestamp.  See @ref timestamp_prepare., a string; default empty.}
     * @configend
     * @errors
     */
    int __F(prepare_transaction)(WT_SESSION *session, const char *config);

    /*!
     * Roll back the current transaction.
     *
     * A transaction must be in progress when this method is called.
     *
     * All cursors associated with the session are reset.
     *
     * @requires_transaction
     *
     * @snippet ex_all.c transaction commit/rollback
     *
     * @param session the session handle
     * @configstart{WT_SESSION.rollback_transaction, see dist/api_data.py}
     * @config{operation_timeout_ms, when non-zero\, a requested limit on the time taken to complete
     * operations in this transaction.  Time is measured in real time milliseconds from the start of
     * each WiredTiger API call.  There is no guarantee any operation will not take longer than this
     * amount of time.  If WiredTiger notices the limit has been exceeded\, an operation may return
     * a WT_ROLLBACK error.  Default is to have no limit., an integer greater than or equal to \c 0;
     * default \c 0.}
     * @configend
     * @errors
     */
    int __F(rollback_transaction)(WT_SESSION *session, const char *config);
    /*! @} */

    /*!
     * @name Transaction timestamps
     * @{
     */
    /*!
     * Query the session's transaction timestamp state.
     *
     * The WT_SESSION.query_timestamp method can only be used at snapshot isolation.
     *
     * @param session the session handle
     * @param[out] hex_timestamp a buffer that will be set to the
     * hexadecimal encoding of the timestamp being queried.  Must be large
     * enough to hold a NUL terminated, hex-encoded 8B timestamp (17 bytes).
     * @configstart{WT_SESSION.query_timestamp, see dist/api_data.py}
     * @config{get, specify which timestamp to query: \c commit returns the most recently set
     * commit_timestamp; \c first_commit returns the first set commit_timestamp; \c prepare returns
     * the timestamp used in preparing a transaction; \c read returns the timestamp at which the
     * transaction is reading.  See @ref timestamp_txn_api., a string\, chosen from the following
     * options: \c "commit"\, \c "first_commit"\, \c "prepare"\, \c "read"; default \c read.}
     * @configend
     *
     * A timestamp of 0 is returned if the timestamp is not available or has not been set.
     * @errors
     */
    int __F(query_timestamp)(
        WT_SESSION *session, char *hex_timestamp, const char *config);

    /*!
     * Set a timestamp on a transaction.
     *
     * The WT_SESSION.timestamp_transaction method can only be used at snapshot isolation.
     *
     * @snippet ex_all.c transaction timestamp
     *
     * @requires_transaction
     *
     * @param session the session handle
     * @configstart{WT_SESSION.timestamp_transaction, see dist/api_data.py}
     * @config{commit_timestamp, set the commit timestamp for the current transaction.  For
     * non-prepared transactions\, the value must not be older than the first commit timestamp
     * already set for the current transaction\, if any\, must not be older than the current oldest
     * timestamp and must be after the current stable timestamp.  For prepared transactions\, a
     * commit timestamp is required\, must not be older than the prepare timestamp\, can be set only
     * once\, and must not be set until after the transaction has successfully prepared.  See @ref
     * timestamp_txn_api and @ref timestamp_prepare., a string; default empty.}
     * @config{durable_timestamp, set the durable timestamp for the current transaction.  Required
     * for the commit of a prepared transaction\, and otherwise not permitted.  Can only be set
     * after the transaction has been prepared and a commit timestamp has been set.  The value must
     * be after the current oldest and stable timestamps and must not be older than the commit
     * timestamp.  See @ref timestamp_prepare., a string; default empty.}
     * @config{prepare_timestamp, set the prepare timestamp for the updates of the current
     * transaction.  The value must not be older than any active read timestamps\, and must be newer
     * than the current stable timestamp.  Can be set only once per transaction.  Setting the
     * prepare timestamp does not by itself prepare the transaction\, but does oblige the
     * application to eventually prepare the transaction before committing it.  See @ref
     * timestamp_prepare., a string; default empty.}
     * @config{read_timestamp, read using the specified timestamp.  The value must not be older than
     * the current oldest timestamp.  This can only be set once for a transaction.  See @ref
     * timestamp_txn_api., a string; default empty.}
     * @configend
     * @errors
     */
    int __F(timestamp_transaction)(WT_SESSION *session, const char *config);

    /*!
     * Set a timestamp on a transaction numerically.  Prefer this method over
     * WT_SESSION::timestamp_transaction if the hexadecimal string parsing done in that method
     * becomes a bottleneck.
     *
     * The WT_SESSION.timestamp_transaction_uint method can only be used at snapshot isolation.
     *
     * @snippet ex_all.c transaction timestamp_uint
     *
     * @requires_transaction
     *
     * @param session the session handle
     * @param which the timestamp being set (see ::WT_TS_TXN_TYPE for available options, and
     * WT_SESSION::timestamp_transaction for constraints on the timestamps).
     * @param ts the timestamp.
     * @errors
     */
    int __F(timestamp_transaction_uint)(WT_SESSION *session, WT_TS_TXN_TYPE which,
            uint64_t ts);
    /*! @} */

    /*!
     * @name Transaction support
     * @{
     */
    /*!
     * Write a transactionally consistent snapshot of a database or set of individual objects.
     *
     * When timestamps are not in use, the checkpoint includes all transactions committed
     * before the checkpoint starts. When timestamps are in use and the checkpoint runs with
     * \c use_timestamp=true (the default), updates committed with a timestamp after the
     * \c stable timestamp, in tables configured for checkpoint-level durability, are not
     * included in the checkpoint. Updates committed in tables configured for commit-level
     * durability are always included in the checkpoint. See @ref durability_checkpoint and
     * @ref durability_log for more information.
     *
     * Calling the checkpoint method multiple times serializes the checkpoints; new checkpoint
     * calls wait for running checkpoint calls to complete.
     *
     * Existing named checkpoints may optionally be discarded.
     *
     * @requires_notransaction
     *
     * @snippet ex_all.c Checkpoint examples
     *
     * @param session the session handle
     * @configstart{WT_SESSION.checkpoint, see dist/api_data.py}
     * @config{debug = (, configure debug specific behavior on a checkpoint.  Generally only used
     * for internal testing purposes., a set of related configuration options defined as follows.}
     * @config{&nbsp;&nbsp;&nbsp;&nbsp;checkpoint_cleanup, if true\, checkpoint cleanup thread is
     * triggered to perform the checkpoint cleanup., a boolean flag; default \c false.}
     * @config{&nbsp;&nbsp;&nbsp;&nbsp;checkpoint_crash_point, non-negative number between 0 and
     * 1000 will trigger a controlled crash during the checkpoint process.  Lower values will
     * trigger crashes in the initial phase of checkpoint\, while higher values will result in
     * crashes in the final phase of the checkpoint process., an integer; default \c -1.}
     * @config{
     * ),,}
     * @config{drop, specify a list of checkpoints to drop.  The list may additionally contain one
     * of the following keys: \c "from=all" to drop all checkpoints\, \c "from=<checkpoint>" to drop
     * all checkpoints after and including the named checkpoint\, or \c "to=<checkpoint>" to drop
     * all checkpoints before and including the named checkpoint.  Checkpoints cannot be dropped if
     * open in a cursor.  While a hot backup is in progress\, checkpoints created prior to the start
     * of the backup cannot be dropped., a list of strings; default empty.}
     * @config{flush_tier = (, configure flushing objects to tiered storage after checkpoint.  See
     * @ref tiered_storage., a set of related configuration options defined as follows.}
     * @config{&nbsp;&nbsp;&nbsp;&nbsp;enabled, if true and tiered storage is in use\, perform one
     * iteration of object switching and flushing objects to tiered storage., a boolean flag;
     * default \c false.}
     * @config{&nbsp;&nbsp;&nbsp;&nbsp;force, if false (the default)\, flush_tier
     * of any individual object may be skipped if the underlying object has not been modified since
     * the previous flush_tier.  If true\, this option forces the flush_tier., a boolean flag;
     * default \c false.}
     * @config{&nbsp;&nbsp;&nbsp;&nbsp;sync, wait for all objects to be flushed
     * to the shared storage to the level specified.  When false\, do not wait for any objects to be
     * written to the tiered storage system but return immediately after generating the objects and
     * work units for an internal thread.  When true\, the caller waits until all work queued for
     * this call to be completely processed before returning., a boolean flag; default \c true.}
     * @config{&nbsp;&nbsp;&nbsp;&nbsp;timeout, amount of time\, in seconds\, to wait for flushing
     * of objects to complete.  WiredTiger returns EBUSY if the timeout is reached.  A value of zero
     * disables the timeout., an integer; default \c 0.}
     * @config{ ),,}
     * @config{force, if false (the default)\, checkpoints may be skipped if the underlying object
     * has not been modified.  If true\, this option forces the checkpoint., a boolean flag; default
     * \c false.}
     * @config{name, if set\, specify a name for the checkpoint., a string; default empty.}
     * @config{use_timestamp, if true (the default)\, create the checkpoint as of the last stable
     * timestamp if timestamps are in use\, or with all committed updates if there is no stable
     * timestamp set.  If false\, always generate a checkpoint with all committed updates\, ignoring
     * any stable timestamp., a boolean flag; default \c true.}
     * @configend
     * @errors
     */
    int __F(checkpoint)(WT_SESSION *session, const char *config);

    /*!
     * Reset the snapshot used for database visibility.
     *
     * For transactions running with snapshot isolation, this method releases the existing
     * snapshot of the database and gets a new one. This makes newer commits visible. The
     * call can be used to avoid pinning old and no-longer-needed content in the database.
     * Applications not using read timestamps for search may see different results after the
     * snapshot is updated.
     *
     * It is an error to call this method when using an isolation level other than snapshot
     * isolation, or if the current transaction has already written any data.
     *
     * @requires_transaction
     *
     * @snippet ex_all.c reset snapshot
     *
     * @param session the session handle
     * @errors
     */
    int __F(reset_snapshot)(WT_SESSION *session);

    /*!
     * Return the transaction ID range pinned by the session handle.
     *
     * The ID range is an approximate count of transactions and is calculated
     * based on the oldest ID needed for the active transaction in this session,
     * compared to the newest transaction in the system.
     *
     * @snippet ex_all.c transaction pinned range
     *
     * @param session the session handle
     * @param[out] range the range of IDs pinned by this session. Zero if
     * there is no active transaction.
     * @errors
     */
    int __F(transaction_pinned_range)(WT_SESSION* session, uint64_t *range);
    /*! @} */

    /*!
     * @name Error info
     * @{
     */
    /*!
     * Return verbose information about the last session API call.
     * After every session API call (excluding this one), the error, sub-level error and error
     * message is reset. See @ref error_handling for more details.
     *
     * @param session the session handle
     * @param[out] err The return value of the last session API call.
     * @param[out] sub_level_err An optional sub-level error code to provide contextual information.
     * @param[out] err_msg An optional error message to provide contextual information.
     */
    void __F(get_last_error)(WT_SESSION *session,
        int *err, int *sub_level_err, const char **err_msg);
    /*! @} */

#ifndef DOXYGEN

    /*!
     * Call into the library.
     *
     * This method is used for breakpoints and to set other configuration
     * when debugging layers not directly supporting those features.
     *
     * @param session the session handle
     * @errors
     */
    int __F(breakpoint)(WT_SESSION *session);
#endif
};

/*!
 * A connection to a WiredTiger database.  The connection may be opened within
 * the same address space as the caller or accessed over a socket connection.
 *
 * Most applications will open a single connection to a database for each
 * process.  The first process to open a connection to a database will access
 * the database in its own address space.  Subsequent connections (if allowed)
 * will communicate with the first process over a socket connection to perform
 * their operations.
 *
 * <b>Thread safety:</b> A WT_CONNECTION handle may be shared between threads.
 * See @ref threads for more information.
 */
struct __wt_connection {
    /*!
     * Close a connection.
     *
     * Any open sessions will be closed. This will release the resources
     * associated with the session handle, including rolling back any
     * active transactions and closing any cursors that remain open in the
     * session.
     *
     * @snippet ex_all.c Close a connection
     *
     * @param connection the connection handle
     * @configstart{WT_CONNECTION.close, see dist/api_data.py}
     * @config{leak_memory, don't free memory during close., a boolean flag; default \c false.}
     * @config{use_timestamp, by default\, create the close checkpoint as of the last stable
     * timestamp if timestamps are in use\, or all current updates if there is no stable timestamp
     * set.  If false\, this option generates a checkpoint with all updates., a boolean flag;
     * default \c true.}
     * @configend
     * @errors
     */
    int __F(close)(WT_CONNECTION *connection, const char *config);

#ifndef DOXYGEN
    /*!
     * Output debug information for various subsystems. The output format
     * may change over time, gathering the debug information may be
     * invasive, and the information reported may not provide a point in
     * time view of the system.
     *
     * @param connection the connection handle
     * @configstart{WT_CONNECTION.debug_info, see dist/api_data.py}
     * @config{backup, print incremental backup information., a boolean flag; default \c false.}
     * @config{cache, print cache information., a boolean flag; default \c false.}
     * @config{cursors, print all open cursor information., a boolean flag; default \c false.}
     * @config{handles, print open handles information., a boolean flag; default \c false.}
     * @config{log, print log information., a boolean flag; default \c false.}
     * @config{metadata, print metadata information., a boolean flag; default \c false.}
     * @config{sessions, print open session information., a boolean flag; default \c false.}
     * @config{txn, print global txn information., a boolean flag; default \c false.}
     * @configend
     * @errors
     */
    int __F(debug_info)(WT_CONNECTION *connection, const char *config);
#endif

    /*!
     * Reconfigure a connection handle.
     *
     * @snippet ex_all.c Reconfigure a connection
     *
     * @param connection the connection handle
     * @configstart{WT_CONNECTION.reconfigure, see dist/api_data.py}
     * @config{block_cache = (, block cache configuration options., a set of related configuration
     * options defined as follows.}
     * @config{&nbsp;&nbsp;&nbsp;&nbsp;blkcache_eviction_aggression,
     * seconds an unused block remains in the cache before it is evicted., an integer between \c 1
     * and \c 7200; default \c 1800.}
     * @config{&nbsp;&nbsp;&nbsp;&nbsp;cache_on_checkpoint, cache
     * blocks written by a checkpoint., a boolean flag; default \c true.}
     * @config{&nbsp;&nbsp;&nbsp;&nbsp;cache_on_writes, cache blocks as they are written (other than
     * checkpoint blocks)., a boolean flag; default \c true.}
     * @config{&nbsp;&nbsp;&nbsp;&nbsp;
     * enabled, enable block cache., a boolean flag; default \c false.}
     * @config{&nbsp;&nbsp;&nbsp;&nbsp;full_target, the fraction of the block cache that must be
     * full before eviction will remove unused blocks., an integer between \c 30 and \c 100; default
     * \c 95.}
     * @config{&nbsp;&nbsp;&nbsp;&nbsp;hashsize, number of buckets in the hashtable that
     * keeps track of blocks., an integer between \c 512 and \c 256K; default \c 32768.}
     * @config{&nbsp;&nbsp;&nbsp;&nbsp;max_percent_overhead, maximum tolerated overhead expressed as
     * the number of blocks added and removed as percent of blocks looked up; cache population and
     * eviction will be suppressed if the overhead exceeds the threshold., an integer between \c 1
     * and \c 500; default \c 10.}
     * @config{&nbsp;&nbsp;&nbsp;&nbsp;nvram_path, the absolute path to
     * the file system mounted on the NVRAM device., a string; default empty.}
     * @config{&nbsp;&nbsp;&nbsp;&nbsp;percent_file_in_dram, bypass cache for a file if the set
     * percentage of the file fits in system DRAM (as specified by block_cache.system_ram)., an
     * integer between \c 0 and \c 100; default \c 50.}
     * @config{&nbsp;&nbsp;&nbsp;&nbsp;size,
     * maximum memory to allocate for the block cache., an integer between \c 0 and \c 10TB; default
     * \c 0.}
     * @config{&nbsp;&nbsp;&nbsp;&nbsp;system_ram, the bytes of system DRAM available for
     * caching filesystem blocks., an integer between \c 0 and \c 1024GB; default \c 0.}
     * @config{&nbsp;&nbsp;&nbsp;&nbsp;type, cache location: DRAM or NVRAM., a string; default
     * empty.}
     * @config{ ),,}
     * @config{cache_max_wait_ms, the maximum number of milliseconds an application thread will wait
     * for space to be available in cache before giving up.  Default or 0 will wait forever.  1 will
     * never wait., an integer greater than or equal to \c 0; default \c 0.}
     * @config{cache_overhead, assume the heap allocator overhead is the specified percentage\, and
     * adjust the cache usage by that amount (for example\, if there is 10GB of data in cache\, a
     * percentage of 10 means WiredTiger treats this as 11GB). This value is configurable because
     * different heap allocators have different overhead and different workloads will have different
     * heap allocation sizes and patterns\, therefore applications may need to adjust this value
     * based on allocator choice and behavior in measured workloads., an integer between \c 0 and \c
     * 30; default \c 8.}
     * @config{cache_size, maximum heap memory to allocate for the cache.  A database should
     * configure either \c cache_size or \c shared_cache but not both., an integer between \c 1MB
     * and \c 10TB; default \c 100MB.}
     * @config{cache_stuck_timeout_ms, the number of milliseconds to wait before a stuck cache times
     * out in diagnostic mode.  Default will wait for 5 minutes\, 0 will wait forever., an integer
     * greater than or equal to \c 0; default \c 300000.}
     * @config{checkpoint = (, periodically checkpoint the database.  Enabling the checkpoint server
     * uses a session from the configured \c session_max., a set of related configuration options
     * defined as follows.}
     * @config{&nbsp;&nbsp;&nbsp;&nbsp;log_size, wait for this amount of log
     * record bytes to be written to the log between each checkpoint.  If non-zero\, this value will
     * use a minimum of the log file size.  A database can configure both log_size and wait to set
     * an upper bound for checkpoints; setting this value above 0 configures periodic checkpoints.,
     * an integer between \c 0 and \c 2GB; default \c 0.}
     * @config{&nbsp;&nbsp;&nbsp;&nbsp;precise,
     * Only write data with timestamps that are smaller or equal to the stable timestamp to the
     * checkpoint.  Rollback to stable after restart is a no-op if enabled.  However\, it leads to
     * extra cache pressure.  The user must have set the stable timestamp.  It is not compatible
     * with use_timestamp=false config., a boolean flag; default \c false.}
     * @config{&nbsp;&nbsp;&nbsp;&nbsp;wait, seconds to wait between each checkpoint; setting this
     * value above 0 configures periodic checkpoints., an integer between \c 0 and \c 100000;
     * default \c 0.}
     * @config{ ),,}
     * @config{checkpoint_cleanup = (, periodically checkpoint cleanup the database., a set of
     * related configuration options defined as follows.}
     * @config{&nbsp;&nbsp;&nbsp;&nbsp;method,
     * control how aggressively obsolete content is removed by reading the internal pages.  Default
     * to none\, which means no additional work is done to find obsolete content., a string\, chosen
     * from the following options: \c "none"\, \c "reclaim_space"; default \c none.}
     * @config{&nbsp;&nbsp;&nbsp;&nbsp;wait, seconds to wait between each checkpoint cleanup., an
     * integer between \c 1 and \c 100000; default \c 300.}
     * @config{ ),,}
     * @config{chunk_cache = (, chunk cache reconfiguration options., a set of related configuration
     * options defined as follows.}
     * @config{&nbsp;&nbsp;&nbsp;&nbsp;pinned, List of "table:" URIs
     * exempt from cache eviction.  Capacity config overrides this\, tables exceeding capacity will
     * not be fully retained.  Table names can appear in both this and the preload list\, but not in
     * both this and the exclude list.  Duplicate names are allowed., a list of strings; default
     * empty.}
     * @config{ ),,}
     * @config{compatibility = (, set compatibility version of database.  Changing the compatibility
     * version requires that there are no active operations for the duration of the call., a set of
     * related configuration options defined as follows.}
     * @config{&nbsp;&nbsp;&nbsp;&nbsp;release,
     * compatibility release version string., a string; default empty.}
     * @config{ ),,}
     * @config{debug_mode = (, control the settings of various extended debugging features., a set
     * of related configuration options defined as follows.}
     * @config{&nbsp;&nbsp;&nbsp;&nbsp;
     * background_compact, if true\, background compact aggressively removes compact statistics for
     * a file and decreases the max amount of time a file can be skipped for., a boolean flag;
     * default \c false.}
     * @config{&nbsp;&nbsp;&nbsp;&nbsp;checkpoint_retention, adjust log removal
     * to retain the log records of this number of checkpoints.  Zero or one means perform normal
     * removal., an integer between \c 0 and \c 1024; default \c 0.}
     * @config{&nbsp;&nbsp;&nbsp;&nbsp;configuration, if true\, display invalid cache configuration
     * warnings., a boolean flag; default \c false.}
     * @config{&nbsp;&nbsp;&nbsp;&nbsp;
     * corruption_abort, if true and built in diagnostic mode\, dump core in the case of data
     * corruption., a boolean flag; default \c true.}
     * @config{&nbsp;&nbsp;&nbsp;&nbsp;cursor_copy,
     * if true\, use the system allocator to make a copy of any data returned by a cursor operation
     * and return the copy instead.  The copy is freed on the next cursor operation.  This allows
     * memory sanitizers to detect inappropriate references to memory owned by cursors., a boolean
     * flag; default \c false.}
     * @config{&nbsp;&nbsp;&nbsp;&nbsp;cursor_reposition, if true\, for
     * operations with snapshot isolation the cursor temporarily releases any page that requires
     * force eviction\, then repositions back to the page for further operations.  A page release
     * encourages eviction of hot or large pages\, which is more likely to succeed without a cursor
     * keeping the page pinned., a boolean flag; default \c false.}
     * @config{&nbsp;&nbsp;&nbsp;&nbsp;
     * eviction, if true\, modify internal algorithms to change skew to force history store eviction
     * to happen more aggressively.  This includes but is not limited to not skewing newest\, not
     * favoring leaf pages\, and modifying the eviction score mechanism., a boolean flag; default \c
     * false.}
     * @config{&nbsp;&nbsp;&nbsp;&nbsp;eviction_checkpoint_ts_ordering, if true\, act as if
     * eviction is being run in parallel to checkpoint.  We should return EBUSY in eviction if we
     * detect any timestamp ordering issue., a boolean flag; default \c false.}
     * @config{&nbsp;&nbsp;&nbsp;&nbsp;log_retention, adjust log removal to retain at least this
     * number of log files.  (Warning: this option can remove log files required for recovery if no
     * checkpoints have yet been done and the number of log files exceeds the configured value.  As
     * WiredTiger cannot detect the difference between a system that has not yet checkpointed and
     * one that will never checkpoint\, it might discard log files before any checkpoint is done.)
     * Ignored if set to 0., an integer between \c 0 and \c 1024; default \c 0.}
     * @config{&nbsp;&nbsp;&nbsp;&nbsp;realloc_exact, if true\, reallocation of memory will only
     * provide the exact amount requested.  This will help with spotting memory allocation issues
     * more easily., a boolean flag; default \c false.}
     * @config{&nbsp;&nbsp;&nbsp;&nbsp;
     * realloc_malloc, if true\, every realloc call will force a new memory allocation by using
     * malloc., a boolean flag; default \c false.}
     * @config{&nbsp;&nbsp;&nbsp;&nbsp;rollback_error,
     * return a WT_ROLLBACK error from a transaction operation about every Nth operation to simulate
     * a collision., an integer between \c 0 and \c 10M; default \c 0.}
     * @config{&nbsp;&nbsp;&nbsp;&nbsp;slow_checkpoint, if true\, slow down checkpoint creation by
     * slowing down internal page processing., a boolean flag; default \c false.}
     * @config{&nbsp;&nbsp;&nbsp;&nbsp;stress_skiplist, Configure various internal parameters to
     * encourage race conditions and other issues with internal skip lists\, e.g.  using a more
     * dense representation., a boolean flag; default \c false.}
     * @config{&nbsp;&nbsp;&nbsp;&nbsp;
     * table_logging, if true\, write transaction related information to the log for all
     * operations\, even operations for tables with logging turned off.  This additional logging
     * information is intended for debugging and is informational only\, that is\, it is ignored
     * during recovery., a boolean flag; default \c false.}
     * @config{&nbsp;&nbsp;&nbsp;&nbsp;
     * tiered_flush_error_continue, on a write to tiered storage\, continue when an error occurs., a
     * boolean flag; default \c false.}
     * @config{&nbsp;&nbsp;&nbsp;&nbsp;update_restore_evict, if
     * true\, control all dirty page evictions through forcing update restore eviction., a boolean
     * flag; default \c false.}
     * @config{ ),,}
     * @config{disaggregated = (, configure disaggregated storage for this connection., a set of
     * related configuration options defined as follows.}
     * @config{ ),,}
     * @config{error_prefix, prefix string for error messages., a string; default empty.}
     * @config{eviction = (, eviction configuration options., a set of related configuration options
     * defined as follows.}
     * @config{&nbsp;&nbsp;&nbsp;&nbsp;evict_sample_inmem, If no in-memory ref
     * is found on the root page\, attempt to locate a random in-memory page by examining all
     * entries on the root page., a boolean flag; default \c true.}
     * @config{&nbsp;&nbsp;&nbsp;&nbsp;
     * legacy_page_visit_strategy, Use legacy page visit strategy for eviction.  Using this option
     * is highly discouraged as it will re-introduce the bug described in WT-9121., a boolean flag;
     * default \c false.}
     * @config{&nbsp;&nbsp;&nbsp;&nbsp;threads_max, maximum number of threads
     * WiredTiger will start to help evict pages from cache.  The number of threads started will
     * vary depending on the current eviction load.  Each eviction worker thread uses a session from
     * the configured session_max., an integer between \c 1 and \c 20; default \c 8.}
     * @config{&nbsp;&nbsp;&nbsp;&nbsp;threads_min, minimum number of threads WiredTiger will start
     * to help evict pages from cache.  The number of threads currently running will vary depending
     * on the current eviction load., an integer between \c 1 and \c 20; default \c 1.}
     * @config{
     * ),,}
     * @config{eviction_checkpoint_target, perform eviction at the beginning of checkpoints to bring
     * the dirty content in cache to this level.  It is a percentage of the cache size if the value
     * is within the range of 0 to 100 or an absolute size when greater than 100. The value is not
     * allowed to exceed the \c cache_size.  Ignored if set to zero., an integer between \c 0 and \c
     * 10TB; default \c 1.}
     * @config{eviction_dirty_target, perform eviction in worker threads when the cache contains at
     * least this much dirty content.  It is a percentage of the cache size if the value is within
     * the range of 1 to 100 or an absolute size when greater than 100. The value is not allowed to
     * exceed the \c cache_size and has to be lower than its counterpart \c eviction_dirty_trigger.,
     * an integer between \c 1 and \c 10TB; default \c 5.}
     * @config{eviction_dirty_trigger, trigger application threads to perform eviction when the
     * cache contains at least this much dirty content.  It is a percentage of the cache size if the
     * value is within the range of 1 to 100 or an absolute size when greater than 100. The value is
     * not allowed to exceed the \c cache_size and has to be greater than its counterpart \c
     * eviction_dirty_target.  This setting only alters behavior if it is lower than
     * eviction_trigger., an integer between \c 1 and \c 10TB; default \c 20.}
     * @config{eviction_target, perform eviction in worker threads when the cache contains at least
     * this much content.  It is a percentage of the cache size if the value is within the range of
     * 10 to 100 or an absolute size when greater than 100. The value is not allowed to exceed the
     * \c cache_size and has to be lower than its counterpart \c eviction_trigger., an integer
     * between \c 10 and \c 10TB; default \c 80.}
     * @config{eviction_trigger, trigger application threads to perform eviction when the cache
     * contains at least this much content.  It is a percentage of the cache size if the value is
     * within the range of 10 to 100 or an absolute size when greater than 100. The value is not
     * allowed to exceed the \c cache_size and has to be greater than its counterpart \c
     * eviction_target., an integer between \c 10 and \c 10TB; default \c 95.}
     * @config{eviction_updates_target, perform eviction in worker threads when the cache contains
     * at least this many bytes of updates.  It is a percentage of the cache size if the value is
     * within the range of 0 to 100 or an absolute size when greater than 100. Calculated as half of
     * \c eviction_dirty_target by default.  The value is not allowed to exceed the \c cache_size
     * and has to be lower than its counterpart \c eviction_updates_trigger., an integer between \c
     * 0 and \c 10TB; default \c 0.}
     * @config{eviction_updates_trigger, trigger application threads to perform eviction when the
     * cache contains at least this many bytes of updates.  It is a percentage of the cache size if
     * the value is within the range of 1 to 100 or an absolute size when greater than 100\.
     * Calculated as half of \c eviction_dirty_trigger by default.  The value is not allowed to
     * exceed the \c cache_size and has to be greater than its counterpart \c
     * eviction_updates_target.  This setting only alters behavior if it is lower than \c
     * eviction_trigger., an integer between \c 0 and \c 10TB; default \c 0.}
     * @config{extra_diagnostics, enable additional diagnostics in WiredTiger.  These additional
     * diagnostics include diagnostic assertions that can cause WiredTiger to abort when an invalid
     * state is detected.  Options are given as a list\, such as
     * <code>"extra_diagnostics=[out_of_order\,visibility]"</code>. Choosing \c all enables all
     * assertions.  When WiredTiger is compiled with \c HAVE_DIAGNOSTIC=1 all assertions are enabled
     * and cannot be reconfigured., a list\, with values chosen from the following options: \c
     * "all"\, \c "checkpoint_validate"\, \c "cursor_check"\, \c "disk_validate"\, \c
     * "eviction_check"\, \c "generation_check"\, \c "hs_validate"\, \c "key_out_of_order"\, \c
     * "log_validate"\, \c "prepared"\, \c "slow_operation"\, \c "txn_visibility"; default \c [].}
     * @config{file_manager = (, control how file handles are managed., a set of related
     * configuration options defined as follows.}
     * @config{&nbsp;&nbsp;&nbsp;&nbsp;
     * close_handle_minimum, number of handles open before the file manager will look for handles to
     * close., an integer greater than or equal to \c 0; default \c 250.}
     * @config{&nbsp;&nbsp;&nbsp;&nbsp;close_idle_time, amount of time in seconds a file handle
     * needs to be idle before attempting to close it.  A setting of 0 means that idle handles are
     * not closed., an integer between \c 0 and \c 100000; default \c 30.}
     * @config{&nbsp;&nbsp;&nbsp;&nbsp;close_scan_interval, interval in seconds at which to check
     * for files that are inactive and close them., an integer between \c 1 and \c 100000; default
     * \c 10.}
     * @config{ ),,}
     * @config{generation_drain_timeout_ms, the number of milliseconds to wait for a resource to
     * drain before timing out in diagnostic mode.  Default will wait for 4 minutes\, 0 will wait
     * forever., an integer greater than or equal to \c 0; default \c 240000.}
     * @config{heuristic_controls = (, control the behavior of various optimizations.  This is
     * primarily used as a mechanism for rolling out changes to internal heuristics while providing
     * a mechanism for quickly reverting to prior behavior in the field., a set of related
     * configuration options defined as follows.}
     * @config{&nbsp;&nbsp;&nbsp;&nbsp;
     * checkpoint_cleanup_obsolete_tw_pages_dirty_max, maximum number of obsolete time window pages
     * that can be marked as dirty per btree in a single checkpoint by the checkpoint cleanup., an
     * integer between \c 0 and \c 100000; default \c 100.}
     * @config{&nbsp;&nbsp;&nbsp;&nbsp;
     * eviction_obsolete_tw_pages_dirty_max, maximum number of obsolete time window pages that can
     * be marked dirty per btree in a single checkpoint by the eviction threads., an integer between
     * \c 0 and \c 100000; default \c 100.}
     * @config{&nbsp;&nbsp;&nbsp;&nbsp;obsolete_tw_btree_max,
     * maximum number of btrees that can be checked for obsolete time window cleanup in a single
     * checkpoint., an integer between \c 0 and \c 500000; default \c 100.}
     * @config{ ),,}
     * @config{history_store = (, history store configuration options., a set of related
     * configuration options defined as follows.}
     * @config{&nbsp;&nbsp;&nbsp;&nbsp;file_max, the
     * maximum number of bytes that WiredTiger is allowed to use for its history store mechanism.
     * If the history store file exceeds this size\, a panic will be triggered.  The default value
     * means that the history store file is unbounded and may use as much space as the filesystem
     * will accommodate.  The minimum non-zero setting is 100MB., an integer greater than or equal
     * to \c 0; default \c 0.}
     * @config{ ),,}
     * @config{io_capacity = (, control how many bytes per second are written and read.  Exceeding
     * the capacity results in throttling., a set of related configuration options defined as
     * follows.}
     * @config{&nbsp;&nbsp;&nbsp;&nbsp;chunk_cache, number of bytes per second available
     * to the chunk cache.  The minimum non-zero setting is 1MB., an integer between \c 0 and \c
     * 1TB; default \c 0.}
     * @config{&nbsp;&nbsp;&nbsp;&nbsp;total, number of bytes per second
     * available to all subsystems in total.  When set\, decisions about what subsystems are
     * throttled\, and in what proportion\, are made internally.  The minimum non-zero setting is
     * 1MB., an integer between \c 0 and \c 1TB; default \c 0.}
     * @config{ ),,}
     * @config{json_output, enable JSON formatted messages on the event handler interface.  Options
     * are given as a list\, where each option specifies an event handler category e.g.  'error'
     * represents the messages from the WT_EVENT_HANDLER::handle_error method., a list\, with values
     * chosen from the following options: \c "error"\, \c "message"; default \c [].}
     * @config{log = (, enable logging.  Enabling logging uses three sessions from the configured
     * session_max., a set of related configuration options defined as follows.}
     * @config{&nbsp;&nbsp;&nbsp;&nbsp;os_cache_dirty_pct, maximum dirty system buffer cache usage\,
     * as a percentage of the log's \c file_max.  If non-zero\, schedule writes for dirty blocks
     * belonging to the log in the system buffer cache after that percentage of the log has been
     * written into the buffer cache without an intervening file sync., an integer between \c 0 and
     * \c 100; default \c 0.}
     * @config{&nbsp;&nbsp;&nbsp;&nbsp;prealloc, pre-allocate log files., a
     * boolean flag; default \c true.}
     * @config{&nbsp;&nbsp;&nbsp;&nbsp;prealloc_init_count, initial
     * number of pre-allocated log files., an integer between \c 1 and \c 500; default \c 1.}
     * @config{&nbsp;&nbsp;&nbsp;&nbsp;remove, automatically remove unneeded log files., a boolean
     * flag; default \c true.}
     * @config{&nbsp;&nbsp;&nbsp;&nbsp;zero_fill, manually write zeroes into
     * log files., a boolean flag; default \c false.}
     * @config{ ),,}
     * @config{operation_timeout_ms, this option is no longer supported\, retained for backward
     * compatibility., an integer greater than or equal to \c 0; default \c 0.}
     * @config{operation_tracking = (, enable tracking of performance-critical functions.  See @ref
     * operation_tracking for more information., a set of related configuration options defined as
     * follows.}
     * @config{&nbsp;&nbsp;&nbsp;&nbsp;enabled, enable operation tracking subsystem., a
     * boolean flag; default \c false.}
     * @config{&nbsp;&nbsp;&nbsp;&nbsp;path, the name of a
     * directory into which operation tracking files are written.  The directory must already exist.
     * If the value is not an absolute path\, the path is relative to the database home (see @ref
     * absolute_path for more information)., a string; default \c ".".}
     * @config{ ),,}
     * @config{rollback_to_stable = (, rollback tables to an earlier point in time\, discarding all
     * updates to checkpoint durable tables that have durable times more recent than the current
     * global stable timestamp., a set of related configuration options defined as follows.}
     * @config{&nbsp;&nbsp;&nbsp;&nbsp;threads, maximum number of threads WiredTiger will start to
     * help RTS. Each RTS worker thread uses a session from the configured WT_RTS_MAX_WORKERS., an
     * integer between \c 0 and \c 10; default \c 4.}
     * @config{ ),,}
     * @config{shared_cache = (, shared cache configuration options.  A database should configure
     * either a cache_size or a shared_cache not both.  Enabling a shared cache uses a session from
     * the configured session_max.  A shared cache can not have absolute values configured for cache
     * eviction settings., a set of related configuration options defined as follows.}
     * @config{&nbsp;&nbsp;&nbsp;&nbsp;chunk, the granularity that a shared cache is redistributed.,
     * an integer between \c 1MB and \c 10TB; default \c 10MB.}
     * @config{&nbsp;&nbsp;&nbsp;&nbsp;
     * name, the name of a cache that is shared between databases or \c "none" when no shared cache
     * is configured., a string; default \c none.}
     * @config{&nbsp;&nbsp;&nbsp;&nbsp;quota, maximum
     * size of cache this database can be allocated from the shared cache.  Defaults to the entire
     * shared cache size., an integer; default \c 0.}
     * @config{&nbsp;&nbsp;&nbsp;&nbsp;reserve,
     * amount of cache this database is guaranteed to have available from the shared cache.  This
     * setting is per database.  Defaults to the chunk size., an integer; default \c 0.}
     * @config{&nbsp;&nbsp;&nbsp;&nbsp;size, maximum memory to allocate for the shared cache.
     * Setting this will update the value if one is already set., an integer between \c 1MB and \c
     * 10TB; default \c 500MB.}
     * @config{ ),,}
     * @config{statistics, Maintain database statistics\, which may impact performance.  Choosing
     * "all" maintains all statistics regardless of cost\, "fast" maintains a subset of statistics
     * that are relatively inexpensive\, "none" turns off all statistics.  The "clear" configuration
     * resets statistics after they are gathered\, where appropriate (for example\, a cache size
     * statistic is not cleared\, while the count of cursor insert operations will be cleared). When
     * "clear" is configured for the database\, gathered statistics are reset each time a statistics
     * cursor is used to gather statistics\, as well as each time statistics are logged using the \c
     * statistics_log configuration.  See @ref statistics for more information., a list\, with
     * values chosen from the following options: \c "all"\, \c "cache_walk"\, \c "fast"\, \c
     * "none"\, \c "clear"\, \c "tree_walk"; default \c none.}
     * @config{statistics_log = (, log any statistics the database is configured to maintain\, to a
     * file.  See @ref statistics for more information.  Enabling the statistics log server uses a
     * session from the configured session_max., a set of related configuration options defined as
     * follows.}
     * @config{&nbsp;&nbsp;&nbsp;&nbsp;json, encode statistics in JSON format., a boolean
     * flag; default \c false.}
     * @config{&nbsp;&nbsp;&nbsp;&nbsp;on_close, log statistics on database
     * close., a boolean flag; default \c false.}
     * @config{&nbsp;&nbsp;&nbsp;&nbsp;sources, if
     * non-empty\, include statistics for the list of "file:" data source URIs\, if they are open at
     * the time of the statistics logging., a list of strings; default empty.}
     * @config{&nbsp;&nbsp;&nbsp;&nbsp;timestamp, a timestamp prepended to each log record.  May
     * contain \c strftime conversion specifications.  When \c json is configured\, defaults to \c
     * "%Y-%m-%dT%H:%M:%S.000Z"., a string; default \c "%b %d %H:%M:%S".}
     * @config{&nbsp;&nbsp;&nbsp;&nbsp;wait, seconds to wait between each write of the log records;
     * setting this value above 0 configures statistics logging., an integer between \c 0 and \c
     * 100000; default \c 0.}
     * @config{ ),,}
     * @config{tiered_storage = (, enable tiered storage.  Enabling tiered storage may use one
     * session from the configured session_max., a set of related configuration options defined as
     * follows.}
     * @config{&nbsp;&nbsp;&nbsp;&nbsp;local_retention, time in seconds to retain data on
     * tiered storage on the local tier for faster read access., an integer between \c 0 and \c
     * 10000; default \c 300.}
     * @config{ ),,}
     * @config{verbose, enable messages for various subsystems and operations.  Options are given as
     * a list\, where each message type can optionally define an associated verbosity level\, such
     * as <code>"verbose=[eviction\,read:1\,rts:0]"</code>. Verbosity levels that can be provided
     * include <code>0</code> (INFO) and <code>1</code> through <code>5</code>\, corresponding to
     * (DEBUG_1) to (DEBUG_5). \c all is a special case that defines the verbosity level for all
     * categories not explicitly set in the config string., a list\, with values chosen from the
     * following options: \c "all"\, \c "api"\, \c "backup"\, \c "block"\, \c "block_cache"\, \c
     * "checkpoint"\, \c "checkpoint_cleanup"\, \c "checkpoint_progress"\, \c "chunkcache"\, \c
     * "compact"\, \c "compact_progress"\, \c "configuration"\, \c "disaggregated_storage"\, \c
     * "error_returns"\, \c "eviction"\, \c "fileops"\, \c "generation"\, \c "handleops"\, \c
     * "history_store"\, \c "history_store_activity"\, \c "layered"\, \c "live_restore"\, \c
     * "live_restore_progress"\, \c "log"\, \c "metadata"\, \c "mutex"\, \c "out_of_order"\, \c
     * "overflow"\, \c "page_delta"\, \c "prefetch"\, \c "read"\, \c "reconcile"\, \c "recovery"\,
     * \c "recovery_progress"\, \c "rts"\, \c "salvage"\, \c "shared_cache"\, \c "split"\, \c
     * "temporary"\, \c "thread_group"\, \c "tiered"\, \c "timestamp"\, \c "transaction"\, \c
     * "verify"\, \c "version"\, \c "write"; default \c [].}
     * @configend
     * @errors
     */
    int __F(reconfigure)(WT_CONNECTION *connection, const char *config);

    /*!
     * The home directory of the connection.
     *
     * @snippet ex_all.c Get the database home directory
     *
     * @param connection the connection handle
     * @returns a pointer to a string naming the home directory
     */
    const char *__F(get_home)(WT_CONNECTION *connection);

    /*!
     * Compile a configuration string to be used with an API.  The string returned by this
     * method can be used with the indicated API call as its configuration argument.
     * Precompiled strings should be used where configuration parsing has proved to be a
     * performance bottleneck. The lifetime of a configuration string ends when the connection
     * is closed. The number of compilation strings that can be made is limited by
     * the \c compile_configuration_count configuration in ::wiredtiger_open .
     *
     * Configuration strings containing '%d' or '%s' can have values bound, see
     * WT_SESSION::bind_configuration.
     *
     * This API may change in future releases.
     *
     * @param connection the connection handle
     * @param method the API to the configuration string applies to, e.g.
     * \c "WT_SESSION.open_cursor"
     * @param str the configuration string to compile
     * @param compiled the returned configuration string
     * @errors
     */
    int __F(compile_configuration)(WT_CONNECTION *connection, const char *method,
        const char *str, const char **compiled);

    /*!
     * Add configuration options for a method.  See
     * @ref custom_ds_config_add for more information.
     *
     * @snippet ex_all.c Configure method configuration
     *
     * @param connection the connection handle
     * @param method the method being configured
     * @param uri the object type or NULL for all object types
     * @param config the additional configuration's name and default value
     * @param type the additional configuration's type (must be one of
     * \c "boolean"\, \c "int", \c "list" or \c "string")
     * @param check the additional configuration check string, or NULL if
     * none
     * @errors
     */
    int __F(configure_method)(WT_CONNECTION *connection,
        const char *method, const char *uri,
        const char *config, const char *type, const char *check);

    /*!
     * Return if opening this handle created the database.
     *
     * @snippet ex_all.c Check if the database is newly created
     *
     * @param connection the connection handle
     * @returns false (zero) if the connection existed before the call to
     * ::wiredtiger_open, true (non-zero) if it was created by opening this
     * handle.
     */
    int __F(is_new)(WT_CONNECTION *connection);

    /*!
     * @name Session handles
     * @{
     */
    /*!
     * Open a session.
     *
     * @snippet ex_all.c Open a session
     *
     * @param connection the connection handle
     * @param event_handler An event handler. If <code>NULL</code>, the
     * connection's event handler is used. See @ref event_message_handling
     * for more information.
     * @configstart{WT_CONNECTION.open_session, see dist/api_data.py}
     * @config{cache_cursors, enable caching of cursors for reuse.  Any calls to WT_CURSOR::close
     * for a cursor created in this session will mark the cursor as cached and keep it available to
     * be reused for later calls to WT_SESSION::open_cursor.  Cached cursors may be eventually
     * closed.  This value is inherited from ::wiredtiger_open \c cache_cursors., a boolean flag;
     * default \c true.}
     * @config{cache_max_wait_ms, the maximum number of milliseconds an application thread will wait
     * for space to be available in cache before giving up.  Default value will be the global
     * setting of the connection config.  0 will wait forever.  1 will never wait., an integer
     * greater than or equal to \c 0; default \c 0.}
     * @config{debug = (, configure debug specific behavior on a session.  Generally only used for
     * internal testing purposes., a set of related configuration options defined as follows.}
     * @config{&nbsp;&nbsp;&nbsp;&nbsp;checkpoint_fail_before_turtle_update, Fail before writing a
     * turtle file at the end of a checkpoint., a boolean flag; default \c false.}
     * @config{&nbsp;&nbsp;&nbsp;&nbsp;release_evict_page, Configure the session to evict the page
     * when it is released and no longer needed., a boolean flag; default \c false.}
     * @config{ ),,}
     * @config{ignore_cache_size, when set\, operations performed by this session ignore the cache
     * size and are not blocked when the cache is full.  Note that use of this option for operations
     * that create cache pressure can starve ordinary sessions that obey the cache size., a boolean
     * flag; default \c false.}
     * @config{isolation, the default isolation level for operations in this session., a string\,
     * chosen from the following options: \c "read-uncommitted"\, \c "read-committed"\, \c
     * "snapshot"; default \c snapshot.}
     * @config{prefetch = (, Enable automatic detection of scans by applications\, and attempt to
     * pre-fetch future content into the cache., a set of related configuration options defined as
     * follows.}
     * @config{&nbsp;&nbsp;&nbsp;&nbsp;enabled, whether pre-fetch is enabled for this
     * session., a boolean flag; default \c false.}
     * @config{ ),,}
     * @configend
     * @param[out] sessionp the new session handle
     * @errors
     */
    int __F(open_session)(WT_CONNECTION *connection,
        WT_EVENT_HANDLER *event_handler, const char *config,
        WT_SESSION **sessionp);
    /*! @} */

    /*!
     * @name Transactions
     * @{
     */
    /*!
     * Query the global transaction timestamp state.
     *
     * @snippet ex_all.c query timestamp
     *
     * @param connection the connection handle
     * @param[out] hex_timestamp a buffer that will be set to the
     * hexadecimal encoding of the timestamp being queried.  Must be large
     * enough to hold a NUL terminated, hex-encoded 8B timestamp (17 bytes).
     * @configstart{WT_CONNECTION.query_timestamp, see dist/api_data.py}
     * @config{get, specify which timestamp to query: \c all_durable returns the largest timestamp
     * such that all timestamps up to and including that value have been committed (possibly bounded
     * by the application-set \c durable timestamp); \c backup_checkpoint returns the stable
     * timestamp of the checkpoint pinned for an open backup cursor; \c last_checkpoint returns the
     * timestamp of the most recent stable checkpoint; \c oldest_timestamp returns the most recent
     * \c oldest_timestamp set with WT_CONNECTION::set_timestamp; \c oldest_reader returns the
     * minimum of the read timestamps of all active readers; \c pinned returns the minimum of the \c
     * oldest_timestamp and the read timestamps of all active readers; \c recovery returns the
     * timestamp of the most recent stable checkpoint taken prior to a shutdown; \c stable_timestamp
     * returns the most recent \c stable_timestamp set with WT_CONNECTION::set_timestamp.  (The \c
     * oldest and \c stable arguments are deprecated short-hand for \c oldest_timestamp and \c
     * stable_timestamp\, respectively.) See @ref timestamp_global_api., a string\, chosen from the
     * following options: \c "all_durable"\, \c "backup_checkpoint"\, \c "last_checkpoint"\, \c
     * "oldest"\, \c "oldest_reader"\, \c "oldest_timestamp"\, \c "pinned"\, \c "recovery"\, \c
     * "stable"\, \c "stable_timestamp"; default \c all_durable.}
     * @configend
     *
     * A timestamp of 0 is returned if the timestamp is not available or has not been set.
     * @errors
     */
    int __F(query_timestamp)(
        WT_CONNECTION *connection, char *hex_timestamp, const char *config);

    /*!
     * Set a global transaction timestamp.
     *
     * @snippet ex_all.c set durable timestamp
     *
     * @snippet ex_all.c set oldest timestamp
     *
     * @snippet ex_all.c set stable timestamp
     *
     * @param connection the connection handle
     * @configstart{WT_CONNECTION.set_timestamp, see dist/api_data.py}
     * @config{durable_timestamp, temporarily set the system's maximum durable timestamp\, bounding
     * the timestamp returned by WT_CONNECTION::query_timestamp with the \c all_durable
     * configuration.  Calls to WT_CONNECTION::query_timestamp will ignore durable timestamps
     * greater than the specified value until a subsequent transaction commit advances the maximum
     * durable timestamp\, or rollback-to-stable resets the value.  See @ref timestamp_global_api.,
     * a string; default empty.}
     * @config{oldest_timestamp, future commits and queries will be no earlier than the specified
     * timestamp.  Values must be monotonically increasing.  The value must not be newer than the
     * current stable timestamp.  See @ref timestamp_global_api., a string; default empty.}
     * @config{stable_timestamp, checkpoints will not include commits that are newer than the
     * specified timestamp in tables configured with \c "log=(enabled=false)". Values must be
     * monotonically increasing.  The value must not be older than the current oldest timestamp.
     * See @ref timestamp_global_api., a string; default empty.}
     * @configend
     * @errors
     */
    int __F(set_timestamp)(
        WT_CONNECTION *connection, const char *config);

    /*!
     * Rollback tables to an earlier point in time, discarding all updates to checkpoint durable
     * tables that have commit times more recent than the current global stable timestamp.
     *
     * No updates made to logged tables or updates made without an associated commit timestamp
     * will be discarded. See @ref timestamp_misc.
     *
     * Applications must resolve all running transactions and close or reset all open cursors
     * before the call, and no other API calls should be made for the duration of the call.
     *
     * @snippet ex_all.c rollback to stable
     *
     * @param connection the connection handle
     * @configstart{WT_CONNECTION.rollback_to_stable, see dist/api_data.py}
     * @config{dryrun, perform the checks associated with RTS\, but don't modify any data., a
     * boolean flag; default \c false.}
     * @config{threads, maximum number of threads WiredTiger will start to help RTS. Each RTS worker
     * thread uses a session from the configured WT_RTS_MAX_WORKERS., an integer between \c 0 and \c
     * 10; default \c 4.}
     * @configend
     * @errors
     * An error should occur only in the case of a system problem, and an application typically
     * will retry WT_CONNECTION::rollback_to_stable on error, or fail outright.
     */
    int __F(rollback_to_stable)(
        WT_CONNECTION *connection, const char *config);

    /*! @} */

    /*!
     * @name Extensions
     * @{
     */
    /*!
     * Load an extension.
     *
     * @snippet ex_all.c Load an extension
     *
     * @param connection the connection handle
     * @param path the filename of the extension module, or \c "local" to
     * search the current application binary for the initialization
     * function, see @ref extensions for more details.
     * @configstart{WT_CONNECTION.load_extension, see dist/api_data.py}
     * @config{config, configuration string passed to the entry point of the extension as its
     * WT_CONFIG_ARG argument., a string; default empty.}
     * @config{early_load, whether this extension should be loaded at the beginning of
     * ::wiredtiger_open.  Only applicable to extensions loaded via the wiredtiger_open
     * configurations string., a boolean flag; default \c false.}
     * @config{entry, the entry point of the extension\, called to initialize the extension when it
     * is loaded.  The signature of the function must match ::wiredtiger_extension_init., a string;
     * default \c wiredtiger_extension_init.}
     * @config{terminate, an optional function in the extension that is called before the extension
     * is unloaded during WT_CONNECTION::close.  The signature of the function must match
     * ::wiredtiger_extension_terminate., a string; default \c wiredtiger_extension_terminate.}
     * @configend
     * @errors
     */
    int __F(load_extension)(WT_CONNECTION *connection,
        const char *path, const char *config);

    /*!
     * Add a custom data source.  See @ref custom_data_sources for more
     * information.
     *
     * The application must first implement the WT_DATA_SOURCE interface
     * and then register the implementation with WiredTiger:
     *
     * @snippet ex_data_source.c WT_DATA_SOURCE register
     *
     * @param connection the connection handle
     * @param prefix the URI prefix for this data source, e.g., "file:"
     * @param data_source the application-supplied implementation of
     *  WT_DATA_SOURCE to manage this data source.
     * @configempty{WT_CONNECTION.add_data_source, see dist/api_data.py}
     * @errors
     */
    int __F(add_data_source)(WT_CONNECTION *connection, const char *prefix,
        WT_DATA_SOURCE *data_source, const char *config);

    /*!
     * Add a custom collation function.
     *
     * The application must first implement the WT_COLLATOR interface and
     * then register the implementation with WiredTiger:
     *
     * @snippet ex_all.c WT_COLLATOR register
     *
     * @param connection the connection handle
     * @param name the name of the collation to be used in calls to
     *  WT_SESSION::create, may not be \c "none"
     * @param collator the application-supplied collation handler
     * @configempty{WT_CONNECTION.add_collator, see dist/api_data.py}
     * @errors
     */
    int __F(add_collator)(WT_CONNECTION *connection,
        const char *name, WT_COLLATOR *collator, const char *config);

    /*!
     * Add a compression function.
     *
     * The application must first implement the WT_COMPRESSOR interface
     * and then register the implementation with WiredTiger:
     *
     * @snippet nop_compress.c WT_COMPRESSOR initialization structure
     *
     * @snippet nop_compress.c WT_COMPRESSOR initialization function
     *
     * @param connection the connection handle
     * @param name the name of the compression function to be used in calls
     *  to WT_SESSION::create, may not be \c "none"
     * @param compressor the application-supplied compression handler
     * @configempty{WT_CONNECTION.add_compressor, see dist/api_data.py}
     * @errors
     */
    int __F(add_compressor)(WT_CONNECTION *connection,
        const char *name, WT_COMPRESSOR *compressor, const char *config);

    /*!
     * Add an encryption function.
     *
     * The application must first implement the WT_ENCRYPTOR interface
     * and then register the implementation with WiredTiger:
     *
     * @snippet nop_encrypt.c WT_ENCRYPTOR initialization structure
     *
     * @snippet nop_encrypt.c WT_ENCRYPTOR initialization function
     *
     * @param connection the connection handle
     * @param name the name of the encryption function to be used in calls
     *  to WT_SESSION::create, may not be \c "none"
     * @param encryptor the application-supplied encryption handler
     * @configempty{WT_CONNECTION.add_encryptor, see dist/api_data.py}
     * @errors
     */
    int __F(add_encryptor)(WT_CONNECTION *connection,
        const char *name, WT_ENCRYPTOR *encryptor, const char *config);

    /*!
     * Configure a custom file system.
     *
     * This method can only be called from an early loaded extension
     * module. The application must first implement the WT_FILE_SYSTEM
     * interface and then register the implementation with WiredTiger:
     *
     * @snippet ex_file_system.c WT_FILE_SYSTEM register
     *
     * @param connection the connection handle
     * @param fs the populated file system structure
     * @configempty{WT_CONNECTION.set_file_system, see dist/api_data.py}
     * @errors
     */
    int __F(set_file_system)(
        WT_CONNECTION *connection, WT_FILE_SYSTEM *fs, const char *config);

#if !defined(DOXYGEN)
#if !defined(SWIG)
    /*!
     * Add a page and log service implementation.
     *
     * The application must first implement the WT_PAGE_LOG
     * interface and then register the implementation with WiredTiger:
     *
     * @param connection the connection handle
     * @param name the name of the storage source implementation
     * @param page_log the populated page log service structure
     * @configempty{WT_CONNECTION.add_page_log, see dist/api_data.py}
     * @errors
     */
    int __F(add_page_log)(WT_CONNECTION *connection, const char *name,
        WT_PAGE_LOG *page_log, const char *config);

    /*!
     * Add a storage source implementation.
     *
     * The application must first implement the WT_STORAGE_SOURCE
     * interface and then register the implementation with WiredTiger:
     *
     * @snippet ex_storage_source.c WT_STORAGE_SOURCE register
     *
     * @param connection the connection handle
     * @param name the name of the storage source implementation
     * @param storage_source the populated storage source structure
     * @configempty{WT_CONNECTION.add_storage_source, see dist/api_data.py}
     * @errors
     */
    int __F(add_storage_source)(WT_CONNECTION *connection, const char *name,
        WT_STORAGE_SOURCE *storage_source, const char *config);
#endif

    /*!
     * Get a page log service implementation.
     *
     * Look up a page log service by name and return it. The returned page log service
     * must be released by calling WT_PAGE_LOG::terminate.
     *
     * @snippet ex_storage_source.c WT_PAGE_LOG register
     *
     * @param connection the connection handle
     * @param name the name of the page log service implementation
     * @param storage_source the page log service structure
     * @errors
     */
    int __F(get_page_log)(WT_CONNECTION *connection, const char *name,
        WT_PAGE_LOG **page_logp);

    /*!
     * Get a storage source implementation.
     *
     * Look up a storage source by name and return it. The returned storage source
     * must be released by calling WT_STORAGE_SOURCE::terminate.
     *
     * @snippet ex_storage_source.c WT_STORAGE_SOURCE register
     *
     * @param connection the connection handle
     * @param name the name of the storage source implementation
     * @param storage_source the storage source structure
     * @errors
     */
    int __F(get_storage_source)(WT_CONNECTION *connection, const char *name,
        WT_STORAGE_SOURCE **storage_sourcep);
#endif

    /*!
     * Return a reference to the WiredTiger extension functions.
     *
     * @snippet ex_data_source.c WT_EXTENSION_API declaration
     *
     * @param wt_conn the WT_CONNECTION handle
     * @returns a reference to a WT_EXTENSION_API structure.
     */
    WT_EXTENSION_API *__F(get_extension_api)(WT_CONNECTION *wt_conn);
    /*! @} */
};

/*!
 * Open a connection to a database.
 *
 * @snippet ex_all.c Open a connection
 *
 * @param home The path to the database home directory.  See @ref home
 * for more information.
 * @param event_handler An event handler. If <code>NULL</code>, a default
 * event handler is installed that writes error messages to stderr. See
 * @ref event_message_handling for more information.
 * @configstart{wiredtiger_open, see dist/api_data.py}
 * @config{backup_restore_target, If non-empty and restoring from a backup\, restore only the table
 * object targets listed.  WiredTiger will remove all the metadata entries for the tables that are
 * not listed in the list from the reconstructed metadata.  The target list must include URIs of
 * type \c table:., a list of strings; default empty.}
 * @config{block_cache = (, block cache configuration options., a set of related configuration
 * options defined as follows.}
 * @config{&nbsp;&nbsp;&nbsp;&nbsp;blkcache_eviction_aggression,
 * seconds an unused block remains in the cache before it is evicted., an integer between \c 1 and
 * \c 7200; default \c 1800.}
 * @config{&nbsp;&nbsp;&nbsp;&nbsp;cache_on_checkpoint, cache blocks
 * written by a checkpoint., a boolean flag; default \c true.}
 * @config{&nbsp;&nbsp;&nbsp;&nbsp;
 * cache_on_writes, cache blocks as they are written (other than checkpoint blocks)., a boolean
 * flag; default \c true.}
 * @config{&nbsp;&nbsp;&nbsp;&nbsp;enabled, enable block cache., a boolean
 * flag; default \c false.}
 * @config{&nbsp;&nbsp;&nbsp;&nbsp;full_target, the fraction of the block
 * cache that must be full before eviction will remove unused blocks., an integer between \c 30 and
 * \c 100; default \c 95.}
 * @config{&nbsp;&nbsp;&nbsp;&nbsp;hashsize, number of buckets in the
 * hashtable that keeps track of blocks., an integer between \c 512 and \c 256K; default \c 32768.}
 * @config{&nbsp;&nbsp;&nbsp;&nbsp;max_percent_overhead, maximum tolerated overhead expressed as the
 * number of blocks added and removed as percent of blocks looked up; cache population and eviction
 * will be suppressed if the overhead exceeds the threshold., an integer between \c 1 and \c 500;
 * default \c 10.}
 * @config{&nbsp;&nbsp;&nbsp;&nbsp;nvram_path, the absolute path to the file system
 * mounted on the NVRAM device., a string; default empty.}
 * @config{&nbsp;&nbsp;&nbsp;&nbsp;
 * percent_file_in_dram, bypass cache for a file if the set percentage of the file fits in system
 * DRAM (as specified by block_cache.system_ram)., an integer between \c 0 and \c 100; default \c
 * 50.}
 * @config{&nbsp;&nbsp;&nbsp;&nbsp;size, maximum memory to allocate for the block cache., an
 * integer between \c 0 and \c 10TB; default \c 0.}
 * @config{&nbsp;&nbsp;&nbsp;&nbsp;system_ram, the
 * bytes of system DRAM available for caching filesystem blocks., an integer between \c 0 and \c
 * 1024GB; default \c 0.}
 * @config{&nbsp;&nbsp;&nbsp;&nbsp;type, cache location: DRAM or NVRAM., a
 * string; default empty.}
 * @config{ ),,}
 * @config{builtin_extension_config, A structure where the keys are the names of builtin extensions
 * and the values are passed to WT_CONNECTION::load_extension as the \c config parameter (for
 * example\, <code>builtin_extension_config={zlib={compression_level=3}}</code>)., a string; default
 * empty.}
 * @config{cache_cursors, enable caching of cursors for reuse.  This is the default value for any
 * sessions created\, and can be overridden in configuring \c cache_cursors in
 * WT_CONNECTION.open_session., a boolean flag; default \c true.}
 * @config{cache_max_wait_ms, the maximum number of milliseconds an application thread will wait for
 * space to be available in cache before giving up.  Default or 0 will wait forever.  1 will never
 * wait., an integer greater than or equal to \c 0; default \c 0.}
 * @config{cache_overhead, assume the heap allocator overhead is the specified percentage\, and
 * adjust the cache usage by that amount (for example\, if there is 10GB of data in cache\, a
 * percentage of 10 means WiredTiger treats this as 11GB). This value is configurable because
 * different heap allocators have different overhead and different workloads will have different
 * heap allocation sizes and patterns\, therefore applications may need to adjust this value based
 * on allocator choice and behavior in measured workloads., an integer between \c 0 and \c 30;
 * default \c 8.}
 * @config{cache_size, maximum heap memory to allocate for the cache.  A database should configure
 * either \c cache_size or \c shared_cache but not both., an integer between \c 1MB and \c 10TB;
 * default \c 100MB.}
 * @config{cache_stuck_timeout_ms, the number of milliseconds to wait before a stuck cache times out
 * in diagnostic mode.  Default will wait for 5 minutes\, 0 will wait forever., an integer greater
 * than or equal to \c 0; default \c 300000.}
 * @config{checkpoint = (, periodically checkpoint the database.  Enabling the checkpoint server
 * uses a session from the configured \c session_max., a set of related configuration options
 * defined as follows.}
 * @config{&nbsp;&nbsp;&nbsp;&nbsp;log_size, wait for this amount of log record
 * bytes to be written to the log between each checkpoint.  If non-zero\, this value will use a
 * minimum of the log file size.  A database can configure both log_size and wait to set an upper
 * bound for checkpoints; setting this value above 0 configures periodic checkpoints., an integer
 * between \c 0 and \c 2GB; default \c 0.}
 * @config{&nbsp;&nbsp;&nbsp;&nbsp;precise, Only write data
 * with timestamps that are smaller or equal to the stable timestamp to the checkpoint.  Rollback to
 * stable after restart is a no-op if enabled.  However\, it leads to extra cache pressure.  The
 * user must have set the stable timestamp.  It is not compatible with use_timestamp=false config.,
 * a boolean flag; default \c false.}
 * @config{&nbsp;&nbsp;&nbsp;&nbsp;wait, seconds to wait between
 * each checkpoint; setting this value above 0 configures periodic checkpoints., an integer between
 * \c 0 and \c 100000; default \c 0.}
 * @config{ ),,}
 * @config{checkpoint_cleanup = (, periodically checkpoint cleanup the database., a set of related
 * configuration options defined as follows.}
 * @config{&nbsp;&nbsp;&nbsp;&nbsp;method, control how
 * aggressively obsolete content is removed by reading the internal pages.  Default to none\, which
 * means no additional work is done to find obsolete content., a string\, chosen from the following
 * options: \c "none"\, \c "reclaim_space"; default \c none.}
 * @config{&nbsp;&nbsp;&nbsp;&nbsp;wait,
 * seconds to wait between each checkpoint cleanup., an integer between \c 1 and \c 100000; default
 * \c 300.}
 * @config{ ),,}
 * @config{checkpoint_sync, flush files to stable storage when closing or writing checkpoints., a
 * boolean flag; default \c true.}
 * @config{chunk_cache = (, chunk cache configuration options., a set of related configuration
 * options defined as follows.}
 * @config{&nbsp;&nbsp;&nbsp;&nbsp;capacity, maximum memory or storage
 * to use for the chunk cache., an integer between \c 512KB and \c 100TB; default \c 10GB.}
 * @config{&nbsp;&nbsp;&nbsp;&nbsp;chunk_cache_evict_trigger, chunk cache percent full that triggers
 * eviction., an integer between \c 0 and \c 100; default \c 90.}
 * @config{&nbsp;&nbsp;&nbsp;&nbsp;
 * chunk_size, size of cached chunks., an integer between \c 512KB and \c 100GB; default \c 1MB.}
 * @config{&nbsp;&nbsp;&nbsp;&nbsp;enabled, enable chunk cache., a boolean flag; default \c false.}
 * @config{&nbsp;&nbsp;&nbsp;&nbsp;hashsize, number of buckets in the hashtable that keeps track of
 * objects., an integer between \c 64 and \c 1048576; default \c 1024.}
 * @config{&nbsp;&nbsp;&nbsp;&nbsp;pinned, List of "table:" URIs exempt from cache eviction.
 * Capacity config overrides this\, tables exceeding capacity will not be fully retained.  Table
 * names can appear in both this and the preload list\, but not in both this and the exclude list.
 * Duplicate names are allowed., a list of strings; default empty.}
 * @config{&nbsp;&nbsp;&nbsp;&nbsp;
 * storage_path, the path (absolute or relative) to the file used as cache location.  This should be
 * on a filesystem that supports file truncation.  All filesystems in common use meet this
 * criteria., a string; default empty.}
 * @config{ ),,}
 * @config{compatibility = (, set compatibility version of database.  Changing the compatibility
 * version requires that there are no active operations for the duration of the call., a set of
 * related configuration options defined as follows.}
 * @config{&nbsp;&nbsp;&nbsp;&nbsp;release,
 * compatibility release version string., a string; default empty.}
 * @config{&nbsp;&nbsp;&nbsp;&nbsp;
 * require_max, required maximum compatibility version of existing data files.  Must be greater than
 * or equal to any release version set in the \c release setting.  Has no effect if creating the
 * database., a string; default empty.}
 * @config{&nbsp;&nbsp;&nbsp;&nbsp;require_min, required
 * minimum compatibility version of existing data files.  Must be less than or equal to any release
 * version set in the \c release setting.  Has no effect if creating the database., a string;
 * default empty.}
 * @config{ ),,}
 * @config{compile_configuration_count, the number of configuration strings that can be precompiled.
 * Some configuration strings are compiled internally when the connection is opened., an integer
 * greater than or equal to \c 500; default \c 1000.}
 * @config{config_base, write the base configuration file if creating the database.  If \c false in
 * the config passed directly to ::wiredtiger_open\, will ignore any existing base configuration
 * file in addition to not creating one.  See @ref config_base for more information., a boolean
 * flag; default \c true.}
 * @config{create, create the database if it does not exist., a boolean flag; default \c false.}
 * @config{debug_mode = (, control the settings of various extended debugging features., a set of
 * related configuration options defined as follows.}
 * @config{&nbsp;&nbsp;&nbsp;&nbsp;
 * background_compact, if true\, background compact aggressively removes compact statistics for a
 * file and decreases the max amount of time a file can be skipped for., a boolean flag; default \c
 * false.}
 * @config{&nbsp;&nbsp;&nbsp;&nbsp;checkpoint_retention, adjust log removal to retain the
 * log records of this number of checkpoints.  Zero or one means perform normal removal., an integer
 * between \c 0 and \c 1024; default \c 0.}
 * @config{&nbsp;&nbsp;&nbsp;&nbsp;configuration, if true\,
 * display invalid cache configuration warnings., a boolean flag; default \c false.}
 * @config{&nbsp;&nbsp;&nbsp;&nbsp;corruption_abort, if true and built in diagnostic mode\, dump
 * core in the case of data corruption., a boolean flag; default \c true.}
 * @config{&nbsp;&nbsp;&nbsp;&nbsp;cursor_copy, if true\, use the system allocator to make a copy of
 * any data returned by a cursor operation and return the copy instead.  The copy is freed on the
 * next cursor operation.  This allows memory sanitizers to detect inappropriate references to
 * memory owned by cursors., a boolean flag; default \c false.}
 * @config{&nbsp;&nbsp;&nbsp;&nbsp;
 * cursor_reposition, if true\, for operations with snapshot isolation the cursor temporarily
 * releases any page that requires force eviction\, then repositions back to the page for further
 * operations.  A page release encourages eviction of hot or large pages\, which is more likely to
 * succeed without a cursor keeping the page pinned., a boolean flag; default \c false.}
 * @config{&nbsp;&nbsp;&nbsp;&nbsp;eviction, if true\, modify internal algorithms to change skew to
 * force history store eviction to happen more aggressively.  This includes but is not limited to
 * not skewing newest\, not favoring leaf pages\, and modifying the eviction score mechanism., a
 * boolean flag; default \c false.}
 * @config{&nbsp;&nbsp;&nbsp;&nbsp;eviction_checkpoint_ts_ordering,
 * if true\, act as if eviction is being run in parallel to checkpoint.  We should return EBUSY in
 * eviction if we detect any timestamp ordering issue., a boolean flag; default \c false.}
 * @config{&nbsp;&nbsp;&nbsp;&nbsp;log_retention, adjust log removal to retain at least this number
 * of log files.  (Warning: this option can remove log files required for recovery if no checkpoints
 * have yet been done and the number of log files exceeds the configured value.  As WiredTiger
 * cannot detect the difference between a system that has not yet checkpointed and one that will
 * never checkpoint\, it might discard log files before any checkpoint is done.) Ignored if set to
 * 0., an integer between \c 0 and \c 1024; default \c 0.}
 * @config{&nbsp;&nbsp;&nbsp;&nbsp;
 * realloc_exact, if true\, reallocation of memory will only provide the exact amount requested.
 * This will help with spotting memory allocation issues more easily., a boolean flag; default \c
 * false.}
 * @config{&nbsp;&nbsp;&nbsp;&nbsp;realloc_malloc, if true\, every realloc call will force a
 * new memory allocation by using malloc., a boolean flag; default \c false.}
 * @config{&nbsp;&nbsp;&nbsp;&nbsp;rollback_error, return a WT_ROLLBACK error from a transaction
 * operation about every Nth operation to simulate a collision., an integer between \c 0 and \c 10M;
 * default \c 0.}
 * @config{&nbsp;&nbsp;&nbsp;&nbsp;slow_checkpoint, if true\, slow down checkpoint
 * creation by slowing down internal page processing., a boolean flag; default \c false.}
 * @config{&nbsp;&nbsp;&nbsp;&nbsp;stress_skiplist, Configure various internal parameters to
 * encourage race conditions and other issues with internal skip lists\, e.g.  using a more dense
 * representation., a boolean flag; default \c false.}
 * @config{&nbsp;&nbsp;&nbsp;&nbsp;
 * table_logging, if true\, write transaction related information to the log for all operations\,
 * even operations for tables with logging turned off.  This additional logging information is
 * intended for debugging and is informational only\, that is\, it is ignored during recovery., a
 * boolean flag; default \c false.}
 * @config{&nbsp;&nbsp;&nbsp;&nbsp;tiered_flush_error_continue, on
 * a write to tiered storage\, continue when an error occurs., a boolean flag; default \c false.}
 * @config{&nbsp;&nbsp;&nbsp;&nbsp;update_restore_evict, if true\, control all dirty page evictions
 * through forcing update restore eviction., a boolean flag; default \c false.}
 * @config{ ),,}
 * @config{disaggregated = (, configure disaggregated storage for this connection., a set of related
 * configuration options defined as follows.}
 * @config{ ),,}
 * @config{encryption = (, configure an encryptor for system wide metadata and logs.  If a system
 * wide encryptor is set\, it is also used for encrypting data files and tables\, unless encryption
 * configuration is explicitly set for them when they are created with WT_SESSION::create., a set of
 * related configuration options defined as follows.}
 * @config{&nbsp;&nbsp;&nbsp;&nbsp;keyid, An
 * identifier that identifies a unique instance of the encryptor.  It is stored in clear text\, and
 * thus is available when the WiredTiger database is reopened.  On the first use of a (name\, keyid)
 * combination\, the WT_ENCRYPTOR::customize function is called with the keyid as an argument., a
 * string; default empty.}
 * @config{&nbsp;&nbsp;&nbsp;&nbsp;name, Permitted values are \c "none" or a
 * custom encryption engine name created with WT_CONNECTION::add_encryptor.  See @ref encryption for
 * more information., a string; default \c none.}
 * @config{&nbsp;&nbsp;&nbsp;&nbsp;secretkey, A
 * string that is passed to the WT_ENCRYPTOR::customize function.  It is never stored in clear
 * text\, so must be given to any subsequent ::wiredtiger_open calls to reopen the database.  It
 * must also be provided to any "wt" commands used with this database., a string; default empty.}
 * @config{ ),,}
 * @config{error_prefix, prefix string for error messages., a string; default empty.}
 * @config{eviction = (, eviction configuration options., a set of related configuration options
 * defined as follows.}
 * @config{&nbsp;&nbsp;&nbsp;&nbsp;evict_sample_inmem, If no in-memory ref is
 * found on the root page\, attempt to locate a random in-memory page by examining all entries on
 * the root page., a boolean flag; default \c true.}
 * @config{&nbsp;&nbsp;&nbsp;&nbsp;
 * legacy_page_visit_strategy, Use legacy page visit strategy for eviction.  Using this option is
 * highly discouraged as it will re-introduce the bug described in WT-9121., a boolean flag; default
 * \c false.}
 * @config{&nbsp;&nbsp;&nbsp;&nbsp;threads_max, maximum number of threads WiredTiger will
 * start to help evict pages from cache.  The number of threads started will vary depending on the
 * current eviction load.  Each eviction worker thread uses a session from the configured
 * session_max., an integer between \c 1 and \c 20; default \c 8.}
 * @config{&nbsp;&nbsp;&nbsp;&nbsp;
 * threads_min, minimum number of threads WiredTiger will start to help evict pages from cache.  The
 * number of threads currently running will vary depending on the current eviction load., an integer
 * between \c 1 and \c 20; default \c 1.}
 * @config{ ),,}
 * @config{eviction_checkpoint_target, perform eviction at the beginning of checkpoints to bring the
 * dirty content in cache to this level.  It is a percentage of the cache size if the value is
 * within the range of 0 to 100 or an absolute size when greater than 100. The value is not allowed
 * to exceed the \c cache_size.  Ignored if set to zero., an integer between \c 0 and \c 10TB;
 * default \c 1.}
 * @config{eviction_dirty_target, perform eviction in worker threads when the cache contains at
 * least this much dirty content.  It is a percentage of the cache size if the value is within the
 * range of 1 to 100 or an absolute size when greater than 100. The value is not allowed to exceed
 * the \c cache_size and has to be lower than its counterpart \c eviction_dirty_trigger., an integer
 * between \c 1 and \c 10TB; default \c 5.}
 * @config{eviction_dirty_trigger, trigger application threads to perform eviction when the cache
 * contains at least this much dirty content.  It is a percentage of the cache size if the value is
 * within the range of 1 to 100 or an absolute size when greater than 100. The value is not allowed
 * to exceed the \c cache_size and has to be greater than its counterpart \c eviction_dirty_target.
 * This setting only alters behavior if it is lower than eviction_trigger., an integer between \c 1
 * and \c 10TB; default \c 20.}
 * @config{eviction_target, perform eviction in worker threads when the cache contains at least this
 * much content.  It is a percentage of the cache size if the value is within the range of 10 to 100
 * or an absolute size when greater than 100. The value is not allowed to exceed the \c cache_size
 * and has to be lower than its counterpart \c eviction_trigger., an integer between \c 10 and \c
 * 10TB; default \c 80.}
 * @config{eviction_trigger, trigger application threads to perform eviction when the cache contains
 * at least this much content.  It is a percentage of the cache size if the value is within the
 * range of 10 to 100 or an absolute size when greater than 100. The value is not allowed to exceed
 * the \c cache_size and has to be greater than its counterpart \c eviction_target., an integer
 * between \c 10 and \c 10TB; default \c 95.}
 * @config{eviction_updates_target, perform eviction in worker threads when the cache contains at
 * least this many bytes of updates.  It is a percentage of the cache size if the value is within
 * the range of 0 to 100 or an absolute size when greater than 100. Calculated as half of \c
 * eviction_dirty_target by default.  The value is not allowed to exceed the \c cache_size and has
 * to be lower than its counterpart \c eviction_updates_trigger., an integer between \c 0 and \c
 * 10TB; default \c 0.}
 * @config{eviction_updates_trigger, trigger application threads to perform eviction when the cache
 * contains at least this many bytes of updates.  It is a percentage of the cache size if the value
 * is within the range of 1 to 100 or an absolute size when greater than 100\. Calculated as half of
 * \c eviction_dirty_trigger by default.  The value is not allowed to exceed the \c cache_size and
 * has to be greater than its counterpart \c eviction_updates_target.  This setting only alters
 * behavior if it is lower than \c eviction_trigger., an integer between \c 0 and \c 10TB; default
 * \c 0.}
 * @config{exclusive, fail if the database already exists\, generally used with the \c create
 * option., a boolean flag; default \c false.}
 * @config{extensions, list of shared library extensions to load (using dlopen). Any values
 * specified to a library extension are passed to WT_CONNECTION::load_extension as the \c config
 * parameter (for example\, <code>extensions=(/path/ext.so={entry=my_entry})</code>)., a list of
 * strings; default empty.}
 * @config{extra_diagnostics, enable additional diagnostics in WiredTiger.  These additional
 * diagnostics include diagnostic assertions that can cause WiredTiger to abort when an invalid
 * state is detected.  Options are given as a list\, such as
 * <code>"extra_diagnostics=[out_of_order\,visibility]"</code>. Choosing \c all enables all
 * assertions.  When WiredTiger is compiled with \c HAVE_DIAGNOSTIC=1 all assertions are enabled and
 * cannot be reconfigured., a list\, with values chosen from the following options: \c "all"\, \c
 * "checkpoint_validate"\, \c "cursor_check"\, \c "disk_validate"\, \c "eviction_check"\, \c
 * "generation_check"\, \c "hs_validate"\, \c "key_out_of_order"\, \c "log_validate"\, \c
 * "prepared"\, \c "slow_operation"\, \c "txn_visibility"; default \c [].}
 * @config{file_extend, file size extension configuration.  If set\, extend files of the given type
 * in allocations of the given size\, instead of a block at a time as each new block is written.
 * For example\, <code>file_extend=(data=16MB)</code>. If set to 0\, disable file size extension for
 * the given type.  For log files\, the allowed range is between 100KB and 2GB; values larger than
 * the configured maximum log size and the default config would extend log files in allocations of
 * the maximum log file size., a list\, with values chosen from the following options: \c "data"\,
 * \c "log"; default empty.}
 * @config{file_manager = (, control how file handles are managed., a set of related configuration
 * options defined as follows.}
 * @config{&nbsp;&nbsp;&nbsp;&nbsp;close_handle_minimum, number of
 * handles open before the file manager will look for handles to close., an integer greater than or
 * equal to \c 0; default \c 250.}
 * @config{&nbsp;&nbsp;&nbsp;&nbsp;close_idle_time, amount of time
 * in seconds a file handle needs to be idle before attempting to close it.  A setting of 0 means
 * that idle handles are not closed., an integer between \c 0 and \c 100000; default \c 30.}
 * @config{&nbsp;&nbsp;&nbsp;&nbsp;close_scan_interval, interval in seconds at which to check for
 * files that are inactive and close them., an integer between \c 1 and \c 100000; default \c 10.}
 * @config{ ),,}
 * @config{generation_drain_timeout_ms, the number of milliseconds to wait for a resource to drain
 * before timing out in diagnostic mode.  Default will wait for 4 minutes\, 0 will wait forever., an
 * integer greater than or equal to \c 0; default \c 240000.}
 * @config{hash = (, manage resources used by hash bucket arrays.  All values must be a power of
 * two.  Note that setting large values can significantly increase memory usage inside WiredTiger.,
 * a set of related configuration options defined as follows.}
 * @config{&nbsp;&nbsp;&nbsp;&nbsp;
 * buckets, configure the number of hash buckets for most system hash arrays., an integer between \c
 * 64 and \c 65536; default \c 512.}
 * @config{&nbsp;&nbsp;&nbsp;&nbsp;dhandle_buckets, configure the
 * number of hash buckets for hash arrays relating to data handles., an integer between \c 64 and \c
 * 65536; default \c 512.}
 * @config{ ),,}
 * @config{heuristic_controls = (, control the behavior of various optimizations.  This is primarily
 * used as a mechanism for rolling out changes to internal heuristics while providing a mechanism
 * for quickly reverting to prior behavior in the field., a set of related configuration options
 * defined as follows.}
 * @config{&nbsp;&nbsp;&nbsp;&nbsp;
 * checkpoint_cleanup_obsolete_tw_pages_dirty_max, maximum number of obsolete time window pages that
 * can be marked as dirty per btree in a single checkpoint by the checkpoint cleanup., an integer
 * between \c 0 and \c 100000; default \c 100.}
 * @config{&nbsp;&nbsp;&nbsp;&nbsp;
 * eviction_obsolete_tw_pages_dirty_max, maximum number of obsolete time window pages that can be
 * marked dirty per btree in a single checkpoint by the eviction threads., an integer between \c 0
 * and \c 100000; default \c 100.}
 * @config{&nbsp;&nbsp;&nbsp;&nbsp;obsolete_tw_btree_max, maximum
 * number of btrees that can be checked for obsolete time window cleanup in a single checkpoint., an
 * integer between \c 0 and \c 500000; default \c 100.}
 * @config{ ),,}
 * @config{history_store = (, history store configuration options., a set of related configuration
 * options defined as follows.}
 * @config{&nbsp;&nbsp;&nbsp;&nbsp;file_max, the maximum number of
 * bytes that WiredTiger is allowed to use for its history store mechanism.  If the history store
 * file exceeds this size\, a panic will be triggered.  The default value means that the history
 * store file is unbounded and may use as much space as the filesystem will accommodate.  The
 * minimum non-zero setting is 100MB., an integer greater than or equal to \c 0; default \c 0.}
 * @config{ ),,}
 * @config{in_memory, keep data in memory only.  See @ref in_memory for more information., a boolean
 * flag; default \c false.}
 * @config{io_capacity = (, control how many bytes per second are written and read.  Exceeding the
 * capacity results in throttling., a set of related configuration options defined as follows.}
 * @config{&nbsp;&nbsp;&nbsp;&nbsp;chunk_cache, number of bytes per second available to the chunk
 * cache.  The minimum non-zero setting is 1MB., an integer between \c 0 and \c 1TB; default \c 0.}
 * @config{&nbsp;&nbsp;&nbsp;&nbsp;total, number of bytes per second available to all subsystems in
 * total.  When set\, decisions about what subsystems are throttled\, and in what proportion\, are
 * made internally.  The minimum non-zero setting is 1MB., an integer between \c 0 and \c 1TB;
 * default \c 0.}
 * @config{ ),,}
 * @config{json_output, enable JSON formatted messages on the event handler interface.  Options are
 * given as a list\, where each option specifies an event handler category e.g.  'error' represents
 * the messages from the WT_EVENT_HANDLER::handle_error method., a list\, with values chosen from
 * the following options: \c "error"\, \c "message"; default \c [].}
 * @config{live_restore = (, Live restore configuration options.  These options control the behavior
 * of WiredTiger when live restoring from a backup., a set of related configuration options defined
 * as follows.}
 * @config{&nbsp;&nbsp;&nbsp;&nbsp;enabled, whether live restore is enabled or not., a
 * boolean flag; default \c false.}
 * @config{&nbsp;&nbsp;&nbsp;&nbsp;path, the path to the backup
 * that will be restored from., a string; default empty.}
 * @config{&nbsp;&nbsp;&nbsp;&nbsp;read_size,
 * the read size for data migration\, in bytes\, must be a power of two.  This setting is a best
 * effort.  It does not force every read to be this size., an integer between \c 512B and \c 16MB;
 * default \c 1MB.}
 * @config{&nbsp;&nbsp;&nbsp;&nbsp;threads_max, maximum number of threads
 * WiredTiger will start to migrate data from the backup to the running WiredTiger database.  Each
 * worker thread uses a session handle from the configured session_max., an integer between \c 0 and
 * \c 12; default \c 8.}
 * @config{ ),,}
 * @config{log = (, enable logging.  Enabling logging uses three sessions from the configured
 * session_max., a set of related configuration options defined as follows.}
 * @config{&nbsp;&nbsp;&nbsp;&nbsp;compressor, configure a compressor for log records.  Permitted
 * values are \c "none" or a custom compression engine name created with
 * WT_CONNECTION::add_compressor.  If WiredTiger has builtin support for \c "lz4"\, \c "snappy"\, \c
 * "zlib" or \c "zstd" compression\, these names are also available.  See @ref compression for more
 * information., a string; default \c none.}
 * @config{&nbsp;&nbsp;&nbsp;&nbsp;enabled, enable logging
 * subsystem., a boolean flag; default \c false.}
 * @config{&nbsp;&nbsp;&nbsp;&nbsp;file_max, the
 * maximum size of log files., an integer between \c 100KB and \c 2GB; default \c 100MB.}
 * @config{&nbsp;&nbsp;&nbsp;&nbsp;os_cache_dirty_pct, maximum dirty system buffer cache usage\, as
 * a percentage of the log's \c file_max.  If non-zero\, schedule writes for dirty blocks belonging
 * to the log in the system buffer cache after that percentage of the log has been written into the
 * buffer cache without an intervening file sync., an integer between \c 0 and \c 100; default \c
 * 0.}
 * @config{&nbsp;&nbsp;&nbsp;&nbsp;path, the name of a directory into which log files are
 * written.  The directory must already exist.  If the value is not an absolute path\, the path is
 * relative to the database home (see @ref absolute_path for more information)., a string; default
 * \c ".".}
 * @config{&nbsp;&nbsp;&nbsp;&nbsp;prealloc, pre-allocate log files., a boolean flag;
 * default \c true.}
 * @config{&nbsp;&nbsp;&nbsp;&nbsp;prealloc_init_count, initial number of
 * pre-allocated log files., an integer between \c 1 and \c 500; default \c 1.}
 * @config{&nbsp;&nbsp;&nbsp;&nbsp;recover, run recovery or fail with an error if recovery needs to
 * run after an unclean shutdown., a string\, chosen from the following options: \c "error"\, \c
 * "on"; default \c on.}
 * @config{&nbsp;&nbsp;&nbsp;&nbsp;remove, automatically remove unneeded log
 * files., a boolean flag; default \c true.}
 * @config{&nbsp;&nbsp;&nbsp;&nbsp;zero_fill, manually
 * write zeroes into log files., a boolean flag; default \c false.}
 * @config{ ),,}
 * @config{mmap, Use memory mapping when accessing files in a read-only mode., a boolean flag;
 * default \c true.}
 * @config{mmap_all, Use memory mapping to read and write all data files., a boolean flag; default
 * \c false.}
 * @config{multiprocess, permit sharing between processes (will automatically start an RPC server
 * for primary processes and use RPC for secondary processes). <b>Not yet supported in
 * WiredTiger</b>., a boolean flag; default \c false.}
 * @config{operation_timeout_ms, this option is no longer supported\, retained for backward
 * compatibility., an integer greater than or equal to \c 0; default \c 0.}
 * @config{operation_tracking = (, enable tracking of performance-critical functions.  See @ref
 * operation_tracking for more information., a set of related configuration options defined as
 * follows.}
 * @config{&nbsp;&nbsp;&nbsp;&nbsp;enabled, enable operation tracking subsystem., a
 * boolean flag; default \c false.}
 * @config{&nbsp;&nbsp;&nbsp;&nbsp;path, the name of a directory
 * into which operation tracking files are written.  The directory must already exist.  If the value
 * is not an absolute path\, the path is relative to the database home (see @ref absolute_path for
 * more information)., a string; default \c ".".}
 * @config{ ),,}
 * @config{prefetch = (, Enable automatic detection of scans by applications\, and attempt to
 * pre-fetch future content into the cache., a set of related configuration options defined as
 * follows.}
 * @config{&nbsp;&nbsp;&nbsp;&nbsp;available, whether the thread pool for the pre-fetch
 * functionality is started., a boolean flag; default \c false.}
 * @config{&nbsp;&nbsp;&nbsp;&nbsp;
 * default, whether pre-fetch is enabled for all sessions by default., a boolean flag; default \c
 * false.}
 * @config{ ),,}
 * @config{readonly, open connection in read-only mode.  The database must exist.  All methods that
 * may modify a database are disabled.  See @ref readonly for more information., a boolean flag;
 * default \c false.}
 * @config{rollback_to_stable = (, rollback tables to an earlier point in time\, discarding all
 * updates to checkpoint durable tables that have durable times more recent than the current global
 * stable timestamp., a set of related configuration options defined as follows.}
 * @config{&nbsp;&nbsp;&nbsp;&nbsp;threads, maximum number of threads WiredTiger will start to help
 * RTS. Each RTS worker thread uses a session from the configured WT_RTS_MAX_WORKERS., an integer
 * between \c 0 and \c 10; default \c 4.}
 * @config{ ),,}
 * @config{salvage, open connection and salvage any WiredTiger-owned database and log files that it
 * detects as corrupted.  This call should only be used after getting an error return of
 * WT_TRY_SALVAGE. Salvage rebuilds files in place\, overwriting existing files.  We recommend
 * making a backup copy of all files with the WiredTiger prefix prior to passing this flag., a
 * boolean flag; default \c false.}
 * @config{session_max, maximum expected number of sessions (including server threads)., an integer
 * greater than or equal to \c 1; default \c 100.}
 * @config{shared_cache = (, shared cache configuration options.  A database should configure either
 * a cache_size or a shared_cache not both.  Enabling a shared cache uses a session from the
 * configured session_max.  A shared cache can not have absolute values configured for cache
 * eviction settings., a set of related configuration options defined as follows.}
 * @config{&nbsp;&nbsp;&nbsp;&nbsp;chunk, the granularity that a shared cache is redistributed., an
 * integer between \c 1MB and \c 10TB; default \c 10MB.}
 * @config{&nbsp;&nbsp;&nbsp;&nbsp;name, the
 * name of a cache that is shared between databases or \c "none" when no shared cache is
 * configured., a string; default \c none.}
 * @config{&nbsp;&nbsp;&nbsp;&nbsp;quota, maximum size of
 * cache this database can be allocated from the shared cache.  Defaults to the entire shared cache
 * size., an integer; default \c 0.}
 * @config{&nbsp;&nbsp;&nbsp;&nbsp;reserve, amount of cache this
 * database is guaranteed to have available from the shared cache.  This setting is per database.
 * Defaults to the chunk size., an integer; default \c 0.}
 * @config{&nbsp;&nbsp;&nbsp;&nbsp;size,
 * maximum memory to allocate for the shared cache.  Setting this will update the value if one is
 * already set., an integer between \c 1MB and \c 10TB; default \c 500MB.}
 * @config{ ),,}
 * @config{statistics, Maintain database statistics\, which may impact performance.  Choosing "all"
 * maintains all statistics regardless of cost\, "fast" maintains a subset of statistics that are
 * relatively inexpensive\, "none" turns off all statistics.  The "clear" configuration resets
 * statistics after they are gathered\, where appropriate (for example\, a cache size statistic is
 * not cleared\, while the count of cursor insert operations will be cleared). When "clear" is
 * configured for the database\, gathered statistics are reset each time a statistics cursor is used
 * to gather statistics\, as well as each time statistics are logged using the \c statistics_log
 * configuration.  See @ref statistics for more information., a list\, with values chosen from the
 * following options: \c "all"\, \c "cache_walk"\, \c "fast"\, \c "none"\, \c "clear"\, \c
 * "tree_walk"; default \c none.}
 * @config{statistics_log = (, log any statistics the database is configured to maintain\, to a
 * file.  See @ref statistics for more information.  Enabling the statistics log server uses a
 * session from the configured session_max., a set of related configuration options defined as
 * follows.}
 * @config{&nbsp;&nbsp;&nbsp;&nbsp;json, encode statistics in JSON format., a boolean
 * flag; default \c false.}
 * @config{&nbsp;&nbsp;&nbsp;&nbsp;on_close, log statistics on database
 * close., a boolean flag; default \c false.}
 * @config{&nbsp;&nbsp;&nbsp;&nbsp;path, the name of a
 * directory into which statistics files are written.  The directory must already exist.  If the
 * value is not an absolute path\, the path is relative to the database home (see @ref absolute_path
 * for more information)., a string; default \c ".".}
 * @config{&nbsp;&nbsp;&nbsp;&nbsp;sources, if
 * non-empty\, include statistics for the list of "file:" data source URIs\, if they are open at the
 * time of the statistics logging., a list of strings; default empty.}
 * @config{&nbsp;&nbsp;&nbsp;&nbsp;timestamp, a timestamp prepended to each log record.  May contain
 * \c strftime conversion specifications.  When \c json is configured\, defaults to \c
 * "%Y-%m-%dT%H:%M:%S.000Z"., a string; default \c "%b %d %H:%M:%S".}
 * @config{&nbsp;&nbsp;&nbsp;&nbsp;wait, seconds to wait between each write of the log records;
 * setting this value above 0 configures statistics logging., an integer between \c 0 and \c 100000;
 * default \c 0.}
 * @config{ ),,}
 * @config{transaction_sync = (, how to sync log records when the transaction commits., a set of
 * related configuration options defined as follows.}
 * @config{&nbsp;&nbsp;&nbsp;&nbsp;enabled,
 * whether to sync the log on every commit by default\, can be overridden by the \c sync setting to
 * WT_SESSION::commit_transaction., a boolean flag; default \c false.}
 * @config{&nbsp;&nbsp;&nbsp;&nbsp;method, the method used to ensure log records are stable on
 * disk\, see @ref tune_durability for more information., a string\, chosen from the following
 * options: \c "dsync"\, \c "fsync"\, \c "none"; default \c fsync.}
 * @config{ ),,}
 * @config{use_environment, use the \c WIREDTIGER_CONFIG and \c WIREDTIGER_HOME environment
 * variables if the process is not running with special privileges.  See @ref home for more
 * information., a boolean flag; default \c true.}
 * @config{use_environment_priv, use the \c WIREDTIGER_CONFIG and \c WIREDTIGER_HOME environment
 * variables even if the process is running with special privileges.  See @ref home for more
 * information., a boolean flag; default \c false.}
 * @config{verbose, enable messages for various subsystems and operations.  Options are given as a
 * list\, where each message type can optionally define an associated verbosity level\, such as
 * <code>"verbose=[eviction\,read:1\,rts:0]"</code>. Verbosity levels that can be provided include
 * <code>0</code> (INFO) and <code>1</code> through <code>5</code>\, corresponding to (DEBUG_1) to
 * (DEBUG_5). \c all is a special case that defines the verbosity level for all categories not
 * explicitly set in the config string., a list\, with values chosen from the following options: \c
 * "all"\, \c "api"\, \c "backup"\, \c "block"\, \c "block_cache"\, \c "checkpoint"\, \c
 * "checkpoint_cleanup"\, \c "checkpoint_progress"\, \c "chunkcache"\, \c "compact"\, \c
 * "compact_progress"\, \c "configuration"\, \c "disaggregated_storage"\, \c "error_returns"\, \c
 * "eviction"\, \c "fileops"\, \c "generation"\, \c "handleops"\, \c "history_store"\, \c
 * "history_store_activity"\, \c "layered"\, \c "live_restore"\, \c "live_restore_progress"\, \c
 * "log"\, \c "metadata"\, \c "mutex"\, \c "out_of_order"\, \c "overflow"\, \c "page_delta"\, \c
 * "prefetch"\, \c "read"\, \c "reconcile"\, \c "recovery"\, \c "recovery_progress"\, \c "rts"\, \c
 * "salvage"\, \c "shared_cache"\, \c "split"\, \c "temporary"\, \c "thread_group"\, \c "tiered"\,
 * \c "timestamp"\, \c "transaction"\, \c "verify"\, \c "version"\, \c "write"; default \c [].}
 * @config{verify_metadata, open connection and verify any WiredTiger metadata.  Not supported when
 * opening a connection from a backup.  This API allows verification and detection of corruption in
 * WiredTiger metadata., a boolean flag; default \c false.}
 * @config{write_through, Use \c FILE_FLAG_WRITE_THROUGH on Windows to write to files.  Ignored on
 * non-Windows systems.  Options are given as a list\, such as <code>"write_through=[data]"</code>.
 * Configuring \c write_through requires care; see @ref write_through Including \c "data" will cause
 * WiredTiger data files to write through cache\, including \c "log" will cause WiredTiger log files
 * to write through cache., a list\, with values chosen from the following options: \c "data"\, \c
 * "log"; default empty.}
 * @configend
 * Additionally, if files named \c WiredTiger.config or \c WiredTiger.basecfg
 * appear in the WiredTiger home directory, they are read for configuration
 * values (see @ref config_file and @ref config_base for details).
 * See @ref config_order for ordering of the configuration mechanisms.
 * @param[out] connectionp A pointer to the newly opened connection handle
 * @errors
 */
int wiredtiger_open(const char *home,
    WT_EVENT_HANDLER *event_handler, const char *config,
    WT_CONNECTION **connectionp) WT_ATTRIBUTE_LIBRARY_VISIBLE;

/*!
 * Return information about a WiredTiger error as a string (see
 * WT_SESSION::strerror for a thread-safe API).
 *
 * @snippet ex_all.c Display an error
 *
 * @param error a return value from a WiredTiger, ISO C, or POSIX standard API call
 * @returns a string representation of the error
 */
const char *wiredtiger_strerror(int error) WT_ATTRIBUTE_LIBRARY_VISIBLE;

/*! WT_EVENT_HANDLER::special event types */
typedef enum {
    WT_EVENT_COMPACT_CHECK, /*!< Compact check iteration. */
    WT_EVENT_CONN_CLOSE,    /*!< Connection closing. */
    WT_EVENT_CONN_READY,    /*!< Connection is ready. */
    WT_EVENT_EVICTION,      /*!< The user session is about to be involved into eviction.
                             *   Non-zero return code stops eviction loop. */
} WT_EVENT_TYPE;

/*!
 * The interface implemented by applications to handle error, informational and
 * progress messages.  Entries set to NULL are ignored and the default handlers
 * will continue to be used.
 */
struct __wt_event_handler {
    /*!
     * Callback to handle error messages; by default, error messages are
     * written to the stderr stream. See @ref event_message_handling for
     * more information.
     *
     * Errors that require the application to exit and restart will have
     * their \c error value set to \c WT_PANIC. The application can exit
     * immediately when \c WT_PANIC is passed to an event handler; there
     * is no reason to return into WiredTiger.
     *
     * Event handler returns are not ignored: if the handler returns
     * non-zero, the error may cause the WiredTiger function posting the
     * event to fail, and may even cause operation or library failure.
     *
     * @param session the WiredTiger session handle in use when the error
     * was generated. The handle may have been created by the application
     * or automatically by WiredTiger.
     * @param error a return value from a WiredTiger, ISO C, or
     * POSIX standard API call, which can be converted to a string using
     * WT_SESSION::strerror
     * @param message an error string
     */
    int (*handle_error)(WT_EVENT_HANDLER *handler,
        WT_SESSION *session, int error, const char *message);

    /*!
     * Callback to handle informational messages; by default, informational
     * messages are written to the stdout stream. See
     * @ref event_message_handling for more information.
     *
     * Message handler returns are not ignored: if the handler returns
     * non-zero, the error may cause the WiredTiger function posting the
     * event to fail, and may even cause operation or library failure.
     *
     * @param session the WiredTiger session handle in use when the message
     * was generated. The handle may have been created by the application
     * or automatically by WiredTiger.
     * @param message an informational string
     */
    int (*handle_message)(WT_EVENT_HANDLER *handler,
        WT_SESSION *session, const char *message);

    /*!
     * Callback to handle progress messages; by default, progress messages
     * are not written. See @ref event_message_handling for more
     * information.
     *
     * Progress handler returns are not ignored: if the handler returns
     * non-zero, the error may cause the WiredTiger function posting the
     * event to fail, and may even cause operation or library failure.
     *
     * @param session the WiredTiger session handle in use when the
     * progress message was generated. The handle may have been created by
     * the application or automatically by WiredTiger.
     * @param operation a string representation of the operation
     * @param progress a counter
     */
    int (*handle_progress)(WT_EVENT_HANDLER *handler,
        WT_SESSION *session, const char *operation, uint64_t progress);

    /*!
     * Callback to handle automatic close of a WiredTiger handle.
     *
     * Close handler returns are not ignored: if the handler returns
     * non-zero, the error may cause the WiredTiger function posting the
     * event to fail, and may even cause operation or library failure.
     *
     * @param session The session handle that is being closed if the
     * cursor parameter is NULL.
     * @param cursor The cursor handle that is being closed, or NULL if
     * it is a session handle being closed.
     */
    int (*handle_close)(WT_EVENT_HANDLER *handler,
        WT_SESSION *session, WT_CURSOR *cursor);

    /*!
     * Callback to handle general events. The application may choose to handle
     * only some types of events. An unhandled event should return 0.
     *
     * General event returns are not ignored in most cases. If the handler
     * returns non-zero, the error may cause the WiredTiger function posting
     * the event to fail.
     *
     * @param wt_conn The connection handle for the database.
     * @param session the WiredTiger session handle in use when the
     * progress message was generated. The handle may have been created by
     * the application or automatically by WiredTiger or may be NULL.
     * @param type A type indicator for what special event occurred.
         * @param arg A generic argument that has a specific meaning
         * depending on the event type.
     * (see ::WT_EVENT_TYPE for available options.)
     */
        int (*handle_general)(WT_EVENT_HANDLER *handler,
            WT_CONNECTION *wt_conn, WT_SESSION *session, WT_EVENT_TYPE type, void *arg);
};

/*!
 * @name Data packing and unpacking
 * @{
 */

/*!
 * Pack a structure into a buffer.
 *
 * See @ref packing for a description of the permitted format strings.
 *
 * @section pack_examples Packing Examples
 *
 * For example, the string <code>"iSh"</code> will pack a 32-bit integer
 * followed by a NUL-terminated string, followed by a 16-bit integer.  The
 * default, big-endian encoding will be used, with no alignment.  This could be
 * used in C as follows:
 *
 * @snippet ex_all.c Pack fields into a buffer
 *
 * Then later, the values can be unpacked as follows:
 *
 * @snippet ex_all.c Unpack fields from a buffer
 *
 * @param session the session handle
 * @param buffer a pointer to a packed byte array
 * @param len the number of valid bytes in the buffer
 * @param format the data format, see @ref packing
 * @errors
 */
int wiredtiger_struct_pack(WT_SESSION *session,
    void *buffer, size_t len, const char *format, ...)
    WT_ATTRIBUTE_LIBRARY_VISIBLE;

/*!
 * Calculate the size required to pack a structure.
 *
 * Note that for variable-sized fields including variable-sized strings and
 * integers, the calculated sized merely reflects the expected sizes specified
 * in the format string itself.
 *
 * @snippet ex_all.c Get the packed size
 *
 * @param session the session handle
 * @param lenp a location where the number of bytes needed for the
 * matching call to ::wiredtiger_struct_pack is returned
 * @param format the data format, see @ref packing
 * @errors
 */
int wiredtiger_struct_size(WT_SESSION *session,
    size_t *lenp, const char *format, ...) WT_ATTRIBUTE_LIBRARY_VISIBLE;

/*!
 * Unpack a structure from a buffer.
 *
 * Reverse of ::wiredtiger_struct_pack: gets values out of a
 * packed byte string.
 *
 * @snippet ex_all.c Unpack fields from a buffer
 *
 * @param session the session handle
 * @param buffer a pointer to a packed byte array
 * @param len the number of valid bytes in the buffer
 * @param format the data format, see @ref packing
 * @errors
 */
int wiredtiger_struct_unpack(WT_SESSION *session,
    const void *buffer, size_t len, const char *format, ...)
    WT_ATTRIBUTE_LIBRARY_VISIBLE;

#if !defined(SWIG)

/*!
 * Streaming interface to packing.
 *
 * This allows applications to pack or unpack records one field at a time.
 * This is an opaque handle returned by ::wiredtiger_pack_start or
 * ::wiredtiger_unpack_start.  It must be closed with ::wiredtiger_pack_close.
 */
typedef struct __wt_pack_stream WT_PACK_STREAM;

/*!
 * Start a packing operation into a buffer with the given format string.  This
 * should be followed by a series of calls to ::wiredtiger_pack_item,
 * ::wiredtiger_pack_int, ::wiredtiger_pack_str or ::wiredtiger_pack_uint
 * to fill in the values.
 *
 * @param session the session handle
 * @param format the data format, see @ref packing
 * @param buffer a pointer to memory to hold the packed data
 * @param size the size of the buffer
 * @param[out] psp the new packing stream handle
 * @errors
 */
int wiredtiger_pack_start(WT_SESSION *session,
    const char *format, void *buffer, size_t size, WT_PACK_STREAM **psp)
    WT_ATTRIBUTE_LIBRARY_VISIBLE;

/*!
 * Start an unpacking operation from a buffer with the given format string.
 * This should be followed by a series of calls to ::wiredtiger_unpack_item,
 * ::wiredtiger_unpack_int, ::wiredtiger_unpack_str or ::wiredtiger_unpack_uint
 * to retrieve the packed values.
 *
 * @param session the session handle
 * @param format the data format, see @ref packing
 * @param buffer a pointer to memory holding the packed data
 * @param size the size of the buffer
 * @param[out] psp the new packing stream handle
 * @errors
 */
int wiredtiger_unpack_start(WT_SESSION *session,
    const char *format, const void *buffer, size_t size, WT_PACK_STREAM **psp)
    WT_ATTRIBUTE_LIBRARY_VISIBLE;

/*!
 * Close a packing stream.
 *
 * @param ps the packing stream handle
 * @param[out] usedp the number of bytes in the buffer used by the stream
 * @errors
 */
int wiredtiger_pack_close(WT_PACK_STREAM *ps, size_t *usedp)
    WT_ATTRIBUTE_LIBRARY_VISIBLE;

/*!
 * Pack an item into a packing stream.
 *
 * @param ps the packing stream handle
 * @param item an item to pack
 * @errors
 */
int wiredtiger_pack_item(WT_PACK_STREAM *ps, WT_ITEM *item)
    WT_ATTRIBUTE_LIBRARY_VISIBLE;

/*!
 * Pack a signed integer into a packing stream.
 *
 * @param ps the packing stream handle
 * @param i a signed integer to pack
 * @errors
 */
int wiredtiger_pack_int(WT_PACK_STREAM *ps, int64_t i)
    WT_ATTRIBUTE_LIBRARY_VISIBLE;

/*!
 * Pack a string into a packing stream.
 *
 * @param ps the packing stream handle
 * @param s a string to pack
 * @errors
 */
int wiredtiger_pack_str(WT_PACK_STREAM *ps, const char *s)
    WT_ATTRIBUTE_LIBRARY_VISIBLE;

/*!
 * Pack an unsigned integer into a packing stream.
 *
 * @param ps the packing stream handle
 * @param u an unsigned integer to pack
 * @errors
 */
int wiredtiger_pack_uint(WT_PACK_STREAM *ps, uint64_t u)
    WT_ATTRIBUTE_LIBRARY_VISIBLE;

/*!
 * Unpack an item from a packing stream.
 *
 * @param ps the packing stream handle
 * @param item an item to unpack
 * @errors
 */
int wiredtiger_unpack_item(WT_PACK_STREAM *ps, WT_ITEM *item)
    WT_ATTRIBUTE_LIBRARY_VISIBLE;

/*!
 * Unpack a signed integer from a packing stream.
 *
 * @param ps the packing stream handle
 * @param[out] ip the unpacked signed integer
 * @errors
 */
int wiredtiger_unpack_int(WT_PACK_STREAM *ps, int64_t *ip)
    WT_ATTRIBUTE_LIBRARY_VISIBLE;

/*!
 * Unpack a string from a packing stream.
 *
 * @param ps the packing stream handle
 * @param[out] sp the unpacked string
 * @errors
 */
int wiredtiger_unpack_str(WT_PACK_STREAM *ps, const char **sp)
    WT_ATTRIBUTE_LIBRARY_VISIBLE;

/*!
 * Unpack an unsigned integer from a packing stream.
 *
 * @param ps the packing stream handle
 * @param[out] up the unpacked unsigned integer
 * @errors
 */
int wiredtiger_unpack_uint(WT_PACK_STREAM *ps, uint64_t *up)
    WT_ATTRIBUTE_LIBRARY_VISIBLE;
/*! @} */

/*!
 * @name Configuration strings
 * @{
 */

/*!
 * The configuration information returned by the WiredTiger configuration
 * parsing functions in the WT_EXTENSION_API and the public API.
 */
struct __wt_config_item {
    /*!
     * The value of a configuration string.
     *
     * Regardless of the type of the configuration string (boolean, int,
     * list or string), the \c str field will reference the value of the
     * configuration string.
     *
     * The bytes referenced by \c str are <b>not</b> nul-terminated.
     * Use the \c len field instead of a terminating nul byte.
     */
    const char *str;

    /*! The number of bytes in the value referenced by \c str. */
    size_t len;

    /*!
     * The numeric value of a configuration boolean or integer.
     *
     * If the configuration string's value is "true" or "false", the
     * \c val field will be set to 1 (true), or 0 (false).
     *
     * If the configuration string can be legally interpreted as an integer,
     * using the \c strtoll function rules as specified in ISO/IEC 9899:1990
     * ("ISO C90"), that integer will be stored in the \c val field.
     */
    int64_t val;

    /*! Permitted values of the \c type field. */
    enum WT_CONFIG_ITEM_TYPE {
        /*! A string value with quotes stripped. */
        WT_CONFIG_ITEM_STRING,
        /*! A boolean literal ("true" or "false"). */
        WT_CONFIG_ITEM_BOOL,
        /*! An unquoted identifier: a string value without quotes. */
        WT_CONFIG_ITEM_ID,
        /*! A numeric value. */
        WT_CONFIG_ITEM_NUM,
        /*! A nested structure or list, including brackets. */
        WT_CONFIG_ITEM_STRUCT
    }
    /*!
     * The type of value determined by the parser.  In all cases,
     * the \c str and \c len fields are set.
     */
    type;
};

/*
 * This is needed for compatible usage of this embedded enum type.
 */
#if !defined(SWIG) && !defined(DOXYGEN)
#if defined(__cplusplus)
typedef enum __wt_config_item::WT_CONFIG_ITEM_TYPE WT_CONFIG_ITEM_TYPE;
#else
typedef enum WT_CONFIG_ITEM_TYPE WT_CONFIG_ITEM_TYPE;
#endif
#endif

#if !defined(SWIG) && !defined(DOXYGEN)
/*!
 * Validate a configuration string for a WiredTiger API call.
 * This call is outside the scope of a WiredTiger connection handle, since
 * applications may need to validate configuration strings prior to calling
 * ::wiredtiger_open.
 * @param session the session handle (may be \c NULL if the database not yet
 * opened).
 * @param event_handler An event handler (used if \c session is \c NULL; if both
 * \c session and \c event_handler are \c NULL, error messages will be written
 * to stderr).
 * @param name the WiredTiger function or method to validate.
 * @param config the configuration string being parsed.
 * @returns zero for success, non-zero to indicate an error.
 *
 * @snippet ex_all.c Validate a configuration string
 */
int wiredtiger_config_validate(WT_SESSION *session,
    WT_EVENT_HANDLER *event_handler, const char *name, const char *config)
    WT_ATTRIBUTE_LIBRARY_VISIBLE;

#endif

/*!
 * Create a handle that can be used to parse or create configuration strings
 * compatible with the WiredTiger API.
 * This call is outside the scope of a WiredTiger connection handle, since
 * applications may need to generate configuration strings prior to calling
 * ::wiredtiger_open.
 * @param session the session handle to be used for error reporting (if NULL,
 *  error messages will be written to stderr).
 * @param config the configuration string being parsed. The string must
 *  remain valid for the lifetime of the parser handle.
 * @param len the number of valid bytes in \c config
 * @param[out] config_parserp A pointer to the newly opened handle
 * @errors
 *
 * @snippet ex_config_parse.c Create a configuration parser
 */
int wiredtiger_config_parser_open(WT_SESSION *session,
    const char *config, size_t len, WT_CONFIG_PARSER **config_parserp)
    WT_ATTRIBUTE_LIBRARY_VISIBLE;

/*!
 * A handle that can be used to search and traverse configuration strings
 * compatible with the WiredTiger API.
 * To parse the contents of a list or nested configuration string use a new
 * configuration parser handle based on the content of the ::WT_CONFIG_ITEM
 * retrieved from the parent configuration string.
 *
 * @section config_parse_examples Configuration String Parsing examples
 *
 * This could be used in C to create a configuration parser as follows:
 *
 * @snippet ex_config_parse.c Create a configuration parser
 *
 * Once the parser has been created the content can be queried directly:
 *
 * @snippet ex_config_parse.c get
 *
 * Or the content can be traversed linearly:
 *
 * @snippet ex_config_parse.c next
 *
 * Nested configuration values can be queried using a shorthand notation:
 *
 * @snippet ex_config_parse.c nested get
 *
 * Nested configuration values can be traversed using multiple
 * ::WT_CONFIG_PARSER handles:
 *
 * @snippet ex_config_parse.c nested traverse
 */
struct __wt_config_parser {

    /*!
     * Close the configuration scanner releasing any resources.
     *
     * @param config_parser the configuration parser handle
     * @errors
     *
     */
    int __F(close)(WT_CONFIG_PARSER *config_parser);

    /*!
     * Return the next key/value pair.
     *
     * If an item has no explicitly assigned value, the item will be
     * returned in \c key and the \c value will be set to the boolean
     * \c "true" value.
     *
     * @param config_parser the configuration parser handle
     * @param key the returned key
     * @param value the returned value
     * @errors
     * When iteration would pass the end of the configuration string
     * ::WT_NOTFOUND will be returned.
     */
    int __F(next)(WT_CONFIG_PARSER *config_parser,
        WT_CONFIG_ITEM *key, WT_CONFIG_ITEM *value);

    /*!
     * Return the value of an item in the configuration string.
     *
     * @param config_parser the configuration parser handle
     * @param key configuration key string
     * @param value the returned value
     * @errors
     *
     */
    int __F(get)(WT_CONFIG_PARSER *config_parser,
        const char *key, WT_CONFIG_ITEM *value);
};

/*! @} */

/*!
 * @name Support functions
 * @anchor support_functions
 * @{
 */

/*!
 * Return a pointer to a function that calculates a CRC32C checksum.
 *
 * The WiredTiger library CRC32C checksum function uses hardware support where available, else it
 * falls back to a software implementation. Selecting a CRC32C checksum function can be slow, so the
 * return value should be cached by the caller for repeated use.
 *
 * @snippet ex_all.c Checksum a buffer
 *
 * @returns a pointer to a function that takes a buffer and length and returns the CRC32C checksum
 */
uint32_t (*wiredtiger_crc32c_func(void))(const void *, size_t)
    WT_ATTRIBUTE_LIBRARY_VISIBLE;

/*!
 * Return a pointer to a function that calculates a CRC32C checksum given a starting CRC seed.
 *
 * The WiredTiger library CRC32C checksum function uses hardware support where available, else it
 * falls back to a software implementation. Selecting a CRC32C checksum function can be slow, so the
 * return value should be cached by the caller for repeated use. This version returns a function
 * that accepts a starting seed value for the CRC. This version is useful where an application wants
 * to calculate the CRC of a large buffer in smaller incremental pieces. The starting seed to
 * calculate the CRC of a piece is then the cumulative CRC of all the previous pieces.
 *
 * @snippet ex_all.c Checksum a large buffer in smaller pieces
 *
 * @returns a pointer to a function that takes a starting seed, a buffer and length and returns the
 * CRC32C checksum
 */
uint32_t (*wiredtiger_crc32c_with_seed_func(void))(uint32_t seed, const void *, size_t)
    WT_ATTRIBUTE_LIBRARY_VISIBLE;

#endif /* !defined(SWIG) */

/*!
 * Calculate a set of WT_MODIFY operations to represent an update.
 * This call will calculate a set of modifications to an old value that produce
 * the new value.  If more modifications are required than fit in the array
 * passed in by the caller, or if more bytes have changed than the \c maxdiff
 * parameter, the call will fail.  The matching algorithm is approximate, so it
 * may fail and return WT_NOTFOUND if a matching set of WT_MODIFY operations
 * is not found.
 *
 * The \c maxdiff parameter bounds how much work will be done searching for a
 * match: to ensure a match is found, it may need to be set larger than actual
 * number of bytes that differ between the old and new values.  In particular,
 * repeated patterns of bytes in the values can lead to suboptimal matching,
 * and matching ranges less than 64 bytes long will not be detected.
 *
 * If the call succeeds, the WT_MODIFY operations will point into \c newv,
 * which must remain valid until WT_CURSOR::modify is called.
 *
 * @snippet ex_all.c Calculate a modify operation
 *
 * @param session the current WiredTiger session (may be NULL)
 * @param oldv old value
 * @param newv new value
 * @param maxdiff maximum bytes difference
 * @param[out] entries array of modifications producing the new value
 * @param[in,out] nentriesp size of \c entries array passed in,
 *  set to the number of entries used
 * @errors
 */
int wiredtiger_calc_modify(WT_SESSION *session,
    const WT_ITEM *oldv, const WT_ITEM *newv,
    size_t maxdiff, WT_MODIFY *entries, int *nentriesp)
    WT_ATTRIBUTE_LIBRARY_VISIBLE;

/*!
 * Get version information.
 *
 * @snippet ex_all.c Get the WiredTiger library version #1
 * @snippet ex_all.c Get the WiredTiger library version #2
 *
 * @param majorp a location where the major version number is returned
 * @param minorp a location where the minor version number is returned
 * @param patchp a location where the patch version number is returned
 * @returns a string representation of the version
 */
const char *wiredtiger_version(int *majorp, int *minorp, int *patchp)
    WT_ATTRIBUTE_LIBRARY_VISIBLE;

/*! @} */

/*******************************************
 * Error returns
 *******************************************/
/*!
 * @name Error returns
 * Most functions and methods in WiredTiger return an integer code indicating
 * whether the operation succeeded or failed.  A return of zero indicates
 * success; all non-zero return values indicate some kind of failure.
 *
 * WiredTiger reserves all values from -31,800 to -31,999 as possible error
 * return values.  WiredTiger may also return C99/POSIX error codes such as
 * \c ENOMEM, \c EINVAL and \c ENOTSUP, with the usual meanings.
 *
 * The following are all of the WiredTiger-specific error returns:
 * @{
 */
/*
 * DO NOT EDIT: automatically built by dist/api_err.py.
 * Error return section: BEGIN
 */
/*!
 * Conflict between concurrent operations.
 * This error is generated when an operation cannot be completed due to a
 * conflict with concurrent operations.  The operation may be retried; if a
 * transaction is in progress, it should be rolled back and the operation
 * retried in a new transaction.
 */
#define	WT_ROLLBACK	(-31800)
/*!
 * Attempt to insert an existing key.
 * This error is generated when the application attempts to insert a record with
 * the same key as an existing record without the 'overwrite' configuration to
 * WT_SESSION::open_cursor.
 */
#define	WT_DUPLICATE_KEY	(-31801)
/*!
 * Non-specific WiredTiger error.
 * This error is returned when an error is not covered by a specific error
 * return. The operation may be retried; if a transaction is in progress, it
 * should be rolled back and the operation retried in a new transaction.
 */
#define	WT_ERROR	(-31802)
/*!
 * Item not found.
 * This error indicates an operation did not find a value to return.  This
 * includes cursor search and other operations where no record matched the
 * cursor's search key such as WT_CURSOR::update or WT_CURSOR::remove.
 */
#define	WT_NOTFOUND	(-31803)
/*!
 * WiredTiger library panic.
 * This error indicates an underlying problem that requires a database restart.
 * The application may exit immediately, no further WiredTiger calls are
 * required (and further calls will themselves immediately fail).
 */
#define	WT_PANIC	(-31804)
/*! @cond internal */
/*! Restart the operation (internal). */
#define	WT_RESTART	(-31805)
/*! @endcond */
/*!
 * Recovery must be run to continue.
 * This error is generated when ::wiredtiger_open is configured to return an
 * error if recovery is required to use the database.
 */
#define	WT_RUN_RECOVERY	(-31806)
/*!
 * Operation would overflow cache.
 * This error is generated when wiredtiger_open is configured to run in-memory,
 * and a data modification operation requires more than the configured cache
 * size to complete. The operation may be retried; if a transaction is in
 * progress, it should be rolled back and the operation retried in a new
 * transaction.
 */
#define	WT_CACHE_FULL	(-31807)
/*!
 * Conflict with a prepared update.
 * This error is generated when the application attempts to read an updated
 * record which is part of a transaction that has been prepared but not yet
 * resolved.
 */
#define	WT_PREPARE_CONFLICT	(-31808)
/*!
 * Database corruption detected.
 * This error is generated when corruption is detected in an on-disk file.
 * During normal operations, this may occur in rare circumstances as a result of
 * a system crash. The application may choose to salvage the file or retry
 * wiredtiger_open with the 'salvage=true' configuration setting.
 */
#define	WT_TRY_SALVAGE	(-31809)
/*
 * Error return section: END
 * DO NOT EDIT: automatically built by dist/api_err.py.
 */
/*! @} */

/*******************************************
 * Sub-level error returns
 *******************************************/
/*!
 * @name Sub-level error returns
 * Along with error returns, WiredTiger can return an integer code indicating
 * a more specific error. A return of -32,000 indicates that there is no more
 * specific error; all other return values indicate a more specific error which
 * provides greater context into the failure.
 *
 * WiredTiger reserves all values from -32,000 to -32,199 as possible sub-level
 * error return values.
 *
 * The following are all of the WiredTiger-specific sub-level error returns:
 * @{
 */
/*
 * DO NOT EDIT: automatically built by dist/api_err.py.
 * Sub-level error return section: BEGIN
 */
/*!
 * No additional context.
 * This sub-level error code is returned by default and indicates that no
 * further context exists or is necessary.
 */
#define	WT_NONE	(-32000)
/*!
 * Background compaction is already running.
 * This sub-level error returns when the user tries to reconfigure background
 * compaction while it is already running.
 */
#define	WT_BACKGROUND_COMPACT_ALREADY_RUNNING	(-32001)
/*!
 * Cache capacity has overflown.
 * This sub-level error indicates that the configured cache has exceeded full
 * capacity.
 */
#define	WT_CACHE_OVERFLOW	(-32002)
/*!
 * Write conflict between concurrent operations.
 * This sub-level error indicates that there is a write conflict on the same
 * page between concurrent operations.
 */
#define	WT_WRITE_CONFLICT	(-32003)
/*!
 * Transaction has the oldest pinned transaction ID.
 * This sub-level error indicates that a given transaction has the oldest
 * transaction ID and needs to be rolled back.
 */
#define	WT_OLDEST_FOR_EVICTION	(-32004)
/*!
 * Conflict performing operation due to running backup.
 * This sub-level error indicates that there is a conflict performing the
 * operation because of a running backup in the system.
 */
#define	WT_CONFLICT_BACKUP	(-32005)
/*!
 * Another thread currently holds the data handle of the table.
 * This sub-level error indicates that a concurrent operation is holding the
 * data handle of the table.
 */
#define	WT_CONFLICT_DHANDLE	(-32006)
/*!
 * Conflict performing schema operation.
 * This sub-level error indicates that a concurrent operation is performing a
 * schema type operation or currently holds the schema lock.
 */
#define	WT_CONFLICT_SCHEMA_LOCK	(-32007)
/*!
 * Table has uncommitted data.
 * This sub-level error returns when the table has uncommitted data.
 */
#define	WT_UNCOMMITTED_DATA	(-32008)
/*!
 * Table has dirty data.
 * This sub-level error returns when the table has dirty content.
 */
#define	WT_DIRTY_DATA	(-32009)
/*!
 * Another thread currently holds the table lock.
 * This sub-level error indicates that a concurrent operation is performing a
 * table operation.
 */
#define	WT_CONFLICT_TABLE_LOCK	(-32010)
/*!
 * Another thread currently holds the checkpoint lock.
 * This sub-level error indicates that a concurrent operation is performing a
 * checkpoint.
 */
#define	WT_CONFLICT_CHECKPOINT_LOCK	(-32011)
/*!
 * Conflict performing operation due to an in-progress live restore.
 * This sub-level error indicates that there is a conflict performing the
 * operation because of a running live restore in the system.
 */
#define	WT_CONFLICT_LIVE_RESTORE	(-32013)
/*
 * Sub-level error return section: END
 * DO NOT EDIT: automatically built by dist/api_err.py.
 */
/*! @} */

#ifndef DOXYGEN
#define WT_DEADLOCK WT_ROLLBACK     /* Backward compatibility */
#endif

/*! @} */

/*!
 * @defgroup wt_ext WiredTiger Extension API
 * The functions and interfaces applications use to customize and extend the
 * behavior of WiredTiger.
 * @{
 */

/*******************************************
 * Forward structure declarations for the extension API
 *******************************************/
struct __wt_config_arg; typedef struct __wt_config_arg WT_CONFIG_ARG;

/*!
 * The interface implemented by applications to provide custom ordering of
 * records.
 *
 * Applications register their implementation with WiredTiger by calling
 * WT_CONNECTION::add_collator.  See @ref custom_collators for more
 * information.
 *
 * @snippet ex_extending.c add collator nocase
 *
 * @snippet ex_extending.c add collator prefix10
 */
struct __wt_collator {
    /*!
     * Callback to compare keys.
     *
     * @param[out] cmp set to -1 if <code>key1 < key2</code>,
     *  0 if <code>key1 == key2</code>,
     *  1 if <code>key1 > key2</code>.
     * @returns zero for success, non-zero to indicate an error.
     *
     * @snippet ex_all.c Implement WT_COLLATOR
     *
     * @snippet ex_extending.c case insensitive comparator
     *
     * @snippet ex_extending.c n character comparator
     */
    int (*compare)(WT_COLLATOR *collator, WT_SESSION *session,
        const WT_ITEM *key1, const WT_ITEM *key2, int *cmp);

    /*!
     * If non-NULL, this callback is called to customize the collator
     * for each data source.  If the callback returns a non-NULL
     * collator, that instance is used instead of this one for all
     * comparisons.
     */
    int (*customize)(WT_COLLATOR *collator, WT_SESSION *session,
        const char *uri, WT_CONFIG_ITEM *passcfg, WT_COLLATOR **customp);

    /*!
     * If non-NULL a callback performed when the data source is closed
     * for customized collators otherwise when the database is closed.
     *
     * The WT_COLLATOR::terminate callback is intended to allow cleanup;
     * the handle will not be subsequently accessed by WiredTiger.
     */
    int (*terminate)(WT_COLLATOR *collator, WT_SESSION *session);
};

/*!
 * The interface implemented by applications to provide custom compression.
 *
 * Compressors must implement the WT_COMPRESSOR interface: the
 * WT_COMPRESSOR::compress and WT_COMPRESSOR::decompress callbacks must be
 * specified, and WT_COMPRESSOR::pre_size is optional.  To build your own
 * compressor, use one of the compressors in \c ext/compressors as a template:
 * \c ext/nop_compress is a simple compressor that passes through data
 * unchanged, and is a reasonable starting point.
 *
 * Applications register their implementation with WiredTiger by calling
 * WT_CONNECTION::add_compressor.
 *
 * @snippet nop_compress.c WT_COMPRESSOR initialization structure
 * @snippet nop_compress.c WT_COMPRESSOR initialization function
 */
struct __wt_compressor {
    /*!
     * Callback to compress a chunk of data.
     *
     * WT_COMPRESSOR::compress takes a source buffer and a destination
     * buffer, by default of the same size.  If the callback can compress
     * the buffer to a smaller size in the destination, it does so, sets
     * the \c compression_failed return to 0 and returns 0.  If compression
     * does not produce a smaller result, the callback sets the
     * \c compression_failed return to 1 and returns 0. If another
     * error occurs, it returns an errno or WiredTiger error code.
     *
     * On entry, \c src will point to memory, with the length of the memory
     * in \c src_len.  After successful completion, the callback should
     * return \c 0 and set \c result_lenp to the number of bytes required
     * for the compressed representation.
     *
     * On entry, \c dst points to the destination buffer with a length
     * of \c dst_len.  If the WT_COMPRESSOR::pre_size method is specified,
     * the destination buffer will be at least the size returned by that
     * method; otherwise, the destination buffer will be at least as large
     * as the length of the data to compress.
     *
     * If compression would not shrink the data or the \c dst buffer is not
     * large enough to hold the compressed data, the callback should set
     * \c compression_failed to a non-zero value and return 0.
     *
     * @param[in] src the data to compress
     * @param[in] src_len the length of the data to compress
     * @param[in] dst the destination buffer
     * @param[in] dst_len the length of the destination buffer
     * @param[out] result_lenp the length of the compressed data
     * @param[out] compression_failed non-zero if compression did not
     * decrease the length of the data (compression may not have completed)
     * @returns zero for success, non-zero to indicate an error.
     *
     * @snippet nop_compress.c WT_COMPRESSOR compress
     */
    int (*compress)(WT_COMPRESSOR *compressor, WT_SESSION *session,
        uint8_t *src, size_t src_len,
        uint8_t *dst, size_t dst_len,
        size_t *result_lenp, int *compression_failed);

    /*!
     * Callback to decompress a chunk of data.
     *
     * WT_COMPRESSOR::decompress takes a source buffer and a destination
     * buffer.  The contents are switched from \c compress: the
     * source buffer is the compressed value, and the destination buffer is
     * sized to be the original size.  If the callback successfully
     * decompresses the source buffer to the destination buffer, it returns
     * 0.  If an error occurs, it returns an errno or WiredTiger error code.
     * The source buffer that WT_COMPRESSOR::decompress takes may have a
     * size that is rounded up from the size originally produced by
     * WT_COMPRESSOR::compress, with the remainder of the buffer set to
     * zeroes. Most compressors do not care about this difference if the
     * size to be decompressed can be implicitly discovered from the
     * compressed data.  If your compressor cares, you may need to allocate
     * space for, and store, the actual size in the compressed buffer.  See
     * the source code for the included snappy compressor for an example.
     *
     * On entry, \c src will point to memory, with the length of the memory
     * in \c src_len.  After successful completion, the callback should
     * return \c 0 and set \c result_lenp to the number of bytes required
     * for the decompressed representation.
     *
     * If the \c dst buffer is not big enough to hold the decompressed
     * data, the callback should return an error.
     *
     * @param[in] src the data to decompress
     * @param[in] src_len the length of the data to decompress
     * @param[in] dst the destination buffer
     * @param[in] dst_len the length of the destination buffer
     * @param[out] result_lenp the length of the decompressed data
     * @returns zero for success, non-zero to indicate an error.
     *
     * @snippet nop_compress.c WT_COMPRESSOR decompress
     */
    int (*decompress)(WT_COMPRESSOR *compressor, WT_SESSION *session,
        uint8_t *src, size_t src_len,
        uint8_t *dst, size_t dst_len,
        size_t *result_lenp);

    /*!
     * Callback to size a destination buffer for compression
     *
     * WT_COMPRESSOR::pre_size is an optional callback that, given the
     * source buffer and size, produces the size of the destination buffer
     * to be given to WT_COMPRESSOR::compress.  This is useful for
     * compressors that assume that the output buffer is sized for the
     * worst case and thus no overrun checks are made.  If your compressor
     * works like this, WT_COMPRESSOR::pre_size will need to be defined.
     * See the source code for the snappy compressor for an example.
     * However, if your compressor detects and avoids overruns against its
     * target buffer, you will not need to define WT_COMPRESSOR::pre_size.
     * When WT_COMPRESSOR::pre_size is set to NULL, the destination buffer
     * is sized the same as the source buffer.  This is always sufficient,
     * since a compression result that is larger than the source buffer is
     * discarded by WiredTiger.
     *
     * If not NULL, this callback is called before each call to
     * WT_COMPRESSOR::compress to determine the size of the destination
     * buffer to provide.  If the callback is NULL, the destination
     * buffer will be the same size as the source buffer.
     *
     * The callback should set \c result_lenp to a suitable buffer size
     * for compression, typically the maximum length required by
     * WT_COMPRESSOR::compress.
     *
     * This callback function is for compressors that require an output
     * buffer larger than the source buffer (for example, that do not
     * check for buffer overflow during compression).
     *
     * @param[in] src the data to compress
     * @param[in] src_len the length of the data to compress
     * @param[out] result_lenp the required destination buffer size
     * @returns zero for success, non-zero to indicate an error.
     *
     * @snippet nop_compress.c WT_COMPRESSOR presize
     */
    int (*pre_size)(WT_COMPRESSOR *compressor, WT_SESSION *session,
        uint8_t *src, size_t src_len, size_t *result_lenp);

    /*!
     * If non-NULL, a callback performed when the database is closed.
     *
     * The WT_COMPRESSOR::terminate callback is intended to allow cleanup;
     * the handle will not be subsequently accessed by WiredTiger.
     *
     * @snippet nop_compress.c WT_COMPRESSOR terminate
     */
    int (*terminate)(WT_COMPRESSOR *compressor, WT_SESSION *session);
};

/*!
 * Applications can extend WiredTiger by providing new implementations of the
 * WT_DATA_SOURCE class.  Each data source supports a different URI scheme for
 * data sources to WT_SESSION::create, WT_SESSION::open_cursor and related
 * methods.  See @ref custom_data_sources for more information.
 *
 * <b>Thread safety:</b> WiredTiger may invoke methods on the WT_DATA_SOURCE
 * interface from multiple threads concurrently.  It is the responsibility of
 * the implementation to protect any shared data.
 *
 * Applications register their implementation with WiredTiger by calling
 * WT_CONNECTION::add_data_source.
 *
 * @snippet ex_data_source.c WT_DATA_SOURCE register
 */
struct __wt_data_source {
    /*!
     * Callback to alter an object.
     *
     * @snippet ex_data_source.c WT_DATA_SOURCE alter
     */
    int (*alter)(WT_DATA_SOURCE *dsrc, WT_SESSION *session,
        const char *uri, WT_CONFIG_ARG *config);

    /*!
     * Callback to create a new object.
     *
     * @snippet ex_data_source.c WT_DATA_SOURCE create
     */
    int (*create)(WT_DATA_SOURCE *dsrc, WT_SESSION *session,
        const char *uri, WT_CONFIG_ARG *config);

    /*!
     * Callback to compact an object.
     *
     * @snippet ex_data_source.c WT_DATA_SOURCE compact
     */
    int (*compact)(WT_DATA_SOURCE *dsrc, WT_SESSION *session,
        const char *uri, WT_CONFIG_ARG *config);

    /*!
     * Callback to drop an object.
     *
     * @snippet ex_data_source.c WT_DATA_SOURCE drop
     */
    int (*drop)(WT_DATA_SOURCE *dsrc, WT_SESSION *session,
        const char *uri, WT_CONFIG_ARG *config);

    /*!
     * Callback to initialize a cursor.
     *
     * @snippet ex_data_source.c WT_DATA_SOURCE open_cursor
     */
    int (*open_cursor)(WT_DATA_SOURCE *dsrc, WT_SESSION *session,
        const char *uri, WT_CONFIG_ARG *config, WT_CURSOR **new_cursor);

    /*!
     * Callback to rename an object.
     *
     * @snippet ex_data_source.c WT_DATA_SOURCE rename
     */
    int (*rename)(WT_DATA_SOURCE *dsrc, WT_SESSION *session,
        const char *uri, const char *newuri, WT_CONFIG_ARG *config);

    /*!
     * Callback to salvage an object.
     *
     * @snippet ex_data_source.c WT_DATA_SOURCE salvage
     */
    int (*salvage)(WT_DATA_SOURCE *dsrc, WT_SESSION *session,
        const char *uri, WT_CONFIG_ARG *config);

    /*!
     * Callback to get the size of an object.
     *
     * @snippet ex_data_source.c WT_DATA_SOURCE size
     */
    int (*size)(WT_DATA_SOURCE *dsrc, WT_SESSION *session,
        const char *uri, wt_off_t *size);

    /*!
     * Callback to truncate an object.
     *
     * @snippet ex_data_source.c WT_DATA_SOURCE truncate
     */
    int (*truncate)(WT_DATA_SOURCE *dsrc, WT_SESSION *session,
        const char *uri, WT_CONFIG_ARG *config);

    /*!
     * Callback to truncate a range of an object.
     *
     * @snippet ex_data_source.c WT_DATA_SOURCE range truncate
     */
    int (*range_truncate)(WT_DATA_SOURCE *dsrc, WT_SESSION *session,
        WT_CURSOR *start, WT_CURSOR *stop);

    /*!
     * Callback to verify an object.
     *
     * @snippet ex_data_source.c WT_DATA_SOURCE verify
     */
    int (*verify)(WT_DATA_SOURCE *dsrc, WT_SESSION *session,
        const char *uri, WT_CONFIG_ARG *config);

    /*!
     * Callback to checkpoint the database.
     *
     * @snippet ex_data_source.c WT_DATA_SOURCE checkpoint
     */
    int (*checkpoint)(
        WT_DATA_SOURCE *dsrc, WT_SESSION *session, WT_CONFIG_ARG *config);

    /*!
     * If non-NULL, a callback performed when the database is closed.
     *
     * The WT_DATA_SOURCE::terminate callback is intended to allow cleanup;
     * the handle will not be subsequently accessed by WiredTiger.
     *
     * @snippet ex_data_source.c WT_DATA_SOURCE terminate
     */
    int (*terminate)(WT_DATA_SOURCE *dsrc, WT_SESSION *session);
};

/*!
 * The interface implemented by applications to provide custom encryption.
 *
 * Encryptors must implement the WT_ENCRYPTOR interface: the WT_ENCRYPTOR::encrypt,
 * WT_ENCRYPTOR::decrypt and WT_ENCRYPTOR::sizing callbacks must be specified,
 * WT_ENCRYPTOR::customize and WT_ENCRYPTOR::terminate are optional.  To build your own
 * encryptor, use one of the encryptors in \c ext/encryptors as a template: \c
 * ext/encryptors/sodium_encrypt uses the open-source libsodium cryptographic library, and
 * \c ext/encryptors/nop_encrypt is a simple template that passes through data unchanged,
 * and is a reasonable starting point.  \c ext/encryptors/rotn_encrypt is an encryptor
 * implementing a simple (insecure) rotation cipher meant for testing.  See @ref
 * encryption "the encryptors page" for further information.
 *
 * Applications register their implementation with WiredTiger by calling
 * WT_CONNECTION::add_encryptor.
 *
 * @snippet nop_encrypt.c WT_ENCRYPTOR initialization structure
 * @snippet nop_encrypt.c WT_ENCRYPTOR initialization function
 */
struct __wt_encryptor {
    /*!
     * Callback to encrypt a chunk of data.
     *
     * WT_ENCRYPTOR::encrypt takes a source buffer and a destination buffer. The
     * callback encrypts the source buffer (plain text) into the destination buffer.
     *
     * On entry, \c src will point to a block of memory to encrypt, with the length of
     * the block in \c src_len.
     *
     * On entry, \c dst points to the destination buffer with a length of \c dst_len.
     * The destination buffer will be at least src_len plus the size returned by that
     * WT_ENCRYPT::sizing.
     *
     * After successful completion, the callback should return \c 0 and set \c
     * result_lenp to the number of bytes required for the encrypted representation,
     * which should be less than or equal to \c dst_len.
     *
     * This callback cannot be NULL.
     *
     * @param[in] src the data to encrypt
     * @param[in] src_len the length of the data to encrypt
     * @param[in] dst the destination buffer
     * @param[in] dst_len the length of the destination buffer
     * @param[out] result_lenp the length of the encrypted data
     * @returns zero for success, non-zero to indicate an error.
     *
     * @snippet nop_encrypt.c WT_ENCRYPTOR encrypt
     */
    int (*encrypt)(WT_ENCRYPTOR *encryptor, WT_SESSION *session,
        uint8_t *src, size_t src_len,
        uint8_t *dst, size_t dst_len,
        size_t *result_lenp);

    /*!
     * Callback to decrypt a chunk of data.
     *
     * WT_ENCRYPTOR::decrypt takes a source buffer and a destination buffer. The
     * contents are switched from \c encrypt: the source buffer is the encrypted
     * value, and the destination buffer is sized to be the original size of the
     * decrypted data. If the callback successfully decrypts the source buffer to the
     * destination buffer, it returns 0. If an error occurs, it returns an errno or
     * WiredTiger error code.
     *
     * On entry, \c src will point to memory, with the length of the memory in \c
     * src_len. After successful completion, the callback should return \c 0 and set
     * \c result_lenp to the number of bytes required for the decrypted
     * representation.
     *
     * If the \c dst buffer is not big enough to hold the decrypted data, the callback
     * should return an error.
     *
     * This callback cannot be NULL.
     *
     * @param[in] src the data to decrypt
     * @param[in] src_len the length of the data to decrypt
     * @param[in] dst the destination buffer
     * @param[in] dst_len the length of the destination buffer
     * @param[out] result_lenp the length of the decrypted data
     * @returns zero for success, non-zero to indicate an error.
     *
     * @snippet nop_encrypt.c WT_ENCRYPTOR decrypt
     */
    int (*decrypt)(WT_ENCRYPTOR *encryptor, WT_SESSION *session,
        uint8_t *src, size_t src_len,
        uint8_t *dst, size_t dst_len,
        size_t *result_lenp);

    /*!
     * Callback to size a destination buffer for encryption.
     *
     * WT_ENCRYPTOR::sizing is an callback that returns the number of additional bytes
     * that is needed when encrypting a data block. This is always necessary, since
     * encryptors should always generate some sort of cryptographic checksum as well
     * as the ciphertext. Without such a call, WiredTiger would have no way to know
     * the worst case for the encrypted buffer size.
     *
     * The WiredTiger encryption infrastructure assumes that buffer sizing is not
     * dependent on the number of bytes of input, that there is a one-to-one
     * relationship in number of bytes needed between input and output. This means
     * that if the encryption uses a block cipher in such a way that the input size
     * needs to be padded to the cipher block size, the sizing method should return
     * the worst case to ensure enough space is available.
     *
     * This callback cannot be NULL.
     *
     * The callback should set \c expansion_constantp to the additional number of
     * bytes needed.
     *
     * @param[out] expansion_constantp the additional number of bytes needed when
     *    encrypting.
     * @returns zero for success, non-zero to indicate an error.
     *
     * @snippet nop_encrypt.c WT_ENCRYPTOR sizing
     */
    int (*sizing)(WT_ENCRYPTOR *encryptor, WT_SESSION *session,
        size_t *expansion_constantp);

    /*!
     * If non-NULL, this callback is called to load keys into the encryptor. (That
     * is, "customize" it for a given key.) The customize function is called whenever
     * a new keyid is used for the first time with this encryptor, whether it be in
     * the ::wiredtiger_open call or the WT_SESSION::create call. This should create a
     * new encryptor instance and insert the requested key in it.
     *
     * The key may be specified either via \c keyid or \c secretkey in the \c
     * encrypt_config parameter. In the former case, the encryptor should look up the
     * requested key ID with whatever key management service is in use and install it
     * in the new encryptor. In the latter case, the encryptor should save the
     * provided secret key (or some transformation of it) in the new
     * encryptor. Further encryption with the same \c keyid will use this new
     * encryptor instance. (In the case of \c secretkey, only one key can be
     * configured, for the system encryption, and the new encryptor will be used for
     * all encryption involving it.) See @ref encryption for more information.
     *
     * This callback may return NULL as the new encryptor, in which case the original
     * encryptor will be used for further operations on the selected key. Unless this
     * happens, the original encryptor structure created during extension
     * initialization will never be used for encryption or decryption.
     *
     * This callback may itself be NULL, in which case it is not called, but in that
     * case there is no way to configure a key. This may be suitable for an
     * environment where a key management service returns a single key under a
     * well-known name that can be compiled in, but in a more general environment is
     * not a useful approach. One should of course never compile in actual keys!
     *
     * @param[in] encrypt_config the "encryption" portion of the configuration from
     *    the wiredtiger_open or WT_SESSION::create call, containing the \c keyid or
     *    \c secretkey setting.
     * @param[out] customp the new modified encryptor, or NULL.
     * @returns zero for success, non-zero to indicate an error.
     */
    int (*customize)(WT_ENCRYPTOR *encryptor, WT_SESSION *session,
        WT_CONFIG_ARG *encrypt_config, WT_ENCRYPTOR **customp);

    /*!
     * If non-NULL, a callback performed when the database is closed. It is called for
     * each encryptor that was added using WT_CONNECTION::add_encryptor or returned by
     * the WT_ENCRYPTOR::customize callback.
     *
     * The WT_ENCRYPTOR::terminate callback is intended to allow cleanup; the handle
     * will not be subsequently accessed by WiredTiger.
     *
     * @snippet nop_encrypt.c WT_ENCRYPTOR terminate
     */
    int (*terminate)(WT_ENCRYPTOR *encryptor, WT_SESSION *session);
};

/*! WT_FILE_SYSTEM::open_file file types */
typedef enum {
    WT_FS_OPEN_FILE_TYPE_CHECKPOINT,/*!< open a data file checkpoint */
    WT_FS_OPEN_FILE_TYPE_DATA,  /*!< open a data file */
    WT_FS_OPEN_FILE_TYPE_DIRECTORY, /*!< open a directory */
    WT_FS_OPEN_FILE_TYPE_LOG,   /*!< open a log file */
    WT_FS_OPEN_FILE_TYPE_REGULAR    /*!< open a regular file */
} WT_FS_OPEN_FILE_TYPE;

#ifdef DOXYGEN
/*! WT_FILE_SYSTEM::open_file flags: random access pattern */
#define WT_FS_OPEN_ACCESS_RAND  0x0
/*! WT_FILE_SYSTEM::open_file flags: sequential access pattern */
#define WT_FS_OPEN_ACCESS_SEQ   0x0
/*! WT_FILE_SYSTEM::open_file flags: create if does not exist */
#define WT_FS_OPEN_CREATE   0x0
/*! WT_FILE_SYSTEM::open_file flags: file creation must be durable */
#define WT_FS_OPEN_DURABLE  0x0
/*!
 * WT_FILE_SYSTEM::open_file flags: return EBUSY if exclusive use not available
 */
#define WT_FS_OPEN_EXCLUSIVE    0x0
/*! WT_FILE_SYSTEM::open_file flags: open is read-only */
#define WT_FS_OPEN_READONLY 0x0

/*!
 * WT_FILE_SYSTEM::remove or WT_FILE_SYSTEM::rename flags: the remove or rename
 * operation must be durable
 */
#define WT_FS_DURABLE       0x0
#else
/* AUTOMATIC FLAG VALUE GENERATION START 0 */
#define WT_FS_OPEN_ACCESS_RAND  0x01u
#define WT_FS_OPEN_ACCESS_SEQ   0x02u
#define WT_FS_OPEN_CREATE   0x04u
#define WT_FS_OPEN_DURABLE  0x08u
#define WT_FS_OPEN_EXCLUSIVE    0x10u
#define WT_FS_OPEN_FIXED    0x20u   /* Path not home relative (internal) */
#define WT_FS_OPEN_FORCE_MMAP 0x40u
#define WT_FS_OPEN_READONLY 0x80u
/* AUTOMATIC FLAG VALUE GENERATION STOP 32 */

/* AUTOMATIC FLAG VALUE GENERATION START 0 */
#define WT_FS_DURABLE       0x1u
/* AUTOMATIC FLAG VALUE GENERATION STOP 32 */
#endif

/*!
 * The interface implemented by applications to provide a custom file system
 * implementation.
 *
 * <b>Thread safety:</b> WiredTiger may invoke methods on the WT_FILE_SYSTEM
 * interface from multiple threads concurrently. It is the responsibility of
 * the implementation to protect any shared data.
 *
 * Applications register implementations with WiredTiger by calling
 * WT_CONNECTION::set_file_system.  See @ref custom_file_systems for more
 * information.
 *
 * @snippet ex_file_system.c WT_FILE_SYSTEM register
 */
struct __wt_file_system {
    /*!
     * Return a list of file names for the named directory.
     *
     * @errors
     *
     * @param file_system the WT_FILE_SYSTEM
     * @param session the current WiredTiger session
     * @param directory the name of the directory
     * @param prefix if not NULL, only files with names matching the prefix
     *    are returned
     * @param[out] dirlist the method returns an allocated array of
     *    individually allocated strings, one for each entry in the
     *    directory.
     * @param[out] countp the number of entries returned
     */
    int (*fs_directory_list)(WT_FILE_SYSTEM *file_system,
        WT_SESSION *session, const char *directory, const char *prefix,
        char ***dirlist, uint32_t *countp);

#if !defined(DOXYGEN)
    /*
     * Return a single file name for the named directory.
     */
    int (*fs_directory_list_single)(WT_FILE_SYSTEM *file_system,
        WT_SESSION *session, const char *directory, const char *prefix,
        char ***dirlist, uint32_t *countp);
#endif

    /*!
     * Free memory allocated by WT_FILE_SYSTEM::directory_list.
     *
     * @errors
     *
     * @param file_system the WT_FILE_SYSTEM
     * @param session the current WiredTiger session
     * @param dirlist array returned by WT_FILE_SYSTEM::directory_list
     * @param count count returned by WT_FILE_SYSTEM::directory_list
     */
    int (*fs_directory_list_free)(WT_FILE_SYSTEM *file_system,
        WT_SESSION *session, char **dirlist, uint32_t count);

    /*!
     * Return if the named file system object exists.
     *
     * @errors
     *
     * @param file_system the WT_FILE_SYSTEM
     * @param session the current WiredTiger session
     * @param name the name of the file
     * @param[out] existp If the named file system object exists
     */
    int (*fs_exist)(WT_FILE_SYSTEM *file_system,
        WT_SESSION *session, const char *name, bool *existp);

    /*!
     * Open a handle for a named file system object
     *
     * The method should return ENOENT if the file is not being created and
     * does not exist.
     *
     * The method should return EACCES if the file cannot be opened in the
     * requested mode (for example, a file opened for writing in a readonly
     * file system).
     *
     * The method should return EBUSY if ::WT_FS_OPEN_EXCLUSIVE is set and
     * the file is in use.
     *
     * @errors
     *
     * @param file_system the WT_FILE_SYSTEM
     * @param session the current WiredTiger session
     * @param name the name of the file system object
     * @param file_type the type of the file
     *    The file type is provided to allow optimization for different file
     *    access patterns.
     * @param flags flags indicating how to open the file, one or more of
     *    ::WT_FS_OPEN_CREATE, ::, ::WT_FS_OPEN_DURABLE,
     *    ::WT_FS_OPEN_EXCLUSIVE or ::WT_FS_OPEN_READONLY.
     * @param[out] file_handlep the handle to the newly opened file. File
     *    system implementations must allocate memory for the handle and
     *    the WT_FILE_HANDLE::name field, and fill in the WT_FILE_HANDLE::
     *    fields. Applications wanting to associate private information
     *    with the WT_FILE_HANDLE:: structure should declare and allocate
     *    their own structure as a superset of a WT_FILE_HANDLE:: structure.
     */
    int (*fs_open_file)(WT_FILE_SYSTEM *file_system, WT_SESSION *session,
        const char *name, WT_FS_OPEN_FILE_TYPE file_type, uint32_t flags,
        WT_FILE_HANDLE **file_handlep);

    /*!
     * Remove a named file system object
     *
     * This method is not required for readonly file systems and should be
     * set to NULL when not required by the file system.
     *
     * @errors
     *
     * @param file_system the WT_FILE_SYSTEM
     * @param session the current WiredTiger session
     * @param name the name of the file system object
     * @param flags 0 or ::WT_FS_DURABLE
     */
    int (*fs_remove)(WT_FILE_SYSTEM *file_system,
        WT_SESSION *session, const char *name, uint32_t flags);

    /*!
     * Rename a named file system object
     *
     * This method is not required for readonly file systems and should be
     * set to NULL when not required by the file system.
     *
     * @errors
     *
     * @param file_system the WT_FILE_SYSTEM
     * @param session the current WiredTiger session
     * @param from the original name of the object
     * @param to the new name for the object
     * @param flags 0 or ::WT_FS_DURABLE
     */
    int (*fs_rename)(WT_FILE_SYSTEM *file_system, WT_SESSION *session,
        const char *from, const char *to, uint32_t flags);

    /*!
     * Return the size of a named file system object
     *
     * @errors
     *
     * @param file_system the WT_FILE_SYSTEM
     * @param session the current WiredTiger session
     * @param name the name of the file system object
     * @param[out] sizep the size of the file system entry
     */
    int (*fs_size)(WT_FILE_SYSTEM *file_system,
        WT_SESSION *session, const char *name, wt_off_t *sizep);

    /*!
     * A callback performed when the file system is closed and will no
     * longer be accessed by the WiredTiger database.
     *
     * This method is not required and should be set to NULL when not
     * required by the file system.
     *
     * The WT_FILE_SYSTEM::terminate callback is intended to allow cleanup;
     * the handle will not be subsequently accessed by WiredTiger.
     */
    int (*terminate)(WT_FILE_SYSTEM *file_system, WT_SESSION *session);
};

/*! WT_FILE_HANDLE::fadvise flags: no longer need */
#define WT_FILE_HANDLE_DONTNEED 1
/*! WT_FILE_HANDLE::fadvise flags: will need */
#define WT_FILE_HANDLE_WILLNEED 2

/*!
 * A file handle implementation returned by WT_FILE_SYSTEM::fs_open_file.
 *
 * <b>Thread safety:</b> Unless explicitly stated otherwise, WiredTiger may
 * invoke methods on the WT_FILE_HANDLE interface from multiple threads
 * concurrently. It is the responsibility of the implementation to protect
 * any shared data.
 *
 * See @ref custom_file_systems for more information.
 */
struct __wt_file_handle {
    /*!
     * The enclosing file system, set by WT_FILE_SYSTEM::fs_open_file.
     */
    WT_FILE_SYSTEM *file_system;

    /*!
     * The name of the file, set by WT_FILE_SYSTEM::fs_open_file.
     */
    char *name;

    /*!
     * Close a file handle. The handle will not be further accessed by
     * WiredTiger.
     *
     * @errors
     *
     * @param file_handle the WT_FILE_HANDLE
     * @param session the current WiredTiger session
     */
    int (*close)(WT_FILE_HANDLE *file_handle, WT_SESSION *session);

    /*!
     * Indicate expected future use of file ranges, based on the POSIX
     * 1003.1 standard fadvise.
     *
     * This method is not required, and should be set to NULL when not
     * supported by the file.
     *
     * @errors
     *
     * @param file_handle the WT_FILE_HANDLE
     * @param session the current WiredTiger session
     * @param offset the file offset
     * @param len the size of the advisory
     * @param advice one of ::WT_FILE_HANDLE_WILLNEED or
     *    ::WT_FILE_HANDLE_DONTNEED.
     */
    int (*fh_advise)(WT_FILE_HANDLE *file_handle,
        WT_SESSION *session, wt_off_t offset, wt_off_t len, int advice);

    /*!
     * Extend the file.
     *
     * This method is not required, and should be set to NULL when not
     * supported by the file.
     *
     * Any allocated disk space must read as 0 bytes, and no existing file
     * data may change. Allocating all necessary underlying storage (not
     * changing just the file's metadata), is likely to result in increased
     * performance.
     *
     * This method is not called by multiple threads concurrently (on the
     * same file handle). If the file handle's extension method supports
     * concurrent calls, set the WT_FILE_HANDLE::fh_extend_nolock method
     * instead. See @ref custom_file_systems for more information.
     *
     * @errors
     *
     * @param file_handle the WT_FILE_HANDLE
     * @param session the current WiredTiger session
     * @param offset desired file size after extension
     */
    int (*fh_extend)(
        WT_FILE_HANDLE *file_handle, WT_SESSION *session, wt_off_t offset);

    /*!
     * Extend the file.
     *
     * This method is not required, and should be set to NULL when not
     * supported by the file.
     *
     * Any allocated disk space must read as 0 bytes, and no existing file
     * data may change. Allocating all necessary underlying storage (not
     * only changing the file's metadata), is likely to result in increased
     * performance.
     *
     * This method may be called by multiple threads concurrently (on the
     * same file handle). If the file handle's extension method does not
     * support concurrent calls, set the WT_FILE_HANDLE::fh_extend method
     * instead. See @ref custom_file_systems for more information.
     *
     * @errors
     *
     * @param file_handle the WT_FILE_HANDLE
     * @param session the current WiredTiger session
     * @param offset desired file size after extension
     */
    int (*fh_extend_nolock)(
        WT_FILE_HANDLE *file_handle, WT_SESSION *session, wt_off_t offset);

    /*!
     * Lock/unlock a file from the perspective of other processes running
     * in the system, where necessary.
     *
     * @errors
     *
     * @param file_handle the WT_FILE_HANDLE
     * @param session the current WiredTiger session
     * @param lock whether to lock or unlock
     */
    int (*fh_lock)(
        WT_FILE_HANDLE *file_handle, WT_SESSION *session, bool lock);

    /*!
     * Map a file into memory, based on the POSIX 1003.1 standard mmap.
     *
     * This method is not required, and should be set to NULL when not
     * supported by the file.
     *
     * @errors
     *
     * @param file_handle the WT_FILE_HANDLE
     * @param session the current WiredTiger session
     * @param[out] mapped_regionp a reference to a memory location into
     *    which should be stored a pointer to the start of the mapped region
     * @param[out] lengthp a reference to a memory location into which
     *    should be stored the length of the region
     * @param[out] mapped_cookiep a reference to a memory location into
     *    which can be optionally stored a pointer to an opaque cookie
     *    which is subsequently passed to WT_FILE_HANDLE::unmap.
     */
    int (*fh_map)(WT_FILE_HANDLE *file_handle, WT_SESSION *session,
        void **mapped_regionp, size_t *lengthp, void **mapped_cookiep);

    /*!
     * Unmap part of a memory mapped file, based on the POSIX 1003.1
     * standard madvise.
     *
     * This method is not required, and should be set to NULL when not
     * supported by the file.
     *
     * @errors
     *
     * @param file_handle the WT_FILE_HANDLE
     * @param session the current WiredTiger session
     * @param map a location in the mapped region unlikely to be used in the
     *    near future
     * @param length the length of the mapped region to discard
     * @param mapped_cookie any cookie set by the WT_FILE_HANDLE::map method
     */
    int (*fh_map_discard)(WT_FILE_HANDLE *file_handle,
        WT_SESSION *session, void *map, size_t length, void *mapped_cookie);

    /*!
     * Preload part of a memory mapped file, based on the POSIX 1003.1
     * standard madvise.
     *
     * This method is not required, and should be set to NULL when not
     * supported by the file.
     *
     * @errors
     *
     * @param file_handle the WT_FILE_HANDLE
     * @param session the current WiredTiger session
     * @param map a location in the mapped region likely to be used in the
     *    near future
     * @param length the size of the mapped region to preload
     * @param mapped_cookie any cookie set by the WT_FILE_HANDLE::map method
     */
    int (*fh_map_preload)(WT_FILE_HANDLE *file_handle, WT_SESSION *session,
        const void *map, size_t length, void *mapped_cookie);

    /*!
     * Unmap a memory mapped file, based on the POSIX 1003.1 standard
     * munmap.
     *
     * This method is only required if a valid implementation of map is
     * provided by the file, and should be set to NULL otherwise.
     *
     * @errors
     *
     * @param file_handle the WT_FILE_HANDLE
     * @param session the current WiredTiger session
     * @param mapped_region a pointer to the start of the mapped region
     * @param length the length of the mapped region
     * @param mapped_cookie any cookie set by the WT_FILE_HANDLE::map method
     */
    int (*fh_unmap)(WT_FILE_HANDLE *file_handle, WT_SESSION *session,
        void *mapped_region, size_t length, void *mapped_cookie);

    /*!
     * Read from a file, based on the POSIX 1003.1 standard pread.
     *
     * @errors
     *
     * @param file_handle the WT_FILE_HANDLE
     * @param session the current WiredTiger session
     * @param offset the offset in the file to start reading from
     * @param len the amount to read
     * @param[out] buf buffer to hold the content read from file
     */
    int (*fh_read)(WT_FILE_HANDLE *file_handle,
        WT_SESSION *session, wt_off_t offset, size_t len, void *buf);

    /*!
     * Return the size of a file.
     *
     * @errors
     *
     * @param file_handle the WT_FILE_HANDLE
     * @param session the current WiredTiger session
     * @param sizep the size of the file
     */
    int (*fh_size)(
        WT_FILE_HANDLE *file_handle, WT_SESSION *session, wt_off_t *sizep);

    /*!
     * Make outstanding file writes durable and do not return until writes
     * are complete.
     *
     * This method is not required for read-only files, and should be set
     * to NULL when not supported by the file.
     *
     * @errors
     *
     * @param file_handle the WT_FILE_HANDLE
     * @param session the current WiredTiger session
     */
    int (*fh_sync)(WT_FILE_HANDLE *file_handle, WT_SESSION *session);

    /*!
     * Schedule the outstanding file writes required for durability and
     * return immediately.
     *
     * This method is not required, and should be set to NULL when not
     * supported by the file.
     *
     * @errors
     *
     * @param file_handle the WT_FILE_HANDLE
     * @param session the current WiredTiger session
     */
    int (*fh_sync_nowait)(WT_FILE_HANDLE *file_handle, WT_SESSION *session);

    /*!
     * Truncate the file.
     *
     * This method is not required, and should be set to NULL when not
     * supported by the file.
     *
     * This method is not called by multiple threads concurrently (on the
     * same file handle).
     *
     * @errors
     *
     * @param file_handle the WT_FILE_HANDLE
     * @param session the current WiredTiger session
     * @param offset desired file size after truncate
     */
    int (*fh_truncate)(
        WT_FILE_HANDLE *file_handle, WT_SESSION *session, wt_off_t offset);

    /*!
     * Write to a file, based on the POSIX 1003.1 standard pwrite.
     *
     * This method is not required for read-only files, and should be set
     * to NULL when not supported by the file.
     *
     * @errors
     *
     * @param file_handle the WT_FILE_HANDLE
     * @param session the current WiredTiger session
     * @param offset offset at which to start writing
     * @param length amount of data to write
     * @param buf content to be written to the file
     */
    int (*fh_write)(WT_FILE_HANDLE *file_handle, WT_SESSION *session,
        wt_off_t offset, size_t length, const void *buf);
};

#if !defined(DOXYGEN)
/* This interface is not yet public. */

/*!
 * The interface implemented by applications to provide a storage source
 * implementation. This documentation refers to "object" and "bucket"
 * to mean a "file-like object" and a "container of objects", respectively.
 *
 * <b>Thread safety:</b> WiredTiger may invoke methods on the WT_STORAGE_SOURCE
 * interface from multiple threads concurrently. It is the responsibility of
 * the implementation to protect any shared data.
 *
 * Applications register implementations with WiredTiger by calling
 * WT_CONNECTION::add_storage_source.
 *
 * @snippet ex_storage_source.c WT_STORAGE_SOURCE register
 */
struct __wt_storage_source {
    /*!
     * A reference is added to the storage source.  The reference is released by a
     * call to WT_STORAGE_SOURCE::terminate.  A reference is added as a side effect
     * of calling WT_CONNECTION::get_storage_source.
     *
     * @errors
     *
     * @param storage_source the WT_STORAGE_SOURCE
     */
    int (*ss_add_reference)(WT_STORAGE_SOURCE *storage_source);

    /*!
     * Create a customized file system to access the storage source
     * objects.
     *
     * The file system returned behaves as if objects in the specified buckets are
     * files in the file system.  In particular, the fs_open_file method requires
     * its flags argument to include either WT_FS_OPEN_CREATE or WT_FS_OPEN_READONLY.
     * Objects being created are not deemed to "exist" and be visible to
     * WT_FILE_SYSTEM::fs_exist and other file system methods until the new handle has
     * been closed.  Objects once created are immutable. That is, only objects that
     * do not already exist can be opened with the create flag, and objects that
     * already exist can only be opened with the readonly flag.  Only objects that
     * exist can be transferred to the underlying shared object storage.  This can
     * happen at any time after an object is created, and can be forced to happen using
     * WT_STORAGE_SOURCE::ss_flush.
     *
     * Additionally file handles returned by the file system behave as file handles to a
     * local file.  For example, WT_FILE_HANDLE::fh_sync synchronizes writes to the
     * local file, and does not imply any transferring of data to the shared object store.
     *
     * The directory argument to the WT_FILE_SYSTEM::fs_directory_list method is normally
     * the empty string as the cloud equivalent (bucket) has already been given when
     * customizing the file system.  If specified, the directory path is interpreted
     * as another prefix, which is removed from the results.
     *
     * Names used by the file system methods are generally flat.  However, in some
     * implementations of a file system returned by a storage source, "..", ".", "/"
     * may have a particular meaning, as in a POSIX file system.  We suggest that
     * these constructs be avoided when a caller chooses file names within the returned
     * file system; they may be rejected by the implementation.  Within a bucket name,
     * these characters may or may not be acceptable. That is implementation dependent.
     * In the prefix, "/" is specifically allowed, as this may have performance or
     * administrative benefits.  That said, within a prefix, certain combinations
     * involving "/" may be rejected, for example "/../".
     *
     * @errors
     *
     * @param storage_source the WT_STORAGE_SOURCE
     * @param session the current WiredTiger session
     * @param bucket_name the name of the bucket.  Use of '/' is implementation dependent.
     * @param auth_token the authorization identifier.
     * @param config additional configuration. The only allowable value is \c cache_directory,
     *    the name of a directory holding cached objects. Its default is
     *    \c "<home>/cache-<bucket>" with \c <home> replaced by the @ref home, and
     *    \c <bucket> replaced by the bucket_name.
     * @param[out] file_system the customized file system returned
     */
    int (*ss_customize_file_system)(WT_STORAGE_SOURCE *storage_source, WT_SESSION *session,
        const char *bucket_name, const char *auth_token, const char *config,
        WT_FILE_SYSTEM **file_system);

    /*!
     * Copy a file from the default file system to an object name in shared object storage.
     *
     * @errors
     *
     * @param storage_source the WT_STORAGE_SOURCE
     * @param session the current WiredTiger session
     * @param file_system the destination bucket and credentials
     * @param source the name of the source input file
     * @param object the name of the destination object
     * @param config additional configuration, currently must be NULL
     */
    int (*ss_flush)(WT_STORAGE_SOURCE *storage_source, WT_SESSION *session,
        WT_FILE_SYSTEM *file_system, const char *source, const char *object,
            const char *config);

    /*!
     * After a flush, rename the source file from the default file system to be cached in
     * the shared object storage.
     *
     * @errors
     *
     * @param storage_source the WT_STORAGE_SOURCE
     * @param session the current WiredTiger session
     * @param file_system the destination bucket and credentials
     * @param source the name of the source input file
     * @param object the name of the destination object
     * @param config additional configuration, currently must be NULL
     */
    int (*ss_flush_finish)(WT_STORAGE_SOURCE *storage_source, WT_SESSION *session,
        WT_FILE_SYSTEM *file_system, const char *source, const char *object,
        const char *config);

    /*!
     * A callback performed when the storage source or reference is closed
     * and will no longer be used.  The initial creation of the storage source
     * counts as a reference, and each call to WT_STORAGE_SOURCE::add_reference
     * increase the number of references.  When all references are released, the
     * storage source and any resources associated with it are released.
     *
     * This method is not required and should be set to NULL when not
     * required by the storage source implementation.
     *
     * The WT_STORAGE_SOURCE::terminate callback is intended to allow cleanup;
     * the handle will not be subsequently accessed by WiredTiger.
     */
    int (*terminate)(WT_STORAGE_SOURCE *storage_source, WT_SESSION *session);
};

/*!
 * The interface implemented by applications to provide a page log service
 * implementation.
 *
 * <b>Thread safety:</b> WiredTiger may invoke methods on the WT_PAGE_LOG
 * interface from multiple threads concurrently. It is the responsibility of
 * the implementation to protect any shared data.
 *
 * <b>Reentrancy:</b>Methods on the WT_PAGE_LOG interface are not expected to
 * support reentrant use.
 *
 * Applications register implementations with WiredTiger by calling
 * WT_CONNECTION::add_page_log.
 *
 * @snippet ex_page_log.c WT_PAGE_LOG register
 */
struct __wt_page_log {

    /*!
     * A reference is added to the page log service.  The reference is released by a
     * call to WT_PAGE_LOG::terminate.  A reference is added as a side effect
     * of calling WT_CONNECTION::get_page_log.
     *
     * @errors
     *
     * @param page_log the WT_PAGE_LOG
     */
    int (*pl_add_reference)(WT_PAGE_LOG *page_log);

    /*!
     * Begin checkpointing using the given checkpoint_id.  After this call, any handle
     * can put or get using the checkpoint id.  The checkpoint id must be greater than
     * any previous checkpoint id used with this call.
     *
     * @errors
     *
     * @param page_log the WT_PAGE_LOG
     * @param session the current WiredTiger session
     * @param checkpoint_id the checkpoint id to use. Must be greater than any other
     *        checkpoint_id used with this call.
     */
    int (*pl_begin_checkpoint)(WT_PAGE_LOG *page_log, WT_SESSION *session, uint64_t checkpoint_id);

    /*!
     * Complete checkpointing using the given checkpoint_id. This implies that other
     * nodes can now use the given checkpoint_id. (Do not use - will be deprecated.)
     *
     * @errors
     *
     * @param page_log the WT_PAGE_LOG
     * @param session the current WiredTiger session
     * @param checkpoint_id the checkpoint id to use. Must be greater than any other
     *        checkpoint_id used with this call.
     */
    int (*pl_complete_checkpoint)(WT_PAGE_LOG *page_log, WT_SESSION *session,
        uint64_t checkpoint_id);

    /*!
     * Complete checkpointing using the given checkpoint_id. This implies that other
     * nodes can now use the given checkpoint_id.
     *
     * @errors
     *
     * @param page_log the WT_PAGE_LOG
     * @param session the current WiredTiger session
     * @param checkpoint_id the checkpoint id to use. Must be greater than any other
     *        checkpoint_id used with this call.
     * @param checkpoint_timestamp the stable timestamp associated with the checkpoint
     * @param checkpoint_metadata the buffer with checkpoint metadata
     * @param lsnp an optional output argument for the checkpoint completion record's LSN
     */
    int (*pl_complete_checkpoint_ext)(WT_PAGE_LOG *page_log, WT_SESSION *session,
        uint64_t checkpoint_id, uint64_t checkpoint_timestamp, const WT_ITEM *checkpoint_metadata,
        uint64_t *lsnp);

    /*!
     * Get the most recent completed checkpoint number.
     *
     * @errors
     *
     * @param page_log the WT_PAGE_LOG
     * @param session the current WiredTiger session
     * @param checkpoint_id the checkpoint id returned
     */
    int (*pl_get_complete_checkpoint)(WT_PAGE_LOG *page_log, WT_SESSION *session,
        uint64_t *checkpoint_id);

    /*!
     * Get information about the most recently completed checkpoint.
     *
     * @errors
     *
     * @param page_log the WT_PAGE_LOG
     * @param session the current WiredTiger session
     * @param checkpoint_lsn the checkpoint LSN
     * @param checkpoint_id the checkpoint ID
     * @param checkpoint_timestamp the checkpoint timestamp
     * @param checkpoint_metadata the checkpoint metadata
     */
    int (*pl_get_complete_checkpoint_ext)(WT_PAGE_LOG *page_log, WT_SESSION *session,
        uint64_t *checkpoint_lsn, uint64_t *checkpoint_id, uint64_t *checkpoint_timestamp,
        WT_ITEM *checkpoint_metadata);

    /*!
     * Get the last written page LSN. This is an optional function used for testing only.
     *
     * @errors
     *
     * @param page_log the WT_PAGE_LOG
     * @param session the current WiredTiger session
     * @param lsn the LSN returned
     */
    int (*pl_get_last_lsn)(WT_PAGE_LOG *page_log, WT_SESSION *session, uint64_t *lsn);

    /*!
     * Get the most recently opened checkpoint number.
     *
     * @errors
     *
     * @param page_log the WT_PAGE_LOG
     * @param session the current WiredTiger session
     * @param checkpoint_id the checkpoint id returned
     */
    int (*pl_get_open_checkpoint)(WT_PAGE_LOG *page_log, WT_SESSION *session,
        uint64_t *checkpoint_id);

    /*!
     * Open a handle for further operations on a table.
     *
     * @errors
     *
     * @param page_log the WT_PAGE_LOG
     * @param session the current WiredTiger session
     * @param table_id the unique table id for the given table
     * @param plh the returned handle
     */
    int (*pl_open_handle)(WT_PAGE_LOG *page_log, WT_SESSION *session, uint64_t table_id,
        WT_PAGE_LOG_HANDLE **plh);

    /*!
     * Set the last materialized LSN. This is an optional method used for testing only.
     *
     * @errors
     *
     * @param page_log the WT_PAGE_LOG
     * @param session the current WiredTiger session
     * @param lsn the last materialized LSN
     */
    int (*pl_set_last_materialized_lsn)(WT_PAGE_LOG *page_log, WT_SESSION *session, uint64_t lsn);

    /*!
     * A callback performed when the page log service or reference is closed
     * and will no longer be used.  The initial creation of the page log service
     * counts as a reference, and each call to WT_PAGE_LOG::add_reference
     * increase the number of references.  When all references are released, the
     * page log service and any resources associated with it are released.
     *
     * This method is not required and should be set to NULL when not
     * required by the page log service implementation.
     *
     * The WT_PAGE_LOG::terminate callback is intended to allow cleanup;
     * the handle will not be subsequently accessed by WiredTiger.
     */
    int (*terminate)(WT_PAGE_LOG *page_log, WT_SESSION *session);
};

/*!
 * Values given to, or returned by the WT_PAGE_LOG_HANDLE::plh_put interface.
 */
struct __wt_page_log_put_args {
       /*
        * Input arguments
        */
       uint64_t backlink_lsn;
       uint64_t base_lsn;
       uint64_t backlink_checkpoint_id;
       uint64_t base_checkpoint_id;

       /* AUTOMATIC FLAG VALUE GENERATION START 0 */
#define WT_PAGE_LOG_COMPRESSED 0x1u
#define WT_PAGE_LOG_DELTA 0x2u
#define WT_PAGE_LOG_ENCRYPTED 0x4u
        /* AUTOMATIC FLAG VALUE GENERATION STOP 32 */
       uint32_t flags;

       /*
        * Output arguments, returned by the call
        */
       uint64_t lsn;
};

/*!
 * Values given to, or returned by the WT_PAGE_LOG_HANDLE::plh_get interface.
 */
struct __wt_page_log_get_args {
       /*
        * Input/output arguments
        */
       uint64_t lsn;    /* If non-zero, we are asking for a specific LSN */

       /*
        * Output arguments, returned by the call
        */
       uint64_t backlink_lsn;
       uint64_t base_lsn;
       uint64_t backlink_checkpoint_id;
       uint64_t base_checkpoint_id;
       uint32_t delta_count;
};

/*!
 * The interface implemented by applications to provide handles used
 * by a page log service implementation. This interface is returned by
 * WT_PAGE_LOG::pl_open_handle .
 *
 * <b>Thread safety:</b> WiredTiger may invoke methods on the WT_PAGE_LOG_HANDLES
 * interface from multiple threads concurrently. It is the responsibility of
 * the implementation to protect any shared data.
 *
 * <b>Reentrancy:</b>Methods on the WT_PAGE_LOG_HANDLE interface are not expected to
 * support reentrant use.
 */
struct __wt_page_log_handle {

    /*
     * The containing page log service.
     */
    WT_PAGE_LOG *page_log;

    /*!
     * Put an object into the paging/logging service.
     *
     * @errors
     *
     * @param plh the WT_PAGE_LOG_HANDLE
     * @param session the current WiredTiger session
     * @param page_id the page to be written
     * @param checkpoint_id the checkpoint to be written to
     * @param args additional arguments used or returned by the call, memory owned by caller
     * @param buf content to be written
     */
    int (*plh_put)(WT_PAGE_LOG_HANDLE *plh, WT_SESSION *session,
        uint64_t page_id, uint64_t checkpoint_id, WT_PAGE_LOG_PUT_ARGS *args,
        const WT_ITEM *buf);

    /*!
     * Get an object from the paging/logging service.
     *
     * @errors
     *
     * @param plh the WT_PAGE_LOG_HANDLE
     * @param session the current WiredTiger session
     * @param page_id the page to be read
     * @param checkpoint_id the checkpoint to use
     * @param args additional arguments returned by the call, memory owned by caller
     * @param results_array an array of results allocated by the
     *        caller. Each result, up to the returned count, must be
     *        filled in by the implementation.  The implementation
     *        may allocate storage to hold results using the WT_ITEM::mem field,
     *        if that is done, the caller will call free to dispose of the memory
     *        when done.
     * @param results_count on input, the size of allocated results_array.
     *        On output, the number of items filled by the call.
     */
    int (*plh_get)(WT_PAGE_LOG_HANDLE *plh, WT_SESSION *session,
        uint64_t page_id, uint64_t checkpoint_id, WT_PAGE_LOG_GET_ARGS *args,
        WT_ITEM *results_array, uint32_t *results_count);

    /*!
     * Close the handle
     *
     * @errors
     *
     * @param plh the WT_PAGE_LOG_HANDLE
     * @param session the current WiredTiger session
     */
    int (*plh_close)(WT_PAGE_LOG_HANDLE *plh, WT_SESSION *session);
};

#endif

/*!
 * Entry point to an extension, called when the extension is loaded.
 *
 * @param connection the connection handle
 * @param config the config information passed to WT_CONNECTION::load_extension
 * @errors
 */
extern int wiredtiger_extension_init(
    WT_CONNECTION *connection, WT_CONFIG_ARG *config);

/*!
 * Optional cleanup function for an extension, called during
 * WT_CONNECTION::close.
 *
 * @param connection the connection handle
 * @errors
 */
extern int wiredtiger_extension_terminate(WT_CONNECTION *connection);

/*! @} */

/*!
 * @addtogroup wt
 * @{
 */
/*!
 * @name Incremental backup types
 * @anchor backup_types
 * @{
 */
/*! Invalid backup type. */
#define WT_BACKUP_INVALID   0
/*! Whole file. */
#define WT_BACKUP_FILE      1
/*! File range. */
#define WT_BACKUP_RANGE     2
/*! @} */

/*!
 * @name Live restore states reported to the application
 * @anchor live_restore_types
 * @{
 */
/*! Live Restore is initializing. */
#define WT_LIVE_RESTORE_INIT 0x0
/*! The database is operational and files are being migrated from the source to the destination. */
#define WT_LIVE_RESTORE_IN_PROGRESS 0x1
/*! Live restore has completed and WiredTiger can be restarted in non-live restore mode. */
#define WT_LIVE_RESTORE_COMPLETE 0x2
/*! @} */

/*!
 * @name Log record and operation types
 * @anchor log_types
 * @{
 */
/*
 * NOTE:  The values of these record types and operations must
 * never change because they're written into the log.  Append
 * any new records or operations to the appropriate set.
 */
/*! Checkpoint. */
#define WT_LOGREC_CHECKPOINT    0
/*! Transaction commit. */
#define WT_LOGREC_COMMIT    1
/*! File sync. */
#define WT_LOGREC_FILE_SYNC 2
/*! Message. */
#define WT_LOGREC_MESSAGE   3
/*! System/internal record. */
#define WT_LOGREC_SYSTEM    4
/*! Invalid operation. */
#define WT_LOGOP_INVALID    0
/*! Column-store put. */
#define WT_LOGOP_COL_PUT    1
/*! Column-store remove. */
#define WT_LOGOP_COL_REMOVE 2
/*! Column-store truncate. */
#define WT_LOGOP_COL_TRUNCATE   3
/*! Row-store put. */
#define WT_LOGOP_ROW_PUT    4
/*! Row-store remove. */
#define WT_LOGOP_ROW_REMOVE 5
/*! Row-store truncate. */
#define WT_LOGOP_ROW_TRUNCATE   6
/*! Checkpoint start. */
#define WT_LOGOP_CHECKPOINT_START   7
/*! Previous LSN. */
#define WT_LOGOP_PREV_LSN   8
/*! Column-store modify. */
#define WT_LOGOP_COL_MODIFY 9
/*! Row-store modify. */
#define WT_LOGOP_ROW_MODIFY 10
/*
 * NOTE: Diagnostic-only log operations should have values in
 * the ignore range.
 */
/*! Diagnostic: transaction timestamps */
#define WT_LOGOP_TXN_TIMESTAMP  (WT_LOGOP_IGNORE | 11)
/*! Incremental backup IDs. */
#define WT_LOGOP_BACKUP_ID 12
/*! @} */

/*******************************************
 * Statistic reference.
 *******************************************/
/*
 * DO NOT EDIT: automatically built by dist/stat.py.
 * Statistics section: BEGIN
 */

/*!
 * @name Connection statistics
 * @anchor statistics_keys
 * @anchor statistics_conn
 * Statistics are accessed through cursors with \c "statistics:" URIs.
 * Individual statistics can be queried through the cursor using the following
 * keys.  See @ref data_statistics for more information.
 * @{
 */
/*! autocommit: retries for readonly operations */
#define	WT_STAT_CONN_AUTOCOMMIT_READONLY_RETRY		1000
/*! autocommit: retries for update operations */
#define	WT_STAT_CONN_AUTOCOMMIT_UPDATE_RETRY		1001
/*! background-compact: background compact failed calls */
#define	WT_STAT_CONN_BACKGROUND_COMPACT_FAIL		1002
/*!
 * background-compact: background compact failed calls due to cache
 * pressure
 */
#define	WT_STAT_CONN_BACKGROUND_COMPACT_FAIL_CACHE_PRESSURE	1003
/*! background-compact: background compact interrupted */
#define	WT_STAT_CONN_BACKGROUND_COMPACT_INTERRUPTED	1004
/*!
 * background-compact: background compact moving average of bytes
 * rewritten
 */
#define	WT_STAT_CONN_BACKGROUND_COMPACT_EMA		1005
/*! background-compact: background compact recovered bytes */
#define	WT_STAT_CONN_BACKGROUND_COMPACT_BYTES_RECOVERED	1006
/*! background-compact: background compact running */
#define	WT_STAT_CONN_BACKGROUND_COMPACT_RUNNING		1007
/*!
 * background-compact: background compact skipped file as it is part of
 * the exclude list
 */
#define	WT_STAT_CONN_BACKGROUND_COMPACT_EXCLUDE		1008
/*!
 * background-compact: background compact skipped file as not meeting
 * requirements for compaction
 */
#define	WT_STAT_CONN_BACKGROUND_COMPACT_SKIPPED		1009
/*! background-compact: background compact sleeps due to cache pressure */
#define	WT_STAT_CONN_BACKGROUND_COMPACT_SLEEP_CACHE_PRESSURE	1010
/*! background-compact: background compact successful calls */
#define	WT_STAT_CONN_BACKGROUND_COMPACT_SUCCESS		1011
/*! background-compact: background compact timeout */
#define	WT_STAT_CONN_BACKGROUND_COMPACT_TIMEOUT		1012
/*! background-compact: number of files tracked by background compaction */
#define	WT_STAT_CONN_BACKGROUND_COMPACT_FILES_TRACKED	1013
/*! backup: backup cursor open */
#define	WT_STAT_CONN_BACKUP_CURSOR_OPEN			1014
/*! backup: backup duplicate cursor open */
#define	WT_STAT_CONN_BACKUP_DUP_OPEN			1015
/*! backup: backup granularity size */
#define	WT_STAT_CONN_BACKUP_GRANULARITY			1016
/*! backup: backup total bits cleared */
#define	WT_STAT_CONN_BACKUP_BITS_CLR			1017
/*! backup: incremental backup enabled */
#define	WT_STAT_CONN_BACKUP_INCREMENTAL			1018
/*! backup: opening the backup cursor in progress */
#define	WT_STAT_CONN_BACKUP_START			1019
/*! backup: total modified incremental blocks */
#define	WT_STAT_CONN_BACKUP_BLOCKS			1020
/*! backup: total modified incremental blocks with compressed data */
#define	WT_STAT_CONN_BACKUP_BLOCKS_COMPRESSED		1021
/*! backup: total modified incremental blocks without compressed data */
#define	WT_STAT_CONN_BACKUP_BLOCKS_UNCOMPRESSED		1022
/*! block-cache: cached blocks updated */
#define	WT_STAT_CONN_BLOCK_CACHE_BLOCKS_UPDATE		1023
/*! block-cache: cached bytes updated */
#define	WT_STAT_CONN_BLOCK_CACHE_BYTES_UPDATE		1024
/*! block-cache: evicted blocks */
#define	WT_STAT_CONN_BLOCK_CACHE_BLOCKS_EVICTED		1025
/*! block-cache: file size causing bypass */
#define	WT_STAT_CONN_BLOCK_CACHE_BYPASS_FILESIZE	1026
/*! block-cache: lookups */
#define	WT_STAT_CONN_BLOCK_CACHE_LOOKUPS		1027
/*! block-cache: number of blocks not evicted due to overhead */
#define	WT_STAT_CONN_BLOCK_CACHE_NOT_EVICTED_OVERHEAD	1028
/*!
 * block-cache: number of bypasses because no-write-allocate setting was
 * on
 */
#define	WT_STAT_CONN_BLOCK_CACHE_BYPASS_WRITEALLOC	1029
/*! block-cache: number of bypasses due to overhead on put */
#define	WT_STAT_CONN_BLOCK_CACHE_BYPASS_OVERHEAD_PUT	1030
/*! block-cache: number of bypasses on get */
#define	WT_STAT_CONN_BLOCK_CACHE_BYPASS_GET		1031
/*! block-cache: number of bypasses on put because file is too small */
#define	WT_STAT_CONN_BLOCK_CACHE_BYPASS_PUT		1032
/*! block-cache: number of eviction passes */
#define	WT_STAT_CONN_BLOCK_CACHE_EVICTION_PASSES	1033
/*! block-cache: number of hits */
#define	WT_STAT_CONN_BLOCK_CACHE_HITS			1034
/*! block-cache: number of misses */
#define	WT_STAT_CONN_BLOCK_CACHE_MISSES			1035
/*! block-cache: number of put bypasses on checkpoint I/O */
#define	WT_STAT_CONN_BLOCK_CACHE_BYPASS_CHKPT		1036
/*! block-cache: removed blocks */
#define	WT_STAT_CONN_BLOCK_CACHE_BLOCKS_REMOVED		1037
/*! block-cache: time sleeping to remove block (usecs) */
#define	WT_STAT_CONN_BLOCK_CACHE_BLOCKS_REMOVED_BLOCKED	1038
/*! block-cache: total blocks */
#define	WT_STAT_CONN_BLOCK_CACHE_BLOCKS			1039
/*! block-cache: total blocks inserted on read path */
#define	WT_STAT_CONN_BLOCK_CACHE_BLOCKS_INSERT_READ	1040
/*! block-cache: total blocks inserted on write path */
#define	WT_STAT_CONN_BLOCK_CACHE_BLOCKS_INSERT_WRITE	1041
/*! block-cache: total bytes */
#define	WT_STAT_CONN_BLOCK_CACHE_BYTES			1042
/*! block-cache: total bytes inserted on read path */
#define	WT_STAT_CONN_BLOCK_CACHE_BYTES_INSERT_READ	1043
/*! block-cache: total bytes inserted on write path */
#define	WT_STAT_CONN_BLOCK_CACHE_BYTES_INSERT_WRITE	1044
/*! block-disagg: Bytes read from the shared history store in SLS */
#define	WT_STAT_CONN_DISAGG_BLOCK_HS_BYTE_READ		1045
/*! block-disagg: Bytes written to the shared history store in SLS */
#define	WT_STAT_CONN_DISAGG_BLOCK_HS_BYTE_WRITE		1046
/*! block-disagg: Disaggregated block manager get */
#define	WT_STAT_CONN_DISAGG_BLOCK_GET			1047
/*!
 * block-disagg: Disaggregated block manager get from the shared history
 * store in SLS
 */
#define	WT_STAT_CONN_DISAGG_BLOCK_HS_GET		1048
/*! block-disagg: Disaggregated block manager put  */
#define	WT_STAT_CONN_DISAGG_BLOCK_PUT			1049
/*!
 * block-disagg: Disaggregated block manager put to the shared history
 * store in SLS
 */
#define	WT_STAT_CONN_DISAGG_BLOCK_HS_PUT		1050
/*! block-manager: blocks pre-loaded */
#define	WT_STAT_CONN_BLOCK_PRELOAD			1051
/*! block-manager: blocks read */
#define	WT_STAT_CONN_BLOCK_READ				1052
/*! block-manager: blocks written */
#define	WT_STAT_CONN_BLOCK_WRITE			1053
/*! block-manager: bytes read */
#define	WT_STAT_CONN_BLOCK_BYTE_READ			1054
/*! block-manager: bytes read for internal pages */
#define	WT_STAT_CONN_BLOCK_BYTE_READ_INTL		1055
/*!
 * block-manager: bytes read for internal pages before decompression and
 * decryption
 */
#define	WT_STAT_CONN_BLOCK_BYTE_READ_INTL_DISK		1056
/*! block-manager: bytes read for leaf pages */
#define	WT_STAT_CONN_BLOCK_BYTE_READ_LEAF		1057
/*!
 * block-manager: bytes read for leaf pages before decompression and
 * decryption
 */
#define	WT_STAT_CONN_BLOCK_BYTE_READ_LEAF_DISK		1058
/*! block-manager: bytes read via memory map API */
#define	WT_STAT_CONN_BLOCK_BYTE_READ_MMAP		1059
/*! block-manager: bytes read via system call API */
#define	WT_STAT_CONN_BLOCK_BYTE_READ_SYSCALL		1060
/*!
 * block-manager: bytes saved from being written when using internal page
 * deltas
 */
#define	WT_STAT_CONN_BLOCK_BYTE_WRITE_SAVED_DELTA_INTL	1061
/*!
 * block-manager: bytes saved from being written when using leaf page
 * deltas
 */
#define	WT_STAT_CONN_BLOCK_BYTE_WRITE_SAVED_DELTA_LEAF	1062
/*! block-manager: bytes written */
#define	WT_STAT_CONN_BLOCK_BYTE_WRITE			1063
/*! block-manager: bytes written by compaction */
#define	WT_STAT_CONN_BLOCK_BYTE_WRITE_COMPACT		1064
/*! block-manager: bytes written for checkpoint */
#define	WT_STAT_CONN_BLOCK_BYTE_WRITE_CHECKPOINT	1065
/*!
 * block-manager: bytes written for internal pages after compression and
 * encryption
 */
#define	WT_STAT_CONN_BLOCK_BYTE_WRITE_INTL_DISK		1066
/*!
 * block-manager: bytes written for internal pages before compression and
 * encryption
 */
#define	WT_STAT_CONN_BLOCK_BYTE_WRITE_INTL		1067
/*!
 * block-manager: bytes written for leaf pages after compression and
 * encryption
 */
#define	WT_STAT_CONN_BLOCK_BYTE_WRITE_LEAF_DISK		1068
/*!
 * block-manager: bytes written for leaf pages before compression and
 * encryption
 */
#define	WT_STAT_CONN_BLOCK_BYTE_WRITE_LEAF		1069
/*! block-manager: bytes written via memory map API */
#define	WT_STAT_CONN_BLOCK_BYTE_WRITE_MMAP		1070
/*! block-manager: bytes written via system call API */
#define	WT_STAT_CONN_BLOCK_BYTE_WRITE_SYSCALL		1071
/*! block-manager: mapped blocks read */
#define	WT_STAT_CONN_BLOCK_MAP_READ			1072
/*! block-manager: mapped bytes read */
#define	WT_STAT_CONN_BLOCK_BYTE_MAP_READ		1073
/*!
 * block-manager: number of internal page deltas written that were
 * between 0-20 percent the size of the full image
 */
#define	WT_STAT_CONN_BLOCK_BYTE_WRITE_INTL_DELTA_LT20	1074
/*!
 * block-manager: number of internal page deltas written that were
 * between 20-40 percent the size of the full image
 */
#define	WT_STAT_CONN_BLOCK_BYTE_WRITE_INTL_DELTA_LT40	1075
/*!
 * block-manager: number of internal page deltas written that were
 * between 40-60 percent the size of the full image
 */
#define	WT_STAT_CONN_BLOCK_BYTE_WRITE_INTL_DELTA_LT60	1076
/*!
 * block-manager: number of internal page deltas written that were
 * between 60-80 percent the size of the full image
 */
#define	WT_STAT_CONN_BLOCK_BYTE_WRITE_INTL_DELTA_LT80	1077
/*!
 * block-manager: number of internal page deltas written that were
 * between 80-100 percent the size of the full image
 */
#define	WT_STAT_CONN_BLOCK_BYTE_WRITE_INTL_DELTA_LT100	1078
/*!
 * block-manager: number of internal page deltas written that were
 * greater than the size of the full image
 */
#define	WT_STAT_CONN_BLOCK_BYTE_WRITE_INTL_DELTA_GT100	1079
/*!
 * block-manager: number of leaf page deltas written that were between
 * 0-20 percent the size of the full image
 */
#define	WT_STAT_CONN_BLOCK_BYTE_WRITE_LEAF_DELTA_LT20	1080
/*!
 * block-manager: number of leaf page deltas written that were between
 * 20-40 percent the size of the full image
 */
#define	WT_STAT_CONN_BLOCK_BYTE_WRITE_LEAF_DELTA_LT40	1081
/*!
 * block-manager: number of leaf page deltas written that were between
 * 40-60 percent the size of the full image
 */
#define	WT_STAT_CONN_BLOCK_BYTE_WRITE_LEAF_DELTA_LT60	1082
/*!
 * block-manager: number of leaf page deltas written that were between
 * 60-80 percent the size of the full image
 */
#define	WT_STAT_CONN_BLOCK_BYTE_WRITE_LEAF_DELTA_LT80	1083
/*!
 * block-manager: number of leaf page deltas written that were between
 * 80-100 percent the size of the full image
 */
#define	WT_STAT_CONN_BLOCK_BYTE_WRITE_LEAF_DELTA_LT100	1084
/*!
 * block-manager: number of leaf page deltas written that were greater
 * than the size of the full image
 */
#define	WT_STAT_CONN_BLOCK_BYTE_WRITE_LEAF_DELTA_GT100	1085
/*!
 * block-manager: number of times the file was remapped because it
 * changed size via fallocate or truncate
 */
#define	WT_STAT_CONN_BLOCK_REMAP_FILE_RESIZE		1086
/*! block-manager: number of times the region was remapped via write */
#define	WT_STAT_CONN_BLOCK_REMAP_FILE_WRITE		1087
/*! cache: application requested eviction interrupt */
#define	WT_STAT_CONN_EVICTION_INTERUPTED_BY_APP		1088
/*! cache: application thread time evicting (usecs) */
#define	WT_STAT_CONN_EVICTION_APP_TIME			1089
/*! cache: application threads page read from disk to cache count */
#define	WT_STAT_CONN_CACHE_READ_APP_COUNT		1090
/*! cache: application threads page read from disk to cache time (usecs) */
#define	WT_STAT_CONN_CACHE_READ_APP_TIME		1091
/*! cache: application threads page write from cache to disk count */
#define	WT_STAT_CONN_CACHE_WRITE_APP_COUNT		1092
/*! cache: application threads page write from cache to disk time (usecs) */
#define	WT_STAT_CONN_CACHE_WRITE_APP_TIME		1093
/*! cache: bytes allocated for delta updates */
#define	WT_STAT_CONN_CACHE_BYTES_DELTA_UPDATES		1094
/*! cache: bytes allocated for updates */
#define	WT_STAT_CONN_CACHE_BYTES_UPDATES		1095
/*! cache: bytes belonging to page images in the cache */
#define	WT_STAT_CONN_CACHE_BYTES_IMAGE			1096
/*! cache: bytes belonging to the history store table in the cache */
#define	WT_STAT_CONN_CACHE_BYTES_HS			1097
/*! cache: bytes currently in the cache */
#define	WT_STAT_CONN_CACHE_BYTES_INUSE			1098
/*! cache: bytes dirty in the cache cumulative */
#define	WT_STAT_CONN_CACHE_BYTES_DIRTY_TOTAL		1099
/*! cache: bytes not belonging to page images in the cache */
#define	WT_STAT_CONN_CACHE_BYTES_OTHER			1100
/*! cache: bytes read into cache */
#define	WT_STAT_CONN_CACHE_BYTES_READ			1101
/*! cache: bytes written from cache */
#define	WT_STAT_CONN_CACHE_BYTES_WRITE			1102
/*! cache: checkpoint blocked page eviction */
#define	WT_STAT_CONN_CACHE_EVICTION_BLOCKED_CHECKPOINT	1103
/*!
 * cache: checkpoint of history store file blocked non-history store page
 * eviction
 */
#define	WT_STAT_CONN_CACHE_EVICTION_BLOCKED_CHECKPOINT_HS	1104
/*! cache: dirty bytes belonging to the history store table in the cache */
#define	WT_STAT_CONN_CACHE_BYTES_HS_DIRTY		1105
/*! cache: dirty internal page cannot be evicted in disaggregated storage */
#define	WT_STAT_CONN_CACHE_EVICTION_BLOCKED_DISAGG_DIRTY_INTERNAL_PAGE	1106
/*! cache: evict page attempts by eviction server */
#define	WT_STAT_CONN_EVICTION_SERVER_EVICT_ATTEMPT	1107
/*! cache: evict page attempts by eviction worker threads */
#define	WT_STAT_CONN_EVICTION_WORKER_EVICT_ATTEMPT	1108
/*! cache: evict page failures by eviction server */
#define	WT_STAT_CONN_EVICTION_SERVER_EVICT_FAIL		1109
/*! cache: evict page failures by eviction worker threads */
#define	WT_STAT_CONN_EVICTION_WORKER_EVICT_FAIL		1110
/*! cache: eviction calls to get a page found queue empty */
#define	WT_STAT_CONN_EVICTION_GET_REF_EMPTY		1111
/*! cache: eviction calls to get a page found queue empty after locking */
#define	WT_STAT_CONN_EVICTION_GET_REF_EMPTY2		1112
/*! cache: eviction currently operating in aggressive mode */
#define	WT_STAT_CONN_EVICTION_AGGRESSIVE_SET		1113
/*! cache: eviction empty score */
#define	WT_STAT_CONN_EVICTION_EMPTY_SCORE		1114
/*!
 * cache: eviction gave up due to detecting a disk value without a
 * timestamp behind the last update on the chain
 */
#define	WT_STAT_CONN_CACHE_EVICTION_BLOCKED_NO_TS_CHECKPOINT_RACE_1	1115
/*!
 * cache: eviction gave up due to detecting a tombstone without a
 * timestamp ahead of the selected on disk update
 */
#define	WT_STAT_CONN_CACHE_EVICTION_BLOCKED_NO_TS_CHECKPOINT_RACE_2	1116
/*!
 * cache: eviction gave up due to detecting a tombstone without a
 * timestamp ahead of the selected on disk update after validating the
 * update chain
 */
#define	WT_STAT_CONN_CACHE_EVICTION_BLOCKED_NO_TS_CHECKPOINT_RACE_3	1117
/*!
 * cache: eviction gave up due to detecting update chain entries without
 * timestamps after the selected on disk update
 */
#define	WT_STAT_CONN_CACHE_EVICTION_BLOCKED_NO_TS_CHECKPOINT_RACE_4	1118
/*!
 * cache: eviction gave up due to needing to remove a record from the
 * history store but checkpoint is running
 */
#define	WT_STAT_CONN_CACHE_EVICTION_BLOCKED_REMOVE_HS_RACE_WITH_CHECKPOINT	1119
/*! cache: eviction gave up due to no progress being made */
#define	WT_STAT_CONN_CACHE_EVICTION_BLOCKED_NO_PROGRESS	1120
/*! cache: eviction passes of a file */
#define	WT_STAT_CONN_EVICTION_WALK_PASSES		1121
/*! cache: eviction server candidate queue empty when topping up */
#define	WT_STAT_CONN_EVICTION_QUEUE_EMPTY		1122
/*! cache: eviction server candidate queue not empty when topping up */
#define	WT_STAT_CONN_EVICTION_QUEUE_NOT_EMPTY		1123
/*! cache: eviction server skips dirty pages during a running checkpoint */
#define	WT_STAT_CONN_EVICTION_SERVER_SKIP_DIRTY_PAGES_DURING_CHECKPOINT	1124
/*! cache: eviction server skips internal pages as it has an active child. */
#define	WT_STAT_CONN_EVICTION_SERVER_SKIP_INTL_PAGE_WITH_ACTIVE_CHILD	1125
/*! cache: eviction server skips metadata pages with history */
#define	WT_STAT_CONN_EVICTION_SERVER_SKIP_METATDATA_WITH_HISTORY	1126
/*!
 * cache: eviction server skips pages that are written with transactions
 * greater than the last running
 */
#define	WT_STAT_CONN_EVICTION_SERVER_SKIP_PAGES_LAST_RUNNING	1127
/*!
 * cache: eviction server skips pages that previously failed eviction and
 * likely will again
 */
#define	WT_STAT_CONN_EVICTION_SERVER_SKIP_PAGES_RETRY	1128
/*! cache: eviction server skips pages that we do not want to evict */
#define	WT_STAT_CONN_EVICTION_SERVER_SKIP_UNWANTED_PAGES	1129
/*! cache: eviction server skips tree that we do not want to evict */
#define	WT_STAT_CONN_EVICTION_SERVER_SKIP_UNWANTED_TREE	1130
/*!
 * cache: eviction server skips trees because there are too many active
 * walks
 */
#define	WT_STAT_CONN_EVICTION_SERVER_SKIP_TREES_TOO_MANY_ACTIVE_WALKS	1131
/*! cache: eviction server skips trees that are being checkpointed */
#define	WT_STAT_CONN_EVICTION_SERVER_SKIP_CHECKPOINTING_TREES	1132
/*!
 * cache: eviction server skips trees that are configured to stick in
 * cache
 */
#define	WT_STAT_CONN_EVICTION_SERVER_SKIP_TREES_STICK_IN_CACHE	1133
/*! cache: eviction server skips trees that disable eviction */
#define	WT_STAT_CONN_EVICTION_SERVER_SKIP_TREES_EVICTION_DISABLED	1134
/*! cache: eviction server skips trees that were not useful before */
#define	WT_STAT_CONN_EVICTION_SERVER_SKIP_TREES_NOT_USEFUL_BEFORE	1135
/*!
 * cache: eviction server slept, because we did not make progress with
 * eviction
 */
#define	WT_STAT_CONN_EVICTION_SERVER_SLEPT		1136
/*! cache: eviction server unable to reach eviction goal */
#define	WT_STAT_CONN_EVICTION_SLOW			1137
/*! cache: eviction server waiting for a leaf page */
#define	WT_STAT_CONN_EVICTION_WALK_LEAF_NOTFOUND	1138
/*! cache: eviction state */
#define	WT_STAT_CONN_EVICTION_STATE			1139
/*!
 * cache: eviction walk most recent sleeps for checkpoint handle
 * gathering
 */
#define	WT_STAT_CONN_EVICTION_WALK_SLEEPS		1140
/*! cache: eviction walk restored - had to walk this many pages */
#define	WT_STAT_CONN_NPOS_EVICT_WALK_MAX		1141
/*! cache: eviction walk restored position */
#define	WT_STAT_CONN_EVICTION_RESTORED_POS		1142
/*! cache: eviction walk restored position differs from the saved one */
#define	WT_STAT_CONN_EVICTION_RESTORED_POS_DIFFER	1143
/*! cache: eviction walk target pages histogram - 0-9 */
#define	WT_STAT_CONN_CACHE_EVICTION_TARGET_PAGE_LT10	1144
/*! cache: eviction walk target pages histogram - 10-31 */
#define	WT_STAT_CONN_CACHE_EVICTION_TARGET_PAGE_LT32	1145
/*! cache: eviction walk target pages histogram - 128 and higher */
#define	WT_STAT_CONN_CACHE_EVICTION_TARGET_PAGE_GE128	1146
/*! cache: eviction walk target pages histogram - 32-63 */
#define	WT_STAT_CONN_CACHE_EVICTION_TARGET_PAGE_LT64	1147
/*! cache: eviction walk target pages histogram - 64-128 */
#define	WT_STAT_CONN_CACHE_EVICTION_TARGET_PAGE_LT128	1148
/*!
 * cache: eviction walk target pages reduced due to history store cache
 * pressure
 */
<<<<<<< HEAD
#define	WT_STAT_CONN_CACHE_EVICTION_TARGET_PAGE_REDUCED	1149
/*! cache: eviction walk target strategy both clean and dirty pages */
#define	WT_STAT_CONN_EVICTION_TARGET_STRATEGY_BOTH_CLEAN_AND_DIRTY	1150
/*! cache: eviction walk target strategy only clean pages */
#define	WT_STAT_CONN_EVICTION_TARGET_STRATEGY_CLEAN	1151
/*! cache: eviction walk target strategy only dirty pages */
#define	WT_STAT_CONN_EVICTION_TARGET_STRATEGY_DIRTY	1152
=======
#define	WT_STAT_CONN_CACHE_EVICTION_TARGET_PAGE_REDUCED	1127
/*! cache: eviction walk target strategy clean pages */
#define	WT_STAT_CONN_EVICTION_TARGET_STRATEGY_CLEAN	1128
/*! cache: eviction walk target strategy dirty pages */
#define	WT_STAT_CONN_EVICTION_TARGET_STRATEGY_DIRTY	1129
/*! cache: eviction walk target strategy pages with updates */
#define	WT_STAT_CONN_EVICTION_TARGET_STRATEGY_UPDATES	1130
>>>>>>> 55bc09d7
/*! cache: eviction walks abandoned */
#define	WT_STAT_CONN_EVICTION_WALKS_ABANDONED		1153
/*! cache: eviction walks gave up because they restarted their walk twice */
#define	WT_STAT_CONN_EVICTION_WALKS_STOPPED		1154
/*!
 * cache: eviction walks gave up because they saw too many pages and
 * found no candidates
 */
#define	WT_STAT_CONN_EVICTION_WALKS_GAVE_UP_NO_TARGETS	1155
/*!
 * cache: eviction walks gave up because they saw too many pages and
 * found too few candidates
 */
#define	WT_STAT_CONN_EVICTION_WALKS_GAVE_UP_RATIO	1156
/*!
 * cache: eviction walks random search fails to locate a page, results in
 * a null position
 */
#define	WT_STAT_CONN_EVICTION_WALK_RANDOM_RETURNS_NULL_POSITION	1157
/*! cache: eviction walks reached end of tree */
#define	WT_STAT_CONN_EVICTION_WALKS_ENDED		1158
/*! cache: eviction walks restarted */
#define	WT_STAT_CONN_EVICTION_WALK_RESTART		1159
/*! cache: eviction walks started from root of tree */
#define	WT_STAT_CONN_EVICTION_WALK_FROM_ROOT		1160
/*! cache: eviction walks started from saved location in tree */
#define	WT_STAT_CONN_EVICTION_WALK_SAVED_POS		1161
/*! cache: eviction worker thread active */
#define	WT_STAT_CONN_EVICTION_ACTIVE_WORKERS		1162
/*! cache: eviction worker thread stable number */
#define	WT_STAT_CONN_EVICTION_STABLE_STATE_WORKERS	1163
/*! cache: files with active eviction walks */
#define	WT_STAT_CONN_EVICTION_WALKS_ACTIVE		1164
/*! cache: files with new eviction walks started */
#define	WT_STAT_CONN_EVICTION_WALKS_STARTED		1165
/*!
 * cache: forced eviction - do not retry count to evict pages selected to
 * evict during reconciliation
 */
#define	WT_STAT_CONN_EVICTION_FORCE_NO_RETRY		1166
/*!
 * cache: forced eviction - history store pages failed to evict while
 * session has history store cursor open
 */
#define	WT_STAT_CONN_EVICTION_FORCE_HS_FAIL		1167
/*!
 * cache: forced eviction - history store pages selected while session
 * has history store cursor open
 */
#define	WT_STAT_CONN_EVICTION_FORCE_HS			1168
/*!
 * cache: forced eviction - history store pages successfully evicted
 * while session has history store cursor open
 */
#define	WT_STAT_CONN_EVICTION_FORCE_HS_SUCCESS		1169
/*! cache: forced eviction - pages evicted that were clean count */
#define	WT_STAT_CONN_EVICTION_FORCE_CLEAN		1170
/*! cache: forced eviction - pages evicted that were dirty count */
#define	WT_STAT_CONN_EVICTION_FORCE_DIRTY		1171
/*!
 * cache: forced eviction - pages selected because of a large number of
 * updates to a single item
 */
#define	WT_STAT_CONN_EVICTION_FORCE_LONG_UPDATE_LIST	1172
/*!
 * cache: forced eviction - pages selected because of too many deleted
 * items count
 */
#define	WT_STAT_CONN_EVICTION_FORCE_DELETE		1173
/*! cache: forced eviction - pages selected count */
#define	WT_STAT_CONN_EVICTION_FORCE			1174
/*! cache: forced eviction - pages selected unable to be evicted count */
#define	WT_STAT_CONN_EVICTION_FORCE_FAIL		1175
/*! cache: hazard pointer blocked page eviction */
#define	WT_STAT_CONN_CACHE_EVICTION_BLOCKED_HAZARD	1176
/*! cache: hazard pointer check calls */
#define	WT_STAT_CONN_CACHE_HAZARD_CHECKS		1177
/*! cache: hazard pointer check entries walked */
#define	WT_STAT_CONN_CACHE_HAZARD_WALKS			1178
/*! cache: hazard pointer maximum array length */
#define	WT_STAT_CONN_CACHE_HAZARD_MAX			1179
/*! cache: history store table insert calls */
#define	WT_STAT_CONN_CACHE_HS_INSERT			1180
/*! cache: history store table insert calls that returned restart */
#define	WT_STAT_CONN_CACHE_HS_INSERT_RESTART		1181
/*! cache: history store table max on-disk size */
#define	WT_STAT_CONN_CACHE_HS_ONDISK_MAX		1182
/*! cache: history store table on-disk size */
#define	WT_STAT_CONN_CACHE_HS_ONDISK			1183
/*! cache: history store table reads */
#define	WT_STAT_CONN_CACHE_HS_READ			1184
/*! cache: history store table reads missed */
#define	WT_STAT_CONN_CACHE_HS_READ_MISS			1185
/*! cache: history store table reads requiring squashed modifies */
#define	WT_STAT_CONN_CACHE_HS_READ_SQUASH		1186
/*!
 * cache: history store table resolved updates without timestamps that
 * lose their durable timestamp
 */
#define	WT_STAT_CONN_CACHE_HS_ORDER_LOSE_DURABLE_TIMESTAMP	1187
/*!
 * cache: history store table truncation by rollback to stable to remove
 * an unstable update
 */
#define	WT_STAT_CONN_CACHE_HS_KEY_TRUNCATE_RTS_UNSTABLE	1188
/*!
 * cache: history store table truncation by rollback to stable to remove
 * an update
 */
#define	WT_STAT_CONN_CACHE_HS_KEY_TRUNCATE_RTS		1189
/*!
 * cache: history store table truncation to remove all the keys of a
 * btree
 */
#define	WT_STAT_CONN_CACHE_HS_BTREE_TRUNCATE		1190
/*! cache: history store table truncation to remove an update */
#define	WT_STAT_CONN_CACHE_HS_KEY_TRUNCATE		1191
/*!
 * cache: history store table truncation to remove range of updates due
 * to an update without a timestamp on data page
 */
#define	WT_STAT_CONN_CACHE_HS_ORDER_REMOVE		1192
/*!
 * cache: history store table truncation to remove range of updates due
 * to key being removed from the data page during reconciliation
 */
#define	WT_STAT_CONN_CACHE_HS_KEY_TRUNCATE_ONPAGE_REMOVAL	1193
/*!
 * cache: history store table truncations that would have happened in
 * non-dryrun mode
 */
#define	WT_STAT_CONN_CACHE_HS_BTREE_TRUNCATE_DRYRUN	1194
/*!
 * cache: history store table truncations to remove an unstable update
 * that would have happened in non-dryrun mode
 */
#define	WT_STAT_CONN_CACHE_HS_KEY_TRUNCATE_RTS_UNSTABLE_DRYRUN	1195
/*!
 * cache: history store table truncations to remove an update that would
 * have happened in non-dryrun mode
 */
#define	WT_STAT_CONN_CACHE_HS_KEY_TRUNCATE_RTS_DRYRUN	1196
/*!
 * cache: history store table updates without timestamps fixed up by
 * reinserting with the fixed timestamp
 */
#define	WT_STAT_CONN_CACHE_HS_ORDER_REINSERT		1197
/*! cache: history store table writes requiring squashed modifies */
#define	WT_STAT_CONN_CACHE_HS_WRITE_SQUASH		1198
/*! cache: in-memory page passed criteria to be split */
#define	WT_STAT_CONN_CACHE_INMEM_SPLITTABLE		1199
/*! cache: in-memory page splits */
#define	WT_STAT_CONN_CACHE_INMEM_SPLIT			1200
/*! cache: internal page split blocked its eviction */
#define	WT_STAT_CONN_CACHE_EVICTION_BLOCKED_INTERNAL_PAGE_SPLIT	1201
/*! cache: internal pages evicted */
#define	WT_STAT_CONN_CACHE_EVICTION_INTERNAL		1202
/*! cache: internal pages queued for eviction */
#define	WT_STAT_CONN_EVICTION_INTERNAL_PAGES_QUEUED	1203
/*! cache: internal pages seen by eviction walk */
#define	WT_STAT_CONN_EVICTION_INTERNAL_PAGES_SEEN	1204
/*! cache: internal pages seen by eviction walk that are already queued */
#define	WT_STAT_CONN_EVICTION_INTERNAL_PAGES_ALREADY_QUEUED	1205
/*! cache: internal pages split during eviction */
#define	WT_STAT_CONN_CACHE_EVICTION_SPLIT_INTERNAL	1206
/*! cache: leaf pages split during eviction */
#define	WT_STAT_CONN_CACHE_EVICTION_SPLIT_LEAF		1207
/*!
 * cache: locate a random in-mem ref by examining all entries on the root
 * page
 */
#define	WT_STAT_CONN_CACHE_EVICTION_RANDOM_SAMPLE_INMEM_ROOT	1208
/*! cache: maximum bytes configured */
#define	WT_STAT_CONN_CACHE_BYTES_MAX			1209
/*! cache: maximum milliseconds spent at a single eviction */
#define	WT_STAT_CONN_EVICTION_MAXIMUM_MILLISECONDS	1210
/*! cache: maximum page size seen at eviction */
#define	WT_STAT_CONN_EVICTION_MAXIMUM_PAGE_SIZE		1211
/*! cache: modified page evict attempts by application threads */
#define	WT_STAT_CONN_EVICTION_APP_DIRTY_ATTEMPT		1212
/*! cache: modified page evict failures by application threads */
#define	WT_STAT_CONN_EVICTION_APP_DIRTY_FAIL		1213
/*! cache: modified pages evicted */
#define	WT_STAT_CONN_CACHE_EVICTION_DIRTY		1214
/*! cache: multi-block reconciliation blocked whilst checkpoint is running */
#define	WT_STAT_CONN_CACHE_EVICTION_BLOCKED_MULTI_BLOCK_RECONCILIATION_DURING_CHECKPOINT	1215
/*! cache: npos read - had to walk this many pages */
#define	WT_STAT_CONN_NPOS_READ_WALK_MAX			1216
/*! cache: number of internal pages read that had deltas attached */
#define	WT_STAT_CONN_CACHE_READ_INTERNAL_DELTA		1217
/*! cache: number of leaf pages flattened that had deltas attached */
#define	WT_STAT_CONN_CACHE_READ_FLATTEN_LEAF_DELTA	1218
/*!
 * cache: number of leaf pages not flattened that had deltas attached due
 * to failure
 */
#define	WT_STAT_CONN_CACHE_READ_FLATTEN_LEAF_DELTA_FAIL	1219
/*! cache: number of leaf pages read that had deltas attached */
#define	WT_STAT_CONN_CACHE_READ_LEAF_DELTA		1220
/*! cache: operations timed out waiting for space in cache */
#define	WT_STAT_CONN_EVICTION_TIMED_OUT_OPS		1221
/*!
 * cache: overflow keys on a multiblock row-store page blocked its
 * eviction
 */
#define	WT_STAT_CONN_CACHE_EVICTION_BLOCKED_OVERFLOW_KEYS	1222
/*! cache: overflow pages read into cache */
#define	WT_STAT_CONN_CACHE_READ_OVERFLOW		1223
/*! cache: page evict attempts by application threads */
#define	WT_STAT_CONN_EVICTION_APP_ATTEMPT		1224
/*! cache: page evict failures by application threads */
#define	WT_STAT_CONN_EVICTION_APP_FAIL			1225
/*! cache: page eviction blocked due to materialization frontier */
#define	WT_STAT_CONN_CACHE_EVICTION_BLOCKED_MATERIALIZATION	1226
/*!
 * cache: page eviction blocked in disaggregated storage as it can only
 * be written by the next checkpoint
 */
#define	WT_STAT_CONN_CACHE_EVICTION_BLOCKED_DISAGG_NEXT_CHECKPOINT	1227
/*! cache: page split during eviction deepened the tree */
#define	WT_STAT_CONN_CACHE_EVICTION_DEEPEN		1228
/*! cache: page written requiring history store records */
#define	WT_STAT_CONN_CACHE_WRITE_HS			1229
/*! cache: pages considered for eviction that were brought in by pre-fetch */
#define	WT_STAT_CONN_EVICTION_CONSIDER_PREFETCH		1230
/*! cache: pages currently held in the cache */
#define	WT_STAT_CONN_CACHE_PAGES_INUSE			1231
/*! cache: pages dirtied due to obsolete time window by eviction */
#define	WT_STAT_CONN_CACHE_EVICTION_DIRTY_OBSOLETE_TW	1232
/*! cache: pages evicted ahead of the page materialization frontier */
#define	WT_STAT_CONN_CACHE_EVICTION_AHEAD_OF_LAST_MATERIALIZED_LSN	1233
/*! cache: pages evicted in parallel with checkpoint */
#define	WT_STAT_CONN_EVICTION_PAGES_IN_PARALLEL_WITH_CHECKPOINT	1234
/*! cache: pages queued for eviction */
#define	WT_STAT_CONN_EVICTION_PAGES_ORDINARY_QUEUED	1235
/*! cache: pages queued for eviction post lru sorting */
#define	WT_STAT_CONN_EVICTION_PAGES_QUEUED_POST_LRU	1236
/*! cache: pages queued for urgent eviction */
#define	WT_STAT_CONN_EVICTION_PAGES_QUEUED_URGENT	1237
/*! cache: pages queued for urgent eviction during walk */
#define	WT_STAT_CONN_EVICTION_PAGES_QUEUED_OLDEST	1238
/*!
 * cache: pages queued for urgent eviction from history store due to high
 * dirty content
 */
#define	WT_STAT_CONN_EVICTION_PAGES_QUEUED_URGENT_HS_DIRTY	1239
/*! cache: pages read into cache */
#define	WT_STAT_CONN_CACHE_READ				1240
/*! cache: pages read into cache after truncate */
#define	WT_STAT_CONN_CACHE_READ_DELETED			1241
/*! cache: pages read into cache after truncate in prepare state */
#define	WT_STAT_CONN_CACHE_READ_DELETED_PREPARED	1242
/*! cache: pages read into cache by checkpoint */
#define	WT_STAT_CONN_CACHE_READ_CHECKPOINT		1243
/*!
 * cache: pages removed from the ordinary queue to be queued for urgent
 * eviction
 */
#define	WT_STAT_CONN_EVICTION_CLEAR_ORDINARY		1244
/*! cache: pages requested from the cache */
#define	WT_STAT_CONN_CACHE_PAGES_REQUESTED		1245
/*! cache: pages requested from the cache due to pre-fetch */
#define	WT_STAT_CONN_CACHE_PAGES_PREFETCH		1246
/*! cache: pages seen by eviction walk */
#define	WT_STAT_CONN_CACHE_EVICTION_PAGES_SEEN		1247
/*! cache: pages seen by eviction walk that are already queued */
#define	WT_STAT_CONN_EVICTION_PAGES_ALREADY_QUEUED	1248
/*! cache: pages selected for eviction unable to be evicted */
#define	WT_STAT_CONN_EVICTION_FAIL			1249
/*!
 * cache: pages selected for eviction unable to be evicted because of
 * active children on an internal page
 */
#define	WT_STAT_CONN_EVICTION_FAIL_ACTIVE_CHILDREN_ON_AN_INTERNAL_PAGE	1250
/*!
 * cache: pages selected for eviction unable to be evicted because of
 * failure in reconciliation
 */
#define	WT_STAT_CONN_EVICTION_FAIL_IN_RECONCILIATION	1251
/*!
 * cache: pages selected for eviction unable to be evicted because of
 * race between checkpoint and updates without timestamps
 */
#define	WT_STAT_CONN_EVICTION_FAIL_CHECKPOINT_NO_TS	1252
/*! cache: pages walked for eviction */
#define	WT_STAT_CONN_EVICTION_WALK			1253
/*! cache: pages written from cache */
#define	WT_STAT_CONN_CACHE_WRITE			1254
/*! cache: pages written requiring in-memory restoration */
#define	WT_STAT_CONN_CACHE_WRITE_RESTORE		1255
/*! cache: percentage overhead */
#define	WT_STAT_CONN_CACHE_OVERHEAD			1256
/*!
 * cache: precise checkpoint caused an eviction to be skipped because any
 * dirty content needs to remain in cache
 */
#define	WT_STAT_CONN_CACHE_EVICTION_BLOCKED_CHECKPOINT_PRECISE	1257
/*!
 * cache: realizing in-memory split after reconciliation failed due to
 * internal lock busy
 */
#define	WT_STAT_CONN_CACHE_EVICT_SPLIT_FAILED_LOCK	1258
/*! cache: recent modification of a page blocked its eviction */
#define	WT_STAT_CONN_CACHE_EVICTION_BLOCKED_RECENTLY_MODIFIED	1259
/*! cache: reconciled pages scrubbed and added back to the cache clean */
#define	WT_STAT_CONN_CACHE_SCRUB_RESTORE		1260
/*! cache: reverse splits performed */
#define	WT_STAT_CONN_CACHE_REVERSE_SPLITS		1261
/*!
 * cache: reverse splits skipped because of VLCS namespace gap
 * restrictions
 */
#define	WT_STAT_CONN_CACHE_REVERSE_SPLITS_SKIPPED_VLCS	1262
/*! cache: size of delta updates reconstructed on the base page */
#define	WT_STAT_CONN_CACHE_READ_DELTA_UPDATES		1263
/*! cache: size of tombstones restored when reading a page */
#define	WT_STAT_CONN_CACHE_READ_RESTORED_TOMBSTONE_BYTES	1264
/*! cache: the number of times full update inserted to history store */
#define	WT_STAT_CONN_CACHE_HS_INSERT_FULL_UPDATE	1265
/*! cache: the number of times reverse modify inserted to history store */
#define	WT_STAT_CONN_CACHE_HS_INSERT_REVERSE_MODIFY	1266
/*!
 * cache: total milliseconds spent inside reentrant history store
 * evictions in a reconciliation
 */
#define	WT_STAT_CONN_EVICTION_REENTRY_HS_EVICTION_MILLISECONDS	1267
/*! cache: tracked bytes belonging to internal pages in the cache */
#define	WT_STAT_CONN_CACHE_BYTES_INTERNAL		1268
/*! cache: tracked bytes belonging to leaf pages in the cache */
#define	WT_STAT_CONN_CACHE_BYTES_LEAF			1269
/*! cache: tracked dirty bytes in the cache */
#define	WT_STAT_CONN_CACHE_BYTES_DIRTY			1270
/*! cache: tracked dirty internal page bytes in the cache */
#define	WT_STAT_CONN_CACHE_BYTES_DIRTY_INTERNAL		1271
/*! cache: tracked dirty leaf page bytes in the cache */
#define	WT_STAT_CONN_CACHE_BYTES_DIRTY_LEAF		1272
/*! cache: tracked dirty pages in the cache */
#define	WT_STAT_CONN_CACHE_PAGES_DIRTY			1273
/*! cache: uncommitted truncate blocked page eviction */
#define	WT_STAT_CONN_CACHE_EVICTION_BLOCKED_UNCOMMITTED_TRUNCATE	1274
/*! cache: unmodified pages evicted */
#define	WT_STAT_CONN_CACHE_EVICTION_CLEAN		1275
/*! cache: update bytes belonging to the history store table in the cache */
#define	WT_STAT_CONN_CACHE_BYTES_HS_UPDATES		1276
/*! cache: updates in uncommitted txn - bytes */
#define	WT_STAT_CONN_CACHE_UPDATES_TXN_UNCOMMITTED_BYTES	1277
/*! cache: updates in uncommitted txn - count */
#define	WT_STAT_CONN_CACHE_UPDATES_TXN_UNCOMMITTED_COUNT	1278
/*! capacity: background fsync file handles considered */
#define	WT_STAT_CONN_FSYNC_ALL_FH_TOTAL			1279
/*! capacity: background fsync file handles synced */
#define	WT_STAT_CONN_FSYNC_ALL_FH			1280
/*! capacity: background fsync time (msecs) */
#define	WT_STAT_CONN_FSYNC_ALL_TIME			1281
/*! capacity: bytes read */
#define	WT_STAT_CONN_CAPACITY_BYTES_READ		1282
/*! capacity: bytes written for checkpoint */
#define	WT_STAT_CONN_CAPACITY_BYTES_CKPT		1283
/*! capacity: bytes written for chunk cache */
#define	WT_STAT_CONN_CAPACITY_BYTES_CHUNKCACHE		1284
/*! capacity: bytes written for eviction */
#define	WT_STAT_CONN_CAPACITY_BYTES_EVICT		1285
/*! capacity: bytes written for log */
#define	WT_STAT_CONN_CAPACITY_BYTES_LOG			1286
/*! capacity: bytes written total */
#define	WT_STAT_CONN_CAPACITY_BYTES_WRITTEN		1287
/*! capacity: threshold to call fsync */
#define	WT_STAT_CONN_CAPACITY_THRESHOLD			1288
/*! capacity: time waiting due to total capacity (usecs) */
#define	WT_STAT_CONN_CAPACITY_TIME_TOTAL		1289
/*! capacity: time waiting during checkpoint (usecs) */
#define	WT_STAT_CONN_CAPACITY_TIME_CKPT			1290
/*! capacity: time waiting during eviction (usecs) */
#define	WT_STAT_CONN_CAPACITY_TIME_EVICT		1291
/*! capacity: time waiting during logging (usecs) */
#define	WT_STAT_CONN_CAPACITY_TIME_LOG			1292
/*! capacity: time waiting during read (usecs) */
#define	WT_STAT_CONN_CAPACITY_TIME_READ			1293
/*! capacity: time waiting for chunk cache IO bandwidth (usecs) */
#define	WT_STAT_CONN_CAPACITY_TIME_CHUNKCACHE		1294
/*! checkpoint: checkpoint cleanup successful calls */
#define	WT_STAT_CONN_CHECKPOINT_CLEANUP_SUCCESS		1295
/*! checkpoint: checkpoint has acquired a snapshot for its transaction */
#define	WT_STAT_CONN_CHECKPOINT_SNAPSHOT_ACQUIRED	1296
/*! checkpoint: checkpoints skipped because database was clean */
#define	WT_STAT_CONN_CHECKPOINT_SKIPPED			1297
/*! checkpoint: fsync calls after allocating the transaction ID */
#define	WT_STAT_CONN_CHECKPOINT_FSYNC_POST		1298
/*! checkpoint: fsync duration after allocating the transaction ID (usecs) */
#define	WT_STAT_CONN_CHECKPOINT_FSYNC_POST_DURATION	1299
/*! checkpoint: generation */
#define	WT_STAT_CONN_CHECKPOINT_GENERATION		1300
/*! checkpoint: max time (msecs) */
#define	WT_STAT_CONN_CHECKPOINT_TIME_MAX		1301
/*! checkpoint: min time (msecs) */
#define	WT_STAT_CONN_CHECKPOINT_TIME_MIN		1302
/*!
 * checkpoint: most recent duration for checkpoint dropping all handles
 * (usecs)
 */
#define	WT_STAT_CONN_CHECKPOINT_HANDLE_DROP_DURATION	1303
/*! checkpoint: most recent duration for gathering all handles (usecs) */
#define	WT_STAT_CONN_CHECKPOINT_HANDLE_DURATION		1304
/*! checkpoint: most recent duration for gathering applied handles (usecs) */
#define	WT_STAT_CONN_CHECKPOINT_HANDLE_APPLY_DURATION	1305
/*! checkpoint: most recent duration for gathering skipped handles (usecs) */
#define	WT_STAT_CONN_CHECKPOINT_HANDLE_SKIP_DURATION	1306
/*! checkpoint: most recent duration for handles metadata checked (usecs) */
#define	WT_STAT_CONN_CHECKPOINT_HANDLE_META_CHECK_DURATION	1307
/*! checkpoint: most recent duration for locking the handles (usecs) */
#define	WT_STAT_CONN_CHECKPOINT_HANDLE_LOCK_DURATION	1308
/*! checkpoint: most recent handles applied */
#define	WT_STAT_CONN_CHECKPOINT_HANDLE_APPLIED		1309
/*! checkpoint: most recent handles checkpoint dropped */
#define	WT_STAT_CONN_CHECKPOINT_HANDLE_DROPPED		1310
/*! checkpoint: most recent handles metadata checked */
#define	WT_STAT_CONN_CHECKPOINT_HANDLE_META_CHECKED	1311
/*! checkpoint: most recent handles metadata locked */
#define	WT_STAT_CONN_CHECKPOINT_HANDLE_LOCKED		1312
/*! checkpoint: most recent handles skipped */
#define	WT_STAT_CONN_CHECKPOINT_HANDLE_SKIPPED		1313
/*! checkpoint: most recent handles walked */
#define	WT_STAT_CONN_CHECKPOINT_HANDLE_WALKED		1314
/*! checkpoint: most recent time (msecs) */
#define	WT_STAT_CONN_CHECKPOINT_TIME_RECENT		1315
/*! checkpoint: number of bytes caused to be reconciled */
#define	WT_STAT_CONN_CHECKPOINT_PAGES_RECONCILED_BYTES	1316
/*! checkpoint: number of checkpoints started by api */
#define	WT_STAT_CONN_CHECKPOINTS_API			1317
/*! checkpoint: number of checkpoints started by compaction */
#define	WT_STAT_CONN_CHECKPOINTS_COMPACT		1318
/*! checkpoint: number of files synced */
#define	WT_STAT_CONN_CHECKPOINT_SYNC			1319
/*! checkpoint: number of handles visited after writes complete */
#define	WT_STAT_CONN_CHECKPOINT_PRESYNC			1320
/*! checkpoint: number of history store pages caused to be reconciled */
#define	WT_STAT_CONN_CHECKPOINT_HS_PAGES_RECONCILED	1321
/*! checkpoint: number of internal pages visited */
#define	WT_STAT_CONN_CHECKPOINT_PAGES_VISITED_INTERNAL	1322
/*! checkpoint: number of leaf pages visited */
#define	WT_STAT_CONN_CHECKPOINT_PAGES_VISITED_LEAF	1323
/*! checkpoint: number of pages caused to be reconciled */
#define	WT_STAT_CONN_CHECKPOINT_PAGES_RECONCILED	1324
/*! checkpoint: pages added for eviction during checkpoint cleanup */
#define	WT_STAT_CONN_CHECKPOINT_CLEANUP_PAGES_EVICT	1325
/*!
 * checkpoint: pages dirtied due to obsolete time window by checkpoint
 * cleanup
 */
#define	WT_STAT_CONN_CHECKPOINT_CLEANUP_PAGES_OBSOLETE_TW	1326
/*!
 * checkpoint: pages read into cache during checkpoint cleanup
 * (reclaim_space)
 */
#define	WT_STAT_CONN_CHECKPOINT_CLEANUP_PAGES_READ_RECLAIM_SPACE	1327
/*!
 * checkpoint: pages read into cache during checkpoint cleanup due to
 * obsolete time window
 */
#define	WT_STAT_CONN_CHECKPOINT_CLEANUP_PAGES_READ_OBSOLETE_TW	1328
/*! checkpoint: pages removed during checkpoint cleanup */
#define	WT_STAT_CONN_CHECKPOINT_CLEANUP_PAGES_REMOVED	1329
/*! checkpoint: pages skipped during checkpoint cleanup tree walk */
#define	WT_STAT_CONN_CHECKPOINT_CLEANUP_PAGES_WALK_SKIPPED	1330
/*! checkpoint: pages visited during checkpoint cleanup */
#define	WT_STAT_CONN_CHECKPOINT_CLEANUP_PAGES_VISITED	1331
/*! checkpoint: prepare currently running */
#define	WT_STAT_CONN_CHECKPOINT_PREP_RUNNING		1332
/*! checkpoint: prepare max time (msecs) */
#define	WT_STAT_CONN_CHECKPOINT_PREP_MAX		1333
/*! checkpoint: prepare min time (msecs) */
#define	WT_STAT_CONN_CHECKPOINT_PREP_MIN		1334
/*! checkpoint: prepare most recent time (msecs) */
#define	WT_STAT_CONN_CHECKPOINT_PREP_RECENT		1335
/*! checkpoint: prepare total time (msecs) */
#define	WT_STAT_CONN_CHECKPOINT_PREP_TOTAL		1336
/*! checkpoint: progress state */
#define	WT_STAT_CONN_CHECKPOINT_STATE			1337
/*! checkpoint: scrub dirty target */
#define	WT_STAT_CONN_CHECKPOINT_SCRUB_TARGET		1338
/*! checkpoint: scrub max time (msecs) */
#define	WT_STAT_CONN_CHECKPOINT_SCRUB_MAX		1339
/*! checkpoint: scrub min time (msecs) */
#define	WT_STAT_CONN_CHECKPOINT_SCRUB_MIN		1340
/*! checkpoint: scrub most recent time (msecs) */
#define	WT_STAT_CONN_CHECKPOINT_SCRUB_RECENT		1341
/*! checkpoint: scrub total time (msecs) */
#define	WT_STAT_CONN_CHECKPOINT_SCRUB_TOTAL		1342
/*! checkpoint: stop timing stress active */
#define	WT_STAT_CONN_CHECKPOINT_STOP_STRESS_ACTIVE	1343
/*! checkpoint: time spent on per-tree checkpoint work (usecs) */
#define	WT_STAT_CONN_CHECKPOINT_TREE_DURATION		1344
/*! checkpoint: total failed number of checkpoints */
#define	WT_STAT_CONN_CHECKPOINTS_TOTAL_FAILED		1345
/*! checkpoint: total succeed number of checkpoints */
#define	WT_STAT_CONN_CHECKPOINTS_TOTAL_SUCCEED		1346
/*! checkpoint: total time (msecs) */
#define	WT_STAT_CONN_CHECKPOINT_TIME_TOTAL		1347
/*! checkpoint: wait cycles while cache dirty level is decreasing */
#define	WT_STAT_CONN_CHECKPOINT_WAIT_REDUCE_DIRTY	1348
/*! chunk-cache: aggregate number of spanned chunks on read */
#define	WT_STAT_CONN_CHUNKCACHE_SPANS_CHUNKS_READ	1349
/*! chunk-cache: chunks evicted */
#define	WT_STAT_CONN_CHUNKCACHE_CHUNKS_EVICTED		1350
/*! chunk-cache: could not allocate due to exceeding bitmap capacity */
#define	WT_STAT_CONN_CHUNKCACHE_EXCEEDED_BITMAP_CAPACITY	1351
/*! chunk-cache: could not allocate due to exceeding capacity */
#define	WT_STAT_CONN_CHUNKCACHE_EXCEEDED_CAPACITY	1352
/*! chunk-cache: lookups */
#define	WT_STAT_CONN_CHUNKCACHE_LOOKUPS			1353
/*!
 * chunk-cache: number of chunks loaded from flushed tables in chunk
 * cache
 */
#define	WT_STAT_CONN_CHUNKCACHE_CHUNKS_LOADED_FROM_FLUSHED_TABLES	1354
/*! chunk-cache: number of metadata entries inserted */
#define	WT_STAT_CONN_CHUNKCACHE_METADATA_INSERTED	1355
/*! chunk-cache: number of metadata entries removed */
#define	WT_STAT_CONN_CHUNKCACHE_METADATA_REMOVED	1356
/*!
 * chunk-cache: number of metadata inserts/deletes dropped by the worker
 * thread
 */
#define	WT_STAT_CONN_CHUNKCACHE_METADATA_WORK_UNITS_DROPPED	1357
/*!
 * chunk-cache: number of metadata inserts/deletes pushed to the worker
 * thread
 */
#define	WT_STAT_CONN_CHUNKCACHE_METADATA_WORK_UNITS_CREATED	1358
/*!
 * chunk-cache: number of metadata inserts/deletes read by the worker
 * thread
 */
#define	WT_STAT_CONN_CHUNKCACHE_METADATA_WORK_UNITS_DEQUEUED	1359
/*! chunk-cache: number of misses */
#define	WT_STAT_CONN_CHUNKCACHE_MISSES			1360
/*! chunk-cache: number of times a read from storage failed */
#define	WT_STAT_CONN_CHUNKCACHE_IO_FAILED		1361
/*! chunk-cache: retried accessing a chunk while I/O was in progress */
#define	WT_STAT_CONN_CHUNKCACHE_RETRIES			1362
/*! chunk-cache: retries from a chunk cache checksum mismatch */
#define	WT_STAT_CONN_CHUNKCACHE_RETRIES_CHECKSUM_MISMATCH	1363
/*! chunk-cache: timed out due to too many retries */
#define	WT_STAT_CONN_CHUNKCACHE_TOOMANY_RETRIES		1364
/*! chunk-cache: total bytes read from persistent content */
#define	WT_STAT_CONN_CHUNKCACHE_BYTES_READ_PERSISTENT	1365
/*! chunk-cache: total bytes used by the cache */
#define	WT_STAT_CONN_CHUNKCACHE_BYTES_INUSE		1366
/*! chunk-cache: total bytes used by the cache for pinned chunks */
#define	WT_STAT_CONN_CHUNKCACHE_BYTES_INUSE_PINNED	1367
/*! chunk-cache: total chunks held by the chunk cache */
#define	WT_STAT_CONN_CHUNKCACHE_CHUNKS_INUSE		1368
/*!
 * chunk-cache: total number of chunks inserted on startup from persisted
 * metadata.
 */
#define	WT_STAT_CONN_CHUNKCACHE_CREATED_FROM_METADATA	1369
/*! chunk-cache: total pinned chunks held by the chunk cache */
#define	WT_STAT_CONN_CHUNKCACHE_CHUNKS_PINNED		1370
/*! connection: auto adjusting condition resets */
#define	WT_STAT_CONN_COND_AUTO_WAIT_RESET		1371
/*! connection: auto adjusting condition wait calls */
#define	WT_STAT_CONN_COND_AUTO_WAIT			1372
/*!
 * connection: auto adjusting condition wait raced to update timeout and
 * skipped updating
 */
#define	WT_STAT_CONN_COND_AUTO_WAIT_SKIPPED		1373
/*! connection: detected system time went backwards */
#define	WT_STAT_CONN_TIME_TRAVEL			1374
/*! connection: files currently open */
#define	WT_STAT_CONN_FILE_OPEN				1375
/*! connection: hash bucket array size for data handles */
#define	WT_STAT_CONN_BUCKETS_DH				1376
/*! connection: hash bucket array size general */
#define	WT_STAT_CONN_BUCKETS				1377
/*! connection: memory allocations */
#define	WT_STAT_CONN_MEMORY_ALLOCATION			1378
/*! connection: memory frees */
#define	WT_STAT_CONN_MEMORY_FREE			1379
/*! connection: memory re-allocations */
#define	WT_STAT_CONN_MEMORY_GROW			1380
/*! connection: number of sessions without a sweep for 5+ minutes */
#define	WT_STAT_CONN_NO_SESSION_SWEEP_5MIN		1381
/*! connection: number of sessions without a sweep for 60+ minutes */
#define	WT_STAT_CONN_NO_SESSION_SWEEP_60MIN		1382
/*! connection: pthread mutex condition wait calls */
#define	WT_STAT_CONN_COND_WAIT				1383
/*! connection: pthread mutex shared lock read-lock calls */
#define	WT_STAT_CONN_RWLOCK_READ			1384
/*! connection: pthread mutex shared lock write-lock calls */
#define	WT_STAT_CONN_RWLOCK_WRITE			1385
/*! connection: total fsync I/Os */
#define	WT_STAT_CONN_FSYNC_IO				1386
/*! connection: total read I/Os */
#define	WT_STAT_CONN_READ_IO				1387
/*! connection: total write I/Os */
#define	WT_STAT_CONN_WRITE_IO				1388
/*! cursor: Total number of deleted pages skipped during tree walk */
#define	WT_STAT_CONN_CURSOR_TREE_WALK_DEL_PAGE_SKIP	1389
/*! cursor: Total number of entries skipped by cursor next calls */
#define	WT_STAT_CONN_CURSOR_NEXT_SKIP_TOTAL		1390
/*! cursor: Total number of entries skipped by cursor prev calls */
#define	WT_STAT_CONN_CURSOR_PREV_SKIP_TOTAL		1391
/*!
 * cursor: Total number of entries skipped to position the history store
 * cursor
 */
#define	WT_STAT_CONN_CURSOR_SKIP_HS_CUR_POSITION	1392
/*!
 * cursor: Total number of in-memory deleted pages skipped during tree
 * walk
 */
#define	WT_STAT_CONN_CURSOR_TREE_WALK_INMEM_DEL_PAGE_SKIP	1393
/*! cursor: Total number of on-disk deleted pages skipped during tree walk */
#define	WT_STAT_CONN_CURSOR_TREE_WALK_ONDISK_DEL_PAGE_SKIP	1394
/*!
 * cursor: Total number of times a search near has exited due to prefix
 * config
 */
#define	WT_STAT_CONN_CURSOR_SEARCH_NEAR_PREFIX_FAST_PATHS	1395
/*!
 * cursor: Total number of times cursor fails to temporarily release
 * pinned page to encourage eviction of hot or large page
 */
#define	WT_STAT_CONN_CURSOR_REPOSITION_FAILED		1396
/*!
 * cursor: Total number of times cursor temporarily releases pinned page
 * to encourage eviction of hot or large page
 */
#define	WT_STAT_CONN_CURSOR_REPOSITION			1397
/*! cursor: bulk cursor count */
#define	WT_STAT_CONN_CURSOR_BULK_COUNT			1398
/*! cursor: cached cursor count */
#define	WT_STAT_CONN_CURSOR_CACHED_COUNT		1399
/*! cursor: cursor bound calls that return an error */
#define	WT_STAT_CONN_CURSOR_BOUND_ERROR			1400
/*! cursor: cursor bounds cleared from reset */
#define	WT_STAT_CONN_CURSOR_BOUNDS_RESET		1401
/*! cursor: cursor bounds comparisons performed */
#define	WT_STAT_CONN_CURSOR_BOUNDS_COMPARISONS		1402
/*! cursor: cursor bounds next called on an unpositioned cursor */
#define	WT_STAT_CONN_CURSOR_BOUNDS_NEXT_UNPOSITIONED	1403
/*! cursor: cursor bounds next early exit */
#define	WT_STAT_CONN_CURSOR_BOUNDS_NEXT_EARLY_EXIT	1404
/*! cursor: cursor bounds prev called on an unpositioned cursor */
#define	WT_STAT_CONN_CURSOR_BOUNDS_PREV_UNPOSITIONED	1405
/*! cursor: cursor bounds prev early exit */
#define	WT_STAT_CONN_CURSOR_BOUNDS_PREV_EARLY_EXIT	1406
/*! cursor: cursor bounds search early exit */
#define	WT_STAT_CONN_CURSOR_BOUNDS_SEARCH_EARLY_EXIT	1407
/*! cursor: cursor bounds search near call repositioned cursor */
#define	WT_STAT_CONN_CURSOR_BOUNDS_SEARCH_NEAR_REPOSITIONED_CURSOR	1408
/*! cursor: cursor bulk loaded cursor insert calls */
#define	WT_STAT_CONN_CURSOR_INSERT_BULK			1409
/*! cursor: cursor cache calls that return an error */
#define	WT_STAT_CONN_CURSOR_CACHE_ERROR			1410
/*! cursor: cursor close calls that result in cache */
#define	WT_STAT_CONN_CURSOR_CACHE			1411
/*! cursor: cursor close calls that return an error */
#define	WT_STAT_CONN_CURSOR_CLOSE_ERROR			1412
/*! cursor: cursor compare calls that return an error */
#define	WT_STAT_CONN_CURSOR_COMPARE_ERROR		1413
/*! cursor: cursor create calls */
#define	WT_STAT_CONN_CURSOR_CREATE			1414
/*! cursor: cursor equals calls that return an error */
#define	WT_STAT_CONN_CURSOR_EQUALS_ERROR		1415
/*! cursor: cursor get key calls that return an error */
#define	WT_STAT_CONN_CURSOR_GET_KEY_ERROR		1416
/*! cursor: cursor get value calls that return an error */
#define	WT_STAT_CONN_CURSOR_GET_VALUE_ERROR		1417
/*! cursor: cursor insert calls */
#define	WT_STAT_CONN_CURSOR_INSERT			1418
/*! cursor: cursor insert calls that return an error */
#define	WT_STAT_CONN_CURSOR_INSERT_ERROR		1419
/*! cursor: cursor insert check calls that return an error */
#define	WT_STAT_CONN_CURSOR_INSERT_CHECK_ERROR		1420
/*! cursor: cursor insert key and value bytes */
#define	WT_STAT_CONN_CURSOR_INSERT_BYTES		1421
/*! cursor: cursor largest key calls that return an error */
#define	WT_STAT_CONN_CURSOR_LARGEST_KEY_ERROR		1422
/*! cursor: cursor modify calls */
#define	WT_STAT_CONN_CURSOR_MODIFY			1423
/*! cursor: cursor modify calls that return an error */
#define	WT_STAT_CONN_CURSOR_MODIFY_ERROR		1424
/*! cursor: cursor modify key and value bytes affected */
#define	WT_STAT_CONN_CURSOR_MODIFY_BYTES		1425
/*! cursor: cursor modify value bytes modified */
#define	WT_STAT_CONN_CURSOR_MODIFY_BYTES_TOUCH		1426
/*! cursor: cursor next calls */
#define	WT_STAT_CONN_CURSOR_NEXT			1427
/*! cursor: cursor next calls that return an error */
#define	WT_STAT_CONN_CURSOR_NEXT_ERROR			1428
/*!
 * cursor: cursor next calls that skip due to a globally visible history
 * store tombstone
 */
#define	WT_STAT_CONN_CURSOR_NEXT_HS_TOMBSTONE		1429
/*!
 * cursor: cursor next calls that skip greater than 1 and fewer than 100
 * entries
 */
#define	WT_STAT_CONN_CURSOR_NEXT_SKIP_LT_100		1430
/*!
 * cursor: cursor next calls that skip greater than or equal to 100
 * entries
 */
#define	WT_STAT_CONN_CURSOR_NEXT_SKIP_GE_100		1431
/*! cursor: cursor next random calls that return an error */
#define	WT_STAT_CONN_CURSOR_NEXT_RANDOM_ERROR		1432
/*! cursor: cursor operation restarted */
#define	WT_STAT_CONN_CURSOR_RESTART			1433
/*! cursor: cursor prev calls */
#define	WT_STAT_CONN_CURSOR_PREV			1434
/*! cursor: cursor prev calls that return an error */
#define	WT_STAT_CONN_CURSOR_PREV_ERROR			1435
/*!
 * cursor: cursor prev calls that skip due to a globally visible history
 * store tombstone
 */
#define	WT_STAT_CONN_CURSOR_PREV_HS_TOMBSTONE		1436
/*!
 * cursor: cursor prev calls that skip greater than or equal to 100
 * entries
 */
#define	WT_STAT_CONN_CURSOR_PREV_SKIP_GE_100		1437
/*! cursor: cursor prev calls that skip less than 100 entries */
#define	WT_STAT_CONN_CURSOR_PREV_SKIP_LT_100		1438
/*! cursor: cursor reconfigure calls that return an error */
#define	WT_STAT_CONN_CURSOR_RECONFIGURE_ERROR		1439
/*! cursor: cursor remove calls */
#define	WT_STAT_CONN_CURSOR_REMOVE			1440
/*! cursor: cursor remove calls that return an error */
#define	WT_STAT_CONN_CURSOR_REMOVE_ERROR		1441
/*! cursor: cursor remove key bytes removed */
#define	WT_STAT_CONN_CURSOR_REMOVE_BYTES		1442
/*! cursor: cursor reopen calls that return an error */
#define	WT_STAT_CONN_CURSOR_REOPEN_ERROR		1443
/*! cursor: cursor reserve calls */
#define	WT_STAT_CONN_CURSOR_RESERVE			1444
/*! cursor: cursor reserve calls that return an error */
#define	WT_STAT_CONN_CURSOR_RESERVE_ERROR		1445
/*! cursor: cursor reset calls */
#define	WT_STAT_CONN_CURSOR_RESET			1446
/*! cursor: cursor reset calls that return an error */
#define	WT_STAT_CONN_CURSOR_RESET_ERROR			1447
/*! cursor: cursor search calls */
#define	WT_STAT_CONN_CURSOR_SEARCH			1448
/*! cursor: cursor search calls that return an error */
#define	WT_STAT_CONN_CURSOR_SEARCH_ERROR		1449
/*! cursor: cursor search history store calls */
#define	WT_STAT_CONN_CURSOR_SEARCH_HS			1450
/*! cursor: cursor search near calls */
#define	WT_STAT_CONN_CURSOR_SEARCH_NEAR			1451
/*! cursor: cursor search near calls that return an error */
#define	WT_STAT_CONN_CURSOR_SEARCH_NEAR_ERROR		1452
/*! cursor: cursor sweep buckets */
#define	WT_STAT_CONN_CURSOR_SWEEP_BUCKETS		1453
/*! cursor: cursor sweep cursors closed */
#define	WT_STAT_CONN_CURSOR_SWEEP_CLOSED		1454
/*! cursor: cursor sweep cursors examined */
#define	WT_STAT_CONN_CURSOR_SWEEP_EXAMINED		1455
/*! cursor: cursor sweeps */
#define	WT_STAT_CONN_CURSOR_SWEEP			1456
/*! cursor: cursor truncate calls */
#define	WT_STAT_CONN_CURSOR_TRUNCATE			1457
/*! cursor: cursor truncates performed on individual keys */
#define	WT_STAT_CONN_CURSOR_TRUNCATE_KEYS_DELETED	1458
/*! cursor: cursor update calls */
#define	WT_STAT_CONN_CURSOR_UPDATE			1459
/*! cursor: cursor update calls that return an error */
#define	WT_STAT_CONN_CURSOR_UPDATE_ERROR		1460
/*! cursor: cursor update key and value bytes */
#define	WT_STAT_CONN_CURSOR_UPDATE_BYTES		1461
/*! cursor: cursor update value size change */
#define	WT_STAT_CONN_CURSOR_UPDATE_BYTES_CHANGED	1462
/*! cursor: cursors reused from cache */
#define	WT_STAT_CONN_CURSOR_REOPEN			1463
/*! cursor: open cursor count */
#define	WT_STAT_CONN_CURSOR_OPEN_COUNT			1464
/*! data-handle: Table connection data handles currently active */
#define	WT_STAT_CONN_DH_CONN_HANDLE_TABLE_COUNT		1465
/*! data-handle: Tiered connection data handles currently active */
#define	WT_STAT_CONN_DH_CONN_HANDLE_TIERED_COUNT	1466
/*! data-handle: Tiered_Tree connection data handles currently active */
#define	WT_STAT_CONN_DH_CONN_HANDLE_TIERED_TREE_COUNT	1467
/*! data-handle: btree connection data handles currently active */
#define	WT_STAT_CONN_DH_CONN_HANDLE_BTREE_COUNT		1468
/*! data-handle: checkpoint connection data handles currently active */
#define	WT_STAT_CONN_DH_CONN_HANDLE_CHECKPOINT_COUNT	1469
/*! data-handle: connection data handle size */
#define	WT_STAT_CONN_DH_CONN_HANDLE_SIZE		1470
/*! data-handle: connection data handles currently active */
#define	WT_STAT_CONN_DH_CONN_HANDLE_COUNT		1471
/*! data-handle: connection sweep candidate became referenced */
#define	WT_STAT_CONN_DH_SWEEP_REF			1472
/*! data-handle: connection sweep dead dhandles closed */
#define	WT_STAT_CONN_DH_SWEEP_DEAD_CLOSE		1473
/*! data-handle: connection sweep dhandles removed from hash list */
#define	WT_STAT_CONN_DH_SWEEP_REMOVE			1474
/*! data-handle: connection sweep expired dhandles closed */
#define	WT_STAT_CONN_DH_SWEEP_EXPIRED_CLOSE		1475
/*! data-handle: connection sweep time-of-death sets */
#define	WT_STAT_CONN_DH_SWEEP_TOD			1476
/*! data-handle: connection sweeps */
#define	WT_STAT_CONN_DH_SWEEPS				1477
/*!
 * data-handle: connection sweeps skipped due to checkpoint gathering
 * handles
 */
#define	WT_STAT_CONN_DH_SWEEP_SKIP_CKPT			1478
/*! data-handle: session dhandles swept */
#define	WT_STAT_CONN_DH_SESSION_HANDLES			1479
/*! data-handle: session sweep attempts */
#define	WT_STAT_CONN_DH_SESSION_SWEEPS			1480
/*! layered: Layered table cursor insert operations */
#define	WT_STAT_CONN_LAYERED_CURS_INSERT		1481
/*! layered: Layered table cursor next operations */
#define	WT_STAT_CONN_LAYERED_CURS_NEXT			1482
/*! layered: Layered table cursor next operations from ingest table */
#define	WT_STAT_CONN_LAYERED_CURS_NEXT_INGEST		1483
/*! layered: Layered table cursor next operations from stable table */
#define	WT_STAT_CONN_LAYERED_CURS_NEXT_STABLE		1484
/*! layered: Layered table cursor prev operations */
#define	WT_STAT_CONN_LAYERED_CURS_PREV			1485
/*! layered: Layered table cursor prev operations from ingest table */
#define	WT_STAT_CONN_LAYERED_CURS_PREV_INGEST		1486
/*! layered: Layered table cursor prev operations from stable table */
#define	WT_STAT_CONN_LAYERED_CURS_PREV_STABLE		1487
/*! layered: Layered table cursor remove operations */
#define	WT_STAT_CONN_LAYERED_CURS_REMOVE		1488
/*! layered: Layered table cursor search near operations */
#define	WT_STAT_CONN_LAYERED_CURS_SEARCH_NEAR		1489
/*! layered: Layered table cursor search near operations from ingest table */
#define	WT_STAT_CONN_LAYERED_CURS_SEARCH_NEAR_INGEST	1490
/*! layered: Layered table cursor search near operations from stable table */
#define	WT_STAT_CONN_LAYERED_CURS_SEARCH_NEAR_STABLE	1491
/*! layered: Layered table cursor search operations */
#define	WT_STAT_CONN_LAYERED_CURS_SEARCH		1492
/*! layered: Layered table cursor search operations from ingest table */
#define	WT_STAT_CONN_LAYERED_CURS_SEARCH_INGEST		1493
/*! layered: Layered table cursor search operations from stable table */
#define	WT_STAT_CONN_LAYERED_CURS_SEARCH_STABLE		1494
/*! layered: Layered table cursor update operations */
#define	WT_STAT_CONN_LAYERED_CURS_UPDATE		1495
/*! layered: Layered table cursor upgrade state for ingest table */
#define	WT_STAT_CONN_LAYERED_CURS_UPGRADE_INGEST	1496
/*! layered: Layered table cursor upgrade state for stable table */
#define	WT_STAT_CONN_LAYERED_CURS_UPGRADE_STABLE	1497
/*!
 * layered: checkpoints performed on this table by the layered table
 * manager
 */
#define	WT_STAT_CONN_LAYERED_TABLE_MANAGER_CHECKPOINTS	1498
/*! layered: checkpoints refreshed on shared layered constituents */
#define	WT_STAT_CONN_LAYERED_TABLE_MANAGER_CHECKPOINTS_REFRESHED	1499
/*!
 * layered: how many log applications the layered table manager applied
 * on this tree
 */
#define	WT_STAT_CONN_LAYERED_TABLE_MANAGER_LOGOPS_APPLIED	1500
/*!
 * layered: how many log applications the layered table manager skipped
 * on this tree
 */
#define	WT_STAT_CONN_LAYERED_TABLE_MANAGER_LOGOPS_SKIPPED	1501
/*!
 * layered: how many previously-applied LSNs the layered table manager
 * skipped on this tree
 */
#define	WT_STAT_CONN_LAYERED_TABLE_MANAGER_SKIP_LSN	1502
/*! layered: the number of tables the layered table manager has open */
#define	WT_STAT_CONN_LAYERED_TABLE_MANAGER_TABLES	1503
/*! layered: whether the layered table manager thread has been started */
#define	WT_STAT_CONN_LAYERED_TABLE_MANAGER_RUNNING	1504
/*!
 * layered: whether the layered table manager thread is currently busy
 * doing work
 */
#define	WT_STAT_CONN_LAYERED_TABLE_MANAGER_ACTIVE	1505
/*!
 * live-restore: number of bytes copied from the source to the
 * destination
 */
#define	WT_STAT_CONN_LIVE_RESTORE_BYTES_COPIED		1506
/*! live-restore: number of files remaining for migration completion */
#define	WT_STAT_CONN_LIVE_RESTORE_WORK_REMAINING	1507
/*! live-restore: number of reads from the source database */
#define	WT_STAT_CONN_LIVE_RESTORE_SOURCE_READ_COUNT	1508
/*! live-restore: source read latency histogram (bucket 1) - 0-10ms */
#define	WT_STAT_CONN_LIVE_RESTORE_HIST_SOURCE_READ_LATENCY_LT10	1509
/*! live-restore: source read latency histogram (bucket 2) - 10-49ms */
#define	WT_STAT_CONN_LIVE_RESTORE_HIST_SOURCE_READ_LATENCY_LT50	1510
/*! live-restore: source read latency histogram (bucket 3) - 50-99ms */
#define	WT_STAT_CONN_LIVE_RESTORE_HIST_SOURCE_READ_LATENCY_LT100	1511
/*! live-restore: source read latency histogram (bucket 4) - 100-249ms */
#define	WT_STAT_CONN_LIVE_RESTORE_HIST_SOURCE_READ_LATENCY_LT250	1512
/*! live-restore: source read latency histogram (bucket 5) - 250-499ms */
#define	WT_STAT_CONN_LIVE_RESTORE_HIST_SOURCE_READ_LATENCY_LT500	1513
/*! live-restore: source read latency histogram (bucket 6) - 500-999ms */
#define	WT_STAT_CONN_LIVE_RESTORE_HIST_SOURCE_READ_LATENCY_LT1000	1514
/*! live-restore: source read latency histogram (bucket 7) - 1000ms+ */
#define	WT_STAT_CONN_LIVE_RESTORE_HIST_SOURCE_READ_LATENCY_GT1000	1515
/*! live-restore: source read latency histogram total (msecs) */
#define	WT_STAT_CONN_LIVE_RESTORE_HIST_SOURCE_READ_LATENCY_TOTAL_MSECS	1516
/*! live-restore: state */
#define	WT_STAT_CONN_LIVE_RESTORE_STATE			1517
/*! lock: btree page lock acquisitions */
#define	WT_STAT_CONN_LOCK_BTREE_PAGE_COUNT		1518
/*! lock: btree page lock application thread wait time (usecs) */
#define	WT_STAT_CONN_LOCK_BTREE_PAGE_WAIT_APPLICATION	1519
/*! lock: btree page lock internal thread wait time (usecs) */
#define	WT_STAT_CONN_LOCK_BTREE_PAGE_WAIT_INTERNAL	1520
/*! lock: checkpoint lock acquisitions */
#define	WT_STAT_CONN_LOCK_CHECKPOINT_COUNT		1521
/*! lock: checkpoint lock application thread wait time (usecs) */
#define	WT_STAT_CONN_LOCK_CHECKPOINT_WAIT_APPLICATION	1522
/*! lock: checkpoint lock internal thread wait time (usecs) */
#define	WT_STAT_CONN_LOCK_CHECKPOINT_WAIT_INTERNAL	1523
/*! lock: dhandle lock application thread time waiting (usecs) */
#define	WT_STAT_CONN_LOCK_DHANDLE_WAIT_APPLICATION	1524
/*! lock: dhandle lock internal thread time waiting (usecs) */
#define	WT_STAT_CONN_LOCK_DHANDLE_WAIT_INTERNAL		1525
/*! lock: dhandle read lock acquisitions */
#define	WT_STAT_CONN_LOCK_DHANDLE_READ_COUNT		1526
/*! lock: dhandle write lock acquisitions */
#define	WT_STAT_CONN_LOCK_DHANDLE_WRITE_COUNT		1527
/*! lock: metadata lock acquisitions */
#define	WT_STAT_CONN_LOCK_METADATA_COUNT		1528
/*! lock: metadata lock application thread wait time (usecs) */
#define	WT_STAT_CONN_LOCK_METADATA_WAIT_APPLICATION	1529
/*! lock: metadata lock internal thread wait time (usecs) */
#define	WT_STAT_CONN_LOCK_METADATA_WAIT_INTERNAL	1530
/*! lock: schema lock acquisitions */
#define	WT_STAT_CONN_LOCK_SCHEMA_COUNT			1531
/*! lock: schema lock application thread wait time (usecs) */
#define	WT_STAT_CONN_LOCK_SCHEMA_WAIT_APPLICATION	1532
/*! lock: schema lock internal thread wait time (usecs) */
#define	WT_STAT_CONN_LOCK_SCHEMA_WAIT_INTERNAL		1533
/*!
 * lock: table lock application thread time waiting for the table lock
 * (usecs)
 */
#define	WT_STAT_CONN_LOCK_TABLE_WAIT_APPLICATION	1534
/*!
 * lock: table lock internal thread time waiting for the table lock
 * (usecs)
 */
#define	WT_STAT_CONN_LOCK_TABLE_WAIT_INTERNAL		1535
/*! lock: table read lock acquisitions */
#define	WT_STAT_CONN_LOCK_TABLE_READ_COUNT		1536
/*! lock: table write lock acquisitions */
#define	WT_STAT_CONN_LOCK_TABLE_WRITE_COUNT		1537
/*! lock: txn global lock application thread time waiting (usecs) */
#define	WT_STAT_CONN_LOCK_TXN_GLOBAL_WAIT_APPLICATION	1538
/*! lock: txn global lock internal thread time waiting (usecs) */
#define	WT_STAT_CONN_LOCK_TXN_GLOBAL_WAIT_INTERNAL	1539
/*! lock: txn global read lock acquisitions */
#define	WT_STAT_CONN_LOCK_TXN_GLOBAL_READ_COUNT		1540
/*! lock: txn global write lock acquisitions */
#define	WT_STAT_CONN_LOCK_TXN_GLOBAL_WRITE_COUNT	1541
/*! log: busy returns attempting to switch slots */
#define	WT_STAT_CONN_LOG_SLOT_SWITCH_BUSY		1542
/*! log: force log remove time sleeping (usecs) */
#define	WT_STAT_CONN_LOG_FORCE_REMOVE_SLEEP		1543
/*! log: log bytes of payload data */
#define	WT_STAT_CONN_LOG_BYTES_PAYLOAD			1544
/*! log: log bytes written */
#define	WT_STAT_CONN_LOG_BYTES_WRITTEN			1545
/*! log: log files manually zero-filled */
#define	WT_STAT_CONN_LOG_ZERO_FILLS			1546
/*! log: log flush operations */
#define	WT_STAT_CONN_LOG_FLUSH				1547
/*! log: log force write operations */
#define	WT_STAT_CONN_LOG_FORCE_WRITE			1548
/*! log: log force write operations skipped */
#define	WT_STAT_CONN_LOG_FORCE_WRITE_SKIP		1549
/*! log: log records compressed */
#define	WT_STAT_CONN_LOG_COMPRESS_WRITES		1550
/*! log: log records not compressed */
#define	WT_STAT_CONN_LOG_COMPRESS_WRITE_FAILS		1551
/*! log: log records too small to compress */
#define	WT_STAT_CONN_LOG_COMPRESS_SMALL			1552
/*! log: log release advances write LSN */
#define	WT_STAT_CONN_LOG_RELEASE_WRITE_LSN		1553
/*! log: log scan operations */
#define	WT_STAT_CONN_LOG_SCANS				1554
/*! log: log scan records requiring two reads */
#define	WT_STAT_CONN_LOG_SCAN_REREADS			1555
/*! log: log server thread advances write LSN */
#define	WT_STAT_CONN_LOG_WRITE_LSN			1556
/*! log: log server thread write LSN walk skipped */
#define	WT_STAT_CONN_LOG_WRITE_LSN_SKIP			1557
/*! log: log sync operations */
#define	WT_STAT_CONN_LOG_SYNC				1558
/*! log: log sync time duration (usecs) */
#define	WT_STAT_CONN_LOG_SYNC_DURATION			1559
/*! log: log sync_dir operations */
#define	WT_STAT_CONN_LOG_SYNC_DIR			1560
/*! log: log sync_dir time duration (usecs) */
#define	WT_STAT_CONN_LOG_SYNC_DIR_DURATION		1561
/*! log: log write operations */
#define	WT_STAT_CONN_LOG_WRITES				1562
/*! log: logging bytes consolidated */
#define	WT_STAT_CONN_LOG_SLOT_CONSOLIDATED		1563
/*! log: maximum log file size */
#define	WT_STAT_CONN_LOG_MAX_FILESIZE			1564
/*! log: number of pre-allocated log files to create */
#define	WT_STAT_CONN_LOG_PREALLOC_MAX			1565
/*! log: pre-allocated log files not ready and missed */
#define	WT_STAT_CONN_LOG_PREALLOC_MISSED		1566
/*! log: pre-allocated log files prepared */
#define	WT_STAT_CONN_LOG_PREALLOC_FILES			1567
/*! log: pre-allocated log files used */
#define	WT_STAT_CONN_LOG_PREALLOC_USED			1568
/*! log: records processed by log scan */
#define	WT_STAT_CONN_LOG_SCAN_RECORDS			1569
/*! log: slot close lost race */
#define	WT_STAT_CONN_LOG_SLOT_CLOSE_RACE		1570
/*! log: slot close unbuffered waits */
#define	WT_STAT_CONN_LOG_SLOT_CLOSE_UNBUF		1571
/*! log: slot closures */
#define	WT_STAT_CONN_LOG_SLOT_CLOSES			1572
/*! log: slot join atomic update races */
#define	WT_STAT_CONN_LOG_SLOT_RACES			1573
/*! log: slot join calls atomic updates raced */
#define	WT_STAT_CONN_LOG_SLOT_YIELD_RACE		1574
/*! log: slot join calls did not yield */
#define	WT_STAT_CONN_LOG_SLOT_IMMEDIATE			1575
/*! log: slot join calls found active slot closed */
#define	WT_STAT_CONN_LOG_SLOT_YIELD_CLOSE		1576
/*! log: slot join calls slept */
#define	WT_STAT_CONN_LOG_SLOT_YIELD_SLEEP		1577
/*! log: slot join calls yielded */
#define	WT_STAT_CONN_LOG_SLOT_YIELD			1578
/*! log: slot join found active slot closed */
#define	WT_STAT_CONN_LOG_SLOT_ACTIVE_CLOSED		1579
/*! log: slot joins yield time (usecs) */
#define	WT_STAT_CONN_LOG_SLOT_YIELD_DURATION		1580
/*! log: slot transitions unable to find free slot */
#define	WT_STAT_CONN_LOG_SLOT_NO_FREE_SLOTS		1581
/*! log: slot unbuffered writes */
#define	WT_STAT_CONN_LOG_SLOT_UNBUFFERED		1582
/*! log: total in-memory size of compressed records */
#define	WT_STAT_CONN_LOG_COMPRESS_MEM			1583
/*! log: total log buffer size */
#define	WT_STAT_CONN_LOG_BUFFER_SIZE			1584
/*! log: total size of compressed records */
#define	WT_STAT_CONN_LOG_COMPRESS_LEN			1585
/*! log: written slots coalesced */
#define	WT_STAT_CONN_LOG_SLOT_COALESCED			1586
/*! log: yields waiting for previous log file close */
#define	WT_STAT_CONN_LOG_CLOSE_YIELDS			1587
/*! perf: block manager read latency histogram (bucket 1) - 0-10ms */
#define	WT_STAT_CONN_PERF_HIST_BMREAD_LATENCY_LT10	1588
/*! perf: block manager read latency histogram (bucket 2) - 10-49ms */
#define	WT_STAT_CONN_PERF_HIST_BMREAD_LATENCY_LT50	1589
/*! perf: block manager read latency histogram (bucket 3) - 50-99ms */
#define	WT_STAT_CONN_PERF_HIST_BMREAD_LATENCY_LT100	1590
/*! perf: block manager read latency histogram (bucket 4) - 100-249ms */
#define	WT_STAT_CONN_PERF_HIST_BMREAD_LATENCY_LT250	1591
/*! perf: block manager read latency histogram (bucket 5) - 250-499ms */
#define	WT_STAT_CONN_PERF_HIST_BMREAD_LATENCY_LT500	1592
/*! perf: block manager read latency histogram (bucket 6) - 500-999ms */
#define	WT_STAT_CONN_PERF_HIST_BMREAD_LATENCY_LT1000	1593
/*! perf: block manager read latency histogram (bucket 7) - 1000ms+ */
#define	WT_STAT_CONN_PERF_HIST_BMREAD_LATENCY_GT1000	1594
/*! perf: block manager read latency histogram total (msecs) */
#define	WT_STAT_CONN_PERF_HIST_BMREAD_LATENCY_TOTAL_MSECS	1595
/*! perf: block manager write latency histogram (bucket 1) - 0-10ms */
#define	WT_STAT_CONN_PERF_HIST_BMWRITE_LATENCY_LT10	1596
/*! perf: block manager write latency histogram (bucket 2) - 10-49ms */
#define	WT_STAT_CONN_PERF_HIST_BMWRITE_LATENCY_LT50	1597
/*! perf: block manager write latency histogram (bucket 3) - 50-99ms */
#define	WT_STAT_CONN_PERF_HIST_BMWRITE_LATENCY_LT100	1598
/*! perf: block manager write latency histogram (bucket 4) - 100-249ms */
#define	WT_STAT_CONN_PERF_HIST_BMWRITE_LATENCY_LT250	1599
/*! perf: block manager write latency histogram (bucket 5) - 250-499ms */
#define	WT_STAT_CONN_PERF_HIST_BMWRITE_LATENCY_LT500	1600
/*! perf: block manager write latency histogram (bucket 6) - 500-999ms */
#define	WT_STAT_CONN_PERF_HIST_BMWRITE_LATENCY_LT1000	1601
/*! perf: block manager write latency histogram (bucket 7) - 1000ms+ */
#define	WT_STAT_CONN_PERF_HIST_BMWRITE_LATENCY_GT1000	1602
/*! perf: block manager write latency histogram total (msecs) */
#define	WT_STAT_CONN_PERF_HIST_BMWRITE_LATENCY_TOTAL_MSECS	1603
/*! perf: disagg block manager read latency histogram (bucket 1) - 50-99us */
#define	WT_STAT_CONN_PERF_HIST_DISAGGBMREAD_LATENCY_LT100	1604
/*!
 * perf: disagg block manager read latency histogram (bucket 2) -
 * 100-249us
 */
#define	WT_STAT_CONN_PERF_HIST_DISAGGBMREAD_LATENCY_LT250	1605
/*!
 * perf: disagg block manager read latency histogram (bucket 3) -
 * 250-499us
 */
#define	WT_STAT_CONN_PERF_HIST_DISAGGBMREAD_LATENCY_LT500	1606
/*!
 * perf: disagg block manager read latency histogram (bucket 4) -
 * 500-999us
 */
#define	WT_STAT_CONN_PERF_HIST_DISAGGBMREAD_LATENCY_LT1000	1607
/*!
 * perf: disagg block manager read latency histogram (bucket 5) -
 * 1000-9999us
 */
#define	WT_STAT_CONN_PERF_HIST_DISAGGBMREAD_LATENCY_LT10000	1608
/*!
 * perf: disagg block manager read latency histogram (bucket 6) -
 * 10000us+
 */
#define	WT_STAT_CONN_PERF_HIST_DISAGGBMREAD_LATENCY_GT10000	1609
/*! perf: disagg block manager read latency histogram total (usecs) */
#define	WT_STAT_CONN_PERF_HIST_DISAGGBMREAD_LATENCY_TOTAL_USECS	1610
/*!
 * perf: disagg block manager write latency histogram (bucket 1) -
 * 50-99us
 */
#define	WT_STAT_CONN_PERF_HIST_DISAGGBMWRITE_LATENCY_LT100	1611
/*!
 * perf: disagg block manager write latency histogram (bucket 2) -
 * 100-249us
 */
#define	WT_STAT_CONN_PERF_HIST_DISAGGBMWRITE_LATENCY_LT250	1612
/*!
 * perf: disagg block manager write latency histogram (bucket 3) -
 * 250-499us
 */
#define	WT_STAT_CONN_PERF_HIST_DISAGGBMWRITE_LATENCY_LT500	1613
/*!
 * perf: disagg block manager write latency histogram (bucket 4) -
 * 500-999us
 */
#define	WT_STAT_CONN_PERF_HIST_DISAGGBMWRITE_LATENCY_LT1000	1614
/*!
 * perf: disagg block manager write latency histogram (bucket 5) -
 * 1000-9999us
 */
#define	WT_STAT_CONN_PERF_HIST_DISAGGBMWRITE_LATENCY_LT10000	1615
/*!
 * perf: disagg block manager write latency histogram (bucket 6) -
 * 10000us+
 */
#define	WT_STAT_CONN_PERF_HIST_DISAGGBMWRITE_LATENCY_GT10000	1616
/*! perf: disagg block manager write latency histogram total (usecs) */
#define	WT_STAT_CONN_PERF_HIST_DISAGGBMWRITE_LATENCY_TOTAL_USECS	1617
/*! perf: file system read latency histogram (bucket 1) - 0-10ms */
#define	WT_STAT_CONN_PERF_HIST_FSREAD_LATENCY_LT10	1618
/*! perf: file system read latency histogram (bucket 2) - 10-49ms */
#define	WT_STAT_CONN_PERF_HIST_FSREAD_LATENCY_LT50	1619
/*! perf: file system read latency histogram (bucket 3) - 50-99ms */
#define	WT_STAT_CONN_PERF_HIST_FSREAD_LATENCY_LT100	1620
/*! perf: file system read latency histogram (bucket 4) - 100-249ms */
#define	WT_STAT_CONN_PERF_HIST_FSREAD_LATENCY_LT250	1621
/*! perf: file system read latency histogram (bucket 5) - 250-499ms */
#define	WT_STAT_CONN_PERF_HIST_FSREAD_LATENCY_LT500	1622
/*! perf: file system read latency histogram (bucket 6) - 500-999ms */
#define	WT_STAT_CONN_PERF_HIST_FSREAD_LATENCY_LT1000	1623
/*! perf: file system read latency histogram (bucket 7) - 1000ms+ */
#define	WT_STAT_CONN_PERF_HIST_FSREAD_LATENCY_GT1000	1624
/*! perf: file system read latency histogram total (msecs) */
#define	WT_STAT_CONN_PERF_HIST_FSREAD_LATENCY_TOTAL_MSECS	1625
/*! perf: file system write latency histogram (bucket 1) - 0-10ms */
#define	WT_STAT_CONN_PERF_HIST_FSWRITE_LATENCY_LT10	1626
/*! perf: file system write latency histogram (bucket 2) - 10-49ms */
#define	WT_STAT_CONN_PERF_HIST_FSWRITE_LATENCY_LT50	1627
/*! perf: file system write latency histogram (bucket 3) - 50-99ms */
#define	WT_STAT_CONN_PERF_HIST_FSWRITE_LATENCY_LT100	1628
/*! perf: file system write latency histogram (bucket 4) - 100-249ms */
#define	WT_STAT_CONN_PERF_HIST_FSWRITE_LATENCY_LT250	1629
/*! perf: file system write latency histogram (bucket 5) - 250-499ms */
#define	WT_STAT_CONN_PERF_HIST_FSWRITE_LATENCY_LT500	1630
/*! perf: file system write latency histogram (bucket 6) - 500-999ms */
#define	WT_STAT_CONN_PERF_HIST_FSWRITE_LATENCY_LT1000	1631
/*! perf: file system write latency histogram (bucket 7) - 1000ms+ */
#define	WT_STAT_CONN_PERF_HIST_FSWRITE_LATENCY_GT1000	1632
/*! perf: file system write latency histogram total (msecs) */
#define	WT_STAT_CONN_PERF_HIST_FSWRITE_LATENCY_TOTAL_MSECS	1633
/*!
 * perf: internal page deltas reconstruct latency histogram (bucket 1) -
 * 0-100us
 */
#define	WT_STAT_CONN_PERF_HIST_INTERNAL_RECONSTRUCT_LATENCY_LT100	1634
/*!
 * perf: internal page deltas reconstruct latency histogram (bucket 2) -
 * 100-249us
 */
#define	WT_STAT_CONN_PERF_HIST_INTERNAL_RECONSTRUCT_LATENCY_LT250	1635
/*!
 * perf: internal page deltas reconstruct latency histogram (bucket 3) -
 * 250-499us
 */
#define	WT_STAT_CONN_PERF_HIST_INTERNAL_RECONSTRUCT_LATENCY_LT500	1636
/*!
 * perf: internal page deltas reconstruct latency histogram (bucket 4) -
 * 500-999us
 */
#define	WT_STAT_CONN_PERF_HIST_INTERNAL_RECONSTRUCT_LATENCY_LT1000	1637
/*!
 * perf: internal page deltas reconstruct latency histogram (bucket 5) -
 * 1000-9999us
 */
#define	WT_STAT_CONN_PERF_HIST_INTERNAL_RECONSTRUCT_LATENCY_LT10000	1638
/*!
 * perf: internal page deltas reconstruct latency histogram (bucket 6) -
 * 10000us+
 */
#define	WT_STAT_CONN_PERF_HIST_INTERNAL_RECONSTRUCT_LATENCY_GT10000	1639
/*! perf: internal page deltas reconstruct latency histogram total (usecs) */
#define	WT_STAT_CONN_PERF_HIST_INTERNAL_RECONSTRUCT_LATENCY_TOTAL_USECS	1640
/*!
 * perf: leaf page deltas reconstruct latency histogram (bucket 1) -
 * 0-100us
 */
#define	WT_STAT_CONN_PERF_HIST_LEAF_RECONSTRUCT_LATENCY_LT100	1641
/*!
 * perf: leaf page deltas reconstruct latency histogram (bucket 2) -
 * 100-249us
 */
#define	WT_STAT_CONN_PERF_HIST_LEAF_RECONSTRUCT_LATENCY_LT250	1642
/*!
 * perf: leaf page deltas reconstruct latency histogram (bucket 3) -
 * 250-499us
 */
#define	WT_STAT_CONN_PERF_HIST_LEAF_RECONSTRUCT_LATENCY_LT500	1643
/*!
 * perf: leaf page deltas reconstruct latency histogram (bucket 4) -
 * 500-999us
 */
#define	WT_STAT_CONN_PERF_HIST_LEAF_RECONSTRUCT_LATENCY_LT1000	1644
/*!
 * perf: leaf page deltas reconstruct latency histogram (bucket 5) -
 * 1000-9999us
 */
#define	WT_STAT_CONN_PERF_HIST_LEAF_RECONSTRUCT_LATENCY_LT10000	1645
/*!
 * perf: leaf page deltas reconstruct latency histogram (bucket 6) -
 * 10000us+
 */
#define	WT_STAT_CONN_PERF_HIST_LEAF_RECONSTRUCT_LATENCY_GT10000	1646
/*! perf: leaf page deltas reconstruct latency histogram total (usecs) */
#define	WT_STAT_CONN_PERF_HIST_LEAF_RECONSTRUCT_LATENCY_TOTAL_USECS	1647
/*! perf: operation read latency histogram (bucket 1) - 0-100us */
#define	WT_STAT_CONN_PERF_HIST_OPREAD_LATENCY_LT100	1648
/*! perf: operation read latency histogram (bucket 2) - 100-249us */
#define	WT_STAT_CONN_PERF_HIST_OPREAD_LATENCY_LT250	1649
/*! perf: operation read latency histogram (bucket 3) - 250-499us */
#define	WT_STAT_CONN_PERF_HIST_OPREAD_LATENCY_LT500	1650
/*! perf: operation read latency histogram (bucket 4) - 500-999us */
#define	WT_STAT_CONN_PERF_HIST_OPREAD_LATENCY_LT1000	1651
/*! perf: operation read latency histogram (bucket 5) - 1000-9999us */
#define	WT_STAT_CONN_PERF_HIST_OPREAD_LATENCY_LT10000	1652
/*! perf: operation read latency histogram (bucket 6) - 10000us+ */
#define	WT_STAT_CONN_PERF_HIST_OPREAD_LATENCY_GT10000	1653
/*! perf: operation read latency histogram total (usecs) */
#define	WT_STAT_CONN_PERF_HIST_OPREAD_LATENCY_TOTAL_USECS	1654
/*! perf: operation write latency histogram (bucket 1) - 0-100us */
#define	WT_STAT_CONN_PERF_HIST_OPWRITE_LATENCY_LT100	1655
/*! perf: operation write latency histogram (bucket 2) - 100-249us */
#define	WT_STAT_CONN_PERF_HIST_OPWRITE_LATENCY_LT250	1656
/*! perf: operation write latency histogram (bucket 3) - 250-499us */
#define	WT_STAT_CONN_PERF_HIST_OPWRITE_LATENCY_LT500	1657
/*! perf: operation write latency histogram (bucket 4) - 500-999us */
#define	WT_STAT_CONN_PERF_HIST_OPWRITE_LATENCY_LT1000	1658
/*! perf: operation write latency histogram (bucket 5) - 1000-9999us */
#define	WT_STAT_CONN_PERF_HIST_OPWRITE_LATENCY_LT10000	1659
/*! perf: operation write latency histogram (bucket 6) - 10000us+ */
#define	WT_STAT_CONN_PERF_HIST_OPWRITE_LATENCY_GT10000	1660
/*! perf: operation write latency histogram total (usecs) */
#define	WT_STAT_CONN_PERF_HIST_OPWRITE_LATENCY_TOTAL_USECS	1661
/*! prefetch: could not perform pre-fetch on internal page */
#define	WT_STAT_CONN_PREFETCH_SKIPPED_INTERNAL_PAGE	1662
/*!
 * prefetch: could not perform pre-fetch on ref without the pre-fetch
 * flag set
 */
#define	WT_STAT_CONN_PREFETCH_SKIPPED_NO_FLAG_SET	1663
/*! prefetch: number of times pre-fetch failed to start */
#define	WT_STAT_CONN_PREFETCH_FAILED_START		1664
/*! prefetch: pre-fetch not repeating for recently pre-fetched ref */
#define	WT_STAT_CONN_PREFETCH_SKIPPED_SAME_REF		1665
/*! prefetch: pre-fetch not triggered after single disk read */
#define	WT_STAT_CONN_PREFETCH_DISK_ONE			1666
/*! prefetch: pre-fetch not triggered as there is no valid dhandle */
#define	WT_STAT_CONN_PREFETCH_SKIPPED_NO_VALID_DHANDLE	1667
/*! prefetch: pre-fetch not triggered by page read */
#define	WT_STAT_CONN_PREFETCH_SKIPPED			1668
/*! prefetch: pre-fetch not triggered due to disk read count */
#define	WT_STAT_CONN_PREFETCH_SKIPPED_DISK_READ_COUNT	1669
/*! prefetch: pre-fetch not triggered due to internal session */
#define	WT_STAT_CONN_PREFETCH_SKIPPED_INTERNAL_SESSION	1670
/*! prefetch: pre-fetch not triggered due to special btree handle */
#define	WT_STAT_CONN_PREFETCH_SKIPPED_SPECIAL_HANDLE	1671
/*! prefetch: pre-fetch page not on disk when reading */
#define	WT_STAT_CONN_PREFETCH_PAGES_FAIL		1672
/*! prefetch: pre-fetch pages queued */
#define	WT_STAT_CONN_PREFETCH_PAGES_QUEUED		1673
/*! prefetch: pre-fetch pages read in background */
#define	WT_STAT_CONN_PREFETCH_PAGES_READ		1674
/*! prefetch: pre-fetch skipped reading in a page due to harmless error */
#define	WT_STAT_CONN_PREFETCH_SKIPPED_ERROR_OK		1675
/*! prefetch: pre-fetch triggered by page read */
#define	WT_STAT_CONN_PREFETCH_ATTEMPTS			1676
/*! reconciliation: VLCS pages explicitly reconciled as empty */
#define	WT_STAT_CONN_REC_VLCS_EMPTIED_PAGES		1677
/*! reconciliation: approximate byte size of timestamps in pages written */
#define	WT_STAT_CONN_REC_TIME_WINDOW_BYTES_TS		1678
/*!
 * reconciliation: approximate byte size of transaction IDs in pages
 * written
 */
#define	WT_STAT_CONN_REC_TIME_WINDOW_BYTES_TXN		1679
/*!
 * reconciliation: average length of delta chain on internal page with
 * deltas
 */
#define	WT_STAT_CONN_REC_AVERAGE_INTERNAL_PAGE_DELTA_CHAIN_LENGTH	1680
/*! reconciliation: average length of delta chain on leaf page with deltas */
#define	WT_STAT_CONN_REC_AVERAGE_LEAF_PAGE_DELTA_CHAIN_LENGTH	1681
/*! reconciliation: empty deltas skipped in disaggregated storage */
#define	WT_STAT_CONN_REC_SKIP_EMPTY_DELTAS		1682
/*! reconciliation: fast-path pages deleted */
#define	WT_STAT_CONN_REC_PAGE_DELETE_FAST		1683
/*! reconciliation: full internal pages written instead of a page delta */
#define	WT_STAT_CONN_REC_PAGE_FULL_IMAGE_INTERNAL	1684
/*! reconciliation: full leaf pages written instead of a page delta */
#define	WT_STAT_CONN_REC_PAGE_FULL_IMAGE_LEAF		1685
/*! reconciliation: internal page deltas written */
#define	WT_STAT_CONN_REC_PAGE_DELTA_INTERNAL		1686
/*! reconciliation: leaf page deltas written */
#define	WT_STAT_CONN_REC_PAGE_DELTA_LEAF		1687
/*! reconciliation: leaf-page overflow keys */
#define	WT_STAT_CONN_REC_OVERFLOW_KEY_LEAF		1688
/*! reconciliation: max deltas seen on internal page during reconciliation */
#define	WT_STAT_CONN_REC_MAX_INTERNAL_PAGE_DELTAS	1689
/*! reconciliation: max deltas seen on leaf page during reconciliation */
#define	WT_STAT_CONN_REC_MAX_LEAF_PAGE_DELTAS		1690
/*! reconciliation: maximum milliseconds spent in a reconciliation call */
#define	WT_STAT_CONN_REC_MAXIMUM_MILLISECONDS		1691
/*!
 * reconciliation: maximum milliseconds spent in building a disk image in
 * a reconciliation
 */
#define	WT_STAT_CONN_REC_MAXIMUM_IMAGE_BUILD_MILLISECONDS	1692
/*!
 * reconciliation: maximum milliseconds spent in moving updates to the
 * history store in a reconciliation
 */
#define	WT_STAT_CONN_REC_MAXIMUM_HS_WRAPUP_MILLISECONDS	1693
/*!
 * reconciliation: number of keys that are garbage collected in the
 * ingest table for disaggregated storage
 */
#define	WT_STAT_CONN_REC_INGEST_GARBAGE_COLLECTION_KEYS	1694
/*! reconciliation: overflow values written */
#define	WT_STAT_CONN_REC_OVERFLOW_VALUE			1695
/*! reconciliation: page reconciliation calls */
#define	WT_STAT_CONN_REC_PAGES				1696
/*! reconciliation: page reconciliation calls for eviction */
#define	WT_STAT_CONN_REC_PAGES_EVICTION			1697
/*! reconciliation: page reconciliation calls for pages between 1 and 10MB */
#define	WT_STAT_CONN_REC_PAGES_SIZE_1MB_TO_10MB		1698
/*!
 * reconciliation: page reconciliation calls for pages between 10 and
 * 100MB
 */
#define	WT_STAT_CONN_REC_PAGES_SIZE_10MB_TO_100MB	1699
/*!
 * reconciliation: page reconciliation calls for pages between 100MB and
 * 1GB
 */
#define	WT_STAT_CONN_REC_PAGES_SIZE_100MB_TO_1GB	1700
/*! reconciliation: page reconciliation calls for pages over 1GB */
#define	WT_STAT_CONN_REC_PAGES_SIZE_1GB_PLUS		1701
/*!
 * reconciliation: page reconciliation calls that resulted in values with
 * prepared transaction metadata
 */
#define	WT_STAT_CONN_REC_PAGES_WITH_PREPARE		1702
/*!
 * reconciliation: page reconciliation calls that resulted in values with
 * timestamps
 */
#define	WT_STAT_CONN_REC_PAGES_WITH_TS			1703
/*!
 * reconciliation: page reconciliation calls that resulted in values with
 * transaction ids
 */
#define	WT_STAT_CONN_REC_PAGES_WITH_TXN			1704
/*! reconciliation: pages deleted */
#define	WT_STAT_CONN_REC_PAGE_DELETE			1705
/*!
 * reconciliation: pages written including an aggregated newest start
 * durable timestamp
 */
#define	WT_STAT_CONN_REC_TIME_AGGR_NEWEST_START_DURABLE_TS	1706
/*!
 * reconciliation: pages written including an aggregated newest stop
 * durable timestamp
 */
#define	WT_STAT_CONN_REC_TIME_AGGR_NEWEST_STOP_DURABLE_TS	1707
/*!
 * reconciliation: pages written including an aggregated newest stop
 * timestamp
 */
#define	WT_STAT_CONN_REC_TIME_AGGR_NEWEST_STOP_TS	1708
/*!
 * reconciliation: pages written including an aggregated newest stop
 * transaction ID
 */
#define	WT_STAT_CONN_REC_TIME_AGGR_NEWEST_STOP_TXN	1709
/*!
 * reconciliation: pages written including an aggregated newest
 * transaction ID
 */
#define	WT_STAT_CONN_REC_TIME_AGGR_NEWEST_TXN		1710
/*!
 * reconciliation: pages written including an aggregated oldest start
 * timestamp
 */
#define	WT_STAT_CONN_REC_TIME_AGGR_OLDEST_START_TS	1711
/*! reconciliation: pages written including an aggregated prepare */
#define	WT_STAT_CONN_REC_TIME_AGGR_PREPARED		1712
/*! reconciliation: pages written including at least one prepare state */
#define	WT_STAT_CONN_REC_TIME_WINDOW_PAGES_PREPARED	1713
/*!
 * reconciliation: pages written including at least one start durable
 * timestamp
 */
#define	WT_STAT_CONN_REC_TIME_WINDOW_PAGES_DURABLE_START_TS	1714
/*! reconciliation: pages written including at least one start timestamp */
#define	WT_STAT_CONN_REC_TIME_WINDOW_PAGES_START_TS	1715
/*!
 * reconciliation: pages written including at least one start transaction
 * ID
 */
#define	WT_STAT_CONN_REC_TIME_WINDOW_PAGES_START_TXN	1716
/*!
 * reconciliation: pages written including at least one stop durable
 * timestamp
 */
#define	WT_STAT_CONN_REC_TIME_WINDOW_PAGES_DURABLE_STOP_TS	1717
/*! reconciliation: pages written including at least one stop timestamp */
#define	WT_STAT_CONN_REC_TIME_WINDOW_PAGES_STOP_TS	1718
/*!
 * reconciliation: pages written including at least one stop transaction
 * ID
 */
#define	WT_STAT_CONN_REC_TIME_WINDOW_PAGES_STOP_TXN	1719
/*! reconciliation: pages written with at least one internal page delta */
#define	WT_STAT_CONN_REC_PAGES_WITH_INTERNAL_DELTAS	1720
/*! reconciliation: pages written with at least one leaf page delta */
#define	WT_STAT_CONN_REC_PAGES_WITH_LEAF_DELTAS		1721
/*! reconciliation: records written including a prepare state */
#define	WT_STAT_CONN_REC_TIME_WINDOW_PREPARED		1722
/*! reconciliation: records written including a start durable timestamp */
#define	WT_STAT_CONN_REC_TIME_WINDOW_DURABLE_START_TS	1723
/*! reconciliation: records written including a start timestamp */
#define	WT_STAT_CONN_REC_TIME_WINDOW_START_TS		1724
/*! reconciliation: records written including a start transaction ID */
#define	WT_STAT_CONN_REC_TIME_WINDOW_START_TXN		1725
/*! reconciliation: records written including a stop durable timestamp */
#define	WT_STAT_CONN_REC_TIME_WINDOW_DURABLE_STOP_TS	1726
/*! reconciliation: records written including a stop timestamp */
#define	WT_STAT_CONN_REC_TIME_WINDOW_STOP_TS		1727
/*! reconciliation: records written including a stop transaction ID */
#define	WT_STAT_CONN_REC_TIME_WINDOW_STOP_TXN		1728
/*! reconciliation: split bytes currently awaiting free */
#define	WT_STAT_CONN_REC_SPLIT_STASHED_BYTES		1729
/*! reconciliation: split objects currently awaiting free */
#define	WT_STAT_CONN_REC_SPLIT_STASHED_OBJECTS		1730
/*! session: attempts to remove a local object and the object is in use */
#define	WT_STAT_CONN_LOCAL_OBJECTS_INUSE		1731
/*! session: flush_tier failed calls */
#define	WT_STAT_CONN_FLUSH_TIER_FAIL			1732
/*! session: flush_tier operation calls */
#define	WT_STAT_CONN_FLUSH_TIER				1733
/*! session: flush_tier tables skipped due to no checkpoint */
#define	WT_STAT_CONN_FLUSH_TIER_SKIPPED			1734
/*! session: flush_tier tables switched */
#define	WT_STAT_CONN_FLUSH_TIER_SWITCHED		1735
/*! session: local objects removed */
#define	WT_STAT_CONN_LOCAL_OBJECTS_REMOVED		1736
/*! session: open session count */
#define	WT_STAT_CONN_SESSION_OPEN			1737
/*! session: session query timestamp calls */
#define	WT_STAT_CONN_SESSION_QUERY_TS			1738
/*! session: table alter failed calls */
#define	WT_STAT_CONN_SESSION_TABLE_ALTER_FAIL		1739
/*! session: table alter successful calls */
#define	WT_STAT_CONN_SESSION_TABLE_ALTER_SUCCESS	1740
/*! session: table alter triggering checkpoint calls */
#define	WT_STAT_CONN_SESSION_TABLE_ALTER_TRIGGER_CHECKPOINT	1741
/*! session: table alter unchanged and skipped */
#define	WT_STAT_CONN_SESSION_TABLE_ALTER_SKIP		1742
/*! session: table compact conflicted with checkpoint */
#define	WT_STAT_CONN_SESSION_TABLE_COMPACT_CONFLICTING_CHECKPOINT	1743
/*! session: table compact dhandle successful calls */
#define	WT_STAT_CONN_SESSION_TABLE_COMPACT_DHANDLE_SUCCESS	1744
/*! session: table compact failed calls */
#define	WT_STAT_CONN_SESSION_TABLE_COMPACT_FAIL		1745
/*! session: table compact failed calls due to cache pressure */
#define	WT_STAT_CONN_SESSION_TABLE_COMPACT_FAIL_CACHE_PRESSURE	1746
/*! session: table compact passes */
#define	WT_STAT_CONN_SESSION_TABLE_COMPACT_PASSES	1747
/*! session: table compact pulled into eviction */
#define	WT_STAT_CONN_SESSION_TABLE_COMPACT_EVICTION	1748
/*! session: table compact running */
#define	WT_STAT_CONN_SESSION_TABLE_COMPACT_RUNNING	1749
/*! session: table compact skipped as process would not reduce file size */
#define	WT_STAT_CONN_SESSION_TABLE_COMPACT_SKIPPED	1750
/*! session: table compact successful calls */
#define	WT_STAT_CONN_SESSION_TABLE_COMPACT_SUCCESS	1751
/*! session: table compact timeout */
#define	WT_STAT_CONN_SESSION_TABLE_COMPACT_TIMEOUT	1752
/*! session: table create failed calls */
#define	WT_STAT_CONN_SESSION_TABLE_CREATE_FAIL		1753
/*! session: table create successful calls */
#define	WT_STAT_CONN_SESSION_TABLE_CREATE_SUCCESS	1754
/*! session: table create with import failed calls */
#define	WT_STAT_CONN_SESSION_TABLE_CREATE_IMPORT_FAIL	1755
/*! session: table create with import repair calls */
#define	WT_STAT_CONN_SESSION_TABLE_CREATE_IMPORT_REPAIR	1756
/*! session: table create with import successful calls */
#define	WT_STAT_CONN_SESSION_TABLE_CREATE_IMPORT_SUCCESS	1757
/*! session: table drop failed calls */
#define	WT_STAT_CONN_SESSION_TABLE_DROP_FAIL		1758
/*! session: table drop successful calls */
#define	WT_STAT_CONN_SESSION_TABLE_DROP_SUCCESS		1759
/*! session: table salvage failed calls */
#define	WT_STAT_CONN_SESSION_TABLE_SALVAGE_FAIL		1760
/*! session: table salvage successful calls */
#define	WT_STAT_CONN_SESSION_TABLE_SALVAGE_SUCCESS	1761
/*! session: table truncate failed calls */
#define	WT_STAT_CONN_SESSION_TABLE_TRUNCATE_FAIL	1762
/*! session: table truncate successful calls */
#define	WT_STAT_CONN_SESSION_TABLE_TRUNCATE_SUCCESS	1763
/*! session: table verify failed calls */
#define	WT_STAT_CONN_SESSION_TABLE_VERIFY_FAIL		1764
/*! session: table verify successful calls */
#define	WT_STAT_CONN_SESSION_TABLE_VERIFY_SUCCESS	1765
/*! session: tiered operations dequeued and processed */
#define	WT_STAT_CONN_TIERED_WORK_UNITS_DEQUEUED		1766
/*! session: tiered operations removed without processing */
#define	WT_STAT_CONN_TIERED_WORK_UNITS_REMOVED		1767
/*! session: tiered operations scheduled */
#define	WT_STAT_CONN_TIERED_WORK_UNITS_CREATED		1768
/*! session: tiered storage local retention time (secs) */
#define	WT_STAT_CONN_TIERED_RETENTION			1769
/*! thread-state: active filesystem fsync calls */
#define	WT_STAT_CONN_THREAD_FSYNC_ACTIVE		1770
/*! thread-state: active filesystem read calls */
#define	WT_STAT_CONN_THREAD_READ_ACTIVE			1771
/*! thread-state: active filesystem write calls */
#define	WT_STAT_CONN_THREAD_WRITE_ACTIVE		1772
/*! thread-yield: application thread operations waiting for cache */
#define	WT_STAT_CONN_APPLICATION_CACHE_OPS		1773
/*!
 * thread-yield: application thread operations waiting for interruptible
 * cache eviction
 */
#define	WT_STAT_CONN_APPLICATION_CACHE_INTERRUPTIBLE_OPS	1774
/*!
 * thread-yield: application thread operations waiting for mandatory
 * cache eviction
 */
#define	WT_STAT_CONN_APPLICATION_CACHE_UNINTERRUPTIBLE_OPS	1775
/*! thread-yield: application thread snapshot refreshed for eviction */
#define	WT_STAT_CONN_APPLICATION_EVICT_SNAPSHOT_REFRESHED	1776
/*! thread-yield: application thread time waiting for cache (usecs) */
#define	WT_STAT_CONN_APPLICATION_CACHE_TIME		1777
/*!
 * thread-yield: application thread time waiting for interruptible cache
 * eviction (usecs)
 */
#define	WT_STAT_CONN_APPLICATION_CACHE_INTERRUPTIBLE_TIME	1778
/*!
 * thread-yield: application thread time waiting for mandatory cache
 * eviction (usecs)
 */
#define	WT_STAT_CONN_APPLICATION_CACHE_UNINTERRUPTIBLE_TIME	1779
/*!
 * thread-yield: connection close blocked waiting for transaction state
 * stabilization
 */
#define	WT_STAT_CONN_TXN_RELEASE_BLOCKED		1780
/*! thread-yield: data handle lock yielded */
#define	WT_STAT_CONN_DHANDLE_LOCK_BLOCKED		1781
/*!
 * thread-yield: get reference for page index and slot time sleeping
 * (usecs)
 */
#define	WT_STAT_CONN_PAGE_INDEX_SLOT_REF_BLOCKED	1782
/*! thread-yield: page access yielded due to prepare state change */
#define	WT_STAT_CONN_PREPARED_TRANSITION_BLOCKED_PAGE	1783
/*! thread-yield: page acquire busy blocked */
#define	WT_STAT_CONN_PAGE_BUSY_BLOCKED			1784
/*! thread-yield: page acquire eviction blocked */
#define	WT_STAT_CONN_PAGE_FORCIBLE_EVICT_BLOCKED	1785
/*! thread-yield: page acquire locked blocked */
#define	WT_STAT_CONN_PAGE_LOCKED_BLOCKED		1786
/*! thread-yield: page acquire read blocked */
#define	WT_STAT_CONN_PAGE_READ_BLOCKED			1787
/*! thread-yield: page acquire time sleeping (usecs) */
#define	WT_STAT_CONN_PAGE_SLEEP				1788
/*!
 * thread-yield: page delete rollback time sleeping for state change
 * (usecs)
 */
#define	WT_STAT_CONN_PAGE_DEL_ROLLBACK_BLOCKED		1789
/*! thread-yield: page reconciliation yielded due to child modification */
#define	WT_STAT_CONN_CHILD_MODIFY_BLOCKED_PAGE		1790
/*! transaction: Number of prepared updates */
#define	WT_STAT_CONN_TXN_PREPARED_UPDATES		1791
/*! transaction: Number of prepared updates committed */
#define	WT_STAT_CONN_TXN_PREPARED_UPDATES_COMMITTED	1792
/*! transaction: Number of prepared updates repeated on the same key */
#define	WT_STAT_CONN_TXN_PREPARED_UPDATES_KEY_REPEATED	1793
/*! transaction: Number of prepared updates rolled back */
#define	WT_STAT_CONN_TXN_PREPARED_UPDATES_ROLLEDBACK	1794
/*!
 * transaction: a reader raced with a prepared transaction commit and
 * skipped an update or updates
 */
#define	WT_STAT_CONN_TXN_READ_RACE_PREPARE_COMMIT	1795
/*! transaction: number of times overflow removed value is read */
#define	WT_STAT_CONN_TXN_READ_OVERFLOW_REMOVE		1796
/*! transaction: oldest pinned transaction ID rolled back for eviction */
#define	WT_STAT_CONN_TXN_ROLLBACK_OLDEST_PINNED		1797
/*! transaction: prepared transactions */
#define	WT_STAT_CONN_TXN_PREPARE			1798
/*! transaction: prepared transactions committed */
#define	WT_STAT_CONN_TXN_PREPARE_COMMIT			1799
/*! transaction: prepared transactions currently active */
#define	WT_STAT_CONN_TXN_PREPARE_ACTIVE			1800
/*! transaction: prepared transactions rolled back */
#define	WT_STAT_CONN_TXN_PREPARE_ROLLBACK		1801
/*! transaction: query timestamp calls */
#define	WT_STAT_CONN_TXN_QUERY_TS			1802
/*! transaction: race to read prepared update retry */
#define	WT_STAT_CONN_TXN_READ_RACE_PREPARE_UPDATE	1803
/*! transaction: rollback to stable calls */
#define	WT_STAT_CONN_TXN_RTS				1804
/*!
 * transaction: rollback to stable history store keys that would have
 * been swept in non-dryrun mode
 */
#define	WT_STAT_CONN_TXN_RTS_SWEEP_HS_KEYS_DRYRUN	1805
/*!
 * transaction: rollback to stable history store records with stop
 * timestamps older than newer records
 */
#define	WT_STAT_CONN_TXN_RTS_HS_STOP_OLDER_THAN_NEWER_START	1806
/*! transaction: rollback to stable inconsistent checkpoint */
#define	WT_STAT_CONN_TXN_RTS_INCONSISTENT_CKPT		1807
/*! transaction: rollback to stable keys removed */
#define	WT_STAT_CONN_TXN_RTS_KEYS_REMOVED		1808
/*! transaction: rollback to stable keys restored */
#define	WT_STAT_CONN_TXN_RTS_KEYS_RESTORED		1809
/*!
 * transaction: rollback to stable keys that would have been removed in
 * non-dryrun mode
 */
#define	WT_STAT_CONN_TXN_RTS_KEYS_REMOVED_DRYRUN	1810
/*!
 * transaction: rollback to stable keys that would have been restored in
 * non-dryrun mode
 */
#define	WT_STAT_CONN_TXN_RTS_KEYS_RESTORED_DRYRUN	1811
/*! transaction: rollback to stable pages visited */
#define	WT_STAT_CONN_TXN_RTS_PAGES_VISITED		1812
/*! transaction: rollback to stable restored tombstones from history store */
#define	WT_STAT_CONN_TXN_RTS_HS_RESTORE_TOMBSTONES	1813
/*! transaction: rollback to stable restored updates from history store */
#define	WT_STAT_CONN_TXN_RTS_HS_RESTORE_UPDATES		1814
/*! transaction: rollback to stable skipping delete rle */
#define	WT_STAT_CONN_TXN_RTS_DELETE_RLE_SKIPPED		1815
/*! transaction: rollback to stable skipping stable rle */
#define	WT_STAT_CONN_TXN_RTS_STABLE_RLE_SKIPPED		1816
/*! transaction: rollback to stable sweeping history store keys */
#define	WT_STAT_CONN_TXN_RTS_SWEEP_HS_KEYS		1817
/*!
 * transaction: rollback to stable tombstones from history store that
 * would have been restored in non-dryrun mode
 */
#define	WT_STAT_CONN_TXN_RTS_HS_RESTORE_TOMBSTONES_DRYRUN	1818
/*! transaction: rollback to stable tree walk skipping pages */
#define	WT_STAT_CONN_TXN_RTS_TREE_WALK_SKIP_PAGES	1819
/*! transaction: rollback to stable updates aborted */
#define	WT_STAT_CONN_TXN_RTS_UPD_ABORTED		1820
/*!
 * transaction: rollback to stable updates from history store that would
 * have been restored in non-dryrun mode
 */
#define	WT_STAT_CONN_TXN_RTS_HS_RESTORE_UPDATES_DRYRUN	1821
/*! transaction: rollback to stable updates removed from history store */
#define	WT_STAT_CONN_TXN_RTS_HS_REMOVED			1822
/*!
 * transaction: rollback to stable updates that would have been aborted
 * in non-dryrun mode
 */
#define	WT_STAT_CONN_TXN_RTS_UPD_ABORTED_DRYRUN		1823
/*!
 * transaction: rollback to stable updates that would have been removed
 * from history store in non-dryrun mode
 */
#define	WT_STAT_CONN_TXN_RTS_HS_REMOVED_DRYRUN		1824
/*! transaction: sessions scanned in each walk of concurrent sessions */
#define	WT_STAT_CONN_TXN_SESSIONS_WALKED		1825
/*! transaction: set timestamp calls */
#define	WT_STAT_CONN_TXN_SET_TS				1826
/*! transaction: set timestamp durable calls */
#define	WT_STAT_CONN_TXN_SET_TS_DURABLE			1827
/*! transaction: set timestamp durable updates */
#define	WT_STAT_CONN_TXN_SET_TS_DURABLE_UPD		1828
/*! transaction: set timestamp force calls */
#define	WT_STAT_CONN_TXN_SET_TS_FORCE			1829
/*!
 * transaction: set timestamp global oldest timestamp set to be more
 * recent than the global stable timestamp
 */
#define	WT_STAT_CONN_TXN_SET_TS_OUT_OF_ORDER		1830
/*! transaction: set timestamp oldest calls */
#define	WT_STAT_CONN_TXN_SET_TS_OLDEST			1831
/*! transaction: set timestamp oldest updates */
#define	WT_STAT_CONN_TXN_SET_TS_OLDEST_UPD		1832
/*! transaction: set timestamp stable calls */
#define	WT_STAT_CONN_TXN_SET_TS_STABLE			1833
/*! transaction: set timestamp stable updates */
#define	WT_STAT_CONN_TXN_SET_TS_STABLE_UPD		1834
/*! transaction: transaction begins */
#define	WT_STAT_CONN_TXN_BEGIN				1835
/*!
 * transaction: transaction checkpoint history store file duration
 * (usecs)
 */
#define	WT_STAT_CONN_TXN_HS_CKPT_DURATION		1836
/*! transaction: transaction range of IDs currently pinned */
#define	WT_STAT_CONN_TXN_PINNED_RANGE			1837
/*! transaction: transaction range of IDs currently pinned by a checkpoint */
#define	WT_STAT_CONN_TXN_PINNED_CHECKPOINT_RANGE	1838
/*! transaction: transaction range of timestamps currently pinned */
#define	WT_STAT_CONN_TXN_PINNED_TIMESTAMP		1839
/*! transaction: transaction range of timestamps pinned by a checkpoint */
#define	WT_STAT_CONN_TXN_PINNED_TIMESTAMP_CHECKPOINT	1840
/*!
 * transaction: transaction range of timestamps pinned by the oldest
 * active read timestamp
 */
#define	WT_STAT_CONN_TXN_PINNED_TIMESTAMP_READER	1841
/*!
 * transaction: transaction range of timestamps pinned by the oldest
 * timestamp
 */
#define	WT_STAT_CONN_TXN_PINNED_TIMESTAMP_OLDEST	1842
/*! transaction: transaction read timestamp of the oldest active reader */
#define	WT_STAT_CONN_TXN_TIMESTAMP_OLDEST_ACTIVE_READ	1843
/*! transaction: transaction rollback to stable currently running */
#define	WT_STAT_CONN_TXN_ROLLBACK_TO_STABLE_RUNNING	1844
/*! transaction: transaction walk of concurrent sessions */
#define	WT_STAT_CONN_TXN_WALK_SESSIONS			1845
/*! transaction: transactions committed */
#define	WT_STAT_CONN_TXN_COMMIT				1846
/*! transaction: transactions rolled back */
#define	WT_STAT_CONN_TXN_ROLLBACK			1847
/*! transaction: update conflicts */
#define	WT_STAT_CONN_TXN_UPDATE_CONFLICT		1848

/*!
 * @}
 * @name Statistics for data sources
 * @anchor statistics_dsrc
 * @{
 */
/*! autocommit: retries for readonly operations */
#define	WT_STAT_DSRC_AUTOCOMMIT_READONLY_RETRY		2000
/*! autocommit: retries for update operations */
#define	WT_STAT_DSRC_AUTOCOMMIT_UPDATE_RETRY		2001
/*! backup: total modified incremental blocks with compressed data */
#define	WT_STAT_DSRC_BACKUP_BLOCKS_COMPRESSED		2002
/*! backup: total modified incremental blocks without compressed data */
#define	WT_STAT_DSRC_BACKUP_BLOCKS_UNCOMPRESSED		2003
/*! block-disagg: Bytes read from the shared history store in SLS */
#define	WT_STAT_DSRC_DISAGG_BLOCK_HS_BYTE_READ		2004
/*! block-disagg: Bytes written to the shared history store in SLS */
#define	WT_STAT_DSRC_DISAGG_BLOCK_HS_BYTE_WRITE		2005
/*! block-disagg: Disaggregated block manager get */
#define	WT_STAT_DSRC_DISAGG_BLOCK_GET			2006
/*!
 * block-disagg: Disaggregated block manager get from the shared history
 * store in SLS
 */
#define	WT_STAT_DSRC_DISAGG_BLOCK_HS_GET		2007
/*! block-disagg: Disaggregated block manager put  */
#define	WT_STAT_DSRC_DISAGG_BLOCK_PUT			2008
/*!
 * block-disagg: Disaggregated block manager put to the shared history
 * store in SLS
 */
#define	WT_STAT_DSRC_DISAGG_BLOCK_HS_PUT		2009
/*! block-manager: allocations requiring file extension */
#define	WT_STAT_DSRC_BLOCK_EXTENSION			2010
/*! block-manager: blocks allocated */
#define	WT_STAT_DSRC_BLOCK_ALLOC			2011
/*! block-manager: blocks freed */
#define	WT_STAT_DSRC_BLOCK_FREE				2012
/*! block-manager: checkpoint size */
#define	WT_STAT_DSRC_BLOCK_CHECKPOINT_SIZE		2013
/*! block-manager: file allocation unit size */
#define	WT_STAT_DSRC_ALLOCATION_SIZE			2014
/*! block-manager: file bytes available for reuse */
#define	WT_STAT_DSRC_BLOCK_REUSE_BYTES			2015
/*! block-manager: file magic number */
#define	WT_STAT_DSRC_BLOCK_MAGIC			2016
/*! block-manager: file major version number */
#define	WT_STAT_DSRC_BLOCK_MAJOR			2017
/*! block-manager: file size in bytes */
#define	WT_STAT_DSRC_BLOCK_SIZE				2018
/*! block-manager: minor version number */
#define	WT_STAT_DSRC_BLOCK_MINOR			2019
/*! btree: btree checkpoint generation */
#define	WT_STAT_DSRC_BTREE_CHECKPOINT_GENERATION	2020
/*! btree: btree clean tree checkpoint expiration time */
#define	WT_STAT_DSRC_BTREE_CLEAN_CHECKPOINT_TIMER	2021
/*! btree: btree compact pages reviewed */
#define	WT_STAT_DSRC_BTREE_COMPACT_PAGES_REVIEWED	2022
/*! btree: btree compact pages rewritten */
#define	WT_STAT_DSRC_BTREE_COMPACT_PAGES_REWRITTEN	2023
/*! btree: btree compact pages skipped */
#define	WT_STAT_DSRC_BTREE_COMPACT_PAGES_SKIPPED	2024
/*! btree: btree expected number of compact bytes rewritten */
#define	WT_STAT_DSRC_BTREE_COMPACT_BYTES_REWRITTEN_EXPECTED	2025
/*! btree: btree expected number of compact pages rewritten */
#define	WT_STAT_DSRC_BTREE_COMPACT_PAGES_REWRITTEN_EXPECTED	2026
/*! btree: btree number of pages reconciled during checkpoint */
#define	WT_STAT_DSRC_BTREE_CHECKPOINT_PAGES_RECONCILED	2027
/*! btree: btree skipped by compaction as process would not reduce size */
#define	WT_STAT_DSRC_BTREE_COMPACT_SKIPPED		2028
/*!
 * btree: column-store fixed-size leaf pages, only reported if tree_walk
 * or all statistics are enabled
 */
#define	WT_STAT_DSRC_BTREE_COLUMN_FIX			2029
/*!
 * btree: column-store fixed-size time windows, only reported if
 * tree_walk or all statistics are enabled
 */
#define	WT_STAT_DSRC_BTREE_COLUMN_TWS			2030
/*!
 * btree: column-store internal pages, only reported if tree_walk or all
 * statistics are enabled
 */
#define	WT_STAT_DSRC_BTREE_COLUMN_INTERNAL		2031
/*!
 * btree: column-store variable-size RLE encoded values, only reported if
 * tree_walk or all statistics are enabled
 */
#define	WT_STAT_DSRC_BTREE_COLUMN_RLE			2032
/*!
 * btree: column-store variable-size deleted values, only reported if
 * tree_walk or all statistics are enabled
 */
#define	WT_STAT_DSRC_BTREE_COLUMN_DELETED		2033
/*!
 * btree: column-store variable-size leaf pages, only reported if
 * tree_walk or all statistics are enabled
 */
#define	WT_STAT_DSRC_BTREE_COLUMN_VARIABLE		2034
/*! btree: fixed-record size */
#define	WT_STAT_DSRC_BTREE_FIXED_LEN			2035
/*! btree: maximum internal page size */
#define	WT_STAT_DSRC_BTREE_MAXINTLPAGE			2036
/*! btree: maximum leaf page key size */
#define	WT_STAT_DSRC_BTREE_MAXLEAFKEY			2037
/*! btree: maximum leaf page size */
#define	WT_STAT_DSRC_BTREE_MAXLEAFPAGE			2038
/*! btree: maximum leaf page value size */
#define	WT_STAT_DSRC_BTREE_MAXLEAFVALUE			2039
/*! btree: maximum tree depth */
#define	WT_STAT_DSRC_BTREE_MAXIMUM_DEPTH		2040
/*!
 * btree: number of key/value pairs, only reported if tree_walk or all
 * statistics are enabled
 */
#define	WT_STAT_DSRC_BTREE_ENTRIES			2041
/*!
 * btree: overflow pages, only reported if tree_walk or all statistics
 * are enabled
 */
#define	WT_STAT_DSRC_BTREE_OVERFLOW			2042
/*!
 * btree: row-store empty values, only reported if tree_walk or all
 * statistics are enabled
 */
#define	WT_STAT_DSRC_BTREE_ROW_EMPTY_VALUES		2043
/*!
 * btree: row-store internal pages, only reported if tree_walk or all
 * statistics are enabled
 */
#define	WT_STAT_DSRC_BTREE_ROW_INTERNAL			2044
/*!
 * btree: row-store leaf pages, only reported if tree_walk or all
 * statistics are enabled
 */
#define	WT_STAT_DSRC_BTREE_ROW_LEAF			2045
/*! cache: bytes currently in the cache */
#define	WT_STAT_DSRC_CACHE_BYTES_INUSE			2046
/*! cache: bytes dirty in the cache cumulative */
#define	WT_STAT_DSRC_CACHE_BYTES_DIRTY_TOTAL		2047
/*! cache: bytes read into cache */
#define	WT_STAT_DSRC_CACHE_BYTES_READ			2048
/*! cache: bytes written from cache */
#define	WT_STAT_DSRC_CACHE_BYTES_WRITE			2049
/*! cache: checkpoint blocked page eviction */
#define	WT_STAT_DSRC_CACHE_EVICTION_BLOCKED_CHECKPOINT	2050
/*!
 * cache: checkpoint of history store file blocked non-history store page
 * eviction
 */
#define	WT_STAT_DSRC_CACHE_EVICTION_BLOCKED_CHECKPOINT_HS	2051
/*! cache: data source pages selected for eviction unable to be evicted */
#define	WT_STAT_DSRC_EVICTION_FAIL			2052
/*! cache: dirty internal page cannot be evicted in disaggregated storage */
#define	WT_STAT_DSRC_CACHE_EVICTION_BLOCKED_DISAGG_DIRTY_INTERNAL_PAGE	2053
/*!
 * cache: eviction gave up due to detecting a disk value without a
 * timestamp behind the last update on the chain
 */
#define	WT_STAT_DSRC_CACHE_EVICTION_BLOCKED_NO_TS_CHECKPOINT_RACE_1	2054
/*!
 * cache: eviction gave up due to detecting a tombstone without a
 * timestamp ahead of the selected on disk update
 */
#define	WT_STAT_DSRC_CACHE_EVICTION_BLOCKED_NO_TS_CHECKPOINT_RACE_2	2055
/*!
 * cache: eviction gave up due to detecting a tombstone without a
 * timestamp ahead of the selected on disk update after validating the
 * update chain
 */
#define	WT_STAT_DSRC_CACHE_EVICTION_BLOCKED_NO_TS_CHECKPOINT_RACE_3	2056
/*!
 * cache: eviction gave up due to detecting update chain entries without
 * timestamps after the selected on disk update
 */
#define	WT_STAT_DSRC_CACHE_EVICTION_BLOCKED_NO_TS_CHECKPOINT_RACE_4	2057
/*!
 * cache: eviction gave up due to needing to remove a record from the
 * history store but checkpoint is running
 */
#define	WT_STAT_DSRC_CACHE_EVICTION_BLOCKED_REMOVE_HS_RACE_WITH_CHECKPOINT	2058
/*! cache: eviction gave up due to no progress being made */
#define	WT_STAT_DSRC_CACHE_EVICTION_BLOCKED_NO_PROGRESS	2059
/*! cache: eviction walk passes of a file */
#define	WT_STAT_DSRC_EVICTION_WALK_PASSES		2060
/*! cache: eviction walk target pages histogram - 0-9 */
#define	WT_STAT_DSRC_CACHE_EVICTION_TARGET_PAGE_LT10	2061
/*! cache: eviction walk target pages histogram - 10-31 */
#define	WT_STAT_DSRC_CACHE_EVICTION_TARGET_PAGE_LT32	2062
/*! cache: eviction walk target pages histogram - 128 and higher */
#define	WT_STAT_DSRC_CACHE_EVICTION_TARGET_PAGE_GE128	2063
/*! cache: eviction walk target pages histogram - 32-63 */
#define	WT_STAT_DSRC_CACHE_EVICTION_TARGET_PAGE_LT64	2064
/*! cache: eviction walk target pages histogram - 64-128 */
#define	WT_STAT_DSRC_CACHE_EVICTION_TARGET_PAGE_LT128	2065
/*!
 * cache: eviction walk target pages reduced due to history store cache
 * pressure
 */
#define	WT_STAT_DSRC_CACHE_EVICTION_TARGET_PAGE_REDUCED	2066
/*! cache: hazard pointer blocked page eviction */
#define	WT_STAT_DSRC_CACHE_EVICTION_BLOCKED_HAZARD	2067
/*! cache: history store table insert calls */
#define	WT_STAT_DSRC_CACHE_HS_INSERT			2068
/*! cache: history store table insert calls that returned restart */
#define	WT_STAT_DSRC_CACHE_HS_INSERT_RESTART		2069
/*! cache: history store table reads */
#define	WT_STAT_DSRC_CACHE_HS_READ			2070
/*! cache: history store table reads missed */
#define	WT_STAT_DSRC_CACHE_HS_READ_MISS			2071
/*! cache: history store table reads requiring squashed modifies */
#define	WT_STAT_DSRC_CACHE_HS_READ_SQUASH		2072
/*!
 * cache: history store table resolved updates without timestamps that
 * lose their durable timestamp
 */
#define	WT_STAT_DSRC_CACHE_HS_ORDER_LOSE_DURABLE_TIMESTAMP	2073
/*!
 * cache: history store table truncation by rollback to stable to remove
 * an unstable update
 */
#define	WT_STAT_DSRC_CACHE_HS_KEY_TRUNCATE_RTS_UNSTABLE	2074
/*!
 * cache: history store table truncation by rollback to stable to remove
 * an update
 */
#define	WT_STAT_DSRC_CACHE_HS_KEY_TRUNCATE_RTS		2075
/*!
 * cache: history store table truncation to remove all the keys of a
 * btree
 */
#define	WT_STAT_DSRC_CACHE_HS_BTREE_TRUNCATE		2076
/*! cache: history store table truncation to remove an update */
#define	WT_STAT_DSRC_CACHE_HS_KEY_TRUNCATE		2077
/*!
 * cache: history store table truncation to remove range of updates due
 * to an update without a timestamp on data page
 */
#define	WT_STAT_DSRC_CACHE_HS_ORDER_REMOVE		2078
/*!
 * cache: history store table truncation to remove range of updates due
 * to key being removed from the data page during reconciliation
 */
#define	WT_STAT_DSRC_CACHE_HS_KEY_TRUNCATE_ONPAGE_REMOVAL	2079
/*!
 * cache: history store table truncations that would have happened in
 * non-dryrun mode
 */
#define	WT_STAT_DSRC_CACHE_HS_BTREE_TRUNCATE_DRYRUN	2080
/*!
 * cache: history store table truncations to remove an unstable update
 * that would have happened in non-dryrun mode
 */
#define	WT_STAT_DSRC_CACHE_HS_KEY_TRUNCATE_RTS_UNSTABLE_DRYRUN	2081
/*!
 * cache: history store table truncations to remove an update that would
 * have happened in non-dryrun mode
 */
#define	WT_STAT_DSRC_CACHE_HS_KEY_TRUNCATE_RTS_DRYRUN	2082
/*!
 * cache: history store table updates without timestamps fixed up by
 * reinserting with the fixed timestamp
 */
#define	WT_STAT_DSRC_CACHE_HS_ORDER_REINSERT		2083
/*! cache: history store table writes requiring squashed modifies */
#define	WT_STAT_DSRC_CACHE_HS_WRITE_SQUASH		2084
/*! cache: in-memory page passed criteria to be split */
#define	WT_STAT_DSRC_CACHE_INMEM_SPLITTABLE		2085
/*! cache: in-memory page splits */
#define	WT_STAT_DSRC_CACHE_INMEM_SPLIT			2086
/*! cache: internal page split blocked its eviction */
#define	WT_STAT_DSRC_CACHE_EVICTION_BLOCKED_INTERNAL_PAGE_SPLIT	2087
/*! cache: internal pages evicted */
#define	WT_STAT_DSRC_CACHE_EVICTION_INTERNAL		2088
/*! cache: internal pages split during eviction */
#define	WT_STAT_DSRC_CACHE_EVICTION_SPLIT_INTERNAL	2089
/*! cache: leaf pages split during eviction */
#define	WT_STAT_DSRC_CACHE_EVICTION_SPLIT_LEAF		2090
/*!
 * cache: locate a random in-mem ref by examining all entries on the root
 * page
 */
#define	WT_STAT_DSRC_CACHE_EVICTION_RANDOM_SAMPLE_INMEM_ROOT	2091
/*! cache: modified pages evicted */
#define	WT_STAT_DSRC_CACHE_EVICTION_DIRTY		2092
/*! cache: multi-block reconciliation blocked whilst checkpoint is running */
#define	WT_STAT_DSRC_CACHE_EVICTION_BLOCKED_MULTI_BLOCK_RECONCILIATION_DURING_CHECKPOINT	2093
/*! cache: number of internal pages read that had deltas attached */
#define	WT_STAT_DSRC_CACHE_READ_INTERNAL_DELTA		2094
/*! cache: number of leaf pages flattened that had deltas attached */
#define	WT_STAT_DSRC_CACHE_READ_FLATTEN_LEAF_DELTA	2095
/*!
 * cache: number of leaf pages not flattened that had deltas attached due
 * to failure
 */
#define	WT_STAT_DSRC_CACHE_READ_FLATTEN_LEAF_DELTA_FAIL	2096
/*! cache: number of leaf pages read that had deltas attached */
#define	WT_STAT_DSRC_CACHE_READ_LEAF_DELTA		2097
/*!
 * cache: overflow keys on a multiblock row-store page blocked its
 * eviction
 */
#define	WT_STAT_DSRC_CACHE_EVICTION_BLOCKED_OVERFLOW_KEYS	2098
/*! cache: overflow pages read into cache */
#define	WT_STAT_DSRC_CACHE_READ_OVERFLOW		2099
/*! cache: page eviction blocked due to materialization frontier */
#define	WT_STAT_DSRC_CACHE_EVICTION_BLOCKED_MATERIALIZATION	2100
/*!
 * cache: page eviction blocked in disaggregated storage as it can only
 * be written by the next checkpoint
 */
#define	WT_STAT_DSRC_CACHE_EVICTION_BLOCKED_DISAGG_NEXT_CHECKPOINT	2101
/*! cache: page split during eviction deepened the tree */
#define	WT_STAT_DSRC_CACHE_EVICTION_DEEPEN		2102
/*! cache: page written requiring history store records */
#define	WT_STAT_DSRC_CACHE_WRITE_HS			2103
/*! cache: pages dirtied due to obsolete time window by eviction */
#define	WT_STAT_DSRC_CACHE_EVICTION_DIRTY_OBSOLETE_TW	2104
/*! cache: pages evicted ahead of the page materialization frontier */
#define	WT_STAT_DSRC_CACHE_EVICTION_AHEAD_OF_LAST_MATERIALIZED_LSN	2105
/*! cache: pages read into cache */
#define	WT_STAT_DSRC_CACHE_READ				2106
/*! cache: pages read into cache after truncate */
#define	WT_STAT_DSRC_CACHE_READ_DELETED			2107
/*! cache: pages read into cache after truncate in prepare state */
#define	WT_STAT_DSRC_CACHE_READ_DELETED_PREPARED	2108
/*! cache: pages read into cache by checkpoint */
#define	WT_STAT_DSRC_CACHE_READ_CHECKPOINT		2109
/*! cache: pages requested from the cache */
#define	WT_STAT_DSRC_CACHE_PAGES_REQUESTED		2110
/*! cache: pages requested from the cache due to pre-fetch */
#define	WT_STAT_DSRC_CACHE_PAGES_PREFETCH		2111
/*! cache: pages seen by eviction walk */
#define	WT_STAT_DSRC_CACHE_EVICTION_PAGES_SEEN		2112
/*! cache: pages written from cache */
#define	WT_STAT_DSRC_CACHE_WRITE			2113
/*! cache: pages written requiring in-memory restoration */
#define	WT_STAT_DSRC_CACHE_WRITE_RESTORE		2114
/*!
 * cache: precise checkpoint caused an eviction to be skipped because any
 * dirty content needs to remain in cache
 */
#define	WT_STAT_DSRC_CACHE_EVICTION_BLOCKED_CHECKPOINT_PRECISE	2115
/*!
 * cache: realizing in-memory split after reconciliation failed due to
 * internal lock busy
 */
#define	WT_STAT_DSRC_CACHE_EVICT_SPLIT_FAILED_LOCK	2116
/*! cache: recent modification of a page blocked its eviction */
#define	WT_STAT_DSRC_CACHE_EVICTION_BLOCKED_RECENTLY_MODIFIED	2117
/*! cache: reconciled pages scrubbed and added back to the cache clean */
#define	WT_STAT_DSRC_CACHE_SCRUB_RESTORE		2118
/*! cache: reverse splits performed */
#define	WT_STAT_DSRC_CACHE_REVERSE_SPLITS		2119
/*!
 * cache: reverse splits skipped because of VLCS namespace gap
 * restrictions
 */
#define	WT_STAT_DSRC_CACHE_REVERSE_SPLITS_SKIPPED_VLCS	2120
/*! cache: size of delta updates reconstructed on the base page */
#define	WT_STAT_DSRC_CACHE_READ_DELTA_UPDATES		2121
/*! cache: size of tombstones restored when reading a page */
#define	WT_STAT_DSRC_CACHE_READ_RESTORED_TOMBSTONE_BYTES	2122
/*! cache: the number of times full update inserted to history store */
#define	WT_STAT_DSRC_CACHE_HS_INSERT_FULL_UPDATE	2123
/*! cache: the number of times reverse modify inserted to history store */
#define	WT_STAT_DSRC_CACHE_HS_INSERT_REVERSE_MODIFY	2124
/*! cache: tracked dirty bytes in the cache */
#define	WT_STAT_DSRC_CACHE_BYTES_DIRTY			2125
/*! cache: tracked dirty internal page bytes in the cache */
#define	WT_STAT_DSRC_CACHE_BYTES_DIRTY_INTERNAL		2126
/*! cache: tracked dirty leaf page bytes in the cache */
#define	WT_STAT_DSRC_CACHE_BYTES_DIRTY_LEAF		2127
/*! cache: uncommitted truncate blocked page eviction */
#define	WT_STAT_DSRC_CACHE_EVICTION_BLOCKED_UNCOMMITTED_TRUNCATE	2128
/*! cache: unmodified pages evicted */
#define	WT_STAT_DSRC_CACHE_EVICTION_CLEAN		2129
/*!
 * cache_walk: Average difference between current eviction generation
 * when the page was last considered, only reported if cache_walk or all
 * statistics are enabled
 */
#define	WT_STAT_DSRC_CACHE_STATE_GEN_AVG_GAP		2130
/*!
 * cache_walk: Average on-disk page image size seen, only reported if
 * cache_walk or all statistics are enabled
 */
#define	WT_STAT_DSRC_CACHE_STATE_AVG_WRITTEN_SIZE	2131
/*!
 * cache_walk: Average time in cache for pages that have been visited by
 * the eviction server, only reported if cache_walk or all statistics are
 * enabled
 */
#define	WT_STAT_DSRC_CACHE_STATE_AVG_VISITED_AGE	2132
/*!
 * cache_walk: Average time in cache for pages that have not been visited
 * by the eviction server, only reported if cache_walk or all statistics
 * are enabled
 */
#define	WT_STAT_DSRC_CACHE_STATE_AVG_UNVISITED_AGE	2133
/*!
 * cache_walk: Clean pages currently in cache, only reported if
 * cache_walk or all statistics are enabled
 */
#define	WT_STAT_DSRC_CACHE_STATE_PAGES_CLEAN		2134
/*!
 * cache_walk: Current eviction generation, only reported if cache_walk
 * or all statistics are enabled
 */
#define	WT_STAT_DSRC_CACHE_STATE_GEN_CURRENT		2135
/*!
 * cache_walk: Dirty pages currently in cache, only reported if
 * cache_walk or all statistics are enabled
 */
#define	WT_STAT_DSRC_CACHE_STATE_PAGES_DIRTY		2136
/*!
 * cache_walk: Entries in the root page, only reported if cache_walk or
 * all statistics are enabled
 */
#define	WT_STAT_DSRC_CACHE_STATE_ROOT_ENTRIES		2137
/*!
 * cache_walk: Internal pages currently in cache, only reported if
 * cache_walk or all statistics are enabled
 */
#define	WT_STAT_DSRC_CACHE_STATE_PAGES_INTERNAL		2138
/*!
 * cache_walk: Leaf pages currently in cache, only reported if cache_walk
 * or all statistics are enabled
 */
#define	WT_STAT_DSRC_CACHE_STATE_PAGES_LEAF		2139
/*!
 * cache_walk: Maximum difference between current eviction generation
 * when the page was last considered, only reported if cache_walk or all
 * statistics are enabled
 */
#define	WT_STAT_DSRC_CACHE_STATE_GEN_MAX_GAP		2140
/*!
 * cache_walk: Maximum page size seen, only reported if cache_walk or all
 * statistics are enabled
 */
#define	WT_STAT_DSRC_CACHE_STATE_MAX_PAGESIZE		2141
/*!
 * cache_walk: Minimum on-disk page image size seen, only reported if
 * cache_walk or all statistics are enabled
 */
#define	WT_STAT_DSRC_CACHE_STATE_MIN_WRITTEN_SIZE	2142
/*!
 * cache_walk: Number of pages never visited by eviction server, only
 * reported if cache_walk or all statistics are enabled
 */
#define	WT_STAT_DSRC_CACHE_STATE_UNVISITED_COUNT	2143
/*!
 * cache_walk: On-disk page image sizes smaller than a single allocation
 * unit, only reported if cache_walk or all statistics are enabled
 */
#define	WT_STAT_DSRC_CACHE_STATE_SMALLER_ALLOC_SIZE	2144
/*!
 * cache_walk: Pages created in memory and never written, only reported
 * if cache_walk or all statistics are enabled
 */
#define	WT_STAT_DSRC_CACHE_STATE_MEMORY			2145
/*!
 * cache_walk: Pages currently queued for eviction, only reported if
 * cache_walk or all statistics are enabled
 */
#define	WT_STAT_DSRC_CACHE_STATE_QUEUED			2146
/*!
 * cache_walk: Pages that could not be queued for eviction, only reported
 * if cache_walk or all statistics are enabled
 */
#define	WT_STAT_DSRC_CACHE_STATE_NOT_QUEUEABLE		2147
/*!
 * cache_walk: Refs skipped during cache traversal, only reported if
 * cache_walk or all statistics are enabled
 */
#define	WT_STAT_DSRC_CACHE_STATE_REFS_SKIPPED		2148
/*!
 * cache_walk: Size of the root page, only reported if cache_walk or all
 * statistics are enabled
 */
#define	WT_STAT_DSRC_CACHE_STATE_ROOT_SIZE		2149
/*!
 * cache_walk: Total number of pages currently in cache, only reported if
 * cache_walk or all statistics are enabled
 */
#define	WT_STAT_DSRC_CACHE_STATE_PAGES			2150
/*! checkpoint: checkpoint has acquired a snapshot for its transaction */
#define	WT_STAT_DSRC_CHECKPOINT_SNAPSHOT_ACQUIRED	2151
/*! checkpoint: pages added for eviction during checkpoint cleanup */
#define	WT_STAT_DSRC_CHECKPOINT_CLEANUP_PAGES_EVICT	2152
/*!
 * checkpoint: pages dirtied due to obsolete time window by checkpoint
 * cleanup
 */
#define	WT_STAT_DSRC_CHECKPOINT_CLEANUP_PAGES_OBSOLETE_TW	2153
/*!
 * checkpoint: pages read into cache during checkpoint cleanup
 * (reclaim_space)
 */
#define	WT_STAT_DSRC_CHECKPOINT_CLEANUP_PAGES_READ_RECLAIM_SPACE	2154
/*!
 * checkpoint: pages read into cache during checkpoint cleanup due to
 * obsolete time window
 */
#define	WT_STAT_DSRC_CHECKPOINT_CLEANUP_PAGES_READ_OBSOLETE_TW	2155
/*! checkpoint: pages removed during checkpoint cleanup */
#define	WT_STAT_DSRC_CHECKPOINT_CLEANUP_PAGES_REMOVED	2156
/*! checkpoint: pages skipped during checkpoint cleanup tree walk */
#define	WT_STAT_DSRC_CHECKPOINT_CLEANUP_PAGES_WALK_SKIPPED	2157
/*! checkpoint: pages visited during checkpoint cleanup */
#define	WT_STAT_DSRC_CHECKPOINT_CLEANUP_PAGES_VISITED	2158
/*!
 * compression: compressed page maximum internal page size prior to
 * compression
 */
#define	WT_STAT_DSRC_COMPRESS_PRECOMP_INTL_MAX_PAGE_SIZE	2159
/*!
 * compression: compressed page maximum leaf page size prior to
 * compression
 */
#define	WT_STAT_DSRC_COMPRESS_PRECOMP_LEAF_MAX_PAGE_SIZE	2160
/*! compression: page written to disk failed to compress */
#define	WT_STAT_DSRC_COMPRESS_WRITE_FAIL		2161
/*! compression: page written to disk was too small to compress */
#define	WT_STAT_DSRC_COMPRESS_WRITE_TOO_SMALL		2162
/*! compression: pages read from disk */
#define	WT_STAT_DSRC_COMPRESS_READ			2163
/*!
 * compression: pages read from disk with compression ratio greater than
 * 64
 */
#define	WT_STAT_DSRC_COMPRESS_READ_RATIO_HIST_MAX	2164
/*!
 * compression: pages read from disk with compression ratio smaller than
 * 2
 */
#define	WT_STAT_DSRC_COMPRESS_READ_RATIO_HIST_2		2165
/*!
 * compression: pages read from disk with compression ratio smaller than
 * 4
 */
#define	WT_STAT_DSRC_COMPRESS_READ_RATIO_HIST_4		2166
/*!
 * compression: pages read from disk with compression ratio smaller than
 * 8
 */
#define	WT_STAT_DSRC_COMPRESS_READ_RATIO_HIST_8		2167
/*!
 * compression: pages read from disk with compression ratio smaller than
 * 16
 */
#define	WT_STAT_DSRC_COMPRESS_READ_RATIO_HIST_16	2168
/*!
 * compression: pages read from disk with compression ratio smaller than
 * 32
 */
#define	WT_STAT_DSRC_COMPRESS_READ_RATIO_HIST_32	2169
/*!
 * compression: pages read from disk with compression ratio smaller than
 * 64
 */
#define	WT_STAT_DSRC_COMPRESS_READ_RATIO_HIST_64	2170
/*! compression: pages written to disk */
#define	WT_STAT_DSRC_COMPRESS_WRITE			2171
/*!
 * compression: pages written to disk with compression ratio greater than
 * 64
 */
#define	WT_STAT_DSRC_COMPRESS_WRITE_RATIO_HIST_MAX	2172
/*!
 * compression: pages written to disk with compression ratio smaller than
 * 2
 */
#define	WT_STAT_DSRC_COMPRESS_WRITE_RATIO_HIST_2	2173
/*!
 * compression: pages written to disk with compression ratio smaller than
 * 4
 */
#define	WT_STAT_DSRC_COMPRESS_WRITE_RATIO_HIST_4	2174
/*!
 * compression: pages written to disk with compression ratio smaller than
 * 8
 */
#define	WT_STAT_DSRC_COMPRESS_WRITE_RATIO_HIST_8	2175
/*!
 * compression: pages written to disk with compression ratio smaller than
 * 16
 */
#define	WT_STAT_DSRC_COMPRESS_WRITE_RATIO_HIST_16	2176
/*!
 * compression: pages written to disk with compression ratio smaller than
 * 32
 */
#define	WT_STAT_DSRC_COMPRESS_WRITE_RATIO_HIST_32	2177
/*!
 * compression: pages written to disk with compression ratio smaller than
 * 64
 */
#define	WT_STAT_DSRC_COMPRESS_WRITE_RATIO_HIST_64	2178
/*! cursor: Total number of deleted pages skipped during tree walk */
#define	WT_STAT_DSRC_CURSOR_TREE_WALK_DEL_PAGE_SKIP	2179
/*! cursor: Total number of entries skipped by cursor next calls */
#define	WT_STAT_DSRC_CURSOR_NEXT_SKIP_TOTAL		2180
/*! cursor: Total number of entries skipped by cursor prev calls */
#define	WT_STAT_DSRC_CURSOR_PREV_SKIP_TOTAL		2181
/*!
 * cursor: Total number of entries skipped to position the history store
 * cursor
 */
#define	WT_STAT_DSRC_CURSOR_SKIP_HS_CUR_POSITION	2182
/*!
 * cursor: Total number of in-memory deleted pages skipped during tree
 * walk
 */
#define	WT_STAT_DSRC_CURSOR_TREE_WALK_INMEM_DEL_PAGE_SKIP	2183
/*! cursor: Total number of on-disk deleted pages skipped during tree walk */
#define	WT_STAT_DSRC_CURSOR_TREE_WALK_ONDISK_DEL_PAGE_SKIP	2184
/*!
 * cursor: Total number of times a search near has exited due to prefix
 * config
 */
#define	WT_STAT_DSRC_CURSOR_SEARCH_NEAR_PREFIX_FAST_PATHS	2185
/*!
 * cursor: Total number of times cursor fails to temporarily release
 * pinned page to encourage eviction of hot or large page
 */
#define	WT_STAT_DSRC_CURSOR_REPOSITION_FAILED		2186
/*!
 * cursor: Total number of times cursor temporarily releases pinned page
 * to encourage eviction of hot or large page
 */
#define	WT_STAT_DSRC_CURSOR_REPOSITION			2187
/*! cursor: bulk loaded cursor insert calls */
#define	WT_STAT_DSRC_CURSOR_INSERT_BULK			2188
/*! cursor: cache cursors reuse count */
#define	WT_STAT_DSRC_CURSOR_REOPEN			2189
/*! cursor: close calls that result in cache */
#define	WT_STAT_DSRC_CURSOR_CACHE			2190
/*! cursor: create calls */
#define	WT_STAT_DSRC_CURSOR_CREATE			2191
/*! cursor: cursor bound calls that return an error */
#define	WT_STAT_DSRC_CURSOR_BOUND_ERROR			2192
/*! cursor: cursor bounds cleared from reset */
#define	WT_STAT_DSRC_CURSOR_BOUNDS_RESET		2193
/*! cursor: cursor bounds comparisons performed */
#define	WT_STAT_DSRC_CURSOR_BOUNDS_COMPARISONS		2194
/*! cursor: cursor bounds next called on an unpositioned cursor */
#define	WT_STAT_DSRC_CURSOR_BOUNDS_NEXT_UNPOSITIONED	2195
/*! cursor: cursor bounds next early exit */
#define	WT_STAT_DSRC_CURSOR_BOUNDS_NEXT_EARLY_EXIT	2196
/*! cursor: cursor bounds prev called on an unpositioned cursor */
#define	WT_STAT_DSRC_CURSOR_BOUNDS_PREV_UNPOSITIONED	2197
/*! cursor: cursor bounds prev early exit */
#define	WT_STAT_DSRC_CURSOR_BOUNDS_PREV_EARLY_EXIT	2198
/*! cursor: cursor bounds search early exit */
#define	WT_STAT_DSRC_CURSOR_BOUNDS_SEARCH_EARLY_EXIT	2199
/*! cursor: cursor bounds search near call repositioned cursor */
#define	WT_STAT_DSRC_CURSOR_BOUNDS_SEARCH_NEAR_REPOSITIONED_CURSOR	2200
/*! cursor: cursor cache calls that return an error */
#define	WT_STAT_DSRC_CURSOR_CACHE_ERROR			2201
/*! cursor: cursor close calls that return an error */
#define	WT_STAT_DSRC_CURSOR_CLOSE_ERROR			2202
/*! cursor: cursor compare calls that return an error */
#define	WT_STAT_DSRC_CURSOR_COMPARE_ERROR		2203
/*! cursor: cursor equals calls that return an error */
#define	WT_STAT_DSRC_CURSOR_EQUALS_ERROR		2204
/*! cursor: cursor get key calls that return an error */
#define	WT_STAT_DSRC_CURSOR_GET_KEY_ERROR		2205
/*! cursor: cursor get value calls that return an error */
#define	WT_STAT_DSRC_CURSOR_GET_VALUE_ERROR		2206
/*! cursor: cursor insert calls that return an error */
#define	WT_STAT_DSRC_CURSOR_INSERT_ERROR		2207
/*! cursor: cursor insert check calls that return an error */
#define	WT_STAT_DSRC_CURSOR_INSERT_CHECK_ERROR		2208
/*! cursor: cursor largest key calls that return an error */
#define	WT_STAT_DSRC_CURSOR_LARGEST_KEY_ERROR		2209
/*! cursor: cursor modify calls that return an error */
#define	WT_STAT_DSRC_CURSOR_MODIFY_ERROR		2210
/*! cursor: cursor next calls that return an error */
#define	WT_STAT_DSRC_CURSOR_NEXT_ERROR			2211
/*!
 * cursor: cursor next calls that skip due to a globally visible history
 * store tombstone
 */
#define	WT_STAT_DSRC_CURSOR_NEXT_HS_TOMBSTONE		2212
/*!
 * cursor: cursor next calls that skip greater than 1 and fewer than 100
 * entries
 */
#define	WT_STAT_DSRC_CURSOR_NEXT_SKIP_LT_100		2213
/*!
 * cursor: cursor next calls that skip greater than or equal to 100
 * entries
 */
#define	WT_STAT_DSRC_CURSOR_NEXT_SKIP_GE_100		2214
/*! cursor: cursor next random calls that return an error */
#define	WT_STAT_DSRC_CURSOR_NEXT_RANDOM_ERROR		2215
/*! cursor: cursor prev calls that return an error */
#define	WT_STAT_DSRC_CURSOR_PREV_ERROR			2216
/*!
 * cursor: cursor prev calls that skip due to a globally visible history
 * store tombstone
 */
#define	WT_STAT_DSRC_CURSOR_PREV_HS_TOMBSTONE		2217
/*!
 * cursor: cursor prev calls that skip greater than or equal to 100
 * entries
 */
#define	WT_STAT_DSRC_CURSOR_PREV_SKIP_GE_100		2218
/*! cursor: cursor prev calls that skip less than 100 entries */
#define	WT_STAT_DSRC_CURSOR_PREV_SKIP_LT_100		2219
/*! cursor: cursor reconfigure calls that return an error */
#define	WT_STAT_DSRC_CURSOR_RECONFIGURE_ERROR		2220
/*! cursor: cursor remove calls that return an error */
#define	WT_STAT_DSRC_CURSOR_REMOVE_ERROR		2221
/*! cursor: cursor reopen calls that return an error */
#define	WT_STAT_DSRC_CURSOR_REOPEN_ERROR		2222
/*! cursor: cursor reserve calls that return an error */
#define	WT_STAT_DSRC_CURSOR_RESERVE_ERROR		2223
/*! cursor: cursor reset calls that return an error */
#define	WT_STAT_DSRC_CURSOR_RESET_ERROR			2224
/*! cursor: cursor search calls that return an error */
#define	WT_STAT_DSRC_CURSOR_SEARCH_ERROR		2225
/*! cursor: cursor search near calls that return an error */
#define	WT_STAT_DSRC_CURSOR_SEARCH_NEAR_ERROR		2226
/*! cursor: cursor update calls that return an error */
#define	WT_STAT_DSRC_CURSOR_UPDATE_ERROR		2227
/*! cursor: insert calls */
#define	WT_STAT_DSRC_CURSOR_INSERT			2228
/*! cursor: insert key and value bytes */
#define	WT_STAT_DSRC_CURSOR_INSERT_BYTES		2229
/*! cursor: modify */
#define	WT_STAT_DSRC_CURSOR_MODIFY			2230
/*! cursor: modify key and value bytes affected */
#define	WT_STAT_DSRC_CURSOR_MODIFY_BYTES		2231
/*! cursor: modify value bytes modified */
#define	WT_STAT_DSRC_CURSOR_MODIFY_BYTES_TOUCH		2232
/*! cursor: next calls */
#define	WT_STAT_DSRC_CURSOR_NEXT			2233
/*! cursor: open cursor count */
#define	WT_STAT_DSRC_CURSOR_OPEN_COUNT			2234
/*! cursor: operation restarted */
#define	WT_STAT_DSRC_CURSOR_RESTART			2235
/*! cursor: prev calls */
#define	WT_STAT_DSRC_CURSOR_PREV			2236
/*! cursor: remove calls */
#define	WT_STAT_DSRC_CURSOR_REMOVE			2237
/*! cursor: remove key bytes removed */
#define	WT_STAT_DSRC_CURSOR_REMOVE_BYTES		2238
/*! cursor: reserve calls */
#define	WT_STAT_DSRC_CURSOR_RESERVE			2239
/*! cursor: reset calls */
#define	WT_STAT_DSRC_CURSOR_RESET			2240
/*! cursor: search calls */
#define	WT_STAT_DSRC_CURSOR_SEARCH			2241
/*! cursor: search history store calls */
#define	WT_STAT_DSRC_CURSOR_SEARCH_HS			2242
/*! cursor: search near calls */
#define	WT_STAT_DSRC_CURSOR_SEARCH_NEAR			2243
/*! cursor: truncate calls */
#define	WT_STAT_DSRC_CURSOR_TRUNCATE			2244
/*! cursor: update calls */
#define	WT_STAT_DSRC_CURSOR_UPDATE			2245
/*! cursor: update key and value bytes */
#define	WT_STAT_DSRC_CURSOR_UPDATE_BYTES		2246
/*! cursor: update value size change */
#define	WT_STAT_DSRC_CURSOR_UPDATE_BYTES_CHANGED	2247
/*! layered: Layered table cursor insert operations */
#define	WT_STAT_DSRC_LAYERED_CURS_INSERT		2248
/*! layered: Layered table cursor next operations */
#define	WT_STAT_DSRC_LAYERED_CURS_NEXT			2249
/*! layered: Layered table cursor next operations from ingest table */
#define	WT_STAT_DSRC_LAYERED_CURS_NEXT_INGEST		2250
/*! layered: Layered table cursor next operations from stable table */
#define	WT_STAT_DSRC_LAYERED_CURS_NEXT_STABLE		2251
/*! layered: Layered table cursor prev operations */
#define	WT_STAT_DSRC_LAYERED_CURS_PREV			2252
/*! layered: Layered table cursor prev operations from ingest table */
#define	WT_STAT_DSRC_LAYERED_CURS_PREV_INGEST		2253
/*! layered: Layered table cursor prev operations from stable table */
#define	WT_STAT_DSRC_LAYERED_CURS_PREV_STABLE		2254
/*! layered: Layered table cursor remove operations */
#define	WT_STAT_DSRC_LAYERED_CURS_REMOVE		2255
/*! layered: Layered table cursor search near operations */
#define	WT_STAT_DSRC_LAYERED_CURS_SEARCH_NEAR		2256
/*! layered: Layered table cursor search near operations from ingest table */
#define	WT_STAT_DSRC_LAYERED_CURS_SEARCH_NEAR_INGEST	2257
/*! layered: Layered table cursor search near operations from stable table */
#define	WT_STAT_DSRC_LAYERED_CURS_SEARCH_NEAR_STABLE	2258
/*! layered: Layered table cursor search operations */
#define	WT_STAT_DSRC_LAYERED_CURS_SEARCH		2259
/*! layered: Layered table cursor search operations from ingest table */
#define	WT_STAT_DSRC_LAYERED_CURS_SEARCH_INGEST		2260
/*! layered: Layered table cursor search operations from stable table */
#define	WT_STAT_DSRC_LAYERED_CURS_SEARCH_STABLE		2261
/*! layered: Layered table cursor update operations */
#define	WT_STAT_DSRC_LAYERED_CURS_UPDATE		2262
/*! layered: Layered table cursor upgrade state for ingest table */
#define	WT_STAT_DSRC_LAYERED_CURS_UPGRADE_INGEST	2263
/*! layered: Layered table cursor upgrade state for stable table */
#define	WT_STAT_DSRC_LAYERED_CURS_UPGRADE_STABLE	2264
/*!
 * layered: checkpoints performed on this table by the layered table
 * manager
 */
#define	WT_STAT_DSRC_LAYERED_TABLE_MANAGER_CHECKPOINTS	2265
/*! layered: checkpoints refreshed on shared layered constituents */
#define	WT_STAT_DSRC_LAYERED_TABLE_MANAGER_CHECKPOINTS_REFRESHED	2266
/*!
 * layered: how many log applications the layered table manager applied
 * on this tree
 */
#define	WT_STAT_DSRC_LAYERED_TABLE_MANAGER_LOGOPS_APPLIED	2267
/*!
 * layered: how many log applications the layered table manager skipped
 * on this tree
 */
#define	WT_STAT_DSRC_LAYERED_TABLE_MANAGER_LOGOPS_SKIPPED	2268
/*!
 * layered: how many previously-applied LSNs the layered table manager
 * skipped on this tree
 */
#define	WT_STAT_DSRC_LAYERED_TABLE_MANAGER_SKIP_LSN	2269
/*! reconciliation: VLCS pages explicitly reconciled as empty */
#define	WT_STAT_DSRC_REC_VLCS_EMPTIED_PAGES		2270
/*! reconciliation: approximate byte size of timestamps in pages written */
#define	WT_STAT_DSRC_REC_TIME_WINDOW_BYTES_TS		2271
/*!
 * reconciliation: approximate byte size of transaction IDs in pages
 * written
 */
#define	WT_STAT_DSRC_REC_TIME_WINDOW_BYTES_TXN		2272
/*!
 * reconciliation: average length of delta chain on internal page with
 * deltas
 */
#define	WT_STAT_DSRC_REC_AVERAGE_INTERNAL_PAGE_DELTA_CHAIN_LENGTH	2273
/*! reconciliation: average length of delta chain on leaf page with deltas */
#define	WT_STAT_DSRC_REC_AVERAGE_LEAF_PAGE_DELTA_CHAIN_LENGTH	2274
/*! reconciliation: dictionary matches */
#define	WT_STAT_DSRC_REC_DICTIONARY			2275
/*! reconciliation: empty deltas skipped in disaggregated storage */
#define	WT_STAT_DSRC_REC_SKIP_EMPTY_DELTAS		2276
/*! reconciliation: fast-path pages deleted */
#define	WT_STAT_DSRC_REC_PAGE_DELETE_FAST		2277
/*! reconciliation: full internal pages written instead of a page delta */
#define	WT_STAT_DSRC_REC_PAGE_FULL_IMAGE_INTERNAL	2278
/*! reconciliation: full leaf pages written instead of a page delta */
#define	WT_STAT_DSRC_REC_PAGE_FULL_IMAGE_LEAF		2279
/*! reconciliation: internal page deltas written */
#define	WT_STAT_DSRC_REC_PAGE_DELTA_INTERNAL		2280
/*!
 * reconciliation: internal page key bytes discarded using suffix
 * compression
 */
#define	WT_STAT_DSRC_REC_SUFFIX_COMPRESSION		2281
/*! reconciliation: internal page multi-block writes */
#define	WT_STAT_DSRC_REC_MULTIBLOCK_INTERNAL		2282
/*! reconciliation: leaf page deltas written */
#define	WT_STAT_DSRC_REC_PAGE_DELTA_LEAF		2283
/*! reconciliation: leaf page key bytes discarded using prefix compression */
#define	WT_STAT_DSRC_REC_PREFIX_COMPRESSION		2284
/*! reconciliation: leaf page multi-block writes */
#define	WT_STAT_DSRC_REC_MULTIBLOCK_LEAF		2285
/*! reconciliation: leaf-page overflow keys */
#define	WT_STAT_DSRC_REC_OVERFLOW_KEY_LEAF		2286
/*! reconciliation: max deltas seen on internal page during reconciliation */
#define	WT_STAT_DSRC_REC_MAX_INTERNAL_PAGE_DELTAS	2287
/*! reconciliation: max deltas seen on leaf page during reconciliation */
#define	WT_STAT_DSRC_REC_MAX_LEAF_PAGE_DELTAS		2288
/*! reconciliation: maximum blocks required for a page */
#define	WT_STAT_DSRC_REC_MULTIBLOCK_MAX			2289
/*!
 * reconciliation: number of keys that are garbage collected in the
 * ingest table for disaggregated storage
 */
#define	WT_STAT_DSRC_REC_INGEST_GARBAGE_COLLECTION_KEYS	2290
/*! reconciliation: overflow values written */
#define	WT_STAT_DSRC_REC_OVERFLOW_VALUE			2291
/*! reconciliation: page reconciliation calls */
#define	WT_STAT_DSRC_REC_PAGES				2292
/*! reconciliation: page reconciliation calls for eviction */
#define	WT_STAT_DSRC_REC_PAGES_EVICTION			2293
/*! reconciliation: page reconciliation calls for pages between 1 and 10MB */
#define	WT_STAT_DSRC_REC_PAGES_SIZE_1MB_TO_10MB		2294
/*!
 * reconciliation: page reconciliation calls for pages between 10 and
 * 100MB
 */
#define	WT_STAT_DSRC_REC_PAGES_SIZE_10MB_TO_100MB	2295
/*!
 * reconciliation: page reconciliation calls for pages between 100MB and
 * 1GB
 */
#define	WT_STAT_DSRC_REC_PAGES_SIZE_100MB_TO_1GB	2296
/*! reconciliation: page reconciliation calls for pages over 1GB */
#define	WT_STAT_DSRC_REC_PAGES_SIZE_1GB_PLUS		2297
/*! reconciliation: pages deleted */
#define	WT_STAT_DSRC_REC_PAGE_DELETE			2298
/*!
 * reconciliation: pages written including an aggregated newest start
 * durable timestamp
 */
#define	WT_STAT_DSRC_REC_TIME_AGGR_NEWEST_START_DURABLE_TS	2299
/*!
 * reconciliation: pages written including an aggregated newest stop
 * durable timestamp
 */
#define	WT_STAT_DSRC_REC_TIME_AGGR_NEWEST_STOP_DURABLE_TS	2300
/*!
 * reconciliation: pages written including an aggregated newest stop
 * timestamp
 */
#define	WT_STAT_DSRC_REC_TIME_AGGR_NEWEST_STOP_TS	2301
/*!
 * reconciliation: pages written including an aggregated newest stop
 * transaction ID
 */
#define	WT_STAT_DSRC_REC_TIME_AGGR_NEWEST_STOP_TXN	2302
/*!
 * reconciliation: pages written including an aggregated newest
 * transaction ID
 */
#define	WT_STAT_DSRC_REC_TIME_AGGR_NEWEST_TXN		2303
/*!
 * reconciliation: pages written including an aggregated oldest start
 * timestamp
 */
#define	WT_STAT_DSRC_REC_TIME_AGGR_OLDEST_START_TS	2304
/*! reconciliation: pages written including an aggregated prepare */
#define	WT_STAT_DSRC_REC_TIME_AGGR_PREPARED		2305
/*! reconciliation: pages written including at least one prepare state */
#define	WT_STAT_DSRC_REC_TIME_WINDOW_PAGES_PREPARED	2306
/*!
 * reconciliation: pages written including at least one start durable
 * timestamp
 */
#define	WT_STAT_DSRC_REC_TIME_WINDOW_PAGES_DURABLE_START_TS	2307
/*! reconciliation: pages written including at least one start timestamp */
#define	WT_STAT_DSRC_REC_TIME_WINDOW_PAGES_START_TS	2308
/*!
 * reconciliation: pages written including at least one start transaction
 * ID
 */
#define	WT_STAT_DSRC_REC_TIME_WINDOW_PAGES_START_TXN	2309
/*!
 * reconciliation: pages written including at least one stop durable
 * timestamp
 */
#define	WT_STAT_DSRC_REC_TIME_WINDOW_PAGES_DURABLE_STOP_TS	2310
/*! reconciliation: pages written including at least one stop timestamp */
#define	WT_STAT_DSRC_REC_TIME_WINDOW_PAGES_STOP_TS	2311
/*!
 * reconciliation: pages written including at least one stop transaction
 * ID
 */
#define	WT_STAT_DSRC_REC_TIME_WINDOW_PAGES_STOP_TXN	2312
/*! reconciliation: pages written with at least one internal page delta */
#define	WT_STAT_DSRC_REC_PAGES_WITH_INTERNAL_DELTAS	2313
/*! reconciliation: pages written with at least one leaf page delta */
#define	WT_STAT_DSRC_REC_PAGES_WITH_LEAF_DELTAS		2314
/*! reconciliation: records written including a prepare state */
#define	WT_STAT_DSRC_REC_TIME_WINDOW_PREPARED		2315
/*! reconciliation: records written including a start durable timestamp */
#define	WT_STAT_DSRC_REC_TIME_WINDOW_DURABLE_START_TS	2316
/*! reconciliation: records written including a start timestamp */
#define	WT_STAT_DSRC_REC_TIME_WINDOW_START_TS		2317
/*! reconciliation: records written including a start transaction ID */
#define	WT_STAT_DSRC_REC_TIME_WINDOW_START_TXN		2318
/*! reconciliation: records written including a stop durable timestamp */
#define	WT_STAT_DSRC_REC_TIME_WINDOW_DURABLE_STOP_TS	2319
/*! reconciliation: records written including a stop timestamp */
#define	WT_STAT_DSRC_REC_TIME_WINDOW_STOP_TS		2320
/*! reconciliation: records written including a stop transaction ID */
#define	WT_STAT_DSRC_REC_TIME_WINDOW_STOP_TXN		2321
/*! session: object compaction */
#define	WT_STAT_DSRC_SESSION_COMPACT			2322
/*!
 * transaction: a reader raced with a prepared transaction commit and
 * skipped an update or updates
 */
#define	WT_STAT_DSRC_TXN_READ_RACE_PREPARE_COMMIT	2323
/*! transaction: number of times overflow removed value is read */
#define	WT_STAT_DSRC_TXN_READ_OVERFLOW_REMOVE		2324
/*! transaction: race to read prepared update retry */
#define	WT_STAT_DSRC_TXN_READ_RACE_PREPARE_UPDATE	2325
/*!
 * transaction: rollback to stable history store keys that would have
 * been swept in non-dryrun mode
 */
#define	WT_STAT_DSRC_TXN_RTS_SWEEP_HS_KEYS_DRYRUN	2326
/*!
 * transaction: rollback to stable history store records with stop
 * timestamps older than newer records
 */
#define	WT_STAT_DSRC_TXN_RTS_HS_STOP_OLDER_THAN_NEWER_START	2327
/*! transaction: rollback to stable inconsistent checkpoint */
#define	WT_STAT_DSRC_TXN_RTS_INCONSISTENT_CKPT		2328
/*! transaction: rollback to stable keys removed */
#define	WT_STAT_DSRC_TXN_RTS_KEYS_REMOVED		2329
/*! transaction: rollback to stable keys restored */
#define	WT_STAT_DSRC_TXN_RTS_KEYS_RESTORED		2330
/*!
 * transaction: rollback to stable keys that would have been removed in
 * non-dryrun mode
 */
#define	WT_STAT_DSRC_TXN_RTS_KEYS_REMOVED_DRYRUN	2331
/*!
 * transaction: rollback to stable keys that would have been restored in
 * non-dryrun mode
 */
#define	WT_STAT_DSRC_TXN_RTS_KEYS_RESTORED_DRYRUN	2332
/*! transaction: rollback to stable restored tombstones from history store */
#define	WT_STAT_DSRC_TXN_RTS_HS_RESTORE_TOMBSTONES	2333
/*! transaction: rollback to stable restored updates from history store */
#define	WT_STAT_DSRC_TXN_RTS_HS_RESTORE_UPDATES		2334
/*! transaction: rollback to stable skipping delete rle */
#define	WT_STAT_DSRC_TXN_RTS_DELETE_RLE_SKIPPED		2335
/*! transaction: rollback to stable skipping stable rle */
#define	WT_STAT_DSRC_TXN_RTS_STABLE_RLE_SKIPPED		2336
/*! transaction: rollback to stable sweeping history store keys */
#define	WT_STAT_DSRC_TXN_RTS_SWEEP_HS_KEYS		2337
/*!
 * transaction: rollback to stable tombstones from history store that
 * would have been restored in non-dryrun mode
 */
#define	WT_STAT_DSRC_TXN_RTS_HS_RESTORE_TOMBSTONES_DRYRUN	2338
/*!
 * transaction: rollback to stable updates from history store that would
 * have been restored in non-dryrun mode
 */
#define	WT_STAT_DSRC_TXN_RTS_HS_RESTORE_UPDATES_DRYRUN	2339
/*! transaction: rollback to stable updates removed from history store */
#define	WT_STAT_DSRC_TXN_RTS_HS_REMOVED			2340
/*!
 * transaction: rollback to stable updates that would have been removed
 * from history store in non-dryrun mode
 */
#define	WT_STAT_DSRC_TXN_RTS_HS_REMOVED_DRYRUN		2341
/*! transaction: update conflicts */
#define	WT_STAT_DSRC_TXN_UPDATE_CONFLICT		2342

/*!
 * @}
 * @name Statistics for session
 * @anchor statistics_session
 * @{
 */
/*! session: bytes read into cache */
#define	WT_STAT_SESSION_BYTES_READ			4000
/*! session: bytes written from cache */
#define	WT_STAT_SESSION_BYTES_WRITE			4001
/*! session: dhandle lock wait time (usecs) */
#define	WT_STAT_SESSION_LOCK_DHANDLE_WAIT		4002
/*! session: dirty bytes in this txn */
#define	WT_STAT_SESSION_TXN_BYTES_DIRTY			4003
/*! session: number of updates in this txn */
#define	WT_STAT_SESSION_TXN_UPDATES			4004
/*! session: page read from disk to cache time (usecs) */
#define	WT_STAT_SESSION_READ_TIME			4005
/*! session: page write from cache to disk time (usecs) */
#define	WT_STAT_SESSION_WRITE_TIME			4006
/*! session: schema lock wait time (usecs) */
#define	WT_STAT_SESSION_LOCK_SCHEMA_WAIT		4007
/*! session: time waiting for cache (usecs) */
#define	WT_STAT_SESSION_CACHE_TIME			4008
/*! session: time waiting for cache interruptible eviction (usecs) */
#define	WT_STAT_SESSION_CACHE_TIME_INTERRUPTIBLE	4009
/*! session: time waiting for mandatory cache eviction (usecs) */
#define	WT_STAT_SESSION_CACHE_TIME_MANDATORY		4010
/*! @} */
/*
 * Statistics section: END
 * DO NOT EDIT: automatically built by dist/stat.py.
 */
/*! @} */

/*******************************************
 * Verbose categories
 *******************************************/
/*!
 * @addtogroup wt
 * @{
 */
/*!
 * @name Verbose categories
 * @anchor verbose_categories
 * @{
 */
/*!
 * WiredTiger verbose event categories.
 * Note that the verbose categories cover a wide set of sub-systems and operations
 * within WiredTiger. As such, the categories are subject to change and evolve
 * between different WiredTiger releases.
 */
typedef enum {
/* VERBOSE ENUM START */
    WT_VERB_ALL,                    /*!< ALL module messages. */
    WT_VERB_API,                    /*!< API messages. */
    WT_VERB_BACKUP,                 /*!< Backup messages. */
    WT_VERB_BLKCACHE,
    WT_VERB_BLOCK,                  /*!< Block manager messages. */
    WT_VERB_CHECKPOINT,             /*!< Checkpoint messages. */
    WT_VERB_CHECKPOINT_CLEANUP,
    WT_VERB_CHECKPOINT_PROGRESS,    /*!< Checkpoint progress messages. */
    WT_VERB_CHUNKCACHE,             /*!< Chunk cache messages. */
    WT_VERB_COMPACT,                /*!< Compact messages. */
    WT_VERB_COMPACT_PROGRESS,       /*!< Compact progress messages. */
    WT_VERB_CONFIGURATION,
    WT_VERB_DEFAULT,
    WT_VERB_DISAGGREGATED_STORAGE,  /*!< Disaggregated storage, other than layered tables. */
    WT_VERB_ERROR_RETURNS,
    WT_VERB_EVICTION,             /*!< Eviction messages. */
    WT_VERB_EXTENSION,            /*!< Extension messages. */
    WT_VERB_FILEOPS,
    WT_VERB_GENERATION,
    WT_VERB_HANDLEOPS,
    WT_VERB_HS,                     /*!< History store messages. */
    WT_VERB_HS_ACTIVITY,            /*!< History store activity messages. */
    WT_VERB_LAYERED,                /*!< Layered table manager messages. */
    WT_VERB_LIVE_RESTORE,
    WT_VERB_LIVE_RESTORE_PROGRESS,
    WT_VERB_LOG,                    /*!< Log messages. */
    WT_VERB_MUTEX,
    WT_VERB_METADATA,               /*!< Metadata messages. */
    WT_VERB_OUT_OF_ORDER,
    WT_VERB_OVERFLOW,
    WT_VERB_PREFETCH,
    WT_VERB_READ,
    WT_VERB_RECONCILE,              /*!< Reconcile messages. */
    WT_VERB_RECOVERY,               /*!< Recovery messages. */
    WT_VERB_RECOVERY_PROGRESS,      /*!< Recovery progress messages. */
    WT_VERB_RTS,                    /*!< RTS messages. */
    WT_VERB_SALVAGE,                /*!< Salvage messages. */
    WT_VERB_SHARED_CACHE,
    WT_VERB_SPLIT,
    WT_VERB_TEMPORARY,
    WT_VERB_THREAD_GROUP,
    WT_VERB_TIERED,                 /*!< Tiered storage messages. */
    WT_VERB_TIMESTAMP,              /*!< Timestamp messages. */
    WT_VERB_TRANSACTION,            /*!< Transaction messages. */
    WT_VERB_VERIFY,                 /*!< Verify messages. */
    WT_VERB_VERSION,                /*!< Version messages. */
    WT_VERB_WRITE,
    WT_VERB_PAGE_DELTA,
/* VERBOSE ENUM STOP */
    WT_VERB_NUM_CATEGORIES
} WT_VERBOSE_CATEGORY;
/*! @} */

/*******************************************
 * Verbose levels
 *******************************************/
/*!
 * @name Verbose levels
 * @anchor verbose_levels
 * @{
 */
/*!
 * WiredTiger verbosity levels. The levels define a range of severity categories, with
 * \c WT_VERBOSE_ERROR being the lowest, most critical level (used by messages on critical error
 * paths) and \c WT_VERBOSE_DEBUG_5 being the highest verbosity/informational level (mostly adopted
 * for debugging).
 */
typedef enum {
    WT_VERBOSE_ERROR = -3,  /*!< Error conditions triggered in WiredTiger. */
    WT_VERBOSE_WARNING,     /*!< Warning conditions potentially signaling non-imminent errors and
                            behaviors. */
    WT_VERBOSE_NOTICE,      /*!< Messages for significant events in WiredTiger, usually worth
                            noting. */
    WT_VERBOSE_INFO,        /*!< Informational style messages. */
    WT_VERBOSE_DEBUG_1,     /*!< Low severity messages, useful for debugging purposes. This is
                            the default level when debugging. */
    WT_VERBOSE_DEBUG_2,     /*!< Low severity messages, an increase in verbosity from
                            the previous level. */
    WT_VERBOSE_DEBUG_3,     /*!< Low severity messages. */
    WT_VERBOSE_DEBUG_4,     /*!< Low severity messages. */
    WT_VERBOSE_DEBUG_5      /*!< Lowest severity messages. */
} WT_VERBOSE_LEVEL;
/*! @} */
/*
 * Verbose section: END
 */
/*! @} */

#undef __F

#if defined(__cplusplus)
}
#endif
#endif /* __WIREDTIGER_H_ */<|MERGE_RESOLUTION|>--- conflicted
+++ resolved
@@ -6178,23 +6178,13 @@
  * cache: eviction walk target pages reduced due to history store cache
  * pressure
  */
-<<<<<<< HEAD
 #define	WT_STAT_CONN_CACHE_EVICTION_TARGET_PAGE_REDUCED	1149
-/*! cache: eviction walk target strategy both clean and dirty pages */
-#define	WT_STAT_CONN_EVICTION_TARGET_STRATEGY_BOTH_CLEAN_AND_DIRTY	1150
-/*! cache: eviction walk target strategy only clean pages */
-#define	WT_STAT_CONN_EVICTION_TARGET_STRATEGY_CLEAN	1151
-/*! cache: eviction walk target strategy only dirty pages */
-#define	WT_STAT_CONN_EVICTION_TARGET_STRATEGY_DIRTY	1152
-=======
-#define	WT_STAT_CONN_CACHE_EVICTION_TARGET_PAGE_REDUCED	1127
 /*! cache: eviction walk target strategy clean pages */
-#define	WT_STAT_CONN_EVICTION_TARGET_STRATEGY_CLEAN	1128
+#define	WT_STAT_CONN_EVICTION_TARGET_STRATEGY_CLEAN	1150
 /*! cache: eviction walk target strategy dirty pages */
-#define	WT_STAT_CONN_EVICTION_TARGET_STRATEGY_DIRTY	1129
+#define	WT_STAT_CONN_EVICTION_TARGET_STRATEGY_DIRTY	1151
 /*! cache: eviction walk target strategy pages with updates */
-#define	WT_STAT_CONN_EVICTION_TARGET_STRATEGY_UPDATES	1130
->>>>>>> 55bc09d7
+#define	WT_STAT_CONN_EVICTION_TARGET_STRATEGY_UPDATES	1152
 /*! cache: eviction walks abandoned */
 #define	WT_STAT_CONN_EVICTION_WALKS_ABANDONED		1153
 /*! cache: eviction walks gave up because they restarted their walk twice */
