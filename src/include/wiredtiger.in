--- conflicted
+++ resolved
@@ -2190,30 +2190,11 @@
      * "reclaim_space"; default \c none.}
      * @config{chunk_cache = (, chunk cache reconfiguration options., a set of related configuration
      * options defined as follows.}
-<<<<<<< HEAD
-=======
-     * @config{&nbsp;&nbsp;&nbsp;&nbsp;capacity, maximum memory or
-     * storage to use for the chunk cache., an integer between \c 0 and \c 100TB; default \c 10GB.}
-     * @config{&nbsp;&nbsp;&nbsp;&nbsp;chunk_cache_evict_trigger, chunk cache percent full that
-     * triggers eviction., an integer between \c 0 and \c 100; default \c 90.}
-     * @config{&nbsp;&nbsp;&nbsp;&nbsp;chunk_size, size of cached chunks., an integer between \c
-     * 512KB and \c 100GB; default \c 1MB.}
-     * @config{&nbsp;&nbsp;&nbsp;&nbsp;enabled, enable chunk
-     * cache., a boolean flag; default \c false.}
-     * @config{&nbsp;&nbsp;&nbsp;&nbsp;hashsize, number
-     * of buckets in the hashtable that keeps track of objects., an integer between \c 64 and \c
-     * 1048576; default \c 1024.}
->>>>>>> 54a77c9e
      * @config{&nbsp;&nbsp;&nbsp;&nbsp;pinned, List of "table:" URIs
      * exempt from cache eviction.  Capacity config overrides this\, tables exceeding capacity will
      * not be fully retained.  Table names can appear in both this and the preload list\, but not in
      * both this and the exclude list.  Duplicate names are allowed., a list of strings; default
      * empty.}
-<<<<<<< HEAD
-=======
-     * @config{&nbsp;&nbsp;&nbsp;&nbsp;storage_path, the absolute path to the file used as
-     * cache location., a string; default empty.}
->>>>>>> 54a77c9e
      * @config{ ),,}
      * @config{compatibility = (, set compatibility version of database.  Changing the compatibility
      * version requires that there are no active operations for the duration of the call., a set of
