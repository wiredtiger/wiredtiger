--- conflicted
+++ resolved
@@ -6791,20 +6791,12 @@
  * reconciliation: pages written including an aggregated newest durable
  * timestamp
  */
-<<<<<<< HEAD
-#define	WT_STAT_CONN_REC_TIME_AGGR_NEWEST_DURABLE_TS	1558
-=======
-#define	WT_STAT_CONN_REC_TIME_AGGR_NEWEST_START_DURABLE_TS	1562
->>>>>>> f872e755
+#define	WT_STAT_CONN_REC_TIME_AGGR_NEWEST_DURABLE_TS	1562
 /*!
  * reconciliation: pages written including an aggregated newest page stop
  * durable timestamp
  */
-<<<<<<< HEAD
-#define	WT_STAT_CONN_REC_TIME_AGGR_NEWEST_PAGE_STOP_DURABLE_TS	1559
-=======
-#define	WT_STAT_CONN_REC_TIME_AGGR_NEWEST_STOP_DURABLE_TS	1563
->>>>>>> f872e755
+#define	WT_STAT_CONN_REC_TIME_AGGR_NEWEST_PAGE_STOP_DURABLE_TS	1563
 /*!
  * reconciliation: pages written including an aggregated newest stop
  * timestamp
