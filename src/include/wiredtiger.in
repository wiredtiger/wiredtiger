--- conflicted
+++ resolved
@@ -1391,13 +1391,10 @@
      * @param name the URI of the object to compact, such as
      * \c "table:stock"
      * @configstart{WT_SESSION.compact, see dist/api_data.py}
-<<<<<<< HEAD
      * @config{background, enable/disabled the background compaction server., a boolean flag;
      * default empty.}
-=======
      * @config{free_space_target, minimum amount of space recoverable for compaction to proceed., an
      * integer greater than or equal to \c 1MB; default \c 20MB.}
->>>>>>> 0ab9491f
      * @config{timeout, maximum amount of time to allow for compact in seconds.  The actual amount
      * of time spent in compact may exceed the configured value.  A value of zero disables the
      * timeout., an integer; default \c 1200.}
