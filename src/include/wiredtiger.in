--- conflicted
+++ resolved
@@ -6956,1443 +6956,777 @@
 /*! layered: Layered table cursor search operations from stable table */
 #define	WT_STAT_CONN_LAYERED_CURS_SEARCH_STABLE		1459
 /*! layered: Layered table cursor update operations */
-<<<<<<< HEAD
-#define	WT_STAT_CONN_LAYERED_CURS_UPDATE		1459
+#define	WT_STAT_CONN_LAYERED_CURS_UPDATE		1460
 /*! layered: Layered table cursor upgrade state for ingest table */
-#define	WT_STAT_CONN_LAYERED_CURS_UPGRADE_INGEST	1460
+#define	WT_STAT_CONN_LAYERED_CURS_UPGRADE_INGEST	1461
 /*! layered: Layered table cursor upgrade state for stable table */
-#define	WT_STAT_CONN_LAYERED_CURS_UPGRADE_STABLE	1461
-=======
-#define	WT_STAT_CONN_LAYERED_CURS_UPDATE		1460
->>>>>>> 6553865b
+#define	WT_STAT_CONN_LAYERED_CURS_UPGRADE_STABLE	1462
 /*!
  * layered: checkpoints performed on this table by the layered table
  * manager
  */
-<<<<<<< HEAD
-#define	WT_STAT_CONN_LAYERED_TABLE_MANAGER_CHECKPOINTS	1462
+#define	WT_STAT_CONN_LAYERED_TABLE_MANAGER_CHECKPOINTS	1463
 /*! layered: checkpoints refreshed on shared layered constituents */
-#define	WT_STAT_CONN_LAYERED_TABLE_MANAGER_CHECKPOINTS_REFRESHED	1463
-=======
-#define	WT_STAT_CONN_LAYERED_TABLE_MANAGER_CHECKPOINTS	1461
-/*! layered: checkpoints refreshed on shared layered constituents */
-#define	WT_STAT_CONN_LAYERED_TABLE_MANAGER_CHECKPOINTS_REFRESHED	1462
->>>>>>> 6553865b
+#define	WT_STAT_CONN_LAYERED_TABLE_MANAGER_CHECKPOINTS_REFRESHED	1464
 /*!
  * layered: how many log applications the layered table manager applied
  * on this tree
  */
-<<<<<<< HEAD
-#define	WT_STAT_CONN_LAYERED_TABLE_MANAGER_LOGOPS_APPLIED	1464
-=======
-#define	WT_STAT_CONN_LAYERED_TABLE_MANAGER_LOGOPS_APPLIED	1463
->>>>>>> 6553865b
+#define	WT_STAT_CONN_LAYERED_TABLE_MANAGER_LOGOPS_APPLIED	1465
 /*!
  * layered: how many log applications the layered table manager skipped
  * on this tree
  */
-<<<<<<< HEAD
-#define	WT_STAT_CONN_LAYERED_TABLE_MANAGER_LOGOPS_SKIPPED	1465
-=======
-#define	WT_STAT_CONN_LAYERED_TABLE_MANAGER_LOGOPS_SKIPPED	1464
->>>>>>> 6553865b
+#define	WT_STAT_CONN_LAYERED_TABLE_MANAGER_LOGOPS_SKIPPED	1466
 /*!
  * layered: how many previously-applied LSNs the layered table manager
  * skipped on this tree
  */
-<<<<<<< HEAD
-#define	WT_STAT_CONN_LAYERED_TABLE_MANAGER_SKIP_LSN	1466
+#define	WT_STAT_CONN_LAYERED_TABLE_MANAGER_SKIP_LSN	1467
 /*! layered: the number of tables the layered table manager has open */
-#define	WT_STAT_CONN_LAYERED_TABLE_MANAGER_TABLES	1467
+#define	WT_STAT_CONN_LAYERED_TABLE_MANAGER_TABLES	1468
 /*! layered: whether the layered table manager thread has been started */
-#define	WT_STAT_CONN_LAYERED_TABLE_MANAGER_RUNNING	1468
-=======
-#define	WT_STAT_CONN_LAYERED_TABLE_MANAGER_SKIP_LSN	1465
-/*! layered: the number of tables the layered table manager has open */
-#define	WT_STAT_CONN_LAYERED_TABLE_MANAGER_TABLES	1466
-/*! layered: whether the layered table manager thread has been started */
-#define	WT_STAT_CONN_LAYERED_TABLE_MANAGER_RUNNING	1467
->>>>>>> 6553865b
+#define	WT_STAT_CONN_LAYERED_TABLE_MANAGER_RUNNING	1469
 /*!
  * layered: whether the layered table manager thread is currently busy
  * doing work
  */
-<<<<<<< HEAD
-#define	WT_STAT_CONN_LAYERED_TABLE_MANAGER_ACTIVE	1469
+#define	WT_STAT_CONN_LAYERED_TABLE_MANAGER_ACTIVE	1470
 /*! lock: checkpoint lock acquisitions */
-#define	WT_STAT_CONN_LOCK_CHECKPOINT_COUNT		1470
+#define	WT_STAT_CONN_LOCK_CHECKPOINT_COUNT		1471
 /*! lock: checkpoint lock application thread wait time (usecs) */
-#define	WT_STAT_CONN_LOCK_CHECKPOINT_WAIT_APPLICATION	1471
+#define	WT_STAT_CONN_LOCK_CHECKPOINT_WAIT_APPLICATION	1472
 /*! lock: checkpoint lock internal thread wait time (usecs) */
-#define	WT_STAT_CONN_LOCK_CHECKPOINT_WAIT_INTERNAL	1472
+#define	WT_STAT_CONN_LOCK_CHECKPOINT_WAIT_INTERNAL	1473
 /*! lock: dhandle lock application thread time waiting (usecs) */
-#define	WT_STAT_CONN_LOCK_DHANDLE_WAIT_APPLICATION	1473
+#define	WT_STAT_CONN_LOCK_DHANDLE_WAIT_APPLICATION	1474
 /*! lock: dhandle lock internal thread time waiting (usecs) */
-#define	WT_STAT_CONN_LOCK_DHANDLE_WAIT_INTERNAL		1474
+#define	WT_STAT_CONN_LOCK_DHANDLE_WAIT_INTERNAL		1475
 /*! lock: dhandle read lock acquisitions */
-#define	WT_STAT_CONN_LOCK_DHANDLE_READ_COUNT		1475
+#define	WT_STAT_CONN_LOCK_DHANDLE_READ_COUNT		1476
 /*! lock: dhandle write lock acquisitions */
-#define	WT_STAT_CONN_LOCK_DHANDLE_WRITE_COUNT		1476
+#define	WT_STAT_CONN_LOCK_DHANDLE_WRITE_COUNT		1477
 /*! lock: metadata lock acquisitions */
-#define	WT_STAT_CONN_LOCK_METADATA_COUNT		1477
+#define	WT_STAT_CONN_LOCK_METADATA_COUNT		1478
 /*! lock: metadata lock application thread wait time (usecs) */
-#define	WT_STAT_CONN_LOCK_METADATA_WAIT_APPLICATION	1478
+#define	WT_STAT_CONN_LOCK_METADATA_WAIT_APPLICATION	1479
 /*! lock: metadata lock internal thread wait time (usecs) */
-#define	WT_STAT_CONN_LOCK_METADATA_WAIT_INTERNAL	1479
+#define	WT_STAT_CONN_LOCK_METADATA_WAIT_INTERNAL	1480
 /*! lock: schema lock acquisitions */
-#define	WT_STAT_CONN_LOCK_SCHEMA_COUNT			1480
+#define	WT_STAT_CONN_LOCK_SCHEMA_COUNT			1481
 /*! lock: schema lock application thread wait time (usecs) */
-#define	WT_STAT_CONN_LOCK_SCHEMA_WAIT_APPLICATION	1481
+#define	WT_STAT_CONN_LOCK_SCHEMA_WAIT_APPLICATION	1482
 /*! lock: schema lock internal thread wait time (usecs) */
-#define	WT_STAT_CONN_LOCK_SCHEMA_WAIT_INTERNAL		1482
-=======
-#define	WT_STAT_CONN_LAYERED_TABLE_MANAGER_ACTIVE	1468
-/*! lock: checkpoint lock acquisitions */
-#define	WT_STAT_CONN_LOCK_CHECKPOINT_COUNT		1469
-/*! lock: checkpoint lock application thread wait time (usecs) */
-#define	WT_STAT_CONN_LOCK_CHECKPOINT_WAIT_APPLICATION	1470
-/*! lock: checkpoint lock internal thread wait time (usecs) */
-#define	WT_STAT_CONN_LOCK_CHECKPOINT_WAIT_INTERNAL	1471
-/*! lock: dhandle lock application thread time waiting (usecs) */
-#define	WT_STAT_CONN_LOCK_DHANDLE_WAIT_APPLICATION	1472
-/*! lock: dhandle lock internal thread time waiting (usecs) */
-#define	WT_STAT_CONN_LOCK_DHANDLE_WAIT_INTERNAL		1473
-/*! lock: dhandle read lock acquisitions */
-#define	WT_STAT_CONN_LOCK_DHANDLE_READ_COUNT		1474
-/*! lock: dhandle write lock acquisitions */
-#define	WT_STAT_CONN_LOCK_DHANDLE_WRITE_COUNT		1475
-/*! lock: metadata lock acquisitions */
-#define	WT_STAT_CONN_LOCK_METADATA_COUNT		1476
-/*! lock: metadata lock application thread wait time (usecs) */
-#define	WT_STAT_CONN_LOCK_METADATA_WAIT_APPLICATION	1477
-/*! lock: metadata lock internal thread wait time (usecs) */
-#define	WT_STAT_CONN_LOCK_METADATA_WAIT_INTERNAL	1478
-/*! lock: schema lock acquisitions */
-#define	WT_STAT_CONN_LOCK_SCHEMA_COUNT			1479
-/*! lock: schema lock application thread wait time (usecs) */
-#define	WT_STAT_CONN_LOCK_SCHEMA_WAIT_APPLICATION	1480
-/*! lock: schema lock internal thread wait time (usecs) */
-#define	WT_STAT_CONN_LOCK_SCHEMA_WAIT_INTERNAL		1481
->>>>>>> 6553865b
+#define	WT_STAT_CONN_LOCK_SCHEMA_WAIT_INTERNAL		1483
 /*!
  * lock: table lock application thread time waiting for the table lock
  * (usecs)
  */
-<<<<<<< HEAD
-#define	WT_STAT_CONN_LOCK_TABLE_WAIT_APPLICATION	1483
-=======
-#define	WT_STAT_CONN_LOCK_TABLE_WAIT_APPLICATION	1482
->>>>>>> 6553865b
+#define	WT_STAT_CONN_LOCK_TABLE_WAIT_APPLICATION	1484
 /*!
  * lock: table lock internal thread time waiting for the table lock
  * (usecs)
  */
-<<<<<<< HEAD
-#define	WT_STAT_CONN_LOCK_TABLE_WAIT_INTERNAL		1484
+#define	WT_STAT_CONN_LOCK_TABLE_WAIT_INTERNAL		1485
 /*! lock: table read lock acquisitions */
-#define	WT_STAT_CONN_LOCK_TABLE_READ_COUNT		1485
+#define	WT_STAT_CONN_LOCK_TABLE_READ_COUNT		1486
 /*! lock: table write lock acquisitions */
-#define	WT_STAT_CONN_LOCK_TABLE_WRITE_COUNT		1486
+#define	WT_STAT_CONN_LOCK_TABLE_WRITE_COUNT		1487
 /*! lock: txn global lock application thread time waiting (usecs) */
-#define	WT_STAT_CONN_LOCK_TXN_GLOBAL_WAIT_APPLICATION	1487
+#define	WT_STAT_CONN_LOCK_TXN_GLOBAL_WAIT_APPLICATION	1488
 /*! lock: txn global lock internal thread time waiting (usecs) */
-#define	WT_STAT_CONN_LOCK_TXN_GLOBAL_WAIT_INTERNAL	1488
+#define	WT_STAT_CONN_LOCK_TXN_GLOBAL_WAIT_INTERNAL	1489
 /*! lock: txn global read lock acquisitions */
-#define	WT_STAT_CONN_LOCK_TXN_GLOBAL_READ_COUNT		1489
+#define	WT_STAT_CONN_LOCK_TXN_GLOBAL_READ_COUNT		1490
 /*! lock: txn global write lock acquisitions */
-#define	WT_STAT_CONN_LOCK_TXN_GLOBAL_WRITE_COUNT	1490
+#define	WT_STAT_CONN_LOCK_TXN_GLOBAL_WRITE_COUNT	1491
 /*! log: busy returns attempting to switch slots */
-#define	WT_STAT_CONN_LOG_SLOT_SWITCH_BUSY		1491
+#define	WT_STAT_CONN_LOG_SLOT_SWITCH_BUSY		1492
 /*! log: force log remove time sleeping (usecs) */
-#define	WT_STAT_CONN_LOG_FORCE_REMOVE_SLEEP		1492
+#define	WT_STAT_CONN_LOG_FORCE_REMOVE_SLEEP		1493
 /*! log: log bytes of payload data */
-#define	WT_STAT_CONN_LOG_BYTES_PAYLOAD			1493
+#define	WT_STAT_CONN_LOG_BYTES_PAYLOAD			1494
 /*! log: log bytes written */
-#define	WT_STAT_CONN_LOG_BYTES_WRITTEN			1494
+#define	WT_STAT_CONN_LOG_BYTES_WRITTEN			1495
 /*! log: log files manually zero-filled */
-#define	WT_STAT_CONN_LOG_ZERO_FILLS			1495
+#define	WT_STAT_CONN_LOG_ZERO_FILLS			1496
 /*! log: log flush operations */
-#define	WT_STAT_CONN_LOG_FLUSH				1496
+#define	WT_STAT_CONN_LOG_FLUSH				1497
 /*! log: log force write operations */
-#define	WT_STAT_CONN_LOG_FORCE_WRITE			1497
+#define	WT_STAT_CONN_LOG_FORCE_WRITE			1498
 /*! log: log force write operations skipped */
-#define	WT_STAT_CONN_LOG_FORCE_WRITE_SKIP		1498
+#define	WT_STAT_CONN_LOG_FORCE_WRITE_SKIP		1499
 /*! log: log records compressed */
-#define	WT_STAT_CONN_LOG_COMPRESS_WRITES		1499
+#define	WT_STAT_CONN_LOG_COMPRESS_WRITES		1500
 /*! log: log records not compressed */
-#define	WT_STAT_CONN_LOG_COMPRESS_WRITE_FAILS		1500
+#define	WT_STAT_CONN_LOG_COMPRESS_WRITE_FAILS		1501
 /*! log: log records too small to compress */
-#define	WT_STAT_CONN_LOG_COMPRESS_SMALL			1501
+#define	WT_STAT_CONN_LOG_COMPRESS_SMALL			1502
 /*! log: log release advances write LSN */
-#define	WT_STAT_CONN_LOG_RELEASE_WRITE_LSN		1502
+#define	WT_STAT_CONN_LOG_RELEASE_WRITE_LSN		1503
 /*! log: log scan operations */
-#define	WT_STAT_CONN_LOG_SCANS				1503
+#define	WT_STAT_CONN_LOG_SCANS				1504
 /*! log: log scan records requiring two reads */
-#define	WT_STAT_CONN_LOG_SCAN_REREADS			1504
+#define	WT_STAT_CONN_LOG_SCAN_REREADS			1505
 /*! log: log server thread advances write LSN */
-#define	WT_STAT_CONN_LOG_WRITE_LSN			1505
+#define	WT_STAT_CONN_LOG_WRITE_LSN			1506
 /*! log: log server thread write LSN walk skipped */
-#define	WT_STAT_CONN_LOG_WRITE_LSN_SKIP			1506
+#define	WT_STAT_CONN_LOG_WRITE_LSN_SKIP			1507
 /*! log: log sync operations */
-#define	WT_STAT_CONN_LOG_SYNC				1507
+#define	WT_STAT_CONN_LOG_SYNC				1508
 /*! log: log sync time duration (usecs) */
-#define	WT_STAT_CONN_LOG_SYNC_DURATION			1508
+#define	WT_STAT_CONN_LOG_SYNC_DURATION			1509
 /*! log: log sync_dir operations */
-#define	WT_STAT_CONN_LOG_SYNC_DIR			1509
+#define	WT_STAT_CONN_LOG_SYNC_DIR			1510
 /*! log: log sync_dir time duration (usecs) */
-#define	WT_STAT_CONN_LOG_SYNC_DIR_DURATION		1510
+#define	WT_STAT_CONN_LOG_SYNC_DIR_DURATION		1511
 /*! log: log write operations */
-#define	WT_STAT_CONN_LOG_WRITES				1511
+#define	WT_STAT_CONN_LOG_WRITES				1512
 /*! log: logging bytes consolidated */
-#define	WT_STAT_CONN_LOG_SLOT_CONSOLIDATED		1512
+#define	WT_STAT_CONN_LOG_SLOT_CONSOLIDATED		1513
 /*! log: maximum log file size */
-#define	WT_STAT_CONN_LOG_MAX_FILESIZE			1513
+#define	WT_STAT_CONN_LOG_MAX_FILESIZE			1514
 /*! log: number of pre-allocated log files to create */
-#define	WT_STAT_CONN_LOG_PREALLOC_MAX			1514
+#define	WT_STAT_CONN_LOG_PREALLOC_MAX			1515
 /*! log: pre-allocated log files not ready and missed */
-#define	WT_STAT_CONN_LOG_PREALLOC_MISSED		1515
+#define	WT_STAT_CONN_LOG_PREALLOC_MISSED		1516
 /*! log: pre-allocated log files prepared */
-#define	WT_STAT_CONN_LOG_PREALLOC_FILES			1516
+#define	WT_STAT_CONN_LOG_PREALLOC_FILES			1517
 /*! log: pre-allocated log files used */
-#define	WT_STAT_CONN_LOG_PREALLOC_USED			1517
+#define	WT_STAT_CONN_LOG_PREALLOC_USED			1518
 /*! log: records processed by log scan */
-#define	WT_STAT_CONN_LOG_SCAN_RECORDS			1518
+#define	WT_STAT_CONN_LOG_SCAN_RECORDS			1519
 /*! log: slot close lost race */
-#define	WT_STAT_CONN_LOG_SLOT_CLOSE_RACE		1519
+#define	WT_STAT_CONN_LOG_SLOT_CLOSE_RACE		1520
 /*! log: slot close unbuffered waits */
-#define	WT_STAT_CONN_LOG_SLOT_CLOSE_UNBUF		1520
+#define	WT_STAT_CONN_LOG_SLOT_CLOSE_UNBUF		1521
 /*! log: slot closures */
-#define	WT_STAT_CONN_LOG_SLOT_CLOSES			1521
+#define	WT_STAT_CONN_LOG_SLOT_CLOSES			1522
 /*! log: slot join atomic update races */
-#define	WT_STAT_CONN_LOG_SLOT_RACES			1522
+#define	WT_STAT_CONN_LOG_SLOT_RACES			1523
 /*! log: slot join calls atomic updates raced */
-#define	WT_STAT_CONN_LOG_SLOT_YIELD_RACE		1523
+#define	WT_STAT_CONN_LOG_SLOT_YIELD_RACE		1524
 /*! log: slot join calls did not yield */
-#define	WT_STAT_CONN_LOG_SLOT_IMMEDIATE			1524
+#define	WT_STAT_CONN_LOG_SLOT_IMMEDIATE			1525
 /*! log: slot join calls found active slot closed */
-#define	WT_STAT_CONN_LOG_SLOT_YIELD_CLOSE		1525
+#define	WT_STAT_CONN_LOG_SLOT_YIELD_CLOSE		1526
 /*! log: slot join calls slept */
-#define	WT_STAT_CONN_LOG_SLOT_YIELD_SLEEP		1526
+#define	WT_STAT_CONN_LOG_SLOT_YIELD_SLEEP		1527
 /*! log: slot join calls yielded */
-#define	WT_STAT_CONN_LOG_SLOT_YIELD			1527
+#define	WT_STAT_CONN_LOG_SLOT_YIELD			1528
 /*! log: slot join found active slot closed */
-#define	WT_STAT_CONN_LOG_SLOT_ACTIVE_CLOSED		1528
+#define	WT_STAT_CONN_LOG_SLOT_ACTIVE_CLOSED		1529
 /*! log: slot joins yield time (usecs) */
-#define	WT_STAT_CONN_LOG_SLOT_YIELD_DURATION		1529
+#define	WT_STAT_CONN_LOG_SLOT_YIELD_DURATION		1530
 /*! log: slot transitions unable to find free slot */
-#define	WT_STAT_CONN_LOG_SLOT_NO_FREE_SLOTS		1530
+#define	WT_STAT_CONN_LOG_SLOT_NO_FREE_SLOTS		1531
 /*! log: slot unbuffered writes */
-#define	WT_STAT_CONN_LOG_SLOT_UNBUFFERED		1531
+#define	WT_STAT_CONN_LOG_SLOT_UNBUFFERED		1532
 /*! log: total in-memory size of compressed records */
-#define	WT_STAT_CONN_LOG_COMPRESS_MEM			1532
+#define	WT_STAT_CONN_LOG_COMPRESS_MEM			1533
 /*! log: total log buffer size */
-#define	WT_STAT_CONN_LOG_BUFFER_SIZE			1533
+#define	WT_STAT_CONN_LOG_BUFFER_SIZE			1534
 /*! log: total size of compressed records */
-#define	WT_STAT_CONN_LOG_COMPRESS_LEN			1534
+#define	WT_STAT_CONN_LOG_COMPRESS_LEN			1535
 /*! log: written slots coalesced */
-#define	WT_STAT_CONN_LOG_SLOT_COALESCED			1535
+#define	WT_STAT_CONN_LOG_SLOT_COALESCED			1536
 /*! log: yields waiting for previous log file close */
-#define	WT_STAT_CONN_LOG_CLOSE_YIELDS			1536
+#define	WT_STAT_CONN_LOG_CLOSE_YIELDS			1537
 /*! perf: block manager read latency histogram (bucket 1) - 0-10ms */
-#define	WT_STAT_CONN_PERF_HIST_BMREAD_LATENCY_LT10	1537
+#define	WT_STAT_CONN_PERF_HIST_BMREAD_LATENCY_LT10	1538
 /*! perf: block manager read latency histogram (bucket 2) - 10-49ms */
-#define	WT_STAT_CONN_PERF_HIST_BMREAD_LATENCY_LT50	1538
+#define	WT_STAT_CONN_PERF_HIST_BMREAD_LATENCY_LT50	1539
 /*! perf: block manager read latency histogram (bucket 3) - 50-99ms */
-#define	WT_STAT_CONN_PERF_HIST_BMREAD_LATENCY_LT100	1539
+#define	WT_STAT_CONN_PERF_HIST_BMREAD_LATENCY_LT100	1540
 /*! perf: block manager read latency histogram (bucket 4) - 100-249ms */
-#define	WT_STAT_CONN_PERF_HIST_BMREAD_LATENCY_LT250	1540
+#define	WT_STAT_CONN_PERF_HIST_BMREAD_LATENCY_LT250	1541
 /*! perf: block manager read latency histogram (bucket 5) - 250-499ms */
-#define	WT_STAT_CONN_PERF_HIST_BMREAD_LATENCY_LT500	1541
+#define	WT_STAT_CONN_PERF_HIST_BMREAD_LATENCY_LT500	1542
 /*! perf: block manager read latency histogram (bucket 6) - 500-999ms */
-#define	WT_STAT_CONN_PERF_HIST_BMREAD_LATENCY_LT1000	1542
+#define	WT_STAT_CONN_PERF_HIST_BMREAD_LATENCY_LT1000	1543
 /*! perf: block manager read latency histogram (bucket 7) - 1000ms+ */
-#define	WT_STAT_CONN_PERF_HIST_BMREAD_LATENCY_GT1000	1543
+#define	WT_STAT_CONN_PERF_HIST_BMREAD_LATENCY_GT1000	1544
 /*! perf: block manager read latency histogram total (msecs) */
-#define	WT_STAT_CONN_PERF_HIST_BMREAD_LATENCY_TOTAL_MSECS	1544
+#define	WT_STAT_CONN_PERF_HIST_BMREAD_LATENCY_TOTAL_MSECS	1545
 /*! perf: block manager write latency histogram (bucket 1) - 0-10ms */
-#define	WT_STAT_CONN_PERF_HIST_BMWRITE_LATENCY_LT10	1545
+#define	WT_STAT_CONN_PERF_HIST_BMWRITE_LATENCY_LT10	1546
 /*! perf: block manager write latency histogram (bucket 2) - 10-49ms */
-#define	WT_STAT_CONN_PERF_HIST_BMWRITE_LATENCY_LT50	1546
+#define	WT_STAT_CONN_PERF_HIST_BMWRITE_LATENCY_LT50	1547
 /*! perf: block manager write latency histogram (bucket 3) - 50-99ms */
-#define	WT_STAT_CONN_PERF_HIST_BMWRITE_LATENCY_LT100	1547
+#define	WT_STAT_CONN_PERF_HIST_BMWRITE_LATENCY_LT100	1548
 /*! perf: block manager write latency histogram (bucket 4) - 100-249ms */
-#define	WT_STAT_CONN_PERF_HIST_BMWRITE_LATENCY_LT250	1548
+#define	WT_STAT_CONN_PERF_HIST_BMWRITE_LATENCY_LT250	1549
 /*! perf: block manager write latency histogram (bucket 5) - 250-499ms */
-#define	WT_STAT_CONN_PERF_HIST_BMWRITE_LATENCY_LT500	1549
+#define	WT_STAT_CONN_PERF_HIST_BMWRITE_LATENCY_LT500	1550
 /*! perf: block manager write latency histogram (bucket 6) - 500-999ms */
-#define	WT_STAT_CONN_PERF_HIST_BMWRITE_LATENCY_LT1000	1550
+#define	WT_STAT_CONN_PERF_HIST_BMWRITE_LATENCY_LT1000	1551
 /*! perf: block manager write latency histogram (bucket 7) - 1000ms+ */
-#define	WT_STAT_CONN_PERF_HIST_BMWRITE_LATENCY_GT1000	1551
+#define	WT_STAT_CONN_PERF_HIST_BMWRITE_LATENCY_GT1000	1552
 /*! perf: block manager write latency histogram total (msecs) */
-#define	WT_STAT_CONN_PERF_HIST_BMWRITE_LATENCY_TOTAL_MSECS	1552
+#define	WT_STAT_CONN_PERF_HIST_BMWRITE_LATENCY_TOTAL_MSECS	1553
 /*! perf: file system read latency histogram (bucket 1) - 0-10ms */
-#define	WT_STAT_CONN_PERF_HIST_FSREAD_LATENCY_LT10	1553
+#define	WT_STAT_CONN_PERF_HIST_FSREAD_LATENCY_LT10	1554
 /*! perf: file system read latency histogram (bucket 2) - 10-49ms */
-#define	WT_STAT_CONN_PERF_HIST_FSREAD_LATENCY_LT50	1554
+#define	WT_STAT_CONN_PERF_HIST_FSREAD_LATENCY_LT50	1555
 /*! perf: file system read latency histogram (bucket 3) - 50-99ms */
-#define	WT_STAT_CONN_PERF_HIST_FSREAD_LATENCY_LT100	1555
+#define	WT_STAT_CONN_PERF_HIST_FSREAD_LATENCY_LT100	1556
 /*! perf: file system read latency histogram (bucket 4) - 100-249ms */
-#define	WT_STAT_CONN_PERF_HIST_FSREAD_LATENCY_LT250	1556
+#define	WT_STAT_CONN_PERF_HIST_FSREAD_LATENCY_LT250	1557
 /*! perf: file system read latency histogram (bucket 5) - 250-499ms */
-#define	WT_STAT_CONN_PERF_HIST_FSREAD_LATENCY_LT500	1557
+#define	WT_STAT_CONN_PERF_HIST_FSREAD_LATENCY_LT500	1558
 /*! perf: file system read latency histogram (bucket 6) - 500-999ms */
-#define	WT_STAT_CONN_PERF_HIST_FSREAD_LATENCY_LT1000	1558
+#define	WT_STAT_CONN_PERF_HIST_FSREAD_LATENCY_LT1000	1559
 /*! perf: file system read latency histogram (bucket 7) - 1000ms+ */
-#define	WT_STAT_CONN_PERF_HIST_FSREAD_LATENCY_GT1000	1559
+#define	WT_STAT_CONN_PERF_HIST_FSREAD_LATENCY_GT1000	1560
 /*! perf: file system read latency histogram total (msecs) */
-#define	WT_STAT_CONN_PERF_HIST_FSREAD_LATENCY_TOTAL_MSECS	1560
+#define	WT_STAT_CONN_PERF_HIST_FSREAD_LATENCY_TOTAL_MSECS	1561
 /*! perf: file system write latency histogram (bucket 1) - 0-10ms */
-#define	WT_STAT_CONN_PERF_HIST_FSWRITE_LATENCY_LT10	1561
+#define	WT_STAT_CONN_PERF_HIST_FSWRITE_LATENCY_LT10	1562
 /*! perf: file system write latency histogram (bucket 2) - 10-49ms */
-#define	WT_STAT_CONN_PERF_HIST_FSWRITE_LATENCY_LT50	1562
+#define	WT_STAT_CONN_PERF_HIST_FSWRITE_LATENCY_LT50	1563
 /*! perf: file system write latency histogram (bucket 3) - 50-99ms */
-#define	WT_STAT_CONN_PERF_HIST_FSWRITE_LATENCY_LT100	1563
+#define	WT_STAT_CONN_PERF_HIST_FSWRITE_LATENCY_LT100	1564
 /*! perf: file system write latency histogram (bucket 4) - 100-249ms */
-#define	WT_STAT_CONN_PERF_HIST_FSWRITE_LATENCY_LT250	1564
+#define	WT_STAT_CONN_PERF_HIST_FSWRITE_LATENCY_LT250	1565
 /*! perf: file system write latency histogram (bucket 5) - 250-499ms */
-#define	WT_STAT_CONN_PERF_HIST_FSWRITE_LATENCY_LT500	1565
+#define	WT_STAT_CONN_PERF_HIST_FSWRITE_LATENCY_LT500	1566
 /*! perf: file system write latency histogram (bucket 6) - 500-999ms */
-#define	WT_STAT_CONN_PERF_HIST_FSWRITE_LATENCY_LT1000	1566
+#define	WT_STAT_CONN_PERF_HIST_FSWRITE_LATENCY_LT1000	1567
 /*! perf: file system write latency histogram (bucket 7) - 1000ms+ */
-#define	WT_STAT_CONN_PERF_HIST_FSWRITE_LATENCY_GT1000	1567
+#define	WT_STAT_CONN_PERF_HIST_FSWRITE_LATENCY_GT1000	1568
 /*! perf: file system write latency histogram total (msecs) */
-#define	WT_STAT_CONN_PERF_HIST_FSWRITE_LATENCY_TOTAL_MSECS	1568
-/*! perf: operation read latency histogram (bucket 1) - 0-100us */
-#define	WT_STAT_CONN_PERF_HIST_OPREAD_LATENCY_LT100	1569
-/*! perf: operation read latency histogram (bucket 2) - 100-249us */
-#define	WT_STAT_CONN_PERF_HIST_OPREAD_LATENCY_LT250	1570
-/*! perf: operation read latency histogram (bucket 3) - 250-499us */
-#define	WT_STAT_CONN_PERF_HIST_OPREAD_LATENCY_LT500	1571
-/*! perf: operation read latency histogram (bucket 4) - 500-999us */
-#define	WT_STAT_CONN_PERF_HIST_OPREAD_LATENCY_LT1000	1572
-/*! perf: operation read latency histogram (bucket 5) - 1000-9999us */
-#define	WT_STAT_CONN_PERF_HIST_OPREAD_LATENCY_LT10000	1573
-/*! perf: operation read latency histogram (bucket 6) - 10000us+ */
-#define	WT_STAT_CONN_PERF_HIST_OPREAD_LATENCY_GT10000	1574
-/*! perf: operation read latency histogram total (usecs) */
-#define	WT_STAT_CONN_PERF_HIST_OPREAD_LATENCY_TOTAL_USECS	1575
-/*! perf: operation write latency histogram (bucket 1) - 0-100us */
-#define	WT_STAT_CONN_PERF_HIST_OPWRITE_LATENCY_LT100	1576
-/*! perf: operation write latency histogram (bucket 2) - 100-249us */
-#define	WT_STAT_CONN_PERF_HIST_OPWRITE_LATENCY_LT250	1577
-/*! perf: operation write latency histogram (bucket 3) - 250-499us */
-#define	WT_STAT_CONN_PERF_HIST_OPWRITE_LATENCY_LT500	1578
-/*! perf: operation write latency histogram (bucket 4) - 500-999us */
-#define	WT_STAT_CONN_PERF_HIST_OPWRITE_LATENCY_LT1000	1579
-/*! perf: operation write latency histogram (bucket 5) - 1000-9999us */
-#define	WT_STAT_CONN_PERF_HIST_OPWRITE_LATENCY_LT10000	1580
-/*! perf: operation write latency histogram (bucket 6) - 10000us+ */
-#define	WT_STAT_CONN_PERF_HIST_OPWRITE_LATENCY_GT10000	1581
-/*! perf: operation write latency histogram total (usecs) */
-#define	WT_STAT_CONN_PERF_HIST_OPWRITE_LATENCY_TOTAL_USECS	1582
-/*! prefetch: could not perform pre-fetch on internal page */
-#define	WT_STAT_CONN_PREFETCH_SKIPPED_INTERNAL_PAGE	1583
-=======
-#define	WT_STAT_CONN_LOCK_TABLE_WAIT_INTERNAL		1483
-/*! lock: table read lock acquisitions */
-#define	WT_STAT_CONN_LOCK_TABLE_READ_COUNT		1484
-/*! lock: table write lock acquisitions */
-#define	WT_STAT_CONN_LOCK_TABLE_WRITE_COUNT		1485
-/*! lock: txn global lock application thread time waiting (usecs) */
-#define	WT_STAT_CONN_LOCK_TXN_GLOBAL_WAIT_APPLICATION	1486
-/*! lock: txn global lock internal thread time waiting (usecs) */
-#define	WT_STAT_CONN_LOCK_TXN_GLOBAL_WAIT_INTERNAL	1487
-/*! lock: txn global read lock acquisitions */
-#define	WT_STAT_CONN_LOCK_TXN_GLOBAL_READ_COUNT		1488
-/*! lock: txn global write lock acquisitions */
-#define	WT_STAT_CONN_LOCK_TXN_GLOBAL_WRITE_COUNT	1489
-/*! log: busy returns attempting to switch slots */
-#define	WT_STAT_CONN_LOG_SLOT_SWITCH_BUSY		1490
-/*! log: force log remove time sleeping (usecs) */
-#define	WT_STAT_CONN_LOG_FORCE_REMOVE_SLEEP		1491
-/*! log: log bytes of payload data */
-#define	WT_STAT_CONN_LOG_BYTES_PAYLOAD			1492
-/*! log: log bytes written */
-#define	WT_STAT_CONN_LOG_BYTES_WRITTEN			1493
-/*! log: log files manually zero-filled */
-#define	WT_STAT_CONN_LOG_ZERO_FILLS			1494
-/*! log: log flush operations */
-#define	WT_STAT_CONN_LOG_FLUSH				1495
-/*! log: log force write operations */
-#define	WT_STAT_CONN_LOG_FORCE_WRITE			1496
-/*! log: log force write operations skipped */
-#define	WT_STAT_CONN_LOG_FORCE_WRITE_SKIP		1497
-/*! log: log records compressed */
-#define	WT_STAT_CONN_LOG_COMPRESS_WRITES		1498
-/*! log: log records not compressed */
-#define	WT_STAT_CONN_LOG_COMPRESS_WRITE_FAILS		1499
-/*! log: log records too small to compress */
-#define	WT_STAT_CONN_LOG_COMPRESS_SMALL			1500
-/*! log: log release advances write LSN */
-#define	WT_STAT_CONN_LOG_RELEASE_WRITE_LSN		1501
-/*! log: log scan operations */
-#define	WT_STAT_CONN_LOG_SCANS				1502
-/*! log: log scan records requiring two reads */
-#define	WT_STAT_CONN_LOG_SCAN_REREADS			1503
-/*! log: log server thread advances write LSN */
-#define	WT_STAT_CONN_LOG_WRITE_LSN			1504
-/*! log: log server thread write LSN walk skipped */
-#define	WT_STAT_CONN_LOG_WRITE_LSN_SKIP			1505
-/*! log: log sync operations */
-#define	WT_STAT_CONN_LOG_SYNC				1506
-/*! log: log sync time duration (usecs) */
-#define	WT_STAT_CONN_LOG_SYNC_DURATION			1507
-/*! log: log sync_dir operations */
-#define	WT_STAT_CONN_LOG_SYNC_DIR			1508
-/*! log: log sync_dir time duration (usecs) */
-#define	WT_STAT_CONN_LOG_SYNC_DIR_DURATION		1509
-/*! log: log write operations */
-#define	WT_STAT_CONN_LOG_WRITES				1510
-/*! log: logging bytes consolidated */
-#define	WT_STAT_CONN_LOG_SLOT_CONSOLIDATED		1511
-/*! log: maximum log file size */
-#define	WT_STAT_CONN_LOG_MAX_FILESIZE			1512
-/*! log: number of pre-allocated log files to create */
-#define	WT_STAT_CONN_LOG_PREALLOC_MAX			1513
-/*! log: pre-allocated log files not ready and missed */
-#define	WT_STAT_CONN_LOG_PREALLOC_MISSED		1514
-/*! log: pre-allocated log files prepared */
-#define	WT_STAT_CONN_LOG_PREALLOC_FILES			1515
-/*! log: pre-allocated log files used */
-#define	WT_STAT_CONN_LOG_PREALLOC_USED			1516
-/*! log: records processed by log scan */
-#define	WT_STAT_CONN_LOG_SCAN_RECORDS			1517
-/*! log: slot close lost race */
-#define	WT_STAT_CONN_LOG_SLOT_CLOSE_RACE		1518
-/*! log: slot close unbuffered waits */
-#define	WT_STAT_CONN_LOG_SLOT_CLOSE_UNBUF		1519
-/*! log: slot closures */
-#define	WT_STAT_CONN_LOG_SLOT_CLOSES			1520
-/*! log: slot join atomic update races */
-#define	WT_STAT_CONN_LOG_SLOT_RACES			1521
-/*! log: slot join calls atomic updates raced */
-#define	WT_STAT_CONN_LOG_SLOT_YIELD_RACE		1522
-/*! log: slot join calls did not yield */
-#define	WT_STAT_CONN_LOG_SLOT_IMMEDIATE			1523
-/*! log: slot join calls found active slot closed */
-#define	WT_STAT_CONN_LOG_SLOT_YIELD_CLOSE		1524
-/*! log: slot join calls slept */
-#define	WT_STAT_CONN_LOG_SLOT_YIELD_SLEEP		1525
-/*! log: slot join calls yielded */
-#define	WT_STAT_CONN_LOG_SLOT_YIELD			1526
-/*! log: slot join found active slot closed */
-#define	WT_STAT_CONN_LOG_SLOT_ACTIVE_CLOSED		1527
-/*! log: slot joins yield time (usecs) */
-#define	WT_STAT_CONN_LOG_SLOT_YIELD_DURATION		1528
-/*! log: slot transitions unable to find free slot */
-#define	WT_STAT_CONN_LOG_SLOT_NO_FREE_SLOTS		1529
-/*! log: slot unbuffered writes */
-#define	WT_STAT_CONN_LOG_SLOT_UNBUFFERED		1530
-/*! log: total in-memory size of compressed records */
-#define	WT_STAT_CONN_LOG_COMPRESS_MEM			1531
-/*! log: total log buffer size */
-#define	WT_STAT_CONN_LOG_BUFFER_SIZE			1532
-/*! log: total size of compressed records */
-#define	WT_STAT_CONN_LOG_COMPRESS_LEN			1533
-/*! log: written slots coalesced */
-#define	WT_STAT_CONN_LOG_SLOT_COALESCED			1534
-/*! log: yields waiting for previous log file close */
-#define	WT_STAT_CONN_LOG_CLOSE_YIELDS			1535
-/*! perf: block manager read latency histogram (bucket 1) - 0-10ms */
-#define	WT_STAT_CONN_PERF_HIST_BMREAD_LATENCY_LT10	1536
-/*! perf: block manager read latency histogram (bucket 2) - 10-49ms */
-#define	WT_STAT_CONN_PERF_HIST_BMREAD_LATENCY_LT50	1537
-/*! perf: block manager read latency histogram (bucket 3) - 50-99ms */
-#define	WT_STAT_CONN_PERF_HIST_BMREAD_LATENCY_LT100	1538
-/*! perf: block manager read latency histogram (bucket 4) - 100-249ms */
-#define	WT_STAT_CONN_PERF_HIST_BMREAD_LATENCY_LT250	1539
-/*! perf: block manager read latency histogram (bucket 5) - 250-499ms */
-#define	WT_STAT_CONN_PERF_HIST_BMREAD_LATENCY_LT500	1540
-/*! perf: block manager read latency histogram (bucket 6) - 500-999ms */
-#define	WT_STAT_CONN_PERF_HIST_BMREAD_LATENCY_LT1000	1541
-/*! perf: block manager read latency histogram (bucket 7) - 1000ms+ */
-#define	WT_STAT_CONN_PERF_HIST_BMREAD_LATENCY_GT1000	1542
-/*! perf: block manager read latency histogram total (msecs) */
-#define	WT_STAT_CONN_PERF_HIST_BMREAD_LATENCY_TOTAL_MSECS	1543
-/*! perf: block manager write latency histogram (bucket 1) - 0-10ms */
-#define	WT_STAT_CONN_PERF_HIST_BMWRITE_LATENCY_LT10	1544
-/*! perf: block manager write latency histogram (bucket 2) - 10-49ms */
-#define	WT_STAT_CONN_PERF_HIST_BMWRITE_LATENCY_LT50	1545
-/*! perf: block manager write latency histogram (bucket 3) - 50-99ms */
-#define	WT_STAT_CONN_PERF_HIST_BMWRITE_LATENCY_LT100	1546
-/*! perf: block manager write latency histogram (bucket 4) - 100-249ms */
-#define	WT_STAT_CONN_PERF_HIST_BMWRITE_LATENCY_LT250	1547
-/*! perf: block manager write latency histogram (bucket 5) - 250-499ms */
-#define	WT_STAT_CONN_PERF_HIST_BMWRITE_LATENCY_LT500	1548
-/*! perf: block manager write latency histogram (bucket 6) - 500-999ms */
-#define	WT_STAT_CONN_PERF_HIST_BMWRITE_LATENCY_LT1000	1549
-/*! perf: block manager write latency histogram (bucket 7) - 1000ms+ */
-#define	WT_STAT_CONN_PERF_HIST_BMWRITE_LATENCY_GT1000	1550
-/*! perf: block manager write latency histogram total (msecs) */
-#define	WT_STAT_CONN_PERF_HIST_BMWRITE_LATENCY_TOTAL_MSECS	1551
-/*! perf: file system read latency histogram (bucket 1) - 0-10ms */
-#define	WT_STAT_CONN_PERF_HIST_FSREAD_LATENCY_LT10	1552
-/*! perf: file system read latency histogram (bucket 2) - 10-49ms */
-#define	WT_STAT_CONN_PERF_HIST_FSREAD_LATENCY_LT50	1553
-/*! perf: file system read latency histogram (bucket 3) - 50-99ms */
-#define	WT_STAT_CONN_PERF_HIST_FSREAD_LATENCY_LT100	1554
-/*! perf: file system read latency histogram (bucket 4) - 100-249ms */
-#define	WT_STAT_CONN_PERF_HIST_FSREAD_LATENCY_LT250	1555
-/*! perf: file system read latency histogram (bucket 5) - 250-499ms */
-#define	WT_STAT_CONN_PERF_HIST_FSREAD_LATENCY_LT500	1556
-/*! perf: file system read latency histogram (bucket 6) - 500-999ms */
-#define	WT_STAT_CONN_PERF_HIST_FSREAD_LATENCY_LT1000	1557
-/*! perf: file system read latency histogram (bucket 7) - 1000ms+ */
-#define	WT_STAT_CONN_PERF_HIST_FSREAD_LATENCY_GT1000	1558
-/*! perf: file system read latency histogram total (msecs) */
-#define	WT_STAT_CONN_PERF_HIST_FSREAD_LATENCY_TOTAL_MSECS	1559
-/*! perf: file system write latency histogram (bucket 1) - 0-10ms */
-#define	WT_STAT_CONN_PERF_HIST_FSWRITE_LATENCY_LT10	1560
-/*! perf: file system write latency histogram (bucket 2) - 10-49ms */
-#define	WT_STAT_CONN_PERF_HIST_FSWRITE_LATENCY_LT50	1561
-/*! perf: file system write latency histogram (bucket 3) - 50-99ms */
-#define	WT_STAT_CONN_PERF_HIST_FSWRITE_LATENCY_LT100	1562
-/*! perf: file system write latency histogram (bucket 4) - 100-249ms */
-#define	WT_STAT_CONN_PERF_HIST_FSWRITE_LATENCY_LT250	1563
-/*! perf: file system write latency histogram (bucket 5) - 250-499ms */
-#define	WT_STAT_CONN_PERF_HIST_FSWRITE_LATENCY_LT500	1564
-/*! perf: file system write latency histogram (bucket 6) - 500-999ms */
-#define	WT_STAT_CONN_PERF_HIST_FSWRITE_LATENCY_LT1000	1565
-/*! perf: file system write latency histogram (bucket 7) - 1000ms+ */
-#define	WT_STAT_CONN_PERF_HIST_FSWRITE_LATENCY_GT1000	1566
-/*! perf: file system write latency histogram total (msecs) */
-#define	WT_STAT_CONN_PERF_HIST_FSWRITE_LATENCY_TOTAL_MSECS	1567
+#define	WT_STAT_CONN_PERF_HIST_FSWRITE_LATENCY_TOTAL_MSECS	1569
 /*!
  * perf: internal page deltas reconstruct latency histogram (bucket 1) -
  * 0-100us
  */
-#define	WT_STAT_CONN_PERF_HIST_INTERNAL_RECONSTRUCT_LATENCY_LT100	1568
+#define	WT_STAT_CONN_PERF_HIST_INTERNAL_RECONSTRUCT_LATENCY_LT100	1570
 /*!
  * perf: internal page deltas reconstruct latency histogram (bucket 2) -
  * 100-249us
  */
-#define	WT_STAT_CONN_PERF_HIST_INTERNAL_RECONSTRUCT_LATENCY_LT250	1569
+#define	WT_STAT_CONN_PERF_HIST_INTERNAL_RECONSTRUCT_LATENCY_LT250	1571
 /*!
  * perf: internal page deltas reconstruct latency histogram (bucket 3) -
  * 250-499us
  */
-#define	WT_STAT_CONN_PERF_HIST_INTERNAL_RECONSTRUCT_LATENCY_LT500	1570
+#define	WT_STAT_CONN_PERF_HIST_INTERNAL_RECONSTRUCT_LATENCY_LT500	1572
 /*!
  * perf: internal page deltas reconstruct latency histogram (bucket 4) -
  * 500-999us
  */
-#define	WT_STAT_CONN_PERF_HIST_INTERNAL_RECONSTRUCT_LATENCY_LT1000	1571
+#define	WT_STAT_CONN_PERF_HIST_INTERNAL_RECONSTRUCT_LATENCY_LT1000	1573
 /*!
  * perf: internal page deltas reconstruct latency histogram (bucket 5) -
  * 1000-9999us
  */
-#define	WT_STAT_CONN_PERF_HIST_INTERNAL_RECONSTRUCT_LATENCY_LT10000	1572
+#define	WT_STAT_CONN_PERF_HIST_INTERNAL_RECONSTRUCT_LATENCY_LT10000	1574
 /*!
  * perf: internal page deltas reconstruct latency histogram (bucket 6) -
  * 10000us+
  */
-#define	WT_STAT_CONN_PERF_HIST_INTERNAL_RECONSTRUCT_LATENCY_GT10000	1573
+#define	WT_STAT_CONN_PERF_HIST_INTERNAL_RECONSTRUCT_LATENCY_GT10000	1575
 /*! perf: internal page deltas reconstruct latency histogram total (usecs) */
-#define	WT_STAT_CONN_PERF_HIST_INTERNAL_RECONSTRUCT_LATENCY_TOTAL_USECS	1574
+#define	WT_STAT_CONN_PERF_HIST_INTERNAL_RECONSTRUCT_LATENCY_TOTAL_USECS	1576
 /*!
  * perf: leaf page deltas reconstruct latency histogram (bucket 1) -
  * 0-100us
  */
-#define	WT_STAT_CONN_PERF_HIST_LEAF_RECONSTRUCT_LATENCY_LT100	1575
+#define	WT_STAT_CONN_PERF_HIST_LEAF_RECONSTRUCT_LATENCY_LT100	1577
 /*!
  * perf: leaf page deltas reconstruct latency histogram (bucket 2) -
  * 100-249us
  */
-#define	WT_STAT_CONN_PERF_HIST_LEAF_RECONSTRUCT_LATENCY_LT250	1576
+#define	WT_STAT_CONN_PERF_HIST_LEAF_RECONSTRUCT_LATENCY_LT250	1578
 /*!
  * perf: leaf page deltas reconstruct latency histogram (bucket 3) -
  * 250-499us
  */
-#define	WT_STAT_CONN_PERF_HIST_LEAF_RECONSTRUCT_LATENCY_LT500	1577
+#define	WT_STAT_CONN_PERF_HIST_LEAF_RECONSTRUCT_LATENCY_LT500	1579
 /*!
  * perf: leaf page deltas reconstruct latency histogram (bucket 4) -
  * 500-999us
  */
-#define	WT_STAT_CONN_PERF_HIST_LEAF_RECONSTRUCT_LATENCY_LT1000	1578
+#define	WT_STAT_CONN_PERF_HIST_LEAF_RECONSTRUCT_LATENCY_LT1000	1580
 /*!
  * perf: leaf page deltas reconstruct latency histogram (bucket 5) -
  * 1000-9999us
  */
-#define	WT_STAT_CONN_PERF_HIST_LEAF_RECONSTRUCT_LATENCY_LT10000	1579
+#define	WT_STAT_CONN_PERF_HIST_LEAF_RECONSTRUCT_LATENCY_LT10000	1581
 /*!
  * perf: leaf page deltas reconstruct latency histogram (bucket 6) -
  * 10000us+
  */
-#define	WT_STAT_CONN_PERF_HIST_LEAF_RECONSTRUCT_LATENCY_GT10000	1580
+#define	WT_STAT_CONN_PERF_HIST_LEAF_RECONSTRUCT_LATENCY_GT10000	1582
 /*! perf: leaf page deltas reconstruct latency histogram total (usecs) */
-#define	WT_STAT_CONN_PERF_HIST_LEAF_RECONSTRUCT_LATENCY_TOTAL_USECS	1581
+#define	WT_STAT_CONN_PERF_HIST_LEAF_RECONSTRUCT_LATENCY_TOTAL_USECS	1583
 /*! perf: operation read latency histogram (bucket 1) - 0-100us */
-#define	WT_STAT_CONN_PERF_HIST_OPREAD_LATENCY_LT100	1582
+#define	WT_STAT_CONN_PERF_HIST_OPREAD_LATENCY_LT100	1584
 /*! perf: operation read latency histogram (bucket 2) - 100-249us */
-#define	WT_STAT_CONN_PERF_HIST_OPREAD_LATENCY_LT250	1583
+#define	WT_STAT_CONN_PERF_HIST_OPREAD_LATENCY_LT250	1585
 /*! perf: operation read latency histogram (bucket 3) - 250-499us */
-#define	WT_STAT_CONN_PERF_HIST_OPREAD_LATENCY_LT500	1584
+#define	WT_STAT_CONN_PERF_HIST_OPREAD_LATENCY_LT500	1586
 /*! perf: operation read latency histogram (bucket 4) - 500-999us */
-#define	WT_STAT_CONN_PERF_HIST_OPREAD_LATENCY_LT1000	1585
+#define	WT_STAT_CONN_PERF_HIST_OPREAD_LATENCY_LT1000	1587
 /*! perf: operation read latency histogram (bucket 5) - 1000-9999us */
-#define	WT_STAT_CONN_PERF_HIST_OPREAD_LATENCY_LT10000	1586
+#define	WT_STAT_CONN_PERF_HIST_OPREAD_LATENCY_LT10000	1588
 /*! perf: operation read latency histogram (bucket 6) - 10000us+ */
-#define	WT_STAT_CONN_PERF_HIST_OPREAD_LATENCY_GT10000	1587
+#define	WT_STAT_CONN_PERF_HIST_OPREAD_LATENCY_GT10000	1589
 /*! perf: operation read latency histogram total (usecs) */
-#define	WT_STAT_CONN_PERF_HIST_OPREAD_LATENCY_TOTAL_USECS	1588
+#define	WT_STAT_CONN_PERF_HIST_OPREAD_LATENCY_TOTAL_USECS	1590
 /*! perf: operation write latency histogram (bucket 1) - 0-100us */
-#define	WT_STAT_CONN_PERF_HIST_OPWRITE_LATENCY_LT100	1589
+#define	WT_STAT_CONN_PERF_HIST_OPWRITE_LATENCY_LT100	1591
 /*! perf: operation write latency histogram (bucket 2) - 100-249us */
-#define	WT_STAT_CONN_PERF_HIST_OPWRITE_LATENCY_LT250	1590
+#define	WT_STAT_CONN_PERF_HIST_OPWRITE_LATENCY_LT250	1592
 /*! perf: operation write latency histogram (bucket 3) - 250-499us */
-#define	WT_STAT_CONN_PERF_HIST_OPWRITE_LATENCY_LT500	1591
+#define	WT_STAT_CONN_PERF_HIST_OPWRITE_LATENCY_LT500	1593
 /*! perf: operation write latency histogram (bucket 4) - 500-999us */
-#define	WT_STAT_CONN_PERF_HIST_OPWRITE_LATENCY_LT1000	1592
+#define	WT_STAT_CONN_PERF_HIST_OPWRITE_LATENCY_LT1000	1594
 /*! perf: operation write latency histogram (bucket 5) - 1000-9999us */
-#define	WT_STAT_CONN_PERF_HIST_OPWRITE_LATENCY_LT10000	1593
+#define	WT_STAT_CONN_PERF_HIST_OPWRITE_LATENCY_LT10000	1595
 /*! perf: operation write latency histogram (bucket 6) - 10000us+ */
-#define	WT_STAT_CONN_PERF_HIST_OPWRITE_LATENCY_GT10000	1594
+#define	WT_STAT_CONN_PERF_HIST_OPWRITE_LATENCY_GT10000	1596
 /*! perf: operation write latency histogram total (usecs) */
-#define	WT_STAT_CONN_PERF_HIST_OPWRITE_LATENCY_TOTAL_USECS	1595
+#define	WT_STAT_CONN_PERF_HIST_OPWRITE_LATENCY_TOTAL_USECS	1597
 /*! prefetch: could not perform pre-fetch on internal page */
-#define	WT_STAT_CONN_PREFETCH_SKIPPED_INTERNAL_PAGE	1596
->>>>>>> 6553865b
+#define	WT_STAT_CONN_PREFETCH_SKIPPED_INTERNAL_PAGE	1598
 /*!
  * prefetch: could not perform pre-fetch on ref without the pre-fetch
  * flag set
  */
-<<<<<<< HEAD
-#define	WT_STAT_CONN_PREFETCH_SKIPPED_NO_FLAG_SET	1584
+#define	WT_STAT_CONN_PREFETCH_SKIPPED_NO_FLAG_SET	1599
 /*! prefetch: number of times pre-fetch failed to start */
-#define	WT_STAT_CONN_PREFETCH_FAILED_START		1585
+#define	WT_STAT_CONN_PREFETCH_FAILED_START		1600
 /*! prefetch: pre-fetch not repeating for recently pre-fetched ref */
-#define	WT_STAT_CONN_PREFETCH_SKIPPED_SAME_REF		1586
+#define	WT_STAT_CONN_PREFETCH_SKIPPED_SAME_REF		1601
 /*! prefetch: pre-fetch not triggered after single disk read */
-#define	WT_STAT_CONN_PREFETCH_DISK_ONE			1587
+#define	WT_STAT_CONN_PREFETCH_DISK_ONE			1602
 /*! prefetch: pre-fetch not triggered as there is no valid dhandle */
-#define	WT_STAT_CONN_PREFETCH_SKIPPED_NO_VALID_DHANDLE	1588
+#define	WT_STAT_CONN_PREFETCH_SKIPPED_NO_VALID_DHANDLE	1603
 /*! prefetch: pre-fetch not triggered by page read */
-#define	WT_STAT_CONN_PREFETCH_SKIPPED			1589
+#define	WT_STAT_CONN_PREFETCH_SKIPPED			1604
 /*! prefetch: pre-fetch not triggered due to disk read count */
-#define	WT_STAT_CONN_PREFETCH_SKIPPED_DISK_READ_COUNT	1590
+#define	WT_STAT_CONN_PREFETCH_SKIPPED_DISK_READ_COUNT	1605
 /*! prefetch: pre-fetch not triggered due to internal session */
-#define	WT_STAT_CONN_PREFETCH_SKIPPED_INTERNAL_SESSION	1591
+#define	WT_STAT_CONN_PREFETCH_SKIPPED_INTERNAL_SESSION	1606
 /*! prefetch: pre-fetch not triggered due to special btree handle */
-#define	WT_STAT_CONN_PREFETCH_SKIPPED_SPECIAL_HANDLE	1592
+#define	WT_STAT_CONN_PREFETCH_SKIPPED_SPECIAL_HANDLE	1607
 /*! prefetch: pre-fetch page not on disk when reading */
-#define	WT_STAT_CONN_PREFETCH_PAGES_FAIL		1593
+#define	WT_STAT_CONN_PREFETCH_PAGES_FAIL		1608
 /*! prefetch: pre-fetch pages queued */
-#define	WT_STAT_CONN_PREFETCH_PAGES_QUEUED		1594
+#define	WT_STAT_CONN_PREFETCH_PAGES_QUEUED		1609
 /*! prefetch: pre-fetch pages read in background */
-#define	WT_STAT_CONN_PREFETCH_PAGES_READ		1595
+#define	WT_STAT_CONN_PREFETCH_PAGES_READ		1610
 /*! prefetch: pre-fetch skipped reading in a page due to harmless error */
-#define	WT_STAT_CONN_PREFETCH_SKIPPED_ERROR_OK		1596
+#define	WT_STAT_CONN_PREFETCH_SKIPPED_ERROR_OK		1611
 /*! prefetch: pre-fetch triggered by page read */
-#define	WT_STAT_CONN_PREFETCH_ATTEMPTS			1597
+#define	WT_STAT_CONN_PREFETCH_ATTEMPTS			1612
 /*! reconciliation: VLCS pages explicitly reconciled as empty */
-#define	WT_STAT_CONN_REC_VLCS_EMPTIED_PAGES		1598
+#define	WT_STAT_CONN_REC_VLCS_EMPTIED_PAGES		1613
 /*! reconciliation: approximate byte size of timestamps in pages written */
-#define	WT_STAT_CONN_REC_TIME_WINDOW_BYTES_TS		1599
-=======
-#define	WT_STAT_CONN_PREFETCH_SKIPPED_NO_FLAG_SET	1597
-/*! prefetch: number of times pre-fetch failed to start */
-#define	WT_STAT_CONN_PREFETCH_FAILED_START		1598
-/*! prefetch: pre-fetch not repeating for recently pre-fetched ref */
-#define	WT_STAT_CONN_PREFETCH_SKIPPED_SAME_REF		1599
-/*! prefetch: pre-fetch not triggered after single disk read */
-#define	WT_STAT_CONN_PREFETCH_DISK_ONE			1600
-/*! prefetch: pre-fetch not triggered as there is no valid dhandle */
-#define	WT_STAT_CONN_PREFETCH_SKIPPED_NO_VALID_DHANDLE	1601
-/*! prefetch: pre-fetch not triggered by page read */
-#define	WT_STAT_CONN_PREFETCH_SKIPPED			1602
-/*! prefetch: pre-fetch not triggered due to disk read count */
-#define	WT_STAT_CONN_PREFETCH_SKIPPED_DISK_READ_COUNT	1603
-/*! prefetch: pre-fetch not triggered due to internal session */
-#define	WT_STAT_CONN_PREFETCH_SKIPPED_INTERNAL_SESSION	1604
-/*! prefetch: pre-fetch not triggered due to special btree handle */
-#define	WT_STAT_CONN_PREFETCH_SKIPPED_SPECIAL_HANDLE	1605
-/*! prefetch: pre-fetch page not on disk when reading */
-#define	WT_STAT_CONN_PREFETCH_PAGES_FAIL		1606
-/*! prefetch: pre-fetch pages queued */
-#define	WT_STAT_CONN_PREFETCH_PAGES_QUEUED		1607
-/*! prefetch: pre-fetch pages read in background */
-#define	WT_STAT_CONN_PREFETCH_PAGES_READ		1608
-/*! prefetch: pre-fetch skipped reading in a page due to harmless error */
-#define	WT_STAT_CONN_PREFETCH_SKIPPED_ERROR_OK		1609
-/*! prefetch: pre-fetch triggered by page read */
-#define	WT_STAT_CONN_PREFETCH_ATTEMPTS			1610
-/*! reconciliation: VLCS pages explicitly reconciled as empty */
-#define	WT_STAT_CONN_REC_VLCS_EMPTIED_PAGES		1611
-/*! reconciliation: approximate byte size of timestamps in pages written */
-#define	WT_STAT_CONN_REC_TIME_WINDOW_BYTES_TS		1612
->>>>>>> 6553865b
+#define	WT_STAT_CONN_REC_TIME_WINDOW_BYTES_TS		1614
 /*!
  * reconciliation: approximate byte size of transaction IDs in pages
  * written
  */
-<<<<<<< HEAD
-#define	WT_STAT_CONN_REC_TIME_WINDOW_BYTES_TXN		1600
+#define	WT_STAT_CONN_REC_TIME_WINDOW_BYTES_TXN		1615
 /*! reconciliation: fast-path pages deleted */
-#define	WT_STAT_CONN_REC_PAGE_DELETE_FAST		1601
+#define	WT_STAT_CONN_REC_PAGE_DELETE_FAST		1616
 /*! reconciliation: internal page deltas written */
-#define	WT_STAT_CONN_REC_PAGE_DELTA_INTERNAL		1602
+#define	WT_STAT_CONN_REC_PAGE_DELTA_INTERNAL		1617
 /*! reconciliation: leaf page deltas written */
-#define	WT_STAT_CONN_REC_PAGE_DELTA_LEAF		1603
+#define	WT_STAT_CONN_REC_PAGE_DELTA_LEAF		1618
 /*! reconciliation: leaf-page overflow keys */
-#define	WT_STAT_CONN_REC_OVERFLOW_KEY_LEAF		1604
+#define	WT_STAT_CONN_REC_OVERFLOW_KEY_LEAF		1619
 /*! reconciliation: maximum milliseconds spent in a reconciliation call */
-#define	WT_STAT_CONN_REC_MAXIMUM_MILLISECONDS		1605
-=======
-#define	WT_STAT_CONN_REC_TIME_WINDOW_BYTES_TXN		1613
-/*! reconciliation: fast-path pages deleted */
-#define	WT_STAT_CONN_REC_PAGE_DELETE_FAST		1614
-/*! reconciliation: internal page deltas written */
-#define	WT_STAT_CONN_REC_PAGE_DELTA_INTERNAL		1615
-/*! reconciliation: leaf page deltas written */
-#define	WT_STAT_CONN_REC_PAGE_DELTA_LEAF		1616
-/*! reconciliation: leaf-page overflow keys */
-#define	WT_STAT_CONN_REC_OVERFLOW_KEY_LEAF		1617
-/*! reconciliation: maximum milliseconds spent in a reconciliation call */
-#define	WT_STAT_CONN_REC_MAXIMUM_MILLISECONDS		1618
->>>>>>> 6553865b
+#define	WT_STAT_CONN_REC_MAXIMUM_MILLISECONDS		1620
 /*!
  * reconciliation: maximum milliseconds spent in building a disk image in
  * a reconciliation
  */
-<<<<<<< HEAD
-#define	WT_STAT_CONN_REC_MAXIMUM_IMAGE_BUILD_MILLISECONDS	1606
-=======
-#define	WT_STAT_CONN_REC_MAXIMUM_IMAGE_BUILD_MILLISECONDS	1619
->>>>>>> 6553865b
+#define	WT_STAT_CONN_REC_MAXIMUM_IMAGE_BUILD_MILLISECONDS	1621
 /*!
  * reconciliation: maximum milliseconds spent in moving updates to the
  * history store in a reconciliation
  */
-<<<<<<< HEAD
-#define	WT_STAT_CONN_REC_MAXIMUM_HS_WRAPUP_MILLISECONDS	1607
+#define	WT_STAT_CONN_REC_MAXIMUM_HS_WRAPUP_MILLISECONDS	1622
 /*! reconciliation: overflow values written */
-#define	WT_STAT_CONN_REC_OVERFLOW_VALUE			1608
+#define	WT_STAT_CONN_REC_OVERFLOW_VALUE			1623
 /*! reconciliation: page reconciliation calls */
-#define	WT_STAT_CONN_REC_PAGES				1609
+#define	WT_STAT_CONN_REC_PAGES				1624
 /*! reconciliation: page reconciliation calls for eviction */
-#define	WT_STAT_CONN_REC_PAGES_EVICTION			1610
-=======
-#define	WT_STAT_CONN_REC_MAXIMUM_HS_WRAPUP_MILLISECONDS	1620
-/*! reconciliation: overflow values written */
-#define	WT_STAT_CONN_REC_OVERFLOW_VALUE			1621
-/*! reconciliation: page reconciliation calls */
-#define	WT_STAT_CONN_REC_PAGES				1622
-/*! reconciliation: page reconciliation calls for eviction */
-#define	WT_STAT_CONN_REC_PAGES_EVICTION			1623
->>>>>>> 6553865b
+#define	WT_STAT_CONN_REC_PAGES_EVICTION			1625
 /*!
  * reconciliation: page reconciliation calls that resulted in values with
  * prepared transaction metadata
  */
-<<<<<<< HEAD
-#define	WT_STAT_CONN_REC_PAGES_WITH_PREPARE		1611
-=======
-#define	WT_STAT_CONN_REC_PAGES_WITH_PREPARE		1624
->>>>>>> 6553865b
+#define	WT_STAT_CONN_REC_PAGES_WITH_PREPARE		1626
 /*!
  * reconciliation: page reconciliation calls that resulted in values with
  * timestamps
  */
-<<<<<<< HEAD
-#define	WT_STAT_CONN_REC_PAGES_WITH_TS			1612
-=======
-#define	WT_STAT_CONN_REC_PAGES_WITH_TS			1625
->>>>>>> 6553865b
+#define	WT_STAT_CONN_REC_PAGES_WITH_TS			1627
 /*!
  * reconciliation: page reconciliation calls that resulted in values with
  * transaction ids
  */
-<<<<<<< HEAD
-#define	WT_STAT_CONN_REC_PAGES_WITH_TXN			1613
+#define	WT_STAT_CONN_REC_PAGES_WITH_TXN			1628
 /*! reconciliation: pages deleted */
-#define	WT_STAT_CONN_REC_PAGE_DELETE			1614
-=======
-#define	WT_STAT_CONN_REC_PAGES_WITH_TXN			1626
-/*! reconciliation: pages deleted */
-#define	WT_STAT_CONN_REC_PAGE_DELETE			1627
->>>>>>> 6553865b
+#define	WT_STAT_CONN_REC_PAGE_DELETE			1629
 /*!
  * reconciliation: pages written including an aggregated newest start
  * durable timestamp
  */
-<<<<<<< HEAD
-#define	WT_STAT_CONN_REC_TIME_AGGR_NEWEST_START_DURABLE_TS	1615
-=======
-#define	WT_STAT_CONN_REC_TIME_AGGR_NEWEST_START_DURABLE_TS	1628
->>>>>>> 6553865b
+#define	WT_STAT_CONN_REC_TIME_AGGR_NEWEST_START_DURABLE_TS	1630
 /*!
  * reconciliation: pages written including an aggregated newest stop
  * durable timestamp
  */
-<<<<<<< HEAD
-#define	WT_STAT_CONN_REC_TIME_AGGR_NEWEST_STOP_DURABLE_TS	1616
-=======
-#define	WT_STAT_CONN_REC_TIME_AGGR_NEWEST_STOP_DURABLE_TS	1629
->>>>>>> 6553865b
+#define	WT_STAT_CONN_REC_TIME_AGGR_NEWEST_STOP_DURABLE_TS	1631
 /*!
  * reconciliation: pages written including an aggregated newest stop
  * timestamp
  */
-<<<<<<< HEAD
-#define	WT_STAT_CONN_REC_TIME_AGGR_NEWEST_STOP_TS	1617
-=======
-#define	WT_STAT_CONN_REC_TIME_AGGR_NEWEST_STOP_TS	1630
->>>>>>> 6553865b
+#define	WT_STAT_CONN_REC_TIME_AGGR_NEWEST_STOP_TS	1632
 /*!
  * reconciliation: pages written including an aggregated newest stop
  * transaction ID
  */
-<<<<<<< HEAD
-#define	WT_STAT_CONN_REC_TIME_AGGR_NEWEST_STOP_TXN	1618
-=======
-#define	WT_STAT_CONN_REC_TIME_AGGR_NEWEST_STOP_TXN	1631
->>>>>>> 6553865b
+#define	WT_STAT_CONN_REC_TIME_AGGR_NEWEST_STOP_TXN	1633
 /*!
  * reconciliation: pages written including an aggregated newest
  * transaction ID
  */
-<<<<<<< HEAD
-#define	WT_STAT_CONN_REC_TIME_AGGR_NEWEST_TXN		1619
-=======
-#define	WT_STAT_CONN_REC_TIME_AGGR_NEWEST_TXN		1632
->>>>>>> 6553865b
+#define	WT_STAT_CONN_REC_TIME_AGGR_NEWEST_TXN		1634
 /*!
  * reconciliation: pages written including an aggregated oldest start
  * timestamp
  */
-<<<<<<< HEAD
-#define	WT_STAT_CONN_REC_TIME_AGGR_OLDEST_START_TS	1620
+#define	WT_STAT_CONN_REC_TIME_AGGR_OLDEST_START_TS	1635
 /*! reconciliation: pages written including an aggregated prepare */
-#define	WT_STAT_CONN_REC_TIME_AGGR_PREPARED		1621
+#define	WT_STAT_CONN_REC_TIME_AGGR_PREPARED		1636
 /*! reconciliation: pages written including at least one prepare state */
-#define	WT_STAT_CONN_REC_TIME_WINDOW_PAGES_PREPARED	1622
-=======
-#define	WT_STAT_CONN_REC_TIME_AGGR_OLDEST_START_TS	1633
-/*! reconciliation: pages written including an aggregated prepare */
-#define	WT_STAT_CONN_REC_TIME_AGGR_PREPARED		1634
-/*! reconciliation: pages written including at least one prepare state */
-#define	WT_STAT_CONN_REC_TIME_WINDOW_PAGES_PREPARED	1635
->>>>>>> 6553865b
+#define	WT_STAT_CONN_REC_TIME_WINDOW_PAGES_PREPARED	1637
 /*!
  * reconciliation: pages written including at least one start durable
  * timestamp
  */
-<<<<<<< HEAD
-#define	WT_STAT_CONN_REC_TIME_WINDOW_PAGES_DURABLE_START_TS	1623
+#define	WT_STAT_CONN_REC_TIME_WINDOW_PAGES_DURABLE_START_TS	1638
 /*! reconciliation: pages written including at least one start timestamp */
-#define	WT_STAT_CONN_REC_TIME_WINDOW_PAGES_START_TS	1624
-=======
-#define	WT_STAT_CONN_REC_TIME_WINDOW_PAGES_DURABLE_START_TS	1636
-/*! reconciliation: pages written including at least one start timestamp */
-#define	WT_STAT_CONN_REC_TIME_WINDOW_PAGES_START_TS	1637
->>>>>>> 6553865b
+#define	WT_STAT_CONN_REC_TIME_WINDOW_PAGES_START_TS	1639
 /*!
  * reconciliation: pages written including at least one start transaction
  * ID
  */
-<<<<<<< HEAD
-#define	WT_STAT_CONN_REC_TIME_WINDOW_PAGES_START_TXN	1625
-=======
-#define	WT_STAT_CONN_REC_TIME_WINDOW_PAGES_START_TXN	1638
->>>>>>> 6553865b
+#define	WT_STAT_CONN_REC_TIME_WINDOW_PAGES_START_TXN	1640
 /*!
  * reconciliation: pages written including at least one stop durable
  * timestamp
  */
-<<<<<<< HEAD
-#define	WT_STAT_CONN_REC_TIME_WINDOW_PAGES_DURABLE_STOP_TS	1626
+#define	WT_STAT_CONN_REC_TIME_WINDOW_PAGES_DURABLE_STOP_TS	1641
 /*! reconciliation: pages written including at least one stop timestamp */
-#define	WT_STAT_CONN_REC_TIME_WINDOW_PAGES_STOP_TS	1627
-=======
-#define	WT_STAT_CONN_REC_TIME_WINDOW_PAGES_DURABLE_STOP_TS	1639
-/*! reconciliation: pages written including at least one stop timestamp */
-#define	WT_STAT_CONN_REC_TIME_WINDOW_PAGES_STOP_TS	1640
->>>>>>> 6553865b
+#define	WT_STAT_CONN_REC_TIME_WINDOW_PAGES_STOP_TS	1642
 /*!
  * reconciliation: pages written including at least one stop transaction
  * ID
  */
-<<<<<<< HEAD
-#define	WT_STAT_CONN_REC_TIME_WINDOW_PAGES_STOP_TXN	1628
+#define	WT_STAT_CONN_REC_TIME_WINDOW_PAGES_STOP_TXN	1643
 /*! reconciliation: records written including a prepare state */
-#define	WT_STAT_CONN_REC_TIME_WINDOW_PREPARED		1629
+#define	WT_STAT_CONN_REC_TIME_WINDOW_PREPARED		1644
 /*! reconciliation: records written including a start durable timestamp */
-#define	WT_STAT_CONN_REC_TIME_WINDOW_DURABLE_START_TS	1630
+#define	WT_STAT_CONN_REC_TIME_WINDOW_DURABLE_START_TS	1645
 /*! reconciliation: records written including a start timestamp */
-#define	WT_STAT_CONN_REC_TIME_WINDOW_START_TS		1631
+#define	WT_STAT_CONN_REC_TIME_WINDOW_START_TS		1646
 /*! reconciliation: records written including a start transaction ID */
-#define	WT_STAT_CONN_REC_TIME_WINDOW_START_TXN		1632
+#define	WT_STAT_CONN_REC_TIME_WINDOW_START_TXN		1647
 /*! reconciliation: records written including a stop durable timestamp */
-#define	WT_STAT_CONN_REC_TIME_WINDOW_DURABLE_STOP_TS	1633
+#define	WT_STAT_CONN_REC_TIME_WINDOW_DURABLE_STOP_TS	1648
 /*! reconciliation: records written including a stop timestamp */
-#define	WT_STAT_CONN_REC_TIME_WINDOW_STOP_TS		1634
+#define	WT_STAT_CONN_REC_TIME_WINDOW_STOP_TS		1649
 /*! reconciliation: records written including a stop transaction ID */
-#define	WT_STAT_CONN_REC_TIME_WINDOW_STOP_TXN		1635
+#define	WT_STAT_CONN_REC_TIME_WINDOW_STOP_TXN		1650
 /*! reconciliation: split bytes currently awaiting free */
-#define	WT_STAT_CONN_REC_SPLIT_STASHED_BYTES		1636
+#define	WT_STAT_CONN_REC_SPLIT_STASHED_BYTES		1651
 /*! reconciliation: split objects currently awaiting free */
-#define	WT_STAT_CONN_REC_SPLIT_STASHED_OBJECTS		1637
+#define	WT_STAT_CONN_REC_SPLIT_STASHED_OBJECTS		1652
 /*! session: attempts to remove a local object and the object is in use */
-#define	WT_STAT_CONN_LOCAL_OBJECTS_INUSE		1638
+#define	WT_STAT_CONN_LOCAL_OBJECTS_INUSE		1653
 /*! session: flush_tier failed calls */
-#define	WT_STAT_CONN_FLUSH_TIER_FAIL			1639
+#define	WT_STAT_CONN_FLUSH_TIER_FAIL			1654
 /*! session: flush_tier operation calls */
-#define	WT_STAT_CONN_FLUSH_TIER				1640
+#define	WT_STAT_CONN_FLUSH_TIER				1655
 /*! session: flush_tier tables skipped due to no checkpoint */
-#define	WT_STAT_CONN_FLUSH_TIER_SKIPPED			1641
+#define	WT_STAT_CONN_FLUSH_TIER_SKIPPED			1656
 /*! session: flush_tier tables switched */
-#define	WT_STAT_CONN_FLUSH_TIER_SWITCHED		1642
+#define	WT_STAT_CONN_FLUSH_TIER_SWITCHED		1657
 /*! session: local objects removed */
-#define	WT_STAT_CONN_LOCAL_OBJECTS_REMOVED		1643
+#define	WT_STAT_CONN_LOCAL_OBJECTS_REMOVED		1658
 /*! session: open session count */
-#define	WT_STAT_CONN_SESSION_OPEN			1644
+#define	WT_STAT_CONN_SESSION_OPEN			1659
 /*! session: session query timestamp calls */
-#define	WT_STAT_CONN_SESSION_QUERY_TS			1645
+#define	WT_STAT_CONN_SESSION_QUERY_TS			1660
 /*! session: table alter failed calls */
-#define	WT_STAT_CONN_SESSION_TABLE_ALTER_FAIL		1646
+#define	WT_STAT_CONN_SESSION_TABLE_ALTER_FAIL		1661
 /*! session: table alter successful calls */
-#define	WT_STAT_CONN_SESSION_TABLE_ALTER_SUCCESS	1647
+#define	WT_STAT_CONN_SESSION_TABLE_ALTER_SUCCESS	1662
 /*! session: table alter triggering checkpoint calls */
-#define	WT_STAT_CONN_SESSION_TABLE_ALTER_TRIGGER_CHECKPOINT	1648
+#define	WT_STAT_CONN_SESSION_TABLE_ALTER_TRIGGER_CHECKPOINT	1663
 /*! session: table alter unchanged and skipped */
-#define	WT_STAT_CONN_SESSION_TABLE_ALTER_SKIP		1649
+#define	WT_STAT_CONN_SESSION_TABLE_ALTER_SKIP		1664
 /*! session: table compact conflicted with checkpoint */
-#define	WT_STAT_CONN_SESSION_TABLE_COMPACT_CONFLICTING_CHECKPOINT	1650
+#define	WT_STAT_CONN_SESSION_TABLE_COMPACT_CONFLICTING_CHECKPOINT	1665
 /*! session: table compact dhandle successful calls */
-#define	WT_STAT_CONN_SESSION_TABLE_COMPACT_DHANDLE_SUCCESS	1651
+#define	WT_STAT_CONN_SESSION_TABLE_COMPACT_DHANDLE_SUCCESS	1666
 /*! session: table compact failed calls */
-#define	WT_STAT_CONN_SESSION_TABLE_COMPACT_FAIL		1652
+#define	WT_STAT_CONN_SESSION_TABLE_COMPACT_FAIL		1667
 /*! session: table compact failed calls due to cache pressure */
-#define	WT_STAT_CONN_SESSION_TABLE_COMPACT_FAIL_CACHE_PRESSURE	1653
+#define	WT_STAT_CONN_SESSION_TABLE_COMPACT_FAIL_CACHE_PRESSURE	1668
 /*! session: table compact passes */
-#define	WT_STAT_CONN_SESSION_TABLE_COMPACT_PASSES	1654
+#define	WT_STAT_CONN_SESSION_TABLE_COMPACT_PASSES	1669
 /*! session: table compact running */
-#define	WT_STAT_CONN_SESSION_TABLE_COMPACT_RUNNING	1655
+#define	WT_STAT_CONN_SESSION_TABLE_COMPACT_RUNNING	1670
 /*! session: table compact skipped as process would not reduce file size */
-#define	WT_STAT_CONN_SESSION_TABLE_COMPACT_SKIPPED	1656
+#define	WT_STAT_CONN_SESSION_TABLE_COMPACT_SKIPPED	1671
 /*! session: table compact successful calls */
-#define	WT_STAT_CONN_SESSION_TABLE_COMPACT_SUCCESS	1657
+#define	WT_STAT_CONN_SESSION_TABLE_COMPACT_SUCCESS	1672
 /*! session: table compact timeout */
-#define	WT_STAT_CONN_SESSION_TABLE_COMPACT_TIMEOUT	1658
+#define	WT_STAT_CONN_SESSION_TABLE_COMPACT_TIMEOUT	1673
 /*! session: table create failed calls */
-#define	WT_STAT_CONN_SESSION_TABLE_CREATE_FAIL		1659
+#define	WT_STAT_CONN_SESSION_TABLE_CREATE_FAIL		1674
 /*! session: table create successful calls */
-#define	WT_STAT_CONN_SESSION_TABLE_CREATE_SUCCESS	1660
+#define	WT_STAT_CONN_SESSION_TABLE_CREATE_SUCCESS	1675
 /*! session: table create with import failed calls */
-#define	WT_STAT_CONN_SESSION_TABLE_CREATE_IMPORT_FAIL	1661
+#define	WT_STAT_CONN_SESSION_TABLE_CREATE_IMPORT_FAIL	1676
 /*! session: table create with import successful calls */
-#define	WT_STAT_CONN_SESSION_TABLE_CREATE_IMPORT_SUCCESS	1662
+#define	WT_STAT_CONN_SESSION_TABLE_CREATE_IMPORT_SUCCESS	1677
 /*! session: table drop failed calls */
-#define	WT_STAT_CONN_SESSION_TABLE_DROP_FAIL		1663
+#define	WT_STAT_CONN_SESSION_TABLE_DROP_FAIL		1678
 /*! session: table drop successful calls */
-#define	WT_STAT_CONN_SESSION_TABLE_DROP_SUCCESS		1664
+#define	WT_STAT_CONN_SESSION_TABLE_DROP_SUCCESS		1679
 /*! session: table rename failed calls */
-#define	WT_STAT_CONN_SESSION_TABLE_RENAME_FAIL		1665
+#define	WT_STAT_CONN_SESSION_TABLE_RENAME_FAIL		1680
 /*! session: table rename successful calls */
-#define	WT_STAT_CONN_SESSION_TABLE_RENAME_SUCCESS	1666
+#define	WT_STAT_CONN_SESSION_TABLE_RENAME_SUCCESS	1681
 /*! session: table salvage failed calls */
-#define	WT_STAT_CONN_SESSION_TABLE_SALVAGE_FAIL		1667
+#define	WT_STAT_CONN_SESSION_TABLE_SALVAGE_FAIL		1682
 /*! session: table salvage successful calls */
-#define	WT_STAT_CONN_SESSION_TABLE_SALVAGE_SUCCESS	1668
+#define	WT_STAT_CONN_SESSION_TABLE_SALVAGE_SUCCESS	1683
 /*! session: table truncate failed calls */
-#define	WT_STAT_CONN_SESSION_TABLE_TRUNCATE_FAIL	1669
+#define	WT_STAT_CONN_SESSION_TABLE_TRUNCATE_FAIL	1684
 /*! session: table truncate successful calls */
-#define	WT_STAT_CONN_SESSION_TABLE_TRUNCATE_SUCCESS	1670
+#define	WT_STAT_CONN_SESSION_TABLE_TRUNCATE_SUCCESS	1685
 /*! session: table verify failed calls */
-#define	WT_STAT_CONN_SESSION_TABLE_VERIFY_FAIL		1671
+#define	WT_STAT_CONN_SESSION_TABLE_VERIFY_FAIL		1686
 /*! session: table verify successful calls */
-#define	WT_STAT_CONN_SESSION_TABLE_VERIFY_SUCCESS	1672
+#define	WT_STAT_CONN_SESSION_TABLE_VERIFY_SUCCESS	1687
 /*! session: tiered operations dequeued and processed */
-#define	WT_STAT_CONN_TIERED_WORK_UNITS_DEQUEUED		1673
+#define	WT_STAT_CONN_TIERED_WORK_UNITS_DEQUEUED		1688
 /*! session: tiered operations removed without processing */
-#define	WT_STAT_CONN_TIERED_WORK_UNITS_REMOVED		1674
+#define	WT_STAT_CONN_TIERED_WORK_UNITS_REMOVED		1689
 /*! session: tiered operations scheduled */
-#define	WT_STAT_CONN_TIERED_WORK_UNITS_CREATED		1675
+#define	WT_STAT_CONN_TIERED_WORK_UNITS_CREATED		1690
 /*! session: tiered storage local retention time (secs) */
-#define	WT_STAT_CONN_TIERED_RETENTION			1676
+#define	WT_STAT_CONN_TIERED_RETENTION			1691
 /*! thread-state: active filesystem fsync calls */
-#define	WT_STAT_CONN_THREAD_FSYNC_ACTIVE		1677
+#define	WT_STAT_CONN_THREAD_FSYNC_ACTIVE		1692
 /*! thread-state: active filesystem read calls */
-#define	WT_STAT_CONN_THREAD_READ_ACTIVE			1678
+#define	WT_STAT_CONN_THREAD_READ_ACTIVE			1693
 /*! thread-state: active filesystem write calls */
-#define	WT_STAT_CONN_THREAD_WRITE_ACTIVE		1679
+#define	WT_STAT_CONN_THREAD_WRITE_ACTIVE		1694
 /*! thread-yield: application thread operations waiting for cache */
-#define	WT_STAT_CONN_APPLICATION_CACHE_OPS		1680
+#define	WT_STAT_CONN_APPLICATION_CACHE_OPS		1695
 /*! thread-yield: application thread snapshot refreshed for eviction */
-#define	WT_STAT_CONN_APPLICATION_EVICT_SNAPSHOT_REFRESHED	1681
+#define	WT_STAT_CONN_APPLICATION_EVICT_SNAPSHOT_REFRESHED	1696
 /*! thread-yield: application thread time waiting for cache (usecs) */
-#define	WT_STAT_CONN_APPLICATION_CACHE_TIME		1682
-=======
-#define	WT_STAT_CONN_REC_TIME_WINDOW_PAGES_STOP_TXN	1641
-/*! reconciliation: records written including a prepare state */
-#define	WT_STAT_CONN_REC_TIME_WINDOW_PREPARED		1642
-/*! reconciliation: records written including a start durable timestamp */
-#define	WT_STAT_CONN_REC_TIME_WINDOW_DURABLE_START_TS	1643
-/*! reconciliation: records written including a start timestamp */
-#define	WT_STAT_CONN_REC_TIME_WINDOW_START_TS		1644
-/*! reconciliation: records written including a start transaction ID */
-#define	WT_STAT_CONN_REC_TIME_WINDOW_START_TXN		1645
-/*! reconciliation: records written including a stop durable timestamp */
-#define	WT_STAT_CONN_REC_TIME_WINDOW_DURABLE_STOP_TS	1646
-/*! reconciliation: records written including a stop timestamp */
-#define	WT_STAT_CONN_REC_TIME_WINDOW_STOP_TS		1647
-/*! reconciliation: records written including a stop transaction ID */
-#define	WT_STAT_CONN_REC_TIME_WINDOW_STOP_TXN		1648
-/*! reconciliation: split bytes currently awaiting free */
-#define	WT_STAT_CONN_REC_SPLIT_STASHED_BYTES		1649
-/*! reconciliation: split objects currently awaiting free */
-#define	WT_STAT_CONN_REC_SPLIT_STASHED_OBJECTS		1650
-/*! session: attempts to remove a local object and the object is in use */
-#define	WT_STAT_CONN_LOCAL_OBJECTS_INUSE		1651
-/*! session: flush_tier failed calls */
-#define	WT_STAT_CONN_FLUSH_TIER_FAIL			1652
-/*! session: flush_tier operation calls */
-#define	WT_STAT_CONN_FLUSH_TIER				1653
-/*! session: flush_tier tables skipped due to no checkpoint */
-#define	WT_STAT_CONN_FLUSH_TIER_SKIPPED			1654
-/*! session: flush_tier tables switched */
-#define	WT_STAT_CONN_FLUSH_TIER_SWITCHED		1655
-/*! session: local objects removed */
-#define	WT_STAT_CONN_LOCAL_OBJECTS_REMOVED		1656
-/*! session: open session count */
-#define	WT_STAT_CONN_SESSION_OPEN			1657
-/*! session: session query timestamp calls */
-#define	WT_STAT_CONN_SESSION_QUERY_TS			1658
-/*! session: table alter failed calls */
-#define	WT_STAT_CONN_SESSION_TABLE_ALTER_FAIL		1659
-/*! session: table alter successful calls */
-#define	WT_STAT_CONN_SESSION_TABLE_ALTER_SUCCESS	1660
-/*! session: table alter triggering checkpoint calls */
-#define	WT_STAT_CONN_SESSION_TABLE_ALTER_TRIGGER_CHECKPOINT	1661
-/*! session: table alter unchanged and skipped */
-#define	WT_STAT_CONN_SESSION_TABLE_ALTER_SKIP		1662
-/*! session: table compact conflicted with checkpoint */
-#define	WT_STAT_CONN_SESSION_TABLE_COMPACT_CONFLICTING_CHECKPOINT	1663
-/*! session: table compact dhandle successful calls */
-#define	WT_STAT_CONN_SESSION_TABLE_COMPACT_DHANDLE_SUCCESS	1664
-/*! session: table compact failed calls */
-#define	WT_STAT_CONN_SESSION_TABLE_COMPACT_FAIL		1665
-/*! session: table compact failed calls due to cache pressure */
-#define	WT_STAT_CONN_SESSION_TABLE_COMPACT_FAIL_CACHE_PRESSURE	1666
-/*! session: table compact passes */
-#define	WT_STAT_CONN_SESSION_TABLE_COMPACT_PASSES	1667
-/*! session: table compact running */
-#define	WT_STAT_CONN_SESSION_TABLE_COMPACT_RUNNING	1668
-/*! session: table compact skipped as process would not reduce file size */
-#define	WT_STAT_CONN_SESSION_TABLE_COMPACT_SKIPPED	1669
-/*! session: table compact successful calls */
-#define	WT_STAT_CONN_SESSION_TABLE_COMPACT_SUCCESS	1670
-/*! session: table compact timeout */
-#define	WT_STAT_CONN_SESSION_TABLE_COMPACT_TIMEOUT	1671
-/*! session: table create failed calls */
-#define	WT_STAT_CONN_SESSION_TABLE_CREATE_FAIL		1672
-/*! session: table create successful calls */
-#define	WT_STAT_CONN_SESSION_TABLE_CREATE_SUCCESS	1673
-/*! session: table create with import failed calls */
-#define	WT_STAT_CONN_SESSION_TABLE_CREATE_IMPORT_FAIL	1674
-/*! session: table create with import successful calls */
-#define	WT_STAT_CONN_SESSION_TABLE_CREATE_IMPORT_SUCCESS	1675
-/*! session: table drop failed calls */
-#define	WT_STAT_CONN_SESSION_TABLE_DROP_FAIL		1676
-/*! session: table drop successful calls */
-#define	WT_STAT_CONN_SESSION_TABLE_DROP_SUCCESS		1677
-/*! session: table rename failed calls */
-#define	WT_STAT_CONN_SESSION_TABLE_RENAME_FAIL		1678
-/*! session: table rename successful calls */
-#define	WT_STAT_CONN_SESSION_TABLE_RENAME_SUCCESS	1679
-/*! session: table salvage failed calls */
-#define	WT_STAT_CONN_SESSION_TABLE_SALVAGE_FAIL		1680
-/*! session: table salvage successful calls */
-#define	WT_STAT_CONN_SESSION_TABLE_SALVAGE_SUCCESS	1681
-/*! session: table truncate failed calls */
-#define	WT_STAT_CONN_SESSION_TABLE_TRUNCATE_FAIL	1682
-/*! session: table truncate successful calls */
-#define	WT_STAT_CONN_SESSION_TABLE_TRUNCATE_SUCCESS	1683
-/*! session: table verify failed calls */
-#define	WT_STAT_CONN_SESSION_TABLE_VERIFY_FAIL		1684
-/*! session: table verify successful calls */
-#define	WT_STAT_CONN_SESSION_TABLE_VERIFY_SUCCESS	1685
-/*! session: tiered operations dequeued and processed */
-#define	WT_STAT_CONN_TIERED_WORK_UNITS_DEQUEUED		1686
-/*! session: tiered operations removed without processing */
-#define	WT_STAT_CONN_TIERED_WORK_UNITS_REMOVED		1687
-/*! session: tiered operations scheduled */
-#define	WT_STAT_CONN_TIERED_WORK_UNITS_CREATED		1688
-/*! session: tiered storage local retention time (secs) */
-#define	WT_STAT_CONN_TIERED_RETENTION			1689
-/*! thread-state: active filesystem fsync calls */
-#define	WT_STAT_CONN_THREAD_FSYNC_ACTIVE		1690
-/*! thread-state: active filesystem read calls */
-#define	WT_STAT_CONN_THREAD_READ_ACTIVE			1691
-/*! thread-state: active filesystem write calls */
-#define	WT_STAT_CONN_THREAD_WRITE_ACTIVE		1692
-/*! thread-yield: application thread operations waiting for cache */
-#define	WT_STAT_CONN_APPLICATION_CACHE_OPS		1693
-/*! thread-yield: application thread snapshot refreshed for eviction */
-#define	WT_STAT_CONN_APPLICATION_EVICT_SNAPSHOT_REFRESHED	1694
-/*! thread-yield: application thread time waiting for cache (usecs) */
-#define	WT_STAT_CONN_APPLICATION_CACHE_TIME		1695
->>>>>>> 6553865b
+#define	WT_STAT_CONN_APPLICATION_CACHE_TIME		1697
 /*!
  * thread-yield: connection close blocked waiting for transaction state
  * stabilization
  */
-<<<<<<< HEAD
-#define	WT_STAT_CONN_TXN_RELEASE_BLOCKED		1683
+#define	WT_STAT_CONN_TXN_RELEASE_BLOCKED		1698
 /*! thread-yield: connection close yielded for lsm manager shutdown */
-#define	WT_STAT_CONN_CONN_CLOSE_BLOCKED_LSM		1684
+#define	WT_STAT_CONN_CONN_CLOSE_BLOCKED_LSM		1699
 /*! thread-yield: data handle lock yielded */
-#define	WT_STAT_CONN_DHANDLE_LOCK_BLOCKED		1685
-=======
-#define	WT_STAT_CONN_TXN_RELEASE_BLOCKED		1696
-/*! thread-yield: connection close yielded for lsm manager shutdown */
-#define	WT_STAT_CONN_CONN_CLOSE_BLOCKED_LSM		1697
-/*! thread-yield: data handle lock yielded */
-#define	WT_STAT_CONN_DHANDLE_LOCK_BLOCKED		1698
->>>>>>> 6553865b
+#define	WT_STAT_CONN_DHANDLE_LOCK_BLOCKED		1700
 /*!
  * thread-yield: get reference for page index and slot time sleeping
  * (usecs)
  */
-<<<<<<< HEAD
-#define	WT_STAT_CONN_PAGE_INDEX_SLOT_REF_BLOCKED	1686
+#define	WT_STAT_CONN_PAGE_INDEX_SLOT_REF_BLOCKED	1701
 /*! thread-yield: page access yielded due to prepare state change */
-#define	WT_STAT_CONN_PREPARED_TRANSITION_BLOCKED_PAGE	1687
+#define	WT_STAT_CONN_PREPARED_TRANSITION_BLOCKED_PAGE	1702
 /*! thread-yield: page acquire busy blocked */
-#define	WT_STAT_CONN_PAGE_BUSY_BLOCKED			1688
+#define	WT_STAT_CONN_PAGE_BUSY_BLOCKED			1703
 /*! thread-yield: page acquire eviction blocked */
-#define	WT_STAT_CONN_PAGE_FORCIBLE_EVICT_BLOCKED	1689
+#define	WT_STAT_CONN_PAGE_FORCIBLE_EVICT_BLOCKED	1704
 /*! thread-yield: page acquire locked blocked */
-#define	WT_STAT_CONN_PAGE_LOCKED_BLOCKED		1690
+#define	WT_STAT_CONN_PAGE_LOCKED_BLOCKED		1705
 /*! thread-yield: page acquire read blocked */
-#define	WT_STAT_CONN_PAGE_READ_BLOCKED			1691
+#define	WT_STAT_CONN_PAGE_READ_BLOCKED			1706
 /*! thread-yield: page acquire time sleeping (usecs) */
-#define	WT_STAT_CONN_PAGE_SLEEP				1692
-=======
-#define	WT_STAT_CONN_PAGE_INDEX_SLOT_REF_BLOCKED	1699
-/*! thread-yield: page access yielded due to prepare state change */
-#define	WT_STAT_CONN_PREPARED_TRANSITION_BLOCKED_PAGE	1700
-/*! thread-yield: page acquire busy blocked */
-#define	WT_STAT_CONN_PAGE_BUSY_BLOCKED			1701
-/*! thread-yield: page acquire eviction blocked */
-#define	WT_STAT_CONN_PAGE_FORCIBLE_EVICT_BLOCKED	1702
-/*! thread-yield: page acquire locked blocked */
-#define	WT_STAT_CONN_PAGE_LOCKED_BLOCKED		1703
-/*! thread-yield: page acquire read blocked */
-#define	WT_STAT_CONN_PAGE_READ_BLOCKED			1704
-/*! thread-yield: page acquire time sleeping (usecs) */
-#define	WT_STAT_CONN_PAGE_SLEEP				1705
->>>>>>> 6553865b
+#define	WT_STAT_CONN_PAGE_SLEEP				1707
 /*!
  * thread-yield: page delete rollback time sleeping for state change
  * (usecs)
  */
-<<<<<<< HEAD
-#define	WT_STAT_CONN_PAGE_DEL_ROLLBACK_BLOCKED		1693
+#define	WT_STAT_CONN_PAGE_DEL_ROLLBACK_BLOCKED		1708
 /*! thread-yield: page reconciliation yielded due to child modification */
-#define	WT_STAT_CONN_CHILD_MODIFY_BLOCKED_PAGE		1694
+#define	WT_STAT_CONN_CHILD_MODIFY_BLOCKED_PAGE		1709
 /*! transaction: Number of prepared updates */
-#define	WT_STAT_CONN_TXN_PREPARED_UPDATES		1695
+#define	WT_STAT_CONN_TXN_PREPARED_UPDATES		1710
 /*! transaction: Number of prepared updates committed */
-#define	WT_STAT_CONN_TXN_PREPARED_UPDATES_COMMITTED	1696
+#define	WT_STAT_CONN_TXN_PREPARED_UPDATES_COMMITTED	1711
 /*! transaction: Number of prepared updates repeated on the same key */
-#define	WT_STAT_CONN_TXN_PREPARED_UPDATES_KEY_REPEATED	1697
+#define	WT_STAT_CONN_TXN_PREPARED_UPDATES_KEY_REPEATED	1712
 /*! transaction: Number of prepared updates rolled back */
-#define	WT_STAT_CONN_TXN_PREPARED_UPDATES_ROLLEDBACK	1698
-=======
-#define	WT_STAT_CONN_PAGE_DEL_ROLLBACK_BLOCKED		1706
-/*! thread-yield: page reconciliation yielded due to child modification */
-#define	WT_STAT_CONN_CHILD_MODIFY_BLOCKED_PAGE		1707
-/*! transaction: Number of prepared updates */
-#define	WT_STAT_CONN_TXN_PREPARED_UPDATES		1708
-/*! transaction: Number of prepared updates committed */
-#define	WT_STAT_CONN_TXN_PREPARED_UPDATES_COMMITTED	1709
-/*! transaction: Number of prepared updates repeated on the same key */
-#define	WT_STAT_CONN_TXN_PREPARED_UPDATES_KEY_REPEATED	1710
-/*! transaction: Number of prepared updates rolled back */
-#define	WT_STAT_CONN_TXN_PREPARED_UPDATES_ROLLEDBACK	1711
->>>>>>> 6553865b
+#define	WT_STAT_CONN_TXN_PREPARED_UPDATES_ROLLEDBACK	1713
 /*!
  * transaction: a reader raced with a prepared transaction commit and
  * skipped an update or updates
  */
-<<<<<<< HEAD
-#define	WT_STAT_CONN_TXN_READ_RACE_PREPARE_COMMIT	1699
+#define	WT_STAT_CONN_TXN_READ_RACE_PREPARE_COMMIT	1714
 /*! transaction: number of times overflow removed value is read */
-#define	WT_STAT_CONN_TXN_READ_OVERFLOW_REMOVE		1700
+#define	WT_STAT_CONN_TXN_READ_OVERFLOW_REMOVE		1715
 /*! transaction: oldest pinned transaction ID rolled back for eviction */
-#define	WT_STAT_CONN_TXN_ROLLBACK_OLDEST_PINNED		1701
+#define	WT_STAT_CONN_TXN_ROLLBACK_OLDEST_PINNED		1716
 /*! transaction: prepared transactions */
-#define	WT_STAT_CONN_TXN_PREPARE			1702
+#define	WT_STAT_CONN_TXN_PREPARE			1717
 /*! transaction: prepared transactions committed */
-#define	WT_STAT_CONN_TXN_PREPARE_COMMIT			1703
+#define	WT_STAT_CONN_TXN_PREPARE_COMMIT			1718
 /*! transaction: prepared transactions currently active */
-#define	WT_STAT_CONN_TXN_PREPARE_ACTIVE			1704
+#define	WT_STAT_CONN_TXN_PREPARE_ACTIVE			1719
 /*! transaction: prepared transactions rolled back */
-#define	WT_STAT_CONN_TXN_PREPARE_ROLLBACK		1705
+#define	WT_STAT_CONN_TXN_PREPARE_ROLLBACK		1720
 /*! transaction: query timestamp calls */
-#define	WT_STAT_CONN_TXN_QUERY_TS			1706
+#define	WT_STAT_CONN_TXN_QUERY_TS			1721
 /*! transaction: race to read prepared update retry */
-#define	WT_STAT_CONN_TXN_READ_RACE_PREPARE_UPDATE	1707
+#define	WT_STAT_CONN_TXN_READ_RACE_PREPARE_UPDATE	1722
 /*! transaction: rollback to stable calls */
-#define	WT_STAT_CONN_TXN_RTS				1708
-=======
-#define	WT_STAT_CONN_TXN_READ_RACE_PREPARE_COMMIT	1712
-/*! transaction: number of times overflow removed value is read */
-#define	WT_STAT_CONN_TXN_READ_OVERFLOW_REMOVE		1713
-/*! transaction: oldest pinned transaction ID rolled back for eviction */
-#define	WT_STAT_CONN_TXN_ROLLBACK_OLDEST_PINNED		1714
-/*! transaction: prepared transactions */
-#define	WT_STAT_CONN_TXN_PREPARE			1715
-/*! transaction: prepared transactions committed */
-#define	WT_STAT_CONN_TXN_PREPARE_COMMIT			1716
-/*! transaction: prepared transactions currently active */
-#define	WT_STAT_CONN_TXN_PREPARE_ACTIVE			1717
-/*! transaction: prepared transactions rolled back */
-#define	WT_STAT_CONN_TXN_PREPARE_ROLLBACK		1718
-/*! transaction: query timestamp calls */
-#define	WT_STAT_CONN_TXN_QUERY_TS			1719
-/*! transaction: race to read prepared update retry */
-#define	WT_STAT_CONN_TXN_READ_RACE_PREPARE_UPDATE	1720
-/*! transaction: rollback to stable calls */
-#define	WT_STAT_CONN_TXN_RTS				1721
->>>>>>> 6553865b
+#define	WT_STAT_CONN_TXN_RTS				1723
 /*!
  * transaction: rollback to stable history store keys that would have
  * been swept in non-dryrun mode
  */
-<<<<<<< HEAD
-#define	WT_STAT_CONN_TXN_RTS_SWEEP_HS_KEYS_DRYRUN	1709
-=======
-#define	WT_STAT_CONN_TXN_RTS_SWEEP_HS_KEYS_DRYRUN	1722
->>>>>>> 6553865b
+#define	WT_STAT_CONN_TXN_RTS_SWEEP_HS_KEYS_DRYRUN	1724
 /*!
  * transaction: rollback to stable history store records with stop
  * timestamps older than newer records
  */
-<<<<<<< HEAD
-#define	WT_STAT_CONN_TXN_RTS_HS_STOP_OLDER_THAN_NEWER_START	1710
+#define	WT_STAT_CONN_TXN_RTS_HS_STOP_OLDER_THAN_NEWER_START	1725
 /*! transaction: rollback to stable inconsistent checkpoint */
-#define	WT_STAT_CONN_TXN_RTS_INCONSISTENT_CKPT		1711
+#define	WT_STAT_CONN_TXN_RTS_INCONSISTENT_CKPT		1726
 /*! transaction: rollback to stable keys removed */
-#define	WT_STAT_CONN_TXN_RTS_KEYS_REMOVED		1712
+#define	WT_STAT_CONN_TXN_RTS_KEYS_REMOVED		1727
 /*! transaction: rollback to stable keys restored */
-#define	WT_STAT_CONN_TXN_RTS_KEYS_RESTORED		1713
-=======
-#define	WT_STAT_CONN_TXN_RTS_HS_STOP_OLDER_THAN_NEWER_START	1723
-/*! transaction: rollback to stable inconsistent checkpoint */
-#define	WT_STAT_CONN_TXN_RTS_INCONSISTENT_CKPT		1724
-/*! transaction: rollback to stable keys removed */
-#define	WT_STAT_CONN_TXN_RTS_KEYS_REMOVED		1725
-/*! transaction: rollback to stable keys restored */
-#define	WT_STAT_CONN_TXN_RTS_KEYS_RESTORED		1726
->>>>>>> 6553865b
+#define	WT_STAT_CONN_TXN_RTS_KEYS_RESTORED		1728
 /*!
  * transaction: rollback to stable keys that would have been removed in
  * non-dryrun mode
  */
-<<<<<<< HEAD
-#define	WT_STAT_CONN_TXN_RTS_KEYS_REMOVED_DRYRUN	1714
-=======
-#define	WT_STAT_CONN_TXN_RTS_KEYS_REMOVED_DRYRUN	1727
->>>>>>> 6553865b
+#define	WT_STAT_CONN_TXN_RTS_KEYS_REMOVED_DRYRUN	1729
 /*!
  * transaction: rollback to stable keys that would have been restored in
  * non-dryrun mode
  */
-<<<<<<< HEAD
-#define	WT_STAT_CONN_TXN_RTS_KEYS_RESTORED_DRYRUN	1715
+#define	WT_STAT_CONN_TXN_RTS_KEYS_RESTORED_DRYRUN	1730
 /*! transaction: rollback to stable pages visited */
-#define	WT_STAT_CONN_TXN_RTS_PAGES_VISITED		1716
+#define	WT_STAT_CONN_TXN_RTS_PAGES_VISITED		1731
 /*! transaction: rollback to stable restored tombstones from history store */
-#define	WT_STAT_CONN_TXN_RTS_HS_RESTORE_TOMBSTONES	1717
+#define	WT_STAT_CONN_TXN_RTS_HS_RESTORE_TOMBSTONES	1732
 /*! transaction: rollback to stable restored updates from history store */
-#define	WT_STAT_CONN_TXN_RTS_HS_RESTORE_UPDATES		1718
+#define	WT_STAT_CONN_TXN_RTS_HS_RESTORE_UPDATES		1733
 /*! transaction: rollback to stable skipping delete rle */
-#define	WT_STAT_CONN_TXN_RTS_DELETE_RLE_SKIPPED		1719
+#define	WT_STAT_CONN_TXN_RTS_DELETE_RLE_SKIPPED		1734
 /*! transaction: rollback to stable skipping stable rle */
-#define	WT_STAT_CONN_TXN_RTS_STABLE_RLE_SKIPPED		1720
+#define	WT_STAT_CONN_TXN_RTS_STABLE_RLE_SKIPPED		1735
 /*! transaction: rollback to stable sweeping history store keys */
-#define	WT_STAT_CONN_TXN_RTS_SWEEP_HS_KEYS		1721
-=======
-#define	WT_STAT_CONN_TXN_RTS_KEYS_RESTORED_DRYRUN	1728
-/*! transaction: rollback to stable pages visited */
-#define	WT_STAT_CONN_TXN_RTS_PAGES_VISITED		1729
-/*! transaction: rollback to stable restored tombstones from history store */
-#define	WT_STAT_CONN_TXN_RTS_HS_RESTORE_TOMBSTONES	1730
-/*! transaction: rollback to stable restored updates from history store */
-#define	WT_STAT_CONN_TXN_RTS_HS_RESTORE_UPDATES		1731
-/*! transaction: rollback to stable skipping delete rle */
-#define	WT_STAT_CONN_TXN_RTS_DELETE_RLE_SKIPPED		1732
-/*! transaction: rollback to stable skipping stable rle */
-#define	WT_STAT_CONN_TXN_RTS_STABLE_RLE_SKIPPED		1733
-/*! transaction: rollback to stable sweeping history store keys */
-#define	WT_STAT_CONN_TXN_RTS_SWEEP_HS_KEYS		1734
->>>>>>> 6553865b
+#define	WT_STAT_CONN_TXN_RTS_SWEEP_HS_KEYS		1736
 /*!
  * transaction: rollback to stable tombstones from history store that
  * would have been restored in non-dryrun mode
  */
-<<<<<<< HEAD
-#define	WT_STAT_CONN_TXN_RTS_HS_RESTORE_TOMBSTONES_DRYRUN	1722
+#define	WT_STAT_CONN_TXN_RTS_HS_RESTORE_TOMBSTONES_DRYRUN	1737
 /*! transaction: rollback to stable tree walk skipping pages */
-#define	WT_STAT_CONN_TXN_RTS_TREE_WALK_SKIP_PAGES	1723
+#define	WT_STAT_CONN_TXN_RTS_TREE_WALK_SKIP_PAGES	1738
 /*! transaction: rollback to stable updates aborted */
-#define	WT_STAT_CONN_TXN_RTS_UPD_ABORTED		1724
-=======
-#define	WT_STAT_CONN_TXN_RTS_HS_RESTORE_TOMBSTONES_DRYRUN	1735
-/*! transaction: rollback to stable tree walk skipping pages */
-#define	WT_STAT_CONN_TXN_RTS_TREE_WALK_SKIP_PAGES	1736
-/*! transaction: rollback to stable updates aborted */
-#define	WT_STAT_CONN_TXN_RTS_UPD_ABORTED		1737
->>>>>>> 6553865b
+#define	WT_STAT_CONN_TXN_RTS_UPD_ABORTED		1739
 /*!
  * transaction: rollback to stable updates from history store that would
  * have been restored in non-dryrun mode
  */
-<<<<<<< HEAD
-#define	WT_STAT_CONN_TXN_RTS_HS_RESTORE_UPDATES_DRYRUN	1725
+#define	WT_STAT_CONN_TXN_RTS_HS_RESTORE_UPDATES_DRYRUN	1740
 /*! transaction: rollback to stable updates removed from history store */
-#define	WT_STAT_CONN_TXN_RTS_HS_REMOVED			1726
-=======
-#define	WT_STAT_CONN_TXN_RTS_HS_RESTORE_UPDATES_DRYRUN	1738
-/*! transaction: rollback to stable updates removed from history store */
-#define	WT_STAT_CONN_TXN_RTS_HS_REMOVED			1739
->>>>>>> 6553865b
+#define	WT_STAT_CONN_TXN_RTS_HS_REMOVED			1741
 /*!
  * transaction: rollback to stable updates that would have been aborted
  * in non-dryrun mode
  */
-<<<<<<< HEAD
-#define	WT_STAT_CONN_TXN_RTS_UPD_ABORTED_DRYRUN		1727
-=======
-#define	WT_STAT_CONN_TXN_RTS_UPD_ABORTED_DRYRUN		1740
->>>>>>> 6553865b
+#define	WT_STAT_CONN_TXN_RTS_UPD_ABORTED_DRYRUN		1742
 /*!
  * transaction: rollback to stable updates that would have been removed
  * from history store in non-dryrun mode
  */
-<<<<<<< HEAD
-#define	WT_STAT_CONN_TXN_RTS_HS_REMOVED_DRYRUN		1728
+#define	WT_STAT_CONN_TXN_RTS_HS_REMOVED_DRYRUN		1743
 /*! transaction: sessions scanned in each walk of concurrent sessions */
-#define	WT_STAT_CONN_TXN_SESSIONS_WALKED		1729
+#define	WT_STAT_CONN_TXN_SESSIONS_WALKED		1744
 /*! transaction: set timestamp calls */
-#define	WT_STAT_CONN_TXN_SET_TS				1730
+#define	WT_STAT_CONN_TXN_SET_TS				1745
 /*! transaction: set timestamp durable calls */
-#define	WT_STAT_CONN_TXN_SET_TS_DURABLE			1731
+#define	WT_STAT_CONN_TXN_SET_TS_DURABLE			1746
 /*! transaction: set timestamp durable updates */
-#define	WT_STAT_CONN_TXN_SET_TS_DURABLE_UPD		1732
+#define	WT_STAT_CONN_TXN_SET_TS_DURABLE_UPD		1747
 /*! transaction: set timestamp force calls */
-#define	WT_STAT_CONN_TXN_SET_TS_FORCE			1733
-=======
-#define	WT_STAT_CONN_TXN_RTS_HS_REMOVED_DRYRUN		1741
-/*! transaction: sessions scanned in each walk of concurrent sessions */
-#define	WT_STAT_CONN_TXN_SESSIONS_WALKED		1742
-/*! transaction: set timestamp calls */
-#define	WT_STAT_CONN_TXN_SET_TS				1743
-/*! transaction: set timestamp durable calls */
-#define	WT_STAT_CONN_TXN_SET_TS_DURABLE			1744
-/*! transaction: set timestamp durable updates */
-#define	WT_STAT_CONN_TXN_SET_TS_DURABLE_UPD		1745
-/*! transaction: set timestamp force calls */
-#define	WT_STAT_CONN_TXN_SET_TS_FORCE			1746
->>>>>>> 6553865b
+#define	WT_STAT_CONN_TXN_SET_TS_FORCE			1748
 /*!
  * transaction: set timestamp global oldest timestamp set to be more
  * recent than the global stable timestamp
  */
-<<<<<<< HEAD
-#define	WT_STAT_CONN_TXN_SET_TS_OUT_OF_ORDER		1734
+#define	WT_STAT_CONN_TXN_SET_TS_OUT_OF_ORDER		1749
 /*! transaction: set timestamp oldest calls */
-#define	WT_STAT_CONN_TXN_SET_TS_OLDEST			1735
+#define	WT_STAT_CONN_TXN_SET_TS_OLDEST			1750
 /*! transaction: set timestamp oldest updates */
-#define	WT_STAT_CONN_TXN_SET_TS_OLDEST_UPD		1736
+#define	WT_STAT_CONN_TXN_SET_TS_OLDEST_UPD		1751
 /*! transaction: set timestamp stable calls */
-#define	WT_STAT_CONN_TXN_SET_TS_STABLE			1737
+#define	WT_STAT_CONN_TXN_SET_TS_STABLE			1752
 /*! transaction: set timestamp stable updates */
-#define	WT_STAT_CONN_TXN_SET_TS_STABLE_UPD		1738
+#define	WT_STAT_CONN_TXN_SET_TS_STABLE_UPD		1753
 /*! transaction: transaction begins */
-#define	WT_STAT_CONN_TXN_BEGIN				1739
-=======
-#define	WT_STAT_CONN_TXN_SET_TS_OUT_OF_ORDER		1747
-/*! transaction: set timestamp oldest calls */
-#define	WT_STAT_CONN_TXN_SET_TS_OLDEST			1748
-/*! transaction: set timestamp oldest updates */
-#define	WT_STAT_CONN_TXN_SET_TS_OLDEST_UPD		1749
-/*! transaction: set timestamp stable calls */
-#define	WT_STAT_CONN_TXN_SET_TS_STABLE			1750
-/*! transaction: set timestamp stable updates */
-#define	WT_STAT_CONN_TXN_SET_TS_STABLE_UPD		1751
-/*! transaction: transaction begins */
-#define	WT_STAT_CONN_TXN_BEGIN				1752
->>>>>>> 6553865b
+#define	WT_STAT_CONN_TXN_BEGIN				1754
 /*!
  * transaction: transaction checkpoint history store file duration
  * (usecs)
  */
-<<<<<<< HEAD
-#define	WT_STAT_CONN_TXN_HS_CKPT_DURATION		1740
+#define	WT_STAT_CONN_TXN_HS_CKPT_DURATION		1755
 /*! transaction: transaction range of IDs currently pinned */
-#define	WT_STAT_CONN_TXN_PINNED_RANGE			1741
+#define	WT_STAT_CONN_TXN_PINNED_RANGE			1756
 /*! transaction: transaction range of IDs currently pinned by a checkpoint */
-#define	WT_STAT_CONN_TXN_PINNED_CHECKPOINT_RANGE	1742
+#define	WT_STAT_CONN_TXN_PINNED_CHECKPOINT_RANGE	1757
 /*! transaction: transaction range of timestamps currently pinned */
-#define	WT_STAT_CONN_TXN_PINNED_TIMESTAMP		1743
+#define	WT_STAT_CONN_TXN_PINNED_TIMESTAMP		1758
 /*! transaction: transaction range of timestamps pinned by a checkpoint */
-#define	WT_STAT_CONN_TXN_PINNED_TIMESTAMP_CHECKPOINT	1744
-=======
-#define	WT_STAT_CONN_TXN_HS_CKPT_DURATION		1753
-/*! transaction: transaction range of IDs currently pinned */
-#define	WT_STAT_CONN_TXN_PINNED_RANGE			1754
-/*! transaction: transaction range of IDs currently pinned by a checkpoint */
-#define	WT_STAT_CONN_TXN_PINNED_CHECKPOINT_RANGE	1755
-/*! transaction: transaction range of timestamps currently pinned */
-#define	WT_STAT_CONN_TXN_PINNED_TIMESTAMP		1756
-/*! transaction: transaction range of timestamps pinned by a checkpoint */
-#define	WT_STAT_CONN_TXN_PINNED_TIMESTAMP_CHECKPOINT	1757
->>>>>>> 6553865b
+#define	WT_STAT_CONN_TXN_PINNED_TIMESTAMP_CHECKPOINT	1759
 /*!
  * transaction: transaction range of timestamps pinned by the oldest
  * active read timestamp
  */
-<<<<<<< HEAD
-#define	WT_STAT_CONN_TXN_PINNED_TIMESTAMP_READER	1745
-=======
-#define	WT_STAT_CONN_TXN_PINNED_TIMESTAMP_READER	1758
->>>>>>> 6553865b
+#define	WT_STAT_CONN_TXN_PINNED_TIMESTAMP_READER	1760
 /*!
  * transaction: transaction range of timestamps pinned by the oldest
  * timestamp
  */
-<<<<<<< HEAD
-#define	WT_STAT_CONN_TXN_PINNED_TIMESTAMP_OLDEST	1746
+#define	WT_STAT_CONN_TXN_PINNED_TIMESTAMP_OLDEST	1761
 /*! transaction: transaction read timestamp of the oldest active reader */
-#define	WT_STAT_CONN_TXN_TIMESTAMP_OLDEST_ACTIVE_READ	1747
+#define	WT_STAT_CONN_TXN_TIMESTAMP_OLDEST_ACTIVE_READ	1762
 /*! transaction: transaction rollback to stable currently running */
-#define	WT_STAT_CONN_TXN_ROLLBACK_TO_STABLE_RUNNING	1748
+#define	WT_STAT_CONN_TXN_ROLLBACK_TO_STABLE_RUNNING	1763
 /*! transaction: transaction walk of concurrent sessions */
-#define	WT_STAT_CONN_TXN_WALK_SESSIONS			1749
+#define	WT_STAT_CONN_TXN_WALK_SESSIONS			1764
 /*! transaction: transactions committed */
-#define	WT_STAT_CONN_TXN_COMMIT				1750
+#define	WT_STAT_CONN_TXN_COMMIT				1765
 /*! transaction: transactions rolled back */
-#define	WT_STAT_CONN_TXN_ROLLBACK			1751
+#define	WT_STAT_CONN_TXN_ROLLBACK			1766
 /*! transaction: update conflicts */
-#define	WT_STAT_CONN_TXN_UPDATE_CONFLICT		1752
-=======
-#define	WT_STAT_CONN_TXN_PINNED_TIMESTAMP_OLDEST	1759
-/*! transaction: transaction read timestamp of the oldest active reader */
-#define	WT_STAT_CONN_TXN_TIMESTAMP_OLDEST_ACTIVE_READ	1760
-/*! transaction: transaction rollback to stable currently running */
-#define	WT_STAT_CONN_TXN_ROLLBACK_TO_STABLE_RUNNING	1761
-/*! transaction: transaction walk of concurrent sessions */
-#define	WT_STAT_CONN_TXN_WALK_SESSIONS			1762
-/*! transaction: transactions committed */
-#define	WT_STAT_CONN_TXN_COMMIT				1763
-/*! transaction: transactions rolled back */
-#define	WT_STAT_CONN_TXN_ROLLBACK			1764
-/*! transaction: update conflicts */
-#define	WT_STAT_CONN_TXN_UPDATE_CONFLICT		1765
->>>>>>> 6553865b
+#define	WT_STAT_CONN_TXN_UPDATE_CONFLICT		1767
 
 /*!
  * @}
@@ -9192,391 +8526,211 @@
 /*! layered: Layered table cursor search operations from stable table */
 #define	WT_STAT_DSRC_LAYERED_CURS_SEARCH_STABLE		2266
 /*! layered: Layered table cursor update operations */
-<<<<<<< HEAD
-#define	WT_STAT_DSRC_LAYERED_CURS_UPDATE		2266
+#define	WT_STAT_DSRC_LAYERED_CURS_UPDATE		2267
 /*! layered: Layered table cursor upgrade state for ingest table */
-#define	WT_STAT_DSRC_LAYERED_CURS_UPGRADE_INGEST	2267
+#define	WT_STAT_DSRC_LAYERED_CURS_UPGRADE_INGEST	2268
 /*! layered: Layered table cursor upgrade state for stable table */
-#define	WT_STAT_DSRC_LAYERED_CURS_UPGRADE_STABLE	2268
-=======
-#define	WT_STAT_DSRC_LAYERED_CURS_UPDATE		2267
->>>>>>> 6553865b
+#define	WT_STAT_DSRC_LAYERED_CURS_UPGRADE_STABLE	2269
 /*!
  * layered: checkpoints performed on this table by the layered table
  * manager
  */
-<<<<<<< HEAD
-#define	WT_STAT_DSRC_LAYERED_TABLE_MANAGER_CHECKPOINTS	2269
+#define	WT_STAT_DSRC_LAYERED_TABLE_MANAGER_CHECKPOINTS	2270
 /*! layered: checkpoints refreshed on shared layered constituents */
-#define	WT_STAT_DSRC_LAYERED_TABLE_MANAGER_CHECKPOINTS_REFRESHED	2270
-=======
-#define	WT_STAT_DSRC_LAYERED_TABLE_MANAGER_CHECKPOINTS	2268
-/*! layered: checkpoints refreshed on shared layered constituents */
-#define	WT_STAT_DSRC_LAYERED_TABLE_MANAGER_CHECKPOINTS_REFRESHED	2269
->>>>>>> 6553865b
+#define	WT_STAT_DSRC_LAYERED_TABLE_MANAGER_CHECKPOINTS_REFRESHED	2271
 /*!
  * layered: how many log applications the layered table manager applied
  * on this tree
  */
-<<<<<<< HEAD
-#define	WT_STAT_DSRC_LAYERED_TABLE_MANAGER_LOGOPS_APPLIED	2271
-=======
-#define	WT_STAT_DSRC_LAYERED_TABLE_MANAGER_LOGOPS_APPLIED	2270
->>>>>>> 6553865b
+#define	WT_STAT_DSRC_LAYERED_TABLE_MANAGER_LOGOPS_APPLIED	2272
 /*!
  * layered: how many log applications the layered table manager skipped
  * on this tree
  */
-<<<<<<< HEAD
-#define	WT_STAT_DSRC_LAYERED_TABLE_MANAGER_LOGOPS_SKIPPED	2272
-=======
-#define	WT_STAT_DSRC_LAYERED_TABLE_MANAGER_LOGOPS_SKIPPED	2271
->>>>>>> 6553865b
+#define	WT_STAT_DSRC_LAYERED_TABLE_MANAGER_LOGOPS_SKIPPED	2273
 /*!
  * layered: how many previously-applied LSNs the layered table manager
  * skipped on this tree
  */
-<<<<<<< HEAD
-#define	WT_STAT_DSRC_LAYERED_TABLE_MANAGER_SKIP_LSN	2273
+#define	WT_STAT_DSRC_LAYERED_TABLE_MANAGER_SKIP_LSN	2274
 /*! reconciliation: VLCS pages explicitly reconciled as empty */
-#define	WT_STAT_DSRC_REC_VLCS_EMPTIED_PAGES		2274
+#define	WT_STAT_DSRC_REC_VLCS_EMPTIED_PAGES		2275
 /*! reconciliation: approximate byte size of timestamps in pages written */
-#define	WT_STAT_DSRC_REC_TIME_WINDOW_BYTES_TS		2275
-=======
-#define	WT_STAT_DSRC_LAYERED_TABLE_MANAGER_SKIP_LSN	2272
-/*! reconciliation: VLCS pages explicitly reconciled as empty */
-#define	WT_STAT_DSRC_REC_VLCS_EMPTIED_PAGES		2273
-/*! reconciliation: approximate byte size of timestamps in pages written */
-#define	WT_STAT_DSRC_REC_TIME_WINDOW_BYTES_TS		2274
->>>>>>> 6553865b
+#define	WT_STAT_DSRC_REC_TIME_WINDOW_BYTES_TS		2276
 /*!
  * reconciliation: approximate byte size of transaction IDs in pages
  * written
  */
-<<<<<<< HEAD
-#define	WT_STAT_DSRC_REC_TIME_WINDOW_BYTES_TXN		2276
+#define	WT_STAT_DSRC_REC_TIME_WINDOW_BYTES_TXN		2277
 /*! reconciliation: dictionary matches */
-#define	WT_STAT_DSRC_REC_DICTIONARY			2277
+#define	WT_STAT_DSRC_REC_DICTIONARY			2278
 /*! reconciliation: fast-path pages deleted */
-#define	WT_STAT_DSRC_REC_PAGE_DELETE_FAST		2278
+#define	WT_STAT_DSRC_REC_PAGE_DELETE_FAST		2279
 /*! reconciliation: internal page deltas written */
-#define	WT_STAT_DSRC_REC_PAGE_DELTA_INTERNAL		2279
-=======
-#define	WT_STAT_DSRC_REC_TIME_WINDOW_BYTES_TXN		2275
-/*! reconciliation: dictionary matches */
-#define	WT_STAT_DSRC_REC_DICTIONARY			2276
-/*! reconciliation: fast-path pages deleted */
-#define	WT_STAT_DSRC_REC_PAGE_DELETE_FAST		2277
-/*! reconciliation: internal page deltas written */
-#define	WT_STAT_DSRC_REC_PAGE_DELTA_INTERNAL		2278
->>>>>>> 6553865b
+#define	WT_STAT_DSRC_REC_PAGE_DELTA_INTERNAL		2280
 /*!
  * reconciliation: internal page key bytes discarded using suffix
  * compression
  */
-<<<<<<< HEAD
-#define	WT_STAT_DSRC_REC_SUFFIX_COMPRESSION		2280
+#define	WT_STAT_DSRC_REC_SUFFIX_COMPRESSION		2281
 /*! reconciliation: internal page multi-block writes */
-#define	WT_STAT_DSRC_REC_MULTIBLOCK_INTERNAL		2281
+#define	WT_STAT_DSRC_REC_MULTIBLOCK_INTERNAL		2282
 /*! reconciliation: leaf page deltas written */
-#define	WT_STAT_DSRC_REC_PAGE_DELTA_LEAF		2282
+#define	WT_STAT_DSRC_REC_PAGE_DELTA_LEAF		2283
 /*! reconciliation: leaf page key bytes discarded using prefix compression */
-#define	WT_STAT_DSRC_REC_PREFIX_COMPRESSION		2283
+#define	WT_STAT_DSRC_REC_PREFIX_COMPRESSION		2284
 /*! reconciliation: leaf page multi-block writes */
-#define	WT_STAT_DSRC_REC_MULTIBLOCK_LEAF		2284
+#define	WT_STAT_DSRC_REC_MULTIBLOCK_LEAF		2285
 /*! reconciliation: leaf-page overflow keys */
-#define	WT_STAT_DSRC_REC_OVERFLOW_KEY_LEAF		2285
+#define	WT_STAT_DSRC_REC_OVERFLOW_KEY_LEAF		2286
 /*! reconciliation: maximum blocks required for a page */
-#define	WT_STAT_DSRC_REC_MULTIBLOCK_MAX			2286
+#define	WT_STAT_DSRC_REC_MULTIBLOCK_MAX			2287
 /*! reconciliation: overflow values written */
-#define	WT_STAT_DSRC_REC_OVERFLOW_VALUE			2287
+#define	WT_STAT_DSRC_REC_OVERFLOW_VALUE			2288
 /*! reconciliation: page reconciliation calls */
-#define	WT_STAT_DSRC_REC_PAGES				2288
+#define	WT_STAT_DSRC_REC_PAGES				2289
 /*! reconciliation: page reconciliation calls for eviction */
-#define	WT_STAT_DSRC_REC_PAGES_EVICTION			2289
+#define	WT_STAT_DSRC_REC_PAGES_EVICTION			2290
 /*! reconciliation: pages deleted */
-#define	WT_STAT_DSRC_REC_PAGE_DELETE			2290
-=======
-#define	WT_STAT_DSRC_REC_SUFFIX_COMPRESSION		2279
-/*! reconciliation: internal page multi-block writes */
-#define	WT_STAT_DSRC_REC_MULTIBLOCK_INTERNAL		2280
-/*! reconciliation: leaf page deltas written */
-#define	WT_STAT_DSRC_REC_PAGE_DELTA_LEAF		2281
-/*! reconciliation: leaf page key bytes discarded using prefix compression */
-#define	WT_STAT_DSRC_REC_PREFIX_COMPRESSION		2282
-/*! reconciliation: leaf page multi-block writes */
-#define	WT_STAT_DSRC_REC_MULTIBLOCK_LEAF		2283
-/*! reconciliation: leaf-page overflow keys */
-#define	WT_STAT_DSRC_REC_OVERFLOW_KEY_LEAF		2284
-/*! reconciliation: maximum blocks required for a page */
-#define	WT_STAT_DSRC_REC_MULTIBLOCK_MAX			2285
-/*! reconciliation: overflow values written */
-#define	WT_STAT_DSRC_REC_OVERFLOW_VALUE			2286
-/*! reconciliation: page reconciliation calls */
-#define	WT_STAT_DSRC_REC_PAGES				2287
-/*! reconciliation: page reconciliation calls for eviction */
-#define	WT_STAT_DSRC_REC_PAGES_EVICTION			2288
-/*! reconciliation: pages deleted */
-#define	WT_STAT_DSRC_REC_PAGE_DELETE			2289
->>>>>>> 6553865b
+#define	WT_STAT_DSRC_REC_PAGE_DELETE			2291
 /*!
  * reconciliation: pages written including an aggregated newest start
  * durable timestamp
  */
-<<<<<<< HEAD
-#define	WT_STAT_DSRC_REC_TIME_AGGR_NEWEST_START_DURABLE_TS	2291
-=======
-#define	WT_STAT_DSRC_REC_TIME_AGGR_NEWEST_START_DURABLE_TS	2290
->>>>>>> 6553865b
+#define	WT_STAT_DSRC_REC_TIME_AGGR_NEWEST_START_DURABLE_TS	2292
 /*!
  * reconciliation: pages written including an aggregated newest stop
  * durable timestamp
  */
-<<<<<<< HEAD
-#define	WT_STAT_DSRC_REC_TIME_AGGR_NEWEST_STOP_DURABLE_TS	2292
-=======
-#define	WT_STAT_DSRC_REC_TIME_AGGR_NEWEST_STOP_DURABLE_TS	2291
->>>>>>> 6553865b
+#define	WT_STAT_DSRC_REC_TIME_AGGR_NEWEST_STOP_DURABLE_TS	2293
 /*!
  * reconciliation: pages written including an aggregated newest stop
  * timestamp
  */
-<<<<<<< HEAD
-#define	WT_STAT_DSRC_REC_TIME_AGGR_NEWEST_STOP_TS	2293
-=======
-#define	WT_STAT_DSRC_REC_TIME_AGGR_NEWEST_STOP_TS	2292
->>>>>>> 6553865b
+#define	WT_STAT_DSRC_REC_TIME_AGGR_NEWEST_STOP_TS	2294
 /*!
  * reconciliation: pages written including an aggregated newest stop
  * transaction ID
  */
-<<<<<<< HEAD
-#define	WT_STAT_DSRC_REC_TIME_AGGR_NEWEST_STOP_TXN	2294
-=======
-#define	WT_STAT_DSRC_REC_TIME_AGGR_NEWEST_STOP_TXN	2293
->>>>>>> 6553865b
+#define	WT_STAT_DSRC_REC_TIME_AGGR_NEWEST_STOP_TXN	2295
 /*!
  * reconciliation: pages written including an aggregated newest
  * transaction ID
  */
-<<<<<<< HEAD
-#define	WT_STAT_DSRC_REC_TIME_AGGR_NEWEST_TXN		2295
-=======
-#define	WT_STAT_DSRC_REC_TIME_AGGR_NEWEST_TXN		2294
->>>>>>> 6553865b
+#define	WT_STAT_DSRC_REC_TIME_AGGR_NEWEST_TXN		2296
 /*!
  * reconciliation: pages written including an aggregated oldest start
  * timestamp
  */
-<<<<<<< HEAD
-#define	WT_STAT_DSRC_REC_TIME_AGGR_OLDEST_START_TS	2296
+#define	WT_STAT_DSRC_REC_TIME_AGGR_OLDEST_START_TS	2297
 /*! reconciliation: pages written including an aggregated prepare */
-#define	WT_STAT_DSRC_REC_TIME_AGGR_PREPARED		2297
+#define	WT_STAT_DSRC_REC_TIME_AGGR_PREPARED		2298
 /*! reconciliation: pages written including at least one prepare */
-#define	WT_STAT_DSRC_REC_TIME_WINDOW_PAGES_PREPARED	2298
-=======
-#define	WT_STAT_DSRC_REC_TIME_AGGR_OLDEST_START_TS	2295
-/*! reconciliation: pages written including an aggregated prepare */
-#define	WT_STAT_DSRC_REC_TIME_AGGR_PREPARED		2296
-/*! reconciliation: pages written including at least one prepare */
-#define	WT_STAT_DSRC_REC_TIME_WINDOW_PAGES_PREPARED	2297
->>>>>>> 6553865b
+#define	WT_STAT_DSRC_REC_TIME_WINDOW_PAGES_PREPARED	2299
 /*!
  * reconciliation: pages written including at least one start durable
  * timestamp
  */
-<<<<<<< HEAD
-#define	WT_STAT_DSRC_REC_TIME_WINDOW_PAGES_DURABLE_START_TS	2299
+#define	WT_STAT_DSRC_REC_TIME_WINDOW_PAGES_DURABLE_START_TS	2300
 /*! reconciliation: pages written including at least one start timestamp */
-#define	WT_STAT_DSRC_REC_TIME_WINDOW_PAGES_START_TS	2300
-=======
-#define	WT_STAT_DSRC_REC_TIME_WINDOW_PAGES_DURABLE_START_TS	2298
-/*! reconciliation: pages written including at least one start timestamp */
-#define	WT_STAT_DSRC_REC_TIME_WINDOW_PAGES_START_TS	2299
->>>>>>> 6553865b
+#define	WT_STAT_DSRC_REC_TIME_WINDOW_PAGES_START_TS	2301
 /*!
  * reconciliation: pages written including at least one start transaction
  * ID
  */
-<<<<<<< HEAD
-#define	WT_STAT_DSRC_REC_TIME_WINDOW_PAGES_START_TXN	2301
-=======
-#define	WT_STAT_DSRC_REC_TIME_WINDOW_PAGES_START_TXN	2300
->>>>>>> 6553865b
+#define	WT_STAT_DSRC_REC_TIME_WINDOW_PAGES_START_TXN	2302
 /*!
  * reconciliation: pages written including at least one stop durable
  * timestamp
  */
-<<<<<<< HEAD
-#define	WT_STAT_DSRC_REC_TIME_WINDOW_PAGES_DURABLE_STOP_TS	2302
+#define	WT_STAT_DSRC_REC_TIME_WINDOW_PAGES_DURABLE_STOP_TS	2303
 /*! reconciliation: pages written including at least one stop timestamp */
-#define	WT_STAT_DSRC_REC_TIME_WINDOW_PAGES_STOP_TS	2303
-=======
-#define	WT_STAT_DSRC_REC_TIME_WINDOW_PAGES_DURABLE_STOP_TS	2301
-/*! reconciliation: pages written including at least one stop timestamp */
-#define	WT_STAT_DSRC_REC_TIME_WINDOW_PAGES_STOP_TS	2302
->>>>>>> 6553865b
+#define	WT_STAT_DSRC_REC_TIME_WINDOW_PAGES_STOP_TS	2304
 /*!
  * reconciliation: pages written including at least one stop transaction
  * ID
  */
-<<<<<<< HEAD
-#define	WT_STAT_DSRC_REC_TIME_WINDOW_PAGES_STOP_TXN	2304
+#define	WT_STAT_DSRC_REC_TIME_WINDOW_PAGES_STOP_TXN	2305
 /*! reconciliation: records written including a prepare */
-#define	WT_STAT_DSRC_REC_TIME_WINDOW_PREPARED		2305
+#define	WT_STAT_DSRC_REC_TIME_WINDOW_PREPARED		2306
 /*! reconciliation: records written including a start durable timestamp */
-#define	WT_STAT_DSRC_REC_TIME_WINDOW_DURABLE_START_TS	2306
+#define	WT_STAT_DSRC_REC_TIME_WINDOW_DURABLE_START_TS	2307
 /*! reconciliation: records written including a start timestamp */
-#define	WT_STAT_DSRC_REC_TIME_WINDOW_START_TS		2307
+#define	WT_STAT_DSRC_REC_TIME_WINDOW_START_TS		2308
 /*! reconciliation: records written including a start transaction ID */
-#define	WT_STAT_DSRC_REC_TIME_WINDOW_START_TXN		2308
+#define	WT_STAT_DSRC_REC_TIME_WINDOW_START_TXN		2309
 /*! reconciliation: records written including a stop durable timestamp */
-#define	WT_STAT_DSRC_REC_TIME_WINDOW_DURABLE_STOP_TS	2309
+#define	WT_STAT_DSRC_REC_TIME_WINDOW_DURABLE_STOP_TS	2310
 /*! reconciliation: records written including a stop timestamp */
-#define	WT_STAT_DSRC_REC_TIME_WINDOW_STOP_TS		2310
+#define	WT_STAT_DSRC_REC_TIME_WINDOW_STOP_TS		2311
 /*! reconciliation: records written including a stop transaction ID */
-#define	WT_STAT_DSRC_REC_TIME_WINDOW_STOP_TXN		2311
+#define	WT_STAT_DSRC_REC_TIME_WINDOW_STOP_TXN		2312
 /*! session: object compaction */
-#define	WT_STAT_DSRC_SESSION_COMPACT			2312
-=======
-#define	WT_STAT_DSRC_REC_TIME_WINDOW_PAGES_STOP_TXN	2303
-/*! reconciliation: records written including a prepare */
-#define	WT_STAT_DSRC_REC_TIME_WINDOW_PREPARED		2304
-/*! reconciliation: records written including a start durable timestamp */
-#define	WT_STAT_DSRC_REC_TIME_WINDOW_DURABLE_START_TS	2305
-/*! reconciliation: records written including a start timestamp */
-#define	WT_STAT_DSRC_REC_TIME_WINDOW_START_TS		2306
-/*! reconciliation: records written including a start transaction ID */
-#define	WT_STAT_DSRC_REC_TIME_WINDOW_START_TXN		2307
-/*! reconciliation: records written including a stop durable timestamp */
-#define	WT_STAT_DSRC_REC_TIME_WINDOW_DURABLE_STOP_TS	2308
-/*! reconciliation: records written including a stop timestamp */
-#define	WT_STAT_DSRC_REC_TIME_WINDOW_STOP_TS		2309
-/*! reconciliation: records written including a stop transaction ID */
-#define	WT_STAT_DSRC_REC_TIME_WINDOW_STOP_TXN		2310
-/*! session: object compaction */
-#define	WT_STAT_DSRC_SESSION_COMPACT			2311
->>>>>>> 6553865b
+#define	WT_STAT_DSRC_SESSION_COMPACT			2313
 /*!
  * transaction: a reader raced with a prepared transaction commit and
  * skipped an update or updates
  */
-<<<<<<< HEAD
-#define	WT_STAT_DSRC_TXN_READ_RACE_PREPARE_COMMIT	2313
+#define	WT_STAT_DSRC_TXN_READ_RACE_PREPARE_COMMIT	2314
 /*! transaction: number of times overflow removed value is read */
-#define	WT_STAT_DSRC_TXN_READ_OVERFLOW_REMOVE		2314
+#define	WT_STAT_DSRC_TXN_READ_OVERFLOW_REMOVE		2315
 /*! transaction: race to read prepared update retry */
-#define	WT_STAT_DSRC_TXN_READ_RACE_PREPARE_UPDATE	2315
-=======
-#define	WT_STAT_DSRC_TXN_READ_RACE_PREPARE_COMMIT	2312
-/*! transaction: number of times overflow removed value is read */
-#define	WT_STAT_DSRC_TXN_READ_OVERFLOW_REMOVE		2313
-/*! transaction: race to read prepared update retry */
-#define	WT_STAT_DSRC_TXN_READ_RACE_PREPARE_UPDATE	2314
->>>>>>> 6553865b
+#define	WT_STAT_DSRC_TXN_READ_RACE_PREPARE_UPDATE	2316
 /*!
  * transaction: rollback to stable history store keys that would have
  * been swept in non-dryrun mode
  */
-<<<<<<< HEAD
-#define	WT_STAT_DSRC_TXN_RTS_SWEEP_HS_KEYS_DRYRUN	2316
-=======
-#define	WT_STAT_DSRC_TXN_RTS_SWEEP_HS_KEYS_DRYRUN	2315
->>>>>>> 6553865b
+#define	WT_STAT_DSRC_TXN_RTS_SWEEP_HS_KEYS_DRYRUN	2317
 /*!
  * transaction: rollback to stable history store records with stop
  * timestamps older than newer records
  */
-<<<<<<< HEAD
-#define	WT_STAT_DSRC_TXN_RTS_HS_STOP_OLDER_THAN_NEWER_START	2317
+#define	WT_STAT_DSRC_TXN_RTS_HS_STOP_OLDER_THAN_NEWER_START	2318
 /*! transaction: rollback to stable inconsistent checkpoint */
-#define	WT_STAT_DSRC_TXN_RTS_INCONSISTENT_CKPT		2318
+#define	WT_STAT_DSRC_TXN_RTS_INCONSISTENT_CKPT		2319
 /*! transaction: rollback to stable keys removed */
-#define	WT_STAT_DSRC_TXN_RTS_KEYS_REMOVED		2319
+#define	WT_STAT_DSRC_TXN_RTS_KEYS_REMOVED		2320
 /*! transaction: rollback to stable keys restored */
-#define	WT_STAT_DSRC_TXN_RTS_KEYS_RESTORED		2320
-=======
-#define	WT_STAT_DSRC_TXN_RTS_HS_STOP_OLDER_THAN_NEWER_START	2316
-/*! transaction: rollback to stable inconsistent checkpoint */
-#define	WT_STAT_DSRC_TXN_RTS_INCONSISTENT_CKPT		2317
-/*! transaction: rollback to stable keys removed */
-#define	WT_STAT_DSRC_TXN_RTS_KEYS_REMOVED		2318
-/*! transaction: rollback to stable keys restored */
-#define	WT_STAT_DSRC_TXN_RTS_KEYS_RESTORED		2319
->>>>>>> 6553865b
+#define	WT_STAT_DSRC_TXN_RTS_KEYS_RESTORED		2321
 /*!
  * transaction: rollback to stable keys that would have been removed in
  * non-dryrun mode
  */
-<<<<<<< HEAD
-#define	WT_STAT_DSRC_TXN_RTS_KEYS_REMOVED_DRYRUN	2321
-=======
-#define	WT_STAT_DSRC_TXN_RTS_KEYS_REMOVED_DRYRUN	2320
->>>>>>> 6553865b
+#define	WT_STAT_DSRC_TXN_RTS_KEYS_REMOVED_DRYRUN	2322
 /*!
  * transaction: rollback to stable keys that would have been restored in
  * non-dryrun mode
  */
-<<<<<<< HEAD
-#define	WT_STAT_DSRC_TXN_RTS_KEYS_RESTORED_DRYRUN	2322
+#define	WT_STAT_DSRC_TXN_RTS_KEYS_RESTORED_DRYRUN	2323
 /*! transaction: rollback to stable restored tombstones from history store */
-#define	WT_STAT_DSRC_TXN_RTS_HS_RESTORE_TOMBSTONES	2323
+#define	WT_STAT_DSRC_TXN_RTS_HS_RESTORE_TOMBSTONES	2324
 /*! transaction: rollback to stable restored updates from history store */
-#define	WT_STAT_DSRC_TXN_RTS_HS_RESTORE_UPDATES		2324
+#define	WT_STAT_DSRC_TXN_RTS_HS_RESTORE_UPDATES		2325
 /*! transaction: rollback to stable skipping delete rle */
-#define	WT_STAT_DSRC_TXN_RTS_DELETE_RLE_SKIPPED		2325
+#define	WT_STAT_DSRC_TXN_RTS_DELETE_RLE_SKIPPED		2326
 /*! transaction: rollback to stable skipping stable rle */
-#define	WT_STAT_DSRC_TXN_RTS_STABLE_RLE_SKIPPED		2326
+#define	WT_STAT_DSRC_TXN_RTS_STABLE_RLE_SKIPPED		2327
 /*! transaction: rollback to stable sweeping history store keys */
-#define	WT_STAT_DSRC_TXN_RTS_SWEEP_HS_KEYS		2327
-=======
-#define	WT_STAT_DSRC_TXN_RTS_KEYS_RESTORED_DRYRUN	2321
-/*! transaction: rollback to stable restored tombstones from history store */
-#define	WT_STAT_DSRC_TXN_RTS_HS_RESTORE_TOMBSTONES	2322
-/*! transaction: rollback to stable restored updates from history store */
-#define	WT_STAT_DSRC_TXN_RTS_HS_RESTORE_UPDATES		2323
-/*! transaction: rollback to stable skipping delete rle */
-#define	WT_STAT_DSRC_TXN_RTS_DELETE_RLE_SKIPPED		2324
-/*! transaction: rollback to stable skipping stable rle */
-#define	WT_STAT_DSRC_TXN_RTS_STABLE_RLE_SKIPPED		2325
-/*! transaction: rollback to stable sweeping history store keys */
-#define	WT_STAT_DSRC_TXN_RTS_SWEEP_HS_KEYS		2326
->>>>>>> 6553865b
+#define	WT_STAT_DSRC_TXN_RTS_SWEEP_HS_KEYS		2328
 /*!
  * transaction: rollback to stable tombstones from history store that
  * would have been restored in non-dryrun mode
  */
-<<<<<<< HEAD
-#define	WT_STAT_DSRC_TXN_RTS_HS_RESTORE_TOMBSTONES_DRYRUN	2328
-=======
-#define	WT_STAT_DSRC_TXN_RTS_HS_RESTORE_TOMBSTONES_DRYRUN	2327
->>>>>>> 6553865b
+#define	WT_STAT_DSRC_TXN_RTS_HS_RESTORE_TOMBSTONES_DRYRUN	2329
 /*!
  * transaction: rollback to stable updates from history store that would
  * have been restored in non-dryrun mode
  */
-<<<<<<< HEAD
-#define	WT_STAT_DSRC_TXN_RTS_HS_RESTORE_UPDATES_DRYRUN	2329
+#define	WT_STAT_DSRC_TXN_RTS_HS_RESTORE_UPDATES_DRYRUN	2330
 /*! transaction: rollback to stable updates removed from history store */
-#define	WT_STAT_DSRC_TXN_RTS_HS_REMOVED			2330
-=======
-#define	WT_STAT_DSRC_TXN_RTS_HS_RESTORE_UPDATES_DRYRUN	2328
-/*! transaction: rollback to stable updates removed from history store */
-#define	WT_STAT_DSRC_TXN_RTS_HS_REMOVED			2329
->>>>>>> 6553865b
+#define	WT_STAT_DSRC_TXN_RTS_HS_REMOVED			2331
 /*!
  * transaction: rollback to stable updates that would have been removed
  * from history store in non-dryrun mode
  */
-<<<<<<< HEAD
-#define	WT_STAT_DSRC_TXN_RTS_HS_REMOVED_DRYRUN		2331
+#define	WT_STAT_DSRC_TXN_RTS_HS_REMOVED_DRYRUN		2332
 /*! transaction: update conflicts */
-#define	WT_STAT_DSRC_TXN_UPDATE_CONFLICT		2332
-=======
-#define	WT_STAT_DSRC_TXN_RTS_HS_REMOVED_DRYRUN		2330
-/*! transaction: update conflicts */
-#define	WT_STAT_DSRC_TXN_UPDATE_CONFLICT		2331
->>>>>>> 6553865b
+#define	WT_STAT_DSRC_TXN_UPDATE_CONFLICT		2333
 
 /*!
  * @}
