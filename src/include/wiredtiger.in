--- conflicted
+++ resolved
@@ -6051,3399 +6051,1907 @@
  * cache: checkpoint of history store file blocked non-history store page
  * eviction
  */
-<<<<<<< HEAD
 #define	WT_STAT_CONN_CACHE_EVICTION_BLOCKED_CHECKPOINT_HS	1104
+/*! cache: dirty bytes belonging to the history store table in the cache */
+#define	WT_STAT_CONN_CACHE_BYTES_HS_DIRTY		1105
 /*! cache: dirty internal page cannot be evicted in disaggregated storage */
-#define	WT_STAT_CONN_CACHE_EVICTION_BLOCKED_DISAGG_DIRTY_INTERNAL_PAGE	1105
+#define	WT_STAT_CONN_CACHE_EVICTION_BLOCKED_DISAGG_DIRTY_INTERNAL_PAGE	1106
 /*! cache: evict page attempts by eviction server */
-#define	WT_STAT_CONN_EVICTION_SERVER_EVICT_ATTEMPT	1106
+#define	WT_STAT_CONN_EVICTION_SERVER_EVICT_ATTEMPT	1107
 /*! cache: evict page attempts by eviction worker threads */
-#define	WT_STAT_CONN_EVICTION_WORKER_EVICT_ATTEMPT	1107
+#define	WT_STAT_CONN_EVICTION_WORKER_EVICT_ATTEMPT	1108
 /*! cache: evict page failures by eviction server */
-#define	WT_STAT_CONN_EVICTION_SERVER_EVICT_FAIL		1108
+#define	WT_STAT_CONN_EVICTION_SERVER_EVICT_FAIL		1109
 /*! cache: evict page failures by eviction worker threads */
-#define	WT_STAT_CONN_EVICTION_WORKER_EVICT_FAIL		1109
+#define	WT_STAT_CONN_EVICTION_WORKER_EVICT_FAIL		1110
 /*! cache: eviction calls to get a page found queue empty */
-#define	WT_STAT_CONN_EVICTION_GET_REF_EMPTY		1110
+#define	WT_STAT_CONN_EVICTION_GET_REF_EMPTY		1111
 /*! cache: eviction calls to get a page found queue empty after locking */
-#define	WT_STAT_CONN_EVICTION_GET_REF_EMPTY2		1111
+#define	WT_STAT_CONN_EVICTION_GET_REF_EMPTY2		1112
 /*! cache: eviction currently operating in aggressive mode */
-#define	WT_STAT_CONN_EVICTION_AGGRESSIVE_SET		1112
+#define	WT_STAT_CONN_EVICTION_AGGRESSIVE_SET		1113
 /*! cache: eviction empty score */
-#define	WT_STAT_CONN_EVICTION_EMPTY_SCORE		1113
-=======
-#define	WT_STAT_CONN_CACHE_EVICTION_BLOCKED_CHECKPOINT_HS	1083
-/*! cache: dirty bytes belonging to the history store table in the cache */
-#define	WT_STAT_CONN_CACHE_BYTES_HS_DIRTY		1084
-/*! cache: evict page attempts by eviction server */
-#define	WT_STAT_CONN_EVICTION_SERVER_EVICT_ATTEMPT	1085
-/*! cache: evict page attempts by eviction worker threads */
-#define	WT_STAT_CONN_EVICTION_WORKER_EVICT_ATTEMPT	1086
-/*! cache: evict page failures by eviction server */
-#define	WT_STAT_CONN_EVICTION_SERVER_EVICT_FAIL		1087
-/*! cache: evict page failures by eviction worker threads */
-#define	WT_STAT_CONN_EVICTION_WORKER_EVICT_FAIL		1088
-/*! cache: eviction calls to get a page found queue empty */
-#define	WT_STAT_CONN_EVICTION_GET_REF_EMPTY		1089
-/*! cache: eviction calls to get a page found queue empty after locking */
-#define	WT_STAT_CONN_EVICTION_GET_REF_EMPTY2		1090
-/*! cache: eviction currently operating in aggressive mode */
-#define	WT_STAT_CONN_EVICTION_AGGRESSIVE_SET		1091
-/*! cache: eviction empty score */
-#define	WT_STAT_CONN_EVICTION_EMPTY_SCORE		1092
->>>>>>> 9354a894
+#define	WT_STAT_CONN_EVICTION_EMPTY_SCORE		1114
 /*!
  * cache: eviction gave up due to detecting a disk value without a
  * timestamp behind the last update on the chain
  */
-<<<<<<< HEAD
-#define	WT_STAT_CONN_CACHE_EVICTION_BLOCKED_NO_TS_CHECKPOINT_RACE_1	1114
-=======
-#define	WT_STAT_CONN_CACHE_EVICTION_BLOCKED_NO_TS_CHECKPOINT_RACE_1	1093
->>>>>>> 9354a894
+#define	WT_STAT_CONN_CACHE_EVICTION_BLOCKED_NO_TS_CHECKPOINT_RACE_1	1115
 /*!
  * cache: eviction gave up due to detecting a tombstone without a
  * timestamp ahead of the selected on disk update
  */
-<<<<<<< HEAD
-#define	WT_STAT_CONN_CACHE_EVICTION_BLOCKED_NO_TS_CHECKPOINT_RACE_2	1115
-=======
-#define	WT_STAT_CONN_CACHE_EVICTION_BLOCKED_NO_TS_CHECKPOINT_RACE_2	1094
->>>>>>> 9354a894
+#define	WT_STAT_CONN_CACHE_EVICTION_BLOCKED_NO_TS_CHECKPOINT_RACE_2	1116
 /*!
  * cache: eviction gave up due to detecting a tombstone without a
  * timestamp ahead of the selected on disk update after validating the
  * update chain
  */
-<<<<<<< HEAD
-#define	WT_STAT_CONN_CACHE_EVICTION_BLOCKED_NO_TS_CHECKPOINT_RACE_3	1116
-=======
-#define	WT_STAT_CONN_CACHE_EVICTION_BLOCKED_NO_TS_CHECKPOINT_RACE_3	1095
->>>>>>> 9354a894
+#define	WT_STAT_CONN_CACHE_EVICTION_BLOCKED_NO_TS_CHECKPOINT_RACE_3	1117
 /*!
  * cache: eviction gave up due to detecting update chain entries without
  * timestamps after the selected on disk update
  */
-<<<<<<< HEAD
-#define	WT_STAT_CONN_CACHE_EVICTION_BLOCKED_NO_TS_CHECKPOINT_RACE_4	1117
-=======
-#define	WT_STAT_CONN_CACHE_EVICTION_BLOCKED_NO_TS_CHECKPOINT_RACE_4	1096
->>>>>>> 9354a894
+#define	WT_STAT_CONN_CACHE_EVICTION_BLOCKED_NO_TS_CHECKPOINT_RACE_4	1118
 /*!
  * cache: eviction gave up due to needing to remove a record from the
  * history store but checkpoint is running
  */
-<<<<<<< HEAD
-#define	WT_STAT_CONN_CACHE_EVICTION_BLOCKED_REMOVE_HS_RACE_WITH_CHECKPOINT	1118
+#define	WT_STAT_CONN_CACHE_EVICTION_BLOCKED_REMOVE_HS_RACE_WITH_CHECKPOINT	1119
 /*! cache: eviction gave up due to no progress being made */
-#define	WT_STAT_CONN_CACHE_EVICTION_BLOCKED_NO_PROGRESS	1119
+#define	WT_STAT_CONN_CACHE_EVICTION_BLOCKED_NO_PROGRESS	1120
 /*! cache: eviction passes of a file */
-#define	WT_STAT_CONN_EVICTION_WALK_PASSES		1120
+#define	WT_STAT_CONN_EVICTION_WALK_PASSES		1121
 /*! cache: eviction server candidate queue empty when topping up */
-#define	WT_STAT_CONN_EVICTION_QUEUE_EMPTY		1121
+#define	WT_STAT_CONN_EVICTION_QUEUE_EMPTY		1122
 /*! cache: eviction server candidate queue not empty when topping up */
-#define	WT_STAT_CONN_EVICTION_QUEUE_NOT_EMPTY		1122
+#define	WT_STAT_CONN_EVICTION_QUEUE_NOT_EMPTY		1123
 /*! cache: eviction server skips dirty pages during a running checkpoint */
-#define	WT_STAT_CONN_EVICTION_SERVER_SKIP_DIRTY_PAGES_DURING_CHECKPOINT	1123
+#define	WT_STAT_CONN_EVICTION_SERVER_SKIP_DIRTY_PAGES_DURING_CHECKPOINT	1124
 /*! cache: eviction server skips internal pages as it has an active child. */
-#define	WT_STAT_CONN_EVICTION_SERVER_SKIP_INTL_PAGE_WITH_ACTIVE_CHILD	1124
+#define	WT_STAT_CONN_EVICTION_SERVER_SKIP_INTL_PAGE_WITH_ACTIVE_CHILD	1125
 /*! cache: eviction server skips metadata pages with history */
-#define	WT_STAT_CONN_EVICTION_SERVER_SKIP_METATDATA_WITH_HISTORY	1125
-=======
-#define	WT_STAT_CONN_CACHE_EVICTION_BLOCKED_REMOVE_HS_RACE_WITH_CHECKPOINT	1097
-/*! cache: eviction gave up due to no progress being made */
-#define	WT_STAT_CONN_CACHE_EVICTION_BLOCKED_NO_PROGRESS	1098
-/*! cache: eviction passes of a file */
-#define	WT_STAT_CONN_EVICTION_WALK_PASSES		1099
-/*! cache: eviction server candidate queue empty when topping up */
-#define	WT_STAT_CONN_EVICTION_QUEUE_EMPTY		1100
-/*! cache: eviction server candidate queue not empty when topping up */
-#define	WT_STAT_CONN_EVICTION_QUEUE_NOT_EMPTY		1101
-/*! cache: eviction server skips dirty pages during a running checkpoint */
-#define	WT_STAT_CONN_EVICTION_SERVER_SKIP_DIRTY_PAGES_DURING_CHECKPOINT	1102
-/*! cache: eviction server skips internal pages as it has an active child. */
-#define	WT_STAT_CONN_EVICTION_SERVER_SKIP_INTL_PAGE_WITH_ACTIVE_CHILD	1103
-/*! cache: eviction server skips metadata pages with history */
-#define	WT_STAT_CONN_EVICTION_SERVER_SKIP_METATDATA_WITH_HISTORY	1104
->>>>>>> 9354a894
+#define	WT_STAT_CONN_EVICTION_SERVER_SKIP_METATDATA_WITH_HISTORY	1126
 /*!
  * cache: eviction server skips pages that are written with transactions
  * greater than the last running
  */
-<<<<<<< HEAD
-#define	WT_STAT_CONN_EVICTION_SERVER_SKIP_PAGES_LAST_RUNNING	1126
-=======
-#define	WT_STAT_CONN_EVICTION_SERVER_SKIP_PAGES_LAST_RUNNING	1105
->>>>>>> 9354a894
+#define	WT_STAT_CONN_EVICTION_SERVER_SKIP_PAGES_LAST_RUNNING	1127
 /*!
  * cache: eviction server skips pages that previously failed eviction and
  * likely will again
  */
-<<<<<<< HEAD
-#define	WT_STAT_CONN_EVICTION_SERVER_SKIP_PAGES_RETRY	1127
+#define	WT_STAT_CONN_EVICTION_SERVER_SKIP_PAGES_RETRY	1128
 /*! cache: eviction server skips pages that we do not want to evict */
-#define	WT_STAT_CONN_EVICTION_SERVER_SKIP_UNWANTED_PAGES	1128
+#define	WT_STAT_CONN_EVICTION_SERVER_SKIP_UNWANTED_PAGES	1129
 /*! cache: eviction server skips tree that we do not want to evict */
-#define	WT_STAT_CONN_EVICTION_SERVER_SKIP_UNWANTED_TREE	1129
-=======
-#define	WT_STAT_CONN_EVICTION_SERVER_SKIP_PAGES_RETRY	1106
-/*! cache: eviction server skips pages that we do not want to evict */
-#define	WT_STAT_CONN_EVICTION_SERVER_SKIP_UNWANTED_PAGES	1107
-/*! cache: eviction server skips tree that we do not want to evict */
-#define	WT_STAT_CONN_EVICTION_SERVER_SKIP_UNWANTED_TREE	1108
->>>>>>> 9354a894
+#define	WT_STAT_CONN_EVICTION_SERVER_SKIP_UNWANTED_TREE	1130
 /*!
  * cache: eviction server skips trees because there are too many active
  * walks
  */
-<<<<<<< HEAD
-#define	WT_STAT_CONN_EVICTION_SERVER_SKIP_TREES_TOO_MANY_ACTIVE_WALKS	1130
+#define	WT_STAT_CONN_EVICTION_SERVER_SKIP_TREES_TOO_MANY_ACTIVE_WALKS	1131
 /*! cache: eviction server skips trees that are being checkpointed */
-#define	WT_STAT_CONN_EVICTION_SERVER_SKIP_CHECKPOINTING_TREES	1131
-=======
-#define	WT_STAT_CONN_EVICTION_SERVER_SKIP_TREES_TOO_MANY_ACTIVE_WALKS	1109
-/*! cache: eviction server skips trees that are being checkpointed */
-#define	WT_STAT_CONN_EVICTION_SERVER_SKIP_CHECKPOINTING_TREES	1110
->>>>>>> 9354a894
+#define	WT_STAT_CONN_EVICTION_SERVER_SKIP_CHECKPOINTING_TREES	1132
 /*!
  * cache: eviction server skips trees that are configured to stick in
  * cache
  */
-<<<<<<< HEAD
-#define	WT_STAT_CONN_EVICTION_SERVER_SKIP_TREES_STICK_IN_CACHE	1132
+#define	WT_STAT_CONN_EVICTION_SERVER_SKIP_TREES_STICK_IN_CACHE	1133
 /*! cache: eviction server skips trees that disable eviction */
-#define	WT_STAT_CONN_EVICTION_SERVER_SKIP_TREES_EVICTION_DISABLED	1133
+#define	WT_STAT_CONN_EVICTION_SERVER_SKIP_TREES_EVICTION_DISABLED	1134
 /*! cache: eviction server skips trees that were not useful before */
-#define	WT_STAT_CONN_EVICTION_SERVER_SKIP_TREES_NOT_USEFUL_BEFORE	1134
-=======
-#define	WT_STAT_CONN_EVICTION_SERVER_SKIP_TREES_STICK_IN_CACHE	1111
-/*! cache: eviction server skips trees that disable eviction */
-#define	WT_STAT_CONN_EVICTION_SERVER_SKIP_TREES_EVICTION_DISABLED	1112
-/*! cache: eviction server skips trees that were not useful before */
-#define	WT_STAT_CONN_EVICTION_SERVER_SKIP_TREES_NOT_USEFUL_BEFORE	1113
->>>>>>> 9354a894
+#define	WT_STAT_CONN_EVICTION_SERVER_SKIP_TREES_NOT_USEFUL_BEFORE	1135
 /*!
  * cache: eviction server slept, because we did not make progress with
  * eviction
  */
-<<<<<<< HEAD
-#define	WT_STAT_CONN_EVICTION_SERVER_SLEPT		1135
+#define	WT_STAT_CONN_EVICTION_SERVER_SLEPT		1136
 /*! cache: eviction server unable to reach eviction goal */
-#define	WT_STAT_CONN_EVICTION_SLOW			1136
+#define	WT_STAT_CONN_EVICTION_SLOW			1137
 /*! cache: eviction server waiting for a leaf page */
-#define	WT_STAT_CONN_EVICTION_WALK_LEAF_NOTFOUND	1137
+#define	WT_STAT_CONN_EVICTION_WALK_LEAF_NOTFOUND	1138
 /*! cache: eviction state */
-#define	WT_STAT_CONN_EVICTION_STATE			1138
-=======
-#define	WT_STAT_CONN_EVICTION_SERVER_SLEPT		1114
-/*! cache: eviction server unable to reach eviction goal */
-#define	WT_STAT_CONN_EVICTION_SLOW			1115
-/*! cache: eviction server waiting for a leaf page */
-#define	WT_STAT_CONN_EVICTION_WALK_LEAF_NOTFOUND	1116
-/*! cache: eviction state */
-#define	WT_STAT_CONN_EVICTION_STATE			1117
->>>>>>> 9354a894
+#define	WT_STAT_CONN_EVICTION_STATE			1139
 /*!
  * cache: eviction walk most recent sleeps for checkpoint handle
  * gathering
  */
-<<<<<<< HEAD
-#define	WT_STAT_CONN_EVICTION_WALK_SLEEPS		1139
+#define	WT_STAT_CONN_EVICTION_WALK_SLEEPS		1140
 /*! cache: eviction walk restored - had to walk this many pages */
-#define	WT_STAT_CONN_NPOS_EVICT_WALK_MAX		1140
+#define	WT_STAT_CONN_NPOS_EVICT_WALK_MAX		1141
 /*! cache: eviction walk restored position */
-#define	WT_STAT_CONN_EVICTION_RESTORED_POS		1141
+#define	WT_STAT_CONN_EVICTION_RESTORED_POS		1142
 /*! cache: eviction walk restored position differs from the saved one */
-#define	WT_STAT_CONN_EVICTION_RESTORED_POS_DIFFER	1142
+#define	WT_STAT_CONN_EVICTION_RESTORED_POS_DIFFER	1143
 /*! cache: eviction walk target pages histogram - 0-9 */
-#define	WT_STAT_CONN_CACHE_EVICTION_TARGET_PAGE_LT10	1143
+#define	WT_STAT_CONN_CACHE_EVICTION_TARGET_PAGE_LT10	1144
 /*! cache: eviction walk target pages histogram - 10-31 */
-#define	WT_STAT_CONN_CACHE_EVICTION_TARGET_PAGE_LT32	1144
+#define	WT_STAT_CONN_CACHE_EVICTION_TARGET_PAGE_LT32	1145
 /*! cache: eviction walk target pages histogram - 128 and higher */
-#define	WT_STAT_CONN_CACHE_EVICTION_TARGET_PAGE_GE128	1145
+#define	WT_STAT_CONN_CACHE_EVICTION_TARGET_PAGE_GE128	1146
 /*! cache: eviction walk target pages histogram - 32-63 */
-#define	WT_STAT_CONN_CACHE_EVICTION_TARGET_PAGE_LT64	1146
+#define	WT_STAT_CONN_CACHE_EVICTION_TARGET_PAGE_LT64	1147
 /*! cache: eviction walk target pages histogram - 64-128 */
-#define	WT_STAT_CONN_CACHE_EVICTION_TARGET_PAGE_LT128	1147
-=======
-#define	WT_STAT_CONN_EVICTION_WALK_SLEEPS		1118
-/*! cache: eviction walk restored - had to walk this many pages */
-#define	WT_STAT_CONN_NPOS_EVICT_WALK_MAX		1119
-/*! cache: eviction walk restored position */
-#define	WT_STAT_CONN_EVICTION_RESTORED_POS		1120
-/*! cache: eviction walk restored position differs from the saved one */
-#define	WT_STAT_CONN_EVICTION_RESTORED_POS_DIFFER	1121
-/*! cache: eviction walk target pages histogram - 0-9 */
-#define	WT_STAT_CONN_CACHE_EVICTION_TARGET_PAGE_LT10	1122
-/*! cache: eviction walk target pages histogram - 10-31 */
-#define	WT_STAT_CONN_CACHE_EVICTION_TARGET_PAGE_LT32	1123
-/*! cache: eviction walk target pages histogram - 128 and higher */
-#define	WT_STAT_CONN_CACHE_EVICTION_TARGET_PAGE_GE128	1124
-/*! cache: eviction walk target pages histogram - 32-63 */
-#define	WT_STAT_CONN_CACHE_EVICTION_TARGET_PAGE_LT64	1125
-/*! cache: eviction walk target pages histogram - 64-128 */
-#define	WT_STAT_CONN_CACHE_EVICTION_TARGET_PAGE_LT128	1126
->>>>>>> 9354a894
+#define	WT_STAT_CONN_CACHE_EVICTION_TARGET_PAGE_LT128	1148
 /*!
  * cache: eviction walk target pages reduced due to history store cache
  * pressure
  */
-<<<<<<< HEAD
-#define	WT_STAT_CONN_CACHE_EVICTION_TARGET_PAGE_REDUCED	1148
+#define	WT_STAT_CONN_CACHE_EVICTION_TARGET_PAGE_REDUCED	1149
 /*! cache: eviction walk target strategy both clean and dirty pages */
-#define	WT_STAT_CONN_EVICTION_TARGET_STRATEGY_BOTH_CLEAN_AND_DIRTY	1149
+#define	WT_STAT_CONN_EVICTION_TARGET_STRATEGY_BOTH_CLEAN_AND_DIRTY	1150
 /*! cache: eviction walk target strategy only clean pages */
-#define	WT_STAT_CONN_EVICTION_TARGET_STRATEGY_CLEAN	1150
+#define	WT_STAT_CONN_EVICTION_TARGET_STRATEGY_CLEAN	1151
 /*! cache: eviction walk target strategy only dirty pages */
-#define	WT_STAT_CONN_EVICTION_TARGET_STRATEGY_DIRTY	1151
+#define	WT_STAT_CONN_EVICTION_TARGET_STRATEGY_DIRTY	1152
 /*! cache: eviction walks abandoned */
-#define	WT_STAT_CONN_EVICTION_WALKS_ABANDONED		1152
+#define	WT_STAT_CONN_EVICTION_WALKS_ABANDONED		1153
 /*! cache: eviction walks gave up because they restarted their walk twice */
-#define	WT_STAT_CONN_EVICTION_WALKS_STOPPED		1153
-=======
-#define	WT_STAT_CONN_CACHE_EVICTION_TARGET_PAGE_REDUCED	1127
-/*! cache: eviction walk target strategy both clean and dirty pages */
-#define	WT_STAT_CONN_EVICTION_TARGET_STRATEGY_BOTH_CLEAN_AND_DIRTY	1128
-/*! cache: eviction walk target strategy only clean pages */
-#define	WT_STAT_CONN_EVICTION_TARGET_STRATEGY_CLEAN	1129
-/*! cache: eviction walk target strategy only dirty pages */
-#define	WT_STAT_CONN_EVICTION_TARGET_STRATEGY_DIRTY	1130
-/*! cache: eviction walks abandoned */
-#define	WT_STAT_CONN_EVICTION_WALKS_ABANDONED		1131
-/*! cache: eviction walks gave up because they restarted their walk twice */
-#define	WT_STAT_CONN_EVICTION_WALKS_STOPPED		1132
->>>>>>> 9354a894
+#define	WT_STAT_CONN_EVICTION_WALKS_STOPPED		1154
 /*!
  * cache: eviction walks gave up because they saw too many pages and
  * found no candidates
  */
-<<<<<<< HEAD
-#define	WT_STAT_CONN_EVICTION_WALKS_GAVE_UP_NO_TARGETS	1154
-=======
-#define	WT_STAT_CONN_EVICTION_WALKS_GAVE_UP_NO_TARGETS	1133
->>>>>>> 9354a894
+#define	WT_STAT_CONN_EVICTION_WALKS_GAVE_UP_NO_TARGETS	1155
 /*!
  * cache: eviction walks gave up because they saw too many pages and
  * found too few candidates
  */
-<<<<<<< HEAD
-#define	WT_STAT_CONN_EVICTION_WALKS_GAVE_UP_RATIO	1155
-=======
-#define	WT_STAT_CONN_EVICTION_WALKS_GAVE_UP_RATIO	1134
->>>>>>> 9354a894
+#define	WT_STAT_CONN_EVICTION_WALKS_GAVE_UP_RATIO	1156
 /*!
  * cache: eviction walks random search fails to locate a page, results in
  * a null position
  */
-<<<<<<< HEAD
-#define	WT_STAT_CONN_EVICTION_WALK_RANDOM_RETURNS_NULL_POSITION	1156
+#define	WT_STAT_CONN_EVICTION_WALK_RANDOM_RETURNS_NULL_POSITION	1157
 /*! cache: eviction walks reached end of tree */
-#define	WT_STAT_CONN_EVICTION_WALKS_ENDED		1157
+#define	WT_STAT_CONN_EVICTION_WALKS_ENDED		1158
 /*! cache: eviction walks restarted */
-#define	WT_STAT_CONN_EVICTION_WALK_RESTART		1158
+#define	WT_STAT_CONN_EVICTION_WALK_RESTART		1159
 /*! cache: eviction walks started from root of tree */
-#define	WT_STAT_CONN_EVICTION_WALK_FROM_ROOT		1159
+#define	WT_STAT_CONN_EVICTION_WALK_FROM_ROOT		1160
 /*! cache: eviction walks started from saved location in tree */
-#define	WT_STAT_CONN_EVICTION_WALK_SAVED_POS		1160
+#define	WT_STAT_CONN_EVICTION_WALK_SAVED_POS		1161
 /*! cache: eviction worker thread active */
-#define	WT_STAT_CONN_EVICTION_ACTIVE_WORKERS		1161
+#define	WT_STAT_CONN_EVICTION_ACTIVE_WORKERS		1162
 /*! cache: eviction worker thread stable number */
-#define	WT_STAT_CONN_EVICTION_STABLE_STATE_WORKERS	1162
+#define	WT_STAT_CONN_EVICTION_STABLE_STATE_WORKERS	1163
 /*! cache: files with active eviction walks */
-#define	WT_STAT_CONN_EVICTION_WALKS_ACTIVE		1163
+#define	WT_STAT_CONN_EVICTION_WALKS_ACTIVE		1164
 /*! cache: files with new eviction walks started */
-#define	WT_STAT_CONN_EVICTION_WALKS_STARTED		1164
-=======
-#define	WT_STAT_CONN_EVICTION_WALK_RANDOM_RETURNS_NULL_POSITION	1135
-/*! cache: eviction walks reached end of tree */
-#define	WT_STAT_CONN_EVICTION_WALKS_ENDED		1136
-/*! cache: eviction walks restarted */
-#define	WT_STAT_CONN_EVICTION_WALK_RESTART		1137
-/*! cache: eviction walks started from root of tree */
-#define	WT_STAT_CONN_EVICTION_WALK_FROM_ROOT		1138
-/*! cache: eviction walks started from saved location in tree */
-#define	WT_STAT_CONN_EVICTION_WALK_SAVED_POS		1139
-/*! cache: eviction worker thread active */
-#define	WT_STAT_CONN_EVICTION_ACTIVE_WORKERS		1140
-/*! cache: eviction worker thread stable number */
-#define	WT_STAT_CONN_EVICTION_STABLE_STATE_WORKERS	1141
-/*! cache: files with active eviction walks */
-#define	WT_STAT_CONN_EVICTION_WALKS_ACTIVE		1142
-/*! cache: files with new eviction walks started */
-#define	WT_STAT_CONN_EVICTION_WALKS_STARTED		1143
->>>>>>> 9354a894
+#define	WT_STAT_CONN_EVICTION_WALKS_STARTED		1165
 /*!
  * cache: forced eviction - do not retry count to evict pages selected to
  * evict during reconciliation
  */
-<<<<<<< HEAD
-#define	WT_STAT_CONN_EVICTION_FORCE_NO_RETRY		1165
-=======
-#define	WT_STAT_CONN_EVICTION_FORCE_NO_RETRY		1144
->>>>>>> 9354a894
+#define	WT_STAT_CONN_EVICTION_FORCE_NO_RETRY		1166
 /*!
  * cache: forced eviction - history store pages failed to evict while
  * session has history store cursor open
  */
-<<<<<<< HEAD
-#define	WT_STAT_CONN_EVICTION_FORCE_HS_FAIL		1166
-=======
-#define	WT_STAT_CONN_EVICTION_FORCE_HS_FAIL		1145
->>>>>>> 9354a894
+#define	WT_STAT_CONN_EVICTION_FORCE_HS_FAIL		1167
 /*!
  * cache: forced eviction - history store pages selected while session
  * has history store cursor open
  */
-<<<<<<< HEAD
-#define	WT_STAT_CONN_EVICTION_FORCE_HS			1167
-=======
-#define	WT_STAT_CONN_EVICTION_FORCE_HS			1146
->>>>>>> 9354a894
+#define	WT_STAT_CONN_EVICTION_FORCE_HS			1168
 /*!
  * cache: forced eviction - history store pages successfully evicted
  * while session has history store cursor open
  */
-<<<<<<< HEAD
-#define	WT_STAT_CONN_EVICTION_FORCE_HS_SUCCESS		1168
+#define	WT_STAT_CONN_EVICTION_FORCE_HS_SUCCESS		1169
 /*! cache: forced eviction - pages evicted that were clean count */
-#define	WT_STAT_CONN_EVICTION_FORCE_CLEAN		1169
+#define	WT_STAT_CONN_EVICTION_FORCE_CLEAN		1170
 /*! cache: forced eviction - pages evicted that were dirty count */
-#define	WT_STAT_CONN_EVICTION_FORCE_DIRTY		1170
-=======
-#define	WT_STAT_CONN_EVICTION_FORCE_HS_SUCCESS		1147
-/*! cache: forced eviction - pages evicted that were clean count */
-#define	WT_STAT_CONN_EVICTION_FORCE_CLEAN		1148
-/*! cache: forced eviction - pages evicted that were dirty count */
-#define	WT_STAT_CONN_EVICTION_FORCE_DIRTY		1149
->>>>>>> 9354a894
+#define	WT_STAT_CONN_EVICTION_FORCE_DIRTY		1171
 /*!
  * cache: forced eviction - pages selected because of a large number of
  * updates to a single item
  */
-<<<<<<< HEAD
-#define	WT_STAT_CONN_EVICTION_FORCE_LONG_UPDATE_LIST	1171
-=======
-#define	WT_STAT_CONN_EVICTION_FORCE_LONG_UPDATE_LIST	1150
->>>>>>> 9354a894
+#define	WT_STAT_CONN_EVICTION_FORCE_LONG_UPDATE_LIST	1172
 /*!
  * cache: forced eviction - pages selected because of too many deleted
  * items count
  */
-<<<<<<< HEAD
-#define	WT_STAT_CONN_EVICTION_FORCE_DELETE		1172
+#define	WT_STAT_CONN_EVICTION_FORCE_DELETE		1173
 /*! cache: forced eviction - pages selected count */
-#define	WT_STAT_CONN_EVICTION_FORCE			1173
+#define	WT_STAT_CONN_EVICTION_FORCE			1174
 /*! cache: forced eviction - pages selected unable to be evicted count */
-#define	WT_STAT_CONN_EVICTION_FORCE_FAIL		1174
+#define	WT_STAT_CONN_EVICTION_FORCE_FAIL		1175
 /*! cache: hazard pointer blocked page eviction */
-#define	WT_STAT_CONN_CACHE_EVICTION_BLOCKED_HAZARD	1175
+#define	WT_STAT_CONN_CACHE_EVICTION_BLOCKED_HAZARD	1176
 /*! cache: hazard pointer check calls */
-#define	WT_STAT_CONN_CACHE_HAZARD_CHECKS		1176
+#define	WT_STAT_CONN_CACHE_HAZARD_CHECKS		1177
 /*! cache: hazard pointer check entries walked */
-#define	WT_STAT_CONN_CACHE_HAZARD_WALKS			1177
+#define	WT_STAT_CONN_CACHE_HAZARD_WALKS			1178
 /*! cache: hazard pointer maximum array length */
-#define	WT_STAT_CONN_CACHE_HAZARD_MAX			1178
+#define	WT_STAT_CONN_CACHE_HAZARD_MAX			1179
 /*! cache: history store table insert calls */
-#define	WT_STAT_CONN_CACHE_HS_INSERT			1179
+#define	WT_STAT_CONN_CACHE_HS_INSERT			1180
 /*! cache: history store table insert calls that returned restart */
-#define	WT_STAT_CONN_CACHE_HS_INSERT_RESTART		1180
+#define	WT_STAT_CONN_CACHE_HS_INSERT_RESTART		1181
 /*! cache: history store table max on-disk size */
-#define	WT_STAT_CONN_CACHE_HS_ONDISK_MAX		1181
+#define	WT_STAT_CONN_CACHE_HS_ONDISK_MAX		1182
 /*! cache: history store table on-disk size */
-#define	WT_STAT_CONN_CACHE_HS_ONDISK			1182
+#define	WT_STAT_CONN_CACHE_HS_ONDISK			1183
 /*! cache: history store table reads */
-#define	WT_STAT_CONN_CACHE_HS_READ			1183
+#define	WT_STAT_CONN_CACHE_HS_READ			1184
 /*! cache: history store table reads missed */
-#define	WT_STAT_CONN_CACHE_HS_READ_MISS			1184
+#define	WT_STAT_CONN_CACHE_HS_READ_MISS			1185
 /*! cache: history store table reads requiring squashed modifies */
-#define	WT_STAT_CONN_CACHE_HS_READ_SQUASH		1185
-=======
-#define	WT_STAT_CONN_EVICTION_FORCE_DELETE		1151
-/*! cache: forced eviction - pages selected count */
-#define	WT_STAT_CONN_EVICTION_FORCE			1152
-/*! cache: forced eviction - pages selected unable to be evicted count */
-#define	WT_STAT_CONN_EVICTION_FORCE_FAIL		1153
-/*! cache: hazard pointer blocked page eviction */
-#define	WT_STAT_CONN_CACHE_EVICTION_BLOCKED_HAZARD	1154
-/*! cache: hazard pointer check calls */
-#define	WT_STAT_CONN_CACHE_HAZARD_CHECKS		1155
-/*! cache: hazard pointer check entries walked */
-#define	WT_STAT_CONN_CACHE_HAZARD_WALKS			1156
-/*! cache: hazard pointer maximum array length */
-#define	WT_STAT_CONN_CACHE_HAZARD_MAX			1157
-/*! cache: history store table insert calls */
-#define	WT_STAT_CONN_CACHE_HS_INSERT			1158
-/*! cache: history store table insert calls that returned restart */
-#define	WT_STAT_CONN_CACHE_HS_INSERT_RESTART		1159
-/*! cache: history store table max on-disk size */
-#define	WT_STAT_CONN_CACHE_HS_ONDISK_MAX		1160
-/*! cache: history store table on-disk size */
-#define	WT_STAT_CONN_CACHE_HS_ONDISK			1161
-/*! cache: history store table reads */
-#define	WT_STAT_CONN_CACHE_HS_READ			1162
-/*! cache: history store table reads missed */
-#define	WT_STAT_CONN_CACHE_HS_READ_MISS			1163
-/*! cache: history store table reads requiring squashed modifies */
-#define	WT_STAT_CONN_CACHE_HS_READ_SQUASH		1164
->>>>>>> 9354a894
+#define	WT_STAT_CONN_CACHE_HS_READ_SQUASH		1186
 /*!
  * cache: history store table resolved updates without timestamps that
  * lose their durable timestamp
  */
-<<<<<<< HEAD
-#define	WT_STAT_CONN_CACHE_HS_ORDER_LOSE_DURABLE_TIMESTAMP	1186
-=======
-#define	WT_STAT_CONN_CACHE_HS_ORDER_LOSE_DURABLE_TIMESTAMP	1165
->>>>>>> 9354a894
+#define	WT_STAT_CONN_CACHE_HS_ORDER_LOSE_DURABLE_TIMESTAMP	1187
 /*!
  * cache: history store table truncation by rollback to stable to remove
  * an unstable update
  */
-<<<<<<< HEAD
-#define	WT_STAT_CONN_CACHE_HS_KEY_TRUNCATE_RTS_UNSTABLE	1187
-=======
-#define	WT_STAT_CONN_CACHE_HS_KEY_TRUNCATE_RTS_UNSTABLE	1166
->>>>>>> 9354a894
+#define	WT_STAT_CONN_CACHE_HS_KEY_TRUNCATE_RTS_UNSTABLE	1188
 /*!
  * cache: history store table truncation by rollback to stable to remove
  * an update
  */
-<<<<<<< HEAD
-#define	WT_STAT_CONN_CACHE_HS_KEY_TRUNCATE_RTS		1188
-=======
-#define	WT_STAT_CONN_CACHE_HS_KEY_TRUNCATE_RTS		1167
->>>>>>> 9354a894
+#define	WT_STAT_CONN_CACHE_HS_KEY_TRUNCATE_RTS		1189
 /*!
  * cache: history store table truncation to remove all the keys of a
  * btree
  */
-<<<<<<< HEAD
-#define	WT_STAT_CONN_CACHE_HS_BTREE_TRUNCATE		1189
+#define	WT_STAT_CONN_CACHE_HS_BTREE_TRUNCATE		1190
 /*! cache: history store table truncation to remove an update */
-#define	WT_STAT_CONN_CACHE_HS_KEY_TRUNCATE		1190
-=======
-#define	WT_STAT_CONN_CACHE_HS_BTREE_TRUNCATE		1168
-/*! cache: history store table truncation to remove an update */
-#define	WT_STAT_CONN_CACHE_HS_KEY_TRUNCATE		1169
->>>>>>> 9354a894
+#define	WT_STAT_CONN_CACHE_HS_KEY_TRUNCATE		1191
 /*!
  * cache: history store table truncation to remove range of updates due
  * to an update without a timestamp on data page
  */
-<<<<<<< HEAD
-#define	WT_STAT_CONN_CACHE_HS_ORDER_REMOVE		1191
-=======
-#define	WT_STAT_CONN_CACHE_HS_ORDER_REMOVE		1170
->>>>>>> 9354a894
+#define	WT_STAT_CONN_CACHE_HS_ORDER_REMOVE		1192
 /*!
  * cache: history store table truncation to remove range of updates due
  * to key being removed from the data page during reconciliation
  */
-<<<<<<< HEAD
-#define	WT_STAT_CONN_CACHE_HS_KEY_TRUNCATE_ONPAGE_REMOVAL	1192
-=======
-#define	WT_STAT_CONN_CACHE_HS_KEY_TRUNCATE_ONPAGE_REMOVAL	1171
->>>>>>> 9354a894
+#define	WT_STAT_CONN_CACHE_HS_KEY_TRUNCATE_ONPAGE_REMOVAL	1193
 /*!
  * cache: history store table truncations that would have happened in
  * non-dryrun mode
  */
-<<<<<<< HEAD
-#define	WT_STAT_CONN_CACHE_HS_BTREE_TRUNCATE_DRYRUN	1193
-=======
-#define	WT_STAT_CONN_CACHE_HS_BTREE_TRUNCATE_DRYRUN	1172
->>>>>>> 9354a894
+#define	WT_STAT_CONN_CACHE_HS_BTREE_TRUNCATE_DRYRUN	1194
 /*!
  * cache: history store table truncations to remove an unstable update
  * that would have happened in non-dryrun mode
  */
-<<<<<<< HEAD
-#define	WT_STAT_CONN_CACHE_HS_KEY_TRUNCATE_RTS_UNSTABLE_DRYRUN	1194
-=======
-#define	WT_STAT_CONN_CACHE_HS_KEY_TRUNCATE_RTS_UNSTABLE_DRYRUN	1173
->>>>>>> 9354a894
+#define	WT_STAT_CONN_CACHE_HS_KEY_TRUNCATE_RTS_UNSTABLE_DRYRUN	1195
 /*!
  * cache: history store table truncations to remove an update that would
  * have happened in non-dryrun mode
  */
-<<<<<<< HEAD
-#define	WT_STAT_CONN_CACHE_HS_KEY_TRUNCATE_RTS_DRYRUN	1195
-=======
-#define	WT_STAT_CONN_CACHE_HS_KEY_TRUNCATE_RTS_DRYRUN	1174
->>>>>>> 9354a894
+#define	WT_STAT_CONN_CACHE_HS_KEY_TRUNCATE_RTS_DRYRUN	1196
 /*!
  * cache: history store table updates without timestamps fixed up by
  * reinserting with the fixed timestamp
  */
-<<<<<<< HEAD
-#define	WT_STAT_CONN_CACHE_HS_ORDER_REINSERT		1196
+#define	WT_STAT_CONN_CACHE_HS_ORDER_REINSERT		1197
 /*! cache: history store table writes requiring squashed modifies */
-#define	WT_STAT_CONN_CACHE_HS_WRITE_SQUASH		1197
+#define	WT_STAT_CONN_CACHE_HS_WRITE_SQUASH		1198
 /*! cache: in-memory page passed criteria to be split */
-#define	WT_STAT_CONN_CACHE_INMEM_SPLITTABLE		1198
+#define	WT_STAT_CONN_CACHE_INMEM_SPLITTABLE		1199
 /*! cache: in-memory page splits */
-#define	WT_STAT_CONN_CACHE_INMEM_SPLIT			1199
+#define	WT_STAT_CONN_CACHE_INMEM_SPLIT			1200
 /*! cache: internal page split blocked its eviction */
-#define	WT_STAT_CONN_CACHE_EVICTION_BLOCKED_INTERNAL_PAGE_SPLIT	1200
+#define	WT_STAT_CONN_CACHE_EVICTION_BLOCKED_INTERNAL_PAGE_SPLIT	1201
 /*! cache: internal pages evicted */
-#define	WT_STAT_CONN_CACHE_EVICTION_INTERNAL		1201
+#define	WT_STAT_CONN_CACHE_EVICTION_INTERNAL		1202
 /*! cache: internal pages queued for eviction */
-#define	WT_STAT_CONN_EVICTION_INTERNAL_PAGES_QUEUED	1202
+#define	WT_STAT_CONN_EVICTION_INTERNAL_PAGES_QUEUED	1203
 /*! cache: internal pages seen by eviction walk */
-#define	WT_STAT_CONN_EVICTION_INTERNAL_PAGES_SEEN	1203
+#define	WT_STAT_CONN_EVICTION_INTERNAL_PAGES_SEEN	1204
 /*! cache: internal pages seen by eviction walk that are already queued */
-#define	WT_STAT_CONN_EVICTION_INTERNAL_PAGES_ALREADY_QUEUED	1204
+#define	WT_STAT_CONN_EVICTION_INTERNAL_PAGES_ALREADY_QUEUED	1205
 /*! cache: internal pages split during eviction */
-#define	WT_STAT_CONN_CACHE_EVICTION_SPLIT_INTERNAL	1205
+#define	WT_STAT_CONN_CACHE_EVICTION_SPLIT_INTERNAL	1206
 /*! cache: leaf pages split during eviction */
-#define	WT_STAT_CONN_CACHE_EVICTION_SPLIT_LEAF		1206
-=======
-#define	WT_STAT_CONN_CACHE_HS_ORDER_REINSERT		1175
-/*! cache: history store table writes requiring squashed modifies */
-#define	WT_STAT_CONN_CACHE_HS_WRITE_SQUASH		1176
-/*! cache: in-memory page passed criteria to be split */
-#define	WT_STAT_CONN_CACHE_INMEM_SPLITTABLE		1177
-/*! cache: in-memory page splits */
-#define	WT_STAT_CONN_CACHE_INMEM_SPLIT			1178
-/*! cache: internal page split blocked its eviction */
-#define	WT_STAT_CONN_CACHE_EVICTION_BLOCKED_INTERNAL_PAGE_SPLIT	1179
-/*! cache: internal pages evicted */
-#define	WT_STAT_CONN_CACHE_EVICTION_INTERNAL		1180
-/*! cache: internal pages queued for eviction */
-#define	WT_STAT_CONN_EVICTION_INTERNAL_PAGES_QUEUED	1181
-/*! cache: internal pages seen by eviction walk */
-#define	WT_STAT_CONN_EVICTION_INTERNAL_PAGES_SEEN	1182
-/*! cache: internal pages seen by eviction walk that are already queued */
-#define	WT_STAT_CONN_EVICTION_INTERNAL_PAGES_ALREADY_QUEUED	1183
-/*! cache: internal pages split during eviction */
-#define	WT_STAT_CONN_CACHE_EVICTION_SPLIT_INTERNAL	1184
-/*! cache: leaf pages split during eviction */
-#define	WT_STAT_CONN_CACHE_EVICTION_SPLIT_LEAF		1185
->>>>>>> 9354a894
+#define	WT_STAT_CONN_CACHE_EVICTION_SPLIT_LEAF		1207
 /*!
  * cache: locate a random in-mem ref by examining all entries on the root
  * page
  */
-<<<<<<< HEAD
-#define	WT_STAT_CONN_CACHE_EVICTION_RANDOM_SAMPLE_INMEM_ROOT	1207
+#define	WT_STAT_CONN_CACHE_EVICTION_RANDOM_SAMPLE_INMEM_ROOT	1208
 /*! cache: maximum bytes configured */
-#define	WT_STAT_CONN_CACHE_BYTES_MAX			1208
+#define	WT_STAT_CONN_CACHE_BYTES_MAX			1209
 /*! cache: maximum milliseconds spent at a single eviction */
-#define	WT_STAT_CONN_EVICTION_MAXIMUM_MILLISECONDS	1209
+#define	WT_STAT_CONN_EVICTION_MAXIMUM_MILLISECONDS	1210
 /*! cache: maximum page size seen at eviction */
-#define	WT_STAT_CONN_EVICTION_MAXIMUM_PAGE_SIZE		1210
+#define	WT_STAT_CONN_EVICTION_MAXIMUM_PAGE_SIZE		1211
 /*! cache: modified page evict attempts by application threads */
-#define	WT_STAT_CONN_EVICTION_APP_DIRTY_ATTEMPT		1211
+#define	WT_STAT_CONN_EVICTION_APP_DIRTY_ATTEMPT		1212
 /*! cache: modified page evict failures by application threads */
-#define	WT_STAT_CONN_EVICTION_APP_DIRTY_FAIL		1212
+#define	WT_STAT_CONN_EVICTION_APP_DIRTY_FAIL		1213
 /*! cache: modified pages evicted */
-#define	WT_STAT_CONN_CACHE_EVICTION_DIRTY		1213
+#define	WT_STAT_CONN_CACHE_EVICTION_DIRTY		1214
 /*! cache: multi-block reconciliation blocked whilst checkpoint is running */
-#define	WT_STAT_CONN_CACHE_EVICTION_BLOCKED_MULTI_BLOCK_RECONCILIATION_DURING_CHECKPOINT	1214
+#define	WT_STAT_CONN_CACHE_EVICTION_BLOCKED_MULTI_BLOCK_RECONCILIATION_DURING_CHECKPOINT	1215
 /*! cache: npos read - had to walk this many pages */
-#define	WT_STAT_CONN_NPOS_READ_WALK_MAX			1215
+#define	WT_STAT_CONN_NPOS_READ_WALK_MAX			1216
 /*! cache: number of internal pages read that had deltas attached */
-#define	WT_STAT_CONN_CACHE_READ_INTERNAL_DELTA		1216
+#define	WT_STAT_CONN_CACHE_READ_INTERNAL_DELTA		1217
 /*! cache: number of leaf pages flattened that had deltas attached */
-#define	WT_STAT_CONN_CACHE_READ_FLATTEN_LEAF_DELTA	1217
+#define	WT_STAT_CONN_CACHE_READ_FLATTEN_LEAF_DELTA	1218
 /*!
  * cache: number of leaf pages not flattened that had deltas attached due
  * to failure
  */
-#define	WT_STAT_CONN_CACHE_READ_FLATTEN_LEAF_DELTA_FAIL	1218
+#define	WT_STAT_CONN_CACHE_READ_FLATTEN_LEAF_DELTA_FAIL	1219
 /*! cache: number of leaf pages read that had deltas attached */
-#define	WT_STAT_CONN_CACHE_READ_LEAF_DELTA		1219
+#define	WT_STAT_CONN_CACHE_READ_LEAF_DELTA		1220
 /*! cache: operations timed out waiting for space in cache */
-#define	WT_STAT_CONN_EVICTION_TIMED_OUT_OPS		1220
-=======
-#define	WT_STAT_CONN_CACHE_EVICTION_RANDOM_SAMPLE_INMEM_ROOT	1186
-/*! cache: maximum bytes configured */
-#define	WT_STAT_CONN_CACHE_BYTES_MAX			1187
-/*! cache: maximum milliseconds spent at a single eviction */
-#define	WT_STAT_CONN_EVICTION_MAXIMUM_MILLISECONDS	1188
-/*! cache: maximum page size seen at eviction */
-#define	WT_STAT_CONN_EVICTION_MAXIMUM_PAGE_SIZE		1189
-/*! cache: modified page evict attempts by application threads */
-#define	WT_STAT_CONN_EVICTION_APP_DIRTY_ATTEMPT		1190
-/*! cache: modified page evict failures by application threads */
-#define	WT_STAT_CONN_EVICTION_APP_DIRTY_FAIL		1191
-/*! cache: modified pages evicted */
-#define	WT_STAT_CONN_CACHE_EVICTION_DIRTY		1192
-/*! cache: multi-block reconciliation blocked whilst checkpoint is running */
-#define	WT_STAT_CONN_CACHE_EVICTION_BLOCKED_MULTI_BLOCK_RECONCILIATION_DURING_CHECKPOINT	1193
-/*! cache: npos read - had to walk this many pages */
-#define	WT_STAT_CONN_NPOS_READ_WALK_MAX			1194
-/*! cache: operations timed out waiting for space in cache */
-#define	WT_STAT_CONN_EVICTION_TIMED_OUT_OPS		1195
->>>>>>> 9354a894
+#define	WT_STAT_CONN_EVICTION_TIMED_OUT_OPS		1221
 /*!
  * cache: overflow keys on a multiblock row-store page blocked its
  * eviction
  */
-<<<<<<< HEAD
-#define	WT_STAT_CONN_CACHE_EVICTION_BLOCKED_OVERFLOW_KEYS	1221
+#define	WT_STAT_CONN_CACHE_EVICTION_BLOCKED_OVERFLOW_KEYS	1222
 /*! cache: overflow pages read into cache */
-#define	WT_STAT_CONN_CACHE_READ_OVERFLOW		1222
+#define	WT_STAT_CONN_CACHE_READ_OVERFLOW		1223
 /*! cache: page evict attempts by application threads */
-#define	WT_STAT_CONN_EVICTION_APP_ATTEMPT		1223
+#define	WT_STAT_CONN_EVICTION_APP_ATTEMPT		1224
 /*! cache: page evict failures by application threads */
-#define	WT_STAT_CONN_EVICTION_APP_FAIL			1224
+#define	WT_STAT_CONN_EVICTION_APP_FAIL			1225
 /*! cache: page eviction blocked due to materialization frontier */
-#define	WT_STAT_CONN_CACHE_EVICTION_BLOCKED_MATERIALIZATION	1225
+#define	WT_STAT_CONN_CACHE_EVICTION_BLOCKED_MATERIALIZATION	1226
 /*!
  * cache: page eviction blocked in disaggregated storage as it can only
  * be written by the next checkpoint
  */
-#define	WT_STAT_CONN_CACHE_EVICTION_BLOCKED_DISAGG_NEXT_CHECKPOINT	1226
+#define	WT_STAT_CONN_CACHE_EVICTION_BLOCKED_DISAGG_NEXT_CHECKPOINT	1227
 /*! cache: page split during eviction deepened the tree */
-#define	WT_STAT_CONN_CACHE_EVICTION_DEEPEN		1227
+#define	WT_STAT_CONN_CACHE_EVICTION_DEEPEN		1228
 /*! cache: page written requiring history store records */
-#define	WT_STAT_CONN_CACHE_WRITE_HS			1228
+#define	WT_STAT_CONN_CACHE_WRITE_HS			1229
 /*! cache: pages considered for eviction that were brought in by pre-fetch */
-#define	WT_STAT_CONN_EVICTION_CONSIDER_PREFETCH		1229
+#define	WT_STAT_CONN_EVICTION_CONSIDER_PREFETCH		1230
 /*! cache: pages currently held in the cache */
-#define	WT_STAT_CONN_CACHE_PAGES_INUSE			1230
+#define	WT_STAT_CONN_CACHE_PAGES_INUSE			1231
 /*! cache: pages dirtied due to obsolete time window by eviction */
-#define	WT_STAT_CONN_CACHE_EVICTION_DIRTY_OBSOLETE_TW	1231
+#define	WT_STAT_CONN_CACHE_EVICTION_DIRTY_OBSOLETE_TW	1232
 /*! cache: pages evicted ahead of the page materialization frontier */
-#define	WT_STAT_CONN_CACHE_EVICTION_AHEAD_OF_LAST_MATERIALIZED_LSN	1232
+#define	WT_STAT_CONN_CACHE_EVICTION_AHEAD_OF_LAST_MATERIALIZED_LSN	1233
 /*! cache: pages evicted in parallel with checkpoint */
-#define	WT_STAT_CONN_EVICTION_PAGES_IN_PARALLEL_WITH_CHECKPOINT	1233
+#define	WT_STAT_CONN_EVICTION_PAGES_IN_PARALLEL_WITH_CHECKPOINT	1234
 /*! cache: pages queued for eviction */
-#define	WT_STAT_CONN_EVICTION_PAGES_ORDINARY_QUEUED	1234
+#define	WT_STAT_CONN_EVICTION_PAGES_ORDINARY_QUEUED	1235
 /*! cache: pages queued for eviction post lru sorting */
-#define	WT_STAT_CONN_EVICTION_PAGES_QUEUED_POST_LRU	1235
+#define	WT_STAT_CONN_EVICTION_PAGES_QUEUED_POST_LRU	1236
 /*! cache: pages queued for urgent eviction */
-#define	WT_STAT_CONN_EVICTION_PAGES_QUEUED_URGENT	1236
+#define	WT_STAT_CONN_EVICTION_PAGES_QUEUED_URGENT	1237
 /*! cache: pages queued for urgent eviction during walk */
-#define	WT_STAT_CONN_EVICTION_PAGES_QUEUED_OLDEST	1237
-=======
-#define	WT_STAT_CONN_CACHE_EVICTION_BLOCKED_OVERFLOW_KEYS	1196
-/*! cache: overflow pages read into cache */
-#define	WT_STAT_CONN_CACHE_READ_OVERFLOW		1197
-/*! cache: page evict attempts by application threads */
-#define	WT_STAT_CONN_EVICTION_APP_ATTEMPT		1198
-/*! cache: page evict failures by application threads */
-#define	WT_STAT_CONN_EVICTION_APP_FAIL			1199
-/*! cache: page split during eviction deepened the tree */
-#define	WT_STAT_CONN_CACHE_EVICTION_DEEPEN		1200
-/*! cache: page written requiring history store records */
-#define	WT_STAT_CONN_CACHE_WRITE_HS			1201
-/*! cache: pages considered for eviction that were brought in by pre-fetch */
-#define	WT_STAT_CONN_EVICTION_CONSIDER_PREFETCH		1202
-/*! cache: pages currently held in the cache */
-#define	WT_STAT_CONN_CACHE_PAGES_INUSE			1203
-/*! cache: pages dirtied due to obsolete time window by eviction */
-#define	WT_STAT_CONN_CACHE_EVICTION_DIRTY_OBSOLETE_TW	1204
-/*! cache: pages evicted in parallel with checkpoint */
-#define	WT_STAT_CONN_EVICTION_PAGES_IN_PARALLEL_WITH_CHECKPOINT	1205
-/*! cache: pages queued for eviction */
-#define	WT_STAT_CONN_EVICTION_PAGES_ORDINARY_QUEUED	1206
-/*! cache: pages queued for eviction post lru sorting */
-#define	WT_STAT_CONN_EVICTION_PAGES_QUEUED_POST_LRU	1207
-/*! cache: pages queued for urgent eviction */
-#define	WT_STAT_CONN_EVICTION_PAGES_QUEUED_URGENT	1208
-/*! cache: pages queued for urgent eviction during walk */
-#define	WT_STAT_CONN_EVICTION_PAGES_QUEUED_OLDEST	1209
->>>>>>> 9354a894
+#define	WT_STAT_CONN_EVICTION_PAGES_QUEUED_OLDEST	1238
 /*!
  * cache: pages queued for urgent eviction from history store due to high
  * dirty content
  */
-<<<<<<< HEAD
-#define	WT_STAT_CONN_EVICTION_PAGES_QUEUED_URGENT_HS_DIRTY	1238
+#define	WT_STAT_CONN_EVICTION_PAGES_QUEUED_URGENT_HS_DIRTY	1239
 /*! cache: pages read into cache */
-#define	WT_STAT_CONN_CACHE_READ				1239
+#define	WT_STAT_CONN_CACHE_READ				1240
 /*! cache: pages read into cache after truncate */
-#define	WT_STAT_CONN_CACHE_READ_DELETED			1240
+#define	WT_STAT_CONN_CACHE_READ_DELETED			1241
 /*! cache: pages read into cache after truncate in prepare state */
-#define	WT_STAT_CONN_CACHE_READ_DELETED_PREPARED	1241
+#define	WT_STAT_CONN_CACHE_READ_DELETED_PREPARED	1242
 /*! cache: pages read into cache by checkpoint */
-#define	WT_STAT_CONN_CACHE_READ_CHECKPOINT		1242
-=======
-#define	WT_STAT_CONN_EVICTION_PAGES_QUEUED_URGENT_HS_DIRTY	1210
-/*! cache: pages read into cache */
-#define	WT_STAT_CONN_CACHE_READ				1211
-/*! cache: pages read into cache after truncate */
-#define	WT_STAT_CONN_CACHE_READ_DELETED			1212
-/*! cache: pages read into cache after truncate in prepare state */
-#define	WT_STAT_CONN_CACHE_READ_DELETED_PREPARED	1213
-/*! cache: pages read into cache by checkpoint */
-#define	WT_STAT_CONN_CACHE_READ_CHECKPOINT		1214
->>>>>>> 9354a894
+#define	WT_STAT_CONN_CACHE_READ_CHECKPOINT		1243
 /*!
  * cache: pages removed from the ordinary queue to be queued for urgent
  * eviction
  */
-<<<<<<< HEAD
-#define	WT_STAT_CONN_EVICTION_CLEAR_ORDINARY		1243
+#define	WT_STAT_CONN_EVICTION_CLEAR_ORDINARY		1244
 /*! cache: pages requested from the cache */
-#define	WT_STAT_CONN_CACHE_PAGES_REQUESTED		1244
+#define	WT_STAT_CONN_CACHE_PAGES_REQUESTED		1245
 /*! cache: pages requested from the cache due to pre-fetch */
-#define	WT_STAT_CONN_CACHE_PAGES_PREFETCH		1245
+#define	WT_STAT_CONN_CACHE_PAGES_PREFETCH		1246
 /*! cache: pages seen by eviction walk */
-#define	WT_STAT_CONN_CACHE_EVICTION_PAGES_SEEN		1246
+#define	WT_STAT_CONN_CACHE_EVICTION_PAGES_SEEN		1247
 /*! cache: pages seen by eviction walk that are already queued */
-#define	WT_STAT_CONN_EVICTION_PAGES_ALREADY_QUEUED	1247
+#define	WT_STAT_CONN_EVICTION_PAGES_ALREADY_QUEUED	1248
 /*! cache: pages selected for eviction unable to be evicted */
-#define	WT_STAT_CONN_EVICTION_FAIL			1248
-=======
-#define	WT_STAT_CONN_EVICTION_CLEAR_ORDINARY		1215
-/*! cache: pages requested from the cache */
-#define	WT_STAT_CONN_CACHE_PAGES_REQUESTED		1216
-/*! cache: pages requested from the cache due to pre-fetch */
-#define	WT_STAT_CONN_CACHE_PAGES_PREFETCH		1217
-/*! cache: pages seen by eviction walk */
-#define	WT_STAT_CONN_CACHE_EVICTION_PAGES_SEEN		1218
-/*! cache: pages seen by eviction walk that are already queued */
-#define	WT_STAT_CONN_EVICTION_PAGES_ALREADY_QUEUED	1219
-/*! cache: pages selected for eviction unable to be evicted */
-#define	WT_STAT_CONN_EVICTION_FAIL			1220
->>>>>>> 9354a894
+#define	WT_STAT_CONN_EVICTION_FAIL			1249
 /*!
  * cache: pages selected for eviction unable to be evicted because of
  * active children on an internal page
  */
-<<<<<<< HEAD
-#define	WT_STAT_CONN_EVICTION_FAIL_ACTIVE_CHILDREN_ON_AN_INTERNAL_PAGE	1249
-=======
-#define	WT_STAT_CONN_EVICTION_FAIL_ACTIVE_CHILDREN_ON_AN_INTERNAL_PAGE	1221
->>>>>>> 9354a894
+#define	WT_STAT_CONN_EVICTION_FAIL_ACTIVE_CHILDREN_ON_AN_INTERNAL_PAGE	1250
 /*!
  * cache: pages selected for eviction unable to be evicted because of
  * failure in reconciliation
  */
-<<<<<<< HEAD
-#define	WT_STAT_CONN_EVICTION_FAIL_IN_RECONCILIATION	1250
-=======
-#define	WT_STAT_CONN_EVICTION_FAIL_IN_RECONCILIATION	1222
->>>>>>> 9354a894
+#define	WT_STAT_CONN_EVICTION_FAIL_IN_RECONCILIATION	1251
 /*!
  * cache: pages selected for eviction unable to be evicted because of
  * race between checkpoint and updates without timestamps
  */
-<<<<<<< HEAD
-#define	WT_STAT_CONN_EVICTION_FAIL_CHECKPOINT_NO_TS	1251
+#define	WT_STAT_CONN_EVICTION_FAIL_CHECKPOINT_NO_TS	1252
 /*! cache: pages walked for eviction */
-#define	WT_STAT_CONN_EVICTION_WALK			1252
+#define	WT_STAT_CONN_EVICTION_WALK			1253
 /*! cache: pages written from cache */
-#define	WT_STAT_CONN_CACHE_WRITE			1253
+#define	WT_STAT_CONN_CACHE_WRITE			1254
 /*! cache: pages written requiring in-memory restoration */
-#define	WT_STAT_CONN_CACHE_WRITE_RESTORE		1254
+#define	WT_STAT_CONN_CACHE_WRITE_RESTORE		1255
 /*! cache: percentage overhead */
-#define	WT_STAT_CONN_CACHE_OVERHEAD			1255
+#define	WT_STAT_CONN_CACHE_OVERHEAD			1256
 /*!
  * cache: precise checkpoint caused an eviction to be skipped because any
  * dirty content needs to remain in cache
  */
-#define	WT_STAT_CONN_CACHE_EVICTION_BLOCKED_CHECKPOINT_PRECISE	1256
+#define	WT_STAT_CONN_CACHE_EVICTION_BLOCKED_CHECKPOINT_PRECISE	1257
 /*!
  * cache: realizing in-memory split after reconciliation failed due to
  * internal lock busy
  */
-#define	WT_STAT_CONN_CACHE_EVICT_SPLIT_FAILED_LOCK	1257
+#define	WT_STAT_CONN_CACHE_EVICT_SPLIT_FAILED_LOCK	1258
 /*! cache: recent modification of a page blocked its eviction */
-#define	WT_STAT_CONN_CACHE_EVICTION_BLOCKED_RECENTLY_MODIFIED	1258
+#define	WT_STAT_CONN_CACHE_EVICTION_BLOCKED_RECENTLY_MODIFIED	1259
 /*! cache: reconciled pages scrubbed and added back to the cache clean */
-#define	WT_STAT_CONN_CACHE_SCRUB_RESTORE		1259
+#define	WT_STAT_CONN_CACHE_SCRUB_RESTORE		1260
 /*! cache: reverse splits performed */
-#define	WT_STAT_CONN_CACHE_REVERSE_SPLITS		1260
-=======
-#define	WT_STAT_CONN_EVICTION_FAIL_CHECKPOINT_NO_TS	1223
-/*! cache: pages walked for eviction */
-#define	WT_STAT_CONN_EVICTION_WALK			1224
-/*! cache: pages written from cache */
-#define	WT_STAT_CONN_CACHE_WRITE			1225
-/*! cache: pages written requiring in-memory restoration */
-#define	WT_STAT_CONN_CACHE_WRITE_RESTORE		1226
-/*! cache: percentage overhead */
-#define	WT_STAT_CONN_CACHE_OVERHEAD			1227
-/*! cache: recent modification of a page blocked its eviction */
-#define	WT_STAT_CONN_CACHE_EVICTION_BLOCKED_RECENTLY_MODIFIED	1228
-/*! cache: reverse splits performed */
-#define	WT_STAT_CONN_CACHE_REVERSE_SPLITS		1229
->>>>>>> 9354a894
+#define	WT_STAT_CONN_CACHE_REVERSE_SPLITS		1261
 /*!
  * cache: reverse splits skipped because of VLCS namespace gap
  * restrictions
  */
-<<<<<<< HEAD
-#define	WT_STAT_CONN_CACHE_REVERSE_SPLITS_SKIPPED_VLCS	1261
+#define	WT_STAT_CONN_CACHE_REVERSE_SPLITS_SKIPPED_VLCS	1262
 /*! cache: size of delta updates reconstructed on the base page */
-#define	WT_STAT_CONN_CACHE_READ_DELTA_UPDATES		1262
+#define	WT_STAT_CONN_CACHE_READ_DELTA_UPDATES		1263
 /*! cache: size of tombstones restored when reading a page */
-#define	WT_STAT_CONN_CACHE_READ_RESTORED_TOMBSTONE_BYTES	1263
+#define	WT_STAT_CONN_CACHE_READ_RESTORED_TOMBSTONE_BYTES	1264
 /*! cache: the number of times full update inserted to history store */
-#define	WT_STAT_CONN_CACHE_HS_INSERT_FULL_UPDATE	1264
+#define	WT_STAT_CONN_CACHE_HS_INSERT_FULL_UPDATE	1265
 /*! cache: the number of times reverse modify inserted to history store */
-#define	WT_STAT_CONN_CACHE_HS_INSERT_REVERSE_MODIFY	1265
-=======
-#define	WT_STAT_CONN_CACHE_REVERSE_SPLITS_SKIPPED_VLCS	1230
-/*! cache: the number of times full update inserted to history store */
-#define	WT_STAT_CONN_CACHE_HS_INSERT_FULL_UPDATE	1231
-/*! cache: the number of times reverse modify inserted to history store */
-#define	WT_STAT_CONN_CACHE_HS_INSERT_REVERSE_MODIFY	1232
->>>>>>> 9354a894
+#define	WT_STAT_CONN_CACHE_HS_INSERT_REVERSE_MODIFY	1266
 /*!
  * cache: total milliseconds spent inside reentrant history store
  * evictions in a reconciliation
  */
-<<<<<<< HEAD
-#define	WT_STAT_CONN_EVICTION_REENTRY_HS_EVICTION_MILLISECONDS	1266
+#define	WT_STAT_CONN_EVICTION_REENTRY_HS_EVICTION_MILLISECONDS	1267
 /*! cache: tracked bytes belonging to internal pages in the cache */
-#define	WT_STAT_CONN_CACHE_BYTES_INTERNAL		1267
+#define	WT_STAT_CONN_CACHE_BYTES_INTERNAL		1268
 /*! cache: tracked bytes belonging to leaf pages in the cache */
-#define	WT_STAT_CONN_CACHE_BYTES_LEAF			1268
+#define	WT_STAT_CONN_CACHE_BYTES_LEAF			1269
 /*! cache: tracked dirty bytes in the cache */
-#define	WT_STAT_CONN_CACHE_BYTES_DIRTY			1269
+#define	WT_STAT_CONN_CACHE_BYTES_DIRTY			1270
 /*! cache: tracked dirty internal page bytes in the cache */
-#define	WT_STAT_CONN_CACHE_BYTES_DIRTY_INTERNAL		1270
+#define	WT_STAT_CONN_CACHE_BYTES_DIRTY_INTERNAL		1271
 /*! cache: tracked dirty leaf page bytes in the cache */
-#define	WT_STAT_CONN_CACHE_BYTES_DIRTY_LEAF		1271
+#define	WT_STAT_CONN_CACHE_BYTES_DIRTY_LEAF		1272
 /*! cache: tracked dirty pages in the cache */
-#define	WT_STAT_CONN_CACHE_PAGES_DIRTY			1272
+#define	WT_STAT_CONN_CACHE_PAGES_DIRTY			1273
 /*! cache: uncommitted truncate blocked page eviction */
-#define	WT_STAT_CONN_CACHE_EVICTION_BLOCKED_UNCOMMITTED_TRUNCATE	1273
+#define	WT_STAT_CONN_CACHE_EVICTION_BLOCKED_UNCOMMITTED_TRUNCATE	1274
 /*! cache: unmodified pages evicted */
-#define	WT_STAT_CONN_CACHE_EVICTION_CLEAN		1274
+#define	WT_STAT_CONN_CACHE_EVICTION_CLEAN		1275
+/*! cache: update bytes belonging to the history store table in the cache */
+#define	WT_STAT_CONN_CACHE_BYTES_HS_UPDATES		1276
 /*! cache: updates in uncommitted txn - bytes */
-#define	WT_STAT_CONN_CACHE_UPDATES_TXN_UNCOMMITTED_BYTES	1275
+#define	WT_STAT_CONN_CACHE_UPDATES_TXN_UNCOMMITTED_BYTES	1277
 /*! cache: updates in uncommitted txn - count */
-#define	WT_STAT_CONN_CACHE_UPDATES_TXN_UNCOMMITTED_COUNT	1276
+#define	WT_STAT_CONN_CACHE_UPDATES_TXN_UNCOMMITTED_COUNT	1278
 /*! capacity: background fsync file handles considered */
-#define	WT_STAT_CONN_FSYNC_ALL_FH_TOTAL			1277
+#define	WT_STAT_CONN_FSYNC_ALL_FH_TOTAL			1279
 /*! capacity: background fsync file handles synced */
-#define	WT_STAT_CONN_FSYNC_ALL_FH			1278
+#define	WT_STAT_CONN_FSYNC_ALL_FH			1280
 /*! capacity: background fsync time (msecs) */
-#define	WT_STAT_CONN_FSYNC_ALL_TIME			1279
+#define	WT_STAT_CONN_FSYNC_ALL_TIME			1281
 /*! capacity: bytes read */
-#define	WT_STAT_CONN_CAPACITY_BYTES_READ		1280
+#define	WT_STAT_CONN_CAPACITY_BYTES_READ		1282
 /*! capacity: bytes written for checkpoint */
-#define	WT_STAT_CONN_CAPACITY_BYTES_CKPT		1281
+#define	WT_STAT_CONN_CAPACITY_BYTES_CKPT		1283
 /*! capacity: bytes written for chunk cache */
-#define	WT_STAT_CONN_CAPACITY_BYTES_CHUNKCACHE		1282
+#define	WT_STAT_CONN_CAPACITY_BYTES_CHUNKCACHE		1284
 /*! capacity: bytes written for eviction */
-#define	WT_STAT_CONN_CAPACITY_BYTES_EVICT		1283
+#define	WT_STAT_CONN_CAPACITY_BYTES_EVICT		1285
 /*! capacity: bytes written for log */
-#define	WT_STAT_CONN_CAPACITY_BYTES_LOG			1284
+#define	WT_STAT_CONN_CAPACITY_BYTES_LOG			1286
 /*! capacity: bytes written total */
-#define	WT_STAT_CONN_CAPACITY_BYTES_WRITTEN		1285
+#define	WT_STAT_CONN_CAPACITY_BYTES_WRITTEN		1287
 /*! capacity: threshold to call fsync */
-#define	WT_STAT_CONN_CAPACITY_THRESHOLD			1286
+#define	WT_STAT_CONN_CAPACITY_THRESHOLD			1288
 /*! capacity: time waiting due to total capacity (usecs) */
-#define	WT_STAT_CONN_CAPACITY_TIME_TOTAL		1287
+#define	WT_STAT_CONN_CAPACITY_TIME_TOTAL		1289
 /*! capacity: time waiting during checkpoint (usecs) */
-#define	WT_STAT_CONN_CAPACITY_TIME_CKPT			1288
+#define	WT_STAT_CONN_CAPACITY_TIME_CKPT			1290
 /*! capacity: time waiting during eviction (usecs) */
-#define	WT_STAT_CONN_CAPACITY_TIME_EVICT		1289
+#define	WT_STAT_CONN_CAPACITY_TIME_EVICT		1291
 /*! capacity: time waiting during logging (usecs) */
-#define	WT_STAT_CONN_CAPACITY_TIME_LOG			1290
+#define	WT_STAT_CONN_CAPACITY_TIME_LOG			1292
 /*! capacity: time waiting during read (usecs) */
-#define	WT_STAT_CONN_CAPACITY_TIME_READ			1291
+#define	WT_STAT_CONN_CAPACITY_TIME_READ			1293
 /*! capacity: time waiting for chunk cache IO bandwidth (usecs) */
-#define	WT_STAT_CONN_CAPACITY_TIME_CHUNKCACHE		1292
+#define	WT_STAT_CONN_CAPACITY_TIME_CHUNKCACHE		1294
 /*! checkpoint: checkpoint cleanup successful calls */
-#define	WT_STAT_CONN_CHECKPOINT_CLEANUP_SUCCESS		1293
+#define	WT_STAT_CONN_CHECKPOINT_CLEANUP_SUCCESS		1295
 /*! checkpoint: checkpoint has acquired a snapshot for its transaction */
-#define	WT_STAT_CONN_CHECKPOINT_SNAPSHOT_ACQUIRED	1294
+#define	WT_STAT_CONN_CHECKPOINT_SNAPSHOT_ACQUIRED	1296
 /*! checkpoint: checkpoints skipped because database was clean */
-#define	WT_STAT_CONN_CHECKPOINT_SKIPPED			1295
+#define	WT_STAT_CONN_CHECKPOINT_SKIPPED			1297
 /*! checkpoint: fsync calls after allocating the transaction ID */
-#define	WT_STAT_CONN_CHECKPOINT_FSYNC_POST		1296
+#define	WT_STAT_CONN_CHECKPOINT_FSYNC_POST		1298
 /*! checkpoint: fsync duration after allocating the transaction ID (usecs) */
-#define	WT_STAT_CONN_CHECKPOINT_FSYNC_POST_DURATION	1297
+#define	WT_STAT_CONN_CHECKPOINT_FSYNC_POST_DURATION	1299
 /*! checkpoint: generation */
-#define	WT_STAT_CONN_CHECKPOINT_GENERATION		1298
+#define	WT_STAT_CONN_CHECKPOINT_GENERATION		1300
 /*! checkpoint: max time (msecs) */
-#define	WT_STAT_CONN_CHECKPOINT_TIME_MAX		1299
+#define	WT_STAT_CONN_CHECKPOINT_TIME_MAX		1301
 /*! checkpoint: min time (msecs) */
-#define	WT_STAT_CONN_CHECKPOINT_TIME_MIN		1300
-=======
-#define	WT_STAT_CONN_EVICTION_REENTRY_HS_EVICTION_MILLISECONDS	1233
-/*! cache: tracked bytes belonging to internal pages in the cache */
-#define	WT_STAT_CONN_CACHE_BYTES_INTERNAL		1234
-/*! cache: tracked bytes belonging to leaf pages in the cache */
-#define	WT_STAT_CONN_CACHE_BYTES_LEAF			1235
-/*! cache: tracked dirty bytes in the cache */
-#define	WT_STAT_CONN_CACHE_BYTES_DIRTY			1236
-/*! cache: tracked dirty internal page bytes in the cache */
-#define	WT_STAT_CONN_CACHE_BYTES_DIRTY_INTERNAL		1237
-/*! cache: tracked dirty leaf page bytes in the cache */
-#define	WT_STAT_CONN_CACHE_BYTES_DIRTY_LEAF		1238
-/*! cache: tracked dirty pages in the cache */
-#define	WT_STAT_CONN_CACHE_PAGES_DIRTY			1239
-/*! cache: uncommitted truncate blocked page eviction */
-#define	WT_STAT_CONN_CACHE_EVICTION_BLOCKED_UNCOMMITTED_TRUNCATE	1240
-/*! cache: unmodified pages evicted */
-#define	WT_STAT_CONN_CACHE_EVICTION_CLEAN		1241
-/*! cache: update bytes belonging to the history store table in the cache */
-#define	WT_STAT_CONN_CACHE_BYTES_HS_UPDATES		1242
-/*! cache: updates in uncommitted txn - bytes */
-#define	WT_STAT_CONN_CACHE_UPDATES_TXN_UNCOMMITTED_BYTES	1243
-/*! cache: updates in uncommitted txn - count */
-#define	WT_STAT_CONN_CACHE_UPDATES_TXN_UNCOMMITTED_COUNT	1244
-/*! capacity: background fsync file handles considered */
-#define	WT_STAT_CONN_FSYNC_ALL_FH_TOTAL			1245
-/*! capacity: background fsync file handles synced */
-#define	WT_STAT_CONN_FSYNC_ALL_FH			1246
-/*! capacity: background fsync time (msecs) */
-#define	WT_STAT_CONN_FSYNC_ALL_TIME			1247
-/*! capacity: bytes read */
-#define	WT_STAT_CONN_CAPACITY_BYTES_READ		1248
-/*! capacity: bytes written for checkpoint */
-#define	WT_STAT_CONN_CAPACITY_BYTES_CKPT		1249
-/*! capacity: bytes written for chunk cache */
-#define	WT_STAT_CONN_CAPACITY_BYTES_CHUNKCACHE		1250
-/*! capacity: bytes written for eviction */
-#define	WT_STAT_CONN_CAPACITY_BYTES_EVICT		1251
-/*! capacity: bytes written for log */
-#define	WT_STAT_CONN_CAPACITY_BYTES_LOG			1252
-/*! capacity: bytes written total */
-#define	WT_STAT_CONN_CAPACITY_BYTES_WRITTEN		1253
-/*! capacity: threshold to call fsync */
-#define	WT_STAT_CONN_CAPACITY_THRESHOLD			1254
-/*! capacity: time waiting due to total capacity (usecs) */
-#define	WT_STAT_CONN_CAPACITY_TIME_TOTAL		1255
-/*! capacity: time waiting during checkpoint (usecs) */
-#define	WT_STAT_CONN_CAPACITY_TIME_CKPT			1256
-/*! capacity: time waiting during eviction (usecs) */
-#define	WT_STAT_CONN_CAPACITY_TIME_EVICT		1257
-/*! capacity: time waiting during logging (usecs) */
-#define	WT_STAT_CONN_CAPACITY_TIME_LOG			1258
-/*! capacity: time waiting during read (usecs) */
-#define	WT_STAT_CONN_CAPACITY_TIME_READ			1259
-/*! capacity: time waiting for chunk cache IO bandwidth (usecs) */
-#define	WT_STAT_CONN_CAPACITY_TIME_CHUNKCACHE		1260
-/*! checkpoint: checkpoint cleanup successful calls */
-#define	WT_STAT_CONN_CHECKPOINT_CLEANUP_SUCCESS		1261
-/*! checkpoint: checkpoint has acquired a snapshot for its transaction */
-#define	WT_STAT_CONN_CHECKPOINT_SNAPSHOT_ACQUIRED	1262
-/*! checkpoint: checkpoints skipped because database was clean */
-#define	WT_STAT_CONN_CHECKPOINT_SKIPPED			1263
-/*! checkpoint: fsync calls after allocating the transaction ID */
-#define	WT_STAT_CONN_CHECKPOINT_FSYNC_POST		1264
-/*! checkpoint: fsync duration after allocating the transaction ID (usecs) */
-#define	WT_STAT_CONN_CHECKPOINT_FSYNC_POST_DURATION	1265
-/*! checkpoint: generation */
-#define	WT_STAT_CONN_CHECKPOINT_GENERATION		1266
-/*! checkpoint: max time (msecs) */
-#define	WT_STAT_CONN_CHECKPOINT_TIME_MAX		1267
-/*! checkpoint: min time (msecs) */
-#define	WT_STAT_CONN_CHECKPOINT_TIME_MIN		1268
->>>>>>> 9354a894
+#define	WT_STAT_CONN_CHECKPOINT_TIME_MIN		1302
 /*!
  * checkpoint: most recent duration for checkpoint dropping all handles
  * (usecs)
  */
-<<<<<<< HEAD
-#define	WT_STAT_CONN_CHECKPOINT_HANDLE_DROP_DURATION	1301
+#define	WT_STAT_CONN_CHECKPOINT_HANDLE_DROP_DURATION	1303
 /*! checkpoint: most recent duration for gathering all handles (usecs) */
-#define	WT_STAT_CONN_CHECKPOINT_HANDLE_DURATION		1302
+#define	WT_STAT_CONN_CHECKPOINT_HANDLE_DURATION		1304
 /*! checkpoint: most recent duration for gathering applied handles (usecs) */
-#define	WT_STAT_CONN_CHECKPOINT_HANDLE_APPLY_DURATION	1303
+#define	WT_STAT_CONN_CHECKPOINT_HANDLE_APPLY_DURATION	1305
 /*! checkpoint: most recent duration for gathering skipped handles (usecs) */
-#define	WT_STAT_CONN_CHECKPOINT_HANDLE_SKIP_DURATION	1304
+#define	WT_STAT_CONN_CHECKPOINT_HANDLE_SKIP_DURATION	1306
 /*! checkpoint: most recent duration for handles metadata checked (usecs) */
-#define	WT_STAT_CONN_CHECKPOINT_HANDLE_META_CHECK_DURATION	1305
+#define	WT_STAT_CONN_CHECKPOINT_HANDLE_META_CHECK_DURATION	1307
 /*! checkpoint: most recent duration for locking the handles (usecs) */
-#define	WT_STAT_CONN_CHECKPOINT_HANDLE_LOCK_DURATION	1306
+#define	WT_STAT_CONN_CHECKPOINT_HANDLE_LOCK_DURATION	1308
 /*! checkpoint: most recent handles applied */
-#define	WT_STAT_CONN_CHECKPOINT_HANDLE_APPLIED		1307
+#define	WT_STAT_CONN_CHECKPOINT_HANDLE_APPLIED		1309
 /*! checkpoint: most recent handles checkpoint dropped */
-#define	WT_STAT_CONN_CHECKPOINT_HANDLE_DROPPED		1308
+#define	WT_STAT_CONN_CHECKPOINT_HANDLE_DROPPED		1310
 /*! checkpoint: most recent handles metadata checked */
-#define	WT_STAT_CONN_CHECKPOINT_HANDLE_META_CHECKED	1309
+#define	WT_STAT_CONN_CHECKPOINT_HANDLE_META_CHECKED	1311
 /*! checkpoint: most recent handles metadata locked */
-#define	WT_STAT_CONN_CHECKPOINT_HANDLE_LOCKED		1310
+#define	WT_STAT_CONN_CHECKPOINT_HANDLE_LOCKED		1312
 /*! checkpoint: most recent handles skipped */
-#define	WT_STAT_CONN_CHECKPOINT_HANDLE_SKIPPED		1311
+#define	WT_STAT_CONN_CHECKPOINT_HANDLE_SKIPPED		1313
 /*! checkpoint: most recent handles walked */
-#define	WT_STAT_CONN_CHECKPOINT_HANDLE_WALKED		1312
+#define	WT_STAT_CONN_CHECKPOINT_HANDLE_WALKED		1314
 /*! checkpoint: most recent time (msecs) */
-#define	WT_STAT_CONN_CHECKPOINT_TIME_RECENT		1313
+#define	WT_STAT_CONN_CHECKPOINT_TIME_RECENT		1315
 /*! checkpoint: number of bytes caused to be reconciled */
-#define	WT_STAT_CONN_CHECKPOINT_PAGES_RECONCILED_BYTES	1314
+#define	WT_STAT_CONN_CHECKPOINT_PAGES_RECONCILED_BYTES	1316
 /*! checkpoint: number of checkpoints started by api */
-#define	WT_STAT_CONN_CHECKPOINTS_API			1315
+#define	WT_STAT_CONN_CHECKPOINTS_API			1317
 /*! checkpoint: number of checkpoints started by compaction */
-#define	WT_STAT_CONN_CHECKPOINTS_COMPACT		1316
+#define	WT_STAT_CONN_CHECKPOINTS_COMPACT		1318
 /*! checkpoint: number of files synced */
-#define	WT_STAT_CONN_CHECKPOINT_SYNC			1317
+#define	WT_STAT_CONN_CHECKPOINT_SYNC			1319
 /*! checkpoint: number of handles visited after writes complete */
-#define	WT_STAT_CONN_CHECKPOINT_PRESYNC			1318
+#define	WT_STAT_CONN_CHECKPOINT_PRESYNC			1320
 /*! checkpoint: number of history store pages caused to be reconciled */
-#define	WT_STAT_CONN_CHECKPOINT_HS_PAGES_RECONCILED	1319
+#define	WT_STAT_CONN_CHECKPOINT_HS_PAGES_RECONCILED	1321
 /*! checkpoint: number of internal pages visited */
-#define	WT_STAT_CONN_CHECKPOINT_PAGES_VISITED_INTERNAL	1320
+#define	WT_STAT_CONN_CHECKPOINT_PAGES_VISITED_INTERNAL	1322
 /*! checkpoint: number of leaf pages visited */
-#define	WT_STAT_CONN_CHECKPOINT_PAGES_VISITED_LEAF	1321
+#define	WT_STAT_CONN_CHECKPOINT_PAGES_VISITED_LEAF	1323
 /*! checkpoint: number of pages caused to be reconciled */
-#define	WT_STAT_CONN_CHECKPOINT_PAGES_RECONCILED	1322
+#define	WT_STAT_CONN_CHECKPOINT_PAGES_RECONCILED	1324
 /*! checkpoint: pages added for eviction during checkpoint cleanup */
-#define	WT_STAT_CONN_CHECKPOINT_CLEANUP_PAGES_EVICT	1323
-=======
-#define	WT_STAT_CONN_CHECKPOINT_HANDLE_DROP_DURATION	1269
-/*! checkpoint: most recent duration for gathering all handles (usecs) */
-#define	WT_STAT_CONN_CHECKPOINT_HANDLE_DURATION		1270
-/*! checkpoint: most recent duration for gathering applied handles (usecs) */
-#define	WT_STAT_CONN_CHECKPOINT_HANDLE_APPLY_DURATION	1271
-/*! checkpoint: most recent duration for gathering skipped handles (usecs) */
-#define	WT_STAT_CONN_CHECKPOINT_HANDLE_SKIP_DURATION	1272
-/*! checkpoint: most recent duration for handles metadata checked (usecs) */
-#define	WT_STAT_CONN_CHECKPOINT_HANDLE_META_CHECK_DURATION	1273
-/*! checkpoint: most recent duration for locking the handles (usecs) */
-#define	WT_STAT_CONN_CHECKPOINT_HANDLE_LOCK_DURATION	1274
-/*! checkpoint: most recent handles applied */
-#define	WT_STAT_CONN_CHECKPOINT_HANDLE_APPLIED		1275
-/*! checkpoint: most recent handles checkpoint dropped */
-#define	WT_STAT_CONN_CHECKPOINT_HANDLE_DROPPED		1276
-/*! checkpoint: most recent handles metadata checked */
-#define	WT_STAT_CONN_CHECKPOINT_HANDLE_META_CHECKED	1277
-/*! checkpoint: most recent handles metadata locked */
-#define	WT_STAT_CONN_CHECKPOINT_HANDLE_LOCKED		1278
-/*! checkpoint: most recent handles skipped */
-#define	WT_STAT_CONN_CHECKPOINT_HANDLE_SKIPPED		1279
-/*! checkpoint: most recent handles walked */
-#define	WT_STAT_CONN_CHECKPOINT_HANDLE_WALKED		1280
-/*! checkpoint: most recent time (msecs) */
-#define	WT_STAT_CONN_CHECKPOINT_TIME_RECENT		1281
-/*! checkpoint: number of checkpoints started by api */
-#define	WT_STAT_CONN_CHECKPOINTS_API			1282
-/*! checkpoint: number of checkpoints started by compaction */
-#define	WT_STAT_CONN_CHECKPOINTS_COMPACT		1283
-/*! checkpoint: number of files synced */
-#define	WT_STAT_CONN_CHECKPOINT_SYNC			1284
-/*! checkpoint: number of handles visited after writes complete */
-#define	WT_STAT_CONN_CHECKPOINT_PRESYNC			1285
-/*! checkpoint: number of history store pages caused to be reconciled */
-#define	WT_STAT_CONN_CHECKPOINT_HS_PAGES_RECONCILED	1286
-/*! checkpoint: number of internal pages visited */
-#define	WT_STAT_CONN_CHECKPOINT_PAGES_VISITED_INTERNAL	1287
-/*! checkpoint: number of leaf pages visited */
-#define	WT_STAT_CONN_CHECKPOINT_PAGES_VISITED_LEAF	1288
-/*! checkpoint: number of pages caused to be reconciled */
-#define	WT_STAT_CONN_CHECKPOINT_PAGES_RECONCILED	1289
-/*! checkpoint: pages added for eviction during checkpoint cleanup */
-#define	WT_STAT_CONN_CHECKPOINT_CLEANUP_PAGES_EVICT	1290
->>>>>>> 9354a894
+#define	WT_STAT_CONN_CHECKPOINT_CLEANUP_PAGES_EVICT	1325
 /*!
  * checkpoint: pages dirtied due to obsolete time window by checkpoint
  * cleanup
  */
-<<<<<<< HEAD
-#define	WT_STAT_CONN_CHECKPOINT_CLEANUP_PAGES_OBSOLETE_TW	1324
-=======
-#define	WT_STAT_CONN_CHECKPOINT_CLEANUP_PAGES_OBSOLETE_TW	1291
->>>>>>> 9354a894
+#define	WT_STAT_CONN_CHECKPOINT_CLEANUP_PAGES_OBSOLETE_TW	1326
 /*!
  * checkpoint: pages read into cache during checkpoint cleanup
  * (reclaim_space)
  */
-<<<<<<< HEAD
-#define	WT_STAT_CONN_CHECKPOINT_CLEANUP_PAGES_READ_RECLAIM_SPACE	1325
-=======
-#define	WT_STAT_CONN_CHECKPOINT_CLEANUP_PAGES_READ_RECLAIM_SPACE	1292
->>>>>>> 9354a894
+#define	WT_STAT_CONN_CHECKPOINT_CLEANUP_PAGES_READ_RECLAIM_SPACE	1327
 /*!
  * checkpoint: pages read into cache during checkpoint cleanup due to
  * obsolete time window
  */
-<<<<<<< HEAD
-#define	WT_STAT_CONN_CHECKPOINT_CLEANUP_PAGES_READ_OBSOLETE_TW	1326
+#define	WT_STAT_CONN_CHECKPOINT_CLEANUP_PAGES_READ_OBSOLETE_TW	1328
 /*! checkpoint: pages removed during checkpoint cleanup */
-#define	WT_STAT_CONN_CHECKPOINT_CLEANUP_PAGES_REMOVED	1327
+#define	WT_STAT_CONN_CHECKPOINT_CLEANUP_PAGES_REMOVED	1329
 /*! checkpoint: pages skipped during checkpoint cleanup tree walk */
-#define	WT_STAT_CONN_CHECKPOINT_CLEANUP_PAGES_WALK_SKIPPED	1328
+#define	WT_STAT_CONN_CHECKPOINT_CLEANUP_PAGES_WALK_SKIPPED	1330
 /*! checkpoint: pages visited during checkpoint cleanup */
-#define	WT_STAT_CONN_CHECKPOINT_CLEANUP_PAGES_VISITED	1329
+#define	WT_STAT_CONN_CHECKPOINT_CLEANUP_PAGES_VISITED	1331
 /*! checkpoint: prepare currently running */
-#define	WT_STAT_CONN_CHECKPOINT_PREP_RUNNING		1330
+#define	WT_STAT_CONN_CHECKPOINT_PREP_RUNNING		1332
 /*! checkpoint: prepare max time (msecs) */
-#define	WT_STAT_CONN_CHECKPOINT_PREP_MAX		1331
+#define	WT_STAT_CONN_CHECKPOINT_PREP_MAX		1333
 /*! checkpoint: prepare min time (msecs) */
-#define	WT_STAT_CONN_CHECKPOINT_PREP_MIN		1332
+#define	WT_STAT_CONN_CHECKPOINT_PREP_MIN		1334
 /*! checkpoint: prepare most recent time (msecs) */
-#define	WT_STAT_CONN_CHECKPOINT_PREP_RECENT		1333
+#define	WT_STAT_CONN_CHECKPOINT_PREP_RECENT		1335
 /*! checkpoint: prepare total time (msecs) */
-#define	WT_STAT_CONN_CHECKPOINT_PREP_TOTAL		1334
+#define	WT_STAT_CONN_CHECKPOINT_PREP_TOTAL		1336
 /*! checkpoint: progress state */
-#define	WT_STAT_CONN_CHECKPOINT_STATE			1335
+#define	WT_STAT_CONN_CHECKPOINT_STATE			1337
 /*! checkpoint: scrub dirty target */
-#define	WT_STAT_CONN_CHECKPOINT_SCRUB_TARGET		1336
+#define	WT_STAT_CONN_CHECKPOINT_SCRUB_TARGET		1338
 /*! checkpoint: scrub max time (msecs) */
-#define	WT_STAT_CONN_CHECKPOINT_SCRUB_MAX		1337
+#define	WT_STAT_CONN_CHECKPOINT_SCRUB_MAX		1339
 /*! checkpoint: scrub min time (msecs) */
-#define	WT_STAT_CONN_CHECKPOINT_SCRUB_MIN		1338
+#define	WT_STAT_CONN_CHECKPOINT_SCRUB_MIN		1340
 /*! checkpoint: scrub most recent time (msecs) */
-#define	WT_STAT_CONN_CHECKPOINT_SCRUB_RECENT		1339
+#define	WT_STAT_CONN_CHECKPOINT_SCRUB_RECENT		1341
 /*! checkpoint: scrub total time (msecs) */
-#define	WT_STAT_CONN_CHECKPOINT_SCRUB_TOTAL		1340
+#define	WT_STAT_CONN_CHECKPOINT_SCRUB_TOTAL		1342
 /*! checkpoint: stop timing stress active */
-#define	WT_STAT_CONN_CHECKPOINT_STOP_STRESS_ACTIVE	1341
+#define	WT_STAT_CONN_CHECKPOINT_STOP_STRESS_ACTIVE	1343
 /*! checkpoint: time spent on per-tree checkpoint work (usecs) */
-#define	WT_STAT_CONN_CHECKPOINT_TREE_DURATION		1342
+#define	WT_STAT_CONN_CHECKPOINT_TREE_DURATION		1344
 /*! checkpoint: total failed number of checkpoints */
-#define	WT_STAT_CONN_CHECKPOINTS_TOTAL_FAILED		1343
+#define	WT_STAT_CONN_CHECKPOINTS_TOTAL_FAILED		1345
 /*! checkpoint: total succeed number of checkpoints */
-#define	WT_STAT_CONN_CHECKPOINTS_TOTAL_SUCCEED		1344
+#define	WT_STAT_CONN_CHECKPOINTS_TOTAL_SUCCEED		1346
 /*! checkpoint: total time (msecs) */
-#define	WT_STAT_CONN_CHECKPOINT_TIME_TOTAL		1345
+#define	WT_STAT_CONN_CHECKPOINT_TIME_TOTAL		1347
 /*! checkpoint: wait cycles while cache dirty level is decreasing */
-#define	WT_STAT_CONN_CHECKPOINT_WAIT_REDUCE_DIRTY	1346
+#define	WT_STAT_CONN_CHECKPOINT_WAIT_REDUCE_DIRTY	1348
 /*! chunk-cache: aggregate number of spanned chunks on read */
-#define	WT_STAT_CONN_CHUNKCACHE_SPANS_CHUNKS_READ	1347
+#define	WT_STAT_CONN_CHUNKCACHE_SPANS_CHUNKS_READ	1349
 /*! chunk-cache: chunks evicted */
-#define	WT_STAT_CONN_CHUNKCACHE_CHUNKS_EVICTED		1348
+#define	WT_STAT_CONN_CHUNKCACHE_CHUNKS_EVICTED		1350
 /*! chunk-cache: could not allocate due to exceeding bitmap capacity */
-#define	WT_STAT_CONN_CHUNKCACHE_EXCEEDED_BITMAP_CAPACITY	1349
+#define	WT_STAT_CONN_CHUNKCACHE_EXCEEDED_BITMAP_CAPACITY	1351
 /*! chunk-cache: could not allocate due to exceeding capacity */
-#define	WT_STAT_CONN_CHUNKCACHE_EXCEEDED_CAPACITY	1350
+#define	WT_STAT_CONN_CHUNKCACHE_EXCEEDED_CAPACITY	1352
 /*! chunk-cache: lookups */
-#define	WT_STAT_CONN_CHUNKCACHE_LOOKUPS			1351
-=======
-#define	WT_STAT_CONN_CHECKPOINT_CLEANUP_PAGES_READ_OBSOLETE_TW	1293
-/*! checkpoint: pages removed during checkpoint cleanup */
-#define	WT_STAT_CONN_CHECKPOINT_CLEANUP_PAGES_REMOVED	1294
-/*! checkpoint: pages skipped during checkpoint cleanup tree walk */
-#define	WT_STAT_CONN_CHECKPOINT_CLEANUP_PAGES_WALK_SKIPPED	1295
-/*! checkpoint: pages visited during checkpoint cleanup */
-#define	WT_STAT_CONN_CHECKPOINT_CLEANUP_PAGES_VISITED	1296
-/*! checkpoint: prepare currently running */
-#define	WT_STAT_CONN_CHECKPOINT_PREP_RUNNING		1297
-/*! checkpoint: prepare max time (msecs) */
-#define	WT_STAT_CONN_CHECKPOINT_PREP_MAX		1298
-/*! checkpoint: prepare min time (msecs) */
-#define	WT_STAT_CONN_CHECKPOINT_PREP_MIN		1299
-/*! checkpoint: prepare most recent time (msecs) */
-#define	WT_STAT_CONN_CHECKPOINT_PREP_RECENT		1300
-/*! checkpoint: prepare total time (msecs) */
-#define	WT_STAT_CONN_CHECKPOINT_PREP_TOTAL		1301
-/*! checkpoint: progress state */
-#define	WT_STAT_CONN_CHECKPOINT_STATE			1302
-/*! checkpoint: scrub dirty target */
-#define	WT_STAT_CONN_CHECKPOINT_SCRUB_TARGET		1303
-/*! checkpoint: scrub max time (msecs) */
-#define	WT_STAT_CONN_CHECKPOINT_SCRUB_MAX		1304
-/*! checkpoint: scrub min time (msecs) */
-#define	WT_STAT_CONN_CHECKPOINT_SCRUB_MIN		1305
-/*! checkpoint: scrub most recent time (msecs) */
-#define	WT_STAT_CONN_CHECKPOINT_SCRUB_RECENT		1306
-/*! checkpoint: scrub total time (msecs) */
-#define	WT_STAT_CONN_CHECKPOINT_SCRUB_TOTAL		1307
-/*! checkpoint: stop timing stress active */
-#define	WT_STAT_CONN_CHECKPOINT_STOP_STRESS_ACTIVE	1308
-/*! checkpoint: time spent on per-tree checkpoint work (usecs) */
-#define	WT_STAT_CONN_CHECKPOINT_TREE_DURATION		1309
-/*! checkpoint: total failed number of checkpoints */
-#define	WT_STAT_CONN_CHECKPOINTS_TOTAL_FAILED		1310
-/*! checkpoint: total succeed number of checkpoints */
-#define	WT_STAT_CONN_CHECKPOINTS_TOTAL_SUCCEED		1311
-/*! checkpoint: total time (msecs) */
-#define	WT_STAT_CONN_CHECKPOINT_TIME_TOTAL		1312
-/*! checkpoint: wait cycles while cache dirty level is decreasing */
-#define	WT_STAT_CONN_CHECKPOINT_WAIT_REDUCE_DIRTY	1313
-/*! chunk-cache: aggregate number of spanned chunks on read */
-#define	WT_STAT_CONN_CHUNKCACHE_SPANS_CHUNKS_READ	1314
-/*! chunk-cache: chunks evicted */
-#define	WT_STAT_CONN_CHUNKCACHE_CHUNKS_EVICTED		1315
-/*! chunk-cache: could not allocate due to exceeding bitmap capacity */
-#define	WT_STAT_CONN_CHUNKCACHE_EXCEEDED_BITMAP_CAPACITY	1316
-/*! chunk-cache: could not allocate due to exceeding capacity */
-#define	WT_STAT_CONN_CHUNKCACHE_EXCEEDED_CAPACITY	1317
-/*! chunk-cache: lookups */
-#define	WT_STAT_CONN_CHUNKCACHE_LOOKUPS			1318
->>>>>>> 9354a894
+#define	WT_STAT_CONN_CHUNKCACHE_LOOKUPS			1353
 /*!
  * chunk-cache: number of chunks loaded from flushed tables in chunk
  * cache
  */
-<<<<<<< HEAD
-#define	WT_STAT_CONN_CHUNKCACHE_CHUNKS_LOADED_FROM_FLUSHED_TABLES	1352
+#define	WT_STAT_CONN_CHUNKCACHE_CHUNKS_LOADED_FROM_FLUSHED_TABLES	1354
 /*! chunk-cache: number of metadata entries inserted */
-#define	WT_STAT_CONN_CHUNKCACHE_METADATA_INSERTED	1353
+#define	WT_STAT_CONN_CHUNKCACHE_METADATA_INSERTED	1355
 /*! chunk-cache: number of metadata entries removed */
-#define	WT_STAT_CONN_CHUNKCACHE_METADATA_REMOVED	1354
-=======
-#define	WT_STAT_CONN_CHUNKCACHE_CHUNKS_LOADED_FROM_FLUSHED_TABLES	1319
-/*! chunk-cache: number of metadata entries inserted */
-#define	WT_STAT_CONN_CHUNKCACHE_METADATA_INSERTED	1320
-/*! chunk-cache: number of metadata entries removed */
-#define	WT_STAT_CONN_CHUNKCACHE_METADATA_REMOVED	1321
->>>>>>> 9354a894
+#define	WT_STAT_CONN_CHUNKCACHE_METADATA_REMOVED	1356
 /*!
  * chunk-cache: number of metadata inserts/deletes dropped by the worker
  * thread
  */
-<<<<<<< HEAD
-#define	WT_STAT_CONN_CHUNKCACHE_METADATA_WORK_UNITS_DROPPED	1355
-=======
-#define	WT_STAT_CONN_CHUNKCACHE_METADATA_WORK_UNITS_DROPPED	1322
->>>>>>> 9354a894
+#define	WT_STAT_CONN_CHUNKCACHE_METADATA_WORK_UNITS_DROPPED	1357
 /*!
  * chunk-cache: number of metadata inserts/deletes pushed to the worker
  * thread
  */
-<<<<<<< HEAD
-#define	WT_STAT_CONN_CHUNKCACHE_METADATA_WORK_UNITS_CREATED	1356
-=======
-#define	WT_STAT_CONN_CHUNKCACHE_METADATA_WORK_UNITS_CREATED	1323
->>>>>>> 9354a894
+#define	WT_STAT_CONN_CHUNKCACHE_METADATA_WORK_UNITS_CREATED	1358
 /*!
  * chunk-cache: number of metadata inserts/deletes read by the worker
  * thread
  */
-<<<<<<< HEAD
-#define	WT_STAT_CONN_CHUNKCACHE_METADATA_WORK_UNITS_DEQUEUED	1357
+#define	WT_STAT_CONN_CHUNKCACHE_METADATA_WORK_UNITS_DEQUEUED	1359
 /*! chunk-cache: number of misses */
-#define	WT_STAT_CONN_CHUNKCACHE_MISSES			1358
+#define	WT_STAT_CONN_CHUNKCACHE_MISSES			1360
 /*! chunk-cache: number of times a read from storage failed */
-#define	WT_STAT_CONN_CHUNKCACHE_IO_FAILED		1359
+#define	WT_STAT_CONN_CHUNKCACHE_IO_FAILED		1361
 /*! chunk-cache: retried accessing a chunk while I/O was in progress */
-#define	WT_STAT_CONN_CHUNKCACHE_RETRIES			1360
+#define	WT_STAT_CONN_CHUNKCACHE_RETRIES			1362
 /*! chunk-cache: retries from a chunk cache checksum mismatch */
-#define	WT_STAT_CONN_CHUNKCACHE_RETRIES_CHECKSUM_MISMATCH	1361
+#define	WT_STAT_CONN_CHUNKCACHE_RETRIES_CHECKSUM_MISMATCH	1363
 /*! chunk-cache: timed out due to too many retries */
-#define	WT_STAT_CONN_CHUNKCACHE_TOOMANY_RETRIES		1362
+#define	WT_STAT_CONN_CHUNKCACHE_TOOMANY_RETRIES		1364
 /*! chunk-cache: total bytes read from persistent content */
-#define	WT_STAT_CONN_CHUNKCACHE_BYTES_READ_PERSISTENT	1363
+#define	WT_STAT_CONN_CHUNKCACHE_BYTES_READ_PERSISTENT	1365
 /*! chunk-cache: total bytes used by the cache */
-#define	WT_STAT_CONN_CHUNKCACHE_BYTES_INUSE		1364
+#define	WT_STAT_CONN_CHUNKCACHE_BYTES_INUSE		1366
 /*! chunk-cache: total bytes used by the cache for pinned chunks */
-#define	WT_STAT_CONN_CHUNKCACHE_BYTES_INUSE_PINNED	1365
+#define	WT_STAT_CONN_CHUNKCACHE_BYTES_INUSE_PINNED	1367
 /*! chunk-cache: total chunks held by the chunk cache */
-#define	WT_STAT_CONN_CHUNKCACHE_CHUNKS_INUSE		1366
-=======
-#define	WT_STAT_CONN_CHUNKCACHE_METADATA_WORK_UNITS_DEQUEUED	1324
-/*! chunk-cache: number of misses */
-#define	WT_STAT_CONN_CHUNKCACHE_MISSES			1325
-/*! chunk-cache: number of times a read from storage failed */
-#define	WT_STAT_CONN_CHUNKCACHE_IO_FAILED		1326
-/*! chunk-cache: retried accessing a chunk while I/O was in progress */
-#define	WT_STAT_CONN_CHUNKCACHE_RETRIES			1327
-/*! chunk-cache: retries from a chunk cache checksum mismatch */
-#define	WT_STAT_CONN_CHUNKCACHE_RETRIES_CHECKSUM_MISMATCH	1328
-/*! chunk-cache: timed out due to too many retries */
-#define	WT_STAT_CONN_CHUNKCACHE_TOOMANY_RETRIES		1329
-/*! chunk-cache: total bytes read from persistent content */
-#define	WT_STAT_CONN_CHUNKCACHE_BYTES_READ_PERSISTENT	1330
-/*! chunk-cache: total bytes used by the cache */
-#define	WT_STAT_CONN_CHUNKCACHE_BYTES_INUSE		1331
-/*! chunk-cache: total bytes used by the cache for pinned chunks */
-#define	WT_STAT_CONN_CHUNKCACHE_BYTES_INUSE_PINNED	1332
-/*! chunk-cache: total chunks held by the chunk cache */
-#define	WT_STAT_CONN_CHUNKCACHE_CHUNKS_INUSE		1333
->>>>>>> 9354a894
+#define	WT_STAT_CONN_CHUNKCACHE_CHUNKS_INUSE		1368
 /*!
  * chunk-cache: total number of chunks inserted on startup from persisted
  * metadata.
  */
-<<<<<<< HEAD
-#define	WT_STAT_CONN_CHUNKCACHE_CREATED_FROM_METADATA	1367
+#define	WT_STAT_CONN_CHUNKCACHE_CREATED_FROM_METADATA	1369
 /*! chunk-cache: total pinned chunks held by the chunk cache */
-#define	WT_STAT_CONN_CHUNKCACHE_CHUNKS_PINNED		1368
+#define	WT_STAT_CONN_CHUNKCACHE_CHUNKS_PINNED		1370
 /*! connection: auto adjusting condition resets */
-#define	WT_STAT_CONN_COND_AUTO_WAIT_RESET		1369
+#define	WT_STAT_CONN_COND_AUTO_WAIT_RESET		1371
 /*! connection: auto adjusting condition wait calls */
-#define	WT_STAT_CONN_COND_AUTO_WAIT			1370
-=======
-#define	WT_STAT_CONN_CHUNKCACHE_CREATED_FROM_METADATA	1334
-/*! chunk-cache: total pinned chunks held by the chunk cache */
-#define	WT_STAT_CONN_CHUNKCACHE_CHUNKS_PINNED		1335
-/*! connection: auto adjusting condition resets */
-#define	WT_STAT_CONN_COND_AUTO_WAIT_RESET		1336
-/*! connection: auto adjusting condition wait calls */
-#define	WT_STAT_CONN_COND_AUTO_WAIT			1337
->>>>>>> 9354a894
+#define	WT_STAT_CONN_COND_AUTO_WAIT			1372
 /*!
  * connection: auto adjusting condition wait raced to update timeout and
  * skipped updating
  */
-<<<<<<< HEAD
-#define	WT_STAT_CONN_COND_AUTO_WAIT_SKIPPED		1371
+#define	WT_STAT_CONN_COND_AUTO_WAIT_SKIPPED		1373
 /*! connection: detected system time went backwards */
-#define	WT_STAT_CONN_TIME_TRAVEL			1372
+#define	WT_STAT_CONN_TIME_TRAVEL			1374
 /*! connection: files currently open */
-#define	WT_STAT_CONN_FILE_OPEN				1373
+#define	WT_STAT_CONN_FILE_OPEN				1375
 /*! connection: hash bucket array size for data handles */
-#define	WT_STAT_CONN_BUCKETS_DH				1374
+#define	WT_STAT_CONN_BUCKETS_DH				1376
 /*! connection: hash bucket array size general */
-#define	WT_STAT_CONN_BUCKETS				1375
+#define	WT_STAT_CONN_BUCKETS				1377
 /*! connection: memory allocations */
-#define	WT_STAT_CONN_MEMORY_ALLOCATION			1376
+#define	WT_STAT_CONN_MEMORY_ALLOCATION			1378
 /*! connection: memory frees */
-#define	WT_STAT_CONN_MEMORY_FREE			1377
+#define	WT_STAT_CONN_MEMORY_FREE			1379
 /*! connection: memory re-allocations */
-#define	WT_STAT_CONN_MEMORY_GROW			1378
+#define	WT_STAT_CONN_MEMORY_GROW			1380
 /*! connection: number of sessions without a sweep for 5+ minutes */
-#define	WT_STAT_CONN_NO_SESSION_SWEEP_5MIN		1379
+#define	WT_STAT_CONN_NO_SESSION_SWEEP_5MIN		1381
 /*! connection: number of sessions without a sweep for 60+ minutes */
-#define	WT_STAT_CONN_NO_SESSION_SWEEP_60MIN		1380
+#define	WT_STAT_CONN_NO_SESSION_SWEEP_60MIN		1382
 /*! connection: pthread mutex condition wait calls */
-#define	WT_STAT_CONN_COND_WAIT				1381
+#define	WT_STAT_CONN_COND_WAIT				1383
 /*! connection: pthread mutex shared lock read-lock calls */
-#define	WT_STAT_CONN_RWLOCK_READ			1382
+#define	WT_STAT_CONN_RWLOCK_READ			1384
 /*! connection: pthread mutex shared lock write-lock calls */
-#define	WT_STAT_CONN_RWLOCK_WRITE			1383
+#define	WT_STAT_CONN_RWLOCK_WRITE			1385
 /*! connection: total fsync I/Os */
-#define	WT_STAT_CONN_FSYNC_IO				1384
+#define	WT_STAT_CONN_FSYNC_IO				1386
 /*! connection: total read I/Os */
-#define	WT_STAT_CONN_READ_IO				1385
+#define	WT_STAT_CONN_READ_IO				1387
 /*! connection: total write I/Os */
-#define	WT_STAT_CONN_WRITE_IO				1386
+#define	WT_STAT_CONN_WRITE_IO				1388
 /*! cursor: Total number of deleted pages skipped during tree walk */
-#define	WT_STAT_CONN_CURSOR_TREE_WALK_DEL_PAGE_SKIP	1387
+#define	WT_STAT_CONN_CURSOR_TREE_WALK_DEL_PAGE_SKIP	1389
 /*! cursor: Total number of entries skipped by cursor next calls */
-#define	WT_STAT_CONN_CURSOR_NEXT_SKIP_TOTAL		1388
+#define	WT_STAT_CONN_CURSOR_NEXT_SKIP_TOTAL		1390
 /*! cursor: Total number of entries skipped by cursor prev calls */
-#define	WT_STAT_CONN_CURSOR_PREV_SKIP_TOTAL		1389
-=======
-#define	WT_STAT_CONN_COND_AUTO_WAIT_SKIPPED		1338
-/*! connection: detected system time went backwards */
-#define	WT_STAT_CONN_TIME_TRAVEL			1339
-/*! connection: files currently open */
-#define	WT_STAT_CONN_FILE_OPEN				1340
-/*! connection: hash bucket array size for data handles */
-#define	WT_STAT_CONN_BUCKETS_DH				1341
-/*! connection: hash bucket array size general */
-#define	WT_STAT_CONN_BUCKETS				1342
-/*! connection: memory allocations */
-#define	WT_STAT_CONN_MEMORY_ALLOCATION			1343
-/*! connection: memory frees */
-#define	WT_STAT_CONN_MEMORY_FREE			1344
-/*! connection: memory re-allocations */
-#define	WT_STAT_CONN_MEMORY_GROW			1345
-/*! connection: number of sessions without a sweep for 5+ minutes */
-#define	WT_STAT_CONN_NO_SESSION_SWEEP_5MIN		1346
-/*! connection: number of sessions without a sweep for 60+ minutes */
-#define	WT_STAT_CONN_NO_SESSION_SWEEP_60MIN		1347
-/*! connection: pthread mutex condition wait calls */
-#define	WT_STAT_CONN_COND_WAIT				1348
-/*! connection: pthread mutex shared lock read-lock calls */
-#define	WT_STAT_CONN_RWLOCK_READ			1349
-/*! connection: pthread mutex shared lock write-lock calls */
-#define	WT_STAT_CONN_RWLOCK_WRITE			1350
-/*! connection: total fsync I/Os */
-#define	WT_STAT_CONN_FSYNC_IO				1351
-/*! connection: total read I/Os */
-#define	WT_STAT_CONN_READ_IO				1352
-/*! connection: total write I/Os */
-#define	WT_STAT_CONN_WRITE_IO				1353
-/*! cursor: Total number of deleted pages skipped during tree walk */
-#define	WT_STAT_CONN_CURSOR_TREE_WALK_DEL_PAGE_SKIP	1354
-/*! cursor: Total number of entries skipped by cursor next calls */
-#define	WT_STAT_CONN_CURSOR_NEXT_SKIP_TOTAL		1355
-/*! cursor: Total number of entries skipped by cursor prev calls */
-#define	WT_STAT_CONN_CURSOR_PREV_SKIP_TOTAL		1356
->>>>>>> 9354a894
+#define	WT_STAT_CONN_CURSOR_PREV_SKIP_TOTAL		1391
 /*!
  * cursor: Total number of entries skipped to position the history store
  * cursor
  */
-<<<<<<< HEAD
-#define	WT_STAT_CONN_CURSOR_SKIP_HS_CUR_POSITION	1390
-=======
-#define	WT_STAT_CONN_CURSOR_SKIP_HS_CUR_POSITION	1357
->>>>>>> 9354a894
+#define	WT_STAT_CONN_CURSOR_SKIP_HS_CUR_POSITION	1392
 /*!
  * cursor: Total number of in-memory deleted pages skipped during tree
  * walk
  */
-<<<<<<< HEAD
-#define	WT_STAT_CONN_CURSOR_TREE_WALK_INMEM_DEL_PAGE_SKIP	1391
+#define	WT_STAT_CONN_CURSOR_TREE_WALK_INMEM_DEL_PAGE_SKIP	1393
 /*! cursor: Total number of on-disk deleted pages skipped during tree walk */
-#define	WT_STAT_CONN_CURSOR_TREE_WALK_ONDISK_DEL_PAGE_SKIP	1392
-=======
-#define	WT_STAT_CONN_CURSOR_TREE_WALK_INMEM_DEL_PAGE_SKIP	1358
-/*! cursor: Total number of on-disk deleted pages skipped during tree walk */
-#define	WT_STAT_CONN_CURSOR_TREE_WALK_ONDISK_DEL_PAGE_SKIP	1359
->>>>>>> 9354a894
+#define	WT_STAT_CONN_CURSOR_TREE_WALK_ONDISK_DEL_PAGE_SKIP	1394
 /*!
  * cursor: Total number of times a search near has exited due to prefix
  * config
  */
-<<<<<<< HEAD
-#define	WT_STAT_CONN_CURSOR_SEARCH_NEAR_PREFIX_FAST_PATHS	1393
-=======
-#define	WT_STAT_CONN_CURSOR_SEARCH_NEAR_PREFIX_FAST_PATHS	1360
->>>>>>> 9354a894
+#define	WT_STAT_CONN_CURSOR_SEARCH_NEAR_PREFIX_FAST_PATHS	1395
 /*!
  * cursor: Total number of times cursor fails to temporarily release
  * pinned page to encourage eviction of hot or large page
  */
-<<<<<<< HEAD
-#define	WT_STAT_CONN_CURSOR_REPOSITION_FAILED		1394
-=======
-#define	WT_STAT_CONN_CURSOR_REPOSITION_FAILED		1361
->>>>>>> 9354a894
+#define	WT_STAT_CONN_CURSOR_REPOSITION_FAILED		1396
 /*!
  * cursor: Total number of times cursor temporarily releases pinned page
  * to encourage eviction of hot or large page
  */
-<<<<<<< HEAD
-#define	WT_STAT_CONN_CURSOR_REPOSITION			1395
+#define	WT_STAT_CONN_CURSOR_REPOSITION			1397
 /*! cursor: bulk cursor count */
-#define	WT_STAT_CONN_CURSOR_BULK_COUNT			1396
+#define	WT_STAT_CONN_CURSOR_BULK_COUNT			1398
 /*! cursor: cached cursor count */
-#define	WT_STAT_CONN_CURSOR_CACHED_COUNT		1397
+#define	WT_STAT_CONN_CURSOR_CACHED_COUNT		1399
 /*! cursor: cursor bound calls that return an error */
-#define	WT_STAT_CONN_CURSOR_BOUND_ERROR			1398
+#define	WT_STAT_CONN_CURSOR_BOUND_ERROR			1400
 /*! cursor: cursor bounds cleared from reset */
-#define	WT_STAT_CONN_CURSOR_BOUNDS_RESET		1399
+#define	WT_STAT_CONN_CURSOR_BOUNDS_RESET		1401
 /*! cursor: cursor bounds comparisons performed */
-#define	WT_STAT_CONN_CURSOR_BOUNDS_COMPARISONS		1400
+#define	WT_STAT_CONN_CURSOR_BOUNDS_COMPARISONS		1402
 /*! cursor: cursor bounds next called on an unpositioned cursor */
-#define	WT_STAT_CONN_CURSOR_BOUNDS_NEXT_UNPOSITIONED	1401
+#define	WT_STAT_CONN_CURSOR_BOUNDS_NEXT_UNPOSITIONED	1403
 /*! cursor: cursor bounds next early exit */
-#define	WT_STAT_CONN_CURSOR_BOUNDS_NEXT_EARLY_EXIT	1402
+#define	WT_STAT_CONN_CURSOR_BOUNDS_NEXT_EARLY_EXIT	1404
 /*! cursor: cursor bounds prev called on an unpositioned cursor */
-#define	WT_STAT_CONN_CURSOR_BOUNDS_PREV_UNPOSITIONED	1403
+#define	WT_STAT_CONN_CURSOR_BOUNDS_PREV_UNPOSITIONED	1405
 /*! cursor: cursor bounds prev early exit */
-#define	WT_STAT_CONN_CURSOR_BOUNDS_PREV_EARLY_EXIT	1404
+#define	WT_STAT_CONN_CURSOR_BOUNDS_PREV_EARLY_EXIT	1406
 /*! cursor: cursor bounds search early exit */
-#define	WT_STAT_CONN_CURSOR_BOUNDS_SEARCH_EARLY_EXIT	1405
+#define	WT_STAT_CONN_CURSOR_BOUNDS_SEARCH_EARLY_EXIT	1407
 /*! cursor: cursor bounds search near call repositioned cursor */
-#define	WT_STAT_CONN_CURSOR_BOUNDS_SEARCH_NEAR_REPOSITIONED_CURSOR	1406
+#define	WT_STAT_CONN_CURSOR_BOUNDS_SEARCH_NEAR_REPOSITIONED_CURSOR	1408
 /*! cursor: cursor bulk loaded cursor insert calls */
-#define	WT_STAT_CONN_CURSOR_INSERT_BULK			1407
+#define	WT_STAT_CONN_CURSOR_INSERT_BULK			1409
 /*! cursor: cursor cache calls that return an error */
-#define	WT_STAT_CONN_CURSOR_CACHE_ERROR			1408
+#define	WT_STAT_CONN_CURSOR_CACHE_ERROR			1410
 /*! cursor: cursor close calls that result in cache */
-#define	WT_STAT_CONN_CURSOR_CACHE			1409
+#define	WT_STAT_CONN_CURSOR_CACHE			1411
 /*! cursor: cursor close calls that return an error */
-#define	WT_STAT_CONN_CURSOR_CLOSE_ERROR			1410
+#define	WT_STAT_CONN_CURSOR_CLOSE_ERROR			1412
 /*! cursor: cursor compare calls that return an error */
-#define	WT_STAT_CONN_CURSOR_COMPARE_ERROR		1411
+#define	WT_STAT_CONN_CURSOR_COMPARE_ERROR		1413
 /*! cursor: cursor create calls */
-#define	WT_STAT_CONN_CURSOR_CREATE			1412
+#define	WT_STAT_CONN_CURSOR_CREATE			1414
 /*! cursor: cursor equals calls that return an error */
-#define	WT_STAT_CONN_CURSOR_EQUALS_ERROR		1413
+#define	WT_STAT_CONN_CURSOR_EQUALS_ERROR		1415
 /*! cursor: cursor get key calls that return an error */
-#define	WT_STAT_CONN_CURSOR_GET_KEY_ERROR		1414
+#define	WT_STAT_CONN_CURSOR_GET_KEY_ERROR		1416
 /*! cursor: cursor get value calls that return an error */
-#define	WT_STAT_CONN_CURSOR_GET_VALUE_ERROR		1415
+#define	WT_STAT_CONN_CURSOR_GET_VALUE_ERROR		1417
 /*! cursor: cursor insert calls */
-#define	WT_STAT_CONN_CURSOR_INSERT			1416
+#define	WT_STAT_CONN_CURSOR_INSERT			1418
 /*! cursor: cursor insert calls that return an error */
-#define	WT_STAT_CONN_CURSOR_INSERT_ERROR		1417
+#define	WT_STAT_CONN_CURSOR_INSERT_ERROR		1419
 /*! cursor: cursor insert check calls that return an error */
-#define	WT_STAT_CONN_CURSOR_INSERT_CHECK_ERROR		1418
+#define	WT_STAT_CONN_CURSOR_INSERT_CHECK_ERROR		1420
 /*! cursor: cursor insert key and value bytes */
-#define	WT_STAT_CONN_CURSOR_INSERT_BYTES		1419
+#define	WT_STAT_CONN_CURSOR_INSERT_BYTES		1421
 /*! cursor: cursor largest key calls that return an error */
-#define	WT_STAT_CONN_CURSOR_LARGEST_KEY_ERROR		1420
+#define	WT_STAT_CONN_CURSOR_LARGEST_KEY_ERROR		1422
 /*! cursor: cursor modify calls */
-#define	WT_STAT_CONN_CURSOR_MODIFY			1421
+#define	WT_STAT_CONN_CURSOR_MODIFY			1423
 /*! cursor: cursor modify calls that return an error */
-#define	WT_STAT_CONN_CURSOR_MODIFY_ERROR		1422
+#define	WT_STAT_CONN_CURSOR_MODIFY_ERROR		1424
 /*! cursor: cursor modify key and value bytes affected */
-#define	WT_STAT_CONN_CURSOR_MODIFY_BYTES		1423
+#define	WT_STAT_CONN_CURSOR_MODIFY_BYTES		1425
 /*! cursor: cursor modify value bytes modified */
-#define	WT_STAT_CONN_CURSOR_MODIFY_BYTES_TOUCH		1424
+#define	WT_STAT_CONN_CURSOR_MODIFY_BYTES_TOUCH		1426
 /*! cursor: cursor next calls */
-#define	WT_STAT_CONN_CURSOR_NEXT			1425
+#define	WT_STAT_CONN_CURSOR_NEXT			1427
 /*! cursor: cursor next calls that return an error */
-#define	WT_STAT_CONN_CURSOR_NEXT_ERROR			1426
-=======
-#define	WT_STAT_CONN_CURSOR_REPOSITION			1362
-/*! cursor: bulk cursor count */
-#define	WT_STAT_CONN_CURSOR_BULK_COUNT			1363
-/*! cursor: cached cursor count */
-#define	WT_STAT_CONN_CURSOR_CACHED_COUNT		1364
-/*! cursor: cursor bound calls that return an error */
-#define	WT_STAT_CONN_CURSOR_BOUND_ERROR			1365
-/*! cursor: cursor bounds cleared from reset */
-#define	WT_STAT_CONN_CURSOR_BOUNDS_RESET		1366
-/*! cursor: cursor bounds comparisons performed */
-#define	WT_STAT_CONN_CURSOR_BOUNDS_COMPARISONS		1367
-/*! cursor: cursor bounds next called on an unpositioned cursor */
-#define	WT_STAT_CONN_CURSOR_BOUNDS_NEXT_UNPOSITIONED	1368
-/*! cursor: cursor bounds next early exit */
-#define	WT_STAT_CONN_CURSOR_BOUNDS_NEXT_EARLY_EXIT	1369
-/*! cursor: cursor bounds prev called on an unpositioned cursor */
-#define	WT_STAT_CONN_CURSOR_BOUNDS_PREV_UNPOSITIONED	1370
-/*! cursor: cursor bounds prev early exit */
-#define	WT_STAT_CONN_CURSOR_BOUNDS_PREV_EARLY_EXIT	1371
-/*! cursor: cursor bounds search early exit */
-#define	WT_STAT_CONN_CURSOR_BOUNDS_SEARCH_EARLY_EXIT	1372
-/*! cursor: cursor bounds search near call repositioned cursor */
-#define	WT_STAT_CONN_CURSOR_BOUNDS_SEARCH_NEAR_REPOSITIONED_CURSOR	1373
-/*! cursor: cursor bulk loaded cursor insert calls */
-#define	WT_STAT_CONN_CURSOR_INSERT_BULK			1374
-/*! cursor: cursor cache calls that return an error */
-#define	WT_STAT_CONN_CURSOR_CACHE_ERROR			1375
-/*! cursor: cursor close calls that result in cache */
-#define	WT_STAT_CONN_CURSOR_CACHE			1376
-/*! cursor: cursor close calls that return an error */
-#define	WT_STAT_CONN_CURSOR_CLOSE_ERROR			1377
-/*! cursor: cursor compare calls that return an error */
-#define	WT_STAT_CONN_CURSOR_COMPARE_ERROR		1378
-/*! cursor: cursor create calls */
-#define	WT_STAT_CONN_CURSOR_CREATE			1379
-/*! cursor: cursor equals calls that return an error */
-#define	WT_STAT_CONN_CURSOR_EQUALS_ERROR		1380
-/*! cursor: cursor get key calls that return an error */
-#define	WT_STAT_CONN_CURSOR_GET_KEY_ERROR		1381
-/*! cursor: cursor get value calls that return an error */
-#define	WT_STAT_CONN_CURSOR_GET_VALUE_ERROR		1382
-/*! cursor: cursor insert calls */
-#define	WT_STAT_CONN_CURSOR_INSERT			1383
-/*! cursor: cursor insert calls that return an error */
-#define	WT_STAT_CONN_CURSOR_INSERT_ERROR		1384
-/*! cursor: cursor insert check calls that return an error */
-#define	WT_STAT_CONN_CURSOR_INSERT_CHECK_ERROR		1385
-/*! cursor: cursor insert key and value bytes */
-#define	WT_STAT_CONN_CURSOR_INSERT_BYTES		1386
-/*! cursor: cursor largest key calls that return an error */
-#define	WT_STAT_CONN_CURSOR_LARGEST_KEY_ERROR		1387
-/*! cursor: cursor modify calls */
-#define	WT_STAT_CONN_CURSOR_MODIFY			1388
-/*! cursor: cursor modify calls that return an error */
-#define	WT_STAT_CONN_CURSOR_MODIFY_ERROR		1389
-/*! cursor: cursor modify key and value bytes affected */
-#define	WT_STAT_CONN_CURSOR_MODIFY_BYTES		1390
-/*! cursor: cursor modify value bytes modified */
-#define	WT_STAT_CONN_CURSOR_MODIFY_BYTES_TOUCH		1391
-/*! cursor: cursor next calls */
-#define	WT_STAT_CONN_CURSOR_NEXT			1392
-/*! cursor: cursor next calls that return an error */
-#define	WT_STAT_CONN_CURSOR_NEXT_ERROR			1393
->>>>>>> 9354a894
+#define	WT_STAT_CONN_CURSOR_NEXT_ERROR			1428
 /*!
  * cursor: cursor next calls that skip due to a globally visible history
  * store tombstone
  */
-<<<<<<< HEAD
-#define	WT_STAT_CONN_CURSOR_NEXT_HS_TOMBSTONE		1427
-=======
-#define	WT_STAT_CONN_CURSOR_NEXT_HS_TOMBSTONE		1394
->>>>>>> 9354a894
+#define	WT_STAT_CONN_CURSOR_NEXT_HS_TOMBSTONE		1429
 /*!
  * cursor: cursor next calls that skip greater than 1 and fewer than 100
  * entries
  */
-<<<<<<< HEAD
-#define	WT_STAT_CONN_CURSOR_NEXT_SKIP_LT_100		1428
-=======
-#define	WT_STAT_CONN_CURSOR_NEXT_SKIP_LT_100		1395
->>>>>>> 9354a894
+#define	WT_STAT_CONN_CURSOR_NEXT_SKIP_LT_100		1430
 /*!
  * cursor: cursor next calls that skip greater than or equal to 100
  * entries
  */
-<<<<<<< HEAD
-#define	WT_STAT_CONN_CURSOR_NEXT_SKIP_GE_100		1429
+#define	WT_STAT_CONN_CURSOR_NEXT_SKIP_GE_100		1431
 /*! cursor: cursor next random calls that return an error */
-#define	WT_STAT_CONN_CURSOR_NEXT_RANDOM_ERROR		1430
+#define	WT_STAT_CONN_CURSOR_NEXT_RANDOM_ERROR		1432
 /*! cursor: cursor operation restarted */
-#define	WT_STAT_CONN_CURSOR_RESTART			1431
+#define	WT_STAT_CONN_CURSOR_RESTART			1433
 /*! cursor: cursor prev calls */
-#define	WT_STAT_CONN_CURSOR_PREV			1432
+#define	WT_STAT_CONN_CURSOR_PREV			1434
 /*! cursor: cursor prev calls that return an error */
-#define	WT_STAT_CONN_CURSOR_PREV_ERROR			1433
-=======
-#define	WT_STAT_CONN_CURSOR_NEXT_SKIP_GE_100		1396
-/*! cursor: cursor next random calls that return an error */
-#define	WT_STAT_CONN_CURSOR_NEXT_RANDOM_ERROR		1397
-/*! cursor: cursor operation restarted */
-#define	WT_STAT_CONN_CURSOR_RESTART			1398
-/*! cursor: cursor prev calls */
-#define	WT_STAT_CONN_CURSOR_PREV			1399
-/*! cursor: cursor prev calls that return an error */
-#define	WT_STAT_CONN_CURSOR_PREV_ERROR			1400
->>>>>>> 9354a894
+#define	WT_STAT_CONN_CURSOR_PREV_ERROR			1435
 /*!
  * cursor: cursor prev calls that skip due to a globally visible history
  * store tombstone
  */
-<<<<<<< HEAD
-#define	WT_STAT_CONN_CURSOR_PREV_HS_TOMBSTONE		1434
-=======
-#define	WT_STAT_CONN_CURSOR_PREV_HS_TOMBSTONE		1401
->>>>>>> 9354a894
+#define	WT_STAT_CONN_CURSOR_PREV_HS_TOMBSTONE		1436
 /*!
  * cursor: cursor prev calls that skip greater than or equal to 100
  * entries
  */
-<<<<<<< HEAD
-#define	WT_STAT_CONN_CURSOR_PREV_SKIP_GE_100		1435
+#define	WT_STAT_CONN_CURSOR_PREV_SKIP_GE_100		1437
 /*! cursor: cursor prev calls that skip less than 100 entries */
-#define	WT_STAT_CONN_CURSOR_PREV_SKIP_LT_100		1436
+#define	WT_STAT_CONN_CURSOR_PREV_SKIP_LT_100		1438
 /*! cursor: cursor reconfigure calls that return an error */
-#define	WT_STAT_CONN_CURSOR_RECONFIGURE_ERROR		1437
+#define	WT_STAT_CONN_CURSOR_RECONFIGURE_ERROR		1439
 /*! cursor: cursor remove calls */
-#define	WT_STAT_CONN_CURSOR_REMOVE			1438
+#define	WT_STAT_CONN_CURSOR_REMOVE			1440
 /*! cursor: cursor remove calls that return an error */
-#define	WT_STAT_CONN_CURSOR_REMOVE_ERROR		1439
+#define	WT_STAT_CONN_CURSOR_REMOVE_ERROR		1441
 /*! cursor: cursor remove key bytes removed */
-#define	WT_STAT_CONN_CURSOR_REMOVE_BYTES		1440
+#define	WT_STAT_CONN_CURSOR_REMOVE_BYTES		1442
 /*! cursor: cursor reopen calls that return an error */
-#define	WT_STAT_CONN_CURSOR_REOPEN_ERROR		1441
+#define	WT_STAT_CONN_CURSOR_REOPEN_ERROR		1443
 /*! cursor: cursor reserve calls */
-#define	WT_STAT_CONN_CURSOR_RESERVE			1442
+#define	WT_STAT_CONN_CURSOR_RESERVE			1444
 /*! cursor: cursor reserve calls that return an error */
-#define	WT_STAT_CONN_CURSOR_RESERVE_ERROR		1443
+#define	WT_STAT_CONN_CURSOR_RESERVE_ERROR		1445
 /*! cursor: cursor reset calls */
-#define	WT_STAT_CONN_CURSOR_RESET			1444
+#define	WT_STAT_CONN_CURSOR_RESET			1446
 /*! cursor: cursor reset calls that return an error */
-#define	WT_STAT_CONN_CURSOR_RESET_ERROR			1445
+#define	WT_STAT_CONN_CURSOR_RESET_ERROR			1447
 /*! cursor: cursor search calls */
-#define	WT_STAT_CONN_CURSOR_SEARCH			1446
+#define	WT_STAT_CONN_CURSOR_SEARCH			1448
 /*! cursor: cursor search calls that return an error */
-#define	WT_STAT_CONN_CURSOR_SEARCH_ERROR		1447
+#define	WT_STAT_CONN_CURSOR_SEARCH_ERROR		1449
 /*! cursor: cursor search history store calls */
-#define	WT_STAT_CONN_CURSOR_SEARCH_HS			1448
+#define	WT_STAT_CONN_CURSOR_SEARCH_HS			1450
 /*! cursor: cursor search near calls */
-#define	WT_STAT_CONN_CURSOR_SEARCH_NEAR			1449
+#define	WT_STAT_CONN_CURSOR_SEARCH_NEAR			1451
 /*! cursor: cursor search near calls that return an error */
-#define	WT_STAT_CONN_CURSOR_SEARCH_NEAR_ERROR		1450
+#define	WT_STAT_CONN_CURSOR_SEARCH_NEAR_ERROR		1452
 /*! cursor: cursor sweep buckets */
-#define	WT_STAT_CONN_CURSOR_SWEEP_BUCKETS		1451
+#define	WT_STAT_CONN_CURSOR_SWEEP_BUCKETS		1453
 /*! cursor: cursor sweep cursors closed */
-#define	WT_STAT_CONN_CURSOR_SWEEP_CLOSED		1452
+#define	WT_STAT_CONN_CURSOR_SWEEP_CLOSED		1454
 /*! cursor: cursor sweep cursors examined */
-#define	WT_STAT_CONN_CURSOR_SWEEP_EXAMINED		1453
+#define	WT_STAT_CONN_CURSOR_SWEEP_EXAMINED		1455
 /*! cursor: cursor sweeps */
-#define	WT_STAT_CONN_CURSOR_SWEEP			1454
+#define	WT_STAT_CONN_CURSOR_SWEEP			1456
 /*! cursor: cursor truncate calls */
-#define	WT_STAT_CONN_CURSOR_TRUNCATE			1455
+#define	WT_STAT_CONN_CURSOR_TRUNCATE			1457
 /*! cursor: cursor truncates performed on individual keys */
-#define	WT_STAT_CONN_CURSOR_TRUNCATE_KEYS_DELETED	1456
+#define	WT_STAT_CONN_CURSOR_TRUNCATE_KEYS_DELETED	1458
 /*! cursor: cursor update calls */
-#define	WT_STAT_CONN_CURSOR_UPDATE			1457
+#define	WT_STAT_CONN_CURSOR_UPDATE			1459
 /*! cursor: cursor update calls that return an error */
-#define	WT_STAT_CONN_CURSOR_UPDATE_ERROR		1458
+#define	WT_STAT_CONN_CURSOR_UPDATE_ERROR		1460
 /*! cursor: cursor update key and value bytes */
-#define	WT_STAT_CONN_CURSOR_UPDATE_BYTES		1459
+#define	WT_STAT_CONN_CURSOR_UPDATE_BYTES		1461
 /*! cursor: cursor update value size change */
-#define	WT_STAT_CONN_CURSOR_UPDATE_BYTES_CHANGED	1460
+#define	WT_STAT_CONN_CURSOR_UPDATE_BYTES_CHANGED	1462
 /*! cursor: cursors reused from cache */
-#define	WT_STAT_CONN_CURSOR_REOPEN			1461
+#define	WT_STAT_CONN_CURSOR_REOPEN			1463
 /*! cursor: open cursor count */
-#define	WT_STAT_CONN_CURSOR_OPEN_COUNT			1462
+#define	WT_STAT_CONN_CURSOR_OPEN_COUNT			1464
 /*! data-handle: Table connection data handles currently active */
-#define	WT_STAT_CONN_DH_CONN_HANDLE_TABLE_COUNT		1463
+#define	WT_STAT_CONN_DH_CONN_HANDLE_TABLE_COUNT		1465
 /*! data-handle: Tiered connection data handles currently active */
-#define	WT_STAT_CONN_DH_CONN_HANDLE_TIERED_COUNT	1464
+#define	WT_STAT_CONN_DH_CONN_HANDLE_TIERED_COUNT	1466
 /*! data-handle: Tiered_Tree connection data handles currently active */
-#define	WT_STAT_CONN_DH_CONN_HANDLE_TIERED_TREE_COUNT	1465
+#define	WT_STAT_CONN_DH_CONN_HANDLE_TIERED_TREE_COUNT	1467
 /*! data-handle: btree connection data handles currently active */
-#define	WT_STAT_CONN_DH_CONN_HANDLE_BTREE_COUNT		1466
+#define	WT_STAT_CONN_DH_CONN_HANDLE_BTREE_COUNT		1468
 /*! data-handle: checkpoint connection data handles currently active */
-#define	WT_STAT_CONN_DH_CONN_HANDLE_CHECKPOINT_COUNT	1467
+#define	WT_STAT_CONN_DH_CONN_HANDLE_CHECKPOINT_COUNT	1469
 /*! data-handle: connection data handle size */
-#define	WT_STAT_CONN_DH_CONN_HANDLE_SIZE		1468
+#define	WT_STAT_CONN_DH_CONN_HANDLE_SIZE		1470
 /*! data-handle: connection data handles currently active */
-#define	WT_STAT_CONN_DH_CONN_HANDLE_COUNT		1469
+#define	WT_STAT_CONN_DH_CONN_HANDLE_COUNT		1471
 /*! data-handle: connection sweep candidate became referenced */
-#define	WT_STAT_CONN_DH_SWEEP_REF			1470
+#define	WT_STAT_CONN_DH_SWEEP_REF			1472
 /*! data-handle: connection sweep dead dhandles closed */
-#define	WT_STAT_CONN_DH_SWEEP_DEAD_CLOSE		1471
+#define	WT_STAT_CONN_DH_SWEEP_DEAD_CLOSE		1473
 /*! data-handle: connection sweep dhandles removed from hash list */
-#define	WT_STAT_CONN_DH_SWEEP_REMOVE			1472
+#define	WT_STAT_CONN_DH_SWEEP_REMOVE			1474
 /*! data-handle: connection sweep expired dhandles closed */
-#define	WT_STAT_CONN_DH_SWEEP_EXPIRED_CLOSE		1473
+#define	WT_STAT_CONN_DH_SWEEP_EXPIRED_CLOSE		1475
 /*! data-handle: connection sweep time-of-death sets */
-#define	WT_STAT_CONN_DH_SWEEP_TOD			1474
+#define	WT_STAT_CONN_DH_SWEEP_TOD			1476
 /*! data-handle: connection sweeps */
-#define	WT_STAT_CONN_DH_SWEEPS				1475
-=======
-#define	WT_STAT_CONN_CURSOR_PREV_SKIP_GE_100		1402
-/*! cursor: cursor prev calls that skip less than 100 entries */
-#define	WT_STAT_CONN_CURSOR_PREV_SKIP_LT_100		1403
-/*! cursor: cursor reconfigure calls that return an error */
-#define	WT_STAT_CONN_CURSOR_RECONFIGURE_ERROR		1404
-/*! cursor: cursor remove calls */
-#define	WT_STAT_CONN_CURSOR_REMOVE			1405
-/*! cursor: cursor remove calls that return an error */
-#define	WT_STAT_CONN_CURSOR_REMOVE_ERROR		1406
-/*! cursor: cursor remove key bytes removed */
-#define	WT_STAT_CONN_CURSOR_REMOVE_BYTES		1407
-/*! cursor: cursor reopen calls that return an error */
-#define	WT_STAT_CONN_CURSOR_REOPEN_ERROR		1408
-/*! cursor: cursor reserve calls */
-#define	WT_STAT_CONN_CURSOR_RESERVE			1409
-/*! cursor: cursor reserve calls that return an error */
-#define	WT_STAT_CONN_CURSOR_RESERVE_ERROR		1410
-/*! cursor: cursor reset calls */
-#define	WT_STAT_CONN_CURSOR_RESET			1411
-/*! cursor: cursor reset calls that return an error */
-#define	WT_STAT_CONN_CURSOR_RESET_ERROR			1412
-/*! cursor: cursor search calls */
-#define	WT_STAT_CONN_CURSOR_SEARCH			1413
-/*! cursor: cursor search calls that return an error */
-#define	WT_STAT_CONN_CURSOR_SEARCH_ERROR		1414
-/*! cursor: cursor search history store calls */
-#define	WT_STAT_CONN_CURSOR_SEARCH_HS			1415
-/*! cursor: cursor search near calls */
-#define	WT_STAT_CONN_CURSOR_SEARCH_NEAR			1416
-/*! cursor: cursor search near calls that return an error */
-#define	WT_STAT_CONN_CURSOR_SEARCH_NEAR_ERROR		1417
-/*! cursor: cursor sweep buckets */
-#define	WT_STAT_CONN_CURSOR_SWEEP_BUCKETS		1418
-/*! cursor: cursor sweep cursors closed */
-#define	WT_STAT_CONN_CURSOR_SWEEP_CLOSED		1419
-/*! cursor: cursor sweep cursors examined */
-#define	WT_STAT_CONN_CURSOR_SWEEP_EXAMINED		1420
-/*! cursor: cursor sweeps */
-#define	WT_STAT_CONN_CURSOR_SWEEP			1421
-/*! cursor: cursor truncate calls */
-#define	WT_STAT_CONN_CURSOR_TRUNCATE			1422
-/*! cursor: cursor truncates performed on individual keys */
-#define	WT_STAT_CONN_CURSOR_TRUNCATE_KEYS_DELETED	1423
-/*! cursor: cursor update calls */
-#define	WT_STAT_CONN_CURSOR_UPDATE			1424
-/*! cursor: cursor update calls that return an error */
-#define	WT_STAT_CONN_CURSOR_UPDATE_ERROR		1425
-/*! cursor: cursor update key and value bytes */
-#define	WT_STAT_CONN_CURSOR_UPDATE_BYTES		1426
-/*! cursor: cursor update value size change */
-#define	WT_STAT_CONN_CURSOR_UPDATE_BYTES_CHANGED	1427
-/*! cursor: cursors reused from cache */
-#define	WT_STAT_CONN_CURSOR_REOPEN			1428
-/*! cursor: open cursor count */
-#define	WT_STAT_CONN_CURSOR_OPEN_COUNT			1429
-/*! data-handle: Table connection data handles currently active */
-#define	WT_STAT_CONN_DH_CONN_HANDLE_TABLE_COUNT		1430
-/*! data-handle: Tiered connection data handles currently active */
-#define	WT_STAT_CONN_DH_CONN_HANDLE_TIERED_COUNT	1431
-/*! data-handle: Tiered_Tree connection data handles currently active */
-#define	WT_STAT_CONN_DH_CONN_HANDLE_TIERED_TREE_COUNT	1432
-/*! data-handle: btree connection data handles currently active */
-#define	WT_STAT_CONN_DH_CONN_HANDLE_BTREE_COUNT		1433
-/*! data-handle: checkpoint connection data handles currently active */
-#define	WT_STAT_CONN_DH_CONN_HANDLE_CHECKPOINT_COUNT	1434
-/*! data-handle: connection data handle size */
-#define	WT_STAT_CONN_DH_CONN_HANDLE_SIZE		1435
-/*! data-handle: connection data handles currently active */
-#define	WT_STAT_CONN_DH_CONN_HANDLE_COUNT		1436
-/*! data-handle: connection sweep candidate became referenced */
-#define	WT_STAT_CONN_DH_SWEEP_REF			1437
-/*! data-handle: connection sweep dead dhandles closed */
-#define	WT_STAT_CONN_DH_SWEEP_DEAD_CLOSE		1438
-/*! data-handle: connection sweep dhandles removed from hash list */
-#define	WT_STAT_CONN_DH_SWEEP_REMOVE			1439
-/*! data-handle: connection sweep expired dhandles closed */
-#define	WT_STAT_CONN_DH_SWEEP_EXPIRED_CLOSE		1440
-/*! data-handle: connection sweep time-of-death sets */
-#define	WT_STAT_CONN_DH_SWEEP_TOD			1441
-/*! data-handle: connection sweeps */
-#define	WT_STAT_CONN_DH_SWEEPS				1442
->>>>>>> 9354a894
+#define	WT_STAT_CONN_DH_SWEEPS				1477
 /*!
  * data-handle: connection sweeps skipped due to checkpoint gathering
  * handles
  */
-<<<<<<< HEAD
-#define	WT_STAT_CONN_DH_SWEEP_SKIP_CKPT			1476
+#define	WT_STAT_CONN_DH_SWEEP_SKIP_CKPT			1478
 /*! data-handle: session dhandles swept */
-#define	WT_STAT_CONN_DH_SESSION_HANDLES			1477
+#define	WT_STAT_CONN_DH_SESSION_HANDLES			1479
 /*! data-handle: session sweep attempts */
-#define	WT_STAT_CONN_DH_SESSION_SWEEPS			1478
+#define	WT_STAT_CONN_DH_SESSION_SWEEPS			1480
 /*! layered: Layered table cursor insert operations */
-#define	WT_STAT_CONN_LAYERED_CURS_INSERT		1479
+#define	WT_STAT_CONN_LAYERED_CURS_INSERT		1481
 /*! layered: Layered table cursor next operations */
-#define	WT_STAT_CONN_LAYERED_CURS_NEXT			1480
+#define	WT_STAT_CONN_LAYERED_CURS_NEXT			1482
 /*! layered: Layered table cursor next operations from ingest table */
-#define	WT_STAT_CONN_LAYERED_CURS_NEXT_INGEST		1481
+#define	WT_STAT_CONN_LAYERED_CURS_NEXT_INGEST		1483
 /*! layered: Layered table cursor next operations from stable table */
-#define	WT_STAT_CONN_LAYERED_CURS_NEXT_STABLE		1482
+#define	WT_STAT_CONN_LAYERED_CURS_NEXT_STABLE		1484
 /*! layered: Layered table cursor prev operations */
-#define	WT_STAT_CONN_LAYERED_CURS_PREV			1483
+#define	WT_STAT_CONN_LAYERED_CURS_PREV			1485
 /*! layered: Layered table cursor prev operations from ingest table */
-#define	WT_STAT_CONN_LAYERED_CURS_PREV_INGEST		1484
+#define	WT_STAT_CONN_LAYERED_CURS_PREV_INGEST		1486
 /*! layered: Layered table cursor prev operations from stable table */
-#define	WT_STAT_CONN_LAYERED_CURS_PREV_STABLE		1485
+#define	WT_STAT_CONN_LAYERED_CURS_PREV_STABLE		1487
 /*! layered: Layered table cursor remove operations */
-#define	WT_STAT_CONN_LAYERED_CURS_REMOVE		1486
+#define	WT_STAT_CONN_LAYERED_CURS_REMOVE		1488
 /*! layered: Layered table cursor search near operations */
-#define	WT_STAT_CONN_LAYERED_CURS_SEARCH_NEAR		1487
+#define	WT_STAT_CONN_LAYERED_CURS_SEARCH_NEAR		1489
 /*! layered: Layered table cursor search near operations from ingest table */
-#define	WT_STAT_CONN_LAYERED_CURS_SEARCH_NEAR_INGEST	1488
+#define	WT_STAT_CONN_LAYERED_CURS_SEARCH_NEAR_INGEST	1490
 /*! layered: Layered table cursor search near operations from stable table */
-#define	WT_STAT_CONN_LAYERED_CURS_SEARCH_NEAR_STABLE	1489
+#define	WT_STAT_CONN_LAYERED_CURS_SEARCH_NEAR_STABLE	1491
 /*! layered: Layered table cursor search operations */
-#define	WT_STAT_CONN_LAYERED_CURS_SEARCH		1490
+#define	WT_STAT_CONN_LAYERED_CURS_SEARCH		1492
 /*! layered: Layered table cursor search operations from ingest table */
-#define	WT_STAT_CONN_LAYERED_CURS_SEARCH_INGEST		1491
+#define	WT_STAT_CONN_LAYERED_CURS_SEARCH_INGEST		1493
 /*! layered: Layered table cursor search operations from stable table */
-#define	WT_STAT_CONN_LAYERED_CURS_SEARCH_STABLE		1492
+#define	WT_STAT_CONN_LAYERED_CURS_SEARCH_STABLE		1494
 /*! layered: Layered table cursor update operations */
-#define	WT_STAT_CONN_LAYERED_CURS_UPDATE		1493
+#define	WT_STAT_CONN_LAYERED_CURS_UPDATE		1495
 /*! layered: Layered table cursor upgrade state for ingest table */
-#define	WT_STAT_CONN_LAYERED_CURS_UPGRADE_INGEST	1494
+#define	WT_STAT_CONN_LAYERED_CURS_UPGRADE_INGEST	1496
 /*! layered: Layered table cursor upgrade state for stable table */
-#define	WT_STAT_CONN_LAYERED_CURS_UPGRADE_STABLE	1495
+#define	WT_STAT_CONN_LAYERED_CURS_UPGRADE_STABLE	1497
 /*!
  * layered: checkpoints performed on this table by the layered table
  * manager
  */
-#define	WT_STAT_CONN_LAYERED_TABLE_MANAGER_CHECKPOINTS	1496
+#define	WT_STAT_CONN_LAYERED_TABLE_MANAGER_CHECKPOINTS	1498
 /*! layered: checkpoints refreshed on shared layered constituents */
-#define	WT_STAT_CONN_LAYERED_TABLE_MANAGER_CHECKPOINTS_REFRESHED	1497
+#define	WT_STAT_CONN_LAYERED_TABLE_MANAGER_CHECKPOINTS_REFRESHED	1499
 /*!
  * layered: how many log applications the layered table manager applied
  * on this tree
  */
-#define	WT_STAT_CONN_LAYERED_TABLE_MANAGER_LOGOPS_APPLIED	1498
+#define	WT_STAT_CONN_LAYERED_TABLE_MANAGER_LOGOPS_APPLIED	1500
 /*!
  * layered: how many log applications the layered table manager skipped
  * on this tree
  */
-#define	WT_STAT_CONN_LAYERED_TABLE_MANAGER_LOGOPS_SKIPPED	1499
+#define	WT_STAT_CONN_LAYERED_TABLE_MANAGER_LOGOPS_SKIPPED	1501
 /*!
  * layered: how many previously-applied LSNs the layered table manager
  * skipped on this tree
  */
-#define	WT_STAT_CONN_LAYERED_TABLE_MANAGER_SKIP_LSN	1500
+#define	WT_STAT_CONN_LAYERED_TABLE_MANAGER_SKIP_LSN	1502
 /*! layered: the number of tables the layered table manager has open */
-#define	WT_STAT_CONN_LAYERED_TABLE_MANAGER_TABLES	1501
+#define	WT_STAT_CONN_LAYERED_TABLE_MANAGER_TABLES	1503
 /*! layered: whether the layered table manager thread has been started */
-#define	WT_STAT_CONN_LAYERED_TABLE_MANAGER_RUNNING	1502
+#define	WT_STAT_CONN_LAYERED_TABLE_MANAGER_RUNNING	1504
 /*!
  * layered: whether the layered table manager thread is currently busy
  * doing work
  */
-#define	WT_STAT_CONN_LAYERED_TABLE_MANAGER_ACTIVE	1503
-=======
-#define	WT_STAT_CONN_DH_SWEEP_SKIP_CKPT			1443
-/*! data-handle: session dhandles swept */
-#define	WT_STAT_CONN_DH_SESSION_HANDLES			1444
-/*! data-handle: session sweep attempts */
-#define	WT_STAT_CONN_DH_SESSION_SWEEPS			1445
->>>>>>> 9354a894
+#define	WT_STAT_CONN_LAYERED_TABLE_MANAGER_ACTIVE	1505
 /*!
  * live-restore: number of bytes copied from the source to the
  * destination
  */
-<<<<<<< HEAD
-#define	WT_STAT_CONN_LIVE_RESTORE_BYTES_COPIED		1504
+#define	WT_STAT_CONN_LIVE_RESTORE_BYTES_COPIED		1506
 /*! live-restore: number of files remaining for migration completion */
-#define	WT_STAT_CONN_LIVE_RESTORE_WORK_REMAINING	1505
+#define	WT_STAT_CONN_LIVE_RESTORE_WORK_REMAINING	1507
 /*! live-restore: number of reads from the source database */
-#define	WT_STAT_CONN_LIVE_RESTORE_SOURCE_READ_COUNT	1506
+#define	WT_STAT_CONN_LIVE_RESTORE_SOURCE_READ_COUNT	1508
 /*! live-restore: source read latency histogram (bucket 1) - 0-10ms */
-#define	WT_STAT_CONN_LIVE_RESTORE_HIST_SOURCE_READ_LATENCY_LT10	1507
+#define	WT_STAT_CONN_LIVE_RESTORE_HIST_SOURCE_READ_LATENCY_LT10	1509
 /*! live-restore: source read latency histogram (bucket 2) - 10-49ms */
-#define	WT_STAT_CONN_LIVE_RESTORE_HIST_SOURCE_READ_LATENCY_LT50	1508
+#define	WT_STAT_CONN_LIVE_RESTORE_HIST_SOURCE_READ_LATENCY_LT50	1510
 /*! live-restore: source read latency histogram (bucket 3) - 50-99ms */
-#define	WT_STAT_CONN_LIVE_RESTORE_HIST_SOURCE_READ_LATENCY_LT100	1509
+#define	WT_STAT_CONN_LIVE_RESTORE_HIST_SOURCE_READ_LATENCY_LT100	1511
 /*! live-restore: source read latency histogram (bucket 4) - 100-249ms */
-#define	WT_STAT_CONN_LIVE_RESTORE_HIST_SOURCE_READ_LATENCY_LT250	1510
+#define	WT_STAT_CONN_LIVE_RESTORE_HIST_SOURCE_READ_LATENCY_LT250	1512
 /*! live-restore: source read latency histogram (bucket 5) - 250-499ms */
-#define	WT_STAT_CONN_LIVE_RESTORE_HIST_SOURCE_READ_LATENCY_LT500	1511
+#define	WT_STAT_CONN_LIVE_RESTORE_HIST_SOURCE_READ_LATENCY_LT500	1513
 /*! live-restore: source read latency histogram (bucket 6) - 500-999ms */
-#define	WT_STAT_CONN_LIVE_RESTORE_HIST_SOURCE_READ_LATENCY_LT1000	1512
+#define	WT_STAT_CONN_LIVE_RESTORE_HIST_SOURCE_READ_LATENCY_LT1000	1514
 /*! live-restore: source read latency histogram (bucket 7) - 1000ms+ */
-#define	WT_STAT_CONN_LIVE_RESTORE_HIST_SOURCE_READ_LATENCY_GT1000	1513
+#define	WT_STAT_CONN_LIVE_RESTORE_HIST_SOURCE_READ_LATENCY_GT1000	1515
 /*! live-restore: source read latency histogram total (msecs) */
-#define	WT_STAT_CONN_LIVE_RESTORE_HIST_SOURCE_READ_LATENCY_TOTAL_MSECS	1514
+#define	WT_STAT_CONN_LIVE_RESTORE_HIST_SOURCE_READ_LATENCY_TOTAL_MSECS	1516
 /*! live-restore: state */
-#define	WT_STAT_CONN_LIVE_RESTORE_STATE			1515
+#define	WT_STAT_CONN_LIVE_RESTORE_STATE			1517
 /*! lock: btree page lock acquisitions */
-#define	WT_STAT_CONN_LOCK_BTREE_PAGE_COUNT		1516
+#define	WT_STAT_CONN_LOCK_BTREE_PAGE_COUNT		1518
 /*! lock: btree page lock application thread wait time (usecs) */
-#define	WT_STAT_CONN_LOCK_BTREE_PAGE_WAIT_APPLICATION	1517
+#define	WT_STAT_CONN_LOCK_BTREE_PAGE_WAIT_APPLICATION	1519
 /*! lock: btree page lock internal thread wait time (usecs) */
-#define	WT_STAT_CONN_LOCK_BTREE_PAGE_WAIT_INTERNAL	1518
+#define	WT_STAT_CONN_LOCK_BTREE_PAGE_WAIT_INTERNAL	1520
 /*! lock: checkpoint lock acquisitions */
-#define	WT_STAT_CONN_LOCK_CHECKPOINT_COUNT		1519
+#define	WT_STAT_CONN_LOCK_CHECKPOINT_COUNT		1521
 /*! lock: checkpoint lock application thread wait time (usecs) */
-#define	WT_STAT_CONN_LOCK_CHECKPOINT_WAIT_APPLICATION	1520
+#define	WT_STAT_CONN_LOCK_CHECKPOINT_WAIT_APPLICATION	1522
 /*! lock: checkpoint lock internal thread wait time (usecs) */
-#define	WT_STAT_CONN_LOCK_CHECKPOINT_WAIT_INTERNAL	1521
+#define	WT_STAT_CONN_LOCK_CHECKPOINT_WAIT_INTERNAL	1523
 /*! lock: dhandle lock application thread time waiting (usecs) */
-#define	WT_STAT_CONN_LOCK_DHANDLE_WAIT_APPLICATION	1522
+#define	WT_STAT_CONN_LOCK_DHANDLE_WAIT_APPLICATION	1524
 /*! lock: dhandle lock internal thread time waiting (usecs) */
-#define	WT_STAT_CONN_LOCK_DHANDLE_WAIT_INTERNAL		1523
+#define	WT_STAT_CONN_LOCK_DHANDLE_WAIT_INTERNAL		1525
 /*! lock: dhandle read lock acquisitions */
-#define	WT_STAT_CONN_LOCK_DHANDLE_READ_COUNT		1524
+#define	WT_STAT_CONN_LOCK_DHANDLE_READ_COUNT		1526
 /*! lock: dhandle write lock acquisitions */
-#define	WT_STAT_CONN_LOCK_DHANDLE_WRITE_COUNT		1525
+#define	WT_STAT_CONN_LOCK_DHANDLE_WRITE_COUNT		1527
 /*! lock: metadata lock acquisitions */
-#define	WT_STAT_CONN_LOCK_METADATA_COUNT		1526
+#define	WT_STAT_CONN_LOCK_METADATA_COUNT		1528
 /*! lock: metadata lock application thread wait time (usecs) */
-#define	WT_STAT_CONN_LOCK_METADATA_WAIT_APPLICATION	1527
+#define	WT_STAT_CONN_LOCK_METADATA_WAIT_APPLICATION	1529
 /*! lock: metadata lock internal thread wait time (usecs) */
-#define	WT_STAT_CONN_LOCK_METADATA_WAIT_INTERNAL	1528
+#define	WT_STAT_CONN_LOCK_METADATA_WAIT_INTERNAL	1530
 /*! lock: schema lock acquisitions */
-#define	WT_STAT_CONN_LOCK_SCHEMA_COUNT			1529
+#define	WT_STAT_CONN_LOCK_SCHEMA_COUNT			1531
 /*! lock: schema lock application thread wait time (usecs) */
-#define	WT_STAT_CONN_LOCK_SCHEMA_WAIT_APPLICATION	1530
+#define	WT_STAT_CONN_LOCK_SCHEMA_WAIT_APPLICATION	1532
 /*! lock: schema lock internal thread wait time (usecs) */
-#define	WT_STAT_CONN_LOCK_SCHEMA_WAIT_INTERNAL		1531
-=======
-#define	WT_STAT_CONN_LIVE_RESTORE_BYTES_COPIED		1446
-/*! live-restore: number of files remaining for migration completion */
-#define	WT_STAT_CONN_LIVE_RESTORE_WORK_REMAINING	1447
-/*! live-restore: number of reads from the source database */
-#define	WT_STAT_CONN_LIVE_RESTORE_SOURCE_READ_COUNT	1448
-/*! live-restore: source read latency histogram (bucket 1) - 0-10ms */
-#define	WT_STAT_CONN_LIVE_RESTORE_HIST_SOURCE_READ_LATENCY_LT10	1449
-/*! live-restore: source read latency histogram (bucket 2) - 10-49ms */
-#define	WT_STAT_CONN_LIVE_RESTORE_HIST_SOURCE_READ_LATENCY_LT50	1450
-/*! live-restore: source read latency histogram (bucket 3) - 50-99ms */
-#define	WT_STAT_CONN_LIVE_RESTORE_HIST_SOURCE_READ_LATENCY_LT100	1451
-/*! live-restore: source read latency histogram (bucket 4) - 100-249ms */
-#define	WT_STAT_CONN_LIVE_RESTORE_HIST_SOURCE_READ_LATENCY_LT250	1452
-/*! live-restore: source read latency histogram (bucket 5) - 250-499ms */
-#define	WT_STAT_CONN_LIVE_RESTORE_HIST_SOURCE_READ_LATENCY_LT500	1453
-/*! live-restore: source read latency histogram (bucket 6) - 500-999ms */
-#define	WT_STAT_CONN_LIVE_RESTORE_HIST_SOURCE_READ_LATENCY_LT1000	1454
-/*! live-restore: source read latency histogram (bucket 7) - 1000ms+ */
-#define	WT_STAT_CONN_LIVE_RESTORE_HIST_SOURCE_READ_LATENCY_GT1000	1455
-/*! live-restore: source read latency histogram total (msecs) */
-#define	WT_STAT_CONN_LIVE_RESTORE_HIST_SOURCE_READ_LATENCY_TOTAL_MSECS	1456
-/*! live-restore: state */
-#define	WT_STAT_CONN_LIVE_RESTORE_STATE			1457
-/*! lock: btree page lock acquisitions */
-#define	WT_STAT_CONN_LOCK_BTREE_PAGE_COUNT		1458
-/*! lock: btree page lock application thread wait time (usecs) */
-#define	WT_STAT_CONN_LOCK_BTREE_PAGE_WAIT_APPLICATION	1459
-/*! lock: btree page lock internal thread wait time (usecs) */
-#define	WT_STAT_CONN_LOCK_BTREE_PAGE_WAIT_INTERNAL	1460
-/*! lock: checkpoint lock acquisitions */
-#define	WT_STAT_CONN_LOCK_CHECKPOINT_COUNT		1461
-/*! lock: checkpoint lock application thread wait time (usecs) */
-#define	WT_STAT_CONN_LOCK_CHECKPOINT_WAIT_APPLICATION	1462
-/*! lock: checkpoint lock internal thread wait time (usecs) */
-#define	WT_STAT_CONN_LOCK_CHECKPOINT_WAIT_INTERNAL	1463
-/*! lock: dhandle lock application thread time waiting (usecs) */
-#define	WT_STAT_CONN_LOCK_DHANDLE_WAIT_APPLICATION	1464
-/*! lock: dhandle lock internal thread time waiting (usecs) */
-#define	WT_STAT_CONN_LOCK_DHANDLE_WAIT_INTERNAL		1465
-/*! lock: dhandle read lock acquisitions */
-#define	WT_STAT_CONN_LOCK_DHANDLE_READ_COUNT		1466
-/*! lock: dhandle write lock acquisitions */
-#define	WT_STAT_CONN_LOCK_DHANDLE_WRITE_COUNT		1467
-/*! lock: metadata lock acquisitions */
-#define	WT_STAT_CONN_LOCK_METADATA_COUNT		1468
-/*! lock: metadata lock application thread wait time (usecs) */
-#define	WT_STAT_CONN_LOCK_METADATA_WAIT_APPLICATION	1469
-/*! lock: metadata lock internal thread wait time (usecs) */
-#define	WT_STAT_CONN_LOCK_METADATA_WAIT_INTERNAL	1470
-/*! lock: schema lock acquisitions */
-#define	WT_STAT_CONN_LOCK_SCHEMA_COUNT			1471
-/*! lock: schema lock application thread wait time (usecs) */
-#define	WT_STAT_CONN_LOCK_SCHEMA_WAIT_APPLICATION	1472
-/*! lock: schema lock internal thread wait time (usecs) */
-#define	WT_STAT_CONN_LOCK_SCHEMA_WAIT_INTERNAL		1473
->>>>>>> 9354a894
+#define	WT_STAT_CONN_LOCK_SCHEMA_WAIT_INTERNAL		1533
 /*!
  * lock: table lock application thread time waiting for the table lock
  * (usecs)
  */
-<<<<<<< HEAD
-#define	WT_STAT_CONN_LOCK_TABLE_WAIT_APPLICATION	1532
-=======
-#define	WT_STAT_CONN_LOCK_TABLE_WAIT_APPLICATION	1474
->>>>>>> 9354a894
+#define	WT_STAT_CONN_LOCK_TABLE_WAIT_APPLICATION	1534
 /*!
  * lock: table lock internal thread time waiting for the table lock
  * (usecs)
  */
-<<<<<<< HEAD
-#define	WT_STAT_CONN_LOCK_TABLE_WAIT_INTERNAL		1533
+#define	WT_STAT_CONN_LOCK_TABLE_WAIT_INTERNAL		1535
 /*! lock: table read lock acquisitions */
-#define	WT_STAT_CONN_LOCK_TABLE_READ_COUNT		1534
+#define	WT_STAT_CONN_LOCK_TABLE_READ_COUNT		1536
 /*! lock: table write lock acquisitions */
-#define	WT_STAT_CONN_LOCK_TABLE_WRITE_COUNT		1535
+#define	WT_STAT_CONN_LOCK_TABLE_WRITE_COUNT		1537
 /*! lock: txn global lock application thread time waiting (usecs) */
-#define	WT_STAT_CONN_LOCK_TXN_GLOBAL_WAIT_APPLICATION	1536
+#define	WT_STAT_CONN_LOCK_TXN_GLOBAL_WAIT_APPLICATION	1538
 /*! lock: txn global lock internal thread time waiting (usecs) */
-#define	WT_STAT_CONN_LOCK_TXN_GLOBAL_WAIT_INTERNAL	1537
+#define	WT_STAT_CONN_LOCK_TXN_GLOBAL_WAIT_INTERNAL	1539
 /*! lock: txn global read lock acquisitions */
-#define	WT_STAT_CONN_LOCK_TXN_GLOBAL_READ_COUNT		1538
+#define	WT_STAT_CONN_LOCK_TXN_GLOBAL_READ_COUNT		1540
 /*! lock: txn global write lock acquisitions */
-#define	WT_STAT_CONN_LOCK_TXN_GLOBAL_WRITE_COUNT	1539
+#define	WT_STAT_CONN_LOCK_TXN_GLOBAL_WRITE_COUNT	1541
 /*! log: busy returns attempting to switch slots */
-#define	WT_STAT_CONN_LOG_SLOT_SWITCH_BUSY		1540
+#define	WT_STAT_CONN_LOG_SLOT_SWITCH_BUSY		1542
 /*! log: force log remove time sleeping (usecs) */
-#define	WT_STAT_CONN_LOG_FORCE_REMOVE_SLEEP		1541
+#define	WT_STAT_CONN_LOG_FORCE_REMOVE_SLEEP		1543
 /*! log: log bytes of payload data */
-#define	WT_STAT_CONN_LOG_BYTES_PAYLOAD			1542
+#define	WT_STAT_CONN_LOG_BYTES_PAYLOAD			1544
 /*! log: log bytes written */
-#define	WT_STAT_CONN_LOG_BYTES_WRITTEN			1543
+#define	WT_STAT_CONN_LOG_BYTES_WRITTEN			1545
 /*! log: log files manually zero-filled */
-#define	WT_STAT_CONN_LOG_ZERO_FILLS			1544
+#define	WT_STAT_CONN_LOG_ZERO_FILLS			1546
 /*! log: log flush operations */
-#define	WT_STAT_CONN_LOG_FLUSH				1545
+#define	WT_STAT_CONN_LOG_FLUSH				1547
 /*! log: log force write operations */
-#define	WT_STAT_CONN_LOG_FORCE_WRITE			1546
+#define	WT_STAT_CONN_LOG_FORCE_WRITE			1548
 /*! log: log force write operations skipped */
-#define	WT_STAT_CONN_LOG_FORCE_WRITE_SKIP		1547
+#define	WT_STAT_CONN_LOG_FORCE_WRITE_SKIP		1549
 /*! log: log records compressed */
-#define	WT_STAT_CONN_LOG_COMPRESS_WRITES		1548
+#define	WT_STAT_CONN_LOG_COMPRESS_WRITES		1550
 /*! log: log records not compressed */
-#define	WT_STAT_CONN_LOG_COMPRESS_WRITE_FAILS		1549
+#define	WT_STAT_CONN_LOG_COMPRESS_WRITE_FAILS		1551
 /*! log: log records too small to compress */
-#define	WT_STAT_CONN_LOG_COMPRESS_SMALL			1550
+#define	WT_STAT_CONN_LOG_COMPRESS_SMALL			1552
 /*! log: log release advances write LSN */
-#define	WT_STAT_CONN_LOG_RELEASE_WRITE_LSN		1551
+#define	WT_STAT_CONN_LOG_RELEASE_WRITE_LSN		1553
 /*! log: log scan operations */
-#define	WT_STAT_CONN_LOG_SCANS				1552
+#define	WT_STAT_CONN_LOG_SCANS				1554
 /*! log: log scan records requiring two reads */
-#define	WT_STAT_CONN_LOG_SCAN_REREADS			1553
+#define	WT_STAT_CONN_LOG_SCAN_REREADS			1555
 /*! log: log server thread advances write LSN */
-#define	WT_STAT_CONN_LOG_WRITE_LSN			1554
+#define	WT_STAT_CONN_LOG_WRITE_LSN			1556
 /*! log: log server thread write LSN walk skipped */
-#define	WT_STAT_CONN_LOG_WRITE_LSN_SKIP			1555
+#define	WT_STAT_CONN_LOG_WRITE_LSN_SKIP			1557
 /*! log: log sync operations */
-#define	WT_STAT_CONN_LOG_SYNC				1556
+#define	WT_STAT_CONN_LOG_SYNC				1558
 /*! log: log sync time duration (usecs) */
-#define	WT_STAT_CONN_LOG_SYNC_DURATION			1557
+#define	WT_STAT_CONN_LOG_SYNC_DURATION			1559
 /*! log: log sync_dir operations */
-#define	WT_STAT_CONN_LOG_SYNC_DIR			1558
+#define	WT_STAT_CONN_LOG_SYNC_DIR			1560
 /*! log: log sync_dir time duration (usecs) */
-#define	WT_STAT_CONN_LOG_SYNC_DIR_DURATION		1559
+#define	WT_STAT_CONN_LOG_SYNC_DIR_DURATION		1561
 /*! log: log write operations */
-#define	WT_STAT_CONN_LOG_WRITES				1560
+#define	WT_STAT_CONN_LOG_WRITES				1562
 /*! log: logging bytes consolidated */
-#define	WT_STAT_CONN_LOG_SLOT_CONSOLIDATED		1561
+#define	WT_STAT_CONN_LOG_SLOT_CONSOLIDATED		1563
 /*! log: maximum log file size */
-#define	WT_STAT_CONN_LOG_MAX_FILESIZE			1562
+#define	WT_STAT_CONN_LOG_MAX_FILESIZE			1564
 /*! log: number of pre-allocated log files to create */
-#define	WT_STAT_CONN_LOG_PREALLOC_MAX			1563
+#define	WT_STAT_CONN_LOG_PREALLOC_MAX			1565
 /*! log: pre-allocated log files not ready and missed */
-#define	WT_STAT_CONN_LOG_PREALLOC_MISSED		1564
+#define	WT_STAT_CONN_LOG_PREALLOC_MISSED		1566
 /*! log: pre-allocated log files prepared */
-#define	WT_STAT_CONN_LOG_PREALLOC_FILES			1565
+#define	WT_STAT_CONN_LOG_PREALLOC_FILES			1567
 /*! log: pre-allocated log files used */
-#define	WT_STAT_CONN_LOG_PREALLOC_USED			1566
+#define	WT_STAT_CONN_LOG_PREALLOC_USED			1568
 /*! log: records processed by log scan */
-#define	WT_STAT_CONN_LOG_SCAN_RECORDS			1567
+#define	WT_STAT_CONN_LOG_SCAN_RECORDS			1569
 /*! log: slot close lost race */
-#define	WT_STAT_CONN_LOG_SLOT_CLOSE_RACE		1568
+#define	WT_STAT_CONN_LOG_SLOT_CLOSE_RACE		1570
 /*! log: slot close unbuffered waits */
-#define	WT_STAT_CONN_LOG_SLOT_CLOSE_UNBUF		1569
+#define	WT_STAT_CONN_LOG_SLOT_CLOSE_UNBUF		1571
 /*! log: slot closures */
-#define	WT_STAT_CONN_LOG_SLOT_CLOSES			1570
+#define	WT_STAT_CONN_LOG_SLOT_CLOSES			1572
 /*! log: slot join atomic update races */
-#define	WT_STAT_CONN_LOG_SLOT_RACES			1571
+#define	WT_STAT_CONN_LOG_SLOT_RACES			1573
 /*! log: slot join calls atomic updates raced */
-#define	WT_STAT_CONN_LOG_SLOT_YIELD_RACE		1572
+#define	WT_STAT_CONN_LOG_SLOT_YIELD_RACE		1574
 /*! log: slot join calls did not yield */
-#define	WT_STAT_CONN_LOG_SLOT_IMMEDIATE			1573
+#define	WT_STAT_CONN_LOG_SLOT_IMMEDIATE			1575
 /*! log: slot join calls found active slot closed */
-#define	WT_STAT_CONN_LOG_SLOT_YIELD_CLOSE		1574
+#define	WT_STAT_CONN_LOG_SLOT_YIELD_CLOSE		1576
 /*! log: slot join calls slept */
-#define	WT_STAT_CONN_LOG_SLOT_YIELD_SLEEP		1575
+#define	WT_STAT_CONN_LOG_SLOT_YIELD_SLEEP		1577
 /*! log: slot join calls yielded */
-#define	WT_STAT_CONN_LOG_SLOT_YIELD			1576
+#define	WT_STAT_CONN_LOG_SLOT_YIELD			1578
 /*! log: slot join found active slot closed */
-#define	WT_STAT_CONN_LOG_SLOT_ACTIVE_CLOSED		1577
+#define	WT_STAT_CONN_LOG_SLOT_ACTIVE_CLOSED		1579
 /*! log: slot joins yield time (usecs) */
-#define	WT_STAT_CONN_LOG_SLOT_YIELD_DURATION		1578
+#define	WT_STAT_CONN_LOG_SLOT_YIELD_DURATION		1580
 /*! log: slot transitions unable to find free slot */
-#define	WT_STAT_CONN_LOG_SLOT_NO_FREE_SLOTS		1579
+#define	WT_STAT_CONN_LOG_SLOT_NO_FREE_SLOTS		1581
 /*! log: slot unbuffered writes */
-#define	WT_STAT_CONN_LOG_SLOT_UNBUFFERED		1580
+#define	WT_STAT_CONN_LOG_SLOT_UNBUFFERED		1582
 /*! log: total in-memory size of compressed records */
-#define	WT_STAT_CONN_LOG_COMPRESS_MEM			1581
+#define	WT_STAT_CONN_LOG_COMPRESS_MEM			1583
 /*! log: total log buffer size */
-#define	WT_STAT_CONN_LOG_BUFFER_SIZE			1582
+#define	WT_STAT_CONN_LOG_BUFFER_SIZE			1584
 /*! log: total size of compressed records */
-#define	WT_STAT_CONN_LOG_COMPRESS_LEN			1583
+#define	WT_STAT_CONN_LOG_COMPRESS_LEN			1585
 /*! log: written slots coalesced */
-#define	WT_STAT_CONN_LOG_SLOT_COALESCED			1584
+#define	WT_STAT_CONN_LOG_SLOT_COALESCED			1586
 /*! log: yields waiting for previous log file close */
-#define	WT_STAT_CONN_LOG_CLOSE_YIELDS			1585
+#define	WT_STAT_CONN_LOG_CLOSE_YIELDS			1587
 /*! perf: block manager read latency histogram (bucket 1) - 0-10ms */
-#define	WT_STAT_CONN_PERF_HIST_BMREAD_LATENCY_LT10	1586
+#define	WT_STAT_CONN_PERF_HIST_BMREAD_LATENCY_LT10	1588
 /*! perf: block manager read latency histogram (bucket 2) - 10-49ms */
-#define	WT_STAT_CONN_PERF_HIST_BMREAD_LATENCY_LT50	1587
+#define	WT_STAT_CONN_PERF_HIST_BMREAD_LATENCY_LT50	1589
 /*! perf: block manager read latency histogram (bucket 3) - 50-99ms */
-#define	WT_STAT_CONN_PERF_HIST_BMREAD_LATENCY_LT100	1588
+#define	WT_STAT_CONN_PERF_HIST_BMREAD_LATENCY_LT100	1590
 /*! perf: block manager read latency histogram (bucket 4) - 100-249ms */
-#define	WT_STAT_CONN_PERF_HIST_BMREAD_LATENCY_LT250	1589
+#define	WT_STAT_CONN_PERF_HIST_BMREAD_LATENCY_LT250	1591
 /*! perf: block manager read latency histogram (bucket 5) - 250-499ms */
-#define	WT_STAT_CONN_PERF_HIST_BMREAD_LATENCY_LT500	1590
+#define	WT_STAT_CONN_PERF_HIST_BMREAD_LATENCY_LT500	1592
 /*! perf: block manager read latency histogram (bucket 6) - 500-999ms */
-#define	WT_STAT_CONN_PERF_HIST_BMREAD_LATENCY_LT1000	1591
+#define	WT_STAT_CONN_PERF_HIST_BMREAD_LATENCY_LT1000	1593
 /*! perf: block manager read latency histogram (bucket 7) - 1000ms+ */
-#define	WT_STAT_CONN_PERF_HIST_BMREAD_LATENCY_GT1000	1592
+#define	WT_STAT_CONN_PERF_HIST_BMREAD_LATENCY_GT1000	1594
 /*! perf: block manager read latency histogram total (msecs) */
-#define	WT_STAT_CONN_PERF_HIST_BMREAD_LATENCY_TOTAL_MSECS	1593
+#define	WT_STAT_CONN_PERF_HIST_BMREAD_LATENCY_TOTAL_MSECS	1595
 /*! perf: block manager write latency histogram (bucket 1) - 0-10ms */
-#define	WT_STAT_CONN_PERF_HIST_BMWRITE_LATENCY_LT10	1594
+#define	WT_STAT_CONN_PERF_HIST_BMWRITE_LATENCY_LT10	1596
 /*! perf: block manager write latency histogram (bucket 2) - 10-49ms */
-#define	WT_STAT_CONN_PERF_HIST_BMWRITE_LATENCY_LT50	1595
+#define	WT_STAT_CONN_PERF_HIST_BMWRITE_LATENCY_LT50	1597
 /*! perf: block manager write latency histogram (bucket 3) - 50-99ms */
-#define	WT_STAT_CONN_PERF_HIST_BMWRITE_LATENCY_LT100	1596
+#define	WT_STAT_CONN_PERF_HIST_BMWRITE_LATENCY_LT100	1598
 /*! perf: block manager write latency histogram (bucket 4) - 100-249ms */
-#define	WT_STAT_CONN_PERF_HIST_BMWRITE_LATENCY_LT250	1597
+#define	WT_STAT_CONN_PERF_HIST_BMWRITE_LATENCY_LT250	1599
 /*! perf: block manager write latency histogram (bucket 5) - 250-499ms */
-#define	WT_STAT_CONN_PERF_HIST_BMWRITE_LATENCY_LT500	1598
+#define	WT_STAT_CONN_PERF_HIST_BMWRITE_LATENCY_LT500	1600
 /*! perf: block manager write latency histogram (bucket 6) - 500-999ms */
-#define	WT_STAT_CONN_PERF_HIST_BMWRITE_LATENCY_LT1000	1599
+#define	WT_STAT_CONN_PERF_HIST_BMWRITE_LATENCY_LT1000	1601
 /*! perf: block manager write latency histogram (bucket 7) - 1000ms+ */
-#define	WT_STAT_CONN_PERF_HIST_BMWRITE_LATENCY_GT1000	1600
+#define	WT_STAT_CONN_PERF_HIST_BMWRITE_LATENCY_GT1000	1602
 /*! perf: block manager write latency histogram total (msecs) */
-#define	WT_STAT_CONN_PERF_HIST_BMWRITE_LATENCY_TOTAL_MSECS	1601
+#define	WT_STAT_CONN_PERF_HIST_BMWRITE_LATENCY_TOTAL_MSECS	1603
 /*! perf: disagg block manager read latency histogram (bucket 1) - 50-99us */
-#define	WT_STAT_CONN_PERF_HIST_DISAGGBMREAD_LATENCY_LT100	1602
+#define	WT_STAT_CONN_PERF_HIST_DISAGGBMREAD_LATENCY_LT100	1604
 /*!
  * perf: disagg block manager read latency histogram (bucket 2) -
  * 100-249us
  */
-#define	WT_STAT_CONN_PERF_HIST_DISAGGBMREAD_LATENCY_LT250	1603
+#define	WT_STAT_CONN_PERF_HIST_DISAGGBMREAD_LATENCY_LT250	1605
 /*!
  * perf: disagg block manager read latency histogram (bucket 3) -
  * 250-499us
  */
-#define	WT_STAT_CONN_PERF_HIST_DISAGGBMREAD_LATENCY_LT500	1604
+#define	WT_STAT_CONN_PERF_HIST_DISAGGBMREAD_LATENCY_LT500	1606
 /*!
  * perf: disagg block manager read latency histogram (bucket 4) -
  * 500-999us
  */
-#define	WT_STAT_CONN_PERF_HIST_DISAGGBMREAD_LATENCY_LT1000	1605
+#define	WT_STAT_CONN_PERF_HIST_DISAGGBMREAD_LATENCY_LT1000	1607
 /*!
  * perf: disagg block manager read latency histogram (bucket 5) -
  * 1000-9999us
  */
-#define	WT_STAT_CONN_PERF_HIST_DISAGGBMREAD_LATENCY_LT10000	1606
+#define	WT_STAT_CONN_PERF_HIST_DISAGGBMREAD_LATENCY_LT10000	1608
 /*!
  * perf: disagg block manager read latency histogram (bucket 6) -
  * 10000us+
  */
-#define	WT_STAT_CONN_PERF_HIST_DISAGGBMREAD_LATENCY_GT10000	1607
+#define	WT_STAT_CONN_PERF_HIST_DISAGGBMREAD_LATENCY_GT10000	1609
 /*! perf: disagg block manager read latency histogram total (usecs) */
-#define	WT_STAT_CONN_PERF_HIST_DISAGGBMREAD_LATENCY_TOTAL_USECS	1608
+#define	WT_STAT_CONN_PERF_HIST_DISAGGBMREAD_LATENCY_TOTAL_USECS	1610
 /*!
  * perf: disagg block manager write latency histogram (bucket 1) -
  * 50-99us
  */
-#define	WT_STAT_CONN_PERF_HIST_DISAGGBMWRITE_LATENCY_LT100	1609
+#define	WT_STAT_CONN_PERF_HIST_DISAGGBMWRITE_LATENCY_LT100	1611
 /*!
  * perf: disagg block manager write latency histogram (bucket 2) -
  * 100-249us
  */
-#define	WT_STAT_CONN_PERF_HIST_DISAGGBMWRITE_LATENCY_LT250	1610
+#define	WT_STAT_CONN_PERF_HIST_DISAGGBMWRITE_LATENCY_LT250	1612
 /*!
  * perf: disagg block manager write latency histogram (bucket 3) -
  * 250-499us
  */
-#define	WT_STAT_CONN_PERF_HIST_DISAGGBMWRITE_LATENCY_LT500	1611
+#define	WT_STAT_CONN_PERF_HIST_DISAGGBMWRITE_LATENCY_LT500	1613
 /*!
  * perf: disagg block manager write latency histogram (bucket 4) -
  * 500-999us
  */
-#define	WT_STAT_CONN_PERF_HIST_DISAGGBMWRITE_LATENCY_LT1000	1612
+#define	WT_STAT_CONN_PERF_HIST_DISAGGBMWRITE_LATENCY_LT1000	1614
 /*!
  * perf: disagg block manager write latency histogram (bucket 5) -
  * 1000-9999us
  */
-#define	WT_STAT_CONN_PERF_HIST_DISAGGBMWRITE_LATENCY_LT10000	1613
+#define	WT_STAT_CONN_PERF_HIST_DISAGGBMWRITE_LATENCY_LT10000	1615
 /*!
  * perf: disagg block manager write latency histogram (bucket 6) -
  * 10000us+
  */
-#define	WT_STAT_CONN_PERF_HIST_DISAGGBMWRITE_LATENCY_GT10000	1614
+#define	WT_STAT_CONN_PERF_HIST_DISAGGBMWRITE_LATENCY_GT10000	1616
 /*! perf: disagg block manager write latency histogram total (usecs) */
-#define	WT_STAT_CONN_PERF_HIST_DISAGGBMWRITE_LATENCY_TOTAL_USECS	1615
+#define	WT_STAT_CONN_PERF_HIST_DISAGGBMWRITE_LATENCY_TOTAL_USECS	1617
 /*! perf: file system read latency histogram (bucket 1) - 0-10ms */
-#define	WT_STAT_CONN_PERF_HIST_FSREAD_LATENCY_LT10	1616
+#define	WT_STAT_CONN_PERF_HIST_FSREAD_LATENCY_LT10	1618
 /*! perf: file system read latency histogram (bucket 2) - 10-49ms */
-#define	WT_STAT_CONN_PERF_HIST_FSREAD_LATENCY_LT50	1617
+#define	WT_STAT_CONN_PERF_HIST_FSREAD_LATENCY_LT50	1619
 /*! perf: file system read latency histogram (bucket 3) - 50-99ms */
-#define	WT_STAT_CONN_PERF_HIST_FSREAD_LATENCY_LT100	1618
+#define	WT_STAT_CONN_PERF_HIST_FSREAD_LATENCY_LT100	1620
 /*! perf: file system read latency histogram (bucket 4) - 100-249ms */
-#define	WT_STAT_CONN_PERF_HIST_FSREAD_LATENCY_LT250	1619
+#define	WT_STAT_CONN_PERF_HIST_FSREAD_LATENCY_LT250	1621
 /*! perf: file system read latency histogram (bucket 5) - 250-499ms */
-#define	WT_STAT_CONN_PERF_HIST_FSREAD_LATENCY_LT500	1620
+#define	WT_STAT_CONN_PERF_HIST_FSREAD_LATENCY_LT500	1622
 /*! perf: file system read latency histogram (bucket 6) - 500-999ms */
-#define	WT_STAT_CONN_PERF_HIST_FSREAD_LATENCY_LT1000	1621
+#define	WT_STAT_CONN_PERF_HIST_FSREAD_LATENCY_LT1000	1623
 /*! perf: file system read latency histogram (bucket 7) - 1000ms+ */
-#define	WT_STAT_CONN_PERF_HIST_FSREAD_LATENCY_GT1000	1622
+#define	WT_STAT_CONN_PERF_HIST_FSREAD_LATENCY_GT1000	1624
 /*! perf: file system read latency histogram total (msecs) */
-#define	WT_STAT_CONN_PERF_HIST_FSREAD_LATENCY_TOTAL_MSECS	1623
+#define	WT_STAT_CONN_PERF_HIST_FSREAD_LATENCY_TOTAL_MSECS	1625
 /*! perf: file system write latency histogram (bucket 1) - 0-10ms */
-#define	WT_STAT_CONN_PERF_HIST_FSWRITE_LATENCY_LT10	1624
+#define	WT_STAT_CONN_PERF_HIST_FSWRITE_LATENCY_LT10	1626
 /*! perf: file system write latency histogram (bucket 2) - 10-49ms */
-#define	WT_STAT_CONN_PERF_HIST_FSWRITE_LATENCY_LT50	1625
+#define	WT_STAT_CONN_PERF_HIST_FSWRITE_LATENCY_LT50	1627
 /*! perf: file system write latency histogram (bucket 3) - 50-99ms */
-#define	WT_STAT_CONN_PERF_HIST_FSWRITE_LATENCY_LT100	1626
+#define	WT_STAT_CONN_PERF_HIST_FSWRITE_LATENCY_LT100	1628
 /*! perf: file system write latency histogram (bucket 4) - 100-249ms */
-#define	WT_STAT_CONN_PERF_HIST_FSWRITE_LATENCY_LT250	1627
+#define	WT_STAT_CONN_PERF_HIST_FSWRITE_LATENCY_LT250	1629
 /*! perf: file system write latency histogram (bucket 5) - 250-499ms */
-#define	WT_STAT_CONN_PERF_HIST_FSWRITE_LATENCY_LT500	1628
+#define	WT_STAT_CONN_PERF_HIST_FSWRITE_LATENCY_LT500	1630
 /*! perf: file system write latency histogram (bucket 6) - 500-999ms */
-#define	WT_STAT_CONN_PERF_HIST_FSWRITE_LATENCY_LT1000	1629
+#define	WT_STAT_CONN_PERF_HIST_FSWRITE_LATENCY_LT1000	1631
 /*! perf: file system write latency histogram (bucket 7) - 1000ms+ */
-#define	WT_STAT_CONN_PERF_HIST_FSWRITE_LATENCY_GT1000	1630
+#define	WT_STAT_CONN_PERF_HIST_FSWRITE_LATENCY_GT1000	1632
 /*! perf: file system write latency histogram total (msecs) */
-#define	WT_STAT_CONN_PERF_HIST_FSWRITE_LATENCY_TOTAL_MSECS	1631
+#define	WT_STAT_CONN_PERF_HIST_FSWRITE_LATENCY_TOTAL_MSECS	1633
 /*!
  * perf: internal page deltas reconstruct latency histogram (bucket 1) -
  * 0-100us
  */
-#define	WT_STAT_CONN_PERF_HIST_INTERNAL_RECONSTRUCT_LATENCY_LT100	1632
+#define	WT_STAT_CONN_PERF_HIST_INTERNAL_RECONSTRUCT_LATENCY_LT100	1634
 /*!
  * perf: internal page deltas reconstruct latency histogram (bucket 2) -
  * 100-249us
  */
-#define	WT_STAT_CONN_PERF_HIST_INTERNAL_RECONSTRUCT_LATENCY_LT250	1633
+#define	WT_STAT_CONN_PERF_HIST_INTERNAL_RECONSTRUCT_LATENCY_LT250	1635
 /*!
  * perf: internal page deltas reconstruct latency histogram (bucket 3) -
  * 250-499us
  */
-#define	WT_STAT_CONN_PERF_HIST_INTERNAL_RECONSTRUCT_LATENCY_LT500	1634
+#define	WT_STAT_CONN_PERF_HIST_INTERNAL_RECONSTRUCT_LATENCY_LT500	1636
 /*!
  * perf: internal page deltas reconstruct latency histogram (bucket 4) -
  * 500-999us
  */
-#define	WT_STAT_CONN_PERF_HIST_INTERNAL_RECONSTRUCT_LATENCY_LT1000	1635
+#define	WT_STAT_CONN_PERF_HIST_INTERNAL_RECONSTRUCT_LATENCY_LT1000	1637
 /*!
  * perf: internal page deltas reconstruct latency histogram (bucket 5) -
  * 1000-9999us
  */
-#define	WT_STAT_CONN_PERF_HIST_INTERNAL_RECONSTRUCT_LATENCY_LT10000	1636
+#define	WT_STAT_CONN_PERF_HIST_INTERNAL_RECONSTRUCT_LATENCY_LT10000	1638
 /*!
  * perf: internal page deltas reconstruct latency histogram (bucket 6) -
  * 10000us+
  */
-#define	WT_STAT_CONN_PERF_HIST_INTERNAL_RECONSTRUCT_LATENCY_GT10000	1637
+#define	WT_STAT_CONN_PERF_HIST_INTERNAL_RECONSTRUCT_LATENCY_GT10000	1639
 /*! perf: internal page deltas reconstruct latency histogram total (usecs) */
-#define	WT_STAT_CONN_PERF_HIST_INTERNAL_RECONSTRUCT_LATENCY_TOTAL_USECS	1638
+#define	WT_STAT_CONN_PERF_HIST_INTERNAL_RECONSTRUCT_LATENCY_TOTAL_USECS	1640
 /*!
  * perf: leaf page deltas reconstruct latency histogram (bucket 1) -
  * 0-100us
  */
-#define	WT_STAT_CONN_PERF_HIST_LEAF_RECONSTRUCT_LATENCY_LT100	1639
+#define	WT_STAT_CONN_PERF_HIST_LEAF_RECONSTRUCT_LATENCY_LT100	1641
 /*!
  * perf: leaf page deltas reconstruct latency histogram (bucket 2) -
  * 100-249us
  */
-#define	WT_STAT_CONN_PERF_HIST_LEAF_RECONSTRUCT_LATENCY_LT250	1640
+#define	WT_STAT_CONN_PERF_HIST_LEAF_RECONSTRUCT_LATENCY_LT250	1642
 /*!
  * perf: leaf page deltas reconstruct latency histogram (bucket 3) -
  * 250-499us
  */
-#define	WT_STAT_CONN_PERF_HIST_LEAF_RECONSTRUCT_LATENCY_LT500	1641
+#define	WT_STAT_CONN_PERF_HIST_LEAF_RECONSTRUCT_LATENCY_LT500	1643
 /*!
  * perf: leaf page deltas reconstruct latency histogram (bucket 4) -
  * 500-999us
  */
-#define	WT_STAT_CONN_PERF_HIST_LEAF_RECONSTRUCT_LATENCY_LT1000	1642
+#define	WT_STAT_CONN_PERF_HIST_LEAF_RECONSTRUCT_LATENCY_LT1000	1644
 /*!
  * perf: leaf page deltas reconstruct latency histogram (bucket 5) -
  * 1000-9999us
  */
-#define	WT_STAT_CONN_PERF_HIST_LEAF_RECONSTRUCT_LATENCY_LT10000	1643
+#define	WT_STAT_CONN_PERF_HIST_LEAF_RECONSTRUCT_LATENCY_LT10000	1645
 /*!
  * perf: leaf page deltas reconstruct latency histogram (bucket 6) -
  * 10000us+
  */
-#define	WT_STAT_CONN_PERF_HIST_LEAF_RECONSTRUCT_LATENCY_GT10000	1644
+#define	WT_STAT_CONN_PERF_HIST_LEAF_RECONSTRUCT_LATENCY_GT10000	1646
 /*! perf: leaf page deltas reconstruct latency histogram total (usecs) */
-#define	WT_STAT_CONN_PERF_HIST_LEAF_RECONSTRUCT_LATENCY_TOTAL_USECS	1645
+#define	WT_STAT_CONN_PERF_HIST_LEAF_RECONSTRUCT_LATENCY_TOTAL_USECS	1647
 /*! perf: operation read latency histogram (bucket 1) - 0-100us */
-#define	WT_STAT_CONN_PERF_HIST_OPREAD_LATENCY_LT100	1646
+#define	WT_STAT_CONN_PERF_HIST_OPREAD_LATENCY_LT100	1648
 /*! perf: operation read latency histogram (bucket 2) - 100-249us */
-#define	WT_STAT_CONN_PERF_HIST_OPREAD_LATENCY_LT250	1647
+#define	WT_STAT_CONN_PERF_HIST_OPREAD_LATENCY_LT250	1649
 /*! perf: operation read latency histogram (bucket 3) - 250-499us */
-#define	WT_STAT_CONN_PERF_HIST_OPREAD_LATENCY_LT500	1648
+#define	WT_STAT_CONN_PERF_HIST_OPREAD_LATENCY_LT500	1650
 /*! perf: operation read latency histogram (bucket 4) - 500-999us */
-#define	WT_STAT_CONN_PERF_HIST_OPREAD_LATENCY_LT1000	1649
+#define	WT_STAT_CONN_PERF_HIST_OPREAD_LATENCY_LT1000	1651
 /*! perf: operation read latency histogram (bucket 5) - 1000-9999us */
-#define	WT_STAT_CONN_PERF_HIST_OPREAD_LATENCY_LT10000	1650
+#define	WT_STAT_CONN_PERF_HIST_OPREAD_LATENCY_LT10000	1652
 /*! perf: operation read latency histogram (bucket 6) - 10000us+ */
-#define	WT_STAT_CONN_PERF_HIST_OPREAD_LATENCY_GT10000	1651
+#define	WT_STAT_CONN_PERF_HIST_OPREAD_LATENCY_GT10000	1653
 /*! perf: operation read latency histogram total (usecs) */
-#define	WT_STAT_CONN_PERF_HIST_OPREAD_LATENCY_TOTAL_USECS	1652
+#define	WT_STAT_CONN_PERF_HIST_OPREAD_LATENCY_TOTAL_USECS	1654
 /*! perf: operation write latency histogram (bucket 1) - 0-100us */
-#define	WT_STAT_CONN_PERF_HIST_OPWRITE_LATENCY_LT100	1653
+#define	WT_STAT_CONN_PERF_HIST_OPWRITE_LATENCY_LT100	1655
 /*! perf: operation write latency histogram (bucket 2) - 100-249us */
-#define	WT_STAT_CONN_PERF_HIST_OPWRITE_LATENCY_LT250	1654
+#define	WT_STAT_CONN_PERF_HIST_OPWRITE_LATENCY_LT250	1656
 /*! perf: operation write latency histogram (bucket 3) - 250-499us */
-#define	WT_STAT_CONN_PERF_HIST_OPWRITE_LATENCY_LT500	1655
+#define	WT_STAT_CONN_PERF_HIST_OPWRITE_LATENCY_LT500	1657
 /*! perf: operation write latency histogram (bucket 4) - 500-999us */
-#define	WT_STAT_CONN_PERF_HIST_OPWRITE_LATENCY_LT1000	1656
+#define	WT_STAT_CONN_PERF_HIST_OPWRITE_LATENCY_LT1000	1658
 /*! perf: operation write latency histogram (bucket 5) - 1000-9999us */
-#define	WT_STAT_CONN_PERF_HIST_OPWRITE_LATENCY_LT10000	1657
+#define	WT_STAT_CONN_PERF_HIST_OPWRITE_LATENCY_LT10000	1659
 /*! perf: operation write latency histogram (bucket 6) - 10000us+ */
-#define	WT_STAT_CONN_PERF_HIST_OPWRITE_LATENCY_GT10000	1658
+#define	WT_STAT_CONN_PERF_HIST_OPWRITE_LATENCY_GT10000	1660
 /*! perf: operation write latency histogram total (usecs) */
-#define	WT_STAT_CONN_PERF_HIST_OPWRITE_LATENCY_TOTAL_USECS	1659
+#define	WT_STAT_CONN_PERF_HIST_OPWRITE_LATENCY_TOTAL_USECS	1661
 /*! prefetch: could not perform pre-fetch on internal page */
-#define	WT_STAT_CONN_PREFETCH_SKIPPED_INTERNAL_PAGE	1660
-=======
-#define	WT_STAT_CONN_LOCK_TABLE_WAIT_INTERNAL		1475
-/*! lock: table read lock acquisitions */
-#define	WT_STAT_CONN_LOCK_TABLE_READ_COUNT		1476
-/*! lock: table write lock acquisitions */
-#define	WT_STAT_CONN_LOCK_TABLE_WRITE_COUNT		1477
-/*! lock: txn global lock application thread time waiting (usecs) */
-#define	WT_STAT_CONN_LOCK_TXN_GLOBAL_WAIT_APPLICATION	1478
-/*! lock: txn global lock internal thread time waiting (usecs) */
-#define	WT_STAT_CONN_LOCK_TXN_GLOBAL_WAIT_INTERNAL	1479
-/*! lock: txn global read lock acquisitions */
-#define	WT_STAT_CONN_LOCK_TXN_GLOBAL_READ_COUNT		1480
-/*! lock: txn global write lock acquisitions */
-#define	WT_STAT_CONN_LOCK_TXN_GLOBAL_WRITE_COUNT	1481
-/*! log: busy returns attempting to switch slots */
-#define	WT_STAT_CONN_LOG_SLOT_SWITCH_BUSY		1482
-/*! log: force log remove time sleeping (usecs) */
-#define	WT_STAT_CONN_LOG_FORCE_REMOVE_SLEEP		1483
-/*! log: log bytes of payload data */
-#define	WT_STAT_CONN_LOG_BYTES_PAYLOAD			1484
-/*! log: log bytes written */
-#define	WT_STAT_CONN_LOG_BYTES_WRITTEN			1485
-/*! log: log files manually zero-filled */
-#define	WT_STAT_CONN_LOG_ZERO_FILLS			1486
-/*! log: log flush operations */
-#define	WT_STAT_CONN_LOG_FLUSH				1487
-/*! log: log force write operations */
-#define	WT_STAT_CONN_LOG_FORCE_WRITE			1488
-/*! log: log force write operations skipped */
-#define	WT_STAT_CONN_LOG_FORCE_WRITE_SKIP		1489
-/*! log: log records compressed */
-#define	WT_STAT_CONN_LOG_COMPRESS_WRITES		1490
-/*! log: log records not compressed */
-#define	WT_STAT_CONN_LOG_COMPRESS_WRITE_FAILS		1491
-/*! log: log records too small to compress */
-#define	WT_STAT_CONN_LOG_COMPRESS_SMALL			1492
-/*! log: log release advances write LSN */
-#define	WT_STAT_CONN_LOG_RELEASE_WRITE_LSN		1493
-/*! log: log scan operations */
-#define	WT_STAT_CONN_LOG_SCANS				1494
-/*! log: log scan records requiring two reads */
-#define	WT_STAT_CONN_LOG_SCAN_REREADS			1495
-/*! log: log server thread advances write LSN */
-#define	WT_STAT_CONN_LOG_WRITE_LSN			1496
-/*! log: log server thread write LSN walk skipped */
-#define	WT_STAT_CONN_LOG_WRITE_LSN_SKIP			1497
-/*! log: log sync operations */
-#define	WT_STAT_CONN_LOG_SYNC				1498
-/*! log: log sync time duration (usecs) */
-#define	WT_STAT_CONN_LOG_SYNC_DURATION			1499
-/*! log: log sync_dir operations */
-#define	WT_STAT_CONN_LOG_SYNC_DIR			1500
-/*! log: log sync_dir time duration (usecs) */
-#define	WT_STAT_CONN_LOG_SYNC_DIR_DURATION		1501
-/*! log: log write operations */
-#define	WT_STAT_CONN_LOG_WRITES				1502
-/*! log: logging bytes consolidated */
-#define	WT_STAT_CONN_LOG_SLOT_CONSOLIDATED		1503
-/*! log: maximum log file size */
-#define	WT_STAT_CONN_LOG_MAX_FILESIZE			1504
-/*! log: number of pre-allocated log files to create */
-#define	WT_STAT_CONN_LOG_PREALLOC_MAX			1505
-/*! log: pre-allocated log files not ready and missed */
-#define	WT_STAT_CONN_LOG_PREALLOC_MISSED		1506
-/*! log: pre-allocated log files prepared */
-#define	WT_STAT_CONN_LOG_PREALLOC_FILES			1507
-/*! log: pre-allocated log files used */
-#define	WT_STAT_CONN_LOG_PREALLOC_USED			1508
-/*! log: records processed by log scan */
-#define	WT_STAT_CONN_LOG_SCAN_RECORDS			1509
-/*! log: slot close lost race */
-#define	WT_STAT_CONN_LOG_SLOT_CLOSE_RACE		1510
-/*! log: slot close unbuffered waits */
-#define	WT_STAT_CONN_LOG_SLOT_CLOSE_UNBUF		1511
-/*! log: slot closures */
-#define	WT_STAT_CONN_LOG_SLOT_CLOSES			1512
-/*! log: slot join atomic update races */
-#define	WT_STAT_CONN_LOG_SLOT_RACES			1513
-/*! log: slot join calls atomic updates raced */
-#define	WT_STAT_CONN_LOG_SLOT_YIELD_RACE		1514
-/*! log: slot join calls did not yield */
-#define	WT_STAT_CONN_LOG_SLOT_IMMEDIATE			1515
-/*! log: slot join calls found active slot closed */
-#define	WT_STAT_CONN_LOG_SLOT_YIELD_CLOSE		1516
-/*! log: slot join calls slept */
-#define	WT_STAT_CONN_LOG_SLOT_YIELD_SLEEP		1517
-/*! log: slot join calls yielded */
-#define	WT_STAT_CONN_LOG_SLOT_YIELD			1518
-/*! log: slot join found active slot closed */
-#define	WT_STAT_CONN_LOG_SLOT_ACTIVE_CLOSED		1519
-/*! log: slot joins yield time (usecs) */
-#define	WT_STAT_CONN_LOG_SLOT_YIELD_DURATION		1520
-/*! log: slot transitions unable to find free slot */
-#define	WT_STAT_CONN_LOG_SLOT_NO_FREE_SLOTS		1521
-/*! log: slot unbuffered writes */
-#define	WT_STAT_CONN_LOG_SLOT_UNBUFFERED		1522
-/*! log: total in-memory size of compressed records */
-#define	WT_STAT_CONN_LOG_COMPRESS_MEM			1523
-/*! log: total log buffer size */
-#define	WT_STAT_CONN_LOG_BUFFER_SIZE			1524
-/*! log: total size of compressed records */
-#define	WT_STAT_CONN_LOG_COMPRESS_LEN			1525
-/*! log: written slots coalesced */
-#define	WT_STAT_CONN_LOG_SLOT_COALESCED			1526
-/*! log: yields waiting for previous log file close */
-#define	WT_STAT_CONN_LOG_CLOSE_YIELDS			1527
-/*! perf: file system read latency histogram (bucket 1) - 0-10ms */
-#define	WT_STAT_CONN_PERF_HIST_FSREAD_LATENCY_LT10	1528
-/*! perf: file system read latency histogram (bucket 2) - 10-49ms */
-#define	WT_STAT_CONN_PERF_HIST_FSREAD_LATENCY_LT50	1529
-/*! perf: file system read latency histogram (bucket 3) - 50-99ms */
-#define	WT_STAT_CONN_PERF_HIST_FSREAD_LATENCY_LT100	1530
-/*! perf: file system read latency histogram (bucket 4) - 100-249ms */
-#define	WT_STAT_CONN_PERF_HIST_FSREAD_LATENCY_LT250	1531
-/*! perf: file system read latency histogram (bucket 5) - 250-499ms */
-#define	WT_STAT_CONN_PERF_HIST_FSREAD_LATENCY_LT500	1532
-/*! perf: file system read latency histogram (bucket 6) - 500-999ms */
-#define	WT_STAT_CONN_PERF_HIST_FSREAD_LATENCY_LT1000	1533
-/*! perf: file system read latency histogram (bucket 7) - 1000ms+ */
-#define	WT_STAT_CONN_PERF_HIST_FSREAD_LATENCY_GT1000	1534
-/*! perf: file system read latency histogram total (msecs) */
-#define	WT_STAT_CONN_PERF_HIST_FSREAD_LATENCY_TOTAL_MSECS	1535
-/*! perf: file system write latency histogram (bucket 1) - 0-10ms */
-#define	WT_STAT_CONN_PERF_HIST_FSWRITE_LATENCY_LT10	1536
-/*! perf: file system write latency histogram (bucket 2) - 10-49ms */
-#define	WT_STAT_CONN_PERF_HIST_FSWRITE_LATENCY_LT50	1537
-/*! perf: file system write latency histogram (bucket 3) - 50-99ms */
-#define	WT_STAT_CONN_PERF_HIST_FSWRITE_LATENCY_LT100	1538
-/*! perf: file system write latency histogram (bucket 4) - 100-249ms */
-#define	WT_STAT_CONN_PERF_HIST_FSWRITE_LATENCY_LT250	1539
-/*! perf: file system write latency histogram (bucket 5) - 250-499ms */
-#define	WT_STAT_CONN_PERF_HIST_FSWRITE_LATENCY_LT500	1540
-/*! perf: file system write latency histogram (bucket 6) - 500-999ms */
-#define	WT_STAT_CONN_PERF_HIST_FSWRITE_LATENCY_LT1000	1541
-/*! perf: file system write latency histogram (bucket 7) - 1000ms+ */
-#define	WT_STAT_CONN_PERF_HIST_FSWRITE_LATENCY_GT1000	1542
-/*! perf: file system write latency histogram total (msecs) */
-#define	WT_STAT_CONN_PERF_HIST_FSWRITE_LATENCY_TOTAL_MSECS	1543
-/*! perf: operation read latency histogram (bucket 1) - 0-100us */
-#define	WT_STAT_CONN_PERF_HIST_OPREAD_LATENCY_LT100	1544
-/*! perf: operation read latency histogram (bucket 2) - 100-249us */
-#define	WT_STAT_CONN_PERF_HIST_OPREAD_LATENCY_LT250	1545
-/*! perf: operation read latency histogram (bucket 3) - 250-499us */
-#define	WT_STAT_CONN_PERF_HIST_OPREAD_LATENCY_LT500	1546
-/*! perf: operation read latency histogram (bucket 4) - 500-999us */
-#define	WT_STAT_CONN_PERF_HIST_OPREAD_LATENCY_LT1000	1547
-/*! perf: operation read latency histogram (bucket 5) - 1000-9999us */
-#define	WT_STAT_CONN_PERF_HIST_OPREAD_LATENCY_LT10000	1548
-/*! perf: operation read latency histogram (bucket 6) - 10000us+ */
-#define	WT_STAT_CONN_PERF_HIST_OPREAD_LATENCY_GT10000	1549
-/*! perf: operation read latency histogram total (usecs) */
-#define	WT_STAT_CONN_PERF_HIST_OPREAD_LATENCY_TOTAL_USECS	1550
-/*! perf: operation write latency histogram (bucket 1) - 0-100us */
-#define	WT_STAT_CONN_PERF_HIST_OPWRITE_LATENCY_LT100	1551
-/*! perf: operation write latency histogram (bucket 2) - 100-249us */
-#define	WT_STAT_CONN_PERF_HIST_OPWRITE_LATENCY_LT250	1552
-/*! perf: operation write latency histogram (bucket 3) - 250-499us */
-#define	WT_STAT_CONN_PERF_HIST_OPWRITE_LATENCY_LT500	1553
-/*! perf: operation write latency histogram (bucket 4) - 500-999us */
-#define	WT_STAT_CONN_PERF_HIST_OPWRITE_LATENCY_LT1000	1554
-/*! perf: operation write latency histogram (bucket 5) - 1000-9999us */
-#define	WT_STAT_CONN_PERF_HIST_OPWRITE_LATENCY_LT10000	1555
-/*! perf: operation write latency histogram (bucket 6) - 10000us+ */
-#define	WT_STAT_CONN_PERF_HIST_OPWRITE_LATENCY_GT10000	1556
-/*! perf: operation write latency histogram total (usecs) */
-#define	WT_STAT_CONN_PERF_HIST_OPWRITE_LATENCY_TOTAL_USECS	1557
-/*! prefetch: could not perform pre-fetch on internal page */
-#define	WT_STAT_CONN_PREFETCH_SKIPPED_INTERNAL_PAGE	1558
->>>>>>> 9354a894
+#define	WT_STAT_CONN_PREFETCH_SKIPPED_INTERNAL_PAGE	1662
 /*!
  * prefetch: could not perform pre-fetch on ref without the pre-fetch
  * flag set
  */
-<<<<<<< HEAD
-#define	WT_STAT_CONN_PREFETCH_SKIPPED_NO_FLAG_SET	1661
+#define	WT_STAT_CONN_PREFETCH_SKIPPED_NO_FLAG_SET	1663
 /*! prefetch: number of times pre-fetch failed to start */
-#define	WT_STAT_CONN_PREFETCH_FAILED_START		1662
+#define	WT_STAT_CONN_PREFETCH_FAILED_START		1664
 /*! prefetch: pre-fetch not repeating for recently pre-fetched ref */
-#define	WT_STAT_CONN_PREFETCH_SKIPPED_SAME_REF		1663
+#define	WT_STAT_CONN_PREFETCH_SKIPPED_SAME_REF		1665
 /*! prefetch: pre-fetch not triggered after single disk read */
-#define	WT_STAT_CONN_PREFETCH_DISK_ONE			1664
+#define	WT_STAT_CONN_PREFETCH_DISK_ONE			1666
 /*! prefetch: pre-fetch not triggered as there is no valid dhandle */
-#define	WT_STAT_CONN_PREFETCH_SKIPPED_NO_VALID_DHANDLE	1665
+#define	WT_STAT_CONN_PREFETCH_SKIPPED_NO_VALID_DHANDLE	1667
 /*! prefetch: pre-fetch not triggered by page read */
-#define	WT_STAT_CONN_PREFETCH_SKIPPED			1666
+#define	WT_STAT_CONN_PREFETCH_SKIPPED			1668
 /*! prefetch: pre-fetch not triggered due to disk read count */
-#define	WT_STAT_CONN_PREFETCH_SKIPPED_DISK_READ_COUNT	1667
+#define	WT_STAT_CONN_PREFETCH_SKIPPED_DISK_READ_COUNT	1669
 /*! prefetch: pre-fetch not triggered due to internal session */
-#define	WT_STAT_CONN_PREFETCH_SKIPPED_INTERNAL_SESSION	1668
+#define	WT_STAT_CONN_PREFETCH_SKIPPED_INTERNAL_SESSION	1670
 /*! prefetch: pre-fetch not triggered due to special btree handle */
-#define	WT_STAT_CONN_PREFETCH_SKIPPED_SPECIAL_HANDLE	1669
+#define	WT_STAT_CONN_PREFETCH_SKIPPED_SPECIAL_HANDLE	1671
 /*! prefetch: pre-fetch page not on disk when reading */
-#define	WT_STAT_CONN_PREFETCH_PAGES_FAIL		1670
+#define	WT_STAT_CONN_PREFETCH_PAGES_FAIL		1672
 /*! prefetch: pre-fetch pages queued */
-#define	WT_STAT_CONN_PREFETCH_PAGES_QUEUED		1671
+#define	WT_STAT_CONN_PREFETCH_PAGES_QUEUED		1673
 /*! prefetch: pre-fetch pages read in background */
-#define	WT_STAT_CONN_PREFETCH_PAGES_READ		1672
+#define	WT_STAT_CONN_PREFETCH_PAGES_READ		1674
 /*! prefetch: pre-fetch skipped reading in a page due to harmless error */
-#define	WT_STAT_CONN_PREFETCH_SKIPPED_ERROR_OK		1673
+#define	WT_STAT_CONN_PREFETCH_SKIPPED_ERROR_OK		1675
 /*! prefetch: pre-fetch triggered by page read */
-#define	WT_STAT_CONN_PREFETCH_ATTEMPTS			1674
+#define	WT_STAT_CONN_PREFETCH_ATTEMPTS			1676
 /*! reconciliation: VLCS pages explicitly reconciled as empty */
-#define	WT_STAT_CONN_REC_VLCS_EMPTIED_PAGES		1675
+#define	WT_STAT_CONN_REC_VLCS_EMPTIED_PAGES		1677
 /*! reconciliation: approximate byte size of timestamps in pages written */
-#define	WT_STAT_CONN_REC_TIME_WINDOW_BYTES_TS		1676
-=======
-#define	WT_STAT_CONN_PREFETCH_SKIPPED_NO_FLAG_SET	1559
-/*! prefetch: number of times pre-fetch failed to start */
-#define	WT_STAT_CONN_PREFETCH_FAILED_START		1560
-/*! prefetch: pre-fetch not repeating for recently pre-fetched ref */
-#define	WT_STAT_CONN_PREFETCH_SKIPPED_SAME_REF		1561
-/*! prefetch: pre-fetch not triggered after single disk read */
-#define	WT_STAT_CONN_PREFETCH_DISK_ONE			1562
-/*! prefetch: pre-fetch not triggered as there is no valid dhandle */
-#define	WT_STAT_CONN_PREFETCH_SKIPPED_NO_VALID_DHANDLE	1563
-/*! prefetch: pre-fetch not triggered by page read */
-#define	WT_STAT_CONN_PREFETCH_SKIPPED			1564
-/*! prefetch: pre-fetch not triggered due to disk read count */
-#define	WT_STAT_CONN_PREFETCH_SKIPPED_DISK_READ_COUNT	1565
-/*! prefetch: pre-fetch not triggered due to internal session */
-#define	WT_STAT_CONN_PREFETCH_SKIPPED_INTERNAL_SESSION	1566
-/*! prefetch: pre-fetch not triggered due to special btree handle */
-#define	WT_STAT_CONN_PREFETCH_SKIPPED_SPECIAL_HANDLE	1567
-/*! prefetch: pre-fetch page not on disk when reading */
-#define	WT_STAT_CONN_PREFETCH_PAGES_FAIL		1568
-/*! prefetch: pre-fetch pages queued */
-#define	WT_STAT_CONN_PREFETCH_PAGES_QUEUED		1569
-/*! prefetch: pre-fetch pages read in background */
-#define	WT_STAT_CONN_PREFETCH_PAGES_READ		1570
-/*! prefetch: pre-fetch skipped reading in a page due to harmless error */
-#define	WT_STAT_CONN_PREFETCH_SKIPPED_ERROR_OK		1571
-/*! prefetch: pre-fetch triggered by page read */
-#define	WT_STAT_CONN_PREFETCH_ATTEMPTS			1572
-/*! reconciliation: VLCS pages explicitly reconciled as empty */
-#define	WT_STAT_CONN_REC_VLCS_EMPTIED_PAGES		1573
-/*! reconciliation: approximate byte size of timestamps in pages written */
-#define	WT_STAT_CONN_REC_TIME_WINDOW_BYTES_TS		1574
->>>>>>> 9354a894
+#define	WT_STAT_CONN_REC_TIME_WINDOW_BYTES_TS		1678
 /*!
  * reconciliation: approximate byte size of transaction IDs in pages
  * written
  */
-<<<<<<< HEAD
-#define	WT_STAT_CONN_REC_TIME_WINDOW_BYTES_TXN		1677
+#define	WT_STAT_CONN_REC_TIME_WINDOW_BYTES_TXN		1679
 /*!
  * reconciliation: average length of delta chain on internal page with
  * deltas
  */
-#define	WT_STAT_CONN_REC_AVERAGE_INTERNAL_PAGE_DELTA_CHAIN_LENGTH	1678
+#define	WT_STAT_CONN_REC_AVERAGE_INTERNAL_PAGE_DELTA_CHAIN_LENGTH	1680
 /*! reconciliation: average length of delta chain on leaf page with deltas */
-#define	WT_STAT_CONN_REC_AVERAGE_LEAF_PAGE_DELTA_CHAIN_LENGTH	1679
+#define	WT_STAT_CONN_REC_AVERAGE_LEAF_PAGE_DELTA_CHAIN_LENGTH	1681
 /*! reconciliation: empty deltas skipped in disaggregated storage */
-#define	WT_STAT_CONN_REC_SKIP_EMPTY_DELTAS		1680
+#define	WT_STAT_CONN_REC_SKIP_EMPTY_DELTAS		1682
 /*! reconciliation: fast-path pages deleted */
-#define	WT_STAT_CONN_REC_PAGE_DELETE_FAST		1681
+#define	WT_STAT_CONN_REC_PAGE_DELETE_FAST		1683
 /*! reconciliation: full internal pages written instead of a page delta */
-#define	WT_STAT_CONN_REC_PAGE_FULL_IMAGE_INTERNAL	1682
+#define	WT_STAT_CONN_REC_PAGE_FULL_IMAGE_INTERNAL	1684
 /*! reconciliation: full leaf pages written instead of a page delta */
-#define	WT_STAT_CONN_REC_PAGE_FULL_IMAGE_LEAF		1683
+#define	WT_STAT_CONN_REC_PAGE_FULL_IMAGE_LEAF		1685
 /*! reconciliation: internal page deltas written */
-#define	WT_STAT_CONN_REC_PAGE_DELTA_INTERNAL		1684
+#define	WT_STAT_CONN_REC_PAGE_DELTA_INTERNAL		1686
 /*! reconciliation: leaf page deltas written */
-#define	WT_STAT_CONN_REC_PAGE_DELTA_LEAF		1685
+#define	WT_STAT_CONN_REC_PAGE_DELTA_LEAF		1687
 /*! reconciliation: leaf-page overflow keys */
-#define	WT_STAT_CONN_REC_OVERFLOW_KEY_LEAF		1686
+#define	WT_STAT_CONN_REC_OVERFLOW_KEY_LEAF		1688
 /*! reconciliation: max deltas seen on internal page during reconciliation */
-#define	WT_STAT_CONN_REC_MAX_INTERNAL_PAGE_DELTAS	1687
+#define	WT_STAT_CONN_REC_MAX_INTERNAL_PAGE_DELTAS	1689
 /*! reconciliation: max deltas seen on leaf page during reconciliation */
-#define	WT_STAT_CONN_REC_MAX_LEAF_PAGE_DELTAS		1688
+#define	WT_STAT_CONN_REC_MAX_LEAF_PAGE_DELTAS		1690
 /*! reconciliation: maximum milliseconds spent in a reconciliation call */
-#define	WT_STAT_CONN_REC_MAXIMUM_MILLISECONDS		1689
-=======
-#define	WT_STAT_CONN_REC_TIME_WINDOW_BYTES_TXN		1575
-/*! reconciliation: fast-path pages deleted */
-#define	WT_STAT_CONN_REC_PAGE_DELETE_FAST		1576
-/*! reconciliation: leaf-page overflow keys */
-#define	WT_STAT_CONN_REC_OVERFLOW_KEY_LEAF		1577
-/*! reconciliation: maximum milliseconds spent in a reconciliation call */
-#define	WT_STAT_CONN_REC_MAXIMUM_MILLISECONDS		1578
->>>>>>> 9354a894
+#define	WT_STAT_CONN_REC_MAXIMUM_MILLISECONDS		1691
 /*!
  * reconciliation: maximum milliseconds spent in building a disk image in
  * a reconciliation
  */
-<<<<<<< HEAD
-#define	WT_STAT_CONN_REC_MAXIMUM_IMAGE_BUILD_MILLISECONDS	1690
-=======
-#define	WT_STAT_CONN_REC_MAXIMUM_IMAGE_BUILD_MILLISECONDS	1579
->>>>>>> 9354a894
+#define	WT_STAT_CONN_REC_MAXIMUM_IMAGE_BUILD_MILLISECONDS	1692
 /*!
  * reconciliation: maximum milliseconds spent in moving updates to the
  * history store in a reconciliation
  */
-<<<<<<< HEAD
-#define	WT_STAT_CONN_REC_MAXIMUM_HS_WRAPUP_MILLISECONDS	1691
+#define	WT_STAT_CONN_REC_MAXIMUM_HS_WRAPUP_MILLISECONDS	1693
 /*!
  * reconciliation: number of keys that are garbage collected in the
  * ingest table for disaggregated storage
  */
-#define	WT_STAT_CONN_REC_INGEST_GARBAGE_COLLECTION_KEYS	1692
+#define	WT_STAT_CONN_REC_INGEST_GARBAGE_COLLECTION_KEYS	1694
 /*! reconciliation: overflow values written */
-#define	WT_STAT_CONN_REC_OVERFLOW_VALUE			1693
+#define	WT_STAT_CONN_REC_OVERFLOW_VALUE			1695
 /*! reconciliation: page reconciliation calls */
-#define	WT_STAT_CONN_REC_PAGES				1694
+#define	WT_STAT_CONN_REC_PAGES				1696
 /*! reconciliation: page reconciliation calls for eviction */
-#define	WT_STAT_CONN_REC_PAGES_EVICTION			1695
+#define	WT_STAT_CONN_REC_PAGES_EVICTION			1697
 /*! reconciliation: page reconciliation calls for pages between 1 and 10MB */
-#define	WT_STAT_CONN_REC_PAGES_SIZE_1MB_TO_10MB		1696
+#define	WT_STAT_CONN_REC_PAGES_SIZE_1MB_TO_10MB		1698
 /*!
  * reconciliation: page reconciliation calls for pages between 10 and
  * 100MB
  */
-#define	WT_STAT_CONN_REC_PAGES_SIZE_10MB_TO_100MB	1697
+#define	WT_STAT_CONN_REC_PAGES_SIZE_10MB_TO_100MB	1699
 /*!
  * reconciliation: page reconciliation calls for pages between 100MB and
  * 1GB
  */
-#define	WT_STAT_CONN_REC_PAGES_SIZE_100MB_TO_1GB	1698
+#define	WT_STAT_CONN_REC_PAGES_SIZE_100MB_TO_1GB	1700
 /*! reconciliation: page reconciliation calls for pages over 1GB */
-#define	WT_STAT_CONN_REC_PAGES_SIZE_1GB_PLUS		1699
-=======
-#define	WT_STAT_CONN_REC_MAXIMUM_HS_WRAPUP_MILLISECONDS	1580
-/*! reconciliation: overflow values written */
-#define	WT_STAT_CONN_REC_OVERFLOW_VALUE			1581
-/*! reconciliation: page reconciliation calls */
-#define	WT_STAT_CONN_REC_PAGES				1582
-/*! reconciliation: page reconciliation calls for eviction */
-#define	WT_STAT_CONN_REC_PAGES_EVICTION			1583
->>>>>>> 9354a894
+#define	WT_STAT_CONN_REC_PAGES_SIZE_1GB_PLUS		1701
 /*!
  * reconciliation: page reconciliation calls that resulted in values with
  * prepared transaction metadata
  */
-<<<<<<< HEAD
-#define	WT_STAT_CONN_REC_PAGES_WITH_PREPARE		1700
-=======
-#define	WT_STAT_CONN_REC_PAGES_WITH_PREPARE		1584
->>>>>>> 9354a894
+#define	WT_STAT_CONN_REC_PAGES_WITH_PREPARE		1702
 /*!
  * reconciliation: page reconciliation calls that resulted in values with
  * timestamps
  */
-<<<<<<< HEAD
-#define	WT_STAT_CONN_REC_PAGES_WITH_TS			1701
-=======
-#define	WT_STAT_CONN_REC_PAGES_WITH_TS			1585
->>>>>>> 9354a894
+#define	WT_STAT_CONN_REC_PAGES_WITH_TS			1703
 /*!
  * reconciliation: page reconciliation calls that resulted in values with
  * transaction ids
  */
-<<<<<<< HEAD
-#define	WT_STAT_CONN_REC_PAGES_WITH_TXN			1702
+#define	WT_STAT_CONN_REC_PAGES_WITH_TXN			1704
 /*! reconciliation: pages deleted */
-#define	WT_STAT_CONN_REC_PAGE_DELETE			1703
-=======
-#define	WT_STAT_CONN_REC_PAGES_WITH_TXN			1586
-/*! reconciliation: pages deleted */
-#define	WT_STAT_CONN_REC_PAGE_DELETE			1587
->>>>>>> 9354a894
+#define	WT_STAT_CONN_REC_PAGE_DELETE			1705
 /*!
  * reconciliation: pages written including an aggregated newest start
  * durable timestamp
  */
-<<<<<<< HEAD
-#define	WT_STAT_CONN_REC_TIME_AGGR_NEWEST_START_DURABLE_TS	1704
-=======
-#define	WT_STAT_CONN_REC_TIME_AGGR_NEWEST_START_DURABLE_TS	1588
->>>>>>> 9354a894
+#define	WT_STAT_CONN_REC_TIME_AGGR_NEWEST_START_DURABLE_TS	1706
 /*!
  * reconciliation: pages written including an aggregated newest stop
  * durable timestamp
  */
-<<<<<<< HEAD
-#define	WT_STAT_CONN_REC_TIME_AGGR_NEWEST_STOP_DURABLE_TS	1705
-=======
-#define	WT_STAT_CONN_REC_TIME_AGGR_NEWEST_STOP_DURABLE_TS	1589
->>>>>>> 9354a894
+#define	WT_STAT_CONN_REC_TIME_AGGR_NEWEST_STOP_DURABLE_TS	1707
 /*!
  * reconciliation: pages written including an aggregated newest stop
  * timestamp
  */
-<<<<<<< HEAD
-#define	WT_STAT_CONN_REC_TIME_AGGR_NEWEST_STOP_TS	1706
-=======
-#define	WT_STAT_CONN_REC_TIME_AGGR_NEWEST_STOP_TS	1590
->>>>>>> 9354a894
+#define	WT_STAT_CONN_REC_TIME_AGGR_NEWEST_STOP_TS	1708
 /*!
  * reconciliation: pages written including an aggregated newest stop
  * transaction ID
  */
-<<<<<<< HEAD
-#define	WT_STAT_CONN_REC_TIME_AGGR_NEWEST_STOP_TXN	1707
-=======
-#define	WT_STAT_CONN_REC_TIME_AGGR_NEWEST_STOP_TXN	1591
->>>>>>> 9354a894
+#define	WT_STAT_CONN_REC_TIME_AGGR_NEWEST_STOP_TXN	1709
 /*!
  * reconciliation: pages written including an aggregated newest
  * transaction ID
  */
-<<<<<<< HEAD
-#define	WT_STAT_CONN_REC_TIME_AGGR_NEWEST_TXN		1708
-=======
-#define	WT_STAT_CONN_REC_TIME_AGGR_NEWEST_TXN		1592
->>>>>>> 9354a894
+#define	WT_STAT_CONN_REC_TIME_AGGR_NEWEST_TXN		1710
 /*!
  * reconciliation: pages written including an aggregated oldest start
  * timestamp
  */
-<<<<<<< HEAD
-#define	WT_STAT_CONN_REC_TIME_AGGR_OLDEST_START_TS	1709
+#define	WT_STAT_CONN_REC_TIME_AGGR_OLDEST_START_TS	1711
 /*! reconciliation: pages written including an aggregated prepare */
-#define	WT_STAT_CONN_REC_TIME_AGGR_PREPARED		1710
+#define	WT_STAT_CONN_REC_TIME_AGGR_PREPARED		1712
 /*! reconciliation: pages written including at least one prepare state */
-#define	WT_STAT_CONN_REC_TIME_WINDOW_PAGES_PREPARED	1711
-=======
-#define	WT_STAT_CONN_REC_TIME_AGGR_OLDEST_START_TS	1593
-/*! reconciliation: pages written including an aggregated prepare */
-#define	WT_STAT_CONN_REC_TIME_AGGR_PREPARED		1594
-/*! reconciliation: pages written including at least one prepare state */
-#define	WT_STAT_CONN_REC_TIME_WINDOW_PAGES_PREPARED	1595
->>>>>>> 9354a894
+#define	WT_STAT_CONN_REC_TIME_WINDOW_PAGES_PREPARED	1713
 /*!
  * reconciliation: pages written including at least one start durable
  * timestamp
  */
-<<<<<<< HEAD
-#define	WT_STAT_CONN_REC_TIME_WINDOW_PAGES_DURABLE_START_TS	1712
+#define	WT_STAT_CONN_REC_TIME_WINDOW_PAGES_DURABLE_START_TS	1714
 /*! reconciliation: pages written including at least one start timestamp */
-#define	WT_STAT_CONN_REC_TIME_WINDOW_PAGES_START_TS	1713
-=======
-#define	WT_STAT_CONN_REC_TIME_WINDOW_PAGES_DURABLE_START_TS	1596
-/*! reconciliation: pages written including at least one start timestamp */
-#define	WT_STAT_CONN_REC_TIME_WINDOW_PAGES_START_TS	1597
->>>>>>> 9354a894
+#define	WT_STAT_CONN_REC_TIME_WINDOW_PAGES_START_TS	1715
 /*!
  * reconciliation: pages written including at least one start transaction
  * ID
  */
-<<<<<<< HEAD
-#define	WT_STAT_CONN_REC_TIME_WINDOW_PAGES_START_TXN	1714
-=======
-#define	WT_STAT_CONN_REC_TIME_WINDOW_PAGES_START_TXN	1598
->>>>>>> 9354a894
+#define	WT_STAT_CONN_REC_TIME_WINDOW_PAGES_START_TXN	1716
 /*!
  * reconciliation: pages written including at least one stop durable
  * timestamp
  */
-<<<<<<< HEAD
-#define	WT_STAT_CONN_REC_TIME_WINDOW_PAGES_DURABLE_STOP_TS	1715
+#define	WT_STAT_CONN_REC_TIME_WINDOW_PAGES_DURABLE_STOP_TS	1717
 /*! reconciliation: pages written including at least one stop timestamp */
-#define	WT_STAT_CONN_REC_TIME_WINDOW_PAGES_STOP_TS	1716
-=======
-#define	WT_STAT_CONN_REC_TIME_WINDOW_PAGES_DURABLE_STOP_TS	1599
-/*! reconciliation: pages written including at least one stop timestamp */
-#define	WT_STAT_CONN_REC_TIME_WINDOW_PAGES_STOP_TS	1600
->>>>>>> 9354a894
+#define	WT_STAT_CONN_REC_TIME_WINDOW_PAGES_STOP_TS	1718
 /*!
  * reconciliation: pages written including at least one stop transaction
  * ID
  */
-<<<<<<< HEAD
-#define	WT_STAT_CONN_REC_TIME_WINDOW_PAGES_STOP_TXN	1717
+#define	WT_STAT_CONN_REC_TIME_WINDOW_PAGES_STOP_TXN	1719
 /*! reconciliation: pages written with at least one internal page delta */
-#define	WT_STAT_CONN_REC_PAGES_WITH_INTERNAL_DELTAS	1718
+#define	WT_STAT_CONN_REC_PAGES_WITH_INTERNAL_DELTAS	1720
 /*! reconciliation: pages written with at least one leaf page delta */
-#define	WT_STAT_CONN_REC_PAGES_WITH_LEAF_DELTAS		1719
+#define	WT_STAT_CONN_REC_PAGES_WITH_LEAF_DELTAS		1721
 /*! reconciliation: records written including a prepare state */
-#define	WT_STAT_CONN_REC_TIME_WINDOW_PREPARED		1720
+#define	WT_STAT_CONN_REC_TIME_WINDOW_PREPARED		1722
 /*! reconciliation: records written including a start durable timestamp */
-#define	WT_STAT_CONN_REC_TIME_WINDOW_DURABLE_START_TS	1721
+#define	WT_STAT_CONN_REC_TIME_WINDOW_DURABLE_START_TS	1723
 /*! reconciliation: records written including a start timestamp */
-#define	WT_STAT_CONN_REC_TIME_WINDOW_START_TS		1722
+#define	WT_STAT_CONN_REC_TIME_WINDOW_START_TS		1724
 /*! reconciliation: records written including a start transaction ID */
-#define	WT_STAT_CONN_REC_TIME_WINDOW_START_TXN		1723
+#define	WT_STAT_CONN_REC_TIME_WINDOW_START_TXN		1725
 /*! reconciliation: records written including a stop durable timestamp */
-#define	WT_STAT_CONN_REC_TIME_WINDOW_DURABLE_STOP_TS	1724
+#define	WT_STAT_CONN_REC_TIME_WINDOW_DURABLE_STOP_TS	1726
 /*! reconciliation: records written including a stop timestamp */
-#define	WT_STAT_CONN_REC_TIME_WINDOW_STOP_TS		1725
+#define	WT_STAT_CONN_REC_TIME_WINDOW_STOP_TS		1727
 /*! reconciliation: records written including a stop transaction ID */
-#define	WT_STAT_CONN_REC_TIME_WINDOW_STOP_TXN		1726
+#define	WT_STAT_CONN_REC_TIME_WINDOW_STOP_TXN		1728
 /*! reconciliation: split bytes currently awaiting free */
-#define	WT_STAT_CONN_REC_SPLIT_STASHED_BYTES		1727
+#define	WT_STAT_CONN_REC_SPLIT_STASHED_BYTES		1729
 /*! reconciliation: split objects currently awaiting free */
-#define	WT_STAT_CONN_REC_SPLIT_STASHED_OBJECTS		1728
+#define	WT_STAT_CONN_REC_SPLIT_STASHED_OBJECTS		1730
 /*! session: attempts to remove a local object and the object is in use */
-#define	WT_STAT_CONN_LOCAL_OBJECTS_INUSE		1729
+#define	WT_STAT_CONN_LOCAL_OBJECTS_INUSE		1731
 /*! session: flush_tier failed calls */
-#define	WT_STAT_CONN_FLUSH_TIER_FAIL			1730
+#define	WT_STAT_CONN_FLUSH_TIER_FAIL			1732
 /*! session: flush_tier operation calls */
-#define	WT_STAT_CONN_FLUSH_TIER				1731
+#define	WT_STAT_CONN_FLUSH_TIER				1733
 /*! session: flush_tier tables skipped due to no checkpoint */
-#define	WT_STAT_CONN_FLUSH_TIER_SKIPPED			1732
+#define	WT_STAT_CONN_FLUSH_TIER_SKIPPED			1734
 /*! session: flush_tier tables switched */
-#define	WT_STAT_CONN_FLUSH_TIER_SWITCHED		1733
+#define	WT_STAT_CONN_FLUSH_TIER_SWITCHED		1735
 /*! session: local objects removed */
-#define	WT_STAT_CONN_LOCAL_OBJECTS_REMOVED		1734
+#define	WT_STAT_CONN_LOCAL_OBJECTS_REMOVED		1736
 /*! session: open session count */
-#define	WT_STAT_CONN_SESSION_OPEN			1735
+#define	WT_STAT_CONN_SESSION_OPEN			1737
 /*! session: session query timestamp calls */
-#define	WT_STAT_CONN_SESSION_QUERY_TS			1736
+#define	WT_STAT_CONN_SESSION_QUERY_TS			1738
 /*! session: table alter failed calls */
-#define	WT_STAT_CONN_SESSION_TABLE_ALTER_FAIL		1737
+#define	WT_STAT_CONN_SESSION_TABLE_ALTER_FAIL		1739
 /*! session: table alter successful calls */
-#define	WT_STAT_CONN_SESSION_TABLE_ALTER_SUCCESS	1738
+#define	WT_STAT_CONN_SESSION_TABLE_ALTER_SUCCESS	1740
 /*! session: table alter triggering checkpoint calls */
-#define	WT_STAT_CONN_SESSION_TABLE_ALTER_TRIGGER_CHECKPOINT	1739
+#define	WT_STAT_CONN_SESSION_TABLE_ALTER_TRIGGER_CHECKPOINT	1741
 /*! session: table alter unchanged and skipped */
-#define	WT_STAT_CONN_SESSION_TABLE_ALTER_SKIP		1740
+#define	WT_STAT_CONN_SESSION_TABLE_ALTER_SKIP		1742
 /*! session: table compact conflicted with checkpoint */
-#define	WT_STAT_CONN_SESSION_TABLE_COMPACT_CONFLICTING_CHECKPOINT	1741
+#define	WT_STAT_CONN_SESSION_TABLE_COMPACT_CONFLICTING_CHECKPOINT	1743
 /*! session: table compact dhandle successful calls */
-#define	WT_STAT_CONN_SESSION_TABLE_COMPACT_DHANDLE_SUCCESS	1742
+#define	WT_STAT_CONN_SESSION_TABLE_COMPACT_DHANDLE_SUCCESS	1744
 /*! session: table compact failed calls */
-#define	WT_STAT_CONN_SESSION_TABLE_COMPACT_FAIL		1743
+#define	WT_STAT_CONN_SESSION_TABLE_COMPACT_FAIL		1745
 /*! session: table compact failed calls due to cache pressure */
-#define	WT_STAT_CONN_SESSION_TABLE_COMPACT_FAIL_CACHE_PRESSURE	1744
+#define	WT_STAT_CONN_SESSION_TABLE_COMPACT_FAIL_CACHE_PRESSURE	1746
 /*! session: table compact passes */
-#define	WT_STAT_CONN_SESSION_TABLE_COMPACT_PASSES	1745
+#define	WT_STAT_CONN_SESSION_TABLE_COMPACT_PASSES	1747
 /*! session: table compact pulled into eviction */
-#define	WT_STAT_CONN_SESSION_TABLE_COMPACT_EVICTION	1746
+#define	WT_STAT_CONN_SESSION_TABLE_COMPACT_EVICTION	1748
 /*! session: table compact running */
-#define	WT_STAT_CONN_SESSION_TABLE_COMPACT_RUNNING	1747
+#define	WT_STAT_CONN_SESSION_TABLE_COMPACT_RUNNING	1749
 /*! session: table compact skipped as process would not reduce file size */
-#define	WT_STAT_CONN_SESSION_TABLE_COMPACT_SKIPPED	1748
+#define	WT_STAT_CONN_SESSION_TABLE_COMPACT_SKIPPED	1750
 /*! session: table compact successful calls */
-#define	WT_STAT_CONN_SESSION_TABLE_COMPACT_SUCCESS	1749
+#define	WT_STAT_CONN_SESSION_TABLE_COMPACT_SUCCESS	1751
 /*! session: table compact timeout */
-#define	WT_STAT_CONN_SESSION_TABLE_COMPACT_TIMEOUT	1750
+#define	WT_STAT_CONN_SESSION_TABLE_COMPACT_TIMEOUT	1752
 /*! session: table create failed calls */
-#define	WT_STAT_CONN_SESSION_TABLE_CREATE_FAIL		1751
+#define	WT_STAT_CONN_SESSION_TABLE_CREATE_FAIL		1753
 /*! session: table create successful calls */
-#define	WT_STAT_CONN_SESSION_TABLE_CREATE_SUCCESS	1752
+#define	WT_STAT_CONN_SESSION_TABLE_CREATE_SUCCESS	1754
 /*! session: table create with import failed calls */
-#define	WT_STAT_CONN_SESSION_TABLE_CREATE_IMPORT_FAIL	1753
+#define	WT_STAT_CONN_SESSION_TABLE_CREATE_IMPORT_FAIL	1755
 /*! session: table create with import repair calls */
-#define	WT_STAT_CONN_SESSION_TABLE_CREATE_IMPORT_REPAIR	1754
+#define	WT_STAT_CONN_SESSION_TABLE_CREATE_IMPORT_REPAIR	1756
 /*! session: table create with import successful calls */
-#define	WT_STAT_CONN_SESSION_TABLE_CREATE_IMPORT_SUCCESS	1755
+#define	WT_STAT_CONN_SESSION_TABLE_CREATE_IMPORT_SUCCESS	1757
 /*! session: table drop failed calls */
-#define	WT_STAT_CONN_SESSION_TABLE_DROP_FAIL		1756
+#define	WT_STAT_CONN_SESSION_TABLE_DROP_FAIL		1758
 /*! session: table drop successful calls */
-#define	WT_STAT_CONN_SESSION_TABLE_DROP_SUCCESS		1757
+#define	WT_STAT_CONN_SESSION_TABLE_DROP_SUCCESS		1759
 /*! session: table salvage failed calls */
-#define	WT_STAT_CONN_SESSION_TABLE_SALVAGE_FAIL		1758
+#define	WT_STAT_CONN_SESSION_TABLE_SALVAGE_FAIL		1760
 /*! session: table salvage successful calls */
-#define	WT_STAT_CONN_SESSION_TABLE_SALVAGE_SUCCESS	1759
+#define	WT_STAT_CONN_SESSION_TABLE_SALVAGE_SUCCESS	1761
 /*! session: table truncate failed calls */
-#define	WT_STAT_CONN_SESSION_TABLE_TRUNCATE_FAIL	1760
+#define	WT_STAT_CONN_SESSION_TABLE_TRUNCATE_FAIL	1762
 /*! session: table truncate successful calls */
-#define	WT_STAT_CONN_SESSION_TABLE_TRUNCATE_SUCCESS	1761
+#define	WT_STAT_CONN_SESSION_TABLE_TRUNCATE_SUCCESS	1763
 /*! session: table verify failed calls */
-#define	WT_STAT_CONN_SESSION_TABLE_VERIFY_FAIL		1762
+#define	WT_STAT_CONN_SESSION_TABLE_VERIFY_FAIL		1764
 /*! session: table verify successful calls */
-#define	WT_STAT_CONN_SESSION_TABLE_VERIFY_SUCCESS	1763
+#define	WT_STAT_CONN_SESSION_TABLE_VERIFY_SUCCESS	1765
 /*! session: tiered operations dequeued and processed */
-#define	WT_STAT_CONN_TIERED_WORK_UNITS_DEQUEUED		1764
+#define	WT_STAT_CONN_TIERED_WORK_UNITS_DEQUEUED		1766
 /*! session: tiered operations removed without processing */
-#define	WT_STAT_CONN_TIERED_WORK_UNITS_REMOVED		1765
+#define	WT_STAT_CONN_TIERED_WORK_UNITS_REMOVED		1767
 /*! session: tiered operations scheduled */
-#define	WT_STAT_CONN_TIERED_WORK_UNITS_CREATED		1766
+#define	WT_STAT_CONN_TIERED_WORK_UNITS_CREATED		1768
 /*! session: tiered storage local retention time (secs) */
-#define	WT_STAT_CONN_TIERED_RETENTION			1767
+#define	WT_STAT_CONN_TIERED_RETENTION			1769
 /*! thread-state: active filesystem fsync calls */
-#define	WT_STAT_CONN_THREAD_FSYNC_ACTIVE		1768
+#define	WT_STAT_CONN_THREAD_FSYNC_ACTIVE		1770
 /*! thread-state: active filesystem read calls */
-#define	WT_STAT_CONN_THREAD_READ_ACTIVE			1769
+#define	WT_STAT_CONN_THREAD_READ_ACTIVE			1771
 /*! thread-state: active filesystem write calls */
-#define	WT_STAT_CONN_THREAD_WRITE_ACTIVE		1770
+#define	WT_STAT_CONN_THREAD_WRITE_ACTIVE		1772
 /*! thread-yield: application thread operations waiting for cache */
-#define	WT_STAT_CONN_APPLICATION_CACHE_OPS		1771
-=======
-#define	WT_STAT_CONN_REC_TIME_WINDOW_PAGES_STOP_TXN	1601
-/*! reconciliation: records written including a prepare state */
-#define	WT_STAT_CONN_REC_TIME_WINDOW_PREPARED		1602
-/*! reconciliation: records written including a start durable timestamp */
-#define	WT_STAT_CONN_REC_TIME_WINDOW_DURABLE_START_TS	1603
-/*! reconciliation: records written including a start timestamp */
-#define	WT_STAT_CONN_REC_TIME_WINDOW_START_TS		1604
-/*! reconciliation: records written including a start transaction ID */
-#define	WT_STAT_CONN_REC_TIME_WINDOW_START_TXN		1605
-/*! reconciliation: records written including a stop durable timestamp */
-#define	WT_STAT_CONN_REC_TIME_WINDOW_DURABLE_STOP_TS	1606
-/*! reconciliation: records written including a stop timestamp */
-#define	WT_STAT_CONN_REC_TIME_WINDOW_STOP_TS		1607
-/*! reconciliation: records written including a stop transaction ID */
-#define	WT_STAT_CONN_REC_TIME_WINDOW_STOP_TXN		1608
-/*! reconciliation: split bytes currently awaiting free */
-#define	WT_STAT_CONN_REC_SPLIT_STASHED_BYTES		1609
-/*! reconciliation: split objects currently awaiting free */
-#define	WT_STAT_CONN_REC_SPLIT_STASHED_OBJECTS		1610
-/*! session: attempts to remove a local object and the object is in use */
-#define	WT_STAT_CONN_LOCAL_OBJECTS_INUSE		1611
-/*! session: flush_tier failed calls */
-#define	WT_STAT_CONN_FLUSH_TIER_FAIL			1612
-/*! session: flush_tier operation calls */
-#define	WT_STAT_CONN_FLUSH_TIER				1613
-/*! session: flush_tier tables skipped due to no checkpoint */
-#define	WT_STAT_CONN_FLUSH_TIER_SKIPPED			1614
-/*! session: flush_tier tables switched */
-#define	WT_STAT_CONN_FLUSH_TIER_SWITCHED		1615
-/*! session: local objects removed */
-#define	WT_STAT_CONN_LOCAL_OBJECTS_REMOVED		1616
-/*! session: open session count */
-#define	WT_STAT_CONN_SESSION_OPEN			1617
-/*! session: session query timestamp calls */
-#define	WT_STAT_CONN_SESSION_QUERY_TS			1618
-/*! session: table alter failed calls */
-#define	WT_STAT_CONN_SESSION_TABLE_ALTER_FAIL		1619
-/*! session: table alter successful calls */
-#define	WT_STAT_CONN_SESSION_TABLE_ALTER_SUCCESS	1620
-/*! session: table alter triggering checkpoint calls */
-#define	WT_STAT_CONN_SESSION_TABLE_ALTER_TRIGGER_CHECKPOINT	1621
-/*! session: table alter unchanged and skipped */
-#define	WT_STAT_CONN_SESSION_TABLE_ALTER_SKIP		1622
-/*! session: table compact conflicted with checkpoint */
-#define	WT_STAT_CONN_SESSION_TABLE_COMPACT_CONFLICTING_CHECKPOINT	1623
-/*! session: table compact dhandle successful calls */
-#define	WT_STAT_CONN_SESSION_TABLE_COMPACT_DHANDLE_SUCCESS	1624
-/*! session: table compact failed calls */
-#define	WT_STAT_CONN_SESSION_TABLE_COMPACT_FAIL		1625
-/*! session: table compact failed calls due to cache pressure */
-#define	WT_STAT_CONN_SESSION_TABLE_COMPACT_FAIL_CACHE_PRESSURE	1626
-/*! session: table compact passes */
-#define	WT_STAT_CONN_SESSION_TABLE_COMPACT_PASSES	1627
-/*! session: table compact pulled into eviction */
-#define	WT_STAT_CONN_SESSION_TABLE_COMPACT_EVICTION	1628
-/*! session: table compact running */
-#define	WT_STAT_CONN_SESSION_TABLE_COMPACT_RUNNING	1629
-/*! session: table compact skipped as process would not reduce file size */
-#define	WT_STAT_CONN_SESSION_TABLE_COMPACT_SKIPPED	1630
-/*! session: table compact successful calls */
-#define	WT_STAT_CONN_SESSION_TABLE_COMPACT_SUCCESS	1631
-/*! session: table compact timeout */
-#define	WT_STAT_CONN_SESSION_TABLE_COMPACT_TIMEOUT	1632
-/*! session: table create failed calls */
-#define	WT_STAT_CONN_SESSION_TABLE_CREATE_FAIL		1633
-/*! session: table create successful calls */
-#define	WT_STAT_CONN_SESSION_TABLE_CREATE_SUCCESS	1634
-/*! session: table create with import failed calls */
-#define	WT_STAT_CONN_SESSION_TABLE_CREATE_IMPORT_FAIL	1635
-/*! session: table create with import repair calls */
-#define	WT_STAT_CONN_SESSION_TABLE_CREATE_IMPORT_REPAIR	1636
-/*! session: table create with import successful calls */
-#define	WT_STAT_CONN_SESSION_TABLE_CREATE_IMPORT_SUCCESS	1637
-/*! session: table drop failed calls */
-#define	WT_STAT_CONN_SESSION_TABLE_DROP_FAIL		1638
-/*! session: table drop successful calls */
-#define	WT_STAT_CONN_SESSION_TABLE_DROP_SUCCESS		1639
-/*! session: table salvage failed calls */
-#define	WT_STAT_CONN_SESSION_TABLE_SALVAGE_FAIL		1640
-/*! session: table salvage successful calls */
-#define	WT_STAT_CONN_SESSION_TABLE_SALVAGE_SUCCESS	1641
-/*! session: table truncate failed calls */
-#define	WT_STAT_CONN_SESSION_TABLE_TRUNCATE_FAIL	1642
-/*! session: table truncate successful calls */
-#define	WT_STAT_CONN_SESSION_TABLE_TRUNCATE_SUCCESS	1643
-/*! session: table verify failed calls */
-#define	WT_STAT_CONN_SESSION_TABLE_VERIFY_FAIL		1644
-/*! session: table verify successful calls */
-#define	WT_STAT_CONN_SESSION_TABLE_VERIFY_SUCCESS	1645
-/*! session: tiered operations dequeued and processed */
-#define	WT_STAT_CONN_TIERED_WORK_UNITS_DEQUEUED		1646
-/*! session: tiered operations removed without processing */
-#define	WT_STAT_CONN_TIERED_WORK_UNITS_REMOVED		1647
-/*! session: tiered operations scheduled */
-#define	WT_STAT_CONN_TIERED_WORK_UNITS_CREATED		1648
-/*! session: tiered storage local retention time (secs) */
-#define	WT_STAT_CONN_TIERED_RETENTION			1649
-/*! thread-state: active filesystem fsync calls */
-#define	WT_STAT_CONN_THREAD_FSYNC_ACTIVE		1650
-/*! thread-state: active filesystem read calls */
-#define	WT_STAT_CONN_THREAD_READ_ACTIVE			1651
-/*! thread-state: active filesystem write calls */
-#define	WT_STAT_CONN_THREAD_WRITE_ACTIVE		1652
-/*! thread-yield: application thread operations waiting for cache */
-#define	WT_STAT_CONN_APPLICATION_CACHE_OPS		1653
->>>>>>> 9354a894
+#define	WT_STAT_CONN_APPLICATION_CACHE_OPS		1773
 /*!
  * thread-yield: application thread operations waiting for interruptible
  * cache eviction
  */
-<<<<<<< HEAD
-#define	WT_STAT_CONN_APPLICATION_CACHE_INTERRUPTIBLE_OPS	1772
-=======
-#define	WT_STAT_CONN_APPLICATION_CACHE_INTERRUPTIBLE_OPS	1654
->>>>>>> 9354a894
+#define	WT_STAT_CONN_APPLICATION_CACHE_INTERRUPTIBLE_OPS	1774
 /*!
  * thread-yield: application thread operations waiting for mandatory
  * cache eviction
  */
-<<<<<<< HEAD
-#define	WT_STAT_CONN_APPLICATION_CACHE_UNINTERRUPTIBLE_OPS	1773
+#define	WT_STAT_CONN_APPLICATION_CACHE_UNINTERRUPTIBLE_OPS	1775
 /*! thread-yield: application thread snapshot refreshed for eviction */
-#define	WT_STAT_CONN_APPLICATION_EVICT_SNAPSHOT_REFRESHED	1774
+#define	WT_STAT_CONN_APPLICATION_EVICT_SNAPSHOT_REFRESHED	1776
 /*! thread-yield: application thread time waiting for cache (usecs) */
-#define	WT_STAT_CONN_APPLICATION_CACHE_TIME		1775
-=======
-#define	WT_STAT_CONN_APPLICATION_CACHE_UNINTERRUPTIBLE_OPS	1655
-/*! thread-yield: application thread snapshot refreshed for eviction */
-#define	WT_STAT_CONN_APPLICATION_EVICT_SNAPSHOT_REFRESHED	1656
-/*! thread-yield: application thread time waiting for cache (usecs) */
-#define	WT_STAT_CONN_APPLICATION_CACHE_TIME		1657
->>>>>>> 9354a894
+#define	WT_STAT_CONN_APPLICATION_CACHE_TIME		1777
 /*!
  * thread-yield: application thread time waiting for interruptible cache
  * eviction (usecs)
  */
-<<<<<<< HEAD
-#define	WT_STAT_CONN_APPLICATION_CACHE_INTERRUPTIBLE_TIME	1776
-=======
-#define	WT_STAT_CONN_APPLICATION_CACHE_INTERRUPTIBLE_TIME	1658
->>>>>>> 9354a894
+#define	WT_STAT_CONN_APPLICATION_CACHE_INTERRUPTIBLE_TIME	1778
 /*!
  * thread-yield: application thread time waiting for mandatory cache
  * eviction (usecs)
  */
-<<<<<<< HEAD
-#define	WT_STAT_CONN_APPLICATION_CACHE_UNINTERRUPTIBLE_TIME	1777
-=======
-#define	WT_STAT_CONN_APPLICATION_CACHE_UNINTERRUPTIBLE_TIME	1659
->>>>>>> 9354a894
+#define	WT_STAT_CONN_APPLICATION_CACHE_UNINTERRUPTIBLE_TIME	1779
 /*!
  * thread-yield: connection close blocked waiting for transaction state
  * stabilization
  */
-<<<<<<< HEAD
-#define	WT_STAT_CONN_TXN_RELEASE_BLOCKED		1778
+#define	WT_STAT_CONN_TXN_RELEASE_BLOCKED		1780
 /*! thread-yield: data handle lock yielded */
-#define	WT_STAT_CONN_DHANDLE_LOCK_BLOCKED		1779
-=======
-#define	WT_STAT_CONN_TXN_RELEASE_BLOCKED		1660
-/*! thread-yield: data handle lock yielded */
-#define	WT_STAT_CONN_DHANDLE_LOCK_BLOCKED		1661
->>>>>>> 9354a894
+#define	WT_STAT_CONN_DHANDLE_LOCK_BLOCKED		1781
 /*!
  * thread-yield: get reference for page index and slot time sleeping
  * (usecs)
  */
-<<<<<<< HEAD
-#define	WT_STAT_CONN_PAGE_INDEX_SLOT_REF_BLOCKED	1780
+#define	WT_STAT_CONN_PAGE_INDEX_SLOT_REF_BLOCKED	1782
 /*! thread-yield: page access yielded due to prepare state change */
-#define	WT_STAT_CONN_PREPARED_TRANSITION_BLOCKED_PAGE	1781
+#define	WT_STAT_CONN_PREPARED_TRANSITION_BLOCKED_PAGE	1783
 /*! thread-yield: page acquire busy blocked */
-#define	WT_STAT_CONN_PAGE_BUSY_BLOCKED			1782
+#define	WT_STAT_CONN_PAGE_BUSY_BLOCKED			1784
 /*! thread-yield: page acquire eviction blocked */
-#define	WT_STAT_CONN_PAGE_FORCIBLE_EVICT_BLOCKED	1783
+#define	WT_STAT_CONN_PAGE_FORCIBLE_EVICT_BLOCKED	1785
 /*! thread-yield: page acquire locked blocked */
-#define	WT_STAT_CONN_PAGE_LOCKED_BLOCKED		1784
+#define	WT_STAT_CONN_PAGE_LOCKED_BLOCKED		1786
 /*! thread-yield: page acquire read blocked */
-#define	WT_STAT_CONN_PAGE_READ_BLOCKED			1785
+#define	WT_STAT_CONN_PAGE_READ_BLOCKED			1787
 /*! thread-yield: page acquire time sleeping (usecs) */
-#define	WT_STAT_CONN_PAGE_SLEEP				1786
-=======
-#define	WT_STAT_CONN_PAGE_INDEX_SLOT_REF_BLOCKED	1662
-/*! thread-yield: page access yielded due to prepare state change */
-#define	WT_STAT_CONN_PREPARED_TRANSITION_BLOCKED_PAGE	1663
-/*! thread-yield: page acquire busy blocked */
-#define	WT_STAT_CONN_PAGE_BUSY_BLOCKED			1664
-/*! thread-yield: page acquire eviction blocked */
-#define	WT_STAT_CONN_PAGE_FORCIBLE_EVICT_BLOCKED	1665
-/*! thread-yield: page acquire locked blocked */
-#define	WT_STAT_CONN_PAGE_LOCKED_BLOCKED		1666
-/*! thread-yield: page acquire read blocked */
-#define	WT_STAT_CONN_PAGE_READ_BLOCKED			1667
-/*! thread-yield: page acquire time sleeping (usecs) */
-#define	WT_STAT_CONN_PAGE_SLEEP				1668
->>>>>>> 9354a894
+#define	WT_STAT_CONN_PAGE_SLEEP				1788
 /*!
  * thread-yield: page delete rollback time sleeping for state change
  * (usecs)
  */
-<<<<<<< HEAD
-#define	WT_STAT_CONN_PAGE_DEL_ROLLBACK_BLOCKED		1787
+#define	WT_STAT_CONN_PAGE_DEL_ROLLBACK_BLOCKED		1789
 /*! thread-yield: page reconciliation yielded due to child modification */
-#define	WT_STAT_CONN_CHILD_MODIFY_BLOCKED_PAGE		1788
+#define	WT_STAT_CONN_CHILD_MODIFY_BLOCKED_PAGE		1790
 /*! transaction: Number of prepared updates */
-#define	WT_STAT_CONN_TXN_PREPARED_UPDATES		1789
+#define	WT_STAT_CONN_TXN_PREPARED_UPDATES		1791
 /*! transaction: Number of prepared updates committed */
-#define	WT_STAT_CONN_TXN_PREPARED_UPDATES_COMMITTED	1790
+#define	WT_STAT_CONN_TXN_PREPARED_UPDATES_COMMITTED	1792
 /*! transaction: Number of prepared updates repeated on the same key */
-#define	WT_STAT_CONN_TXN_PREPARED_UPDATES_KEY_REPEATED	1791
+#define	WT_STAT_CONN_TXN_PREPARED_UPDATES_KEY_REPEATED	1793
 /*! transaction: Number of prepared updates rolled back */
-#define	WT_STAT_CONN_TXN_PREPARED_UPDATES_ROLLEDBACK	1792
-=======
-#define	WT_STAT_CONN_PAGE_DEL_ROLLBACK_BLOCKED		1669
-/*! thread-yield: page reconciliation yielded due to child modification */
-#define	WT_STAT_CONN_CHILD_MODIFY_BLOCKED_PAGE		1670
-/*! transaction: Number of prepared updates */
-#define	WT_STAT_CONN_TXN_PREPARED_UPDATES		1671
-/*! transaction: Number of prepared updates committed */
-#define	WT_STAT_CONN_TXN_PREPARED_UPDATES_COMMITTED	1672
-/*! transaction: Number of prepared updates repeated on the same key */
-#define	WT_STAT_CONN_TXN_PREPARED_UPDATES_KEY_REPEATED	1673
-/*! transaction: Number of prepared updates rolled back */
-#define	WT_STAT_CONN_TXN_PREPARED_UPDATES_ROLLEDBACK	1674
->>>>>>> 9354a894
+#define	WT_STAT_CONN_TXN_PREPARED_UPDATES_ROLLEDBACK	1794
 /*!
  * transaction: a reader raced with a prepared transaction commit and
  * skipped an update or updates
  */
-<<<<<<< HEAD
-#define	WT_STAT_CONN_TXN_READ_RACE_PREPARE_COMMIT	1793
+#define	WT_STAT_CONN_TXN_READ_RACE_PREPARE_COMMIT	1795
 /*! transaction: number of times overflow removed value is read */
-#define	WT_STAT_CONN_TXN_READ_OVERFLOW_REMOVE		1794
+#define	WT_STAT_CONN_TXN_READ_OVERFLOW_REMOVE		1796
 /*! transaction: oldest pinned transaction ID rolled back for eviction */
-#define	WT_STAT_CONN_TXN_ROLLBACK_OLDEST_PINNED		1795
+#define	WT_STAT_CONN_TXN_ROLLBACK_OLDEST_PINNED		1797
 /*! transaction: prepared transactions */
-#define	WT_STAT_CONN_TXN_PREPARE			1796
+#define	WT_STAT_CONN_TXN_PREPARE			1798
 /*! transaction: prepared transactions committed */
-#define	WT_STAT_CONN_TXN_PREPARE_COMMIT			1797
+#define	WT_STAT_CONN_TXN_PREPARE_COMMIT			1799
 /*! transaction: prepared transactions currently active */
-#define	WT_STAT_CONN_TXN_PREPARE_ACTIVE			1798
+#define	WT_STAT_CONN_TXN_PREPARE_ACTIVE			1800
 /*! transaction: prepared transactions rolled back */
-#define	WT_STAT_CONN_TXN_PREPARE_ROLLBACK		1799
+#define	WT_STAT_CONN_TXN_PREPARE_ROLLBACK		1801
 /*! transaction: query timestamp calls */
-#define	WT_STAT_CONN_TXN_QUERY_TS			1800
+#define	WT_STAT_CONN_TXN_QUERY_TS			1802
 /*! transaction: race to read prepared update retry */
-#define	WT_STAT_CONN_TXN_READ_RACE_PREPARE_UPDATE	1801
+#define	WT_STAT_CONN_TXN_READ_RACE_PREPARE_UPDATE	1803
 /*! transaction: rollback to stable calls */
-#define	WT_STAT_CONN_TXN_RTS				1802
-=======
-#define	WT_STAT_CONN_TXN_READ_RACE_PREPARE_COMMIT	1675
-/*! transaction: number of times overflow removed value is read */
-#define	WT_STAT_CONN_TXN_READ_OVERFLOW_REMOVE		1676
-/*! transaction: oldest pinned transaction ID rolled back for eviction */
-#define	WT_STAT_CONN_TXN_ROLLBACK_OLDEST_PINNED		1677
-/*! transaction: prepared transactions */
-#define	WT_STAT_CONN_TXN_PREPARE			1678
-/*! transaction: prepared transactions committed */
-#define	WT_STAT_CONN_TXN_PREPARE_COMMIT			1679
-/*! transaction: prepared transactions currently active */
-#define	WT_STAT_CONN_TXN_PREPARE_ACTIVE			1680
-/*! transaction: prepared transactions rolled back */
-#define	WT_STAT_CONN_TXN_PREPARE_ROLLBACK		1681
-/*! transaction: query timestamp calls */
-#define	WT_STAT_CONN_TXN_QUERY_TS			1682
-/*! transaction: race to read prepared update retry */
-#define	WT_STAT_CONN_TXN_READ_RACE_PREPARE_UPDATE	1683
-/*! transaction: rollback to stable calls */
-#define	WT_STAT_CONN_TXN_RTS				1684
->>>>>>> 9354a894
+#define	WT_STAT_CONN_TXN_RTS				1804
 /*!
  * transaction: rollback to stable history store keys that would have
  * been swept in non-dryrun mode
  */
-<<<<<<< HEAD
-#define	WT_STAT_CONN_TXN_RTS_SWEEP_HS_KEYS_DRYRUN	1803
-=======
-#define	WT_STAT_CONN_TXN_RTS_SWEEP_HS_KEYS_DRYRUN	1685
->>>>>>> 9354a894
+#define	WT_STAT_CONN_TXN_RTS_SWEEP_HS_KEYS_DRYRUN	1805
 /*!
  * transaction: rollback to stable history store records with stop
  * timestamps older than newer records
  */
-<<<<<<< HEAD
-#define	WT_STAT_CONN_TXN_RTS_HS_STOP_OLDER_THAN_NEWER_START	1804
+#define	WT_STAT_CONN_TXN_RTS_HS_STOP_OLDER_THAN_NEWER_START	1806
 /*! transaction: rollback to stable inconsistent checkpoint */
-#define	WT_STAT_CONN_TXN_RTS_INCONSISTENT_CKPT		1805
+#define	WT_STAT_CONN_TXN_RTS_INCONSISTENT_CKPT		1807
 /*! transaction: rollback to stable keys removed */
-#define	WT_STAT_CONN_TXN_RTS_KEYS_REMOVED		1806
+#define	WT_STAT_CONN_TXN_RTS_KEYS_REMOVED		1808
 /*! transaction: rollback to stable keys restored */
-#define	WT_STAT_CONN_TXN_RTS_KEYS_RESTORED		1807
-=======
-#define	WT_STAT_CONN_TXN_RTS_HS_STOP_OLDER_THAN_NEWER_START	1686
-/*! transaction: rollback to stable inconsistent checkpoint */
-#define	WT_STAT_CONN_TXN_RTS_INCONSISTENT_CKPT		1687
-/*! transaction: rollback to stable keys removed */
-#define	WT_STAT_CONN_TXN_RTS_KEYS_REMOVED		1688
-/*! transaction: rollback to stable keys restored */
-#define	WT_STAT_CONN_TXN_RTS_KEYS_RESTORED		1689
->>>>>>> 9354a894
+#define	WT_STAT_CONN_TXN_RTS_KEYS_RESTORED		1809
 /*!
  * transaction: rollback to stable keys that would have been removed in
  * non-dryrun mode
  */
-<<<<<<< HEAD
-#define	WT_STAT_CONN_TXN_RTS_KEYS_REMOVED_DRYRUN	1808
-=======
-#define	WT_STAT_CONN_TXN_RTS_KEYS_REMOVED_DRYRUN	1690
->>>>>>> 9354a894
+#define	WT_STAT_CONN_TXN_RTS_KEYS_REMOVED_DRYRUN	1810
 /*!
  * transaction: rollback to stable keys that would have been restored in
  * non-dryrun mode
  */
-<<<<<<< HEAD
-#define	WT_STAT_CONN_TXN_RTS_KEYS_RESTORED_DRYRUN	1809
+#define	WT_STAT_CONN_TXN_RTS_KEYS_RESTORED_DRYRUN	1811
 /*! transaction: rollback to stable pages visited */
-#define	WT_STAT_CONN_TXN_RTS_PAGES_VISITED		1810
+#define	WT_STAT_CONN_TXN_RTS_PAGES_VISITED		1812
 /*! transaction: rollback to stable restored tombstones from history store */
-#define	WT_STAT_CONN_TXN_RTS_HS_RESTORE_TOMBSTONES	1811
+#define	WT_STAT_CONN_TXN_RTS_HS_RESTORE_TOMBSTONES	1813
 /*! transaction: rollback to stable restored updates from history store */
-#define	WT_STAT_CONN_TXN_RTS_HS_RESTORE_UPDATES		1812
+#define	WT_STAT_CONN_TXN_RTS_HS_RESTORE_UPDATES		1814
 /*! transaction: rollback to stable skipping delete rle */
-#define	WT_STAT_CONN_TXN_RTS_DELETE_RLE_SKIPPED		1813
+#define	WT_STAT_CONN_TXN_RTS_DELETE_RLE_SKIPPED		1815
 /*! transaction: rollback to stable skipping stable rle */
-#define	WT_STAT_CONN_TXN_RTS_STABLE_RLE_SKIPPED		1814
+#define	WT_STAT_CONN_TXN_RTS_STABLE_RLE_SKIPPED		1816
 /*! transaction: rollback to stable sweeping history store keys */
-#define	WT_STAT_CONN_TXN_RTS_SWEEP_HS_KEYS		1815
-=======
-#define	WT_STAT_CONN_TXN_RTS_KEYS_RESTORED_DRYRUN	1691
-/*! transaction: rollback to stable pages visited */
-#define	WT_STAT_CONN_TXN_RTS_PAGES_VISITED		1692
-/*! transaction: rollback to stable restored tombstones from history store */
-#define	WT_STAT_CONN_TXN_RTS_HS_RESTORE_TOMBSTONES	1693
-/*! transaction: rollback to stable restored updates from history store */
-#define	WT_STAT_CONN_TXN_RTS_HS_RESTORE_UPDATES		1694
-/*! transaction: rollback to stable skipping delete rle */
-#define	WT_STAT_CONN_TXN_RTS_DELETE_RLE_SKIPPED		1695
-/*! transaction: rollback to stable skipping stable rle */
-#define	WT_STAT_CONN_TXN_RTS_STABLE_RLE_SKIPPED		1696
-/*! transaction: rollback to stable sweeping history store keys */
-#define	WT_STAT_CONN_TXN_RTS_SWEEP_HS_KEYS		1697
->>>>>>> 9354a894
+#define	WT_STAT_CONN_TXN_RTS_SWEEP_HS_KEYS		1817
 /*!
  * transaction: rollback to stable tombstones from history store that
  * would have been restored in non-dryrun mode
  */
-<<<<<<< HEAD
-#define	WT_STAT_CONN_TXN_RTS_HS_RESTORE_TOMBSTONES_DRYRUN	1816
+#define	WT_STAT_CONN_TXN_RTS_HS_RESTORE_TOMBSTONES_DRYRUN	1818
 /*! transaction: rollback to stable tree walk skipping pages */
-#define	WT_STAT_CONN_TXN_RTS_TREE_WALK_SKIP_PAGES	1817
+#define	WT_STAT_CONN_TXN_RTS_TREE_WALK_SKIP_PAGES	1819
 /*! transaction: rollback to stable updates aborted */
-#define	WT_STAT_CONN_TXN_RTS_UPD_ABORTED		1818
-=======
-#define	WT_STAT_CONN_TXN_RTS_HS_RESTORE_TOMBSTONES_DRYRUN	1698
-/*! transaction: rollback to stable tree walk skipping pages */
-#define	WT_STAT_CONN_TXN_RTS_TREE_WALK_SKIP_PAGES	1699
-/*! transaction: rollback to stable updates aborted */
-#define	WT_STAT_CONN_TXN_RTS_UPD_ABORTED		1700
->>>>>>> 9354a894
+#define	WT_STAT_CONN_TXN_RTS_UPD_ABORTED		1820
 /*!
  * transaction: rollback to stable updates from history store that would
  * have been restored in non-dryrun mode
  */
-<<<<<<< HEAD
-#define	WT_STAT_CONN_TXN_RTS_HS_RESTORE_UPDATES_DRYRUN	1819
+#define	WT_STAT_CONN_TXN_RTS_HS_RESTORE_UPDATES_DRYRUN	1821
 /*! transaction: rollback to stable updates removed from history store */
-#define	WT_STAT_CONN_TXN_RTS_HS_REMOVED			1820
-=======
-#define	WT_STAT_CONN_TXN_RTS_HS_RESTORE_UPDATES_DRYRUN	1701
-/*! transaction: rollback to stable updates removed from history store */
-#define	WT_STAT_CONN_TXN_RTS_HS_REMOVED			1702
->>>>>>> 9354a894
+#define	WT_STAT_CONN_TXN_RTS_HS_REMOVED			1822
 /*!
  * transaction: rollback to stable updates that would have been aborted
  * in non-dryrun mode
  */
-<<<<<<< HEAD
-#define	WT_STAT_CONN_TXN_RTS_UPD_ABORTED_DRYRUN		1821
-=======
-#define	WT_STAT_CONN_TXN_RTS_UPD_ABORTED_DRYRUN		1703
->>>>>>> 9354a894
+#define	WT_STAT_CONN_TXN_RTS_UPD_ABORTED_DRYRUN		1823
 /*!
  * transaction: rollback to stable updates that would have been removed
  * from history store in non-dryrun mode
  */
-<<<<<<< HEAD
-#define	WT_STAT_CONN_TXN_RTS_HS_REMOVED_DRYRUN		1822
+#define	WT_STAT_CONN_TXN_RTS_HS_REMOVED_DRYRUN		1824
 /*! transaction: sessions scanned in each walk of concurrent sessions */
-#define	WT_STAT_CONN_TXN_SESSIONS_WALKED		1823
+#define	WT_STAT_CONN_TXN_SESSIONS_WALKED		1825
 /*! transaction: set timestamp calls */
-#define	WT_STAT_CONN_TXN_SET_TS				1824
+#define	WT_STAT_CONN_TXN_SET_TS				1826
 /*! transaction: set timestamp durable calls */
-#define	WT_STAT_CONN_TXN_SET_TS_DURABLE			1825
+#define	WT_STAT_CONN_TXN_SET_TS_DURABLE			1827
 /*! transaction: set timestamp durable updates */
-#define	WT_STAT_CONN_TXN_SET_TS_DURABLE_UPD		1826
+#define	WT_STAT_CONN_TXN_SET_TS_DURABLE_UPD		1828
 /*! transaction: set timestamp force calls */
-#define	WT_STAT_CONN_TXN_SET_TS_FORCE			1827
-=======
-#define	WT_STAT_CONN_TXN_RTS_HS_REMOVED_DRYRUN		1704
-/*! transaction: sessions scanned in each walk of concurrent sessions */
-#define	WT_STAT_CONN_TXN_SESSIONS_WALKED		1705
-/*! transaction: set timestamp calls */
-#define	WT_STAT_CONN_TXN_SET_TS				1706
-/*! transaction: set timestamp durable calls */
-#define	WT_STAT_CONN_TXN_SET_TS_DURABLE			1707
-/*! transaction: set timestamp durable updates */
-#define	WT_STAT_CONN_TXN_SET_TS_DURABLE_UPD		1708
-/*! transaction: set timestamp force calls */
-#define	WT_STAT_CONN_TXN_SET_TS_FORCE			1709
->>>>>>> 9354a894
+#define	WT_STAT_CONN_TXN_SET_TS_FORCE			1829
 /*!
  * transaction: set timestamp global oldest timestamp set to be more
  * recent than the global stable timestamp
  */
-<<<<<<< HEAD
-#define	WT_STAT_CONN_TXN_SET_TS_OUT_OF_ORDER		1828
+#define	WT_STAT_CONN_TXN_SET_TS_OUT_OF_ORDER		1830
 /*! transaction: set timestamp oldest calls */
-#define	WT_STAT_CONN_TXN_SET_TS_OLDEST			1829
+#define	WT_STAT_CONN_TXN_SET_TS_OLDEST			1831
 /*! transaction: set timestamp oldest updates */
-#define	WT_STAT_CONN_TXN_SET_TS_OLDEST_UPD		1830
+#define	WT_STAT_CONN_TXN_SET_TS_OLDEST_UPD		1832
 /*! transaction: set timestamp stable calls */
-#define	WT_STAT_CONN_TXN_SET_TS_STABLE			1831
+#define	WT_STAT_CONN_TXN_SET_TS_STABLE			1833
 /*! transaction: set timestamp stable updates */
-#define	WT_STAT_CONN_TXN_SET_TS_STABLE_UPD		1832
+#define	WT_STAT_CONN_TXN_SET_TS_STABLE_UPD		1834
 /*! transaction: transaction begins */
-#define	WT_STAT_CONN_TXN_BEGIN				1833
-=======
-#define	WT_STAT_CONN_TXN_SET_TS_OUT_OF_ORDER		1710
-/*! transaction: set timestamp oldest calls */
-#define	WT_STAT_CONN_TXN_SET_TS_OLDEST			1711
-/*! transaction: set timestamp oldest updates */
-#define	WT_STAT_CONN_TXN_SET_TS_OLDEST_UPD		1712
-/*! transaction: set timestamp stable calls */
-#define	WT_STAT_CONN_TXN_SET_TS_STABLE			1713
-/*! transaction: set timestamp stable updates */
-#define	WT_STAT_CONN_TXN_SET_TS_STABLE_UPD		1714
-/*! transaction: transaction begins */
-#define	WT_STAT_CONN_TXN_BEGIN				1715
->>>>>>> 9354a894
+#define	WT_STAT_CONN_TXN_BEGIN				1835
 /*!
  * transaction: transaction checkpoint history store file duration
  * (usecs)
  */
-<<<<<<< HEAD
-#define	WT_STAT_CONN_TXN_HS_CKPT_DURATION		1834
+#define	WT_STAT_CONN_TXN_HS_CKPT_DURATION		1836
 /*! transaction: transaction range of IDs currently pinned */
-#define	WT_STAT_CONN_TXN_PINNED_RANGE			1835
+#define	WT_STAT_CONN_TXN_PINNED_RANGE			1837
 /*! transaction: transaction range of IDs currently pinned by a checkpoint */
-#define	WT_STAT_CONN_TXN_PINNED_CHECKPOINT_RANGE	1836
+#define	WT_STAT_CONN_TXN_PINNED_CHECKPOINT_RANGE	1838
 /*! transaction: transaction range of timestamps currently pinned */
-#define	WT_STAT_CONN_TXN_PINNED_TIMESTAMP		1837
+#define	WT_STAT_CONN_TXN_PINNED_TIMESTAMP		1839
 /*! transaction: transaction range of timestamps pinned by a checkpoint */
-#define	WT_STAT_CONN_TXN_PINNED_TIMESTAMP_CHECKPOINT	1838
-=======
-#define	WT_STAT_CONN_TXN_HS_CKPT_DURATION		1716
-/*! transaction: transaction range of IDs currently pinned */
-#define	WT_STAT_CONN_TXN_PINNED_RANGE			1717
-/*! transaction: transaction range of IDs currently pinned by a checkpoint */
-#define	WT_STAT_CONN_TXN_PINNED_CHECKPOINT_RANGE	1718
-/*! transaction: transaction range of timestamps currently pinned */
-#define	WT_STAT_CONN_TXN_PINNED_TIMESTAMP		1719
-/*! transaction: transaction range of timestamps pinned by a checkpoint */
-#define	WT_STAT_CONN_TXN_PINNED_TIMESTAMP_CHECKPOINT	1720
->>>>>>> 9354a894
+#define	WT_STAT_CONN_TXN_PINNED_TIMESTAMP_CHECKPOINT	1840
 /*!
  * transaction: transaction range of timestamps pinned by the oldest
  * active read timestamp
  */
-<<<<<<< HEAD
-#define	WT_STAT_CONN_TXN_PINNED_TIMESTAMP_READER	1839
-=======
-#define	WT_STAT_CONN_TXN_PINNED_TIMESTAMP_READER	1721
->>>>>>> 9354a894
+#define	WT_STAT_CONN_TXN_PINNED_TIMESTAMP_READER	1841
 /*!
  * transaction: transaction range of timestamps pinned by the oldest
  * timestamp
  */
-<<<<<<< HEAD
-#define	WT_STAT_CONN_TXN_PINNED_TIMESTAMP_OLDEST	1840
+#define	WT_STAT_CONN_TXN_PINNED_TIMESTAMP_OLDEST	1842
 /*! transaction: transaction read timestamp of the oldest active reader */
-#define	WT_STAT_CONN_TXN_TIMESTAMP_OLDEST_ACTIVE_READ	1841
+#define	WT_STAT_CONN_TXN_TIMESTAMP_OLDEST_ACTIVE_READ	1843
 /*! transaction: transaction rollback to stable currently running */
-#define	WT_STAT_CONN_TXN_ROLLBACK_TO_STABLE_RUNNING	1842
+#define	WT_STAT_CONN_TXN_ROLLBACK_TO_STABLE_RUNNING	1844
 /*! transaction: transaction walk of concurrent sessions */
-#define	WT_STAT_CONN_TXN_WALK_SESSIONS			1843
+#define	WT_STAT_CONN_TXN_WALK_SESSIONS			1845
 /*! transaction: transactions committed */
-#define	WT_STAT_CONN_TXN_COMMIT				1844
+#define	WT_STAT_CONN_TXN_COMMIT				1846
 /*! transaction: transactions rolled back */
-#define	WT_STAT_CONN_TXN_ROLLBACK			1845
+#define	WT_STAT_CONN_TXN_ROLLBACK			1847
 /*! transaction: update conflicts */
-#define	WT_STAT_CONN_TXN_UPDATE_CONFLICT		1846
-=======
-#define	WT_STAT_CONN_TXN_PINNED_TIMESTAMP_OLDEST	1722
-/*! transaction: transaction read timestamp of the oldest active reader */
-#define	WT_STAT_CONN_TXN_TIMESTAMP_OLDEST_ACTIVE_READ	1723
-/*! transaction: transaction rollback to stable currently running */
-#define	WT_STAT_CONN_TXN_ROLLBACK_TO_STABLE_RUNNING	1724
-/*! transaction: transaction walk of concurrent sessions */
-#define	WT_STAT_CONN_TXN_WALK_SESSIONS			1725
-/*! transaction: transactions committed */
-#define	WT_STAT_CONN_TXN_COMMIT				1726
-/*! transaction: transactions rolled back */
-#define	WT_STAT_CONN_TXN_ROLLBACK			1727
-/*! transaction: update conflicts */
-#define	WT_STAT_CONN_TXN_UPDATE_CONFLICT		1728
->>>>>>> 9354a894
+#define	WT_STAT_CONN_TXN_UPDATE_CONFLICT		1848
 
 /*!
  * @}
